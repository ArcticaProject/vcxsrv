<<<<<<< HEAD
// Latvian keymap version 1.1
// Copyright (C) Dmitry Golubev <lastguru@mail.ru>, 2003-2004
//
// Reworked to get rid of dead_keys (use of which in this case
// is a dirty hack). It is now not dependent on locale settings
// and GTK_IM_MODULES in Gnome. The map is also providing some of
// ISO9995-3 alternate characters. Note that this version works
// correctly under Gnome 2.6. This is to be put into symbols/
// directory, or somewhere else.
//
// Permission to use, copy, modify, distribute, and sell this software and its
// documentation for any purpose is hereby granted without fee, provided that
// the above copyright notice appear in all copies and that both that
// copyright notice and this permission notice appear in supporting
// documentation, and that the name of the copyright holder(s) not be used in
// advertising or publicity pertaining to distribution of the software without
// specific, written prior permission.  The copyright holder(s) makes no
// representations about the suitability of this software for any purpose.  It
// is provided "as is" without express or implied warranty.
//
// THE COPYRIGHT HOLDER(S) DISCLAIMS ALL WARRANTIES WITH REGARD TO THIS SOFTWARE,
// INCLUDING ALL IMPLIED WARRANTIES OF MERCHANTABILITY AND FITNESS, IN NO
// EVENT SHALL THE COPYRIGHT HOLDER(S) BE LIABLE FOR ANY SPECIAL, INDIRECT OR
// CONSEQUENTIAL DAMAGES OR ANY DAMAGES WHATSOEVER RESULTING FROM LOSS OF USE,
// DATA OR PROFITS, WHETHER IN AN ACTION OF CONTRACT, NEGLIGENCE OR OTHER
// TORTIOUS ACTION, ARISING OUT OF OR IN CONNECTION WITH THE USE OR
// PERFORMANCE OF THIS SOFTWARE.

// Modified by Aldis Berjoza <aldis@bsdroot.lv>, 12 april 2011
// Changes:
//   * Added Latvian Ergonomic, Latvian Adapted and Latvian Modernd variants
//      Author of this work is Valdis Vītoliņš
//      http://odo.lv/LatvianKeyboard
//      http://odo.lv/Recipes/LatvianKeyboard#HErgonomiskC481stastatC5ABrasuzlikC5A1anauzLinuxdatora%22
//   * Added guillemotleft, leftdoublequotemark, guillemotright,
//      rightdoublequotemark to Latvian modern layout for AD11 and AD12
//   * Added US-Dvorac compatible Latvian layouts
//   * Added programmer US-Dvorac compatible Latvian layouts
//   * Added US-Colemak compatible Latvian layouts
//   * Reformatted layouts


//============================================================================
// Latvian QWERTY layout
// http://en.wikipedia.org/wiki/QWERTY
//
partial default alphanumeric_keys modifier_keys
xkb_symbols "basic" {

	name[Group1]= "Latvian";

	key <TLDE> {[ grave,		asciitilde,	acute,			asciitilde		]};
	key <AE01> {[ 1,		exclam,		onesuperior,		exclamdown		]};
	key <AE02> {[ 2,		at,		twosuperior,		oneeighth		]};
	key <AE03> {[ 3,		numbersign,	threesuperior,		sterling		]};
	key <AE04> {[ 4,		dollar,		EuroSign,		cent			]};
	key <AE05> {[ 5,		percent,	onehalf,		threeeighths		]};
	key <AE06> {[ 6,		asciicircum,	threequarters,		fiveeighths		]};
	key <AE07> {[ 7,		ampersand,	braceleft,		seveneighths		]};
	key <AE08> {[ 8,		asterisk,	bracketleft,		trademark		]};
	key <AE09> {[ 9,		parenleft,	bracketright,		plusminus		]};
	key <AE10> {[ 0,		parenright,	braceright,		degree			]};
	key <AE11> {[ minus,		underscore,	backslash,		questiondown		]};
	key <AE12> {[ equal,		plus,		endash,			emdash			]};

	key <AD01> {[ q,		Q,		q,			Q			]};
	key <AD02> {[ w,		W,		w,			W			]};
	key <AD03> {[ e,		E,		emacron,		Emacron			]};
	key <AD04> {[ r,		R,		rcedilla,		Rcedilla		]};
	key <AD05> {[ t,		T,		t,			T			]};
	key <AD06> {[ y,		Y,		y,			Y			]};
	key <AD07> {[ u,		U,		umacron,		Umacron			]};
	key <AD08> {[ i,		I,		imacron,		Imacron			]};
	key <AD09> {[ o,		O,		omacron,		Omacron			]};
	key <AD10> {[ p,		P,		p,			P			]};
	key <AD11> {[ bracketleft,	braceleft,	guillemotleft,		leftdoublequotemark	]};
	key <AD12> {[ bracketright,	braceright,	guillemotright,		rightdoublequotemark	]};

	key <AC01> {[ a,		A,		amacron,		Amacron			]};
	key <AC02> {[ s,		S,		scaron,			Scaron			]};
	key <AC03> {[ d,		D,		d,			D			]};
	key <AC04> {[ f,		F,		f,			F			]};
	key <AC05> {[ g,		G,		gcedilla,		Gcedilla		]};
	key <AC06> {[ h,		H,		h,			H			]};
	key <AC07> {[ j,		J,		j,			J			]};
	key <AC08> {[ k,		K,		kcedilla,		Kcedilla		]};
	key <AC09> {[ l,		L,		lcedilla,		Lcedilla		]};
	key <AC10> {[ semicolon,	colon,		semicolon,		colon			]};
	key <AC11> {[ apostrophe,	quotedbl,	leftdoublequotemark,	doublelowquotemark	]};

	key <AB01> {[ z,		Z,		zcaron,			Zcaron			]};
	key <AB02> {[ x,		X,		x,			X			]};
	key <AB03> {[ c,		C,		ccaron,			Ccaron			]};
	key <AB04> {[ v,		V,		v,			V			]};
	key <AB05> {[ b,		B,		b,			B			]};
	key <AB06> {[ n,		N,		ncedilla,		Ncedilla		]};
	key <AB07> {[ m,		M,		m,			M			]};
	key <AB08> {[ comma,		less,		horizconnector,		multiply		]};
	key <AB09> {[ period,		greater,	periodcentered,		division		]};
	key <AB10> {[ slash,		question,	slash,			abovedot		]};
	key <BKSL> {[ backslash,	bar,		grave,			breve			]};

	key <SPCE> {[ space,		space,		space,			space			]};

	include "level3(ralt_switch)"
};

partial alphanumeric_keys modifier_keys
xkb_symbols "apostrophe" {

	include "lv(basic)"

	name[Group1]= "Latvian (apostrophe variant)";

	key <AC11> {[ISO_Level3_Latch, quotedbl, apostrophe, quotedbl]};
	key <SPCE> {[space, space, apostrophe]};
	modifier_map Mod5 { <AC11> };

};

partial alphanumeric_keys modifier_keys
xkb_symbols "tilde" {

	include "lv(basic)"

	name[Group1]= "Latvian (tilde variant)";

	key <TLDE> {[ISO_Level3_Latch, asciitilde, grave, acute]};
	key <SPCE> {[space, space, asciitilde]};
	modifier_map Mod5 { <TLDE> };

};

partial alphanumeric_keys modifier_keys
xkb_symbols "fkey" {

	include "lv(basic)"

	name[Group1]= "Latvian (F variant)";

	key <AC04> {[ISO_Level3_Latch, ISO_Level3_Latch, f, F]};
	key <SPCE> {[space, space, f, F]};
	modifier_map Mod5 { <AC04> };

};

//============================================================================
// Latvian Adapted keyboard layout
// http://odo.lv/xwiki/bin/download/Main/LatvianKeyboard/Adapted.png
//
// http://odo.lv/LatvianKeyboard
// http://odo.lv/LatvianKeyboard5
//
partial alphanumeric_keys modifier_keys
xkb_symbols "adapted" {

	include "lv(basic)"

	name[Group1]= "Latvian (adapted)";

	key <AE02> {[ 2,		Ccaron,		at,		twosuperior	]};
	key <AE03> {[ 3,		ccaron,		numbersign,	threesuperior	]};
	key <AE04> {[ 4,		Zcaron,		dollar,		EuroSign	]};
	key <AE05> {[ 5,		zcaron,		percent,	onehalf		]};

	key <AD01> {[ scaron,		Scaron,		q,		Q		]};
	key <AD02> {[ emacron,		Emacron,	w,		W		]};
	key <AD03> {[ e,		E,		e,		E		]};

	key <AD06> {[ amacron,		Amacron,	y,		Y		]};
	key <AD07> {[ u,		U,		u,		U		]};
	key <AD08> {[ i,		I,		i,		I		]};
	key <AD11> {[ umacron,		Umacron,	bracketleft,	braceleft	]};
	key <AD12> {[ ncedilla,		Ncedilla,	bracketright,	braceright	]};

	key <AC01> {[ a,		A,		a,		A		]};
	key <AC02> {[ s,		S,		s,		S		]};
	key <AC05> {[ g,		G,		g,		G		]};

	key <AC08> {[ k,		K,		k,		K		]};
	key <AC09> {[ l,		L,		l,		L		]};
	key <AC10> {[ imacron,		Imacron,	semicolon,	colon		]};

	key <AB01> {[ z,		Z,		z,		Z		]};
	key <AB02> {[ kcedilla,		Kcedilla,	x,		X		]};
	key <AB03> {[ c,		C,		c,		C		]};

	key <AB06> {[ n,		N,		n,		N		]};

	key <AB08> {[ comma,		gcedilla,	less,		multiply	]};
	key <AB09> {[ period,		Gcedilla,	greater,	division	]};
	key <AB10> {[ lcedilla,		Lcedilla,	slash,		question	]};
};

//============================================================================
// Latvian Ergonomic (ŪGJRMV) keyboard layout by Valdis Vītoliņš
// http://odo.lv/xwiki/bin/download/Main/LatvianKeyboard/Ergonomic.png
//
// http://odo.lv/LatvianKeyboard
// http://odo.lv/LatvianKeyboard5
//
partial alphanumeric_keys modifier_keys
xkb_symbols "ergonomic" {

	include "lv(apostrophe)"

	name[Group1]= "Latvian (ergonomic, ŪGJRMV)";

	key <AE02> {[ 2,		at,		gcedilla,	Gcedilla	]};

	key <AE11> {[ minus,		underscore,	endash,		emdash		]};
	key <AE12> {[ f,		F,		equal,		plus		]};

	key <AD01> {[ umacron,		Umacron,	q,		Q		]};
	key <AD02> {[ g,		G,		g,		G		]};
	key <AD03> {[ j,		J,		j,		J		]};
	key <AD04> {[ r,		R,		rcedilla,	Rcedilla	]};
	key <AD05> {[ m,		M,		m,		M		]};
	key <AD06> {[ v,		V,		w,		W		]};
	key <AD07> {[ n,		N,		y,		Y		]};
	key <AD08> {[ z,		Z,		z,		Z		]};
	key <AD09> {[ emacron,		Emacron,	emacron,	Emacron		]};
	key <AD10> {[ ccaron,		Ccaron,		ccaron,		Ccaron		]};
	key <AD11> {[ zcaron,		Zcaron,		bracketleft,	braceleft	]};
	key <AD12> {[ h,		H,		bracketright,	braceright	]};

	key <AC01> {[ scaron,		Scaron,		scaron,		Scaron		]};
	key <AC02> {[ u,		U,		u,		U		]};
	key <AC03> {[ s,		S,		s,		S		]};
	key <AC04> {[ i,		I,		i,		I		]};
	key <AC05> {[ l,		L,		l,		L		]};
	key <AC06> {[ d,		D,		d,		D		]};
	key <AC07> {[ a,		A,		a,		A		]};
	key <AC08> {[ t,		T,		t,		T		]};
	key <AC09> {[ e,		E,		e,		E		]};
	key <AC10> {[ c,		C,		c,		C		]};
	key <AC11> {[ ISO_Level3_Latch,	quotedbl,	apostrophe,	quotedbl	]};
	key <AC12> {[ kcedilla,		Kcedilla,	slash,		backslash	]};

	key <LSGT> {[ gcedilla,		Gcedilla,	gcedilla,	Gcedilla	]};
	key <AB01> {[ ncedilla,		Ncedilla,	ncedilla,	Ncedilla	]};
	key <AB02> {[ b,		B,		x,		X		]};
	key <AB03> {[ imacron,		Imacron,	imacron,	Imacron		]};
	key <AB04> {[ k,		K,		k,		K		]};
	key <AB05> {[ p,		P,		p,		P		]};
	key <AB06> {[ o,		O,		omacron,	Omacron		]};
	key <AB07> {[ amacron,		Amacron,	amacron,	Amacron		]};
	key <AB08> {[ comma,		semicolon,	less,		multiply	]};
	key <AB09> {[ period,		colon,		greater,	division	]};
	key <AB10> {[ lcedilla,		Lcedilla,	question,	slash		]};
};

//============================================================================
// Latvian Modern keyboard layout by Valdis Vītoliņš
// http://odo.lv/xwiki/bin/download/Recipes/LatvianKeyboard/Modern.png
//
// http://odo.lv/LatvianKeyboard
// http://odo.lv/LatvianKeyboard5
//
partial alphanumeric_keys modifier_keys
xkb_symbols "modern" {

	name[Group1]= "Latvian (modern)";

	key <TLDE> {[ grave,		asciitilde,	acute,		copyright		]};
	key <AE01> {[ 1,		exclam,		onesuperior,	exclamdown		]};
	key <AE02> {[ 2,		at,		twosuperior,	oneeighth		]};
	key <AE03> {[ 3,		numbersign,	threesuperior,	sterling		]};
	key <AE04> {[ 4,		dollar,		EuroSign,	cent			]};
	key <AE05> {[ 5,		percent,	onehalf,	threeeighths		]};
	key <AE06> {[ 6,		asciicircum,	threequarters,	fiveeighths		]};
	key <AE07> {[ 7,		ampersand,	braceleft,	seveneighths		]};
	key <AE08> {[ 8,		asterisk,	bracketleft,	trademark		]};
	key <AE09> {[ 9,		parenleft,	bracketright,	plusminus		]};
	key <AE10> {[ 0,		parenright,	braceright,	degree			]};
	key <AE11> {[ minus,		underscore,	backslash,	questiondown		]};
	key <AE12> {[ equal,		plus,		endash,		emdash			]};

	key <AD01> {[ emacron,		Emacron,	emacron,	Emacron			]};
	key <AD02> {[ o,		O,		omacron,	Omacron			]};
	key <AD03> {[ amacron,		Amacron,	amacron,	Amacron			]};
	key <AD04> {[ p,		P,		p,		P			]};
	key <AD05> {[ b,		B,		b,		B			]};
	key <AD06> {[ j,		J,		j,		J			]};
	key <AD07> {[ d,		D,		d,		D			]};
	key <AD08> {[ imacron,		Imacron,	imacron,	Imacron			]};
	key <AD09> {[ l,		L,		lcedilla,	Lcedilla		]};
	key <AD10> {[ g,		G,		gcedilla,	Gcedilla		]};
	Key <AD11> {[ bracketleft,	braceleft,	guillemotleft,	leftdoublequotemark	]};
	key <AD12> {[ bracketright,	braceright,	guillemotright,	rightdoublequotemark	]};

	key <AC01> {[ e,		E,		e,		E			]};
	key <AC02> {[ u,		U,		umacron,	Umacron			]};
	key <AC03> {[ a,		A,		a,		A			]};
	key <AC04> {[ n,		N,		ncedilla,	Ncedilla		]};
	key <AC05> {[ k,		K,		kcedilla,	Kcedilla		]};
	key <AC06> {[ ISO_Level3_Latch,	quotedbl,	apostrophe,	quotedbl		]};
	key <AC07> {[ s,		S,		scaron,		Scaron			]};
	key <AC08> {[ i,		I,		i,		I			]};
	key <AC09> {[ t,		T,		t,		T			]};
	key <AC10> {[ r,		R,		rcedilla,	Rcedilla		]};
	key <AC11> {[ m,		M,		bar,		M			]};
	key <AC12> {[ slash,		question,	backslash,	U263A			]};

	key <LSGT> {[ q,		Q,		q,		Q			]};
	key <AB01> {[ x,		X,		q,		Q			]};
	key <AB02> {[ z,		Z,		zcaron,		Zcaron			]};
	key <AB03> {[ c,		C,		ccaron,		Ccaron			]};
	key <AB04> {[ v,		V,		v,		V			]};
	key <AB05> {[ w,		W,		w,		W			]};
	key <AB06> {[ f,		F,		f,		F			]};
	key <AB07> {[ y,		Y,		y,		Y			]};
	key <AB08> {[ h,		H,		h,		H			]};
	key <AB09> {[ comma,		semicolon,	less,		multiply		]};
	key <AB10> {[ period,		colon,		greater,	division		]};
	key <SPCE> {[ space,		space,		apostrophe				]};

	modifier_map Mod5 { <AC06> };

	include "level3(ralt_switch)"
};

// EXTRAS:

//============================================================================
// US Dvorak compatible Latvian layout
// http://en.wikipedia.org/wiki/Dvorak_Simplified_Keyboard
//
partial alphanumeric_keys modifier_keys
xkb_symbols "dvorak" {

	name[Group1]= "Latvian (US Dvorak)";

	key <TLDE> {[ asciitilde,	grave,		acute,			asciitilde		]};
	key <AE01> {[ 1,		exclam,		onesuperior,		exclamdown		]};
	key <AE02> {[ 2,		at,		twosuperior,		oneeighth		]};
	key <AE03> {[ 3,		numbersign,	threesuperior,		sterling		]};
	key <AE04> {[ 4,		dollar,		EuroSign,		cent			]};
	key <AE05> {[ 5,		percent,	onehalf,		threeeighths		]};
	key <AE06> {[ 6,		asciicircum,	threequarters,		fiveeighths		]};
	key <AE07> {[ 7,		ampersand,	braceleft,		seveneighths		]};
	key <AE08> {[ 8,		asterisk,	bracketleft,		trademark		]};
	key <AE09> {[ 9,		parenleft,	bracketright,		plusminus		]};
	key <AE10> {[ 0,		parenright,	braceright,		degree			]};
	key <AE11> {[ bracketleft,	braceleft,	leftdoublequotemark,	guillemotleft		]};
	key <AE12> {[ bracketright,	braceright,	rightdoublequotemark,	guillemotright		]};

	key <AD01> {[ apostrophe,	quotedbl,	leftdoublequotemark,	doublelowquotemark	]};
	key <AD02> {[ comma,		less,		guillemotleft,		multiply		]};
	key <AD03> {[ period,		greater,	guillemotright,		division		]};
	key <AD04> {[ p,		P,		p,			P			]};
	key <AD05> {[ y,		Y,		y,			Y			]};
	key <AD06> {[ f,		F,		f,			F			]};
	key <AD07> {[ g,		G,		gcedilla,		Gcedilla		]};
	key <AD08> {[ c,		C,		ccaron,			Ccaron			]};
	key <AD09> {[ r,		R,		rcedilla,		Rcedilla		]};
	key <AD10> {[ l,		L,		lcedilla,		Lcedilla		]};
	key <AD11> {[ slash,		question,	slash,			abovedot		]};
	key <AD12> {[ equal,		plus,		endash,			emdash			]};

	key <AC01> {[ a,		A,		amacron,		Amacron			]};
	key <AC02> {[ o,		O,		omacron,		Omacron			]};
	key <AC03> {[ e,		E,		emacron,		Emacron			]};
	key <AC04> {[ u,		U,		umacron,		Umacron			]};
	key <AC05> {[ i,		I,		imacron,		Imacron			]};
	key <AC06> {[ d,		D,		d,			D			]};
	key <AC07> {[ h,		H,		h,			H			]};
	key <AC08> {[ t,		T,		t,			T			]};
	key <AC09> {[ n,		N,		ncedilla,		Ncedilla		]};
	key <AC10> {[ s,		S,		scaron,			Scaron			]};
	key <AC11> {[ minus,		underscore,	backslash,		questiondown		]};

	key <AB01> {[ semicolon,	colon,		semicolon,		colon			]};
	key <AB02> {[ q,		Q,		q,			Q			]};
	key <AB03> {[ j,		J,		j,			J			]};
	key <AB04> {[ k,		K,		kcedilla,		Kcedilla		]};
	key <AB05> {[ x,		X,		x,			X			]};
	key <AB06> {[ b,		B,		b,			B			]};
	key <AB07> {[ m,		M,		m,			M			]};
	key <AB08> {[ w,		W,		w,			W			]};
	key <AB09> {[ v,		V,		v,			V			]};
	key <AB10> {[ z,		Z,		zcaron,			Zcaron			]};

	key <BKSL> {[ backslash,	bar,		grave,			breve			]};

	key <SPCE> {[ space,		space,		space,			space			]};

	include "level3(ralt_switch)"
};

partial alphanumeric_keys modifier_keys
xkb_symbols "ykeydvorak" {

	include "lv(dvorak)"

	name[Group1]= "Latvian (US Dvorak, Y variant)";

	key <AD05> {[ISO_Level3_Latch, ISO_Level3_Latch, y, Y]};
	key <SPCE> {[space, space, y, Y]};
	modifier_map Mod5 { <AD05> };

};

partial alphanumeric_keys modifier_keys
xkb_symbols "minuskeydvorak" {

	include "lv(dvorak)"

	name[Group1]= "Latvian (US Dvorak, minus variant)";

	key <AC11> {[ISO_Level3_Latch, ISO_Level3_Latch, mimus, underscore]};
	key <SPCE> {[space, space, minus, underscore]};
	modifier_map Mod5 { <AR11> };

};

//============================================================================
// US Dvorak programmers layput compatible Latvian layout
// http://www.kaufmann.no/roland/dvorak/
//
partial alphanumeric_keys modifier_keys
xkb_symbols "dvorakprogr" {

	include "lv(dvorak)"

	name[Group1]= "Latvian (programmer US Dvorak)";

	key <TLDE> {[ dollar,		asciitilde,	EuroSign,		cent			]};
	key <AE01> {[ ampersand,	percent,	acute,			asciitilde		]};
	key <AE02> {[ bracketleft,	7,		onesuperior,		twosuperior		]};
	key <AE03> {[ braceleft,	5,		guillemotleft,		leftdoublequotemark	]};
	key <AE04> {[ braceright,	3,		guillemotright,		rightdoublequotemark	]};
	key <AE05> {[ parenleft,	1,		onehalf,		threeeighths		]};
	key <AE06> {[ equal,		9,		threequarters,		fiveeighths		]};
	key <AE07> {[ asterisk,		0,		degree,			copyright		]};
	key <AE08> {[ parenright,	2,		endash,			emdash			]};
	key <AE09> {[ plus,		4,		plusminus,		section			]};
	key <AE10> {[ bracketright,	6,		registered,		trademark		]};
	key <AE11> {[ exclam,		8,		exclam,			exclamdown		]};
	key <AE12> {[ numbersign,	grave,		Greek_alpha,		Greek_beta		]};

	key <AD01> {[ semicolon,	colon,		semicolon,		colon			]};
	key <AD12> {[ at,		asciicircum,	at,			asciicircum		]};

	key <AB01> {[ apostrophe,	quotedbl,	leftdoublequotemark,	doublelowquotemark	]};

	include "level3(ralt_switch)"
};

partial alphanumeric_keys modifier_keys
xkb_symbols "ykeydvorakprogr" {

	include "lv(dvorakprogr)"

	name[Group1]= "Latvian (programmer US Dvorak, Y variant)";

	key <AD05> {[ISO_Level3_Latch, ISO_Level3_Latch, y, Y]};
	key <SPCE> {[space, space, y, Y]};
	modifier_map Mod5 { <AD05> };

};

partial alphanumeric_keys modifier_keys
xkb_symbols "minuskeydvorakprogr" {

	include "lv(dvorakprogr)"

	name[Group1]= "Latvian (programmer US Dvorak, minus variant)";

	key <AC11> {[ISO_Level3_Latch, ISO_Level3_Latch, mimus, underscore]};
	key <SPCE> {[space, space, minus, underscore]};
	modifier_map Mod5 { <AC11> };

};

//============================================================================
// Colemak compatible Latvian layout
// http://colemak.com/
//
partial alphanumeric_keys modifier_keys
xkb_symbols "colemak" {

	include "lv(basic)"

	name[Group1]= "Latvian (US Colemak)";

	key <AD03> {[ f,		F,		f,			F			]};
	key <AD04> {[ p,		P,		p,			P			]};
	key <AD05> {[ g,		G,		gcedilla,		Gcedilla		]};
	key <AD06> {[ j,		J,		j,			J			]};
	key <AD07> {[ l,		L,		lcedilla,		Lcedilla		]};
	key <AD08> {[ u,		U,		umacron,		Umacron			]};
	key <AD09> {[ y,		Y,		y,			Y			]};
	key <AD10> {[ semicolon,	colon,		semicolon,		colon			]};

	key <AC02> {[ r,		R,		rcedilla,		Rcedilla		]};
	key <AC03> {[ s,		S,		scaron,			Scaron			]};
	key <AC04> {[ t,		T,		t,			T			]};
	key <AC05> {[ d,		D,		d,			D			]};
	key <AC07> {[ n,		N,		ncedilla,		Ncedilla		]};
	key <AC08> {[ e,		E,		emacron,		Emacron			]};
	key <AC09> {[ i,		I,		imacron,		Imacron			]};
	key <AC10> {[ o,		O,		omacron,		Omacron			]};

	key <AB06> {[ k,		K,		kcedilla,		Kcedilla		]};

	include "level3(ralt_switch)"
};

partial alphanumeric_keys modifier_keys
xkb_symbols "apostrophecolemak" {

	include "lv(colemak)"

	name[Group1]= "Latvian (US Colemak, apostrophe variant)";

	key <AC11> {[ISO_Level3_Latch, quotedbl, apostrophe, quotedbl]};
	key <SPCE> {[space, space, apostrophe]};
	modifier_map Mod5 { <AC11> };

};
=======
// Latvian keymap version 1.1
// Copyright (C) Dmitry Golubev <lastguru@mail.ru>, 2003-2004
//
// Reworked to get rid of dead_keys (use of which in this case
// is a dirty hack). It is now not dependent on locale settings
// and GTK_IM_MODULES in Gnome. The map is also providing some of
// ISO9995-3 alternate characters. Note that this version works
// correctly under Gnome 2.6. This is to be put into symbols/
// directory, or somewhere else.
//
// Permission to use, copy, modify, distribute, and sell this software and its
// documentation for any purpose is hereby granted without fee, provided that
// the above copyright notice appear in all copies and that both that
// copyright notice and this permission notice appear in supporting
// documentation, and that the name of the copyright holder(s) not be used in
// advertising or publicity pertaining to distribution of the software without
// specific, written prior permission.  The copyright holder(s) makes no
// representations about the suitability of this software for any purpose.  It
// is provided "as is" without express or implied warranty.
//
// THE COPYRIGHT HOLDER(S) DISCLAIMS ALL WARRANTIES WITH REGARD TO THIS SOFTWARE,
// INCLUDING ALL IMPLIED WARRANTIES OF MERCHANTABILITY AND FITNESS, IN NO
// EVENT SHALL THE COPYRIGHT HOLDER(S) BE LIABLE FOR ANY SPECIAL, INDIRECT OR
// CONSEQUENTIAL DAMAGES OR ANY DAMAGES WHATSOEVER RESULTING FROM LOSS OF USE,
// DATA OR PROFITS, WHETHER IN AN ACTION OF CONTRACT, NEGLIGENCE OR OTHER
// TORTIOUS ACTION, ARISING OUT OF OR IN CONNECTION WITH THE USE OR
// PERFORMANCE OF THIS SOFTWARE.

// Modified by Aldis Berjoza <aldis@bsdroot.lv>, 12 april 2011
// Changes:
//   * Added Latvian Ergonomic, Latvian Adapted and Latvian Modernd variants
//      Author of this work is Valdis Vītoliņš
//      http://odo.lv/LatvianKeyboard
//      http://odo.lv/Recipes/LatvianKeyboard#HErgonomiskC481stastatC5ABrasuzlikC5A1anauzLinuxdatora%22
//   * Added guillemotleft, leftdoublequotemark, guillemotright,
//      rightdoublequotemark to Latvian modern layout for AD11 and AD12
//   * Added US-Dvorac compatible Latvian layouts
//   * Added programmer US-Dvorac compatible Latvian layouts
//   * Added US-Colemak compatible Latvian layouts
//   * Reformatted layouts


//============================================================================
// Latvian QWERTY layout
// http://en.wikipedia.org/wiki/QWERTY
//
partial default alphanumeric_keys modifier_keys
xkb_symbols "basic" {

	name[Group1]= "Latvian";

	key <TLDE> {[ grave,		asciitilde,	acute,			asciitilde		]};
	key <AE01> {[ 1,		exclam,		onesuperior,		exclamdown		]};
	key <AE02> {[ 2,		at,		twosuperior,		oneeighth		]};
	key <AE03> {[ 3,		numbersign,	threesuperior,		sterling		]};
	key <AE04> {[ 4,		dollar,		EuroSign,		cent			]};
	key <AE05> {[ 5,		percent,	onehalf,		threeeighths		]};
	key <AE06> {[ 6,		asciicircum,	threequarters,		fiveeighths		]};
	key <AE07> {[ 7,		ampersand,	braceleft,		seveneighths		]};
	key <AE08> {[ 8,		asterisk,	bracketleft,		trademark		]};
	key <AE09> {[ 9,		parenleft,	bracketright,		plusminus		]};
	key <AE10> {[ 0,		parenright,	braceright,		degree			]};
	key <AE11> {[ minus,		underscore,	backslash,		questiondown		]};
	key <AE12> {[ equal,		plus,		endash,			emdash			]};

	key <AD01> {[ q,		Q,		q,			Q			]};
	key <AD02> {[ w,		W,		w,			W			]};
	key <AD03> {[ e,		E,		emacron,		Emacron			]};
	key <AD04> {[ r,		R,		rcedilla,		Rcedilla		]};
	key <AD05> {[ t,		T,		t,			T			]};
	key <AD06> {[ y,		Y,		y,			Y			]};
	key <AD07> {[ u,		U,		umacron,		Umacron			]};
	key <AD08> {[ i,		I,		imacron,		Imacron			]};
	key <AD09> {[ o,		O,		omacron,		Omacron			]};
	key <AD10> {[ p,		P,		p,			P			]};
	key <AD11> {[ bracketleft,	braceleft,	guillemotleft,		leftdoublequotemark	]};
	key <AD12> {[ bracketright,	braceright,	guillemotright,		rightdoublequotemark	]};

	key <AC01> {[ a,		A,		amacron,		Amacron			]};
	key <AC02> {[ s,		S,		scaron,			Scaron			]};
	key <AC03> {[ d,		D,		d,			D			]};
	key <AC04> {[ f,		F,		f,			F			]};
	key <AC05> {[ g,		G,		gcedilla,		Gcedilla		]};
	key <AC06> {[ h,		H,		h,			H			]};
	key <AC07> {[ j,		J,		j,			J			]};
	key <AC08> {[ k,		K,		kcedilla,		Kcedilla		]};
	key <AC09> {[ l,		L,		lcedilla,		Lcedilla		]};
	key <AC10> {[ semicolon,	colon,		semicolon,		colon			]};
	key <AC11> {[ apostrophe,	quotedbl,	leftdoublequotemark,	doublelowquotemark	]};

	key <AB01> {[ z,		Z,		zcaron,			Zcaron			]};
	key <AB02> {[ x,		X,		x,			X			]};
	key <AB03> {[ c,		C,		ccaron,			Ccaron			]};
	key <AB04> {[ v,		V,		v,			V			]};
	key <AB05> {[ b,		B,		b,			B			]};
	key <AB06> {[ n,		N,		ncedilla,		Ncedilla		]};
	key <AB07> {[ m,		M,		m,			M			]};
	key <AB08> {[ comma,		less,		horizconnector,		multiply		]};
	key <AB09> {[ period,		greater,	periodcentered,		division		]};
	key <AB10> {[ slash,		question,	slash,			abovedot		]};
	key <BKSL> {[ backslash,	bar,		grave,			breve			]};

	key <SPCE> {[ space,		space,		space,			space			]};

	include "level3(ralt_switch)"
};

partial alphanumeric_keys modifier_keys
xkb_symbols "apostrophe" {

	include "lv(basic)"

	name[Group1]= "Latvian (apostrophe variant)";

	key <AC11> {[ISO_Level3_Latch, quotedbl, apostrophe, quotedbl]};
	key <SPCE> {[space, space, apostrophe]};
	modifier_map Mod5 { <AC11> };

};

partial alphanumeric_keys modifier_keys
xkb_symbols "tilde" {

	include "lv(basic)"

	name[Group1]= "Latvian (tilde variant)";

	key <TLDE> {[ISO_Level3_Latch, asciitilde, grave, acute]};
	key <SPCE> {[space, space, asciitilde]};
	modifier_map Mod5 { <TLDE> };

};

partial alphanumeric_keys modifier_keys
xkb_symbols "fkey" {

	include "lv(basic)"

	name[Group1]= "Latvian (F variant)";

	key <AC04> {[ISO_Level3_Latch, ISO_Level3_Latch, f, F]};
	key <SPCE> {[space, space, f, F]};
	modifier_map Mod5 { <AC04> };

};

//============================================================================
// Latvian Adapted keyboard layout
// http://odo.lv/xwiki/bin/download/Main/LatvianKeyboard/Adapted.png
//
// http://odo.lv/LatvianKeyboard
// http://odo.lv/LatvianKeyboard5
//
partial alphanumeric_keys modifier_keys
xkb_symbols "adapted" {

	include "lv(basic)"

	name[Group1]= "Latvian (adapted)";

	key <AE02> {[ 2,		Ccaron,		at,		twosuperior	]};
	key <AE03> {[ 3,		ccaron,		numbersign,	threesuperior	]};
	key <AE04> {[ 4,		Zcaron,		dollar,		EuroSign	]};
	key <AE05> {[ 5,		zcaron,		percent,	onehalf		]};

	key <AD01> {[ scaron,		Scaron,		q,		Q		]};
	key <AD02> {[ emacron,		Emacron,	w,		W		]};
	key <AD03> {[ e,		E,		e,		E		]};

	key <AD06> {[ amacron,		Amacron,	y,		Y		]};
	key <AD07> {[ u,		U,		u,		U		]};
	key <AD08> {[ i,		I,		i,		I		]};
	key <AD11> {[ umacron,		Umacron,	bracketleft,	braceleft	]};
	key <AD12> {[ ncedilla,		Ncedilla,	bracketright,	braceright	]};

	key <AC01> {[ a,		A,		a,		A		]};
	key <AC02> {[ s,		S,		s,		S		]};
	key <AC05> {[ g,		G,		g,		G		]};

	key <AC08> {[ k,		K,		k,		K		]};
	key <AC09> {[ l,		L,		l,		L		]};
	key <AC10> {[ imacron,		Imacron,	semicolon,	colon		]};

	key <AB01> {[ z,		Z,		z,		Z		]};
	key <AB02> {[ kcedilla,		Kcedilla,	x,		X		]};
	key <AB03> {[ c,		C,		c,		C		]};

	key <AB06> {[ n,		N,		n,		N		]};

	key <AB08> {[ comma,		gcedilla,	less,		multiply	]};
	key <AB09> {[ period,		Gcedilla,	greater,	division	]};
	key <AB10> {[ lcedilla,		Lcedilla,	slash,		question	]};
};

//============================================================================
// Latvian Ergonomic (ŪGJRMV) keyboard layout by Valdis Vītoliņš
// http://odo.lv/xwiki/bin/download/Main/LatvianKeyboard/Ergonomic.png
//
// http://odo.lv/LatvianKeyboard
// http://odo.lv/LatvianKeyboard5
//
partial alphanumeric_keys modifier_keys
xkb_symbols "ergonomic" {

	include "lv(apostrophe)"

	name[Group1]= "Latvian (ergonomic, ŪGJRMV)";

	key <AE02> {[ 2,		at,		gcedilla,	Gcedilla	]};

	key <AE11> {[ minus,		underscore,	endash,		emdash		]};
	key <AE12> {[ f,		F,		equal,		plus		]};

	key <AD01> {[ umacron,		Umacron,	q,		Q		]};
	key <AD02> {[ g,		G,		g,		G		]};
	key <AD03> {[ j,		J,		j,		J		]};
	key <AD04> {[ r,		R,		rcedilla,	Rcedilla	]};
	key <AD05> {[ m,		M,		m,		M		]};
	key <AD06> {[ v,		V,		w,		W		]};
	key <AD07> {[ n,		N,		y,		Y		]};
	key <AD08> {[ z,		Z,		z,		Z		]};
	key <AD09> {[ emacron,		Emacron,	emacron,	Emacron		]};
	key <AD10> {[ ccaron,		Ccaron,		ccaron,		Ccaron		]};
	key <AD11> {[ zcaron,		Zcaron,		bracketleft,	braceleft	]};
	key <AD12> {[ h,		H,		bracketright,	braceright	]};

	key <AC01> {[ scaron,		Scaron,		scaron,		Scaron		]};
	key <AC02> {[ u,		U,		u,		U		]};
	key <AC03> {[ s,		S,		s,		S		]};
	key <AC04> {[ i,		I,		i,		I		]};
	key <AC05> {[ l,		L,		l,		L		]};
	key <AC06> {[ d,		D,		d,		D		]};
	key <AC07> {[ a,		A,		a,		A		]};
	key <AC08> {[ t,		T,		t,		T		]};
	key <AC09> {[ e,		E,		e,		E		]};
	key <AC10> {[ c,		C,		c,		C		]};
	key <AC11> {[ ISO_Level3_Latch,	quotedbl,	apostrophe,	quotedbl	]};
	key <AC12> {[ kcedilla,		Kcedilla,	slash,		backslash	]};

	key <LSGT> {[ gcedilla,		Gcedilla,	gcedilla,	Gcedilla	]};
	key <AB01> {[ ncedilla,		Ncedilla,	ncedilla,	Ncedilla	]};
	key <AB02> {[ b,		B,		x,		X		]};
	key <AB03> {[ imacron,		Imacron,	imacron,	Imacron		]};
	key <AB04> {[ k,		K,		k,		K		]};
	key <AB05> {[ p,		P,		p,		P		]};
	key <AB06> {[ o,		O,		omacron,	Omacron		]};
	key <AB07> {[ amacron,		Amacron,	amacron,	Amacron		]};
	key <AB08> {[ comma,		semicolon,	less,		multiply	]};
	key <AB09> {[ period,		colon,		greater,	division	]};
	key <AB10> {[ lcedilla,		Lcedilla,	question,	slash		]};
};

//============================================================================
// Latvian Modern keyboard layout by Valdis Vītoliņš
// http://odo.lv/xwiki/bin/download/Recipes/LatvianKeyboard/Modern.png
//
// http://odo.lv/LatvianKeyboard
// http://odo.lv/LatvianKeyboard5
//
partial alphanumeric_keys modifier_keys
xkb_symbols "modern" {

	name[Group1]= "Latvian (modern)";

	key <TLDE> {[ grave,		asciitilde,	acute,		copyright		]};
	key <AE01> {[ 1,		exclam,		onesuperior,	exclamdown		]};
	key <AE02> {[ 2,		at,		twosuperior,	oneeighth		]};
	key <AE03> {[ 3,		numbersign,	threesuperior,	sterling		]};
	key <AE04> {[ 4,		dollar,		EuroSign,	cent			]};
	key <AE05> {[ 5,		percent,	onehalf,	threeeighths		]};
	key <AE06> {[ 6,		asciicircum,	threequarters,	fiveeighths		]};
	key <AE07> {[ 7,		ampersand,	braceleft,	seveneighths		]};
	key <AE08> {[ 8,		asterisk,	bracketleft,	trademark		]};
	key <AE09> {[ 9,		parenleft,	bracketright,	plusminus		]};
	key <AE10> {[ 0,		parenright,	braceright,	degree			]};
	key <AE11> {[ minus,		underscore,	backslash,	questiondown		]};
	key <AE12> {[ equal,		plus,		endash,		emdash			]};

	key <AD01> {[ emacron,		Emacron,	emacron,	Emacron			]};
	key <AD02> {[ o,		O,		omacron,	Omacron			]};
	key <AD03> {[ amacron,		Amacron,	amacron,	Amacron			]};
	key <AD04> {[ p,		P,		p,		P			]};
	key <AD05> {[ b,		B,		b,		B			]};
	key <AD06> {[ j,		J,		j,		J			]};
	key <AD07> {[ d,		D,		d,		D			]};
	key <AD08> {[ imacron,		Imacron,	imacron,	Imacron			]};
	key <AD09> {[ l,		L,		lcedilla,	Lcedilla		]};
	key <AD10> {[ g,		G,		gcedilla,	Gcedilla		]};
	Key <AD11> {[ bracketleft,	braceleft,	guillemotleft,	leftdoublequotemark	]};
	key <AD12> {[ bracketright,	braceright,	guillemotright,	rightdoublequotemark	]};

	key <AC01> {[ e,		E,		e,		E			]};
	key <AC02> {[ u,		U,		umacron,	Umacron			]};
	key <AC03> {[ a,		A,		a,		A			]};
	key <AC04> {[ n,		N,		ncedilla,	Ncedilla		]};
	key <AC05> {[ k,		K,		kcedilla,	Kcedilla		]};
	key <AC06> {[ ISO_Level3_Latch,	quotedbl,	apostrophe,	quotedbl		]};
	key <AC07> {[ s,		S,		scaron,		Scaron			]};
	key <AC08> {[ i,		I,		i,		I			]};
	key <AC09> {[ t,		T,		t,		T			]};
	key <AC10> {[ r,		R,		rcedilla,	Rcedilla		]};
	key <AC11> {[ m,		M,		m,		M			]};
	key <BKSL> {[ slash,		question,	backslash,	bar			]};

	key <LSGT> {[ q,		Q,		q,		Q			]};
	key <AB01> {[ x,		X,		q,		Q			]};
	key <AB02> {[ z,		Z,		zcaron,		Zcaron			]};
	key <AB03> {[ c,		C,		ccaron,		Ccaron			]};
	key <AB04> {[ v,		V,		period,		V			]};
	key <AB05> {[ w,		W,		slash,		W			]};
	key <AB06> {[ f,		F,		bar,		F			]};
	key <AB07> {[ y,		Y,		backslash,	Y			]};
	key <AB08> {[ h,		H,		U263A,		U2639			]};
	key <AB09> {[ comma,		semicolon,	less,		multiply		]};
	key <AB10> {[ period,		colon,		greater,	division		]};
	key <SPCE> {[ space,		space,		apostrophe				]};

	modifier_map Mod5 { <AC06> };

	include "level3(ralt_switch)"
};

// EXTRAS:

//============================================================================
// US Dvorak compatible Latvian layout
// http://en.wikipedia.org/wiki/Dvorak_Simplified_Keyboard
//
partial alphanumeric_keys modifier_keys
xkb_symbols "dvorak" {

	name[Group1]= "Latvian (US Dvorak)";

	key <TLDE> {[ asciitilde,	grave,		acute,			asciitilde		]};
	key <AE01> {[ 1,		exclam,		onesuperior,		exclamdown		]};
	key <AE02> {[ 2,		at,		twosuperior,		oneeighth		]};
	key <AE03> {[ 3,		numbersign,	threesuperior,		sterling		]};
	key <AE04> {[ 4,		dollar,		EuroSign,		cent			]};
	key <AE05> {[ 5,		percent,	onehalf,		threeeighths		]};
	key <AE06> {[ 6,		asciicircum,	threequarters,		fiveeighths		]};
	key <AE07> {[ 7,		ampersand,	braceleft,		seveneighths		]};
	key <AE08> {[ 8,		asterisk,	bracketleft,		trademark		]};
	key <AE09> {[ 9,		parenleft,	bracketright,		plusminus		]};
	key <AE10> {[ 0,		parenright,	braceright,		degree			]};
	key <AE11> {[ bracketleft,	braceleft,	leftdoublequotemark,	guillemotleft		]};
	key <AE12> {[ bracketright,	braceright,	rightdoublequotemark,	guillemotright		]};

	key <AD01> {[ apostrophe,	quotedbl,	leftdoublequotemark,	doublelowquotemark	]};
	key <AD02> {[ comma,		less,		guillemotleft,		multiply		]};
	key <AD03> {[ period,		greater,	guillemotright,		division		]};
	key <AD04> {[ p,		P,		p,			P			]};
	key <AD05> {[ y,		Y,		y,			Y			]};
	key <AD06> {[ f,		F,		f,			F			]};
	key <AD07> {[ g,		G,		gcedilla,		Gcedilla		]};
	key <AD08> {[ c,		C,		ccaron,			Ccaron			]};
	key <AD09> {[ r,		R,		rcedilla,		Rcedilla		]};
	key <AD10> {[ l,		L,		lcedilla,		Lcedilla		]};
	key <AD11> {[ slash,		question,	slash,			abovedot		]};
	key <AD12> {[ equal,		plus,		endash,			emdash			]};

	key <AC01> {[ a,		A,		amacron,		Amacron			]};
	key <AC02> {[ o,		O,		omacron,		Omacron			]};
	key <AC03> {[ e,		E,		emacron,		Emacron			]};
	key <AC04> {[ u,		U,		umacron,		Umacron			]};
	key <AC05> {[ i,		I,		imacron,		Imacron			]};
	key <AC06> {[ d,		D,		d,			D			]};
	key <AC07> {[ h,		H,		h,			H			]};
	key <AC08> {[ t,		T,		t,			T			]};
	key <AC09> {[ n,		N,		ncedilla,		Ncedilla		]};
	key <AC10> {[ s,		S,		scaron,			Scaron			]};
	key <AC11> {[ minus,		underscore,	backslash,		questiondown		]};

	key <AB01> {[ semicolon,	colon,		semicolon,		colon			]};
	key <AB02> {[ q,		Q,		q,			Q			]};
	key <AB03> {[ j,		J,		j,			J			]};
	key <AB04> {[ k,		K,		kcedilla,		Kcedilla		]};
	key <AB05> {[ x,		X,		x,			X			]};
	key <AB06> {[ b,		B,		b,			B			]};
	key <AB07> {[ m,		M,		m,			M			]};
	key <AB08> {[ w,		W,		w,			W			]};
	key <AB09> {[ v,		V,		v,			V			]};
	key <AB10> {[ z,		Z,		zcaron,			Zcaron			]};

	key <BKSL> {[ backslash,	bar,		grave,			breve			]};

	key <SPCE> {[ space,		space,		space,			space			]};

	include "level3(ralt_switch)"
};

partial alphanumeric_keys modifier_keys
xkb_symbols "ykeydvorak" {

	include "lv(dvorak)"

	name[Group1]= "Latvian (US Dvorak, Y variant)";

	key <AD05> {[ISO_Level3_Latch, ISO_Level3_Latch, y, Y]};
	key <SPCE> {[space, space, y, Y]};
	modifier_map Mod5 { <AD05> };

};

partial alphanumeric_keys modifier_keys
xkb_symbols "minuskeydvorak" {

	include "lv(dvorak)"

	name[Group1]= "Latvian (US Dvorak, minus variant)";

	key <AC11> {[ISO_Level3_Latch, ISO_Level3_Latch, mimus, underscore]};
	key <SPCE> {[space, space, minus, underscore]};
	modifier_map Mod5 { <AR11> };

};

//============================================================================
// US Dvorak programmers layput compatible Latvian layout
// http://www.kaufmann.no/roland/dvorak/
//
partial alphanumeric_keys modifier_keys
xkb_symbols "dvorakprogr" {

	include "lv(dvorak)"

	name[Group1]= "Latvian (programmer US Dvorak)";

	key <TLDE> {[ dollar,		asciitilde,	EuroSign,		cent			]};
	key <AE01> {[ ampersand,	percent,	acute,			asciitilde		]};
	key <AE02> {[ bracketleft,	7,		onesuperior,		twosuperior		]};
	key <AE03> {[ braceleft,	5,		guillemotleft,		leftdoublequotemark	]};
	key <AE04> {[ braceright,	3,		guillemotright,		rightdoublequotemark	]};
	key <AE05> {[ parenleft,	1,		onehalf,		threeeighths		]};
	key <AE06> {[ equal,		9,		threequarters,		fiveeighths		]};
	key <AE07> {[ asterisk,		0,		degree,			copyright		]};
	key <AE08> {[ parenright,	2,		endash,			emdash			]};
	key <AE09> {[ plus,		4,		plusminus,		section			]};
	key <AE10> {[ bracketright,	6,		registered,		trademark		]};
	key <AE11> {[ exclam,		8,		exclam,			exclamdown		]};
	key <AE12> {[ numbersign,	grave,		Greek_alpha,		Greek_beta		]};

	key <AD01> {[ semicolon,	colon,		semicolon,		colon			]};
	key <AD12> {[ at,		asciicircum,	at,			asciicircum		]};

	key <AB01> {[ apostrophe,	quotedbl,	leftdoublequotemark,	doublelowquotemark	]};

	include "level3(ralt_switch)"
};

partial alphanumeric_keys modifier_keys
xkb_symbols "ykeydvorakprogr" {

	include "lv(dvorakprogr)"

	name[Group1]= "Latvian (programmer US Dvorak, Y variant)";

	key <AD05> {[ISO_Level3_Latch, ISO_Level3_Latch, y, Y]};
	key <SPCE> {[space, space, y, Y]};
	modifier_map Mod5 { <AD05> };

};

partial alphanumeric_keys modifier_keys
xkb_symbols "minuskeydvorakprogr" {

	include "lv(dvorakprogr)"

	name[Group1]= "Latvian (programmer US Dvorak, minus variant)";

	key <AC11> {[ISO_Level3_Latch, ISO_Level3_Latch, mimus, underscore]};
	key <SPCE> {[space, space, minus, underscore]};
	modifier_map Mod5 { <AC11> };

};

//============================================================================
// Colemak compatible Latvian layout
// http://colemak.com/
//
partial alphanumeric_keys modifier_keys
xkb_symbols "colemak" {

	include "lv(basic)"

	name[Group1]= "Latvian (US Colemak)";

	key <AD03> {[ f,		F,		f,			F			]};
	key <AD04> {[ p,		P,		p,			P			]};
	key <AD05> {[ g,		G,		gcedilla,		Gcedilla		]};
	key <AD06> {[ j,		J,		j,			J			]};
	key <AD07> {[ l,		L,		lcedilla,		Lcedilla		]};
	key <AD08> {[ u,		U,		umacron,		Umacron			]};
	key <AD09> {[ y,		Y,		y,			Y			]};
	key <AD10> {[ semicolon,	colon,		semicolon,		colon			]};

	key <AC02> {[ r,		R,		rcedilla,		Rcedilla		]};
	key <AC03> {[ s,		S,		scaron,			Scaron			]};
	key <AC04> {[ t,		T,		t,			T			]};
	key <AC05> {[ d,		D,		d,			D			]};
	key <AC07> {[ n,		N,		ncedilla,		Ncedilla		]};
	key <AC08> {[ e,		E,		emacron,		Emacron			]};
	key <AC09> {[ i,		I,		imacron,		Imacron			]};
	key <AC10> {[ o,		O,		omacron,		Omacron			]};

	key <AB06> {[ k,		K,		kcedilla,		Kcedilla		]};

	include "level3(ralt_switch)"
};

partial alphanumeric_keys modifier_keys
xkb_symbols "apostrophecolemak" {

	include "lv(colemak)"

	name[Group1]= "Latvian (US Colemak, apostrophe variant)";

	key <AC11> {[ISO_Level3_Latch, quotedbl, apostrophe, quotedbl]};
	key <SPCE> {[space, space, apostrophe]};
	modifier_map Mod5 { <AC11> };

};
>>>>>>> f87ad0cd
<|MERGE_RESOLUTION|>--- conflicted
+++ resolved
@@ -1,1045 +1,521 @@
-<<<<<<< HEAD
-// Latvian keymap version 1.1
-// Copyright (C) Dmitry Golubev <lastguru@mail.ru>, 2003-2004
-//
-// Reworked to get rid of dead_keys (use of which in this case
-// is a dirty hack). It is now not dependent on locale settings
-// and GTK_IM_MODULES in Gnome. The map is also providing some of
-// ISO9995-3 alternate characters. Note that this version works
-// correctly under Gnome 2.6. This is to be put into symbols/
-// directory, or somewhere else.
-//
-// Permission to use, copy, modify, distribute, and sell this software and its
-// documentation for any purpose is hereby granted without fee, provided that
-// the above copyright notice appear in all copies and that both that
-// copyright notice and this permission notice appear in supporting
-// documentation, and that the name of the copyright holder(s) not be used in
-// advertising or publicity pertaining to distribution of the software without
-// specific, written prior permission.  The copyright holder(s) makes no
-// representations about the suitability of this software for any purpose.  It
-// is provided "as is" without express or implied warranty.
-//
-// THE COPYRIGHT HOLDER(S) DISCLAIMS ALL WARRANTIES WITH REGARD TO THIS SOFTWARE,
-// INCLUDING ALL IMPLIED WARRANTIES OF MERCHANTABILITY AND FITNESS, IN NO
-// EVENT SHALL THE COPYRIGHT HOLDER(S) BE LIABLE FOR ANY SPECIAL, INDIRECT OR
-// CONSEQUENTIAL DAMAGES OR ANY DAMAGES WHATSOEVER RESULTING FROM LOSS OF USE,
-// DATA OR PROFITS, WHETHER IN AN ACTION OF CONTRACT, NEGLIGENCE OR OTHER
-// TORTIOUS ACTION, ARISING OUT OF OR IN CONNECTION WITH THE USE OR
-// PERFORMANCE OF THIS SOFTWARE.
-
-// Modified by Aldis Berjoza <aldis@bsdroot.lv>, 12 april 2011
-// Changes:
-//   * Added Latvian Ergonomic, Latvian Adapted and Latvian Modernd variants
-//      Author of this work is Valdis Vītoliņš
-//      http://odo.lv/LatvianKeyboard
-//      http://odo.lv/Recipes/LatvianKeyboard#HErgonomiskC481stastatC5ABrasuzlikC5A1anauzLinuxdatora%22
-//   * Added guillemotleft, leftdoublequotemark, guillemotright,
-//      rightdoublequotemark to Latvian modern layout for AD11 and AD12
-//   * Added US-Dvorac compatible Latvian layouts
-//   * Added programmer US-Dvorac compatible Latvian layouts
-//   * Added US-Colemak compatible Latvian layouts
-//   * Reformatted layouts
-
-
-//============================================================================
-// Latvian QWERTY layout
-// http://en.wikipedia.org/wiki/QWERTY
-//
-partial default alphanumeric_keys modifier_keys
-xkb_symbols "basic" {
-
-	name[Group1]= "Latvian";
-
-	key <TLDE> {[ grave,		asciitilde,	acute,			asciitilde		]};
-	key <AE01> {[ 1,		exclam,		onesuperior,		exclamdown		]};
-	key <AE02> {[ 2,		at,		twosuperior,		oneeighth		]};
-	key <AE03> {[ 3,		numbersign,	threesuperior,		sterling		]};
-	key <AE04> {[ 4,		dollar,		EuroSign,		cent			]};
-	key <AE05> {[ 5,		percent,	onehalf,		threeeighths		]};
-	key <AE06> {[ 6,		asciicircum,	threequarters,		fiveeighths		]};
-	key <AE07> {[ 7,		ampersand,	braceleft,		seveneighths		]};
-	key <AE08> {[ 8,		asterisk,	bracketleft,		trademark		]};
-	key <AE09> {[ 9,		parenleft,	bracketright,		plusminus		]};
-	key <AE10> {[ 0,		parenright,	braceright,		degree			]};
-	key <AE11> {[ minus,		underscore,	backslash,		questiondown		]};
-	key <AE12> {[ equal,		plus,		endash,			emdash			]};
-
-	key <AD01> {[ q,		Q,		q,			Q			]};
-	key <AD02> {[ w,		W,		w,			W			]};
-	key <AD03> {[ e,		E,		emacron,		Emacron			]};
-	key <AD04> {[ r,		R,		rcedilla,		Rcedilla		]};
-	key <AD05> {[ t,		T,		t,			T			]};
-	key <AD06> {[ y,		Y,		y,			Y			]};
-	key <AD07> {[ u,		U,		umacron,		Umacron			]};
-	key <AD08> {[ i,		I,		imacron,		Imacron			]};
-	key <AD09> {[ o,		O,		omacron,		Omacron			]};
-	key <AD10> {[ p,		P,		p,			P			]};
-	key <AD11> {[ bracketleft,	braceleft,	guillemotleft,		leftdoublequotemark	]};
-	key <AD12> {[ bracketright,	braceright,	guillemotright,		rightdoublequotemark	]};
-
-	key <AC01> {[ a,		A,		amacron,		Amacron			]};
-	key <AC02> {[ s,		S,		scaron,			Scaron			]};
-	key <AC03> {[ d,		D,		d,			D			]};
-	key <AC04> {[ f,		F,		f,			F			]};
-	key <AC05> {[ g,		G,		gcedilla,		Gcedilla		]};
-	key <AC06> {[ h,		H,		h,			H			]};
-	key <AC07> {[ j,		J,		j,			J			]};
-	key <AC08> {[ k,		K,		kcedilla,		Kcedilla		]};
-	key <AC09> {[ l,		L,		lcedilla,		Lcedilla		]};
-	key <AC10> {[ semicolon,	colon,		semicolon,		colon			]};
-	key <AC11> {[ apostrophe,	quotedbl,	leftdoublequotemark,	doublelowquotemark	]};
-
-	key <AB01> {[ z,		Z,		zcaron,			Zcaron			]};
-	key <AB02> {[ x,		X,		x,			X			]};
-	key <AB03> {[ c,		C,		ccaron,			Ccaron			]};
-	key <AB04> {[ v,		V,		v,			V			]};
-	key <AB05> {[ b,		B,		b,			B			]};
-	key <AB06> {[ n,		N,		ncedilla,		Ncedilla		]};
-	key <AB07> {[ m,		M,		m,			M			]};
-	key <AB08> {[ comma,		less,		horizconnector,		multiply		]};
-	key <AB09> {[ period,		greater,	periodcentered,		division		]};
-	key <AB10> {[ slash,		question,	slash,			abovedot		]};
-	key <BKSL> {[ backslash,	bar,		grave,			breve			]};
-
-	key <SPCE> {[ space,		space,		space,			space			]};
-
-	include "level3(ralt_switch)"
-};
-
-partial alphanumeric_keys modifier_keys
-xkb_symbols "apostrophe" {
-
-	include "lv(basic)"
-
-	name[Group1]= "Latvian (apostrophe variant)";
-
-	key <AC11> {[ISO_Level3_Latch, quotedbl, apostrophe, quotedbl]};
-	key <SPCE> {[space, space, apostrophe]};
-	modifier_map Mod5 { <AC11> };
-
-};
-
-partial alphanumeric_keys modifier_keys
-xkb_symbols "tilde" {
-
-	include "lv(basic)"
-
-	name[Group1]= "Latvian (tilde variant)";
-
-	key <TLDE> {[ISO_Level3_Latch, asciitilde, grave, acute]};
-	key <SPCE> {[space, space, asciitilde]};
-	modifier_map Mod5 { <TLDE> };
-
-};
-
-partial alphanumeric_keys modifier_keys
-xkb_symbols "fkey" {
-
-	include "lv(basic)"
-
-	name[Group1]= "Latvian (F variant)";
-
-	key <AC04> {[ISO_Level3_Latch, ISO_Level3_Latch, f, F]};
-	key <SPCE> {[space, space, f, F]};
-	modifier_map Mod5 { <AC04> };
-
-};
-
-//============================================================================
-// Latvian Adapted keyboard layout
-// http://odo.lv/xwiki/bin/download/Main/LatvianKeyboard/Adapted.png
-//
-// http://odo.lv/LatvianKeyboard
-// http://odo.lv/LatvianKeyboard5
-//
-partial alphanumeric_keys modifier_keys
-xkb_symbols "adapted" {
-
-	include "lv(basic)"
-
-	name[Group1]= "Latvian (adapted)";
-
-	key <AE02> {[ 2,		Ccaron,		at,		twosuperior	]};
-	key <AE03> {[ 3,		ccaron,		numbersign,	threesuperior	]};
-	key <AE04> {[ 4,		Zcaron,		dollar,		EuroSign	]};
-	key <AE05> {[ 5,		zcaron,		percent,	onehalf		]};
-
-	key <AD01> {[ scaron,		Scaron,		q,		Q		]};
-	key <AD02> {[ emacron,		Emacron,	w,		W		]};
-	key <AD03> {[ e,		E,		e,		E		]};
-
-	key <AD06> {[ amacron,		Amacron,	y,		Y		]};
-	key <AD07> {[ u,		U,		u,		U		]};
-	key <AD08> {[ i,		I,		i,		I		]};
-	key <AD11> {[ umacron,		Umacron,	bracketleft,	braceleft	]};
-	key <AD12> {[ ncedilla,		Ncedilla,	bracketright,	braceright	]};
-
-	key <AC01> {[ a,		A,		a,		A		]};
-	key <AC02> {[ s,		S,		s,		S		]};
-	key <AC05> {[ g,		G,		g,		G		]};
-
-	key <AC08> {[ k,		K,		k,		K		]};
-	key <AC09> {[ l,		L,		l,		L		]};
-	key <AC10> {[ imacron,		Imacron,	semicolon,	colon		]};
-
-	key <AB01> {[ z,		Z,		z,		Z		]};
-	key <AB02> {[ kcedilla,		Kcedilla,	x,		X		]};
-	key <AB03> {[ c,		C,		c,		C		]};
-
-	key <AB06> {[ n,		N,		n,		N		]};
-
-	key <AB08> {[ comma,		gcedilla,	less,		multiply	]};
-	key <AB09> {[ period,		Gcedilla,	greater,	division	]};
-	key <AB10> {[ lcedilla,		Lcedilla,	slash,		question	]};
-};
-
-//============================================================================
-// Latvian Ergonomic (ŪGJRMV) keyboard layout by Valdis Vītoliņš
-// http://odo.lv/xwiki/bin/download/Main/LatvianKeyboard/Ergonomic.png
-//
-// http://odo.lv/LatvianKeyboard
-// http://odo.lv/LatvianKeyboard5
-//
-partial alphanumeric_keys modifier_keys
-xkb_symbols "ergonomic" {
-
-	include "lv(apostrophe)"
-
-	name[Group1]= "Latvian (ergonomic, ŪGJRMV)";
-
-	key <AE02> {[ 2,		at,		gcedilla,	Gcedilla	]};
-
-	key <AE11> {[ minus,		underscore,	endash,		emdash		]};
-	key <AE12> {[ f,		F,		equal,		plus		]};
-
-	key <AD01> {[ umacron,		Umacron,	q,		Q		]};
-	key <AD02> {[ g,		G,		g,		G		]};
-	key <AD03> {[ j,		J,		j,		J		]};
-	key <AD04> {[ r,		R,		rcedilla,	Rcedilla	]};
-	key <AD05> {[ m,		M,		m,		M		]};
-	key <AD06> {[ v,		V,		w,		W		]};
-	key <AD07> {[ n,		N,		y,		Y		]};
-	key <AD08> {[ z,		Z,		z,		Z		]};
-	key <AD09> {[ emacron,		Emacron,	emacron,	Emacron		]};
-	key <AD10> {[ ccaron,		Ccaron,		ccaron,		Ccaron		]};
-	key <AD11> {[ zcaron,		Zcaron,		bracketleft,	braceleft	]};
-	key <AD12> {[ h,		H,		bracketright,	braceright	]};
-
-	key <AC01> {[ scaron,		Scaron,		scaron,		Scaron		]};
-	key <AC02> {[ u,		U,		u,		U		]};
-	key <AC03> {[ s,		S,		s,		S		]};
-	key <AC04> {[ i,		I,		i,		I		]};
-	key <AC05> {[ l,		L,		l,		L		]};
-	key <AC06> {[ d,		D,		d,		D		]};
-	key <AC07> {[ a,		A,		a,		A		]};
-	key <AC08> {[ t,		T,		t,		T		]};
-	key <AC09> {[ e,		E,		e,		E		]};
-	key <AC10> {[ c,		C,		c,		C		]};
-	key <AC11> {[ ISO_Level3_Latch,	quotedbl,	apostrophe,	quotedbl	]};
-	key <AC12> {[ kcedilla,		Kcedilla,	slash,		backslash	]};
-
-	key <LSGT> {[ gcedilla,		Gcedilla,	gcedilla,	Gcedilla	]};
-	key <AB01> {[ ncedilla,		Ncedilla,	ncedilla,	Ncedilla	]};
-	key <AB02> {[ b,		B,		x,		X		]};
-	key <AB03> {[ imacron,		Imacron,	imacron,	Imacron		]};
-	key <AB04> {[ k,		K,		k,		K		]};
-	key <AB05> {[ p,		P,		p,		P		]};
-	key <AB06> {[ o,		O,		omacron,	Omacron		]};
-	key <AB07> {[ amacron,		Amacron,	amacron,	Amacron		]};
-	key <AB08> {[ comma,		semicolon,	less,		multiply	]};
-	key <AB09> {[ period,		colon,		greater,	division	]};
-	key <AB10> {[ lcedilla,		Lcedilla,	question,	slash		]};
-};
-
-//============================================================================
-// Latvian Modern keyboard layout by Valdis Vītoliņš
-// http://odo.lv/xwiki/bin/download/Recipes/LatvianKeyboard/Modern.png
-//
-// http://odo.lv/LatvianKeyboard
-// http://odo.lv/LatvianKeyboard5
-//
-partial alphanumeric_keys modifier_keys
-xkb_symbols "modern" {
-
-	name[Group1]= "Latvian (modern)";
-
-	key <TLDE> {[ grave,		asciitilde,	acute,		copyright		]};
-	key <AE01> {[ 1,		exclam,		onesuperior,	exclamdown		]};
-	key <AE02> {[ 2,		at,		twosuperior,	oneeighth		]};
-	key <AE03> {[ 3,		numbersign,	threesuperior,	sterling		]};
-	key <AE04> {[ 4,		dollar,		EuroSign,	cent			]};
-	key <AE05> {[ 5,		percent,	onehalf,	threeeighths		]};
-	key <AE06> {[ 6,		asciicircum,	threequarters,	fiveeighths		]};
-	key <AE07> {[ 7,		ampersand,	braceleft,	seveneighths		]};
-	key <AE08> {[ 8,		asterisk,	bracketleft,	trademark		]};
-	key <AE09> {[ 9,		parenleft,	bracketright,	plusminus		]};
-	key <AE10> {[ 0,		parenright,	braceright,	degree			]};
-	key <AE11> {[ minus,		underscore,	backslash,	questiondown		]};
-	key <AE12> {[ equal,		plus,		endash,		emdash			]};
-
-	key <AD01> {[ emacron,		Emacron,	emacron,	Emacron			]};
-	key <AD02> {[ o,		O,		omacron,	Omacron			]};
-	key <AD03> {[ amacron,		Amacron,	amacron,	Amacron			]};
-	key <AD04> {[ p,		P,		p,		P			]};
-	key <AD05> {[ b,		B,		b,		B			]};
-	key <AD06> {[ j,		J,		j,		J			]};
-	key <AD07> {[ d,		D,		d,		D			]};
-	key <AD08> {[ imacron,		Imacron,	imacron,	Imacron			]};
-	key <AD09> {[ l,		L,		lcedilla,	Lcedilla		]};
-	key <AD10> {[ g,		G,		gcedilla,	Gcedilla		]};
-	Key <AD11> {[ bracketleft,	braceleft,	guillemotleft,	leftdoublequotemark	]};
-	key <AD12> {[ bracketright,	braceright,	guillemotright,	rightdoublequotemark	]};
-
-	key <AC01> {[ e,		E,		e,		E			]};
-	key <AC02> {[ u,		U,		umacron,	Umacron			]};
-	key <AC03> {[ a,		A,		a,		A			]};
-	key <AC04> {[ n,		N,		ncedilla,	Ncedilla		]};
-	key <AC05> {[ k,		K,		kcedilla,	Kcedilla		]};
-	key <AC06> {[ ISO_Level3_Latch,	quotedbl,	apostrophe,	quotedbl		]};
-	key <AC07> {[ s,		S,		scaron,		Scaron			]};
-	key <AC08> {[ i,		I,		i,		I			]};
-	key <AC09> {[ t,		T,		t,		T			]};
-	key <AC10> {[ r,		R,		rcedilla,	Rcedilla		]};
-	key <AC11> {[ m,		M,		bar,		M			]};
-	key <AC12> {[ slash,		question,	backslash,	U263A			]};
-
-	key <LSGT> {[ q,		Q,		q,		Q			]};
-	key <AB01> {[ x,		X,		q,		Q			]};
-	key <AB02> {[ z,		Z,		zcaron,		Zcaron			]};
-	key <AB03> {[ c,		C,		ccaron,		Ccaron			]};
-	key <AB04> {[ v,		V,		v,		V			]};
-	key <AB05> {[ w,		W,		w,		W			]};
-	key <AB06> {[ f,		F,		f,		F			]};
-	key <AB07> {[ y,		Y,		y,		Y			]};
-	key <AB08> {[ h,		H,		h,		H			]};
-	key <AB09> {[ comma,		semicolon,	less,		multiply		]};
-	key <AB10> {[ period,		colon,		greater,	division		]};
-	key <SPCE> {[ space,		space,		apostrophe				]};
-
-	modifier_map Mod5 { <AC06> };
-
-	include "level3(ralt_switch)"
-};
-
-// EXTRAS:
-
-//============================================================================
-// US Dvorak compatible Latvian layout
-// http://en.wikipedia.org/wiki/Dvorak_Simplified_Keyboard
-//
-partial alphanumeric_keys modifier_keys
-xkb_symbols "dvorak" {
-
-	name[Group1]= "Latvian (US Dvorak)";
-
-	key <TLDE> {[ asciitilde,	grave,		acute,			asciitilde		]};
-	key <AE01> {[ 1,		exclam,		onesuperior,		exclamdown		]};
-	key <AE02> {[ 2,		at,		twosuperior,		oneeighth		]};
-	key <AE03> {[ 3,		numbersign,	threesuperior,		sterling		]};
-	key <AE04> {[ 4,		dollar,		EuroSign,		cent			]};
-	key <AE05> {[ 5,		percent,	onehalf,		threeeighths		]};
-	key <AE06> {[ 6,		asciicircum,	threequarters,		fiveeighths		]};
-	key <AE07> {[ 7,		ampersand,	braceleft,		seveneighths		]};
-	key <AE08> {[ 8,		asterisk,	bracketleft,		trademark		]};
-	key <AE09> {[ 9,		parenleft,	bracketright,		plusminus		]};
-	key <AE10> {[ 0,		parenright,	braceright,		degree			]};
-	key <AE11> {[ bracketleft,	braceleft,	leftdoublequotemark,	guillemotleft		]};
-	key <AE12> {[ bracketright,	braceright,	rightdoublequotemark,	guillemotright		]};
-
-	key <AD01> {[ apostrophe,	quotedbl,	leftdoublequotemark,	doublelowquotemark	]};
-	key <AD02> {[ comma,		less,		guillemotleft,		multiply		]};
-	key <AD03> {[ period,		greater,	guillemotright,		division		]};
-	key <AD04> {[ p,		P,		p,			P			]};
-	key <AD05> {[ y,		Y,		y,			Y			]};
-	key <AD06> {[ f,		F,		f,			F			]};
-	key <AD07> {[ g,		G,		gcedilla,		Gcedilla		]};
-	key <AD08> {[ c,		C,		ccaron,			Ccaron			]};
-	key <AD09> {[ r,		R,		rcedilla,		Rcedilla		]};
-	key <AD10> {[ l,		L,		lcedilla,		Lcedilla		]};
-	key <AD11> {[ slash,		question,	slash,			abovedot		]};
-	key <AD12> {[ equal,		plus,		endash,			emdash			]};
-
-	key <AC01> {[ a,		A,		amacron,		Amacron			]};
-	key <AC02> {[ o,		O,		omacron,		Omacron			]};
-	key <AC03> {[ e,		E,		emacron,		Emacron			]};
-	key <AC04> {[ u,		U,		umacron,		Umacron			]};
-	key <AC05> {[ i,		I,		imacron,		Imacron			]};
-	key <AC06> {[ d,		D,		d,			D			]};
-	key <AC07> {[ h,		H,		h,			H			]};
-	key <AC08> {[ t,		T,		t,			T			]};
-	key <AC09> {[ n,		N,		ncedilla,		Ncedilla		]};
-	key <AC10> {[ s,		S,		scaron,			Scaron			]};
-	key <AC11> {[ minus,		underscore,	backslash,		questiondown		]};
-
-	key <AB01> {[ semicolon,	colon,		semicolon,		colon			]};
-	key <AB02> {[ q,		Q,		q,			Q			]};
-	key <AB03> {[ j,		J,		j,			J			]};
-	key <AB04> {[ k,		K,		kcedilla,		Kcedilla		]};
-	key <AB05> {[ x,		X,		x,			X			]};
-	key <AB06> {[ b,		B,		b,			B			]};
-	key <AB07> {[ m,		M,		m,			M			]};
-	key <AB08> {[ w,		W,		w,			W			]};
-	key <AB09> {[ v,		V,		v,			V			]};
-	key <AB10> {[ z,		Z,		zcaron,			Zcaron			]};
-
-	key <BKSL> {[ backslash,	bar,		grave,			breve			]};
-
-	key <SPCE> {[ space,		space,		space,			space			]};
-
-	include "level3(ralt_switch)"
-};
-
-partial alphanumeric_keys modifier_keys
-xkb_symbols "ykeydvorak" {
-
-	include "lv(dvorak)"
-
-	name[Group1]= "Latvian (US Dvorak, Y variant)";
-
-	key <AD05> {[ISO_Level3_Latch, ISO_Level3_Latch, y, Y]};
-	key <SPCE> {[space, space, y, Y]};
-	modifier_map Mod5 { <AD05> };
-
-};
-
-partial alphanumeric_keys modifier_keys
-xkb_symbols "minuskeydvorak" {
-
-	include "lv(dvorak)"
-
-	name[Group1]= "Latvian (US Dvorak, minus variant)";
-
-	key <AC11> {[ISO_Level3_Latch, ISO_Level3_Latch, mimus, underscore]};
-	key <SPCE> {[space, space, minus, underscore]};
-	modifier_map Mod5 { <AR11> };
-
-};
-
-//============================================================================
-// US Dvorak programmers layput compatible Latvian layout
-// http://www.kaufmann.no/roland/dvorak/
-//
-partial alphanumeric_keys modifier_keys
-xkb_symbols "dvorakprogr" {
-
-	include "lv(dvorak)"
-
-	name[Group1]= "Latvian (programmer US Dvorak)";
-
-	key <TLDE> {[ dollar,		asciitilde,	EuroSign,		cent			]};
-	key <AE01> {[ ampersand,	percent,	acute,			asciitilde		]};
-	key <AE02> {[ bracketleft,	7,		onesuperior,		twosuperior		]};
-	key <AE03> {[ braceleft,	5,		guillemotleft,		leftdoublequotemark	]};
-	key <AE04> {[ braceright,	3,		guillemotright,		rightdoublequotemark	]};
-	key <AE05> {[ parenleft,	1,		onehalf,		threeeighths		]};
-	key <AE06> {[ equal,		9,		threequarters,		fiveeighths		]};
-	key <AE07> {[ asterisk,		0,		degree,			copyright		]};
-	key <AE08> {[ parenright,	2,		endash,			emdash			]};
-	key <AE09> {[ plus,		4,		plusminus,		section			]};
-	key <AE10> {[ bracketright,	6,		registered,		trademark		]};
-	key <AE11> {[ exclam,		8,		exclam,			exclamdown		]};
-	key <AE12> {[ numbersign,	grave,		Greek_alpha,		Greek_beta		]};
-
-	key <AD01> {[ semicolon,	colon,		semicolon,		colon			]};
-	key <AD12> {[ at,		asciicircum,	at,			asciicircum		]};
-
-	key <AB01> {[ apostrophe,	quotedbl,	leftdoublequotemark,	doublelowquotemark	]};
-
-	include "level3(ralt_switch)"
-};
-
-partial alphanumeric_keys modifier_keys
-xkb_symbols "ykeydvorakprogr" {
-
-	include "lv(dvorakprogr)"
-
-	name[Group1]= "Latvian (programmer US Dvorak, Y variant)";
-
-	key <AD05> {[ISO_Level3_Latch, ISO_Level3_Latch, y, Y]};
-	key <SPCE> {[space, space, y, Y]};
-	modifier_map Mod5 { <AD05> };
-
-};
-
-partial alphanumeric_keys modifier_keys
-xkb_symbols "minuskeydvorakprogr" {
-
-	include "lv(dvorakprogr)"
-
-	name[Group1]= "Latvian (programmer US Dvorak, minus variant)";
-
-	key <AC11> {[ISO_Level3_Latch, ISO_Level3_Latch, mimus, underscore]};
-	key <SPCE> {[space, space, minus, underscore]};
-	modifier_map Mod5 { <AC11> };
-
-};
-
-//============================================================================
-// Colemak compatible Latvian layout
-// http://colemak.com/
-//
-partial alphanumeric_keys modifier_keys
-xkb_symbols "colemak" {
-
-	include "lv(basic)"
-
-	name[Group1]= "Latvian (US Colemak)";
-
-	key <AD03> {[ f,		F,		f,			F			]};
-	key <AD04> {[ p,		P,		p,			P			]};
-	key <AD05> {[ g,		G,		gcedilla,		Gcedilla		]};
-	key <AD06> {[ j,		J,		j,			J			]};
-	key <AD07> {[ l,		L,		lcedilla,		Lcedilla		]};
-	key <AD08> {[ u,		U,		umacron,		Umacron			]};
-	key <AD09> {[ y,		Y,		y,			Y			]};
-	key <AD10> {[ semicolon,	colon,		semicolon,		colon			]};
-
-	key <AC02> {[ r,		R,		rcedilla,		Rcedilla		]};
-	key <AC03> {[ s,		S,		scaron,			Scaron			]};
-	key <AC04> {[ t,		T,		t,			T			]};
-	key <AC05> {[ d,		D,		d,			D			]};
-	key <AC07> {[ n,		N,		ncedilla,		Ncedilla		]};
-	key <AC08> {[ e,		E,		emacron,		Emacron			]};
-	key <AC09> {[ i,		I,		imacron,		Imacron			]};
-	key <AC10> {[ o,		O,		omacron,		Omacron			]};
-
-	key <AB06> {[ k,		K,		kcedilla,		Kcedilla		]};
-
-	include "level3(ralt_switch)"
-};
-
-partial alphanumeric_keys modifier_keys
-xkb_symbols "apostrophecolemak" {
-
-	include "lv(colemak)"
-
-	name[Group1]= "Latvian (US Colemak, apostrophe variant)";
-
-	key <AC11> {[ISO_Level3_Latch, quotedbl, apostrophe, quotedbl]};
-	key <SPCE> {[space, space, apostrophe]};
-	modifier_map Mod5 { <AC11> };
-
-};
-=======
-// Latvian keymap version 1.1
-// Copyright (C) Dmitry Golubev <lastguru@mail.ru>, 2003-2004
-//
-// Reworked to get rid of dead_keys (use of which in this case
-// is a dirty hack). It is now not dependent on locale settings
-// and GTK_IM_MODULES in Gnome. The map is also providing some of
-// ISO9995-3 alternate characters. Note that this version works
-// correctly under Gnome 2.6. This is to be put into symbols/
-// directory, or somewhere else.
-//
-// Permission to use, copy, modify, distribute, and sell this software and its
-// documentation for any purpose is hereby granted without fee, provided that
-// the above copyright notice appear in all copies and that both that
-// copyright notice and this permission notice appear in supporting
-// documentation, and that the name of the copyright holder(s) not be used in
-// advertising or publicity pertaining to distribution of the software without
-// specific, written prior permission.  The copyright holder(s) makes no
-// representations about the suitability of this software for any purpose.  It
-// is provided "as is" without express or implied warranty.
-//
-// THE COPYRIGHT HOLDER(S) DISCLAIMS ALL WARRANTIES WITH REGARD TO THIS SOFTWARE,
-// INCLUDING ALL IMPLIED WARRANTIES OF MERCHANTABILITY AND FITNESS, IN NO
-// EVENT SHALL THE COPYRIGHT HOLDER(S) BE LIABLE FOR ANY SPECIAL, INDIRECT OR
-// CONSEQUENTIAL DAMAGES OR ANY DAMAGES WHATSOEVER RESULTING FROM LOSS OF USE,
-// DATA OR PROFITS, WHETHER IN AN ACTION OF CONTRACT, NEGLIGENCE OR OTHER
-// TORTIOUS ACTION, ARISING OUT OF OR IN CONNECTION WITH THE USE OR
-// PERFORMANCE OF THIS SOFTWARE.
-
-// Modified by Aldis Berjoza <aldis@bsdroot.lv>, 12 april 2011
-// Changes:
-//   * Added Latvian Ergonomic, Latvian Adapted and Latvian Modernd variants
-//      Author of this work is Valdis Vītoliņš
-//      http://odo.lv/LatvianKeyboard
-//      http://odo.lv/Recipes/LatvianKeyboard#HErgonomiskC481stastatC5ABrasuzlikC5A1anauzLinuxdatora%22
-//   * Added guillemotleft, leftdoublequotemark, guillemotright,
-//      rightdoublequotemark to Latvian modern layout for AD11 and AD12
-//   * Added US-Dvorac compatible Latvian layouts
-//   * Added programmer US-Dvorac compatible Latvian layouts
-//   * Added US-Colemak compatible Latvian layouts
-//   * Reformatted layouts
-
-
-//============================================================================
-// Latvian QWERTY layout
-// http://en.wikipedia.org/wiki/QWERTY
-//
-partial default alphanumeric_keys modifier_keys
-xkb_symbols "basic" {
-
-	name[Group1]= "Latvian";
-
-	key <TLDE> {[ grave,		asciitilde,	acute,			asciitilde		]};
-	key <AE01> {[ 1,		exclam,		onesuperior,		exclamdown		]};
-	key <AE02> {[ 2,		at,		twosuperior,		oneeighth		]};
-	key <AE03> {[ 3,		numbersign,	threesuperior,		sterling		]};
-	key <AE04> {[ 4,		dollar,		EuroSign,		cent			]};
-	key <AE05> {[ 5,		percent,	onehalf,		threeeighths		]};
-	key <AE06> {[ 6,		asciicircum,	threequarters,		fiveeighths		]};
-	key <AE07> {[ 7,		ampersand,	braceleft,		seveneighths		]};
-	key <AE08> {[ 8,		asterisk,	bracketleft,		trademark		]};
-	key <AE09> {[ 9,		parenleft,	bracketright,		plusminus		]};
-	key <AE10> {[ 0,		parenright,	braceright,		degree			]};
-	key <AE11> {[ minus,		underscore,	backslash,		questiondown		]};
-	key <AE12> {[ equal,		plus,		endash,			emdash			]};
-
-	key <AD01> {[ q,		Q,		q,			Q			]};
-	key <AD02> {[ w,		W,		w,			W			]};
-	key <AD03> {[ e,		E,		emacron,		Emacron			]};
-	key <AD04> {[ r,		R,		rcedilla,		Rcedilla		]};
-	key <AD05> {[ t,		T,		t,			T			]};
-	key <AD06> {[ y,		Y,		y,			Y			]};
-	key <AD07> {[ u,		U,		umacron,		Umacron			]};
-	key <AD08> {[ i,		I,		imacron,		Imacron			]};
-	key <AD09> {[ o,		O,		omacron,		Omacron			]};
-	key <AD10> {[ p,		P,		p,			P			]};
-	key <AD11> {[ bracketleft,	braceleft,	guillemotleft,		leftdoublequotemark	]};
-	key <AD12> {[ bracketright,	braceright,	guillemotright,		rightdoublequotemark	]};
-
-	key <AC01> {[ a,		A,		amacron,		Amacron			]};
-	key <AC02> {[ s,		S,		scaron,			Scaron			]};
-	key <AC03> {[ d,		D,		d,			D			]};
-	key <AC04> {[ f,		F,		f,			F			]};
-	key <AC05> {[ g,		G,		gcedilla,		Gcedilla		]};
-	key <AC06> {[ h,		H,		h,			H			]};
-	key <AC07> {[ j,		J,		j,			J			]};
-	key <AC08> {[ k,		K,		kcedilla,		Kcedilla		]};
-	key <AC09> {[ l,		L,		lcedilla,		Lcedilla		]};
-	key <AC10> {[ semicolon,	colon,		semicolon,		colon			]};
-	key <AC11> {[ apostrophe,	quotedbl,	leftdoublequotemark,	doublelowquotemark	]};
-
-	key <AB01> {[ z,		Z,		zcaron,			Zcaron			]};
-	key <AB02> {[ x,		X,		x,			X			]};
-	key <AB03> {[ c,		C,		ccaron,			Ccaron			]};
-	key <AB04> {[ v,		V,		v,			V			]};
-	key <AB05> {[ b,		B,		b,			B			]};
-	key <AB06> {[ n,		N,		ncedilla,		Ncedilla		]};
-	key <AB07> {[ m,		M,		m,			M			]};
-	key <AB08> {[ comma,		less,		horizconnector,		multiply		]};
-	key <AB09> {[ period,		greater,	periodcentered,		division		]};
-	key <AB10> {[ slash,		question,	slash,			abovedot		]};
-	key <BKSL> {[ backslash,	bar,		grave,			breve			]};
-
-	key <SPCE> {[ space,		space,		space,			space			]};
-
-	include "level3(ralt_switch)"
-};
-
-partial alphanumeric_keys modifier_keys
-xkb_symbols "apostrophe" {
-
-	include "lv(basic)"
-
-	name[Group1]= "Latvian (apostrophe variant)";
-
-	key <AC11> {[ISO_Level3_Latch, quotedbl, apostrophe, quotedbl]};
-	key <SPCE> {[space, space, apostrophe]};
-	modifier_map Mod5 { <AC11> };
-
-};
-
-partial alphanumeric_keys modifier_keys
-xkb_symbols "tilde" {
-
-	include "lv(basic)"
-
-	name[Group1]= "Latvian (tilde variant)";
-
-	key <TLDE> {[ISO_Level3_Latch, asciitilde, grave, acute]};
-	key <SPCE> {[space, space, asciitilde]};
-	modifier_map Mod5 { <TLDE> };
-
-};
-
-partial alphanumeric_keys modifier_keys
-xkb_symbols "fkey" {
-
-	include "lv(basic)"
-
-	name[Group1]= "Latvian (F variant)";
-
-	key <AC04> {[ISO_Level3_Latch, ISO_Level3_Latch, f, F]};
-	key <SPCE> {[space, space, f, F]};
-	modifier_map Mod5 { <AC04> };
-
-};
-
-//============================================================================
-// Latvian Adapted keyboard layout
-// http://odo.lv/xwiki/bin/download/Main/LatvianKeyboard/Adapted.png
-//
-// http://odo.lv/LatvianKeyboard
-// http://odo.lv/LatvianKeyboard5
-//
-partial alphanumeric_keys modifier_keys
-xkb_symbols "adapted" {
-
-	include "lv(basic)"
-
-	name[Group1]= "Latvian (adapted)";
-
-	key <AE02> {[ 2,		Ccaron,		at,		twosuperior	]};
-	key <AE03> {[ 3,		ccaron,		numbersign,	threesuperior	]};
-	key <AE04> {[ 4,		Zcaron,		dollar,		EuroSign	]};
-	key <AE05> {[ 5,		zcaron,		percent,	onehalf		]};
-
-	key <AD01> {[ scaron,		Scaron,		q,		Q		]};
-	key <AD02> {[ emacron,		Emacron,	w,		W		]};
-	key <AD03> {[ e,		E,		e,		E		]};
-
-	key <AD06> {[ amacron,		Amacron,	y,		Y		]};
-	key <AD07> {[ u,		U,		u,		U		]};
-	key <AD08> {[ i,		I,		i,		I		]};
-	key <AD11> {[ umacron,		Umacron,	bracketleft,	braceleft	]};
-	key <AD12> {[ ncedilla,		Ncedilla,	bracketright,	braceright	]};
-
-	key <AC01> {[ a,		A,		a,		A		]};
-	key <AC02> {[ s,		S,		s,		S		]};
-	key <AC05> {[ g,		G,		g,		G		]};
-
-	key <AC08> {[ k,		K,		k,		K		]};
-	key <AC09> {[ l,		L,		l,		L		]};
-	key <AC10> {[ imacron,		Imacron,	semicolon,	colon		]};
-
-	key <AB01> {[ z,		Z,		z,		Z		]};
-	key <AB02> {[ kcedilla,		Kcedilla,	x,		X		]};
-	key <AB03> {[ c,		C,		c,		C		]};
-
-	key <AB06> {[ n,		N,		n,		N		]};
-
-	key <AB08> {[ comma,		gcedilla,	less,		multiply	]};
-	key <AB09> {[ period,		Gcedilla,	greater,	division	]};
-	key <AB10> {[ lcedilla,		Lcedilla,	slash,		question	]};
-};
-
-//============================================================================
-// Latvian Ergonomic (ŪGJRMV) keyboard layout by Valdis Vītoliņš
-// http://odo.lv/xwiki/bin/download/Main/LatvianKeyboard/Ergonomic.png
-//
-// http://odo.lv/LatvianKeyboard
-// http://odo.lv/LatvianKeyboard5
-//
-partial alphanumeric_keys modifier_keys
-xkb_symbols "ergonomic" {
-
-	include "lv(apostrophe)"
-
-	name[Group1]= "Latvian (ergonomic, ŪGJRMV)";
-
-	key <AE02> {[ 2,		at,		gcedilla,	Gcedilla	]};
-
-	key <AE11> {[ minus,		underscore,	endash,		emdash		]};
-	key <AE12> {[ f,		F,		equal,		plus		]};
-
-	key <AD01> {[ umacron,		Umacron,	q,		Q		]};
-	key <AD02> {[ g,		G,		g,		G		]};
-	key <AD03> {[ j,		J,		j,		J		]};
-	key <AD04> {[ r,		R,		rcedilla,	Rcedilla	]};
-	key <AD05> {[ m,		M,		m,		M		]};
-	key <AD06> {[ v,		V,		w,		W		]};
-	key <AD07> {[ n,		N,		y,		Y		]};
-	key <AD08> {[ z,		Z,		z,		Z		]};
-	key <AD09> {[ emacron,		Emacron,	emacron,	Emacron		]};
-	key <AD10> {[ ccaron,		Ccaron,		ccaron,		Ccaron		]};
-	key <AD11> {[ zcaron,		Zcaron,		bracketleft,	braceleft	]};
-	key <AD12> {[ h,		H,		bracketright,	braceright	]};
-
-	key <AC01> {[ scaron,		Scaron,		scaron,		Scaron		]};
-	key <AC02> {[ u,		U,		u,		U		]};
-	key <AC03> {[ s,		S,		s,		S		]};
-	key <AC04> {[ i,		I,		i,		I		]};
-	key <AC05> {[ l,		L,		l,		L		]};
-	key <AC06> {[ d,		D,		d,		D		]};
-	key <AC07> {[ a,		A,		a,		A		]};
-	key <AC08> {[ t,		T,		t,		T		]};
-	key <AC09> {[ e,		E,		e,		E		]};
-	key <AC10> {[ c,		C,		c,		C		]};
-	key <AC11> {[ ISO_Level3_Latch,	quotedbl,	apostrophe,	quotedbl	]};
-	key <AC12> {[ kcedilla,		Kcedilla,	slash,		backslash	]};
-
-	key <LSGT> {[ gcedilla,		Gcedilla,	gcedilla,	Gcedilla	]};
-	key <AB01> {[ ncedilla,		Ncedilla,	ncedilla,	Ncedilla	]};
-	key <AB02> {[ b,		B,		x,		X		]};
-	key <AB03> {[ imacron,		Imacron,	imacron,	Imacron		]};
-	key <AB04> {[ k,		K,		k,		K		]};
-	key <AB05> {[ p,		P,		p,		P		]};
-	key <AB06> {[ o,		O,		omacron,	Omacron		]};
-	key <AB07> {[ amacron,		Amacron,	amacron,	Amacron		]};
-	key <AB08> {[ comma,		semicolon,	less,		multiply	]};
-	key <AB09> {[ period,		colon,		greater,	division	]};
-	key <AB10> {[ lcedilla,		Lcedilla,	question,	slash		]};
-};
-
-//============================================================================
-// Latvian Modern keyboard layout by Valdis Vītoliņš
-// http://odo.lv/xwiki/bin/download/Recipes/LatvianKeyboard/Modern.png
-//
-// http://odo.lv/LatvianKeyboard
-// http://odo.lv/LatvianKeyboard5
-//
-partial alphanumeric_keys modifier_keys
-xkb_symbols "modern" {
-
-	name[Group1]= "Latvian (modern)";
-
-	key <TLDE> {[ grave,		asciitilde,	acute,		copyright		]};
-	key <AE01> {[ 1,		exclam,		onesuperior,	exclamdown		]};
-	key <AE02> {[ 2,		at,		twosuperior,	oneeighth		]};
-	key <AE03> {[ 3,		numbersign,	threesuperior,	sterling		]};
-	key <AE04> {[ 4,		dollar,		EuroSign,	cent			]};
-	key <AE05> {[ 5,		percent,	onehalf,	threeeighths		]};
-	key <AE06> {[ 6,		asciicircum,	threequarters,	fiveeighths		]};
-	key <AE07> {[ 7,		ampersand,	braceleft,	seveneighths		]};
-	key <AE08> {[ 8,		asterisk,	bracketleft,	trademark		]};
-	key <AE09> {[ 9,		parenleft,	bracketright,	plusminus		]};
-	key <AE10> {[ 0,		parenright,	braceright,	degree			]};
-	key <AE11> {[ minus,		underscore,	backslash,	questiondown		]};
-	key <AE12> {[ equal,		plus,		endash,		emdash			]};
-
-	key <AD01> {[ emacron,		Emacron,	emacron,	Emacron			]};
-	key <AD02> {[ o,		O,		omacron,	Omacron			]};
-	key <AD03> {[ amacron,		Amacron,	amacron,	Amacron			]};
-	key <AD04> {[ p,		P,		p,		P			]};
-	key <AD05> {[ b,		B,		b,		B			]};
-	key <AD06> {[ j,		J,		j,		J			]};
-	key <AD07> {[ d,		D,		d,		D			]};
-	key <AD08> {[ imacron,		Imacron,	imacron,	Imacron			]};
-	key <AD09> {[ l,		L,		lcedilla,	Lcedilla		]};
-	key <AD10> {[ g,		G,		gcedilla,	Gcedilla		]};
-	Key <AD11> {[ bracketleft,	braceleft,	guillemotleft,	leftdoublequotemark	]};
-	key <AD12> {[ bracketright,	braceright,	guillemotright,	rightdoublequotemark	]};
-
-	key <AC01> {[ e,		E,		e,		E			]};
-	key <AC02> {[ u,		U,		umacron,	Umacron			]};
-	key <AC03> {[ a,		A,		a,		A			]};
-	key <AC04> {[ n,		N,		ncedilla,	Ncedilla		]};
-	key <AC05> {[ k,		K,		kcedilla,	Kcedilla		]};
-	key <AC06> {[ ISO_Level3_Latch,	quotedbl,	apostrophe,	quotedbl		]};
-	key <AC07> {[ s,		S,		scaron,		Scaron			]};
-	key <AC08> {[ i,		I,		i,		I			]};
-	key <AC09> {[ t,		T,		t,		T			]};
-	key <AC10> {[ r,		R,		rcedilla,	Rcedilla		]};
-	key <AC11> {[ m,		M,		m,		M			]};
-	key <BKSL> {[ slash,		question,	backslash,	bar			]};
-
-	key <LSGT> {[ q,		Q,		q,		Q			]};
-	key <AB01> {[ x,		X,		q,		Q			]};
-	key <AB02> {[ z,		Z,		zcaron,		Zcaron			]};
-	key <AB03> {[ c,		C,		ccaron,		Ccaron			]};
-	key <AB04> {[ v,		V,		period,		V			]};
-	key <AB05> {[ w,		W,		slash,		W			]};
-	key <AB06> {[ f,		F,		bar,		F			]};
-	key <AB07> {[ y,		Y,		backslash,	Y			]};
-	key <AB08> {[ h,		H,		U263A,		U2639			]};
-	key <AB09> {[ comma,		semicolon,	less,		multiply		]};
-	key <AB10> {[ period,		colon,		greater,	division		]};
-	key <SPCE> {[ space,		space,		apostrophe				]};
-
-	modifier_map Mod5 { <AC06> };
-
-	include "level3(ralt_switch)"
-};
-
-// EXTRAS:
-
-//============================================================================
-// US Dvorak compatible Latvian layout
-// http://en.wikipedia.org/wiki/Dvorak_Simplified_Keyboard
-//
-partial alphanumeric_keys modifier_keys
-xkb_symbols "dvorak" {
-
-	name[Group1]= "Latvian (US Dvorak)";
-
-	key <TLDE> {[ asciitilde,	grave,		acute,			asciitilde		]};
-	key <AE01> {[ 1,		exclam,		onesuperior,		exclamdown		]};
-	key <AE02> {[ 2,		at,		twosuperior,		oneeighth		]};
-	key <AE03> {[ 3,		numbersign,	threesuperior,		sterling		]};
-	key <AE04> {[ 4,		dollar,		EuroSign,		cent			]};
-	key <AE05> {[ 5,		percent,	onehalf,		threeeighths		]};
-	key <AE06> {[ 6,		asciicircum,	threequarters,		fiveeighths		]};
-	key <AE07> {[ 7,		ampersand,	braceleft,		seveneighths		]};
-	key <AE08> {[ 8,		asterisk,	bracketleft,		trademark		]};
-	key <AE09> {[ 9,		parenleft,	bracketright,		plusminus		]};
-	key <AE10> {[ 0,		parenright,	braceright,		degree			]};
-	key <AE11> {[ bracketleft,	braceleft,	leftdoublequotemark,	guillemotleft		]};
-	key <AE12> {[ bracketright,	braceright,	rightdoublequotemark,	guillemotright		]};
-
-	key <AD01> {[ apostrophe,	quotedbl,	leftdoublequotemark,	doublelowquotemark	]};
-	key <AD02> {[ comma,		less,		guillemotleft,		multiply		]};
-	key <AD03> {[ period,		greater,	guillemotright,		division		]};
-	key <AD04> {[ p,		P,		p,			P			]};
-	key <AD05> {[ y,		Y,		y,			Y			]};
-	key <AD06> {[ f,		F,		f,			F			]};
-	key <AD07> {[ g,		G,		gcedilla,		Gcedilla		]};
-	key <AD08> {[ c,		C,		ccaron,			Ccaron			]};
-	key <AD09> {[ r,		R,		rcedilla,		Rcedilla		]};
-	key <AD10> {[ l,		L,		lcedilla,		Lcedilla		]};
-	key <AD11> {[ slash,		question,	slash,			abovedot		]};
-	key <AD12> {[ equal,		plus,		endash,			emdash			]};
-
-	key <AC01> {[ a,		A,		amacron,		Amacron			]};
-	key <AC02> {[ o,		O,		omacron,		Omacron			]};
-	key <AC03> {[ e,		E,		emacron,		Emacron			]};
-	key <AC04> {[ u,		U,		umacron,		Umacron			]};
-	key <AC05> {[ i,		I,		imacron,		Imacron			]};
-	key <AC06> {[ d,		D,		d,			D			]};
-	key <AC07> {[ h,		H,		h,			H			]};
-	key <AC08> {[ t,		T,		t,			T			]};
-	key <AC09> {[ n,		N,		ncedilla,		Ncedilla		]};
-	key <AC10> {[ s,		S,		scaron,			Scaron			]};
-	key <AC11> {[ minus,		underscore,	backslash,		questiondown		]};
-
-	key <AB01> {[ semicolon,	colon,		semicolon,		colon			]};
-	key <AB02> {[ q,		Q,		q,			Q			]};
-	key <AB03> {[ j,		J,		j,			J			]};
-	key <AB04> {[ k,		K,		kcedilla,		Kcedilla		]};
-	key <AB05> {[ x,		X,		x,			X			]};
-	key <AB06> {[ b,		B,		b,			B			]};
-	key <AB07> {[ m,		M,		m,			M			]};
-	key <AB08> {[ w,		W,		w,			W			]};
-	key <AB09> {[ v,		V,		v,			V			]};
-	key <AB10> {[ z,		Z,		zcaron,			Zcaron			]};
-
-	key <BKSL> {[ backslash,	bar,		grave,			breve			]};
-
-	key <SPCE> {[ space,		space,		space,			space			]};
-
-	include "level3(ralt_switch)"
-};
-
-partial alphanumeric_keys modifier_keys
-xkb_symbols "ykeydvorak" {
-
-	include "lv(dvorak)"
-
-	name[Group1]= "Latvian (US Dvorak, Y variant)";
-
-	key <AD05> {[ISO_Level3_Latch, ISO_Level3_Latch, y, Y]};
-	key <SPCE> {[space, space, y, Y]};
-	modifier_map Mod5 { <AD05> };
-
-};
-
-partial alphanumeric_keys modifier_keys
-xkb_symbols "minuskeydvorak" {
-
-	include "lv(dvorak)"
-
-	name[Group1]= "Latvian (US Dvorak, minus variant)";
-
-	key <AC11> {[ISO_Level3_Latch, ISO_Level3_Latch, mimus, underscore]};
-	key <SPCE> {[space, space, minus, underscore]};
-	modifier_map Mod5 { <AR11> };
-
-};
-
-//============================================================================
-// US Dvorak programmers layput compatible Latvian layout
-// http://www.kaufmann.no/roland/dvorak/
-//
-partial alphanumeric_keys modifier_keys
-xkb_symbols "dvorakprogr" {
-
-	include "lv(dvorak)"
-
-	name[Group1]= "Latvian (programmer US Dvorak)";
-
-	key <TLDE> {[ dollar,		asciitilde,	EuroSign,		cent			]};
-	key <AE01> {[ ampersand,	percent,	acute,			asciitilde		]};
-	key <AE02> {[ bracketleft,	7,		onesuperior,		twosuperior		]};
-	key <AE03> {[ braceleft,	5,		guillemotleft,		leftdoublequotemark	]};
-	key <AE04> {[ braceright,	3,		guillemotright,		rightdoublequotemark	]};
-	key <AE05> {[ parenleft,	1,		onehalf,		threeeighths		]};
-	key <AE06> {[ equal,		9,		threequarters,		fiveeighths		]};
-	key <AE07> {[ asterisk,		0,		degree,			copyright		]};
-	key <AE08> {[ parenright,	2,		endash,			emdash			]};
-	key <AE09> {[ plus,		4,		plusminus,		section			]};
-	key <AE10> {[ bracketright,	6,		registered,		trademark		]};
-	key <AE11> {[ exclam,		8,		exclam,			exclamdown		]};
-	key <AE12> {[ numbersign,	grave,		Greek_alpha,		Greek_beta		]};
-
-	key <AD01> {[ semicolon,	colon,		semicolon,		colon			]};
-	key <AD12> {[ at,		asciicircum,	at,			asciicircum		]};
-
-	key <AB01> {[ apostrophe,	quotedbl,	leftdoublequotemark,	doublelowquotemark	]};
-
-	include "level3(ralt_switch)"
-};
-
-partial alphanumeric_keys modifier_keys
-xkb_symbols "ykeydvorakprogr" {
-
-	include "lv(dvorakprogr)"
-
-	name[Group1]= "Latvian (programmer US Dvorak, Y variant)";
-
-	key <AD05> {[ISO_Level3_Latch, ISO_Level3_Latch, y, Y]};
-	key <SPCE> {[space, space, y, Y]};
-	modifier_map Mod5 { <AD05> };
-
-};
-
-partial alphanumeric_keys modifier_keys
-xkb_symbols "minuskeydvorakprogr" {
-
-	include "lv(dvorakprogr)"
-
-	name[Group1]= "Latvian (programmer US Dvorak, minus variant)";
-
-	key <AC11> {[ISO_Level3_Latch, ISO_Level3_Latch, mimus, underscore]};
-	key <SPCE> {[space, space, minus, underscore]};
-	modifier_map Mod5 { <AC11> };
-
-};
-
-//============================================================================
-// Colemak compatible Latvian layout
-// http://colemak.com/
-//
-partial alphanumeric_keys modifier_keys
-xkb_symbols "colemak" {
-
-	include "lv(basic)"
-
-	name[Group1]= "Latvian (US Colemak)";
-
-	key <AD03> {[ f,		F,		f,			F			]};
-	key <AD04> {[ p,		P,		p,			P			]};
-	key <AD05> {[ g,		G,		gcedilla,		Gcedilla		]};
-	key <AD06> {[ j,		J,		j,			J			]};
-	key <AD07> {[ l,		L,		lcedilla,		Lcedilla		]};
-	key <AD08> {[ u,		U,		umacron,		Umacron			]};
-	key <AD09> {[ y,		Y,		y,			Y			]};
-	key <AD10> {[ semicolon,	colon,		semicolon,		colon			]};
-
-	key <AC02> {[ r,		R,		rcedilla,		Rcedilla		]};
-	key <AC03> {[ s,		S,		scaron,			Scaron			]};
-	key <AC04> {[ t,		T,		t,			T			]};
-	key <AC05> {[ d,		D,		d,			D			]};
-	key <AC07> {[ n,		N,		ncedilla,		Ncedilla		]};
-	key <AC08> {[ e,		E,		emacron,		Emacron			]};
-	key <AC09> {[ i,		I,		imacron,		Imacron			]};
-	key <AC10> {[ o,		O,		omacron,		Omacron			]};
-
-	key <AB06> {[ k,		K,		kcedilla,		Kcedilla		]};
-
-	include "level3(ralt_switch)"
-};
-
-partial alphanumeric_keys modifier_keys
-xkb_symbols "apostrophecolemak" {
-
-	include "lv(colemak)"
-
-	name[Group1]= "Latvian (US Colemak, apostrophe variant)";
-
-	key <AC11> {[ISO_Level3_Latch, quotedbl, apostrophe, quotedbl]};
-	key <SPCE> {[space, space, apostrophe]};
-	modifier_map Mod5 { <AC11> };
-
-};
->>>>>>> f87ad0cd
+// Latvian keymap version 1.1
+// Copyright (C) Dmitry Golubev <lastguru@mail.ru>, 2003-2004
+//
+// Reworked to get rid of dead_keys (use of which in this case
+// is a dirty hack). It is now not dependent on locale settings
+// and GTK_IM_MODULES in Gnome. The map is also providing some of
+// ISO9995-3 alternate characters. Note that this version works
+// correctly under Gnome 2.6. This is to be put into symbols/
+// directory, or somewhere else.
+//
+// Permission to use, copy, modify, distribute, and sell this software and its
+// documentation for any purpose is hereby granted without fee, provided that
+// the above copyright notice appear in all copies and that both that
+// copyright notice and this permission notice appear in supporting
+// documentation, and that the name of the copyright holder(s) not be used in
+// advertising or publicity pertaining to distribution of the software without
+// specific, written prior permission.  The copyright holder(s) makes no
+// representations about the suitability of this software for any purpose.  It
+// is provided "as is" without express or implied warranty.
+//
+// THE COPYRIGHT HOLDER(S) DISCLAIMS ALL WARRANTIES WITH REGARD TO THIS SOFTWARE,
+// INCLUDING ALL IMPLIED WARRANTIES OF MERCHANTABILITY AND FITNESS, IN NO
+// EVENT SHALL THE COPYRIGHT HOLDER(S) BE LIABLE FOR ANY SPECIAL, INDIRECT OR
+// CONSEQUENTIAL DAMAGES OR ANY DAMAGES WHATSOEVER RESULTING FROM LOSS OF USE,
+// DATA OR PROFITS, WHETHER IN AN ACTION OF CONTRACT, NEGLIGENCE OR OTHER
+// TORTIOUS ACTION, ARISING OUT OF OR IN CONNECTION WITH THE USE OR
+// PERFORMANCE OF THIS SOFTWARE.
+
+// Modified by Aldis Berjoza <aldis@bsdroot.lv>, 12 april 2011
+// Changes:
+//   * Added Latvian Ergonomic, Latvian Adapted and Latvian Modernd variants
+//      Author of this work is Valdis Vītoliņš
+//      http://odo.lv/LatvianKeyboard
+//      http://odo.lv/Recipes/LatvianKeyboard#HErgonomiskC481stastatC5ABrasuzlikC5A1anauzLinuxdatora%22
+//   * Added guillemotleft, leftdoublequotemark, guillemotright,
+//      rightdoublequotemark to Latvian modern layout for AD11 and AD12
+//   * Added US-Dvorac compatible Latvian layouts
+//   * Added programmer US-Dvorac compatible Latvian layouts
+//   * Added US-Colemak compatible Latvian layouts
+//   * Reformatted layouts
+
+
+//============================================================================
+// Latvian QWERTY layout
+// http://en.wikipedia.org/wiki/QWERTY
+//
+partial default alphanumeric_keys modifier_keys
+xkb_symbols "basic" {
+
+	name[Group1]= "Latvian";
+
+	key <TLDE> {[ grave,		asciitilde,	acute,			asciitilde		]};
+	key <AE01> {[ 1,		exclam,		onesuperior,		exclamdown		]};
+	key <AE02> {[ 2,		at,		twosuperior,		oneeighth		]};
+	key <AE03> {[ 3,		numbersign,	threesuperior,		sterling		]};
+	key <AE04> {[ 4,		dollar,		EuroSign,		cent			]};
+	key <AE05> {[ 5,		percent,	onehalf,		threeeighths		]};
+	key <AE06> {[ 6,		asciicircum,	threequarters,		fiveeighths		]};
+	key <AE07> {[ 7,		ampersand,	braceleft,		seveneighths		]};
+	key <AE08> {[ 8,		asterisk,	bracketleft,		trademark		]};
+	key <AE09> {[ 9,		parenleft,	bracketright,		plusminus		]};
+	key <AE10> {[ 0,		parenright,	braceright,		degree			]};
+	key <AE11> {[ minus,		underscore,	backslash,		questiondown		]};
+	key <AE12> {[ equal,		plus,		endash,			emdash			]};
+
+	key <AD01> {[ q,		Q,		q,			Q			]};
+	key <AD02> {[ w,		W,		w,			W			]};
+	key <AD03> {[ e,		E,		emacron,		Emacron			]};
+	key <AD04> {[ r,		R,		rcedilla,		Rcedilla		]};
+	key <AD05> {[ t,		T,		t,			T			]};
+	key <AD06> {[ y,		Y,		y,			Y			]};
+	key <AD07> {[ u,		U,		umacron,		Umacron			]};
+	key <AD08> {[ i,		I,		imacron,		Imacron			]};
+	key <AD09> {[ o,		O,		omacron,		Omacron			]};
+	key <AD10> {[ p,		P,		p,			P			]};
+	key <AD11> {[ bracketleft,	braceleft,	guillemotleft,		leftdoublequotemark	]};
+	key <AD12> {[ bracketright,	braceright,	guillemotright,		rightdoublequotemark	]};
+
+	key <AC01> {[ a,		A,		amacron,		Amacron			]};
+	key <AC02> {[ s,		S,		scaron,			Scaron			]};
+	key <AC03> {[ d,		D,		d,			D			]};
+	key <AC04> {[ f,		F,		f,			F			]};
+	key <AC05> {[ g,		G,		gcedilla,		Gcedilla		]};
+	key <AC06> {[ h,		H,		h,			H			]};
+	key <AC07> {[ j,		J,		j,			J			]};
+	key <AC08> {[ k,		K,		kcedilla,		Kcedilla		]};
+	key <AC09> {[ l,		L,		lcedilla,		Lcedilla		]};
+	key <AC10> {[ semicolon,	colon,		semicolon,		colon			]};
+	key <AC11> {[ apostrophe,	quotedbl,	leftdoublequotemark,	doublelowquotemark	]};
+
+	key <AB01> {[ z,		Z,		zcaron,			Zcaron			]};
+	key <AB02> {[ x,		X,		x,			X			]};
+	key <AB03> {[ c,		C,		ccaron,			Ccaron			]};
+	key <AB04> {[ v,		V,		v,			V			]};
+	key <AB05> {[ b,		B,		b,			B			]};
+	key <AB06> {[ n,		N,		ncedilla,		Ncedilla		]};
+	key <AB07> {[ m,		M,		m,			M			]};
+	key <AB08> {[ comma,		less,		horizconnector,		multiply		]};
+	key <AB09> {[ period,		greater,	periodcentered,		division		]};
+	key <AB10> {[ slash,		question,	slash,			abovedot		]};
+	key <BKSL> {[ backslash,	bar,		grave,			breve			]};
+
+	key <SPCE> {[ space,		space,		space,			space			]};
+
+	include "level3(ralt_switch)"
+};
+
+partial alphanumeric_keys modifier_keys
+xkb_symbols "apostrophe" {
+
+	include "lv(basic)"
+
+	name[Group1]= "Latvian (apostrophe variant)";
+
+	key <AC11> {[ISO_Level3_Latch, quotedbl, apostrophe, quotedbl]};
+	key <SPCE> {[space, space, apostrophe]};
+	modifier_map Mod5 { <AC11> };
+
+};
+
+partial alphanumeric_keys modifier_keys
+xkb_symbols "tilde" {
+
+	include "lv(basic)"
+
+	name[Group1]= "Latvian (tilde variant)";
+
+	key <TLDE> {[ISO_Level3_Latch, asciitilde, grave, acute]};
+	key <SPCE> {[space, space, asciitilde]};
+	modifier_map Mod5 { <TLDE> };
+
+};
+
+partial alphanumeric_keys modifier_keys
+xkb_symbols "fkey" {
+
+	include "lv(basic)"
+
+	name[Group1]= "Latvian (F variant)";
+
+	key <AC04> {[ISO_Level3_Latch, ISO_Level3_Latch, f, F]};
+	key <SPCE> {[space, space, f, F]};
+	modifier_map Mod5 { <AC04> };
+
+};
+
+//============================================================================
+// Latvian Adapted keyboard layout
+// http://odo.lv/xwiki/bin/download/Main/LatvianKeyboard/Adapted.png
+//
+// http://odo.lv/LatvianKeyboard
+// http://odo.lv/LatvianKeyboard5
+//
+partial alphanumeric_keys modifier_keys
+xkb_symbols "adapted" {
+
+	include "lv(basic)"
+
+	name[Group1]= "Latvian (adapted)";
+
+	key <AE02> {[ 2,		Ccaron,		at,		twosuperior	]};
+	key <AE03> {[ 3,		ccaron,		numbersign,	threesuperior	]};
+	key <AE04> {[ 4,		Zcaron,		dollar,		EuroSign	]};
+	key <AE05> {[ 5,		zcaron,		percent,	onehalf		]};
+
+	key <AD01> {[ scaron,		Scaron,		q,		Q		]};
+	key <AD02> {[ emacron,		Emacron,	w,		W		]};
+	key <AD03> {[ e,		E,		e,		E		]};
+
+	key <AD06> {[ amacron,		Amacron,	y,		Y		]};
+	key <AD07> {[ u,		U,		u,		U		]};
+	key <AD08> {[ i,		I,		i,		I		]};
+	key <AD11> {[ umacron,		Umacron,	bracketleft,	braceleft	]};
+	key <AD12> {[ ncedilla,		Ncedilla,	bracketright,	braceright	]};
+
+	key <AC01> {[ a,		A,		a,		A		]};
+	key <AC02> {[ s,		S,		s,		S		]};
+	key <AC05> {[ g,		G,		g,		G		]};
+
+	key <AC08> {[ k,		K,		k,		K		]};
+	key <AC09> {[ l,		L,		l,		L		]};
+	key <AC10> {[ imacron,		Imacron,	semicolon,	colon		]};
+
+	key <AB01> {[ z,		Z,		z,		Z		]};
+	key <AB02> {[ kcedilla,		Kcedilla,	x,		X		]};
+	key <AB03> {[ c,		C,		c,		C		]};
+
+	key <AB06> {[ n,		N,		n,		N		]};
+
+	key <AB08> {[ comma,		gcedilla,	less,		multiply	]};
+	key <AB09> {[ period,		Gcedilla,	greater,	division	]};
+	key <AB10> {[ lcedilla,		Lcedilla,	slash,		question	]};
+};
+
+//============================================================================
+// Latvian Ergonomic (ŪGJRMV) keyboard layout by Valdis Vītoliņš
+// http://odo.lv/xwiki/bin/download/Main/LatvianKeyboard/Ergonomic.png
+//
+// http://odo.lv/LatvianKeyboard
+// http://odo.lv/LatvianKeyboard5
+//
+partial alphanumeric_keys modifier_keys
+xkb_symbols "ergonomic" {
+
+	include "lv(apostrophe)"
+
+	name[Group1]= "Latvian (ergonomic, ŪGJRMV)";
+
+	key <AE02> {[ 2,		at,		gcedilla,	Gcedilla	]};
+
+	key <AE11> {[ minus,		underscore,	endash,		emdash		]};
+	key <AE12> {[ f,		F,		equal,		plus		]};
+
+	key <AD01> {[ umacron,		Umacron,	q,		Q		]};
+	key <AD02> {[ g,		G,		g,		G		]};
+	key <AD03> {[ j,		J,		j,		J		]};
+	key <AD04> {[ r,		R,		rcedilla,	Rcedilla	]};
+	key <AD05> {[ m,		M,		m,		M		]};
+	key <AD06> {[ v,		V,		w,		W		]};
+	key <AD07> {[ n,		N,		y,		Y		]};
+	key <AD08> {[ z,		Z,		z,		Z		]};
+	key <AD09> {[ emacron,		Emacron,	emacron,	Emacron		]};
+	key <AD10> {[ ccaron,		Ccaron,		ccaron,		Ccaron		]};
+	key <AD11> {[ zcaron,		Zcaron,		bracketleft,	braceleft	]};
+	key <AD12> {[ h,		H,		bracketright,	braceright	]};
+
+	key <AC01> {[ scaron,		Scaron,		scaron,		Scaron		]};
+	key <AC02> {[ u,		U,		u,		U		]};
+	key <AC03> {[ s,		S,		s,		S		]};
+	key <AC04> {[ i,		I,		i,		I		]};
+	key <AC05> {[ l,		L,		l,		L		]};
+	key <AC06> {[ d,		D,		d,		D		]};
+	key <AC07> {[ a,		A,		a,		A		]};
+	key <AC08> {[ t,		T,		t,		T		]};
+	key <AC09> {[ e,		E,		e,		E		]};
+	key <AC10> {[ c,		C,		c,		C		]};
+	key <AC11> {[ ISO_Level3_Latch,	quotedbl,	apostrophe,	quotedbl	]};
+	key <AC12> {[ kcedilla,		Kcedilla,	slash,		backslash	]};
+
+	key <LSGT> {[ gcedilla,		Gcedilla,	gcedilla,	Gcedilla	]};
+	key <AB01> {[ ncedilla,		Ncedilla,	ncedilla,	Ncedilla	]};
+	key <AB02> {[ b,		B,		x,		X		]};
+	key <AB03> {[ imacron,		Imacron,	imacron,	Imacron		]};
+	key <AB04> {[ k,		K,		k,		K		]};
+	key <AB05> {[ p,		P,		p,		P		]};
+	key <AB06> {[ o,		O,		omacron,	Omacron		]};
+	key <AB07> {[ amacron,		Amacron,	amacron,	Amacron		]};
+	key <AB08> {[ comma,		semicolon,	less,		multiply	]};
+	key <AB09> {[ period,		colon,		greater,	division	]};
+	key <AB10> {[ lcedilla,		Lcedilla,	question,	slash		]};
+};
+
+//============================================================================
+// Latvian Modern keyboard layout by Valdis Vītoliņš
+// http://odo.lv/xwiki/bin/download/Recipes/LatvianKeyboard/Modern.png
+//
+// http://odo.lv/LatvianKeyboard
+// http://odo.lv/LatvianKeyboard5
+//
+partial alphanumeric_keys modifier_keys
+xkb_symbols "modern" {
+
+	name[Group1]= "Latvian (modern)";
+
+	key <TLDE> {[ grave,		asciitilde,	acute,		copyright		]};
+	key <AE01> {[ 1,		exclam,		onesuperior,	exclamdown		]};
+	key <AE02> {[ 2,		at,		twosuperior,	oneeighth		]};
+	key <AE03> {[ 3,		numbersign,	threesuperior,	sterling		]};
+	key <AE04> {[ 4,		dollar,		EuroSign,	cent			]};
+	key <AE05> {[ 5,		percent,	onehalf,	threeeighths		]};
+	key <AE06> {[ 6,		asciicircum,	threequarters,	fiveeighths		]};
+	key <AE07> {[ 7,		ampersand,	braceleft,	seveneighths		]};
+	key <AE08> {[ 8,		asterisk,	bracketleft,	trademark		]};
+	key <AE09> {[ 9,		parenleft,	bracketright,	plusminus		]};
+	key <AE10> {[ 0,		parenright,	braceright,	degree			]};
+	key <AE11> {[ minus,		underscore,	backslash,	questiondown		]};
+	key <AE12> {[ equal,		plus,		endash,		emdash			]};
+
+	key <AD01> {[ emacron,		Emacron,	emacron,	Emacron			]};
+	key <AD02> {[ o,		O,		omacron,	Omacron			]};
+	key <AD03> {[ amacron,		Amacron,	amacron,	Amacron			]};
+	key <AD04> {[ p,		P,		p,		P			]};
+	key <AD05> {[ b,		B,		b,		B			]};
+	key <AD06> {[ j,		J,		j,		J			]};
+	key <AD07> {[ d,		D,		d,		D			]};
+	key <AD08> {[ imacron,		Imacron,	imacron,	Imacron			]};
+	key <AD09> {[ l,		L,		lcedilla,	Lcedilla		]};
+	key <AD10> {[ g,		G,		gcedilla,	Gcedilla		]};
+	Key <AD11> {[ bracketleft,	braceleft,	guillemotleft,	leftdoublequotemark	]};
+	key <AD12> {[ bracketright,	braceright,	guillemotright,	rightdoublequotemark	]};
+
+	key <AC01> {[ e,		E,		e,		E			]};
+	key <AC02> {[ u,		U,		umacron,	Umacron			]};
+	key <AC03> {[ a,		A,		a,		A			]};
+	key <AC04> {[ n,		N,		ncedilla,	Ncedilla		]};
+	key <AC05> {[ k,		K,		kcedilla,	Kcedilla		]};
+	key <AC06> {[ ISO_Level3_Latch,	quotedbl,	apostrophe,	quotedbl		]};
+	key <AC07> {[ s,		S,		scaron,		Scaron			]};
+	key <AC08> {[ i,		I,		i,		I			]};
+	key <AC09> {[ t,		T,		t,		T			]};
+	key <AC10> {[ r,		R,		rcedilla,	Rcedilla		]};
+	key <AC11> {[ m,		M,		m,		M			]};
+	key <BKSL> {[ slash,		question,	backslash,	bar			]};
+
+	key <LSGT> {[ q,		Q,		q,		Q			]};
+	key <AB01> {[ x,		X,		q,		Q			]};
+	key <AB02> {[ z,		Z,		zcaron,		Zcaron			]};
+	key <AB03> {[ c,		C,		ccaron,		Ccaron			]};
+	key <AB04> {[ v,		V,		period,		V			]};
+	key <AB05> {[ w,		W,		slash,		W			]};
+	key <AB06> {[ f,		F,		bar,		F			]};
+	key <AB07> {[ y,		Y,		backslash,	Y			]};
+	key <AB08> {[ h,		H,		U263A,		U2639			]};
+	key <AB09> {[ comma,		semicolon,	less,		multiply		]};
+	key <AB10> {[ period,		colon,		greater,	division		]};
+	key <SPCE> {[ space,		space,		apostrophe				]};
+
+	modifier_map Mod5 { <AC06> };
+
+	include "level3(ralt_switch)"
+};
+
+// EXTRAS:
+
+//============================================================================
+// US Dvorak compatible Latvian layout
+// http://en.wikipedia.org/wiki/Dvorak_Simplified_Keyboard
+//
+partial alphanumeric_keys modifier_keys
+xkb_symbols "dvorak" {
+
+	name[Group1]= "Latvian (US Dvorak)";
+
+	key <TLDE> {[ asciitilde,	grave,		acute,			asciitilde		]};
+	key <AE01> {[ 1,		exclam,		onesuperior,		exclamdown		]};
+	key <AE02> {[ 2,		at,		twosuperior,		oneeighth		]};
+	key <AE03> {[ 3,		numbersign,	threesuperior,		sterling		]};
+	key <AE04> {[ 4,		dollar,		EuroSign,		cent			]};
+	key <AE05> {[ 5,		percent,	onehalf,		threeeighths		]};
+	key <AE06> {[ 6,		asciicircum,	threequarters,		fiveeighths		]};
+	key <AE07> {[ 7,		ampersand,	braceleft,		seveneighths		]};
+	key <AE08> {[ 8,		asterisk,	bracketleft,		trademark		]};
+	key <AE09> {[ 9,		parenleft,	bracketright,		plusminus		]};
+	key <AE10> {[ 0,		parenright,	braceright,		degree			]};
+	key <AE11> {[ bracketleft,	braceleft,	leftdoublequotemark,	guillemotleft		]};
+	key <AE12> {[ bracketright,	braceright,	rightdoublequotemark,	guillemotright		]};
+
+	key <AD01> {[ apostrophe,	quotedbl,	leftdoublequotemark,	doublelowquotemark	]};
+	key <AD02> {[ comma,		less,		guillemotleft,		multiply		]};
+	key <AD03> {[ period,		greater,	guillemotright,		division		]};
+	key <AD04> {[ p,		P,		p,			P			]};
+	key <AD05> {[ y,		Y,		y,			Y			]};
+	key <AD06> {[ f,		F,		f,			F			]};
+	key <AD07> {[ g,		G,		gcedilla,		Gcedilla		]};
+	key <AD08> {[ c,		C,		ccaron,			Ccaron			]};
+	key <AD09> {[ r,		R,		rcedilla,		Rcedilla		]};
+	key <AD10> {[ l,		L,		lcedilla,		Lcedilla		]};
+	key <AD11> {[ slash,		question,	slash,			abovedot		]};
+	key <AD12> {[ equal,		plus,		endash,			emdash			]};
+
+	key <AC01> {[ a,		A,		amacron,		Amacron			]};
+	key <AC02> {[ o,		O,		omacron,		Omacron			]};
+	key <AC03> {[ e,		E,		emacron,		Emacron			]};
+	key <AC04> {[ u,		U,		umacron,		Umacron			]};
+	key <AC05> {[ i,		I,		imacron,		Imacron			]};
+	key <AC06> {[ d,		D,		d,			D			]};
+	key <AC07> {[ h,		H,		h,			H			]};
+	key <AC08> {[ t,		T,		t,			T			]};
+	key <AC09> {[ n,		N,		ncedilla,		Ncedilla		]};
+	key <AC10> {[ s,		S,		scaron,			Scaron			]};
+	key <AC11> {[ minus,		underscore,	backslash,		questiondown		]};
+
+	key <AB01> {[ semicolon,	colon,		semicolon,		colon			]};
+	key <AB02> {[ q,		Q,		q,			Q			]};
+	key <AB03> {[ j,		J,		j,			J			]};
+	key <AB04> {[ k,		K,		kcedilla,		Kcedilla		]};
+	key <AB05> {[ x,		X,		x,			X			]};
+	key <AB06> {[ b,		B,		b,			B			]};
+	key <AB07> {[ m,		M,		m,			M			]};
+	key <AB08> {[ w,		W,		w,			W			]};
+	key <AB09> {[ v,		V,		v,			V			]};
+	key <AB10> {[ z,		Z,		zcaron,			Zcaron			]};
+
+	key <BKSL> {[ backslash,	bar,		grave,			breve			]};
+
+	key <SPCE> {[ space,		space,		space,			space			]};
+
+	include "level3(ralt_switch)"
+};
+
+partial alphanumeric_keys modifier_keys
+xkb_symbols "ykeydvorak" {
+
+	include "lv(dvorak)"
+
+	name[Group1]= "Latvian (US Dvorak, Y variant)";
+
+	key <AD05> {[ISO_Level3_Latch, ISO_Level3_Latch, y, Y]};
+	key <SPCE> {[space, space, y, Y]};
+	modifier_map Mod5 { <AD05> };
+
+};
+
+partial alphanumeric_keys modifier_keys
+xkb_symbols "minuskeydvorak" {
+
+	include "lv(dvorak)"
+
+	name[Group1]= "Latvian (US Dvorak, minus variant)";
+
+	key <AC11> {[ISO_Level3_Latch, ISO_Level3_Latch, mimus, underscore]};
+	key <SPCE> {[space, space, minus, underscore]};
+	modifier_map Mod5 { <AR11> };
+
+};
+
+//============================================================================
+// US Dvorak programmers layput compatible Latvian layout
+// http://www.kaufmann.no/roland/dvorak/
+//
+partial alphanumeric_keys modifier_keys
+xkb_symbols "dvorakprogr" {
+
+	include "lv(dvorak)"
+
+	name[Group1]= "Latvian (programmer US Dvorak)";
+
+	key <TLDE> {[ dollar,		asciitilde,	EuroSign,		cent			]};
+	key <AE01> {[ ampersand,	percent,	acute,			asciitilde		]};
+	key <AE02> {[ bracketleft,	7,		onesuperior,		twosuperior		]};
+	key <AE03> {[ braceleft,	5,		guillemotleft,		leftdoublequotemark	]};
+	key <AE04> {[ braceright,	3,		guillemotright,		rightdoublequotemark	]};
+	key <AE05> {[ parenleft,	1,		onehalf,		threeeighths		]};
+	key <AE06> {[ equal,		9,		threequarters,		fiveeighths		]};
+	key <AE07> {[ asterisk,		0,		degree,			copyright		]};
+	key <AE08> {[ parenright,	2,		endash,			emdash			]};
+	key <AE09> {[ plus,		4,		plusminus,		section			]};
+	key <AE10> {[ bracketright,	6,		registered,		trademark		]};
+	key <AE11> {[ exclam,		8,		exclam,			exclamdown		]};
+	key <AE12> {[ numbersign,	grave,		Greek_alpha,		Greek_beta		]};
+
+	key <AD01> {[ semicolon,	colon,		semicolon,		colon			]};
+	key <AD12> {[ at,		asciicircum,	at,			asciicircum		]};
+
+	key <AB01> {[ apostrophe,	quotedbl,	leftdoublequotemark,	doublelowquotemark	]};
+
+	include "level3(ralt_switch)"
+};
+
+partial alphanumeric_keys modifier_keys
+xkb_symbols "ykeydvorakprogr" {
+
+	include "lv(dvorakprogr)"
+
+	name[Group1]= "Latvian (programmer US Dvorak, Y variant)";
+
+	key <AD05> {[ISO_Level3_Latch, ISO_Level3_Latch, y, Y]};
+	key <SPCE> {[space, space, y, Y]};
+	modifier_map Mod5 { <AD05> };
+
+};
+
+partial alphanumeric_keys modifier_keys
+xkb_symbols "minuskeydvorakprogr" {
+
+	include "lv(dvorakprogr)"
+
+	name[Group1]= "Latvian (programmer US Dvorak, minus variant)";
+
+	key <AC11> {[ISO_Level3_Latch, ISO_Level3_Latch, mimus, underscore]};
+	key <SPCE> {[space, space, minus, underscore]};
+	modifier_map Mod5 { <AC11> };
+
+};
+
+//============================================================================
+// Colemak compatible Latvian layout
+// http://colemak.com/
+//
+partial alphanumeric_keys modifier_keys
+xkb_symbols "colemak" {
+
+	include "lv(basic)"
+
+	name[Group1]= "Latvian (US Colemak)";
+
+	key <AD03> {[ f,		F,		f,			F			]};
+	key <AD04> {[ p,		P,		p,			P			]};
+	key <AD05> {[ g,		G,		gcedilla,		Gcedilla		]};
+	key <AD06> {[ j,		J,		j,			J			]};
+	key <AD07> {[ l,		L,		lcedilla,		Lcedilla		]};
+	key <AD08> {[ u,		U,		umacron,		Umacron			]};
+	key <AD09> {[ y,		Y,		y,			Y			]};
+	key <AD10> {[ semicolon,	colon,		semicolon,		colon			]};
+
+	key <AC02> {[ r,		R,		rcedilla,		Rcedilla		]};
+	key <AC03> {[ s,		S,		scaron,			Scaron			]};
+	key <AC04> {[ t,		T,		t,			T			]};
+	key <AC05> {[ d,		D,		d,			D			]};
+	key <AC07> {[ n,		N,		ncedilla,		Ncedilla		]};
+	key <AC08> {[ e,		E,		emacron,		Emacron			]};
+	key <AC09> {[ i,		I,		imacron,		Imacron			]};
+	key <AC10> {[ o,		O,		omacron,		Omacron			]};
+
+	key <AB06> {[ k,		K,		kcedilla,		Kcedilla		]};
+
+	include "level3(ralt_switch)"
+};
+
+partial alphanumeric_keys modifier_keys
+xkb_symbols "apostrophecolemak" {
+
+	include "lv(colemak)"
+
+	name[Group1]= "Latvian (US Colemak, apostrophe variant)";
+
+	key <AC11> {[ISO_Level3_Latch, quotedbl, apostrophe, quotedbl]};
+	key <SPCE> {[space, space, apostrophe]};
+	modifier_map Mod5 { <AC11> };
+
+};