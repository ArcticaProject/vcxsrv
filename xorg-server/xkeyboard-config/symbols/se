--- conflicted
+++ resolved
@@ -1,568 +1,312 @@
-<<<<<<< HEAD
-// based on a keyboard map from an 'xkb/symbols/se' file
-
-partial default alphanumeric_keys
-xkb_symbols "basic" {
-    include "latin(type2)"
-    include "se(se)"
-};
-
-partial alphanumeric_keys
-xkb_symbols "se" {
-
-    name[Group1]="Swedish";
-
-    key <AE05>	{ [         5,    percent,     EuroSign,         cent ]	};
-    key <AE11>	{ [      plus,   question,    backslash, questiondown ]	};
-    key <AE12>	{ [dead_acute, dead_grave,    plusminus,      notsign ]	};
-
-
-    key <AC10>	{ [odiaeresis, Odiaeresis,       oslash,     Ooblique ]	};
-    key <AC11>	{ [adiaeresis, Adiaeresis,           ae,           AE ]	};
-    key <TLDE>	{ [   section,    onehalf,    paragraph, threequarters]	};
-
-    key <BKSL>	{ [apostrophe,   asterisk,        acute,     multiply ]	};
-
-    key <SPCE>	{ [     space,      space,        space, nobreakspace ]	};
-
-    key <LSGT>  { [      less,     greater,         bar,    brokenbar ] };
-    include "kpdl(comma)"
-
-    include "level3(ralt_switch)"
-};
-
-partial alphanumeric_keys
-xkb_symbols "nodeadkeys" {
-
-    // Modifies the basic Swedish layout to eliminate all dead keys
-
-    include "latin(type2)"
-    include "latin(type2_nodeadkeys)"
-    include "se(se)"
-
-    name[Group1]="Swedish (eliminate dead keys)";
-
-    key <AE12>	{ [     acute,      grave,    plusminus,      notsign ]	};
-
-};
-
-// Swedish Dvorak
-partial alphanumeric_keys 
-xkb_symbols "dvorak" {
-
-    name[Group1]="Swedish (Dvorak)";
-
-    include "se(basic)"
-
-    key <AD01> { [     aring,      Aring,    backslash		     ]	};
-    key <AD02> { [  adiaeresis,	Adiaeresis,  braceleft,  bracketleft ]	};
-    key <AD03> { [ odiaeresis, Odiaeresis,  braceright, bracketright ]	};
-    key <AD04> { [         p,          P,        thorn,        THORN ]	};
-    key <AD05> { [         y,          Y,    leftarrow,          yen ]	};
-    key <AD06> { [         f,          F,      dstroke,  ordfeminine ]	};
-    key <AD07> { [         g,          G,          eng,          ENG ]	};
-    key <AD08> { [         c,          C,    copyright,    copyright ]	};
-    key <AD09> { [         r,          R,   registered,   registered ]	};
-    key <AD10> { [         l,          L,      lstroke,      Lstroke ]	};
-    key <AD11> { [     comma,  semicolon, dead_cedilla,  dead_ogonek ]	};
-    key <AD12> { [ dead_diaeresis, dead_circumflex, dead_tilde,	asciicircum	]	};
-
-    key <AC01> { [         a,          A,           ae,           AE ]	};
-    key <AC02> { [         o,          O,           oe,           OE ]	};
-    key <AC03> { [         e,          E,     EuroSign,         cent ]	};
-    key <AC04> { [         u,          U,    downarrow,      uparrow ]	};
-    key <AC05> { [         i,          I,   rightarrow,     idotless ]	};
-    key <AC06> { [         d,          D,          eth,          ETH ]	};
-    key <AC07> { [         h,          H,      hstroke,      Hstroke ]	};
-    key <AC08> { [         t,          T,       tslash,       Tslash ]	};
-    key <AC09> { [         n,          N ]	};
-    key <AC10> { [         s,          S,       ssharp,      section ]	};
-    key <AC11> { [     minus, underscore, dead_belowdot, dead_abovedot ] };
-
-    key <AB01> { [    period,   colon, periodcentered, dead_abovedot ]	};
-    key <AB02> { [         q,          Q,           at,  Greek_OMEGA ]	};
-    key <AB03> { [         j,          J ]	};
-    key <AB04> { [         k,          K,          kra,    ampersand ]	};
-    key <AB05> { [         x,          X, guillemotright,    greater ]	};
-    key <AB06> { [         b,          B, rightdoublequotemark, apostrophe ] };
-    key <AB07> { [         m,          M,           mu,    masculine ]	};
-    key <AB08> { [         w,          W,      lstroke,      Lstroke ]	};
-    key <AB09> { [         v,          V, leftdoublequotemark, grave ]	};
-    key <AB10> { [         z,          Z, guillemotleft,        less ]	};
-};
-
-// Ivan Popov, 2005-07-17
-// phonetic layout for Russian cyrillic letters
-// on Swedish (latin type2) keyboards
-
-// level3 modifier is a shortcut to the "se" meaning of the keys where
-// we place cyrillic letters, handy for accessing the corresponding
-// punctuation marks.
-// It is important to have access to punctuation marks, and the rest of
-// alphabetical keys are added for being consequent so that the users
-// can expect the level3 modifier to give what the key label shows.
-
-partial alphanumeric_keys
-xkb_symbols "rus" {
-    include "se(basic)"
-
-    name[Group1]="Russian (Sweden, phonetic)";
-    key.type[group1]="ALPHABETIC";
-
-    key <TLDE> {	[ Cyrillic_io, Cyrillic_IO ]	};
-    key <AE12> {	[ Cyrillic_hardsign, Cyrillic_HARDSIGN ]	};
-
-    key <AD01> {	[ Cyrillic_ya, Cyrillic_YA ]	};
-    key <AD02> {	[ Cyrillic_ve, Cyrillic_VE ]	};
-    key <AD03> {	[ Cyrillic_ie, Cyrillic_IE ]	};
-    key <AD04> {	[ Cyrillic_er, Cyrillic_ER ]	};
-    key <AD05> {	[ Cyrillic_te, Cyrillic_TE ]	};
-    key <AD06> {	[ Cyrillic_yeru, Cyrillic_YERU ]	};
-    key <AD07> {	[ Cyrillic_u, Cyrillic_U ]	};
-    key <AD08> {	[ Cyrillic_i, Cyrillic_I ]	};
-    key <AD09> {	[ Cyrillic_o, Cyrillic_O ]	};
-    key <AD10> {	[ Cyrillic_pe, Cyrillic_PE ]	};
-    key <AD11> {	[ Cyrillic_e, Cyrillic_E ]	};
-
-    key <AC01> {	[ Cyrillic_a, Cyrillic_A ]	};
-    key <AC02> {	[ Cyrillic_es, Cyrillic_ES ]	};
-    key <AC03> {	[ Cyrillic_de, Cyrillic_DE ]	};
-    key <AC04> {	[ Cyrillic_ef, Cyrillic_EF ]	};
-    key <AC05> {	[ Cyrillic_ghe, Cyrillic_GHE ]	};
-    key <AC06> {	[ Cyrillic_ha, Cyrillic_HA ]	};
-    key <AC07> {	[ Cyrillic_shorti, Cyrillic_SHORTI ]	};
-    key <AC08> {	[ Cyrillic_ka, Cyrillic_KA ]	};
-    key <AC09> {	[ Cyrillic_el, Cyrillic_EL ]	};
-    key <AC10> {	[ Cyrillic_sha, Cyrillic_SHA ]	};
-    key <AC11> {	[ Cyrillic_shcha, Cyrillic_SHCHA ]	};
-    key <BKSL> {	[ Cyrillic_yu, Cyrillic_YU ]	};
-
-    key <LSGT> {	[ Cyrillic_che, Cyrillic_CHE ]	};
-    key <AB01> {	[ Cyrillic_ze, Cyrillic_ZE ]	};
-    key <AB02> {	[ Cyrillic_softsign, Cyrillic_SOFTSIGN ]	};
-    key <AB03> {	[ Cyrillic_tse, Cyrillic_TSE ]	};
-    key <AB04> {	[ Cyrillic_zhe, Cyrillic_ZHE ]	};
-    key <AB05> {	[ Cyrillic_be, Cyrillic_BE ]	};
-    key <AB06> {	[ Cyrillic_en, Cyrillic_EN ]	};
-    key <AB07> {	[ Cyrillic_em, Cyrillic_EM ]	};
-};
-
-partial alphanumeric_keys
-xkb_symbols "rus_nodeadkeys" {
-
-    include "se(nodeadkeys)"
-    include "se(rus)"
-
-    name[Group1]="Russian (Sweden, phonetic, eliminate dead keys)";
-
-    key <AE12> {	[ Cyrillic_hardsign, Cyrillic_HARDSIGN ]	};
-};
-
-xkb_symbols "smi" {
-
-    // Describes the differences between a Norwegian Northern Sami
-    // (keyboard with dead key support) and a Swedish/Finnish Sami
-    // keyboard according to the specs at:
-    // http://www.hum.uit.no/a/trond/se-lat9-sefi-keys.html
-
-    include "fi(smi)"
-
-    name[Group1]= "Northern Saami (Sweden)";
-};
-
-// Copied from macintosh_vndr/se
-partial alphanumeric_keys 
-xkb_symbols "mac" {
-
-    // Describes the differences between a very simple en_US
-    // keyboard and a very simple Swedish(Sweden) keybaord
-
-    include "latin"
-    name[Group1]= "Swedish (Macintosh)";
-
-    key <TLDE> {	[         section,         degree	]	};
-    key <AE01> {	[               1,          exclam,        copyright,      exclamdown	]	};
-    key <AE02> {	[               2,        quotedbl, 	       at,	 oneeighth	]	};
-    key <AE03> {	[               3,      numbersign,         sterling,             yen	]	};
-    key <AE04> {	[               4,        currency, 	   dollar,	      cent	]	};
-    key <AE06> {	[               6,       ampersand     	]	};
-    key <AE07> {	[               7,           slash, 	      bar,       backslash	]	};
-    key <AE08> {	[               8,       parenleft,      bracketleft,       braceleft	]	};
-    key <AE09> {	[               9,      parenright,     bracketright,      braceright	]	};
-    key <AB08> {	[           comma,       semicolon     	]	};
-    key <AE10> {	[               0,           equal     	]	};
-    key <AB09> {	[          period,           colon     	]	};
-    key <AB10> {	[           minus,      underscore     	]	};
-    key	<AC10> {	[      odiaeresis,      Odiaeresis, 	   oslash,	    Ooblique	]	};
-    key <AE11> {	[            plus,        question      ]	};
-    key <AC11> {	[      adiaeresis,      Adiaeresis,               ae,		AE	]	};
-    key <AD11> {	[	    aring,           Aring     	]	};
-    key <AE12> {	[           acute,           grave	]	};
-    key <AD12> {	[       diaeresis,     asciicircum, 	asciitilde			]	};
-    key <BKSL> {	[      apostrophe,        asterisk,               at			]	};
-
-    include "kpdl(comma)"
-    include "level3(ralt_switch)"
-};
-
-// Svdvorak
-// This version of Dvorak follows danish and norwegian style in hope for a
-// Scandinavian standard.
-partial alphanumeric_keys
-xkb_symbols "svdvorak" {
-
-   name[Group1]="Swedish (Svdvorak)";
-
-   include "se(basic)"
-
-   key <AD01> { [ aring, Aring, braceleft ] };
-   key <AD02> { [ comma, semicolon, bracketleft ] };
-   key <AD03> { [ period, colon, bracketright ] };
-   key <AD04> { [ p, P, braceright ] };
-   key <AD05> { [ y, Y ] };
-   key <AD06> { [ f, F ] };
-   key <AD07> { [ g, G ] };
-   key <AD08> { [ c, C ] };
-   key <AD09> { [ r, R ] };
-   key <AD10> { [ l, L ] };
-   key <AD11> { [ apostrophe, asterisk ] };
-
-   key <AC01> { [ a, A ] };
-   key <AC02> { [ o, O, parenleft ] };
-   key <AC03> { [ e, E, parenright ] };
-   key <AC04> { [ u, U ] };
-   key <AC05> { [ i, I ] };
-   key <AC06> { [ d, D ] };
-   key <AC07> { [ h, H ] };
-   key <AC08> { [ t, T ] };
-   key <AC09> { [ n, N ] };
-   key <AC10> { [ s, S, ssharp ] };
-   key <AC11> { [ minus, underscore ] };
-   key <BKSL> { [ less, greater, bar ] };
-
-   key <LSGT> { [ odiaeresis, Odiaeresis ] };
-   key <AB01> { [ adiaeresis, Adiaeresis ] };
-   key <AB02> { [ q, Q ] };
-   key <AB03> { [ j, J ] };
-   key <AB04> { [ k, K ] };
-   key <AB05> { [ x, X ] };
-   key <AB06> { [ b, B ] };
-   key <AB07> { [ m, M ] };
-   key <AB08> { [ w, W ] };
-   key <AB09> { [ v, V ] };
-   key <AB10> { [ z, Z ] };
-};
-=======
-// based on a keyboard map from an 'xkb/symbols/se' file
-
-partial default alphanumeric_keys
-xkb_symbols "basic" {
-    include "latin(type2)"
-    include "se(se)"
-};
-
-partial alphanumeric_keys
-xkb_symbols "se" {
-
-    name[Group1]="Swedish";
-
-    key <AE05>	{ [         5,    percent,     EuroSign,         cent ]	};
-    key <AE11>	{ [      plus,   question,    backslash, questiondown ]	};
-    key <AE12>	{ [dead_acute, dead_grave,    plusminus,      notsign ]	};
-
-
-    key <AC10>	{ [odiaeresis, Odiaeresis,       oslash,     Ooblique ]	};
-    key <AC11>	{ [adiaeresis, Adiaeresis,           ae,           AE ]	};
-    key <TLDE>	{ [   section,    onehalf,    paragraph, threequarters]	};
-
-    key <BKSL>	{ [apostrophe,   asterisk,        acute,     multiply ]	};
-
-    key <SPCE>	{ [     space,      space,        space, nobreakspace ]	};
-
-    key <LSGT>  { [      less,     greater,         bar,    brokenbar ] };
-    include "kpdl(comma)"
-
-    include "level3(ralt_switch)"
-};
-
-partial alphanumeric_keys
-xkb_symbols "nodeadkeys" {
-
-    // Modifies the basic Swedish layout to eliminate all dead keys
-
-    include "latin(type2)"
-    include "latin(type2_nodeadkeys)"
-    include "se(se)"
-
-    name[Group1]="Swedish (eliminate dead keys)";
-
-    key <AE12>	{ [     acute,      grave,    plusminus,      notsign ]	};
-
-};
-
-// Swedish Dvorak
-partial alphanumeric_keys 
-xkb_symbols "dvorak" {
-
-    name[Group1]="Swedish (Dvorak)";
-
-    include "se(basic)"
-
-    key <AD01> { [     aring,      Aring,    backslash		     ]	};
-    key <AD02> { [  adiaeresis,	Adiaeresis,  braceleft,  bracketleft ]	};
-    key <AD03> { [ odiaeresis, Odiaeresis,  braceright, bracketright ]	};
-    key <AD04> { [         p,          P,        thorn,        THORN ]	};
-    key <AD05> { [         y,          Y,    leftarrow,          yen ]	};
-    key <AD06> { [         f,          F,      dstroke,  ordfeminine ]	};
-    key <AD07> { [         g,          G,          eng,          ENG ]	};
-    key <AD08> { [         c,          C,    copyright,    copyright ]	};
-    key <AD09> { [         r,          R,   registered,   registered ]	};
-    key <AD10> { [         l,          L,      lstroke,      Lstroke ]	};
-    key <AD11> { [     comma,  semicolon, dead_cedilla,  dead_ogonek ]	};
-    key <AD12> { [ dead_diaeresis, dead_circumflex, dead_tilde,	asciicircum	]	};
-
-    key <AC01> { [         a,          A,           ae,           AE ]	};
-    key <AC02> { [         o,          O,           oe,           OE ]	};
-    key <AC03> { [         e,          E,     EuroSign,         cent ]	};
-    key <AC04> { [         u,          U,    downarrow,      uparrow ]	};
-    key <AC05> { [         i,          I,   rightarrow,     idotless ]	};
-    key <AC06> { [         d,          D,          eth,          ETH ]	};
-    key <AC07> { [         h,          H,      hstroke,      Hstroke ]	};
-    key <AC08> { [         t,          T,       tslash,       Tslash ]	};
-    key <AC09> { [         n,          N ]	};
-    key <AC10> { [         s,          S,       ssharp,      section ]	};
-    key <AC11> { [     minus, underscore, dead_belowdot, dead_abovedot ] };
-
-    key <AB01> { [    period,   colon, periodcentered, dead_abovedot ]	};
-    key <AB02> { [         q,          Q,           at,  Greek_OMEGA ]	};
-    key <AB03> { [         j,          J ]	};
-    key <AB04> { [         k,          K,          kra,    ampersand ]	};
-    key <AB05> { [         x,          X, guillemotright,    greater ]	};
-    key <AB06> { [         b,          B, rightdoublequotemark, apostrophe ] };
-    key <AB07> { [         m,          M,           mu,    masculine ]	};
-    key <AB08> { [         w,          W,      lstroke,      Lstroke ]	};
-    key <AB09> { [         v,          V, leftdoublequotemark, grave ]	};
-    key <AB10> { [         z,          Z, guillemotleft,        less ]	};
-};
-
-// Ivan Popov, 2005-07-17
-// phonetic layout for Russian cyrillic letters
-// on Swedish (latin type2) keyboards
-
-// level3 modifier is a shortcut to the "se" meaning of the keys where
-// we place cyrillic letters, handy for accessing the corresponding
-// punctuation marks.
-// It is important to have access to punctuation marks, and the rest of
-// alphabetical keys are added for being consequent so that the users
-// can expect the level3 modifier to give what the key label shows.
-
-partial alphanumeric_keys
-xkb_symbols "rus" {
-    include "se(basic)"
-
-    name[Group1]="Russian (Sweden, phonetic)";
-    key.type[group1]="ALPHABETIC";
-
-    key <TLDE> {	[ Cyrillic_io, Cyrillic_IO ]	};
-    key <AE12> {	[ Cyrillic_hardsign, Cyrillic_HARDSIGN ]	};
-
-    key <AD01> {	[ Cyrillic_ya, Cyrillic_YA ]	};
-    key <AD02> {	[ Cyrillic_ve, Cyrillic_VE ]	};
-    key <AD03> {	[ Cyrillic_ie, Cyrillic_IE ]	};
-    key <AD04> {	[ Cyrillic_er, Cyrillic_ER ]	};
-    key <AD05> {	[ Cyrillic_te, Cyrillic_TE ]	};
-    key <AD06> {	[ Cyrillic_yeru, Cyrillic_YERU ]	};
-    key <AD07> {	[ Cyrillic_u, Cyrillic_U ]	};
-    key <AD08> {	[ Cyrillic_i, Cyrillic_I ]	};
-    key <AD09> {	[ Cyrillic_o, Cyrillic_O ]	};
-    key <AD10> {	[ Cyrillic_pe, Cyrillic_PE ]	};
-    key <AD11> {	[ Cyrillic_e, Cyrillic_E ]	};
-
-    key <AC01> {	[ Cyrillic_a, Cyrillic_A ]	};
-    key <AC02> {	[ Cyrillic_es, Cyrillic_ES ]	};
-    key <AC03> {	[ Cyrillic_de, Cyrillic_DE ]	};
-    key <AC04> {	[ Cyrillic_ef, Cyrillic_EF ]	};
-    key <AC05> {	[ Cyrillic_ghe, Cyrillic_GHE ]	};
-    key <AC06> {	[ Cyrillic_ha, Cyrillic_HA ]	};
-    key <AC07> {	[ Cyrillic_shorti, Cyrillic_SHORTI ]	};
-    key <AC08> {	[ Cyrillic_ka, Cyrillic_KA ]	};
-    key <AC09> {	[ Cyrillic_el, Cyrillic_EL ]	};
-    key <AC10> {	[ Cyrillic_sha, Cyrillic_SHA ]	};
-    key <AC11> {	[ Cyrillic_shcha, Cyrillic_SHCHA ]	};
-    key <BKSL> {	[ Cyrillic_yu, Cyrillic_YU ]	};
-
-    key <LSGT> {	[ Cyrillic_che, Cyrillic_CHE ]	};
-    key <AB01> {	[ Cyrillic_ze, Cyrillic_ZE ]	};
-    key <AB02> {	[ Cyrillic_softsign, Cyrillic_SOFTSIGN ]	};
-    key <AB03> {	[ Cyrillic_tse, Cyrillic_TSE ]	};
-    key <AB04> {	[ Cyrillic_zhe, Cyrillic_ZHE ]	};
-    key <AB05> {	[ Cyrillic_be, Cyrillic_BE ]	};
-    key <AB06> {	[ Cyrillic_en, Cyrillic_EN ]	};
-    key <AB07> {	[ Cyrillic_em, Cyrillic_EM ]	};
-};
-
-partial alphanumeric_keys
-xkb_symbols "rus_nodeadkeys" {
-
-    include "se(nodeadkeys)"
-    include "se(rus)"
-
-    name[Group1]="Russian (Sweden, phonetic, eliminate dead keys)";
-
-    key <AE12> {	[ Cyrillic_hardsign, Cyrillic_HARDSIGN ]	};
-};
-
-xkb_symbols "smi" {
-
-    // Describes the differences between a Norwegian Northern Sami
-    // (keyboard with dead key support) and a Swedish/Finnish Sami
-    // keyboard according to the specs at:
-    // http://www.hum.uit.no/a/trond/se-lat9-sefi-keys.html
-
-    include "fi(smi)"
-
-    name[Group1]= "Northern Saami (Sweden)";
-};
-
-// Copied from macintosh_vndr/se
-partial alphanumeric_keys 
-xkb_symbols "mac" {
-
-    // Describes the differences between a very simple en_US
-    // keyboard and a very simple Swedish(Sweden) keybaord
-
-    include "latin"
-    name[Group1]= "Swedish (Macintosh)";
-
-    key <TLDE> {	[         section,         degree	]	};
-    key <AE01> {	[               1,          exclam,        copyright,      exclamdown	]	};
-    key <AE02> {	[               2,        quotedbl, 	       at,	 oneeighth	]	};
-    key <AE03> {	[               3,      numbersign,         sterling,             yen	]	};
-    key <AE04> {	[               4,        currency, 	   dollar,	      cent	]	};
-    key <AE06> {	[               6,       ampersand     	]	};
-    key <AE07> {	[               7,           slash, 	      bar,       backslash	]	};
-    key <AE08> {	[               8,       parenleft,      bracketleft,       braceleft	]	};
-    key <AE09> {	[               9,      parenright,     bracketright,      braceright	]	};
-    key <AB08> {	[           comma,       semicolon     	]	};
-    key <AE10> {	[               0,           equal     	]	};
-    key <AB09> {	[          period,           colon     	]	};
-    key <AB10> {	[           minus,      underscore     	]	};
-    key	<AC10> {	[      odiaeresis,      Odiaeresis, 	   oslash,	    Ooblique	]	};
-    key <AE11> {	[            plus,        question      ]	};
-    key <AC11> {	[      adiaeresis,      Adiaeresis,               ae,		AE	]	};
-    key <AD11> {	[	    aring,           Aring     	]	};
-    key <AE12> {	[           acute,           grave	]	};
-    key <AD12> {	[       diaeresis,     asciicircum, 	asciitilde			]	};
-    key <BKSL> {	[      apostrophe,        asterisk,               at			]	};
-
-    include "kpdl(comma)"
-    include "level3(ralt_switch)"
-};
-
-// Svdvorak
-// This version of Dvorak follows danish and norwegian style in hope for a
-// Scandinavian standard.
-partial alphanumeric_keys
-xkb_symbols "svdvorak" {
-
-   name[Group1]="Swedish (Svdvorak)";
-
-   include "se(basic)"
-
-   key <AD01> { [ aring, Aring, braceleft ] };
-   key <AD02> { [ comma, semicolon, bracketleft ] };
-   key <AD03> { [ period, colon, bracketright ] };
-   key <AD04> { [ p, P, braceright ] };
-   key <AD05> { [ y, Y ] };
-   key <AD06> { [ f, F ] };
-   key <AD07> { [ g, G ] };
-   key <AD08> { [ c, C ] };
-   key <AD09> { [ r, R ] };
-   key <AD10> { [ l, L ] };
-   key <AD11> { [ apostrophe, asterisk ] };
-
-   key <AC01> { [ a, A ] };
-   key <AC02> { [ o, O, parenleft ] };
-   key <AC03> { [ e, E, parenright ] };
-   key <AC04> { [ u, U ] };
-   key <AC05> { [ i, I ] };
-   key <AC06> { [ d, D ] };
-   key <AC07> { [ h, H ] };
-   key <AC08> { [ t, T ] };
-   key <AC09> { [ n, N ] };
-   key <AC10> { [ s, S, ssharp ] };
-   key <AC11> { [ minus, underscore ] };
-   key <BKSL> { [ less, greater, bar ] };
-
-   key <LSGT> { [ odiaeresis, Odiaeresis ] };
-   key <AB01> { [ adiaeresis, Adiaeresis ] };
-   key <AB02> { [ q, Q ] };
-   key <AB03> { [ j, J ] };
-   key <AB04> { [ k, K ] };
-   key <AB05> { [ x, X ] };
-   key <AB06> { [ b, B ] };
-   key <AB07> { [ m, M ] };
-   key <AB08> { [ w, W ] };
-   key <AB09> { [ v, V ] };
-   key <AB10> { [ z, Z ] };
-};
-
-partial alphanumeric_keys
-xkb_symbols "swl" {
-
-//
-// Swedish Sign Language
-// ISO_639-3 language code: swl
-// (called “svenskt teckenspråk” in swedish)
-//
-// Author: Saašha Metsärantala saasha@acc.umu.se
-//
-// A sans-serif font is available at
-// http://www.acc.umu.se/home/saasha/typsnitt/swl_sans.ttf
-//
-
-  include "se(basic)"
-
-  name[Group1]="Swedish Sign Language";
-
-  key <AB01> { [ 0x110c925, 0x110c95f, 0x110c940, 0x110c99a ] };
-  key <AB02> { [ 0x110c96b, 0x110c933, 0x110c920, 0x110c98e ] };
-  key <AB03> { [ 0x110c949, 0x110c94b, 0x110c921, 0x110c99f ] };
-  key <AB04> { [ 0x110c923, 0x110c92d, 0x110c95c, 0x110c96e ] };
-  key <AB05> { [ 0x110c93b, 0x110c927, 0x110c908, 0x110c9a6 ] };
-  key <AB06> { [ 0x110c93a, 0x110c94c, 0x110c93e, 0x110c9a7 ] };
-  key <AB07> { [ 0x110c95b, 0x110c93f, 0x110c907, 0x110c992 ] };
-  key <AC01> { [ 0x110c973, 0x110c924, 0x110c93c, 0x110c9a4 ] };
-  key <AC02> { [ 0x110c972, 0x110c945, 0x110c91a, 0x110c99c ] };
-  key <AC03> { [ 0x110c979, 0x110c929, 0x110c916, 0x110c999 ] };
-  key <AC04> { [ 0x110c976, 0x110c975, 0x110c917, 0x110c994 ] };
-  key <AC05> { [ 0x110c95a, 0x110c926, 0x110c918, 0x110c996 ] };
-  key <AC06> { [ 0x110c96f, 0x110c932, 0x110c915, 0x110c998 ] };
-  key <AC07> { [ 0x110c942, 0x110c922, 0x110c913, 0x110c9a2 ] };
-  key <AC08> { [ 0x110c985, 0x110c94e, 0x110c914, 0x110c97a ] };
-  key <AC09> { [ 0x110c928, 0x110c948, 0x110c919, 0x110c9a5 ] };
-  key <AC10> { [ 0x110c970, 0x110c92b, 0x110c905, 0x110c991 ] };
-  key <AC11> { [ 0x110c92e, 0x110c944, 0x110c904, VoidSymbol ] };
-  key <AD01> { [ 0x110c96c, 0x110c92a, 0x110c900, 0x110c9a1 ] };
-  key <AD02> { [ 0x110c971, 0x110c930, 0x110c903, 0x110c99e ] };
-  key <AD03> { [ 0x110c987, 0x110c947, 0x110c90c, 0x110c96d ] };
-  key <AD04> { [ 0x110c986, 0x110c92c, 0x110c91b, 0x110c993 ] };
-  key <AD05> { [ 0x110c939, 0x110c94a, 0x110c911, 0x110c995 ] };
-  key <AD06> { [ 0x110c952, 0x110c943, 0x110c912, 0x110c99b ] };
-  key <AD07> { [ 0x110c978, 0x110c977, 0x110c95e, 0x110c9a3 ] };
-  key <AD08> { [ 0x110c951, 0x110c931, 0x110c91e, 0x110c997 ] };
-  key <AD09> { [ 0x110c90e, 0x110c946, 0x110c906, 0x110c9a0 ] };
-  key <AD10> { [ 0x110c91f, 0x110c961, 0x110c91c, VoidSymbol ] };
-  key <AD11> { [ 0x110c93d, 0x110c92f, 0x110c902, VoidSymbol ] };
-  key <AE01> { [ 0x110c953, 0x110c936, 0x110c988, 0x110c962 ] };
-  key <AE02> { [ 0x110c954, 0x110c957, 0x110c97d, 0x110c963 ] };
-  key <AE03> { [ 0x110c934, 0x110c937, 0x110c97e, 0x110c983 ] };
-  key <AE04> { [ 0x110c955, 0x110c958, 0x110c98a, 0x110c984 ] };
-  key <AE05> { [ 0x110c935, 0x110c938, 0x110c97f, 0x110c966 ] };
-  key <AE06> { [ 0x110c956, 0x110c959, 0x110c980, 0x110c967 ] };
-  key <AE07> { [ 0x110c960, 0x110c969, 0x110c982, 0x110c96a ] };
-  key <AE08> { [ 0x110c97c, 0x110c90b, 0x110c989, 0x110c964 ] };
-  key <AE09> { [ 0x110c97b, 0x110c90a, 0x110c98b, 0x110c965 ] };
-  key <AE10> { [ 0x110c974, 0x110c909, 0x110c98c, 0x110c968 ] };
-};
->>>>>>> cc93496b
+// based on a keyboard map from an 'xkb/symbols/se' file
+
+partial default alphanumeric_keys
+xkb_symbols "basic" {
+    include "latin(type2)"
+    include "se(se)"
+};
+
+partial alphanumeric_keys
+xkb_symbols "se" {
+
+    name[Group1]="Swedish";
+
+    key <AE05>	{ [         5,    percent,     EuroSign,         cent ]	};
+    key <AE11>	{ [      plus,   question,    backslash, questiondown ]	};
+    key <AE12>	{ [dead_acute, dead_grave,    plusminus,      notsign ]	};
+
+
+    key <AC10>	{ [odiaeresis, Odiaeresis,       oslash,     Ooblique ]	};
+    key <AC11>	{ [adiaeresis, Adiaeresis,           ae,           AE ]	};
+    key <TLDE>	{ [   section,    onehalf,    paragraph, threequarters]	};
+
+    key <BKSL>	{ [apostrophe,   asterisk,        acute,     multiply ]	};
+
+    key <SPCE>	{ [     space,      space,        space, nobreakspace ]	};
+
+    key <LSGT>  { [      less,     greater,         bar,    brokenbar ] };
+    include "kpdl(comma)"
+
+    include "level3(ralt_switch)"
+};
+
+partial alphanumeric_keys
+xkb_symbols "nodeadkeys" {
+
+    // Modifies the basic Swedish layout to eliminate all dead keys
+
+    include "latin(type2)"
+    include "latin(type2_nodeadkeys)"
+    include "se(se)"
+
+    name[Group1]="Swedish (eliminate dead keys)";
+
+    key <AE12>	{ [     acute,      grave,    plusminus,      notsign ]	};
+
+};
+
+// Swedish Dvorak
+partial alphanumeric_keys 
+xkb_symbols "dvorak" {
+
+    name[Group1]="Swedish (Dvorak)";
+
+    include "se(basic)"
+
+    key <AD01> { [     aring,      Aring,    backslash		     ]	};
+    key <AD02> { [  adiaeresis,	Adiaeresis,  braceleft,  bracketleft ]	};
+    key <AD03> { [ odiaeresis, Odiaeresis,  braceright, bracketright ]	};
+    key <AD04> { [         p,          P,        thorn,        THORN ]	};
+    key <AD05> { [         y,          Y,    leftarrow,          yen ]	};
+    key <AD06> { [         f,          F,      dstroke,  ordfeminine ]	};
+    key <AD07> { [         g,          G,          eng,          ENG ]	};
+    key <AD08> { [         c,          C,    copyright,    copyright ]	};
+    key <AD09> { [         r,          R,   registered,   registered ]	};
+    key <AD10> { [         l,          L,      lstroke,      Lstroke ]	};
+    key <AD11> { [     comma,  semicolon, dead_cedilla,  dead_ogonek ]	};
+    key <AD12> { [ dead_diaeresis, dead_circumflex, dead_tilde,	asciicircum	]	};
+
+    key <AC01> { [         a,          A,           ae,           AE ]	};
+    key <AC02> { [         o,          O,           oe,           OE ]	};
+    key <AC03> { [         e,          E,     EuroSign,         cent ]	};
+    key <AC04> { [         u,          U,    downarrow,      uparrow ]	};
+    key <AC05> { [         i,          I,   rightarrow,     idotless ]	};
+    key <AC06> { [         d,          D,          eth,          ETH ]	};
+    key <AC07> { [         h,          H,      hstroke,      Hstroke ]	};
+    key <AC08> { [         t,          T,       tslash,       Tslash ]	};
+    key <AC09> { [         n,          N ]	};
+    key <AC10> { [         s,          S,       ssharp,      section ]	};
+    key <AC11> { [     minus, underscore, dead_belowdot, dead_abovedot ] };
+
+    key <AB01> { [    period,   colon, periodcentered, dead_abovedot ]	};
+    key <AB02> { [         q,          Q,           at,  Greek_OMEGA ]	};
+    key <AB03> { [         j,          J ]	};
+    key <AB04> { [         k,          K,          kra,    ampersand ]	};
+    key <AB05> { [         x,          X, guillemotright,    greater ]	};
+    key <AB06> { [         b,          B, rightdoublequotemark, apostrophe ] };
+    key <AB07> { [         m,          M,           mu,    masculine ]	};
+    key <AB08> { [         w,          W,      lstroke,      Lstroke ]	};
+    key <AB09> { [         v,          V, leftdoublequotemark, grave ]	};
+    key <AB10> { [         z,          Z, guillemotleft,        less ]	};
+};
+
+// Ivan Popov, 2005-07-17
+// phonetic layout for Russian cyrillic letters
+// on Swedish (latin type2) keyboards
+
+// level3 modifier is a shortcut to the "se" meaning of the keys where
+// we place cyrillic letters, handy for accessing the corresponding
+// punctuation marks.
+// It is important to have access to punctuation marks, and the rest of
+// alphabetical keys are added for being consequent so that the users
+// can expect the level3 modifier to give what the key label shows.
+
+partial alphanumeric_keys
+xkb_symbols "rus" {
+    include "se(basic)"
+
+    name[Group1]="Russian (Sweden, phonetic)";
+    key.type[group1]="ALPHABETIC";
+
+    key <TLDE> {	[ Cyrillic_io, Cyrillic_IO ]	};
+    key <AE12> {	[ Cyrillic_hardsign, Cyrillic_HARDSIGN ]	};
+
+    key <AD01> {	[ Cyrillic_ya, Cyrillic_YA ]	};
+    key <AD02> {	[ Cyrillic_ve, Cyrillic_VE ]	};
+    key <AD03> {	[ Cyrillic_ie, Cyrillic_IE ]	};
+    key <AD04> {	[ Cyrillic_er, Cyrillic_ER ]	};
+    key <AD05> {	[ Cyrillic_te, Cyrillic_TE ]	};
+    key <AD06> {	[ Cyrillic_yeru, Cyrillic_YERU ]	};
+    key <AD07> {	[ Cyrillic_u, Cyrillic_U ]	};
+    key <AD08> {	[ Cyrillic_i, Cyrillic_I ]	};
+    key <AD09> {	[ Cyrillic_o, Cyrillic_O ]	};
+    key <AD10> {	[ Cyrillic_pe, Cyrillic_PE ]	};
+    key <AD11> {	[ Cyrillic_e, Cyrillic_E ]	};
+
+    key <AC01> {	[ Cyrillic_a, Cyrillic_A ]	};
+    key <AC02> {	[ Cyrillic_es, Cyrillic_ES ]	};
+    key <AC03> {	[ Cyrillic_de, Cyrillic_DE ]	};
+    key <AC04> {	[ Cyrillic_ef, Cyrillic_EF ]	};
+    key <AC05> {	[ Cyrillic_ghe, Cyrillic_GHE ]	};
+    key <AC06> {	[ Cyrillic_ha, Cyrillic_HA ]	};
+    key <AC07> {	[ Cyrillic_shorti, Cyrillic_SHORTI ]	};
+    key <AC08> {	[ Cyrillic_ka, Cyrillic_KA ]	};
+    key <AC09> {	[ Cyrillic_el, Cyrillic_EL ]	};
+    key <AC10> {	[ Cyrillic_sha, Cyrillic_SHA ]	};
+    key <AC11> {	[ Cyrillic_shcha, Cyrillic_SHCHA ]	};
+    key <BKSL> {	[ Cyrillic_yu, Cyrillic_YU ]	};
+
+    key <LSGT> {	[ Cyrillic_che, Cyrillic_CHE ]	};
+    key <AB01> {	[ Cyrillic_ze, Cyrillic_ZE ]	};
+    key <AB02> {	[ Cyrillic_softsign, Cyrillic_SOFTSIGN ]	};
+    key <AB03> {	[ Cyrillic_tse, Cyrillic_TSE ]	};
+    key <AB04> {	[ Cyrillic_zhe, Cyrillic_ZHE ]	};
+    key <AB05> {	[ Cyrillic_be, Cyrillic_BE ]	};
+    key <AB06> {	[ Cyrillic_en, Cyrillic_EN ]	};
+    key <AB07> {	[ Cyrillic_em, Cyrillic_EM ]	};
+};
+
+partial alphanumeric_keys
+xkb_symbols "rus_nodeadkeys" {
+
+    include "se(nodeadkeys)"
+    include "se(rus)"
+
+    name[Group1]="Russian (Sweden, phonetic, eliminate dead keys)";
+
+    key <AE12> {	[ Cyrillic_hardsign, Cyrillic_HARDSIGN ]	};
+};
+
+xkb_symbols "smi" {
+
+    // Describes the differences between a Norwegian Northern Sami
+    // (keyboard with dead key support) and a Swedish/Finnish Sami
+    // keyboard according to the specs at:
+    // http://www.hum.uit.no/a/trond/se-lat9-sefi-keys.html
+
+    include "fi(smi)"
+
+    name[Group1]= "Northern Saami (Sweden)";
+};
+
+// Copied from macintosh_vndr/se
+partial alphanumeric_keys 
+xkb_symbols "mac" {
+
+    // Describes the differences between a very simple en_US
+    // keyboard and a very simple Swedish(Sweden) keybaord
+
+    include "latin"
+    name[Group1]= "Swedish (Macintosh)";
+
+    key <TLDE> {	[         section,         degree	]	};
+    key <AE01> {	[               1,          exclam,        copyright,      exclamdown	]	};
+    key <AE02> {	[               2,        quotedbl, 	       at,	 oneeighth	]	};
+    key <AE03> {	[               3,      numbersign,         sterling,             yen	]	};
+    key <AE04> {	[               4,        currency, 	   dollar,	      cent	]	};
+    key <AE06> {	[               6,       ampersand     	]	};
+    key <AE07> {	[               7,           slash, 	      bar,       backslash	]	};
+    key <AE08> {	[               8,       parenleft,      bracketleft,       braceleft	]	};
+    key <AE09> {	[               9,      parenright,     bracketright,      braceright	]	};
+    key <AB08> {	[           comma,       semicolon     	]	};
+    key <AE10> {	[               0,           equal     	]	};
+    key <AB09> {	[          period,           colon     	]	};
+    key <AB10> {	[           minus,      underscore     	]	};
+    key	<AC10> {	[      odiaeresis,      Odiaeresis, 	   oslash,	    Ooblique	]	};
+    key <AE11> {	[            plus,        question      ]	};
+    key <AC11> {	[      adiaeresis,      Adiaeresis,               ae,		AE	]	};
+    key <AD11> {	[	    aring,           Aring     	]	};
+    key <AE12> {	[           acute,           grave	]	};
+    key <AD12> {	[       diaeresis,     asciicircum, 	asciitilde			]	};
+    key <BKSL> {	[      apostrophe,        asterisk,               at			]	};
+
+    include "kpdl(comma)"
+    include "level3(ralt_switch)"
+};
+
+// Svdvorak
+// This version of Dvorak follows danish and norwegian style in hope for a
+// Scandinavian standard.
+partial alphanumeric_keys
+xkb_symbols "svdvorak" {
+
+   name[Group1]="Swedish (Svdvorak)";
+
+   include "se(basic)"
+
+   key <AD01> { [ aring, Aring, braceleft ] };
+   key <AD02> { [ comma, semicolon, bracketleft ] };
+   key <AD03> { [ period, colon, bracketright ] };
+   key <AD04> { [ p, P, braceright ] };
+   key <AD05> { [ y, Y ] };
+   key <AD06> { [ f, F ] };
+   key <AD07> { [ g, G ] };
+   key <AD08> { [ c, C ] };
+   key <AD09> { [ r, R ] };
+   key <AD10> { [ l, L ] };
+   key <AD11> { [ apostrophe, asterisk ] };
+
+   key <AC01> { [ a, A ] };
+   key <AC02> { [ o, O, parenleft ] };
+   key <AC03> { [ e, E, parenright ] };
+   key <AC04> { [ u, U ] };
+   key <AC05> { [ i, I ] };
+   key <AC06> { [ d, D ] };
+   key <AC07> { [ h, H ] };
+   key <AC08> { [ t, T ] };
+   key <AC09> { [ n, N ] };
+   key <AC10> { [ s, S, ssharp ] };
+   key <AC11> { [ minus, underscore ] };
+   key <BKSL> { [ less, greater, bar ] };
+
+   key <LSGT> { [ odiaeresis, Odiaeresis ] };
+   key <AB01> { [ adiaeresis, Adiaeresis ] };
+   key <AB02> { [ q, Q ] };
+   key <AB03> { [ j, J ] };
+   key <AB04> { [ k, K ] };
+   key <AB05> { [ x, X ] };
+   key <AB06> { [ b, B ] };
+   key <AB07> { [ m, M ] };
+   key <AB08> { [ w, W ] };
+   key <AB09> { [ v, V ] };
+   key <AB10> { [ z, Z ] };
+};
+
+partial alphanumeric_keys
+xkb_symbols "swl" {
+
+//
+// Swedish Sign Language
+// ISO_639-3 language code: swl
+// (called “svenskt teckenspråk” in swedish)
+//
+// Author: Saašha Metsärantala saasha@acc.umu.se
+//
+// A sans-serif font is available at
+// http://www.acc.umu.se/home/saasha/typsnitt/swl_sans.ttf
+//
+
+  include "se(basic)"
+
+  name[Group1]="Swedish Sign Language";
+
+  key <AB01> { [ 0x110c925, 0x110c95f, 0x110c940, 0x110c99a ] };
+  key <AB02> { [ 0x110c96b, 0x110c933, 0x110c920, 0x110c98e ] };
+  key <AB03> { [ 0x110c949, 0x110c94b, 0x110c921, 0x110c99f ] };
+  key <AB04> { [ 0x110c923, 0x110c92d, 0x110c95c, 0x110c96e ] };
+  key <AB05> { [ 0x110c93b, 0x110c927, 0x110c908, 0x110c9a6 ] };
+  key <AB06> { [ 0x110c93a, 0x110c94c, 0x110c93e, 0x110c9a7 ] };
+  key <AB07> { [ 0x110c95b, 0x110c93f, 0x110c907, 0x110c992 ] };
+  key <AC01> { [ 0x110c973, 0x110c924, 0x110c93c, 0x110c9a4 ] };
+  key <AC02> { [ 0x110c972, 0x110c945, 0x110c91a, 0x110c99c ] };
+  key <AC03> { [ 0x110c979, 0x110c929, 0x110c916, 0x110c999 ] };
+  key <AC04> { [ 0x110c976, 0x110c975, 0x110c917, 0x110c994 ] };
+  key <AC05> { [ 0x110c95a, 0x110c926, 0x110c918, 0x110c996 ] };
+  key <AC06> { [ 0x110c96f, 0x110c932, 0x110c915, 0x110c998 ] };
+  key <AC07> { [ 0x110c942, 0x110c922, 0x110c913, 0x110c9a2 ] };
+  key <AC08> { [ 0x110c985, 0x110c94e, 0x110c914, 0x110c97a ] };
+  key <AC09> { [ 0x110c928, 0x110c948, 0x110c919, 0x110c9a5 ] };
+  key <AC10> { [ 0x110c970, 0x110c92b, 0x110c905, 0x110c991 ] };
+  key <AC11> { [ 0x110c92e, 0x110c944, 0x110c904, VoidSymbol ] };
+  key <AD01> { [ 0x110c96c, 0x110c92a, 0x110c900, 0x110c9a1 ] };
+  key <AD02> { [ 0x110c971, 0x110c930, 0x110c903, 0x110c99e ] };
+  key <AD03> { [ 0x110c987, 0x110c947, 0x110c90c, 0x110c96d ] };
+  key <AD04> { [ 0x110c986, 0x110c92c, 0x110c91b, 0x110c993 ] };
+  key <AD05> { [ 0x110c939, 0x110c94a, 0x110c911, 0x110c995 ] };
+  key <AD06> { [ 0x110c952, 0x110c943, 0x110c912, 0x110c99b ] };
+  key <AD07> { [ 0x110c978, 0x110c977, 0x110c95e, 0x110c9a3 ] };
+  key <AD08> { [ 0x110c951, 0x110c931, 0x110c91e, 0x110c997 ] };
+  key <AD09> { [ 0x110c90e, 0x110c946, 0x110c906, 0x110c9a0 ] };
+  key <AD10> { [ 0x110c91f, 0x110c961, 0x110c91c, VoidSymbol ] };
+  key <AD11> { [ 0x110c93d, 0x110c92f, 0x110c902, VoidSymbol ] };
+  key <AE01> { [ 0x110c953, 0x110c936, 0x110c988, 0x110c962 ] };
+  key <AE02> { [ 0x110c954, 0x110c957, 0x110c97d, 0x110c963 ] };
+  key <AE03> { [ 0x110c934, 0x110c937, 0x110c97e, 0x110c983 ] };
+  key <AE04> { [ 0x110c955, 0x110c958, 0x110c98a, 0x110c984 ] };
+  key <AE05> { [ 0x110c935, 0x110c938, 0x110c97f, 0x110c966 ] };
+  key <AE06> { [ 0x110c956, 0x110c959, 0x110c980, 0x110c967 ] };
+  key <AE07> { [ 0x110c960, 0x110c969, 0x110c982, 0x110c96a ] };
+  key <AE08> { [ 0x110c97c, 0x110c90b, 0x110c989, 0x110c964 ] };
+  key <AE09> { [ 0x110c97b, 0x110c90a, 0x110c98b, 0x110c965 ] };
+  key <AE10> { [ 0x110c974, 0x110c909, 0x110c98c, 0x110c968 ] };
+};