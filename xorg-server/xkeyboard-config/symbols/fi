--- conflicted
+++ resolved
@@ -1,415 +1,206 @@
-<<<<<<< HEAD
-//
-// X keyboard maps for Finland
-//
-// SFS 5966 / Kotoistus keymap created by Troy Korjuslommi
-// Classic keymap based on traditional by Marko Myllynen
-// Eliminate deadkeys alternative sent by Linus Torvalds
-//
-
-//
-// Missing from X11/keysymdef.h as of 2010-05-13
-//
-// U2030 # PER MILLE SIGN
-// U0292 # LATIN SMALL LETTER EZH
-// U01B7 # LATIN CAPITAL LETTER EZH
-//
-
-partial alphanumeric_keys default
-xkb_symbols "kotoistus" {
-
-    // Official keymap for Finland based on SFS 5966 standard
-    //
-    // This keymap implements all the functionality of Annex 1
-    // of the standard and additionally defines the following to
-    // allow entering these characters with keyboars without LSGT.
-    //
-    // AE08+4, U+003C : LESS-THAN SIGN     (less)
-    // AE09+4, U+003E : GREATER-THAN SIGN  (greater)
-    // AD08+4, U+007C : VERTICAL LINE      (bar)
-    //
-    // Annex 3 of the standard is implemented in fi_FI.UTF-8/Compose
-
-    name[Group1]="Finnish";
-
-    key <TLDE> { [  section,         onehalf,          dead_stroke,           NoSymbol              ] };
-    key <AE01> { [  1,               exclam,           NoSymbol,              exclamdown            ] };
-    key <AE02> { [  2,               quotedbl,         at,                    rightdoublequotemark  ] };
-    key <AE03> { [  3,               numbersign,       sterling,              guillemotright        ] };
-    key <AE04> { [  4,               currency,         dollar,                guillemotleft         ] };
-    key <AE05> { [  5,               percent,          U2030,                 leftdoublequotemark   ] };
-    key <AE06> { [  6,               ampersand,        singlelowquotemark,    doublelowquotemark    ] };
-    key <AE07> { [  7,               slash,            braceleft,             NoSymbol              ] };
-    key <AE08> { [  8,               parenleft,        bracketleft,           less                  ] };
-    key <AE09> { [  9,               parenright,       bracketright,          greater               ] };
-    key <AE10> { [  0,               equal,            braceright,            degree                ] };
-    key <AE11> { [  plus,            question,         backslash,             questiondown          ] };
-    key <AE12> { [  dead_acute,      dead_grave,       dead_cedilla,          dead_ogonek           ] };
-
-    key <AD01> { [  q,               Q,                q,                     Q                     ] };
-    key <AD02> { [  w,               W,                w,                     W                     ] };
-    key <AD03> { [  e,               E,                EuroSign,              NoSymbol              ] };
-    key <AD04> { [  r,               R,                r,                     R                     ] };
-    key <AD05> { [  t,               T,                thorn,                 THORN                 ] };
-    key <AD06> { [  y,               Y,                y,                     Y                     ] };
-    key <AD07> { [  u,               U,                u,                     U                     ] };
-    key <AD08> { [  i,               I,                idotless,              bar                   ] };
-    key <AD09> { [  o,               O,                oe,                    OE                    ] };
-    key <AD10> { [  p,               P,                dead_horn,             dead_hook             ] };
-    key <AD11> { [  aring,           Aring,            dead_doubleacute,      dead_abovering        ] };
-    key <AD12> { [  dead_diaeresis,  dead_circumflex,  dead_tilde,            dead_macron           ] };
-
-    key <AC01> { [  a,               A,                schwa,                 SCHWA                 ] };
-    key <AC02> { [  s,               S,                ssharp,                NoSymbol              ] };
-    key <AC03> { [  d,               D,                eth,                   ETH                   ] };
-    key <AC04> { [  f,               F,                f,                     F                     ] };
-    key <AC05> { [  g,               G,                g,                     G                     ] };
-    key <AC06> { [  h,               H,                h,                     H                     ] };
-    key <AC07> { [  j,               J,                j,                     J                     ] };
-    key <AC08> { [  k,               K,                kra,                   NoSymbol              ] };
-    key <AC09> { [  l,               L,                dead_stroke,           NoSymbol              ] };
-    key <AC10> { [  odiaeresis,      Odiaeresis,       oslash,                Oslash                ] };
-    key <AC11> { [  adiaeresis,      Adiaeresis,       ae,                    AE                    ] };
-    key <BKSL> { [  apostrophe,      asterisk,         dead_caron,            dead_breve            ] };
-
-    key <LSGT> { [  less,            greater,          bar,                   NoSymbol              ] };
-    key <AB01> { [  z,               Z,                U0292,                 U01B7                 ] };
-    key <AB02> { [  x,               X,                multiply,              periodcentered        ] };
-    key <AB03> { [  c,               C,                c,                     C                     ] };
-    key <AB04> { [  v,               V,                v,                     V                     ] };
-    key <AB05> { [  b,               B,                b,                     B                     ] };
-    key <AB06> { [  n,               N,                eng,                   ENG                   ] };
-    key <AB07> { [  m,               M,                mu,                    emdash                ] };
-    key <AB08> { [  comma,           semicolon,        rightsinglequotemark,  leftsinglequotemark   ] };
-    key <AB09> { [  period,          colon,            dead_belowdot,         dead_abovedot         ] };
-    key <AB10> { [  minus,           underscore,       endash,                dead_belowcomma       ] };
-
-    include "nbsp(level4)"
-    include "nbsp(level3)"
-    include "kpdl(comma)"
-    include "level3(ralt_switch)"
-    include "compose(rwin)"
-};
-
-partial alphanumeric_keys
-xkb_symbols "classic" {
-
-    include "fi(fi)"
-
-    name[Group1]="Finnish (classic)";
-};
-
-partial alphanumeric_keys hidden
-xkb_symbols "fi" {
-
-    // Classic Finnish keyboard layout with dead keys support
-    // and all ISO-8859-1 and ISO-8859-15 characters available
-
-    key <TLDE> { [  section,         onehalf,          onequarter,            threequarters         ] };
-    key <AE01> { [  1,               exclam,           exclamdown,            onesuperior           ] };
-    key <AE02> { [  2,               quotedbl,         at,                    twosuperior           ] };
-    key <AE03> { [  3,               numbersign,       sterling,              threesuperior         ] };
-    key <AE04> { [  4,               currency,         dollar,                cent                  ] };
-    key <AE05> { [  5,               percent,          EuroSign,              masculine             ] };
-    key <AE06> { [  6,               ampersand,        yen,                   ordfeminine           ] };
-    key <AE07> { [  7,               slash,            braceleft,             plusminus             ] };
-    key <AE08> { [  8,               parenleft,        bracketleft,           guillemotleft         ] };
-    key <AE09> { [  9,               parenright,       bracketright,          guillemotright        ] };
-    key <AE10> { [  0,               equal,            braceright,            degree                ] };
-    key <AE11> { [  plus,            question,         backslash,             questiondown          ] };
-    key <AE12> { [  dead_acute,      dead_grave,       dead_cedilla,          dead_ogonek           ] };
-
-    key <AD01> { [  q,               Q,                q,                     Q                     ] };
-    key <AD02> { [  w,               W,                w,                     W                     ] };
-    key <AD03> { [  e,               E,                EuroSign,              cent                  ] };
-    key <AD04> { [  r,               R,                registered,            NoSymbol              ] };
-    key <AD05> { [  t,               T,                thorn,                 THORN                 ] };
-    key <AD06> { [  y,               Y,                y,                     Y                     ] };
-    key <AD07> { [  u,               U,                u,                     U                     ] };
-    key <AD08> { [  i,               I,                idotless,              bar                   ] };
-    key <AD09> { [  o,               O,                o,                     O                     ] };
-    key <AD10> { [  p,               P,                paragraph,             NoSymbol              ] };
-    key <AD11> { [  aring,           Aring,            oe,                    OE                    ] };
-    key <AD12> { [  dead_diaeresis,  dead_circumflex,  dead_tilde,            dead_caron            ] };
-
-    key <AC01> { [  a,               A,                schwa,                 SCHWA                 ] };
-    key <AC02> { [  s,               S,                scaron,                Scaron                ] };
-    key <AC03> { [  d,               D,                eth,                   ETH                   ] };
-    key <AC04> { [  f,               F,                f,                     F                     ] };
-    key <AC05> { [  g,               G,                eng,                   ENG                   ] };
-    key <AC06> { [  h,               H,                h,                     H                     ] };
-    key <AC07> { [  j,               J,                j,                     J                     ] };
-    key <AC08> { [  k,               K,                kra,                   NoSymbol              ] };
-    key <AC09> { [  l,               L,                dead_stroke,           NoSymbol              ] };
-    key <AC10> { [  odiaeresis,      Odiaeresis,       oslash,                Oslash                ] };
-    key <AC11> { [  adiaeresis,      Adiaeresis,       ae,                    AE                    ] };
-    key <BKSL> { [  apostrophe,      asterisk,         dead_caron,            dead_breve            ] };
-
-    key <LSGT> { [  less,            greater,          bar,                   brokenbar             ] };
-    key <AB01> { [  z,               Z,                zcaron,                Zcaron                ] };
-    key <AB02> { [  x,               X,                multiply,              division              ] };
-    key <AB03> { [  c,               C,                copyright,             cent                  ] };
-    key <AB04> { [  v,               V,                v,                     V                     ] };
-    key <AB05> { [  b,               B,                ssharp,                NoSymbol              ] };
-    key <AB06> { [  n,               N,                ntilde,                Ntilde                ] };
-    key <AB07> { [  m,               M,                mu,                    NoSymbol              ] };
-    key <AB08> { [  comma,           semicolon,        dead_cedilla,          dead_ogonek           ] };
-    key <AB09> { [  period,          colon,            periodcentered,        notsign               ] };
-    key <AB10> { [  minus,           underscore,       hyphen,                dead_macron           ] };
-
-    include "nbsp(level4)"
-    include "kpdl(comma)"
-    include "level3(ralt_switch)"
-    include "compose(rwin)"
-};
-
-partial alphanumeric_keys
-xkb_symbols "nodeadkeys" {
-
-    // Classic Finnish keyboard layout without dead keys
-
-    include "fi(fi)"
-
-    name[Group1]="Finnish (classic, eliminate dead keys)";
-
-    key <AE12> { [  acute,           grave,            cedilla,               ogonek                ] };
-    key <AD12> { [  diaeresis,       asciicircum,      asciitilde,            caron                 ] };
-    key <AC09> { [  l,               L,                l,                     L                     ] };
-    key <BKSL> { [  apostrophe,      asterisk,         caron,                 breve                 ] };
-    key <AB08> { [  comma,           semicolon,        cedilla,               ogonek                ] };
-    key <AB10> { [  minus,           underscore,       hyphen,                macron                ] };
-};
-
-partial alphanumeric_keys
-xkb_symbols "smi" {
-
-    // Describes the differences between a Norwegian Northern Sami
-    // (keyboard with dead key support) and a Swedish/Finnish Sami
-    // keyboard according to the specs at:
-    // http://www.hum.uit.no/a/trond/se-lat9-sefi-keys.html
-
-    include "no(smi)"
-
-    name[Group1]="Saami (Finland)";
-
-    key <AC10> { [  odiaeresis,      Odiaeresis,       oslash,                Oslash                ] };
-    key <AC11> { [  adiaeresis,      Adiaeresis,       ae,                    AE                    ] };
-};
-
-partial alphanumeric_keys
-xkb_symbols "mac" {
-
-    // Macintosh keyboard for Finland based on Swedish(Macintosh) keyboard
-
-    include "se(mac)"
-
-    name[Group1]="Finnish (Macintosh)";
-};
-=======
-//
-// X keyboard maps for Finland
-//
-// SFS 5966 / Kotoistus keymap created by Troy Korjuslommi
-// Classic keymap based on traditional by Marko Myllynen
-// Eliminate deadkeys alternative sent by Linus Torvalds
-//
-
-//
-// Missing from X11/keysymdef.h as of 2010-05-13
-//
-// U2030 # PER MILLE SIGN
-// U0292 # LATIN SMALL LETTER EZH
-// U01B7 # LATIN CAPITAL LETTER EZH
-//
-
-partial alphanumeric_keys default
-xkb_symbols "kotoistus" {
-
-    // Official keymap for Finland based on SFS 5966 standard
-    //
-    // This keymap implements all the functionality of Annex 1
-    // of the standard and additionally defines the following to
-    // allow entering these characters with keyboars without LSGT.
-    //
-    // AE08+4, U+003C : LESS-THAN SIGN     (less)
-    // AE09+4, U+003E : GREATER-THAN SIGN  (greater)
-    // AD08+4, U+007C : VERTICAL LINE      (bar)
-    //
-    // Annex 3 of the standard is implemented in fi_FI.UTF-8/Compose
-
-    name[Group1]="Finnish";
-
-    key <TLDE> { [  section,         onehalf,          dead_stroke,           NoSymbol              ] };
-    key <AE01> { [  1,               exclam,           NoSymbol,              exclamdown            ] };
-    key <AE02> { [  2,               quotedbl,         at,                    rightdoublequotemark  ] };
-    key <AE03> { [  3,               numbersign,       sterling,              guillemotright        ] };
-    key <AE04> { [  4,               currency,         dollar,                guillemotleft         ] };
-    key <AE05> { [  5,               percent,          U2030,                 leftdoublequotemark   ] };
-    key <AE06> { [  6,               ampersand,        singlelowquotemark,    doublelowquotemark    ] };
-    key <AE07> { [  7,               slash,            braceleft,             NoSymbol              ] };
-    key <AE08> { [  8,               parenleft,        bracketleft,           less                  ] };
-    key <AE09> { [  9,               parenright,       bracketright,          greater               ] };
-    key <AE10> { [  0,               equal,            braceright,            degree                ] };
-    key <AE11> { [  plus,            question,         backslash,             questiondown          ] };
-    key <AE12> { [  dead_acute,      dead_grave,       dead_cedilla,          dead_ogonek           ] };
-
-    key <AD01> { [  q,               Q,                q,                     Q                     ] };
-    key <AD02> { [  w,               W,                w,                     W                     ] };
-    key <AD03> { [  e,               E,                EuroSign,              NoSymbol              ] };
-    key <AD04> { [  r,               R,                r,                     R                     ] };
-    key <AD05> { [  t,               T,                thorn,                 THORN                 ] };
-    key <AD06> { [  y,               Y,                y,                     Y                     ] };
-    key <AD07> { [  u,               U,                u,                     U                     ] };
-    key <AD08> { [  i,               I,                idotless,              bar                   ] };
-    key <AD09> { [  o,               O,                oe,                    OE                    ] };
-    key <AD10> { [  p,               P,                dead_horn,             dead_hook             ] };
-    key <AD11> { [  aring,           Aring,            dead_doubleacute,      dead_abovering        ] };
-    key <AD12> { [  dead_diaeresis,  dead_circumflex,  dead_tilde,            dead_macron           ] };
-
-    key <AC01> { [  a,               A,                schwa,                 SCHWA                 ] };
-    key <AC02> { [  s,               S,                ssharp,                NoSymbol              ] };
-    key <AC03> { [  d,               D,                eth,                   ETH                   ] };
-    key <AC04> { [  f,               F,                f,                     F                     ] };
-    key <AC05> { [  g,               G,                g,                     G                     ] };
-    key <AC06> { [  h,               H,                h,                     H                     ] };
-    key <AC07> { [  j,               J,                j,                     J                     ] };
-    key <AC08> { [  k,               K,                kra,                   NoSymbol              ] };
-    key <AC09> { [  l,               L,                dead_stroke,           NoSymbol              ] };
-    key <AC10> { [  odiaeresis,      Odiaeresis,       oslash,                Oslash                ] };
-    key <AC11> { [  adiaeresis,      Adiaeresis,       ae,                    AE                    ] };
-    key <BKSL> { [  apostrophe,      asterisk,         dead_caron,            dead_breve            ] };
-
-    key <LSGT> { [  less,            greater,          bar,                   NoSymbol              ] };
-    key <AB01> { [  z,               Z,                U0292,                 U01B7                 ] };
-    key <AB02> { [  x,               X,                multiply,              periodcentered        ] };
-    key <AB03> { [  c,               C,                c,                     C                     ] };
-    key <AB04> { [  v,               V,                v,                     V                     ] };
-    key <AB05> { [  b,               B,                b,                     B                     ] };
-    key <AB06> { [  n,               N,                eng,                   ENG                   ] };
-    key <AB07> { [  m,               M,                mu,                    emdash                ] };
-    key <AB08> { [  comma,           semicolon,        rightsinglequotemark,  leftsinglequotemark   ] };
-    key <AB09> { [  period,          colon,            dead_belowdot,         dead_abovedot         ] };
-    key <AB10> { [  minus,           underscore,       endash,                dead_belowcomma       ] };
-
-    include "nbsp(level4)"
-    include "nbsp(level3)"
-    include "kpdl(comma)"
-    include "level3(ralt_switch)"
-    include "compose(rwin)"
-};
-
-partial alphanumeric_keys
-xkb_symbols "classic" {
-
-    include "fi(fi)"
-
-    name[Group1]="Finnish (classic)";
-};
-
-partial alphanumeric_keys hidden
-xkb_symbols "fi" {
-
-    // Classic Finnish keyboard layout with dead keys support
-    // and all ISO-8859-1 and ISO-8859-15 characters available
-
-    key <TLDE> { [  section,         onehalf,          onequarter,            threequarters         ] };
-    key <AE01> { [  1,               exclam,           exclamdown,            onesuperior           ] };
-    key <AE02> { [  2,               quotedbl,         at,                    twosuperior           ] };
-    key <AE03> { [  3,               numbersign,       sterling,              threesuperior         ] };
-    key <AE04> { [  4,               currency,         dollar,                cent                  ] };
-    key <AE05> { [  5,               percent,          EuroSign,              masculine             ] };
-    key <AE06> { [  6,               ampersand,        yen,                   ordfeminine           ] };
-    key <AE07> { [  7,               slash,            braceleft,             plusminus             ] };
-    key <AE08> { [  8,               parenleft,        bracketleft,           guillemotleft         ] };
-    key <AE09> { [  9,               parenright,       bracketright,          guillemotright        ] };
-    key <AE10> { [  0,               equal,            braceright,            degree                ] };
-    key <AE11> { [  plus,            question,         backslash,             questiondown          ] };
-    key <AE12> { [  dead_acute,      dead_grave,       dead_cedilla,          dead_ogonek           ] };
-
-    key <AD01> { [  q,               Q,                q,                     Q                     ] };
-    key <AD02> { [  w,               W,                w,                     W                     ] };
-    key <AD03> { [  e,               E,                EuroSign,              cent                  ] };
-    key <AD04> { [  r,               R,                registered,            NoSymbol              ] };
-    key <AD05> { [  t,               T,                thorn,                 THORN                 ] };
-    key <AD06> { [  y,               Y,                y,                     Y                     ] };
-    key <AD07> { [  u,               U,                u,                     U                     ] };
-    key <AD08> { [  i,               I,                idotless,              bar                   ] };
-    key <AD09> { [  o,               O,                o,                     O                     ] };
-    key <AD10> { [  p,               P,                paragraph,             NoSymbol              ] };
-    key <AD11> { [  aring,           Aring,            oe,                    OE                    ] };
-    key <AD12> { [  dead_diaeresis,  dead_circumflex,  dead_tilde,            dead_caron            ] };
-
-    key <AC01> { [  a,               A,                schwa,                 SCHWA                 ] };
-    key <AC02> { [  s,               S,                scaron,                Scaron                ] };
-    key <AC03> { [  d,               D,                eth,                   ETH                   ] };
-    key <AC04> { [  f,               F,                f,                     F                     ] };
-    key <AC05> { [  g,               G,                eng,                   ENG                   ] };
-    key <AC06> { [  h,               H,                h,                     H                     ] };
-    key <AC07> { [  j,               J,                j,                     J                     ] };
-    key <AC08> { [  k,               K,                kra,                   NoSymbol              ] };
-    key <AC09> { [  l,               L,                dead_stroke,           NoSymbol              ] };
-    key <AC10> { [  odiaeresis,      Odiaeresis,       oslash,                Oslash                ] };
-    key <AC11> { [  adiaeresis,      Adiaeresis,       ae,                    AE                    ] };
-    key <BKSL> { [  apostrophe,      asterisk,         dead_caron,            dead_breve            ] };
-
-    key <LSGT> { [  less,            greater,          bar,                   brokenbar             ] };
-    key <AB01> { [  z,               Z,                zcaron,                Zcaron                ] };
-    key <AB02> { [  x,               X,                multiply,              division              ] };
-    key <AB03> { [  c,               C,                copyright,             cent                  ] };
-    key <AB04> { [  v,               V,                v,                     V                     ] };
-    key <AB05> { [  b,               B,                ssharp,                NoSymbol              ] };
-    key <AB06> { [  n,               N,                ntilde,                Ntilde                ] };
-    key <AB07> { [  m,               M,                mu,                    NoSymbol              ] };
-    key <AB08> { [  comma,           semicolon,        dead_cedilla,          dead_ogonek           ] };
-    key <AB09> { [  period,          colon,            periodcentered,        notsign               ] };
-    key <AB10> { [  minus,           underscore,       hyphen,                dead_macron           ] };
-
-    include "nbsp(level4)"
-    include "kpdl(comma)"
-    include "level3(ralt_switch)"
-    include "compose(rwin)"
-};
-
-partial alphanumeric_keys
-xkb_symbols "nodeadkeys" {
-
-    // Classic Finnish keyboard layout without dead keys
-
-    include "fi(fi)"
-
-    name[Group1]="Finnish (classic, eliminate dead keys)";
-
-    key <AE12> { [  acute,           grave,            cedilla,               ogonek                ] };
-    key <AD12> { [  diaeresis,       asciicircum,      asciitilde,            caron                 ] };
-    key <AC09> { [  l,               L,                l,                     L                     ] };
-    key <BKSL> { [  apostrophe,      asterisk,         caron,                 breve                 ] };
-    key <AB08> { [  comma,           semicolon,        cedilla,               ogonek                ] };
-    key <AB10> { [  minus,           underscore,       hyphen,                macron                ] };
-};
-
-partial alphanumeric_keys
-xkb_symbols "smi" {
-
-    // Describes the differences between a Norwegian Northern Sami
-    // (keyboard with dead key support) and a Swedish/Finnish Sami
-    // keyboard according to the specs at:
-    // http://www.hum.uit.no/a/trond/se-lat9-sefi-keys.html
-
-    include "no(smi)"
-
-    name[Group1]="Northern Saami (Finland)";
-
-    key <AC10> { [  odiaeresis,      Odiaeresis,       oslash,                Oslash                ] };
-    key <AC11> { [  adiaeresis,      Adiaeresis,       ae,                    AE                    ] };
-};
-
-partial alphanumeric_keys
-xkb_symbols "mac" {
-
-    // Macintosh keyboard for Finland based on Swedish(Macintosh) keyboard
-
-    include "se(mac)"
-
-    name[Group1]="Finnish (Macintosh)";
-};
->>>>>>> 125aba11
+//
+// X keyboard maps for Finland
+//
+// SFS 5966 / Kotoistus keymap created by Troy Korjuslommi
+// Classic keymap based on traditional by Marko Myllynen
+// Eliminate deadkeys alternative sent by Linus Torvalds
+//
+
+//
+// Missing from X11/keysymdef.h as of 2010-05-13
+//
+// U2030 # PER MILLE SIGN
+// U0292 # LATIN SMALL LETTER EZH
+// U01B7 # LATIN CAPITAL LETTER EZH
+//
+
+partial alphanumeric_keys default
+xkb_symbols "kotoistus" {
+
+    // Official keymap for Finland based on SFS 5966 standard
+    //
+    // This keymap implements all the functionality of Annex 1
+    // of the standard and additionally defines the following to
+    // allow entering these characters with keyboars without LSGT.
+    //
+    // AE08+4, U+003C : LESS-THAN SIGN     (less)
+    // AE09+4, U+003E : GREATER-THAN SIGN  (greater)
+    // AD08+4, U+007C : VERTICAL LINE      (bar)
+    //
+    // Annex 3 of the standard is implemented in fi_FI.UTF-8/Compose
+
+    name[Group1]="Finnish";
+
+    key <TLDE> { [  section,         onehalf,          dead_stroke,           NoSymbol              ] };
+    key <AE01> { [  1,               exclam,           NoSymbol,              exclamdown            ] };
+    key <AE02> { [  2,               quotedbl,         at,                    rightdoublequotemark  ] };
+    key <AE03> { [  3,               numbersign,       sterling,              guillemotright        ] };
+    key <AE04> { [  4,               currency,         dollar,                guillemotleft         ] };
+    key <AE05> { [  5,               percent,          U2030,                 leftdoublequotemark   ] };
+    key <AE06> { [  6,               ampersand,        singlelowquotemark,    doublelowquotemark    ] };
+    key <AE07> { [  7,               slash,            braceleft,             NoSymbol              ] };
+    key <AE08> { [  8,               parenleft,        bracketleft,           less                  ] };
+    key <AE09> { [  9,               parenright,       bracketright,          greater               ] };
+    key <AE10> { [  0,               equal,            braceright,            degree                ] };
+    key <AE11> { [  plus,            question,         backslash,             questiondown          ] };
+    key <AE12> { [  dead_acute,      dead_grave,       dead_cedilla,          dead_ogonek           ] };
+
+    key <AD01> { [  q,               Q,                q,                     Q                     ] };
+    key <AD02> { [  w,               W,                w,                     W                     ] };
+    key <AD03> { [  e,               E,                EuroSign,              NoSymbol              ] };
+    key <AD04> { [  r,               R,                r,                     R                     ] };
+    key <AD05> { [  t,               T,                thorn,                 THORN                 ] };
+    key <AD06> { [  y,               Y,                y,                     Y                     ] };
+    key <AD07> { [  u,               U,                u,                     U                     ] };
+    key <AD08> { [  i,               I,                idotless,              bar                   ] };
+    key <AD09> { [  o,               O,                oe,                    OE                    ] };
+    key <AD10> { [  p,               P,                dead_horn,             dead_hook             ] };
+    key <AD11> { [  aring,           Aring,            dead_doubleacute,      dead_abovering        ] };
+    key <AD12> { [  dead_diaeresis,  dead_circumflex,  dead_tilde,            dead_macron           ] };
+
+    key <AC01> { [  a,               A,                schwa,                 SCHWA                 ] };
+    key <AC02> { [  s,               S,                ssharp,                NoSymbol              ] };
+    key <AC03> { [  d,               D,                eth,                   ETH                   ] };
+    key <AC04> { [  f,               F,                f,                     F                     ] };
+    key <AC05> { [  g,               G,                g,                     G                     ] };
+    key <AC06> { [  h,               H,                h,                     H                     ] };
+    key <AC07> { [  j,               J,                j,                     J                     ] };
+    key <AC08> { [  k,               K,                kra,                   NoSymbol              ] };
+    key <AC09> { [  l,               L,                dead_stroke,           NoSymbol              ] };
+    key <AC10> { [  odiaeresis,      Odiaeresis,       oslash,                Oslash                ] };
+    key <AC11> { [  adiaeresis,      Adiaeresis,       ae,                    AE                    ] };
+    key <BKSL> { [  apostrophe,      asterisk,         dead_caron,            dead_breve            ] };
+
+    key <LSGT> { [  less,            greater,          bar,                   NoSymbol              ] };
+    key <AB01> { [  z,               Z,                U0292,                 U01B7                 ] };
+    key <AB02> { [  x,               X,                multiply,              periodcentered        ] };
+    key <AB03> { [  c,               C,                c,                     C                     ] };
+    key <AB04> { [  v,               V,                v,                     V                     ] };
+    key <AB05> { [  b,               B,                b,                     B                     ] };
+    key <AB06> { [  n,               N,                eng,                   ENG                   ] };
+    key <AB07> { [  m,               M,                mu,                    emdash                ] };
+    key <AB08> { [  comma,           semicolon,        rightsinglequotemark,  leftsinglequotemark   ] };
+    key <AB09> { [  period,          colon,            dead_belowdot,         dead_abovedot         ] };
+    key <AB10> { [  minus,           underscore,       endash,                dead_belowcomma       ] };
+
+    include "nbsp(level4)"
+    include "nbsp(level3)"
+    include "kpdl(comma)"
+    include "level3(ralt_switch)"
+    include "compose(rwin)"
+};
+
+partial alphanumeric_keys
+xkb_symbols "classic" {
+
+    include "fi(fi)"
+
+    name[Group1]="Finnish (classic)";
+};
+
+partial alphanumeric_keys hidden
+xkb_symbols "fi" {
+
+    // Classic Finnish keyboard layout with dead keys support
+    // and all ISO-8859-1 and ISO-8859-15 characters available
+
+    key <TLDE> { [  section,         onehalf,          onequarter,            threequarters         ] };
+    key <AE01> { [  1,               exclam,           exclamdown,            onesuperior           ] };
+    key <AE02> { [  2,               quotedbl,         at,                    twosuperior           ] };
+    key <AE03> { [  3,               numbersign,       sterling,              threesuperior         ] };
+    key <AE04> { [  4,               currency,         dollar,                cent                  ] };
+    key <AE05> { [  5,               percent,          EuroSign,              masculine             ] };
+    key <AE06> { [  6,               ampersand,        yen,                   ordfeminine           ] };
+    key <AE07> { [  7,               slash,            braceleft,             plusminus             ] };
+    key <AE08> { [  8,               parenleft,        bracketleft,           guillemotleft         ] };
+    key <AE09> { [  9,               parenright,       bracketright,          guillemotright        ] };
+    key <AE10> { [  0,               equal,            braceright,            degree                ] };
+    key <AE11> { [  plus,            question,         backslash,             questiondown          ] };
+    key <AE12> { [  dead_acute,      dead_grave,       dead_cedilla,          dead_ogonek           ] };
+
+    key <AD01> { [  q,               Q,                q,                     Q                     ] };
+    key <AD02> { [  w,               W,                w,                     W                     ] };
+    key <AD03> { [  e,               E,                EuroSign,              cent                  ] };
+    key <AD04> { [  r,               R,                registered,            NoSymbol              ] };
+    key <AD05> { [  t,               T,                thorn,                 THORN                 ] };
+    key <AD06> { [  y,               Y,                y,                     Y                     ] };
+    key <AD07> { [  u,               U,                u,                     U                     ] };
+    key <AD08> { [  i,               I,                idotless,              bar                   ] };
+    key <AD09> { [  o,               O,                o,                     O                     ] };
+    key <AD10> { [  p,               P,                paragraph,             NoSymbol              ] };
+    key <AD11> { [  aring,           Aring,            oe,                    OE                    ] };
+    key <AD12> { [  dead_diaeresis,  dead_circumflex,  dead_tilde,            dead_caron            ] };
+
+    key <AC01> { [  a,               A,                schwa,                 SCHWA                 ] };
+    key <AC02> { [  s,               S,                scaron,                Scaron                ] };
+    key <AC03> { [  d,               D,                eth,                   ETH                   ] };
+    key <AC04> { [  f,               F,                f,                     F                     ] };
+    key <AC05> { [  g,               G,                eng,                   ENG                   ] };
+    key <AC06> { [  h,               H,                h,                     H                     ] };
+    key <AC07> { [  j,               J,                j,                     J                     ] };
+    key <AC08> { [  k,               K,                kra,                   NoSymbol              ] };
+    key <AC09> { [  l,               L,                dead_stroke,           NoSymbol              ] };
+    key <AC10> { [  odiaeresis,      Odiaeresis,       oslash,                Oslash                ] };
+    key <AC11> { [  adiaeresis,      Adiaeresis,       ae,                    AE                    ] };
+    key <BKSL> { [  apostrophe,      asterisk,         dead_caron,            dead_breve            ] };
+
+    key <LSGT> { [  less,            greater,          bar,                   brokenbar             ] };
+    key <AB01> { [  z,               Z,                zcaron,                Zcaron                ] };
+    key <AB02> { [  x,               X,                multiply,              division              ] };
+    key <AB03> { [  c,               C,                copyright,             cent                  ] };
+    key <AB04> { [  v,               V,                v,                     V                     ] };
+    key <AB05> { [  b,               B,                ssharp,                NoSymbol              ] };
+    key <AB06> { [  n,               N,                ntilde,                Ntilde                ] };
+    key <AB07> { [  m,               M,                mu,                    NoSymbol              ] };
+    key <AB08> { [  comma,           semicolon,        dead_cedilla,          dead_ogonek           ] };
+    key <AB09> { [  period,          colon,            periodcentered,        notsign               ] };
+    key <AB10> { [  minus,           underscore,       hyphen,                dead_macron           ] };
+
+    include "nbsp(level4)"
+    include "kpdl(comma)"
+    include "level3(ralt_switch)"
+    include "compose(rwin)"
+};
+
+partial alphanumeric_keys
+xkb_symbols "nodeadkeys" {
+
+    // Classic Finnish keyboard layout without dead keys
+
+    include "fi(fi)"
+
+    name[Group1]="Finnish (classic, eliminate dead keys)";
+
+    key <AE12> { [  acute,           grave,            cedilla,               ogonek                ] };
+    key <AD12> { [  diaeresis,       asciicircum,      asciitilde,            caron                 ] };
+    key <AC09> { [  l,               L,                l,                     L                     ] };
+    key <BKSL> { [  apostrophe,      asterisk,         caron,                 breve                 ] };
+    key <AB08> { [  comma,           semicolon,        cedilla,               ogonek                ] };
+    key <AB10> { [  minus,           underscore,       hyphen,                macron                ] };
+};
+
+partial alphanumeric_keys
+xkb_symbols "smi" {
+
+    // Describes the differences between a Norwegian Northern Sami
+    // (keyboard with dead key support) and a Swedish/Finnish Sami
+    // keyboard according to the specs at:
+    // http://www.hum.uit.no/a/trond/se-lat9-sefi-keys.html
+
+    include "no(smi)"
+
+    name[Group1]="Northern Saami (Finland)";
+
+    key <AC10> { [  odiaeresis,      Odiaeresis,       oslash,                Oslash                ] };
+    key <AC11> { [  adiaeresis,      Adiaeresis,       ae,                    AE                    ] };
+};
+
+partial alphanumeric_keys
+xkb_symbols "mac" {
+
+    // Macintosh keyboard for Finland based on Swedish(Macintosh) keyboard
+
+    include "se(mac)"
+
+    name[Group1]="Finnish (Macintosh)";
+};