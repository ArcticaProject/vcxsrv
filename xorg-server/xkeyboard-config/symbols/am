<<<<<<< HEAD
// based on a keyboard map from an 'xkb/symbols/am' file

partial default alphanumeric_keys 
xkb_symbols "basic" {

    name[Group1]= "Armenian";

    // Alphanumeric section
    key <TLDE> {	[ 0x100055d, 0x100055c	]	};
    key	<LSGT> {	[  question,  0x100058a	]	};
    key <BKSL> {        [ guillemotright, guillemotleft ] };

    key <AE01> {	[ 0x1000586,  0x1000556	]	};
    key <AE02> {	[ 0x1000571,  0x1000541	]	};
    key <AE03> {	[ 0x1002013,  0x1002014 ]	};
    key <AE04> {	[     comma,  dollar	]	};
    key <AE05> {	[ 0x1000589,  0x1002026	] 	};
    key <AE06> {	[ 0x100055e,  percent	]	};
    key <AE07> {	[ 0x1002024,  0x1000587	] 	};
    key <AE08> {	[ 0x100055b,  0x10002bc	] 	};
    key <AE09> {	[ parenright, parenleft ] 	};
    key <AE10> {	[ 0x1000585,  0x1000555	]	};
    key <AE11> {	[ 0x1000567,  0x1000537	]	};
    key <AE12> {	[ 0x1000572,  0x1000542	]	};


    key <AD01> {	[ 0x1000573, 0x1000543	]       };
    key <AD02> {	[ 0x1000583, 0x1000553	]	};
    key <AD03> {	[ 0x1000562, 0x1000532	]       };
    key <AD04> {	[ 0x100057d, 0x100054d	]	};
    key <AD05> {	[ 0x1000574, 0x1000544	]       };
    key <AD06> {	[ 0x1000578, 0x1000548	]       };
    key <AD07> {	[ 0x1000582, 0x1000552	]       };
    key <AD08> {	[ 0x100056f, 0x100053f	]       };
    key <AD09> {	[ 0x1000568, 0x1000538	]       };
    key <AD10> {	[ 0x1000569, 0x1000539	]       };
    key <AD11> {	[ 0x100056e, 0x100053e	]       };
    key <AD12> {	[ 0x1000581, 0x1000551	]       };

    key <AC01> {	[ 0x100057b, 0x100054b	]       };
    key <AC02> {	[ 0x100057e, 0x100054e	]	};
    key <AC03> {	[ 0x1000563, 0x1000533	]       };
    key <AC04> {	[ 0x1000565, 0x1000535	]       };
    key <AC05> {	[ 0x1000561, 0x1000531	]       };
    key <AC06> {	[ 0x1000576, 0x1000546	]	};
    key <AC07> {	[ 0x100056b, 0x100053b	]       };
    key <AC08> {	[ 0x100057f, 0x100054f	]       };
    key <AC09> {	[ 0x1000570, 0x1000540	]       };
    key <AC10> {	[ 0x100057a, 0x100054a	]       };
    key <AC11> {	[ 0x1000580, 0x1000550	]       };

    key <AB01> {	[ 0x100056a, 0x100053a	]       };
    key <AB02> {	[ 0x1000564, 0x1000534	]       };
    key <AB03> {	[ 0x1000579, 0x1000549	]       };
    key <AB04> {	[ 0x1000575, 0x1000545	]       };
    key <AB05> {	[ 0x1000566, 0x1000536	]       };
    key <AB06> {	[ 0x100056c, 0x100053c	]       };
    key <AB07> {	[ 0x1000584, 0x1000554	]       };
    key <AB08> {	[ 0x100056d, 0x100053d	]       };
    key <AB09> {	[ 0x1000577, 0x1000547	]       };
    key <AB10> {	[ 0x100057c, 0x100054c	]       };

};

partial alphanumeric_keys
xkb_symbols "olpc" {
    include "am(basic)"
    name[Group1]= "Armenian";

    include "group(olpc)"
};

xkb_symbols "phonetic" {
    include "am(basic)"
    name[Group1]= "Armenian (phonetic)";
	
    key <BKSL> {	[ 0x1000577,  0x1000547 ]	};
	
    key <AE01> {	[ 0x1000567,  0x1000537 ]	};
    key <AE02> {	[ 0x1000569,  0x1000539 ]	};
    key <AE03> {	[ 0x1000583,  0x1000553 ]	};
    key <AE04> {	[ 0x1000571,  0x1000541 ]       };
    key <AE05> {	[ 0x100057b,  0x100054b ]	};
    key <AE06> {	[ 0x1000582,  0x1000552 ]	};
    key <AE07> {	[ 0x1000587,  0x1000587 ]	};
    key <AE08> {	[ 0x100057c,  0x100054c ]	};
    key <AE09> {	[ 0x1000579,  0x1000549 ]	};
    key <AE10> {	[ 0x1000573,  0x1000543 ]	};
    key <AE11> {	[ 0x100002D,  0x1002015 ]       };
    key <AE12> {	[ 0x100056a,  0x100053a ]	};

    key <LatQ> {	[ 0x1000584,  0x1000554 ]	};
    key <LatW> {	[ 0x1000578,  0x1000548 ]	};
    key <LatE> {	[ 0x1000565,  0x1000535 ]	};
    key <LatR> {	[ 0x1000580,  0x1000550 ]	};
    key <LatT> {	[ 0x100057f,  0x100054f ]	};
    key <LatY> {	[ 0x1000568,  0x1000538 ]	};
    key <LatU> {	[ 0x1000582,  0x1000552 ]	};
    key <LatI> {	[ 0x100056b,  0x100053b ]	};
    key <LatO> {	[ 0x1000585,  0x1000555 ]	};
    key <LatP> {	[ 0x100057a,  0x100054a ]	};
    key <AD11> {	[ 0x100056d,  0x100053d ]	};
    key <AD12> {	[ 0x100056e,  0x100053e ]	};

    key <LatA> {	[ 0x1000561,  0x1000531 ]	};
    key <LatS> {	[ 0x100057d,  0x100054d ]	};
    key <LatD> {	[ 0x1000564,  0x1000534 ]	};
    key <LatF> {	[ 0x1000586,  0x1000556 ]	};
    key <LatG> {	[ 0x1000563,  0x1000533 ]	};
    key <LatH> {	[ 0x1000570,  0x1000540 ]	};
    key <LatJ> {	[ 0x1000575,  0x1000545 ]	};
    key <LatK> {	[ 0x100056f,  0x100053f ]	};
    key <LatL> {	[ 0x100056c,  0x100053c ]	};
    key <AC10> {	[ semicolon,  0x1000589 ]	};
    key <AC11> {	[ 0x100055b,  0x1000022 ]	};

    key <LatZ> {	[ 0x1000566,  0x1000536 ]	};
    key <LatX> {	[ 0x1000572,  0x1000542 ]	};
    key <LatC> {	[ 0x1000581,  0x1000551 ]	};
    key <LatV> {	[ 0x100057e,  0x100054e ]	};
    key <LatB> {	[ 0x1000562,  0x1000532 ]	};
    key <LatN> {	[ 0x1000576,  0x1000546 ]	};
    key <LatM> {	[ 0x1000574,  0x1000544 ]	};
    key <AB08> {	[ 0x100002C,  0x10000AB ]       };
    key <AB09> {	[ 0x1002024,  0x10000BB ]       };
    key <AB10> {	[ 0x100002F,  0x100055e ]	};

};

partial alphanumeric_keys
xkb_symbols "phonetic-alt" {
    include "am(phonetic)"
    name[Group1]= "Armenian (alternative phonetic)";

    key <AE08> {	[ 0x1000580,  0x1000550 ]	};
    key <LatR> {	[ 0x100057c,  0x100054c ]	};

};

partial alphanumeric_keys
xkb_symbols "eastern" {

    name[Group1]="Armenian (eastern)";

    // This is the closer phonetic transliteration for Eastern Armenian
    // than the Windows XP layout for Eastern Armenian, which seems
    // to have contained a bug, with the reversal of 'g' for keh and 'c' for gim
    // Also, AE01 (the colon) has been replaced with the Armenian_full_stop and
    // capital AE07 (ken) with the Armenian ligature ew

    key <TLDE> {	[ Armenian_separation_mark,  Armenian_exclam ]	};
//  key <AE01> {	[ colon,  		KP_1 ]	};
    key <AE01> {	[ Armenian_full_stop,  	KP_1 ]	};
    key <AE02> {	[ Armenian_dza,  	Armenian_DZA ]	};
    key <AE03> {	[ Armenian_hi,  	Armenian_HI ]	};
    key <AE04> {	[ Armenian_accent,  	KP_3 ]       };
    key <AE05> {	[ comma,  		KP_4 ]	};
    key <AE06> {	[ minus,  		KP_9 ]	};
    key <AE07> {	[ period,  		Armenian_ligature_ew ]	};
    key <AE08> {	[ guillemotleft,  	parenleft ]	};
    key <AE09> {	[ guillemotright,  	parenright ]	};
    key <AE10> {	[ Armenian_o,  		Armenian_O ]	};
    key <AE11> {	[ Armenian_ra,  	Armenian_RA ]       };
    key <AE12> {	[ Armenian_zhe,  	Armenian_ZHE ]	};

    key <LatQ> {	[ Armenian_khe,  	Armenian_KHE ]	};
    key <LatW> {	[ Armenian_vyun,  	Armenian_VYUN ]	};
    key <LatE> {	[ Armenian_e,  		Armenian_E ]	};
    key <LatR> {	[ Armenian_re,  	Armenian_RE ]	};
    key <LatT> {	[ Armenian_tyun,  	Armenian_TYUN ]	};
    key <LatY> {	[ Armenian_yech,  	Armenian_YECH ]	};
    key <LatU> {	[ Armenian_at,  	Armenian_AT ]	};
    key <LatI> {	[ Armenian_ini,  	Armenian_INI ]	};
    key <LatO> {	[ Armenian_vo,  	Armenian_VO ]	};
    key <LatP> {	[ Armenian_pe,  	Armenian_PE ]	};
    key <AD11> {	[ Armenian_cha,  	Armenian_CHA ]	};
    key <AD12> {	[ Armenian_je,  	Armenian_JE ]	};
    key <BKSL> {	[ apostrophe,  		Armenian_question ]	};

    key <LatA> {	[ Armenian_ayb,  	Armenian_AYB ]	};
    key <LatS> {	[ Armenian_se,  	Armenian_SE ]	};
    key <LatD> {	[ Armenian_da,  	Armenian_DA ]	};
    key <LatF> {	[ Armenian_fe,  	Armenian_FE ]	};
    key <LatG> {	[ Armenian_gim,  	Armenian_GIM ]	};
    key <LatH> {	[ Armenian_ho,  	Armenian_HO ]	};
    key <LatJ> {	[ Armenian_tche,  	Armenian_TCHE ]	};
    key <LatK> {	[ Armenian_ken,  	Armenian_KEN ]	};
    key <LatL> {	[ Armenian_lyun,  	Armenian_LYUN ]	};
    key <AC10> {	[ Armenian_to,  	Armenian_TO ]	};
    key <AC11> {	[ Armenian_pyur,  	Armenian_PYUR ]	};

    key <LatZ> {	[ Armenian_za,  	Armenian_ZA ]	};
    key <LatX> {	[ Armenian_tso,  	Armenian_TSO ]	};
    key <LatC> {	[ Armenian_ke,  	Armenian_KE ]	};
    key <LatV> {	[ Armenian_vev,  	Armenian_VEV ]	};
    key <LatB> {	[ Armenian_ben,  	Armenian_BEN ]	};
    key <LatN> {	[ Armenian_nu,  	Armenian_NU ]	};
    key <LatM> {	[ Armenian_men,  	Armenian_MEN ]	};
    key <AB08> {	[ Armenian_sha,  	Armenian_SHA ]       };
    key <AB09> {	[ Armenian_ghat,  	Armenian_GHAT ]       };
    key <AB10> {	[ Armenian_tsa,  	Armenian_TSA ]	};

};

partial alphanumeric_keys
xkb_symbols "western" {
    include "am(eastern)"
    name[Group1]="Armenian (western)";

    // This is exactly the same layout for Western Armenian
    // as in Windows XP, except:
    // AE01 (the colon) has been replaced with the Armenian_full_stop and
    // capital AE07 (ken) with the Armenian ligature ew

    key <LatW> {	[ Armenian_vev,  	Armenian_VEV ]	};
    key <LatT> {	[ Armenian_da,  	Armenian_DA ]	};
    key <LatP> {	[ Armenian_ben,  	Armenian_BEN ]	};
    key <LatD> {	[ Armenian_tyun,  	Armenian_TYUN ]	};
    key <LatG> {	[ Armenian_ken,  	Armenian_KEN ]	};
    key <LatK> {	[ Armenian_ke,  	Armenian_KE ]	};
    key <LatC> {	[ Armenian_gim,  	Armenian_GIM ]	};
    key <LatV> {	[ Armenian_vyun,  	Armenian_VYUN ]	};
    key <LatB> {	[ Armenian_pe,  	Armenian_PE ]	};

};

partial alphanumeric_keys
xkb_symbols "eastern-alt" {
    include "am(eastern)"
    name[Group1]="Armenian (alternative eastern)";

	// This replicates the Windows XP keyboard layout for Eastern
	// Armenian exactly (including the bug), except:
 	// AE01 (the colon) has been replaced with the Armenian_full_stop and
	// capital AE07 (ken) with the Armenian ligature ew

    key <LatG> {	[ Armenian_ke,  	Armenian_KE ]	};
    key <LatC> {	[ Armenian_gim,  	Armenian_GIM ]	};

};
=======
// based on a keyboard map from an 'xkb/symbols/am' file

partial default alphanumeric_keys 
xkb_symbols "basic" {

    name[Group1]= "Armenian";

    // Alphanumeric section
    key <TLDE> {	[ 0x100055d, 0x100055c	]	};
    key	<LSGT> {	[  question,  0x100058a	]	};
    key <BKSL> {        [ guillemotright, guillemotleft ] };

    key <AE01> {	[ 0x1000586,  0x1000556	]	};
    key <AE02> {	[ 0x1000571,  0x1000541	]	};
    key <AE03> {	[ 0x1002013,  0x1002014 ]	};
    key <AE04> {	[     comma,  dollar	]	};
    key <AE05> {	[ 0x1000589,  0x1002026	] 	};
    key <AE06> {	[ 0x100055e,  percent	]	};
    key <AE07> {	[ 0x1002024,  0x1000587	] 	};
    key <AE08> {	[ 0x100055b,  0x10002bc	] 	};
    key <AE09> {	[ parenright, parenleft ] 	};
    key <AE10> {	[ 0x1000585,  0x1000555	]	};
    key <AE11> {	[ 0x1000567,  0x1000537	]	};
    key <AE12> {	[ 0x1000572,  0x1000542	]	};


    key <AD01> {	[ 0x1000573, 0x1000543	]       };
    key <AD02> {	[ 0x1000583, 0x1000553	]	};
    key <AD03> {	[ 0x1000562, 0x1000532	]       };
    key <AD04> {	[ 0x100057d, 0x100054d	]	};
    key <AD05> {	[ 0x1000574, 0x1000544	]       };
    key <AD06> {	[ 0x1000578, 0x1000548	]       };
    key <AD07> {	[ 0x1000582, 0x1000552	]       };
    key <AD08> {	[ 0x100056f, 0x100053f	]       };
    key <AD09> {	[ 0x1000568, 0x1000538	]       };
    key <AD10> {	[ 0x1000569, 0x1000539	]       };
    key <AD11> {	[ 0x100056e, 0x100053e	]       };
    key <AD12> {	[ 0x1000581, 0x1000551	]       };

    key <AC01> {	[ 0x100057b, 0x100054b	]       };
    key <AC02> {	[ 0x100057e, 0x100054e	]	};
    key <AC03> {	[ 0x1000563, 0x1000533	]       };
    key <AC04> {	[ 0x1000565, 0x1000535	]       };
    key <AC05> {	[ 0x1000561, 0x1000531	]       };
    key <AC06> {	[ 0x1000576, 0x1000546	]	};
    key <AC07> {	[ 0x100056b, 0x100053b	]       };
    key <AC08> {	[ 0x100057f, 0x100054f	]       };
    key <AC09> {	[ 0x1000570, 0x1000540	]       };
    key <AC10> {	[ 0x100057a, 0x100054a	]       };
    key <AC11> {	[ 0x1000580, 0x1000550	]       };

    key <AB01> {	[ 0x100056a, 0x100053a	]       };
    key <AB02> {	[ 0x1000564, 0x1000534	]       };
    key <AB03> {	[ 0x1000579, 0x1000549	]       };
    key <AB04> {	[ 0x1000575, 0x1000545	]       };
    key <AB05> {	[ 0x1000566, 0x1000536	]       };
    key <AB06> {	[ 0x100056c, 0x100053c	]       };
    key <AB07> {	[ 0x1000584, 0x1000554	]       };
    key <AB08> {	[ 0x100056d, 0x100053d	]       };
    key <AB09> {	[ 0x1000577, 0x1000547	]       };
    key <AB10> {	[ 0x100057c, 0x100054c	]       };

};

partial alphanumeric_keys
xkb_symbols "olpc" {
    include "am(basic)"
    name[Group1]= "Armenian";

    include "group(olpc)"
};

xkb_symbols "phonetic" {
    include "am(basic)"
    name[Group1]= "Armenian (phonetic)";
	
    key <BKSL> {	[ 0x1000577,  0x1000547 ]	};
	
    key <AE01> {	[ 0x1000567,  0x1000537 ]	};
    key <AE02> {	[ 0x1000569,  0x1000539 ]	};
    key <AE03> {	[ 0x1000583,  0x1000553 ]	};
    key <AE04> {	[ 0x1000571,  0x1000541 ]       };
    key <AE05> {	[ 0x100057b,  0x100054b ]	};
    key <AE06> {	[ 0x1000582,  0x1000552 ]	};
    key <AE07> {	[ 0x1000587,  0x1000587 ]	};
    key <AE08> {	[ 0x100057c,  0x100054c ]	};
    key <AE09> {	[ 0x1000579,  0x1000549 ]	};
    key <AE10> {	[ 0x1000573,  0x1000543 ]	};
    key <AE11> {	[ 0x100002D,  0x1002015 ]       };
    key <AE12> {	[ 0x100056a,  0x100053a ]	};

    key <LatQ> {	[ 0x1000584,  0x1000554 ]	};
    key <LatW> {	[ 0x1000578,  0x1000548 ]	};
    key <LatE> {	[ 0x1000565,  0x1000535 ]	};
    key <LatR> {	[ 0x1000580,  0x1000550 ]	};
    key <LatT> {	[ 0x100057f,  0x100054f ]	};
    key <LatY> {	[ 0x1000568,  0x1000538 ]	};
    key <LatU> {	[ 0x1000582,  0x1000552 ]	};
    key <LatI> {	[ 0x100056b,  0x100053b ]	};
    key <LatO> {	[ 0x1000585,  0x1000555 ]	};
    key <LatP> {	[ 0x100057a,  0x100054a ]	};
    key <AD11> {	[ 0x100056d,  0x100053d ]	};
    key <AD12> {	[ 0x100056e,  0x100053e ]	};

    key <LatA> {	[ 0x1000561,  0x1000531 ]	};
    key <LatS> {	[ 0x100057d,  0x100054d ]	};
    key <LatD> {	[ 0x1000564,  0x1000534 ]	};
    key <LatF> {	[ 0x1000586,  0x1000556 ]	};
    key <LatG> {	[ 0x1000563,  0x1000533 ]	};
    key <LatH> {	[ 0x1000570,  0x1000540 ]	};
    key <LatJ> {	[ 0x1000575,  0x1000545 ]	};
    key <LatK> {	[ 0x100056f,  0x100053f ]	};
    key <LatL> {	[ 0x100056c,  0x100053c ]	};
    key <AC10> {	[ semicolon,  0x1000589 ]	};
    key <AC11> {	[ 0x100055b,  0x1000022 ]	};

    key <LatZ> {	[ 0x1000566,  0x1000536 ]	};
    key <LatX> {	[ 0x1000572,  0x1000542 ]	};
    key <LatC> {	[ 0x1000581,  0x1000551 ]	};
    key <LatV> {	[ 0x100057e,  0x100054e ]	};
    key <LatB> {	[ 0x1000562,  0x1000532 ]	};
    key <LatN> {	[ 0x1000576,  0x1000546 ]	};
    key <LatM> {	[ 0x1000574,  0x1000544 ]	};
    key <AB08> {	[ 0x100002C,  0x10000AB ]       };
    key <AB09> {	[ 0x1002024,  0x10000BB ]       };
    key <AB10> {	[ 0x100002F,  0x100055e ]	};

};

partial alphanumeric_keys
xkb_symbols "phonetic-alt" {
    include "am(phonetic)"
    name[Group1]= "Armenian (alternative phonetic)";

    key <AE08> {	[ 0x1000580,  0x1000550 ]	};
    key <LatR> {	[ 0x100057c,  0x100054c ]	};

};

partial alphanumeric_keys
xkb_symbols "olpc-phonetic" {
    include "am(phonetic-alt)"
    name[Group1]= "Armenian (OLPC phonetic)";

    include "group(olpc)"
};

partial alphanumeric_keys
xkb_symbols "eastern" {

    name[Group1]="Armenian (eastern)";

    // This is the closer phonetic transliteration for Eastern Armenian
    // than the Windows XP layout for Eastern Armenian, which seems
    // to have contained a bug, with the reversal of 'g' for keh and 'c' for gim
    // Also, AE01 (the colon) has been replaced with the Armenian_full_stop and
    // capital AE07 (ken) with the Armenian ligature ew

    key <TLDE> {	[ Armenian_separation_mark,  Armenian_exclam ]	};
//  key <AE01> {	[ colon,  		KP_1 ]	};
    key <AE01> {	[ Armenian_full_stop,  	KP_1 ]	};
    key <AE02> {	[ Armenian_dza,  	Armenian_DZA ]	};
    key <AE03> {	[ Armenian_hi,  	Armenian_HI ]	};
    key <AE04> {	[ Armenian_accent,  	KP_3 ]       };
    key <AE05> {	[ comma,  		KP_4 ]	};
    key <AE06> {	[ minus,  		KP_9 ]	};
    key <AE07> {	[ period,  		Armenian_ligature_ew ]	};
    key <AE08> {	[ guillemotleft,  	parenleft ]	};
    key <AE09> {	[ guillemotright,  	parenright ]	};
    key <AE10> {	[ Armenian_o,  		Armenian_O ]	};
    key <AE11> {	[ Armenian_ra,  	Armenian_RA ]       };
    key <AE12> {	[ Armenian_zhe,  	Armenian_ZHE ]	};

    key <LatQ> {	[ Armenian_khe,  	Armenian_KHE ]	};
    key <LatW> {	[ Armenian_vyun,  	Armenian_VYUN ]	};
    key <LatE> {	[ Armenian_e,  		Armenian_E ]	};
    key <LatR> {	[ Armenian_re,  	Armenian_RE ]	};
    key <LatT> {	[ Armenian_tyun,  	Armenian_TYUN ]	};
    key <LatY> {	[ Armenian_yech,  	Armenian_YECH ]	};
    key <LatU> {	[ Armenian_at,  	Armenian_AT ]	};
    key <LatI> {	[ Armenian_ini,  	Armenian_INI ]	};
    key <LatO> {	[ Armenian_vo,  	Armenian_VO ]	};
    key <LatP> {	[ Armenian_pe,  	Armenian_PE ]	};
    key <AD11> {	[ Armenian_cha,  	Armenian_CHA ]	};
    key <AD12> {	[ Armenian_je,  	Armenian_JE ]	};
    key <BKSL> {	[ apostrophe,  		Armenian_question ]	};

    key <LatA> {	[ Armenian_ayb,  	Armenian_AYB ]	};
    key <LatS> {	[ Armenian_se,  	Armenian_SE ]	};
    key <LatD> {	[ Armenian_da,  	Armenian_DA ]	};
    key <LatF> {	[ Armenian_fe,  	Armenian_FE ]	};
    key <LatG> {	[ Armenian_gim,  	Armenian_GIM ]	};
    key <LatH> {	[ Armenian_ho,  	Armenian_HO ]	};
    key <LatJ> {	[ Armenian_tche,  	Armenian_TCHE ]	};
    key <LatK> {	[ Armenian_ken,  	Armenian_KEN ]	};
    key <LatL> {	[ Armenian_lyun,  	Armenian_LYUN ]	};
    key <AC10> {	[ Armenian_to,  	Armenian_TO ]	};
    key <AC11> {	[ Armenian_pyur,  	Armenian_PYUR ]	};

    key <LatZ> {	[ Armenian_za,  	Armenian_ZA ]	};
    key <LatX> {	[ Armenian_tso,  	Armenian_TSO ]	};
    key <LatC> {	[ Armenian_ke,  	Armenian_KE ]	};
    key <LatV> {	[ Armenian_vev,  	Armenian_VEV ]	};
    key <LatB> {	[ Armenian_ben,  	Armenian_BEN ]	};
    key <LatN> {	[ Armenian_nu,  	Armenian_NU ]	};
    key <LatM> {	[ Armenian_men,  	Armenian_MEN ]	};
    key <AB08> {	[ Armenian_sha,  	Armenian_SHA ]       };
    key <AB09> {	[ Armenian_ghat,  	Armenian_GHAT ]       };
    key <AB10> {	[ Armenian_tsa,  	Armenian_TSA ]	};

};

partial alphanumeric_keys
xkb_symbols "western" {
    include "am(eastern)"
    name[Group1]="Armenian (western)";

    // This is exactly the same layout for Western Armenian
    // as in Windows XP, except:
    // AE01 (the colon) has been replaced with the Armenian_full_stop and
    // capital AE07 (ken) with the Armenian ligature ew

    key <LatW> {	[ Armenian_vev,  	Armenian_VEV ]	};
    key <LatT> {	[ Armenian_da,  	Armenian_DA ]	};
    key <LatP> {	[ Armenian_ben,  	Armenian_BEN ]	};
    key <LatD> {	[ Armenian_tyun,  	Armenian_TYUN ]	};
    key <LatG> {	[ Armenian_ken,  	Armenian_KEN ]	};
    key <LatK> {	[ Armenian_ke,  	Armenian_KE ]	};
    key <LatC> {	[ Armenian_gim,  	Armenian_GIM ]	};
    key <LatV> {	[ Armenian_vyun,  	Armenian_VYUN ]	};
    key <LatB> {	[ Armenian_pe,  	Armenian_PE ]	};

};

partial alphanumeric_keys
xkb_symbols "eastern-alt" {
    include "am(eastern)"
    name[Group1]="Armenian (alternative eastern)";

	// This replicates the Windows XP keyboard layout for Eastern
	// Armenian exactly (including the bug), except:
 	// AE01 (the colon) has been replaced with the Armenian_full_stop and
	// capital AE07 (ken) with the Armenian ligature ew

    key <LatG> {	[ Armenian_ke,  	Armenian_KE ]	};
    key <LatC> {	[ Armenian_gim,  	Armenian_GIM ]	};

};
>>>>>>> 35484135
<|MERGE_RESOLUTION|>--- conflicted
+++ resolved
@@ -1,491 +1,248 @@
-<<<<<<< HEAD
-// based on a keyboard map from an 'xkb/symbols/am' file
-
-partial default alphanumeric_keys 
-xkb_symbols "basic" {
-
-    name[Group1]= "Armenian";
-
-    // Alphanumeric section
-    key <TLDE> {	[ 0x100055d, 0x100055c	]	};
-    key	<LSGT> {	[  question,  0x100058a	]	};
-    key <BKSL> {        [ guillemotright, guillemotleft ] };
-
-    key <AE01> {	[ 0x1000586,  0x1000556	]	};
-    key <AE02> {	[ 0x1000571,  0x1000541	]	};
-    key <AE03> {	[ 0x1002013,  0x1002014 ]	};
-    key <AE04> {	[     comma,  dollar	]	};
-    key <AE05> {	[ 0x1000589,  0x1002026	] 	};
-    key <AE06> {	[ 0x100055e,  percent	]	};
-    key <AE07> {	[ 0x1002024,  0x1000587	] 	};
-    key <AE08> {	[ 0x100055b,  0x10002bc	] 	};
-    key <AE09> {	[ parenright, parenleft ] 	};
-    key <AE10> {	[ 0x1000585,  0x1000555	]	};
-    key <AE11> {	[ 0x1000567,  0x1000537	]	};
-    key <AE12> {	[ 0x1000572,  0x1000542	]	};
-
-
-    key <AD01> {	[ 0x1000573, 0x1000543	]       };
-    key <AD02> {	[ 0x1000583, 0x1000553	]	};
-    key <AD03> {	[ 0x1000562, 0x1000532	]       };
-    key <AD04> {	[ 0x100057d, 0x100054d	]	};
-    key <AD05> {	[ 0x1000574, 0x1000544	]       };
-    key <AD06> {	[ 0x1000578, 0x1000548	]       };
-    key <AD07> {	[ 0x1000582, 0x1000552	]       };
-    key <AD08> {	[ 0x100056f, 0x100053f	]       };
-    key <AD09> {	[ 0x1000568, 0x1000538	]       };
-    key <AD10> {	[ 0x1000569, 0x1000539	]       };
-    key <AD11> {	[ 0x100056e, 0x100053e	]       };
-    key <AD12> {	[ 0x1000581, 0x1000551	]       };
-
-    key <AC01> {	[ 0x100057b, 0x100054b	]       };
-    key <AC02> {	[ 0x100057e, 0x100054e	]	};
-    key <AC03> {	[ 0x1000563, 0x1000533	]       };
-    key <AC04> {	[ 0x1000565, 0x1000535	]       };
-    key <AC05> {	[ 0x1000561, 0x1000531	]       };
-    key <AC06> {	[ 0x1000576, 0x1000546	]	};
-    key <AC07> {	[ 0x100056b, 0x100053b	]       };
-    key <AC08> {	[ 0x100057f, 0x100054f	]       };
-    key <AC09> {	[ 0x1000570, 0x1000540	]       };
-    key <AC10> {	[ 0x100057a, 0x100054a	]       };
-    key <AC11> {	[ 0x1000580, 0x1000550	]       };
-
-    key <AB01> {	[ 0x100056a, 0x100053a	]       };
-    key <AB02> {	[ 0x1000564, 0x1000534	]       };
-    key <AB03> {	[ 0x1000579, 0x1000549	]       };
-    key <AB04> {	[ 0x1000575, 0x1000545	]       };
-    key <AB05> {	[ 0x1000566, 0x1000536	]       };
-    key <AB06> {	[ 0x100056c, 0x100053c	]       };
-    key <AB07> {	[ 0x1000584, 0x1000554	]       };
-    key <AB08> {	[ 0x100056d, 0x100053d	]       };
-    key <AB09> {	[ 0x1000577, 0x1000547	]       };
-    key <AB10> {	[ 0x100057c, 0x100054c	]       };
-
-};
-
-partial alphanumeric_keys
-xkb_symbols "olpc" {
-    include "am(basic)"
-    name[Group1]= "Armenian";
-
-    include "group(olpc)"
-};
-
-xkb_symbols "phonetic" {
-    include "am(basic)"
-    name[Group1]= "Armenian (phonetic)";
-	
-    key <BKSL> {	[ 0x1000577,  0x1000547 ]	};
-	
-    key <AE01> {	[ 0x1000567,  0x1000537 ]	};
-    key <AE02> {	[ 0x1000569,  0x1000539 ]	};
-    key <AE03> {	[ 0x1000583,  0x1000553 ]	};
-    key <AE04> {	[ 0x1000571,  0x1000541 ]       };
-    key <AE05> {	[ 0x100057b,  0x100054b ]	};
-    key <AE06> {	[ 0x1000582,  0x1000552 ]	};
-    key <AE07> {	[ 0x1000587,  0x1000587 ]	};
-    key <AE08> {	[ 0x100057c,  0x100054c ]	};
-    key <AE09> {	[ 0x1000579,  0x1000549 ]	};
-    key <AE10> {	[ 0x1000573,  0x1000543 ]	};
-    key <AE11> {	[ 0x100002D,  0x1002015 ]       };
-    key <AE12> {	[ 0x100056a,  0x100053a ]	};
-
-    key <LatQ> {	[ 0x1000584,  0x1000554 ]	};
-    key <LatW> {	[ 0x1000578,  0x1000548 ]	};
-    key <LatE> {	[ 0x1000565,  0x1000535 ]	};
-    key <LatR> {	[ 0x1000580,  0x1000550 ]	};
-    key <LatT> {	[ 0x100057f,  0x100054f ]	};
-    key <LatY> {	[ 0x1000568,  0x1000538 ]	};
-    key <LatU> {	[ 0x1000582,  0x1000552 ]	};
-    key <LatI> {	[ 0x100056b,  0x100053b ]	};
-    key <LatO> {	[ 0x1000585,  0x1000555 ]	};
-    key <LatP> {	[ 0x100057a,  0x100054a ]	};
-    key <AD11> {	[ 0x100056d,  0x100053d ]	};
-    key <AD12> {	[ 0x100056e,  0x100053e ]	};
-
-    key <LatA> {	[ 0x1000561,  0x1000531 ]	};
-    key <LatS> {	[ 0x100057d,  0x100054d ]	};
-    key <LatD> {	[ 0x1000564,  0x1000534 ]	};
-    key <LatF> {	[ 0x1000586,  0x1000556 ]	};
-    key <LatG> {	[ 0x1000563,  0x1000533 ]	};
-    key <LatH> {	[ 0x1000570,  0x1000540 ]	};
-    key <LatJ> {	[ 0x1000575,  0x1000545 ]	};
-    key <LatK> {	[ 0x100056f,  0x100053f ]	};
-    key <LatL> {	[ 0x100056c,  0x100053c ]	};
-    key <AC10> {	[ semicolon,  0x1000589 ]	};
-    key <AC11> {	[ 0x100055b,  0x1000022 ]	};
-
-    key <LatZ> {	[ 0x1000566,  0x1000536 ]	};
-    key <LatX> {	[ 0x1000572,  0x1000542 ]	};
-    key <LatC> {	[ 0x1000581,  0x1000551 ]	};
-    key <LatV> {	[ 0x100057e,  0x100054e ]	};
-    key <LatB> {	[ 0x1000562,  0x1000532 ]	};
-    key <LatN> {	[ 0x1000576,  0x1000546 ]	};
-    key <LatM> {	[ 0x1000574,  0x1000544 ]	};
-    key <AB08> {	[ 0x100002C,  0x10000AB ]       };
-    key <AB09> {	[ 0x1002024,  0x10000BB ]       };
-    key <AB10> {	[ 0x100002F,  0x100055e ]	};
-
-};
-
-partial alphanumeric_keys
-xkb_symbols "phonetic-alt" {
-    include "am(phonetic)"
-    name[Group1]= "Armenian (alternative phonetic)";
-
-    key <AE08> {	[ 0x1000580,  0x1000550 ]	};
-    key <LatR> {	[ 0x100057c,  0x100054c ]	};
-
-};
-
-partial alphanumeric_keys
-xkb_symbols "eastern" {
-
-    name[Group1]="Armenian (eastern)";
-
-    // This is the closer phonetic transliteration for Eastern Armenian
-    // than the Windows XP layout for Eastern Armenian, which seems
-    // to have contained a bug, with the reversal of 'g' for keh and 'c' for gim
-    // Also, AE01 (the colon) has been replaced with the Armenian_full_stop and
-    // capital AE07 (ken) with the Armenian ligature ew
-
-    key <TLDE> {	[ Armenian_separation_mark,  Armenian_exclam ]	};
-//  key <AE01> {	[ colon,  		KP_1 ]	};
-    key <AE01> {	[ Armenian_full_stop,  	KP_1 ]	};
-    key <AE02> {	[ Armenian_dza,  	Armenian_DZA ]	};
-    key <AE03> {	[ Armenian_hi,  	Armenian_HI ]	};
-    key <AE04> {	[ Armenian_accent,  	KP_3 ]       };
-    key <AE05> {	[ comma,  		KP_4 ]	};
-    key <AE06> {	[ minus,  		KP_9 ]	};
-    key <AE07> {	[ period,  		Armenian_ligature_ew ]	};
-    key <AE08> {	[ guillemotleft,  	parenleft ]	};
-    key <AE09> {	[ guillemotright,  	parenright ]	};
-    key <AE10> {	[ Armenian_o,  		Armenian_O ]	};
-    key <AE11> {	[ Armenian_ra,  	Armenian_RA ]       };
-    key <AE12> {	[ Armenian_zhe,  	Armenian_ZHE ]	};
-
-    key <LatQ> {	[ Armenian_khe,  	Armenian_KHE ]	};
-    key <LatW> {	[ Armenian_vyun,  	Armenian_VYUN ]	};
-    key <LatE> {	[ Armenian_e,  		Armenian_E ]	};
-    key <LatR> {	[ Armenian_re,  	Armenian_RE ]	};
-    key <LatT> {	[ Armenian_tyun,  	Armenian_TYUN ]	};
-    key <LatY> {	[ Armenian_yech,  	Armenian_YECH ]	};
-    key <LatU> {	[ Armenian_at,  	Armenian_AT ]	};
-    key <LatI> {	[ Armenian_ini,  	Armenian_INI ]	};
-    key <LatO> {	[ Armenian_vo,  	Armenian_VO ]	};
-    key <LatP> {	[ Armenian_pe,  	Armenian_PE ]	};
-    key <AD11> {	[ Armenian_cha,  	Armenian_CHA ]	};
-    key <AD12> {	[ Armenian_je,  	Armenian_JE ]	};
-    key <BKSL> {	[ apostrophe,  		Armenian_question ]	};
-
-    key <LatA> {	[ Armenian_ayb,  	Armenian_AYB ]	};
-    key <LatS> {	[ Armenian_se,  	Armenian_SE ]	};
-    key <LatD> {	[ Armenian_da,  	Armenian_DA ]	};
-    key <LatF> {	[ Armenian_fe,  	Armenian_FE ]	};
-    key <LatG> {	[ Armenian_gim,  	Armenian_GIM ]	};
-    key <LatH> {	[ Armenian_ho,  	Armenian_HO ]	};
-    key <LatJ> {	[ Armenian_tche,  	Armenian_TCHE ]	};
-    key <LatK> {	[ Armenian_ken,  	Armenian_KEN ]	};
-    key <LatL> {	[ Armenian_lyun,  	Armenian_LYUN ]	};
-    key <AC10> {	[ Armenian_to,  	Armenian_TO ]	};
-    key <AC11> {	[ Armenian_pyur,  	Armenian_PYUR ]	};
-
-    key <LatZ> {	[ Armenian_za,  	Armenian_ZA ]	};
-    key <LatX> {	[ Armenian_tso,  	Armenian_TSO ]	};
-    key <LatC> {	[ Armenian_ke,  	Armenian_KE ]	};
-    key <LatV> {	[ Armenian_vev,  	Armenian_VEV ]	};
-    key <LatB> {	[ Armenian_ben,  	Armenian_BEN ]	};
-    key <LatN> {	[ Armenian_nu,  	Armenian_NU ]	};
-    key <LatM> {	[ Armenian_men,  	Armenian_MEN ]	};
-    key <AB08> {	[ Armenian_sha,  	Armenian_SHA ]       };
-    key <AB09> {	[ Armenian_ghat,  	Armenian_GHAT ]       };
-    key <AB10> {	[ Armenian_tsa,  	Armenian_TSA ]	};
-
-};
-
-partial alphanumeric_keys
-xkb_symbols "western" {
-    include "am(eastern)"
-    name[Group1]="Armenian (western)";
-
-    // This is exactly the same layout for Western Armenian
-    // as in Windows XP, except:
-    // AE01 (the colon) has been replaced with the Armenian_full_stop and
-    // capital AE07 (ken) with the Armenian ligature ew
-
-    key <LatW> {	[ Armenian_vev,  	Armenian_VEV ]	};
-    key <LatT> {	[ Armenian_da,  	Armenian_DA ]	};
-    key <LatP> {	[ Armenian_ben,  	Armenian_BEN ]	};
-    key <LatD> {	[ Armenian_tyun,  	Armenian_TYUN ]	};
-    key <LatG> {	[ Armenian_ken,  	Armenian_KEN ]	};
-    key <LatK> {	[ Armenian_ke,  	Armenian_KE ]	};
-    key <LatC> {	[ Armenian_gim,  	Armenian_GIM ]	};
-    key <LatV> {	[ Armenian_vyun,  	Armenian_VYUN ]	};
-    key <LatB> {	[ Armenian_pe,  	Armenian_PE ]	};
-
-};
-
-partial alphanumeric_keys
-xkb_symbols "eastern-alt" {
-    include "am(eastern)"
-    name[Group1]="Armenian (alternative eastern)";
-
-	// This replicates the Windows XP keyboard layout for Eastern
-	// Armenian exactly (including the bug), except:
- 	// AE01 (the colon) has been replaced with the Armenian_full_stop and
-	// capital AE07 (ken) with the Armenian ligature ew
-
-    key <LatG> {	[ Armenian_ke,  	Armenian_KE ]	};
-    key <LatC> {	[ Armenian_gim,  	Armenian_GIM ]	};
-
-};
-=======
-// based on a keyboard map from an 'xkb/symbols/am' file
-
-partial default alphanumeric_keys 
-xkb_symbols "basic" {
-
-    name[Group1]= "Armenian";
-
-    // Alphanumeric section
-    key <TLDE> {	[ 0x100055d, 0x100055c	]	};
-    key	<LSGT> {	[  question,  0x100058a	]	};
-    key <BKSL> {        [ guillemotright, guillemotleft ] };
-
-    key <AE01> {	[ 0x1000586,  0x1000556	]	};
-    key <AE02> {	[ 0x1000571,  0x1000541	]	};
-    key <AE03> {	[ 0x1002013,  0x1002014 ]	};
-    key <AE04> {	[     comma,  dollar	]	};
-    key <AE05> {	[ 0x1000589,  0x1002026	] 	};
-    key <AE06> {	[ 0x100055e,  percent	]	};
-    key <AE07> {	[ 0x1002024,  0x1000587	] 	};
-    key <AE08> {	[ 0x100055b,  0x10002bc	] 	};
-    key <AE09> {	[ parenright, parenleft ] 	};
-    key <AE10> {	[ 0x1000585,  0x1000555	]	};
-    key <AE11> {	[ 0x1000567,  0x1000537	]	};
-    key <AE12> {	[ 0x1000572,  0x1000542	]	};
-
-
-    key <AD01> {	[ 0x1000573, 0x1000543	]       };
-    key <AD02> {	[ 0x1000583, 0x1000553	]	};
-    key <AD03> {	[ 0x1000562, 0x1000532	]       };
-    key <AD04> {	[ 0x100057d, 0x100054d	]	};
-    key <AD05> {	[ 0x1000574, 0x1000544	]       };
-    key <AD06> {	[ 0x1000578, 0x1000548	]       };
-    key <AD07> {	[ 0x1000582, 0x1000552	]       };
-    key <AD08> {	[ 0x100056f, 0x100053f	]       };
-    key <AD09> {	[ 0x1000568, 0x1000538	]       };
-    key <AD10> {	[ 0x1000569, 0x1000539	]       };
-    key <AD11> {	[ 0x100056e, 0x100053e	]       };
-    key <AD12> {	[ 0x1000581, 0x1000551	]       };
-
-    key <AC01> {	[ 0x100057b, 0x100054b	]       };
-    key <AC02> {	[ 0x100057e, 0x100054e	]	};
-    key <AC03> {	[ 0x1000563, 0x1000533	]       };
-    key <AC04> {	[ 0x1000565, 0x1000535	]       };
-    key <AC05> {	[ 0x1000561, 0x1000531	]       };
-    key <AC06> {	[ 0x1000576, 0x1000546	]	};
-    key <AC07> {	[ 0x100056b, 0x100053b	]       };
-    key <AC08> {	[ 0x100057f, 0x100054f	]       };
-    key <AC09> {	[ 0x1000570, 0x1000540	]       };
-    key <AC10> {	[ 0x100057a, 0x100054a	]       };
-    key <AC11> {	[ 0x1000580, 0x1000550	]       };
-
-    key <AB01> {	[ 0x100056a, 0x100053a	]       };
-    key <AB02> {	[ 0x1000564, 0x1000534	]       };
-    key <AB03> {	[ 0x1000579, 0x1000549	]       };
-    key <AB04> {	[ 0x1000575, 0x1000545	]       };
-    key <AB05> {	[ 0x1000566, 0x1000536	]       };
-    key <AB06> {	[ 0x100056c, 0x100053c	]       };
-    key <AB07> {	[ 0x1000584, 0x1000554	]       };
-    key <AB08> {	[ 0x100056d, 0x100053d	]       };
-    key <AB09> {	[ 0x1000577, 0x1000547	]       };
-    key <AB10> {	[ 0x100057c, 0x100054c	]       };
-
-};
-
-partial alphanumeric_keys
-xkb_symbols "olpc" {
-    include "am(basic)"
-    name[Group1]= "Armenian";
-
-    include "group(olpc)"
-};
-
-xkb_symbols "phonetic" {
-    include "am(basic)"
-    name[Group1]= "Armenian (phonetic)";
-	
-    key <BKSL> {	[ 0x1000577,  0x1000547 ]	};
-	
-    key <AE01> {	[ 0x1000567,  0x1000537 ]	};
-    key <AE02> {	[ 0x1000569,  0x1000539 ]	};
-    key <AE03> {	[ 0x1000583,  0x1000553 ]	};
-    key <AE04> {	[ 0x1000571,  0x1000541 ]       };
-    key <AE05> {	[ 0x100057b,  0x100054b ]	};
-    key <AE06> {	[ 0x1000582,  0x1000552 ]	};
-    key <AE07> {	[ 0x1000587,  0x1000587 ]	};
-    key <AE08> {	[ 0x100057c,  0x100054c ]	};
-    key <AE09> {	[ 0x1000579,  0x1000549 ]	};
-    key <AE10> {	[ 0x1000573,  0x1000543 ]	};
-    key <AE11> {	[ 0x100002D,  0x1002015 ]       };
-    key <AE12> {	[ 0x100056a,  0x100053a ]	};
-
-    key <LatQ> {	[ 0x1000584,  0x1000554 ]	};
-    key <LatW> {	[ 0x1000578,  0x1000548 ]	};
-    key <LatE> {	[ 0x1000565,  0x1000535 ]	};
-    key <LatR> {	[ 0x1000580,  0x1000550 ]	};
-    key <LatT> {	[ 0x100057f,  0x100054f ]	};
-    key <LatY> {	[ 0x1000568,  0x1000538 ]	};
-    key <LatU> {	[ 0x1000582,  0x1000552 ]	};
-    key <LatI> {	[ 0x100056b,  0x100053b ]	};
-    key <LatO> {	[ 0x1000585,  0x1000555 ]	};
-    key <LatP> {	[ 0x100057a,  0x100054a ]	};
-    key <AD11> {	[ 0x100056d,  0x100053d ]	};
-    key <AD12> {	[ 0x100056e,  0x100053e ]	};
-
-    key <LatA> {	[ 0x1000561,  0x1000531 ]	};
-    key <LatS> {	[ 0x100057d,  0x100054d ]	};
-    key <LatD> {	[ 0x1000564,  0x1000534 ]	};
-    key <LatF> {	[ 0x1000586,  0x1000556 ]	};
-    key <LatG> {	[ 0x1000563,  0x1000533 ]	};
-    key <LatH> {	[ 0x1000570,  0x1000540 ]	};
-    key <LatJ> {	[ 0x1000575,  0x1000545 ]	};
-    key <LatK> {	[ 0x100056f,  0x100053f ]	};
-    key <LatL> {	[ 0x100056c,  0x100053c ]	};
-    key <AC10> {	[ semicolon,  0x1000589 ]	};
-    key <AC11> {	[ 0x100055b,  0x1000022 ]	};
-
-    key <LatZ> {	[ 0x1000566,  0x1000536 ]	};
-    key <LatX> {	[ 0x1000572,  0x1000542 ]	};
-    key <LatC> {	[ 0x1000581,  0x1000551 ]	};
-    key <LatV> {	[ 0x100057e,  0x100054e ]	};
-    key <LatB> {	[ 0x1000562,  0x1000532 ]	};
-    key <LatN> {	[ 0x1000576,  0x1000546 ]	};
-    key <LatM> {	[ 0x1000574,  0x1000544 ]	};
-    key <AB08> {	[ 0x100002C,  0x10000AB ]       };
-    key <AB09> {	[ 0x1002024,  0x10000BB ]       };
-    key <AB10> {	[ 0x100002F,  0x100055e ]	};
-
-};
-
-partial alphanumeric_keys
-xkb_symbols "phonetic-alt" {
-    include "am(phonetic)"
-    name[Group1]= "Armenian (alternative phonetic)";
-
-    key <AE08> {	[ 0x1000580,  0x1000550 ]	};
-    key <LatR> {	[ 0x100057c,  0x100054c ]	};
-
-};
-
-partial alphanumeric_keys
-xkb_symbols "olpc-phonetic" {
-    include "am(phonetic-alt)"
-    name[Group1]= "Armenian (OLPC phonetic)";
-
-    include "group(olpc)"
-};
-
-partial alphanumeric_keys
-xkb_symbols "eastern" {
-
-    name[Group1]="Armenian (eastern)";
-
-    // This is the closer phonetic transliteration for Eastern Armenian
-    // than the Windows XP layout for Eastern Armenian, which seems
-    // to have contained a bug, with the reversal of 'g' for keh and 'c' for gim
-    // Also, AE01 (the colon) has been replaced with the Armenian_full_stop and
-    // capital AE07 (ken) with the Armenian ligature ew
-
-    key <TLDE> {	[ Armenian_separation_mark,  Armenian_exclam ]	};
-//  key <AE01> {	[ colon,  		KP_1 ]	};
-    key <AE01> {	[ Armenian_full_stop,  	KP_1 ]	};
-    key <AE02> {	[ Armenian_dza,  	Armenian_DZA ]	};
-    key <AE03> {	[ Armenian_hi,  	Armenian_HI ]	};
-    key <AE04> {	[ Armenian_accent,  	KP_3 ]       };
-    key <AE05> {	[ comma,  		KP_4 ]	};
-    key <AE06> {	[ minus,  		KP_9 ]	};
-    key <AE07> {	[ period,  		Armenian_ligature_ew ]	};
-    key <AE08> {	[ guillemotleft,  	parenleft ]	};
-    key <AE09> {	[ guillemotright,  	parenright ]	};
-    key <AE10> {	[ Armenian_o,  		Armenian_O ]	};
-    key <AE11> {	[ Armenian_ra,  	Armenian_RA ]       };
-    key <AE12> {	[ Armenian_zhe,  	Armenian_ZHE ]	};
-
-    key <LatQ> {	[ Armenian_khe,  	Armenian_KHE ]	};
-    key <LatW> {	[ Armenian_vyun,  	Armenian_VYUN ]	};
-    key <LatE> {	[ Armenian_e,  		Armenian_E ]	};
-    key <LatR> {	[ Armenian_re,  	Armenian_RE ]	};
-    key <LatT> {	[ Armenian_tyun,  	Armenian_TYUN ]	};
-    key <LatY> {	[ Armenian_yech,  	Armenian_YECH ]	};
-    key <LatU> {	[ Armenian_at,  	Armenian_AT ]	};
-    key <LatI> {	[ Armenian_ini,  	Armenian_INI ]	};
-    key <LatO> {	[ Armenian_vo,  	Armenian_VO ]	};
-    key <LatP> {	[ Armenian_pe,  	Armenian_PE ]	};
-    key <AD11> {	[ Armenian_cha,  	Armenian_CHA ]	};
-    key <AD12> {	[ Armenian_je,  	Armenian_JE ]	};
-    key <BKSL> {	[ apostrophe,  		Armenian_question ]	};
-
-    key <LatA> {	[ Armenian_ayb,  	Armenian_AYB ]	};
-    key <LatS> {	[ Armenian_se,  	Armenian_SE ]	};
-    key <LatD> {	[ Armenian_da,  	Armenian_DA ]	};
-    key <LatF> {	[ Armenian_fe,  	Armenian_FE ]	};
-    key <LatG> {	[ Armenian_gim,  	Armenian_GIM ]	};
-    key <LatH> {	[ Armenian_ho,  	Armenian_HO ]	};
-    key <LatJ> {	[ Armenian_tche,  	Armenian_TCHE ]	};
-    key <LatK> {	[ Armenian_ken,  	Armenian_KEN ]	};
-    key <LatL> {	[ Armenian_lyun,  	Armenian_LYUN ]	};
-    key <AC10> {	[ Armenian_to,  	Armenian_TO ]	};
-    key <AC11> {	[ Armenian_pyur,  	Armenian_PYUR ]	};
-
-    key <LatZ> {	[ Armenian_za,  	Armenian_ZA ]	};
-    key <LatX> {	[ Armenian_tso,  	Armenian_TSO ]	};
-    key <LatC> {	[ Armenian_ke,  	Armenian_KE ]	};
-    key <LatV> {	[ Armenian_vev,  	Armenian_VEV ]	};
-    key <LatB> {	[ Armenian_ben,  	Armenian_BEN ]	};
-    key <LatN> {	[ Armenian_nu,  	Armenian_NU ]	};
-    key <LatM> {	[ Armenian_men,  	Armenian_MEN ]	};
-    key <AB08> {	[ Armenian_sha,  	Armenian_SHA ]       };
-    key <AB09> {	[ Armenian_ghat,  	Armenian_GHAT ]       };
-    key <AB10> {	[ Armenian_tsa,  	Armenian_TSA ]	};
-
-};
-
-partial alphanumeric_keys
-xkb_symbols "western" {
-    include "am(eastern)"
-    name[Group1]="Armenian (western)";
-
-    // This is exactly the same layout for Western Armenian
-    // as in Windows XP, except:
-    // AE01 (the colon) has been replaced with the Armenian_full_stop and
-    // capital AE07 (ken) with the Armenian ligature ew
-
-    key <LatW> {	[ Armenian_vev,  	Armenian_VEV ]	};
-    key <LatT> {	[ Armenian_da,  	Armenian_DA ]	};
-    key <LatP> {	[ Armenian_ben,  	Armenian_BEN ]	};
-    key <LatD> {	[ Armenian_tyun,  	Armenian_TYUN ]	};
-    key <LatG> {	[ Armenian_ken,  	Armenian_KEN ]	};
-    key <LatK> {	[ Armenian_ke,  	Armenian_KE ]	};
-    key <LatC> {	[ Armenian_gim,  	Armenian_GIM ]	};
-    key <LatV> {	[ Armenian_vyun,  	Armenian_VYUN ]	};
-    key <LatB> {	[ Armenian_pe,  	Armenian_PE ]	};
-
-};
-
-partial alphanumeric_keys
-xkb_symbols "eastern-alt" {
-    include "am(eastern)"
-    name[Group1]="Armenian (alternative eastern)";
-
-	// This replicates the Windows XP keyboard layout for Eastern
-	// Armenian exactly (including the bug), except:
- 	// AE01 (the colon) has been replaced with the Armenian_full_stop and
-	// capital AE07 (ken) with the Armenian ligature ew
-
-    key <LatG> {	[ Armenian_ke,  	Armenian_KE ]	};
-    key <LatC> {	[ Armenian_gim,  	Armenian_GIM ]	};
-
-};
->>>>>>> 35484135
+// based on a keyboard map from an 'xkb/symbols/am' file
+
+partial default alphanumeric_keys 
+xkb_symbols "basic" {
+
+    name[Group1]= "Armenian";
+
+    // Alphanumeric section
+    key <TLDE> {	[ 0x100055d, 0x100055c	]	};
+    key	<LSGT> {	[  question,  0x100058a	]	};
+    key <BKSL> {        [ guillemotright, guillemotleft ] };
+
+    key <AE01> {	[ 0x1000586,  0x1000556	]	};
+    key <AE02> {	[ 0x1000571,  0x1000541	]	};
+    key <AE03> {	[ 0x1002013,  0x1002014 ]	};
+    key <AE04> {	[     comma,  dollar	]	};
+    key <AE05> {	[ 0x1000589,  0x1002026	] 	};
+    key <AE06> {	[ 0x100055e,  percent	]	};
+    key <AE07> {	[ 0x1002024,  0x1000587	] 	};
+    key <AE08> {	[ 0x100055b,  0x10002bc	] 	};
+    key <AE09> {	[ parenright, parenleft ] 	};
+    key <AE10> {	[ 0x1000585,  0x1000555	]	};
+    key <AE11> {	[ 0x1000567,  0x1000537	]	};
+    key <AE12> {	[ 0x1000572,  0x1000542	]	};
+
+
+    key <AD01> {	[ 0x1000573, 0x1000543	]       };
+    key <AD02> {	[ 0x1000583, 0x1000553	]	};
+    key <AD03> {	[ 0x1000562, 0x1000532	]       };
+    key <AD04> {	[ 0x100057d, 0x100054d	]	};
+    key <AD05> {	[ 0x1000574, 0x1000544	]       };
+    key <AD06> {	[ 0x1000578, 0x1000548	]       };
+    key <AD07> {	[ 0x1000582, 0x1000552	]       };
+    key <AD08> {	[ 0x100056f, 0x100053f	]       };
+    key <AD09> {	[ 0x1000568, 0x1000538	]       };
+    key <AD10> {	[ 0x1000569, 0x1000539	]       };
+    key <AD11> {	[ 0x100056e, 0x100053e	]       };
+    key <AD12> {	[ 0x1000581, 0x1000551	]       };
+
+    key <AC01> {	[ 0x100057b, 0x100054b	]       };
+    key <AC02> {	[ 0x100057e, 0x100054e	]	};
+    key <AC03> {	[ 0x1000563, 0x1000533	]       };
+    key <AC04> {	[ 0x1000565, 0x1000535	]       };
+    key <AC05> {	[ 0x1000561, 0x1000531	]       };
+    key <AC06> {	[ 0x1000576, 0x1000546	]	};
+    key <AC07> {	[ 0x100056b, 0x100053b	]       };
+    key <AC08> {	[ 0x100057f, 0x100054f	]       };
+    key <AC09> {	[ 0x1000570, 0x1000540	]       };
+    key <AC10> {	[ 0x100057a, 0x100054a	]       };
+    key <AC11> {	[ 0x1000580, 0x1000550	]       };
+
+    key <AB01> {	[ 0x100056a, 0x100053a	]       };
+    key <AB02> {	[ 0x1000564, 0x1000534	]       };
+    key <AB03> {	[ 0x1000579, 0x1000549	]       };
+    key <AB04> {	[ 0x1000575, 0x1000545	]       };
+    key <AB05> {	[ 0x1000566, 0x1000536	]       };
+    key <AB06> {	[ 0x100056c, 0x100053c	]       };
+    key <AB07> {	[ 0x1000584, 0x1000554	]       };
+    key <AB08> {	[ 0x100056d, 0x100053d	]       };
+    key <AB09> {	[ 0x1000577, 0x1000547	]       };
+    key <AB10> {	[ 0x100057c, 0x100054c	]       };
+
+};
+
+partial alphanumeric_keys
+xkb_symbols "olpc" {
+    include "am(basic)"
+    name[Group1]= "Armenian";
+
+    include "group(olpc)"
+};
+
+xkb_symbols "phonetic" {
+    include "am(basic)"
+    name[Group1]= "Armenian (phonetic)";
+	
+    key <BKSL> {	[ 0x1000577,  0x1000547 ]	};
+	
+    key <AE01> {	[ 0x1000567,  0x1000537 ]	};
+    key <AE02> {	[ 0x1000569,  0x1000539 ]	};
+    key <AE03> {	[ 0x1000583,  0x1000553 ]	};
+    key <AE04> {	[ 0x1000571,  0x1000541 ]       };
+    key <AE05> {	[ 0x100057b,  0x100054b ]	};
+    key <AE06> {	[ 0x1000582,  0x1000552 ]	};
+    key <AE07> {	[ 0x1000587,  0x1000587 ]	};
+    key <AE08> {	[ 0x100057c,  0x100054c ]	};
+    key <AE09> {	[ 0x1000579,  0x1000549 ]	};
+    key <AE10> {	[ 0x1000573,  0x1000543 ]	};
+    key <AE11> {	[ 0x100002D,  0x1002015 ]       };
+    key <AE12> {	[ 0x100056a,  0x100053a ]	};
+
+    key <LatQ> {	[ 0x1000584,  0x1000554 ]	};
+    key <LatW> {	[ 0x1000578,  0x1000548 ]	};
+    key <LatE> {	[ 0x1000565,  0x1000535 ]	};
+    key <LatR> {	[ 0x1000580,  0x1000550 ]	};
+    key <LatT> {	[ 0x100057f,  0x100054f ]	};
+    key <LatY> {	[ 0x1000568,  0x1000538 ]	};
+    key <LatU> {	[ 0x1000582,  0x1000552 ]	};
+    key <LatI> {	[ 0x100056b,  0x100053b ]	};
+    key <LatO> {	[ 0x1000585,  0x1000555 ]	};
+    key <LatP> {	[ 0x100057a,  0x100054a ]	};
+    key <AD11> {	[ 0x100056d,  0x100053d ]	};
+    key <AD12> {	[ 0x100056e,  0x100053e ]	};
+
+    key <LatA> {	[ 0x1000561,  0x1000531 ]	};
+    key <LatS> {	[ 0x100057d,  0x100054d ]	};
+    key <LatD> {	[ 0x1000564,  0x1000534 ]	};
+    key <LatF> {	[ 0x1000586,  0x1000556 ]	};
+    key <LatG> {	[ 0x1000563,  0x1000533 ]	};
+    key <LatH> {	[ 0x1000570,  0x1000540 ]	};
+    key <LatJ> {	[ 0x1000575,  0x1000545 ]	};
+    key <LatK> {	[ 0x100056f,  0x100053f ]	};
+    key <LatL> {	[ 0x100056c,  0x100053c ]	};
+    key <AC10> {	[ semicolon,  0x1000589 ]	};
+    key <AC11> {	[ 0x100055b,  0x1000022 ]	};
+
+    key <LatZ> {	[ 0x1000566,  0x1000536 ]	};
+    key <LatX> {	[ 0x1000572,  0x1000542 ]	};
+    key <LatC> {	[ 0x1000581,  0x1000551 ]	};
+    key <LatV> {	[ 0x100057e,  0x100054e ]	};
+    key <LatB> {	[ 0x1000562,  0x1000532 ]	};
+    key <LatN> {	[ 0x1000576,  0x1000546 ]	};
+    key <LatM> {	[ 0x1000574,  0x1000544 ]	};
+    key <AB08> {	[ 0x100002C,  0x10000AB ]       };
+    key <AB09> {	[ 0x1002024,  0x10000BB ]       };
+    key <AB10> {	[ 0x100002F,  0x100055e ]	};
+
+};
+
+partial alphanumeric_keys
+xkb_symbols "phonetic-alt" {
+    include "am(phonetic)"
+    name[Group1]= "Armenian (alternative phonetic)";
+
+    key <AE08> {	[ 0x1000580,  0x1000550 ]	};
+    key <LatR> {	[ 0x100057c,  0x100054c ]	};
+
+};
+
+partial alphanumeric_keys
+xkb_symbols "olpc-phonetic" {
+    include "am(phonetic-alt)"
+    name[Group1]= "Armenian (OLPC phonetic)";
+
+    include "group(olpc)"
+};
+
+partial alphanumeric_keys
+xkb_symbols "eastern" {
+
+    name[Group1]="Armenian (eastern)";
+
+    // This is the closer phonetic transliteration for Eastern Armenian
+    // than the Windows XP layout for Eastern Armenian, which seems
+    // to have contained a bug, with the reversal of 'g' for keh and 'c' for gim
+    // Also, AE01 (the colon) has been replaced with the Armenian_full_stop and
+    // capital AE07 (ken) with the Armenian ligature ew
+
+    key <TLDE> {	[ Armenian_separation_mark,  Armenian_exclam ]	};
+//  key <AE01> {	[ colon,  		KP_1 ]	};
+    key <AE01> {	[ Armenian_full_stop,  	KP_1 ]	};
+    key <AE02> {	[ Armenian_dza,  	Armenian_DZA ]	};
+    key <AE03> {	[ Armenian_hi,  	Armenian_HI ]	};
+    key <AE04> {	[ Armenian_accent,  	KP_3 ]       };
+    key <AE05> {	[ comma,  		KP_4 ]	};
+    key <AE06> {	[ minus,  		KP_9 ]	};
+    key <AE07> {	[ period,  		Armenian_ligature_ew ]	};
+    key <AE08> {	[ guillemotleft,  	parenleft ]	};
+    key <AE09> {	[ guillemotright,  	parenright ]	};
+    key <AE10> {	[ Armenian_o,  		Armenian_O ]	};
+    key <AE11> {	[ Armenian_ra,  	Armenian_RA ]       };
+    key <AE12> {	[ Armenian_zhe,  	Armenian_ZHE ]	};
+
+    key <LatQ> {	[ Armenian_khe,  	Armenian_KHE ]	};
+    key <LatW> {	[ Armenian_vyun,  	Armenian_VYUN ]	};
+    key <LatE> {	[ Armenian_e,  		Armenian_E ]	};
+    key <LatR> {	[ Armenian_re,  	Armenian_RE ]	};
+    key <LatT> {	[ Armenian_tyun,  	Armenian_TYUN ]	};
+    key <LatY> {	[ Armenian_yech,  	Armenian_YECH ]	};
+    key <LatU> {	[ Armenian_at,  	Armenian_AT ]	};
+    key <LatI> {	[ Armenian_ini,  	Armenian_INI ]	};
+    key <LatO> {	[ Armenian_vo,  	Armenian_VO ]	};
+    key <LatP> {	[ Armenian_pe,  	Armenian_PE ]	};
+    key <AD11> {	[ Armenian_cha,  	Armenian_CHA ]	};
+    key <AD12> {	[ Armenian_je,  	Armenian_JE ]	};
+    key <BKSL> {	[ apostrophe,  		Armenian_question ]	};
+
+    key <LatA> {	[ Armenian_ayb,  	Armenian_AYB ]	};
+    key <LatS> {	[ Armenian_se,  	Armenian_SE ]	};
+    key <LatD> {	[ Armenian_da,  	Armenian_DA ]	};
+    key <LatF> {	[ Armenian_fe,  	Armenian_FE ]	};
+    key <LatG> {	[ Armenian_gim,  	Armenian_GIM ]	};
+    key <LatH> {	[ Armenian_ho,  	Armenian_HO ]	};
+    key <LatJ> {	[ Armenian_tche,  	Armenian_TCHE ]	};
+    key <LatK> {	[ Armenian_ken,  	Armenian_KEN ]	};
+    key <LatL> {	[ Armenian_lyun,  	Armenian_LYUN ]	};
+    key <AC10> {	[ Armenian_to,  	Armenian_TO ]	};
+    key <AC11> {	[ Armenian_pyur,  	Armenian_PYUR ]	};
+
+    key <LatZ> {	[ Armenian_za,  	Armenian_ZA ]	};
+    key <LatX> {	[ Armenian_tso,  	Armenian_TSO ]	};
+    key <LatC> {	[ Armenian_ke,  	Armenian_KE ]	};
+    key <LatV> {	[ Armenian_vev,  	Armenian_VEV ]	};
+    key <LatB> {	[ Armenian_ben,  	Armenian_BEN ]	};
+    key <LatN> {	[ Armenian_nu,  	Armenian_NU ]	};
+    key <LatM> {	[ Armenian_men,  	Armenian_MEN ]	};
+    key <AB08> {	[ Armenian_sha,  	Armenian_SHA ]       };
+    key <AB09> {	[ Armenian_ghat,  	Armenian_GHAT ]       };
+    key <AB10> {	[ Armenian_tsa,  	Armenian_TSA ]	};
+
+};
+
+partial alphanumeric_keys
+xkb_symbols "western" {
+    include "am(eastern)"
+    name[Group1]="Armenian (western)";
+
+    // This is exactly the same layout for Western Armenian
+    // as in Windows XP, except:
+    // AE01 (the colon) has been replaced with the Armenian_full_stop and
+    // capital AE07 (ken) with the Armenian ligature ew
+
+    key <LatW> {	[ Armenian_vev,  	Armenian_VEV ]	};
+    key <LatT> {	[ Armenian_da,  	Armenian_DA ]	};
+    key <LatP> {	[ Armenian_ben,  	Armenian_BEN ]	};
+    key <LatD> {	[ Armenian_tyun,  	Armenian_TYUN ]	};
+    key <LatG> {	[ Armenian_ken,  	Armenian_KEN ]	};
+    key <LatK> {	[ Armenian_ke,  	Armenian_KE ]	};
+    key <LatC> {	[ Armenian_gim,  	Armenian_GIM ]	};
+    key <LatV> {	[ Armenian_vyun,  	Armenian_VYUN ]	};
+    key <LatB> {	[ Armenian_pe,  	Armenian_PE ]	};
+
+};
+
+partial alphanumeric_keys
+xkb_symbols "eastern-alt" {
+    include "am(eastern)"
+    name[Group1]="Armenian (alternative eastern)";
+
+	// This replicates the Windows XP keyboard layout for Eastern
+	// Armenian exactly (including the bug), except:
+ 	// AE01 (the colon) has been replaced with the Armenian_full_stop and
+	// capital AE07 (ken) with the Armenian ligature ew
+
+    key <LatG> {	[ Armenian_ke,  	Armenian_KE ]	};
+    key <LatC> {	[ Armenian_gim,  	Armenian_GIM ]	};
+
+};