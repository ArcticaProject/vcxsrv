--- conflicted
+++ resolved
@@ -1,693 +1,345 @@
-<<<<<<< HEAD
-// Bosnian, Croatian, Serbian and Slovenian XKB keyboard mapping
-// (derived from "Danube" D.2)
-//
-// Danube D.2 from 2003-05-12 is available at http://srpski.org/dunav/
-//
-// Original authors:
-//  Danilo Segan (Данило Шеган) <danilo@kvota.net>
-//  Chusslove Illich (Часлав Илић) <chaslav@sezampro.yu>
-//
-// Danilo Segan <danilo@kvota.net>:
-// - Modified for inclusion in XFree86
-// - Further modifications on 2005-08-18 to support Bosnian, Croatian
-//   and Slovenian in xkeyboard-config
-//  
-
-default partial alphanumeric_keys
-xkb_symbols "basic" {
-
-  name[Group1]= "Serbia";
-
-  include "rs(cyrlevel3)"
-  include "rs(common)"
-  include "rs(cyralpha)"
-  include "level3(ralt_switch)"
-};
-
-
-partial alphanumeric_keys
-xkb_symbols "latin" {
-
-  name[Group1]= "Serbia - Latin";
-
-  include "latin(type3)"
-  include "rs(latalpha)"
-  include "rs(latlevel3)"
-  include "rs(common)"
-  include "level3(ralt_switch)"
-};
-
-
-partial alphanumeric_keys
-xkb_symbols "yz" {
-  // Cyrillic_zhe and Cyrillic_ze swapped.
-
-  name[Group1]= "Serbia - Z and ZHE swapped";
-
-  include "rs(basic)"
-
-  key <AD06> {   [ Cyrillic_zhe,        Cyrillic_ZHE,   any,any ]   }; // y
-  key <AB01> {   [ Cyrillic_ze,         Cyrillic_ZE,    any,any ]   }; // z
-};
-
-partial hidden alphanumeric_keys
-xkb_symbols "common" {
-  // "Common" keys: keys which are same for both latin and cyrillic keyboards
-
-  key.type[Group1] = "FOUR_LEVEL";
-
-  key <TLDE> {   [ quoteleft,           asciitilde,    any,any ]   }; //
-  key <AE01> {   [ 1,                   exclam,        any,any ]   }; //
-  key <AE02> {   [ 2,                   quotedbl,      any,any ]   }; //
-  key <AE03> {   [ 3,                   numbersign,    any,any ]   }; //
-  key <AE04> {   [ 4,                   dollar,        any,any ]   }; //
-  key <AE05> {   [ 5,                   percent,       any,any ]   }; //
-  key <AE06> {   [ 6,                   ampersand,     any,any ]   }; //
-  key <AE07> {   [ 7,                   slash,         any,any ]   }; //
-  key <AE08> {   [ 8,                   parenleft,     any,any ]   }; //
-  key <AE09> {   [ 9,                   parenright,    any,any ]   }; //
-  key <AE10> {   [ 0,                   equal,         any,any ]   }; //
-  key <AE11> {   [ apostrophe,          question,      any,any ]   }; //
-  key <AE12> {   [ plus,                asterisk,      any,any ]   }; //
-
-  key <AB08> {   [ comma,               semicolon,     any,any ]   }; //
-  key <AB09> {   [ period,              colon,         any,any ]   }; //
-  key <AB10> {   [ minus,               underscore,    any,any ]   }; //
-
-  include "kpdl(comma)"
-};
-
-partial hidden alphanumeric_keys
-xkb_symbols "cyralpha" {
-
-  key.type[Group1] = "FOUR_LEVEL_ALPHABETIC";
-
-  key <AD01> {   [ Cyrillic_lje,        Cyrillic_LJE,   any,any ]   }; // q
-  key <AD02> {   [ Cyrillic_nje,        Cyrillic_NJE,   any,any ]   }; // w
-  key <AD03> {   [ Cyrillic_ie,         Cyrillic_IE,    any,any ]   }; // e
-  key <AD04> {   [ Cyrillic_er,         Cyrillic_ER,    any,any ]   }; // r
-  key <AD05> {   [ Cyrillic_te,         Cyrillic_TE,    any,any ]   }; // t
-  key <AD06> {   [ Cyrillic_ze,         Cyrillic_ZE,    any,any ]   }; // y
-  key <AD07> {   [ Cyrillic_u,          Cyrillic_U,     any,any ]   }; // u
-  key <AD08> {   [ Cyrillic_i,          Cyrillic_I,     any,any ]   }; // i
-  key <AD09> {   [ Cyrillic_o,          Cyrillic_O,     any,any ]   }; // o
-  key <AD10> {   [ Cyrillic_pe,         Cyrillic_PE,    any,any ]   }; // p
-  key <AD11> {   [ Cyrillic_sha,        Cyrillic_SHA,   any,any ]   }; // [ {
-  key <AD12> {   [ Serbian_dje,         Serbian_DJE,    any,any ]   }; // ] }
-
-  key <AC01> {   [ Cyrillic_a,          Cyrillic_A,     any,any ]   }; // a
-  key <AC02> {   [ Cyrillic_es,         Cyrillic_ES,    any,any ]   }; // s
-  key <AC03> {   [ Cyrillic_de,         Cyrillic_DE,    any,any ]   }; // d
-  key <AC04> {   [ Cyrillic_ef,         Cyrillic_EF,    any,any ]   }; // f
-  key <AC05> {   [ Cyrillic_ghe,        Cyrillic_GHE,   any,any ]   }; // g
-  key <AC06> {   [ Cyrillic_ha,         Cyrillic_HA,    any,any ]   }; // h
-  key <AC07> {   [ Cyrillic_je,         Cyrillic_JE,    any,any ]   }; // j
-  key <AC08> {   [ Cyrillic_ka,         Cyrillic_KA,    any,any ]   }; // k
-  key <AC09> {   [ Cyrillic_el,         Cyrillic_EL,    any,any ]   }; // l
-  key <AC10> {   [ Cyrillic_che,        Cyrillic_CHE,   any,any ]   }; // ; :
-  key <AC11> {   [ Serbian_tshe,        Serbian_TSHE,   any,any ]   }; // ' "
-  key <BKSL> {   [ Cyrillic_zhe,        Cyrillic_ZHE,   any,any ]   }; // \ |
-
-  key <AB01> {   [ Cyrillic_zhe,        Cyrillic_ZHE,   any,any ]   }; // z
-  key <AB02> {   [ Cyrillic_dzhe,       Cyrillic_DZHE,  any,any ]   }; // x
-  key <AB03> {   [ Cyrillic_tse,        Cyrillic_TSE,   any,any ]   }; // c
-  key <AB04> {   [ Cyrillic_ve,         Cyrillic_VE,    any,any ]   }; // v
-  key <AB05> {   [ Cyrillic_be,         Cyrillic_BE,    any,any ]   }; // b
-  key <AB06> {   [ Cyrillic_en,         Cyrillic_EN,    any,any ]   }; // n
-  key <AB07> {   [ Cyrillic_em,         Cyrillic_EM,    any,any ]   }; // m
-};
-
-
-partial hidden alphanumeric_keys
-xkb_symbols "latalpha" {
-
-  key.type[Group1] = "FOUR_LEVEL_ALPHABETIC";
-
-  key <AD11> {   [ scaron,              Scaron,        any,any ]   }; //
-  key <AD12> {   [ dstroke,             Dstroke,       any,any ]   }; //
-
-  key <AC10> {   [ ccaron,              Ccaron,        any,any ]   }; //
-  key <AC11> {   [ cacute,              Cacute,        any,any ]   }; //
-  key <BKSL> {   [ zcaron,              Zcaron,        any,any ]   }; //
-
-};
-
-partial hidden alphanumeric_keys
-xkb_symbols "twoletter" {
-  // These are letters which are written in latin transcription with two-characters.
-
-  key <AD01> {   type[Group1] = "SEPARATE_CAPS_AND_SHIFT_ALPHABETIC",
-                 [ U1C9,                U1C8,         any,   U1C7 ]   }; // q
-  key <AD02> {   type[Group1] = "SEPARATE_CAPS_AND_SHIFT_ALPHABETIC",
-                 [ U1CC,                U1CB,         any,   U1CA ]   }; // w
-  key <AB02> {   type[Group1] = "SEPARATE_CAPS_AND_SHIFT_ALPHABETIC",
-                 [ U1C6,                U1C5,         any,   U1C4 ]   }; // x
-
-  // Also replace letter Y with Zcaron, since Y is of no use any longer
-  key <AB01> {   [ zcaron,              Zcaron,        any,any ]   }; //
-};
-
-partial hidden alphanumeric_keys
-xkb_symbols "latlevel3" {
-  key <TLDE> {   [ any,any,     notsign,             notsign     ]   }; // ` ~
-  key <AE01> {   [ any,any,     dead_tilde,          asciitilde  ]   }; // 1 !
-  key <AE02> {   [ any,any,     dead_caron,          caron 	 ]   }; // 2 @
-  key <AE03> {   [ any,any,     dead_circumflex,     asciicircum ]   }; // 3 #
-  key <AE04> {   [ any,any,     dead_breve,          breve 	 ]   }; // 4 $
-  key <AE05> {   [ any,any,     dead_abovering,      degree	 ]   }; // 5 %
-  key <AE06> {   [ any,any,     dead_ogonek,         ogonek	 ]   }; // 6 ^
-  key <AE07> {   [ any,any,     dead_grave,          grave 	 ]   }; // 7 &
-  key <AE08> {   [ any,any,     dead_abovedot,       abovedot 	 ]   }; // 8 *
-  key <AE09> {   [ any,any,     dead_acute,          apostrophe  ]   }; // 9 (
-  key <AE10> {   [ any,any,     dead_doubleacute,    doubleacute ]   }; // 0 )
-  key <AE11> {   [ any,any,     dead_diaeresis,      diaeresis 	 ]   }; // - _
-  key <AE12> {   [ any,any,     dead_cedilla,        cedilla 	 ]   }; // = +
-
-  key <AD01> {   [ any,any,     backslash,           Greek_OMEGA ]   }; // q
-  key <AD02> {   [ any,any,     bar,                 Lstroke 	 ]   }; // w
-  key <AD03> {   [ any,any,     EuroSign,            EuroSign 	 ]   }; // e
-  key <AD04> {   [ any,any,     paragraph,           registered  ]   }; // r
-  key <AD05> {   [ any,any,     tslash,              Tslash 	 ]   }; // t // ALPHABETIC
-  key <AD06> {   [ any,any,     leftarrow,           yen 	 ]   }; // y
-  key <AD07> {   [ any,any,     downarrow,           uparrow 	 ]   }; // u
-  key <AD08> {   [ any,any,     rightarrow,          idotless 	 ]   }; // i
-  key <AD09> {   [ any,any,     oslash,              Ooblique 	 ]   }; // o // ALPHABETIC
-  key <AD10> {   [ any,any,     thorn,               THORN 	 ]   }; // p // ALPHABETIC
-  key <AD11> {   [ any,any,     division,            dead_abovering ]   }; // [
-  key <AD12> {   [ any,any,     multiply,            dead_macron ]   }; // ]
-
-  key <AC01> {   [ any,any,     ae,            	     AE               ]   }; // a // ALPHABETIC
-  key <AC02> {   [ any,any,     doublelowquotemark,  guillemotright   ]   }; // s
-  key <AC03> {   [ any,any,     leftdoublequotemark, guillemotleft    ]   }; // d
-  key <AC04> {   [ any,any,     bracketleft,         ordfeminine      ]   }; // f
-  key <AC05> {   [ any,any,     bracketright,        ENG 	      ]   }; // g
-  key <AC06> {   [ any,any,     hstroke,             Hstroke 	      ]   }; // h // ALPHABETIC
-  key <AC07> {   [ any,any,     NoSymbol,            NoSymbol 	      ]   }; // j
-  key <AC08> {   [ any,any,     lstroke,             ampersand 	      ]   }; // k
-  key <AC09> {   [ any,any,     lstroke,             Lstroke 	      ]   }; // l
-  key <AC10> {   [ any,any,     dead_acute,          dead_doubleacute ]   }; // ;
-  key <AC11> {   [ any,any,     ssharp,              dead_caron       ]   }; // '
-  key <BKSL> {   [ any,any,     currency,            dead_breve       ]   }; // \
-
-  key <AB01> {   [ any,any,     leftsinglequotemark, guillemotright   ]   }; // z
-  key <AB02> {   [ any,any,     rightsinglequotemark,guillemotleft    ]   }; // x
-  key <AB03> {   [ any,any,     cent,                copyright 	      ]   }; // c
-  key <AB04> {   [ any,any,     at,                  grave 	      ]   }; // v
-  key <AB05> {   [ any,any,     braceleft,           apostrophe       ]   }; // b
-  key <AB06> {   [ any,any,     braceright,          braceright       ]   }; // n
-  key <AB07> {   [ any,any,     asciicircum,         masculine 	      ]   }; // m
-  key <AB08> {   [ any,any,     less,                multiply 	      ]   }; // , <
-  key <AB09> {   [ any,any,     greater,             division 	      ]   }; // . >
-  key <AB10> {   [ any,any,     emdash,              endash   	      ]   }; // / ?
-
-};
-
-partial hidden alphanumeric_keys
-xkb_symbols "cyrlevel3" {
-  key <TLDE> {   [ any,any,     degree,              notsign          ]   }; // ` ~
-  key <AE03> {   [ any,any,     dead_circumflex,     NoSymbol         ]   }; // 3 #
-  key <AE07> {   [ any,any,     dead_grave,          NoSymbol         ]   }; // 7 &
-  key <AE08> {   [ any,any,     dead_doublegrave,    NoSymbol         ]   }; // 8 *
-  key <AE09> {   [ any,any,     dead_acute,          NoSymbol         ]   }; // 9 (
-  key <AE10> {   [ any,any,     dead_invertedbreve,  NoSymbol         ]   }; // 0 )
-  key <AE11> {   [ any,any,     dead_macron,         NoSymbol         ]   }; // - _
-
-  key <AD01> {   [ any,any,     backslash,           NoSymbol         ]   }; // q
-  key <AD02> {   [ any,any,     bar,                 NoSymbol         ]   }; // w
-  key <AD03> {   [ any,any,     EuroSign,            sterling         ]   }; // e
-  key <AD04> {   [ any,any,     paragraph,           registered       ]   }; // r
-  key <AD05> {   [ any,any,     ellipsis,            NoSymbol         ]   }; // t // ALPHABETIC
-  key <AD06> {   [ any,any,     leftarrow,           yen              ]   }; // y
-  key <AD07> {   [ any,any,     downarrow,           uparrow          ]   }; // u
-  key <AD08> {   [ any,any,     rightarrow,          NoSymbol         ]   }; // i
-  key <AD09> {   [ any,any,     section,             NoSymbol         ]   }; // o // ALPHABETIC
-  key <AD11> {   [ any,any,     division,            NoSymbol         ]   }; // [
-  key <AD12> {   [ any,any,     multiply,            NoSymbol         ]   }; // ]
-
-  key <AC02> {   [ any,any,     doublelowquotemark,  guillemotright   ]   }; // s
-  key <AC03> {   [ any,any,     leftdoublequotemark, guillemotleft    ]   }; // d
-  key <AC04> {   [ any,any,     bracketleft,         NoSymbol         ]   }; // f
-  key <AC05> {   [ any,any,     bracketright,        NoSymbol         ]   }; // g
-  key <BKSL> {   [ any,any,     currency,            NoSymbol         ]   }; // \
-
-  key <AB01> {   [ any,any,     leftsinglequotemark, NoSymbol         ]   }; // z
-  key <AB02> {   [ any,any,     rightsinglequotemark,NoSymbol         ]   }; // x
-  key <AB03> {   [ any,any,     cent,                copyright        ]   }; // c
-  key <AB04> {   [ any,any,     at,                  NoSymbol         ]   }; // v
-  key <AB05> {   [ any,any,     braceleft,           NoSymbol         ]   }; // b
-  key <AB06> {   [ any,any,     braceright,          NoSymbol         ]   }; // n
-  key <AB07> {   [ any,any,     asciicircum,         NoSymbol         ]   }; // m
-  key <AB08> {   [ any,any,     less,                NoSymbol         ]   }; // , <
-  key <AB09> {   [ any,any,     greater,             NoSymbol         ]   }; // . >
-  key <AB10> {   [ any,any,     emdash,              endash           ]   }; // / ?
-};
-
-partial alphanumeric_keys
-xkb_symbols "latinunicode" {
-  // This mapping supports the Unicode characters 0x1c4-0x1cc (dz, lj, and nj
-  // as single character). You get the title form with AltGr+Shift.
-
-  name[Group1]= "Serbia - Latin Unicode";
-
-  include "rs(latin)"
-  include "rs(twoletter)"
-};
-
-partial alphanumeric_keys
-xkb_symbols "latinyz" {
-  // For those who insist on using "english-position" Z and Y.
-
-  name[Group1]= "Serbia - Latin qwerty";
-
-  include "rs(latin)"
-
-  key <AD06> {   [ y,                   Y,             any,any ]   }; // y
-  key <AB01> {   [ z,                   Z,             any,any ]   }; // z
-};
-
-partial alphanumeric_keys
-xkb_symbols "latinunicodeyz" {
-  // Unicode, ZHE and Z swapped.
-
-  name[Group1]= "Serbia - Latin Unicode qwerty";
-
-  include "rs(latinunicode)"
-
-  key <AD06> {   [ zcaron,              Zcaron,        any,any ]   }; // y
-  key <AB01> {   [ z,                   Z,             any,any ]   }; // z
-};
-
-xkb_symbols "alternatequotes" {
-  // Another acceptable »pair of quotes« for Serbian 
-
-  name[Group1]= "Serbia - With guillemets";
-
-  include "rs(basic)"
-
-  key <AC02> {   [ any,any,     guillemotright, NoSymbol ]   }; // s
-  key <AC03> {   [ any,any,     guillemotleft,  NoSymbol ]   }; // d
-};
-
-xkb_symbols "latinalternatequotes" {
-  // Another acceptable »pair of quotes« for Serbian 
-
-  name[Group1]= "Serbia - Latin with guillemets";
-
-  include "rs(latin)"
-
-  key <AC02> {   [ any,any,     guillemotright, NoSymbol ]   }; // s
-  key <AC03> {   [ any,any,     guillemotleft,  NoSymbol ]   }; // d
-};
-
-xkb_symbols "rue" {
-  // Homophonic layout for Pannonian Rusyn (spoken mainly in Serbia and
-  // Croatia by the Rusyn people), based on Ukrainian homophonic.
-  // Author: Ljubomir J. Papuga (Любомир Я. Папуґа) <papuga.rs@gmail.com>
-
-  name[Group1]= "Serbia - Pannonian Rusyn Homophonic";
-
-  include "ua(homophonic)"
-
-  key <TLDE> { [ grave, asciitilde ] };
-  key <AE03> { [ 3, doublelowquotemark ] };
-  key <AE04> { [ 4, rightdoublequotemark ] };
-  key <AE07> { [ 7, EuroSign ] };
-  key <AE11> { [ 0x002D, emdash ] };
-  key <AE12> { [ equal, plus ] };
-
-  key <AD02> { [ Ukrainian_ie, Ukrainian_IE ] };
-  key <AD06> { [ Cyrillic_yu, Cyrillic_YU ] };
-  key <AD08> { [ Cyrillic_i, Cyrillic_I ] };
-  key <AD11> { [ Cyrillic_sha, Cyrillic_SHA ] };
-  key <AD12> { [ Cyrillic_shcha, Cyrillic_SHCHA ] };
-
-  key <LSGT> { [ Ukrainian_yi, Ukrainian_YI ] };
-  key <AB08> { [ comma, semicolon ] };
-  key <AB09> { [ period, colon ] };
-};
-
-// EXTRAS:
-
-xkb_symbols "combiningkeys" {
-  // Raw combining characters instead of dead keys,
-  // especially good for post-accenting texts.
-
-  name[Group1]= "Serbia - Combining accents instead of dead keys";
-
-  include "rs(basic)"
-
-  key <AE03> {   [ any,any,     U0302, dead_circumflex    ]   }; // 3, U0302 = COMBINING CIRCUMFLEX ACCENT
-  key <AE07> {   [ any,any,     U0300, NoSymbol           ]   }; // 7, U0300 = COMBINING GRAVE ACCENT
-  key <AE08> {   [ any,any,     U030F, NoSymbol           ]   }; // 8, U030F = COMBINING DOUBLE GRAVE ACCENT
-  key <AE09> {   [ any,any,     U0301, NoSymbol           ]   }; // 9, U0301 = COMBINING ACUTE ACCENT
-  key <AE10> {   [ any,any,     U0311, NoSymbol           ]   }; // 0, U0311 = COMBINING INVERTED BREVE
-  key <AE11> {   [ any,any,     U0304, NoSymbol           ]   }; // -, U0304 = COMBINING MACRON
-};
-=======
-// Bosnian, Croatian, Serbian and Slovenian XKB keyboard mapping
-// (derived from "Danube" D.2)
-//
-// Danube D.2 from 2003-05-12 is available at http://srpski.org/dunav/
-//
-// Original authors:
-//  Danilo Segan (Данило Шеган) <danilo@kvota.net>
-//  Chusslove Illich (Часлав Илић) <chaslav@sezampro.yu>
-//
-// Danilo Segan <danilo@kvota.net>:
-// - Modified for inclusion in XFree86
-// - Further modifications on 2005-08-18 to support Bosnian, Croatian
-//   and Slovenian in xkeyboard-config
-//  
-
-default partial alphanumeric_keys
-xkb_symbols "basic" {
-
-  name[Group1]= "Serbian";
-
-  include "rs(cyrlevel3)"
-  include "rs(common)"
-  include "rs(cyralpha)"
-  include "level3(ralt_switch)"
-};
-
-
-partial alphanumeric_keys
-xkb_symbols "latin" {
-
-  name[Group1]= "Serbian (Latin)";
-
-  include "latin(type3)"
-  include "rs(latalpha)"
-  include "rs(latlevel3)"
-  include "rs(common)"
-  include "level3(ralt_switch)"
-};
-
-
-partial alphanumeric_keys
-xkb_symbols "yz" {
-  // Cyrillic_zhe and Cyrillic_ze swapped.
-
-  name[Group1]= "Serbian (Z and ZHE swapped)";
-
-  include "rs(basic)"
-
-  key <AD06> {   [ Cyrillic_zhe,        Cyrillic_ZHE,   any,any ]   }; // y
-  key <AB01> {   [ Cyrillic_ze,         Cyrillic_ZE,    any,any ]   }; // z
-};
-
-partial hidden alphanumeric_keys
-xkb_symbols "common" {
-  // "Common" keys: keys which are same for both latin and cyrillic keyboards
-
-  key.type[Group1] = "FOUR_LEVEL";
-
-  key <TLDE> {   [ quoteleft,           asciitilde,    any,any ]   }; //
-  key <AE01> {   [ 1,                   exclam,        any,any ]   }; //
-  key <AE02> {   [ 2,                   quotedbl,      any,any ]   }; //
-  key <AE03> {   [ 3,                   numbersign,    any,any ]   }; //
-  key <AE04> {   [ 4,                   dollar,        any,any ]   }; //
-  key <AE05> {   [ 5,                   percent,       any,any ]   }; //
-  key <AE06> {   [ 6,                   ampersand,     any,any ]   }; //
-  key <AE07> {   [ 7,                   slash,         any,any ]   }; //
-  key <AE08> {   [ 8,                   parenleft,     any,any ]   }; //
-  key <AE09> {   [ 9,                   parenright,    any,any ]   }; //
-  key <AE10> {   [ 0,                   equal,         any,any ]   }; //
-  key <AE11> {   [ apostrophe,          question,      any,any ]   }; //
-  key <AE12> {   [ plus,                asterisk,      any,any ]   }; //
-
-  key <AB08> {   [ comma,               semicolon,     any,any ]   }; //
-  key <AB09> {   [ period,              colon,         any,any ]   }; //
-  key <AB10> {   [ minus,               underscore,    any,any ]   }; //
-
-  include "kpdl(comma)"
-};
-
-partial hidden alphanumeric_keys
-xkb_symbols "cyralpha" {
-
-  key.type[Group1] = "FOUR_LEVEL_ALPHABETIC";
-
-  key <AD01> {   [ Cyrillic_lje,        Cyrillic_LJE,   any,any ]   }; // q
-  key <AD02> {   [ Cyrillic_nje,        Cyrillic_NJE,   any,any ]   }; // w
-  key <AD03> {   [ Cyrillic_ie,         Cyrillic_IE,    any,any ]   }; // e
-  key <AD04> {   [ Cyrillic_er,         Cyrillic_ER,    any,any ]   }; // r
-  key <AD05> {   [ Cyrillic_te,         Cyrillic_TE,    any,any ]   }; // t
-  key <AD06> {   [ Cyrillic_ze,         Cyrillic_ZE,    any,any ]   }; // y
-  key <AD07> {   [ Cyrillic_u,          Cyrillic_U,     any,any ]   }; // u
-  key <AD08> {   [ Cyrillic_i,          Cyrillic_I,     any,any ]   }; // i
-  key <AD09> {   [ Cyrillic_o,          Cyrillic_O,     any,any ]   }; // o
-  key <AD10> {   [ Cyrillic_pe,         Cyrillic_PE,    any,any ]   }; // p
-  key <AD11> {   [ Cyrillic_sha,        Cyrillic_SHA,   any,any ]   }; // [ {
-  key <AD12> {   [ Serbian_dje,         Serbian_DJE,    any,any ]   }; // ] }
-
-  key <AC01> {   [ Cyrillic_a,          Cyrillic_A,     any,any ]   }; // a
-  key <AC02> {   [ Cyrillic_es,         Cyrillic_ES,    any,any ]   }; // s
-  key <AC03> {   [ Cyrillic_de,         Cyrillic_DE,    any,any ]   }; // d
-  key <AC04> {   [ Cyrillic_ef,         Cyrillic_EF,    any,any ]   }; // f
-  key <AC05> {   [ Cyrillic_ghe,        Cyrillic_GHE,   any,any ]   }; // g
-  key <AC06> {   [ Cyrillic_ha,         Cyrillic_HA,    any,any ]   }; // h
-  key <AC07> {   [ Cyrillic_je,         Cyrillic_JE,    any,any ]   }; // j
-  key <AC08> {   [ Cyrillic_ka,         Cyrillic_KA,    any,any ]   }; // k
-  key <AC09> {   [ Cyrillic_el,         Cyrillic_EL,    any,any ]   }; // l
-  key <AC10> {   [ Cyrillic_che,        Cyrillic_CHE,   any,any ]   }; // ; :
-  key <AC11> {   [ Serbian_tshe,        Serbian_TSHE,   any,any ]   }; // ' "
-  key <BKSL> {   [ Cyrillic_zhe,        Cyrillic_ZHE,   any,any ]   }; // \ |
-
-  key <AB01> {   [ Cyrillic_zhe,        Cyrillic_ZHE,   any,any ]   }; // z
-  key <AB02> {   [ Cyrillic_dzhe,       Cyrillic_DZHE,  any,any ]   }; // x
-  key <AB03> {   [ Cyrillic_tse,        Cyrillic_TSE,   any,any ]   }; // c
-  key <AB04> {   [ Cyrillic_ve,         Cyrillic_VE,    any,any ]   }; // v
-  key <AB05> {   [ Cyrillic_be,         Cyrillic_BE,    any,any ]   }; // b
-  key <AB06> {   [ Cyrillic_en,         Cyrillic_EN,    any,any ]   }; // n
-  key <AB07> {   [ Cyrillic_em,         Cyrillic_EM,    any,any ]   }; // m
-};
-
-
-partial hidden alphanumeric_keys
-xkb_symbols "latalpha" {
-
-  key.type[Group1] = "FOUR_LEVEL_ALPHABETIC";
-
-  key <AD11> {   [ scaron,              Scaron,        any,any ]   }; //
-  key <AD12> {   [ dstroke,             Dstroke,       any,any ]   }; //
-
-  key <AC10> {   [ ccaron,              Ccaron,        any,any ]   }; //
-  key <AC11> {   [ cacute,              Cacute,        any,any ]   }; //
-  key <BKSL> {   [ zcaron,              Zcaron,        any,any ]   }; //
-
-};
-
-partial hidden alphanumeric_keys
-xkb_symbols "twoletter" {
-  // These are letters which are written in latin transcription with two-characters.
-
-  key <AD01> {   type[Group1] = "SEPARATE_CAPS_AND_SHIFT_ALPHABETIC",
-                 [ U1C9,                U1C8,         any,   U1C7 ]   }; // q
-  key <AD02> {   type[Group1] = "SEPARATE_CAPS_AND_SHIFT_ALPHABETIC",
-                 [ U1CC,                U1CB,         any,   U1CA ]   }; // w
-  key <AB02> {   type[Group1] = "SEPARATE_CAPS_AND_SHIFT_ALPHABETIC",
-                 [ U1C6,                U1C5,         any,   U1C4 ]   }; // x
-
-  // Also replace letter Y with Zcaron, since Y is of no use any longer
-  key <AB01> {   [ zcaron,              Zcaron,        any,any ]   }; //
-};
-
-partial hidden alphanumeric_keys
-xkb_symbols "latlevel3" {
-  key <TLDE> {   [ any,any,     notsign,             notsign     ]   }; // ` ~
-  key <AE01> {   [ any,any,     dead_tilde,          asciitilde  ]   }; // 1 !
-  key <AE02> {   [ any,any,     dead_caron,          caron 	 ]   }; // 2 @
-  key <AE03> {   [ any,any,     dead_circumflex,     asciicircum ]   }; // 3 #
-  key <AE04> {   [ any,any,     dead_breve,          breve 	 ]   }; // 4 $
-  key <AE05> {   [ any,any,     dead_abovering,      degree	 ]   }; // 5 %
-  key <AE06> {   [ any,any,     dead_ogonek,         ogonek	 ]   }; // 6 ^
-  key <AE07> {   [ any,any,     dead_grave,          grave 	 ]   }; // 7 &
-  key <AE08> {   [ any,any,     dead_abovedot,       abovedot 	 ]   }; // 8 *
-  key <AE09> {   [ any,any,     dead_acute,          apostrophe  ]   }; // 9 (
-  key <AE10> {   [ any,any,     dead_doubleacute,    doubleacute ]   }; // 0 )
-  key <AE11> {   [ any,any,     dead_diaeresis,      diaeresis 	 ]   }; // - _
-  key <AE12> {   [ any,any,     dead_cedilla,        cedilla 	 ]   }; // = +
-
-  key <AD01> {   [ any,any,     backslash,           Greek_OMEGA ]   }; // q
-  key <AD02> {   [ any,any,     bar,                 Lstroke 	 ]   }; // w
-  key <AD03> {   [ any,any,     EuroSign,            EuroSign 	 ]   }; // e
-  key <AD04> {   [ any,any,     paragraph,           registered  ]   }; // r
-  key <AD05> {   [ any,any,     tslash,              Tslash 	 ]   }; // t // ALPHABETIC
-  key <AD06> {   [ any,any,     leftarrow,           yen 	 ]   }; // y
-  key <AD07> {   [ any,any,     downarrow,           uparrow 	 ]   }; // u
-  key <AD08> {   [ any,any,     rightarrow,          idotless 	 ]   }; // i
-  key <AD09> {   [ any,any,     oslash,              Ooblique 	 ]   }; // o // ALPHABETIC
-  key <AD10> {   [ any,any,     thorn,               THORN 	 ]   }; // p // ALPHABETIC
-  key <AD11> {   [ any,any,     division,            dead_abovering ]   }; // [
-  key <AD12> {   [ any,any,     multiply,            dead_macron ]   }; // ]
-
-  key <AC01> {   [ any,any,     ae,            	     AE               ]   }; // a // ALPHABETIC
-  key <AC02> {   [ any,any,     doublelowquotemark,  guillemotright   ]   }; // s
-  key <AC03> {   [ any,any,     leftdoublequotemark, guillemotleft    ]   }; // d
-  key <AC04> {   [ any,any,     bracketleft,         ordfeminine      ]   }; // f
-  key <AC05> {   [ any,any,     bracketright,        ENG 	      ]   }; // g
-  key <AC06> {   [ any,any,     hstroke,             Hstroke 	      ]   }; // h // ALPHABETIC
-  key <AC07> {   [ any,any,     NoSymbol,            NoSymbol 	      ]   }; // j
-  key <AC08> {   [ any,any,     lstroke,             ampersand 	      ]   }; // k
-  key <AC09> {   [ any,any,     lstroke,             Lstroke 	      ]   }; // l
-  key <AC10> {   [ any,any,     dead_acute,          dead_doubleacute ]   }; // ;
-  key <AC11> {   [ any,any,     ssharp,              dead_caron       ]   }; // '
-  key <BKSL> {   [ any,any,     currency,            dead_breve       ]   }; // \
-
-  key <AB01> {   [ any,any,     leftsinglequotemark, guillemotright   ]   }; // z
-  key <AB02> {   [ any,any,     rightsinglequotemark,guillemotleft    ]   }; // x
-  key <AB03> {   [ any,any,     cent,                copyright 	      ]   }; // c
-  key <AB04> {   [ any,any,     at,                  grave 	      ]   }; // v
-  key <AB05> {   [ any,any,     braceleft,           apostrophe       ]   }; // b
-  key <AB06> {   [ any,any,     braceright,          braceright       ]   }; // n
-  key <AB07> {   [ any,any,     asciicircum,         masculine 	      ]   }; // m
-  key <AB08> {   [ any,any,     less,                multiply 	      ]   }; // , <
-  key <AB09> {   [ any,any,     greater,             division 	      ]   }; // . >
-  key <AB10> {   [ any,any,     emdash,              endash   	      ]   }; // / ?
-
-};
-
-partial hidden alphanumeric_keys
-xkb_symbols "cyrlevel3" {
-  key <TLDE> {   [ any,any,     degree,              notsign          ]   }; // ` ~
-  key <AE03> {   [ any,any,     dead_circumflex,     NoSymbol         ]   }; // 3 #
-  key <AE07> {   [ any,any,     dead_grave,          NoSymbol         ]   }; // 7 &
-  key <AE08> {   [ any,any,     dead_doublegrave,    NoSymbol         ]   }; // 8 *
-  key <AE09> {   [ any,any,     dead_acute,          NoSymbol         ]   }; // 9 (
-  key <AE10> {   [ any,any,     dead_invertedbreve,  NoSymbol         ]   }; // 0 )
-  key <AE11> {   [ any,any,     dead_macron,         NoSymbol         ]   }; // - _
-
-  key <AD01> {   [ any,any,     backslash,           NoSymbol         ]   }; // q
-  key <AD02> {   [ any,any,     bar,                 NoSymbol         ]   }; // w
-  key <AD03> {   [ any,any,     EuroSign,            sterling         ]   }; // e
-  key <AD04> {   [ any,any,     paragraph,           registered       ]   }; // r
-  key <AD05> {   [ any,any,     ellipsis,            NoSymbol         ]   }; // t // ALPHABETIC
-  key <AD06> {   [ any,any,     leftarrow,           yen              ]   }; // y
-  key <AD07> {   [ any,any,     downarrow,           uparrow          ]   }; // u
-  key <AD08> {   [ any,any,     rightarrow,          NoSymbol         ]   }; // i
-  key <AD09> {   [ any,any,     section,             NoSymbol         ]   }; // o // ALPHABETIC
-  key <AD11> {   [ any,any,     division,            NoSymbol         ]   }; // [
-  key <AD12> {   [ any,any,     multiply,            NoSymbol         ]   }; // ]
-
-  key <AC02> {   [ any,any,     doublelowquotemark,  guillemotright   ]   }; // s
-  key <AC03> {   [ any,any,     leftdoublequotemark, guillemotleft    ]   }; // d
-  key <AC04> {   [ any,any,     bracketleft,         NoSymbol         ]   }; // f
-  key <AC05> {   [ any,any,     bracketright,        NoSymbol         ]   }; // g
-  key <BKSL> {   [ any,any,     currency,            NoSymbol         ]   }; // \
-
-  key <AB01> {   [ any,any,     leftsinglequotemark, NoSymbol         ]   }; // z
-  key <AB02> {   [ any,any,     rightsinglequotemark,NoSymbol         ]   }; // x
-  key <AB03> {   [ any,any,     cent,                copyright        ]   }; // c
-  key <AB04> {   [ any,any,     at,                  NoSymbol         ]   }; // v
-  key <AB05> {   [ any,any,     braceleft,           NoSymbol         ]   }; // b
-  key <AB06> {   [ any,any,     braceright,          NoSymbol         ]   }; // n
-  key <AB07> {   [ any,any,     asciicircum,         NoSymbol         ]   }; // m
-  key <AB08> {   [ any,any,     less,                NoSymbol         ]   }; // , <
-  key <AB09> {   [ any,any,     greater,             NoSymbol         ]   }; // . >
-  key <AB10> {   [ any,any,     emdash,              endash           ]   }; // / ?
-};
-
-partial alphanumeric_keys
-xkb_symbols "latinunicode" {
-  // This mapping supports the Unicode characters 0x1c4-0x1cc (dz, lj, and nj
-  // as single character). You get the title form with AltGr+Shift.
-
-  name[Group1]= "Serbian (Latin Unicode)";
-
-  include "rs(latin)"
-  include "rs(twoletter)"
-};
-
-partial alphanumeric_keys
-xkb_symbols "latinyz" {
-  // For those who insist on using "english-position" Z and Y.
-
-  name[Group1]= "Serbian (Latin qwerty)";
-
-  include "rs(latin)"
-
-  key <AD06> {   [ y,                   Y,             any,any ]   }; // y
-  key <AB01> {   [ z,                   Z,             any,any ]   }; // z
-};
-
-partial alphanumeric_keys
-xkb_symbols "latinunicodeyz" {
-  // Unicode, ZHE and Z swapped.
-
-  name[Group1]= "Serbian (Latin Unicode qwerty)";
-
-  include "rs(latinunicode)"
-
-  key <AD06> {   [ zcaron,              Zcaron,        any,any ]   }; // y
-  key <AB01> {   [ z,                   Z,             any,any ]   }; // z
-};
-
-xkb_symbols "alternatequotes" {
-  // Another acceptable »pair of quotes« for Serbian 
-
-  name[Group1]= "Serbian (with guillemets)";
-
-  include "rs(basic)"
-
-  key <AC02> {   [ any,any,     guillemotright, NoSymbol ]   }; // s
-  key <AC03> {   [ any,any,     guillemotleft,  NoSymbol ]   }; // d
-};
-
-xkb_symbols "latinalternatequotes" {
-  // Another acceptable »pair of quotes« for Serbian 
-
-  name[Group1]= "Serbian (Latin with guillemets)";
-
-  include "rs(latin)"
-
-  key <AC02> {   [ any,any,     guillemotright, NoSymbol ]   }; // s
-  key <AC03> {   [ any,any,     guillemotleft,  NoSymbol ]   }; // d
-};
-
-xkb_symbols "rue" {
-  // Homophonic layout for Pannonian Rusyn (spoken mainly in Serbia and
-  // Croatia by the Rusyn people), based on Ukrainian homophonic.
-  // Author: Ljubomir J. Papuga (Любомир Я. Папуґа) <papuga.rs@gmail.com>
-
-  name[Group1]= "Pannonian Rusyn (homophonic)";
-
-  include "ua(homophonic)"
-
-  key <TLDE> { [ grave, asciitilde ] };
-  key <AE03> { [ 3, doublelowquotemark ] };
-  key <AE04> { [ 4, rightdoublequotemark ] };
-  key <AE07> { [ 7, EuroSign ] };
-  key <AE11> { [ 0x002D, emdash ] };
-  key <AE12> { [ equal, plus ] };
-
-  key <AD02> { [ Ukrainian_ie, Ukrainian_IE ] };
-  key <AD06> { [ Cyrillic_yu, Cyrillic_YU ] };
-  key <AD08> { [ Cyrillic_i, Cyrillic_I ] };
-  key <AD11> { [ Cyrillic_sha, Cyrillic_SHA ] };
-  key <AD12> { [ Cyrillic_shcha, Cyrillic_SHCHA ] };
-
-  key <LSGT> { [ Ukrainian_yi, Ukrainian_YI ] };
-  key <AB08> { [ comma, semicolon ] };
-  key <AB09> { [ period, colon ] };
-};
-
-// EXTRAS:
-
-xkb_symbols "combiningkeys" {
-  // Raw combining characters instead of dead keys,
-  // especially good for post-accenting texts.
-
-  name[Group1]= "Serbian (combining accents instead of dead keys)";
-
-  include "rs(basic)"
-
-  key <AE03> {   [ any,any,     U0302, dead_circumflex    ]   }; // 3, U0302 = COMBINING CIRCUMFLEX ACCENT
-  key <AE07> {   [ any,any,     U0300, NoSymbol           ]   }; // 7, U0300 = COMBINING GRAVE ACCENT
-  key <AE08> {   [ any,any,     U030F, NoSymbol           ]   }; // 8, U030F = COMBINING DOUBLE GRAVE ACCENT
-  key <AE09> {   [ any,any,     U0301, NoSymbol           ]   }; // 9, U0301 = COMBINING ACUTE ACCENT
-  key <AE10> {   [ any,any,     U0311, NoSymbol           ]   }; // 0, U0311 = COMBINING INVERTED BREVE
-  key <AE11> {   [ any,any,     U0304, NoSymbol           ]   }; // -, U0304 = COMBINING MACRON
-};
->>>>>>> 125aba11
+// Bosnian, Croatian, Serbian and Slovenian XKB keyboard mapping
+// (derived from "Danube" D.2)
+//
+// Danube D.2 from 2003-05-12 is available at http://srpski.org/dunav/
+//
+// Original authors:
+//  Danilo Segan (Данило Шеган) <danilo@kvota.net>
+//  Chusslove Illich (Часлав Илић) <chaslav@sezampro.yu>
+//
+// Danilo Segan <danilo@kvota.net>:
+// - Modified for inclusion in XFree86
+// - Further modifications on 2005-08-18 to support Bosnian, Croatian
+//   and Slovenian in xkeyboard-config
+//  
+
+default partial alphanumeric_keys
+xkb_symbols "basic" {
+
+  name[Group1]= "Serbian";
+
+  include "rs(cyrlevel3)"
+  include "rs(common)"
+  include "rs(cyralpha)"
+  include "level3(ralt_switch)"
+};
+
+
+partial alphanumeric_keys
+xkb_symbols "latin" {
+
+  name[Group1]= "Serbian (Latin)";
+
+  include "latin(type3)"
+  include "rs(latalpha)"
+  include "rs(latlevel3)"
+  include "rs(common)"
+  include "level3(ralt_switch)"
+};
+
+
+partial alphanumeric_keys
+xkb_symbols "yz" {
+  // Cyrillic_zhe and Cyrillic_ze swapped.
+
+  name[Group1]= "Serbian (Z and ZHE swapped)";
+
+  include "rs(basic)"
+
+  key <AD06> {   [ Cyrillic_zhe,        Cyrillic_ZHE,   any,any ]   }; // y
+  key <AB01> {   [ Cyrillic_ze,         Cyrillic_ZE,    any,any ]   }; // z
+};
+
+partial hidden alphanumeric_keys
+xkb_symbols "common" {
+  // "Common" keys: keys which are same for both latin and cyrillic keyboards
+
+  key.type[Group1] = "FOUR_LEVEL";
+
+  key <TLDE> {   [ quoteleft,           asciitilde,    any,any ]   }; //
+  key <AE01> {   [ 1,                   exclam,        any,any ]   }; //
+  key <AE02> {   [ 2,                   quotedbl,      any,any ]   }; //
+  key <AE03> {   [ 3,                   numbersign,    any,any ]   }; //
+  key <AE04> {   [ 4,                   dollar,        any,any ]   }; //
+  key <AE05> {   [ 5,                   percent,       any,any ]   }; //
+  key <AE06> {   [ 6,                   ampersand,     any,any ]   }; //
+  key <AE07> {   [ 7,                   slash,         any,any ]   }; //
+  key <AE08> {   [ 8,                   parenleft,     any,any ]   }; //
+  key <AE09> {   [ 9,                   parenright,    any,any ]   }; //
+  key <AE10> {   [ 0,                   equal,         any,any ]   }; //
+  key <AE11> {   [ apostrophe,          question,      any,any ]   }; //
+  key <AE12> {   [ plus,                asterisk,      any,any ]   }; //
+
+  key <AB08> {   [ comma,               semicolon,     any,any ]   }; //
+  key <AB09> {   [ period,              colon,         any,any ]   }; //
+  key <AB10> {   [ minus,               underscore,    any,any ]   }; //
+
+  include "kpdl(comma)"
+};
+
+partial hidden alphanumeric_keys
+xkb_symbols "cyralpha" {
+
+  key.type[Group1] = "FOUR_LEVEL_ALPHABETIC";
+
+  key <AD01> {   [ Cyrillic_lje,        Cyrillic_LJE,   any,any ]   }; // q
+  key <AD02> {   [ Cyrillic_nje,        Cyrillic_NJE,   any,any ]   }; // w
+  key <AD03> {   [ Cyrillic_ie,         Cyrillic_IE,    any,any ]   }; // e
+  key <AD04> {   [ Cyrillic_er,         Cyrillic_ER,    any,any ]   }; // r
+  key <AD05> {   [ Cyrillic_te,         Cyrillic_TE,    any,any ]   }; // t
+  key <AD06> {   [ Cyrillic_ze,         Cyrillic_ZE,    any,any ]   }; // y
+  key <AD07> {   [ Cyrillic_u,          Cyrillic_U,     any,any ]   }; // u
+  key <AD08> {   [ Cyrillic_i,          Cyrillic_I,     any,any ]   }; // i
+  key <AD09> {   [ Cyrillic_o,          Cyrillic_O,     any,any ]   }; // o
+  key <AD10> {   [ Cyrillic_pe,         Cyrillic_PE,    any,any ]   }; // p
+  key <AD11> {   [ Cyrillic_sha,        Cyrillic_SHA,   any,any ]   }; // [ {
+  key <AD12> {   [ Serbian_dje,         Serbian_DJE,    any,any ]   }; // ] }
+
+  key <AC01> {   [ Cyrillic_a,          Cyrillic_A,     any,any ]   }; // a
+  key <AC02> {   [ Cyrillic_es,         Cyrillic_ES,    any,any ]   }; // s
+  key <AC03> {   [ Cyrillic_de,         Cyrillic_DE,    any,any ]   }; // d
+  key <AC04> {   [ Cyrillic_ef,         Cyrillic_EF,    any,any ]   }; // f
+  key <AC05> {   [ Cyrillic_ghe,        Cyrillic_GHE,   any,any ]   }; // g
+  key <AC06> {   [ Cyrillic_ha,         Cyrillic_HA,    any,any ]   }; // h
+  key <AC07> {   [ Cyrillic_je,         Cyrillic_JE,    any,any ]   }; // j
+  key <AC08> {   [ Cyrillic_ka,         Cyrillic_KA,    any,any ]   }; // k
+  key <AC09> {   [ Cyrillic_el,         Cyrillic_EL,    any,any ]   }; // l
+  key <AC10> {   [ Cyrillic_che,        Cyrillic_CHE,   any,any ]   }; // ; :
+  key <AC11> {   [ Serbian_tshe,        Serbian_TSHE,   any,any ]   }; // ' "
+  key <BKSL> {   [ Cyrillic_zhe,        Cyrillic_ZHE,   any,any ]   }; // \ |
+
+  key <AB01> {   [ Cyrillic_zhe,        Cyrillic_ZHE,   any,any ]   }; // z
+  key <AB02> {   [ Cyrillic_dzhe,       Cyrillic_DZHE,  any,any ]   }; // x
+  key <AB03> {   [ Cyrillic_tse,        Cyrillic_TSE,   any,any ]   }; // c
+  key <AB04> {   [ Cyrillic_ve,         Cyrillic_VE,    any,any ]   }; // v
+  key <AB05> {   [ Cyrillic_be,         Cyrillic_BE,    any,any ]   }; // b
+  key <AB06> {   [ Cyrillic_en,         Cyrillic_EN,    any,any ]   }; // n
+  key <AB07> {   [ Cyrillic_em,         Cyrillic_EM,    any,any ]   }; // m
+};
+
+
+partial hidden alphanumeric_keys
+xkb_symbols "latalpha" {
+
+  key.type[Group1] = "FOUR_LEVEL_ALPHABETIC";
+
+  key <AD11> {   [ scaron,              Scaron,        any,any ]   }; //
+  key <AD12> {   [ dstroke,             Dstroke,       any,any ]   }; //
+
+  key <AC10> {   [ ccaron,              Ccaron,        any,any ]   }; //
+  key <AC11> {   [ cacute,              Cacute,        any,any ]   }; //
+  key <BKSL> {   [ zcaron,              Zcaron,        any,any ]   }; //
+
+};
+
+partial hidden alphanumeric_keys
+xkb_symbols "twoletter" {
+  // These are letters which are written in latin transcription with two-characters.
+
+  key <AD01> {   type[Group1] = "SEPARATE_CAPS_AND_SHIFT_ALPHABETIC",
+                 [ U1C9,                U1C8,         any,   U1C7 ]   }; // q
+  key <AD02> {   type[Group1] = "SEPARATE_CAPS_AND_SHIFT_ALPHABETIC",
+                 [ U1CC,                U1CB,         any,   U1CA ]   }; // w
+  key <AB02> {   type[Group1] = "SEPARATE_CAPS_AND_SHIFT_ALPHABETIC",
+                 [ U1C6,                U1C5,         any,   U1C4 ]   }; // x
+
+  // Also replace letter Y with Zcaron, since Y is of no use any longer
+  key <AB01> {   [ zcaron,              Zcaron,        any,any ]   }; //
+};
+
+partial hidden alphanumeric_keys
+xkb_symbols "latlevel3" {
+  key <TLDE> {   [ any,any,     notsign,             notsign     ]   }; // ` ~
+  key <AE01> {   [ any,any,     dead_tilde,          asciitilde  ]   }; // 1 !
+  key <AE02> {   [ any,any,     dead_caron,          caron 	 ]   }; // 2 @
+  key <AE03> {   [ any,any,     dead_circumflex,     asciicircum ]   }; // 3 #
+  key <AE04> {   [ any,any,     dead_breve,          breve 	 ]   }; // 4 $
+  key <AE05> {   [ any,any,     dead_abovering,      degree	 ]   }; // 5 %
+  key <AE06> {   [ any,any,     dead_ogonek,         ogonek	 ]   }; // 6 ^
+  key <AE07> {   [ any,any,     dead_grave,          grave 	 ]   }; // 7 &
+  key <AE08> {   [ any,any,     dead_abovedot,       abovedot 	 ]   }; // 8 *
+  key <AE09> {   [ any,any,     dead_acute,          apostrophe  ]   }; // 9 (
+  key <AE10> {   [ any,any,     dead_doubleacute,    doubleacute ]   }; // 0 )
+  key <AE11> {   [ any,any,     dead_diaeresis,      diaeresis 	 ]   }; // - _
+  key <AE12> {   [ any,any,     dead_cedilla,        cedilla 	 ]   }; // = +
+
+  key <AD01> {   [ any,any,     backslash,           Greek_OMEGA ]   }; // q
+  key <AD02> {   [ any,any,     bar,                 Lstroke 	 ]   }; // w
+  key <AD03> {   [ any,any,     EuroSign,            EuroSign 	 ]   }; // e
+  key <AD04> {   [ any,any,     paragraph,           registered  ]   }; // r
+  key <AD05> {   [ any,any,     tslash,              Tslash 	 ]   }; // t // ALPHABETIC
+  key <AD06> {   [ any,any,     leftarrow,           yen 	 ]   }; // y
+  key <AD07> {   [ any,any,     downarrow,           uparrow 	 ]   }; // u
+  key <AD08> {   [ any,any,     rightarrow,          idotless 	 ]   }; // i
+  key <AD09> {   [ any,any,     oslash,              Ooblique 	 ]   }; // o // ALPHABETIC
+  key <AD10> {   [ any,any,     thorn,               THORN 	 ]   }; // p // ALPHABETIC
+  key <AD11> {   [ any,any,     division,            dead_abovering ]   }; // [
+  key <AD12> {   [ any,any,     multiply,            dead_macron ]   }; // ]
+
+  key <AC01> {   [ any,any,     ae,            	     AE               ]   }; // a // ALPHABETIC
+  key <AC02> {   [ any,any,     doublelowquotemark,  guillemotright   ]   }; // s
+  key <AC03> {   [ any,any,     leftdoublequotemark, guillemotleft    ]   }; // d
+  key <AC04> {   [ any,any,     bracketleft,         ordfeminine      ]   }; // f
+  key <AC05> {   [ any,any,     bracketright,        ENG 	      ]   }; // g
+  key <AC06> {   [ any,any,     hstroke,             Hstroke 	      ]   }; // h // ALPHABETIC
+  key <AC07> {   [ any,any,     NoSymbol,            NoSymbol 	      ]   }; // j
+  key <AC08> {   [ any,any,     lstroke,             ampersand 	      ]   }; // k
+  key <AC09> {   [ any,any,     lstroke,             Lstroke 	      ]   }; // l
+  key <AC10> {   [ any,any,     dead_acute,          dead_doubleacute ]   }; // ;
+  key <AC11> {   [ any,any,     ssharp,              dead_caron       ]   }; // '
+  key <BKSL> {   [ any,any,     currency,            dead_breve       ]   }; // \
+
+  key <AB01> {   [ any,any,     leftsinglequotemark, guillemotright   ]   }; // z
+  key <AB02> {   [ any,any,     rightsinglequotemark,guillemotleft    ]   }; // x
+  key <AB03> {   [ any,any,     cent,                copyright 	      ]   }; // c
+  key <AB04> {   [ any,any,     at,                  grave 	      ]   }; // v
+  key <AB05> {   [ any,any,     braceleft,           apostrophe       ]   }; // b
+  key <AB06> {   [ any,any,     braceright,          braceright       ]   }; // n
+  key <AB07> {   [ any,any,     asciicircum,         masculine 	      ]   }; // m
+  key <AB08> {   [ any,any,     less,                multiply 	      ]   }; // , <
+  key <AB09> {   [ any,any,     greater,             division 	      ]   }; // . >
+  key <AB10> {   [ any,any,     emdash,              endash   	      ]   }; // / ?
+
+};
+
+partial hidden alphanumeric_keys
+xkb_symbols "cyrlevel3" {
+  key <TLDE> {   [ any,any,     degree,              notsign          ]   }; // ` ~
+  key <AE03> {   [ any,any,     dead_circumflex,     NoSymbol         ]   }; // 3 #
+  key <AE07> {   [ any,any,     dead_grave,          NoSymbol         ]   }; // 7 &
+  key <AE08> {   [ any,any,     dead_doublegrave,    NoSymbol         ]   }; // 8 *
+  key <AE09> {   [ any,any,     dead_acute,          NoSymbol         ]   }; // 9 (
+  key <AE10> {   [ any,any,     dead_invertedbreve,  NoSymbol         ]   }; // 0 )
+  key <AE11> {   [ any,any,     dead_macron,         NoSymbol         ]   }; // - _
+
+  key <AD01> {   [ any,any,     backslash,           NoSymbol         ]   }; // q
+  key <AD02> {   [ any,any,     bar,                 NoSymbol         ]   }; // w
+  key <AD03> {   [ any,any,     EuroSign,            sterling         ]   }; // e
+  key <AD04> {   [ any,any,     paragraph,           registered       ]   }; // r
+  key <AD05> {   [ any,any,     ellipsis,            NoSymbol         ]   }; // t // ALPHABETIC
+  key <AD06> {   [ any,any,     leftarrow,           yen              ]   }; // y
+  key <AD07> {   [ any,any,     downarrow,           uparrow          ]   }; // u
+  key <AD08> {   [ any,any,     rightarrow,          NoSymbol         ]   }; // i
+  key <AD09> {   [ any,any,     section,             NoSymbol         ]   }; // o // ALPHABETIC
+  key <AD11> {   [ any,any,     division,            NoSymbol         ]   }; // [
+  key <AD12> {   [ any,any,     multiply,            NoSymbol         ]   }; // ]
+
+  key <AC02> {   [ any,any,     doublelowquotemark,  guillemotright   ]   }; // s
+  key <AC03> {   [ any,any,     leftdoublequotemark, guillemotleft    ]   }; // d
+  key <AC04> {   [ any,any,     bracketleft,         NoSymbol         ]   }; // f
+  key <AC05> {   [ any,any,     bracketright,        NoSymbol         ]   }; // g
+  key <BKSL> {   [ any,any,     currency,            NoSymbol         ]   }; // \
+
+  key <AB01> {   [ any,any,     leftsinglequotemark, NoSymbol         ]   }; // z
+  key <AB02> {   [ any,any,     rightsinglequotemark,NoSymbol         ]   }; // x
+  key <AB03> {   [ any,any,     cent,                copyright        ]   }; // c
+  key <AB04> {   [ any,any,     at,                  NoSymbol         ]   }; // v
+  key <AB05> {   [ any,any,     braceleft,           NoSymbol         ]   }; // b
+  key <AB06> {   [ any,any,     braceright,          NoSymbol         ]   }; // n
+  key <AB07> {   [ any,any,     asciicircum,         NoSymbol         ]   }; // m
+  key <AB08> {   [ any,any,     less,                NoSymbol         ]   }; // , <
+  key <AB09> {   [ any,any,     greater,             NoSymbol         ]   }; // . >
+  key <AB10> {   [ any,any,     emdash,              endash           ]   }; // / ?
+};
+
+partial alphanumeric_keys
+xkb_symbols "latinunicode" {
+  // This mapping supports the Unicode characters 0x1c4-0x1cc (dz, lj, and nj
+  // as single character). You get the title form with AltGr+Shift.
+
+  name[Group1]= "Serbian (Latin Unicode)";
+
+  include "rs(latin)"
+  include "rs(twoletter)"
+};
+
+partial alphanumeric_keys
+xkb_symbols "latinyz" {
+  // For those who insist on using "english-position" Z and Y.
+
+  name[Group1]= "Serbian (Latin qwerty)";
+
+  include "rs(latin)"
+
+  key <AD06> {   [ y,                   Y,             any,any ]   }; // y
+  key <AB01> {   [ z,                   Z,             any,any ]   }; // z
+};
+
+partial alphanumeric_keys
+xkb_symbols "latinunicodeyz" {
+  // Unicode, ZHE and Z swapped.
+
+  name[Group1]= "Serbian (Latin Unicode qwerty)";
+
+  include "rs(latinunicode)"
+
+  key <AD06> {   [ zcaron,              Zcaron,        any,any ]   }; // y
+  key <AB01> {   [ z,                   Z,             any,any ]   }; // z
+};
+
+xkb_symbols "alternatequotes" {
+  // Another acceptable »pair of quotes« for Serbian 
+
+  name[Group1]= "Serbian (with guillemets)";
+
+  include "rs(basic)"
+
+  key <AC02> {   [ any,any,     guillemotright, NoSymbol ]   }; // s
+  key <AC03> {   [ any,any,     guillemotleft,  NoSymbol ]   }; // d
+};
+
+xkb_symbols "latinalternatequotes" {
+  // Another acceptable »pair of quotes« for Serbian 
+
+  name[Group1]= "Serbian (Latin with guillemets)";
+
+  include "rs(latin)"
+
+  key <AC02> {   [ any,any,     guillemotright, NoSymbol ]   }; // s
+  key <AC03> {   [ any,any,     guillemotleft,  NoSymbol ]   }; // d
+};
+
+xkb_symbols "rue" {
+  // Homophonic layout for Pannonian Rusyn (spoken mainly in Serbia and
+  // Croatia by the Rusyn people), based on Ukrainian homophonic.
+  // Author: Ljubomir J. Papuga (Любомир Я. Папуґа) <papuga.rs@gmail.com>
+
+  name[Group1]= "Pannonian Rusyn (homophonic)";
+
+  include "ua(homophonic)"
+
+  key <TLDE> { [ grave, asciitilde ] };
+  key <AE03> { [ 3, doublelowquotemark ] };
+  key <AE04> { [ 4, rightdoublequotemark ] };
+  key <AE07> { [ 7, EuroSign ] };
+  key <AE11> { [ 0x002D, emdash ] };
+  key <AE12> { [ equal, plus ] };
+
+  key <AD02> { [ Ukrainian_ie, Ukrainian_IE ] };
+  key <AD06> { [ Cyrillic_yu, Cyrillic_YU ] };
+  key <AD08> { [ Cyrillic_i, Cyrillic_I ] };
+  key <AD11> { [ Cyrillic_sha, Cyrillic_SHA ] };
+  key <AD12> { [ Cyrillic_shcha, Cyrillic_SHCHA ] };
+
+  key <LSGT> { [ Ukrainian_yi, Ukrainian_YI ] };
+  key <AB08> { [ comma, semicolon ] };
+  key <AB09> { [ period, colon ] };
+};
+
+// EXTRAS:
+
+xkb_symbols "combiningkeys" {
+  // Raw combining characters instead of dead keys,
+  // especially good for post-accenting texts.
+
+  name[Group1]= "Serbian (combining accents instead of dead keys)";
+
+  include "rs(basic)"
+
+  key <AE03> {   [ any,any,     U0302, dead_circumflex    ]   }; // 3, U0302 = COMBINING CIRCUMFLEX ACCENT
+  key <AE07> {   [ any,any,     U0300, NoSymbol           ]   }; // 7, U0300 = COMBINING GRAVE ACCENT
+  key <AE08> {   [ any,any,     U030F, NoSymbol           ]   }; // 8, U030F = COMBINING DOUBLE GRAVE ACCENT
+  key <AE09> {   [ any,any,     U0301, NoSymbol           ]   }; // 9, U0301 = COMBINING ACUTE ACCENT
+  key <AE10> {   [ any,any,     U0311, NoSymbol           ]   }; // 0, U0311 = COMBINING INVERTED BREVE
+  key <AE11> {   [ any,any,     U0304, NoSymbol           ]   }; // -, U0304 = COMBINING MACRON
+};