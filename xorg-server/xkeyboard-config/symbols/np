--- conflicted
+++ resolved
@@ -1,245 +1,121 @@
-<<<<<<< HEAD
-// based on a keyboard map from an 'xkb/symbols/dev' file
-
-partial default alphanumeric_keys 
-xkb_symbols "basic" {
-
-      name[Group1]= "Nepal";
-
-// `,1,2,3,4,5,6,7,8,9,0,-,=
-
-      key <TLDE> { [      0x100093D,0x100093C ]	};
-      key <AE01> { [      0x1000967	 		]	};
-      key <AE02> { [      0x1000968			]	};
-      key <AE03> { [      0x1000969 	 		]	};
-      key <AE04> { [      0x100096A  	 		]	};
-      key <AE05> { [      0x100096B  	 		]	};
-      key <AE06> { [      0x100096C  	 		]	};
-      key <AE07> { [      0x100096D                     ]	};
-      key <AE08> { [      0x100096e  	 		]	};
-      key <AE09> { [      0x100096F	 		]	};
-      key <AE10> { [      0x1000966,0x1000970		]	};
-      key <AE11> { [      minus, 0x1000952 		]	};
-      key <AE12> { [      equal, 0x100200C 		]	};
-
-// q,w,e,r,t,y,u,i,o,p,[,]
-
-      key <AD01> { [      0x100091F,  0x1000920       	]	};
-      key <AD02> { [      0x100094C,  0x1000914       	]	};
-      key <AD03> { [      0x1000947,  0x1000948       	]	};
-      key <AD04> { [      0x1000930,  0x1000943       	]	};
-      key <AD05> { [      0x1000924,  0x1000925       	]	};
-      key <AD06> { [      0x100092F,  0x100091E 	]	};
-      key <AD07> { [      0x1000941,  0x1000942 	]	};
-      key <AD08> { [      0x100093F,  0x1000940 	]	};
-      key <AD09> { [      0x100094B,  0x1000913		]	};
-      key <AD10> { [      0x100092A,  0x100092B 	]	};
-      key <AD11> { [      0x1000907,  0x1000908		]	};
-      key <AD12> { [      0x100090F,  0x1000910		]	};
-
-// a,s,d,f,g,h,j,k,l,;,',Backslash 
-      key <AC01> { [      0x100093E,  0x1000906       	]	};
-      key <AC02> { [      0x1000938,  0x1000936       	]	};
-      key <AC03> { [      0x1000926,  0x1000927       	]	};
-      key <AC04> { [      0x1000909,  0x100090A       	]	};
-      key <AC05> { [      0x1000917,  0x1000918       	]	};
-      key <AC06> { [      0x1000939,  0x1000905 	]	};
-      key <AC07> { [      0x100091C,  0x100091D 	]	};
-      key <AC08> { [      0x1000915,  0x1000916 	]	};
-      key <AC09> { [      0x1000932,  0x1000933 	]	};
-      key <AC10> { [      semicolon,  colon 		]	};
-      key <AC11> { [      quoteright, quotedbl 		]	};
-      key <BKSL> { [      0x1000950,  0x1000903 	]	};
-
-
-// z,x,c,v,b,n,m,,,.,/ 
-      key <AB01> { [      0x1000937,  0x100090B		]	};
-      key <AB02> { [      0x1000921,  0x1000922		]	};
-      key <AB03> { [      0x100091B,  0x100091A         ]       };
-      key <AB04> { [      0x1000935,  0x1000901		]       };
-      key <AB05> { [      0x100092C,  0x100092D		]       };
-      key <AB06> { [      0x1000928,  0x1000923         ]       };
-      key <AB07> { [      0x100092E,  0x1000902         ]       };
-      key <AB08> { [      comma,      0x1000919         ]       };
-      key <AB09> { [      0x1000964,  0x1000965		]       };
-      key <AB10> { [      0x100094D,  question		]       };
-};
-
-partial alphanumeric_keys
-
-xkb_symbols "olpc" {
-// Contact: Walter Bender <walter@laptop.org>
-
-  include "np"
-      key <TLDE> { [      0x100091E,  0x1000965 	]	}; // NYA; double danda
-      key <AE01> { [      0x1000967,  0x10FFFFD	]	}; // Nepali digit one; U091C+U094D+U091E
-      key <AE02> { [      0x1000968,  0x1000908		]	}; // Nepali digit two;      key <AE03> { [      0x1000969,  0x1000918 	]	}; // Nepali digit three;
-      key <AE04> { [      0x100096A,  0x10FFFFC  	]	}; // Nepali digit four; U0926+U094D+U0927
-      key <AE05> { [      0x100096B,  0x100091B  	]	}; // Nepali digit five
-      key <AE06> { [      0x100096C,  0x100091F  	]	}; // Nepali digit six
-      key <AE07> { [      0x100096D,  0x1000920  	]	}; // Nepali digit seven
-      key <AE08> { [      0x100096e,  0x1000921  	]	}; // Nepali digit eight
-      key <AE09> { [      0x100096F,  0x1000922	 	]	}; // Nepali digit nine
-      key <AE10> { [      0x1000966,  0x1000923		]	}; // Nepali digit zero
-      key <AE11> { [      0x1000914,  0x1000913         ]       }; // O, AU
-      key <AE12> { [      0x100200C,  0x1000902 	]       }; // ZERO-WIDTH-NON-JOINER (ZWNJ); SIGN ANUSVARA
-      key <BKSL> { [      0x100094D,  0x100200D 	]	}; // SIGN VIRAMA; ZERO-WIDTH-JOINER (ZWJ)
-      key <AD01> { [      0x10FFFFB,  0x10FFFFA 	]	}; // U0924+U094D+U0930; U0924+U094D+U0924
-      key <AD02> { [      0x1000927,  0x10FFFF9   	]	}; // DHA; U0921+U094D+U0922
-      key <AD03> { [      0x100092D,  0x1000910 	]	}; // BHA, AI
-      key <AD04> { [      0x100091A,  0x10FFFF8       ]	}; // CA; U0926+U094D+U0935
-      key <AD05> { [      0x1000924,  0x10FFFF7		]	}; // TA; U091F+U094D+U091F
-      key <AD06> { [      0x1000925,  0x10FFFF6   ]       }; // THA; U0920+U094D+U0920
-      key <AD07> { [      0x1000917,  0x100090A 	]	}; // GA, UU
-      key <AD08> { [      0x1000937,  0x10FFFF5    	]	}; // SSA; U0915+U094D+U0937
-      key <AD09> { [      0x100092F,  0x1000907 	]	}; // YA, I
-      key <AD10> { [      0x1000909,  0x100090F 	]	}; // U, E
-      key <AD11> { [      0x10FFFF4,  0x1000943 	]	}; // U0928+U094D+ZWJ; VOWEL SIGN VOCALIC R
-      key <AD12> { [      0x1000947,  0x1000948 	]	}; // SIGN E; SIGN AI
-      key <AC01> { [      0x100092C,  0x1000906         ]       }; // BA, AA
-      key <AC02> { [      0x1000915,  0x10FFFF3	]	}; // KA; U0919+U094D+U0915
-      key <AC03> { [      0x100092E,  0x10FFFF2      ]       }; // MA; U0919+U094D+U0917
-      key <AC04> { [      0x100093E,  0x1000901		]       }; // CANDRABINDU, VOWEL SIGN AA
-      key <AC05> { [      0x1000928,  0x10FFFF1      	]	}; // NA; U0926+U094D+U0926
-      key <AC06> { [      0x100091C,  0x100091D       	]	}; // JA, JHA
-      key <AC07> { [      0x1000935,  0x100094B       	]	}; // VA, VOWEL SIGN O
-      key <AC08> { [      0x100092A,  0x100092B       	]	}; // PA, PHA
-      key <AC09> { [      0x100093F,  0x1000940 	]	}; // VOWEL SIGN I, VOWEL SIGN II
-      key <AC10> { [      0x1000938,  0x10FFFF0 	]	}; // SA; U091F+U094D+U0920
-      key <AC11> { [      0x1000941,  0x1000942 	]	}; // VOWEL SIGN U, VOWEL SIGN UU
-      key <AB01> { [      0x1000936,  0x10FFFEF	]	}; // SHA; U0915+U094D+U0915
-      key <AB02> { [      0x1000939,  0x10FFFEE	]       }; // HA; U0939+U094D+U092F
-      key <AB03> { [      0x1000905, 0x100090B         	]	}; // A; U0909+U090B
-      key <AB04> { [      0x1000916,  0x1000950 	]	}; // KHA, OM
-      key <AB05> { [      0x1000926,  0x100094C		]	}; // DA, VOWEL SIGN AU
-      key <AB06> { [      0x1000932,  0x10FFFED	]	}; // LA; U0926+U094D+U092F
-      key <AB07> { [      0x1000903,  0x10FFFEC 	]	}; // SIGN VISARGA; U0921+U094D+U0921
-      key <AB08> { [      0x100093D,  0x1000919		]       }; // SIGN AVAGRHA; NGA
-      key <AB09> { [      0x1000964,  0x10FFFEB	]       }; // DANDA; U0936+U094D+U0930
-      key <AB10> { [      0x1000930,  0x10FFFEA   		]       }; // RA; U0930+U0941
-
-      include "group(olpc)"
-};
-=======
-// based on a keyboard map from an 'xkb/symbols/dev' file
-
-partial default alphanumeric_keys 
-xkb_symbols "basic" {
-
-      name[Group1]= "Nepali";
-
-// `,1,2,3,4,5,6,7,8,9,0,-,=
-
-      key <TLDE> { [      0x100093D,0x100093C ]	};
-      key <AE01> { [      0x1000967	 		]	};
-      key <AE02> { [      0x1000968			]	};
-      key <AE03> { [      0x1000969 	 		]	};
-      key <AE04> { [      0x100096A  	 		]	};
-      key <AE05> { [      0x100096B  	 		]	};
-      key <AE06> { [      0x100096C  	 		]	};
-      key <AE07> { [      0x100096D                     ]	};
-      key <AE08> { [      0x100096e  	 		]	};
-      key <AE09> { [      0x100096F	 		]	};
-      key <AE10> { [      0x1000966,0x1000970		]	};
-      key <AE11> { [      minus, 0x1000952 		]	};
-      key <AE12> { [      equal, 0x100200C 		]	};
-
-// q,w,e,r,t,y,u,i,o,p,[,]
-
-      key <AD01> { [      0x100091F,  0x1000920       	]	};
-      key <AD02> { [      0x100094C,  0x1000914       	]	};
-      key <AD03> { [      0x1000947,  0x1000948       	]	};
-      key <AD04> { [      0x1000930,  0x1000943       	]	};
-      key <AD05> { [      0x1000924,  0x1000925       	]	};
-      key <AD06> { [      0x100092F,  0x100091E 	]	};
-      key <AD07> { [      0x1000941,  0x1000942 	]	};
-      key <AD08> { [      0x100093F,  0x1000940 	]	};
-      key <AD09> { [      0x100094B,  0x1000913		]	};
-      key <AD10> { [      0x100092A,  0x100092B 	]	};
-      key <AD11> { [      0x1000907,  0x1000908		]	};
-      key <AD12> { [      0x100090F,  0x1000910		]	};
-
-// a,s,d,f,g,h,j,k,l,;,',Backslash 
-      key <AC01> { [      0x100093E,  0x1000906       	]	};
-      key <AC02> { [      0x1000938,  0x1000936       	]	};
-      key <AC03> { [      0x1000926,  0x1000927       	]	};
-      key <AC04> { [      0x1000909,  0x100090A       	]	};
-      key <AC05> { [      0x1000917,  0x1000918       	]	};
-      key <AC06> { [      0x1000939,  0x1000905 	]	};
-      key <AC07> { [      0x100091C,  0x100091D 	]	};
-      key <AC08> { [      0x1000915,  0x1000916 	]	};
-      key <AC09> { [      0x1000932,  0x1000933 	]	};
-      key <AC10> { [      semicolon,  colon 		]	};
-      key <AC11> { [      quoteright, quotedbl 		]	};
-      key <BKSL> { [      0x1000950,  0x1000903 	]	};
-
-
-// z,x,c,v,b,n,m,,,.,/ 
-      key <AB01> { [      0x1000937,  0x100090B		]	};
-      key <AB02> { [      0x1000921,  0x1000922		]	};
-      key <AB03> { [      0x100091B,  0x100091A         ]       };
-      key <AB04> { [      0x1000935,  0x1000901		]       };
-      key <AB05> { [      0x100092C,  0x100092D		]       };
-      key <AB06> { [      0x1000928,  0x1000923         ]       };
-      key <AB07> { [      0x100092E,  0x1000902         ]       };
-      key <AB08> { [      comma,      0x1000919         ]       };
-      key <AB09> { [      0x1000964,  0x1000965		]       };
-      key <AB10> { [      0x100094D,  question		]       };
-};
-
-partial alphanumeric_keys
-
-xkb_symbols "olpc" {
-// Contact: Walter Bender <walter@laptop.org>
-
-  include "np"
-      key <TLDE> { [      0x100091E,  0x1000965 	]	}; // NYA; double danda
-      key <AE01> { [      0x1000967,  0x10FFFFD	]	}; // Nepali digit one; U091C+U094D+U091E
-      key <AE02> { [      0x1000968,  0x1000908		]	}; // Nepali digit two;      key <AE03> { [      0x1000969,  0x1000918 	]	}; // Nepali digit three;
-      key <AE04> { [      0x100096A,  0x10FFFFC  	]	}; // Nepali digit four; U0926+U094D+U0927
-      key <AE05> { [      0x100096B,  0x100091B  	]	}; // Nepali digit five
-      key <AE06> { [      0x100096C,  0x100091F  	]	}; // Nepali digit six
-      key <AE07> { [      0x100096D,  0x1000920  	]	}; // Nepali digit seven
-      key <AE08> { [      0x100096e,  0x1000921  	]	}; // Nepali digit eight
-      key <AE09> { [      0x100096F,  0x1000922	 	]	}; // Nepali digit nine
-      key <AE10> { [      0x1000966,  0x1000923		]	}; // Nepali digit zero
-      key <AE11> { [      0x1000914,  0x1000913         ]       }; // O, AU
-      key <AE12> { [      0x100200C,  0x1000902 	]       }; // ZERO-WIDTH-NON-JOINER (ZWNJ); SIGN ANUSVARA
-      key <BKSL> { [      0x100094D,  0x100200D 	]	}; // SIGN VIRAMA; ZERO-WIDTH-JOINER (ZWJ)
-      key <AD01> { [      0x10FFFFB,  0x10FFFFA 	]	}; // U0924+U094D+U0930; U0924+U094D+U0924
-      key <AD02> { [      0x1000927,  0x10FFFF9   	]	}; // DHA; U0921+U094D+U0922
-      key <AD03> { [      0x100092D,  0x1000910 	]	}; // BHA, AI
-      key <AD04> { [      0x100091A,  0x10FFFF8       ]	}; // CA; U0926+U094D+U0935
-      key <AD05> { [      0x1000924,  0x10FFFF7		]	}; // TA; U091F+U094D+U091F
-      key <AD06> { [      0x1000925,  0x10FFFF6   ]       }; // THA; U0920+U094D+U0920
-      key <AD07> { [      0x1000917,  0x100090A 	]	}; // GA, UU
-      key <AD08> { [      0x1000937,  0x10FFFF5    	]	}; // SSA; U0915+U094D+U0937
-      key <AD09> { [      0x100092F,  0x1000907 	]	}; // YA, I
-      key <AD10> { [      0x1000909,  0x100090F 	]	}; // U, E
-      key <AD11> { [      0x10FFFF4,  0x1000943 	]	}; // U0928+U094D+ZWJ; VOWEL SIGN VOCALIC R
-      key <AD12> { [      0x1000947,  0x1000948 	]	}; // SIGN E; SIGN AI
-      key <AC01> { [      0x100092C,  0x1000906         ]       }; // BA, AA
-      key <AC02> { [      0x1000915,  0x10FFFF3	]	}; // KA; U0919+U094D+U0915
-      key <AC03> { [      0x100092E,  0x10FFFF2      ]       }; // MA; U0919+U094D+U0917
-      key <AC04> { [      0x100093E,  0x1000901		]       }; // CANDRABINDU, VOWEL SIGN AA
-      key <AC05> { [      0x1000928,  0x10FFFF1      	]	}; // NA; U0926+U094D+U0926
-      key <AC06> { [      0x100091C,  0x100091D       	]	}; // JA, JHA
-      key <AC07> { [      0x1000935,  0x100094B       	]	}; // VA, VOWEL SIGN O
-      key <AC08> { [      0x100092A,  0x100092B       	]	}; // PA, PHA
-      key <AC09> { [      0x100093F,  0x1000940 	]	}; // VOWEL SIGN I, VOWEL SIGN II
-      key <AC10> { [      0x1000938,  0x10FFFF0 	]	}; // SA; U091F+U094D+U0920
-      key <AC11> { [      0x1000941,  0x1000942 	]	}; // VOWEL SIGN U, VOWEL SIGN UU
-      key <AB01> { [      0x1000936,  0x10FFFEF	]	}; // SHA; U0915+U094D+U0915
-      key <AB02> { [      0x1000939,  0x10FFFEE	]       }; // HA; U0939+U094D+U092F
-      key <AB03> { [      0x1000905, 0x100090B         	]	}; // A; U0909+U090B
-      key <AB04> { [      0x1000916,  0x1000950 	]	}; // KHA, OM
-      key <AB05> { [      0x1000926,  0x100094C		]	}; // DA, VOWEL SIGN AU
-      key <AB06> { [      0x1000932,  0x10FFFED	]	}; // LA; U0926+U094D+U092F
-      key <AB07> { [      0x1000903,  0x10FFFEC 	]	}; // SIGN VISARGA; U0921+U094D+U0921
-      key <AB08> { [      0x100093D,  0x1000919		]       }; // SIGN AVAGRHA; NGA
-      key <AB09> { [      0x1000964,  0x10FFFEB	]       }; // DANDA; U0936+U094D+U0930
-      key <AB10> { [      0x1000930,  0x10FFFEA   		]       }; // RA; U0930+U0941
-
-      include "group(olpc)"
-};
->>>>>>> 125aba11
+// based on a keyboard map from an 'xkb/symbols/dev' file
+
+partial default alphanumeric_keys 
+xkb_symbols "basic" {
+
+      name[Group1]= "Nepali";
+
+// `,1,2,3,4,5,6,7,8,9,0,-,=
+
+      key <TLDE> { [      0x100093D,0x100093C ]	};
+      key <AE01> { [      0x1000967	 		]	};
+      key <AE02> { [      0x1000968			]	};
+      key <AE03> { [      0x1000969 	 		]	};
+      key <AE04> { [      0x100096A  	 		]	};
+      key <AE05> { [      0x100096B  	 		]	};
+      key <AE06> { [      0x100096C  	 		]	};
+      key <AE07> { [      0x100096D                     ]	};
+      key <AE08> { [      0x100096e  	 		]	};
+      key <AE09> { [      0x100096F	 		]	};
+      key <AE10> { [      0x1000966,0x1000970		]	};
+      key <AE11> { [      minus, 0x1000952 		]	};
+      key <AE12> { [      equal, 0x100200C 		]	};
+
+// q,w,e,r,t,y,u,i,o,p,[,]
+
+      key <AD01> { [      0x100091F,  0x1000920       	]	};
+      key <AD02> { [      0x100094C,  0x1000914       	]	};
+      key <AD03> { [      0x1000947,  0x1000948       	]	};
+      key <AD04> { [      0x1000930,  0x1000943       	]	};
+      key <AD05> { [      0x1000924,  0x1000925       	]	};
+      key <AD06> { [      0x100092F,  0x100091E 	]	};
+      key <AD07> { [      0x1000941,  0x1000942 	]	};
+      key <AD08> { [      0x100093F,  0x1000940 	]	};
+      key <AD09> { [      0x100094B,  0x1000913		]	};
+      key <AD10> { [      0x100092A,  0x100092B 	]	};
+      key <AD11> { [      0x1000907,  0x1000908		]	};
+      key <AD12> { [      0x100090F,  0x1000910		]	};
+
+// a,s,d,f,g,h,j,k,l,;,',Backslash 
+      key <AC01> { [      0x100093E,  0x1000906       	]	};
+      key <AC02> { [      0x1000938,  0x1000936       	]	};
+      key <AC03> { [      0x1000926,  0x1000927       	]	};
+      key <AC04> { [      0x1000909,  0x100090A       	]	};
+      key <AC05> { [      0x1000917,  0x1000918       	]	};
+      key <AC06> { [      0x1000939,  0x1000905 	]	};
+      key <AC07> { [      0x100091C,  0x100091D 	]	};
+      key <AC08> { [      0x1000915,  0x1000916 	]	};
+      key <AC09> { [      0x1000932,  0x1000933 	]	};
+      key <AC10> { [      semicolon,  colon 		]	};
+      key <AC11> { [      quoteright, quotedbl 		]	};
+      key <BKSL> { [      0x1000950,  0x1000903 	]	};
+
+
+// z,x,c,v,b,n,m,,,.,/ 
+      key <AB01> { [      0x1000937,  0x100090B		]	};
+      key <AB02> { [      0x1000921,  0x1000922		]	};
+      key <AB03> { [      0x100091B,  0x100091A         ]       };
+      key <AB04> { [      0x1000935,  0x1000901		]       };
+      key <AB05> { [      0x100092C,  0x100092D		]       };
+      key <AB06> { [      0x1000928,  0x1000923         ]       };
+      key <AB07> { [      0x100092E,  0x1000902         ]       };
+      key <AB08> { [      comma,      0x1000919         ]       };
+      key <AB09> { [      0x1000964,  0x1000965		]       };
+      key <AB10> { [      0x100094D,  question		]       };
+};
+
+partial alphanumeric_keys
+
+xkb_symbols "olpc" {
+// Contact: Walter Bender <walter@laptop.org>
+
+  include "np"
+      key <TLDE> { [      0x100091E,  0x1000965 	]	}; // NYA; double danda
+      key <AE01> { [      0x1000967,  0x10FFFFD	]	}; // Nepali digit one; U091C+U094D+U091E
+      key <AE02> { [      0x1000968,  0x1000908		]	}; // Nepali digit two;      key <AE03> { [      0x1000969,  0x1000918 	]	}; // Nepali digit three;
+      key <AE04> { [      0x100096A,  0x10FFFFC  	]	}; // Nepali digit four; U0926+U094D+U0927
+      key <AE05> { [      0x100096B,  0x100091B  	]	}; // Nepali digit five
+      key <AE06> { [      0x100096C,  0x100091F  	]	}; // Nepali digit six
+      key <AE07> { [      0x100096D,  0x1000920  	]	}; // Nepali digit seven
+      key <AE08> { [      0x100096e,  0x1000921  	]	}; // Nepali digit eight
+      key <AE09> { [      0x100096F,  0x1000922	 	]	}; // Nepali digit nine
+      key <AE10> { [      0x1000966,  0x1000923		]	}; // Nepali digit zero
+      key <AE11> { [      0x1000914,  0x1000913         ]       }; // O, AU
+      key <AE12> { [      0x100200C,  0x1000902 	]       }; // ZERO-WIDTH-NON-JOINER (ZWNJ); SIGN ANUSVARA
+      key <BKSL> { [      0x100094D,  0x100200D 	]	}; // SIGN VIRAMA; ZERO-WIDTH-JOINER (ZWJ)
+      key <AD01> { [      0x10FFFFB,  0x10FFFFA 	]	}; // U0924+U094D+U0930; U0924+U094D+U0924
+      key <AD02> { [      0x1000927,  0x10FFFF9   	]	}; // DHA; U0921+U094D+U0922
+      key <AD03> { [      0x100092D,  0x1000910 	]	}; // BHA, AI
+      key <AD04> { [      0x100091A,  0x10FFFF8       ]	}; // CA; U0926+U094D+U0935
+      key <AD05> { [      0x1000924,  0x10FFFF7		]	}; // TA; U091F+U094D+U091F
+      key <AD06> { [      0x1000925,  0x10FFFF6   ]       }; // THA; U0920+U094D+U0920
+      key <AD07> { [      0x1000917,  0x100090A 	]	}; // GA, UU
+      key <AD08> { [      0x1000937,  0x10FFFF5    	]	}; // SSA; U0915+U094D+U0937
+      key <AD09> { [      0x100092F,  0x1000907 	]	}; // YA, I
+      key <AD10> { [      0x1000909,  0x100090F 	]	}; // U, E
+      key <AD11> { [      0x10FFFF4,  0x1000943 	]	}; // U0928+U094D+ZWJ; VOWEL SIGN VOCALIC R
+      key <AD12> { [      0x1000947,  0x1000948 	]	}; // SIGN E; SIGN AI
+      key <AC01> { [      0x100092C,  0x1000906         ]       }; // BA, AA
+      key <AC02> { [      0x1000915,  0x10FFFF3	]	}; // KA; U0919+U094D+U0915
+      key <AC03> { [      0x100092E,  0x10FFFF2      ]       }; // MA; U0919+U094D+U0917
+      key <AC04> { [      0x100093E,  0x1000901		]       }; // CANDRABINDU, VOWEL SIGN AA
+      key <AC05> { [      0x1000928,  0x10FFFF1      	]	}; // NA; U0926+U094D+U0926
+      key <AC06> { [      0x100091C,  0x100091D       	]	}; // JA, JHA
+      key <AC07> { [      0x1000935,  0x100094B       	]	}; // VA, VOWEL SIGN O
+      key <AC08> { [      0x100092A,  0x100092B       	]	}; // PA, PHA
+      key <AC09> { [      0x100093F,  0x1000940 	]	}; // VOWEL SIGN I, VOWEL SIGN II
+      key <AC10> { [      0x1000938,  0x10FFFF0 	]	}; // SA; U091F+U094D+U0920
+      key <AC11> { [      0x1000941,  0x1000942 	]	}; // VOWEL SIGN U, VOWEL SIGN UU
+      key <AB01> { [      0x1000936,  0x10FFFEF	]	}; // SHA; U0915+U094D+U0915
+      key <AB02> { [      0x1000939,  0x10FFFEE	]       }; // HA; U0939+U094D+U092F
+      key <AB03> { [      0x1000905, 0x100090B         	]	}; // A; U0909+U090B
+      key <AB04> { [      0x1000916,  0x1000950 	]	}; // KHA, OM
+      key <AB05> { [      0x1000926,  0x100094C		]	}; // DA, VOWEL SIGN AU
+      key <AB06> { [      0x1000932,  0x10FFFED	]	}; // LA; U0926+U094D+U092F
+      key <AB07> { [      0x1000903,  0x10FFFEC 	]	}; // SIGN VISARGA; U0921+U094D+U0921
+      key <AB08> { [      0x100093D,  0x1000919		]       }; // SIGN AVAGRHA; NGA
+      key <AB09> { [      0x1000964,  0x10FFFEB	]       }; // DANDA; U0936+U094D+U0930
+      key <AB10> { [      0x1000930,  0x10FFFEA   		]       }; // RA; U0930+U0941
+
+      include "group(olpc)"
+};