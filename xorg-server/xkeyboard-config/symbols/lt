// Separate keymaps merged into one file by Nerijus Baliūnas, 2002

// Lithuanian Numeric layout - Lithuanian letters on the numeric row
// based on Lithuanian keyboard map by Ričardas Čepas <rch@richard.eu.org>
// 3rd and 4th levels added by Mantas Kriaučiūnas <mantas@akl.lt>, 2004
// Minor modifications and cleanup by Rimas Kudelis <rq@akl.lt>, 2010
//
// If you want two layouts, use:
// Option "XkbLayout" "lt,lt(us)"
partial default alphanumeric_keys modifier_keys
xkb_symbols "basic" {

    include "latin"
    include "eurosign(e)"
    include "level3(ralt_switch)"

    name[Group1]="Lithuanian";

    key <TLDE> {[               grave,   asciitilde,    acute                ]};
    key <AE01> {[             aogonek,      Aogonek,        1,        exclam ]};
    key <AE02> {[              ccaron,       Ccaron,        2,            at ]};
    key <AE03> {[             eogonek,      Eogonek,        3,    numbersign ]};
    key <AE04> {[           eabovedot,    Eabovedot,        4,        dollar ]};
    key <AE05> {[             iogonek,      Iogonek,        5,       percent ]};
    key <AE06> {[              scaron,       Scaron,        6,   asciicircum ]};
    key <AE07> {[             uogonek,      Uogonek,        7,     ampersand ]};
    key <AE08> {[             umacron,      Umacron,        8,      asterisk ]};
    key <AE09> {[  doublelowquotemark,    parenleft,        9,     parenleft ]};
    key <AE10> {[ leftdoublequotemark,   parenright,        0,    parenright ]};
    key <AE11> {[               minus,   underscore,   endash                ]};
    key <AE12> {[              zcaron,       Zcaron,    equal,          plus ]};

    key <LSGT> {[              endash,     EuroSign                          ]};
};

// Similar to the above, but uses 3rd and 4th levels in the numeric row
// for Lithuanian letters
partial alphanumeric_keys modifier_keys
xkb_symbols "us" {

    include "latin"
    include "eurosign(e)"
    include "level3(ralt_switch)"

    name[Group1]="Lithuanian (US keyboard with Lithuanian letters)";

    key <TLDE> {[    grave,    asciitilde,               acute               ]};
    key <AE01> {[        1,        exclam,             aogonek,      Aogonek ]};
    key <AE02> {[        2,            at,              ccaron,       Ccaron ]};
    key <AE03> {[        3,    numbersign,             eogonek,      Eogonek ]};
    key <AE04> {[        4,        dollar,           eabovedot,    Eabovedot ]};
    key <AE05> {[        5,       percent,             iogonek,      Iogonek ]};
    key <AE06> {[        6,   asciicircum,              scaron,       Scaron ]};
    key <AE07> {[        7,     ampersand,             uogonek,      Uogonek ]};
    key <AE08> {[        8,      asterisk,             umacron,      Umacron ]};
    key <AE09> {[        9,     parenleft,  doublelowquotemark,    parenleft ]};
    key <AE10> {[        0,    parenright, leftdoublequotemark,   parenright ]};
    key <AE11> {[    minus,    underscore,              endash               ]};
    key <AE12> {[    equal,          plus,              zcaron,       Zcaron ]};

    key <LSGT> {[   endash,      EuroSign                                    ]};
};

// Lithuanian keymap LST 1582:2000
// The standard is described at http://ims.mii.lt/klav/
// Extensions:  B01 L3 is "<" , B02 L3 is ">" and B03 L3 is endash to make this
// layout usable with pc101 and pc104 keyboards.
//
// Made by Gediminas Paulauskas <menesis@delfi.lt>
// Minor modifications by Ričardas Čepas and Rimas Kudelis
 
partial alphanumeric_keys modifier_keys
xkb_symbols "std" {

    include "latin"
    include "eurosign(e)"
    include "nbsp(level3)"
    include "kpdl(comma)"
    include "level3(ralt_switch)"

    name[Group1]="Lithuanian (standard)";

    key <TLDE> {[        grave,  asciitilde,               acute ]};
    key <AE01> {[       exclam,           1,                  at ]};
    key <AE02> {[        minus,           2,          underscore ]};
    key <AE03> {[        slash,           3,          numbersign ]};
    key <AE04> {[    semicolon,           4,              dollar ]};
    key <AE05> {[        colon,           5,             section ]};
    key <AE06> {[        comma,           6,         asciicircum ]};
    key <AE07> {[       period,           7,           ampersand ]};
    key <AE08> {[        equal,           8,            asterisk ]};
    key <AE09> {[    parenleft,           9,         bracketleft ]};
    key <AE10> {[   parenright,           0,        bracketright ]};
    key <AE11> {[     question,        plus,          apostrophe ]};
    key <AE12> {[            x,           X,             percent ]};

    key <AD01> {[      aogonek,     Aogonek                      ]};
    key <AD02> {[       zcaron,      Zcaron                      ]};
    key <AD11> {[      iogonek,     Iogonek,           braceleft ]};
    key <AD12> {[            w,           W,          braceright ]};

    key <AC04> {[       scaron,      Scaron                      ]};
    key <AC10> {[      uogonek,     Uogonek                      ]};
    key <AC11> {[    eabovedot,   Eabovedot,            quotedbl ]};
    key <BKSL> {[            q,           Q,                 bar ]};

    key <LSGT> {[         less,     greater,              endash ]};
    key <AB01> {[            z,           Z,                less ]};
    key <AB02> {[      umacron,     Umacron,             greater ]};
    key <AB03> {[            c,           C,              endash ]};
    key <AB08> {[       ccaron,      Ccaron,  doublelowquotemark ]};
    key <AB09> {[            f,           F, leftdoublequotemark ]};
    key <AB10> {[      eogonek,     Eogonek,           backslash ]};
};

// Lithuanian keymap LST 1205-92
// This standard was made deprecated by LST 1582:2000 above.
// This keyboard is also know as IBM layout.
// We follow the map shown at: http://www.registrucentras.lt/litwin/kbdlta.gif
// and info from Edis Tamošauskas <linas_lietus@yahoo.com>
//
// Made by Piter PUNK <piterpk@terra.com.br>
// Minor modifications and cleanup by Rimas Kudelis, 2010
 
partial alphanumeric_keys modifier_keys
xkb_symbols "ibm" {

    include "latin"
    include "eurosign(e)"
    include "nbsp(level3)"
    include "level3(ralt_switch)"

    name[Group1]="Lithuanian (IBM LST 1205-92)";

    key <TLDE> {[              grave,          asciitilde,          acute               ]};
    key <AE01> {[             exclam,                   1                               ]};
    key <AE02> {[           quotedbl,                   2,             at               ]};
    key <AE03> {[              slash,                   3,     numbersign               ]};
    key <AE04> {[          semicolon,                   4,         dollar               ]};
    key <AE05> {[              colon,                   5,        percent               ]};
    key <AE06> {[              comma,                   6,    asciicircum               ]};
    key <AE07> {[             period,                   7,      ampersand               ]};
    key <AE08> {[           question,                   8,       asterisk               ]};
    key <AE09> {[          parenleft,                   9                               ]};
    key <AE10> {[         parenright,                   0                               ]};
    key <AE11> {[         underscore,               minus,         endash               ]};
    key <AE12> {[               plus,               equal                               ]};

    key <AD01> {[            aogonek,             Aogonek,              q,            Q ]};
    key <AD02> {[             zcaron,              Zcaron,              w,            W ]};
    key <AD11> {[            iogonek,             Iogonek,    bracketleft,    braceleft ]};
    key <AD12> {[ doublelowquotemark, leftdoublequotemark,   bracketright,   braceright ]};

    key <AC10> {[            uogonek,             Uogonek,      semicolon,        colon ]};
    key <AC11> {[          eabovedot,           Eabovedot,     apostrophe,     quotedbl ]};

    key <LSGT> {[               less,             greater,         endash               ]};
    key <AB02> {[            umacron,             Umacron,              x,            X ]};
    key <AB08> {[             ccaron,              Ccaron,          comma,         less ]};
    key <AB09> {[             scaron,              Scaron,         period,      greater ]};
    key <AB10> {[            eogonek,             Eogonek,          slash,     question ]};
};

// LEKP and LEKPa layouts 1.0
<<<<<<< HEAD
// Copyright (C) 2007 Tautrimas Pajarskas
// For more info visit http://lekp.info
// Made by Ernestas Lukoševičius
=======
// For more info visit http://lekp.info
// Created by Tautrimas Pajarskas, 2007
// Made by Ernestas Lukoševičius, 2007
>>>>>>> 0402d388
// Minor cleanup by Rimas Kudelis, 2010

partial alphanumeric_keys modifier_keys
xkb_symbols "lekp" {
    
    include "capslock(backspace)"
    include "level3(ralt_switch)"
    
    name[Group1]="Lithuanian (LEKP)";
    
    key <TLDE> {[        grave,          asciitilde,         acute ]};
    key <AE01> {[        slash,          numbersign,           bar ]};
    key <AE02> {[    backslash,                  at,       section ]};
    key <AE03> {[       period,           braceleft                ]};
    key <AE04> {[        comma,          braceright                ]};
    key <AE05> {[            f,                   F                ]};
    key <AE06> {[       exclam,              endash                ]};
    key <AE07> {[            w,                   W                ]};
    key <AE08> {[      uogonek,             Uogonek                ]};
    key <AE09> {[      iogonek,             Iogonek                ]};
    key <AE10> {[    parenleft,  doublelowquotemark,    registered ]};
    key <AE11> {[   parenright, leftdoublequotemark,     copyright ]};
    key <AE12> {[        colon,           ampersand,     trademark ]};

    key <AD01> {[            q,                   Q,      EuroSign ]};
    key <AD02> {[            g,                   G,             7 ]};
    key <AD03> {[            r,                   R,             8 ]};
    key <AD04> {[            l,                   L,             9 ]};
    key <AD05> {[            d,                   D,       percent ]};
    key <AD06> {[       ccaron,              Ccaron                ]};
    key <AD07> {[            j,                   J                ]};
    key <AD08> {[            u,                   U,        period ]};
    key <AD09> {[    eabovedot,           Eabovedot,         minus ]};
    key <AD10> {[      eogonek,             Eogonek,         slash ]};
    key <AD11> {[     question,         bracketleft,      division ]};
    key <AD12> {[        equal,        bracketright                ]};

    key <AC01> {[            a,                   A,             0 ]};
    key <AC02> {[            k,                   K,             4 ]};
    key <AC03> {[            s,                   S,             5 ]};
    key <AC04> {[            t,                   T,             6 ]};
    key <AC05> {[            m,                   M,        dollar ]};
    key <AC06> {[            p,                   P                ]};
    key <AC07> {[            n,                   N                ]};
    key <AC08> {[            e,                   E,         comma ]};
    key <AC09> {[            i,                   I,          plus ]};
    key <AC10> {[            o,                   O,      asterisk ]};
    key <AC11> {[            y,                   Y,      multiply ]};
    key <BKSL> {[   apostrophe,          underscore                ]};

    key <LSGT> {[    semicolon,            quotedbl,      sterling ]};
    key <AB01> {[            z,                   Z,   asciicircum ]};
    key <AB02> {[            x,                   X,             1 ]};
    key <AB03> {[            c,                   C,             2 ]};
    key <AB04> {[            v,                   V,             3 ]};
    key <AB05> {[       zcaron,              Zcaron                ]};
    key <AB06> {[       scaron,              Scaron                ]};
    key <AB07> {[            b,                   B,        degree ]};
    key <AB08> {[      umacron,             Umacron,          less ]};
    key <AB09> {[      aogonek,             Aogonek,       greater ]};
    key <AB10> {[            h,                   H                ]};
};

partial alphanumeric_keys modifier_keys
xkb_symbols "lekpa" {

    include "capslock(backspace)"
    include "level3(ralt_switch)"

    name[Group1]="Lithuanian (LEKPa)";

    key <TLDE> {[        grave,          asciitilde,         acute ]};
    key <AE01> {[        slash,            quotedbl,           bar ]};
    key <AE02> {[    backslash,                  at,       section ]};
    key <AE03> {[       period,           braceleft,    numbersign ]};
    key <AE04> {[        comma,          braceright,      sterling ]};
    key <AE05> {[            f,                   F,     ampersand ]};
    key <AE06> {[       exclam,              endash                ]};
    key <AE07> {[            w,                   W                ]};
    key <AE08> {[      uogonek,             Uogonek                ]};
    key <AE09> {[      iogonek,             Iogonek                ]};
    key <AE10> {[    parenleft,  doublelowquotemark,    registered ]};
    key <AE11> {[   parenright, leftdoublequotemark,     copyright ]};
    key <AE12> {[        colon,           semicolon,     trademark ]};

    key <AD01> {[            q,                   Q,      EuroSign ]};
    key <AD02> {[            g,                   G,             7 ]};
    key <AD03> {[            r,                   R,             8 ]};
    key <AD04> {[            l,                   L,             9 ]};
    key <AD05> {[            d,                   D,       percent ]};
    key <AD06> {[       ccaron,              Ccaron                ]};
    key <AD07> {[            j,                   J                ]};
    key <AD08> {[            u,                   U,        period ]};
    key <AD09> {[    eabovedot,           Eabovedot,         minus ]};
    key <AD10> {[      eogonek,             Eogonek,         slash ]};
    key <AD11> {[     question,         bracketleft,      division ]};
    key <AD12> {[        equal,        bracketright                ]};

    key <AC01> {[            a,                   A,             0 ]};
    key <AC02> {[            k,                   K,             4 ]};
    key <AC03> {[            s,                   S,             5 ]};
    key <AC04> {[            t,                   T,             6 ]};
    key <AC05> {[            m,                   M,        dollar ]};
    key <AC06> {[            p,                   P                ]};
    key <AC07> {[            n,                   N                ]};
    key <AC08> {[            e,                   E,         comma ]};
    key <AC09> {[            i,                   I,          plus ]};
    key <AC10> {[            o,                   O,      asterisk ]};
    key <AC11> {[            y,                   Y,      multiply ]};
    key <BKSL> {[   apostrophe,          underscore                ]};

    key <AB01> {[            z,                   Z,   asciicircum ]};
    key <AB02> {[            x,                   X,             1 ]};
    key <AB03> {[            c,                   C,             2 ]};
    key <AB04> {[            v,                   V,             3 ]};
    key <AB05> {[       zcaron,              Zcaron                ]};
    key <AB06> {[       scaron,              Scaron                ]};
    key <AB07> {[            b,                   B,        degree ]};
    key <AB08> {[      umacron,             Umacron,          less ]};
    key <AB09> {[      aogonek,             Aogonek,       greater ]};
    key <AB10> {[            h,                   H                ]};
};

partial alphanumeric_keys modifier_keys
xkb_symbols "dvorak" {

    include "us(dvorak)"

    name[Group1]="Lithuanian (Dvorak)";

    key <AE01>	{ [   aogonek,      Aogonek,        1,      exclam ] };
    key <AE02>	{ [    ccaron,       Ccaron,        2,          at ] };
    key <AE03>	{ [   eogonek,      Eogonek,        3,  numbersign ] };
    key <AE04>	{ [ eabovedot,    Eabovedot,        4,      dollar ] };
    key <AE05>	{ [   iogonek,      Iogonek,        5,     percent ] };
    key <AE06>	{ [    scaron,       Scaron,        6, asciicircum ] };
    key <AE07>	{ [   uogonek,      Uogonek,        7,   ampersand ] };
    key <AE08>	{ [   umacron,      Umacron,        8,    asterisk ] };
    key <AE09>	{ [doublelowquotemark,  parenleft,  9,   parenleft ] };
    key <AE10>	{ [leftdoublequotemark,parenright,  0,  parenright ] };
    key <AD12>	{ [    zcaron,       Zcaron,    equal,        plus ] };

    include "level3(ralt_switch)"
};
<|MERGE_RESOLUTION|>--- conflicted
+++ resolved
@@ -1,317 +1,311 @@
-// Separate keymaps merged into one file by Nerijus Baliūnas, 2002
-
-// Lithuanian Numeric layout - Lithuanian letters on the numeric row
-// based on Lithuanian keyboard map by Ričardas Čepas <rch@richard.eu.org>
-// 3rd and 4th levels added by Mantas Kriaučiūnas <mantas@akl.lt>, 2004
-// Minor modifications and cleanup by Rimas Kudelis <rq@akl.lt>, 2010
-//
-// If you want two layouts, use:
-// Option "XkbLayout" "lt,lt(us)"
-partial default alphanumeric_keys modifier_keys
-xkb_symbols "basic" {
-
-    include "latin"
-    include "eurosign(e)"
-    include "level3(ralt_switch)"
-
-    name[Group1]="Lithuanian";
-
-    key <TLDE> {[               grave,   asciitilde,    acute                ]};
-    key <AE01> {[             aogonek,      Aogonek,        1,        exclam ]};
-    key <AE02> {[              ccaron,       Ccaron,        2,            at ]};
-    key <AE03> {[             eogonek,      Eogonek,        3,    numbersign ]};
-    key <AE04> {[           eabovedot,    Eabovedot,        4,        dollar ]};
-    key <AE05> {[             iogonek,      Iogonek,        5,       percent ]};
-    key <AE06> {[              scaron,       Scaron,        6,   asciicircum ]};
-    key <AE07> {[             uogonek,      Uogonek,        7,     ampersand ]};
-    key <AE08> {[             umacron,      Umacron,        8,      asterisk ]};
-    key <AE09> {[  doublelowquotemark,    parenleft,        9,     parenleft ]};
-    key <AE10> {[ leftdoublequotemark,   parenright,        0,    parenright ]};
-    key <AE11> {[               minus,   underscore,   endash                ]};
-    key <AE12> {[              zcaron,       Zcaron,    equal,          plus ]};
-
-    key <LSGT> {[              endash,     EuroSign                          ]};
-};
-
-// Similar to the above, but uses 3rd and 4th levels in the numeric row
-// for Lithuanian letters
-partial alphanumeric_keys modifier_keys
-xkb_symbols "us" {
-
-    include "latin"
-    include "eurosign(e)"
-    include "level3(ralt_switch)"
-
-    name[Group1]="Lithuanian (US keyboard with Lithuanian letters)";
-
-    key <TLDE> {[    grave,    asciitilde,               acute               ]};
-    key <AE01> {[        1,        exclam,             aogonek,      Aogonek ]};
-    key <AE02> {[        2,            at,              ccaron,       Ccaron ]};
-    key <AE03> {[        3,    numbersign,             eogonek,      Eogonek ]};
-    key <AE04> {[        4,        dollar,           eabovedot,    Eabovedot ]};
-    key <AE05> {[        5,       percent,             iogonek,      Iogonek ]};
-    key <AE06> {[        6,   asciicircum,              scaron,       Scaron ]};
-    key <AE07> {[        7,     ampersand,             uogonek,      Uogonek ]};
-    key <AE08> {[        8,      asterisk,             umacron,      Umacron ]};
-    key <AE09> {[        9,     parenleft,  doublelowquotemark,    parenleft ]};
-    key <AE10> {[        0,    parenright, leftdoublequotemark,   parenright ]};
-    key <AE11> {[    minus,    underscore,              endash               ]};
-    key <AE12> {[    equal,          plus,              zcaron,       Zcaron ]};
-
-    key <LSGT> {[   endash,      EuroSign                                    ]};
-};
-
-// Lithuanian keymap LST 1582:2000
-// The standard is described at http://ims.mii.lt/klav/
-// Extensions:  B01 L3 is "<" , B02 L3 is ">" and B03 L3 is endash to make this
-// layout usable with pc101 and pc104 keyboards.
-//
-// Made by Gediminas Paulauskas <menesis@delfi.lt>
-// Minor modifications by Ričardas Čepas and Rimas Kudelis
- 
-partial alphanumeric_keys modifier_keys
-xkb_symbols "std" {
-
-    include "latin"
-    include "eurosign(e)"
-    include "nbsp(level3)"
-    include "kpdl(comma)"
-    include "level3(ralt_switch)"
-
-    name[Group1]="Lithuanian (standard)";
-
-    key <TLDE> {[        grave,  asciitilde,               acute ]};
-    key <AE01> {[       exclam,           1,                  at ]};
-    key <AE02> {[        minus,           2,          underscore ]};
-    key <AE03> {[        slash,           3,          numbersign ]};
-    key <AE04> {[    semicolon,           4,              dollar ]};
-    key <AE05> {[        colon,           5,             section ]};
-    key <AE06> {[        comma,           6,         asciicircum ]};
-    key <AE07> {[       period,           7,           ampersand ]};
-    key <AE08> {[        equal,           8,            asterisk ]};
-    key <AE09> {[    parenleft,           9,         bracketleft ]};
-    key <AE10> {[   parenright,           0,        bracketright ]};
-    key <AE11> {[     question,        plus,          apostrophe ]};
-    key <AE12> {[            x,           X,             percent ]};
-
-    key <AD01> {[      aogonek,     Aogonek                      ]};
-    key <AD02> {[       zcaron,      Zcaron                      ]};
-    key <AD11> {[      iogonek,     Iogonek,           braceleft ]};
-    key <AD12> {[            w,           W,          braceright ]};
-
-    key <AC04> {[       scaron,      Scaron                      ]};
-    key <AC10> {[      uogonek,     Uogonek                      ]};
-    key <AC11> {[    eabovedot,   Eabovedot,            quotedbl ]};
-    key <BKSL> {[            q,           Q,                 bar ]};
-
-    key <LSGT> {[         less,     greater,              endash ]};
-    key <AB01> {[            z,           Z,                less ]};
-    key <AB02> {[      umacron,     Umacron,             greater ]};
-    key <AB03> {[            c,           C,              endash ]};
-    key <AB08> {[       ccaron,      Ccaron,  doublelowquotemark ]};
-    key <AB09> {[            f,           F, leftdoublequotemark ]};
-    key <AB10> {[      eogonek,     Eogonek,           backslash ]};
-};
-
-// Lithuanian keymap LST 1205-92
-// This standard was made deprecated by LST 1582:2000 above.
-// This keyboard is also know as IBM layout.
-// We follow the map shown at: http://www.registrucentras.lt/litwin/kbdlta.gif
-// and info from Edis Tamošauskas <linas_lietus@yahoo.com>
-//
-// Made by Piter PUNK <piterpk@terra.com.br>
-// Minor modifications and cleanup by Rimas Kudelis, 2010
- 
-partial alphanumeric_keys modifier_keys
-xkb_symbols "ibm" {
-
-    include "latin"
-    include "eurosign(e)"
-    include "nbsp(level3)"
-    include "level3(ralt_switch)"
-
-    name[Group1]="Lithuanian (IBM LST 1205-92)";
-
-    key <TLDE> {[              grave,          asciitilde,          acute               ]};
-    key <AE01> {[             exclam,                   1                               ]};
-    key <AE02> {[           quotedbl,                   2,             at               ]};
-    key <AE03> {[              slash,                   3,     numbersign               ]};
-    key <AE04> {[          semicolon,                   4,         dollar               ]};
-    key <AE05> {[              colon,                   5,        percent               ]};
-    key <AE06> {[              comma,                   6,    asciicircum               ]};
-    key <AE07> {[             period,                   7,      ampersand               ]};
-    key <AE08> {[           question,                   8,       asterisk               ]};
-    key <AE09> {[          parenleft,                   9                               ]};
-    key <AE10> {[         parenright,                   0                               ]};
-    key <AE11> {[         underscore,               minus,         endash               ]};
-    key <AE12> {[               plus,               equal                               ]};
-
-    key <AD01> {[            aogonek,             Aogonek,              q,            Q ]};
-    key <AD02> {[             zcaron,              Zcaron,              w,            W ]};
-    key <AD11> {[            iogonek,             Iogonek,    bracketleft,    braceleft ]};
-    key <AD12> {[ doublelowquotemark, leftdoublequotemark,   bracketright,   braceright ]};
-
-    key <AC10> {[            uogonek,             Uogonek,      semicolon,        colon ]};
-    key <AC11> {[          eabovedot,           Eabovedot,     apostrophe,     quotedbl ]};
-
-    key <LSGT> {[               less,             greater,         endash               ]};
-    key <AB02> {[            umacron,             Umacron,              x,            X ]};
-    key <AB08> {[             ccaron,              Ccaron,          comma,         less ]};
-    key <AB09> {[             scaron,              Scaron,         period,      greater ]};
-    key <AB10> {[            eogonek,             Eogonek,          slash,     question ]};
-};
-
-// LEKP and LEKPa layouts 1.0
-<<<<<<< HEAD
-// Copyright (C) 2007 Tautrimas Pajarskas
-// For more info visit http://lekp.info
-// Made by Ernestas Lukoševičius
-=======
-// For more info visit http://lekp.info
-// Created by Tautrimas Pajarskas, 2007
-// Made by Ernestas Lukoševičius, 2007
->>>>>>> 0402d388
-// Minor cleanup by Rimas Kudelis, 2010
-
-partial alphanumeric_keys modifier_keys
-xkb_symbols "lekp" {
-    
-    include "capslock(backspace)"
-    include "level3(ralt_switch)"
-    
-    name[Group1]="Lithuanian (LEKP)";
-    
-    key <TLDE> {[        grave,          asciitilde,         acute ]};
-    key <AE01> {[        slash,          numbersign,           bar ]};
-    key <AE02> {[    backslash,                  at,       section ]};
-    key <AE03> {[       period,           braceleft                ]};
-    key <AE04> {[        comma,          braceright                ]};
-    key <AE05> {[            f,                   F                ]};
-    key <AE06> {[       exclam,              endash                ]};
-    key <AE07> {[            w,                   W                ]};
-    key <AE08> {[      uogonek,             Uogonek                ]};
-    key <AE09> {[      iogonek,             Iogonek                ]};
-    key <AE10> {[    parenleft,  doublelowquotemark,    registered ]};
-    key <AE11> {[   parenright, leftdoublequotemark,     copyright ]};
-    key <AE12> {[        colon,           ampersand,     trademark ]};
-
-    key <AD01> {[            q,                   Q,      EuroSign ]};
-    key <AD02> {[            g,                   G,             7 ]};
-    key <AD03> {[            r,                   R,             8 ]};
-    key <AD04> {[            l,                   L,             9 ]};
-    key <AD05> {[            d,                   D,       percent ]};
-    key <AD06> {[       ccaron,              Ccaron                ]};
-    key <AD07> {[            j,                   J                ]};
-    key <AD08> {[            u,                   U,        period ]};
-    key <AD09> {[    eabovedot,           Eabovedot,         minus ]};
-    key <AD10> {[      eogonek,             Eogonek,         slash ]};
-    key <AD11> {[     question,         bracketleft,      division ]};
-    key <AD12> {[        equal,        bracketright                ]};
-
-    key <AC01> {[            a,                   A,             0 ]};
-    key <AC02> {[            k,                   K,             4 ]};
-    key <AC03> {[            s,                   S,             5 ]};
-    key <AC04> {[            t,                   T,             6 ]};
-    key <AC05> {[            m,                   M,        dollar ]};
-    key <AC06> {[            p,                   P                ]};
-    key <AC07> {[            n,                   N                ]};
-    key <AC08> {[            e,                   E,         comma ]};
-    key <AC09> {[            i,                   I,          plus ]};
-    key <AC10> {[            o,                   O,      asterisk ]};
-    key <AC11> {[            y,                   Y,      multiply ]};
-    key <BKSL> {[   apostrophe,          underscore                ]};
-
-    key <LSGT> {[    semicolon,            quotedbl,      sterling ]};
-    key <AB01> {[            z,                   Z,   asciicircum ]};
-    key <AB02> {[            x,                   X,             1 ]};
-    key <AB03> {[            c,                   C,             2 ]};
-    key <AB04> {[            v,                   V,             3 ]};
-    key <AB05> {[       zcaron,              Zcaron                ]};
-    key <AB06> {[       scaron,              Scaron                ]};
-    key <AB07> {[            b,                   B,        degree ]};
-    key <AB08> {[      umacron,             Umacron,          less ]};
-    key <AB09> {[      aogonek,             Aogonek,       greater ]};
-    key <AB10> {[            h,                   H                ]};
-};
-
-partial alphanumeric_keys modifier_keys
-xkb_symbols "lekpa" {
-
-    include "capslock(backspace)"
-    include "level3(ralt_switch)"
-
-    name[Group1]="Lithuanian (LEKPa)";
-
-    key <TLDE> {[        grave,          asciitilde,         acute ]};
-    key <AE01> {[        slash,            quotedbl,           bar ]};
-    key <AE02> {[    backslash,                  at,       section ]};
-    key <AE03> {[       period,           braceleft,    numbersign ]};
-    key <AE04> {[        comma,          braceright,      sterling ]};
-    key <AE05> {[            f,                   F,     ampersand ]};
-    key <AE06> {[       exclam,              endash                ]};
-    key <AE07> {[            w,                   W                ]};
-    key <AE08> {[      uogonek,             Uogonek                ]};
-    key <AE09> {[      iogonek,             Iogonek                ]};
-    key <AE10> {[    parenleft,  doublelowquotemark,    registered ]};
-    key <AE11> {[   parenright, leftdoublequotemark,     copyright ]};
-    key <AE12> {[        colon,           semicolon,     trademark ]};
-
-    key <AD01> {[            q,                   Q,      EuroSign ]};
-    key <AD02> {[            g,                   G,             7 ]};
-    key <AD03> {[            r,                   R,             8 ]};
-    key <AD04> {[            l,                   L,             9 ]};
-    key <AD05> {[            d,                   D,       percent ]};
-    key <AD06> {[       ccaron,              Ccaron                ]};
-    key <AD07> {[            j,                   J                ]};
-    key <AD08> {[            u,                   U,        period ]};
-    key <AD09> {[    eabovedot,           Eabovedot,         minus ]};
-    key <AD10> {[      eogonek,             Eogonek,         slash ]};
-    key <AD11> {[     question,         bracketleft,      division ]};
-    key <AD12> {[        equal,        bracketright                ]};
-
-    key <AC01> {[            a,                   A,             0 ]};
-    key <AC02> {[            k,                   K,             4 ]};
-    key <AC03> {[            s,                   S,             5 ]};
-    key <AC04> {[            t,                   T,             6 ]};
-    key <AC05> {[            m,                   M,        dollar ]};
-    key <AC06> {[            p,                   P                ]};
-    key <AC07> {[            n,                   N                ]};
-    key <AC08> {[            e,                   E,         comma ]};
-    key <AC09> {[            i,                   I,          plus ]};
-    key <AC10> {[            o,                   O,      asterisk ]};
-    key <AC11> {[            y,                   Y,      multiply ]};
-    key <BKSL> {[   apostrophe,          underscore                ]};
-
-    key <AB01> {[            z,                   Z,   asciicircum ]};
-    key <AB02> {[            x,                   X,             1 ]};
-    key <AB03> {[            c,                   C,             2 ]};
-    key <AB04> {[            v,                   V,             3 ]};
-    key <AB05> {[       zcaron,              Zcaron                ]};
-    key <AB06> {[       scaron,              Scaron                ]};
-    key <AB07> {[            b,                   B,        degree ]};
-    key <AB08> {[      umacron,             Umacron,          less ]};
-    key <AB09> {[      aogonek,             Aogonek,       greater ]};
-    key <AB10> {[            h,                   H                ]};
-};
-
-partial alphanumeric_keys modifier_keys
-xkb_symbols "dvorak" {
-
-    include "us(dvorak)"
-
-    name[Group1]="Lithuanian (Dvorak)";
-
-    key <AE01>	{ [   aogonek,      Aogonek,        1,      exclam ] };
-    key <AE02>	{ [    ccaron,       Ccaron,        2,          at ] };
-    key <AE03>	{ [   eogonek,      Eogonek,        3,  numbersign ] };
-    key <AE04>	{ [ eabovedot,    Eabovedot,        4,      dollar ] };
-    key <AE05>	{ [   iogonek,      Iogonek,        5,     percent ] };
-    key <AE06>	{ [    scaron,       Scaron,        6, asciicircum ] };
-    key <AE07>	{ [   uogonek,      Uogonek,        7,   ampersand ] };
-    key <AE08>	{ [   umacron,      Umacron,        8,    asterisk ] };
-    key <AE09>	{ [doublelowquotemark,  parenleft,  9,   parenleft ] };
-    key <AE10>	{ [leftdoublequotemark,parenright,  0,  parenright ] };
-    key <AD12>	{ [    zcaron,       Zcaron,    equal,        plus ] };
-
-    include "level3(ralt_switch)"
-};
+// Separate keymaps merged into one file by Nerijus Baliūnas, 2002
+
+// Lithuanian Numeric layout - Lithuanian letters on the numeric row
+// based on Lithuanian keyboard map by Ričardas Čepas <rch@richard.eu.org>
+// 3rd and 4th levels added by Mantas Kriaučiūnas <mantas@akl.lt>, 2004
+// Minor modifications and cleanup by Rimas Kudelis <rq@akl.lt>, 2010
+//
+// If you want two layouts, use:
+// Option "XkbLayout" "lt,lt(us)"
+partial default alphanumeric_keys modifier_keys
+xkb_symbols "basic" {
+
+    include "latin"
+    include "eurosign(e)"
+    include "level3(ralt_switch)"
+
+    name[Group1]="Lithuanian";
+
+    key <TLDE> {[               grave,   asciitilde,    acute                ]};
+    key <AE01> {[             aogonek,      Aogonek,        1,        exclam ]};
+    key <AE02> {[              ccaron,       Ccaron,        2,            at ]};
+    key <AE03> {[             eogonek,      Eogonek,        3,    numbersign ]};
+    key <AE04> {[           eabovedot,    Eabovedot,        4,        dollar ]};
+    key <AE05> {[             iogonek,      Iogonek,        5,       percent ]};
+    key <AE06> {[              scaron,       Scaron,        6,   asciicircum ]};
+    key <AE07> {[             uogonek,      Uogonek,        7,     ampersand ]};
+    key <AE08> {[             umacron,      Umacron,        8,      asterisk ]};
+    key <AE09> {[  doublelowquotemark,    parenleft,        9,     parenleft ]};
+    key <AE10> {[ leftdoublequotemark,   parenright,        0,    parenright ]};
+    key <AE11> {[               minus,   underscore,   endash                ]};
+    key <AE12> {[              zcaron,       Zcaron,    equal,          plus ]};
+
+    key <LSGT> {[              endash,     EuroSign                          ]};
+};
+
+// Similar to the above, but uses 3rd and 4th levels in the numeric row
+// for Lithuanian letters
+partial alphanumeric_keys modifier_keys
+xkb_symbols "us" {
+
+    include "latin"
+    include "eurosign(e)"
+    include "level3(ralt_switch)"
+
+    name[Group1]="Lithuanian (US keyboard with Lithuanian letters)";
+
+    key <TLDE> {[    grave,    asciitilde,               acute               ]};
+    key <AE01> {[        1,        exclam,             aogonek,      Aogonek ]};
+    key <AE02> {[        2,            at,              ccaron,       Ccaron ]};
+    key <AE03> {[        3,    numbersign,             eogonek,      Eogonek ]};
+    key <AE04> {[        4,        dollar,           eabovedot,    Eabovedot ]};
+    key <AE05> {[        5,       percent,             iogonek,      Iogonek ]};
+    key <AE06> {[        6,   asciicircum,              scaron,       Scaron ]};
+    key <AE07> {[        7,     ampersand,             uogonek,      Uogonek ]};
+    key <AE08> {[        8,      asterisk,             umacron,      Umacron ]};
+    key <AE09> {[        9,     parenleft,  doublelowquotemark,    parenleft ]};
+    key <AE10> {[        0,    parenright, leftdoublequotemark,   parenright ]};
+    key <AE11> {[    minus,    underscore,              endash               ]};
+    key <AE12> {[    equal,          plus,              zcaron,       Zcaron ]};
+
+    key <LSGT> {[   endash,      EuroSign                                    ]};
+};
+
+// Lithuanian keymap LST 1582:2000
+// The standard is described at http://ims.mii.lt/klav/
+// Extensions:  B01 L3 is "<" , B02 L3 is ">" and B03 L3 is endash to make this
+// layout usable with pc101 and pc104 keyboards.
+//
+// Made by Gediminas Paulauskas <menesis@delfi.lt>
+// Minor modifications by Ričardas Čepas and Rimas Kudelis
+ 
+partial alphanumeric_keys modifier_keys
+xkb_symbols "std" {
+
+    include "latin"
+    include "eurosign(e)"
+    include "nbsp(level3)"
+    include "kpdl(comma)"
+    include "level3(ralt_switch)"
+
+    name[Group1]="Lithuanian (standard)";
+
+    key <TLDE> {[        grave,  asciitilde,               acute ]};
+    key <AE01> {[       exclam,           1,                  at ]};
+    key <AE02> {[        minus,           2,          underscore ]};
+    key <AE03> {[        slash,           3,          numbersign ]};
+    key <AE04> {[    semicolon,           4,              dollar ]};
+    key <AE05> {[        colon,           5,             section ]};
+    key <AE06> {[        comma,           6,         asciicircum ]};
+    key <AE07> {[       period,           7,           ampersand ]};
+    key <AE08> {[        equal,           8,            asterisk ]};
+    key <AE09> {[    parenleft,           9,         bracketleft ]};
+    key <AE10> {[   parenright,           0,        bracketright ]};
+    key <AE11> {[     question,        plus,          apostrophe ]};
+    key <AE12> {[            x,           X,             percent ]};
+
+    key <AD01> {[      aogonek,     Aogonek                      ]};
+    key <AD02> {[       zcaron,      Zcaron                      ]};
+    key <AD11> {[      iogonek,     Iogonek,           braceleft ]};
+    key <AD12> {[            w,           W,          braceright ]};
+
+    key <AC04> {[       scaron,      Scaron                      ]};
+    key <AC10> {[      uogonek,     Uogonek                      ]};
+    key <AC11> {[    eabovedot,   Eabovedot,            quotedbl ]};
+    key <BKSL> {[            q,           Q,                 bar ]};
+
+    key <LSGT> {[         less,     greater,              endash ]};
+    key <AB01> {[            z,           Z,                less ]};
+    key <AB02> {[      umacron,     Umacron,             greater ]};
+    key <AB03> {[            c,           C,              endash ]};
+    key <AB08> {[       ccaron,      Ccaron,  doublelowquotemark ]};
+    key <AB09> {[            f,           F, leftdoublequotemark ]};
+    key <AB10> {[      eogonek,     Eogonek,           backslash ]};
+};
+
+// Lithuanian keymap LST 1205-92
+// This standard was made deprecated by LST 1582:2000 above.
+// This keyboard is also know as IBM layout.
+// We follow the map shown at: http://www.registrucentras.lt/litwin/kbdlta.gif
+// and info from Edis Tamošauskas <linas_lietus@yahoo.com>
+//
+// Made by Piter PUNK <piterpk@terra.com.br>
+// Minor modifications and cleanup by Rimas Kudelis, 2010
+ 
+partial alphanumeric_keys modifier_keys
+xkb_symbols "ibm" {
+
+    include "latin"
+    include "eurosign(e)"
+    include "nbsp(level3)"
+    include "level3(ralt_switch)"
+
+    name[Group1]="Lithuanian (IBM LST 1205-92)";
+
+    key <TLDE> {[              grave,          asciitilde,          acute               ]};
+    key <AE01> {[             exclam,                   1                               ]};
+    key <AE02> {[           quotedbl,                   2,             at               ]};
+    key <AE03> {[              slash,                   3,     numbersign               ]};
+    key <AE04> {[          semicolon,                   4,         dollar               ]};
+    key <AE05> {[              colon,                   5,        percent               ]};
+    key <AE06> {[              comma,                   6,    asciicircum               ]};
+    key <AE07> {[             period,                   7,      ampersand               ]};
+    key <AE08> {[           question,                   8,       asterisk               ]};
+    key <AE09> {[          parenleft,                   9                               ]};
+    key <AE10> {[         parenright,                   0                               ]};
+    key <AE11> {[         underscore,               minus,         endash               ]};
+    key <AE12> {[               plus,               equal                               ]};
+
+    key <AD01> {[            aogonek,             Aogonek,              q,            Q ]};
+    key <AD02> {[             zcaron,              Zcaron,              w,            W ]};
+    key <AD11> {[            iogonek,             Iogonek,    bracketleft,    braceleft ]};
+    key <AD12> {[ doublelowquotemark, leftdoublequotemark,   bracketright,   braceright ]};
+
+    key <AC10> {[            uogonek,             Uogonek,      semicolon,        colon ]};
+    key <AC11> {[          eabovedot,           Eabovedot,     apostrophe,     quotedbl ]};
+
+    key <LSGT> {[               less,             greater,         endash               ]};
+    key <AB02> {[            umacron,             Umacron,              x,            X ]};
+    key <AB08> {[             ccaron,              Ccaron,          comma,         less ]};
+    key <AB09> {[             scaron,              Scaron,         period,      greater ]};
+    key <AB10> {[            eogonek,             Eogonek,          slash,     question ]};
+};
+
+// LEKP and LEKPa layouts 1.0
+// For more info visit http://lekp.info
+// Created by Tautrimas Pajarskas, 2007
+// Made by Ernestas Lukoševičius, 2007
+// Minor cleanup by Rimas Kudelis, 2010
+
+partial alphanumeric_keys modifier_keys
+xkb_symbols "lekp" {
+    
+    include "capslock(backspace)"
+    include "level3(ralt_switch)"
+    
+    name[Group1]="Lithuanian (LEKP)";
+    
+    key <TLDE> {[        grave,          asciitilde,         acute ]};
+    key <AE01> {[        slash,          numbersign,           bar ]};
+    key <AE02> {[    backslash,                  at,       section ]};
+    key <AE03> {[       period,           braceleft                ]};
+    key <AE04> {[        comma,          braceright                ]};
+    key <AE05> {[            f,                   F                ]};
+    key <AE06> {[       exclam,              endash                ]};
+    key <AE07> {[            w,                   W                ]};
+    key <AE08> {[      uogonek,             Uogonek                ]};
+    key <AE09> {[      iogonek,             Iogonek                ]};
+    key <AE10> {[    parenleft,  doublelowquotemark,    registered ]};
+    key <AE11> {[   parenright, leftdoublequotemark,     copyright ]};
+    key <AE12> {[        colon,           ampersand,     trademark ]};
+
+    key <AD01> {[            q,                   Q,      EuroSign ]};
+    key <AD02> {[            g,                   G,             7 ]};
+    key <AD03> {[            r,                   R,             8 ]};
+    key <AD04> {[            l,                   L,             9 ]};
+    key <AD05> {[            d,                   D,       percent ]};
+    key <AD06> {[       ccaron,              Ccaron                ]};
+    key <AD07> {[            j,                   J                ]};
+    key <AD08> {[            u,                   U,        period ]};
+    key <AD09> {[    eabovedot,           Eabovedot,         minus ]};
+    key <AD10> {[      eogonek,             Eogonek,         slash ]};
+    key <AD11> {[     question,         bracketleft,      division ]};
+    key <AD12> {[        equal,        bracketright                ]};
+
+    key <AC01> {[            a,                   A,             0 ]};
+    key <AC02> {[            k,                   K,             4 ]};
+    key <AC03> {[            s,                   S,             5 ]};
+    key <AC04> {[            t,                   T,             6 ]};
+    key <AC05> {[            m,                   M,        dollar ]};
+    key <AC06> {[            p,                   P                ]};
+    key <AC07> {[            n,                   N                ]};
+    key <AC08> {[            e,                   E,         comma ]};
+    key <AC09> {[            i,                   I,          plus ]};
+    key <AC10> {[            o,                   O,      asterisk ]};
+    key <AC11> {[            y,                   Y,      multiply ]};
+    key <BKSL> {[   apostrophe,          underscore                ]};
+
+    key <LSGT> {[    semicolon,            quotedbl,      sterling ]};
+    key <AB01> {[            z,                   Z,   asciicircum ]};
+    key <AB02> {[            x,                   X,             1 ]};
+    key <AB03> {[            c,                   C,             2 ]};
+    key <AB04> {[            v,                   V,             3 ]};
+    key <AB05> {[       zcaron,              Zcaron                ]};
+    key <AB06> {[       scaron,              Scaron                ]};
+    key <AB07> {[            b,                   B,        degree ]};
+    key <AB08> {[      umacron,             Umacron,          less ]};
+    key <AB09> {[      aogonek,             Aogonek,       greater ]};
+    key <AB10> {[            h,                   H                ]};
+};
+
+partial alphanumeric_keys modifier_keys
+xkb_symbols "lekpa" {
+
+    include "capslock(backspace)"
+    include "level3(ralt_switch)"
+
+    name[Group1]="Lithuanian (LEKPa)";
+
+    key <TLDE> {[        grave,          asciitilde,         acute ]};
+    key <AE01> {[        slash,            quotedbl,           bar ]};
+    key <AE02> {[    backslash,                  at,       section ]};
+    key <AE03> {[       period,           braceleft,    numbersign ]};
+    key <AE04> {[        comma,          braceright,      sterling ]};
+    key <AE05> {[            f,                   F,     ampersand ]};
+    key <AE06> {[       exclam,              endash                ]};
+    key <AE07> {[            w,                   W                ]};
+    key <AE08> {[      uogonek,             Uogonek                ]};
+    key <AE09> {[      iogonek,             Iogonek                ]};
+    key <AE10> {[    parenleft,  doublelowquotemark,    registered ]};
+    key <AE11> {[   parenright, leftdoublequotemark,     copyright ]};
+    key <AE12> {[        colon,           semicolon,     trademark ]};
+
+    key <AD01> {[            q,                   Q,      EuroSign ]};
+    key <AD02> {[            g,                   G,             7 ]};
+    key <AD03> {[            r,                   R,             8 ]};
+    key <AD04> {[            l,                   L,             9 ]};
+    key <AD05> {[            d,                   D,       percent ]};
+    key <AD06> {[       ccaron,              Ccaron                ]};
+    key <AD07> {[            j,                   J                ]};
+    key <AD08> {[            u,                   U,        period ]};
+    key <AD09> {[    eabovedot,           Eabovedot,         minus ]};
+    key <AD10> {[      eogonek,             Eogonek,         slash ]};
+    key <AD11> {[     question,         bracketleft,      division ]};
+    key <AD12> {[        equal,        bracketright                ]};
+
+    key <AC01> {[            a,                   A,             0 ]};
+    key <AC02> {[            k,                   K,             4 ]};
+    key <AC03> {[            s,                   S,             5 ]};
+    key <AC04> {[            t,                   T,             6 ]};
+    key <AC05> {[            m,                   M,        dollar ]};
+    key <AC06> {[            p,                   P                ]};
+    key <AC07> {[            n,                   N                ]};
+    key <AC08> {[            e,                   E,         comma ]};
+    key <AC09> {[            i,                   I,          plus ]};
+    key <AC10> {[            o,                   O,      asterisk ]};
+    key <AC11> {[            y,                   Y,      multiply ]};
+    key <BKSL> {[   apostrophe,          underscore                ]};
+
+    key <AB01> {[            z,                   Z,   asciicircum ]};
+    key <AB02> {[            x,                   X,             1 ]};
+    key <AB03> {[            c,                   C,             2 ]};
+    key <AB04> {[            v,                   V,             3 ]};
+    key <AB05> {[       zcaron,              Zcaron                ]};
+    key <AB06> {[       scaron,              Scaron                ]};
+    key <AB07> {[            b,                   B,        degree ]};
+    key <AB08> {[      umacron,             Umacron,          less ]};
+    key <AB09> {[      aogonek,             Aogonek,       greater ]};
+    key <AB10> {[            h,                   H                ]};
+};
+
+partial alphanumeric_keys modifier_keys
+xkb_symbols "dvorak" {
+
+    include "us(dvorak)"
+
+    name[Group1]="Lithuanian (Dvorak)";
+
+    key <AE01>	{ [   aogonek,      Aogonek,        1,      exclam ] };
+    key <AE02>	{ [    ccaron,       Ccaron,        2,          at ] };
+    key <AE03>	{ [   eogonek,      Eogonek,        3,  numbersign ] };
+    key <AE04>	{ [ eabovedot,    Eabovedot,        4,      dollar ] };
+    key <AE05>	{ [   iogonek,      Iogonek,        5,     percent ] };
+    key <AE06>	{ [    scaron,       Scaron,        6, asciicircum ] };
+    key <AE07>	{ [   uogonek,      Uogonek,        7,   ampersand ] };
+    key <AE08>	{ [   umacron,      Umacron,        8,    asterisk ] };
+    key <AE09>	{ [doublelowquotemark,  parenleft,  9,   parenleft ] };
+    key <AE10>	{ [leftdoublequotemark,parenright,  0,  parenright ] };
+    key <AD12>	{ [    zcaron,       Zcaron,    equal,        plus ] };
+
+    include "level3(ralt_switch)"
+};