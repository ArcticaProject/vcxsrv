<<<<<<< HEAD
// based on
// ukrainian standard keyboard 
// AEN <aen@logic.ru> & Leon Kanter <leon@geon.donetsk.ua>
// Last Changes 2007/10/03 by Andriy Rysin <arysin@yahoo.com>

// Unicode - 3d level added with some Unicode symbols (typographic quotes, m-dash, n-dash etc), 
// some often used cyrillics from other slavic languages and some ASCII symbols used often (slash, brackets...)
partial default alphanumeric_keys
xkb_symbols "unicode" {
    include "ua(winkeys)"
 
    name[Group1]= "Ukraine";

    key <TLDE> {    [           U2019, 	apostrophe,    U0301,   asciitilde     ]       };	// Apostrophe and Stress symbol
    key <AE02> {    [               1,      exclam,  onesuperior               ]       };
    key <AE02> {    [               2,    quotedbl,  twosuperior               ]       };
    key <AE03> {    [               3,  numerosign,	   U00A7,    U20B4     ]       };	// Paragraph and Hryvnia sign
    key <AE04> {    [               4,   semicolon,	  dollar,    EuroSign  ]       };
    key <AE05> {    [               5,     percent,	  degree               ]       };
    key <AE06> {    [               6,       colon,   less                             ]       };
    key <AE07> {    [               7,    question,   greater                             ]       };
    key <AE08> {    [               8,    asterisk, enfilledcircbullet         ]       };
    key	<AE09> {    [		    9,	 parenleft,  bracketleft,    braceleft ]       };
    key	<AE10> {    [		    0,	parenright, bracketright,    braceright]       };
    key	<AE11> {    [	    	minus,	underscore,       emdash,    endash    ]       };
    key	<AE12> {    [	    	equal,	      plus, 	notequal,    plusminus ]       };

    key	<AD03> {    [      Cyrillic_u,	Cyrillic_U,  Byelorussian_shortu,  Byelorussian_SHORTU	]};
    key	<AD04> {    [     Cyrillic_ka, Cyrillic_KA,	registered	       ]       };						// Registered tm
    key	<AD05> {    [     Cyrillic_ie, Cyrillic_IE,     Cyrillic_io,     Cyrillic_IO	]	};
    key	<AD12> {    [    Ukrainian_yi,Ukrainian_YI,	Cyrillic_hardsign,	Cyrillic_HARDSIGN	]	};
    key	<AC02> {    [    Ukrainian_i,  Ukrainian_I, Cyrillic_yeru,   Cyrillic_YERU	]	};
    key	<AC11> {    [    Ukrainian_ie,Ukrainian_IE,	Cyrillic_e,	Cyrillic_E	]	};

    key	<BKSL> {    [ Ukrainian_ghe_with_upturn, Ukrainian_GHE_WITH_UPTURN, backslash,  bar	]	};

    key	<AB03> {    [     Cyrillic_es,     Cyrillic_ES,	copyright              ]	};
    key	<AB06> {    [     Cyrillic_te,     Cyrillic_TE,	trademark              ]	};
    key	<AB08> {    [     Cyrillic_be,     Cyrillic_BE,	guillemotleft,	doublelowquotemark 	]	};
    key	<AB09> {    [     Cyrillic_yu,     Cyrillic_YU,	guillemotright, leftdoublequotemark ]	};
    key <AB10> {    [          period,           comma,	slash,          ellipsis        ]       };

    include "level3(ralt_switch)"
};

partial alphanumeric_keys 
xkb_symbols "legacy" {

    name[Group1]= "Ukraine - Legacy";

    key	<TLDE> {	[      apostrophe,	asciitilde	]	};
    key	<AE01> {	[		1,	    exclam 	]	};
    key	<AE02> {	[		2,        quotedbl	]	};
    key	<AE03> {	[		3,      numbersign	]	};
    key	<AE04> {	[		4,        asterisk	]	};
    key	<AE05> {	[		5,	     colon	]	};
    key	<AE06> {	[		6,	     comma	]	};
    key	<AE07> {	[		7,	    period	]	};
    key	<AE08> {	[		8,	 semicolon	]	};
    key	<AE09> {	[		9,	 parenleft	]	};
    key	<AE10> {	[		0,	parenright	]	};
    key	<AE11> {	[	    minus,	underscore	]	};
    key	<AE12> {	[	    equal,	      plus	]	};

    key	<AD01> {	[ Cyrillic_shorti, Cyrillic_SHORTI	]	};
    key	<AD02> {	[    Cyrillic_tse,    Cyrillic_TSE	]	};
    key	<AD03> {	[      Cyrillic_u,	Cyrillic_U	]	};
    key	<AD04> {	[     Cyrillic_ka,     Cyrillic_KA	]	};
    key	<AD05> {	[     Cyrillic_ie,     Cyrillic_IE	]	};
    key	<AD06> {	[     Cyrillic_en,     Cyrillic_EN	]	};
    key	<AD07> {	[    Cyrillic_ghe,    Cyrillic_GHE	]	};
    key	<AD08> {	[    Cyrillic_sha,    Cyrillic_SHA	]	};
    key	<AD09> {	[  Cyrillic_shcha,  Cyrillic_SHCHA	]	};
    key	<AD10> {	[     Cyrillic_ze,     Cyrillic_ZE	]	};
    key	<AD11> {	[     Cyrillic_ha,     Cyrillic_HA	]	};
    key	<AD12> {	[    Ukrainian_yi,    Ukrainian_YI	]	};
    key	<BKSL> {	[ Ukrainian_ghe_with_upturn, Ukrainian_GHE_WITH_UPTURN ] };

    key	<AC01> {	[     Cyrillic_ef,     Cyrillic_EF	]	};
    key	<AC02> {	[     Ukrainian_i,     Ukrainian_I	]	};
    key	<AC03> {	[     Cyrillic_ve,     Cyrillic_VE	]	};
    key	<AC04> {	[      Cyrillic_a,	Cyrillic_A	]	};
    key	<AC05> {	[     Cyrillic_pe,     Cyrillic_PE	]	};
    key	<AC06> {	[     Cyrillic_er,     Cyrillic_ER	]	};
    key	<AC07> {	[      Cyrillic_o,	Cyrillic_O	]	};
    key	<AC08> {	[     Cyrillic_el,     Cyrillic_EL	]	};
    key	<AC09> {	[     Cyrillic_de,     Cyrillic_DE	]	};
    key	<AC10> {	[    Cyrillic_zhe,    Cyrillic_ZHE	]	};
    key	<AC11> {	[    Ukrainian_ie,    Ukrainian_IE	]	};

    key	<AB01> {	[     Cyrillic_ya,     Cyrillic_YA	]	};
    key	<AB02> {	[    Cyrillic_che,    Cyrillic_CHE	]	};
    key	<AB03> {	[     Cyrillic_es,     Cyrillic_ES	]	};
    key	<AB04> {	[     Cyrillic_em,     Cyrillic_EM	]	};
    key	<AB06> {	[     Cyrillic_te,     Cyrillic_TE	]	};
    key	<AB05> {	[      Cyrillic_i,	Cyrillic_I	]	};
    key	<AB07> {	[Cyrillic_softsign,Cyrillic_SOFTSIGN	]	};
    key	<AB08> {	[     Cyrillic_be,     Cyrillic_BE	]	};
    key	<AB09> {	[     Cyrillic_yu,     Cyrillic_YU	]	};
    key	<AB10> {	[	    slash,	  question	]	};

    key <LSGT> {        [           slash,             bar      ]       };
    // End alphanumeric section
};

partial alphanumeric_keys
xkb_symbols "winkeys" {
    include "ua(legacy)"
 
    name[Group1]= "Ukraine - Winkeys";

    key <AE03> {        [               3,      numerosign      ]       };
    key <AE04> {        [               4,       semicolon      ]       };
    key <AE05> {        [               5,         percent      ]       };
    key <AE06> {        [               6,           colon      ]       };
    key <AE07> {        [               7,        question      ]       };
    key <AE08> {        [               8,        asterisk      ]       };
    key <AB10> {        [          period,           comma      ]       };
};

partial alphanumeric_keys
xkb_symbols "typewriter" {
    include "ua(legacy)"

    name[Group1]= "Ukraine - Typewriter";

    key	<TLDE> {	[      apostrophe,	  quotedbl	] 	};
    key	<AE01> {	[	   exclam,		 1 	]	};
    key	<AE02> {	[      numerosign,		 2	]	};
    key	<AE03> {	[	    slash,		 3	]	};
    key	<AE04> {	[	semicolon,		 4	]	};
    key	<AE05> {	[	    colon,		 5	]	};
    key	<AE06> {	[	    comma,		 6	]	};
    key	<AE07> {	[	   period,		 7	]	};
    key	<AE08> {	[      underscore,		 8	]	};
    key	<AE09> {	[	 question,		 9	]	};
    key	<AE10> {	[	  percent,		 0	]	};

    key	<AD12> {	[ Ukrainian_ghe_with_upturn, Ukrainian_GHE_WITH_UPTURN ] };

    key	<AC02> {	[      Cyrillic_i,	Cyrillic_I	]	};

    key	<AB05> {	[     Ukrainian_i,     Ukrainian_I	]	};

    key	<AB10> {	[    Ukrainian_yi,    Ukrainian_YI	]	};

    key	<BKSL> {	[	parenleft,	parenright	]	};
};

partial alphanumeric_keys
xkb_symbols "phonetic" {
  include "ua(legacy)"
  
  name[Group1]= "Ukraine - Phonetic";

  key <LatQ> {   [ Cyrillic_ya,       Cyrillic_YA         ]    };
  key <LatW> {   [ Cyrillic_ve,       Cyrillic_VE         ]    };
  key <LatE> {   [ Cyrillic_ie,       Cyrillic_IE         ]    };
  key <LatR> {   [ Cyrillic_er,       Cyrillic_ER         ]    };
  key <LatT> {   [ Cyrillic_te,       Cyrillic_TE         ]    };
  key <LatY> {   [ Cyrillic_i,        Cyrillic_I          ]    };
  key <LatU> {   [ Cyrillic_u,        Cyrillic_U          ]    };
  key <LatI> {   [ Ukrainian_i,       Ukrainian_I         ]    };
  key <LatO> {   [ Cyrillic_o,        Cyrillic_O          ]    };
  key <LatP> {   [ Cyrillic_pe,       Cyrillic_PE         ]    };
  key <AD11> {   [ Cyrillic_sha,      Cyrillic_SHA        ]    };
  key <AD12> {   [ Cyrillic_shcha,    Cyrillic_SHCHA      ]    };

  key <LatA> {   [ Cyrillic_a,        Cyrillic_A          ]    };
  key <LatS> {   [ Cyrillic_es,       Cyrillic_ES         ]    };
  key <LatD> {   [ Cyrillic_de,       Cyrillic_DE         ]    };
  key <LatF> {   [ Cyrillic_ef,       Cyrillic_EF         ]    };
  key <LatG> {   [ Cyrillic_ghe,      Cyrillic_GHE        ]    };
  key <LatH> {   [ Cyrillic_ha,       Cyrillic_HA         ]    };
  key <LatJ> {   [ Cyrillic_shorti,   Cyrillic_SHORTI     ]    };
  key <LatK> {   [ Cyrillic_ka,       Cyrillic_KA         ]    };
  key <LatL> {   [ Cyrillic_el,       Cyrillic_EL         ]    };
  key <AC10> {   [ Ukrainian_ghe_with_upturn, Ukrainian_GHE_WITH_UPTURN ] };
  key <AC11> {   [ Cyrillic_che,      Cyrillic_CHE        ]    };
  key <BKSL> {   [ Cyrillic_yu,       Cyrillic_YU         ]    };

  key <LatZ> {   [ Cyrillic_ze,       Cyrillic_ZE         ]    };
  key <LatX> {   [ Cyrillic_softsign, Cyrillic_SOFTSIGN   ]    };
  key <LatC> {   [ Cyrillic_tse,      Cyrillic_TSE        ]    };
  key <LatV> {   [ Cyrillic_zhe,      Cyrillic_ZHE        ]    };
  key <LatB> {   [ Cyrillic_be,       Cyrillic_BE         ]    };
  key <LatN> {   [ Cyrillic_en,       Cyrillic_EN         ]    };
  key <LatM> {   [ Cyrillic_em,       Cyrillic_EM         ]    };
  key <AB08> {   [ Ukrainian_yi,      Ukrainian_YI	  ]    };
  key <AB09> {   [ Ukrainian_ie,      Ukrainian_IE	  ]    };
  key <AB10> {   [ slash,             question            ]    };
};

// ukrainian keyboard layout RSTU 2019-91 (Respublikanskij STandart Ukrajiny)
// Andrew Porokhnyak <aop@porokhnyak.org>
partial alphanumeric_keys
xkb_symbols "rstu" {
    include "ua(legacy)"

    name[Group1]= "Ukraine - Standard RSTU";

    key	<TLDE> {	[      apostrophe,	  question	] 	};
    key	<AE01> {	[	   exclam,		 1 	]	};
    key	<AE02> {	[        quotedbl,		 2	]	};
    key	<AE03> {	[      numbersign,		 3	]	};
    key	<AE04> {	[	semicolon,		 4	]	};
    key	<AE05> {	[	    colon,		 5	]	};
    key	<AE06> {	[	    comma,		 6	]	};
    key	<AE07> {	[	   period,		 7	]	};
    key	<AE08> {	[        asterisk,		 8	]	};
    key	<AE09> {	[	parenleft,		 9	]	};
    key	<AE10> {	[      parenright,		 0	]	};

    key	<AD12> {	[ Ukrainian_ghe_with_upturn, Ukrainian_GHE_WITH_UPTURN ] };

    key	<AC02> {	[      Cyrillic_i,	Cyrillic_I	]	};

    key	<AB05> {	[     Ukrainian_i,     Ukrainian_I	]	};

    key	<AB10> {	[    Ukrainian_yi,    Ukrainian_YI	]	};

    key	<BKSL> {	[	    slash,	   percent	]	};
};

// russian keyboard layout RSTU 2019-91 (Respublikanskij STandart Ukrajiny)
// Andrew Porokhnyak <aop@porokhnyak.org>
partial alphanumeric_keys
xkb_symbols "rstu_ru" {
    include "ru(common)"
    name[Group1]= "Ukraine - Standard RSTU on Russian layout";

    key <TLDE> {        [      apostrophe,        question      ]       };
    key <AE01> {        [          exclam,               1      ]       };
    key <AE02> {        [        quotedbl,               2      ]       };
    key <AE03> {        [      numbersign,               3      ]       };
    key <AE04> {        [       semicolon,               4      ]       };
    key <AE05> {        [           colon,               5      ]       };
    key <AE06> {        [           comma,               6      ]       };
    key <AE07> {        [          period,               7      ]       };
    key <AE08> {        [        asterisk,               8      ]       };
    key <AE09> {        [       parenleft,               9      ]       };
    key <AE10> {        [      parenright,               0      ]       };
    key <BKSL> {        [           slash,         percent      ]       };

key.type[group1]="ALPHABETIC";

    key <AB10> {        [     Cyrillic_io,     Cyrillic_IO      ]       };
};

//Homophonic keyboard layout (Tomas Marko Miljenović)
//Based on Ukrainian National Transliteration, commonly used phonetic layouts for Mac and Win.
//Existing layout "phonetic" used as template.
partial alphanumeric_keys
xkb_symbols "homophonic" {
  include "ua(legacy)"
  name[Group1]= "Ukraine - Homophonic";

  key <TLDE> {	 [          grave,	underscore	]	};
  key <AE01> {	 [		1,	    exclam 	]	};
  key <AE02> {	 [		2,              at	]	};
  key <AE03> {	 [		3,       semicolon	]	};
  key <AE04> {	 [		4,           colon	]	};
  key <AE05> {	 [		5,	   percent	]	};
  key <AE06> {	 [		6,	apostrophe	]	};
  key <AE07> {	 [		7,	  quotedbl	]	};
  key <AE08> {	 [		8,	  asterisk	]	};
  key <AE09> {	 [		9,	 parenleft	]	};
  key <AE10> {	 [		0,	parenright	]	};
  key <AE11> {	 [ Ukrainian_ie,      Ukrainian_IE	  ]    };
  key <AE12> {	 [ Ukrainian_yi,      Ukrainian_YI        ]    };

  key <LatQ> {   [ Cyrillic_ya,       Cyrillic_YA         ]    };
  key <LatW> {   [ Cyrillic_sha,      Cyrillic_SHA        ]    };
  key <LatE> {   [ Cyrillic_ie,       Cyrillic_IE         ]    };
  key <LatR> {   [ Cyrillic_er,       Cyrillic_ER         ]    };
  key <LatT> {   [ Cyrillic_te,       Cyrillic_TE         ]    };
  key <LatY> {   [ Cyrillic_i,        Cyrillic_I          ]    };
  key <LatU> {   [ Cyrillic_u,        Cyrillic_U          ]    };
  key <LatI> {   [ Ukrainian_i,       Ukrainian_I         ]    };
  key <LatO> {   [ Cyrillic_o,        Cyrillic_O          ]    };
  key <LatP> {   [ Cyrillic_pe,       Cyrillic_PE         ]    };
  key <AD11> {   [ Cyrillic_yu,       Cyrillic_YU        ]    };
  key <AD12> {   [ Cyrillic_shcha,    Cyrillic_SHCHA      ]    };

  key <LatA> {   [ Cyrillic_a,        Cyrillic_A          ]    };
  key <LatS> {   [ Cyrillic_es,       Cyrillic_ES         ]    };
  key <LatD> {   [ Cyrillic_de,       Cyrillic_DE         ]    };
  key <LatF> {   [ Cyrillic_ef,       Cyrillic_EF         ]    };
  key <LatG> {   [ Ukrainian_ghe_with_upturn, Ukrainian_GHE_WITH_UPTURN ]    };
  key <LatH> {   [ Cyrillic_ghe,      Cyrillic_GHE        ]    };
  key <LatJ> {   [ Cyrillic_shorti,   Cyrillic_SHORTI     ]    };
  key <LatK> {   [ Cyrillic_ka,       Cyrillic_KA         ]    };
  key <LatL> {   [ Cyrillic_el,       Cyrillic_EL         ]    };
  key <AC10> {   [ Cyrillic_che,      Cyrillic_CHE        ]    };
  key <AC11> {   [ Cyrillic_zhe,      Cyrillic_ZHE        ]    };
  key <BKSL> {   [ Cyrillic_softsign, Cyrillic_SOFTSIGN   ]    };

  key <LatZ> {   [ Cyrillic_ze,       Cyrillic_ZE         ]    };
  key <LatX> {   [ Cyrillic_ha,       Cyrillic_HA         ]    };
  key <LatC> {   [ Cyrillic_tse,      Cyrillic_TSE        ]    };
  key <LatV> {   [ Cyrillic_ve,       Cyrillic_VE         ]    };
  key <LatB> {   [ Cyrillic_be,       Cyrillic_BE         ]    };
  key <LatN> {   [ Cyrillic_en,       Cyrillic_EN         ]    };
  key <LatM> {   [ Cyrillic_em,       Cyrillic_EM         ]    };
  key <AB08> {   [ comma,             less	          ]    };
  key <AB09> {   [ period,            greater	          ]    };
  key <AB10> {   [ slash,             question            ]    };
};
=======
// based on
// ukrainian standard keyboard 
// AEN <aen@logic.ru> & Leon Kanter <leon@geon.donetsk.ua>
// Last Changes 2007/10/03 by Andriy Rysin <arysin@yahoo.com>

// Unicode - 3d level added with some Unicode symbols (typographic quotes, m-dash, n-dash etc), 
// some often used cyrillics from other slavic languages and some ASCII symbols used often (slash, brackets...)
partial default alphanumeric_keys
xkb_symbols "unicode" {
    include "ua(winkeys)"
 
    name[Group1]= "Ukrainian";

    key <TLDE> {    [           U2019, 	apostrophe,    U0301,   asciitilde     ]       };	// Apostrophe and Stress symbol
    key <AE02> {    [               1,      exclam,  onesuperior               ]       };
    key <AE02> {    [               2,    quotedbl,  twosuperior               ]       };
    key <AE03> {    [               3,  numerosign,	   U00A7,    U20B4     ]       };	// Paragraph and Hryvnia sign
    key <AE04> {    [               4,   semicolon,	  dollar,    EuroSign  ]       };
    key <AE05> {    [               5,     percent,	  degree               ]       };
    key <AE06> {    [               6,       colon,   less                             ]       };
    key <AE07> {    [               7,    question,   greater                             ]       };
    key <AE08> {    [               8,    asterisk, enfilledcircbullet         ]       };
    key	<AE09> {    [		    9,	 parenleft,  bracketleft,    braceleft ]       };
    key	<AE10> {    [		    0,	parenright, bracketright,    braceright]       };
    key	<AE11> {    [	    	minus,	underscore,       emdash,    endash    ]       };
    key	<AE12> {    [	    	equal,	      plus, 	notequal,    plusminus ]       };

    key	<AD03> {    [      Cyrillic_u,	Cyrillic_U,  Byelorussian_shortu,  Byelorussian_SHORTU	]};
    key	<AD04> {    [     Cyrillic_ka, Cyrillic_KA,	registered	       ]       };						// Registered tm
    key	<AD05> {    [     Cyrillic_ie, Cyrillic_IE,     Cyrillic_io,     Cyrillic_IO	]	};
    key	<AD12> {    [    Ukrainian_yi,Ukrainian_YI,	Cyrillic_hardsign,	Cyrillic_HARDSIGN	]	};
    key	<AC02> {    [    Ukrainian_i,  Ukrainian_I, Cyrillic_yeru,   Cyrillic_YERU	]	};
    key	<AC11> {    [    Ukrainian_ie,Ukrainian_IE,	Cyrillic_e,	Cyrillic_E	]	};

    key	<BKSL> {    [ Ukrainian_ghe_with_upturn, Ukrainian_GHE_WITH_UPTURN, backslash,  bar	]	};

    key	<AB03> {    [     Cyrillic_es,     Cyrillic_ES,	copyright              ]	};
    key	<AB06> {    [     Cyrillic_te,     Cyrillic_TE,	trademark              ]	};
    key	<AB08> {    [     Cyrillic_be,     Cyrillic_BE,	guillemotleft,	doublelowquotemark 	]	};
    key	<AB09> {    [     Cyrillic_yu,     Cyrillic_YU,	guillemotright, leftdoublequotemark ]	};
    key <AB10> {    [          period,           comma,	slash,          ellipsis        ]       };

    include "level3(ralt_switch)"
};

partial alphanumeric_keys 
xkb_symbols "legacy" {

    name[Group1]= "Ukrainian (legacy)";

    key	<TLDE> {	[      apostrophe,	asciitilde	]	};
    key	<AE01> {	[		1,	    exclam 	]	};
    key	<AE02> {	[		2,        quotedbl	]	};
    key	<AE03> {	[		3,      numbersign	]	};
    key	<AE04> {	[		4,        asterisk	]	};
    key	<AE05> {	[		5,	     colon	]	};
    key	<AE06> {	[		6,	     comma	]	};
    key	<AE07> {	[		7,	    period	]	};
    key	<AE08> {	[		8,	 semicolon	]	};
    key	<AE09> {	[		9,	 parenleft	]	};
    key	<AE10> {	[		0,	parenright	]	};
    key	<AE11> {	[	    minus,	underscore	]	};
    key	<AE12> {	[	    equal,	      plus	]	};

    key	<AD01> {	[ Cyrillic_shorti, Cyrillic_SHORTI	]	};
    key	<AD02> {	[    Cyrillic_tse,    Cyrillic_TSE	]	};
    key	<AD03> {	[      Cyrillic_u,	Cyrillic_U	]	};
    key	<AD04> {	[     Cyrillic_ka,     Cyrillic_KA	]	};
    key	<AD05> {	[     Cyrillic_ie,     Cyrillic_IE	]	};
    key	<AD06> {	[     Cyrillic_en,     Cyrillic_EN	]	};
    key	<AD07> {	[    Cyrillic_ghe,    Cyrillic_GHE	]	};
    key	<AD08> {	[    Cyrillic_sha,    Cyrillic_SHA	]	};
    key	<AD09> {	[  Cyrillic_shcha,  Cyrillic_SHCHA	]	};
    key	<AD10> {	[     Cyrillic_ze,     Cyrillic_ZE	]	};
    key	<AD11> {	[     Cyrillic_ha,     Cyrillic_HA	]	};
    key	<AD12> {	[    Ukrainian_yi,    Ukrainian_YI	]	};
    key	<BKSL> {	[ Ukrainian_ghe_with_upturn, Ukrainian_GHE_WITH_UPTURN ] };

    key	<AC01> {	[     Cyrillic_ef,     Cyrillic_EF	]	};
    key	<AC02> {	[     Ukrainian_i,     Ukrainian_I	]	};
    key	<AC03> {	[     Cyrillic_ve,     Cyrillic_VE	]	};
    key	<AC04> {	[      Cyrillic_a,	Cyrillic_A	]	};
    key	<AC05> {	[     Cyrillic_pe,     Cyrillic_PE	]	};
    key	<AC06> {	[     Cyrillic_er,     Cyrillic_ER	]	};
    key	<AC07> {	[      Cyrillic_o,	Cyrillic_O	]	};
    key	<AC08> {	[     Cyrillic_el,     Cyrillic_EL	]	};
    key	<AC09> {	[     Cyrillic_de,     Cyrillic_DE	]	};
    key	<AC10> {	[    Cyrillic_zhe,    Cyrillic_ZHE	]	};
    key	<AC11> {	[    Ukrainian_ie,    Ukrainian_IE	]	};

    key	<AB01> {	[     Cyrillic_ya,     Cyrillic_YA	]	};
    key	<AB02> {	[    Cyrillic_che,    Cyrillic_CHE	]	};
    key	<AB03> {	[     Cyrillic_es,     Cyrillic_ES	]	};
    key	<AB04> {	[     Cyrillic_em,     Cyrillic_EM	]	};
    key	<AB06> {	[     Cyrillic_te,     Cyrillic_TE	]	};
    key	<AB05> {	[      Cyrillic_i,	Cyrillic_I	]	};
    key	<AB07> {	[Cyrillic_softsign,Cyrillic_SOFTSIGN	]	};
    key	<AB08> {	[     Cyrillic_be,     Cyrillic_BE	]	};
    key	<AB09> {	[     Cyrillic_yu,     Cyrillic_YU	]	};
    key	<AB10> {	[	    slash,	  question	]	};

    key <LSGT> {        [           slash,             bar      ]       };
    // End alphanumeric section
};

partial alphanumeric_keys
xkb_symbols "winkeys" {
    include "ua(legacy)"
 
    name[Group1]= "Ukrainian (WinKeys)";

    key <AE03> {        [               3,      numerosign      ]       };
    key <AE04> {        [               4,       semicolon      ]       };
    key <AE05> {        [               5,         percent      ]       };
    key <AE06> {        [               6,           colon      ]       };
    key <AE07> {        [               7,        question      ]       };
    key <AE08> {        [               8,        asterisk      ]       };
    key <AB10> {        [          period,           comma      ]       };
};

partial alphanumeric_keys
xkb_symbols "typewriter" {
    include "ua(legacy)"

    name[Group1]= "Ukrainian (typewriter)";

    key	<TLDE> {	[      apostrophe,	  quotedbl	] 	};
    key	<AE01> {	[	   exclam,		 1 	]	};
    key	<AE02> {	[      numerosign,		 2	]	};
    key	<AE03> {	[	    slash,		 3	]	};
    key	<AE04> {	[	semicolon,		 4	]	};
    key	<AE05> {	[	    colon,		 5	]	};
    key	<AE06> {	[	    comma,		 6	]	};
    key	<AE07> {	[	   period,		 7	]	};
    key	<AE08> {	[      underscore,		 8	]	};
    key	<AE09> {	[	 question,		 9	]	};
    key	<AE10> {	[	  percent,		 0	]	};

    key	<AD12> {	[ Ukrainian_ghe_with_upturn, Ukrainian_GHE_WITH_UPTURN ] };

    key	<AC02> {	[      Cyrillic_i,	Cyrillic_I	]	};

    key	<AB05> {	[     Ukrainian_i,     Ukrainian_I	]	};

    key	<AB10> {	[    Ukrainian_yi,    Ukrainian_YI	]	};

    key	<BKSL> {	[	parenleft,	parenright	]	};
};

partial alphanumeric_keys
xkb_symbols "phonetic" {
  include "ua(legacy)"
  
  name[Group1]= "Ukrainian (phonetic)";

  key <LatQ> {   [ Cyrillic_ya,       Cyrillic_YA         ]    };
  key <LatW> {   [ Cyrillic_ve,       Cyrillic_VE         ]    };
  key <LatE> {   [ Cyrillic_ie,       Cyrillic_IE         ]    };
  key <LatR> {   [ Cyrillic_er,       Cyrillic_ER         ]    };
  key <LatT> {   [ Cyrillic_te,       Cyrillic_TE         ]    };
  key <LatY> {   [ Cyrillic_i,        Cyrillic_I          ]    };
  key <LatU> {   [ Cyrillic_u,        Cyrillic_U          ]    };
  key <LatI> {   [ Ukrainian_i,       Ukrainian_I         ]    };
  key <LatO> {   [ Cyrillic_o,        Cyrillic_O          ]    };
  key <LatP> {   [ Cyrillic_pe,       Cyrillic_PE         ]    };
  key <AD11> {   [ Cyrillic_sha,      Cyrillic_SHA        ]    };
  key <AD12> {   [ Cyrillic_shcha,    Cyrillic_SHCHA      ]    };

  key <LatA> {   [ Cyrillic_a,        Cyrillic_A          ]    };
  key <LatS> {   [ Cyrillic_es,       Cyrillic_ES         ]    };
  key <LatD> {   [ Cyrillic_de,       Cyrillic_DE         ]    };
  key <LatF> {   [ Cyrillic_ef,       Cyrillic_EF         ]    };
  key <LatG> {   [ Cyrillic_ghe,      Cyrillic_GHE        ]    };
  key <LatH> {   [ Cyrillic_ha,       Cyrillic_HA         ]    };
  key <LatJ> {   [ Cyrillic_shorti,   Cyrillic_SHORTI     ]    };
  key <LatK> {   [ Cyrillic_ka,       Cyrillic_KA         ]    };
  key <LatL> {   [ Cyrillic_el,       Cyrillic_EL         ]    };
  key <AC10> {   [ Ukrainian_ghe_with_upturn, Ukrainian_GHE_WITH_UPTURN ] };
  key <AC11> {   [ Cyrillic_che,      Cyrillic_CHE        ]    };
  key <BKSL> {   [ Cyrillic_yu,       Cyrillic_YU         ]    };

  key <LatZ> {   [ Cyrillic_ze,       Cyrillic_ZE         ]    };
  key <LatX> {   [ Cyrillic_softsign, Cyrillic_SOFTSIGN   ]    };
  key <LatC> {   [ Cyrillic_tse,      Cyrillic_TSE        ]    };
  key <LatV> {   [ Cyrillic_zhe,      Cyrillic_ZHE        ]    };
  key <LatB> {   [ Cyrillic_be,       Cyrillic_BE         ]    };
  key <LatN> {   [ Cyrillic_en,       Cyrillic_EN         ]    };
  key <LatM> {   [ Cyrillic_em,       Cyrillic_EM         ]    };
  key <AB08> {   [ Ukrainian_yi,      Ukrainian_YI	  ]    };
  key <AB09> {   [ Ukrainian_ie,      Ukrainian_IE	  ]    };
  key <AB10> {   [ slash,             question            ]    };
};

// ukrainian keyboard layout RSTU 2019-91 (Respublikanskij STandart Ukrajiny)
// Andrew Porokhnyak <aop@porokhnyak.org>
partial alphanumeric_keys
xkb_symbols "rstu" {
    include "ua(legacy)"

    name[Group1]= "Ukrainian (standard RSTU)";

    key	<TLDE> {	[      apostrophe,	  question	] 	};
    key	<AE01> {	[	   exclam,		 1 	]	};
    key	<AE02> {	[        quotedbl,		 2	]	};
    key	<AE03> {	[      numbersign,		 3	]	};
    key	<AE04> {	[	semicolon,		 4	]	};
    key	<AE05> {	[	    colon,		 5	]	};
    key	<AE06> {	[	    comma,		 6	]	};
    key	<AE07> {	[	   period,		 7	]	};
    key	<AE08> {	[        asterisk,		 8	]	};
    key	<AE09> {	[	parenleft,		 9	]	};
    key	<AE10> {	[      parenright,		 0	]	};

    key	<AD12> {	[ Ukrainian_ghe_with_upturn, Ukrainian_GHE_WITH_UPTURN ] };

    key	<AC02> {	[      Cyrillic_i,	Cyrillic_I	]	};

    key	<AB05> {	[     Ukrainian_i,     Ukrainian_I	]	};

    key	<AB10> {	[    Ukrainian_yi,    Ukrainian_YI	]	};

    key	<BKSL> {	[	    slash,	   percent	]	};
};

// russian keyboard layout RSTU 2019-91 (Respublikanskij STandart Ukrajiny)
// Andrew Porokhnyak <aop@porokhnyak.org>
partial alphanumeric_keys
xkb_symbols "rstu_ru" {
    include "ru(common)"
    name[Group1]= "Russian (Ukraine, standard RSTU)";

    key <TLDE> {        [      apostrophe,        question      ]       };
    key <AE01> {        [          exclam,               1      ]       };
    key <AE02> {        [        quotedbl,               2      ]       };
    key <AE03> {        [      numbersign,               3      ]       };
    key <AE04> {        [       semicolon,               4      ]       };
    key <AE05> {        [           colon,               5      ]       };
    key <AE06> {        [           comma,               6      ]       };
    key <AE07> {        [          period,               7      ]       };
    key <AE08> {        [        asterisk,               8      ]       };
    key <AE09> {        [       parenleft,               9      ]       };
    key <AE10> {        [      parenright,               0      ]       };
    key <BKSL> {        [           slash,         percent      ]       };

key.type[group1]="ALPHABETIC";

    key <AB10> {        [     Cyrillic_io,     Cyrillic_IO      ]       };
};

//Homophonic keyboard layout (Tomas Marko Miljenović)
//Based on Ukrainian National Transliteration, commonly used phonetic layouts for Mac and Win.
//Existing layout "phonetic" used as template.
partial alphanumeric_keys
xkb_symbols "homophonic" {
  include "ua(legacy)"
  name[Group1]= "Ukrainian (homophonic)";

  key <TLDE> {	 [          grave,	underscore	]	};
  key <AE01> {	 [		1,	    exclam 	]	};
  key <AE02> {	 [		2,              at	]	};
  key <AE03> {	 [		3,       semicolon	]	};
  key <AE04> {	 [		4,           colon	]	};
  key <AE05> {	 [		5,	   percent	]	};
  key <AE06> {	 [		6,	apostrophe	]	};
  key <AE07> {	 [		7,	  quotedbl	]	};
  key <AE08> {	 [		8,	  asterisk	]	};
  key <AE09> {	 [		9,	 parenleft	]	};
  key <AE10> {	 [		0,	parenright	]	};
  key <AE11> {	 [ Ukrainian_ie,      Ukrainian_IE	  ]    };
  key <AE12> {	 [ Ukrainian_yi,      Ukrainian_YI        ]    };

  key <LatQ> {   [ Cyrillic_ya,       Cyrillic_YA         ]    };
  key <LatW> {   [ Cyrillic_sha,      Cyrillic_SHA        ]    };
  key <LatE> {   [ Cyrillic_ie,       Cyrillic_IE         ]    };
  key <LatR> {   [ Cyrillic_er,       Cyrillic_ER         ]    };
  key <LatT> {   [ Cyrillic_te,       Cyrillic_TE         ]    };
  key <LatY> {   [ Cyrillic_i,        Cyrillic_I          ]    };
  key <LatU> {   [ Cyrillic_u,        Cyrillic_U          ]    };
  key <LatI> {   [ Ukrainian_i,       Ukrainian_I         ]    };
  key <LatO> {   [ Cyrillic_o,        Cyrillic_O          ]    };
  key <LatP> {   [ Cyrillic_pe,       Cyrillic_PE         ]    };
  key <AD11> {   [ Cyrillic_yu,       Cyrillic_YU        ]    };
  key <AD12> {   [ Cyrillic_shcha,    Cyrillic_SHCHA      ]    };

  key <LatA> {   [ Cyrillic_a,        Cyrillic_A          ]    };
  key <LatS> {   [ Cyrillic_es,       Cyrillic_ES         ]    };
  key <LatD> {   [ Cyrillic_de,       Cyrillic_DE         ]    };
  key <LatF> {   [ Cyrillic_ef,       Cyrillic_EF         ]    };
  key <LatG> {   [ Ukrainian_ghe_with_upturn, Ukrainian_GHE_WITH_UPTURN ]    };
  key <LatH> {   [ Cyrillic_ghe,      Cyrillic_GHE        ]    };
  key <LatJ> {   [ Cyrillic_shorti,   Cyrillic_SHORTI     ]    };
  key <LatK> {   [ Cyrillic_ka,       Cyrillic_KA         ]    };
  key <LatL> {   [ Cyrillic_el,       Cyrillic_EL         ]    };
  key <AC10> {   [ Cyrillic_che,      Cyrillic_CHE        ]    };
  key <AC11> {   [ Cyrillic_zhe,      Cyrillic_ZHE        ]    };
  key <BKSL> {   [ Cyrillic_softsign, Cyrillic_SOFTSIGN   ]    };

  key <LatZ> {   [ Cyrillic_ze,       Cyrillic_ZE         ]    };
  key <LatX> {   [ Cyrillic_ha,       Cyrillic_HA         ]    };
  key <LatC> {   [ Cyrillic_tse,      Cyrillic_TSE        ]    };
  key <LatV> {   [ Cyrillic_ve,       Cyrillic_VE         ]    };
  key <LatB> {   [ Cyrillic_be,       Cyrillic_BE         ]    };
  key <LatN> {   [ Cyrillic_en,       Cyrillic_EN         ]    };
  key <LatM> {   [ Cyrillic_em,       Cyrillic_EM         ]    };
  key <AB08> {   [ comma,             less	          ]    };
  key <AB09> {   [ period,            greater	          ]    };
  key <AB10> {   [ slash,             question            ]    };
};
>>>>>>> 125aba11
<|MERGE_RESOLUTION|>--- conflicted
+++ resolved
@@ -1,619 +1,308 @@
-<<<<<<< HEAD
-// based on
-// ukrainian standard keyboard 
-// AEN <aen@logic.ru> & Leon Kanter <leon@geon.donetsk.ua>
-// Last Changes 2007/10/03 by Andriy Rysin <arysin@yahoo.com>
-
-// Unicode - 3d level added with some Unicode symbols (typographic quotes, m-dash, n-dash etc), 
-// some often used cyrillics from other slavic languages and some ASCII symbols used often (slash, brackets...)
-partial default alphanumeric_keys
-xkb_symbols "unicode" {
-    include "ua(winkeys)"
- 
-    name[Group1]= "Ukraine";
-
-    key <TLDE> {    [           U2019, 	apostrophe,    U0301,   asciitilde     ]       };	// Apostrophe and Stress symbol
-    key <AE02> {    [               1,      exclam,  onesuperior               ]       };
-    key <AE02> {    [               2,    quotedbl,  twosuperior               ]       };
-    key <AE03> {    [               3,  numerosign,	   U00A7,    U20B4     ]       };	// Paragraph and Hryvnia sign
-    key <AE04> {    [               4,   semicolon,	  dollar,    EuroSign  ]       };
-    key <AE05> {    [               5,     percent,	  degree               ]       };
-    key <AE06> {    [               6,       colon,   less                             ]       };
-    key <AE07> {    [               7,    question,   greater                             ]       };
-    key <AE08> {    [               8,    asterisk, enfilledcircbullet         ]       };
-    key	<AE09> {    [		    9,	 parenleft,  bracketleft,    braceleft ]       };
-    key	<AE10> {    [		    0,	parenright, bracketright,    braceright]       };
-    key	<AE11> {    [	    	minus,	underscore,       emdash,    endash    ]       };
-    key	<AE12> {    [	    	equal,	      plus, 	notequal,    plusminus ]       };
-
-    key	<AD03> {    [      Cyrillic_u,	Cyrillic_U,  Byelorussian_shortu,  Byelorussian_SHORTU	]};
-    key	<AD04> {    [     Cyrillic_ka, Cyrillic_KA,	registered	       ]       };						// Registered tm
-    key	<AD05> {    [     Cyrillic_ie, Cyrillic_IE,     Cyrillic_io,     Cyrillic_IO	]	};
-    key	<AD12> {    [    Ukrainian_yi,Ukrainian_YI,	Cyrillic_hardsign,	Cyrillic_HARDSIGN	]	};
-    key	<AC02> {    [    Ukrainian_i,  Ukrainian_I, Cyrillic_yeru,   Cyrillic_YERU	]	};
-    key	<AC11> {    [    Ukrainian_ie,Ukrainian_IE,	Cyrillic_e,	Cyrillic_E	]	};
-
-    key	<BKSL> {    [ Ukrainian_ghe_with_upturn, Ukrainian_GHE_WITH_UPTURN, backslash,  bar	]	};
-
-    key	<AB03> {    [     Cyrillic_es,     Cyrillic_ES,	copyright              ]	};
-    key	<AB06> {    [     Cyrillic_te,     Cyrillic_TE,	trademark              ]	};
-    key	<AB08> {    [     Cyrillic_be,     Cyrillic_BE,	guillemotleft,	doublelowquotemark 	]	};
-    key	<AB09> {    [     Cyrillic_yu,     Cyrillic_YU,	guillemotright, leftdoublequotemark ]	};
-    key <AB10> {    [          period,           comma,	slash,          ellipsis        ]       };
-
-    include "level3(ralt_switch)"
-};
-
-partial alphanumeric_keys 
-xkb_symbols "legacy" {
-
-    name[Group1]= "Ukraine - Legacy";
-
-    key	<TLDE> {	[      apostrophe,	asciitilde	]	};
-    key	<AE01> {	[		1,	    exclam 	]	};
-    key	<AE02> {	[		2,        quotedbl	]	};
-    key	<AE03> {	[		3,      numbersign	]	};
-    key	<AE04> {	[		4,        asterisk	]	};
-    key	<AE05> {	[		5,	     colon	]	};
-    key	<AE06> {	[		6,	     comma	]	};
-    key	<AE07> {	[		7,	    period	]	};
-    key	<AE08> {	[		8,	 semicolon	]	};
-    key	<AE09> {	[		9,	 parenleft	]	};
-    key	<AE10> {	[		0,	parenright	]	};
-    key	<AE11> {	[	    minus,	underscore	]	};
-    key	<AE12> {	[	    equal,	      plus	]	};
-
-    key	<AD01> {	[ Cyrillic_shorti, Cyrillic_SHORTI	]	};
-    key	<AD02> {	[    Cyrillic_tse,    Cyrillic_TSE	]	};
-    key	<AD03> {	[      Cyrillic_u,	Cyrillic_U	]	};
-    key	<AD04> {	[     Cyrillic_ka,     Cyrillic_KA	]	};
-    key	<AD05> {	[     Cyrillic_ie,     Cyrillic_IE	]	};
-    key	<AD06> {	[     Cyrillic_en,     Cyrillic_EN	]	};
-    key	<AD07> {	[    Cyrillic_ghe,    Cyrillic_GHE	]	};
-    key	<AD08> {	[    Cyrillic_sha,    Cyrillic_SHA	]	};
-    key	<AD09> {	[  Cyrillic_shcha,  Cyrillic_SHCHA	]	};
-    key	<AD10> {	[     Cyrillic_ze,     Cyrillic_ZE	]	};
-    key	<AD11> {	[     Cyrillic_ha,     Cyrillic_HA	]	};
-    key	<AD12> {	[    Ukrainian_yi,    Ukrainian_YI	]	};
-    key	<BKSL> {	[ Ukrainian_ghe_with_upturn, Ukrainian_GHE_WITH_UPTURN ] };
-
-    key	<AC01> {	[     Cyrillic_ef,     Cyrillic_EF	]	};
-    key	<AC02> {	[     Ukrainian_i,     Ukrainian_I	]	};
-    key	<AC03> {	[     Cyrillic_ve,     Cyrillic_VE	]	};
-    key	<AC04> {	[      Cyrillic_a,	Cyrillic_A	]	};
-    key	<AC05> {	[     Cyrillic_pe,     Cyrillic_PE	]	};
-    key	<AC06> {	[     Cyrillic_er,     Cyrillic_ER	]	};
-    key	<AC07> {	[      Cyrillic_o,	Cyrillic_O	]	};
-    key	<AC08> {	[     Cyrillic_el,     Cyrillic_EL	]	};
-    key	<AC09> {	[     Cyrillic_de,     Cyrillic_DE	]	};
-    key	<AC10> {	[    Cyrillic_zhe,    Cyrillic_ZHE	]	};
-    key	<AC11> {	[    Ukrainian_ie,    Ukrainian_IE	]	};
-
-    key	<AB01> {	[     Cyrillic_ya,     Cyrillic_YA	]	};
-    key	<AB02> {	[    Cyrillic_che,    Cyrillic_CHE	]	};
-    key	<AB03> {	[     Cyrillic_es,     Cyrillic_ES	]	};
-    key	<AB04> {	[     Cyrillic_em,     Cyrillic_EM	]	};
-    key	<AB06> {	[     Cyrillic_te,     Cyrillic_TE	]	};
-    key	<AB05> {	[      Cyrillic_i,	Cyrillic_I	]	};
-    key	<AB07> {	[Cyrillic_softsign,Cyrillic_SOFTSIGN	]	};
-    key	<AB08> {	[     Cyrillic_be,     Cyrillic_BE	]	};
-    key	<AB09> {	[     Cyrillic_yu,     Cyrillic_YU	]	};
-    key	<AB10> {	[	    slash,	  question	]	};
-
-    key <LSGT> {        [           slash,             bar      ]       };
-    // End alphanumeric section
-};
-
-partial alphanumeric_keys
-xkb_symbols "winkeys" {
-    include "ua(legacy)"
- 
-    name[Group1]= "Ukraine - Winkeys";
-
-    key <AE03> {        [               3,      numerosign      ]       };
-    key <AE04> {        [               4,       semicolon      ]       };
-    key <AE05> {        [               5,         percent      ]       };
-    key <AE06> {        [               6,           colon      ]       };
-    key <AE07> {        [               7,        question      ]       };
-    key <AE08> {        [               8,        asterisk      ]       };
-    key <AB10> {        [          period,           comma      ]       };
-};
-
-partial alphanumeric_keys
-xkb_symbols "typewriter" {
-    include "ua(legacy)"
-
-    name[Group1]= "Ukraine - Typewriter";
-
-    key	<TLDE> {	[      apostrophe,	  quotedbl	] 	};
-    key	<AE01> {	[	   exclam,		 1 	]	};
-    key	<AE02> {	[      numerosign,		 2	]	};
-    key	<AE03> {	[	    slash,		 3	]	};
-    key	<AE04> {	[	semicolon,		 4	]	};
-    key	<AE05> {	[	    colon,		 5	]	};
-    key	<AE06> {	[	    comma,		 6	]	};
-    key	<AE07> {	[	   period,		 7	]	};
-    key	<AE08> {	[      underscore,		 8	]	};
-    key	<AE09> {	[	 question,		 9	]	};
-    key	<AE10> {	[	  percent,		 0	]	};
-
-    key	<AD12> {	[ Ukrainian_ghe_with_upturn, Ukrainian_GHE_WITH_UPTURN ] };
-
-    key	<AC02> {	[      Cyrillic_i,	Cyrillic_I	]	};
-
-    key	<AB05> {	[     Ukrainian_i,     Ukrainian_I	]	};
-
-    key	<AB10> {	[    Ukrainian_yi,    Ukrainian_YI	]	};
-
-    key	<BKSL> {	[	parenleft,	parenright	]	};
-};
-
-partial alphanumeric_keys
-xkb_symbols "phonetic" {
-  include "ua(legacy)"
-  
-  name[Group1]= "Ukraine - Phonetic";
-
-  key <LatQ> {   [ Cyrillic_ya,       Cyrillic_YA         ]    };
-  key <LatW> {   [ Cyrillic_ve,       Cyrillic_VE         ]    };
-  key <LatE> {   [ Cyrillic_ie,       Cyrillic_IE         ]    };
-  key <LatR> {   [ Cyrillic_er,       Cyrillic_ER         ]    };
-  key <LatT> {   [ Cyrillic_te,       Cyrillic_TE         ]    };
-  key <LatY> {   [ Cyrillic_i,        Cyrillic_I          ]    };
-  key <LatU> {   [ Cyrillic_u,        Cyrillic_U          ]    };
-  key <LatI> {   [ Ukrainian_i,       Ukrainian_I         ]    };
-  key <LatO> {   [ Cyrillic_o,        Cyrillic_O          ]    };
-  key <LatP> {   [ Cyrillic_pe,       Cyrillic_PE         ]    };
-  key <AD11> {   [ Cyrillic_sha,      Cyrillic_SHA        ]    };
-  key <AD12> {   [ Cyrillic_shcha,    Cyrillic_SHCHA      ]    };
-
-  key <LatA> {   [ Cyrillic_a,        Cyrillic_A          ]    };
-  key <LatS> {   [ Cyrillic_es,       Cyrillic_ES         ]    };
-  key <LatD> {   [ Cyrillic_de,       Cyrillic_DE         ]    };
-  key <LatF> {   [ Cyrillic_ef,       Cyrillic_EF         ]    };
-  key <LatG> {   [ Cyrillic_ghe,      Cyrillic_GHE        ]    };
-  key <LatH> {   [ Cyrillic_ha,       Cyrillic_HA         ]    };
-  key <LatJ> {   [ Cyrillic_shorti,   Cyrillic_SHORTI     ]    };
-  key <LatK> {   [ Cyrillic_ka,       Cyrillic_KA         ]    };
-  key <LatL> {   [ Cyrillic_el,       Cyrillic_EL         ]    };
-  key <AC10> {   [ Ukrainian_ghe_with_upturn, Ukrainian_GHE_WITH_UPTURN ] };
-  key <AC11> {   [ Cyrillic_che,      Cyrillic_CHE        ]    };
-  key <BKSL> {   [ Cyrillic_yu,       Cyrillic_YU         ]    };
-
-  key <LatZ> {   [ Cyrillic_ze,       Cyrillic_ZE         ]    };
-  key <LatX> {   [ Cyrillic_softsign, Cyrillic_SOFTSIGN   ]    };
-  key <LatC> {   [ Cyrillic_tse,      Cyrillic_TSE        ]    };
-  key <LatV> {   [ Cyrillic_zhe,      Cyrillic_ZHE        ]    };
-  key <LatB> {   [ Cyrillic_be,       Cyrillic_BE         ]    };
-  key <LatN> {   [ Cyrillic_en,       Cyrillic_EN         ]    };
-  key <LatM> {   [ Cyrillic_em,       Cyrillic_EM         ]    };
-  key <AB08> {   [ Ukrainian_yi,      Ukrainian_YI	  ]    };
-  key <AB09> {   [ Ukrainian_ie,      Ukrainian_IE	  ]    };
-  key <AB10> {   [ slash,             question            ]    };
-};
-
-// ukrainian keyboard layout RSTU 2019-91 (Respublikanskij STandart Ukrajiny)
-// Andrew Porokhnyak <aop@porokhnyak.org>
-partial alphanumeric_keys
-xkb_symbols "rstu" {
-    include "ua(legacy)"
-
-    name[Group1]= "Ukraine - Standard RSTU";
-
-    key	<TLDE> {	[      apostrophe,	  question	] 	};
-    key	<AE01> {	[	   exclam,		 1 	]	};
-    key	<AE02> {	[        quotedbl,		 2	]	};
-    key	<AE03> {	[      numbersign,		 3	]	};
-    key	<AE04> {	[	semicolon,		 4	]	};
-    key	<AE05> {	[	    colon,		 5	]	};
-    key	<AE06> {	[	    comma,		 6	]	};
-    key	<AE07> {	[	   period,		 7	]	};
-    key	<AE08> {	[        asterisk,		 8	]	};
-    key	<AE09> {	[	parenleft,		 9	]	};
-    key	<AE10> {	[      parenright,		 0	]	};
-
-    key	<AD12> {	[ Ukrainian_ghe_with_upturn, Ukrainian_GHE_WITH_UPTURN ] };
-
-    key	<AC02> {	[      Cyrillic_i,	Cyrillic_I	]	};
-
-    key	<AB05> {	[     Ukrainian_i,     Ukrainian_I	]	};
-
-    key	<AB10> {	[    Ukrainian_yi,    Ukrainian_YI	]	};
-
-    key	<BKSL> {	[	    slash,	   percent	]	};
-};
-
-// russian keyboard layout RSTU 2019-91 (Respublikanskij STandart Ukrajiny)
-// Andrew Porokhnyak <aop@porokhnyak.org>
-partial alphanumeric_keys
-xkb_symbols "rstu_ru" {
-    include "ru(common)"
-    name[Group1]= "Ukraine - Standard RSTU on Russian layout";
-
-    key <TLDE> {        [      apostrophe,        question      ]       };
-    key <AE01> {        [          exclam,               1      ]       };
-    key <AE02> {        [        quotedbl,               2      ]       };
-    key <AE03> {        [      numbersign,               3      ]       };
-    key <AE04> {        [       semicolon,               4      ]       };
-    key <AE05> {        [           colon,               5      ]       };
-    key <AE06> {        [           comma,               6      ]       };
-    key <AE07> {        [          period,               7      ]       };
-    key <AE08> {        [        asterisk,               8      ]       };
-    key <AE09> {        [       parenleft,               9      ]       };
-    key <AE10> {        [      parenright,               0      ]       };
-    key <BKSL> {        [           slash,         percent      ]       };
-
-key.type[group1]="ALPHABETIC";
-
-    key <AB10> {        [     Cyrillic_io,     Cyrillic_IO      ]       };
-};
-
-//Homophonic keyboard layout (Tomas Marko Miljenović)
-//Based on Ukrainian National Transliteration, commonly used phonetic layouts for Mac and Win.
-//Existing layout "phonetic" used as template.
-partial alphanumeric_keys
-xkb_symbols "homophonic" {
-  include "ua(legacy)"
-  name[Group1]= "Ukraine - Homophonic";
-
-  key <TLDE> {	 [          grave,	underscore	]	};
-  key <AE01> {	 [		1,	    exclam 	]	};
-  key <AE02> {	 [		2,              at	]	};
-  key <AE03> {	 [		3,       semicolon	]	};
-  key <AE04> {	 [		4,           colon	]	};
-  key <AE05> {	 [		5,	   percent	]	};
-  key <AE06> {	 [		6,	apostrophe	]	};
-  key <AE07> {	 [		7,	  quotedbl	]	};
-  key <AE08> {	 [		8,	  asterisk	]	};
-  key <AE09> {	 [		9,	 parenleft	]	};
-  key <AE10> {	 [		0,	parenright	]	};
-  key <AE11> {	 [ Ukrainian_ie,      Ukrainian_IE	  ]    };
-  key <AE12> {	 [ Ukrainian_yi,      Ukrainian_YI        ]    };
-
-  key <LatQ> {   [ Cyrillic_ya,       Cyrillic_YA         ]    };
-  key <LatW> {   [ Cyrillic_sha,      Cyrillic_SHA        ]    };
-  key <LatE> {   [ Cyrillic_ie,       Cyrillic_IE         ]    };
-  key <LatR> {   [ Cyrillic_er,       Cyrillic_ER         ]    };
-  key <LatT> {   [ Cyrillic_te,       Cyrillic_TE         ]    };
-  key <LatY> {   [ Cyrillic_i,        Cyrillic_I          ]    };
-  key <LatU> {   [ Cyrillic_u,        Cyrillic_U          ]    };
-  key <LatI> {   [ Ukrainian_i,       Ukrainian_I         ]    };
-  key <LatO> {   [ Cyrillic_o,        Cyrillic_O          ]    };
-  key <LatP> {   [ Cyrillic_pe,       Cyrillic_PE         ]    };
-  key <AD11> {   [ Cyrillic_yu,       Cyrillic_YU        ]    };
-  key <AD12> {   [ Cyrillic_shcha,    Cyrillic_SHCHA      ]    };
-
-  key <LatA> {   [ Cyrillic_a,        Cyrillic_A          ]    };
-  key <LatS> {   [ Cyrillic_es,       Cyrillic_ES         ]    };
-  key <LatD> {   [ Cyrillic_de,       Cyrillic_DE         ]    };
-  key <LatF> {   [ Cyrillic_ef,       Cyrillic_EF         ]    };
-  key <LatG> {   [ Ukrainian_ghe_with_upturn, Ukrainian_GHE_WITH_UPTURN ]    };
-  key <LatH> {   [ Cyrillic_ghe,      Cyrillic_GHE        ]    };
-  key <LatJ> {   [ Cyrillic_shorti,   Cyrillic_SHORTI     ]    };
-  key <LatK> {   [ Cyrillic_ka,       Cyrillic_KA         ]    };
-  key <LatL> {   [ Cyrillic_el,       Cyrillic_EL         ]    };
-  key <AC10> {   [ Cyrillic_che,      Cyrillic_CHE        ]    };
-  key <AC11> {   [ Cyrillic_zhe,      Cyrillic_ZHE        ]    };
-  key <BKSL> {   [ Cyrillic_softsign, Cyrillic_SOFTSIGN   ]    };
-
-  key <LatZ> {   [ Cyrillic_ze,       Cyrillic_ZE         ]    };
-  key <LatX> {   [ Cyrillic_ha,       Cyrillic_HA         ]    };
-  key <LatC> {   [ Cyrillic_tse,      Cyrillic_TSE        ]    };
-  key <LatV> {   [ Cyrillic_ve,       Cyrillic_VE         ]    };
-  key <LatB> {   [ Cyrillic_be,       Cyrillic_BE         ]    };
-  key <LatN> {   [ Cyrillic_en,       Cyrillic_EN         ]    };
-  key <LatM> {   [ Cyrillic_em,       Cyrillic_EM         ]    };
-  key <AB08> {   [ comma,             less	          ]    };
-  key <AB09> {   [ period,            greater	          ]    };
-  key <AB10> {   [ slash,             question            ]    };
-};
-=======
-// based on
-// ukrainian standard keyboard 
-// AEN <aen@logic.ru> & Leon Kanter <leon@geon.donetsk.ua>
-// Last Changes 2007/10/03 by Andriy Rysin <arysin@yahoo.com>
-
-// Unicode - 3d level added with some Unicode symbols (typographic quotes, m-dash, n-dash etc), 
-// some often used cyrillics from other slavic languages and some ASCII symbols used often (slash, brackets...)
-partial default alphanumeric_keys
-xkb_symbols "unicode" {
-    include "ua(winkeys)"
- 
-    name[Group1]= "Ukrainian";
-
-    key <TLDE> {    [           U2019, 	apostrophe,    U0301,   asciitilde     ]       };	// Apostrophe and Stress symbol
-    key <AE02> {    [               1,      exclam,  onesuperior               ]       };
-    key <AE02> {    [               2,    quotedbl,  twosuperior               ]       };
-    key <AE03> {    [               3,  numerosign,	   U00A7,    U20B4     ]       };	// Paragraph and Hryvnia sign
-    key <AE04> {    [               4,   semicolon,	  dollar,    EuroSign  ]       };
-    key <AE05> {    [               5,     percent,	  degree               ]       };
-    key <AE06> {    [               6,       colon,   less                             ]       };
-    key <AE07> {    [               7,    question,   greater                             ]       };
-    key <AE08> {    [               8,    asterisk, enfilledcircbullet         ]       };
-    key	<AE09> {    [		    9,	 parenleft,  bracketleft,    braceleft ]       };
-    key	<AE10> {    [		    0,	parenright, bracketright,    braceright]       };
-    key	<AE11> {    [	    	minus,	underscore,       emdash,    endash    ]       };
-    key	<AE12> {    [	    	equal,	      plus, 	notequal,    plusminus ]       };
-
-    key	<AD03> {    [      Cyrillic_u,	Cyrillic_U,  Byelorussian_shortu,  Byelorussian_SHORTU	]};
-    key	<AD04> {    [     Cyrillic_ka, Cyrillic_KA,	registered	       ]       };						// Registered tm
-    key	<AD05> {    [     Cyrillic_ie, Cyrillic_IE,     Cyrillic_io,     Cyrillic_IO	]	};
-    key	<AD12> {    [    Ukrainian_yi,Ukrainian_YI,	Cyrillic_hardsign,	Cyrillic_HARDSIGN	]	};
-    key	<AC02> {    [    Ukrainian_i,  Ukrainian_I, Cyrillic_yeru,   Cyrillic_YERU	]	};
-    key	<AC11> {    [    Ukrainian_ie,Ukrainian_IE,	Cyrillic_e,	Cyrillic_E	]	};
-
-    key	<BKSL> {    [ Ukrainian_ghe_with_upturn, Ukrainian_GHE_WITH_UPTURN, backslash,  bar	]	};
-
-    key	<AB03> {    [     Cyrillic_es,     Cyrillic_ES,	copyright              ]	};
-    key	<AB06> {    [     Cyrillic_te,     Cyrillic_TE,	trademark              ]	};
-    key	<AB08> {    [     Cyrillic_be,     Cyrillic_BE,	guillemotleft,	doublelowquotemark 	]	};
-    key	<AB09> {    [     Cyrillic_yu,     Cyrillic_YU,	guillemotright, leftdoublequotemark ]	};
-    key <AB10> {    [          period,           comma,	slash,          ellipsis        ]       };
-
-    include "level3(ralt_switch)"
-};
-
-partial alphanumeric_keys 
-xkb_symbols "legacy" {
-
-    name[Group1]= "Ukrainian (legacy)";
-
-    key	<TLDE> {	[      apostrophe,	asciitilde	]	};
-    key	<AE01> {	[		1,	    exclam 	]	};
-    key	<AE02> {	[		2,        quotedbl	]	};
-    key	<AE03> {	[		3,      numbersign	]	};
-    key	<AE04> {	[		4,        asterisk	]	};
-    key	<AE05> {	[		5,	     colon	]	};
-    key	<AE06> {	[		6,	     comma	]	};
-    key	<AE07> {	[		7,	    period	]	};
-    key	<AE08> {	[		8,	 semicolon	]	};
-    key	<AE09> {	[		9,	 parenleft	]	};
-    key	<AE10> {	[		0,	parenright	]	};
-    key	<AE11> {	[	    minus,	underscore	]	};
-    key	<AE12> {	[	    equal,	      plus	]	};
-
-    key	<AD01> {	[ Cyrillic_shorti, Cyrillic_SHORTI	]	};
-    key	<AD02> {	[    Cyrillic_tse,    Cyrillic_TSE	]	};
-    key	<AD03> {	[      Cyrillic_u,	Cyrillic_U	]	};
-    key	<AD04> {	[     Cyrillic_ka,     Cyrillic_KA	]	};
-    key	<AD05> {	[     Cyrillic_ie,     Cyrillic_IE	]	};
-    key	<AD06> {	[     Cyrillic_en,     Cyrillic_EN	]	};
-    key	<AD07> {	[    Cyrillic_ghe,    Cyrillic_GHE	]	};
-    key	<AD08> {	[    Cyrillic_sha,    Cyrillic_SHA	]	};
-    key	<AD09> {	[  Cyrillic_shcha,  Cyrillic_SHCHA	]	};
-    key	<AD10> {	[     Cyrillic_ze,     Cyrillic_ZE	]	};
-    key	<AD11> {	[     Cyrillic_ha,     Cyrillic_HA	]	};
-    key	<AD12> {	[    Ukrainian_yi,    Ukrainian_YI	]	};
-    key	<BKSL> {	[ Ukrainian_ghe_with_upturn, Ukrainian_GHE_WITH_UPTURN ] };
-
-    key	<AC01> {	[     Cyrillic_ef,     Cyrillic_EF	]	};
-    key	<AC02> {	[     Ukrainian_i,     Ukrainian_I	]	};
-    key	<AC03> {	[     Cyrillic_ve,     Cyrillic_VE	]	};
-    key	<AC04> {	[      Cyrillic_a,	Cyrillic_A	]	};
-    key	<AC05> {	[     Cyrillic_pe,     Cyrillic_PE	]	};
-    key	<AC06> {	[     Cyrillic_er,     Cyrillic_ER	]	};
-    key	<AC07> {	[      Cyrillic_o,	Cyrillic_O	]	};
-    key	<AC08> {	[     Cyrillic_el,     Cyrillic_EL	]	};
-    key	<AC09> {	[     Cyrillic_de,     Cyrillic_DE	]	};
-    key	<AC10> {	[    Cyrillic_zhe,    Cyrillic_ZHE	]	};
-    key	<AC11> {	[    Ukrainian_ie,    Ukrainian_IE	]	};
-
-    key	<AB01> {	[     Cyrillic_ya,     Cyrillic_YA	]	};
-    key	<AB02> {	[    Cyrillic_che,    Cyrillic_CHE	]	};
-    key	<AB03> {	[     Cyrillic_es,     Cyrillic_ES	]	};
-    key	<AB04> {	[     Cyrillic_em,     Cyrillic_EM	]	};
-    key	<AB06> {	[     Cyrillic_te,     Cyrillic_TE	]	};
-    key	<AB05> {	[      Cyrillic_i,	Cyrillic_I	]	};
-    key	<AB07> {	[Cyrillic_softsign,Cyrillic_SOFTSIGN	]	};
-    key	<AB08> {	[     Cyrillic_be,     Cyrillic_BE	]	};
-    key	<AB09> {	[     Cyrillic_yu,     Cyrillic_YU	]	};
-    key	<AB10> {	[	    slash,	  question	]	};
-
-    key <LSGT> {        [           slash,             bar      ]       };
-    // End alphanumeric section
-};
-
-partial alphanumeric_keys
-xkb_symbols "winkeys" {
-    include "ua(legacy)"
- 
-    name[Group1]= "Ukrainian (WinKeys)";
-
-    key <AE03> {        [               3,      numerosign      ]       };
-    key <AE04> {        [               4,       semicolon      ]       };
-    key <AE05> {        [               5,         percent      ]       };
-    key <AE06> {        [               6,           colon      ]       };
-    key <AE07> {        [               7,        question      ]       };
-    key <AE08> {        [               8,        asterisk      ]       };
-    key <AB10> {        [          period,           comma      ]       };
-};
-
-partial alphanumeric_keys
-xkb_symbols "typewriter" {
-    include "ua(legacy)"
-
-    name[Group1]= "Ukrainian (typewriter)";
-
-    key	<TLDE> {	[      apostrophe,	  quotedbl	] 	};
-    key	<AE01> {	[	   exclam,		 1 	]	};
-    key	<AE02> {	[      numerosign,		 2	]	};
-    key	<AE03> {	[	    slash,		 3	]	};
-    key	<AE04> {	[	semicolon,		 4	]	};
-    key	<AE05> {	[	    colon,		 5	]	};
-    key	<AE06> {	[	    comma,		 6	]	};
-    key	<AE07> {	[	   period,		 7	]	};
-    key	<AE08> {	[      underscore,		 8	]	};
-    key	<AE09> {	[	 question,		 9	]	};
-    key	<AE10> {	[	  percent,		 0	]	};
-
-    key	<AD12> {	[ Ukrainian_ghe_with_upturn, Ukrainian_GHE_WITH_UPTURN ] };
-
-    key	<AC02> {	[      Cyrillic_i,	Cyrillic_I	]	};
-
-    key	<AB05> {	[     Ukrainian_i,     Ukrainian_I	]	};
-
-    key	<AB10> {	[    Ukrainian_yi,    Ukrainian_YI	]	};
-
-    key	<BKSL> {	[	parenleft,	parenright	]	};
-};
-
-partial alphanumeric_keys
-xkb_symbols "phonetic" {
-  include "ua(legacy)"
-  
-  name[Group1]= "Ukrainian (phonetic)";
-
-  key <LatQ> {   [ Cyrillic_ya,       Cyrillic_YA         ]    };
-  key <LatW> {   [ Cyrillic_ve,       Cyrillic_VE         ]    };
-  key <LatE> {   [ Cyrillic_ie,       Cyrillic_IE         ]    };
-  key <LatR> {   [ Cyrillic_er,       Cyrillic_ER         ]    };
-  key <LatT> {   [ Cyrillic_te,       Cyrillic_TE         ]    };
-  key <LatY> {   [ Cyrillic_i,        Cyrillic_I          ]    };
-  key <LatU> {   [ Cyrillic_u,        Cyrillic_U          ]    };
-  key <LatI> {   [ Ukrainian_i,       Ukrainian_I         ]    };
-  key <LatO> {   [ Cyrillic_o,        Cyrillic_O          ]    };
-  key <LatP> {   [ Cyrillic_pe,       Cyrillic_PE         ]    };
-  key <AD11> {   [ Cyrillic_sha,      Cyrillic_SHA        ]    };
-  key <AD12> {   [ Cyrillic_shcha,    Cyrillic_SHCHA      ]    };
-
-  key <LatA> {   [ Cyrillic_a,        Cyrillic_A          ]    };
-  key <LatS> {   [ Cyrillic_es,       Cyrillic_ES         ]    };
-  key <LatD> {   [ Cyrillic_de,       Cyrillic_DE         ]    };
-  key <LatF> {   [ Cyrillic_ef,       Cyrillic_EF         ]    };
-  key <LatG> {   [ Cyrillic_ghe,      Cyrillic_GHE        ]    };
-  key <LatH> {   [ Cyrillic_ha,       Cyrillic_HA         ]    };
-  key <LatJ> {   [ Cyrillic_shorti,   Cyrillic_SHORTI     ]    };
-  key <LatK> {   [ Cyrillic_ka,       Cyrillic_KA         ]    };
-  key <LatL> {   [ Cyrillic_el,       Cyrillic_EL         ]    };
-  key <AC10> {   [ Ukrainian_ghe_with_upturn, Ukrainian_GHE_WITH_UPTURN ] };
-  key <AC11> {   [ Cyrillic_che,      Cyrillic_CHE        ]    };
-  key <BKSL> {   [ Cyrillic_yu,       Cyrillic_YU         ]    };
-
-  key <LatZ> {   [ Cyrillic_ze,       Cyrillic_ZE         ]    };
-  key <LatX> {   [ Cyrillic_softsign, Cyrillic_SOFTSIGN   ]    };
-  key <LatC> {   [ Cyrillic_tse,      Cyrillic_TSE        ]    };
-  key <LatV> {   [ Cyrillic_zhe,      Cyrillic_ZHE        ]    };
-  key <LatB> {   [ Cyrillic_be,       Cyrillic_BE         ]    };
-  key <LatN> {   [ Cyrillic_en,       Cyrillic_EN         ]    };
-  key <LatM> {   [ Cyrillic_em,       Cyrillic_EM         ]    };
-  key <AB08> {   [ Ukrainian_yi,      Ukrainian_YI	  ]    };
-  key <AB09> {   [ Ukrainian_ie,      Ukrainian_IE	  ]    };
-  key <AB10> {   [ slash,             question            ]    };
-};
-
-// ukrainian keyboard layout RSTU 2019-91 (Respublikanskij STandart Ukrajiny)
-// Andrew Porokhnyak <aop@porokhnyak.org>
-partial alphanumeric_keys
-xkb_symbols "rstu" {
-    include "ua(legacy)"
-
-    name[Group1]= "Ukrainian (standard RSTU)";
-
-    key	<TLDE> {	[      apostrophe,	  question	] 	};
-    key	<AE01> {	[	   exclam,		 1 	]	};
-    key	<AE02> {	[        quotedbl,		 2	]	};
-    key	<AE03> {	[      numbersign,		 3	]	};
-    key	<AE04> {	[	semicolon,		 4	]	};
-    key	<AE05> {	[	    colon,		 5	]	};
-    key	<AE06> {	[	    comma,		 6	]	};
-    key	<AE07> {	[	   period,		 7	]	};
-    key	<AE08> {	[        asterisk,		 8	]	};
-    key	<AE09> {	[	parenleft,		 9	]	};
-    key	<AE10> {	[      parenright,		 0	]	};
-
-    key	<AD12> {	[ Ukrainian_ghe_with_upturn, Ukrainian_GHE_WITH_UPTURN ] };
-
-    key	<AC02> {	[      Cyrillic_i,	Cyrillic_I	]	};
-
-    key	<AB05> {	[     Ukrainian_i,     Ukrainian_I	]	};
-
-    key	<AB10> {	[    Ukrainian_yi,    Ukrainian_YI	]	};
-
-    key	<BKSL> {	[	    slash,	   percent	]	};
-};
-
-// russian keyboard layout RSTU 2019-91 (Respublikanskij STandart Ukrajiny)
-// Andrew Porokhnyak <aop@porokhnyak.org>
-partial alphanumeric_keys
-xkb_symbols "rstu_ru" {
-    include "ru(common)"
-    name[Group1]= "Russian (Ukraine, standard RSTU)";
-
-    key <TLDE> {        [      apostrophe,        question      ]       };
-    key <AE01> {        [          exclam,               1      ]       };
-    key <AE02> {        [        quotedbl,               2      ]       };
-    key <AE03> {        [      numbersign,               3      ]       };
-    key <AE04> {        [       semicolon,               4      ]       };
-    key <AE05> {        [           colon,               5      ]       };
-    key <AE06> {        [           comma,               6      ]       };
-    key <AE07> {        [          period,               7      ]       };
-    key <AE08> {        [        asterisk,               8      ]       };
-    key <AE09> {        [       parenleft,               9      ]       };
-    key <AE10> {        [      parenright,               0      ]       };
-    key <BKSL> {        [           slash,         percent      ]       };
-
-key.type[group1]="ALPHABETIC";
-
-    key <AB10> {        [     Cyrillic_io,     Cyrillic_IO      ]       };
-};
-
-//Homophonic keyboard layout (Tomas Marko Miljenović)
-//Based on Ukrainian National Transliteration, commonly used phonetic layouts for Mac and Win.
-//Existing layout "phonetic" used as template.
-partial alphanumeric_keys
-xkb_symbols "homophonic" {
-  include "ua(legacy)"
-  name[Group1]= "Ukrainian (homophonic)";
-
-  key <TLDE> {	 [          grave,	underscore	]	};
-  key <AE01> {	 [		1,	    exclam 	]	};
-  key <AE02> {	 [		2,              at	]	};
-  key <AE03> {	 [		3,       semicolon	]	};
-  key <AE04> {	 [		4,           colon	]	};
-  key <AE05> {	 [		5,	   percent	]	};
-  key <AE06> {	 [		6,	apostrophe	]	};
-  key <AE07> {	 [		7,	  quotedbl	]	};
-  key <AE08> {	 [		8,	  asterisk	]	};
-  key <AE09> {	 [		9,	 parenleft	]	};
-  key <AE10> {	 [		0,	parenright	]	};
-  key <AE11> {	 [ Ukrainian_ie,      Ukrainian_IE	  ]    };
-  key <AE12> {	 [ Ukrainian_yi,      Ukrainian_YI        ]    };
-
-  key <LatQ> {   [ Cyrillic_ya,       Cyrillic_YA         ]    };
-  key <LatW> {   [ Cyrillic_sha,      Cyrillic_SHA        ]    };
-  key <LatE> {   [ Cyrillic_ie,       Cyrillic_IE         ]    };
-  key <LatR> {   [ Cyrillic_er,       Cyrillic_ER         ]    };
-  key <LatT> {   [ Cyrillic_te,       Cyrillic_TE         ]    };
-  key <LatY> {   [ Cyrillic_i,        Cyrillic_I          ]    };
-  key <LatU> {   [ Cyrillic_u,        Cyrillic_U          ]    };
-  key <LatI> {   [ Ukrainian_i,       Ukrainian_I         ]    };
-  key <LatO> {   [ Cyrillic_o,        Cyrillic_O          ]    };
-  key <LatP> {   [ Cyrillic_pe,       Cyrillic_PE         ]    };
-  key <AD11> {   [ Cyrillic_yu,       Cyrillic_YU        ]    };
-  key <AD12> {   [ Cyrillic_shcha,    Cyrillic_SHCHA      ]    };
-
-  key <LatA> {   [ Cyrillic_a,        Cyrillic_A          ]    };
-  key <LatS> {   [ Cyrillic_es,       Cyrillic_ES         ]    };
-  key <LatD> {   [ Cyrillic_de,       Cyrillic_DE         ]    };
-  key <LatF> {   [ Cyrillic_ef,       Cyrillic_EF         ]    };
-  key <LatG> {   [ Ukrainian_ghe_with_upturn, Ukrainian_GHE_WITH_UPTURN ]    };
-  key <LatH> {   [ Cyrillic_ghe,      Cyrillic_GHE        ]    };
-  key <LatJ> {   [ Cyrillic_shorti,   Cyrillic_SHORTI     ]    };
-  key <LatK> {   [ Cyrillic_ka,       Cyrillic_KA         ]    };
-  key <LatL> {   [ Cyrillic_el,       Cyrillic_EL         ]    };
-  key <AC10> {   [ Cyrillic_che,      Cyrillic_CHE        ]    };
-  key <AC11> {   [ Cyrillic_zhe,      Cyrillic_ZHE        ]    };
-  key <BKSL> {   [ Cyrillic_softsign, Cyrillic_SOFTSIGN   ]    };
-
-  key <LatZ> {   [ Cyrillic_ze,       Cyrillic_ZE         ]    };
-  key <LatX> {   [ Cyrillic_ha,       Cyrillic_HA         ]    };
-  key <LatC> {   [ Cyrillic_tse,      Cyrillic_TSE        ]    };
-  key <LatV> {   [ Cyrillic_ve,       Cyrillic_VE         ]    };
-  key <LatB> {   [ Cyrillic_be,       Cyrillic_BE         ]    };
-  key <LatN> {   [ Cyrillic_en,       Cyrillic_EN         ]    };
-  key <LatM> {   [ Cyrillic_em,       Cyrillic_EM         ]    };
-  key <AB08> {   [ comma,             less	          ]    };
-  key <AB09> {   [ period,            greater	          ]    };
-  key <AB10> {   [ slash,             question            ]    };
-};
->>>>>>> 125aba11
+// based on
+// ukrainian standard keyboard 
+// AEN <aen@logic.ru> & Leon Kanter <leon@geon.donetsk.ua>
+// Last Changes 2007/10/03 by Andriy Rysin <arysin@yahoo.com>
+
+// Unicode - 3d level added with some Unicode symbols (typographic quotes, m-dash, n-dash etc), 
+// some often used cyrillics from other slavic languages and some ASCII symbols used often (slash, brackets...)
+partial default alphanumeric_keys
+xkb_symbols "unicode" {
+    include "ua(winkeys)"
+ 
+    name[Group1]= "Ukrainian";
+
+    key <TLDE> {    [           U2019, 	apostrophe,    U0301,   asciitilde     ]       };	// Apostrophe and Stress symbol
+    key <AE02> {    [               1,      exclam,  onesuperior               ]       };
+    key <AE02> {    [               2,    quotedbl,  twosuperior               ]       };
+    key <AE03> {    [               3,  numerosign,	   U00A7,    U20B4     ]       };	// Paragraph and Hryvnia sign
+    key <AE04> {    [               4,   semicolon,	  dollar,    EuroSign  ]       };
+    key <AE05> {    [               5,     percent,	  degree               ]       };
+    key <AE06> {    [               6,       colon,   less                             ]       };
+    key <AE07> {    [               7,    question,   greater                             ]       };
+    key <AE08> {    [               8,    asterisk, enfilledcircbullet         ]       };
+    key	<AE09> {    [		    9,	 parenleft,  bracketleft,    braceleft ]       };
+    key	<AE10> {    [		    0,	parenright, bracketright,    braceright]       };
+    key	<AE11> {    [	    	minus,	underscore,       emdash,    endash    ]       };
+    key	<AE12> {    [	    	equal,	      plus, 	notequal,    plusminus ]       };
+
+    key	<AD03> {    [      Cyrillic_u,	Cyrillic_U,  Byelorussian_shortu,  Byelorussian_SHORTU	]};
+    key	<AD04> {    [     Cyrillic_ka, Cyrillic_KA,	registered	       ]       };						// Registered tm
+    key	<AD05> {    [     Cyrillic_ie, Cyrillic_IE,     Cyrillic_io,     Cyrillic_IO	]	};
+    key	<AD12> {    [    Ukrainian_yi,Ukrainian_YI,	Cyrillic_hardsign,	Cyrillic_HARDSIGN	]	};
+    key	<AC02> {    [    Ukrainian_i,  Ukrainian_I, Cyrillic_yeru,   Cyrillic_YERU	]	};
+    key	<AC11> {    [    Ukrainian_ie,Ukrainian_IE,	Cyrillic_e,	Cyrillic_E	]	};
+
+    key	<BKSL> {    [ Ukrainian_ghe_with_upturn, Ukrainian_GHE_WITH_UPTURN, backslash,  bar	]	};
+
+    key	<AB03> {    [     Cyrillic_es,     Cyrillic_ES,	copyright              ]	};
+    key	<AB06> {    [     Cyrillic_te,     Cyrillic_TE,	trademark              ]	};
+    key	<AB08> {    [     Cyrillic_be,     Cyrillic_BE,	guillemotleft,	doublelowquotemark 	]	};
+    key	<AB09> {    [     Cyrillic_yu,     Cyrillic_YU,	guillemotright, leftdoublequotemark ]	};
+    key <AB10> {    [          period,           comma,	slash,          ellipsis        ]       };
+
+    include "level3(ralt_switch)"
+};
+
+partial alphanumeric_keys 
+xkb_symbols "legacy" {
+
+    name[Group1]= "Ukrainian (legacy)";
+
+    key	<TLDE> {	[      apostrophe,	asciitilde	]	};
+    key	<AE01> {	[		1,	    exclam 	]	};
+    key	<AE02> {	[		2,        quotedbl	]	};
+    key	<AE03> {	[		3,      numbersign	]	};
+    key	<AE04> {	[		4,        asterisk	]	};
+    key	<AE05> {	[		5,	     colon	]	};
+    key	<AE06> {	[		6,	     comma	]	};
+    key	<AE07> {	[		7,	    period	]	};
+    key	<AE08> {	[		8,	 semicolon	]	};
+    key	<AE09> {	[		9,	 parenleft	]	};
+    key	<AE10> {	[		0,	parenright	]	};
+    key	<AE11> {	[	    minus,	underscore	]	};
+    key	<AE12> {	[	    equal,	      plus	]	};
+
+    key	<AD01> {	[ Cyrillic_shorti, Cyrillic_SHORTI	]	};
+    key	<AD02> {	[    Cyrillic_tse,    Cyrillic_TSE	]	};
+    key	<AD03> {	[      Cyrillic_u,	Cyrillic_U	]	};
+    key	<AD04> {	[     Cyrillic_ka,     Cyrillic_KA	]	};
+    key	<AD05> {	[     Cyrillic_ie,     Cyrillic_IE	]	};
+    key	<AD06> {	[     Cyrillic_en,     Cyrillic_EN	]	};
+    key	<AD07> {	[    Cyrillic_ghe,    Cyrillic_GHE	]	};
+    key	<AD08> {	[    Cyrillic_sha,    Cyrillic_SHA	]	};
+    key	<AD09> {	[  Cyrillic_shcha,  Cyrillic_SHCHA	]	};
+    key	<AD10> {	[     Cyrillic_ze,     Cyrillic_ZE	]	};
+    key	<AD11> {	[     Cyrillic_ha,     Cyrillic_HA	]	};
+    key	<AD12> {	[    Ukrainian_yi,    Ukrainian_YI	]	};
+    key	<BKSL> {	[ Ukrainian_ghe_with_upturn, Ukrainian_GHE_WITH_UPTURN ] };
+
+    key	<AC01> {	[     Cyrillic_ef,     Cyrillic_EF	]	};
+    key	<AC02> {	[     Ukrainian_i,     Ukrainian_I	]	};
+    key	<AC03> {	[     Cyrillic_ve,     Cyrillic_VE	]	};
+    key	<AC04> {	[      Cyrillic_a,	Cyrillic_A	]	};
+    key	<AC05> {	[     Cyrillic_pe,     Cyrillic_PE	]	};
+    key	<AC06> {	[     Cyrillic_er,     Cyrillic_ER	]	};
+    key	<AC07> {	[      Cyrillic_o,	Cyrillic_O	]	};
+    key	<AC08> {	[     Cyrillic_el,     Cyrillic_EL	]	};
+    key	<AC09> {	[     Cyrillic_de,     Cyrillic_DE	]	};
+    key	<AC10> {	[    Cyrillic_zhe,    Cyrillic_ZHE	]	};
+    key	<AC11> {	[    Ukrainian_ie,    Ukrainian_IE	]	};
+
+    key	<AB01> {	[     Cyrillic_ya,     Cyrillic_YA	]	};
+    key	<AB02> {	[    Cyrillic_che,    Cyrillic_CHE	]	};
+    key	<AB03> {	[     Cyrillic_es,     Cyrillic_ES	]	};
+    key	<AB04> {	[     Cyrillic_em,     Cyrillic_EM	]	};
+    key	<AB06> {	[     Cyrillic_te,     Cyrillic_TE	]	};
+    key	<AB05> {	[      Cyrillic_i,	Cyrillic_I	]	};
+    key	<AB07> {	[Cyrillic_softsign,Cyrillic_SOFTSIGN	]	};
+    key	<AB08> {	[     Cyrillic_be,     Cyrillic_BE	]	};
+    key	<AB09> {	[     Cyrillic_yu,     Cyrillic_YU	]	};
+    key	<AB10> {	[	    slash,	  question	]	};
+
+    key <LSGT> {        [           slash,             bar      ]       };
+    // End alphanumeric section
+};
+
+partial alphanumeric_keys
+xkb_symbols "winkeys" {
+    include "ua(legacy)"
+ 
+    name[Group1]= "Ukrainian (WinKeys)";
+
+    key <AE03> {        [               3,      numerosign      ]       };
+    key <AE04> {        [               4,       semicolon      ]       };
+    key <AE05> {        [               5,         percent      ]       };
+    key <AE06> {        [               6,           colon      ]       };
+    key <AE07> {        [               7,        question      ]       };
+    key <AE08> {        [               8,        asterisk      ]       };
+    key <AB10> {        [          period,           comma      ]       };
+};
+
+partial alphanumeric_keys
+xkb_symbols "typewriter" {
+    include "ua(legacy)"
+
+    name[Group1]= "Ukrainian (typewriter)";
+
+    key	<TLDE> {	[      apostrophe,	  quotedbl	] 	};
+    key	<AE01> {	[	   exclam,		 1 	]	};
+    key	<AE02> {	[      numerosign,		 2	]	};
+    key	<AE03> {	[	    slash,		 3	]	};
+    key	<AE04> {	[	semicolon,		 4	]	};
+    key	<AE05> {	[	    colon,		 5	]	};
+    key	<AE06> {	[	    comma,		 6	]	};
+    key	<AE07> {	[	   period,		 7	]	};
+    key	<AE08> {	[      underscore,		 8	]	};
+    key	<AE09> {	[	 question,		 9	]	};
+    key	<AE10> {	[	  percent,		 0	]	};
+
+    key	<AD12> {	[ Ukrainian_ghe_with_upturn, Ukrainian_GHE_WITH_UPTURN ] };
+
+    key	<AC02> {	[      Cyrillic_i,	Cyrillic_I	]	};
+
+    key	<AB05> {	[     Ukrainian_i,     Ukrainian_I	]	};
+
+    key	<AB10> {	[    Ukrainian_yi,    Ukrainian_YI	]	};
+
+    key	<BKSL> {	[	parenleft,	parenright	]	};
+};
+
+partial alphanumeric_keys
+xkb_symbols "phonetic" {
+  include "ua(legacy)"
+  
+  name[Group1]= "Ukrainian (phonetic)";
+
+  key <LatQ> {   [ Cyrillic_ya,       Cyrillic_YA         ]    };
+  key <LatW> {   [ Cyrillic_ve,       Cyrillic_VE         ]    };
+  key <LatE> {   [ Cyrillic_ie,       Cyrillic_IE         ]    };
+  key <LatR> {   [ Cyrillic_er,       Cyrillic_ER         ]    };
+  key <LatT> {   [ Cyrillic_te,       Cyrillic_TE         ]    };
+  key <LatY> {   [ Cyrillic_i,        Cyrillic_I          ]    };
+  key <LatU> {   [ Cyrillic_u,        Cyrillic_U          ]    };
+  key <LatI> {   [ Ukrainian_i,       Ukrainian_I         ]    };
+  key <LatO> {   [ Cyrillic_o,        Cyrillic_O          ]    };
+  key <LatP> {   [ Cyrillic_pe,       Cyrillic_PE         ]    };
+  key <AD11> {   [ Cyrillic_sha,      Cyrillic_SHA        ]    };
+  key <AD12> {   [ Cyrillic_shcha,    Cyrillic_SHCHA      ]    };
+
+  key <LatA> {   [ Cyrillic_a,        Cyrillic_A          ]    };
+  key <LatS> {   [ Cyrillic_es,       Cyrillic_ES         ]    };
+  key <LatD> {   [ Cyrillic_de,       Cyrillic_DE         ]    };
+  key <LatF> {   [ Cyrillic_ef,       Cyrillic_EF         ]    };
+  key <LatG> {   [ Cyrillic_ghe,      Cyrillic_GHE        ]    };
+  key <LatH> {   [ Cyrillic_ha,       Cyrillic_HA         ]    };
+  key <LatJ> {   [ Cyrillic_shorti,   Cyrillic_SHORTI     ]    };
+  key <LatK> {   [ Cyrillic_ka,       Cyrillic_KA         ]    };
+  key <LatL> {   [ Cyrillic_el,       Cyrillic_EL         ]    };
+  key <AC10> {   [ Ukrainian_ghe_with_upturn, Ukrainian_GHE_WITH_UPTURN ] };
+  key <AC11> {   [ Cyrillic_che,      Cyrillic_CHE        ]    };
+  key <BKSL> {   [ Cyrillic_yu,       Cyrillic_YU         ]    };
+
+  key <LatZ> {   [ Cyrillic_ze,       Cyrillic_ZE         ]    };
+  key <LatX> {   [ Cyrillic_softsign, Cyrillic_SOFTSIGN   ]    };
+  key <LatC> {   [ Cyrillic_tse,      Cyrillic_TSE        ]    };
+  key <LatV> {   [ Cyrillic_zhe,      Cyrillic_ZHE        ]    };
+  key <LatB> {   [ Cyrillic_be,       Cyrillic_BE         ]    };
+  key <LatN> {   [ Cyrillic_en,       Cyrillic_EN         ]    };
+  key <LatM> {   [ Cyrillic_em,       Cyrillic_EM         ]    };
+  key <AB08> {   [ Ukrainian_yi,      Ukrainian_YI	  ]    };
+  key <AB09> {   [ Ukrainian_ie,      Ukrainian_IE	  ]    };
+  key <AB10> {   [ slash,             question            ]    };
+};
+
+// ukrainian keyboard layout RSTU 2019-91 (Respublikanskij STandart Ukrajiny)
+// Andrew Porokhnyak <aop@porokhnyak.org>
+partial alphanumeric_keys
+xkb_symbols "rstu" {
+    include "ua(legacy)"
+
+    name[Group1]= "Ukrainian (standard RSTU)";
+
+    key	<TLDE> {	[      apostrophe,	  question	] 	};
+    key	<AE01> {	[	   exclam,		 1 	]	};
+    key	<AE02> {	[        quotedbl,		 2	]	};
+    key	<AE03> {	[      numbersign,		 3	]	};
+    key	<AE04> {	[	semicolon,		 4	]	};
+    key	<AE05> {	[	    colon,		 5	]	};
+    key	<AE06> {	[	    comma,		 6	]	};
+    key	<AE07> {	[	   period,		 7	]	};
+    key	<AE08> {	[        asterisk,		 8	]	};
+    key	<AE09> {	[	parenleft,		 9	]	};
+    key	<AE10> {	[      parenright,		 0	]	};
+
+    key	<AD12> {	[ Ukrainian_ghe_with_upturn, Ukrainian_GHE_WITH_UPTURN ] };
+
+    key	<AC02> {	[      Cyrillic_i,	Cyrillic_I	]	};
+
+    key	<AB05> {	[     Ukrainian_i,     Ukrainian_I	]	};
+
+    key	<AB10> {	[    Ukrainian_yi,    Ukrainian_YI	]	};
+
+    key	<BKSL> {	[	    slash,	   percent	]	};
+};
+
+// russian keyboard layout RSTU 2019-91 (Respublikanskij STandart Ukrajiny)
+// Andrew Porokhnyak <aop@porokhnyak.org>
+partial alphanumeric_keys
+xkb_symbols "rstu_ru" {
+    include "ru(common)"
+    name[Group1]= "Russian (Ukraine, standard RSTU)";
+
+    key <TLDE> {        [      apostrophe,        question      ]       };
+    key <AE01> {        [          exclam,               1      ]       };
+    key <AE02> {        [        quotedbl,               2      ]       };
+    key <AE03> {        [      numbersign,               3      ]       };
+    key <AE04> {        [       semicolon,               4      ]       };
+    key <AE05> {        [           colon,               5      ]       };
+    key <AE06> {        [           comma,               6      ]       };
+    key <AE07> {        [          period,               7      ]       };
+    key <AE08> {        [        asterisk,               8      ]       };
+    key <AE09> {        [       parenleft,               9      ]       };
+    key <AE10> {        [      parenright,               0      ]       };
+    key <BKSL> {        [           slash,         percent      ]       };
+
+key.type[group1]="ALPHABETIC";
+
+    key <AB10> {        [     Cyrillic_io,     Cyrillic_IO      ]       };
+};
+
+//Homophonic keyboard layout (Tomas Marko Miljenović)
+//Based on Ukrainian National Transliteration, commonly used phonetic layouts for Mac and Win.
+//Existing layout "phonetic" used as template.
+partial alphanumeric_keys
+xkb_symbols "homophonic" {
+  include "ua(legacy)"
+  name[Group1]= "Ukrainian (homophonic)";
+
+  key <TLDE> {	 [          grave,	underscore	]	};
+  key <AE01> {	 [		1,	    exclam 	]	};
+  key <AE02> {	 [		2,              at	]	};
+  key <AE03> {	 [		3,       semicolon	]	};
+  key <AE04> {	 [		4,           colon	]	};
+  key <AE05> {	 [		5,	   percent	]	};
+  key <AE06> {	 [		6,	apostrophe	]	};
+  key <AE07> {	 [		7,	  quotedbl	]	};
+  key <AE08> {	 [		8,	  asterisk	]	};
+  key <AE09> {	 [		9,	 parenleft	]	};
+  key <AE10> {	 [		0,	parenright	]	};
+  key <AE11> {	 [ Ukrainian_ie,      Ukrainian_IE	  ]    };
+  key <AE12> {	 [ Ukrainian_yi,      Ukrainian_YI        ]    };
+
+  key <LatQ> {   [ Cyrillic_ya,       Cyrillic_YA         ]    };
+  key <LatW> {   [ Cyrillic_sha,      Cyrillic_SHA        ]    };
+  key <LatE> {   [ Cyrillic_ie,       Cyrillic_IE         ]    };
+  key <LatR> {   [ Cyrillic_er,       Cyrillic_ER         ]    };
+  key <LatT> {   [ Cyrillic_te,       Cyrillic_TE         ]    };
+  key <LatY> {   [ Cyrillic_i,        Cyrillic_I          ]    };
+  key <LatU> {   [ Cyrillic_u,        Cyrillic_U          ]    };
+  key <LatI> {   [ Ukrainian_i,       Ukrainian_I         ]    };
+  key <LatO> {   [ Cyrillic_o,        Cyrillic_O          ]    };
+  key <LatP> {   [ Cyrillic_pe,       Cyrillic_PE         ]    };
+  key <AD11> {   [ Cyrillic_yu,       Cyrillic_YU        ]    };
+  key <AD12> {   [ Cyrillic_shcha,    Cyrillic_SHCHA      ]    };
+
+  key <LatA> {   [ Cyrillic_a,        Cyrillic_A          ]    };
+  key <LatS> {   [ Cyrillic_es,       Cyrillic_ES         ]    };
+  key <LatD> {   [ Cyrillic_de,       Cyrillic_DE         ]    };
+  key <LatF> {   [ Cyrillic_ef,       Cyrillic_EF         ]    };
+  key <LatG> {   [ Ukrainian_ghe_with_upturn, Ukrainian_GHE_WITH_UPTURN ]    };
+  key <LatH> {   [ Cyrillic_ghe,      Cyrillic_GHE        ]    };
+  key <LatJ> {   [ Cyrillic_shorti,   Cyrillic_SHORTI     ]    };
+  key <LatK> {   [ Cyrillic_ka,       Cyrillic_KA         ]    };
+  key <LatL> {   [ Cyrillic_el,       Cyrillic_EL         ]    };
+  key <AC10> {   [ Cyrillic_che,      Cyrillic_CHE        ]    };
+  key <AC11> {   [ Cyrillic_zhe,      Cyrillic_ZHE        ]    };
+  key <BKSL> {   [ Cyrillic_softsign, Cyrillic_SOFTSIGN   ]    };
+
+  key <LatZ> {   [ Cyrillic_ze,       Cyrillic_ZE         ]    };
+  key <LatX> {   [ Cyrillic_ha,       Cyrillic_HA         ]    };
+  key <LatC> {   [ Cyrillic_tse,      Cyrillic_TSE        ]    };
+  key <LatV> {   [ Cyrillic_ve,       Cyrillic_VE         ]    };
+  key <LatB> {   [ Cyrillic_be,       Cyrillic_BE         ]    };
+  key <LatN> {   [ Cyrillic_en,       Cyrillic_EN         ]    };
+  key <LatM> {   [ Cyrillic_em,       Cyrillic_EM         ]    };
+  key <AB08> {   [ comma,             less	          ]    };
+  key <AB09> {   [ period,            greater	          ]    };
+  key <AB10> {   [ slash,             question            ]    };
+};