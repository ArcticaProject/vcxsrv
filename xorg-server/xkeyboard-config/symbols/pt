--- conflicted
+++ resolved
@@ -1,443 +1,220 @@
-<<<<<<< HEAD
-// based on a keyboard map from an 'xkb/symbols/pt' file
-
-partial default alphanumeric_keys
-xkb_symbols "basic" {
-
-    include "latin(type4)"
-
-    name[Group1]="Portuguese";
-
-    key <LSGT>  { [      less,    greater ] };
-    key <AE03>	{ [         3, numbersign,     sterling,     sterling ]	};
-    key <AE04>	{ [         4,     dollar,      section,       dollar ]	};
-    key <AE11>	{ [apostrophe,   question,    backslash, questiondown ]	};
-    key <AE12>	{ [guillemotleft, guillemotright, dead_cedilla, dead_ogonek ] };
-
-    key <AD11>	{ [      plus,   asterisk, dead_diaeresis, dead_abovering ] };
-    key <AD12>	{ [dead_acute, dead_grave,   dead_tilde,  dead_macron ]	};
-
-    key <AC10>	{ [  ccedilla,   Ccedilla,   dead_acute, dead_doubleacute ] };
-    key <AC11>	{ [ masculine, ordfeminine, dead_circumflex,   dead_caron ] };
-    key <TLDE>	{ [ backslash,        bar,      notsign,      notsign ]	};
-
-    key <BKSL>	{ [dead_tilde, dead_circumflex, dead_grave, dead_breve]	};
-
-    include "level3(ralt_switch)"
-};
-
-partial alphanumeric_keys
-xkb_symbols "Sundeadkeys" {
-
-    include "pt(basic)" // for consistent naming
-
-    key <AD11>	{ [plus,   asterisk, dead_diaeresis, dead_diaeresis ]	};
-    key <BKSL>	{ [dead_tilde, dead_circumflex ]	};
-    key <AD12>	{ [dead_acute, dead_grave ]	};
-};
-
-partial alphanumeric_keys
-xkb_symbols "sundeadkeys" {
-    include "pt(Sundeadkeys)" // for consistent naming
-
-    name[Group1]="Portuguese (Sun dead keys)";
-};
-
-partial alphanumeric_keys
-xkb_symbols "nodeadkeys" {
-
-    include "pt(basic)" // for consistent naming
-
-    name[Group1]="Portugal - Eliminate dead keys";
-
-    key <AE12>	{ [guillemotleft, guillemotright, cedilla,     ogonek ]	};
-    key <AD11>	{ [      plus,   asterisk,     quotedbl,     quotedbl ]	};
-    key <AD12>	{ [     acute,      grave ]	};
-    key <AC10>	{ [  ccedilla,   Ccedilla,        acute,  doubleacute ]	};
-    key <AC11>	{ [ masculine, ordfeminine, asciicircum,        caron ]	};
-    key <BKSL>	{ [asciitilde, asciicircum ]	};
-    key <AB10>	{ [     minus, underscore, dead_belowdot,    abovedot ]	};
-};
-
-// mac version from Ricardo Cabral <bfe00991@mail.telepac.pt>
-// Copied from macintosh_vndr/pt
-partial alphanumeric_keys 
-xkb_symbols "mac" {
-
-    // Describes the differences between a very simple en_US
-    // keyboard and a very simple Portuguese keybaord
-
-    include "pt"
-    name[Group1]= "Portugal - Macintosh";
-
-    key <AE06>	{ [         6,  ampersand, threequarters, fiveeighths ]	};
-    key <AE08>	{ [         8,  parenleft,  bracketleft,    braceleft ]	};
-    key <AE09>	{ [         9, parenright, bracketright,   braceright ]	};
-    key <AE12>	{ [      plus,   asterisk, dead_diaeresis     ]	};
-    key <AC11>	{ [ dead_tilde, dead_circumflex       ]	};
-    key <AD11>	{ [ masculine, ordfeminine            ]	};
-    key <BKSL>	{ [ backslash,        bar,   dead_grave,   dead_breve ]	};
-    key <TLDE>	{ [     grave, asciitilde,      notsign,      notsign ]	};
-};
-
-partial alphanumeric_keys 
-xkb_symbols "mac_sundeadkeys" {
-    include "pt(mac)"
-    name[Group1]= "Portugal - Macintosh, Sun dead keys";
-    
-    key <AE12> {	[	     plus,        asterisk,  dead_diaeresis, dead_diaeresis      ]	};
-    key <AC11> {	[     dead_tilde,    dead_circumflex	]	};
-    key <AD12> {	[     dead_acute,     dead_grave 	]	};
-};
-
-partial alphanumeric_keys 
-xkb_symbols "mac_nodeadkeys" {
-    include "pt(mac)"
-    name[Group1]= "Portugal - Macintosh, eliminate dead keys";
-
-    key <AE12> {	[	     plus,        asterisk, 	 quotedbl,        quotedbl      ]	};
-    key <AC11> {	[      asciitilde,     asciicircum	]	};
-    key <AD12> {	[	    acute,           grave 	]	};
-};
-
-
-//
-// Teclado Nativo Portugues                                2005-07-19
-// Portuguese Nativo Keyboard
-//      This is a Dvorak-based layout, designed for the Portuguese language
-//
-// Ari Caldeira     ari@tecladobrasileiro.com.br
-//
-partial alphanumeric_keys
-xkb_symbols "nativo" {
-
-    name[Group1]="Portugal - Nativo";
-
-// Numeric row
-    key <TLDE> { [         plus,        asterisk,       dead_diaeresis,        plusminus ] };
-    key <AE01> { [            1,          exclam,          onesuperior,       exclamdown ] };
-    key <AE02> { [            2,        quotedbl,                   at,      twosuperior ] };
-    key <AE03> { [            3,      numbersign,             sterling,    threesuperior ] };
-    key <AE04> { [            4,          dollar,              section,       onequarter ] };
-    key <AE05> { [            5,         percent,                 cent,       0x01002030 ] };
-    key <AE06> { [            6,       ampersand,              notsign,        diaeresis ] };
-    key <AE07> { [            7,           slash,            braceleft,       0x0100032D ] };
-    key <AE08> { [            8,       parenleft,          bracketleft,       0x01000331 ] };
-    key <AE09> { [            9,      parenright,         bracketright,        dead_horn ] };
-    key <AE10> { [            0,           equal,           braceright,        dead_hook ] };
-    key <AE11> { [    masculine,     ordfeminine,          dead_ogonek,       0x01000326 ] };
-    key <AE12> { [         less,         greater,         dead_cedilla,   dead_abovering ] };
-
-// Upper row
-    key <AD01> { [   apostrophe,        question,               degree,     questiondown ] };
-    key <AD02> { [        comma,       semicolon,           0x01000329,       0x01000315 ] };
-    key <AD03> { [       period,           colon,           0x01002022,   periodcentered ] };
-    key <AD04> { [            h,               H,            paragraph,        paragraph ] };
-    key <AD05> { [            x,               X,             multiply,         division ] };
-    key <AD06> { [            w,               W,               ubreve,           Ubreve ] };
-    key <AD07> { [            l,               L,              lstroke,          Lstroke ] };
-    key <AD08> { [            t,               T,            trademark,        trademark ] };
-    key <AD09> { [            c,               C,            copyright,        copyright ] };
-    key <AD10> { [            p,               P,                thorn,            THORN ] };
-    key <AD11> { [   dead_tilde, dead_circumflex,           dead_caron, dead_doubleacute ] };
-    key <AD12> { [        minus,      underscore,           0x01002015,       0x01000336 ] };
-
-// Central row
-    key <AC01> { [            i,               I,             idotless,        Iabovedot ] };
-    key <AC02> { [            e,               E,             EuroSign,         EuroSign ] };
-    key <AC03> { [            a,               A,                   ae,               AE ] };
-    key <AC04> { [            o,               O,                   oe,               OE ] };
-    key <AC05> { [            u,               U,               oslash,         Ooblique ] };
-    key <AC06> { [            m,               M,                   mu,               mu ] };
-    key <AC07> { [            d,               D,                  eth,              ETH ] };
-    key <AC08> { [            s,               S,               ssharp,           ssharp ] };
-    key <AC09> { [            r,               R,           registered,       registered ] };
-    key <AC10> { [            n,               N,                  eng,              ENG ] };
-    key <AC11> { [   dead_acute,      dead_grave,          dead_macron,       dead_breve ] };
-    key <BKSL> { [    backslash,             bar,        dead_belowdot,    dead_abovedot ] };
-
-// Lower row
-    key <LSGT> { [ guillemotleft, guillemotright,           0x01002039,       0x0100203A ] };
-    key <AB01> { [            y,               Y,                  yen,              yen ] };
-    key <AB02> { [     ccedilla,        Ccedilla                                         ] };
-    key <AB03> { [            j,               J,           0x01000292,       0x010001B7 ] };
-    key <AB04> { [            b,               B,           apostrophe,         quotedbl ] };
-    key <AB05> { [            k,               K,             currency,        brokenbar ] };
-    key <AB06> { [            q,               Q,           0x01000259,       0x0100018F ] };
-    key <AB07> { [            v,               V,   doublelowquotemark, singlelowquotemark ] };
-    key <AB08> { [            g,               G,  leftdoublequotemark, leftsinglequotemark ] };
-    key <AB09> { [            f,               F, rightdoublequotemark, rightsinglequotemark ] };
-    key <AB10> { [            z,               Z,           0x0100201F,       0x0100201B ] };
-
-    key <SPCE> { [        space,           space,         nobreakspace,     nobreakspace ] };
-
-// Configures the use of the AltGr key
-    include "level3(ralt_switch)"
-
-};
-
-
-//
-// Teclado Nativo Portugues para o teclado estadunidense   2005-07-19
-// Portuguese Nativo Keyboard for USA keyboards
-//
-// Ari Caldeira     ari@tecladobrasileiro.com.br
-//
-partial alphanumeric_keys
-xkb_symbols "nativo-us" {
-    include "pt(nativo)"
-
-    name[Group1]="Portugal - Nativo for USA keyboards";
-
-// Lower row
-    key <AB01> { [            y,               Y,              ccedilla,        Ccedilla ] };
-    key <AB02> { [ guillemotleft, guillemotright,           0x01002039,       0x0100203A ] };
-
-};
-
-
-//
-// Teclado Nativo Portugues para digitacao em Esperanto    2005-07-19
-// Portuguese Nativo Keyboard for typing Esperanto
-//
-// Ari Caldeira     ari@tecladobrasileiro.com.br
-//
-partial alphanumeric_keys
-xkb_symbols "nativo-epo" {
-    include "pt(nativo)"
-
-    name[Group1]="Portugal - Nativo for Esperanto";
-
-// Upper row Esperanto
-    key <AD04> { [            h,               H,          hcircumflex,      Hcircumflex ] };
-    key <AD05> { [  ccircumflex,     Ccircumflex,                    x,                X ] };
-    key <AD06> { [       ubreve,          Ubreve,                    w,                W ] };
-
-// Lower row Esperanto
-    key <AB01> { [  jcircumflex,     Jcircumflex,                    y,                Y ] };
-    key <AB02> { [  scircumflex,     Scircumflex,             ccedilla,         Ccedilla ] };
-    key <AB06> { [  gcircumflex,     Gcircumflex,                    q,                Q ] };
-
-};
-=======
-// based on a keyboard map from an 'xkb/symbols/pt' file
-
-partial default alphanumeric_keys
-xkb_symbols "basic" {
-
-    include "latin(type4)"
-
-    name[Group1]="Portuguese";
-
-    key <LSGT>  { [      less,    greater ] };
-    key <AE03>	{ [         3, numbersign,     sterling,     sterling ]	};
-    key <AE04>	{ [         4,     dollar,      section,       dollar ]	};
-    key <AE11>	{ [apostrophe,   question,    backslash, questiondown ]	};
-    key <AE12>	{ [guillemotleft, guillemotright, dead_cedilla, dead_ogonek ] };
-
-    key <AD11>	{ [      plus,   asterisk, dead_diaeresis, dead_abovering ] };
-    key <AD12>	{ [dead_acute, dead_grave,   dead_tilde,  dead_macron ]	};
-
-    key <AC10>	{ [  ccedilla,   Ccedilla,   dead_acute, dead_doubleacute ] };
-    key <AC11>	{ [ masculine, ordfeminine, dead_circumflex,   dead_caron ] };
-    key <TLDE>	{ [ backslash,        bar,      notsign,      notsign ]	};
-
-    key <BKSL>	{ [dead_tilde, dead_circumflex, dead_grave, dead_breve]	};
-
-    include "level3(ralt_switch)"
-};
-
-partial alphanumeric_keys
-xkb_symbols "Sundeadkeys" {
-
-    include "pt(basic)" // for consistent naming
-
-    key <AD11>	{ [plus,   asterisk, dead_diaeresis, dead_diaeresis ]	};
-    key <BKSL>	{ [dead_tilde, dead_circumflex ]	};
-    key <AD12>	{ [dead_acute, dead_grave ]	};
-};
-
-partial alphanumeric_keys
-xkb_symbols "sundeadkeys" {
-    include "pt(Sundeadkeys)" // for consistent naming
-
-    name[Group1]="Portuguese (Sun dead keys)";
-};
-
-partial alphanumeric_keys
-xkb_symbols "nodeadkeys" {
-
-    include "pt(basic)" // for consistent naming
-
-    name[Group1]="Portuguese (eliminate dead keys)";
-
-    key <AE12>	{ [guillemotleft, guillemotright, cedilla,     ogonek ]	};
-    key <AD11>	{ [      plus,   asterisk,     quotedbl,     quotedbl ]	};
-    key <AD12>	{ [     acute,      grave ]	};
-    key <AC10>	{ [  ccedilla,   Ccedilla,        acute,  doubleacute ]	};
-    key <AC11>	{ [ masculine, ordfeminine, asciicircum,        caron ]	};
-    key <BKSL>	{ [asciitilde, asciicircum ]	};
-    key <AB10>	{ [     minus, underscore, dead_belowdot,    abovedot ]	};
-};
-
-// mac version from Ricardo Cabral <bfe00991@mail.telepac.pt>
-// Copied from macintosh_vndr/pt
-partial alphanumeric_keys 
-xkb_symbols "mac" {
-
-    // Describes the differences between a very simple en_US
-    // keyboard and a very simple Portuguese keybaord
-
-    include "pt"
-    name[Group1]= "Portuguese (Macintosh)";
-
-    key <AE06>	{ [         6,  ampersand, threequarters, fiveeighths ]	};
-    key <AE08>	{ [         8,  parenleft,  bracketleft,    braceleft ]	};
-    key <AE09>	{ [         9, parenright, bracketright,   braceright ]	};
-    key <AE12>	{ [      plus,   asterisk, dead_diaeresis     ]	};
-    key <AC11>	{ [ dead_tilde, dead_circumflex       ]	};
-    key <AD11>	{ [ masculine, ordfeminine            ]	};
-    key <BKSL>	{ [ backslash,        bar,   dead_grave,   dead_breve ]	};
-    key <TLDE>	{ [     grave, asciitilde,      notsign,      notsign ]	};
-};
-
-partial alphanumeric_keys 
-xkb_symbols "mac_sundeadkeys" {
-    include "pt(mac)"
-    name[Group1]= "Portuguese (Macintosh, Sun dead keys)";
-    
-    key <AE12> {	[	     plus,        asterisk,  dead_diaeresis, dead_diaeresis      ]	};
-    key <AC11> {	[     dead_tilde,    dead_circumflex	]	};
-    key <AD12> {	[     dead_acute,     dead_grave 	]	};
-};
-
-partial alphanumeric_keys 
-xkb_symbols "mac_nodeadkeys" {
-    include "pt(mac)"
-    name[Group1]= "Portuguese (Macintosh, eliminate dead keys)";
-
-    key <AE12> {	[	     plus,        asterisk, 	 quotedbl,        quotedbl      ]	};
-    key <AC11> {	[      asciitilde,     asciicircum	]	};
-    key <AD12> {	[	    acute,           grave 	]	};
-};
-
-
-//
-// Teclado Nativo Portugues                                2005-07-19
-// Portuguese Nativo Keyboard
-//      This is a Dvorak-based layout, designed for the Portuguese language
-//
-// Ari Caldeira     ari@tecladobrasileiro.com.br
-//
-partial alphanumeric_keys
-xkb_symbols "nativo" {
-
-    name[Group1]="Portuguese (Nativo)";
-
-// Numeric row
-    key <TLDE> { [         plus,        asterisk,       dead_diaeresis,        plusminus ] };
-    key <AE01> { [            1,          exclam,          onesuperior,       exclamdown ] };
-    key <AE02> { [            2,        quotedbl,                   at,      twosuperior ] };
-    key <AE03> { [            3,      numbersign,             sterling,    threesuperior ] };
-    key <AE04> { [            4,          dollar,              section,       onequarter ] };
-    key <AE05> { [            5,         percent,                 cent,       0x01002030 ] };
-    key <AE06> { [            6,       ampersand,              notsign,        diaeresis ] };
-    key <AE07> { [            7,           slash,            braceleft,       0x0100032D ] };
-    key <AE08> { [            8,       parenleft,          bracketleft,       0x01000331 ] };
-    key <AE09> { [            9,      parenright,         bracketright,        dead_horn ] };
-    key <AE10> { [            0,           equal,           braceright,        dead_hook ] };
-    key <AE11> { [    masculine,     ordfeminine,          dead_ogonek,       0x01000326 ] };
-    key <AE12> { [         less,         greater,         dead_cedilla,   dead_abovering ] };
-
-// Upper row
-    key <AD01> { [   apostrophe,        question,               degree,     questiondown ] };
-    key <AD02> { [        comma,       semicolon,           0x01000329,       0x01000315 ] };
-    key <AD03> { [       period,           colon,           0x01002022,   periodcentered ] };
-    key <AD04> { [            h,               H,            paragraph,        paragraph ] };
-    key <AD05> { [            x,               X,             multiply,         division ] };
-    key <AD06> { [            w,               W,               ubreve,           Ubreve ] };
-    key <AD07> { [            l,               L,              lstroke,          Lstroke ] };
-    key <AD08> { [            t,               T,            trademark,        trademark ] };
-    key <AD09> { [            c,               C,            copyright,        copyright ] };
-    key <AD10> { [            p,               P,                thorn,            THORN ] };
-    key <AD11> { [   dead_tilde, dead_circumflex,           dead_caron, dead_doubleacute ] };
-    key <AD12> { [        minus,      underscore,           0x01002015,       0x01000336 ] };
-
-// Central row
-    key <AC01> { [            i,               I,             idotless,        Iabovedot ] };
-    key <AC02> { [            e,               E,             EuroSign,         EuroSign ] };
-    key <AC03> { [            a,               A,                   ae,               AE ] };
-    key <AC04> { [            o,               O,                   oe,               OE ] };
-    key <AC05> { [            u,               U,               oslash,         Ooblique ] };
-    key <AC06> { [            m,               M,                   mu,               mu ] };
-    key <AC07> { [            d,               D,                  eth,              ETH ] };
-    key <AC08> { [            s,               S,               ssharp,           ssharp ] };
-    key <AC09> { [            r,               R,           registered,       registered ] };
-    key <AC10> { [            n,               N,                  eng,              ENG ] };
-    key <AC11> { [   dead_acute,      dead_grave,          dead_macron,       dead_breve ] };
-    key <BKSL> { [    backslash,             bar,        dead_belowdot,    dead_abovedot ] };
-
-// Lower row
-    key <LSGT> { [ guillemotleft, guillemotright,           0x01002039,       0x0100203A ] };
-    key <AB01> { [            y,               Y,                  yen,              yen ] };
-    key <AB02> { [     ccedilla,        Ccedilla                                         ] };
-    key <AB03> { [            j,               J,           0x01000292,       0x010001B7 ] };
-    key <AB04> { [            b,               B,           apostrophe,         quotedbl ] };
-    key <AB05> { [            k,               K,             currency,        brokenbar ] };
-    key <AB06> { [            q,               Q,           0x01000259,       0x0100018F ] };
-    key <AB07> { [            v,               V,   doublelowquotemark, singlelowquotemark ] };
-    key <AB08> { [            g,               G,  leftdoublequotemark, leftsinglequotemark ] };
-    key <AB09> { [            f,               F, rightdoublequotemark, rightsinglequotemark ] };
-    key <AB10> { [            z,               Z,           0x0100201F,       0x0100201B ] };
-
-    key <SPCE> { [        space,           space,         nobreakspace,     nobreakspace ] };
-
-// Configures the use of the AltGr key
-    include "level3(ralt_switch)"
-
-};
-
-
-//
-// Teclado Nativo Portugues para o teclado estadunidense   2005-07-19
-// Portuguese Nativo Keyboard for USA keyboards
-//
-// Ari Caldeira     ari@tecladobrasileiro.com.br
-//
-partial alphanumeric_keys
-xkb_symbols "nativo-us" {
-    include "pt(nativo)"
-
-    name[Group1]="Portuguese (Nativo for USA keyboards)";
-
-// Lower row
-    key <AB01> { [            y,               Y,              ccedilla,        Ccedilla ] };
-    key <AB02> { [ guillemotleft, guillemotright,           0x01002039,       0x0100203A ] };
-
-};
-
-
-//
-// Teclado Nativo Portugues para digitacao em Esperanto    2005-07-19
-// Portuguese Nativo Keyboard for typing Esperanto
-//
-// Ari Caldeira     ari@tecladobrasileiro.com.br
-//
-partial alphanumeric_keys
-xkb_symbols "nativo-epo" {
-    include "pt(nativo)"
-
-    name[Group1]="Esperanto (Portugal, Nativo)";
-
-// Upper row Esperanto
-    key <AD04> { [            h,               H,          hcircumflex,      Hcircumflex ] };
-    key <AD05> { [  ccircumflex,     Ccircumflex,                    x,                X ] };
-    key <AD06> { [       ubreve,          Ubreve,                    w,                W ] };
-
-// Lower row Esperanto
-    key <AB01> { [  jcircumflex,     Jcircumflex,                    y,                Y ] };
-    key <AB02> { [  scircumflex,     Scircumflex,             ccedilla,         Ccedilla ] };
-    key <AB06> { [  gcircumflex,     Gcircumflex,                    q,                Q ] };
-
-};
->>>>>>> 125aba11
+// based on a keyboard map from an 'xkb/symbols/pt' file
+
+partial default alphanumeric_keys
+xkb_symbols "basic" {
+
+    include "latin(type4)"
+
+    name[Group1]="Portuguese";
+
+    key <LSGT>  { [      less,    greater ] };
+    key <AE03>	{ [         3, numbersign,     sterling,     sterling ]	};
+    key <AE04>	{ [         4,     dollar,      section,       dollar ]	};
+    key <AE11>	{ [apostrophe,   question,    backslash, questiondown ]	};
+    key <AE12>	{ [guillemotleft, guillemotright, dead_cedilla, dead_ogonek ] };
+
+    key <AD11>	{ [      plus,   asterisk, dead_diaeresis, dead_abovering ] };
+    key <AD12>	{ [dead_acute, dead_grave,   dead_tilde,  dead_macron ]	};
+
+    key <AC10>	{ [  ccedilla,   Ccedilla,   dead_acute, dead_doubleacute ] };
+    key <AC11>	{ [ masculine, ordfeminine, dead_circumflex,   dead_caron ] };
+    key <TLDE>	{ [ backslash,        bar,      notsign,      notsign ]	};
+
+    key <BKSL>	{ [dead_tilde, dead_circumflex, dead_grave, dead_breve]	};
+
+    include "level3(ralt_switch)"
+};
+
+partial alphanumeric_keys
+xkb_symbols "Sundeadkeys" {
+
+    include "pt(basic)" // for consistent naming
+
+    key <AD11>	{ [plus,   asterisk, dead_diaeresis, dead_diaeresis ]	};
+    key <BKSL>	{ [dead_tilde, dead_circumflex ]	};
+    key <AD12>	{ [dead_acute, dead_grave ]	};
+};
+
+partial alphanumeric_keys
+xkb_symbols "sundeadkeys" {
+    include "pt(Sundeadkeys)" // for consistent naming
+
+    name[Group1]="Portuguese (Sun dead keys)";
+};
+
+partial alphanumeric_keys
+xkb_symbols "nodeadkeys" {
+
+    include "pt(basic)" // for consistent naming
+
+    name[Group1]="Portuguese (eliminate dead keys)";
+
+    key <AE12>	{ [guillemotleft, guillemotright, cedilla,     ogonek ]	};
+    key <AD11>	{ [      plus,   asterisk,     quotedbl,     quotedbl ]	};
+    key <AD12>	{ [     acute,      grave ]	};
+    key <AC10>	{ [  ccedilla,   Ccedilla,        acute,  doubleacute ]	};
+    key <AC11>	{ [ masculine, ordfeminine, asciicircum,        caron ]	};
+    key <BKSL>	{ [asciitilde, asciicircum ]	};
+    key <AB10>	{ [     minus, underscore, dead_belowdot,    abovedot ]	};
+};
+
+// mac version from Ricardo Cabral <bfe00991@mail.telepac.pt>
+// Copied from macintosh_vndr/pt
+partial alphanumeric_keys 
+xkb_symbols "mac" {
+
+    // Describes the differences between a very simple en_US
+    // keyboard and a very simple Portuguese keybaord
+
+    include "pt"
+    name[Group1]= "Portuguese (Macintosh)";
+
+    key <AE06>	{ [         6,  ampersand, threequarters, fiveeighths ]	};
+    key <AE08>	{ [         8,  parenleft,  bracketleft,    braceleft ]	};
+    key <AE09>	{ [         9, parenright, bracketright,   braceright ]	};
+    key <AE12>	{ [      plus,   asterisk, dead_diaeresis     ]	};
+    key <AC11>	{ [ dead_tilde, dead_circumflex       ]	};
+    key <AD11>	{ [ masculine, ordfeminine            ]	};
+    key <BKSL>	{ [ backslash,        bar,   dead_grave,   dead_breve ]	};
+    key <TLDE>	{ [     grave, asciitilde,      notsign,      notsign ]	};
+};
+
+partial alphanumeric_keys 
+xkb_symbols "mac_sundeadkeys" {
+    include "pt(mac)"
+    name[Group1]= "Portuguese (Macintosh, Sun dead keys)";
+    
+    key <AE12> {	[	     plus,        asterisk,  dead_diaeresis, dead_diaeresis      ]	};
+    key <AC11> {	[     dead_tilde,    dead_circumflex	]	};
+    key <AD12> {	[     dead_acute,     dead_grave 	]	};
+};
+
+partial alphanumeric_keys 
+xkb_symbols "mac_nodeadkeys" {
+    include "pt(mac)"
+    name[Group1]= "Portuguese (Macintosh, eliminate dead keys)";
+
+    key <AE12> {	[	     plus,        asterisk, 	 quotedbl,        quotedbl      ]	};
+    key <AC11> {	[      asciitilde,     asciicircum	]	};
+    key <AD12> {	[	    acute,           grave 	]	};
+};
+
+
+//
+// Teclado Nativo Portugues                                2005-07-19
+// Portuguese Nativo Keyboard
+//      This is a Dvorak-based layout, designed for the Portuguese language
+//
+// Ari Caldeira     ari@tecladobrasileiro.com.br
+//
+partial alphanumeric_keys
+xkb_symbols "nativo" {
+
+    name[Group1]="Portuguese (Nativo)";
+
+// Numeric row
+    key <TLDE> { [         plus,        asterisk,       dead_diaeresis,        plusminus ] };
+    key <AE01> { [            1,          exclam,          onesuperior,       exclamdown ] };
+    key <AE02> { [            2,        quotedbl,                   at,      twosuperior ] };
+    key <AE03> { [            3,      numbersign,             sterling,    threesuperior ] };
+    key <AE04> { [            4,          dollar,              section,       onequarter ] };
+    key <AE05> { [            5,         percent,                 cent,       0x01002030 ] };
+    key <AE06> { [            6,       ampersand,              notsign,        diaeresis ] };
+    key <AE07> { [            7,           slash,            braceleft,       0x0100032D ] };
+    key <AE08> { [            8,       parenleft,          bracketleft,       0x01000331 ] };
+    key <AE09> { [            9,      parenright,         bracketright,        dead_horn ] };
+    key <AE10> { [            0,           equal,           braceright,        dead_hook ] };
+    key <AE11> { [    masculine,     ordfeminine,          dead_ogonek,       0x01000326 ] };
+    key <AE12> { [         less,         greater,         dead_cedilla,   dead_abovering ] };
+
+// Upper row
+    key <AD01> { [   apostrophe,        question,               degree,     questiondown ] };
+    key <AD02> { [        comma,       semicolon,           0x01000329,       0x01000315 ] };
+    key <AD03> { [       period,           colon,           0x01002022,   periodcentered ] };
+    key <AD04> { [            h,               H,            paragraph,        paragraph ] };
+    key <AD05> { [            x,               X,             multiply,         division ] };
+    key <AD06> { [            w,               W,               ubreve,           Ubreve ] };
+    key <AD07> { [            l,               L,              lstroke,          Lstroke ] };
+    key <AD08> { [            t,               T,            trademark,        trademark ] };
+    key <AD09> { [            c,               C,            copyright,        copyright ] };
+    key <AD10> { [            p,               P,                thorn,            THORN ] };
+    key <AD11> { [   dead_tilde, dead_circumflex,           dead_caron, dead_doubleacute ] };
+    key <AD12> { [        minus,      underscore,           0x01002015,       0x01000336 ] };
+
+// Central row
+    key <AC01> { [            i,               I,             idotless,        Iabovedot ] };
+    key <AC02> { [            e,               E,             EuroSign,         EuroSign ] };
+    key <AC03> { [            a,               A,                   ae,               AE ] };
+    key <AC04> { [            o,               O,                   oe,               OE ] };
+    key <AC05> { [            u,               U,               oslash,         Ooblique ] };
+    key <AC06> { [            m,               M,                   mu,               mu ] };
+    key <AC07> { [            d,               D,                  eth,              ETH ] };
+    key <AC08> { [            s,               S,               ssharp,           ssharp ] };
+    key <AC09> { [            r,               R,           registered,       registered ] };
+    key <AC10> { [            n,               N,                  eng,              ENG ] };
+    key <AC11> { [   dead_acute,      dead_grave,          dead_macron,       dead_breve ] };
+    key <BKSL> { [    backslash,             bar,        dead_belowdot,    dead_abovedot ] };
+
+// Lower row
+    key <LSGT> { [ guillemotleft, guillemotright,           0x01002039,       0x0100203A ] };
+    key <AB01> { [            y,               Y,                  yen,              yen ] };
+    key <AB02> { [     ccedilla,        Ccedilla                                         ] };
+    key <AB03> { [            j,               J,           0x01000292,       0x010001B7 ] };
+    key <AB04> { [            b,               B,           apostrophe,         quotedbl ] };
+    key <AB05> { [            k,               K,             currency,        brokenbar ] };
+    key <AB06> { [            q,               Q,           0x01000259,       0x0100018F ] };
+    key <AB07> { [            v,               V,   doublelowquotemark, singlelowquotemark ] };
+    key <AB08> { [            g,               G,  leftdoublequotemark, leftsinglequotemark ] };
+    key <AB09> { [            f,               F, rightdoublequotemark, rightsinglequotemark ] };
+    key <AB10> { [            z,               Z,           0x0100201F,       0x0100201B ] };
+
+    key <SPCE> { [        space,           space,         nobreakspace,     nobreakspace ] };
+
+// Configures the use of the AltGr key
+    include "level3(ralt_switch)"
+
+};
+
+
+//
+// Teclado Nativo Portugues para o teclado estadunidense   2005-07-19
+// Portuguese Nativo Keyboard for USA keyboards
+//
+// Ari Caldeira     ari@tecladobrasileiro.com.br
+//
+partial alphanumeric_keys
+xkb_symbols "nativo-us" {
+    include "pt(nativo)"
+
+    name[Group1]="Portuguese (Nativo for USA keyboards)";
+
+// Lower row
+    key <AB01> { [            y,               Y,              ccedilla,        Ccedilla ] };
+    key <AB02> { [ guillemotleft, guillemotright,           0x01002039,       0x0100203A ] };
+
+};
+
+
+//
+// Teclado Nativo Portugues para digitacao em Esperanto    2005-07-19
+// Portuguese Nativo Keyboard for typing Esperanto
+//
+// Ari Caldeira     ari@tecladobrasileiro.com.br
+//
+partial alphanumeric_keys
+xkb_symbols "nativo-epo" {
+    include "pt(nativo)"
+
+    name[Group1]="Esperanto (Portugal, Nativo)";
+
+// Upper row Esperanto
+    key <AD04> { [            h,               H,          hcircumflex,      Hcircumflex ] };
+    key <AD05> { [  ccircumflex,     Ccircumflex,                    x,                X ] };
+    key <AD06> { [       ubreve,          Ubreve,                    w,                W ] };
+
+// Lower row Esperanto
+    key <AB01> { [  jcircumflex,     Jcircumflex,                    y,                Y ] };
+    key <AB02> { [  scircumflex,     Scircumflex,             ccedilla,         Ccedilla ] };
+    key <AB06> { [  gcircumflex,     Gcircumflex,                    q,                Q ] };
+
+};