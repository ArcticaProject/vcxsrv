<<<<<<< HEAD
// based on
// russian standard keyboard
// AEN <aen@logic.ru>
// 2001/12/23 by Leon Kanter <leon@blackcatlinux.com>
// 2005/12/09 Valery Inozemtsev <shrek@altlinux.ru>

// Windows layout
partial default alphanumeric_keys
xkb_symbols "winkeys" {
    include "ru(common)"

    name[Group1]= "Russia";

    key <AE03> {        [               3,      numerosign      ]       };
    key <AE04> {        [               4,       semicolon      ]       };
    key <AE05> {        [               5,         percent      ]       };
    key <AE06> {        [               6,           colon      ]       };
    key <AE07> {        [               7,        question      ]       };
    key <AE08> {        [               8,        asterisk      ]       };

    key <AB10> {        [          period,           comma      ]       };
    key <BKSL> {        [       backslash,           slash      ]       };
};

partial hidden alphanumeric_keys 
xkb_symbols "common" {

    key	<AE01> {	[		1,	    exclam 	]	};
    key	<AE02> {	[		2,        quotedbl	]	};
    key	<AE03> {	[		3,      numbersign	]	};
    key	<AE04> {	[		4,        asterisk	]	};
    key	<AE05> {	[		5,	     colon	]	};
    key	<AE06> {	[		6,	     comma	]	};
    key	<AE07> {	[		7,	    period	]	};
    key	<AE08> {	[		8,	 semicolon	]	};
    key	<AE09> {	[		9,	 parenleft	]	};
    key	<AE10> {	[		0,	parenright	]	};
    key	<AE11> {	[	    minus,	underscore	]	};
    key	<AE12> {	[	    equal,	      plus	]	};
    key	<BKSL> {	[	backslash,             bar	]	};
    key	<AB10> {	[	    slash,	  question	]	};
    key <LSGT> {        [           slash,             bar      ]       };

    key	<TLDE> {	[     Cyrillic_io,     Cyrillic_IO	]	};
    key	<AD01> {	[ Cyrillic_shorti, Cyrillic_SHORTI	]	};
    key	<AD02> {	[    Cyrillic_tse,    Cyrillic_TSE	]	};
    key	<AD03> {	[      Cyrillic_u,	Cyrillic_U	]	};
    key	<AD04> {	[     Cyrillic_ka,     Cyrillic_KA	]	};
    key	<AD05> {	[     Cyrillic_ie,     Cyrillic_IE	]	};
    key	<AD06> {	[     Cyrillic_en,     Cyrillic_EN	]	};
    key	<AD07> {	[    Cyrillic_ghe,    Cyrillic_GHE	]	};
    key	<AD08> {	[    Cyrillic_sha,    Cyrillic_SHA	]	};
    key	<AD09> {	[  Cyrillic_shcha,  Cyrillic_SHCHA	]	};
    key	<AD10> {	[     Cyrillic_ze,     Cyrillic_ZE	]	};
    key	<AD11> {	[     Cyrillic_ha,     Cyrillic_HA	]	};
    key	<AD12> {	[Cyrillic_hardsign,Cyrillic_HARDSIGN	]	};
    key	<AC01> {	[     Cyrillic_ef,     Cyrillic_EF	]	};
    key	<AC02> {	[   Cyrillic_yeru,   Cyrillic_YERU	]	};
    key	<AC03> {	[     Cyrillic_ve,     Cyrillic_VE	]	};
    key	<AC04> {	[      Cyrillic_a,	Cyrillic_A	]	};
    key	<AC05> {	[     Cyrillic_pe,     Cyrillic_PE	]	};
    key	<AC06> {	[     Cyrillic_er,     Cyrillic_ER	]	};
    key	<AC07> {	[      Cyrillic_o,	Cyrillic_O	]	};
    key	<AC08> {	[     Cyrillic_el,     Cyrillic_EL	]	};
    key	<AC09> {	[     Cyrillic_de,     Cyrillic_DE	]	};
    key	<AC10> {	[    Cyrillic_zhe,    Cyrillic_ZHE	]	};
    key	<AC11> {	[      Cyrillic_e,	Cyrillic_E	]	};
    key	<AB01> {	[     Cyrillic_ya,     Cyrillic_YA	]	};
    key	<AB02> {	[    Cyrillic_che,    Cyrillic_CHE	]	};
    key	<AB03> {	[     Cyrillic_es,     Cyrillic_ES	]	};
    key	<AB04> {	[     Cyrillic_em,     Cyrillic_EM	]	};
    key	<AB05> {	[      Cyrillic_i,	Cyrillic_I	]	};
    key	<AB06> {	[     Cyrillic_te,     Cyrillic_TE	]	};
    key	<AB07> {	[Cyrillic_softsign,Cyrillic_SOFTSIGN	]	};
    key	<AB08> {	[     Cyrillic_be,     Cyrillic_BE	]	};
    key	<AB09> {	[     Cyrillic_yu,     Cyrillic_YU	]	};

    key.type[group1]="TWO_LEVEL";

    include "kpdl(comma)"
};

partial alphanumeric_keys
xkb_symbols "legacy" {
    include "ru(common)"

    name[Group1]= "Russia - Legacy";
};

partial alphanumeric_keys
xkb_symbols "olpc" {

    include "ru(common)"

    key        <TLDE> {        [          0x01000451,          0x01000401, grave       ]       }; // Ñ‘, Ð
    key <AE03> {        [               3,      numbersign, 0x01002116      ]       }; // â„–
    key <AE04> {        [               4,          dollar, semicolon   ]       };
    key <AE06> {        [               6,      asciicircum, colon      ]       };
    key <AE07> {        [               7,          ampersand           ]       };
    key <AE09> {        [               9,          parenleft, acute    ]       };
    key <AC12> {        [       backslash,          bar, slash          ]       };

    include "group(olpc)"
};

partial alphanumeric_keys
xkb_symbols "typewriter" {
    include "ru(common)"
    name[Group1]= "Russia - Typewriter";
    key	<TLDE> {	[	      bar,	      plus	] 	};
    key	<AE01> {	[      numerosign,		 1 	]	};
    key	<AE02> {	[           minus,		 2	]	};
    key	<AE03> {	[	    slash,		 3	]	};
    key	<AE04> {	[	 quotedbl,		 4	]	};
    key	<AE05> {	[	    colon,		 5	]	};
    key	<AE06> {	[	    comma,		 6	]	};
    key	<AE07> {	[	   period,		 7	]	};
    key	<AE08> {	[      underscore,		 8	]	};
    key	<AE09> {	[	 question,		 9	]	};
    key	<AE10> {	[	  percent,		 0	]	};
    key	<AE11> {	[	   exclam,	     equal	]	};
    key	<AE12> {	[       semicolon,	 backslash	]	};

    key	<BKSL> {	[	parenright,	 parenleft	]	};

    key	<AD12> {	[Cyrillic_hardsign,Cyrillic_HARDSIGN	]	};
    key	<AB10> {	[     Cyrillic_io,     Cyrillic_IO	]	};
};

partial alphanumeric_keys
xkb_symbols "typewriter-legacy" {
    include "ru(common)"
    name[Group1]= "Russia - Typewriter, legacy";
    key	<TLDE> {	[      apostrophe,	  quotedbl	] 	};
    key	<AE01> {	[	   exclam,		 1 	]	};
    key	<AE02> {	[      numerosign,		 2	]	};
    key	<AE03> {	[	    slash,		 3	]	};
    key	<AE04> {	[	semicolon,		 4	]	};
    key	<AE05> {	[	    colon,		 5	]	};
    key	<AE06> {	[	    comma,		 6	]	};
    key	<AE07> {	[	   period,		 7	]	};
    key	<AE08> {	[      underscore,		 8	]	};
    key	<AE09> {	[	 question,		 9	]	};
    key	<AE10> {	[	  percent,		 0	]	};
    key	<BKSL> {	[	parenleft,	parenright	]	};

    key	<AD12> {	[Cyrillic_hardsign,Cyrillic_HARDSIGN	]	};
    key	<AB10> {	[     Cyrillic_io,     Cyrillic_IO	]	};
};

partial alphanumeric_keys
xkb_symbols "phonetic" {

    name[Group1]= "Russia - Phonetic";

    key	<AE01> {	[		1,	    exclam 	]	};
    key	<AE02> {	[		2,        	at	]	};
    key	<AE03> {	[		3,     Cyrillic_io 	]	};
    key	<AE04> {	[		4,     Cyrillic_IO	]	};
    key	<AE05> {	[		5, Cyrillic_hardsign   	]	};
    key	<AE06> {	[		6, Cyrillic_HARDSIGN	]	};
    key	<AE07> {	[		7,	 ampersand	]	};
    key	<AE08> {	[		8,        asterisk	]	};
    key	<AE09> {	[		9,	 parenleft	]	};
    key	<AE10> {	[		0,	parenright	]	};
    key <AE11> {	[	    minus,	underscore	]	};

    key	<AB09> {	[	   period,	   greater	]	};
    key	<AB10> {	[	    slash,	  question	]	};
    key	<AB08> {	[	    comma,	      less	]	};
    key	<AC10> {	[	semicolon,	     colon	]	};
    key	<AC11> {	[      apostrophe,	  quotedbl	]	};
    key	<LSGT> {	[	      bar,	 brokenbar	]	};

    key	<TLDE> {	[     Cyrillic_yu,     Cyrillic_YU	]	};
    key	<LatQ> {	[     Cyrillic_ya,     Cyrillic_YA	]	};
    key	<LatZ> {	[     Cyrillic_ze,     Cyrillic_ZE	]	};
    key	<LatS> {	[     Cyrillic_es,     Cyrillic_ES	]	};
    key	<LatA> {	[      Cyrillic_a,	Cyrillic_A	]	};
    key	<LatW> {	[     Cyrillic_ve,     Cyrillic_VE	]	};
    key	<LatC> {	[    Cyrillic_tse,    Cyrillic_TSE	]	};
    key	<LatX> {	[Cyrillic_softsign,Cyrillic_SOFTSIGN	]	};
    key	<LatD> {	[     Cyrillic_de,     Cyrillic_DE	]	};
    key	<LatE> {	[     Cyrillic_ie,     Cyrillic_IE	]	};
    key	<LatV> {	[    Cyrillic_zhe,    Cyrillic_ZHE	]	};
    key	<LatF> {	[     Cyrillic_ef,     Cyrillic_EF	]	};
    key	<LatT> {	[     Cyrillic_te,     Cyrillic_TE	]	};
    key	<LatR> {	[     Cyrillic_er,     Cyrillic_ER	]	};
    key	<LatN> {	[     Cyrillic_en,     Cyrillic_EN	]	};
    key	<LatB> {	[     Cyrillic_be,     Cyrillic_BE	]	};
    key	<LatH> {	[     Cyrillic_ha,     Cyrillic_HA	]	};
    key	<LatG> {	[    Cyrillic_ghe,    Cyrillic_GHE	]	};
    key	<LatY> {	[   Cyrillic_yeru,   Cyrillic_YERU	]	};
    key	<LatM> {	[     Cyrillic_em,     Cyrillic_EM	]	};
    key	<LatJ> {	[ Cyrillic_shorti, Cyrillic_SHORTI	]	};
    key	<LatU> {	[      Cyrillic_u,	Cyrillic_U	]	};
    key	<LatK> {	[     Cyrillic_ka,     Cyrillic_KA	]	};
    key	<LatI> {	[      Cyrillic_i,	Cyrillic_I	]	};
    key	<LatO> {	[      Cyrillic_o,	Cyrillic_O	]	};
    key	<LatL> {	[     Cyrillic_el,     Cyrillic_EL	]	};
    key	<LatP> {	[     Cyrillic_pe,     Cyrillic_PE	]	};

    key	<AD11> {	[    Cyrillic_sha,    Cyrillic_SHA	]	};
    key	<AE12> {	[    Cyrillic_che,    Cyrillic_CHE	]	};
    key	<AD12> {	[  Cyrillic_shcha,  Cyrillic_SHCHA	]	};
    key	<BKSL> {	[      Cyrillic_e,	Cyrillic_E	]	};
};

partial alphanumeric_keys
xkb_symbols "phonetic_winkeys" {

    include "ru(phonetic)"
    name[Group1]= "Russia - Phonetic Winkeys";

    key	<LatX> {	[     Cyrillic_ha,     Cyrillic_HA	]	};
    key	<LatH> {	[     Cyrillic_che,     Cyrillic_CHE	]	};
    key	<AE12> {	[ Cyrillic_softsign, Cyrillic_softsign  ]	};

};

partial alphanumeric_keys
xkb_symbols "tt" {
    include "ru(winkeys)"
    name[Group1]= "Russia - Tatar";

    key.type[group1]="FOUR_LEVEL";

    key <TLDE> {       [      0x010004bb,      0x010004ba,
                             Cyrillic_io,     Cyrillic_IO      ]       };
    key        <AD02> {        [      0x010004e9,      0x010004e8,
                            Cyrillic_tse,    Cyrillic_TSE      ]       };
    key        <AD09> {        [      0x010004d9,      0x010004d8,
                          Cyrillic_shcha,  Cyrillic_SHCHA      ]       };
    key        <AD12> {        [      0x010004af,      0x010004ae,
                       Cyrillic_hardsign,Cyrillic_HARDSIGN     ]       };
    key        <AC10> {        [      0x010004a3,      0x010004a2,
                            Cyrillic_zhe,    Cyrillic_ZHE      ]       };
    key        <AB07> {        [      0x01000497,      0x01000496,
                       Cyrillic_softsign,Cyrillic_SOFTSIGN     ]       };

    include "level3(ralt_switch)"

};

partial alphanumeric_keys 
xkb_symbols "os_legacy" {
    include "ru(common)"

    name[Group1]= "Russia - Ossetian, legacy";

    key	<TLDE> {	[      Cyrillic_e,      Cyrillic_E	]	};
    key	<AC07> {	[      Cyrillic_o,	Cyrillic_O, Cyrillic_io, Cyrillic_IO	]	};
    key	<AC11> {	[      0x010004D5,      0x010004D4      ]	};
};

partial alphanumeric_keys 
xkb_symbols "os_winkeys" {
    include "ru(winkeys)"

    name[Group1]= "Russia - Ossetian, Winkeys";

    key	<TLDE> {	[      Cyrillic_e,      Cyrillic_E	]	};
    key	<AC07> {	[      Cyrillic_o,	Cyrillic_O, Cyrillic_io, Cyrillic_IO	]	};
    key	<AC11> {	[      0x010004D5,      0x010004D4      ]	};
};

partial alphanumeric_keys
xkb_symbols "cv" {
    include "ru(winkeys)"

    name[Group1]= "Russia - Chuvash";

    key.type[group1]="FOUR_LEVEL";

    key        <AD03> {        [      Cyrillic_u,	Cyrillic_U,
                            0x010004f3,    0x010004f2      ]       };
    key        <AD05> {        [      Cyrillic_ie,     Cyrillic_IE,
                       0x01000115,	0x01000114     ]       };
    key        <AC04> {        [      Cyrillic_a,	Cyrillic_A,
                          abreve,  Abreve      ]       };
    key        <AB03> {        [      Cyrillic_es,     Cyrillic_ES,
                            ccedilla,    Ccedilla      ]       };

    include "level3(ralt_switch)"
};

partial alphanumeric_keys
xkb_symbols "udm" {
    include "ru(winkeys)"

    name[Group1]= "Russia - Udmurt";

    key.type[group1]="FOUR_LEVEL";

    key	<AE01> {	[	 question,	    exclam,    1,       1 	]	};
    key	<AE02> {	[	parenleft,        quotedbl,    2,       2	]	};
    key	<AE03> {	[      parenright,      numerosign,    3,       3	]	};
    key	<AE04> {	[	    colon,       semicolon,    4,       4	]	};
    key	<AE05> {	[	 asterisk,	   percent,    5,       5	]	};
    key	<AE06> {	[      0x010004dd,	0x010004dc,    6,       6	]	};
    key	<AE07> {	[      0x010004e7,	0x010004e6,    7,       7	]	};
    key	<AE08> {	[      0x010004f5,	0x010004f4,    8,       8	]	};
    key	<AE09> {	[      0x010004e5,	0x010004e4,    9,       9	]	};
    key	<AE10> {	[      0x010004df,	0x010004de,    0,       0	]	};

    include "level3(ralt_switch)"
};

partial alphanumeric_keys
xkb_symbols "cv_latin" {
    include "us(alt-intl)"

    name[Group1]= "Russia - Chuvash Latin";

    key.type[group1]="FOUR_LEVEL";

    key        <AD01> {	[	  q,	Q,    0x01000161,       0x01000160 ] };
    key        <AD02> {	[	  w,	W,    udiaeresis,       Udiaeresis ] };
    key        <AD03> { [         e,	E,    0x01000115,	0x01000114 ] };
    key        <AD07> {	[	  u,	U,    udiaeresis,       Udiaeresis ] };
    key        <AD08> {	[	  i,	I,    0x0100012d,       0x0100012c ] };
    key        <AD09> {	[	  o,	O,    odiaeresis,       Odiaeresis ] };
    key        <AC01> { [	  a,    A,        abreve,           Abreve ] };
    key        <AC02> { [	  s,    S,      scedilla,         Scedilla ] };
    key        <AC05> { [	  g,    G,        gbreve,           Gbreve ] };
    key        <AC07> { [	  j,    J,    0x01000131,       0x01000130 ] };
    key        <AB03> { [         c,    C,      ccedilla,         Ccedilla ] };

    include "level3(ralt_switch)"

};

// Komi language layout
// based on
// russian standard keyboard
// Vlad Shakhov <lumpen.intellectual@gmail.com>
// Last Changes 2007/10/23 by Vlad Shakhov <lumpen.intellectual@gmail.com>

partial alphanumeric_keys 
xkb_symbols "kom" {

    include "ru(winkeys)"

    name[Group1]= "Russia - Komi";

    key.type[group1]="FOUR_LEVEL_ALPHABETIC";

// cyrilllic o with diaeresis 
    key	<AC07> { [ 	Cyrillic_o,		Cyrillic_O,		
			U04E7,  		U04E6		] };
    
// hard I as additional key for soft Cyrillic_I 
    key <AB05> { [      Cyrillic_i,		Cyrillic_I,
			Ukrainian_i,     	Ukrainian_I     ] };

    include "level3(ralt_switch)"
};

// Yakut language layout
// 2008/04/23 Yakov Aleksandrov <bertjickty@yandex.ru>
// 2008/04/23 Anatoliy Zhozhikov <jav@sitc.ru>
// 2008/04/23 Aleksandr Varlamov
partial alphanumeric_keys
xkb_symbols "sah" {

    include "ru(winkeys)"

    name[Group1]= "Russia - Yakut";

    key.type[group1]="FOUR_LEVEL_ALPHABETIC";

    key <TLDE> { [	Cyrillic_io,		Cyrillic_IO,
    			U04EB,			U04EA			] };
    key <AD01> { [	Cyrillic_shorti,	Cyrillic_SHORTI,
			U048B,			U048A			] };
    key <AD03> { [	Cyrillic_u,		Cyrillic_U,
			Cyrillic_u_straight,	Cyrillic_U_straight	] };
    key <AD04> { [	Cyrillic_ka,		Cyrillic_KA,
    			U04C4,			U04C3			] };
    key <AD06> { [	Cyrillic_en,		Cyrillic_EN,
			U04A5,			U04A4			] };
    key <AD07> { [	Cyrillic_ghe,		Cyrillic_GHE,
			U0495,			U0494			] };
    key <AD10> { [	Cyrillic_ze,		Cyrillic_ZE,
    			U04E1,			U04E0			] };
    key <AD11> { [	Cyrillic_ha,		Cyrillic_HA,
			Cyrillic_shha,		Cyrillic_SHHA		] };
    key <AC07> { [	Cyrillic_o,		Cyrillic_O,
			Cyrillic_o_bar,		Cyrillic_O_bar		] };
    key <AC10> { [	Cyrillic_zhe,		Cyrillic_ZHE,
    			U0461,			U0460			] };
    key <AB02> { [	Cyrillic_che,		Cyrillic_CHE,
    			Cyrillic_u_macron,	Cyrillic_U_macron	] };
    key <AB04> { [	Cyrillic_em,		Cyrillic_EM,
    			U04C8,			U04C7			] };
    key <AB05> { [	Cyrillic_i,		Cyrillic_I,
			Cyrillic_i_macron,	Cyrillic_I_macron	] };

    include "level3(ralt_switch)"
};


//Kalmyk language layout
//based on the Kalmyk language layout: http://soft.oyrat.org/
//Nikolay Korneev <halmg@oyrat.org>
//Toli Miron <mirontoli@gmail.com>
        
partial alphanumeric_keys
xkb_symbols "xal" {
    include "ru(winkeys)"

    name[Group1]= "Russia - Kalmyk";

    key.type[group1]="FOUR_LEVEL";

    key <AE01> {        [                     question,                  exclam,               1      ]       };
    key <AE02> {        [      	            numerosign,                quotedbl,               2      ]       };
    key <AE03> {        [          Cyrillic_u_straight,     Cyrillic_U_straight,               3      ]       };
    key <AE04> {        [               Cyrillic_schwa,          Cyrillic_SCHWA,               4      ]       }; 
    key <AE05> {        [                     asterisk,                 percent,               5      ]       };
    key <AE06> {        [        Cyrillic_en_descender,   Cyrillic_EN_descender,               6      ]       };
    key <AE07> {        [               Cyrillic_o_bar,          Cyrillic_O_bar,               7      ]       }; 
    key <AE08> {        [                Cyrillic_shha,           Cyrillic_SHHA,               8      ]       }; 
    key <AE09> {        [       Cyrillic_zhe_descender,  Cyrillic_ZHE_descender,               9      ]       };
    key <AE10> {        [                    semicolon,                   colon,               0      ]       };

    key <TLDE> {        [                    parenleft,               parenright, Cyrillic_io, Cyrillic_IO    ]       };

    key <AD02> {        [                 Cyrillic_tse,             Cyrillic_TSE,         dollar      ]       };
    key <AD03> {        [                   Cyrillic_u,               Cyrillic_U,       EuroSign      ]       }; 
    key <AD04> {        [                  Cyrillic_ka,              Cyrillic_KA,     registered      ]       }; 
    key <AD05> {        [                  Cyrillic_ie,              Cyrillic_IE,      trademark      ]       }; 
    key <AD11> {        [                  Cyrillic_ha,              Cyrillic_HA,    bracketleft      ]       }; 
    key <AD12> {        [            Cyrillic_hardsign,        Cyrillic_HARDSIGN,   bracketright      ]       };
    key <AC11> {        [                   Cyrillic_e,               Cyrillic_E,     apostrophe      ]       };
    key <AB03> {        [                  Cyrillic_es,              Cyrillic_ES,      copyright      ]       }; 
    key <AB08> {        [                  Cyrillic_be,              Cyrillic_BE,           less      ]       };
    key <AB09> {        [                  Cyrillic_yu,              Cyrillic_YU,        greater      ]       };

    include "level3(ralt_switch)"
};

partial alphanumeric_keys
xkb_symbols "dos" {

    include "ru(common)"

    name[Group1]= "Russia - DOS";

    key        <TLDE> {        [   parenright,  parenleft   ] };
    key        <AE04> {        [   4,           currency    ] };
    key        <AE09> {        [   9,           question    ] };
    key        <AE10> {        [   0,           percent     ] };

    key        <AB10> {        [   Cyrillic_io, Cyrillic_IO ] };
};

partial alphanumeric_keys
xkb_symbols "bak" {
    include "ru(winkeys)"

    name[Group1]= "Russia - Bashkirian";
    key.type[group1]="FOUR_LEVEL";

    key <TLDE> { [     0x010004d9,       0x010004d8,   Cyrillic_io,   Cyrillic_IO      ] };
    key <AE01> { [     exclam,           quotedbl,      1,       1       ] };
    key <AE02> { [     0x010004e9,       0x010004e8,    2,       2 ] };
    key <AE03> { [     0x010004a1,       0x010004a0,    3,       3 ] };
    key <AE04> { [     0x01000493,       0x01000492,    4,       4 ] };
    key <AE05> { [     0x010004ab,       0x010004aa,    5,       5 ] };
    key <AE06> { [     colon,            semicolon,     6,       6 ] };
    key <AE07> { [     0x01000499,       0x01000498,    7,       7 ] };
    key <AE08> { [     0x010004bb,       0x010004ba,    8,       8 ] };
    key <AE09> { [     question,         parenleft,     9,       9 ] };
    key <AE10> { [     numerosign,       parenright,    0,       0 ] };
    key <AE11> { [     minus,            percent,       minus,    underscore     ]};
    key <AE12> { [     0x010004af, 0x010004ae,    equal,  plus    ]};
    key <BKSL> { [     0x010004a3, 0x010004a2,    backslash,        slash     ]};	
	
    include "level3(ralt_switch)"
};

// Serbian charecters added as third level symbols to Russian keyboard layout.

partial alphanumeric_keys
xkb_symbols "srp" {
    include "ru(common)"
    include "level3(ralt_switch)"

    name[Group1]= "Russia - Serbian";

    key <AE03> { [ 3, numerosign ] };
    key <AE04> { [ 4, semicolon ] };
    key <AE05> { [ 5, percent ] };
    key <AE06> { [ 6, colon ] };
    key <AE07> { [ 7, question ] };
    key <AE08> { [ 8, asterisk ] };
    key <AB10> { [ period, comma ] };
    key <BKSL> { [ backslash, slash ] };
    key	<AD01> { [ Cyrillic_shorti, Cyrillic_SHORTI, U458, U408 ] };
    key	<AD06> { [ Cyrillic_en, Cyrillic_EN, U45A, U40A ] };
    key	<AC08> { [ Cyrillic_el, Cyrillic_EL, U459, U409 ] };
    key	<AC09> { [ Cyrillic_de, Cyrillic_DE, U45F, U40F ] };
    key	<AC10> { [ Cyrillic_zhe, Cyrillic_ZHE, U452, U402 ] };
    key	<AB02> { [ Cyrillic_che, Cyrillic_CHE, U45B, U40B ] };
};

// Mari language layout
// based on Russian standard keyboard
// http://www.marlamuter.ru/
partial alphanumeric_keys
xkb_symbols "chm" {
    include "ru(common)"
    
    name[Group1]= "Russia - Mari";

    key.type[group1]="FOUR_LEVEL_ALPHABETIC";
    key <AC04> { [      Cyrillic_a,     Cyrillic_A,    U04D3,       U04D2     ] };
    key <AD03> { [      Cyrillic_u, Cyrillic_U,    U04F1,       U04F0     ] };
    key <AC02> { [      Cyrillic_ui,    Cyrillic_UI,   U04F9,       U04F8     ] };
    key <AD06> { [      Cyrillic_n, Cyrillic_N,    U04A5,       U04A4     ] };
    key <AC11> { [      Cyrillic_e, Cyrillic_E,    U04E9,       U04E8     ] };
    key <AC10> { [      Cyrillic_zh,    Cyrillic_ZH,   U04EB,       U04EA     ] };
    key <AC01> { [      Cyrillic_f, Cyrillic_F,     UF537,      UF536     ] };

    include "level3(ralt_switch)"
};

// EXTRAS:

// Church Slavonic language layout
// based on
// russian standard keyboard
// Aleksandr Andreev and Yuri Shardt 
// Last Changes 2010/08/01. Contact <aleksandr.andreev@gmail.com>

partial alphanumeric_keys
xkb_symbols "chu"
{
	    name[Group1]= "Russia - Church Slavonic";
	    key <TLDE> { [ U0457, U0407, U0482, U20DD ] }; // ї Ї ҂ e.g: а⃝ where the last is a combining ten thousands sign
	    key <AE01> { [ U0461, U0460, U047D, U047C] }; // ѡ Ѡ ѽ Ѽ
	    key <AE02> { [ U0454, U0404, U0465, U0464] }; // є Є ѥ Ѥ
	    key <AE03> { [ U046F, U046E, U0469, U0468] }; // ѯ Ѯ ѩ Ѩ
	    key <AE04> { [ U0471, U0470, U046D, U046C] }; // ѱ Ѱ ѭ Ѭ
	    key <AE05> { [ U0473, U0472, UA657, UA656] }; // ѳ Ѳ iotified A
	    key <AE06> { [ U0475, U0474, U0477, U0476] }; // ѵ Ѵ ѷ Ѷ
	    key <AE07> { [ U047B, U047A, UA64D, UA64C] }; // ѻ Ѻ ꙍ Ꙍ
	    key <AE08> { [ U047F, U047E, U046B, U046A] }; // ѿ Ѿ ѫ Ѫ
	    key <AE09> { [ U0455, U0405, parenleft, U002A ] }; // ѕ Ѕ ( *
	    key <AE10> { [ Cyrillic_u,	Cyrillic_U, parenright, U0488 ] }; // у У ) NB: for diagraph Ouk, use Cyrillic_o + Cyrillic_u
	    key <AE11> { [ U0483, U0486, U0487, U005F] }; // а҃ а҆ а҇, _ (titlo, psili, pokrytie, underscore)
	    key <AE12> { [ U0301, U0300, U0484, UA67E] }; //  а̀ а́ а҄ ꙾ (oxia, varia, kamora, kavyka)
	    key	<AD01> {	[ Cyrillic_shorti, Cyrillic_SHORTI, U0456	]	};
	    key	<AD02> {	[    Cyrillic_tse,    Cyrillic_TSE, U2DF0	]	};
	    key	<AD03> {	[   UA64B,  UA64A, U2DF9  	]	}; // Cyrillic monograph Uk (not U)!
	    key	<AD04> {	[     Cyrillic_ka,     Cyrillic_KA, U2DE6	]	};
	    key	<AD05> {	[     Cyrillic_ie,     Cyrillic_IE, U2DF7	]	};
	    key	<AD06> {	[     Cyrillic_en,     Cyrillic_EN, U2DE9	]	};
	    key	<AD07> {	[    Cyrillic_ghe,    Cyrillic_GHE, U2DE2	]	};
	    key	<AD08> {	[    Cyrillic_sha,    Cyrillic_SHA, U2DF2	]	};
	    key	<AD09> {	[  Cyrillic_shcha,  Cyrillic_SHCHA, U2DF3	]	};
	    key	<AD10> {	[     Cyrillic_ze,     Cyrillic_ZE, U2DE5	]	};
	    key	<AD11> {	[     Cyrillic_ha,     Cyrillic_HA, U2DEF	]	};
	    key	<AD12> {	[Cyrillic_hardsign,Cyrillic_HARDSIGN, UA67D	]	}; // Payerok
	    key <BKSL> { [backslash, slash, colon, question] }; // \ / : ? (note, for Slavonic question use semicolon
	    key	<AC01> {	[     Cyrillic_ef,     Cyrillic_EF	]	};
	    key	<AC02> {	[   Cyrillic_yeru,   Cyrillic_YERU	]	};
	    key	<AC03> {	[     Cyrillic_ve,     Cyrillic_VE, U2DE1	]	};
	    key	<AC04> {	[      Cyrillic_a,	Cyrillic_A, U2DF6	]	};
	    key	<AC05> {	[     Cyrillic_pe,     Cyrillic_PE, U2DEB	]	};
	    key	<AC06> {	[     Cyrillic_er,     Cyrillic_ER, U2DEC	]	};
	    key	<AC07> {	[      Cyrillic_o,	Cyrillic_O, U2DEA	]	};
	    key	<AC08> {	[     Cyrillic_el,     Cyrillic_EL, U2DE7	]	};
	    key	<AC09> {	[     Cyrillic_de,     Cyrillic_DE, U2DE3	]	};
	    key	<AC10> {	[    Cyrillic_zhe,    Cyrillic_ZHE, U2DE4	]	};
	    key	<AC11> {	[     U0463,	U0462, U2DFA	]	}; // Yat
	    key	<AB01> {	[    U0467, U0466, U2DFD 	]	}; // Small Yus
	    key	<AB02> {	[    Cyrillic_che,    Cyrillic_CHE, U2DF1	]	};
	    key	<AB03> {	[     Cyrillic_es,     Cyrillic_ES, U2DED	]	};
	    key	<AB04> {	[     Cyrillic_em,     Cyrillic_EM, U2DE8	]	};
	    key	<AB05> {	[      Cyrillic_i,	Cyrillic_I	]	};
	    key	<AB06> {	[     Cyrillic_te,     Cyrillic_TE, U2DEE	]	};
	    key	<AB07> {	[Cyrillic_softsign,Cyrillic_SOFTSIGN	]	};
	    key	<AB08> {	[     Cyrillic_be,     Cyrillic_BE, U2DE0	]	};
	    key	<AB09> {	[     Cyrillic_yu,     Cyrillic_YU, U2DFB	]	};
	    key <AB10> {        [          period,    comma, semicolon, exclam      ]       };
};
=======
// based on
// russian standard keyboard
// AEN <aen@logic.ru>
// 2001/12/23 by Leon Kanter <leon@blackcatlinux.com>
// 2005/12/09 Valery Inozemtsev <shrek@altlinux.ru>

// Windows layout
partial default alphanumeric_keys
xkb_symbols "winkeys" {
    include "ru(common)"

    name[Group1]= "Russian";

    key <AE03> {        [               3,      numerosign      ]       };
    key <AE04> {        [               4,       semicolon      ]       };
    key <AE05> {        [               5,         percent      ]       };
    key <AE06> {        [               6,           colon      ]       };
    key <AE07> {        [               7,        question      ]       };
    key <AE08> {        [               8,        asterisk      ]       };

    key <AB10> {        [          period,           comma      ]       };
    key <BKSL> {        [       backslash,           slash      ]       };
};

partial hidden alphanumeric_keys 
xkb_symbols "common" {

    key	<AE01> {	[		1,	    exclam 	]	};
    key	<AE02> {	[		2,        quotedbl	]	};
    key	<AE03> {	[		3,      numbersign	]	};
    key	<AE04> {	[		4,        asterisk	]	};
    key	<AE05> {	[		5,	     colon	]	};
    key	<AE06> {	[		6,	     comma	]	};
    key	<AE07> {	[		7,	    period	]	};
    key	<AE08> {	[		8,	 semicolon	]	};
    key	<AE09> {	[		9,	 parenleft	]	};
    key	<AE10> {	[		0,	parenright	]	};
    key	<AE11> {	[	    minus,	underscore	]	};
    key	<AE12> {	[	    equal,	      plus	]	};
    key	<BKSL> {	[	backslash,             bar	]	};
    key	<AB10> {	[	    slash,	  question	]	};
    key <LSGT> {        [           slash,             bar      ]       };

    key	<TLDE> {	[     Cyrillic_io,     Cyrillic_IO	]	};
    key	<AD01> {	[ Cyrillic_shorti, Cyrillic_SHORTI	]	};
    key	<AD02> {	[    Cyrillic_tse,    Cyrillic_TSE	]	};
    key	<AD03> {	[      Cyrillic_u,	Cyrillic_U	]	};
    key	<AD04> {	[     Cyrillic_ka,     Cyrillic_KA	]	};
    key	<AD05> {	[     Cyrillic_ie,     Cyrillic_IE	]	};
    key	<AD06> {	[     Cyrillic_en,     Cyrillic_EN	]	};
    key	<AD07> {	[    Cyrillic_ghe,    Cyrillic_GHE	]	};
    key	<AD08> {	[    Cyrillic_sha,    Cyrillic_SHA	]	};
    key	<AD09> {	[  Cyrillic_shcha,  Cyrillic_SHCHA	]	};
    key	<AD10> {	[     Cyrillic_ze,     Cyrillic_ZE	]	};
    key	<AD11> {	[     Cyrillic_ha,     Cyrillic_HA	]	};
    key	<AD12> {	[Cyrillic_hardsign,Cyrillic_HARDSIGN	]	};
    key	<AC01> {	[     Cyrillic_ef,     Cyrillic_EF	]	};
    key	<AC02> {	[   Cyrillic_yeru,   Cyrillic_YERU	]	};
    key	<AC03> {	[     Cyrillic_ve,     Cyrillic_VE	]	};
    key	<AC04> {	[      Cyrillic_a,	Cyrillic_A	]	};
    key	<AC05> {	[     Cyrillic_pe,     Cyrillic_PE	]	};
    key	<AC06> {	[     Cyrillic_er,     Cyrillic_ER	]	};
    key	<AC07> {	[      Cyrillic_o,	Cyrillic_O	]	};
    key	<AC08> {	[     Cyrillic_el,     Cyrillic_EL	]	};
    key	<AC09> {	[     Cyrillic_de,     Cyrillic_DE	]	};
    key	<AC10> {	[    Cyrillic_zhe,    Cyrillic_ZHE	]	};
    key	<AC11> {	[      Cyrillic_e,	Cyrillic_E	]	};
    key	<AB01> {	[     Cyrillic_ya,     Cyrillic_YA	]	};
    key	<AB02> {	[    Cyrillic_che,    Cyrillic_CHE	]	};
    key	<AB03> {	[     Cyrillic_es,     Cyrillic_ES	]	};
    key	<AB04> {	[     Cyrillic_em,     Cyrillic_EM	]	};
    key	<AB05> {	[      Cyrillic_i,	Cyrillic_I	]	};
    key	<AB06> {	[     Cyrillic_te,     Cyrillic_TE	]	};
    key	<AB07> {	[Cyrillic_softsign,Cyrillic_SOFTSIGN	]	};
    key	<AB08> {	[     Cyrillic_be,     Cyrillic_BE	]	};
    key	<AB09> {	[     Cyrillic_yu,     Cyrillic_YU	]	};

    key.type[group1]="TWO_LEVEL";

    include "kpdl(comma)"
};

partial alphanumeric_keys
xkb_symbols "legacy" {
    include "ru(common)"

    name[Group1]= "Russian (legacy)";
};

partial alphanumeric_keys
xkb_symbols "olpc" {

    include "ru(common)"

    key        <TLDE> {        [          0x01000451,          0x01000401, grave       ]       }; // Ñ‘, Ð
    key <AE03> {        [               3,      numbersign, 0x01002116      ]       }; // â„–
    key <AE04> {        [               4,          dollar, semicolon   ]       };
    key <AE06> {        [               6,      asciicircum, colon      ]       };
    key <AE07> {        [               7,          ampersand           ]       };
    key <AE09> {        [               9,          parenleft, acute    ]       };
    key <AC12> {        [       backslash,          bar, slash          ]       };

    include "group(olpc)"
};

partial alphanumeric_keys
xkb_symbols "typewriter" {
    include "ru(common)"
    name[Group1]= "Russian (typewriter)";
    key	<TLDE> {	[	      bar,	      plus	] 	};
    key	<AE01> {	[      numerosign,		 1 	]	};
    key	<AE02> {	[           minus,		 2	]	};
    key	<AE03> {	[	    slash,		 3	]	};
    key	<AE04> {	[	 quotedbl,		 4	]	};
    key	<AE05> {	[	    colon,		 5	]	};
    key	<AE06> {	[	    comma,		 6	]	};
    key	<AE07> {	[	   period,		 7	]	};
    key	<AE08> {	[      underscore,		 8	]	};
    key	<AE09> {	[	 question,		 9	]	};
    key	<AE10> {	[	  percent,		 0	]	};
    key	<AE11> {	[	   exclam,	     equal	]	};
    key	<AE12> {	[       semicolon,	 backslash	]	};

    key	<BKSL> {	[	parenright,	 parenleft	]	};

    key	<AD12> {	[Cyrillic_hardsign,Cyrillic_HARDSIGN	]	};
    key	<AB10> {	[     Cyrillic_io,     Cyrillic_IO	]	};
};

partial alphanumeric_keys
xkb_symbols "typewriter-legacy" {
    include "ru(common)"
    name[Group1]= "Russian (typewriter, legacy)";
    key	<TLDE> {	[      apostrophe,	  quotedbl	] 	};
    key	<AE01> {	[	   exclam,		 1 	]	};
    key	<AE02> {	[      numerosign,		 2	]	};
    key	<AE03> {	[	    slash,		 3	]	};
    key	<AE04> {	[	semicolon,		 4	]	};
    key	<AE05> {	[	    colon,		 5	]	};
    key	<AE06> {	[	    comma,		 6	]	};
    key	<AE07> {	[	   period,		 7	]	};
    key	<AE08> {	[      underscore,		 8	]	};
    key	<AE09> {	[	 question,		 9	]	};
    key	<AE10> {	[	  percent,		 0	]	};
    key	<BKSL> {	[	parenleft,	parenright	]	};

    key	<AD12> {	[Cyrillic_hardsign,Cyrillic_HARDSIGN	]	};
    key	<AB10> {	[     Cyrillic_io,     Cyrillic_IO	]	};
};

partial alphanumeric_keys
xkb_symbols "phonetic" {

    name[Group1]= "Russian (phonetic)";

    key	<AE01> {	[		1,	    exclam 	]	};
    key	<AE02> {	[		2,        	at	]	};
    key	<AE03> {	[		3,     Cyrillic_io 	]	};
    key	<AE04> {	[		4,     Cyrillic_IO	]	};
    key	<AE05> {	[		5, Cyrillic_hardsign   	]	};
    key	<AE06> {	[		6, Cyrillic_HARDSIGN	]	};
    key	<AE07> {	[		7,	 ampersand	]	};
    key	<AE08> {	[		8,        asterisk	]	};
    key	<AE09> {	[		9,	 parenleft	]	};
    key	<AE10> {	[		0,	parenright	]	};
    key <AE11> {	[	    minus,	underscore	]	};

    key	<AB09> {	[	   period,	   greater	]	};
    key	<AB10> {	[	    slash,	  question	]	};
    key	<AB08> {	[	    comma,	      less	]	};
    key	<AC10> {	[	semicolon,	     colon	]	};
    key	<AC11> {	[      apostrophe,	  quotedbl	]	};
    key	<LSGT> {	[	      bar,	 brokenbar	]	};

    key	<TLDE> {	[     Cyrillic_yu,     Cyrillic_YU	]	};
    key	<LatQ> {	[     Cyrillic_ya,     Cyrillic_YA	]	};
    key	<LatZ> {	[     Cyrillic_ze,     Cyrillic_ZE	]	};
    key	<LatS> {	[     Cyrillic_es,     Cyrillic_ES	]	};
    key	<LatA> {	[      Cyrillic_a,	Cyrillic_A	]	};
    key	<LatW> {	[     Cyrillic_ve,     Cyrillic_VE	]	};
    key	<LatC> {	[    Cyrillic_tse,    Cyrillic_TSE	]	};
    key	<LatX> {	[Cyrillic_softsign,Cyrillic_SOFTSIGN	]	};
    key	<LatD> {	[     Cyrillic_de,     Cyrillic_DE	]	};
    key	<LatE> {	[     Cyrillic_ie,     Cyrillic_IE	]	};
    key	<LatV> {	[    Cyrillic_zhe,    Cyrillic_ZHE	]	};
    key	<LatF> {	[     Cyrillic_ef,     Cyrillic_EF	]	};
    key	<LatT> {	[     Cyrillic_te,     Cyrillic_TE	]	};
    key	<LatR> {	[     Cyrillic_er,     Cyrillic_ER	]	};
    key	<LatN> {	[     Cyrillic_en,     Cyrillic_EN	]	};
    key	<LatB> {	[     Cyrillic_be,     Cyrillic_BE	]	};
    key	<LatH> {	[     Cyrillic_ha,     Cyrillic_HA	]	};
    key	<LatG> {	[    Cyrillic_ghe,    Cyrillic_GHE	]	};
    key	<LatY> {	[   Cyrillic_yeru,   Cyrillic_YERU	]	};
    key	<LatM> {	[     Cyrillic_em,     Cyrillic_EM	]	};
    key	<LatJ> {	[ Cyrillic_shorti, Cyrillic_SHORTI	]	};
    key	<LatU> {	[      Cyrillic_u,	Cyrillic_U	]	};
    key	<LatK> {	[     Cyrillic_ka,     Cyrillic_KA	]	};
    key	<LatI> {	[      Cyrillic_i,	Cyrillic_I	]	};
    key	<LatO> {	[      Cyrillic_o,	Cyrillic_O	]	};
    key	<LatL> {	[     Cyrillic_el,     Cyrillic_EL	]	};
    key	<LatP> {	[     Cyrillic_pe,     Cyrillic_PE	]	};

    key	<AD11> {	[    Cyrillic_sha,    Cyrillic_SHA	]	};
    key	<AE12> {	[    Cyrillic_che,    Cyrillic_CHE	]	};
    key	<AD12> {	[  Cyrillic_shcha,  Cyrillic_SHCHA	]	};
    key	<BKSL> {	[      Cyrillic_e,	Cyrillic_E	]	};
};

partial alphanumeric_keys
xkb_symbols "phonetic_winkeys" {

    include "ru(phonetic)"
    name[Group1]= "Russian (phonetic WinKeys)";

    key	<LatX> {	[     Cyrillic_ha,     Cyrillic_HA	]	};
    key	<LatH> {	[     Cyrillic_che,     Cyrillic_CHE	]	};
    key	<AE12> {	[ Cyrillic_softsign, Cyrillic_softsign  ]	};

};

partial alphanumeric_keys
xkb_symbols "tt" {
    include "ru(winkeys)"
    name[Group1]= "Tatar";

    key.type[group1]="FOUR_LEVEL";

    key <TLDE> {       [      0x010004bb,      0x010004ba,
                             Cyrillic_io,     Cyrillic_IO      ]       };
    key        <AD02> {        [      0x010004e9,      0x010004e8,
                            Cyrillic_tse,    Cyrillic_TSE      ]       };
    key        <AD09> {        [      0x010004d9,      0x010004d8,
                          Cyrillic_shcha,  Cyrillic_SHCHA      ]       };
    key        <AD12> {        [      0x010004af,      0x010004ae,
                       Cyrillic_hardsign,Cyrillic_HARDSIGN     ]       };
    key        <AC10> {        [      0x010004a3,      0x010004a2,
                            Cyrillic_zhe,    Cyrillic_ZHE      ]       };
    key        <AB07> {        [      0x01000497,      0x01000496,
                       Cyrillic_softsign,Cyrillic_SOFTSIGN     ]       };

    include "level3(ralt_switch)"

};

partial alphanumeric_keys 
xkb_symbols "os_legacy" {
    include "ru(common)"

    name[Group1]= "Ossetian (legacy)";

    key	<TLDE> {	[      Cyrillic_e,      Cyrillic_E	]	};
    key	<AC07> {	[      Cyrillic_o,	Cyrillic_O, Cyrillic_io, Cyrillic_IO	]	};
    key	<AC11> {	[      0x010004D5,      0x010004D4      ]	};
};

partial alphanumeric_keys 
xkb_symbols "os_winkeys" {
    include "ru(winkeys)"

    name[Group1]= "Ossetian (WinKeys)";

    key	<TLDE> {	[      Cyrillic_e,      Cyrillic_E	]	};
    key	<AC07> {	[      Cyrillic_o,	Cyrillic_O, Cyrillic_io, Cyrillic_IO	]	};
    key	<AC11> {	[      0x010004D5,      0x010004D4      ]	};
};

partial alphanumeric_keys
xkb_symbols "cv" {
    include "ru(winkeys)"

    name[Group1]= "Chuvash";

    key.type[group1]="FOUR_LEVEL";

    key        <AD03> {        [      Cyrillic_u,	Cyrillic_U,
                            0x010004f3,    0x010004f2      ]       };
    key        <AD05> {        [      Cyrillic_ie,     Cyrillic_IE,
                       0x01000115,	0x01000114     ]       };
    key        <AC04> {        [      Cyrillic_a,	Cyrillic_A,
                          abreve,  Abreve      ]       };
    key        <AB03> {        [      Cyrillic_es,     Cyrillic_ES,
                            ccedilla,    Ccedilla      ]       };

    include "level3(ralt_switch)"
};

partial alphanumeric_keys
xkb_symbols "udm" {
    include "ru(winkeys)"

    name[Group1]= "Udmurt";

    key.type[group1]="FOUR_LEVEL";

    key	<AE01> {	[	 question,	    exclam,    1,       1 	]	};
    key	<AE02> {	[	parenleft,        quotedbl,    2,       2	]	};
    key	<AE03> {	[      parenright,      numerosign,    3,       3	]	};
    key	<AE04> {	[	    colon,       semicolon,    4,       4	]	};
    key	<AE05> {	[	 asterisk,	   percent,    5,       5	]	};
    key	<AE06> {	[      0x010004dd,	0x010004dc,    6,       6	]	};
    key	<AE07> {	[      0x010004e7,	0x010004e6,    7,       7	]	};
    key	<AE08> {	[      0x010004f5,	0x010004f4,    8,       8	]	};
    key	<AE09> {	[      0x010004e5,	0x010004e4,    9,       9	]	};
    key	<AE10> {	[      0x010004df,	0x010004de,    0,       0	]	};

    include "level3(ralt_switch)"
};

partial alphanumeric_keys
xkb_symbols "cv_latin" {
    include "us(alt-intl)"

    name[Group1]= "Chuvash (Latin)";

    key.type[group1]="FOUR_LEVEL";

    key        <AD01> {	[	  q,	Q,    0x01000161,       0x01000160 ] };
    key        <AD02> {	[	  w,	W,    udiaeresis,       Udiaeresis ] };
    key        <AD03> { [         e,	E,    0x01000115,	0x01000114 ] };
    key        <AD07> {	[	  u,	U,    udiaeresis,       Udiaeresis ] };
    key        <AD08> {	[	  i,	I,    0x0100012d,       0x0100012c ] };
    key        <AD09> {	[	  o,	O,    odiaeresis,       Odiaeresis ] };
    key        <AC01> { [	  a,    A,        abreve,           Abreve ] };
    key        <AC02> { [	  s,    S,      scedilla,         Scedilla ] };
    key        <AC05> { [	  g,    G,        gbreve,           Gbreve ] };
    key        <AC07> { [	  j,    J,    0x01000131,       0x01000130 ] };
    key        <AB03> { [         c,    C,      ccedilla,         Ccedilla ] };

    include "level3(ralt_switch)"

};

// Komi language layout
// based on
// russian standard keyboard
// Vlad Shakhov <lumpen.intellectual@gmail.com>
// Last Changes 2007/10/23 by Vlad Shakhov <lumpen.intellectual@gmail.com>

partial alphanumeric_keys 
xkb_symbols "kom" {

    include "ru(winkeys)"

    name[Group1]= "Komi";

    key.type[group1]="FOUR_LEVEL_ALPHABETIC";

// cyrilllic o with diaeresis 
    key	<AC07> { [ 	Cyrillic_o,		Cyrillic_O,		
			U04E7,  		U04E6		] };
    
// hard I as additional key for soft Cyrillic_I 
    key <AB05> { [      Cyrillic_i,		Cyrillic_I,
			Ukrainian_i,     	Ukrainian_I     ] };

    include "level3(ralt_switch)"
};

// Yakut language layout
// 2008/04/23 Yakov Aleksandrov <bertjickty@yandex.ru>
// 2008/04/23 Anatoliy Zhozhikov <jav@sitc.ru>
// 2008/04/23 Aleksandr Varlamov
partial alphanumeric_keys
xkb_symbols "sah" {

    include "ru(winkeys)"

    name[Group1]= "Yakut";

    key.type[group1]="FOUR_LEVEL_ALPHABETIC";

    key <TLDE> { [	Cyrillic_io,		Cyrillic_IO,
    			U04EB,			U04EA			] };
    key <AD01> { [	Cyrillic_shorti,	Cyrillic_SHORTI,
			U048B,			U048A			] };
    key <AD03> { [	Cyrillic_u,		Cyrillic_U,
			Cyrillic_u_straight,	Cyrillic_U_straight	] };
    key <AD04> { [	Cyrillic_ka,		Cyrillic_KA,
    			U04C4,			U04C3			] };
    key <AD06> { [	Cyrillic_en,		Cyrillic_EN,
			U04A5,			U04A4			] };
    key <AD07> { [	Cyrillic_ghe,		Cyrillic_GHE,
			U0495,			U0494			] };
    key <AD10> { [	Cyrillic_ze,		Cyrillic_ZE,
    			U04E1,			U04E0			] };
    key <AD11> { [	Cyrillic_ha,		Cyrillic_HA,
			Cyrillic_shha,		Cyrillic_SHHA		] };
    key <AC07> { [	Cyrillic_o,		Cyrillic_O,
			Cyrillic_o_bar,		Cyrillic_O_bar		] };
    key <AC10> { [	Cyrillic_zhe,		Cyrillic_ZHE,
    			U0461,			U0460			] };
    key <AB02> { [	Cyrillic_che,		Cyrillic_CHE,
    			Cyrillic_u_macron,	Cyrillic_U_macron	] };
    key <AB04> { [	Cyrillic_em,		Cyrillic_EM,
    			U04C8,			U04C7			] };
    key <AB05> { [	Cyrillic_i,		Cyrillic_I,
			Cyrillic_i_macron,	Cyrillic_I_macron	] };

    include "level3(ralt_switch)"
};


//Kalmyk language layout
//based on the Kalmyk language layout: http://soft.oyrat.org/
//Nikolay Korneev <halmg@oyrat.org>
//Toli Miron <mirontoli@gmail.com>
        
partial alphanumeric_keys
xkb_symbols "xal" {
    include "ru(winkeys)"

    name[Group1]= "Kalmyk";

    key.type[group1]="FOUR_LEVEL";

    key <AE01> {        [                     question,                  exclam,               1      ]       };
    key <AE02> {        [      	            numerosign,                quotedbl,               2      ]       };
    key <AE03> {        [          Cyrillic_u_straight,     Cyrillic_U_straight,               3      ]       };
    key <AE04> {        [               Cyrillic_schwa,          Cyrillic_SCHWA,               4      ]       }; 
    key <AE05> {        [                     asterisk,                 percent,               5      ]       };
    key <AE06> {        [        Cyrillic_en_descender,   Cyrillic_EN_descender,               6      ]       };
    key <AE07> {        [               Cyrillic_o_bar,          Cyrillic_O_bar,               7      ]       }; 
    key <AE08> {        [                Cyrillic_shha,           Cyrillic_SHHA,               8      ]       }; 
    key <AE09> {        [       Cyrillic_zhe_descender,  Cyrillic_ZHE_descender,               9      ]       };
    key <AE10> {        [                    semicolon,                   colon,               0      ]       };

    key <TLDE> {        [                    parenleft,               parenright, Cyrillic_io, Cyrillic_IO    ]       };

    key <AD02> {        [                 Cyrillic_tse,             Cyrillic_TSE,         dollar      ]       };
    key <AD03> {        [                   Cyrillic_u,               Cyrillic_U,       EuroSign      ]       }; 
    key <AD04> {        [                  Cyrillic_ka,              Cyrillic_KA,     registered      ]       }; 
    key <AD05> {        [                  Cyrillic_ie,              Cyrillic_IE,      trademark      ]       }; 
    key <AD11> {        [                  Cyrillic_ha,              Cyrillic_HA,    bracketleft      ]       }; 
    key <AD12> {        [            Cyrillic_hardsign,        Cyrillic_HARDSIGN,   bracketright      ]       };
    key <AC11> {        [                   Cyrillic_e,               Cyrillic_E,     apostrophe      ]       };
    key <AB03> {        [                  Cyrillic_es,              Cyrillic_ES,      copyright      ]       }; 
    key <AB08> {        [                  Cyrillic_be,              Cyrillic_BE,           less      ]       };
    key <AB09> {        [                  Cyrillic_yu,              Cyrillic_YU,        greater      ]       };

    include "level3(ralt_switch)"
};

partial alphanumeric_keys
xkb_symbols "dos" {

    include "ru(common)"

    name[Group1]= "Russian (DOS)";

    key        <TLDE> {        [   parenright,  parenleft   ] };
    key        <AE04> {        [   4,           currency    ] };
    key        <AE09> {        [   9,           question    ] };
    key        <AE10> {        [   0,           percent     ] };

    key        <AB10> {        [   Cyrillic_io, Cyrillic_IO ] };
};

partial alphanumeric_keys
xkb_symbols "bak" {
    include "ru(winkeys)"

    name[Group1]= "Bashkirian";
    key.type[group1]="FOUR_LEVEL";

    key <TLDE> { [     0x010004d9,       0x010004d8,   Cyrillic_io,   Cyrillic_IO      ] };
    key <AE01> { [     exclam,           quotedbl,      1,       1       ] };
    key <AE02> { [     0x010004e9,       0x010004e8,    2,       2 ] };
    key <AE03> { [     0x010004a1,       0x010004a0,    3,       3 ] };
    key <AE04> { [     0x01000493,       0x01000492,    4,       4 ] };
    key <AE05> { [     0x010004ab,       0x010004aa,    5,       5 ] };
    key <AE06> { [     colon,            semicolon,     6,       6 ] };
    key <AE07> { [     0x01000499,       0x01000498,    7,       7 ] };
    key <AE08> { [     0x010004bb,       0x010004ba,    8,       8 ] };
    key <AE09> { [     question,         parenleft,     9,       9 ] };
    key <AE10> { [     numerosign,       parenright,    0,       0 ] };
    key <AE11> { [     minus,            percent,       minus,    underscore     ]};
    key <AE12> { [     0x010004af, 0x010004ae,    equal,  plus    ]};
    key <BKSL> { [     0x010004a3, 0x010004a2,    backslash,        slash     ]};	
	
    include "level3(ralt_switch)"
};

// Serbian charecters added as third level symbols to Russian keyboard layout.

partial alphanumeric_keys
xkb_symbols "srp" {
    include "ru(common)"
    include "level3(ralt_switch)"

    name[Group1]= "Serbian (Russia)";

    key <AE03> { [ 3, numerosign ] };
    key <AE04> { [ 4, semicolon ] };
    key <AE05> { [ 5, percent ] };
    key <AE06> { [ 6, colon ] };
    key <AE07> { [ 7, question ] };
    key <AE08> { [ 8, asterisk ] };
    key <AB10> { [ period, comma ] };
    key <BKSL> { [ backslash, slash ] };
    key	<AD01> { [ Cyrillic_shorti, Cyrillic_SHORTI, U458, U408 ] };
    key	<AD06> { [ Cyrillic_en, Cyrillic_EN, U45A, U40A ] };
    key	<AC08> { [ Cyrillic_el, Cyrillic_EL, U459, U409 ] };
    key	<AC09> { [ Cyrillic_de, Cyrillic_DE, U45F, U40F ] };
    key	<AC10> { [ Cyrillic_zhe, Cyrillic_ZHE, U452, U402 ] };
    key	<AB02> { [ Cyrillic_che, Cyrillic_CHE, U45B, U40B ] };
};

// Mari language layout
// based on Russian standard keyboard
// http://www.marlamuter.ru/
partial alphanumeric_keys
xkb_symbols "chm" {
    include "ru(common)"
    
    name[Group1]= "Mari";

    key.type[group1]="FOUR_LEVEL_ALPHABETIC";
    key <AC04> { [      Cyrillic_a,     Cyrillic_A,    U04D3,       U04D2     ] };
    key <AD03> { [      Cyrillic_u, Cyrillic_U,    U04F1,       U04F0     ] };
    key <AC02> { [      Cyrillic_ui,    Cyrillic_UI,   U04F9,       U04F8     ] };
    key <AD06> { [      Cyrillic_n, Cyrillic_N,    U04A5,       U04A4     ] };
    key <AC11> { [      Cyrillic_e, Cyrillic_E,    U04E9,       U04E8     ] };
    key <AC10> { [      Cyrillic_zh,    Cyrillic_ZH,   U04EB,       U04EA     ] };
    key <AC01> { [      Cyrillic_f, Cyrillic_F,     UF537,      UF536     ] };

    include "level3(ralt_switch)"
};

// EXTRAS:

// Church Slavonic language layout
// based on
// russian standard keyboard
// Aleksandr Andreev and Yuri Shardt 
// Last Changes 2010/08/01. Contact <aleksandr.andreev@gmail.com>

partial alphanumeric_keys
xkb_symbols "chu"
{
	    name[Group1]= "Church Slavonic";
	    key <TLDE> { [ U0457, U0407, U0482, U20DD ] }; // ї Ї ҂ e.g: а⃝ where the last is a combining ten thousands sign
	    key <AE01> { [ U0461, U0460, U047D, U047C] }; // ѡ Ѡ ѽ Ѽ
	    key <AE02> { [ U0454, U0404, U0465, U0464] }; // є Є ѥ Ѥ
	    key <AE03> { [ U046F, U046E, U0469, U0468] }; // ѯ Ѯ ѩ Ѩ
	    key <AE04> { [ U0471, U0470, U046D, U046C] }; // ѱ Ѱ ѭ Ѭ
	    key <AE05> { [ U0473, U0472, UA657, UA656] }; // ѳ Ѳ iotified A
	    key <AE06> { [ U0475, U0474, U0477, U0476] }; // ѵ Ѵ ѷ Ѷ
	    key <AE07> { [ U047B, U047A, UA64D, UA64C] }; // ѻ Ѻ ꙍ Ꙍ
	    key <AE08> { [ U047F, U047E, U046B, U046A] }; // ѿ Ѿ ѫ Ѫ
	    key <AE09> { [ U0455, U0405, parenleft, U002A ] }; // ѕ Ѕ ( *
	    key <AE10> { [ Cyrillic_u,	Cyrillic_U, parenright, U0488 ] }; // у У ) NB: for diagraph Ouk, use Cyrillic_o + Cyrillic_u
	    key <AE11> { [ U0483, U0486, U0487, U005F] }; // а҃ а҆ а҇, _ (titlo, psili, pokrytie, underscore)
	    key <AE12> { [ U0301, U0300, U0484, UA67E] }; //  а̀ а́ а҄ ꙾ (oxia, varia, kamora, kavyka)
	    key	<AD01> {	[ Cyrillic_shorti, Cyrillic_SHORTI, U0456	]	};
	    key	<AD02> {	[    Cyrillic_tse,    Cyrillic_TSE, U2DF0	]	};
	    key	<AD03> {	[   UA64B,  UA64A, U2DF9  	]	}; // Cyrillic monograph Uk (not U)!
	    key	<AD04> {	[     Cyrillic_ka,     Cyrillic_KA, U2DE6	]	};
	    key	<AD05> {	[     Cyrillic_ie,     Cyrillic_IE, U2DF7	]	};
	    key	<AD06> {	[     Cyrillic_en,     Cyrillic_EN, U2DE9	]	};
	    key	<AD07> {	[    Cyrillic_ghe,    Cyrillic_GHE, U2DE2	]	};
	    key	<AD08> {	[    Cyrillic_sha,    Cyrillic_SHA, U2DF2	]	};
	    key	<AD09> {	[  Cyrillic_shcha,  Cyrillic_SHCHA, U2DF3	]	};
	    key	<AD10> {	[     Cyrillic_ze,     Cyrillic_ZE, U2DE5	]	};
	    key	<AD11> {	[     Cyrillic_ha,     Cyrillic_HA, U2DEF	]	};
	    key	<AD12> {	[Cyrillic_hardsign,Cyrillic_HARDSIGN, UA67D	]	}; // Payerok
	    key <BKSL> { [backslash, slash, colon, question] }; // \ / : ? (note, for Slavonic question use semicolon
	    key	<AC01> {	[     Cyrillic_ef,     Cyrillic_EF	]	};
	    key	<AC02> {	[   Cyrillic_yeru,   Cyrillic_YERU	]	};
	    key	<AC03> {	[     Cyrillic_ve,     Cyrillic_VE, U2DE1	]	};
	    key	<AC04> {	[      Cyrillic_a,	Cyrillic_A, U2DF6	]	};
	    key	<AC05> {	[     Cyrillic_pe,     Cyrillic_PE, U2DEB	]	};
	    key	<AC06> {	[     Cyrillic_er,     Cyrillic_ER, U2DEC	]	};
	    key	<AC07> {	[      Cyrillic_o,	Cyrillic_O, U2DEA	]	};
	    key	<AC08> {	[     Cyrillic_el,     Cyrillic_EL, U2DE7	]	};
	    key	<AC09> {	[     Cyrillic_de,     Cyrillic_DE, U2DE3	]	};
	    key	<AC10> {	[    Cyrillic_zhe,    Cyrillic_ZHE, U2DE4	]	};
	    key	<AC11> {	[     U0463,	U0462, U2DFA	]	}; // Yat
	    key	<AB01> {	[    U0467, U0466, U2DFD 	]	}; // Small Yus
	    key	<AB02> {	[    Cyrillic_che,    Cyrillic_CHE, U2DF1	]	};
	    key	<AB03> {	[     Cyrillic_es,     Cyrillic_ES, U2DED	]	};
	    key	<AB04> {	[     Cyrillic_em,     Cyrillic_EM, U2DE8	]	};
	    key	<AB05> {	[      Cyrillic_i,	Cyrillic_I	]	};
	    key	<AB06> {	[     Cyrillic_te,     Cyrillic_TE, U2DEE	]	};
	    key	<AB07> {	[Cyrillic_softsign,Cyrillic_SOFTSIGN	]	};
	    key	<AB08> {	[     Cyrillic_be,     Cyrillic_BE, U2DE0	]	};
	    key	<AB09> {	[     Cyrillic_yu,     Cyrillic_YU, U2DFB	]	};
	    key <AB10> {        [          period,    comma, semicolon, exclam      ]       };
};
>>>>>>> 125aba11
<|MERGE_RESOLUTION|>--- conflicted
+++ resolved
@@ -1,1179 +1,588 @@
-<<<<<<< HEAD
-// based on
-// russian standard keyboard
-// AEN <aen@logic.ru>
-// 2001/12/23 by Leon Kanter <leon@blackcatlinux.com>
-// 2005/12/09 Valery Inozemtsev <shrek@altlinux.ru>
-
-// Windows layout
-partial default alphanumeric_keys
-xkb_symbols "winkeys" {
-    include "ru(common)"
-
-    name[Group1]= "Russia";
-
-    key <AE03> {        [               3,      numerosign      ]       };
-    key <AE04> {        [               4,       semicolon      ]       };
-    key <AE05> {        [               5,         percent      ]       };
-    key <AE06> {        [               6,           colon      ]       };
-    key <AE07> {        [               7,        question      ]       };
-    key <AE08> {        [               8,        asterisk      ]       };
-
-    key <AB10> {        [          period,           comma      ]       };
-    key <BKSL> {        [       backslash,           slash      ]       };
-};
-
-partial hidden alphanumeric_keys 
-xkb_symbols "common" {
-
-    key	<AE01> {	[		1,	    exclam 	]	};
-    key	<AE02> {	[		2,        quotedbl	]	};
-    key	<AE03> {	[		3,      numbersign	]	};
-    key	<AE04> {	[		4,        asterisk	]	};
-    key	<AE05> {	[		5,	     colon	]	};
-    key	<AE06> {	[		6,	     comma	]	};
-    key	<AE07> {	[		7,	    period	]	};
-    key	<AE08> {	[		8,	 semicolon	]	};
-    key	<AE09> {	[		9,	 parenleft	]	};
-    key	<AE10> {	[		0,	parenright	]	};
-    key	<AE11> {	[	    minus,	underscore	]	};
-    key	<AE12> {	[	    equal,	      plus	]	};
-    key	<BKSL> {	[	backslash,             bar	]	};
-    key	<AB10> {	[	    slash,	  question	]	};
-    key <LSGT> {        [           slash,             bar      ]       };
-
-    key	<TLDE> {	[     Cyrillic_io,     Cyrillic_IO	]	};
-    key	<AD01> {	[ Cyrillic_shorti, Cyrillic_SHORTI	]	};
-    key	<AD02> {	[    Cyrillic_tse,    Cyrillic_TSE	]	};
-    key	<AD03> {	[      Cyrillic_u,	Cyrillic_U	]	};
-    key	<AD04> {	[     Cyrillic_ka,     Cyrillic_KA	]	};
-    key	<AD05> {	[     Cyrillic_ie,     Cyrillic_IE	]	};
-    key	<AD06> {	[     Cyrillic_en,     Cyrillic_EN	]	};
-    key	<AD07> {	[    Cyrillic_ghe,    Cyrillic_GHE	]	};
-    key	<AD08> {	[    Cyrillic_sha,    Cyrillic_SHA	]	};
-    key	<AD09> {	[  Cyrillic_shcha,  Cyrillic_SHCHA	]	};
-    key	<AD10> {	[     Cyrillic_ze,     Cyrillic_ZE	]	};
-    key	<AD11> {	[     Cyrillic_ha,     Cyrillic_HA	]	};
-    key	<AD12> {	[Cyrillic_hardsign,Cyrillic_HARDSIGN	]	};
-    key	<AC01> {	[     Cyrillic_ef,     Cyrillic_EF	]	};
-    key	<AC02> {	[   Cyrillic_yeru,   Cyrillic_YERU	]	};
-    key	<AC03> {	[     Cyrillic_ve,     Cyrillic_VE	]	};
-    key	<AC04> {	[      Cyrillic_a,	Cyrillic_A	]	};
-    key	<AC05> {	[     Cyrillic_pe,     Cyrillic_PE	]	};
-    key	<AC06> {	[     Cyrillic_er,     Cyrillic_ER	]	};
-    key	<AC07> {	[      Cyrillic_o,	Cyrillic_O	]	};
-    key	<AC08> {	[     Cyrillic_el,     Cyrillic_EL	]	};
-    key	<AC09> {	[     Cyrillic_de,     Cyrillic_DE	]	};
-    key	<AC10> {	[    Cyrillic_zhe,    Cyrillic_ZHE	]	};
-    key	<AC11> {	[      Cyrillic_e,	Cyrillic_E	]	};
-    key	<AB01> {	[     Cyrillic_ya,     Cyrillic_YA	]	};
-    key	<AB02> {	[    Cyrillic_che,    Cyrillic_CHE	]	};
-    key	<AB03> {	[     Cyrillic_es,     Cyrillic_ES	]	};
-    key	<AB04> {	[     Cyrillic_em,     Cyrillic_EM	]	};
-    key	<AB05> {	[      Cyrillic_i,	Cyrillic_I	]	};
-    key	<AB06> {	[     Cyrillic_te,     Cyrillic_TE	]	};
-    key	<AB07> {	[Cyrillic_softsign,Cyrillic_SOFTSIGN	]	};
-    key	<AB08> {	[     Cyrillic_be,     Cyrillic_BE	]	};
-    key	<AB09> {	[     Cyrillic_yu,     Cyrillic_YU	]	};
-
-    key.type[group1]="TWO_LEVEL";
-
-    include "kpdl(comma)"
-};
-
-partial alphanumeric_keys
-xkb_symbols "legacy" {
-    include "ru(common)"
-
-    name[Group1]= "Russia - Legacy";
-};
-
-partial alphanumeric_keys
-xkb_symbols "olpc" {
-
-    include "ru(common)"
-
-    key        <TLDE> {        [          0x01000451,          0x01000401, grave       ]       }; // Ñ‘, Ð
-    key <AE03> {        [               3,      numbersign, 0x01002116      ]       }; // â„–
-    key <AE04> {        [               4,          dollar, semicolon   ]       };
-    key <AE06> {        [               6,      asciicircum, colon      ]       };
-    key <AE07> {        [               7,          ampersand           ]       };
-    key <AE09> {        [               9,          parenleft, acute    ]       };
-    key <AC12> {        [       backslash,          bar, slash          ]       };
-
-    include "group(olpc)"
-};
-
-partial alphanumeric_keys
-xkb_symbols "typewriter" {
-    include "ru(common)"
-    name[Group1]= "Russia - Typewriter";
-    key	<TLDE> {	[	      bar,	      plus	] 	};
-    key	<AE01> {	[      numerosign,		 1 	]	};
-    key	<AE02> {	[           minus,		 2	]	};
-    key	<AE03> {	[	    slash,		 3	]	};
-    key	<AE04> {	[	 quotedbl,		 4	]	};
-    key	<AE05> {	[	    colon,		 5	]	};
-    key	<AE06> {	[	    comma,		 6	]	};
-    key	<AE07> {	[	   period,		 7	]	};
-    key	<AE08> {	[      underscore,		 8	]	};
-    key	<AE09> {	[	 question,		 9	]	};
-    key	<AE10> {	[	  percent,		 0	]	};
-    key	<AE11> {	[	   exclam,	     equal	]	};
-    key	<AE12> {	[       semicolon,	 backslash	]	};
-
-    key	<BKSL> {	[	parenright,	 parenleft	]	};
-
-    key	<AD12> {	[Cyrillic_hardsign,Cyrillic_HARDSIGN	]	};
-    key	<AB10> {	[     Cyrillic_io,     Cyrillic_IO	]	};
-};
-
-partial alphanumeric_keys
-xkb_symbols "typewriter-legacy" {
-    include "ru(common)"
-    name[Group1]= "Russia - Typewriter, legacy";
-    key	<TLDE> {	[      apostrophe,	  quotedbl	] 	};
-    key	<AE01> {	[	   exclam,		 1 	]	};
-    key	<AE02> {	[      numerosign,		 2	]	};
-    key	<AE03> {	[	    slash,		 3	]	};
-    key	<AE04> {	[	semicolon,		 4	]	};
-    key	<AE05> {	[	    colon,		 5	]	};
-    key	<AE06> {	[	    comma,		 6	]	};
-    key	<AE07> {	[	   period,		 7	]	};
-    key	<AE08> {	[      underscore,		 8	]	};
-    key	<AE09> {	[	 question,		 9	]	};
-    key	<AE10> {	[	  percent,		 0	]	};
-    key	<BKSL> {	[	parenleft,	parenright	]	};
-
-    key	<AD12> {	[Cyrillic_hardsign,Cyrillic_HARDSIGN	]	};
-    key	<AB10> {	[     Cyrillic_io,     Cyrillic_IO	]	};
-};
-
-partial alphanumeric_keys
-xkb_symbols "phonetic" {
-
-    name[Group1]= "Russia - Phonetic";
-
-    key	<AE01> {	[		1,	    exclam 	]	};
-    key	<AE02> {	[		2,        	at	]	};
-    key	<AE03> {	[		3,     Cyrillic_io 	]	};
-    key	<AE04> {	[		4,     Cyrillic_IO	]	};
-    key	<AE05> {	[		5, Cyrillic_hardsign   	]	};
-    key	<AE06> {	[		6, Cyrillic_HARDSIGN	]	};
-    key	<AE07> {	[		7,	 ampersand	]	};
-    key	<AE08> {	[		8,        asterisk	]	};
-    key	<AE09> {	[		9,	 parenleft	]	};
-    key	<AE10> {	[		0,	parenright	]	};
-    key <AE11> {	[	    minus,	underscore	]	};
-
-    key	<AB09> {	[	   period,	   greater	]	};
-    key	<AB10> {	[	    slash,	  question	]	};
-    key	<AB08> {	[	    comma,	      less	]	};
-    key	<AC10> {	[	semicolon,	     colon	]	};
-    key	<AC11> {	[      apostrophe,	  quotedbl	]	};
-    key	<LSGT> {	[	      bar,	 brokenbar	]	};
-
-    key	<TLDE> {	[     Cyrillic_yu,     Cyrillic_YU	]	};
-    key	<LatQ> {	[     Cyrillic_ya,     Cyrillic_YA	]	};
-    key	<LatZ> {	[     Cyrillic_ze,     Cyrillic_ZE	]	};
-    key	<LatS> {	[     Cyrillic_es,     Cyrillic_ES	]	};
-    key	<LatA> {	[      Cyrillic_a,	Cyrillic_A	]	};
-    key	<LatW> {	[     Cyrillic_ve,     Cyrillic_VE	]	};
-    key	<LatC> {	[    Cyrillic_tse,    Cyrillic_TSE	]	};
-    key	<LatX> {	[Cyrillic_softsign,Cyrillic_SOFTSIGN	]	};
-    key	<LatD> {	[     Cyrillic_de,     Cyrillic_DE	]	};
-    key	<LatE> {	[     Cyrillic_ie,     Cyrillic_IE	]	};
-    key	<LatV> {	[    Cyrillic_zhe,    Cyrillic_ZHE	]	};
-    key	<LatF> {	[     Cyrillic_ef,     Cyrillic_EF	]	};
-    key	<LatT> {	[     Cyrillic_te,     Cyrillic_TE	]	};
-    key	<LatR> {	[     Cyrillic_er,     Cyrillic_ER	]	};
-    key	<LatN> {	[     Cyrillic_en,     Cyrillic_EN	]	};
-    key	<LatB> {	[     Cyrillic_be,     Cyrillic_BE	]	};
-    key	<LatH> {	[     Cyrillic_ha,     Cyrillic_HA	]	};
-    key	<LatG> {	[    Cyrillic_ghe,    Cyrillic_GHE	]	};
-    key	<LatY> {	[   Cyrillic_yeru,   Cyrillic_YERU	]	};
-    key	<LatM> {	[     Cyrillic_em,     Cyrillic_EM	]	};
-    key	<LatJ> {	[ Cyrillic_shorti, Cyrillic_SHORTI	]	};
-    key	<LatU> {	[      Cyrillic_u,	Cyrillic_U	]	};
-    key	<LatK> {	[     Cyrillic_ka,     Cyrillic_KA	]	};
-    key	<LatI> {	[      Cyrillic_i,	Cyrillic_I	]	};
-    key	<LatO> {	[      Cyrillic_o,	Cyrillic_O	]	};
-    key	<LatL> {	[     Cyrillic_el,     Cyrillic_EL	]	};
-    key	<LatP> {	[     Cyrillic_pe,     Cyrillic_PE	]	};
-
-    key	<AD11> {	[    Cyrillic_sha,    Cyrillic_SHA	]	};
-    key	<AE12> {	[    Cyrillic_che,    Cyrillic_CHE	]	};
-    key	<AD12> {	[  Cyrillic_shcha,  Cyrillic_SHCHA	]	};
-    key	<BKSL> {	[      Cyrillic_e,	Cyrillic_E	]	};
-};
-
-partial alphanumeric_keys
-xkb_symbols "phonetic_winkeys" {
-
-    include "ru(phonetic)"
-    name[Group1]= "Russia - Phonetic Winkeys";
-
-    key	<LatX> {	[     Cyrillic_ha,     Cyrillic_HA	]	};
-    key	<LatH> {	[     Cyrillic_che,     Cyrillic_CHE	]	};
-    key	<AE12> {	[ Cyrillic_softsign, Cyrillic_softsign  ]	};
-
-};
-
-partial alphanumeric_keys
-xkb_symbols "tt" {
-    include "ru(winkeys)"
-    name[Group1]= "Russia - Tatar";
-
-    key.type[group1]="FOUR_LEVEL";
-
-    key <TLDE> {       [      0x010004bb,      0x010004ba,
-                             Cyrillic_io,     Cyrillic_IO      ]       };
-    key        <AD02> {        [      0x010004e9,      0x010004e8,
-                            Cyrillic_tse,    Cyrillic_TSE      ]       };
-    key        <AD09> {        [      0x010004d9,      0x010004d8,
-                          Cyrillic_shcha,  Cyrillic_SHCHA      ]       };
-    key        <AD12> {        [      0x010004af,      0x010004ae,
-                       Cyrillic_hardsign,Cyrillic_HARDSIGN     ]       };
-    key        <AC10> {        [      0x010004a3,      0x010004a2,
-                            Cyrillic_zhe,    Cyrillic_ZHE      ]       };
-    key        <AB07> {        [      0x01000497,      0x01000496,
-                       Cyrillic_softsign,Cyrillic_SOFTSIGN     ]       };
-
-    include "level3(ralt_switch)"
-
-};
-
-partial alphanumeric_keys 
-xkb_symbols "os_legacy" {
-    include "ru(common)"
-
-    name[Group1]= "Russia - Ossetian, legacy";
-
-    key	<TLDE> {	[      Cyrillic_e,      Cyrillic_E	]	};
-    key	<AC07> {	[      Cyrillic_o,	Cyrillic_O, Cyrillic_io, Cyrillic_IO	]	};
-    key	<AC11> {	[      0x010004D5,      0x010004D4      ]	};
-};
-
-partial alphanumeric_keys 
-xkb_symbols "os_winkeys" {
-    include "ru(winkeys)"
-
-    name[Group1]= "Russia - Ossetian, Winkeys";
-
-    key	<TLDE> {	[      Cyrillic_e,      Cyrillic_E	]	};
-    key	<AC07> {	[      Cyrillic_o,	Cyrillic_O, Cyrillic_io, Cyrillic_IO	]	};
-    key	<AC11> {	[      0x010004D5,      0x010004D4      ]	};
-};
-
-partial alphanumeric_keys
-xkb_symbols "cv" {
-    include "ru(winkeys)"
-
-    name[Group1]= "Russia - Chuvash";
-
-    key.type[group1]="FOUR_LEVEL";
-
-    key        <AD03> {        [      Cyrillic_u,	Cyrillic_U,
-                            0x010004f3,    0x010004f2      ]       };
-    key        <AD05> {        [      Cyrillic_ie,     Cyrillic_IE,
-                       0x01000115,	0x01000114     ]       };
-    key        <AC04> {        [      Cyrillic_a,	Cyrillic_A,
-                          abreve,  Abreve      ]       };
-    key        <AB03> {        [      Cyrillic_es,     Cyrillic_ES,
-                            ccedilla,    Ccedilla      ]       };
-
-    include "level3(ralt_switch)"
-};
-
-partial alphanumeric_keys
-xkb_symbols "udm" {
-    include "ru(winkeys)"
-
-    name[Group1]= "Russia - Udmurt";
-
-    key.type[group1]="FOUR_LEVEL";
-
-    key	<AE01> {	[	 question,	    exclam,    1,       1 	]	};
-    key	<AE02> {	[	parenleft,        quotedbl,    2,       2	]	};
-    key	<AE03> {	[      parenright,      numerosign,    3,       3	]	};
-    key	<AE04> {	[	    colon,       semicolon,    4,       4	]	};
-    key	<AE05> {	[	 asterisk,	   percent,    5,       5	]	};
-    key	<AE06> {	[      0x010004dd,	0x010004dc,    6,       6	]	};
-    key	<AE07> {	[      0x010004e7,	0x010004e6,    7,       7	]	};
-    key	<AE08> {	[      0x010004f5,	0x010004f4,    8,       8	]	};
-    key	<AE09> {	[      0x010004e5,	0x010004e4,    9,       9	]	};
-    key	<AE10> {	[      0x010004df,	0x010004de,    0,       0	]	};
-
-    include "level3(ralt_switch)"
-};
-
-partial alphanumeric_keys
-xkb_symbols "cv_latin" {
-    include "us(alt-intl)"
-
-    name[Group1]= "Russia - Chuvash Latin";
-
-    key.type[group1]="FOUR_LEVEL";
-
-    key        <AD01> {	[	  q,	Q,    0x01000161,       0x01000160 ] };
-    key        <AD02> {	[	  w,	W,    udiaeresis,       Udiaeresis ] };
-    key        <AD03> { [         e,	E,    0x01000115,	0x01000114 ] };
-    key        <AD07> {	[	  u,	U,    udiaeresis,       Udiaeresis ] };
-    key        <AD08> {	[	  i,	I,    0x0100012d,       0x0100012c ] };
-    key        <AD09> {	[	  o,	O,    odiaeresis,       Odiaeresis ] };
-    key        <AC01> { [	  a,    A,        abreve,           Abreve ] };
-    key        <AC02> { [	  s,    S,      scedilla,         Scedilla ] };
-    key        <AC05> { [	  g,    G,        gbreve,           Gbreve ] };
-    key        <AC07> { [	  j,    J,    0x01000131,       0x01000130 ] };
-    key        <AB03> { [         c,    C,      ccedilla,         Ccedilla ] };
-
-    include "level3(ralt_switch)"
-
-};
-
-// Komi language layout
-// based on
-// russian standard keyboard
-// Vlad Shakhov <lumpen.intellectual@gmail.com>
-// Last Changes 2007/10/23 by Vlad Shakhov <lumpen.intellectual@gmail.com>
-
-partial alphanumeric_keys 
-xkb_symbols "kom" {
-
-    include "ru(winkeys)"
-
-    name[Group1]= "Russia - Komi";
-
-    key.type[group1]="FOUR_LEVEL_ALPHABETIC";
-
-// cyrilllic o with diaeresis 
-    key	<AC07> { [ 	Cyrillic_o,		Cyrillic_O,		
-			U04E7,  		U04E6		] };
-    
-// hard I as additional key for soft Cyrillic_I 
-    key <AB05> { [      Cyrillic_i,		Cyrillic_I,
-			Ukrainian_i,     	Ukrainian_I     ] };
-
-    include "level3(ralt_switch)"
-};
-
-// Yakut language layout
-// 2008/04/23 Yakov Aleksandrov <bertjickty@yandex.ru>
-// 2008/04/23 Anatoliy Zhozhikov <jav@sitc.ru>
-// 2008/04/23 Aleksandr Varlamov
-partial alphanumeric_keys
-xkb_symbols "sah" {
-
-    include "ru(winkeys)"
-
-    name[Group1]= "Russia - Yakut";
-
-    key.type[group1]="FOUR_LEVEL_ALPHABETIC";
-
-    key <TLDE> { [	Cyrillic_io,		Cyrillic_IO,
-    			U04EB,			U04EA			] };
-    key <AD01> { [	Cyrillic_shorti,	Cyrillic_SHORTI,
-			U048B,			U048A			] };
-    key <AD03> { [	Cyrillic_u,		Cyrillic_U,
-			Cyrillic_u_straight,	Cyrillic_U_straight	] };
-    key <AD04> { [	Cyrillic_ka,		Cyrillic_KA,
-    			U04C4,			U04C3			] };
-    key <AD06> { [	Cyrillic_en,		Cyrillic_EN,
-			U04A5,			U04A4			] };
-    key <AD07> { [	Cyrillic_ghe,		Cyrillic_GHE,
-			U0495,			U0494			] };
-    key <AD10> { [	Cyrillic_ze,		Cyrillic_ZE,
-    			U04E1,			U04E0			] };
-    key <AD11> { [	Cyrillic_ha,		Cyrillic_HA,
-			Cyrillic_shha,		Cyrillic_SHHA		] };
-    key <AC07> { [	Cyrillic_o,		Cyrillic_O,
-			Cyrillic_o_bar,		Cyrillic_O_bar		] };
-    key <AC10> { [	Cyrillic_zhe,		Cyrillic_ZHE,
-    			U0461,			U0460			] };
-    key <AB02> { [	Cyrillic_che,		Cyrillic_CHE,
-    			Cyrillic_u_macron,	Cyrillic_U_macron	] };
-    key <AB04> { [	Cyrillic_em,		Cyrillic_EM,
-    			U04C8,			U04C7			] };
-    key <AB05> { [	Cyrillic_i,		Cyrillic_I,
-			Cyrillic_i_macron,	Cyrillic_I_macron	] };
-
-    include "level3(ralt_switch)"
-};
-
-
-//Kalmyk language layout
-//based on the Kalmyk language layout: http://soft.oyrat.org/
-//Nikolay Korneev <halmg@oyrat.org>
-//Toli Miron <mirontoli@gmail.com>
-        
-partial alphanumeric_keys
-xkb_symbols "xal" {
-    include "ru(winkeys)"
-
-    name[Group1]= "Russia - Kalmyk";
-
-    key.type[group1]="FOUR_LEVEL";
-
-    key <AE01> {        [                     question,                  exclam,               1      ]       };
-    key <AE02> {        [      	            numerosign,                quotedbl,               2      ]       };
-    key <AE03> {        [          Cyrillic_u_straight,     Cyrillic_U_straight,               3      ]       };
-    key <AE04> {        [               Cyrillic_schwa,          Cyrillic_SCHWA,               4      ]       }; 
-    key <AE05> {        [                     asterisk,                 percent,               5      ]       };
-    key <AE06> {        [        Cyrillic_en_descender,   Cyrillic_EN_descender,               6      ]       };
-    key <AE07> {        [               Cyrillic_o_bar,          Cyrillic_O_bar,               7      ]       }; 
-    key <AE08> {        [                Cyrillic_shha,           Cyrillic_SHHA,               8      ]       }; 
-    key <AE09> {        [       Cyrillic_zhe_descender,  Cyrillic_ZHE_descender,               9      ]       };
-    key <AE10> {        [                    semicolon,                   colon,               0      ]       };
-
-    key <TLDE> {        [                    parenleft,               parenright, Cyrillic_io, Cyrillic_IO    ]       };
-
-    key <AD02> {        [                 Cyrillic_tse,             Cyrillic_TSE,         dollar      ]       };
-    key <AD03> {        [                   Cyrillic_u,               Cyrillic_U,       EuroSign      ]       }; 
-    key <AD04> {        [                  Cyrillic_ka,              Cyrillic_KA,     registered      ]       }; 
-    key <AD05> {        [                  Cyrillic_ie,              Cyrillic_IE,      trademark      ]       }; 
-    key <AD11> {        [                  Cyrillic_ha,              Cyrillic_HA,    bracketleft      ]       }; 
-    key <AD12> {        [            Cyrillic_hardsign,        Cyrillic_HARDSIGN,   bracketright      ]       };
-    key <AC11> {        [                   Cyrillic_e,               Cyrillic_E,     apostrophe      ]       };
-    key <AB03> {        [                  Cyrillic_es,              Cyrillic_ES,      copyright      ]       }; 
-    key <AB08> {        [                  Cyrillic_be,              Cyrillic_BE,           less      ]       };
-    key <AB09> {        [                  Cyrillic_yu,              Cyrillic_YU,        greater      ]       };
-
-    include "level3(ralt_switch)"
-};
-
-partial alphanumeric_keys
-xkb_symbols "dos" {
-
-    include "ru(common)"
-
-    name[Group1]= "Russia - DOS";
-
-    key        <TLDE> {        [   parenright,  parenleft   ] };
-    key        <AE04> {        [   4,           currency    ] };
-    key        <AE09> {        [   9,           question    ] };
-    key        <AE10> {        [   0,           percent     ] };
-
-    key        <AB10> {        [   Cyrillic_io, Cyrillic_IO ] };
-};
-
-partial alphanumeric_keys
-xkb_symbols "bak" {
-    include "ru(winkeys)"
-
-    name[Group1]= "Russia - Bashkirian";
-    key.type[group1]="FOUR_LEVEL";
-
-    key <TLDE> { [     0x010004d9,       0x010004d8,   Cyrillic_io,   Cyrillic_IO      ] };
-    key <AE01> { [     exclam,           quotedbl,      1,       1       ] };
-    key <AE02> { [     0x010004e9,       0x010004e8,    2,       2 ] };
-    key <AE03> { [     0x010004a1,       0x010004a0,    3,       3 ] };
-    key <AE04> { [     0x01000493,       0x01000492,    4,       4 ] };
-    key <AE05> { [     0x010004ab,       0x010004aa,    5,       5 ] };
-    key <AE06> { [     colon,            semicolon,     6,       6 ] };
-    key <AE07> { [     0x01000499,       0x01000498,    7,       7 ] };
-    key <AE08> { [     0x010004bb,       0x010004ba,    8,       8 ] };
-    key <AE09> { [     question,         parenleft,     9,       9 ] };
-    key <AE10> { [     numerosign,       parenright,    0,       0 ] };
-    key <AE11> { [     minus,            percent,       minus,    underscore     ]};
-    key <AE12> { [     0x010004af, 0x010004ae,    equal,  plus    ]};
-    key <BKSL> { [     0x010004a3, 0x010004a2,    backslash,        slash     ]};	
-	
-    include "level3(ralt_switch)"
-};
-
-// Serbian charecters added as third level symbols to Russian keyboard layout.
-
-partial alphanumeric_keys
-xkb_symbols "srp" {
-    include "ru(common)"
-    include "level3(ralt_switch)"
-
-    name[Group1]= "Russia - Serbian";
-
-    key <AE03> { [ 3, numerosign ] };
-    key <AE04> { [ 4, semicolon ] };
-    key <AE05> { [ 5, percent ] };
-    key <AE06> { [ 6, colon ] };
-    key <AE07> { [ 7, question ] };
-    key <AE08> { [ 8, asterisk ] };
-    key <AB10> { [ period, comma ] };
-    key <BKSL> { [ backslash, slash ] };
-    key	<AD01> { [ Cyrillic_shorti, Cyrillic_SHORTI, U458, U408 ] };
-    key	<AD06> { [ Cyrillic_en, Cyrillic_EN, U45A, U40A ] };
-    key	<AC08> { [ Cyrillic_el, Cyrillic_EL, U459, U409 ] };
-    key	<AC09> { [ Cyrillic_de, Cyrillic_DE, U45F, U40F ] };
-    key	<AC10> { [ Cyrillic_zhe, Cyrillic_ZHE, U452, U402 ] };
-    key	<AB02> { [ Cyrillic_che, Cyrillic_CHE, U45B, U40B ] };
-};
-
-// Mari language layout
-// based on Russian standard keyboard
-// http://www.marlamuter.ru/
-partial alphanumeric_keys
-xkb_symbols "chm" {
-    include "ru(common)"
-    
-    name[Group1]= "Russia - Mari";
-
-    key.type[group1]="FOUR_LEVEL_ALPHABETIC";
-    key <AC04> { [      Cyrillic_a,     Cyrillic_A,    U04D3,       U04D2     ] };
-    key <AD03> { [      Cyrillic_u, Cyrillic_U,    U04F1,       U04F0     ] };
-    key <AC02> { [      Cyrillic_ui,    Cyrillic_UI,   U04F9,       U04F8     ] };
-    key <AD06> { [      Cyrillic_n, Cyrillic_N,    U04A5,       U04A4     ] };
-    key <AC11> { [      Cyrillic_e, Cyrillic_E,    U04E9,       U04E8     ] };
-    key <AC10> { [      Cyrillic_zh,    Cyrillic_ZH,   U04EB,       U04EA     ] };
-    key <AC01> { [      Cyrillic_f, Cyrillic_F,     UF537,      UF536     ] };
-
-    include "level3(ralt_switch)"
-};
-
-// EXTRAS:
-
-// Church Slavonic language layout
-// based on
-// russian standard keyboard
-// Aleksandr Andreev and Yuri Shardt 
-// Last Changes 2010/08/01. Contact <aleksandr.andreev@gmail.com>
-
-partial alphanumeric_keys
-xkb_symbols "chu"
-{
-	    name[Group1]= "Russia - Church Slavonic";
-	    key <TLDE> { [ U0457, U0407, U0482, U20DD ] }; // ї Ї ҂ e.g: а⃝ where the last is a combining ten thousands sign
-	    key <AE01> { [ U0461, U0460, U047D, U047C] }; // ѡ Ѡ ѽ Ѽ
-	    key <AE02> { [ U0454, U0404, U0465, U0464] }; // є Є ѥ Ѥ
-	    key <AE03> { [ U046F, U046E, U0469, U0468] }; // ѯ Ѯ ѩ Ѩ
-	    key <AE04> { [ U0471, U0470, U046D, U046C] }; // ѱ Ѱ ѭ Ѭ
-	    key <AE05> { [ U0473, U0472, UA657, UA656] }; // ѳ Ѳ iotified A
-	    key <AE06> { [ U0475, U0474, U0477, U0476] }; // ѵ Ѵ ѷ Ѷ
-	    key <AE07> { [ U047B, U047A, UA64D, UA64C] }; // ѻ Ѻ ꙍ Ꙍ
-	    key <AE08> { [ U047F, U047E, U046B, U046A] }; // ѿ Ѿ ѫ Ѫ
-	    key <AE09> { [ U0455, U0405, parenleft, U002A ] }; // ѕ Ѕ ( *
-	    key <AE10> { [ Cyrillic_u,	Cyrillic_U, parenright, U0488 ] }; // у У ) NB: for diagraph Ouk, use Cyrillic_o + Cyrillic_u
-	    key <AE11> { [ U0483, U0486, U0487, U005F] }; // а҃ а҆ а҇, _ (titlo, psili, pokrytie, underscore)
-	    key <AE12> { [ U0301, U0300, U0484, UA67E] }; //  а̀ а́ а҄ ꙾ (oxia, varia, kamora, kavyka)
-	    key	<AD01> {	[ Cyrillic_shorti, Cyrillic_SHORTI, U0456	]	};
-	    key	<AD02> {	[    Cyrillic_tse,    Cyrillic_TSE, U2DF0	]	};
-	    key	<AD03> {	[   UA64B,  UA64A, U2DF9  	]	}; // Cyrillic monograph Uk (not U)!
-	    key	<AD04> {	[     Cyrillic_ka,     Cyrillic_KA, U2DE6	]	};
-	    key	<AD05> {	[     Cyrillic_ie,     Cyrillic_IE, U2DF7	]	};
-	    key	<AD06> {	[     Cyrillic_en,     Cyrillic_EN, U2DE9	]	};
-	    key	<AD07> {	[    Cyrillic_ghe,    Cyrillic_GHE, U2DE2	]	};
-	    key	<AD08> {	[    Cyrillic_sha,    Cyrillic_SHA, U2DF2	]	};
-	    key	<AD09> {	[  Cyrillic_shcha,  Cyrillic_SHCHA, U2DF3	]	};
-	    key	<AD10> {	[     Cyrillic_ze,     Cyrillic_ZE, U2DE5	]	};
-	    key	<AD11> {	[     Cyrillic_ha,     Cyrillic_HA, U2DEF	]	};
-	    key	<AD12> {	[Cyrillic_hardsign,Cyrillic_HARDSIGN, UA67D	]	}; // Payerok
-	    key <BKSL> { [backslash, slash, colon, question] }; // \ / : ? (note, for Slavonic question use semicolon
-	    key	<AC01> {	[     Cyrillic_ef,     Cyrillic_EF	]	};
-	    key	<AC02> {	[   Cyrillic_yeru,   Cyrillic_YERU	]	};
-	    key	<AC03> {	[     Cyrillic_ve,     Cyrillic_VE, U2DE1	]	};
-	    key	<AC04> {	[      Cyrillic_a,	Cyrillic_A, U2DF6	]	};
-	    key	<AC05> {	[     Cyrillic_pe,     Cyrillic_PE, U2DEB	]	};
-	    key	<AC06> {	[     Cyrillic_er,     Cyrillic_ER, U2DEC	]	};
-	    key	<AC07> {	[      Cyrillic_o,	Cyrillic_O, U2DEA	]	};
-	    key	<AC08> {	[     Cyrillic_el,     Cyrillic_EL, U2DE7	]	};
-	    key	<AC09> {	[     Cyrillic_de,     Cyrillic_DE, U2DE3	]	};
-	    key	<AC10> {	[    Cyrillic_zhe,    Cyrillic_ZHE, U2DE4	]	};
-	    key	<AC11> {	[     U0463,	U0462, U2DFA	]	}; // Yat
-	    key	<AB01> {	[    U0467, U0466, U2DFD 	]	}; // Small Yus
-	    key	<AB02> {	[    Cyrillic_che,    Cyrillic_CHE, U2DF1	]	};
-	    key	<AB03> {	[     Cyrillic_es,     Cyrillic_ES, U2DED	]	};
-	    key	<AB04> {	[     Cyrillic_em,     Cyrillic_EM, U2DE8	]	};
-	    key	<AB05> {	[      Cyrillic_i,	Cyrillic_I	]	};
-	    key	<AB06> {	[     Cyrillic_te,     Cyrillic_TE, U2DEE	]	};
-	    key	<AB07> {	[Cyrillic_softsign,Cyrillic_SOFTSIGN	]	};
-	    key	<AB08> {	[     Cyrillic_be,     Cyrillic_BE, U2DE0	]	};
-	    key	<AB09> {	[     Cyrillic_yu,     Cyrillic_YU, U2DFB	]	};
-	    key <AB10> {        [          period,    comma, semicolon, exclam      ]       };
-};
-=======
-// based on
-// russian standard keyboard
-// AEN <aen@logic.ru>
-// 2001/12/23 by Leon Kanter <leon@blackcatlinux.com>
-// 2005/12/09 Valery Inozemtsev <shrek@altlinux.ru>
-
-// Windows layout
-partial default alphanumeric_keys
-xkb_symbols "winkeys" {
-    include "ru(common)"
-
-    name[Group1]= "Russian";
-
-    key <AE03> {        [               3,      numerosign      ]       };
-    key <AE04> {        [               4,       semicolon      ]       };
-    key <AE05> {        [               5,         percent      ]       };
-    key <AE06> {        [               6,           colon      ]       };
-    key <AE07> {        [               7,        question      ]       };
-    key <AE08> {        [               8,        asterisk      ]       };
-
-    key <AB10> {        [          period,           comma      ]       };
-    key <BKSL> {        [       backslash,           slash      ]       };
-};
-
-partial hidden alphanumeric_keys 
-xkb_symbols "common" {
-
-    key	<AE01> {	[		1,	    exclam 	]	};
-    key	<AE02> {	[		2,        quotedbl	]	};
-    key	<AE03> {	[		3,      numbersign	]	};
-    key	<AE04> {	[		4,        asterisk	]	};
-    key	<AE05> {	[		5,	     colon	]	};
-    key	<AE06> {	[		6,	     comma	]	};
-    key	<AE07> {	[		7,	    period	]	};
-    key	<AE08> {	[		8,	 semicolon	]	};
-    key	<AE09> {	[		9,	 parenleft	]	};
-    key	<AE10> {	[		0,	parenright	]	};
-    key	<AE11> {	[	    minus,	underscore	]	};
-    key	<AE12> {	[	    equal,	      plus	]	};
-    key	<BKSL> {	[	backslash,             bar	]	};
-    key	<AB10> {	[	    slash,	  question	]	};
-    key <LSGT> {        [           slash,             bar      ]       };
-
-    key	<TLDE> {	[     Cyrillic_io,     Cyrillic_IO	]	};
-    key	<AD01> {	[ Cyrillic_shorti, Cyrillic_SHORTI	]	};
-    key	<AD02> {	[    Cyrillic_tse,    Cyrillic_TSE	]	};
-    key	<AD03> {	[      Cyrillic_u,	Cyrillic_U	]	};
-    key	<AD04> {	[     Cyrillic_ka,     Cyrillic_KA	]	};
-    key	<AD05> {	[     Cyrillic_ie,     Cyrillic_IE	]	};
-    key	<AD06> {	[     Cyrillic_en,     Cyrillic_EN	]	};
-    key	<AD07> {	[    Cyrillic_ghe,    Cyrillic_GHE	]	};
-    key	<AD08> {	[    Cyrillic_sha,    Cyrillic_SHA	]	};
-    key	<AD09> {	[  Cyrillic_shcha,  Cyrillic_SHCHA	]	};
-    key	<AD10> {	[     Cyrillic_ze,     Cyrillic_ZE	]	};
-    key	<AD11> {	[     Cyrillic_ha,     Cyrillic_HA	]	};
-    key	<AD12> {	[Cyrillic_hardsign,Cyrillic_HARDSIGN	]	};
-    key	<AC01> {	[     Cyrillic_ef,     Cyrillic_EF	]	};
-    key	<AC02> {	[   Cyrillic_yeru,   Cyrillic_YERU	]	};
-    key	<AC03> {	[     Cyrillic_ve,     Cyrillic_VE	]	};
-    key	<AC04> {	[      Cyrillic_a,	Cyrillic_A	]	};
-    key	<AC05> {	[     Cyrillic_pe,     Cyrillic_PE	]	};
-    key	<AC06> {	[     Cyrillic_er,     Cyrillic_ER	]	};
-    key	<AC07> {	[      Cyrillic_o,	Cyrillic_O	]	};
-    key	<AC08> {	[     Cyrillic_el,     Cyrillic_EL	]	};
-    key	<AC09> {	[     Cyrillic_de,     Cyrillic_DE	]	};
-    key	<AC10> {	[    Cyrillic_zhe,    Cyrillic_ZHE	]	};
-    key	<AC11> {	[      Cyrillic_e,	Cyrillic_E	]	};
-    key	<AB01> {	[     Cyrillic_ya,     Cyrillic_YA	]	};
-    key	<AB02> {	[    Cyrillic_che,    Cyrillic_CHE	]	};
-    key	<AB03> {	[     Cyrillic_es,     Cyrillic_ES	]	};
-    key	<AB04> {	[     Cyrillic_em,     Cyrillic_EM	]	};
-    key	<AB05> {	[      Cyrillic_i,	Cyrillic_I	]	};
-    key	<AB06> {	[     Cyrillic_te,     Cyrillic_TE	]	};
-    key	<AB07> {	[Cyrillic_softsign,Cyrillic_SOFTSIGN	]	};
-    key	<AB08> {	[     Cyrillic_be,     Cyrillic_BE	]	};
-    key	<AB09> {	[     Cyrillic_yu,     Cyrillic_YU	]	};
-
-    key.type[group1]="TWO_LEVEL";
-
-    include "kpdl(comma)"
-};
-
-partial alphanumeric_keys
-xkb_symbols "legacy" {
-    include "ru(common)"
-
-    name[Group1]= "Russian (legacy)";
-};
-
-partial alphanumeric_keys
-xkb_symbols "olpc" {
-
-    include "ru(common)"
-
-    key        <TLDE> {        [          0x01000451,          0x01000401, grave       ]       }; // Ñ‘, Ð
-    key <AE03> {        [               3,      numbersign, 0x01002116      ]       }; // â„–
-    key <AE04> {        [               4,          dollar, semicolon   ]       };
-    key <AE06> {        [               6,      asciicircum, colon      ]       };
-    key <AE07> {        [               7,          ampersand           ]       };
-    key <AE09> {        [               9,          parenleft, acute    ]       };
-    key <AC12> {        [       backslash,          bar, slash          ]       };
-
-    include "group(olpc)"
-};
-
-partial alphanumeric_keys
-xkb_symbols "typewriter" {
-    include "ru(common)"
-    name[Group1]= "Russian (typewriter)";
-    key	<TLDE> {	[	      bar,	      plus	] 	};
-    key	<AE01> {	[      numerosign,		 1 	]	};
-    key	<AE02> {	[           minus,		 2	]	};
-    key	<AE03> {	[	    slash,		 3	]	};
-    key	<AE04> {	[	 quotedbl,		 4	]	};
-    key	<AE05> {	[	    colon,		 5	]	};
-    key	<AE06> {	[	    comma,		 6	]	};
-    key	<AE07> {	[	   period,		 7	]	};
-    key	<AE08> {	[      underscore,		 8	]	};
-    key	<AE09> {	[	 question,		 9	]	};
-    key	<AE10> {	[	  percent,		 0	]	};
-    key	<AE11> {	[	   exclam,	     equal	]	};
-    key	<AE12> {	[       semicolon,	 backslash	]	};
-
-    key	<BKSL> {	[	parenright,	 parenleft	]	};
-
-    key	<AD12> {	[Cyrillic_hardsign,Cyrillic_HARDSIGN	]	};
-    key	<AB10> {	[     Cyrillic_io,     Cyrillic_IO	]	};
-};
-
-partial alphanumeric_keys
-xkb_symbols "typewriter-legacy" {
-    include "ru(common)"
-    name[Group1]= "Russian (typewriter, legacy)";
-    key	<TLDE> {	[      apostrophe,	  quotedbl	] 	};
-    key	<AE01> {	[	   exclam,		 1 	]	};
-    key	<AE02> {	[      numerosign,		 2	]	};
-    key	<AE03> {	[	    slash,		 3	]	};
-    key	<AE04> {	[	semicolon,		 4	]	};
-    key	<AE05> {	[	    colon,		 5	]	};
-    key	<AE06> {	[	    comma,		 6	]	};
-    key	<AE07> {	[	   period,		 7	]	};
-    key	<AE08> {	[      underscore,		 8	]	};
-    key	<AE09> {	[	 question,		 9	]	};
-    key	<AE10> {	[	  percent,		 0	]	};
-    key	<BKSL> {	[	parenleft,	parenright	]	};
-
-    key	<AD12> {	[Cyrillic_hardsign,Cyrillic_HARDSIGN	]	};
-    key	<AB10> {	[     Cyrillic_io,     Cyrillic_IO	]	};
-};
-
-partial alphanumeric_keys
-xkb_symbols "phonetic" {
-
-    name[Group1]= "Russian (phonetic)";
-
-    key	<AE01> {	[		1,	    exclam 	]	};
-    key	<AE02> {	[		2,        	at	]	};
-    key	<AE03> {	[		3,     Cyrillic_io 	]	};
-    key	<AE04> {	[		4,     Cyrillic_IO	]	};
-    key	<AE05> {	[		5, Cyrillic_hardsign   	]	};
-    key	<AE06> {	[		6, Cyrillic_HARDSIGN	]	};
-    key	<AE07> {	[		7,	 ampersand	]	};
-    key	<AE08> {	[		8,        asterisk	]	};
-    key	<AE09> {	[		9,	 parenleft	]	};
-    key	<AE10> {	[		0,	parenright	]	};
-    key <AE11> {	[	    minus,	underscore	]	};
-
-    key	<AB09> {	[	   period,	   greater	]	};
-    key	<AB10> {	[	    slash,	  question	]	};
-    key	<AB08> {	[	    comma,	      less	]	};
-    key	<AC10> {	[	semicolon,	     colon	]	};
-    key	<AC11> {	[      apostrophe,	  quotedbl	]	};
-    key	<LSGT> {	[	      bar,	 brokenbar	]	};
-
-    key	<TLDE> {	[     Cyrillic_yu,     Cyrillic_YU	]	};
-    key	<LatQ> {	[     Cyrillic_ya,     Cyrillic_YA	]	};
-    key	<LatZ> {	[     Cyrillic_ze,     Cyrillic_ZE	]	};
-    key	<LatS> {	[     Cyrillic_es,     Cyrillic_ES	]	};
-    key	<LatA> {	[      Cyrillic_a,	Cyrillic_A	]	};
-    key	<LatW> {	[     Cyrillic_ve,     Cyrillic_VE	]	};
-    key	<LatC> {	[    Cyrillic_tse,    Cyrillic_TSE	]	};
-    key	<LatX> {	[Cyrillic_softsign,Cyrillic_SOFTSIGN	]	};
-    key	<LatD> {	[     Cyrillic_de,     Cyrillic_DE	]	};
-    key	<LatE> {	[     Cyrillic_ie,     Cyrillic_IE	]	};
-    key	<LatV> {	[    Cyrillic_zhe,    Cyrillic_ZHE	]	};
-    key	<LatF> {	[     Cyrillic_ef,     Cyrillic_EF	]	};
-    key	<LatT> {	[     Cyrillic_te,     Cyrillic_TE	]	};
-    key	<LatR> {	[     Cyrillic_er,     Cyrillic_ER	]	};
-    key	<LatN> {	[     Cyrillic_en,     Cyrillic_EN	]	};
-    key	<LatB> {	[     Cyrillic_be,     Cyrillic_BE	]	};
-    key	<LatH> {	[     Cyrillic_ha,     Cyrillic_HA	]	};
-    key	<LatG> {	[    Cyrillic_ghe,    Cyrillic_GHE	]	};
-    key	<LatY> {	[   Cyrillic_yeru,   Cyrillic_YERU	]	};
-    key	<LatM> {	[     Cyrillic_em,     Cyrillic_EM	]	};
-    key	<LatJ> {	[ Cyrillic_shorti, Cyrillic_SHORTI	]	};
-    key	<LatU> {	[      Cyrillic_u,	Cyrillic_U	]	};
-    key	<LatK> {	[     Cyrillic_ka,     Cyrillic_KA	]	};
-    key	<LatI> {	[      Cyrillic_i,	Cyrillic_I	]	};
-    key	<LatO> {	[      Cyrillic_o,	Cyrillic_O	]	};
-    key	<LatL> {	[     Cyrillic_el,     Cyrillic_EL	]	};
-    key	<LatP> {	[     Cyrillic_pe,     Cyrillic_PE	]	};
-
-    key	<AD11> {	[    Cyrillic_sha,    Cyrillic_SHA	]	};
-    key	<AE12> {	[    Cyrillic_che,    Cyrillic_CHE	]	};
-    key	<AD12> {	[  Cyrillic_shcha,  Cyrillic_SHCHA	]	};
-    key	<BKSL> {	[      Cyrillic_e,	Cyrillic_E	]	};
-};
-
-partial alphanumeric_keys
-xkb_symbols "phonetic_winkeys" {
-
-    include "ru(phonetic)"
-    name[Group1]= "Russian (phonetic WinKeys)";
-
-    key	<LatX> {	[     Cyrillic_ha,     Cyrillic_HA	]	};
-    key	<LatH> {	[     Cyrillic_che,     Cyrillic_CHE	]	};
-    key	<AE12> {	[ Cyrillic_softsign, Cyrillic_softsign  ]	};
-
-};
-
-partial alphanumeric_keys
-xkb_symbols "tt" {
-    include "ru(winkeys)"
-    name[Group1]= "Tatar";
-
-    key.type[group1]="FOUR_LEVEL";
-
-    key <TLDE> {       [      0x010004bb,      0x010004ba,
-                             Cyrillic_io,     Cyrillic_IO      ]       };
-    key        <AD02> {        [      0x010004e9,      0x010004e8,
-                            Cyrillic_tse,    Cyrillic_TSE      ]       };
-    key        <AD09> {        [      0x010004d9,      0x010004d8,
-                          Cyrillic_shcha,  Cyrillic_SHCHA      ]       };
-    key        <AD12> {        [      0x010004af,      0x010004ae,
-                       Cyrillic_hardsign,Cyrillic_HARDSIGN     ]       };
-    key        <AC10> {        [      0x010004a3,      0x010004a2,
-                            Cyrillic_zhe,    Cyrillic_ZHE      ]       };
-    key        <AB07> {        [      0x01000497,      0x01000496,
-                       Cyrillic_softsign,Cyrillic_SOFTSIGN     ]       };
-
-    include "level3(ralt_switch)"
-
-};
-
-partial alphanumeric_keys 
-xkb_symbols "os_legacy" {
-    include "ru(common)"
-
-    name[Group1]= "Ossetian (legacy)";
-
-    key	<TLDE> {	[      Cyrillic_e,      Cyrillic_E	]	};
-    key	<AC07> {	[      Cyrillic_o,	Cyrillic_O, Cyrillic_io, Cyrillic_IO	]	};
-    key	<AC11> {	[      0x010004D5,      0x010004D4      ]	};
-};
-
-partial alphanumeric_keys 
-xkb_symbols "os_winkeys" {
-    include "ru(winkeys)"
-
-    name[Group1]= "Ossetian (WinKeys)";
-
-    key	<TLDE> {	[      Cyrillic_e,      Cyrillic_E	]	};
-    key	<AC07> {	[      Cyrillic_o,	Cyrillic_O, Cyrillic_io, Cyrillic_IO	]	};
-    key	<AC11> {	[      0x010004D5,      0x010004D4      ]	};
-};
-
-partial alphanumeric_keys
-xkb_symbols "cv" {
-    include "ru(winkeys)"
-
-    name[Group1]= "Chuvash";
-
-    key.type[group1]="FOUR_LEVEL";
-
-    key        <AD03> {        [      Cyrillic_u,	Cyrillic_U,
-                            0x010004f3,    0x010004f2      ]       };
-    key        <AD05> {        [      Cyrillic_ie,     Cyrillic_IE,
-                       0x01000115,	0x01000114     ]       };
-    key        <AC04> {        [      Cyrillic_a,	Cyrillic_A,
-                          abreve,  Abreve      ]       };
-    key        <AB03> {        [      Cyrillic_es,     Cyrillic_ES,
-                            ccedilla,    Ccedilla      ]       };
-
-    include "level3(ralt_switch)"
-};
-
-partial alphanumeric_keys
-xkb_symbols "udm" {
-    include "ru(winkeys)"
-
-    name[Group1]= "Udmurt";
-
-    key.type[group1]="FOUR_LEVEL";
-
-    key	<AE01> {	[	 question,	    exclam,    1,       1 	]	};
-    key	<AE02> {	[	parenleft,        quotedbl,    2,       2	]	};
-    key	<AE03> {	[      parenright,      numerosign,    3,       3	]	};
-    key	<AE04> {	[	    colon,       semicolon,    4,       4	]	};
-    key	<AE05> {	[	 asterisk,	   percent,    5,       5	]	};
-    key	<AE06> {	[      0x010004dd,	0x010004dc,    6,       6	]	};
-    key	<AE07> {	[      0x010004e7,	0x010004e6,    7,       7	]	};
-    key	<AE08> {	[      0x010004f5,	0x010004f4,    8,       8	]	};
-    key	<AE09> {	[      0x010004e5,	0x010004e4,    9,       9	]	};
-    key	<AE10> {	[      0x010004df,	0x010004de,    0,       0	]	};
-
-    include "level3(ralt_switch)"
-};
-
-partial alphanumeric_keys
-xkb_symbols "cv_latin" {
-    include "us(alt-intl)"
-
-    name[Group1]= "Chuvash (Latin)";
-
-    key.type[group1]="FOUR_LEVEL";
-
-    key        <AD01> {	[	  q,	Q,    0x01000161,       0x01000160 ] };
-    key        <AD02> {	[	  w,	W,    udiaeresis,       Udiaeresis ] };
-    key        <AD03> { [         e,	E,    0x01000115,	0x01000114 ] };
-    key        <AD07> {	[	  u,	U,    udiaeresis,       Udiaeresis ] };
-    key        <AD08> {	[	  i,	I,    0x0100012d,       0x0100012c ] };
-    key        <AD09> {	[	  o,	O,    odiaeresis,       Odiaeresis ] };
-    key        <AC01> { [	  a,    A,        abreve,           Abreve ] };
-    key        <AC02> { [	  s,    S,      scedilla,         Scedilla ] };
-    key        <AC05> { [	  g,    G,        gbreve,           Gbreve ] };
-    key        <AC07> { [	  j,    J,    0x01000131,       0x01000130 ] };
-    key        <AB03> { [         c,    C,      ccedilla,         Ccedilla ] };
-
-    include "level3(ralt_switch)"
-
-};
-
-// Komi language layout
-// based on
-// russian standard keyboard
-// Vlad Shakhov <lumpen.intellectual@gmail.com>
-// Last Changes 2007/10/23 by Vlad Shakhov <lumpen.intellectual@gmail.com>
-
-partial alphanumeric_keys 
-xkb_symbols "kom" {
-
-    include "ru(winkeys)"
-
-    name[Group1]= "Komi";
-
-    key.type[group1]="FOUR_LEVEL_ALPHABETIC";
-
-// cyrilllic o with diaeresis 
-    key	<AC07> { [ 	Cyrillic_o,		Cyrillic_O,		
-			U04E7,  		U04E6		] };
-    
-// hard I as additional key for soft Cyrillic_I 
-    key <AB05> { [      Cyrillic_i,		Cyrillic_I,
-			Ukrainian_i,     	Ukrainian_I     ] };
-
-    include "level3(ralt_switch)"
-};
-
-// Yakut language layout
-// 2008/04/23 Yakov Aleksandrov <bertjickty@yandex.ru>
-// 2008/04/23 Anatoliy Zhozhikov <jav@sitc.ru>
-// 2008/04/23 Aleksandr Varlamov
-partial alphanumeric_keys
-xkb_symbols "sah" {
-
-    include "ru(winkeys)"
-
-    name[Group1]= "Yakut";
-
-    key.type[group1]="FOUR_LEVEL_ALPHABETIC";
-
-    key <TLDE> { [	Cyrillic_io,		Cyrillic_IO,
-    			U04EB,			U04EA			] };
-    key <AD01> { [	Cyrillic_shorti,	Cyrillic_SHORTI,
-			U048B,			U048A			] };
-    key <AD03> { [	Cyrillic_u,		Cyrillic_U,
-			Cyrillic_u_straight,	Cyrillic_U_straight	] };
-    key <AD04> { [	Cyrillic_ka,		Cyrillic_KA,
-    			U04C4,			U04C3			] };
-    key <AD06> { [	Cyrillic_en,		Cyrillic_EN,
-			U04A5,			U04A4			] };
-    key <AD07> { [	Cyrillic_ghe,		Cyrillic_GHE,
-			U0495,			U0494			] };
-    key <AD10> { [	Cyrillic_ze,		Cyrillic_ZE,
-    			U04E1,			U04E0			] };
-    key <AD11> { [	Cyrillic_ha,		Cyrillic_HA,
-			Cyrillic_shha,		Cyrillic_SHHA		] };
-    key <AC07> { [	Cyrillic_o,		Cyrillic_O,
-			Cyrillic_o_bar,		Cyrillic_O_bar		] };
-    key <AC10> { [	Cyrillic_zhe,		Cyrillic_ZHE,
-    			U0461,			U0460			] };
-    key <AB02> { [	Cyrillic_che,		Cyrillic_CHE,
-    			Cyrillic_u_macron,	Cyrillic_U_macron	] };
-    key <AB04> { [	Cyrillic_em,		Cyrillic_EM,
-    			U04C8,			U04C7			] };
-    key <AB05> { [	Cyrillic_i,		Cyrillic_I,
-			Cyrillic_i_macron,	Cyrillic_I_macron	] };
-
-    include "level3(ralt_switch)"
-};
-
-
-//Kalmyk language layout
-//based on the Kalmyk language layout: http://soft.oyrat.org/
-//Nikolay Korneev <halmg@oyrat.org>
-//Toli Miron <mirontoli@gmail.com>
-        
-partial alphanumeric_keys
-xkb_symbols "xal" {
-    include "ru(winkeys)"
-
-    name[Group1]= "Kalmyk";
-
-    key.type[group1]="FOUR_LEVEL";
-
-    key <AE01> {        [                     question,                  exclam,               1      ]       };
-    key <AE02> {        [      	            numerosign,                quotedbl,               2      ]       };
-    key <AE03> {        [          Cyrillic_u_straight,     Cyrillic_U_straight,               3      ]       };
-    key <AE04> {        [               Cyrillic_schwa,          Cyrillic_SCHWA,               4      ]       }; 
-    key <AE05> {        [                     asterisk,                 percent,               5      ]       };
-    key <AE06> {        [        Cyrillic_en_descender,   Cyrillic_EN_descender,               6      ]       };
-    key <AE07> {        [               Cyrillic_o_bar,          Cyrillic_O_bar,               7      ]       }; 
-    key <AE08> {        [                Cyrillic_shha,           Cyrillic_SHHA,               8      ]       }; 
-    key <AE09> {        [       Cyrillic_zhe_descender,  Cyrillic_ZHE_descender,               9      ]       };
-    key <AE10> {        [                    semicolon,                   colon,               0      ]       };
-
-    key <TLDE> {        [                    parenleft,               parenright, Cyrillic_io, Cyrillic_IO    ]       };
-
-    key <AD02> {        [                 Cyrillic_tse,             Cyrillic_TSE,         dollar      ]       };
-    key <AD03> {        [                   Cyrillic_u,               Cyrillic_U,       EuroSign      ]       }; 
-    key <AD04> {        [                  Cyrillic_ka,              Cyrillic_KA,     registered      ]       }; 
-    key <AD05> {        [                  Cyrillic_ie,              Cyrillic_IE,      trademark      ]       }; 
-    key <AD11> {        [                  Cyrillic_ha,              Cyrillic_HA,    bracketleft      ]       }; 
-    key <AD12> {        [            Cyrillic_hardsign,        Cyrillic_HARDSIGN,   bracketright      ]       };
-    key <AC11> {        [                   Cyrillic_e,               Cyrillic_E,     apostrophe      ]       };
-    key <AB03> {        [                  Cyrillic_es,              Cyrillic_ES,      copyright      ]       }; 
-    key <AB08> {        [                  Cyrillic_be,              Cyrillic_BE,           less      ]       };
-    key <AB09> {        [                  Cyrillic_yu,              Cyrillic_YU,        greater      ]       };
-
-    include "level3(ralt_switch)"
-};
-
-partial alphanumeric_keys
-xkb_symbols "dos" {
-
-    include "ru(common)"
-
-    name[Group1]= "Russian (DOS)";
-
-    key        <TLDE> {        [   parenright,  parenleft   ] };
-    key        <AE04> {        [   4,           currency    ] };
-    key        <AE09> {        [   9,           question    ] };
-    key        <AE10> {        [   0,           percent     ] };
-
-    key        <AB10> {        [   Cyrillic_io, Cyrillic_IO ] };
-};
-
-partial alphanumeric_keys
-xkb_symbols "bak" {
-    include "ru(winkeys)"
-
-    name[Group1]= "Bashkirian";
-    key.type[group1]="FOUR_LEVEL";
-
-    key <TLDE> { [     0x010004d9,       0x010004d8,   Cyrillic_io,   Cyrillic_IO      ] };
-    key <AE01> { [     exclam,           quotedbl,      1,       1       ] };
-    key <AE02> { [     0x010004e9,       0x010004e8,    2,       2 ] };
-    key <AE03> { [     0x010004a1,       0x010004a0,    3,       3 ] };
-    key <AE04> { [     0x01000493,       0x01000492,    4,       4 ] };
-    key <AE05> { [     0x010004ab,       0x010004aa,    5,       5 ] };
-    key <AE06> { [     colon,            semicolon,     6,       6 ] };
-    key <AE07> { [     0x01000499,       0x01000498,    7,       7 ] };
-    key <AE08> { [     0x010004bb,       0x010004ba,    8,       8 ] };
-    key <AE09> { [     question,         parenleft,     9,       9 ] };
-    key <AE10> { [     numerosign,       parenright,    0,       0 ] };
-    key <AE11> { [     minus,            percent,       minus,    underscore     ]};
-    key <AE12> { [     0x010004af, 0x010004ae,    equal,  plus    ]};
-    key <BKSL> { [     0x010004a3, 0x010004a2,    backslash,        slash     ]};	
-	
-    include "level3(ralt_switch)"
-};
-
-// Serbian charecters added as third level symbols to Russian keyboard layout.
-
-partial alphanumeric_keys
-xkb_symbols "srp" {
-    include "ru(common)"
-    include "level3(ralt_switch)"
-
-    name[Group1]= "Serbian (Russia)";
-
-    key <AE03> { [ 3, numerosign ] };
-    key <AE04> { [ 4, semicolon ] };
-    key <AE05> { [ 5, percent ] };
-    key <AE06> { [ 6, colon ] };
-    key <AE07> { [ 7, question ] };
-    key <AE08> { [ 8, asterisk ] };
-    key <AB10> { [ period, comma ] };
-    key <BKSL> { [ backslash, slash ] };
-    key	<AD01> { [ Cyrillic_shorti, Cyrillic_SHORTI, U458, U408 ] };
-    key	<AD06> { [ Cyrillic_en, Cyrillic_EN, U45A, U40A ] };
-    key	<AC08> { [ Cyrillic_el, Cyrillic_EL, U459, U409 ] };
-    key	<AC09> { [ Cyrillic_de, Cyrillic_DE, U45F, U40F ] };
-    key	<AC10> { [ Cyrillic_zhe, Cyrillic_ZHE, U452, U402 ] };
-    key	<AB02> { [ Cyrillic_che, Cyrillic_CHE, U45B, U40B ] };
-};
-
-// Mari language layout
-// based on Russian standard keyboard
-// http://www.marlamuter.ru/
-partial alphanumeric_keys
-xkb_symbols "chm" {
-    include "ru(common)"
-    
-    name[Group1]= "Mari";
-
-    key.type[group1]="FOUR_LEVEL_ALPHABETIC";
-    key <AC04> { [      Cyrillic_a,     Cyrillic_A,    U04D3,       U04D2     ] };
-    key <AD03> { [      Cyrillic_u, Cyrillic_U,    U04F1,       U04F0     ] };
-    key <AC02> { [      Cyrillic_ui,    Cyrillic_UI,   U04F9,       U04F8     ] };
-    key <AD06> { [      Cyrillic_n, Cyrillic_N,    U04A5,       U04A4     ] };
-    key <AC11> { [      Cyrillic_e, Cyrillic_E,    U04E9,       U04E8     ] };
-    key <AC10> { [      Cyrillic_zh,    Cyrillic_ZH,   U04EB,       U04EA     ] };
-    key <AC01> { [      Cyrillic_f, Cyrillic_F,     UF537,      UF536     ] };
-
-    include "level3(ralt_switch)"
-};
-
-// EXTRAS:
-
-// Church Slavonic language layout
-// based on
-// russian standard keyboard
-// Aleksandr Andreev and Yuri Shardt 
-// Last Changes 2010/08/01. Contact <aleksandr.andreev@gmail.com>
-
-partial alphanumeric_keys
-xkb_symbols "chu"
-{
-	    name[Group1]= "Church Slavonic";
-	    key <TLDE> { [ U0457, U0407, U0482, U20DD ] }; // ї Ї ҂ e.g: а⃝ where the last is a combining ten thousands sign
-	    key <AE01> { [ U0461, U0460, U047D, U047C] }; // ѡ Ѡ ѽ Ѽ
-	    key <AE02> { [ U0454, U0404, U0465, U0464] }; // є Є ѥ Ѥ
-	    key <AE03> { [ U046F, U046E, U0469, U0468] }; // ѯ Ѯ ѩ Ѩ
-	    key <AE04> { [ U0471, U0470, U046D, U046C] }; // ѱ Ѱ ѭ Ѭ
-	    key <AE05> { [ U0473, U0472, UA657, UA656] }; // ѳ Ѳ iotified A
-	    key <AE06> { [ U0475, U0474, U0477, U0476] }; // ѵ Ѵ ѷ Ѷ
-	    key <AE07> { [ U047B, U047A, UA64D, UA64C] }; // ѻ Ѻ ꙍ Ꙍ
-	    key <AE08> { [ U047F, U047E, U046B, U046A] }; // ѿ Ѿ ѫ Ѫ
-	    key <AE09> { [ U0455, U0405, parenleft, U002A ] }; // ѕ Ѕ ( *
-	    key <AE10> { [ Cyrillic_u,	Cyrillic_U, parenright, U0488 ] }; // у У ) NB: for diagraph Ouk, use Cyrillic_o + Cyrillic_u
-	    key <AE11> { [ U0483, U0486, U0487, U005F] }; // а҃ а҆ а҇, _ (titlo, psili, pokrytie, underscore)
-	    key <AE12> { [ U0301, U0300, U0484, UA67E] }; //  а̀ а́ а҄ ꙾ (oxia, varia, kamora, kavyka)
-	    key	<AD01> {	[ Cyrillic_shorti, Cyrillic_SHORTI, U0456	]	};
-	    key	<AD02> {	[    Cyrillic_tse,    Cyrillic_TSE, U2DF0	]	};
-	    key	<AD03> {	[   UA64B,  UA64A, U2DF9  	]	}; // Cyrillic monograph Uk (not U)!
-	    key	<AD04> {	[     Cyrillic_ka,     Cyrillic_KA, U2DE6	]	};
-	    key	<AD05> {	[     Cyrillic_ie,     Cyrillic_IE, U2DF7	]	};
-	    key	<AD06> {	[     Cyrillic_en,     Cyrillic_EN, U2DE9	]	};
-	    key	<AD07> {	[    Cyrillic_ghe,    Cyrillic_GHE, U2DE2	]	};
-	    key	<AD08> {	[    Cyrillic_sha,    Cyrillic_SHA, U2DF2	]	};
-	    key	<AD09> {	[  Cyrillic_shcha,  Cyrillic_SHCHA, U2DF3	]	};
-	    key	<AD10> {	[     Cyrillic_ze,     Cyrillic_ZE, U2DE5	]	};
-	    key	<AD11> {	[     Cyrillic_ha,     Cyrillic_HA, U2DEF	]	};
-	    key	<AD12> {	[Cyrillic_hardsign,Cyrillic_HARDSIGN, UA67D	]	}; // Payerok
-	    key <BKSL> { [backslash, slash, colon, question] }; // \ / : ? (note, for Slavonic question use semicolon
-	    key	<AC01> {	[     Cyrillic_ef,     Cyrillic_EF	]	};
-	    key	<AC02> {	[   Cyrillic_yeru,   Cyrillic_YERU	]	};
-	    key	<AC03> {	[     Cyrillic_ve,     Cyrillic_VE, U2DE1	]	};
-	    key	<AC04> {	[      Cyrillic_a,	Cyrillic_A, U2DF6	]	};
-	    key	<AC05> {	[     Cyrillic_pe,     Cyrillic_PE, U2DEB	]	};
-	    key	<AC06> {	[     Cyrillic_er,     Cyrillic_ER, U2DEC	]	};
-	    key	<AC07> {	[      Cyrillic_o,	Cyrillic_O, U2DEA	]	};
-	    key	<AC08> {	[     Cyrillic_el,     Cyrillic_EL, U2DE7	]	};
-	    key	<AC09> {	[     Cyrillic_de,     Cyrillic_DE, U2DE3	]	};
-	    key	<AC10> {	[    Cyrillic_zhe,    Cyrillic_ZHE, U2DE4	]	};
-	    key	<AC11> {	[     U0463,	U0462, U2DFA	]	}; // Yat
-	    key	<AB01> {	[    U0467, U0466, U2DFD 	]	}; // Small Yus
-	    key	<AB02> {	[    Cyrillic_che,    Cyrillic_CHE, U2DF1	]	};
-	    key	<AB03> {	[     Cyrillic_es,     Cyrillic_ES, U2DED	]	};
-	    key	<AB04> {	[     Cyrillic_em,     Cyrillic_EM, U2DE8	]	};
-	    key	<AB05> {	[      Cyrillic_i,	Cyrillic_I	]	};
-	    key	<AB06> {	[     Cyrillic_te,     Cyrillic_TE, U2DEE	]	};
-	    key	<AB07> {	[Cyrillic_softsign,Cyrillic_SOFTSIGN	]	};
-	    key	<AB08> {	[     Cyrillic_be,     Cyrillic_BE, U2DE0	]	};
-	    key	<AB09> {	[     Cyrillic_yu,     Cyrillic_YU, U2DFB	]	};
-	    key <AB10> {        [          period,    comma, semicolon, exclam      ]       };
-};
->>>>>>> 125aba11
+// based on
+// russian standard keyboard
+// AEN <aen@logic.ru>
+// 2001/12/23 by Leon Kanter <leon@blackcatlinux.com>
+// 2005/12/09 Valery Inozemtsev <shrek@altlinux.ru>
+
+// Windows layout
+partial default alphanumeric_keys
+xkb_symbols "winkeys" {
+    include "ru(common)"
+
+    name[Group1]= "Russian";
+
+    key <AE03> {        [               3,      numerosign      ]       };
+    key <AE04> {        [               4,       semicolon      ]       };
+    key <AE05> {        [               5,         percent      ]       };
+    key <AE06> {        [               6,           colon      ]       };
+    key <AE07> {        [               7,        question      ]       };
+    key <AE08> {        [               8,        asterisk      ]       };
+
+    key <AB10> {        [          period,           comma      ]       };
+    key <BKSL> {        [       backslash,           slash      ]       };
+};
+
+partial hidden alphanumeric_keys 
+xkb_symbols "common" {
+
+    key	<AE01> {	[		1,	    exclam 	]	};
+    key	<AE02> {	[		2,        quotedbl	]	};
+    key	<AE03> {	[		3,      numbersign	]	};
+    key	<AE04> {	[		4,        asterisk	]	};
+    key	<AE05> {	[		5,	     colon	]	};
+    key	<AE06> {	[		6,	     comma	]	};
+    key	<AE07> {	[		7,	    period	]	};
+    key	<AE08> {	[		8,	 semicolon	]	};
+    key	<AE09> {	[		9,	 parenleft	]	};
+    key	<AE10> {	[		0,	parenright	]	};
+    key	<AE11> {	[	    minus,	underscore	]	};
+    key	<AE12> {	[	    equal,	      plus	]	};
+    key	<BKSL> {	[	backslash,             bar	]	};
+    key	<AB10> {	[	    slash,	  question	]	};
+    key <LSGT> {        [           slash,             bar      ]       };
+
+    key	<TLDE> {	[     Cyrillic_io,     Cyrillic_IO	]	};
+    key	<AD01> {	[ Cyrillic_shorti, Cyrillic_SHORTI	]	};
+    key	<AD02> {	[    Cyrillic_tse,    Cyrillic_TSE	]	};
+    key	<AD03> {	[      Cyrillic_u,	Cyrillic_U	]	};
+    key	<AD04> {	[     Cyrillic_ka,     Cyrillic_KA	]	};
+    key	<AD05> {	[     Cyrillic_ie,     Cyrillic_IE	]	};
+    key	<AD06> {	[     Cyrillic_en,     Cyrillic_EN	]	};
+    key	<AD07> {	[    Cyrillic_ghe,    Cyrillic_GHE	]	};
+    key	<AD08> {	[    Cyrillic_sha,    Cyrillic_SHA	]	};
+    key	<AD09> {	[  Cyrillic_shcha,  Cyrillic_SHCHA	]	};
+    key	<AD10> {	[     Cyrillic_ze,     Cyrillic_ZE	]	};
+    key	<AD11> {	[     Cyrillic_ha,     Cyrillic_HA	]	};
+    key	<AD12> {	[Cyrillic_hardsign,Cyrillic_HARDSIGN	]	};
+    key	<AC01> {	[     Cyrillic_ef,     Cyrillic_EF	]	};
+    key	<AC02> {	[   Cyrillic_yeru,   Cyrillic_YERU	]	};
+    key	<AC03> {	[     Cyrillic_ve,     Cyrillic_VE	]	};
+    key	<AC04> {	[      Cyrillic_a,	Cyrillic_A	]	};
+    key	<AC05> {	[     Cyrillic_pe,     Cyrillic_PE	]	};
+    key	<AC06> {	[     Cyrillic_er,     Cyrillic_ER	]	};
+    key	<AC07> {	[      Cyrillic_o,	Cyrillic_O	]	};
+    key	<AC08> {	[     Cyrillic_el,     Cyrillic_EL	]	};
+    key	<AC09> {	[     Cyrillic_de,     Cyrillic_DE	]	};
+    key	<AC10> {	[    Cyrillic_zhe,    Cyrillic_ZHE	]	};
+    key	<AC11> {	[      Cyrillic_e,	Cyrillic_E	]	};
+    key	<AB01> {	[     Cyrillic_ya,     Cyrillic_YA	]	};
+    key	<AB02> {	[    Cyrillic_che,    Cyrillic_CHE	]	};
+    key	<AB03> {	[     Cyrillic_es,     Cyrillic_ES	]	};
+    key	<AB04> {	[     Cyrillic_em,     Cyrillic_EM	]	};
+    key	<AB05> {	[      Cyrillic_i,	Cyrillic_I	]	};
+    key	<AB06> {	[     Cyrillic_te,     Cyrillic_TE	]	};
+    key	<AB07> {	[Cyrillic_softsign,Cyrillic_SOFTSIGN	]	};
+    key	<AB08> {	[     Cyrillic_be,     Cyrillic_BE	]	};
+    key	<AB09> {	[     Cyrillic_yu,     Cyrillic_YU	]	};
+
+    key.type[group1]="TWO_LEVEL";
+
+    include "kpdl(comma)"
+};
+
+partial alphanumeric_keys
+xkb_symbols "legacy" {
+    include "ru(common)"
+
+    name[Group1]= "Russian (legacy)";
+};
+
+partial alphanumeric_keys
+xkb_symbols "olpc" {
+
+    include "ru(common)"
+
+    key        <TLDE> {        [          0x01000451,          0x01000401, grave       ]       }; // Ñ‘, Ð
+    key <AE03> {        [               3,      numbersign, 0x01002116      ]       }; // â„–
+    key <AE04> {        [               4,          dollar, semicolon   ]       };
+    key <AE06> {        [               6,      asciicircum, colon      ]       };
+    key <AE07> {        [               7,          ampersand           ]       };
+    key <AE09> {        [               9,          parenleft, acute    ]       };
+    key <AC12> {        [       backslash,          bar, slash          ]       };
+
+    include "group(olpc)"
+};
+
+partial alphanumeric_keys
+xkb_symbols "typewriter" {
+    include "ru(common)"
+    name[Group1]= "Russian (typewriter)";
+    key	<TLDE> {	[	      bar,	      plus	] 	};
+    key	<AE01> {	[      numerosign,		 1 	]	};
+    key	<AE02> {	[           minus,		 2	]	};
+    key	<AE03> {	[	    slash,		 3	]	};
+    key	<AE04> {	[	 quotedbl,		 4	]	};
+    key	<AE05> {	[	    colon,		 5	]	};
+    key	<AE06> {	[	    comma,		 6	]	};
+    key	<AE07> {	[	   period,		 7	]	};
+    key	<AE08> {	[      underscore,		 8	]	};
+    key	<AE09> {	[	 question,		 9	]	};
+    key	<AE10> {	[	  percent,		 0	]	};
+    key	<AE11> {	[	   exclam,	     equal	]	};
+    key	<AE12> {	[       semicolon,	 backslash	]	};
+
+    key	<BKSL> {	[	parenright,	 parenleft	]	};
+
+    key	<AD12> {	[Cyrillic_hardsign,Cyrillic_HARDSIGN	]	};
+    key	<AB10> {	[     Cyrillic_io,     Cyrillic_IO	]	};
+};
+
+partial alphanumeric_keys
+xkb_symbols "typewriter-legacy" {
+    include "ru(common)"
+    name[Group1]= "Russian (typewriter, legacy)";
+    key	<TLDE> {	[      apostrophe,	  quotedbl	] 	};
+    key	<AE01> {	[	   exclam,		 1 	]	};
+    key	<AE02> {	[      numerosign,		 2	]	};
+    key	<AE03> {	[	    slash,		 3	]	};
+    key	<AE04> {	[	semicolon,		 4	]	};
+    key	<AE05> {	[	    colon,		 5	]	};
+    key	<AE06> {	[	    comma,		 6	]	};
+    key	<AE07> {	[	   period,		 7	]	};
+    key	<AE08> {	[      underscore,		 8	]	};
+    key	<AE09> {	[	 question,		 9	]	};
+    key	<AE10> {	[	  percent,		 0	]	};
+    key	<BKSL> {	[	parenleft,	parenright	]	};
+
+    key	<AD12> {	[Cyrillic_hardsign,Cyrillic_HARDSIGN	]	};
+    key	<AB10> {	[     Cyrillic_io,     Cyrillic_IO	]	};
+};
+
+partial alphanumeric_keys
+xkb_symbols "phonetic" {
+
+    name[Group1]= "Russian (phonetic)";
+
+    key	<AE01> {	[		1,	    exclam 	]	};
+    key	<AE02> {	[		2,        	at	]	};
+    key	<AE03> {	[		3,     Cyrillic_io 	]	};
+    key	<AE04> {	[		4,     Cyrillic_IO	]	};
+    key	<AE05> {	[		5, Cyrillic_hardsign   	]	};
+    key	<AE06> {	[		6, Cyrillic_HARDSIGN	]	};
+    key	<AE07> {	[		7,	 ampersand	]	};
+    key	<AE08> {	[		8,        asterisk	]	};
+    key	<AE09> {	[		9,	 parenleft	]	};
+    key	<AE10> {	[		0,	parenright	]	};
+    key <AE11> {	[	    minus,	underscore	]	};
+
+    key	<AB09> {	[	   period,	   greater	]	};
+    key	<AB10> {	[	    slash,	  question	]	};
+    key	<AB08> {	[	    comma,	      less	]	};
+    key	<AC10> {	[	semicolon,	     colon	]	};
+    key	<AC11> {	[      apostrophe,	  quotedbl	]	};
+    key	<LSGT> {	[	      bar,	 brokenbar	]	};
+
+    key	<TLDE> {	[     Cyrillic_yu,     Cyrillic_YU	]	};
+    key	<LatQ> {	[     Cyrillic_ya,     Cyrillic_YA	]	};
+    key	<LatZ> {	[     Cyrillic_ze,     Cyrillic_ZE	]	};
+    key	<LatS> {	[     Cyrillic_es,     Cyrillic_ES	]	};
+    key	<LatA> {	[      Cyrillic_a,	Cyrillic_A	]	};
+    key	<LatW> {	[     Cyrillic_ve,     Cyrillic_VE	]	};
+    key	<LatC> {	[    Cyrillic_tse,    Cyrillic_TSE	]	};
+    key	<LatX> {	[Cyrillic_softsign,Cyrillic_SOFTSIGN	]	};
+    key	<LatD> {	[     Cyrillic_de,     Cyrillic_DE	]	};
+    key	<LatE> {	[     Cyrillic_ie,     Cyrillic_IE	]	};
+    key	<LatV> {	[    Cyrillic_zhe,    Cyrillic_ZHE	]	};
+    key	<LatF> {	[     Cyrillic_ef,     Cyrillic_EF	]	};
+    key	<LatT> {	[     Cyrillic_te,     Cyrillic_TE	]	};
+    key	<LatR> {	[     Cyrillic_er,     Cyrillic_ER	]	};
+    key	<LatN> {	[     Cyrillic_en,     Cyrillic_EN	]	};
+    key	<LatB> {	[     Cyrillic_be,     Cyrillic_BE	]	};
+    key	<LatH> {	[     Cyrillic_ha,     Cyrillic_HA	]	};
+    key	<LatG> {	[    Cyrillic_ghe,    Cyrillic_GHE	]	};
+    key	<LatY> {	[   Cyrillic_yeru,   Cyrillic_YERU	]	};
+    key	<LatM> {	[     Cyrillic_em,     Cyrillic_EM	]	};
+    key	<LatJ> {	[ Cyrillic_shorti, Cyrillic_SHORTI	]	};
+    key	<LatU> {	[      Cyrillic_u,	Cyrillic_U	]	};
+    key	<LatK> {	[     Cyrillic_ka,     Cyrillic_KA	]	};
+    key	<LatI> {	[      Cyrillic_i,	Cyrillic_I	]	};
+    key	<LatO> {	[      Cyrillic_o,	Cyrillic_O	]	};
+    key	<LatL> {	[     Cyrillic_el,     Cyrillic_EL	]	};
+    key	<LatP> {	[     Cyrillic_pe,     Cyrillic_PE	]	};
+
+    key	<AD11> {	[    Cyrillic_sha,    Cyrillic_SHA	]	};
+    key	<AE12> {	[    Cyrillic_che,    Cyrillic_CHE	]	};
+    key	<AD12> {	[  Cyrillic_shcha,  Cyrillic_SHCHA	]	};
+    key	<BKSL> {	[      Cyrillic_e,	Cyrillic_E	]	};
+};
+
+partial alphanumeric_keys
+xkb_symbols "phonetic_winkeys" {
+
+    include "ru(phonetic)"
+    name[Group1]= "Russian (phonetic WinKeys)";
+
+    key	<LatX> {	[     Cyrillic_ha,     Cyrillic_HA	]	};
+    key	<LatH> {	[     Cyrillic_che,     Cyrillic_CHE	]	};
+    key	<AE12> {	[ Cyrillic_softsign, Cyrillic_softsign  ]	};
+
+};
+
+partial alphanumeric_keys
+xkb_symbols "tt" {
+    include "ru(winkeys)"
+    name[Group1]= "Tatar";
+
+    key.type[group1]="FOUR_LEVEL";
+
+    key <TLDE> {       [      0x010004bb,      0x010004ba,
+                             Cyrillic_io,     Cyrillic_IO      ]       };
+    key        <AD02> {        [      0x010004e9,      0x010004e8,
+                            Cyrillic_tse,    Cyrillic_TSE      ]       };
+    key        <AD09> {        [      0x010004d9,      0x010004d8,
+                          Cyrillic_shcha,  Cyrillic_SHCHA      ]       };
+    key        <AD12> {        [      0x010004af,      0x010004ae,
+                       Cyrillic_hardsign,Cyrillic_HARDSIGN     ]       };
+    key        <AC10> {        [      0x010004a3,      0x010004a2,
+                            Cyrillic_zhe,    Cyrillic_ZHE      ]       };
+    key        <AB07> {        [      0x01000497,      0x01000496,
+                       Cyrillic_softsign,Cyrillic_SOFTSIGN     ]       };
+
+    include "level3(ralt_switch)"
+
+};
+
+partial alphanumeric_keys 
+xkb_symbols "os_legacy" {
+    include "ru(common)"
+
+    name[Group1]= "Ossetian (legacy)";
+
+    key	<TLDE> {	[      Cyrillic_e,      Cyrillic_E	]	};
+    key	<AC07> {	[      Cyrillic_o,	Cyrillic_O, Cyrillic_io, Cyrillic_IO	]	};
+    key	<AC11> {	[      0x010004D5,      0x010004D4      ]	};
+};
+
+partial alphanumeric_keys 
+xkb_symbols "os_winkeys" {
+    include "ru(winkeys)"
+
+    name[Group1]= "Ossetian (WinKeys)";
+
+    key	<TLDE> {	[      Cyrillic_e,      Cyrillic_E	]	};
+    key	<AC07> {	[      Cyrillic_o,	Cyrillic_O, Cyrillic_io, Cyrillic_IO	]	};
+    key	<AC11> {	[      0x010004D5,      0x010004D4      ]	};
+};
+
+partial alphanumeric_keys
+xkb_symbols "cv" {
+    include "ru(winkeys)"
+
+    name[Group1]= "Chuvash";
+
+    key.type[group1]="FOUR_LEVEL";
+
+    key        <AD03> {        [      Cyrillic_u,	Cyrillic_U,
+                            0x010004f3,    0x010004f2      ]       };
+    key        <AD05> {        [      Cyrillic_ie,     Cyrillic_IE,
+                       0x01000115,	0x01000114     ]       };
+    key        <AC04> {        [      Cyrillic_a,	Cyrillic_A,
+                          abreve,  Abreve      ]       };
+    key        <AB03> {        [      Cyrillic_es,     Cyrillic_ES,
+                            ccedilla,    Ccedilla      ]       };
+
+    include "level3(ralt_switch)"
+};
+
+partial alphanumeric_keys
+xkb_symbols "udm" {
+    include "ru(winkeys)"
+
+    name[Group1]= "Udmurt";
+
+    key.type[group1]="FOUR_LEVEL";
+
+    key	<AE01> {	[	 question,	    exclam,    1,       1 	]	};
+    key	<AE02> {	[	parenleft,        quotedbl,    2,       2	]	};
+    key	<AE03> {	[      parenright,      numerosign,    3,       3	]	};
+    key	<AE04> {	[	    colon,       semicolon,    4,       4	]	};
+    key	<AE05> {	[	 asterisk,	   percent,    5,       5	]	};
+    key	<AE06> {	[      0x010004dd,	0x010004dc,    6,       6	]	};
+    key	<AE07> {	[      0x010004e7,	0x010004e6,    7,       7	]	};
+    key	<AE08> {	[      0x010004f5,	0x010004f4,    8,       8	]	};
+    key	<AE09> {	[      0x010004e5,	0x010004e4,    9,       9	]	};
+    key	<AE10> {	[      0x010004df,	0x010004de,    0,       0	]	};
+
+    include "level3(ralt_switch)"
+};
+
+partial alphanumeric_keys
+xkb_symbols "cv_latin" {
+    include "us(alt-intl)"
+
+    name[Group1]= "Chuvash (Latin)";
+
+    key.type[group1]="FOUR_LEVEL";
+
+    key        <AD01> {	[	  q,	Q,    0x01000161,       0x01000160 ] };
+    key        <AD02> {	[	  w,	W,    udiaeresis,       Udiaeresis ] };
+    key        <AD03> { [         e,	E,    0x01000115,	0x01000114 ] };
+    key        <AD07> {	[	  u,	U,    udiaeresis,       Udiaeresis ] };
+    key        <AD08> {	[	  i,	I,    0x0100012d,       0x0100012c ] };
+    key        <AD09> {	[	  o,	O,    odiaeresis,       Odiaeresis ] };
+    key        <AC01> { [	  a,    A,        abreve,           Abreve ] };
+    key        <AC02> { [	  s,    S,      scedilla,         Scedilla ] };
+    key        <AC05> { [	  g,    G,        gbreve,           Gbreve ] };
+    key        <AC07> { [	  j,    J,    0x01000131,       0x01000130 ] };
+    key        <AB03> { [         c,    C,      ccedilla,         Ccedilla ] };
+
+    include "level3(ralt_switch)"
+
+};
+
+// Komi language layout
+// based on
+// russian standard keyboard
+// Vlad Shakhov <lumpen.intellectual@gmail.com>
+// Last Changes 2007/10/23 by Vlad Shakhov <lumpen.intellectual@gmail.com>
+
+partial alphanumeric_keys 
+xkb_symbols "kom" {
+
+    include "ru(winkeys)"
+
+    name[Group1]= "Komi";
+
+    key.type[group1]="FOUR_LEVEL_ALPHABETIC";
+
+// cyrilllic o with diaeresis 
+    key	<AC07> { [ 	Cyrillic_o,		Cyrillic_O,		
+			U04E7,  		U04E6		] };
+    
+// hard I as additional key for soft Cyrillic_I 
+    key <AB05> { [      Cyrillic_i,		Cyrillic_I,
+			Ukrainian_i,     	Ukrainian_I     ] };
+
+    include "level3(ralt_switch)"
+};
+
+// Yakut language layout
+// 2008/04/23 Yakov Aleksandrov <bertjickty@yandex.ru>
+// 2008/04/23 Anatoliy Zhozhikov <jav@sitc.ru>
+// 2008/04/23 Aleksandr Varlamov
+partial alphanumeric_keys
+xkb_symbols "sah" {
+
+    include "ru(winkeys)"
+
+    name[Group1]= "Yakut";
+
+    key.type[group1]="FOUR_LEVEL_ALPHABETIC";
+
+    key <TLDE> { [	Cyrillic_io,		Cyrillic_IO,
+    			U04EB,			U04EA			] };
+    key <AD01> { [	Cyrillic_shorti,	Cyrillic_SHORTI,
+			U048B,			U048A			] };
+    key <AD03> { [	Cyrillic_u,		Cyrillic_U,
+			Cyrillic_u_straight,	Cyrillic_U_straight	] };
+    key <AD04> { [	Cyrillic_ka,		Cyrillic_KA,
+    			U04C4,			U04C3			] };
+    key <AD06> { [	Cyrillic_en,		Cyrillic_EN,
+			U04A5,			U04A4			] };
+    key <AD07> { [	Cyrillic_ghe,		Cyrillic_GHE,
+			U0495,			U0494			] };
+    key <AD10> { [	Cyrillic_ze,		Cyrillic_ZE,
+    			U04E1,			U04E0			] };
+    key <AD11> { [	Cyrillic_ha,		Cyrillic_HA,
+			Cyrillic_shha,		Cyrillic_SHHA		] };
+    key <AC07> { [	Cyrillic_o,		Cyrillic_O,
+			Cyrillic_o_bar,		Cyrillic_O_bar		] };
+    key <AC10> { [	Cyrillic_zhe,		Cyrillic_ZHE,
+    			U0461,			U0460			] };
+    key <AB02> { [	Cyrillic_che,		Cyrillic_CHE,
+    			Cyrillic_u_macron,	Cyrillic_U_macron	] };
+    key <AB04> { [	Cyrillic_em,		Cyrillic_EM,
+    			U04C8,			U04C7			] };
+    key <AB05> { [	Cyrillic_i,		Cyrillic_I,
+			Cyrillic_i_macron,	Cyrillic_I_macron	] };
+
+    include "level3(ralt_switch)"
+};
+
+
+//Kalmyk language layout
+//based on the Kalmyk language layout: http://soft.oyrat.org/
+//Nikolay Korneev <halmg@oyrat.org>
+//Toli Miron <mirontoli@gmail.com>
+        
+partial alphanumeric_keys
+xkb_symbols "xal" {
+    include "ru(winkeys)"
+
+    name[Group1]= "Kalmyk";
+
+    key.type[group1]="FOUR_LEVEL";
+
+    key <AE01> {        [                     question,                  exclam,               1      ]       };
+    key <AE02> {        [      	            numerosign,                quotedbl,               2      ]       };
+    key <AE03> {        [          Cyrillic_u_straight,     Cyrillic_U_straight,               3      ]       };
+    key <AE04> {        [               Cyrillic_schwa,          Cyrillic_SCHWA,               4      ]       }; 
+    key <AE05> {        [                     asterisk,                 percent,               5      ]       };
+    key <AE06> {        [        Cyrillic_en_descender,   Cyrillic_EN_descender,               6      ]       };
+    key <AE07> {        [               Cyrillic_o_bar,          Cyrillic_O_bar,               7      ]       }; 
+    key <AE08> {        [                Cyrillic_shha,           Cyrillic_SHHA,               8      ]       }; 
+    key <AE09> {        [       Cyrillic_zhe_descender,  Cyrillic_ZHE_descender,               9      ]       };
+    key <AE10> {        [                    semicolon,                   colon,               0      ]       };
+
+    key <TLDE> {        [                    parenleft,               parenright, Cyrillic_io, Cyrillic_IO    ]       };
+
+    key <AD02> {        [                 Cyrillic_tse,             Cyrillic_TSE,         dollar      ]       };
+    key <AD03> {        [                   Cyrillic_u,               Cyrillic_U,       EuroSign      ]       }; 
+    key <AD04> {        [                  Cyrillic_ka,              Cyrillic_KA,     registered      ]       }; 
+    key <AD05> {        [                  Cyrillic_ie,              Cyrillic_IE,      trademark      ]       }; 
+    key <AD11> {        [                  Cyrillic_ha,              Cyrillic_HA,    bracketleft      ]       }; 
+    key <AD12> {        [            Cyrillic_hardsign,        Cyrillic_HARDSIGN,   bracketright      ]       };
+    key <AC11> {        [                   Cyrillic_e,               Cyrillic_E,     apostrophe      ]       };
+    key <AB03> {        [                  Cyrillic_es,              Cyrillic_ES,      copyright      ]       }; 
+    key <AB08> {        [                  Cyrillic_be,              Cyrillic_BE,           less      ]       };
+    key <AB09> {        [                  Cyrillic_yu,              Cyrillic_YU,        greater      ]       };
+
+    include "level3(ralt_switch)"
+};
+
+partial alphanumeric_keys
+xkb_symbols "dos" {
+
+    include "ru(common)"
+
+    name[Group1]= "Russian (DOS)";
+
+    key        <TLDE> {        [   parenright,  parenleft   ] };
+    key        <AE04> {        [   4,           currency    ] };
+    key        <AE09> {        [   9,           question    ] };
+    key        <AE10> {        [   0,           percent     ] };
+
+    key        <AB10> {        [   Cyrillic_io, Cyrillic_IO ] };
+};
+
+partial alphanumeric_keys
+xkb_symbols "bak" {
+    include "ru(winkeys)"
+
+    name[Group1]= "Bashkirian";
+    key.type[group1]="FOUR_LEVEL";
+
+    key <TLDE> { [     0x010004d9,       0x010004d8,   Cyrillic_io,   Cyrillic_IO      ] };
+    key <AE01> { [     exclam,           quotedbl,      1,       1       ] };
+    key <AE02> { [     0x010004e9,       0x010004e8,    2,       2 ] };
+    key <AE03> { [     0x010004a1,       0x010004a0,    3,       3 ] };
+    key <AE04> { [     0x01000493,       0x01000492,    4,       4 ] };
+    key <AE05> { [     0x010004ab,       0x010004aa,    5,       5 ] };
+    key <AE06> { [     colon,            semicolon,     6,       6 ] };
+    key <AE07> { [     0x01000499,       0x01000498,    7,       7 ] };
+    key <AE08> { [     0x010004bb,       0x010004ba,    8,       8 ] };
+    key <AE09> { [     question,         parenleft,     9,       9 ] };
+    key <AE10> { [     numerosign,       parenright,    0,       0 ] };
+    key <AE11> { [     minus,            percent,       minus,    underscore     ]};
+    key <AE12> { [     0x010004af, 0x010004ae,    equal,  plus    ]};
+    key <BKSL> { [     0x010004a3, 0x010004a2,    backslash,        slash     ]};	
+	
+    include "level3(ralt_switch)"
+};
+
+// Serbian charecters added as third level symbols to Russian keyboard layout.
+
+partial alphanumeric_keys
+xkb_symbols "srp" {
+    include "ru(common)"
+    include "level3(ralt_switch)"
+
+    name[Group1]= "Serbian (Russia)";
+
+    key <AE03> { [ 3, numerosign ] };
+    key <AE04> { [ 4, semicolon ] };
+    key <AE05> { [ 5, percent ] };
+    key <AE06> { [ 6, colon ] };
+    key <AE07> { [ 7, question ] };
+    key <AE08> { [ 8, asterisk ] };
+    key <AB10> { [ period, comma ] };
+    key <BKSL> { [ backslash, slash ] };
+    key	<AD01> { [ Cyrillic_shorti, Cyrillic_SHORTI, U458, U408 ] };
+    key	<AD06> { [ Cyrillic_en, Cyrillic_EN, U45A, U40A ] };
+    key	<AC08> { [ Cyrillic_el, Cyrillic_EL, U459, U409 ] };
+    key	<AC09> { [ Cyrillic_de, Cyrillic_DE, U45F, U40F ] };
+    key	<AC10> { [ Cyrillic_zhe, Cyrillic_ZHE, U452, U402 ] };
+    key	<AB02> { [ Cyrillic_che, Cyrillic_CHE, U45B, U40B ] };
+};
+
+// Mari language layout
+// based on Russian standard keyboard
+// http://www.marlamuter.ru/
+partial alphanumeric_keys
+xkb_symbols "chm" {
+    include "ru(common)"
+    
+    name[Group1]= "Mari";
+
+    key.type[group1]="FOUR_LEVEL_ALPHABETIC";
+    key <AC04> { [      Cyrillic_a,     Cyrillic_A,    U04D3,       U04D2     ] };
+    key <AD03> { [      Cyrillic_u, Cyrillic_U,    U04F1,       U04F0     ] };
+    key <AC02> { [      Cyrillic_ui,    Cyrillic_UI,   U04F9,       U04F8     ] };
+    key <AD06> { [      Cyrillic_n, Cyrillic_N,    U04A5,       U04A4     ] };
+    key <AC11> { [      Cyrillic_e, Cyrillic_E,    U04E9,       U04E8     ] };
+    key <AC10> { [      Cyrillic_zh,    Cyrillic_ZH,   U04EB,       U04EA     ] };
+    key <AC01> { [      Cyrillic_f, Cyrillic_F,     UF537,      UF536     ] };
+
+    include "level3(ralt_switch)"
+};
+
+// EXTRAS:
+
+// Church Slavonic language layout
+// based on
+// russian standard keyboard
+// Aleksandr Andreev and Yuri Shardt 
+// Last Changes 2010/08/01. Contact <aleksandr.andreev@gmail.com>
+
+partial alphanumeric_keys
+xkb_symbols "chu"
+{
+	    name[Group1]= "Church Slavonic";
+	    key <TLDE> { [ U0457, U0407, U0482, U20DD ] }; // ї Ї ҂ e.g: а⃝ where the last is a combining ten thousands sign
+	    key <AE01> { [ U0461, U0460, U047D, U047C] }; // ѡ Ѡ ѽ Ѽ
+	    key <AE02> { [ U0454, U0404, U0465, U0464] }; // є Є ѥ Ѥ
+	    key <AE03> { [ U046F, U046E, U0469, U0468] }; // ѯ Ѯ ѩ Ѩ
+	    key <AE04> { [ U0471, U0470, U046D, U046C] }; // ѱ Ѱ ѭ Ѭ
+	    key <AE05> { [ U0473, U0472, UA657, UA656] }; // ѳ Ѳ iotified A
+	    key <AE06> { [ U0475, U0474, U0477, U0476] }; // ѵ Ѵ ѷ Ѷ
+	    key <AE07> { [ U047B, U047A, UA64D, UA64C] }; // ѻ Ѻ ꙍ Ꙍ
+	    key <AE08> { [ U047F, U047E, U046B, U046A] }; // ѿ Ѿ ѫ Ѫ
+	    key <AE09> { [ U0455, U0405, parenleft, U002A ] }; // ѕ Ѕ ( *
+	    key <AE10> { [ Cyrillic_u,	Cyrillic_U, parenright, U0488 ] }; // у У ) NB: for diagraph Ouk, use Cyrillic_o + Cyrillic_u
+	    key <AE11> { [ U0483, U0486, U0487, U005F] }; // а҃ а҆ а҇, _ (titlo, psili, pokrytie, underscore)
+	    key <AE12> { [ U0301, U0300, U0484, UA67E] }; //  а̀ а́ а҄ ꙾ (oxia, varia, kamora, kavyka)
+	    key	<AD01> {	[ Cyrillic_shorti, Cyrillic_SHORTI, U0456	]	};
+	    key	<AD02> {	[    Cyrillic_tse,    Cyrillic_TSE, U2DF0	]	};
+	    key	<AD03> {	[   UA64B,  UA64A, U2DF9  	]	}; // Cyrillic monograph Uk (not U)!
+	    key	<AD04> {	[     Cyrillic_ka,     Cyrillic_KA, U2DE6	]	};
+	    key	<AD05> {	[     Cyrillic_ie,     Cyrillic_IE, U2DF7	]	};
+	    key	<AD06> {	[     Cyrillic_en,     Cyrillic_EN, U2DE9	]	};
+	    key	<AD07> {	[    Cyrillic_ghe,    Cyrillic_GHE, U2DE2	]	};
+	    key	<AD08> {	[    Cyrillic_sha,    Cyrillic_SHA, U2DF2	]	};
+	    key	<AD09> {	[  Cyrillic_shcha,  Cyrillic_SHCHA, U2DF3	]	};
+	    key	<AD10> {	[     Cyrillic_ze,     Cyrillic_ZE, U2DE5	]	};
+	    key	<AD11> {	[     Cyrillic_ha,     Cyrillic_HA, U2DEF	]	};
+	    key	<AD12> {	[Cyrillic_hardsign,Cyrillic_HARDSIGN, UA67D	]	}; // Payerok
+	    key <BKSL> { [backslash, slash, colon, question] }; // \ / : ? (note, for Slavonic question use semicolon
+	    key	<AC01> {	[     Cyrillic_ef,     Cyrillic_EF	]	};
+	    key	<AC02> {	[   Cyrillic_yeru,   Cyrillic_YERU	]	};
+	    key	<AC03> {	[     Cyrillic_ve,     Cyrillic_VE, U2DE1	]	};
+	    key	<AC04> {	[      Cyrillic_a,	Cyrillic_A, U2DF6	]	};
+	    key	<AC05> {	[     Cyrillic_pe,     Cyrillic_PE, U2DEB	]	};
+	    key	<AC06> {	[     Cyrillic_er,     Cyrillic_ER, U2DEC	]	};
+	    key	<AC07> {	[      Cyrillic_o,	Cyrillic_O, U2DEA	]	};
+	    key	<AC08> {	[     Cyrillic_el,     Cyrillic_EL, U2DE7	]	};
+	    key	<AC09> {	[     Cyrillic_de,     Cyrillic_DE, U2DE3	]	};
+	    key	<AC10> {	[    Cyrillic_zhe,    Cyrillic_ZHE, U2DE4	]	};
+	    key	<AC11> {	[     U0463,	U0462, U2DFA	]	}; // Yat
+	    key	<AB01> {	[    U0467, U0466, U2DFD 	]	}; // Small Yus
+	    key	<AB02> {	[    Cyrillic_che,    Cyrillic_CHE, U2DF1	]	};
+	    key	<AB03> {	[     Cyrillic_es,     Cyrillic_ES, U2DED	]	};
+	    key	<AB04> {	[     Cyrillic_em,     Cyrillic_EM, U2DE8	]	};
+	    key	<AB05> {	[      Cyrillic_i,	Cyrillic_I	]	};
+	    key	<AB06> {	[     Cyrillic_te,     Cyrillic_TE, U2DEE	]	};
+	    key	<AB07> {	[Cyrillic_softsign,Cyrillic_SOFTSIGN	]	};
+	    key	<AB08> {	[     Cyrillic_be,     Cyrillic_BE, U2DE0	]	};
+	    key	<AB09> {	[     Cyrillic_yu,     Cyrillic_YU, U2DFB	]	};
+	    key <AB10> {        [          period,    comma, semicolon, exclam      ]       };
+};