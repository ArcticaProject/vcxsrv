<<<<<<< HEAD
default
partial alphanumeric_keys modifier_keys 
xkb_symbols "basic" {

    name[Group1]= "USA";

    // Alphanumeric section
    key <TLDE> {	[     grave,	asciitilde	]	};
    key <AE01> {	[	  1,	exclam 		]	};
    key <AE02> {	[	  2,	at		]	};
    key <AE03> {	[	  3,	numbersign	]	};
    key <AE04> {	[	  4,	dollar		]	};
    key <AE05> {	[	  5,	percent		]	};
    key <AE06> {	[	  6,	asciicircum	]	};
    key <AE07> {	[	  7,	ampersand	]	};
    key <AE08> {	[	  8,	asterisk	]	};
    key <AE09> {	[	  9,	parenleft	]	};
    key <AE10> {	[	  0,	parenright	]	};
    key <AE11> {	[     minus,	underscore	]	};
    key <AE12> {	[     equal,	plus		]	};

    key <AD01> {	[	  q,	Q 		]	};
    key <AD02> {	[	  w,	W		]	};
    key <AD03> {	[	  e,	E		]	};
    key <AD04> {	[	  r,	R		]	};
    key <AD05> {	[	  t,	T		]	};
    key <AD06> {	[	  y,	Y		]	};
    key <AD07> {	[	  u,	U		]	};
    key <AD08> {	[	  i,	I		]	};
    key <AD09> {	[	  o,	O		]	};
    key <AD10> {	[	  p,	P		]	};
    key <AD11> {	[ bracketleft,	braceleft	]	};
    key <AD12> {	[ bracketright,	braceright	]	};

    key <AC01> {	[	  a,	A 		]	};
    key <AC02> {	[	  s,	S		]	};
    key <AC03> {	[	  d,	D		]	};
    key <AC04> {	[	  f,	F		]	};
    key <AC05> {	[	  g,	G		]	};
    key <AC06> {	[	  h,	H		]	};
    key <AC07> {	[	  j,	J		]	};
    key <AC08> {	[	  k,	K		]	};
    key <AC09> {	[	  l,	L		]	};
    key <AC10> {	[ semicolon,	colon		]	};
    key <AC11> {	[ apostrophe,	quotedbl	]	};

    key <AB01> {	[	  z,	Z 		]	};
    key <AB02> {	[	  x,	X		]	};
    key <AB03> {	[	  c,	C		]	};
    key <AB04> {	[	  v,	V		]	};
    key <AB05> {	[	  b,	B		]	};
    key <AB06> {	[	  n,	N		]	};
    key <AB07> {	[	  m,	M		]	};
    key <AB08> {	[     comma,	less		]	};
    key <AB09> {	[    period,	greater		]	};
    key <AB10> {	[     slash,	question	]	};

    key <BKSL> {	[ backslash,         bar	]	};
    // End alphanumeric section
};

partial alphanumeric_keys
xkb_symbols "euro" {

    name[Group1]= "USA - With EuroSign on 5";

    include "us(basic)"

    include "eurosign(5)"

    include "level3(ralt_switch)"
};


partial alphanumeric_keys
xkb_symbols "intl" {

    name[Group1]= "USA - International (with dead keys)";

    include "us(basic)"

    // Alphanumeric section
    key <TLDE> { [dead_grave, dead_tilde,         grave,       asciitilde ] };
    key <AE01> { [	   1,     exclam,    exclamdown,      onesuperior ] };
    key <AE02> { [	   2,         at,   twosuperior, dead_doubleacute ] };
    key <AE03> { [	   3, numbersign, threesuperior,      dead_macron ] };
    key <AE04> { [	   4,     dollar,      currency,         sterling ] };
    key <AE05> { [	   5,    percent,      EuroSign,     dead_cedilla ] };
    key <AE06> { [    6, dead_circumflex,    onequarter,      asciicircum ] };
    key <AE07> { [	   7,  ampersand,       onehalf,	dead_horn ] };
    key <AE08> { [	   8,   asterisk, threequarters,      dead_ogonek ] };
    key <AE09> { [	   9,  parenleft, leftsinglequotemark, dead_breve ] };
    key <AE10> { [	   0, parenright, rightsinglequotemark, dead_abovering ] };
    key <AE11> { [     minus, underscore,           yen,    dead_belowdot ] };
    key <AE12> { [     equal,       plus,      multiply,         division ] };

    key <AD01> { [	   q,          Q,    adiaeresis,       Adiaeresis ] };
    key <AD02> { [	   w,          W,         aring,            Aring ] };
    key <AD03> { [	   e,          E,        eacute,           Eacute ] };
    key <AD04> { [	   r,          R,    registered,       registered ] };
    key <AD05> { [	   t,          T,         thorn,            THORN ] };
    key <AD06> { [	   y,          Y,    udiaeresis,       Udiaeresis ] };
    key <AD07> { [	   u,          U,        uacute,           Uacute ] };
    key <AD08> { [	   i,          I,        iacute,           Iacute ] };
    key <AD09> { [	   o,          O,        oacute,           Oacute ] };
    key <AD10> { [	   p,          P,    odiaeresis,       Odiaeresis ] };
    key <AD11> { [ bracketleft,  braceleft,  guillemotleft, leftdoublequotemark ] };
    key <AD12> { [bracketright, braceright, guillemotright, rightdoublequotemark ] };

    key <AC01> { [	   a,          A,        aacute,           Aacute ] };
    key <AC02> { [	   s,          S,        ssharp,          section ] };
    key <AC03> { [	   d,          D,           eth,              ETH ] };
    key <AC04> { [	   f,          F,             f,                F ] };
    key <AC05> { [	   g,          G,             g,                G ] };
    key <AC06> { [	   h,          H,             h,                H ] };
    key <AC07> { [	   j,          J,             j,                J ] };
    key <AC08> { [	   k,          K,            oe,               OE ] };

    key <AC09> { [	   l,          L,        oslash,         Ooblique ] };
    key <AC10> { [ semicolon,      colon,     paragraph,           degree ] };
    key <AC11> { [dead_acute, dead_diaeresis, apostrophe,        quotedbl ] };

    key <AB01> { [	   z,          Z,            ae,               AE ] };
    key <AB02> { [	   x,          X,             x,                X ] };
    key <AB03> { [	   c,          C,     copyright,             cent ] };
    key <AB04> { [	   v,          V,             v,                V ] };
    key <AB05> { [	   b,          B,             b,                B ] };
    key <AB06> { [	   n,          N,        ntilde,           Ntilde ] };
    key <AB07> { [	   m,          M,            mu,               mu ] };
    key <AB08> { [     comma,       less,      ccedilla,         Ccedilla ] };
    key <AB09> { [    period,    greater, dead_abovedot,       dead_caron ] };
    key <AB10> { [     slash,   question,  questiondown,        dead_hook ] };
    key <BKSL> { [ backslash,        bar,       notsign,        brokenbar ] };

    include "level3(ralt_switch)"
};

// Based on symbols/us_intl keyboard map:
// Dead-keys definition for a very simple US/ASCII layout.
// by Conectiva (http://www.conectiva.com.br)
// modified by Ricardo Y. Igarashi (iga@that.com.br)

// Added the following deadkeys, to make it truly international:
//
// dead_macron: on AltGr-minus
// dead_breve: on AltGr-parenleft
// dead_abovedot: on AltGr-period
// dead_abovering: on AltGr-0
// dead_doubleacute: on AltGr-equal (as quotedbl is already used)
// dead_caron: on AltGr-less (AltGr-shift-comma)
// dead_cedilla: on AltGr-comma
// dead_ogonek: on AltGr-semicolon
// dead_belowdot: on AltGr-underscore (AltGr-shift-minus)
// dead_hook: on AltGr-question
// dead_horn: on AltGr-plus (AltGr-shift-equal)
// dead_diaeresis: on AltGr-colon (Alt-shift-semicolon)
//
// those were already there:
// dead_grave
// dead_acute
// dead_circumflex
// dead_tilde
// dead_diaeresis

partial alphanumeric_keys
xkb_symbols "alt-intl" {

  name[Group1]= "USA - Alternative international";

  include "us"

  key <TLDE> { [ dead_grave, dead_tilde,    grave,	      asciitilde    ] };
  key <AE05> { [          5, percent,	    EuroSign			    ] };
  key <AE06> { [	  6, dead_circumflex, asciicircum,    asciicircum   ] };
  key <AE09> { [	  9, parenleft, leftsinglequotemark,  dead_breve ] };
  key <AE10> { [	  0, parenright, rightsinglequotemark, dead_abovering ] };
  key <AE11> { [      minus, underscore,    dead_macron,      dead_belowdot ] };
  key <AE12> { [      equal, plus,	    dead_doubleacute, dead_horn	    ] };

  key <AD03> { [          e, E,		     EuroSign,         cent	    ] };

  key <AC10> { [  semicolon, colon,	     dead_ogonek,   dead_diaeresis  ] };
  key <AC11> { [ dead_acute, dead_diaeresis, apostrophe,    quotedbl	    ] };

  key <AB08> { [      comma, less,	     dead_cedilla,  dead_caron	    ] };
  key <AB09> { [     period, greater,	     dead_abovedot, dead_circumflex ] };
  key <AB10> { [      slash, question,	     dead_hook,	    dead_hook	    ] };

  include "level3(ralt_switch)"
};

// based on a keyboard map from an 'xkb/symbols/dk' file

partial alphanumeric_keys
xkb_symbols "dvorak" {

    name[Group1]= "USA - Dvorak";

    // Alphanumeric section

    key <TLDE> { [       grave,	asciitilde, dead_grave, dead_tilde	] };

    key <AE01> { [	    1,	exclam 		]	};
    key <AE02> { [	    2,	at		]	};
    key <AE03> { [	    3,	numbersign	]	};
    key <AE04> { [	    4,	dollar		]	};
    key <AE05> { [	    5,	percent		]	};
    key <AE06> { [	    6,	asciicircum, dead_circumflex, dead_circumflex ]	};
    key <AE07> { [	    7,	ampersand	]	};
    key <AE08> { [	    8,	asterisk	]	};
    key <AE09> { [	    9,	parenleft,  dead_grave]	};
    key <AE10> { [	    0,	parenright	]	};
    key <AE11> { [ bracketleft,	braceleft	]	};
    key <AE12> { [ bracketright, braceright,  dead_tilde] };

    key <AD01> { [  apostrophe,	quotedbl, dead_acute, dead_diaeresis	] };
    key <AD02> { [	comma,	less,   dead_cedilla, dead_caron	] };
    key <AD03> { [      period,	greater, dead_abovedot, periodcentered	] };
    key <AD04> { [	    p,	P		]	};
    key <AD05> { [	    y,	Y		]	};
    key <AD06> { [	    f,	F		]	};
    key <AD07> { [	    g,	G		]	};
    key <AD08> { [	    c,	C		]	};
    key <AD09> { [	    r,	R		]	};
    key <AD10> { [	    l,	L		]	};
    key <AD11> { [	slash,	question	]	};
    key <AD12> { [	equal,	plus		]	};

    key <AC01> { [	    a,	A 		]	};
    key <AC02> { [	    o,	O		]	};
    key <AC03> { [	    e,	E		]	};
    key <AC04> { [	    u,	U		]	};
    key <AC05> { [	    i,	I		]	};
    key <AC06> { [	    d,	D		]	};
    key <AC07> { [	    h,	H		]	};
    key <AC08> { [	    t,	T		]	};
    key <AC09> { [	    n,	N		]	};
    key <AC10> { [	    s,	S		]	};
    key <AC11> { [	minus,	underscore	]	};

    key <AB01> { [   semicolon,	colon, dead_ogonek, dead_doubleacute ] };
    key <AB02> { [	    q,	Q		]	};
    key <AB03> { [	    j,	J		]	};
    key <AB04> { [	    k,	K		]	};
    key <AB05> { [	    x,	X		]	};
    key <AB06> { [	    b,	B		]	};
    key <AB07> { [	    m,	M		]	};
    key <AB08> { [	    w,	W		]	};
    key <AB09> { [	    v,	V		]	};
    key <AB10> { [	    z,	Z		]	};

    key <BKSL> { [  backslash,  bar             ]       };
};

// Dvorak international with dead keys
// Olivier Mehani (shtrom-xorg@ssji.net)
// Reproduce the per-key mapping of us(intl) for the dvorak layout
// aka "I just swapped my keys over"
partial alphanumeric_keys
xkb_symbols "dvorak-intl" {

    name[Group1]= "USA - Dvorak international (with dead keys)";

    include "us(dvorak)"

    key <TLDE> { [dead_grave, dead_tilde,         grave,       asciitilde ] };

    key <AE01> { [	   1,     exclam,    exclamdown,      onesuperior ] };
    key <AE02> { [	   2,         at,   twosuperior, dead_doubleacute ] };
    key <AE03> { [	   3, numbersign, threesuperior,      dead_macron ] };
    key <AE04> { [	   4,     dollar,      currency,         sterling ] };
    key <AE05> { [	   5,    percent,      EuroSign,     dead_cedilla ] };
    key <AE06> { [    6, dead_circumflex,    onequarter,      asciicircum ] };
    key <AE07> { [	   7,  ampersand,       onehalf,	dead_horn ] };
    key <AE08> { [	   8,   asterisk, threequarters,      dead_ogonek ] };
    key <AE09> { [	   9,  parenleft, leftsinglequotemark, dead_breve ] };
    key <AE10> { [	   0, parenright, rightsinglequotemark, dead_abovering ] };
    key <AE11> { [ bracketleft,  braceleft,  guillemotleft, leftdoublequotemark ] };
    key <AE12> { [bracketright, braceright, guillemotright, rightdoublequotemark ] };

    key <AD01> { [dead_acute, dead_diaeresis, apostrophe,        quotedbl ] };
    key <AD02> { [     comma,       less,      ccedilla,         Ccedilla ] };
    key <AD03> { [    period,    greater, dead_abovedot,       dead_caron ] };
    key <AD04> { [	   p,          P,    odiaeresis,       Odiaeresis ] };
    key <AD05> { [	   y,          Y,    udiaeresis,       Udiaeresis ] };
    // key <AD06> { [	   f,	F		]	};
    // key <AD07> { [	   g,	G		]	};
    key <AD08> { [	   c,          C,     copyright,             cent ] };
    key <AD09> { [	   r,          R,    registered,       registered ] };
    key <AD10> { [	   l,          L,        oslash,         Ooblique ] };
    key <AD11> { [     slash,   question,  questiondown,        dead_hook ] };
    // key <AD12> { [     equal,       plus,      multiply,         division ] };

    key <AC01> { [	   a,          A,        aacute,           Aacute ] };
    key <AC02> { [	   o,          O,        oacute,           Oacute ] };
    key <AC03> { [	   e,          E,        eacute,           Eacute ] };
    key <AC04> { [	   u,          U,        uacute,           Uacute ] };
    key <AC05> { [	   i,          I,        iacute,           Iacute ] };
    key <AC06> { [	   d,          D,           eth,              ETH ] };
    // key <AC07> { [	   h,	H		]	};
    key <AC08> { [	   t,          T,         thorn,            THORN ] };
    key <AC09> { [	   n,          N,        ntilde,           Ntilde ] };
    key <AC10> { [	   s,          S,        ssharp,          section ] };
    // key <AC11> { [     minus, underscore,           yen,    dead_belowdot ] };

    key <AB01> { [ semicolon,      colon,     paragraph,           degree ] };
    key <AB02> { [	   q,          Q,    adiaeresis,       Adiaeresis ] };
    // key <AB03> { [	   j,	J		]	};
    key <AB04> { [	   k,          K,            oe,               OE ] };
    // key <AB05> { [	   x,	X		]	};
    // key <AB06> { [	   b,	B		]	};
    key <AB07> { [	   m,          M,            mu,               mu ] };
    key <AB08> { [	   w,          W,         aring,            Aring ] };
    // key <AB09> { [	   v,	V		]	};
    key <AB10> { [	   z,          Z,            ae,               AE ] };

    key <BKSL> { [ backslash,        bar,       notsign,        brokenbar ] };

    include "level3(ralt_switch)"
};

// Dvorak international without dead keys
// Stephane Magnenat (stephane at magnenat dot net, http://stephane.magnenat.net)
// Based on information from http://www.poupinou.org/dvorak/index.html
//
//  `   1   2   3   4   5   6   7   8   9   0   [   ]   \
//                  €
//
//      '   ,   .   p   y   f   g   c   r   l   /   =
//          ä   ê   ë   ü           ç
//
//      a   o   e   u   i   d   h   t   n   s   -
//      à   ô   é   û   î                   ß
//
//      ;   q   j   k   x   b   m   w   v   z
//      â   ö   è   ù   ï

partial alphanumeric_keys
xkb_symbols "dvorak-alt-intl" {

    name[Group1]= "USA - Dvorak alternative international (no dead keys)";

    include "us(dvorak)"

    key <AE04> { [         4,  dollar,    EuroSign ] };

    key <AD02> { [     comma,    less,  adiaeresis,       dead_caron ] };
    key <AD03> { [    period, greater, ecircumflex,   periodcentered	] };
    key <AD04> { [         p,       P,  ediaeresis,     dead_cedilla ] };
    key <AD05> { [         y,       Y,  udiaeresis ] };
    key <AD08> { [         c,       C,    ccedilla,    dead_abovedot ] };

    key <AC01> { [         a,       A,      agrave ] };
    key <AC02> { [         o,       O, ocircumflex ] };
    key <AC03> { [         e,       E,      eacute ] };
    key <AC04> { [         u,       U, ucircumflex ] };
    key <AC05> { [         i,       I, icircumflex ] };
    key <AC10> { [         s,       S,      ssharp ] };

    key <AB01> { [ semicolon,   colon, acircumflex ] };
    key <AB02> { [         q,       Q,  odiaeresis,      dead_ogonek ] };
    key <AB03> { [         j,       J,      egrave, dead_doubleacute ] };
    key <AB04> { [         k,       K,      ugrave ] };
    key <AB05> { [         x,       X,  idiaeresis ] };

    include "level3(ralt_switch)"
};

// Left and right handed dvorak layouts
// by sqweek <sqweek@gmail.com> 2006-01-30
// Based on the corresponding layouts in the console-tools package.
partial alphanumeric_keys
xkb_symbols "dvorak-l" {

    include "us(dvorak)"
    name[Group1]= "USA - Left handed Dvorak";

    key <AE01> {	[ bracketleft,	braceleft	]	};
    key <AE02> {	[ bracketright,	braceright	]	};
    key <AE03> {	[	slash,	question	]	};
    key <AE04> {	[	    p,	P		]	};
    key <AE05> {	[	    f,	F		]	};
    key <AE06> {	[	    m,	M		]	};
    key <AE07> {	[	    l,	L		]	};
    key <AE08> {	[	    j,	J		]	};
    key <AE09> {	[	    4,	dollar		]	};
    key <AE10> {	[	    3,	numbersign	]	};
    key <AE11> {	[	    2,	at		]	};
    key <AE12> {	[	    1,	exclam 		]	};

    key <AD01> {	[   semicolon,	colon 		]	};
    key <AD02> {	[	    q,	Q		]	};
    key <AD03> {	[	    b,	B		]	};
    key <AD04> {	[	    y,	Y		]	};
    key <AD05> {	[	    u,	U		]	};
    key <AD06> {	[	    r,	R		]	};
    key <AD07> {	[	    s,	S		]	};
    key <AD08> {	[	    o,	O		]	};
    key <AD09> {	[      period,	greater		]	};
    key <AD10> {	[	    6,	asciicircum	]	};
    key <AD11> {	[	    5,	percent		]	};
    key <AD12> {	[	equal,	plus		]	};

    key <AC01> {	[	minus,	underscore	]	};
    key <AC02> {	[	    k,	K		]	};
    key <AC03> {	[	    c,	C		]	};
    key <AC04> {	[	    d,	D		]	};
    key <AC05> {	[	    t,	T		]	};
    key <AC06> {	[	    h,	H		]	};
    key <AC07> {	[	    e,	E		]	};
    key <AC08> {	[	    a,	A 		]	};
    key <AC09> {	[	    z,	Z		]	};
    key <AC10> {	[	    8,	asterisk	]	};
    key <AC11> {	[	    7,	ampersand	]	};

    key <AB01> {	[  apostrophe,	quotedbl	] 	};
    key <AB02> {	[	    x,	X		]	};
    key <AB03> {	[	    g,	G		]	};
    key <AB04> {	[	    v,	V		]	};
    key <AB05> {	[	    w,	W		]	};
    key <AB06> {	[	    n,	N		]	};
    key <AB07> {	[	    i,	I		]	};
    key <AB08> {	[	comma,	less		]	};
    key <AB09> {	[	    0,	parenright	]	};
    key <AB10> {	[	    9,	parenleft	]	};
};

partial alphanumeric_keys
xkb_symbols "dvorak-r" {
    
    include "us(dvorak)"
    name[Group1]= "USA - Right handed Dvorak";

    key <AE01> {	[	    1,	exclam 		]	};
    key <AE02> {	[	    2,	at		]	};
    key <AE03> {	[	    3,	numbersign	]	};
    key <AE04> {	[	    4,	dollar		]	};
    key <AE05> {	[	    j,	J		]	};
    key <AE06> {	[	    l,	L		]	};
    key <AE07> {	[	    m,	M		]	};
    key <AE08> {	[	    f,	F		]	};
    key <AE09> {	[	    p,	P		]	};
    key <AE10> {	[	slash,	question	]	};
    key <AE11> {	[ bracketleft,	braceleft	]	};
    key <AE12> {	[ bracketright,	braceright	]	};

    key <AD01> {	[	    5,	percent		]	};
    key <AD02> {	[	    6,	asciicircum ]	};
    key <AD03> {	[	    q,	Q		]	};
    key <AD04> {	[      period,	greater		]	};
    key <AD05> {	[	    o,	O		]	};
    key <AD06> {	[	    r,	R		]	};
    key <AD07> {	[	    s,	S		]	};
    key <AD08> {	[	    u,	U		]	};
    key <AD09> {	[	    y,	Y		]	};
    key <AD10> {	[	    b,	B		]	};
    key <AD11> {	[   semicolon,	colon 		]	};
    key <AD12> {	[	equal,	plus		]	};

    key <AC01> {	[	    7,	ampersand	]	};
    key <AC02> {	[	    8,	asterisk	]	};
    key <AC03> {	[	    z,	Z		]	};
    key <AC04> {	[	    a,	A 		]	};
    key <AC05> {	[	    e,	E		]	};
    key <AC06> {	[	    h,	H		]	};
    key <AC07> {	[	    t,	T		]	};
    key <AC08> {	[	    d,	D		]	};
    key <AC09> {	[	    c,	C		]	};
    key <AC10> {	[	    k,	K		]	};
    key <AC11> {	[	minus,	underscore	]	};

    key <AB01> {	[	    9,	parenleft	]	};
    key <AB02> {	[	    0,	parenright	]	};
    key <AB03> {	[	    x,	X		]	};
    key <AB04> {	[	comma,	less		]	};
    key <AB05> {	[	    i,	I		]	};
    key <AB06> {	[	    n,	N		]	};
    key <AB07> {	[	    w,	W		]	};
    key <AB08> {	[	    v,	V		]	};
    key <AB09> {	[	    g,	G		]	};
    key <AB10> {	[  apostrophe,	quotedbl	] 	};
};

// Classic dvorak layout
// by Piter Punk <piterpk@terra.com.br> - 2006-07-06 
// Based on dvorak layout and e-mail from Russel L. Harris rlharris@oplink.net 
// on xorg list.
partial alphanumeric_keys
xkb_symbols "dvorak-classic" {

    name[Group1]= "USA - Classic Dvorak";

    // Alphanumeric section

    key <TLDE> { [       grave,	asciitilde, dead_grave, dead_tilde	] };

    key <AE01> { [ bracketleft,	braceleft	]	};
    key <AE02> { [	    7,	ampersand	]	};
    key <AE03> { [	    5,	percent		]	};
    key <AE04> { [	    3,	numbersign	]	};
    key <AE05> { [	    1,	exclam 		]	};
    key <AE06> { [	    9,	parenleft,  dead_grave]	};
    key <AE07> { [	    0,	parenright	]	};
    key <AE08> { [	    2,	at		]	};
    key <AE09> { [	    4,	dollar		]	};
    key <AE10> { [	    6,	asciicircum, dead_circumflex, dead_circumflex ]	};
    key <AE11> { [	    8,	asterisk	]	};
    key <AE12> { [ bracketright, braceright,  dead_tilde] };

    key <AD01> { [	slash,	question	]	};
    key <AD02> { [	comma,	less,   dead_cedilla, dead_caron	] };
    key <AD03> { [      period,	greater, dead_abovedot, periodcentered	] };
    key <AD04> { [	    p,	P		]	};
    key <AD05> { [	    y,	Y		]	};
    key <AD06> { [	    f,	F		]	};
    key <AD07> { [	    g,	G		]	};
    key <AD08> { [	    c,	C		]	};
    key <AD09> { [	    r,	R		]	};
    key <AD10> { [	    l,	L		]	};
    key <AD11> { [  apostrophe,	quotedbl, dead_acute, dead_diaeresis	] };
    key <AD12> { [	equal,	plus		]	};

    key <AC01> { [	    a,	A 		]	};
    key <AC02> { [	    o,	O		]	};
    key <AC03> { [	    e,	E		]	};
    key <AC04> { [	    u,	U		]	};
    key <AC05> { [	    i,	I		]	};
    key <AC06> { [	    d,	D		]	};
    key <AC07> { [	    h,	H		]	};
    key <AC08> { [	    t,	T		]	};
    key <AC09> { [	    n,	N		]	};
    key <AC10> { [	    s,	S		]	};
    key <AC11> { [	minus,	underscore	]	};

    key <AB01> { [   semicolon,	colon, dead_ogonek, dead_doubleacute ] };
    key <AB02> { [	    q,	Q		]	};
    key <AB03> { [	    j,	J		]	};
    key <AB04> { [	    k,	K		]	};
    key <AB05> { [	    x,	X		]	};
    key <AB06> { [	    b,	B		]	};
    key <AB07> { [	    m,	M		]	};
    key <AB08> { [	    w,	W		]	};
    key <AB09> { [	    v,	V		]	};
    key <AB10> { [	    z,	Z		]	};
    key <BKSL> { [  backslash,  bar             ]       };
};

// Programmer Dvorak, by Roland Kaufmann <rlndkfmn at gmail dot com>
// License: BSD, available at <http://www.kaufmann.no/roland/dvorak/license.html>
// Main features: Numbers are in shift position (like French), symbols have been
// placed in locations that give good hand-alternation and finger rolling with
// symbols that usually follows, accented characters are possible for I18N.
partial alphanumeric_keys
xkb_symbols "dvp" {
    include "us(dvorak)"

    name[Group1] = "USA - Programmer Dvorak";

    //             Unmodified       Shift           AltGr            Shift+AltGr
    // symbols row, left side
    key <TLDE> { [ dollar,          asciitilde,     dead_tilde                  ] };
    key <AE01> { [ ampersand,       percent                                     ] };
    key <AE02> { [ bracketleft,     7,              currency                    ], type[Group1] = "FOUR_LEVEL_ALPHABETIC" };
    key <AE03> { [ braceleft,       5,              cent                        ], type[Group1] = "FOUR_LEVEL_ALPHABETIC" };
    key <AE04> { [ braceright,      3,              yen                         ], type[Group1] = "FOUR_LEVEL_ALPHABETIC" };
    key <AE05> { [ parenleft,       1,              EuroSign                    ], type[Group1] = "FOUR_LEVEL_ALPHABETIC" };
    key <AE06> { [ equal,           9,              sterling                    ], type[Group1] = "FOUR_LEVEL_ALPHABETIC" };

    // symbols row, right side
    key <AE07> { [ asterisk,        0                                           ], type[Group1] = "FOUR_LEVEL_ALPHABETIC" };
    key <AE08> { [ parenright,      2,              onehalf                     ], type[Group1] = "FOUR_LEVEL_ALPHABETIC" };
    key <AE09> { [ plus,            4                                           ], type[Group1] = "FOUR_LEVEL_ALPHABETIC" };
    key <AE10> { [ bracketright,    6                                           ], type[Group1] = "FOUR_LEVEL_ALPHABETIC" };
    key <AE11> { [ exclam,          8,              exclamdown                  ], type[Group1] = "FOUR_LEVEL_ALPHABETIC" };
    key <AE12> { [ numbersign,      grave,          dead_grave                  ] };
    key <BKSP> { [ BackSpace                                                    ] };

    // upper row, left side
    key <AD01> { [ semicolon,       colon,          dead_diaeresis              ] };
    key <AD02> { [ comma,           less,           guillemotleft               ] };
    key <AD03> { [ period,          greater,        guillemotright              ] };
    key <AD04> { [ p,               P,              paragraph,       section    ] };
    key <AD05> { [ y,               Y,              udiaeresis,      Udiaeresis ] };

    // upper row, right side
    key <AD08> { [ c,               C,              ccedilla,        Ccedilla   ] };
    key <AD09> { [ r,               R,              registered,      trademark  ] };
    key <AD11> { [ slash,           question,       questiondown                ] };
    key <AD12> { [ at,              asciicircum,    dead_circumflex, dead_caron ] };

    // home row, left side
    key <AC01> { [ a,               A,              aring,           Aring      ] };
    key <AC02> { [ o,               O,              oslash,          Ooblique   ] };
    key <AC03> { [ e,               E,              ae,              AE         ] };
    key <AC04> { [ u,               U,              eacute,          Eacute     ] };

    // home row, right side
    key <AC06> { [ d,               D,              eth,             ETH        ] };
    key <AC07> { [ h,               H,              dead_acute                  ] };
    key <AC08> { [ t,               T,              thorn,           THORN      ] };
    key <AC09> { [ n,               N,              ntilde,          Ntilde     ] };
    key <AC10> { [ s,               S,              ssharp                      ] };
    key <AC11> { [ minus,           underscore,     hyphen                      ], type[Group1] = "FOUR_LEVEL_ALPHABETIC" };
    key <BKSL> { [ backslash,       bar                                         ] };

    // lower row, left side
    key <AB01> { [ apostrophe,      quotedbl,       dead_acute                  ] };
};

// phonetic layout for Russian letters on an US keyboard
// by Ivan Popov <pin@konvalo.org> 2005-07-17

// level3 modifier is a shortcut to the "us" meaning of the keys where
// we place cyrillic letters, handy for accessing the corresponding
// punctuation marks.
// It is important to have access to punctuation marks, and the rest of
// alphabetical keys are added for being consequent so that the users
// can expect the level3 modifier to give what the key label shows.

partial alphanumeric_keys
xkb_symbols "rus" {

    name[Group1]= "USA - Russian phonetic";

    include "us(basic)"

key.type[group1]="FOUR_LEVEL_ALPHABETIC";

    key	<LatA> {	[ Cyrillic_a, Cyrillic_A ]	};
    key	<LatB> {	[ Cyrillic_be, Cyrillic_BE ]	};
    key	<LatW> {	[ Cyrillic_ve, Cyrillic_VE ]	};
    key	<LatG> {	[ Cyrillic_ghe, Cyrillic_GHE ]	};
    key	<LatD> {	[ Cyrillic_de, Cyrillic_DE ]	};
    key	<LatE> {	[ Cyrillic_ie, Cyrillic_IE ]	};
    key	<TLDE> {	[ Cyrillic_io, Cyrillic_IO, grave, asciitilde ] };
    key	<LatV> {	[ Cyrillic_zhe, Cyrillic_ZHE ]	};
    key	<LatZ> {	[ Cyrillic_ze, Cyrillic_ZE ]	};
    key	<LatI> {	[ Cyrillic_i, Cyrillic_I ]	};
    key	<LatJ> {	[ Cyrillic_shorti, Cyrillic_SHORTI ]	};
    key	<LatK> {	[ Cyrillic_ka, Cyrillic_KA ]	};
    key	<LatL> {	[ Cyrillic_el, Cyrillic_EL ]	};
    key	<LatM> {	[ Cyrillic_em, Cyrillic_EM ]	};
    key	<LatN> {	[ Cyrillic_en, Cyrillic_EN ]	};
    key	<LatO> {	[ Cyrillic_o, Cyrillic_O ]	};
    key	<LatP> {	[ Cyrillic_pe, Cyrillic_PE ]	};
    key	<LatR> {	[ Cyrillic_er, Cyrillic_ER ]	};
    key	<LatS> {	[ Cyrillic_es, Cyrillic_ES ]	};
    key	<LatT> {	[ Cyrillic_te, Cyrillic_TE ]	};
    key	<LatU> {	[ Cyrillic_u, Cyrillic_U ]	};
    key	<LatF> {	[ Cyrillic_ef, Cyrillic_EF ]	};
    key	<LatH> {	[ Cyrillic_ha, Cyrillic_HA ]	};
    key	<LatC> {	[ Cyrillic_tse, Cyrillic_TSE ]	};
    key <AC10> {        [ Cyrillic_che, Cyrillic_CHE, semicolon, colon ] };
    key	<AD11> {	[ Cyrillic_sha, Cyrillic_SHA, bracketleft, braceleft] };
    key	<AD12> {	[ Cyrillic_shcha, Cyrillic_SHCHA, bracketright, braceright ]	};
    key <AE12> {        [ Cyrillic_hardsign, Cyrillic_HARDSIGN, equal, plus ] };
    key	<LatY> {	[ Cyrillic_yeru, Cyrillic_YERU ]	};
    key	<LatX> {	[ Cyrillic_softsign, Cyrillic_SOFTSIGN ]	};
    key	<BKSL> {	[ Cyrillic_e, Cyrillic_E, backslash, bar ]	};
    key <AC11> {        [ Cyrillic_yu, Cyrillic_YU, apostrophe, quotedbl ] };
    key	<LatQ> {	[ Cyrillic_ya, Cyrillic_YA ]	};

    include "level3(ralt_switch)"
};

partial alphanumeric_keys
xkb_symbols "mac" {

    include "us(basic)"
    name[Group1]= "USA - Macintosh";
    key.type[group1]="FOUR_LEVEL";

    // Slightly improvised from http://homepage.mac.com/thgewecke/kblayout.jpg
    key <LSGT> { [   section,  plusminus,       section,        plusminus ] };
    key <TLDE> { [     grave, asciitilde,    dead_grave,        dead_horn ] };
    key <AE01> { [	   1,     exclam,    exclamdown,            U2044 ] };
    key <AE02> { [	   2,         at,     trademark,         EuroSign ] };
    key <AE03> { [	   3, numbersign,      sterling,            U2039 ] };
    key <AE04> { [	   4,     dollar,          cent,            U203A ] };
    key <AE05> { [	   5,    percent,      infinity,            UFB01 ] };
    key <AE06> { [         6,asciicircum,       section,            UFB02 ] };
    key <AE07> { [	   7,  ampersand,     paragraph,     doubledagger ] };
    key <AE08> { [	   8,   asterisk, enfilledcircbullet,      degree ] };
    key <AE09> { [	   9,  parenleft,   ordfeminine,   periodcentered ] };
    key <AE10> { [	   0, parenright,     masculine,singlelowquotemark] };
    key <AE11> { [     minus, underscore,        endash,           emdash ] };
    key <AE12> { [     equal,       plus,      notequal,        plusminus ] };

    key <AD01> { [	   q,          Q,            oe,               OE ] };
    key <AD02> { [	   w,          W,         U2211,doublelowquotemark] };
    key <AD03> { [	   e,          E,    dead_acute,            acute ] };
    key <AD04> { [	   r,          R,    registered,            U2030 ] };
    key <AD05> { [	   t,          T,        dagger,       dead_caron ] };
    key <AD06> { [	   y,          Y,           yen,       onequarter ] };
    key <AD07> { [	   u,        U,  dead_diaeresis,        diaeresis ] };
    key <AD08> { [	   i,        I, dead_circumflex,            U02C6 ] };
    key <AD09> { [	   o,          O,        oslash,         Ooblique ] };
    key <AD10> { [	   p,          P,      Greek_pi,            U220F ] };
    key <AD11> { [ bracketleft,  braceleft, leftdoublequotemark, rightdoublequotemark ] };
    key <AD12> { [bracketright, braceright, leftsinglequotemark, rightsinglequotemark ] };
    key <BKSL> { [ backslash,        bar, guillemotleft,   guillemotright ] };

    key <AC01> { [	   a,          A,         aring,            Aring ] };
    key <AC02> { [	   s,          S,        ssharp,      dead_stroke ] };
    key <AC03> { [	   d,          D, partialderivative,          eth ] };
    key <AC04> { [	   f,          F,      function,        dead_hook ] };
    key <AC05> { [	   g,          G,     copyright, dead_doubleacute ] };
    key <AC06> { [	   h,          H, dead_abovedot,    dead_belowdot ] };
    key <AC07> { [	   j,          J,         U2206,          onehalf ] };
    key <AC08> { [	   k,          K,dead_abovering,            UF8FF ] };

    key <AC09> { [	   l,          L,       notsign,            THORN ] };
    key <AC10> { [ semicolon,      colon,         U2026,            thorn ] };
    key <AC11> { [apostrophe,   quotedbl,            ae,               AE ] };

    key <AB01> { [	   z,          Z,   Greek_OMEGA,     dead_cedilla ] };
    key <AB02> { [	   x,          X,         U2248,      dead_ogonek ] };
				// unclear whether "approxeq" is 2248 or 2245
    key <AB03> { [	   c,          C,      ccedilla,         Ccedilla ] };
    key <AB04> { [	   v,          V,    squareroot,            U25CA ] };
    key <AB05> { [	   b,          B,      integral,         idotless ] };
    key <AB06> { [	   n,          N,    dead_tilde,            U02DC ] };
    key <AB07> { [	   m,          M,            mu,    threequarters ] };
    key <AB08> { [     comma,       less, lessthanequal,      dead_macron ] };
    key <AB09> { [    period,    greater, greaterthanequal,    dead_breve ] };
    key <AB10> { [     slash,   question,      division,     questiondown ] };

    include "level3(ralt_switch)"
};
 
// Colemak symbols for xkb on X.Org Server 7.x
// 2006-01-01 Shai Coleman, http://colemak.com/ . Public domain.

partial alphanumeric_keys
xkb_symbols "colemak" {
    include "us"
    name[Group1]= "USA - Colemak";

    // Alphanumeric section
    key <TLDE> { [        grave,   asciitilde,      dead_tilde,       asciitilde ] };
    key <AE01> { [            1,       exclam,      exclamdown,      onesuperior ] };
    key <AE02> { [            2,           at,       masculine,      twosuperior ] };
    key <AE03> { [            3,   numbersign,     ordfeminine,    threesuperior ] };
    key <AE04> { [            4,       dollar,            cent,         sterling ] };
    key <AE05> { [            5,      percent,        EuroSign,              yen ] };
    key <AE06> { [            6,  asciicircum,         hstroke,          Hstroke ] };
    key <AE07> { [            7,    ampersand,             eth,              ETH ] };
    key <AE08> { [            8,     asterisk,           thorn,            THORN ] };
    key <AE09> { [            9,    parenleft,  leftsinglequotemark,  leftdoublequotemark ] };
    key <AE10> { [            0,   parenright, rightsinglequotemark,  rightdoublequotemark ] };
    key <AE11> { [        minus,   underscore,          endash,           emdash ] };
    key <AE12> { [        equal,         plus,        multiply,         division ] };

    key <AD01> { [            q,            Q,      adiaeresis,       Adiaeresis ] };
    key <AD02> { [            w,            W,           aring,            Aring ] };
    key <AD03> { [            f,            F,          atilde,           Atilde ] };
    key <AD04> { [            p,            P,          oslash,         Ooblique ] };
    key <AD05> { [            g,            G,     dead_ogonek,       asciitilde ] };
    key <AD06> { [            j,            J,         dstroke,          Dstroke ] };
    key <AD07> { [            l,            L,         lstroke,          Lstroke ] };
    key <AD08> { [            u,            U,          uacute,           Uacute ] };
    key <AD09> { [            y,            Y,      udiaeresis,       Udiaeresis ] };
    key <AD10> { [    semicolon,        colon,      odiaeresis,       Odiaeresis ] };
    key <AD11> { [  bracketleft,    braceleft,   guillemotleft,        0x1002039 ] };
    key <AD12> { [ bracketright,   braceright,  guillemotright,        0x100203a ] };
    key <BKSL> { [    backslash,          bar,      asciitilde,       asciitilde ] };

    key <AC01> { [            a,            A,          aacute,           Aacute ] };
    key <AC02> { [            r,            R,      dead_grave,       asciitilde ] };
    key <AC03> { [            s,            S,          ssharp,       asciitilde ] };
    key <AC04> { [            t,            T,      dead_acute, dead_doubleacute ] };
    key <AC05> { [            d,            D,  dead_diaeresis,       asciitilde ] };
    key <AC06> { [            h,            H,      dead_caron,       asciitilde ] };
    key <AC07> { [            n,            N,          ntilde,           Ntilde ] };
    key <AC08> { [            e,            E,          eacute,           Eacute ] };
    key <AC09> { [            i,            I,          iacute,           Iacute ] };
    key <AC10> { [            o,            O,          oacute,           Oacute ] };
    key <AC11> { [   apostrophe,     quotedbl,          otilde,           Otilde ] };

    key <AB01> { [            z,            Z,              ae,               AE ] };
    key <AB02> { [            x,            X, dead_circumflex,       asciitilde ] };
    key <AB03> { [            c,            C,        ccedilla,         Ccedilla ] };
    key <AB04> { [            v,            V,              oe,               OE ] };
    key <AB05> { [            b,            B,      dead_breve,       asciitilde ] };
    key <AB06> { [            k,            K,  dead_abovering,       asciitilde ] };
    key <AB07> { [            m,            M,     dead_macron,       asciitilde ] };
    key <AB08> { [        comma,         less,    dead_cedilla,       asciitilde ] };
    key <AB09> { [       period,      greater,   dead_abovedot,       asciitilde ] };
    key <AB10> { [        slash,     question,    questiondown,       asciitilde ] };

    key <CAPS> { [    BackSpace,    BackSpace,       BackSpace,        BackSpace ] };
    key <LSGT> { [        minus,   underscore,          endash,           emdash ] };
    key <SPCE> { [        space,        space,           space,     nobreakspace ] };

    include "level3(ralt_switch)"
};

// I do NOT like dead-keys - the International keyboard as defined by Microsoft
// doesn't fit my needs. Why use two keystrokes for all simple characters (eg '
// and <space> generates a single ') just to have an é (eacute) in two strokes
// as well? I type ' more often than é (eacute).
//
// This file works just like a regular keyboard, BUT has all dead-keys
// accessible at level3 (through AltGr). An ë (ediaeresis) is now: AltGr+"
// followed by an e. In other words, this keyboard is not international as long
// as you leave the right Alt key alone.
//
// The original MS International keyboard was intended for Latin1 (iso8859-1).
// With the introduction of iso8859-15, the (important) ligature oe (and OE)
// became available. I added them next to ae. Because I write ediaeresis more
// often than registered, I moved registered to be next to copyright and added
// ediaeresis and idiaeresis. - Adriaan

partial alphanumeric_keys
xkb_symbols "altgr-intl" {

   name[Group1]= "USA - International (AltGr dead keys)";

   include "us(intl)"

// five dead keys moved into level3:

   key <TLDE> { [    grave, asciitilde,  dead_grave,   dead_tilde      ] };
   key <AC11> { [apostrophe,quotedbl,    dead_acute,   dead_diaeresis  ] };

// diversions from the MS Intl keyboard:

   key <AE01> { [        1, exclam,      onesuperior,  exclamdown      ] };
   key <AD04> { [        r, R,           ediaeresis,   Ediaeresis      ] };
   key <AC07> { [        j, J,           idiaeresis,   Idiaeresis      ] };
   key <AB02> { [        x, X,           oe,           OE              ] };
   key <AB04> { [        v, V,           registered,   registered      ] };

// onequarter etc (not in iso8859-15) moved to get three unshifted deadkeys:

   key <AE06> { [        6, asciicircum, dead_circumflex, onequarter    ] };
   key <AE07> { [        7, ampersand,   dead_horn,       onehalf       ] };
   key <AE08> { [        8, asterisk,    dead_ogonek,     threequarters ] };

   include "level3(ralt_switch)"
};

// Intel ClassmatePC Keyboard Layout
// by Piter PUNK <piterpk@terra.com.br>
//
// The keyboard layouts below maps the us(basic), us(intl) and us(alt-intl)
// to ClassmatePC keyboard. All layouts uses RCTL as level3(switch) since
// the keyboard doesn't have AltGr key. The EuroSign is engraved at 5 key.

// classmate - us(basic)
partial alphanumeric_keys
xkb_symbols "classmate" {
    include "us(basic)"
    name[Group1]= "USA - ClassmatePC";

    key <LSGT> { [ backslash,	bar,		backslash,	bar ] };

    include "eurosign(5)"
    include "level3(switch)"
};

// classmate-intl - us(intl)
// RCTL is generated by Fn+Alt, because that, when trying to access
// the level3 symbols at 7,8,9,0,u,i,o,p,j,k,l,;,m,. and / we got
// the keypad keycodes. The keypad is changed to make Fn+Alt+<KP_key>
// generate the same symbol as the original key.
partial alphanumeric_keys
xkb_symbols "classmate-intl" {
    include "us(intl)"
    name[Group1]= "USA - ClassmatePC (International)";
    key.type[Group1]="FOUR_LEVEL";

    key <LSGT> { [ backslash,	bar,		backslash,	bar ] };

    key <KP7>  { [	KP_Home,		KP_7,	
			onehalf,		dead_horn	] };
    key <KP8>  { [	KP_Up,			KP_8,
			threequarters,		dead_ogonek	] };
    key <KP9>  { [	KP_Prior,		KP_9,
			leftsinglequotemark,	dead_breve	] };
    key <KPMU> { [ 	KP_Multiply,		KP_Multiply,
			rightsinglequotemark,	dead_abovering	] };

    key <KP4>  { [	KP_Left,		KP_4,
			uacute,			Uacute		] };
    key <KP5>  { [	KP_Begin,		KP_5,
			iacute,			Iacute		] };
    key <KP6>  { [	KP_Right,		KP_6,
			oacute,			Oacute		] };
    key <KPSU> { [	KP_Subtract,		KP_Subtract,
			odiaeresis,		Odiaeresis	] };

    key <KP2>  { [	KP_Down,		KP_2,
			oe,			OE		] };
    key <KP3>  { [	KP_Next,		KP_3,
			oslash,			Ooblique	] };
    key <KPAD> { [ 	KP_Add,     		KP_Add,
			paragraph,		degree          ] };
   
    key <KP0>  { [	KP_Insert,		KP_0,
			mu,			mu	] };
    key <KPDL> { [	KP_Delete,		KP_Decimal,
			dead_abovedot,		dead_caron	] }; 
    key <KPDV> { [ 	KP_Divide,   		KP_Divide,
			questiondown,		dead_hook       ] };

    include "level3(switch)"
};

// classmate-alt-intl - us(alt-intl)
// RCTL is generated by Fn+Alt, because that, when trying to access
// the level3 symbols at 7,8,9,0,u,i,o,p,j,k,l,;,m,. and / we got
// the keypad keycodes. The keypad is changed to make Fn+Alt+<KP_key>
// generate the same symbol as the original key.
partial alphanumeric_keys
xkb_symbols "classmate-alt-intl" {
    include "us(alt-intl)"
    name[Group1]= "USA - ClassmatePC (Alternative international)";
    key.type[Group1]="FOUR_LEVEL";

    key <LSGT> { [ backslash,	bar,		backslash,	bar ] };

    key <KPSU> { [	KP_Subtract,		KP_Subtract	] };

    key <KP9>  { [	KP_Prior,		KP_9,
			leftsinglequotemark,	dead_breve	] };
    key <KPMU> { [ 	KP_Multiply,		KP_Multiply,
			rightsinglequotemark,	dead_abovering	] };

    key <KPAD> { [ 	KP_Add,     		KP_Add,
			dead_ogonek,		dead_diaeresis   ] };
    
    key <KPDL> { [	KP_Delete,		KP_Decimal,
			dead_abovedot,		dead_circumflex	] }; 
    key <KPDV> { [ 	KP_Divide,   		KP_Divide,
			dead_hook,		dead_hook       ] };

    include "level3(switch)"
};

// classmate-altgr-intl - us(altgr-intl)
// RCTL is generated by Fn+Alt, because that, when trying to access
// the level3 symbols at 7,8,9,0,u,i,o,p,j,k,l,;,m,. and / we got
// the keypad keycodes. The keypad is changed to make Fn+Alt+<KP_key>
// generate the same symbol as the original key.
partial alphanumeric_keys
xkb_symbols "classmate-altgr-intl" {
    include "us(altgr-intl)"
    name[Group1]= "USA - ClassmatePC (International Fn+Alt dead-keys)";
    key.type[Group1]="FOUR_LEVEL";

    key <LSGT> { [ backslash,	bar,		backslash,	bar ] };

    key <KP7>  { [	KP_Home,		KP_7,	
			dead_horn,		dead_horn	] };
    key <KP8>  { [	KP_Up,			KP_8,
			dead_ogonek,		dead_ogonek	] };
    key <KP9>  { [	KP_Prior,		KP_9,
			leftsinglequotemark,	dead_breve	] };
    key <KPMU> { [ 	KP_Multiply,		KP_Multiply,
			rightsinglequotemark,	dead_abovering	] };

    key <KP4>  { [	KP_Left,		KP_4,
			uacute,			Uacute		] };
    key <KP5>  { [	KP_Begin,		KP_5,
			iacute,			Iacute		] };
    key <KP6>  { [	KP_Right,		KP_6,
			oacute,			Oacute		] };
    key <KPSU> { [	KP_Subtract,		KP_Subtract,
			odiaeresis,		Odiaeresis	] };

    key <KP1>  { [	KP_End,			KP_1,
			idiaeresis,		Idiaeresis	] };
    key <KP2>  { [	KP_Down,		KP_2,
			oe,			OE		] };
    key <KP3>  { [	KP_Next,		KP_3,
			oslash,			Ooblique	] };
    key <KPAD> { [ 	KP_Add,     		KP_Add,
			paragraph,		degree          ] };
   
    key <KP0>  { [	KP_Insert,		KP_0,
			mu,			mu	] };
    key <KPDL> { [	KP_Delete,		KP_Decimal,
			dead_abovedot,		dead_caron	] }; 
    key <KPDV> { [ 	KP_Divide,   		KP_Divide,
			questiondown,		dead_hook       ] };

    include "level3(switch)"
};

partial alphanumeric_keys
xkb_symbols "olpc" {

   include "us(basic)"
   name[Group1]= "USA";

   // OLPC international US English keyboard layout.
   // It's a little different from the usual international layout.
   // See: http://wiki.laptop.org/go/Image:Keyboard_english.png

   key <TLDE> { [     grave, asciitilde,    dead_grave, dead_tilde ] };
   key <AE01> { [         1,     exclam,    exclamdown, exclamdown ] };
   key <AE02> { [         2,         at,       notsign,    notsign ] };
   key <AE03> { [         3, numbersign,     0x1000300,  0x1000300 ] }; // combining grave
   key <AE04> { [         4,     dollar,     0x1000301,  0x1000301 ] }; // combining acute
   key <AE05> { [         5,    percent,     0x1000306,  0x1000306 ] }; // combining breve above
   key <AE06> { [         6,asciicircum,     0x100030A,  0x100030A ] }; // combining ring above
   key <AE07> { [         7,  ampersand,     0x1000302,  0x1000302 ] }; // combining circumflex above
   key <AE08> { [         8,   asterisk,     0x100030C,  0x100030C ] }; // combining caron above
   key <AE09> { [         9,  parenleft,     0x1000307,  0x1000307 ] }; // combining dot above
   key <AE10> { [         0, parenright,     0x1000308,  0x1000308 ] }; // combining diaeresis above
   key <AE11> { [     minus, underscore,     0x1000304,  0x1000304 ] }; // combining macron above
   key <AE12> { [     equal,       plus,     0x1000303,  0x1000303 ] }; // combining tilde above

   key <AD01> { [         q,          Q,  Greek_omega, Greek_OMEGA ] };
   key <AD02> { [         w,          W,       oslash,      Oslash ] };
   key <AD03> { [         e,          E,           oe,          OE ] };
   key <AD04> { [         r,          R,    0x1000327,   0x1000327 ] }; // combining cedilla
   key <AD05> { [         t,          T,    0x100032E,   0x100032E ] }; // combining breve below
   key <AD06> { [         y,          Y,    0x1000325,   0x1000325 ] }; // combining ring below
   key <AD07> { [         u,          U,    0x100032D,   0x100032D ] }; // combining circumflex below
   key <AD08> { [         i,          I,    0x100032C,   0x100032C ] }; // combining caron below
   key <AD09> { [         o,          O,    0x1000323,   0x1000323 ] }; // combining dot below
   key <AD10> { [         p,          P,    0x1000324,   0x1000324 ] }; // combining diaeresis below
   key <AD11> { [ bracketleft,  braceleft,  0x1000331,   0x1000331 ] }; // combining macron below
   key <AD12> { [bracketright, braceright,  0x1000330,   0x1000330 ] }; // combining tilde below

   key <AC01>  { [         a,          A,          ae,               AE ] };
   key <AC02>  { [         s,          S,      ssharp,        0x1001E9C ] }; // uppercase S sharp
   key <AC03>  { [         d,          D,         eth,              ETH ] };
   key <AC04>  { [         f,          F,       thorn,            THORN ] };
   key <AC06>  { [         h,          H,    sterling,         sterling ] };
   key <AC07>  { [         j,          J,    EuroSign,         EuroSign ] };
   key <AC10>  { [ semicolon,      colon,   masculine,      ordfeminine ] };
   key <AC11>  { [ apostrophe,  quotedbl,    currency,         currency ] };
   key <BKSL>  { [ backslash,        bar,      section,         section ] };

   key <AB03>  { [         c,          C,    ccedilla,         Ccedilla ] };
   key <AB06>  { [         n,          N,      ntilde,           Ntilde ] };
   key <AB07>  { [         m,          M,          mu,               mu ] };
   key <AB08>  { [     comma,     less,  guillemotleft,   guillemotleft ] };
   key <AB09>  { [    period,  greater, guillemotright,  guillemotright ] };
   key <AB10>  { [     slash,   question, questiondown,    questiondown ] };

   key <I219>  { [  multiply,   division, ISO_Next_Group, ISO_Prev_Group ] };

   include "level3(ralt_switch)"
};

partial alphanumeric_keys
xkb_symbols "olpc2" {
   include "us(olpc)"
   name[Group1]= "USA - Layout toggle on multiply/divide key";
   include "group(olpc)"
};

// Based on Cherokee Nation Official Layout
// http://www.cherokee.org/extras/downloads/font/Keyboard.htm

partial alphanumeric_keys modifier_keys
xkb_symbols "chr" {

    name[Group1]= "USA - Cherokee";
    key.type[group1]="ALPHABETIC";

    // Alphanumeric section
    key <TLDE> { [      grave,      U13CA ] };
    key <AE01> { [          1,      U13B1 ] };
    key <AE02> { [          2,      U13C7 ] };
    key <AE03> { [          3,      U13E7 ] };
    key <AE04> { [      U13D9,      U13B0 ] };
    key <AE05> { [      U13E6,      U13B9 ] };
    key <AE06> { [      U13DC,      U13DD ] };
    key <AE07> { [      U13CB,      U13E1 ] };
    key <AE08> { [      U13D6,      U13BA ] };
    key <AE09> { [      U13D2,  parenleft ] };
    key <AE10> { [      U13C4, parenright ] };
    key <AE11> { [      U13BF,      U13BC ] };
    key <AE12> { [      U13F3,      U13BD ] };

    key <AD01> { [      U13AA,      U13C6 ] };
    key <AD02> { [      U13B3,      U13EB ] };
    key <AD03> { [      U13A1,      U13E3 ] };
    key <AD04> { [      U13DB,      U13CF ] };
    key <AD05> { [      U13D4,      U13D8 ] };
    key <AD06> { [      U13EF,      U13F2 ] };
    key <AD07> { [      U13A4,      U13AD ] };
    key <AD08> { [      U13A2,      U13F1 ] };
    key <AD09> { [      U13A3,      U13EC ] };
    key <AD10> { [      U13C1,      U13EA ] };
    key <AD11> { [      U13D5,      U13D1 ] };
    key <AD12> { [      U13B6,      U13E4 ] };
    key <BKSL> { [      U13E9,      U13EE ] };

    key <AC01> { [      U13A0,      U13CC ] };
    key <AC02> { [      U13CD,      U13CE ] };
    key <AC03> { [      U13D7,      U13D0 ] };
    key <AC04> { [      U13A9,      U13C8 ] };
    key <AC05> { [      U13A6,      U13E5 ] };
    key <AC06> { [      U13AF,      U13B2 ] };
    key <AC07> { [      U13DA,      U13AB ] };
    key <AC08> { [      U13B8,      U13A7 ] };
    key <AC09> { [      U13B5,      U13AE ] };
    key <AC10> { [      U13E8,      U13E0 ] };
    key <AC11> { [ apostrophe,   quotedbl ] };

    key <AB01> { [      U13AC,      U13C3 ] };
    key <AB02> { [      U13F4,      U13ED ] };
    key <AB03> { [      U13D3,      U13DF ] };
    key <AB04> { [      U13A5,      U13DE ] };
    key <AB05> { [      U13A8,      U13F0 ] };
    key <AB06> { [      U13BE,      U13BB ] };
    key <AB07> { [      U13C5,      U13B7 ] };
    key <AB08> { [      comma,      U13E2 ] };
    key <AB09> { [     period,      U13B4 ] };
    key <AB10> { [      U13C2,      U13C9 ] };

    // End alphanumeric section
};

// Serbian charecters added as third level symbols to US keyboard layout.

partial alphanumeric_keys
xkb_symbols "hbs" {

  name[Group1]= "USA - Serbo-Croatian";

  include "us"

  key <TLDE> { [ grave, asciitilde ] };
  key <AE06> { [ 6, dead_caron, asciicircum, asciicircum ] };
  key <AC09> { [ l, L, U1C9, U1C8 ] };
  key <AB06> { [ n, N, U1CC, U1CB ] };
  key <AB01> { [ z, Z, U1C6, U1C5 ] };
  key <AD03> { [ e, E, EuroSign, cent ] };
  key <AC03> { [ d, D, dstroke, Dstroke ] };
  key <AC11> { [ dead_acute, quotedbl, apostrophe, apostrophe ] };
  key <SPCE> { [ space, space, nobreakspace, nobreakspace ] };
  key <AB08> { [ comma, less, NoSymbol, guillemotright ] };
  key <AB09> { [ period, greater, NoSymbol, guillemotleft ] };

  include "level3(ralt_switch)"
};

//based on http://upload.wikimedia.org/wikipedia/commons/1/18/T-Mobile_G1_launch_event_2.jpg
partial alphanumeric_keys
xkb_symbols "htcdream" {
        include "inet(htcdream)"
        name[Group1]= "USA - htcdream";

        //second row
        key <AD01> { [ q, Q, Tab, Tab ] };
        key <AD02> { [ w, W, grave, grave ] };
        key <AD03> { [ e, E, underscore, underscore ] };
        key <AD04> { [ r, R, sterling, sterling ] };
        key <AD05> { [ t, T, EuroSign, EuroSign ] };
        key <AD06> { [ y, Y, division, division ] };
        key <AD07> { [ u, U, multiply, multiply ] };
        key <AD08> { [ i, I, minus, minus ] };
        key <AD09> { [ o, O, plus, plus ] };
        key <AD10> { [ p, P, equal, equal ] };

        //third row
        key <AC01> { [ a, A, NoSymbol, NoSymbol ] };
        key <AC02> { [ s, S, bar, bar ] };
        key <AC03> { [ d ,D, backslash, backslash ] };
        key <AC04> { [ f, F, braceleft, braceleft ] };
        key <AC05> { [ g, G, braceright, braceright ] };
        key <AC06> { [ h, H, colon, colon ] };
        key <AC07> { [ j, J, semicolon, semicolon ] };
        key <AC08> { [ k, K, quotedbl, quotedbl ] };
        key <AC09> { [ l, L, apostrophe, apostrophe ] };

        //forth row
        key <AB01> { [ z, Z, NoSymbol, NoSymbol ] };
        key <AB02> { [ x, X, NoSymbol, NoSymbol ] };
        key <AB03> { [ c, C, NoSymbol, NoSymbol ] };
        key <AB04> { [ v, V, bracketleft, bracketleft ] };
        key <AB05> { [ b, B, bracketright, bracketright ] };
        key <AB06> { [ n, N, less, less ] };
        key <AB07> { [ m, M, greater, greater ] };
        key <AB08> { [ comma, comma, question, question ] };

        //fifth row
        key <FK15> { [ at, at, asciitilde, asciitilde ] };

        include "level3(alt_switch)"
};

// EXTRAS:

// XCompose is out! Unicode combining is in!  For those of us who live
// on the edge: A keymap using Unicode combining characters instead of
// deadkeys.  This variation does not deviate from the lame MS-style
// US-intl layout; but it uses AltGr for combining, like altgr-intl.
//
// This might break your font layout layout systems (because they
// suck), caveat emptor.  Also, most of today's software will count
// individual combining marks for selection, deletion, character
// counting &c., and won't be smart enough to do canonical equivalence
// when searching, &c.
//
// With Unicode combining you use "handwriting order", not
// "typewriting order" as with deadkeys.  That is, you first type the
// base character, then the diacritics/accents/modifiers.  This has
// the advantage of avoiding hidden states --- each keypress changes
// something on screen.
//
// TODO: as of now, this duplicates all us(intl) functionality with
// combining.  With care, perhaps we could add more combining marks
// not present in intl, and support all major languages.
partial alphanumeric_keys
xkb_symbols "intl-unicode" {

 name[Group1]= "USA - International (AltGr Unicode combining)";

 include "us(intl)"
 include "level3(ralt_switch)"

 // grave, tilde
 key <TLDE> { [grave, asciitilde, U0300, U0303 ] };
 // double acute
 key <AE02> { [ 2, at, twosuperior, U030B ] };
 // macron
 key <AE03> { [ 3, numbersign, threesuperior, U0304 ] };
 // circumflex
 key <AE06> { [ 6, asciicircum, onequarter, U0302 ] };
 // horn
 key <AE07> { [ 7, ampersand, onehalf, U031B ] };
 // ogonek
 key <AE08> { [ 8, asterisk, threequarters, U0328 ] };
 // breve
 key <AE09> { [	 9, parenleft, leftsinglequotemark, U0306 ] };
 // abovering
 key <AE10> { [	 0, parenright, rightsinglequotemark, U030A ] };

 // belowdot
 key <AE11> { [ minus, underscore, yen, U0323 ] };
 // acute, diaeresis
 key <AC11> { [apostrophe, quotedbl, U0301, U0308 ] };
 // abovedot, caron
 key <AB09> { [ period, greater, U0307, U030C ] };
 // hook
 key <AB10> { [ slash, question, questiondown, 0309 ] };

 // alt-intl compatibility
 // cedilla, caron
 key <AB08> { [ comma, less,	 U0327, U030C ] };
 // ogonek, diaeresis
 key <AC10> { [ semicolon, colon,	 U0328, U0308 ] };
 // doubleacute, horn
 key <AE12> { [ equal, plus,	 U030B, U031B ] };

 // we don't do combining latin letters and combining enclosures
 // because support for those is very rare.
};

// XCompose is out! Unicode combining is in! For those of us who live
// on the edge: A keymap using Unicode combining characters instead of
// deadkeys. This variation does break compatibility with us-intl,
// whenever I thought it would be more mnemonic or Unicodeish.
partial alphanumeric_keys
xkb_symbols "alt-intl-unicode" {

 name[Group1]= "USA - International (AltGr Unicode combining, alternative)";

 include "extras/us(intl-unicode)"
 include "level3(ralt_switch)"

 // easier macron; em-dash.
 // em-dash is available via compose, but I added here since it's such
 // an important typographic character.
 key <AE11> { [ minus, underscore, U0304, U2014 ] };

 // belowdot, abovedot (caron at coma/less key, per above)
 key <AB09> { [ period, greater, U0323, U0307 ] };

};

partial alphanumeric_keys  
xkb_symbols "ats" {

    include "us"

    name[Group1]= "USA - Atsina";

    //Using Dead key to get COMBINING COMMA ABOVE for ejectives on
    //q, l, t, s, m, g, k, p, w, y, r
    //XCompose key is used for the other accute and grave.

    key <AD03> { [ e, E, eacute, Eacute  ] };
    key <AD07> { [ u, U, uacute, Uacute  ] };
    key <AD08> { [ i, I, iacute, Iacute  ] };
    key <AD09> { [ o, O, oacute, Oacute  ] };
    key <AD11> { [ bracketleft,	braceleft, U03B8 ] };
    key <AD12> { [ bracketright, braceright, U010D, U010C ] };
    //U+010C (uppercase Č) and U+010D (lowercase č).

    key <AC01> { [ a, A, aacute, Aacute  ] };


    //Small letter Open use compose to key get acute accent
    key <AB03> { [ c,	C, U0254, U0186		  ] };
    key <AB08> { [ comma,     less, U0313 ] };
    key <AB10> { [ slash, question, U0294 ] };

    include "level3(ralt_switch)"
    include "compose(rctrl)"
};

partial alphanumeric_keys
xkb_symbols "crd" {

  include "us"

  name[Group1]= "USA - Couer D'alene Salish";

  // Alphanumeric section
  key <AD02> { [         w,           W, U02B7, U02B7 ] }; 
  key <AE07> { [         7,   ampersand, U0294        ] }; 
  key <AD01> { [         q,           Q, U221A        ] }; 
  key <AB04> { [         v,           V, U0259        ] }; 
  key <BKSL> { [ backslash,         bar, U026B        ] }; 
  key <AD03> { [         e,           E, U025B        ] }; 
  key <AD08> { [         i,           I, U026A        ] }; 
  key <AC07> { [         j,           J, U01F0        ] }; 
  key <AE06> { [         6, asciicircum, U0295        ] }; 
  key <AC02> { [         s,           S, U0161        ] }; 
  key <AB03> { [         c,           C, U010D        ] }; 
  key <AD09> { [         o,           O, U0254        ] }; 
  key <AB09> { [    period,     greater, U0323        ] }; 

  include "level3(ralt_switch)"
  include "compose(rctrl)"

  // End alphanumeric section
};
=======
default
partial alphanumeric_keys modifier_keys 
xkb_symbols "basic" {

    name[Group1]= "English (USA)";

    // Alphanumeric section
    key <TLDE> {	[     grave,	asciitilde	]	};
    key <AE01> {	[	  1,	exclam 		]	};
    key <AE02> {	[	  2,	at		]	};
    key <AE03> {	[	  3,	numbersign	]	};
    key <AE04> {	[	  4,	dollar		]	};
    key <AE05> {	[	  5,	percent		]	};
    key <AE06> {	[	  6,	asciicircum	]	};
    key <AE07> {	[	  7,	ampersand	]	};
    key <AE08> {	[	  8,	asterisk	]	};
    key <AE09> {	[	  9,	parenleft	]	};
    key <AE10> {	[	  0,	parenright	]	};
    key <AE11> {	[     minus,	underscore	]	};
    key <AE12> {	[     equal,	plus		]	};

    key <AD01> {	[	  q,	Q 		]	};
    key <AD02> {	[	  w,	W		]	};
    key <AD03> {	[	  e,	E		]	};
    key <AD04> {	[	  r,	R		]	};
    key <AD05> {	[	  t,	T		]	};
    key <AD06> {	[	  y,	Y		]	};
    key <AD07> {	[	  u,	U		]	};
    key <AD08> {	[	  i,	I		]	};
    key <AD09> {	[	  o,	O		]	};
    key <AD10> {	[	  p,	P		]	};
    key <AD11> {	[ bracketleft,	braceleft	]	};
    key <AD12> {	[ bracketright,	braceright	]	};

    key <AC01> {	[	  a,	A 		]	};
    key <AC02> {	[	  s,	S		]	};
    key <AC03> {	[	  d,	D		]	};
    key <AC04> {	[	  f,	F		]	};
    key <AC05> {	[	  g,	G		]	};
    key <AC06> {	[	  h,	H		]	};
    key <AC07> {	[	  j,	J		]	};
    key <AC08> {	[	  k,	K		]	};
    key <AC09> {	[	  l,	L		]	};
    key <AC10> {	[ semicolon,	colon		]	};
    key <AC11> {	[ apostrophe,	quotedbl	]	};

    key <AB01> {	[	  z,	Z 		]	};
    key <AB02> {	[	  x,	X		]	};
    key <AB03> {	[	  c,	C		]	};
    key <AB04> {	[	  v,	V		]	};
    key <AB05> {	[	  b,	B		]	};
    key <AB06> {	[	  n,	N		]	};
    key <AB07> {	[	  m,	M		]	};
    key <AB08> {	[     comma,	less		]	};
    key <AB09> {	[    period,	greater		]	};
    key <AB10> {	[     slash,	question	]	};

    key <BKSL> {	[ backslash,         bar	]	};
    // End alphanumeric section
};

partial alphanumeric_keys
xkb_symbols "euro" {

    name[Group1]= "English (US, with euro on 5)";

    include "us(basic)"

    include "eurosign(5)"

    include "level3(ralt_switch)"
};


partial alphanumeric_keys
xkb_symbols "intl" {

    name[Group1]= "English (US, international with dead keys)";

    include "us(basic)"

    // Alphanumeric section
    key <TLDE> { [dead_grave, dead_tilde,         grave,       asciitilde ] };
    key <AE01> { [	   1,     exclam,    exclamdown,      onesuperior ] };
    key <AE02> { [	   2,         at,   twosuperior, dead_doubleacute ] };
    key <AE03> { [	   3, numbersign, threesuperior,      dead_macron ] };
    key <AE04> { [	   4,     dollar,      currency,         sterling ] };
    key <AE05> { [	   5,    percent,      EuroSign,     dead_cedilla ] };
    key <AE06> { [    6, dead_circumflex,    onequarter,      asciicircum ] };
    key <AE07> { [	   7,  ampersand,       onehalf,	dead_horn ] };
    key <AE08> { [	   8,   asterisk, threequarters,      dead_ogonek ] };
    key <AE09> { [	   9,  parenleft, leftsinglequotemark, dead_breve ] };
    key <AE10> { [	   0, parenright, rightsinglequotemark, dead_abovering ] };
    key <AE11> { [     minus, underscore,           yen,    dead_belowdot ] };
    key <AE12> { [     equal,       plus,      multiply,         division ] };

    key <AD01> { [	   q,          Q,    adiaeresis,       Adiaeresis ] };
    key <AD02> { [	   w,          W,         aring,            Aring ] };
    key <AD03> { [	   e,          E,        eacute,           Eacute ] };
    key <AD04> { [	   r,          R,    registered,       registered ] };
    key <AD05> { [	   t,          T,         thorn,            THORN ] };
    key <AD06> { [	   y,          Y,    udiaeresis,       Udiaeresis ] };
    key <AD07> { [	   u,          U,        uacute,           Uacute ] };
    key <AD08> { [	   i,          I,        iacute,           Iacute ] };
    key <AD09> { [	   o,          O,        oacute,           Oacute ] };
    key <AD10> { [	   p,          P,    odiaeresis,       Odiaeresis ] };
    key <AD11> { [ bracketleft,  braceleft,  guillemotleft, leftdoublequotemark ] };
    key <AD12> { [bracketright, braceright, guillemotright, rightdoublequotemark ] };

    key <AC01> { [	   a,          A,        aacute,           Aacute ] };
    key <AC02> { [	   s,          S,        ssharp,          section ] };
    key <AC03> { [	   d,          D,           eth,              ETH ] };
    key <AC04> { [	   f,          F,             f,                F ] };
    key <AC05> { [	   g,          G,             g,                G ] };
    key <AC06> { [	   h,          H,             h,                H ] };
    key <AC07> { [	   j,          J,             j,                J ] };
    key <AC08> { [	   k,          K,            oe,               OE ] };

    key <AC09> { [	   l,          L,        oslash,         Ooblique ] };
    key <AC10> { [ semicolon,      colon,     paragraph,           degree ] };
    key <AC11> { [dead_acute, dead_diaeresis, apostrophe,        quotedbl ] };

    key <AB01> { [	   z,          Z,            ae,               AE ] };
    key <AB02> { [	   x,          X,             x,                X ] };
    key <AB03> { [	   c,          C,     copyright,             cent ] };
    key <AB04> { [	   v,          V,             v,                V ] };
    key <AB05> { [	   b,          B,             b,                B ] };
    key <AB06> { [	   n,          N,        ntilde,           Ntilde ] };
    key <AB07> { [	   m,          M,            mu,               mu ] };
    key <AB08> { [     comma,       less,      ccedilla,         Ccedilla ] };
    key <AB09> { [    period,    greater, dead_abovedot,       dead_caron ] };
    key <AB10> { [     slash,   question,  questiondown,        dead_hook ] };
    key <BKSL> { [ backslash,        bar,       notsign,        brokenbar ] };

    include "level3(ralt_switch)"
};

// Based on symbols/us_intl keyboard map:
// Dead-keys definition for a very simple US/ASCII layout.
// by Conectiva (http://www.conectiva.com.br)
// modified by Ricardo Y. Igarashi (iga@that.com.br)

// Added the following deadkeys, to make it truly international:
//
// dead_macron: on AltGr-minus
// dead_breve: on AltGr-parenleft
// dead_abovedot: on AltGr-period
// dead_abovering: on AltGr-0
// dead_doubleacute: on AltGr-equal (as quotedbl is already used)
// dead_caron: on AltGr-less (AltGr-shift-comma)
// dead_cedilla: on AltGr-comma
// dead_ogonek: on AltGr-semicolon
// dead_belowdot: on AltGr-underscore (AltGr-shift-minus)
// dead_hook: on AltGr-question
// dead_horn: on AltGr-plus (AltGr-shift-equal)
// dead_diaeresis: on AltGr-colon (Alt-shift-semicolon)
//
// those were already there:
// dead_grave
// dead_acute
// dead_circumflex
// dead_tilde
// dead_diaeresis

partial alphanumeric_keys
xkb_symbols "alt-intl" {

  name[Group1]= "English (US, alternative international)";

  include "us"

  key <TLDE> { [ dead_grave, dead_tilde,    grave,	      asciitilde    ] };
  key <AE05> { [          5, percent,	    EuroSign			    ] };
  key <AE06> { [	  6, dead_circumflex, asciicircum,    asciicircum   ] };
  key <AE09> { [	  9, parenleft, leftsinglequotemark,  dead_breve ] };
  key <AE10> { [	  0, parenright, rightsinglequotemark, dead_abovering ] };
  key <AE11> { [      minus, underscore,    dead_macron,      dead_belowdot ] };
  key <AE12> { [      equal, plus,	    dead_doubleacute, dead_horn	    ] };

  key <AD03> { [          e, E,		     EuroSign,         cent	    ] };

  key <AC10> { [  semicolon, colon,	     dead_ogonek,   dead_diaeresis  ] };
  key <AC11> { [ dead_acute, dead_diaeresis, apostrophe,    quotedbl	    ] };

  key <AB08> { [      comma, less,	     dead_cedilla,  dead_caron	    ] };
  key <AB09> { [     period, greater,	     dead_abovedot, dead_circumflex ] };
  key <AB10> { [      slash, question,	     dead_hook,	    dead_hook	    ] };

  include "level3(ralt_switch)"
};

// based on a keyboard map from an 'xkb/symbols/dk' file

partial alphanumeric_keys
xkb_symbols "dvorak" {

    name[Group1]= "English (Dvorak)";

    // Alphanumeric section

    key <TLDE> { [       grave,	asciitilde, dead_grave, dead_tilde	] };

    key <AE01> { [	    1,	exclam 		]	};
    key <AE02> { [	    2,	at		]	};
    key <AE03> { [	    3,	numbersign	]	};
    key <AE04> { [	    4,	dollar		]	};
    key <AE05> { [	    5,	percent		]	};
    key <AE06> { [	    6,	asciicircum, dead_circumflex, dead_circumflex ]	};
    key <AE07> { [	    7,	ampersand	]	};
    key <AE08> { [	    8,	asterisk	]	};
    key <AE09> { [	    9,	parenleft,  dead_grave]	};
    key <AE10> { [	    0,	parenright	]	};
    key <AE11> { [ bracketleft,	braceleft	]	};
    key <AE12> { [ bracketright, braceright,  dead_tilde] };

    key <AD01> { [  apostrophe,	quotedbl, dead_acute, dead_diaeresis	] };
    key <AD02> { [	comma,	less,   dead_cedilla, dead_caron	] };
    key <AD03> { [      period,	greater, dead_abovedot, periodcentered	] };
    key <AD04> { [	    p,	P		]	};
    key <AD05> { [	    y,	Y		]	};
    key <AD06> { [	    f,	F		]	};
    key <AD07> { [	    g,	G		]	};
    key <AD08> { [	    c,	C		]	};
    key <AD09> { [	    r,	R		]	};
    key <AD10> { [	    l,	L		]	};
    key <AD11> { [	slash,	question	]	};
    key <AD12> { [	equal,	plus		]	};

    key <AC01> { [	    a,	A 		]	};
    key <AC02> { [	    o,	O		]	};
    key <AC03> { [	    e,	E		]	};
    key <AC04> { [	    u,	U		]	};
    key <AC05> { [	    i,	I		]	};
    key <AC06> { [	    d,	D		]	};
    key <AC07> { [	    h,	H		]	};
    key <AC08> { [	    t,	T		]	};
    key <AC09> { [	    n,	N		]	};
    key <AC10> { [	    s,	S		]	};
    key <AC11> { [	minus,	underscore	]	};

    key <AB01> { [   semicolon,	colon, dead_ogonek, dead_doubleacute ] };
    key <AB02> { [	    q,	Q		]	};
    key <AB03> { [	    j,	J		]	};
    key <AB04> { [	    k,	K		]	};
    key <AB05> { [	    x,	X		]	};
    key <AB06> { [	    b,	B		]	};
    key <AB07> { [	    m,	M		]	};
    key <AB08> { [	    w,	W		]	};
    key <AB09> { [	    v,	V		]	};
    key <AB10> { [	    z,	Z		]	};

    key <BKSL> { [  backslash,  bar             ]       };
};

// Dvorak international with dead keys
// Olivier Mehani (shtrom-xorg@ssji.net)
// Reproduce the per-key mapping of us(intl) for the dvorak layout
// aka "I just swapped my keys over"
partial alphanumeric_keys
xkb_symbols "dvorak-intl" {

    name[Group1]= "English (Dvorak international with dead keys)";

    include "us(dvorak)"

    key <TLDE> { [dead_grave, dead_tilde,         grave,       asciitilde ] };

    key <AE01> { [	   1,     exclam,    exclamdown,      onesuperior ] };
    key <AE02> { [	   2,         at,   twosuperior, dead_doubleacute ] };
    key <AE03> { [	   3, numbersign, threesuperior,      dead_macron ] };
    key <AE04> { [	   4,     dollar,      currency,         sterling ] };
    key <AE05> { [	   5,    percent,      EuroSign,     dead_cedilla ] };
    key <AE06> { [    6, dead_circumflex,    onequarter,      asciicircum ] };
    key <AE07> { [	   7,  ampersand,       onehalf,	dead_horn ] };
    key <AE08> { [	   8,   asterisk, threequarters,      dead_ogonek ] };
    key <AE09> { [	   9,  parenleft, leftsinglequotemark, dead_breve ] };
    key <AE10> { [	   0, parenright, rightsinglequotemark, dead_abovering ] };
    key <AE11> { [ bracketleft,  braceleft,  guillemotleft, leftdoublequotemark ] };
    key <AE12> { [bracketright, braceright, guillemotright, rightdoublequotemark ] };

    key <AD01> { [dead_acute, dead_diaeresis, apostrophe,        quotedbl ] };
    key <AD02> { [     comma,       less,      ccedilla,         Ccedilla ] };
    key <AD03> { [    period,    greater, dead_abovedot,       dead_caron ] };
    key <AD04> { [	   p,          P,    odiaeresis,       Odiaeresis ] };
    key <AD05> { [	   y,          Y,    udiaeresis,       Udiaeresis ] };
    // key <AD06> { [	   f,	F		]	};
    // key <AD07> { [	   g,	G		]	};
    key <AD08> { [	   c,          C,     copyright,             cent ] };
    key <AD09> { [	   r,          R,    registered,       registered ] };
    key <AD10> { [	   l,          L,        oslash,         Ooblique ] };
    key <AD11> { [     slash,   question,  questiondown,        dead_hook ] };
    // key <AD12> { [     equal,       plus,      multiply,         division ] };

    key <AC01> { [	   a,          A,        aacute,           Aacute ] };
    key <AC02> { [	   o,          O,        oacute,           Oacute ] };
    key <AC03> { [	   e,          E,        eacute,           Eacute ] };
    key <AC04> { [	   u,          U,        uacute,           Uacute ] };
    key <AC05> { [	   i,          I,        iacute,           Iacute ] };
    key <AC06> { [	   d,          D,           eth,              ETH ] };
    // key <AC07> { [	   h,	H		]	};
    key <AC08> { [	   t,          T,         thorn,            THORN ] };
    key <AC09> { [	   n,          N,        ntilde,           Ntilde ] };
    key <AC10> { [	   s,          S,        ssharp,          section ] };
    // key <AC11> { [     minus, underscore,           yen,    dead_belowdot ] };

    key <AB01> { [ semicolon,      colon,     paragraph,           degree ] };
    key <AB02> { [	   q,          Q,    adiaeresis,       Adiaeresis ] };
    // key <AB03> { [	   j,	J		]	};
    key <AB04> { [	   k,          K,            oe,               OE ] };
    // key <AB05> { [	   x,	X		]	};
    // key <AB06> { [	   b,	B		]	};
    key <AB07> { [	   m,          M,            mu,               mu ] };
    key <AB08> { [	   w,          W,         aring,            Aring ] };
    // key <AB09> { [	   v,	V		]	};
    key <AB10> { [	   z,          Z,            ae,               AE ] };

    key <BKSL> { [ backslash,        bar,       notsign,        brokenbar ] };

    include "level3(ralt_switch)"
};

// Dvorak international without dead keys
// Stephane Magnenat (stephane at magnenat dot net, http://stephane.magnenat.net)
// Based on information from http://www.poupinou.org/dvorak/index.html
//
//  `   1   2   3   4   5   6   7   8   9   0   [   ]   \
//                  €
//
//      '   ,   .   p   y   f   g   c   r   l   /   =
//          ä   ê   ë   ü           ç
//
//      a   o   e   u   i   d   h   t   n   s   -
//      à   ô   é   û   î                   ß
//
//      ;   q   j   k   x   b   m   w   v   z
//      â   ö   è   ù   ï

partial alphanumeric_keys
xkb_symbols "dvorak-alt-intl" {

    name[Group1]= "English (Dvorak alternative international no dead keys)";

    include "us(dvorak)"

    key <AE04> { [         4,  dollar,    EuroSign ] };

    key <AD02> { [     comma,    less,  adiaeresis,       dead_caron ] };
    key <AD03> { [    period, greater, ecircumflex,   periodcentered	] };
    key <AD04> { [         p,       P,  ediaeresis,     dead_cedilla ] };
    key <AD05> { [         y,       Y,  udiaeresis ] };
    key <AD08> { [         c,       C,    ccedilla,    dead_abovedot ] };

    key <AC01> { [         a,       A,      agrave ] };
    key <AC02> { [         o,       O, ocircumflex ] };
    key <AC03> { [         e,       E,      eacute ] };
    key <AC04> { [         u,       U, ucircumflex ] };
    key <AC05> { [         i,       I, icircumflex ] };
    key <AC10> { [         s,       S,      ssharp ] };

    key <AB01> { [ semicolon,   colon, acircumflex ] };
    key <AB02> { [         q,       Q,  odiaeresis,      dead_ogonek ] };
    key <AB03> { [         j,       J,      egrave, dead_doubleacute ] };
    key <AB04> { [         k,       K,      ugrave ] };
    key <AB05> { [         x,       X,  idiaeresis ] };

    include "level3(ralt_switch)"
};

// Left and right handed dvorak layouts
// by sqweek <sqweek@gmail.com> 2006-01-30
// Based on the corresponding layouts in the console-tools package.
partial alphanumeric_keys
xkb_symbols "dvorak-l" {

    include "us(dvorak)"
    name[Group1]= "English (left handed Dvorak)";

    key <AE01> {	[ bracketleft,	braceleft	]	};
    key <AE02> {	[ bracketright,	braceright	]	};
    key <AE03> {	[	slash,	question	]	};
    key <AE04> {	[	    p,	P		]	};
    key <AE05> {	[	    f,	F		]	};
    key <AE06> {	[	    m,	M		]	};
    key <AE07> {	[	    l,	L		]	};
    key <AE08> {	[	    j,	J		]	};
    key <AE09> {	[	    4,	dollar		]	};
    key <AE10> {	[	    3,	numbersign	]	};
    key <AE11> {	[	    2,	at		]	};
    key <AE12> {	[	    1,	exclam 		]	};

    key <AD01> {	[   semicolon,	colon 		]	};
    key <AD02> {	[	    q,	Q		]	};
    key <AD03> {	[	    b,	B		]	};
    key <AD04> {	[	    y,	Y		]	};
    key <AD05> {	[	    u,	U		]	};
    key <AD06> {	[	    r,	R		]	};
    key <AD07> {	[	    s,	S		]	};
    key <AD08> {	[	    o,	O		]	};
    key <AD09> {	[      period,	greater		]	};
    key <AD10> {	[	    6,	asciicircum	]	};
    key <AD11> {	[	    5,	percent		]	};
    key <AD12> {	[	equal,	plus		]	};

    key <AC01> {	[	minus,	underscore	]	};
    key <AC02> {	[	    k,	K		]	};
    key <AC03> {	[	    c,	C		]	};
    key <AC04> {	[	    d,	D		]	};
    key <AC05> {	[	    t,	T		]	};
    key <AC06> {	[	    h,	H		]	};
    key <AC07> {	[	    e,	E		]	};
    key <AC08> {	[	    a,	A 		]	};
    key <AC09> {	[	    z,	Z		]	};
    key <AC10> {	[	    8,	asterisk	]	};
    key <AC11> {	[	    7,	ampersand	]	};

    key <AB01> {	[  apostrophe,	quotedbl	] 	};
    key <AB02> {	[	    x,	X		]	};
    key <AB03> {	[	    g,	G		]	};
    key <AB04> {	[	    v,	V		]	};
    key <AB05> {	[	    w,	W		]	};
    key <AB06> {	[	    n,	N		]	};
    key <AB07> {	[	    i,	I		]	};
    key <AB08> {	[	comma,	less		]	};
    key <AB09> {	[	    0,	parenright	]	};
    key <AB10> {	[	    9,	parenleft	]	};
};

partial alphanumeric_keys
xkb_symbols "dvorak-r" {
    
    include "us(dvorak)"
    name[Group1]= "English (right handed Dvorak)";

    key <AE01> {	[	    1,	exclam 		]	};
    key <AE02> {	[	    2,	at		]	};
    key <AE03> {	[	    3,	numbersign	]	};
    key <AE04> {	[	    4,	dollar		]	};
    key <AE05> {	[	    j,	J		]	};
    key <AE06> {	[	    l,	L		]	};
    key <AE07> {	[	    m,	M		]	};
    key <AE08> {	[	    f,	F		]	};
    key <AE09> {	[	    p,	P		]	};
    key <AE10> {	[	slash,	question	]	};
    key <AE11> {	[ bracketleft,	braceleft	]	};
    key <AE12> {	[ bracketright,	braceright	]	};

    key <AD01> {	[	    5,	percent		]	};
    key <AD02> {	[	    6,	asciicircum ]	};
    key <AD03> {	[	    q,	Q		]	};
    key <AD04> {	[      period,	greater		]	};
    key <AD05> {	[	    o,	O		]	};
    key <AD06> {	[	    r,	R		]	};
    key <AD07> {	[	    s,	S		]	};
    key <AD08> {	[	    u,	U		]	};
    key <AD09> {	[	    y,	Y		]	};
    key <AD10> {	[	    b,	B		]	};
    key <AD11> {	[   semicolon,	colon 		]	};
    key <AD12> {	[	equal,	plus		]	};

    key <AC01> {	[	    7,	ampersand	]	};
    key <AC02> {	[	    8,	asterisk	]	};
    key <AC03> {	[	    z,	Z		]	};
    key <AC04> {	[	    a,	A 		]	};
    key <AC05> {	[	    e,	E		]	};
    key <AC06> {	[	    h,	H		]	};
    key <AC07> {	[	    t,	T		]	};
    key <AC08> {	[	    d,	D		]	};
    key <AC09> {	[	    c,	C		]	};
    key <AC10> {	[	    k,	K		]	};
    key <AC11> {	[	minus,	underscore	]	};

    key <AB01> {	[	    9,	parenleft	]	};
    key <AB02> {	[	    0,	parenright	]	};
    key <AB03> {	[	    x,	X		]	};
    key <AB04> {	[	comma,	less		]	};
    key <AB05> {	[	    i,	I		]	};
    key <AB06> {	[	    n,	N		]	};
    key <AB07> {	[	    w,	W		]	};
    key <AB08> {	[	    v,	V		]	};
    key <AB09> {	[	    g,	G		]	};
    key <AB10> {	[  apostrophe,	quotedbl	] 	};
};

// Classic dvorak layout
// by Piter Punk <piterpk@terra.com.br> - 2006-07-06 
// Based on dvorak layout and e-mail from Russel L. Harris rlharris@oplink.net 
// on xorg list.
partial alphanumeric_keys
xkb_symbols "dvorak-classic" {

    name[Group1]= "English (classic Dvorak)";

    // Alphanumeric section

    key <TLDE> { [       grave,	asciitilde, dead_grave, dead_tilde	] };

    key <AE01> { [ bracketleft,	braceleft	]	};
    key <AE02> { [	    7,	ampersand	]	};
    key <AE03> { [	    5,	percent		]	};
    key <AE04> { [	    3,	numbersign	]	};
    key <AE05> { [	    1,	exclam 		]	};
    key <AE06> { [	    9,	parenleft,  dead_grave]	};
    key <AE07> { [	    0,	parenright	]	};
    key <AE08> { [	    2,	at		]	};
    key <AE09> { [	    4,	dollar		]	};
    key <AE10> { [	    6,	asciicircum, dead_circumflex, dead_circumflex ]	};
    key <AE11> { [	    8,	asterisk	]	};
    key <AE12> { [ bracketright, braceright,  dead_tilde] };

    key <AD01> { [	slash,	question	]	};
    key <AD02> { [	comma,	less,   dead_cedilla, dead_caron	] };
    key <AD03> { [      period,	greater, dead_abovedot, periodcentered	] };
    key <AD04> { [	    p,	P		]	};
    key <AD05> { [	    y,	Y		]	};
    key <AD06> { [	    f,	F		]	};
    key <AD07> { [	    g,	G		]	};
    key <AD08> { [	    c,	C		]	};
    key <AD09> { [	    r,	R		]	};
    key <AD10> { [	    l,	L		]	};
    key <AD11> { [  apostrophe,	quotedbl, dead_acute, dead_diaeresis	] };
    key <AD12> { [	equal,	plus		]	};

    key <AC01> { [	    a,	A 		]	};
    key <AC02> { [	    o,	O		]	};
    key <AC03> { [	    e,	E		]	};
    key <AC04> { [	    u,	U		]	};
    key <AC05> { [	    i,	I		]	};
    key <AC06> { [	    d,	D		]	};
    key <AC07> { [	    h,	H		]	};
    key <AC08> { [	    t,	T		]	};
    key <AC09> { [	    n,	N		]	};
    key <AC10> { [	    s,	S		]	};
    key <AC11> { [	minus,	underscore	]	};

    key <AB01> { [   semicolon,	colon, dead_ogonek, dead_doubleacute ] };
    key <AB02> { [	    q,	Q		]	};
    key <AB03> { [	    j,	J		]	};
    key <AB04> { [	    k,	K		]	};
    key <AB05> { [	    x,	X		]	};
    key <AB06> { [	    b,	B		]	};
    key <AB07> { [	    m,	M		]	};
    key <AB08> { [	    w,	W		]	};
    key <AB09> { [	    v,	V		]	};
    key <AB10> { [	    z,	Z		]	};
    key <BKSL> { [  backslash,  bar             ]       };
};

// Programmer Dvorak, by Roland Kaufmann <rlndkfmn at gmail dot com>
// License: BSD, available at <http://www.kaufmann.no/roland/dvorak/license.html>
// Main features: Numbers are in shift position (like French), symbols have been
// placed in locations that give good hand-alternation and finger rolling with
// symbols that usually follows, accented characters are possible for I18N.
partial alphanumeric_keys
xkb_symbols "dvp" {
    include "us(dvorak)"

    name[Group1] = "USA - Programmer Dvorak";

    //             Unmodified       Shift           AltGr            Shift+AltGr
    // symbols row, left side
    key <TLDE> { [ dollar,          asciitilde,     dead_tilde                  ] };
    key <AE01> { [ ampersand,       percent                                     ] };
    key <AE02> { [ bracketleft,     7,              currency                    ], type[Group1] = "FOUR_LEVEL_ALPHABETIC" };
    key <AE03> { [ braceleft,       5,              cent                        ], type[Group1] = "FOUR_LEVEL_ALPHABETIC" };
    key <AE04> { [ braceright,      3,              yen                         ], type[Group1] = "FOUR_LEVEL_ALPHABETIC" };
    key <AE05> { [ parenleft,       1,              EuroSign                    ], type[Group1] = "FOUR_LEVEL_ALPHABETIC" };
    key <AE06> { [ equal,           9,              sterling                    ], type[Group1] = "FOUR_LEVEL_ALPHABETIC" };

    // symbols row, right side
    key <AE07> { [ asterisk,        0                                           ], type[Group1] = "FOUR_LEVEL_ALPHABETIC" };
    key <AE08> { [ parenright,      2,              onehalf                     ], type[Group1] = "FOUR_LEVEL_ALPHABETIC" };
    key <AE09> { [ plus,            4                                           ], type[Group1] = "FOUR_LEVEL_ALPHABETIC" };
    key <AE10> { [ bracketright,    6                                           ], type[Group1] = "FOUR_LEVEL_ALPHABETIC" };
    key <AE11> { [ exclam,          8,              exclamdown                  ], type[Group1] = "FOUR_LEVEL_ALPHABETIC" };
    key <AE12> { [ numbersign,      grave,          dead_grave                  ] };
    key <BKSP> { [ BackSpace                                                    ] };

    // upper row, left side
    key <AD01> { [ semicolon,       colon,          dead_diaeresis              ] };
    key <AD02> { [ comma,           less,           guillemotleft               ] };
    key <AD03> { [ period,          greater,        guillemotright              ] };
    key <AD04> { [ p,               P,              paragraph,       section    ] };
    key <AD05> { [ y,               Y,              udiaeresis,      Udiaeresis ] };

    // upper row, right side
    key <AD08> { [ c,               C,              ccedilla,        Ccedilla   ] };
    key <AD09> { [ r,               R,              registered,      trademark  ] };
    key <AD11> { [ slash,           question,       questiondown                ] };
    key <AD12> { [ at,              asciicircum,    dead_circumflex, dead_caron ] };

    // home row, left side
    key <AC01> { [ a,               A,              aring,           Aring      ] };
    key <AC02> { [ o,               O,              oslash,          Ooblique   ] };
    key <AC03> { [ e,               E,              ae,              AE         ] };
    key <AC04> { [ u,               U,              eacute,          Eacute     ] };

    // home row, right side
    key <AC06> { [ d,               D,              eth,             ETH        ] };
    key <AC07> { [ h,               H,              dead_acute                  ] };
    key <AC08> { [ t,               T,              thorn,           THORN      ] };
    key <AC09> { [ n,               N,              ntilde,          Ntilde     ] };
    key <AC10> { [ s,               S,              ssharp                      ] };
    key <AC11> { [ minus,           underscore,     hyphen                      ], type[Group1] = "FOUR_LEVEL_ALPHABETIC" };
    key <BKSL> { [ backslash,       bar                                         ] };

    // lower row, left side
    key <AB01> { [ apostrophe,      quotedbl,       dead_acute                  ] };
};

// phonetic layout for Russian letters on an US keyboard
// by Ivan Popov <pin@konvalo.org> 2005-07-17

// level3 modifier is a shortcut to the "us" meaning of the keys where
// we place cyrillic letters, handy for accessing the corresponding
// punctuation marks.
// It is important to have access to punctuation marks, and the rest of
// alphabetical keys are added for being consequent so that the users
// can expect the level3 modifier to give what the key label shows.

partial alphanumeric_keys
xkb_symbols "rus" {

    name[Group1]= "Russian (US, phonetic)";

    include "us(basic)"

key.type[group1]="FOUR_LEVEL_ALPHABETIC";

    key	<LatA> {	[ Cyrillic_a, Cyrillic_A ]	};
    key	<LatB> {	[ Cyrillic_be, Cyrillic_BE ]	};
    key	<LatW> {	[ Cyrillic_ve, Cyrillic_VE ]	};
    key	<LatG> {	[ Cyrillic_ghe, Cyrillic_GHE ]	};
    key	<LatD> {	[ Cyrillic_de, Cyrillic_DE ]	};
    key	<LatE> {	[ Cyrillic_ie, Cyrillic_IE ]	};
    key	<TLDE> {	[ Cyrillic_io, Cyrillic_IO, grave, asciitilde ] };
    key	<LatV> {	[ Cyrillic_zhe, Cyrillic_ZHE ]	};
    key	<LatZ> {	[ Cyrillic_ze, Cyrillic_ZE ]	};
    key	<LatI> {	[ Cyrillic_i, Cyrillic_I ]	};
    key	<LatJ> {	[ Cyrillic_shorti, Cyrillic_SHORTI ]	};
    key	<LatK> {	[ Cyrillic_ka, Cyrillic_KA ]	};
    key	<LatL> {	[ Cyrillic_el, Cyrillic_EL ]	};
    key	<LatM> {	[ Cyrillic_em, Cyrillic_EM ]	};
    key	<LatN> {	[ Cyrillic_en, Cyrillic_EN ]	};
    key	<LatO> {	[ Cyrillic_o, Cyrillic_O ]	};
    key	<LatP> {	[ Cyrillic_pe, Cyrillic_PE ]	};
    key	<LatR> {	[ Cyrillic_er, Cyrillic_ER ]	};
    key	<LatS> {	[ Cyrillic_es, Cyrillic_ES ]	};
    key	<LatT> {	[ Cyrillic_te, Cyrillic_TE ]	};
    key	<LatU> {	[ Cyrillic_u, Cyrillic_U ]	};
    key	<LatF> {	[ Cyrillic_ef, Cyrillic_EF ]	};
    key	<LatH> {	[ Cyrillic_ha, Cyrillic_HA ]	};
    key	<LatC> {	[ Cyrillic_tse, Cyrillic_TSE ]	};
    key <AC10> {        [ Cyrillic_che, Cyrillic_CHE, semicolon, colon ] };
    key	<AD11> {	[ Cyrillic_sha, Cyrillic_SHA, bracketleft, braceleft] };
    key	<AD12> {	[ Cyrillic_shcha, Cyrillic_SHCHA, bracketright, braceright ]	};
    key <AE12> {        [ Cyrillic_hardsign, Cyrillic_HARDSIGN, equal, plus ] };
    key	<LatY> {	[ Cyrillic_yeru, Cyrillic_YERU ]	};
    key	<LatX> {	[ Cyrillic_softsign, Cyrillic_SOFTSIGN ]	};
    key	<BKSL> {	[ Cyrillic_e, Cyrillic_E, backslash, bar ]	};
    key <AC11> {        [ Cyrillic_yu, Cyrillic_YU, apostrophe, quotedbl ] };
    key	<LatQ> {	[ Cyrillic_ya, Cyrillic_YA ]	};

    include "level3(ralt_switch)"
};

partial alphanumeric_keys
xkb_symbols "mac" {

    include "us(basic)"
    name[Group1]= "English (Macintosh)";
    key.type[group1]="FOUR_LEVEL";

    // Slightly improvised from http://homepage.mac.com/thgewecke/kblayout.jpg
    key <LSGT> { [   section,  plusminus,       section,        plusminus ] };
    key <TLDE> { [     grave, asciitilde,    dead_grave,        dead_horn ] };
    key <AE01> { [	   1,     exclam,    exclamdown,            U2044 ] };
    key <AE02> { [	   2,         at,     trademark,         EuroSign ] };
    key <AE03> { [	   3, numbersign,      sterling,            U2039 ] };
    key <AE04> { [	   4,     dollar,          cent,            U203A ] };
    key <AE05> { [	   5,    percent,      infinity,            UFB01 ] };
    key <AE06> { [         6,asciicircum,       section,            UFB02 ] };
    key <AE07> { [	   7,  ampersand,     paragraph,     doubledagger ] };
    key <AE08> { [	   8,   asterisk, enfilledcircbullet,      degree ] };
    key <AE09> { [	   9,  parenleft,   ordfeminine,   periodcentered ] };
    key <AE10> { [	   0, parenright,     masculine,singlelowquotemark] };
    key <AE11> { [     minus, underscore,        endash,           emdash ] };
    key <AE12> { [     equal,       plus,      notequal,        plusminus ] };

    key <AD01> { [	   q,          Q,            oe,               OE ] };
    key <AD02> { [	   w,          W,         U2211,doublelowquotemark] };
    key <AD03> { [	   e,          E,    dead_acute,            acute ] };
    key <AD04> { [	   r,          R,    registered,            U2030 ] };
    key <AD05> { [	   t,          T,        dagger,       dead_caron ] };
    key <AD06> { [	   y,          Y,           yen,       onequarter ] };
    key <AD07> { [	   u,        U,  dead_diaeresis,        diaeresis ] };
    key <AD08> { [	   i,        I, dead_circumflex,            U02C6 ] };
    key <AD09> { [	   o,          O,        oslash,         Ooblique ] };
    key <AD10> { [	   p,          P,      Greek_pi,            U220F ] };
    key <AD11> { [ bracketleft,  braceleft, leftdoublequotemark, rightdoublequotemark ] };
    key <AD12> { [bracketright, braceright, leftsinglequotemark, rightsinglequotemark ] };
    key <BKSL> { [ backslash,        bar, guillemotleft,   guillemotright ] };

    key <AC01> { [	   a,          A,         aring,            Aring ] };
    key <AC02> { [	   s,          S,        ssharp,      dead_stroke ] };
    key <AC03> { [	   d,          D, partialderivative,          eth ] };
    key <AC04> { [	   f,          F,      function,        dead_hook ] };
    key <AC05> { [	   g,          G,     copyright, dead_doubleacute ] };
    key <AC06> { [	   h,          H, dead_abovedot,    dead_belowdot ] };
    key <AC07> { [	   j,          J,         U2206,          onehalf ] };
    key <AC08> { [	   k,          K,dead_abovering,            UF8FF ] };

    key <AC09> { [	   l,          L,       notsign,            THORN ] };
    key <AC10> { [ semicolon,      colon,         U2026,            thorn ] };
    key <AC11> { [apostrophe,   quotedbl,            ae,               AE ] };

    key <AB01> { [	   z,          Z,   Greek_OMEGA,     dead_cedilla ] };
    key <AB02> { [	   x,          X,         U2248,      dead_ogonek ] };
				// unclear whether "approxeq" is 2248 or 2245
    key <AB03> { [	   c,          C,      ccedilla,         Ccedilla ] };
    key <AB04> { [	   v,          V,    squareroot,            U25CA ] };
    key <AB05> { [	   b,          B,      integral,         idotless ] };
    key <AB06> { [	   n,          N,    dead_tilde,            U02DC ] };
    key <AB07> { [	   m,          M,            mu,    threequarters ] };
    key <AB08> { [     comma,       less, lessthanequal,      dead_macron ] };
    key <AB09> { [    period,    greater, greaterthanequal,    dead_breve ] };
    key <AB10> { [     slash,   question,      division,     questiondown ] };

    include "level3(ralt_switch)"
};
 
// Colemak symbols for xkb on X.Org Server 7.x
// 2006-01-01 Shai Coleman, http://colemak.com/ . Public domain.

partial alphanumeric_keys
xkb_symbols "colemak" {
    include "us"
    name[Group1]= "English (Colemak)";

    // Alphanumeric section
    key <TLDE> { [        grave,   asciitilde,      dead_tilde,       asciitilde ] };
    key <AE01> { [            1,       exclam,      exclamdown,      onesuperior ] };
    key <AE02> { [            2,           at,       masculine,      twosuperior ] };
    key <AE03> { [            3,   numbersign,     ordfeminine,    threesuperior ] };
    key <AE04> { [            4,       dollar,            cent,         sterling ] };
    key <AE05> { [            5,      percent,        EuroSign,              yen ] };
    key <AE06> { [            6,  asciicircum,         hstroke,          Hstroke ] };
    key <AE07> { [            7,    ampersand,             eth,              ETH ] };
    key <AE08> { [            8,     asterisk,           thorn,            THORN ] };
    key <AE09> { [            9,    parenleft,  leftsinglequotemark,  leftdoublequotemark ] };
    key <AE10> { [            0,   parenright, rightsinglequotemark,  rightdoublequotemark ] };
    key <AE11> { [        minus,   underscore,          endash,           emdash ] };
    key <AE12> { [        equal,         plus,        multiply,         division ] };

    key <AD01> { [            q,            Q,      adiaeresis,       Adiaeresis ] };
    key <AD02> { [            w,            W,           aring,            Aring ] };
    key <AD03> { [            f,            F,          atilde,           Atilde ] };
    key <AD04> { [            p,            P,          oslash,         Ooblique ] };
    key <AD05> { [            g,            G,     dead_ogonek,       asciitilde ] };
    key <AD06> { [            j,            J,         dstroke,          Dstroke ] };
    key <AD07> { [            l,            L,         lstroke,          Lstroke ] };
    key <AD08> { [            u,            U,          uacute,           Uacute ] };
    key <AD09> { [            y,            Y,      udiaeresis,       Udiaeresis ] };
    key <AD10> { [    semicolon,        colon,      odiaeresis,       Odiaeresis ] };
    key <AD11> { [  bracketleft,    braceleft,   guillemotleft,        0x1002039 ] };
    key <AD12> { [ bracketright,   braceright,  guillemotright,        0x100203a ] };
    key <BKSL> { [    backslash,          bar,      asciitilde,       asciitilde ] };

    key <AC01> { [            a,            A,          aacute,           Aacute ] };
    key <AC02> { [            r,            R,      dead_grave,       asciitilde ] };
    key <AC03> { [            s,            S,          ssharp,       asciitilde ] };
    key <AC04> { [            t,            T,      dead_acute, dead_doubleacute ] };
    key <AC05> { [            d,            D,  dead_diaeresis,       asciitilde ] };
    key <AC06> { [            h,            H,      dead_caron,       asciitilde ] };
    key <AC07> { [            n,            N,          ntilde,           Ntilde ] };
    key <AC08> { [            e,            E,          eacute,           Eacute ] };
    key <AC09> { [            i,            I,          iacute,           Iacute ] };
    key <AC10> { [            o,            O,          oacute,           Oacute ] };
    key <AC11> { [   apostrophe,     quotedbl,          otilde,           Otilde ] };

    key <AB01> { [            z,            Z,              ae,               AE ] };
    key <AB02> { [            x,            X, dead_circumflex,       asciitilde ] };
    key <AB03> { [            c,            C,        ccedilla,         Ccedilla ] };
    key <AB04> { [            v,            V,              oe,               OE ] };
    key <AB05> { [            b,            B,      dead_breve,       asciitilde ] };
    key <AB06> { [            k,            K,  dead_abovering,       asciitilde ] };
    key <AB07> { [            m,            M,     dead_macron,       asciitilde ] };
    key <AB08> { [        comma,         less,    dead_cedilla,       asciitilde ] };
    key <AB09> { [       period,      greater,   dead_abovedot,       asciitilde ] };
    key <AB10> { [        slash,     question,    questiondown,       asciitilde ] };

    key <CAPS> { [    BackSpace,    BackSpace,       BackSpace,        BackSpace ] };
    key <LSGT> { [        minus,   underscore,          endash,           emdash ] };
    key <SPCE> { [        space,        space,           space,     nobreakspace ] };

    include "level3(ralt_switch)"
};

// I do NOT like dead-keys - the International keyboard as defined by Microsoft
// doesn't fit my needs. Why use two keystrokes for all simple characters (eg '
// and <space> generates a single ') just to have an é (eacute) in two strokes
// as well? I type ' more often than é (eacute).
//
// This file works just like a regular keyboard, BUT has all dead-keys
// accessible at level3 (through AltGr). An ë (ediaeresis) is now: AltGr+"
// followed by an e. In other words, this keyboard is not international as long
// as you leave the right Alt key alone.
//
// The original MS International keyboard was intended for Latin1 (iso8859-1).
// With the introduction of iso8859-15, the (important) ligature oe (and OE)
// became available. I added them next to ae. Because I write ediaeresis more
// often than registered, I moved registered to be next to copyright and added
// ediaeresis and idiaeresis. - Adriaan

partial alphanumeric_keys
xkb_symbols "altgr-intl" {

   name[Group1]= "English (international AltGr dead keys)";

   include "us(intl)"

// five dead keys moved into level3:

   key <TLDE> { [    grave, asciitilde,  dead_grave,   dead_tilde      ] };
   key <AC11> { [apostrophe,quotedbl,    dead_acute,   dead_diaeresis  ] };

// diversions from the MS Intl keyboard:

   key <AE01> { [        1, exclam,      onesuperior,  exclamdown      ] };
   key <AD04> { [        r, R,           ediaeresis,   Ediaeresis      ] };
   key <AC07> { [        j, J,           idiaeresis,   Idiaeresis      ] };
   key <AB02> { [        x, X,           oe,           OE              ] };
   key <AB04> { [        v, V,           registered,   registered      ] };

// onequarter etc (not in iso8859-15) moved to get three unshifted deadkeys:

   key <AE06> { [        6, asciicircum, dead_circumflex, onequarter    ] };
   key <AE07> { [        7, ampersand,   dead_horn,       onehalf       ] };
   key <AE08> { [        8, asterisk,    dead_ogonek,     threequarters ] };

   include "level3(ralt_switch)"
};

// Intel ClassmatePC Keyboard Layout
// by Piter PUNK <piterpk@terra.com.br>
//
// The keyboard layouts below maps the us(basic), us(intl) and us(alt-intl)
// to ClassmatePC keyboard. All layouts uses RCTL as level3(switch) since
// the keyboard doesn't have AltGr key. The EuroSign is engraved at 5 key.

// classmate - us(basic)
partial alphanumeric_keys
xkb_symbols "classmate" {
    include "us(basic)"
    name[Group1]= "USA - ClassmatePC";

    key <LSGT> { [ backslash,	bar,		backslash,	bar ] };

    include "eurosign(5)"
    include "level3(switch)"
};

// classmate-intl - us(intl)
// RCTL is generated by Fn+Alt, because that, when trying to access
// the level3 symbols at 7,8,9,0,u,i,o,p,j,k,l,;,m,. and / we got
// the keypad keycodes. The keypad is changed to make Fn+Alt+<KP_key>
// generate the same symbol as the original key.
partial alphanumeric_keys
xkb_symbols "classmate-intl" {
    include "us(intl)"
    name[Group1]= "USA - ClassmatePC (International)";
    key.type[Group1]="FOUR_LEVEL";

    key <LSGT> { [ backslash,	bar,		backslash,	bar ] };

    key <KP7>  { [	KP_Home,		KP_7,	
			onehalf,		dead_horn	] };
    key <KP8>  { [	KP_Up,			KP_8,
			threequarters,		dead_ogonek	] };
    key <KP9>  { [	KP_Prior,		KP_9,
			leftsinglequotemark,	dead_breve	] };
    key <KPMU> { [ 	KP_Multiply,		KP_Multiply,
			rightsinglequotemark,	dead_abovering	] };

    key <KP4>  { [	KP_Left,		KP_4,
			uacute,			Uacute		] };
    key <KP5>  { [	KP_Begin,		KP_5,
			iacute,			Iacute		] };
    key <KP6>  { [	KP_Right,		KP_6,
			oacute,			Oacute		] };
    key <KPSU> { [	KP_Subtract,		KP_Subtract,
			odiaeresis,		Odiaeresis	] };

    key <KP2>  { [	KP_Down,		KP_2,
			oe,			OE		] };
    key <KP3>  { [	KP_Next,		KP_3,
			oslash,			Ooblique	] };
    key <KPAD> { [ 	KP_Add,     		KP_Add,
			paragraph,		degree          ] };
   
    key <KP0>  { [	KP_Insert,		KP_0,
			mu,			mu	] };
    key <KPDL> { [	KP_Delete,		KP_Decimal,
			dead_abovedot,		dead_caron	] }; 
    key <KPDV> { [ 	KP_Divide,   		KP_Divide,
			questiondown,		dead_hook       ] };

    include "level3(switch)"
};

// classmate-alt-intl - us(alt-intl)
// RCTL is generated by Fn+Alt, because that, when trying to access
// the level3 symbols at 7,8,9,0,u,i,o,p,j,k,l,;,m,. and / we got
// the keypad keycodes. The keypad is changed to make Fn+Alt+<KP_key>
// generate the same symbol as the original key.
partial alphanumeric_keys
xkb_symbols "classmate-alt-intl" {
    include "us(alt-intl)"
    name[Group1]= "USA - ClassmatePC (Alternative international)";
    key.type[Group1]="FOUR_LEVEL";

    key <LSGT> { [ backslash,	bar,		backslash,	bar ] };

    key <KPSU> { [	KP_Subtract,		KP_Subtract	] };

    key <KP9>  { [	KP_Prior,		KP_9,
			leftsinglequotemark,	dead_breve	] };
    key <KPMU> { [ 	KP_Multiply,		KP_Multiply,
			rightsinglequotemark,	dead_abovering	] };

    key <KPAD> { [ 	KP_Add,     		KP_Add,
			dead_ogonek,		dead_diaeresis   ] };
    
    key <KPDL> { [	KP_Delete,		KP_Decimal,
			dead_abovedot,		dead_circumflex	] }; 
    key <KPDV> { [ 	KP_Divide,   		KP_Divide,
			dead_hook,		dead_hook       ] };

    include "level3(switch)"
};

// classmate-altgr-intl - us(altgr-intl)
// RCTL is generated by Fn+Alt, because that, when trying to access
// the level3 symbols at 7,8,9,0,u,i,o,p,j,k,l,;,m,. and / we got
// the keypad keycodes. The keypad is changed to make Fn+Alt+<KP_key>
// generate the same symbol as the original key.
partial alphanumeric_keys
xkb_symbols "classmate-altgr-intl" {
    include "us(altgr-intl)"
    name[Group1]= "USA - ClassmatePC (International Fn+Alt dead-keys)";
    key.type[Group1]="FOUR_LEVEL";

    key <LSGT> { [ backslash,	bar,		backslash,	bar ] };

    key <KP7>  { [	KP_Home,		KP_7,	
			dead_horn,		dead_horn	] };
    key <KP8>  { [	KP_Up,			KP_8,
			dead_ogonek,		dead_ogonek	] };
    key <KP9>  { [	KP_Prior,		KP_9,
			leftsinglequotemark,	dead_breve	] };
    key <KPMU> { [ 	KP_Multiply,		KP_Multiply,
			rightsinglequotemark,	dead_abovering	] };

    key <KP4>  { [	KP_Left,		KP_4,
			uacute,			Uacute		] };
    key <KP5>  { [	KP_Begin,		KP_5,
			iacute,			Iacute		] };
    key <KP6>  { [	KP_Right,		KP_6,
			oacute,			Oacute		] };
    key <KPSU> { [	KP_Subtract,		KP_Subtract,
			odiaeresis,		Odiaeresis	] };

    key <KP1>  { [	KP_End,			KP_1,
			idiaeresis,		Idiaeresis	] };
    key <KP2>  { [	KP_Down,		KP_2,
			oe,			OE		] };
    key <KP3>  { [	KP_Next,		KP_3,
			oslash,			Ooblique	] };
    key <KPAD> { [ 	KP_Add,     		KP_Add,
			paragraph,		degree          ] };
   
    key <KP0>  { [	KP_Insert,		KP_0,
			mu,			mu	] };
    key <KPDL> { [	KP_Delete,		KP_Decimal,
			dead_abovedot,		dead_caron	] }; 
    key <KPDV> { [ 	KP_Divide,   		KP_Divide,
			questiondown,		dead_hook       ] };

    include "level3(switch)"
};

partial alphanumeric_keys
xkb_symbols "olpc" {

   include "us(basic)"
   name[Group1]= "USA";

   // OLPC international US English keyboard layout.
   // It's a little different from the usual international layout.
   // See: http://wiki.laptop.org/go/Image:Keyboard_english.png

   key <TLDE> { [     grave, asciitilde,    dead_grave, dead_tilde ] };
   key <AE01> { [         1,     exclam,    exclamdown, exclamdown ] };
   key <AE02> { [         2,         at,       notsign,    notsign ] };
   key <AE03> { [         3, numbersign,     0x1000300,  0x1000300 ] }; // combining grave
   key <AE04> { [         4,     dollar,     0x1000301,  0x1000301 ] }; // combining acute
   key <AE05> { [         5,    percent,     0x1000306,  0x1000306 ] }; // combining breve above
   key <AE06> { [         6,asciicircum,     0x100030A,  0x100030A ] }; // combining ring above
   key <AE07> { [         7,  ampersand,     0x1000302,  0x1000302 ] }; // combining circumflex above
   key <AE08> { [         8,   asterisk,     0x100030C,  0x100030C ] }; // combining caron above
   key <AE09> { [         9,  parenleft,     0x1000307,  0x1000307 ] }; // combining dot above
   key <AE10> { [         0, parenright,     0x1000308,  0x1000308 ] }; // combining diaeresis above
   key <AE11> { [     minus, underscore,     0x1000304,  0x1000304 ] }; // combining macron above
   key <AE12> { [     equal,       plus,     0x1000303,  0x1000303 ] }; // combining tilde above

   key <AD01> { [         q,          Q,  Greek_omega, Greek_OMEGA ] };
   key <AD02> { [         w,          W,       oslash,      Oslash ] };
   key <AD03> { [         e,          E,           oe,          OE ] };
   key <AD04> { [         r,          R,    0x1000327,   0x1000327 ] }; // combining cedilla
   key <AD05> { [         t,          T,    0x100032E,   0x100032E ] }; // combining breve below
   key <AD06> { [         y,          Y,    0x1000325,   0x1000325 ] }; // combining ring below
   key <AD07> { [         u,          U,    0x100032D,   0x100032D ] }; // combining circumflex below
   key <AD08> { [         i,          I,    0x100032C,   0x100032C ] }; // combining caron below
   key <AD09> { [         o,          O,    0x1000323,   0x1000323 ] }; // combining dot below
   key <AD10> { [         p,          P,    0x1000324,   0x1000324 ] }; // combining diaeresis below
   key <AD11> { [ bracketleft,  braceleft,  0x1000331,   0x1000331 ] }; // combining macron below
   key <AD12> { [bracketright, braceright,  0x1000330,   0x1000330 ] }; // combining tilde below

   key <AC01>  { [         a,          A,          ae,               AE ] };
   key <AC02>  { [         s,          S,      ssharp,        0x1001E9C ] }; // uppercase S sharp
   key <AC03>  { [         d,          D,         eth,              ETH ] };
   key <AC04>  { [         f,          F,       thorn,            THORN ] };
   key <AC06>  { [         h,          H,    sterling,         sterling ] };
   key <AC07>  { [         j,          J,    EuroSign,         EuroSign ] };
   key <AC10>  { [ semicolon,      colon,   masculine,      ordfeminine ] };
   key <AC11>  { [ apostrophe,  quotedbl,    currency,         currency ] };
   key <BKSL>  { [ backslash,        bar,      section,         section ] };

   key <AB03>  { [         c,          C,    ccedilla,         Ccedilla ] };
   key <AB06>  { [         n,          N,      ntilde,           Ntilde ] };
   key <AB07>  { [         m,          M,          mu,               mu ] };
   key <AB08>  { [     comma,     less,  guillemotleft,   guillemotleft ] };
   key <AB09>  { [    period,  greater, guillemotright,  guillemotright ] };
   key <AB10>  { [     slash,   question, questiondown,    questiondown ] };

   key <I219>  { [  multiply,   division, ISO_Next_Group, ISO_Prev_Group ] };

   include "level3(ralt_switch)"
};

partial alphanumeric_keys
xkb_symbols "olpc2" {
   include "us(olpc)"
   name[Group1]= "English (layout toggle on multiply/divide key)";
   include "group(olpc)"
};

// Based on Cherokee Nation Official Layout
// http://www.cherokee.org/extras/downloads/font/Keyboard.htm

partial alphanumeric_keys modifier_keys
xkb_symbols "chr" {

    name[Group1]= "Cherokee";
    key.type[group1]="ALPHABETIC";

    // Alphanumeric section
    key <TLDE> { [      grave,      U13CA ] };
    key <AE01> { [          1,      U13B1 ] };
    key <AE02> { [          2,      U13C7 ] };
    key <AE03> { [          3,      U13E7 ] };
    key <AE04> { [      U13D9,      U13B0 ] };
    key <AE05> { [      U13E6,      U13B9 ] };
    key <AE06> { [      U13DC,      U13DD ] };
    key <AE07> { [      U13CB,      U13E1 ] };
    key <AE08> { [      U13D6,      U13BA ] };
    key <AE09> { [      U13D2,  parenleft ] };
    key <AE10> { [      U13C4, parenright ] };
    key <AE11> { [      U13BF,      U13BC ] };
    key <AE12> { [      U13F3,      U13BD ] };

    key <AD01> { [      U13AA,      U13C6 ] };
    key <AD02> { [      U13B3,      U13EB ] };
    key <AD03> { [      U13A1,      U13E3 ] };
    key <AD04> { [      U13DB,      U13CF ] };
    key <AD05> { [      U13D4,      U13D8 ] };
    key <AD06> { [      U13EF,      U13F2 ] };
    key <AD07> { [      U13A4,      U13AD ] };
    key <AD08> { [      U13A2,      U13F1 ] };
    key <AD09> { [      U13A3,      U13EC ] };
    key <AD10> { [      U13C1,      U13EA ] };
    key <AD11> { [      U13D5,      U13D1 ] };
    key <AD12> { [      U13B6,      U13E4 ] };
    key <BKSL> { [      U13E9,      U13EE ] };

    key <AC01> { [      U13A0,      U13CC ] };
    key <AC02> { [      U13CD,      U13CE ] };
    key <AC03> { [      U13D7,      U13D0 ] };
    key <AC04> { [      U13A9,      U13C8 ] };
    key <AC05> { [      U13A6,      U13E5 ] };
    key <AC06> { [      U13AF,      U13B2 ] };
    key <AC07> { [      U13DA,      U13AB ] };
    key <AC08> { [      U13B8,      U13A7 ] };
    key <AC09> { [      U13B5,      U13AE ] };
    key <AC10> { [      U13E8,      U13E0 ] };
    key <AC11> { [ apostrophe,   quotedbl ] };

    key <AB01> { [      U13AC,      U13C3 ] };
    key <AB02> { [      U13F4,      U13ED ] };
    key <AB03> { [      U13D3,      U13DF ] };
    key <AB04> { [      U13A5,      U13DE ] };
    key <AB05> { [      U13A8,      U13F0 ] };
    key <AB06> { [      U13BE,      U13BB ] };
    key <AB07> { [      U13C5,      U13B7 ] };
    key <AB08> { [      comma,      U13E2 ] };
    key <AB09> { [     period,      U13B4 ] };
    key <AB10> { [      U13C2,      U13C9 ] };

    // End alphanumeric section
};

// Serbian charecters added as third level symbols to US keyboard layout.

partial alphanumeric_keys
xkb_symbols "hbs" {

  name[Group1]= "Serbo-Croatian (USA)";

  include "us"

  key <TLDE> { [ grave, asciitilde ] };
  key <AE06> { [ 6, dead_caron, asciicircum, asciicircum ] };
  key <AC09> { [ l, L, U1C9, U1C8 ] };
  key <AB06> { [ n, N, U1CC, U1CB ] };
  key <AB01> { [ z, Z, U1C6, U1C5 ] };
  key <AD03> { [ e, E, EuroSign, cent ] };
  key <AC03> { [ d, D, dstroke, Dstroke ] };
  key <AC11> { [ dead_acute, quotedbl, apostrophe, apostrophe ] };
  key <SPCE> { [ space, space, nobreakspace, nobreakspace ] };
  key <AB08> { [ comma, less, NoSymbol, guillemotright ] };
  key <AB09> { [ period, greater, NoSymbol, guillemotleft ] };

  include "level3(ralt_switch)"
};

//based on http://upload.wikimedia.org/wikipedia/commons/1/18/T-Mobile_G1_launch_event_2.jpg
partial alphanumeric_keys
xkb_symbols "htcdream" {
        include "inet(htcdream)"
        name[Group1]= "English (USA)";

        //second row
        key <AD01> { [ q, Q, Tab, Tab ] };
        key <AD02> { [ w, W, grave, grave ] };
        key <AD03> { [ e, E, underscore, underscore ] };
        key <AD04> { [ r, R, sterling, sterling ] };
        key <AD05> { [ t, T, EuroSign, EuroSign ] };
        key <AD06> { [ y, Y, division, division ] };
        key <AD07> { [ u, U, multiply, multiply ] };
        key <AD08> { [ i, I, minus, minus ] };
        key <AD09> { [ o, O, plus, plus ] };
        key <AD10> { [ p, P, equal, equal ] };

        //third row
        key <AC01> { [ a, A, NoSymbol, NoSymbol ] };
        key <AC02> { [ s, S, bar, bar ] };
        key <AC03> { [ d ,D, backslash, backslash ] };
        key <AC04> { [ f, F, braceleft, braceleft ] };
        key <AC05> { [ g, G, braceright, braceright ] };
        key <AC06> { [ h, H, colon, colon ] };
        key <AC07> { [ j, J, semicolon, semicolon ] };
        key <AC08> { [ k, K, quotedbl, quotedbl ] };
        key <AC09> { [ l, L, apostrophe, apostrophe ] };

        //forth row
        key <AB01> { [ z, Z, NoSymbol, NoSymbol ] };
        key <AB02> { [ x, X, NoSymbol, NoSymbol ] };
        key <AB03> { [ c, C, NoSymbol, NoSymbol ] };
        key <AB04> { [ v, V, bracketleft, bracketleft ] };
        key <AB05> { [ b, B, bracketright, bracketright ] };
        key <AB06> { [ n, N, less, less ] };
        key <AB07> { [ m, M, greater, greater ] };
        key <AB08> { [ comma, comma, question, question ] };

        //fifth row
        key <FK15> { [ at, at, asciitilde, asciitilde ] };

        include "level3(alt_switch)"
};

// EXTRAS:

// XCompose is out! Unicode combining is in!  For those of us who live
// on the edge: A keymap using Unicode combining characters instead of
// deadkeys.  This variation does not deviate from the lame MS-style
// US-intl layout; but it uses AltGr for combining, like altgr-intl.
//
// This might break your font layout layout systems (because they
// suck), caveat emptor.  Also, most of today's software will count
// individual combining marks for selection, deletion, character
// counting &c., and won't be smart enough to do canonical equivalence
// when searching, &c.
//
// With Unicode combining you use "handwriting order", not
// "typewriting order" as with deadkeys.  That is, you first type the
// base character, then the diacritics/accents/modifiers.  This has
// the advantage of avoiding hidden states --- each keypress changes
// something on screen.
//
// TODO: as of now, this duplicates all us(intl) functionality with
// combining.  With care, perhaps we could add more combining marks
// not present in intl, and support all major languages.
partial alphanumeric_keys
xkb_symbols "intl-unicode" {

 name[Group1]= "USA - International (AltGr Unicode combining)";

 include "us(intl)"
 include "level3(ralt_switch)"

 // grave, tilde
 key <TLDE> { [grave, asciitilde, U0300, U0303 ] };
 // double acute
 key <AE02> { [ 2, at, twosuperior, U030B ] };
 // macron
 key <AE03> { [ 3, numbersign, threesuperior, U0304 ] };
 // circumflex
 key <AE06> { [ 6, asciicircum, onequarter, U0302 ] };
 // horn
 key <AE07> { [ 7, ampersand, onehalf, U031B ] };
 // ogonek
 key <AE08> { [ 8, asterisk, threequarters, U0328 ] };
 // breve
 key <AE09> { [	 9, parenleft, leftsinglequotemark, U0306 ] };
 // abovering
 key <AE10> { [	 0, parenright, rightsinglequotemark, U030A ] };

 // belowdot
 key <AE11> { [ minus, underscore, yen, U0323 ] };
 // acute, diaeresis
 key <AC11> { [apostrophe, quotedbl, U0301, U0308 ] };
 // abovedot, caron
 key <AB09> { [ period, greater, U0307, U030C ] };
 // hook
 key <AB10> { [ slash, question, questiondown, 0309 ] };

 // alt-intl compatibility
 // cedilla, caron
 key <AB08> { [ comma, less,	 U0327, U030C ] };
 // ogonek, diaeresis
 key <AC10> { [ semicolon, colon,	 U0328, U0308 ] };
 // doubleacute, horn
 key <AE12> { [ equal, plus,	 U030B, U031B ] };

 // we don't do combining latin letters and combining enclosures
 // because support for those is very rare.
};

// XCompose is out! Unicode combining is in! For those of us who live
// on the edge: A keymap using Unicode combining characters instead of
// deadkeys. This variation does break compatibility with us-intl,
// whenever I thought it would be more mnemonic or Unicodeish.
partial alphanumeric_keys
xkb_symbols "alt-intl-unicode" {

 name[Group1]= "USA - International (AltGr Unicode combining, alternative)";

 include "extras/us(intl-unicode)"
 include "level3(ralt_switch)"

 // easier macron; em-dash.
 // em-dash is available via compose, but I added here since it's such
 // an important typographic character.
 key <AE11> { [ minus, underscore, U0304, U2014 ] };

 // belowdot, abovedot (caron at coma/less key, per above)
 key <AB09> { [ period, greater, U0323, U0307 ] };

};

partial alphanumeric_keys  
xkb_symbols "ats" {

    include "us"

    name[Group1]= "USA - Atsina";

    //Using Dead key to get COMBINING COMMA ABOVE for ejectives on
    //q, l, t, s, m, g, k, p, w, y, r
    //XCompose key is used for the other accute and grave.

    key <AD03> { [ e, E, eacute, Eacute  ] };
    key <AD07> { [ u, U, uacute, Uacute  ] };
    key <AD08> { [ i, I, iacute, Iacute  ] };
    key <AD09> { [ o, O, oacute, Oacute  ] };
    key <AD11> { [ bracketleft,	braceleft, U03B8 ] };
    key <AD12> { [ bracketright, braceright, U010D, U010C ] };
    //U+010C (uppercase Č) and U+010D (lowercase č).

    key <AC01> { [ a, A, aacute, Aacute  ] };


    //Small letter Open use compose to key get acute accent
    key <AB03> { [ c,	C, U0254, U0186		  ] };
    key <AB08> { [ comma,     less, U0313 ] };
    key <AB10> { [ slash, question, U0294 ] };

    include "level3(ralt_switch)"
    include "compose(rctrl)"
};

partial alphanumeric_keys
xkb_symbols "crd" {

  include "us"

  name[Group1]= "USA - Couer D'alene Salish";

  // Alphanumeric section
  key <AD02> { [         w,           W, U02B7, U02B7 ] }; 
  key <AE07> { [         7,   ampersand, U0294        ] }; 
  key <AD01> { [         q,           Q, U221A        ] }; 
  key <AB04> { [         v,           V, U0259        ] }; 
  key <BKSL> { [ backslash,         bar, U026B        ] }; 
  key <AD03> { [         e,           E, U025B        ] }; 
  key <AD08> { [         i,           I, U026A        ] }; 
  key <AC07> { [         j,           J, U01F0        ] }; 
  key <AE06> { [         6, asciicircum, U0295        ] }; 
  key <AC02> { [         s,           S, U0161        ] }; 
  key <AB03> { [         c,           C, U010D        ] }; 
  key <AD09> { [         o,           O, U0254        ] }; 
  key <AB09> { [    period,     greater, U0323        ] }; 

  include "level3(ralt_switch)"
  include "compose(rctrl)"

  // End alphanumeric section
};
>>>>>>> eaedc21f
<|MERGE_RESOLUTION|>--- conflicted
+++ resolved
@@ -1,2677 +1,1337 @@
-<<<<<<< HEAD
-default
-partial alphanumeric_keys modifier_keys 
-xkb_symbols "basic" {
-
-    name[Group1]= "USA";
-
-    // Alphanumeric section
-    key <TLDE> {	[     grave,	asciitilde	]	};
-    key <AE01> {	[	  1,	exclam 		]	};
-    key <AE02> {	[	  2,	at		]	};
-    key <AE03> {	[	  3,	numbersign	]	};
-    key <AE04> {	[	  4,	dollar		]	};
-    key <AE05> {	[	  5,	percent		]	};
-    key <AE06> {	[	  6,	asciicircum	]	};
-    key <AE07> {	[	  7,	ampersand	]	};
-    key <AE08> {	[	  8,	asterisk	]	};
-    key <AE09> {	[	  9,	parenleft	]	};
-    key <AE10> {	[	  0,	parenright	]	};
-    key <AE11> {	[     minus,	underscore	]	};
-    key <AE12> {	[     equal,	plus		]	};
-
-    key <AD01> {	[	  q,	Q 		]	};
-    key <AD02> {	[	  w,	W		]	};
-    key <AD03> {	[	  e,	E		]	};
-    key <AD04> {	[	  r,	R		]	};
-    key <AD05> {	[	  t,	T		]	};
-    key <AD06> {	[	  y,	Y		]	};
-    key <AD07> {	[	  u,	U		]	};
-    key <AD08> {	[	  i,	I		]	};
-    key <AD09> {	[	  o,	O		]	};
-    key <AD10> {	[	  p,	P		]	};
-    key <AD11> {	[ bracketleft,	braceleft	]	};
-    key <AD12> {	[ bracketright,	braceright	]	};
-
-    key <AC01> {	[	  a,	A 		]	};
-    key <AC02> {	[	  s,	S		]	};
-    key <AC03> {	[	  d,	D		]	};
-    key <AC04> {	[	  f,	F		]	};
-    key <AC05> {	[	  g,	G		]	};
-    key <AC06> {	[	  h,	H		]	};
-    key <AC07> {	[	  j,	J		]	};
-    key <AC08> {	[	  k,	K		]	};
-    key <AC09> {	[	  l,	L		]	};
-    key <AC10> {	[ semicolon,	colon		]	};
-    key <AC11> {	[ apostrophe,	quotedbl	]	};
-
-    key <AB01> {	[	  z,	Z 		]	};
-    key <AB02> {	[	  x,	X		]	};
-    key <AB03> {	[	  c,	C		]	};
-    key <AB04> {	[	  v,	V		]	};
-    key <AB05> {	[	  b,	B		]	};
-    key <AB06> {	[	  n,	N		]	};
-    key <AB07> {	[	  m,	M		]	};
-    key <AB08> {	[     comma,	less		]	};
-    key <AB09> {	[    period,	greater		]	};
-    key <AB10> {	[     slash,	question	]	};
-
-    key <BKSL> {	[ backslash,         bar	]	};
-    // End alphanumeric section
-};
-
-partial alphanumeric_keys
-xkb_symbols "euro" {
-
-    name[Group1]= "USA - With EuroSign on 5";
-
-    include "us(basic)"
-
-    include "eurosign(5)"
-
-    include "level3(ralt_switch)"
-};
-
-
-partial alphanumeric_keys
-xkb_symbols "intl" {
-
-    name[Group1]= "USA - International (with dead keys)";
-
-    include "us(basic)"
-
-    // Alphanumeric section
-    key <TLDE> { [dead_grave, dead_tilde,         grave,       asciitilde ] };
-    key <AE01> { [	   1,     exclam,    exclamdown,      onesuperior ] };
-    key <AE02> { [	   2,         at,   twosuperior, dead_doubleacute ] };
-    key <AE03> { [	   3, numbersign, threesuperior,      dead_macron ] };
-    key <AE04> { [	   4,     dollar,      currency,         sterling ] };
-    key <AE05> { [	   5,    percent,      EuroSign,     dead_cedilla ] };
-    key <AE06> { [    6, dead_circumflex,    onequarter,      asciicircum ] };
-    key <AE07> { [	   7,  ampersand,       onehalf,	dead_horn ] };
-    key <AE08> { [	   8,   asterisk, threequarters,      dead_ogonek ] };
-    key <AE09> { [	   9,  parenleft, leftsinglequotemark, dead_breve ] };
-    key <AE10> { [	   0, parenright, rightsinglequotemark, dead_abovering ] };
-    key <AE11> { [     minus, underscore,           yen,    dead_belowdot ] };
-    key <AE12> { [     equal,       plus,      multiply,         division ] };
-
-    key <AD01> { [	   q,          Q,    adiaeresis,       Adiaeresis ] };
-    key <AD02> { [	   w,          W,         aring,            Aring ] };
-    key <AD03> { [	   e,          E,        eacute,           Eacute ] };
-    key <AD04> { [	   r,          R,    registered,       registered ] };
-    key <AD05> { [	   t,          T,         thorn,            THORN ] };
-    key <AD06> { [	   y,          Y,    udiaeresis,       Udiaeresis ] };
-    key <AD07> { [	   u,          U,        uacute,           Uacute ] };
-    key <AD08> { [	   i,          I,        iacute,           Iacute ] };
-    key <AD09> { [	   o,          O,        oacute,           Oacute ] };
-    key <AD10> { [	   p,          P,    odiaeresis,       Odiaeresis ] };
-    key <AD11> { [ bracketleft,  braceleft,  guillemotleft, leftdoublequotemark ] };
-    key <AD12> { [bracketright, braceright, guillemotright, rightdoublequotemark ] };
-
-    key <AC01> { [	   a,          A,        aacute,           Aacute ] };
-    key <AC02> { [	   s,          S,        ssharp,          section ] };
-    key <AC03> { [	   d,          D,           eth,              ETH ] };
-    key <AC04> { [	   f,          F,             f,                F ] };
-    key <AC05> { [	   g,          G,             g,                G ] };
-    key <AC06> { [	   h,          H,             h,                H ] };
-    key <AC07> { [	   j,          J,             j,                J ] };
-    key <AC08> { [	   k,          K,            oe,               OE ] };
-
-    key <AC09> { [	   l,          L,        oslash,         Ooblique ] };
-    key <AC10> { [ semicolon,      colon,     paragraph,           degree ] };
-    key <AC11> { [dead_acute, dead_diaeresis, apostrophe,        quotedbl ] };
-
-    key <AB01> { [	   z,          Z,            ae,               AE ] };
-    key <AB02> { [	   x,          X,             x,                X ] };
-    key <AB03> { [	   c,          C,     copyright,             cent ] };
-    key <AB04> { [	   v,          V,             v,                V ] };
-    key <AB05> { [	   b,          B,             b,                B ] };
-    key <AB06> { [	   n,          N,        ntilde,           Ntilde ] };
-    key <AB07> { [	   m,          M,            mu,               mu ] };
-    key <AB08> { [     comma,       less,      ccedilla,         Ccedilla ] };
-    key <AB09> { [    period,    greater, dead_abovedot,       dead_caron ] };
-    key <AB10> { [     slash,   question,  questiondown,        dead_hook ] };
-    key <BKSL> { [ backslash,        bar,       notsign,        brokenbar ] };
-
-    include "level3(ralt_switch)"
-};
-
-// Based on symbols/us_intl keyboard map:
-// Dead-keys definition for a very simple US/ASCII layout.
-// by Conectiva (http://www.conectiva.com.br)
-// modified by Ricardo Y. Igarashi (iga@that.com.br)
-
-// Added the following deadkeys, to make it truly international:
-//
-// dead_macron: on AltGr-minus
-// dead_breve: on AltGr-parenleft
-// dead_abovedot: on AltGr-period
-// dead_abovering: on AltGr-0
-// dead_doubleacute: on AltGr-equal (as quotedbl is already used)
-// dead_caron: on AltGr-less (AltGr-shift-comma)
-// dead_cedilla: on AltGr-comma
-// dead_ogonek: on AltGr-semicolon
-// dead_belowdot: on AltGr-underscore (AltGr-shift-minus)
-// dead_hook: on AltGr-question
-// dead_horn: on AltGr-plus (AltGr-shift-equal)
-// dead_diaeresis: on AltGr-colon (Alt-shift-semicolon)
-//
-// those were already there:
-// dead_grave
-// dead_acute
-// dead_circumflex
-// dead_tilde
-// dead_diaeresis
-
-partial alphanumeric_keys
-xkb_symbols "alt-intl" {
-
-  name[Group1]= "USA - Alternative international";
-
-  include "us"
-
-  key <TLDE> { [ dead_grave, dead_tilde,    grave,	      asciitilde    ] };
-  key <AE05> { [          5, percent,	    EuroSign			    ] };
-  key <AE06> { [	  6, dead_circumflex, asciicircum,    asciicircum   ] };
-  key <AE09> { [	  9, parenleft, leftsinglequotemark,  dead_breve ] };
-  key <AE10> { [	  0, parenright, rightsinglequotemark, dead_abovering ] };
-  key <AE11> { [      minus, underscore,    dead_macron,      dead_belowdot ] };
-  key <AE12> { [      equal, plus,	    dead_doubleacute, dead_horn	    ] };
-
-  key <AD03> { [          e, E,		     EuroSign,         cent	    ] };
-
-  key <AC10> { [  semicolon, colon,	     dead_ogonek,   dead_diaeresis  ] };
-  key <AC11> { [ dead_acute, dead_diaeresis, apostrophe,    quotedbl	    ] };
-
-  key <AB08> { [      comma, less,	     dead_cedilla,  dead_caron	    ] };
-  key <AB09> { [     period, greater,	     dead_abovedot, dead_circumflex ] };
-  key <AB10> { [      slash, question,	     dead_hook,	    dead_hook	    ] };
-
-  include "level3(ralt_switch)"
-};
-
-// based on a keyboard map from an 'xkb/symbols/dk' file
-
-partial alphanumeric_keys
-xkb_symbols "dvorak" {
-
-    name[Group1]= "USA - Dvorak";
-
-    // Alphanumeric section
-
-    key <TLDE> { [       grave,	asciitilde, dead_grave, dead_tilde	] };
-
-    key <AE01> { [	    1,	exclam 		]	};
-    key <AE02> { [	    2,	at		]	};
-    key <AE03> { [	    3,	numbersign	]	};
-    key <AE04> { [	    4,	dollar		]	};
-    key <AE05> { [	    5,	percent		]	};
-    key <AE06> { [	    6,	asciicircum, dead_circumflex, dead_circumflex ]	};
-    key <AE07> { [	    7,	ampersand	]	};
-    key <AE08> { [	    8,	asterisk	]	};
-    key <AE09> { [	    9,	parenleft,  dead_grave]	};
-    key <AE10> { [	    0,	parenright	]	};
-    key <AE11> { [ bracketleft,	braceleft	]	};
-    key <AE12> { [ bracketright, braceright,  dead_tilde] };
-
-    key <AD01> { [  apostrophe,	quotedbl, dead_acute, dead_diaeresis	] };
-    key <AD02> { [	comma,	less,   dead_cedilla, dead_caron	] };
-    key <AD03> { [      period,	greater, dead_abovedot, periodcentered	] };
-    key <AD04> { [	    p,	P		]	};
-    key <AD05> { [	    y,	Y		]	};
-    key <AD06> { [	    f,	F		]	};
-    key <AD07> { [	    g,	G		]	};
-    key <AD08> { [	    c,	C		]	};
-    key <AD09> { [	    r,	R		]	};
-    key <AD10> { [	    l,	L		]	};
-    key <AD11> { [	slash,	question	]	};
-    key <AD12> { [	equal,	plus		]	};
-
-    key <AC01> { [	    a,	A 		]	};
-    key <AC02> { [	    o,	O		]	};
-    key <AC03> { [	    e,	E		]	};
-    key <AC04> { [	    u,	U		]	};
-    key <AC05> { [	    i,	I		]	};
-    key <AC06> { [	    d,	D		]	};
-    key <AC07> { [	    h,	H		]	};
-    key <AC08> { [	    t,	T		]	};
-    key <AC09> { [	    n,	N		]	};
-    key <AC10> { [	    s,	S		]	};
-    key <AC11> { [	minus,	underscore	]	};
-
-    key <AB01> { [   semicolon,	colon, dead_ogonek, dead_doubleacute ] };
-    key <AB02> { [	    q,	Q		]	};
-    key <AB03> { [	    j,	J		]	};
-    key <AB04> { [	    k,	K		]	};
-    key <AB05> { [	    x,	X		]	};
-    key <AB06> { [	    b,	B		]	};
-    key <AB07> { [	    m,	M		]	};
-    key <AB08> { [	    w,	W		]	};
-    key <AB09> { [	    v,	V		]	};
-    key <AB10> { [	    z,	Z		]	};
-
-    key <BKSL> { [  backslash,  bar             ]       };
-};
-
-// Dvorak international with dead keys
-// Olivier Mehani (shtrom-xorg@ssji.net)
-// Reproduce the per-key mapping of us(intl) for the dvorak layout
-// aka "I just swapped my keys over"
-partial alphanumeric_keys
-xkb_symbols "dvorak-intl" {
-
-    name[Group1]= "USA - Dvorak international (with dead keys)";
-
-    include "us(dvorak)"
-
-    key <TLDE> { [dead_grave, dead_tilde,         grave,       asciitilde ] };
-
-    key <AE01> { [	   1,     exclam,    exclamdown,      onesuperior ] };
-    key <AE02> { [	   2,         at,   twosuperior, dead_doubleacute ] };
-    key <AE03> { [	   3, numbersign, threesuperior,      dead_macron ] };
-    key <AE04> { [	   4,     dollar,      currency,         sterling ] };
-    key <AE05> { [	   5,    percent,      EuroSign,     dead_cedilla ] };
-    key <AE06> { [    6, dead_circumflex,    onequarter,      asciicircum ] };
-    key <AE07> { [	   7,  ampersand,       onehalf,	dead_horn ] };
-    key <AE08> { [	   8,   asterisk, threequarters,      dead_ogonek ] };
-    key <AE09> { [	   9,  parenleft, leftsinglequotemark, dead_breve ] };
-    key <AE10> { [	   0, parenright, rightsinglequotemark, dead_abovering ] };
-    key <AE11> { [ bracketleft,  braceleft,  guillemotleft, leftdoublequotemark ] };
-    key <AE12> { [bracketright, braceright, guillemotright, rightdoublequotemark ] };
-
-    key <AD01> { [dead_acute, dead_diaeresis, apostrophe,        quotedbl ] };
-    key <AD02> { [     comma,       less,      ccedilla,         Ccedilla ] };
-    key <AD03> { [    period,    greater, dead_abovedot,       dead_caron ] };
-    key <AD04> { [	   p,          P,    odiaeresis,       Odiaeresis ] };
-    key <AD05> { [	   y,          Y,    udiaeresis,       Udiaeresis ] };
-    // key <AD06> { [	   f,	F		]	};
-    // key <AD07> { [	   g,	G		]	};
-    key <AD08> { [	   c,          C,     copyright,             cent ] };
-    key <AD09> { [	   r,          R,    registered,       registered ] };
-    key <AD10> { [	   l,          L,        oslash,         Ooblique ] };
-    key <AD11> { [     slash,   question,  questiondown,        dead_hook ] };
-    // key <AD12> { [     equal,       plus,      multiply,         division ] };
-
-    key <AC01> { [	   a,          A,        aacute,           Aacute ] };
-    key <AC02> { [	   o,          O,        oacute,           Oacute ] };
-    key <AC03> { [	   e,          E,        eacute,           Eacute ] };
-    key <AC04> { [	   u,          U,        uacute,           Uacute ] };
-    key <AC05> { [	   i,          I,        iacute,           Iacute ] };
-    key <AC06> { [	   d,          D,           eth,              ETH ] };
-    // key <AC07> { [	   h,	H		]	};
-    key <AC08> { [	   t,          T,         thorn,            THORN ] };
-    key <AC09> { [	   n,          N,        ntilde,           Ntilde ] };
-    key <AC10> { [	   s,          S,        ssharp,          section ] };
-    // key <AC11> { [     minus, underscore,           yen,    dead_belowdot ] };
-
-    key <AB01> { [ semicolon,      colon,     paragraph,           degree ] };
-    key <AB02> { [	   q,          Q,    adiaeresis,       Adiaeresis ] };
-    // key <AB03> { [	   j,	J		]	};
-    key <AB04> { [	   k,          K,            oe,               OE ] };
-    // key <AB05> { [	   x,	X		]	};
-    // key <AB06> { [	   b,	B		]	};
-    key <AB07> { [	   m,          M,            mu,               mu ] };
-    key <AB08> { [	   w,          W,         aring,            Aring ] };
-    // key <AB09> { [	   v,	V		]	};
-    key <AB10> { [	   z,          Z,            ae,               AE ] };
-
-    key <BKSL> { [ backslash,        bar,       notsign,        brokenbar ] };
-
-    include "level3(ralt_switch)"
-};
-
-// Dvorak international without dead keys
-// Stephane Magnenat (stephane at magnenat dot net, http://stephane.magnenat.net)
-// Based on information from http://www.poupinou.org/dvorak/index.html
-//
-//  `   1   2   3   4   5   6   7   8   9   0   [   ]   \
-//                  €
-//
-//      '   ,   .   p   y   f   g   c   r   l   /   =
-//          ä   ê   ë   ü           ç
-//
-//      a   o   e   u   i   d   h   t   n   s   -
-//      à   ô   é   û   î                   ß
-//
-//      ;   q   j   k   x   b   m   w   v   z
-//      â   ö   è   ù   ï
-
-partial alphanumeric_keys
-xkb_symbols "dvorak-alt-intl" {
-
-    name[Group1]= "USA - Dvorak alternative international (no dead keys)";
-
-    include "us(dvorak)"
-
-    key <AE04> { [         4,  dollar,    EuroSign ] };
-
-    key <AD02> { [     comma,    less,  adiaeresis,       dead_caron ] };
-    key <AD03> { [    period, greater, ecircumflex,   periodcentered	] };
-    key <AD04> { [         p,       P,  ediaeresis,     dead_cedilla ] };
-    key <AD05> { [         y,       Y,  udiaeresis ] };
-    key <AD08> { [         c,       C,    ccedilla,    dead_abovedot ] };
-
-    key <AC01> { [         a,       A,      agrave ] };
-    key <AC02> { [         o,       O, ocircumflex ] };
-    key <AC03> { [         e,       E,      eacute ] };
-    key <AC04> { [         u,       U, ucircumflex ] };
-    key <AC05> { [         i,       I, icircumflex ] };
-    key <AC10> { [         s,       S,      ssharp ] };
-
-    key <AB01> { [ semicolon,   colon, acircumflex ] };
-    key <AB02> { [         q,       Q,  odiaeresis,      dead_ogonek ] };
-    key <AB03> { [         j,       J,      egrave, dead_doubleacute ] };
-    key <AB04> { [         k,       K,      ugrave ] };
-    key <AB05> { [         x,       X,  idiaeresis ] };
-
-    include "level3(ralt_switch)"
-};
-
-// Left and right handed dvorak layouts
-// by sqweek <sqweek@gmail.com> 2006-01-30
-// Based on the corresponding layouts in the console-tools package.
-partial alphanumeric_keys
-xkb_symbols "dvorak-l" {
-
-    include "us(dvorak)"
-    name[Group1]= "USA - Left handed Dvorak";
-
-    key <AE01> {	[ bracketleft,	braceleft	]	};
-    key <AE02> {	[ bracketright,	braceright	]	};
-    key <AE03> {	[	slash,	question	]	};
-    key <AE04> {	[	    p,	P		]	};
-    key <AE05> {	[	    f,	F		]	};
-    key <AE06> {	[	    m,	M		]	};
-    key <AE07> {	[	    l,	L		]	};
-    key <AE08> {	[	    j,	J		]	};
-    key <AE09> {	[	    4,	dollar		]	};
-    key <AE10> {	[	    3,	numbersign	]	};
-    key <AE11> {	[	    2,	at		]	};
-    key <AE12> {	[	    1,	exclam 		]	};
-
-    key <AD01> {	[   semicolon,	colon 		]	};
-    key <AD02> {	[	    q,	Q		]	};
-    key <AD03> {	[	    b,	B		]	};
-    key <AD04> {	[	    y,	Y		]	};
-    key <AD05> {	[	    u,	U		]	};
-    key <AD06> {	[	    r,	R		]	};
-    key <AD07> {	[	    s,	S		]	};
-    key <AD08> {	[	    o,	O		]	};
-    key <AD09> {	[      period,	greater		]	};
-    key <AD10> {	[	    6,	asciicircum	]	};
-    key <AD11> {	[	    5,	percent		]	};
-    key <AD12> {	[	equal,	plus		]	};
-
-    key <AC01> {	[	minus,	underscore	]	};
-    key <AC02> {	[	    k,	K		]	};
-    key <AC03> {	[	    c,	C		]	};
-    key <AC04> {	[	    d,	D		]	};
-    key <AC05> {	[	    t,	T		]	};
-    key <AC06> {	[	    h,	H		]	};
-    key <AC07> {	[	    e,	E		]	};
-    key <AC08> {	[	    a,	A 		]	};
-    key <AC09> {	[	    z,	Z		]	};
-    key <AC10> {	[	    8,	asterisk	]	};
-    key <AC11> {	[	    7,	ampersand	]	};
-
-    key <AB01> {	[  apostrophe,	quotedbl	] 	};
-    key <AB02> {	[	    x,	X		]	};
-    key <AB03> {	[	    g,	G		]	};
-    key <AB04> {	[	    v,	V		]	};
-    key <AB05> {	[	    w,	W		]	};
-    key <AB06> {	[	    n,	N		]	};
-    key <AB07> {	[	    i,	I		]	};
-    key <AB08> {	[	comma,	less		]	};
-    key <AB09> {	[	    0,	parenright	]	};
-    key <AB10> {	[	    9,	parenleft	]	};
-};
-
-partial alphanumeric_keys
-xkb_symbols "dvorak-r" {
-    
-    include "us(dvorak)"
-    name[Group1]= "USA - Right handed Dvorak";
-
-    key <AE01> {	[	    1,	exclam 		]	};
-    key <AE02> {	[	    2,	at		]	};
-    key <AE03> {	[	    3,	numbersign	]	};
-    key <AE04> {	[	    4,	dollar		]	};
-    key <AE05> {	[	    j,	J		]	};
-    key <AE06> {	[	    l,	L		]	};
-    key <AE07> {	[	    m,	M		]	};
-    key <AE08> {	[	    f,	F		]	};
-    key <AE09> {	[	    p,	P		]	};
-    key <AE10> {	[	slash,	question	]	};
-    key <AE11> {	[ bracketleft,	braceleft	]	};
-    key <AE12> {	[ bracketright,	braceright	]	};
-
-    key <AD01> {	[	    5,	percent		]	};
-    key <AD02> {	[	    6,	asciicircum ]	};
-    key <AD03> {	[	    q,	Q		]	};
-    key <AD04> {	[      period,	greater		]	};
-    key <AD05> {	[	    o,	O		]	};
-    key <AD06> {	[	    r,	R		]	};
-    key <AD07> {	[	    s,	S		]	};
-    key <AD08> {	[	    u,	U		]	};
-    key <AD09> {	[	    y,	Y		]	};
-    key <AD10> {	[	    b,	B		]	};
-    key <AD11> {	[   semicolon,	colon 		]	};
-    key <AD12> {	[	equal,	plus		]	};
-
-    key <AC01> {	[	    7,	ampersand	]	};
-    key <AC02> {	[	    8,	asterisk	]	};
-    key <AC03> {	[	    z,	Z		]	};
-    key <AC04> {	[	    a,	A 		]	};
-    key <AC05> {	[	    e,	E		]	};
-    key <AC06> {	[	    h,	H		]	};
-    key <AC07> {	[	    t,	T		]	};
-    key <AC08> {	[	    d,	D		]	};
-    key <AC09> {	[	    c,	C		]	};
-    key <AC10> {	[	    k,	K		]	};
-    key <AC11> {	[	minus,	underscore	]	};
-
-    key <AB01> {	[	    9,	parenleft	]	};
-    key <AB02> {	[	    0,	parenright	]	};
-    key <AB03> {	[	    x,	X		]	};
-    key <AB04> {	[	comma,	less		]	};
-    key <AB05> {	[	    i,	I		]	};
-    key <AB06> {	[	    n,	N		]	};
-    key <AB07> {	[	    w,	W		]	};
-    key <AB08> {	[	    v,	V		]	};
-    key <AB09> {	[	    g,	G		]	};
-    key <AB10> {	[  apostrophe,	quotedbl	] 	};
-};
-
-// Classic dvorak layout
-// by Piter Punk <piterpk@terra.com.br> - 2006-07-06 
-// Based on dvorak layout and e-mail from Russel L. Harris rlharris@oplink.net 
-// on xorg list.
-partial alphanumeric_keys
-xkb_symbols "dvorak-classic" {
-
-    name[Group1]= "USA - Classic Dvorak";
-
-    // Alphanumeric section
-
-    key <TLDE> { [       grave,	asciitilde, dead_grave, dead_tilde	] };
-
-    key <AE01> { [ bracketleft,	braceleft	]	};
-    key <AE02> { [	    7,	ampersand	]	};
-    key <AE03> { [	    5,	percent		]	};
-    key <AE04> { [	    3,	numbersign	]	};
-    key <AE05> { [	    1,	exclam 		]	};
-    key <AE06> { [	    9,	parenleft,  dead_grave]	};
-    key <AE07> { [	    0,	parenright	]	};
-    key <AE08> { [	    2,	at		]	};
-    key <AE09> { [	    4,	dollar		]	};
-    key <AE10> { [	    6,	asciicircum, dead_circumflex, dead_circumflex ]	};
-    key <AE11> { [	    8,	asterisk	]	};
-    key <AE12> { [ bracketright, braceright,  dead_tilde] };
-
-    key <AD01> { [	slash,	question	]	};
-    key <AD02> { [	comma,	less,   dead_cedilla, dead_caron	] };
-    key <AD03> { [      period,	greater, dead_abovedot, periodcentered	] };
-    key <AD04> { [	    p,	P		]	};
-    key <AD05> { [	    y,	Y		]	};
-    key <AD06> { [	    f,	F		]	};
-    key <AD07> { [	    g,	G		]	};
-    key <AD08> { [	    c,	C		]	};
-    key <AD09> { [	    r,	R		]	};
-    key <AD10> { [	    l,	L		]	};
-    key <AD11> { [  apostrophe,	quotedbl, dead_acute, dead_diaeresis	] };
-    key <AD12> { [	equal,	plus		]	};
-
-    key <AC01> { [	    a,	A 		]	};
-    key <AC02> { [	    o,	O		]	};
-    key <AC03> { [	    e,	E		]	};
-    key <AC04> { [	    u,	U		]	};
-    key <AC05> { [	    i,	I		]	};
-    key <AC06> { [	    d,	D		]	};
-    key <AC07> { [	    h,	H		]	};
-    key <AC08> { [	    t,	T		]	};
-    key <AC09> { [	    n,	N		]	};
-    key <AC10> { [	    s,	S		]	};
-    key <AC11> { [	minus,	underscore	]	};
-
-    key <AB01> { [   semicolon,	colon, dead_ogonek, dead_doubleacute ] };
-    key <AB02> { [	    q,	Q		]	};
-    key <AB03> { [	    j,	J		]	};
-    key <AB04> { [	    k,	K		]	};
-    key <AB05> { [	    x,	X		]	};
-    key <AB06> { [	    b,	B		]	};
-    key <AB07> { [	    m,	M		]	};
-    key <AB08> { [	    w,	W		]	};
-    key <AB09> { [	    v,	V		]	};
-    key <AB10> { [	    z,	Z		]	};
-    key <BKSL> { [  backslash,  bar             ]       };
-};
-
-// Programmer Dvorak, by Roland Kaufmann <rlndkfmn at gmail dot com>
-// License: BSD, available at <http://www.kaufmann.no/roland/dvorak/license.html>
-// Main features: Numbers are in shift position (like French), symbols have been
-// placed in locations that give good hand-alternation and finger rolling with
-// symbols that usually follows, accented characters are possible for I18N.
-partial alphanumeric_keys
-xkb_symbols "dvp" {
-    include "us(dvorak)"
-
-    name[Group1] = "USA - Programmer Dvorak";
-
-    //             Unmodified       Shift           AltGr            Shift+AltGr
-    // symbols row, left side
-    key <TLDE> { [ dollar,          asciitilde,     dead_tilde                  ] };
-    key <AE01> { [ ampersand,       percent                                     ] };
-    key <AE02> { [ bracketleft,     7,              currency                    ], type[Group1] = "FOUR_LEVEL_ALPHABETIC" };
-    key <AE03> { [ braceleft,       5,              cent                        ], type[Group1] = "FOUR_LEVEL_ALPHABETIC" };
-    key <AE04> { [ braceright,      3,              yen                         ], type[Group1] = "FOUR_LEVEL_ALPHABETIC" };
-    key <AE05> { [ parenleft,       1,              EuroSign                    ], type[Group1] = "FOUR_LEVEL_ALPHABETIC" };
-    key <AE06> { [ equal,           9,              sterling                    ], type[Group1] = "FOUR_LEVEL_ALPHABETIC" };
-
-    // symbols row, right side
-    key <AE07> { [ asterisk,        0                                           ], type[Group1] = "FOUR_LEVEL_ALPHABETIC" };
-    key <AE08> { [ parenright,      2,              onehalf                     ], type[Group1] = "FOUR_LEVEL_ALPHABETIC" };
-    key <AE09> { [ plus,            4                                           ], type[Group1] = "FOUR_LEVEL_ALPHABETIC" };
-    key <AE10> { [ bracketright,    6                                           ], type[Group1] = "FOUR_LEVEL_ALPHABETIC" };
-    key <AE11> { [ exclam,          8,              exclamdown                  ], type[Group1] = "FOUR_LEVEL_ALPHABETIC" };
-    key <AE12> { [ numbersign,      grave,          dead_grave                  ] };
-    key <BKSP> { [ BackSpace                                                    ] };
-
-    // upper row, left side
-    key <AD01> { [ semicolon,       colon,          dead_diaeresis              ] };
-    key <AD02> { [ comma,           less,           guillemotleft               ] };
-    key <AD03> { [ period,          greater,        guillemotright              ] };
-    key <AD04> { [ p,               P,              paragraph,       section    ] };
-    key <AD05> { [ y,               Y,              udiaeresis,      Udiaeresis ] };
-
-    // upper row, right side
-    key <AD08> { [ c,               C,              ccedilla,        Ccedilla   ] };
-    key <AD09> { [ r,               R,              registered,      trademark  ] };
-    key <AD11> { [ slash,           question,       questiondown                ] };
-    key <AD12> { [ at,              asciicircum,    dead_circumflex, dead_caron ] };
-
-    // home row, left side
-    key <AC01> { [ a,               A,              aring,           Aring      ] };
-    key <AC02> { [ o,               O,              oslash,          Ooblique   ] };
-    key <AC03> { [ e,               E,              ae,              AE         ] };
-    key <AC04> { [ u,               U,              eacute,          Eacute     ] };
-
-    // home row, right side
-    key <AC06> { [ d,               D,              eth,             ETH        ] };
-    key <AC07> { [ h,               H,              dead_acute                  ] };
-    key <AC08> { [ t,               T,              thorn,           THORN      ] };
-    key <AC09> { [ n,               N,              ntilde,          Ntilde     ] };
-    key <AC10> { [ s,               S,              ssharp                      ] };
-    key <AC11> { [ minus,           underscore,     hyphen                      ], type[Group1] = "FOUR_LEVEL_ALPHABETIC" };
-    key <BKSL> { [ backslash,       bar                                         ] };
-
-    // lower row, left side
-    key <AB01> { [ apostrophe,      quotedbl,       dead_acute                  ] };
-};
-
-// phonetic layout for Russian letters on an US keyboard
-// by Ivan Popov <pin@konvalo.org> 2005-07-17
-
-// level3 modifier is a shortcut to the "us" meaning of the keys where
-// we place cyrillic letters, handy for accessing the corresponding
-// punctuation marks.
-// It is important to have access to punctuation marks, and the rest of
-// alphabetical keys are added for being consequent so that the users
-// can expect the level3 modifier to give what the key label shows.
-
-partial alphanumeric_keys
-xkb_symbols "rus" {
-
-    name[Group1]= "USA - Russian phonetic";
-
-    include "us(basic)"
-
-key.type[group1]="FOUR_LEVEL_ALPHABETIC";
-
-    key	<LatA> {	[ Cyrillic_a, Cyrillic_A ]	};
-    key	<LatB> {	[ Cyrillic_be, Cyrillic_BE ]	};
-    key	<LatW> {	[ Cyrillic_ve, Cyrillic_VE ]	};
-    key	<LatG> {	[ Cyrillic_ghe, Cyrillic_GHE ]	};
-    key	<LatD> {	[ Cyrillic_de, Cyrillic_DE ]	};
-    key	<LatE> {	[ Cyrillic_ie, Cyrillic_IE ]	};
-    key	<TLDE> {	[ Cyrillic_io, Cyrillic_IO, grave, asciitilde ] };
-    key	<LatV> {	[ Cyrillic_zhe, Cyrillic_ZHE ]	};
-    key	<LatZ> {	[ Cyrillic_ze, Cyrillic_ZE ]	};
-    key	<LatI> {	[ Cyrillic_i, Cyrillic_I ]	};
-    key	<LatJ> {	[ Cyrillic_shorti, Cyrillic_SHORTI ]	};
-    key	<LatK> {	[ Cyrillic_ka, Cyrillic_KA ]	};
-    key	<LatL> {	[ Cyrillic_el, Cyrillic_EL ]	};
-    key	<LatM> {	[ Cyrillic_em, Cyrillic_EM ]	};
-    key	<LatN> {	[ Cyrillic_en, Cyrillic_EN ]	};
-    key	<LatO> {	[ Cyrillic_o, Cyrillic_O ]	};
-    key	<LatP> {	[ Cyrillic_pe, Cyrillic_PE ]	};
-    key	<LatR> {	[ Cyrillic_er, Cyrillic_ER ]	};
-    key	<LatS> {	[ Cyrillic_es, Cyrillic_ES ]	};
-    key	<LatT> {	[ Cyrillic_te, Cyrillic_TE ]	};
-    key	<LatU> {	[ Cyrillic_u, Cyrillic_U ]	};
-    key	<LatF> {	[ Cyrillic_ef, Cyrillic_EF ]	};
-    key	<LatH> {	[ Cyrillic_ha, Cyrillic_HA ]	};
-    key	<LatC> {	[ Cyrillic_tse, Cyrillic_TSE ]	};
-    key <AC10> {        [ Cyrillic_che, Cyrillic_CHE, semicolon, colon ] };
-    key	<AD11> {	[ Cyrillic_sha, Cyrillic_SHA, bracketleft, braceleft] };
-    key	<AD12> {	[ Cyrillic_shcha, Cyrillic_SHCHA, bracketright, braceright ]	};
-    key <AE12> {        [ Cyrillic_hardsign, Cyrillic_HARDSIGN, equal, plus ] };
-    key	<LatY> {	[ Cyrillic_yeru, Cyrillic_YERU ]	};
-    key	<LatX> {	[ Cyrillic_softsign, Cyrillic_SOFTSIGN ]	};
-    key	<BKSL> {	[ Cyrillic_e, Cyrillic_E, backslash, bar ]	};
-    key <AC11> {        [ Cyrillic_yu, Cyrillic_YU, apostrophe, quotedbl ] };
-    key	<LatQ> {	[ Cyrillic_ya, Cyrillic_YA ]	};
-
-    include "level3(ralt_switch)"
-};
-
-partial alphanumeric_keys
-xkb_symbols "mac" {
-
-    include "us(basic)"
-    name[Group1]= "USA - Macintosh";
-    key.type[group1]="FOUR_LEVEL";
-
-    // Slightly improvised from http://homepage.mac.com/thgewecke/kblayout.jpg
-    key <LSGT> { [   section,  plusminus,       section,        plusminus ] };
-    key <TLDE> { [     grave, asciitilde,    dead_grave,        dead_horn ] };
-    key <AE01> { [	   1,     exclam,    exclamdown,            U2044 ] };
-    key <AE02> { [	   2,         at,     trademark,         EuroSign ] };
-    key <AE03> { [	   3, numbersign,      sterling,            U2039 ] };
-    key <AE04> { [	   4,     dollar,          cent,            U203A ] };
-    key <AE05> { [	   5,    percent,      infinity,            UFB01 ] };
-    key <AE06> { [         6,asciicircum,       section,            UFB02 ] };
-    key <AE07> { [	   7,  ampersand,     paragraph,     doubledagger ] };
-    key <AE08> { [	   8,   asterisk, enfilledcircbullet,      degree ] };
-    key <AE09> { [	   9,  parenleft,   ordfeminine,   periodcentered ] };
-    key <AE10> { [	   0, parenright,     masculine,singlelowquotemark] };
-    key <AE11> { [     minus, underscore,        endash,           emdash ] };
-    key <AE12> { [     equal,       plus,      notequal,        plusminus ] };
-
-    key <AD01> { [	   q,          Q,            oe,               OE ] };
-    key <AD02> { [	   w,          W,         U2211,doublelowquotemark] };
-    key <AD03> { [	   e,          E,    dead_acute,            acute ] };
-    key <AD04> { [	   r,          R,    registered,            U2030 ] };
-    key <AD05> { [	   t,          T,        dagger,       dead_caron ] };
-    key <AD06> { [	   y,          Y,           yen,       onequarter ] };
-    key <AD07> { [	   u,        U,  dead_diaeresis,        diaeresis ] };
-    key <AD08> { [	   i,        I, dead_circumflex,            U02C6 ] };
-    key <AD09> { [	   o,          O,        oslash,         Ooblique ] };
-    key <AD10> { [	   p,          P,      Greek_pi,            U220F ] };
-    key <AD11> { [ bracketleft,  braceleft, leftdoublequotemark, rightdoublequotemark ] };
-    key <AD12> { [bracketright, braceright, leftsinglequotemark, rightsinglequotemark ] };
-    key <BKSL> { [ backslash,        bar, guillemotleft,   guillemotright ] };
-
-    key <AC01> { [	   a,          A,         aring,            Aring ] };
-    key <AC02> { [	   s,          S,        ssharp,      dead_stroke ] };
-    key <AC03> { [	   d,          D, partialderivative,          eth ] };
-    key <AC04> { [	   f,          F,      function,        dead_hook ] };
-    key <AC05> { [	   g,          G,     copyright, dead_doubleacute ] };
-    key <AC06> { [	   h,          H, dead_abovedot,    dead_belowdot ] };
-    key <AC07> { [	   j,          J,         U2206,          onehalf ] };
-    key <AC08> { [	   k,          K,dead_abovering,            UF8FF ] };
-
-    key <AC09> { [	   l,          L,       notsign,            THORN ] };
-    key <AC10> { [ semicolon,      colon,         U2026,            thorn ] };
-    key <AC11> { [apostrophe,   quotedbl,            ae,               AE ] };
-
-    key <AB01> { [	   z,          Z,   Greek_OMEGA,     dead_cedilla ] };
-    key <AB02> { [	   x,          X,         U2248,      dead_ogonek ] };
-				// unclear whether "approxeq" is 2248 or 2245
-    key <AB03> { [	   c,          C,      ccedilla,         Ccedilla ] };
-    key <AB04> { [	   v,          V,    squareroot,            U25CA ] };
-    key <AB05> { [	   b,          B,      integral,         idotless ] };
-    key <AB06> { [	   n,          N,    dead_tilde,            U02DC ] };
-    key <AB07> { [	   m,          M,            mu,    threequarters ] };
-    key <AB08> { [     comma,       less, lessthanequal,      dead_macron ] };
-    key <AB09> { [    period,    greater, greaterthanequal,    dead_breve ] };
-    key <AB10> { [     slash,   question,      division,     questiondown ] };
-
-    include "level3(ralt_switch)"
-};
- 
-// Colemak symbols for xkb on X.Org Server 7.x
-// 2006-01-01 Shai Coleman, http://colemak.com/ . Public domain.
-
-partial alphanumeric_keys
-xkb_symbols "colemak" {
-    include "us"
-    name[Group1]= "USA - Colemak";
-
-    // Alphanumeric section
-    key <TLDE> { [        grave,   asciitilde,      dead_tilde,       asciitilde ] };
-    key <AE01> { [            1,       exclam,      exclamdown,      onesuperior ] };
-    key <AE02> { [            2,           at,       masculine,      twosuperior ] };
-    key <AE03> { [            3,   numbersign,     ordfeminine,    threesuperior ] };
-    key <AE04> { [            4,       dollar,            cent,         sterling ] };
-    key <AE05> { [            5,      percent,        EuroSign,              yen ] };
-    key <AE06> { [            6,  asciicircum,         hstroke,          Hstroke ] };
-    key <AE07> { [            7,    ampersand,             eth,              ETH ] };
-    key <AE08> { [            8,     asterisk,           thorn,            THORN ] };
-    key <AE09> { [            9,    parenleft,  leftsinglequotemark,  leftdoublequotemark ] };
-    key <AE10> { [            0,   parenright, rightsinglequotemark,  rightdoublequotemark ] };
-    key <AE11> { [        minus,   underscore,          endash,           emdash ] };
-    key <AE12> { [        equal,         plus,        multiply,         division ] };
-
-    key <AD01> { [            q,            Q,      adiaeresis,       Adiaeresis ] };
-    key <AD02> { [            w,            W,           aring,            Aring ] };
-    key <AD03> { [            f,            F,          atilde,           Atilde ] };
-    key <AD04> { [            p,            P,          oslash,         Ooblique ] };
-    key <AD05> { [            g,            G,     dead_ogonek,       asciitilde ] };
-    key <AD06> { [            j,            J,         dstroke,          Dstroke ] };
-    key <AD07> { [            l,            L,         lstroke,          Lstroke ] };
-    key <AD08> { [            u,            U,          uacute,           Uacute ] };
-    key <AD09> { [            y,            Y,      udiaeresis,       Udiaeresis ] };
-    key <AD10> { [    semicolon,        colon,      odiaeresis,       Odiaeresis ] };
-    key <AD11> { [  bracketleft,    braceleft,   guillemotleft,        0x1002039 ] };
-    key <AD12> { [ bracketright,   braceright,  guillemotright,        0x100203a ] };
-    key <BKSL> { [    backslash,          bar,      asciitilde,       asciitilde ] };
-
-    key <AC01> { [            a,            A,          aacute,           Aacute ] };
-    key <AC02> { [            r,            R,      dead_grave,       asciitilde ] };
-    key <AC03> { [            s,            S,          ssharp,       asciitilde ] };
-    key <AC04> { [            t,            T,      dead_acute, dead_doubleacute ] };
-    key <AC05> { [            d,            D,  dead_diaeresis,       asciitilde ] };
-    key <AC06> { [            h,            H,      dead_caron,       asciitilde ] };
-    key <AC07> { [            n,            N,          ntilde,           Ntilde ] };
-    key <AC08> { [            e,            E,          eacute,           Eacute ] };
-    key <AC09> { [            i,            I,          iacute,           Iacute ] };
-    key <AC10> { [            o,            O,          oacute,           Oacute ] };
-    key <AC11> { [   apostrophe,     quotedbl,          otilde,           Otilde ] };
-
-    key <AB01> { [            z,            Z,              ae,               AE ] };
-    key <AB02> { [            x,            X, dead_circumflex,       asciitilde ] };
-    key <AB03> { [            c,            C,        ccedilla,         Ccedilla ] };
-    key <AB04> { [            v,            V,              oe,               OE ] };
-    key <AB05> { [            b,            B,      dead_breve,       asciitilde ] };
-    key <AB06> { [            k,            K,  dead_abovering,       asciitilde ] };
-    key <AB07> { [            m,            M,     dead_macron,       asciitilde ] };
-    key <AB08> { [        comma,         less,    dead_cedilla,       asciitilde ] };
-    key <AB09> { [       period,      greater,   dead_abovedot,       asciitilde ] };
-    key <AB10> { [        slash,     question,    questiondown,       asciitilde ] };
-
-    key <CAPS> { [    BackSpace,    BackSpace,       BackSpace,        BackSpace ] };
-    key <LSGT> { [        minus,   underscore,          endash,           emdash ] };
-    key <SPCE> { [        space,        space,           space,     nobreakspace ] };
-
-    include "level3(ralt_switch)"
-};
-
-// I do NOT like dead-keys - the International keyboard as defined by Microsoft
-// doesn't fit my needs. Why use two keystrokes for all simple characters (eg '
-// and <space> generates a single ') just to have an é (eacute) in two strokes
-// as well? I type ' more often than é (eacute).
-//
-// This file works just like a regular keyboard, BUT has all dead-keys
-// accessible at level3 (through AltGr). An ë (ediaeresis) is now: AltGr+"
-// followed by an e. In other words, this keyboard is not international as long
-// as you leave the right Alt key alone.
-//
-// The original MS International keyboard was intended for Latin1 (iso8859-1).
-// With the introduction of iso8859-15, the (important) ligature oe (and OE)
-// became available. I added them next to ae. Because I write ediaeresis more
-// often than registered, I moved registered to be next to copyright and added
-// ediaeresis and idiaeresis. - Adriaan
-
-partial alphanumeric_keys
-xkb_symbols "altgr-intl" {
-
-   name[Group1]= "USA - International (AltGr dead keys)";
-
-   include "us(intl)"
-
-// five dead keys moved into level3:
-
-   key <TLDE> { [    grave, asciitilde,  dead_grave,   dead_tilde      ] };
-   key <AC11> { [apostrophe,quotedbl,    dead_acute,   dead_diaeresis  ] };
-
-// diversions from the MS Intl keyboard:
-
-   key <AE01> { [        1, exclam,      onesuperior,  exclamdown      ] };
-   key <AD04> { [        r, R,           ediaeresis,   Ediaeresis      ] };
-   key <AC07> { [        j, J,           idiaeresis,   Idiaeresis      ] };
-   key <AB02> { [        x, X,           oe,           OE              ] };
-   key <AB04> { [        v, V,           registered,   registered      ] };
-
-// onequarter etc (not in iso8859-15) moved to get three unshifted deadkeys:
-
-   key <AE06> { [        6, asciicircum, dead_circumflex, onequarter    ] };
-   key <AE07> { [        7, ampersand,   dead_horn,       onehalf       ] };
-   key <AE08> { [        8, asterisk,    dead_ogonek,     threequarters ] };
-
-   include "level3(ralt_switch)"
-};
-
-// Intel ClassmatePC Keyboard Layout
-// by Piter PUNK <piterpk@terra.com.br>
-//
-// The keyboard layouts below maps the us(basic), us(intl) and us(alt-intl)
-// to ClassmatePC keyboard. All layouts uses RCTL as level3(switch) since
-// the keyboard doesn't have AltGr key. The EuroSign is engraved at 5 key.
-
-// classmate - us(basic)
-partial alphanumeric_keys
-xkb_symbols "classmate" {
-    include "us(basic)"
-    name[Group1]= "USA - ClassmatePC";
-
-    key <LSGT> { [ backslash,	bar,		backslash,	bar ] };
-
-    include "eurosign(5)"
-    include "level3(switch)"
-};
-
-// classmate-intl - us(intl)
-// RCTL is generated by Fn+Alt, because that, when trying to access
-// the level3 symbols at 7,8,9,0,u,i,o,p,j,k,l,;,m,. and / we got
-// the keypad keycodes. The keypad is changed to make Fn+Alt+<KP_key>
-// generate the same symbol as the original key.
-partial alphanumeric_keys
-xkb_symbols "classmate-intl" {
-    include "us(intl)"
-    name[Group1]= "USA - ClassmatePC (International)";
-    key.type[Group1]="FOUR_LEVEL";
-
-    key <LSGT> { [ backslash,	bar,		backslash,	bar ] };
-
-    key <KP7>  { [	KP_Home,		KP_7,	
-			onehalf,		dead_horn	] };
-    key <KP8>  { [	KP_Up,			KP_8,
-			threequarters,		dead_ogonek	] };
-    key <KP9>  { [	KP_Prior,		KP_9,
-			leftsinglequotemark,	dead_breve	] };
-    key <KPMU> { [ 	KP_Multiply,		KP_Multiply,
-			rightsinglequotemark,	dead_abovering	] };
-
-    key <KP4>  { [	KP_Left,		KP_4,
-			uacute,			Uacute		] };
-    key <KP5>  { [	KP_Begin,		KP_5,
-			iacute,			Iacute		] };
-    key <KP6>  { [	KP_Right,		KP_6,
-			oacute,			Oacute		] };
-    key <KPSU> { [	KP_Subtract,		KP_Subtract,
-			odiaeresis,		Odiaeresis	] };
-
-    key <KP2>  { [	KP_Down,		KP_2,
-			oe,			OE		] };
-    key <KP3>  { [	KP_Next,		KP_3,
-			oslash,			Ooblique	] };
-    key <KPAD> { [ 	KP_Add,     		KP_Add,
-			paragraph,		degree          ] };
-   
-    key <KP0>  { [	KP_Insert,		KP_0,
-			mu,			mu	] };
-    key <KPDL> { [	KP_Delete,		KP_Decimal,
-			dead_abovedot,		dead_caron	] }; 
-    key <KPDV> { [ 	KP_Divide,   		KP_Divide,
-			questiondown,		dead_hook       ] };
-
-    include "level3(switch)"
-};
-
-// classmate-alt-intl - us(alt-intl)
-// RCTL is generated by Fn+Alt, because that, when trying to access
-// the level3 symbols at 7,8,9,0,u,i,o,p,j,k,l,;,m,. and / we got
-// the keypad keycodes. The keypad is changed to make Fn+Alt+<KP_key>
-// generate the same symbol as the original key.
-partial alphanumeric_keys
-xkb_symbols "classmate-alt-intl" {
-    include "us(alt-intl)"
-    name[Group1]= "USA - ClassmatePC (Alternative international)";
-    key.type[Group1]="FOUR_LEVEL";
-
-    key <LSGT> { [ backslash,	bar,		backslash,	bar ] };
-
-    key <KPSU> { [	KP_Subtract,		KP_Subtract	] };
-
-    key <KP9>  { [	KP_Prior,		KP_9,
-			leftsinglequotemark,	dead_breve	] };
-    key <KPMU> { [ 	KP_Multiply,		KP_Multiply,
-			rightsinglequotemark,	dead_abovering	] };
-
-    key <KPAD> { [ 	KP_Add,     		KP_Add,
-			dead_ogonek,		dead_diaeresis   ] };
-    
-    key <KPDL> { [	KP_Delete,		KP_Decimal,
-			dead_abovedot,		dead_circumflex	] }; 
-    key <KPDV> { [ 	KP_Divide,   		KP_Divide,
-			dead_hook,		dead_hook       ] };
-
-    include "level3(switch)"
-};
-
-// classmate-altgr-intl - us(altgr-intl)
-// RCTL is generated by Fn+Alt, because that, when trying to access
-// the level3 symbols at 7,8,9,0,u,i,o,p,j,k,l,;,m,. and / we got
-// the keypad keycodes. The keypad is changed to make Fn+Alt+<KP_key>
-// generate the same symbol as the original key.
-partial alphanumeric_keys
-xkb_symbols "classmate-altgr-intl" {
-    include "us(altgr-intl)"
-    name[Group1]= "USA - ClassmatePC (International Fn+Alt dead-keys)";
-    key.type[Group1]="FOUR_LEVEL";
-
-    key <LSGT> { [ backslash,	bar,		backslash,	bar ] };
-
-    key <KP7>  { [	KP_Home,		KP_7,	
-			dead_horn,		dead_horn	] };
-    key <KP8>  { [	KP_Up,			KP_8,
-			dead_ogonek,		dead_ogonek	] };
-    key <KP9>  { [	KP_Prior,		KP_9,
-			leftsinglequotemark,	dead_breve	] };
-    key <KPMU> { [ 	KP_Multiply,		KP_Multiply,
-			rightsinglequotemark,	dead_abovering	] };
-
-    key <KP4>  { [	KP_Left,		KP_4,
-			uacute,			Uacute		] };
-    key <KP5>  { [	KP_Begin,		KP_5,
-			iacute,			Iacute		] };
-    key <KP6>  { [	KP_Right,		KP_6,
-			oacute,			Oacute		] };
-    key <KPSU> { [	KP_Subtract,		KP_Subtract,
-			odiaeresis,		Odiaeresis	] };
-
-    key <KP1>  { [	KP_End,			KP_1,
-			idiaeresis,		Idiaeresis	] };
-    key <KP2>  { [	KP_Down,		KP_2,
-			oe,			OE		] };
-    key <KP3>  { [	KP_Next,		KP_3,
-			oslash,			Ooblique	] };
-    key <KPAD> { [ 	KP_Add,     		KP_Add,
-			paragraph,		degree          ] };
-   
-    key <KP0>  { [	KP_Insert,		KP_0,
-			mu,			mu	] };
-    key <KPDL> { [	KP_Delete,		KP_Decimal,
-			dead_abovedot,		dead_caron	] }; 
-    key <KPDV> { [ 	KP_Divide,   		KP_Divide,
-			questiondown,		dead_hook       ] };
-
-    include "level3(switch)"
-};
-
-partial alphanumeric_keys
-xkb_symbols "olpc" {
-
-   include "us(basic)"
-   name[Group1]= "USA";
-
-   // OLPC international US English keyboard layout.
-   // It's a little different from the usual international layout.
-   // See: http://wiki.laptop.org/go/Image:Keyboard_english.png
-
-   key <TLDE> { [     grave, asciitilde,    dead_grave, dead_tilde ] };
-   key <AE01> { [         1,     exclam,    exclamdown, exclamdown ] };
-   key <AE02> { [         2,         at,       notsign,    notsign ] };
-   key <AE03> { [         3, numbersign,     0x1000300,  0x1000300 ] }; // combining grave
-   key <AE04> { [         4,     dollar,     0x1000301,  0x1000301 ] }; // combining acute
-   key <AE05> { [         5,    percent,     0x1000306,  0x1000306 ] }; // combining breve above
-   key <AE06> { [         6,asciicircum,     0x100030A,  0x100030A ] }; // combining ring above
-   key <AE07> { [         7,  ampersand,     0x1000302,  0x1000302 ] }; // combining circumflex above
-   key <AE08> { [         8,   asterisk,     0x100030C,  0x100030C ] }; // combining caron above
-   key <AE09> { [         9,  parenleft,     0x1000307,  0x1000307 ] }; // combining dot above
-   key <AE10> { [         0, parenright,     0x1000308,  0x1000308 ] }; // combining diaeresis above
-   key <AE11> { [     minus, underscore,     0x1000304,  0x1000304 ] }; // combining macron above
-   key <AE12> { [     equal,       plus,     0x1000303,  0x1000303 ] }; // combining tilde above
-
-   key <AD01> { [         q,          Q,  Greek_omega, Greek_OMEGA ] };
-   key <AD02> { [         w,          W,       oslash,      Oslash ] };
-   key <AD03> { [         e,          E,           oe,          OE ] };
-   key <AD04> { [         r,          R,    0x1000327,   0x1000327 ] }; // combining cedilla
-   key <AD05> { [         t,          T,    0x100032E,   0x100032E ] }; // combining breve below
-   key <AD06> { [         y,          Y,    0x1000325,   0x1000325 ] }; // combining ring below
-   key <AD07> { [         u,          U,    0x100032D,   0x100032D ] }; // combining circumflex below
-   key <AD08> { [         i,          I,    0x100032C,   0x100032C ] }; // combining caron below
-   key <AD09> { [         o,          O,    0x1000323,   0x1000323 ] }; // combining dot below
-   key <AD10> { [         p,          P,    0x1000324,   0x1000324 ] }; // combining diaeresis below
-   key <AD11> { [ bracketleft,  braceleft,  0x1000331,   0x1000331 ] }; // combining macron below
-   key <AD12> { [bracketright, braceright,  0x1000330,   0x1000330 ] }; // combining tilde below
-
-   key <AC01>  { [         a,          A,          ae,               AE ] };
-   key <AC02>  { [         s,          S,      ssharp,        0x1001E9C ] }; // uppercase S sharp
-   key <AC03>  { [         d,          D,         eth,              ETH ] };
-   key <AC04>  { [         f,          F,       thorn,            THORN ] };
-   key <AC06>  { [         h,          H,    sterling,         sterling ] };
-   key <AC07>  { [         j,          J,    EuroSign,         EuroSign ] };
-   key <AC10>  { [ semicolon,      colon,   masculine,      ordfeminine ] };
-   key <AC11>  { [ apostrophe,  quotedbl,    currency,         currency ] };
-   key <BKSL>  { [ backslash,        bar,      section,         section ] };
-
-   key <AB03>  { [         c,          C,    ccedilla,         Ccedilla ] };
-   key <AB06>  { [         n,          N,      ntilde,           Ntilde ] };
-   key <AB07>  { [         m,          M,          mu,               mu ] };
-   key <AB08>  { [     comma,     less,  guillemotleft,   guillemotleft ] };
-   key <AB09>  { [    period,  greater, guillemotright,  guillemotright ] };
-   key <AB10>  { [     slash,   question, questiondown,    questiondown ] };
-
-   key <I219>  { [  multiply,   division, ISO_Next_Group, ISO_Prev_Group ] };
-
-   include "level3(ralt_switch)"
-};
-
-partial alphanumeric_keys
-xkb_symbols "olpc2" {
-   include "us(olpc)"
-   name[Group1]= "USA - Layout toggle on multiply/divide key";
-   include "group(olpc)"
-};
-
-// Based on Cherokee Nation Official Layout
-// http://www.cherokee.org/extras/downloads/font/Keyboard.htm
-
-partial alphanumeric_keys modifier_keys
-xkb_symbols "chr" {
-
-    name[Group1]= "USA - Cherokee";
-    key.type[group1]="ALPHABETIC";
-
-    // Alphanumeric section
-    key <TLDE> { [      grave,      U13CA ] };
-    key <AE01> { [          1,      U13B1 ] };
-    key <AE02> { [          2,      U13C7 ] };
-    key <AE03> { [          3,      U13E7 ] };
-    key <AE04> { [      U13D9,      U13B0 ] };
-    key <AE05> { [      U13E6,      U13B9 ] };
-    key <AE06> { [      U13DC,      U13DD ] };
-    key <AE07> { [      U13CB,      U13E1 ] };
-    key <AE08> { [      U13D6,      U13BA ] };
-    key <AE09> { [      U13D2,  parenleft ] };
-    key <AE10> { [      U13C4, parenright ] };
-    key <AE11> { [      U13BF,      U13BC ] };
-    key <AE12> { [      U13F3,      U13BD ] };
-
-    key <AD01> { [      U13AA,      U13C6 ] };
-    key <AD02> { [      U13B3,      U13EB ] };
-    key <AD03> { [      U13A1,      U13E3 ] };
-    key <AD04> { [      U13DB,      U13CF ] };
-    key <AD05> { [      U13D4,      U13D8 ] };
-    key <AD06> { [      U13EF,      U13F2 ] };
-    key <AD07> { [      U13A4,      U13AD ] };
-    key <AD08> { [      U13A2,      U13F1 ] };
-    key <AD09> { [      U13A3,      U13EC ] };
-    key <AD10> { [      U13C1,      U13EA ] };
-    key <AD11> { [      U13D5,      U13D1 ] };
-    key <AD12> { [      U13B6,      U13E4 ] };
-    key <BKSL> { [      U13E9,      U13EE ] };
-
-    key <AC01> { [      U13A0,      U13CC ] };
-    key <AC02> { [      U13CD,      U13CE ] };
-    key <AC03> { [      U13D7,      U13D0 ] };
-    key <AC04> { [      U13A9,      U13C8 ] };
-    key <AC05> { [      U13A6,      U13E5 ] };
-    key <AC06> { [      U13AF,      U13B2 ] };
-    key <AC07> { [      U13DA,      U13AB ] };
-    key <AC08> { [      U13B8,      U13A7 ] };
-    key <AC09> { [      U13B5,      U13AE ] };
-    key <AC10> { [      U13E8,      U13E0 ] };
-    key <AC11> { [ apostrophe,   quotedbl ] };
-
-    key <AB01> { [      U13AC,      U13C3 ] };
-    key <AB02> { [      U13F4,      U13ED ] };
-    key <AB03> { [      U13D3,      U13DF ] };
-    key <AB04> { [      U13A5,      U13DE ] };
-    key <AB05> { [      U13A8,      U13F0 ] };
-    key <AB06> { [      U13BE,      U13BB ] };
-    key <AB07> { [      U13C5,      U13B7 ] };
-    key <AB08> { [      comma,      U13E2 ] };
-    key <AB09> { [     period,      U13B4 ] };
-    key <AB10> { [      U13C2,      U13C9 ] };
-
-    // End alphanumeric section
-};
-
-// Serbian charecters added as third level symbols to US keyboard layout.
-
-partial alphanumeric_keys
-xkb_symbols "hbs" {
-
-  name[Group1]= "USA - Serbo-Croatian";
-
-  include "us"
-
-  key <TLDE> { [ grave, asciitilde ] };
-  key <AE06> { [ 6, dead_caron, asciicircum, asciicircum ] };
-  key <AC09> { [ l, L, U1C9, U1C8 ] };
-  key <AB06> { [ n, N, U1CC, U1CB ] };
-  key <AB01> { [ z, Z, U1C6, U1C5 ] };
-  key <AD03> { [ e, E, EuroSign, cent ] };
-  key <AC03> { [ d, D, dstroke, Dstroke ] };
-  key <AC11> { [ dead_acute, quotedbl, apostrophe, apostrophe ] };
-  key <SPCE> { [ space, space, nobreakspace, nobreakspace ] };
-  key <AB08> { [ comma, less, NoSymbol, guillemotright ] };
-  key <AB09> { [ period, greater, NoSymbol, guillemotleft ] };
-
-  include "level3(ralt_switch)"
-};
-
-//based on http://upload.wikimedia.org/wikipedia/commons/1/18/T-Mobile_G1_launch_event_2.jpg
-partial alphanumeric_keys
-xkb_symbols "htcdream" {
-        include "inet(htcdream)"
-        name[Group1]= "USA - htcdream";
-
-        //second row
-        key <AD01> { [ q, Q, Tab, Tab ] };
-        key <AD02> { [ w, W, grave, grave ] };
-        key <AD03> { [ e, E, underscore, underscore ] };
-        key <AD04> { [ r, R, sterling, sterling ] };
-        key <AD05> { [ t, T, EuroSign, EuroSign ] };
-        key <AD06> { [ y, Y, division, division ] };
-        key <AD07> { [ u, U, multiply, multiply ] };
-        key <AD08> { [ i, I, minus, minus ] };
-        key <AD09> { [ o, O, plus, plus ] };
-        key <AD10> { [ p, P, equal, equal ] };
-
-        //third row
-        key <AC01> { [ a, A, NoSymbol, NoSymbol ] };
-        key <AC02> { [ s, S, bar, bar ] };
-        key <AC03> { [ d ,D, backslash, backslash ] };
-        key <AC04> { [ f, F, braceleft, braceleft ] };
-        key <AC05> { [ g, G, braceright, braceright ] };
-        key <AC06> { [ h, H, colon, colon ] };
-        key <AC07> { [ j, J, semicolon, semicolon ] };
-        key <AC08> { [ k, K, quotedbl, quotedbl ] };
-        key <AC09> { [ l, L, apostrophe, apostrophe ] };
-
-        //forth row
-        key <AB01> { [ z, Z, NoSymbol, NoSymbol ] };
-        key <AB02> { [ x, X, NoSymbol, NoSymbol ] };
-        key <AB03> { [ c, C, NoSymbol, NoSymbol ] };
-        key <AB04> { [ v, V, bracketleft, bracketleft ] };
-        key <AB05> { [ b, B, bracketright, bracketright ] };
-        key <AB06> { [ n, N, less, less ] };
-        key <AB07> { [ m, M, greater, greater ] };
-        key <AB08> { [ comma, comma, question, question ] };
-
-        //fifth row
-        key <FK15> { [ at, at, asciitilde, asciitilde ] };
-
-        include "level3(alt_switch)"
-};
-
-// EXTRAS:
-
-// XCompose is out! Unicode combining is in!  For those of us who live
-// on the edge: A keymap using Unicode combining characters instead of
-// deadkeys.  This variation does not deviate from the lame MS-style
-// US-intl layout; but it uses AltGr for combining, like altgr-intl.
-//
-// This might break your font layout layout systems (because they
-// suck), caveat emptor.  Also, most of today's software will count
-// individual combining marks for selection, deletion, character
-// counting &c., and won't be smart enough to do canonical equivalence
-// when searching, &c.
-//
-// With Unicode combining you use "handwriting order", not
-// "typewriting order" as with deadkeys.  That is, you first type the
-// base character, then the diacritics/accents/modifiers.  This has
-// the advantage of avoiding hidden states --- each keypress changes
-// something on screen.
-//
-// TODO: as of now, this duplicates all us(intl) functionality with
-// combining.  With care, perhaps we could add more combining marks
-// not present in intl, and support all major languages.
-partial alphanumeric_keys
-xkb_symbols "intl-unicode" {
-
- name[Group1]= "USA - International (AltGr Unicode combining)";
-
- include "us(intl)"
- include "level3(ralt_switch)"
-
- // grave, tilde
- key <TLDE> { [grave, asciitilde, U0300, U0303 ] };
- // double acute
- key <AE02> { [ 2, at, twosuperior, U030B ] };
- // macron
- key <AE03> { [ 3, numbersign, threesuperior, U0304 ] };
- // circumflex
- key <AE06> { [ 6, asciicircum, onequarter, U0302 ] };
- // horn
- key <AE07> { [ 7, ampersand, onehalf, U031B ] };
- // ogonek
- key <AE08> { [ 8, asterisk, threequarters, U0328 ] };
- // breve
- key <AE09> { [	 9, parenleft, leftsinglequotemark, U0306 ] };
- // abovering
- key <AE10> { [	 0, parenright, rightsinglequotemark, U030A ] };
-
- // belowdot
- key <AE11> { [ minus, underscore, yen, U0323 ] };
- // acute, diaeresis
- key <AC11> { [apostrophe, quotedbl, U0301, U0308 ] };
- // abovedot, caron
- key <AB09> { [ period, greater, U0307, U030C ] };
- // hook
- key <AB10> { [ slash, question, questiondown, 0309 ] };
-
- // alt-intl compatibility
- // cedilla, caron
- key <AB08> { [ comma, less,	 U0327, U030C ] };
- // ogonek, diaeresis
- key <AC10> { [ semicolon, colon,	 U0328, U0308 ] };
- // doubleacute, horn
- key <AE12> { [ equal, plus,	 U030B, U031B ] };
-
- // we don't do combining latin letters and combining enclosures
- // because support for those is very rare.
-};
-
-// XCompose is out! Unicode combining is in! For those of us who live
-// on the edge: A keymap using Unicode combining characters instead of
-// deadkeys. This variation does break compatibility with us-intl,
-// whenever I thought it would be more mnemonic or Unicodeish.
-partial alphanumeric_keys
-xkb_symbols "alt-intl-unicode" {
-
- name[Group1]= "USA - International (AltGr Unicode combining, alternative)";
-
- include "extras/us(intl-unicode)"
- include "level3(ralt_switch)"
-
- // easier macron; em-dash.
- // em-dash is available via compose, but I added here since it's such
- // an important typographic character.
- key <AE11> { [ minus, underscore, U0304, U2014 ] };
-
- // belowdot, abovedot (caron at coma/less key, per above)
- key <AB09> { [ period, greater, U0323, U0307 ] };
-
-};
-
-partial alphanumeric_keys  
-xkb_symbols "ats" {
-
-    include "us"
-
-    name[Group1]= "USA - Atsina";
-
-    //Using Dead key to get COMBINING COMMA ABOVE for ejectives on
-    //q, l, t, s, m, g, k, p, w, y, r
-    //XCompose key is used for the other accute and grave.
-
-    key <AD03> { [ e, E, eacute, Eacute  ] };
-    key <AD07> { [ u, U, uacute, Uacute  ] };
-    key <AD08> { [ i, I, iacute, Iacute  ] };
-    key <AD09> { [ o, O, oacute, Oacute  ] };
-    key <AD11> { [ bracketleft,	braceleft, U03B8 ] };
-    key <AD12> { [ bracketright, braceright, U010D, U010C ] };
-    //U+010C (uppercase Č) and U+010D (lowercase č).
-
-    key <AC01> { [ a, A, aacute, Aacute  ] };
-
-
-    //Small letter Open use compose to key get acute accent
-    key <AB03> { [ c,	C, U0254, U0186		  ] };
-    key <AB08> { [ comma,     less, U0313 ] };
-    key <AB10> { [ slash, question, U0294 ] };
-
-    include "level3(ralt_switch)"
-    include "compose(rctrl)"
-};
-
-partial alphanumeric_keys
-xkb_symbols "crd" {
-
-  include "us"
-
-  name[Group1]= "USA - Couer D'alene Salish";
-
-  // Alphanumeric section
-  key <AD02> { [         w,           W, U02B7, U02B7 ] }; 
-  key <AE07> { [         7,   ampersand, U0294        ] }; 
-  key <AD01> { [         q,           Q, U221A        ] }; 
-  key <AB04> { [         v,           V, U0259        ] }; 
-  key <BKSL> { [ backslash,         bar, U026B        ] }; 
-  key <AD03> { [         e,           E, U025B        ] }; 
-  key <AD08> { [         i,           I, U026A        ] }; 
-  key <AC07> { [         j,           J, U01F0        ] }; 
-  key <AE06> { [         6, asciicircum, U0295        ] }; 
-  key <AC02> { [         s,           S, U0161        ] }; 
-  key <AB03> { [         c,           C, U010D        ] }; 
-  key <AD09> { [         o,           O, U0254        ] }; 
-  key <AB09> { [    period,     greater, U0323        ] }; 
-
-  include "level3(ralt_switch)"
-  include "compose(rctrl)"
-
-  // End alphanumeric section
-};
-=======
-default
-partial alphanumeric_keys modifier_keys 
-xkb_symbols "basic" {
-
-    name[Group1]= "English (USA)";
-
-    // Alphanumeric section
-    key <TLDE> {	[     grave,	asciitilde	]	};
-    key <AE01> {	[	  1,	exclam 		]	};
-    key <AE02> {	[	  2,	at		]	};
-    key <AE03> {	[	  3,	numbersign	]	};
-    key <AE04> {	[	  4,	dollar		]	};
-    key <AE05> {	[	  5,	percent		]	};
-    key <AE06> {	[	  6,	asciicircum	]	};
-    key <AE07> {	[	  7,	ampersand	]	};
-    key <AE08> {	[	  8,	asterisk	]	};
-    key <AE09> {	[	  9,	parenleft	]	};
-    key <AE10> {	[	  0,	parenright	]	};
-    key <AE11> {	[     minus,	underscore	]	};
-    key <AE12> {	[     equal,	plus		]	};
-
-    key <AD01> {	[	  q,	Q 		]	};
-    key <AD02> {	[	  w,	W		]	};
-    key <AD03> {	[	  e,	E		]	};
-    key <AD04> {	[	  r,	R		]	};
-    key <AD05> {	[	  t,	T		]	};
-    key <AD06> {	[	  y,	Y		]	};
-    key <AD07> {	[	  u,	U		]	};
-    key <AD08> {	[	  i,	I		]	};
-    key <AD09> {	[	  o,	O		]	};
-    key <AD10> {	[	  p,	P		]	};
-    key <AD11> {	[ bracketleft,	braceleft	]	};
-    key <AD12> {	[ bracketright,	braceright	]	};
-
-    key <AC01> {	[	  a,	A 		]	};
-    key <AC02> {	[	  s,	S		]	};
-    key <AC03> {	[	  d,	D		]	};
-    key <AC04> {	[	  f,	F		]	};
-    key <AC05> {	[	  g,	G		]	};
-    key <AC06> {	[	  h,	H		]	};
-    key <AC07> {	[	  j,	J		]	};
-    key <AC08> {	[	  k,	K		]	};
-    key <AC09> {	[	  l,	L		]	};
-    key <AC10> {	[ semicolon,	colon		]	};
-    key <AC11> {	[ apostrophe,	quotedbl	]	};
-
-    key <AB01> {	[	  z,	Z 		]	};
-    key <AB02> {	[	  x,	X		]	};
-    key <AB03> {	[	  c,	C		]	};
-    key <AB04> {	[	  v,	V		]	};
-    key <AB05> {	[	  b,	B		]	};
-    key <AB06> {	[	  n,	N		]	};
-    key <AB07> {	[	  m,	M		]	};
-    key <AB08> {	[     comma,	less		]	};
-    key <AB09> {	[    period,	greater		]	};
-    key <AB10> {	[     slash,	question	]	};
-
-    key <BKSL> {	[ backslash,         bar	]	};
-    // End alphanumeric section
-};
-
-partial alphanumeric_keys
-xkb_symbols "euro" {
-
-    name[Group1]= "English (US, with euro on 5)";
-
-    include "us(basic)"
-
-    include "eurosign(5)"
-
-    include "level3(ralt_switch)"
-};
-
-
-partial alphanumeric_keys
-xkb_symbols "intl" {
-
-    name[Group1]= "English (US, international with dead keys)";
-
-    include "us(basic)"
-
-    // Alphanumeric section
-    key <TLDE> { [dead_grave, dead_tilde,         grave,       asciitilde ] };
-    key <AE01> { [	   1,     exclam,    exclamdown,      onesuperior ] };
-    key <AE02> { [	   2,         at,   twosuperior, dead_doubleacute ] };
-    key <AE03> { [	   3, numbersign, threesuperior,      dead_macron ] };
-    key <AE04> { [	   4,     dollar,      currency,         sterling ] };
-    key <AE05> { [	   5,    percent,      EuroSign,     dead_cedilla ] };
-    key <AE06> { [    6, dead_circumflex,    onequarter,      asciicircum ] };
-    key <AE07> { [	   7,  ampersand,       onehalf,	dead_horn ] };
-    key <AE08> { [	   8,   asterisk, threequarters,      dead_ogonek ] };
-    key <AE09> { [	   9,  parenleft, leftsinglequotemark, dead_breve ] };
-    key <AE10> { [	   0, parenright, rightsinglequotemark, dead_abovering ] };
-    key <AE11> { [     minus, underscore,           yen,    dead_belowdot ] };
-    key <AE12> { [     equal,       plus,      multiply,         division ] };
-
-    key <AD01> { [	   q,          Q,    adiaeresis,       Adiaeresis ] };
-    key <AD02> { [	   w,          W,         aring,            Aring ] };
-    key <AD03> { [	   e,          E,        eacute,           Eacute ] };
-    key <AD04> { [	   r,          R,    registered,       registered ] };
-    key <AD05> { [	   t,          T,         thorn,            THORN ] };
-    key <AD06> { [	   y,          Y,    udiaeresis,       Udiaeresis ] };
-    key <AD07> { [	   u,          U,        uacute,           Uacute ] };
-    key <AD08> { [	   i,          I,        iacute,           Iacute ] };
-    key <AD09> { [	   o,          O,        oacute,           Oacute ] };
-    key <AD10> { [	   p,          P,    odiaeresis,       Odiaeresis ] };
-    key <AD11> { [ bracketleft,  braceleft,  guillemotleft, leftdoublequotemark ] };
-    key <AD12> { [bracketright, braceright, guillemotright, rightdoublequotemark ] };
-
-    key <AC01> { [	   a,          A,        aacute,           Aacute ] };
-    key <AC02> { [	   s,          S,        ssharp,          section ] };
-    key <AC03> { [	   d,          D,           eth,              ETH ] };
-    key <AC04> { [	   f,          F,             f,                F ] };
-    key <AC05> { [	   g,          G,             g,                G ] };
-    key <AC06> { [	   h,          H,             h,                H ] };
-    key <AC07> { [	   j,          J,             j,                J ] };
-    key <AC08> { [	   k,          K,            oe,               OE ] };
-
-    key <AC09> { [	   l,          L,        oslash,         Ooblique ] };
-    key <AC10> { [ semicolon,      colon,     paragraph,           degree ] };
-    key <AC11> { [dead_acute, dead_diaeresis, apostrophe,        quotedbl ] };
-
-    key <AB01> { [	   z,          Z,            ae,               AE ] };
-    key <AB02> { [	   x,          X,             x,                X ] };
-    key <AB03> { [	   c,          C,     copyright,             cent ] };
-    key <AB04> { [	   v,          V,             v,                V ] };
-    key <AB05> { [	   b,          B,             b,                B ] };
-    key <AB06> { [	   n,          N,        ntilde,           Ntilde ] };
-    key <AB07> { [	   m,          M,            mu,               mu ] };
-    key <AB08> { [     comma,       less,      ccedilla,         Ccedilla ] };
-    key <AB09> { [    period,    greater, dead_abovedot,       dead_caron ] };
-    key <AB10> { [     slash,   question,  questiondown,        dead_hook ] };
-    key <BKSL> { [ backslash,        bar,       notsign,        brokenbar ] };
-
-    include "level3(ralt_switch)"
-};
-
-// Based on symbols/us_intl keyboard map:
-// Dead-keys definition for a very simple US/ASCII layout.
-// by Conectiva (http://www.conectiva.com.br)
-// modified by Ricardo Y. Igarashi (iga@that.com.br)
-
-// Added the following deadkeys, to make it truly international:
-//
-// dead_macron: on AltGr-minus
-// dead_breve: on AltGr-parenleft
-// dead_abovedot: on AltGr-period
-// dead_abovering: on AltGr-0
-// dead_doubleacute: on AltGr-equal (as quotedbl is already used)
-// dead_caron: on AltGr-less (AltGr-shift-comma)
-// dead_cedilla: on AltGr-comma
-// dead_ogonek: on AltGr-semicolon
-// dead_belowdot: on AltGr-underscore (AltGr-shift-minus)
-// dead_hook: on AltGr-question
-// dead_horn: on AltGr-plus (AltGr-shift-equal)
-// dead_diaeresis: on AltGr-colon (Alt-shift-semicolon)
-//
-// those were already there:
-// dead_grave
-// dead_acute
-// dead_circumflex
-// dead_tilde
-// dead_diaeresis
-
-partial alphanumeric_keys
-xkb_symbols "alt-intl" {
-
-  name[Group1]= "English (US, alternative international)";
-
-  include "us"
-
-  key <TLDE> { [ dead_grave, dead_tilde,    grave,	      asciitilde    ] };
-  key <AE05> { [          5, percent,	    EuroSign			    ] };
-  key <AE06> { [	  6, dead_circumflex, asciicircum,    asciicircum   ] };
-  key <AE09> { [	  9, parenleft, leftsinglequotemark,  dead_breve ] };
-  key <AE10> { [	  0, parenright, rightsinglequotemark, dead_abovering ] };
-  key <AE11> { [      minus, underscore,    dead_macron,      dead_belowdot ] };
-  key <AE12> { [      equal, plus,	    dead_doubleacute, dead_horn	    ] };
-
-  key <AD03> { [          e, E,		     EuroSign,         cent	    ] };
-
-  key <AC10> { [  semicolon, colon,	     dead_ogonek,   dead_diaeresis  ] };
-  key <AC11> { [ dead_acute, dead_diaeresis, apostrophe,    quotedbl	    ] };
-
-  key <AB08> { [      comma, less,	     dead_cedilla,  dead_caron	    ] };
-  key <AB09> { [     period, greater,	     dead_abovedot, dead_circumflex ] };
-  key <AB10> { [      slash, question,	     dead_hook,	    dead_hook	    ] };
-
-  include "level3(ralt_switch)"
-};
-
-// based on a keyboard map from an 'xkb/symbols/dk' file
-
-partial alphanumeric_keys
-xkb_symbols "dvorak" {
-
-    name[Group1]= "English (Dvorak)";
-
-    // Alphanumeric section
-
-    key <TLDE> { [       grave,	asciitilde, dead_grave, dead_tilde	] };
-
-    key <AE01> { [	    1,	exclam 		]	};
-    key <AE02> { [	    2,	at		]	};
-    key <AE03> { [	    3,	numbersign	]	};
-    key <AE04> { [	    4,	dollar		]	};
-    key <AE05> { [	    5,	percent		]	};
-    key <AE06> { [	    6,	asciicircum, dead_circumflex, dead_circumflex ]	};
-    key <AE07> { [	    7,	ampersand	]	};
-    key <AE08> { [	    8,	asterisk	]	};
-    key <AE09> { [	    9,	parenleft,  dead_grave]	};
-    key <AE10> { [	    0,	parenright	]	};
-    key <AE11> { [ bracketleft,	braceleft	]	};
-    key <AE12> { [ bracketright, braceright,  dead_tilde] };
-
-    key <AD01> { [  apostrophe,	quotedbl, dead_acute, dead_diaeresis	] };
-    key <AD02> { [	comma,	less,   dead_cedilla, dead_caron	] };
-    key <AD03> { [      period,	greater, dead_abovedot, periodcentered	] };
-    key <AD04> { [	    p,	P		]	};
-    key <AD05> { [	    y,	Y		]	};
-    key <AD06> { [	    f,	F		]	};
-    key <AD07> { [	    g,	G		]	};
-    key <AD08> { [	    c,	C		]	};
-    key <AD09> { [	    r,	R		]	};
-    key <AD10> { [	    l,	L		]	};
-    key <AD11> { [	slash,	question	]	};
-    key <AD12> { [	equal,	plus		]	};
-
-    key <AC01> { [	    a,	A 		]	};
-    key <AC02> { [	    o,	O		]	};
-    key <AC03> { [	    e,	E		]	};
-    key <AC04> { [	    u,	U		]	};
-    key <AC05> { [	    i,	I		]	};
-    key <AC06> { [	    d,	D		]	};
-    key <AC07> { [	    h,	H		]	};
-    key <AC08> { [	    t,	T		]	};
-    key <AC09> { [	    n,	N		]	};
-    key <AC10> { [	    s,	S		]	};
-    key <AC11> { [	minus,	underscore	]	};
-
-    key <AB01> { [   semicolon,	colon, dead_ogonek, dead_doubleacute ] };
-    key <AB02> { [	    q,	Q		]	};
-    key <AB03> { [	    j,	J		]	};
-    key <AB04> { [	    k,	K		]	};
-    key <AB05> { [	    x,	X		]	};
-    key <AB06> { [	    b,	B		]	};
-    key <AB07> { [	    m,	M		]	};
-    key <AB08> { [	    w,	W		]	};
-    key <AB09> { [	    v,	V		]	};
-    key <AB10> { [	    z,	Z		]	};
-
-    key <BKSL> { [  backslash,  bar             ]       };
-};
-
-// Dvorak international with dead keys
-// Olivier Mehani (shtrom-xorg@ssji.net)
-// Reproduce the per-key mapping of us(intl) for the dvorak layout
-// aka "I just swapped my keys over"
-partial alphanumeric_keys
-xkb_symbols "dvorak-intl" {
-
-    name[Group1]= "English (Dvorak international with dead keys)";
-
-    include "us(dvorak)"
-
-    key <TLDE> { [dead_grave, dead_tilde,         grave,       asciitilde ] };
-
-    key <AE01> { [	   1,     exclam,    exclamdown,      onesuperior ] };
-    key <AE02> { [	   2,         at,   twosuperior, dead_doubleacute ] };
-    key <AE03> { [	   3, numbersign, threesuperior,      dead_macron ] };
-    key <AE04> { [	   4,     dollar,      currency,         sterling ] };
-    key <AE05> { [	   5,    percent,      EuroSign,     dead_cedilla ] };
-    key <AE06> { [    6, dead_circumflex,    onequarter,      asciicircum ] };
-    key <AE07> { [	   7,  ampersand,       onehalf,	dead_horn ] };
-    key <AE08> { [	   8,   asterisk, threequarters,      dead_ogonek ] };
-    key <AE09> { [	   9,  parenleft, leftsinglequotemark, dead_breve ] };
-    key <AE10> { [	   0, parenright, rightsinglequotemark, dead_abovering ] };
-    key <AE11> { [ bracketleft,  braceleft,  guillemotleft, leftdoublequotemark ] };
-    key <AE12> { [bracketright, braceright, guillemotright, rightdoublequotemark ] };
-
-    key <AD01> { [dead_acute, dead_diaeresis, apostrophe,        quotedbl ] };
-    key <AD02> { [     comma,       less,      ccedilla,         Ccedilla ] };
-    key <AD03> { [    period,    greater, dead_abovedot,       dead_caron ] };
-    key <AD04> { [	   p,          P,    odiaeresis,       Odiaeresis ] };
-    key <AD05> { [	   y,          Y,    udiaeresis,       Udiaeresis ] };
-    // key <AD06> { [	   f,	F		]	};
-    // key <AD07> { [	   g,	G		]	};
-    key <AD08> { [	   c,          C,     copyright,             cent ] };
-    key <AD09> { [	   r,          R,    registered,       registered ] };
-    key <AD10> { [	   l,          L,        oslash,         Ooblique ] };
-    key <AD11> { [     slash,   question,  questiondown,        dead_hook ] };
-    // key <AD12> { [     equal,       plus,      multiply,         division ] };
-
-    key <AC01> { [	   a,          A,        aacute,           Aacute ] };
-    key <AC02> { [	   o,          O,        oacute,           Oacute ] };
-    key <AC03> { [	   e,          E,        eacute,           Eacute ] };
-    key <AC04> { [	   u,          U,        uacute,           Uacute ] };
-    key <AC05> { [	   i,          I,        iacute,           Iacute ] };
-    key <AC06> { [	   d,          D,           eth,              ETH ] };
-    // key <AC07> { [	   h,	H		]	};
-    key <AC08> { [	   t,          T,         thorn,            THORN ] };
-    key <AC09> { [	   n,          N,        ntilde,           Ntilde ] };
-    key <AC10> { [	   s,          S,        ssharp,          section ] };
-    // key <AC11> { [     minus, underscore,           yen,    dead_belowdot ] };
-
-    key <AB01> { [ semicolon,      colon,     paragraph,           degree ] };
-    key <AB02> { [	   q,          Q,    adiaeresis,       Adiaeresis ] };
-    // key <AB03> { [	   j,	J		]	};
-    key <AB04> { [	   k,          K,            oe,               OE ] };
-    // key <AB05> { [	   x,	X		]	};
-    // key <AB06> { [	   b,	B		]	};
-    key <AB07> { [	   m,          M,            mu,               mu ] };
-    key <AB08> { [	   w,          W,         aring,            Aring ] };
-    // key <AB09> { [	   v,	V		]	};
-    key <AB10> { [	   z,          Z,            ae,               AE ] };
-
-    key <BKSL> { [ backslash,        bar,       notsign,        brokenbar ] };
-
-    include "level3(ralt_switch)"
-};
-
-// Dvorak international without dead keys
-// Stephane Magnenat (stephane at magnenat dot net, http://stephane.magnenat.net)
-// Based on information from http://www.poupinou.org/dvorak/index.html
-//
-//  `   1   2   3   4   5   6   7   8   9   0   [   ]   \
-//                  €
-//
-//      '   ,   .   p   y   f   g   c   r   l   /   =
-//          ä   ê   ë   ü           ç
-//
-//      a   o   e   u   i   d   h   t   n   s   -
-//      à   ô   é   û   î                   ß
-//
-//      ;   q   j   k   x   b   m   w   v   z
-//      â   ö   è   ù   ï
-
-partial alphanumeric_keys
-xkb_symbols "dvorak-alt-intl" {
-
-    name[Group1]= "English (Dvorak alternative international no dead keys)";
-
-    include "us(dvorak)"
-
-    key <AE04> { [         4,  dollar,    EuroSign ] };
-
-    key <AD02> { [     comma,    less,  adiaeresis,       dead_caron ] };
-    key <AD03> { [    period, greater, ecircumflex,   periodcentered	] };
-    key <AD04> { [         p,       P,  ediaeresis,     dead_cedilla ] };
-    key <AD05> { [         y,       Y,  udiaeresis ] };
-    key <AD08> { [         c,       C,    ccedilla,    dead_abovedot ] };
-
-    key <AC01> { [         a,       A,      agrave ] };
-    key <AC02> { [         o,       O, ocircumflex ] };
-    key <AC03> { [         e,       E,      eacute ] };
-    key <AC04> { [         u,       U, ucircumflex ] };
-    key <AC05> { [         i,       I, icircumflex ] };
-    key <AC10> { [         s,       S,      ssharp ] };
-
-    key <AB01> { [ semicolon,   colon, acircumflex ] };
-    key <AB02> { [         q,       Q,  odiaeresis,      dead_ogonek ] };
-    key <AB03> { [         j,       J,      egrave, dead_doubleacute ] };
-    key <AB04> { [         k,       K,      ugrave ] };
-    key <AB05> { [         x,       X,  idiaeresis ] };
-
-    include "level3(ralt_switch)"
-};
-
-// Left and right handed dvorak layouts
-// by sqweek <sqweek@gmail.com> 2006-01-30
-// Based on the corresponding layouts in the console-tools package.
-partial alphanumeric_keys
-xkb_symbols "dvorak-l" {
-
-    include "us(dvorak)"
-    name[Group1]= "English (left handed Dvorak)";
-
-    key <AE01> {	[ bracketleft,	braceleft	]	};
-    key <AE02> {	[ bracketright,	braceright	]	};
-    key <AE03> {	[	slash,	question	]	};
-    key <AE04> {	[	    p,	P		]	};
-    key <AE05> {	[	    f,	F		]	};
-    key <AE06> {	[	    m,	M		]	};
-    key <AE07> {	[	    l,	L		]	};
-    key <AE08> {	[	    j,	J		]	};
-    key <AE09> {	[	    4,	dollar		]	};
-    key <AE10> {	[	    3,	numbersign	]	};
-    key <AE11> {	[	    2,	at		]	};
-    key <AE12> {	[	    1,	exclam 		]	};
-
-    key <AD01> {	[   semicolon,	colon 		]	};
-    key <AD02> {	[	    q,	Q		]	};
-    key <AD03> {	[	    b,	B		]	};
-    key <AD04> {	[	    y,	Y		]	};
-    key <AD05> {	[	    u,	U		]	};
-    key <AD06> {	[	    r,	R		]	};
-    key <AD07> {	[	    s,	S		]	};
-    key <AD08> {	[	    o,	O		]	};
-    key <AD09> {	[      period,	greater		]	};
-    key <AD10> {	[	    6,	asciicircum	]	};
-    key <AD11> {	[	    5,	percent		]	};
-    key <AD12> {	[	equal,	plus		]	};
-
-    key <AC01> {	[	minus,	underscore	]	};
-    key <AC02> {	[	    k,	K		]	};
-    key <AC03> {	[	    c,	C		]	};
-    key <AC04> {	[	    d,	D		]	};
-    key <AC05> {	[	    t,	T		]	};
-    key <AC06> {	[	    h,	H		]	};
-    key <AC07> {	[	    e,	E		]	};
-    key <AC08> {	[	    a,	A 		]	};
-    key <AC09> {	[	    z,	Z		]	};
-    key <AC10> {	[	    8,	asterisk	]	};
-    key <AC11> {	[	    7,	ampersand	]	};
-
-    key <AB01> {	[  apostrophe,	quotedbl	] 	};
-    key <AB02> {	[	    x,	X		]	};
-    key <AB03> {	[	    g,	G		]	};
-    key <AB04> {	[	    v,	V		]	};
-    key <AB05> {	[	    w,	W		]	};
-    key <AB06> {	[	    n,	N		]	};
-    key <AB07> {	[	    i,	I		]	};
-    key <AB08> {	[	comma,	less		]	};
-    key <AB09> {	[	    0,	parenright	]	};
-    key <AB10> {	[	    9,	parenleft	]	};
-};
-
-partial alphanumeric_keys
-xkb_symbols "dvorak-r" {
-    
-    include "us(dvorak)"
-    name[Group1]= "English (right handed Dvorak)";
-
-    key <AE01> {	[	    1,	exclam 		]	};
-    key <AE02> {	[	    2,	at		]	};
-    key <AE03> {	[	    3,	numbersign	]	};
-    key <AE04> {	[	    4,	dollar		]	};
-    key <AE05> {	[	    j,	J		]	};
-    key <AE06> {	[	    l,	L		]	};
-    key <AE07> {	[	    m,	M		]	};
-    key <AE08> {	[	    f,	F		]	};
-    key <AE09> {	[	    p,	P		]	};
-    key <AE10> {	[	slash,	question	]	};
-    key <AE11> {	[ bracketleft,	braceleft	]	};
-    key <AE12> {	[ bracketright,	braceright	]	};
-
-    key <AD01> {	[	    5,	percent		]	};
-    key <AD02> {	[	    6,	asciicircum ]	};
-    key <AD03> {	[	    q,	Q		]	};
-    key <AD04> {	[      period,	greater		]	};
-    key <AD05> {	[	    o,	O		]	};
-    key <AD06> {	[	    r,	R		]	};
-    key <AD07> {	[	    s,	S		]	};
-    key <AD08> {	[	    u,	U		]	};
-    key <AD09> {	[	    y,	Y		]	};
-    key <AD10> {	[	    b,	B		]	};
-    key <AD11> {	[   semicolon,	colon 		]	};
-    key <AD12> {	[	equal,	plus		]	};
-
-    key <AC01> {	[	    7,	ampersand	]	};
-    key <AC02> {	[	    8,	asterisk	]	};
-    key <AC03> {	[	    z,	Z		]	};
-    key <AC04> {	[	    a,	A 		]	};
-    key <AC05> {	[	    e,	E		]	};
-    key <AC06> {	[	    h,	H		]	};
-    key <AC07> {	[	    t,	T		]	};
-    key <AC08> {	[	    d,	D		]	};
-    key <AC09> {	[	    c,	C		]	};
-    key <AC10> {	[	    k,	K		]	};
-    key <AC11> {	[	minus,	underscore	]	};
-
-    key <AB01> {	[	    9,	parenleft	]	};
-    key <AB02> {	[	    0,	parenright	]	};
-    key <AB03> {	[	    x,	X		]	};
-    key <AB04> {	[	comma,	less		]	};
-    key <AB05> {	[	    i,	I		]	};
-    key <AB06> {	[	    n,	N		]	};
-    key <AB07> {	[	    w,	W		]	};
-    key <AB08> {	[	    v,	V		]	};
-    key <AB09> {	[	    g,	G		]	};
-    key <AB10> {	[  apostrophe,	quotedbl	] 	};
-};
-
-// Classic dvorak layout
-// by Piter Punk <piterpk@terra.com.br> - 2006-07-06 
-// Based on dvorak layout and e-mail from Russel L. Harris rlharris@oplink.net 
-// on xorg list.
-partial alphanumeric_keys
-xkb_symbols "dvorak-classic" {
-
-    name[Group1]= "English (classic Dvorak)";
-
-    // Alphanumeric section
-
-    key <TLDE> { [       grave,	asciitilde, dead_grave, dead_tilde	] };
-
-    key <AE01> { [ bracketleft,	braceleft	]	};
-    key <AE02> { [	    7,	ampersand	]	};
-    key <AE03> { [	    5,	percent		]	};
-    key <AE04> { [	    3,	numbersign	]	};
-    key <AE05> { [	    1,	exclam 		]	};
-    key <AE06> { [	    9,	parenleft,  dead_grave]	};
-    key <AE07> { [	    0,	parenright	]	};
-    key <AE08> { [	    2,	at		]	};
-    key <AE09> { [	    4,	dollar		]	};
-    key <AE10> { [	    6,	asciicircum, dead_circumflex, dead_circumflex ]	};
-    key <AE11> { [	    8,	asterisk	]	};
-    key <AE12> { [ bracketright, braceright,  dead_tilde] };
-
-    key <AD01> { [	slash,	question	]	};
-    key <AD02> { [	comma,	less,   dead_cedilla, dead_caron	] };
-    key <AD03> { [      period,	greater, dead_abovedot, periodcentered	] };
-    key <AD04> { [	    p,	P		]	};
-    key <AD05> { [	    y,	Y		]	};
-    key <AD06> { [	    f,	F		]	};
-    key <AD07> { [	    g,	G		]	};
-    key <AD08> { [	    c,	C		]	};
-    key <AD09> { [	    r,	R		]	};
-    key <AD10> { [	    l,	L		]	};
-    key <AD11> { [  apostrophe,	quotedbl, dead_acute, dead_diaeresis	] };
-    key <AD12> { [	equal,	plus		]	};
-
-    key <AC01> { [	    a,	A 		]	};
-    key <AC02> { [	    o,	O		]	};
-    key <AC03> { [	    e,	E		]	};
-    key <AC04> { [	    u,	U		]	};
-    key <AC05> { [	    i,	I		]	};
-    key <AC06> { [	    d,	D		]	};
-    key <AC07> { [	    h,	H		]	};
-    key <AC08> { [	    t,	T		]	};
-    key <AC09> { [	    n,	N		]	};
-    key <AC10> { [	    s,	S		]	};
-    key <AC11> { [	minus,	underscore	]	};
-
-    key <AB01> { [   semicolon,	colon, dead_ogonek, dead_doubleacute ] };
-    key <AB02> { [	    q,	Q		]	};
-    key <AB03> { [	    j,	J		]	};
-    key <AB04> { [	    k,	K		]	};
-    key <AB05> { [	    x,	X		]	};
-    key <AB06> { [	    b,	B		]	};
-    key <AB07> { [	    m,	M		]	};
-    key <AB08> { [	    w,	W		]	};
-    key <AB09> { [	    v,	V		]	};
-    key <AB10> { [	    z,	Z		]	};
-    key <BKSL> { [  backslash,  bar             ]       };
-};
-
-// Programmer Dvorak, by Roland Kaufmann <rlndkfmn at gmail dot com>
-// License: BSD, available at <http://www.kaufmann.no/roland/dvorak/license.html>
-// Main features: Numbers are in shift position (like French), symbols have been
-// placed in locations that give good hand-alternation and finger rolling with
-// symbols that usually follows, accented characters are possible for I18N.
-partial alphanumeric_keys
-xkb_symbols "dvp" {
-    include "us(dvorak)"
-
-    name[Group1] = "USA - Programmer Dvorak";
-
-    //             Unmodified       Shift           AltGr            Shift+AltGr
-    // symbols row, left side
-    key <TLDE> { [ dollar,          asciitilde,     dead_tilde                  ] };
-    key <AE01> { [ ampersand,       percent                                     ] };
-    key <AE02> { [ bracketleft,     7,              currency                    ], type[Group1] = "FOUR_LEVEL_ALPHABETIC" };
-    key <AE03> { [ braceleft,       5,              cent                        ], type[Group1] = "FOUR_LEVEL_ALPHABETIC" };
-    key <AE04> { [ braceright,      3,              yen                         ], type[Group1] = "FOUR_LEVEL_ALPHABETIC" };
-    key <AE05> { [ parenleft,       1,              EuroSign                    ], type[Group1] = "FOUR_LEVEL_ALPHABETIC" };
-    key <AE06> { [ equal,           9,              sterling                    ], type[Group1] = "FOUR_LEVEL_ALPHABETIC" };
-
-    // symbols row, right side
-    key <AE07> { [ asterisk,        0                                           ], type[Group1] = "FOUR_LEVEL_ALPHABETIC" };
-    key <AE08> { [ parenright,      2,              onehalf                     ], type[Group1] = "FOUR_LEVEL_ALPHABETIC" };
-    key <AE09> { [ plus,            4                                           ], type[Group1] = "FOUR_LEVEL_ALPHABETIC" };
-    key <AE10> { [ bracketright,    6                                           ], type[Group1] = "FOUR_LEVEL_ALPHABETIC" };
-    key <AE11> { [ exclam,          8,              exclamdown                  ], type[Group1] = "FOUR_LEVEL_ALPHABETIC" };
-    key <AE12> { [ numbersign,      grave,          dead_grave                  ] };
-    key <BKSP> { [ BackSpace                                                    ] };
-
-    // upper row, left side
-    key <AD01> { [ semicolon,       colon,          dead_diaeresis              ] };
-    key <AD02> { [ comma,           less,           guillemotleft               ] };
-    key <AD03> { [ period,          greater,        guillemotright              ] };
-    key <AD04> { [ p,               P,              paragraph,       section    ] };
-    key <AD05> { [ y,               Y,              udiaeresis,      Udiaeresis ] };
-
-    // upper row, right side
-    key <AD08> { [ c,               C,              ccedilla,        Ccedilla   ] };
-    key <AD09> { [ r,               R,              registered,      trademark  ] };
-    key <AD11> { [ slash,           question,       questiondown                ] };
-    key <AD12> { [ at,              asciicircum,    dead_circumflex, dead_caron ] };
-
-    // home row, left side
-    key <AC01> { [ a,               A,              aring,           Aring      ] };
-    key <AC02> { [ o,               O,              oslash,          Ooblique   ] };
-    key <AC03> { [ e,               E,              ae,              AE         ] };
-    key <AC04> { [ u,               U,              eacute,          Eacute     ] };
-
-    // home row, right side
-    key <AC06> { [ d,               D,              eth,             ETH        ] };
-    key <AC07> { [ h,               H,              dead_acute                  ] };
-    key <AC08> { [ t,               T,              thorn,           THORN      ] };
-    key <AC09> { [ n,               N,              ntilde,          Ntilde     ] };
-    key <AC10> { [ s,               S,              ssharp                      ] };
-    key <AC11> { [ minus,           underscore,     hyphen                      ], type[Group1] = "FOUR_LEVEL_ALPHABETIC" };
-    key <BKSL> { [ backslash,       bar                                         ] };
-
-    // lower row, left side
-    key <AB01> { [ apostrophe,      quotedbl,       dead_acute                  ] };
-};
-
-// phonetic layout for Russian letters on an US keyboard
-// by Ivan Popov <pin@konvalo.org> 2005-07-17
-
-// level3 modifier is a shortcut to the "us" meaning of the keys where
-// we place cyrillic letters, handy for accessing the corresponding
-// punctuation marks.
-// It is important to have access to punctuation marks, and the rest of
-// alphabetical keys are added for being consequent so that the users
-// can expect the level3 modifier to give what the key label shows.
-
-partial alphanumeric_keys
-xkb_symbols "rus" {
-
-    name[Group1]= "Russian (US, phonetic)";
-
-    include "us(basic)"
-
-key.type[group1]="FOUR_LEVEL_ALPHABETIC";
-
-    key	<LatA> {	[ Cyrillic_a, Cyrillic_A ]	};
-    key	<LatB> {	[ Cyrillic_be, Cyrillic_BE ]	};
-    key	<LatW> {	[ Cyrillic_ve, Cyrillic_VE ]	};
-    key	<LatG> {	[ Cyrillic_ghe, Cyrillic_GHE ]	};
-    key	<LatD> {	[ Cyrillic_de, Cyrillic_DE ]	};
-    key	<LatE> {	[ Cyrillic_ie, Cyrillic_IE ]	};
-    key	<TLDE> {	[ Cyrillic_io, Cyrillic_IO, grave, asciitilde ] };
-    key	<LatV> {	[ Cyrillic_zhe, Cyrillic_ZHE ]	};
-    key	<LatZ> {	[ Cyrillic_ze, Cyrillic_ZE ]	};
-    key	<LatI> {	[ Cyrillic_i, Cyrillic_I ]	};
-    key	<LatJ> {	[ Cyrillic_shorti, Cyrillic_SHORTI ]	};
-    key	<LatK> {	[ Cyrillic_ka, Cyrillic_KA ]	};
-    key	<LatL> {	[ Cyrillic_el, Cyrillic_EL ]	};
-    key	<LatM> {	[ Cyrillic_em, Cyrillic_EM ]	};
-    key	<LatN> {	[ Cyrillic_en, Cyrillic_EN ]	};
-    key	<LatO> {	[ Cyrillic_o, Cyrillic_O ]	};
-    key	<LatP> {	[ Cyrillic_pe, Cyrillic_PE ]	};
-    key	<LatR> {	[ Cyrillic_er, Cyrillic_ER ]	};
-    key	<LatS> {	[ Cyrillic_es, Cyrillic_ES ]	};
-    key	<LatT> {	[ Cyrillic_te, Cyrillic_TE ]	};
-    key	<LatU> {	[ Cyrillic_u, Cyrillic_U ]	};
-    key	<LatF> {	[ Cyrillic_ef, Cyrillic_EF ]	};
-    key	<LatH> {	[ Cyrillic_ha, Cyrillic_HA ]	};
-    key	<LatC> {	[ Cyrillic_tse, Cyrillic_TSE ]	};
-    key <AC10> {        [ Cyrillic_che, Cyrillic_CHE, semicolon, colon ] };
-    key	<AD11> {	[ Cyrillic_sha, Cyrillic_SHA, bracketleft, braceleft] };
-    key	<AD12> {	[ Cyrillic_shcha, Cyrillic_SHCHA, bracketright, braceright ]	};
-    key <AE12> {        [ Cyrillic_hardsign, Cyrillic_HARDSIGN, equal, plus ] };
-    key	<LatY> {	[ Cyrillic_yeru, Cyrillic_YERU ]	};
-    key	<LatX> {	[ Cyrillic_softsign, Cyrillic_SOFTSIGN ]	};
-    key	<BKSL> {	[ Cyrillic_e, Cyrillic_E, backslash, bar ]	};
-    key <AC11> {        [ Cyrillic_yu, Cyrillic_YU, apostrophe, quotedbl ] };
-    key	<LatQ> {	[ Cyrillic_ya, Cyrillic_YA ]	};
-
-    include "level3(ralt_switch)"
-};
-
-partial alphanumeric_keys
-xkb_symbols "mac" {
-
-    include "us(basic)"
-    name[Group1]= "English (Macintosh)";
-    key.type[group1]="FOUR_LEVEL";
-
-    // Slightly improvised from http://homepage.mac.com/thgewecke/kblayout.jpg
-    key <LSGT> { [   section,  plusminus,       section,        plusminus ] };
-    key <TLDE> { [     grave, asciitilde,    dead_grave,        dead_horn ] };
-    key <AE01> { [	   1,     exclam,    exclamdown,            U2044 ] };
-    key <AE02> { [	   2,         at,     trademark,         EuroSign ] };
-    key <AE03> { [	   3, numbersign,      sterling,            U2039 ] };
-    key <AE04> { [	   4,     dollar,          cent,            U203A ] };
-    key <AE05> { [	   5,    percent,      infinity,            UFB01 ] };
-    key <AE06> { [         6,asciicircum,       section,            UFB02 ] };
-    key <AE07> { [	   7,  ampersand,     paragraph,     doubledagger ] };
-    key <AE08> { [	   8,   asterisk, enfilledcircbullet,      degree ] };
-    key <AE09> { [	   9,  parenleft,   ordfeminine,   periodcentered ] };
-    key <AE10> { [	   0, parenright,     masculine,singlelowquotemark] };
-    key <AE11> { [     minus, underscore,        endash,           emdash ] };
-    key <AE12> { [     equal,       plus,      notequal,        plusminus ] };
-
-    key <AD01> { [	   q,          Q,            oe,               OE ] };
-    key <AD02> { [	   w,          W,         U2211,doublelowquotemark] };
-    key <AD03> { [	   e,          E,    dead_acute,            acute ] };
-    key <AD04> { [	   r,          R,    registered,            U2030 ] };
-    key <AD05> { [	   t,          T,        dagger,       dead_caron ] };
-    key <AD06> { [	   y,          Y,           yen,       onequarter ] };
-    key <AD07> { [	   u,        U,  dead_diaeresis,        diaeresis ] };
-    key <AD08> { [	   i,        I, dead_circumflex,            U02C6 ] };
-    key <AD09> { [	   o,          O,        oslash,         Ooblique ] };
-    key <AD10> { [	   p,          P,      Greek_pi,            U220F ] };
-    key <AD11> { [ bracketleft,  braceleft, leftdoublequotemark, rightdoublequotemark ] };
-    key <AD12> { [bracketright, braceright, leftsinglequotemark, rightsinglequotemark ] };
-    key <BKSL> { [ backslash,        bar, guillemotleft,   guillemotright ] };
-
-    key <AC01> { [	   a,          A,         aring,            Aring ] };
-    key <AC02> { [	   s,          S,        ssharp,      dead_stroke ] };
-    key <AC03> { [	   d,          D, partialderivative,          eth ] };
-    key <AC04> { [	   f,          F,      function,        dead_hook ] };
-    key <AC05> { [	   g,          G,     copyright, dead_doubleacute ] };
-    key <AC06> { [	   h,          H, dead_abovedot,    dead_belowdot ] };
-    key <AC07> { [	   j,          J,         U2206,          onehalf ] };
-    key <AC08> { [	   k,          K,dead_abovering,            UF8FF ] };
-
-    key <AC09> { [	   l,          L,       notsign,            THORN ] };
-    key <AC10> { [ semicolon,      colon,         U2026,            thorn ] };
-    key <AC11> { [apostrophe,   quotedbl,            ae,               AE ] };
-
-    key <AB01> { [	   z,          Z,   Greek_OMEGA,     dead_cedilla ] };
-    key <AB02> { [	   x,          X,         U2248,      dead_ogonek ] };
-				// unclear whether "approxeq" is 2248 or 2245
-    key <AB03> { [	   c,          C,      ccedilla,         Ccedilla ] };
-    key <AB04> { [	   v,          V,    squareroot,            U25CA ] };
-    key <AB05> { [	   b,          B,      integral,         idotless ] };
-    key <AB06> { [	   n,          N,    dead_tilde,            U02DC ] };
-    key <AB07> { [	   m,          M,            mu,    threequarters ] };
-    key <AB08> { [     comma,       less, lessthanequal,      dead_macron ] };
-    key <AB09> { [    period,    greater, greaterthanequal,    dead_breve ] };
-    key <AB10> { [     slash,   question,      division,     questiondown ] };
-
-    include "level3(ralt_switch)"
-};
- 
-// Colemak symbols for xkb on X.Org Server 7.x
-// 2006-01-01 Shai Coleman, http://colemak.com/ . Public domain.
-
-partial alphanumeric_keys
-xkb_symbols "colemak" {
-    include "us"
-    name[Group1]= "English (Colemak)";
-
-    // Alphanumeric section
-    key <TLDE> { [        grave,   asciitilde,      dead_tilde,       asciitilde ] };
-    key <AE01> { [            1,       exclam,      exclamdown,      onesuperior ] };
-    key <AE02> { [            2,           at,       masculine,      twosuperior ] };
-    key <AE03> { [            3,   numbersign,     ordfeminine,    threesuperior ] };
-    key <AE04> { [            4,       dollar,            cent,         sterling ] };
-    key <AE05> { [            5,      percent,        EuroSign,              yen ] };
-    key <AE06> { [            6,  asciicircum,         hstroke,          Hstroke ] };
-    key <AE07> { [            7,    ampersand,             eth,              ETH ] };
-    key <AE08> { [            8,     asterisk,           thorn,            THORN ] };
-    key <AE09> { [            9,    parenleft,  leftsinglequotemark,  leftdoublequotemark ] };
-    key <AE10> { [            0,   parenright, rightsinglequotemark,  rightdoublequotemark ] };
-    key <AE11> { [        minus,   underscore,          endash,           emdash ] };
-    key <AE12> { [        equal,         plus,        multiply,         division ] };
-
-    key <AD01> { [            q,            Q,      adiaeresis,       Adiaeresis ] };
-    key <AD02> { [            w,            W,           aring,            Aring ] };
-    key <AD03> { [            f,            F,          atilde,           Atilde ] };
-    key <AD04> { [            p,            P,          oslash,         Ooblique ] };
-    key <AD05> { [            g,            G,     dead_ogonek,       asciitilde ] };
-    key <AD06> { [            j,            J,         dstroke,          Dstroke ] };
-    key <AD07> { [            l,            L,         lstroke,          Lstroke ] };
-    key <AD08> { [            u,            U,          uacute,           Uacute ] };
-    key <AD09> { [            y,            Y,      udiaeresis,       Udiaeresis ] };
-    key <AD10> { [    semicolon,        colon,      odiaeresis,       Odiaeresis ] };
-    key <AD11> { [  bracketleft,    braceleft,   guillemotleft,        0x1002039 ] };
-    key <AD12> { [ bracketright,   braceright,  guillemotright,        0x100203a ] };
-    key <BKSL> { [    backslash,          bar,      asciitilde,       asciitilde ] };
-
-    key <AC01> { [            a,            A,          aacute,           Aacute ] };
-    key <AC02> { [            r,            R,      dead_grave,       asciitilde ] };
-    key <AC03> { [            s,            S,          ssharp,       asciitilde ] };
-    key <AC04> { [            t,            T,      dead_acute, dead_doubleacute ] };
-    key <AC05> { [            d,            D,  dead_diaeresis,       asciitilde ] };
-    key <AC06> { [            h,            H,      dead_caron,       asciitilde ] };
-    key <AC07> { [            n,            N,          ntilde,           Ntilde ] };
-    key <AC08> { [            e,            E,          eacute,           Eacute ] };
-    key <AC09> { [            i,            I,          iacute,           Iacute ] };
-    key <AC10> { [            o,            O,          oacute,           Oacute ] };
-    key <AC11> { [   apostrophe,     quotedbl,          otilde,           Otilde ] };
-
-    key <AB01> { [            z,            Z,              ae,               AE ] };
-    key <AB02> { [            x,            X, dead_circumflex,       asciitilde ] };
-    key <AB03> { [            c,            C,        ccedilla,         Ccedilla ] };
-    key <AB04> { [            v,            V,              oe,               OE ] };
-    key <AB05> { [            b,            B,      dead_breve,       asciitilde ] };
-    key <AB06> { [            k,            K,  dead_abovering,       asciitilde ] };
-    key <AB07> { [            m,            M,     dead_macron,       asciitilde ] };
-    key <AB08> { [        comma,         less,    dead_cedilla,       asciitilde ] };
-    key <AB09> { [       period,      greater,   dead_abovedot,       asciitilde ] };
-    key <AB10> { [        slash,     question,    questiondown,       asciitilde ] };
-
-    key <CAPS> { [    BackSpace,    BackSpace,       BackSpace,        BackSpace ] };
-    key <LSGT> { [        minus,   underscore,          endash,           emdash ] };
-    key <SPCE> { [        space,        space,           space,     nobreakspace ] };
-
-    include "level3(ralt_switch)"
-};
-
-// I do NOT like dead-keys - the International keyboard as defined by Microsoft
-// doesn't fit my needs. Why use two keystrokes for all simple characters (eg '
-// and <space> generates a single ') just to have an é (eacute) in two strokes
-// as well? I type ' more often than é (eacute).
-//
-// This file works just like a regular keyboard, BUT has all dead-keys
-// accessible at level3 (through AltGr). An ë (ediaeresis) is now: AltGr+"
-// followed by an e. In other words, this keyboard is not international as long
-// as you leave the right Alt key alone.
-//
-// The original MS International keyboard was intended for Latin1 (iso8859-1).
-// With the introduction of iso8859-15, the (important) ligature oe (and OE)
-// became available. I added them next to ae. Because I write ediaeresis more
-// often than registered, I moved registered to be next to copyright and added
-// ediaeresis and idiaeresis. - Adriaan
-
-partial alphanumeric_keys
-xkb_symbols "altgr-intl" {
-
-   name[Group1]= "English (international AltGr dead keys)";
-
-   include "us(intl)"
-
-// five dead keys moved into level3:
-
-   key <TLDE> { [    grave, asciitilde,  dead_grave,   dead_tilde      ] };
-   key <AC11> { [apostrophe,quotedbl,    dead_acute,   dead_diaeresis  ] };
-
-// diversions from the MS Intl keyboard:
-
-   key <AE01> { [        1, exclam,      onesuperior,  exclamdown      ] };
-   key <AD04> { [        r, R,           ediaeresis,   Ediaeresis      ] };
-   key <AC07> { [        j, J,           idiaeresis,   Idiaeresis      ] };
-   key <AB02> { [        x, X,           oe,           OE              ] };
-   key <AB04> { [        v, V,           registered,   registered      ] };
-
-// onequarter etc (not in iso8859-15) moved to get three unshifted deadkeys:
-
-   key <AE06> { [        6, asciicircum, dead_circumflex, onequarter    ] };
-   key <AE07> { [        7, ampersand,   dead_horn,       onehalf       ] };
-   key <AE08> { [        8, asterisk,    dead_ogonek,     threequarters ] };
-
-   include "level3(ralt_switch)"
-};
-
-// Intel ClassmatePC Keyboard Layout
-// by Piter PUNK <piterpk@terra.com.br>
-//
-// The keyboard layouts below maps the us(basic), us(intl) and us(alt-intl)
-// to ClassmatePC keyboard. All layouts uses RCTL as level3(switch) since
-// the keyboard doesn't have AltGr key. The EuroSign is engraved at 5 key.
-
-// classmate - us(basic)
-partial alphanumeric_keys
-xkb_symbols "classmate" {
-    include "us(basic)"
-    name[Group1]= "USA - ClassmatePC";
-
-    key <LSGT> { [ backslash,	bar,		backslash,	bar ] };
-
-    include "eurosign(5)"
-    include "level3(switch)"
-};
-
-// classmate-intl - us(intl)
-// RCTL is generated by Fn+Alt, because that, when trying to access
-// the level3 symbols at 7,8,9,0,u,i,o,p,j,k,l,;,m,. and / we got
-// the keypad keycodes. The keypad is changed to make Fn+Alt+<KP_key>
-// generate the same symbol as the original key.
-partial alphanumeric_keys
-xkb_symbols "classmate-intl" {
-    include "us(intl)"
-    name[Group1]= "USA - ClassmatePC (International)";
-    key.type[Group1]="FOUR_LEVEL";
-
-    key <LSGT> { [ backslash,	bar,		backslash,	bar ] };
-
-    key <KP7>  { [	KP_Home,		KP_7,	
-			onehalf,		dead_horn	] };
-    key <KP8>  { [	KP_Up,			KP_8,
-			threequarters,		dead_ogonek	] };
-    key <KP9>  { [	KP_Prior,		KP_9,
-			leftsinglequotemark,	dead_breve	] };
-    key <KPMU> { [ 	KP_Multiply,		KP_Multiply,
-			rightsinglequotemark,	dead_abovering	] };
-
-    key <KP4>  { [	KP_Left,		KP_4,
-			uacute,			Uacute		] };
-    key <KP5>  { [	KP_Begin,		KP_5,
-			iacute,			Iacute		] };
-    key <KP6>  { [	KP_Right,		KP_6,
-			oacute,			Oacute		] };
-    key <KPSU> { [	KP_Subtract,		KP_Subtract,
-			odiaeresis,		Odiaeresis	] };
-
-    key <KP2>  { [	KP_Down,		KP_2,
-			oe,			OE		] };
-    key <KP3>  { [	KP_Next,		KP_3,
-			oslash,			Ooblique	] };
-    key <KPAD> { [ 	KP_Add,     		KP_Add,
-			paragraph,		degree          ] };
-   
-    key <KP0>  { [	KP_Insert,		KP_0,
-			mu,			mu	] };
-    key <KPDL> { [	KP_Delete,		KP_Decimal,
-			dead_abovedot,		dead_caron	] }; 
-    key <KPDV> { [ 	KP_Divide,   		KP_Divide,
-			questiondown,		dead_hook       ] };
-
-    include "level3(switch)"
-};
-
-// classmate-alt-intl - us(alt-intl)
-// RCTL is generated by Fn+Alt, because that, when trying to access
-// the level3 symbols at 7,8,9,0,u,i,o,p,j,k,l,;,m,. and / we got
-// the keypad keycodes. The keypad is changed to make Fn+Alt+<KP_key>
-// generate the same symbol as the original key.
-partial alphanumeric_keys
-xkb_symbols "classmate-alt-intl" {
-    include "us(alt-intl)"
-    name[Group1]= "USA - ClassmatePC (Alternative international)";
-    key.type[Group1]="FOUR_LEVEL";
-
-    key <LSGT> { [ backslash,	bar,		backslash,	bar ] };
-
-    key <KPSU> { [	KP_Subtract,		KP_Subtract	] };
-
-    key <KP9>  { [	KP_Prior,		KP_9,
-			leftsinglequotemark,	dead_breve	] };
-    key <KPMU> { [ 	KP_Multiply,		KP_Multiply,
-			rightsinglequotemark,	dead_abovering	] };
-
-    key <KPAD> { [ 	KP_Add,     		KP_Add,
-			dead_ogonek,		dead_diaeresis   ] };
-    
-    key <KPDL> { [	KP_Delete,		KP_Decimal,
-			dead_abovedot,		dead_circumflex	] }; 
-    key <KPDV> { [ 	KP_Divide,   		KP_Divide,
-			dead_hook,		dead_hook       ] };
-
-    include "level3(switch)"
-};
-
-// classmate-altgr-intl - us(altgr-intl)
-// RCTL is generated by Fn+Alt, because that, when trying to access
-// the level3 symbols at 7,8,9,0,u,i,o,p,j,k,l,;,m,. and / we got
-// the keypad keycodes. The keypad is changed to make Fn+Alt+<KP_key>
-// generate the same symbol as the original key.
-partial alphanumeric_keys
-xkb_symbols "classmate-altgr-intl" {
-    include "us(altgr-intl)"
-    name[Group1]= "USA - ClassmatePC (International Fn+Alt dead-keys)";
-    key.type[Group1]="FOUR_LEVEL";
-
-    key <LSGT> { [ backslash,	bar,		backslash,	bar ] };
-
-    key <KP7>  { [	KP_Home,		KP_7,	
-			dead_horn,		dead_horn	] };
-    key <KP8>  { [	KP_Up,			KP_8,
-			dead_ogonek,		dead_ogonek	] };
-    key <KP9>  { [	KP_Prior,		KP_9,
-			leftsinglequotemark,	dead_breve	] };
-    key <KPMU> { [ 	KP_Multiply,		KP_Multiply,
-			rightsinglequotemark,	dead_abovering	] };
-
-    key <KP4>  { [	KP_Left,		KP_4,
-			uacute,			Uacute		] };
-    key <KP5>  { [	KP_Begin,		KP_5,
-			iacute,			Iacute		] };
-    key <KP6>  { [	KP_Right,		KP_6,
-			oacute,			Oacute		] };
-    key <KPSU> { [	KP_Subtract,		KP_Subtract,
-			odiaeresis,		Odiaeresis	] };
-
-    key <KP1>  { [	KP_End,			KP_1,
-			idiaeresis,		Idiaeresis	] };
-    key <KP2>  { [	KP_Down,		KP_2,
-			oe,			OE		] };
-    key <KP3>  { [	KP_Next,		KP_3,
-			oslash,			Ooblique	] };
-    key <KPAD> { [ 	KP_Add,     		KP_Add,
-			paragraph,		degree          ] };
-   
-    key <KP0>  { [	KP_Insert,		KP_0,
-			mu,			mu	] };
-    key <KPDL> { [	KP_Delete,		KP_Decimal,
-			dead_abovedot,		dead_caron	] }; 
-    key <KPDV> { [ 	KP_Divide,   		KP_Divide,
-			questiondown,		dead_hook       ] };
-
-    include "level3(switch)"
-};
-
-partial alphanumeric_keys
-xkb_symbols "olpc" {
-
-   include "us(basic)"
-   name[Group1]= "USA";
-
-   // OLPC international US English keyboard layout.
-   // It's a little different from the usual international layout.
-   // See: http://wiki.laptop.org/go/Image:Keyboard_english.png
-
-   key <TLDE> { [     grave, asciitilde,    dead_grave, dead_tilde ] };
-   key <AE01> { [         1,     exclam,    exclamdown, exclamdown ] };
-   key <AE02> { [         2,         at,       notsign,    notsign ] };
-   key <AE03> { [         3, numbersign,     0x1000300,  0x1000300 ] }; // combining grave
-   key <AE04> { [         4,     dollar,     0x1000301,  0x1000301 ] }; // combining acute
-   key <AE05> { [         5,    percent,     0x1000306,  0x1000306 ] }; // combining breve above
-   key <AE06> { [         6,asciicircum,     0x100030A,  0x100030A ] }; // combining ring above
-   key <AE07> { [         7,  ampersand,     0x1000302,  0x1000302 ] }; // combining circumflex above
-   key <AE08> { [         8,   asterisk,     0x100030C,  0x100030C ] }; // combining caron above
-   key <AE09> { [         9,  parenleft,     0x1000307,  0x1000307 ] }; // combining dot above
-   key <AE10> { [         0, parenright,     0x1000308,  0x1000308 ] }; // combining diaeresis above
-   key <AE11> { [     minus, underscore,     0x1000304,  0x1000304 ] }; // combining macron above
-   key <AE12> { [     equal,       plus,     0x1000303,  0x1000303 ] }; // combining tilde above
-
-   key <AD01> { [         q,          Q,  Greek_omega, Greek_OMEGA ] };
-   key <AD02> { [         w,          W,       oslash,      Oslash ] };
-   key <AD03> { [         e,          E,           oe,          OE ] };
-   key <AD04> { [         r,          R,    0x1000327,   0x1000327 ] }; // combining cedilla
-   key <AD05> { [         t,          T,    0x100032E,   0x100032E ] }; // combining breve below
-   key <AD06> { [         y,          Y,    0x1000325,   0x1000325 ] }; // combining ring below
-   key <AD07> { [         u,          U,    0x100032D,   0x100032D ] }; // combining circumflex below
-   key <AD08> { [         i,          I,    0x100032C,   0x100032C ] }; // combining caron below
-   key <AD09> { [         o,          O,    0x1000323,   0x1000323 ] }; // combining dot below
-   key <AD10> { [         p,          P,    0x1000324,   0x1000324 ] }; // combining diaeresis below
-   key <AD11> { [ bracketleft,  braceleft,  0x1000331,   0x1000331 ] }; // combining macron below
-   key <AD12> { [bracketright, braceright,  0x1000330,   0x1000330 ] }; // combining tilde below
-
-   key <AC01>  { [         a,          A,          ae,               AE ] };
-   key <AC02>  { [         s,          S,      ssharp,        0x1001E9C ] }; // uppercase S sharp
-   key <AC03>  { [         d,          D,         eth,              ETH ] };
-   key <AC04>  { [         f,          F,       thorn,            THORN ] };
-   key <AC06>  { [         h,          H,    sterling,         sterling ] };
-   key <AC07>  { [         j,          J,    EuroSign,         EuroSign ] };
-   key <AC10>  { [ semicolon,      colon,   masculine,      ordfeminine ] };
-   key <AC11>  { [ apostrophe,  quotedbl,    currency,         currency ] };
-   key <BKSL>  { [ backslash,        bar,      section,         section ] };
-
-   key <AB03>  { [         c,          C,    ccedilla,         Ccedilla ] };
-   key <AB06>  { [         n,          N,      ntilde,           Ntilde ] };
-   key <AB07>  { [         m,          M,          mu,               mu ] };
-   key <AB08>  { [     comma,     less,  guillemotleft,   guillemotleft ] };
-   key <AB09>  { [    period,  greater, guillemotright,  guillemotright ] };
-   key <AB10>  { [     slash,   question, questiondown,    questiondown ] };
-
-   key <I219>  { [  multiply,   division, ISO_Next_Group, ISO_Prev_Group ] };
-
-   include "level3(ralt_switch)"
-};
-
-partial alphanumeric_keys
-xkb_symbols "olpc2" {
-   include "us(olpc)"
-   name[Group1]= "English (layout toggle on multiply/divide key)";
-   include "group(olpc)"
-};
-
-// Based on Cherokee Nation Official Layout
-// http://www.cherokee.org/extras/downloads/font/Keyboard.htm
-
-partial alphanumeric_keys modifier_keys
-xkb_symbols "chr" {
-
-    name[Group1]= "Cherokee";
-    key.type[group1]="ALPHABETIC";
-
-    // Alphanumeric section
-    key <TLDE> { [      grave,      U13CA ] };
-    key <AE01> { [          1,      U13B1 ] };
-    key <AE02> { [          2,      U13C7 ] };
-    key <AE03> { [          3,      U13E7 ] };
-    key <AE04> { [      U13D9,      U13B0 ] };
-    key <AE05> { [      U13E6,      U13B9 ] };
-    key <AE06> { [      U13DC,      U13DD ] };
-    key <AE07> { [      U13CB,      U13E1 ] };
-    key <AE08> { [      U13D6,      U13BA ] };
-    key <AE09> { [      U13D2,  parenleft ] };
-    key <AE10> { [      U13C4, parenright ] };
-    key <AE11> { [      U13BF,      U13BC ] };
-    key <AE12> { [      U13F3,      U13BD ] };
-
-    key <AD01> { [      U13AA,      U13C6 ] };
-    key <AD02> { [      U13B3,      U13EB ] };
-    key <AD03> { [      U13A1,      U13E3 ] };
-    key <AD04> { [      U13DB,      U13CF ] };
-    key <AD05> { [      U13D4,      U13D8 ] };
-    key <AD06> { [      U13EF,      U13F2 ] };
-    key <AD07> { [      U13A4,      U13AD ] };
-    key <AD08> { [      U13A2,      U13F1 ] };
-    key <AD09> { [      U13A3,      U13EC ] };
-    key <AD10> { [      U13C1,      U13EA ] };
-    key <AD11> { [      U13D5,      U13D1 ] };
-    key <AD12> { [      U13B6,      U13E4 ] };
-    key <BKSL> { [      U13E9,      U13EE ] };
-
-    key <AC01> { [      U13A0,      U13CC ] };
-    key <AC02> { [      U13CD,      U13CE ] };
-    key <AC03> { [      U13D7,      U13D0 ] };
-    key <AC04> { [      U13A9,      U13C8 ] };
-    key <AC05> { [      U13A6,      U13E5 ] };
-    key <AC06> { [      U13AF,      U13B2 ] };
-    key <AC07> { [      U13DA,      U13AB ] };
-    key <AC08> { [      U13B8,      U13A7 ] };
-    key <AC09> { [      U13B5,      U13AE ] };
-    key <AC10> { [      U13E8,      U13E0 ] };
-    key <AC11> { [ apostrophe,   quotedbl ] };
-
-    key <AB01> { [      U13AC,      U13C3 ] };
-    key <AB02> { [      U13F4,      U13ED ] };
-    key <AB03> { [      U13D3,      U13DF ] };
-    key <AB04> { [      U13A5,      U13DE ] };
-    key <AB05> { [      U13A8,      U13F0 ] };
-    key <AB06> { [      U13BE,      U13BB ] };
-    key <AB07> { [      U13C5,      U13B7 ] };
-    key <AB08> { [      comma,      U13E2 ] };
-    key <AB09> { [     period,      U13B4 ] };
-    key <AB10> { [      U13C2,      U13C9 ] };
-
-    // End alphanumeric section
-};
-
-// Serbian charecters added as third level symbols to US keyboard layout.
-
-partial alphanumeric_keys
-xkb_symbols "hbs" {
-
-  name[Group1]= "Serbo-Croatian (USA)";
-
-  include "us"
-
-  key <TLDE> { [ grave, asciitilde ] };
-  key <AE06> { [ 6, dead_caron, asciicircum, asciicircum ] };
-  key <AC09> { [ l, L, U1C9, U1C8 ] };
-  key <AB06> { [ n, N, U1CC, U1CB ] };
-  key <AB01> { [ z, Z, U1C6, U1C5 ] };
-  key <AD03> { [ e, E, EuroSign, cent ] };
-  key <AC03> { [ d, D, dstroke, Dstroke ] };
-  key <AC11> { [ dead_acute, quotedbl, apostrophe, apostrophe ] };
-  key <SPCE> { [ space, space, nobreakspace, nobreakspace ] };
-  key <AB08> { [ comma, less, NoSymbol, guillemotright ] };
-  key <AB09> { [ period, greater, NoSymbol, guillemotleft ] };
-
-  include "level3(ralt_switch)"
-};
-
-//based on http://upload.wikimedia.org/wikipedia/commons/1/18/T-Mobile_G1_launch_event_2.jpg
-partial alphanumeric_keys
-xkb_symbols "htcdream" {
-        include "inet(htcdream)"
-        name[Group1]= "English (USA)";
-
-        //second row
-        key <AD01> { [ q, Q, Tab, Tab ] };
-        key <AD02> { [ w, W, grave, grave ] };
-        key <AD03> { [ e, E, underscore, underscore ] };
-        key <AD04> { [ r, R, sterling, sterling ] };
-        key <AD05> { [ t, T, EuroSign, EuroSign ] };
-        key <AD06> { [ y, Y, division, division ] };
-        key <AD07> { [ u, U, multiply, multiply ] };
-        key <AD08> { [ i, I, minus, minus ] };
-        key <AD09> { [ o, O, plus, plus ] };
-        key <AD10> { [ p, P, equal, equal ] };
-
-        //third row
-        key <AC01> { [ a, A, NoSymbol, NoSymbol ] };
-        key <AC02> { [ s, S, bar, bar ] };
-        key <AC03> { [ d ,D, backslash, backslash ] };
-        key <AC04> { [ f, F, braceleft, braceleft ] };
-        key <AC05> { [ g, G, braceright, braceright ] };
-        key <AC06> { [ h, H, colon, colon ] };
-        key <AC07> { [ j, J, semicolon, semicolon ] };
-        key <AC08> { [ k, K, quotedbl, quotedbl ] };
-        key <AC09> { [ l, L, apostrophe, apostrophe ] };
-
-        //forth row
-        key <AB01> { [ z, Z, NoSymbol, NoSymbol ] };
-        key <AB02> { [ x, X, NoSymbol, NoSymbol ] };
-        key <AB03> { [ c, C, NoSymbol, NoSymbol ] };
-        key <AB04> { [ v, V, bracketleft, bracketleft ] };
-        key <AB05> { [ b, B, bracketright, bracketright ] };
-        key <AB06> { [ n, N, less, less ] };
-        key <AB07> { [ m, M, greater, greater ] };
-        key <AB08> { [ comma, comma, question, question ] };
-
-        //fifth row
-        key <FK15> { [ at, at, asciitilde, asciitilde ] };
-
-        include "level3(alt_switch)"
-};
-
-// EXTRAS:
-
-// XCompose is out! Unicode combining is in!  For those of us who live
-// on the edge: A keymap using Unicode combining characters instead of
-// deadkeys.  This variation does not deviate from the lame MS-style
-// US-intl layout; but it uses AltGr for combining, like altgr-intl.
-//
-// This might break your font layout layout systems (because they
-// suck), caveat emptor.  Also, most of today's software will count
-// individual combining marks for selection, deletion, character
-// counting &c., and won't be smart enough to do canonical equivalence
-// when searching, &c.
-//
-// With Unicode combining you use "handwriting order", not
-// "typewriting order" as with deadkeys.  That is, you first type the
-// base character, then the diacritics/accents/modifiers.  This has
-// the advantage of avoiding hidden states --- each keypress changes
-// something on screen.
-//
-// TODO: as of now, this duplicates all us(intl) functionality with
-// combining.  With care, perhaps we could add more combining marks
-// not present in intl, and support all major languages.
-partial alphanumeric_keys
-xkb_symbols "intl-unicode" {
-
- name[Group1]= "USA - International (AltGr Unicode combining)";
-
- include "us(intl)"
- include "level3(ralt_switch)"
-
- // grave, tilde
- key <TLDE> { [grave, asciitilde, U0300, U0303 ] };
- // double acute
- key <AE02> { [ 2, at, twosuperior, U030B ] };
- // macron
- key <AE03> { [ 3, numbersign, threesuperior, U0304 ] };
- // circumflex
- key <AE06> { [ 6, asciicircum, onequarter, U0302 ] };
- // horn
- key <AE07> { [ 7, ampersand, onehalf, U031B ] };
- // ogonek
- key <AE08> { [ 8, asterisk, threequarters, U0328 ] };
- // breve
- key <AE09> { [	 9, parenleft, leftsinglequotemark, U0306 ] };
- // abovering
- key <AE10> { [	 0, parenright, rightsinglequotemark, U030A ] };
-
- // belowdot
- key <AE11> { [ minus, underscore, yen, U0323 ] };
- // acute, diaeresis
- key <AC11> { [apostrophe, quotedbl, U0301, U0308 ] };
- // abovedot, caron
- key <AB09> { [ period, greater, U0307, U030C ] };
- // hook
- key <AB10> { [ slash, question, questiondown, 0309 ] };
-
- // alt-intl compatibility
- // cedilla, caron
- key <AB08> { [ comma, less,	 U0327, U030C ] };
- // ogonek, diaeresis
- key <AC10> { [ semicolon, colon,	 U0328, U0308 ] };
- // doubleacute, horn
- key <AE12> { [ equal, plus,	 U030B, U031B ] };
-
- // we don't do combining latin letters and combining enclosures
- // because support for those is very rare.
-};
-
-// XCompose is out! Unicode combining is in! For those of us who live
-// on the edge: A keymap using Unicode combining characters instead of
-// deadkeys. This variation does break compatibility with us-intl,
-// whenever I thought it would be more mnemonic or Unicodeish.
-partial alphanumeric_keys
-xkb_symbols "alt-intl-unicode" {
-
- name[Group1]= "USA - International (AltGr Unicode combining, alternative)";
-
- include "extras/us(intl-unicode)"
- include "level3(ralt_switch)"
-
- // easier macron; em-dash.
- // em-dash is available via compose, but I added here since it's such
- // an important typographic character.
- key <AE11> { [ minus, underscore, U0304, U2014 ] };
-
- // belowdot, abovedot (caron at coma/less key, per above)
- key <AB09> { [ period, greater, U0323, U0307 ] };
-
-};
-
-partial alphanumeric_keys  
-xkb_symbols "ats" {
-
-    include "us"
-
-    name[Group1]= "USA - Atsina";
-
-    //Using Dead key to get COMBINING COMMA ABOVE for ejectives on
-    //q, l, t, s, m, g, k, p, w, y, r
-    //XCompose key is used for the other accute and grave.
-
-    key <AD03> { [ e, E, eacute, Eacute  ] };
-    key <AD07> { [ u, U, uacute, Uacute  ] };
-    key <AD08> { [ i, I, iacute, Iacute  ] };
-    key <AD09> { [ o, O, oacute, Oacute  ] };
-    key <AD11> { [ bracketleft,	braceleft, U03B8 ] };
-    key <AD12> { [ bracketright, braceright, U010D, U010C ] };
-    //U+010C (uppercase Č) and U+010D (lowercase č).
-
-    key <AC01> { [ a, A, aacute, Aacute  ] };
-
-
-    //Small letter Open use compose to key get acute accent
-    key <AB03> { [ c,	C, U0254, U0186		  ] };
-    key <AB08> { [ comma,     less, U0313 ] };
-    key <AB10> { [ slash, question, U0294 ] };
-
-    include "level3(ralt_switch)"
-    include "compose(rctrl)"
-};
-
-partial alphanumeric_keys
-xkb_symbols "crd" {
-
-  include "us"
-
-  name[Group1]= "USA - Couer D'alene Salish";
-
-  // Alphanumeric section
-  key <AD02> { [         w,           W, U02B7, U02B7 ] }; 
-  key <AE07> { [         7,   ampersand, U0294        ] }; 
-  key <AD01> { [         q,           Q, U221A        ] }; 
-  key <AB04> { [         v,           V, U0259        ] }; 
-  key <BKSL> { [ backslash,         bar, U026B        ] }; 
-  key <AD03> { [         e,           E, U025B        ] }; 
-  key <AD08> { [         i,           I, U026A        ] }; 
-  key <AC07> { [         j,           J, U01F0        ] }; 
-  key <AE06> { [         6, asciicircum, U0295        ] }; 
-  key <AC02> { [         s,           S, U0161        ] }; 
-  key <AB03> { [         c,           C, U010D        ] }; 
-  key <AD09> { [         o,           O, U0254        ] }; 
-  key <AB09> { [    period,     greater, U0323        ] }; 
-
-  include "level3(ralt_switch)"
-  include "compose(rctrl)"
-
-  // End alphanumeric section
-};
->>>>>>> eaedc21f
+default
+partial alphanumeric_keys modifier_keys 
+xkb_symbols "basic" {
+
+    name[Group1]= "English (USA)";
+
+    // Alphanumeric section
+    key <TLDE> {	[     grave,	asciitilde	]	};
+    key <AE01> {	[	  1,	exclam 		]	};
+    key <AE02> {	[	  2,	at		]	};
+    key <AE03> {	[	  3,	numbersign	]	};
+    key <AE04> {	[	  4,	dollar		]	};
+    key <AE05> {	[	  5,	percent		]	};
+    key <AE06> {	[	  6,	asciicircum	]	};
+    key <AE07> {	[	  7,	ampersand	]	};
+    key <AE08> {	[	  8,	asterisk	]	};
+    key <AE09> {	[	  9,	parenleft	]	};
+    key <AE10> {	[	  0,	parenright	]	};
+    key <AE11> {	[     minus,	underscore	]	};
+    key <AE12> {	[     equal,	plus		]	};
+
+    key <AD01> {	[	  q,	Q 		]	};
+    key <AD02> {	[	  w,	W		]	};
+    key <AD03> {	[	  e,	E		]	};
+    key <AD04> {	[	  r,	R		]	};
+    key <AD05> {	[	  t,	T		]	};
+    key <AD06> {	[	  y,	Y		]	};
+    key <AD07> {	[	  u,	U		]	};
+    key <AD08> {	[	  i,	I		]	};
+    key <AD09> {	[	  o,	O		]	};
+    key <AD10> {	[	  p,	P		]	};
+    key <AD11> {	[ bracketleft,	braceleft	]	};
+    key <AD12> {	[ bracketright,	braceright	]	};
+
+    key <AC01> {	[	  a,	A 		]	};
+    key <AC02> {	[	  s,	S		]	};
+    key <AC03> {	[	  d,	D		]	};
+    key <AC04> {	[	  f,	F		]	};
+    key <AC05> {	[	  g,	G		]	};
+    key <AC06> {	[	  h,	H		]	};
+    key <AC07> {	[	  j,	J		]	};
+    key <AC08> {	[	  k,	K		]	};
+    key <AC09> {	[	  l,	L		]	};
+    key <AC10> {	[ semicolon,	colon		]	};
+    key <AC11> {	[ apostrophe,	quotedbl	]	};
+
+    key <AB01> {	[	  z,	Z 		]	};
+    key <AB02> {	[	  x,	X		]	};
+    key <AB03> {	[	  c,	C		]	};
+    key <AB04> {	[	  v,	V		]	};
+    key <AB05> {	[	  b,	B		]	};
+    key <AB06> {	[	  n,	N		]	};
+    key <AB07> {	[	  m,	M		]	};
+    key <AB08> {	[     comma,	less		]	};
+    key <AB09> {	[    period,	greater		]	};
+    key <AB10> {	[     slash,	question	]	};
+
+    key <BKSL> {	[ backslash,         bar	]	};
+    // End alphanumeric section
+};
+
+partial alphanumeric_keys
+xkb_symbols "euro" {
+
+    name[Group1]= "English (US, with euro on 5)";
+
+    include "us(basic)"
+
+    include "eurosign(5)"
+
+    include "level3(ralt_switch)"
+};
+
+
+partial alphanumeric_keys
+xkb_symbols "intl" {
+
+    name[Group1]= "English (US, international with dead keys)";
+
+    include "us(basic)"
+
+    // Alphanumeric section
+    key <TLDE> { [dead_grave, dead_tilde,         grave,       asciitilde ] };
+    key <AE01> { [	   1,     exclam,    exclamdown,      onesuperior ] };
+    key <AE02> { [	   2,         at,   twosuperior, dead_doubleacute ] };
+    key <AE03> { [	   3, numbersign, threesuperior,      dead_macron ] };
+    key <AE04> { [	   4,     dollar,      currency,         sterling ] };
+    key <AE05> { [	   5,    percent,      EuroSign,     dead_cedilla ] };
+    key <AE06> { [    6, dead_circumflex,    onequarter,      asciicircum ] };
+    key <AE07> { [	   7,  ampersand,       onehalf,	dead_horn ] };
+    key <AE08> { [	   8,   asterisk, threequarters,      dead_ogonek ] };
+    key <AE09> { [	   9,  parenleft, leftsinglequotemark, dead_breve ] };
+    key <AE10> { [	   0, parenright, rightsinglequotemark, dead_abovering ] };
+    key <AE11> { [     minus, underscore,           yen,    dead_belowdot ] };
+    key <AE12> { [     equal,       plus,      multiply,         division ] };
+
+    key <AD01> { [	   q,          Q,    adiaeresis,       Adiaeresis ] };
+    key <AD02> { [	   w,          W,         aring,            Aring ] };
+    key <AD03> { [	   e,          E,        eacute,           Eacute ] };
+    key <AD04> { [	   r,          R,    registered,       registered ] };
+    key <AD05> { [	   t,          T,         thorn,            THORN ] };
+    key <AD06> { [	   y,          Y,    udiaeresis,       Udiaeresis ] };
+    key <AD07> { [	   u,          U,        uacute,           Uacute ] };
+    key <AD08> { [	   i,          I,        iacute,           Iacute ] };
+    key <AD09> { [	   o,          O,        oacute,           Oacute ] };
+    key <AD10> { [	   p,          P,    odiaeresis,       Odiaeresis ] };
+    key <AD11> { [ bracketleft,  braceleft,  guillemotleft, leftdoublequotemark ] };
+    key <AD12> { [bracketright, braceright, guillemotright, rightdoublequotemark ] };
+
+    key <AC01> { [	   a,          A,        aacute,           Aacute ] };
+    key <AC02> { [	   s,          S,        ssharp,          section ] };
+    key <AC03> { [	   d,          D,           eth,              ETH ] };
+    key <AC04> { [	   f,          F,             f,                F ] };
+    key <AC05> { [	   g,          G,             g,                G ] };
+    key <AC06> { [	   h,          H,             h,                H ] };
+    key <AC07> { [	   j,          J,             j,                J ] };
+    key <AC08> { [	   k,          K,            oe,               OE ] };
+
+    key <AC09> { [	   l,          L,        oslash,         Ooblique ] };
+    key <AC10> { [ semicolon,      colon,     paragraph,           degree ] };
+    key <AC11> { [dead_acute, dead_diaeresis, apostrophe,        quotedbl ] };
+
+    key <AB01> { [	   z,          Z,            ae,               AE ] };
+    key <AB02> { [	   x,          X,             x,                X ] };
+    key <AB03> { [	   c,          C,     copyright,             cent ] };
+    key <AB04> { [	   v,          V,             v,                V ] };
+    key <AB05> { [	   b,          B,             b,                B ] };
+    key <AB06> { [	   n,          N,        ntilde,           Ntilde ] };
+    key <AB07> { [	   m,          M,            mu,               mu ] };
+    key <AB08> { [     comma,       less,      ccedilla,         Ccedilla ] };
+    key <AB09> { [    period,    greater, dead_abovedot,       dead_caron ] };
+    key <AB10> { [     slash,   question,  questiondown,        dead_hook ] };
+    key <BKSL> { [ backslash,        bar,       notsign,        brokenbar ] };
+
+    include "level3(ralt_switch)"
+};
+
+// Based on symbols/us_intl keyboard map:
+// Dead-keys definition for a very simple US/ASCII layout.
+// by Conectiva (http://www.conectiva.com.br)
+// modified by Ricardo Y. Igarashi (iga@that.com.br)
+
+// Added the following deadkeys, to make it truly international:
+//
+// dead_macron: on AltGr-minus
+// dead_breve: on AltGr-parenleft
+// dead_abovedot: on AltGr-period
+// dead_abovering: on AltGr-0
+// dead_doubleacute: on AltGr-equal (as quotedbl is already used)
+// dead_caron: on AltGr-less (AltGr-shift-comma)
+// dead_cedilla: on AltGr-comma
+// dead_ogonek: on AltGr-semicolon
+// dead_belowdot: on AltGr-underscore (AltGr-shift-minus)
+// dead_hook: on AltGr-question
+// dead_horn: on AltGr-plus (AltGr-shift-equal)
+// dead_diaeresis: on AltGr-colon (Alt-shift-semicolon)
+//
+// those were already there:
+// dead_grave
+// dead_acute
+// dead_circumflex
+// dead_tilde
+// dead_diaeresis
+
+partial alphanumeric_keys
+xkb_symbols "alt-intl" {
+
+  name[Group1]= "English (US, alternative international)";
+
+  include "us"
+
+  key <TLDE> { [ dead_grave, dead_tilde,    grave,	      asciitilde    ] };
+  key <AE05> { [          5, percent,	    EuroSign			    ] };
+  key <AE06> { [	  6, dead_circumflex, asciicircum,    asciicircum   ] };
+  key <AE09> { [	  9, parenleft, leftsinglequotemark,  dead_breve ] };
+  key <AE10> { [	  0, parenright, rightsinglequotemark, dead_abovering ] };
+  key <AE11> { [      minus, underscore,    dead_macron,      dead_belowdot ] };
+  key <AE12> { [      equal, plus,	    dead_doubleacute, dead_horn	    ] };
+
+  key <AD03> { [          e, E,		     EuroSign,         cent	    ] };
+
+  key <AC10> { [  semicolon, colon,	     dead_ogonek,   dead_diaeresis  ] };
+  key <AC11> { [ dead_acute, dead_diaeresis, apostrophe,    quotedbl	    ] };
+
+  key <AB08> { [      comma, less,	     dead_cedilla,  dead_caron	    ] };
+  key <AB09> { [     period, greater,	     dead_abovedot, dead_circumflex ] };
+  key <AB10> { [      slash, question,	     dead_hook,	    dead_hook	    ] };
+
+  include "level3(ralt_switch)"
+};
+
+// based on a keyboard map from an 'xkb/symbols/dk' file
+
+partial alphanumeric_keys
+xkb_symbols "dvorak" {
+
+    name[Group1]= "English (Dvorak)";
+
+    // Alphanumeric section
+
+    key <TLDE> { [       grave,	asciitilde, dead_grave, dead_tilde	] };
+
+    key <AE01> { [	    1,	exclam 		]	};
+    key <AE02> { [	    2,	at		]	};
+    key <AE03> { [	    3,	numbersign	]	};
+    key <AE04> { [	    4,	dollar		]	};
+    key <AE05> { [	    5,	percent		]	};
+    key <AE06> { [	    6,	asciicircum, dead_circumflex, dead_circumflex ]	};
+    key <AE07> { [	    7,	ampersand	]	};
+    key <AE08> { [	    8,	asterisk	]	};
+    key <AE09> { [	    9,	parenleft,  dead_grave]	};
+    key <AE10> { [	    0,	parenright	]	};
+    key <AE11> { [ bracketleft,	braceleft	]	};
+    key <AE12> { [ bracketright, braceright,  dead_tilde] };
+
+    key <AD01> { [  apostrophe,	quotedbl, dead_acute, dead_diaeresis	] };
+    key <AD02> { [	comma,	less,   dead_cedilla, dead_caron	] };
+    key <AD03> { [      period,	greater, dead_abovedot, periodcentered	] };
+    key <AD04> { [	    p,	P		]	};
+    key <AD05> { [	    y,	Y		]	};
+    key <AD06> { [	    f,	F		]	};
+    key <AD07> { [	    g,	G		]	};
+    key <AD08> { [	    c,	C		]	};
+    key <AD09> { [	    r,	R		]	};
+    key <AD10> { [	    l,	L		]	};
+    key <AD11> { [	slash,	question	]	};
+    key <AD12> { [	equal,	plus		]	};
+
+    key <AC01> { [	    a,	A 		]	};
+    key <AC02> { [	    o,	O		]	};
+    key <AC03> { [	    e,	E		]	};
+    key <AC04> { [	    u,	U		]	};
+    key <AC05> { [	    i,	I		]	};
+    key <AC06> { [	    d,	D		]	};
+    key <AC07> { [	    h,	H		]	};
+    key <AC08> { [	    t,	T		]	};
+    key <AC09> { [	    n,	N		]	};
+    key <AC10> { [	    s,	S		]	};
+    key <AC11> { [	minus,	underscore	]	};
+
+    key <AB01> { [   semicolon,	colon, dead_ogonek, dead_doubleacute ] };
+    key <AB02> { [	    q,	Q		]	};
+    key <AB03> { [	    j,	J		]	};
+    key <AB04> { [	    k,	K		]	};
+    key <AB05> { [	    x,	X		]	};
+    key <AB06> { [	    b,	B		]	};
+    key <AB07> { [	    m,	M		]	};
+    key <AB08> { [	    w,	W		]	};
+    key <AB09> { [	    v,	V		]	};
+    key <AB10> { [	    z,	Z		]	};
+
+    key <BKSL> { [  backslash,  bar             ]       };
+};
+
+// Dvorak international with dead keys
+// Olivier Mehani (shtrom-xorg@ssji.net)
+// Reproduce the per-key mapping of us(intl) for the dvorak layout
+// aka "I just swapped my keys over"
+partial alphanumeric_keys
+xkb_symbols "dvorak-intl" {
+
+    name[Group1]= "English (Dvorak international with dead keys)";
+
+    include "us(dvorak)"
+
+    key <TLDE> { [dead_grave, dead_tilde,         grave,       asciitilde ] };
+
+    key <AE01> { [	   1,     exclam,    exclamdown,      onesuperior ] };
+    key <AE02> { [	   2,         at,   twosuperior, dead_doubleacute ] };
+    key <AE03> { [	   3, numbersign, threesuperior,      dead_macron ] };
+    key <AE04> { [	   4,     dollar,      currency,         sterling ] };
+    key <AE05> { [	   5,    percent,      EuroSign,     dead_cedilla ] };
+    key <AE06> { [    6, dead_circumflex,    onequarter,      asciicircum ] };
+    key <AE07> { [	   7,  ampersand,       onehalf,	dead_horn ] };
+    key <AE08> { [	   8,   asterisk, threequarters,      dead_ogonek ] };
+    key <AE09> { [	   9,  parenleft, leftsinglequotemark, dead_breve ] };
+    key <AE10> { [	   0, parenright, rightsinglequotemark, dead_abovering ] };
+    key <AE11> { [ bracketleft,  braceleft,  guillemotleft, leftdoublequotemark ] };
+    key <AE12> { [bracketright, braceright, guillemotright, rightdoublequotemark ] };
+
+    key <AD01> { [dead_acute, dead_diaeresis, apostrophe,        quotedbl ] };
+    key <AD02> { [     comma,       less,      ccedilla,         Ccedilla ] };
+    key <AD03> { [    period,    greater, dead_abovedot,       dead_caron ] };
+    key <AD04> { [	   p,          P,    odiaeresis,       Odiaeresis ] };
+    key <AD05> { [	   y,          Y,    udiaeresis,       Udiaeresis ] };
+    // key <AD06> { [	   f,	F		]	};
+    // key <AD07> { [	   g,	G		]	};
+    key <AD08> { [	   c,          C,     copyright,             cent ] };
+    key <AD09> { [	   r,          R,    registered,       registered ] };
+    key <AD10> { [	   l,          L,        oslash,         Ooblique ] };
+    key <AD11> { [     slash,   question,  questiondown,        dead_hook ] };
+    // key <AD12> { [     equal,       plus,      multiply,         division ] };
+
+    key <AC01> { [	   a,          A,        aacute,           Aacute ] };
+    key <AC02> { [	   o,          O,        oacute,           Oacute ] };
+    key <AC03> { [	   e,          E,        eacute,           Eacute ] };
+    key <AC04> { [	   u,          U,        uacute,           Uacute ] };
+    key <AC05> { [	   i,          I,        iacute,           Iacute ] };
+    key <AC06> { [	   d,          D,           eth,              ETH ] };
+    // key <AC07> { [	   h,	H		]	};
+    key <AC08> { [	   t,          T,         thorn,            THORN ] };
+    key <AC09> { [	   n,          N,        ntilde,           Ntilde ] };
+    key <AC10> { [	   s,          S,        ssharp,          section ] };
+    // key <AC11> { [     minus, underscore,           yen,    dead_belowdot ] };
+
+    key <AB01> { [ semicolon,      colon,     paragraph,           degree ] };
+    key <AB02> { [	   q,          Q,    adiaeresis,       Adiaeresis ] };
+    // key <AB03> { [	   j,	J		]	};
+    key <AB04> { [	   k,          K,            oe,               OE ] };
+    // key <AB05> { [	   x,	X		]	};
+    // key <AB06> { [	   b,	B		]	};
+    key <AB07> { [	   m,          M,            mu,               mu ] };
+    key <AB08> { [	   w,          W,         aring,            Aring ] };
+    // key <AB09> { [	   v,	V		]	};
+    key <AB10> { [	   z,          Z,            ae,               AE ] };
+
+    key <BKSL> { [ backslash,        bar,       notsign,        brokenbar ] };
+
+    include "level3(ralt_switch)"
+};
+
+// Dvorak international without dead keys
+// Stephane Magnenat (stephane at magnenat dot net, http://stephane.magnenat.net)
+// Based on information from http://www.poupinou.org/dvorak/index.html
+//
+//  `   1   2   3   4   5   6   7   8   9   0   [   ]   \
+//                  €
+//
+//      '   ,   .   p   y   f   g   c   r   l   /   =
+//          ä   ê   ë   ü           ç
+//
+//      a   o   e   u   i   d   h   t   n   s   -
+//      à   ô   é   û   î                   ß
+//
+//      ;   q   j   k   x   b   m   w   v   z
+//      â   ö   è   ù   ï
+
+partial alphanumeric_keys
+xkb_symbols "dvorak-alt-intl" {
+
+    name[Group1]= "English (Dvorak alternative international no dead keys)";
+
+    include "us(dvorak)"
+
+    key <AE04> { [         4,  dollar,    EuroSign ] };
+
+    key <AD02> { [     comma,    less,  adiaeresis,       dead_caron ] };
+    key <AD03> { [    period, greater, ecircumflex,   periodcentered	] };
+    key <AD04> { [         p,       P,  ediaeresis,     dead_cedilla ] };
+    key <AD05> { [         y,       Y,  udiaeresis ] };
+    key <AD08> { [         c,       C,    ccedilla,    dead_abovedot ] };
+
+    key <AC01> { [         a,       A,      agrave ] };
+    key <AC02> { [         o,       O, ocircumflex ] };
+    key <AC03> { [         e,       E,      eacute ] };
+    key <AC04> { [         u,       U, ucircumflex ] };
+    key <AC05> { [         i,       I, icircumflex ] };
+    key <AC10> { [         s,       S,      ssharp ] };
+
+    key <AB01> { [ semicolon,   colon, acircumflex ] };
+    key <AB02> { [         q,       Q,  odiaeresis,      dead_ogonek ] };
+    key <AB03> { [         j,       J,      egrave, dead_doubleacute ] };
+    key <AB04> { [         k,       K,      ugrave ] };
+    key <AB05> { [         x,       X,  idiaeresis ] };
+
+    include "level3(ralt_switch)"
+};
+
+// Left and right handed dvorak layouts
+// by sqweek <sqweek@gmail.com> 2006-01-30
+// Based on the corresponding layouts in the console-tools package.
+partial alphanumeric_keys
+xkb_symbols "dvorak-l" {
+
+    include "us(dvorak)"
+    name[Group1]= "English (left handed Dvorak)";
+
+    key <AE01> {	[ bracketleft,	braceleft	]	};
+    key <AE02> {	[ bracketright,	braceright	]	};
+    key <AE03> {	[	slash,	question	]	};
+    key <AE04> {	[	    p,	P		]	};
+    key <AE05> {	[	    f,	F		]	};
+    key <AE06> {	[	    m,	M		]	};
+    key <AE07> {	[	    l,	L		]	};
+    key <AE08> {	[	    j,	J		]	};
+    key <AE09> {	[	    4,	dollar		]	};
+    key <AE10> {	[	    3,	numbersign	]	};
+    key <AE11> {	[	    2,	at		]	};
+    key <AE12> {	[	    1,	exclam 		]	};
+
+    key <AD01> {	[   semicolon,	colon 		]	};
+    key <AD02> {	[	    q,	Q		]	};
+    key <AD03> {	[	    b,	B		]	};
+    key <AD04> {	[	    y,	Y		]	};
+    key <AD05> {	[	    u,	U		]	};
+    key <AD06> {	[	    r,	R		]	};
+    key <AD07> {	[	    s,	S		]	};
+    key <AD08> {	[	    o,	O		]	};
+    key <AD09> {	[      period,	greater		]	};
+    key <AD10> {	[	    6,	asciicircum	]	};
+    key <AD11> {	[	    5,	percent		]	};
+    key <AD12> {	[	equal,	plus		]	};
+
+    key <AC01> {	[	minus,	underscore	]	};
+    key <AC02> {	[	    k,	K		]	};
+    key <AC03> {	[	    c,	C		]	};
+    key <AC04> {	[	    d,	D		]	};
+    key <AC05> {	[	    t,	T		]	};
+    key <AC06> {	[	    h,	H		]	};
+    key <AC07> {	[	    e,	E		]	};
+    key <AC08> {	[	    a,	A 		]	};
+    key <AC09> {	[	    z,	Z		]	};
+    key <AC10> {	[	    8,	asterisk	]	};
+    key <AC11> {	[	    7,	ampersand	]	};
+
+    key <AB01> {	[  apostrophe,	quotedbl	] 	};
+    key <AB02> {	[	    x,	X		]	};
+    key <AB03> {	[	    g,	G		]	};
+    key <AB04> {	[	    v,	V		]	};
+    key <AB05> {	[	    w,	W		]	};
+    key <AB06> {	[	    n,	N		]	};
+    key <AB07> {	[	    i,	I		]	};
+    key <AB08> {	[	comma,	less		]	};
+    key <AB09> {	[	    0,	parenright	]	};
+    key <AB10> {	[	    9,	parenleft	]	};
+};
+
+partial alphanumeric_keys
+xkb_symbols "dvorak-r" {
+    
+    include "us(dvorak)"
+    name[Group1]= "English (right handed Dvorak)";
+
+    key <AE01> {	[	    1,	exclam 		]	};
+    key <AE02> {	[	    2,	at		]	};
+    key <AE03> {	[	    3,	numbersign	]	};
+    key <AE04> {	[	    4,	dollar		]	};
+    key <AE05> {	[	    j,	J		]	};
+    key <AE06> {	[	    l,	L		]	};
+    key <AE07> {	[	    m,	M		]	};
+    key <AE08> {	[	    f,	F		]	};
+    key <AE09> {	[	    p,	P		]	};
+    key <AE10> {	[	slash,	question	]	};
+    key <AE11> {	[ bracketleft,	braceleft	]	};
+    key <AE12> {	[ bracketright,	braceright	]	};
+
+    key <AD01> {	[	    5,	percent		]	};
+    key <AD02> {	[	    6,	asciicircum ]	};
+    key <AD03> {	[	    q,	Q		]	};
+    key <AD04> {	[      period,	greater		]	};
+    key <AD05> {	[	    o,	O		]	};
+    key <AD06> {	[	    r,	R		]	};
+    key <AD07> {	[	    s,	S		]	};
+    key <AD08> {	[	    u,	U		]	};
+    key <AD09> {	[	    y,	Y		]	};
+    key <AD10> {	[	    b,	B		]	};
+    key <AD11> {	[   semicolon,	colon 		]	};
+    key <AD12> {	[	equal,	plus		]	};
+
+    key <AC01> {	[	    7,	ampersand	]	};
+    key <AC02> {	[	    8,	asterisk	]	};
+    key <AC03> {	[	    z,	Z		]	};
+    key <AC04> {	[	    a,	A 		]	};
+    key <AC05> {	[	    e,	E		]	};
+    key <AC06> {	[	    h,	H		]	};
+    key <AC07> {	[	    t,	T		]	};
+    key <AC08> {	[	    d,	D		]	};
+    key <AC09> {	[	    c,	C		]	};
+    key <AC10> {	[	    k,	K		]	};
+    key <AC11> {	[	minus,	underscore	]	};
+
+    key <AB01> {	[	    9,	parenleft	]	};
+    key <AB02> {	[	    0,	parenright	]	};
+    key <AB03> {	[	    x,	X		]	};
+    key <AB04> {	[	comma,	less		]	};
+    key <AB05> {	[	    i,	I		]	};
+    key <AB06> {	[	    n,	N		]	};
+    key <AB07> {	[	    w,	W		]	};
+    key <AB08> {	[	    v,	V		]	};
+    key <AB09> {	[	    g,	G		]	};
+    key <AB10> {	[  apostrophe,	quotedbl	] 	};
+};
+
+// Classic dvorak layout
+// by Piter Punk <piterpk@terra.com.br> - 2006-07-06 
+// Based on dvorak layout and e-mail from Russel L. Harris rlharris@oplink.net 
+// on xorg list.
+partial alphanumeric_keys
+xkb_symbols "dvorak-classic" {
+
+    name[Group1]= "English (classic Dvorak)";
+
+    // Alphanumeric section
+
+    key <TLDE> { [       grave,	asciitilde, dead_grave, dead_tilde	] };
+
+    key <AE01> { [ bracketleft,	braceleft	]	};
+    key <AE02> { [	    7,	ampersand	]	};
+    key <AE03> { [	    5,	percent		]	};
+    key <AE04> { [	    3,	numbersign	]	};
+    key <AE05> { [	    1,	exclam 		]	};
+    key <AE06> { [	    9,	parenleft,  dead_grave]	};
+    key <AE07> { [	    0,	parenright	]	};
+    key <AE08> { [	    2,	at		]	};
+    key <AE09> { [	    4,	dollar		]	};
+    key <AE10> { [	    6,	asciicircum, dead_circumflex, dead_circumflex ]	};
+    key <AE11> { [	    8,	asterisk	]	};
+    key <AE12> { [ bracketright, braceright,  dead_tilde] };
+
+    key <AD01> { [	slash,	question	]	};
+    key <AD02> { [	comma,	less,   dead_cedilla, dead_caron	] };
+    key <AD03> { [      period,	greater, dead_abovedot, periodcentered	] };
+    key <AD04> { [	    p,	P		]	};
+    key <AD05> { [	    y,	Y		]	};
+    key <AD06> { [	    f,	F		]	};
+    key <AD07> { [	    g,	G		]	};
+    key <AD08> { [	    c,	C		]	};
+    key <AD09> { [	    r,	R		]	};
+    key <AD10> { [	    l,	L		]	};
+    key <AD11> { [  apostrophe,	quotedbl, dead_acute, dead_diaeresis	] };
+    key <AD12> { [	equal,	plus		]	};
+
+    key <AC01> { [	    a,	A 		]	};
+    key <AC02> { [	    o,	O		]	};
+    key <AC03> { [	    e,	E		]	};
+    key <AC04> { [	    u,	U		]	};
+    key <AC05> { [	    i,	I		]	};
+    key <AC06> { [	    d,	D		]	};
+    key <AC07> { [	    h,	H		]	};
+    key <AC08> { [	    t,	T		]	};
+    key <AC09> { [	    n,	N		]	};
+    key <AC10> { [	    s,	S		]	};
+    key <AC11> { [	minus,	underscore	]	};
+
+    key <AB01> { [   semicolon,	colon, dead_ogonek, dead_doubleacute ] };
+    key <AB02> { [	    q,	Q		]	};
+    key <AB03> { [	    j,	J		]	};
+    key <AB04> { [	    k,	K		]	};
+    key <AB05> { [	    x,	X		]	};
+    key <AB06> { [	    b,	B		]	};
+    key <AB07> { [	    m,	M		]	};
+    key <AB08> { [	    w,	W		]	};
+    key <AB09> { [	    v,	V		]	};
+    key <AB10> { [	    z,	Z		]	};
+    key <BKSL> { [  backslash,  bar             ]       };
+};
+
+// Programmer Dvorak, by Roland Kaufmann <rlndkfmn at gmail dot com>
+// License: BSD, available at <http://www.kaufmann.no/roland/dvorak/license.html>
+// Main features: Numbers are in shift position (like French), symbols have been
+// placed in locations that give good hand-alternation and finger rolling with
+// symbols that usually follows, accented characters are possible for I18N.
+partial alphanumeric_keys
+xkb_symbols "dvp" {
+    include "us(dvorak)"
+
+    name[Group1] = "USA - Programmer Dvorak";
+
+    //             Unmodified       Shift           AltGr            Shift+AltGr
+    // symbols row, left side
+    key <TLDE> { [ dollar,          asciitilde,     dead_tilde                  ] };
+    key <AE01> { [ ampersand,       percent                                     ] };
+    key <AE02> { [ bracketleft,     7,              currency                    ], type[Group1] = "FOUR_LEVEL_ALPHABETIC" };
+    key <AE03> { [ braceleft,       5,              cent                        ], type[Group1] = "FOUR_LEVEL_ALPHABETIC" };
+    key <AE04> { [ braceright,      3,              yen                         ], type[Group1] = "FOUR_LEVEL_ALPHABETIC" };
+    key <AE05> { [ parenleft,       1,              EuroSign                    ], type[Group1] = "FOUR_LEVEL_ALPHABETIC" };
+    key <AE06> { [ equal,           9,              sterling                    ], type[Group1] = "FOUR_LEVEL_ALPHABETIC" };
+
+    // symbols row, right side
+    key <AE07> { [ asterisk,        0                                           ], type[Group1] = "FOUR_LEVEL_ALPHABETIC" };
+    key <AE08> { [ parenright,      2,              onehalf                     ], type[Group1] = "FOUR_LEVEL_ALPHABETIC" };
+    key <AE09> { [ plus,            4                                           ], type[Group1] = "FOUR_LEVEL_ALPHABETIC" };
+    key <AE10> { [ bracketright,    6                                           ], type[Group1] = "FOUR_LEVEL_ALPHABETIC" };
+    key <AE11> { [ exclam,          8,              exclamdown                  ], type[Group1] = "FOUR_LEVEL_ALPHABETIC" };
+    key <AE12> { [ numbersign,      grave,          dead_grave                  ] };
+    key <BKSP> { [ BackSpace                                                    ] };
+
+    // upper row, left side
+    key <AD01> { [ semicolon,       colon,          dead_diaeresis              ] };
+    key <AD02> { [ comma,           less,           guillemotleft               ] };
+    key <AD03> { [ period,          greater,        guillemotright              ] };
+    key <AD04> { [ p,               P,              paragraph,       section    ] };
+    key <AD05> { [ y,               Y,              udiaeresis,      Udiaeresis ] };
+
+    // upper row, right side
+    key <AD08> { [ c,               C,              ccedilla,        Ccedilla   ] };
+    key <AD09> { [ r,               R,              registered,      trademark  ] };
+    key <AD11> { [ slash,           question,       questiondown                ] };
+    key <AD12> { [ at,              asciicircum,    dead_circumflex, dead_caron ] };
+
+    // home row, left side
+    key <AC01> { [ a,               A,              aring,           Aring      ] };
+    key <AC02> { [ o,               O,              oslash,          Ooblique   ] };
+    key <AC03> { [ e,               E,              ae,              AE         ] };
+    key <AC04> { [ u,               U,              eacute,          Eacute     ] };
+
+    // home row, right side
+    key <AC06> { [ d,               D,              eth,             ETH        ] };
+    key <AC07> { [ h,               H,              dead_acute                  ] };
+    key <AC08> { [ t,               T,              thorn,           THORN      ] };
+    key <AC09> { [ n,               N,              ntilde,          Ntilde     ] };
+    key <AC10> { [ s,               S,              ssharp                      ] };
+    key <AC11> { [ minus,           underscore,     hyphen                      ], type[Group1] = "FOUR_LEVEL_ALPHABETIC" };
+    key <BKSL> { [ backslash,       bar                                         ] };
+
+    // lower row, left side
+    key <AB01> { [ apostrophe,      quotedbl,       dead_acute                  ] };
+};
+
+// phonetic layout for Russian letters on an US keyboard
+// by Ivan Popov <pin@konvalo.org> 2005-07-17
+
+// level3 modifier is a shortcut to the "us" meaning of the keys where
+// we place cyrillic letters, handy for accessing the corresponding
+// punctuation marks.
+// It is important to have access to punctuation marks, and the rest of
+// alphabetical keys are added for being consequent so that the users
+// can expect the level3 modifier to give what the key label shows.
+
+partial alphanumeric_keys
+xkb_symbols "rus" {
+
+    name[Group1]= "Russian (US, phonetic)";
+
+    include "us(basic)"
+
+key.type[group1]="FOUR_LEVEL_ALPHABETIC";
+
+    key	<LatA> {	[ Cyrillic_a, Cyrillic_A ]	};
+    key	<LatB> {	[ Cyrillic_be, Cyrillic_BE ]	};
+    key	<LatW> {	[ Cyrillic_ve, Cyrillic_VE ]	};
+    key	<LatG> {	[ Cyrillic_ghe, Cyrillic_GHE ]	};
+    key	<LatD> {	[ Cyrillic_de, Cyrillic_DE ]	};
+    key	<LatE> {	[ Cyrillic_ie, Cyrillic_IE ]	};
+    key	<TLDE> {	[ Cyrillic_io, Cyrillic_IO, grave, asciitilde ] };
+    key	<LatV> {	[ Cyrillic_zhe, Cyrillic_ZHE ]	};
+    key	<LatZ> {	[ Cyrillic_ze, Cyrillic_ZE ]	};
+    key	<LatI> {	[ Cyrillic_i, Cyrillic_I ]	};
+    key	<LatJ> {	[ Cyrillic_shorti, Cyrillic_SHORTI ]	};
+    key	<LatK> {	[ Cyrillic_ka, Cyrillic_KA ]	};
+    key	<LatL> {	[ Cyrillic_el, Cyrillic_EL ]	};
+    key	<LatM> {	[ Cyrillic_em, Cyrillic_EM ]	};
+    key	<LatN> {	[ Cyrillic_en, Cyrillic_EN ]	};
+    key	<LatO> {	[ Cyrillic_o, Cyrillic_O ]	};
+    key	<LatP> {	[ Cyrillic_pe, Cyrillic_PE ]	};
+    key	<LatR> {	[ Cyrillic_er, Cyrillic_ER ]	};
+    key	<LatS> {	[ Cyrillic_es, Cyrillic_ES ]	};
+    key	<LatT> {	[ Cyrillic_te, Cyrillic_TE ]	};
+    key	<LatU> {	[ Cyrillic_u, Cyrillic_U ]	};
+    key	<LatF> {	[ Cyrillic_ef, Cyrillic_EF ]	};
+    key	<LatH> {	[ Cyrillic_ha, Cyrillic_HA ]	};
+    key	<LatC> {	[ Cyrillic_tse, Cyrillic_TSE ]	};
+    key <AC10> {        [ Cyrillic_che, Cyrillic_CHE, semicolon, colon ] };
+    key	<AD11> {	[ Cyrillic_sha, Cyrillic_SHA, bracketleft, braceleft] };
+    key	<AD12> {	[ Cyrillic_shcha, Cyrillic_SHCHA, bracketright, braceright ]	};
+    key <AE12> {        [ Cyrillic_hardsign, Cyrillic_HARDSIGN, equal, plus ] };
+    key	<LatY> {	[ Cyrillic_yeru, Cyrillic_YERU ]	};
+    key	<LatX> {	[ Cyrillic_softsign, Cyrillic_SOFTSIGN ]	};
+    key	<BKSL> {	[ Cyrillic_e, Cyrillic_E, backslash, bar ]	};
+    key <AC11> {        [ Cyrillic_yu, Cyrillic_YU, apostrophe, quotedbl ] };
+    key	<LatQ> {	[ Cyrillic_ya, Cyrillic_YA ]	};
+
+    include "level3(ralt_switch)"
+};
+
+partial alphanumeric_keys
+xkb_symbols "mac" {
+
+    include "us(basic)"
+    name[Group1]= "English (Macintosh)";
+    key.type[group1]="FOUR_LEVEL";
+
+    // Slightly improvised from http://homepage.mac.com/thgewecke/kblayout.jpg
+    key <LSGT> { [   section,  plusminus,       section,        plusminus ] };
+    key <TLDE> { [     grave, asciitilde,    dead_grave,        dead_horn ] };
+    key <AE01> { [	   1,     exclam,    exclamdown,            U2044 ] };
+    key <AE02> { [	   2,         at,     trademark,         EuroSign ] };
+    key <AE03> { [	   3, numbersign,      sterling,            U2039 ] };
+    key <AE04> { [	   4,     dollar,          cent,            U203A ] };
+    key <AE05> { [	   5,    percent,      infinity,            UFB01 ] };
+    key <AE06> { [         6,asciicircum,       section,            UFB02 ] };
+    key <AE07> { [	   7,  ampersand,     paragraph,     doubledagger ] };
+    key <AE08> { [	   8,   asterisk, enfilledcircbullet,      degree ] };
+    key <AE09> { [	   9,  parenleft,   ordfeminine,   periodcentered ] };
+    key <AE10> { [	   0, parenright,     masculine,singlelowquotemark] };
+    key <AE11> { [     minus, underscore,        endash,           emdash ] };
+    key <AE12> { [     equal,       plus,      notequal,        plusminus ] };
+
+    key <AD01> { [	   q,          Q,            oe,               OE ] };
+    key <AD02> { [	   w,          W,         U2211,doublelowquotemark] };
+    key <AD03> { [	   e,          E,    dead_acute,            acute ] };
+    key <AD04> { [	   r,          R,    registered,            U2030 ] };
+    key <AD05> { [	   t,          T,        dagger,       dead_caron ] };
+    key <AD06> { [	   y,          Y,           yen,       onequarter ] };
+    key <AD07> { [	   u,        U,  dead_diaeresis,        diaeresis ] };
+    key <AD08> { [	   i,        I, dead_circumflex,            U02C6 ] };
+    key <AD09> { [	   o,          O,        oslash,         Ooblique ] };
+    key <AD10> { [	   p,          P,      Greek_pi,            U220F ] };
+    key <AD11> { [ bracketleft,  braceleft, leftdoublequotemark, rightdoublequotemark ] };
+    key <AD12> { [bracketright, braceright, leftsinglequotemark, rightsinglequotemark ] };
+    key <BKSL> { [ backslash,        bar, guillemotleft,   guillemotright ] };
+
+    key <AC01> { [	   a,          A,         aring,            Aring ] };
+    key <AC02> { [	   s,          S,        ssharp,      dead_stroke ] };
+    key <AC03> { [	   d,          D, partialderivative,          eth ] };
+    key <AC04> { [	   f,          F,      function,        dead_hook ] };
+    key <AC05> { [	   g,          G,     copyright, dead_doubleacute ] };
+    key <AC06> { [	   h,          H, dead_abovedot,    dead_belowdot ] };
+    key <AC07> { [	   j,          J,         U2206,          onehalf ] };
+    key <AC08> { [	   k,          K,dead_abovering,            UF8FF ] };
+
+    key <AC09> { [	   l,          L,       notsign,            THORN ] };
+    key <AC10> { [ semicolon,      colon,         U2026,            thorn ] };
+    key <AC11> { [apostrophe,   quotedbl,            ae,               AE ] };
+
+    key <AB01> { [	   z,          Z,   Greek_OMEGA,     dead_cedilla ] };
+    key <AB02> { [	   x,          X,         U2248,      dead_ogonek ] };
+				// unclear whether "approxeq" is 2248 or 2245
+    key <AB03> { [	   c,          C,      ccedilla,         Ccedilla ] };
+    key <AB04> { [	   v,          V,    squareroot,            U25CA ] };
+    key <AB05> { [	   b,          B,      integral,         idotless ] };
+    key <AB06> { [	   n,          N,    dead_tilde,            U02DC ] };
+    key <AB07> { [	   m,          M,            mu,    threequarters ] };
+    key <AB08> { [     comma,       less, lessthanequal,      dead_macron ] };
+    key <AB09> { [    period,    greater, greaterthanequal,    dead_breve ] };
+    key <AB10> { [     slash,   question,      division,     questiondown ] };
+
+    include "level3(ralt_switch)"
+};
+ 
+// Colemak symbols for xkb on X.Org Server 7.x
+// 2006-01-01 Shai Coleman, http://colemak.com/ . Public domain.
+
+partial alphanumeric_keys
+xkb_symbols "colemak" {
+    include "us"
+    name[Group1]= "English (Colemak)";
+
+    // Alphanumeric section
+    key <TLDE> { [        grave,   asciitilde,      dead_tilde,       asciitilde ] };
+    key <AE01> { [            1,       exclam,      exclamdown,      onesuperior ] };
+    key <AE02> { [            2,           at,       masculine,      twosuperior ] };
+    key <AE03> { [            3,   numbersign,     ordfeminine,    threesuperior ] };
+    key <AE04> { [            4,       dollar,            cent,         sterling ] };
+    key <AE05> { [            5,      percent,        EuroSign,              yen ] };
+    key <AE06> { [            6,  asciicircum,         hstroke,          Hstroke ] };
+    key <AE07> { [            7,    ampersand,             eth,              ETH ] };
+    key <AE08> { [            8,     asterisk,           thorn,            THORN ] };
+    key <AE09> { [            9,    parenleft,  leftsinglequotemark,  leftdoublequotemark ] };
+    key <AE10> { [            0,   parenright, rightsinglequotemark,  rightdoublequotemark ] };
+    key <AE11> { [        minus,   underscore,          endash,           emdash ] };
+    key <AE12> { [        equal,         plus,        multiply,         division ] };
+
+    key <AD01> { [            q,            Q,      adiaeresis,       Adiaeresis ] };
+    key <AD02> { [            w,            W,           aring,            Aring ] };
+    key <AD03> { [            f,            F,          atilde,           Atilde ] };
+    key <AD04> { [            p,            P,          oslash,         Ooblique ] };
+    key <AD05> { [            g,            G,     dead_ogonek,       asciitilde ] };
+    key <AD06> { [            j,            J,         dstroke,          Dstroke ] };
+    key <AD07> { [            l,            L,         lstroke,          Lstroke ] };
+    key <AD08> { [            u,            U,          uacute,           Uacute ] };
+    key <AD09> { [            y,            Y,      udiaeresis,       Udiaeresis ] };
+    key <AD10> { [    semicolon,        colon,      odiaeresis,       Odiaeresis ] };
+    key <AD11> { [  bracketleft,    braceleft,   guillemotleft,        0x1002039 ] };
+    key <AD12> { [ bracketright,   braceright,  guillemotright,        0x100203a ] };
+    key <BKSL> { [    backslash,          bar,      asciitilde,       asciitilde ] };
+
+    key <AC01> { [            a,            A,          aacute,           Aacute ] };
+    key <AC02> { [            r,            R,      dead_grave,       asciitilde ] };
+    key <AC03> { [            s,            S,          ssharp,       asciitilde ] };
+    key <AC04> { [            t,            T,      dead_acute, dead_doubleacute ] };
+    key <AC05> { [            d,            D,  dead_diaeresis,       asciitilde ] };
+    key <AC06> { [            h,            H,      dead_caron,       asciitilde ] };
+    key <AC07> { [            n,            N,          ntilde,           Ntilde ] };
+    key <AC08> { [            e,            E,          eacute,           Eacute ] };
+    key <AC09> { [            i,            I,          iacute,           Iacute ] };
+    key <AC10> { [            o,            O,          oacute,           Oacute ] };
+    key <AC11> { [   apostrophe,     quotedbl,          otilde,           Otilde ] };
+
+    key <AB01> { [            z,            Z,              ae,               AE ] };
+    key <AB02> { [            x,            X, dead_circumflex,       asciitilde ] };
+    key <AB03> { [            c,            C,        ccedilla,         Ccedilla ] };
+    key <AB04> { [            v,            V,              oe,               OE ] };
+    key <AB05> { [            b,            B,      dead_breve,       asciitilde ] };
+    key <AB06> { [            k,            K,  dead_abovering,       asciitilde ] };
+    key <AB07> { [            m,            M,     dead_macron,       asciitilde ] };
+    key <AB08> { [        comma,         less,    dead_cedilla,       asciitilde ] };
+    key <AB09> { [       period,      greater,   dead_abovedot,       asciitilde ] };
+    key <AB10> { [        slash,     question,    questiondown,       asciitilde ] };
+
+    key <CAPS> { [    BackSpace,    BackSpace,       BackSpace,        BackSpace ] };
+    key <LSGT> { [        minus,   underscore,          endash,           emdash ] };
+    key <SPCE> { [        space,        space,           space,     nobreakspace ] };
+
+    include "level3(ralt_switch)"
+};
+
+// I do NOT like dead-keys - the International keyboard as defined by Microsoft
+// doesn't fit my needs. Why use two keystrokes for all simple characters (eg '
+// and <space> generates a single ') just to have an é (eacute) in two strokes
+// as well? I type ' more often than é (eacute).
+//
+// This file works just like a regular keyboard, BUT has all dead-keys
+// accessible at level3 (through AltGr). An ë (ediaeresis) is now: AltGr+"
+// followed by an e. In other words, this keyboard is not international as long
+// as you leave the right Alt key alone.
+//
+// The original MS International keyboard was intended for Latin1 (iso8859-1).
+// With the introduction of iso8859-15, the (important) ligature oe (and OE)
+// became available. I added them next to ae. Because I write ediaeresis more
+// often than registered, I moved registered to be next to copyright and added
+// ediaeresis and idiaeresis. - Adriaan
+
+partial alphanumeric_keys
+xkb_symbols "altgr-intl" {
+
+   name[Group1]= "English (international AltGr dead keys)";
+
+   include "us(intl)"
+
+// five dead keys moved into level3:
+
+   key <TLDE> { [    grave, asciitilde,  dead_grave,   dead_tilde      ] };
+   key <AC11> { [apostrophe,quotedbl,    dead_acute,   dead_diaeresis  ] };
+
+// diversions from the MS Intl keyboard:
+
+   key <AE01> { [        1, exclam,      onesuperior,  exclamdown      ] };
+   key <AD04> { [        r, R,           ediaeresis,   Ediaeresis      ] };
+   key <AC07> { [        j, J,           idiaeresis,   Idiaeresis      ] };
+   key <AB02> { [        x, X,           oe,           OE              ] };
+   key <AB04> { [        v, V,           registered,   registered      ] };
+
+// onequarter etc (not in iso8859-15) moved to get three unshifted deadkeys:
+
+   key <AE06> { [        6, asciicircum, dead_circumflex, onequarter    ] };
+   key <AE07> { [        7, ampersand,   dead_horn,       onehalf       ] };
+   key <AE08> { [        8, asterisk,    dead_ogonek,     threequarters ] };
+
+   include "level3(ralt_switch)"
+};
+
+// Intel ClassmatePC Keyboard Layout
+// by Piter PUNK <piterpk@terra.com.br>
+//
+// The keyboard layouts below maps the us(basic), us(intl) and us(alt-intl)
+// to ClassmatePC keyboard. All layouts uses RCTL as level3(switch) since
+// the keyboard doesn't have AltGr key. The EuroSign is engraved at 5 key.
+
+// classmate - us(basic)
+partial alphanumeric_keys
+xkb_symbols "classmate" {
+    include "us(basic)"
+    name[Group1]= "USA - ClassmatePC";
+
+    key <LSGT> { [ backslash,	bar,		backslash,	bar ] };
+
+    include "eurosign(5)"
+    include "level3(switch)"
+};
+
+// classmate-intl - us(intl)
+// RCTL is generated by Fn+Alt, because that, when trying to access
+// the level3 symbols at 7,8,9,0,u,i,o,p,j,k,l,;,m,. and / we got
+// the keypad keycodes. The keypad is changed to make Fn+Alt+<KP_key>
+// generate the same symbol as the original key.
+partial alphanumeric_keys
+xkb_symbols "classmate-intl" {
+    include "us(intl)"
+    name[Group1]= "USA - ClassmatePC (International)";
+    key.type[Group1]="FOUR_LEVEL";
+
+    key <LSGT> { [ backslash,	bar,		backslash,	bar ] };
+
+    key <KP7>  { [	KP_Home,		KP_7,	
+			onehalf,		dead_horn	] };
+    key <KP8>  { [	KP_Up,			KP_8,
+			threequarters,		dead_ogonek	] };
+    key <KP9>  { [	KP_Prior,		KP_9,
+			leftsinglequotemark,	dead_breve	] };
+    key <KPMU> { [ 	KP_Multiply,		KP_Multiply,
+			rightsinglequotemark,	dead_abovering	] };
+
+    key <KP4>  { [	KP_Left,		KP_4,
+			uacute,			Uacute		] };
+    key <KP5>  { [	KP_Begin,		KP_5,
+			iacute,			Iacute		] };
+    key <KP6>  { [	KP_Right,		KP_6,
+			oacute,			Oacute		] };
+    key <KPSU> { [	KP_Subtract,		KP_Subtract,
+			odiaeresis,		Odiaeresis	] };
+
+    key <KP2>  { [	KP_Down,		KP_2,
+			oe,			OE		] };
+    key <KP3>  { [	KP_Next,		KP_3,
+			oslash,			Ooblique	] };
+    key <KPAD> { [ 	KP_Add,     		KP_Add,
+			paragraph,		degree          ] };
+   
+    key <KP0>  { [	KP_Insert,		KP_0,
+			mu,			mu	] };
+    key <KPDL> { [	KP_Delete,		KP_Decimal,
+			dead_abovedot,		dead_caron	] }; 
+    key <KPDV> { [ 	KP_Divide,   		KP_Divide,
+			questiondown,		dead_hook       ] };
+
+    include "level3(switch)"
+};
+
+// classmate-alt-intl - us(alt-intl)
+// RCTL is generated by Fn+Alt, because that, when trying to access
+// the level3 symbols at 7,8,9,0,u,i,o,p,j,k,l,;,m,. and / we got
+// the keypad keycodes. The keypad is changed to make Fn+Alt+<KP_key>
+// generate the same symbol as the original key.
+partial alphanumeric_keys
+xkb_symbols "classmate-alt-intl" {
+    include "us(alt-intl)"
+    name[Group1]= "USA - ClassmatePC (Alternative international)";
+    key.type[Group1]="FOUR_LEVEL";
+
+    key <LSGT> { [ backslash,	bar,		backslash,	bar ] };
+
+    key <KPSU> { [	KP_Subtract,		KP_Subtract	] };
+
+    key <KP9>  { [	KP_Prior,		KP_9,
+			leftsinglequotemark,	dead_breve	] };
+    key <KPMU> { [ 	KP_Multiply,		KP_Multiply,
+			rightsinglequotemark,	dead_abovering	] };
+
+    key <KPAD> { [ 	KP_Add,     		KP_Add,
+			dead_ogonek,		dead_diaeresis   ] };
+    
+    key <KPDL> { [	KP_Delete,		KP_Decimal,
+			dead_abovedot,		dead_circumflex	] }; 
+    key <KPDV> { [ 	KP_Divide,   		KP_Divide,
+			dead_hook,		dead_hook       ] };
+
+    include "level3(switch)"
+};
+
+// classmate-altgr-intl - us(altgr-intl)
+// RCTL is generated by Fn+Alt, because that, when trying to access
+// the level3 symbols at 7,8,9,0,u,i,o,p,j,k,l,;,m,. and / we got
+// the keypad keycodes. The keypad is changed to make Fn+Alt+<KP_key>
+// generate the same symbol as the original key.
+partial alphanumeric_keys
+xkb_symbols "classmate-altgr-intl" {
+    include "us(altgr-intl)"
+    name[Group1]= "USA - ClassmatePC (International Fn+Alt dead-keys)";
+    key.type[Group1]="FOUR_LEVEL";
+
+    key <LSGT> { [ backslash,	bar,		backslash,	bar ] };
+
+    key <KP7>  { [	KP_Home,		KP_7,	
+			dead_horn,		dead_horn	] };
+    key <KP8>  { [	KP_Up,			KP_8,
+			dead_ogonek,		dead_ogonek	] };
+    key <KP9>  { [	KP_Prior,		KP_9,
+			leftsinglequotemark,	dead_breve	] };
+    key <KPMU> { [ 	KP_Multiply,		KP_Multiply,
+			rightsinglequotemark,	dead_abovering	] };
+
+    key <KP4>  { [	KP_Left,		KP_4,
+			uacute,			Uacute		] };
+    key <KP5>  { [	KP_Begin,		KP_5,
+			iacute,			Iacute		] };
+    key <KP6>  { [	KP_Right,		KP_6,
+			oacute,			Oacute		] };
+    key <KPSU> { [	KP_Subtract,		KP_Subtract,
+			odiaeresis,		Odiaeresis	] };
+
+    key <KP1>  { [	KP_End,			KP_1,
+			idiaeresis,		Idiaeresis	] };
+    key <KP2>  { [	KP_Down,		KP_2,
+			oe,			OE		] };
+    key <KP3>  { [	KP_Next,		KP_3,
+			oslash,			Ooblique	] };
+    key <KPAD> { [ 	KP_Add,     		KP_Add,
+			paragraph,		degree          ] };
+   
+    key <KP0>  { [	KP_Insert,		KP_0,
+			mu,			mu	] };
+    key <KPDL> { [	KP_Delete,		KP_Decimal,
+			dead_abovedot,		dead_caron	] }; 
+    key <KPDV> { [ 	KP_Divide,   		KP_Divide,
+			questiondown,		dead_hook       ] };
+
+    include "level3(switch)"
+};
+
+partial alphanumeric_keys
+xkb_symbols "olpc" {
+
+   include "us(basic)"
+   name[Group1]= "USA";
+
+   // OLPC international US English keyboard layout.
+   // It's a little different from the usual international layout.
+   // See: http://wiki.laptop.org/go/Image:Keyboard_english.png
+
+   key <TLDE> { [     grave, asciitilde,    dead_grave, dead_tilde ] };
+   key <AE01> { [         1,     exclam,    exclamdown, exclamdown ] };
+   key <AE02> { [         2,         at,       notsign,    notsign ] };
+   key <AE03> { [         3, numbersign,     0x1000300,  0x1000300 ] }; // combining grave
+   key <AE04> { [         4,     dollar,     0x1000301,  0x1000301 ] }; // combining acute
+   key <AE05> { [         5,    percent,     0x1000306,  0x1000306 ] }; // combining breve above
+   key <AE06> { [         6,asciicircum,     0x100030A,  0x100030A ] }; // combining ring above
+   key <AE07> { [         7,  ampersand,     0x1000302,  0x1000302 ] }; // combining circumflex above
+   key <AE08> { [         8,   asterisk,     0x100030C,  0x100030C ] }; // combining caron above
+   key <AE09> { [         9,  parenleft,     0x1000307,  0x1000307 ] }; // combining dot above
+   key <AE10> { [         0, parenright,     0x1000308,  0x1000308 ] }; // combining diaeresis above
+   key <AE11> { [     minus, underscore,     0x1000304,  0x1000304 ] }; // combining macron above
+   key <AE12> { [     equal,       plus,     0x1000303,  0x1000303 ] }; // combining tilde above
+
+   key <AD01> { [         q,          Q,  Greek_omega, Greek_OMEGA ] };
+   key <AD02> { [         w,          W,       oslash,      Oslash ] };
+   key <AD03> { [         e,          E,           oe,          OE ] };
+   key <AD04> { [         r,          R,    0x1000327,   0x1000327 ] }; // combining cedilla
+   key <AD05> { [         t,          T,    0x100032E,   0x100032E ] }; // combining breve below
+   key <AD06> { [         y,          Y,    0x1000325,   0x1000325 ] }; // combining ring below
+   key <AD07> { [         u,          U,    0x100032D,   0x100032D ] }; // combining circumflex below
+   key <AD08> { [         i,          I,    0x100032C,   0x100032C ] }; // combining caron below
+   key <AD09> { [         o,          O,    0x1000323,   0x1000323 ] }; // combining dot below
+   key <AD10> { [         p,          P,    0x1000324,   0x1000324 ] }; // combining diaeresis below
+   key <AD11> { [ bracketleft,  braceleft,  0x1000331,   0x1000331 ] }; // combining macron below
+   key <AD12> { [bracketright, braceright,  0x1000330,   0x1000330 ] }; // combining tilde below
+
+   key <AC01>  { [         a,          A,          ae,               AE ] };
+   key <AC02>  { [         s,          S,      ssharp,        0x1001E9C ] }; // uppercase S sharp
+   key <AC03>  { [         d,          D,         eth,              ETH ] };
+   key <AC04>  { [         f,          F,       thorn,            THORN ] };
+   key <AC06>  { [         h,          H,    sterling,         sterling ] };
+   key <AC07>  { [         j,          J,    EuroSign,         EuroSign ] };
+   key <AC10>  { [ semicolon,      colon,   masculine,      ordfeminine ] };
+   key <AC11>  { [ apostrophe,  quotedbl,    currency,         currency ] };
+   key <BKSL>  { [ backslash,        bar,      section,         section ] };
+
+   key <AB03>  { [         c,          C,    ccedilla,         Ccedilla ] };
+   key <AB06>  { [         n,          N,      ntilde,           Ntilde ] };
+   key <AB07>  { [         m,          M,          mu,               mu ] };
+   key <AB08>  { [     comma,     less,  guillemotleft,   guillemotleft ] };
+   key <AB09>  { [    period,  greater, guillemotright,  guillemotright ] };
+   key <AB10>  { [     slash,   question, questiondown,    questiondown ] };
+
+   key <I219>  { [  multiply,   division, ISO_Next_Group, ISO_Prev_Group ] };
+
+   include "level3(ralt_switch)"
+};
+
+partial alphanumeric_keys
+xkb_symbols "olpc2" {
+   include "us(olpc)"
+   name[Group1]= "English (layout toggle on multiply/divide key)";
+   include "group(olpc)"
+};
+
+// Based on Cherokee Nation Official Layout
+// http://www.cherokee.org/extras/downloads/font/Keyboard.htm
+
+partial alphanumeric_keys modifier_keys
+xkb_symbols "chr" {
+
+    name[Group1]= "Cherokee";
+    key.type[group1]="ALPHABETIC";
+
+    // Alphanumeric section
+    key <TLDE> { [      grave,      U13CA ] };
+    key <AE01> { [          1,      U13B1 ] };
+    key <AE02> { [          2,      U13C7 ] };
+    key <AE03> { [          3,      U13E7 ] };
+    key <AE04> { [      U13D9,      U13B0 ] };
+    key <AE05> { [      U13E6,      U13B9 ] };
+    key <AE06> { [      U13DC,      U13DD ] };
+    key <AE07> { [      U13CB,      U13E1 ] };
+    key <AE08> { [      U13D6,      U13BA ] };
+    key <AE09> { [      U13D2,  parenleft ] };
+    key <AE10> { [      U13C4, parenright ] };
+    key <AE11> { [      U13BF,      U13BC ] };
+    key <AE12> { [      U13F3,      U13BD ] };
+
+    key <AD01> { [      U13AA,      U13C6 ] };
+    key <AD02> { [      U13B3,      U13EB ] };
+    key <AD03> { [      U13A1,      U13E3 ] };
+    key <AD04> { [      U13DB,      U13CF ] };
+    key <AD05> { [      U13D4,      U13D8 ] };
+    key <AD06> { [      U13EF,      U13F2 ] };
+    key <AD07> { [      U13A4,      U13AD ] };
+    key <AD08> { [      U13A2,      U13F1 ] };
+    key <AD09> { [      U13A3,      U13EC ] };
+    key <AD10> { [      U13C1,      U13EA ] };
+    key <AD11> { [      U13D5,      U13D1 ] };
+    key <AD12> { [      U13B6,      U13E4 ] };
+    key <BKSL> { [      U13E9,      U13EE ] };
+
+    key <AC01> { [      U13A0,      U13CC ] };
+    key <AC02> { [      U13CD,      U13CE ] };
+    key <AC03> { [      U13D7,      U13D0 ] };
+    key <AC04> { [      U13A9,      U13C8 ] };
+    key <AC05> { [      U13A6,      U13E5 ] };
+    key <AC06> { [      U13AF,      U13B2 ] };
+    key <AC07> { [      U13DA,      U13AB ] };
+    key <AC08> { [      U13B8,      U13A7 ] };
+    key <AC09> { [      U13B5,      U13AE ] };
+    key <AC10> { [      U13E8,      U13E0 ] };
+    key <AC11> { [ apostrophe,   quotedbl ] };
+
+    key <AB01> { [      U13AC,      U13C3 ] };
+    key <AB02> { [      U13F4,      U13ED ] };
+    key <AB03> { [      U13D3,      U13DF ] };
+    key <AB04> { [      U13A5,      U13DE ] };
+    key <AB05> { [      U13A8,      U13F0 ] };
+    key <AB06> { [      U13BE,      U13BB ] };
+    key <AB07> { [      U13C5,      U13B7 ] };
+    key <AB08> { [      comma,      U13E2 ] };
+    key <AB09> { [     period,      U13B4 ] };
+    key <AB10> { [      U13C2,      U13C9 ] };
+
+    // End alphanumeric section
+};
+
+// Serbian charecters added as third level symbols to US keyboard layout.
+
+partial alphanumeric_keys
+xkb_symbols "hbs" {
+
+  name[Group1]= "Serbo-Croatian (USA)";
+
+  include "us"
+
+  key <TLDE> { [ grave, asciitilde ] };
+  key <AE06> { [ 6, dead_caron, asciicircum, asciicircum ] };
+  key <AC09> { [ l, L, U1C9, U1C8 ] };
+  key <AB06> { [ n, N, U1CC, U1CB ] };
+  key <AB01> { [ z, Z, U1C6, U1C5 ] };
+  key <AD03> { [ e, E, EuroSign, cent ] };
+  key <AC03> { [ d, D, dstroke, Dstroke ] };
+  key <AC11> { [ dead_acute, quotedbl, apostrophe, apostrophe ] };
+  key <SPCE> { [ space, space, nobreakspace, nobreakspace ] };
+  key <AB08> { [ comma, less, NoSymbol, guillemotright ] };
+  key <AB09> { [ period, greater, NoSymbol, guillemotleft ] };
+
+  include "level3(ralt_switch)"
+};
+
+//based on http://upload.wikimedia.org/wikipedia/commons/1/18/T-Mobile_G1_launch_event_2.jpg
+partial alphanumeric_keys
+xkb_symbols "htcdream" {
+        include "inet(htcdream)"
+        name[Group1]= "English (USA)";
+
+        //second row
+        key <AD01> { [ q, Q, Tab, Tab ] };
+        key <AD02> { [ w, W, grave, grave ] };
+        key <AD03> { [ e, E, underscore, underscore ] };
+        key <AD04> { [ r, R, sterling, sterling ] };
+        key <AD05> { [ t, T, EuroSign, EuroSign ] };
+        key <AD06> { [ y, Y, division, division ] };
+        key <AD07> { [ u, U, multiply, multiply ] };
+        key <AD08> { [ i, I, minus, minus ] };
+        key <AD09> { [ o, O, plus, plus ] };
+        key <AD10> { [ p, P, equal, equal ] };
+
+        //third row
+        key <AC01> { [ a, A, NoSymbol, NoSymbol ] };
+        key <AC02> { [ s, S, bar, bar ] };
+        key <AC03> { [ d ,D, backslash, backslash ] };
+        key <AC04> { [ f, F, braceleft, braceleft ] };
+        key <AC05> { [ g, G, braceright, braceright ] };
+        key <AC06> { [ h, H, colon, colon ] };
+        key <AC07> { [ j, J, semicolon, semicolon ] };
+        key <AC08> { [ k, K, quotedbl, quotedbl ] };
+        key <AC09> { [ l, L, apostrophe, apostrophe ] };
+
+        //forth row
+        key <AB01> { [ z, Z, NoSymbol, NoSymbol ] };
+        key <AB02> { [ x, X, NoSymbol, NoSymbol ] };
+        key <AB03> { [ c, C, NoSymbol, NoSymbol ] };
+        key <AB04> { [ v, V, bracketleft, bracketleft ] };
+        key <AB05> { [ b, B, bracketright, bracketright ] };
+        key <AB06> { [ n, N, less, less ] };
+        key <AB07> { [ m, M, greater, greater ] };
+        key <AB08> { [ comma, comma, question, question ] };
+
+        //fifth row
+        key <FK15> { [ at, at, asciitilde, asciitilde ] };
+
+        include "level3(alt_switch)"
+};
+
+// EXTRAS:
+
+// XCompose is out! Unicode combining is in!  For those of us who live
+// on the edge: A keymap using Unicode combining characters instead of
+// deadkeys.  This variation does not deviate from the lame MS-style
+// US-intl layout; but it uses AltGr for combining, like altgr-intl.
+//
+// This might break your font layout layout systems (because they
+// suck), caveat emptor.  Also, most of today's software will count
+// individual combining marks for selection, deletion, character
+// counting &c., and won't be smart enough to do canonical equivalence
+// when searching, &c.
+//
+// With Unicode combining you use "handwriting order", not
+// "typewriting order" as with deadkeys.  That is, you first type the
+// base character, then the diacritics/accents/modifiers.  This has
+// the advantage of avoiding hidden states --- each keypress changes
+// something on screen.
+//
+// TODO: as of now, this duplicates all us(intl) functionality with
+// combining.  With care, perhaps we could add more combining marks
+// not present in intl, and support all major languages.
+partial alphanumeric_keys
+xkb_symbols "intl-unicode" {
+
+ name[Group1]= "USA - International (AltGr Unicode combining)";
+
+ include "us(intl)"
+ include "level3(ralt_switch)"
+
+ // grave, tilde
+ key <TLDE> { [grave, asciitilde, U0300, U0303 ] };
+ // double acute
+ key <AE02> { [ 2, at, twosuperior, U030B ] };
+ // macron
+ key <AE03> { [ 3, numbersign, threesuperior, U0304 ] };
+ // circumflex
+ key <AE06> { [ 6, asciicircum, onequarter, U0302 ] };
+ // horn
+ key <AE07> { [ 7, ampersand, onehalf, U031B ] };
+ // ogonek
+ key <AE08> { [ 8, asterisk, threequarters, U0328 ] };
+ // breve
+ key <AE09> { [	 9, parenleft, leftsinglequotemark, U0306 ] };
+ // abovering
+ key <AE10> { [	 0, parenright, rightsinglequotemark, U030A ] };
+
+ // belowdot
+ key <AE11> { [ minus, underscore, yen, U0323 ] };
+ // acute, diaeresis
+ key <AC11> { [apostrophe, quotedbl, U0301, U0308 ] };
+ // abovedot, caron
+ key <AB09> { [ period, greater, U0307, U030C ] };
+ // hook
+ key <AB10> { [ slash, question, questiondown, 0309 ] };
+
+ // alt-intl compatibility
+ // cedilla, caron
+ key <AB08> { [ comma, less,	 U0327, U030C ] };
+ // ogonek, diaeresis
+ key <AC10> { [ semicolon, colon,	 U0328, U0308 ] };
+ // doubleacute, horn
+ key <AE12> { [ equal, plus,	 U030B, U031B ] };
+
+ // we don't do combining latin letters and combining enclosures
+ // because support for those is very rare.
+};
+
+// XCompose is out! Unicode combining is in! For those of us who live
+// on the edge: A keymap using Unicode combining characters instead of
+// deadkeys. This variation does break compatibility with us-intl,
+// whenever I thought it would be more mnemonic or Unicodeish.
+partial alphanumeric_keys
+xkb_symbols "alt-intl-unicode" {
+
+ name[Group1]= "USA - International (AltGr Unicode combining, alternative)";
+
+ include "extras/us(intl-unicode)"
+ include "level3(ralt_switch)"
+
+ // easier macron; em-dash.
+ // em-dash is available via compose, but I added here since it's such
+ // an important typographic character.
+ key <AE11> { [ minus, underscore, U0304, U2014 ] };
+
+ // belowdot, abovedot (caron at coma/less key, per above)
+ key <AB09> { [ period, greater, U0323, U0307 ] };
+
+};
+
+partial alphanumeric_keys  
+xkb_symbols "ats" {
+
+    include "us"
+
+    name[Group1]= "USA - Atsina";
+
+    //Using Dead key to get COMBINING COMMA ABOVE for ejectives on
+    //q, l, t, s, m, g, k, p, w, y, r
+    //XCompose key is used for the other accute and grave.
+
+    key <AD03> { [ e, E, eacute, Eacute  ] };
+    key <AD07> { [ u, U, uacute, Uacute  ] };
+    key <AD08> { [ i, I, iacute, Iacute  ] };
+    key <AD09> { [ o, O, oacute, Oacute  ] };
+    key <AD11> { [ bracketleft,	braceleft, U03B8 ] };
+    key <AD12> { [ bracketright, braceright, U010D, U010C ] };
+    //U+010C (uppercase Č) and U+010D (lowercase č).
+
+    key <AC01> { [ a, A, aacute, Aacute  ] };
+
+
+    //Small letter Open use compose to key get acute accent
+    key <AB03> { [ c,	C, U0254, U0186		  ] };
+    key <AB08> { [ comma,     less, U0313 ] };
+    key <AB10> { [ slash, question, U0294 ] };
+
+    include "level3(ralt_switch)"
+    include "compose(rctrl)"
+};
+
+partial alphanumeric_keys
+xkb_symbols "crd" {
+
+  include "us"
+
+  name[Group1]= "USA - Couer D'alene Salish";
+
+  // Alphanumeric section
+  key <AD02> { [         w,           W, U02B7, U02B7 ] }; 
+  key <AE07> { [         7,   ampersand, U0294        ] }; 
+  key <AD01> { [         q,           Q, U221A        ] }; 
+  key <AB04> { [         v,           V, U0259        ] }; 
+  key <BKSL> { [ backslash,         bar, U026B        ] }; 
+  key <AD03> { [         e,           E, U025B        ] }; 
+  key <AD08> { [         i,           I, U026A        ] }; 
+  key <AC07> { [         j,           J, U01F0        ] }; 
+  key <AE06> { [         6, asciicircum, U0295        ] }; 
+  key <AC02> { [         s,           S, U0161        ] }; 
+  key <AB03> { [         c,           C, U010D        ] }; 
+  key <AD09> { [         o,           O, U0254        ] }; 
+  key <AB09> { [    period,     greater, U0323        ] }; 
+
+  include "level3(ralt_switch)"
+  include "compose(rctrl)"
+
+  // End alphanumeric section
+};