<<<<<<< HEAD
//
// Ethiopia
// Designed as a part of OLPC project
//
// 2007 Sergey Udaltsov <svu@gnome.org>
//

partial default alphanumeric_keys
xkb_symbols "basic" {
    include "et(olpc)"
    name[Group1]="Ethiopia";
};

partial alphanumeric_keys
xkb_symbols "olpc" {

    name[Group1]="Ethiopia";

    key <AE01>	{ [        0x01001369,  0x01001372 ] }; // 1
    key <AE02>	{ [        0x0100136a,  0x01001373 ] }; // 2
    key <AE03>	{ [        0x0100136b,  0x01001374 ] }; // 3 
    key <AE04>	{ [        0x0100136c,  0x01001375 ] }; // 4
    key <AE05>	{ [        0x0100136d,  0x01001376 ] }; // 5
    key <AE06>	{ [        0x0100136e,  0x01001377 ] }; // 6
    key <AE07>	{ [        0x0100136f,  0x01001378 ] }; // 7
    key <AE08>	{ [        0x01001370,  0x01001379 ] }; // 8
    key <AE09>	{ [        0x01001371,  0x0100137a ] }; // 9
    key <AE10>	{ [        0x0100137b,  0x0100137c ] }; // 0
    key <AE11>	{ [        minus,       underscore ] }; // -_
    key <AE12>	{ [        equal,       plus       ] }; // =+

    key <AD01>	{ [        0x01001240,  0x01001250 ]	}; // q
    key <AD02>	{ [        0x010012C8,  VoidSymbol ]	}; // w
    key <AD03>	{ [        0x0100FE69,  0x0100FE70 ]	}; // dead e
    key <AD04>	{ [        0x01001228,  VoidSymbol ]	}; // r
    key <AD05>	{ [        0x01001270,  0x01001320 ]	}; // t
    key <AD06>	{ [        0x010012E8,  VoidSymbol ]	}; // y
    key <AD07>	{ [        0x0100FE75,  0x0100FE76 ]	}; // dead u
    key <AD08>	{ [        0x0100FE71,  0x0100FE72 ]	}; // dead i
    key <AD09>	{ [        0x0100FE73,  0x0100FE74 ]	}; // dead o
    key <AD10>	{ [        0x01001350,  0x01001330 ]	}; // p
    key <AD11>	{ [        0x01001340,  0x01001338 ]	}; // [
    key <AD12>	{ [        0x01001328,  0x01001280 ]	}; // ]

    key <AC01>	{ [        0x0100FE67,  0x0100FE68 ]	}; // dead a
    key <AC02>	{ [        0x01001230,  0x01001220 ]	}; // s
    key <AC03>	{ [        0x010012F0,  0x010012F8 ]	}; // d
    key <AC04>	{ [        0x01001348,  VoidSymbol ]	}; // f
    key <AC05>	{ [        0x01001308,  0x01001318 ]	}; // g
    key <AC06>	{ [        0x01001200,  0x01001210 ]	}; // h
    key <AC07>	{ [        0x01001300,  VoidSymbol ]	}; // j
    key <AC08>	{ [        0x010012A8,  0x010012B8 ]	}; // k
    key <AC09>	{ [        0x01001208,  VoidSymbol ]	}; // l

    key <AC10>	{ [        0x01001362,  0x01001361 ]	}; // :;
    key <AC11>  { [        0x01001366,  0x01001365 ]    }; // '"

    key <AB01>	{ [        0x010012D8,  0x010012E0 ]	}; // z
    key <AB02>	{ [        0x010012A0,  0x010012D0 ]	}; // x
    key <AB03>  { [        0x01001278,  0x0100FE78 ]    }; // c
    key <AB04>	{ [        0x01001238,  0x01001268 ]	}; // v
    key <AB05>	{ [        0x01001260,  VoidSymbol ]	}; // b
    key <AB06>	{ [        0x01001290,  0x01001298 ]	}; // n
    key <AB07>	{ [        0x01001218,  VoidSymbol ]	}; // m

    key <AB08>	{ [        0x01001363,  VoidSymbol ]	}; // <
    key <AB09>	{ [        0x01001364,  VoidSymbol ]	}; // >
    key <AB10>  { [        0x01001367,  question   ]    }; // ?

    key <BKSL> {  [        VoidSymbol,  0x01002010 ]    }; // bksl

    include "group(olpc)"
};
=======
//
// Ethiopia
// Designed as a part of OLPC project
//
// 2007 Sergey Udaltsov <svu@gnome.org>
//

partial default alphanumeric_keys
xkb_symbols "basic" {
    include "et(olpc)"
    name[Group1]="Amharic";
};

partial alphanumeric_keys
xkb_symbols "olpc" {

    name[Group1]="Ethiopia";

    key <AE01>	{ [        0x01001369,  0x01001372 ] }; // 1
    key <AE02>	{ [        0x0100136a,  0x01001373 ] }; // 2
    key <AE03>	{ [        0x0100136b,  0x01001374 ] }; // 3 
    key <AE04>	{ [        0x0100136c,  0x01001375 ] }; // 4
    key <AE05>	{ [        0x0100136d,  0x01001376 ] }; // 5
    key <AE06>	{ [        0x0100136e,  0x01001377 ] }; // 6
    key <AE07>	{ [        0x0100136f,  0x01001378 ] }; // 7
    key <AE08>	{ [        0x01001370,  0x01001379 ] }; // 8
    key <AE09>	{ [        0x01001371,  0x0100137a ] }; // 9
    key <AE10>	{ [        0x0100137b,  0x0100137c ] }; // 0
    key <AE11>	{ [        minus,       underscore ] }; // -_
    key <AE12>	{ [        equal,       plus       ] }; // =+

    key <AD01>	{ [        0x01001240,  0x01001250 ]	}; // q
    key <AD02>	{ [        0x010012C8,  VoidSymbol ]	}; // w
    key <AD03>	{ [        0x0100FE69,  0x0100FE70 ]	}; // dead e
    key <AD04>	{ [        0x01001228,  VoidSymbol ]	}; // r
    key <AD05>	{ [        0x01001270,  0x01001320 ]	}; // t
    key <AD06>	{ [        0x010012E8,  VoidSymbol ]	}; // y
    key <AD07>	{ [        0x0100FE75,  0x0100FE76 ]	}; // dead u
    key <AD08>	{ [        0x0100FE71,  0x0100FE72 ]	}; // dead i
    key <AD09>	{ [        0x0100FE73,  0x0100FE74 ]	}; // dead o
    key <AD10>	{ [        0x01001350,  0x01001330 ]	}; // p
    key <AD11>	{ [        0x01001340,  0x01001338 ]	}; // [
    key <AD12>	{ [        0x01001328,  0x01001280 ]	}; // ]

    key <AC01>	{ [        0x0100FE67,  0x0100FE68 ]	}; // dead a
    key <AC02>	{ [        0x01001230,  0x01001220 ]	}; // s
    key <AC03>	{ [        0x010012F0,  0x010012F8 ]	}; // d
    key <AC04>	{ [        0x01001348,  VoidSymbol ]	}; // f
    key <AC05>	{ [        0x01001308,  0x01001318 ]	}; // g
    key <AC06>	{ [        0x01001200,  0x01001210 ]	}; // h
    key <AC07>	{ [        0x01001300,  VoidSymbol ]	}; // j
    key <AC08>	{ [        0x010012A8,  0x010012B8 ]	}; // k
    key <AC09>	{ [        0x01001208,  VoidSymbol ]	}; // l

    key <AC10>	{ [        0x01001362,  0x01001361 ]	}; // :;
    key <AC11>  { [        0x01001366,  0x01001365 ]    }; // '"

    key <AB01>	{ [        0x010012D8,  0x010012E0 ]	}; // z
    key <AB02>	{ [        0x010012A0,  0x010012D0 ]	}; // x
    key <AB03>  { [        0x01001278,  0x0100FE78 ]    }; // c
    key <AB04>	{ [        0x01001238,  0x01001268 ]	}; // v
    key <AB05>	{ [        0x01001260,  VoidSymbol ]	}; // b
    key <AB06>	{ [        0x01001290,  0x01001298 ]	}; // n
    key <AB07>	{ [        0x01001218,  VoidSymbol ]	}; // m

    key <AB08>	{ [        0x01001363,  VoidSymbol ]	}; // <
    key <AB09>	{ [        0x01001364,  VoidSymbol ]	}; // >
    key <AB10>  { [        0x01001367,  question   ]    }; // ?

    key <BKSL> {  [        VoidSymbol,  0x01002010 ]    }; // bksl

    include "group(olpc)"
};
>>>>>>> 125aba11
<|MERGE_RESOLUTION|>--- conflicted
+++ resolved
@@ -1,149 +1,73 @@
-<<<<<<< HEAD
-//
-// Ethiopia
-// Designed as a part of OLPC project
-//
-// 2007 Sergey Udaltsov <svu@gnome.org>
-//
-
-partial default alphanumeric_keys
-xkb_symbols "basic" {
-    include "et(olpc)"
-    name[Group1]="Ethiopia";
-};
-
-partial alphanumeric_keys
-xkb_symbols "olpc" {
-
-    name[Group1]="Ethiopia";
-
-    key <AE01>	{ [        0x01001369,  0x01001372 ] }; // 1
-    key <AE02>	{ [        0x0100136a,  0x01001373 ] }; // 2
-    key <AE03>	{ [        0x0100136b,  0x01001374 ] }; // 3 
-    key <AE04>	{ [        0x0100136c,  0x01001375 ] }; // 4
-    key <AE05>	{ [        0x0100136d,  0x01001376 ] }; // 5
-    key <AE06>	{ [        0x0100136e,  0x01001377 ] }; // 6
-    key <AE07>	{ [        0x0100136f,  0x01001378 ] }; // 7
-    key <AE08>	{ [        0x01001370,  0x01001379 ] }; // 8
-    key <AE09>	{ [        0x01001371,  0x0100137a ] }; // 9
-    key <AE10>	{ [        0x0100137b,  0x0100137c ] }; // 0
-    key <AE11>	{ [        minus,       underscore ] }; // -_
-    key <AE12>	{ [        equal,       plus       ] }; // =+
-
-    key <AD01>	{ [        0x01001240,  0x01001250 ]	}; // q
-    key <AD02>	{ [        0x010012C8,  VoidSymbol ]	}; // w
-    key <AD03>	{ [        0x0100FE69,  0x0100FE70 ]	}; // dead e
-    key <AD04>	{ [        0x01001228,  VoidSymbol ]	}; // r
-    key <AD05>	{ [        0x01001270,  0x01001320 ]	}; // t
-    key <AD06>	{ [        0x010012E8,  VoidSymbol ]	}; // y
-    key <AD07>	{ [        0x0100FE75,  0x0100FE76 ]	}; // dead u
-    key <AD08>	{ [        0x0100FE71,  0x0100FE72 ]	}; // dead i
-    key <AD09>	{ [        0x0100FE73,  0x0100FE74 ]	}; // dead o
-    key <AD10>	{ [        0x01001350,  0x01001330 ]	}; // p
-    key <AD11>	{ [        0x01001340,  0x01001338 ]	}; // [
-    key <AD12>	{ [        0x01001328,  0x01001280 ]	}; // ]
-
-    key <AC01>	{ [        0x0100FE67,  0x0100FE68 ]	}; // dead a
-    key <AC02>	{ [        0x01001230,  0x01001220 ]	}; // s
-    key <AC03>	{ [        0x010012F0,  0x010012F8 ]	}; // d
-    key <AC04>	{ [        0x01001348,  VoidSymbol ]	}; // f
-    key <AC05>	{ [        0x01001308,  0x01001318 ]	}; // g
-    key <AC06>	{ [        0x01001200,  0x01001210 ]	}; // h
-    key <AC07>	{ [        0x01001300,  VoidSymbol ]	}; // j
-    key <AC08>	{ [        0x010012A8,  0x010012B8 ]	}; // k
-    key <AC09>	{ [        0x01001208,  VoidSymbol ]	}; // l
-
-    key <AC10>	{ [        0x01001362,  0x01001361 ]	}; // :;
-    key <AC11>  { [        0x01001366,  0x01001365 ]    }; // '"
-
-    key <AB01>	{ [        0x010012D8,  0x010012E0 ]	}; // z
-    key <AB02>	{ [        0x010012A0,  0x010012D0 ]	}; // x
-    key <AB03>  { [        0x01001278,  0x0100FE78 ]    }; // c
-    key <AB04>	{ [        0x01001238,  0x01001268 ]	}; // v
-    key <AB05>	{ [        0x01001260,  VoidSymbol ]	}; // b
-    key <AB06>	{ [        0x01001290,  0x01001298 ]	}; // n
-    key <AB07>	{ [        0x01001218,  VoidSymbol ]	}; // m
-
-    key <AB08>	{ [        0x01001363,  VoidSymbol ]	}; // <
-    key <AB09>	{ [        0x01001364,  VoidSymbol ]	}; // >
-    key <AB10>  { [        0x01001367,  question   ]    }; // ?
-
-    key <BKSL> {  [        VoidSymbol,  0x01002010 ]    }; // bksl
-
-    include "group(olpc)"
-};
-=======
-//
-// Ethiopia
-// Designed as a part of OLPC project
-//
-// 2007 Sergey Udaltsov <svu@gnome.org>
-//
-
-partial default alphanumeric_keys
-xkb_symbols "basic" {
-    include "et(olpc)"
-    name[Group1]="Amharic";
-};
-
-partial alphanumeric_keys
-xkb_symbols "olpc" {
-
-    name[Group1]="Ethiopia";
-
-    key <AE01>	{ [        0x01001369,  0x01001372 ] }; // 1
-    key <AE02>	{ [        0x0100136a,  0x01001373 ] }; // 2
-    key <AE03>	{ [        0x0100136b,  0x01001374 ] }; // 3 
-    key <AE04>	{ [        0x0100136c,  0x01001375 ] }; // 4
-    key <AE05>	{ [        0x0100136d,  0x01001376 ] }; // 5
-    key <AE06>	{ [        0x0100136e,  0x01001377 ] }; // 6
-    key <AE07>	{ [        0x0100136f,  0x01001378 ] }; // 7
-    key <AE08>	{ [        0x01001370,  0x01001379 ] }; // 8
-    key <AE09>	{ [        0x01001371,  0x0100137a ] }; // 9
-    key <AE10>	{ [        0x0100137b,  0x0100137c ] }; // 0
-    key <AE11>	{ [        minus,       underscore ] }; // -_
-    key <AE12>	{ [        equal,       plus       ] }; // =+
-
-    key <AD01>	{ [        0x01001240,  0x01001250 ]	}; // q
-    key <AD02>	{ [        0x010012C8,  VoidSymbol ]	}; // w
-    key <AD03>	{ [        0x0100FE69,  0x0100FE70 ]	}; // dead e
-    key <AD04>	{ [        0x01001228,  VoidSymbol ]	}; // r
-    key <AD05>	{ [        0x01001270,  0x01001320 ]	}; // t
-    key <AD06>	{ [        0x010012E8,  VoidSymbol ]	}; // y
-    key <AD07>	{ [        0x0100FE75,  0x0100FE76 ]	}; // dead u
-    key <AD08>	{ [        0x0100FE71,  0x0100FE72 ]	}; // dead i
-    key <AD09>	{ [        0x0100FE73,  0x0100FE74 ]	}; // dead o
-    key <AD10>	{ [        0x01001350,  0x01001330 ]	}; // p
-    key <AD11>	{ [        0x01001340,  0x01001338 ]	}; // [
-    key <AD12>	{ [        0x01001328,  0x01001280 ]	}; // ]
-
-    key <AC01>	{ [        0x0100FE67,  0x0100FE68 ]	}; // dead a
-    key <AC02>	{ [        0x01001230,  0x01001220 ]	}; // s
-    key <AC03>	{ [        0x010012F0,  0x010012F8 ]	}; // d
-    key <AC04>	{ [        0x01001348,  VoidSymbol ]	}; // f
-    key <AC05>	{ [        0x01001308,  0x01001318 ]	}; // g
-    key <AC06>	{ [        0x01001200,  0x01001210 ]	}; // h
-    key <AC07>	{ [        0x01001300,  VoidSymbol ]	}; // j
-    key <AC08>	{ [        0x010012A8,  0x010012B8 ]	}; // k
-    key <AC09>	{ [        0x01001208,  VoidSymbol ]	}; // l
-
-    key <AC10>	{ [        0x01001362,  0x01001361 ]	}; // :;
-    key <AC11>  { [        0x01001366,  0x01001365 ]    }; // '"
-
-    key <AB01>	{ [        0x010012D8,  0x010012E0 ]	}; // z
-    key <AB02>	{ [        0x010012A0,  0x010012D0 ]	}; // x
-    key <AB03>  { [        0x01001278,  0x0100FE78 ]    }; // c
-    key <AB04>	{ [        0x01001238,  0x01001268 ]	}; // v
-    key <AB05>	{ [        0x01001260,  VoidSymbol ]	}; // b
-    key <AB06>	{ [        0x01001290,  0x01001298 ]	}; // n
-    key <AB07>	{ [        0x01001218,  VoidSymbol ]	}; // m
-
-    key <AB08>	{ [        0x01001363,  VoidSymbol ]	}; // <
-    key <AB09>	{ [        0x01001364,  VoidSymbol ]	}; // >
-    key <AB10>  { [        0x01001367,  question   ]    }; // ?
-
-    key <BKSL> {  [        VoidSymbol,  0x01002010 ]    }; // bksl
-
-    include "group(olpc)"
-};
->>>>>>> 125aba11
+//
+// Ethiopia
+// Designed as a part of OLPC project
+//
+// 2007 Sergey Udaltsov <svu@gnome.org>
+//
+
+partial default alphanumeric_keys
+xkb_symbols "basic" {
+    include "et(olpc)"
+    name[Group1]="Amharic";
+};
+
+partial alphanumeric_keys
+xkb_symbols "olpc" {
+
+    name[Group1]="Ethiopia";
+
+    key <AE01>	{ [        0x01001369,  0x01001372 ] }; // 1
+    key <AE02>	{ [        0x0100136a,  0x01001373 ] }; // 2
+    key <AE03>	{ [        0x0100136b,  0x01001374 ] }; // 3 
+    key <AE04>	{ [        0x0100136c,  0x01001375 ] }; // 4
+    key <AE05>	{ [        0x0100136d,  0x01001376 ] }; // 5
+    key <AE06>	{ [        0x0100136e,  0x01001377 ] }; // 6
+    key <AE07>	{ [        0x0100136f,  0x01001378 ] }; // 7
+    key <AE08>	{ [        0x01001370,  0x01001379 ] }; // 8
+    key <AE09>	{ [        0x01001371,  0x0100137a ] }; // 9
+    key <AE10>	{ [        0x0100137b,  0x0100137c ] }; // 0
+    key <AE11>	{ [        minus,       underscore ] }; // -_
+    key <AE12>	{ [        equal,       plus       ] }; // =+
+
+    key <AD01>	{ [        0x01001240,  0x01001250 ]	}; // q
+    key <AD02>	{ [        0x010012C8,  VoidSymbol ]	}; // w
+    key <AD03>	{ [        0x0100FE69,  0x0100FE70 ]	}; // dead e
+    key <AD04>	{ [        0x01001228,  VoidSymbol ]	}; // r
+    key <AD05>	{ [        0x01001270,  0x01001320 ]	}; // t
+    key <AD06>	{ [        0x010012E8,  VoidSymbol ]	}; // y
+    key <AD07>	{ [        0x0100FE75,  0x0100FE76 ]	}; // dead u
+    key <AD08>	{ [        0x0100FE71,  0x0100FE72 ]	}; // dead i
+    key <AD09>	{ [        0x0100FE73,  0x0100FE74 ]	}; // dead o
+    key <AD10>	{ [        0x01001350,  0x01001330 ]	}; // p
+    key <AD11>	{ [        0x01001340,  0x01001338 ]	}; // [
+    key <AD12>	{ [        0x01001328,  0x01001280 ]	}; // ]
+
+    key <AC01>	{ [        0x0100FE67,  0x0100FE68 ]	}; // dead a
+    key <AC02>	{ [        0x01001230,  0x01001220 ]	}; // s
+    key <AC03>	{ [        0x010012F0,  0x010012F8 ]	}; // d
+    key <AC04>	{ [        0x01001348,  VoidSymbol ]	}; // f
+    key <AC05>	{ [        0x01001308,  0x01001318 ]	}; // g
+    key <AC06>	{ [        0x01001200,  0x01001210 ]	}; // h
+    key <AC07>	{ [        0x01001300,  VoidSymbol ]	}; // j
+    key <AC08>	{ [        0x010012A8,  0x010012B8 ]	}; // k
+    key <AC09>	{ [        0x01001208,  VoidSymbol ]	}; // l
+
+    key <AC10>	{ [        0x01001362,  0x01001361 ]	}; // :;
+    key <AC11>  { [        0x01001366,  0x01001365 ]    }; // '"
+
+    key <AB01>	{ [        0x010012D8,  0x010012E0 ]	}; // z
+    key <AB02>	{ [        0x010012A0,  0x010012D0 ]	}; // x
+    key <AB03>  { [        0x01001278,  0x0100FE78 ]    }; // c
+    key <AB04>	{ [        0x01001238,  0x01001268 ]	}; // v
+    key <AB05>	{ [        0x01001260,  VoidSymbol ]	}; // b
+    key <AB06>	{ [        0x01001290,  0x01001298 ]	}; // n
+    key <AB07>	{ [        0x01001218,  VoidSymbol ]	}; // m
+
+    key <AB08>	{ [        0x01001363,  VoidSymbol ]	}; // <
+    key <AB09>	{ [        0x01001364,  VoidSymbol ]	}; // >
+    key <AB10>  { [        0x01001367,  question   ]    }; // ?
+
+    key <BKSL> {  [        VoidSymbol,  0x01002010 ]    }; // bksl
+
+    include "group(olpc)"
+};