<<<<<<< HEAD
// $XKeyboardConfig$

// these variants assign various XKB keycodes to ISO_Level3_Shift so that
// the third shift level can be reached
//
// $XFree86: xc/programs/xkbcomp/symbols/level3,v 1.7 2003/09/08 14:25:32 eich Exp $
//

// the default behavior is for the right Alt key (AltGr) to generate the
// third engraved symbol
default partial modifier_keys
xkb_symbols "ralt_switch" {
  key <RALT> {
    type[Group1]="TWO_LEVEL",
    symbols[Group1] = [ ISO_Level3_Shift ]
    };
  modifier_map Mod5   { ISO_Level3_Shift };
};

// Right Alt key never chooses 3rd level.
// This option attempts to undo the effect of a layout's
// including ralt_switch.  You may also want to select another
// level3 option that maps the level3 shift to some other key.
partial modifier_keys
xkb_symbols "ralt_alt" {
  key <RALT> { 
    type[Group1]="TWO_LEVEL",
    type[Group2]="TWO_LEVEL",
    type[Group3]="TWO_LEVEL",
    type[Group4]="TWO_LEVEL",
    symbols[Group1] = [ Alt_R, Meta_R ], 
    symbols[Group2] = [ Alt_R, Meta_R ], 
    symbols[Group3] = [ Alt_R, Meta_R ], 
    symbols[Group4] = [ Alt_R, Meta_R ]
    };
  modifier_map Mod1    { <RALT> };
};

partial modifier_keys
xkb_symbols "ralt_switch_multikey" {
  key <RALT> {
    type[Group1]="TWO_LEVEL",
    symbols[Group1] = [ ISO_Level3_Shift, Multi_key ]
    };
};

// special case or right Alt switch - for use with grp:alts_toggle
//
partial hidden modifier_keys
xkb_symbols "ralt_switch_for_alts_toggle" {
 virtual_modifiers LAlt, AlGr;
  key <LALT> {
    type[Group1]="PC_RALT_LEVEL2",
    symbols[Group1] = [ Alt_L,  ISO_Prev_Group,  ISO_Prev_Group ],
    virtualMods= LAlt
  };
  key <RALT> {
    type[Group1]="PC_ALT_LEVEL2",
    symbols[Group1] = [ ISO_Level3_Shift, ISO_Next_Group ],
    virtualMods= AltGr
  };
  modifier_map Mod5   { ISO_Level3_Shift };
};

// using the level(alt_switch) map, either Alt key temporarily chooses
// the third shift level.  (Mostly be used to imitate Mac OS functionality.)
partial modifier_keys
xkb_symbols "alt_switch" {
  include "level3(lalt_switch)"
  include "level3(ralt_switch)"
};

partial modifier_keys
xkb_symbols "lalt_switch" {
  key <LALT> {
    type[Group1]="ONE_LEVEL",
    symbols[Group1] = [ ISO_Level3_Shift ]
    };
  modifier_map Mod5   { <LALT> };
};

// using the level(switch) map, the right Control key temporarily
// chooses the third shift level (until it is released).
partial modifier_keys
xkb_symbols "switch" {
  key <RCTL> {
    type[Group1]="ONE_LEVEL",
    symbols[Group1] = [ ISO_Level3_Shift ]
    };
  modifier_map Mod5   { ISO_Level3_Shift };
};

// using the level(menu_switch) map, the Menu key temporarily
// chooses the third shift level (until it is released).
partial modifier_keys
xkb_symbols "menu_switch" {
  key <MENU> {
    type[Group1]="ONE_LEVEL",
    symbols[Group1] = [ ISO_Level3_Shift ]
    };
  modifier_map Mod5   { ISO_Level3_Shift };
};

// using the level3(win_switch) map, the either Windows' logo key
// temporarily chooses the third shift level.
partial modifier_keys
xkb_symbols "win_switch" {
  include "level3(lwin_switch)"
  include "level3(rwin_switch)"
};

// using the level3(lwin_switch) map, the left Windows' logo key
// temporarily chooses the third shift level.
partial modifier_keys
xkb_symbols "lwin_switch" {
  key <LWIN> {
    type[Group1]="ONE_LEVEL",
    symbols[Group1] = [ ISO_Level3_Shift ]
    };
  modifier_map Mod5   { ISO_Level3_Shift };
};

// using the level(rwin_switch) map, the right Windows' logo key
// temporarily chooses the third shift level.  If you use this map,
// you should define your keyboard as pc101 or pc102 instead of pc104
// or pc105.
partial modifier_keys
xkb_symbols "rwin_switch" {
  key <RWIN> {
    type[Group1]="ONE_LEVEL",
    symbols[Group1] = [ ISO_Level3_Shift ]
    };
  modifier_map Mod5   { ISO_Level3_Shift };
};

// using the level3(enter_switch) map, the Enter key on the keypad
// temporarily chooses the third shift level.  This is especially
// useful for Mac laptops which miss the right Alt key.
partial modifier_keys
xkb_symbols "enter_switch" {
  key <KPEN> {
    type[Group1]="ONE_LEVEL",
    symbols[Group1] = [ ISO_Level3_Shift ]
    };
  modifier_map Mod5   { ISO_Level3_Shift };
};

partial modifier_keys
xkb_symbols "caps_switch" {
  key <CAPS> {
    type[Group1]="ONE_LEVEL",
    symbols[Group1] = [ ISO_Level3_Shift ]
  };
  modifier_map Mod5   { ISO_Level3_Shift };
};

partial modifier_keys
xkb_symbols "bksl_switch" {
  key <BKSL> {
    type[Group1]="ONE_LEVEL",
    symbols[Group1] = [ ISO_Level3_Shift ]
  };
  modifier_map Mod5   { ISO_Level3_Shift };
};

partial modifier_keys
xkb_symbols "lsgt_switch" {
  key <LSGT> {
    type[Group1]="ONE_LEVEL",
    symbols[Group1] = [ ISO_Level3_Shift ]
  };
  modifier_map Mod5   { ISO_Level3_Shift };
};

partial modifier_keys
xkb_symbols "caps_switch_latch" {
  key <CAPS> {
    type[Group1]="THREE_LEVEL",
    symbols[Group1] = [ ISO_Level3_Shift, ISO_Level3_Shift, ISO_Level3_Latch ]
  };
  modifier_map Mod5   { ISO_Level3_Shift };
};

partial modifier_keys
xkb_symbols "bksl_switch_latch" {
  key <BKSL> {
    type[Group1]="THREE_LEVEL",
    symbols[Group1] = [ ISO_Level3_Shift, ISO_Level3_Shift, ISO_Level3_Latch ]
  };
  modifier_map Mod5   { ISO_Level3_Shift };
};

partial modifier_keys
xkb_symbols "lsgt_switch_latch" {
  key <LSGT> {
    type[Group1]="THREE_LEVEL",
    symbols[Group1] = [ ISO_Level3_Shift, ISO_Level3_Shift, ISO_Level3_Latch ]
  };
  modifier_map Mod5   { ISO_Level3_Shift };
};
=======
// these variants assign various XKB keycodes to ISO_Level3_Shift so that
// the third shift level can be reached
//

// the default behavior is for the right Alt key (AltGr) to generate the
// third engraved symbol
default partial modifier_keys
xkb_symbols "ralt_switch" {
  key <RALT> {
    type[Group1]="ONE_LEVEL",
    symbols[Group1] = [ ISO_Level3_Shift ]
    };
  modifier_map Mod5   { ISO_Level3_Shift };
};

// Right Alt key never chooses 3rd level.
// This option attempts to undo the effect of a layout's
// including ralt_switch.  You may also want to select another
// level3 option that maps the level3 shift to some other key.
partial modifier_keys
xkb_symbols "ralt_alt" {
  key <RALT> { 
    type[Group1]="TWO_LEVEL",
    type[Group2]="TWO_LEVEL",
    type[Group3]="TWO_LEVEL",
    type[Group4]="TWO_LEVEL",
    symbols[Group1] = [ Alt_R, Meta_R ], 
    symbols[Group2] = [ Alt_R, Meta_R ], 
    symbols[Group3] = [ Alt_R, Meta_R ], 
    symbols[Group4] = [ Alt_R, Meta_R ]
    };
  modifier_map Mod1    { <RALT> };
};

partial modifier_keys
xkb_symbols "ralt_switch_multikey" {
  key <RALT> {
    type[Group1]="TWO_LEVEL",
    symbols[Group1] = [ ISO_Level3_Shift, Multi_key ]
    };
};

// special case or right Alt switch - for use with grp:alts_toggle
//
partial hidden modifier_keys
xkb_symbols "ralt_switch_for_alts_toggle" {
 virtual_modifiers LAlt, AlGr;
  key <LALT> {
    type[Group1]="PC_RALT_LEVEL2",
    symbols[Group1] = [ Alt_L,  ISO_Prev_Group,  ISO_Prev_Group ],
    virtualMods= LAlt
  };
  key <RALT> {
    type[Group1]="PC_ALT_LEVEL2",
    symbols[Group1] = [ ISO_Level3_Shift, ISO_Next_Group ],
    virtualMods= AltGr
  };
  modifier_map Mod5   { ISO_Level3_Shift };
};

// using the level(alt_switch) map, either Alt key temporarily chooses
// the third shift level.  (Mostly be used to imitate Mac OS functionality.)
partial modifier_keys
xkb_symbols "alt_switch" {
  include "level3(lalt_switch)"
  include "level3(ralt_switch)"
};

partial modifier_keys
xkb_symbols "lalt_switch" {
  key <LALT> {
    type[Group1]="ONE_LEVEL",
    symbols[Group1] = [ ISO_Level3_Shift ]
    };
  modifier_map Mod5   { <LALT> };
};

// using the level(switch) map, the right Control key temporarily
// chooses the third shift level (until it is released).
partial modifier_keys
xkb_symbols "switch" {
  key <RCTL> {
    type[Group1]="ONE_LEVEL",
    symbols[Group1] = [ ISO_Level3_Shift ]
    };
  modifier_map Mod5   { ISO_Level3_Shift };
};

// using the level(menu_switch) map, the Menu key temporarily
// chooses the third shift level (until it is released).
partial modifier_keys
xkb_symbols "menu_switch" {
  key <MENU> {
    type[Group1]="ONE_LEVEL",
    symbols[Group1] = [ ISO_Level3_Shift ]
    };
  modifier_map Mod5   { ISO_Level3_Shift };
};

// using the level3(win_switch) map, the either Windows' logo key
// temporarily chooses the third shift level.
partial modifier_keys
xkb_symbols "win_switch" {
  include "level3(lwin_switch)"
  include "level3(rwin_switch)"
};

// using the level3(lwin_switch) map, the left Windows' logo key
// temporarily chooses the third shift level.
partial modifier_keys
xkb_symbols "lwin_switch" {
  key <LWIN> {
    type[Group1]="ONE_LEVEL",
    symbols[Group1] = [ ISO_Level3_Shift ]
    };
  modifier_map Mod5   { ISO_Level3_Shift };
};

// using the level(rwin_switch) map, the right Windows' logo key
// temporarily chooses the third shift level.  If you use this map,
// you should define your keyboard as pc101 or pc102 instead of pc104
// or pc105.
partial modifier_keys
xkb_symbols "rwin_switch" {
  key <RWIN> {
    type[Group1]="ONE_LEVEL",
    symbols[Group1] = [ ISO_Level3_Shift ]
    };
  modifier_map Mod5   { ISO_Level3_Shift };
};

// using the level3(enter_switch) map, the Enter key on the keypad
// temporarily chooses the third shift level.  This is especially
// useful for Mac laptops which miss the right Alt key.
partial modifier_keys
xkb_symbols "enter_switch" {
  key <KPEN> {
    type[Group1]="ONE_LEVEL",
    symbols[Group1] = [ ISO_Level3_Shift ]
    };
  modifier_map Mod5   { ISO_Level3_Shift };
};

partial modifier_keys
xkb_symbols "caps_switch" {
  key <CAPS> {
    type[Group1]="ONE_LEVEL",
    symbols[Group1] = [ ISO_Level3_Shift ]
  };
  modifier_map Mod5   { ISO_Level3_Shift };
};

partial modifier_keys
xkb_symbols "bksl_switch" {
  key <BKSL> {
    type[Group1]="ONE_LEVEL",
    symbols[Group1] = [ ISO_Level3_Shift ]
  };
  modifier_map Mod5   { ISO_Level3_Shift };
};

partial modifier_keys
xkb_symbols "lsgt_switch" {
  key <LSGT> {
    type[Group1]="ONE_LEVEL",
    symbols[Group1] = [ ISO_Level3_Shift ]
  };
  modifier_map Mod5   { ISO_Level3_Shift };
};

partial modifier_keys
xkb_symbols "caps_switch_latch" {
  key <CAPS> {
    type[Group1]="THREE_LEVEL",
    symbols[Group1] = [ ISO_Level3_Shift, ISO_Level3_Shift, ISO_Level3_Latch ]
  };
  modifier_map Mod5   { ISO_Level3_Shift };
};

partial modifier_keys
xkb_symbols "bksl_switch_latch" {
  key <BKSL> {
    type[Group1]="THREE_LEVEL",
    symbols[Group1] = [ ISO_Level3_Shift, ISO_Level3_Shift, ISO_Level3_Latch ]
  };
  modifier_map Mod5   { ISO_Level3_Shift };
};

partial modifier_keys
xkb_symbols "lsgt_switch_latch" {
  key <LSGT> {
    type[Group1]="THREE_LEVEL",
    symbols[Group1] = [ ISO_Level3_Shift, ISO_Level3_Shift, ISO_Level3_Latch ]
  };
  modifier_map Mod5   { ISO_Level3_Shift };
};
>>>>>>> 8a191c08
<|MERGE_RESOLUTION|>--- conflicted
+++ resolved
@@ -1,399 +1,196 @@
-<<<<<<< HEAD
-// $XKeyboardConfig$
-
-// these variants assign various XKB keycodes to ISO_Level3_Shift so that
-// the third shift level can be reached
-//
-// $XFree86: xc/programs/xkbcomp/symbols/level3,v 1.7 2003/09/08 14:25:32 eich Exp $
-//
-
-// the default behavior is for the right Alt key (AltGr) to generate the
-// third engraved symbol
-default partial modifier_keys
-xkb_symbols "ralt_switch" {
-  key <RALT> {
-    type[Group1]="TWO_LEVEL",
-    symbols[Group1] = [ ISO_Level3_Shift ]
-    };
-  modifier_map Mod5   { ISO_Level3_Shift };
-};
-
-// Right Alt key never chooses 3rd level.
-// This option attempts to undo the effect of a layout's
-// including ralt_switch.  You may also want to select another
-// level3 option that maps the level3 shift to some other key.
-partial modifier_keys
-xkb_symbols "ralt_alt" {
-  key <RALT> { 
-    type[Group1]="TWO_LEVEL",
-    type[Group2]="TWO_LEVEL",
-    type[Group3]="TWO_LEVEL",
-    type[Group4]="TWO_LEVEL",
-    symbols[Group1] = [ Alt_R, Meta_R ], 
-    symbols[Group2] = [ Alt_R, Meta_R ], 
-    symbols[Group3] = [ Alt_R, Meta_R ], 
-    symbols[Group4] = [ Alt_R, Meta_R ]
-    };
-  modifier_map Mod1    { <RALT> };
-};
-
-partial modifier_keys
-xkb_symbols "ralt_switch_multikey" {
-  key <RALT> {
-    type[Group1]="TWO_LEVEL",
-    symbols[Group1] = [ ISO_Level3_Shift, Multi_key ]
-    };
-};
-
-// special case or right Alt switch - for use with grp:alts_toggle
-//
-partial hidden modifier_keys
-xkb_symbols "ralt_switch_for_alts_toggle" {
- virtual_modifiers LAlt, AlGr;
-  key <LALT> {
-    type[Group1]="PC_RALT_LEVEL2",
-    symbols[Group1] = [ Alt_L,  ISO_Prev_Group,  ISO_Prev_Group ],
-    virtualMods= LAlt
-  };
-  key <RALT> {
-    type[Group1]="PC_ALT_LEVEL2",
-    symbols[Group1] = [ ISO_Level3_Shift, ISO_Next_Group ],
-    virtualMods= AltGr
-  };
-  modifier_map Mod5   { ISO_Level3_Shift };
-};
-
-// using the level(alt_switch) map, either Alt key temporarily chooses
-// the third shift level.  (Mostly be used to imitate Mac OS functionality.)
-partial modifier_keys
-xkb_symbols "alt_switch" {
-  include "level3(lalt_switch)"
-  include "level3(ralt_switch)"
-};
-
-partial modifier_keys
-xkb_symbols "lalt_switch" {
-  key <LALT> {
-    type[Group1]="ONE_LEVEL",
-    symbols[Group1] = [ ISO_Level3_Shift ]
-    };
-  modifier_map Mod5   { <LALT> };
-};
-
-// using the level(switch) map, the right Control key temporarily
-// chooses the third shift level (until it is released).
-partial modifier_keys
-xkb_symbols "switch" {
-  key <RCTL> {
-    type[Group1]="ONE_LEVEL",
-    symbols[Group1] = [ ISO_Level3_Shift ]
-    };
-  modifier_map Mod5   { ISO_Level3_Shift };
-};
-
-// using the level(menu_switch) map, the Menu key temporarily
-// chooses the third shift level (until it is released).
-partial modifier_keys
-xkb_symbols "menu_switch" {
-  key <MENU> {
-    type[Group1]="ONE_LEVEL",
-    symbols[Group1] = [ ISO_Level3_Shift ]
-    };
-  modifier_map Mod5   { ISO_Level3_Shift };
-};
-
-// using the level3(win_switch) map, the either Windows' logo key
-// temporarily chooses the third shift level.
-partial modifier_keys
-xkb_symbols "win_switch" {
-  include "level3(lwin_switch)"
-  include "level3(rwin_switch)"
-};
-
-// using the level3(lwin_switch) map, the left Windows' logo key
-// temporarily chooses the third shift level.
-partial modifier_keys
-xkb_symbols "lwin_switch" {
-  key <LWIN> {
-    type[Group1]="ONE_LEVEL",
-    symbols[Group1] = [ ISO_Level3_Shift ]
-    };
-  modifier_map Mod5   { ISO_Level3_Shift };
-};
-
-// using the level(rwin_switch) map, the right Windows' logo key
-// temporarily chooses the third shift level.  If you use this map,
-// you should define your keyboard as pc101 or pc102 instead of pc104
-// or pc105.
-partial modifier_keys
-xkb_symbols "rwin_switch" {
-  key <RWIN> {
-    type[Group1]="ONE_LEVEL",
-    symbols[Group1] = [ ISO_Level3_Shift ]
-    };
-  modifier_map Mod5   { ISO_Level3_Shift };
-};
-
-// using the level3(enter_switch) map, the Enter key on the keypad
-// temporarily chooses the third shift level.  This is especially
-// useful for Mac laptops which miss the right Alt key.
-partial modifier_keys
-xkb_symbols "enter_switch" {
-  key <KPEN> {
-    type[Group1]="ONE_LEVEL",
-    symbols[Group1] = [ ISO_Level3_Shift ]
-    };
-  modifier_map Mod5   { ISO_Level3_Shift };
-};
-
-partial modifier_keys
-xkb_symbols "caps_switch" {
-  key <CAPS> {
-    type[Group1]="ONE_LEVEL",
-    symbols[Group1] = [ ISO_Level3_Shift ]
-  };
-  modifier_map Mod5   { ISO_Level3_Shift };
-};
-
-partial modifier_keys
-xkb_symbols "bksl_switch" {
-  key <BKSL> {
-    type[Group1]="ONE_LEVEL",
-    symbols[Group1] = [ ISO_Level3_Shift ]
-  };
-  modifier_map Mod5   { ISO_Level3_Shift };
-};
-
-partial modifier_keys
-xkb_symbols "lsgt_switch" {
-  key <LSGT> {
-    type[Group1]="ONE_LEVEL",
-    symbols[Group1] = [ ISO_Level3_Shift ]
-  };
-  modifier_map Mod5   { ISO_Level3_Shift };
-};
-
-partial modifier_keys
-xkb_symbols "caps_switch_latch" {
-  key <CAPS> {
-    type[Group1]="THREE_LEVEL",
-    symbols[Group1] = [ ISO_Level3_Shift, ISO_Level3_Shift, ISO_Level3_Latch ]
-  };
-  modifier_map Mod5   { ISO_Level3_Shift };
-};
-
-partial modifier_keys
-xkb_symbols "bksl_switch_latch" {
-  key <BKSL> {
-    type[Group1]="THREE_LEVEL",
-    symbols[Group1] = [ ISO_Level3_Shift, ISO_Level3_Shift, ISO_Level3_Latch ]
-  };
-  modifier_map Mod5   { ISO_Level3_Shift };
-};
-
-partial modifier_keys
-xkb_symbols "lsgt_switch_latch" {
-  key <LSGT> {
-    type[Group1]="THREE_LEVEL",
-    symbols[Group1] = [ ISO_Level3_Shift, ISO_Level3_Shift, ISO_Level3_Latch ]
-  };
-  modifier_map Mod5   { ISO_Level3_Shift };
-};
-=======
-// these variants assign various XKB keycodes to ISO_Level3_Shift so that
-// the third shift level can be reached
-//
-
-// the default behavior is for the right Alt key (AltGr) to generate the
-// third engraved symbol
-default partial modifier_keys
-xkb_symbols "ralt_switch" {
-  key <RALT> {
-    type[Group1]="ONE_LEVEL",
-    symbols[Group1] = [ ISO_Level3_Shift ]
-    };
-  modifier_map Mod5   { ISO_Level3_Shift };
-};
-
-// Right Alt key never chooses 3rd level.
-// This option attempts to undo the effect of a layout's
-// including ralt_switch.  You may also want to select another
-// level3 option that maps the level3 shift to some other key.
-partial modifier_keys
-xkb_symbols "ralt_alt" {
-  key <RALT> { 
-    type[Group1]="TWO_LEVEL",
-    type[Group2]="TWO_LEVEL",
-    type[Group3]="TWO_LEVEL",
-    type[Group4]="TWO_LEVEL",
-    symbols[Group1] = [ Alt_R, Meta_R ], 
-    symbols[Group2] = [ Alt_R, Meta_R ], 
-    symbols[Group3] = [ Alt_R, Meta_R ], 
-    symbols[Group4] = [ Alt_R, Meta_R ]
-    };
-  modifier_map Mod1    { <RALT> };
-};
-
-partial modifier_keys
-xkb_symbols "ralt_switch_multikey" {
-  key <RALT> {
-    type[Group1]="TWO_LEVEL",
-    symbols[Group1] = [ ISO_Level3_Shift, Multi_key ]
-    };
-};
-
-// special case or right Alt switch - for use with grp:alts_toggle
-//
-partial hidden modifier_keys
-xkb_symbols "ralt_switch_for_alts_toggle" {
- virtual_modifiers LAlt, AlGr;
-  key <LALT> {
-    type[Group1]="PC_RALT_LEVEL2",
-    symbols[Group1] = [ Alt_L,  ISO_Prev_Group,  ISO_Prev_Group ],
-    virtualMods= LAlt
-  };
-  key <RALT> {
-    type[Group1]="PC_ALT_LEVEL2",
-    symbols[Group1] = [ ISO_Level3_Shift, ISO_Next_Group ],
-    virtualMods= AltGr
-  };
-  modifier_map Mod5   { ISO_Level3_Shift };
-};
-
-// using the level(alt_switch) map, either Alt key temporarily chooses
-// the third shift level.  (Mostly be used to imitate Mac OS functionality.)
-partial modifier_keys
-xkb_symbols "alt_switch" {
-  include "level3(lalt_switch)"
-  include "level3(ralt_switch)"
-};
-
-partial modifier_keys
-xkb_symbols "lalt_switch" {
-  key <LALT> {
-    type[Group1]="ONE_LEVEL",
-    symbols[Group1] = [ ISO_Level3_Shift ]
-    };
-  modifier_map Mod5   { <LALT> };
-};
-
-// using the level(switch) map, the right Control key temporarily
-// chooses the third shift level (until it is released).
-partial modifier_keys
-xkb_symbols "switch" {
-  key <RCTL> {
-    type[Group1]="ONE_LEVEL",
-    symbols[Group1] = [ ISO_Level3_Shift ]
-    };
-  modifier_map Mod5   { ISO_Level3_Shift };
-};
-
-// using the level(menu_switch) map, the Menu key temporarily
-// chooses the third shift level (until it is released).
-partial modifier_keys
-xkb_symbols "menu_switch" {
-  key <MENU> {
-    type[Group1]="ONE_LEVEL",
-    symbols[Group1] = [ ISO_Level3_Shift ]
-    };
-  modifier_map Mod5   { ISO_Level3_Shift };
-};
-
-// using the level3(win_switch) map, the either Windows' logo key
-// temporarily chooses the third shift level.
-partial modifier_keys
-xkb_symbols "win_switch" {
-  include "level3(lwin_switch)"
-  include "level3(rwin_switch)"
-};
-
-// using the level3(lwin_switch) map, the left Windows' logo key
-// temporarily chooses the third shift level.
-partial modifier_keys
-xkb_symbols "lwin_switch" {
-  key <LWIN> {
-    type[Group1]="ONE_LEVEL",
-    symbols[Group1] = [ ISO_Level3_Shift ]
-    };
-  modifier_map Mod5   { ISO_Level3_Shift };
-};
-
-// using the level(rwin_switch) map, the right Windows' logo key
-// temporarily chooses the third shift level.  If you use this map,
-// you should define your keyboard as pc101 or pc102 instead of pc104
-// or pc105.
-partial modifier_keys
-xkb_symbols "rwin_switch" {
-  key <RWIN> {
-    type[Group1]="ONE_LEVEL",
-    symbols[Group1] = [ ISO_Level3_Shift ]
-    };
-  modifier_map Mod5   { ISO_Level3_Shift };
-};
-
-// using the level3(enter_switch) map, the Enter key on the keypad
-// temporarily chooses the third shift level.  This is especially
-// useful for Mac laptops which miss the right Alt key.
-partial modifier_keys
-xkb_symbols "enter_switch" {
-  key <KPEN> {
-    type[Group1]="ONE_LEVEL",
-    symbols[Group1] = [ ISO_Level3_Shift ]
-    };
-  modifier_map Mod5   { ISO_Level3_Shift };
-};
-
-partial modifier_keys
-xkb_symbols "caps_switch" {
-  key <CAPS> {
-    type[Group1]="ONE_LEVEL",
-    symbols[Group1] = [ ISO_Level3_Shift ]
-  };
-  modifier_map Mod5   { ISO_Level3_Shift };
-};
-
-partial modifier_keys
-xkb_symbols "bksl_switch" {
-  key <BKSL> {
-    type[Group1]="ONE_LEVEL",
-    symbols[Group1] = [ ISO_Level3_Shift ]
-  };
-  modifier_map Mod5   { ISO_Level3_Shift };
-};
-
-partial modifier_keys
-xkb_symbols "lsgt_switch" {
-  key <LSGT> {
-    type[Group1]="ONE_LEVEL",
-    symbols[Group1] = [ ISO_Level3_Shift ]
-  };
-  modifier_map Mod5   { ISO_Level3_Shift };
-};
-
-partial modifier_keys
-xkb_symbols "caps_switch_latch" {
-  key <CAPS> {
-    type[Group1]="THREE_LEVEL",
-    symbols[Group1] = [ ISO_Level3_Shift, ISO_Level3_Shift, ISO_Level3_Latch ]
-  };
-  modifier_map Mod5   { ISO_Level3_Shift };
-};
-
-partial modifier_keys
-xkb_symbols "bksl_switch_latch" {
-  key <BKSL> {
-    type[Group1]="THREE_LEVEL",
-    symbols[Group1] = [ ISO_Level3_Shift, ISO_Level3_Shift, ISO_Level3_Latch ]
-  };
-  modifier_map Mod5   { ISO_Level3_Shift };
-};
-
-partial modifier_keys
-xkb_symbols "lsgt_switch_latch" {
-  key <LSGT> {
-    type[Group1]="THREE_LEVEL",
-    symbols[Group1] = [ ISO_Level3_Shift, ISO_Level3_Shift, ISO_Level3_Latch ]
-  };
-  modifier_map Mod5   { ISO_Level3_Shift };
-};
->>>>>>> 8a191c08
+// these variants assign various XKB keycodes to ISO_Level3_Shift so that
+// the third shift level can be reached
+//
+
+// the default behavior is for the right Alt key (AltGr) to generate the
+// third engraved symbol
+default partial modifier_keys
+xkb_symbols "ralt_switch" {
+  key <RALT> {
+    type[Group1]="TWO_LEVEL",
+    symbols[Group1] = [ ISO_Level3_Shift ]
+    };
+  modifier_map Mod5   { ISO_Level3_Shift };
+};
+
+// Right Alt key never chooses 3rd level.
+// This option attempts to undo the effect of a layout's
+// including ralt_switch.  You may also want to select another
+// level3 option that maps the level3 shift to some other key.
+partial modifier_keys
+xkb_symbols "ralt_alt" {
+  key <RALT> { 
+    type[Group1]="TWO_LEVEL",
+    type[Group2]="TWO_LEVEL",
+    type[Group3]="TWO_LEVEL",
+    type[Group4]="TWO_LEVEL",
+    symbols[Group1] = [ Alt_R, Meta_R ], 
+    symbols[Group2] = [ Alt_R, Meta_R ], 
+    symbols[Group3] = [ Alt_R, Meta_R ], 
+    symbols[Group4] = [ Alt_R, Meta_R ]
+    };
+  modifier_map Mod1    { <RALT> };
+};
+
+partial modifier_keys
+xkb_symbols "ralt_switch_multikey" {
+  key <RALT> {
+    type[Group1]="TWO_LEVEL",
+    symbols[Group1] = [ ISO_Level3_Shift, Multi_key ]
+    };
+};
+
+// special case or right Alt switch - for use with grp:alts_toggle
+//
+partial hidden modifier_keys
+xkb_symbols "ralt_switch_for_alts_toggle" {
+ virtual_modifiers LAlt, AlGr;
+  key <LALT> {
+    type[Group1]="PC_RALT_LEVEL2",
+    symbols[Group1] = [ Alt_L,  ISO_Prev_Group,  ISO_Prev_Group ],
+    virtualMods= LAlt
+  };
+  key <RALT> {
+    type[Group1]="PC_ALT_LEVEL2",
+    symbols[Group1] = [ ISO_Level3_Shift, ISO_Next_Group ],
+    virtualMods= AltGr
+  };
+  modifier_map Mod5   { ISO_Level3_Shift };
+};
+
+// using the level(alt_switch) map, either Alt key temporarily chooses
+// the third shift level.  (Mostly be used to imitate Mac OS functionality.)
+partial modifier_keys
+xkb_symbols "alt_switch" {
+  include "level3(lalt_switch)"
+  include "level3(ralt_switch)"
+};
+
+partial modifier_keys
+xkb_symbols "lalt_switch" {
+  key <LALT> {
+    type[Group1]="ONE_LEVEL",
+    symbols[Group1] = [ ISO_Level3_Shift ]
+    };
+  modifier_map Mod5   { <LALT> };
+};
+
+// using the level(switch) map, the right Control key temporarily
+// chooses the third shift level (until it is released).
+partial modifier_keys
+xkb_symbols "switch" {
+  key <RCTL> {
+    type[Group1]="ONE_LEVEL",
+    symbols[Group1] = [ ISO_Level3_Shift ]
+    };
+  modifier_map Mod5   { ISO_Level3_Shift };
+};
+
+// using the level(menu_switch) map, the Menu key temporarily
+// chooses the third shift level (until it is released).
+partial modifier_keys
+xkb_symbols "menu_switch" {
+  key <MENU> {
+    type[Group1]="ONE_LEVEL",
+    symbols[Group1] = [ ISO_Level3_Shift ]
+    };
+  modifier_map Mod5   { ISO_Level3_Shift };
+};
+
+// using the level3(win_switch) map, the either Windows' logo key
+// temporarily chooses the third shift level.
+partial modifier_keys
+xkb_symbols "win_switch" {
+  include "level3(lwin_switch)"
+  include "level3(rwin_switch)"
+};
+
+// using the level3(lwin_switch) map, the left Windows' logo key
+// temporarily chooses the third shift level.
+partial modifier_keys
+xkb_symbols "lwin_switch" {
+  key <LWIN> {
+    type[Group1]="ONE_LEVEL",
+    symbols[Group1] = [ ISO_Level3_Shift ]
+    };
+  modifier_map Mod5   { ISO_Level3_Shift };
+};
+
+// using the level(rwin_switch) map, the right Windows' logo key
+// temporarily chooses the third shift level.  If you use this map,
+// you should define your keyboard as pc101 or pc102 instead of pc104
+// or pc105.
+partial modifier_keys
+xkb_symbols "rwin_switch" {
+  key <RWIN> {
+    type[Group1]="ONE_LEVEL",
+    symbols[Group1] = [ ISO_Level3_Shift ]
+    };
+  modifier_map Mod5   { ISO_Level3_Shift };
+};
+
+// using the level3(enter_switch) map, the Enter key on the keypad
+// temporarily chooses the third shift level.  This is especially
+// useful for Mac laptops which miss the right Alt key.
+partial modifier_keys
+xkb_symbols "enter_switch" {
+  key <KPEN> {
+    type[Group1]="ONE_LEVEL",
+    symbols[Group1] = [ ISO_Level3_Shift ]
+    };
+  modifier_map Mod5   { ISO_Level3_Shift };
+};
+
+partial modifier_keys
+xkb_symbols "caps_switch" {
+  key <CAPS> {
+    type[Group1]="ONE_LEVEL",
+    symbols[Group1] = [ ISO_Level3_Shift ]
+  };
+  modifier_map Mod5   { ISO_Level3_Shift };
+};
+
+partial modifier_keys
+xkb_symbols "bksl_switch" {
+  key <BKSL> {
+    type[Group1]="ONE_LEVEL",
+    symbols[Group1] = [ ISO_Level3_Shift ]
+  };
+  modifier_map Mod5   { ISO_Level3_Shift };
+};
+
+partial modifier_keys
+xkb_symbols "lsgt_switch" {
+  key <LSGT> {
+    type[Group1]="ONE_LEVEL",
+    symbols[Group1] = [ ISO_Level3_Shift ]
+  };
+  modifier_map Mod5   { ISO_Level3_Shift };
+};
+
+partial modifier_keys
+xkb_symbols "caps_switch_latch" {
+  key <CAPS> {
+    type[Group1]="THREE_LEVEL",
+    symbols[Group1] = [ ISO_Level3_Shift, ISO_Level3_Shift, ISO_Level3_Latch ]
+  };
+  modifier_map Mod5   { ISO_Level3_Shift };
+};
+
+partial modifier_keys
+xkb_symbols "bksl_switch_latch" {
+  key <BKSL> {
+    type[Group1]="THREE_LEVEL",
+    symbols[Group1] = [ ISO_Level3_Shift, ISO_Level3_Shift, ISO_Level3_Latch ]
+  };
+  modifier_map Mod5   { ISO_Level3_Shift };
+};
+
+partial modifier_keys
+xkb_symbols "lsgt_switch_latch" {
+  key <LSGT> {
+    type[Group1]="THREE_LEVEL",
+    symbols[Group1] = [ ISO_Level3_Shift, ISO_Level3_Shift, ISO_Level3_Latch ]
+  };
+  modifier_map Mod5   { ISO_Level3_Shift };
+};