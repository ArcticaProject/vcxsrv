--- conflicted
+++ resolved
@@ -15,12 +15,8 @@
 // Ensure a mapping to a real modifier for LevelThree.
 partial modifier_keys
 xkb_symbols "modifier_mapping" {
-  key.type[Group1] = "ONE_LEVEL";
   replace key <LVL3> {
-<<<<<<< HEAD
-=======
     type[Group1] = "ONE_LEVEL",
->>>>>>> 5593a3d2
     symbols[Group1] = [ ISO_Level3_Shift ]
   };
   modifier_map Mod5 { <LVL3> };
