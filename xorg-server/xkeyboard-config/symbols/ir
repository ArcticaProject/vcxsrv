--- conflicted
+++ resolved
@@ -1,615 +1,306 @@
-<<<<<<< HEAD
-// Iranian keyboard layout
-
-////////////////////////////////////////
-// Persian layout,
-// based on
-// Information Technology – Layout of Persian Letters and Symbols on Computer Keyboards
-// ISIRI 9147 – 1st Edition
-// Institute of Standards and Industrial Research of Iran
-// http://www.isiri.org/UserStd/DownloadStd.aspx?id=9147
-// http://behnam.esfahbod.info/standards/isiri-keyboard-9147.pdf
-//
-// Author: Behnam Esfahbod <behnam@esfahbod.info>
-//
-
-partial default alphanumeric_keys
-xkb_symbols "pes" {
-    name[Group1]= "Iran";
-
-    include "ir(pes_part_basic)"
-    include "ir(pes_part_ext)"
-
-    include "nbsp(zwnj2nb3nnb4)"
-    include "level3(ralt_switch)"
-};
-
-
-partial alphanumeric_keys
-xkb_symbols "pes_keypad" {
-    name[Group1]= "Iran - Persian, with Persian Keypad";
-
-    include "ir(pes_part_basic)"
-    include "ir(pes_part_keypad)"
-
-    include "nbsp(zwnj2nb3nnb4)"
-    include "level3(ralt_switch)"
-};
-
-partial hidden alphanumeric_keys
-xkb_symbols "pes_part_basic" {
-
-    // Persian digits
-    key <AE01> { [ Farsi_1,	exclam,		quoteleft		] };
-    key <AE02> { [ Farsi_2,	0x100066c,	at			] };
-    key <AE03> { [ Farsi_3,	0x100066b,	numbersign		] };
-    key <AE04> { [ Farsi_4,	0x100fdfc,	dollar			] };
-    key <AE05> { [ Farsi_5,	0x100066a,	percent			] };
-    key <AE06> { [ Farsi_6,	multiply,	asciicircum		] };
-    key <AE07> { [ Farsi_7,	Arabic_comma,	ampersand		] };
-    key <AE08> { [ Farsi_8,	asterisk,	enfilledcircbullet	] };
-    key <AE09> { [ Farsi_9,	parenright,	0x100200e		] };
-    key <AE10> { [ Farsi_0,	parenleft,	0x100200f		] };
-
-    // Persian letters and symbols
-    key <AD01> { [ Arabic_dad,		Arabic_sukun,		degree		] };
-    key <AD02> { [ Arabic_sad,		Arabic_dammatan,	VoidSymbol	] };
-    key <AD03> { [ Arabic_theh,		Arabic_kasratan,	0x13a4		] };
-    key <AD04> { [ Arabic_qaf,		Arabic_fathatan,	VoidSymbol	] };
-    key <AD05> { [ Arabic_feh,		Arabic_damma,		VoidSymbol	] };
-    key <AD06> { [ Arabic_ghain,	Arabic_kasra,		VoidSymbol	] };
-    key <AD07> { [ Arabic_ain,		Arabic_fatha,		VoidSymbol	] };
-    key <AD08> { [ Arabic_heh,		Arabic_shadda,		0x100202d	] };
-    key <AD09> { [ Arabic_khah,		bracketright,		0x100202e	] };
-    key <AD10> { [ Arabic_hah,		bracketleft,		0x100202c	] };
-    key <AD11> { [ Arabic_jeem,		braceright,		0x100202a	] };
-    key <AD12> { [ Arabic_tcheh,		braceleft,		0x100202b	] };
-
-    key <AC01> { [ Arabic_sheen,	Arabic_hamzaonwaw,	VoidSymbol	] };
-    key <AC02> { [ Arabic_seen,		Arabic_hamzaonyeh,	VoidSymbol	] };
-    key <AC03> { [ Farsi_yeh,		Arabic_yeh,		Arabic_alefmaksura ] };
-    key <AC04> { [ Arabic_beh,		Arabic_hamzaunderalef,	VoidSymbol	] };
-    key <AC05> { [ Arabic_lam,		Arabic_hamzaonalef,	VoidSymbol	] };
-    key <AC06> { [ Arabic_alef,		Arabic_maddaonalef,	0x1000671	] };
-    key <AC07> { [ Arabic_teh,		Arabic_tehmarbuta,	VoidSymbol	] };
-    key <AC08> { [ Arabic_noon,		guillemotright,		0x100fd3e	] };
-    key <AC09> { [ Arabic_meem,		guillemotleft,		0x100fd3f	] };
-    key <AC10> { [ Arabic_keheh,		colon,			semicolon	] };
-    key <AC11> { [ Arabic_gaf,		Arabic_semicolon,	quotedbl	] };
-
-    key <AB01> { [ Arabic_zah,		Arabic_kaf,		VoidSymbol	] };
-    key <AB02> { [ Arabic_tah,		0x1000653,		VoidSymbol	] };
-    key <AB03> { [ Arabic_zain,		Arabic_jeh,		VoidSymbol	] };
-    key <AB04> { [ Arabic_ra,		Arabic_superscript_alef
-,		0x1000656	] };
-    key <AB05> { [ Arabic_thal,		0x100200c,		0x100200d	] };
-    key <AB06> { [ Arabic_dal,		Arabic_hamza_above
-,		Arabic_hamza_below	] };
-    key <AB07> { [ Arabic_peh,		Arabic_hamza,		ellipsis	] };
-    key <AB08> { [ Arabic_waw,		greater,		comma		] };
-    key <AB09> { [ period,		less,			apostrophe	] };
-    key <AB10> { [ slash,		Arabic_question_mark,	question	] };
-
-    key <TLDE> { [ 0x100200d,		division,		asciitilde	] };
-    key <AE11> { [ minus,		Arabic_tatweel,		underscore	] };
-    key <AE12> { [ equal,		plus,			0x1002212	] };
-    key <BKSL> { [ backslash,		bar,			0x1002010	] };
-};
-
-partial hidden alphanumeric_keys
-xkb_symbols "pes_part_ext" {
-
-    // Persian and ASCII digits
-    key <AE01> { [ 0x10006f1,	exclam,		quoteleft,		1	] };
-    key <AE02> { [ 0x10006f2,	0x100066c,	at,			2	] };
-    key <AE03> { [ 0x10006f3,	0x100066b,	numbersign,		3	] };
-    key <AE04> { [ 0x10006f4,	0x100fdfc,	dollar,			4	] };
-    key <AE05> { [ 0x10006f5,	0x100066a,	percent,		5	] };
-    key <AE06> { [ 0x10006f6,	multiply,	asciicircum,		6	] };
-    key <AE07> { [ 0x10006f7,	Arabic_comma,	ampersand,		7	] };
-    key <AE08> { [ 0x10006f8,	asterisk,	enfilledcircbullet,	8	] };
-    key <AE09> { [ 0x10006f9,	parenright,	0x100200e,		9	] };
-    key <AE10> { [ 0x10006f0,	parenleft,	0x100200f,		0	] };
-};
-
-partial hidden alphanumeric_keys
-xkb_symbols "pes_part_keypad" {
-
-    // Persian digits and Mathematical operators
-    key <KPDV> { [ division,	XF86_Ungrab	] };
-    key <KPMU> { [ multiply,	XF86_ClearGrab	] };
-    key <KPSU> { [ 0x1002212,	XF86_Prev_VMode	] };
-    key <KPAD> { [ plus,	XF86_Next_VMode	] };
-
-    key <KPEN> { [ KP_Enter	] };
-    key <KPEQ> { [ equal	] };
-
-    key <KP7>  { [ KP_Home,	0x10006f7	] };
-    key <KP8>  { [ KP_Up,	0x10006f8	] };
-    key <KP9>  { [ KP_Prior,	0x10006f9	] };
-
-    key <KP4>  { [ KP_Left,	0x10006f4	] };
-    key <KP5>  { [ KP_Begin,	0x10006f5	] };
-    key <KP6>  { [ KP_Right,	0x10006f6	] };
-
-    key <KP1>  { [ KP_End,	0x10006f1	] };
-    key <KP2>  { [ KP_Down,	0x10006f2	] };
-    key <KP3>  { [ KP_Next,	0x10006f3	] };
-
-    key <KP0>  { [ KP_Insert,	0x10006f0	] };
-    key <KPDL> { [ KP_Delete,	0x100066b	] };
-};
-
-
-////////////////////////////////////////
-// Kurdish Layout
-
-partial alphanumeric_keys
-xkb_symbols "ku" {
-    include "tr(ku)"
-    name[Group1]= "Iran - Kurdish, Latin Q";
-};
-
-partial alphanumeric_keys
-xkb_symbols "ku_f" {
-    include "tr(ku_f)"
-    name[Group1]= "Iran - Kurdish, (F)";
-};
-
-partial alphanumeric_keys
-xkb_symbols "ku_alt" {
-    include "tr(ku_alt)"
-    name[Group1]= "Iran - Kurdish, Latin Alt-Q";
-};
-
-////////////////////////////////////////
-// Kurdish Soranî Bahdînî (Arabic) keyboard layout,
-// based on the Kurdî Soranî Bahdînî keyboard from KurdITGroup
-// which is based on National Iranian Keyboard Standard (ISIRI 2901:1994),
-// with additions.
-//
-// Copyright (C) 2006 Erdal Ronahî, published under the GPL v2
-//
-// Special copyright note: author explicitly permitted to license this 
-// layout under MIT/X11 license, for details see
-// https://bugs.freedesktop.org/show_bug.cgi?id=9541
-//
-// Author: Erdal Ronahî  <erdal.ronahi@gmail.com>
-//
-// Kurdish Arabic-Latin Layout for Soranî
-
-partial alphanumeric_keys
-xkb_symbols "ku_ara" {
-    name[Group1]= "Iran - Kurdish, Arabic-Latin";
-
-    // Other 3-Level symbols
-    key <TLDE> { [ 0x100200d,		division,		asciitilde	] };
-    key <BKSL> { [ backslash,		bar,			ccedilla, Ccedilla	] };
-
-    // Digits
-    key <AE01> { [ 1,	exclam,		0x10006f1,	quoteleft	] };
-    key <AE02> { [ 2,	at, 		0x10006f2,	at		] };
-    key <AE03> { [ 3,	numbersign,	0x10006f3,	0x100066b	] };
-    key <AE04> { [ 4,	dollar,		0x10006f4, 	0x100fdfc	] };
-    key <AE05> { [ 5,	percent,	0x10006f5,	0x100066a	] };
-    key <AE06> { [ 6,	asciicircum,	0x10006f6,	multiply	] };
-    key <AE07> { [ 7,	ampersand,	0x10006f7, 	Arabic_comma	] };
-    key <AE08> { [ 8,	asterisk,	0x10006f8,	enfilledcircbullet	] };
-    key <AE09> { [ 9,	parenright,	0x10006f9,	0x100200e	] };
-    key <AE10> { [ 0,	parenleft,	0x10006f0,	0x100200f	] };
-    key <AE11> { [ minus,		Arabic_tatweel,		underscore	] };
-    key <AE12> { [ equal,		plus,			0x1002212	] };
-
-    key <AD01> { [         Arabic_qaf,            X,  q,  Q ] };
-    key <AD02> { [         Arabic_waw,            X,  w,  W ] };
-    key <AD03> { [          0x10006d5,   Arabic_heh,  e,  E ] };
-    key <AD04> { [         Arabic_ra ,    0x1000695,  r,  R ] };
-    key <AD05> { [         Arabic_teh,   Arabic_tah,  t,  T ] };
-    key <AD06> { [          0x10006cc,    0x10006ce,  y,  Y ] };
-    key <AD07> { [  Arabic_hamzaonyeh, Arabic_hamza,  u,  U ] };
-    key <AD08> { [         Arabic_hah,   Arabic_ain,  i,  I ] };
-    key <AD09> { [          0x10006c6, Arabic_hamzaonwaw,  o,  O ] };
-    key <AD10> { [          0x100067e,  Arabic_theh,  p,  P ] };
-    key <AD11> { [ bracketright,	braceright,	ucircumflex, Ucircumflex	] };
-    key <AD12> { [ bracketleft,		braceleft,	scedilla, Scedilla	] };
-
-    key <AC01> { [ Arabic_alef,	Arabic_maddaonalef,	a, A	] };
-    key <AC02> { [ Arabic_seen,		Arabic_sheen,	s, S	] };
-    key <AC03> { [  Arabic_dal,		Arabic_thal,	d, D	] };
-    key <AC04> { [  Arabic_feh,	Arabic_hamzaunderalef,	f, F	] };
-    key <AC05> { [   0x10006af,		Arabic_ghain,	g, G	] };
-    key <AC06> { [  Arabic_heh,		0x100200c,	h, H	] };
-    key <AC07> { [   0x1000698,	Arabic_hamzaonalef,	j, J	] };
-    key <AC08> { [   0x10006a9,		Arabic_kaf,	k, K	] };
-    key <AC09> { [  Arabic_lam,		0x10006b5,	l, L	] };
-    key <AC10> { [  Arabic_semicolon, 	colon,		ecircumflex, Ecircumflex	] };
-    key <AC11> { [  apostrophe, 	quotedbl,	icircumflex, Icircumflex	] };
-
-    key <AB01> { [ Arabic_zain,		Arabic_dad,	z, Z	] };
-    key <AB02> { [ Arabic_khah,		Arabic_sad,	x, X	] };
-    key <AB03> { [ Arabic_jeem,		0x1000686,	c, C	] };
-    key <AB04> { [   0x10006a4,		Arabic_zah,	v, V	] };
-    key <AB05> { [ Arabic_beh,		0x1000649,	b, B	] };
-    key <AB06> { [ Arabic_noon,	Arabic_tehmarbuta,	n, N	] };
-    key <AB07> { [ Arabic_meem,	Arabic_tatweel,		m, M	] };
-    key <AB08> { [ Arabic_comma,	greater,	comma		] };
-    key <AB09> { [ period,		less,		apostrophe	] };
-    key <AB10> { [ slash,		Arabic_question_mark, 	question	] };
-
-    include "nbsp(zwnj2nb3)"
-    include "level3(ralt_switch)"
-};
-
-// EXTRAS:
-
-/////////////////////////////////////////////////////////////////////////////////
-//
-// Generated keyboard layout file with the Keyboard Layout Editor.
-// For more about the software, see http://code.google.com/p/keyboardlayouteditor
-//
-// Version 0.2, fixed AD09.
-//
-// Layout by Ernst Tremel, http://ubuntuforums.org/showpost.php?p=9365469&postcount=32
-// Creation of this file by Simos Xenitellis.
-
-partial default alphanumeric_keys
-xkb_symbols "ave"
-{
-	name[Group1] = "Iran - Avestan";
-
-	key <AB01> { [ U10B30,         U10B32 ] }; // 𐬰 𐬲 
-	key <AB02> { [ U10B11,         U10B12 ] }; // 𐬑 𐬒 
-	key <AB03> { [ U10B17,          UE102 ] }; // 𐬗  
-	key <AB04> { [ U10B2C,         U10B13 ] }; // 𐬬 𐬓 
-	key <AB05> { [ U10B20,         U10B21 ] }; // 𐬠 𐬡 
-	key <AB06> { [ U10B25,         U10B27 ] }; // 𐬥 𐬧 
-	key <AB07> { [ U10B28,         U10B29 ] }; // 𐬨 𐬩 
-	key <AB08> { [ U10B3C,         U10B39 ] }; // 𐬼 𐬹 
-	key <AB09> { [ U10B3E,         U10B3D ] }; // 𐬾 𐬽 
-	key <AB10> { [ U10B3F, periodcentered ] }; // 𐬿 · 
-
-	key <AC01> { [ U10B00,         U10B01 ] }; // 𐬀 𐬁 
-	key <AC02> { [ U10B2F,         U10B31 ] }; // 𐬯 𐬱 
-	key <AC03> { [ U10B1B,         U10B1C ] }; // 𐬛 𐬜 
-	key <AC04> { [ U10B1F,         U10B16 ] }; // 𐬟 𐬖 
-	key <AC05> { [ U10B14,         U10B15 ] }; // 𐬔 𐬕 
-	key <AC06> { [ U10B35,          UE100 ] }; // 𐬵  
-	key <AC07> { [ U10B18,         U10B24 ] }; // 𐬘 𐬤 
-	key <AC08> { [ U10B10,          UE101 ] }; // 𐬐  
-	key <AC09> { [ U10B2E,          UE103 ] }; // 𐬮  
-	key <AC10> { [ U10B3B,         U10B3A ] }; // 𐬻 𐬺 
-	key <AC11> { [ U10B1D                 ] }; // 𐬝 
-
-	key <AD01> { [ U10B22,         U10B23 ] }; // 𐬢 𐬣 
-	key <AD02> { [ U10B33,         U10B34 ] }; // 𐬳 𐬴 
-	key <AD03> { [ U10B08,         U10B09 ] }; // 𐬈 𐬉 
-	key <AD04> { [ U10B2D,         U10B26 ] }; // 𐬭 𐬦 
-	key <AD05> { [ U10B19,         U10B1A ] }; // 𐬙 𐬚 
-	key <AD06> { [ U10B2B,         U10B2A ] }; // 𐬫 𐬪 
-	key <AD07> { [ U10B0E,         U10B0F ] }; // 𐬎 𐬏 
-	key <AD08> { [ U10B0C,         U10B0D ] }; // 𐬌 𐬍 
-	key <AD09> { [ U10B0A,         U10B0B ] }; // 𐬊 𐬋
-	key <AD10> { [ U10B1E                 ] }; // 𐬞 
-	key <AD11> { [ U10B06,         U10B07 ] }; // 𐬆 𐬇 
-	key <AD12> { [ U10B02,         U10B03 ] }; // 𐬂 𐬃 
-
-	key <AE01> { [ U10B78                 ] }; // 𐭸 
-	key <AE02> { [ U10B79                 ] }; // 𐭹 
-	key <AE03> { [ U10B7A                 ] }; // 𐭺 
-	key <AE04> { [ U10B7B                 ] }; // 𐭻 
-	key <AE05> { [ U10B7C                 ] }; // 𐭼 
-	key <AE06> { [ U10B7D                 ] }; // 𐭽 
-	key <AE07> { [ U10B7E                 ] }; // 𐭾 
-	key <AE08> { [ U10B7F                 ] }; // 𐭿 
-
-	key <BKSL> { [ U10B04,         U10B05 ] }; // 𐬄 𐬅 
-	key <LSGT> { [ U10B04,         U10B05 ] }; // 𐬄 𐬅 
-};
-=======
-// Iranian keyboard layout
-
-////////////////////////////////////////
-// Persian layout,
-// based on
-// Information Technology – Layout of Persian Letters and Symbols on Computer Keyboards
-// ISIRI 9147 – 1st Edition
-// Institute of Standards and Industrial Research of Iran
-// http://www.isiri.org/UserStd/DownloadStd.aspx?id=9147
-// http://behnam.esfahbod.info/standards/isiri-keyboard-9147.pdf
-//
-// Author: Behnam Esfahbod <behnam@esfahbod.info>
-//
-
-partial default alphanumeric_keys
-xkb_symbols "pes" {
-    name[Group1]= "Persian";
-
-    include "ir(pes_part_basic)"
-    include "ir(pes_part_ext)"
-
-    include "nbsp(zwnj2nb3nnb4)"
-    include "level3(ralt_switch)"
-};
-
-
-partial alphanumeric_keys
-xkb_symbols "pes_keypad" {
-    name[Group1]= "Persian (with Persian Keypad)";
-
-    include "ir(pes_part_basic)"
-    include "ir(pes_part_keypad)"
-
-    include "nbsp(zwnj2nb3nnb4)"
-    include "level3(ralt_switch)"
-};
-
-partial hidden alphanumeric_keys
-xkb_symbols "pes_part_basic" {
-
-    // Persian digits
-    key <AE01> { [ Farsi_1,	exclam,		quoteleft		] };
-    key <AE02> { [ Farsi_2,	0x100066c,	at			] };
-    key <AE03> { [ Farsi_3,	0x100066b,	numbersign		] };
-    key <AE04> { [ Farsi_4,	0x100fdfc,	dollar			] };
-    key <AE05> { [ Farsi_5,	0x100066a,	percent			] };
-    key <AE06> { [ Farsi_6,	multiply,	asciicircum		] };
-    key <AE07> { [ Farsi_7,	Arabic_comma,	ampersand		] };
-    key <AE08> { [ Farsi_8,	asterisk,	enfilledcircbullet	] };
-    key <AE09> { [ Farsi_9,	parenright,	0x100200e		] };
-    key <AE10> { [ Farsi_0,	parenleft,	0x100200f		] };
-
-    // Persian letters and symbols
-    key <AD01> { [ Arabic_dad,		Arabic_sukun,		degree		] };
-    key <AD02> { [ Arabic_sad,		Arabic_dammatan,	VoidSymbol	] };
-    key <AD03> { [ Arabic_theh,		Arabic_kasratan,	0x13a4		] };
-    key <AD04> { [ Arabic_qaf,		Arabic_fathatan,	VoidSymbol	] };
-    key <AD05> { [ Arabic_feh,		Arabic_damma,		VoidSymbol	] };
-    key <AD06> { [ Arabic_ghain,	Arabic_kasra,		VoidSymbol	] };
-    key <AD07> { [ Arabic_ain,		Arabic_fatha,		VoidSymbol	] };
-    key <AD08> { [ Arabic_heh,		Arabic_shadda,		0x100202d	] };
-    key <AD09> { [ Arabic_khah,		bracketright,		0x100202e	] };
-    key <AD10> { [ Arabic_hah,		bracketleft,		0x100202c	] };
-    key <AD11> { [ Arabic_jeem,		braceright,		0x100202a	] };
-    key <AD12> { [ Arabic_tcheh,		braceleft,		0x100202b	] };
-
-    key <AC01> { [ Arabic_sheen,	Arabic_hamzaonwaw,	VoidSymbol	] };
-    key <AC02> { [ Arabic_seen,		Arabic_hamzaonyeh,	VoidSymbol	] };
-    key <AC03> { [ Farsi_yeh,		Arabic_yeh,		Arabic_alefmaksura ] };
-    key <AC04> { [ Arabic_beh,		Arabic_hamzaunderalef,	VoidSymbol	] };
-    key <AC05> { [ Arabic_lam,		Arabic_hamzaonalef,	VoidSymbol	] };
-    key <AC06> { [ Arabic_alef,		Arabic_maddaonalef,	0x1000671	] };
-    key <AC07> { [ Arabic_teh,		Arabic_tehmarbuta,	VoidSymbol	] };
-    key <AC08> { [ Arabic_noon,		guillemotright,		0x100fd3e	] };
-    key <AC09> { [ Arabic_meem,		guillemotleft,		0x100fd3f	] };
-    key <AC10> { [ Arabic_keheh,		colon,			semicolon	] };
-    key <AC11> { [ Arabic_gaf,		Arabic_semicolon,	quotedbl	] };
-
-    key <AB01> { [ Arabic_zah,		Arabic_kaf,		VoidSymbol	] };
-    key <AB02> { [ Arabic_tah,		0x1000653,		VoidSymbol	] };
-    key <AB03> { [ Arabic_zain,		Arabic_jeh,		VoidSymbol	] };
-    key <AB04> { [ Arabic_ra,		Arabic_superscript_alef
-,		0x1000656	] };
-    key <AB05> { [ Arabic_thal,		0x100200c,		0x100200d	] };
-    key <AB06> { [ Arabic_dal,		Arabic_hamza_above
-,		Arabic_hamza_below	] };
-    key <AB07> { [ Arabic_peh,		Arabic_hamza,		ellipsis	] };
-    key <AB08> { [ Arabic_waw,		greater,		comma		] };
-    key <AB09> { [ period,		less,			apostrophe	] };
-    key <AB10> { [ slash,		Arabic_question_mark,	question	] };
-
-    key <TLDE> { [ 0x100200d,		division,		asciitilde	] };
-    key <AE11> { [ minus,		Arabic_tatweel,		underscore	] };
-    key <AE12> { [ equal,		plus,			0x1002212	] };
-    key <BKSL> { [ backslash,		bar,			0x1002010	] };
-};
-
-partial hidden alphanumeric_keys
-xkb_symbols "pes_part_ext" {
-
-    // Persian and ASCII digits
-    key <AE01> { [ 0x10006f1,	exclam,		quoteleft,		1	] };
-    key <AE02> { [ 0x10006f2,	0x100066c,	at,			2	] };
-    key <AE03> { [ 0x10006f3,	0x100066b,	numbersign,		3	] };
-    key <AE04> { [ 0x10006f4,	0x100fdfc,	dollar,			4	] };
-    key <AE05> { [ 0x10006f5,	0x100066a,	percent,		5	] };
-    key <AE06> { [ 0x10006f6,	multiply,	asciicircum,		6	] };
-    key <AE07> { [ 0x10006f7,	Arabic_comma,	ampersand,		7	] };
-    key <AE08> { [ 0x10006f8,	asterisk,	enfilledcircbullet,	8	] };
-    key <AE09> { [ 0x10006f9,	parenright,	0x100200e,		9	] };
-    key <AE10> { [ 0x10006f0,	parenleft,	0x100200f,		0	] };
-};
-
-partial hidden alphanumeric_keys
-xkb_symbols "pes_part_keypad" {
-
-    // Persian digits and Mathematical operators
-    key <KPDV> { [ division,	XF86_Ungrab	] };
-    key <KPMU> { [ multiply,	XF86_ClearGrab	] };
-    key <KPSU> { [ 0x1002212,	XF86_Prev_VMode	] };
-    key <KPAD> { [ plus,	XF86_Next_VMode	] };
-
-    key <KPEN> { [ KP_Enter	] };
-    key <KPEQ> { [ equal	] };
-
-    key <KP7>  { [ KP_Home,	0x10006f7	] };
-    key <KP8>  { [ KP_Up,	0x10006f8	] };
-    key <KP9>  { [ KP_Prior,	0x10006f9	] };
-
-    key <KP4>  { [ KP_Left,	0x10006f4	] };
-    key <KP5>  { [ KP_Begin,	0x10006f5	] };
-    key <KP6>  { [ KP_Right,	0x10006f6	] };
-
-    key <KP1>  { [ KP_End,	0x10006f1	] };
-    key <KP2>  { [ KP_Down,	0x10006f2	] };
-    key <KP3>  { [ KP_Next,	0x10006f3	] };
-
-    key <KP0>  { [ KP_Insert,	0x10006f0	] };
-    key <KPDL> { [ KP_Delete,	0x100066b	] };
-};
-
-
-////////////////////////////////////////
-// Kurdish Layout
-
-partial alphanumeric_keys
-xkb_symbols "ku" {
-    include "tr(ku)"
-    name[Group1]= "Kurdish (Iran, Latin Q)";
-};
-
-partial alphanumeric_keys
-xkb_symbols "ku_f" {
-    include "tr(ku_f)"
-    name[Group1]= "Kurdish (Iran, F)";
-};
-
-partial alphanumeric_keys
-xkb_symbols "ku_alt" {
-    include "tr(ku_alt)"
-    name[Group1]= "Kurdish (Iran, Latin Alt-Q)";
-};
-
-////////////////////////////////////////
-// Kurdish Soranî Bahdînî (Arabic) keyboard layout,
-// based on the Kurdî Soranî Bahdînî keyboard from KurdITGroup
-// which is based on National Iranian Keyboard Standard (ISIRI 2901:1994),
-// with additions.
-//
-// Copyright (C) 2006 Erdal Ronahî, published under the GPL v2
-//
-// Special copyright note: author explicitly permitted to license this 
-// layout under MIT/X11 license, for details see
-// https://bugs.freedesktop.org/show_bug.cgi?id=9541
-//
-// Author: Erdal Ronahî  <erdal.ronahi@gmail.com>
-//
-// Kurdish Arabic-Latin Layout for Soranî
-
-partial alphanumeric_keys
-xkb_symbols "ku_ara" {
-    name[Group1]= "Kurdish (Iran, Arabic-Latin)";
-
-    // Other 3-Level symbols
-    key <TLDE> { [ 0x100200d,		division,		asciitilde	] };
-    key <BKSL> { [ backslash,		bar,			ccedilla, Ccedilla	] };
-
-    // Digits
-    key <AE01> { [ 1,	exclam,		0x10006f1,	quoteleft	] };
-    key <AE02> { [ 2,	at, 		0x10006f2,	at		] };
-    key <AE03> { [ 3,	numbersign,	0x10006f3,	0x100066b	] };
-    key <AE04> { [ 4,	dollar,		0x10006f4, 	0x100fdfc	] };
-    key <AE05> { [ 5,	percent,	0x10006f5,	0x100066a	] };
-    key <AE06> { [ 6,	asciicircum,	0x10006f6,	multiply	] };
-    key <AE07> { [ 7,	ampersand,	0x10006f7, 	Arabic_comma	] };
-    key <AE08> { [ 8,	asterisk,	0x10006f8,	enfilledcircbullet	] };
-    key <AE09> { [ 9,	parenright,	0x10006f9,	0x100200e	] };
-    key <AE10> { [ 0,	parenleft,	0x10006f0,	0x100200f	] };
-    key <AE11> { [ minus,		Arabic_tatweel,		underscore	] };
-    key <AE12> { [ equal,		plus,			0x1002212	] };
-
-    key <AD01> { [         Arabic_qaf,            X,  q,  Q ] };
-    key <AD02> { [         Arabic_waw,            X,  w,  W ] };
-    key <AD03> { [          0x10006d5,   Arabic_heh,  e,  E ] };
-    key <AD04> { [         Arabic_ra ,    0x1000695,  r,  R ] };
-    key <AD05> { [         Arabic_teh,   Arabic_tah,  t,  T ] };
-    key <AD06> { [          0x10006cc,    0x10006ce,  y,  Y ] };
-    key <AD07> { [  Arabic_hamzaonyeh, Arabic_hamza,  u,  U ] };
-    key <AD08> { [         Arabic_hah,   Arabic_ain,  i,  I ] };
-    key <AD09> { [          0x10006c6, Arabic_hamzaonwaw,  o,  O ] };
-    key <AD10> { [          0x100067e,  Arabic_theh,  p,  P ] };
-    key <AD11> { [ bracketright,	braceright,	ucircumflex, Ucircumflex	] };
-    key <AD12> { [ bracketleft,		braceleft,	scedilla, Scedilla	] };
-
-    key <AC01> { [ Arabic_alef,	Arabic_maddaonalef,	a, A	] };
-    key <AC02> { [ Arabic_seen,		Arabic_sheen,	s, S	] };
-    key <AC03> { [  Arabic_dal,		Arabic_thal,	d, D	] };
-    key <AC04> { [  Arabic_feh,	Arabic_hamzaunderalef,	f, F	] };
-    key <AC05> { [   0x10006af,		Arabic_ghain,	g, G	] };
-    key <AC06> { [  Arabic_heh,		0x100200c,	h, H	] };
-    key <AC07> { [   0x1000698,	Arabic_hamzaonalef,	j, J	] };
-    key <AC08> { [   0x10006a9,		Arabic_kaf,	k, K	] };
-    key <AC09> { [  Arabic_lam,		0x10006b5,	l, L	] };
-    key <AC10> { [  Arabic_semicolon, 	colon,		ecircumflex, Ecircumflex	] };
-    key <AC11> { [  apostrophe, 	quotedbl,	icircumflex, Icircumflex	] };
-
-    key <AB01> { [ Arabic_zain,		Arabic_dad,	z, Z	] };
-    key <AB02> { [ Arabic_khah,		Arabic_sad,	x, X	] };
-    key <AB03> { [ Arabic_jeem,		0x1000686,	c, C	] };
-    key <AB04> { [   0x10006a4,		Arabic_zah,	v, V	] };
-    key <AB05> { [ Arabic_beh,		0x1000649,	b, B	] };
-    key <AB06> { [ Arabic_noon,	Arabic_tehmarbuta,	n, N	] };
-    key <AB07> { [ Arabic_meem,	Arabic_tatweel,		m, M	] };
-    key <AB08> { [ Arabic_comma,	greater,	comma		] };
-    key <AB09> { [ period,		less,		apostrophe	] };
-    key <AB10> { [ slash,		Arabic_question_mark, 	question	] };
-
-    include "nbsp(zwnj2nb3)"
-    include "level3(ralt_switch)"
-};
-
-// EXTRAS:
-
-/////////////////////////////////////////////////////////////////////////////////
-//
-// Generated keyboard layout file with the Keyboard Layout Editor.
-// For more about the software, see http://code.google.com/p/keyboardlayouteditor
-//
-// Version 0.2, fixed AD09.
-//
-// Layout by Ernst Tremel, http://ubuntuforums.org/showpost.php?p=9365469&postcount=32
-// Creation of this file by Simos Xenitellis.
-
-partial default alphanumeric_keys
-xkb_symbols "ave"
-{
-	name[Group1] = "Avestan";
-
-	key <AB01> { [ U10B30,         U10B32 ] }; // 𐬰 𐬲 
-	key <AB02> { [ U10B11,         U10B12 ] }; // 𐬑 𐬒 
-	key <AB03> { [ U10B17,          UE102 ] }; // 𐬗  
-	key <AB04> { [ U10B2C,         U10B13 ] }; // 𐬬 𐬓 
-	key <AB05> { [ U10B20,         U10B21 ] }; // 𐬠 𐬡 
-	key <AB06> { [ U10B25,         U10B27 ] }; // 𐬥 𐬧 
-	key <AB07> { [ U10B28,         U10B29 ] }; // 𐬨 𐬩 
-	key <AB08> { [ U10B3C,         U10B39 ] }; // 𐬼 𐬹 
-	key <AB09> { [ U10B3E,         U10B3D ] }; // 𐬾 𐬽 
-	key <AB10> { [ U10B3F, periodcentered ] }; // 𐬿 · 
-
-	key <AC01> { [ U10B00,         U10B01 ] }; // 𐬀 𐬁 
-	key <AC02> { [ U10B2F,         U10B31 ] }; // 𐬯 𐬱 
-	key <AC03> { [ U10B1B,         U10B1C ] }; // 𐬛 𐬜 
-	key <AC04> { [ U10B1F,         U10B16 ] }; // 𐬟 𐬖 
-	key <AC05> { [ U10B14,         U10B15 ] }; // 𐬔 𐬕 
-	key <AC06> { [ U10B35,          UE100 ] }; // 𐬵  
-	key <AC07> { [ U10B18,         U10B24 ] }; // 𐬘 𐬤 
-	key <AC08> { [ U10B10,          UE101 ] }; // 𐬐  
-	key <AC09> { [ U10B2E,          UE103 ] }; // 𐬮  
-	key <AC10> { [ U10B3B,         U10B3A ] }; // 𐬻 𐬺 
-	key <AC11> { [ U10B1D                 ] }; // 𐬝 
-
-	key <AD01> { [ U10B22,         U10B23 ] }; // 𐬢 𐬣 
-	key <AD02> { [ U10B33,         U10B34 ] }; // 𐬳 𐬴 
-	key <AD03> { [ U10B08,         U10B09 ] }; // 𐬈 𐬉 
-	key <AD04> { [ U10B2D,         U10B26 ] }; // 𐬭 𐬦 
-	key <AD05> { [ U10B19,         U10B1A ] }; // 𐬙 𐬚 
-	key <AD06> { [ U10B2B,         U10B2A ] }; // 𐬫 𐬪 
-	key <AD07> { [ U10B0E,         U10B0F ] }; // 𐬎 𐬏 
-	key <AD08> { [ U10B0C,         U10B0D ] }; // 𐬌 𐬍 
-	key <AD09> { [ U10B0A,         U10B0B ] }; // 𐬊 𐬋
-	key <AD10> { [ U10B1E                 ] }; // 𐬞 
-	key <AD11> { [ U10B06,         U10B07 ] }; // 𐬆 𐬇 
-	key <AD12> { [ U10B02,         U10B03 ] }; // 𐬂 𐬃 
-
-	key <AE01> { [ U10B78                 ] }; // 𐭸 
-	key <AE02> { [ U10B79                 ] }; // 𐭹 
-	key <AE03> { [ U10B7A                 ] }; // 𐭺 
-	key <AE04> { [ U10B7B                 ] }; // 𐭻 
-	key <AE05> { [ U10B7C                 ] }; // 𐭼 
-	key <AE06> { [ U10B7D                 ] }; // 𐭽 
-	key <AE07> { [ U10B7E                 ] }; // 𐭾 
-	key <AE08> { [ U10B7F                 ] }; // 𐭿 
-
-	key <BKSL> { [ U10B04,         U10B05 ] }; // 𐬄 𐬅 
-	key <LSGT> { [ U10B04,         U10B05 ] }; // 𐬄 𐬅 
-};
->>>>>>> eaedc21f
+// Iranian keyboard layout
+
+////////////////////////////////////////
+// Persian layout,
+// based on
+// Information Technology – Layout of Persian Letters and Symbols on Computer Keyboards
+// ISIRI 9147 – 1st Edition
+// Institute of Standards and Industrial Research of Iran
+// http://www.isiri.org/UserStd/DownloadStd.aspx?id=9147
+// http://behnam.esfahbod.info/standards/isiri-keyboard-9147.pdf
+//
+// Author: Behnam Esfahbod <behnam@esfahbod.info>
+//
+
+partial default alphanumeric_keys
+xkb_symbols "pes" {
+    name[Group1]= "Persian";
+
+    include "ir(pes_part_basic)"
+    include "ir(pes_part_ext)"
+
+    include "nbsp(zwnj2nb3nnb4)"
+    include "level3(ralt_switch)"
+};
+
+
+partial alphanumeric_keys
+xkb_symbols "pes_keypad" {
+    name[Group1]= "Persian (with Persian Keypad)";
+
+    include "ir(pes_part_basic)"
+    include "ir(pes_part_keypad)"
+
+    include "nbsp(zwnj2nb3nnb4)"
+    include "level3(ralt_switch)"
+};
+
+partial hidden alphanumeric_keys
+xkb_symbols "pes_part_basic" {
+
+    // Persian digits
+    key <AE01> { [ Farsi_1,	exclam,		quoteleft		] };
+    key <AE02> { [ Farsi_2,	0x100066c,	at			] };
+    key <AE03> { [ Farsi_3,	0x100066b,	numbersign		] };
+    key <AE04> { [ Farsi_4,	0x100fdfc,	dollar			] };
+    key <AE05> { [ Farsi_5,	0x100066a,	percent			] };
+    key <AE06> { [ Farsi_6,	multiply,	asciicircum		] };
+    key <AE07> { [ Farsi_7,	Arabic_comma,	ampersand		] };
+    key <AE08> { [ Farsi_8,	asterisk,	enfilledcircbullet	] };
+    key <AE09> { [ Farsi_9,	parenright,	0x100200e		] };
+    key <AE10> { [ Farsi_0,	parenleft,	0x100200f		] };
+
+    // Persian letters and symbols
+    key <AD01> { [ Arabic_dad,		Arabic_sukun,		degree		] };
+    key <AD02> { [ Arabic_sad,		Arabic_dammatan,	VoidSymbol	] };
+    key <AD03> { [ Arabic_theh,		Arabic_kasratan,	0x13a4		] };
+    key <AD04> { [ Arabic_qaf,		Arabic_fathatan,	VoidSymbol	] };
+    key <AD05> { [ Arabic_feh,		Arabic_damma,		VoidSymbol	] };
+    key <AD06> { [ Arabic_ghain,	Arabic_kasra,		VoidSymbol	] };
+    key <AD07> { [ Arabic_ain,		Arabic_fatha,		VoidSymbol	] };
+    key <AD08> { [ Arabic_heh,		Arabic_shadda,		0x100202d	] };
+    key <AD09> { [ Arabic_khah,		bracketright,		0x100202e	] };
+    key <AD10> { [ Arabic_hah,		bracketleft,		0x100202c	] };
+    key <AD11> { [ Arabic_jeem,		braceright,		0x100202a	] };
+    key <AD12> { [ Arabic_tcheh,		braceleft,		0x100202b	] };
+
+    key <AC01> { [ Arabic_sheen,	Arabic_hamzaonwaw,	VoidSymbol	] };
+    key <AC02> { [ Arabic_seen,		Arabic_hamzaonyeh,	VoidSymbol	] };
+    key <AC03> { [ Farsi_yeh,		Arabic_yeh,		Arabic_alefmaksura ] };
+    key <AC04> { [ Arabic_beh,		Arabic_hamzaunderalef,	VoidSymbol	] };
+    key <AC05> { [ Arabic_lam,		Arabic_hamzaonalef,	VoidSymbol	] };
+    key <AC06> { [ Arabic_alef,		Arabic_maddaonalef,	0x1000671	] };
+    key <AC07> { [ Arabic_teh,		Arabic_tehmarbuta,	VoidSymbol	] };
+    key <AC08> { [ Arabic_noon,		guillemotright,		0x100fd3e	] };
+    key <AC09> { [ Arabic_meem,		guillemotleft,		0x100fd3f	] };
+    key <AC10> { [ Arabic_keheh,		colon,			semicolon	] };
+    key <AC11> { [ Arabic_gaf,		Arabic_semicolon,	quotedbl	] };
+
+    key <AB01> { [ Arabic_zah,		Arabic_kaf,		VoidSymbol	] };
+    key <AB02> { [ Arabic_tah,		0x1000653,		VoidSymbol	] };
+    key <AB03> { [ Arabic_zain,		Arabic_jeh,		VoidSymbol	] };
+    key <AB04> { [ Arabic_ra,		Arabic_superscript_alef
+,		0x1000656	] };
+    key <AB05> { [ Arabic_thal,		0x100200c,		0x100200d	] };
+    key <AB06> { [ Arabic_dal,		Arabic_hamza_above
+,		Arabic_hamza_below	] };
+    key <AB07> { [ Arabic_peh,		Arabic_hamza,		ellipsis	] };
+    key <AB08> { [ Arabic_waw,		greater,		comma		] };
+    key <AB09> { [ period,		less,			apostrophe	] };
+    key <AB10> { [ slash,		Arabic_question_mark,	question	] };
+
+    key <TLDE> { [ 0x100200d,		division,		asciitilde	] };
+    key <AE11> { [ minus,		Arabic_tatweel,		underscore	] };
+    key <AE12> { [ equal,		plus,			0x1002212	] };
+    key <BKSL> { [ backslash,		bar,			0x1002010	] };
+};
+
+partial hidden alphanumeric_keys
+xkb_symbols "pes_part_ext" {
+
+    // Persian and ASCII digits
+    key <AE01> { [ 0x10006f1,	exclam,		quoteleft,		1	] };
+    key <AE02> { [ 0x10006f2,	0x100066c,	at,			2	] };
+    key <AE03> { [ 0x10006f3,	0x100066b,	numbersign,		3	] };
+    key <AE04> { [ 0x10006f4,	0x100fdfc,	dollar,			4	] };
+    key <AE05> { [ 0x10006f5,	0x100066a,	percent,		5	] };
+    key <AE06> { [ 0x10006f6,	multiply,	asciicircum,		6	] };
+    key <AE07> { [ 0x10006f7,	Arabic_comma,	ampersand,		7	] };
+    key <AE08> { [ 0x10006f8,	asterisk,	enfilledcircbullet,	8	] };
+    key <AE09> { [ 0x10006f9,	parenright,	0x100200e,		9	] };
+    key <AE10> { [ 0x10006f0,	parenleft,	0x100200f,		0	] };
+};
+
+partial hidden alphanumeric_keys
+xkb_symbols "pes_part_keypad" {
+
+    // Persian digits and Mathematical operators
+    key <KPDV> { [ division,	XF86_Ungrab	] };
+    key <KPMU> { [ multiply,	XF86_ClearGrab	] };
+    key <KPSU> { [ 0x1002212,	XF86_Prev_VMode	] };
+    key <KPAD> { [ plus,	XF86_Next_VMode	] };
+
+    key <KPEN> { [ KP_Enter	] };
+    key <KPEQ> { [ equal	] };
+
+    key <KP7>  { [ KP_Home,	0x10006f7	] };
+    key <KP8>  { [ KP_Up,	0x10006f8	] };
+    key <KP9>  { [ KP_Prior,	0x10006f9	] };
+
+    key <KP4>  { [ KP_Left,	0x10006f4	] };
+    key <KP5>  { [ KP_Begin,	0x10006f5	] };
+    key <KP6>  { [ KP_Right,	0x10006f6	] };
+
+    key <KP1>  { [ KP_End,	0x10006f1	] };
+    key <KP2>  { [ KP_Down,	0x10006f2	] };
+    key <KP3>  { [ KP_Next,	0x10006f3	] };
+
+    key <KP0>  { [ KP_Insert,	0x10006f0	] };
+    key <KPDL> { [ KP_Delete,	0x100066b	] };
+};
+
+
+////////////////////////////////////////
+// Kurdish Layout
+
+partial alphanumeric_keys
+xkb_symbols "ku" {
+    include "tr(ku)"
+    name[Group1]= "Kurdish (Iran, Latin Q)";
+};
+
+partial alphanumeric_keys
+xkb_symbols "ku_f" {
+    include "tr(ku_f)"
+    name[Group1]= "Kurdish (Iran, F)";
+};
+
+partial alphanumeric_keys
+xkb_symbols "ku_alt" {
+    include "tr(ku_alt)"
+    name[Group1]= "Kurdish (Iran, Latin Alt-Q)";
+};
+
+////////////////////////////////////////
+// Kurdish Soranî Bahdînî (Arabic) keyboard layout,
+// based on the Kurdî Soranî Bahdînî keyboard from KurdITGroup
+// which is based on National Iranian Keyboard Standard (ISIRI 2901:1994),
+// with additions.
+//
+// Copyright (C) 2006 Erdal Ronahî, published under the GPL v2
+//
+// Special copyright note: author explicitly permitted to license this 
+// layout under MIT/X11 license, for details see
+// https://bugs.freedesktop.org/show_bug.cgi?id=9541
+//
+// Author: Erdal Ronahî  <erdal.ronahi@gmail.com>
+//
+// Kurdish Arabic-Latin Layout for Soranî
+
+partial alphanumeric_keys
+xkb_symbols "ku_ara" {
+    name[Group1]= "Kurdish (Iran, Arabic-Latin)";
+
+    // Other 3-Level symbols
+    key <TLDE> { [ 0x100200d,		division,		asciitilde	] };
+    key <BKSL> { [ backslash,		bar,			ccedilla, Ccedilla	] };
+
+    // Digits
+    key <AE01> { [ 1,	exclam,		0x10006f1,	quoteleft	] };
+    key <AE02> { [ 2,	at, 		0x10006f2,	at		] };
+    key <AE03> { [ 3,	numbersign,	0x10006f3,	0x100066b	] };
+    key <AE04> { [ 4,	dollar,		0x10006f4, 	0x100fdfc	] };
+    key <AE05> { [ 5,	percent,	0x10006f5,	0x100066a	] };
+    key <AE06> { [ 6,	asciicircum,	0x10006f6,	multiply	] };
+    key <AE07> { [ 7,	ampersand,	0x10006f7, 	Arabic_comma	] };
+    key <AE08> { [ 8,	asterisk,	0x10006f8,	enfilledcircbullet	] };
+    key <AE09> { [ 9,	parenright,	0x10006f9,	0x100200e	] };
+    key <AE10> { [ 0,	parenleft,	0x10006f0,	0x100200f	] };
+    key <AE11> { [ minus,		Arabic_tatweel,		underscore	] };
+    key <AE12> { [ equal,		plus,			0x1002212	] };
+
+    key <AD01> { [         Arabic_qaf,            X,  q,  Q ] };
+    key <AD02> { [         Arabic_waw,            X,  w,  W ] };
+    key <AD03> { [          0x10006d5,   Arabic_heh,  e,  E ] };
+    key <AD04> { [         Arabic_ra ,    0x1000695,  r,  R ] };
+    key <AD05> { [         Arabic_teh,   Arabic_tah,  t,  T ] };
+    key <AD06> { [          0x10006cc,    0x10006ce,  y,  Y ] };
+    key <AD07> { [  Arabic_hamzaonyeh, Arabic_hamza,  u,  U ] };
+    key <AD08> { [         Arabic_hah,   Arabic_ain,  i,  I ] };
+    key <AD09> { [          0x10006c6, Arabic_hamzaonwaw,  o,  O ] };
+    key <AD10> { [          0x100067e,  Arabic_theh,  p,  P ] };
+    key <AD11> { [ bracketright,	braceright,	ucircumflex, Ucircumflex	] };
+    key <AD12> { [ bracketleft,		braceleft,	scedilla, Scedilla	] };
+
+    key <AC01> { [ Arabic_alef,	Arabic_maddaonalef,	a, A	] };
+    key <AC02> { [ Arabic_seen,		Arabic_sheen,	s, S	] };
+    key <AC03> { [  Arabic_dal,		Arabic_thal,	d, D	] };
+    key <AC04> { [  Arabic_feh,	Arabic_hamzaunderalef,	f, F	] };
+    key <AC05> { [   0x10006af,		Arabic_ghain,	g, G	] };
+    key <AC06> { [  Arabic_heh,		0x100200c,	h, H	] };
+    key <AC07> { [   0x1000698,	Arabic_hamzaonalef,	j, J	] };
+    key <AC08> { [   0x10006a9,		Arabic_kaf,	k, K	] };
+    key <AC09> { [  Arabic_lam,		0x10006b5,	l, L	] };
+    key <AC10> { [  Arabic_semicolon, 	colon,		ecircumflex, Ecircumflex	] };
+    key <AC11> { [  apostrophe, 	quotedbl,	icircumflex, Icircumflex	] };
+
+    key <AB01> { [ Arabic_zain,		Arabic_dad,	z, Z	] };
+    key <AB02> { [ Arabic_khah,		Arabic_sad,	x, X	] };
+    key <AB03> { [ Arabic_jeem,		0x1000686,	c, C	] };
+    key <AB04> { [   0x10006a4,		Arabic_zah,	v, V	] };
+    key <AB05> { [ Arabic_beh,		0x1000649,	b, B	] };
+    key <AB06> { [ Arabic_noon,	Arabic_tehmarbuta,	n, N	] };
+    key <AB07> { [ Arabic_meem,	Arabic_tatweel,		m, M	] };
+    key <AB08> { [ Arabic_comma,	greater,	comma		] };
+    key <AB09> { [ period,		less,		apostrophe	] };
+    key <AB10> { [ slash,		Arabic_question_mark, 	question	] };
+
+    include "nbsp(zwnj2nb3)"
+    include "level3(ralt_switch)"
+};
+
+// EXTRAS:
+
+/////////////////////////////////////////////////////////////////////////////////
+//
+// Generated keyboard layout file with the Keyboard Layout Editor.
+// For more about the software, see http://code.google.com/p/keyboardlayouteditor
+//
+// Version 0.2, fixed AD09.
+//
+// Layout by Ernst Tremel, http://ubuntuforums.org/showpost.php?p=9365469&postcount=32
+// Creation of this file by Simos Xenitellis.
+
+partial default alphanumeric_keys
+xkb_symbols "ave"
+{
+	name[Group1] = "Avestan";
+
+	key <AB01> { [ U10B30,         U10B32 ] }; // 𐬰 𐬲 
+	key <AB02> { [ U10B11,         U10B12 ] }; // 𐬑 𐬒 
+	key <AB03> { [ U10B17,          UE102 ] }; // 𐬗  
+	key <AB04> { [ U10B2C,         U10B13 ] }; // 𐬬 𐬓 
+	key <AB05> { [ U10B20,         U10B21 ] }; // 𐬠 𐬡 
+	key <AB06> { [ U10B25,         U10B27 ] }; // 𐬥 𐬧 
+	key <AB07> { [ U10B28,         U10B29 ] }; // 𐬨 𐬩 
+	key <AB08> { [ U10B3C,         U10B39 ] }; // 𐬼 𐬹 
+	key <AB09> { [ U10B3E,         U10B3D ] }; // 𐬾 𐬽 
+	key <AB10> { [ U10B3F, periodcentered ] }; // 𐬿 · 
+
+	key <AC01> { [ U10B00,         U10B01 ] }; // 𐬀 𐬁 
+	key <AC02> { [ U10B2F,         U10B31 ] }; // 𐬯 𐬱 
+	key <AC03> { [ U10B1B,         U10B1C ] }; // 𐬛 𐬜 
+	key <AC04> { [ U10B1F,         U10B16 ] }; // 𐬟 𐬖 
+	key <AC05> { [ U10B14,         U10B15 ] }; // 𐬔 𐬕 
+	key <AC06> { [ U10B35,          UE100 ] }; // 𐬵  
+	key <AC07> { [ U10B18,         U10B24 ] }; // 𐬘 𐬤 
+	key <AC08> { [ U10B10,          UE101 ] }; // 𐬐  
+	key <AC09> { [ U10B2E,          UE103 ] }; // 𐬮  
+	key <AC10> { [ U10B3B,         U10B3A ] }; // 𐬻 𐬺 
+	key <AC11> { [ U10B1D                 ] }; // 𐬝 
+
+	key <AD01> { [ U10B22,         U10B23 ] }; // 𐬢 𐬣 
+	key <AD02> { [ U10B33,         U10B34 ] }; // 𐬳 𐬴 
+	key <AD03> { [ U10B08,         U10B09 ] }; // 𐬈 𐬉 
+	key <AD04> { [ U10B2D,         U10B26 ] }; // 𐬭 𐬦 
+	key <AD05> { [ U10B19,         U10B1A ] }; // 𐬙 𐬚 
+	key <AD06> { [ U10B2B,         U10B2A ] }; // 𐬫 𐬪 
+	key <AD07> { [ U10B0E,         U10B0F ] }; // 𐬎 𐬏 
+	key <AD08> { [ U10B0C,         U10B0D ] }; // 𐬌 𐬍 
+	key <AD09> { [ U10B0A,         U10B0B ] }; // 𐬊 𐬋
+	key <AD10> { [ U10B1E                 ] }; // 𐬞 
+	key <AD11> { [ U10B06,         U10B07 ] }; // 𐬆 𐬇 
+	key <AD12> { [ U10B02,         U10B03 ] }; // 𐬂 𐬃 
+
+	key <AE01> { [ U10B78                 ] }; // 𐭸 
+	key <AE02> { [ U10B79                 ] }; // 𐭹 
+	key <AE03> { [ U10B7A                 ] }; // 𐭺 
+	key <AE04> { [ U10B7B                 ] }; // 𐭻 
+	key <AE05> { [ U10B7C                 ] }; // 𐭼 
+	key <AE06> { [ U10B7D                 ] }; // 𐭽 
+	key <AE07> { [ U10B7E                 ] }; // 𐭾 
+	key <AE08> { [ U10B7F                 ] }; // 𐭿 
+
+	key <BKSL> { [ U10B04,         U10B05 ] }; // 𐬄 𐬅 
+	key <LSGT> { [ U10B04,         U10B05 ] }; // 𐬄 𐬅 
+};