<<<<<<< HEAD
/*
 * Copyright © 2003 Keith Packard
 *
 * Permission to use, copy, modify, distribute, and sell this software and its
 * documentation for any purpose is hereby granted without fee, provided that
 * the above copyright notice appear in all copies and that both that
 * copyright notice and this permission notice appear in supporting
 * documentation, and that the name of Keith Packard not be used in
 * advertising or publicity pertaining to distribution of the software without
 * specific, written prior permission.  Keith Packard makes no
 * representations about the suitability of this software for any purpose.  It
 * is provided "as is" without express or implied warranty.
 *
 * KEITH PACKARD DISCLAIMS ALL WARRANTIES WITH REGARD TO THIS SOFTWARE,
 * INCLUDING ALL IMPLIED WARRANTIES OF MERCHANTABILITY AND FITNESS, IN NO
 * EVENT SHALL KEITH PACKARD BE LIABLE FOR ANY SPECIAL, INDIRECT OR
 * CONSEQUENTIAL DAMAGES OR ANY DAMAGES WHATSOEVER RESULTING FROM LOSS OF USE,
 * DATA OR PROFITS, WHETHER IN AN ACTION OF CONTRACT, NEGLIGENCE OR OTHER
 * TORTIOUS ACTION, ARISING OUT OF OR IN CONNECTION WITH THE USE OR
 * PERFORMANCE OF THIS SOFTWARE.
 */

#ifdef HAVE_DIX_CONFIG_H
#include <dix-config.h>
#endif

#include "xfixesint.h"
#include "scrnintstr.h"
#include <picturestr.h>
extern int RenderErrBase;
#include <regionstr.h>
#include <gcstruct.h>
#include <window.h>

RESTYPE RegionResType;

static int
RegionResFree (pointer data, XID id)
{
    RegionPtr    pRegion = (RegionPtr) data;

    RegionDestroy(pRegion);
    return Success;
}

RegionPtr
XFixesRegionCopy (RegionPtr pRegion)
{
    RegionPtr   pNew = RegionCreate(RegionExtents(pRegion),
				      RegionNumRects(pRegion));
    if (!pNew)
	return 0;
    if (!RegionCopy(pNew, pRegion))
    {
	RegionDestroy(pNew);
	return 0;
    }
    return pNew;
}

Bool
XFixesRegionInit (void)
{
    RegionResType = CreateNewResourceType(RegionResFree, "XFixesRegion");

    return RegionResType != 0;
}

int
ProcXFixesCreateRegion (ClientPtr client)
{
    int		things;
    RegionPtr	pRegion;
    REQUEST (xXFixesCreateRegionReq);
    
    REQUEST_AT_LEAST_SIZE(xXFixesCreateRegionReq);
    LEGAL_NEW_RESOURCE (stuff->region, client);
    
    things = (client->req_len << 2) - sizeof (xXFixesCreateRegionReq);
    if (things & 4)
	return BadLength;
    things >>= 3;

    pRegion = RegionFromRects(things, (xRectangle *) (stuff + 1), CT_UNSORTED);
    if (!pRegion)
	return BadAlloc;
    if (!AddResource (stuff->region, RegionResType, (pointer) pRegion))
	return BadAlloc;
    
    return Success;
}

int
SProcXFixesCreateRegion (ClientPtr client)
{
    register int n;
    REQUEST(xXFixesCreateRegionReq);
    
    swaps(&stuff->length, n);
    REQUEST_AT_LEAST_SIZE(xXFixesCreateRegionReq);
    swapl(&stuff->region, n);
    SwapRestS(stuff);
    return (*ProcXFixesVector[stuff->xfixesReqType]) (client);
}

int
ProcXFixesCreateRegionFromBitmap (ClientPtr client)
{
    RegionPtr	pRegion;
    PixmapPtr	pPixmap;
    int rc;
    REQUEST (xXFixesCreateRegionFromBitmapReq);

    REQUEST_SIZE_MATCH (xXFixesCreateRegionFromBitmapReq);
    LEGAL_NEW_RESOURCE (stuff->region, client);

    rc = dixLookupResourceByType((pointer *)&pPixmap, stuff->bitmap, RT_PIXMAP,
			   client, DixReadAccess);
    if (rc != Success)
    {
	client->errorValue = stuff->bitmap;
	return rc;
    }
    if (pPixmap->drawable.depth != 1)
	return BadMatch;

    pRegion = BitmapToRegion(pPixmap->drawable.pScreen, pPixmap);

    if (!pRegion)
	return BadAlloc;
    
    if (!AddResource (stuff->region, RegionResType, (pointer) pRegion))
	return BadAlloc;
    
    return Success;
}

int
SProcXFixesCreateRegionFromBitmap (ClientPtr client)
{
    int n;
    REQUEST (xXFixesCreateRegionFromBitmapReq);

    swaps(&stuff->length, n);
    REQUEST_SIZE_MATCH (xXFixesCreateRegionFromBitmapReq);
    swapl(&stuff->region, n);
    swapl(&stuff->bitmap, n);
    return (*ProcXFixesVector[stuff->xfixesReqType]) (client);
}

int
ProcXFixesCreateRegionFromWindow (ClientPtr client)
{
    RegionPtr	pRegion;
    Bool	copy = TRUE;
    WindowPtr	pWin;
    int rc;
    REQUEST (xXFixesCreateRegionFromWindowReq);
    
    REQUEST_SIZE_MATCH (xXFixesCreateRegionFromWindowReq);
    LEGAL_NEW_RESOURCE (stuff->region, client);
    rc = dixLookupResourceByType((pointer *)&pWin, stuff->window, RT_WINDOW,
			   client, DixGetAttrAccess);
    if (rc != Success)
    {
	client->errorValue = stuff->window;
	return rc;
    }
    switch (stuff->kind) {
    case WindowRegionBounding:
	pRegion = wBoundingShape(pWin);
	if (!pRegion)
	{
	    pRegion = CreateBoundingShape (pWin);
	    copy = FALSE;
	}
	break;
    case WindowRegionClip:
	pRegion = wClipShape(pWin);
	if (!pRegion)
	{
	    pRegion = CreateClipShape (pWin);
	    copy = FALSE;
	}
	break;
    default:
	client->errorValue = stuff->kind;
	return BadValue;
    }
    if (copy && pRegion)
	pRegion = XFixesRegionCopy (pRegion);
    if (!pRegion)
	return BadAlloc;
    if (!AddResource (stuff->region, RegionResType, (pointer) pRegion))
	return BadAlloc;
    
    return Success;
}

int
SProcXFixesCreateRegionFromWindow (ClientPtr client)
{
    int n;
    REQUEST (xXFixesCreateRegionFromWindowReq);

    swaps(&stuff->length, n);
    REQUEST_SIZE_MATCH (xXFixesCreateRegionFromWindowReq);
    swapl(&stuff->region, n);
    swapl(&stuff->window, n);
    return (*ProcXFixesVector[stuff->xfixesReqType]) (client);
}

int
ProcXFixesCreateRegionFromGC (ClientPtr client)
{
    RegionPtr	pRegion, pClip;
    GCPtr	pGC;
    int 	rc;
    REQUEST (xXFixesCreateRegionFromGCReq);

    REQUEST_SIZE_MATCH (xXFixesCreateRegionFromGCReq);
    LEGAL_NEW_RESOURCE (stuff->region, client);

    rc = dixLookupGC(&pGC, stuff->gc, client, DixGetAttrAccess);
    if (rc != Success)
	return rc;
    
    switch (pGC->clientClipType) {
    case CT_PIXMAP:
	pRegion = BitmapToRegion(pGC->pScreen, (PixmapPtr) pGC->clientClip);
	if (!pRegion)
	    return BadAlloc;
	break;
    case CT_REGION:
	pClip = (RegionPtr) pGC->clientClip;
	pRegion = XFixesRegionCopy (pClip);
	if (!pRegion)
	    return BadAlloc;
	break;
    default:
	return BadImplementation;   /* assume sane server bits */
    }
    
    if (!AddResource (stuff->region, RegionResType, (pointer) pRegion))
	return BadAlloc;
    
    return Success;
}

int
SProcXFixesCreateRegionFromGC (ClientPtr client)
{
    int n;
    REQUEST (xXFixesCreateRegionFromGCReq);

    swaps(&stuff->length, n);
    REQUEST_SIZE_MATCH (xXFixesCreateRegionFromGCReq);
    swapl(&stuff->region, n);
    swapl(&stuff->gc, n);
    return (*ProcXFixesVector[stuff->xfixesReqType]) (client);
}

int
ProcXFixesCreateRegionFromPicture (ClientPtr client)
{
    RegionPtr	pRegion;
    PicturePtr	pPicture;
    REQUEST (xXFixesCreateRegionFromPictureReq);

    REQUEST_SIZE_MATCH (xXFixesCreateRegionFromPictureReq);
    LEGAL_NEW_RESOURCE (stuff->region, client);

    VERIFY_PICTURE(pPicture, stuff->picture, client, DixGetAttrAccess);
    
    switch (pPicture->clientClipType) {
    case CT_PIXMAP:
	pRegion = BitmapToRegion(pPicture->pDrawable->pScreen,
				   (PixmapPtr) pPicture->clientClip);
	if (!pRegion)
	    return BadAlloc;
	break;
    case CT_REGION:
	pRegion = XFixesRegionCopy ((RegionPtr) pPicture->clientClip);
	if (!pRegion)
	    return BadAlloc;
	break;
    default:
	return BadImplementation;   /* assume sane server bits */
    }
    
    if (!AddResource (stuff->region, RegionResType, (pointer) pRegion))
	return BadAlloc;
    
    return Success;
}

int
SProcXFixesCreateRegionFromPicture (ClientPtr client)
{
    int n;
    REQUEST (xXFixesCreateRegionFromPictureReq);

    swaps(&stuff->length, n);
    REQUEST_SIZE_MATCH (xXFixesCreateRegionFromPictureReq);
    swapl(&stuff->region, n);
    swapl(&stuff->picture, n);
    return (*ProcXFixesVector[stuff->xfixesReqType]) (client);
}

int
ProcXFixesDestroyRegion (ClientPtr client)
{
    REQUEST (xXFixesDestroyRegionReq);
    RegionPtr	pRegion;

    REQUEST_SIZE_MATCH(xXFixesDestroyRegionReq);
    VERIFY_REGION(pRegion, stuff->region, client, DixWriteAccess);
    FreeResource (stuff->region, RT_NONE);
    return Success;
}

int
SProcXFixesDestroyRegion (ClientPtr client)
{
    int n;
    REQUEST (xXFixesDestroyRegionReq);

    swaps (&stuff->length, n);
    REQUEST_SIZE_MATCH(xXFixesDestroyRegionReq);
    swapl (&stuff->region, n);
    return (*ProcXFixesVector[stuff->xfixesReqType]) (client);
}

int
ProcXFixesSetRegion (ClientPtr client)
{
    int		things;
    RegionPtr	pRegion, pNew;
    REQUEST (xXFixesSetRegionReq);

    REQUEST_AT_LEAST_SIZE(xXFixesSetRegionReq);
    VERIFY_REGION(pRegion, stuff->region, client, DixWriteAccess);
    
    things = (client->req_len << 2) - sizeof (xXFixesCreateRegionReq);
    if (things & 4)
	return BadLength;
    things >>= 3;

    pNew = RegionFromRects(things, (xRectangle *) (stuff + 1), CT_UNSORTED);
    if (!pNew)
	return BadAlloc;
    if (!RegionCopy(pRegion, pNew))
    {
	RegionDestroy(pNew);
	return BadAlloc;
    }
    RegionDestroy(pNew);
    return Success;
}

int
SProcXFixesSetRegion (ClientPtr client)
{
    int n;
    REQUEST (xXFixesSetRegionReq);

    swaps (&stuff->length, n);
    REQUEST_AT_LEAST_SIZE(xXFixesSetRegionReq);
    swapl (&stuff->region, n);
    SwapRestS(stuff);
    return (*ProcXFixesVector[stuff->xfixesReqType]) (client);
}

int
ProcXFixesCopyRegion (ClientPtr client)
{
    RegionPtr	pSource, pDestination;
    REQUEST (xXFixesCopyRegionReq);
    
    VERIFY_REGION(pSource, stuff->source, client, DixReadAccess);
    VERIFY_REGION(pDestination, stuff->destination, client, DixWriteAccess);
    
    if (!RegionCopy(pDestination, pSource))
	return BadAlloc;

    return Success;
}

int
SProcXFixesCopyRegion (ClientPtr client)
{
    int n;
    REQUEST (xXFixesCopyRegionReq);

    swaps (&stuff->length, n);
    REQUEST_AT_LEAST_SIZE(xXFixesCopyRegionReq);
    swapl (&stuff->source, n);
    swapl (&stuff->destination, n);
    return (*ProcXFixesVector[stuff->xfixesReqType]) (client);
}

int
ProcXFixesCombineRegion (ClientPtr client)
{
    RegionPtr	pSource1, pSource2, pDestination;
    REQUEST (xXFixesCombineRegionReq);

    REQUEST_SIZE_MATCH (xXFixesCombineRegionReq);
    VERIFY_REGION(pSource1, stuff->source1, client, DixReadAccess);
    VERIFY_REGION(pSource2, stuff->source2, client, DixReadAccess);
    VERIFY_REGION(pDestination, stuff->destination, client, DixWriteAccess);
    
    switch (stuff->xfixesReqType) {
    case X_XFixesUnionRegion:
	if (!RegionUnion(pDestination, pSource1, pSource2))
	    return BadAlloc;
	break;
    case X_XFixesIntersectRegion:
	if (!RegionIntersect(pDestination, pSource1, pSource2))
	    return BadAlloc;
	break;
    case X_XFixesSubtractRegion:
	if (!RegionSubtract(pDestination, pSource1, pSource2))
	    return BadAlloc;
	break;
    }
    
    return Success;
}

int
SProcXFixesCombineRegion (ClientPtr client)
{
    int n;
    REQUEST (xXFixesCombineRegionReq);

    swaps (&stuff->length, n);
    REQUEST_SIZE_MATCH (xXFixesCombineRegionReq);
    swapl (&stuff->source1, n);
    swapl (&stuff->source2, n);
    swapl (&stuff->destination, n);
    return (*ProcXFixesVector[stuff->xfixesReqType]) (client);
}

int
ProcXFixesInvertRegion (ClientPtr client)
{
    RegionPtr	pSource, pDestination;
    BoxRec	bounds;
    REQUEST(xXFixesInvertRegionReq);

    REQUEST_SIZE_MATCH(xXFixesInvertRegionReq);
    VERIFY_REGION(pSource, stuff->source, client, DixReadAccess);
    VERIFY_REGION(pDestination, stuff->destination, client, DixWriteAccess);

    /* Compute bounds, limit to 16 bits */
    bounds.x1 = stuff->x;
    bounds.y1 = stuff->y;
    if ((int) stuff->x + (int) stuff->width > MAXSHORT)
	bounds.x2 = MAXSHORT;
    else
	bounds.x2 = stuff->x + stuff->width;
    
    if ((int) stuff->y + (int) stuff->height > MAXSHORT)
	bounds.y2 = MAXSHORT;
    else
	bounds.y2 = stuff->y + stuff->height;

    if (!RegionInverse(pDestination, pSource, &bounds))
	return BadAlloc;

    return Success;
}

int
SProcXFixesInvertRegion (ClientPtr client)
{
    int n;
    REQUEST(xXFixesInvertRegionReq);

    swaps (&stuff->length, n);
    REQUEST_SIZE_MATCH(xXFixesInvertRegionReq);
    swapl (&stuff->source, n);
    swaps (&stuff->x, n);
    swaps (&stuff->y, n);
    swaps (&stuff->width, n);
    swaps (&stuff->height, n);
    swapl (&stuff->destination, n);
    return (*ProcXFixesVector[stuff->xfixesReqType]) (client);
}

int
ProcXFixesTranslateRegion (ClientPtr client)
{
    RegionPtr	pRegion;
    REQUEST(xXFixesTranslateRegionReq);

    REQUEST_SIZE_MATCH(xXFixesTranslateRegionReq);
    VERIFY_REGION(pRegion, stuff->region, client, DixWriteAccess);

    RegionTranslate(pRegion, stuff->dx, stuff->dy);
    return Success;
}

int
SProcXFixesTranslateRegion (ClientPtr client)
{
    int n;
    REQUEST(xXFixesTranslateRegionReq);

    swaps (&stuff->length, n);
    REQUEST_SIZE_MATCH(xXFixesTranslateRegionReq);
    swapl (&stuff->region, n);
    swaps (&stuff->dx, n);
    swaps (&stuff->dy, n);
    return (*ProcXFixesVector[stuff->xfixesReqType]) (client);
}

int
ProcXFixesRegionExtents (ClientPtr client)
{
    RegionPtr	pSource, pDestination;
    REQUEST(xXFixesRegionExtentsReq);

    REQUEST_SIZE_MATCH(xXFixesRegionExtentsReq);
    VERIFY_REGION(pSource, stuff->source, client, DixReadAccess);
    VERIFY_REGION(pDestination, stuff->destination, client, DixWriteAccess);

    RegionReset(pDestination, RegionExtents(pSource));

    return Success;
}

int
SProcXFixesRegionExtents (ClientPtr client)
{
    int n;
    REQUEST(xXFixesRegionExtentsReq);
    
    swaps (&stuff->length, n);
    REQUEST_SIZE_MATCH(xXFixesRegionExtentsReq);
    swapl (&stuff->source, n);
    swapl (&stuff->destination, n);
    return (*ProcXFixesVector[stuff->xfixesReqType]) (client);
}

int
ProcXFixesFetchRegion (ClientPtr client)
{
    RegionPtr		    pRegion;
    xXFixesFetchRegionReply *reply;
    xRectangle		    *pRect;
    BoxPtr		    pExtent;
    BoxPtr		    pBox;
    int			    i, nBox;
    REQUEST(xXFixesFetchRegionReq);

    REQUEST_SIZE_MATCH(xXFixesFetchRegionReq);
    VERIFY_REGION(pRegion, stuff->region, client, DixReadAccess);

    pExtent = RegionExtents(pRegion);
    pBox = RegionRects (pRegion);
    nBox = RegionNumRects (pRegion);
    
    reply = malloc(sizeof (xXFixesFetchRegionReply) +
		    nBox * sizeof (xRectangle));
    if (!reply)
	return BadAlloc;
    reply->type = X_Reply;
    reply->sequenceNumber = client->sequence;
    reply->length = nBox << 1;
    reply->x = pExtent->x1;
    reply->y = pExtent->y1;
    reply->width = pExtent->x2 - pExtent->x1;
    reply->height = pExtent->y2 - pExtent->y1;

    pRect = (xRectangle *) (reply + 1);
    for (i = 0; i < nBox; i++)
    {
	pRect[i].x = pBox[i].x1;
	pRect[i].y = pBox[i].y1;
	pRect[i].width = pBox[i].x2 - pBox[i].x1;
	pRect[i].height = pBox[i].y2 - pBox[i].y1;
    }
    if (client->swapped)
    {
	int n;
	swaps (&reply->sequenceNumber, n);
	swapl (&reply->length, n);
	swaps (&reply->x, n);
	swaps (&reply->y, n);
	swaps (&reply->width, n);
	swaps (&reply->height, n);
	SwapShorts ((INT16 *) pRect, nBox * 4);
    }
    (void) WriteToClient(client, sizeof (xXFixesFetchRegionReply) +
			 nBox * sizeof (xRectangle), (char *) reply);
    free(reply);
    return Success;
}

int
SProcXFixesFetchRegion (ClientPtr client)
{
    int n;
    REQUEST(xXFixesFetchRegionReq);

    swaps (&stuff->length, n);
    REQUEST_SIZE_MATCH(xXFixesFetchRegionReq);
    swapl (&stuff->region, n);
    return (*ProcXFixesVector[stuff->xfixesReqType]) (client);
}

int
ProcXFixesSetGCClipRegion (ClientPtr client)
{
    GCPtr	pGC;
    RegionPtr	pRegion;
    ChangeGCVal	vals[2];
    int		rc;
    REQUEST(xXFixesSetGCClipRegionReq);
    REQUEST_SIZE_MATCH(xXFixesSetGCClipRegionReq);

    rc = dixLookupGC(&pGC, stuff->gc, client, DixSetAttrAccess);
    if (rc != Success)
	return rc;

    VERIFY_REGION_OR_NONE (pRegion, stuff->region, client, DixReadAccess);

    if (pRegion)
    {
	pRegion = XFixesRegionCopy (pRegion);
	if (!pRegion)
	    return BadAlloc;
    }
    
    vals[0].val = stuff->xOrigin;
    vals[1].val = stuff->yOrigin;
    ChangeGC (NullClient, pGC, GCClipXOrigin|GCClipYOrigin, vals);
    (*pGC->funcs->ChangeClip)(pGC, pRegion ? CT_REGION : CT_NONE, (pointer)pRegion, 0);

    return Success;
}

int
SProcXFixesSetGCClipRegion (ClientPtr client)
{
    int n;
    REQUEST(xXFixesSetGCClipRegionReq);

    swaps (&stuff->length, n);
    REQUEST_SIZE_MATCH(xXFixesSetGCClipRegionReq);
    swapl (&stuff->gc, n);
    swapl (&stuff->region, n);
    swaps (&stuff->xOrigin, n);
    swaps (&stuff->yOrigin, n);
    return (*ProcXFixesVector[stuff->xfixesReqType]) (client);
}

typedef	RegionPtr (*CreateDftPtr)(WindowPtr pWin);

int
ProcXFixesSetWindowShapeRegion (ClientPtr client)
{
    WindowPtr	    pWin;
    RegionPtr	    pRegion;
    RegionPtr	    *pDestRegion;
    int rc;
    REQUEST(xXFixesSetWindowShapeRegionReq);

    REQUEST_SIZE_MATCH(xXFixesSetWindowShapeRegionReq);
    rc = dixLookupResourceByType((pointer *)&pWin, stuff->dest, RT_WINDOW,
			   client, DixSetAttrAccess);
    if (rc != Success)
    {
	client->errorValue = stuff->dest;
	return rc;
    }
    VERIFY_REGION_OR_NONE(pRegion, stuff->region, client, DixWriteAccess);
    switch (stuff->destKind) {
    case ShapeBounding:
    case ShapeClip:
    case ShapeInput:
	break;
    default:
	client->errorValue = stuff->destKind;
	return BadValue;
    }
    if (pRegion)
    {
	pRegion = XFixesRegionCopy (pRegion);
	if (!pRegion)
	    return BadAlloc;
	if (!pWin->optional)
	    MakeWindowOptional (pWin);
	switch (stuff->destKind) {
	default:
	case ShapeBounding:
	    pDestRegion = &pWin->optional->boundingShape;
	    break;
	case ShapeClip:
	    pDestRegion = &pWin->optional->clipShape;
	    break;
	case ShapeInput:
	    pDestRegion = &pWin->optional->inputShape;
	    break;
	}
	if (stuff->xOff || stuff->yOff)
	    RegionTranslate(pRegion, stuff->xOff, stuff->yOff);
    }
    else
    {
	if (pWin->optional)
	{
	    switch (stuff->destKind) {
	    default:
	    case ShapeBounding:
		pDestRegion = &pWin->optional->boundingShape;
		break;
	    case ShapeClip:
		pDestRegion = &pWin->optional->clipShape;
		break;
	    case ShapeInput:
		pDestRegion = &pWin->optional->inputShape;
		break;
	    }
	}
	else
	    pDestRegion = &pRegion; /* a NULL region pointer */
    }
    if (*pDestRegion)
	RegionDestroy(*pDestRegion);
    *pDestRegion = pRegion;
    (*pWin->drawable.pScreen->SetShape) (pWin, stuff->destKind);
    SendShapeNotify (pWin, stuff->destKind);
    return Success;
}

int
SProcXFixesSetWindowShapeRegion (ClientPtr client)
{
    int n;
    REQUEST(xXFixesSetWindowShapeRegionReq);

    swaps (&stuff->length, n);
    REQUEST_SIZE_MATCH(xXFixesSetWindowShapeRegionReq);
    swapl (&stuff->dest, n);
    swaps (&stuff->xOff, n);
    swaps (&stuff->yOff, n);
    swapl (&stuff->region, n);
    return (*ProcXFixesVector[stuff->xfixesReqType]) (client);
}

int
ProcXFixesSetPictureClipRegion (ClientPtr client)
{
    PicturePtr		pPicture;
    RegionPtr		pRegion;
    ScreenPtr		pScreen;
    REQUEST(xXFixesSetPictureClipRegionReq);
    
    REQUEST_SIZE_MATCH (xXFixesSetPictureClipRegionReq);
    VERIFY_PICTURE(pPicture, stuff->picture, client, DixSetAttrAccess);
    pScreen = pPicture->pDrawable->pScreen;
    VERIFY_REGION_OR_NONE(pRegion, stuff->region, client, DixReadAccess);
    
    return SetPictureClipRegion (pPicture, stuff->xOrigin, stuff->yOrigin,
				 pRegion);
}

int
SProcXFixesSetPictureClipRegion (ClientPtr client)
{
    int n;
    REQUEST(xXFixesSetPictureClipRegionReq);
    
    swaps (&stuff->length, n);
    REQUEST_SIZE_MATCH (xXFixesSetPictureClipRegionReq);
    swapl (&stuff->picture, n);
    swapl (&stuff->region, n);
    swaps (&stuff->xOrigin, n);
    swaps (&stuff->yOrigin, n);
    return (*ProcXFixesVector[stuff->xfixesReqType]) (client);
}

int
ProcXFixesExpandRegion (ClientPtr client)
{
    RegionPtr	pSource, pDestination;
    REQUEST (xXFixesExpandRegionReq);
    BoxPtr	pTmp;
    BoxPtr	pSrc;
    int		nBoxes;
    int		i;

    REQUEST_SIZE_MATCH (xXFixesExpandRegionReq);
    VERIFY_REGION(pSource, stuff->source, client, DixReadAccess);
    VERIFY_REGION(pDestination, stuff->destination, client, DixWriteAccess);
    
    nBoxes = RegionNumRects(pSource);
    pSrc = RegionRects(pSource);
    if (nBoxes)
    {
	pTmp = malloc(nBoxes * sizeof (BoxRec));
	if (!pTmp)
	    return BadAlloc;
	for (i = 0; i < nBoxes; i++)
	{
	    pTmp[i].x1 = pSrc[i].x1 - stuff->left;
	    pTmp[i].x2 = pSrc[i].x2 + stuff->right;
	    pTmp[i].y1 = pSrc[i].y1 - stuff->top;
	    pTmp[i].y2 = pSrc[i].y2 + stuff->bottom;
	}
	RegionEmpty(pDestination);
	for (i = 0; i < nBoxes; i++)
	{
	    RegionRec	r;
	    RegionInit(&r, &pTmp[i], 0);
	    RegionUnion(pDestination, pDestination, &r);
	}
	free(pTmp);
    }
    return Success;
}

int
SProcXFixesExpandRegion (ClientPtr client)
{
    int n;
    REQUEST (xXFixesExpandRegionReq);

    swaps (&stuff->length, n);
    REQUEST_SIZE_MATCH (xXFixesExpandRegionReq);
    swapl (&stuff->source, n);
    swapl (&stuff->destination, n);
    swaps (&stuff->left, n);
    swaps (&stuff->right, n);
    swaps (&stuff->top, n);
    swaps (&stuff->bottom, n);
    return (*ProcXFixesVector[stuff->xfixesReqType]) (client);
}

#ifdef PANORAMIX
#include "panoramiX.h"
#include "panoramiXsrv.h"

int
PanoramiXFixesSetGCClipRegion (ClientPtr client)
{
    REQUEST(xXFixesSetGCClipRegionReq);
    int		    result = Success, j;
    PanoramiXRes    *gc;
    REQUEST_SIZE_MATCH(xXFixesSetGCClipRegionReq);

    if ((result = dixLookupResourceByType((void **)&gc, stuff->gc, XRT_GC,
					  client, DixWriteAccess))) {
	client->errorValue = stuff->gc;
	return result;
    }

    FOR_NSCREENS_BACKWARD(j) {
        stuff->gc = gc->info[j].id;
        result = (*PanoramiXSaveXFixesVector[X_XFixesSetGCClipRegion]) (client);
        if(result != Success) break;
    }

    return result;
}

int
PanoramiXFixesSetWindowShapeRegion (ClientPtr client)
{
    int		    result = Success, j;
    PanoramiXRes    *win;
    REQUEST(xXFixesSetWindowShapeRegionReq);

    REQUEST_SIZE_MATCH(xXFixesSetWindowShapeRegionReq);

    if ((result = dixLookupResourceByType((void **)&win, stuff->dest,
					  XRT_WINDOW, client,
					  DixWriteAccess))) {
	client->errorValue = stuff->dest;
	return result;
    }

    FOR_NSCREENS_FORWARD(j) {
	stuff->dest = win->info[j].id;
	result = (*PanoramiXSaveXFixesVector[X_XFixesSetWindowShapeRegion]) (client);
        if(result != Success) break;
    }

    return result;
}

int
PanoramiXFixesSetPictureClipRegion (ClientPtr client)
{
    REQUEST(xXFixesSetPictureClipRegionReq);
    int		    result = Success, j;
    PanoramiXRes    *pict;

    REQUEST_SIZE_MATCH (xXFixesSetPictureClipRegionReq);

    if ((result = dixLookupResourceByType((void **)&pict, stuff->picture,
					  XRT_PICTURE, client,
					  DixWriteAccess))) {
	client->errorValue = stuff->picture;
	return result;
    }

    FOR_NSCREENS_BACKWARD(j) {
        stuff->picture = pict->info[j].id;
	result = (*PanoramiXSaveXFixesVector[X_XFixesSetPictureClipRegion]) (client);
        if(result != Success) break;
    }

    return result;
}

#endif
=======
/*
 * Copyright © 2003 Keith Packard
 *
 * Permission to use, copy, modify, distribute, and sell this software and its
 * documentation for any purpose is hereby granted without fee, provided that
 * the above copyright notice appear in all copies and that both that
 * copyright notice and this permission notice appear in supporting
 * documentation, and that the name of Keith Packard not be used in
 * advertising or publicity pertaining to distribution of the software without
 * specific, written prior permission.  Keith Packard makes no
 * representations about the suitability of this software for any purpose.  It
 * is provided "as is" without express or implied warranty.
 *
 * KEITH PACKARD DISCLAIMS ALL WARRANTIES WITH REGARD TO THIS SOFTWARE,
 * INCLUDING ALL IMPLIED WARRANTIES OF MERCHANTABILITY AND FITNESS, IN NO
 * EVENT SHALL KEITH PACKARD BE LIABLE FOR ANY SPECIAL, INDIRECT OR
 * CONSEQUENTIAL DAMAGES OR ANY DAMAGES WHATSOEVER RESULTING FROM LOSS OF USE,
 * DATA OR PROFITS, WHETHER IN AN ACTION OF CONTRACT, NEGLIGENCE OR OTHER
 * TORTIOUS ACTION, ARISING OUT OF OR IN CONNECTION WITH THE USE OR
 * PERFORMANCE OF THIS SOFTWARE.
 */

#ifdef HAVE_DIX_CONFIG_H
#include <dix-config.h>
#endif

#include "xfixesint.h"
#include "scrnintstr.h"
#include <picturestr.h>
extern int RenderErrBase;
#include <regionstr.h>
#include <gcstruct.h>
#include <window.h>

RESTYPE RegionResType;

static int
RegionResFree (pointer data, XID id)
{
    RegionPtr    pRegion = (RegionPtr) data;

    RegionDestroy(pRegion);
    return Success;
}

RegionPtr
XFixesRegionCopy (RegionPtr pRegion)
{
    RegionPtr   pNew = RegionCreate(RegionExtents(pRegion),
				      RegionNumRects(pRegion));
    if (!pNew)
	return 0;
    if (!RegionCopy(pNew, pRegion))
    {
	RegionDestroy(pNew);
	return 0;
    }
    return pNew;
}

Bool
XFixesRegionInit (void)
{
    RegionResType = CreateNewResourceType(RegionResFree, "XFixesRegion");

    return RegionResType != 0;
}

int
ProcXFixesCreateRegion (ClientPtr client)
{
    int		things;
    RegionPtr	pRegion;
    REQUEST (xXFixesCreateRegionReq);
    
    REQUEST_AT_LEAST_SIZE(xXFixesCreateRegionReq);
    LEGAL_NEW_RESOURCE (stuff->region, client);
    
    things = (client->req_len << 2) - sizeof (xXFixesCreateRegionReq);
    if (things & 4)
	return BadLength;
    things >>= 3;

    pRegion = RegionFromRects(things, (xRectangle *) (stuff + 1), CT_UNSORTED);
    if (!pRegion)
	return BadAlloc;
    if (!AddResource (stuff->region, RegionResType, (pointer) pRegion))
	return BadAlloc;
    
    return Success;
}

int
SProcXFixesCreateRegion (ClientPtr client)
{
    register int n;
    REQUEST(xXFixesCreateRegionReq);
    
    swaps(&stuff->length, n);
    REQUEST_AT_LEAST_SIZE(xXFixesCreateRegionReq);
    swapl(&stuff->region, n);
    SwapRestS(stuff);
    return (*ProcXFixesVector[stuff->xfixesReqType]) (client);
}

int
ProcXFixesCreateRegionFromBitmap (ClientPtr client)
{
    RegionPtr	pRegion;
    PixmapPtr	pPixmap;
    int rc;
    REQUEST (xXFixesCreateRegionFromBitmapReq);

    REQUEST_SIZE_MATCH (xXFixesCreateRegionFromBitmapReq);
    LEGAL_NEW_RESOURCE (stuff->region, client);

    rc = dixLookupResourceByType((pointer *)&pPixmap, stuff->bitmap, RT_PIXMAP,
			   client, DixReadAccess);
    if (rc != Success)
    {
	client->errorValue = stuff->bitmap;
	return rc;
    }
    if (pPixmap->drawable.depth != 1)
	return BadMatch;

    pRegion = BitmapToRegion(pPixmap->drawable.pScreen, pPixmap);

    if (!pRegion)
	return BadAlloc;
    
    if (!AddResource (stuff->region, RegionResType, (pointer) pRegion))
	return BadAlloc;
    
    return Success;
}

int
SProcXFixesCreateRegionFromBitmap (ClientPtr client)
{
    int n;
    REQUEST (xXFixesCreateRegionFromBitmapReq);

    swaps(&stuff->length, n);
    REQUEST_SIZE_MATCH (xXFixesCreateRegionFromBitmapReq);
    swapl(&stuff->region, n);
    swapl(&stuff->bitmap, n);
    return (*ProcXFixesVector[stuff->xfixesReqType]) (client);
}

int
ProcXFixesCreateRegionFromWindow (ClientPtr client)
{
    RegionPtr	pRegion;
    Bool	copy = TRUE;
    WindowPtr	pWin;
    int rc;
    REQUEST (xXFixesCreateRegionFromWindowReq);
    
    REQUEST_SIZE_MATCH (xXFixesCreateRegionFromWindowReq);
    LEGAL_NEW_RESOURCE (stuff->region, client);
    rc = dixLookupResourceByType((pointer *)&pWin, stuff->window, RT_WINDOW,
			   client, DixGetAttrAccess);
    if (rc != Success)
    {
	client->errorValue = stuff->window;
	return rc;
    }
    switch (stuff->kind) {
    case WindowRegionBounding:
	pRegion = wBoundingShape(pWin);
	if (!pRegion)
	{
	    pRegion = CreateBoundingShape (pWin);
	    copy = FALSE;
	}
	break;
    case WindowRegionClip:
	pRegion = wClipShape(pWin);
	if (!pRegion)
	{
	    pRegion = CreateClipShape (pWin);
	    copy = FALSE;
	}
	break;
    default:
	client->errorValue = stuff->kind;
	return BadValue;
    }
    if (copy && pRegion)
	pRegion = XFixesRegionCopy (pRegion);
    if (!pRegion)
	return BadAlloc;
    if (!AddResource (stuff->region, RegionResType, (pointer) pRegion))
	return BadAlloc;
    
    return Success;
}

int
SProcXFixesCreateRegionFromWindow (ClientPtr client)
{
    int n;
    REQUEST (xXFixesCreateRegionFromWindowReq);

    swaps(&stuff->length, n);
    REQUEST_SIZE_MATCH (xXFixesCreateRegionFromWindowReq);
    swapl(&stuff->region, n);
    swapl(&stuff->window, n);
    return (*ProcXFixesVector[stuff->xfixesReqType]) (client);
}

int
ProcXFixesCreateRegionFromGC (ClientPtr client)
{
    RegionPtr	pRegion, pClip;
    GCPtr	pGC;
    int 	rc;
    REQUEST (xXFixesCreateRegionFromGCReq);

    REQUEST_SIZE_MATCH (xXFixesCreateRegionFromGCReq);
    LEGAL_NEW_RESOURCE (stuff->region, client);

    rc = dixLookupGC(&pGC, stuff->gc, client, DixGetAttrAccess);
    if (rc != Success)
	return rc;
    
    switch (pGC->clientClipType) {
    case CT_PIXMAP:
	pRegion = BitmapToRegion(pGC->pScreen, (PixmapPtr) pGC->clientClip);
	if (!pRegion)
	    return BadAlloc;
	break;
    case CT_REGION:
	pClip = (RegionPtr) pGC->clientClip;
	pRegion = XFixesRegionCopy (pClip);
	if (!pRegion)
	    return BadAlloc;
	break;
    default:
	return BadImplementation;   /* assume sane server bits */
    }
    
    if (!AddResource (stuff->region, RegionResType, (pointer) pRegion))
	return BadAlloc;
    
    return Success;
}

int
SProcXFixesCreateRegionFromGC (ClientPtr client)
{
    int n;
    REQUEST (xXFixesCreateRegionFromGCReq);

    swaps(&stuff->length, n);
    REQUEST_SIZE_MATCH (xXFixesCreateRegionFromGCReq);
    swapl(&stuff->region, n);
    swapl(&stuff->gc, n);
    return (*ProcXFixesVector[stuff->xfixesReqType]) (client);
}

int
ProcXFixesCreateRegionFromPicture (ClientPtr client)
{
    RegionPtr	pRegion;
    PicturePtr	pPicture;
    REQUEST (xXFixesCreateRegionFromPictureReq);

    REQUEST_SIZE_MATCH (xXFixesCreateRegionFromPictureReq);
    LEGAL_NEW_RESOURCE (stuff->region, client);

    VERIFY_PICTURE(pPicture, stuff->picture, client, DixGetAttrAccess);
    
    switch (pPicture->clientClipType) {
    case CT_PIXMAP:
	pRegion = BitmapToRegion(pPicture->pDrawable->pScreen,
				   (PixmapPtr) pPicture->clientClip);
	if (!pRegion)
	    return BadAlloc;
	break;
    case CT_REGION:
	pRegion = XFixesRegionCopy ((RegionPtr) pPicture->clientClip);
	if (!pRegion)
	    return BadAlloc;
	break;
    default:
	return BadImplementation;   /* assume sane server bits */
    }
    
    if (!AddResource (stuff->region, RegionResType, (pointer) pRegion))
	return BadAlloc;
    
    return Success;
}

int
SProcXFixesCreateRegionFromPicture (ClientPtr client)
{
    int n;
    REQUEST (xXFixesCreateRegionFromPictureReq);

    swaps(&stuff->length, n);
    REQUEST_SIZE_MATCH (xXFixesCreateRegionFromPictureReq);
    swapl(&stuff->region, n);
    swapl(&stuff->picture, n);
    return (*ProcXFixesVector[stuff->xfixesReqType]) (client);
}

int
ProcXFixesDestroyRegion (ClientPtr client)
{
    REQUEST (xXFixesDestroyRegionReq);
    RegionPtr	pRegion;

    REQUEST_SIZE_MATCH(xXFixesDestroyRegionReq);
    VERIFY_REGION(pRegion, stuff->region, client, DixWriteAccess);
    FreeResource (stuff->region, RT_NONE);
    return Success;
}

int
SProcXFixesDestroyRegion (ClientPtr client)
{
    int n;
    REQUEST (xXFixesDestroyRegionReq);

    swaps (&stuff->length, n);
    REQUEST_SIZE_MATCH(xXFixesDestroyRegionReq);
    swapl (&stuff->region, n);
    return (*ProcXFixesVector[stuff->xfixesReqType]) (client);
}

int
ProcXFixesSetRegion (ClientPtr client)
{
    int		things;
    RegionPtr	pRegion, pNew;
    REQUEST (xXFixesSetRegionReq);

    REQUEST_AT_LEAST_SIZE(xXFixesSetRegionReq);
    VERIFY_REGION(pRegion, stuff->region, client, DixWriteAccess);
    
    things = (client->req_len << 2) - sizeof (xXFixesCreateRegionReq);
    if (things & 4)
	return BadLength;
    things >>= 3;

    pNew = RegionFromRects(things, (xRectangle *) (stuff + 1), CT_UNSORTED);
    if (!pNew)
	return BadAlloc;
    if (!RegionCopy(pRegion, pNew))
    {
	RegionDestroy(pNew);
	return BadAlloc;
    }
    RegionDestroy(pNew);
    return Success;
}

int
SProcXFixesSetRegion (ClientPtr client)
{
    int n;
    REQUEST (xXFixesSetRegionReq);

    swaps (&stuff->length, n);
    REQUEST_AT_LEAST_SIZE(xXFixesSetRegionReq);
    swapl (&stuff->region, n);
    SwapRestS(stuff);
    return (*ProcXFixesVector[stuff->xfixesReqType]) (client);
}

int
ProcXFixesCopyRegion (ClientPtr client)
{
    RegionPtr	pSource, pDestination;
    REQUEST (xXFixesCopyRegionReq);
    
    VERIFY_REGION(pSource, stuff->source, client, DixReadAccess);
    VERIFY_REGION(pDestination, stuff->destination, client, DixWriteAccess);
    
    if (!RegionCopy(pDestination, pSource))
	return BadAlloc;

    return Success;
}

int
SProcXFixesCopyRegion (ClientPtr client)
{
    int n;
    REQUEST (xXFixesCopyRegionReq);

    swaps (&stuff->length, n);
    REQUEST_AT_LEAST_SIZE(xXFixesCopyRegionReq);
    swapl (&stuff->source, n);
    swapl (&stuff->destination, n);
    return (*ProcXFixesVector[stuff->xfixesReqType]) (client);
}

int
ProcXFixesCombineRegion (ClientPtr client)
{
    RegionPtr	pSource1, pSource2, pDestination;
    REQUEST (xXFixesCombineRegionReq);

    REQUEST_SIZE_MATCH (xXFixesCombineRegionReq);
    VERIFY_REGION(pSource1, stuff->source1, client, DixReadAccess);
    VERIFY_REGION(pSource2, stuff->source2, client, DixReadAccess);
    VERIFY_REGION(pDestination, stuff->destination, client, DixWriteAccess);
    
    switch (stuff->xfixesReqType) {
    case X_XFixesUnionRegion:
	if (!RegionUnion(pDestination, pSource1, pSource2))
	    return BadAlloc;
	break;
    case X_XFixesIntersectRegion:
	if (!RegionIntersect(pDestination, pSource1, pSource2))
	    return BadAlloc;
	break;
    case X_XFixesSubtractRegion:
	if (!RegionSubtract(pDestination, pSource1, pSource2))
	    return BadAlloc;
	break;
    }
    
    return Success;
}

int
SProcXFixesCombineRegion (ClientPtr client)
{
    int n;
    REQUEST (xXFixesCombineRegionReq);

    swaps (&stuff->length, n);
    REQUEST_SIZE_MATCH (xXFixesCombineRegionReq);
    swapl (&stuff->source1, n);
    swapl (&stuff->source2, n);
    swapl (&stuff->destination, n);
    return (*ProcXFixesVector[stuff->xfixesReqType]) (client);
}

int
ProcXFixesInvertRegion (ClientPtr client)
{
    RegionPtr	pSource, pDestination;
    BoxRec	bounds;
    REQUEST(xXFixesInvertRegionReq);

    REQUEST_SIZE_MATCH(xXFixesInvertRegionReq);
    VERIFY_REGION(pSource, stuff->source, client, DixReadAccess);
    VERIFY_REGION(pDestination, stuff->destination, client, DixWriteAccess);

    /* Compute bounds, limit to 16 bits */
    bounds.x1 = stuff->x;
    bounds.y1 = stuff->y;
    if ((int) stuff->x + (int) stuff->width > MAXSHORT)
	bounds.x2 = MAXSHORT;
    else
	bounds.x2 = stuff->x + stuff->width;
    
    if ((int) stuff->y + (int) stuff->height > MAXSHORT)
	bounds.y2 = MAXSHORT;
    else
	bounds.y2 = stuff->y + stuff->height;

    if (!RegionInverse(pDestination, pSource, &bounds))
	return BadAlloc;

    return Success;
}

int
SProcXFixesInvertRegion (ClientPtr client)
{
    int n;
    REQUEST(xXFixesInvertRegionReq);

    swaps (&stuff->length, n);
    REQUEST_SIZE_MATCH(xXFixesInvertRegionReq);
    swapl (&stuff->source, n);
    swaps (&stuff->x, n);
    swaps (&stuff->y, n);
    swaps (&stuff->width, n);
    swaps (&stuff->height, n);
    swapl (&stuff->destination, n);
    return (*ProcXFixesVector[stuff->xfixesReqType]) (client);
}

int
ProcXFixesTranslateRegion (ClientPtr client)
{
    RegionPtr	pRegion;
    REQUEST(xXFixesTranslateRegionReq);

    REQUEST_SIZE_MATCH(xXFixesTranslateRegionReq);
    VERIFY_REGION(pRegion, stuff->region, client, DixWriteAccess);

    RegionTranslate(pRegion, stuff->dx, stuff->dy);
    return Success;
}

int
SProcXFixesTranslateRegion (ClientPtr client)
{
    int n;
    REQUEST(xXFixesTranslateRegionReq);

    swaps (&stuff->length, n);
    REQUEST_SIZE_MATCH(xXFixesTranslateRegionReq);
    swapl (&stuff->region, n);
    swaps (&stuff->dx, n);
    swaps (&stuff->dy, n);
    return (*ProcXFixesVector[stuff->xfixesReqType]) (client);
}

int
ProcXFixesRegionExtents (ClientPtr client)
{
    RegionPtr	pSource, pDestination;
    REQUEST(xXFixesRegionExtentsReq);

    REQUEST_SIZE_MATCH(xXFixesRegionExtentsReq);
    VERIFY_REGION(pSource, stuff->source, client, DixReadAccess);
    VERIFY_REGION(pDestination, stuff->destination, client, DixWriteAccess);

    RegionReset(pDestination, RegionExtents(pSource));

    return Success;
}

int
SProcXFixesRegionExtents (ClientPtr client)
{
    int n;
    REQUEST(xXFixesRegionExtentsReq);
    
    swaps (&stuff->length, n);
    REQUEST_SIZE_MATCH(xXFixesRegionExtentsReq);
    swapl (&stuff->source, n);
    swapl (&stuff->destination, n);
    return (*ProcXFixesVector[stuff->xfixesReqType]) (client);
}

int
ProcXFixesFetchRegion (ClientPtr client)
{
    RegionPtr		    pRegion;
    xXFixesFetchRegionReply *reply;
    xRectangle		    *pRect;
    BoxPtr		    pExtent;
    BoxPtr		    pBox;
    int			    i, nBox;
    REQUEST(xXFixesFetchRegionReq);

    REQUEST_SIZE_MATCH(xXFixesFetchRegionReq);
    VERIFY_REGION(pRegion, stuff->region, client, DixReadAccess);

    pExtent = RegionExtents(pRegion);
    pBox = RegionRects (pRegion);
    nBox = RegionNumRects (pRegion);
    
    reply = malloc(sizeof (xXFixesFetchRegionReply) +
		    nBox * sizeof (xRectangle));
    if (!reply)
	return BadAlloc;
    reply->type = X_Reply;
    reply->sequenceNumber = client->sequence;
    reply->length = nBox << 1;
    reply->x = pExtent->x1;
    reply->y = pExtent->y1;
    reply->width = pExtent->x2 - pExtent->x1;
    reply->height = pExtent->y2 - pExtent->y1;

    pRect = (xRectangle *) (reply + 1);
    for (i = 0; i < nBox; i++)
    {
	pRect[i].x = pBox[i].x1;
	pRect[i].y = pBox[i].y1;
	pRect[i].width = pBox[i].x2 - pBox[i].x1;
	pRect[i].height = pBox[i].y2 - pBox[i].y1;
    }
    if (client->swapped)
    {
	int n;
	swaps (&reply->sequenceNumber, n);
	swapl (&reply->length, n);
	swaps (&reply->x, n);
	swaps (&reply->y, n);
	swaps (&reply->width, n);
	swaps (&reply->height, n);
	SwapShorts ((INT16 *) pRect, nBox * 4);
    }
    (void) WriteToClient(client, sizeof (xXFixesFetchRegionReply) +
			 nBox * sizeof (xRectangle), (char *) reply);
    free(reply);
    return Success;
}

int
SProcXFixesFetchRegion (ClientPtr client)
{
    int n;
    REQUEST(xXFixesFetchRegionReq);

    swaps (&stuff->length, n);
    REQUEST_SIZE_MATCH(xXFixesFetchRegionReq);
    swapl (&stuff->region, n);
    return (*ProcXFixesVector[stuff->xfixesReqType]) (client);
}

int
ProcXFixesSetGCClipRegion (ClientPtr client)
{
    GCPtr	pGC;
    RegionPtr	pRegion;
    ChangeGCVal	vals[2];
    int		rc;
    REQUEST(xXFixesSetGCClipRegionReq);
    REQUEST_SIZE_MATCH(xXFixesSetGCClipRegionReq);

    rc = dixLookupGC(&pGC, stuff->gc, client, DixSetAttrAccess);
    if (rc != Success)
	return rc;

    VERIFY_REGION_OR_NONE (pRegion, stuff->region, client, DixReadAccess);

    if (pRegion)
    {
	pRegion = XFixesRegionCopy (pRegion);
	if (!pRegion)
	    return BadAlloc;
    }
    
    vals[0].val = stuff->xOrigin;
    vals[1].val = stuff->yOrigin;
    ChangeGC (NullClient, pGC, GCClipXOrigin|GCClipYOrigin, vals);
    (*pGC->funcs->ChangeClip)(pGC, pRegion ? CT_REGION : CT_NONE, (pointer)pRegion, 0);

    return Success;
}

int
SProcXFixesSetGCClipRegion (ClientPtr client)
{
    int n;
    REQUEST(xXFixesSetGCClipRegionReq);

    swaps (&stuff->length, n);
    REQUEST_SIZE_MATCH(xXFixesSetGCClipRegionReq);
    swapl (&stuff->gc, n);
    swapl (&stuff->region, n);
    swaps (&stuff->xOrigin, n);
    swaps (&stuff->yOrigin, n);
    return (*ProcXFixesVector[stuff->xfixesReqType]) (client);
}

typedef	RegionPtr (*CreateDftPtr)(WindowPtr pWin);

int
ProcXFixesSetWindowShapeRegion (ClientPtr client)
{
    WindowPtr	    pWin;
    RegionPtr	    pRegion;
    RegionPtr	    *pDestRegion;
    int rc;
    REQUEST(xXFixesSetWindowShapeRegionReq);

    REQUEST_SIZE_MATCH(xXFixesSetWindowShapeRegionReq);
    rc = dixLookupResourceByType((pointer *)&pWin, stuff->dest, RT_WINDOW,
			   client, DixSetAttrAccess);
    if (rc != Success)
    {
	client->errorValue = stuff->dest;
	return rc;
    }
    VERIFY_REGION_OR_NONE(pRegion, stuff->region, client, DixWriteAccess);
    switch (stuff->destKind) {
    case ShapeBounding:
    case ShapeClip:
    case ShapeInput:
	break;
    default:
	client->errorValue = stuff->destKind;
	return BadValue;
    }
    if (pRegion)
    {
	pRegion = XFixesRegionCopy (pRegion);
	if (!pRegion)
	    return BadAlloc;
	if (!pWin->optional)
	    MakeWindowOptional (pWin);
	switch (stuff->destKind) {
	default:
	case ShapeBounding:
	    pDestRegion = &pWin->optional->boundingShape;
	    break;
	case ShapeClip:
	    pDestRegion = &pWin->optional->clipShape;
	    break;
	case ShapeInput:
	    pDestRegion = &pWin->optional->inputShape;
	    break;
	}
	if (stuff->xOff || stuff->yOff)
	    RegionTranslate(pRegion, stuff->xOff, stuff->yOff);
    }
    else
    {
	if (pWin->optional)
	{
	    switch (stuff->destKind) {
	    default:
	    case ShapeBounding:
		pDestRegion = &pWin->optional->boundingShape;
		break;
	    case ShapeClip:
		pDestRegion = &pWin->optional->clipShape;
		break;
	    case ShapeInput:
		pDestRegion = &pWin->optional->inputShape;
		break;
	    }
	}
	else
	    pDestRegion = &pRegion; /* a NULL region pointer */
    }
    if (*pDestRegion)
	RegionDestroy(*pDestRegion);
    *pDestRegion = pRegion;
    (*pWin->drawable.pScreen->SetShape) (pWin, stuff->destKind);
    SendShapeNotify (pWin, stuff->destKind);
    return Success;
}

int
SProcXFixesSetWindowShapeRegion (ClientPtr client)
{
    int n;
    REQUEST(xXFixesSetWindowShapeRegionReq);

    swaps (&stuff->length, n);
    REQUEST_SIZE_MATCH(xXFixesSetWindowShapeRegionReq);
    swapl (&stuff->dest, n);
    swaps (&stuff->xOff, n);
    swaps (&stuff->yOff, n);
    swapl (&stuff->region, n);
    return (*ProcXFixesVector[stuff->xfixesReqType]) (client);
}

int
ProcXFixesSetPictureClipRegion (ClientPtr client)
{
    PicturePtr		pPicture;
    RegionPtr		pRegion;
    REQUEST(xXFixesSetPictureClipRegionReq);
    
    REQUEST_SIZE_MATCH (xXFixesSetPictureClipRegionReq);
    VERIFY_PICTURE(pPicture, stuff->picture, client, DixSetAttrAccess);
    VERIFY_REGION_OR_NONE(pRegion, stuff->region, client, DixReadAccess);
    
    return SetPictureClipRegion (pPicture, stuff->xOrigin, stuff->yOrigin,
				 pRegion);
}

int
SProcXFixesSetPictureClipRegion (ClientPtr client)
{
    int n;
    REQUEST(xXFixesSetPictureClipRegionReq);
    
    swaps (&stuff->length, n);
    REQUEST_SIZE_MATCH (xXFixesSetPictureClipRegionReq);
    swapl (&stuff->picture, n);
    swapl (&stuff->region, n);
    swaps (&stuff->xOrigin, n);
    swaps (&stuff->yOrigin, n);
    return (*ProcXFixesVector[stuff->xfixesReqType]) (client);
}

int
ProcXFixesExpandRegion (ClientPtr client)
{
    RegionPtr	pSource, pDestination;
    REQUEST (xXFixesExpandRegionReq);
    BoxPtr	pTmp;
    BoxPtr	pSrc;
    int		nBoxes;
    int		i;

    REQUEST_SIZE_MATCH (xXFixesExpandRegionReq);
    VERIFY_REGION(pSource, stuff->source, client, DixReadAccess);
    VERIFY_REGION(pDestination, stuff->destination, client, DixWriteAccess);
    
    nBoxes = RegionNumRects(pSource);
    pSrc = RegionRects(pSource);
    if (nBoxes)
    {
	pTmp = malloc(nBoxes * sizeof (BoxRec));
	if (!pTmp)
	    return BadAlloc;
	for (i = 0; i < nBoxes; i++)
	{
	    pTmp[i].x1 = pSrc[i].x1 - stuff->left;
	    pTmp[i].x2 = pSrc[i].x2 + stuff->right;
	    pTmp[i].y1 = pSrc[i].y1 - stuff->top;
	    pTmp[i].y2 = pSrc[i].y2 + stuff->bottom;
	}
	RegionEmpty(pDestination);
	for (i = 0; i < nBoxes; i++)
	{
	    RegionRec	r;
	    RegionInit(&r, &pTmp[i], 0);
	    RegionUnion(pDestination, pDestination, &r);
	}
	free(pTmp);
    }
    return Success;
}

int
SProcXFixesExpandRegion (ClientPtr client)
{
    int n;
    REQUEST (xXFixesExpandRegionReq);

    swaps (&stuff->length, n);
    REQUEST_SIZE_MATCH (xXFixesExpandRegionReq);
    swapl (&stuff->source, n);
    swapl (&stuff->destination, n);
    swaps (&stuff->left, n);
    swaps (&stuff->right, n);
    swaps (&stuff->top, n);
    swaps (&stuff->bottom, n);
    return (*ProcXFixesVector[stuff->xfixesReqType]) (client);
}

#ifdef PANORAMIX
#include "panoramiX.h"
#include "panoramiXsrv.h"

int
PanoramiXFixesSetGCClipRegion (ClientPtr client)
{
    REQUEST(xXFixesSetGCClipRegionReq);
    int		    result = Success, j;
    PanoramiXRes    *gc;
    REQUEST_SIZE_MATCH(xXFixesSetGCClipRegionReq);

    if ((result = dixLookupResourceByType((void **)&gc, stuff->gc, XRT_GC,
					  client, DixWriteAccess))) {
	client->errorValue = stuff->gc;
	return result;
    }

    FOR_NSCREENS_BACKWARD(j) {
        stuff->gc = gc->info[j].id;
        result = (*PanoramiXSaveXFixesVector[X_XFixesSetGCClipRegion]) (client);
        if(result != Success) break;
    }

    return result;
}

int
PanoramiXFixesSetWindowShapeRegion (ClientPtr client)
{
    int		    result = Success, j;
    PanoramiXRes    *win;
    REQUEST(xXFixesSetWindowShapeRegionReq);

    REQUEST_SIZE_MATCH(xXFixesSetWindowShapeRegionReq);

    if ((result = dixLookupResourceByType((void **)&win, stuff->dest,
					  XRT_WINDOW, client,
					  DixWriteAccess))) {
	client->errorValue = stuff->dest;
	return result;
    }

    FOR_NSCREENS_FORWARD(j) {
	stuff->dest = win->info[j].id;
	result = (*PanoramiXSaveXFixesVector[X_XFixesSetWindowShapeRegion]) (client);
        if(result != Success) break;
    }

    return result;
}

int
PanoramiXFixesSetPictureClipRegion (ClientPtr client)
{
    REQUEST(xXFixesSetPictureClipRegionReq);
    int		    result = Success, j;
    PanoramiXRes    *pict;

    REQUEST_SIZE_MATCH (xXFixesSetPictureClipRegionReq);

    if ((result = dixLookupResourceByType((void **)&pict, stuff->picture,
					  XRT_PICTURE, client,
					  DixWriteAccess))) {
	client->errorValue = stuff->picture;
	return result;
    }

    FOR_NSCREENS_BACKWARD(j) {
        stuff->picture = pict->info[j].id;
	result = (*PanoramiXSaveXFixesVector[X_XFixesSetPictureClipRegion]) (client);
        if(result != Success) break;
    }

    return result;
}

#endif
>>>>>>> d9f970a8
<|MERGE_RESOLUTION|>--- conflicted
+++ resolved
@@ -1,1841 +1,918 @@
-<<<<<<< HEAD
-/*
- * Copyright © 2003 Keith Packard
- *
- * Permission to use, copy, modify, distribute, and sell this software and its
- * documentation for any purpose is hereby granted without fee, provided that
- * the above copyright notice appear in all copies and that both that
- * copyright notice and this permission notice appear in supporting
- * documentation, and that the name of Keith Packard not be used in
- * advertising or publicity pertaining to distribution of the software without
- * specific, written prior permission.  Keith Packard makes no
- * representations about the suitability of this software for any purpose.  It
- * is provided "as is" without express or implied warranty.
- *
- * KEITH PACKARD DISCLAIMS ALL WARRANTIES WITH REGARD TO THIS SOFTWARE,
- * INCLUDING ALL IMPLIED WARRANTIES OF MERCHANTABILITY AND FITNESS, IN NO
- * EVENT SHALL KEITH PACKARD BE LIABLE FOR ANY SPECIAL, INDIRECT OR
- * CONSEQUENTIAL DAMAGES OR ANY DAMAGES WHATSOEVER RESULTING FROM LOSS OF USE,
- * DATA OR PROFITS, WHETHER IN AN ACTION OF CONTRACT, NEGLIGENCE OR OTHER
- * TORTIOUS ACTION, ARISING OUT OF OR IN CONNECTION WITH THE USE OR
- * PERFORMANCE OF THIS SOFTWARE.
- */
-
-#ifdef HAVE_DIX_CONFIG_H
-#include <dix-config.h>
-#endif
-
-#include "xfixesint.h"
-#include "scrnintstr.h"
-#include <picturestr.h>
-extern int RenderErrBase;
-#include <regionstr.h>
-#include <gcstruct.h>
-#include <window.h>
-
-RESTYPE RegionResType;
-
-static int
-RegionResFree (pointer data, XID id)
-{
-    RegionPtr    pRegion = (RegionPtr) data;
-
-    RegionDestroy(pRegion);
-    return Success;
-}
-
-RegionPtr
-XFixesRegionCopy (RegionPtr pRegion)
-{
-    RegionPtr   pNew = RegionCreate(RegionExtents(pRegion),
-				      RegionNumRects(pRegion));
-    if (!pNew)
-	return 0;
-    if (!RegionCopy(pNew, pRegion))
-    {
-	RegionDestroy(pNew);
-	return 0;
-    }
-    return pNew;
-}
-
-Bool
-XFixesRegionInit (void)
-{
-    RegionResType = CreateNewResourceType(RegionResFree, "XFixesRegion");
-
-    return RegionResType != 0;
-}
-
-int
-ProcXFixesCreateRegion (ClientPtr client)
-{
-    int		things;
-    RegionPtr	pRegion;
-    REQUEST (xXFixesCreateRegionReq);
-    
-    REQUEST_AT_LEAST_SIZE(xXFixesCreateRegionReq);
-    LEGAL_NEW_RESOURCE (stuff->region, client);
-    
-    things = (client->req_len << 2) - sizeof (xXFixesCreateRegionReq);
-    if (things & 4)
-	return BadLength;
-    things >>= 3;
-
-    pRegion = RegionFromRects(things, (xRectangle *) (stuff + 1), CT_UNSORTED);
-    if (!pRegion)
-	return BadAlloc;
-    if (!AddResource (stuff->region, RegionResType, (pointer) pRegion))
-	return BadAlloc;
-    
-    return Success;
-}
-
-int
-SProcXFixesCreateRegion (ClientPtr client)
-{
-    register int n;
-    REQUEST(xXFixesCreateRegionReq);
-    
-    swaps(&stuff->length, n);
-    REQUEST_AT_LEAST_SIZE(xXFixesCreateRegionReq);
-    swapl(&stuff->region, n);
-    SwapRestS(stuff);
-    return (*ProcXFixesVector[stuff->xfixesReqType]) (client);
-}
-
-int
-ProcXFixesCreateRegionFromBitmap (ClientPtr client)
-{
-    RegionPtr	pRegion;
-    PixmapPtr	pPixmap;
-    int rc;
-    REQUEST (xXFixesCreateRegionFromBitmapReq);
-
-    REQUEST_SIZE_MATCH (xXFixesCreateRegionFromBitmapReq);
-    LEGAL_NEW_RESOURCE (stuff->region, client);
-
-    rc = dixLookupResourceByType((pointer *)&pPixmap, stuff->bitmap, RT_PIXMAP,
-			   client, DixReadAccess);
-    if (rc != Success)
-    {
-	client->errorValue = stuff->bitmap;
-	return rc;
-    }
-    if (pPixmap->drawable.depth != 1)
-	return BadMatch;
-
-    pRegion = BitmapToRegion(pPixmap->drawable.pScreen, pPixmap);
-
-    if (!pRegion)
-	return BadAlloc;
-    
-    if (!AddResource (stuff->region, RegionResType, (pointer) pRegion))
-	return BadAlloc;
-    
-    return Success;
-}
-
-int
-SProcXFixesCreateRegionFromBitmap (ClientPtr client)
-{
-    int n;
-    REQUEST (xXFixesCreateRegionFromBitmapReq);
-
-    swaps(&stuff->length, n);
-    REQUEST_SIZE_MATCH (xXFixesCreateRegionFromBitmapReq);
-    swapl(&stuff->region, n);
-    swapl(&stuff->bitmap, n);
-    return (*ProcXFixesVector[stuff->xfixesReqType]) (client);
-}
-
-int
-ProcXFixesCreateRegionFromWindow (ClientPtr client)
-{
-    RegionPtr	pRegion;
-    Bool	copy = TRUE;
-    WindowPtr	pWin;
-    int rc;
-    REQUEST (xXFixesCreateRegionFromWindowReq);
-    
-    REQUEST_SIZE_MATCH (xXFixesCreateRegionFromWindowReq);
-    LEGAL_NEW_RESOURCE (stuff->region, client);
-    rc = dixLookupResourceByType((pointer *)&pWin, stuff->window, RT_WINDOW,
-			   client, DixGetAttrAccess);
-    if (rc != Success)
-    {
-	client->errorValue = stuff->window;
-	return rc;
-    }
-    switch (stuff->kind) {
-    case WindowRegionBounding:
-	pRegion = wBoundingShape(pWin);
-	if (!pRegion)
-	{
-	    pRegion = CreateBoundingShape (pWin);
-	    copy = FALSE;
-	}
-	break;
-    case WindowRegionClip:
-	pRegion = wClipShape(pWin);
-	if (!pRegion)
-	{
-	    pRegion = CreateClipShape (pWin);
-	    copy = FALSE;
-	}
-	break;
-    default:
-	client->errorValue = stuff->kind;
-	return BadValue;
-    }
-    if (copy && pRegion)
-	pRegion = XFixesRegionCopy (pRegion);
-    if (!pRegion)
-	return BadAlloc;
-    if (!AddResource (stuff->region, RegionResType, (pointer) pRegion))
-	return BadAlloc;
-    
-    return Success;
-}
-
-int
-SProcXFixesCreateRegionFromWindow (ClientPtr client)
-{
-    int n;
-    REQUEST (xXFixesCreateRegionFromWindowReq);
-
-    swaps(&stuff->length, n);
-    REQUEST_SIZE_MATCH (xXFixesCreateRegionFromWindowReq);
-    swapl(&stuff->region, n);
-    swapl(&stuff->window, n);
-    return (*ProcXFixesVector[stuff->xfixesReqType]) (client);
-}
-
-int
-ProcXFixesCreateRegionFromGC (ClientPtr client)
-{
-    RegionPtr	pRegion, pClip;
-    GCPtr	pGC;
-    int 	rc;
-    REQUEST (xXFixesCreateRegionFromGCReq);
-
-    REQUEST_SIZE_MATCH (xXFixesCreateRegionFromGCReq);
-    LEGAL_NEW_RESOURCE (stuff->region, client);
-
-    rc = dixLookupGC(&pGC, stuff->gc, client, DixGetAttrAccess);
-    if (rc != Success)
-	return rc;
-    
-    switch (pGC->clientClipType) {
-    case CT_PIXMAP:
-	pRegion = BitmapToRegion(pGC->pScreen, (PixmapPtr) pGC->clientClip);
-	if (!pRegion)
-	    return BadAlloc;
-	break;
-    case CT_REGION:
-	pClip = (RegionPtr) pGC->clientClip;
-	pRegion = XFixesRegionCopy (pClip);
-	if (!pRegion)
-	    return BadAlloc;
-	break;
-    default:
-	return BadImplementation;   /* assume sane server bits */
-    }
-    
-    if (!AddResource (stuff->region, RegionResType, (pointer) pRegion))
-	return BadAlloc;
-    
-    return Success;
-}
-
-int
-SProcXFixesCreateRegionFromGC (ClientPtr client)
-{
-    int n;
-    REQUEST (xXFixesCreateRegionFromGCReq);
-
-    swaps(&stuff->length, n);
-    REQUEST_SIZE_MATCH (xXFixesCreateRegionFromGCReq);
-    swapl(&stuff->region, n);
-    swapl(&stuff->gc, n);
-    return (*ProcXFixesVector[stuff->xfixesReqType]) (client);
-}
-
-int
-ProcXFixesCreateRegionFromPicture (ClientPtr client)
-{
-    RegionPtr	pRegion;
-    PicturePtr	pPicture;
-    REQUEST (xXFixesCreateRegionFromPictureReq);
-
-    REQUEST_SIZE_MATCH (xXFixesCreateRegionFromPictureReq);
-    LEGAL_NEW_RESOURCE (stuff->region, client);
-
-    VERIFY_PICTURE(pPicture, stuff->picture, client, DixGetAttrAccess);
-    
-    switch (pPicture->clientClipType) {
-    case CT_PIXMAP:
-	pRegion = BitmapToRegion(pPicture->pDrawable->pScreen,
-				   (PixmapPtr) pPicture->clientClip);
-	if (!pRegion)
-	    return BadAlloc;
-	break;
-    case CT_REGION:
-	pRegion = XFixesRegionCopy ((RegionPtr) pPicture->clientClip);
-	if (!pRegion)
-	    return BadAlloc;
-	break;
-    default:
-	return BadImplementation;   /* assume sane server bits */
-    }
-    
-    if (!AddResource (stuff->region, RegionResType, (pointer) pRegion))
-	return BadAlloc;
-    
-    return Success;
-}
-
-int
-SProcXFixesCreateRegionFromPicture (ClientPtr client)
-{
-    int n;
-    REQUEST (xXFixesCreateRegionFromPictureReq);
-
-    swaps(&stuff->length, n);
-    REQUEST_SIZE_MATCH (xXFixesCreateRegionFromPictureReq);
-    swapl(&stuff->region, n);
-    swapl(&stuff->picture, n);
-    return (*ProcXFixesVector[stuff->xfixesReqType]) (client);
-}
-
-int
-ProcXFixesDestroyRegion (ClientPtr client)
-{
-    REQUEST (xXFixesDestroyRegionReq);
-    RegionPtr	pRegion;
-
-    REQUEST_SIZE_MATCH(xXFixesDestroyRegionReq);
-    VERIFY_REGION(pRegion, stuff->region, client, DixWriteAccess);
-    FreeResource (stuff->region, RT_NONE);
-    return Success;
-}
-
-int
-SProcXFixesDestroyRegion (ClientPtr client)
-{
-    int n;
-    REQUEST (xXFixesDestroyRegionReq);
-
-    swaps (&stuff->length, n);
-    REQUEST_SIZE_MATCH(xXFixesDestroyRegionReq);
-    swapl (&stuff->region, n);
-    return (*ProcXFixesVector[stuff->xfixesReqType]) (client);
-}
-
-int
-ProcXFixesSetRegion (ClientPtr client)
-{
-    int		things;
-    RegionPtr	pRegion, pNew;
-    REQUEST (xXFixesSetRegionReq);
-
-    REQUEST_AT_LEAST_SIZE(xXFixesSetRegionReq);
-    VERIFY_REGION(pRegion, stuff->region, client, DixWriteAccess);
-    
-    things = (client->req_len << 2) - sizeof (xXFixesCreateRegionReq);
-    if (things & 4)
-	return BadLength;
-    things >>= 3;
-
-    pNew = RegionFromRects(things, (xRectangle *) (stuff + 1), CT_UNSORTED);
-    if (!pNew)
-	return BadAlloc;
-    if (!RegionCopy(pRegion, pNew))
-    {
-	RegionDestroy(pNew);
-	return BadAlloc;
-    }
-    RegionDestroy(pNew);
-    return Success;
-}
-
-int
-SProcXFixesSetRegion (ClientPtr client)
-{
-    int n;
-    REQUEST (xXFixesSetRegionReq);
-
-    swaps (&stuff->length, n);
-    REQUEST_AT_LEAST_SIZE(xXFixesSetRegionReq);
-    swapl (&stuff->region, n);
-    SwapRestS(stuff);
-    return (*ProcXFixesVector[stuff->xfixesReqType]) (client);
-}
-
-int
-ProcXFixesCopyRegion (ClientPtr client)
-{
-    RegionPtr	pSource, pDestination;
-    REQUEST (xXFixesCopyRegionReq);
-    
-    VERIFY_REGION(pSource, stuff->source, client, DixReadAccess);
-    VERIFY_REGION(pDestination, stuff->destination, client, DixWriteAccess);
-    
-    if (!RegionCopy(pDestination, pSource))
-	return BadAlloc;
-
-    return Success;
-}
-
-int
-SProcXFixesCopyRegion (ClientPtr client)
-{
-    int n;
-    REQUEST (xXFixesCopyRegionReq);
-
-    swaps (&stuff->length, n);
-    REQUEST_AT_LEAST_SIZE(xXFixesCopyRegionReq);
-    swapl (&stuff->source, n);
-    swapl (&stuff->destination, n);
-    return (*ProcXFixesVector[stuff->xfixesReqType]) (client);
-}
-
-int
-ProcXFixesCombineRegion (ClientPtr client)
-{
-    RegionPtr	pSource1, pSource2, pDestination;
-    REQUEST (xXFixesCombineRegionReq);
-
-    REQUEST_SIZE_MATCH (xXFixesCombineRegionReq);
-    VERIFY_REGION(pSource1, stuff->source1, client, DixReadAccess);
-    VERIFY_REGION(pSource2, stuff->source2, client, DixReadAccess);
-    VERIFY_REGION(pDestination, stuff->destination, client, DixWriteAccess);
-    
-    switch (stuff->xfixesReqType) {
-    case X_XFixesUnionRegion:
-	if (!RegionUnion(pDestination, pSource1, pSource2))
-	    return BadAlloc;
-	break;
-    case X_XFixesIntersectRegion:
-	if (!RegionIntersect(pDestination, pSource1, pSource2))
-	    return BadAlloc;
-	break;
-    case X_XFixesSubtractRegion:
-	if (!RegionSubtract(pDestination, pSource1, pSource2))
-	    return BadAlloc;
-	break;
-    }
-    
-    return Success;
-}
-
-int
-SProcXFixesCombineRegion (ClientPtr client)
-{
-    int n;
-    REQUEST (xXFixesCombineRegionReq);
-
-    swaps (&stuff->length, n);
-    REQUEST_SIZE_MATCH (xXFixesCombineRegionReq);
-    swapl (&stuff->source1, n);
-    swapl (&stuff->source2, n);
-    swapl (&stuff->destination, n);
-    return (*ProcXFixesVector[stuff->xfixesReqType]) (client);
-}
-
-int
-ProcXFixesInvertRegion (ClientPtr client)
-{
-    RegionPtr	pSource, pDestination;
-    BoxRec	bounds;
-    REQUEST(xXFixesInvertRegionReq);
-
-    REQUEST_SIZE_MATCH(xXFixesInvertRegionReq);
-    VERIFY_REGION(pSource, stuff->source, client, DixReadAccess);
-    VERIFY_REGION(pDestination, stuff->destination, client, DixWriteAccess);
-
-    /* Compute bounds, limit to 16 bits */
-    bounds.x1 = stuff->x;
-    bounds.y1 = stuff->y;
-    if ((int) stuff->x + (int) stuff->width > MAXSHORT)
-	bounds.x2 = MAXSHORT;
-    else
-	bounds.x2 = stuff->x + stuff->width;
-    
-    if ((int) stuff->y + (int) stuff->height > MAXSHORT)
-	bounds.y2 = MAXSHORT;
-    else
-	bounds.y2 = stuff->y + stuff->height;
-
-    if (!RegionInverse(pDestination, pSource, &bounds))
-	return BadAlloc;
-
-    return Success;
-}
-
-int
-SProcXFixesInvertRegion (ClientPtr client)
-{
-    int n;
-    REQUEST(xXFixesInvertRegionReq);
-
-    swaps (&stuff->length, n);
-    REQUEST_SIZE_MATCH(xXFixesInvertRegionReq);
-    swapl (&stuff->source, n);
-    swaps (&stuff->x, n);
-    swaps (&stuff->y, n);
-    swaps (&stuff->width, n);
-    swaps (&stuff->height, n);
-    swapl (&stuff->destination, n);
-    return (*ProcXFixesVector[stuff->xfixesReqType]) (client);
-}
-
-int
-ProcXFixesTranslateRegion (ClientPtr client)
-{
-    RegionPtr	pRegion;
-    REQUEST(xXFixesTranslateRegionReq);
-
-    REQUEST_SIZE_MATCH(xXFixesTranslateRegionReq);
-    VERIFY_REGION(pRegion, stuff->region, client, DixWriteAccess);
-
-    RegionTranslate(pRegion, stuff->dx, stuff->dy);
-    return Success;
-}
-
-int
-SProcXFixesTranslateRegion (ClientPtr client)
-{
-    int n;
-    REQUEST(xXFixesTranslateRegionReq);
-
-    swaps (&stuff->length, n);
-    REQUEST_SIZE_MATCH(xXFixesTranslateRegionReq);
-    swapl (&stuff->region, n);
-    swaps (&stuff->dx, n);
-    swaps (&stuff->dy, n);
-    return (*ProcXFixesVector[stuff->xfixesReqType]) (client);
-}
-
-int
-ProcXFixesRegionExtents (ClientPtr client)
-{
-    RegionPtr	pSource, pDestination;
-    REQUEST(xXFixesRegionExtentsReq);
-
-    REQUEST_SIZE_MATCH(xXFixesRegionExtentsReq);
-    VERIFY_REGION(pSource, stuff->source, client, DixReadAccess);
-    VERIFY_REGION(pDestination, stuff->destination, client, DixWriteAccess);
-
-    RegionReset(pDestination, RegionExtents(pSource));
-
-    return Success;
-}
-
-int
-SProcXFixesRegionExtents (ClientPtr client)
-{
-    int n;
-    REQUEST(xXFixesRegionExtentsReq);
-    
-    swaps (&stuff->length, n);
-    REQUEST_SIZE_MATCH(xXFixesRegionExtentsReq);
-    swapl (&stuff->source, n);
-    swapl (&stuff->destination, n);
-    return (*ProcXFixesVector[stuff->xfixesReqType]) (client);
-}
-
-int
-ProcXFixesFetchRegion (ClientPtr client)
-{
-    RegionPtr		    pRegion;
-    xXFixesFetchRegionReply *reply;
-    xRectangle		    *pRect;
-    BoxPtr		    pExtent;
-    BoxPtr		    pBox;
-    int			    i, nBox;
-    REQUEST(xXFixesFetchRegionReq);
-
-    REQUEST_SIZE_MATCH(xXFixesFetchRegionReq);
-    VERIFY_REGION(pRegion, stuff->region, client, DixReadAccess);
-
-    pExtent = RegionExtents(pRegion);
-    pBox = RegionRects (pRegion);
-    nBox = RegionNumRects (pRegion);
-    
-    reply = malloc(sizeof (xXFixesFetchRegionReply) +
-		    nBox * sizeof (xRectangle));
-    if (!reply)
-	return BadAlloc;
-    reply->type = X_Reply;
-    reply->sequenceNumber = client->sequence;
-    reply->length = nBox << 1;
-    reply->x = pExtent->x1;
-    reply->y = pExtent->y1;
-    reply->width = pExtent->x2 - pExtent->x1;
-    reply->height = pExtent->y2 - pExtent->y1;
-
-    pRect = (xRectangle *) (reply + 1);
-    for (i = 0; i < nBox; i++)
-    {
-	pRect[i].x = pBox[i].x1;
-	pRect[i].y = pBox[i].y1;
-	pRect[i].width = pBox[i].x2 - pBox[i].x1;
-	pRect[i].height = pBox[i].y2 - pBox[i].y1;
-    }
-    if (client->swapped)
-    {
-	int n;
-	swaps (&reply->sequenceNumber, n);
-	swapl (&reply->length, n);
-	swaps (&reply->x, n);
-	swaps (&reply->y, n);
-	swaps (&reply->width, n);
-	swaps (&reply->height, n);
-	SwapShorts ((INT16 *) pRect, nBox * 4);
-    }
-    (void) WriteToClient(client, sizeof (xXFixesFetchRegionReply) +
-			 nBox * sizeof (xRectangle), (char *) reply);
-    free(reply);
-    return Success;
-}
-
-int
-SProcXFixesFetchRegion (ClientPtr client)
-{
-    int n;
-    REQUEST(xXFixesFetchRegionReq);
-
-    swaps (&stuff->length, n);
-    REQUEST_SIZE_MATCH(xXFixesFetchRegionReq);
-    swapl (&stuff->region, n);
-    return (*ProcXFixesVector[stuff->xfixesReqType]) (client);
-}
-
-int
-ProcXFixesSetGCClipRegion (ClientPtr client)
-{
-    GCPtr	pGC;
-    RegionPtr	pRegion;
-    ChangeGCVal	vals[2];
-    int		rc;
-    REQUEST(xXFixesSetGCClipRegionReq);
-    REQUEST_SIZE_MATCH(xXFixesSetGCClipRegionReq);
-
-    rc = dixLookupGC(&pGC, stuff->gc, client, DixSetAttrAccess);
-    if (rc != Success)
-	return rc;
-
-    VERIFY_REGION_OR_NONE (pRegion, stuff->region, client, DixReadAccess);
-
-    if (pRegion)
-    {
-	pRegion = XFixesRegionCopy (pRegion);
-	if (!pRegion)
-	    return BadAlloc;
-    }
-    
-    vals[0].val = stuff->xOrigin;
-    vals[1].val = stuff->yOrigin;
-    ChangeGC (NullClient, pGC, GCClipXOrigin|GCClipYOrigin, vals);
-    (*pGC->funcs->ChangeClip)(pGC, pRegion ? CT_REGION : CT_NONE, (pointer)pRegion, 0);
-
-    return Success;
-}
-
-int
-SProcXFixesSetGCClipRegion (ClientPtr client)
-{
-    int n;
-    REQUEST(xXFixesSetGCClipRegionReq);
-
-    swaps (&stuff->length, n);
-    REQUEST_SIZE_MATCH(xXFixesSetGCClipRegionReq);
-    swapl (&stuff->gc, n);
-    swapl (&stuff->region, n);
-    swaps (&stuff->xOrigin, n);
-    swaps (&stuff->yOrigin, n);
-    return (*ProcXFixesVector[stuff->xfixesReqType]) (client);
-}
-
-typedef	RegionPtr (*CreateDftPtr)(WindowPtr pWin);
-
-int
-ProcXFixesSetWindowShapeRegion (ClientPtr client)
-{
-    WindowPtr	    pWin;
-    RegionPtr	    pRegion;
-    RegionPtr	    *pDestRegion;
-    int rc;
-    REQUEST(xXFixesSetWindowShapeRegionReq);
-
-    REQUEST_SIZE_MATCH(xXFixesSetWindowShapeRegionReq);
-    rc = dixLookupResourceByType((pointer *)&pWin, stuff->dest, RT_WINDOW,
-			   client, DixSetAttrAccess);
-    if (rc != Success)
-    {
-	client->errorValue = stuff->dest;
-	return rc;
-    }
-    VERIFY_REGION_OR_NONE(pRegion, stuff->region, client, DixWriteAccess);
-    switch (stuff->destKind) {
-    case ShapeBounding:
-    case ShapeClip:
-    case ShapeInput:
-	break;
-    default:
-	client->errorValue = stuff->destKind;
-	return BadValue;
-    }
-    if (pRegion)
-    {
-	pRegion = XFixesRegionCopy (pRegion);
-	if (!pRegion)
-	    return BadAlloc;
-	if (!pWin->optional)
-	    MakeWindowOptional (pWin);
-	switch (stuff->destKind) {
-	default:
-	case ShapeBounding:
-	    pDestRegion = &pWin->optional->boundingShape;
-	    break;
-	case ShapeClip:
-	    pDestRegion = &pWin->optional->clipShape;
-	    break;
-	case ShapeInput:
-	    pDestRegion = &pWin->optional->inputShape;
-	    break;
-	}
-	if (stuff->xOff || stuff->yOff)
-	    RegionTranslate(pRegion, stuff->xOff, stuff->yOff);
-    }
-    else
-    {
-	if (pWin->optional)
-	{
-	    switch (stuff->destKind) {
-	    default:
-	    case ShapeBounding:
-		pDestRegion = &pWin->optional->boundingShape;
-		break;
-	    case ShapeClip:
-		pDestRegion = &pWin->optional->clipShape;
-		break;
-	    case ShapeInput:
-		pDestRegion = &pWin->optional->inputShape;
-		break;
-	    }
-	}
-	else
-	    pDestRegion = &pRegion; /* a NULL region pointer */
-    }
-    if (*pDestRegion)
-	RegionDestroy(*pDestRegion);
-    *pDestRegion = pRegion;
-    (*pWin->drawable.pScreen->SetShape) (pWin, stuff->destKind);
-    SendShapeNotify (pWin, stuff->destKind);
-    return Success;
-}
-
-int
-SProcXFixesSetWindowShapeRegion (ClientPtr client)
-{
-    int n;
-    REQUEST(xXFixesSetWindowShapeRegionReq);
-
-    swaps (&stuff->length, n);
-    REQUEST_SIZE_MATCH(xXFixesSetWindowShapeRegionReq);
-    swapl (&stuff->dest, n);
-    swaps (&stuff->xOff, n);
-    swaps (&stuff->yOff, n);
-    swapl (&stuff->region, n);
-    return (*ProcXFixesVector[stuff->xfixesReqType]) (client);
-}
-
-int
-ProcXFixesSetPictureClipRegion (ClientPtr client)
-{
-    PicturePtr		pPicture;
-    RegionPtr		pRegion;
-    ScreenPtr		pScreen;
-    REQUEST(xXFixesSetPictureClipRegionReq);
-    
-    REQUEST_SIZE_MATCH (xXFixesSetPictureClipRegionReq);
-    VERIFY_PICTURE(pPicture, stuff->picture, client, DixSetAttrAccess);
-    pScreen = pPicture->pDrawable->pScreen;
-    VERIFY_REGION_OR_NONE(pRegion, stuff->region, client, DixReadAccess);
-    
-    return SetPictureClipRegion (pPicture, stuff->xOrigin, stuff->yOrigin,
-				 pRegion);
-}
-
-int
-SProcXFixesSetPictureClipRegion (ClientPtr client)
-{
-    int n;
-    REQUEST(xXFixesSetPictureClipRegionReq);
-    
-    swaps (&stuff->length, n);
-    REQUEST_SIZE_MATCH (xXFixesSetPictureClipRegionReq);
-    swapl (&stuff->picture, n);
-    swapl (&stuff->region, n);
-    swaps (&stuff->xOrigin, n);
-    swaps (&stuff->yOrigin, n);
-    return (*ProcXFixesVector[stuff->xfixesReqType]) (client);
-}
-
-int
-ProcXFixesExpandRegion (ClientPtr client)
-{
-    RegionPtr	pSource, pDestination;
-    REQUEST (xXFixesExpandRegionReq);
-    BoxPtr	pTmp;
-    BoxPtr	pSrc;
-    int		nBoxes;
-    int		i;
-
-    REQUEST_SIZE_MATCH (xXFixesExpandRegionReq);
-    VERIFY_REGION(pSource, stuff->source, client, DixReadAccess);
-    VERIFY_REGION(pDestination, stuff->destination, client, DixWriteAccess);
-    
-    nBoxes = RegionNumRects(pSource);
-    pSrc = RegionRects(pSource);
-    if (nBoxes)
-    {
-	pTmp = malloc(nBoxes * sizeof (BoxRec));
-	if (!pTmp)
-	    return BadAlloc;
-	for (i = 0; i < nBoxes; i++)
-	{
-	    pTmp[i].x1 = pSrc[i].x1 - stuff->left;
-	    pTmp[i].x2 = pSrc[i].x2 + stuff->right;
-	    pTmp[i].y1 = pSrc[i].y1 - stuff->top;
-	    pTmp[i].y2 = pSrc[i].y2 + stuff->bottom;
-	}
-	RegionEmpty(pDestination);
-	for (i = 0; i < nBoxes; i++)
-	{
-	    RegionRec	r;
-	    RegionInit(&r, &pTmp[i], 0);
-	    RegionUnion(pDestination, pDestination, &r);
-	}
-	free(pTmp);
-    }
-    return Success;
-}
-
-int
-SProcXFixesExpandRegion (ClientPtr client)
-{
-    int n;
-    REQUEST (xXFixesExpandRegionReq);
-
-    swaps (&stuff->length, n);
-    REQUEST_SIZE_MATCH (xXFixesExpandRegionReq);
-    swapl (&stuff->source, n);
-    swapl (&stuff->destination, n);
-    swaps (&stuff->left, n);
-    swaps (&stuff->right, n);
-    swaps (&stuff->top, n);
-    swaps (&stuff->bottom, n);
-    return (*ProcXFixesVector[stuff->xfixesReqType]) (client);
-}
-
-#ifdef PANORAMIX
-#include "panoramiX.h"
-#include "panoramiXsrv.h"
-
-int
-PanoramiXFixesSetGCClipRegion (ClientPtr client)
-{
-    REQUEST(xXFixesSetGCClipRegionReq);
-    int		    result = Success, j;
-    PanoramiXRes    *gc;
-    REQUEST_SIZE_MATCH(xXFixesSetGCClipRegionReq);
-
-    if ((result = dixLookupResourceByType((void **)&gc, stuff->gc, XRT_GC,
-					  client, DixWriteAccess))) {
-	client->errorValue = stuff->gc;
-	return result;
-    }
-
-    FOR_NSCREENS_BACKWARD(j) {
-        stuff->gc = gc->info[j].id;
-        result = (*PanoramiXSaveXFixesVector[X_XFixesSetGCClipRegion]) (client);
-        if(result != Success) break;
-    }
-
-    return result;
-}
-
-int
-PanoramiXFixesSetWindowShapeRegion (ClientPtr client)
-{
-    int		    result = Success, j;
-    PanoramiXRes    *win;
-    REQUEST(xXFixesSetWindowShapeRegionReq);
-
-    REQUEST_SIZE_MATCH(xXFixesSetWindowShapeRegionReq);
-
-    if ((result = dixLookupResourceByType((void **)&win, stuff->dest,
-					  XRT_WINDOW, client,
-					  DixWriteAccess))) {
-	client->errorValue = stuff->dest;
-	return result;
-    }
-
-    FOR_NSCREENS_FORWARD(j) {
-	stuff->dest = win->info[j].id;
-	result = (*PanoramiXSaveXFixesVector[X_XFixesSetWindowShapeRegion]) (client);
-        if(result != Success) break;
-    }
-
-    return result;
-}
-
-int
-PanoramiXFixesSetPictureClipRegion (ClientPtr client)
-{
-    REQUEST(xXFixesSetPictureClipRegionReq);
-    int		    result = Success, j;
-    PanoramiXRes    *pict;
-
-    REQUEST_SIZE_MATCH (xXFixesSetPictureClipRegionReq);
-
-    if ((result = dixLookupResourceByType((void **)&pict, stuff->picture,
-					  XRT_PICTURE, client,
-					  DixWriteAccess))) {
-	client->errorValue = stuff->picture;
-	return result;
-    }
-
-    FOR_NSCREENS_BACKWARD(j) {
-        stuff->picture = pict->info[j].id;
-	result = (*PanoramiXSaveXFixesVector[X_XFixesSetPictureClipRegion]) (client);
-        if(result != Success) break;
-    }
-
-    return result;
-}
-
-#endif
-=======
-/*
- * Copyright © 2003 Keith Packard
- *
- * Permission to use, copy, modify, distribute, and sell this software and its
- * documentation for any purpose is hereby granted without fee, provided that
- * the above copyright notice appear in all copies and that both that
- * copyright notice and this permission notice appear in supporting
- * documentation, and that the name of Keith Packard not be used in
- * advertising or publicity pertaining to distribution of the software without
- * specific, written prior permission.  Keith Packard makes no
- * representations about the suitability of this software for any purpose.  It
- * is provided "as is" without express or implied warranty.
- *
- * KEITH PACKARD DISCLAIMS ALL WARRANTIES WITH REGARD TO THIS SOFTWARE,
- * INCLUDING ALL IMPLIED WARRANTIES OF MERCHANTABILITY AND FITNESS, IN NO
- * EVENT SHALL KEITH PACKARD BE LIABLE FOR ANY SPECIAL, INDIRECT OR
- * CONSEQUENTIAL DAMAGES OR ANY DAMAGES WHATSOEVER RESULTING FROM LOSS OF USE,
- * DATA OR PROFITS, WHETHER IN AN ACTION OF CONTRACT, NEGLIGENCE OR OTHER
- * TORTIOUS ACTION, ARISING OUT OF OR IN CONNECTION WITH THE USE OR
- * PERFORMANCE OF THIS SOFTWARE.
- */
-
-#ifdef HAVE_DIX_CONFIG_H
-#include <dix-config.h>
-#endif
-
-#include "xfixesint.h"
-#include "scrnintstr.h"
-#include <picturestr.h>
-extern int RenderErrBase;
-#include <regionstr.h>
-#include <gcstruct.h>
-#include <window.h>
-
-RESTYPE RegionResType;
-
-static int
-RegionResFree (pointer data, XID id)
-{
-    RegionPtr    pRegion = (RegionPtr) data;
-
-    RegionDestroy(pRegion);
-    return Success;
-}
-
-RegionPtr
-XFixesRegionCopy (RegionPtr pRegion)
-{
-    RegionPtr   pNew = RegionCreate(RegionExtents(pRegion),
-				      RegionNumRects(pRegion));
-    if (!pNew)
-	return 0;
-    if (!RegionCopy(pNew, pRegion))
-    {
-	RegionDestroy(pNew);
-	return 0;
-    }
-    return pNew;
-}
-
-Bool
-XFixesRegionInit (void)
-{
-    RegionResType = CreateNewResourceType(RegionResFree, "XFixesRegion");
-
-    return RegionResType != 0;
-}
-
-int
-ProcXFixesCreateRegion (ClientPtr client)
-{
-    int		things;
-    RegionPtr	pRegion;
-    REQUEST (xXFixesCreateRegionReq);
-    
-    REQUEST_AT_LEAST_SIZE(xXFixesCreateRegionReq);
-    LEGAL_NEW_RESOURCE (stuff->region, client);
-    
-    things = (client->req_len << 2) - sizeof (xXFixesCreateRegionReq);
-    if (things & 4)
-	return BadLength;
-    things >>= 3;
-
-    pRegion = RegionFromRects(things, (xRectangle *) (stuff + 1), CT_UNSORTED);
-    if (!pRegion)
-	return BadAlloc;
-    if (!AddResource (stuff->region, RegionResType, (pointer) pRegion))
-	return BadAlloc;
-    
-    return Success;
-}
-
-int
-SProcXFixesCreateRegion (ClientPtr client)
-{
-    register int n;
-    REQUEST(xXFixesCreateRegionReq);
-    
-    swaps(&stuff->length, n);
-    REQUEST_AT_LEAST_SIZE(xXFixesCreateRegionReq);
-    swapl(&stuff->region, n);
-    SwapRestS(stuff);
-    return (*ProcXFixesVector[stuff->xfixesReqType]) (client);
-}
-
-int
-ProcXFixesCreateRegionFromBitmap (ClientPtr client)
-{
-    RegionPtr	pRegion;
-    PixmapPtr	pPixmap;
-    int rc;
-    REQUEST (xXFixesCreateRegionFromBitmapReq);
-
-    REQUEST_SIZE_MATCH (xXFixesCreateRegionFromBitmapReq);
-    LEGAL_NEW_RESOURCE (stuff->region, client);
-
-    rc = dixLookupResourceByType((pointer *)&pPixmap, stuff->bitmap, RT_PIXMAP,
-			   client, DixReadAccess);
-    if (rc != Success)
-    {
-	client->errorValue = stuff->bitmap;
-	return rc;
-    }
-    if (pPixmap->drawable.depth != 1)
-	return BadMatch;
-
-    pRegion = BitmapToRegion(pPixmap->drawable.pScreen, pPixmap);
-
-    if (!pRegion)
-	return BadAlloc;
-    
-    if (!AddResource (stuff->region, RegionResType, (pointer) pRegion))
-	return BadAlloc;
-    
-    return Success;
-}
-
-int
-SProcXFixesCreateRegionFromBitmap (ClientPtr client)
-{
-    int n;
-    REQUEST (xXFixesCreateRegionFromBitmapReq);
-
-    swaps(&stuff->length, n);
-    REQUEST_SIZE_MATCH (xXFixesCreateRegionFromBitmapReq);
-    swapl(&stuff->region, n);
-    swapl(&stuff->bitmap, n);
-    return (*ProcXFixesVector[stuff->xfixesReqType]) (client);
-}
-
-int
-ProcXFixesCreateRegionFromWindow (ClientPtr client)
-{
-    RegionPtr	pRegion;
-    Bool	copy = TRUE;
-    WindowPtr	pWin;
-    int rc;
-    REQUEST (xXFixesCreateRegionFromWindowReq);
-    
-    REQUEST_SIZE_MATCH (xXFixesCreateRegionFromWindowReq);
-    LEGAL_NEW_RESOURCE (stuff->region, client);
-    rc = dixLookupResourceByType((pointer *)&pWin, stuff->window, RT_WINDOW,
-			   client, DixGetAttrAccess);
-    if (rc != Success)
-    {
-	client->errorValue = stuff->window;
-	return rc;
-    }
-    switch (stuff->kind) {
-    case WindowRegionBounding:
-	pRegion = wBoundingShape(pWin);
-	if (!pRegion)
-	{
-	    pRegion = CreateBoundingShape (pWin);
-	    copy = FALSE;
-	}
-	break;
-    case WindowRegionClip:
-	pRegion = wClipShape(pWin);
-	if (!pRegion)
-	{
-	    pRegion = CreateClipShape (pWin);
-	    copy = FALSE;
-	}
-	break;
-    default:
-	client->errorValue = stuff->kind;
-	return BadValue;
-    }
-    if (copy && pRegion)
-	pRegion = XFixesRegionCopy (pRegion);
-    if (!pRegion)
-	return BadAlloc;
-    if (!AddResource (stuff->region, RegionResType, (pointer) pRegion))
-	return BadAlloc;
-    
-    return Success;
-}
-
-int
-SProcXFixesCreateRegionFromWindow (ClientPtr client)
-{
-    int n;
-    REQUEST (xXFixesCreateRegionFromWindowReq);
-
-    swaps(&stuff->length, n);
-    REQUEST_SIZE_MATCH (xXFixesCreateRegionFromWindowReq);
-    swapl(&stuff->region, n);
-    swapl(&stuff->window, n);
-    return (*ProcXFixesVector[stuff->xfixesReqType]) (client);
-}
-
-int
-ProcXFixesCreateRegionFromGC (ClientPtr client)
-{
-    RegionPtr	pRegion, pClip;
-    GCPtr	pGC;
-    int 	rc;
-    REQUEST (xXFixesCreateRegionFromGCReq);
-
-    REQUEST_SIZE_MATCH (xXFixesCreateRegionFromGCReq);
-    LEGAL_NEW_RESOURCE (stuff->region, client);
-
-    rc = dixLookupGC(&pGC, stuff->gc, client, DixGetAttrAccess);
-    if (rc != Success)
-	return rc;
-    
-    switch (pGC->clientClipType) {
-    case CT_PIXMAP:
-	pRegion = BitmapToRegion(pGC->pScreen, (PixmapPtr) pGC->clientClip);
-	if (!pRegion)
-	    return BadAlloc;
-	break;
-    case CT_REGION:
-	pClip = (RegionPtr) pGC->clientClip;
-	pRegion = XFixesRegionCopy (pClip);
-	if (!pRegion)
-	    return BadAlloc;
-	break;
-    default:
-	return BadImplementation;   /* assume sane server bits */
-    }
-    
-    if (!AddResource (stuff->region, RegionResType, (pointer) pRegion))
-	return BadAlloc;
-    
-    return Success;
-}
-
-int
-SProcXFixesCreateRegionFromGC (ClientPtr client)
-{
-    int n;
-    REQUEST (xXFixesCreateRegionFromGCReq);
-
-    swaps(&stuff->length, n);
-    REQUEST_SIZE_MATCH (xXFixesCreateRegionFromGCReq);
-    swapl(&stuff->region, n);
-    swapl(&stuff->gc, n);
-    return (*ProcXFixesVector[stuff->xfixesReqType]) (client);
-}
-
-int
-ProcXFixesCreateRegionFromPicture (ClientPtr client)
-{
-    RegionPtr	pRegion;
-    PicturePtr	pPicture;
-    REQUEST (xXFixesCreateRegionFromPictureReq);
-
-    REQUEST_SIZE_MATCH (xXFixesCreateRegionFromPictureReq);
-    LEGAL_NEW_RESOURCE (stuff->region, client);
-
-    VERIFY_PICTURE(pPicture, stuff->picture, client, DixGetAttrAccess);
-    
-    switch (pPicture->clientClipType) {
-    case CT_PIXMAP:
-	pRegion = BitmapToRegion(pPicture->pDrawable->pScreen,
-				   (PixmapPtr) pPicture->clientClip);
-	if (!pRegion)
-	    return BadAlloc;
-	break;
-    case CT_REGION:
-	pRegion = XFixesRegionCopy ((RegionPtr) pPicture->clientClip);
-	if (!pRegion)
-	    return BadAlloc;
-	break;
-    default:
-	return BadImplementation;   /* assume sane server bits */
-    }
-    
-    if (!AddResource (stuff->region, RegionResType, (pointer) pRegion))
-	return BadAlloc;
-    
-    return Success;
-}
-
-int
-SProcXFixesCreateRegionFromPicture (ClientPtr client)
-{
-    int n;
-    REQUEST (xXFixesCreateRegionFromPictureReq);
-
-    swaps(&stuff->length, n);
-    REQUEST_SIZE_MATCH (xXFixesCreateRegionFromPictureReq);
-    swapl(&stuff->region, n);
-    swapl(&stuff->picture, n);
-    return (*ProcXFixesVector[stuff->xfixesReqType]) (client);
-}
-
-int
-ProcXFixesDestroyRegion (ClientPtr client)
-{
-    REQUEST (xXFixesDestroyRegionReq);
-    RegionPtr	pRegion;
-
-    REQUEST_SIZE_MATCH(xXFixesDestroyRegionReq);
-    VERIFY_REGION(pRegion, stuff->region, client, DixWriteAccess);
-    FreeResource (stuff->region, RT_NONE);
-    return Success;
-}
-
-int
-SProcXFixesDestroyRegion (ClientPtr client)
-{
-    int n;
-    REQUEST (xXFixesDestroyRegionReq);
-
-    swaps (&stuff->length, n);
-    REQUEST_SIZE_MATCH(xXFixesDestroyRegionReq);
-    swapl (&stuff->region, n);
-    return (*ProcXFixesVector[stuff->xfixesReqType]) (client);
-}
-
-int
-ProcXFixesSetRegion (ClientPtr client)
-{
-    int		things;
-    RegionPtr	pRegion, pNew;
-    REQUEST (xXFixesSetRegionReq);
-
-    REQUEST_AT_LEAST_SIZE(xXFixesSetRegionReq);
-    VERIFY_REGION(pRegion, stuff->region, client, DixWriteAccess);
-    
-    things = (client->req_len << 2) - sizeof (xXFixesCreateRegionReq);
-    if (things & 4)
-	return BadLength;
-    things >>= 3;
-
-    pNew = RegionFromRects(things, (xRectangle *) (stuff + 1), CT_UNSORTED);
-    if (!pNew)
-	return BadAlloc;
-    if (!RegionCopy(pRegion, pNew))
-    {
-	RegionDestroy(pNew);
-	return BadAlloc;
-    }
-    RegionDestroy(pNew);
-    return Success;
-}
-
-int
-SProcXFixesSetRegion (ClientPtr client)
-{
-    int n;
-    REQUEST (xXFixesSetRegionReq);
-
-    swaps (&stuff->length, n);
-    REQUEST_AT_LEAST_SIZE(xXFixesSetRegionReq);
-    swapl (&stuff->region, n);
-    SwapRestS(stuff);
-    return (*ProcXFixesVector[stuff->xfixesReqType]) (client);
-}
-
-int
-ProcXFixesCopyRegion (ClientPtr client)
-{
-    RegionPtr	pSource, pDestination;
-    REQUEST (xXFixesCopyRegionReq);
-    
-    VERIFY_REGION(pSource, stuff->source, client, DixReadAccess);
-    VERIFY_REGION(pDestination, stuff->destination, client, DixWriteAccess);
-    
-    if (!RegionCopy(pDestination, pSource))
-	return BadAlloc;
-
-    return Success;
-}
-
-int
-SProcXFixesCopyRegion (ClientPtr client)
-{
-    int n;
-    REQUEST (xXFixesCopyRegionReq);
-
-    swaps (&stuff->length, n);
-    REQUEST_AT_LEAST_SIZE(xXFixesCopyRegionReq);
-    swapl (&stuff->source, n);
-    swapl (&stuff->destination, n);
-    return (*ProcXFixesVector[stuff->xfixesReqType]) (client);
-}
-
-int
-ProcXFixesCombineRegion (ClientPtr client)
-{
-    RegionPtr	pSource1, pSource2, pDestination;
-    REQUEST (xXFixesCombineRegionReq);
-
-    REQUEST_SIZE_MATCH (xXFixesCombineRegionReq);
-    VERIFY_REGION(pSource1, stuff->source1, client, DixReadAccess);
-    VERIFY_REGION(pSource2, stuff->source2, client, DixReadAccess);
-    VERIFY_REGION(pDestination, stuff->destination, client, DixWriteAccess);
-    
-    switch (stuff->xfixesReqType) {
-    case X_XFixesUnionRegion:
-	if (!RegionUnion(pDestination, pSource1, pSource2))
-	    return BadAlloc;
-	break;
-    case X_XFixesIntersectRegion:
-	if (!RegionIntersect(pDestination, pSource1, pSource2))
-	    return BadAlloc;
-	break;
-    case X_XFixesSubtractRegion:
-	if (!RegionSubtract(pDestination, pSource1, pSource2))
-	    return BadAlloc;
-	break;
-    }
-    
-    return Success;
-}
-
-int
-SProcXFixesCombineRegion (ClientPtr client)
-{
-    int n;
-    REQUEST (xXFixesCombineRegionReq);
-
-    swaps (&stuff->length, n);
-    REQUEST_SIZE_MATCH (xXFixesCombineRegionReq);
-    swapl (&stuff->source1, n);
-    swapl (&stuff->source2, n);
-    swapl (&stuff->destination, n);
-    return (*ProcXFixesVector[stuff->xfixesReqType]) (client);
-}
-
-int
-ProcXFixesInvertRegion (ClientPtr client)
-{
-    RegionPtr	pSource, pDestination;
-    BoxRec	bounds;
-    REQUEST(xXFixesInvertRegionReq);
-
-    REQUEST_SIZE_MATCH(xXFixesInvertRegionReq);
-    VERIFY_REGION(pSource, stuff->source, client, DixReadAccess);
-    VERIFY_REGION(pDestination, stuff->destination, client, DixWriteAccess);
-
-    /* Compute bounds, limit to 16 bits */
-    bounds.x1 = stuff->x;
-    bounds.y1 = stuff->y;
-    if ((int) stuff->x + (int) stuff->width > MAXSHORT)
-	bounds.x2 = MAXSHORT;
-    else
-	bounds.x2 = stuff->x + stuff->width;
-    
-    if ((int) stuff->y + (int) stuff->height > MAXSHORT)
-	bounds.y2 = MAXSHORT;
-    else
-	bounds.y2 = stuff->y + stuff->height;
-
-    if (!RegionInverse(pDestination, pSource, &bounds))
-	return BadAlloc;
-
-    return Success;
-}
-
-int
-SProcXFixesInvertRegion (ClientPtr client)
-{
-    int n;
-    REQUEST(xXFixesInvertRegionReq);
-
-    swaps (&stuff->length, n);
-    REQUEST_SIZE_MATCH(xXFixesInvertRegionReq);
-    swapl (&stuff->source, n);
-    swaps (&stuff->x, n);
-    swaps (&stuff->y, n);
-    swaps (&stuff->width, n);
-    swaps (&stuff->height, n);
-    swapl (&stuff->destination, n);
-    return (*ProcXFixesVector[stuff->xfixesReqType]) (client);
-}
-
-int
-ProcXFixesTranslateRegion (ClientPtr client)
-{
-    RegionPtr	pRegion;
-    REQUEST(xXFixesTranslateRegionReq);
-
-    REQUEST_SIZE_MATCH(xXFixesTranslateRegionReq);
-    VERIFY_REGION(pRegion, stuff->region, client, DixWriteAccess);
-
-    RegionTranslate(pRegion, stuff->dx, stuff->dy);
-    return Success;
-}
-
-int
-SProcXFixesTranslateRegion (ClientPtr client)
-{
-    int n;
-    REQUEST(xXFixesTranslateRegionReq);
-
-    swaps (&stuff->length, n);
-    REQUEST_SIZE_MATCH(xXFixesTranslateRegionReq);
-    swapl (&stuff->region, n);
-    swaps (&stuff->dx, n);
-    swaps (&stuff->dy, n);
-    return (*ProcXFixesVector[stuff->xfixesReqType]) (client);
-}
-
-int
-ProcXFixesRegionExtents (ClientPtr client)
-{
-    RegionPtr	pSource, pDestination;
-    REQUEST(xXFixesRegionExtentsReq);
-
-    REQUEST_SIZE_MATCH(xXFixesRegionExtentsReq);
-    VERIFY_REGION(pSource, stuff->source, client, DixReadAccess);
-    VERIFY_REGION(pDestination, stuff->destination, client, DixWriteAccess);
-
-    RegionReset(pDestination, RegionExtents(pSource));
-
-    return Success;
-}
-
-int
-SProcXFixesRegionExtents (ClientPtr client)
-{
-    int n;
-    REQUEST(xXFixesRegionExtentsReq);
-    
-    swaps (&stuff->length, n);
-    REQUEST_SIZE_MATCH(xXFixesRegionExtentsReq);
-    swapl (&stuff->source, n);
-    swapl (&stuff->destination, n);
-    return (*ProcXFixesVector[stuff->xfixesReqType]) (client);
-}
-
-int
-ProcXFixesFetchRegion (ClientPtr client)
-{
-    RegionPtr		    pRegion;
-    xXFixesFetchRegionReply *reply;
-    xRectangle		    *pRect;
-    BoxPtr		    pExtent;
-    BoxPtr		    pBox;
-    int			    i, nBox;
-    REQUEST(xXFixesFetchRegionReq);
-
-    REQUEST_SIZE_MATCH(xXFixesFetchRegionReq);
-    VERIFY_REGION(pRegion, stuff->region, client, DixReadAccess);
-
-    pExtent = RegionExtents(pRegion);
-    pBox = RegionRects (pRegion);
-    nBox = RegionNumRects (pRegion);
-    
-    reply = malloc(sizeof (xXFixesFetchRegionReply) +
-		    nBox * sizeof (xRectangle));
-    if (!reply)
-	return BadAlloc;
-    reply->type = X_Reply;
-    reply->sequenceNumber = client->sequence;
-    reply->length = nBox << 1;
-    reply->x = pExtent->x1;
-    reply->y = pExtent->y1;
-    reply->width = pExtent->x2 - pExtent->x1;
-    reply->height = pExtent->y2 - pExtent->y1;
-
-    pRect = (xRectangle *) (reply + 1);
-    for (i = 0; i < nBox; i++)
-    {
-	pRect[i].x = pBox[i].x1;
-	pRect[i].y = pBox[i].y1;
-	pRect[i].width = pBox[i].x2 - pBox[i].x1;
-	pRect[i].height = pBox[i].y2 - pBox[i].y1;
-    }
-    if (client->swapped)
-    {
-	int n;
-	swaps (&reply->sequenceNumber, n);
-	swapl (&reply->length, n);
-	swaps (&reply->x, n);
-	swaps (&reply->y, n);
-	swaps (&reply->width, n);
-	swaps (&reply->height, n);
-	SwapShorts ((INT16 *) pRect, nBox * 4);
-    }
-    (void) WriteToClient(client, sizeof (xXFixesFetchRegionReply) +
-			 nBox * sizeof (xRectangle), (char *) reply);
-    free(reply);
-    return Success;
-}
-
-int
-SProcXFixesFetchRegion (ClientPtr client)
-{
-    int n;
-    REQUEST(xXFixesFetchRegionReq);
-
-    swaps (&stuff->length, n);
-    REQUEST_SIZE_MATCH(xXFixesFetchRegionReq);
-    swapl (&stuff->region, n);
-    return (*ProcXFixesVector[stuff->xfixesReqType]) (client);
-}
-
-int
-ProcXFixesSetGCClipRegion (ClientPtr client)
-{
-    GCPtr	pGC;
-    RegionPtr	pRegion;
-    ChangeGCVal	vals[2];
-    int		rc;
-    REQUEST(xXFixesSetGCClipRegionReq);
-    REQUEST_SIZE_MATCH(xXFixesSetGCClipRegionReq);
-
-    rc = dixLookupGC(&pGC, stuff->gc, client, DixSetAttrAccess);
-    if (rc != Success)
-	return rc;
-
-    VERIFY_REGION_OR_NONE (pRegion, stuff->region, client, DixReadAccess);
-
-    if (pRegion)
-    {
-	pRegion = XFixesRegionCopy (pRegion);
-	if (!pRegion)
-	    return BadAlloc;
-    }
-    
-    vals[0].val = stuff->xOrigin;
-    vals[1].val = stuff->yOrigin;
-    ChangeGC (NullClient, pGC, GCClipXOrigin|GCClipYOrigin, vals);
-    (*pGC->funcs->ChangeClip)(pGC, pRegion ? CT_REGION : CT_NONE, (pointer)pRegion, 0);
-
-    return Success;
-}
-
-int
-SProcXFixesSetGCClipRegion (ClientPtr client)
-{
-    int n;
-    REQUEST(xXFixesSetGCClipRegionReq);
-
-    swaps (&stuff->length, n);
-    REQUEST_SIZE_MATCH(xXFixesSetGCClipRegionReq);
-    swapl (&stuff->gc, n);
-    swapl (&stuff->region, n);
-    swaps (&stuff->xOrigin, n);
-    swaps (&stuff->yOrigin, n);
-    return (*ProcXFixesVector[stuff->xfixesReqType]) (client);
-}
-
-typedef	RegionPtr (*CreateDftPtr)(WindowPtr pWin);
-
-int
-ProcXFixesSetWindowShapeRegion (ClientPtr client)
-{
-    WindowPtr	    pWin;
-    RegionPtr	    pRegion;
-    RegionPtr	    *pDestRegion;
-    int rc;
-    REQUEST(xXFixesSetWindowShapeRegionReq);
-
-    REQUEST_SIZE_MATCH(xXFixesSetWindowShapeRegionReq);
-    rc = dixLookupResourceByType((pointer *)&pWin, stuff->dest, RT_WINDOW,
-			   client, DixSetAttrAccess);
-    if (rc != Success)
-    {
-	client->errorValue = stuff->dest;
-	return rc;
-    }
-    VERIFY_REGION_OR_NONE(pRegion, stuff->region, client, DixWriteAccess);
-    switch (stuff->destKind) {
-    case ShapeBounding:
-    case ShapeClip:
-    case ShapeInput:
-	break;
-    default:
-	client->errorValue = stuff->destKind;
-	return BadValue;
-    }
-    if (pRegion)
-    {
-	pRegion = XFixesRegionCopy (pRegion);
-	if (!pRegion)
-	    return BadAlloc;
-	if (!pWin->optional)
-	    MakeWindowOptional (pWin);
-	switch (stuff->destKind) {
-	default:
-	case ShapeBounding:
-	    pDestRegion = &pWin->optional->boundingShape;
-	    break;
-	case ShapeClip:
-	    pDestRegion = &pWin->optional->clipShape;
-	    break;
-	case ShapeInput:
-	    pDestRegion = &pWin->optional->inputShape;
-	    break;
-	}
-	if (stuff->xOff || stuff->yOff)
-	    RegionTranslate(pRegion, stuff->xOff, stuff->yOff);
-    }
-    else
-    {
-	if (pWin->optional)
-	{
-	    switch (stuff->destKind) {
-	    default:
-	    case ShapeBounding:
-		pDestRegion = &pWin->optional->boundingShape;
-		break;
-	    case ShapeClip:
-		pDestRegion = &pWin->optional->clipShape;
-		break;
-	    case ShapeInput:
-		pDestRegion = &pWin->optional->inputShape;
-		break;
-	    }
-	}
-	else
-	    pDestRegion = &pRegion; /* a NULL region pointer */
-    }
-    if (*pDestRegion)
-	RegionDestroy(*pDestRegion);
-    *pDestRegion = pRegion;
-    (*pWin->drawable.pScreen->SetShape) (pWin, stuff->destKind);
-    SendShapeNotify (pWin, stuff->destKind);
-    return Success;
-}
-
-int
-SProcXFixesSetWindowShapeRegion (ClientPtr client)
-{
-    int n;
-    REQUEST(xXFixesSetWindowShapeRegionReq);
-
-    swaps (&stuff->length, n);
-    REQUEST_SIZE_MATCH(xXFixesSetWindowShapeRegionReq);
-    swapl (&stuff->dest, n);
-    swaps (&stuff->xOff, n);
-    swaps (&stuff->yOff, n);
-    swapl (&stuff->region, n);
-    return (*ProcXFixesVector[stuff->xfixesReqType]) (client);
-}
-
-int
-ProcXFixesSetPictureClipRegion (ClientPtr client)
-{
-    PicturePtr		pPicture;
-    RegionPtr		pRegion;
-    REQUEST(xXFixesSetPictureClipRegionReq);
-    
-    REQUEST_SIZE_MATCH (xXFixesSetPictureClipRegionReq);
-    VERIFY_PICTURE(pPicture, stuff->picture, client, DixSetAttrAccess);
-    VERIFY_REGION_OR_NONE(pRegion, stuff->region, client, DixReadAccess);
-    
-    return SetPictureClipRegion (pPicture, stuff->xOrigin, stuff->yOrigin,
-				 pRegion);
-}
-
-int
-SProcXFixesSetPictureClipRegion (ClientPtr client)
-{
-    int n;
-    REQUEST(xXFixesSetPictureClipRegionReq);
-    
-    swaps (&stuff->length, n);
-    REQUEST_SIZE_MATCH (xXFixesSetPictureClipRegionReq);
-    swapl (&stuff->picture, n);
-    swapl (&stuff->region, n);
-    swaps (&stuff->xOrigin, n);
-    swaps (&stuff->yOrigin, n);
-    return (*ProcXFixesVector[stuff->xfixesReqType]) (client);
-}
-
-int
-ProcXFixesExpandRegion (ClientPtr client)
-{
-    RegionPtr	pSource, pDestination;
-    REQUEST (xXFixesExpandRegionReq);
-    BoxPtr	pTmp;
-    BoxPtr	pSrc;
-    int		nBoxes;
-    int		i;
-
-    REQUEST_SIZE_MATCH (xXFixesExpandRegionReq);
-    VERIFY_REGION(pSource, stuff->source, client, DixReadAccess);
-    VERIFY_REGION(pDestination, stuff->destination, client, DixWriteAccess);
-    
-    nBoxes = RegionNumRects(pSource);
-    pSrc = RegionRects(pSource);
-    if (nBoxes)
-    {
-	pTmp = malloc(nBoxes * sizeof (BoxRec));
-	if (!pTmp)
-	    return BadAlloc;
-	for (i = 0; i < nBoxes; i++)
-	{
-	    pTmp[i].x1 = pSrc[i].x1 - stuff->left;
-	    pTmp[i].x2 = pSrc[i].x2 + stuff->right;
-	    pTmp[i].y1 = pSrc[i].y1 - stuff->top;
-	    pTmp[i].y2 = pSrc[i].y2 + stuff->bottom;
-	}
-	RegionEmpty(pDestination);
-	for (i = 0; i < nBoxes; i++)
-	{
-	    RegionRec	r;
-	    RegionInit(&r, &pTmp[i], 0);
-	    RegionUnion(pDestination, pDestination, &r);
-	}
-	free(pTmp);
-    }
-    return Success;
-}
-
-int
-SProcXFixesExpandRegion (ClientPtr client)
-{
-    int n;
-    REQUEST (xXFixesExpandRegionReq);
-
-    swaps (&stuff->length, n);
-    REQUEST_SIZE_MATCH (xXFixesExpandRegionReq);
-    swapl (&stuff->source, n);
-    swapl (&stuff->destination, n);
-    swaps (&stuff->left, n);
-    swaps (&stuff->right, n);
-    swaps (&stuff->top, n);
-    swaps (&stuff->bottom, n);
-    return (*ProcXFixesVector[stuff->xfixesReqType]) (client);
-}
-
-#ifdef PANORAMIX
-#include "panoramiX.h"
-#include "panoramiXsrv.h"
-
-int
-PanoramiXFixesSetGCClipRegion (ClientPtr client)
-{
-    REQUEST(xXFixesSetGCClipRegionReq);
-    int		    result = Success, j;
-    PanoramiXRes    *gc;
-    REQUEST_SIZE_MATCH(xXFixesSetGCClipRegionReq);
-
-    if ((result = dixLookupResourceByType((void **)&gc, stuff->gc, XRT_GC,
-					  client, DixWriteAccess))) {
-	client->errorValue = stuff->gc;
-	return result;
-    }
-
-    FOR_NSCREENS_BACKWARD(j) {
-        stuff->gc = gc->info[j].id;
-        result = (*PanoramiXSaveXFixesVector[X_XFixesSetGCClipRegion]) (client);
-        if(result != Success) break;
-    }
-
-    return result;
-}
-
-int
-PanoramiXFixesSetWindowShapeRegion (ClientPtr client)
-{
-    int		    result = Success, j;
-    PanoramiXRes    *win;
-    REQUEST(xXFixesSetWindowShapeRegionReq);
-
-    REQUEST_SIZE_MATCH(xXFixesSetWindowShapeRegionReq);
-
-    if ((result = dixLookupResourceByType((void **)&win, stuff->dest,
-					  XRT_WINDOW, client,
-					  DixWriteAccess))) {
-	client->errorValue = stuff->dest;
-	return result;
-    }
-
-    FOR_NSCREENS_FORWARD(j) {
-	stuff->dest = win->info[j].id;
-	result = (*PanoramiXSaveXFixesVector[X_XFixesSetWindowShapeRegion]) (client);
-        if(result != Success) break;
-    }
-
-    return result;
-}
-
-int
-PanoramiXFixesSetPictureClipRegion (ClientPtr client)
-{
-    REQUEST(xXFixesSetPictureClipRegionReq);
-    int		    result = Success, j;
-    PanoramiXRes    *pict;
-
-    REQUEST_SIZE_MATCH (xXFixesSetPictureClipRegionReq);
-
-    if ((result = dixLookupResourceByType((void **)&pict, stuff->picture,
-					  XRT_PICTURE, client,
-					  DixWriteAccess))) {
-	client->errorValue = stuff->picture;
-	return result;
-    }
-
-    FOR_NSCREENS_BACKWARD(j) {
-        stuff->picture = pict->info[j].id;
-	result = (*PanoramiXSaveXFixesVector[X_XFixesSetPictureClipRegion]) (client);
-        if(result != Success) break;
-    }
-
-    return result;
-}
-
-#endif
->>>>>>> d9f970a8
+/*
+ * Copyright © 2003 Keith Packard
+ *
+ * Permission to use, copy, modify, distribute, and sell this software and its
+ * documentation for any purpose is hereby granted without fee, provided that
+ * the above copyright notice appear in all copies and that both that
+ * copyright notice and this permission notice appear in supporting
+ * documentation, and that the name of Keith Packard not be used in
+ * advertising or publicity pertaining to distribution of the software without
+ * specific, written prior permission.  Keith Packard makes no
+ * representations about the suitability of this software for any purpose.  It
+ * is provided "as is" without express or implied warranty.
+ *
+ * KEITH PACKARD DISCLAIMS ALL WARRANTIES WITH REGARD TO THIS SOFTWARE,
+ * INCLUDING ALL IMPLIED WARRANTIES OF MERCHANTABILITY AND FITNESS, IN NO
+ * EVENT SHALL KEITH PACKARD BE LIABLE FOR ANY SPECIAL, INDIRECT OR
+ * CONSEQUENTIAL DAMAGES OR ANY DAMAGES WHATSOEVER RESULTING FROM LOSS OF USE,
+ * DATA OR PROFITS, WHETHER IN AN ACTION OF CONTRACT, NEGLIGENCE OR OTHER
+ * TORTIOUS ACTION, ARISING OUT OF OR IN CONNECTION WITH THE USE OR
+ * PERFORMANCE OF THIS SOFTWARE.
+ */
+
+#ifdef HAVE_DIX_CONFIG_H
+#include <dix-config.h>
+#endif
+
+#include "xfixesint.h"
+#include "scrnintstr.h"
+#include <picturestr.h>
+extern int RenderErrBase;
+#include <regionstr.h>
+#include <gcstruct.h>
+#include <window.h>
+
+RESTYPE RegionResType;
+
+static int
+RegionResFree (pointer data, XID id)
+{
+    RegionPtr    pRegion = (RegionPtr) data;
+
+    RegionDestroy(pRegion);
+    return Success;
+}
+
+RegionPtr
+XFixesRegionCopy (RegionPtr pRegion)
+{
+    RegionPtr   pNew = RegionCreate(RegionExtents(pRegion),
+				      RegionNumRects(pRegion));
+    if (!pNew)
+	return 0;
+    if (!RegionCopy(pNew, pRegion))
+    {
+	RegionDestroy(pNew);
+	return 0;
+    }
+    return pNew;
+}
+
+Bool
+XFixesRegionInit (void)
+{
+    RegionResType = CreateNewResourceType(RegionResFree, "XFixesRegion");
+
+    return RegionResType != 0;
+}
+
+int
+ProcXFixesCreateRegion (ClientPtr client)
+{
+    int		things;
+    RegionPtr	pRegion;
+    REQUEST (xXFixesCreateRegionReq);
+    
+    REQUEST_AT_LEAST_SIZE(xXFixesCreateRegionReq);
+    LEGAL_NEW_RESOURCE (stuff->region, client);
+    
+    things = (client->req_len << 2) - sizeof (xXFixesCreateRegionReq);
+    if (things & 4)
+	return BadLength;
+    things >>= 3;
+
+    pRegion = RegionFromRects(things, (xRectangle *) (stuff + 1), CT_UNSORTED);
+    if (!pRegion)
+	return BadAlloc;
+    if (!AddResource (stuff->region, RegionResType, (pointer) pRegion))
+	return BadAlloc;
+    
+    return Success;
+}
+
+int
+SProcXFixesCreateRegion (ClientPtr client)
+{
+    register int n;
+    REQUEST(xXFixesCreateRegionReq);
+    
+    swaps(&stuff->length, n);
+    REQUEST_AT_LEAST_SIZE(xXFixesCreateRegionReq);
+    swapl(&stuff->region, n);
+    SwapRestS(stuff);
+    return (*ProcXFixesVector[stuff->xfixesReqType]) (client);
+}
+
+int
+ProcXFixesCreateRegionFromBitmap (ClientPtr client)
+{
+    RegionPtr	pRegion;
+    PixmapPtr	pPixmap;
+    int rc;
+    REQUEST (xXFixesCreateRegionFromBitmapReq);
+
+    REQUEST_SIZE_MATCH (xXFixesCreateRegionFromBitmapReq);
+    LEGAL_NEW_RESOURCE (stuff->region, client);
+
+    rc = dixLookupResourceByType((pointer *)&pPixmap, stuff->bitmap, RT_PIXMAP,
+			   client, DixReadAccess);
+    if (rc != Success)
+    {
+	client->errorValue = stuff->bitmap;
+	return rc;
+    }
+    if (pPixmap->drawable.depth != 1)
+	return BadMatch;
+
+    pRegion = BitmapToRegion(pPixmap->drawable.pScreen, pPixmap);
+
+    if (!pRegion)
+	return BadAlloc;
+    
+    if (!AddResource (stuff->region, RegionResType, (pointer) pRegion))
+	return BadAlloc;
+    
+    return Success;
+}
+
+int
+SProcXFixesCreateRegionFromBitmap (ClientPtr client)
+{
+    int n;
+    REQUEST (xXFixesCreateRegionFromBitmapReq);
+
+    swaps(&stuff->length, n);
+    REQUEST_SIZE_MATCH (xXFixesCreateRegionFromBitmapReq);
+    swapl(&stuff->region, n);
+    swapl(&stuff->bitmap, n);
+    return (*ProcXFixesVector[stuff->xfixesReqType]) (client);
+}
+
+int
+ProcXFixesCreateRegionFromWindow (ClientPtr client)
+{
+    RegionPtr	pRegion;
+    Bool	copy = TRUE;
+    WindowPtr	pWin;
+    int rc;
+    REQUEST (xXFixesCreateRegionFromWindowReq);
+    
+    REQUEST_SIZE_MATCH (xXFixesCreateRegionFromWindowReq);
+    LEGAL_NEW_RESOURCE (stuff->region, client);
+    rc = dixLookupResourceByType((pointer *)&pWin, stuff->window, RT_WINDOW,
+			   client, DixGetAttrAccess);
+    if (rc != Success)
+    {
+	client->errorValue = stuff->window;
+	return rc;
+    }
+    switch (stuff->kind) {
+    case WindowRegionBounding:
+	pRegion = wBoundingShape(pWin);
+	if (!pRegion)
+	{
+	    pRegion = CreateBoundingShape (pWin);
+	    copy = FALSE;
+	}
+	break;
+    case WindowRegionClip:
+	pRegion = wClipShape(pWin);
+	if (!pRegion)
+	{
+	    pRegion = CreateClipShape (pWin);
+	    copy = FALSE;
+	}
+	break;
+    default:
+	client->errorValue = stuff->kind;
+	return BadValue;
+    }
+    if (copy && pRegion)
+	pRegion = XFixesRegionCopy (pRegion);
+    if (!pRegion)
+	return BadAlloc;
+    if (!AddResource (stuff->region, RegionResType, (pointer) pRegion))
+	return BadAlloc;
+    
+    return Success;
+}
+
+int
+SProcXFixesCreateRegionFromWindow (ClientPtr client)
+{
+    int n;
+    REQUEST (xXFixesCreateRegionFromWindowReq);
+
+    swaps(&stuff->length, n);
+    REQUEST_SIZE_MATCH (xXFixesCreateRegionFromWindowReq);
+    swapl(&stuff->region, n);
+    swapl(&stuff->window, n);
+    return (*ProcXFixesVector[stuff->xfixesReqType]) (client);
+}
+
+int
+ProcXFixesCreateRegionFromGC (ClientPtr client)
+{
+    RegionPtr	pRegion, pClip;
+    GCPtr	pGC;
+    int 	rc;
+    REQUEST (xXFixesCreateRegionFromGCReq);
+
+    REQUEST_SIZE_MATCH (xXFixesCreateRegionFromGCReq);
+    LEGAL_NEW_RESOURCE (stuff->region, client);
+
+    rc = dixLookupGC(&pGC, stuff->gc, client, DixGetAttrAccess);
+    if (rc != Success)
+	return rc;
+    
+    switch (pGC->clientClipType) {
+    case CT_PIXMAP:
+	pRegion = BitmapToRegion(pGC->pScreen, (PixmapPtr) pGC->clientClip);
+	if (!pRegion)
+	    return BadAlloc;
+	break;
+    case CT_REGION:
+	pClip = (RegionPtr) pGC->clientClip;
+	pRegion = XFixesRegionCopy (pClip);
+	if (!pRegion)
+	    return BadAlloc;
+	break;
+    default:
+	return BadImplementation;   /* assume sane server bits */
+    }
+    
+    if (!AddResource (stuff->region, RegionResType, (pointer) pRegion))
+	return BadAlloc;
+    
+    return Success;
+}
+
+int
+SProcXFixesCreateRegionFromGC (ClientPtr client)
+{
+    int n;
+    REQUEST (xXFixesCreateRegionFromGCReq);
+
+    swaps(&stuff->length, n);
+    REQUEST_SIZE_MATCH (xXFixesCreateRegionFromGCReq);
+    swapl(&stuff->region, n);
+    swapl(&stuff->gc, n);
+    return (*ProcXFixesVector[stuff->xfixesReqType]) (client);
+}
+
+int
+ProcXFixesCreateRegionFromPicture (ClientPtr client)
+{
+    RegionPtr	pRegion;
+    PicturePtr	pPicture;
+    REQUEST (xXFixesCreateRegionFromPictureReq);
+
+    REQUEST_SIZE_MATCH (xXFixesCreateRegionFromPictureReq);
+    LEGAL_NEW_RESOURCE (stuff->region, client);
+
+    VERIFY_PICTURE(pPicture, stuff->picture, client, DixGetAttrAccess);
+    
+    switch (pPicture->clientClipType) {
+    case CT_PIXMAP:
+	pRegion = BitmapToRegion(pPicture->pDrawable->pScreen,
+				   (PixmapPtr) pPicture->clientClip);
+	if (!pRegion)
+	    return BadAlloc;
+	break;
+    case CT_REGION:
+	pRegion = XFixesRegionCopy ((RegionPtr) pPicture->clientClip);
+	if (!pRegion)
+	    return BadAlloc;
+	break;
+    default:
+	return BadImplementation;   /* assume sane server bits */
+    }
+    
+    if (!AddResource (stuff->region, RegionResType, (pointer) pRegion))
+	return BadAlloc;
+    
+    return Success;
+}
+
+int
+SProcXFixesCreateRegionFromPicture (ClientPtr client)
+{
+    int n;
+    REQUEST (xXFixesCreateRegionFromPictureReq);
+
+    swaps(&stuff->length, n);
+    REQUEST_SIZE_MATCH (xXFixesCreateRegionFromPictureReq);
+    swapl(&stuff->region, n);
+    swapl(&stuff->picture, n);
+    return (*ProcXFixesVector[stuff->xfixesReqType]) (client);
+}
+
+int
+ProcXFixesDestroyRegion (ClientPtr client)
+{
+    REQUEST (xXFixesDestroyRegionReq);
+    RegionPtr	pRegion;
+
+    REQUEST_SIZE_MATCH(xXFixesDestroyRegionReq);
+    VERIFY_REGION(pRegion, stuff->region, client, DixWriteAccess);
+    FreeResource (stuff->region, RT_NONE);
+    return Success;
+}
+
+int
+SProcXFixesDestroyRegion (ClientPtr client)
+{
+    int n;
+    REQUEST (xXFixesDestroyRegionReq);
+
+    swaps (&stuff->length, n);
+    REQUEST_SIZE_MATCH(xXFixesDestroyRegionReq);
+    swapl (&stuff->region, n);
+    return (*ProcXFixesVector[stuff->xfixesReqType]) (client);
+}
+
+int
+ProcXFixesSetRegion (ClientPtr client)
+{
+    int		things;
+    RegionPtr	pRegion, pNew;
+    REQUEST (xXFixesSetRegionReq);
+
+    REQUEST_AT_LEAST_SIZE(xXFixesSetRegionReq);
+    VERIFY_REGION(pRegion, stuff->region, client, DixWriteAccess);
+    
+    things = (client->req_len << 2) - sizeof (xXFixesCreateRegionReq);
+    if (things & 4)
+	return BadLength;
+    things >>= 3;
+
+    pNew = RegionFromRects(things, (xRectangle *) (stuff + 1), CT_UNSORTED);
+    if (!pNew)
+	return BadAlloc;
+    if (!RegionCopy(pRegion, pNew))
+    {
+	RegionDestroy(pNew);
+	return BadAlloc;
+    }
+    RegionDestroy(pNew);
+    return Success;
+}
+
+int
+SProcXFixesSetRegion (ClientPtr client)
+{
+    int n;
+    REQUEST (xXFixesSetRegionReq);
+
+    swaps (&stuff->length, n);
+    REQUEST_AT_LEAST_SIZE(xXFixesSetRegionReq);
+    swapl (&stuff->region, n);
+    SwapRestS(stuff);
+    return (*ProcXFixesVector[stuff->xfixesReqType]) (client);
+}
+
+int
+ProcXFixesCopyRegion (ClientPtr client)
+{
+    RegionPtr	pSource, pDestination;
+    REQUEST (xXFixesCopyRegionReq);
+    
+    VERIFY_REGION(pSource, stuff->source, client, DixReadAccess);
+    VERIFY_REGION(pDestination, stuff->destination, client, DixWriteAccess);
+    
+    if (!RegionCopy(pDestination, pSource))
+	return BadAlloc;
+
+    return Success;
+}
+
+int
+SProcXFixesCopyRegion (ClientPtr client)
+{
+    int n;
+    REQUEST (xXFixesCopyRegionReq);
+
+    swaps (&stuff->length, n);
+    REQUEST_AT_LEAST_SIZE(xXFixesCopyRegionReq);
+    swapl (&stuff->source, n);
+    swapl (&stuff->destination, n);
+    return (*ProcXFixesVector[stuff->xfixesReqType]) (client);
+}
+
+int
+ProcXFixesCombineRegion (ClientPtr client)
+{
+    RegionPtr	pSource1, pSource2, pDestination;
+    REQUEST (xXFixesCombineRegionReq);
+
+    REQUEST_SIZE_MATCH (xXFixesCombineRegionReq);
+    VERIFY_REGION(pSource1, stuff->source1, client, DixReadAccess);
+    VERIFY_REGION(pSource2, stuff->source2, client, DixReadAccess);
+    VERIFY_REGION(pDestination, stuff->destination, client, DixWriteAccess);
+    
+    switch (stuff->xfixesReqType) {
+    case X_XFixesUnionRegion:
+	if (!RegionUnion(pDestination, pSource1, pSource2))
+	    return BadAlloc;
+	break;
+    case X_XFixesIntersectRegion:
+	if (!RegionIntersect(pDestination, pSource1, pSource2))
+	    return BadAlloc;
+	break;
+    case X_XFixesSubtractRegion:
+	if (!RegionSubtract(pDestination, pSource1, pSource2))
+	    return BadAlloc;
+	break;
+    }
+    
+    return Success;
+}
+
+int
+SProcXFixesCombineRegion (ClientPtr client)
+{
+    int n;
+    REQUEST (xXFixesCombineRegionReq);
+
+    swaps (&stuff->length, n);
+    REQUEST_SIZE_MATCH (xXFixesCombineRegionReq);
+    swapl (&stuff->source1, n);
+    swapl (&stuff->source2, n);
+    swapl (&stuff->destination, n);
+    return (*ProcXFixesVector[stuff->xfixesReqType]) (client);
+}
+
+int
+ProcXFixesInvertRegion (ClientPtr client)
+{
+    RegionPtr	pSource, pDestination;
+    BoxRec	bounds;
+    REQUEST(xXFixesInvertRegionReq);
+
+    REQUEST_SIZE_MATCH(xXFixesInvertRegionReq);
+    VERIFY_REGION(pSource, stuff->source, client, DixReadAccess);
+    VERIFY_REGION(pDestination, stuff->destination, client, DixWriteAccess);
+
+    /* Compute bounds, limit to 16 bits */
+    bounds.x1 = stuff->x;
+    bounds.y1 = stuff->y;
+    if ((int) stuff->x + (int) stuff->width > MAXSHORT)
+	bounds.x2 = MAXSHORT;
+    else
+	bounds.x2 = stuff->x + stuff->width;
+    
+    if ((int) stuff->y + (int) stuff->height > MAXSHORT)
+	bounds.y2 = MAXSHORT;
+    else
+	bounds.y2 = stuff->y + stuff->height;
+
+    if (!RegionInverse(pDestination, pSource, &bounds))
+	return BadAlloc;
+
+    return Success;
+}
+
+int
+SProcXFixesInvertRegion (ClientPtr client)
+{
+    int n;
+    REQUEST(xXFixesInvertRegionReq);
+
+    swaps (&stuff->length, n);
+    REQUEST_SIZE_MATCH(xXFixesInvertRegionReq);
+    swapl (&stuff->source, n);
+    swaps (&stuff->x, n);
+    swaps (&stuff->y, n);
+    swaps (&stuff->width, n);
+    swaps (&stuff->height, n);
+    swapl (&stuff->destination, n);
+    return (*ProcXFixesVector[stuff->xfixesReqType]) (client);
+}
+
+int
+ProcXFixesTranslateRegion (ClientPtr client)
+{
+    RegionPtr	pRegion;
+    REQUEST(xXFixesTranslateRegionReq);
+
+    REQUEST_SIZE_MATCH(xXFixesTranslateRegionReq);
+    VERIFY_REGION(pRegion, stuff->region, client, DixWriteAccess);
+
+    RegionTranslate(pRegion, stuff->dx, stuff->dy);
+    return Success;
+}
+
+int
+SProcXFixesTranslateRegion (ClientPtr client)
+{
+    int n;
+    REQUEST(xXFixesTranslateRegionReq);
+
+    swaps (&stuff->length, n);
+    REQUEST_SIZE_MATCH(xXFixesTranslateRegionReq);
+    swapl (&stuff->region, n);
+    swaps (&stuff->dx, n);
+    swaps (&stuff->dy, n);
+    return (*ProcXFixesVector[stuff->xfixesReqType]) (client);
+}
+
+int
+ProcXFixesRegionExtents (ClientPtr client)
+{
+    RegionPtr	pSource, pDestination;
+    REQUEST(xXFixesRegionExtentsReq);
+
+    REQUEST_SIZE_MATCH(xXFixesRegionExtentsReq);
+    VERIFY_REGION(pSource, stuff->source, client, DixReadAccess);
+    VERIFY_REGION(pDestination, stuff->destination, client, DixWriteAccess);
+
+    RegionReset(pDestination, RegionExtents(pSource));
+
+    return Success;
+}
+
+int
+SProcXFixesRegionExtents (ClientPtr client)
+{
+    int n;
+    REQUEST(xXFixesRegionExtentsReq);
+    
+    swaps (&stuff->length, n);
+    REQUEST_SIZE_MATCH(xXFixesRegionExtentsReq);
+    swapl (&stuff->source, n);
+    swapl (&stuff->destination, n);
+    return (*ProcXFixesVector[stuff->xfixesReqType]) (client);
+}
+
+int
+ProcXFixesFetchRegion (ClientPtr client)
+{
+    RegionPtr		    pRegion;
+    xXFixesFetchRegionReply *reply;
+    xRectangle		    *pRect;
+    BoxPtr		    pExtent;
+    BoxPtr		    pBox;
+    int			    i, nBox;
+    REQUEST(xXFixesFetchRegionReq);
+
+    REQUEST_SIZE_MATCH(xXFixesFetchRegionReq);
+    VERIFY_REGION(pRegion, stuff->region, client, DixReadAccess);
+
+    pExtent = RegionExtents(pRegion);
+    pBox = RegionRects (pRegion);
+    nBox = RegionNumRects (pRegion);
+    
+    reply = malloc(sizeof (xXFixesFetchRegionReply) +
+		    nBox * sizeof (xRectangle));
+    if (!reply)
+	return BadAlloc;
+    reply->type = X_Reply;
+    reply->sequenceNumber = client->sequence;
+    reply->length = nBox << 1;
+    reply->x = pExtent->x1;
+    reply->y = pExtent->y1;
+    reply->width = pExtent->x2 - pExtent->x1;
+    reply->height = pExtent->y2 - pExtent->y1;
+
+    pRect = (xRectangle *) (reply + 1);
+    for (i = 0; i < nBox; i++)
+    {
+	pRect[i].x = pBox[i].x1;
+	pRect[i].y = pBox[i].y1;
+	pRect[i].width = pBox[i].x2 - pBox[i].x1;
+	pRect[i].height = pBox[i].y2 - pBox[i].y1;
+    }
+    if (client->swapped)
+    {
+	int n;
+	swaps (&reply->sequenceNumber, n);
+	swapl (&reply->length, n);
+	swaps (&reply->x, n);
+	swaps (&reply->y, n);
+	swaps (&reply->width, n);
+	swaps (&reply->height, n);
+	SwapShorts ((INT16 *) pRect, nBox * 4);
+    }
+    (void) WriteToClient(client, sizeof (xXFixesFetchRegionReply) +
+			 nBox * sizeof (xRectangle), (char *) reply);
+    free(reply);
+    return Success;
+}
+
+int
+SProcXFixesFetchRegion (ClientPtr client)
+{
+    int n;
+    REQUEST(xXFixesFetchRegionReq);
+
+    swaps (&stuff->length, n);
+    REQUEST_SIZE_MATCH(xXFixesFetchRegionReq);
+    swapl (&stuff->region, n);
+    return (*ProcXFixesVector[stuff->xfixesReqType]) (client);
+}
+
+int
+ProcXFixesSetGCClipRegion (ClientPtr client)
+{
+    GCPtr	pGC;
+    RegionPtr	pRegion;
+    ChangeGCVal	vals[2];
+    int		rc;
+    REQUEST(xXFixesSetGCClipRegionReq);
+    REQUEST_SIZE_MATCH(xXFixesSetGCClipRegionReq);
+
+    rc = dixLookupGC(&pGC, stuff->gc, client, DixSetAttrAccess);
+    if (rc != Success)
+	return rc;
+
+    VERIFY_REGION_OR_NONE (pRegion, stuff->region, client, DixReadAccess);
+
+    if (pRegion)
+    {
+	pRegion = XFixesRegionCopy (pRegion);
+	if (!pRegion)
+	    return BadAlloc;
+    }
+    
+    vals[0].val = stuff->xOrigin;
+    vals[1].val = stuff->yOrigin;
+    ChangeGC (NullClient, pGC, GCClipXOrigin|GCClipYOrigin, vals);
+    (*pGC->funcs->ChangeClip)(pGC, pRegion ? CT_REGION : CT_NONE, (pointer)pRegion, 0);
+
+    return Success;
+}
+
+int
+SProcXFixesSetGCClipRegion (ClientPtr client)
+{
+    int n;
+    REQUEST(xXFixesSetGCClipRegionReq);
+
+    swaps (&stuff->length, n);
+    REQUEST_SIZE_MATCH(xXFixesSetGCClipRegionReq);
+    swapl (&stuff->gc, n);
+    swapl (&stuff->region, n);
+    swaps (&stuff->xOrigin, n);
+    swaps (&stuff->yOrigin, n);
+    return (*ProcXFixesVector[stuff->xfixesReqType]) (client);
+}
+
+typedef	RegionPtr (*CreateDftPtr)(WindowPtr pWin);
+
+int
+ProcXFixesSetWindowShapeRegion (ClientPtr client)
+{
+    WindowPtr	    pWin;
+    RegionPtr	    pRegion;
+    RegionPtr	    *pDestRegion;
+    int rc;
+    REQUEST(xXFixesSetWindowShapeRegionReq);
+
+    REQUEST_SIZE_MATCH(xXFixesSetWindowShapeRegionReq);
+    rc = dixLookupResourceByType((pointer *)&pWin, stuff->dest, RT_WINDOW,
+			   client, DixSetAttrAccess);
+    if (rc != Success)
+    {
+	client->errorValue = stuff->dest;
+	return rc;
+    }
+    VERIFY_REGION_OR_NONE(pRegion, stuff->region, client, DixWriteAccess);
+    switch (stuff->destKind) {
+    case ShapeBounding:
+    case ShapeClip:
+    case ShapeInput:
+	break;
+    default:
+	client->errorValue = stuff->destKind;
+	return BadValue;
+    }
+    if (pRegion)
+    {
+	pRegion = XFixesRegionCopy (pRegion);
+	if (!pRegion)
+	    return BadAlloc;
+	if (!pWin->optional)
+	    MakeWindowOptional (pWin);
+	switch (stuff->destKind) {
+	default:
+	case ShapeBounding:
+	    pDestRegion = &pWin->optional->boundingShape;
+	    break;
+	case ShapeClip:
+	    pDestRegion = &pWin->optional->clipShape;
+	    break;
+	case ShapeInput:
+	    pDestRegion = &pWin->optional->inputShape;
+	    break;
+	}
+	if (stuff->xOff || stuff->yOff)
+	    RegionTranslate(pRegion, stuff->xOff, stuff->yOff);
+    }
+    else
+    {
+	if (pWin->optional)
+	{
+	    switch (stuff->destKind) {
+	    default:
+	    case ShapeBounding:
+		pDestRegion = &pWin->optional->boundingShape;
+		break;
+	    case ShapeClip:
+		pDestRegion = &pWin->optional->clipShape;
+		break;
+	    case ShapeInput:
+		pDestRegion = &pWin->optional->inputShape;
+		break;
+	    }
+	}
+	else
+	    pDestRegion = &pRegion; /* a NULL region pointer */
+    }
+    if (*pDestRegion)
+	RegionDestroy(*pDestRegion);
+    *pDestRegion = pRegion;
+    (*pWin->drawable.pScreen->SetShape) (pWin, stuff->destKind);
+    SendShapeNotify (pWin, stuff->destKind);
+    return Success;
+}
+
+int
+SProcXFixesSetWindowShapeRegion (ClientPtr client)
+{
+    int n;
+    REQUEST(xXFixesSetWindowShapeRegionReq);
+
+    swaps (&stuff->length, n);
+    REQUEST_SIZE_MATCH(xXFixesSetWindowShapeRegionReq);
+    swapl (&stuff->dest, n);
+    swaps (&stuff->xOff, n);
+    swaps (&stuff->yOff, n);
+    swapl (&stuff->region, n);
+    return (*ProcXFixesVector[stuff->xfixesReqType]) (client);
+}
+
+int
+ProcXFixesSetPictureClipRegion (ClientPtr client)
+{
+    PicturePtr		pPicture;
+    RegionPtr		pRegion;
+    REQUEST(xXFixesSetPictureClipRegionReq);
+    
+    REQUEST_SIZE_MATCH (xXFixesSetPictureClipRegionReq);
+    VERIFY_PICTURE(pPicture, stuff->picture, client, DixSetAttrAccess);
+    VERIFY_REGION_OR_NONE(pRegion, stuff->region, client, DixReadAccess);
+    
+    return SetPictureClipRegion (pPicture, stuff->xOrigin, stuff->yOrigin,
+				 pRegion);
+}
+
+int
+SProcXFixesSetPictureClipRegion (ClientPtr client)
+{
+    int n;
+    REQUEST(xXFixesSetPictureClipRegionReq);
+    
+    swaps (&stuff->length, n);
+    REQUEST_SIZE_MATCH (xXFixesSetPictureClipRegionReq);
+    swapl (&stuff->picture, n);
+    swapl (&stuff->region, n);
+    swaps (&stuff->xOrigin, n);
+    swaps (&stuff->yOrigin, n);
+    return (*ProcXFixesVector[stuff->xfixesReqType]) (client);
+}
+
+int
+ProcXFixesExpandRegion (ClientPtr client)
+{
+    RegionPtr	pSource, pDestination;
+    REQUEST (xXFixesExpandRegionReq);
+    BoxPtr	pTmp;
+    BoxPtr	pSrc;
+    int		nBoxes;
+    int		i;
+
+    REQUEST_SIZE_MATCH (xXFixesExpandRegionReq);
+    VERIFY_REGION(pSource, stuff->source, client, DixReadAccess);
+    VERIFY_REGION(pDestination, stuff->destination, client, DixWriteAccess);
+    
+    nBoxes = RegionNumRects(pSource);
+    pSrc = RegionRects(pSource);
+    if (nBoxes)
+    {
+	pTmp = malloc(nBoxes * sizeof (BoxRec));
+	if (!pTmp)
+	    return BadAlloc;
+	for (i = 0; i < nBoxes; i++)
+	{
+	    pTmp[i].x1 = pSrc[i].x1 - stuff->left;
+	    pTmp[i].x2 = pSrc[i].x2 + stuff->right;
+	    pTmp[i].y1 = pSrc[i].y1 - stuff->top;
+	    pTmp[i].y2 = pSrc[i].y2 + stuff->bottom;
+	}
+	RegionEmpty(pDestination);
+	for (i = 0; i < nBoxes; i++)
+	{
+	    RegionRec	r;
+	    RegionInit(&r, &pTmp[i], 0);
+	    RegionUnion(pDestination, pDestination, &r);
+	}
+	free(pTmp);
+    }
+    return Success;
+}
+
+int
+SProcXFixesExpandRegion (ClientPtr client)
+{
+    int n;
+    REQUEST (xXFixesExpandRegionReq);
+
+    swaps (&stuff->length, n);
+    REQUEST_SIZE_MATCH (xXFixesExpandRegionReq);
+    swapl (&stuff->source, n);
+    swapl (&stuff->destination, n);
+    swaps (&stuff->left, n);
+    swaps (&stuff->right, n);
+    swaps (&stuff->top, n);
+    swaps (&stuff->bottom, n);
+    return (*ProcXFixesVector[stuff->xfixesReqType]) (client);
+}
+
+#ifdef PANORAMIX
+#include "panoramiX.h"
+#include "panoramiXsrv.h"
+
+int
+PanoramiXFixesSetGCClipRegion (ClientPtr client)
+{
+    REQUEST(xXFixesSetGCClipRegionReq);
+    int		    result = Success, j;
+    PanoramiXRes    *gc;
+    REQUEST_SIZE_MATCH(xXFixesSetGCClipRegionReq);
+
+    if ((result = dixLookupResourceByType((void **)&gc, stuff->gc, XRT_GC,
+					  client, DixWriteAccess))) {
+	client->errorValue = stuff->gc;
+	return result;
+    }
+
+    FOR_NSCREENS_BACKWARD(j) {
+        stuff->gc = gc->info[j].id;
+        result = (*PanoramiXSaveXFixesVector[X_XFixesSetGCClipRegion]) (client);
+        if(result != Success) break;
+    }
+
+    return result;
+}
+
+int
+PanoramiXFixesSetWindowShapeRegion (ClientPtr client)
+{
+    int		    result = Success, j;
+    PanoramiXRes    *win;
+    REQUEST(xXFixesSetWindowShapeRegionReq);
+
+    REQUEST_SIZE_MATCH(xXFixesSetWindowShapeRegionReq);
+
+    if ((result = dixLookupResourceByType((void **)&win, stuff->dest,
+					  XRT_WINDOW, client,
+					  DixWriteAccess))) {
+	client->errorValue = stuff->dest;
+	return result;
+    }
+
+    FOR_NSCREENS_FORWARD(j) {
+	stuff->dest = win->info[j].id;
+	result = (*PanoramiXSaveXFixesVector[X_XFixesSetWindowShapeRegion]) (client);
+        if(result != Success) break;
+    }
+
+    return result;
+}
+
+int
+PanoramiXFixesSetPictureClipRegion (ClientPtr client)
+{
+    REQUEST(xXFixesSetPictureClipRegionReq);
+    int		    result = Success, j;
+    PanoramiXRes    *pict;
+
+    REQUEST_SIZE_MATCH (xXFixesSetPictureClipRegionReq);
+
+    if ((result = dixLookupResourceByType((void **)&pict, stuff->picture,
+					  XRT_PICTURE, client,
+					  DixWriteAccess))) {
+	client->errorValue = stuff->picture;
+	return result;
+    }
+
+    FOR_NSCREENS_BACKWARD(j) {
+        stuff->picture = pict->info[j].id;
+	result = (*PanoramiXSaveXFixesVector[X_XFixesSetPictureClipRegion]) (client);
+        if(result != Success) break;
+    }
+
+    return result;
+}
+
+#endif