/*
 * Copyright (c) 2006, Oracle and/or its affiliates. All rights reserved.
 * Copyright 2010 Red Hat, Inc.
 *
 * Permission is hereby granted, free of charge, to any person obtaining a
 * copy of this software and associated documentation files (the "Software"),
 * to deal in the Software without restriction, including without limitation
 * the rights to use, copy, modify, merge, publish, distribute, sublicense,
 * and/or sell copies of the Software, and to permit persons to whom the
 * Software is furnished to do so, subject to the following conditions:
 *
 * The above copyright notice and this permission notice (including the next
 * paragraph) shall be included in all copies or substantial portions of the
 * Software.
 *
 * THE SOFTWARE IS PROVIDED "AS IS", WITHOUT WARRANTY OF ANY KIND, EXPRESS OR
 * IMPLIED, INCLUDING BUT NOT LIMITED TO THE WARRANTIES OF MERCHANTABILITY,
 * FITNESS FOR A PARTICULAR PURPOSE AND NONINFRINGEMENT.  IN NO EVENT SHALL
 * THE AUTHORS OR COPYRIGHT HOLDERS BE LIABLE FOR ANY CLAIM, DAMAGES OR OTHER
 * LIABILITY, WHETHER IN AN ACTION OF CONTRACT, TORT OR OTHERWISE, ARISING
 * FROM, OUT OF OR IN CONNECTION WITH THE SOFTWARE OR THE USE OR OTHER
 * DEALINGS IN THE SOFTWARE.
 *
 * Copyright © 2002 Keith Packard
 *
 * Permission to use, copy, modify, distribute, and sell this software and its
 * documentation for any purpose is hereby granted without fee, provided that
 * the above copyright notice appear in all copies and that both that
 * copyright notice and this permission notice appear in supporting
 * documentation, and that the name of Keith Packard not be used in
 * advertising or publicity pertaining to distribution of the software without
 * specific, written prior permission.  Keith Packard makes no
 * representations about the suitability of this software for any purpose.  It
 * is provided "as is" without express or implied warranty.
 *
 * KEITH PACKARD DISCLAIMS ALL WARRANTIES WITH REGARD TO THIS SOFTWARE,
 * INCLUDING ALL IMPLIED WARRANTIES OF MERCHANTABILITY AND FITNESS, IN NO
 * EVENT SHALL KEITH PACKARD BE LIABLE FOR ANY SPECIAL, INDIRECT OR
 * CONSEQUENTIAL DAMAGES OR ANY DAMAGES WHATSOEVER RESULTING FROM LOSS OF USE,
 * DATA OR PROFITS, WHETHER IN AN ACTION OF CONTRACT, NEGLIGENCE OR OTHER
 * TORTIOUS ACTION, ARISING OUT OF OR IN CONNECTION WITH THE USE OR
 * PERFORMANCE OF THIS SOFTWARE.
 */

#ifdef HAVE_DIX_CONFIG_H
#include <dix-config.h>
#else
#define XFIXES
#endif

#include "xfixesint.h"
#include "scrnintstr.h"
#include "cursorstr.h"
#include "dixevents.h"
#include "servermd.h"
#include "mipointer.h"
#include "inputstr.h"
#include "windowstr.h"
#include "xace.h"
#include "list.h"
#include "xibarriers.h"

static RESTYPE CursorClientType;
static RESTYPE CursorHideCountType;
static RESTYPE CursorWindowType;
static CursorPtr CursorCurrent[MAXDEVICES];

static DevPrivateKeyRec CursorScreenPrivateKeyRec;

#define CursorScreenPrivateKey (&CursorScreenPrivateKeyRec)

static void deleteCursorHideCountsForScreen(ScreenPtr pScreen);

#define VERIFY_CURSOR(pCursor, cursor, client, access)			\
    do {								\
	int err;							\
	err = dixLookupResourceByType((pointer *) &pCursor, cursor,	\
				      RT_CURSOR, client, access);	\
	if (err != Success) {						\
	    client->errorValue = cursor;				\
	    return err;							\
	}								\
    } while (0)

/*
 * There is a global list of windows selecting for cursor events
 */

typedef struct _CursorEvent *CursorEventPtr;

typedef struct _CursorEvent {
    CursorEventPtr next;
    CARD32 eventMask;
    ClientPtr pClient;
    WindowPtr pWindow;
    XID clientResource;
} CursorEventRec;

static CursorEventPtr cursorEvents;

/*
 * Each screen has a list of clients which have requested
 * that the cursor be hid, and the number of times each
 * client has requested.
*/

typedef struct _CursorHideCountRec *CursorHideCountPtr;

typedef struct _CursorHideCountRec {
    CursorHideCountPtr pNext;
    ClientPtr pClient;
    ScreenPtr pScreen;
    int hideCount;
    XID resource;
} CursorHideCountRec;

/*
 * Wrap DisplayCursor to catch cursor change events
 */

typedef struct _CursorScreen {
    DisplayCursorProcPtr DisplayCursor;
    CloseScreenProcPtr CloseScreen;
    CursorHideCountPtr pCursorHideCounts;
} CursorScreenRec, *CursorScreenPtr;

#define GetCursorScreen(s) ((CursorScreenPtr)dixLookupPrivate(&(s)->devPrivates, CursorScreenPrivateKey))
#define GetCursorScreenIfSet(s) GetCursorScreen(s)
#define SetCursorScreen(s,p) dixSetPrivate(&(s)->devPrivates, CursorScreenPrivateKey, p)
#define Wrap(as,s,elt,func)	(((as)->elt = (s)->elt), (s)->elt = func)
#define Unwrap(as,s,elt,backup)	(((backup) = (s)->elt), (s)->elt = (as)->elt)

/* The cursor doesn't show up until the first XDefineCursor() */
static Bool CursorVisible = FALSE;

Bool EnableCursor = TRUE;

static Bool
CursorDisplayCursor(DeviceIntPtr pDev, ScreenPtr pScreen, CursorPtr pCursor)
{
    CursorScreenPtr cs = GetCursorScreen(pScreen);
    Bool ret;
    DisplayCursorProcPtr backupProc;

    Unwrap(cs, pScreen, DisplayCursor, backupProc);

    /*
     * Have to check ConnectionInfo to distinguish client requests from
     * initial root window setup.  Not a great way to do it, I admit.
     */
    if (ConnectionInfo)
        CursorVisible = EnableCursor;

    if (cs->pCursorHideCounts != NULL || !CursorVisible) {
        ret = (*pScreen->DisplayCursor) (pDev, pScreen, NullCursor);
    }
    else {
        ret = (*pScreen->DisplayCursor) (pDev, pScreen, pCursor);
    }

    if (pCursor != CursorCurrent[pDev->id]) {
        CursorEventPtr e;

        CursorCurrent[pDev->id] = pCursor;
        for (e = cursorEvents; e; e = e->next) {
            if ((e->eventMask & XFixesDisplayCursorNotifyMask)) {
                xXFixesCursorNotifyEvent ev;
                ev.type = XFixesEventBase + XFixesCursorNotify;
                ev.subtype = XFixesDisplayCursorNotify;
                ev.window = e->pWindow->drawable.id;
                ev.cursorSerial = pCursor ? pCursor->serialNumber : 0;
                ev.timestamp = currentTime.milliseconds;
                ev.name = pCursor ? pCursor->name : None;
                WriteEventsToClient(e->pClient, 1, (xEvent *) &ev);
            }
        }
    }
    Wrap(cs, pScreen, DisplayCursor, backupProc);

    return ret;
}

static Bool
CursorCloseScreen(ScreenPtr pScreen)
{
    CursorScreenPtr cs = GetCursorScreen(pScreen);
    Bool ret;
    _X_UNUSED CloseScreenProcPtr close_proc;
    _X_UNUSED DisplayCursorProcPtr display_proc;

    Unwrap(cs, pScreen, CloseScreen, close_proc);
    Unwrap(cs, pScreen, DisplayCursor, display_proc);
    deleteCursorHideCountsForScreen(pScreen);
    ret = (*pScreen->CloseScreen) (pScreen);
    free(cs);
    return ret;
}

#define CursorAllEvents (XFixesDisplayCursorNotifyMask)

static int
XFixesSelectCursorInput(ClientPtr pClient, WindowPtr pWindow, CARD32 eventMask)
{
    CursorEventPtr *prev, e;
    pointer val;
    int rc;

    for (prev = &cursorEvents; (e = *prev); prev = &e->next) {
        if (e->pClient == pClient && e->pWindow == pWindow) {
            break;
        }
    }
    if (!eventMask) {
        if (e) {
            FreeResource(e->clientResource, 0);
        }
        return Success;
    }
    if (!e) {
        e = (CursorEventPtr) malloc(sizeof(CursorEventRec));
        if (!e)
            return BadAlloc;

        e->next = 0;
        e->pClient = pClient;
        e->pWindow = pWindow;
        e->clientResource = FakeClientID(pClient->index);

        /*
         * Add a resource hanging from the window to
         * catch window destroy
         */
        rc = dixLookupResourceByType(&val, pWindow->drawable.id,
                                     CursorWindowType, serverClient,
                                     DixGetAttrAccess);
        if (rc != Success)
            if (!AddResource(pWindow->drawable.id, CursorWindowType,
                             (pointer) pWindow)) {
                free(e);
                return BadAlloc;
            }

        if (!AddResource(e->clientResource, CursorClientType, (pointer) e))
            return BadAlloc;

        *prev = e;
    }
    e->eventMask = eventMask;
    return Success;
}

int
ProcXFixesSelectCursorInput(ClientPtr client)
{
    REQUEST(xXFixesSelectCursorInputReq);
    WindowPtr pWin;
    int rc;

    REQUEST_SIZE_MATCH(xXFixesSelectCursorInputReq);
    rc = dixLookupWindow(&pWin, stuff->window, client, DixGetAttrAccess);
    if (rc != Success)
        return rc;
    if (stuff->eventMask & ~CursorAllEvents) {
        client->errorValue = stuff->eventMask;
        return BadValue;
    }
    return XFixesSelectCursorInput(client, pWin, stuff->eventMask);
}

static int
GetBit(unsigned char *line, int x)
{
    unsigned char mask;

    if (screenInfo.bitmapBitOrder == LSBFirst)
        mask = (1 << (x & 7));
    else
        mask = (0x80 >> (x & 7));
    /* XXX assumes byte order is host byte order */
    line += (x >> 3);
    if (*line & mask)
        return 1;
    return 0;
}

int
SProcXFixesSelectCursorInput(ClientPtr client)
{
    REQUEST(xXFixesSelectCursorInputReq);

    swaps(&stuff->length);
    swapl(&stuff->window);
    swapl(&stuff->eventMask);
    return (*ProcXFixesVector[stuff->xfixesReqType]) (client);
}

void
SXFixesCursorNotifyEvent(xXFixesCursorNotifyEvent * from,
                         xXFixesCursorNotifyEvent * to)
{
    to->type = from->type;
    cpswaps(from->sequenceNumber, to->sequenceNumber);
    cpswapl(from->window, to->window);
    cpswapl(from->cursorSerial, to->cursorSerial);
    cpswapl(from->timestamp, to->timestamp);
    cpswapl(from->name, to->name);
}

static void
CopyCursorToImage(CursorPtr pCursor, CARD32 *image)
{
    int width = pCursor->bits->width;
    int height = pCursor->bits->height;
    int npixels = width * height;

#ifdef ARGB_CURSOR
    if (pCursor->bits->argb)
        memcpy(image, pCursor->bits->argb, npixels * sizeof(CARD32));
    else
#endif
    {
        unsigned char *srcLine = pCursor->bits->source;
        unsigned char *mskLine = pCursor->bits->mask;
        int stride = BitmapBytePad(width);
        int x, y;
        CARD32 fg, bg;

        fg = (0xff000000 |
              ((pCursor->foreRed & 0xff00) << 8) |
              (pCursor->foreGreen & 0xff00) | (pCursor->foreBlue >> 8));
        bg = (0xff000000 |
              ((pCursor->backRed & 0xff00) << 8) |
              (pCursor->backGreen & 0xff00) | (pCursor->backBlue >> 8));
        for (y = 0; y < height; y++) {
            for (x = 0; x < width; x++) {
                if (GetBit(mskLine, x)) {
                    if (GetBit(srcLine, x))
                        *image++ = fg;
                    else
                        *image++ = bg;
                }
                else
                    *image++ = 0;
            }
            srcLine += stride;
            mskLine += stride;
        }
    }
}

int
ProcXFixesGetCursorImage(ClientPtr client)
{
/*    REQUEST(xXFixesGetCursorImageReq); */
    xXFixesGetCursorImageReply *rep;
    CursorPtr pCursor;
    CARD32 *image;
    int npixels, width, height, rc, x, y;

    REQUEST_SIZE_MATCH(xXFixesGetCursorImageReq);
    pCursor = CursorCurrent[PickPointer(client)->id];
    if (!pCursor)
        return BadCursor;
    rc = XaceHook(XACE_RESOURCE_ACCESS, client, pCursor->id, RT_CURSOR,
                  pCursor, RT_NONE, NULL, DixReadAccess);
    if (rc != Success)
        return rc;
    GetSpritePosition(PickPointer(client), &x, &y);
    width = pCursor->bits->width;
    height = pCursor->bits->height;
    npixels = width * height;
    rep = calloc(sizeof(xXFixesGetCursorImageReply) + npixels * sizeof(CARD32),
                 1);
    if (!rep)
        return BadAlloc;

    rep->type = X_Reply;
    rep->sequenceNumber = client->sequence;
    rep->length = npixels;
    rep->width = width;
    rep->height = height;
    rep->x = x;
    rep->y = y;
    rep->xhot = pCursor->bits->xhot;
    rep->yhot = pCursor->bits->yhot;
    rep->cursorSerial = pCursor->serialNumber;

    image = (CARD32 *) (rep + 1);
    CopyCursorToImage(pCursor, image);
    if (client->swapped) {
        swaps(&rep->sequenceNumber);
        swapl(&rep->length);
        swaps(&rep->x);
        swaps(&rep->y);
        swaps(&rep->width);
        swaps(&rep->height);
        swaps(&rep->xhot);
        swaps(&rep->yhot);
        swapl(&rep->cursorSerial);
        SwapLongs(image, npixels);
    }
    WriteToClient(client,
                  sizeof(xXFixesGetCursorImageReply) + (npixels << 2), rep);
    free(rep);
    return Success;
}

int
SProcXFixesGetCursorImage(ClientPtr client)
{
    REQUEST(xXFixesGetCursorImageReq);
    swaps(&stuff->length);
    return (*ProcXFixesVector[stuff->xfixesReqType]) (client);
}

int
ProcXFixesSetCursorName(ClientPtr client)
{
    CursorPtr pCursor;
    char *tchar;

    REQUEST(xXFixesSetCursorNameReq);
    Atom atom;

    REQUEST_AT_LEAST_SIZE(xXFixesSetCursorNameReq);
    VERIFY_CURSOR(pCursor, stuff->cursor, client, DixSetAttrAccess);
    tchar = (char *) &stuff[1];
    atom = MakeAtom(tchar, stuff->nbytes, TRUE);
    if (atom == BAD_RESOURCE)
        return BadAlloc;

    pCursor->name = atom;
    return Success;
}

int
SProcXFixesSetCursorName(ClientPtr client)
{
    REQUEST(xXFixesSetCursorNameReq);

    swaps(&stuff->length);
    REQUEST_AT_LEAST_SIZE(xXFixesSetCursorNameReq);
    swapl(&stuff->cursor);
    swaps(&stuff->nbytes);
    return (*ProcXFixesVector[stuff->xfixesReqType]) (client);
}

int
ProcXFixesGetCursorName(ClientPtr client)
{
    CursorPtr pCursor;
    xXFixesGetCursorNameReply reply;

    REQUEST(xXFixesGetCursorNameReq);
    const char *str;
    int len;

    REQUEST_SIZE_MATCH(xXFixesGetCursorNameReq);
    VERIFY_CURSOR(pCursor, stuff->cursor, client, DixGetAttrAccess);
    if (pCursor->name)
        str = NameForAtom(pCursor->name);
    else
        str = "";
    len = strlen(str);


    reply.type = X_Reply;
    reply.sequenceNumber = client->sequence;
    reply.length = bytes_to_int32(len);
    reply.atom = pCursor->name;
    reply.nbytes = len;

    if (client->swapped) {
        swaps(&reply.sequenceNumber);
        swapl(&reply.length);
        swapl(&reply.atom);
        swaps(&reply.nbytes);
    }
    WriteReplyToClient(client, sizeof(xXFixesGetCursorNameReply), &reply);
    WriteToClient(client, len, str);

    return Success;
}

int
SProcXFixesGetCursorName(ClientPtr client)
{
    REQUEST(xXFixesGetCursorNameReq);

    swaps(&stuff->length);
    REQUEST_SIZE_MATCH(xXFixesGetCursorNameReq);
    swapl(&stuff->cursor);
    return (*ProcXFixesVector[stuff->xfixesReqType]) (client);
}

int
ProcXFixesGetCursorImageAndName(ClientPtr client)
{
/*    REQUEST(xXFixesGetCursorImageAndNameReq); */
    xXFixesGetCursorImageAndNameReply *rep;
    CursorPtr pCursor;
    CARD32 *image;
    int npixels;
    const char *name;
    int nbytes, nbytesRound;
    int width, height;
    int rc, x, y;

    REQUEST_SIZE_MATCH(xXFixesGetCursorImageAndNameReq);
    pCursor = CursorCurrent[PickPointer(client)->id];
    if (!pCursor)
        return BadCursor;
    rc = XaceHook(XACE_RESOURCE_ACCESS, client, pCursor->id, RT_CURSOR,
                  pCursor, RT_NONE, NULL, DixReadAccess | DixGetAttrAccess);
    if (rc != Success)
        return rc;
    GetSpritePosition(PickPointer(client), &x, &y);
    width = pCursor->bits->width;
    height = pCursor->bits->height;
    npixels = width * height;
    name = pCursor->name ? NameForAtom(pCursor->name) : "";
    nbytes = strlen(name);
    nbytesRound = pad_to_int32(nbytes);
    rep = calloc(sizeof(xXFixesGetCursorImageAndNameReply) +
                 npixels * sizeof(CARD32) + nbytesRound, 1);
    if (!rep)
        return BadAlloc;

    rep->type = X_Reply;
    rep->sequenceNumber = client->sequence;
    rep->length = npixels + bytes_to_int32(nbytesRound);
    rep->width = width;
    rep->height = height;
    rep->x = x;
    rep->y = y;
    rep->xhot = pCursor->bits->xhot;
    rep->yhot = pCursor->bits->yhot;
    rep->cursorSerial = pCursor->serialNumber;
    rep->cursorName = pCursor->name;
    rep->nbytes = nbytes;

    image = (CARD32 *) (rep + 1);
    CopyCursorToImage(pCursor, image);
    memcpy((image + npixels), name, nbytes);
    if (client->swapped) {
        swaps(&rep->sequenceNumber);
        swapl(&rep->length);
        swaps(&rep->x);
        swaps(&rep->y);
        swaps(&rep->width);
        swaps(&rep->height);
        swaps(&rep->xhot);
        swaps(&rep->yhot);
        swapl(&rep->cursorSerial);
        swapl(&rep->cursorName);
        swaps(&rep->nbytes);
        SwapLongs(image, npixels);
    }
    WriteToClient(client, sizeof(xXFixesGetCursorImageAndNameReply) +
                  (npixels << 2) + nbytesRound, rep);
    free(rep);
    return Success;
}

int
SProcXFixesGetCursorImageAndName(ClientPtr client)
{
    REQUEST(xXFixesGetCursorImageAndNameReq);
    swaps(&stuff->length);
    return (*ProcXFixesVector[stuff->xfixesReqType]) (client);
}

/*
 * Find every cursor reference in the system, ask testCursor
 * whether it should be replaced with a reference to pCursor.
 */

typedef Bool (*TestCursorFunc) (CursorPtr pOld, pointer closure);

typedef struct {
    RESTYPE type;
    TestCursorFunc testCursor;
    CursorPtr pNew;
    pointer closure;
} ReplaceCursorLookupRec, *ReplaceCursorLookupPtr;

static const RESTYPE CursorRestypes[] = {
    RT_WINDOW, RT_PASSIVEGRAB, RT_CURSOR
};

#define NUM_CURSOR_RESTYPES (sizeof (CursorRestypes) / sizeof (CursorRestypes[0]))

static Bool
ReplaceCursorLookup(pointer value, XID id, pointer closure)
{
    ReplaceCursorLookupPtr rcl = (ReplaceCursorLookupPtr) closure;
    WindowPtr pWin;
    GrabPtr pGrab;
    CursorPtr pCursor = 0, *pCursorRef = 0;
    XID cursor = 0;

    switch (rcl->type) {
    case RT_WINDOW:
        pWin = (WindowPtr) value;
        if (pWin->optional) {
            pCursorRef = &pWin->optional->cursor;
            pCursor = *pCursorRef;
        }
        break;
    case RT_PASSIVEGRAB:
        pGrab = (GrabPtr) value;
        pCursorRef = &pGrab->cursor;
        pCursor = *pCursorRef;
        break;
    case RT_CURSOR:
        pCursorRef = 0;
        pCursor = (CursorPtr) value;
        cursor = id;
        break;
    }
    if (pCursor && pCursor != rcl->pNew) {
        if ((*rcl->testCursor) (pCursor, rcl->closure)) {
            rcl->pNew->refcnt++;
            /* either redirect reference or update resource database */
            if (pCursorRef)
                *pCursorRef = rcl->pNew;
            else
                ChangeResourceValue(id, RT_CURSOR, rcl->pNew);
            FreeCursor(pCursor, cursor);
        }
    }
    return FALSE;               /* keep walking */
}

static void
ReplaceCursor(CursorPtr pCursor, TestCursorFunc testCursor, pointer closure)
{
    int clientIndex;
    int resIndex;
    ReplaceCursorLookupRec rcl;

    /* 
     * Cursors exist only in the resource database, windows and grabs.
     * All of these are always pointed at by the resource database.  Walk
     * the whole thing looking for cursors
     */
    rcl.testCursor = testCursor;
    rcl.pNew = pCursor;
    rcl.closure = closure;

    /* for each client */
    for (clientIndex = 0; clientIndex < currentMaxClients; clientIndex++) {
        if (!clients[clientIndex])
            continue;
        for (resIndex = 0; resIndex < NUM_CURSOR_RESTYPES; resIndex++) {
            rcl.type = CursorRestypes[resIndex];
            /*
             * This function walks the entire client resource database
             */
            LookupClientResourceComplex(clients[clientIndex],
                                        rcl.type,
                                        ReplaceCursorLookup, (pointer) &rcl);
        }
    }
    /* this "knows" that WindowHasNewCursor doesn't depend on it's argument */
    WindowHasNewCursor(screenInfo.screens[0]->root);
}

static Bool
TestForCursor(CursorPtr pCursor, pointer closure)
{
    return (pCursor == (CursorPtr) closure);
}

int
ProcXFixesChangeCursor(ClientPtr client)
{
    CursorPtr pSource, pDestination;

    REQUEST(xXFixesChangeCursorReq);

    REQUEST_SIZE_MATCH(xXFixesChangeCursorReq);
    VERIFY_CURSOR(pSource, stuff->source, client,
                  DixReadAccess | DixGetAttrAccess);
    VERIFY_CURSOR(pDestination, stuff->destination, client,
                  DixWriteAccess | DixSetAttrAccess);

    ReplaceCursor(pSource, TestForCursor, (pointer) pDestination);
    return Success;
}

int
SProcXFixesChangeCursor(ClientPtr client)
{
    REQUEST(xXFixesChangeCursorReq);

    swaps(&stuff->length);
    REQUEST_SIZE_MATCH(xXFixesChangeCursorReq);
    swapl(&stuff->source);
    swapl(&stuff->destination);
    return (*ProcXFixesVector[stuff->xfixesReqType]) (client);
}

static Bool
TestForCursorName(CursorPtr pCursor, pointer closure)
{
    Atom *pName = closure;

    return pCursor->name == *pName;
}

int
ProcXFixesChangeCursorByName(ClientPtr client)
{
    CursorPtr pSource;
    Atom name;
    char *tchar;

    REQUEST(xXFixesChangeCursorByNameReq);

    REQUEST_FIXED_SIZE(xXFixesChangeCursorByNameReq, stuff->nbytes);
    VERIFY_CURSOR(pSource, stuff->source, client,
                  DixReadAccess | DixGetAttrAccess);
    tchar = (char *) &stuff[1];
    name = MakeAtom(tchar, stuff->nbytes, FALSE);
    if (name)
        ReplaceCursor(pSource, TestForCursorName, &name);
    return Success;
}

int
SProcXFixesChangeCursorByName(ClientPtr client)
{
    REQUEST(xXFixesChangeCursorByNameReq);

    swaps(&stuff->length);
    REQUEST_AT_LEAST_SIZE(xXFixesChangeCursorByNameReq);
    swapl(&stuff->source);
    swaps(&stuff->nbytes);
    return (*ProcXFixesVector[stuff->xfixesReqType]) (client);
}

/*
 * Routines for manipulating the per-screen hide counts list.
 * This list indicates which clients have requested cursor hiding 
 * for that screen.
 */

/* Return the screen's hide-counts list element for the given client */
static CursorHideCountPtr
findCursorHideCount(ClientPtr pClient, ScreenPtr pScreen)
{
    CursorScreenPtr cs = GetCursorScreen(pScreen);
    CursorHideCountPtr pChc;

    for (pChc = cs->pCursorHideCounts; pChc != NULL; pChc = pChc->pNext) {
        if (pChc->pClient == pClient) {
            return pChc;
        }
    }

    return NULL;
}

static int
createCursorHideCount(ClientPtr pClient, ScreenPtr pScreen)
{
    CursorScreenPtr cs = GetCursorScreen(pScreen);
    CursorHideCountPtr pChc;

    pChc = (CursorHideCountPtr) malloc(sizeof(CursorHideCountRec));
    if (pChc == NULL) {
        return BadAlloc;
    }
    pChc->pClient = pClient;
    pChc->pScreen = pScreen;
    pChc->hideCount = 1;
    pChc->resource = FakeClientID(pClient->index);
    pChc->pNext = cs->pCursorHideCounts;
    cs->pCursorHideCounts = pChc;

    /* 
     * Create a resource for this element so it can be deleted
     * when the client goes away.
     */
    if (!AddResource(pChc->resource, CursorHideCountType, (pointer) pChc)) {
        free(pChc);
        return BadAlloc;
    }

    return Success;
}

/* 
 * Delete the given hide-counts list element from its screen list.
 */
static void
deleteCursorHideCount(CursorHideCountPtr pChcToDel, ScreenPtr pScreen)
{
    CursorScreenPtr cs = GetCursorScreen(pScreen);
    CursorHideCountPtr pChc, pNext;
    CursorHideCountPtr pChcLast = NULL;

    pChc = cs->pCursorHideCounts;
    while (pChc != NULL) {
        pNext = pChc->pNext;
        if (pChc == pChcToDel) {
            free(pChc);
            if (pChcLast == NULL) {
                cs->pCursorHideCounts = pNext;
            }
            else {
                pChcLast->pNext = pNext;
            }
            return;
        }
        pChcLast = pChc;
        pChc = pNext;
    }
}

/* 
 * Delete all the hide-counts list elements for this screen.
 */
static void
deleteCursorHideCountsForScreen(ScreenPtr pScreen)
{
    CursorScreenPtr cs = GetCursorScreen(pScreen);
    CursorHideCountPtr pChc, pTmp;

    pChc = cs->pCursorHideCounts;
    while (pChc != NULL) {
        pTmp = pChc->pNext;
        FreeResource(pChc->resource, 0);
        pChc = pTmp;
    }
    cs->pCursorHideCounts = NULL;
}

int
ProcXFixesHideCursor(ClientPtr client)
{
    WindowPtr pWin;
    CursorHideCountPtr pChc;

    REQUEST(xXFixesHideCursorReq);
    int ret;

    REQUEST_SIZE_MATCH(xXFixesHideCursorReq);

    ret = dixLookupResourceByType((pointer *) &pWin, stuff->window, RT_WINDOW,
                                  client, DixGetAttrAccess);
    if (ret != Success) {
        client->errorValue = stuff->window;
        return ret;
    }

    /* 
     * Has client hidden the cursor before on this screen? 
     * If so, just increment the count. 
     */

    pChc = findCursorHideCount(client, pWin->drawable.pScreen);
    if (pChc != NULL) {
        pChc->hideCount++;
        return Success;
    }

    /* 
     * This is the first time this client has hid the cursor 
     * for this screen.
     */
    ret = XaceHook(XACE_SCREEN_ACCESS, client, pWin->drawable.pScreen,
                   DixHideAccess);
    if (ret != Success)
        return ret;

    ret = createCursorHideCount(client, pWin->drawable.pScreen);

    if (ret == Success) {
        DeviceIntPtr dev;

        for (dev = inputInfo.devices; dev; dev = dev->next) {
            if (IsMaster(dev) && IsPointerDevice(dev))
                CursorDisplayCursor(dev, pWin->drawable.pScreen,
                                    CursorCurrent[dev->id]);
        }
    }

    return ret;
}

int
SProcXFixesHideCursor(ClientPtr client)
{
    REQUEST(xXFixesHideCursorReq);

    swaps(&stuff->length);
    REQUEST_SIZE_MATCH(xXFixesHideCursorReq);
    swapl(&stuff->window);
    return (*ProcXFixesVector[stuff->xfixesReqType]) (client);
}

int
ProcXFixesShowCursor(ClientPtr client)
{
    WindowPtr pWin;
    CursorHideCountPtr pChc;
    int rc;

    REQUEST(xXFixesShowCursorReq);

    REQUEST_SIZE_MATCH(xXFixesShowCursorReq);

    rc = dixLookupResourceByType((pointer *) &pWin, stuff->window, RT_WINDOW,
                                 client, DixGetAttrAccess);
    if (rc != Success) {
        client->errorValue = stuff->window;
        return rc;
    }

    /* 
     * Has client hidden the cursor on this screen?
     * If not, generate an error.
     */
    pChc = findCursorHideCount(client, pWin->drawable.pScreen);
    if (pChc == NULL) {
        return BadMatch;
    }

    rc = XaceHook(XACE_SCREEN_ACCESS, client, pWin->drawable.pScreen,
                  DixShowAccess);
    if (rc != Success)
        return rc;

    pChc->hideCount--;
    if (pChc->hideCount <= 0) {
        FreeResource(pChc->resource, 0);
    }

    return Success;
}

int
SProcXFixesShowCursor(ClientPtr client)
{
    REQUEST(xXFixesShowCursorReq);

    swaps(&stuff->length);
    REQUEST_SIZE_MATCH(xXFixesShowCursorReq);
    swapl(&stuff->window);
    return (*ProcXFixesVector[stuff->xfixesReqType]) (client);
}

static int
CursorFreeClient(pointer data, XID id)
{
    CursorEventPtr old = (CursorEventPtr) data;
    CursorEventPtr *prev, e;

    for (prev = &cursorEvents; (e = *prev); prev = &e->next) {
        if (e == old) {
            *prev = e->next;
            free(e);
            break;
        }
    }
    return 1;
}

static int
CursorFreeHideCount(pointer data, XID id)
{
    CursorHideCountPtr pChc = (CursorHideCountPtr) data;
    ScreenPtr pScreen = pChc->pScreen;
    DeviceIntPtr dev;

    deleteCursorHideCount(pChc, pChc->pScreen);
    for (dev = inputInfo.devices; dev; dev = dev->next) {
        if (IsMaster(dev) && IsPointerDevice(dev))
            CursorDisplayCursor(dev, pScreen, CursorCurrent[dev->id]);
    }

    return 1;
}

static int
CursorFreeWindow(pointer data, XID id)
{
    WindowPtr pWindow = (WindowPtr) data;
    CursorEventPtr e, next;

    for (e = cursorEvents; e; e = next) {
        next = e->next;
        if (e->pWindow == pWindow) {
            FreeResource(e->clientResource, 0);
        }
    }
    return 1;
}

<<<<<<< HEAD
static BOOL
barrier_is_horizontal(const struct PointerBarrier *barrier)
{
    return barrier->y1 == barrier->y2;
}

static BOOL
barrier_is_vertical(const struct PointerBarrier *barrier)
{
    return barrier->x1 == barrier->x2;
}

/**
 * @return The set of barrier movement directions the movement vector
 * x1/y1 → x2/y2 represents.
 */
int
barrier_get_direction(int x1, int y1, int x2, int y2)
{
    int direction = 0;

    /* which way are we trying to go */
    if (x2 > x1)
        direction |= BarrierPositiveX;
    if (x2 < x1)
        direction |= BarrierNegativeX;
    if (y2 > y1)
        direction |= BarrierPositiveY;
    if (y2 < y1)
        direction |= BarrierNegativeY;

    return direction;
}

/**
 * Test if the barrier may block movement in the direction defined by
 * x1/y1 → x2/y2. This function only tests whether the directions could be
 * blocked, it does not test if the barrier actually blocks the movement.
 *
 * @return TRUE if the barrier blocks the direction of movement or FALSE
 * otherwise.
 */
BOOL
barrier_is_blocking_direction(const struct PointerBarrier * barrier,
                              int direction)
{
    /* Barriers define which way is ok, not which way is blocking */
    return (barrier->directions & direction) != direction;
}

/**
 * Test if the movement vector x1/y1 → x2/y2 is intersecting with the
 * barrier. A movement vector with the startpoint or endpoint adjacent to
 * the barrier itself counts as intersecting.
 *
 * @param x1 X start coordinate of movement vector
 * @param y1 Y start coordinate of movement vector
 * @param x2 X end coordinate of movement vector
 * @param y2 Y end coordinate of movement vector
 * @param[out] distance The distance between the start point and the
 * intersection with the barrier (if applicable).
 * @return TRUE if the barrier intersects with the given vector
 */
BOOL
barrier_is_blocking(const struct PointerBarrier * barrier,
                    int x1, int y1, int x2, int y2, double *distance)
{
    BOOL rc = FALSE;
    float ua, ub, ud;
    int dir = barrier_get_direction(x1, y1, x2, y2);

    /* Algorithm below doesn't handle edge cases well, hence the extra
     * checks. */
    if (barrier_is_vertical(barrier)) {
        /* handle immediate barrier adjacency, moving away */
        if (dir & BarrierPositiveX && x1 == barrier->x1)
            return FALSE;
        if (dir & BarrierNegativeX && x1 == (barrier->x1 - 1))
            return FALSE;
        /* startpoint adjacent to barrier, moving towards -> block */
        if (dir & BarrierPositiveX && x1 == (barrier->x1 - 1) && y1 >= barrier->y1 && y1 <= barrier->y2) {
            *distance = 0;
            return TRUE;
        }
        if (dir & BarrierNegativeX && x1 == barrier->x1 && y1 >= barrier->y1 && y1 <= barrier->y2) {
            *distance = 0;
            return TRUE;
        }
    }
    else {
        /* handle immediate barrier adjacency, moving away */
        if (dir & BarrierPositiveY && y1 == barrier->y1)
            return FALSE;
        if (dir & BarrierNegativeY && y1 == (barrier->y1 - 1))
            return FALSE;
        /* startpoint adjacent to barrier, moving towards -> block */
        if (dir & BarrierPositiveY && y1 == (barrier->y1 - 1) && x1 >= barrier->x1 && x1 <= barrier->x2) {
            *distance = 0;
            return TRUE;
        }
        if (dir & BarrierNegativeY && y1 == barrier->y1 && x1 >= barrier->x1 && x1 <= barrier->x2) {
            *distance = 0;
            return TRUE;
        }
    }

    /* not an edge case, compute distance */
    ua = 0;
    ud = (barrier->y2 - barrier->y1) * (x2 - x1) - (barrier->x2 -
                                                    barrier->x1) * (y2 - y1);
    if (ud != 0) {
        ua = ((barrier->x2 - barrier->x1) * (y1 - barrier->y1) -
              (barrier->y2 - barrier->y1) * (x1 - barrier->x1)) / ud;
        ub = ((x2 - x1) * (y1 - barrier->y1) -
              (y2 - y1) * (x1 - barrier->x1)) / ud;
        if (ua < 0 || ua > 1 || ub < 0 || ub > 1)
            ua = 0;
    }

    if (ua > 0 && ua <= 1) {
        double ix = barrier->x1 + ua * (barrier->x2 - barrier->x1);
        double iy = barrier->y1 + ua * (barrier->y2 - barrier->y1);

        *distance = sqrt(pow(x1 - ix, 2) + pow(y1 - iy, 2));
        rc = TRUE;
    }

    return rc;
}

static BOOL
barrier_blocks_device(struct PointerBarrierClient *client,
                      DeviceIntPtr dev)
{
    int i;
    int master_id;

    /* Clients with no devices are treated as
     * if they specified XIAllDevices. */
    if (client->num_devices == 0)
        return TRUE;

    master_id = GetMaster(dev, POINTER_OR_FLOAT)->id;

    for (i = 0; i < client->num_devices; i++) {
        int device_id = client->device_ids[i];
        if (device_id == XIAllDevices ||
            device_id == XIAllMasterDevices ||
            device_id == master_id)
            return TRUE;
    }

    return FALSE;
}

/**
 * Find the nearest barrier that is blocking movement from x1/y1 to x2/y2.
 *
 * @param dir Only barriers blocking movement in direction dir are checked
 * @param x1 X start coordinate of movement vector
 * @param y1 Y start coordinate of movement vector
 * @param x2 X end coordinate of movement vector
 * @param y2 Y end coordinate of movement vector
 * @return The barrier nearest to the movement origin that blocks this movement.
 */
static struct PointerBarrier *
barrier_find_nearest(CursorScreenPtr cs, DeviceIntPtr dev,
                     int dir,
                     int x1, int y1, int x2, int y2)
{
    struct PointerBarrierClient *c = NULL;
    struct PointerBarrier *nearest = NULL;
    double min_distance = INT_MAX;      /* can't get higher than that in X anyway */

    xorg_list_for_each_entry(c, &cs->barriers, entry) {
        struct PointerBarrier *b = &c->barrier;
        double distance;

        if (!barrier_is_blocking_direction(b, dir))
            continue;

        if (!barrier_blocks_device(c, dev))
            continue;

        if (barrier_is_blocking(b, x1, y1, x2, y2, &distance)) {
            if (min_distance > distance) {
                min_distance = distance;
                nearest = b;
            }
        }
    }

    return nearest;
}

/**
 * Clamp to the given barrier given the movement direction specified in dir.
 *
 * @param barrier The barrier to clamp to
 * @param dir The movement direction
 * @param[out] x The clamped x coordinate.
 * @param[out] y The clamped x coordinate.
 */
void
barrier_clamp_to_barrier(struct PointerBarrier *barrier, int dir, int *x,
                         int *y)
{
    if (barrier_is_vertical(barrier)) {
        if ((dir & BarrierNegativeX) & ~barrier->directions)
            *x = barrier->x1;
        if ((dir & BarrierPositiveX) & ~barrier->directions)
            *x = barrier->x1 - 1;
    }
    if (barrier_is_horizontal(barrier)) {
        if ((dir & BarrierNegativeY) & ~barrier->directions)
            *y = barrier->y1;
        if ((dir & BarrierPositiveY) & ~barrier->directions)
            *y = barrier->y1 - 1;
    }
}

static void
CursorConstrainCursorHarder(DeviceIntPtr dev, ScreenPtr screen, int mode,
                            int *x, int *y)
{
    CursorScreenPtr cs = GetCursorScreen(screen);

    if (!xorg_list_is_empty(&cs->barriers) && !IsFloating(dev) &&
        mode == Relative) {
        int ox, oy;
        int dir;
        int i;
        struct PointerBarrier *nearest = NULL;

        /* where are we coming from */
        miPointerGetPosition(dev, &ox, &oy);

        /* How this works:
         * Given the origin and the movement vector, get the nearest barrier
         * to the origin that is blocking the movement.
         * Clamp to that barrier.
         * Then, check from the clamped intersection to the original
         * destination, again finding the nearest barrier and clamping.
         */
        dir = barrier_get_direction(ox, oy, *x, *y);

#define MAX_BARRIERS 2
        for (i = 0; i < MAX_BARRIERS; i++) {
            nearest = barrier_find_nearest(cs, dev, dir, ox, oy, *x, *y);
            if (!nearest)
                break;

            barrier_clamp_to_barrier(nearest, dir, x, y);

            if (barrier_is_vertical(nearest)) {
                dir &= ~(BarrierNegativeX | BarrierPositiveX);
                ox = *x;
            }
            else if (barrier_is_horizontal(nearest)) {
                dir &= ~(BarrierNegativeY | BarrierPositiveY);
                oy = *y;
            }
        }
    }

    if (cs->ConstrainCursorHarder) {
        screen->ConstrainCursorHarder = cs->ConstrainCursorHarder;
        screen->ConstrainCursorHarder(dev, screen, mode, x, y);
        screen->ConstrainCursorHarder = CursorConstrainCursorHarder;
    }
}

static int
CreatePointerBarrierClient(ScreenPtr screen, ClientPtr client,
                           xXFixesCreatePointerBarrierReq * stuff,
                           PointerBarrierClientPtr *client_out)
{
    CursorScreenPtr cs = GetCursorScreen(screen);
    int err;
    int size;
    int i;
    CARD16 *in_devices;
    struct PointerBarrierClient *ret;

    size = sizeof(*ret) + sizeof(int) * stuff->num_devices;
    ret = malloc(size);

    *client_out = NULL;

    if (!ret) {
        return BadAlloc;
    }

    ret->screen = screen;
    ret->num_devices = stuff->num_devices;
    if (ret->num_devices > 0)
        ret->device_ids = (int*)&ret[1];
    else
        ret->device_ids = NULL;

    in_devices = (CARD16 *) &stuff[1];
    for (i = 0; i < stuff->num_devices; i++) {
        int device_id = in_devices[i];
        DeviceIntPtr device;

        if ((err = dixLookupDevice (&device, device_id,
                                    client, DixReadAccess))) {
            client->errorValue = device_id;
            goto error;
        }

        if (!IsMaster (device)) {
            client->errorValue = device_id;
            err = BadDevice;
            goto error;
        }

        ret->device_ids[i] = device_id;
    }

    ret->barrier.x1 = min(stuff->x1, stuff->x2);
    ret->barrier.x2 = max(stuff->x1, stuff->x2);
    ret->barrier.y1 = min(stuff->y1, stuff->y2);
    ret->barrier.y2 = max(stuff->y1, stuff->y2);
    ret->barrier.directions = stuff->directions & 0x0f;
    if (barrier_is_horizontal(&ret->barrier))
        ret->barrier.directions &= ~(BarrierPositiveX | BarrierNegativeX);
    if (barrier_is_vertical(&ret->barrier))
        ret->barrier.directions &= ~(BarrierPositiveY | BarrierNegativeY);
    xorg_list_add(&ret->entry, &cs->barriers);

    *client_out = ret;
    return Success;

 error:
    free(ret);
    return err;
}

=======
>>>>>>> 3f553aac
int
ProcXFixesCreatePointerBarrier(ClientPtr client)
{
    REQUEST(xXFixesCreatePointerBarrierReq);

    REQUEST_FIXED_SIZE(xXFixesCreatePointerBarrierReq, pad_to_int32(stuff->num_devices));
    LEGAL_NEW_RESOURCE(stuff->barrier, client);

    return XICreatePointerBarrier(client, stuff);
}

int
SProcXFixesCreatePointerBarrier(ClientPtr client)
{
    REQUEST(xXFixesCreatePointerBarrierReq);
    int i;
    CARD16 *in_devices = (CARD16 *) &stuff[1];

    swaps(&stuff->length);
    swaps(&stuff->num_devices);
    REQUEST_FIXED_SIZE(xXFixesCreatePointerBarrierReq, pad_to_int32(stuff->num_devices));

    swapl(&stuff->barrier);
    swapl(&stuff->window);
    swaps(&stuff->x1);
    swaps(&stuff->y1);
    swaps(&stuff->x2);
    swaps(&stuff->y2);
    swapl(&stuff->directions);
    for (i = 0; i < stuff->num_devices; i++) {
        swaps(in_devices + i);
    }

    return ProcXFixesVector[stuff->xfixesReqType] (client);
}

int
ProcXFixesDestroyPointerBarrier(ClientPtr client)
{
    REQUEST(xXFixesDestroyPointerBarrierReq);

    REQUEST_SIZE_MATCH(xXFixesDestroyPointerBarrierReq);

    return XIDestroyPointerBarrier(client, stuff);
}

int
SProcXFixesDestroyPointerBarrier(ClientPtr client)
{
    REQUEST(xXFixesDestroyPointerBarrierReq);

    swaps(&stuff->length);
    REQUEST_SIZE_MATCH(xXFixesDestroyPointerBarrierReq);
    swapl(&stuff->barrier);
    return ProcXFixesVector[stuff->xfixesReqType] (client);
}

Bool
XFixesCursorInit(void)
{
    int i;

    if (party_like_its_1989)
        CursorVisible = EnableCursor;

    if (!dixRegisterPrivateKey(&CursorScreenPrivateKeyRec, PRIVATE_SCREEN, 0))
        return FALSE;

    for (i = 0; i < screenInfo.numScreens; i++) {
        ScreenPtr pScreen = screenInfo.screens[i];
        CursorScreenPtr cs;

        cs = (CursorScreenPtr) calloc(1, sizeof(CursorScreenRec));
        if (!cs)
            return FALSE;
        Wrap(cs, pScreen, CloseScreen, CursorCloseScreen);
        Wrap(cs, pScreen, DisplayCursor, CursorDisplayCursor);
        cs->pCursorHideCounts = NULL;
        SetCursorScreen(pScreen, cs);
    }
    CursorClientType = CreateNewResourceType(CursorFreeClient,
                                             "XFixesCursorClient");
    CursorHideCountType = CreateNewResourceType(CursorFreeHideCount,
                                                "XFixesCursorHideCount");
    CursorWindowType = CreateNewResourceType(CursorFreeWindow,
                                             "XFixesCursorWindow");

    return CursorClientType && CursorHideCountType && CursorWindowType;
}<|MERGE_RESOLUTION|>--- conflicted
+++ resolved
@@ -999,348 +999,6 @@
     return 1;
 }
 
-<<<<<<< HEAD
-static BOOL
-barrier_is_horizontal(const struct PointerBarrier *barrier)
-{
-    return barrier->y1 == barrier->y2;
-}
-
-static BOOL
-barrier_is_vertical(const struct PointerBarrier *barrier)
-{
-    return barrier->x1 == barrier->x2;
-}
-
-/**
- * @return The set of barrier movement directions the movement vector
- * x1/y1 → x2/y2 represents.
- */
-int
-barrier_get_direction(int x1, int y1, int x2, int y2)
-{
-    int direction = 0;
-
-    /* which way are we trying to go */
-    if (x2 > x1)
-        direction |= BarrierPositiveX;
-    if (x2 < x1)
-        direction |= BarrierNegativeX;
-    if (y2 > y1)
-        direction |= BarrierPositiveY;
-    if (y2 < y1)
-        direction |= BarrierNegativeY;
-
-    return direction;
-}
-
-/**
- * Test if the barrier may block movement in the direction defined by
- * x1/y1 → x2/y2. This function only tests whether the directions could be
- * blocked, it does not test if the barrier actually blocks the movement.
- *
- * @return TRUE if the barrier blocks the direction of movement or FALSE
- * otherwise.
- */
-BOOL
-barrier_is_blocking_direction(const struct PointerBarrier * barrier,
-                              int direction)
-{
-    /* Barriers define which way is ok, not which way is blocking */
-    return (barrier->directions & direction) != direction;
-}
-
-/**
- * Test if the movement vector x1/y1 → x2/y2 is intersecting with the
- * barrier. A movement vector with the startpoint or endpoint adjacent to
- * the barrier itself counts as intersecting.
- *
- * @param x1 X start coordinate of movement vector
- * @param y1 Y start coordinate of movement vector
- * @param x2 X end coordinate of movement vector
- * @param y2 Y end coordinate of movement vector
- * @param[out] distance The distance between the start point and the
- * intersection with the barrier (if applicable).
- * @return TRUE if the barrier intersects with the given vector
- */
-BOOL
-barrier_is_blocking(const struct PointerBarrier * barrier,
-                    int x1, int y1, int x2, int y2, double *distance)
-{
-    BOOL rc = FALSE;
-    float ua, ub, ud;
-    int dir = barrier_get_direction(x1, y1, x2, y2);
-
-    /* Algorithm below doesn't handle edge cases well, hence the extra
-     * checks. */
-    if (barrier_is_vertical(barrier)) {
-        /* handle immediate barrier adjacency, moving away */
-        if (dir & BarrierPositiveX && x1 == barrier->x1)
-            return FALSE;
-        if (dir & BarrierNegativeX && x1 == (barrier->x1 - 1))
-            return FALSE;
-        /* startpoint adjacent to barrier, moving towards -> block */
-        if (dir & BarrierPositiveX && x1 == (barrier->x1 - 1) && y1 >= barrier->y1 && y1 <= barrier->y2) {
-            *distance = 0;
-            return TRUE;
-        }
-        if (dir & BarrierNegativeX && x1 == barrier->x1 && y1 >= barrier->y1 && y1 <= barrier->y2) {
-            *distance = 0;
-            return TRUE;
-        }
-    }
-    else {
-        /* handle immediate barrier adjacency, moving away */
-        if (dir & BarrierPositiveY && y1 == barrier->y1)
-            return FALSE;
-        if (dir & BarrierNegativeY && y1 == (barrier->y1 - 1))
-            return FALSE;
-        /* startpoint adjacent to barrier, moving towards -> block */
-        if (dir & BarrierPositiveY && y1 == (barrier->y1 - 1) && x1 >= barrier->x1 && x1 <= barrier->x2) {
-            *distance = 0;
-            return TRUE;
-        }
-        if (dir & BarrierNegativeY && y1 == barrier->y1 && x1 >= barrier->x1 && x1 <= barrier->x2) {
-            *distance = 0;
-            return TRUE;
-        }
-    }
-
-    /* not an edge case, compute distance */
-    ua = 0;
-    ud = (barrier->y2 - barrier->y1) * (x2 - x1) - (barrier->x2 -
-                                                    barrier->x1) * (y2 - y1);
-    if (ud != 0) {
-        ua = ((barrier->x2 - barrier->x1) * (y1 - barrier->y1) -
-              (barrier->y2 - barrier->y1) * (x1 - barrier->x1)) / ud;
-        ub = ((x2 - x1) * (y1 - barrier->y1) -
-              (y2 - y1) * (x1 - barrier->x1)) / ud;
-        if (ua < 0 || ua > 1 || ub < 0 || ub > 1)
-            ua = 0;
-    }
-
-    if (ua > 0 && ua <= 1) {
-        double ix = barrier->x1 + ua * (barrier->x2 - barrier->x1);
-        double iy = barrier->y1 + ua * (barrier->y2 - barrier->y1);
-
-        *distance = sqrt(pow(x1 - ix, 2) + pow(y1 - iy, 2));
-        rc = TRUE;
-    }
-
-    return rc;
-}
-
-static BOOL
-barrier_blocks_device(struct PointerBarrierClient *client,
-                      DeviceIntPtr dev)
-{
-    int i;
-    int master_id;
-
-    /* Clients with no devices are treated as
-     * if they specified XIAllDevices. */
-    if (client->num_devices == 0)
-        return TRUE;
-
-    master_id = GetMaster(dev, POINTER_OR_FLOAT)->id;
-
-    for (i = 0; i < client->num_devices; i++) {
-        int device_id = client->device_ids[i];
-        if (device_id == XIAllDevices ||
-            device_id == XIAllMasterDevices ||
-            device_id == master_id)
-            return TRUE;
-    }
-
-    return FALSE;
-}
-
-/**
- * Find the nearest barrier that is blocking movement from x1/y1 to x2/y2.
- *
- * @param dir Only barriers blocking movement in direction dir are checked
- * @param x1 X start coordinate of movement vector
- * @param y1 Y start coordinate of movement vector
- * @param x2 X end coordinate of movement vector
- * @param y2 Y end coordinate of movement vector
- * @return The barrier nearest to the movement origin that blocks this movement.
- */
-static struct PointerBarrier *
-barrier_find_nearest(CursorScreenPtr cs, DeviceIntPtr dev,
-                     int dir,
-                     int x1, int y1, int x2, int y2)
-{
-    struct PointerBarrierClient *c = NULL;
-    struct PointerBarrier *nearest = NULL;
-    double min_distance = INT_MAX;      /* can't get higher than that in X anyway */
-
-    xorg_list_for_each_entry(c, &cs->barriers, entry) {
-        struct PointerBarrier *b = &c->barrier;
-        double distance;
-
-        if (!barrier_is_blocking_direction(b, dir))
-            continue;
-
-        if (!barrier_blocks_device(c, dev))
-            continue;
-
-        if (barrier_is_blocking(b, x1, y1, x2, y2, &distance)) {
-            if (min_distance > distance) {
-                min_distance = distance;
-                nearest = b;
-            }
-        }
-    }
-
-    return nearest;
-}
-
-/**
- * Clamp to the given barrier given the movement direction specified in dir.
- *
- * @param barrier The barrier to clamp to
- * @param dir The movement direction
- * @param[out] x The clamped x coordinate.
- * @param[out] y The clamped x coordinate.
- */
-void
-barrier_clamp_to_barrier(struct PointerBarrier *barrier, int dir, int *x,
-                         int *y)
-{
-    if (barrier_is_vertical(barrier)) {
-        if ((dir & BarrierNegativeX) & ~barrier->directions)
-            *x = barrier->x1;
-        if ((dir & BarrierPositiveX) & ~barrier->directions)
-            *x = barrier->x1 - 1;
-    }
-    if (barrier_is_horizontal(barrier)) {
-        if ((dir & BarrierNegativeY) & ~barrier->directions)
-            *y = barrier->y1;
-        if ((dir & BarrierPositiveY) & ~barrier->directions)
-            *y = barrier->y1 - 1;
-    }
-}
-
-static void
-CursorConstrainCursorHarder(DeviceIntPtr dev, ScreenPtr screen, int mode,
-                            int *x, int *y)
-{
-    CursorScreenPtr cs = GetCursorScreen(screen);
-
-    if (!xorg_list_is_empty(&cs->barriers) && !IsFloating(dev) &&
-        mode == Relative) {
-        int ox, oy;
-        int dir;
-        int i;
-        struct PointerBarrier *nearest = NULL;
-
-        /* where are we coming from */
-        miPointerGetPosition(dev, &ox, &oy);
-
-        /* How this works:
-         * Given the origin and the movement vector, get the nearest barrier
-         * to the origin that is blocking the movement.
-         * Clamp to that barrier.
-         * Then, check from the clamped intersection to the original
-         * destination, again finding the nearest barrier and clamping.
-         */
-        dir = barrier_get_direction(ox, oy, *x, *y);
-
-#define MAX_BARRIERS 2
-        for (i = 0; i < MAX_BARRIERS; i++) {
-            nearest = barrier_find_nearest(cs, dev, dir, ox, oy, *x, *y);
-            if (!nearest)
-                break;
-
-            barrier_clamp_to_barrier(nearest, dir, x, y);
-
-            if (barrier_is_vertical(nearest)) {
-                dir &= ~(BarrierNegativeX | BarrierPositiveX);
-                ox = *x;
-            }
-            else if (barrier_is_horizontal(nearest)) {
-                dir &= ~(BarrierNegativeY | BarrierPositiveY);
-                oy = *y;
-            }
-        }
-    }
-
-    if (cs->ConstrainCursorHarder) {
-        screen->ConstrainCursorHarder = cs->ConstrainCursorHarder;
-        screen->ConstrainCursorHarder(dev, screen, mode, x, y);
-        screen->ConstrainCursorHarder = CursorConstrainCursorHarder;
-    }
-}
-
-static int
-CreatePointerBarrierClient(ScreenPtr screen, ClientPtr client,
-                           xXFixesCreatePointerBarrierReq * stuff,
-                           PointerBarrierClientPtr *client_out)
-{
-    CursorScreenPtr cs = GetCursorScreen(screen);
-    int err;
-    int size;
-    int i;
-    CARD16 *in_devices;
-    struct PointerBarrierClient *ret;
-
-    size = sizeof(*ret) + sizeof(int) * stuff->num_devices;
-    ret = malloc(size);
-
-    *client_out = NULL;
-
-    if (!ret) {
-        return BadAlloc;
-    }
-
-    ret->screen = screen;
-    ret->num_devices = stuff->num_devices;
-    if (ret->num_devices > 0)
-        ret->device_ids = (int*)&ret[1];
-    else
-        ret->device_ids = NULL;
-
-    in_devices = (CARD16 *) &stuff[1];
-    for (i = 0; i < stuff->num_devices; i++) {
-        int device_id = in_devices[i];
-        DeviceIntPtr device;
-
-        if ((err = dixLookupDevice (&device, device_id,
-                                    client, DixReadAccess))) {
-            client->errorValue = device_id;
-            goto error;
-        }
-
-        if (!IsMaster (device)) {
-            client->errorValue = device_id;
-            err = BadDevice;
-            goto error;
-        }
-
-        ret->device_ids[i] = device_id;
-    }
-
-    ret->barrier.x1 = min(stuff->x1, stuff->x2);
-    ret->barrier.x2 = max(stuff->x1, stuff->x2);
-    ret->barrier.y1 = min(stuff->y1, stuff->y2);
-    ret->barrier.y2 = max(stuff->y1, stuff->y2);
-    ret->barrier.directions = stuff->directions & 0x0f;
-    if (barrier_is_horizontal(&ret->barrier))
-        ret->barrier.directions &= ~(BarrierPositiveX | BarrierNegativeX);
-    if (barrier_is_vertical(&ret->barrier))
-        ret->barrier.directions &= ~(BarrierPositiveY | BarrierNegativeY);
-    xorg_list_add(&ret->entry, &cs->barriers);
-
-    *client_out = ret;
-    return Success;
-
- error:
-    free(ret);
-    return err;
-}
-
-=======
->>>>>>> 3f553aac
 int
 ProcXFixesCreatePointerBarrier(ClientPtr client)
 {
