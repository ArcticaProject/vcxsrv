--- conflicted
+++ resolved
@@ -1,1072 +1,3 @@
-<<<<<<< HEAD
-/*
- * Copyright (c) 2006, Oracle and/or its affiliates. All rights reserved.
- *
- * Permission is hereby granted, free of charge, to any person obtaining a
- * copy of this software and associated documentation files (the "Software"),
- * to deal in the Software without restriction, including without limitation
- * the rights to use, copy, modify, merge, publish, distribute, sublicense,
- * and/or sell copies of the Software, and to permit persons to whom the
- * Software is furnished to do so, subject to the following conditions:
- *
- * The above copyright notice and this permission notice (including the next
- * paragraph) shall be included in all copies or substantial portions of the
- * Software.
- *
- * THE SOFTWARE IS PROVIDED "AS IS", WITHOUT WARRANTY OF ANY KIND, EXPRESS OR
- * IMPLIED, INCLUDING BUT NOT LIMITED TO THE WARRANTIES OF MERCHANTABILITY,
- * FITNESS FOR A PARTICULAR PURPOSE AND NONINFRINGEMENT.  IN NO EVENT SHALL
- * THE AUTHORS OR COPYRIGHT HOLDERS BE LIABLE FOR ANY CLAIM, DAMAGES OR OTHER
- * LIABILITY, WHETHER IN AN ACTION OF CONTRACT, TORT OR OTHERWISE, ARISING
- * FROM, OUT OF OR IN CONNECTION WITH THE SOFTWARE OR THE USE OR OTHER
- * DEALINGS IN THE SOFTWARE.
- *
- * Copyright © 2002 Keith Packard
- *
- * Permission to use, copy, modify, distribute, and sell this software and its
- * documentation for any purpose is hereby granted without fee, provided that
- * the above copyright notice appear in all copies and that both that
- * copyright notice and this permission notice appear in supporting
- * documentation, and that the name of Keith Packard not be used in
- * advertising or publicity pertaining to distribution of the software without
- * specific, written prior permission.  Keith Packard makes no
- * representations about the suitability of this software for any purpose.  It
- * is provided "as is" without express or implied warranty.
- *
- * KEITH PACKARD DISCLAIMS ALL WARRANTIES WITH REGARD TO THIS SOFTWARE,
- * INCLUDING ALL IMPLIED WARRANTIES OF MERCHANTABILITY AND FITNESS, IN NO
- * EVENT SHALL KEITH PACKARD BE LIABLE FOR ANY SPECIAL, INDIRECT OR
- * CONSEQUENTIAL DAMAGES OR ANY DAMAGES WHATSOEVER RESULTING FROM LOSS OF USE,
- * DATA OR PROFITS, WHETHER IN AN ACTION OF CONTRACT, NEGLIGENCE OR OTHER
- * TORTIOUS ACTION, ARISING OUT OF OR IN CONNECTION WITH THE USE OR
- * PERFORMANCE OF THIS SOFTWARE.
- */
-
-#ifdef HAVE_DIX_CONFIG_H
-#include <dix-config.h>
-#else
-#define XFIXES
-#endif
-
-#include "xfixesint.h"
-#include "scrnintstr.h"
-#include "cursorstr.h"
-#include "dixevents.h"
-#include "servermd.h"
-#include "inputstr.h"
-#include "windowstr.h"
-#include "xace.h"
-
-static RESTYPE		CursorClientType;
-static RESTYPE		CursorHideCountType;
-static RESTYPE		CursorWindowType;
-static CursorPtr	CursorCurrent[MAXDEVICES];
-
-static DevPrivateKeyRec CursorScreenPrivateKeyRec;
-#define CursorScreenPrivateKey (&CursorScreenPrivateKeyRec)
-
-static void deleteCursorHideCountsForScreen (ScreenPtr pScreen);
-
-#define VERIFY_CURSOR(pCursor, cursor, client, access)			\
-    do {								\
-	int err;							\
-	err = dixLookupResourceByType((pointer *) &pCursor, cursor,	\
-				      RT_CURSOR, client, access);	\
-	if (err != Success) {						\
-	    client->errorValue = cursor;				\
-	    return err;							\
-	}								\
-    } while (0)
-
-/*
- * There is a global list of windows selecting for cursor events
- */
-
-typedef struct _CursorEvent *CursorEventPtr;
-
-typedef struct _CursorEvent {
-    CursorEventPtr	next;
-    CARD32		eventMask;
-    ClientPtr		pClient;
-    WindowPtr		pWindow;
-    XID			clientResource;
-} CursorEventRec;
-
-static CursorEventPtr	    cursorEvents;
-
-/*
- * Each screen has a list of clients which have requested
- * that the cursor be hid, and the number of times each
- * client has requested.
-*/
-
-typedef struct _CursorHideCountRec *CursorHideCountPtr;
-
-typedef struct _CursorHideCountRec {
-    CursorHideCountPtr   pNext;  
-    ClientPtr            pClient;
-    ScreenPtr            pScreen;
-    int                  hideCount;
-    XID			 resource;
-} CursorHideCountRec;
-
-/*
- * Wrap DisplayCursor to catch cursor change events
- */
-
-typedef struct _CursorScreen {
-    DisplayCursorProcPtr	DisplayCursor;
-    CloseScreenProcPtr		CloseScreen;
-    CursorHideCountPtr          pCursorHideCounts;
-} CursorScreenRec, *CursorScreenPtr;
-
-#define GetCursorScreen(s) ((CursorScreenPtr)dixLookupPrivate(&(s)->devPrivates, CursorScreenPrivateKey))
-#define GetCursorScreenIfSet(s) GetCursorScreen(s)
-#define SetCursorScreen(s,p) dixSetPrivate(&(s)->devPrivates, CursorScreenPrivateKey, p)
-#define Wrap(as,s,elt,func)	(((as)->elt = (s)->elt), (s)->elt = func)
-#define Unwrap(as,s,elt,backup)	(((backup) = (s)->elt), (s)->elt = (as)->elt)
-
-/* The cursor doesn't show up until the first XDefineCursor() */
-static Bool CursorVisible = FALSE;
-
-Bool EnableCursor = TRUE;
-
-static Bool
-CursorDisplayCursor (DeviceIntPtr pDev,
-                     ScreenPtr pScreen,
-		     CursorPtr pCursor)
-{
-    CursorScreenPtr	cs = GetCursorScreen(pScreen);
-    Bool		ret;
-    DisplayCursorProcPtr backupProc;
-
-    Unwrap (cs, pScreen, DisplayCursor, backupProc);
-
-    /*
-     * Have to check ConnectionInfo to distinguish client requests from
-     * initial root window setup.  Not a great way to do it, I admit.
-     */
-    if (ConnectionInfo)
-	CursorVisible = EnableCursor;
-
-    if (cs->pCursorHideCounts != NULL || !CursorVisible) {
-	ret = (*pScreen->DisplayCursor) (pDev, pScreen, NullCursor);
-    } else {
-	ret = (*pScreen->DisplayCursor) (pDev, pScreen, pCursor);
-    }
-
-    if (pCursor != CursorCurrent[pDev->id])
-    {
-	CursorEventPtr	e;
-
-	CursorCurrent[pDev->id] = pCursor;
-	for (e = cursorEvents; e; e = e->next)
-	{
-	    if ((e->eventMask & XFixesDisplayCursorNotifyMask))
-	    {
-		xXFixesCursorNotifyEvent	ev;
-		ev.type = XFixesEventBase + XFixesCursorNotify;
-		ev.subtype = XFixesDisplayCursorNotify;
-		ev.window = e->pWindow->drawable.id;
-		ev.cursorSerial = pCursor->serialNumber;
-		ev.timestamp = currentTime.milliseconds;
-		ev.name = pCursor->name;
-		WriteEventsToClient (e->pClient, 1, (xEvent *) &ev);
-	    }
-	}
-    }
-    Wrap (cs, pScreen, DisplayCursor, backupProc);
-
-    return ret;
-}
-
-static Bool
-CursorCloseScreen (int index, ScreenPtr pScreen)
-{
-    CursorScreenPtr	cs = GetCursorScreen (pScreen);
-    Bool		ret;
-    CloseScreenProcPtr	close_proc;
-    DisplayCursorProcPtr display_proc;
-
-    Unwrap (cs, pScreen, CloseScreen, close_proc);
-    Unwrap (cs, pScreen, DisplayCursor, display_proc);
-    deleteCursorHideCountsForScreen(pScreen);
-    ret = (*pScreen->CloseScreen) (index, pScreen);
-    free(cs);
-    return ret;
-}
-
-#define CursorAllEvents (XFixesDisplayCursorNotifyMask)
-
-static int
-XFixesSelectCursorInput (ClientPtr	pClient,
-			 WindowPtr	pWindow,
-			 CARD32		eventMask)
-{
-    CursorEventPtr	*prev, e;
-    pointer val;
-    int rc;
-
-    for (prev = &cursorEvents; (e = *prev); prev = &e->next)
-    {
-	if (e->pClient == pClient &&
-	    e->pWindow == pWindow)
-	{
-	    break;
-	}
-    }
-    if (!eventMask)
-    {
-	if (e)
-	{
-	    FreeResource (e->clientResource, 0);
-	}
-	return Success;
-    }
-    if (!e)
-    {
-	e = (CursorEventPtr) malloc(sizeof (CursorEventRec));
-	if (!e)
-	    return BadAlloc;
-
-	e->next = 0;
-	e->pClient = pClient;
-	e->pWindow = pWindow;
-	e->clientResource = FakeClientID(pClient->index);
-
-	/*
-	 * Add a resource hanging from the window to
-	 * catch window destroy
-	 */
-	rc = dixLookupResourceByType( &val, pWindow->drawable.id,
-				      CursorWindowType, serverClient,
-				      DixGetAttrAccess);
-	if (rc != Success)
-	    if (!AddResource (pWindow->drawable.id, CursorWindowType,
-			      (pointer) pWindow))
-	    {
-		free(e);
-		return BadAlloc;
-	    }
-
-	if (!AddResource (e->clientResource, CursorClientType, (pointer) e))
-	    return BadAlloc;
-
-	*prev = e;
-    }
-    e->eventMask = eventMask;
-    return Success;
-}
-
-int
-ProcXFixesSelectCursorInput (ClientPtr client)
-{
-    REQUEST (xXFixesSelectCursorInputReq);
-    WindowPtr	pWin;
-    int		rc;
-
-    REQUEST_SIZE_MATCH (xXFixesSelectCursorInputReq);
-    rc = dixLookupWindow(&pWin, stuff->window, client, DixGetAttrAccess);
-    if (rc != Success)
-        return rc;
-    if (stuff->eventMask & ~CursorAllEvents)
-    {
-	client->errorValue = stuff->eventMask;
-	return BadValue;
-    }
-    return XFixesSelectCursorInput (client, pWin, stuff->eventMask);
-}
-
-static int
-GetBit (unsigned char *line, int x)
-{
-    unsigned char   mask;
-    
-    if (screenInfo.bitmapBitOrder == LSBFirst)
-	mask = (1 << (x & 7));
-    else
-	mask = (0x80 >> (x & 7));
-    /* XXX assumes byte order is host byte order */
-    line += (x >> 3);
-    if (*line & mask)
-	return 1;
-    return 0;
-}
-
-int
-SProcXFixesSelectCursorInput (ClientPtr client)
-{
-    register int n;
-    REQUEST(xXFixesSelectCursorInputReq);
-
-    swaps(&stuff->length, n);
-    swapl(&stuff->window, n);
-    swapl(&stuff->eventMask, n);
-    return (*ProcXFixesVector[stuff->xfixesReqType]) (client);
-}
-    
-void
-SXFixesCursorNotifyEvent (xXFixesCursorNotifyEvent *from,
-			  xXFixesCursorNotifyEvent *to)
-{
-    to->type = from->type;
-    cpswaps (from->sequenceNumber, to->sequenceNumber);
-    cpswapl (from->window, to->window);
-    cpswapl (from->cursorSerial, to->cursorSerial);
-    cpswapl (from->timestamp, to->timestamp);
-    cpswapl (from->name, to->name);
-}
-
-static void
-CopyCursorToImage (CursorPtr pCursor, CARD32 *image)
-{
-    int width = pCursor->bits->width;
-    int height = pCursor->bits->height;
-    int npixels = width * height;
-    
-#ifdef ARGB_CURSOR
-    if (pCursor->bits->argb)
-	memcpy (image, pCursor->bits->argb, npixels * sizeof (CARD32));
-    else
-#endif
-    {
-	unsigned char	*srcLine = pCursor->bits->source;
-	unsigned char	*mskLine = pCursor->bits->mask;
-	int		stride = BitmapBytePad (width);
-	int		x, y;
-	CARD32		fg, bg;
-	
-	fg = (0xff000000 | 
-	      ((pCursor->foreRed & 0xff00) << 8) |
-	      (pCursor->foreGreen & 0xff00) |
-	      (pCursor->foreBlue >> 8));
-	bg = (0xff000000 | 
-	      ((pCursor->backRed & 0xff00) << 8) |
-	      (pCursor->backGreen & 0xff00) |
-	      (pCursor->backBlue >> 8));
-	for (y = 0; y < height; y++)
-	{
-	    for (x = 0; x < width; x++)
-	    {
-		if (GetBit (mskLine, x))
-		{
-		    if (GetBit (srcLine, x))
-			*image++ = fg;
-		    else
-			*image++ = bg;
-		}
-		else
-		    *image++ = 0;
-	    }
-	    srcLine += stride;
-	    mskLine += stride;
-	}
-    }
-}
-
-int
-ProcXFixesGetCursorImage (ClientPtr client)
-{
-/*    REQUEST(xXFixesGetCursorImageReq); */
-    xXFixesGetCursorImageReply	*rep;
-    CursorPtr			pCursor;
-    CARD32			*image;
-    int				npixels, width, height, rc, x, y;
-
-    REQUEST_SIZE_MATCH(xXFixesGetCursorImageReq);
-    pCursor = CursorCurrent[PickPointer(client)->id];
-    if (!pCursor)
-	return BadCursor;
-    rc = XaceHook(XACE_RESOURCE_ACCESS, client, pCursor->id, RT_CURSOR,
-		  pCursor, RT_NONE, NULL, DixReadAccess);
-    if (rc != Success)
-	return rc;
-    GetSpritePosition (PickPointer(client), &x, &y);
-    width = pCursor->bits->width;
-    height = pCursor->bits->height;
-    npixels = width * height;
-    rep = malloc(sizeof (xXFixesGetCursorImageReply) +
-		  npixels * sizeof (CARD32));
-    if (!rep)
-	return BadAlloc;
-
-    rep->type = X_Reply;
-    rep->sequenceNumber = client->sequence;
-    rep->length = npixels;
-    rep->width = width;
-    rep->height = height;
-    rep->x = x;
-    rep->y = y;
-    rep->xhot = pCursor->bits->xhot;
-    rep->yhot = pCursor->bits->yhot; 
-    rep->cursorSerial = pCursor->serialNumber;
-
-    image = (CARD32 *) (rep + 1);
-    CopyCursorToImage (pCursor, image);
-    if (client->swapped)
-    {
-	int n;
-	swaps (&rep->sequenceNumber, n);
-	swapl (&rep->length, n);
-	swaps (&rep->x, n);
-	swaps (&rep->y, n);
-	swaps (&rep->width, n);
-	swaps (&rep->height, n);
-	swaps (&rep->xhot, n);
-	swaps (&rep->yhot, n);
-	swapl (&rep->cursorSerial, n);
-	SwapLongs (image, npixels);
-    }
-    WriteToClient(client, sizeof (xXFixesGetCursorImageReply) +
-			 (npixels << 2), (char *) rep);
-    free(rep);
-    return Success;
-}
-
-int
-SProcXFixesGetCursorImage (ClientPtr client)
-{
-    int n;
-    REQUEST(xXFixesGetCursorImageReq);
-    swaps (&stuff->length, n);
-    return (*ProcXFixesVector[stuff->xfixesReqType]) (client);
-}
-
-int
-ProcXFixesSetCursorName (ClientPtr client)
-{
-    CursorPtr pCursor;
-    char *tchar;
-    REQUEST(xXFixesSetCursorNameReq);
-    Atom atom;
-
-    REQUEST_AT_LEAST_SIZE(xXFixesSetCursorNameReq);
-    VERIFY_CURSOR(pCursor, stuff->cursor, client, DixSetAttrAccess);
-    tchar = (char *) &stuff[1];
-    atom = MakeAtom (tchar, stuff->nbytes, TRUE);
-    if (atom == BAD_RESOURCE)
-	return BadAlloc;
-    
-    pCursor->name = atom;
-    return Success;
-}
-
-int
-SProcXFixesSetCursorName (ClientPtr client)
-{
-    int n;
-    REQUEST(xXFixesSetCursorNameReq);
-
-    swaps (&stuff->length, n);
-    REQUEST_AT_LEAST_SIZE(xXFixesSetCursorNameReq);
-    swapl (&stuff->cursor, n);
-    swaps (&stuff->nbytes, n);
-    return (*ProcXFixesVector[stuff->xfixesReqType]) (client);
-}
-
-int
-ProcXFixesGetCursorName (ClientPtr client)
-{
-    CursorPtr			pCursor;
-    xXFixesGetCursorNameReply	reply;
-    REQUEST(xXFixesGetCursorNameReq);
-    const char *str;
-    int len;
-
-    REQUEST_SIZE_MATCH(xXFixesGetCursorNameReq);
-    VERIFY_CURSOR(pCursor, stuff->cursor, client, DixGetAttrAccess);
-    if (pCursor->name)
-	str = NameForAtom (pCursor->name);
-    else
-	str = "";
-    len = strlen (str);
-    
-    reply.type = X_Reply;
-    reply.length = bytes_to_int32(len);
-    reply.sequenceNumber = client->sequence;
-    reply.atom = pCursor->name;
-    reply.nbytes = len;
-    if (client->swapped)
-    {
-	int n;
-	swaps (&reply.sequenceNumber, n);
-	swapl (&reply.length, n);
-	swapl (&reply.atom, n);
-	swaps (&reply.nbytes, n);
-    }
-    WriteReplyToClient(client, sizeof(xXFixesGetCursorNameReply), &reply);
-    WriteToClient(client, len, str);
-    
-    return Success;
-}
-
-int
-SProcXFixesGetCursorName (ClientPtr client)
-{
-    int n;
-    REQUEST(xXFixesGetCursorNameReq);
-
-    swaps (&stuff->length, n);
-    REQUEST_SIZE_MATCH(xXFixesGetCursorNameReq);
-    swapl (&stuff->cursor, n);
-    return (*ProcXFixesVector[stuff->xfixesReqType]) (client);
-}
-
-int
-ProcXFixesGetCursorImageAndName (ClientPtr client)
-{
-/*    REQUEST(xXFixesGetCursorImageAndNameReq); */
-    xXFixesGetCursorImageAndNameReply	*rep;
-    CursorPtr			pCursor;
-    CARD32			*image;
-    int				npixels;
-    const char			*name;
-    int				nbytes, nbytesRound;
-    int				width, height;
-    int				rc, x, y;
-
-    REQUEST_SIZE_MATCH(xXFixesGetCursorImageAndNameReq);
-    pCursor = CursorCurrent[PickPointer(client)->id];
-    if (!pCursor)
-	return BadCursor;
-    rc = XaceHook(XACE_RESOURCE_ACCESS, client, pCursor->id, RT_CURSOR,
-		  pCursor, RT_NONE, NULL, DixReadAccess|DixGetAttrAccess);
-    if (rc != Success)
-	return rc;
-    GetSpritePosition (PickPointer(client), &x, &y);
-    width = pCursor->bits->width;
-    height = pCursor->bits->height;
-    npixels = width * height;
-    name = pCursor->name ? NameForAtom (pCursor->name) : "";
-    nbytes = strlen (name);
-    nbytesRound = pad_to_int32(nbytes);
-    rep = malloc(sizeof (xXFixesGetCursorImageAndNameReply) +
-		  npixels * sizeof (CARD32) + nbytesRound);
-    if (!rep)
-	return BadAlloc;
-
-    rep->type = X_Reply;
-    rep->sequenceNumber = client->sequence;
-    rep->length = npixels + bytes_to_int32(nbytesRound);
-    rep->width = width;
-    rep->height = height;
-    rep->x = x;
-    rep->y = y;
-    rep->xhot = pCursor->bits->xhot;
-    rep->yhot = pCursor->bits->yhot; 
-    rep->cursorSerial = pCursor->serialNumber;
-    rep->cursorName = pCursor->name;
-    rep->nbytes = nbytes;
-
-    image = (CARD32 *) (rep + 1);
-    CopyCursorToImage (pCursor, image);
-    memcpy ((image + npixels), name, nbytes);
-    if (client->swapped)
-    {
-	int n;
-	swaps (&rep->sequenceNumber, n);
-	swapl (&rep->length, n);
-	swaps (&rep->x, n);
-	swaps (&rep->y, n);
-	swaps (&rep->width, n);
-	swaps (&rep->height, n);
-	swaps (&rep->xhot, n);
-	swaps (&rep->yhot, n);
-	swapl (&rep->cursorSerial, n);
-	swapl (&rep->cursorName, n);
-	swaps (&rep->nbytes, n);
-	SwapLongs (image, npixels);
-    }
-    WriteToClient(client, sizeof (xXFixesGetCursorImageAndNameReply) +
-			 (npixels << 2) + nbytesRound, (char *) rep);
-    free(rep);
-    return Success;
-}
-
-int
-SProcXFixesGetCursorImageAndName (ClientPtr client)
-{
-    int n;
-    REQUEST(xXFixesGetCursorImageAndNameReq);
-    swaps (&stuff->length, n);
-    return (*ProcXFixesVector[stuff->xfixesReqType]) (client);
-}
-
-/*
- * Find every cursor reference in the system, ask testCursor
- * whether it should be replaced with a reference to pCursor.
- */
-
-typedef Bool (*TestCursorFunc) (CursorPtr pOld, pointer closure);
-
-typedef struct {
-    RESTYPE type;
-    TestCursorFunc testCursor;
-    CursorPtr pNew;
-    pointer closure;
-} ReplaceCursorLookupRec, *ReplaceCursorLookupPtr;
-
-static const RESTYPE    CursorRestypes[] = {
-    RT_WINDOW, RT_PASSIVEGRAB, RT_CURSOR
-};
-
-#define NUM_CURSOR_RESTYPES (sizeof (CursorRestypes) / sizeof (CursorRestypes[0]))
-
-static Bool
-ReplaceCursorLookup (pointer value, XID id, pointer closure)
-{
-    ReplaceCursorLookupPtr  rcl = (ReplaceCursorLookupPtr) closure;
-    WindowPtr		    pWin;
-    GrabPtr		    pGrab;
-    CursorPtr		    pCursor = 0, *pCursorRef = 0;
-    XID			    cursor = 0;
-
-    switch (rcl->type) {
-    case RT_WINDOW:
-	pWin = (WindowPtr) value;
-	if (pWin->optional)
-	{
-	    pCursorRef = &pWin->optional->cursor;
-	    pCursor = *pCursorRef;
-	}
-	break;
-    case RT_PASSIVEGRAB:
-	pGrab = (GrabPtr) value;
-	pCursorRef = &pGrab->cursor;
-	pCursor = *pCursorRef;
-	break;
-    case RT_CURSOR:
-	pCursorRef = 0;
-	pCursor = (CursorPtr) value;
-	cursor = id;
-	break;
-    }
-    if (pCursor && pCursor != rcl->pNew)
-    {
-	if ((*rcl->testCursor) (pCursor, rcl->closure))
-	{
-	    rcl->pNew->refcnt++;
-	    /* either redirect reference or update resource database */
-	    if (pCursorRef)
-		*pCursorRef = rcl->pNew;
-	    else
-		ChangeResourceValue (id, RT_CURSOR, rcl->pNew);
-	    FreeCursor (pCursor, cursor);
-	}
-    }
-    return FALSE;   /* keep walking */
-}
-
-static void
-ReplaceCursor (CursorPtr pCursor,
-	       TestCursorFunc testCursor,
-	       pointer closure)
-{
-    int	clientIndex;
-    int resIndex;
-    ReplaceCursorLookupRec  rcl;
-    
-    /* 
-     * Cursors exist only in the resource database, windows and grabs.
-     * All of these are always pointed at by the resource database.  Walk
-     * the whole thing looking for cursors
-     */
-    rcl.testCursor = testCursor;
-    rcl.pNew = pCursor;
-    rcl.closure = closure;
-
-    /* for each client */
-    for (clientIndex = 0; clientIndex < currentMaxClients; clientIndex++)
-    {
-	if (!clients[clientIndex])
-	    continue;
-	for (resIndex = 0; resIndex < NUM_CURSOR_RESTYPES; resIndex++)
-	{
-	    rcl.type = CursorRestypes[resIndex];
-	    /*
-	     * This function walks the entire client resource database
-	     */
-	    LookupClientResourceComplex (clients[clientIndex], 
-					 rcl.type, 
-					 ReplaceCursorLookup,
-					 (pointer) &rcl);
-	}
-    }
-    /* this "knows" that WindowHasNewCursor doesn't depend on it's argument */
-    WindowHasNewCursor (screenInfo.screens[0]->root);
-}
-
-static Bool 
-TestForCursor (CursorPtr pCursor, pointer closure)
-{
-    return (pCursor == (CursorPtr) closure);
-}
-
-int
-ProcXFixesChangeCursor (ClientPtr client)
-{
-    CursorPtr	pSource, pDestination;
-    REQUEST(xXFixesChangeCursorReq);
-
-    REQUEST_SIZE_MATCH(xXFixesChangeCursorReq);
-    VERIFY_CURSOR (pSource, stuff->source, client,
-		   DixReadAccess|DixGetAttrAccess);
-    VERIFY_CURSOR (pDestination, stuff->destination, client,
-		   DixWriteAccess|DixSetAttrAccess);
-
-    ReplaceCursor (pSource, TestForCursor, (pointer) pDestination);
-    return Success;
-}
-
-int
-SProcXFixesChangeCursor (ClientPtr client)
-{
-    int n;
-    REQUEST(xXFixesChangeCursorReq);
-
-    swaps (&stuff->length, n);
-    REQUEST_SIZE_MATCH(xXFixesChangeCursorReq);
-    swapl (&stuff->source, n);
-    swapl (&stuff->destination, n);
-    return (*ProcXFixesVector[stuff->xfixesReqType]) (client);
-}
-
-static Bool
-TestForCursorName (CursorPtr pCursor, pointer closure)
-{
-    Atom *pName = closure;
-    return pCursor->name == *pName;
-}
-
-int
-ProcXFixesChangeCursorByName (ClientPtr client)
-{
-    CursorPtr	pSource;
-    Atom	name;
-    char	*tchar;
-    REQUEST(xXFixesChangeCursorByNameReq);
-
-    REQUEST_FIXED_SIZE(xXFixesChangeCursorByNameReq, stuff->nbytes);
-    VERIFY_CURSOR(pSource, stuff->source, client,
-		  DixReadAccess|DixGetAttrAccess);
-    tchar = (char *) &stuff[1];
-    name = MakeAtom (tchar, stuff->nbytes, FALSE);
-    if (name)
-	ReplaceCursor (pSource, TestForCursorName, &name);
-    return Success;
-}
-
-int
-SProcXFixesChangeCursorByName (ClientPtr client)
-{
-    int n;
-    REQUEST(xXFixesChangeCursorByNameReq);
-
-    swaps (&stuff->length, n);
-    REQUEST_AT_LEAST_SIZE (xXFixesChangeCursorByNameReq);
-    swapl (&stuff->source, n);
-    swaps (&stuff->nbytes, n);
-    return (*ProcXFixesVector[stuff->xfixesReqType]) (client);
-}
-
-/*
- * Routines for manipulating the per-screen hide counts list.
- * This list indicates which clients have requested cursor hiding 
- * for that screen.
- */
-
-/* Return the screen's hide-counts list element for the given client */
-static CursorHideCountPtr
-findCursorHideCount (ClientPtr pClient, ScreenPtr pScreen) 
-{
-    CursorScreenPtr    cs = GetCursorScreen(pScreen);
-    CursorHideCountPtr pChc;
-
-    for (pChc = cs->pCursorHideCounts; pChc != NULL; pChc = pChc->pNext) {
-	if (pChc->pClient == pClient) {
-	    return pChc;
-	}
-    }
-
-    return NULL;           
-}
-
-static int
-createCursorHideCount (ClientPtr pClient, ScreenPtr pScreen)
-{
-    CursorScreenPtr    cs = GetCursorScreen(pScreen);
-    CursorHideCountPtr pChc;
-
-    pChc = (CursorHideCountPtr) malloc(sizeof(CursorHideCountRec));
-    if (pChc == NULL) {
-	return BadAlloc;
-    }
-    pChc->pClient = pClient;
-    pChc->pScreen = pScreen;
-    pChc->hideCount = 1;
-    pChc->resource = FakeClientID(pClient->index);
-    pChc->pNext = cs->pCursorHideCounts;
-    cs->pCursorHideCounts = pChc;
-    
-    /* 
-     * Create a resource for this element so it can be deleted
-     * when the client goes away.
-     */
-    if (!AddResource (pChc->resource, CursorHideCountType, 
-		      (pointer) pChc)) {
-	free(pChc);
-	return BadAlloc;
-    }
-
-    return Success;
-}
-
-/* 
- * Delete the given hide-counts list element from its screen list.
- */
-static void
-deleteCursorHideCount (CursorHideCountPtr pChcToDel, ScreenPtr pScreen)
-{
-    CursorScreenPtr    cs = GetCursorScreen(pScreen);
-    CursorHideCountPtr pChc, pNext;
-    CursorHideCountPtr pChcLast = NULL;
-
-    pChc = cs->pCursorHideCounts;
-    while (pChc != NULL) {
-	pNext = pChc->pNext;
-	if (pChc == pChcToDel) {
-	    free(pChc);
-	    if (pChcLast == NULL) {
-		cs->pCursorHideCounts = pNext;
-	    } else {
-		pChcLast->pNext = pNext;
-	    }
-	    return;
-	}
-	pChcLast = pChc;
-	pChc = pNext;
-    }
-}
-
-/* 
- * Delete all the hide-counts list elements for this screen.
- */
-static void
-deleteCursorHideCountsForScreen (ScreenPtr pScreen)
-{
-    CursorScreenPtr    cs = GetCursorScreen(pScreen);
-    CursorHideCountPtr pChc, pTmp;
-
-    pChc = cs->pCursorHideCounts;
-    while (pChc != NULL) {
-	pTmp = pChc->pNext;
-	FreeResource(pChc->resource, 0);
-	pChc = pTmp;
-    }
-    cs->pCursorHideCounts = NULL;   
-}
-
-int 
-ProcXFixesHideCursor (ClientPtr client) 
-{
-    WindowPtr pWin;
-    CursorHideCountPtr pChc;
-    REQUEST(xXFixesHideCursorReq);
-    int ret;
-
-    REQUEST_SIZE_MATCH (xXFixesHideCursorReq);
-
-    ret = dixLookupResourceByType((pointer *)&pWin, stuff->window, RT_WINDOW,
-			    client, DixGetAttrAccess);
-    if (ret != Success) {
-	client->errorValue = stuff->window;
-	return ret;
-    }
-
-    /* 
-     * Has client hidden the cursor before on this screen? 
-     * If so, just increment the count. 
-     */
-
-    pChc = findCursorHideCount(client, pWin->drawable.pScreen);
-    if (pChc != NULL) {
-	pChc->hideCount++;
-	return Success;
-    }
-
-    /* 
-     * This is the first time this client has hid the cursor 
-     * for this screen.
-     */
-    ret = XaceHook(XACE_SCREEN_ACCESS, client, pWin->drawable.pScreen,
-		   DixHideAccess);
-    if (ret != Success)
-	return ret;
-
-    ret = createCursorHideCount(client, pWin->drawable.pScreen);
-
-    if (ret == Success) {
-	DeviceIntPtr dev;
-	for (dev = inputInfo.devices; dev; dev = dev->next)
-	{
-	    if (IsMaster(dev) && IsPointerDevice(dev))
-		CursorDisplayCursor(dev, pWin->drawable.pScreen, CursorCurrent[dev->id]);
-	}
-    }
-
-    return ret;
-}
-
-int 
-SProcXFixesHideCursor (ClientPtr client) 
-{
-    int n;
-    REQUEST(xXFixesHideCursorReq);
-
-    swaps (&stuff->length, n);
-    REQUEST_SIZE_MATCH (xXFixesHideCursorReq);
-    swapl (&stuff->window, n);
-    return (*ProcXFixesVector[stuff->xfixesReqType]) (client);
-}
-
-int 
-ProcXFixesShowCursor (ClientPtr client) 
-{
-    WindowPtr pWin;
-    CursorHideCountPtr pChc;
-    int rc;
-    REQUEST(xXFixesShowCursorReq);
-
-    REQUEST_SIZE_MATCH (xXFixesShowCursorReq);
-
-    rc = dixLookupResourceByType((pointer *)&pWin, stuff->window, RT_WINDOW,
-			   client, DixGetAttrAccess);
-    if (rc != Success) {
-	client->errorValue = stuff->window;
-	return rc;
-    }
-
-    /* 
-     * Has client hidden the cursor on this screen?
-     * If not, generate an error.
-     */
-    pChc = findCursorHideCount(client, pWin->drawable.pScreen);
-    if (pChc == NULL) {
-	return BadMatch;
-    }
-
-    rc = XaceHook(XACE_SCREEN_ACCESS, client, pWin->drawable.pScreen,
-		  DixShowAccess);
-    if (rc != Success)
-	return rc;
-
-    pChc->hideCount--;
-    if (pChc->hideCount <= 0) {
-	FreeResource(pChc->resource, 0);
-    }
-
-    return Success;
-}
-
-int 
-SProcXFixesShowCursor (ClientPtr client) 
-{
-    int n;
-    REQUEST(xXFixesShowCursorReq);
-
-    swaps (&stuff->length, n);
-    REQUEST_SIZE_MATCH (xXFixesShowCursorReq);
-    swapl (&stuff->window, n);
-    return (*ProcXFixesVector[stuff->xfixesReqType]) (client);
-}
-
-static int
-CursorFreeClient (pointer data, XID id)
-{
-    CursorEventPtr	old = (CursorEventPtr) data;
-    CursorEventPtr	*prev, e;
-    
-    for (prev = &cursorEvents; (e = *prev); prev = &e->next)
-    {
-	if (e == old)
-	{
-	    *prev = e->next;
-	    free(e);
-	    break;
-	}
-    }
-    return 1;
-}
-
-static int
-CursorFreeHideCount (pointer data, XID id)
-{
-    CursorHideCountPtr pChc = (CursorHideCountPtr) data;
-    ScreenPtr pScreen = pChc->pScreen;
-    DeviceIntPtr dev;
-
-    deleteCursorHideCount(pChc, pChc->pScreen);
-    for (dev = inputInfo.devices; dev; dev = dev->next)
-    {
-        if (IsMaster(dev) && IsPointerDevice(dev))
-            CursorDisplayCursor(dev, pScreen, CursorCurrent[dev->id]);
-    }
-
-    return 1;
-}
-
-static int
-CursorFreeWindow (pointer data, XID id)
-{
-    WindowPtr		pWindow = (WindowPtr) data;
-    CursorEventPtr	e, next;
-
-    for (e = cursorEvents; e; e = next)
-    {
-	next = e->next;
-	if (e->pWindow == pWindow)
-	{
-	    FreeResource (e->clientResource, 0);
-	}
-    }
-    return 1;
-}
-
-Bool
-XFixesCursorInit (void)
-{
-    int	i;
-
-    if (party_like_its_1989)
-	CursorVisible = EnableCursor;
-    
-    if (!dixRegisterPrivateKey(&CursorScreenPrivateKeyRec, PRIVATE_SCREEN, 0))
-	return FALSE;
-
-    for (i = 0; i < screenInfo.numScreens; i++)
-    {
-	ScreenPtr	pScreen = screenInfo.screens[i];
-	CursorScreenPtr	cs;
-
-	cs = (CursorScreenPtr) calloc(1, sizeof (CursorScreenRec));
-	if (!cs)
-	    return FALSE;
-	Wrap (cs, pScreen, CloseScreen, CursorCloseScreen);
-	Wrap (cs, pScreen, DisplayCursor, CursorDisplayCursor);
-	cs->pCursorHideCounts = NULL;
-	SetCursorScreen (pScreen, cs);
-    }
-    CursorClientType = CreateNewResourceType(CursorFreeClient,
-					     "XFixesCursorClient");
-    CursorHideCountType = CreateNewResourceType(CursorFreeHideCount,
-						"XFixesCursorHideCount");
-    CursorWindowType = CreateNewResourceType(CursorFreeWindow,
-					     "XFixesCursorWindow");
-
-    return CursorClientType && CursorHideCountType && CursorWindowType;
-}
-
-=======
 /*
  * Copyright (c) 2006, Oracle and/or its affiliates. All rights reserved.
  * Copyright 2010 Red Hat, Inc.
@@ -1113,6 +44,8 @@
 
 #ifdef HAVE_DIX_CONFIG_H
 #include <dix-config.h>
+#else
+#define XFIXES
 #endif
 
 #include "xfixesint.h"
@@ -2528,4 +1461,3 @@
     return CursorClientType && CursorHideCountType && CursorWindowType &&
 	   PointerBarrierType;
 }
->>>>>>> cda19b1d
