<<<<<<< HEAD
/*
 * Copyright (c) 2006, Oracle and/or its affiliates. All rights reserved.
 *
 * Permission is hereby granted, free of charge, to any person obtaining a
 * copy of this software and associated documentation files (the "Software"),
 * to deal in the Software without restriction, including without limitation
 * the rights to use, copy, modify, merge, publish, distribute, sublicense,
 * and/or sell copies of the Software, and to permit persons to whom the
 * Software is furnished to do so, subject to the following conditions:
 *
 * The above copyright notice and this permission notice (including the next
 * paragraph) shall be included in all copies or substantial portions of the
 * Software.
 *
 * THE SOFTWARE IS PROVIDED "AS IS", WITHOUT WARRANTY OF ANY KIND, EXPRESS OR
 * IMPLIED, INCLUDING BUT NOT LIMITED TO THE WARRANTIES OF MERCHANTABILITY,
 * FITNESS FOR A PARTICULAR PURPOSE AND NONINFRINGEMENT.  IN NO EVENT SHALL
 * THE AUTHORS OR COPYRIGHT HOLDERS BE LIABLE FOR ANY CLAIM, DAMAGES OR OTHER
 * LIABILITY, WHETHER IN AN ACTION OF CONTRACT, TORT OR OTHERWISE, ARISING
 * FROM, OUT OF OR IN CONNECTION WITH THE SOFTWARE OR THE USE OR OTHER
 * DEALINGS IN THE SOFTWARE.
 *
 * Copyright © 2002 Keith Packard
 *
 * Permission to use, copy, modify, distribute, and sell this software and its
 * documentation for any purpose is hereby granted without fee, provided that
 * the above copyright notice appear in all copies and that both that
 * copyright notice and this permission notice appear in supporting
 * documentation, and that the name of Keith Packard not be used in
 * advertising or publicity pertaining to distribution of the software without
 * specific, written prior permission.  Keith Packard makes no
 * representations about the suitability of this software for any purpose.  It
 * is provided "as is" without express or implied warranty.
 *
 * KEITH PACKARD DISCLAIMS ALL WARRANTIES WITH REGARD TO THIS SOFTWARE,
 * INCLUDING ALL IMPLIED WARRANTIES OF MERCHANTABILITY AND FITNESS, IN NO
 * EVENT SHALL KEITH PACKARD BE LIABLE FOR ANY SPECIAL, INDIRECT OR
 * CONSEQUENTIAL DAMAGES OR ANY DAMAGES WHATSOEVER RESULTING FROM LOSS OF USE,
 * DATA OR PROFITS, WHETHER IN AN ACTION OF CONTRACT, NEGLIGENCE OR OTHER
 * TORTIOUS ACTION, ARISING OUT OF OR IN CONNECTION WITH THE USE OR
 * PERFORMANCE OF THIS SOFTWARE.
 */

#ifdef HAVE_DIX_CONFIG_H
#include <dix-config.h>
#endif

#include "xfixesint.h"
#include "protocol-versions.h"
/*
 * Must use these instead of the constants from xfixeswire.h.  They advertise
 * what we implement, not what the protocol headers define.
 */

static unsigned char	XFixesReqCode;
int		XFixesEventBase;
int		XFixesErrorBase;

static DevPrivateKeyRec XFixesClientPrivateKeyRec;
#define XFixesClientPrivateKey (&XFixesClientPrivateKeyRec)

static int
ProcXFixesQueryVersion(ClientPtr client)
{
    XFixesClientPtr pXFixesClient = GetXFixesClient (client);
    xXFixesQueryVersionReply rep;
    register int n;
    REQUEST(xXFixesQueryVersionReq);

    REQUEST_SIZE_MATCH(xXFixesQueryVersionReq);
    memset(&rep, 0, sizeof(xXFixesQueryVersionReply));
    rep.type = X_Reply;
    rep.length = 0;
    rep.sequenceNumber = client->sequence;

    if (version_compare(stuff->majorVersion, stuff->minorVersion,
                        SERVER_XFIXES_MAJOR_VERSION, SERVER_XFIXES_MAJOR_VERSION) < 0)
    {
	rep.majorVersion = stuff->majorVersion;
	rep.minorVersion = stuff->minorVersion;
    } else {
	rep.majorVersion = SERVER_XFIXES_MAJOR_VERSION;
        rep.minorVersion = SERVER_XFIXES_MINOR_VERSION;
    }

    pXFixesClient->major_version = rep.majorVersion;
    pXFixesClient->minor_version = rep.minorVersion;
    if (client->swapped) {
    	swaps(&rep.sequenceNumber, n);
    	swapl(&rep.length, n);
	swapl(&rep.majorVersion, n);
	swapl(&rep.minorVersion, n);
    }
    WriteToClient(client, sizeof(xXFixesQueryVersionReply), (char *)&rep);
    return Success;
}

/* Major version controls available requests */
static const int version_requests[] = {
    X_XFixesQueryVersion,	/* before client sends QueryVersion */
    X_XFixesGetCursorImage,	/* Version 1 */
    X_XFixesChangeCursorByName,	/* Version 2 */
    X_XFixesExpandRegion,	/* Version 3 */
    X_XFixesShowCursor,	        /* Version 4 */
};

#define NUM_VERSION_REQUESTS	(sizeof (version_requests) / sizeof (version_requests[0]))
    
int	(*ProcXFixesVector[XFixesNumberRequests])(ClientPtr) = {
/*************** Version 1 ******************/
    ProcXFixesQueryVersion,
    ProcXFixesChangeSaveSet,
    ProcXFixesSelectSelectionInput,
    ProcXFixesSelectCursorInput,
    ProcXFixesGetCursorImage,
/*************** Version 2 ******************/
    ProcXFixesCreateRegion,
    ProcXFixesCreateRegionFromBitmap,
    ProcXFixesCreateRegionFromWindow,
    ProcXFixesCreateRegionFromGC,
    ProcXFixesCreateRegionFromPicture,
    ProcXFixesDestroyRegion,
    ProcXFixesSetRegion,
    ProcXFixesCopyRegion,
    ProcXFixesCombineRegion,
    ProcXFixesCombineRegion,
    ProcXFixesCombineRegion,
    ProcXFixesInvertRegion,
    ProcXFixesTranslateRegion,
    ProcXFixesRegionExtents,
    ProcXFixesFetchRegion,
    ProcXFixesSetGCClipRegion,
    ProcXFixesSetWindowShapeRegion,
    ProcXFixesSetPictureClipRegion,
    ProcXFixesSetCursorName,
    ProcXFixesGetCursorName,
    ProcXFixesGetCursorImageAndName,
    ProcXFixesChangeCursor,
    ProcXFixesChangeCursorByName,
/*************** Version 3 ******************/
    ProcXFixesExpandRegion,
/*************** Version 4 ****************/
    ProcXFixesHideCursor,
    ProcXFixesShowCursor,
};

static int
ProcXFixesDispatch (ClientPtr client)
{
    REQUEST(xXFixesReq);
    XFixesClientPtr pXFixesClient = GetXFixesClient (client);

    if (pXFixesClient->major_version >= NUM_VERSION_REQUESTS)
	return BadRequest;
    if (stuff->xfixesReqType > version_requests[pXFixesClient->major_version])
	return BadRequest;
    return (*ProcXFixesVector[stuff->xfixesReqType]) (client);
}

static int
SProcXFixesQueryVersion(ClientPtr client)
{
    register int n;
    REQUEST(xXFixesQueryVersionReq);

    swaps(&stuff->length, n);
    swapl(&stuff->majorVersion, n);
    swapl(&stuff->minorVersion, n);
    return (*ProcXFixesVector[stuff->xfixesReqType]) (client);
}

static int (*SProcXFixesVector[XFixesNumberRequests])(ClientPtr) = {
/*************** Version 1 ******************/
    SProcXFixesQueryVersion,
    SProcXFixesChangeSaveSet,
    SProcXFixesSelectSelectionInput,
    SProcXFixesSelectCursorInput,
    SProcXFixesGetCursorImage,
/*************** Version 2 ******************/
    SProcXFixesCreateRegion,
    SProcXFixesCreateRegionFromBitmap,
    SProcXFixesCreateRegionFromWindow,
    SProcXFixesCreateRegionFromGC,
    SProcXFixesCreateRegionFromPicture,
    SProcXFixesDestroyRegion,
    SProcXFixesSetRegion,
    SProcXFixesCopyRegion,
    SProcXFixesCombineRegion,
    SProcXFixesCombineRegion,
    SProcXFixesCombineRegion,
    SProcXFixesInvertRegion,
    SProcXFixesTranslateRegion,
    SProcXFixesRegionExtents,
    SProcXFixesFetchRegion,
    SProcXFixesSetGCClipRegion,
    SProcXFixesSetWindowShapeRegion,
    SProcXFixesSetPictureClipRegion,
    SProcXFixesSetCursorName,
    SProcXFixesGetCursorName,
    SProcXFixesGetCursorImageAndName,
    SProcXFixesChangeCursor,
    SProcXFixesChangeCursorByName,
/*************** Version 3 ******************/
    SProcXFixesExpandRegion,
/*************** Version 4 ****************/
    SProcXFixesHideCursor,
    SProcXFixesShowCursor,
};

static int
SProcXFixesDispatch (ClientPtr client)
{
    REQUEST(xXFixesReq);
    if (stuff->xfixesReqType >= XFixesNumberRequests)
	return BadRequest;
    return (*SProcXFixesVector[stuff->xfixesReqType]) (client);
}

static void
XFixesClientCallback (CallbackListPtr	*list,
		      pointer		closure,
		      pointer		data)
{
    NewClientInfoRec	*clientinfo = (NewClientInfoRec *) data;
    ClientPtr		pClient = clientinfo->client;
    XFixesClientPtr	pXFixesClient = GetXFixesClient (pClient);

    pXFixesClient->major_version = 0;
    pXFixesClient->minor_version = 0;
}

/*ARGSUSED*/
static void
XFixesResetProc (ExtensionEntry *extEntry)
{
    DeleteCallback (&ClientStateCallback, XFixesClientCallback, 0);
}

void
XFixesExtensionInit(void)
{
    ExtensionEntry *extEntry;

    if (!dixRegisterPrivateKey(&XFixesClientPrivateKeyRec, PRIVATE_CLIENT, sizeof (XFixesClientRec)))
	return;
    if (!AddCallback (&ClientStateCallback, XFixesClientCallback, 0))
	return;

    if (XFixesSelectionInit() && XFixesCursorInit () && XFixesRegionInit () &&
	(extEntry = AddExtension(XFIXES_NAME, XFixesNumberEvents, 
				 XFixesNumberErrors,
				 ProcXFixesDispatch, SProcXFixesDispatch,
				 XFixesResetProc, StandardMinorOpcode)) != 0)
    {
	XFixesReqCode = (unsigned char)extEntry->base;
	XFixesEventBase = extEntry->eventBase;
	XFixesErrorBase = extEntry->errorBase;
	EventSwapVector[XFixesEventBase + XFixesSelectionNotify] =
	    (EventSwapPtr) SXFixesSelectionNotifyEvent;
	EventSwapVector[XFixesEventBase + XFixesCursorNotify] =
	    (EventSwapPtr) SXFixesCursorNotifyEvent;
	SetResourceTypeErrorValue(RegionResType, XFixesErrorBase + BadRegion);
    }
}

#ifdef PANORAMIX

int (*PanoramiXSaveXFixesVector[XFixesNumberRequests])(ClientPtr);

void
PanoramiXFixesInit (void)
{
    int i;

    for (i = 0; i < XFixesNumberRequests; i++)
	PanoramiXSaveXFixesVector[i] = ProcXFixesVector[i];
    /*
     * Stuff in Xinerama aware request processing hooks
     */
    ProcXFixesVector[X_XFixesSetGCClipRegion] = PanoramiXFixesSetGCClipRegion;
    ProcXFixesVector[X_XFixesSetWindowShapeRegion] = PanoramiXFixesSetWindowShapeRegion;
    ProcXFixesVector[X_XFixesSetPictureClipRegion] = PanoramiXFixesSetPictureClipRegion;
}

void
PanoramiXFixesReset (void)
{
    int i;

    for (i = 0; i < XFixesNumberRequests; i++)
	ProcXFixesVector[i] = PanoramiXSaveXFixesVector[i];
}

#endif
=======
/*
 * Copyright (c) 2006, Oracle and/or its affiliates. All rights reserved.
 * Copyright 2010 Red Hat, Inc.
 *
 * Permission is hereby granted, free of charge, to any person obtaining a
 * copy of this software and associated documentation files (the "Software"),
 * to deal in the Software without restriction, including without limitation
 * the rights to use, copy, modify, merge, publish, distribute, sublicense,
 * and/or sell copies of the Software, and to permit persons to whom the
 * Software is furnished to do so, subject to the following conditions:
 *
 * The above copyright notice and this permission notice (including the next
 * paragraph) shall be included in all copies or substantial portions of the
 * Software.
 *
 * THE SOFTWARE IS PROVIDED "AS IS", WITHOUT WARRANTY OF ANY KIND, EXPRESS OR
 * IMPLIED, INCLUDING BUT NOT LIMITED TO THE WARRANTIES OF MERCHANTABILITY,
 * FITNESS FOR A PARTICULAR PURPOSE AND NONINFRINGEMENT.  IN NO EVENT SHALL
 * THE AUTHORS OR COPYRIGHT HOLDERS BE LIABLE FOR ANY CLAIM, DAMAGES OR OTHER
 * LIABILITY, WHETHER IN AN ACTION OF CONTRACT, TORT OR OTHERWISE, ARISING
 * FROM, OUT OF OR IN CONNECTION WITH THE SOFTWARE OR THE USE OR OTHER
 * DEALINGS IN THE SOFTWARE.
 *
 * Copyright © 2002 Keith Packard
 *
 * Permission to use, copy, modify, distribute, and sell this software and its
 * documentation for any purpose is hereby granted without fee, provided that
 * the above copyright notice appear in all copies and that both that
 * copyright notice and this permission notice appear in supporting
 * documentation, and that the name of Keith Packard not be used in
 * advertising or publicity pertaining to distribution of the software without
 * specific, written prior permission.  Keith Packard makes no
 * representations about the suitability of this software for any purpose.  It
 * is provided "as is" without express or implied warranty.
 *
 * KEITH PACKARD DISCLAIMS ALL WARRANTIES WITH REGARD TO THIS SOFTWARE,
 * INCLUDING ALL IMPLIED WARRANTIES OF MERCHANTABILITY AND FITNESS, IN NO
 * EVENT SHALL KEITH PACKARD BE LIABLE FOR ANY SPECIAL, INDIRECT OR
 * CONSEQUENTIAL DAMAGES OR ANY DAMAGES WHATSOEVER RESULTING FROM LOSS OF USE,
 * DATA OR PROFITS, WHETHER IN AN ACTION OF CONTRACT, NEGLIGENCE OR OTHER
 * TORTIOUS ACTION, ARISING OUT OF OR IN CONNECTION WITH THE USE OR
 * PERFORMANCE OF THIS SOFTWARE.
 */

#ifdef HAVE_DIX_CONFIG_H
#include <dix-config.h>
#endif

#include "xfixesint.h"
#include "protocol-versions.h"

static unsigned char	XFixesReqCode;
int		XFixesEventBase;
int		XFixesErrorBase;

static DevPrivateKeyRec XFixesClientPrivateKeyRec;
#define XFixesClientPrivateKey (&XFixesClientPrivateKeyRec)

static int
ProcXFixesQueryVersion(ClientPtr client)
{
    XFixesClientPtr pXFixesClient = GetXFixesClient (client);
    xXFixesQueryVersionReply rep;
    register int n;
    REQUEST(xXFixesQueryVersionReq);

    REQUEST_SIZE_MATCH(xXFixesQueryVersionReq);
    memset(&rep, 0, sizeof(xXFixesQueryVersionReply));
    rep.type = X_Reply;
    rep.length = 0;
    rep.sequenceNumber = client->sequence;

    if (version_compare(stuff->majorVersion, stuff->minorVersion,
                        SERVER_XFIXES_MAJOR_VERSION, SERVER_XFIXES_MAJOR_VERSION) < 0)
    {
	rep.majorVersion = stuff->majorVersion;
	rep.minorVersion = stuff->minorVersion;
    } else {
	rep.majorVersion = SERVER_XFIXES_MAJOR_VERSION;
        rep.minorVersion = SERVER_XFIXES_MINOR_VERSION;
    }

    pXFixesClient->major_version = rep.majorVersion;
    pXFixesClient->minor_version = rep.minorVersion;
    if (client->swapped) {
    	swaps(&rep.sequenceNumber, n);
    	swapl(&rep.length, n);
	swapl(&rep.majorVersion, n);
	swapl(&rep.minorVersion, n);
    }
    WriteToClient(client, sizeof(xXFixesQueryVersionReply), (char *)&rep);
    return Success;
}

/* Major version controls available requests */
static const int version_requests[] = {
    X_XFixesQueryVersion,	    /* before client sends QueryVersion */
    X_XFixesGetCursorImage,	    /* Version 1 */
    X_XFixesChangeCursorByName,	    /* Version 2 */
    X_XFixesExpandRegion,	    /* Version 3 */
    X_XFixesShowCursor,		    /* Version 4 */
    X_XFixesDestroyPointerBarrier,  /* Version 5 */
};

#define NUM_VERSION_REQUESTS	(sizeof (version_requests) / sizeof (version_requests[0]))
    
int	(*ProcXFixesVector[XFixesNumberRequests])(ClientPtr) = {
/*************** Version 1 ******************/
    ProcXFixesQueryVersion,
    ProcXFixesChangeSaveSet,
    ProcXFixesSelectSelectionInput,
    ProcXFixesSelectCursorInput,
    ProcXFixesGetCursorImage,
/*************** Version 2 ******************/
    ProcXFixesCreateRegion,
    ProcXFixesCreateRegionFromBitmap,
    ProcXFixesCreateRegionFromWindow,
    ProcXFixesCreateRegionFromGC,
    ProcXFixesCreateRegionFromPicture,
    ProcXFixesDestroyRegion,
    ProcXFixesSetRegion,
    ProcXFixesCopyRegion,
    ProcXFixesCombineRegion,
    ProcXFixesCombineRegion,
    ProcXFixesCombineRegion,
    ProcXFixesInvertRegion,
    ProcXFixesTranslateRegion,
    ProcXFixesRegionExtents,
    ProcXFixesFetchRegion,
    ProcXFixesSetGCClipRegion,
    ProcXFixesSetWindowShapeRegion,
    ProcXFixesSetPictureClipRegion,
    ProcXFixesSetCursorName,
    ProcXFixesGetCursorName,
    ProcXFixesGetCursorImageAndName,
    ProcXFixesChangeCursor,
    ProcXFixesChangeCursorByName,
/*************** Version 3 ******************/
    ProcXFixesExpandRegion,
/*************** Version 4 ****************/
    ProcXFixesHideCursor,
    ProcXFixesShowCursor,
/*************** Version 5 ****************/
    ProcXFixesCreatePointerBarrier,
    ProcXFixesDestroyPointerBarrier,
};

static int
ProcXFixesDispatch (ClientPtr client)
{
    REQUEST(xXFixesReq);
    XFixesClientPtr pXFixesClient = GetXFixesClient (client);

    if (pXFixesClient->major_version >= NUM_VERSION_REQUESTS)
	return BadRequest;
    if (stuff->xfixesReqType > version_requests[pXFixesClient->major_version])
	return BadRequest;
    return (*ProcXFixesVector[stuff->xfixesReqType]) (client);
}

static int
SProcXFixesQueryVersion(ClientPtr client)
{
    register int n;
    REQUEST(xXFixesQueryVersionReq);

    swaps(&stuff->length, n);
    swapl(&stuff->majorVersion, n);
    swapl(&stuff->minorVersion, n);
    return (*ProcXFixesVector[stuff->xfixesReqType]) (client);
}

static int (*SProcXFixesVector[XFixesNumberRequests])(ClientPtr) = {
/*************** Version 1 ******************/
    SProcXFixesQueryVersion,
    SProcXFixesChangeSaveSet,
    SProcXFixesSelectSelectionInput,
    SProcXFixesSelectCursorInput,
    SProcXFixesGetCursorImage,
/*************** Version 2 ******************/
    SProcXFixesCreateRegion,
    SProcXFixesCreateRegionFromBitmap,
    SProcXFixesCreateRegionFromWindow,
    SProcXFixesCreateRegionFromGC,
    SProcXFixesCreateRegionFromPicture,
    SProcXFixesDestroyRegion,
    SProcXFixesSetRegion,
    SProcXFixesCopyRegion,
    SProcXFixesCombineRegion,
    SProcXFixesCombineRegion,
    SProcXFixesCombineRegion,
    SProcXFixesInvertRegion,
    SProcXFixesTranslateRegion,
    SProcXFixesRegionExtents,
    SProcXFixesFetchRegion,
    SProcXFixesSetGCClipRegion,
    SProcXFixesSetWindowShapeRegion,
    SProcXFixesSetPictureClipRegion,
    SProcXFixesSetCursorName,
    SProcXFixesGetCursorName,
    SProcXFixesGetCursorImageAndName,
    SProcXFixesChangeCursor,
    SProcXFixesChangeCursorByName,
/*************** Version 3 ******************/
    SProcXFixesExpandRegion,
/*************** Version 4 ****************/
    SProcXFixesHideCursor,
    SProcXFixesShowCursor,
/*************** Version 5 ****************/
    SProcXFixesCreatePointerBarrier,
    SProcXFixesDestroyPointerBarrier,
};

static int
SProcXFixesDispatch (ClientPtr client)
{
    REQUEST(xXFixesReq);
    if (stuff->xfixesReqType >= XFixesNumberRequests)
	return BadRequest;
    return (*SProcXFixesVector[stuff->xfixesReqType]) (client);
}

static void
XFixesClientCallback (CallbackListPtr	*list,
		      pointer		closure,
		      pointer		data)
{
    NewClientInfoRec	*clientinfo = (NewClientInfoRec *) data;
    ClientPtr		pClient = clientinfo->client;
    XFixesClientPtr	pXFixesClient = GetXFixesClient (pClient);

    pXFixesClient->major_version = 0;
    pXFixesClient->minor_version = 0;
}

/*ARGSUSED*/
static void
XFixesResetProc (ExtensionEntry *extEntry)
{
    DeleteCallback (&ClientStateCallback, XFixesClientCallback, 0);
}

void
XFixesExtensionInit(void)
{
    ExtensionEntry *extEntry;

    if (!dixRegisterPrivateKey(&XFixesClientPrivateKeyRec, PRIVATE_CLIENT, sizeof (XFixesClientRec)))
	return;
    if (!AddCallback (&ClientStateCallback, XFixesClientCallback, 0))
	return;

    if (XFixesSelectionInit() && XFixesCursorInit () && XFixesRegionInit () &&
	(extEntry = AddExtension(XFIXES_NAME, XFixesNumberEvents, 
				 XFixesNumberErrors,
				 ProcXFixesDispatch, SProcXFixesDispatch,
				 XFixesResetProc, StandardMinorOpcode)) != 0)
    {
	XFixesReqCode = (unsigned char)extEntry->base;
	XFixesEventBase = extEntry->eventBase;
	XFixesErrorBase = extEntry->errorBase;
	EventSwapVector[XFixesEventBase + XFixesSelectionNotify] =
	    (EventSwapPtr) SXFixesSelectionNotifyEvent;
	EventSwapVector[XFixesEventBase + XFixesCursorNotify] =
	    (EventSwapPtr) SXFixesCursorNotifyEvent;
	SetResourceTypeErrorValue(RegionResType, XFixesErrorBase + BadRegion);
	SetResourceTypeErrorValue(PointerBarrierType,
				  XFixesErrorBase + BadBarrier);
    }
}

#ifdef PANORAMIX

int (*PanoramiXSaveXFixesVector[XFixesNumberRequests])(ClientPtr);

void
PanoramiXFixesInit (void)
{
    int i;

    for (i = 0; i < XFixesNumberRequests; i++)
	PanoramiXSaveXFixesVector[i] = ProcXFixesVector[i];
    /*
     * Stuff in Xinerama aware request processing hooks
     */
    ProcXFixesVector[X_XFixesSetGCClipRegion] = PanoramiXFixesSetGCClipRegion;
    ProcXFixesVector[X_XFixesSetWindowShapeRegion] = PanoramiXFixesSetWindowShapeRegion;
    ProcXFixesVector[X_XFixesSetPictureClipRegion] = PanoramiXFixesSetPictureClipRegion;
}

void
PanoramiXFixesReset (void)
{
    int i;

    for (i = 0; i < XFixesNumberRequests; i++)
	ProcXFixesVector[i] = PanoramiXSaveXFixesVector[i];
}

#endif
>>>>>>> cda19b1d
<|MERGE_RESOLUTION|>--- conflicted
+++ resolved
@@ -1,597 +1,300 @@
-<<<<<<< HEAD
-/*
- * Copyright (c) 2006, Oracle and/or its affiliates. All rights reserved.
- *
- * Permission is hereby granted, free of charge, to any person obtaining a
- * copy of this software and associated documentation files (the "Software"),
- * to deal in the Software without restriction, including without limitation
- * the rights to use, copy, modify, merge, publish, distribute, sublicense,
- * and/or sell copies of the Software, and to permit persons to whom the
- * Software is furnished to do so, subject to the following conditions:
- *
- * The above copyright notice and this permission notice (including the next
- * paragraph) shall be included in all copies or substantial portions of the
- * Software.
- *
- * THE SOFTWARE IS PROVIDED "AS IS", WITHOUT WARRANTY OF ANY KIND, EXPRESS OR
- * IMPLIED, INCLUDING BUT NOT LIMITED TO THE WARRANTIES OF MERCHANTABILITY,
- * FITNESS FOR A PARTICULAR PURPOSE AND NONINFRINGEMENT.  IN NO EVENT SHALL
- * THE AUTHORS OR COPYRIGHT HOLDERS BE LIABLE FOR ANY CLAIM, DAMAGES OR OTHER
- * LIABILITY, WHETHER IN AN ACTION OF CONTRACT, TORT OR OTHERWISE, ARISING
- * FROM, OUT OF OR IN CONNECTION WITH THE SOFTWARE OR THE USE OR OTHER
- * DEALINGS IN THE SOFTWARE.
- *
- * Copyright © 2002 Keith Packard
- *
- * Permission to use, copy, modify, distribute, and sell this software and its
- * documentation for any purpose is hereby granted without fee, provided that
- * the above copyright notice appear in all copies and that both that
- * copyright notice and this permission notice appear in supporting
- * documentation, and that the name of Keith Packard not be used in
- * advertising or publicity pertaining to distribution of the software without
- * specific, written prior permission.  Keith Packard makes no
- * representations about the suitability of this software for any purpose.  It
- * is provided "as is" without express or implied warranty.
- *
- * KEITH PACKARD DISCLAIMS ALL WARRANTIES WITH REGARD TO THIS SOFTWARE,
- * INCLUDING ALL IMPLIED WARRANTIES OF MERCHANTABILITY AND FITNESS, IN NO
- * EVENT SHALL KEITH PACKARD BE LIABLE FOR ANY SPECIAL, INDIRECT OR
- * CONSEQUENTIAL DAMAGES OR ANY DAMAGES WHATSOEVER RESULTING FROM LOSS OF USE,
- * DATA OR PROFITS, WHETHER IN AN ACTION OF CONTRACT, NEGLIGENCE OR OTHER
- * TORTIOUS ACTION, ARISING OUT OF OR IN CONNECTION WITH THE USE OR
- * PERFORMANCE OF THIS SOFTWARE.
- */
-
-#ifdef HAVE_DIX_CONFIG_H
-#include <dix-config.h>
-#endif
-
-#include "xfixesint.h"
-#include "protocol-versions.h"
-/*
- * Must use these instead of the constants from xfixeswire.h.  They advertise
- * what we implement, not what the protocol headers define.
- */
-
-static unsigned char	XFixesReqCode;
-int		XFixesEventBase;
-int		XFixesErrorBase;
-
-static DevPrivateKeyRec XFixesClientPrivateKeyRec;
-#define XFixesClientPrivateKey (&XFixesClientPrivateKeyRec)
-
-static int
-ProcXFixesQueryVersion(ClientPtr client)
-{
-    XFixesClientPtr pXFixesClient = GetXFixesClient (client);
-    xXFixesQueryVersionReply rep;
-    register int n;
-    REQUEST(xXFixesQueryVersionReq);
-
-    REQUEST_SIZE_MATCH(xXFixesQueryVersionReq);
-    memset(&rep, 0, sizeof(xXFixesQueryVersionReply));
-    rep.type = X_Reply;
-    rep.length = 0;
-    rep.sequenceNumber = client->sequence;
-
-    if (version_compare(stuff->majorVersion, stuff->minorVersion,
-                        SERVER_XFIXES_MAJOR_VERSION, SERVER_XFIXES_MAJOR_VERSION) < 0)
-    {
-	rep.majorVersion = stuff->majorVersion;
-	rep.minorVersion = stuff->minorVersion;
-    } else {
-	rep.majorVersion = SERVER_XFIXES_MAJOR_VERSION;
-        rep.minorVersion = SERVER_XFIXES_MINOR_VERSION;
-    }
-
-    pXFixesClient->major_version = rep.majorVersion;
-    pXFixesClient->minor_version = rep.minorVersion;
-    if (client->swapped) {
-    	swaps(&rep.sequenceNumber, n);
-    	swapl(&rep.length, n);
-	swapl(&rep.majorVersion, n);
-	swapl(&rep.minorVersion, n);
-    }
-    WriteToClient(client, sizeof(xXFixesQueryVersionReply), (char *)&rep);
-    return Success;
-}
-
-/* Major version controls available requests */
-static const int version_requests[] = {
-    X_XFixesQueryVersion,	/* before client sends QueryVersion */
-    X_XFixesGetCursorImage,	/* Version 1 */
-    X_XFixesChangeCursorByName,	/* Version 2 */
-    X_XFixesExpandRegion,	/* Version 3 */
-    X_XFixesShowCursor,	        /* Version 4 */
-};
-
-#define NUM_VERSION_REQUESTS	(sizeof (version_requests) / sizeof (version_requests[0]))
-    
-int	(*ProcXFixesVector[XFixesNumberRequests])(ClientPtr) = {
-/*************** Version 1 ******************/
-    ProcXFixesQueryVersion,
-    ProcXFixesChangeSaveSet,
-    ProcXFixesSelectSelectionInput,
-    ProcXFixesSelectCursorInput,
-    ProcXFixesGetCursorImage,
-/*************** Version 2 ******************/
-    ProcXFixesCreateRegion,
-    ProcXFixesCreateRegionFromBitmap,
-    ProcXFixesCreateRegionFromWindow,
-    ProcXFixesCreateRegionFromGC,
-    ProcXFixesCreateRegionFromPicture,
-    ProcXFixesDestroyRegion,
-    ProcXFixesSetRegion,
-    ProcXFixesCopyRegion,
-    ProcXFixesCombineRegion,
-    ProcXFixesCombineRegion,
-    ProcXFixesCombineRegion,
-    ProcXFixesInvertRegion,
-    ProcXFixesTranslateRegion,
-    ProcXFixesRegionExtents,
-    ProcXFixesFetchRegion,
-    ProcXFixesSetGCClipRegion,
-    ProcXFixesSetWindowShapeRegion,
-    ProcXFixesSetPictureClipRegion,
-    ProcXFixesSetCursorName,
-    ProcXFixesGetCursorName,
-    ProcXFixesGetCursorImageAndName,
-    ProcXFixesChangeCursor,
-    ProcXFixesChangeCursorByName,
-/*************** Version 3 ******************/
-    ProcXFixesExpandRegion,
-/*************** Version 4 ****************/
-    ProcXFixesHideCursor,
-    ProcXFixesShowCursor,
-};
-
-static int
-ProcXFixesDispatch (ClientPtr client)
-{
-    REQUEST(xXFixesReq);
-    XFixesClientPtr pXFixesClient = GetXFixesClient (client);
-
-    if (pXFixesClient->major_version >= NUM_VERSION_REQUESTS)
-	return BadRequest;
-    if (stuff->xfixesReqType > version_requests[pXFixesClient->major_version])
-	return BadRequest;
-    return (*ProcXFixesVector[stuff->xfixesReqType]) (client);
-}
-
-static int
-SProcXFixesQueryVersion(ClientPtr client)
-{
-    register int n;
-    REQUEST(xXFixesQueryVersionReq);
-
-    swaps(&stuff->length, n);
-    swapl(&stuff->majorVersion, n);
-    swapl(&stuff->minorVersion, n);
-    return (*ProcXFixesVector[stuff->xfixesReqType]) (client);
-}
-
-static int (*SProcXFixesVector[XFixesNumberRequests])(ClientPtr) = {
-/*************** Version 1 ******************/
-    SProcXFixesQueryVersion,
-    SProcXFixesChangeSaveSet,
-    SProcXFixesSelectSelectionInput,
-    SProcXFixesSelectCursorInput,
-    SProcXFixesGetCursorImage,
-/*************** Version 2 ******************/
-    SProcXFixesCreateRegion,
-    SProcXFixesCreateRegionFromBitmap,
-    SProcXFixesCreateRegionFromWindow,
-    SProcXFixesCreateRegionFromGC,
-    SProcXFixesCreateRegionFromPicture,
-    SProcXFixesDestroyRegion,
-    SProcXFixesSetRegion,
-    SProcXFixesCopyRegion,
-    SProcXFixesCombineRegion,
-    SProcXFixesCombineRegion,
-    SProcXFixesCombineRegion,
-    SProcXFixesInvertRegion,
-    SProcXFixesTranslateRegion,
-    SProcXFixesRegionExtents,
-    SProcXFixesFetchRegion,
-    SProcXFixesSetGCClipRegion,
-    SProcXFixesSetWindowShapeRegion,
-    SProcXFixesSetPictureClipRegion,
-    SProcXFixesSetCursorName,
-    SProcXFixesGetCursorName,
-    SProcXFixesGetCursorImageAndName,
-    SProcXFixesChangeCursor,
-    SProcXFixesChangeCursorByName,
-/*************** Version 3 ******************/
-    SProcXFixesExpandRegion,
-/*************** Version 4 ****************/
-    SProcXFixesHideCursor,
-    SProcXFixesShowCursor,
-};
-
-static int
-SProcXFixesDispatch (ClientPtr client)
-{
-    REQUEST(xXFixesReq);
-    if (stuff->xfixesReqType >= XFixesNumberRequests)
-	return BadRequest;
-    return (*SProcXFixesVector[stuff->xfixesReqType]) (client);
-}
-
-static void
-XFixesClientCallback (CallbackListPtr	*list,
-		      pointer		closure,
-		      pointer		data)
-{
-    NewClientInfoRec	*clientinfo = (NewClientInfoRec *) data;
-    ClientPtr		pClient = clientinfo->client;
-    XFixesClientPtr	pXFixesClient = GetXFixesClient (pClient);
-
-    pXFixesClient->major_version = 0;
-    pXFixesClient->minor_version = 0;
-}
-
-/*ARGSUSED*/
-static void
-XFixesResetProc (ExtensionEntry *extEntry)
-{
-    DeleteCallback (&ClientStateCallback, XFixesClientCallback, 0);
-}
-
-void
-XFixesExtensionInit(void)
-{
-    ExtensionEntry *extEntry;
-
-    if (!dixRegisterPrivateKey(&XFixesClientPrivateKeyRec, PRIVATE_CLIENT, sizeof (XFixesClientRec)))
-	return;
-    if (!AddCallback (&ClientStateCallback, XFixesClientCallback, 0))
-	return;
-
-    if (XFixesSelectionInit() && XFixesCursorInit () && XFixesRegionInit () &&
-	(extEntry = AddExtension(XFIXES_NAME, XFixesNumberEvents, 
-				 XFixesNumberErrors,
-				 ProcXFixesDispatch, SProcXFixesDispatch,
-				 XFixesResetProc, StandardMinorOpcode)) != 0)
-    {
-	XFixesReqCode = (unsigned char)extEntry->base;
-	XFixesEventBase = extEntry->eventBase;
-	XFixesErrorBase = extEntry->errorBase;
-	EventSwapVector[XFixesEventBase + XFixesSelectionNotify] =
-	    (EventSwapPtr) SXFixesSelectionNotifyEvent;
-	EventSwapVector[XFixesEventBase + XFixesCursorNotify] =
-	    (EventSwapPtr) SXFixesCursorNotifyEvent;
-	SetResourceTypeErrorValue(RegionResType, XFixesErrorBase + BadRegion);
-    }
-}
-
-#ifdef PANORAMIX
-
-int (*PanoramiXSaveXFixesVector[XFixesNumberRequests])(ClientPtr);
-
-void
-PanoramiXFixesInit (void)
-{
-    int i;
-
-    for (i = 0; i < XFixesNumberRequests; i++)
-	PanoramiXSaveXFixesVector[i] = ProcXFixesVector[i];
-    /*
-     * Stuff in Xinerama aware request processing hooks
-     */
-    ProcXFixesVector[X_XFixesSetGCClipRegion] = PanoramiXFixesSetGCClipRegion;
-    ProcXFixesVector[X_XFixesSetWindowShapeRegion] = PanoramiXFixesSetWindowShapeRegion;
-    ProcXFixesVector[X_XFixesSetPictureClipRegion] = PanoramiXFixesSetPictureClipRegion;
-}
-
-void
-PanoramiXFixesReset (void)
-{
-    int i;
-
-    for (i = 0; i < XFixesNumberRequests; i++)
-	ProcXFixesVector[i] = PanoramiXSaveXFixesVector[i];
-}
-
-#endif
-=======
-/*
- * Copyright (c) 2006, Oracle and/or its affiliates. All rights reserved.
- * Copyright 2010 Red Hat, Inc.
- *
- * Permission is hereby granted, free of charge, to any person obtaining a
- * copy of this software and associated documentation files (the "Software"),
- * to deal in the Software without restriction, including without limitation
- * the rights to use, copy, modify, merge, publish, distribute, sublicense,
- * and/or sell copies of the Software, and to permit persons to whom the
- * Software is furnished to do so, subject to the following conditions:
- *
- * The above copyright notice and this permission notice (including the next
- * paragraph) shall be included in all copies or substantial portions of the
- * Software.
- *
- * THE SOFTWARE IS PROVIDED "AS IS", WITHOUT WARRANTY OF ANY KIND, EXPRESS OR
- * IMPLIED, INCLUDING BUT NOT LIMITED TO THE WARRANTIES OF MERCHANTABILITY,
- * FITNESS FOR A PARTICULAR PURPOSE AND NONINFRINGEMENT.  IN NO EVENT SHALL
- * THE AUTHORS OR COPYRIGHT HOLDERS BE LIABLE FOR ANY CLAIM, DAMAGES OR OTHER
- * LIABILITY, WHETHER IN AN ACTION OF CONTRACT, TORT OR OTHERWISE, ARISING
- * FROM, OUT OF OR IN CONNECTION WITH THE SOFTWARE OR THE USE OR OTHER
- * DEALINGS IN THE SOFTWARE.
- *
- * Copyright © 2002 Keith Packard
- *
- * Permission to use, copy, modify, distribute, and sell this software and its
- * documentation for any purpose is hereby granted without fee, provided that
- * the above copyright notice appear in all copies and that both that
- * copyright notice and this permission notice appear in supporting
- * documentation, and that the name of Keith Packard not be used in
- * advertising or publicity pertaining to distribution of the software without
- * specific, written prior permission.  Keith Packard makes no
- * representations about the suitability of this software for any purpose.  It
- * is provided "as is" without express or implied warranty.
- *
- * KEITH PACKARD DISCLAIMS ALL WARRANTIES WITH REGARD TO THIS SOFTWARE,
- * INCLUDING ALL IMPLIED WARRANTIES OF MERCHANTABILITY AND FITNESS, IN NO
- * EVENT SHALL KEITH PACKARD BE LIABLE FOR ANY SPECIAL, INDIRECT OR
- * CONSEQUENTIAL DAMAGES OR ANY DAMAGES WHATSOEVER RESULTING FROM LOSS OF USE,
- * DATA OR PROFITS, WHETHER IN AN ACTION OF CONTRACT, NEGLIGENCE OR OTHER
- * TORTIOUS ACTION, ARISING OUT OF OR IN CONNECTION WITH THE USE OR
- * PERFORMANCE OF THIS SOFTWARE.
- */
-
-#ifdef HAVE_DIX_CONFIG_H
-#include <dix-config.h>
-#endif
-
-#include "xfixesint.h"
-#include "protocol-versions.h"
-
-static unsigned char	XFixesReqCode;
-int		XFixesEventBase;
-int		XFixesErrorBase;
-
-static DevPrivateKeyRec XFixesClientPrivateKeyRec;
-#define XFixesClientPrivateKey (&XFixesClientPrivateKeyRec)
-
-static int
-ProcXFixesQueryVersion(ClientPtr client)
-{
-    XFixesClientPtr pXFixesClient = GetXFixesClient (client);
-    xXFixesQueryVersionReply rep;
-    register int n;
-    REQUEST(xXFixesQueryVersionReq);
-
-    REQUEST_SIZE_MATCH(xXFixesQueryVersionReq);
-    memset(&rep, 0, sizeof(xXFixesQueryVersionReply));
-    rep.type = X_Reply;
-    rep.length = 0;
-    rep.sequenceNumber = client->sequence;
-
-    if (version_compare(stuff->majorVersion, stuff->minorVersion,
-                        SERVER_XFIXES_MAJOR_VERSION, SERVER_XFIXES_MAJOR_VERSION) < 0)
-    {
-	rep.majorVersion = stuff->majorVersion;
-	rep.minorVersion = stuff->minorVersion;
-    } else {
-	rep.majorVersion = SERVER_XFIXES_MAJOR_VERSION;
-        rep.minorVersion = SERVER_XFIXES_MINOR_VERSION;
-    }
-
-    pXFixesClient->major_version = rep.majorVersion;
-    pXFixesClient->minor_version = rep.minorVersion;
-    if (client->swapped) {
-    	swaps(&rep.sequenceNumber, n);
-    	swapl(&rep.length, n);
-	swapl(&rep.majorVersion, n);
-	swapl(&rep.minorVersion, n);
-    }
-    WriteToClient(client, sizeof(xXFixesQueryVersionReply), (char *)&rep);
-    return Success;
-}
-
-/* Major version controls available requests */
-static const int version_requests[] = {
-    X_XFixesQueryVersion,	    /* before client sends QueryVersion */
-    X_XFixesGetCursorImage,	    /* Version 1 */
-    X_XFixesChangeCursorByName,	    /* Version 2 */
-    X_XFixesExpandRegion,	    /* Version 3 */
-    X_XFixesShowCursor,		    /* Version 4 */
-    X_XFixesDestroyPointerBarrier,  /* Version 5 */
-};
-
-#define NUM_VERSION_REQUESTS	(sizeof (version_requests) / sizeof (version_requests[0]))
-    
-int	(*ProcXFixesVector[XFixesNumberRequests])(ClientPtr) = {
-/*************** Version 1 ******************/
-    ProcXFixesQueryVersion,
-    ProcXFixesChangeSaveSet,
-    ProcXFixesSelectSelectionInput,
-    ProcXFixesSelectCursorInput,
-    ProcXFixesGetCursorImage,
-/*************** Version 2 ******************/
-    ProcXFixesCreateRegion,
-    ProcXFixesCreateRegionFromBitmap,
-    ProcXFixesCreateRegionFromWindow,
-    ProcXFixesCreateRegionFromGC,
-    ProcXFixesCreateRegionFromPicture,
-    ProcXFixesDestroyRegion,
-    ProcXFixesSetRegion,
-    ProcXFixesCopyRegion,
-    ProcXFixesCombineRegion,
-    ProcXFixesCombineRegion,
-    ProcXFixesCombineRegion,
-    ProcXFixesInvertRegion,
-    ProcXFixesTranslateRegion,
-    ProcXFixesRegionExtents,
-    ProcXFixesFetchRegion,
-    ProcXFixesSetGCClipRegion,
-    ProcXFixesSetWindowShapeRegion,
-    ProcXFixesSetPictureClipRegion,
-    ProcXFixesSetCursorName,
-    ProcXFixesGetCursorName,
-    ProcXFixesGetCursorImageAndName,
-    ProcXFixesChangeCursor,
-    ProcXFixesChangeCursorByName,
-/*************** Version 3 ******************/
-    ProcXFixesExpandRegion,
-/*************** Version 4 ****************/
-    ProcXFixesHideCursor,
-    ProcXFixesShowCursor,
-/*************** Version 5 ****************/
-    ProcXFixesCreatePointerBarrier,
-    ProcXFixesDestroyPointerBarrier,
-};
-
-static int
-ProcXFixesDispatch (ClientPtr client)
-{
-    REQUEST(xXFixesReq);
-    XFixesClientPtr pXFixesClient = GetXFixesClient (client);
-
-    if (pXFixesClient->major_version >= NUM_VERSION_REQUESTS)
-	return BadRequest;
-    if (stuff->xfixesReqType > version_requests[pXFixesClient->major_version])
-	return BadRequest;
-    return (*ProcXFixesVector[stuff->xfixesReqType]) (client);
-}
-
-static int
-SProcXFixesQueryVersion(ClientPtr client)
-{
-    register int n;
-    REQUEST(xXFixesQueryVersionReq);
-
-    swaps(&stuff->length, n);
-    swapl(&stuff->majorVersion, n);
-    swapl(&stuff->minorVersion, n);
-    return (*ProcXFixesVector[stuff->xfixesReqType]) (client);
-}
-
-static int (*SProcXFixesVector[XFixesNumberRequests])(ClientPtr) = {
-/*************** Version 1 ******************/
-    SProcXFixesQueryVersion,
-    SProcXFixesChangeSaveSet,
-    SProcXFixesSelectSelectionInput,
-    SProcXFixesSelectCursorInput,
-    SProcXFixesGetCursorImage,
-/*************** Version 2 ******************/
-    SProcXFixesCreateRegion,
-    SProcXFixesCreateRegionFromBitmap,
-    SProcXFixesCreateRegionFromWindow,
-    SProcXFixesCreateRegionFromGC,
-    SProcXFixesCreateRegionFromPicture,
-    SProcXFixesDestroyRegion,
-    SProcXFixesSetRegion,
-    SProcXFixesCopyRegion,
-    SProcXFixesCombineRegion,
-    SProcXFixesCombineRegion,
-    SProcXFixesCombineRegion,
-    SProcXFixesInvertRegion,
-    SProcXFixesTranslateRegion,
-    SProcXFixesRegionExtents,
-    SProcXFixesFetchRegion,
-    SProcXFixesSetGCClipRegion,
-    SProcXFixesSetWindowShapeRegion,
-    SProcXFixesSetPictureClipRegion,
-    SProcXFixesSetCursorName,
-    SProcXFixesGetCursorName,
-    SProcXFixesGetCursorImageAndName,
-    SProcXFixesChangeCursor,
-    SProcXFixesChangeCursorByName,
-/*************** Version 3 ******************/
-    SProcXFixesExpandRegion,
-/*************** Version 4 ****************/
-    SProcXFixesHideCursor,
-    SProcXFixesShowCursor,
-/*************** Version 5 ****************/
-    SProcXFixesCreatePointerBarrier,
-    SProcXFixesDestroyPointerBarrier,
-};
-
-static int
-SProcXFixesDispatch (ClientPtr client)
-{
-    REQUEST(xXFixesReq);
-    if (stuff->xfixesReqType >= XFixesNumberRequests)
-	return BadRequest;
-    return (*SProcXFixesVector[stuff->xfixesReqType]) (client);
-}
-
-static void
-XFixesClientCallback (CallbackListPtr	*list,
-		      pointer		closure,
-		      pointer		data)
-{
-    NewClientInfoRec	*clientinfo = (NewClientInfoRec *) data;
-    ClientPtr		pClient = clientinfo->client;
-    XFixesClientPtr	pXFixesClient = GetXFixesClient (pClient);
-
-    pXFixesClient->major_version = 0;
-    pXFixesClient->minor_version = 0;
-}
-
-/*ARGSUSED*/
-static void
-XFixesResetProc (ExtensionEntry *extEntry)
-{
-    DeleteCallback (&ClientStateCallback, XFixesClientCallback, 0);
-}
-
-void
-XFixesExtensionInit(void)
-{
-    ExtensionEntry *extEntry;
-
-    if (!dixRegisterPrivateKey(&XFixesClientPrivateKeyRec, PRIVATE_CLIENT, sizeof (XFixesClientRec)))
-	return;
-    if (!AddCallback (&ClientStateCallback, XFixesClientCallback, 0))
-	return;
-
-    if (XFixesSelectionInit() && XFixesCursorInit () && XFixesRegionInit () &&
-	(extEntry = AddExtension(XFIXES_NAME, XFixesNumberEvents, 
-				 XFixesNumberErrors,
-				 ProcXFixesDispatch, SProcXFixesDispatch,
-				 XFixesResetProc, StandardMinorOpcode)) != 0)
-    {
-	XFixesReqCode = (unsigned char)extEntry->base;
-	XFixesEventBase = extEntry->eventBase;
-	XFixesErrorBase = extEntry->errorBase;
-	EventSwapVector[XFixesEventBase + XFixesSelectionNotify] =
-	    (EventSwapPtr) SXFixesSelectionNotifyEvent;
-	EventSwapVector[XFixesEventBase + XFixesCursorNotify] =
-	    (EventSwapPtr) SXFixesCursorNotifyEvent;
-	SetResourceTypeErrorValue(RegionResType, XFixesErrorBase + BadRegion);
-	SetResourceTypeErrorValue(PointerBarrierType,
-				  XFixesErrorBase + BadBarrier);
-    }
-}
-
-#ifdef PANORAMIX
-
-int (*PanoramiXSaveXFixesVector[XFixesNumberRequests])(ClientPtr);
-
-void
-PanoramiXFixesInit (void)
-{
-    int i;
-
-    for (i = 0; i < XFixesNumberRequests; i++)
-	PanoramiXSaveXFixesVector[i] = ProcXFixesVector[i];
-    /*
-     * Stuff in Xinerama aware request processing hooks
-     */
-    ProcXFixesVector[X_XFixesSetGCClipRegion] = PanoramiXFixesSetGCClipRegion;
-    ProcXFixesVector[X_XFixesSetWindowShapeRegion] = PanoramiXFixesSetWindowShapeRegion;
-    ProcXFixesVector[X_XFixesSetPictureClipRegion] = PanoramiXFixesSetPictureClipRegion;
-}
-
-void
-PanoramiXFixesReset (void)
-{
-    int i;
-
-    for (i = 0; i < XFixesNumberRequests; i++)
-	ProcXFixesVector[i] = PanoramiXSaveXFixesVector[i];
-}
-
-#endif
->>>>>>> cda19b1d
+/*
+ * Copyright (c) 2006, Oracle and/or its affiliates. All rights reserved.
+ * Copyright 2010 Red Hat, Inc.
+ *
+ * Permission is hereby granted, free of charge, to any person obtaining a
+ * copy of this software and associated documentation files (the "Software"),
+ * to deal in the Software without restriction, including without limitation
+ * the rights to use, copy, modify, merge, publish, distribute, sublicense,
+ * and/or sell copies of the Software, and to permit persons to whom the
+ * Software is furnished to do so, subject to the following conditions:
+ *
+ * The above copyright notice and this permission notice (including the next
+ * paragraph) shall be included in all copies or substantial portions of the
+ * Software.
+ *
+ * THE SOFTWARE IS PROVIDED "AS IS", WITHOUT WARRANTY OF ANY KIND, EXPRESS OR
+ * IMPLIED, INCLUDING BUT NOT LIMITED TO THE WARRANTIES OF MERCHANTABILITY,
+ * FITNESS FOR A PARTICULAR PURPOSE AND NONINFRINGEMENT.  IN NO EVENT SHALL
+ * THE AUTHORS OR COPYRIGHT HOLDERS BE LIABLE FOR ANY CLAIM, DAMAGES OR OTHER
+ * LIABILITY, WHETHER IN AN ACTION OF CONTRACT, TORT OR OTHERWISE, ARISING
+ * FROM, OUT OF OR IN CONNECTION WITH THE SOFTWARE OR THE USE OR OTHER
+ * DEALINGS IN THE SOFTWARE.
+ *
+ * Copyright © 2002 Keith Packard
+ *
+ * Permission to use, copy, modify, distribute, and sell this software and its
+ * documentation for any purpose is hereby granted without fee, provided that
+ * the above copyright notice appear in all copies and that both that
+ * copyright notice and this permission notice appear in supporting
+ * documentation, and that the name of Keith Packard not be used in
+ * advertising or publicity pertaining to distribution of the software without
+ * specific, written prior permission.  Keith Packard makes no
+ * representations about the suitability of this software for any purpose.  It
+ * is provided "as is" without express or implied warranty.
+ *
+ * KEITH PACKARD DISCLAIMS ALL WARRANTIES WITH REGARD TO THIS SOFTWARE,
+ * INCLUDING ALL IMPLIED WARRANTIES OF MERCHANTABILITY AND FITNESS, IN NO
+ * EVENT SHALL KEITH PACKARD BE LIABLE FOR ANY SPECIAL, INDIRECT OR
+ * CONSEQUENTIAL DAMAGES OR ANY DAMAGES WHATSOEVER RESULTING FROM LOSS OF USE,
+ * DATA OR PROFITS, WHETHER IN AN ACTION OF CONTRACT, NEGLIGENCE OR OTHER
+ * TORTIOUS ACTION, ARISING OUT OF OR IN CONNECTION WITH THE USE OR
+ * PERFORMANCE OF THIS SOFTWARE.
+ */
+
+#ifdef HAVE_DIX_CONFIG_H
+#include <dix-config.h>
+#endif
+
+#include "xfixesint.h"
+#include "protocol-versions.h"
+
+static unsigned char	XFixesReqCode;
+int		XFixesEventBase;
+int		XFixesErrorBase;
+
+static DevPrivateKeyRec XFixesClientPrivateKeyRec;
+#define XFixesClientPrivateKey (&XFixesClientPrivateKeyRec)
+
+static int
+ProcXFixesQueryVersion(ClientPtr client)
+{
+    XFixesClientPtr pXFixesClient = GetXFixesClient (client);
+    xXFixesQueryVersionReply rep;
+    register int n;
+    REQUEST(xXFixesQueryVersionReq);
+
+    REQUEST_SIZE_MATCH(xXFixesQueryVersionReq);
+    memset(&rep, 0, sizeof(xXFixesQueryVersionReply));
+    rep.type = X_Reply;
+    rep.length = 0;
+    rep.sequenceNumber = client->sequence;
+
+    if (version_compare(stuff->majorVersion, stuff->minorVersion,
+                        SERVER_XFIXES_MAJOR_VERSION, SERVER_XFIXES_MAJOR_VERSION) < 0)
+    {
+	rep.majorVersion = stuff->majorVersion;
+	rep.minorVersion = stuff->minorVersion;
+    } else {
+	rep.majorVersion = SERVER_XFIXES_MAJOR_VERSION;
+        rep.minorVersion = SERVER_XFIXES_MINOR_VERSION;
+    }
+
+    pXFixesClient->major_version = rep.majorVersion;
+    pXFixesClient->minor_version = rep.minorVersion;
+    if (client->swapped) {
+    	swaps(&rep.sequenceNumber, n);
+    	swapl(&rep.length, n);
+	swapl(&rep.majorVersion, n);
+	swapl(&rep.minorVersion, n);
+    }
+    WriteToClient(client, sizeof(xXFixesQueryVersionReply), (char *)&rep);
+    return Success;
+}
+
+/* Major version controls available requests */
+static const int version_requests[] = {
+    X_XFixesQueryVersion,	    /* before client sends QueryVersion */
+    X_XFixesGetCursorImage,	    /* Version 1 */
+    X_XFixesChangeCursorByName,	    /* Version 2 */
+    X_XFixesExpandRegion,	    /* Version 3 */
+    X_XFixesShowCursor,		    /* Version 4 */
+    X_XFixesDestroyPointerBarrier,  /* Version 5 */
+};
+
+#define NUM_VERSION_REQUESTS	(sizeof (version_requests) / sizeof (version_requests[0]))
+    
+int	(*ProcXFixesVector[XFixesNumberRequests])(ClientPtr) = {
+/*************** Version 1 ******************/
+    ProcXFixesQueryVersion,
+    ProcXFixesChangeSaveSet,
+    ProcXFixesSelectSelectionInput,
+    ProcXFixesSelectCursorInput,
+    ProcXFixesGetCursorImage,
+/*************** Version 2 ******************/
+    ProcXFixesCreateRegion,
+    ProcXFixesCreateRegionFromBitmap,
+    ProcXFixesCreateRegionFromWindow,
+    ProcXFixesCreateRegionFromGC,
+    ProcXFixesCreateRegionFromPicture,
+    ProcXFixesDestroyRegion,
+    ProcXFixesSetRegion,
+    ProcXFixesCopyRegion,
+    ProcXFixesCombineRegion,
+    ProcXFixesCombineRegion,
+    ProcXFixesCombineRegion,
+    ProcXFixesInvertRegion,
+    ProcXFixesTranslateRegion,
+    ProcXFixesRegionExtents,
+    ProcXFixesFetchRegion,
+    ProcXFixesSetGCClipRegion,
+    ProcXFixesSetWindowShapeRegion,
+    ProcXFixesSetPictureClipRegion,
+    ProcXFixesSetCursorName,
+    ProcXFixesGetCursorName,
+    ProcXFixesGetCursorImageAndName,
+    ProcXFixesChangeCursor,
+    ProcXFixesChangeCursorByName,
+/*************** Version 3 ******************/
+    ProcXFixesExpandRegion,
+/*************** Version 4 ****************/
+    ProcXFixesHideCursor,
+    ProcXFixesShowCursor,
+/*************** Version 5 ****************/
+    ProcXFixesCreatePointerBarrier,
+    ProcXFixesDestroyPointerBarrier,
+};
+
+static int
+ProcXFixesDispatch (ClientPtr client)
+{
+    REQUEST(xXFixesReq);
+    XFixesClientPtr pXFixesClient = GetXFixesClient (client);
+
+    if (pXFixesClient->major_version >= NUM_VERSION_REQUESTS)
+	return BadRequest;
+    if (stuff->xfixesReqType > version_requests[pXFixesClient->major_version])
+	return BadRequest;
+    return (*ProcXFixesVector[stuff->xfixesReqType]) (client);
+}
+
+static int
+SProcXFixesQueryVersion(ClientPtr client)
+{
+    register int n;
+    REQUEST(xXFixesQueryVersionReq);
+
+    swaps(&stuff->length, n);
+    swapl(&stuff->majorVersion, n);
+    swapl(&stuff->minorVersion, n);
+    return (*ProcXFixesVector[stuff->xfixesReqType]) (client);
+}
+
+static int (*SProcXFixesVector[XFixesNumberRequests])(ClientPtr) = {
+/*************** Version 1 ******************/
+    SProcXFixesQueryVersion,
+    SProcXFixesChangeSaveSet,
+    SProcXFixesSelectSelectionInput,
+    SProcXFixesSelectCursorInput,
+    SProcXFixesGetCursorImage,
+/*************** Version 2 ******************/
+    SProcXFixesCreateRegion,
+    SProcXFixesCreateRegionFromBitmap,
+    SProcXFixesCreateRegionFromWindow,
+    SProcXFixesCreateRegionFromGC,
+    SProcXFixesCreateRegionFromPicture,
+    SProcXFixesDestroyRegion,
+    SProcXFixesSetRegion,
+    SProcXFixesCopyRegion,
+    SProcXFixesCombineRegion,
+    SProcXFixesCombineRegion,
+    SProcXFixesCombineRegion,
+    SProcXFixesInvertRegion,
+    SProcXFixesTranslateRegion,
+    SProcXFixesRegionExtents,
+    SProcXFixesFetchRegion,
+    SProcXFixesSetGCClipRegion,
+    SProcXFixesSetWindowShapeRegion,
+    SProcXFixesSetPictureClipRegion,
+    SProcXFixesSetCursorName,
+    SProcXFixesGetCursorName,
+    SProcXFixesGetCursorImageAndName,
+    SProcXFixesChangeCursor,
+    SProcXFixesChangeCursorByName,
+/*************** Version 3 ******************/
+    SProcXFixesExpandRegion,
+/*************** Version 4 ****************/
+    SProcXFixesHideCursor,
+    SProcXFixesShowCursor,
+/*************** Version 5 ****************/
+    SProcXFixesCreatePointerBarrier,
+    SProcXFixesDestroyPointerBarrier,
+};
+
+static int
+SProcXFixesDispatch (ClientPtr client)
+{
+    REQUEST(xXFixesReq);
+    if (stuff->xfixesReqType >= XFixesNumberRequests)
+	return BadRequest;
+    return (*SProcXFixesVector[stuff->xfixesReqType]) (client);
+}
+
+static void
+XFixesClientCallback (CallbackListPtr	*list,
+		      pointer		closure,
+		      pointer		data)
+{
+    NewClientInfoRec	*clientinfo = (NewClientInfoRec *) data;
+    ClientPtr		pClient = clientinfo->client;
+    XFixesClientPtr	pXFixesClient = GetXFixesClient (pClient);
+
+    pXFixesClient->major_version = 0;
+    pXFixesClient->minor_version = 0;
+}
+
+/*ARGSUSED*/
+static void
+XFixesResetProc (ExtensionEntry *extEntry)
+{
+    DeleteCallback (&ClientStateCallback, XFixesClientCallback, 0);
+}
+
+void
+XFixesExtensionInit(void)
+{
+    ExtensionEntry *extEntry;
+
+    if (!dixRegisterPrivateKey(&XFixesClientPrivateKeyRec, PRIVATE_CLIENT, sizeof (XFixesClientRec)))
+	return;
+    if (!AddCallback (&ClientStateCallback, XFixesClientCallback, 0))
+	return;
+
+    if (XFixesSelectionInit() && XFixesCursorInit () && XFixesRegionInit () &&
+	(extEntry = AddExtension(XFIXES_NAME, XFixesNumberEvents, 
+				 XFixesNumberErrors,
+				 ProcXFixesDispatch, SProcXFixesDispatch,
+				 XFixesResetProc, StandardMinorOpcode)) != 0)
+    {
+	XFixesReqCode = (unsigned char)extEntry->base;
+	XFixesEventBase = extEntry->eventBase;
+	XFixesErrorBase = extEntry->errorBase;
+	EventSwapVector[XFixesEventBase + XFixesSelectionNotify] =
+	    (EventSwapPtr) SXFixesSelectionNotifyEvent;
+	EventSwapVector[XFixesEventBase + XFixesCursorNotify] =
+	    (EventSwapPtr) SXFixesCursorNotifyEvent;
+	SetResourceTypeErrorValue(RegionResType, XFixesErrorBase + BadRegion);
+	SetResourceTypeErrorValue(PointerBarrierType,
+				  XFixesErrorBase + BadBarrier);
+    }
+}
+
+#ifdef PANORAMIX
+
+int (*PanoramiXSaveXFixesVector[XFixesNumberRequests])(ClientPtr);
+
+void
+PanoramiXFixesInit (void)
+{
+    int i;
+
+    for (i = 0; i < XFixesNumberRequests; i++)
+	PanoramiXSaveXFixesVector[i] = ProcXFixesVector[i];
+    /*
+     * Stuff in Xinerama aware request processing hooks
+     */
+    ProcXFixesVector[X_XFixesSetGCClipRegion] = PanoramiXFixesSetGCClipRegion;
+    ProcXFixesVector[X_XFixesSetWindowShapeRegion] = PanoramiXFixesSetWindowShapeRegion;
+    ProcXFixesVector[X_XFixesSetPictureClipRegion] = PanoramiXFixesSetPictureClipRegion;
+}
+
+void
+PanoramiXFixesReset (void)
+{
+    int i;
+
+    for (i = 0; i < XFixesNumberRequests; i++)
+	ProcXFixesVector[i] = PanoramiXSaveXFixesVector[i];
+}
+
+#endif