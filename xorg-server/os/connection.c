--- conflicted
+++ resolved
@@ -453,13 +453,8 @@
     }
     else { /* -displayfd and no explicit display number */
         Bool found = 0;
-<<<<<<< HEAD
-        for (i = 0; i < 65535 - X_TCP_PORT; i++) {
+        for (i = 0; i < 65536 - X_TCP_PORT; i++) {
             if (TryCreateSocket(i, &partial) && ListenTransCount >= 1 && (PartialNetwork || !partial)) {
-=======
-        for (i = 0; i < 65536 - X_TCP_PORT; i++) {
-            if (TryCreateSocket(i, &partial) && !partial) {
->>>>>>> a1011d63
                 found = 1;
                 break;
             }
