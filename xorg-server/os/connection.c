--- conflicted
+++ resolved
@@ -1081,17 +1081,12 @@
     if (FlushCallback)
         CallCallbacks(&FlushCallback, NULL);
 
-<<<<<<< HEAD
 #ifdef DEBUG
     ErrorF("CloseDownConnection: client index = %d, socket fd = %d\n",
            client->index, oc->fd);
 #endif
-    if (oc->output && oc->output->count)
+    if (oc->output)
         FlushClient(client, oc, (char *) NULL, 0);
-=======
-    if (oc->output)
-	FlushClient(client, oc, (char *) NULL, 0);
->>>>>>> de8397bc
 #ifdef XDMCP
     XdmcpCloseDisplay(oc->fd);
 #endif
