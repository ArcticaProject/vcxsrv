/***********************************************************

Copyright 1987, 1989, 1998  The Open Group

Permission to use, copy, modify, distribute, and sell this software and its
documentation for any purpose is hereby granted without fee, provided that
the above copyright notice appear in all copies and that both that
copyright notice and this permission notice appear in supporting
documentation.

The above copyright notice and this permission notice shall be included in
all copies or substantial portions of the Software.

THE SOFTWARE IS PROVIDED "AS IS", WITHOUT WARRANTY OF ANY KIND, EXPRESS OR
IMPLIED, INCLUDING BUT NOT LIMITED TO THE WARRANTIES OF MERCHANTABILITY,
FITNESS FOR A PARTICULAR PURPOSE AND NONINFRINGEMENT.  IN NO EVENT SHALL THE
OPEN GROUP BE LIABLE FOR ANY CLAIM, DAMAGES OR OTHER LIABILITY, WHETHER IN
AN ACTION OF CONTRACT, TORT OR OTHERWISE, ARISING FROM, OUT OF OR IN
CONNECTION WITH THE SOFTWARE OR THE USE OR OTHER DEALINGS IN THE SOFTWARE.

Except as contained in this notice, the name of The Open Group shall not be
used in advertising or otherwise to promote the sale, use or other dealings
in this Software without prior written authorization from The Open Group.


Copyright 1987, 1989 by Digital Equipment Corporation, Maynard, Massachusetts.

                        All Rights Reserved

Permission to use, copy, modify, and distribute this software and its 
documentation for any purpose and without fee is hereby granted, 
provided that the above copyright notice appear in all copies and that
both that copyright notice and this permission notice appear in 
supporting documentation, and that the name of Digital not be
used in advertising or publicity pertaining to distribution of the
software without specific, written prior permission.  

DIGITAL DISCLAIMS ALL WARRANTIES WITH REGARD TO THIS SOFTWARE, INCLUDING
ALL IMPLIED WARRANTIES OF MERCHANTABILITY AND FITNESS, IN NO EVENT SHALL
DIGITAL BE LIABLE FOR ANY SPECIAL, INDIRECT OR CONSEQUENTIAL DAMAGES OR
ANY DAMAGES WHATSOEVER RESULTING FROM LOSS OF USE, DATA OR PROFITS,
WHETHER IN AN ACTION OF CONTRACT, NEGLIGENCE OR OTHER TORTIOUS ACTION,
ARISING OUT OF OR IN CONNECTION WITH THE USE OR PERFORMANCE OF THIS
SOFTWARE.

******************************************************************/
/*****************************************************************
 *  Stuff to create connections --- OS dependent
 *
 *      EstablishNewConnections, CreateWellKnownSockets, ResetWellKnownSockets,
 *      CloseDownConnection, CheckConnections, AddEnabledDevice,
 *	RemoveEnabledDevice, OnlyListToOneClient,
 *      ListenToAllClients,
 *
 *      (WaitForSomething is in its own file)
 *
 *      In this implementation, a client socket table is not kept.
 *      Instead, what would be the index into the table is just the
 *      file descriptor of the socket.  This won't work for if the
 *      socket ids aren't small nums (0 - 2^8)
 *
 *****************************************************************/

#ifdef HAVE_DIX_CONFIG_H
#include <dix-config.h>
#endif

#ifdef WIN32
#include <X11/Xwinsock.h>
#ifdef _DEBUG
#define DEBUG
#endif
#endif
#include <X11/X.h>
#include <X11/Xproto.h>
#define XSERV_t
#define TRANS_SERVER
#define TRANS_REOPEN
#include <X11/Xtrans/Xtrans.h>
#include <X11/Xtrans/Xtransint.h>
#include <errno.h>
#include <signal.h>
#include <stdio.h>
#include <stdlib.h>

#ifndef WIN32
#include <sys/socket.h>



#if defined(TCPCONN) || defined(STREAMSCONN)
# include <netinet/in.h>
# include <arpa/inet.h>
#  ifdef apollo
#   ifndef NO_TCP_H
#    include <netinet/tcp.h>
#   endif
#  else
#   ifdef CSRG_BASED
#    include <sys/param.h>
#   endif
#   include <netinet/tcp.h>
#  endif
# include <arpa/inet.h>
#endif

#include <sys/uio.h>

#endif /* WIN32 */
#include "misc.h"		/* for typedef of pointer */
#include "osdep.h"
#include <X11/Xpoll.h>
#include "opaque.h"
#include "dixstruct.h"
#include "xace.h"

#ifdef _MSC_VER
typedef int pid_t;
#endif

#define Pid_t pid_t


#ifdef HAVE_GETPEERUCRED
# include <ucred.h>
# include <zone.h>
#endif

#ifdef XSERVER_DTRACE
# include <sys/types.h>
typedef const char *string;
# ifndef HAVE_GETPEERUCRED
#  define zoneid_t int
# endif
# include "../dix/Xserver-dtrace.h"
#endif

static int lastfdesc;		/* maximum file descriptor */

fd_set WellKnownConnections;	/* Listener mask */
fd_set EnabledDevices;		/* mask for input devices that are on */
fd_set AllSockets;		/* select on this */
fd_set AllClients;		/* available clients */
fd_set LastSelectMask;		/* mask returned from last select call */
fd_set ClientsWithInput;	/* clients with FULL requests in buffer */
fd_set ClientsWriteBlocked;	/* clients who cannot receive output */
fd_set OutputPending;		/* clients with reply/event data ready to go */
int MaxClients = 0;
Bool NewOutputPending;		/* not yet attempted to write some new output */
Bool AnyClientsWriteBlocked;	/* true if some client blocked on write */

#if !defined(_MSC_VER)
static Bool RunFromSmartParent;	/* send SIGUSR1 to parent process */
static Pid_t ParentProcess;
#endif
Bool RunFromSigStopParent;	/* send SIGSTOP to our own process; Upstart (or
				   equivalent) will send SIGCONT back. */
Bool PartialNetwork;	/* continue even if unable to bind all addrs */

static Bool debug_conns = FALSE;

fd_set IgnoredClientsWithInput;
static fd_set GrabImperviousClients;
static fd_set SavedAllClients;
static fd_set SavedAllSockets;
static fd_set SavedClientsWithInput;
int GrabInProgress = 0;

#if !defined(WIN32)
int *ConnectionTranslation = NULL;
#else
/*
 * On NT fds are not between 0 and MAXSOCKS, they are unrelated, and there is
 * not even a known maximum value, so use something quite arbitrary for now.
 * Do storage is a hash table of size 256. Collisions are handled in a linked
 * list.
 */

#undef MAXSOCKS
#define MAXSOCKS 500
#undef MAXSELECT
#define MAXSELECT 500

struct _ct_node {
    struct _ct_node *next;
    int key;
    int value;
};

struct _ct_node *ct_head[256];

void InitConnectionTranslation(void)
{
    memset(ct_head, 0, sizeof(ct_head));
}

int GetConnectionTranslation(int conn)
{
    struct _ct_node *node = ct_head[conn & 0xff];
    while (node != NULL)
    {
        if (node->key == conn)
            return node->value;
        node = node->next;
    }
    return 0;
}

void SetConnectionTranslation(int conn, int client)
{
    struct _ct_node **node = ct_head + (conn & 0xff);
    if (client == 0) /* remove entry */
    {
        while (*node != NULL)
        {
            if ((*node)->key == conn)
            {
                struct _ct_node *temp = *node;
                *node = (*node)->next;
                free(temp);
                return;
            }
            node = &((*node)->next);
        }
        return;
    } else 
    {
        while (*node != NULL)
        {
            if ((*node)->key == conn)
            {
                (*node)->value = client;
                return;
            }
            node = &((*node)->next);
        }
        *node = malloc(sizeof(struct _ct_node));
        (*node)->next = NULL;
        (*node)->key = conn;
        (*node)->value = client;
        return;
    }
}

void ClearConnectionTranslation(void)
{
    unsigned i;
    for (i = 0; i < 256; i++)
    {
        struct _ct_node *node = ct_head[i];
        while (node != NULL)
        {
            struct _ct_node *temp = node;
            node = node->next;
            free(temp);
        }
    }
}
#endif

static XtransConnInfo 	*ListenTransConns = NULL;
static int	       	*ListenTransFds = NULL;
static int		ListenTransCount;

static void ErrorConnMax(XtransConnInfo /* trans_conn */);

static XtransConnInfo
lookup_trans_conn (int fd)
{
    if (ListenTransFds)
    {
	int i;
	for (i = 0; i < ListenTransCount; i++)
	    if (ListenTransFds[i] == fd)
		return ListenTransConns[i];
    }

    return NULL;
}

int
TransIsListening(char *protocol)
{
  /* look for this transport in the list of listeners */
  int i;
  for (i = 0; i < ListenTransCount; i++)
    {
      if (!strcmp(protocol, ListenTransConns[i]->transptr->TransName))
        {
          return 1;
        }
    }

  return 0;
}


/* Set MaxClients and lastfdesc, and allocate ConnectionTranslation */

void
InitConnectionLimits(void)
{
    lastfdesc = -1;

#ifndef __CYGWIN__

#if !defined(XNO_SYSCONF) && defined(_SC_OPEN_MAX)
    lastfdesc = sysconf(_SC_OPEN_MAX) - 1;
#endif

#ifdef HAVE_GETDTABLESIZE
    if (lastfdesc < 0)
	lastfdesc = getdtablesize() - 1;
#endif

#ifdef _NFILE
    if (lastfdesc < 0)
	lastfdesc = _NFILE - 1;
#endif

#endif /* __CYGWIN__ */

    /* This is the fallback */
    if (lastfdesc < 0)
	lastfdesc = MAXSOCKS;

    if (lastfdesc > MAXSELECT)
	lastfdesc = MAXSELECT;

    if (lastfdesc > MAXCLIENTS)
    {
	lastfdesc = MAXCLIENTS;
	if (debug_conns)
	    ErrorF( "REACHED MAXIMUM CLIENTS LIMIT %d\n", MAXCLIENTS);
    }
    MaxClients = lastfdesc;

#ifdef DEBUG
    ErrorF("InitConnectionLimits: MaxClients = %d\n", MaxClients);
#endif

#if !defined(WIN32)
    if (!ConnectionTranslation)
        ConnectionTranslation = (int *)xnfalloc(sizeof(int)*(lastfdesc + 1));
#else
    InitConnectionTranslation();
#endif
}

/*
 * If SIGUSR1 was set to SIG_IGN when the server started, assume that either
 *
 *  a- The parent process is ignoring SIGUSR1
 *
 * or
 *
 *  b- The parent process is expecting a SIGUSR1
 *     when the server is ready to accept connections
 *
 * In the first case, the signal will be harmless, in the second case,
 * the signal will be quite useful.
 */
static void
InitParentProcess(void)
{
#if !defined(WIN32)
    OsSigHandlerPtr handler;
    handler = OsSignal (SIGUSR1, SIG_IGN);
    if ( handler == SIG_IGN)
	RunFromSmartParent = TRUE;
    OsSignal(SIGUSR1, handler);
    ParentProcess = getppid ();
#endif
}

void
NotifyParentProcess(void)
{
#if !defined(WIN32)
    if (RunFromSmartParent) {
	if (ParentProcess > 1) {
	    kill (ParentProcess, SIGUSR1);
	}
    }
    if (RunFromSigStopParent)
	raise (SIGSTOP);
#endif
}

/*****************
 * CreateWellKnownSockets
 *    At initialization, create the sockets to listen on for new clients.
 *****************/

void
CreateWellKnownSockets(void)
{
    int		i;
    int		partial;
    char 	port[20];

    FD_ZERO(&AllSockets);
    FD_ZERO(&AllClients);
    FD_ZERO(&LastSelectMask);
    FD_ZERO(&ClientsWithInput);

#if !defined(WIN32)
    for (i=0; i<MaxClients; i++) ConnectionTranslation[i] = 0;
#else
    ClearConnectionTranslation();
#endif

    FD_ZERO (&WellKnownConnections);

    snprintf (port, sizeof(port), "%d", atoi (display));

    if ((_XSERVTransMakeAllCOTSServerListeners (port, &partial,
	&ListenTransCount, &ListenTransConns) >= 0) &&
	(ListenTransCount >= 1))
    {
	if (!PartialNetwork && partial)
	{
	    FatalError ("Failed to establish all listening sockets");
	}
	else
	{
	    ListenTransFds = malloc(ListenTransCount * sizeof (int));

	    for (i = ListenTransCount; i > 0; i--)
	    {
		int fd = _XSERVTransGetConnectionNumber (ListenTransConns[i-1]);
		
		ListenTransFds[i-1] = fd;
		FD_SET (fd, &WellKnownConnections);

		if (!_XSERVTransIsLocal (ListenTransConns[i-1]))
		{
		    int protocol = 0;
		    if (!strcmp("inet", ListenTransConns[i-1]->transptr->TransName)) protocol = 4;
		    else if (!strcmp("inet6", ListenTransConns[i-1]->transptr->TransName)) protocol = 6;
		    DefineSelf (fd, protocol);
		}
	    }
	}
    }

    if (!XFD_ANYSET (&WellKnownConnections))
        FatalError ("Cannot establish any listening sockets - Make sure an X server isn't already running");
#if !defined(WIN32)
    OsSignal (SIGPIPE, SIG_IGN);
    OsSignal (SIGHUP, AutoResetServer);
#endif
    OsSignal (SIGINT, GiveUp);
    OsSignal (SIGTERM, GiveUp);
    XFD_COPYSET (&WellKnownConnections, &AllSockets);
    ResetHosts(display);

    InitParentProcess();

#ifdef XDMCP
    XdmcpInit ();
#endif
}

void
ResetWellKnownSockets (void)
{
    int i;

    ResetOsBuffers();

    for (i = 0; i < ListenTransCount; i++)
    {
	int status = _XSERVTransResetListener (ListenTransConns[i]);

	if (status != TRANS_RESET_NOOP)
	{
	    if (status == TRANS_RESET_FAILURE)
	    {
		/*
		 * ListenTransConns[i] freed by xtrans.
		 * Remove it from out list.
		 */

		FD_CLR (ListenTransFds[i], &WellKnownConnections);
		ListenTransFds[i] = ListenTransFds[ListenTransCount - 1];
		ListenTransConns[i] = ListenTransConns[ListenTransCount - 1];
		ListenTransCount -= 1;
		i -= 1;
	    }
	    else if (status == TRANS_RESET_NEW_FD)
	    {
		/*
		 * A new file descriptor was allocated (the old one was closed)
		 */

		int newfd = _XSERVTransGetConnectionNumber (ListenTransConns[i]);

		FD_CLR (ListenTransFds[i], &WellKnownConnections);
		ListenTransFds[i] = newfd;
		FD_SET(newfd, &WellKnownConnections);
	    }
	}
    }

    ResetAuthorization ();
    ResetHosts(display);
    /*
     * restart XDMCP
     */
#ifdef XDMCP
    XdmcpReset ();
#endif
}

void
CloseWellKnownConnections(void)
{
    int i;

    for (i = 0; i < ListenTransCount; i++)
	_XSERVTransClose (ListenTransConns[i]);
}

static void
AuthAudit (ClientPtr client, Bool letin, 
    struct sockaddr *saddr, int len, 
    unsigned int proto_n, char *auth_proto, int auth_id)
{
    char addr[128];
    char client_uid_string[64];
    LocalClientCredRec *lcc;
#ifdef XSERVER_DTRACE
    pid_t client_pid = -1;
    zoneid_t client_zid = -1;
#endif

    if (!len)
        strlcpy(addr, "local host", sizeof(addr));
    else
	switch (saddr->sa_family)
	{
	case AF_UNSPEC:
#if defined(UNIXCONN) || defined(LOCALCONN)
	case AF_UNIX:
#endif
	    strlcpy(addr, "local host", sizeof(addr));
	    break;
#if defined(TCPCONN) || defined(STREAMSCONN)
	case AF_INET:
	    snprintf(addr, sizeof(addr), "IP %s",
		inet_ntoa(((struct sockaddr_in *) saddr)->sin_addr));
	    break;
#if defined(IPv6) && defined(AF_INET6)
	case AF_INET6: {
	    char ipaddr[INET6_ADDRSTRLEN];
	    inet_ntop(AF_INET6, &((struct sockaddr_in6 *) saddr)->sin6_addr,
	      ipaddr, sizeof(ipaddr));
	    snprintf(addr, sizeof(addr), "IP %s", ipaddr);
	}
	    break;
#endif
#endif
	default:
	    strlcpy(addr, "unknown address", sizeof(addr));
	}

    if (GetLocalClientCreds(client, &lcc) != -1) {
	int slen; /* length written to client_uid_string */

	strcpy(client_uid_string, " ( ");
	slen = 3;

	if (lcc->fieldsSet & LCC_UID_SET) {
	    snprintf(client_uid_string + slen,
		     sizeof(client_uid_string) - slen,
		     "uid=%ld ", (long) lcc->euid);
	    slen = strlen(client_uid_string);
	}

	if (lcc->fieldsSet & LCC_GID_SET) {
	    snprintf(client_uid_string + slen,
		     sizeof(client_uid_string) - slen,
		     "gid=%ld ", (long) lcc->egid);
	    slen = strlen(client_uid_string);
	}

	if (lcc->fieldsSet & LCC_PID_SET) {
#ifdef XSERVER_DTRACE	    
	    client_pid = lcc->pid;
#endif
	    snprintf(client_uid_string + slen,
		     sizeof(client_uid_string) - slen,
		     "pid=%ld ", (long) lcc->pid);
	    slen = strlen(client_uid_string);
	}
	
	if (lcc->fieldsSet & LCC_ZID_SET) {
#ifdef XSERVER_DTRACE
	    client_zid = lcc->zoneid;
#endif	    
	    snprintf(client_uid_string + slen,
		     sizeof(client_uid_string) - slen,
		     "zoneid=%ld ", (long) lcc->zoneid);
	    slen = strlen(client_uid_string);
	}

	snprintf(client_uid_string + slen, sizeof(client_uid_string) - slen,
		 ")");
	FreeLocalClientCreds(lcc);
    }
    else {
	client_uid_string[0] = '\0';
    }
    
#ifdef XSERVER_DTRACE
    XSERVER_CLIENT_AUTH(client->index, addr, client_pid, client_zid);
#endif
    if (auditTrailLevel > 1) {
      if (proto_n)
	AuditF("client %d %s from %s%s\n  Auth name: %.*s ID: %d\n", 
	       client->index, letin ? "connected" : "rejected", addr,
	       client_uid_string, (int)proto_n, auth_proto, auth_id);
      else 
	AuditF("client %d %s from %s%s\n", 
	       client->index, letin ? "connected" : "rejected", addr,
	       client_uid_string);

    }
}

XID
AuthorizationIDOfClient(ClientPtr client)
{
    if (client->osPrivate)
	return ((OsCommPtr)client->osPrivate)->auth_id;
    else
	return None;
}


/*****************************************************************
 * ClientAuthorized
 *
 *    Sent by the client at connection setup:
 *                typedef struct _xConnClientPrefix {
 *                   CARD8	byteOrder;
 *                   BYTE	pad;
 *                   CARD16	majorVersion, minorVersion;
 *                   CARD16	nbytesAuthProto;    
 *                   CARD16	nbytesAuthString;   
 *                 } xConnClientPrefix;
 *
 *     	It is hoped that eventually one protocol will be agreed upon.  In the
 *        mean time, a server that implements a different protocol than the
 *        client expects, or a server that only implements the host-based
 *        mechanism, will simply ignore this information.
 *
 *****************************************************************/

const char *
ClientAuthorized(ClientPtr client, 
    unsigned int proto_n, char *auth_proto, 
    unsigned int string_n, char *auth_string)
{
    OsCommPtr 		priv;
    Xtransaddr		*from = NULL;
    int 		family;
    int			fromlen;
    XID	 		auth_id;
    const char	 	*reason = NULL;
    XtransConnInfo	trans_conn;

    priv = (OsCommPtr)client->osPrivate;
    trans_conn = priv->trans_conn;

    /* Allow any client to connect without authorization on a launchd socket,
       because it is securely created -- this prevents a race condition on launch */
    if(trans_conn->flags & TRANS_NOXAUTH) {
        auth_id = (XID) 0L;
    } else {
        auth_id = CheckAuthorization (proto_n, auth_proto, string_n, auth_string, client, &reason);
    }

    if (auth_id == (XID) ~0L)
    {
	if (_XSERVTransGetPeerAddr(trans_conn, &family, &fromlen, &from) != -1)
	{
	    if (InvalidHost ((struct sockaddr *) from, fromlen, client))
		AuthAudit(client, FALSE, (struct sockaddr *) from,
			  fromlen, proto_n, auth_proto, auth_id);
	    else
	    {
		auth_id = (XID) 0;
#ifdef XSERVER_DTRACE
		if ((auditTrailLevel > 1) || XSERVER_CLIENT_AUTH_ENABLED())
#else
		if (auditTrailLevel > 1)
#endif
		    AuthAudit(client, TRUE,
			(struct sockaddr *) from, fromlen,
			proto_n, auth_proto, auth_id);
	    }

	    free(from);
	}

	if (auth_id == (XID) ~0L) {
	    if (reason)
		return reason;
	    else
		return "Client is not authorized to connect to Server";
	}
    }
#ifdef XSERVER_DTRACE
    else if ((auditTrailLevel > 1) || XSERVER_CLIENT_AUTH_ENABLED())
#else
    else if (auditTrailLevel > 1)
#endif
    {
	if (_XSERVTransGetPeerAddr (trans_conn,
	    &family, &fromlen, &from) != -1)
	{
	    AuthAudit(client, TRUE, (struct sockaddr *) from, fromlen,
		      proto_n, auth_proto, auth_id);

	    free(from);
	}
    }
    priv->auth_id = auth_id;
    priv->conn_time = 0;

#ifdef XDMCP
    /* indicate to Xdmcp protocol that we've opened new client */
    XdmcpOpenDisplay(priv->fd);
#endif /* XDMCP */

    XaceHook(XACE_AUTH_AVAIL, client, auth_id);

    /* At this point, if the client is authorized to change the access control
     * list, we should getpeername() information, and add the client to
     * the selfhosts list.  It's not really the host machine, but the
     * true purpose of the selfhosts list is to see who may change the
     * access control list.
     */
    return((char *)NULL);
}

static ClientPtr
AllocNewConnection (XtransConnInfo trans_conn, int fd, CARD32 conn_time)
{
    OsCommPtr	oc;
    ClientPtr	client;
    
    if (
#ifndef WIN32
	fd >= lastfdesc
#else
	XFD_SETCOUNT(&AllClients) >= MaxClients
#endif
	)
	return NullClient;
    oc = malloc(sizeof(OsCommRec));
    if (!oc)
	return NullClient;
    oc->trans_conn = trans_conn;
    oc->fd = fd;
    oc->input = (ConnectionInputPtr)NULL;
    oc->output = (ConnectionOutputPtr)NULL;
    oc->auth_id = None;
    oc->conn_time = conn_time;
    if (!(client = NextAvailableClient((pointer)oc)))
    {
	free(oc);
	return NullClient;
    }
    client->local = ComputeLocalClient(client);
#if !defined(WIN32)
    ConnectionTranslation[fd] = client->index;
#else
    SetConnectionTranslation(fd, client->index);
#endif
    if (GrabInProgress)
    {
        FD_SET(fd, &SavedAllClients);
        FD_SET(fd, &SavedAllSockets);
    }
    else
    {
        FD_SET(fd, &AllClients);
        FD_SET(fd, &AllSockets);
    }

#ifdef DEBUG
    ErrorF("AllocNewConnection: client index = %d, socket fd = %d\n",
	   client->index, fd);
#endif
#ifdef XSERVER_DTRACE
    XSERVER_CLIENT_CONNECT(client->index, fd);
#endif	

    return client;
}

/*****************
 * EstablishNewConnections
 *    If anyone is waiting on listened sockets, accept them.
 *    Returns a mask with indices of new clients.  Updates AllClients
 *    and AllSockets.
 *****************/

/*ARGSUSED*/
Bool
EstablishNewConnections(ClientPtr clientUnused, pointer closure)
{
    fd_set  readyconnections;     /* set of listeners that are ready */
    int curconn;                  /* fd of listener that's ready */
    register int newconn;         /* fd of new client */
    CARD32 connect_time;
    register int i;
    register ClientPtr client;
    register OsCommPtr oc;
    fd_set tmask;

    XFD_ANDSET (&tmask, (fd_set*)closure, &WellKnownConnections);
    XFD_COPYSET(&tmask, &readyconnections);
    if (!XFD_ANYSET(&readyconnections))
	return TRUE;
    connect_time = GetTimeInMillis();
    /* kill off stragglers */
    for (i=1; i<currentMaxClients; i++)
    {
	if ((client = clients[i]))
	{
	    oc = (OsCommPtr)(client->osPrivate);
	    if ((oc && (oc->conn_time != 0) &&
		(connect_time - oc->conn_time) >= TimeOutValue) || 
		(client->noClientException != Success && !client->clientGone))
		CloseDownClient(client);     
	}
    }
#ifndef WIN32
    for (i = 0; i < howmany(XFD_SETSIZE, NFDBITS); i++)
    {
      while (readyconnections.fds_bits[i])
#else
      for (i = 0; i < XFD_SETCOUNT(&readyconnections); i++) 
#endif
      {
	XtransConnInfo trans_conn, new_trans_conn;
	int status;

#ifndef WIN32
	curconn = mffs (readyconnections.fds_bits[i]) - 1;
	readyconnections.fds_bits[i] &= ~((fd_mask)1 << curconn);
	curconn += (i * (sizeof(fd_mask)*8));
#else
	curconn = XFD_FD(&readyconnections, i);
#endif

	if ((trans_conn = lookup_trans_conn (curconn)) == NULL)
	    continue;

	if ((new_trans_conn = _XSERVTransAccept (trans_conn, &status)) == NULL)
	    continue;

	newconn = _XSERVTransGetConnectionNumber (new_trans_conn);

	if (newconn < lastfdesc)
	{
		int clientid;
#if !defined(WIN32)
  		clientid = ConnectionTranslation[newconn];
#else
  		clientid = GetConnectionTranslation(newconn);
#endif
		if(clientid && (client = clients[clientid]))
 			CloseDownClient(client);
	}

	_XSERVTransSetOption(new_trans_conn, TRANS_NONBLOCKING, 1);

	if(trans_conn->flags & TRANS_NOXAUTH)
	    new_trans_conn->flags = new_trans_conn->flags | TRANS_NOXAUTH;

	if (!AllocNewConnection (new_trans_conn, newconn, connect_time))
	{
	    ErrorConnMax(new_trans_conn);
	    _XSERVTransClose(new_trans_conn);
	}
      }
#ifndef WIN32
    }
#endif
    return TRUE;
}

#define NOROOM "Maximum number of clients reached"

/************
 *   ErrorConnMax
 *     Fail a connection due to lack of client or file descriptor space
 ************/

#define BOTIMEOUT 200 /* in milliseconds */

static void
ErrorConnMax(XtransConnInfo trans_conn)
{
    int fd = _XSERVTransGetConnectionNumber (trans_conn);
    xConnSetupPrefix csp;
    char pad[3];
    struct iovec iov[3];
    char order = 0;
    int whichbyte = 1;
    struct timeval waittime;
    fd_set mask;

    /* if these seems like a lot of trouble to go to, it probably is */
    waittime.tv_sec = BOTIMEOUT / MILLI_PER_SECOND;
    waittime.tv_usec = (BOTIMEOUT % MILLI_PER_SECOND) *
		       (1000000 / MILLI_PER_SECOND);
    FD_ZERO(&mask);
    FD_SET(fd, &mask);
    (void)Select(fd + 1, &mask, NULL, NULL, &waittime);
    /* try to read the byte-order of the connection */
    (void)_XSERVTransRead(trans_conn, &order, 1);
    if (order == 'l' || order == 'B' || order == 'r' || order == 'R')
    {
	csp.success = xFalse;
	csp.lengthReason = sizeof(NOROOM) - 1;
	csp.length = (sizeof(NOROOM) + 2) >> 2;
	csp.majorVersion = X_PROTOCOL;
	csp.minorVersion = X_PROTOCOL_REVISION;
	if (((*(char *) &whichbyte) && (order == 'B' || order == 'R')) ||
	    (!(*(char *) &whichbyte) && (order == 'l' || order == 'r')))
	{
	    swaps(&csp.majorVersion);
	    swaps(&csp.minorVersion);
	    swaps(&csp.length);
	}
	iov[0].iov_len = sz_xConnSetupPrefix;
	iov[0].iov_base = (char *) &csp;
	iov[1].iov_len = csp.lengthReason;
	iov[1].iov_base = NOROOM;
	iov[2].iov_len = (4 - (csp.lengthReason & 3)) & 3;
	iov[2].iov_base = pad;
	(void)_XSERVTransWritev(trans_conn, iov, 3);
    }
}

/************
 *   CloseDownFileDescriptor:
 *     Remove this file descriptor and it's I/O buffers, etc.
 ************/

static void
CloseDownFileDescriptor(OsCommPtr oc)
{
    int connection = oc->fd;

    if (oc->trans_conn) {
	_XSERVTransDisconnect(oc->trans_conn);
	_XSERVTransClose(oc->trans_conn);
    }
#ifndef WIN32
    ConnectionTranslation[connection] = 0;
#else
    SetConnectionTranslation(connection, 0);
#endif    
    FD_CLR(connection, &AllSockets);
    FD_CLR(connection, &AllClients);
    FD_CLR(connection, &ClientsWithInput);
    FD_CLR(connection, &GrabImperviousClients);
    if (GrabInProgress)
    {
	FD_CLR(connection, &SavedAllSockets);
	FD_CLR(connection, &SavedAllClients);
	FD_CLR(connection, &SavedClientsWithInput);
    }
    FD_CLR(connection, &ClientsWriteBlocked);
    if (!XFD_ANYSET(&ClientsWriteBlocked))
    	AnyClientsWriteBlocked = FALSE;
    FD_CLR(connection, &OutputPending);
}

/*****************
 * CheckConnections
 *    Some connection has died, go find which one and shut it down 
 *    The file descriptor has been closed, but is still in AllClients.
 *    If would truly be wonderful if select() would put the bogus
 *    file descriptors in the exception mask, but nooooo.  So we have
 *    to check each and every socket individually.
 *****************/

void
CheckConnections(void)
{
#ifndef WIN32
    fd_mask		mask;
    int			curoff;
#endif
    fd_set		tmask; 
    int			curclient;
    int			i;
    struct timeval	notime;
    int r;
#ifdef WIN32
    fd_set savedAllSockets;
    unsigned j;
#endif

    notime.tv_sec = 0;
    notime.tv_usec = 0;

#ifndef WIN32
    for (i=0; i<howmany(XFD_SETSIZE, NFDBITS); i++)
    {
	mask = AllClients.fds_bits[i];
        while (mask)
    	{
	    curoff = mffs (mask) - 1;
	    curclient = curoff + (i * (sizeof(fd_mask)*8));
            FD_ZERO(&tmask);
            FD_SET(curclient, &tmask);
            do {
                r = Select (curclient + 1, &tmask, NULL, NULL, &notime);
            } while (r < 0 && (errno == EINTR || errno == EAGAIN));
            if (r < 0)
                if (ConnectionTranslation[curclient] > 0)
                    CloseDownClient(clients[ConnectionTranslation[curclient]]);
	    mask &= ~((fd_mask)1 << curoff);
	}
    }	
#else
    /* First test AllSockets and then AllClients are valid sockets */
    XFD_COPYSET(&AllSockets, &savedAllSockets);
    for (j=0; j<2; j++)
    {
	    for (i = 0; i < XFD_SETCOUNT(&savedAllSockets); i++)
	    {
		curclient = XFD_FD(&savedAllSockets, i);
		FD_ZERO(&tmask);
		FD_SET(curclient, &tmask);
		do {
		    r = Select (curclient + 1, &tmask, NULL, NULL, &notime);
		} while (r == SOCKET_ERROR && (WSAGetLastError() == WSAEINTR || WSAGetLastError() == WSAEWOULDBLOCK));
		if (r < 0)
		    if (GetConnectionTranslation(curclient) > 0)
			CloseDownClient(clients[GetConnectionTranslation(curclient)]);
	    }
	XFD_COPYSET(&AllClients, &savedAllSockets);
    }	    
#endif
}


/*****************
 * CloseDownConnection
 *    Delete client from AllClients and free resources 
 *****************/

void
CloseDownConnection(ClientPtr client)
{
    OsCommPtr oc = (OsCommPtr)client->osPrivate;

    if (FlushCallback)
	CallCallbacks(&FlushCallback, NULL);

<<<<<<< HEAD
#ifdef DEBUG
    ErrorF("CloseDownConnection: client index = %d, socket fd = %d\n",
	   client->index, oc->fd);
#endif
    if (oc->output && oc->output->count)
=======
    if (oc->output)
>>>>>>> 38e661c7
	FlushClient(client, oc, (char *)NULL, 0);
#ifdef XDMCP
    XdmcpCloseDisplay(oc->fd);
#endif
    CloseDownFileDescriptor(oc);
    FreeOsBuffers(oc);
    free(client->osPrivate);
    client->osPrivate = (pointer)NULL;
    if (auditTrailLevel > 1)
	AuditF("client %d disconnected\n", client->index);
}

void
AddGeneralSocket(int fd)
{
    FD_SET(fd, &AllSockets);
    if (GrabInProgress)
	FD_SET(fd, &SavedAllSockets);
}

void
AddEnabledDevice(int fd)
{
    FD_SET(fd, &EnabledDevices);
    AddGeneralSocket(fd);
}

void
RemoveGeneralSocket(int fd)
{
    FD_CLR(fd, &AllSockets);
    if (GrabInProgress)
	FD_CLR(fd, &SavedAllSockets);
}

void
RemoveEnabledDevice(int fd)
{
    FD_CLR(fd, &EnabledDevices);
    RemoveGeneralSocket(fd);
}

/*****************
 * OnlyListenToOneClient:
 *    Only accept requests from  one client.  Continue to handle new
 *    connections, but don't take any protocol requests from the new
 *    ones.  Note that if GrabInProgress is set, EstablishNewConnections
 *    needs to put new clients into SavedAllSockets and SavedAllClients.
 *    Note also that there is no timeout for this in the protocol.
 *    This routine is "undone" by ListenToAllClients()
 *****************/

int
OnlyListenToOneClient(ClientPtr client)
{
    OsCommPtr oc = (OsCommPtr)client->osPrivate;
    int rc, connection = oc->fd;

    rc = XaceHook(XACE_SERVER_ACCESS, client, DixGrabAccess);
    if (rc != Success)
	return rc;

    if (! GrabInProgress)
    {
	XFD_COPYSET(&ClientsWithInput, &SavedClientsWithInput);
	XFD_ANDSET(&ClientsWithInput,
		       &ClientsWithInput, &GrabImperviousClients);
	if (FD_ISSET(connection, &SavedClientsWithInput))
	{
	    FD_CLR(connection, &SavedClientsWithInput);
	    FD_SET(connection, &ClientsWithInput);
	}
	XFD_UNSET(&SavedClientsWithInput, &GrabImperviousClients);
	XFD_COPYSET(&AllSockets, &SavedAllSockets);
	XFD_COPYSET(&AllClients, &SavedAllClients);
	XFD_UNSET(&AllSockets, &AllClients);
	XFD_ANDSET(&AllClients, &AllClients, &GrabImperviousClients);
	FD_SET(connection, &AllClients);
	XFD_ORSET(&AllSockets, &AllSockets, &AllClients);
	GrabInProgress = client->index;
    }
    return rc;
}

/****************
 * ListenToAllClients:
 *    Undoes OnlyListentToOneClient()
 ****************/

void
ListenToAllClients(void)
{
    if (GrabInProgress)
    {
	XFD_ORSET(&AllSockets, &AllSockets, &SavedAllSockets);
	XFD_ORSET(&AllClients, &AllClients, &SavedAllClients);
	XFD_ORSET(&ClientsWithInput, &ClientsWithInput, &SavedClientsWithInput);
	GrabInProgress = 0;
    }	
}

/****************
 * IgnoreClient
 *    Removes one client from input masks.
 *    Must have cooresponding call to AttendClient.
 ****************/

void
IgnoreClient (ClientPtr client)
{
    OsCommPtr oc = (OsCommPtr)client->osPrivate;
    int connection = oc->fd;

    client->ignoreCount++;
    if (client->ignoreCount > 1)
	return;

    isItTimeToYield = TRUE;
    if (!GrabInProgress || FD_ISSET(connection, &AllClients))
    {
    	if (FD_ISSET (connection, &ClientsWithInput))
	    FD_SET(connection, &IgnoredClientsWithInput);
    	else
	    FD_CLR(connection, &IgnoredClientsWithInput);
    	FD_CLR(connection, &ClientsWithInput);
    	FD_CLR(connection, &AllSockets);
    	FD_CLR(connection, &AllClients);
	FD_CLR(connection, &LastSelectMask);
    }
    else
    {
    	if (FD_ISSET (connection, &SavedClientsWithInput))
	    FD_SET(connection, &IgnoredClientsWithInput);
    	else
	    FD_CLR(connection, &IgnoredClientsWithInput);
	FD_CLR(connection, &SavedClientsWithInput);
	FD_CLR(connection, &SavedAllSockets);
	FD_CLR(connection, &SavedAllClients);
    }
}

/****************
 * AttendClient
 *    Adds one client back into the input masks.
 ****************/

void
AttendClient (ClientPtr client)
{
    OsCommPtr oc = (OsCommPtr)client->osPrivate;
    int connection = oc->fd;

    client->ignoreCount--;
    if (client->ignoreCount)
	return;

    if (!GrabInProgress || GrabInProgress == client->index ||
	FD_ISSET(connection, &GrabImperviousClients))
    {
    	FD_SET(connection, &AllClients);
    	FD_SET(connection, &AllSockets);
	FD_SET(connection, &LastSelectMask);
    	if (FD_ISSET (connection, &IgnoredClientsWithInput))
	    FD_SET(connection, &ClientsWithInput);
    }
    else
    {
	FD_SET(connection, &SavedAllClients);
	FD_SET(connection, &SavedAllSockets);
	if (FD_ISSET(connection, &IgnoredClientsWithInput))
	    FD_SET(connection, &SavedClientsWithInput);
    }
}

/* make client impervious to grabs; assume only executing client calls this */

void
MakeClientGrabImpervious(ClientPtr client)
{
    OsCommPtr oc = (OsCommPtr)client->osPrivate;
    int connection = oc->fd;

    FD_SET(connection, &GrabImperviousClients);

    if (ServerGrabCallback)
    {
	ServerGrabInfoRec grabinfo;
	grabinfo.client = client;
	grabinfo.grabstate  = CLIENT_IMPERVIOUS;
	CallCallbacks(&ServerGrabCallback, &grabinfo);
    }
}

/* make client pervious to grabs; assume only executing client calls this */

void
MakeClientGrabPervious(ClientPtr client)
{
    OsCommPtr oc = (OsCommPtr)client->osPrivate;
    int connection = oc->fd;

    FD_CLR(connection, &GrabImperviousClients);
    if (GrabInProgress && (GrabInProgress != client->index))
    {
	if (FD_ISSET(connection, &ClientsWithInput))
	{
	    FD_SET(connection, &SavedClientsWithInput);
	    FD_CLR(connection, &ClientsWithInput);
	}
	FD_CLR(connection, &AllSockets);
	FD_CLR(connection, &AllClients);
	isItTimeToYield = TRUE;
    }

    if (ServerGrabCallback)
    {
	ServerGrabInfoRec grabinfo;
	grabinfo.client = client;
	grabinfo.grabstate  = CLIENT_PERVIOUS;
	CallCallbacks(&ServerGrabCallback, &grabinfo);
    }
}

#ifdef XQUARTZ
/* Add a fd (from launchd) to our listeners */
void ListenOnOpenFD(int fd, int noxauth) {
    char port[256];
    XtransConnInfo ciptr;
    const char *display_env = getenv("DISPLAY");

    if(display_env && (strncmp(display_env, "/tmp/launch", 11) == 0)) {
        /* Make the path the launchd socket if our DISPLAY is set right */
        strcpy(port, display_env);
    } else {
        /* Just some default so things don't break and die. */
        snprintf(port, sizeof(port), ":%d", atoi(display));
    }

    /* Make our XtransConnInfo
     * TRANS_SOCKET_LOCAL_INDEX = 5 from Xtrans.c
     */
    ciptr = _XSERVTransReopenCOTSServer(5, fd, port);
    if(ciptr == NULL) {
        ErrorF("Got NULL while trying to Reopen launchd port.\n");
        return;
    }
    
    if(noxauth)
        ciptr->flags = ciptr->flags | TRANS_NOXAUTH;

    /* Allocate space to store it */
    ListenTransFds = (int *) realloc(ListenTransFds, (ListenTransCount + 1) * sizeof (int));
    ListenTransConns = (XtransConnInfo *) realloc(ListenTransConns, (ListenTransCount + 1) * sizeof (XtransConnInfo));
    
    /* Store it */
    ListenTransConns[ListenTransCount] = ciptr;
    ListenTransFds[ListenTransCount] = fd;

    FD_SET(fd, &WellKnownConnections);
    FD_SET(fd, &AllSockets);
    
    /* Increment the count */
    ListenTransCount++;

    /* This *might* not be needed... /shrug */
    ResetAuthorization();
    ResetHosts(display);
#ifdef XDMCP
    XdmcpReset();
#endif
}

#endif<|MERGE_RESOLUTION|>--- conflicted
+++ resolved
@@ -1068,15 +1068,11 @@
     if (FlushCallback)
 	CallCallbacks(&FlushCallback, NULL);
 
-<<<<<<< HEAD
 #ifdef DEBUG
     ErrorF("CloseDownConnection: client index = %d, socket fd = %d\n",
 	   client->index, oc->fd);
 #endif
-    if (oc->output && oc->output->count)
-=======
     if (oc->output)
->>>>>>> 38e661c7
 	FlushClient(client, oc, (char *)NULL, 0);
 #ifdef XDMCP
     XdmcpCloseDisplay(oc->fd);
