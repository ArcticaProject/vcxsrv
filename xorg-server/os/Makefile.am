--- conflicted
+++ resolved
@@ -1,121 +1,57 @@
-<<<<<<< HEAD
-noinst_LTLIBRARIES = libos.la
-
-AM_CFLAGS = $(DIX_CFLAGS) $(SHA1_CFLAGS)
-
-SECURERPC_SRCS = rpcauth.c
-XDMCP_SRCS = xdmcp.c
-STRLCAT_SRCS = strlcat.c strlcpy.c
-XORG_SRCS = log.c
-
-libos_la_SOURCES = 	\
-	WaitFor.c	\
-	access.c	\
-	auth.c		\
-	backtrace.c	\
-	client.c	\
-	connection.c	\
-	io.c		\
-	mitauth.c	\
-	oscolor.c	\
-	osdep.h		\
-	osinit.c	\
-	utils.c		\
-	strcasecmp.c	\
-	strcasestr.c	\
-	xdmauth.c	\
-	xsha1.c		\
-	xstrans.c	\
-	xprintf.c	\
-	$(XORG_SRCS)
-libos_la_LIBADD = @SHA1_LIBS@ $(DLOPEN_LIBS)
-
-if SECURE_RPC
-libos_la_SOURCES += $(SECURERPC_SRCS)
-endif
-
-if XDMCP
-libos_la_SOURCES += $(XDMCP_SRCS)
-endif
-
-if NEED_STRLCAT
-libos_la_SOURCES += $(STRLCAT_SRCS)
-endif
-
-EXTRA_DIST = $(SECURERPC_SRCS) $(INTERNALMALLOC_SRCS) \
-     $(XDMCP_SRCS) $(STRLCAT_SRCS)
-
-if SPECIAL_DTRACE_OBJECTS
-# Generate dtrace object code for probes in libos & libdix
-dtrace.o: $(top_srcdir)/dix/Xserver.d $(am_libos_la_OBJECTS)
-	$(AM_V_GEN)$(DTRACE) -G -C -o $@ -s $(top_srcdir)/dix/Xserver.d .libs/*.o ../dix/.libs/*.o
-
-noinst_PROGRAMS = os.O
-
-os.O: dtrace.o $(am_libos_la_OBJECTS)
-	$(AM_V_GEN)ld -r -o $@ dtrace.o .libs/*.o
-endif
-
-os.c:
-	touch $@
-
-CLEANFILES = os.c
-=======
-noinst_LTLIBRARIES = libos.la
-
-AM_CFLAGS = $(DIX_CFLAGS) $(SHA1_CFLAGS)
-
-SECURERPC_SRCS = rpcauth.c
-XDMCP_SRCS = xdmcp.c
-STRLCAT_SRCS = strlcat.c strlcpy.c
-XORG_SRCS = log.c
-
-libos_la_SOURCES = 	\
-	WaitFor.c	\
-	access.c	\
-	auth.c		\
-	backtrace.c	\
-	client.c	\
-	connection.c	\
-	io.c		\
-	mitauth.c	\
-	oscolor.c	\
-	osdep.h		\
-	osinit.c	\
-	utils.c		\
-	strcasecmp.c	\
-	strcasestr.c	\
-	xdmauth.c	\
-	xsha1.c		\
-	xstrans.c	\
-	xprintf.c	\
-	$(XORG_SRCS)
-libos_la_LIBADD = @SHA1_LIBS@ $(DLOPEN_LIBS)
-
-if SECURE_RPC
-libos_la_SOURCES += $(SECURERPC_SRCS)
-endif
-
-if XDMCP
-libos_la_SOURCES += $(XDMCP_SRCS)
-endif
-
-if NEED_STRLCAT
-libos_la_SOURCES += $(STRLCAT_SRCS)
-endif
-
-EXTRA_DIST = $(SECURERPC_SRCS) $(INTERNALMALLOC_SRCS) \
-     $(XDMCP_SRCS) $(STRLCAT_SRCS)
-
-if SPECIAL_DTRACE_OBJECTS
-# Generate dtrace object code for probes in libos & libdix
-dtrace.o: $(top_srcdir)/dix/Xserver.d $(am_libos_la_OBJECTS)
-	$(AM_V_GEN)$(DTRACE) -G -C -o $@ -s $(top_srcdir)/dix/Xserver.d .libs/*.o ../dix/.libs/*.o
-
-noinst_PROGRAMS = os.O
-
-os_O_SOURCES =
-os.O: dtrace.o $(am_libos_la_OBJECTS)
-	$(AM_V_GEN)ld -r -o $@ dtrace.o .libs/*.o
-endif
->>>>>>> d9f970a8
+noinst_LTLIBRARIES = libos.la
+
+AM_CFLAGS = $(DIX_CFLAGS) $(SHA1_CFLAGS)
+
+SECURERPC_SRCS = rpcauth.c
+XDMCP_SRCS = xdmcp.c
+STRLCAT_SRCS = strlcat.c strlcpy.c
+XORG_SRCS = log.c
+
+libos_la_SOURCES = 	\
+	WaitFor.c	\
+	access.c	\
+	auth.c		\
+	backtrace.c	\
+	client.c	\
+	connection.c	\
+	io.c		\
+	mitauth.c	\
+	oscolor.c	\
+	osdep.h		\
+	osinit.c	\
+	utils.c		\
+	strcasecmp.c	\
+	strcasestr.c	\
+	xdmauth.c	\
+	xsha1.c		\
+	xstrans.c	\
+	xprintf.c	\
+	$(XORG_SRCS)
+libos_la_LIBADD = @SHA1_LIBS@ $(DLOPEN_LIBS)
+
+if SECURE_RPC
+libos_la_SOURCES += $(SECURERPC_SRCS)
+endif
+
+if XDMCP
+libos_la_SOURCES += $(XDMCP_SRCS)
+endif
+
+if NEED_STRLCAT
+libos_la_SOURCES += $(STRLCAT_SRCS)
+endif
+
+EXTRA_DIST = $(SECURERPC_SRCS) $(INTERNALMALLOC_SRCS) \
+     $(XDMCP_SRCS) $(STRLCAT_SRCS)
+
+if SPECIAL_DTRACE_OBJECTS
+# Generate dtrace object code for probes in libos & libdix
+dtrace.o: $(top_srcdir)/dix/Xserver.d $(am_libos_la_OBJECTS)
+	$(AM_V_GEN)$(DTRACE) -G -C -o $@ -s $(top_srcdir)/dix/Xserver.d .libs/*.o ../dix/.libs/*.o
+
+noinst_PROGRAMS = os.O
+
+os_O_SOURCES =
+os.O: dtrace.o $(am_libos_la_OBJECTS)
+	$(AM_V_GEN)ld -r -o $@ dtrace.o .libs/*.o
+endif