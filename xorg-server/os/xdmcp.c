--- conflicted
+++ resolved
@@ -1,4 +1,3 @@
-<<<<<<< HEAD
 /*
  * Copyright 1989 Network Computing Devices, Inc., Mountain View, California.
  *
@@ -1583,7 +1582,7 @@
     if (port == 0) {
 	pport = NULL;
     } else if (port > 0 && port < 65535) {
-	sprintf(portstr, "%d", port);
+	snprintf(portstr, sizeof(portstr), "%d", port);
     } else {
 	FatalError("Xserver: port out of range: %d\n", port);
     }
@@ -1709,7 +1708,7 @@
     }
 
     if (xdm_udp_port > 0 && xdm_udp_port < 65535) {
-	sprintf(portstr, "%d", xdm_udp_port);
+	snprintf(portstr, sizeof(portstr), "%d", xdm_udp_port);
     } else {
 	FatalError("Xserver: port out of range: %d\n", xdm_udp_port);
     }
@@ -1755,1667 +1754,4 @@
 
 #else
 static int xdmcp_non_empty; /* avoid complaint by ranlib */
-#endif /* XDMCP */
-=======
-/*
- * Copyright 1989 Network Computing Devices, Inc., Mountain View, California.
- *
- * Permission to use, copy, modify, and distribute this software and its
- * documentation for any purpose and without fee is hereby granted, provided
- * that the above copyright notice appear in all copies and that both that
- * copyright notice and this permission notice appear in supporting
- * documentation, and that the name of N.C.D. not be used in advertising or
- * publicity pertaining to distribution of the software without specific,
- * written prior permission.  N.C.D. makes no representations about the
- * suitability of this software for any purpose.  It is provided "as is"
- * without express or implied warranty.
- *
- */
-
-#ifdef HAVE_DIX_CONFIG_H
-#include <dix-config.h>
-#endif
-
-#ifdef WIN32
-#include <X11/Xwinsock.h>
-#endif
-
-#include <X11/Xos.h>
-
-#if !defined(WIN32)
-#include <sys/param.h>
-#include <sys/socket.h>
-#include <netinet/in.h>
-#include <netdb.h>
-#endif
-
-#include <stdio.h>
-#include <stdlib.h>
-#include <X11/X.h>
-#include <X11/Xmd.h>
-#include "misc.h"
-#include <X11/Xpoll.h>
-#include "osdep.h"
-#include "input.h"
-#include "dixstruct.h"
-#include "opaque.h"
-#include "site.h"
-
-#ifdef STREAMSCONN
-#include <tiuser.h>
-#include <netconfig.h>
-#include <netdir.h>
-#endif
-
-#ifdef XDMCP
-#undef REQUEST
-
-#ifdef XDMCP_NO_IPV6
-#undef IPv6
-#endif
-
-#include <X11/Xdmcp.h>
-
-#define X_INCLUDE_NETDB_H
-#include <X11/Xos_r.h>
-
-static char *defaultDisplayClass = COMPILEDDISPLAYCLASS;
-
-static int		    xdmcpSocket, sessionSocket;
-static xdmcp_states	    state;
-#if defined(IPv6) && defined(AF_INET6)
-static int		    xdmcpSocket6;
-static struct sockaddr_storage req_sockaddr;
-#else
-static struct sockaddr_in   req_sockaddr;
-#endif
-static int		    req_socklen;
-static CARD32		    SessionID;
-static CARD32		    timeOutTime;
-static int		    timeOutRtx;
-static CARD32		    defaultKeepaliveDormancy = XDM_DEF_DORMANCY;
-static CARD32		    keepaliveDormancy = XDM_DEF_DORMANCY;
-static CARD16		    DisplayNumber;
-static xdmcp_states	    XDM_INIT_STATE = XDM_OFF;
-#ifdef HASXDMAUTH
-static char		    *xdmAuthCookie;
-#endif
-
-static XdmcpBuffer	    buffer;
-
-#if defined(IPv6) && defined(AF_INET6)
-
-static struct addrinfo *mgrAddr;
-static struct addrinfo *mgrAddrFirst;
-
-#define SOCKADDR_TYPE		struct sockaddr_storage
-#define SOCKADDR_FAMILY(s)	((struct sockaddr *)&(s))->sa_family
-
-#ifdef BSD44SOCKETS
-#define SOCKLEN_FIELD(s)	((struct sockaddr *)&(s))->sa_len
-#define SOCKLEN_TYPE 		unsigned char
-#else
-#define SOCKLEN_TYPE 		unsigned int
-#endif
-
-#else
-
-#define SOCKADDR_TYPE		struct sockaddr_in
-#define SOCKADDR_FAMILY(s)	(s).sin_family
-
-#ifdef BSD44SOCKETS
-#define SOCKLEN_FIELD(s)	(s).sin_len
-#define SOCKLEN_TYPE		unsigned char
-#else
-#define SOCKLEN_TYPE		size_t
-#endif
-
-#endif
-
-static SOCKADDR_TYPE		ManagerAddress;
-static SOCKADDR_TYPE		FromAddress;
-
-#ifdef SOCKLEN_FIELD
-#define ManagerAddressLen	SOCKLEN_FIELD(ManagerAddress)
-#define FromAddressLen		SOCKLEN_FIELD(FromAddress)
-#else
-static SOCKLEN_TYPE ManagerAddressLen, FromAddressLen;
-#endif
-
-#if defined(IPv6) && defined(AF_INET6)
-static struct multicastinfo {
-    struct multicastinfo	*next;
-    struct addrinfo		*ai;
-    int				 hops;
-} *mcastlist;
-#endif
-
-static void XdmcpAddHost(
-    const struct sockaddr    *from,
-    int			fromlen,
-    ARRAY8Ptr		AuthenticationName,
-    ARRAY8Ptr		hostname,
-    ARRAY8Ptr		status);
-
-static void XdmcpSelectHost(
-    const struct sockaddr *host_sockaddr,
-    int			host_len,
-    ARRAY8Ptr		AuthenticationName);
-
-static void get_xdmcp_sock(void);
-
-static void send_query_msg(void);
-
-static void recv_willing_msg(
-    struct sockaddr * /*from*/,
-    int /*fromlen*/,
-    unsigned /*length*/);
-
-static void send_request_msg(void);
-
-static void recv_accept_msg(unsigned /*length*/);
-
-static void recv_decline_msg(unsigned /*length*/);
-
-static void send_manage_msg(void);
-
-static void recv_refuse_msg(unsigned /*length*/);
-
-static void recv_failed_msg(unsigned /*length*/);
-
-static void send_keepalive_msg(void);
-
-static void recv_alive_msg(unsigned /*length*/);
-
-static void XdmcpFatal(
-    const char * /*type*/,
-    ARRAY8Ptr /*status*/);
- 
-static void XdmcpWarning(const char * /*str*/);
-
-static void get_manager_by_name(
-    int /*argc*/,
-    char ** /*argv*/,
-    int /*i*/);
-
-static void get_fromaddr_by_name(int /*argc*/, char ** /*argv*/, int /*i*/);
-
-#if defined(IPv6) && defined(AF_INET6)
-static int get_mcast_options(int /*argc*/, char ** /*argv*/, int /*i*/);
-#endif
-
-static void receive_packet(int /*socketfd*/);
-
-static void send_packet(void);
-
-static void timeout(void);
-
-static void restart(void);
-
-static void XdmcpBlockHandler(
-    pointer /*data*/,
-    struct timeval ** /*wt*/,
-    pointer /*LastSelectMask*/);
-
-static void XdmcpWakeupHandler(
-    pointer /*data*/,
-    int /*i*/,
-    pointer /*LastSelectMask*/);
-
-/*
- * Register the Manufacturer display ID
- */
-
-static ARRAY8 ManufacturerDisplayID;
-
-static void
-XdmcpRegisterManufacturerDisplayID (const char *name, int length)
-{
-    int	    i;
-
-    XdmcpDisposeARRAY8 (&ManufacturerDisplayID);
-    if (!XdmcpAllocARRAY8 (&ManufacturerDisplayID, length))
-	return;
-    for (i = 0; i < length; i++)
-	ManufacturerDisplayID.data[i] = (CARD8) name[i];
-}
-
-static unsigned short	xdm_udp_port = XDM_UDP_PORT;
-static Bool	OneSession = FALSE;
-static const char 	*xdm_from = NULL;
-
-void
-XdmcpUseMsg (void)
-{
-    ErrorF("-query host-name       contact named host for XDMCP\n");
-    ErrorF("-broadcast             broadcast for XDMCP\n");
-#if defined(IPv6) && defined(AF_INET6)
-    ErrorF("-multicast [addr [hops]] IPv6 multicast for XDMCP\n");
-#endif
-    ErrorF("-indirect host-name    contact named host for indirect XDMCP\n");
-    ErrorF("-port port-num         UDP port number to send messages to\n");
-    ErrorF("-from local-address    specify the local address to connect from\n");
-    ErrorF("-once                  Terminate server after one session\n");
-    ErrorF("-class display-class   specify display class to send in manage\n");
-#ifdef HASXDMAUTH
-    ErrorF("-cookie xdm-auth-bits  specify the magic cookie for XDMCP\n");
-#endif
-    ErrorF("-displayID display-id  manufacturer display ID for request\n");
-}
-
-int 
-XdmcpOptions(int argc, char **argv, int i)
-{
-    if (strcmp(argv[i], "-query") == 0) {
-	get_manager_by_name(argc, argv, i++);
-	XDM_INIT_STATE = XDM_QUERY;
-	AccessUsingXdmcp ();
-	return i + 1;
-    }
-    if (strcmp(argv[i], "-broadcast") == 0) {
-	XDM_INIT_STATE = XDM_BROADCAST;
-	AccessUsingXdmcp ();
-	return i + 1;
-    }
-#if defined(IPv6) && defined(AF_INET6)
-    if (strcmp(argv[i], "-multicast") == 0) {
-	i = get_mcast_options(argc, argv, ++i);
-	XDM_INIT_STATE = XDM_MULTICAST;
-	AccessUsingXdmcp ();
-	return i + 1;
-    }
-#endif
-    if (strcmp(argv[i], "-indirect") == 0) {
-	get_manager_by_name(argc, argv, i++);
-	XDM_INIT_STATE = XDM_INDIRECT;
-	AccessUsingXdmcp ();
-	return i + 1;
-    }
-    if (strcmp(argv[i], "-port") == 0) {
-        if (++i == argc)  {
-	    FatalError("Xserver: missing port number in command line\n");
-	}
-	xdm_udp_port = (unsigned short) atoi(argv[i]);
-	return i + 1;
-    }
-    if (strcmp(argv[i], "-from") == 0) {
-	get_fromaddr_by_name(argc, argv, ++i);
-	return i + 1;
-    }
-    if (strcmp(argv[i], "-once") == 0) {
-	OneSession = TRUE;
-	return i + 1;
-    }
-    if (strcmp(argv[i], "-class") == 0) {
-        if (++i == argc)  {
-	    FatalError("Xserver: missing class name in command line\n");
-	}
-	defaultDisplayClass = argv[i];
-	return i + 1;
-    }
-#ifdef HASXDMAUTH
-    if (strcmp(argv[i], "-cookie") == 0) {
-        if (++i == argc)  {
-	    FatalError("Xserver: missing cookie data in command line\n");
-	}
-	xdmAuthCookie = argv[i];
-	return i + 1;
-    }
-#endif
-    if (strcmp(argv[i], "-displayID") == 0) {
-        if (++i == argc)  {
-	    FatalError("Xserver: missing displayID in command line\n");
-	}
-	XdmcpRegisterManufacturerDisplayID (argv[i], strlen (argv[i]));
-	return i + 1;
-    }
-    return i;
-}
-
-/*
- * This section is a collection of routines for
- * registering server-specific data with the XDMCP
- * state machine.
- */
-
-
-/*
- * Save all broadcast addresses away so BroadcastQuery
- * packets get sent everywhere
- */
-
-#define MAX_BROADCAST	10
-
-/* This stays sockaddr_in since IPv6 doesn't support broadcast */
-static struct sockaddr_in   BroadcastAddresses[MAX_BROADCAST];
-static int		    NumBroadcastAddresses;
-
-void
-XdmcpRegisterBroadcastAddress (const struct sockaddr_in *addr)
-{
-    struct sockaddr_in	*bcast;
-    if (NumBroadcastAddresses >= MAX_BROADCAST)
-	return;
-    bcast = &BroadcastAddresses[NumBroadcastAddresses++];
-    memset(bcast, 0, sizeof (struct sockaddr_in));
-#ifdef BSD44SOCKETS
-    bcast->sin_len = addr->sin_len;
-#endif
-    bcast->sin_family = addr->sin_family;
-    bcast->sin_port = htons (xdm_udp_port);
-    bcast->sin_addr = addr->sin_addr;
-}
-
-/*
- * Each authentication type is registered here; Validator
- * will be called to check all access attempts using
- * the specified authentication type
- */
-
-static ARRAYofARRAY8	AuthenticationNames, AuthenticationDatas;
-typedef struct _AuthenticationFuncs {
-    ValidatorFunc    Validator;
-    GeneratorFunc    Generator;
-    AddAuthorFunc    AddAuth;
-} AuthenticationFuncsRec, *AuthenticationFuncsPtr;
-
-static AuthenticationFuncsPtr	AuthenticationFuncsList;
-
-void
-XdmcpRegisterAuthentication (
-    const char    *name,
-    int	    namelen,
-    const char    *data,
-    int	    datalen,
-    ValidatorFunc Validator,
-    GeneratorFunc Generator,
-    AddAuthorFunc AddAuth)
-{
-    int	    i;
-    ARRAY8  AuthenticationName, AuthenticationData;
-    static AuthenticationFuncsPtr	newFuncs;
-
-    if (!XdmcpAllocARRAY8 (&AuthenticationName, namelen))
-	return;
-    if (!XdmcpAllocARRAY8 (&AuthenticationData, datalen))
-    {
-	XdmcpDisposeARRAY8 (&AuthenticationName);
-	return;
-    }
-    for (i = 0; i < namelen; i++)
-	AuthenticationName.data[i] = name[i];
-    for (i = 0; i < datalen; i++)
-	AuthenticationData.data[i] = data[i];
-    if (!(XdmcpReallocARRAYofARRAY8 (&AuthenticationNames,
-				     AuthenticationNames.length + 1) &&
-	  XdmcpReallocARRAYofARRAY8 (&AuthenticationDatas,
-				     AuthenticationDatas.length + 1) &&
-	  (newFuncs = malloc((AuthenticationNames.length + 1) * sizeof (AuthenticationFuncsRec)))))
-    {
-	XdmcpDisposeARRAY8 (&AuthenticationName);
-	XdmcpDisposeARRAY8 (&AuthenticationData);
-	return;
-    }
-    for (i = 0; i < AuthenticationNames.length - 1; i++)
-	newFuncs[i] = AuthenticationFuncsList[i];
-    newFuncs[AuthenticationNames.length-1].Validator = Validator;
-    newFuncs[AuthenticationNames.length-1].Generator = Generator;
-    newFuncs[AuthenticationNames.length-1].AddAuth = AddAuth;
-    free(AuthenticationFuncsList);
-    AuthenticationFuncsList = newFuncs;
-    AuthenticationNames.data[AuthenticationNames.length-1] = AuthenticationName;
-    AuthenticationDatas.data[AuthenticationDatas.length-1] = AuthenticationData;
-}
-
-/*
- * Select the authentication type to be used; this is
- * set by the manager of the host to be connected to.
- */
-
-static ARRAY8		noAuthenticationName = {(CARD16) 0, (CARD8Ptr) 0};
-static ARRAY8		noAuthenticationData = {(CARD16) 0, (CARD8Ptr) 0};
-static ARRAY8Ptr	AuthenticationName = &noAuthenticationName;
-static ARRAY8Ptr	AuthenticationData = &noAuthenticationData;
-static AuthenticationFuncsPtr	AuthenticationFuncs;
-
-static void
-XdmcpSetAuthentication (const ARRAY8Ptr name)
-{
-    int	i;
-
-    for (i = 0; i < AuthenticationNames.length; i++)
-	if (XdmcpARRAY8Equal (&AuthenticationNames.data[i], name))
-	{
-	    AuthenticationName = &AuthenticationNames.data[i];
-	    AuthenticationData = &AuthenticationDatas.data[i];
-	    AuthenticationFuncs = &AuthenticationFuncsList[i];
-	    break;
-	}
-}
-
-/*
- * Register the host address for the display
- */
-
-static ARRAY16		ConnectionTypes;
-static ARRAYofARRAY8	ConnectionAddresses;
-static long		xdmcpGeneration;
-
-void
-XdmcpRegisterConnection (
-    int	    type,
-    const char    *address,
-    int	    addrlen)
-{
-    int	    i;
-    CARD8   *newAddress;
-
-    if (xdmcpGeneration != serverGeneration)
-    {
-	XdmcpDisposeARRAY16 (&ConnectionTypes);
-	XdmcpDisposeARRAYofARRAY8 (&ConnectionAddresses);
-	xdmcpGeneration = serverGeneration;
-    }
-    if (xdm_from != NULL) {	/* Only register the requested address */
-	const void *regAddr = address;
-	const void *fromAddr = NULL;
-	int regAddrlen = addrlen;
-
-	if (addrlen == sizeof(struct in_addr)) {
-	    if (SOCKADDR_FAMILY(FromAddress) == AF_INET) {
-		fromAddr = &((struct sockaddr_in *)&FromAddress)->sin_addr;
-	    } 
-#if defined(IPv6) && defined(AF_INET6)
-	    else if ((SOCKADDR_FAMILY(FromAddress) == AF_INET6) &&
-	      IN6_IS_ADDR_V4MAPPED(
-		  &((struct sockaddr_in6 *)&FromAddress)->sin6_addr)) {
-		fromAddr = &((struct sockaddr_in6 *)&FromAddress)->sin6_addr.s6_addr[12];
-	    } 
-#endif
-	}
-#if defined(IPv6) && defined(AF_INET6)
-	else if (addrlen == sizeof(struct in6_addr)) {
-	    if (SOCKADDR_FAMILY(FromAddress) == AF_INET6) {
-		fromAddr = &((struct sockaddr_in6 *)&FromAddress)->sin6_addr;
-	    } else if ((SOCKADDR_FAMILY(FromAddress) == AF_INET) &&
-	      IN6_IS_ADDR_V4MAPPED((struct in6_addr *) address)) {
-		fromAddr = &((struct sockaddr_in *)&FromAddress)->sin_addr;
-		regAddr = &((struct sockaddr_in6 *)&address)->sin6_addr.s6_addr[12];
-		regAddrlen = sizeof(struct in_addr);
-	    }
-	}
-#endif
-	if (!fromAddr || memcmp(regAddr, fromAddr, regAddrlen) != 0) {
-	    return;
-	}
-    }
-    if (ConnectionAddresses.length + 1 == 256)
-	return;
-    newAddress = malloc(addrlen * sizeof (CARD8));
-    if (!newAddress)
-	return;
-    if (!XdmcpReallocARRAY16 (&ConnectionTypes, ConnectionTypes.length + 1))
-    {
-	free(newAddress);
-	return;
-    }
-    if (!XdmcpReallocARRAYofARRAY8 (&ConnectionAddresses,
-				    ConnectionAddresses.length +  1))
-    {
-	free(newAddress);
-	return;
-    }
-    ConnectionTypes.data[ConnectionTypes.length - 1] = (CARD16) type;
-    for (i = 0; i < addrlen; i++)
-	newAddress[i] = address[i];
-    ConnectionAddresses.data[ConnectionAddresses.length-1].data = newAddress;
-    ConnectionAddresses.data[ConnectionAddresses.length-1].length = addrlen;
-}
-
-/*
- * Register an Authorization Name.  XDMCP advertises this list
- * to the manager.
- */
-
-static ARRAYofARRAY8	AuthorizationNames;
-
-void
-XdmcpRegisterAuthorizations (void)
-{
-    XdmcpDisposeARRAYofARRAY8 (&AuthorizationNames);
-    RegisterAuthorizations ();
-}
-
-void
-XdmcpRegisterAuthorization (const char *name, int namelen)
-{
-    ARRAY8  authName;
-    int	    i;
-
-    authName.data = malloc(namelen * sizeof (CARD8));
-    if (!authName.data)
-	return;
-    if (!XdmcpReallocARRAYofARRAY8 (&AuthorizationNames, AuthorizationNames.length +1))
-    {
-	free(authName.data);
-	return;
-    }
-    for (i = 0; i < namelen; i++)
-	authName.data[i] = (CARD8) name[i];
-    authName.length = namelen;
-    AuthorizationNames.data[AuthorizationNames.length-1] = authName;
-}
-
-/*
- * Register the DisplayClass string
- */
-
-static ARRAY8	DisplayClass;
-
-static void
-XdmcpRegisterDisplayClass (const char *name, int length)
-{
-    int	    i;
-
-    XdmcpDisposeARRAY8 (&DisplayClass);
-    if (!XdmcpAllocARRAY8 (&DisplayClass, length))
-	return;
-    for (i = 0; i < length; i++)
-	DisplayClass.data[i] = (CARD8) name[i];
-}
-
-/* 
- * initialize XDMCP; create the socket, compute the display
- * number, set up the state machine
- */
-
-void 
-XdmcpInit(void)
-{
-    state = XDM_INIT_STATE;
-#ifdef HASXDMAUTH
-    if (xdmAuthCookie)
-	XdmAuthenticationInit (xdmAuthCookie, strlen (xdmAuthCookie));
-#endif
-    if (state != XDM_OFF)
-    {
-	XdmcpRegisterAuthorizations();
-	XdmcpRegisterDisplayClass (defaultDisplayClass, strlen (defaultDisplayClass));
-	AccessUsingXdmcp();
-	RegisterBlockAndWakeupHandlers (XdmcpBlockHandler, XdmcpWakeupHandler,
-				        (pointer) 0);
-    	timeOutRtx = 0;
-    	DisplayNumber = (CARD16) atoi(display);
-    	get_xdmcp_sock();
-    	send_packet();
-    }
-}
-
-void
-XdmcpReset (void)
-{
-    state = XDM_INIT_STATE;
-    if (state != XDM_OFF)
-    {
-	RegisterBlockAndWakeupHandlers (XdmcpBlockHandler, XdmcpWakeupHandler,
-				        (pointer) 0);
-    	timeOutRtx = 0;
-    	send_packet();
-    }
-}
-
-/*
- * Called whenever a new connection is created; notices the
- * first connection and saves it to terminate the session
- * when it is closed
- */
-
-void
-XdmcpOpenDisplay(int sock)
-{
-    if (state != XDM_AWAIT_MANAGE_RESPONSE)
-	return;
-    state = XDM_RUN_SESSION;
-    sessionSocket = sock;
-}
-
-void 
-XdmcpCloseDisplay(int sock)
-{
-    if ((state != XDM_RUN_SESSION && state != XDM_AWAIT_ALIVE_RESPONSE)
-	|| sessionSocket != sock)
-	    return;
-    state = XDM_INIT_STATE;
-    if (OneSession)
-	dispatchException |= DE_TERMINATE;
-    else
-	dispatchException |= DE_RESET;
-    isItTimeToYield = TRUE;
-}
-
-/*
- * called before going to sleep, this routine
- * may modify the timeout value about to be sent
- * to select; in this way XDMCP can do appropriate things
- * dynamically while starting up
- */
-
-/*ARGSUSED*/
-static void
-XdmcpBlockHandler(
-    pointer	    data,   /* unused */
-    struct timeval  **wt,
-    pointer	    pReadmask)
-{
-    fd_set *LastSelectMask = (fd_set*)pReadmask;
-    CARD32 millisToGo;
-
-    if (state == XDM_OFF)
-	return;
-    FD_SET(xdmcpSocket, LastSelectMask);
-#if defined(IPv6) && defined(AF_INET6)
-    if (xdmcpSocket6 >= 0)
-	FD_SET(xdmcpSocket6, LastSelectMask);
-#endif
-    if (timeOutTime == 0)
-	return;
-    millisToGo = timeOutTime - GetTimeInMillis();
-    if ((int) millisToGo < 0)
-	millisToGo = 0;
-    AdjustWaitForDelay (wt, millisToGo);
-}
-
-/*
- * called after select returns; this routine will
- * recognise when XDMCP packets await and
- * process them appropriately
- */
-
-/*ARGSUSED*/
-static void
-XdmcpWakeupHandler(
-    pointer data,   /* unused */
-    int	    i,
-    pointer pReadmask)
-{
-    fd_set* LastSelectMask = (fd_set*)pReadmask;
-    fd_set   devicesReadable;
-
-    if (state == XDM_OFF)
-	return;
-    if (i > 0)
-    {
-	if (FD_ISSET(xdmcpSocket, LastSelectMask))
-	{
-	    receive_packet(xdmcpSocket);
-	    FD_CLR(xdmcpSocket, LastSelectMask);
-	} 
-#if defined(IPv6) && defined(AF_INET6)
-	if (xdmcpSocket6 >= 0 && FD_ISSET(xdmcpSocket6, LastSelectMask))
-	{
-	    receive_packet(xdmcpSocket6);
-	    FD_CLR(xdmcpSocket6, LastSelectMask);
-	} 
-#endif
-	XFD_ANDSET(&devicesReadable, LastSelectMask, &EnabledDevices);
-	if (XFD_ANYSET(&devicesReadable))
-	{
-	    if (state == XDM_AWAIT_USER_INPUT)
-		restart();
-	    else if (state == XDM_RUN_SESSION)
-		keepaliveDormancy = defaultKeepaliveDormancy;
-	}
-	if (XFD_ANYSET(&AllClients) && state == XDM_RUN_SESSION)
-	    timeOutTime = GetTimeInMillis() +  keepaliveDormancy * 1000;
-    }
-    else if (timeOutTime && (int) (GetTimeInMillis() - timeOutTime) >= 0)
-    {
-    	if (state == XDM_RUN_SESSION)
-    	{
-	    state = XDM_KEEPALIVE;
-	    send_packet();
-    	}
-    	else
-	    timeout();
-    }
-}
-
-/*
- * This routine should be called from the routine that drives the
- * user's host menu when the user selects a host
- */
-
-static void
-XdmcpSelectHost(
-    const struct sockaddr	*host_sockaddr,
-    int			host_len,
-    ARRAY8Ptr		AuthenticationName)
-{
-    state = XDM_START_CONNECTION;
-    memmove(&req_sockaddr, host_sockaddr, host_len);
-    req_socklen = host_len;
-    XdmcpSetAuthentication (AuthenticationName);
-    send_packet();
-}
-
-/*
- * !!! this routine should be replaced by a routine that adds
- * the host to the user's host menu. the current version just
- * selects the first host to respond with willing message.
- */
-
-/*ARGSUSED*/
-static void
-XdmcpAddHost(
-    const struct sockaddr    *from,
-    int			fromlen,
-    ARRAY8Ptr		AuthenticationName,
-    ARRAY8Ptr		hostname,
-    ARRAY8Ptr		status)
-{
-    XdmcpSelectHost(from, fromlen, AuthenticationName);
-}
-
-/*
- * A message is queued on the socket; read it and
- * do the appropriate thing
- */
-
-static ARRAY8	UnwillingMessage = { (CARD8) 14, (CARD8 *) "Host unwilling" };
-
-static void
-receive_packet(int socketfd)
-{
-#if defined(IPv6) && defined(AF_INET6)
-    struct sockaddr_storage from;
-#else
-    struct sockaddr_in from;
-#endif
-    int fromlen = sizeof(from);
-    XdmcpHeader	header;
-
-    /* read message off socket */
-    if (!XdmcpFill (socketfd, &buffer, (XdmcpNetaddr) &from, &fromlen))
-	return;
-
-    /* reset retransmission backoff */
-    timeOutRtx = 0;
-
-    if (!XdmcpReadHeader (&buffer, &header))
-	return;
-
-    if (header.version != XDM_PROTOCOL_VERSION)
-	return;
-
-    switch (header.opcode) {
-    case WILLING:
-	recv_willing_msg((struct sockaddr *) &from, fromlen, header.length);
-	break;
-    case UNWILLING:
-	XdmcpFatal("Manager unwilling", &UnwillingMessage);
-	break;
-    case ACCEPT:
-	recv_accept_msg(header.length);
-	break;
-    case DECLINE:
-	recv_decline_msg(header.length);
-	break;
-    case REFUSE:
-	recv_refuse_msg(header.length);
-	break;
-    case FAILED:
-	recv_failed_msg(header.length);
-	break;
-    case ALIVE:
-	recv_alive_msg(header.length);
-	break;
-    }
-}
-
-/*
- * send the appropriate message given the current state
- */
-
-static void
-send_packet(void)
-{
-    int rtx;
-    switch (state) {
-    case XDM_QUERY:
-    case XDM_BROADCAST:
-    case XDM_INDIRECT:
-#if defined(IPv6)  && defined(AF_INET6)
-    case XDM_MULTICAST:
-#endif
-	send_query_msg();
-	break;
-    case XDM_START_CONNECTION:
-	send_request_msg();
-	break;
-    case XDM_MANAGE:
-	send_manage_msg();
-	break;
-    case XDM_KEEPALIVE:
-	send_keepalive_msg();
-	break;
-    default:
-	break;
-    }
-    rtx = (XDM_MIN_RTX << timeOutRtx);
-    if (rtx > XDM_MAX_RTX)
-	rtx = XDM_MAX_RTX;
-    timeOutTime = GetTimeInMillis() + rtx * 1000;
-}
-
-/*
- * The session is declared dead for some reason; too many
- * timeouts, or Keepalive failure.
- */
-
-static void
-XdmcpDeadSession (const char *reason)
-{
-    ErrorF ("XDM: %s, declaring session dead\n", reason);
-    state = XDM_INIT_STATE;
-    isItTimeToYield = TRUE;
-    dispatchException |= DE_RESET;
-    timeOutTime = 0;
-    timeOutRtx = 0;
-    send_packet();
-}
-
-/*
- * Timeout waiting for an XDMCP response.
- */
-
-static void
-timeout(void)
-{
-    timeOutRtx++;
-    if (state == XDM_AWAIT_ALIVE_RESPONSE && timeOutRtx >= XDM_KA_RTX_LIMIT )
-    {
-	XdmcpDeadSession ("too many keepalive retransmissions");
-	return;
-    }
-    else if (timeOutRtx >= XDM_RTX_LIMIT)
-    {
-	/* Quit if "-once" specified, otherwise reset and try again. */
-        if (OneSession) {
-	    dispatchException |= DE_TERMINATE;
-	    ErrorF("XDM: too many retransmissions\n");
-	} else { 
-	    XdmcpDeadSession("too many retransmissions");
-	}
-	return;
-    }
-
-#if defined(IPv6) && defined(AF_INET6)
-    if (state == XDM_COLLECT_QUERY || state == XDM_COLLECT_INDIRECT_QUERY) {
-	/* Try next address */
-	for (mgrAddr = mgrAddr->ai_next; ; mgrAddr = mgrAddr->ai_next) {
-	    if (mgrAddr == NULL) {
-		mgrAddr = mgrAddrFirst;
-	    }
-	    if (mgrAddr->ai_family == AF_INET 
-	      || mgrAddr->ai_family == AF_INET6)
-		break;
-	}
-#ifndef SIN6_LEN
-	ManagerAddressLen = mgrAddr->ai_addrlen;
-#endif
-	memcpy(&ManagerAddress, mgrAddr->ai_addr, mgrAddr->ai_addrlen);
-    }
-#endif
-
-    switch (state) {
-    case XDM_COLLECT_QUERY:
-	state = XDM_QUERY;
-	break;
-    case XDM_COLLECT_BROADCAST_QUERY:
-	state = XDM_BROADCAST;
-	break;
-#if defined(IPv6) && defined(AF_INET6)
-    case XDM_COLLECT_MULTICAST_QUERY:
-	state = XDM_MULTICAST;
-	break;
-#endif
-    case XDM_COLLECT_INDIRECT_QUERY:
-	state = XDM_INDIRECT;
-	break;
-    case XDM_AWAIT_REQUEST_RESPONSE:
-	state = XDM_START_CONNECTION;
-	break;
-    case XDM_AWAIT_MANAGE_RESPONSE:
-	state = XDM_MANAGE;
-	break;
-    case XDM_AWAIT_ALIVE_RESPONSE:
-	state = XDM_KEEPALIVE;
-	break;
-    default:
-	break;
-    }
-    send_packet();
-}
-
-static void
-restart(void)
-{
-    state = XDM_INIT_STATE;
-    timeOutRtx = 0;
-    send_packet();
-}
-
-static int
-XdmcpCheckAuthentication (ARRAY8Ptr Name, ARRAY8Ptr Data, int packet_type)
-{
-    return (XdmcpARRAY8Equal (Name, AuthenticationName) &&
-	    (AuthenticationName->length == 0 ||
-	     (*AuthenticationFuncs->Validator) (AuthenticationData, Data, packet_type)));
-}
-
-static int
-XdmcpAddAuthorization (ARRAY8Ptr name, ARRAY8Ptr data)
-{
-    AddAuthorFunc AddAuth;
-
-    if (AuthenticationFuncs && AuthenticationFuncs->AddAuth)
-	AddAuth = AuthenticationFuncs->AddAuth;
-    else
-	AddAuth = AddAuthorization;
-    return (*AddAuth) ((unsigned short)name->length,
-		       (char *)name->data,
-		       (unsigned short)data->length,
-		       (char *)data->data);
-}
-
-/*
- * from here to the end of this file are routines private
- * to the state machine.
- */
-
-static void
-get_xdmcp_sock(void)
-{
-#ifdef STREAMSCONN
-    struct netconfig *nconf;
-
-    if ((xdmcpSocket = t_open("/dev/udp", O_RDWR, 0)) < 0) {
-	XdmcpWarning("t_open() of /dev/udp failed");
-	return;
-    }
-
-    if( t_bind(xdmcpSocket,NULL,NULL) < 0 ) {
-	XdmcpWarning("UDP socket creation failed");
-	t_error("t_bind(xdmcpSocket) failed" );
-	t_close(xdmcpSocket);
-	return;
-    }
-
-    /*
-     * This part of the code looks contrived. It will actually fit in nicely
-     * when the CLTS part of Xtrans is implemented.
-     */
- 
-    if( (nconf=getnetconfigent("udp")) == NULL ) {
-	XdmcpWarning("UDP socket creation failed: getnetconfigent()");
-	t_unbind(xdmcpSocket);
-	t_close(xdmcpSocket);
-	return;
-    }
- 
-    if( netdir_options(nconf, ND_SET_BROADCAST, xdmcpSocket, NULL) ) {
-	XdmcpWarning("UDP set broadcast option failed: netdir_options()");
-	freenetconfigent(nconf);
-	t_unbind(xdmcpSocket);
-	t_close(xdmcpSocket);
-	return;
-    }
- 
-    freenetconfigent(nconf);
-#else
-    int soopts = 1;
-
-#if defined(IPv6) && defined(AF_INET6)
-    if ((xdmcpSocket6 = socket(AF_INET6, SOCK_DGRAM, 0)) < 0)
-	XdmcpWarning("INET6 UDP socket creation failed");
-#endif
-    if ((xdmcpSocket = socket(AF_INET, SOCK_DGRAM, 0)) < 0)
-	XdmcpWarning("UDP socket creation failed");
-#ifdef SO_BROADCAST
-    else if (setsockopt(xdmcpSocket, SOL_SOCKET, SO_BROADCAST, (char *)&soopts,
-	sizeof(soopts)) < 0)
-	    XdmcpWarning("UDP set broadcast socket-option failed");
-#endif /* SO_BROADCAST */
-    if (xdmcpSocket >= 0 && xdm_from != NULL) {
-	if (bind(xdmcpSocket, (struct sockaddr *)&FromAddress, 
-		 FromAddressLen) < 0) {
-	    FatalError("Xserver: failed to bind to -from address: %s\n", xdm_from);
-	}
-    }
-#endif /* STREAMSCONN */
-}
-
-static void
-send_query_msg(void)
-{
-    XdmcpHeader	header;
-    Bool	broadcast = FALSE;
-#if defined(IPv6) && defined(AF_INET6)
-    Bool	multicast = FALSE;
-#endif
-    int		i;
-    int 	socketfd = xdmcpSocket;
-
-    header.version = XDM_PROTOCOL_VERSION;
-    switch(state){
-    case XDM_QUERY:
-	header.opcode = (CARD16) QUERY; 
-	state = XDM_COLLECT_QUERY;
-	break;
-    case XDM_BROADCAST:
-	header.opcode = (CARD16) BROADCAST_QUERY;
-	state = XDM_COLLECT_BROADCAST_QUERY;
-	broadcast = TRUE;
-	break;
-#if defined(IPv6) && defined(AF_INET6)
-    case XDM_MULTICAST:
-	header.opcode = (CARD16) BROADCAST_QUERY;
-	state = XDM_COLLECT_MULTICAST_QUERY;
-	multicast = TRUE;
-	break;
-#endif
-    case XDM_INDIRECT:
-	header.opcode = (CARD16) INDIRECT_QUERY;
-	state = XDM_COLLECT_INDIRECT_QUERY;
-	break;
-    default:
-	break;
-    }
-    header.length = 1;
-    for (i = 0; i < AuthenticationNames.length; i++)
-	header.length += 2 + AuthenticationNames.data[i].length;
-
-    XdmcpWriteHeader (&buffer, &header);
-    XdmcpWriteARRAYofARRAY8 (&buffer, &AuthenticationNames);
-    if (broadcast)
-    {
-	int i;
-
-	for (i = 0; i < NumBroadcastAddresses; i++)
-	    XdmcpFlush (xdmcpSocket, &buffer, (XdmcpNetaddr) &BroadcastAddresses[i],
-			sizeof (struct sockaddr_in));
-    }
-#if defined(IPv6) && defined(AF_INET6)
-    else if (multicast)
-    {
-	struct multicastinfo *mcl;
-	struct addrinfo *ai;
-
-	for (mcl = mcastlist; mcl != NULL; mcl = mcl->next) {
-	    for (ai = mcl->ai ; ai != NULL; ai = ai->ai_next) {
-		if (ai->ai_family == AF_INET) {
-		    unsigned char hopflag = (unsigned char) mcl->hops;
-		    socketfd = xdmcpSocket;
-		    setsockopt(socketfd, IPPROTO_IP, IP_MULTICAST_TTL,
-		      &hopflag, sizeof(hopflag));
-		} else if (ai->ai_family == AF_INET6) {
-		    int hopflag6 = mcl->hops;
-		    socketfd = xdmcpSocket6;
-		    setsockopt(socketfd, IPPROTO_IPV6, IPV6_MULTICAST_HOPS,
-		      &hopflag6, sizeof(hopflag6));
-		} else {
-		    continue;
-		}
-		XdmcpFlush (socketfd, &buffer, 
-		  	    (XdmcpNetaddr) ai->ai_addr, ai->ai_addrlen);
-		break;
-	    }
-	}
-    }
-#endif
-    else
-    {
-#if defined(IPv6) && defined(AF_INET6)
-	if (SOCKADDR_FAMILY(ManagerAddress) == AF_INET6)
-	    socketfd = xdmcpSocket6;
-#endif	
-	XdmcpFlush (socketfd, &buffer, (XdmcpNetaddr) &ManagerAddress,
-		    ManagerAddressLen);
-    }
-}
-
-static void
-recv_willing_msg(
-    struct sockaddr	*from,
-    int			fromlen,
-    unsigned		length)
-{
-    ARRAY8	authenticationName;
-    ARRAY8	hostname;
-    ARRAY8	status;
-
-    authenticationName.data = 0;
-    hostname.data = 0;
-    status.data = 0;
-    if (XdmcpReadARRAY8 (&buffer, &authenticationName) &&
-	XdmcpReadARRAY8 (&buffer, &hostname) &&
-	XdmcpReadARRAY8 (&buffer, &status))
-    {
-    	if (length == 6 + authenticationName.length +
-		      hostname.length + status.length)
-    	{
-	    switch (state)
-	    {
-	    case XDM_COLLECT_QUERY:
-	    	XdmcpSelectHost(from, fromlen, &authenticationName);
-	    	break;
-	    case XDM_COLLECT_BROADCAST_QUERY:
-#if defined(IPv6) && defined(AF_INET6)
-	    case XDM_COLLECT_MULTICAST_QUERY:
-#endif
-	    case XDM_COLLECT_INDIRECT_QUERY:
-	    	XdmcpAddHost(from, fromlen, &authenticationName, &hostname, &status);
-	    	break;
-	    default:
-		break;
-    	    }
-    	}
-    }
-    XdmcpDisposeARRAY8 (&authenticationName);
-    XdmcpDisposeARRAY8 (&hostname);
-    XdmcpDisposeARRAY8 (&status);
-}
-
-static void
-send_request_msg(void)
-{
-    XdmcpHeader	    header;
-    int		    length;
-    int		    i;
-    CARD16	    XdmcpConnectionType;
-    ARRAY8	    authenticationData;
-    int		    socketfd = xdmcpSocket;
-
-    switch (SOCKADDR_FAMILY(ManagerAddress))
-    {
-    case AF_INET:	XdmcpConnectionType=FamilyInternet; break;
-#if defined(IPv6) && defined(AF_INET6)
-    case AF_INET6:	XdmcpConnectionType=FamilyInternet6; break;
-#endif
-    default:		XdmcpConnectionType=0xffff; break;
-    }
-
-    header.version = XDM_PROTOCOL_VERSION;
-    header.opcode = (CARD16) REQUEST;
-
-    length = 2;					    /* display number */
-    length += 1 + 2 * ConnectionTypes.length;	    /* connection types */
-    length += 1;				    /* connection addresses */
-    for (i = 0; i < ConnectionAddresses.length; i++)
-	length += 2 + ConnectionAddresses.data[i].length;
-    authenticationData.length = 0;
-    authenticationData.data = 0;
-    if (AuthenticationFuncs)
-    {
-	(*AuthenticationFuncs->Generator) (AuthenticationData,
-					   &authenticationData,
- 					   REQUEST);
-    }
-    length += 2 + AuthenticationName->length;	    /* authentication name */
-    length += 2 + authenticationData.length;	    /* authentication data */
-    length += 1;				    /* authorization names */
-    for (i = 0; i < AuthorizationNames.length; i++)
-	length += 2 + AuthorizationNames.data[i].length;
-    length += 2 + ManufacturerDisplayID.length;	    /* display ID */
-    header.length = length;
-
-    if (!XdmcpWriteHeader (&buffer, &header))
-    {
-	XdmcpDisposeARRAY8 (&authenticationData);
-	return;
-    }
-    XdmcpWriteCARD16 (&buffer, DisplayNumber);
-    XdmcpWriteCARD8 (&buffer, ConnectionTypes.length);
-
-    /* The connection array is send reordered, so that connections of	*/
-    /* the same address type as the XDMCP manager connection are send	*/
-    /* first. This works around a bug in xdm. mario@klebsch.de 		*/
-    for (i = 0; i < (int)ConnectionTypes.length; i++)
-	if (ConnectionTypes.data[i]==XdmcpConnectionType)
-	    XdmcpWriteCARD16 (&buffer, ConnectionTypes.data[i]);
-    for (i = 0; i < (int)ConnectionTypes.length; i++)
-	if (ConnectionTypes.data[i]!=XdmcpConnectionType)
-	    XdmcpWriteCARD16 (&buffer, ConnectionTypes.data[i]);
-
-    XdmcpWriteCARD8 (&buffer, ConnectionAddresses.length);
-    for (i = 0; i < (int)ConnectionAddresses.length; i++)
-	if ( (i<ConnectionTypes.length) && 
-	     (ConnectionTypes.data[i]==XdmcpConnectionType) )
-	    XdmcpWriteARRAY8 (&buffer, &ConnectionAddresses.data[i]);
-    for (i = 0; i < (int)ConnectionAddresses.length; i++)
-	if ( (i>=ConnectionTypes.length) ||
-	     (ConnectionTypes.data[i]!=XdmcpConnectionType) )
-	    XdmcpWriteARRAY8 (&buffer, &ConnectionAddresses.data[i]);
-
-    XdmcpWriteARRAY8 (&buffer, AuthenticationName);
-    XdmcpWriteARRAY8 (&buffer, &authenticationData);
-    XdmcpDisposeARRAY8 (&authenticationData);
-    XdmcpWriteARRAYofARRAY8 (&buffer, &AuthorizationNames);
-    XdmcpWriteARRAY8 (&buffer, &ManufacturerDisplayID);
-#if defined(IPv6) && defined(AF_INET6)
-    if (SOCKADDR_FAMILY(req_sockaddr) == AF_INET6)
-	socketfd = xdmcpSocket6;
-#endif
-    if (XdmcpFlush (socketfd, &buffer, 
-			(XdmcpNetaddr) &req_sockaddr, req_socklen))
-	state = XDM_AWAIT_REQUEST_RESPONSE;
-}
-
-static void
-recv_accept_msg(unsigned length)
-{
-    CARD32  AcceptSessionID;
-    ARRAY8  AcceptAuthenticationName, AcceptAuthenticationData;
-    ARRAY8  AcceptAuthorizationName, AcceptAuthorizationData;
-
-    if (state != XDM_AWAIT_REQUEST_RESPONSE)
-	return;
-    AcceptAuthenticationName.data = 0;
-    AcceptAuthenticationData.data = 0;
-    AcceptAuthorizationName.data = 0;
-    AcceptAuthorizationData.data = 0;
-    if (XdmcpReadCARD32 (&buffer, &AcceptSessionID) &&
-	XdmcpReadARRAY8 (&buffer, &AcceptAuthenticationName) &&
-	XdmcpReadARRAY8 (&buffer, &AcceptAuthenticationData) &&
-	XdmcpReadARRAY8 (&buffer, &AcceptAuthorizationName) &&
-	XdmcpReadARRAY8 (&buffer, &AcceptAuthorizationData))
-    {
-    	if (length == 12 + AcceptAuthenticationName.length +
-		      	   AcceptAuthenticationData.length +
-		      	   AcceptAuthorizationName.length +
- 		      	   AcceptAuthorizationData.length)
-    	{
-	    if (!XdmcpCheckAuthentication (&AcceptAuthenticationName,
-				      &AcceptAuthenticationData, ACCEPT))
-	    {
-		XdmcpFatal ("Authentication Failure", &AcceptAuthenticationName);
-	    }
-	    /* permit access control manipulations from this host */
-	    AugmentSelf (&req_sockaddr, req_socklen);
-	    /* if the authorization specified in the packet fails
-	     * to be acceptable, enable the local addresses
-	     */
-	    if (!XdmcpAddAuthorization (&AcceptAuthorizationName,
-					&AcceptAuthorizationData))
-	    {
-		AddLocalHosts ();
-	    }
-	    SessionID = AcceptSessionID;
-    	    state = XDM_MANAGE;
-    	    send_packet();
-    	}
-    }
-    XdmcpDisposeARRAY8 (&AcceptAuthenticationName);
-    XdmcpDisposeARRAY8 (&AcceptAuthenticationData);
-    XdmcpDisposeARRAY8 (&AcceptAuthorizationName);
-    XdmcpDisposeARRAY8 (&AcceptAuthorizationData);
-}
-
-static void
-recv_decline_msg(unsigned length)
-{
-    ARRAY8  status, DeclineAuthenticationName, DeclineAuthenticationData;
-
-    status.data = 0;
-    DeclineAuthenticationName.data = 0;
-    DeclineAuthenticationData.data = 0;
-    if (XdmcpReadARRAY8 (&buffer, &status) &&
-	XdmcpReadARRAY8 (&buffer, &DeclineAuthenticationName) &&
-	XdmcpReadARRAY8 (&buffer, &DeclineAuthenticationData))
-    {
-    	if (length == 6 + status.length +
-		      	  DeclineAuthenticationName.length +
- 		      	  DeclineAuthenticationData.length &&
-	    XdmcpCheckAuthentication (&DeclineAuthenticationName,
-				      &DeclineAuthenticationData, DECLINE))
-    	{
-	    XdmcpFatal ("Session declined", &status);
-    	}
-    }
-    XdmcpDisposeARRAY8 (&status);
-    XdmcpDisposeARRAY8 (&DeclineAuthenticationName);
-    XdmcpDisposeARRAY8 (&DeclineAuthenticationData);
-}
-
-static void
-send_manage_msg(void)
-{
-    XdmcpHeader	header;
-    int socketfd = xdmcpSocket;
-
-    header.version = XDM_PROTOCOL_VERSION;
-    header.opcode = (CARD16) MANAGE;
-    header.length = 8 + DisplayClass.length;
-
-    if (!XdmcpWriteHeader (&buffer, &header))
-	return;
-    XdmcpWriteCARD32 (&buffer, SessionID);
-    XdmcpWriteCARD16 (&buffer, DisplayNumber);
-    XdmcpWriteARRAY8 (&buffer, &DisplayClass);
-    state = XDM_AWAIT_MANAGE_RESPONSE;
-#if defined(IPv6) && defined(AF_INET6)
-    if (SOCKADDR_FAMILY(req_sockaddr) == AF_INET6)
-	socketfd = xdmcpSocket6;
-#endif
-    XdmcpFlush (socketfd, &buffer, (XdmcpNetaddr) &req_sockaddr, req_socklen);
-}
-
-static void
-recv_refuse_msg(unsigned length)
-{
-    CARD32  RefusedSessionID;
-
-    if (state != XDM_AWAIT_MANAGE_RESPONSE)
-	return;
-    if (length != 4)
-	return;
-    if (XdmcpReadCARD32 (&buffer, &RefusedSessionID))
-    {
-	if (RefusedSessionID == SessionID)
-	{
-    	    state = XDM_START_CONNECTION;
-    	    send_packet();
-	}
-    }
-}
-
-static void
-recv_failed_msg(unsigned length)
-{
-    CARD32  FailedSessionID;
-    ARRAY8  status;
-
-    if (state != XDM_AWAIT_MANAGE_RESPONSE)
-	return;
-    status.data = 0;
-    if (XdmcpReadCARD32 (&buffer, &FailedSessionID) &&
-	XdmcpReadARRAY8 (&buffer, &status))
-    {
-    	if (length == 6 + status.length &&
-	    SessionID == FailedSessionID)
-	{
-	    XdmcpFatal ("Session failed", &status);
-	}
-    }
-    XdmcpDisposeARRAY8 (&status);
-}
-
-static void
-send_keepalive_msg(void)
-{
-    XdmcpHeader	header;
-    int socketfd = xdmcpSocket;
-
-    header.version = XDM_PROTOCOL_VERSION;
-    header.opcode = (CARD16) KEEPALIVE;
-    header.length = 6;
-
-    XdmcpWriteHeader (&buffer, &header);
-    XdmcpWriteCARD16 (&buffer, DisplayNumber);
-    XdmcpWriteCARD32 (&buffer, SessionID);
-
-    state = XDM_AWAIT_ALIVE_RESPONSE;
-#if defined(IPv6) && defined(AF_INET6)
-    if (SOCKADDR_FAMILY(req_sockaddr) == AF_INET6)
-	socketfd = xdmcpSocket6;
-#endif
-    XdmcpFlush (socketfd, &buffer, (XdmcpNetaddr) &req_sockaddr, req_socklen);
-}
-
-static void
-recv_alive_msg (unsigned length)
-{
-    CARD8   SessionRunning;
-    CARD32  AliveSessionID;
-
-    if (state != XDM_AWAIT_ALIVE_RESPONSE)
-	return;
-    if (length != 5)
-	return;
-    if (XdmcpReadCARD8 (&buffer, &SessionRunning) &&
-	XdmcpReadCARD32 (&buffer, &AliveSessionID))
-    {
-    	if (SessionRunning && AliveSessionID == SessionID)
-    	{
-	    /* backoff dormancy period */
-	    state = XDM_RUN_SESSION;
-	    if ((GetTimeInMillis() - lastDeviceEventTime.milliseconds) >
-		keepaliveDormancy * 1000)
-	    {
-		keepaliveDormancy <<= 1;
-		if (keepaliveDormancy > XDM_MAX_DORMANCY)
-		    keepaliveDormancy = XDM_MAX_DORMANCY;
-	    }
-	    timeOutTime = GetTimeInMillis() + keepaliveDormancy * 1000;
-    	}
-	else
-    	{
-	    XdmcpDeadSession ("Alive response indicates session dead");
-    	}
-    }
-}
-
-static  void
-XdmcpFatal (
-    const char	*type,
-    ARRAY8Ptr	status)
-{
-    FatalError ("XDMCP fatal error: %s %*.*s\n", type,
-	   status->length, status->length, status->data);
-}
-
-static  void
-XdmcpWarning(const char *str)
-{
-    ErrorF("XDMCP warning: %s\n", str);
-}
-
-static void
-get_addr_by_name(
-    const char *argtype,
-    const char *namestr,
-    int		port,
-    int		socktype,
-    SOCKADDR_TYPE *addr,
-    SOCKLEN_TYPE *addrlen
-#if defined(IPv6) && defined(AF_INET6)
-      ,
-    struct addrinfo **aip,
-    struct addrinfo **aifirstp
-#endif
-    )
-{
-#if defined(IPv6) && defined(AF_INET6)
-    struct addrinfo *ai;
-    struct addrinfo hints;
-    char portstr[6];
-    char *pport = portstr;
-    int gaierr;
-
-    memset(&hints, 0, sizeof(hints));
-    hints.ai_socktype = socktype;
-
-    if (port == 0) {
-	pport = NULL;
-    } else if (port > 0 && port < 65535) {
-	snprintf(portstr, sizeof(portstr), "%d", port);
-    } else {
-	FatalError("Xserver: port out of range: %d\n", port);
-    }
-
-    if (*aifirstp != NULL) {
-	freeaddrinfo(*aifirstp);	
-	*aifirstp = NULL;
-    }
-
-    if ((gaierr = getaddrinfo(namestr, pport, &hints, aifirstp)) == 0) {
-	for (ai = *aifirstp; ai != NULL; ai = ai->ai_next) {
-	    if (ai->ai_family == AF_INET || ai->ai_family == AF_INET6)
-		break;
-	}
-	if ((ai == NULL) || (ai->ai_addrlen > sizeof(SOCKADDR_TYPE))) {
-	    FatalError ("Xserver: %s host %s not on supported network type\n", 
-	      argtype, namestr);
-	} else {
-	    *aip = ai;
-	    *addrlen = ai->ai_addrlen;
-	    memcpy(addr, ai->ai_addr, ai->ai_addrlen);
-	}
-    } else {
-	FatalError("Xserver: %s: %s %s\n", gai_strerror(gaierr), argtype, namestr);
-    }    
-#else
-    struct hostent *hep;
-#ifdef XTHREADS_NEEDS_BYNAMEPARAMS
-    _Xgethostbynameparams hparams;
-#endif
-#if defined(WIN32) && defined(TCPCONN)
-    _XSERVTransWSAStartup(); 
-#endif
-    if (!(hep = _XGethostbyname(namestr, hparams)))
-    {
-	FatalError("Xserver: %s unknown host: %s\n", argtype, namestr);
-    }
-    if (hep->h_length == sizeof (struct in_addr))
-    {
-	memmove(&addr->sin_addr, hep->h_addr, hep->h_length);
-	*addrlen = sizeof(struct sockaddr_in);
-	addr->sin_family = AF_INET;
-	addr->sin_port = htons (port);
-    }
-    else
-    {
-	FatalError("Xserver: %s host on strange network %s\n", argtype, namestr);
-    }
-#endif
-}
-
-static void
-get_manager_by_name(
-    int	    argc,
-    char    **argv,
-    int	    i)
-{
-
-    if ((i + 1) == argc)
-    {
-	FatalError("Xserver: missing %s host name in command line\n", argv[i]);
-    }
-
-    get_addr_by_name(argv[i], argv[i+1], xdm_udp_port, SOCK_DGRAM, 
-      &ManagerAddress, &ManagerAddressLen
-#if defined(IPv6) && defined(AF_INET6)
-      , &mgrAddr, &mgrAddrFirst
-#endif
-	);
-}
-
-
-static void
-get_fromaddr_by_name(
-    int	    argc,
-    char    **argv,
-    int	    i)
-{
-#if defined(IPv6) && defined(AF_INET6)
-    struct addrinfo *ai = NULL;
-    struct addrinfo *aifirst = NULL;
-#endif
-    if (i == argc)
-    {
-	FatalError("Xserver: missing -from host name in command line\n");
-    }
-    get_addr_by_name("-from", argv[i], 0, 0, &FromAddress, &FromAddressLen
-#if defined(IPv6) && defined(AF_INET6)
-      , &ai, &aifirst
-#endif
-	);
-#if defined(IPv6) && defined(AF_INET6)
-    if (aifirst != NULL)
-	freeaddrinfo(aifirst);
-#endif
-    xdm_from = argv[i];
-}
-
-
-#if defined(IPv6) && defined(AF_INET6)
-static int
-get_mcast_options(int argc, char **argv, int i)
-{
-    char *address = XDM_DEFAULT_MCAST_ADDR6;
-    int hopcount = 1;
-    struct addrinfo hints;
-    char portstr[6];
-    int gaierr;
-    struct addrinfo *ai, *firstai;
-
-    if ((i < argc) && (argv[i][0] != '-') && (argv[i][0] != '+')) {
-	address = argv[i++];
-	if ((i < argc) && (argv[i][0] != '-') && (argv[i][0] != '+')) {
-	    hopcount = strtol(argv[i++], NULL, 10);
-	    if ((hopcount < 1) || (hopcount > 255)) {
-		FatalError("Xserver: multicast hop count out of range: %d\n",
-		  hopcount);
-	    }
-	}
-    }
-
-    if (xdm_udp_port > 0 && xdm_udp_port < 65535) {
-	snprintf(portstr, sizeof(portstr), "%d", xdm_udp_port);
-    } else {
-	FatalError("Xserver: port out of range: %d\n", xdm_udp_port);
-    }
-    memset(&hints, 0, sizeof(hints));
-    hints.ai_socktype = SOCK_DGRAM;
-
-    if ((gaierr = getaddrinfo(address, portstr, &hints, &firstai)) == 0) {
-	for (ai = firstai; ai != NULL; ai = ai->ai_next) {
-	    if (((ai->ai_family == AF_INET) && 
-	      	IN_MULTICAST(((struct sockaddr_in *) ai->ai_addr)
-							  ->sin_addr.s_addr))
-		|| ((ai->ai_family == AF_INET6) && 
-		  IN6_IS_ADDR_MULTICAST(&((struct sockaddr_in6 *) ai->ai_addr)
-							    ->sin6_addr)))
-		break;
-	}
-	if (ai == NULL) {
-	    FatalError ("Xserver: address not supported multicast type %s\n", 
-	      address);
-	} else {
-	    struct multicastinfo	*mcastinfo, *mcl;
-	    
-	    mcastinfo = malloc(sizeof(struct multicastinfo));
-	    mcastinfo->next = NULL;
-	    mcastinfo->ai = firstai;
-	    mcastinfo->hops = hopcount;
-
-	    if (mcastlist == NULL) {
-		mcastlist = mcastinfo;
-	    } else {
-		for (mcl = mcastlist; mcl->next != NULL; mcl = mcl->next) {
-		    /* Do nothing  - just find end of list */
-		}
-		mcl->next = mcastinfo;
-	    }
-	}
-    } else {
-	FatalError("Xserver: %s: %s\n", gai_strerror(gaierr), address);
-    }    
-    return i;
-}
-#endif
-
-#else
-static int xdmcp_non_empty; /* avoid complaint by ranlib */
-#endif /* XDMCP */
->>>>>>> a0b4a133
+#endif /* XDMCP */