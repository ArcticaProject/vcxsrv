--- conflicted
+++ resolved
@@ -899,73 +899,11 @@
 #ifdef EMSGSIZE                 /* check for another brain-damaged OS bug */
                  || ((errno == EMSGSIZE) && (todo == 1))
 #endif
-<<<<<<< HEAD
-		)
-	{
-	    /* If we've arrived here, then the client is stuffed to the gills
-	       and not ready to accept more.  Make a note of it and buffer
-	       the rest. */
-		errno=0;
-	    FD_SET(connection, &ClientsWriteBlocked);
-	    AnyClientsWriteBlocked = TRUE;
-
-	    if (written < oco->count)
-	    {
-		if (written > 0)
-		{
-		    oco->count -= written;
-		    memmove((char *)oco->buf,
-			    (char *)oco->buf + written,
-			  oco->count);
-		    written = 0;
-		}
-	    }
-	    else
-	    {
-		written -= oco->count;
-		oco->count = 0;
-	    }
-
-	    if (notWritten > oco->size)
-	    {
-		unsigned char *obuf;
-
-		obuf = (unsigned char *)realloc(oco->buf,
-						 notWritten + BUFSIZE);
-		if (!obuf)
-		{
-		    _XSERVTransDisconnect(oc->trans_conn);
-		    _XSERVTransClose(oc->trans_conn);
-		    oc->trans_conn = NULL;
-		    MarkClientException(who);
-		    oco->count = 0;
-		    return -1;
-		}
-		oco->size = notWritten + BUFSIZE;
-		oco->buf = obuf;
-	    }
-
-	    /* If the amount written extended into the padBuffer, then the
-	       difference "extraCount - written" may be less than 0 */
-	    if ((len = extraCount - written) > 0)
-		memmove ((char *)oco->buf + oco->count,
-			 extraBuf + written,
-		       len);
-
-	    oco->count = notWritten; /* this will include the pad */
-	    /* return only the amount explicitly requested */
-	    return extraCount;
-	}
-#ifdef EMSGSIZE /* check for another brain-damaged OS bug */
-	else if (errno == EMSGSIZE)
-	{
-	    todo >>= 1;
-	}
-=======
             ) {
             /* If we've arrived here, then the client is stuffed to the gills
                and not ready to accept more.  Make a note of it and buffer
                the rest. */
+            errno=0;
             FD_SET(connection, &ClientsWriteBlocked);
             AnyClientsWriteBlocked = TRUE;
 
@@ -1013,7 +951,6 @@
         else if (errno == EMSGSIZE) {
             todo >>= 1;
         }
->>>>>>> 0f834b91
 #endif
         else {
             if (oc->trans_conn) {
