/***********************************************************

Copyright 1987, 1998  The Open Group

Permission to use, copy, modify, distribute, and sell this software and its
documentation for any purpose is hereby granted without fee, provided that
the above copyright notice appear in all copies and that both that
copyright notice and this permission notice appear in supporting
documentation.

The above copyright notice and this permission notice shall be included in
all copies or substantial portions of the Software.

THE SOFTWARE IS PROVIDED "AS IS", WITHOUT WARRANTY OF ANY KIND, EXPRESS OR
IMPLIED, INCLUDING BUT NOT LIMITED TO THE WARRANTIES OF MERCHANTABILITY,
FITNESS FOR A PARTICULAR PURPOSE AND NONINFRINGEMENT.  IN NO EVENT SHALL THE
OPEN GROUP BE LIABLE FOR ANY CLAIM, DAMAGES OR OTHER LIABILITY, WHETHER IN
AN ACTION OF CONTRACT, TORT OR OTHERWISE, ARISING FROM, OUT OF OR IN
CONNECTION WITH THE SOFTWARE OR THE USE OR OTHER DEALINGS IN THE SOFTWARE.

Except as contained in this notice, the name of The Open Group shall not be
used in advertising or otherwise to promote the sale, use or other dealings
in this Software without prior written authorization from The Open Group.

Copyright 1987 by Digital Equipment Corporation, Maynard, Massachusetts.

                        All Rights Reserved

Permission to use, copy, modify, and distribute this software and its 
documentation for any purpose and without fee is hereby granted, 
provided that the above copyright notice appear in all copies and that
both that copyright notice and this permission notice appear in 
supporting documentation, and that the name of Digital not be
used in advertising or publicity pertaining to distribution of the
software without specific, written prior permission.  

DIGITAL DISCLAIMS ALL WARRANTIES WITH REGARD TO THIS SOFTWARE, INCLUDING
ALL IMPLIED WARRANTIES OF MERCHANTABILITY AND FITNESS, IN NO EVENT SHALL
DIGITAL BE LIABLE FOR ANY SPECIAL, INDIRECT OR CONSEQUENTIAL DAMAGES OR
ANY DAMAGES WHATSOEVER RESULTING FROM LOSS OF USE, DATA OR PROFITS,
WHETHER IN AN ACTION OF CONTRACT, NEGLIGENCE OR OTHER TORTIOUS ACTION,
ARISING OUT OF OR IN CONNECTION WITH THE USE OR PERFORMANCE OF THIS
SOFTWARE.

******************************************************************/

#ifdef HAVE_DIX_CONFIG_H
#include <dix-config.h>
#endif

#include <stdio.h>
#include <X11/X.h>
#include "os.h"
#include "osdep.h"
#include <X11/Xos.h>
#include <signal.h>
#include <errno.h>
#ifdef HAVE_DLFCN_H
#include <dlfcn.h>
#endif
#ifdef HAVE_BACKTRACE
#include <execinfo.h>
#endif

#include "misc.h"

#include "dixstruct.h"

#if !defined(SYSV) && !defined(WIN32)
#include <sys/resource.h>
#endif

#ifndef ADMPATH
#define ADMPATH "/usr/adm/X%smsgs"
#endif

extern char *display;

#ifdef RLIMIT_DATA
int limitDataSpace = -1;
#endif
#ifdef RLIMIT_STACK
int limitStackSpace = -1;
#endif
#ifdef RLIMIT_NOFILE
int limitNoFile = -1;
#endif

static OsSigWrapperPtr OsSigWrapper = NULL;

OsSigWrapperPtr
OsRegisterSigWrapper(OsSigWrapperPtr newSigWrapper)
{
    OsSigWrapperPtr oldSigWrapper = OsSigWrapper;

    OsSigWrapper = newSigWrapper;

    return oldSigWrapper;
}

/*
 * OsSigHandler --
 *    Catch unexpected signals and exit or continue cleanly.
 */
static void
#ifdef SA_SIGINFO
OsSigHandler(int signo, siginfo_t * sip, void *unused)
#else
OsSigHandler(int signo)
#endif
{
#ifdef RTLD_DI_SETSIGNAL
    const char *dlerr = dlerror();

    if (dlerr) {
        LogMessage(X_ERROR, "Dynamic loader error: %s\n", dlerr);
    }
#endif                          /* RTLD_DI_SETSIGNAL */

    if (OsSigWrapper != NULL) {
        if (OsSigWrapper(signo) == 0) {
            /* ddx handled signal and wants us to continue */
            return;
        }
    }

    /* log, cleanup, and abort */
    xorg_backtrace();

#ifdef SA_SIGINFO
    if (sip->si_code == SI_USER) {
        ErrorF("Recieved signal %d sent by process %ld, uid %ld\n",
               signo, (long) sip->si_pid, (long) sip->si_uid);
    }
    else {
        switch (signo) {
        case SIGSEGV:
        case SIGBUS:
        case SIGILL:
        case SIGFPE:
            ErrorF("%s at address %p\n", strsignal(signo), sip->si_addr);
        }
    }
#endif

    FatalError("Caught signal %d (%s). Server aborting\n",
               signo, strsignal(signo));
}

void
OsInit(void)
{
    static Bool been_here = FALSE;
    static const char *devnull = "/dev/null";
    char fname[PATH_MAX];

    if (!been_here) {
<<<<<<< HEAD
#ifndef _MSC_VER
	struct sigaction act, oact;
	int i;
	int siglist[] = { SIGSEGV, SIGQUIT, SIGILL, SIGFPE, SIGBUS,
			  SIGSYS,
			  SIGXCPU,
			  SIGXFSZ,
=======
        struct sigaction act, oact;
        int i;

        int siglist[] = { SIGSEGV, SIGQUIT, SIGILL, SIGFPE, SIGBUS,
            SIGSYS,
            SIGXCPU,
            SIGXFSZ,
>>>>>>> 0f834b91
#ifdef SIGEMT
            SIGEMT,
#endif
            0 /* must be last */
        };
        sigemptyset(&act.sa_mask);
#ifdef SA_SIGINFO
        act.sa_sigaction = OsSigHandler;
        act.sa_flags = SA_SIGINFO;
#else
        act.sa_handler = OsSigHandler;
        act.sa_flags = 0;
#endif
        for (i = 0; siglist[i] != 0; i++) {
            if (sigaction(siglist[i], &act, &oact)) {
                ErrorF("failed to install signal handler for signal %d: %s\n",
                       siglist[i], strerror(errno));
            }
        }
#ifdef HAVE_BACKTRACE
        /*
         * initialize the backtracer, since the ctor calls dlopen(), which
         * calls malloc(), which isn't signal-safe.
         */
        do {
            void *array;

            backtrace(&array, 1);
        } while (0);
#endif

#ifdef RTLD_DI_SETSIGNAL
        /* Tell runtime linker to send a signal we can catch instead of SIGKILL
         * for failures to load libraries/modules at runtime so we can clean up
         * after ourselves.
         */
        int failure_signal = SIGQUIT;

        dlinfo(RTLD_SELF, RTLD_DI_SETSIGNAL, &failure_signal);
#endif
<<<<<<< HEAD
#endif
#if !defined(__CYGWIN__) 
	fclose(stdin);
	fclose(stdout);
=======

#if !defined(__CYGWIN__)
        fclose(stdin);
        fclose(stdout);
>>>>>>> 0f834b91
#endif
        /* 
         * If a write of zero bytes to stderr returns non-zero, i.e. -1, 
         * then writing to stderr failed, and we'll write somewhere else 
         * instead. (Apparently this never happens in the Real World.)
         */
        if (write(2, fname, 0) == -1) {
            FILE *err;

            if (strlen(display) + strlen(ADMPATH) + 1 < sizeof fname)
                snprintf(fname, sizeof(fname), ADMPATH, display);
            else
                strcpy(fname, devnull);
            /*
             * uses stdio to avoid os dependencies here,
             * a real os would use
             *  open (fname, O_WRONLY|O_APPEND|O_CREAT, 0666)
             */
            if (!(err = fopen(fname, "a+")))
                err = fopen(devnull, "w");
            if (err && (fileno(err) != 2)) {
                dup2(fileno(err), 2);
                fclose(err);
            }
#if defined(SYSV) || defined(SVR4) || defined(WIN32) || defined(__CYGWIN__)
            {
                static char buf[BUFSIZ];

                setvbuf(stderr, buf, _IOLBF, BUFSIZ);
            }
#else
            setlinebuf(stderr);
#endif
        }

<<<<<<< HEAD
#ifndef _MSC_VER
	if (getpgrp () == 0)
	    setpgid (0, 0);
#endif
=======
        if (getpgrp() == 0)
            setpgid(0, 0);
>>>>>>> 0f834b91

#ifdef RLIMIT_DATA
        if (limitDataSpace >= 0) {
            struct rlimit rlim;

            if (!getrlimit(RLIMIT_DATA, &rlim)) {
                if ((limitDataSpace > 0) && (limitDataSpace < rlim.rlim_max))
                    rlim.rlim_cur = limitDataSpace;
                else
                    rlim.rlim_cur = rlim.rlim_max;
                (void) setrlimit(RLIMIT_DATA, &rlim);
            }
        }
#endif
#ifdef RLIMIT_STACK
        if (limitStackSpace >= 0) {
            struct rlimit rlim;

            if (!getrlimit(RLIMIT_STACK, &rlim)) {
                if ((limitStackSpace > 0) && (limitStackSpace < rlim.rlim_max))
                    rlim.rlim_cur = limitStackSpace;
                else
                    rlim.rlim_cur = rlim.rlim_max;
                (void) setrlimit(RLIMIT_STACK, &rlim);
            }
        }
#endif
#ifdef RLIMIT_NOFILE
        if (limitNoFile >= 0) {
            struct rlimit rlim;

            if (!getrlimit(RLIMIT_NOFILE, &rlim)) {
                if ((limitNoFile > 0) && (limitNoFile < rlim.rlim_max))
                    rlim.rlim_cur = limitNoFile;
                else
                    rlim.rlim_cur = rlim.rlim_max;
                (void) setrlimit(RLIMIT_NOFILE, &rlim);
            }
        }
#endif
        LockServer();
        been_here = TRUE;
    }
    TimerInit();
    OsVendorInit();
    /*
     * No log file by default.  OsVendorInit() should call LogInit() with the
     * log file name if logging to a file is desired.
     */
    LogInit(NULL, NULL);
    SmartScheduleInit();
}

void
OsCleanup(Bool terminating)
{
    if (terminating) {
        UnlockServer();
    }
}<|MERGE_RESOLUTION|>--- conflicted
+++ resolved
@@ -155,15 +155,7 @@
     char fname[PATH_MAX];
 
     if (!been_here) {
-<<<<<<< HEAD
 #ifndef _MSC_VER
-	struct sigaction act, oact;
-	int i;
-	int siglist[] = { SIGSEGV, SIGQUIT, SIGILL, SIGFPE, SIGBUS,
-			  SIGSYS,
-			  SIGXCPU,
-			  SIGXFSZ,
-=======
         struct sigaction act, oact;
         int i;
 
@@ -171,7 +163,6 @@
             SIGSYS,
             SIGXCPU,
             SIGXFSZ,
->>>>>>> 0f834b91
 #ifdef SIGEMT
             SIGEMT,
 #endif
@@ -212,17 +203,10 @@
 
         dlinfo(RTLD_SELF, RTLD_DI_SETSIGNAL, &failure_signal);
 #endif
-<<<<<<< HEAD
-#endif
-#if !defined(__CYGWIN__) 
-	fclose(stdin);
-	fclose(stdout);
-=======
-
+#endif
 #if !defined(__CYGWIN__)
         fclose(stdin);
         fclose(stdout);
->>>>>>> 0f834b91
 #endif
         /* 
          * If a write of zero bytes to stderr returns non-zero, i.e. -1, 
@@ -258,15 +242,10 @@
 #endif
         }
 
-<<<<<<< HEAD
 #ifndef _MSC_VER
-	if (getpgrp () == 0)
-	    setpgid (0, 0);
-#endif
-=======
         if (getpgrp() == 0)
             setpgid(0, 0);
->>>>>>> 0f834b91
+#endif
 
 #ifdef RLIMIT_DATA
         if (limitDataSpace >= 0) {
