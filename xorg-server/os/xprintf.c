--- conflicted
+++ resolved
@@ -1,4 +1,3 @@
-<<<<<<< HEAD
 /**
  * @file
  *
@@ -231,232 +230,4 @@
     XNFvasprintf(&ret, format, va);
     va_end(va);
     return ret;
-}
-=======
-/**
- * @file
- *
- * @section DESCRIPTION
- *
- * These functions provide a portable implementation of the common (but not
- * yet universal) asprintf & vasprintf routines to allocate a buffer big
- * enough to sprintf the arguments to.  The XNF variants terminate the server
- * if the allocation fails.
- */
-/*
- * Copyright (c) 2004 Alexander Gottwald
- *
- * Permission is hereby granted, free of charge, to any person obtaining a
- * copy of this software and associated documentation files (the "Software"),
- * to deal in the Software without restriction, including without limitation
- * the rights to use, copy, modify, merge, publish, distribute, sublicense,
- * and/or sell copies of the Software, and to permit persons to whom the
- * Software is furnished to do so, subject to the following conditions:
- *
- * The above copyright notice and this permission notice shall be included in
- * all copies or substantial portions of the Software.
- *
- * THE SOFTWARE IS PROVIDED "AS IS", WITHOUT WARRANTY OF ANY KIND, EXPRESS OR
- * IMPLIED, INCLUDING BUT NOT LIMITED TO THE WARRANTIES OF MERCHANTABILITY,
- * FITNESS FOR A PARTICULAR PURPOSE AND NONINFRINGEMENT. IN NO EVENT SHALL
- * THE ABOVE LISTED COPYRIGHT HOLDER(S) BE LIABLE FOR ANY CLAIM, DAMAGES OR
- * OTHER LIABILITY, WHETHER IN AN ACTION OF CONTRACT, TORT OR OTHERWISE,
- * ARISING FROM, OUT OF OR IN CONNECTION WITH THE SOFTWARE OR THE USE OR OTHER
- * DEALINGS IN THE SOFTWARE.
- *
- * Except as contained in this notice, the name(s) of the above copyright
- * holders shall not be used in advertising or otherwise to promote the sale,
- * use or other dealings in this Software without prior written authorization.
- */
-/*
- * Copyright (c) 2010, Oracle and/or its affiliates. All rights reserved.
- *
- * Permission is hereby granted, free of charge, to any person obtaining a
- * copy of this software and associated documentation files (the "Software"),
- * to deal in the Software without restriction, including without limitation
- * the rights to use, copy, modify, merge, publish, distribute, sublicense,
- * and/or sell copies of the Software, and to permit persons to whom the
- * Software is furnished to do so, subject to the following conditions:
- *
- * The above copyright notice and this permission notice (including the next
- * paragraph) shall be included in all copies or substantial portions of the
- * Software.
- *
- * THE SOFTWARE IS PROVIDED "AS IS", WITHOUT WARRANTY OF ANY KIND, EXPRESS OR
- * IMPLIED, INCLUDING BUT NOT LIMITED TO THE WARRANTIES OF MERCHANTABILITY,
- * FITNESS FOR A PARTICULAR PURPOSE AND NONINFRINGEMENT.  IN NO EVENT SHALL
- * THE AUTHORS OR COPYRIGHT HOLDERS BE LIABLE FOR ANY CLAIM, DAMAGES OR OTHER
- * LIABILITY, WHETHER IN AN ACTION OF CONTRACT, TORT OR OTHERWISE, ARISING
- * FROM, OUT OF OR IN CONNECTION WITH THE SOFTWARE OR THE USE OR OTHER
- * DEALINGS IN THE SOFTWARE.
- */
-
-#ifdef HAVE_DIX_CONFIG_H
-#include <dix-config.h>
-#endif
-
-#include <X11/Xos.h>
-#include "os.h"
-#include <stdarg.h>
-#include <stdio.h>
-
-#ifdef asprintf
-# undef asprintf
-#endif
-#ifdef vasprintf
-# undef vasprintf
-#endif
-
-#ifndef va_copy
-# ifdef __va_copy
-#  define va_copy __va_copy
-# else
-#  error "no working va_copy was found"
-# endif
-#endif
-
-/**
- * Varargs sprintf that allocates a string buffer the right size for
- * the pattern & data provided and prints the requested data to it.
- *
- * @param ret     Pointer to which the newly allocated buffer is written
- *                (contents undefined on error)
- * @param format  printf style format string
- * @param va      variable argument list
- * @return        size of allocated buffer, or -1 on error.
- */
-int
-Xvasprintf(char **ret, const char * _X_RESTRICT_KYWD format, va_list va)
-{
-#ifdef HAVE_VASPRINTF
-    return vasprintf(ret, format, va);
-#else
-    int size;
-    va_list va2;
-
-    va_copy(va2, va);
-    size = vsnprintf(NULL, 0, format, va2);
-    va_end(va2);
-
-    *ret = malloc(size + 1);
-    if (*ret == NULL)
-        return -1;
-
-    vsnprintf(*ret, size + 1, format, va);
-    (*ret)[size] = 0;
-    return size;
-#endif
-}
-
-#ifndef HAVE_VASPRINTF
-# define vasprintf Xvasprintf
-#endif
-
-/**
- * sprintf that allocates a string buffer the right size for
- * the pattern & data provided and prints the requested data to it.
- *
- * @param ret     Pointer to which the newly allocated buffer is written
- *                (contents undefined on error)
- * @param format  printf style format string
- * @param ...     arguments for specified format
- * @return        size of allocated buffer, or -1 on error.
- */
-int
-Xasprintf(char ** ret, const char * _X_RESTRICT_KYWD format, ...)
-{
-    int size;
-    va_list va;
-    va_start(va, format);
-    size = vasprintf(ret, format, va);
-    va_end(va);
-    return size;
-}
-
-/**
- * Varargs sprintf that allocates a string buffer the right size for
- * the pattern & data provided and prints the requested data to it.
- * On failure, issues a FatalError message and aborts the server.
- *
- * @param ret     Pointer to which the newly allocated buffer is written
- *                (contents undefined on error)
- * @param format  printf style format string
- * @param va      variable argument list
- * @return        size of allocated buffer
- */
-int
-XNFvasprintf(char **ret, const char * _X_RESTRICT_KYWD format, va_list va)
-{
-    int size = vasprintf(ret, format, va);
-    if ((size == -1) || (*ret == NULL)) {
-	Error("XNFvasprintf");
-	FatalError("XNFvasprintf failed");
-    }
-    return size;
-}
-
-/**
- * sprintf that allocates a string buffer the right size for
- * the pattern & data provided and prints the requested data to it.
- * On failure, issues a FatalError message and aborts the server.
- *
- * @param ret     Pointer to which the newly allocated buffer is written
- *                (contents undefined on error)
- * @param format  printf style format string
- * @param ...     arguments for specified format
- * @return        size of allocated buffer
- */
-int
-XNFasprintf(char ** ret, const char * _X_RESTRICT_KYWD format, ...)
-{
-    int size;
-    va_list va;
-    va_start(va, format);
-    size = XNFvasprintf(ret, format, va);
-    va_end(va);
-    return size;
-}
-
-/* Old api, now deprecated, may be removed in the future */
-char *
-Xvprintf(const char *format, va_list va)
-{
-    char *ret;
-
-    if (vasprintf(&ret, format, va) == -1)
-	ret = NULL;
-
-    return ret;
-}
-
-char *Xprintf(const char *format, ...)
-{
-    char *ret;
-    va_list va;
-    va_start(va, format);
-    if (vasprintf(&ret, format, va) == -1)
-	ret = NULL;
-    va_end(va);
-    return ret;
-}
-
-char *
-XNFvprintf(const char *format, va_list va)
-{
-    char *ret;
-
-    XNFvasprintf(&ret, format, va);
-
-    return ret;
-}
-
-char *XNFprintf(const char *format, ...)
-{
-    char *ret;
-    va_list va;
-    va_start(va, format);
-    XNFvasprintf(&ret, format, va);
-    va_end(va);
-    return ret;
-}
->>>>>>> 8fd06c45
+}