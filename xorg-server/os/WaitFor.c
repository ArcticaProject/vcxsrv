--- conflicted
+++ resolved
@@ -204,63 +204,15 @@
                     wt = &waittime;
                 }
             }
+            if (!wt)
+            {
+                wt = &waittime;
+                waittime.tv_sec = 0;
+                waittime.tv_usec = 100;
+            }
             XFD_COPYSET(&AllSockets, &LastSelectMask);
         }
 
-<<<<<<< HEAD
-	    if (timers) {
-		timeout = timers->expires - now;
-		if (timeout < 0)
-		    timeout = 0;
-		waittime.tv_sec = timeout / MILLI_PER_SECOND;
-		waittime.tv_usec = (timeout % MILLI_PER_SECOND) *
-				   (1000000 / MILLI_PER_SECOND);
-		wt = &waittime;
-	    }
-	}
-	if (!wt)
-	{
-		wt = &waittime;
-		waittime.tv_sec = 0;
-		waittime.tv_usec = 100;
-	}
-	XFD_COPYSET(&AllSockets, &LastSelectMask);
-	}
-
-	BlockHandler((pointer)&wt, (pointer)&LastSelectMask);
-	if (NewOutputPending)
-	    FlushAllOutput();
-	/* keep this check close to select() call to minimize race */
-	if (dispatchException)
-	    i = -1;
-	else if (AnyClientsWriteBlocked)
-	{
-	    XFD_COPYSET(&ClientsWriteBlocked, &clientsWritable);
-	    i = Select (MaxClients, &LastSelectMask, &clientsWritable, NULL, wt);
-	}
-	else 
-	{
-	    i = Select (MaxClients, &LastSelectMask, NULL, NULL, wt);
-	}
-	selecterr = GetErrno();
-	WakeupHandler(i, (pointer)&LastSelectMask);
-	if (i <= 0) /* An error or timeout occurred */
-	{
-	    if (dispatchException)
-		return 0;
-	    if (i < 0) 
-	    {
-		if (selecterr == EBADF)    /* Some client disconnected */
-		{
-		    CheckConnections ();
-		    if (! XFD_ANYSET (&AllClients))
-			return 0;
-		}
-		else if (selecterr == EINVAL)
-		{
-		    FatalError("WaitForSomething(): select: %s\n",
-			strerror(selecterr));
-=======
         BlockHandler((pointer) &wt, (pointer) &LastSelectMask);
         if (NewOutputPending)
             FlushAllOutput();
@@ -301,7 +253,6 @@
                 XFD_COPYSET(&ClientsWithInput, &LastSelectMask);
                 XFD_COPYSET(&ClientsWithInput, &clientsReadable);
                 break;
->>>>>>> 0f834b91
             }
             if (*checkForInput[0] != *checkForInput[1])
                 return 0;
