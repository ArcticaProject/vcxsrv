<<<<<<< HEAD
/*

Copyright 1988, 1998  The Open Group

Permission to use, copy, modify, distribute, and sell this software and its
documentation for any purpose is hereby granted without fee, provided that
the above copyright notice appear in all copies and that both that
copyright notice and this permission notice appear in supporting
documentation.

The above copyright notice and this permission notice shall be included
in all copies or substantial portions of the Software.

THE SOFTWARE IS PROVIDED "AS IS", WITHOUT WARRANTY OF ANY KIND, EXPRESS
OR IMPLIED, INCLUDING BUT NOT LIMITED TO THE WARRANTIES OF
MERCHANTABILITY, FITNESS FOR A PARTICULAR PURPOSE AND NONINFRINGEMENT.
IN NO EVENT SHALL THE OPEN GROUP BE LIABLE FOR ANY CLAIM, DAMAGES OR
OTHER LIABILITY, WHETHER IN AN ACTION OF CONTRACT, TORT OR OTHERWISE,
ARISING FROM, OUT OF OR IN CONNECTION WITH THE SOFTWARE OR THE USE OR
OTHER DEALINGS IN THE SOFTWARE.

Except as contained in this notice, the name of The Open Group shall
not be used in advertising or otherwise to promote the sale, use or
other dealings in this Software without prior written authorization
from The Open Group.

*/

/*
 * authorization hooks for the server
 * Author:  Keith Packard, MIT X Consortium
 */

#ifdef HAVE_DIX_CONFIG_H
#include <dix-config.h>
#endif

# include   <X11/X.h>
# include   <X11/Xauth.h>
# include   "misc.h"
# include   "osdep.h"
# include   "dixstruct.h"
# include   <sys/types.h>
# include   <sys/stat.h>
#ifdef WIN32
#include    <X11/Xw32defs.h>
#endif

struct protocol {
    unsigned short   name_length;
    char    *name;
    AuthAddCFunc	Add;	/* new authorization data */
    AuthCheckFunc	Check;	/* verify client authorization data */
    AuthRstCFunc	Reset;	/* delete all authorization data entries */
    AuthToIDFunc	ToID;	/* convert cookie to ID */
    AuthFromIDFunc	FromID;	/* convert ID to cookie */
    AuthRemCFunc	Remove;	/* remove a specific cookie */
#ifdef XCSECURITY
    AuthGenCFunc	Generate;
#endif
};

static struct protocol   protocols[] = {
{   (unsigned short) 18,    "MIT-MAGIC-COOKIE-1",
		MitAddCookie,	MitCheckCookie,	MitResetCookie,
		MitToID,	MitFromID,	MitRemoveCookie,
#ifdef XCSECURITY
		MitGenerateCookie
#endif
},
#ifdef HASXDMAUTH
{   (unsigned short) 19,    "XDM-AUTHORIZATION-1",
		XdmAddCookie,	XdmCheckCookie,	XdmResetCookie,
		XdmToID,	XdmFromID,	XdmRemoveCookie,
#ifdef XCSECURITY
		NULL
#endif
},
#endif
#ifdef SECURE_RPC
{   (unsigned short) 9,    "SUN-DES-1",
		SecureRPCAdd,	SecureRPCCheck,	SecureRPCReset,
		SecureRPCToID,	SecureRPCFromID,SecureRPCRemove,
#ifdef XCSECURITY
		NULL
#endif
},
#endif
};

# define NUM_AUTHORIZATION  (sizeof (protocols) /\
			     sizeof (struct protocol))

/*
 * Initialize all classes of authorization by reading the
 * specified authorization file
 */

static char *authorization_file = (char *)NULL;

static Bool ShouldLoadAuth = TRUE;

void
InitAuthorization (char *file_name)
{
    authorization_file = file_name;
}

static int
LoadAuthorization (void)
{
    FILE    *f;
    Xauth   *auth;
    int	    i;
    int	    count = 0;

    ShouldLoadAuth = FALSE;
    if (!authorization_file)
	return 0;

    f = Fopen (authorization_file, "r");
    if (!f)
	return -1;

    while ((auth = XauReadAuth (f)) != 0) {
	for (i = 0; i < NUM_AUTHORIZATION; i++) {
	    if (protocols[i].name_length == auth->name_length &&
		memcmp (protocols[i].name, auth->name, (int) auth->name_length) == 0 &&
		protocols[i].Add)
	    {
		++count;
		(*protocols[i].Add) (auth->data_length, auth->data,
					 FakeClientID(0));
	    }
	}
	XauDisposeAuth (auth);
    }

    Fclose (f);
    return count;
}

#ifdef XDMCP
/*
 * XdmcpInit calls this function to discover all authorization
 * schemes supported by the display
 */
void
RegisterAuthorizations (void)
{
    int	    i;

    for (i = 0; i < NUM_AUTHORIZATION; i++)
	XdmcpRegisterAuthorization (protocols[i].name,
				    (int)protocols[i].name_length);
}
#endif

XID
CheckAuthorization (
    unsigned int name_length,
    const char	*name,
    unsigned int data_length,
    const char	*data,
    ClientPtr client,
    char	**reason)	/* failure message.  NULL for default msg */
{
    int	i;
    struct stat buf;
    static time_t lastmod = 0;
    static Bool loaded = FALSE;

    if (!authorization_file || stat(authorization_file, &buf))
    {
	if (lastmod != 0) {
	    lastmod = 0;
	    ShouldLoadAuth = TRUE;	/* stat lost, so force reload */
	}
    }
    else if (buf.st_mtime > lastmod)
    {
	lastmod = buf.st_mtime;
	ShouldLoadAuth = TRUE;
    }
    if (ShouldLoadAuth)
    {
	int loadauth = LoadAuthorization();

	/*
	 * If the authorization file has at least one entry for this server,
	 * disable local host access. (loadauth > 0)
	 *
	 * If there are zero entries (either initially or when the
	 * authorization file is later reloaded), or if a valid
	 * authorization file was never loaded, enable local host access.
	 * (loadauth == 0 || !loaded)
	 *
	 * If the authorization file was loaded initially (with valid
	 * entries for this server), and reloading it later fails, don't
	 * change anything. (loadauth == -1 && loaded)
	 */
	
	if (loadauth > 0)
	{
	    DisableLocalHost(); /* got at least one */
	    loaded = TRUE;
	}
	else if (loadauth == 0 || !loaded)
	    EnableLocalHost ();
    }
    if (name_length) {
	for (i = 0; i < NUM_AUTHORIZATION; i++) {
	    if (protocols[i].name_length == name_length &&
		memcmp (protocols[i].name, name, (int) name_length) == 0)
	    {
		return (*protocols[i].Check) (data_length, data, client, reason);
	    }
	    *reason = "Protocol not supported by server\n";
	}
    } else *reason = "No protocol specified\n";
    return (XID) ~0L;
}

void
ResetAuthorization (void)
{
    int	i;

    for (i = 0; i < NUM_AUTHORIZATION; i++)
	if (protocols[i].Reset)
	    (*protocols[i].Reset)();
    ShouldLoadAuth = TRUE;
}

int
AuthorizationFromID (
	XID 		id,
	unsigned short	*name_lenp,
	char		**namep,
	unsigned short	*data_lenp,
	char		**datap)
{
    int	i;

    for (i = 0; i < NUM_AUTHORIZATION; i++) {
	if (protocols[i].FromID &&
	    (*protocols[i].FromID) (id, data_lenp, datap)) {
	    *name_lenp = protocols[i].name_length;
	    *namep = protocols[i].name;
	    return 1;
	}
    }
    return 0;
}

int
RemoveAuthorization (
	unsigned short	name_length,
	const char	*name,
	unsigned short	data_length,
	const char	*data)
{
    int	i;

    for (i = 0; i < NUM_AUTHORIZATION; i++) {
    	if (protocols[i].name_length == name_length &&
	    memcmp (protocols[i].name, name, (int) name_length) == 0 &&
	    protocols[i].Remove)
    	{
	    return (*protocols[i].Remove) (data_length, data);
    	}
    }
    return 0;
}

int
AddAuthorization (unsigned name_length, const char *name,
		  unsigned data_length, char *data)
{
    int	i;

    for (i = 0; i < NUM_AUTHORIZATION; i++) {
    	if (protocols[i].name_length == name_length &&
	    memcmp (protocols[i].name, name, (int) name_length) == 0 &&
	    protocols[i].Add)
    	{
	    return (*protocols[i].Add) (data_length, data, FakeClientID(0));
    	}
    }
    return 0;
}

#ifdef XCSECURITY

XID
GenerateAuthorization(
	unsigned name_length,
	const char	*name,
	unsigned data_length,
	const char	*data,
	unsigned *data_length_return,
	char	**data_return)
{
    int	i;

    for (i = 0; i < NUM_AUTHORIZATION; i++) {
    	if (protocols[i].name_length == name_length &&
	    memcmp (protocols[i].name, name, (int) name_length) == 0 &&
	    protocols[i].Generate)
    	{
	    return (*protocols[i].Generate) (data_length, data,
			FakeClientID(0), data_length_return, data_return);
    	}
    }
    return -1;
}

void
GenerateRandomData (int len, char *buf)
{
#ifdef _MSC_VER
    static HANDLE hAdvApi32;
    static BOOLEAN (_stdcall * RtlGenRandom)(void *,unsigned long);

    if (!hAdvApi32)
    {
      hAdvApi32=LoadLibrary("advapi32.dll");
      RtlGenRandom=(BOOLEAN (_stdcall *)(void*,unsigned long))GetProcAddress(hAdvApi32,"SystemFunction036");
    }
    RtlGenRandom(buf, len);
#else
    int fd;

    fd = open("/dev/urandom", O_RDONLY);
    read(fd, buf, len);
    close(fd);
#endif
}

#endif /* XCSECURITY */
=======
/*

Copyright 1988, 1998  The Open Group

Permission to use, copy, modify, distribute, and sell this software and its
documentation for any purpose is hereby granted without fee, provided that
the above copyright notice appear in all copies and that both that
copyright notice and this permission notice appear in supporting
documentation.

The above copyright notice and this permission notice shall be included
in all copies or substantial portions of the Software.

THE SOFTWARE IS PROVIDED "AS IS", WITHOUT WARRANTY OF ANY KIND, EXPRESS
OR IMPLIED, INCLUDING BUT NOT LIMITED TO THE WARRANTIES OF
MERCHANTABILITY, FITNESS FOR A PARTICULAR PURPOSE AND NONINFRINGEMENT.
IN NO EVENT SHALL THE OPEN GROUP BE LIABLE FOR ANY CLAIM, DAMAGES OR
OTHER LIABILITY, WHETHER IN AN ACTION OF CONTRACT, TORT OR OTHERWISE,
ARISING FROM, OUT OF OR IN CONNECTION WITH THE SOFTWARE OR THE USE OR
OTHER DEALINGS IN THE SOFTWARE.

Except as contained in this notice, the name of The Open Group shall
not be used in advertising or otherwise to promote the sale, use or
other dealings in this Software without prior written authorization
from The Open Group.

*/

/*
 * authorization hooks for the server
 * Author:  Keith Packard, MIT X Consortium
 */

#ifdef HAVE_DIX_CONFIG_H
#include <dix-config.h>
#endif

# include   <X11/X.h>
# include   <X11/Xauth.h>
# include   "misc.h"
# include   "osdep.h"
# include   "dixstruct.h"
# include   <sys/types.h>
# include   <sys/stat.h>
#ifdef WIN32
#include    <X11/Xw32defs.h>
#endif

struct protocol {
    unsigned short   name_length;
    const char         *name;
    AuthAddCFunc	Add;	/* new authorization data */
    AuthCheckFunc	Check;	/* verify client authorization data */
    AuthRstCFunc	Reset;	/* delete all authorization data entries */
    AuthToIDFunc	ToID;	/* convert cookie to ID */
    AuthFromIDFunc	FromID;	/* convert ID to cookie */
    AuthRemCFunc	Remove;	/* remove a specific cookie */
#ifdef XCSECURITY
    AuthGenCFunc	Generate;
#endif
};

static struct protocol   protocols[] = {
{   (unsigned short) 18,    "MIT-MAGIC-COOKIE-1",
		MitAddCookie,	MitCheckCookie,	MitResetCookie,
		MitToID,	MitFromID,	MitRemoveCookie,
#ifdef XCSECURITY
		MitGenerateCookie
#endif
},
#ifdef HASXDMAUTH
{   (unsigned short) 19,    "XDM-AUTHORIZATION-1",
		XdmAddCookie,	XdmCheckCookie,	XdmResetCookie,
		XdmToID,	XdmFromID,	XdmRemoveCookie,
#ifdef XCSECURITY
		NULL
#endif
},
#endif
#ifdef SECURE_RPC
{   (unsigned short) 9,    "SUN-DES-1",
		SecureRPCAdd,	SecureRPCCheck,	SecureRPCReset,
		SecureRPCToID,	SecureRPCFromID,SecureRPCRemove,
#ifdef XCSECURITY
		NULL
#endif
},
#endif
};

# define NUM_AUTHORIZATION  (sizeof (protocols) /\
			     sizeof (struct protocol))

/*
 * Initialize all classes of authorization by reading the
 * specified authorization file
 */

static char *authorization_file = (char *)NULL;

static Bool ShouldLoadAuth = TRUE;

void
InitAuthorization (char *file_name)
{
    authorization_file = file_name;
}

static int
LoadAuthorization (void)
{
    FILE    *f;
    Xauth   *auth;
    int	    i;
    int	    count = 0;

    ShouldLoadAuth = FALSE;
    if (!authorization_file)
	return 0;

    f = Fopen (authorization_file, "r");
    if (!f)
	return -1;

    while ((auth = XauReadAuth (f)) != 0) {
	for (i = 0; i < NUM_AUTHORIZATION; i++) {
	    if (protocols[i].name_length == auth->name_length &&
		memcmp (protocols[i].name, auth->name, (int) auth->name_length) == 0 &&
		protocols[i].Add)
	    {
		++count;
		(*protocols[i].Add) (auth->data_length, auth->data,
					 FakeClientID(0));
	    }
	}
	XauDisposeAuth (auth);
    }

    Fclose (f);
    return count;
}

#ifdef XDMCP
/*
 * XdmcpInit calls this function to discover all authorization
 * schemes supported by the display
 */
void
RegisterAuthorizations (void)
{
    int	    i;

    for (i = 0; i < NUM_AUTHORIZATION; i++)
	XdmcpRegisterAuthorization (protocols[i].name,
				    (int)protocols[i].name_length);
}
#endif

XID
CheckAuthorization (
    unsigned int name_length,
    const char	*name,
    unsigned int data_length,
    const char	*data,
    ClientPtr client,
    const char	**reason)	/* failure message.  NULL for default msg */
{
    int	i;
    struct stat buf;
    static time_t lastmod = 0;
    static Bool loaded = FALSE;

    if (!authorization_file || stat(authorization_file, &buf))
    {
	if (lastmod != 0) {
	    lastmod = 0;
	    ShouldLoadAuth = TRUE;	/* stat lost, so force reload */
	}
    }
    else if (buf.st_mtime > lastmod)
    {
	lastmod = buf.st_mtime;
	ShouldLoadAuth = TRUE;
    }
    if (ShouldLoadAuth)
    {
	int loadauth = LoadAuthorization();

	/*
	 * If the authorization file has at least one entry for this server,
	 * disable local host access. (loadauth > 0)
	 *
	 * If there are zero entries (either initially or when the
	 * authorization file is later reloaded), or if a valid
	 * authorization file was never loaded, enable local host access.
	 * (loadauth == 0 || !loaded)
	 *
	 * If the authorization file was loaded initially (with valid
	 * entries for this server), and reloading it later fails, don't
	 * change anything. (loadauth == -1 && loaded)
	 */
	
	if (loadauth > 0)
	{
	    DisableLocalHost(); /* got at least one */
	    loaded = TRUE;
	}
	else if (loadauth == 0 || !loaded)
	    EnableLocalHost ();
    }
    if (name_length) {
	for (i = 0; i < NUM_AUTHORIZATION; i++) {
	    if (protocols[i].name_length == name_length &&
		memcmp (protocols[i].name, name, (int) name_length) == 0)
	    {
		return (*protocols[i].Check) (data_length, data, client, reason);
	    }
	    *reason = "Protocol not supported by server\n";
	}
    } else *reason = "No protocol specified\n";
    return (XID) ~0L;
}

void
ResetAuthorization (void)
{
    int	i;

    for (i = 0; i < NUM_AUTHORIZATION; i++)
	if (protocols[i].Reset)
	    (*protocols[i].Reset)();
    ShouldLoadAuth = TRUE;
}

int
AuthorizationFromID (
	XID 		id,
	unsigned short	*name_lenp,
	const char	**namep,
	unsigned short	*data_lenp,
	char		**datap)
{
    int	i;

    for (i = 0; i < NUM_AUTHORIZATION; i++) {
	if (protocols[i].FromID &&
	    (*protocols[i].FromID) (id, data_lenp, datap)) {
	    *name_lenp = protocols[i].name_length;
	    *namep = protocols[i].name;
	    return 1;
	}
    }
    return 0;
}

int
RemoveAuthorization (
	unsigned short	name_length,
	const char	*name,
	unsigned short	data_length,
	const char	*data)
{
    int	i;

    for (i = 0; i < NUM_AUTHORIZATION; i++) {
    	if (protocols[i].name_length == name_length &&
	    memcmp (protocols[i].name, name, (int) name_length) == 0 &&
	    protocols[i].Remove)
    	{
	    return (*protocols[i].Remove) (data_length, data);
    	}
    }
    return 0;
}

int
AddAuthorization (unsigned name_length, const char *name,
		  unsigned data_length, char *data)
{
    int	i;

    for (i = 0; i < NUM_AUTHORIZATION; i++) {
    	if (protocols[i].name_length == name_length &&
	    memcmp (protocols[i].name, name, (int) name_length) == 0 &&
	    protocols[i].Add)
    	{
	    return (*protocols[i].Add) (data_length, data, FakeClientID(0));
    	}
    }
    return 0;
}

#ifdef XCSECURITY

XID
GenerateAuthorization(
	unsigned name_length,
	const char	*name,
	unsigned data_length,
	const char	*data,
	unsigned *data_length_return,
	char	**data_return)
{
    int	i;

    for (i = 0; i < NUM_AUTHORIZATION; i++) {
    	if (protocols[i].name_length == name_length &&
	    memcmp (protocols[i].name, name, (int) name_length) == 0 &&
	    protocols[i].Generate)
    	{
	    return (*protocols[i].Generate) (data_length, data,
			FakeClientID(0), data_length_return, data_return);
    	}
    }
    return -1;
}

void
GenerateRandomData (int len, char *buf)
{
    int fd;

    fd = open("/dev/urandom", O_RDONLY);
    read(fd, buf, len);
    close(fd);
}

#endif /* XCSECURITY */
>>>>>>> 47913e82
<|MERGE_RESOLUTION|>--- conflicted
+++ resolved
@@ -1,4 +1,3 @@
-<<<<<<< HEAD
 /*
 
 Copyright 1988, 1998  The Open Group
@@ -49,7 +48,7 @@
 
 struct protocol {
     unsigned short   name_length;
-    char    *name;
+    const char         *name;
     AuthAddCFunc	Add;	/* new authorization data */
     AuthCheckFunc	Check;	/* verify client authorization data */
     AuthRstCFunc	Reset;	/* delete all authorization data entries */
@@ -164,7 +163,7 @@
     unsigned int data_length,
     const char	*data,
     ClientPtr client,
-    char	**reason)	/* failure message.  NULL for default msg */
+    const char	**reason)	/* failure message.  NULL for default msg */
 {
     int	i;
     struct stat buf;
@@ -237,7 +236,7 @@
 AuthorizationFromID (
 	XID 		id,
 	unsigned short	*name_lenp,
-	char		**namep,
+	const char	**namep,
 	unsigned short	*data_lenp,
 	char		**datap)
 {
@@ -338,334 +337,4 @@
 #endif
 }
 
-#endif /* XCSECURITY */
-=======
-/*
-
-Copyright 1988, 1998  The Open Group
-
-Permission to use, copy, modify, distribute, and sell this software and its
-documentation for any purpose is hereby granted without fee, provided that
-the above copyright notice appear in all copies and that both that
-copyright notice and this permission notice appear in supporting
-documentation.
-
-The above copyright notice and this permission notice shall be included
-in all copies or substantial portions of the Software.
-
-THE SOFTWARE IS PROVIDED "AS IS", WITHOUT WARRANTY OF ANY KIND, EXPRESS
-OR IMPLIED, INCLUDING BUT NOT LIMITED TO THE WARRANTIES OF
-MERCHANTABILITY, FITNESS FOR A PARTICULAR PURPOSE AND NONINFRINGEMENT.
-IN NO EVENT SHALL THE OPEN GROUP BE LIABLE FOR ANY CLAIM, DAMAGES OR
-OTHER LIABILITY, WHETHER IN AN ACTION OF CONTRACT, TORT OR OTHERWISE,
-ARISING FROM, OUT OF OR IN CONNECTION WITH THE SOFTWARE OR THE USE OR
-OTHER DEALINGS IN THE SOFTWARE.
-
-Except as contained in this notice, the name of The Open Group shall
-not be used in advertising or otherwise to promote the sale, use or
-other dealings in this Software without prior written authorization
-from The Open Group.
-
-*/
-
-/*
- * authorization hooks for the server
- * Author:  Keith Packard, MIT X Consortium
- */
-
-#ifdef HAVE_DIX_CONFIG_H
-#include <dix-config.h>
-#endif
-
-# include   <X11/X.h>
-# include   <X11/Xauth.h>
-# include   "misc.h"
-# include   "osdep.h"
-# include   "dixstruct.h"
-# include   <sys/types.h>
-# include   <sys/stat.h>
-#ifdef WIN32
-#include    <X11/Xw32defs.h>
-#endif
-
-struct protocol {
-    unsigned short   name_length;
-    const char         *name;
-    AuthAddCFunc	Add;	/* new authorization data */
-    AuthCheckFunc	Check;	/* verify client authorization data */
-    AuthRstCFunc	Reset;	/* delete all authorization data entries */
-    AuthToIDFunc	ToID;	/* convert cookie to ID */
-    AuthFromIDFunc	FromID;	/* convert ID to cookie */
-    AuthRemCFunc	Remove;	/* remove a specific cookie */
-#ifdef XCSECURITY
-    AuthGenCFunc	Generate;
-#endif
-};
-
-static struct protocol   protocols[] = {
-{   (unsigned short) 18,    "MIT-MAGIC-COOKIE-1",
-		MitAddCookie,	MitCheckCookie,	MitResetCookie,
-		MitToID,	MitFromID,	MitRemoveCookie,
-#ifdef XCSECURITY
-		MitGenerateCookie
-#endif
-},
-#ifdef HASXDMAUTH
-{   (unsigned short) 19,    "XDM-AUTHORIZATION-1",
-		XdmAddCookie,	XdmCheckCookie,	XdmResetCookie,
-		XdmToID,	XdmFromID,	XdmRemoveCookie,
-#ifdef XCSECURITY
-		NULL
-#endif
-},
-#endif
-#ifdef SECURE_RPC
-{   (unsigned short) 9,    "SUN-DES-1",
-		SecureRPCAdd,	SecureRPCCheck,	SecureRPCReset,
-		SecureRPCToID,	SecureRPCFromID,SecureRPCRemove,
-#ifdef XCSECURITY
-		NULL
-#endif
-},
-#endif
-};
-
-# define NUM_AUTHORIZATION  (sizeof (protocols) /\
-			     sizeof (struct protocol))
-
-/*
- * Initialize all classes of authorization by reading the
- * specified authorization file
- */
-
-static char *authorization_file = (char *)NULL;
-
-static Bool ShouldLoadAuth = TRUE;
-
-void
-InitAuthorization (char *file_name)
-{
-    authorization_file = file_name;
-}
-
-static int
-LoadAuthorization (void)
-{
-    FILE    *f;
-    Xauth   *auth;
-    int	    i;
-    int	    count = 0;
-
-    ShouldLoadAuth = FALSE;
-    if (!authorization_file)
-	return 0;
-
-    f = Fopen (authorization_file, "r");
-    if (!f)
-	return -1;
-
-    while ((auth = XauReadAuth (f)) != 0) {
-	for (i = 0; i < NUM_AUTHORIZATION; i++) {
-	    if (protocols[i].name_length == auth->name_length &&
-		memcmp (protocols[i].name, auth->name, (int) auth->name_length) == 0 &&
-		protocols[i].Add)
-	    {
-		++count;
-		(*protocols[i].Add) (auth->data_length, auth->data,
-					 FakeClientID(0));
-	    }
-	}
-	XauDisposeAuth (auth);
-    }
-
-    Fclose (f);
-    return count;
-}
-
-#ifdef XDMCP
-/*
- * XdmcpInit calls this function to discover all authorization
- * schemes supported by the display
- */
-void
-RegisterAuthorizations (void)
-{
-    int	    i;
-
-    for (i = 0; i < NUM_AUTHORIZATION; i++)
-	XdmcpRegisterAuthorization (protocols[i].name,
-				    (int)protocols[i].name_length);
-}
-#endif
-
-XID
-CheckAuthorization (
-    unsigned int name_length,
-    const char	*name,
-    unsigned int data_length,
-    const char	*data,
-    ClientPtr client,
-    const char	**reason)	/* failure message.  NULL for default msg */
-{
-    int	i;
-    struct stat buf;
-    static time_t lastmod = 0;
-    static Bool loaded = FALSE;
-
-    if (!authorization_file || stat(authorization_file, &buf))
-    {
-	if (lastmod != 0) {
-	    lastmod = 0;
-	    ShouldLoadAuth = TRUE;	/* stat lost, so force reload */
-	}
-    }
-    else if (buf.st_mtime > lastmod)
-    {
-	lastmod = buf.st_mtime;
-	ShouldLoadAuth = TRUE;
-    }
-    if (ShouldLoadAuth)
-    {
-	int loadauth = LoadAuthorization();
-
-	/*
-	 * If the authorization file has at least one entry for this server,
-	 * disable local host access. (loadauth > 0)
-	 *
-	 * If there are zero entries (either initially or when the
-	 * authorization file is later reloaded), or if a valid
-	 * authorization file was never loaded, enable local host access.
-	 * (loadauth == 0 || !loaded)
-	 *
-	 * If the authorization file was loaded initially (with valid
-	 * entries for this server), and reloading it later fails, don't
-	 * change anything. (loadauth == -1 && loaded)
-	 */
-	
-	if (loadauth > 0)
-	{
-	    DisableLocalHost(); /* got at least one */
-	    loaded = TRUE;
-	}
-	else if (loadauth == 0 || !loaded)
-	    EnableLocalHost ();
-    }
-    if (name_length) {
-	for (i = 0; i < NUM_AUTHORIZATION; i++) {
-	    if (protocols[i].name_length == name_length &&
-		memcmp (protocols[i].name, name, (int) name_length) == 0)
-	    {
-		return (*protocols[i].Check) (data_length, data, client, reason);
-	    }
-	    *reason = "Protocol not supported by server\n";
-	}
-    } else *reason = "No protocol specified\n";
-    return (XID) ~0L;
-}
-
-void
-ResetAuthorization (void)
-{
-    int	i;
-
-    for (i = 0; i < NUM_AUTHORIZATION; i++)
-	if (protocols[i].Reset)
-	    (*protocols[i].Reset)();
-    ShouldLoadAuth = TRUE;
-}
-
-int
-AuthorizationFromID (
-	XID 		id,
-	unsigned short	*name_lenp,
-	const char	**namep,
-	unsigned short	*data_lenp,
-	char		**datap)
-{
-    int	i;
-
-    for (i = 0; i < NUM_AUTHORIZATION; i++) {
-	if (protocols[i].FromID &&
-	    (*protocols[i].FromID) (id, data_lenp, datap)) {
-	    *name_lenp = protocols[i].name_length;
-	    *namep = protocols[i].name;
-	    return 1;
-	}
-    }
-    return 0;
-}
-
-int
-RemoveAuthorization (
-	unsigned short	name_length,
-	const char	*name,
-	unsigned short	data_length,
-	const char	*data)
-{
-    int	i;
-
-    for (i = 0; i < NUM_AUTHORIZATION; i++) {
-    	if (protocols[i].name_length == name_length &&
-	    memcmp (protocols[i].name, name, (int) name_length) == 0 &&
-	    protocols[i].Remove)
-    	{
-	    return (*protocols[i].Remove) (data_length, data);
-    	}
-    }
-    return 0;
-}
-
-int
-AddAuthorization (unsigned name_length, const char *name,
-		  unsigned data_length, char *data)
-{
-    int	i;
-
-    for (i = 0; i < NUM_AUTHORIZATION; i++) {
-    	if (protocols[i].name_length == name_length &&
-	    memcmp (protocols[i].name, name, (int) name_length) == 0 &&
-	    protocols[i].Add)
-    	{
-	    return (*protocols[i].Add) (data_length, data, FakeClientID(0));
-    	}
-    }
-    return 0;
-}
-
-#ifdef XCSECURITY
-
-XID
-GenerateAuthorization(
-	unsigned name_length,
-	const char	*name,
-	unsigned data_length,
-	const char	*data,
-	unsigned *data_length_return,
-	char	**data_return)
-{
-    int	i;
-
-    for (i = 0; i < NUM_AUTHORIZATION; i++) {
-    	if (protocols[i].name_length == name_length &&
-	    memcmp (protocols[i].name, name, (int) name_length) == 0 &&
-	    protocols[i].Generate)
-    	{
-	    return (*protocols[i].Generate) (data_length, data,
-			FakeClientID(0), data_length_return, data_return);
-    	}
-    }
-    return -1;
-}
-
-void
-GenerateRandomData (int len, char *buf)
-{
-    int fd;
-
-    fd = open("/dev/urandom", O_RDONLY);
-    read(fd, buf, len);
-    close(fd);
-}
-
-#endif /* XCSECURITY */
->>>>>>> 47913e82
+#endif /* XCSECURITY */