--- conflicted
+++ resolved
@@ -543,7 +543,6 @@
         default:
             goto DefineLocalHost;
         }
-<<<<<<< HEAD
 
         for (i = -1; i < 0 || hp->h_addr_list[i]; i++)
         {
@@ -551,7 +550,7 @@
             else if (i == j) continue;
             else memcpy ( &(inetaddr->sin_addr), hp->h_addr_list[i], hp->h_length);
             len = sizeof(saddr.sa);
-            family = ConvertAddr(&(saddr.sa), &len, (pointer *) &addr);
+            family = ConvertAddr(&(saddr.sa), &len, (void **) &addr);
             if ( family != -1 && family != FamilyLocal ) {
                 for (host = selfhosts;
                      host && !addrEqual (family, addr, len, host);
@@ -559,16 +558,6 @@
                 if (!host) {
                     /* add this host to the host list.	*/
                     MakeHost(host,len)
-=======
-        family = ConvertAddr(&(saddr.sa), &len, (void **) &addr);
-        if (family != -1 && family != FamilyLocal) {
-            for (host = selfhosts;
-                 host && !addrEqual(family, addr, len, host);
-                 host = host->next);
-            if (!host) {
-                /* add this host to the host list.      */
-                MakeHost(host, len)
->>>>>>> 1b0fcca5
                     if (host) {
                         host->family = family;
                         host->len = len;
