--- conflicted
+++ resolved
@@ -5,17 +5,11 @@
 #include <X11/Xfuncproto.h>
 
 /* ErrorF is used by xtrans */
-<<<<<<< HEAD
-/*extern _X_EXPORT void
-ErrorF(const char *f, ...)
-_X_ATTRIBUTE_PRINTF(1, 2);*/
-=======
-#ifndef HAVE_DIX_CONFIG_H
+/*#ifndef HAVE_DIX_CONFIG_H
 extern _X_EXPORT void
 ErrorF(const char *f, ...)
 _X_ATTRIBUTE_PRINTF(1, 2);
-#endif
->>>>>>> 31fd4c56
+#endif*/
 
 #define TRANS_REOPEN
 #define TRANS_SERVER
