--- conflicted
+++ resolved
@@ -5,13 +5,9 @@
 #include <X11/Xfuncproto.h>
 
 /* ErrorF is used by xtrans */
-<<<<<<< HEAD
-/* extern _X_EXPORT void ErrorF(const char *f, ...) _X_ATTRIBUTE_PRINTF(1,2); */
-=======
-extern _X_EXPORT void
+/*extern _X_EXPORT void
 ErrorF(const char *f, ...)
-_X_ATTRIBUTE_PRINTF(1, 2);
->>>>>>> 0f834b91
+_X_ATTRIBUTE_PRINTF(1, 2);*/
 
 #define TRANS_REOPEN
 #define TRANS_SERVER
