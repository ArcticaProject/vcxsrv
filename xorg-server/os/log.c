--- conflicted
+++ resolved
@@ -295,14 +295,9 @@
      * stream(s).
      */
     if (verb < 0 || logFileVerbosity >= verb || logVerbosity >= verb) {
-<<<<<<< HEAD
-	vsnprintf(tmpBuffer, sizeof(tmpBuffer)-1, f, args);
+        vsnprintf(tmpBuffer, sizeof(tmpBuffer)-1, f, args);
         tmpBuffer[sizeof(tmpBuffer)-1]=0;
-	len = strlen(tmpBuffer);
-=======
-        vsnprintf(tmpBuffer, sizeof(tmpBuffer), f, args);
         len = strlen(tmpBuffer);
->>>>>>> 0f834b91
     }
     newline = (tmpBuffer[len - 1] == '\n');
     if ((verb < 0 || logVerbosity >= verb) && len > 0)
@@ -585,19 +580,6 @@
     len = vsnprintf(buf, sizeof(buf), f, args);
 
     if (len == oldlen && strcmp(buf, oldbuf) == 0) {
-<<<<<<< HEAD
-	/* Message already seen */
-	nrepeat++;
-    } else {
-	/* new message */
-	if (auditTimer != NULL)
-	    TimerForce(auditTimer);
-	ErrorF("%s%s", prefix != NULL ? prefix : "", buf);
-	strncpy(oldbuf, buf, sizeof(oldbuf));
-	oldlen = len;
-	nrepeat = 0;
-	auditTimer = TimerSet(auditTimer, 0, AUDIT_TIMEOUT, AuditFlush, NULL);
-=======
         /* Message already seen */
         nrepeat++;
     }
@@ -606,11 +588,10 @@
         if (auditTimer != NULL)
             TimerForce(auditTimer);
         ErrorF("%s%s", prefix != NULL ? prefix : "", buf);
-        strlcpy(oldbuf, buf, sizeof(oldbuf));
+        strncpy(oldbuf, buf, sizeof(oldbuf));
         oldlen = len;
         nrepeat = 0;
         auditTimer = TimerSet(auditTimer, 0, AUDIT_TIMEOUT, AuditFlush, NULL);
->>>>>>> 0f834b91
     }
     free(prefix);
 }
