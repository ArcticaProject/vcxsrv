/*

Copyright 1987, 1998  The Open Group

Permission to use, copy, modify, distribute, and sell this software and its
documentation for any purpose is hereby granted without fee, provided that
the above copyright notice appear in all copies and that both that
copyright notice and this permission notice appear in supporting
documentation.

The above copyright notice and this permission notice shall be included
in all copies or substantial portions of the Software.

THE SOFTWARE IS PROVIDED "AS IS", WITHOUT WARRANTY OF ANY KIND, EXPRESS
OR IMPLIED, INCLUDING BUT NOT LIMITED TO THE WARRANTIES OF
MERCHANTABILITY, FITNESS FOR A PARTICULAR PURPOSE AND NONINFRINGEMENT.
IN NO EVENT SHALL THE OPEN GROUP BE LIABLE FOR ANY CLAIM, DAMAGES OR
OTHER LIABILITY, WHETHER IN AN ACTION OF CONTRACT, TORT OR OTHERWISE,
ARISING FROM, OUT OF OR IN CONNECTION WITH THE SOFTWARE OR THE USE OR
OTHER DEALINGS IN THE SOFTWARE.

Except as contained in this notice, the name of The Open Group shall
not be used in advertising or otherwise to promote the sale, use or
other dealings in this Software without prior written authorization
from The Open Group.


Copyright 1987 by Digital Equipment Corporation, Maynard, Massachusetts,
Copyright 1994 Quarterdeck Office Systems.

                        All Rights Reserved

Permission to use, copy, modify, and distribute this software and its
documentation for any purpose and without fee is hereby granted,
provided that the above copyright notice appear in all copies and that
both that copyright notice and this permission notice appear in
supporting documentation, and that the names of Digital and
Quarterdeck not be used in advertising or publicity pertaining to
distribution of the software without specific, written prior
permission.

DIGITAL AND QUARTERDECK DISCLAIM ALL WARRANTIES WITH REGARD TO THIS
SOFTWARE, INCLUDING ALL IMPLIED WARRANTIES OF MERCHANTABILITY AND
FITNESS, IN NO EVENT SHALL DIGITAL BE LIABLE FOR ANY SPECIAL, INDIRECT
OR CONSEQUENTIAL DAMAGES OR ANY DAMAGES WHATSOEVER RESULTING FROM LOSS
OF USE, DATA OR PROFITS, WHETHER IN AN ACTION OF CONTRACT, NEGLIGENCE
OR OTHER TORTIOUS ACTION, ARISING OUT OF OR IN CONNECTION WITH THE USE
OR PERFORMANCE OF THIS SOFTWARE.

*/

/*
 * Copyright (c) 1997-2003 by The XFree86 Project, Inc.
 *
 * Permission is hereby granted, free of charge, to any person obtaining a
 * copy of this software and associated documentation files (the "Software"),
 * to deal in the Software without restriction, including without limitation
 * the rights to use, copy, modify, merge, publish, distribute, sublicense,
 * and/or sell copies of the Software, and to permit persons to whom the
 * Software is furnished to do so, subject to the following conditions:
 *
 * The above copyright notice and this permission notice shall be included in
 * all copies or substantial portions of the Software.
 *
 * THE SOFTWARE IS PROVIDED "AS IS", WITHOUT WARRANTY OF ANY KIND, EXPRESS OR
 * IMPLIED, INCLUDING BUT NOT LIMITED TO THE WARRANTIES OF MERCHANTABILITY,
 * FITNESS FOR A PARTICULAR PURPOSE AND NONINFRINGEMENT.  IN NO EVENT SHALL
 * THE COPYRIGHT HOLDER(S) OR AUTHOR(S) BE LIABLE FOR ANY CLAIM, DAMAGES OR
 * OTHER LIABILITY, WHETHER IN AN ACTION OF CONTRACT, TORT OR OTHERWISE,
 * ARISING FROM, OUT OF OR IN CONNECTION WITH THE SOFTWARE OR THE USE OR
 * OTHER DEALINGS IN THE SOFTWARE.
 *
 * Except as contained in this notice, the name of the copyright holder(s)
 * and author(s) shall not be used in advertising or otherwise to promote
 * the sale, use or other dealings in this Software without prior written
 * authorization from the copyright holder(s) and author(s).
 */


#ifdef HAVE_DIX_CONFIG_H
#include <dix-config.h>
#endif

#include <X11/Xos.h>
#include <stdio.h>
#include <time.h>
#include <sys/stat.h>
#include <stdarg.h>
#include <stdlib.h>	/* for malloc() */
#include <errno.h>

#include "input.h"
#include "site.h"
#include "opaque.h"

#ifdef WIN32
#include <process.h>
<<<<<<< HEAD
#ifndef _MSC_VER
#define getpid(x) _getpid(x)
#endif
#endif

#ifdef _MSC_VER
#define S_ISREG(m)  (((m)&_S_IFMT) == _S_IFREG)
#endif
=======
#define getpid(x) _getpid(x)
#endif
>>>>>>> 007385f7

#ifdef XF86BIGFONT
#define _XF86BIGFONT_SERVER_
#include <X11/extensions/xf86bigfont.h>
#endif

#ifdef DDXOSVERRORF
void (*OsVendorVErrorFProc)(const char *, va_list args) = NULL;
#endif

static FILE *logFile = NULL;
static Bool logFlush = FALSE;
static Bool logSync = FALSE;
static int logVerbosity = DEFAULT_LOG_VERBOSITY;
static int logFileVerbosity = DEFAULT_LOG_FILE_VERBOSITY;

/* Buffer to information logged before the log file is opened. */
static char *saveBuffer = NULL;
static int bufferSize = 0, bufferUnused = 0, bufferPos = 0;
static Bool needBuffer = TRUE;

/* Prefix strings for log messages. */
#ifndef X_UNKNOWN_STRING
#define X_UNKNOWN_STRING		"(\?\?)"
#endif
#ifndef X_PROBE_STRING
#define X_PROBE_STRING			"(--)"
#endif
#ifndef X_CONFIG_STRING
#define X_CONFIG_STRING			"(**)"
#endif
#ifndef X_DEFAULT_STRING
#define X_DEFAULT_STRING		"(==)"
#endif
#ifndef X_CMDLINE_STRING
#define X_CMDLINE_STRING		"(++)"
#endif
#ifndef X_NOTICE_STRING
#define X_NOTICE_STRING			"(!!)"
#endif
#ifndef X_ERROR_STRING
#define X_ERROR_STRING			"(EE)"
#endif
#ifndef X_WARNING_STRING
#define X_WARNING_STRING		"(WW)"
#endif
#ifndef X_INFO_STRING
#define X_INFO_STRING			"(II)"
#endif
#ifndef X_NOT_IMPLEMENTED_STRING
#define X_NOT_IMPLEMENTED_STRING	"(NI)"
#endif

/*
 * LogInit is called to start logging to a file.  It is also called (with
 * NULL arguments) when logging to a file is not wanted.  It must always be
 * called, otherwise log messages will continue to accumulate in a buffer.
 *
 * %s, if present in the fname or backup strings, is expanded to the display
 * string.
 */

const char *
LogInit(const char *fname, const char *backup)
{
    char *logFileName = NULL;

    if (fname && *fname) {
	/* xalloc() can't be used yet. */
	logFileName = malloc(strlen(fname) + strlen(display) + 1);
	if (!logFileName)
	    FatalError("Cannot allocate space for the log file name\n");
	sprintf(logFileName, fname, display);

	if (backup && *backup) {
	    struct stat buf;

	    if (!stat(logFileName, &buf) && S_ISREG(buf.st_mode)) {
		char *suffix;
		char *oldLog;

		oldLog = malloc(strlen(logFileName) + strlen(backup) +
				strlen(display) + 1);
		suffix = malloc(strlen(backup) + strlen(display) + 1);
		if (!oldLog || !suffix)
		    FatalError("Cannot allocate space for the log file name\n");
		sprintf(suffix, backup, display);
		sprintf(oldLog, "%s%s", logFileName, suffix);
		free(suffix);
		if (rename(logFileName, oldLog) == -1) {
<<<<<<< HEAD
		    FatalError("Cannot move old log file (\"%s\" to \"%s\"\n",
=======
		    FatalError("Cannot move old log file \"%s\" to \"%s\"\n",
>>>>>>> 007385f7
			       logFileName, oldLog);
		}
		free(oldLog);
	    }
	}
	if ((logFile = fopen(logFileName, "w")) == NULL)
	    FatalError("Cannot open log file \"%s\"\n", logFileName);
	setvbuf(logFile, NULL, _IONBF, 0);

	/* Flush saved log information. */
	if (saveBuffer && bufferSize > 0) {
	    fwrite(saveBuffer, bufferPos, 1, logFile);
	    fflush(logFile);
#ifndef WIN32
	    fsync(fileno(logFile));
#endif
	}
    }

    /*
     * Unconditionally free the buffer, and flag that the buffer is no longer
     * needed.
     */
    if (saveBuffer && bufferSize > 0) {
	free(saveBuffer);	/* Must be free(), not xfree() */
	saveBuffer = NULL;
	bufferSize = 0;
    }
    needBuffer = FALSE;

    return logFileName;
}

void
LogClose(void)
{
    if (logFile) {
	fclose(logFile);
	logFile = NULL;
    }
}

Bool
LogSetParameter(LogParameter param, int value)
{
    switch (param) {
    case XLOG_FLUSH:
	logFlush = value ? TRUE : FALSE;
	return TRUE;
    case XLOG_SYNC:
	logSync = value ? TRUE : FALSE;
	return TRUE;
    case XLOG_VERBOSITY:
	logVerbosity = value;
	return TRUE;
    case XLOG_FILE_VERBOSITY:
	logFileVerbosity = value;
	return TRUE;
    default:
	return FALSE;
    }
}

/* This function does the actual log message writes. */

void
LogVWrite(int verb, const char *f, va_list args)
{
<<<<<<< HEAD
    char tmpBuffer[1024];
    int len = 0;
=======
    static char tmpBuffer[1024];
    int len = 0;
    static Bool newline = TRUE;

    if (newline) {
	sprintf(tmpBuffer, "[%10.3f] ", GetTimeInMillis() / 1000.0);
	len = strlen(tmpBuffer);
	if (logFile)
	    fwrite(tmpBuffer, len, 1, logFile);
    }
>>>>>>> 007385f7

    /*
     * Since a va_list can only be processed once, write the string to a
     * buffer, and then write the buffer out to the appropriate output
     * stream(s).
     */
    if (verb < 0 || logFileVerbosity >= verb || logVerbosity >= verb) {
<<<<<<< HEAD
	vsnprintf(tmpBuffer, sizeof(tmpBuffer)-1, f, args);
        tmpBuffer[sizeof(tmpBuffer)-1]=0;
	len = strlen(tmpBuffer);
    }
=======
	vsnprintf(tmpBuffer, sizeof(tmpBuffer), f, args);
	len = strlen(tmpBuffer);
    }
    newline = (tmpBuffer[len-1] == '\n');
>>>>>>> 007385f7
    if ((verb < 0 || logVerbosity >= verb) && len > 0)
	fwrite(tmpBuffer, len, 1, stderr);
    if ((verb < 0 || logFileVerbosity >= verb) && len > 0) {
	if (logFile) {
	    fwrite(tmpBuffer, len, 1, logFile);
	    if (logFlush) {
		fflush(logFile);
#ifndef WIN32
		if (logSync)
		    fsync(fileno(logFile));
#endif
	    }
	} else if (needBuffer) {
	    /*
	     * Note, this code is used before OsInit() has been called, so
	     * xalloc() and friends can't be used.
	     */
	    if (len > bufferUnused) {
		bufferSize += 1024;
		bufferUnused += 1024;
		if (saveBuffer)
		    saveBuffer = realloc(saveBuffer, bufferSize);
		else
		    saveBuffer = malloc(bufferSize);
		if (!saveBuffer)
		    FatalError("realloc() failed while saving log messages\n");
	    }
	    bufferUnused -= len;
	    memcpy(saveBuffer + bufferPos, tmpBuffer, len);
	    bufferPos += len;
	}
    }
}

void
LogWrite(int verb, const char *f, ...)
{
    va_list args;

    va_start(args, f);
    LogVWrite(verb, f, args);
    va_end(args);
}

void
LogVMessageVerb(MessageType type, int verb, const char *format, va_list args)
{
    const char *s  = X_UNKNOWN_STRING;
    char tmpBuf[1024];

    /* Ignore verbosity for X_ERROR */
    if (logVerbosity >= verb || logFileVerbosity >= verb || type == X_ERROR) {
	switch (type) {
	case X_PROBED:
	    s = X_PROBE_STRING;
	    break;
	case X_CONFIG:
	    s = X_CONFIG_STRING;
	    break;
	case X_DEFAULT:
	    s = X_DEFAULT_STRING;
	    break;
	case X_CMDLINE:
	    s = X_CMDLINE_STRING;
	    break;
	case X_NOTICE:
	    s = X_NOTICE_STRING;
	    break;
	case X_ERROR:
	    s = X_ERROR_STRING;
	    if (verb > 0)
		verb = 0;
	    break;
	case X_WARNING:
	    s = X_WARNING_STRING;
	    break;
	case X_INFO:
	    s = X_INFO_STRING;
	    break;
	case X_NOT_IMPLEMENTED:
	    s = X_NOT_IMPLEMENTED_STRING;
	    break;
	case X_UNKNOWN:
	    s = X_UNKNOWN_STRING;
	    break;
	case X_NONE:
	    s = NULL;
	    break;
	}

        /* if s is not NULL we need a space before format */
        snprintf(tmpBuf, sizeof(tmpBuf), "%s%s%s", s ? s : "",
                                                   s ? " " : "",
                                                   format);
        LogVWrite(verb, tmpBuf, args);
    }
}

/* Log message with verbosity level specified. */
void
LogMessageVerb(MessageType type, int verb, const char *format, ...)
{
    va_list ap;

    va_start(ap, format);
    LogVMessageVerb(type, verb, format, ap);
    va_end(ap);
}

/* Log a message with the standard verbosity level of 1. */
void
LogMessage(MessageType type, const char *format, ...)
{
    va_list ap;

    va_start(ap, format);
    LogVMessageVerb(type, 1, format, ap);
    va_end(ap);
}

#ifdef __GNUC__
void AbortServer(void) __attribute__((noreturn));
#endif

void
AbortServer(void)
{
#ifdef XF86BIGFONT
    XF86BigfontCleanup();
#endif
    CloseWellKnownConnections();
    OsCleanup(TRUE);
    CloseDownDevices();
    AbortDDX();
    fflush(stderr);
    if (CoreDump)
	abort();
    exit (1);
}

#define AUDIT_PREFIX "AUDIT: %s: %ld: "
#ifndef AUDIT_TIMEOUT
#define AUDIT_TIMEOUT ((CARD32)(120 * 1000)) /* 2 mn */
#endif

static int nrepeat = 0;
static int oldlen = -1;
static OsTimerPtr auditTimer = NULL;

void
FreeAuditTimer(void)
{
    if (auditTimer != NULL) {
	/* Force output of pending messages */
	TimerForce(auditTimer);
	TimerFree(auditTimer);
	auditTimer = NULL;
    }
}

static char *
AuditPrefix(void)
{
    time_t tm;
    char *autime, *s;
    char *tmpBuf;
    int len;

    time(&tm);
    autime = ctime(&tm);
    if ((s = strchr(autime, '\n')))
	*s = '\0';
    len = strlen(AUDIT_PREFIX) + strlen(autime) + 10 + 1;
    tmpBuf = malloc(len);
    if (!tmpBuf)
	return NULL;
    snprintf(tmpBuf, len, AUDIT_PREFIX, autime, (unsigned long)getpid());
    return tmpBuf;
}

void
AuditF(const char * f, ...)
{
    va_list args;

    va_start(args, f);

    VAuditF(f, args);
    va_end(args);
}

static CARD32
AuditFlush(OsTimerPtr timer, CARD32 now, pointer arg)
{
    char *prefix;

    if (nrepeat > 0) {
	prefix = AuditPrefix();
	ErrorF("%slast message repeated %d times\n",
	       prefix != NULL ? prefix : "", nrepeat);
	nrepeat = 0;
	if (prefix != NULL)
	    free(prefix);
	return AUDIT_TIMEOUT;
    } else {
	/* if the timer expires without anything to print, flush the message */
	oldlen = -1;
	return 0;
    }
}

void
VAuditF(const char *f, va_list args)
{
    char *prefix;
    char buf[1024];
    int len;
    static char oldbuf[1024];

    prefix = AuditPrefix();
    len = vsnprintf(buf, sizeof(buf), f, args);

    if (len == oldlen && strcmp(buf, oldbuf) == 0) {
	/* Message already seen */
	nrepeat++;
    } else {
	/* new message */
	if (auditTimer != NULL)
	    TimerForce(auditTimer);
	ErrorF("%s%s", prefix != NULL ? prefix : "", buf);
	strlcpy(oldbuf, buf, sizeof(oldbuf));
	oldlen = len;
	nrepeat = 0;
	auditTimer = TimerSet(auditTimer, 0, AUDIT_TIMEOUT, AuditFlush, NULL);
    }
    if (prefix != NULL)
	free(prefix);
}

void
FatalError(const char *f, ...)
{
    va_list args;
    static Bool beenhere = FALSE;

    if (beenhere)
	ErrorF("\nFatalError re-entered, aborting\n");
    else
	ErrorF("\nFatal server error:\n");

    va_start(args, f);
    VErrorF(f, args);
    va_end(args);
    ErrorF("\n");
    if (!beenhere)
	OsVendorFatalError();
    if (!beenhere) {
	beenhere = TRUE;
	AbortServer();
    } else
	abort();
    /*NOTREACHED*/
}

void
VErrorF(const char *f, va_list args)
{
#ifdef DDXOSVERRORF
    if (OsVendorVErrorFProc)
	OsVendorVErrorFProc(f, args);
    else
	LogVWrite(-1, f, args);
#else
    LogVWrite(-1, f, args);
#endif
}

void
ErrorF(const char * f, ...)
{
    va_list args;

    va_start(args, f);
    VErrorF(f, args);
    va_end(args);
}

/* A perror() workalike. */

void
Error(char *str)
{
    char *err = NULL;
    int saveErrno = errno;

    if (str) {
	err = malloc(strlen(strerror(saveErrno)) + strlen(str) + 2 + 1);
	if (!err)
	    return;
	sprintf(err, "%s: ", str);
	strcat(err, strerror(saveErrno));
	LogWrite(-1, "%s", err);
	free(err);
    } else
	LogWrite(-1, "%s", strerror(saveErrno));
}

void
LogPrintMarkers(void)
{
    /* Show what the message marker symbols mean. */
    LogWrite(0, "Markers: ");
    LogMessageVerb(X_PROBED, 0, "probed, ");
    LogMessageVerb(X_CONFIG, 0, "from config file, ");
    LogMessageVerb(X_DEFAULT, 0, "default setting,\n\t");
    LogMessageVerb(X_CMDLINE, 0, "from command line, ");
    LogMessageVerb(X_NOTICE, 0, "notice, ");
    LogMessageVerb(X_INFO, 0, "informational,\n\t");
    LogMessageVerb(X_WARNING, 0, "warning, ");
    LogMessageVerb(X_ERROR, 0, "error, ");
    LogMessageVerb(X_NOT_IMPLEMENTED, 0, "not implemented, ");
    LogMessageVerb(X_UNKNOWN, 0, "unknown.\n");
}

<|MERGE_RESOLUTION|>--- conflicted
+++ resolved
@@ -1,630 +1,610 @@
-/*
-
-Copyright 1987, 1998  The Open Group
-
-Permission to use, copy, modify, distribute, and sell this software and its
-documentation for any purpose is hereby granted without fee, provided that
-the above copyright notice appear in all copies and that both that
-copyright notice and this permission notice appear in supporting
-documentation.
-
-The above copyright notice and this permission notice shall be included
-in all copies or substantial portions of the Software.
-
-THE SOFTWARE IS PROVIDED "AS IS", WITHOUT WARRANTY OF ANY KIND, EXPRESS
-OR IMPLIED, INCLUDING BUT NOT LIMITED TO THE WARRANTIES OF
-MERCHANTABILITY, FITNESS FOR A PARTICULAR PURPOSE AND NONINFRINGEMENT.
-IN NO EVENT SHALL THE OPEN GROUP BE LIABLE FOR ANY CLAIM, DAMAGES OR
-OTHER LIABILITY, WHETHER IN AN ACTION OF CONTRACT, TORT OR OTHERWISE,
-ARISING FROM, OUT OF OR IN CONNECTION WITH THE SOFTWARE OR THE USE OR
-OTHER DEALINGS IN THE SOFTWARE.
-
-Except as contained in this notice, the name of The Open Group shall
-not be used in advertising or otherwise to promote the sale, use or
-other dealings in this Software without prior written authorization
-from The Open Group.
-
-
-Copyright 1987 by Digital Equipment Corporation, Maynard, Massachusetts,
-Copyright 1994 Quarterdeck Office Systems.
-
-                        All Rights Reserved
-
-Permission to use, copy, modify, and distribute this software and its
-documentation for any purpose and without fee is hereby granted,
-provided that the above copyright notice appear in all copies and that
-both that copyright notice and this permission notice appear in
-supporting documentation, and that the names of Digital and
-Quarterdeck not be used in advertising or publicity pertaining to
-distribution of the software without specific, written prior
-permission.
-
-DIGITAL AND QUARTERDECK DISCLAIM ALL WARRANTIES WITH REGARD TO THIS
-SOFTWARE, INCLUDING ALL IMPLIED WARRANTIES OF MERCHANTABILITY AND
-FITNESS, IN NO EVENT SHALL DIGITAL BE LIABLE FOR ANY SPECIAL, INDIRECT
-OR CONSEQUENTIAL DAMAGES OR ANY DAMAGES WHATSOEVER RESULTING FROM LOSS
-OF USE, DATA OR PROFITS, WHETHER IN AN ACTION OF CONTRACT, NEGLIGENCE
-OR OTHER TORTIOUS ACTION, ARISING OUT OF OR IN CONNECTION WITH THE USE
-OR PERFORMANCE OF THIS SOFTWARE.
-
-*/
-
-/*
- * Copyright (c) 1997-2003 by The XFree86 Project, Inc.
- *
- * Permission is hereby granted, free of charge, to any person obtaining a
- * copy of this software and associated documentation files (the "Software"),
- * to deal in the Software without restriction, including without limitation
- * the rights to use, copy, modify, merge, publish, distribute, sublicense,
- * and/or sell copies of the Software, and to permit persons to whom the
- * Software is furnished to do so, subject to the following conditions:
- *
- * The above copyright notice and this permission notice shall be included in
- * all copies or substantial portions of the Software.
- *
- * THE SOFTWARE IS PROVIDED "AS IS", WITHOUT WARRANTY OF ANY KIND, EXPRESS OR
- * IMPLIED, INCLUDING BUT NOT LIMITED TO THE WARRANTIES OF MERCHANTABILITY,
- * FITNESS FOR A PARTICULAR PURPOSE AND NONINFRINGEMENT.  IN NO EVENT SHALL
- * THE COPYRIGHT HOLDER(S) OR AUTHOR(S) BE LIABLE FOR ANY CLAIM, DAMAGES OR
- * OTHER LIABILITY, WHETHER IN AN ACTION OF CONTRACT, TORT OR OTHERWISE,
- * ARISING FROM, OUT OF OR IN CONNECTION WITH THE SOFTWARE OR THE USE OR
- * OTHER DEALINGS IN THE SOFTWARE.
- *
- * Except as contained in this notice, the name of the copyright holder(s)
- * and author(s) shall not be used in advertising or otherwise to promote
- * the sale, use or other dealings in this Software without prior written
- * authorization from the copyright holder(s) and author(s).
- */
-
-
-#ifdef HAVE_DIX_CONFIG_H
-#include <dix-config.h>
-#endif
-
-#include <X11/Xos.h>
-#include <stdio.h>
-#include <time.h>
-#include <sys/stat.h>
-#include <stdarg.h>
-#include <stdlib.h>	/* for malloc() */
-#include <errno.h>
-
-#include "input.h"
-#include "site.h"
-#include "opaque.h"
-
-#ifdef WIN32
-#include <process.h>
-<<<<<<< HEAD
-#ifndef _MSC_VER
-#define getpid(x) _getpid(x)
-#endif
-#endif
-
-#ifdef _MSC_VER
-#define S_ISREG(m)  (((m)&_S_IFMT) == _S_IFREG)
-#endif
-=======
-#define getpid(x) _getpid(x)
-#endif
->>>>>>> 007385f7
-
-#ifdef XF86BIGFONT
-#define _XF86BIGFONT_SERVER_
-#include <X11/extensions/xf86bigfont.h>
-#endif
-
-#ifdef DDXOSVERRORF
-void (*OsVendorVErrorFProc)(const char *, va_list args) = NULL;
-#endif
-
-static FILE *logFile = NULL;
-static Bool logFlush = FALSE;
-static Bool logSync = FALSE;
-static int logVerbosity = DEFAULT_LOG_VERBOSITY;
-static int logFileVerbosity = DEFAULT_LOG_FILE_VERBOSITY;
-
-/* Buffer to information logged before the log file is opened. */
-static char *saveBuffer = NULL;
-static int bufferSize = 0, bufferUnused = 0, bufferPos = 0;
-static Bool needBuffer = TRUE;
-
-/* Prefix strings for log messages. */
-#ifndef X_UNKNOWN_STRING
-#define X_UNKNOWN_STRING		"(\?\?)"
-#endif
-#ifndef X_PROBE_STRING
-#define X_PROBE_STRING			"(--)"
-#endif
-#ifndef X_CONFIG_STRING
-#define X_CONFIG_STRING			"(**)"
-#endif
-#ifndef X_DEFAULT_STRING
-#define X_DEFAULT_STRING		"(==)"
-#endif
-#ifndef X_CMDLINE_STRING
-#define X_CMDLINE_STRING		"(++)"
-#endif
-#ifndef X_NOTICE_STRING
-#define X_NOTICE_STRING			"(!!)"
-#endif
-#ifndef X_ERROR_STRING
-#define X_ERROR_STRING			"(EE)"
-#endif
-#ifndef X_WARNING_STRING
-#define X_WARNING_STRING		"(WW)"
-#endif
-#ifndef X_INFO_STRING
-#define X_INFO_STRING			"(II)"
-#endif
-#ifndef X_NOT_IMPLEMENTED_STRING
-#define X_NOT_IMPLEMENTED_STRING	"(NI)"
-#endif
-
-/*
- * LogInit is called to start logging to a file.  It is also called (with
- * NULL arguments) when logging to a file is not wanted.  It must always be
- * called, otherwise log messages will continue to accumulate in a buffer.
- *
- * %s, if present in the fname or backup strings, is expanded to the display
- * string.
- */
-
-const char *
-LogInit(const char *fname, const char *backup)
-{
-    char *logFileName = NULL;
-
-    if (fname && *fname) {
-	/* xalloc() can't be used yet. */
-	logFileName = malloc(strlen(fname) + strlen(display) + 1);
-	if (!logFileName)
-	    FatalError("Cannot allocate space for the log file name\n");
-	sprintf(logFileName, fname, display);
-
-	if (backup && *backup) {
-	    struct stat buf;
-
-	    if (!stat(logFileName, &buf) && S_ISREG(buf.st_mode)) {
-		char *suffix;
-		char *oldLog;
-
-		oldLog = malloc(strlen(logFileName) + strlen(backup) +
-				strlen(display) + 1);
-		suffix = malloc(strlen(backup) + strlen(display) + 1);
-		if (!oldLog || !suffix)
-		    FatalError("Cannot allocate space for the log file name\n");
-		sprintf(suffix, backup, display);
-		sprintf(oldLog, "%s%s", logFileName, suffix);
-		free(suffix);
-		if (rename(logFileName, oldLog) == -1) {
-<<<<<<< HEAD
-		    FatalError("Cannot move old log file (\"%s\" to \"%s\"\n",
-=======
-		    FatalError("Cannot move old log file \"%s\" to \"%s\"\n",
->>>>>>> 007385f7
-			       logFileName, oldLog);
-		}
-		free(oldLog);
-	    }
-	}
-	if ((logFile = fopen(logFileName, "w")) == NULL)
-	    FatalError("Cannot open log file \"%s\"\n", logFileName);
-	setvbuf(logFile, NULL, _IONBF, 0);
-
-	/* Flush saved log information. */
-	if (saveBuffer && bufferSize > 0) {
-	    fwrite(saveBuffer, bufferPos, 1, logFile);
-	    fflush(logFile);
-#ifndef WIN32
-	    fsync(fileno(logFile));
-#endif
-	}
-    }
-
-    /*
-     * Unconditionally free the buffer, and flag that the buffer is no longer
-     * needed.
-     */
-    if (saveBuffer && bufferSize > 0) {
-	free(saveBuffer);	/* Must be free(), not xfree() */
-	saveBuffer = NULL;
-	bufferSize = 0;
-    }
-    needBuffer = FALSE;
-
-    return logFileName;
-}
-
-void
-LogClose(void)
-{
-    if (logFile) {
-	fclose(logFile);
-	logFile = NULL;
-    }
-}
-
-Bool
-LogSetParameter(LogParameter param, int value)
-{
-    switch (param) {
-    case XLOG_FLUSH:
-	logFlush = value ? TRUE : FALSE;
-	return TRUE;
-    case XLOG_SYNC:
-	logSync = value ? TRUE : FALSE;
-	return TRUE;
-    case XLOG_VERBOSITY:
-	logVerbosity = value;
-	return TRUE;
-    case XLOG_FILE_VERBOSITY:
-	logFileVerbosity = value;
-	return TRUE;
-    default:
-	return FALSE;
-    }
-}
-
-/* This function does the actual log message writes. */
-
-void
-LogVWrite(int verb, const char *f, va_list args)
-{
-<<<<<<< HEAD
-    char tmpBuffer[1024];
-    int len = 0;
-=======
-    static char tmpBuffer[1024];
-    int len = 0;
-    static Bool newline = TRUE;
-
-    if (newline) {
-	sprintf(tmpBuffer, "[%10.3f] ", GetTimeInMillis() / 1000.0);
-	len = strlen(tmpBuffer);
-	if (logFile)
-	    fwrite(tmpBuffer, len, 1, logFile);
-    }
->>>>>>> 007385f7
-
-    /*
-     * Since a va_list can only be processed once, write the string to a
-     * buffer, and then write the buffer out to the appropriate output
-     * stream(s).
-     */
-    if (verb < 0 || logFileVerbosity >= verb || logVerbosity >= verb) {
-<<<<<<< HEAD
-	vsnprintf(tmpBuffer, sizeof(tmpBuffer)-1, f, args);
-        tmpBuffer[sizeof(tmpBuffer)-1]=0;
-	len = strlen(tmpBuffer);
-    }
-=======
-	vsnprintf(tmpBuffer, sizeof(tmpBuffer), f, args);
-	len = strlen(tmpBuffer);
-    }
-    newline = (tmpBuffer[len-1] == '\n');
->>>>>>> 007385f7
-    if ((verb < 0 || logVerbosity >= verb) && len > 0)
-	fwrite(tmpBuffer, len, 1, stderr);
-    if ((verb < 0 || logFileVerbosity >= verb) && len > 0) {
-	if (logFile) {
-	    fwrite(tmpBuffer, len, 1, logFile);
-	    if (logFlush) {
-		fflush(logFile);
-#ifndef WIN32
-		if (logSync)
-		    fsync(fileno(logFile));
-#endif
-	    }
-	} else if (needBuffer) {
-	    /*
-	     * Note, this code is used before OsInit() has been called, so
-	     * xalloc() and friends can't be used.
-	     */
-	    if (len > bufferUnused) {
-		bufferSize += 1024;
-		bufferUnused += 1024;
-		if (saveBuffer)
-		    saveBuffer = realloc(saveBuffer, bufferSize);
-		else
-		    saveBuffer = malloc(bufferSize);
-		if (!saveBuffer)
-		    FatalError("realloc() failed while saving log messages\n");
-	    }
-	    bufferUnused -= len;
-	    memcpy(saveBuffer + bufferPos, tmpBuffer, len);
-	    bufferPos += len;
-	}
-    }
-}
-
-void
-LogWrite(int verb, const char *f, ...)
-{
-    va_list args;
-
-    va_start(args, f);
-    LogVWrite(verb, f, args);
-    va_end(args);
-}
-
-void
-LogVMessageVerb(MessageType type, int verb, const char *format, va_list args)
-{
-    const char *s  = X_UNKNOWN_STRING;
-    char tmpBuf[1024];
-
-    /* Ignore verbosity for X_ERROR */
-    if (logVerbosity >= verb || logFileVerbosity >= verb || type == X_ERROR) {
-	switch (type) {
-	case X_PROBED:
-	    s = X_PROBE_STRING;
-	    break;
-	case X_CONFIG:
-	    s = X_CONFIG_STRING;
-	    break;
-	case X_DEFAULT:
-	    s = X_DEFAULT_STRING;
-	    break;
-	case X_CMDLINE:
-	    s = X_CMDLINE_STRING;
-	    break;
-	case X_NOTICE:
-	    s = X_NOTICE_STRING;
-	    break;
-	case X_ERROR:
-	    s = X_ERROR_STRING;
-	    if (verb > 0)
-		verb = 0;
-	    break;
-	case X_WARNING:
-	    s = X_WARNING_STRING;
-	    break;
-	case X_INFO:
-	    s = X_INFO_STRING;
-	    break;
-	case X_NOT_IMPLEMENTED:
-	    s = X_NOT_IMPLEMENTED_STRING;
-	    break;
-	case X_UNKNOWN:
-	    s = X_UNKNOWN_STRING;
-	    break;
-	case X_NONE:
-	    s = NULL;
-	    break;
-	}
-
-        /* if s is not NULL we need a space before format */
-        snprintf(tmpBuf, sizeof(tmpBuf), "%s%s%s", s ? s : "",
-                                                   s ? " " : "",
-                                                   format);
-        LogVWrite(verb, tmpBuf, args);
-    }
-}
-
-/* Log message with verbosity level specified. */
-void
-LogMessageVerb(MessageType type, int verb, const char *format, ...)
-{
-    va_list ap;
-
-    va_start(ap, format);
-    LogVMessageVerb(type, verb, format, ap);
-    va_end(ap);
-}
-
-/* Log a message with the standard verbosity level of 1. */
-void
-LogMessage(MessageType type, const char *format, ...)
-{
-    va_list ap;
-
-    va_start(ap, format);
-    LogVMessageVerb(type, 1, format, ap);
-    va_end(ap);
-}
-
-#ifdef __GNUC__
-void AbortServer(void) __attribute__((noreturn));
-#endif
-
-void
-AbortServer(void)
-{
-#ifdef XF86BIGFONT
-    XF86BigfontCleanup();
-#endif
-    CloseWellKnownConnections();
-    OsCleanup(TRUE);
-    CloseDownDevices();
-    AbortDDX();
-    fflush(stderr);
-    if (CoreDump)
-	abort();
-    exit (1);
-}
-
-#define AUDIT_PREFIX "AUDIT: %s: %ld: "
-#ifndef AUDIT_TIMEOUT
-#define AUDIT_TIMEOUT ((CARD32)(120 * 1000)) /* 2 mn */
-#endif
-
-static int nrepeat = 0;
-static int oldlen = -1;
-static OsTimerPtr auditTimer = NULL;
-
-void
-FreeAuditTimer(void)
-{
-    if (auditTimer != NULL) {
-	/* Force output of pending messages */
-	TimerForce(auditTimer);
-	TimerFree(auditTimer);
-	auditTimer = NULL;
-    }
-}
-
-static char *
-AuditPrefix(void)
-{
-    time_t tm;
-    char *autime, *s;
-    char *tmpBuf;
-    int len;
-
-    time(&tm);
-    autime = ctime(&tm);
-    if ((s = strchr(autime, '\n')))
-	*s = '\0';
-    len = strlen(AUDIT_PREFIX) + strlen(autime) + 10 + 1;
-    tmpBuf = malloc(len);
-    if (!tmpBuf)
-	return NULL;
-    snprintf(tmpBuf, len, AUDIT_PREFIX, autime, (unsigned long)getpid());
-    return tmpBuf;
-}
-
-void
-AuditF(const char * f, ...)
-{
-    va_list args;
-
-    va_start(args, f);
-
-    VAuditF(f, args);
-    va_end(args);
-}
-
-static CARD32
-AuditFlush(OsTimerPtr timer, CARD32 now, pointer arg)
-{
-    char *prefix;
-
-    if (nrepeat > 0) {
-	prefix = AuditPrefix();
-	ErrorF("%slast message repeated %d times\n",
-	       prefix != NULL ? prefix : "", nrepeat);
-	nrepeat = 0;
-	if (prefix != NULL)
-	    free(prefix);
-	return AUDIT_TIMEOUT;
-    } else {
-	/* if the timer expires without anything to print, flush the message */
-	oldlen = -1;
-	return 0;
-    }
-}
-
-void
-VAuditF(const char *f, va_list args)
-{
-    char *prefix;
-    char buf[1024];
-    int len;
-    static char oldbuf[1024];
-
-    prefix = AuditPrefix();
-    len = vsnprintf(buf, sizeof(buf), f, args);
-
-    if (len == oldlen && strcmp(buf, oldbuf) == 0) {
-	/* Message already seen */
-	nrepeat++;
-    } else {
-	/* new message */
-	if (auditTimer != NULL)
-	    TimerForce(auditTimer);
-	ErrorF("%s%s", prefix != NULL ? prefix : "", buf);
-	strlcpy(oldbuf, buf, sizeof(oldbuf));
-	oldlen = len;
-	nrepeat = 0;
-	auditTimer = TimerSet(auditTimer, 0, AUDIT_TIMEOUT, AuditFlush, NULL);
-    }
-    if (prefix != NULL)
-	free(prefix);
-}
-
-void
-FatalError(const char *f, ...)
-{
-    va_list args;
-    static Bool beenhere = FALSE;
-
-    if (beenhere)
-	ErrorF("\nFatalError re-entered, aborting\n");
-    else
-	ErrorF("\nFatal server error:\n");
-
-    va_start(args, f);
-    VErrorF(f, args);
-    va_end(args);
-    ErrorF("\n");
-    if (!beenhere)
-	OsVendorFatalError();
-    if (!beenhere) {
-	beenhere = TRUE;
-	AbortServer();
-    } else
-	abort();
-    /*NOTREACHED*/
-}
-
-void
-VErrorF(const char *f, va_list args)
-{
-#ifdef DDXOSVERRORF
-    if (OsVendorVErrorFProc)
-	OsVendorVErrorFProc(f, args);
-    else
-	LogVWrite(-1, f, args);
-#else
-    LogVWrite(-1, f, args);
-#endif
-}
-
-void
-ErrorF(const char * f, ...)
-{
-    va_list args;
-
-    va_start(args, f);
-    VErrorF(f, args);
-    va_end(args);
-}
-
-/* A perror() workalike. */
-
-void
-Error(char *str)
-{
-    char *err = NULL;
-    int saveErrno = errno;
-
-    if (str) {
-	err = malloc(strlen(strerror(saveErrno)) + strlen(str) + 2 + 1);
-	if (!err)
-	    return;
-	sprintf(err, "%s: ", str);
-	strcat(err, strerror(saveErrno));
-	LogWrite(-1, "%s", err);
-	free(err);
-    } else
-	LogWrite(-1, "%s", strerror(saveErrno));
-}
-
-void
-LogPrintMarkers(void)
-{
-    /* Show what the message marker symbols mean. */
-    LogWrite(0, "Markers: ");
-    LogMessageVerb(X_PROBED, 0, "probed, ");
-    LogMessageVerb(X_CONFIG, 0, "from config file, ");
-    LogMessageVerb(X_DEFAULT, 0, "default setting,\n\t");
-    LogMessageVerb(X_CMDLINE, 0, "from command line, ");
-    LogMessageVerb(X_NOTICE, 0, "notice, ");
-    LogMessageVerb(X_INFO, 0, "informational,\n\t");
-    LogMessageVerb(X_WARNING, 0, "warning, ");
-    LogMessageVerb(X_ERROR, 0, "error, ");
-    LogMessageVerb(X_NOT_IMPLEMENTED, 0, "not implemented, ");
-    LogMessageVerb(X_UNKNOWN, 0, "unknown.\n");
-}
-
+/*
+
+Copyright 1987, 1998  The Open Group
+
+Permission to use, copy, modify, distribute, and sell this software and its
+documentation for any purpose is hereby granted without fee, provided that
+the above copyright notice appear in all copies and that both that
+copyright notice and this permission notice appear in supporting
+documentation.
+
+The above copyright notice and this permission notice shall be included
+in all copies or substantial portions of the Software.
+
+THE SOFTWARE IS PROVIDED "AS IS", WITHOUT WARRANTY OF ANY KIND, EXPRESS
+OR IMPLIED, INCLUDING BUT NOT LIMITED TO THE WARRANTIES OF
+MERCHANTABILITY, FITNESS FOR A PARTICULAR PURPOSE AND NONINFRINGEMENT.
+IN NO EVENT SHALL THE OPEN GROUP BE LIABLE FOR ANY CLAIM, DAMAGES OR
+OTHER LIABILITY, WHETHER IN AN ACTION OF CONTRACT, TORT OR OTHERWISE,
+ARISING FROM, OUT OF OR IN CONNECTION WITH THE SOFTWARE OR THE USE OR
+OTHER DEALINGS IN THE SOFTWARE.
+
+Except as contained in this notice, the name of The Open Group shall
+not be used in advertising or otherwise to promote the sale, use or
+other dealings in this Software without prior written authorization
+from The Open Group.
+
+
+Copyright 1987 by Digital Equipment Corporation, Maynard, Massachusetts,
+Copyright 1994 Quarterdeck Office Systems.
+
+                        All Rights Reserved
+
+Permission to use, copy, modify, and distribute this software and its
+documentation for any purpose and without fee is hereby granted,
+provided that the above copyright notice appear in all copies and that
+both that copyright notice and this permission notice appear in
+supporting documentation, and that the names of Digital and
+Quarterdeck not be used in advertising or publicity pertaining to
+distribution of the software without specific, written prior
+permission.
+
+DIGITAL AND QUARTERDECK DISCLAIM ALL WARRANTIES WITH REGARD TO THIS
+SOFTWARE, INCLUDING ALL IMPLIED WARRANTIES OF MERCHANTABILITY AND
+FITNESS, IN NO EVENT SHALL DIGITAL BE LIABLE FOR ANY SPECIAL, INDIRECT
+OR CONSEQUENTIAL DAMAGES OR ANY DAMAGES WHATSOEVER RESULTING FROM LOSS
+OF USE, DATA OR PROFITS, WHETHER IN AN ACTION OF CONTRACT, NEGLIGENCE
+OR OTHER TORTIOUS ACTION, ARISING OUT OF OR IN CONNECTION WITH THE USE
+OR PERFORMANCE OF THIS SOFTWARE.
+
+*/
+
+/*
+ * Copyright (c) 1997-2003 by The XFree86 Project, Inc.
+ *
+ * Permission is hereby granted, free of charge, to any person obtaining a
+ * copy of this software and associated documentation files (the "Software"),
+ * to deal in the Software without restriction, including without limitation
+ * the rights to use, copy, modify, merge, publish, distribute, sublicense,
+ * and/or sell copies of the Software, and to permit persons to whom the
+ * Software is furnished to do so, subject to the following conditions:
+ *
+ * The above copyright notice and this permission notice shall be included in
+ * all copies or substantial portions of the Software.
+ *
+ * THE SOFTWARE IS PROVIDED "AS IS", WITHOUT WARRANTY OF ANY KIND, EXPRESS OR
+ * IMPLIED, INCLUDING BUT NOT LIMITED TO THE WARRANTIES OF MERCHANTABILITY,
+ * FITNESS FOR A PARTICULAR PURPOSE AND NONINFRINGEMENT.  IN NO EVENT SHALL
+ * THE COPYRIGHT HOLDER(S) OR AUTHOR(S) BE LIABLE FOR ANY CLAIM, DAMAGES OR
+ * OTHER LIABILITY, WHETHER IN AN ACTION OF CONTRACT, TORT OR OTHERWISE,
+ * ARISING FROM, OUT OF OR IN CONNECTION WITH THE SOFTWARE OR THE USE OR
+ * OTHER DEALINGS IN THE SOFTWARE.
+ *
+ * Except as contained in this notice, the name of the copyright holder(s)
+ * and author(s) shall not be used in advertising or otherwise to promote
+ * the sale, use or other dealings in this Software without prior written
+ * authorization from the copyright holder(s) and author(s).
+ */
+
+
+#ifdef HAVE_DIX_CONFIG_H
+#include <dix-config.h>
+#endif
+
+#include <X11/Xos.h>
+#include <stdio.h>
+#include <time.h>
+#include <sys/stat.h>
+#include <stdarg.h>
+#include <stdlib.h>	/* for malloc() */
+#include <errno.h>
+
+#include "input.h"
+#include "site.h"
+#include "opaque.h"
+
+#ifdef WIN32
+#include <process.h>
+#ifndef _MSC_VER
+#define getpid(x) _getpid(x)
+#endif
+#endif
+
+#ifdef _MSC_VER
+#define S_ISREG(m)  (((m)&_S_IFMT) == _S_IFREG)
+#endif
+
+#ifdef XF86BIGFONT
+#define _XF86BIGFONT_SERVER_
+#include <X11/extensions/xf86bigfont.h>
+#endif
+
+#ifdef DDXOSVERRORF
+void (*OsVendorVErrorFProc)(const char *, va_list args) = NULL;
+#endif
+
+static FILE *logFile = NULL;
+static Bool logFlush = FALSE;
+static Bool logSync = FALSE;
+static int logVerbosity = DEFAULT_LOG_VERBOSITY;
+static int logFileVerbosity = DEFAULT_LOG_FILE_VERBOSITY;
+
+/* Buffer to information logged before the log file is opened. */
+static char *saveBuffer = NULL;
+static int bufferSize = 0, bufferUnused = 0, bufferPos = 0;
+static Bool needBuffer = TRUE;
+
+/* Prefix strings for log messages. */
+#ifndef X_UNKNOWN_STRING
+#define X_UNKNOWN_STRING		"(\?\?)"
+#endif
+#ifndef X_PROBE_STRING
+#define X_PROBE_STRING			"(--)"
+#endif
+#ifndef X_CONFIG_STRING
+#define X_CONFIG_STRING			"(**)"
+#endif
+#ifndef X_DEFAULT_STRING
+#define X_DEFAULT_STRING		"(==)"
+#endif
+#ifndef X_CMDLINE_STRING
+#define X_CMDLINE_STRING		"(++)"
+#endif
+#ifndef X_NOTICE_STRING
+#define X_NOTICE_STRING			"(!!)"
+#endif
+#ifndef X_ERROR_STRING
+#define X_ERROR_STRING			"(EE)"
+#endif
+#ifndef X_WARNING_STRING
+#define X_WARNING_STRING		"(WW)"
+#endif
+#ifndef X_INFO_STRING
+#define X_INFO_STRING			"(II)"
+#endif
+#ifndef X_NOT_IMPLEMENTED_STRING
+#define X_NOT_IMPLEMENTED_STRING	"(NI)"
+#endif
+
+/*
+ * LogInit is called to start logging to a file.  It is also called (with
+ * NULL arguments) when logging to a file is not wanted.  It must always be
+ * called, otherwise log messages will continue to accumulate in a buffer.
+ *
+ * %s, if present in the fname or backup strings, is expanded to the display
+ * string.
+ */
+
+const char *
+LogInit(const char *fname, const char *backup)
+{
+    char *logFileName = NULL;
+
+    if (fname && *fname) {
+	/* xalloc() can't be used yet. */
+	logFileName = malloc(strlen(fname) + strlen(display) + 1);
+	if (!logFileName)
+	    FatalError("Cannot allocate space for the log file name\n");
+	sprintf(logFileName, fname, display);
+
+	if (backup && *backup) {
+	    struct stat buf;
+
+	    if (!stat(logFileName, &buf) && S_ISREG(buf.st_mode)) {
+		char *suffix;
+		char *oldLog;
+
+		oldLog = malloc(strlen(logFileName) + strlen(backup) +
+				strlen(display) + 1);
+		suffix = malloc(strlen(backup) + strlen(display) + 1);
+		if (!oldLog || !suffix)
+		    FatalError("Cannot allocate space for the log file name\n");
+		sprintf(suffix, backup, display);
+		sprintf(oldLog, "%s%s", logFileName, suffix);
+		free(suffix);
+		if (rename(logFileName, oldLog) == -1) {
+		    FatalError("Cannot move old log file \"%s\" to \"%s\"\n",
+			       logFileName, oldLog);
+		}
+		free(oldLog);
+	    }
+	}
+	if ((logFile = fopen(logFileName, "w")) == NULL)
+	    FatalError("Cannot open log file \"%s\"\n", logFileName);
+	setvbuf(logFile, NULL, _IONBF, 0);
+
+	/* Flush saved log information. */
+	if (saveBuffer && bufferSize > 0) {
+	    fwrite(saveBuffer, bufferPos, 1, logFile);
+	    fflush(logFile);
+#ifndef WIN32
+	    fsync(fileno(logFile));
+#endif
+	}
+    }
+
+    /*
+     * Unconditionally free the buffer, and flag that the buffer is no longer
+     * needed.
+     */
+    if (saveBuffer && bufferSize > 0) {
+	free(saveBuffer);	/* Must be free(), not xfree() */
+	saveBuffer = NULL;
+	bufferSize = 0;
+    }
+    needBuffer = FALSE;
+
+    return logFileName;
+}
+
+void
+LogClose(void)
+{
+    if (logFile) {
+	fclose(logFile);
+	logFile = NULL;
+    }
+}
+
+Bool
+LogSetParameter(LogParameter param, int value)
+{
+    switch (param) {
+    case XLOG_FLUSH:
+	logFlush = value ? TRUE : FALSE;
+	return TRUE;
+    case XLOG_SYNC:
+	logSync = value ? TRUE : FALSE;
+	return TRUE;
+    case XLOG_VERBOSITY:
+	logVerbosity = value;
+	return TRUE;
+    case XLOG_FILE_VERBOSITY:
+	logFileVerbosity = value;
+	return TRUE;
+    default:
+	return FALSE;
+    }
+}
+
+/* This function does the actual log message writes. */
+
+void
+LogVWrite(int verb, const char *f, va_list args)
+{
+    char tmpBuffer[1024];
+    int len = 0;
+    static Bool newline = TRUE;
+
+    if (newline) {
+	sprintf(tmpBuffer, "[%10.3f] ", GetTimeInMillis() / 1000.0);
+	len = strlen(tmpBuffer);
+	if (logFile)
+	    fwrite(tmpBuffer, len, 1, logFile);
+    }
+
+    /*
+     * Since a va_list can only be processed once, write the string to a
+     * buffer, and then write the buffer out to the appropriate output
+     * stream(s).
+     */
+    if (verb < 0 || logFileVerbosity >= verb || logVerbosity >= verb) {
+	vsnprintf(tmpBuffer, sizeof(tmpBuffer)-1, f, args);
+        tmpBuffer[sizeof(tmpBuffer)-1]=0;
+	len = strlen(tmpBuffer);
+    }
+    newline = (tmpBuffer[len-1] == '\n');
+    if ((verb < 0 || logVerbosity >= verb) && len > 0)
+	fwrite(tmpBuffer, len, 1, stderr);
+    if ((verb < 0 || logFileVerbosity >= verb) && len > 0) {
+	if (logFile) {
+	    fwrite(tmpBuffer, len, 1, logFile);
+	    if (logFlush) {
+		fflush(logFile);
+#ifndef WIN32
+		if (logSync)
+		    fsync(fileno(logFile));
+#endif
+	    }
+	} else if (needBuffer) {
+	    /*
+	     * Note, this code is used before OsInit() has been called, so
+	     * xalloc() and friends can't be used.
+	     */
+	    if (len > bufferUnused) {
+		bufferSize += 1024;
+		bufferUnused += 1024;
+		if (saveBuffer)
+		    saveBuffer = realloc(saveBuffer, bufferSize);
+		else
+		    saveBuffer = malloc(bufferSize);
+		if (!saveBuffer)
+		    FatalError("realloc() failed while saving log messages\n");
+	    }
+	    bufferUnused -= len;
+	    memcpy(saveBuffer + bufferPos, tmpBuffer, len);
+	    bufferPos += len;
+	}
+    }
+}
+
+void
+LogWrite(int verb, const char *f, ...)
+{
+    va_list args;
+
+    va_start(args, f);
+    LogVWrite(verb, f, args);
+    va_end(args);
+}
+
+void
+LogVMessageVerb(MessageType type, int verb, const char *format, va_list args)
+{
+    const char *s  = X_UNKNOWN_STRING;
+    char tmpBuf[1024];
+
+    /* Ignore verbosity for X_ERROR */
+    if (logVerbosity >= verb || logFileVerbosity >= verb || type == X_ERROR) {
+	switch (type) {
+	case X_PROBED:
+	    s = X_PROBE_STRING;
+	    break;
+	case X_CONFIG:
+	    s = X_CONFIG_STRING;
+	    break;
+	case X_DEFAULT:
+	    s = X_DEFAULT_STRING;
+	    break;
+	case X_CMDLINE:
+	    s = X_CMDLINE_STRING;
+	    break;
+	case X_NOTICE:
+	    s = X_NOTICE_STRING;
+	    break;
+	case X_ERROR:
+	    s = X_ERROR_STRING;
+	    if (verb > 0)
+		verb = 0;
+	    break;
+	case X_WARNING:
+	    s = X_WARNING_STRING;
+	    break;
+	case X_INFO:
+	    s = X_INFO_STRING;
+	    break;
+	case X_NOT_IMPLEMENTED:
+	    s = X_NOT_IMPLEMENTED_STRING;
+	    break;
+	case X_UNKNOWN:
+	    s = X_UNKNOWN_STRING;
+	    break;
+	case X_NONE:
+	    s = NULL;
+	    break;
+	}
+
+        /* if s is not NULL we need a space before format */
+        snprintf(tmpBuf, sizeof(tmpBuf), "%s%s%s", s ? s : "",
+                                                   s ? " " : "",
+                                                   format);
+        LogVWrite(verb, tmpBuf, args);
+    }
+}
+
+/* Log message with verbosity level specified. */
+void
+LogMessageVerb(MessageType type, int verb, const char *format, ...)
+{
+    va_list ap;
+
+    va_start(ap, format);
+    LogVMessageVerb(type, verb, format, ap);
+    va_end(ap);
+}
+
+/* Log a message with the standard verbosity level of 1. */
+void
+LogMessage(MessageType type, const char *format, ...)
+{
+    va_list ap;
+
+    va_start(ap, format);
+    LogVMessageVerb(type, 1, format, ap);
+    va_end(ap);
+}
+
+#ifdef __GNUC__
+void AbortServer(void) __attribute__((noreturn));
+#endif
+
+void
+AbortServer(void)
+{
+#ifdef XF86BIGFONT
+    XF86BigfontCleanup();
+#endif
+    CloseWellKnownConnections();
+    OsCleanup(TRUE);
+    CloseDownDevices();
+    AbortDDX();
+    fflush(stderr);
+    if (CoreDump)
+	abort();
+    exit (1);
+}
+
+#define AUDIT_PREFIX "AUDIT: %s: %ld: "
+#ifndef AUDIT_TIMEOUT
+#define AUDIT_TIMEOUT ((CARD32)(120 * 1000)) /* 2 mn */
+#endif
+
+static int nrepeat = 0;
+static int oldlen = -1;
+static OsTimerPtr auditTimer = NULL;
+
+void
+FreeAuditTimer(void)
+{
+    if (auditTimer != NULL) {
+	/* Force output of pending messages */
+	TimerForce(auditTimer);
+	TimerFree(auditTimer);
+	auditTimer = NULL;
+    }
+}
+
+static char *
+AuditPrefix(void)
+{
+    time_t tm;
+    char *autime, *s;
+    char *tmpBuf;
+    int len;
+
+    time(&tm);
+    autime = ctime(&tm);
+    if ((s = strchr(autime, '\n')))
+	*s = '\0';
+    len = strlen(AUDIT_PREFIX) + strlen(autime) + 10 + 1;
+    tmpBuf = malloc(len);
+    if (!tmpBuf)
+	return NULL;
+    snprintf(tmpBuf, len, AUDIT_PREFIX, autime, (unsigned long)getpid());
+    return tmpBuf;
+}
+
+void
+AuditF(const char * f, ...)
+{
+    va_list args;
+
+    va_start(args, f);
+
+    VAuditF(f, args);
+    va_end(args);
+}
+
+static CARD32
+AuditFlush(OsTimerPtr timer, CARD32 now, pointer arg)
+{
+    char *prefix;
+
+    if (nrepeat > 0) {
+	prefix = AuditPrefix();
+	ErrorF("%slast message repeated %d times\n",
+	       prefix != NULL ? prefix : "", nrepeat);
+	nrepeat = 0;
+	if (prefix != NULL)
+	    free(prefix);
+	return AUDIT_TIMEOUT;
+    } else {
+	/* if the timer expires without anything to print, flush the message */
+	oldlen = -1;
+	return 0;
+    }
+}
+
+void
+VAuditF(const char *f, va_list args)
+{
+    char *prefix;
+    char buf[1024];
+    int len;
+    static char oldbuf[1024];
+
+    prefix = AuditPrefix();
+    len = vsnprintf(buf, sizeof(buf), f, args);
+
+    if (len == oldlen && strcmp(buf, oldbuf) == 0) {
+	/* Message already seen */
+	nrepeat++;
+    } else {
+	/* new message */
+	if (auditTimer != NULL)
+	    TimerForce(auditTimer);
+	ErrorF("%s%s", prefix != NULL ? prefix : "", buf);
+	strlcpy(oldbuf, buf, sizeof(oldbuf));
+	oldlen = len;
+	nrepeat = 0;
+	auditTimer = TimerSet(auditTimer, 0, AUDIT_TIMEOUT, AuditFlush, NULL);
+    }
+    if (prefix != NULL)
+	free(prefix);
+}
+
+void
+FatalError(const char *f, ...)
+{
+    va_list args;
+    static Bool beenhere = FALSE;
+
+    if (beenhere)
+	ErrorF("\nFatalError re-entered, aborting\n");
+    else
+	ErrorF("\nFatal server error:\n");
+
+    va_start(args, f);
+    VErrorF(f, args);
+    va_end(args);
+    ErrorF("\n");
+    if (!beenhere)
+	OsVendorFatalError();
+    if (!beenhere) {
+	beenhere = TRUE;
+	AbortServer();
+    } else
+	abort();
+    /*NOTREACHED*/
+}
+
+void
+VErrorF(const char *f, va_list args)
+{
+#ifdef DDXOSVERRORF
+    if (OsVendorVErrorFProc)
+	OsVendorVErrorFProc(f, args);
+    else
+	LogVWrite(-1, f, args);
+#else
+    LogVWrite(-1, f, args);
+#endif
+}
+
+void
+ErrorF(const char * f, ...)
+{
+    va_list args;
+
+    va_start(args, f);
+    VErrorF(f, args);
+    va_end(args);
+}
+
+/* A perror() workalike. */
+
+void
+Error(char *str)
+{
+    char *err = NULL;
+    int saveErrno = errno;
+
+    if (str) {
+	err = malloc(strlen(strerror(saveErrno)) + strlen(str) + 2 + 1);
+	if (!err)
+	    return;
+	sprintf(err, "%s: ", str);
+	strcat(err, strerror(saveErrno));
+	LogWrite(-1, "%s", err);
+	free(err);
+    } else
+	LogWrite(-1, "%s", strerror(saveErrno));
+}
+
+void
+LogPrintMarkers(void)
+{
+    /* Show what the message marker symbols mean. */
+    LogWrite(0, "Markers: ");
+    LogMessageVerb(X_PROBED, 0, "probed, ");
+    LogMessageVerb(X_CONFIG, 0, "from config file, ");
+    LogMessageVerb(X_DEFAULT, 0, "default setting,\n\t");
+    LogMessageVerb(X_CMDLINE, 0, "from command line, ");
+    LogMessageVerb(X_NOTICE, 0, "notice, ");
+    LogMessageVerb(X_INFO, 0, "informational,\n\t");
+    LogMessageVerb(X_WARNING, 0, "warning, ");
+    LogMessageVerb(X_ERROR, 0, "error, ");
+    LogMessageVerb(X_NOT_IMPLEMENTED, 0, "not implemented, ");
+    LogMessageVerb(X_UNKNOWN, 0, "unknown.\n");
+}
+