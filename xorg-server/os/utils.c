/*

Copyright 1987, 1998  The Open Group

Permission to use, copy, modify, distribute, and sell this software and its
documentation for any purpose is hereby granted without fee, provided that
the above copyright notice appear in all copies and that both that
copyright notice and this permission notice appear in supporting
documentation.

The above copyright notice and this permission notice shall be included
in all copies or substantial portions of the Software.

THE SOFTWARE IS PROVIDED "AS IS", WITHOUT WARRANTY OF ANY KIND, EXPRESS
OR IMPLIED, INCLUDING BUT NOT LIMITED TO THE WARRANTIES OF
MERCHANTABILITY, FITNESS FOR A PARTICULAR PURPOSE AND NONINFRINGEMENT.
IN NO EVENT SHALL THE OPEN GROUP BE LIABLE FOR ANY CLAIM, DAMAGES OR
OTHER LIABILITY, WHETHER IN AN ACTION OF CONTRACT, TORT OR OTHERWISE,
ARISING FROM, OUT OF OR IN CONNECTION WITH THE SOFTWARE OR THE USE OR
OTHER DEALINGS IN THE SOFTWARE.

Except as contained in this notice, the name of The Open Group shall
not be used in advertising or otherwise to promote the sale, use or
other dealings in this Software without prior written authorization
from The Open Group.

Copyright 1987 by Digital Equipment Corporation, Maynard, Massachusetts,
Copyright 1994 Quarterdeck Office Systems.

                        All Rights Reserved

Permission to use, copy, modify, and distribute this software and its
documentation for any purpose and without fee is hereby granted,
provided that the above copyright notice appear in all copies and that
both that copyright notice and this permission notice appear in
supporting documentation, and that the names of Digital and
Quarterdeck not be used in advertising or publicity pertaining to
distribution of the software without specific, written prior
permission.

DIGITAL AND QUARTERDECK DISCLAIM ALL WARRANTIES WITH REGARD TO THIS
SOFTWARE, INCLUDING ALL IMPLIED WARRANTIES OF MERCHANTABILITY AND
FITNESS, IN NO EVENT SHALL DIGITAL BE LIABLE FOR ANY SPECIAL, INDIRECT
OR CONSEQUENTIAL DAMAGES OR ANY DAMAGES WHATSOEVER RESULTING FROM LOSS
OF USE, DATA OR PROFITS, WHETHER IN AN ACTION OF CONTRACT, NEGLIGENCE
OR OTHER TORTIOUS ACTION, ARISING OUT OF OR IN CONNECTION WITH THE USE
OR PERFORMANCE OF THIS SOFTWARE.

*/

#ifdef HAVE_DIX_CONFIG_H
#include <dix-config.h>
#endif

#ifdef __CYGWIN__
#include <stdlib.h>
#include <signal.h>
/*
   Sigh... We really need a prototype for this to know it is stdcall,
   but #include-ing <windows.h> here is not a good idea...
*/
__stdcall unsigned long GetTickCount(void);
#endif

#if defined(WIN32) && !defined(__CYGWIN__)
#include <X11/Xwinsock.h>
#endif
#include <X11/Xos.h>
#include <stdio.h>
#include <time.h>
#if !defined(WIN32) || !defined(__MINGW32__)
#include <sys/time.h>
#include <sys/resource.h>
# define SMART_SCHEDULE_POSSIBLE
#endif
#ifdef _MSC_VER
# define SMART_SCHEDULE_POSSIBLE
#endif
#include "misc.h"
#include <X11/X.h>
#define XSERV_t
#define TRANS_SERVER
#define TRANS_REOPEN
#include <X11/Xtrans/Xtrans.h>
#include "input.h"
#include "dixfont.h"
#include "osdep.h"
#include "extension.h"
#ifdef X_POSIX_C_SOURCE
#define _POSIX_C_SOURCE X_POSIX_C_SOURCE
#include <signal.h>
#undef _POSIX_C_SOURCE
#else
#if defined(_POSIX_SOURCE)
#include <signal.h>
#else
#define _POSIX_SOURCE
#include <signal.h>
#undef _POSIX_SOURCE
#endif
#endif
#ifndef WIN32
#include <sys/wait.h>
#endif
#if !defined(SYSV) && !defined(WIN32)
#include <sys/resource.h>
#endif
#include <sys/stat.h>
#include <ctype.h>              /* for isspace */
#include <stdarg.h>

#include <stdlib.h>             /* for malloc() */

#if defined(TCPCONN) || defined(STREAMSCONN)
#ifndef WIN32
#include <netdb.h>
#endif
#endif

#include "opaque.h"

#include "dixstruct.h"

#include "xkbsrv.h"

#include "picture.h"

Bool noTestExtensions;

#ifdef COMPOSITE
Bool noCompositeExtension = FALSE;
#endif

#ifdef DAMAGE
Bool noDamageExtension = FALSE;
#endif
#ifdef DBE
Bool noDbeExtension = FALSE;
#endif
#ifdef DPMSExtension
Bool noDPMSExtension = FALSE;
#endif
#ifdef GLXEXT
Bool noGlxExtension = FALSE;
#endif
#ifdef SCREENSAVER
Bool noScreenSaverExtension = FALSE;
#endif
#ifdef MITSHM
Bool noMITShmExtension = FALSE;
#endif
#ifdef RANDR
Bool noRRExtension = FALSE;
#endif
Bool noRenderExtension = FALSE;

#ifdef XCSECURITY
Bool noSecurityExtension = FALSE;
#endif
#ifdef RES
Bool noResExtension = FALSE;
#endif
#ifdef XF86BIGFONT
Bool noXFree86BigfontExtension = FALSE;
#endif
#ifdef XFreeXDGA
Bool noXFree86DGAExtension = FALSE;
#endif
#ifdef XF86DRI
Bool noXFree86DRIExtension = FALSE;
#endif
#ifdef XF86VIDMODE
Bool noXFree86VidModeExtension = FALSE;
#endif
Bool noXFixesExtension = FALSE;
#ifdef PANORAMIX
/* Xinerama is disabled by default unless enabled via +xinerama */
Bool noPanoramiXExtension = TRUE;
#endif
#ifdef XSELINUX
Bool noSELinuxExtension = FALSE;
int selinuxEnforcingState = SELINUX_MODE_DEFAULT;
#endif
#ifdef XV
Bool noXvExtension = FALSE;
#endif
#ifdef DRI2
Bool noDRI2Extension = FALSE;
#endif

Bool noGEExtension = FALSE;

#define X_INCLUDE_NETDB_H
#include <X11/Xos_r.h>

#include <errno.h>

Bool CoreDump;

Bool enableIndirectGLX = TRUE;

#ifdef PANORAMIX
Bool PanoramiXExtensionDisabledHack = FALSE;
#endif

int auditTrailLevel = 1;

char *SeatId = NULL;

sig_atomic_t inSignalContext = FALSE;

#ifdef _MSC_VER
static HANDLE s_hSmartScheduleTimer = NULL;
static HANDLE s_hSmartScheduleTimerQueue = NULL;
#endif

#if defined(SVR4) || defined(__linux__) || defined(CSRG_BASED)
#define HAS_SAVED_IDS_AND_SETEUID
#endif

OsSigHandlerPtr
OsSignal(int sig, OsSigHandlerPtr handler)
{
#if defined(WIN32) && !defined(__CYGWIN__)
    return signal(sig, handler);
#else
    struct sigaction act, oact;

    sigemptyset(&act.sa_mask);
    if (handler != SIG_IGN)
        sigaddset(&act.sa_mask, sig);
    act.sa_flags = 0;
    act.sa_handler = handler;
    if (sigaction(sig, &act, &oact))
        perror("sigaction");
    return oact.sa_handler;
#endif
}

/*
 * Explicit support for a server lock file like the ones used for UUCP.
 * For architectures with virtual terminals that can run more than one
 * server at a time.  This keeps the servers from stomping on each other
 * if the user forgets to give them different display numbers.
 */
#define LOCK_DIR "/tmp"
#define LOCK_TMP_PREFIX "/.tX"
#define LOCK_PREFIX "/.X"
#define LOCK_SUFFIX "-lock"

#ifdef _MSC_VER
#define LockFile szLockFile
#endif

#if !defined(WIN32) || defined(__CYGWIN__)
#define LOCK_SERVER
#endif

#ifndef LOCK_SERVER
void
LockServer(void)
{}

void
UnlockServer(void)
{}
#else /* LOCK_SERVER */
static Bool StillLocking = FALSE;
static char LockFile[PATH_MAX];
static Bool nolock = FALSE;

/*
 * LockServer --
 *      Check if the server lock file exists.  If so, check if the PID
 *      contained inside is valid.  If so, then die.  Otherwise, create
 *      the lock file containing the PID.
 */
void
LockServer(void)
{
#if defined(WIN32) && !defined(__CYGWIN__)
  char MutexName[100];
  sprintf(MutexName, "Global\\VcXsrv_Mutex_%d\n", atoi(display));
  if (!CreateMutex(NULL,TRUE,MutexName) || GetLastError()== ERROR_ALREADY_EXISTS)
  {
    FatalError("Server is already active for display %d\n", atoi(display));
  }
#else
    char tmp[PATH_MAX], pid_str[12];
    int lfd, i, haslock, l_pid, t;
    const char *tmppath = LOCK_DIR;
    int len;
    char port[20];

    if (nolock || NoListenAll)
        return;
    /*
     * Path names
     */
    snprintf(port, sizeof(port), "%d", atoi(display));
    len = strlen(LOCK_PREFIX) > strlen(LOCK_TMP_PREFIX) ? strlen(LOCK_PREFIX) :
        strlen(LOCK_TMP_PREFIX);
    len += strlen(tmppath) + strlen(port) + strlen(LOCK_SUFFIX) + 1;
    if (len > sizeof(LockFile))
        FatalError("Display name `%s' is too long\n", port);
    (void) sprintf(tmp, "%s" LOCK_TMP_PREFIX "%s" LOCK_SUFFIX, tmppath, port);
    (void) sprintf(LockFile, "%s" LOCK_PREFIX "%s" LOCK_SUFFIX, tmppath, port);

    /*
     * Create a temporary file containing our PID.  Attempt three times
     * to create the file.
     */
    StillLocking = TRUE;
    i = 0;
    do {
        i++;
        lfd = open(tmp, O_CREAT | O_EXCL | O_WRONLY, 0644);
        if (lfd < 0)
            sleep(2);
        else
            break;
    } while (i < 3);
    if (lfd < 0) {
        unlink(tmp);
        i = 0;
        do {
            i++;
            lfd = open(tmp, O_CREAT | O_EXCL | O_WRONLY, 0644);
            if (lfd < 0)
                sleep(2);
            else
                break;
        } while (i < 3);
    }
    if (lfd < 0)
        FatalError("Could not create lock file in %s\n", tmp);
    snprintf(pid_str, sizeof(pid_str), "%10ld\n", (long) getpid());
    if (write(lfd, pid_str, 11) != 11)
        FatalError("Could not write pid to lock file in %s\n", tmp);
    (void) fchmod(lfd, 0444);
    (void) close(lfd);

    /*
     * OK.  Now the tmp file exists.  Try three times to move it in place
     * for the lock.
     */
    i = 0;
    haslock = 0;
    while ((!haslock) && (i++ < 3)) {
        haslock = (link(tmp, LockFile) == 0);
        if (haslock) {
            /*
             * We're done.
             */
            break;
        }
        else {
            /*
             * Read the pid from the existing file
             */
            lfd = open(LockFile, O_RDONLY | O_NOFOLLOW);
            if (lfd < 0) {
                unlink(tmp);
                FatalError("Can't read lock file %s\n", LockFile);
            }
            pid_str[0] = '\0';
            if (read(lfd, pid_str, 11) != 11) {
                /*
                 * Bogus lock file.
                 */
                unlink(LockFile);
                close(lfd);
                continue;
            }
            pid_str[11] = '\0';
            sscanf(pid_str, "%d", &l_pid);
            close(lfd);

            /*
             * Now try to kill the PID to see if it exists.
             */
            errno = 0;
            t = kill(l_pid, 0);
            if ((t < 0) && (errno == ESRCH)) {
                /*
                 * Stale lock file.
                 */
                unlink(LockFile);
                continue;
            }
            else if (((t < 0) && (errno == EPERM)) || (t == 0)) {
                /*
                 * Process is still active.
                 */
                unlink(tmp);
                FatalError
                    ("Server is already active for display %s\n%s %s\n%s\n",
                     port, "\tIf this server is no longer running, remove",
                     LockFile, "\tand start again.");
            }
        }
    }
    unlink(tmp);
    if (!haslock)
        FatalError("Could not create server lock file: %s\n", LockFile);
    StillLocking = FALSE;
#endif
}

/*
 * UnlockServer --
 *      Remove the server lock file.
 */
void
UnlockServer(void)
{
    if (nolock || NoListenAll)
        return;

    if (!StillLocking) {

        (void) unlink(LockFile);
    }
}
#endif /* LOCK_SERVER */

/* Force connections to close on SIGHUP from init */

void
AutoResetServer(int sig)
{
    int olderrno = errno;

    dispatchException |= DE_RESET;
    isItTimeToYield = TRUE;
    errno = olderrno;
}

/* Force connections to close and then exit on SIGTERM, SIGINT */

void
GiveUp(int sig)
{
    int olderrno = errno;

    dispatchException |= DE_TERMINATE;
    isItTimeToYield = TRUE;
    errno = olderrno;
}

#if (defined WIN32 && defined __MINGW32__) || defined(__CYGWIN__)
CARD32
GetTimeInMillis(void)
{
    return GetTickCount();
}
CARD64
GetTimeInMicros(void)
{
    return (CARD64) GetTickCount() * 1000;
}
#else
CARD32
GetTimeInMillis(void)
{
    struct timeval tv;

#ifdef MONOTONIC_CLOCK
    struct timespec tp;
    static clockid_t clockid;

    if (!clockid) {
#ifdef CLOCK_MONOTONIC_COARSE
        if (clock_getres(CLOCK_MONOTONIC_COARSE, &tp) == 0 &&
            (tp.tv_nsec / 1000) <= 1000 &&
            clock_gettime(CLOCK_MONOTONIC_COARSE, &tp) == 0)
            clockid = CLOCK_MONOTONIC_COARSE;
        else
#endif
        if (clock_gettime(CLOCK_MONOTONIC, &tp) == 0)
            clockid = CLOCK_MONOTONIC;
        else
            clockid = ~0L;
    }
    if (clockid != ~0L && clock_gettime(clockid, &tp) == 0)
        return (tp.tv_sec * 1000) + (tp.tv_nsec / 1000000L);
#endif

    X_GETTIMEOFDAY(&tv);
    return (tv.tv_sec * 1000) + (tv.tv_usec / 1000);
}

CARD64
GetTimeInMicros(void)
{
    struct timeval tv;
#ifdef MONOTONIC_CLOCK
    struct timespec tp;
    static clockid_t clockid;

    if (!clockid) {
        if (clock_gettime(CLOCK_MONOTONIC, &tp) == 0)
            clockid = CLOCK_MONOTONIC;
        else
            clockid = ~0L;
    }
    if (clockid != ~0L && clock_gettime(clockid, &tp) == 0)
        return (CARD64) tp.tv_sec * (CARD64)1000000 + tp.tv_nsec / 1000;
#endif

    X_GETTIMEOFDAY(&tv);
    return (CARD64) tv.tv_sec * (CARD64)1000000000 + (CARD64) tv.tv_usec * 1000;
}
#endif

void
AdjustWaitForDelay(void *waitTime, unsigned long newdelay)
{
    static struct timeval delay_val;
    struct timeval **wt = (struct timeval **) waitTime;
    unsigned long olddelay;

    if (*wt == NULL) {
        delay_val.tv_sec = newdelay / 1000;
        delay_val.tv_usec = 1000 * (newdelay % 1000);
        *wt = &delay_val;
    }
    else {
        olddelay = (*wt)->tv_sec * 1000 + (*wt)->tv_usec / 1000;
        if (newdelay < olddelay) {
            (*wt)->tv_sec = newdelay / 1000;
            (*wt)->tv_usec = 1000 * (newdelay % 1000);
        }
    }
}

void
UseMsg(void)
{
    ErrorF("Usage...\nVcxsrv [:<display>] [option]\n\n");
    ErrorF(":display-number\n\tVcxsrv runs as the given display-number, which defaults to 0.\n");
    ErrorF("\tTo run multiple instances, use unique display-numbers.\n\n");

    ErrorF("-a #                   default pointer acceleration (factor)\n");
    ErrorF("-ac                    disable access control restrictions\n");
    ErrorF("-audit int             set audit trail level\n");
    ErrorF("-auth file             select authorization file\n");
    ErrorF("-br                    create root window with black background\n");
    ErrorF("+bs                    enable any backing store support\n");
    ErrorF("-bs                    disable any backing store support\n");
    ErrorF("-cc int                default color visual class\n");
    ErrorF("-nocursor              disable the cursor\n");
    ErrorF("-core                  generate core dump on fatal error\n");
<<<<<<< HEAD
#ifdef _MSC_VER
    ErrorF("-dpi [auto|int]        screen resolution set to native or this dpi\n");
#else
=======
    ErrorF("-displayfd fd          file descriptor to write display number to when ready to connect\n");
>>>>>>> ea0cd87e
    ErrorF("-dpi int               screen resolution in dots per inch\n");
#endif
#ifdef DPMSExtension
    ErrorF("-dpms                  disables VESA DPMS monitor control\n");
#endif
    ErrorF
        ("-deferglyphs [none|all|16] defer loading of [no|all|16-bit] glyphs\n");
    ErrorF("-f #                   bell base (0-100)\n");
    ErrorF("-fc string             cursor font\n");
    ErrorF("-fn string             default font name\n");
    ErrorF("-fp string             default font path\n");
    ErrorF("-help                  prints message with these options\n");
    ErrorF("+iglx                  Allow creating indirect GLX contexts (default)\n");
    ErrorF("-iglx                  Prohibit creating indirect GLX contexts\n");
    ErrorF("-I                     ignore all remaining arguments\n");
#ifdef RLIMIT_DATA
    ErrorF("-ld int                limit data space to N Kb\n");
#endif
#ifdef RLIMIT_NOFILE
    ErrorF("-lf int                limit number of open files to N\n");
#endif
#ifdef RLIMIT_STACK
    ErrorF("-ls int                limit stack space to N Kb\n");
#endif
#ifdef LOCK_SERVER
    ErrorF("-nolock                disable the locking mechanism\n");
#endif
    ErrorF("-nolisten string       don't listen on protocol\n");
    ErrorF("-noreset               don't reset after last client exists\n");
    ErrorF("-background [none]     create root window with no background\n");
    ErrorF("-reset                 reset after last client exists\n");
    ErrorF("-pn                    accept failure to listen on all ports\n");
    ErrorF("-nopn                  reject failure to listen on all ports\n");
    ErrorF("-r                     turns off auto-repeat\n");
    ErrorF("r                      turns on auto-repeat \n");
    ErrorF("-render [default|mono|gray|color] set render color alloc policy\n");
    ErrorF("-retro                 start with classic stipple\n");
    ErrorF("-seat string           seat to run on\n");
    ErrorF("-t #                   default pointer threshold (pixels/t)\n");
    ErrorF("-terminate             terminate at server reset\n");
    ErrorF("-to #                  connection time out\n");
    ErrorF("-tst                   disable testing extensions\n");
    ErrorF("-wm                    WhenMapped default backing-store\n");
    ErrorF("-wr                    create root window with white background\n");
#ifdef PANORAMIX
    ErrorF("+xinerama              Enable XINERAMA extension\n");
    ErrorF("-xinerama              Disable XINERAMA extension\n");
#endif
    ErrorF
        ("-dumbSched             Disable smart scheduling, enable old behavior\n");
    ErrorF("-schedInterval int     Set scheduler interval in msec\n");
    ErrorF("+extension name        Enable extension\n");
    ErrorF("-extension name        Disable extension\n");
#ifdef XDMCP
    XdmcpUseMsg();
#endif
    XkbUseMsg();
    ddxUseMsg();
}

/*  This function performs a rudimentary sanity check
 *  on the display name passed in on the command-line,
 *  since this string is used to generate filenames.
 *  It is especially important that the display name
 *  not contain a "/" and not start with a "-".
 *                                            --kvajk
 */
static int
VerifyDisplayName(const char *d)
{
    int i;
    int period_found = FALSE;
    int after_period = 0;

    if (d == (char *) 0)
        return 0;               /*  null  */
    if (*d == '\0')
        return 0;               /*  empty  */
    if (*d == '-')
        return 0;               /*  could be confused for an option  */
    if (*d == '.')
        return 0;               /*  must not equal "." or ".."  */
    if (strchr(d, '/') != (char *) 0)
        return 0;               /*  very important!!!  */

    /* Since we run atoi() on the display later, only allow
       for digits, or exception of :0.0 and similar (two decimal points max)
       */
    for (i = 0; i < strlen(d); i++) {
        if (!isdigit(d[i])) {
            if (d[i] != '.' || period_found)
                return 0;
            period_found = TRUE;
        } else if (period_found)
            after_period++;

        if (after_period > 2)
            return 0;
    }

    /* don't allow for :0. */
    if (period_found && after_period == 0)
        return 0;

    if (atol(d) > INT_MAX)
        return 0;

    return 1;
}

/*
 * This function parses the command line. Handles device-independent fields
 * and allows ddx to handle additional fields.  It is not allowed to modify
 * argc or any of the strings pointed to by argv.
 */
void
ProcessCommandLine(int argc, char *argv[])
{
    int i, skip;

    defaultKeyboardControl.autoRepeat = TRUE;

#ifdef NO_PART_NET
    PartialNetwork = FALSE;
#else
    PartialNetwork = TRUE;
#endif

    for (i = 1; i < argc; i++) {
        /* call ddx first, so it can peek/override if it wants */
        if ((skip = ddxProcessArgument(argc, argv, i))) {
            i += (skip - 1);
        }
        else if (argv[i][0] == ':') {
            /* initialize display */
            display = argv[i];
            explicit_display = TRUE;
            display++;
            if (!VerifyDisplayName(display)) {
                ErrorF("Bad display name: %s\n", display);
                UseMsg();
                FatalError("Bad display name, exiting: %s\n", display);
            }
        }
        else if (strcmp(argv[i], "-a") == 0) {
            if (++i < argc)
                defaultPointerControl.num = atoi(argv[i]);
            else
                UseMsg();
        }
        else if (strcmp(argv[i], "-ac") == 0) {
            defeatAccessControl = TRUE;
        }
        else if (strcmp(argv[i], "-audit") == 0) {
            if (++i < argc)
                auditTrailLevel = atoi(argv[i]);
            else
                UseMsg();
        }
        else if (strcmp(argv[i], "-auth") == 0) {
            if (++i < argc)
                InitAuthorization(argv[i]);
            else
                UseMsg();
        }
        else if (strcmp(argv[i], "-br") == 0);  /* default */
        else if (strcmp(argv[i], "+bs") == 0)
            enableBackingStore = TRUE;
        else if (strcmp(argv[i], "-bs") == 0)
            disableBackingStore = TRUE;
        else if (strcmp(argv[i], "-cc") == 0) {
            if (++i < argc)
                defaultColorVisualClass = atoi(argv[i]);
            else
                UseMsg();
        }
        else if (strcmp(argv[i], "-core") == 0) {
#if !defined(WIN32) || !defined(__MINGW32__)
            struct rlimit core_limit;

            getrlimit(RLIMIT_CORE, &core_limit);
            core_limit.rlim_cur = core_limit.rlim_max;
            setrlimit(RLIMIT_CORE, &core_limit);
#endif
            CoreDump = TRUE;
        }
        else if (strcmp(argv[i], "-nocursor") == 0) {
            EnableCursor = FALSE;
        }
        else if (strcmp(argv[i], "-dpi") == 0) {
            if (++i < argc)
#ifdef _MSC_VER
            {
                if (strcmp(argv[i], "auto") == 0)
                {
                    HDC hdc = GetDC(NULL);
                    if (hdc)
                    {
                        int dpiY = GetDeviceCaps(hdc, LOGPIXELSY);
                        monitorResolution = dpiY;
                        ReleaseDC(NULL, hdc);
                    }
                }
                else if (isdigit(*argv[i])) /* Naively prevent a crash if not numeric */
              monitorResolution = atoi(argv[i]);
            }
#else
                monitorResolution = atoi(argv[i]);
#endif
            else
                UseMsg();
        }
        else if (strcmp(argv[i], "-displayfd") == 0) {
            if (++i < argc) {
                displayfd = atoi(argv[i]);
#ifdef LOCK_SERVER
                nolock = TRUE;
#endif
            }
            else
                UseMsg();
        }
#ifdef DPMSExtension
        else if (strcmp(argv[i], "dpms") == 0)
            /* ignored for compatibility */ ;
        else if (strcmp(argv[i], "-dpms") == 0)
            DPMSDisabledSwitch = TRUE;
#endif
        else if (strcmp(argv[i], "-deferglyphs") == 0) {
            if (++i >= argc || !ParseGlyphCachingMode(argv[i]))
                UseMsg();
        }
        else if (strcmp(argv[i], "-f") == 0) {
            if (++i < argc)
                defaultKeyboardControl.bell = atoi(argv[i]);
            else
                UseMsg();
        }
        else if (strcmp(argv[i], "-fc") == 0) {
            if (++i < argc)
                defaultCursorFont = argv[i];
            else
                UseMsg();
        }
        else if (strcmp(argv[i], "-fn") == 0) {
            if (++i < argc)
                defaultTextFont = argv[i];
            else
                UseMsg();
        }
        else if (strcmp(argv[i], "-fp") == 0) {
            if (++i < argc) {
                defaultFontPath = argv[i];
            }
            else
                UseMsg();
        }
        else if (strcmp(argv[i], "-help") == 0) {
            UseMsg();
            exit(0);
        }
        else if (strcmp(argv[i], "+iglx") == 0)
            enableIndirectGLX = TRUE;
        else if (strcmp(argv[i], "-iglx") == 0)
            enableIndirectGLX = FALSE;
        else if ((skip = XkbProcessArguments(argc, argv, i)) != 0) {
            if (skip > 0)
                i += skip - 1;
            else
                UseMsg();
        }
#ifdef RLIMIT_DATA
        else if (strcmp(argv[i], "-ld") == 0) {
            if (++i < argc) {
                limitDataSpace = atoi(argv[i]);
                if (limitDataSpace > 0)
                    limitDataSpace *= 1024;
            }
            else
                UseMsg();
        }
#endif
#ifdef RLIMIT_NOFILE
        else if (strcmp(argv[i], "-lf") == 0) {
            if (++i < argc)
                limitNoFile = atoi(argv[i]);
            else
                UseMsg();
        }
#endif
#ifdef RLIMIT_STACK
        else if (strcmp(argv[i], "-ls") == 0) {
            if (++i < argc) {
                limitStackSpace = atoi(argv[i]);
                if (limitStackSpace > 0)
                    limitStackSpace *= 1024;
            }
            else
                UseMsg();
        }
#endif
#ifdef LOCK_SERVER
        else if (strcmp(argv[i], "-nolock") == 0) {
#if !defined(WIN32) && !defined(__CYGWIN__)
            if (getuid() != 0)
                ErrorF
                    ("Warning: the -nolock option can only be used by root\n");
            else
#endif
                nolock = TRUE;
        }
#endif
        else if (strcmp(argv[i], "-nolisten") == 0) {
            if (++i < argc) {
                if (_XSERVTransNoListen(argv[i]))
                    ErrorF("Failed to disable listen for %s transport",
                           argv[i]);
            }
            else
                UseMsg();
        }
        else if (strcmp(argv[i], "-noreset") == 0) {
            dispatchExceptionAtReset = 0;
        }
        else if (strcmp(argv[i], "-reset") == 0) {
            dispatchExceptionAtReset = DE_RESET;
        }
        else if (strcmp(argv[i], "-p") == 0) {
            if (++i < argc)
                defaultScreenSaverInterval = ((CARD32) atoi(argv[i])) *
                    MILLI_PER_MIN;
            else
                UseMsg();
        }
        else if (strcmp(argv[i], "-pogo") == 0) {
            dispatchException = DE_TERMINATE;
        }
        else if (strcmp(argv[i], "-pn") == 0)
            PartialNetwork = TRUE;
        else if (strcmp(argv[i], "-nopn") == 0)
            PartialNetwork = FALSE;
        else if (strcmp(argv[i], "r") == 0)
            defaultKeyboardControl.autoRepeat = TRUE;
        else if (strcmp(argv[i], "-r") == 0)
            defaultKeyboardControl.autoRepeat = FALSE;
        else if (strcmp(argv[i], "-retro") == 0)
            party_like_its_1989 = TRUE;
        else if (strcmp(argv[i], "-s") == 0) {
            if (++i < argc)
                defaultScreenSaverTime = ((CARD32) atoi(argv[i])) *
                    MILLI_PER_MIN;
            else
                UseMsg();
        }
        else if (strcmp(argv[i], "-seat") == 0) {
            if (++i < argc)
                SeatId = argv[i];
            else
                UseMsg();
        }
        else if (strcmp(argv[i], "-t") == 0) {
            if (++i < argc)
                defaultPointerControl.threshold = atoi(argv[i]);
            else
                UseMsg();
        }
        else if (strcmp(argv[i], "-terminate") == 0) {
            dispatchExceptionAtReset = DE_TERMINATE;
        }
        else if (strcmp(argv[i], "-to") == 0) {
            if (++i < argc)
                TimeOutValue = ((CARD32) atoi(argv[i])) * MILLI_PER_SECOND;
            else
                UseMsg();
        }
        else if (strcmp(argv[i], "-tst") == 0) {
            noTestExtensions = TRUE;
        }
        else if (strcmp(argv[i], "-wm") == 0)
            defaultBackingStore = WhenMapped;
        else if (strcmp(argv[i], "-wr") == 0)
            whiteRoot = TRUE;
        else if (strcmp(argv[i], "-background") == 0) {
            if (++i < argc) {
                if (!strcmp(argv[i], "none"))
                    bgNoneRoot = TRUE;
                else
                    UseMsg();
            }
        }
        else if (strcmp(argv[i], "-maxbigreqsize") == 0) {
            if (++i < argc) {
                long reqSizeArg = atol(argv[i]);

                /* Request size > 128MB does not make much sense... */
                if (reqSizeArg > 0L && reqSizeArg < 128L) {
                    maxBigRequestSize = (reqSizeArg * 1048576L) - 1L;
                }
                else {
                    UseMsg();
                }
            }
            else {
                UseMsg();
            }
        }
#ifdef PANORAMIX
        else if (strcmp(argv[i], "+xinerama") == 0) {
            noPanoramiXExtension = FALSE;
        }
        else if (strcmp(argv[i], "-xinerama") == 0) {
            noPanoramiXExtension = TRUE;
        }
        else if (strcmp(argv[i], "-disablexineramaextension") == 0) {
            PanoramiXExtensionDisabledHack = TRUE;
        }
#endif
        else if (strcmp(argv[i], "-I") == 0) {
            /* ignore all remaining arguments */
            break;
        }
        else if (strncmp(argv[i], "tty", 3) == 0) {
            /* init supplies us with this useless information */
        }
#ifdef XDMCP
        else if ((skip = XdmcpOptions(argc, argv, i)) != i) {
            i = skip - 1;
        }
#endif
#ifdef SMART_SCHEDULE_POSSIBLE
        else if (strcmp(argv[i], "-dumbSched") == 0) {
            SmartScheduleDisable = TRUE;
        }
        else if (strcmp(argv[i], "-schedInterval") == 0) {
            if (++i < argc) {
                SmartScheduleInterval = atoi(argv[i]);
                SmartScheduleSlice = SmartScheduleInterval;
            }
            else
                UseMsg();
        }
        else if (strcmp(argv[i], "-schedMax") == 0) {
            if (++i < argc) {
                SmartScheduleMaxSlice = atoi(argv[i]);
            }
            else
                UseMsg();
        }
#endif
        else if (strcmp(argv[i], "-render") == 0) {
            if (++i < argc) {
                int policy = PictureParseCmapPolicy(argv[i]);

                if (policy != PictureCmapPolicyInvalid)
                    PictureCmapPolicy = policy;
                else
                    UseMsg();
            }
            else
                UseMsg();
        }
        else if (strcmp(argv[i], "+extension") == 0) {
            if (++i < argc) {
                if (!EnableDisableExtension(argv[i], TRUE))
                    EnableDisableExtensionError(argv[i], TRUE);
            }
            else
                UseMsg();
        }
        else if (strcmp(argv[i], "-extension") == 0) {
            if (++i < argc) {
                if (!EnableDisableExtension(argv[i], FALSE))
                    EnableDisableExtensionError(argv[i], FALSE);
            }
            else
                UseMsg();
        }
        else {
            ErrorF("Unrecognized option: %s\n", argv[i]);
            UseMsg();
            FatalError("Unrecognized option: %s\n", argv[i]);
        }
    }
}

/* Implement a simple-minded font authorization scheme.  The authorization
   name is "hp-hostname-1", the contents are simply the host name. */
int
set_font_authorizations(char **authorizations, int *authlen, void *client)
{
#define AUTHORIZATION_NAME "hp-hostname-1"
#if defined(TCPCONN) || defined(STREAMSCONN)
    static char *result = NULL;
    static char *p = NULL;

    if (p == NULL) {
        char hname[1024], *hnameptr;
        unsigned int len;

#if defined(IPv6) && defined(AF_INET6)
        struct addrinfo hints, *ai = NULL;
#else
        struct hostent *host;

#ifdef XTHREADS_NEEDS_BYNAMEPARAMS
        _Xgethostbynameparams hparams;
#endif
#endif

        gethostname(hname, 1024);
#if defined(IPv6) && defined(AF_INET6)
        memset(&hints, 0, sizeof(hints));
        hints.ai_flags = AI_CANONNAME;
        if (getaddrinfo(hname, NULL, &hints, &ai) == 0) {
            hnameptr = ai->ai_canonname;
        }
        else {
            hnameptr = hname;
        }
#else
        host = _XGethostbyname(hname, hparams);
        if (host == NULL)
            hnameptr = hname;
        else
            hnameptr = host->h_name;
#endif

        len = strlen(hnameptr) + 1;
        result = malloc(len + sizeof(AUTHORIZATION_NAME) + 4);

        p = result;
        *p++ = sizeof(AUTHORIZATION_NAME) >> 8;
        *p++ = sizeof(AUTHORIZATION_NAME) & 0xff;
        *p++ = (len) >> 8;
        *p++ = (len & 0xff);

        memmove(p, AUTHORIZATION_NAME, sizeof(AUTHORIZATION_NAME));
        p += sizeof(AUTHORIZATION_NAME);
        memmove(p, hnameptr, len);
        p += len;
#if defined(IPv6) && defined(AF_INET6)
        if (ai) {
            freeaddrinfo(ai);
        }
#endif
    }
    *authlen = p - result;
    *authorizations = result;
    return 1;
#else                           /* TCPCONN */
    return 0;
#endif                          /* TCPCONN */
}

void *
Xalloc(unsigned long amount)
{
    /*
     * Xalloc used to return NULL when large amount of memory is requested. In
     * order to catch the buggy callers this warning has been added, slated to
     * removal by anyone who touches this code (or just looks at it) in 2011.
     *
     * -- Mikhail Gusarov
     */
    if ((long) amount <= 0)
        ErrorF("Warning: Xalloc: "
               "requesting unpleasantly large amount of memory: %lu bytes.\n",
               amount);

    return malloc(amount);
}

void *
XNFalloc(unsigned long amount)
{
    void *ptr = malloc(amount);

    if (!ptr)
        FatalError("Out of memory");
    return ptr;
}

void *
Xcalloc(unsigned long amount)
{
    return calloc(1, amount);
}

void *
XNFcalloc(unsigned long amount)
{
    void *ret = calloc(1, amount);

    if (!ret)
        FatalError("XNFcalloc: Out of memory");
    return ret;
}

void *
Xrealloc(void *ptr, unsigned long amount)
{
    /*
     * Xrealloc used to return NULL when large amount of memory is requested. In
     * order to catch the buggy callers this warning has been added, slated to
     * removal by anyone who touches this code (or just looks at it) in 2011.
     *
     * -- Mikhail Gusarov
     */
    if ((long) amount <= 0)
        ErrorF("Warning: Xrealloc: "
               "requesting unpleasantly large amount of memory: %lu bytes.\n",
               amount);

    return realloc(ptr, amount);
}

void *
XNFrealloc(void *ptr, unsigned long amount)
{
    void *ret = realloc(ptr, amount);

    if (!ret)
        FatalError("XNFrealloc: Out of memory");
    return ret;
}

void
Xfree(void *ptr)
{
    free(ptr);
}

char *
Xstrdup(const char *s)
{
    if (s == NULL)
        return NULL;
    return strdup(s);
}

char *
XNFstrdup(const char *s)
{
    char *ret;

    if (s == NULL)
        return NULL;

    ret = strdup(s);
    if (!ret)
        FatalError("XNFstrdup: Out of memory");
    return ret;
}

void
SmartScheduleStopTimer(void)
{
#ifdef SMART_SCHEDULE_POSSIBLE
#ifdef _MSC_VER
    if (SmartScheduleDisable)
        return;
    DeleteTimerQueueTimer(s_hSmartScheduleTimerQueue, s_hSmartScheduleTimer, NULL);
    s_hSmartScheduleTimer=NULL;
#else
    struct itimerval timer;

    if (SmartScheduleDisable)
        return;
    timer.it_interval.tv_sec = 0;
    timer.it_interval.tv_usec = 0;
    timer.it_value.tv_sec = 0;
    timer.it_value.tv_usec = 0;
    (void) setitimer(ITIMER_REAL, &timer, 0);
#endif
#endif
}

#ifdef _MSC_VER
static VOID CALLBACK SmartScheduleTimer( PVOID lpParameter, BOOLEAN TimerOrWaitFired)
#else
static void SmartScheduleTimer (int sig)
#endif
{
    SmartScheduleTime += SmartScheduleInterval;
}


void
SmartScheduleStartTimer(void)
{
#ifdef SMART_SCHEDULE_POSSIBLE
#ifdef _MSC_VER
    if (SmartScheduleDisable)
        return;

    if (!CreateTimerQueueTimer( &s_hSmartScheduleTimer, s_hSmartScheduleTimerQueue, SmartScheduleTimer, NULL
                              , SmartScheduleInterval, SmartScheduleInterval, WT_EXECUTEONLYONCE|WT_EXECUTEINPERSISTENTTHREAD))
    {
        DWORD Error=GetLastError();
        ErrorF("Error starting timer, smart scheduling disabled: 0x%x (%d)\n",Error,Error);
        CloseHandle(s_hSmartScheduleTimer);
        SmartScheduleDisable = TRUE;
        return;
    }
#else
    struct itimerval timer;

    if (SmartScheduleDisable)
        return;
    timer.it_interval.tv_sec = 0;
    timer.it_interval.tv_usec = SmartScheduleInterval * 1000;
    timer.it_value.tv_sec = 0;
    timer.it_value.tv_usec = SmartScheduleInterval * 1000;
    setitimer(ITIMER_REAL, &timer, 0);
#endif
#endif
}

void
SmartScheduleInit(void)
{
#ifdef SMART_SCHEDULE_POSSIBLE
#ifdef _MSC_VER
    if (SmartScheduleDisable)
        return;
    s_hSmartScheduleTimerQueue = CreateTimerQueue();
    if (!s_hSmartScheduleTimerQueue)
    {
        DWORD Error=GetLastError();
        ErrorF("Error creating timer, smart scheduling disabled: 0x%x (%d)\n",Error,Error);
        SmartScheduleDisable = TRUE;
    }
#else
    struct sigaction act;

    if (SmartScheduleDisable)
        return;

    memset((char *) &act, 0, sizeof(struct sigaction));

    /* Set up the timer signal function */
    act.sa_handler = SmartScheduleTimer;
    sigemptyset(&act.sa_mask);
    sigaddset(&act.sa_mask, SIGALRM);
    if (sigaction(SIGALRM, &act, 0) < 0) {
        perror("sigaction for smart scheduler");
        SmartScheduleDisable = TRUE;
    }
#endif
#endif
}

#ifdef SIG_BLOCK
static sigset_t PreviousSignalMask;
static int BlockedSignalCount;
#endif

void
OsBlockSignals(void)
{
#ifdef SIG_BLOCK
    if (BlockedSignalCount++ == 0) {
        sigset_t set;

#ifdef SIGIO
        OsBlockSIGIO();
#endif
        sigemptyset(&set);
        sigaddset(&set, SIGALRM);
        sigaddset(&set, SIGVTALRM);
#ifdef SIGWINCH
        sigaddset(&set, SIGWINCH);
#endif
        sigaddset(&set, SIGTSTP);
        sigaddset(&set, SIGTTIN);
        sigaddset(&set, SIGTTOU);
        sigaddset(&set, SIGCHLD);
        sigprocmask(SIG_BLOCK, &set, &PreviousSignalMask);
    }
#endif
}

#ifdef SIG_BLOCK
static sig_atomic_t sigio_blocked;
static sigset_t PreviousSigIOMask;
#endif

/**
 * returns zero if this call caused SIGIO to be blocked now, non-zero if it
 * was already blocked by a previous call to this function.
 */
int
OsBlockSIGIO(void)
{
#ifdef SIGIO
#ifdef SIG_BLOCK
    if (sigio_blocked++ == 0) {
        sigset_t set;
        int ret;

        sigemptyset(&set);
        sigaddset(&set, SIGIO);
        sigprocmask(SIG_BLOCK, &set, &PreviousSigIOMask);
        ret = sigismember(&PreviousSigIOMask, SIGIO);
        return ret;
    }
#endif
#endif
    return 1;
}

void
OsReleaseSIGIO(void)
{
#ifdef SIGIO
#ifdef SIG_BLOCK
    if (--sigio_blocked == 0) {
        sigprocmask(SIG_SETMASK, &PreviousSigIOMask, 0);
    } else if (sigio_blocked < 0) {
        BUG_WARN(sigio_blocked < 0);
        sigio_blocked = 0;
    }
#endif
#endif
}

void
OsReleaseSignals(void)
{
#ifdef SIG_BLOCK
    if (--BlockedSignalCount == 0) {
        sigprocmask(SIG_SETMASK, &PreviousSignalMask, 0);
        OsReleaseSIGIO();
    }
#endif
}

void
OsResetSignals(void)
{
#ifdef SIG_BLOCK
    while (BlockedSignalCount > 0)
        OsReleaseSignals();
#ifdef SIGIO
    while (sigio_blocked > 0)
        OsReleaseSIGIO();
#endif
#endif
}

/*
 * Pending signals may interfere with core dumping. Provide a
 * mechanism to block signals when aborting.
 */

void
OsAbort(void)
{
#ifndef __APPLE__
    OsBlockSignals();
#endif
    abort();
}

#if !defined(WIN32)
/*
 * "safer" versions of system(3), popen(3) and pclose(3) which give up
 * all privs before running a command.
 *
 * This is based on the code in FreeBSD 2.2 libc.
 *
 * XXX It'd be good to redirect stderr so that it ends up in the log file
 * as well.  As it is now, xkbcomp messages don't end up in the log file.
 */

int
System(const char *command)
{
    int pid, p;
    void (*csig) (int);
    int status;

    if (!command)
        return 1;

    csig = signal(SIGCHLD, SIG_DFL);
    if (csig == SIG_ERR) {
        perror("signal");
        return -1;
    }
    DebugF("System: `%s'\n", command);

    switch (pid = fork()) {
    case -1:                   /* error */
        p = -1;
    case 0:                    /* child */
        if (setgid(getgid()) == -1)
            _exit(127);
        if (setuid(getuid()) == -1)
            _exit(127);
        execl("/bin/sh", "sh", "-c", command, (char *) NULL);
        _exit(127);
    default:                   /* parent */
        do {
            p = waitpid(pid, &status, 0);
        } while (p == -1 && errno == EINTR);

    }

    if (signal(SIGCHLD, csig) == SIG_ERR) {
        perror("signal");
        return -1;
    }

    return p == -1 ? -1 : status;
}

static struct pid {
    struct pid *next;
    FILE *fp;
    int pid;
} *pidlist;

OsSigHandlerPtr old_alarm = NULL;       /* XXX horrible awful hack */

void *
Popen(const char *command, const char *type)
{
    struct pid *cur;
    FILE *iop;
    int pdes[2], pid;

    if (command == NULL || type == NULL)
        return NULL;

    if ((*type != 'r' && *type != 'w') || type[1])
        return NULL;

    if ((cur = malloc(sizeof(struct pid))) == NULL)
        return NULL;

    if (pipe(pdes) < 0) {
        free(cur);
        return NULL;
    }

    /* Ignore the smart scheduler while this is going on */
    old_alarm = OsSignal(SIGALRM, SIG_IGN);
    if (old_alarm == SIG_ERR) {
        close(pdes[0]);
        close(pdes[1]);
        free(cur);
        perror("signal");
        return NULL;
    }

    switch (pid = fork()) {
    case -1:                   /* error */
        close(pdes[0]);
        close(pdes[1]);
        free(cur);
        if (OsSignal(SIGALRM, old_alarm) == SIG_ERR)
            perror("signal");
        return NULL;
    case 0:                    /* child */
        if (setgid(getgid()) == -1)
            _exit(127);
        if (setuid(getuid()) == -1)
            _exit(127);
        if (*type == 'r') {
            if (pdes[1] != 1) {
                /* stdout */
                dup2(pdes[1], 1);
                close(pdes[1]);
            }
            close(pdes[0]);
        }
        else {
            if (pdes[0] != 0) {
                /* stdin */
                dup2(pdes[0], 0);
                close(pdes[0]);
            }
            close(pdes[1]);
        }
        execl("/bin/sh", "sh", "-c", command, (char *) NULL);
        _exit(127);
    }

    /* Avoid EINTR during stdio calls */
    OsBlockSignals();

    /* parent */
    if (*type == 'r') {
        iop = fdopen(pdes[0], type);
        close(pdes[1]);
    }
    else {
        iop = fdopen(pdes[1], type);
        close(pdes[0]);
    }

    cur->fp = iop;
    cur->pid = pid;
    cur->next = pidlist;
    pidlist = cur;

    DebugF("Popen: `%s', fp = %p\n", command, iop);

    return iop;
}

/* fopen that drops privileges */
void *
Fopen(const char *file, const char *type)
{
    FILE *iop;

#ifndef HAS_SAVED_IDS_AND_SETEUID
    struct pid *cur;
    int pdes[2], pid;

    if (file == NULL || type == NULL)
        return NULL;

    if ((*type != 'r' && *type != 'w') || type[1])
        return NULL;

    if ((cur = malloc(sizeof(struct pid))) == NULL)
        return NULL;

    if (pipe(pdes) < 0) {
        free(cur);
        return NULL;
    }

    switch (pid = fork()) {
    case -1:                   /* error */
        close(pdes[0]);
        close(pdes[1]);
        free(cur);
        return NULL;
    case 0:                    /* child */
        if (setgid(getgid()) == -1)
            _exit(127);
        if (setuid(getuid()) == -1)
            _exit(127);
        if (*type == 'r') {
            if (pdes[1] != 1) {
                /* stdout */
                dup2(pdes[1], 1);
                close(pdes[1]);
            }
            close(pdes[0]);
        }
        else {
            if (pdes[0] != 0) {
                /* stdin */
                dup2(pdes[0], 0);
                close(pdes[0]);
            }
            close(pdes[1]);
        }
        execl("/bin/cat", "cat", file, (char *) NULL);
        _exit(127);
    }

    /* Avoid EINTR during stdio calls */
    OsBlockSignals();

    /* parent */
    if (*type == 'r') {
        iop = fdopen(pdes[0], type);
        close(pdes[1]);
    }
    else {
        iop = fdopen(pdes[1], type);
        close(pdes[0]);
    }

    cur->fp = iop;
    cur->pid = pid;
    cur->next = pidlist;
    pidlist = cur;

    DebugF("Fopen(%s), fp = %p\n", file, iop);

    return iop;
#else
    int ruid, euid;

    ruid = getuid();
    euid = geteuid();

    if (seteuid(ruid) == -1) {
        return NULL;
    }
    iop = fopen(file, type);

    if (seteuid(euid) == -1) {
        fclose(iop);
        return NULL;
    }
    return iop;
#endif                          /* HAS_SAVED_IDS_AND_SETEUID */
}

int
Pclose(void *iop)
{
    struct pid *cur, *last;
    int pstat;
    int pid;

    DebugF("Pclose: fp = %p\n", iop);
    fclose(iop);

    for (last = NULL, cur = pidlist; cur; last = cur, cur = cur->next)
        if (cur->fp == iop)
            break;
    if (cur == NULL)
        return -1;

    do {
        pid = waitpid(cur->pid, &pstat, 0);
    } while (pid == -1 && errno == EINTR);

    if (last == NULL)
        pidlist = cur->next;
    else
        last->next = cur->next;
    free(cur);

    /* allow EINTR again */
    OsReleaseSignals();

    if (old_alarm && OsSignal(SIGALRM, old_alarm) == SIG_ERR) {
        perror("signal");
        return -1;
    }

    return pid == -1 ? -1 : pstat;
}

int
Fclose(void *iop)
{
#ifdef HAS_SAVED_IDS_AND_SETEUID
    return fclose(iop);
#else
    return Pclose(iop);
#endif
}

#endif                          /* !WIN32 */

#ifdef WIN32

#include <X11/Xwindows.h>

const char *
Win32TempDir()
{
    static char buffer[PATH_MAX];

    if (GetTempPath(sizeof(buffer), buffer)) {
        int len;

        buffer[sizeof(buffer) - 1] = 0;
        len = strlen(buffer);
        if (len > 0)
            if (buffer[len - 1] == '\\')
                buffer[len - 1] = 0;
        return buffer;
    }
    if (getenv("TEMP") != NULL)
        return getenv("TEMP");
    else if (getenv("TMP") != NULL)
        return getenv("TMP");
    else
        return "/tmp";
}

int
System(const char *cmdline)
{
    STARTUPINFO si;
    PROCESS_INFORMATION pi;
    DWORD dwExitCode;
    char *cmd = strdup(cmdline);

    ZeroMemory(&si, sizeof(si));
    si.cb = sizeof(si);
    ZeroMemory(&pi, sizeof(pi));

    if (!CreateProcess(NULL, cmd, NULL, NULL, FALSE, 0, NULL, NULL, &si, &pi)) {
        LPVOID buffer;

        if (!FormatMessage(FORMAT_MESSAGE_ALLOCATE_BUFFER |
                           FORMAT_MESSAGE_FROM_SYSTEM |
                           FORMAT_MESSAGE_IGNORE_INSERTS,
                           NULL,
                           GetLastError(),
                           MAKELANGID(LANG_NEUTRAL, SUBLANG_DEFAULT),
                           (LPTSTR) &buffer, 0, NULL)) {
            ErrorF("[xkb] Starting '%s' failed!\n", cmdline);
        }
        else {
            ErrorF("[xkb] Starting '%s' failed: %s", cmdline, (char *) buffer);
            LocalFree(buffer);
        }

        free(cmd);
        return -1;
    }
    /* Wait until child process exits. */
    WaitForSingleObject(pi.hProcess, INFINITE);

    GetExitCodeProcess(pi.hProcess, &dwExitCode);

    /* Close process and thread handles. */
    CloseHandle(pi.hProcess);
    CloseHandle(pi.hThread);
    free(cmd);

    return dwExitCode;
}
#endif

/*
 * CheckUserParameters: check for long command line arguments and long
 * environment variables.  By default, these checks are only done when
 * the server's euid != ruid.  In 3.3.x, these checks were done in an
 * external wrapper utility.
 */

/* Consider LD* variables insecure? */
#ifndef REMOVE_ENV_LD
#define REMOVE_ENV_LD 1
#endif

/* Remove long environment variables? */
#ifndef REMOVE_LONG_ENV
#define REMOVE_LONG_ENV 1
#endif

/*
 * Disallow stdout or stderr as pipes?  It's possible to block the X server
 * when piping stdout+stderr to a pipe.
 *
 * Don't enable this because it looks like it's going to cause problems.
 */
#ifndef NO_OUTPUT_PIPES
#define NO_OUTPUT_PIPES 0
#endif

/* Check args and env only if running setuid (euid == 0 && euid != uid) ? */
#ifndef CHECK_EUID
#ifndef WIN32
#define CHECK_EUID 1
#else
#define CHECK_EUID 0
#endif
#endif

/*
 * Maybe the locale can be faked to make isprint(3) report that everything
 * is printable?  Avoid it by default.
 */
#ifndef USE_ISPRINT
#define USE_ISPRINT 0
#endif

#define MAX_ARG_LENGTH          128
#define MAX_ENV_LENGTH          2048
#define MAX_ENV_PATH_LENGTH     2048    /* Limit for *PATH and TERMCAP */

#if USE_ISPRINT
#include <ctype.h>
#define checkPrintable(c) isprint(c)
#else
#define checkPrintable(c) (((c) & 0x7f) >= 0x20 && ((c) & 0x7f) != 0x7f)
#endif

enum BadCode {
    NotBad = 0,
    UnsafeArg,
    ArgTooLong,
    UnprintableArg,
    EnvTooLong,
    OutputIsPipe,
    InternalError
};

#if defined(VENDORSUPPORT)
#define BUGADDRESS VENDORSUPPORT
#elif defined(BUILDERADDR)
#define BUGADDRESS BUILDERADDR
#else
#define BUGADDRESS "xorg@freedesktop.org"
#endif

void
CheckUserParameters(int argc, char **argv, char **envp)
{
    enum BadCode bad = NotBad;
    int i = 0, j;
    char *a, *e = NULL;

#if CHECK_EUID
    if (geteuid() == 0 && getuid() != geteuid())
#endif
    {
        /* Check each argv[] */
        for (i = 1; i < argc; i++) {
            if (strcmp(argv[i], "-fp") == 0) {
                i++;            /* continue with next argument. skip the length check */
                if (i >= argc)
                    break;
            }
            else {
                if (strlen(argv[i]) > MAX_ARG_LENGTH) {
                    bad = ArgTooLong;
                    break;
                }
            }
            a = argv[i];
            while (*a) {
                if (checkPrintable(*a) == 0) {
                    bad = UnprintableArg;
                    break;
                }
                a++;
            }
            if (bad)
                break;
        }
        if (!bad) {
            /* Check each envp[] */
            for (i = 0; envp[i]; i++) {

                /* Check for bad environment variables and values */
#if REMOVE_ENV_LD
                while (envp[i] && (strncmp(envp[i], "LD", 2) == 0)) {
                    for (j = i; envp[j]; j++) {
                        envp[j] = envp[j + 1];
                    }
                }
#endif
                if (envp[i] && (strlen(envp[i]) > MAX_ENV_LENGTH)) {
#if REMOVE_LONG_ENV
                    for (j = i; envp[j]; j++) {
                        envp[j] = envp[j + 1];
                    }
                    i--;
#else
                    char *eq;
                    int len;

                    eq = strchr(envp[i], '=');
                    if (!eq)
                        continue;
                    len = eq - envp[i];
                    e = strndup(envp[i], len);
                    if (!e) {
                        bad = InternalError;
                        break;
                    }
                    if (len >= 4 &&
                        (strcmp(e + len - 4, "PATH") == 0 ||
                         strcmp(e, "TERMCAP") == 0)) {
                        if (strlen(envp[i]) > MAX_ENV_PATH_LENGTH) {
                            bad = EnvTooLong;
                            break;
                        }
                        else {
                            free(e);
                        }
                    }
                    else {
                        bad = EnvTooLong;
                        break;
                    }
#endif
                }
            }
        }
#if NO_OUTPUT_PIPES
        if (!bad) {
            struct stat buf;

            if (fstat(fileno(stdout), &buf) == 0 && S_ISFIFO(buf.st_mode))
                bad = OutputIsPipe;
            if (fstat(fileno(stderr), &buf) == 0 && S_ISFIFO(buf.st_mode))
                bad = OutputIsPipe;
        }
#endif
    }
    switch (bad) {
    case NotBad:
        return;
    case UnsafeArg:
        ErrorF("Command line argument number %d is unsafe\n", i);
        break;
    case ArgTooLong:
        ErrorF("Command line argument number %d is too long\n", i);
        break;
    case UnprintableArg:
        ErrorF("Command line argument number %d contains unprintable"
               " characters\n", i);
        break;
    case EnvTooLong:
        ErrorF("Environment variable `%s' is too long\n", e);
        break;
    case OutputIsPipe:
        ErrorF("Stdout and/or stderr is a pipe\n");
        break;
    case InternalError:
        ErrorF("Internal Error\n");
        break;
    default:
        ErrorF("Unknown error\n");
        break;
    }
    FatalError("X server aborted because of unsafe environment\n");
}

/*
 * CheckUserAuthorization: check if the user is allowed to start the
 * X server.  This usually means some sort of PAM checking, and it is
 * usually only done for setuid servers (uid != euid).
 */

#ifdef USE_PAM
#include <security/pam_appl.h>
#include <security/pam_misc.h>
#include <pwd.h>
#endif                          /* USE_PAM */

void
CheckUserAuthorization(void)
{
#ifdef USE_PAM
    static struct pam_conv conv = {
        misc_conv,
        NULL
    };

    pam_handle_t *pamh = NULL;
    struct passwd *pw;
    int retval;

    if (getuid() != geteuid()) {
        pw = getpwuid(getuid());
        if (pw == NULL)
            FatalError("getpwuid() failed for uid %d\n", getuid());

        retval = pam_start("xserver", pw->pw_name, &conv, &pamh);
        if (retval != PAM_SUCCESS)
            FatalError("pam_start() failed.\n"
                       "\tMissing or mangled PAM config file or module?\n");

        retval = pam_authenticate(pamh, 0);
        if (retval != PAM_SUCCESS) {
            pam_end(pamh, retval);
            FatalError("PAM authentication failed, cannot start X server.\n"
                       "\tPerhaps you do not have console ownership?\n");
        }

        retval = pam_acct_mgmt(pamh, 0);
        if (retval != PAM_SUCCESS) {
            pam_end(pamh, retval);
            FatalError("PAM authentication failed, cannot start X server.\n"
                       "\tPerhaps you do not have console ownership?\n");
        }

        /* this is not a session, so do not do session management */
        pam_end(pamh, PAM_SUCCESS);
    }
#endif
}

/*
 * Tokenize a string into a NULL terminated array of strings. Always returns
 * an allocated array unless an error occurs.
 */
char **
xstrtokenize(const char *str, const char *separators)
{
    char **list, **nlist;
    char *tok, *tmp;
    unsigned num = 0, n;

    if (!str)
        return NULL;
    list = calloc(1, sizeof(*list));
    if (!list)
        return NULL;
    tmp = strdup(str);
    if (!tmp)
        goto error;
    for (tok = strtok(tmp, separators); tok; tok = strtok(NULL, separators)) {
        nlist = realloc(list, (num + 2) * sizeof(*list));
        if (!nlist)
            goto error;
        list = nlist;
        list[num] = strdup(tok);
        if (!list[num])
            goto error;
        list[++num] = NULL;
    }
    free(tmp);
    return list;

 error:
    free(tmp);
    for (n = 0; n < num; n++)
        free(list[n]);
    free(list);
    return NULL;
}

/* Format a signed number into a string in a signal safe manner. The string
 * should be at least 21 characters in order to handle all int64_t values.
 */
void
FormatInt64(int64_t num, char *string)
{
    if (num < 0) {
        string[0] = '-';
        num *= -1;
        string++;
    }
    FormatUInt64(num, string);
}

/* Format a number into a string in a signal safe manner. The string should be
 * at least 21 characters in order to handle all uint64_t values. */
void
FormatUInt64(uint64_t num, char *string)
{
    uint64_t divisor;
    int len;
    int i;

    for (len = 1, divisor = 10;
         len < 20 && num / divisor;
         len++, divisor *= 10);

    for (i = len, divisor = 1; i > 0; i--, divisor *= 10)
        string[i - 1] = '0' + ((num / divisor) % 10);

    string[len] = '\0';
}

/**
 * Format a double number as %.2f.
 */
void
FormatDouble(double dbl, char *string)
{
    int slen = 0;
    uint64_t frac;

    frac = (dbl > 0 ? dbl : -dbl) * 100.0 + 0.5;
    frac %= 100;

    /* write decimal part to string */
    if (dbl < 0 && dbl > -1)
        string[slen++] = '-';
    FormatInt64((int64_t)dbl, &string[slen]);

    while(string[slen] != '\0')
        slen++;

    /* append fractional part, but only if we have enough characters. We
     * expect string to be 21 chars (incl trailing \0) */
    if (slen <= 17) {
        string[slen++] = '.';
        if (frac < 10)
            string[slen++] = '0';

        FormatUInt64(frac, &string[slen]);
    }
}


/* Format a number into a hexadecimal string in a signal safe manner. The string
 * should be at least 17 characters in order to handle all uint64_t values. */
void
FormatUInt64Hex(uint64_t num, char *string)
{
    uint64_t divisor;
    int len;
    int i;

    for (len = 1, divisor = 0x10;
         len < 16 && num / divisor;
         len++, divisor *= 0x10);

    for (i = len, divisor = 1; i > 0; i--, divisor *= 0x10) {
        int val = (num / divisor) % 0x10;

        if (val < 10)
            string[i - 1] = '0' + val;
        else
            string[i - 1] = 'a' + val - 10;
    }

    string[len] = '\0';
}

#ifndef _MSC_VER
/* Move a file descriptor out of the way of our select mask; this
 * is useful for file descriptors which will never appear in the
 * select mask to avoid reducing the number of clients that can
 * connect to the server
 */
int
os_move_fd(int fd)
{
    int newfd;

#ifdef F_DUPFD_CLOEXEC
    newfd = fcntl(fd, F_DUPFD_CLOEXEC, MAXCLIENTS);
#else
    newfd = fcntl(fd, F_DUPFD, MAXCLIENTS);
#endif
    if (newfd < 0)
        return fd;
#ifndef F_DUPFD_CLOEXEC
    fcntl(newfd, F_SETFD, FD_CLOEXEC);
#endif
    close(fd);
    return newfd;
}
#endif<|MERGE_RESOLUTION|>--- conflicted
+++ resolved
@@ -551,13 +551,10 @@
     ErrorF("-cc int                default color visual class\n");
     ErrorF("-nocursor              disable the cursor\n");
     ErrorF("-core                  generate core dump on fatal error\n");
-<<<<<<< HEAD
+    ErrorF("-displayfd fd          file descriptor to write display number to when ready to connect\n");
 #ifdef _MSC_VER
     ErrorF("-dpi [auto|int]        screen resolution set to native or this dpi\n");
 #else
-=======
-    ErrorF("-displayfd fd          file descriptor to write display number to when ready to connect\n");
->>>>>>> ea0cd87e
     ErrorF("-dpi int               screen resolution in dots per inch\n");
 #endif
 #ifdef DPMSExtension
