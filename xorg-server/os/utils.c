--- conflicted
+++ resolved
@@ -1,3692 +1,1868 @@
-<<<<<<< HEAD
-/*
-
-Copyright 1987, 1998  The Open Group
-
-Permission to use, copy, modify, distribute, and sell this software and its
-documentation for any purpose is hereby granted without fee, provided that
-the above copyright notice appear in all copies and that both that
-copyright notice and this permission notice appear in supporting
-documentation.
-
-The above copyright notice and this permission notice shall be included
-in all copies or substantial portions of the Software.
-
-THE SOFTWARE IS PROVIDED "AS IS", WITHOUT WARRANTY OF ANY KIND, EXPRESS
-OR IMPLIED, INCLUDING BUT NOT LIMITED TO THE WARRANTIES OF
-MERCHANTABILITY, FITNESS FOR A PARTICULAR PURPOSE AND NONINFRINGEMENT.
-IN NO EVENT SHALL THE OPEN GROUP BE LIABLE FOR ANY CLAIM, DAMAGES OR
-OTHER LIABILITY, WHETHER IN AN ACTION OF CONTRACT, TORT OR OTHERWISE,
-ARISING FROM, OUT OF OR IN CONNECTION WITH THE SOFTWARE OR THE USE OR
-OTHER DEALINGS IN THE SOFTWARE.
-
-Except as contained in this notice, the name of The Open Group shall
-not be used in advertising or otherwise to promote the sale, use or
-other dealings in this Software without prior written authorization
-from The Open Group.
-
-
-Copyright 1987 by Digital Equipment Corporation, Maynard, Massachusetts,
-Copyright 1994 Quarterdeck Office Systems.
-
-                        All Rights Reserved
-
-Permission to use, copy, modify, and distribute this software and its
-documentation for any purpose and without fee is hereby granted,
-provided that the above copyright notice appear in all copies and that
-both that copyright notice and this permission notice appear in
-supporting documentation, and that the names of Digital and
-Quarterdeck not be used in advertising or publicity pertaining to
-distribution of the software without specific, written prior
-permission.
-
-DIGITAL AND QUARTERDECK DISCLAIM ALL WARRANTIES WITH REGARD TO THIS
-SOFTWARE, INCLUDING ALL IMPLIED WARRANTIES OF MERCHANTABILITY AND
-FITNESS, IN NO EVENT SHALL DIGITAL BE LIABLE FOR ANY SPECIAL, INDIRECT
-OR CONSEQUENTIAL DAMAGES OR ANY DAMAGES WHATSOEVER RESULTING FROM LOSS
-OF USE, DATA OR PROFITS, WHETHER IN AN ACTION OF CONTRACT, NEGLIGENCE
-OR OTHER TORTIOUS ACTION, ARISING OUT OF OR IN CONNECTION WITH THE USE
-OR PERFORMANCE OF THIS SOFTWARE.
-
-*/
-
-#ifdef HAVE_DIX_CONFIG_H
-#include <dix-config.h>
-#endif
-
-#ifdef __CYGWIN__
-#include <stdlib.h>
-#include <signal.h>
-/*
-   Sigh... We really need a prototype for this to know it is stdcall,
-   but #include-ing <windows.h> here is not a good idea...
-*/
-__stdcall unsigned long GetTickCount(void);
-#endif
-
-#if defined(WIN32) && !defined(__CYGWIN__)
-#include <X11/Xwinsock.h>
-#endif
-#include <X11/Xos.h>
-#include <stdio.h>
-#include <time.h>
-#if !defined(WIN32) || !defined(__MINGW32__)
-#include <sys/time.h>
-#include <sys/resource.h>
-#endif
-#include "misc.h"
-#include <X11/X.h>
-#define XSERV_t
-#define TRANS_SERVER
-#define TRANS_REOPEN
-#include <X11/Xtrans/Xtrans.h>
-#include "input.h"
-#include "dixfont.h"
-#include "osdep.h"
-#include "extension.h"
-#ifdef X_POSIX_C_SOURCE
-#define _POSIX_C_SOURCE X_POSIX_C_SOURCE
-#include <signal.h>
-#undef _POSIX_C_SOURCE
-#else
-#if defined(_POSIX_SOURCE)
-#include <signal.h>
-#else
-#define _POSIX_SOURCE
-#include <signal.h>
-#undef _POSIX_SOURCE
-#endif
-#endif
-#ifndef WIN32
-#include <sys/wait.h>
-#endif
-#if !defined(SYSV) && !defined(WIN32) 
-#include <sys/resource.h>
-#endif
-#include <sys/stat.h>
-#include <ctype.h>    /* for isspace */
-#include <stdarg.h>
-
-#include <stdlib.h>	/* for malloc() */
-
-#if defined(TCPCONN) || defined(STREAMSCONN)
-# ifndef WIN32
-#  include <netdb.h>
-# endif
-#endif
-
-#include "opaque.h"
-
-#include "dixstruct.h"
-
-#include "xkbsrv.h"
-
-#include "picture.h"
-
-Bool noTestExtensions;
-#ifdef COMPOSITE
-Bool noCompositeExtension = FALSE;
-#endif
-
-#ifdef DAMAGE
-Bool noDamageExtension = FALSE;
-#endif
-#ifdef DBE
-Bool noDbeExtension = FALSE;
-#endif
-#ifdef DPMSExtension
-Bool noDPMSExtension = FALSE;
-#endif
-#ifdef GLXEXT
-Bool noGlxExtension = FALSE;
-Bool noGlxVisualInit = FALSE;
-#endif
-#ifdef SCREENSAVER
-Bool noScreenSaverExtension = FALSE;
-#endif
-#ifdef MITSHM
-Bool noMITShmExtension = FALSE;
-#endif
-#ifdef RANDR
-Bool noRRExtension = FALSE;
-#endif
-Bool noRenderExtension = FALSE;
-#ifdef XCSECURITY
-Bool noSecurityExtension = FALSE;
-#endif
-#ifdef RES
-Bool noResExtension = FALSE;
-#endif
-#ifdef XF86BIGFONT
-Bool noXFree86BigfontExtension = FALSE;
-#endif
-#ifdef XFreeXDGA
-Bool noXFree86DGAExtension = FALSE;
-#endif
-#ifdef XF86DRI
-Bool noXFree86DRIExtension = FALSE;
-#endif
-#ifdef XF86VIDMODE
-Bool noXFree86VidModeExtension = FALSE;
-#endif
-#ifdef XFIXES
-Bool noXFixesExtension = FALSE;
-#endif
-#ifdef PANORAMIX
-/* Xinerama is disabled by default unless enabled via +xinerama */
-Bool noPanoramiXExtension = TRUE;
-#endif
-#ifdef XSELINUX
-Bool noSELinuxExtension = FALSE;
-int selinuxEnforcingState = SELINUX_MODE_DEFAULT;
-#endif
-#ifdef XV
-Bool noXvExtension = FALSE;
-#endif
-#ifdef DRI2
-Bool noDRI2Extension = FALSE;
-#endif
-
-Bool noGEExtension = FALSE;
-
-#define X_INCLUDE_NETDB_H
-#include <X11/Xos_r.h>
-
-#include <errno.h>
-
-Bool CoreDump;
-
-#ifdef PANORAMIX
-Bool PanoramiXExtensionDisabledHack = FALSE;
-#endif
-
-int auditTrailLevel = 1;
-
-#ifdef _MSC_VER
-static HANDLE s_hSmartScheduleTimer = NULL;
-static HANDLE s_hSmartScheduleTimerQueue = NULL;
-#endif
-
-#if defined(SVR4) || defined(__linux__) || defined(CSRG_BASED)
-#define HAS_SAVED_IDS_AND_SETEUID
-#endif
-
-OsSigHandlerPtr
-OsSignal(int sig, OsSigHandlerPtr handler)
-{
-#ifdef X_NOT_POSIX
-    return signal(sig, handler);
-#else
-    struct sigaction act, oact;
-
-    sigemptyset(&act.sa_mask);
-    if (handler != SIG_IGN)
-	sigaddset(&act.sa_mask, sig);
-    act.sa_flags = 0;
-    act.sa_handler = handler;
-    if (sigaction(sig, &act, &oact))
-      perror("sigaction");
-    return oact.sa_handler;
-#endif
-}
-
-/*
- * Explicit support for a server lock file like the ones used for UUCP.
- * For architectures with virtual terminals that can run more than one
- * server at a time.  This keeps the servers from stomping on each other
- * if the user forgets to give them different display numbers.
- */
-#define LOCK_DIR "/tmp"
-#define LOCK_TMP_PREFIX "/.tX"
-#define LOCK_PREFIX "/.X"
-#define LOCK_SUFFIX "-lock"
-
-static Bool StillLocking = FALSE;
-static char szLockFile[PATH_MAX];
-static Bool nolock = FALSE;
-
-/*
- * LockServer --
- *      Check if the server lock file exists.  If so, check if the PID
- *      contained inside is valid.  If so, then die.  Otherwise, create
- *      the lock file containing the PID.
- */
-void
-LockServer(void)
-{
-#if defined(WIN32) && !defined(__CYGWIN__)
-  char MutexName[100];
-  sprintf(MutexName, "Global\\VcXsrv_Mutex_%d\n", getpid());
-  if (!CreateMutex(NULL,TRUE,MutexName) || GetLastError()== ERROR_ALREADY_EXISTS)
-  {
-    FatalError("Server is already active for display %d\n", atoi(display));
-  }
-#else
-  char port[20];
-  char tmp[PATH_MAX], pid_str[12];
-  int lfd, i, haslock, l_pid, t;
-  char *tmppath = NULL;
-  int len;
-
-  if (nolock) return;
-  /*
-   * Path names
-   */
-  tmppath = LOCK_DIR;
-  sprintf(port, "%d", atoi(display));
-
-  len = strlen(LOCK_PREFIX) > strlen(LOCK_TMP_PREFIX) ? strlen(LOCK_PREFIX) :
-						strlen(LOCK_TMP_PREFIX);
-  len += strlen(tmppath) + strlen(port) + strlen(LOCK_SUFFIX) + 1;
-  if (len > sizeof(szLockFile))
-    FatalError("Display name `%s' is too long\n", port);
-  (void)sprintf(tmp, "%s" LOCK_TMP_PREFIX "%s" LOCK_SUFFIX, tmppath, port);
-  (void)sprintf(szLockFile, "%s" LOCK_PREFIX "%s" LOCK_SUFFIX, tmppath, port);
-
-  /*
-   * Create a temporary file containing our PID.  Attempt three times
-   * to create the file.
-   */
-  StillLocking = TRUE;
-  i = 0;
-  do {
-    i++;
-    lfd = open(tmp, O_CREAT | O_EXCL | O_WRONLY, 0644);
-    if (lfd < 0)
-       sleep(2);
-    else
-       break;
-  } while (i < 3);
-  if (lfd < 0) {
-    unlink(tmp);
-    i = 0;
-    do {
-      i++;
-      lfd = open(tmp, O_CREAT | O_EXCL | O_WRONLY, 0644);
-      if (lfd < 0)
-         sleep(2);
-      else
-         break;
-    } while (i < 3);
-  }
-  if (lfd < 0)
-    FatalError("Could not create lock file in %s\n", tmp);
-  (void) sprintf(pid_str, "%10ld\n", (long)getpid());
-  (void) write(lfd, pid_str, 11);
-  (void) chmod(tmp, 0444);
-  (void) close(lfd);
-
-  /*
-   * OK.  Now the tmp file exists.  Try three times to move it in place
-   * for the lock.
-   */
-  i = 0;
-  haslock = 0;
-  while ((!haslock) && (i++ < 3)) {
-    haslock = (link(tmp,szLockFile) == 0);
-    if (haslock) {
-      /*
-       * We're done.
-       */
-      break;
-    }
-    else {
-      /*
-       * Read the pid from the existing file
-       */
-      lfd = open(szLockFile, O_RDONLY);
-      if (lfd < 0) {
-        unlink(tmp);
-        FatalError("Can't read lock file %s\n", szLockFile);
-      }
-      pid_str[0] = '\0';
-      if (read(lfd, pid_str, 11) != 11) {
-        /*
-         * Bogus lock file.
-         */
-        unlink(szLockFile);
-        close(lfd);
-        continue;
-      }
-      pid_str[11] = '\0';
-      sscanf(pid_str, "%d", &l_pid);
-      close(lfd);
-
-      /*
-       * Now try to kill the PID to see if it exists.
-       */
-      errno = 0;
-      t = kill(l_pid, 0);
-      if ((t< 0) && (errno == ESRCH)) {
-        /*
-         * Stale lock file.
-         */
-        unlink(szLockFile);
-        continue;
-      }
-      else if (((t < 0) && (errno == EPERM)) || (t == 0)) {
-        /*
-         * Process is still active.
-         */
-        unlink(tmp);
-	FatalError("Server is already active for display %s\n%s %s\n%s\n",
-		   port, "\tIf this server is no longer running, remove",
-		   szLockFile, "\tand start again.");
-      }
-    }
-  }
-  unlink(tmp);
-  if (!haslock)
-    FatalError("Could not create server lock file: %s\n", szLockFile);
-  StillLocking = FALSE;
-#endif
-}
-
-/*
- * UnlockServer --
- *      Remove the server lock file.
- */
-void
-UnlockServer(void)
-{
-  if (nolock) return;
-
-  if (!StillLocking){
-
-  (void) unlink(szLockFile);
-  }
-}
-
-/* Force connections to close on SIGHUP from init */
-
-void
-AutoResetServer (int sig)
-{
-    int olderrno = errno;
-
-    dispatchException |= DE_RESET;
-    isItTimeToYield = TRUE;
-    errno = olderrno;
-}
-
-/* Force connections to close and then exit on SIGTERM, SIGINT */
-
-void
-GiveUp(int sig)
-{
-    int olderrno = errno;
-
-    dispatchException |= DE_TERMINATE;
-    isItTimeToYield = TRUE;
-    errno = olderrno;
-}
-
-#if (defined WIN32 && defined __MINGW32__) || defined(__CYGWIN__)
-CARD32
-GetTimeInMillis (void)
-{
-  return GetTickCount ();
-}
-#else
-CARD32
-GetTimeInMillis(void)
-{
-    struct timeval tv;
-
-#ifdef MONOTONIC_CLOCK
-    struct timespec tp;
-    static clockid_t clockid;
-    if (!clockid) {
-#ifdef CLOCK_MONOTONIC_COARSE
-        if (clock_getres(CLOCK_MONOTONIC_COARSE, &tp) == 0 &&
-            (tp.tv_nsec / 1000) <= 1000 &&
-            clock_gettime(CLOCK_MONOTONIC_COARSE, &tp) == 0)
-            clockid = CLOCK_MONOTONIC_COARSE;
-        else
-#endif
-        if (clock_gettime(CLOCK_MONOTONIC, &tp) == 0)
-            clockid = CLOCK_MONOTONIC;
-        else
-            clockid = ~0L;
-    }
-    if (clockid != ~0L && clock_gettime(clockid, &tp) == 0)
-        return (tp.tv_sec * 1000) + (tp.tv_nsec / 1000000L);
-#endif
-
-    X_GETTIMEOFDAY(&tv);
-    return(tv.tv_sec * 1000) + (tv.tv_usec / 1000);
-}
-#endif
-
-void
-AdjustWaitForDelay (pointer waitTime, unsigned long newdelay)
-{
-    static struct timeval   delay_val;
-    struct timeval	    **wt = (struct timeval **) waitTime;
-    unsigned long	    olddelay;
-
-    if (*wt == NULL)
-    {
-	delay_val.tv_sec = newdelay / 1000;
-	delay_val.tv_usec = 1000 * (newdelay % 1000);
-	*wt = &delay_val;
-    }
-    else
-    {
-	olddelay = (*wt)->tv_sec * 1000 + (*wt)->tv_usec / 1000;
-	if (newdelay < olddelay)
-	{
-	    (*wt)->tv_sec = newdelay / 1000;
-	    (*wt)->tv_usec = 1000 * (newdelay % 1000);
-	}
-    }
-}
-
-void UseMsg(void)
-{
-    ErrorF("Usage...\nVcxsrv [:<display>] [option]\n\n");
-    ErrorF(":display-number\n\tVcxsrv runs as the given display-number, which defaults to 0.\n");
-    ErrorF("\tTo run multiple instances, use unique display-numbers.\n\n");
-
-    ErrorF("-a #                   default pointer acceleration (factor)\n");
-    ErrorF("-ac                    disable access control restrictions\n");
-    ErrorF("-audit int             set audit trail level\n");	
-    ErrorF("-auth file             select authorization file\n");	
-    ErrorF("-br                    create root window with black background\n");
-    ErrorF("+bs                    enable any backing store support\n");
-    ErrorF("-bs                    disable any backing store support\n");
-    ErrorF("-cc int                default color visual class\n");
-    ErrorF("-nocursor              disable the cursor\n");
-    ErrorF("-core                  generate core dump on fatal error\n");
-#ifdef _MSC_VER
-    ErrorF("-dpi [auto|int]        screen resolution set to native or this dpi\n");
-#else
-    ErrorF("-dpi int               screen resolution in dots per inch\n");
-#endif
-#ifdef DPMSExtension
-    ErrorF("-dpms                  disables VESA DPMS monitor control\n");
-#endif
-    ErrorF("-deferglyphs [none|all|16] defer loading of [no|all|16-bit] glyphs\n");
-    ErrorF("-f #                   bell base (0-100)\n");
-    ErrorF("-fc string             cursor font\n");
-    ErrorF("-fn string             default font name\n");
-    ErrorF("-fp string             default font path\n");
-    ErrorF("-help                  prints message with these options\n");
-    ErrorF("-I                     ignore all remaining arguments\n");
-#ifdef RLIMIT_DATA
-    ErrorF("-ld int                limit data space to N Kb\n");
-#endif
-#ifdef RLIMIT_NOFILE
-    ErrorF("-lf int                limit number of open files to N\n");
-#endif
-#ifdef RLIMIT_STACK
-    ErrorF("-ls int                limit stack space to N Kb\n");
-#endif
-    ErrorF("-nolock                disable the locking mechanism\n");
-    ErrorF("-nolisten string       don't listen on protocol\n");
-    ErrorF("-noreset               don't reset after last client exists\n");
-    ErrorF("-background [none]     create root window with no background\n");
-    ErrorF("-reset                 reset after last client exists\n");
-    ErrorF("-pn                    accept failure to listen on all ports\n");
-    ErrorF("-nopn                  reject failure to listen on all ports\n");
-    ErrorF("-r                     turns off auto-repeat\n");
-    ErrorF("r                      turns on auto-repeat \n");
-    ErrorF("-render [default|mono|gray|color] set render color alloc policy\n");
-    ErrorF("-retro                 start with classic stipple\n");
-    ErrorF("-t #                   default pointer threshold (pixels/t)\n");
-    ErrorF("-terminate             terminate at server reset\n");
-    ErrorF("-to #                  connection time out\n");
-    ErrorF("-tst                   disable testing extensions\n");
-    ErrorF("-wm                    WhenMapped default backing-store\n");
-    ErrorF("-wr                    create root window with white background\n");
-#ifdef PANORAMIX
-    ErrorF("+xinerama              Enable XINERAMA extension\n");
-    ErrorF("-xinerama              Disable XINERAMA extension\n");
-#endif
-    ErrorF("-dumbSched             Disable smart scheduling, enable old behavior\n");
-    ErrorF("-schedInterval int     Set scheduler interval in msec\n");
-    ErrorF("+extension name        Enable extension\n");
-    ErrorF("-extension name        Disable extension\n");
-#ifdef XDMCP
-    XdmcpUseMsg();
-#endif
-    XkbUseMsg();
-    ddxUseMsg();
-}
-
-/*  This function performs a rudimentary sanity check
- *  on the display name passed in on the command-line,
- *  since this string is used to generate filenames.
- *  It is especially important that the display name
- *  not contain a "/" and not start with a "-".
- *                                            --kvajk
- */
-static int 
-VerifyDisplayName(const char *d)
-{
-    if ( d == (char *)0 ) return 0;  /*  null  */
-    if ( *d == '\0' ) return 0;  /*  empty  */
-    if ( *d == '-' ) return 0;  /*  could be confused for an option  */
-    if ( *d == '.' ) return 0;  /*  must not equal "." or ".."  */
-    if ( strchr(d, '/') != (char *)0 ) return 0;  /*  very important!!!  */
-    return 1;
-}
-
-/*
- * This function parses the command line. Handles device-independent fields
- * and allows ddx to handle additional fields.  It is not allowed to modify
- * argc or any of the strings pointed to by argv.
- */
-void
-ProcessCommandLine(int argc, char *argv[])
-{
-    int i, skip;
-
-    defaultKeyboardControl.autoRepeat = TRUE;
-
-#ifdef NO_PART_NET
-    PartialNetwork = FALSE;
-#else
-    PartialNetwork = TRUE;
-#endif
-
-    for ( i = 1; i < argc; i++ )
-    {
-	/* call ddx first, so it can peek/override if it wants */
-        if((skip = ddxProcessArgument(argc, argv, i)))
-	{
-	    i += (skip - 1);
-	}
-	else if(argv[i][0] ==  ':')  
-	{
-	    /* initialize display */
-	    display = argv[i];
-	    display++;
-            if( ! VerifyDisplayName( display ) ) {
-                ErrorF("Bad display name: %s\n", display);
-                UseMsg();
-		FatalError("Bad display name, exiting: %s\n", display);
-            }
-	}
-	else if ( strcmp( argv[i], "-a") == 0)
-	{
-	    if(++i < argc)
-	        defaultPointerControl.num = atoi(argv[i]);
-	    else
-		UseMsg();
-	}
-	else if ( strcmp( argv[i], "-ac") == 0)
-	{
-	    defeatAccessControl = TRUE;
-	}
-	else if ( strcmp( argv[i], "-audit") == 0)
-	{
-	    if(++i < argc)
-	        auditTrailLevel = atoi(argv[i]);
-	    else
-		UseMsg();
-	}
-	else if ( strcmp( argv[i], "-auth") == 0)
-	{
-	    if(++i < argc)
-	        InitAuthorization (argv[i]);
-	    else
-		UseMsg();
-	}
-	else if ( strcmp( argv[i], "-br") == 0) ; /* default */
-	else if ( strcmp( argv[i], "+bs") == 0)
-	    enableBackingStore = TRUE;
-	else if ( strcmp( argv[i], "-bs") == 0)
-	    disableBackingStore = TRUE;
-	else if ( strcmp( argv[i], "-cc") == 0)
-	{
-	    if(++i < argc)
-	        defaultColorVisualClass = atoi(argv[i]);
-	    else
-		UseMsg();
-	}
-	else if ( strcmp( argv[i], "-core") == 0)
-	{
-#if !defined(WIN32) || !defined(__MINGW32__)
-	    struct rlimit   core_limit;
-	    getrlimit (RLIMIT_CORE, &core_limit);
-	    core_limit.rlim_cur = core_limit.rlim_max;
-	    setrlimit (RLIMIT_CORE, &core_limit);
-#endif
-	    CoreDump = TRUE;
-	}
-        else if ( strcmp( argv[i], "-nocursor") == 0)
-        {
-            EnableCursor = FALSE;
-        }
-        else if ( strcmp( argv[i], "-dpi") == 0)
-	{
-	    if(++i < argc)
-#ifdef _MSC_VER
-	    {
-		if (strcmp(argv[i], "auto") == 0)
-		{
-		    HDC hdc = GetDC(NULL);
-		    if (hdc)
-		    {
-			int dpiY = GetDeviceCaps(hdc, LOGPIXELSY);
-			monitorResolution = dpiY;
-			ReleaseDC(NULL, hdc);
-		    }
-		}
-	        else if (isdigit(*argv[i])) /* Naively prevent a crash if not numeric */
-		    monitorResolution = atoi(argv[i]);
-	    }
-#else
-	        monitorResolution = atoi(argv[i]);
-#endif
-	    else
-		UseMsg();
-	}
-#ifdef DPMSExtension
-	else if ( strcmp( argv[i], "dpms") == 0)
-	    /* ignored for compatibility */ ;
-	else if ( strcmp( argv[i], "-dpms") == 0)
-	    DPMSDisabledSwitch = TRUE;
-#endif
-	else if ( strcmp( argv[i], "-deferglyphs") == 0)
-	{
-	    if(++i >= argc || !ParseGlyphCachingMode(argv[i]))
-		UseMsg();
-	}
-	else if ( strcmp( argv[i], "-f") == 0)
-	{
-	    if(++i < argc)
-	        defaultKeyboardControl.bell = atoi(argv[i]);
-	    else
-		UseMsg();
-	}
-	else if ( strcmp( argv[i], "-fc") == 0)
-	{
-	    if(++i < argc)
-	        defaultCursorFont = argv[i];
-	    else
-		UseMsg();
-	}
-	else if ( strcmp( argv[i], "-fn") == 0)
-	{
-	    if(++i < argc)
-	        defaultTextFont = argv[i];
-	    else
-		UseMsg();
-	}
-	else if ( strcmp( argv[i], "-fp") == 0)
-	{
-	    if(++i < argc)
-	    {
-	        defaultFontPath = argv[i];
-	    }
-	    else
-		UseMsg();
-	}
-	else if ( strcmp( argv[i], "-help") == 0)
-	{
-	    UseMsg();
-	    exit(0);
-	}
-        else if ( (skip=XkbProcessArguments(argc,argv,i))!=0 ) {
-	    if (skip>0)
-		 i+= skip-1;
-	    else UseMsg();
-	}
-#ifdef RLIMIT_DATA
-	else if ( strcmp( argv[i], "-ld") == 0)
-	{
-	    if(++i < argc)
-	    {
-	        limitDataSpace = atoi(argv[i]);
-		if (limitDataSpace > 0)
-		    limitDataSpace *= 1024;
-	    }
-	    else
-		UseMsg();
-	}
-#endif
-#ifdef RLIMIT_NOFILE
-	else if ( strcmp( argv[i], "-lf") == 0)
-	{
-	    if(++i < argc)
-	        limitNoFile = atoi(argv[i]);
-	    else
-		UseMsg();
-	}
-#endif
-#ifdef RLIMIT_STACK
-	else if ( strcmp( argv[i], "-ls") == 0)
-	{
-	    if(++i < argc)
-	    {
-	        limitStackSpace = atoi(argv[i]);
-		if (limitStackSpace > 0)
-		    limitStackSpace *= 1024;
-	    }
-	    else
-		UseMsg();
-	}
-#endif
-	else if ( strcmp ( argv[i], "-nolock") == 0)
-	{
-#if !defined(WIN32) && !defined(__CYGWIN__)
-	  if (getuid() != 0)
-	    ErrorF("Warning: the -nolock option can only be used by root\n");
-	  else
-#endif
-	    nolock = TRUE;
-	}
-	else if ( strcmp( argv[i], "-nolisten") == 0)
-	{
-            if(++i < argc) {
-		if (_XSERVTransNoListen(argv[i])) 
-		    FatalError ("Failed to disable listen for %s transport",
-				argv[i]);
-	   } else
-		UseMsg();
-	}
-	else if ( strcmp( argv[i], "-noreset") == 0)
-	{
-	    dispatchExceptionAtReset = 0;
-	}
-	else if ( strcmp( argv[i], "-reset") == 0)
-	{
-	    dispatchExceptionAtReset = DE_RESET;
-	}
-	else if ( strcmp( argv[i], "-p") == 0)
-	{
-	    if(++i < argc)
-	        defaultScreenSaverInterval = ((CARD32)atoi(argv[i])) *
-					     MILLI_PER_MIN;
-	    else
-		UseMsg();
-	}
-	else if (strcmp(argv[i], "-pogo") == 0)
-	{
-	    dispatchException = DE_TERMINATE;
-	}
-	else if ( strcmp( argv[i], "-pn") == 0)
-	    PartialNetwork = TRUE;
-	else if ( strcmp( argv[i], "-nopn") == 0)
-	    PartialNetwork = FALSE;
-	else if ( strcmp( argv[i], "r") == 0)
-	    defaultKeyboardControl.autoRepeat = TRUE;
-	else if ( strcmp( argv[i], "-r") == 0)
-	    defaultKeyboardControl.autoRepeat = FALSE;
-	else if ( strcmp( argv[i], "-retro") == 0)
-	    party_like_its_1989 = TRUE;
-	else if ( strcmp( argv[i], "-s") == 0)
-	{
-	    if(++i < argc)
-	        defaultScreenSaverTime = ((CARD32)atoi(argv[i])) *
-					 MILLI_PER_MIN;
-	    else
-		UseMsg();
-	}
-	else if ( strcmp( argv[i], "-t") == 0)
-	{
-	    if(++i < argc)
-	        defaultPointerControl.threshold = atoi(argv[i]);
-	    else
-		UseMsg();
-	}
-	else if ( strcmp( argv[i], "-terminate") == 0)
-	{
-	    dispatchExceptionAtReset = DE_TERMINATE;
-	}
-	else if ( strcmp( argv[i], "-to") == 0)
-	{
-	    if(++i < argc)
-		TimeOutValue = ((CARD32)atoi(argv[i])) * MILLI_PER_SECOND;
-	    else
-		UseMsg();
-	}
-	else if ( strcmp( argv[i], "-tst") == 0)
-	{
-	    noTestExtensions = TRUE;
-	}
-	else if ( strcmp( argv[i], "-wm") == 0)
-	    defaultBackingStore = WhenMapped;
-        else if ( strcmp( argv[i], "-wr") == 0)
-            whiteRoot = TRUE;
-        else if ( strcmp( argv[i], "-background") == 0) {
-            if(++i < argc) {
-                if (!strcmp ( argv[i], "none"))
-                    bgNoneRoot = TRUE;
-                else
-                    UseMsg();
-            }
-        }
-        else if ( strcmp( argv[i], "-maxbigreqsize") == 0) {
-             if(++i < argc) {
-                 long reqSizeArg = atol(argv[i]);
-
-                 /* Request size > 128MB does not make much sense... */
-                 if( reqSizeArg > 0L && reqSizeArg < 128L ) {
-                     maxBigRequestSize = (reqSizeArg * 1048576L) - 1L;
-                 }
-                 else
-                 {
-                     UseMsg();
-                 }
-             }
-             else
-             {
-                 UseMsg();
-             }
-         }
-#ifdef PANORAMIX
-	else if ( strcmp( argv[i], "+xinerama") == 0){
-	    noPanoramiXExtension = FALSE;
-	}
-	else if ( strcmp( argv[i], "-xinerama") == 0){
-	    noPanoramiXExtension = TRUE;
-	}
-	else if ( strcmp( argv[i], "-disablexineramaextension") == 0){
-	    PanoramiXExtensionDisabledHack = TRUE;
-	}
-#endif
-	else if ( strcmp( argv[i], "-I") == 0)
-	{
-	    /* ignore all remaining arguments */
-	    break;
-	}
-	else if (strncmp (argv[i], "tty", 3) == 0)
-	{
-            /* init supplies us with this useless information */
-	}
-#ifdef XDMCP
-	else if ((skip = XdmcpOptions(argc, argv, i)) != i)
-	{
-	    i = skip - 1;
-	}
-#endif
-	else if ( strcmp( argv[i], "-dumbSched") == 0)
-	{
-	    SmartScheduleDisable = TRUE;
-	}
-	else if ( strcmp( argv[i], "-schedInterval") == 0)
-	{
-	    if (++i < argc)
-	    {
-		SmartScheduleInterval = atoi(argv[i]);
-		SmartScheduleSlice = SmartScheduleInterval;
-	    }
-	    else
-		UseMsg();
-	}
-	else if ( strcmp( argv[i], "-schedMax") == 0)
-	{
-	    if (++i < argc)
-	    {
-		SmartScheduleMaxSlice = atoi(argv[i]);
-	    }
-	    else
-		UseMsg();
-	}
-	else if ( strcmp( argv[i], "-render" ) == 0)
-	{
-	    if (++i < argc)
-	    {
-		int policy = PictureParseCmapPolicy (argv[i]);
-
-		if (policy != PictureCmapPolicyInvalid)
-		    PictureCmapPolicy = policy;
-		else
-		    UseMsg ();
-	    }
-	    else
-		UseMsg ();
-	}
-	else if ( strcmp( argv[i], "+extension") == 0)
-	{
-	    if (++i < argc)
-	    {
-		if (!EnableDisableExtension(argv[i], TRUE))
-		    EnableDisableExtensionError(argv[i], TRUE);
-	    }
-	    else
-		UseMsg();
-	}
-	else if ( strcmp( argv[i], "-extension") == 0)
-	{
-	    if (++i < argc)
-	    {
-		if (!EnableDisableExtension(argv[i], FALSE))
-		    EnableDisableExtensionError(argv[i], FALSE);
-	    }
-	    else
-		UseMsg();
-	}
- 	else
- 	{
-	    ErrorF("Unrecognized option: %s\n", argv[i]);
-	    UseMsg();
-	    FatalError("Unrecognized option: %s\n", argv[i]);
-        }
-    }
-}
-
-/* Implement a simple-minded font authorization scheme.  The authorization
-   name is "hp-hostname-1", the contents are simply the host name. */
-int
-set_font_authorizations(char **authorizations, int *authlen, pointer client)
-{
-#define AUTHORIZATION_NAME "hp-hostname-1"
-#if defined(TCPCONN) || defined(STREAMSCONN)
-    static char *result = NULL;
-    static char *p = NULL;
-
-    if (p == NULL)
-    {
-	char hname[1024], *hnameptr;
-	unsigned int len;
-#if defined(IPv6) && defined(AF_INET6)
-	struct addrinfo hints, *ai = NULL;
-#else
-	struct hostent *host;
-#ifdef XTHREADS_NEEDS_BYNAMEPARAMS
-	_Xgethostbynameparams hparams;
-#endif
-#endif
-
-	gethostname(hname, 1024);
-#if defined(IPv6) && defined(AF_INET6)
-	memset(&hints, 0, sizeof(hints));
-	hints.ai_flags = AI_CANONNAME;
-	if (getaddrinfo(hname, NULL, &hints, &ai) == 0) {
-	    hnameptr = ai->ai_canonname;
-	} else {
-	    hnameptr = hname;
-	}
-#else
-	host = _XGethostbyname(hname, hparams);
-	if (host == NULL)
-	    hnameptr = hname;
-	else
-	    hnameptr = host->h_name;
-#endif
-
-	len = strlen(hnameptr) + 1;
-	result = malloc(len + sizeof(AUTHORIZATION_NAME) + 4);
-
-	p = result;
-        *p++ = sizeof(AUTHORIZATION_NAME) >> 8;
-        *p++ = sizeof(AUTHORIZATION_NAME) & 0xff;
-        *p++ = (len) >> 8;
-        *p++ = (len & 0xff);
-
-	memmove(p, AUTHORIZATION_NAME, sizeof(AUTHORIZATION_NAME));
-	p += sizeof(AUTHORIZATION_NAME);
-	memmove(p, hnameptr, len);
-	p += len;
-#if defined(IPv6) && defined(AF_INET6)
-	if (ai) {
-	    freeaddrinfo(ai);
-	}
-#endif
-    }
-    *authlen = p - result;
-    *authorizations = result;
-    return 1;
-#else /* TCPCONN */
-    return 0;
-#endif /* TCPCONN */
-}
-
-void *
-Xalloc(unsigned long amount)
-{
-    /*
-     * Xalloc used to return NULL when large amount of memory is requested. In
-     * order to catch the buggy callers this warning has been added, slated to
-     * removal by anyone who touches this code (or just looks at it) in 2011.
-     *
-     * -- Mikhail Gusarov
-     */
-    if ((long)amount <= 0)
-	ErrorF("Warning: Xalloc: "
-	       "requesting unpleasantly large amount of memory: %lu bytes.\n",
-               amount);
-
-    return malloc(amount);
-}
-
-void *
-XNFalloc(unsigned long amount)
-{
-    void *ptr = malloc(amount);
-    if (!ptr)
-        FatalError("Out of memory");
-    return ptr;
-}
-
-void *
-Xcalloc(unsigned long amount)
-{
-    return calloc(1, amount);
-}
-
-void *
-XNFcalloc(unsigned long amount)
-{
-    void *ret = calloc(1, amount);
-    if (!ret)
-        FatalError("XNFcalloc: Out of memory");
-    return ret;
-}
-
-void *
-Xrealloc(void *ptr, unsigned long amount)
-{
-    /*
-     * Xrealloc used to return NULL when large amount of memory is requested. In
-     * order to catch the buggy callers this warning has been added, slated to
-     * removal by anyone who touches this code (or just looks at it) in 2011.
-     *
-     * -- Mikhail Gusarov
-     */
-    if ((long)amount <= 0)
-	ErrorF("Warning: Xrealloc: "
-	       "requesting unpleasantly large amount of memory: %lu bytes.\n",
-               amount);
-
-    return realloc(ptr, amount);
-}
-
-void *
-XNFrealloc(void *ptr, unsigned long amount)
-{
-    void *ret = realloc(ptr, amount);
-    if (!ret)
-	FatalError("XNFrealloc: Out of memory");
-    return ret;
-}
-
-void
-Xfree(void *ptr)
-{
-    free(ptr);
-}
-
-
-char *
-Xstrdup(const char *s)
-{
-    if (s == NULL)
-	return NULL;
-    return strdup(s);
-}
-
-char *
-XNFstrdup(const char *s)
-{
-    char *ret;
-
-    if (s == NULL)
-	return NULL;
-
-    ret = strdup(s);
-    if (!ret)
-	FatalError("XNFstrdup: Out of memory");
-    return ret;
-}
-
-void
-SmartScheduleStopTimer (void)
-{
-#ifdef _MSC_VER
-    if (SmartScheduleDisable)
-	return;
-    DeleteTimerQueueTimer(s_hSmartScheduleTimerQueue, s_hSmartScheduleTimer, NULL);
-    s_hSmartScheduleTimer=NULL;
-#else
-    struct itimerval	timer;
-    
-    if (SmartScheduleDisable)
-	return;
-    timer.it_interval.tv_sec = 0;
-    timer.it_interval.tv_usec = 0;
-    timer.it_value.tv_sec = 0;
-    timer.it_value.tv_usec = 0;
-    (void) setitimer (ITIMER_REAL, &timer, 0);
-#endif
-}
-
-#ifdef _MSC_VER
-static VOID CALLBACK SmartScheduleTimer( PVOID lpParameter, BOOLEAN TimerOrWaitFired)
-#else
-static void SmartScheduleTimer (int sig)
-#endif
-{
-    SmartScheduleTime += SmartScheduleInterval;
-}
-
-
-void
-SmartScheduleStartTimer (void)
-{
-#ifdef _MSC_VER
-    if (SmartScheduleDisable)
-	return;
-
-    if (!CreateTimerQueueTimer( &s_hSmartScheduleTimer, s_hSmartScheduleTimerQueue, SmartScheduleTimer, NULL
-                              , SmartScheduleInterval, SmartScheduleInterval, WT_EXECUTEONLYONCE|WT_EXECUTEINPERSISTENTTHREAD))
-    {
-        DWORD Error=GetLastError();
-        ErrorF("Error starting timer, smart scheduling disabled: 0x%x (%d)\n",Error,Error);
-	CloseHandle(s_hSmartScheduleTimer);
-	SmartScheduleDisable = TRUE;
-	return;
-    }
-#else
-    struct itimerval	timer;
-    
-    if (SmartScheduleDisable)
-	return;
-    timer.it_interval.tv_sec = 0;
-    timer.it_interval.tv_usec = SmartScheduleInterval * 1000;
-    timer.it_value.tv_sec = 0;
-    timer.it_value.tv_usec = SmartScheduleInterval * 1000;
-    setitimer (ITIMER_REAL, &timer, 0);
-#endif
-}
-
-void
-SmartScheduleInit (void)
-{
-#ifdef _MSC_VER
-    if (SmartScheduleDisable)
-	return;
-    s_hSmartScheduleTimerQueue = CreateTimerQueue();
-    if (!s_hSmartScheduleTimerQueue)
-    {
-        DWORD Error=GetLastError();
-        ErrorF("Error creating timer, smart scheduling disabled: 0x%x (%d)\n",Error,Error);
-	SmartScheduleDisable = TRUE;
-    }
-#else
-    struct sigaction	act;
-
-    if (SmartScheduleDisable)
-	return;
-
-    memset((char *) &act, 0, sizeof(struct sigaction));
-
-    /* Set up the timer signal function */
-    act.sa_handler = SmartScheduleTimer;
-    sigemptyset (&act.sa_mask);
-    sigaddset (&act.sa_mask, SIGALRM);
-    if (sigaction (SIGALRM, &act, 0) < 0)
-    {
-	perror ("sigaction for smart scheduler");
-	SmartScheduleDisable = TRUE;
-    }
-#endif
-}
-
-#ifdef SIG_BLOCK
-static sigset_t	PreviousSignalMask;
-static int	BlockedSignalCount;
-#endif
-
-void
-OsBlockSignals (void)
-{
-#ifdef SIG_BLOCK
-    if (BlockedSignalCount++ == 0)
-    {
-	sigset_t    set;
-	
-	sigemptyset (&set);
-	sigaddset (&set, SIGALRM);
-	sigaddset (&set, SIGVTALRM);
-#ifdef SIGWINCH
-	sigaddset (&set, SIGWINCH);
-#endif
-#ifdef SIGIO
-	sigaddset (&set, SIGIO);
-#endif
-	sigaddset (&set, SIGTSTP);
-	sigaddset (&set, SIGTTIN);
-	sigaddset (&set, SIGTTOU);
-	sigaddset (&set, SIGCHLD);
-	sigprocmask (SIG_BLOCK, &set, &PreviousSignalMask);
-    }
-#endif
-}
-
-void
-OsReleaseSignals (void)
-{
-#ifdef SIG_BLOCK
-    if (--BlockedSignalCount == 0)
-    {
-	sigprocmask (SIG_SETMASK, &PreviousSignalMask, 0);
-    }
-#endif
-}
-
-/*
- * Pending signals may interfere with core dumping. Provide a
- * mechanism to block signals when aborting.
- */
-
-void
-OsAbort (void)
-{
-#ifndef __APPLE__
-    OsBlockSignals();
-#endif
-    abort();
-}
-
-#if !defined(WIN32)
-/*
- * "safer" versions of system(3), popen(3) and pclose(3) which give up
- * all privs before running a command.
- *
- * This is based on the code in FreeBSD 2.2 libc.
- *
- * XXX It'd be good to redirect stderr so that it ends up in the log file
- * as well.  As it is now, xkbcomp messages don't end up in the log file.
- */
-
-int
-System(char *command)
-{
-    int pid, p;
-    void (*csig)(int);
-    int status;
-
-    if (!command)
-	return 1;
-
-    csig = signal(SIGCHLD, SIG_DFL);
-    if (csig == SIG_ERR) {
-      perror("signal");
-      return -1;
-    }
-
-#ifdef DEBUG
-    ErrorF("System: `%s'\n", command);
-#endif
-
-    switch (pid = fork()) {
-    case -1:	/* error */
-	p = -1;
-    case 0:	/* child */
-	if (setgid(getgid()) == -1)
-	    _exit(127);
-	if (setuid(getuid()) == -1)
-	    _exit(127);
-	execl("/bin/sh", "sh", "-c", command, (char *)NULL);
-	_exit(127);
-    default:	/* parent */
-	do {
-	    p = waitpid(pid, &status, 0);
-	} while (p == -1 && errno == EINTR);
-	
-    }
-
-    if (signal(SIGCHLD, csig) == SIG_ERR) {
-      perror("signal");
-      return -1;
-    }
-
-    return p == -1 ? -1 : status;
-}
-
-static struct pid {
-    struct pid *next;
-    FILE *fp;
-    int pid;
-} *pidlist;
-
-OsSigHandlerPtr old_alarm = NULL; /* XXX horrible awful hack */
-
-pointer
-Popen(char *command, char *type)
-{
-    struct pid *cur;
-    FILE *iop;
-    int pdes[2], pid;
-
-    if (command == NULL || type == NULL)
-	return NULL;
-
-    if ((*type != 'r' && *type != 'w') || type[1])
-	return NULL;
-
-    if ((cur = malloc(sizeof(struct pid))) == NULL)
-	return NULL;
-
-    if (pipe(pdes) < 0) {
-	free(cur);
-	return NULL;
-    }
-
-    /* Ignore the smart scheduler while this is going on */
-    old_alarm = OsSignal(SIGALRM, SIG_IGN);
-    if (old_alarm == SIG_ERR) {
-      perror("signal");
-      return NULL;
-    }
-
-    switch (pid = fork()) {
-    case -1: 	/* error */
-	close(pdes[0]);
-	close(pdes[1]);
-	free(cur);
-	if (OsSignal(SIGALRM, old_alarm) == SIG_ERR)
-	  perror("signal");
-	return NULL;
-    case 0:	/* child */
-	if (setgid(getgid()) == -1)
-	    _exit(127);
-	if (setuid(getuid()) == -1)
-	    _exit(127);
-	if (*type == 'r') {
-	    if (pdes[1] != 1) {
-		/* stdout */
-		dup2(pdes[1], 1);
-		close(pdes[1]);
-	    }
-	    close(pdes[0]);
-	} else {
-	    if (pdes[0] != 0) {
-		/* stdin */
-		dup2(pdes[0], 0);
-		close(pdes[0]);
-	    }
-	    close(pdes[1]);
-	}
-	execl("/bin/sh", "sh", "-c", command, (char *)NULL);
-	_exit(127);
-    }
-
-    /* Avoid EINTR during stdio calls */
-    OsBlockSignals ();
-    
-    /* parent */
-    if (*type == 'r') {
-	iop = fdopen(pdes[0], type);
-	close(pdes[1]);
-    } else {
-	iop = fdopen(pdes[1], type);
-	close(pdes[0]);
-    }
-
-    cur->fp = iop;
-    cur->pid = pid;
-    cur->next = pidlist;
-    pidlist = cur;
-
-#ifdef DEBUG
-    ErrorF("Popen: `%s', fp = %p\n", command, iop);
-#endif
-
-    return iop;
-}
-
-/* fopen that drops privileges */
-pointer
-Fopen(char *file, char *type)
-{
-    FILE *iop;
-#ifndef HAS_SAVED_IDS_AND_SETEUID
-    struct pid *cur;
-    int pdes[2], pid;
-
-    if (file == NULL || type == NULL)
-	return NULL;
-
-    if ((*type != 'r' && *type != 'w') || type[1])
-	return NULL;
-
-    if ((cur = malloc(sizeof(struct pid))) == NULL)
-	return NULL;
-
-    if (pipe(pdes) < 0) {
-	free(cur);
-	return NULL;
-    }
-
-    switch (pid = fork()) {
-    case -1: 	/* error */
-	close(pdes[0]);
-	close(pdes[1]);
-	free(cur);
-	return NULL;
-    case 0:	/* child */
-	if (setgid(getgid()) == -1)
-	    _exit(127);
-	if (setuid(getuid()) == -1)
-	    _exit(127);
-	if (*type == 'r') {
-	    if (pdes[1] != 1) {
-		/* stdout */
-		dup2(pdes[1], 1);
-		close(pdes[1]);
-	    }
-	    close(pdes[0]);
-	} else {
-	    if (pdes[0] != 0) {
-		/* stdin */
-		dup2(pdes[0], 0);
-		close(pdes[0]);
-	    }
-	    close(pdes[1]);
-	}
-	execl("/bin/cat", "cat", file, (char *)NULL);
-	_exit(127);
-    }
-
-    /* Avoid EINTR during stdio calls */
-    OsBlockSignals ();
-    
-    /* parent */
-    if (*type == 'r') {
-	iop = fdopen(pdes[0], type);
-	close(pdes[1]);
-    } else {
-	iop = fdopen(pdes[1], type);
-	close(pdes[0]);
-    }
-
-    cur->fp = iop;
-    cur->pid = pid;
-    cur->next = pidlist;
-    pidlist = cur;
-
-#ifdef DEBUG
-    ErrorF("Fopen(%s), fp = %p\n", file, iop);
-#endif
-
-    return iop;
-#else
-    int ruid, euid;
-
-    ruid = getuid();
-    euid = geteuid();
-    
-    if (seteuid(ruid) == -1) {
-	    return NULL;
-    }
-    iop = fopen(file, type);
-
-    if (seteuid(euid) == -1) {
-	    fclose(iop);
-	    return NULL;
-    }
-    return iop;
-#endif /* HAS_SAVED_IDS_AND_SETEUID */
-}
-
-int
-Pclose(pointer iop)
-{
-    struct pid *cur, *last;
-    int pstat;
-    int pid;
-
-#ifdef DEBUG
-    ErrorF("Pclose: fp = %p\n", iop);
-#endif
-
-    fclose(iop);
-
-    for (last = NULL, cur = pidlist; cur; last = cur, cur = cur->next)
-	if (cur->fp == iop)
-	    break;
-    if (cur == NULL)
-	return -1;
-
-    do {
-	pid = waitpid(cur->pid, &pstat, 0);
-    } while (pid == -1 && errno == EINTR);
-
-    if (last == NULL)
-	pidlist = cur->next;
-    else
-	last->next = cur->next;
-    free(cur);
-
-    /* allow EINTR again */
-    OsReleaseSignals ();
-    
-    if (old_alarm && OsSignal(SIGALRM, old_alarm) == SIG_ERR) {
-      perror("signal");
-      return -1;
-    }
-
-    return pid == -1 ? -1 : pstat;
-}
-
-int
-Fclose(pointer iop)
-{
-#ifdef HAS_SAVED_IDS_AND_SETEUID
-    return fclose(iop);
-#else
-    return Pclose(iop);
-#endif
-}
-
-#endif /* !WIN32 */
-
-
-/*
- * CheckUserParameters: check for long command line arguments and long
- * environment variables.  By default, these checks are only done when
- * the server's euid != ruid.  In 3.3.x, these checks were done in an
- * external wrapper utility.
- */
-
-/* Consider LD* variables insecure? */
-#ifndef _MSC_VER
-#ifndef REMOVE_ENV_LD
-#define REMOVE_ENV_LD 1
-#endif
-
-/* Remove long environment variables? */
-#ifndef REMOVE_LONG_ENV
-#define REMOVE_LONG_ENV 1
-#endif
-#endif
-
-/*
- * Disallow stdout or stderr as pipes?  It's possible to block the X server
- * when piping stdout+stderr to a pipe.
- *
- * Don't enable this because it looks like it's going to cause problems.
- */
-#ifndef NO_OUTPUT_PIPES
-#define NO_OUTPUT_PIPES 0
-#endif
-
-
-/* Check args and env only if running setuid (euid == 0 && euid != uid) ? */
-#ifndef CHECK_EUID
-#ifndef WIN32
-#define CHECK_EUID 1
-#else
-#define CHECK_EUID 0
-#endif
-#endif
-
-/*
- * Maybe the locale can be faked to make isprint(3) report that everything
- * is printable?  Avoid it by default.
- */
-#ifndef USE_ISPRINT
-#define USE_ISPRINT 0
-#endif
-
-#define MAX_ARG_LENGTH          128
-#define MAX_ENV_LENGTH          2048
-#define MAX_ENV_PATH_LENGTH     2048	/* Limit for *PATH and TERMCAP */
-
-#if USE_ISPRINT
-#include <ctype.h>
-#define checkPrintable(c) isprint(c)
-#else
-#define checkPrintable(c) (((c) & 0x7f) >= 0x20 && ((c) & 0x7f) != 0x7f)
-#endif
-
-enum BadCode {
-    NotBad = 0,
-    UnsafeArg,
-    ArgTooLong,
-    UnprintableArg,
-    EnvTooLong,
-    OutputIsPipe,
-    InternalError
-};
-
-#if defined(VENDORSUPPORT)
-#define BUGADDRESS VENDORSUPPORT
-#elif defined(BUILDERADDR)
-#define BUGADDRESS BUILDERADDR
-#else
-#define BUGADDRESS "xorg@freedesktop.org"
-#endif
-
-void
-CheckUserParameters(int argc, char **argv, char **envp)
-{
-    enum BadCode bad = NotBad;
-    int i = 0, j;
-    char *a, *e = NULL;
-
-#if CHECK_EUID
-    if (geteuid() == 0 && getuid() != geteuid())
-#endif
-    {
-	/* Check each argv[] */
-	for (i = 1; i < argc; i++) {
-	    if (strcmp(argv[i], "-fp") == 0)
-	    {
-		i++; /* continue with next argument. skip the length check */
-		if (i >= argc)
-		    break;
-	    } else
-	    {
-		if (strlen(argv[i]) > MAX_ARG_LENGTH) {
-		    bad = ArgTooLong;
-		    break;
-		}
-	    }
-	    a = argv[i];
-	    while (*a) {
-		if (checkPrintable(*a) == 0) {
-		    bad = UnprintableArg;
-		    break;
-		}
-		a++;
-	    }
-	    if (bad)
-		break;
-	}
-	if (!bad) {
-	    /* Check each envp[] */
-	    for (i = 0; envp[i]; i++) {
-
-		/* Check for bad environment variables and values */
-#if REMOVE_ENV_LD
-		while (envp[i] && (strncmp(envp[i], "LD", 2) == 0)) {
-		    for (j = i; envp[j]; j++) {
-			envp[j] = envp[j+1];
-		    }
-		}
-#endif   
-		if (envp[i] && (strlen(envp[i]) > MAX_ENV_LENGTH)) {
-#if REMOVE_LONG_ENV
-		    for (j = i; envp[j]; j++) {
-			envp[j] = envp[j+1];
-		    }
-		    i--;
-#else
-		    char *eq;
-		    int len;
-
-		    eq = strchr(envp[i], '=');
-		    if (!eq)
-			continue;
-		    len = eq - envp[i];
-		    e = malloc(len + 1);
-		    if (!e) {
-			bad = InternalError;
-			break;
-		    }
-		    strncpy(e, envp[i], len);
-		    e[len] = 0;
-		    if (len >= 4 &&
-			(strcmp(e + len - 4, "PATH") == 0 ||
-			 strcmp(e, "TERMCAP") == 0)) {
-			if (strlen(envp[i]) > MAX_ENV_PATH_LENGTH) {
-			    bad = EnvTooLong;
-			    break;
-			} else {
-			    free(e);
-			}
-		    } else {
-			bad = EnvTooLong;
-			break;
-		    }
-#endif
-		}
-	    }
-	}
-#if NO_OUTPUT_PIPES
-	if (!bad) {
-	    struct stat buf;
-
-	    if (fstat(fileno(stdout), &buf) == 0 && S_ISFIFO(buf.st_mode))
-		bad = OutputIsPipe;
-	    if (fstat(fileno(stderr), &buf) == 0 && S_ISFIFO(buf.st_mode))
-		bad = OutputIsPipe;
-	}
-#endif
-    }
-    switch (bad) {
-    case NotBad:
-	return;
-    case UnsafeArg:
-	ErrorF("Command line argument number %d is unsafe\n", i);
-	break;
-    case ArgTooLong:
-	ErrorF("Command line argument number %d is too long\n", i);
-	break;
-    case UnprintableArg:
-	ErrorF("Command line argument number %d contains unprintable"
-		" characters\n", i);
-	break;
-    case EnvTooLong:
-	ErrorF("Environment variable `%s' is too long\n", e);
-	break;
-    case OutputIsPipe:
-	ErrorF("Stdout and/or stderr is a pipe\n");
-	break;
-    case InternalError:
-	ErrorF("Internal Error\n");
-	break;
-    default:
-	ErrorF("Unknown error\n");
-	break;
-    }
-    FatalError("X server aborted because of unsafe environment\n");
-}
-
-/*
- * CheckUserAuthorization: check if the user is allowed to start the
- * X server.  This usually means some sort of PAM checking, and it is
- * usually only done for setuid servers (uid != euid).
- */
-
-#ifdef USE_PAM
-#include <security/pam_appl.h>
-#include <security/pam_misc.h>
-#include <pwd.h>
-#endif /* USE_PAM */
-
-void
-CheckUserAuthorization(void)
-{
-#ifdef USE_PAM
-    static struct pam_conv conv = {
-	misc_conv,
-	NULL
-    };
-
-    pam_handle_t *pamh = NULL;
-    struct passwd *pw;
-    int retval;
-
-    if (getuid() != geteuid()) {
-	pw = getpwuid(getuid());
-	if (pw == NULL)
-	    FatalError("getpwuid() failed for uid %d\n", getuid());
-
-	retval = pam_start("xserver", pw->pw_name, &conv, &pamh);
-	if (retval != PAM_SUCCESS)
-	    FatalError("pam_start() failed.\n"
-			"\tMissing or mangled PAM config file or module?\n");
-
-	retval = pam_authenticate(pamh, 0);
-	if (retval != PAM_SUCCESS) {
-	    pam_end(pamh, retval);
-	    FatalError("PAM authentication failed, cannot start X server.\n"
-			"\tPerhaps you do not have console ownership?\n");
-	}
-
-	retval = pam_acct_mgmt(pamh, 0);
-	if (retval != PAM_SUCCESS) {
-	    pam_end(pamh, retval);
-	    FatalError("PAM authentication failed, cannot start X server.\n"
-			"\tPerhaps you do not have console ownership?\n");
-	}
-
-	/* this is not a session, so do not do session management */
-	pam_end(pamh, PAM_SUCCESS);
-    }
-#endif
-}
-
-/*
- * Tokenize a string into a NULL terminated array of strings. Always returns
- * an allocated array unless an error occurs.
- */
-char**
-xstrtokenize(const char *str, const char *separators)
-{
-    char **list, **nlist;
-    char *tok, *tmp;
-    unsigned num = 0, n;
-
-    if (!str)
-        return NULL;
-    list = calloc(1, sizeof(*list));
-    if (!list)
-        return NULL;
-    tmp = strdup(str);
-    if (!tmp)
-        goto error;
-    for (tok = strtok(tmp, separators); tok; tok = strtok(NULL, separators)) {
-        nlist = realloc(list, (num + 2) * sizeof(*list));
-        if (!nlist)
-            goto error;
-        list = nlist;
-        list[num] = strdup(tok);
-        if (!list[num])
-            goto error;
-        list[++num] = NULL;
-    }
-    free(tmp);
-    return list;
-
-error:
-    free(tmp);
-    for (n = 0; n < num; n++)
-        free(list[n]);
-    free(list);
-    return NULL;
-}
-=======
-/*
-
-Copyright 1987, 1998  The Open Group
-
-Permission to use, copy, modify, distribute, and sell this software and its
-documentation for any purpose is hereby granted without fee, provided that
-the above copyright notice appear in all copies and that both that
-copyright notice and this permission notice appear in supporting
-documentation.
-
-The above copyright notice and this permission notice shall be included
-in all copies or substantial portions of the Software.
-
-THE SOFTWARE IS PROVIDED "AS IS", WITHOUT WARRANTY OF ANY KIND, EXPRESS
-OR IMPLIED, INCLUDING BUT NOT LIMITED TO THE WARRANTIES OF
-MERCHANTABILITY, FITNESS FOR A PARTICULAR PURPOSE AND NONINFRINGEMENT.
-IN NO EVENT SHALL THE OPEN GROUP BE LIABLE FOR ANY CLAIM, DAMAGES OR
-OTHER LIABILITY, WHETHER IN AN ACTION OF CONTRACT, TORT OR OTHERWISE,
-ARISING FROM, OUT OF OR IN CONNECTION WITH THE SOFTWARE OR THE USE OR
-OTHER DEALINGS IN THE SOFTWARE.
-
-Except as contained in this notice, the name of The Open Group shall
-not be used in advertising or otherwise to promote the sale, use or
-other dealings in this Software without prior written authorization
-from The Open Group.
-
-
-Copyright 1987 by Digital Equipment Corporation, Maynard, Massachusetts,
-Copyright 1994 Quarterdeck Office Systems.
-
-                        All Rights Reserved
-
-Permission to use, copy, modify, and distribute this software and its
-documentation for any purpose and without fee is hereby granted,
-provided that the above copyright notice appear in all copies and that
-both that copyright notice and this permission notice appear in
-supporting documentation, and that the names of Digital and
-Quarterdeck not be used in advertising or publicity pertaining to
-distribution of the software without specific, written prior
-permission.
-
-DIGITAL AND QUARTERDECK DISCLAIM ALL WARRANTIES WITH REGARD TO THIS
-SOFTWARE, INCLUDING ALL IMPLIED WARRANTIES OF MERCHANTABILITY AND
-FITNESS, IN NO EVENT SHALL DIGITAL BE LIABLE FOR ANY SPECIAL, INDIRECT
-OR CONSEQUENTIAL DAMAGES OR ANY DAMAGES WHATSOEVER RESULTING FROM LOSS
-OF USE, DATA OR PROFITS, WHETHER IN AN ACTION OF CONTRACT, NEGLIGENCE
-OR OTHER TORTIOUS ACTION, ARISING OUT OF OR IN CONNECTION WITH THE USE
-OR PERFORMANCE OF THIS SOFTWARE.
-
-*/
-
-#ifdef HAVE_DIX_CONFIG_H
-#include <dix-config.h>
-#endif
-
-#ifdef __CYGWIN__
-#include <stdlib.h>
-#include <signal.h>
-/*
-   Sigh... We really need a prototype for this to know it is stdcall,
-   but #include-ing <windows.h> here is not a good idea...
-*/
-__stdcall unsigned long GetTickCount(void);
-#endif
-
-#if defined(WIN32) && !defined(__CYGWIN__)
-#include <X11/Xwinsock.h>
-#endif
-#include <X11/Xos.h>
-#include <stdio.h>
-#include <time.h>
-#if !defined(WIN32) || !defined(__MINGW32__)
-#include <sys/time.h>
-#include <sys/resource.h>
-#endif
-#include "misc.h"
-#include <X11/X.h>
-#define XSERV_t
-#define TRANS_SERVER
-#define TRANS_REOPEN
-#include <X11/Xtrans/Xtrans.h>
-#include "input.h"
-#include "dixfont.h"
-#include "osdep.h"
-#include "extension.h"
-#ifdef X_POSIX_C_SOURCE
-#define _POSIX_C_SOURCE X_POSIX_C_SOURCE
-#include <signal.h>
-#undef _POSIX_C_SOURCE
-#else
-#if defined(_POSIX_SOURCE)
-#include <signal.h>
-#else
-#define _POSIX_SOURCE
-#include <signal.h>
-#undef _POSIX_SOURCE
-#endif
-#endif
-#ifndef WIN32
-#include <sys/wait.h>
-#endif
-#if !defined(SYSV) && !defined(WIN32) 
-#include <sys/resource.h>
-#endif
-#include <sys/stat.h>
-#include <ctype.h>    /* for isspace */
-#include <stdarg.h>
-
-#include <stdlib.h>	/* for malloc() */
-
-#if defined(TCPCONN) || defined(STREAMSCONN)
-# ifndef WIN32
-#  include <netdb.h>
-# endif
-#endif
-
-#include "opaque.h"
-
-#include "dixstruct.h"
-
-#include "xkbsrv.h"
-
-#include "picture.h"
-
-Bool noTestExtensions;
-#ifdef COMPOSITE
-Bool noCompositeExtension = FALSE;
-#endif
-
-#ifdef DAMAGE
-Bool noDamageExtension = FALSE;
-#endif
-#ifdef DBE
-Bool noDbeExtension = FALSE;
-#endif
-#ifdef DPMSExtension
-Bool noDPMSExtension = FALSE;
-#endif
-#ifdef GLXEXT
-Bool noGlxExtension = FALSE;
-Bool noGlxVisualInit = FALSE;
-#endif
-#ifdef SCREENSAVER
-Bool noScreenSaverExtension = FALSE;
-#endif
-#ifdef MITSHM
-Bool noMITShmExtension = FALSE;
-#endif
-#ifdef RANDR
-Bool noRRExtension = FALSE;
-#endif
-Bool noRenderExtension = FALSE;
-#ifdef XCSECURITY
-Bool noSecurityExtension = FALSE;
-#endif
-#ifdef RES
-Bool noResExtension = FALSE;
-#endif
-#ifdef XF86BIGFONT
-Bool noXFree86BigfontExtension = FALSE;
-#endif
-#ifdef XFreeXDGA
-Bool noXFree86DGAExtension = FALSE;
-#endif
-#ifdef XF86DRI
-Bool noXFree86DRIExtension = FALSE;
-#endif
-#ifdef XF86VIDMODE
-Bool noXFree86VidModeExtension = FALSE;
-#endif
-#ifdef XFIXES
-Bool noXFixesExtension = FALSE;
-#endif
-#ifdef PANORAMIX
-/* Xinerama is disabled by default unless enabled via +xinerama */
-Bool noPanoramiXExtension = TRUE;
-#endif
-#ifdef XSELINUX
-Bool noSELinuxExtension = FALSE;
-int selinuxEnforcingState = SELINUX_MODE_DEFAULT;
-#endif
-#ifdef XV
-Bool noXvExtension = FALSE;
-#endif
-#ifdef DRI2
-Bool noDRI2Extension = FALSE;
-#endif
-
-Bool noGEExtension = FALSE;
-
-#define X_INCLUDE_NETDB_H
-#include <X11/Xos_r.h>
-
-#include <errno.h>
-
-Bool CoreDump;
-
-#ifdef PANORAMIX
-Bool PanoramiXExtensionDisabledHack = FALSE;
-#endif
-
-int auditTrailLevel = 1;
-
-#if defined(SVR4) || defined(__linux__) || defined(CSRG_BASED)
-#define HAS_SAVED_IDS_AND_SETEUID
-#endif
-
-OsSigHandlerPtr
-OsSignal(int sig, OsSigHandlerPtr handler)
-{
-    struct sigaction act, oact;
-
-    sigemptyset(&act.sa_mask);
-    if (handler != SIG_IGN)
-	sigaddset(&act.sa_mask, sig);
-    act.sa_flags = 0;
-    act.sa_handler = handler;
-    if (sigaction(sig, &act, &oact))
-      perror("sigaction");
-    return oact.sa_handler;
-}
-
-/*
- * Explicit support for a server lock file like the ones used for UUCP.
- * For architectures with virtual terminals that can run more than one
- * server at a time.  This keeps the servers from stomping on each other
- * if the user forgets to give them different display numbers.
- */
-#define LOCK_DIR "/tmp"
-#define LOCK_TMP_PREFIX "/.tX"
-#define LOCK_PREFIX "/.X"
-#define LOCK_SUFFIX "-lock"
-
-static Bool StillLocking = FALSE;
-static char LockFile[PATH_MAX];
-static Bool nolock = FALSE;
-
-/*
- * LockServer --
- *      Check if the server lock file exists.  If so, check if the PID
- *      contained inside is valid.  If so, then die.  Otherwise, create
- *      the lock file containing the PID.
- */
-void
-LockServer(void)
-{
-  char tmp[PATH_MAX], pid_str[12];
-  int lfd, i, haslock, l_pid, t;
-  char *tmppath = NULL;
-  int len;
-  char port[20];
-
-  if (nolock) return;
-  /*
-   * Path names
-   */
-  tmppath = LOCK_DIR;
-
-  sprintf(port, "%d", atoi(display));
-  len = strlen(LOCK_PREFIX) > strlen(LOCK_TMP_PREFIX) ? strlen(LOCK_PREFIX) :
-						strlen(LOCK_TMP_PREFIX);
-  len += strlen(tmppath) + strlen(port) + strlen(LOCK_SUFFIX) + 1;
-  if (len > sizeof(LockFile))
-    FatalError("Display name `%s' is too long\n", port);
-  (void)sprintf(tmp, "%s" LOCK_TMP_PREFIX "%s" LOCK_SUFFIX, tmppath, port);
-  (void)sprintf(LockFile, "%s" LOCK_PREFIX "%s" LOCK_SUFFIX, tmppath, port);
-
-  /*
-   * Create a temporary file containing our PID.  Attempt three times
-   * to create the file.
-   */
-  StillLocking = TRUE;
-  i = 0;
-  do {
-    i++;
-    lfd = open(tmp, O_CREAT | O_EXCL | O_WRONLY, 0644);
-    if (lfd < 0)
-       sleep(2);
-    else
-       break;
-  } while (i < 3);
-  if (lfd < 0) {
-    unlink(tmp);
-    i = 0;
-    do {
-      i++;
-      lfd = open(tmp, O_CREAT | O_EXCL | O_WRONLY, 0644);
-      if (lfd < 0)
-         sleep(2);
-      else
-         break;
-    } while (i < 3);
-  }
-  if (lfd < 0)
-    FatalError("Could not create lock file in %s\n", tmp);
-  (void) sprintf(pid_str, "%10ld\n", (long)getpid());
-  (void) write(lfd, pid_str, 11);
-  (void) chmod(tmp, 0444);
-  (void) close(lfd);
-
-  /*
-   * OK.  Now the tmp file exists.  Try three times to move it in place
-   * for the lock.
-   */
-  i = 0;
-  haslock = 0;
-  while ((!haslock) && (i++ < 3)) {
-    haslock = (link(tmp,LockFile) == 0);
-    if (haslock) {
-      /*
-       * We're done.
-       */
-      break;
-    }
-    else {
-      /*
-       * Read the pid from the existing file
-       */
-      lfd = open(LockFile, O_RDONLY);
-      if (lfd < 0) {
-        unlink(tmp);
-        FatalError("Can't read lock file %s\n", LockFile);
-      }
-      pid_str[0] = '\0';
-      if (read(lfd, pid_str, 11) != 11) {
-        /*
-         * Bogus lock file.
-         */
-        unlink(LockFile);
-        close(lfd);
-        continue;
-      }
-      pid_str[11] = '\0';
-      sscanf(pid_str, "%d", &l_pid);
-      close(lfd);
-
-      /*
-       * Now try to kill the PID to see if it exists.
-       */
-      errno = 0;
-      t = kill(l_pid, 0);
-      if ((t< 0) && (errno == ESRCH)) {
-        /*
-         * Stale lock file.
-         */
-        unlink(LockFile);
-        continue;
-      }
-      else if (((t < 0) && (errno == EPERM)) || (t == 0)) {
-        /*
-         * Process is still active.
-         */
-        unlink(tmp);
-	FatalError("Server is already active for display %s\n%s %s\n%s\n",
-		   port, "\tIf this server is no longer running, remove",
-		   LockFile, "\tand start again.");
-      }
-    }
-  }
-  unlink(tmp);
-  if (!haslock)
-    FatalError("Could not create server lock file: %s\n", LockFile);
-  StillLocking = FALSE;
-}
-
-/*
- * UnlockServer --
- *      Remove the server lock file.
- */
-void
-UnlockServer(void)
-{
-  if (nolock) return;
-
-  if (!StillLocking){
-
-  (void) unlink(LockFile);
-  }
-}
-
-/* Force connections to close on SIGHUP from init */
-
-void
-AutoResetServer (int sig)
-{
-    int olderrno = errno;
-
-    dispatchException |= DE_RESET;
-    isItTimeToYield = TRUE;
-    errno = olderrno;
-}
-
-/* Force connections to close and then exit on SIGTERM, SIGINT */
-
-void
-GiveUp(int sig)
-{
-    int olderrno = errno;
-
-    dispatchException |= DE_TERMINATE;
-    isItTimeToYield = TRUE;
-    errno = olderrno;
-}
-
-#if (defined WIN32 && defined __MINGW32__) || defined(__CYGWIN__)
-CARD32
-GetTimeInMillis (void)
-{
-  return GetTickCount ();
-}
-#else
-CARD32
-GetTimeInMillis(void)
-{
-    struct timeval tv;
-
-#ifdef MONOTONIC_CLOCK
-    struct timespec tp;
-    static clockid_t clockid;
-    if (!clockid) {
-#ifdef CLOCK_MONOTONIC_COARSE
-        if (clock_getres(CLOCK_MONOTONIC_COARSE, &tp) == 0 &&
-            (tp.tv_nsec / 1000) <= 1000 &&
-            clock_gettime(CLOCK_MONOTONIC_COARSE, &tp) == 0)
-            clockid = CLOCK_MONOTONIC_COARSE;
-        else
-#endif
-        if (clock_gettime(CLOCK_MONOTONIC, &tp) == 0)
-            clockid = CLOCK_MONOTONIC;
-        else
-            clockid = ~0L;
-    }
-    if (clockid != ~0L && clock_gettime(clockid, &tp) == 0)
-        return (tp.tv_sec * 1000) + (tp.tv_nsec / 1000000L);
-#endif
-
-    X_GETTIMEOFDAY(&tv);
-    return(tv.tv_sec * 1000) + (tv.tv_usec / 1000);
-}
-#endif
-
-void
-AdjustWaitForDelay (pointer waitTime, unsigned long newdelay)
-{
-    static struct timeval   delay_val;
-    struct timeval	    **wt = (struct timeval **) waitTime;
-    unsigned long	    olddelay;
-
-    if (*wt == NULL)
-    {
-	delay_val.tv_sec = newdelay / 1000;
-	delay_val.tv_usec = 1000 * (newdelay % 1000);
-	*wt = &delay_val;
-    }
-    else
-    {
-	olddelay = (*wt)->tv_sec * 1000 + (*wt)->tv_usec / 1000;
-	if (newdelay < olddelay)
-	{
-	    (*wt)->tv_sec = newdelay / 1000;
-	    (*wt)->tv_usec = 1000 * (newdelay % 1000);
-	}
-    }
-}
-
-void UseMsg(void)
-{
-    ErrorF("use: X [:<display>] [option]\n");
-    ErrorF("-a #                   default pointer acceleration (factor)\n");
-    ErrorF("-ac                    disable access control restrictions\n");
-    ErrorF("-audit int             set audit trail level\n");	
-    ErrorF("-auth file             select authorization file\n");	
-    ErrorF("-br                    create root window with black background\n");
-    ErrorF("+bs                    enable any backing store support\n");
-    ErrorF("-bs                    disable any backing store support\n");
-    ErrorF("-c                     turns off key-click\n");
-    ErrorF("c #                    key-click volume (0-100)\n");
-    ErrorF("-cc int                default color visual class\n");
-    ErrorF("-nocursor              disable the cursor\n");
-    ErrorF("-core                  generate core dump on fatal error\n");
-    ErrorF("-dpi int               screen resolution in dots per inch\n");
-#ifdef DPMSExtension
-    ErrorF("-dpms                  disables VESA DPMS monitor control\n");
-#endif
-    ErrorF("-deferglyphs [none|all|16] defer loading of [no|all|16-bit] glyphs\n");
-    ErrorF("-f #                   bell base (0-100)\n");
-    ErrorF("-fc string             cursor font\n");
-    ErrorF("-fn string             default font name\n");
-    ErrorF("-fp string             default font path\n");
-    ErrorF("-help                  prints message with these options\n");
-    ErrorF("-I                     ignore all remaining arguments\n");
-#ifdef RLIMIT_DATA
-    ErrorF("-ld int                limit data space to N Kb\n");
-#endif
-#ifdef RLIMIT_NOFILE
-    ErrorF("-lf int                limit number of open files to N\n");
-#endif
-#ifdef RLIMIT_STACK
-    ErrorF("-ls int                limit stack space to N Kb\n");
-#endif
-    ErrorF("-nolock                disable the locking mechanism\n");
-    ErrorF("-nolisten string       don't listen on protocol\n");
-    ErrorF("-noreset               don't reset after last client exists\n");
-    ErrorF("-background [none]     create root window with no background\n");
-    ErrorF("-reset                 reset after last client exists\n");
-    ErrorF("-p #                   screen-saver pattern duration (minutes)\n");
-    ErrorF("-pn                    accept failure to listen on all ports\n");
-    ErrorF("-nopn                  reject failure to listen on all ports\n");
-    ErrorF("-r                     turns off auto-repeat\n");
-    ErrorF("r                      turns on auto-repeat \n");
-    ErrorF("-render [default|mono|gray|color] set render color alloc policy\n");
-    ErrorF("-retro                 start with classic stipple and cursor\n");
-    ErrorF("-s #                   screen-saver timeout (minutes)\n");
-    ErrorF("-t #                   default pointer threshold (pixels/t)\n");
-    ErrorF("-terminate             terminate at server reset\n");
-    ErrorF("-to #                  connection time out\n");
-    ErrorF("-tst                   disable testing extensions\n");
-    ErrorF("ttyxx                  server started from init on /dev/ttyxx\n");
-    ErrorF("v                      video blanking for screen-saver\n");
-    ErrorF("-v                     screen-saver without video blanking\n");
-    ErrorF("-wm                    WhenMapped default backing-store\n");
-    ErrorF("-wr                    create root window with white background\n");
-    ErrorF("-maxbigreqsize         set maximal bigrequest size \n");
-#ifdef PANORAMIX
-    ErrorF("+xinerama              Enable XINERAMA extension\n");
-    ErrorF("-xinerama              Disable XINERAMA extension\n");
-#endif
-    ErrorF("-dumbSched             Disable smart scheduling, enable old behavior\n");
-    ErrorF("-schedInterval int     Set scheduler interval in msec\n");
-    ErrorF("-sigstop               Enable SIGSTOP based startup\n");
-    ErrorF("+extension name        Enable extension\n");
-    ErrorF("-extension name        Disable extension\n");
-#ifdef XDMCP
-    XdmcpUseMsg();
-#endif
-    XkbUseMsg();
-    ddxUseMsg();
-}
-
-/*  This function performs a rudimentary sanity check
- *  on the display name passed in on the command-line,
- *  since this string is used to generate filenames.
- *  It is especially important that the display name
- *  not contain a "/" and not start with a "-".
- *                                            --kvajk
- */
-static int 
-VerifyDisplayName(const char *d)
-{
-    if ( d == (char *)0 ) return 0;  /*  null  */
-    if ( *d == '\0' ) return 0;  /*  empty  */
-    if ( *d == '-' ) return 0;  /*  could be confused for an option  */
-    if ( *d == '.' ) return 0;  /*  must not equal "." or ".."  */
-    if ( strchr(d, '/') != (char *)0 ) return 0;  /*  very important!!!  */
-    return 1;
-}
-
-/*
- * This function parses the command line. Handles device-independent fields
- * and allows ddx to handle additional fields.  It is not allowed to modify
- * argc or any of the strings pointed to by argv.
- */
-void
-ProcessCommandLine(int argc, char *argv[])
-{
-    int i, skip;
-
-    defaultKeyboardControl.autoRepeat = TRUE;
-
-#ifdef NO_PART_NET
-    PartialNetwork = FALSE;
-#else
-    PartialNetwork = TRUE;
-#endif
-
-    for ( i = 1; i < argc; i++ )
-    {
-	/* call ddx first, so it can peek/override if it wants */
-        if((skip = ddxProcessArgument(argc, argv, i)))
-	{
-	    i += (skip - 1);
-	}
-	else if(argv[i][0] ==  ':')  
-	{
-	    /* initialize display */
-	    display = argv[i];
-	    display++;
-            if( ! VerifyDisplayName( display ) ) {
-                ErrorF("Bad display name: %s\n", display);
-                UseMsg();
-		FatalError("Bad display name, exiting: %s\n", display);
-            }
-	}
-	else if ( strcmp( argv[i], "-a") == 0)
-	{
-	    if(++i < argc)
-	        defaultPointerControl.num = atoi(argv[i]);
-	    else
-		UseMsg();
-	}
-	else if ( strcmp( argv[i], "-ac") == 0)
-	{
-	    defeatAccessControl = TRUE;
-	}
-	else if ( strcmp( argv[i], "-audit") == 0)
-	{
-	    if(++i < argc)
-	        auditTrailLevel = atoi(argv[i]);
-	    else
-		UseMsg();
-	}
-	else if ( strcmp( argv[i], "-auth") == 0)
-	{
-	    if(++i < argc)
-	        InitAuthorization (argv[i]);
-	    else
-		UseMsg();
-	}
-	else if ( strcmp( argv[i], "-br") == 0) ; /* default */
-	else if ( strcmp( argv[i], "+bs") == 0)
-	    enableBackingStore = TRUE;
-	else if ( strcmp( argv[i], "-bs") == 0)
-	    disableBackingStore = TRUE;
-	else if ( strcmp( argv[i], "c") == 0)
-	{
-	    if(++i < argc)
-	        defaultKeyboardControl.click = atoi(argv[i]);
-	    else
-		UseMsg();
-	}
-	else if ( strcmp( argv[i], "-c") == 0)
-	{
-	    defaultKeyboardControl.click = 0;
-	}
-	else if ( strcmp( argv[i], "-cc") == 0)
-	{
-	    if(++i < argc)
-	        defaultColorVisualClass = atoi(argv[i]);
-	    else
-		UseMsg();
-	}
-	else if ( strcmp( argv[i], "-core") == 0)
-	{
-#if !defined(WIN32) || !defined(__MINGW32__)
-	    struct rlimit   core_limit;
-	    getrlimit (RLIMIT_CORE, &core_limit);
-	    core_limit.rlim_cur = core_limit.rlim_max;
-	    setrlimit (RLIMIT_CORE, &core_limit);
-#endif
-	    CoreDump = TRUE;
-	}
-        else if ( strcmp( argv[i], "-nocursor") == 0)
-        {
-            EnableCursor = FALSE;
-        }
-        else if ( strcmp( argv[i], "-dpi") == 0)
-	{
-	    if(++i < argc)
-	        monitorResolution = atoi(argv[i]);
-	    else
-		UseMsg();
-	}
-#ifdef DPMSExtension
-	else if ( strcmp( argv[i], "dpms") == 0)
-	    /* ignored for compatibility */ ;
-	else if ( strcmp( argv[i], "-dpms") == 0)
-	    DPMSDisabledSwitch = TRUE;
-#endif
-	else if ( strcmp( argv[i], "-deferglyphs") == 0)
-	{
-	    if(++i >= argc || !ParseGlyphCachingMode(argv[i]))
-		UseMsg();
-	}
-	else if ( strcmp( argv[i], "-f") == 0)
-	{
-	    if(++i < argc)
-	        defaultKeyboardControl.bell = atoi(argv[i]);
-	    else
-		UseMsg();
-	}
-	else if ( strcmp( argv[i], "-fc") == 0)
-	{
-	    if(++i < argc)
-	        defaultCursorFont = argv[i];
-	    else
-		UseMsg();
-	}
-	else if ( strcmp( argv[i], "-fn") == 0)
-	{
-	    if(++i < argc)
-	        defaultTextFont = argv[i];
-	    else
-		UseMsg();
-	}
-	else if ( strcmp( argv[i], "-fp") == 0)
-	{
-	    if(++i < argc)
-	    {
-	        defaultFontPath = argv[i];
-	    }
-	    else
-		UseMsg();
-	}
-	else if ( strcmp( argv[i], "-help") == 0)
-	{
-	    UseMsg();
-	    exit(0);
-	}
-        else if ( (skip=XkbProcessArguments(argc,argv,i))!=0 ) {
-	    if (skip>0)
-		 i+= skip-1;
-	    else UseMsg();
-	}
-#ifdef RLIMIT_DATA
-	else if ( strcmp( argv[i], "-ld") == 0)
-	{
-	    if(++i < argc)
-	    {
-	        limitDataSpace = atoi(argv[i]);
-		if (limitDataSpace > 0)
-		    limitDataSpace *= 1024;
-	    }
-	    else
-		UseMsg();
-	}
-#endif
-#ifdef RLIMIT_NOFILE
-	else if ( strcmp( argv[i], "-lf") == 0)
-	{
-	    if(++i < argc)
-	        limitNoFile = atoi(argv[i]);
-	    else
-		UseMsg();
-	}
-#endif
-#ifdef RLIMIT_STACK
-	else if ( strcmp( argv[i], "-ls") == 0)
-	{
-	    if(++i < argc)
-	    {
-	        limitStackSpace = atoi(argv[i]);
-		if (limitStackSpace > 0)
-		    limitStackSpace *= 1024;
-	    }
-	    else
-		UseMsg();
-	}
-#endif
-	else if ( strcmp ( argv[i], "-nolock") == 0)
-	{
-#if !defined(WIN32) && !defined(__CYGWIN__)
-	  if (getuid() != 0)
-	    ErrorF("Warning: the -nolock option can only be used by root\n");
-	  else
-#endif
-	    nolock = TRUE;
-	}
-	else if ( strcmp( argv[i], "-nolisten") == 0)
-	{
-            if(++i < argc) {
-		if (_XSERVTransNoListen(argv[i])) 
-		    FatalError ("Failed to disable listen for %s transport",
-				argv[i]);
-	   } else
-		UseMsg();
-	}
-	else if ( strcmp( argv[i], "-noreset") == 0)
-	{
-	    dispatchExceptionAtReset = 0;
-	}
-	else if ( strcmp( argv[i], "-reset") == 0)
-	{
-	    dispatchExceptionAtReset = DE_RESET;
-	}
-	else if ( strcmp( argv[i], "-p") == 0)
-	{
-	    if(++i < argc)
-	        defaultScreenSaverInterval = ((CARD32)atoi(argv[i])) *
-					     MILLI_PER_MIN;
-	    else
-		UseMsg();
-	}
-	else if (strcmp(argv[i], "-pogo") == 0)
-	{
-	    dispatchException = DE_TERMINATE;
-	}
-	else if ( strcmp( argv[i], "-pn") == 0)
-	    PartialNetwork = TRUE;
-	else if ( strcmp( argv[i], "-nopn") == 0)
-	    PartialNetwork = FALSE;
-	else if ( strcmp( argv[i], "r") == 0)
-	    defaultKeyboardControl.autoRepeat = TRUE;
-	else if ( strcmp( argv[i], "-r") == 0)
-	    defaultKeyboardControl.autoRepeat = FALSE;
-	else if ( strcmp( argv[i], "-retro") == 0)
-	    party_like_its_1989 = TRUE;
-	else if ( strcmp( argv[i], "-s") == 0)
-	{
-	    if(++i < argc)
-	        defaultScreenSaverTime = ((CARD32)atoi(argv[i])) *
-					 MILLI_PER_MIN;
-	    else
-		UseMsg();
-	}
-	else if ( strcmp( argv[i], "-t") == 0)
-	{
-	    if(++i < argc)
-	        defaultPointerControl.threshold = atoi(argv[i]);
-	    else
-		UseMsg();
-	}
-	else if ( strcmp( argv[i], "-terminate") == 0)
-	{
-	    dispatchExceptionAtReset = DE_TERMINATE;
-	}
-	else if ( strcmp( argv[i], "-to") == 0)
-	{
-	    if(++i < argc)
-		TimeOutValue = ((CARD32)atoi(argv[i])) * MILLI_PER_SECOND;
-	    else
-		UseMsg();
-	}
-	else if ( strcmp( argv[i], "-tst") == 0)
-	{
-	    noTestExtensions = TRUE;
-	}
-	else if ( strcmp( argv[i], "v") == 0)
-	    defaultScreenSaverBlanking = PreferBlanking;
-	else if ( strcmp( argv[i], "-v") == 0)
-	    defaultScreenSaverBlanking = DontPreferBlanking;
-	else if ( strcmp( argv[i], "-wm") == 0)
-	    defaultBackingStore = WhenMapped;
-        else if ( strcmp( argv[i], "-wr") == 0)
-            whiteRoot = TRUE;
-        else if ( strcmp( argv[i], "-background") == 0) {
-            if(++i < argc) {
-                if (!strcmp ( argv[i], "none"))
-                    bgNoneRoot = TRUE;
-                else
-                    UseMsg();
-            }
-        }
-        else if ( strcmp( argv[i], "-maxbigreqsize") == 0) {
-             if(++i < argc) {
-                 long reqSizeArg = atol(argv[i]);
-
-                 /* Request size > 128MB does not make much sense... */
-                 if( reqSizeArg > 0L && reqSizeArg < 128L ) {
-                     maxBigRequestSize = (reqSizeArg * 1048576L) - 1L;
-                 }
-                 else
-                 {
-                     UseMsg();
-                 }
-             }
-             else
-             {
-                 UseMsg();
-             }
-         }
-#ifdef PANORAMIX
-	else if ( strcmp( argv[i], "+xinerama") == 0){
-	    noPanoramiXExtension = FALSE;
-	}
-	else if ( strcmp( argv[i], "-xinerama") == 0){
-	    noPanoramiXExtension = TRUE;
-	}
-	else if ( strcmp( argv[i], "-disablexineramaextension") == 0){
-	    PanoramiXExtensionDisabledHack = TRUE;
-	}
-#endif
-	else if ( strcmp( argv[i], "-I") == 0)
-	{
-	    /* ignore all remaining arguments */
-	    break;
-	}
-	else if (strncmp (argv[i], "tty", 3) == 0)
-	{
-            /* init supplies us with this useless information */
-	}
-#ifdef XDMCP
-	else if ((skip = XdmcpOptions(argc, argv, i)) != i)
-	{
-	    i = skip - 1;
-	}
-#endif
-	else if ( strcmp( argv[i], "-dumbSched") == 0)
-	{
-	    SmartScheduleDisable = TRUE;
-	}
-	else if ( strcmp( argv[i], "-schedInterval") == 0)
-	{
-	    if (++i < argc)
-	    {
-		SmartScheduleInterval = atoi(argv[i]);
-		SmartScheduleSlice = SmartScheduleInterval;
-	    }
-	    else
-		UseMsg();
-	}
-	else if ( strcmp( argv[i], "-schedMax") == 0)
-	{
-	    if (++i < argc)
-	    {
-		SmartScheduleMaxSlice = atoi(argv[i]);
-	    }
-	    else
-		UseMsg();
-	}
-	else if ( strcmp( argv[i], "-render" ) == 0)
-	{
-	    if (++i < argc)
-	    {
-		int policy = PictureParseCmapPolicy (argv[i]);
-
-		if (policy != PictureCmapPolicyInvalid)
-		    PictureCmapPolicy = policy;
-		else
-		    UseMsg ();
-	    }
-	    else
-		UseMsg ();
-	}
-	else if ( strcmp( argv[i], "-sigstop") == 0)
-	{
-	    RunFromSigStopParent = TRUE;
-	}
-	else if ( strcmp( argv[i], "+extension") == 0)
-	{
-	    if (++i < argc)
-	    {
-		if (!EnableDisableExtension(argv[i], TRUE))
-		    EnableDisableExtensionError(argv[i], TRUE);
-	    }
-	    else
-		UseMsg();
-	}
-	else if ( strcmp( argv[i], "-extension") == 0)
-	{
-	    if (++i < argc)
-	    {
-		if (!EnableDisableExtension(argv[i], FALSE))
-		    EnableDisableExtensionError(argv[i], FALSE);
-	    }
-	    else
-		UseMsg();
-	}
- 	else
- 	{
-	    ErrorF("Unrecognized option: %s\n", argv[i]);
-	    UseMsg();
-	    FatalError("Unrecognized option: %s\n", argv[i]);
-        }
-    }
-}
-
-/* Implement a simple-minded font authorization scheme.  The authorization
-   name is "hp-hostname-1", the contents are simply the host name. */
-int
-set_font_authorizations(char **authorizations, int *authlen, pointer client)
-{
-#define AUTHORIZATION_NAME "hp-hostname-1"
-#if defined(TCPCONN) || defined(STREAMSCONN)
-    static char *result = NULL;
-    static char *p = NULL;
-
-    if (p == NULL)
-    {
-	char hname[1024], *hnameptr;
-	unsigned int len;
-#if defined(IPv6) && defined(AF_INET6)
-	struct addrinfo hints, *ai = NULL;
-#else
-	struct hostent *host;
-#ifdef XTHREADS_NEEDS_BYNAMEPARAMS
-	_Xgethostbynameparams hparams;
-#endif
-#endif
-
-	gethostname(hname, 1024);
-#if defined(IPv6) && defined(AF_INET6)
-	memset(&hints, 0, sizeof(hints));
-	hints.ai_flags = AI_CANONNAME;
-	if (getaddrinfo(hname, NULL, &hints, &ai) == 0) {
-	    hnameptr = ai->ai_canonname;
-	} else {
-	    hnameptr = hname;
-	}
-#else
-	host = _XGethostbyname(hname, hparams);
-	if (host == NULL)
-	    hnameptr = hname;
-	else
-	    hnameptr = host->h_name;
-#endif
-
-	len = strlen(hnameptr) + 1;
-	result = malloc(len + sizeof(AUTHORIZATION_NAME) + 4);
-
-	p = result;
-        *p++ = sizeof(AUTHORIZATION_NAME) >> 8;
-        *p++ = sizeof(AUTHORIZATION_NAME) & 0xff;
-        *p++ = (len) >> 8;
-        *p++ = (len & 0xff);
-
-	memmove(p, AUTHORIZATION_NAME, sizeof(AUTHORIZATION_NAME));
-	p += sizeof(AUTHORIZATION_NAME);
-	memmove(p, hnameptr, len);
-	p += len;
-#if defined(IPv6) && defined(AF_INET6)
-	if (ai) {
-	    freeaddrinfo(ai);
-	}
-#endif
-    }
-    *authlen = p - result;
-    *authorizations = result;
-    return 1;
-#else /* TCPCONN */
-    return 0;
-#endif /* TCPCONN */
-}
-
-void *
-Xalloc(unsigned long amount)
-{
-    /*
-     * Xalloc used to return NULL when large amount of memory is requested. In
-     * order to catch the buggy callers this warning has been added, slated to
-     * removal by anyone who touches this code (or just looks at it) in 2011.
-     *
-     * -- Mikhail Gusarov
-     */
-    if ((long)amount <= 0)
-	ErrorF("Warning: Xalloc: "
-	       "requesting unpleasantly large amount of memory: %lu bytes.\n",
-               amount);
-
-    return malloc(amount);
-}
-
-void *
-XNFalloc(unsigned long amount)
-{
-    void *ptr = malloc(amount);
-    if (!ptr)
-        FatalError("Out of memory");
-    return ptr;
-}
-
-void *
-Xcalloc(unsigned long amount)
-{
-    return calloc(1, amount);
-}
-
-void *
-XNFcalloc(unsigned long amount)
-{
-    void *ret = calloc(1, amount);
-    if (!ret)
-        FatalError("XNFcalloc: Out of memory");
-    return ret;
-}
-
-void *
-Xrealloc(void *ptr, unsigned long amount)
-{
-    /*
-     * Xrealloc used to return NULL when large amount of memory is requested. In
-     * order to catch the buggy callers this warning has been added, slated to
-     * removal by anyone who touches this code (or just looks at it) in 2011.
-     *
-     * -- Mikhail Gusarov
-     */
-    if ((long)amount <= 0)
-	ErrorF("Warning: Xrealloc: "
-	       "requesting unpleasantly large amount of memory: %lu bytes.\n",
-               amount);
-
-    return realloc(ptr, amount);
-}
-
-void *
-XNFrealloc(void *ptr, unsigned long amount)
-{
-    void *ret = realloc(ptr, amount);
-    if (!ret)
-	FatalError("XNFrealloc: Out of memory");
-    return ret;
-}
-
-void
-Xfree(void *ptr)
-{
-    free(ptr);
-}
-
-
-char *
-Xstrdup(const char *s)
-{
-    if (s == NULL)
-	return NULL;
-    return strdup(s);
-}
-
-char *
-XNFstrdup(const char *s)
-{
-    char *ret;
-
-    if (s == NULL)
-	return NULL;
-
-    ret = strdup(s);
-    if (!ret)
-	FatalError("XNFstrdup: Out of memory");
-    return ret;
-}
-
-void
-SmartScheduleStopTimer (void)
-{
-    struct itimerval	timer;
-    
-    if (SmartScheduleDisable)
-	return;
-    timer.it_interval.tv_sec = 0;
-    timer.it_interval.tv_usec = 0;
-    timer.it_value.tv_sec = 0;
-    timer.it_value.tv_usec = 0;
-    (void) setitimer (ITIMER_REAL, &timer, 0);
-}
-
-void
-SmartScheduleStartTimer (void)
-{
-    struct itimerval	timer;
-    
-    if (SmartScheduleDisable)
-	return;
-    timer.it_interval.tv_sec = 0;
-    timer.it_interval.tv_usec = SmartScheduleInterval * 1000;
-    timer.it_value.tv_sec = 0;
-    timer.it_value.tv_usec = SmartScheduleInterval * 1000;
-    setitimer (ITIMER_REAL, &timer, 0);
-}
-
-static void
-SmartScheduleTimer (int sig)
-{
-    SmartScheduleTime += SmartScheduleInterval;
-}
-
-void
-SmartScheduleInit (void)
-{
-    struct sigaction	act;
-
-    if (SmartScheduleDisable)
-	return;
-
-    memset((char *) &act, 0, sizeof(struct sigaction));
-
-    /* Set up the timer signal function */
-    act.sa_handler = SmartScheduleTimer;
-    sigemptyset (&act.sa_mask);
-    sigaddset (&act.sa_mask, SIGALRM);
-    if (sigaction (SIGALRM, &act, 0) < 0)
-    {
-	perror ("sigaction for smart scheduler");
-	SmartScheduleDisable = TRUE;
-    }
-}
-
-#ifdef SIG_BLOCK
-static sigset_t	PreviousSignalMask;
-static int	BlockedSignalCount;
-#endif
-
-void
-OsBlockSignals (void)
-{
-#ifdef SIG_BLOCK
-    if (BlockedSignalCount++ == 0)
-    {
-	sigset_t    set;
-	
-	sigemptyset (&set);
-	sigaddset (&set, SIGALRM);
-	sigaddset (&set, SIGVTALRM);
-#ifdef SIGWINCH
-	sigaddset (&set, SIGWINCH);
-#endif
-#ifdef SIGIO
-	sigaddset (&set, SIGIO);
-#endif
-	sigaddset (&set, SIGTSTP);
-	sigaddset (&set, SIGTTIN);
-	sigaddset (&set, SIGTTOU);
-	sigaddset (&set, SIGCHLD);
-	sigprocmask (SIG_BLOCK, &set, &PreviousSignalMask);
-    }
-#endif
-}
-
-void
-OsReleaseSignals (void)
-{
-#ifdef SIG_BLOCK
-    if (--BlockedSignalCount == 0)
-    {
-	sigprocmask (SIG_SETMASK, &PreviousSignalMask, 0);
-    }
-#endif
-}
-
-/*
- * Pending signals may interfere with core dumping. Provide a
- * mechanism to block signals when aborting.
- */
-
-void
-OsAbort (void)
-{
-#ifndef __APPLE__
-    OsBlockSignals();
-#endif
-    abort();
-}
-
-#if !defined(WIN32)
-/*
- * "safer" versions of system(3), popen(3) and pclose(3) which give up
- * all privs before running a command.
- *
- * This is based on the code in FreeBSD 2.2 libc.
- *
- * XXX It'd be good to redirect stderr so that it ends up in the log file
- * as well.  As it is now, xkbcomp messages don't end up in the log file.
- */
-
-int
-System(char *command)
-{
-    int pid, p;
-    void (*csig)(int);
-    int status;
-
-    if (!command)
-	return 1;
-
-    csig = signal(SIGCHLD, SIG_DFL);
-    if (csig == SIG_ERR) {
-      perror("signal");
-      return -1;
-    }
-    DebugF("System: `%s'\n", command);
-
-    switch (pid = fork()) {
-    case -1:	/* error */
-	p = -1;
-    case 0:	/* child */
-	if (setgid(getgid()) == -1)
-	    _exit(127);
-	if (setuid(getuid()) == -1)
-	    _exit(127);
-	execl("/bin/sh", "sh", "-c", command, (char *)NULL);
-	_exit(127);
-    default:	/* parent */
-	do {
-	    p = waitpid(pid, &status, 0);
-	} while (p == -1 && errno == EINTR);
-	
-    }
-
-    if (signal(SIGCHLD, csig) == SIG_ERR) {
-      perror("signal");
-      return -1;
-    }
-
-    return p == -1 ? -1 : status;
-}
-
-static struct pid {
-    struct pid *next;
-    FILE *fp;
-    int pid;
-} *pidlist;
-
-OsSigHandlerPtr old_alarm = NULL; /* XXX horrible awful hack */
-
-pointer
-Popen(char *command, char *type)
-{
-    struct pid *cur;
-    FILE *iop;
-    int pdes[2], pid;
-
-    if (command == NULL || type == NULL)
-	return NULL;
-
-    if ((*type != 'r' && *type != 'w') || type[1])
-	return NULL;
-
-    if ((cur = malloc(sizeof(struct pid))) == NULL)
-	return NULL;
-
-    if (pipe(pdes) < 0) {
-	free(cur);
-	return NULL;
-    }
-
-    /* Ignore the smart scheduler while this is going on */
-    old_alarm = OsSignal(SIGALRM, SIG_IGN);
-    if (old_alarm == SIG_ERR) {
-      close(pdes[0]);
-      close(pdes[1]);
-      free(cur);
-      perror("signal");
-      return NULL;
-    }
-
-    switch (pid = fork()) {
-    case -1: 	/* error */
-	close(pdes[0]);
-	close(pdes[1]);
-	free(cur);
-	if (OsSignal(SIGALRM, old_alarm) == SIG_ERR)
-	  perror("signal");
-	return NULL;
-    case 0:	/* child */
-	if (setgid(getgid()) == -1)
-	    _exit(127);
-	if (setuid(getuid()) == -1)
-	    _exit(127);
-	if (*type == 'r') {
-	    if (pdes[1] != 1) {
-		/* stdout */
-		dup2(pdes[1], 1);
-		close(pdes[1]);
-	    }
-	    close(pdes[0]);
-	} else {
-	    if (pdes[0] != 0) {
-		/* stdin */
-		dup2(pdes[0], 0);
-		close(pdes[0]);
-	    }
-	    close(pdes[1]);
-	}
-	execl("/bin/sh", "sh", "-c", command, (char *)NULL);
-	_exit(127);
-    }
-
-    /* Avoid EINTR during stdio calls */
-    OsBlockSignals ();
-    
-    /* parent */
-    if (*type == 'r') {
-	iop = fdopen(pdes[0], type);
-	close(pdes[1]);
-    } else {
-	iop = fdopen(pdes[1], type);
-	close(pdes[0]);
-    }
-
-    cur->fp = iop;
-    cur->pid = pid;
-    cur->next = pidlist;
-    pidlist = cur;
-
-    DebugF("Popen: `%s', fp = %p\n", command, iop);
-
-    return iop;
-}
-
-/* fopen that drops privileges */
-pointer
-Fopen(char *file, char *type)
-{
-    FILE *iop;
-#ifndef HAS_SAVED_IDS_AND_SETEUID
-    struct pid *cur;
-    int pdes[2], pid;
-
-    if (file == NULL || type == NULL)
-	return NULL;
-
-    if ((*type != 'r' && *type != 'w') || type[1])
-	return NULL;
-
-    if ((cur = malloc(sizeof(struct pid))) == NULL)
-	return NULL;
-
-    if (pipe(pdes) < 0) {
-	free(cur);
-	return NULL;
-    }
-
-    switch (pid = fork()) {
-    case -1: 	/* error */
-	close(pdes[0]);
-	close(pdes[1]);
-	free(cur);
-	return NULL;
-    case 0:	/* child */
-	if (setgid(getgid()) == -1)
-	    _exit(127);
-	if (setuid(getuid()) == -1)
-	    _exit(127);
-	if (*type == 'r') {
-	    if (pdes[1] != 1) {
-		/* stdout */
-		dup2(pdes[1], 1);
-		close(pdes[1]);
-	    }
-	    close(pdes[0]);
-	} else {
-	    if (pdes[0] != 0) {
-		/* stdin */
-		dup2(pdes[0], 0);
-		close(pdes[0]);
-	    }
-	    close(pdes[1]);
-	}
-	execl("/bin/cat", "cat", file, (char *)NULL);
-	_exit(127);
-    }
-
-    /* Avoid EINTR during stdio calls */
-    OsBlockSignals ();
-    
-    /* parent */
-    if (*type == 'r') {
-	iop = fdopen(pdes[0], type);
-	close(pdes[1]);
-    } else {
-	iop = fdopen(pdes[1], type);
-	close(pdes[0]);
-    }
-
-    cur->fp = iop;
-    cur->pid = pid;
-    cur->next = pidlist;
-    pidlist = cur;
-
-    DebugF("Fopen(%s), fp = %p\n", file, iop);
-
-    return iop;
-#else
-    int ruid, euid;
-
-    ruid = getuid();
-    euid = geteuid();
-    
-    if (seteuid(ruid) == -1) {
-	    return NULL;
-    }
-    iop = fopen(file, type);
-
-    if (seteuid(euid) == -1) {
-	    fclose(iop);
-	    return NULL;
-    }
-    return iop;
-#endif /* HAS_SAVED_IDS_AND_SETEUID */
-}
-
-int
-Pclose(pointer iop)
-{
-    struct pid *cur, *last;
-    int pstat;
-    int pid;
-
-    DebugF("Pclose: fp = %p\n", iop);
-    fclose(iop);
-
-    for (last = NULL, cur = pidlist; cur; last = cur, cur = cur->next)
-	if (cur->fp == iop)
-	    break;
-    if (cur == NULL)
-	return -1;
-
-    do {
-	pid = waitpid(cur->pid, &pstat, 0);
-    } while (pid == -1 && errno == EINTR);
-
-    if (last == NULL)
-	pidlist = cur->next;
-    else
-	last->next = cur->next;
-    free(cur);
-
-    /* allow EINTR again */
-    OsReleaseSignals ();
-    
-    if (old_alarm && OsSignal(SIGALRM, old_alarm) == SIG_ERR) {
-      perror("signal");
-      return -1;
-    }
-
-    return pid == -1 ? -1 : pstat;
-}
-
-int
-Fclose(pointer iop)
-{
-#ifdef HAS_SAVED_IDS_AND_SETEUID
-    return fclose(iop);
-#else
-    return Pclose(iop);
-#endif
-}
-
-#endif /* !WIN32 */
-
-
-/*
- * CheckUserParameters: check for long command line arguments and long
- * environment variables.  By default, these checks are only done when
- * the server's euid != ruid.  In 3.3.x, these checks were done in an
- * external wrapper utility.
- */
-
-/* Consider LD* variables insecure? */
-#ifndef REMOVE_ENV_LD
-#define REMOVE_ENV_LD 1
-#endif
-
-/* Remove long environment variables? */
-#ifndef REMOVE_LONG_ENV
-#define REMOVE_LONG_ENV 1
-#endif
-
-/*
- * Disallow stdout or stderr as pipes?  It's possible to block the X server
- * when piping stdout+stderr to a pipe.
- *
- * Don't enable this because it looks like it's going to cause problems.
- */
-#ifndef NO_OUTPUT_PIPES
-#define NO_OUTPUT_PIPES 0
-#endif
-
-
-/* Check args and env only if running setuid (euid == 0 && euid != uid) ? */
-#ifndef CHECK_EUID
-#ifndef WIN32
-#define CHECK_EUID 1
-#else
-#define CHECK_EUID 0
-#endif
-#endif
-
-/*
- * Maybe the locale can be faked to make isprint(3) report that everything
- * is printable?  Avoid it by default.
- */
-#ifndef USE_ISPRINT
-#define USE_ISPRINT 0
-#endif
-
-#define MAX_ARG_LENGTH          128
-#define MAX_ENV_LENGTH          256
-#define MAX_ENV_PATH_LENGTH     2048	/* Limit for *PATH and TERMCAP */
-
-#if USE_ISPRINT
-#include <ctype.h>
-#define checkPrintable(c) isprint(c)
-#else
-#define checkPrintable(c) (((c) & 0x7f) >= 0x20 && ((c) & 0x7f) != 0x7f)
-#endif
-
-enum BadCode {
-    NotBad = 0,
-    UnsafeArg,
-    ArgTooLong,
-    UnprintableArg,
-    EnvTooLong,
-    OutputIsPipe,
-    InternalError
-};
-
-#if defined(VENDORSUPPORT)
-#define BUGADDRESS VENDORSUPPORT
-#elif defined(BUILDERADDR)
-#define BUGADDRESS BUILDERADDR
-#else
-#define BUGADDRESS "xorg@freedesktop.org"
-#endif
-
-void
-CheckUserParameters(int argc, char **argv, char **envp)
-{
-    enum BadCode bad = NotBad;
-    int i = 0, j;
-    char *a, *e = NULL;
-
-#if CHECK_EUID
-    if (geteuid() == 0 && getuid() != geteuid())
-#endif
-    {
-	/* Check each argv[] */
-	for (i = 1; i < argc; i++) {
-	    if (strcmp(argv[i], "-fp") == 0)
-	    {
-		i++; /* continue with next argument. skip the length check */
-		if (i >= argc)
-		    break;
-	    } else
-	    {
-		if (strlen(argv[i]) > MAX_ARG_LENGTH) {
-		    bad = ArgTooLong;
-		    break;
-		}
-	    }
-	    a = argv[i];
-	    while (*a) {
-		if (checkPrintable(*a) == 0) {
-		    bad = UnprintableArg;
-		    break;
-		}
-		a++;
-	    }
-	    if (bad)
-		break;
-	}
-	if (!bad) {
-	    /* Check each envp[] */
-	    for (i = 0; envp[i]; i++) {
-
-		/* Check for bad environment variables and values */
-#if REMOVE_ENV_LD
-		while (envp[i] && (strncmp(envp[i], "LD", 2) == 0)) {
-		    for (j = i; envp[j]; j++) {
-			envp[j] = envp[j+1];
-		    }
-		}
-#endif   
-		if (envp[i] && (strlen(envp[i]) > MAX_ENV_LENGTH)) {
-#if REMOVE_LONG_ENV
-		    for (j = i; envp[j]; j++) {
-			envp[j] = envp[j+1];
-		    }
-		    i--;
-#else
-		    char *eq;
-		    int len;
-
-		    eq = strchr(envp[i], '=');
-		    if (!eq)
-			continue;
-		    len = eq - envp[i];
-		    e = malloc(len + 1);
-		    if (!e) {
-			bad = InternalError;
-			break;
-		    }
-		    strncpy(e, envp[i], len);
-		    e[len] = 0;
-		    if (len >= 4 &&
-			(strcmp(e + len - 4, "PATH") == 0 ||
-			 strcmp(e, "TERMCAP") == 0)) {
-			if (strlen(envp[i]) > MAX_ENV_PATH_LENGTH) {
-			    bad = EnvTooLong;
-			    break;
-			} else {
-			    free(e);
-			}
-		    } else {
-			bad = EnvTooLong;
-			break;
-		    }
-#endif
-		}
-	    }
-	}
-#if NO_OUTPUT_PIPES
-	if (!bad) {
-	    struct stat buf;
-
-	    if (fstat(fileno(stdout), &buf) == 0 && S_ISFIFO(buf.st_mode))
-		bad = OutputIsPipe;
-	    if (fstat(fileno(stderr), &buf) == 0 && S_ISFIFO(buf.st_mode))
-		bad = OutputIsPipe;
-	}
-#endif
-    }
-    switch (bad) {
-    case NotBad:
-	return;
-    case UnsafeArg:
-	ErrorF("Command line argument number %d is unsafe\n", i);
-	break;
-    case ArgTooLong:
-	ErrorF("Command line argument number %d is too long\n", i);
-	break;
-    case UnprintableArg:
-	ErrorF("Command line argument number %d contains unprintable"
-		" characters\n", i);
-	break;
-    case EnvTooLong:
-	ErrorF("Environment variable `%s' is too long\n", e);
-	break;
-    case OutputIsPipe:
-	ErrorF("Stdout and/or stderr is a pipe\n");
-	break;
-    case InternalError:
-	ErrorF("Internal Error\n");
-	break;
-    default:
-	ErrorF("Unknown error\n");
-	break;
-    }
-    FatalError("X server aborted because of unsafe environment\n");
-}
-
-/*
- * CheckUserAuthorization: check if the user is allowed to start the
- * X server.  This usually means some sort of PAM checking, and it is
- * usually only done for setuid servers (uid != euid).
- */
-
-#ifdef USE_PAM
-#include <security/pam_appl.h>
-#include <security/pam_misc.h>
-#include <pwd.h>
-#endif /* USE_PAM */
-
-void
-CheckUserAuthorization(void)
-{
-#ifdef USE_PAM
-    static struct pam_conv conv = {
-	misc_conv,
-	NULL
-    };
-
-    pam_handle_t *pamh = NULL;
-    struct passwd *pw;
-    int retval;
-
-    if (getuid() != geteuid()) {
-	pw = getpwuid(getuid());
-	if (pw == NULL)
-	    FatalError("getpwuid() failed for uid %d\n", getuid());
-
-	retval = pam_start("xserver", pw->pw_name, &conv, &pamh);
-	if (retval != PAM_SUCCESS)
-	    FatalError("pam_start() failed.\n"
-			"\tMissing or mangled PAM config file or module?\n");
-
-	retval = pam_authenticate(pamh, 0);
-	if (retval != PAM_SUCCESS) {
-	    pam_end(pamh, retval);
-	    FatalError("PAM authentication failed, cannot start X server.\n"
-			"\tPerhaps you do not have console ownership?\n");
-	}
-
-	retval = pam_acct_mgmt(pamh, 0);
-	if (retval != PAM_SUCCESS) {
-	    pam_end(pamh, retval);
-	    FatalError("PAM authentication failed, cannot start X server.\n"
-			"\tPerhaps you do not have console ownership?\n");
-	}
-
-	/* this is not a session, so do not do session management */
-	pam_end(pamh, PAM_SUCCESS);
-    }
-#endif
-}
-
-/*
- * Tokenize a string into a NULL terminated array of strings. Always returns
- * an allocated array unless an error occurs.
- */
-char**
-xstrtokenize(const char *str, const char *separators)
-{
-    char **list, **nlist;
-    char *tok, *tmp;
-    unsigned num = 0, n;
-
-    if (!str)
-        return NULL;
-    list = calloc(1, sizeof(*list));
-    if (!list)
-        return NULL;
-    tmp = strdup(str);
-    if (!tmp)
-        goto error;
-    for (tok = strtok(tmp, separators); tok; tok = strtok(NULL, separators)) {
-        nlist = realloc(list, (num + 2) * sizeof(*list));
-        if (!nlist)
-            goto error;
-        list = nlist;
-        list[num] = strdup(tok);
-        if (!list[num])
-            goto error;
-        list[++num] = NULL;
-    }
-    free(tmp);
-    return list;
-
-error:
-    free(tmp);
-    for (n = 0; n < num; n++)
-        free(list[n]);
-    free(list);
-    return NULL;
-}
->>>>>>> eaedc21f
+/*
+
+Copyright 1987, 1998  The Open Group
+
+Permission to use, copy, modify, distribute, and sell this software and its
+documentation for any purpose is hereby granted without fee, provided that
+the above copyright notice appear in all copies and that both that
+copyright notice and this permission notice appear in supporting
+documentation.
+
+The above copyright notice and this permission notice shall be included
+in all copies or substantial portions of the Software.
+
+THE SOFTWARE IS PROVIDED "AS IS", WITHOUT WARRANTY OF ANY KIND, EXPRESS
+OR IMPLIED, INCLUDING BUT NOT LIMITED TO THE WARRANTIES OF
+MERCHANTABILITY, FITNESS FOR A PARTICULAR PURPOSE AND NONINFRINGEMENT.
+IN NO EVENT SHALL THE OPEN GROUP BE LIABLE FOR ANY CLAIM, DAMAGES OR
+OTHER LIABILITY, WHETHER IN AN ACTION OF CONTRACT, TORT OR OTHERWISE,
+ARISING FROM, OUT OF OR IN CONNECTION WITH THE SOFTWARE OR THE USE OR
+OTHER DEALINGS IN THE SOFTWARE.
+
+Except as contained in this notice, the name of The Open Group shall
+not be used in advertising or otherwise to promote the sale, use or
+other dealings in this Software without prior written authorization
+from The Open Group.
+
+
+Copyright 1987 by Digital Equipment Corporation, Maynard, Massachusetts,
+Copyright 1994 Quarterdeck Office Systems.
+
+                        All Rights Reserved
+
+Permission to use, copy, modify, and distribute this software and its
+documentation for any purpose and without fee is hereby granted,
+provided that the above copyright notice appear in all copies and that
+both that copyright notice and this permission notice appear in
+supporting documentation, and that the names of Digital and
+Quarterdeck not be used in advertising or publicity pertaining to
+distribution of the software without specific, written prior
+permission.
+
+DIGITAL AND QUARTERDECK DISCLAIM ALL WARRANTIES WITH REGARD TO THIS
+SOFTWARE, INCLUDING ALL IMPLIED WARRANTIES OF MERCHANTABILITY AND
+FITNESS, IN NO EVENT SHALL DIGITAL BE LIABLE FOR ANY SPECIAL, INDIRECT
+OR CONSEQUENTIAL DAMAGES OR ANY DAMAGES WHATSOEVER RESULTING FROM LOSS
+OF USE, DATA OR PROFITS, WHETHER IN AN ACTION OF CONTRACT, NEGLIGENCE
+OR OTHER TORTIOUS ACTION, ARISING OUT OF OR IN CONNECTION WITH THE USE
+OR PERFORMANCE OF THIS SOFTWARE.
+
+*/
+
+#ifdef HAVE_DIX_CONFIG_H
+#include <dix-config.h>
+#endif
+
+#ifdef __CYGWIN__
+#include <stdlib.h>
+#include <signal.h>
+/*
+   Sigh... We really need a prototype for this to know it is stdcall,
+   but #include-ing <windows.h> here is not a good idea...
+*/
+__stdcall unsigned long GetTickCount(void);
+#endif
+
+#if defined(WIN32) && !defined(__CYGWIN__)
+#include <X11/Xwinsock.h>
+#endif
+#include <X11/Xos.h>
+#include <stdio.h>
+#include <time.h>
+#if !defined(WIN32) || !defined(__MINGW32__)
+#include <sys/time.h>
+#include <sys/resource.h>
+#endif
+#include "misc.h"
+#include <X11/X.h>
+#define XSERV_t
+#define TRANS_SERVER
+#define TRANS_REOPEN
+#include <X11/Xtrans/Xtrans.h>
+#include "input.h"
+#include "dixfont.h"
+#include "osdep.h"
+#include "extension.h"
+#ifdef X_POSIX_C_SOURCE
+#define _POSIX_C_SOURCE X_POSIX_C_SOURCE
+#include <signal.h>
+#undef _POSIX_C_SOURCE
+#else
+#if defined(_POSIX_SOURCE)
+#include <signal.h>
+#else
+#define _POSIX_SOURCE
+#include <signal.h>
+#undef _POSIX_SOURCE
+#endif
+#endif
+#ifndef WIN32
+#include <sys/wait.h>
+#endif
+#if !defined(SYSV) && !defined(WIN32) 
+#include <sys/resource.h>
+#endif
+#include <sys/stat.h>
+#include <ctype.h>    /* for isspace */
+#include <stdarg.h>
+
+#include <stdlib.h>	/* for malloc() */
+
+#if defined(TCPCONN) || defined(STREAMSCONN)
+# ifndef WIN32
+#  include <netdb.h>
+# endif
+#endif
+
+#include "opaque.h"
+
+#include "dixstruct.h"
+
+#include "xkbsrv.h"
+
+#include "picture.h"
+
+Bool noTestExtensions;
+#ifdef COMPOSITE
+Bool noCompositeExtension = FALSE;
+#endif
+
+#ifdef DAMAGE
+Bool noDamageExtension = FALSE;
+#endif
+#ifdef DBE
+Bool noDbeExtension = FALSE;
+#endif
+#ifdef DPMSExtension
+Bool noDPMSExtension = FALSE;
+#endif
+#ifdef GLXEXT
+Bool noGlxExtension = FALSE;
+Bool noGlxVisualInit = FALSE;
+#endif
+#ifdef SCREENSAVER
+Bool noScreenSaverExtension = FALSE;
+#endif
+#ifdef MITSHM
+Bool noMITShmExtension = FALSE;
+#endif
+#ifdef RANDR
+Bool noRRExtension = FALSE;
+#endif
+Bool noRenderExtension = FALSE;
+#ifdef XCSECURITY
+Bool noSecurityExtension = FALSE;
+#endif
+#ifdef RES
+Bool noResExtension = FALSE;
+#endif
+#ifdef XF86BIGFONT
+Bool noXFree86BigfontExtension = FALSE;
+#endif
+#ifdef XFreeXDGA
+Bool noXFree86DGAExtension = FALSE;
+#endif
+#ifdef XF86DRI
+Bool noXFree86DRIExtension = FALSE;
+#endif
+#ifdef XF86VIDMODE
+Bool noXFree86VidModeExtension = FALSE;
+#endif
+#ifdef XFIXES
+Bool noXFixesExtension = FALSE;
+#endif
+#ifdef PANORAMIX
+/* Xinerama is disabled by default unless enabled via +xinerama */
+Bool noPanoramiXExtension = TRUE;
+#endif
+#ifdef XSELINUX
+Bool noSELinuxExtension = FALSE;
+int selinuxEnforcingState = SELINUX_MODE_DEFAULT;
+#endif
+#ifdef XV
+Bool noXvExtension = FALSE;
+#endif
+#ifdef DRI2
+Bool noDRI2Extension = FALSE;
+#endif
+
+Bool noGEExtension = FALSE;
+
+#define X_INCLUDE_NETDB_H
+#include <X11/Xos_r.h>
+
+#include <errno.h>
+
+Bool CoreDump;
+
+#ifdef PANORAMIX
+Bool PanoramiXExtensionDisabledHack = FALSE;
+#endif
+
+int auditTrailLevel = 1;
+
+#ifdef _MSC_VER
+static HANDLE s_hSmartScheduleTimer = NULL;
+static HANDLE s_hSmartScheduleTimerQueue = NULL;
+#endif
+
+#if defined(SVR4) || defined(__linux__) || defined(CSRG_BASED)
+#define HAS_SAVED_IDS_AND_SETEUID
+#endif
+
+OsSigHandlerPtr
+OsSignal(int sig, OsSigHandlerPtr handler)
+{
+#ifdef X_NOT_POSIX
+    return signal(sig, handler);
+#else
+    struct sigaction act, oact;
+
+    sigemptyset(&act.sa_mask);
+    if (handler != SIG_IGN)
+	sigaddset(&act.sa_mask, sig);
+    act.sa_flags = 0;
+    act.sa_handler = handler;
+    if (sigaction(sig, &act, &oact))
+      perror("sigaction");
+    return oact.sa_handler;
+#endif
+}
+
+/*
+ * Explicit support for a server lock file like the ones used for UUCP.
+ * For architectures with virtual terminals that can run more than one
+ * server at a time.  This keeps the servers from stomping on each other
+ * if the user forgets to give them different display numbers.
+ */
+#define LOCK_DIR "/tmp"
+#define LOCK_TMP_PREFIX "/.tX"
+#define LOCK_PREFIX "/.X"
+#define LOCK_SUFFIX "-lock"
+
+static Bool StillLocking = FALSE;
+static char szLockFile[PATH_MAX];
+static Bool nolock = FALSE;
+
+/*
+ * LockServer --
+ *      Check if the server lock file exists.  If so, check if the PID
+ *      contained inside is valid.  If so, then die.  Otherwise, create
+ *      the lock file containing the PID.
+ */
+void
+LockServer(void)
+{
+#if defined(WIN32) && !defined(__CYGWIN__)
+  char MutexName[100];
+  sprintf(MutexName, "Global\\VcXsrv_Mutex_%d\n", getpid());
+  if (!CreateMutex(NULL,TRUE,MutexName) || GetLastError()== ERROR_ALREADY_EXISTS)
+  {
+    FatalError("Server is already active for display %d\n", atoi(display));
+  }
+#else
+  char port[20];
+  char tmp[PATH_MAX], pid_str[12];
+  int lfd, i, haslock, l_pid, t;
+  char *tmppath = NULL;
+  int len;
+
+  if (nolock) return;
+  /*
+   * Path names
+   */
+  tmppath = LOCK_DIR;
+  sprintf(port, "%d", atoi(display));
+
+  len = strlen(LOCK_PREFIX) > strlen(LOCK_TMP_PREFIX) ? strlen(LOCK_PREFIX) :
+						strlen(LOCK_TMP_PREFIX);
+  len += strlen(tmppath) + strlen(port) + strlen(LOCK_SUFFIX) + 1;
+  if (len > sizeof(szLockFile))
+    FatalError("Display name `%s' is too long\n", port);
+  (void)sprintf(tmp, "%s" LOCK_TMP_PREFIX "%s" LOCK_SUFFIX, tmppath, port);
+  (void)sprintf(szLockFile, "%s" LOCK_PREFIX "%s" LOCK_SUFFIX, tmppath, port);
+
+  /*
+   * Create a temporary file containing our PID.  Attempt three times
+   * to create the file.
+   */
+  StillLocking = TRUE;
+  i = 0;
+  do {
+    i++;
+    lfd = open(tmp, O_CREAT | O_EXCL | O_WRONLY, 0644);
+    if (lfd < 0)
+       sleep(2);
+    else
+       break;
+  } while (i < 3);
+  if (lfd < 0) {
+    unlink(tmp);
+    i = 0;
+    do {
+      i++;
+      lfd = open(tmp, O_CREAT | O_EXCL | O_WRONLY, 0644);
+      if (lfd < 0)
+         sleep(2);
+      else
+         break;
+    } while (i < 3);
+  }
+  if (lfd < 0)
+    FatalError("Could not create lock file in %s\n", tmp);
+  (void) sprintf(pid_str, "%10ld\n", (long)getpid());
+  (void) write(lfd, pid_str, 11);
+  (void) chmod(tmp, 0444);
+  (void) close(lfd);
+
+  /*
+   * OK.  Now the tmp file exists.  Try three times to move it in place
+   * for the lock.
+   */
+  i = 0;
+  haslock = 0;
+  while ((!haslock) && (i++ < 3)) {
+    haslock = (link(tmp,szLockFile) == 0);
+    if (haslock) {
+      /*
+       * We're done.
+       */
+      break;
+    }
+    else {
+      /*
+       * Read the pid from the existing file
+       */
+      lfd = open(szLockFile, O_RDONLY);
+      if (lfd < 0) {
+        unlink(tmp);
+        FatalError("Can't read lock file %s\n", szLockFile);
+      }
+      pid_str[0] = '\0';
+      if (read(lfd, pid_str, 11) != 11) {
+        /*
+         * Bogus lock file.
+         */
+        unlink(szLockFile);
+        close(lfd);
+        continue;
+      }
+      pid_str[11] = '\0';
+      sscanf(pid_str, "%d", &l_pid);
+      close(lfd);
+
+      /*
+       * Now try to kill the PID to see if it exists.
+       */
+      errno = 0;
+      t = kill(l_pid, 0);
+      if ((t< 0) && (errno == ESRCH)) {
+        /*
+         * Stale lock file.
+         */
+        unlink(szLockFile);
+        continue;
+      }
+      else if (((t < 0) && (errno == EPERM)) || (t == 0)) {
+        /*
+         * Process is still active.
+         */
+        unlink(tmp);
+	FatalError("Server is already active for display %s\n%s %s\n%s\n",
+		   port, "\tIf this server is no longer running, remove",
+		   szLockFile, "\tand start again.");
+      }
+    }
+  }
+  unlink(tmp);
+  if (!haslock)
+    FatalError("Could not create server lock file: %s\n", szLockFile);
+  StillLocking = FALSE;
+#endif
+}
+
+/*
+ * UnlockServer --
+ *      Remove the server lock file.
+ */
+void
+UnlockServer(void)
+{
+  if (nolock) return;
+
+  if (!StillLocking){
+
+  (void) unlink(szLockFile);
+  }
+}
+
+/* Force connections to close on SIGHUP from init */
+
+void
+AutoResetServer (int sig)
+{
+    int olderrno = errno;
+
+    dispatchException |= DE_RESET;
+    isItTimeToYield = TRUE;
+    errno = olderrno;
+}
+
+/* Force connections to close and then exit on SIGTERM, SIGINT */
+
+void
+GiveUp(int sig)
+{
+    int olderrno = errno;
+
+    dispatchException |= DE_TERMINATE;
+    isItTimeToYield = TRUE;
+    errno = olderrno;
+}
+
+#if (defined WIN32 && defined __MINGW32__) || defined(__CYGWIN__)
+CARD32
+GetTimeInMillis (void)
+{
+  return GetTickCount ();
+}
+#else
+CARD32
+GetTimeInMillis(void)
+{
+    struct timeval tv;
+
+#ifdef MONOTONIC_CLOCK
+    struct timespec tp;
+    static clockid_t clockid;
+    if (!clockid) {
+#ifdef CLOCK_MONOTONIC_COARSE
+        if (clock_getres(CLOCK_MONOTONIC_COARSE, &tp) == 0 &&
+            (tp.tv_nsec / 1000) <= 1000 &&
+            clock_gettime(CLOCK_MONOTONIC_COARSE, &tp) == 0)
+            clockid = CLOCK_MONOTONIC_COARSE;
+        else
+#endif
+        if (clock_gettime(CLOCK_MONOTONIC, &tp) == 0)
+            clockid = CLOCK_MONOTONIC;
+        else
+            clockid = ~0L;
+    }
+    if (clockid != ~0L && clock_gettime(clockid, &tp) == 0)
+        return (tp.tv_sec * 1000) + (tp.tv_nsec / 1000000L);
+#endif
+
+    X_GETTIMEOFDAY(&tv);
+    return(tv.tv_sec * 1000) + (tv.tv_usec / 1000);
+}
+#endif
+
+void
+AdjustWaitForDelay (pointer waitTime, unsigned long newdelay)
+{
+    static struct timeval   delay_val;
+    struct timeval	    **wt = (struct timeval **) waitTime;
+    unsigned long	    olddelay;
+
+    if (*wt == NULL)
+    {
+	delay_val.tv_sec = newdelay / 1000;
+	delay_val.tv_usec = 1000 * (newdelay % 1000);
+	*wt = &delay_val;
+    }
+    else
+    {
+	olddelay = (*wt)->tv_sec * 1000 + (*wt)->tv_usec / 1000;
+	if (newdelay < olddelay)
+	{
+	    (*wt)->tv_sec = newdelay / 1000;
+	    (*wt)->tv_usec = 1000 * (newdelay % 1000);
+	}
+    }
+}
+
+void UseMsg(void)
+{
+    ErrorF("Usage...\nVcxsrv [:<display>] [option]\n\n");
+    ErrorF(":display-number\n\tVcxsrv runs as the given display-number, which defaults to 0.\n");
+    ErrorF("\tTo run multiple instances, use unique display-numbers.\n\n");
+
+    ErrorF("-a #                   default pointer acceleration (factor)\n");
+    ErrorF("-ac                    disable access control restrictions\n");
+    ErrorF("-audit int             set audit trail level\n");	
+    ErrorF("-auth file             select authorization file\n");	
+    ErrorF("-br                    create root window with black background\n");
+    ErrorF("+bs                    enable any backing store support\n");
+    ErrorF("-bs                    disable any backing store support\n");
+    ErrorF("-cc int                default color visual class\n");
+    ErrorF("-nocursor              disable the cursor\n");
+    ErrorF("-core                  generate core dump on fatal error\n");
+#ifdef _MSC_VER
+    ErrorF("-dpi [auto|int]        screen resolution set to native or this dpi\n");
+#else
+    ErrorF("-dpi int               screen resolution in dots per inch\n");
+#endif
+#ifdef DPMSExtension
+    ErrorF("-dpms                  disables VESA DPMS monitor control\n");
+#endif
+    ErrorF("-deferglyphs [none|all|16] defer loading of [no|all|16-bit] glyphs\n");
+    ErrorF("-f #                   bell base (0-100)\n");
+    ErrorF("-fc string             cursor font\n");
+    ErrorF("-fn string             default font name\n");
+    ErrorF("-fp string             default font path\n");
+    ErrorF("-help                  prints message with these options\n");
+    ErrorF("-I                     ignore all remaining arguments\n");
+#ifdef RLIMIT_DATA
+    ErrorF("-ld int                limit data space to N Kb\n");
+#endif
+#ifdef RLIMIT_NOFILE
+    ErrorF("-lf int                limit number of open files to N\n");
+#endif
+#ifdef RLIMIT_STACK
+    ErrorF("-ls int                limit stack space to N Kb\n");
+#endif
+    ErrorF("-nolock                disable the locking mechanism\n");
+    ErrorF("-nolisten string       don't listen on protocol\n");
+    ErrorF("-noreset               don't reset after last client exists\n");
+    ErrorF("-background [none]     create root window with no background\n");
+    ErrorF("-reset                 reset after last client exists\n");
+    ErrorF("-pn                    accept failure to listen on all ports\n");
+    ErrorF("-nopn                  reject failure to listen on all ports\n");
+    ErrorF("-r                     turns off auto-repeat\n");
+    ErrorF("r                      turns on auto-repeat \n");
+    ErrorF("-render [default|mono|gray|color] set render color alloc policy\n");
+    ErrorF("-retro                 start with classic stipple\n");
+    ErrorF("-t #                   default pointer threshold (pixels/t)\n");
+    ErrorF("-terminate             terminate at server reset\n");
+    ErrorF("-to #                  connection time out\n");
+    ErrorF("-tst                   disable testing extensions\n");
+    ErrorF("-wm                    WhenMapped default backing-store\n");
+    ErrorF("-wr                    create root window with white background\n");
+#ifdef PANORAMIX
+    ErrorF("+xinerama              Enable XINERAMA extension\n");
+    ErrorF("-xinerama              Disable XINERAMA extension\n");
+#endif
+    ErrorF("-dumbSched             Disable smart scheduling, enable old behavior\n");
+    ErrorF("-schedInterval int     Set scheduler interval in msec\n");
+    ErrorF("+extension name        Enable extension\n");
+    ErrorF("-extension name        Disable extension\n");
+#ifdef XDMCP
+    XdmcpUseMsg();
+#endif
+    XkbUseMsg();
+    ddxUseMsg();
+}
+
+/*  This function performs a rudimentary sanity check
+ *  on the display name passed in on the command-line,
+ *  since this string is used to generate filenames.
+ *  It is especially important that the display name
+ *  not contain a "/" and not start with a "-".
+ *                                            --kvajk
+ */
+static int 
+VerifyDisplayName(const char *d)
+{
+    if ( d == (char *)0 ) return 0;  /*  null  */
+    if ( *d == '\0' ) return 0;  /*  empty  */
+    if ( *d == '-' ) return 0;  /*  could be confused for an option  */
+    if ( *d == '.' ) return 0;  /*  must not equal "." or ".."  */
+    if ( strchr(d, '/') != (char *)0 ) return 0;  /*  very important!!!  */
+    return 1;
+}
+
+/*
+ * This function parses the command line. Handles device-independent fields
+ * and allows ddx to handle additional fields.  It is not allowed to modify
+ * argc or any of the strings pointed to by argv.
+ */
+void
+ProcessCommandLine(int argc, char *argv[])
+{
+    int i, skip;
+
+    defaultKeyboardControl.autoRepeat = TRUE;
+
+#ifdef NO_PART_NET
+    PartialNetwork = FALSE;
+#else
+    PartialNetwork = TRUE;
+#endif
+
+    for ( i = 1; i < argc; i++ )
+    {
+	/* call ddx first, so it can peek/override if it wants */
+        if((skip = ddxProcessArgument(argc, argv, i)))
+	{
+	    i += (skip - 1);
+	}
+	else if(argv[i][0] ==  ':')  
+	{
+	    /* initialize display */
+	    display = argv[i];
+	    display++;
+            if( ! VerifyDisplayName( display ) ) {
+                ErrorF("Bad display name: %s\n", display);
+                UseMsg();
+		FatalError("Bad display name, exiting: %s\n", display);
+            }
+	}
+	else if ( strcmp( argv[i], "-a") == 0)
+	{
+	    if(++i < argc)
+	        defaultPointerControl.num = atoi(argv[i]);
+	    else
+		UseMsg();
+	}
+	else if ( strcmp( argv[i], "-ac") == 0)
+	{
+	    defeatAccessControl = TRUE;
+	}
+	else if ( strcmp( argv[i], "-audit") == 0)
+	{
+	    if(++i < argc)
+	        auditTrailLevel = atoi(argv[i]);
+	    else
+		UseMsg();
+	}
+	else if ( strcmp( argv[i], "-auth") == 0)
+	{
+	    if(++i < argc)
+	        InitAuthorization (argv[i]);
+	    else
+		UseMsg();
+	}
+	else if ( strcmp( argv[i], "-br") == 0) ; /* default */
+	else if ( strcmp( argv[i], "+bs") == 0)
+	    enableBackingStore = TRUE;
+	else if ( strcmp( argv[i], "-bs") == 0)
+	    disableBackingStore = TRUE;
+	else if ( strcmp( argv[i], "-cc") == 0)
+	{
+	    if(++i < argc)
+	        defaultColorVisualClass = atoi(argv[i]);
+	    else
+		UseMsg();
+	}
+	else if ( strcmp( argv[i], "-core") == 0)
+	{
+#if !defined(WIN32) || !defined(__MINGW32__)
+	    struct rlimit   core_limit;
+	    getrlimit (RLIMIT_CORE, &core_limit);
+	    core_limit.rlim_cur = core_limit.rlim_max;
+	    setrlimit (RLIMIT_CORE, &core_limit);
+#endif
+	    CoreDump = TRUE;
+	}
+        else if ( strcmp( argv[i], "-nocursor") == 0)
+        {
+            EnableCursor = FALSE;
+        }
+        else if ( strcmp( argv[i], "-dpi") == 0)
+	{
+	    if(++i < argc)
+#ifdef _MSC_VER
+	    {
+		if (strcmp(argv[i], "auto") == 0)
+		{
+		    HDC hdc = GetDC(NULL);
+		    if (hdc)
+		    {
+			int dpiY = GetDeviceCaps(hdc, LOGPIXELSY);
+			monitorResolution = dpiY;
+			ReleaseDC(NULL, hdc);
+		    }
+		}
+	        else if (isdigit(*argv[i])) /* Naively prevent a crash if not numeric */
+		    monitorResolution = atoi(argv[i]);
+	    }
+#else
+	        monitorResolution = atoi(argv[i]);
+#endif
+	    else
+		UseMsg();
+	}
+#ifdef DPMSExtension
+	else if ( strcmp( argv[i], "dpms") == 0)
+	    /* ignored for compatibility */ ;
+	else if ( strcmp( argv[i], "-dpms") == 0)
+	    DPMSDisabledSwitch = TRUE;
+#endif
+	else if ( strcmp( argv[i], "-deferglyphs") == 0)
+	{
+	    if(++i >= argc || !ParseGlyphCachingMode(argv[i]))
+		UseMsg();
+	}
+	else if ( strcmp( argv[i], "-f") == 0)
+	{
+	    if(++i < argc)
+	        defaultKeyboardControl.bell = atoi(argv[i]);
+	    else
+		UseMsg();
+	}
+	else if ( strcmp( argv[i], "-fc") == 0)
+	{
+	    if(++i < argc)
+	        defaultCursorFont = argv[i];
+	    else
+		UseMsg();
+	}
+	else if ( strcmp( argv[i], "-fn") == 0)
+	{
+	    if(++i < argc)
+	        defaultTextFont = argv[i];
+	    else
+		UseMsg();
+	}
+	else if ( strcmp( argv[i], "-fp") == 0)
+	{
+	    if(++i < argc)
+	    {
+	        defaultFontPath = argv[i];
+	    }
+	    else
+		UseMsg();
+	}
+	else if ( strcmp( argv[i], "-help") == 0)
+	{
+	    UseMsg();
+	    exit(0);
+	}
+        else if ( (skip=XkbProcessArguments(argc,argv,i))!=0 ) {
+	    if (skip>0)
+		 i+= skip-1;
+	    else UseMsg();
+	}
+#ifdef RLIMIT_DATA
+	else if ( strcmp( argv[i], "-ld") == 0)
+	{
+	    if(++i < argc)
+	    {
+	        limitDataSpace = atoi(argv[i]);
+		if (limitDataSpace > 0)
+		    limitDataSpace *= 1024;
+	    }
+	    else
+		UseMsg();
+	}
+#endif
+#ifdef RLIMIT_NOFILE
+	else if ( strcmp( argv[i], "-lf") == 0)
+	{
+	    if(++i < argc)
+	        limitNoFile = atoi(argv[i]);
+	    else
+		UseMsg();
+	}
+#endif
+#ifdef RLIMIT_STACK
+	else if ( strcmp( argv[i], "-ls") == 0)
+	{
+	    if(++i < argc)
+	    {
+	        limitStackSpace = atoi(argv[i]);
+		if (limitStackSpace > 0)
+		    limitStackSpace *= 1024;
+	    }
+	    else
+		UseMsg();
+	}
+#endif
+	else if ( strcmp ( argv[i], "-nolock") == 0)
+	{
+#if !defined(WIN32) && !defined(__CYGWIN__)
+	  if (getuid() != 0)
+	    ErrorF("Warning: the -nolock option can only be used by root\n");
+	  else
+#endif
+	    nolock = TRUE;
+	}
+	else if ( strcmp( argv[i], "-nolisten") == 0)
+	{
+            if(++i < argc) {
+		if (_XSERVTransNoListen(argv[i])) 
+		    FatalError ("Failed to disable listen for %s transport",
+				argv[i]);
+	   } else
+		UseMsg();
+	}
+	else if ( strcmp( argv[i], "-noreset") == 0)
+	{
+	    dispatchExceptionAtReset = 0;
+	}
+	else if ( strcmp( argv[i], "-reset") == 0)
+	{
+	    dispatchExceptionAtReset = DE_RESET;
+	}
+	else if ( strcmp( argv[i], "-p") == 0)
+	{
+	    if(++i < argc)
+	        defaultScreenSaverInterval = ((CARD32)atoi(argv[i])) *
+					     MILLI_PER_MIN;
+	    else
+		UseMsg();
+	}
+	else if (strcmp(argv[i], "-pogo") == 0)
+	{
+	    dispatchException = DE_TERMINATE;
+	}
+	else if ( strcmp( argv[i], "-pn") == 0)
+	    PartialNetwork = TRUE;
+	else if ( strcmp( argv[i], "-nopn") == 0)
+	    PartialNetwork = FALSE;
+	else if ( strcmp( argv[i], "r") == 0)
+	    defaultKeyboardControl.autoRepeat = TRUE;
+	else if ( strcmp( argv[i], "-r") == 0)
+	    defaultKeyboardControl.autoRepeat = FALSE;
+	else if ( strcmp( argv[i], "-retro") == 0)
+	    party_like_its_1989 = TRUE;
+	else if ( strcmp( argv[i], "-s") == 0)
+	{
+	    if(++i < argc)
+	        defaultScreenSaverTime = ((CARD32)atoi(argv[i])) *
+					 MILLI_PER_MIN;
+	    else
+		UseMsg();
+	}
+	else if ( strcmp( argv[i], "-t") == 0)
+	{
+	    if(++i < argc)
+	        defaultPointerControl.threshold = atoi(argv[i]);
+	    else
+		UseMsg();
+	}
+	else if ( strcmp( argv[i], "-terminate") == 0)
+	{
+	    dispatchExceptionAtReset = DE_TERMINATE;
+	}
+	else if ( strcmp( argv[i], "-to") == 0)
+	{
+	    if(++i < argc)
+		TimeOutValue = ((CARD32)atoi(argv[i])) * MILLI_PER_SECOND;
+	    else
+		UseMsg();
+	}
+	else if ( strcmp( argv[i], "-tst") == 0)
+	{
+	    noTestExtensions = TRUE;
+	}
+	else if ( strcmp( argv[i], "-wm") == 0)
+	    defaultBackingStore = WhenMapped;
+        else if ( strcmp( argv[i], "-wr") == 0)
+            whiteRoot = TRUE;
+        else if ( strcmp( argv[i], "-background") == 0) {
+            if(++i < argc) {
+                if (!strcmp ( argv[i], "none"))
+                    bgNoneRoot = TRUE;
+                else
+                    UseMsg();
+            }
+        }
+        else if ( strcmp( argv[i], "-maxbigreqsize") == 0) {
+             if(++i < argc) {
+                 long reqSizeArg = atol(argv[i]);
+
+                 /* Request size > 128MB does not make much sense... */
+                 if( reqSizeArg > 0L && reqSizeArg < 128L ) {
+                     maxBigRequestSize = (reqSizeArg * 1048576L) - 1L;
+                 }
+                 else
+                 {
+                     UseMsg();
+                 }
+             }
+             else
+             {
+                 UseMsg();
+             }
+         }
+#ifdef PANORAMIX
+	else if ( strcmp( argv[i], "+xinerama") == 0){
+	    noPanoramiXExtension = FALSE;
+	}
+	else if ( strcmp( argv[i], "-xinerama") == 0){
+	    noPanoramiXExtension = TRUE;
+	}
+	else if ( strcmp( argv[i], "-disablexineramaextension") == 0){
+	    PanoramiXExtensionDisabledHack = TRUE;
+	}
+#endif
+	else if ( strcmp( argv[i], "-I") == 0)
+	{
+	    /* ignore all remaining arguments */
+	    break;
+	}
+	else if (strncmp (argv[i], "tty", 3) == 0)
+	{
+            /* init supplies us with this useless information */
+	}
+#ifdef XDMCP
+	else if ((skip = XdmcpOptions(argc, argv, i)) != i)
+	{
+	    i = skip - 1;
+	}
+#endif
+	else if ( strcmp( argv[i], "-dumbSched") == 0)
+	{
+	    SmartScheduleDisable = TRUE;
+	}
+	else if ( strcmp( argv[i], "-schedInterval") == 0)
+	{
+	    if (++i < argc)
+	    {
+		SmartScheduleInterval = atoi(argv[i]);
+		SmartScheduleSlice = SmartScheduleInterval;
+	    }
+	    else
+		UseMsg();
+	}
+	else if ( strcmp( argv[i], "-schedMax") == 0)
+	{
+	    if (++i < argc)
+	    {
+		SmartScheduleMaxSlice = atoi(argv[i]);
+	    }
+	    else
+		UseMsg();
+	}
+	else if ( strcmp( argv[i], "-render" ) == 0)
+	{
+	    if (++i < argc)
+	    {
+		int policy = PictureParseCmapPolicy (argv[i]);
+
+		if (policy != PictureCmapPolicyInvalid)
+		    PictureCmapPolicy = policy;
+		else
+		    UseMsg ();
+	    }
+	    else
+		UseMsg ();
+	}
+	else if ( strcmp( argv[i], "+extension") == 0)
+	{
+	    if (++i < argc)
+	    {
+		if (!EnableDisableExtension(argv[i], TRUE))
+		    EnableDisableExtensionError(argv[i], TRUE);
+	    }
+	    else
+		UseMsg();
+	}
+	else if ( strcmp( argv[i], "-extension") == 0)
+	{
+	    if (++i < argc)
+	    {
+		if (!EnableDisableExtension(argv[i], FALSE))
+		    EnableDisableExtensionError(argv[i], FALSE);
+	    }
+	    else
+		UseMsg();
+	}
+ 	else
+ 	{
+	    ErrorF("Unrecognized option: %s\n", argv[i]);
+	    UseMsg();
+	    FatalError("Unrecognized option: %s\n", argv[i]);
+        }
+    }
+}
+
+/* Implement a simple-minded font authorization scheme.  The authorization
+   name is "hp-hostname-1", the contents are simply the host name. */
+int
+set_font_authorizations(char **authorizations, int *authlen, pointer client)
+{
+#define AUTHORIZATION_NAME "hp-hostname-1"
+#if defined(TCPCONN) || defined(STREAMSCONN)
+    static char *result = NULL;
+    static char *p = NULL;
+
+    if (p == NULL)
+    {
+	char hname[1024], *hnameptr;
+	unsigned int len;
+#if defined(IPv6) && defined(AF_INET6)
+	struct addrinfo hints, *ai = NULL;
+#else
+	struct hostent *host;
+#ifdef XTHREADS_NEEDS_BYNAMEPARAMS
+	_Xgethostbynameparams hparams;
+#endif
+#endif
+
+	gethostname(hname, 1024);
+#if defined(IPv6) && defined(AF_INET6)
+	memset(&hints, 0, sizeof(hints));
+	hints.ai_flags = AI_CANONNAME;
+	if (getaddrinfo(hname, NULL, &hints, &ai) == 0) {
+	    hnameptr = ai->ai_canonname;
+	} else {
+	    hnameptr = hname;
+	}
+#else
+	host = _XGethostbyname(hname, hparams);
+	if (host == NULL)
+	    hnameptr = hname;
+	else
+	    hnameptr = host->h_name;
+#endif
+
+	len = strlen(hnameptr) + 1;
+	result = malloc(len + sizeof(AUTHORIZATION_NAME) + 4);
+
+	p = result;
+        *p++ = sizeof(AUTHORIZATION_NAME) >> 8;
+        *p++ = sizeof(AUTHORIZATION_NAME) & 0xff;
+        *p++ = (len) >> 8;
+        *p++ = (len & 0xff);
+
+	memmove(p, AUTHORIZATION_NAME, sizeof(AUTHORIZATION_NAME));
+	p += sizeof(AUTHORIZATION_NAME);
+	memmove(p, hnameptr, len);
+	p += len;
+#if defined(IPv6) && defined(AF_INET6)
+	if (ai) {
+	    freeaddrinfo(ai);
+	}
+#endif
+    }
+    *authlen = p - result;
+    *authorizations = result;
+    return 1;
+#else /* TCPCONN */
+    return 0;
+#endif /* TCPCONN */
+}
+
+void *
+Xalloc(unsigned long amount)
+{
+    /*
+     * Xalloc used to return NULL when large amount of memory is requested. In
+     * order to catch the buggy callers this warning has been added, slated to
+     * removal by anyone who touches this code (or just looks at it) in 2011.
+     *
+     * -- Mikhail Gusarov
+     */
+    if ((long)amount <= 0)
+	ErrorF("Warning: Xalloc: "
+	       "requesting unpleasantly large amount of memory: %lu bytes.\n",
+               amount);
+
+    return malloc(amount);
+}
+
+void *
+XNFalloc(unsigned long amount)
+{
+    void *ptr = malloc(amount);
+    if (!ptr)
+        FatalError("Out of memory");
+    return ptr;
+}
+
+void *
+Xcalloc(unsigned long amount)
+{
+    return calloc(1, amount);
+}
+
+void *
+XNFcalloc(unsigned long amount)
+{
+    void *ret = calloc(1, amount);
+    if (!ret)
+        FatalError("XNFcalloc: Out of memory");
+    return ret;
+}
+
+void *
+Xrealloc(void *ptr, unsigned long amount)
+{
+    /*
+     * Xrealloc used to return NULL when large amount of memory is requested. In
+     * order to catch the buggy callers this warning has been added, slated to
+     * removal by anyone who touches this code (or just looks at it) in 2011.
+     *
+     * -- Mikhail Gusarov
+     */
+    if ((long)amount <= 0)
+	ErrorF("Warning: Xrealloc: "
+	       "requesting unpleasantly large amount of memory: %lu bytes.\n",
+               amount);
+
+    return realloc(ptr, amount);
+}
+
+void *
+XNFrealloc(void *ptr, unsigned long amount)
+{
+    void *ret = realloc(ptr, amount);
+    if (!ret)
+	FatalError("XNFrealloc: Out of memory");
+    return ret;
+}
+
+void
+Xfree(void *ptr)
+{
+    free(ptr);
+}
+
+
+char *
+Xstrdup(const char *s)
+{
+    if (s == NULL)
+	return NULL;
+    return strdup(s);
+}
+
+char *
+XNFstrdup(const char *s)
+{
+    char *ret;
+
+    if (s == NULL)
+	return NULL;
+
+    ret = strdup(s);
+    if (!ret)
+	FatalError("XNFstrdup: Out of memory");
+    return ret;
+}
+
+void
+SmartScheduleStopTimer (void)
+{
+#ifdef _MSC_VER
+    if (SmartScheduleDisable)
+	return;
+    DeleteTimerQueueTimer(s_hSmartScheduleTimerQueue, s_hSmartScheduleTimer, NULL);
+    s_hSmartScheduleTimer=NULL;
+#else
+    struct itimerval	timer;
+    
+    if (SmartScheduleDisable)
+	return;
+    timer.it_interval.tv_sec = 0;
+    timer.it_interval.tv_usec = 0;
+    timer.it_value.tv_sec = 0;
+    timer.it_value.tv_usec = 0;
+    (void) setitimer (ITIMER_REAL, &timer, 0);
+#endif
+}
+
+#ifdef _MSC_VER
+static VOID CALLBACK SmartScheduleTimer( PVOID lpParameter, BOOLEAN TimerOrWaitFired)
+#else
+static void SmartScheduleTimer (int sig)
+#endif
+{
+    SmartScheduleTime += SmartScheduleInterval;
+}
+
+
+void
+SmartScheduleStartTimer (void)
+{
+#ifdef _MSC_VER
+    if (SmartScheduleDisable)
+	return;
+
+    if (!CreateTimerQueueTimer( &s_hSmartScheduleTimer, s_hSmartScheduleTimerQueue, SmartScheduleTimer, NULL
+                              , SmartScheduleInterval, SmartScheduleInterval, WT_EXECUTEONLYONCE|WT_EXECUTEINPERSISTENTTHREAD))
+    {
+        DWORD Error=GetLastError();
+        ErrorF("Error starting timer, smart scheduling disabled: 0x%x (%d)\n",Error,Error);
+	CloseHandle(s_hSmartScheduleTimer);
+	SmartScheduleDisable = TRUE;
+	return;
+    }
+#else
+    struct itimerval	timer;
+    
+    if (SmartScheduleDisable)
+	return;
+    timer.it_interval.tv_sec = 0;
+    timer.it_interval.tv_usec = SmartScheduleInterval * 1000;
+    timer.it_value.tv_sec = 0;
+    timer.it_value.tv_usec = SmartScheduleInterval * 1000;
+    setitimer (ITIMER_REAL, &timer, 0);
+#endif
+}
+
+void
+SmartScheduleInit (void)
+{
+#ifdef _MSC_VER
+    if (SmartScheduleDisable)
+	return;
+    s_hSmartScheduleTimerQueue = CreateTimerQueue();
+    if (!s_hSmartScheduleTimerQueue)
+    {
+        DWORD Error=GetLastError();
+        ErrorF("Error creating timer, smart scheduling disabled: 0x%x (%d)\n",Error,Error);
+	SmartScheduleDisable = TRUE;
+    }
+#else
+    struct sigaction	act;
+
+    if (SmartScheduleDisable)
+	return;
+
+    memset((char *) &act, 0, sizeof(struct sigaction));
+
+    /* Set up the timer signal function */
+    act.sa_handler = SmartScheduleTimer;
+    sigemptyset (&act.sa_mask);
+    sigaddset (&act.sa_mask, SIGALRM);
+    if (sigaction (SIGALRM, &act, 0) < 0)
+    {
+	perror ("sigaction for smart scheduler");
+	SmartScheduleDisable = TRUE;
+    }
+#endif
+}
+
+#ifdef SIG_BLOCK
+static sigset_t	PreviousSignalMask;
+static int	BlockedSignalCount;
+#endif
+
+void
+OsBlockSignals (void)
+{
+#ifdef SIG_BLOCK
+    if (BlockedSignalCount++ == 0)
+    {
+	sigset_t    set;
+	
+	sigemptyset (&set);
+	sigaddset (&set, SIGALRM);
+	sigaddset (&set, SIGVTALRM);
+#ifdef SIGWINCH
+	sigaddset (&set, SIGWINCH);
+#endif
+#ifdef SIGIO
+	sigaddset (&set, SIGIO);
+#endif
+	sigaddset (&set, SIGTSTP);
+	sigaddset (&set, SIGTTIN);
+	sigaddset (&set, SIGTTOU);
+	sigaddset (&set, SIGCHLD);
+	sigprocmask (SIG_BLOCK, &set, &PreviousSignalMask);
+    }
+#endif
+}
+
+void
+OsReleaseSignals (void)
+{
+#ifdef SIG_BLOCK
+    if (--BlockedSignalCount == 0)
+    {
+	sigprocmask (SIG_SETMASK, &PreviousSignalMask, 0);
+    }
+#endif
+}
+
+/*
+ * Pending signals may interfere with core dumping. Provide a
+ * mechanism to block signals when aborting.
+ */
+
+void
+OsAbort (void)
+{
+#ifndef __APPLE__
+    OsBlockSignals();
+#endif
+    abort();
+}
+
+#if !defined(WIN32)
+/*
+ * "safer" versions of system(3), popen(3) and pclose(3) which give up
+ * all privs before running a command.
+ *
+ * This is based on the code in FreeBSD 2.2 libc.
+ *
+ * XXX It'd be good to redirect stderr so that it ends up in the log file
+ * as well.  As it is now, xkbcomp messages don't end up in the log file.
+ */
+
+int
+System(char *command)
+{
+    int pid, p;
+    void (*csig)(int);
+    int status;
+
+    if (!command)
+	return 1;
+
+    csig = signal(SIGCHLD, SIG_DFL);
+    if (csig == SIG_ERR) {
+      perror("signal");
+      return -1;
+    }
+    DebugF("System: `%s'\n", command);
+
+    switch (pid = fork()) {
+    case -1:	/* error */
+	p = -1;
+    case 0:	/* child */
+	if (setgid(getgid()) == -1)
+	    _exit(127);
+	if (setuid(getuid()) == -1)
+	    _exit(127);
+	execl("/bin/sh", "sh", "-c", command, (char *)NULL);
+	_exit(127);
+    default:	/* parent */
+	do {
+	    p = waitpid(pid, &status, 0);
+	} while (p == -1 && errno == EINTR);
+	
+    }
+
+    if (signal(SIGCHLD, csig) == SIG_ERR) {
+      perror("signal");
+      return -1;
+    }
+
+    return p == -1 ? -1 : status;
+}
+
+static struct pid {
+    struct pid *next;
+    FILE *fp;
+    int pid;
+} *pidlist;
+
+OsSigHandlerPtr old_alarm = NULL; /* XXX horrible awful hack */
+
+pointer
+Popen(char *command, char *type)
+{
+    struct pid *cur;
+    FILE *iop;
+    int pdes[2], pid;
+
+    if (command == NULL || type == NULL)
+	return NULL;
+
+    if ((*type != 'r' && *type != 'w') || type[1])
+	return NULL;
+
+    if ((cur = malloc(sizeof(struct pid))) == NULL)
+	return NULL;
+
+    if (pipe(pdes) < 0) {
+	free(cur);
+	return NULL;
+    }
+
+    /* Ignore the smart scheduler while this is going on */
+    old_alarm = OsSignal(SIGALRM, SIG_IGN);
+    if (old_alarm == SIG_ERR) {
+      close(pdes[0]);
+      close(pdes[1]);
+      free(cur);
+      perror("signal");
+      return NULL;
+    }
+
+    switch (pid = fork()) {
+    case -1: 	/* error */
+	close(pdes[0]);
+	close(pdes[1]);
+	free(cur);
+	if (OsSignal(SIGALRM, old_alarm) == SIG_ERR)
+	  perror("signal");
+	return NULL;
+    case 0:	/* child */
+	if (setgid(getgid()) == -1)
+	    _exit(127);
+	if (setuid(getuid()) == -1)
+	    _exit(127);
+	if (*type == 'r') {
+	    if (pdes[1] != 1) {
+		/* stdout */
+		dup2(pdes[1], 1);
+		close(pdes[1]);
+	    }
+	    close(pdes[0]);
+	} else {
+	    if (pdes[0] != 0) {
+		/* stdin */
+		dup2(pdes[0], 0);
+		close(pdes[0]);
+	    }
+	    close(pdes[1]);
+	}
+	execl("/bin/sh", "sh", "-c", command, (char *)NULL);
+	_exit(127);
+    }
+
+    /* Avoid EINTR during stdio calls */
+    OsBlockSignals ();
+    
+    /* parent */
+    if (*type == 'r') {
+	iop = fdopen(pdes[0], type);
+	close(pdes[1]);
+    } else {
+	iop = fdopen(pdes[1], type);
+	close(pdes[0]);
+    }
+
+    cur->fp = iop;
+    cur->pid = pid;
+    cur->next = pidlist;
+    pidlist = cur;
+
+    DebugF("Popen: `%s', fp = %p\n", command, iop);
+
+    return iop;
+}
+
+/* fopen that drops privileges */
+pointer
+Fopen(char *file, char *type)
+{
+    FILE *iop;
+#ifndef HAS_SAVED_IDS_AND_SETEUID
+    struct pid *cur;
+    int pdes[2], pid;
+
+    if (file == NULL || type == NULL)
+	return NULL;
+
+    if ((*type != 'r' && *type != 'w') || type[1])
+	return NULL;
+
+    if ((cur = malloc(sizeof(struct pid))) == NULL)
+	return NULL;
+
+    if (pipe(pdes) < 0) {
+	free(cur);
+	return NULL;
+    }
+
+    switch (pid = fork()) {
+    case -1: 	/* error */
+	close(pdes[0]);
+	close(pdes[1]);
+	free(cur);
+	return NULL;
+    case 0:	/* child */
+	if (setgid(getgid()) == -1)
+	    _exit(127);
+	if (setuid(getuid()) == -1)
+	    _exit(127);
+	if (*type == 'r') {
+	    if (pdes[1] != 1) {
+		/* stdout */
+		dup2(pdes[1], 1);
+		close(pdes[1]);
+	    }
+	    close(pdes[0]);
+	} else {
+	    if (pdes[0] != 0) {
+		/* stdin */
+		dup2(pdes[0], 0);
+		close(pdes[0]);
+	    }
+	    close(pdes[1]);
+	}
+	execl("/bin/cat", "cat", file, (char *)NULL);
+	_exit(127);
+    }
+
+    /* Avoid EINTR during stdio calls */
+    OsBlockSignals ();
+    
+    /* parent */
+    if (*type == 'r') {
+	iop = fdopen(pdes[0], type);
+	close(pdes[1]);
+    } else {
+	iop = fdopen(pdes[1], type);
+	close(pdes[0]);
+    }
+
+    cur->fp = iop;
+    cur->pid = pid;
+    cur->next = pidlist;
+    pidlist = cur;
+
+    DebugF("Fopen(%s), fp = %p\n", file, iop);
+
+    return iop;
+#else
+    int ruid, euid;
+
+    ruid = getuid();
+    euid = geteuid();
+    
+    if (seteuid(ruid) == -1) {
+	    return NULL;
+    }
+    iop = fopen(file, type);
+
+    if (seteuid(euid) == -1) {
+	    fclose(iop);
+	    return NULL;
+    }
+    return iop;
+#endif /* HAS_SAVED_IDS_AND_SETEUID */
+}
+
+int
+Pclose(pointer iop)
+{
+    struct pid *cur, *last;
+    int pstat;
+    int pid;
+
+    DebugF("Pclose: fp = %p\n", iop);
+    fclose(iop);
+
+    for (last = NULL, cur = pidlist; cur; last = cur, cur = cur->next)
+	if (cur->fp == iop)
+	    break;
+    if (cur == NULL)
+	return -1;
+
+    do {
+	pid = waitpid(cur->pid, &pstat, 0);
+    } while (pid == -1 && errno == EINTR);
+
+    if (last == NULL)
+	pidlist = cur->next;
+    else
+	last->next = cur->next;
+    free(cur);
+
+    /* allow EINTR again */
+    OsReleaseSignals ();
+    
+    if (old_alarm && OsSignal(SIGALRM, old_alarm) == SIG_ERR) {
+      perror("signal");
+      return -1;
+    }
+
+    return pid == -1 ? -1 : pstat;
+}
+
+int
+Fclose(pointer iop)
+{
+#ifdef HAS_SAVED_IDS_AND_SETEUID
+    return fclose(iop);
+#else
+    return Pclose(iop);
+#endif
+}
+
+#endif /* !WIN32 */
+
+
+/*
+ * CheckUserParameters: check for long command line arguments and long
+ * environment variables.  By default, these checks are only done when
+ * the server's euid != ruid.  In 3.3.x, these checks were done in an
+ * external wrapper utility.
+ */
+
+/* Consider LD* variables insecure? */
+#ifndef _MSC_VER
+#ifndef REMOVE_ENV_LD
+#define REMOVE_ENV_LD 1
+#endif
+
+/* Remove long environment variables? */
+#ifndef REMOVE_LONG_ENV
+#define REMOVE_LONG_ENV 1
+#endif
+#endif
+
+/*
+ * Disallow stdout or stderr as pipes?  It's possible to block the X server
+ * when piping stdout+stderr to a pipe.
+ *
+ * Don't enable this because it looks like it's going to cause problems.
+ */
+#ifndef NO_OUTPUT_PIPES
+#define NO_OUTPUT_PIPES 0
+#endif
+
+
+/* Check args and env only if running setuid (euid == 0 && euid != uid) ? */
+#ifndef CHECK_EUID
+#ifndef WIN32
+#define CHECK_EUID 1
+#else
+#define CHECK_EUID 0
+#endif
+#endif
+
+/*
+ * Maybe the locale can be faked to make isprint(3) report that everything
+ * is printable?  Avoid it by default.
+ */
+#ifndef USE_ISPRINT
+#define USE_ISPRINT 0
+#endif
+
+#define MAX_ARG_LENGTH          128
+#define MAX_ENV_LENGTH          2048
+#define MAX_ENV_PATH_LENGTH     2048	/* Limit for *PATH and TERMCAP */
+
+#if USE_ISPRINT
+#include <ctype.h>
+#define checkPrintable(c) isprint(c)
+#else
+#define checkPrintable(c) (((c) & 0x7f) >= 0x20 && ((c) & 0x7f) != 0x7f)
+#endif
+
+enum BadCode {
+    NotBad = 0,
+    UnsafeArg,
+    ArgTooLong,
+    UnprintableArg,
+    EnvTooLong,
+    OutputIsPipe,
+    InternalError
+};
+
+#if defined(VENDORSUPPORT)
+#define BUGADDRESS VENDORSUPPORT
+#elif defined(BUILDERADDR)
+#define BUGADDRESS BUILDERADDR
+#else
+#define BUGADDRESS "xorg@freedesktop.org"
+#endif
+
+void
+CheckUserParameters(int argc, char **argv, char **envp)
+{
+    enum BadCode bad = NotBad;
+    int i = 0, j;
+    char *a, *e = NULL;
+
+#if CHECK_EUID
+    if (geteuid() == 0 && getuid() != geteuid())
+#endif
+    {
+	/* Check each argv[] */
+	for (i = 1; i < argc; i++) {
+	    if (strcmp(argv[i], "-fp") == 0)
+	    {
+		i++; /* continue with next argument. skip the length check */
+		if (i >= argc)
+		    break;
+	    } else
+	    {
+		if (strlen(argv[i]) > MAX_ARG_LENGTH) {
+		    bad = ArgTooLong;
+		    break;
+		}
+	    }
+	    a = argv[i];
+	    while (*a) {
+		if (checkPrintable(*a) == 0) {
+		    bad = UnprintableArg;
+		    break;
+		}
+		a++;
+	    }
+	    if (bad)
+		break;
+	}
+	if (!bad) {
+	    /* Check each envp[] */
+	    for (i = 0; envp[i]; i++) {
+
+		/* Check for bad environment variables and values */
+#if REMOVE_ENV_LD
+		while (envp[i] && (strncmp(envp[i], "LD", 2) == 0)) {
+		    for (j = i; envp[j]; j++) {
+			envp[j] = envp[j+1];
+		    }
+		}
+#endif   
+		if (envp[i] && (strlen(envp[i]) > MAX_ENV_LENGTH)) {
+#if REMOVE_LONG_ENV
+		    for (j = i; envp[j]; j++) {
+			envp[j] = envp[j+1];
+		    }
+		    i--;
+#else
+		    char *eq;
+		    int len;
+
+		    eq = strchr(envp[i], '=');
+		    if (!eq)
+			continue;
+		    len = eq - envp[i];
+		    e = malloc(len + 1);
+		    if (!e) {
+			bad = InternalError;
+			break;
+		    }
+		    strncpy(e, envp[i], len);
+		    e[len] = 0;
+		    if (len >= 4 &&
+			(strcmp(e + len - 4, "PATH") == 0 ||
+			 strcmp(e, "TERMCAP") == 0)) {
+			if (strlen(envp[i]) > MAX_ENV_PATH_LENGTH) {
+			    bad = EnvTooLong;
+			    break;
+			} else {
+			    free(e);
+			}
+		    } else {
+			bad = EnvTooLong;
+			break;
+		    }
+#endif
+		}
+	    }
+	}
+#if NO_OUTPUT_PIPES
+	if (!bad) {
+	    struct stat buf;
+
+	    if (fstat(fileno(stdout), &buf) == 0 && S_ISFIFO(buf.st_mode))
+		bad = OutputIsPipe;
+	    if (fstat(fileno(stderr), &buf) == 0 && S_ISFIFO(buf.st_mode))
+		bad = OutputIsPipe;
+	}
+#endif
+    }
+    switch (bad) {
+    case NotBad:
+	return;
+    case UnsafeArg:
+	ErrorF("Command line argument number %d is unsafe\n", i);
+	break;
+    case ArgTooLong:
+	ErrorF("Command line argument number %d is too long\n", i);
+	break;
+    case UnprintableArg:
+	ErrorF("Command line argument number %d contains unprintable"
+		" characters\n", i);
+	break;
+    case EnvTooLong:
+	ErrorF("Environment variable `%s' is too long\n", e);
+	break;
+    case OutputIsPipe:
+	ErrorF("Stdout and/or stderr is a pipe\n");
+	break;
+    case InternalError:
+	ErrorF("Internal Error\n");
+	break;
+    default:
+	ErrorF("Unknown error\n");
+	break;
+    }
+    FatalError("X server aborted because of unsafe environment\n");
+}
+
+/*
+ * CheckUserAuthorization: check if the user is allowed to start the
+ * X server.  This usually means some sort of PAM checking, and it is
+ * usually only done for setuid servers (uid != euid).
+ */
+
+#ifdef USE_PAM
+#include <security/pam_appl.h>
+#include <security/pam_misc.h>
+#include <pwd.h>
+#endif /* USE_PAM */
+
+void
+CheckUserAuthorization(void)
+{
+#ifdef USE_PAM
+    static struct pam_conv conv = {
+	misc_conv,
+	NULL
+    };
+
+    pam_handle_t *pamh = NULL;
+    struct passwd *pw;
+    int retval;
+
+    if (getuid() != geteuid()) {
+	pw = getpwuid(getuid());
+	if (pw == NULL)
+	    FatalError("getpwuid() failed for uid %d\n", getuid());
+
+	retval = pam_start("xserver", pw->pw_name, &conv, &pamh);
+	if (retval != PAM_SUCCESS)
+	    FatalError("pam_start() failed.\n"
+			"\tMissing or mangled PAM config file or module?\n");
+
+	retval = pam_authenticate(pamh, 0);
+	if (retval != PAM_SUCCESS) {
+	    pam_end(pamh, retval);
+	    FatalError("PAM authentication failed, cannot start X server.\n"
+			"\tPerhaps you do not have console ownership?\n");
+	}
+
+	retval = pam_acct_mgmt(pamh, 0);
+	if (retval != PAM_SUCCESS) {
+	    pam_end(pamh, retval);
+	    FatalError("PAM authentication failed, cannot start X server.\n"
+			"\tPerhaps you do not have console ownership?\n");
+	}
+
+	/* this is not a session, so do not do session management */
+	pam_end(pamh, PAM_SUCCESS);
+    }
+#endif
+}
+
+/*
+ * Tokenize a string into a NULL terminated array of strings. Always returns
+ * an allocated array unless an error occurs.
+ */
+char**
+xstrtokenize(const char *str, const char *separators)
+{
+    char **list, **nlist;
+    char *tok, *tmp;
+    unsigned num = 0, n;
+
+    if (!str)
+        return NULL;
+    list = calloc(1, sizeof(*list));
+    if (!list)
+        return NULL;
+    tmp = strdup(str);
+    if (!tmp)
+        goto error;
+    for (tok = strtok(tmp, separators); tok; tok = strtok(NULL, separators)) {
+        nlist = realloc(list, (num + 2) * sizeof(*list));
+        if (!nlist)
+            goto error;
+        list = nlist;
+        list[num] = strdup(tok);
+        if (!list[num])
+            goto error;
+        list[++num] = NULL;
+    }
+    free(tmp);
+    return list;
+
+error:
+    free(tmp);
+    for (n = 0; n < num; n++)
+        free(list[n]);
+    free(list);
+    return NULL;
+}