/*

Copyright 1987, 1998  The Open Group

Permission to use, copy, modify, distribute, and sell this software and its
documentation for any purpose is hereby granted without fee, provided that
the above copyright notice appear in all copies and that both that
copyright notice and this permission notice appear in supporting
documentation.

The above copyright notice and this permission notice shall be included
in all copies or substantial portions of the Software.

THE SOFTWARE IS PROVIDED "AS IS", WITHOUT WARRANTY OF ANY KIND, EXPRESS
OR IMPLIED, INCLUDING BUT NOT LIMITED TO THE WARRANTIES OF
MERCHANTABILITY, FITNESS FOR A PARTICULAR PURPOSE AND NONINFRINGEMENT.
IN NO EVENT SHALL THE OPEN GROUP BE LIABLE FOR ANY CLAIM, DAMAGES OR
OTHER LIABILITY, WHETHER IN AN ACTION OF CONTRACT, TORT OR OTHERWISE,
ARISING FROM, OUT OF OR IN CONNECTION WITH THE SOFTWARE OR THE USE OR
OTHER DEALINGS IN THE SOFTWARE.

Except as contained in this notice, the name of The Open Group shall
not be used in advertising or otherwise to promote the sale, use or
other dealings in this Software without prior written authorization
from The Open Group.


Copyright 1987 by Digital Equipment Corporation, Maynard, Massachusetts,
Copyright 1994 Quarterdeck Office Systems.

                        All Rights Reserved

Permission to use, copy, modify, and distribute this software and its
documentation for any purpose and without fee is hereby granted,
provided that the above copyright notice appear in all copies and that
both that copyright notice and this permission notice appear in
supporting documentation, and that the names of Digital and
Quarterdeck not be used in advertising or publicity pertaining to
distribution of the software without specific, written prior
permission.

DIGITAL AND QUARTERDECK DISCLAIM ALL WARRANTIES WITH REGARD TO THIS
SOFTWARE, INCLUDING ALL IMPLIED WARRANTIES OF MERCHANTABILITY AND
FITNESS, IN NO EVENT SHALL DIGITAL BE LIABLE FOR ANY SPECIAL, INDIRECT
OR CONSEQUENTIAL DAMAGES OR ANY DAMAGES WHATSOEVER RESULTING FROM LOSS
OF USE, DATA OR PROFITS, WHETHER IN AN ACTION OF CONTRACT, NEGLIGENCE
OR OTHER TORTIOUS ACTION, ARISING OUT OF OR IN CONNECTION WITH THE USE
OR PERFORMANCE OF THIS SOFTWARE.

*/

#ifdef HAVE_DIX_CONFIG_H
#include <dix-config.h>
#endif

#ifdef __CYGWIN__
#include <stdlib.h>
#include <signal.h>
/*
   Sigh... We really need a prototype for this to know it is stdcall,
   but #include-ing <windows.h> here is not a good idea...
*/
__stdcall unsigned long GetTickCount(void);
#endif

#if defined(WIN32) && !defined(__CYGWIN__)
#include <X11/Xwinsock.h>
#endif
#include <X11/Xos.h>
#include <stdio.h>
#include <time.h>
#if !defined(WIN32) || !defined(__MINGW32__)
#include <sys/time.h>
#include <sys/resource.h>
#endif
#include "misc.h"
#include <X11/X.h>
#define XSERV_t
#define TRANS_SERVER
#define TRANS_REOPEN
#include <X11/Xtrans/Xtrans.h>
#include "input.h"
#include "dixfont.h"
#include "osdep.h"
#include "extension.h"
#ifdef X_POSIX_C_SOURCE
#define _POSIX_C_SOURCE X_POSIX_C_SOURCE
#include <signal.h>
#undef _POSIX_C_SOURCE
#else
#if defined(_POSIX_SOURCE)
#include <signal.h>
#else
#define _POSIX_SOURCE
#include <signal.h>
#undef _POSIX_SOURCE
#endif
#endif
#ifndef WIN32
#include <sys/wait.h>
#endif
#if !defined(SYSV) && !defined(WIN32) 
#include <sys/resource.h>
#endif
#include <sys/stat.h>
#include <ctype.h>    /* for isspace */
#include <stdarg.h>

#include <stdlib.h>	/* for malloc() */

#if defined(TCPCONN) || defined(STREAMSCONN)
# ifndef WIN32
#  include <netdb.h>
# endif
#endif

#include "opaque.h"

#include "dixstruct.h"

#include "xkbsrv.h"

#include "picture.h"

Bool noTestExtensions;
#ifdef COMPOSITE
Bool noCompositeExtension = FALSE;
#endif

#ifdef DAMAGE
Bool noDamageExtension = FALSE;
#endif
#ifdef DBE
Bool noDbeExtension = FALSE;
#endif
#ifdef DPMSExtension
Bool noDPMSExtension = FALSE;
#endif
#ifdef GLXEXT
Bool noGlxExtension = FALSE;
Bool noGlxVisualInit = FALSE;
#endif
#ifdef SCREENSAVER
Bool noScreenSaverExtension = FALSE;
#endif
#ifdef MITSHM
Bool noMITShmExtension = FALSE;
#endif
#ifdef RANDR
Bool noRRExtension = FALSE;
#endif
Bool noRenderExtension = FALSE;
#ifdef XCSECURITY
Bool noSecurityExtension = FALSE;
#endif
#ifdef RES
Bool noResExtension = FALSE;
#endif
#ifdef XF86BIGFONT
Bool noXFree86BigfontExtension = FALSE;
#endif
#ifdef XFreeXDGA
Bool noXFree86DGAExtension = FALSE;
#endif
#ifdef XF86DRI
Bool noXFree86DRIExtension = FALSE;
#endif
#ifdef XF86VIDMODE
Bool noXFree86VidModeExtension = FALSE;
#endif
#ifdef XFIXES
Bool noXFixesExtension = FALSE;
#endif
#ifdef PANORAMIX
/* Xinerama is disabled by default unless enabled via +xinerama */
Bool noPanoramiXExtension = TRUE;
#endif
#ifdef XSELINUX
Bool noSELinuxExtension = FALSE;
int selinuxEnforcingState = SELINUX_MODE_DEFAULT;
#endif
#ifdef XV
Bool noXvExtension = FALSE;
#endif
#ifdef DRI2
Bool noDRI2Extension = FALSE;
#endif

Bool noGEExtension = FALSE;

#define X_INCLUDE_NETDB_H
#include <X11/Xos_r.h>

#include <errno.h>

Bool CoreDump;

#ifdef PANORAMIX
Bool PanoramiXExtensionDisabledHack = FALSE;
#endif

int auditTrailLevel = 1;

<<<<<<< HEAD
#ifdef _MSC_VER
static HANDLE s_hSmartScheduleTimer = NULL;
static HANDLE s_hSmartScheduleTimerQueue = NULL;
#endif
=======
char *SeatId = NULL;
>>>>>>> 183b7373

#if defined(SVR4) || defined(__linux__) || defined(CSRG_BASED)
#define HAS_SAVED_IDS_AND_SETEUID
#endif

OsSigHandlerPtr
OsSignal(int sig, OsSigHandlerPtr handler)
{
#ifdef X_NOT_POSIX
    return signal(sig, handler);
#else
    struct sigaction act, oact;

    sigemptyset(&act.sa_mask);
    if (handler != SIG_IGN)
	sigaddset(&act.sa_mask, sig);
    act.sa_flags = 0;
    act.sa_handler = handler;
    if (sigaction(sig, &act, &oact))
      perror("sigaction");
    return oact.sa_handler;
#endif
}

/*
 * Explicit support for a server lock file like the ones used for UUCP.
 * For architectures with virtual terminals that can run more than one
 * server at a time.  This keeps the servers from stomping on each other
 * if the user forgets to give them different display numbers.
 */
#define LOCK_DIR "/tmp"
#define LOCK_TMP_PREFIX "/.tX"
#define LOCK_PREFIX "/.X"
#define LOCK_SUFFIX "-lock"

static Bool StillLocking = FALSE;
static char szLockFile[PATH_MAX];
static Bool nolock = FALSE;

/*
 * LockServer --
 *      Check if the server lock file exists.  If so, check if the PID
 *      contained inside is valid.  If so, then die.  Otherwise, create
 *      the lock file containing the PID.
 */
void
LockServer(void)
{
#if defined(WIN32) && !defined(__CYGWIN__)
  char MutexName[100];
  sprintf(MutexName, "Global\\VcXsrv_Mutex_%d\n", getpid());
  if (!CreateMutex(NULL,TRUE,MutexName) || GetLastError()== ERROR_ALREADY_EXISTS)
  {
    FatalError("Server is already active for display %d\n", atoi(display));
  }
#else
  char port[20];
  char tmp[PATH_MAX], pid_str[12];
  int lfd, i, haslock, l_pid, t;
  char *tmppath = NULL;
  int len;

  if (nolock) return;
  /*
   * Path names
   */
  tmppath = LOCK_DIR;
  sprintf(port, "%d", atoi(display));

  len = strlen(LOCK_PREFIX) > strlen(LOCK_TMP_PREFIX) ? strlen(LOCK_PREFIX) :
						strlen(LOCK_TMP_PREFIX);
  len += strlen(tmppath) + strlen(port) + strlen(LOCK_SUFFIX) + 1;
  if (len > sizeof(szLockFile))
    FatalError("Display name `%s' is too long\n", port);
  (void)sprintf(tmp, "%s" LOCK_TMP_PREFIX "%s" LOCK_SUFFIX, tmppath, port);
  (void)sprintf(szLockFile, "%s" LOCK_PREFIX "%s" LOCK_SUFFIX, tmppath, port);

  /*
   * Create a temporary file containing our PID.  Attempt three times
   * to create the file.
   */
  StillLocking = TRUE;
  i = 0;
  do {
    i++;
    lfd = open(tmp, O_CREAT | O_EXCL | O_WRONLY, 0644);
    if (lfd < 0)
       sleep(2);
    else
       break;
  } while (i < 3);
  if (lfd < 0) {
    unlink(tmp);
    i = 0;
    do {
      i++;
      lfd = open(tmp, O_CREAT | O_EXCL | O_WRONLY, 0644);
      if (lfd < 0)
         sleep(2);
      else
         break;
    } while (i < 3);
  }
  if (lfd < 0)
    FatalError("Could not create lock file in %s\n", tmp);
  (void) sprintf(pid_str, "%10ld\n", (long)getpid());
  (void) write(lfd, pid_str, 11);
  (void) chmod(tmp, 0444);
  (void) close(lfd);

  /*
   * OK.  Now the tmp file exists.  Try three times to move it in place
   * for the lock.
   */
  i = 0;
  haslock = 0;
  while ((!haslock) && (i++ < 3)) {
    haslock = (link(tmp,szLockFile) == 0);
    if (haslock) {
      /*
       * We're done.
       */
      break;
    }
    else {
      /*
       * Read the pid from the existing file
       */
      lfd = open(szLockFile, O_RDONLY);
      if (lfd < 0) {
        unlink(tmp);
        FatalError("Can't read lock file %s\n", szLockFile);
      }
      pid_str[0] = '\0';
      if (read(lfd, pid_str, 11) != 11) {
        /*
         * Bogus lock file.
         */
        unlink(szLockFile);
        close(lfd);
        continue;
      }
      pid_str[11] = '\0';
      sscanf(pid_str, "%d", &l_pid);
      close(lfd);

      /*
       * Now try to kill the PID to see if it exists.
       */
      errno = 0;
      t = kill(l_pid, 0);
      if ((t< 0) && (errno == ESRCH)) {
        /*
         * Stale lock file.
         */
        unlink(szLockFile);
        continue;
      }
      else if (((t < 0) && (errno == EPERM)) || (t == 0)) {
        /*
         * Process is still active.
         */
        unlink(tmp);
	FatalError("Server is already active for display %s\n%s %s\n%s\n",
		   port, "\tIf this server is no longer running, remove",
		   szLockFile, "\tand start again.");
      }
    }
  }
  unlink(tmp);
  if (!haslock)
    FatalError("Could not create server lock file: %s\n", szLockFile);
  StillLocking = FALSE;
#endif
}

/*
 * UnlockServer --
 *      Remove the server lock file.
 */
void
UnlockServer(void)
{
  if (nolock) return;

  if (!StillLocking){

  (void) unlink(szLockFile);
  }
}

/* Force connections to close on SIGHUP from init */

void
AutoResetServer (int sig)
{
    int olderrno = errno;

    dispatchException |= DE_RESET;
    isItTimeToYield = TRUE;
    errno = olderrno;
}

/* Force connections to close and then exit on SIGTERM, SIGINT */

void
GiveUp(int sig)
{
    int olderrno = errno;

    dispatchException |= DE_TERMINATE;
    isItTimeToYield = TRUE;
    errno = olderrno;
}

#if (defined WIN32 && defined __MINGW32__) || defined(__CYGWIN__)
CARD32
GetTimeInMillis (void)
{
  return GetTickCount ();
}
#else
CARD32
GetTimeInMillis(void)
{
    struct timeval tv;

#ifdef MONOTONIC_CLOCK
    struct timespec tp;
    static clockid_t clockid;
    if (!clockid) {
#ifdef CLOCK_MONOTONIC_COARSE
        if (clock_getres(CLOCK_MONOTONIC_COARSE, &tp) == 0 &&
            (tp.tv_nsec / 1000) <= 1000 &&
            clock_gettime(CLOCK_MONOTONIC_COARSE, &tp) == 0)
            clockid = CLOCK_MONOTONIC_COARSE;
        else
#endif
        if (clock_gettime(CLOCK_MONOTONIC, &tp) == 0)
            clockid = CLOCK_MONOTONIC;
        else
            clockid = ~0L;
    }
    if (clockid != ~0L && clock_gettime(clockid, &tp) == 0)
        return (tp.tv_sec * 1000) + (tp.tv_nsec / 1000000L);
#endif

    X_GETTIMEOFDAY(&tv);
    return(tv.tv_sec * 1000) + (tv.tv_usec / 1000);
}
#endif

void
AdjustWaitForDelay (pointer waitTime, unsigned long newdelay)
{
    static struct timeval   delay_val;
    struct timeval	    **wt = (struct timeval **) waitTime;
    unsigned long	    olddelay;

    if (*wt == NULL)
    {
	delay_val.tv_sec = newdelay / 1000;
	delay_val.tv_usec = 1000 * (newdelay % 1000);
	*wt = &delay_val;
    }
    else
    {
	olddelay = (*wt)->tv_sec * 1000 + (*wt)->tv_usec / 1000;
	if (newdelay < olddelay)
	{
	    (*wt)->tv_sec = newdelay / 1000;
	    (*wt)->tv_usec = 1000 * (newdelay % 1000);
	}
    }
}

void UseMsg(void)
{
    ErrorF("Usage...\nVcxsrv [:<display>] [option]\n\n");
    ErrorF(":display-number\n\tVcxsrv runs as the given display-number, which defaults to 0.\n");
    ErrorF("\tTo run multiple instances, use unique display-numbers.\n\n");

    ErrorF("-a #                   default pointer acceleration (factor)\n");
    ErrorF("-ac                    disable access control restrictions\n");
    ErrorF("-audit int             set audit trail level\n");	
    ErrorF("-auth file             select authorization file\n");	
    ErrorF("-br                    create root window with black background\n");
    ErrorF("+bs                    enable any backing store support\n");
    ErrorF("-bs                    disable any backing store support\n");
    ErrorF("-cc int                default color visual class\n");
    ErrorF("-nocursor              disable the cursor\n");
    ErrorF("-core                  generate core dump on fatal error\n");
#ifdef _MSC_VER
    ErrorF("-dpi [auto|int]        screen resolution set to native or this dpi\n");
#else
    ErrorF("-dpi int               screen resolution in dots per inch\n");
#endif
#ifdef DPMSExtension
    ErrorF("-dpms                  disables VESA DPMS monitor control\n");
#endif
    ErrorF("-deferglyphs [none|all|16] defer loading of [no|all|16-bit] glyphs\n");
    ErrorF("-f #                   bell base (0-100)\n");
    ErrorF("-fc string             cursor font\n");
    ErrorF("-fn string             default font name\n");
    ErrorF("-fp string             default font path\n");
    ErrorF("-help                  prints message with these options\n");
    ErrorF("-I                     ignore all remaining arguments\n");
#ifdef RLIMIT_DATA
    ErrorF("-ld int                limit data space to N Kb\n");
#endif
#ifdef RLIMIT_NOFILE
    ErrorF("-lf int                limit number of open files to N\n");
#endif
#ifdef RLIMIT_STACK
    ErrorF("-ls int                limit stack space to N Kb\n");
#endif
    ErrorF("-nolock                disable the locking mechanism\n");
    ErrorF("-nolisten string       don't listen on protocol\n");
    ErrorF("-noreset               don't reset after last client exists\n");
    ErrorF("-background [none]     create root window with no background\n");
    ErrorF("-reset                 reset after last client exists\n");
    ErrorF("-pn                    accept failure to listen on all ports\n");
    ErrorF("-nopn                  reject failure to listen on all ports\n");
    ErrorF("-r                     turns off auto-repeat\n");
    ErrorF("r                      turns on auto-repeat \n");
    ErrorF("-render [default|mono|gray|color] set render color alloc policy\n");
<<<<<<< HEAD
    ErrorF("-retro                 start with classic stipple\n");
=======
    ErrorF("-retro                 start with classic stipple and cursor\n");
    ErrorF("-s #                   screen-saver timeout (minutes)\n");
    ErrorF("-seat string           seat to run on\n");
>>>>>>> 183b7373
    ErrorF("-t #                   default pointer threshold (pixels/t)\n");
    ErrorF("-terminate             terminate at server reset\n");
    ErrorF("-to #                  connection time out\n");
    ErrorF("-tst                   disable testing extensions\n");
    ErrorF("-wm                    WhenMapped default backing-store\n");
    ErrorF("-wr                    create root window with white background\n");
#ifdef PANORAMIX
    ErrorF("+xinerama              Enable XINERAMA extension\n");
    ErrorF("-xinerama              Disable XINERAMA extension\n");
#endif
    ErrorF("-dumbSched             Disable smart scheduling, enable old behavior\n");
    ErrorF("-schedInterval int     Set scheduler interval in msec\n");
    ErrorF("+extension name        Enable extension\n");
    ErrorF("-extension name        Disable extension\n");
#ifdef XDMCP
    XdmcpUseMsg();
#endif
    XkbUseMsg();
    ddxUseMsg();
}

/*  This function performs a rudimentary sanity check
 *  on the display name passed in on the command-line,
 *  since this string is used to generate filenames.
 *  It is especially important that the display name
 *  not contain a "/" and not start with a "-".
 *                                            --kvajk
 */
static int 
VerifyDisplayName(const char *d)
{
    if ( d == (char *)0 ) return 0;  /*  null  */
    if ( *d == '\0' ) return 0;  /*  empty  */
    if ( *d == '-' ) return 0;  /*  could be confused for an option  */
    if ( *d == '.' ) return 0;  /*  must not equal "." or ".."  */
    if ( strchr(d, '/') != (char *)0 ) return 0;  /*  very important!!!  */
    return 1;
}

/*
 * This function parses the command line. Handles device-independent fields
 * and allows ddx to handle additional fields.  It is not allowed to modify
 * argc or any of the strings pointed to by argv.
 */
void
ProcessCommandLine(int argc, char *argv[])
{
    int i, skip;

    defaultKeyboardControl.autoRepeat = TRUE;

#ifdef NO_PART_NET
    PartialNetwork = FALSE;
#else
    PartialNetwork = TRUE;
#endif

    for ( i = 1; i < argc; i++ )
    {
	/* call ddx first, so it can peek/override if it wants */
        if((skip = ddxProcessArgument(argc, argv, i)))
	{
	    i += (skip - 1);
	}
	else if(argv[i][0] ==  ':')  
	{
	    /* initialize display */
	    display = argv[i];
	    display++;
            if( ! VerifyDisplayName( display ) ) {
                ErrorF("Bad display name: %s\n", display);
                UseMsg();
		FatalError("Bad display name, exiting: %s\n", display);
            }
	}
	else if ( strcmp( argv[i], "-a") == 0)
	{
	    if(++i < argc)
	        defaultPointerControl.num = atoi(argv[i]);
	    else
		UseMsg();
	}
	else if ( strcmp( argv[i], "-ac") == 0)
	{
	    defeatAccessControl = TRUE;
	}
	else if ( strcmp( argv[i], "-audit") == 0)
	{
	    if(++i < argc)
	        auditTrailLevel = atoi(argv[i]);
	    else
		UseMsg();
	}
	else if ( strcmp( argv[i], "-auth") == 0)
	{
	    if(++i < argc)
	        InitAuthorization (argv[i]);
	    else
		UseMsg();
	}
	else if ( strcmp( argv[i], "-br") == 0) ; /* default */
	else if ( strcmp( argv[i], "+bs") == 0)
	    enableBackingStore = TRUE;
	else if ( strcmp( argv[i], "-bs") == 0)
	    disableBackingStore = TRUE;
	else if ( strcmp( argv[i], "-cc") == 0)
	{
	    if(++i < argc)
	        defaultColorVisualClass = atoi(argv[i]);
	    else
		UseMsg();
	}
	else if ( strcmp( argv[i], "-core") == 0)
	{
#if !defined(WIN32) || !defined(__MINGW32__)
	    struct rlimit   core_limit;
	    getrlimit (RLIMIT_CORE, &core_limit);
	    core_limit.rlim_cur = core_limit.rlim_max;
	    setrlimit (RLIMIT_CORE, &core_limit);
#endif
	    CoreDump = TRUE;
	}
        else if ( strcmp( argv[i], "-nocursor") == 0)
        {
            EnableCursor = FALSE;
        }
        else if ( strcmp( argv[i], "-dpi") == 0)
	{
	    if(++i < argc)
#ifdef _MSC_VER
	    {
		if (strcmp(argv[i], "auto") == 0)
		{
		    HDC hdc = GetDC(NULL);
		    if (hdc)
		    {
			int dpiY = GetDeviceCaps(hdc, LOGPIXELSY);
			monitorResolution = dpiY;
			ReleaseDC(NULL, hdc);
		    }
		}
	        else if (isdigit(*argv[i])) /* Naively prevent a crash if not numeric */
		    monitorResolution = atoi(argv[i]);
	    }
#else
	        monitorResolution = atoi(argv[i]);
#endif
	    else
		UseMsg();
	}
#ifdef DPMSExtension
	else if ( strcmp( argv[i], "dpms") == 0)
	    /* ignored for compatibility */ ;
	else if ( strcmp( argv[i], "-dpms") == 0)
	    DPMSDisabledSwitch = TRUE;
#endif
	else if ( strcmp( argv[i], "-deferglyphs") == 0)
	{
	    if(++i >= argc || !ParseGlyphCachingMode(argv[i]))
		UseMsg();
	}
	else if ( strcmp( argv[i], "-f") == 0)
	{
	    if(++i < argc)
	        defaultKeyboardControl.bell = atoi(argv[i]);
	    else
		UseMsg();
	}
	else if ( strcmp( argv[i], "-fc") == 0)
	{
	    if(++i < argc)
	        defaultCursorFont = argv[i];
	    else
		UseMsg();
	}
	else if ( strcmp( argv[i], "-fn") == 0)
	{
	    if(++i < argc)
	        defaultTextFont = argv[i];
	    else
		UseMsg();
	}
	else if ( strcmp( argv[i], "-fp") == 0)
	{
	    if(++i < argc)
	    {
	        defaultFontPath = argv[i];
	    }
	    else
		UseMsg();
	}
	else if ( strcmp( argv[i], "-help") == 0)
	{
	    UseMsg();
	    exit(0);
	}
        else if ( (skip=XkbProcessArguments(argc,argv,i))!=0 ) {
	    if (skip>0)
		 i+= skip-1;
	    else UseMsg();
	}
#ifdef RLIMIT_DATA
	else if ( strcmp( argv[i], "-ld") == 0)
	{
	    if(++i < argc)
	    {
	        limitDataSpace = atoi(argv[i]);
		if (limitDataSpace > 0)
		    limitDataSpace *= 1024;
	    }
	    else
		UseMsg();
	}
#endif
#ifdef RLIMIT_NOFILE
	else if ( strcmp( argv[i], "-lf") == 0)
	{
	    if(++i < argc)
	        limitNoFile = atoi(argv[i]);
	    else
		UseMsg();
	}
#endif
#ifdef RLIMIT_STACK
	else if ( strcmp( argv[i], "-ls") == 0)
	{
	    if(++i < argc)
	    {
	        limitStackSpace = atoi(argv[i]);
		if (limitStackSpace > 0)
		    limitStackSpace *= 1024;
	    }
	    else
		UseMsg();
	}
#endif
	else if ( strcmp ( argv[i], "-nolock") == 0)
	{
#if !defined(WIN32) && !defined(__CYGWIN__)
	  if (getuid() != 0)
	    ErrorF("Warning: the -nolock option can only be used by root\n");
	  else
#endif
	    nolock = TRUE;
	}
	else if ( strcmp( argv[i], "-nolisten") == 0)
	{
            if(++i < argc) {
		if (_XSERVTransNoListen(argv[i])) 
		    FatalError ("Failed to disable listen for %s transport",
				argv[i]);
	   } else
		UseMsg();
	}
	else if ( strcmp( argv[i], "-noreset") == 0)
	{
	    dispatchExceptionAtReset = 0;
	}
	else if ( strcmp( argv[i], "-reset") == 0)
	{
	    dispatchExceptionAtReset = DE_RESET;
	}
	else if ( strcmp( argv[i], "-p") == 0)
	{
	    if(++i < argc)
	        defaultScreenSaverInterval = ((CARD32)atoi(argv[i])) *
					     MILLI_PER_MIN;
	    else
		UseMsg();
	}
	else if (strcmp(argv[i], "-pogo") == 0)
	{
	    dispatchException = DE_TERMINATE;
	}
	else if ( strcmp( argv[i], "-pn") == 0)
	    PartialNetwork = TRUE;
	else if ( strcmp( argv[i], "-nopn") == 0)
	    PartialNetwork = FALSE;
	else if ( strcmp( argv[i], "r") == 0)
	    defaultKeyboardControl.autoRepeat = TRUE;
	else if ( strcmp( argv[i], "-r") == 0)
	    defaultKeyboardControl.autoRepeat = FALSE;
	else if ( strcmp( argv[i], "-retro") == 0)
	    party_like_its_1989 = TRUE;
	else if ( strcmp( argv[i], "-s") == 0)
	{
	    if(++i < argc)
	        defaultScreenSaverTime = ((CARD32)atoi(argv[i])) *
					 MILLI_PER_MIN;
	    else
		UseMsg();
	}
	else if ( strcmp( argv[i], "-seat") == 0)
	{
	    if(++i < argc)
		SeatId = argv[i];
	    else
		UseMsg();
	}
	else if ( strcmp( argv[i], "-t") == 0)
	{
	    if(++i < argc)
	        defaultPointerControl.threshold = atoi(argv[i]);
	    else
		UseMsg();
	}
	else if ( strcmp( argv[i], "-terminate") == 0)
	{
	    dispatchExceptionAtReset = DE_TERMINATE;
	}
	else if ( strcmp( argv[i], "-to") == 0)
	{
	    if(++i < argc)
		TimeOutValue = ((CARD32)atoi(argv[i])) * MILLI_PER_SECOND;
	    else
		UseMsg();
	}
	else if ( strcmp( argv[i], "-tst") == 0)
	{
	    noTestExtensions = TRUE;
	}
	else if ( strcmp( argv[i], "-wm") == 0)
	    defaultBackingStore = WhenMapped;
        else if ( strcmp( argv[i], "-wr") == 0)
            whiteRoot = TRUE;
        else if ( strcmp( argv[i], "-background") == 0) {
            if(++i < argc) {
                if (!strcmp ( argv[i], "none"))
                    bgNoneRoot = TRUE;
                else
                    UseMsg();
            }
        }
        else if ( strcmp( argv[i], "-maxbigreqsize") == 0) {
             if(++i < argc) {
                 long reqSizeArg = atol(argv[i]);

                 /* Request size > 128MB does not make much sense... */
                 if( reqSizeArg > 0L && reqSizeArg < 128L ) {
                     maxBigRequestSize = (reqSizeArg * 1048576L) - 1L;
                 }
                 else
                 {
                     UseMsg();
                 }
             }
             else
             {
                 UseMsg();
             }
         }
#ifdef PANORAMIX
	else if ( strcmp( argv[i], "+xinerama") == 0){
	    noPanoramiXExtension = FALSE;
	}
	else if ( strcmp( argv[i], "-xinerama") == 0){
	    noPanoramiXExtension = TRUE;
	}
	else if ( strcmp( argv[i], "-disablexineramaextension") == 0){
	    PanoramiXExtensionDisabledHack = TRUE;
	}
#endif
	else if ( strcmp( argv[i], "-I") == 0)
	{
	    /* ignore all remaining arguments */
	    break;
	}
	else if (strncmp (argv[i], "tty", 3) == 0)
	{
            /* init supplies us with this useless information */
	}
#ifdef XDMCP
	else if ((skip = XdmcpOptions(argc, argv, i)) != i)
	{
	    i = skip - 1;
	}
#endif
	else if ( strcmp( argv[i], "-dumbSched") == 0)
	{
	    SmartScheduleDisable = TRUE;
	}
	else if ( strcmp( argv[i], "-schedInterval") == 0)
	{
	    if (++i < argc)
	    {
		SmartScheduleInterval = atoi(argv[i]);
		SmartScheduleSlice = SmartScheduleInterval;
	    }
	    else
		UseMsg();
	}
	else if ( strcmp( argv[i], "-schedMax") == 0)
	{
	    if (++i < argc)
	    {
		SmartScheduleMaxSlice = atoi(argv[i]);
	    }
	    else
		UseMsg();
	}
	else if ( strcmp( argv[i], "-render" ) == 0)
	{
	    if (++i < argc)
	    {
		int policy = PictureParseCmapPolicy (argv[i]);

		if (policy != PictureCmapPolicyInvalid)
		    PictureCmapPolicy = policy;
		else
		    UseMsg ();
	    }
	    else
		UseMsg ();
	}
	else if ( strcmp( argv[i], "+extension") == 0)
	{
	    if (++i < argc)
	    {
		if (!EnableDisableExtension(argv[i], TRUE))
		    EnableDisableExtensionError(argv[i], TRUE);
	    }
	    else
		UseMsg();
	}
	else if ( strcmp( argv[i], "-extension") == 0)
	{
	    if (++i < argc)
	    {
		if (!EnableDisableExtension(argv[i], FALSE))
		    EnableDisableExtensionError(argv[i], FALSE);
	    }
	    else
		UseMsg();
	}
 	else
 	{
	    ErrorF("Unrecognized option: %s\n", argv[i]);
	    UseMsg();
	    FatalError("Unrecognized option: %s\n", argv[i]);
        }
    }
}

/* Implement a simple-minded font authorization scheme.  The authorization
   name is "hp-hostname-1", the contents are simply the host name. */
int
set_font_authorizations(char **authorizations, int *authlen, pointer client)
{
#define AUTHORIZATION_NAME "hp-hostname-1"
#if defined(TCPCONN) || defined(STREAMSCONN)
    static char *result = NULL;
    static char *p = NULL;

    if (p == NULL)
    {
	char hname[1024], *hnameptr;
	unsigned int len;
#if defined(IPv6) && defined(AF_INET6)
	struct addrinfo hints, *ai = NULL;
#else
	struct hostent *host;
#ifdef XTHREADS_NEEDS_BYNAMEPARAMS
	_Xgethostbynameparams hparams;
#endif
#endif

	gethostname(hname, 1024);
#if defined(IPv6) && defined(AF_INET6)
	memset(&hints, 0, sizeof(hints));
	hints.ai_flags = AI_CANONNAME;
	if (getaddrinfo(hname, NULL, &hints, &ai) == 0) {
	    hnameptr = ai->ai_canonname;
	} else {
	    hnameptr = hname;
	}
#else
	host = _XGethostbyname(hname, hparams);
	if (host == NULL)
	    hnameptr = hname;
	else
	    hnameptr = host->h_name;
#endif

	len = strlen(hnameptr) + 1;
	result = malloc(len + sizeof(AUTHORIZATION_NAME) + 4);

	p = result;
        *p++ = sizeof(AUTHORIZATION_NAME) >> 8;
        *p++ = sizeof(AUTHORIZATION_NAME) & 0xff;
        *p++ = (len) >> 8;
        *p++ = (len & 0xff);

	memmove(p, AUTHORIZATION_NAME, sizeof(AUTHORIZATION_NAME));
	p += sizeof(AUTHORIZATION_NAME);
	memmove(p, hnameptr, len);
	p += len;
#if defined(IPv6) && defined(AF_INET6)
	if (ai) {
	    freeaddrinfo(ai);
	}
#endif
    }
    *authlen = p - result;
    *authorizations = result;
    return 1;
#else /* TCPCONN */
    return 0;
#endif /* TCPCONN */
}

void *
Xalloc(unsigned long amount)
{
    /*
     * Xalloc used to return NULL when large amount of memory is requested. In
     * order to catch the buggy callers this warning has been added, slated to
     * removal by anyone who touches this code (or just looks at it) in 2011.
     *
     * -- Mikhail Gusarov
     */
    if ((long)amount <= 0)
	ErrorF("Warning: Xalloc: "
	       "requesting unpleasantly large amount of memory: %lu bytes.\n",
               amount);

    return malloc(amount);
}

void *
XNFalloc(unsigned long amount)
{
    void *ptr = malloc(amount);
    if (!ptr)
        FatalError("Out of memory");
    return ptr;
}

void *
Xcalloc(unsigned long amount)
{
    return calloc(1, amount);
}

void *
XNFcalloc(unsigned long amount)
{
    void *ret = calloc(1, amount);
    if (!ret)
        FatalError("XNFcalloc: Out of memory");
    return ret;
}

void *
Xrealloc(void *ptr, unsigned long amount)
{
    /*
     * Xrealloc used to return NULL when large amount of memory is requested. In
     * order to catch the buggy callers this warning has been added, slated to
     * removal by anyone who touches this code (or just looks at it) in 2011.
     *
     * -- Mikhail Gusarov
     */
    if ((long)amount <= 0)
	ErrorF("Warning: Xrealloc: "
	       "requesting unpleasantly large amount of memory: %lu bytes.\n",
               amount);

    return realloc(ptr, amount);
}

void *
XNFrealloc(void *ptr, unsigned long amount)
{
    void *ret = realloc(ptr, amount);
    if (!ret)
	FatalError("XNFrealloc: Out of memory");
    return ret;
}

void
Xfree(void *ptr)
{
    free(ptr);
}


char *
Xstrdup(const char *s)
{
    if (s == NULL)
	return NULL;
    return strdup(s);
}

char *
XNFstrdup(const char *s)
{
    char *ret;

    if (s == NULL)
	return NULL;

    ret = strdup(s);
    if (!ret)
	FatalError("XNFstrdup: Out of memory");
    return ret;
}

void
SmartScheduleStopTimer (void)
{
#ifdef _MSC_VER
    if (SmartScheduleDisable)
	return;
    DeleteTimerQueueTimer(s_hSmartScheduleTimerQueue, s_hSmartScheduleTimer, NULL);
    s_hSmartScheduleTimer=NULL;
#else
    struct itimerval	timer;
    
    if (SmartScheduleDisable)
	return;
    timer.it_interval.tv_sec = 0;
    timer.it_interval.tv_usec = 0;
    timer.it_value.tv_sec = 0;
    timer.it_value.tv_usec = 0;
    (void) setitimer (ITIMER_REAL, &timer, 0);
#endif
}

#ifdef _MSC_VER
static VOID CALLBACK SmartScheduleTimer( PVOID lpParameter, BOOLEAN TimerOrWaitFired)
#else
static void SmartScheduleTimer (int sig)
#endif
{
    SmartScheduleTime += SmartScheduleInterval;
}


void
SmartScheduleStartTimer (void)
{
#ifdef _MSC_VER
    if (SmartScheduleDisable)
	return;

    if (!CreateTimerQueueTimer( &s_hSmartScheduleTimer, s_hSmartScheduleTimerQueue, SmartScheduleTimer, NULL
                              , SmartScheduleInterval, SmartScheduleInterval, WT_EXECUTEONLYONCE|WT_EXECUTEINPERSISTENTTHREAD))
    {
        DWORD Error=GetLastError();
        ErrorF("Error starting timer, smart scheduling disabled: 0x%x (%d)\n",Error,Error);
	CloseHandle(s_hSmartScheduleTimer);
	SmartScheduleDisable = TRUE;
	return;
    }
#else
    struct itimerval	timer;
    
    if (SmartScheduleDisable)
	return;
    timer.it_interval.tv_sec = 0;
    timer.it_interval.tv_usec = SmartScheduleInterval * 1000;
    timer.it_value.tv_sec = 0;
    timer.it_value.tv_usec = SmartScheduleInterval * 1000;
    setitimer (ITIMER_REAL, &timer, 0);
#endif
}

void
SmartScheduleInit (void)
{
#ifdef _MSC_VER
    if (SmartScheduleDisable)
	return;
    s_hSmartScheduleTimerQueue = CreateTimerQueue();
    if (!s_hSmartScheduleTimerQueue)
    {
        DWORD Error=GetLastError();
        ErrorF("Error creating timer, smart scheduling disabled: 0x%x (%d)\n",Error,Error);
	SmartScheduleDisable = TRUE;
    }
#else
    struct sigaction	act;

    if (SmartScheduleDisable)
	return;

    memset((char *) &act, 0, sizeof(struct sigaction));

    /* Set up the timer signal function */
    act.sa_handler = SmartScheduleTimer;
    sigemptyset (&act.sa_mask);
    sigaddset (&act.sa_mask, SIGALRM);
    if (sigaction (SIGALRM, &act, 0) < 0)
    {
	perror ("sigaction for smart scheduler");
	SmartScheduleDisable = TRUE;
    }
#endif
}

#ifdef SIG_BLOCK
static sigset_t	PreviousSignalMask;
static int	BlockedSignalCount;
#endif

void
OsBlockSignals (void)
{
#ifdef SIG_BLOCK
    if (BlockedSignalCount++ == 0)
    {
	sigset_t    set;
	
	sigemptyset (&set);
	sigaddset (&set, SIGALRM);
	sigaddset (&set, SIGVTALRM);
#ifdef SIGWINCH
	sigaddset (&set, SIGWINCH);
#endif
#ifdef SIGIO
	sigaddset (&set, SIGIO);
#endif
	sigaddset (&set, SIGTSTP);
	sigaddset (&set, SIGTTIN);
	sigaddset (&set, SIGTTOU);
	sigaddset (&set, SIGCHLD);
	sigprocmask (SIG_BLOCK, &set, &PreviousSignalMask);
    }
#endif
}

void
OsReleaseSignals (void)
{
#ifdef SIG_BLOCK
    if (--BlockedSignalCount == 0)
    {
	sigprocmask (SIG_SETMASK, &PreviousSignalMask, 0);
    }
#endif
}

/*
 * Pending signals may interfere with core dumping. Provide a
 * mechanism to block signals when aborting.
 */

void
OsAbort (void)
{
#ifndef __APPLE__
    OsBlockSignals();
#endif
    abort();
}

#if !defined(WIN32)
/*
 * "safer" versions of system(3), popen(3) and pclose(3) which give up
 * all privs before running a command.
 *
 * This is based on the code in FreeBSD 2.2 libc.
 *
 * XXX It'd be good to redirect stderr so that it ends up in the log file
 * as well.  As it is now, xkbcomp messages don't end up in the log file.
 */

int
System(char *command)
{
    int pid, p;
    void (*csig)(int);
    int status;

    if (!command)
	return 1;

    csig = signal(SIGCHLD, SIG_DFL);
    if (csig == SIG_ERR) {
      perror("signal");
      return -1;
    }
    DebugF("System: `%s'\n", command);

    switch (pid = fork()) {
    case -1:	/* error */
	p = -1;
    case 0:	/* child */
	if (setgid(getgid()) == -1)
	    _exit(127);
	if (setuid(getuid()) == -1)
	    _exit(127);
	execl("/bin/sh", "sh", "-c", command, (char *)NULL);
	_exit(127);
    default:	/* parent */
	do {
	    p = waitpid(pid, &status, 0);
	} while (p == -1 && errno == EINTR);
	
    }

    if (signal(SIGCHLD, csig) == SIG_ERR) {
      perror("signal");
      return -1;
    }

    return p == -1 ? -1 : status;
}

static struct pid {
    struct pid *next;
    FILE *fp;
    int pid;
} *pidlist;

OsSigHandlerPtr old_alarm = NULL; /* XXX horrible awful hack */

pointer
Popen(char *command, char *type)
{
    struct pid *cur;
    FILE *iop;
    int pdes[2], pid;

    if (command == NULL || type == NULL)
	return NULL;

    if ((*type != 'r' && *type != 'w') || type[1])
	return NULL;

    if ((cur = malloc(sizeof(struct pid))) == NULL)
	return NULL;

    if (pipe(pdes) < 0) {
	free(cur);
	return NULL;
    }

    /* Ignore the smart scheduler while this is going on */
    old_alarm = OsSignal(SIGALRM, SIG_IGN);
    if (old_alarm == SIG_ERR) {
      close(pdes[0]);
      close(pdes[1]);
      free(cur);
      perror("signal");
      return NULL;
    }

    switch (pid = fork()) {
    case -1: 	/* error */
	close(pdes[0]);
	close(pdes[1]);
	free(cur);
	if (OsSignal(SIGALRM, old_alarm) == SIG_ERR)
	  perror("signal");
	return NULL;
    case 0:	/* child */
	if (setgid(getgid()) == -1)
	    _exit(127);
	if (setuid(getuid()) == -1)
	    _exit(127);
	if (*type == 'r') {
	    if (pdes[1] != 1) {
		/* stdout */
		dup2(pdes[1], 1);
		close(pdes[1]);
	    }
	    close(pdes[0]);
	} else {
	    if (pdes[0] != 0) {
		/* stdin */
		dup2(pdes[0], 0);
		close(pdes[0]);
	    }
	    close(pdes[1]);
	}
	execl("/bin/sh", "sh", "-c", command, (char *)NULL);
	_exit(127);
    }

    /* Avoid EINTR during stdio calls */
    OsBlockSignals ();
    
    /* parent */
    if (*type == 'r') {
	iop = fdopen(pdes[0], type);
	close(pdes[1]);
    } else {
	iop = fdopen(pdes[1], type);
	close(pdes[0]);
    }

    cur->fp = iop;
    cur->pid = pid;
    cur->next = pidlist;
    pidlist = cur;

    DebugF("Popen: `%s', fp = %p\n", command, iop);

    return iop;
}

/* fopen that drops privileges */
pointer
Fopen(char *file, char *type)
{
    FILE *iop;
#ifndef HAS_SAVED_IDS_AND_SETEUID
    struct pid *cur;
    int pdes[2], pid;

    if (file == NULL || type == NULL)
	return NULL;

    if ((*type != 'r' && *type != 'w') || type[1])
	return NULL;

    if ((cur = malloc(sizeof(struct pid))) == NULL)
	return NULL;

    if (pipe(pdes) < 0) {
	free(cur);
	return NULL;
    }

    switch (pid = fork()) {
    case -1: 	/* error */
	close(pdes[0]);
	close(pdes[1]);
	free(cur);
	return NULL;
    case 0:	/* child */
	if (setgid(getgid()) == -1)
	    _exit(127);
	if (setuid(getuid()) == -1)
	    _exit(127);
	if (*type == 'r') {
	    if (pdes[1] != 1) {
		/* stdout */
		dup2(pdes[1], 1);
		close(pdes[1]);
	    }
	    close(pdes[0]);
	} else {
	    if (pdes[0] != 0) {
		/* stdin */
		dup2(pdes[0], 0);
		close(pdes[0]);
	    }
	    close(pdes[1]);
	}
	execl("/bin/cat", "cat", file, (char *)NULL);
	_exit(127);
    }

    /* Avoid EINTR during stdio calls */
    OsBlockSignals ();
    
    /* parent */
    if (*type == 'r') {
	iop = fdopen(pdes[0], type);
	close(pdes[1]);
    } else {
	iop = fdopen(pdes[1], type);
	close(pdes[0]);
    }

    cur->fp = iop;
    cur->pid = pid;
    cur->next = pidlist;
    pidlist = cur;

    DebugF("Fopen(%s), fp = %p\n", file, iop);

    return iop;
#else
    int ruid, euid;

    ruid = getuid();
    euid = geteuid();
    
    if (seteuid(ruid) == -1) {
	    return NULL;
    }
    iop = fopen(file, type);

    if (seteuid(euid) == -1) {
	    fclose(iop);
	    return NULL;
    }
    return iop;
#endif /* HAS_SAVED_IDS_AND_SETEUID */
}

int
Pclose(pointer iop)
{
    struct pid *cur, *last;
    int pstat;
    int pid;

    DebugF("Pclose: fp = %p\n", iop);
    fclose(iop);

    for (last = NULL, cur = pidlist; cur; last = cur, cur = cur->next)
	if (cur->fp == iop)
	    break;
    if (cur == NULL)
	return -1;

    do {
	pid = waitpid(cur->pid, &pstat, 0);
    } while (pid == -1 && errno == EINTR);

    if (last == NULL)
	pidlist = cur->next;
    else
	last->next = cur->next;
    free(cur);

    /* allow EINTR again */
    OsReleaseSignals ();
    
    if (old_alarm && OsSignal(SIGALRM, old_alarm) == SIG_ERR) {
      perror("signal");
      return -1;
    }

    return pid == -1 ? -1 : pstat;
}

int
Fclose(pointer iop)
{
#ifdef HAS_SAVED_IDS_AND_SETEUID
    return fclose(iop);
#else
    return Pclose(iop);
#endif
}

#endif /* !WIN32 */


/*
 * CheckUserParameters: check for long command line arguments and long
 * environment variables.  By default, these checks are only done when
 * the server's euid != ruid.  In 3.3.x, these checks were done in an
 * external wrapper utility.
 */

/* Consider LD* variables insecure? */
#ifndef _MSC_VER
#ifndef REMOVE_ENV_LD
#define REMOVE_ENV_LD 1
#endif

/* Remove long environment variables? */
#ifndef REMOVE_LONG_ENV
#define REMOVE_LONG_ENV 1
#endif
#endif

/*
 * Disallow stdout or stderr as pipes?  It's possible to block the X server
 * when piping stdout+stderr to a pipe.
 *
 * Don't enable this because it looks like it's going to cause problems.
 */
#ifndef NO_OUTPUT_PIPES
#define NO_OUTPUT_PIPES 0
#endif


/* Check args and env only if running setuid (euid == 0 && euid != uid) ? */
#ifndef CHECK_EUID
#ifndef WIN32
#define CHECK_EUID 1
#else
#define CHECK_EUID 0
#endif
#endif

/*
 * Maybe the locale can be faked to make isprint(3) report that everything
 * is printable?  Avoid it by default.
 */
#ifndef USE_ISPRINT
#define USE_ISPRINT 0
#endif

#define MAX_ARG_LENGTH          128
#define MAX_ENV_LENGTH          2048
#define MAX_ENV_PATH_LENGTH     2048	/* Limit for *PATH and TERMCAP */

#if USE_ISPRINT
#include <ctype.h>
#define checkPrintable(c) isprint(c)
#else
#define checkPrintable(c) (((c) & 0x7f) >= 0x20 && ((c) & 0x7f) != 0x7f)
#endif

enum BadCode {
    NotBad = 0,
    UnsafeArg,
    ArgTooLong,
    UnprintableArg,
    EnvTooLong,
    OutputIsPipe,
    InternalError
};

#if defined(VENDORSUPPORT)
#define BUGADDRESS VENDORSUPPORT
#elif defined(BUILDERADDR)
#define BUGADDRESS BUILDERADDR
#else
#define BUGADDRESS "xorg@freedesktop.org"
#endif

void
CheckUserParameters(int argc, char **argv, char **envp)
{
    enum BadCode bad = NotBad;
    int i = 0, j;
    char *a, *e = NULL;

#if CHECK_EUID
    if (geteuid() == 0 && getuid() != geteuid())
#endif
    {
	/* Check each argv[] */
	for (i = 1; i < argc; i++) {
	    if (strcmp(argv[i], "-fp") == 0)
	    {
		i++; /* continue with next argument. skip the length check */
		if (i >= argc)
		    break;
	    } else
	    {
		if (strlen(argv[i]) > MAX_ARG_LENGTH) {
		    bad = ArgTooLong;
		    break;
		}
	    }
	    a = argv[i];
	    while (*a) {
		if (checkPrintable(*a) == 0) {
		    bad = UnprintableArg;
		    break;
		}
		a++;
	    }
	    if (bad)
		break;
	}
	if (!bad) {
	    /* Check each envp[] */
	    for (i = 0; envp[i]; i++) {

		/* Check for bad environment variables and values */
#if REMOVE_ENV_LD
		while (envp[i] && (strncmp(envp[i], "LD", 2) == 0)) {
		    for (j = i; envp[j]; j++) {
			envp[j] = envp[j+1];
		    }
		}
#endif   
		if (envp[i] && (strlen(envp[i]) > MAX_ENV_LENGTH)) {
#if REMOVE_LONG_ENV
		    for (j = i; envp[j]; j++) {
			envp[j] = envp[j+1];
		    }
		    i--;
#else
		    char *eq;
		    int len;

		    eq = strchr(envp[i], '=');
		    if (!eq)
			continue;
		    len = eq - envp[i];
		    e = malloc(len + 1);
		    if (!e) {
			bad = InternalError;
			break;
		    }
		    strncpy(e, envp[i], len);
		    e[len] = 0;
		    if (len >= 4 &&
			(strcmp(e + len - 4, "PATH") == 0 ||
			 strcmp(e, "TERMCAP") == 0)) {
			if (strlen(envp[i]) > MAX_ENV_PATH_LENGTH) {
			    bad = EnvTooLong;
			    break;
			} else {
			    free(e);
			}
		    } else {
			bad = EnvTooLong;
			break;
		    }
#endif
		}
	    }
	}
#if NO_OUTPUT_PIPES
	if (!bad) {
	    struct stat buf;

	    if (fstat(fileno(stdout), &buf) == 0 && S_ISFIFO(buf.st_mode))
		bad = OutputIsPipe;
	    if (fstat(fileno(stderr), &buf) == 0 && S_ISFIFO(buf.st_mode))
		bad = OutputIsPipe;
	}
#endif
    }
    switch (bad) {
    case NotBad:
	return;
    case UnsafeArg:
	ErrorF("Command line argument number %d is unsafe\n", i);
	break;
    case ArgTooLong:
	ErrorF("Command line argument number %d is too long\n", i);
	break;
    case UnprintableArg:
	ErrorF("Command line argument number %d contains unprintable"
		" characters\n", i);
	break;
    case EnvTooLong:
	ErrorF("Environment variable `%s' is too long\n", e);
	break;
    case OutputIsPipe:
	ErrorF("Stdout and/or stderr is a pipe\n");
	break;
    case InternalError:
	ErrorF("Internal Error\n");
	break;
    default:
	ErrorF("Unknown error\n");
	break;
    }
    FatalError("X server aborted because of unsafe environment\n");
}

/*
 * CheckUserAuthorization: check if the user is allowed to start the
 * X server.  This usually means some sort of PAM checking, and it is
 * usually only done for setuid servers (uid != euid).
 */

#ifdef USE_PAM
#include <security/pam_appl.h>
#include <security/pam_misc.h>
#include <pwd.h>
#endif /* USE_PAM */

void
CheckUserAuthorization(void)
{
#ifdef USE_PAM
    static struct pam_conv conv = {
	misc_conv,
	NULL
    };

    pam_handle_t *pamh = NULL;
    struct passwd *pw;
    int retval;

    if (getuid() != geteuid()) {
	pw = getpwuid(getuid());
	if (pw == NULL)
	    FatalError("getpwuid() failed for uid %d\n", getuid());

	retval = pam_start("xserver", pw->pw_name, &conv, &pamh);
	if (retval != PAM_SUCCESS)
	    FatalError("pam_start() failed.\n"
			"\tMissing or mangled PAM config file or module?\n");

	retval = pam_authenticate(pamh, 0);
	if (retval != PAM_SUCCESS) {
	    pam_end(pamh, retval);
	    FatalError("PAM authentication failed, cannot start X server.\n"
			"\tPerhaps you do not have console ownership?\n");
	}

	retval = pam_acct_mgmt(pamh, 0);
	if (retval != PAM_SUCCESS) {
	    pam_end(pamh, retval);
	    FatalError("PAM authentication failed, cannot start X server.\n"
			"\tPerhaps you do not have console ownership?\n");
	}

	/* this is not a session, so do not do session management */
	pam_end(pamh, PAM_SUCCESS);
    }
#endif
}

/*
 * Tokenize a string into a NULL terminated array of strings. Always returns
 * an allocated array unless an error occurs.
 */
char**
xstrtokenize(const char *str, const char *separators)
{
    char **list, **nlist;
    char *tok, *tmp;
    unsigned num = 0, n;

    if (!str)
        return NULL;
    list = calloc(1, sizeof(*list));
    if (!list)
        return NULL;
    tmp = strdup(str);
    if (!tmp)
        goto error;
    for (tok = strtok(tmp, separators); tok; tok = strtok(NULL, separators)) {
        nlist = realloc(list, (num + 2) * sizeof(*list));
        if (!nlist)
            goto error;
        list = nlist;
        list[num] = strdup(tok);
        if (!list[num])
            goto error;
        list[++num] = NULL;
    }
    free(tmp);
    return list;

error:
    free(tmp);
    for (n = 0; n < num; n++)
        free(list[n]);
    free(list);
    return NULL;
}<|MERGE_RESOLUTION|>--- conflicted
+++ resolved
@@ -201,14 +201,12 @@
 
 int auditTrailLevel = 1;
 
-<<<<<<< HEAD
+char *SeatId = NULL;
+
 #ifdef _MSC_VER
 static HANDLE s_hSmartScheduleTimer = NULL;
 static HANDLE s_hSmartScheduleTimerQueue = NULL;
 #endif
-=======
-char *SeatId = NULL;
->>>>>>> 183b7373
 
 #if defined(SVR4) || defined(__linux__) || defined(CSRG_BASED)
 #define HAS_SAVED_IDS_AND_SETEUID
@@ -245,7 +243,7 @@
 #define LOCK_SUFFIX "-lock"
 
 static Bool StillLocking = FALSE;
-static char szLockFile[PATH_MAX];
+static char LockFile[PATH_MAX];
 static Bool nolock = FALSE;
 
 /*
@@ -265,26 +263,26 @@
     FatalError("Server is already active for display %d\n", atoi(display));
   }
 #else
-  char port[20];
   char tmp[PATH_MAX], pid_str[12];
   int lfd, i, haslock, l_pid, t;
   char *tmppath = NULL;
   int len;
+  char port[20];
 
   if (nolock) return;
   /*
    * Path names
    */
   tmppath = LOCK_DIR;
+
   sprintf(port, "%d", atoi(display));
-
   len = strlen(LOCK_PREFIX) > strlen(LOCK_TMP_PREFIX) ? strlen(LOCK_PREFIX) :
 						strlen(LOCK_TMP_PREFIX);
   len += strlen(tmppath) + strlen(port) + strlen(LOCK_SUFFIX) + 1;
-  if (len > sizeof(szLockFile))
+  if (len > sizeof(LockFile))
     FatalError("Display name `%s' is too long\n", port);
   (void)sprintf(tmp, "%s" LOCK_TMP_PREFIX "%s" LOCK_SUFFIX, tmppath, port);
-  (void)sprintf(szLockFile, "%s" LOCK_PREFIX "%s" LOCK_SUFFIX, tmppath, port);
+  (void)sprintf(LockFile, "%s" LOCK_PREFIX "%s" LOCK_SUFFIX, tmppath, port);
 
   /*
    * Create a temporary file containing our PID.  Attempt three times
@@ -326,7 +324,7 @@
   i = 0;
   haslock = 0;
   while ((!haslock) && (i++ < 3)) {
-    haslock = (link(tmp,szLockFile) == 0);
+    haslock = (link(tmp,LockFile) == 0);
     if (haslock) {
       /*
        * We're done.
@@ -337,17 +335,17 @@
       /*
        * Read the pid from the existing file
        */
-      lfd = open(szLockFile, O_RDONLY);
+      lfd = open(LockFile, O_RDONLY);
       if (lfd < 0) {
         unlink(tmp);
-        FatalError("Can't read lock file %s\n", szLockFile);
+        FatalError("Can't read lock file %s\n", LockFile);
       }
       pid_str[0] = '\0';
       if (read(lfd, pid_str, 11) != 11) {
         /*
          * Bogus lock file.
          */
-        unlink(szLockFile);
+        unlink(LockFile);
         close(lfd);
         continue;
       }
@@ -364,7 +362,7 @@
         /*
          * Stale lock file.
          */
-        unlink(szLockFile);
+        unlink(LockFile);
         continue;
       }
       else if (((t < 0) && (errno == EPERM)) || (t == 0)) {
@@ -374,13 +372,13 @@
         unlink(tmp);
 	FatalError("Server is already active for display %s\n%s %s\n%s\n",
 		   port, "\tIf this server is no longer running, remove",
-		   szLockFile, "\tand start again.");
+		   LockFile, "\tand start again.");
       }
     }
   }
   unlink(tmp);
   if (!haslock)
-    FatalError("Could not create server lock file: %s\n", szLockFile);
+    FatalError("Could not create server lock file: %s\n", LockFile);
   StillLocking = FALSE;
 #endif
 }
@@ -396,7 +394,7 @@
 
   if (!StillLocking){
 
-  (void) unlink(szLockFile);
+  (void) unlink(LockFile);
   }
 }
 
@@ -535,13 +533,8 @@
     ErrorF("-r                     turns off auto-repeat\n");
     ErrorF("r                      turns on auto-repeat \n");
     ErrorF("-render [default|mono|gray|color] set render color alloc policy\n");
-<<<<<<< HEAD
     ErrorF("-retro                 start with classic stipple\n");
-=======
-    ErrorF("-retro                 start with classic stipple and cursor\n");
-    ErrorF("-s #                   screen-saver timeout (minutes)\n");
     ErrorF("-seat string           seat to run on\n");
->>>>>>> 183b7373
     ErrorF("-t #                   default pointer threshold (pixels/t)\n");
     ErrorF("-terminate             terminate at server reset\n");
     ErrorF("-to #                  connection time out\n");
