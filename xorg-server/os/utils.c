/*

Copyright 1987, 1998  The Open Group

Permission to use, copy, modify, distribute, and sell this software and its
documentation for any purpose is hereby granted without fee, provided that
the above copyright notice appear in all copies and that both that
copyright notice and this permission notice appear in supporting
documentation.

The above copyright notice and this permission notice shall be included
in all copies or substantial portions of the Software.

THE SOFTWARE IS PROVIDED "AS IS", WITHOUT WARRANTY OF ANY KIND, EXPRESS
OR IMPLIED, INCLUDING BUT NOT LIMITED TO THE WARRANTIES OF
MERCHANTABILITY, FITNESS FOR A PARTICULAR PURPOSE AND NONINFRINGEMENT.
IN NO EVENT SHALL THE OPEN GROUP BE LIABLE FOR ANY CLAIM, DAMAGES OR
OTHER LIABILITY, WHETHER IN AN ACTION OF CONTRACT, TORT OR OTHERWISE,
ARISING FROM, OUT OF OR IN CONNECTION WITH THE SOFTWARE OR THE USE OR
OTHER DEALINGS IN THE SOFTWARE.

Except as contained in this notice, the name of The Open Group shall
not be used in advertising or otherwise to promote the sale, use or
other dealings in this Software without prior written authorization
from The Open Group.

Copyright 1987 by Digital Equipment Corporation, Maynard, Massachusetts,
Copyright 1994 Quarterdeck Office Systems.

                        All Rights Reserved

Permission to use, copy, modify, and distribute this software and its
documentation for any purpose and without fee is hereby granted,
provided that the above copyright notice appear in all copies and that
both that copyright notice and this permission notice appear in
supporting documentation, and that the names of Digital and
Quarterdeck not be used in advertising or publicity pertaining to
distribution of the software without specific, written prior
permission.

DIGITAL AND QUARTERDECK DISCLAIM ALL WARRANTIES WITH REGARD TO THIS
SOFTWARE, INCLUDING ALL IMPLIED WARRANTIES OF MERCHANTABILITY AND
FITNESS, IN NO EVENT SHALL DIGITAL BE LIABLE FOR ANY SPECIAL, INDIRECT
OR CONSEQUENTIAL DAMAGES OR ANY DAMAGES WHATSOEVER RESULTING FROM LOSS
OF USE, DATA OR PROFITS, WHETHER IN AN ACTION OF CONTRACT, NEGLIGENCE
OR OTHER TORTIOUS ACTION, ARISING OUT OF OR IN CONNECTION WITH THE USE
OR PERFORMANCE OF THIS SOFTWARE.

*/

#ifdef HAVE_DIX_CONFIG_H
#include <dix-config.h>
#endif

#ifdef __CYGWIN__
#include <stdlib.h>
#include <signal.h>
/*
   Sigh... We really need a prototype for this to know it is stdcall,
   but #include-ing <windows.h> here is not a good idea...
*/
__stdcall unsigned long GetTickCount(void);
#endif

#if defined(WIN32) && !defined(__CYGWIN__)
#include <X11/Xwinsock.h>
#endif
#include <X11/Xos.h>
#include <stdio.h>
#include <time.h>
#if !defined(WIN32) || !defined(__MINGW32__)
#include <sys/time.h>
#include <sys/resource.h>
#endif
#include "misc.h"
#include <X11/X.h>
#define XSERV_t
#define TRANS_SERVER
#define TRANS_REOPEN
#include <X11/Xtrans/Xtrans.h>
#include "input.h"
#include "dixfont.h"
#include "osdep.h"
#include "extension.h"
#ifdef X_POSIX_C_SOURCE
#define _POSIX_C_SOURCE X_POSIX_C_SOURCE
#include <signal.h>
#undef _POSIX_C_SOURCE
#else
#if defined(_POSIX_SOURCE)
#include <signal.h>
#else
#define _POSIX_SOURCE
#include <signal.h>
#undef _POSIX_SOURCE
#endif
#endif
#ifndef WIN32
#include <sys/wait.h>
#endif
#if !defined(SYSV) && !defined(WIN32)
#include <sys/resource.h>
#endif
#include <sys/stat.h>
#include <ctype.h>              /* for isspace */
#include <stdarg.h>

#include <stdlib.h>             /* for malloc() */

#if defined(TCPCONN) || defined(STREAMSCONN)
#ifndef WIN32
#include <netdb.h>
#endif
#endif

#include "opaque.h"

#include "dixstruct.h"

#include "xkbsrv.h"

#include "picture.h"

Bool noTestExtensions;

#ifdef COMPOSITE
Bool noCompositeExtension = FALSE;
#endif

#ifdef DAMAGE
Bool noDamageExtension = FALSE;
#endif
#ifdef DBE
Bool noDbeExtension = FALSE;
#endif
#ifdef DPMSExtension
Bool noDPMSExtension = FALSE;
#endif
#ifdef GLXEXT
Bool noGlxExtension = FALSE;
#endif
#ifdef SCREENSAVER
Bool noScreenSaverExtension = FALSE;
#endif
#ifdef MITSHM
Bool noMITShmExtension = FALSE;
#endif
#ifdef RANDR
Bool noRRExtension = FALSE;
#endif
Bool noRenderExtension = FALSE;

#ifdef XCSECURITY
Bool noSecurityExtension = FALSE;
#endif
#ifdef RES
Bool noResExtension = FALSE;
#endif
#ifdef XF86BIGFONT
Bool noXFree86BigfontExtension = FALSE;
#endif
#ifdef XFreeXDGA
Bool noXFree86DGAExtension = FALSE;
#endif
#ifdef XF86DRI
Bool noXFree86DRIExtension = FALSE;
#endif
#ifdef XF86VIDMODE
Bool noXFree86VidModeExtension = FALSE;
#endif
#ifdef XFIXES
Bool noXFixesExtension = FALSE;
#endif
#ifdef PANORAMIX
/* Xinerama is disabled by default unless enabled via +xinerama */
Bool noPanoramiXExtension = TRUE;
#endif
#ifdef XSELINUX
Bool noSELinuxExtension = FALSE;
int selinuxEnforcingState = SELINUX_MODE_DEFAULT;
#endif
#ifdef XV
Bool noXvExtension = FALSE;
#endif
#ifdef DRI2
Bool noDRI2Extension = FALSE;
#endif

Bool noGEExtension = FALSE;

#define X_INCLUDE_NETDB_H
#include <X11/Xos_r.h>

#include <errno.h>

Bool CoreDump;

#ifdef PANORAMIX
Bool PanoramiXExtensionDisabledHack = FALSE;
#endif

int auditTrailLevel = 1;

char *SeatId = NULL;

sig_atomic_t inSignalContext = FALSE;

#ifdef _MSC_VER
static HANDLE s_hSmartScheduleTimer = NULL;
static HANDLE s_hSmartScheduleTimerQueue = NULL;
#endif

#if defined(SVR4) || defined(__linux__) || defined(CSRG_BASED)
#define HAS_SAVED_IDS_AND_SETEUID
#endif

OsSigHandlerPtr
OsSignal(int sig, OsSigHandlerPtr handler)
{
#ifdef X_NOT_POSIX
    return signal(sig, handler);
#else
    struct sigaction act, oact;

    sigemptyset(&act.sa_mask);
    if (handler != SIG_IGN)
        sigaddset(&act.sa_mask, sig);
    act.sa_flags = 0;
    act.sa_handler = handler;
    if (sigaction(sig, &act, &oact))
        perror("sigaction");
    return oact.sa_handler;
#endif
}

/*
 * Explicit support for a server lock file like the ones used for UUCP.
 * For architectures with virtual terminals that can run more than one
 * server at a time.  This keeps the servers from stomping on each other
 * if the user forgets to give them different display numbers.
 */
#define LOCK_DIR "/tmp"
#define LOCK_TMP_PREFIX "/.tX"
#define LOCK_PREFIX "/.X"
#define LOCK_SUFFIX "-lock"

<<<<<<< HEAD
#ifdef _MSC_VER
#define LockFile szLockFile
#endif

=======
#if !defined(WIN32) || defined(__CYGWIN__)
#define LOCK_SERVER
#endif

#ifndef LOCK_SERVER
void
LockServer(void)
{}

void
UnlockServer(void)
{}
#else /* LOCK_SERVER */
>>>>>>> 1cc98f5a
static Bool StillLocking = FALSE;
static char LockFile[PATH_MAX];
static Bool nolock = FALSE;

/*
 * LockServer --
 *      Check if the server lock file exists.  If so, check if the PID
 *      contained inside is valid.  If so, then die.  Otherwise, create
 *      the lock file containing the PID.
 */
void
LockServer(void)
{
#if defined(WIN32) && !defined(__CYGWIN__)
  char MutexName[100];
  sprintf(MutexName, "Global\\VcXsrv_Mutex_%d\n", getpid());
  if (!CreateMutex(NULL,TRUE,MutexName) || GetLastError()== ERROR_ALREADY_EXISTS)
  {
    FatalError("Server is already active for display %d\n", atoi(display));
  }
#else
    char tmp[PATH_MAX], pid_str[12];
    int lfd, i, haslock, l_pid, t;
    const char *tmppath = LOCK_DIR;
    int len;
    char port[20];

    if (nolock)
        return;
    /*
     * Path names
     */
    snprintf(port, sizeof(port), "%d", atoi(display));
    len = strlen(LOCK_PREFIX) > strlen(LOCK_TMP_PREFIX) ? strlen(LOCK_PREFIX) :
        strlen(LOCK_TMP_PREFIX);
    len += strlen(tmppath) + strlen(port) + strlen(LOCK_SUFFIX) + 1;
    if (len > sizeof(LockFile))
        FatalError("Display name `%s' is too long\n", port);
    (void) sprintf(tmp, "%s" LOCK_TMP_PREFIX "%s" LOCK_SUFFIX, tmppath, port);
    (void) sprintf(LockFile, "%s" LOCK_PREFIX "%s" LOCK_SUFFIX, tmppath, port);

    /*
     * Create a temporary file containing our PID.  Attempt three times
     * to create the file.
     */
    StillLocking = TRUE;
    i = 0;
    do {
        i++;
        lfd = open(tmp, O_CREAT | O_EXCL | O_WRONLY, 0644);
        if (lfd < 0)
            sleep(2);
        else
            break;
    } while (i < 3);
    if (lfd < 0) {
        unlink(tmp);
        i = 0;
        do {
            i++;
            lfd = open(tmp, O_CREAT | O_EXCL | O_WRONLY, 0644);
            if (lfd < 0)
                sleep(2);
            else
                break;
        } while (i < 3);
    }
    if (lfd < 0)
        FatalError("Could not create lock file in %s\n", tmp);
    snprintf(pid_str, sizeof(pid_str), "%10ld\n", (long) getpid());
    (void) write(lfd, pid_str, 11);
    (void) fchmod(lfd, 0444);
    (void) close(lfd);

    /*
     * OK.  Now the tmp file exists.  Try three times to move it in place
     * for the lock.
     */
    i = 0;
    haslock = 0;
    while ((!haslock) && (i++ < 3)) {
        haslock = (link(tmp, LockFile) == 0);
        if (haslock) {
            /*
             * We're done.
             */
            break;
        }
        else {
            /*
             * Read the pid from the existing file
             */
            lfd = open(LockFile, O_RDONLY | O_NOFOLLOW);
            if (lfd < 0) {
                unlink(tmp);
                FatalError("Can't read lock file %s\n", LockFile);
            }
            pid_str[0] = '\0';
            if (read(lfd, pid_str, 11) != 11) {
                /*
                 * Bogus lock file.
                 */
                unlink(LockFile);
                close(lfd);
                continue;
            }
            pid_str[11] = '\0';
            sscanf(pid_str, "%d", &l_pid);
            close(lfd);

            /*
             * Now try to kill the PID to see if it exists.
             */
            errno = 0;
            t = kill(l_pid, 0);
            if ((t < 0) && (errno == ESRCH)) {
                /*
                 * Stale lock file.
                 */
                unlink(LockFile);
                continue;
            }
            else if (((t < 0) && (errno == EPERM)) || (t == 0)) {
                /*
                 * Process is still active.
                 */
                unlink(tmp);
                FatalError
                    ("Server is already active for display %s\n%s %s\n%s\n",
                     port, "\tIf this server is no longer running, remove",
                     LockFile, "\tand start again.");
            }
        }
    }
    unlink(tmp);
    if (!haslock)
        FatalError("Could not create server lock file: %s\n", LockFile);
    StillLocking = FALSE;
#endif
}

/*
 * UnlockServer --
 *      Remove the server lock file.
 */
void
UnlockServer(void)
{
    if (nolock)
        return;

    if (!StillLocking) {

        (void) unlink(LockFile);
    }
}
#endif /* LOCK_SERVER */

/* Force connections to close on SIGHUP from init */

void
AutoResetServer(int sig)
{
    int olderrno = errno;

    dispatchException |= DE_RESET;
    isItTimeToYield = TRUE;
    errno = olderrno;
}

/* Force connections to close and then exit on SIGTERM, SIGINT */

void
GiveUp(int sig)
{
    int olderrno = errno;

    dispatchException |= DE_TERMINATE;
    isItTimeToYield = TRUE;
    errno = olderrno;
}

#if (defined WIN32 && defined __MINGW32__) || defined(__CYGWIN__)
CARD32
GetTimeInMillis(void)
{
    return GetTickCount();
}
#else
CARD32
GetTimeInMillis(void)
{
    struct timeval tv;

#ifdef MONOTONIC_CLOCK
    struct timespec tp;
    static clockid_t clockid;

    if (!clockid) {
#ifdef CLOCK_MONOTONIC_COARSE
        if (clock_getres(CLOCK_MONOTONIC_COARSE, &tp) == 0 &&
            (tp.tv_nsec / 1000) <= 1000 &&
            clock_gettime(CLOCK_MONOTONIC_COARSE, &tp) == 0)
            clockid = CLOCK_MONOTONIC_COARSE;
        else
#endif
        if (clock_gettime(CLOCK_MONOTONIC, &tp) == 0)
            clockid = CLOCK_MONOTONIC;
        else
            clockid = ~0L;
    }
    if (clockid != ~0L && clock_gettime(clockid, &tp) == 0)
        return (tp.tv_sec * 1000) + (tp.tv_nsec / 1000000L);
#endif

    X_GETTIMEOFDAY(&tv);
    return (tv.tv_sec * 1000) + (tv.tv_usec / 1000);
}
#endif

void
AdjustWaitForDelay(pointer waitTime, unsigned long newdelay)
{
    static struct timeval delay_val;
    struct timeval **wt = (struct timeval **) waitTime;
    unsigned long olddelay;

    if (*wt == NULL) {
        delay_val.tv_sec = newdelay / 1000;
        delay_val.tv_usec = 1000 * (newdelay % 1000);
        *wt = &delay_val;
    }
    else {
        olddelay = (*wt)->tv_sec * 1000 + (*wt)->tv_usec / 1000;
        if (newdelay < olddelay) {
            (*wt)->tv_sec = newdelay / 1000;
            (*wt)->tv_usec = 1000 * (newdelay % 1000);
        }
    }
}

void
UseMsg(void)
{
    ErrorF("Usage...\nVcxsrv [:<display>] [option]\n\n");
    ErrorF(":display-number\n\tVcxsrv runs as the given display-number, which defaults to 0.\n");
    ErrorF("\tTo run multiple instances, use unique display-numbers.\n\n");

    ErrorF("-a #                   default pointer acceleration (factor)\n");
    ErrorF("-ac                    disable access control restrictions\n");
    ErrorF("-audit int             set audit trail level\n");
    ErrorF("-auth file             select authorization file\n");
    ErrorF("-br                    create root window with black background\n");
    ErrorF("+bs                    enable any backing store support\n");
    ErrorF("-bs                    disable any backing store support\n");
    ErrorF("-cc int                default color visual class\n");
    ErrorF("-nocursor              disable the cursor\n");
    ErrorF("-core                  generate core dump on fatal error\n");
#ifdef _MSC_VER
    ErrorF("-dpi [auto|int]        screen resolution set to native or this dpi\n");
#else
    ErrorF("-dpi int               screen resolution in dots per inch\n");
#endif
#ifdef DPMSExtension
    ErrorF("-dpms                  disables VESA DPMS monitor control\n");
#endif
    ErrorF
        ("-deferglyphs [none|all|16] defer loading of [no|all|16-bit] glyphs\n");
    ErrorF("-f #                   bell base (0-100)\n");
    ErrorF("-fc string             cursor font\n");
    ErrorF("-fn string             default font name\n");
    ErrorF("-fp string             default font path\n");
    ErrorF("-help                  prints message with these options\n");
    ErrorF("-I                     ignore all remaining arguments\n");
#ifdef RLIMIT_DATA
    ErrorF("-ld int                limit data space to N Kb\n");
#endif
#ifdef RLIMIT_NOFILE
    ErrorF("-lf int                limit number of open files to N\n");
#endif
#ifdef RLIMIT_STACK
    ErrorF("-ls int                limit stack space to N Kb\n");
#endif
#ifdef LOCK_SERVER
    ErrorF("-nolock                disable the locking mechanism\n");
#endif
    ErrorF("-nolisten string       don't listen on protocol\n");
    ErrorF("-noreset               don't reset after last client exists\n");
    ErrorF("-background [none]     create root window with no background\n");
    ErrorF("-reset                 reset after last client exists\n");
    ErrorF("-pn                    accept failure to listen on all ports\n");
    ErrorF("-nopn                  reject failure to listen on all ports\n");
    ErrorF("-r                     turns off auto-repeat\n");
    ErrorF("r                      turns on auto-repeat \n");
    ErrorF("-render [default|mono|gray|color] set render color alloc policy\n");
    ErrorF("-retro                 start with classic stipple\n");
    ErrorF("-seat string           seat to run on\n");
    ErrorF("-t #                   default pointer threshold (pixels/t)\n");
    ErrorF("-terminate             terminate at server reset\n");
    ErrorF("-to #                  connection time out\n");
    ErrorF("-tst                   disable testing extensions\n");
    ErrorF("-wm                    WhenMapped default backing-store\n");
    ErrorF("-wr                    create root window with white background\n");
#ifdef PANORAMIX
    ErrorF("+xinerama              Enable XINERAMA extension\n");
    ErrorF("-xinerama              Disable XINERAMA extension\n");
#endif
    ErrorF
        ("-dumbSched             Disable smart scheduling, enable old behavior\n");
    ErrorF("-schedInterval int     Set scheduler interval in msec\n");
    ErrorF("+extension name        Enable extension\n");
    ErrorF("-extension name        Disable extension\n");
#ifdef XDMCP
    XdmcpUseMsg();
#endif
    XkbUseMsg();
    ddxUseMsg();
}

/*  This function performs a rudimentary sanity check
 *  on the display name passed in on the command-line,
 *  since this string is used to generate filenames.
 *  It is especially important that the display name
 *  not contain a "/" and not start with a "-".
 *                                            --kvajk
 */
static int
VerifyDisplayName(const char *d)
{
    if (d == (char *) 0)
        return 0;               /*  null  */
    if (*d == '\0')
        return 0;               /*  empty  */
    if (*d == '-')
        return 0;               /*  could be confused for an option  */
    if (*d == '.')
        return 0;               /*  must not equal "." or ".."  */
    if (strchr(d, '/') != (char *) 0)
        return 0;               /*  very important!!!  */
    return 1;
}

/*
 * This function parses the command line. Handles device-independent fields
 * and allows ddx to handle additional fields.  It is not allowed to modify
 * argc or any of the strings pointed to by argv.
 */
void
ProcessCommandLine(int argc, char *argv[])
{
    int i, skip;

    defaultKeyboardControl.autoRepeat = TRUE;

#ifdef NO_PART_NET
    PartialNetwork = FALSE;
#else
    PartialNetwork = TRUE;
#endif

    for (i = 1; i < argc; i++) {
        /* call ddx first, so it can peek/override if it wants */
        if ((skip = ddxProcessArgument(argc, argv, i))) {
            i += (skip - 1);
        }
        else if (argv[i][0] == ':') {
            /* initialize display */
            display = argv[i];
            display++;
            if (!VerifyDisplayName(display)) {
                ErrorF("Bad display name: %s\n", display);
                UseMsg();
                FatalError("Bad display name, exiting: %s\n", display);
            }
        }
        else if (strcmp(argv[i], "-a") == 0) {
            if (++i < argc)
                defaultPointerControl.num = atoi(argv[i]);
            else
                UseMsg();
        }
        else if (strcmp(argv[i], "-ac") == 0) {
            defeatAccessControl = TRUE;
        }
        else if (strcmp(argv[i], "-audit") == 0) {
            if (++i < argc)
                auditTrailLevel = atoi(argv[i]);
            else
                UseMsg();
        }
        else if (strcmp(argv[i], "-auth") == 0) {
            if (++i < argc)
                InitAuthorization(argv[i]);
            else
                UseMsg();
        }
        else if (strcmp(argv[i], "-br") == 0);  /* default */
        else if (strcmp(argv[i], "+bs") == 0)
            enableBackingStore = TRUE;
        else if (strcmp(argv[i], "-bs") == 0)
            disableBackingStore = TRUE;
        else if (strcmp(argv[i], "-cc") == 0) {
            if (++i < argc)
                defaultColorVisualClass = atoi(argv[i]);
            else
                UseMsg();
        }
        else if (strcmp(argv[i], "-core") == 0) {
#if !defined(WIN32) || !defined(__MINGW32__)
            struct rlimit core_limit;

            getrlimit(RLIMIT_CORE, &core_limit);
            core_limit.rlim_cur = core_limit.rlim_max;
            setrlimit(RLIMIT_CORE, &core_limit);
#endif
            CoreDump = TRUE;
        }
        else if (strcmp(argv[i], "-nocursor") == 0) {
            EnableCursor = FALSE;
        }
        else if (strcmp(argv[i], "-dpi") == 0) {
            if (++i < argc)
#ifdef _MSC_VER
            {
                if (strcmp(argv[i], "auto") == 0)
                {
                    HDC hdc = GetDC(NULL);
                    if (hdc)
                    {
                        int dpiY = GetDeviceCaps(hdc, LOGPIXELSY);
                        monitorResolution = dpiY;
                        ReleaseDC(NULL, hdc);
                    }
                }
                else if (isdigit(*argv[i])) /* Naively prevent a crash if not numeric */
              monitorResolution = atoi(argv[i]);
            }
#else
                monitorResolution = atoi(argv[i]);
#endif
            else
                UseMsg();
        }
        else if (strcmp(argv[i], "-displayfd") == 0) {
            if (++i < argc) {
                displayfd = atoi(argv[i]);
                display = NULL;
#ifdef LOCK_SERVER
                nolock = TRUE;
#endif
            }
            else
                UseMsg();
        }
#ifdef DPMSExtension
        else if (strcmp(argv[i], "dpms") == 0)
            /* ignored for compatibility */ ;
        else if (strcmp(argv[i], "-dpms") == 0)
            DPMSDisabledSwitch = TRUE;
#endif
        else if (strcmp(argv[i], "-deferglyphs") == 0) {
            if (++i >= argc || !ParseGlyphCachingMode(argv[i]))
                UseMsg();
        }
        else if (strcmp(argv[i], "-f") == 0) {
            if (++i < argc)
                defaultKeyboardControl.bell = atoi(argv[i]);
            else
                UseMsg();
        }
        else if (strcmp(argv[i], "-fc") == 0) {
            if (++i < argc)
                defaultCursorFont = argv[i];
            else
                UseMsg();
        }
        else if (strcmp(argv[i], "-fn") == 0) {
            if (++i < argc)
                defaultTextFont = argv[i];
            else
                UseMsg();
        }
        else if (strcmp(argv[i], "-fp") == 0) {
            if (++i < argc) {
                defaultFontPath = argv[i];
            }
            else
                UseMsg();
        }
        else if (strcmp(argv[i], "-help") == 0) {
            UseMsg();
            exit(0);
        }
        else if ((skip = XkbProcessArguments(argc, argv, i)) != 0) {
            if (skip > 0)
                i += skip - 1;
            else
                UseMsg();
        }
#ifdef RLIMIT_DATA
        else if (strcmp(argv[i], "-ld") == 0) {
            if (++i < argc) {
                limitDataSpace = atoi(argv[i]);
                if (limitDataSpace > 0)
                    limitDataSpace *= 1024;
            }
            else
                UseMsg();
        }
#endif
#ifdef RLIMIT_NOFILE
        else if (strcmp(argv[i], "-lf") == 0) {
            if (++i < argc)
                limitNoFile = atoi(argv[i]);
            else
                UseMsg();
        }
#endif
#ifdef RLIMIT_STACK
        else if (strcmp(argv[i], "-ls") == 0) {
            if (++i < argc) {
                limitStackSpace = atoi(argv[i]);
                if (limitStackSpace > 0)
                    limitStackSpace *= 1024;
            }
            else
                UseMsg();
        }
#endif
#ifdef LOCK_SERVER
        else if (strcmp(argv[i], "-nolock") == 0) {
#if !defined(WIN32) && !defined(__CYGWIN__)
            if (getuid() != 0)
                ErrorF
                    ("Warning: the -nolock option can only be used by root\n");
            else
#endif
                nolock = TRUE;
        }
#endif
        else if (strcmp(argv[i], "-nolisten") == 0) {
            if (++i < argc) {
                if (_XSERVTransNoListen(argv[i]))
                    ErrorF("Failed to disable listen for %s transport",
                           argv[i]);
            }
            else
                UseMsg();
        }
        else if (strcmp(argv[i], "-noreset") == 0) {
            dispatchExceptionAtReset = 0;
        }
        else if (strcmp(argv[i], "-reset") == 0) {
            dispatchExceptionAtReset = DE_RESET;
        }
        else if (strcmp(argv[i], "-p") == 0) {
            if (++i < argc)
                defaultScreenSaverInterval = ((CARD32) atoi(argv[i])) *
                    MILLI_PER_MIN;
            else
                UseMsg();
        }
        else if (strcmp(argv[i], "-pogo") == 0) {
            dispatchException = DE_TERMINATE;
        }
        else if (strcmp(argv[i], "-pn") == 0)
            PartialNetwork = TRUE;
        else if (strcmp(argv[i], "-nopn") == 0)
            PartialNetwork = FALSE;
        else if (strcmp(argv[i], "r") == 0)
            defaultKeyboardControl.autoRepeat = TRUE;
        else if (strcmp(argv[i], "-r") == 0)
            defaultKeyboardControl.autoRepeat = FALSE;
        else if (strcmp(argv[i], "-retro") == 0)
            party_like_its_1989 = TRUE;
        else if (strcmp(argv[i], "-s") == 0) {
            if (++i < argc)
                defaultScreenSaverTime = ((CARD32) atoi(argv[i])) *
                    MILLI_PER_MIN;
            else
                UseMsg();
        }
        else if (strcmp(argv[i], "-seat") == 0) {
            if (++i < argc)
                SeatId = argv[i];
            else
                UseMsg();
        }
        else if (strcmp(argv[i], "-t") == 0) {
            if (++i < argc)
                defaultPointerControl.threshold = atoi(argv[i]);
            else
                UseMsg();
        }
        else if (strcmp(argv[i], "-terminate") == 0) {
            dispatchExceptionAtReset = DE_TERMINATE;
        }
        else if (strcmp(argv[i], "-to") == 0) {
            if (++i < argc)
                TimeOutValue = ((CARD32) atoi(argv[i])) * MILLI_PER_SECOND;
            else
                UseMsg();
        }
        else if (strcmp(argv[i], "-tst") == 0) {
            noTestExtensions = TRUE;
        }
        else if (strcmp(argv[i], "-wm") == 0)
            defaultBackingStore = WhenMapped;
        else if (strcmp(argv[i], "-wr") == 0)
            whiteRoot = TRUE;
        else if (strcmp(argv[i], "-background") == 0) {
            if (++i < argc) {
                if (!strcmp(argv[i], "none"))
                    bgNoneRoot = TRUE;
                else
                    UseMsg();
            }
        }
        else if (strcmp(argv[i], "-maxbigreqsize") == 0) {
            if (++i < argc) {
                long reqSizeArg = atol(argv[i]);

                /* Request size > 128MB does not make much sense... */
                if (reqSizeArg > 0L && reqSizeArg < 128L) {
                    maxBigRequestSize = (reqSizeArg * 1048576L) - 1L;
                }
                else {
                    UseMsg();
                }
            }
            else {
                UseMsg();
            }
        }
#ifdef PANORAMIX
        else if (strcmp(argv[i], "+xinerama") == 0) {
            noPanoramiXExtension = FALSE;
        }
        else if (strcmp(argv[i], "-xinerama") == 0) {
            noPanoramiXExtension = TRUE;
        }
        else if (strcmp(argv[i], "-disablexineramaextension") == 0) {
            PanoramiXExtensionDisabledHack = TRUE;
        }
#endif
        else if (strcmp(argv[i], "-I") == 0) {
            /* ignore all remaining arguments */
            break;
        }
        else if (strncmp(argv[i], "tty", 3) == 0) {
            /* init supplies us with this useless information */
        }
#ifdef XDMCP
        else if ((skip = XdmcpOptions(argc, argv, i)) != i) {
            i = skip - 1;
        }
#endif
        else if (strcmp(argv[i], "-dumbSched") == 0) {
            SmartScheduleDisable = TRUE;
        }
        else if (strcmp(argv[i], "-schedInterval") == 0) {
            if (++i < argc) {
                SmartScheduleInterval = atoi(argv[i]);
                SmartScheduleSlice = SmartScheduleInterval;
            }
            else
                UseMsg();
        }
        else if (strcmp(argv[i], "-schedMax") == 0) {
            if (++i < argc) {
                SmartScheduleMaxSlice = atoi(argv[i]);
            }
            else
                UseMsg();
        }
        else if (strcmp(argv[i], "-render") == 0) {
            if (++i < argc) {
                int policy = PictureParseCmapPolicy(argv[i]);

                if (policy != PictureCmapPolicyInvalid)
                    PictureCmapPolicy = policy;
                else
                    UseMsg();
            }
            else
                UseMsg();
        }
        else if (strcmp(argv[i], "+extension") == 0) {
            if (++i < argc) {
                if (!EnableDisableExtension(argv[i], TRUE))
                    EnableDisableExtensionError(argv[i], TRUE);
            }
            else
                UseMsg();
        }
        else if (strcmp(argv[i], "-extension") == 0) {
            if (++i < argc) {
                if (!EnableDisableExtension(argv[i], FALSE))
                    EnableDisableExtensionError(argv[i], FALSE);
            }
            else
                UseMsg();
        }
        else {
            ErrorF("Unrecognized option: %s\n", argv[i]);
            UseMsg();
            FatalError("Unrecognized option: %s\n", argv[i]);
        }
    }
}

/* Implement a simple-minded font authorization scheme.  The authorization
   name is "hp-hostname-1", the contents are simply the host name. */
int
set_font_authorizations(char **authorizations, int *authlen, pointer client)
{
#define AUTHORIZATION_NAME "hp-hostname-1"
#if defined(TCPCONN) || defined(STREAMSCONN)
    static char *result = NULL;
    static char *p = NULL;

    if (p == NULL) {
        char hname[1024], *hnameptr;
        unsigned int len;

#if defined(IPv6) && defined(AF_INET6)
        struct addrinfo hints, *ai = NULL;
#else
        struct hostent *host;

#ifdef XTHREADS_NEEDS_BYNAMEPARAMS
        _Xgethostbynameparams hparams;
#endif
#endif

        gethostname(hname, 1024);
#if defined(IPv6) && defined(AF_INET6)
        memset(&hints, 0, sizeof(hints));
        hints.ai_flags = AI_CANONNAME;
        if (getaddrinfo(hname, NULL, &hints, &ai) == 0) {
            hnameptr = ai->ai_canonname;
        }
        else {
            hnameptr = hname;
        }
#else
        host = _XGethostbyname(hname, hparams);
        if (host == NULL)
            hnameptr = hname;
        else
            hnameptr = host->h_name;
#endif

        len = strlen(hnameptr) + 1;
        result = malloc(len + sizeof(AUTHORIZATION_NAME) + 4);

        p = result;
        *p++ = sizeof(AUTHORIZATION_NAME) >> 8;
        *p++ = sizeof(AUTHORIZATION_NAME) & 0xff;
        *p++ = (len) >> 8;
        *p++ = (len & 0xff);

        memmove(p, AUTHORIZATION_NAME, sizeof(AUTHORIZATION_NAME));
        p += sizeof(AUTHORIZATION_NAME);
        memmove(p, hnameptr, len);
        p += len;
#if defined(IPv6) && defined(AF_INET6)
        if (ai) {
            freeaddrinfo(ai);
        }
#endif
    }
    *authlen = p - result;
    *authorizations = result;
    return 1;
#else                           /* TCPCONN */
    return 0;
#endif                          /* TCPCONN */
}

void *
Xalloc(unsigned long amount)
{
    /*
     * Xalloc used to return NULL when large amount of memory is requested. In
     * order to catch the buggy callers this warning has been added, slated to
     * removal by anyone who touches this code (or just looks at it) in 2011.
     *
     * -- Mikhail Gusarov
     */
    if ((long) amount <= 0)
        ErrorF("Warning: Xalloc: "
               "requesting unpleasantly large amount of memory: %lu bytes.\n",
               amount);

    return malloc(amount);
}

void *
XNFalloc(unsigned long amount)
{
    void *ptr = malloc(amount);

    if (!ptr)
        FatalError("Out of memory");
    return ptr;
}

void *
Xcalloc(unsigned long amount)
{
    return calloc(1, amount);
}

void *
XNFcalloc(unsigned long amount)
{
    void *ret = calloc(1, amount);

    if (!ret)
        FatalError("XNFcalloc: Out of memory");
    return ret;
}

void *
Xrealloc(void *ptr, unsigned long amount)
{
    /*
     * Xrealloc used to return NULL when large amount of memory is requested. In
     * order to catch the buggy callers this warning has been added, slated to
     * removal by anyone who touches this code (or just looks at it) in 2011.
     *
     * -- Mikhail Gusarov
     */
    if ((long) amount <= 0)
        ErrorF("Warning: Xrealloc: "
               "requesting unpleasantly large amount of memory: %lu bytes.\n",
               amount);

    return realloc(ptr, amount);
}

void *
XNFrealloc(void *ptr, unsigned long amount)
{
    void *ret = realloc(ptr, amount);

    if (!ret)
        FatalError("XNFrealloc: Out of memory");
    return ret;
}

void
Xfree(void *ptr)
{
    free(ptr);
}

char *
Xstrdup(const char *s)
{
    if (s == NULL)
        return NULL;
    return strdup(s);
}

char *
XNFstrdup(const char *s)
{
    char *ret;

    if (s == NULL)
        return NULL;

    ret = strdup(s);
    if (!ret)
        FatalError("XNFstrdup: Out of memory");
    return ret;
}

void
SmartScheduleStopTimer(void)
{
#ifdef _MSC_VER
    if (SmartScheduleDisable)
        return;
    DeleteTimerQueueTimer(s_hSmartScheduleTimerQueue, s_hSmartScheduleTimer, NULL);
    s_hSmartScheduleTimer=NULL;
#else
    struct itimerval timer;

    if (SmartScheduleDisable)
        return;
    timer.it_interval.tv_sec = 0;
    timer.it_interval.tv_usec = 0;
    timer.it_value.tv_sec = 0;
    timer.it_value.tv_usec = 0;
    (void) setitimer(ITIMER_REAL, &timer, 0);
#endif
}

#ifdef _MSC_VER
static VOID CALLBACK SmartScheduleTimer( PVOID lpParameter, BOOLEAN TimerOrWaitFired)
#else
static void SmartScheduleTimer (int sig)
#endif
{
    SmartScheduleTime += SmartScheduleInterval;
}


void
SmartScheduleStartTimer(void)
{
#ifdef _MSC_VER
    if (SmartScheduleDisable)
        return;

    if (!CreateTimerQueueTimer( &s_hSmartScheduleTimer, s_hSmartScheduleTimerQueue, SmartScheduleTimer, NULL
                              , SmartScheduleInterval, SmartScheduleInterval, WT_EXECUTEONLYONCE|WT_EXECUTEINPERSISTENTTHREAD))
    {
        DWORD Error=GetLastError();
        ErrorF("Error starting timer, smart scheduling disabled: 0x%x (%d)\n",Error,Error);
        CloseHandle(s_hSmartScheduleTimer);
        SmartScheduleDisable = TRUE;
        return;
    }
#else
    struct itimerval timer;

    if (SmartScheduleDisable)
        return;
    timer.it_interval.tv_sec = 0;
    timer.it_interval.tv_usec = SmartScheduleInterval * 1000;
    timer.it_value.tv_sec = 0;
    timer.it_value.tv_usec = SmartScheduleInterval * 1000;
    setitimer(ITIMER_REAL, &timer, 0);
#endif
}

void
SmartScheduleInit(void)
{
#ifdef _MSC_VER
    if (SmartScheduleDisable)
        return;
    s_hSmartScheduleTimerQueue = CreateTimerQueue();
    if (!s_hSmartScheduleTimerQueue)
    {
        DWORD Error=GetLastError();
        ErrorF("Error creating timer, smart scheduling disabled: 0x%x (%d)\n",Error,Error);
        SmartScheduleDisable = TRUE;
    }
#else
    struct sigaction act;

    if (SmartScheduleDisable)
        return;

    memset((char *) &act, 0, sizeof(struct sigaction));

    /* Set up the timer signal function */
    act.sa_handler = SmartScheduleTimer;
    sigemptyset(&act.sa_mask);
    sigaddset(&act.sa_mask, SIGALRM);
    if (sigaction(SIGALRM, &act, 0) < 0) {
        perror("sigaction for smart scheduler");
        SmartScheduleDisable = TRUE;
    }
#endif
}

#ifdef SIG_BLOCK
static sigset_t PreviousSignalMask;
static int BlockedSignalCount;
#endif

void
OsBlockSignals(void)
{
#ifdef SIG_BLOCK
    if (BlockedSignalCount++ == 0) {
        sigset_t set;

#ifdef SIGIO
        OsBlockSIGIO();
#endif
        sigemptyset(&set);
        sigaddset(&set, SIGALRM);
        sigaddset(&set, SIGVTALRM);
#ifdef SIGWINCH
        sigaddset(&set, SIGWINCH);
#endif
        sigaddset(&set, SIGTSTP);
        sigaddset(&set, SIGTTIN);
        sigaddset(&set, SIGTTOU);
        sigaddset(&set, SIGCHLD);
        sigprocmask(SIG_BLOCK, &set, &PreviousSignalMask);
    }
#endif
}

#ifdef SIG_BLOCK
static sig_atomic_t sigio_blocked;
static sigset_t PreviousSigIOMask;
#endif

/**
 * returns zero if this call caused SIGIO to be blocked now, non-zero if it
 * was already blocked by a previous call to this function.
 */
int
OsBlockSIGIO(void)
{
#ifdef SIGIO
#ifdef SIG_BLOCK
    if (sigio_blocked++ == 0) {
        sigset_t set;
        int ret;

        sigemptyset(&set);
        sigaddset(&set, SIGIO);
        sigprocmask(SIG_BLOCK, &set, &PreviousSigIOMask);
        ret = sigismember(&PreviousSigIOMask, SIGIO);
        return ret;
    } else
#endif
        return 1;
#else
    return 1;
#endif
}

void
OsReleaseSIGIO(void)
{
#ifdef SIGIO
#ifdef SIG_BLOCK
    if (--sigio_blocked == 0) {
        sigprocmask(SIG_SETMASK, &PreviousSigIOMask, 0);
    } else if (sigio_blocked < 0) {
        BUG_WARN(sigio_blocked < 0);
        sigio_blocked = 0;
    }
#endif
#endif
}

void
OsReleaseSignals(void)
{
#ifdef SIG_BLOCK
    if (--BlockedSignalCount == 0) {
        sigprocmask(SIG_SETMASK, &PreviousSignalMask, 0);
        OsReleaseSIGIO();
    }
#endif
}

void
OsResetSignals(void)
{
#ifdef SIG_BLOCK
    while (BlockedSignalCount > 0)
        OsReleaseSignals();
#ifdef SIGIO
    while (sigio_blocked > 0)
        OsReleaseSIGIO();
#endif
#endif
}

/*
 * Pending signals may interfere with core dumping. Provide a
 * mechanism to block signals when aborting.
 */

void
OsAbort(void)
{
#ifndef __APPLE__
    OsBlockSignals();
#endif
    abort();
}

#if !defined(WIN32)
/*
 * "safer" versions of system(3), popen(3) and pclose(3) which give up
 * all privs before running a command.
 *
 * This is based on the code in FreeBSD 2.2 libc.
 *
 * XXX It'd be good to redirect stderr so that it ends up in the log file
 * as well.  As it is now, xkbcomp messages don't end up in the log file.
 */

int
System(const char *command)
{
    int pid, p;
    void (*csig) (int);
    int status;

    if (!command)
        return 1;

    csig = signal(SIGCHLD, SIG_DFL);
    if (csig == SIG_ERR) {
        perror("signal");
        return -1;
    }
    DebugF("System: `%s'\n", command);

    switch (pid = fork()) {
    case -1:                   /* error */
        p = -1;
    case 0:                    /* child */
        if (setgid(getgid()) == -1)
            _exit(127);
        if (setuid(getuid()) == -1)
            _exit(127);
        execl("/bin/sh", "sh", "-c", command, (char *) NULL);
        _exit(127);
    default:                   /* parent */
        do {
            p = waitpid(pid, &status, 0);
        } while (p == -1 && errno == EINTR);

    }

    if (signal(SIGCHLD, csig) == SIG_ERR) {
        perror("signal");
        return -1;
    }

    return p == -1 ? -1 : status;
}

static struct pid {
    struct pid *next;
    FILE *fp;
    int pid;
} *pidlist;

OsSigHandlerPtr old_alarm = NULL;       /* XXX horrible awful hack */

pointer
Popen(const char *command, const char *type)
{
    struct pid *cur;
    FILE *iop;
    int pdes[2], pid;

    if (command == NULL || type == NULL)
        return NULL;

    if ((*type != 'r' && *type != 'w') || type[1])
        return NULL;

    if ((cur = malloc(sizeof(struct pid))) == NULL)
        return NULL;

    if (pipe(pdes) < 0) {
        free(cur);
        return NULL;
    }

    /* Ignore the smart scheduler while this is going on */
    old_alarm = OsSignal(SIGALRM, SIG_IGN);
    if (old_alarm == SIG_ERR) {
        close(pdes[0]);
        close(pdes[1]);
        free(cur);
        perror("signal");
        return NULL;
    }

    switch (pid = fork()) {
    case -1:                   /* error */
        close(pdes[0]);
        close(pdes[1]);
        free(cur);
        if (OsSignal(SIGALRM, old_alarm) == SIG_ERR)
            perror("signal");
        return NULL;
    case 0:                    /* child */
        if (setgid(getgid()) == -1)
            _exit(127);
        if (setuid(getuid()) == -1)
            _exit(127);
        if (*type == 'r') {
            if (pdes[1] != 1) {
                /* stdout */
                dup2(pdes[1], 1);
                close(pdes[1]);
            }
            close(pdes[0]);
        }
        else {
            if (pdes[0] != 0) {
                /* stdin */
                dup2(pdes[0], 0);
                close(pdes[0]);
            }
            close(pdes[1]);
        }
        execl("/bin/sh", "sh", "-c", command, (char *) NULL);
        _exit(127);
    }

    /* Avoid EINTR during stdio calls */
    OsBlockSignals();

    /* parent */
    if (*type == 'r') {
        iop = fdopen(pdes[0], type);
        close(pdes[1]);
    }
    else {
        iop = fdopen(pdes[1], type);
        close(pdes[0]);
    }

    cur->fp = iop;
    cur->pid = pid;
    cur->next = pidlist;
    pidlist = cur;

    DebugF("Popen: `%s', fp = %p\n", command, iop);

    return iop;
}

/* fopen that drops privileges */
pointer
Fopen(const char *file, const char *type)
{
    FILE *iop;

#ifndef HAS_SAVED_IDS_AND_SETEUID
    struct pid *cur;
    int pdes[2], pid;

    if (file == NULL || type == NULL)
        return NULL;

    if ((*type != 'r' && *type != 'w') || type[1])
        return NULL;

    if ((cur = malloc(sizeof(struct pid))) == NULL)
        return NULL;

    if (pipe(pdes) < 0) {
        free(cur);
        return NULL;
    }

    switch (pid = fork()) {
    case -1:                   /* error */
        close(pdes[0]);
        close(pdes[1]);
        free(cur);
        return NULL;
    case 0:                    /* child */
        if (setgid(getgid()) == -1)
            _exit(127);
        if (setuid(getuid()) == -1)
            _exit(127);
        if (*type == 'r') {
            if (pdes[1] != 1) {
                /* stdout */
                dup2(pdes[1], 1);
                close(pdes[1]);
            }
            close(pdes[0]);
        }
        else {
            if (pdes[0] != 0) {
                /* stdin */
                dup2(pdes[0], 0);
                close(pdes[0]);
            }
            close(pdes[1]);
        }
        execl("/bin/cat", "cat", file, (char *) NULL);
        _exit(127);
    }

    /* Avoid EINTR during stdio calls */
    OsBlockSignals();

    /* parent */
    if (*type == 'r') {
        iop = fdopen(pdes[0], type);
        close(pdes[1]);
    }
    else {
        iop = fdopen(pdes[1], type);
        close(pdes[0]);
    }

    cur->fp = iop;
    cur->pid = pid;
    cur->next = pidlist;
    pidlist = cur;

    DebugF("Fopen(%s), fp = %p\n", file, iop);

    return iop;
#else
    int ruid, euid;

    ruid = getuid();
    euid = geteuid();

    if (seteuid(ruid) == -1) {
        return NULL;
    }
    iop = fopen(file, type);

    if (seteuid(euid) == -1) {
        fclose(iop);
        return NULL;
    }
    return iop;
#endif                          /* HAS_SAVED_IDS_AND_SETEUID */
}

int
Pclose(pointer iop)
{
    struct pid *cur, *last;
    int pstat;
    int pid;

    DebugF("Pclose: fp = %p\n", iop);
    fclose(iop);

    for (last = NULL, cur = pidlist; cur; last = cur, cur = cur->next)
        if (cur->fp == iop)
            break;
    if (cur == NULL)
        return -1;

    do {
        pid = waitpid(cur->pid, &pstat, 0);
    } while (pid == -1 && errno == EINTR);

    if (last == NULL)
        pidlist = cur->next;
    else
        last->next = cur->next;
    free(cur);

    /* allow EINTR again */
    OsReleaseSignals();

    if (old_alarm && OsSignal(SIGALRM, old_alarm) == SIG_ERR) {
        perror("signal");
        return -1;
    }

    return pid == -1 ? -1 : pstat;
}

int
Fclose(pointer iop)
{
#ifdef HAS_SAVED_IDS_AND_SETEUID
    return fclose(iop);
#else
    return Pclose(iop);
#endif
}

#endif                          /* !WIN32 */

#ifdef WIN32

#include <X11/Xwindows.h>

const char *
Win32TempDir()
{
    static char buffer[PATH_MAX];

    if (GetTempPath(sizeof(buffer), buffer)) {
        int len;

        buffer[sizeof(buffer) - 1] = 0;
        len = strlen(buffer);
        if (len > 0)
            if (buffer[len - 1] == '\\')
                buffer[len - 1] = 0;
        return buffer;
    }
    if (getenv("TEMP") != NULL)
        return getenv("TEMP");
    else if (getenv("TMP") != NULL)
        return getenv("TMP");
    else
        return "/tmp";
}

int
System(const char *cmdline)
{
    STARTUPINFO si;
    PROCESS_INFORMATION pi;
    DWORD dwExitCode;
    char *cmd = strdup(cmdline);

    ZeroMemory(&si, sizeof(si));
    si.cb = sizeof(si);
    ZeroMemory(&pi, sizeof(pi));

    if (!CreateProcess(NULL, cmd, NULL, NULL, FALSE, 0, NULL, NULL, &si, &pi)) {
        LPVOID buffer;

        if (!FormatMessage(FORMAT_MESSAGE_ALLOCATE_BUFFER |
                           FORMAT_MESSAGE_FROM_SYSTEM |
                           FORMAT_MESSAGE_IGNORE_INSERTS,
                           NULL,
                           GetLastError(),
                           MAKELANGID(LANG_NEUTRAL, SUBLANG_DEFAULT),
                           (LPTSTR) & buffer, 0, NULL)) {
            ErrorF("[xkb] Starting '%s' failed!\n", cmdline);
        }
        else {
            ErrorF("[xkb] Starting '%s' failed: %s", cmdline, (char *) buffer);
            LocalFree(buffer);
        }

        free(cmd);
        return -1;
    }
    /* Wait until child process exits. */
    WaitForSingleObject(pi.hProcess, INFINITE);

    GetExitCodeProcess(pi.hProcess, &dwExitCode);

    /* Close process and thread handles. */
    CloseHandle(pi.hProcess);
    CloseHandle(pi.hThread);
    free(cmd);

    return dwExitCode;
}
#endif

/*
 * CheckUserParameters: check for long command line arguments and long
 * environment variables.  By default, these checks are only done when
 * the server's euid != ruid.  In 3.3.x, these checks were done in an
 * external wrapper utility.
 */

/* Consider LD* variables insecure? */
#ifndef REMOVE_ENV_LD
#define REMOVE_ENV_LD 1
#endif

/* Remove long environment variables? */
#ifndef REMOVE_LONG_ENV
#define REMOVE_LONG_ENV 1
#endif

/*
 * Disallow stdout or stderr as pipes?  It's possible to block the X server
 * when piping stdout+stderr to a pipe.
 *
 * Don't enable this because it looks like it's going to cause problems.
 */
#ifndef NO_OUTPUT_PIPES
#define NO_OUTPUT_PIPES 0
#endif

/* Check args and env only if running setuid (euid == 0 && euid != uid) ? */
#ifndef CHECK_EUID
#ifndef WIN32
#define CHECK_EUID 1
#else
#define CHECK_EUID 0
#endif
#endif

/*
 * Maybe the locale can be faked to make isprint(3) report that everything
 * is printable?  Avoid it by default.
 */
#ifndef USE_ISPRINT
#define USE_ISPRINT 0
#endif

#define MAX_ARG_LENGTH          128
#define MAX_ENV_LENGTH          2048
#define MAX_ENV_PATH_LENGTH     2048    /* Limit for *PATH and TERMCAP */

#if USE_ISPRINT
#include <ctype.h>
#define checkPrintable(c) isprint(c)
#else
#define checkPrintable(c) (((c) & 0x7f) >= 0x20 && ((c) & 0x7f) != 0x7f)
#endif

enum BadCode {
    NotBad = 0,
    UnsafeArg,
    ArgTooLong,
    UnprintableArg,
    EnvTooLong,
    OutputIsPipe,
    InternalError
};

#if defined(VENDORSUPPORT)
#define BUGADDRESS VENDORSUPPORT
#elif defined(BUILDERADDR)
#define BUGADDRESS BUILDERADDR
#else
#define BUGADDRESS "xorg@freedesktop.org"
#endif

void
CheckUserParameters(int argc, char **argv, char **envp)
{
    enum BadCode bad = NotBad;
    int i = 0, j;
    char *a, *e = NULL;

#if CHECK_EUID
    if (geteuid() == 0 && getuid() != geteuid())
#endif
    {
        /* Check each argv[] */
        for (i = 1; i < argc; i++) {
            if (strcmp(argv[i], "-fp") == 0) {
                i++;            /* continue with next argument. skip the length check */
                if (i >= argc)
                    break;
            }
            else {
                if (strlen(argv[i]) > MAX_ARG_LENGTH) {
                    bad = ArgTooLong;
                    break;
                }
            }
            a = argv[i];
            while (*a) {
                if (checkPrintable(*a) == 0) {
                    bad = UnprintableArg;
                    break;
                }
                a++;
            }
            if (bad)
                break;
        }
        if (!bad) {
            /* Check each envp[] */
            for (i = 0; envp[i]; i++) {

                /* Check for bad environment variables and values */
#if REMOVE_ENV_LD
                while (envp[i] && (strncmp(envp[i], "LD", 2) == 0)) {
                    for (j = i; envp[j]; j++) {
                        envp[j] = envp[j + 1];
                    }
                }
#endif
                if (envp[i] && (strlen(envp[i]) > MAX_ENV_LENGTH)) {
#if REMOVE_LONG_ENV
                    for (j = i; envp[j]; j++) {
                        envp[j] = envp[j + 1];
                    }
                    i--;
#else
                    char *eq;
                    int len;

                    eq = strchr(envp[i], '=');
                    if (!eq)
                        continue;
                    len = eq - envp[i];
                    e = strndup(envp[i], len);
                    if (!e) {
                        bad = InternalError;
                        break;
                    }
                    if (len >= 4 &&
                        (strcmp(e + len - 4, "PATH") == 0 ||
                         strcmp(e, "TERMCAP") == 0)) {
                        if (strlen(envp[i]) > MAX_ENV_PATH_LENGTH) {
                            bad = EnvTooLong;
                            break;
                        }
                        else {
                            free(e);
                        }
                    }
                    else {
                        bad = EnvTooLong;
                        break;
                    }
#endif
                }
            }
        }
#if NO_OUTPUT_PIPES
        if (!bad) {
            struct stat buf;

            if (fstat(fileno(stdout), &buf) == 0 && S_ISFIFO(buf.st_mode))
                bad = OutputIsPipe;
            if (fstat(fileno(stderr), &buf) == 0 && S_ISFIFO(buf.st_mode))
                bad = OutputIsPipe;
        }
#endif
    }
    switch (bad) {
    case NotBad:
        return;
    case UnsafeArg:
        ErrorF("Command line argument number %d is unsafe\n", i);
        break;
    case ArgTooLong:
        ErrorF("Command line argument number %d is too long\n", i);
        break;
    case UnprintableArg:
        ErrorF("Command line argument number %d contains unprintable"
               " characters\n", i);
        break;
    case EnvTooLong:
        ErrorF("Environment variable `%s' is too long\n", e);
        break;
    case OutputIsPipe:
        ErrorF("Stdout and/or stderr is a pipe\n");
        break;
    case InternalError:
        ErrorF("Internal Error\n");
        break;
    default:
        ErrorF("Unknown error\n");
        break;
    }
    FatalError("X server aborted because of unsafe environment\n");
}

/*
 * CheckUserAuthorization: check if the user is allowed to start the
 * X server.  This usually means some sort of PAM checking, and it is
 * usually only done for setuid servers (uid != euid).
 */

#ifdef USE_PAM
#include <security/pam_appl.h>
#include <security/pam_misc.h>
#include <pwd.h>
#endif                          /* USE_PAM */

void
CheckUserAuthorization(void)
{
#ifdef USE_PAM
    static struct pam_conv conv = {
        misc_conv,
        NULL
    };

    pam_handle_t *pamh = NULL;
    struct passwd *pw;
    int retval;

    if (getuid() != geteuid()) {
        pw = getpwuid(getuid());
        if (pw == NULL)
            FatalError("getpwuid() failed for uid %d\n", getuid());

        retval = pam_start("xserver", pw->pw_name, &conv, &pamh);
        if (retval != PAM_SUCCESS)
            FatalError("pam_start() failed.\n"
                       "\tMissing or mangled PAM config file or module?\n");

        retval = pam_authenticate(pamh, 0);
        if (retval != PAM_SUCCESS) {
            pam_end(pamh, retval);
            FatalError("PAM authentication failed, cannot start X server.\n"
                       "\tPerhaps you do not have console ownership?\n");
        }

        retval = pam_acct_mgmt(pamh, 0);
        if (retval != PAM_SUCCESS) {
            pam_end(pamh, retval);
            FatalError("PAM authentication failed, cannot start X server.\n"
                       "\tPerhaps you do not have console ownership?\n");
        }

        /* this is not a session, so do not do session management */
        pam_end(pamh, PAM_SUCCESS);
    }
#endif
}

/*
 * Tokenize a string into a NULL terminated array of strings. Always returns
 * an allocated array unless an error occurs.
 */
char **
xstrtokenize(const char *str, const char *separators)
{
    char **list, **nlist;
    char *tok, *tmp;
    unsigned num = 0, n;

    if (!str)
        return NULL;
    list = calloc(1, sizeof(*list));
    if (!list)
        return NULL;
    tmp = strdup(str);
    if (!tmp)
        goto error;
    for (tok = strtok(tmp, separators); tok; tok = strtok(NULL, separators)) {
        nlist = realloc(list, (num + 2) * sizeof(*list));
        if (!nlist)
            goto error;
        list = nlist;
        list[num] = strdup(tok);
        if (!list[num])
            goto error;
        list[++num] = NULL;
    }
    free(tmp);
    return list;

 error:
    free(tmp);
    for (n = 0; n < num; n++)
        free(list[n]);
    free(list);
    return NULL;
}

/* Format a signed number into a string in a signal safe manner. The string
 * should be at least 21 characters in order to handle all int64_t values.
 */
void
FormatInt64(int64_t num, char *string)
{
    if (num < 0) {
        string[0] = '-';
        num *= -1;
        string++;
    }
    FormatUInt64(num, string);
}

/* Format a number into a string in a signal safe manner. The string should be
 * at least 21 characters in order to handle all uint64_t values. */
void
FormatUInt64(uint64_t num, char *string)
{
    uint64_t divisor;
    int len;
    int i;

    for (len = 1, divisor = 10;
         len < 20 && num / divisor;
         len++, divisor *= 10);

    for (i = len, divisor = 1; i > 0; i--, divisor *= 10)
        string[i - 1] = '0' + ((num / divisor) % 10);

    string[len] = '\0';
}

/* Format a number into a hexadecimal string in a signal safe manner. The string
 * should be at least 17 characters in order to handle all uint64_t values. */
void
FormatUInt64Hex(uint64_t num, char *string)
{
    uint64_t divisor;
    int len;
    int i;

    for (len = 1, divisor = 0x10;
         len < 16 && num / divisor;
         len++, divisor *= 0x10);

    for (i = len, divisor = 1; i > 0; i--, divisor *= 0x10) {
        int val = (num / divisor) % 0x10;

        if (val < 10)
            string[i - 1] = '0' + val;
        else
            string[i - 1] = 'a' + val - 10;
    }

    string[len] = '\0';
}<|MERGE_RESOLUTION|>--- conflicted
+++ resolved
@@ -244,12 +244,10 @@
 #define LOCK_PREFIX "/.X"
 #define LOCK_SUFFIX "-lock"
 
-<<<<<<< HEAD
 #ifdef _MSC_VER
 #define LockFile szLockFile
 #endif
 
-=======
 #if !defined(WIN32) || defined(__CYGWIN__)
 #define LOCK_SERVER
 #endif
@@ -263,7 +261,6 @@
 UnlockServer(void)
 {}
 #else /* LOCK_SERVER */
->>>>>>> 1cc98f5a
 static Bool StillLocking = FALSE;
 static char LockFile[PATH_MAX];
 static Bool nolock = FALSE;
@@ -279,7 +276,7 @@
 {
 #if defined(WIN32) && !defined(__CYGWIN__)
   char MutexName[100];
-  sprintf(MutexName, "Global\\VcXsrv_Mutex_%d\n", getpid());
+  sprintf(MutexName, "Global\\VcXsrv_Mutex_%d\n", atoi(display));
   if (!CreateMutex(NULL,TRUE,MutexName) || GetLastError()== ERROR_ALREADY_EXISTS)
   {
     FatalError("Server is already active for display %d\n", atoi(display));
