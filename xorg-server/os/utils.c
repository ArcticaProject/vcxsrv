/*

Copyright 1987, 1998  The Open Group

Permission to use, copy, modify, distribute, and sell this software and its
documentation for any purpose is hereby granted without fee, provided that
the above copyright notice appear in all copies and that both that
copyright notice and this permission notice appear in supporting
documentation.

The above copyright notice and this permission notice shall be included
in all copies or substantial portions of the Software.

THE SOFTWARE IS PROVIDED "AS IS", WITHOUT WARRANTY OF ANY KIND, EXPRESS
OR IMPLIED, INCLUDING BUT NOT LIMITED TO THE WARRANTIES OF
MERCHANTABILITY, FITNESS FOR A PARTICULAR PURPOSE AND NONINFRINGEMENT.
IN NO EVENT SHALL THE OPEN GROUP BE LIABLE FOR ANY CLAIM, DAMAGES OR
OTHER LIABILITY, WHETHER IN AN ACTION OF CONTRACT, TORT OR OTHERWISE,
ARISING FROM, OUT OF OR IN CONNECTION WITH THE SOFTWARE OR THE USE OR
OTHER DEALINGS IN THE SOFTWARE.

Except as contained in this notice, the name of The Open Group shall
not be used in advertising or otherwise to promote the sale, use or
other dealings in this Software without prior written authorization
from The Open Group.

Copyright 1987 by Digital Equipment Corporation, Maynard, Massachusetts,
Copyright 1994 Quarterdeck Office Systems.

                        All Rights Reserved

Permission to use, copy, modify, and distribute this software and its
documentation for any purpose and without fee is hereby granted,
provided that the above copyright notice appear in all copies and that
both that copyright notice and this permission notice appear in
supporting documentation, and that the names of Digital and
Quarterdeck not be used in advertising or publicity pertaining to
distribution of the software without specific, written prior
permission.

DIGITAL AND QUARTERDECK DISCLAIM ALL WARRANTIES WITH REGARD TO THIS
SOFTWARE, INCLUDING ALL IMPLIED WARRANTIES OF MERCHANTABILITY AND
FITNESS, IN NO EVENT SHALL DIGITAL BE LIABLE FOR ANY SPECIAL, INDIRECT
OR CONSEQUENTIAL DAMAGES OR ANY DAMAGES WHATSOEVER RESULTING FROM LOSS
OF USE, DATA OR PROFITS, WHETHER IN AN ACTION OF CONTRACT, NEGLIGENCE
OR OTHER TORTIOUS ACTION, ARISING OUT OF OR IN CONNECTION WITH THE USE
OR PERFORMANCE OF THIS SOFTWARE.

*/

#ifdef HAVE_DIX_CONFIG_H
#include <dix-config.h>
#endif

#ifdef __CYGWIN__
#include <stdlib.h>
#include <signal.h>
/*
   Sigh... We really need a prototype for this to know it is stdcall,
   but #include-ing <windows.h> here is not a good idea...
*/
__stdcall unsigned long GetTickCount(void);
#endif

#if defined(WIN32) && !defined(__CYGWIN__)
#include <X11/Xwinsock.h>
#endif
#include <X11/Xos.h>
#include <stdio.h>
#include <time.h>
#if !defined(WIN32) || !defined(__MINGW32__)
#include <sys/time.h>
#include <sys/resource.h>
# define SMART_SCHEDULE_POSSIBLE
#endif
#include "misc.h"
#include <X11/X.h>
#define XSERV_t
#define TRANS_SERVER
#define TRANS_REOPEN
#include <X11/Xtrans/Xtrans.h>
#include "input.h"
#include "dixfont.h"
#include "osdep.h"
#include "extension.h"
#ifdef X_POSIX_C_SOURCE
#define _POSIX_C_SOURCE X_POSIX_C_SOURCE
#include <signal.h>
#undef _POSIX_C_SOURCE
#else
#if defined(_POSIX_SOURCE)
#include <signal.h>
#else
#define _POSIX_SOURCE
#include <signal.h>
#undef _POSIX_SOURCE
#endif
#endif
#ifndef WIN32
#include <sys/wait.h>
#endif
#if !defined(SYSV) && !defined(WIN32)
#include <sys/resource.h>
#endif
#include <sys/stat.h>
#include <ctype.h>              /* for isspace */
#include <stdarg.h>

#include <stdlib.h>             /* for malloc() */

#if defined(TCPCONN) || defined(STREAMSCONN)
#ifndef WIN32
#include <netdb.h>
#endif
#endif

#include "opaque.h"

#include "dixstruct.h"

#include "xkbsrv.h"

#include "picture.h"

Bool noTestExtensions;

#ifdef COMPOSITE
Bool noCompositeExtension = FALSE;
#endif

#ifdef DAMAGE
Bool noDamageExtension = FALSE;
#endif
#ifdef DBE
Bool noDbeExtension = FALSE;
#endif
#ifdef DPMSExtension
Bool noDPMSExtension = FALSE;
#endif
#ifdef GLXEXT
Bool noGlxExtension = FALSE;
#endif
#ifdef SCREENSAVER
Bool noScreenSaverExtension = FALSE;
#endif
#ifdef MITSHM
Bool noMITShmExtension = FALSE;
#endif
#ifdef RANDR
Bool noRRExtension = FALSE;
#endif
Bool noRenderExtension = FALSE;

#ifdef XCSECURITY
Bool noSecurityExtension = FALSE;
#endif
#ifdef RES
Bool noResExtension = FALSE;
#endif
#ifdef XF86BIGFONT
Bool noXFree86BigfontExtension = FALSE;
#endif
#ifdef XFreeXDGA
Bool noXFree86DGAExtension = FALSE;
#endif
#ifdef XF86DRI
Bool noXFree86DRIExtension = FALSE;
#endif
#ifdef XF86VIDMODE
Bool noXFree86VidModeExtension = FALSE;
#endif
#ifdef XFIXES
Bool noXFixesExtension = FALSE;
#endif
#ifdef PANORAMIX
/* Xinerama is disabled by default unless enabled via +xinerama */
Bool noPanoramiXExtension = TRUE;
#endif
#ifdef XSELINUX
Bool noSELinuxExtension = FALSE;
int selinuxEnforcingState = SELINUX_MODE_DEFAULT;
#endif
#ifdef XV
Bool noXvExtension = FALSE;
#endif
#ifdef DRI2
Bool noDRI2Extension = FALSE;
#endif

Bool noGEExtension = FALSE;

#define X_INCLUDE_NETDB_H
#include <X11/Xos_r.h>

#include <errno.h>

Bool CoreDump;

#ifdef PANORAMIX
Bool PanoramiXExtensionDisabledHack = FALSE;
#endif

int auditTrailLevel = 1;

char *SeatId = NULL;

sig_atomic_t inSignalContext = FALSE;

#ifdef _MSC_VER
static HANDLE s_hSmartScheduleTimer = NULL;
static HANDLE s_hSmartScheduleTimerQueue = NULL;
#endif

#if defined(SVR4) || defined(__linux__) || defined(CSRG_BASED)
#define HAS_SAVED_IDS_AND_SETEUID
#endif

OsSigHandlerPtr
OsSignal(int sig, OsSigHandlerPtr handler)
{
<<<<<<< HEAD
#ifdef X_NOT_POSIX
=======
#if defined(WIN32) && !defined(__CYGWIN__)
>>>>>>> d2d73da5
    return signal(sig, handler);
#else
    struct sigaction act, oact;

    sigemptyset(&act.sa_mask);
    if (handler != SIG_IGN)
        sigaddset(&act.sa_mask, sig);
    act.sa_flags = 0;
    act.sa_handler = handler;
    if (sigaction(sig, &act, &oact))
        perror("sigaction");
    return oact.sa_handler;
#endif
}

/*
 * Explicit support for a server lock file like the ones used for UUCP.
 * For architectures with virtual terminals that can run more than one
 * server at a time.  This keeps the servers from stomping on each other
 * if the user forgets to give them different display numbers.
 */
#define LOCK_DIR "/tmp"
#define LOCK_TMP_PREFIX "/.tX"
#define LOCK_PREFIX "/.X"
#define LOCK_SUFFIX "-lock"

#ifdef _MSC_VER
#define LockFile szLockFile
#endif

#if !defined(WIN32) || defined(__CYGWIN__)
#define LOCK_SERVER
#endif

#ifndef LOCK_SERVER
void
LockServer(void)
{}

void
UnlockServer(void)
{}
#else /* LOCK_SERVER */
static Bool StillLocking = FALSE;
static char LockFile[PATH_MAX];
static Bool nolock = FALSE;

/*
 * LockServer --
 *      Check if the server lock file exists.  If so, check if the PID
 *      contained inside is valid.  If so, then die.  Otherwise, create
 *      the lock file containing the PID.
 */
void
LockServer(void)
{
#if defined(WIN32) && !defined(__CYGWIN__)
  char MutexName[100];
  sprintf(MutexName, "Global\\VcXsrv_Mutex_%d\n", atoi(display));
  if (!CreateMutex(NULL,TRUE,MutexName) || GetLastError()== ERROR_ALREADY_EXISTS)
  {
    FatalError("Server is already active for display %d\n", atoi(display));
  }
#else
    char tmp[PATH_MAX], pid_str[12];
    int lfd, i, haslock, l_pid, t;
    const char *tmppath = LOCK_DIR;
    int len;
    char port[20];

    if (nolock)
        return;
    /*
     * Path names
     */
    snprintf(port, sizeof(port), "%d", atoi(display));
    len = strlen(LOCK_PREFIX) > strlen(LOCK_TMP_PREFIX) ? strlen(LOCK_PREFIX) :
        strlen(LOCK_TMP_PREFIX);
    len += strlen(tmppath) + strlen(port) + strlen(LOCK_SUFFIX) + 1;
    if (len > sizeof(LockFile))
        FatalError("Display name `%s' is too long\n", port);
    (void) sprintf(tmp, "%s" LOCK_TMP_PREFIX "%s" LOCK_SUFFIX, tmppath, port);
    (void) sprintf(LockFile, "%s" LOCK_PREFIX "%s" LOCK_SUFFIX, tmppath, port);

    /*
     * Create a temporary file containing our PID.  Attempt three times
     * to create the file.
     */
    StillLocking = TRUE;
    i = 0;
    do {
        i++;
        lfd = open(tmp, O_CREAT | O_EXCL | O_WRONLY, 0644);
        if (lfd < 0)
            sleep(2);
        else
            break;
    } while (i < 3);
    if (lfd < 0) {
        unlink(tmp);
        i = 0;
        do {
            i++;
            lfd = open(tmp, O_CREAT | O_EXCL | O_WRONLY, 0644);
            if (lfd < 0)
                sleep(2);
            else
                break;
        } while (i < 3);
    }
    if (lfd < 0)
        FatalError("Could not create lock file in %s\n", tmp);
    snprintf(pid_str, sizeof(pid_str), "%10ld\n", (long) getpid());
    (void) write(lfd, pid_str, 11);
    (void) fchmod(lfd, 0444);
    (void) close(lfd);

    /*
     * OK.  Now the tmp file exists.  Try three times to move it in place
     * for the lock.
     */
    i = 0;
    haslock = 0;
    while ((!haslock) && (i++ < 3)) {
        haslock = (link(tmp, LockFile) == 0);
        if (haslock) {
            /*
             * We're done.
             */
            break;
        }
        else {
            /*
             * Read the pid from the existing file
             */
            lfd = open(LockFile, O_RDONLY | O_NOFOLLOW);
            if (lfd < 0) {
                unlink(tmp);
                FatalError("Can't read lock file %s\n", LockFile);
            }
            pid_str[0] = '\0';
            if (read(lfd, pid_str, 11) != 11) {
                /*
                 * Bogus lock file.
                 */
                unlink(LockFile);
                close(lfd);
                continue;
            }
            pid_str[11] = '\0';
            sscanf(pid_str, "%d", &l_pid);
            close(lfd);

            /*
             * Now try to kill the PID to see if it exists.
             */
            errno = 0;
            t = kill(l_pid, 0);
            if ((t < 0) && (errno == ESRCH)) {
                /*
                 * Stale lock file.
                 */
                unlink(LockFile);
                continue;
            }
            else if (((t < 0) && (errno == EPERM)) || (t == 0)) {
                /*
                 * Process is still active.
                 */
                unlink(tmp);
                FatalError
                    ("Server is already active for display %s\n%s %s\n%s\n",
                     port, "\tIf this server is no longer running, remove",
                     LockFile, "\tand start again.");
            }
        }
    }
    unlink(tmp);
    if (!haslock)
        FatalError("Could not create server lock file: %s\n", LockFile);
    StillLocking = FALSE;
#endif
}

/*
 * UnlockServer --
 *      Remove the server lock file.
 */
void
UnlockServer(void)
{
    if (nolock)
        return;

    if (!StillLocking) {

        (void) unlink(LockFile);
    }
}
#endif /* LOCK_SERVER */

/* Force connections to close on SIGHUP from init */

void
AutoResetServer(int sig)
{
    int olderrno = errno;

    dispatchException |= DE_RESET;
    isItTimeToYield = TRUE;
    errno = olderrno;
}

/* Force connections to close and then exit on SIGTERM, SIGINT */

void
GiveUp(int sig)
{
    int olderrno = errno;

    dispatchException |= DE_TERMINATE;
    isItTimeToYield = TRUE;
    errno = olderrno;
}

#if (defined WIN32 && defined __MINGW32__) || defined(__CYGWIN__)
CARD32
GetTimeInMillis(void)
{
    return GetTickCount();
}
#else
CARD32
GetTimeInMillis(void)
{
    struct timeval tv;

#ifdef MONOTONIC_CLOCK
    struct timespec tp;
    static clockid_t clockid;

    if (!clockid) {
#ifdef CLOCK_MONOTONIC_COARSE
        if (clock_getres(CLOCK_MONOTONIC_COARSE, &tp) == 0 &&
            (tp.tv_nsec / 1000) <= 1000 &&
            clock_gettime(CLOCK_MONOTONIC_COARSE, &tp) == 0)
            clockid = CLOCK_MONOTONIC_COARSE;
        else
#endif
        if (clock_gettime(CLOCK_MONOTONIC, &tp) == 0)
            clockid = CLOCK_MONOTONIC;
        else
            clockid = ~0L;
    }
    if (clockid != ~0L && clock_gettime(clockid, &tp) == 0)
        return (tp.tv_sec * 1000) + (tp.tv_nsec / 1000000L);
#endif

    X_GETTIMEOFDAY(&tv);
    return (tv.tv_sec * 1000) + (tv.tv_usec / 1000);
}
#endif

void
AdjustWaitForDelay(pointer waitTime, unsigned long newdelay)
{
    static struct timeval delay_val;
    struct timeval **wt = (struct timeval **) waitTime;
    unsigned long olddelay;

    if (*wt == NULL) {
        delay_val.tv_sec = newdelay / 1000;
        delay_val.tv_usec = 1000 * (newdelay % 1000);
        *wt = &delay_val;
    }
    else {
        olddelay = (*wt)->tv_sec * 1000 + (*wt)->tv_usec / 1000;
        if (newdelay < olddelay) {
            (*wt)->tv_sec = newdelay / 1000;
            (*wt)->tv_usec = 1000 * (newdelay % 1000);
        }
    }
}

void
UseMsg(void)
{
    ErrorF("Usage...\nVcxsrv [:<display>] [option]\n\n");
    ErrorF(":display-number\n\tVcxsrv runs as the given display-number, which defaults to 0.\n");
    ErrorF("\tTo run multiple instances, use unique display-numbers.\n\n");

    ErrorF("-a #                   default pointer acceleration (factor)\n");
    ErrorF("-ac                    disable access control restrictions\n");
    ErrorF("-audit int             set audit trail level\n");
    ErrorF("-auth file             select authorization file\n");
    ErrorF("-br                    create root window with black background\n");
    ErrorF("+bs                    enable any backing store support\n");
    ErrorF("-bs                    disable any backing store support\n");
    ErrorF("-cc int                default color visual class\n");
    ErrorF("-nocursor              disable the cursor\n");
    ErrorF("-core                  generate core dump on fatal error\n");
#ifdef _MSC_VER
    ErrorF("-dpi [auto|int]        screen resolution set to native or this dpi\n");
#else
    ErrorF("-dpi int               screen resolution in dots per inch\n");
#endif
#ifdef DPMSExtension
    ErrorF("-dpms                  disables VESA DPMS monitor control\n");
#endif
    ErrorF
        ("-deferglyphs [none|all|16] defer loading of [no|all|16-bit] glyphs\n");
    ErrorF("-f #                   bell base (0-100)\n");
    ErrorF("-fc string             cursor font\n");
    ErrorF("-fn string             default font name\n");
    ErrorF("-fp string             default font path\n");
    ErrorF("-help                  prints message with these options\n");
    ErrorF("-I                     ignore all remaining arguments\n");
#ifdef RLIMIT_DATA
    ErrorF("-ld int                limit data space to N Kb\n");
#endif
#ifdef RLIMIT_NOFILE
    ErrorF("-lf int                limit number of open files to N\n");
#endif
#ifdef RLIMIT_STACK
    ErrorF("-ls int                limit stack space to N Kb\n");
#endif
#ifdef LOCK_SERVER
    ErrorF("-nolock                disable the locking mechanism\n");
#endif
    ErrorF("-nolisten string       don't listen on protocol\n");
    ErrorF("-noreset               don't reset after last client exists\n");
    ErrorF("-background [none]     create root window with no background\n");
    ErrorF("-reset                 reset after last client exists\n");
    ErrorF("-pn                    accept failure to listen on all ports\n");
    ErrorF("-nopn                  reject failure to listen on all ports\n");
    ErrorF("-r                     turns off auto-repeat\n");
    ErrorF("r                      turns on auto-repeat \n");
    ErrorF("-render [default|mono|gray|color] set render color alloc policy\n");
    ErrorF("-retro                 start with classic stipple\n");
    ErrorF("-seat string           seat to run on\n");
    ErrorF("-t #                   default pointer threshold (pixels/t)\n");
    ErrorF("-terminate             terminate at server reset\n");
    ErrorF("-to #                  connection time out\n");
    ErrorF("-tst                   disable testing extensions\n");
    ErrorF("-wm                    WhenMapped default backing-store\n");
    ErrorF("-wr                    create root window with white background\n");
#ifdef PANORAMIX
    ErrorF("+xinerama              Enable XINERAMA extension\n");
    ErrorF("-xinerama              Disable XINERAMA extension\n");
#endif
    ErrorF
        ("-dumbSched             Disable smart scheduling, enable old behavior\n");
    ErrorF("-schedInterval int     Set scheduler interval in msec\n");
    ErrorF("+extension name        Enable extension\n");
    ErrorF("-extension name        Disable extension\n");
#ifdef XDMCP
    XdmcpUseMsg();
#endif
    XkbUseMsg();
    ddxUseMsg();
}

/*  This function performs a rudimentary sanity check
 *  on the display name passed in on the command-line,
 *  since this string is used to generate filenames.
 *  It is especially important that the display name
 *  not contain a "/" and not start with a "-".
 *                                            --kvajk
 */
static int
VerifyDisplayName(const char *d)
{
    if (d == (char *) 0)
        return 0;               /*  null  */
    if (*d == '\0')
        return 0;               /*  empty  */
    if (*d == '-')
        return 0;               /*  could be confused for an option  */
    if (*d == '.')
        return 0;               /*  must not equal "." or ".."  */
    if (strchr(d, '/') != (char *) 0)
        return 0;               /*  very important!!!  */
    return 1;
}

/*
 * This function parses the command line. Handles device-independent fields
 * and allows ddx to handle additional fields.  It is not allowed to modify
 * argc or any of the strings pointed to by argv.
 */
void
ProcessCommandLine(int argc, char *argv[])
{
    int i, skip;

    defaultKeyboardControl.autoRepeat = TRUE;

#ifdef NO_PART_NET
    PartialNetwork = FALSE;
#else
    PartialNetwork = TRUE;
#endif

    for (i = 1; i < argc; i++) {
        /* call ddx first, so it can peek/override if it wants */
        if ((skip = ddxProcessArgument(argc, argv, i))) {
            i += (skip - 1);
        }
        else if (argv[i][0] == ':') {
            /* initialize display */
            display = argv[i];
            display++;
            if (!VerifyDisplayName(display)) {
                ErrorF("Bad display name: %s\n", display);
                UseMsg();
                FatalError("Bad display name, exiting: %s\n", display);
            }
        }
        else if (strcmp(argv[i], "-a") == 0) {
            if (++i < argc)
                defaultPointerControl.num = atoi(argv[i]);
            else
                UseMsg();
        }
        else if (strcmp(argv[i], "-ac") == 0) {
            defeatAccessControl = TRUE;
        }
        else if (strcmp(argv[i], "-audit") == 0) {
            if (++i < argc)
                auditTrailLevel = atoi(argv[i]);
            else
                UseMsg();
        }
        else if (strcmp(argv[i], "-auth") == 0) {
            if (++i < argc)
                InitAuthorization(argv[i]);
            else
                UseMsg();
        }
        else if (strcmp(argv[i], "-br") == 0);  /* default */
        else if (strcmp(argv[i], "+bs") == 0)
            enableBackingStore = TRUE;
        else if (strcmp(argv[i], "-bs") == 0)
            disableBackingStore = TRUE;
        else if (strcmp(argv[i], "-cc") == 0) {
            if (++i < argc)
                defaultColorVisualClass = atoi(argv[i]);
            else
                UseMsg();
        }
        else if (strcmp(argv[i], "-core") == 0) {
#if !defined(WIN32) || !defined(__MINGW32__)
            struct rlimit core_limit;

            getrlimit(RLIMIT_CORE, &core_limit);
            core_limit.rlim_cur = core_limit.rlim_max;
            setrlimit(RLIMIT_CORE, &core_limit);
#endif
            CoreDump = TRUE;
        }
        else if (strcmp(argv[i], "-nocursor") == 0) {
            EnableCursor = FALSE;
        }
        else if (strcmp(argv[i], "-dpi") == 0) {
            if (++i < argc)
#ifdef _MSC_VER
            {
                if (strcmp(argv[i], "auto") == 0)
                {
                    HDC hdc = GetDC(NULL);
                    if (hdc)
                    {
                        int dpiY = GetDeviceCaps(hdc, LOGPIXELSY);
                        monitorResolution = dpiY;
                        ReleaseDC(NULL, hdc);
                    }
                }
                else if (isdigit(*argv[i])) /* Naively prevent a crash if not numeric */
              monitorResolution = atoi(argv[i]);
            }
#else
                monitorResolution = atoi(argv[i]);
#endif
            else
                UseMsg();
        }
        else if (strcmp(argv[i], "-displayfd") == 0) {
            if (++i < argc) {
                displayfd = atoi(argv[i]);
                display = NULL;
#ifdef LOCK_SERVER
                nolock = TRUE;
#endif
            }
            else
                UseMsg();
        }
#ifdef DPMSExtension
        else if (strcmp(argv[i], "dpms") == 0)
            /* ignored for compatibility */ ;
        else if (strcmp(argv[i], "-dpms") == 0)
            DPMSDisabledSwitch = TRUE;
#endif
        else if (strcmp(argv[i], "-deferglyphs") == 0) {
            if (++i >= argc || !ParseGlyphCachingMode(argv[i]))
                UseMsg();
        }
        else if (strcmp(argv[i], "-f") == 0) {
            if (++i < argc)
                defaultKeyboardControl.bell = atoi(argv[i]);
            else
                UseMsg();
        }
        else if (strcmp(argv[i], "-fc") == 0) {
            if (++i < argc)
                defaultCursorFont = argv[i];
            else
                UseMsg();
        }
        else if (strcmp(argv[i], "-fn") == 0) {
            if (++i < argc)
                defaultTextFont = argv[i];
            else
                UseMsg();
        }
        else if (strcmp(argv[i], "-fp") == 0) {
            if (++i < argc) {
                defaultFontPath = argv[i];
            }
            else
                UseMsg();
        }
        else if (strcmp(argv[i], "-help") == 0) {
            UseMsg();
            exit(0);
        }
        else if ((skip = XkbProcessArguments(argc, argv, i)) != 0) {
            if (skip > 0)
                i += skip - 1;
            else
                UseMsg();
        }
#ifdef RLIMIT_DATA
        else if (strcmp(argv[i], "-ld") == 0) {
            if (++i < argc) {
                limitDataSpace = atoi(argv[i]);
                if (limitDataSpace > 0)
                    limitDataSpace *= 1024;
            }
            else
                UseMsg();
        }
#endif
#ifdef RLIMIT_NOFILE
        else if (strcmp(argv[i], "-lf") == 0) {
            if (++i < argc)
                limitNoFile = atoi(argv[i]);
            else
                UseMsg();
        }
#endif
#ifdef RLIMIT_STACK
        else if (strcmp(argv[i], "-ls") == 0) {
            if (++i < argc) {
                limitStackSpace = atoi(argv[i]);
                if (limitStackSpace > 0)
                    limitStackSpace *= 1024;
            }
            else
                UseMsg();
        }
#endif
#ifdef LOCK_SERVER
        else if (strcmp(argv[i], "-nolock") == 0) {
#if !defined(WIN32) && !defined(__CYGWIN__)
            if (getuid() != 0)
                ErrorF
                    ("Warning: the -nolock option can only be used by root\n");
            else
#endif
                nolock = TRUE;
        }
#endif
        else if (strcmp(argv[i], "-nolisten") == 0) {
            if (++i < argc) {
                if (_XSERVTransNoListen(argv[i]))
                    ErrorF("Failed to disable listen for %s transport",
                           argv[i]);
            }
            else
                UseMsg();
        }
        else if (strcmp(argv[i], "-noreset") == 0) {
            dispatchExceptionAtReset = 0;
        }
        else if (strcmp(argv[i], "-reset") == 0) {
            dispatchExceptionAtReset = DE_RESET;
        }
        else if (strcmp(argv[i], "-p") == 0) {
            if (++i < argc)
                defaultScreenSaverInterval = ((CARD32) atoi(argv[i])) *
                    MILLI_PER_MIN;
            else
                UseMsg();
        }
        else if (strcmp(argv[i], "-pogo") == 0) {
            dispatchException = DE_TERMINATE;
        }
        else if (strcmp(argv[i], "-pn") == 0)
            PartialNetwork = TRUE;
        else if (strcmp(argv[i], "-nopn") == 0)
            PartialNetwork = FALSE;
        else if (strcmp(argv[i], "r") == 0)
            defaultKeyboardControl.autoRepeat = TRUE;
        else if (strcmp(argv[i], "-r") == 0)
            defaultKeyboardControl.autoRepeat = FALSE;
        else if (strcmp(argv[i], "-retro") == 0)
            party_like_its_1989 = TRUE;
        else if (strcmp(argv[i], "-s") == 0) {
            if (++i < argc)
                defaultScreenSaverTime = ((CARD32) atoi(argv[i])) *
                    MILLI_PER_MIN;
            else
                UseMsg();
        }
        else if (strcmp(argv[i], "-seat") == 0) {
            if (++i < argc)
                SeatId = argv[i];
            else
                UseMsg();
        }
        else if (strcmp(argv[i], "-t") == 0) {
            if (++i < argc)
                defaultPointerControl.threshold = atoi(argv[i]);
            else
                UseMsg();
        }
        else if (strcmp(argv[i], "-terminate") == 0) {
            dispatchExceptionAtReset = DE_TERMINATE;
        }
        else if (strcmp(argv[i], "-to") == 0) {
            if (++i < argc)
                TimeOutValue = ((CARD32) atoi(argv[i])) * MILLI_PER_SECOND;
            else
                UseMsg();
        }
        else if (strcmp(argv[i], "-tst") == 0) {
            noTestExtensions = TRUE;
        }
        else if (strcmp(argv[i], "-wm") == 0)
            defaultBackingStore = WhenMapped;
        else if (strcmp(argv[i], "-wr") == 0)
            whiteRoot = TRUE;
        else if (strcmp(argv[i], "-background") == 0) {
            if (++i < argc) {
                if (!strcmp(argv[i], "none"))
                    bgNoneRoot = TRUE;
                else
                    UseMsg();
            }
        }
        else if (strcmp(argv[i], "-maxbigreqsize") == 0) {
            if (++i < argc) {
                long reqSizeArg = atol(argv[i]);

                /* Request size > 128MB does not make much sense... */
                if (reqSizeArg > 0L && reqSizeArg < 128L) {
                    maxBigRequestSize = (reqSizeArg * 1048576L) - 1L;
                }
                else {
                    UseMsg();
                }
            }
            else {
                UseMsg();
            }
        }
#ifdef PANORAMIX
        else if (strcmp(argv[i], "+xinerama") == 0) {
            noPanoramiXExtension = FALSE;
        }
        else if (strcmp(argv[i], "-xinerama") == 0) {
            noPanoramiXExtension = TRUE;
        }
        else if (strcmp(argv[i], "-disablexineramaextension") == 0) {
            PanoramiXExtensionDisabledHack = TRUE;
        }
#endif
        else if (strcmp(argv[i], "-I") == 0) {
            /* ignore all remaining arguments */
            break;
        }
        else if (strncmp(argv[i], "tty", 3) == 0) {
            /* init supplies us with this useless information */
        }
#ifdef XDMCP
        else if ((skip = XdmcpOptions(argc, argv, i)) != i) {
            i = skip - 1;
        }
#endif
#ifdef SMART_SCHEDULE_POSSIBLE
        else if (strcmp(argv[i], "-dumbSched") == 0) {
            SmartScheduleDisable = TRUE;
        }
        else if (strcmp(argv[i], "-schedInterval") == 0) {
            if (++i < argc) {
                SmartScheduleInterval = atoi(argv[i]);
                SmartScheduleSlice = SmartScheduleInterval;
            }
            else
                UseMsg();
        }
        else if (strcmp(argv[i], "-schedMax") == 0) {
            if (++i < argc) {
                SmartScheduleMaxSlice = atoi(argv[i]);
            }
            else
                UseMsg();
        }
#endif
        else if (strcmp(argv[i], "-render") == 0) {
            if (++i < argc) {
                int policy = PictureParseCmapPolicy(argv[i]);

                if (policy != PictureCmapPolicyInvalid)
                    PictureCmapPolicy = policy;
                else
                    UseMsg();
            }
            else
                UseMsg();
        }
        else if (strcmp(argv[i], "+extension") == 0) {
            if (++i < argc) {
                if (!EnableDisableExtension(argv[i], TRUE))
                    EnableDisableExtensionError(argv[i], TRUE);
            }
            else
                UseMsg();
        }
        else if (strcmp(argv[i], "-extension") == 0) {
            if (++i < argc) {
                if (!EnableDisableExtension(argv[i], FALSE))
                    EnableDisableExtensionError(argv[i], FALSE);
            }
            else
                UseMsg();
        }
        else {
            ErrorF("Unrecognized option: %s\n", argv[i]);
            UseMsg();
            FatalError("Unrecognized option: %s\n", argv[i]);
        }
    }
}

/* Implement a simple-minded font authorization scheme.  The authorization
   name is "hp-hostname-1", the contents are simply the host name. */
int
set_font_authorizations(char **authorizations, int *authlen, pointer client)
{
#define AUTHORIZATION_NAME "hp-hostname-1"
#if defined(TCPCONN) || defined(STREAMSCONN)
    static char *result = NULL;
    static char *p = NULL;

    if (p == NULL) {
        char hname[1024], *hnameptr;
        unsigned int len;

#if defined(IPv6) && defined(AF_INET6)
        struct addrinfo hints, *ai = NULL;
#else
        struct hostent *host;

#ifdef XTHREADS_NEEDS_BYNAMEPARAMS
        _Xgethostbynameparams hparams;
#endif
#endif

        gethostname(hname, 1024);
#if defined(IPv6) && defined(AF_INET6)
        memset(&hints, 0, sizeof(hints));
        hints.ai_flags = AI_CANONNAME;
        if (getaddrinfo(hname, NULL, &hints, &ai) == 0) {
            hnameptr = ai->ai_canonname;
        }
        else {
            hnameptr = hname;
        }
#else
        host = _XGethostbyname(hname, hparams);
        if (host == NULL)
            hnameptr = hname;
        else
            hnameptr = host->h_name;
#endif

        len = strlen(hnameptr) + 1;
        result = malloc(len + sizeof(AUTHORIZATION_NAME) + 4);

        p = result;
        *p++ = sizeof(AUTHORIZATION_NAME) >> 8;
        *p++ = sizeof(AUTHORIZATION_NAME) & 0xff;
        *p++ = (len) >> 8;
        *p++ = (len & 0xff);

        memmove(p, AUTHORIZATION_NAME, sizeof(AUTHORIZATION_NAME));
        p += sizeof(AUTHORIZATION_NAME);
        memmove(p, hnameptr, len);
        p += len;
#if defined(IPv6) && defined(AF_INET6)
        if (ai) {
            freeaddrinfo(ai);
        }
#endif
    }
    *authlen = p - result;
    *authorizations = result;
    return 1;
#else                           /* TCPCONN */
    return 0;
#endif                          /* TCPCONN */
}

void *
Xalloc(unsigned long amount)
{
    /*
     * Xalloc used to return NULL when large amount of memory is requested. In
     * order to catch the buggy callers this warning has been added, slated to
     * removal by anyone who touches this code (or just looks at it) in 2011.
     *
     * -- Mikhail Gusarov
     */
    if ((long) amount <= 0)
        ErrorF("Warning: Xalloc: "
               "requesting unpleasantly large amount of memory: %lu bytes.\n",
               amount);

    return malloc(amount);
}

void *
XNFalloc(unsigned long amount)
{
    void *ptr = malloc(amount);

    if (!ptr)
        FatalError("Out of memory");
    return ptr;
}

void *
Xcalloc(unsigned long amount)
{
    return calloc(1, amount);
}

void *
XNFcalloc(unsigned long amount)
{
    void *ret = calloc(1, amount);

    if (!ret)
        FatalError("XNFcalloc: Out of memory");
    return ret;
}

void *
Xrealloc(void *ptr, unsigned long amount)
{
    /*
     * Xrealloc used to return NULL when large amount of memory is requested. In
     * order to catch the buggy callers this warning has been added, slated to
     * removal by anyone who touches this code (or just looks at it) in 2011.
     *
     * -- Mikhail Gusarov
     */
    if ((long) amount <= 0)
        ErrorF("Warning: Xrealloc: "
               "requesting unpleasantly large amount of memory: %lu bytes.\n",
               amount);

    return realloc(ptr, amount);
}

void *
XNFrealloc(void *ptr, unsigned long amount)
{
    void *ret = realloc(ptr, amount);

    if (!ret)
        FatalError("XNFrealloc: Out of memory");
    return ret;
}

void
Xfree(void *ptr)
{
    free(ptr);
}

char *
Xstrdup(const char *s)
{
    if (s == NULL)
        return NULL;
    return strdup(s);
}

char *
XNFstrdup(const char *s)
{
    char *ret;

    if (s == NULL)
        return NULL;

    ret = strdup(s);
    if (!ret)
        FatalError("XNFstrdup: Out of memory");
    return ret;
}

void
SmartScheduleStopTimer(void)
{
<<<<<<< HEAD
#ifdef _MSC_VER
    if (SmartScheduleDisable)
        return;
    DeleteTimerQueueTimer(s_hSmartScheduleTimerQueue, s_hSmartScheduleTimer, NULL);
    s_hSmartScheduleTimer=NULL;
#else
=======
#ifdef SMART_SCHEDULE_POSSIBLE
>>>>>>> d2d73da5
    struct itimerval timer;

    if (SmartScheduleDisable)
        return;
    timer.it_interval.tv_sec = 0;
    timer.it_interval.tv_usec = 0;
    timer.it_value.tv_sec = 0;
    timer.it_value.tv_usec = 0;
    (void) setitimer(ITIMER_REAL, &timer, 0);
#endif
<<<<<<< HEAD
}

#ifdef _MSC_VER
static VOID CALLBACK SmartScheduleTimer( PVOID lpParameter, BOOLEAN TimerOrWaitFired)
#else
static void SmartScheduleTimer (int sig)
#endif
{
    SmartScheduleTime += SmartScheduleInterval;
=======
>>>>>>> d2d73da5
}


void
SmartScheduleStartTimer(void)
{
<<<<<<< HEAD
#ifdef _MSC_VER
    if (SmartScheduleDisable)
        return;

    if (!CreateTimerQueueTimer( &s_hSmartScheduleTimer, s_hSmartScheduleTimerQueue, SmartScheduleTimer, NULL
                              , SmartScheduleInterval, SmartScheduleInterval, WT_EXECUTEONLYONCE|WT_EXECUTEINPERSISTENTTHREAD))
    {
        DWORD Error=GetLastError();
        ErrorF("Error starting timer, smart scheduling disabled: 0x%x (%d)\n",Error,Error);
        CloseHandle(s_hSmartScheduleTimer);
        SmartScheduleDisable = TRUE;
        return;
    }
#else
=======
#ifdef SMART_SCHEDULE_POSSIBLE
>>>>>>> d2d73da5
    struct itimerval timer;

    if (SmartScheduleDisable)
        return;
    timer.it_interval.tv_sec = 0;
    timer.it_interval.tv_usec = SmartScheduleInterval * 1000;
    timer.it_value.tv_sec = 0;
    timer.it_value.tv_usec = SmartScheduleInterval * 1000;
    setitimer(ITIMER_REAL, &timer, 0);
#endif
<<<<<<< HEAD
=======
}

static void
SmartScheduleTimer(int sig)
{
    SmartScheduleTime += SmartScheduleInterval;
>>>>>>> d2d73da5
}

void
SmartScheduleInit(void)
{
<<<<<<< HEAD
#ifdef _MSC_VER
    if (SmartScheduleDisable)
        return;
    s_hSmartScheduleTimerQueue = CreateTimerQueue();
    if (!s_hSmartScheduleTimerQueue)
    {
        DWORD Error=GetLastError();
        ErrorF("Error creating timer, smart scheduling disabled: 0x%x (%d)\n",Error,Error);
        SmartScheduleDisable = TRUE;
    }
#else
=======
#ifdef SMART_SCHEDULE_POSSIBLE
>>>>>>> d2d73da5
    struct sigaction act;

    if (SmartScheduleDisable)
        return;

    memset((char *) &act, 0, sizeof(struct sigaction));

    /* Set up the timer signal function */
    act.sa_handler = SmartScheduleTimer;
    sigemptyset(&act.sa_mask);
    sigaddset(&act.sa_mask, SIGALRM);
    if (sigaction(SIGALRM, &act, 0) < 0) {
        perror("sigaction for smart scheduler");
        SmartScheduleDisable = TRUE;
    }
#endif
}

#ifdef SIG_BLOCK
static sigset_t PreviousSignalMask;
static int BlockedSignalCount;
#endif

void
OsBlockSignals(void)
{
#ifdef SIG_BLOCK
    if (BlockedSignalCount++ == 0) {
        sigset_t set;

#ifdef SIGIO
        OsBlockSIGIO();
#endif
        sigemptyset(&set);
        sigaddset(&set, SIGALRM);
        sigaddset(&set, SIGVTALRM);
#ifdef SIGWINCH
        sigaddset(&set, SIGWINCH);
#endif
        sigaddset(&set, SIGTSTP);
        sigaddset(&set, SIGTTIN);
        sigaddset(&set, SIGTTOU);
        sigaddset(&set, SIGCHLD);
        sigprocmask(SIG_BLOCK, &set, &PreviousSignalMask);
    }
#endif
}

#ifdef SIG_BLOCK
static sig_atomic_t sigio_blocked;
static sigset_t PreviousSigIOMask;
#endif

/**
 * returns zero if this call caused SIGIO to be blocked now, non-zero if it
 * was already blocked by a previous call to this function.
 */
int
OsBlockSIGIO(void)
{
#ifdef SIGIO
#ifdef SIG_BLOCK
    if (sigio_blocked++ == 0) {
        sigset_t set;
        int ret;

        sigemptyset(&set);
        sigaddset(&set, SIGIO);
        sigprocmask(SIG_BLOCK, &set, &PreviousSigIOMask);
        ret = sigismember(&PreviousSigIOMask, SIGIO);
        return ret;
<<<<<<< HEAD
    } else
=======
    }
>>>>>>> d2d73da5
#endif
        return 1;
#else
    return 1;
#endif
    return 1;
}

void
OsReleaseSIGIO(void)
{
#ifdef SIGIO
#ifdef SIG_BLOCK
    if (--sigio_blocked == 0) {
        sigprocmask(SIG_SETMASK, &PreviousSigIOMask, 0);
    } else if (sigio_blocked < 0) {
        BUG_WARN(sigio_blocked < 0);
        sigio_blocked = 0;
    }
#endif
#endif
}

void
OsReleaseSignals(void)
{
#ifdef SIG_BLOCK
    if (--BlockedSignalCount == 0) {
        sigprocmask(SIG_SETMASK, &PreviousSignalMask, 0);
        OsReleaseSIGIO();
    }
#endif
}

void
OsResetSignals(void)
{
#ifdef SIG_BLOCK
    while (BlockedSignalCount > 0)
        OsReleaseSignals();
#ifdef SIGIO
    while (sigio_blocked > 0)
        OsReleaseSIGIO();
#endif
#endif
}

/*
 * Pending signals may interfere with core dumping. Provide a
 * mechanism to block signals when aborting.
 */

void
OsAbort(void)
{
#ifndef __APPLE__
    OsBlockSignals();
#endif
    abort();
}

#if !defined(WIN32)
/*
 * "safer" versions of system(3), popen(3) and pclose(3) which give up
 * all privs before running a command.
 *
 * This is based on the code in FreeBSD 2.2 libc.
 *
 * XXX It'd be good to redirect stderr so that it ends up in the log file
 * as well.  As it is now, xkbcomp messages don't end up in the log file.
 */

int
System(const char *command)
{
    int pid, p;
    void (*csig) (int);
    int status;

    if (!command)
        return 1;

    csig = signal(SIGCHLD, SIG_DFL);
    if (csig == SIG_ERR) {
        perror("signal");
        return -1;
    }
    DebugF("System: `%s'\n", command);

    switch (pid = fork()) {
    case -1:                   /* error */
        p = -1;
    case 0:                    /* child */
        if (setgid(getgid()) == -1)
            _exit(127);
        if (setuid(getuid()) == -1)
            _exit(127);
        execl("/bin/sh", "sh", "-c", command, (char *) NULL);
        _exit(127);
    default:                   /* parent */
        do {
            p = waitpid(pid, &status, 0);
        } while (p == -1 && errno == EINTR);

    }

    if (signal(SIGCHLD, csig) == SIG_ERR) {
        perror("signal");
        return -1;
    }

    return p == -1 ? -1 : status;
}

static struct pid {
    struct pid *next;
    FILE *fp;
    int pid;
} *pidlist;

OsSigHandlerPtr old_alarm = NULL;       /* XXX horrible awful hack */

pointer
Popen(const char *command, const char *type)
{
    struct pid *cur;
    FILE *iop;
    int pdes[2], pid;

    if (command == NULL || type == NULL)
        return NULL;

    if ((*type != 'r' && *type != 'w') || type[1])
        return NULL;

    if ((cur = malloc(sizeof(struct pid))) == NULL)
        return NULL;

    if (pipe(pdes) < 0) {
        free(cur);
        return NULL;
    }

    /* Ignore the smart scheduler while this is going on */
    old_alarm = OsSignal(SIGALRM, SIG_IGN);
    if (old_alarm == SIG_ERR) {
        close(pdes[0]);
        close(pdes[1]);
        free(cur);
        perror("signal");
        return NULL;
    }

    switch (pid = fork()) {
    case -1:                   /* error */
        close(pdes[0]);
        close(pdes[1]);
        free(cur);
        if (OsSignal(SIGALRM, old_alarm) == SIG_ERR)
            perror("signal");
        return NULL;
    case 0:                    /* child */
        if (setgid(getgid()) == -1)
            _exit(127);
        if (setuid(getuid()) == -1)
            _exit(127);
        if (*type == 'r') {
            if (pdes[1] != 1) {
                /* stdout */
                dup2(pdes[1], 1);
                close(pdes[1]);
            }
            close(pdes[0]);
        }
        else {
            if (pdes[0] != 0) {
                /* stdin */
                dup2(pdes[0], 0);
                close(pdes[0]);
            }
            close(pdes[1]);
        }
        execl("/bin/sh", "sh", "-c", command, (char *) NULL);
        _exit(127);
    }

    /* Avoid EINTR during stdio calls */
    OsBlockSignals();

    /* parent */
    if (*type == 'r') {
        iop = fdopen(pdes[0], type);
        close(pdes[1]);
    }
    else {
        iop = fdopen(pdes[1], type);
        close(pdes[0]);
    }

    cur->fp = iop;
    cur->pid = pid;
    cur->next = pidlist;
    pidlist = cur;

    DebugF("Popen: `%s', fp = %p\n", command, iop);

    return iop;
}

/* fopen that drops privileges */
pointer
Fopen(const char *file, const char *type)
{
    FILE *iop;

#ifndef HAS_SAVED_IDS_AND_SETEUID
    struct pid *cur;
    int pdes[2], pid;

    if (file == NULL || type == NULL)
        return NULL;

    if ((*type != 'r' && *type != 'w') || type[1])
        return NULL;

    if ((cur = malloc(sizeof(struct pid))) == NULL)
        return NULL;

    if (pipe(pdes) < 0) {
        free(cur);
        return NULL;
    }

    switch (pid = fork()) {
    case -1:                   /* error */
        close(pdes[0]);
        close(pdes[1]);
        free(cur);
        return NULL;
    case 0:                    /* child */
        if (setgid(getgid()) == -1)
            _exit(127);
        if (setuid(getuid()) == -1)
            _exit(127);
        if (*type == 'r') {
            if (pdes[1] != 1) {
                /* stdout */
                dup2(pdes[1], 1);
                close(pdes[1]);
            }
            close(pdes[0]);
        }
        else {
            if (pdes[0] != 0) {
                /* stdin */
                dup2(pdes[0], 0);
                close(pdes[0]);
            }
            close(pdes[1]);
        }
        execl("/bin/cat", "cat", file, (char *) NULL);
        _exit(127);
    }

    /* Avoid EINTR during stdio calls */
    OsBlockSignals();

    /* parent */
    if (*type == 'r') {
        iop = fdopen(pdes[0], type);
        close(pdes[1]);
    }
    else {
        iop = fdopen(pdes[1], type);
        close(pdes[0]);
    }

    cur->fp = iop;
    cur->pid = pid;
    cur->next = pidlist;
    pidlist = cur;

    DebugF("Fopen(%s), fp = %p\n", file, iop);

    return iop;
#else
    int ruid, euid;

    ruid = getuid();
    euid = geteuid();

    if (seteuid(ruid) == -1) {
        return NULL;
    }
    iop = fopen(file, type);

    if (seteuid(euid) == -1) {
        fclose(iop);
        return NULL;
    }
    return iop;
#endif                          /* HAS_SAVED_IDS_AND_SETEUID */
}

int
Pclose(pointer iop)
{
    struct pid *cur, *last;
    int pstat;
    int pid;

    DebugF("Pclose: fp = %p\n", iop);
    fclose(iop);

    for (last = NULL, cur = pidlist; cur; last = cur, cur = cur->next)
        if (cur->fp == iop)
            break;
    if (cur == NULL)
        return -1;

    do {
        pid = waitpid(cur->pid, &pstat, 0);
    } while (pid == -1 && errno == EINTR);

    if (last == NULL)
        pidlist = cur->next;
    else
        last->next = cur->next;
    free(cur);

    /* allow EINTR again */
    OsReleaseSignals();

    if (old_alarm && OsSignal(SIGALRM, old_alarm) == SIG_ERR) {
        perror("signal");
        return -1;
    }

    return pid == -1 ? -1 : pstat;
}

int
Fclose(pointer iop)
{
#ifdef HAS_SAVED_IDS_AND_SETEUID
    return fclose(iop);
#else
    return Pclose(iop);
#endif
}

#endif                          /* !WIN32 */

#ifdef WIN32

#include <X11/Xwindows.h>

const char *
Win32TempDir()
{
    static char buffer[PATH_MAX];

    if (GetTempPath(sizeof(buffer), buffer)) {
        int len;

        buffer[sizeof(buffer) - 1] = 0;
        len = strlen(buffer);
        if (len > 0)
            if (buffer[len - 1] == '\\')
                buffer[len - 1] = 0;
        return buffer;
    }
    if (getenv("TEMP") != NULL)
        return getenv("TEMP");
    else if (getenv("TMP") != NULL)
        return getenv("TMP");
    else
        return "/tmp";
}

int
System(const char *cmdline)
{
    STARTUPINFO si;
    PROCESS_INFORMATION pi;
    DWORD dwExitCode;
    char *cmd = strdup(cmdline);

    ZeroMemory(&si, sizeof(si));
    si.cb = sizeof(si);
    ZeroMemory(&pi, sizeof(pi));

    if (!CreateProcess(NULL, cmd, NULL, NULL, FALSE, 0, NULL, NULL, &si, &pi)) {
        LPVOID buffer;

        if (!FormatMessage(FORMAT_MESSAGE_ALLOCATE_BUFFER |
                           FORMAT_MESSAGE_FROM_SYSTEM |
                           FORMAT_MESSAGE_IGNORE_INSERTS,
                           NULL,
                           GetLastError(),
                           MAKELANGID(LANG_NEUTRAL, SUBLANG_DEFAULT),
                           (LPTSTR) & buffer, 0, NULL)) {
            ErrorF("[xkb] Starting '%s' failed!\n", cmdline);
        }
        else {
            ErrorF("[xkb] Starting '%s' failed: %s", cmdline, (char *) buffer);
            LocalFree(buffer);
        }

        free(cmd);
        return -1;
    }
    /* Wait until child process exits. */
    WaitForSingleObject(pi.hProcess, INFINITE);

    GetExitCodeProcess(pi.hProcess, &dwExitCode);

    /* Close process and thread handles. */
    CloseHandle(pi.hProcess);
    CloseHandle(pi.hThread);
    free(cmd);

    return dwExitCode;
}
#endif

/*
 * CheckUserParameters: check for long command line arguments and long
 * environment variables.  By default, these checks are only done when
 * the server's euid != ruid.  In 3.3.x, these checks were done in an
 * external wrapper utility.
 */

/* Consider LD* variables insecure? */
#ifndef REMOVE_ENV_LD
#define REMOVE_ENV_LD 1
#endif

/* Remove long environment variables? */
#ifndef REMOVE_LONG_ENV
#define REMOVE_LONG_ENV 1
#endif

/*
 * Disallow stdout or stderr as pipes?  It's possible to block the X server
 * when piping stdout+stderr to a pipe.
 *
 * Don't enable this because it looks like it's going to cause problems.
 */
#ifndef NO_OUTPUT_PIPES
#define NO_OUTPUT_PIPES 0
#endif

/* Check args and env only if running setuid (euid == 0 && euid != uid) ? */
#ifndef CHECK_EUID
#ifndef WIN32
#define CHECK_EUID 1
#else
#define CHECK_EUID 0
#endif
#endif

/*
 * Maybe the locale can be faked to make isprint(3) report that everything
 * is printable?  Avoid it by default.
 */
#ifndef USE_ISPRINT
#define USE_ISPRINT 0
#endif

#define MAX_ARG_LENGTH          128
#define MAX_ENV_LENGTH          2048
#define MAX_ENV_PATH_LENGTH     2048    /* Limit for *PATH and TERMCAP */

#if USE_ISPRINT
#include <ctype.h>
#define checkPrintable(c) isprint(c)
#else
#define checkPrintable(c) (((c) & 0x7f) >= 0x20 && ((c) & 0x7f) != 0x7f)
#endif

enum BadCode {
    NotBad = 0,
    UnsafeArg,
    ArgTooLong,
    UnprintableArg,
    EnvTooLong,
    OutputIsPipe,
    InternalError
};

#if defined(VENDORSUPPORT)
#define BUGADDRESS VENDORSUPPORT
#elif defined(BUILDERADDR)
#define BUGADDRESS BUILDERADDR
#else
#define BUGADDRESS "xorg@freedesktop.org"
#endif

void
CheckUserParameters(int argc, char **argv, char **envp)
{
    enum BadCode bad = NotBad;
    int i = 0, j;
    char *a, *e = NULL;

#if CHECK_EUID
    if (geteuid() == 0 && getuid() != geteuid())
#endif
    {
        /* Check each argv[] */
        for (i = 1; i < argc; i++) {
            if (strcmp(argv[i], "-fp") == 0) {
                i++;            /* continue with next argument. skip the length check */
                if (i >= argc)
                    break;
            }
            else {
                if (strlen(argv[i]) > MAX_ARG_LENGTH) {
                    bad = ArgTooLong;
                    break;
                }
            }
            a = argv[i];
            while (*a) {
                if (checkPrintable(*a) == 0) {
                    bad = UnprintableArg;
                    break;
                }
                a++;
            }
            if (bad)
                break;
        }
        if (!bad) {
            /* Check each envp[] */
            for (i = 0; envp[i]; i++) {

                /* Check for bad environment variables and values */
#if REMOVE_ENV_LD
                while (envp[i] && (strncmp(envp[i], "LD", 2) == 0)) {
                    for (j = i; envp[j]; j++) {
                        envp[j] = envp[j + 1];
                    }
                }
#endif
                if (envp[i] && (strlen(envp[i]) > MAX_ENV_LENGTH)) {
#if REMOVE_LONG_ENV
                    for (j = i; envp[j]; j++) {
                        envp[j] = envp[j + 1];
                    }
                    i--;
#else
                    char *eq;
                    int len;

                    eq = strchr(envp[i], '=');
                    if (!eq)
                        continue;
                    len = eq - envp[i];
                    e = strndup(envp[i], len);
                    if (!e) {
                        bad = InternalError;
                        break;
                    }
                    if (len >= 4 &&
                        (strcmp(e + len - 4, "PATH") == 0 ||
                         strcmp(e, "TERMCAP") == 0)) {
                        if (strlen(envp[i]) > MAX_ENV_PATH_LENGTH) {
                            bad = EnvTooLong;
                            break;
                        }
                        else {
                            free(e);
                        }
                    }
                    else {
                        bad = EnvTooLong;
                        break;
                    }
#endif
                }
            }
        }
#if NO_OUTPUT_PIPES
        if (!bad) {
            struct stat buf;

            if (fstat(fileno(stdout), &buf) == 0 && S_ISFIFO(buf.st_mode))
                bad = OutputIsPipe;
            if (fstat(fileno(stderr), &buf) == 0 && S_ISFIFO(buf.st_mode))
                bad = OutputIsPipe;
        }
#endif
    }
    switch (bad) {
    case NotBad:
        return;
    case UnsafeArg:
        ErrorF("Command line argument number %d is unsafe\n", i);
        break;
    case ArgTooLong:
        ErrorF("Command line argument number %d is too long\n", i);
        break;
    case UnprintableArg:
        ErrorF("Command line argument number %d contains unprintable"
               " characters\n", i);
        break;
    case EnvTooLong:
        ErrorF("Environment variable `%s' is too long\n", e);
        break;
    case OutputIsPipe:
        ErrorF("Stdout and/or stderr is a pipe\n");
        break;
    case InternalError:
        ErrorF("Internal Error\n");
        break;
    default:
        ErrorF("Unknown error\n");
        break;
    }
    FatalError("X server aborted because of unsafe environment\n");
}

/*
 * CheckUserAuthorization: check if the user is allowed to start the
 * X server.  This usually means some sort of PAM checking, and it is
 * usually only done for setuid servers (uid != euid).
 */

#ifdef USE_PAM
#include <security/pam_appl.h>
#include <security/pam_misc.h>
#include <pwd.h>
#endif                          /* USE_PAM */

void
CheckUserAuthorization(void)
{
#ifdef USE_PAM
    static struct pam_conv conv = {
        misc_conv,
        NULL
    };

    pam_handle_t *pamh = NULL;
    struct passwd *pw;
    int retval;

    if (getuid() != geteuid()) {
        pw = getpwuid(getuid());
        if (pw == NULL)
            FatalError("getpwuid() failed for uid %d\n", getuid());

        retval = pam_start("xserver", pw->pw_name, &conv, &pamh);
        if (retval != PAM_SUCCESS)
            FatalError("pam_start() failed.\n"
                       "\tMissing or mangled PAM config file or module?\n");

        retval = pam_authenticate(pamh, 0);
        if (retval != PAM_SUCCESS) {
            pam_end(pamh, retval);
            FatalError("PAM authentication failed, cannot start X server.\n"
                       "\tPerhaps you do not have console ownership?\n");
        }

        retval = pam_acct_mgmt(pamh, 0);
        if (retval != PAM_SUCCESS) {
            pam_end(pamh, retval);
            FatalError("PAM authentication failed, cannot start X server.\n"
                       "\tPerhaps you do not have console ownership?\n");
        }

        /* this is not a session, so do not do session management */
        pam_end(pamh, PAM_SUCCESS);
    }
#endif
}

/*
 * Tokenize a string into a NULL terminated array of strings. Always returns
 * an allocated array unless an error occurs.
 */
char **
xstrtokenize(const char *str, const char *separators)
{
    char **list, **nlist;
    char *tok, *tmp;
    unsigned num = 0, n;

    if (!str)
        return NULL;
    list = calloc(1, sizeof(*list));
    if (!list)
        return NULL;
    tmp = strdup(str);
    if (!tmp)
        goto error;
    for (tok = strtok(tmp, separators); tok; tok = strtok(NULL, separators)) {
        nlist = realloc(list, (num + 2) * sizeof(*list));
        if (!nlist)
            goto error;
        list = nlist;
        list[num] = strdup(tok);
        if (!list[num])
            goto error;
        list[++num] = NULL;
    }
    free(tmp);
    return list;

 error:
    free(tmp);
    for (n = 0; n < num; n++)
        free(list[n]);
    free(list);
    return NULL;
}

/* Format a signed number into a string in a signal safe manner. The string
 * should be at least 21 characters in order to handle all int64_t values.
 */
void
FormatInt64(int64_t num, char *string)
{
    if (num < 0) {
        string[0] = '-';
        num *= -1;
        string++;
    }
    FormatUInt64(num, string);
}

/* Format a number into a string in a signal safe manner. The string should be
 * at least 21 characters in order to handle all uint64_t values. */
void
FormatUInt64(uint64_t num, char *string)
{
    uint64_t divisor;
    int len;
    int i;

    for (len = 1, divisor = 10;
         len < 20 && num / divisor;
         len++, divisor *= 10);

    for (i = len, divisor = 1; i > 0; i--, divisor *= 10)
        string[i - 1] = '0' + ((num / divisor) % 10);

    string[len] = '\0';
}

/* Format a number into a hexadecimal string in a signal safe manner. The string
 * should be at least 17 characters in order to handle all uint64_t values. */
void
FormatUInt64Hex(uint64_t num, char *string)
{
    uint64_t divisor;
    int len;
    int i;

    for (len = 1, divisor = 0x10;
         len < 16 && num / divisor;
         len++, divisor *= 0x10);

    for (i = len, divisor = 1; i > 0; i--, divisor *= 0x10) {
        int val = (num / divisor) % 0x10;

        if (val < 10)
            string[i - 1] = '0' + val;
        else
            string[i - 1] = 'a' + val - 10;
    }

    string[len] = '\0';
}<|MERGE_RESOLUTION|>--- conflicted
+++ resolved
@@ -71,6 +71,9 @@
 #if !defined(WIN32) || !defined(__MINGW32__)
 #include <sys/time.h>
 #include <sys/resource.h>
+# define SMART_SCHEDULE_POSSIBLE
+#endif
+#ifdef _MSC_VER
 # define SMART_SCHEDULE_POSSIBLE
 #endif
 #include "misc.h"
@@ -218,11 +221,7 @@
 OsSigHandlerPtr
 OsSignal(int sig, OsSigHandlerPtr handler)
 {
-<<<<<<< HEAD
-#ifdef X_NOT_POSIX
-=======
 #if defined(WIN32) && !defined(__CYGWIN__)
->>>>>>> d2d73da5
     return signal(sig, handler);
 #else
     struct sigaction act, oact;
@@ -1151,16 +1150,13 @@
 void
 SmartScheduleStopTimer(void)
 {
-<<<<<<< HEAD
+#ifdef SMART_SCHEDULE_POSSIBLE
 #ifdef _MSC_VER
     if (SmartScheduleDisable)
         return;
     DeleteTimerQueueTimer(s_hSmartScheduleTimerQueue, s_hSmartScheduleTimer, NULL);
     s_hSmartScheduleTimer=NULL;
 #else
-=======
-#ifdef SMART_SCHEDULE_POSSIBLE
->>>>>>> d2d73da5
     struct itimerval timer;
 
     if (SmartScheduleDisable)
@@ -1171,7 +1167,7 @@
     timer.it_value.tv_usec = 0;
     (void) setitimer(ITIMER_REAL, &timer, 0);
 #endif
-<<<<<<< HEAD
+#endif
 }
 
 #ifdef _MSC_VER
@@ -1181,15 +1177,13 @@
 #endif
 {
     SmartScheduleTime += SmartScheduleInterval;
-=======
->>>>>>> d2d73da5
 }
 
 
 void
 SmartScheduleStartTimer(void)
 {
-<<<<<<< HEAD
+#ifdef SMART_SCHEDULE_POSSIBLE
 #ifdef _MSC_VER
     if (SmartScheduleDisable)
         return;
@@ -1204,9 +1198,6 @@
         return;
     }
 #else
-=======
-#ifdef SMART_SCHEDULE_POSSIBLE
->>>>>>> d2d73da5
     struct itimerval timer;
 
     if (SmartScheduleDisable)
@@ -1217,21 +1208,13 @@
     timer.it_value.tv_usec = SmartScheduleInterval * 1000;
     setitimer(ITIMER_REAL, &timer, 0);
 #endif
-<<<<<<< HEAD
-=======
-}
-
-static void
-SmartScheduleTimer(int sig)
-{
-    SmartScheduleTime += SmartScheduleInterval;
->>>>>>> d2d73da5
+#endif
 }
 
 void
 SmartScheduleInit(void)
 {
-<<<<<<< HEAD
+#ifdef SMART_SCHEDULE_POSSIBLE
 #ifdef _MSC_VER
     if (SmartScheduleDisable)
         return;
@@ -1243,9 +1226,6 @@
         SmartScheduleDisable = TRUE;
     }
 #else
-=======
-#ifdef SMART_SCHEDULE_POSSIBLE
->>>>>>> d2d73da5
     struct sigaction act;
 
     if (SmartScheduleDisable)
@@ -1262,6 +1242,7 @@
         SmartScheduleDisable = TRUE;
     }
 #endif
+#endif
 }
 
 #ifdef SIG_BLOCK
@@ -1317,15 +1298,8 @@
         sigprocmask(SIG_BLOCK, &set, &PreviousSigIOMask);
         ret = sigismember(&PreviousSigIOMask, SIGIO);
         return ret;
-<<<<<<< HEAD
-    } else
-=======
-    }
->>>>>>> d2d73da5
-#endif
-        return 1;
-#else
-    return 1;
+    }
+#endif
 #endif
     return 1;
 }
