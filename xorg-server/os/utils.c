/*

Copyright 1987, 1998  The Open Group

Permission to use, copy, modify, distribute, and sell this software and its
documentation for any purpose is hereby granted without fee, provided that
the above copyright notice appear in all copies and that both that
copyright notice and this permission notice appear in supporting
documentation.

The above copyright notice and this permission notice shall be included
in all copies or substantial portions of the Software.

THE SOFTWARE IS PROVIDED "AS IS", WITHOUT WARRANTY OF ANY KIND, EXPRESS
OR IMPLIED, INCLUDING BUT NOT LIMITED TO THE WARRANTIES OF
MERCHANTABILITY, FITNESS FOR A PARTICULAR PURPOSE AND NONINFRINGEMENT.
IN NO EVENT SHALL THE OPEN GROUP BE LIABLE FOR ANY CLAIM, DAMAGES OR
OTHER LIABILITY, WHETHER IN AN ACTION OF CONTRACT, TORT OR OTHERWISE,
ARISING FROM, OUT OF OR IN CONNECTION WITH THE SOFTWARE OR THE USE OR
OTHER DEALINGS IN THE SOFTWARE.

Except as contained in this notice, the name of The Open Group shall
not be used in advertising or otherwise to promote the sale, use or
other dealings in this Software without prior written authorization
from The Open Group.

Copyright 1987 by Digital Equipment Corporation, Maynard, Massachusetts,
Copyright 1994 Quarterdeck Office Systems.

                        All Rights Reserved

Permission to use, copy, modify, and distribute this software and its
documentation for any purpose and without fee is hereby granted,
provided that the above copyright notice appear in all copies and that
both that copyright notice and this permission notice appear in
supporting documentation, and that the names of Digital and
Quarterdeck not be used in advertising or publicity pertaining to
distribution of the software without specific, written prior
permission.

DIGITAL AND QUARTERDECK DISCLAIM ALL WARRANTIES WITH REGARD TO THIS
SOFTWARE, INCLUDING ALL IMPLIED WARRANTIES OF MERCHANTABILITY AND
FITNESS, IN NO EVENT SHALL DIGITAL BE LIABLE FOR ANY SPECIAL, INDIRECT
OR CONSEQUENTIAL DAMAGES OR ANY DAMAGES WHATSOEVER RESULTING FROM LOSS
OF USE, DATA OR PROFITS, WHETHER IN AN ACTION OF CONTRACT, NEGLIGENCE
OR OTHER TORTIOUS ACTION, ARISING OUT OF OR IN CONNECTION WITH THE USE
OR PERFORMANCE OF THIS SOFTWARE.

*/

#ifdef HAVE_DIX_CONFIG_H
#include <dix-config.h>
#endif

#ifdef __CYGWIN__
#include <stdlib.h>
#include <signal.h>
/*
   Sigh... We really need a prototype for this to know it is stdcall,
   but #include-ing <windows.h> here is not a good idea...
*/
__stdcall unsigned long GetTickCount(void);
#endif

#if defined(WIN32) && !defined(__CYGWIN__)
#include <X11/Xwinsock.h>
#endif
#include <X11/Xos.h>
#include <stdio.h>
#include <time.h>
#if !defined(WIN32) || !defined(__MINGW32__)
#include <sys/time.h>
#include <sys/resource.h>
# define SMART_SCHEDULE_POSSIBLE
#endif
#ifdef _MSC_VER
# define SMART_SCHEDULE_POSSIBLE
#endif
#include "misc.h"
#include <X11/X.h>
#define XSERV_t
#define TRANS_SERVER
#define TRANS_REOPEN
#include <X11/Xtrans/Xtrans.h>
#include "input.h"
#include "dixfont.h"
#include "osdep.h"
#include "extension.h"
#ifdef X_POSIX_C_SOURCE
#define _POSIX_C_SOURCE X_POSIX_C_SOURCE
#include <signal.h>
#undef _POSIX_C_SOURCE
#else
#if defined(_POSIX_SOURCE)
#include <signal.h>
#else
#define _POSIX_SOURCE
#include <signal.h>
#undef _POSIX_SOURCE
#endif
#endif
#ifndef WIN32
#include <sys/wait.h>
#endif
#if !defined(SYSV) && !defined(WIN32)
#include <sys/resource.h>
#endif
#include <sys/stat.h>
#include <ctype.h>              /* for isspace */
#include <stdarg.h>

#include <stdlib.h>             /* for malloc() */

#if defined(TCPCONN) || defined(STREAMSCONN)
#ifndef WIN32
#include <netdb.h>
#endif
#endif

#include "opaque.h"

#include "dixstruct.h"

#include "xkbsrv.h"

#include "picture.h"

Bool noTestExtensions;

#ifdef COMPOSITE
Bool noCompositeExtension = FALSE;
#endif

#ifdef DAMAGE
Bool noDamageExtension = FALSE;
#endif
#ifdef DBE
Bool noDbeExtension = FALSE;
#endif
#ifdef DPMSExtension
Bool noDPMSExtension = FALSE;
#endif
#ifdef GLXEXT
Bool noGlxExtension = FALSE;
#endif
#ifdef SCREENSAVER
Bool noScreenSaverExtension = FALSE;
#endif
#ifdef MITSHM
Bool noMITShmExtension = FALSE;
#endif
#ifdef RANDR
Bool noRRExtension = FALSE;
#endif
Bool noRenderExtension = FALSE;

#ifdef XCSECURITY
Bool noSecurityExtension = FALSE;
#endif
#ifdef RES
Bool noResExtension = FALSE;
#endif
#ifdef XF86BIGFONT
Bool noXFree86BigfontExtension = FALSE;
#endif
#ifdef XFreeXDGA
Bool noXFree86DGAExtension = FALSE;
#endif
#ifdef XF86DRI
Bool noXFree86DRIExtension = FALSE;
#endif
#ifdef XF86VIDMODE
Bool noXFree86VidModeExtension = FALSE;
#endif
Bool noXFixesExtension = FALSE;
#ifdef PANORAMIX
/* Xinerama is disabled by default unless enabled via +xinerama */
Bool noPanoramiXExtension = TRUE;
#endif
#ifdef XSELINUX
Bool noSELinuxExtension = FALSE;
int selinuxEnforcingState = SELINUX_MODE_DEFAULT;
#endif
#ifdef XV
Bool noXvExtension = FALSE;
#endif
#ifdef DRI2
Bool noDRI2Extension = FALSE;
#endif

Bool noGEExtension = FALSE;

#define X_INCLUDE_NETDB_H
#include <X11/Xos_r.h>

#include <errno.h>

Bool CoreDump;

Bool enableIndirectGLX = TRUE;

#ifdef PANORAMIX
Bool PanoramiXExtensionDisabledHack = FALSE;
#endif

int auditTrailLevel = 1;

char *SeatId = NULL;

sig_atomic_t inSignalContext = FALSE;

#ifdef _MSC_VER
static HANDLE s_hSmartScheduleTimer = NULL;
static HANDLE s_hSmartScheduleTimerQueue = NULL;
#endif

#if defined(SVR4) || defined(__linux__) || defined(CSRG_BASED)
#define HAS_SAVED_IDS_AND_SETEUID
#endif

OsSigHandlerPtr
OsSignal(int sig, OsSigHandlerPtr handler)
{
#if defined(WIN32) && !defined(__CYGWIN__)
    return signal(sig, handler);
#else
    struct sigaction act, oact;

    sigemptyset(&act.sa_mask);
    if (handler != SIG_IGN)
        sigaddset(&act.sa_mask, sig);
    act.sa_flags = 0;
    act.sa_handler = handler;
    if (sigaction(sig, &act, &oact))
        perror("sigaction");
    return oact.sa_handler;
#endif
}

/*
 * Explicit support for a server lock file like the ones used for UUCP.
 * For architectures with virtual terminals that can run more than one
 * server at a time.  This keeps the servers from stomping on each other
 * if the user forgets to give them different display numbers.
 */
#define LOCK_DIR "/tmp"
#define LOCK_TMP_PREFIX "/.tX"
#define LOCK_PREFIX "/.X"
#define LOCK_SUFFIX "-lock"

#ifdef _MSC_VER
#define LockFile szLockFile
#endif

#if !defined(WIN32) || defined(__CYGWIN__)
#define LOCK_SERVER
#endif

#ifndef LOCK_SERVER
void
LockServer(void)
{}

void
UnlockServer(void)
{}
#else /* LOCK_SERVER */
static Bool StillLocking = FALSE;
static char LockFile[PATH_MAX];
static Bool nolock = FALSE;

/*
 * LockServer --
 *      Check if the server lock file exists.  If so, check if the PID
 *      contained inside is valid.  If so, then die.  Otherwise, create
 *      the lock file containing the PID.
 */
void
LockServer(void)
{
#if defined(WIN32) && !defined(__CYGWIN__)
  char MutexName[100];
  sprintf(MutexName, "Global\\VcXsrv_Mutex_%d\n", atoi(display));
  if (!CreateMutex(NULL,TRUE,MutexName) || GetLastError()== ERROR_ALREADY_EXISTS)
  {
    FatalError("Server is already active for display %d\n", atoi(display));
  }
#else
    char tmp[PATH_MAX], pid_str[12];
    int lfd, i, haslock, l_pid, t;
    const char *tmppath = LOCK_DIR;
    int len;
    char port[20];

    if (nolock || NoListenAll)
        return;
    /*
     * Path names
     */
    snprintf(port, sizeof(port), "%d", atoi(display));
    len = strlen(LOCK_PREFIX) > strlen(LOCK_TMP_PREFIX) ? strlen(LOCK_PREFIX) :
        strlen(LOCK_TMP_PREFIX);
    len += strlen(tmppath) + strlen(port) + strlen(LOCK_SUFFIX) + 1;
    if (len > sizeof(LockFile))
        FatalError("Display name `%s' is too long\n", port);
    (void) sprintf(tmp, "%s" LOCK_TMP_PREFIX "%s" LOCK_SUFFIX, tmppath, port);
    (void) sprintf(LockFile, "%s" LOCK_PREFIX "%s" LOCK_SUFFIX, tmppath, port);

    /*
     * Create a temporary file containing our PID.  Attempt three times
     * to create the file.
     */
    StillLocking = TRUE;
    i = 0;
    do {
        i++;
        lfd = open(tmp, O_CREAT | O_EXCL | O_WRONLY, 0644);
        if (lfd < 0)
            sleep(2);
        else
            break;
    } while (i < 3);
    if (lfd < 0) {
        unlink(tmp);
        i = 0;
        do {
            i++;
            lfd = open(tmp, O_CREAT | O_EXCL | O_WRONLY, 0644);
            if (lfd < 0)
                sleep(2);
            else
                break;
        } while (i < 3);
    }
    if (lfd < 0)
        FatalError("Could not create lock file in %s\n", tmp);
    snprintf(pid_str, sizeof(pid_str), "%10ld\n", (long) getpid());
    if (write(lfd, pid_str, 11) != 11)
        FatalError("Could not write pid to lock file in %s\n", tmp);
    (void) fchmod(lfd, 0444);
    (void) close(lfd);

    /*
     * OK.  Now the tmp file exists.  Try three times to move it in place
     * for the lock.
     */
    i = 0;
    haslock = 0;
    while ((!haslock) && (i++ < 3)) {
        haslock = (link(tmp, LockFile) == 0);
        if (haslock) {
            /*
             * We're done.
             */
            break;
        }
        else {
            /*
             * Read the pid from the existing file
             */
            lfd = open(LockFile, O_RDONLY | O_NOFOLLOW);
            if (lfd < 0) {
                unlink(tmp);
                FatalError("Can't read lock file %s\n", LockFile);
            }
            pid_str[0] = '\0';
            if (read(lfd, pid_str, 11) != 11) {
                /*
                 * Bogus lock file.
                 */
                unlink(LockFile);
                close(lfd);
                continue;
            }
            pid_str[11] = '\0';
            sscanf(pid_str, "%d", &l_pid);
            close(lfd);

            /*
             * Now try to kill the PID to see if it exists.
             */
            errno = 0;
            t = kill(l_pid, 0);
            if ((t < 0) && (errno == ESRCH)) {
                /*
                 * Stale lock file.
                 */
                unlink(LockFile);
                continue;
            }
            else if (((t < 0) && (errno == EPERM)) || (t == 0)) {
                /*
                 * Process is still active.
                 */
                unlink(tmp);
                FatalError
                    ("Server is already active for display %s\n%s %s\n%s\n",
                     port, "\tIf this server is no longer running, remove",
                     LockFile, "\tand start again.");
            }
        }
    }
    unlink(tmp);
    if (!haslock)
        FatalError("Could not create server lock file: %s\n", LockFile);
    StillLocking = FALSE;
#endif
}

/*
 * UnlockServer --
 *      Remove the server lock file.
 */
void
UnlockServer(void)
{
    if (nolock || NoListenAll)
        return;

    if (!StillLocking) {

        (void) unlink(LockFile);
    }
}
#endif /* LOCK_SERVER */

/* Force connections to close on SIGHUP from init */

void
AutoResetServer(int sig)
{
    int olderrno = errno;

    dispatchException |= DE_RESET;
    isItTimeToYield = TRUE;
    errno = olderrno;
}

/* Force connections to close and then exit on SIGTERM, SIGINT */

void
GiveUp(int sig)
{
    int olderrno = errno;

    dispatchException |= DE_TERMINATE;
    isItTimeToYield = TRUE;
    errno = olderrno;
}

#if (defined WIN32 && defined __MINGW32__) || defined(__CYGWIN__)
CARD32
GetTimeInMillis(void)
{
    return GetTickCount();
}
CARD64
GetTimeInMicros(void)
{
    return (CARD64) GetTickCount() * 1000;
}
#else
CARD32
GetTimeInMillis(void)
{
    struct timeval tv;

#ifdef MONOTONIC_CLOCK
    struct timespec tp;
    static clockid_t clockid;

    if (!clockid) {
#ifdef CLOCK_MONOTONIC_COARSE
        if (clock_getres(CLOCK_MONOTONIC_COARSE, &tp) == 0 &&
            (tp.tv_nsec / 1000) <= 1000 &&
            clock_gettime(CLOCK_MONOTONIC_COARSE, &tp) == 0)
            clockid = CLOCK_MONOTONIC_COARSE;
        else
#endif
        if (clock_gettime(CLOCK_MONOTONIC, &tp) == 0)
            clockid = CLOCK_MONOTONIC;
        else
            clockid = ~0L;
    }
    if (clockid != ~0L && clock_gettime(clockid, &tp) == 0)
        return (tp.tv_sec * 1000) + (tp.tv_nsec / 1000000L);
#endif

    X_GETTIMEOFDAY(&tv);
    return (tv.tv_sec * 1000) + (tv.tv_usec / 1000);
}

CARD64
GetTimeInMicros(void)
{
    struct timeval tv;
#ifdef MONOTONIC_CLOCK
    struct timespec tp;
    static clockid_t clockid;

    if (!clockid) {
        if (clock_gettime(CLOCK_MONOTONIC, &tp) == 0)
            clockid = CLOCK_MONOTONIC;
        else
            clockid = ~0L;
    }
    if (clockid != ~0L && clock_gettime(clockid, &tp) == 0)
        return (CARD64) tp.tv_sec * (CARD64)1000000 + tp.tv_nsec / 1000;
#endif

    X_GETTIMEOFDAY(&tv);
    return (CARD64) tv.tv_sec * (CARD64)1000000000 + (CARD64) tv.tv_usec * 1000;
}
#endif

void
AdjustWaitForDelay(void *waitTime, unsigned long newdelay)
{
    static struct timeval delay_val;
    struct timeval **wt = (struct timeval **) waitTime;
    unsigned long olddelay;

    if (*wt == NULL) {
        delay_val.tv_sec = newdelay / 1000;
        delay_val.tv_usec = 1000 * (newdelay % 1000);
        *wt = &delay_val;
    }
    else {
        olddelay = (*wt)->tv_sec * 1000 + (*wt)->tv_usec / 1000;
        if (newdelay < olddelay) {
            (*wt)->tv_sec = newdelay / 1000;
            (*wt)->tv_usec = 1000 * (newdelay % 1000);
        }
    }
}

void
UseMsg(void)
{
    ErrorF("Usage...\nVcxsrv [:<display>] [option]\n\n");
    ErrorF(":display-number\n\tVcxsrv runs as the given display-number, which defaults to 0.\n");
    ErrorF("\tTo run multiple instances, use unique display-numbers.\n\n");

    ErrorF("-a #                   default pointer acceleration (factor)\n");
    ErrorF("-ac                    disable access control restrictions\n");
    ErrorF("-audit int             set audit trail level\n");
    ErrorF("-auth file             select authorization file\n");
    ErrorF("-br                    create root window with black background\n");
    ErrorF("+bs                    enable any backing store support\n");
    ErrorF("-bs                    disable any backing store support\n");
    ErrorF("-cc int                default color visual class\n");
    ErrorF("-nocursor              disable the cursor\n");
    ErrorF("-core                  generate core dump on fatal error\n");
    ErrorF("-displayfd fd          file descriptor to write display number to when ready to connect\n");
#ifdef _MSC_VER
    ErrorF("-dpi [auto|int]        screen resolution set to native or this dpi\n");
#else
    ErrorF("-dpi int               screen resolution in dots per inch\n");
#endif
#ifdef DPMSExtension
    ErrorF("-dpms                  disables VESA DPMS monitor control\n");
#endif
    ErrorF
        ("-deferglyphs [none|all|16] defer loading of [no|all|16-bit] glyphs\n");
    ErrorF("-f #                   bell base (0-100)\n");
    ErrorF("-fc string             cursor font\n");
    ErrorF("-fn string             default font name\n");
    ErrorF("-fp string             default font path\n");
    ErrorF("-help                  prints message with these options\n");
    ErrorF("+iglx                  Allow creating indirect GLX contexts (default)\n");
    ErrorF("-iglx                  Prohibit creating indirect GLX contexts\n");
    ErrorF("-I                     ignore all remaining arguments\n");
#ifdef RLIMIT_DATA
    ErrorF("-ld int                limit data space to N Kb\n");
#endif
#ifdef RLIMIT_NOFILE
    ErrorF("-lf int                limit number of open files to N\n");
#endif
#ifdef RLIMIT_STACK
    ErrorF("-ls int                limit stack space to N Kb\n");
#endif
#ifdef LOCK_SERVER
    ErrorF("-nolock                disable the locking mechanism\n");
#endif
    ErrorF("-nolisten string       don't listen on protocol\n");
    ErrorF("-listen string         listen on protocol\n");
    ErrorF("-noreset               don't reset after last client exists\n");
    ErrorF("-background [none]     create root window with no background\n");
    ErrorF("-reset                 reset after last client exists\n");
    ErrorF("-pn                    accept failure to listen on all ports\n");
    ErrorF("-nopn                  reject failure to listen on all ports\n");
    ErrorF("-r                     turns off auto-repeat\n");
    ErrorF("r                      turns on auto-repeat \n");
    ErrorF("-render [default|mono|gray|color] set render color alloc policy\n");
    ErrorF("-retro                 start with classic stipple\n");
    ErrorF("-seat string           seat to run on\n");
    ErrorF("-t #                   default pointer threshold (pixels/t)\n");
    ErrorF("-terminate             terminate at server reset\n");
    ErrorF("-to #                  connection time out\n");
    ErrorF("-tst                   disable testing extensions\n");
    ErrorF("-wm                    WhenMapped default backing-store\n");
    ErrorF("-wr                    create root window with white background\n");
#ifdef PANORAMIX
    ErrorF("+xinerama              Enable XINERAMA extension\n");
    ErrorF("-xinerama              Disable XINERAMA extension\n");
#endif
    ErrorF
        ("-dumbSched             Disable smart scheduling, enable old behavior\n");
    ErrorF("-schedInterval int     Set scheduler interval in msec\n");
    ErrorF("+extension name        Enable extension\n");
    ErrorF("-extension name        Disable extension\n");
#ifdef XDMCP
    XdmcpUseMsg();
#endif
    XkbUseMsg();
    ddxUseMsg();
}

/*  This function performs a rudimentary sanity check
 *  on the display name passed in on the command-line,
 *  since this string is used to generate filenames.
 *  It is especially important that the display name
 *  not contain a "/" and not start with a "-".
 *                                            --kvajk
 */
static int
VerifyDisplayName(const char *d)
{
    int i;
    int period_found = FALSE;
    int after_period = 0;

    if (d == (char *) 0)
        return 0;               /*  null  */
    if (*d == '\0')
        return 0;               /*  empty  */
    if (*d == '-')
        return 0;               /*  could be confused for an option  */
    if (*d == '.')
        return 0;               /*  must not equal "." or ".."  */
    if (strchr(d, '/') != (char *) 0)
        return 0;               /*  very important!!!  */

    /* Since we run atoi() on the display later, only allow
       for digits, or exception of :0.0 and similar (two decimal points max)
       */
    for (i = 0; i < strlen(d); i++) {
        if (!isdigit(d[i])) {
            if (d[i] != '.' || period_found)
                return 0;
            period_found = TRUE;
        } else if (period_found)
            after_period++;

        if (after_period > 2)
            return 0;
    }

    /* don't allow for :0. */
    if (period_found && after_period == 0)
        return 0;

    if (atol(d) > INT_MAX)
        return 0;

    return 1;
}

static const char *defaultNoListenList[] = {
#ifndef LISTEN_TCP
    "tcp",
#endif
#if !defined(LISTEN_UNIX) && defined(UNIXCONN)
    "unix",
#endif
#if !defined(LISTEN_LOCAL) && defined(LOCALCONN)
    "local",
#endif
    NULL
};

/*
 * This function parses the command line. Handles device-independent fields
 * and allows ddx to handle additional fields.  It is not allowed to modify
 * argc or any of the strings pointed to by argv.
 */
void
ProcessCommandLine(int argc, char *argv[])
{
    int i, skip;

    defaultKeyboardControl.autoRepeat = TRUE;

#ifdef NO_PART_NET
    PartialNetwork = FALSE;
#else
    PartialNetwork = TRUE;
#endif

    for (i = 0; defaultNoListenList[i] != NULL; i++) {
        if (_XSERVTransNoListen(defaultNoListenList[i]))
                    ErrorF("Failed to disable listen for %s transport",
                           defaultNoListenList[i]);
    }

    for (i = 1; i < argc; i++) {
        /* call ddx first, so it can peek/override if it wants */
        if ((skip = ddxProcessArgument(argc, argv, i))) {
            i += (skip - 1);
        }
        else if (argv[i][0] == ':') {
            /* initialize display */
            display = argv[i];
            explicit_display = TRUE;
            display++;
            if (!VerifyDisplayName(display)) {
                ErrorF("Bad display name: %s\n", display);
                UseMsg();
                FatalError("Bad display name, exiting: %s\n", display);
            }
        }
        else if (strcmp(argv[i], "-a") == 0) {
            if (++i < argc)
                defaultPointerControl.num = atoi(argv[i]);
            else
                UseMsg();
        }
        else if (strcmp(argv[i], "-ac") == 0) {
            defeatAccessControl = TRUE;
        }
        else if (strcmp(argv[i], "-audit") == 0) {
            if (++i < argc)
                auditTrailLevel = atoi(argv[i]);
            else
                UseMsg();
        }
        else if (strcmp(argv[i], "-auth") == 0) {
            if (++i < argc)
                InitAuthorization(argv[i]);
            else
                UseMsg();
        }
        else if (strcmp(argv[i], "-br") == 0);  /* default */
        else if (strcmp(argv[i], "+bs") == 0)
            enableBackingStore = TRUE;
        else if (strcmp(argv[i], "-bs") == 0)
            disableBackingStore = TRUE;
        else if (strcmp(argv[i], "-cc") == 0) {
            if (++i < argc)
                defaultColorVisualClass = atoi(argv[i]);
            else
                UseMsg();
        }
        else if (strcmp(argv[i], "-core") == 0) {
#if !defined(WIN32) || !defined(__MINGW32__)
            struct rlimit core_limit;

            getrlimit(RLIMIT_CORE, &core_limit);
            core_limit.rlim_cur = core_limit.rlim_max;
            setrlimit(RLIMIT_CORE, &core_limit);
#endif
            CoreDump = TRUE;
        }
        else if (strcmp(argv[i], "-nocursor") == 0) {
            EnableCursor = FALSE;
        }
        else if (strcmp(argv[i], "-dpi") == 0) {
            if (++i < argc)
#ifdef _MSC_VER
            {
                if (strcmp(argv[i], "auto") == 0)
                {
                    HDC hdc = GetDC(NULL);
                    if (hdc)
                    {
                        int dpiY = GetDeviceCaps(hdc, LOGPIXELSY);
                        monitorResolution = dpiY;
                        ReleaseDC(NULL, hdc);
                    }
                }
                else if (isdigit(*argv[i])) /* Naively prevent a crash if not numeric */
              monitorResolution = atoi(argv[i]);
            }
#else
                monitorResolution = atoi(argv[i]);
#endif
            else
                UseMsg();
        }
        else if (strcmp(argv[i], "-displayfd") == 0) {
            if (++i < argc) {
                displayfd = atoi(argv[i]);
#ifdef LOCK_SERVER
                nolock = TRUE;
#endif
            }
            else
                UseMsg();
        }
#ifdef DPMSExtension
        else if (strcmp(argv[i], "dpms") == 0)
            /* ignored for compatibility */ ;
        else if (strcmp(argv[i], "-dpms") == 0)
            DPMSDisabledSwitch = TRUE;
#endif
        else if (strcmp(argv[i], "-deferglyphs") == 0) {
            if (++i >= argc || !ParseGlyphCachingMode(argv[i]))
                UseMsg();
        }
        else if (strcmp(argv[i], "-f") == 0) {
            if (++i < argc)
                defaultKeyboardControl.bell = atoi(argv[i]);
            else
                UseMsg();
        }
        else if (strcmp(argv[i], "-fc") == 0) {
            if (++i < argc)
                defaultCursorFont = argv[i];
            else
                UseMsg();
        }
        else if (strcmp(argv[i], "-fn") == 0) {
            if (++i < argc)
                defaultTextFont = argv[i];
            else
                UseMsg();
        }
        else if (strcmp(argv[i], "-fp") == 0) {
            if (++i < argc) {
                defaultFontPath = argv[i];
            }
            else
                UseMsg();
        }
        else if (strcmp(argv[i], "-help") == 0) {
            UseMsg();
            exit(0);
        }
        else if (strcmp(argv[i], "+iglx") == 0)
            enableIndirectGLX = TRUE;
        else if (strcmp(argv[i], "-iglx") == 0)
            enableIndirectGLX = FALSE;
        else if ((skip = XkbProcessArguments(argc, argv, i)) != 0) {
            if (skip > 0)
                i += skip - 1;
            else
                UseMsg();
        }
#ifdef RLIMIT_DATA
        else if (strcmp(argv[i], "-ld") == 0) {
            if (++i < argc) {
                limitDataSpace = atoi(argv[i]);
                if (limitDataSpace > 0)
                    limitDataSpace *= 1024;
            }
            else
                UseMsg();
        }
#endif
#ifdef RLIMIT_NOFILE
        else if (strcmp(argv[i], "-lf") == 0) {
            if (++i < argc)
                limitNoFile = atoi(argv[i]);
            else
                UseMsg();
        }
#endif
#ifdef RLIMIT_STACK
        else if (strcmp(argv[i], "-ls") == 0) {
            if (++i < argc) {
                limitStackSpace = atoi(argv[i]);
                if (limitStackSpace > 0)
                    limitStackSpace *= 1024;
            }
            else
                UseMsg();
        }
#endif
#ifdef LOCK_SERVER
        else if (strcmp(argv[i], "-nolock") == 0) {
#if !defined(WIN32) && !defined(__CYGWIN__)
            if (getuid() != 0)
                ErrorF
                    ("Warning: the -nolock option can only be used by root\n");
            else
#endif
                nolock = TRUE;
        }
#endif
        else if (strcmp(argv[i], "-nolisten") == 0) {
            if (++i < argc) {
                if (_XSERVTransNoListen(argv[i]))
                    ErrorF("Failed to disable listen for %s transport",
                           argv[i]);
            }
            else
                UseMsg();
        }
        else if (strcmp(argv[i], "-listen") == 0) {
            if (++i < argc) {
                if (_XSERVTransListen(argv[i]))
                    ErrorF("Failed to enable listen for %s transport",
                           argv[i]);
            }
            else
                UseMsg();
        }
        else if (strcmp(argv[i], "-noreset") == 0) {
            dispatchExceptionAtReset = 0;
        }
        else if (strcmp(argv[i], "-reset") == 0) {
            dispatchExceptionAtReset = DE_RESET;
        }
        else if (strcmp(argv[i], "-p") == 0) {
            if (++i < argc)
                defaultScreenSaverInterval = ((CARD32) atoi(argv[i])) *
                    MILLI_PER_MIN;
            else
                UseMsg();
        }
        else if (strcmp(argv[i], "-pogo") == 0) {
            dispatchException = DE_TERMINATE;
        }
        else if (strcmp(argv[i], "-pn") == 0)
            PartialNetwork = TRUE;
        else if (strcmp(argv[i], "-nopn") == 0)
            PartialNetwork = FALSE;
        else if (strcmp(argv[i], "r") == 0)
            defaultKeyboardControl.autoRepeat = TRUE;
        else if (strcmp(argv[i], "-r") == 0)
            defaultKeyboardControl.autoRepeat = FALSE;
        else if (strcmp(argv[i], "-retro") == 0)
            party_like_its_1989 = TRUE;
        else if (strcmp(argv[i], "-s") == 0) {
            if (++i < argc)
                defaultScreenSaverTime = ((CARD32) atoi(argv[i])) *
                    MILLI_PER_MIN;
            else
                UseMsg();
        }
        else if (strcmp(argv[i], "-seat") == 0) {
            if (++i < argc)
                SeatId = argv[i];
            else
                UseMsg();
        }
        else if (strcmp(argv[i], "-t") == 0) {
            if (++i < argc)
                defaultPointerControl.threshold = atoi(argv[i]);
            else
                UseMsg();
        }
        else if (strcmp(argv[i], "-terminate") == 0) {
            dispatchExceptionAtReset = DE_TERMINATE;
        }
        else if (strcmp(argv[i], "-to") == 0) {
            if (++i < argc)
                TimeOutValue = ((CARD32) atoi(argv[i])) * MILLI_PER_SECOND;
            else
                UseMsg();
        }
        else if (strcmp(argv[i], "-tst") == 0) {
            noTestExtensions = TRUE;
        }
        else if (strcmp(argv[i], "-wm") == 0)
            defaultBackingStore = WhenMapped;
        else if (strcmp(argv[i], "-wr") == 0)
            whiteRoot = TRUE;
        else if (strcmp(argv[i], "-background") == 0) {
            if (++i < argc) {
                if (!strcmp(argv[i], "none"))
                    bgNoneRoot = TRUE;
                else
                    UseMsg();
            }
        }
        else if (strcmp(argv[i], "-maxbigreqsize") == 0) {
            if (++i < argc) {
                long reqSizeArg = atol(argv[i]);

                /* Request size > 128MB does not make much sense... */
                if (reqSizeArg > 0L && reqSizeArg < 128L) {
                    maxBigRequestSize = (reqSizeArg * 1048576L) - 1L;
                }
                else {
                    UseMsg();
                }
            }
            else {
                UseMsg();
            }
        }
#ifdef PANORAMIX
        else if (strcmp(argv[i], "+xinerama") == 0) {
            noPanoramiXExtension = FALSE;
        }
        else if (strcmp(argv[i], "-xinerama") == 0) {
            noPanoramiXExtension = TRUE;
        }
        else if (strcmp(argv[i], "-disablexineramaextension") == 0) {
            PanoramiXExtensionDisabledHack = TRUE;
        }
#endif
        else if (strcmp(argv[i], "-I") == 0) {
            /* ignore all remaining arguments */
            break;
        }
        else if (strncmp(argv[i], "tty", 3) == 0) {
            /* init supplies us with this useless information */
        }
#ifdef XDMCP
        else if ((skip = XdmcpOptions(argc, argv, i)) != i) {
            i = skip - 1;
        }
#endif
#ifdef SMART_SCHEDULE_POSSIBLE
        else if (strcmp(argv[i], "-dumbSched") == 0) {
            SmartScheduleDisable = TRUE;
        }
        else if (strcmp(argv[i], "-schedInterval") == 0) {
            if (++i < argc) {
                SmartScheduleInterval = atoi(argv[i]);
                SmartScheduleSlice = SmartScheduleInterval;
            }
            else
                UseMsg();
        }
        else if (strcmp(argv[i], "-schedMax") == 0) {
            if (++i < argc) {
                SmartScheduleMaxSlice = atoi(argv[i]);
            }
            else
                UseMsg();
        }
#endif
        else if (strcmp(argv[i], "-render") == 0) {
            if (++i < argc) {
                int policy = PictureParseCmapPolicy(argv[i]);

                if (policy != PictureCmapPolicyInvalid)
                    PictureCmapPolicy = policy;
                else
                    UseMsg();
            }
            else
                UseMsg();
        }
        else if (strcmp(argv[i], "+extension") == 0) {
            if (++i < argc) {
                if (!EnableDisableExtension(argv[i], TRUE))
                    EnableDisableExtensionError(argv[i], TRUE);
            }
            else
                UseMsg();
        }
        else if (strcmp(argv[i], "-extension") == 0) {
            if (++i < argc) {
                if (!EnableDisableExtension(argv[i], FALSE))
                    EnableDisableExtensionError(argv[i], FALSE);
            }
            else
                UseMsg();
        }
        else {
            ErrorF("Unrecognized option: %s\n", argv[i]);
            UseMsg();
            FatalError("Unrecognized option: %s\n", argv[i]);
        }
    }
}

/* Implement a simple-minded font authorization scheme.  The authorization
   name is "hp-hostname-1", the contents are simply the host name. */
int
set_font_authorizations(char **authorizations, int *authlen, void *client)
{
#define AUTHORIZATION_NAME "hp-hostname-1"
#if defined(TCPCONN) || defined(STREAMSCONN)
    static char *result = NULL;
    static char *p = NULL;

    if (p == NULL) {
        char hname[1024], *hnameptr;
        unsigned int len;

#if defined(IPv6) && defined(AF_INET6)
        struct addrinfo hints, *ai = NULL;
#else
        struct hostent *host;

#ifdef XTHREADS_NEEDS_BYNAMEPARAMS
        _Xgethostbynameparams hparams;
#endif
#endif

        gethostname(hname, 1024);
#if defined(IPv6) && defined(AF_INET6)
        memset(&hints, 0, sizeof(hints));
        hints.ai_flags = AI_CANONNAME;
        if (getaddrinfo(hname, NULL, &hints, &ai) == 0) {
            hnameptr = ai->ai_canonname;
        }
        else {
            hnameptr = hname;
        }
#else
        host = _XGethostbyname(hname, hparams);
        if (host == NULL)
            hnameptr = hname;
        else
            hnameptr = host->h_name;
#endif

        len = strlen(hnameptr) + 1;
        result = malloc(len + sizeof(AUTHORIZATION_NAME) + 4);

        p = result;
        *p++ = sizeof(AUTHORIZATION_NAME) >> 8;
        *p++ = sizeof(AUTHORIZATION_NAME) & 0xff;
        *p++ = (len) >> 8;
        *p++ = (len & 0xff);

        memmove(p, AUTHORIZATION_NAME, sizeof(AUTHORIZATION_NAME));
        p += sizeof(AUTHORIZATION_NAME);
        memmove(p, hnameptr, len);
        p += len;
#if defined(IPv6) && defined(AF_INET6)
        if (ai) {
            freeaddrinfo(ai);
        }
#endif
    }
    *authlen = p - result;
    *authorizations = result;
    return 1;
#else                           /* TCPCONN */
    return 0;
#endif                          /* TCPCONN */
}

void *
XNFalloc(unsigned long amount)
{
    void *ptr = malloc(amount);

    if (!ptr)
        FatalError("Out of memory");
    return ptr;
}

/* The original XNFcalloc was used with the xnfcalloc macro which multiplied
 * the arguments at the call site without allowing calloc to check for overflow.
 * XNFcallocarray was added to fix that without breaking ABI.
 */
void *
XNFcalloc(unsigned long amount)
{
    return XNFcallocarray(1, amount);
}

void *
XNFcallocarray(size_t nmemb, size_t size)
{
    void *ret = calloc(nmemb, size);

    if (!ret)
        FatalError("XNFcalloc: Out of memory");
    return ret;
}

void *
XNFrealloc(void *ptr, unsigned long amount)
{
    void *ret = realloc(ptr, amount);

    if (!ret)
        FatalError("XNFrealloc: Out of memory");
    return ret;
}

void *
XNFreallocarray(void *ptr, size_t nmemb, size_t size)
{
    void *ret = reallocarray(ptr, nmemb, size);

    if (!ret)
        FatalError("XNFreallocarray: Out of memory");
    return ret;
}

char *
Xstrdup(const char *s)
{
    if (s == NULL)
        return NULL;
    return strdup(s);
}

char *
XNFstrdup(const char *s)
{
    char *ret;

    if (s == NULL)
        return NULL;

    ret = strdup(s);
    if (!ret)
        FatalError("XNFstrdup: Out of memory");
    return ret;
}

void
SmartScheduleStopTimer(void)
{
#ifdef SMART_SCHEDULE_POSSIBLE
#ifdef _MSC_VER
    if (SmartScheduleDisable)
        return;
    DeleteTimerQueueTimer(s_hSmartScheduleTimerQueue, s_hSmartScheduleTimer, NULL);
    s_hSmartScheduleTimer=NULL;
#else
    struct itimerval timer;

    if (SmartScheduleDisable)
        return;
    timer.it_interval.tv_sec = 0;
    timer.it_interval.tv_usec = 0;
    timer.it_value.tv_sec = 0;
    timer.it_value.tv_usec = 0;
    (void) setitimer(ITIMER_REAL, &timer, 0);
#endif
#endif
}

#ifdef _MSC_VER
static VOID CALLBACK SmartScheduleTimer( PVOID lpParameter, BOOLEAN TimerOrWaitFired)
#else
static void SmartScheduleTimer (int sig)
#endif
{
    SmartScheduleTime += SmartScheduleInterval;
}


void
SmartScheduleStartTimer(void)
{
#ifdef SMART_SCHEDULE_POSSIBLE
#ifdef _MSC_VER
    if (SmartScheduleDisable)
        return;

    if (!CreateTimerQueueTimer( &s_hSmartScheduleTimer, s_hSmartScheduleTimerQueue, SmartScheduleTimer, NULL
                              , SmartScheduleInterval, SmartScheduleInterval, WT_EXECUTEONLYONCE|WT_EXECUTEINPERSISTENTTHREAD))
    {
        DWORD Error=GetLastError();
        ErrorF("Error starting timer, smart scheduling disabled: 0x%x (%d)\n",Error,Error);
        CloseHandle(s_hSmartScheduleTimer);
        SmartScheduleDisable = TRUE;
        return;
    }
#else
    struct itimerval timer;

    if (SmartScheduleDisable)
        return;
    timer.it_interval.tv_sec = 0;
    timer.it_interval.tv_usec = SmartScheduleInterval * 1000;
    timer.it_value.tv_sec = 0;
    timer.it_value.tv_usec = SmartScheduleInterval * 1000;
    setitimer(ITIMER_REAL, &timer, 0);
#endif
#endif
}

void
SmartScheduleInit(void)
{
#ifdef SMART_SCHEDULE_POSSIBLE
#ifdef _MSC_VER
    if (SmartScheduleDisable)
        return;
    s_hSmartScheduleTimerQueue = CreateTimerQueue();
    if (!s_hSmartScheduleTimerQueue)
    {
        DWORD Error=GetLastError();
        ErrorF("Error creating timer, smart scheduling disabled: 0x%x (%d)\n",Error,Error);
        SmartScheduleDisable = TRUE;
    }
#else
    struct sigaction act;

    if (SmartScheduleDisable)
        return;

    memset((char *) &act, 0, sizeof(struct sigaction));

    /* Set up the timer signal function */
    act.sa_handler = SmartScheduleTimer;
    sigemptyset(&act.sa_mask);
    sigaddset(&act.sa_mask, SIGALRM);
    if (sigaction(SIGALRM, &act, 0) < 0) {
        perror("sigaction for smart scheduler");
        SmartScheduleDisable = TRUE;
    }
#endif
#endif
}

#ifdef SIG_BLOCK
static sigset_t PreviousSignalMask;
static int BlockedSignalCount;
#endif

void
OsBlockSignals(void)
{
#ifdef SIG_BLOCK
    if (BlockedSignalCount++ == 0) {
        sigset_t set;

#ifdef SIGIO
        OsBlockSIGIO();
#endif
        sigemptyset(&set);
        sigaddset(&set, SIGALRM);
        sigaddset(&set, SIGVTALRM);
#ifdef SIGWINCH
        sigaddset(&set, SIGWINCH);
#endif
        sigaddset(&set, SIGTSTP);
        sigaddset(&set, SIGTTIN);
        sigaddset(&set, SIGTTOU);
        sigaddset(&set, SIGCHLD);
        sigprocmask(SIG_BLOCK, &set, &PreviousSignalMask);
    }
#endif
}

#ifdef SIG_BLOCK
static sig_atomic_t sigio_blocked;
static sigset_t PreviousSigIOMask;
#endif

/**
 * returns zero if this call caused SIGIO to be blocked now, non-zero if it
 * was already blocked by a previous call to this function.
 */
int
OsBlockSIGIO(void)
{
#ifdef SIGIO
#ifdef SIG_BLOCK
    if (sigio_blocked++ == 0) {
        sigset_t set;
        int ret;

        sigemptyset(&set);
        sigaddset(&set, SIGIO);
        sigprocmask(SIG_BLOCK, &set, &PreviousSigIOMask);
        ret = sigismember(&PreviousSigIOMask, SIGIO);
        return ret;
    }
#endif
#endif
    return 1;
}

void
OsReleaseSIGIO(void)
{
#ifdef SIGIO
#ifdef SIG_BLOCK
    if (--sigio_blocked == 0) {
        sigprocmask(SIG_SETMASK, &PreviousSigIOMask, 0);
    } else if (sigio_blocked < 0) {
        BUG_WARN(sigio_blocked < 0);
        sigio_blocked = 0;
    }
#endif
#endif
}

void
OsReleaseSignals(void)
{
#ifdef SIG_BLOCK
    if (--BlockedSignalCount == 0) {
        sigprocmask(SIG_SETMASK, &PreviousSignalMask, 0);
        OsReleaseSIGIO();
    }
#endif
}

void
OsResetSignals(void)
{
#ifdef SIG_BLOCK
    while (BlockedSignalCount > 0)
        OsReleaseSignals();
#ifdef SIGIO
    while (sigio_blocked > 0)
        OsReleaseSIGIO();
#endif
#endif
}

/*
 * Pending signals may interfere with core dumping. Provide a
 * mechanism to block signals when aborting.
 */

void
OsAbort(void)
{
#ifndef __APPLE__
    OsBlockSignals();
#endif
    abort();
}

#if !defined(WIN32)
/*
 * "safer" versions of system(3), popen(3) and pclose(3) which give up
 * all privs before running a command.
 *
 * This is based on the code in FreeBSD 2.2 libc.
 *
 * XXX It'd be good to redirect stderr so that it ends up in the log file
 * as well.  As it is now, xkbcomp messages don't end up in the log file.
 */

int
System(const char *command)
{
    int pid, p;
    void (*csig) (int);
    int status;

    if (!command)
        return 1;

    csig = signal(SIGCHLD, SIG_DFL);
    if (csig == SIG_ERR) {
        perror("signal");
        return -1;
    }
    DebugF("System: `%s'\n", command);

    switch (pid = fork()) {
    case -1:                   /* error */
        p = -1;
        break;
    case 0:                    /* child */
        if (setgid(getgid()) == -1)
            _exit(127);
        if (setuid(getuid()) == -1)
            _exit(127);
        execl("/bin/sh", "sh", "-c", command, (char *) NULL);
        _exit(127);
    default:                   /* parent */
        do {
            p = waitpid(pid, &status, 0);
        } while (p == -1 && errno == EINTR);

    }

    if (signal(SIGCHLD, csig) == SIG_ERR) {
        perror("signal");
        return -1;
    }

    return p == -1 ? -1 : status;
}

static struct pid {
    struct pid *next;
    FILE *fp;
    int pid;
} *pidlist;

OsSigHandlerPtr old_alarm = NULL;       /* XXX horrible awful hack */

void *
Popen(const char *command, const char *type)
{
    struct pid *cur;
    FILE *iop;
    int pdes[2], pid;

    if (command == NULL || type == NULL)
        return NULL;

    if ((*type != 'r' && *type != 'w') || type[1])
        return NULL;

    if ((cur = malloc(sizeof(struct pid))) == NULL)
        return NULL;

    if (pipe(pdes) < 0) {
        free(cur);
        return NULL;
    }

    /* Ignore the smart scheduler while this is going on */
    old_alarm = OsSignal(SIGALRM, SIG_IGN);
    if (old_alarm == SIG_ERR) {
        close(pdes[0]);
        close(pdes[1]);
        free(cur);
        perror("signal");
        return NULL;
    }

    switch (pid = fork()) {
    case -1:                   /* error */
        close(pdes[0]);
        close(pdes[1]);
        free(cur);
        if (OsSignal(SIGALRM, old_alarm) == SIG_ERR)
            perror("signal");
        return NULL;
    case 0:                    /* child */
        if (setgid(getgid()) == -1)
            _exit(127);
        if (setuid(getuid()) == -1)
            _exit(127);
        if (*type == 'r') {
            if (pdes[1] != 1) {
                /* stdout */
                dup2(pdes[1], 1);
                close(pdes[1]);
            }
            close(pdes[0]);
        }
        else {
            if (pdes[0] != 0) {
                /* stdin */
                dup2(pdes[0], 0);
                close(pdes[0]);
            }
            close(pdes[1]);
        }
        execl("/bin/sh", "sh", "-c", command, (char *) NULL);
        _exit(127);
    }

    /* Avoid EINTR during stdio calls */
    OsBlockSignals();

    /* parent */
    if (*type == 'r') {
        iop = fdopen(pdes[0], type);
        close(pdes[1]);
    }
    else {
        iop = fdopen(pdes[1], type);
        close(pdes[0]);
    }

    cur->fp = iop;
    cur->pid = pid;
    cur->next = pidlist;
    pidlist = cur;

    DebugF("Popen: `%s', fp = %p\n", command, iop);

    return iop;
}

/* fopen that drops privileges */
void *
Fopen(const char *file, const char *type)
{
    FILE *iop;

#ifndef HAS_SAVED_IDS_AND_SETEUID
    struct pid *cur;
    int pdes[2], pid;

    if (file == NULL || type == NULL)
        return NULL;

    if ((*type != 'r' && *type != 'w') || type[1])
        return NULL;

    if ((cur = malloc(sizeof(struct pid))) == NULL)
        return NULL;

    if (pipe(pdes) < 0) {
        free(cur);
        return NULL;
    }

    switch (pid = fork()) {
    case -1:                   /* error */
        close(pdes[0]);
        close(pdes[1]);
        free(cur);
        return NULL;
    case 0:                    /* child */
        if (setgid(getgid()) == -1)
            _exit(127);
        if (setuid(getuid()) == -1)
            _exit(127);
        if (*type == 'r') {
            if (pdes[1] != 1) {
                /* stdout */
                dup2(pdes[1], 1);
                close(pdes[1]);
            }
            close(pdes[0]);
        }
        else {
            if (pdes[0] != 0) {
                /* stdin */
                dup2(pdes[0], 0);
                close(pdes[0]);
            }
            close(pdes[1]);
        }
        execl("/bin/cat", "cat", file, (char *) NULL);
        _exit(127);
    }

    /* Avoid EINTR during stdio calls */
    OsBlockSignals();

    /* parent */
    if (*type == 'r') {
        iop = fdopen(pdes[0], type);
        close(pdes[1]);
    }
    else {
        iop = fdopen(pdes[1], type);
        close(pdes[0]);
    }

    cur->fp = iop;
    cur->pid = pid;
    cur->next = pidlist;
    pidlist = cur;

    DebugF("Fopen(%s), fp = %p\n", file, iop);

    return iop;
#else
    int ruid, euid;

    ruid = getuid();
    euid = geteuid();

    if (seteuid(ruid) == -1) {
        return NULL;
    }
    iop = fopen(file, type);

    if (seteuid(euid) == -1) {
        fclose(iop);
        return NULL;
    }
    return iop;
#endif                          /* HAS_SAVED_IDS_AND_SETEUID */
}

int
Pclose(void *iop)
{
    struct pid *cur, *last;
    int pstat;
    int pid;

    DebugF("Pclose: fp = %p\n", iop);
    fclose(iop);

    for (last = NULL, cur = pidlist; cur; last = cur, cur = cur->next)
        if (cur->fp == iop)
            break;
    if (cur == NULL)
        return -1;

    do {
        pid = waitpid(cur->pid, &pstat, 0);
    } while (pid == -1 && errno == EINTR);

    if (last == NULL)
        pidlist = cur->next;
    else
        last->next = cur->next;
    free(cur);

    /* allow EINTR again */
    OsReleaseSignals();

    if (old_alarm && OsSignal(SIGALRM, old_alarm) == SIG_ERR) {
        perror("signal");
        return -1;
    }

    return pid == -1 ? -1 : pstat;
}

int
Fclose(void *iop)
{
#ifdef HAS_SAVED_IDS_AND_SETEUID
    return fclose(iop);
#else
    return Pclose(iop);
#endif
}

#endif                          /* !WIN32 */

#ifdef WIN32

#include <X11/Xwindows.h>

const char *
Win32TempDir(void)
{
    static char buffer[PATH_MAX];

    if (GetTempPath(sizeof(buffer), buffer)) {
        int len;

        buffer[sizeof(buffer) - 1] = 0;
        len = strlen(buffer);
        if (len > 0)
            if (buffer[len - 1] == '\\')
                buffer[len - 1] = 0;
        return buffer;
    }
    if (getenv("TEMP") != NULL)
        return getenv("TEMP");
    else if (getenv("TMP") != NULL)
        return getenv("TMP");
    else
        return "/tmp";
}

int
System(const char *cmdline)
{
    STARTUPINFO si;
    PROCESS_INFORMATION pi;
    DWORD dwExitCode;
    char *cmd = strdup(cmdline);

    ZeroMemory(&si, sizeof(si));
    si.cb = sizeof(si);
    ZeroMemory(&pi, sizeof(pi));

    if (!CreateProcess(NULL, cmd, NULL, NULL, FALSE, 0, NULL, NULL, &si, &pi)) {
        LPVOID buffer;

        if (!FormatMessage(FORMAT_MESSAGE_ALLOCATE_BUFFER |
                           FORMAT_MESSAGE_FROM_SYSTEM |
                           FORMAT_MESSAGE_IGNORE_INSERTS,
                           NULL,
                           GetLastError(),
                           MAKELANGID(LANG_NEUTRAL, SUBLANG_DEFAULT),
                           (LPTSTR) &buffer, 0, NULL)) {
            ErrorF("[xkb] Starting '%s' failed!\n", cmdline);
        }
        else {
            ErrorF("[xkb] Starting '%s' failed: %s", cmdline, (char *) buffer);
            LocalFree(buffer);
        }

        free(cmd);
        return -1;
    }
    /* Wait until child process exits. */
    WaitForSingleObject(pi.hProcess, INFINITE);

    GetExitCodeProcess(pi.hProcess, &dwExitCode);

    /* Close process and thread handles. */
    CloseHandle(pi.hProcess);
    CloseHandle(pi.hThread);
    free(cmd);

    return dwExitCode;
}
#endif

/*
 * CheckUserParameters: check for long command line arguments and long
 * environment variables.  By default, these checks are only done when
 * the server's euid != ruid.  In 3.3.x, these checks were done in an
 * external wrapper utility.
 */

/* Consider LD* variables insecure? */
#ifndef REMOVE_ENV_LD
#define REMOVE_ENV_LD 1
#endif

/* Remove long environment variables? */
#ifndef REMOVE_LONG_ENV
#define REMOVE_LONG_ENV 1
#endif

/*
 * Disallow stdout or stderr as pipes?  It's possible to block the X server
 * when piping stdout+stderr to a pipe.
 *
 * Don't enable this because it looks like it's going to cause problems.
 */
#ifndef NO_OUTPUT_PIPES
#define NO_OUTPUT_PIPES 0
#endif

/* Check args and env only if running setuid (euid == 0 && euid != uid) ? */
#ifndef CHECK_EUID
#ifndef WIN32
#define CHECK_EUID 1
#else
#define CHECK_EUID 0
#endif
#endif

/*
 * Maybe the locale can be faked to make isprint(3) report that everything
 * is printable?  Avoid it by default.
 */
#ifndef USE_ISPRINT
#define USE_ISPRINT 0
#endif

#define MAX_ARG_LENGTH          128
#define MAX_ENV_LENGTH          2048
#define MAX_ENV_PATH_LENGTH     2048    /* Limit for *PATH and TERMCAP */

#if USE_ISPRINT
#include <ctype.h>
#define checkPrintable(c) isprint(c)
#else
#define checkPrintable(c) (((c) & 0x7f) >= 0x20 && ((c) & 0x7f) != 0x7f)
#endif

enum BadCode {
    NotBad = 0,
    UnsafeArg,
    ArgTooLong,
    UnprintableArg,
    EnvTooLong,
    OutputIsPipe,
    InternalError
};

#if defined(VENDORSUPPORT)
#define BUGADDRESS VENDORSUPPORT
#elif defined(BUILDERADDR)
#define BUGADDRESS BUILDERADDR
#else
#define BUGADDRESS "xorg@freedesktop.org"
#endif

void
CheckUserParameters(int argc, char **argv, char **envp)
{
    enum BadCode bad = NotBad;
    int i = 0, j;
    char *a, *e = NULL;

#if CHECK_EUID
    if (geteuid() == 0 && getuid() != geteuid())
#endif
    {
        /* Check each argv[] */
        for (i = 1; i < argc; i++) {
            if (strcmp(argv[i], "-fp") == 0) {
                i++;            /* continue with next argument. skip the length check */
                if (i >= argc)
                    break;
            }
            else {
                if (strlen(argv[i]) > MAX_ARG_LENGTH) {
                    bad = ArgTooLong;
                    break;
                }
            }
            a = argv[i];
            while (*a) {
                if (checkPrintable(*a) == 0) {
                    bad = UnprintableArg;
                    break;
                }
                a++;
            }
            if (bad)
                break;
        }
        if (!bad) {
            /* Check each envp[] */
            for (i = 0; envp[i]; i++) {

                /* Check for bad environment variables and values */
#if REMOVE_ENV_LD
                while (envp[i] && (strncmp(envp[i], "LD", 2) == 0)) {
                    for (j = i; envp[j]; j++) {
                        envp[j] = envp[j + 1];
                    }
                }
#endif
                if (envp[i] && (strlen(envp[i]) > MAX_ENV_LENGTH)) {
#if REMOVE_LONG_ENV
                    for (j = i; envp[j]; j++) {
                        envp[j] = envp[j + 1];
                    }
                    i--;
#else
                    char *eq;
                    int len;

                    eq = strchr(envp[i], '=');
                    if (!eq)
                        continue;
                    len = eq - envp[i];
                    e = strndup(envp[i], len);
                    if (!e) {
                        bad = InternalError;
                        break;
                    }
                    if (len >= 4 &&
                        (strcmp(e + len - 4, "PATH") == 0 ||
                         strcmp(e, "TERMCAP") == 0)) {
                        if (strlen(envp[i]) > MAX_ENV_PATH_LENGTH) {
                            bad = EnvTooLong;
                            break;
                        }
                        else {
                            free(e);
                        }
                    }
                    else {
                        bad = EnvTooLong;
                        break;
                    }
#endif
                }
            }
        }
#if NO_OUTPUT_PIPES
        if (!bad) {
            struct stat buf;

            if (fstat(fileno(stdout), &buf) == 0 && S_ISFIFO(buf.st_mode))
                bad = OutputIsPipe;
            if (fstat(fileno(stderr), &buf) == 0 && S_ISFIFO(buf.st_mode))
                bad = OutputIsPipe;
        }
#endif
    }
    switch (bad) {
    case NotBad:
        return;
    case UnsafeArg:
        ErrorF("Command line argument number %d is unsafe\n", i);
        break;
    case ArgTooLong:
        ErrorF("Command line argument number %d is too long\n", i);
        break;
    case UnprintableArg:
        ErrorF("Command line argument number %d contains unprintable"
               " characters\n", i);
        break;
    case EnvTooLong:
        ErrorF("Environment variable `%s' is too long\n", e);
        break;
    case OutputIsPipe:
        ErrorF("Stdout and/or stderr is a pipe\n");
        break;
    case InternalError:
        ErrorF("Internal Error\n");
        break;
    default:
        ErrorF("Unknown error\n");
        break;
    }
    FatalError("X server aborted because of unsafe environment\n");
}

/*
 * CheckUserAuthorization: check if the user is allowed to start the
 * X server.  This usually means some sort of PAM checking, and it is
 * usually only done for setuid servers (uid != euid).
 */

#ifdef USE_PAM
#include <security/pam_appl.h>
#include <security/pam_misc.h>
#include <pwd.h>
#endif                          /* USE_PAM */

void
CheckUserAuthorization(void)
{
#ifdef USE_PAM
    static struct pam_conv conv = {
        misc_conv,
        NULL
    };

    pam_handle_t *pamh = NULL;
    struct passwd *pw;
    int retval;

    if (getuid() != geteuid()) {
        pw = getpwuid(getuid());
        if (pw == NULL)
            FatalError("getpwuid() failed for uid %d\n", getuid());

        retval = pam_start("xserver", pw->pw_name, &conv, &pamh);
        if (retval != PAM_SUCCESS)
            FatalError("pam_start() failed.\n"
                       "\tMissing or mangled PAM config file or module?\n");

        retval = pam_authenticate(pamh, 0);
        if (retval != PAM_SUCCESS) {
            pam_end(pamh, retval);
            FatalError("PAM authentication failed, cannot start X server.\n"
                       "\tPerhaps you do not have console ownership?\n");
        }

        retval = pam_acct_mgmt(pamh, 0);
        if (retval != PAM_SUCCESS) {
            pam_end(pamh, retval);
            FatalError("PAM authentication failed, cannot start X server.\n"
                       "\tPerhaps you do not have console ownership?\n");
        }

        /* this is not a session, so do not do session management */
        pam_end(pamh, PAM_SUCCESS);
    }
#endif
}

/*
 * Tokenize a string into a NULL terminated array of strings. Always returns
 * an allocated array unless an error occurs.
 */
char **
xstrtokenize(const char *str, const char *separators)
{
    char **list, **nlist;
    char *tok, *tmp;
    unsigned num = 0, n;

    if (!str)
        return NULL;
    list = calloc(1, sizeof(*list));
    if (!list)
        return NULL;
    tmp = strdup(str);
    if (!tmp)
        goto error;
    for (tok = strtok(tmp, separators); tok; tok = strtok(NULL, separators)) {
        nlist = reallocarray(list, num + 2, sizeof(*list));
        if (!nlist)
            goto error;
        list = nlist;
        list[num] = strdup(tok);
        if (!list[num])
            goto error;
        list[++num] = NULL;
    }
    free(tmp);
    return list;

 error:
    free(tmp);
    for (n = 0; n < num; n++)
        free(list[n]);
    free(list);
    return NULL;
}

/* Format a signed number into a string in a signal safe manner. The string
 * should be at least 21 characters in order to handle all int64_t values.
 */
void
FormatInt64(int64_t num, char *string)
{
    if (num < 0) {
        string[0] = '-';
        num *= -1;
        string++;
    }
    FormatUInt64(num, string);
}

/* Format a number into a string in a signal safe manner. The string should be
 * at least 21 characters in order to handle all uint64_t values. */
void
FormatUInt64(uint64_t num, char *string)
{
    uint64_t divisor;
    int len;
    int i;

    for (len = 1, divisor = 10;
         len < 20 && num / divisor;
         len++, divisor *= 10);

    for (i = len, divisor = 1; i > 0; i--, divisor *= 10)
        string[i - 1] = '0' + ((num / divisor) % 10);

    string[len] = '\0';
}

/**
 * Format a double number as %.2f.
 */
void
FormatDouble(double dbl, char *string)
{
    int slen = 0;
    uint64_t frac;

    frac = (dbl > 0 ? dbl : -dbl) * 100.0 + 0.5;
    frac %= 100;

    /* write decimal part to string */
    if (dbl < 0 && dbl > -1)
        string[slen++] = '-';
    FormatInt64((int64_t)dbl, &string[slen]);

    while(string[slen] != '\0')
        slen++;

    /* append fractional part, but only if we have enough characters. We
     * expect string to be 21 chars (incl trailing \0) */
    if (slen <= 17) {
        string[slen++] = '.';
        if (frac < 10)
            string[slen++] = '0';

        FormatUInt64(frac, &string[slen]);
    }
}


/* Format a number into a hexadecimal string in a signal safe manner. The string
 * should be at least 17 characters in order to handle all uint64_t values. */
void
FormatUInt64Hex(uint64_t num, char *string)
{
    uint64_t divisor;
    int len;
    int i;

    for (len = 1, divisor = 0x10;
         len < 16 && num / divisor;
         len++, divisor *= 0x10);

    for (i = len, divisor = 1; i > 0; i--, divisor *= 0x10) {
        int val = (num / divisor) % 0x10;

        if (val < 10)
            string[i - 1] = '0' + val;
        else
            string[i - 1] = 'a' + val - 10;
    }

    string[len] = '\0';
}

<<<<<<< HEAD
#ifndef _MSC_VER
=======
#if !defined(WIN32) || defined(__CYGWIN__)
>>>>>>> 843964ee
/* Move a file descriptor out of the way of our select mask; this
 * is useful for file descriptors which will never appear in the
 * select mask to avoid reducing the number of clients that can
 * connect to the server
 */
int
os_move_fd(int fd)
{
    int newfd;

#ifdef F_DUPFD_CLOEXEC
    newfd = fcntl(fd, F_DUPFD_CLOEXEC, MAXCLIENTS);
#else
    newfd = fcntl(fd, F_DUPFD, MAXCLIENTS);
#endif
    if (newfd < 0)
        return fd;
#ifndef F_DUPFD_CLOEXEC
    fcntl(newfd, F_SETFD, FD_CLOEXEC);
#endif
    close(fd);
    return newfd;
}
#endif<|MERGE_RESOLUTION|>--- conflicted
+++ resolved
@@ -2169,11 +2169,7 @@
     string[len] = '\0';
 }
 
-<<<<<<< HEAD
-#ifndef _MSC_VER
-=======
 #if !defined(WIN32) || defined(__CYGWIN__)
->>>>>>> 843964ee
 /* Move a file descriptor out of the way of our select mask; this
  * is useful for file descriptors which will never appear in the
  * select mask to avoid reducing the number of clients that can
