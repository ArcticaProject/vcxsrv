/*

Copyright 1987, 1998  The Open Group

Permission to use, copy, modify, distribute, and sell this software and its
documentation for any purpose is hereby granted without fee, provided that
the above copyright notice appear in all copies and that both that
copyright notice and this permission notice appear in supporting
documentation.

The above copyright notice and this permission notice shall be included
in all copies or substantial portions of the Software.

THE SOFTWARE IS PROVIDED "AS IS", WITHOUT WARRANTY OF ANY KIND, EXPRESS
OR IMPLIED, INCLUDING BUT NOT LIMITED TO THE WARRANTIES OF
MERCHANTABILITY, FITNESS FOR A PARTICULAR PURPOSE AND NONINFRINGEMENT.
IN NO EVENT SHALL THE OPEN GROUP BE LIABLE FOR ANY CLAIM, DAMAGES OR
OTHER LIABILITY, WHETHER IN AN ACTION OF CONTRACT, TORT OR OTHERWISE,
ARISING FROM, OUT OF OR IN CONNECTION WITH THE SOFTWARE OR THE USE OR
OTHER DEALINGS IN THE SOFTWARE.

Except as contained in this notice, the name of The Open Group shall
not be used in advertising or otherwise to promote the sale, use or
other dealings in this Software without prior written authorization
from The Open Group.

Copyright 1987 by Digital Equipment Corporation, Maynard, Massachusetts,
Copyright 1994 Quarterdeck Office Systems.

                        All Rights Reserved

Permission to use, copy, modify, and distribute this software and its
documentation for any purpose and without fee is hereby granted,
provided that the above copyright notice appear in all copies and that
both that copyright notice and this permission notice appear in
supporting documentation, and that the names of Digital and
Quarterdeck not be used in advertising or publicity pertaining to
distribution of the software without specific, written prior
permission.

DIGITAL AND QUARTERDECK DISCLAIM ALL WARRANTIES WITH REGARD TO THIS
SOFTWARE, INCLUDING ALL IMPLIED WARRANTIES OF MERCHANTABILITY AND
FITNESS, IN NO EVENT SHALL DIGITAL BE LIABLE FOR ANY SPECIAL, INDIRECT
OR CONSEQUENTIAL DAMAGES OR ANY DAMAGES WHATSOEVER RESULTING FROM LOSS
OF USE, DATA OR PROFITS, WHETHER IN AN ACTION OF CONTRACT, NEGLIGENCE
OR OTHER TORTIOUS ACTION, ARISING OUT OF OR IN CONNECTION WITH THE USE
OR PERFORMANCE OF THIS SOFTWARE.

*/

#ifdef HAVE_DIX_CONFIG_H
#include <dix-config.h>
#endif

#ifdef __CYGWIN__
#include <stdlib.h>
#include <signal.h>
/*
   Sigh... We really need a prototype for this to know it is stdcall,
   but #include-ing <windows.h> here is not a good idea...
*/
__stdcall unsigned long GetTickCount(void);
#endif

#if defined(WIN32) && !defined(__CYGWIN__)
#include <X11/Xwinsock.h>
#endif
#include <X11/Xos.h>
#include <stdio.h>
#include <time.h>
#if !defined(WIN32) || !defined(__MINGW32__)
#include <sys/time.h>
#include <sys/resource.h>
#endif
#include "misc.h"
#include <X11/X.h>
#define XSERV_t
#define TRANS_SERVER
#define TRANS_REOPEN
#include <X11/Xtrans/Xtrans.h>
#include "input.h"
#include "dixfont.h"
#include "osdep.h"
#include "extension.h"
#ifdef X_POSIX_C_SOURCE
#define _POSIX_C_SOURCE X_POSIX_C_SOURCE
#include <signal.h>
#undef _POSIX_C_SOURCE
#else
#if defined(_POSIX_SOURCE)
#include <signal.h>
#else
#define _POSIX_SOURCE
#include <signal.h>
#undef _POSIX_SOURCE
#endif
#endif
#ifndef WIN32
#include <sys/wait.h>
#endif
#if !defined(SYSV) && !defined(WIN32)
#include <sys/resource.h>
#endif
#include <sys/stat.h>
#include <ctype.h>              /* for isspace */
#include <stdarg.h>

#include <stdlib.h>             /* for malloc() */

#if defined(TCPCONN) || defined(STREAMSCONN)
#ifndef WIN32
#include <netdb.h>
#endif
#endif

#include "opaque.h"

#include "dixstruct.h"

#include "xkbsrv.h"

#include "picture.h"

Bool noTestExtensions;

#ifdef COMPOSITE
Bool noCompositeExtension = FALSE;
#endif

#ifdef DAMAGE
Bool noDamageExtension = FALSE;
#endif
#ifdef DBE
Bool noDbeExtension = FALSE;
#endif
#ifdef DPMSExtension
Bool noDPMSExtension = FALSE;
#endif
#ifdef GLXEXT
Bool noGlxExtension = FALSE;
Bool noGlxVisualInit = FALSE;
#endif
#ifdef SCREENSAVER
Bool noScreenSaverExtension = FALSE;
#endif
#ifdef MITSHM
Bool noMITShmExtension = FALSE;
#endif
#ifdef RANDR
Bool noRRExtension = FALSE;
#endif
Bool noRenderExtension = FALSE;

#ifdef XCSECURITY
Bool noSecurityExtension = FALSE;
#endif
#ifdef RES
Bool noResExtension = FALSE;
#endif
#ifdef XF86BIGFONT
Bool noXFree86BigfontExtension = FALSE;
#endif
#ifdef XFreeXDGA
Bool noXFree86DGAExtension = FALSE;
#endif
#ifdef XF86DRI
Bool noXFree86DRIExtension = FALSE;
#endif
#ifdef XF86VIDMODE
Bool noXFree86VidModeExtension = FALSE;
#endif
#ifdef XFIXES
Bool noXFixesExtension = FALSE;
#endif
#ifdef PANORAMIX
/* Xinerama is disabled by default unless enabled via +xinerama */
Bool noPanoramiXExtension = TRUE;
#endif
#ifdef XSELINUX
Bool noSELinuxExtension = FALSE;
int selinuxEnforcingState = SELINUX_MODE_DEFAULT;
#endif
#ifdef XV
Bool noXvExtension = FALSE;
#endif
#ifdef DRI2
Bool noDRI2Extension = FALSE;
#endif

Bool noGEExtension = FALSE;

#define X_INCLUDE_NETDB_H
#include <X11/Xos_r.h>

#include <errno.h>

Bool CoreDump;

#ifdef PANORAMIX
Bool PanoramiXExtensionDisabledHack = FALSE;
#endif

int auditTrailLevel = 1;

char *SeatId = NULL;

<<<<<<< HEAD
#ifdef _MSC_VER
static HANDLE s_hSmartScheduleTimer = NULL;
static HANDLE s_hSmartScheduleTimerQueue = NULL;
#endif
=======
sig_atomic_t inSignalContext = FALSE;
>>>>>>> fc8f3723

#if defined(SVR4) || defined(__linux__) || defined(CSRG_BASED)
#define HAS_SAVED_IDS_AND_SETEUID
#endif

OsSigHandlerPtr
OsSignal(int sig, OsSigHandlerPtr handler)
{
#ifdef X_NOT_POSIX
    return signal(sig, handler);
#else
    struct sigaction act, oact;

    sigemptyset(&act.sa_mask);
    if (handler != SIG_IGN)
        sigaddset(&act.sa_mask, sig);
    act.sa_flags = 0;
    act.sa_handler = handler;
    if (sigaction(sig, &act, &oact))
        perror("sigaction");
    return oact.sa_handler;
#endif
}

/*
 * Explicit support for a server lock file like the ones used for UUCP.
 * For architectures with virtual terminals that can run more than one
 * server at a time.  This keeps the servers from stomping on each other
 * if the user forgets to give them different display numbers.
 */
#define LOCK_DIR "/tmp"
#define LOCK_TMP_PREFIX "/.tX"
#define LOCK_PREFIX "/.X"
#define LOCK_SUFFIX "-lock"

#ifdef _MSC_VER
#define LockFile szLockFile
#endif

static Bool StillLocking = FALSE;
static char LockFile[PATH_MAX];
static Bool nolock = FALSE;

/*
 * LockServer --
 *      Check if the server lock file exists.  If so, check if the PID
 *      contained inside is valid.  If so, then die.  Otherwise, create
 *      the lock file containing the PID.
 */
void
LockServer(void)
{
#if defined(WIN32) && !defined(__CYGWIN__)
  char MutexName[100];
  sprintf(MutexName, "Global\\VcXsrv_Mutex_%d\n", getpid());
  if (!CreateMutex(NULL,TRUE,MutexName) || GetLastError()== ERROR_ALREADY_EXISTS)
  {
    FatalError("Server is already active for display %d\n", atoi(display));
  }
#else
    char tmp[PATH_MAX], pid_str[12];
    int lfd, i, haslock, l_pid, t;
    const char *tmppath = LOCK_DIR;
    int len;
    char port[20];

    if (nolock)
        return;
    /*
     * Path names
     */
    snprintf(port, sizeof(port), "%d", atoi(display));
    len = strlen(LOCK_PREFIX) > strlen(LOCK_TMP_PREFIX) ? strlen(LOCK_PREFIX) :
        strlen(LOCK_TMP_PREFIX);
    len += strlen(tmppath) + strlen(port) + strlen(LOCK_SUFFIX) + 1;
    if (len > sizeof(LockFile))
        FatalError("Display name `%s' is too long\n", port);
    (void) sprintf(tmp, "%s" LOCK_TMP_PREFIX "%s" LOCK_SUFFIX, tmppath, port);
    (void) sprintf(LockFile, "%s" LOCK_PREFIX "%s" LOCK_SUFFIX, tmppath, port);

    /*
     * Create a temporary file containing our PID.  Attempt three times
     * to create the file.
     */
    StillLocking = TRUE;
    i = 0;
    do {
        i++;
        lfd = open(tmp, O_CREAT | O_EXCL | O_WRONLY, 0644);
        if (lfd < 0)
            sleep(2);
        else
            break;
    } while (i < 3);
    if (lfd < 0) {
        unlink(tmp);
        i = 0;
        do {
            i++;
            lfd = open(tmp, O_CREAT | O_EXCL | O_WRONLY, 0644);
            if (lfd < 0)
                sleep(2);
            else
                break;
        } while (i < 3);
    }
    if (lfd < 0)
        FatalError("Could not create lock file in %s\n", tmp);
    snprintf(pid_str, sizeof(pid_str), "%10ld\n", (long) getpid());
    (void) write(lfd, pid_str, 11);
    (void) fchmod(lfd, 0444);
    (void) close(lfd);

    /*
     * OK.  Now the tmp file exists.  Try three times to move it in place
     * for the lock.
     */
    i = 0;
    haslock = 0;
    while ((!haslock) && (i++ < 3)) {
        haslock = (link(tmp, LockFile) == 0);
        if (haslock) {
            /*
             * We're done.
             */
            break;
        }
        else {
            /*
             * Read the pid from the existing file
             */
            lfd = open(LockFile, O_RDONLY | O_NOFOLLOW);
            if (lfd < 0) {
                unlink(tmp);
                FatalError("Can't read lock file %s\n", LockFile);
            }
            pid_str[0] = '\0';
            if (read(lfd, pid_str, 11) != 11) {
                /*
                 * Bogus lock file.
                 */
                unlink(LockFile);
                close(lfd);
                continue;
            }
            pid_str[11] = '\0';
            sscanf(pid_str, "%d", &l_pid);
            close(lfd);

            /*
             * Now try to kill the PID to see if it exists.
             */
            errno = 0;
            t = kill(l_pid, 0);
            if ((t < 0) && (errno == ESRCH)) {
                /*
                 * Stale lock file.
                 */
                unlink(LockFile);
                continue;
            }
            else if (((t < 0) && (errno == EPERM)) || (t == 0)) {
                /*
                 * Process is still active.
                 */
                unlink(tmp);
                FatalError
                    ("Server is already active for display %s\n%s %s\n%s\n",
                     port, "\tIf this server is no longer running, remove",
                     LockFile, "\tand start again.");
            }
        }
    }
    unlink(tmp);
    if (!haslock)
        FatalError("Could not create server lock file: %s\n", LockFile);
    StillLocking = FALSE;
#endif
}

/*
 * UnlockServer --
 *      Remove the server lock file.
 */
void
UnlockServer(void)
{
    if (nolock)
        return;

    if (!StillLocking) {

        (void) unlink(LockFile);
    }
}

/* Force connections to close on SIGHUP from init */

void
AutoResetServer(int sig)
{
    int olderrno = errno;

    dispatchException |= DE_RESET;
    isItTimeToYield = TRUE;
    errno = olderrno;
}

/* Force connections to close and then exit on SIGTERM, SIGINT */

void
GiveUp(int sig)
{
    int olderrno = errno;

    dispatchException |= DE_TERMINATE;
    isItTimeToYield = TRUE;
    errno = olderrno;
}

#if (defined WIN32 && defined __MINGW32__) || defined(__CYGWIN__)
CARD32
GetTimeInMillis(void)
{
    return GetTickCount();
}
#else
CARD32
GetTimeInMillis(void)
{
    struct timeval tv;

#ifdef MONOTONIC_CLOCK
    struct timespec tp;
    static clockid_t clockid;

    if (!clockid) {
#ifdef CLOCK_MONOTONIC_COARSE
        if (clock_getres(CLOCK_MONOTONIC_COARSE, &tp) == 0 &&
            (tp.tv_nsec / 1000) <= 1000 &&
            clock_gettime(CLOCK_MONOTONIC_COARSE, &tp) == 0)
            clockid = CLOCK_MONOTONIC_COARSE;
        else
#endif
        if (clock_gettime(CLOCK_MONOTONIC, &tp) == 0)
            clockid = CLOCK_MONOTONIC;
        else
            clockid = ~0L;
    }
    if (clockid != ~0L && clock_gettime(clockid, &tp) == 0)
        return (tp.tv_sec * 1000) + (tp.tv_nsec / 1000000L);
#endif

    X_GETTIMEOFDAY(&tv);
    return (tv.tv_sec * 1000) + (tv.tv_usec / 1000);
}
#endif

void
AdjustWaitForDelay(pointer waitTime, unsigned long newdelay)
{
    static struct timeval delay_val;
    struct timeval **wt = (struct timeval **) waitTime;
    unsigned long olddelay;

    if (*wt == NULL) {
        delay_val.tv_sec = newdelay / 1000;
        delay_val.tv_usec = 1000 * (newdelay % 1000);
        *wt = &delay_val;
    }
    else {
        olddelay = (*wt)->tv_sec * 1000 + (*wt)->tv_usec / 1000;
        if (newdelay < olddelay) {
            (*wt)->tv_sec = newdelay / 1000;
            (*wt)->tv_usec = 1000 * (newdelay % 1000);
        }
    }
}

void
UseMsg(void)
{
    ErrorF("Usage...\nVcxsrv [:<display>] [option]\n\n");
    ErrorF(":display-number\n\tVcxsrv runs as the given display-number, which defaults to 0.\n");
    ErrorF("\tTo run multiple instances, use unique display-numbers.\n\n");

    ErrorF("-a #                   default pointer acceleration (factor)\n");
    ErrorF("-ac                    disable access control restrictions\n");
    ErrorF("-audit int             set audit trail level\n");
    ErrorF("-auth file             select authorization file\n");
    ErrorF("-br                    create root window with black background\n");
    ErrorF("+bs                    enable any backing store support\n");
    ErrorF("-bs                    disable any backing store support\n");
    ErrorF("-cc int                default color visual class\n");
    ErrorF("-nocursor              disable the cursor\n");
    ErrorF("-core                  generate core dump on fatal error\n");
#ifdef _MSC_VER
    ErrorF("-dpi [auto|int]        screen resolution set to native or this dpi\n");
#else
    ErrorF("-dpi int               screen resolution in dots per inch\n");
#endif
#ifdef DPMSExtension
    ErrorF("-dpms                  disables VESA DPMS monitor control\n");
#endif
    ErrorF
        ("-deferglyphs [none|all|16] defer loading of [no|all|16-bit] glyphs\n");
    ErrorF("-f #                   bell base (0-100)\n");
    ErrorF("-fc string             cursor font\n");
    ErrorF("-fn string             default font name\n");
    ErrorF("-fp string             default font path\n");
    ErrorF("-help                  prints message with these options\n");
    ErrorF("-I                     ignore all remaining arguments\n");
#ifdef RLIMIT_DATA
    ErrorF("-ld int                limit data space to N Kb\n");
#endif
#ifdef RLIMIT_NOFILE
    ErrorF("-lf int                limit number of open files to N\n");
#endif
#ifdef RLIMIT_STACK
    ErrorF("-ls int                limit stack space to N Kb\n");
#endif
    ErrorF("-nolock                disable the locking mechanism\n");
    ErrorF("-nolisten string       don't listen on protocol\n");
    ErrorF("-noreset               don't reset after last client exists\n");
    ErrorF("-background [none]     create root window with no background\n");
    ErrorF("-reset                 reset after last client exists\n");
    ErrorF("-pn                    accept failure to listen on all ports\n");
    ErrorF("-nopn                  reject failure to listen on all ports\n");
    ErrorF("-r                     turns off auto-repeat\n");
    ErrorF("r                      turns on auto-repeat \n");
    ErrorF("-render [default|mono|gray|color] set render color alloc policy\n");
    ErrorF("-retro                 start with classic stipple\n");
    ErrorF("-seat string           seat to run on\n");
    ErrorF("-t #                   default pointer threshold (pixels/t)\n");
    ErrorF("-terminate             terminate at server reset\n");
    ErrorF("-to #                  connection time out\n");
    ErrorF("-tst                   disable testing extensions\n");
    ErrorF("-wm                    WhenMapped default backing-store\n");
    ErrorF("-wr                    create root window with white background\n");
#ifdef PANORAMIX
    ErrorF("+xinerama              Enable XINERAMA extension\n");
    ErrorF("-xinerama              Disable XINERAMA extension\n");
#endif
    ErrorF
        ("-dumbSched             Disable smart scheduling, enable old behavior\n");
    ErrorF("-schedInterval int     Set scheduler interval in msec\n");
    ErrorF("+extension name        Enable extension\n");
    ErrorF("-extension name        Disable extension\n");
#ifdef XDMCP
    XdmcpUseMsg();
#endif
    XkbUseMsg();
    ddxUseMsg();
}

/*  This function performs a rudimentary sanity check
 *  on the display name passed in on the command-line,
 *  since this string is used to generate filenames.
 *  It is especially important that the display name
 *  not contain a "/" and not start with a "-".
 *                                            --kvajk
 */
static int
VerifyDisplayName(const char *d)
{
    if (d == (char *) 0)
        return 0;               /*  null  */
    if (*d == '\0')
        return 0;               /*  empty  */
    if (*d == '-')
        return 0;               /*  could be confused for an option  */
    if (*d == '.')
        return 0;               /*  must not equal "." or ".."  */
    if (strchr(d, '/') != (char *) 0)
        return 0;               /*  very important!!!  */
    return 1;
}

/*
 * This function parses the command line. Handles device-independent fields
 * and allows ddx to handle additional fields.  It is not allowed to modify
 * argc or any of the strings pointed to by argv.
 */
void
ProcessCommandLine(int argc, char *argv[])
{
    int i, skip;

    defaultKeyboardControl.autoRepeat = TRUE;

#ifdef NO_PART_NET
    PartialNetwork = FALSE;
#else
    PartialNetwork = TRUE;
#endif

    for (i = 1; i < argc; i++) {
        /* call ddx first, so it can peek/override if it wants */
        if ((skip = ddxProcessArgument(argc, argv, i))) {
            i += (skip - 1);
        }
        else if (argv[i][0] == ':') {
            /* initialize display */
            display = argv[i];
            display++;
            if (!VerifyDisplayName(display)) {
                ErrorF("Bad display name: %s\n", display);
                UseMsg();
                FatalError("Bad display name, exiting: %s\n", display);
            }
        }
        else if (strcmp(argv[i], "-a") == 0) {
            if (++i < argc)
                defaultPointerControl.num = atoi(argv[i]);
            else
                UseMsg();
        }
        else if (strcmp(argv[i], "-ac") == 0) {
            defeatAccessControl = TRUE;
        }
        else if (strcmp(argv[i], "-audit") == 0) {
            if (++i < argc)
                auditTrailLevel = atoi(argv[i]);
            else
                UseMsg();
        }
        else if (strcmp(argv[i], "-auth") == 0) {
            if (++i < argc)
                InitAuthorization(argv[i]);
            else
                UseMsg();
        }
        else if (strcmp(argv[i], "-br") == 0);  /* default */
        else if (strcmp(argv[i], "+bs") == 0)
            enableBackingStore = TRUE;
        else if (strcmp(argv[i], "-bs") == 0)
            disableBackingStore = TRUE;
        else if (strcmp(argv[i], "-cc") == 0) {
            if (++i < argc)
                defaultColorVisualClass = atoi(argv[i]);
            else
                UseMsg();
        }
        else if (strcmp(argv[i], "-core") == 0) {
#if !defined(WIN32) || !defined(__MINGW32__)
            struct rlimit core_limit;

            getrlimit(RLIMIT_CORE, &core_limit);
            core_limit.rlim_cur = core_limit.rlim_max;
            setrlimit(RLIMIT_CORE, &core_limit);
#endif
            CoreDump = TRUE;
        }
        else if (strcmp(argv[i], "-nocursor") == 0) {
            EnableCursor = FALSE;
        }
        else if (strcmp(argv[i], "-dpi") == 0) {
            if (++i < argc)
#ifdef _MSC_VER
            {
                if (strcmp(argv[i], "auto") == 0)
                {
                    HDC hdc = GetDC(NULL);
                    if (hdc)
                    {
                        int dpiY = GetDeviceCaps(hdc, LOGPIXELSY);
                        monitorResolution = dpiY;
                        ReleaseDC(NULL, hdc);
                    }
                }
                else if (isdigit(*argv[i])) /* Naively prevent a crash if not numeric */
              monitorResolution = atoi(argv[i]);
            }
#else
                monitorResolution = atoi(argv[i]);
#endif
            else
                UseMsg();
        }
        else if (strcmp(argv[i], "-displayfd") == 0) {
            if (++i < argc) {
                displayfd = atoi(argv[i]);
                display = NULL;
                nolock = TRUE;
            }
            else
                UseMsg();
        }
#ifdef DPMSExtension
        else if (strcmp(argv[i], "dpms") == 0)
            /* ignored for compatibility */ ;
        else if (strcmp(argv[i], "-dpms") == 0)
            DPMSDisabledSwitch = TRUE;
#endif
        else if (strcmp(argv[i], "-deferglyphs") == 0) {
            if (++i >= argc || !ParseGlyphCachingMode(argv[i]))
                UseMsg();
        }
        else if (strcmp(argv[i], "-f") == 0) {
            if (++i < argc)
                defaultKeyboardControl.bell = atoi(argv[i]);
            else
                UseMsg();
        }
        else if (strcmp(argv[i], "-fc") == 0) {
            if (++i < argc)
                defaultCursorFont = argv[i];
            else
                UseMsg();
        }
        else if (strcmp(argv[i], "-fn") == 0) {
            if (++i < argc)
                defaultTextFont = argv[i];
            else
                UseMsg();
        }
        else if (strcmp(argv[i], "-fp") == 0) {
            if (++i < argc) {
                defaultFontPath = argv[i];
            }
            else
                UseMsg();
        }
        else if (strcmp(argv[i], "-help") == 0) {
            UseMsg();
            exit(0);
        }
        else if ((skip = XkbProcessArguments(argc, argv, i)) != 0) {
            if (skip > 0)
                i += skip - 1;
            else
                UseMsg();
        }
#ifdef RLIMIT_DATA
        else if (strcmp(argv[i], "-ld") == 0) {
            if (++i < argc) {
                limitDataSpace = atoi(argv[i]);
                if (limitDataSpace > 0)
                    limitDataSpace *= 1024;
            }
            else
                UseMsg();
        }
#endif
#ifdef RLIMIT_NOFILE
        else if (strcmp(argv[i], "-lf") == 0) {
            if (++i < argc)
                limitNoFile = atoi(argv[i]);
            else
                UseMsg();
        }
#endif
#ifdef RLIMIT_STACK
        else if (strcmp(argv[i], "-ls") == 0) {
            if (++i < argc) {
                limitStackSpace = atoi(argv[i]);
                if (limitStackSpace > 0)
                    limitStackSpace *= 1024;
            }
            else
                UseMsg();
        }
#endif
        else if (strcmp(argv[i], "-nolock") == 0) {
#if !defined(WIN32) && !defined(__CYGWIN__)
            if (getuid() != 0)
                ErrorF
                    ("Warning: the -nolock option can only be used by root\n");
            else
#endif
                nolock = TRUE;
        }
        else if (strcmp(argv[i], "-nolisten") == 0) {
            if (++i < argc) {
                if (_XSERVTransNoListen(argv[i]))
                    FatalError("Failed to disable listen for %s transport",
                               argv[i]);
            }
            else
                UseMsg();
        }
        else if (strcmp(argv[i], "-noreset") == 0) {
            dispatchExceptionAtReset = 0;
        }
        else if (strcmp(argv[i], "-reset") == 0) {
            dispatchExceptionAtReset = DE_RESET;
        }
        else if (strcmp(argv[i], "-p") == 0) {
            if (++i < argc)
                defaultScreenSaverInterval = ((CARD32) atoi(argv[i])) *
                    MILLI_PER_MIN;
            else
                UseMsg();
        }
        else if (strcmp(argv[i], "-pogo") == 0) {
            dispatchException = DE_TERMINATE;
        }
        else if (strcmp(argv[i], "-pn") == 0)
            PartialNetwork = TRUE;
        else if (strcmp(argv[i], "-nopn") == 0)
            PartialNetwork = FALSE;
        else if (strcmp(argv[i], "r") == 0)
            defaultKeyboardControl.autoRepeat = TRUE;
        else if (strcmp(argv[i], "-r") == 0)
            defaultKeyboardControl.autoRepeat = FALSE;
        else if (strcmp(argv[i], "-retro") == 0)
            party_like_its_1989 = TRUE;
        else if (strcmp(argv[i], "-s") == 0) {
            if (++i < argc)
                defaultScreenSaverTime = ((CARD32) atoi(argv[i])) *
                    MILLI_PER_MIN;
            else
                UseMsg();
        }
        else if (strcmp(argv[i], "-seat") == 0) {
            if (++i < argc)
                SeatId = argv[i];
            else
                UseMsg();
        }
        else if (strcmp(argv[i], "-t") == 0) {
            if (++i < argc)
                defaultPointerControl.threshold = atoi(argv[i]);
            else
                UseMsg();
        }
        else if (strcmp(argv[i], "-terminate") == 0) {
            dispatchExceptionAtReset = DE_TERMINATE;
        }
        else if (strcmp(argv[i], "-to") == 0) {
            if (++i < argc)
                TimeOutValue = ((CARD32) atoi(argv[i])) * MILLI_PER_SECOND;
            else
                UseMsg();
        }
        else if (strcmp(argv[i], "-tst") == 0) {
            noTestExtensions = TRUE;
        }
        else if (strcmp(argv[i], "-wm") == 0)
            defaultBackingStore = WhenMapped;
        else if (strcmp(argv[i], "-wr") == 0)
            whiteRoot = TRUE;
        else if (strcmp(argv[i], "-background") == 0) {
            if (++i < argc) {
                if (!strcmp(argv[i], "none"))
                    bgNoneRoot = TRUE;
                else
                    UseMsg();
            }
        }
        else if (strcmp(argv[i], "-maxbigreqsize") == 0) {
            if (++i < argc) {
                long reqSizeArg = atol(argv[i]);

                /* Request size > 128MB does not make much sense... */
                if (reqSizeArg > 0L && reqSizeArg < 128L) {
                    maxBigRequestSize = (reqSizeArg * 1048576L) - 1L;
                }
                else {
                    UseMsg();
                }
            }
            else {
                UseMsg();
            }
        }
#ifdef PANORAMIX
        else if (strcmp(argv[i], "+xinerama") == 0) {
            noPanoramiXExtension = FALSE;
        }
        else if (strcmp(argv[i], "-xinerama") == 0) {
            noPanoramiXExtension = TRUE;
        }
        else if (strcmp(argv[i], "-disablexineramaextension") == 0) {
            PanoramiXExtensionDisabledHack = TRUE;
        }
#endif
        else if (strcmp(argv[i], "-I") == 0) {
            /* ignore all remaining arguments */
            break;
        }
        else if (strncmp(argv[i], "tty", 3) == 0) {
            /* init supplies us with this useless information */
        }
#ifdef XDMCP
        else if ((skip = XdmcpOptions(argc, argv, i)) != i) {
            i = skip - 1;
        }
#endif
        else if (strcmp(argv[i], "-dumbSched") == 0) {
            SmartScheduleDisable = TRUE;
        }
        else if (strcmp(argv[i], "-schedInterval") == 0) {
            if (++i < argc) {
                SmartScheduleInterval = atoi(argv[i]);
                SmartScheduleSlice = SmartScheduleInterval;
            }
            else
                UseMsg();
        }
        else if (strcmp(argv[i], "-schedMax") == 0) {
            if (++i < argc) {
                SmartScheduleMaxSlice = atoi(argv[i]);
            }
            else
                UseMsg();
        }
        else if (strcmp(argv[i], "-render") == 0) {
            if (++i < argc) {
                int policy = PictureParseCmapPolicy(argv[i]);

                if (policy != PictureCmapPolicyInvalid)
                    PictureCmapPolicy = policy;
                else
                    UseMsg();
            }
            else
                UseMsg();
        }
        else if (strcmp(argv[i], "+extension") == 0) {
            if (++i < argc) {
                if (!EnableDisableExtension(argv[i], TRUE))
                    EnableDisableExtensionError(argv[i], TRUE);
            }
            else
                UseMsg();
        }
        else if (strcmp(argv[i], "-extension") == 0) {
            if (++i < argc) {
                if (!EnableDisableExtension(argv[i], FALSE))
                    EnableDisableExtensionError(argv[i], FALSE);
            }
            else
                UseMsg();
        }
        else {
            ErrorF("Unrecognized option: %s\n", argv[i]);
            UseMsg();
            FatalError("Unrecognized option: %s\n", argv[i]);
        }
    }
}

/* Implement a simple-minded font authorization scheme.  The authorization
   name is "hp-hostname-1", the contents are simply the host name. */
int
set_font_authorizations(char **authorizations, int *authlen, pointer client)
{
#define AUTHORIZATION_NAME "hp-hostname-1"
#if defined(TCPCONN) || defined(STREAMSCONN)
    static char *result = NULL;
    static char *p = NULL;

    if (p == NULL) {
        char hname[1024], *hnameptr;
        unsigned int len;

#if defined(IPv6) && defined(AF_INET6)
        struct addrinfo hints, *ai = NULL;
#else
        struct hostent *host;

#ifdef XTHREADS_NEEDS_BYNAMEPARAMS
        _Xgethostbynameparams hparams;
#endif
#endif

        gethostname(hname, 1024);
#if defined(IPv6) && defined(AF_INET6)
        memset(&hints, 0, sizeof(hints));
        hints.ai_flags = AI_CANONNAME;
        if (getaddrinfo(hname, NULL, &hints, &ai) == 0) {
            hnameptr = ai->ai_canonname;
        }
        else {
            hnameptr = hname;
        }
#else
        host = _XGethostbyname(hname, hparams);
        if (host == NULL)
            hnameptr = hname;
        else
            hnameptr = host->h_name;
#endif

        len = strlen(hnameptr) + 1;
        result = malloc(len + sizeof(AUTHORIZATION_NAME) + 4);

        p = result;
        *p++ = sizeof(AUTHORIZATION_NAME) >> 8;
        *p++ = sizeof(AUTHORIZATION_NAME) & 0xff;
        *p++ = (len) >> 8;
        *p++ = (len & 0xff);

        memmove(p, AUTHORIZATION_NAME, sizeof(AUTHORIZATION_NAME));
        p += sizeof(AUTHORIZATION_NAME);
        memmove(p, hnameptr, len);
        p += len;
#if defined(IPv6) && defined(AF_INET6)
        if (ai) {
            freeaddrinfo(ai);
        }
#endif
    }
    *authlen = p - result;
    *authorizations = result;
    return 1;
#else                           /* TCPCONN */
    return 0;
#endif                          /* TCPCONN */
}

void *
Xalloc(unsigned long amount)
{
    /*
     * Xalloc used to return NULL when large amount of memory is requested. In
     * order to catch the buggy callers this warning has been added, slated to
     * removal by anyone who touches this code (or just looks at it) in 2011.
     *
     * -- Mikhail Gusarov
     */
    if ((long) amount <= 0)
        ErrorF("Warning: Xalloc: "
               "requesting unpleasantly large amount of memory: %lu bytes.\n",
               amount);

    return malloc(amount);
}

void *
XNFalloc(unsigned long amount)
{
    void *ptr = malloc(amount);

    if (!ptr)
        FatalError("Out of memory");
    return ptr;
}

void *
Xcalloc(unsigned long amount)
{
    return calloc(1, amount);
}

void *
XNFcalloc(unsigned long amount)
{
    void *ret = calloc(1, amount);

    if (!ret)
        FatalError("XNFcalloc: Out of memory");
    return ret;
}

void *
Xrealloc(void *ptr, unsigned long amount)
{
    /*
     * Xrealloc used to return NULL when large amount of memory is requested. In
     * order to catch the buggy callers this warning has been added, slated to
     * removal by anyone who touches this code (or just looks at it) in 2011.
     *
     * -- Mikhail Gusarov
     */
    if ((long) amount <= 0)
        ErrorF("Warning: Xrealloc: "
               "requesting unpleasantly large amount of memory: %lu bytes.\n",
               amount);

    return realloc(ptr, amount);
}

void *
XNFrealloc(void *ptr, unsigned long amount)
{
    void *ret = realloc(ptr, amount);

    if (!ret)
        FatalError("XNFrealloc: Out of memory");
    return ret;
}

void
Xfree(void *ptr)
{
    free(ptr);
}

char *
Xstrdup(const char *s)
{
    if (s == NULL)
        return NULL;
    return strdup(s);
}

char *
XNFstrdup(const char *s)
{
    char *ret;

    if (s == NULL)
        return NULL;

    ret = strdup(s);
    if (!ret)
        FatalError("XNFstrdup: Out of memory");
    return ret;
}

void
SmartScheduleStopTimer(void)
{
#ifdef _MSC_VER
    if (SmartScheduleDisable)
        return;
    DeleteTimerQueueTimer(s_hSmartScheduleTimerQueue, s_hSmartScheduleTimer, NULL);
    s_hSmartScheduleTimer=NULL;
#else
    struct itimerval timer;

    if (SmartScheduleDisable)
        return;
    timer.it_interval.tv_sec = 0;
    timer.it_interval.tv_usec = 0;
    timer.it_value.tv_sec = 0;
    timer.it_value.tv_usec = 0;
    (void) setitimer(ITIMER_REAL, &timer, 0);
#endif
}

#ifdef _MSC_VER
static VOID CALLBACK SmartScheduleTimer( PVOID lpParameter, BOOLEAN TimerOrWaitFired)
#else
static void SmartScheduleTimer (int sig)
#endif
{
    SmartScheduleTime += SmartScheduleInterval;
}


void
SmartScheduleStartTimer(void)
{
#ifdef _MSC_VER
    if (SmartScheduleDisable)
        return;

    if (!CreateTimerQueueTimer( &s_hSmartScheduleTimer, s_hSmartScheduleTimerQueue, SmartScheduleTimer, NULL
                              , SmartScheduleInterval, SmartScheduleInterval, WT_EXECUTEONLYONCE|WT_EXECUTEINPERSISTENTTHREAD))
    {
        DWORD Error=GetLastError();
        ErrorF("Error starting timer, smart scheduling disabled: 0x%x (%d)\n",Error,Error);
        CloseHandle(s_hSmartScheduleTimer);
        SmartScheduleDisable = TRUE;
        return;
    }
#else
    struct itimerval timer;

    if (SmartScheduleDisable)
        return;
    timer.it_interval.tv_sec = 0;
    timer.it_interval.tv_usec = SmartScheduleInterval * 1000;
    timer.it_value.tv_sec = 0;
    timer.it_value.tv_usec = SmartScheduleInterval * 1000;
    setitimer(ITIMER_REAL, &timer, 0);
#endif
}

void
SmartScheduleInit(void)
{
#ifdef _MSC_VER
    if (SmartScheduleDisable)
        return;
    s_hSmartScheduleTimerQueue = CreateTimerQueue();
    if (!s_hSmartScheduleTimerQueue)
    {
        DWORD Error=GetLastError();
        ErrorF("Error creating timer, smart scheduling disabled: 0x%x (%d)\n",Error,Error);
        SmartScheduleDisable = TRUE;
    }
#else
    struct sigaction act;

    if (SmartScheduleDisable)
        return;

    memset((char *) &act, 0, sizeof(struct sigaction));

    /* Set up the timer signal function */
    act.sa_handler = SmartScheduleTimer;
    sigemptyset(&act.sa_mask);
    sigaddset(&act.sa_mask, SIGALRM);
    if (sigaction(SIGALRM, &act, 0) < 0) {
        perror("sigaction for smart scheduler");
        SmartScheduleDisable = TRUE;
    }
#endif
}

#ifdef SIG_BLOCK
static sigset_t PreviousSignalMask;
static int BlockedSignalCount;
#endif

void
OsBlockSignals(void)
{
#ifdef SIG_BLOCK
    if (BlockedSignalCount++ == 0) {
        sigset_t set;

        sigemptyset(&set);
        sigaddset(&set, SIGALRM);
        sigaddset(&set, SIGVTALRM);
#ifdef SIGWINCH
        sigaddset(&set, SIGWINCH);
#endif
#ifdef SIGIO
        sigaddset(&set, SIGIO);
#endif
        sigaddset(&set, SIGTSTP);
        sigaddset(&set, SIGTTIN);
        sigaddset(&set, SIGTTOU);
        sigaddset(&set, SIGCHLD);
        sigprocmask(SIG_BLOCK, &set, &PreviousSignalMask);
    }
#endif
}

void
OsReleaseSignals(void)
{
#ifdef SIG_BLOCK
    if (--BlockedSignalCount == 0) {
        sigprocmask(SIG_SETMASK, &PreviousSignalMask, 0);
    }
#endif
}

/*
 * Pending signals may interfere with core dumping. Provide a
 * mechanism to block signals when aborting.
 */

void
OsAbort(void)
{
#ifndef __APPLE__
    OsBlockSignals();
#endif
    abort();
}

#if !defined(WIN32)
/*
 * "safer" versions of system(3), popen(3) and pclose(3) which give up
 * all privs before running a command.
 *
 * This is based on the code in FreeBSD 2.2 libc.
 *
 * XXX It'd be good to redirect stderr so that it ends up in the log file
 * as well.  As it is now, xkbcomp messages don't end up in the log file.
 */

int
System(const char *command)
{
    int pid, p;
    void (*csig) (int);
    int status;

    if (!command)
        return 1;

    csig = signal(SIGCHLD, SIG_DFL);
    if (csig == SIG_ERR) {
        perror("signal");
        return -1;
    }
    DebugF("System: `%s'\n", command);

    switch (pid = fork()) {
    case -1:                   /* error */
        p = -1;
    case 0:                    /* child */
        if (setgid(getgid()) == -1)
            _exit(127);
        if (setuid(getuid()) == -1)
            _exit(127);
        execl("/bin/sh", "sh", "-c", command, (char *) NULL);
        _exit(127);
    default:                   /* parent */
        do {
            p = waitpid(pid, &status, 0);
        } while (p == -1 && errno == EINTR);

    }

    if (signal(SIGCHLD, csig) == SIG_ERR) {
        perror("signal");
        return -1;
    }

    return p == -1 ? -1 : status;
}

static struct pid {
    struct pid *next;
    FILE *fp;
    int pid;
} *pidlist;

OsSigHandlerPtr old_alarm = NULL;       /* XXX horrible awful hack */

pointer
Popen(const char *command, const char *type)
{
    struct pid *cur;
    FILE *iop;
    int pdes[2], pid;

    if (command == NULL || type == NULL)
        return NULL;

    if ((*type != 'r' && *type != 'w') || type[1])
        return NULL;

    if ((cur = malloc(sizeof(struct pid))) == NULL)
        return NULL;

    if (pipe(pdes) < 0) {
        free(cur);
        return NULL;
    }

    /* Ignore the smart scheduler while this is going on */
    old_alarm = OsSignal(SIGALRM, SIG_IGN);
    if (old_alarm == SIG_ERR) {
        close(pdes[0]);
        close(pdes[1]);
        free(cur);
        perror("signal");
        return NULL;
    }

    switch (pid = fork()) {
    case -1:                   /* error */
        close(pdes[0]);
        close(pdes[1]);
        free(cur);
        if (OsSignal(SIGALRM, old_alarm) == SIG_ERR)
            perror("signal");
        return NULL;
    case 0:                    /* child */
        if (setgid(getgid()) == -1)
            _exit(127);
        if (setuid(getuid()) == -1)
            _exit(127);
        if (*type == 'r') {
            if (pdes[1] != 1) {
                /* stdout */
                dup2(pdes[1], 1);
                close(pdes[1]);
            }
            close(pdes[0]);
        }
        else {
            if (pdes[0] != 0) {
                /* stdin */
                dup2(pdes[0], 0);
                close(pdes[0]);
            }
            close(pdes[1]);
        }
        execl("/bin/sh", "sh", "-c", command, (char *) NULL);
        _exit(127);
    }

    /* Avoid EINTR during stdio calls */
    OsBlockSignals();

    /* parent */
    if (*type == 'r') {
        iop = fdopen(pdes[0], type);
        close(pdes[1]);
    }
    else {
        iop = fdopen(pdes[1], type);
        close(pdes[0]);
    }

    cur->fp = iop;
    cur->pid = pid;
    cur->next = pidlist;
    pidlist = cur;

    DebugF("Popen: `%s', fp = %p\n", command, iop);

    return iop;
}

/* fopen that drops privileges */
pointer
Fopen(const char *file, const char *type)
{
    FILE *iop;

#ifndef HAS_SAVED_IDS_AND_SETEUID
    struct pid *cur;
    int pdes[2], pid;

    if (file == NULL || type == NULL)
        return NULL;

    if ((*type != 'r' && *type != 'w') || type[1])
        return NULL;

    if ((cur = malloc(sizeof(struct pid))) == NULL)
        return NULL;

    if (pipe(pdes) < 0) {
        free(cur);
        return NULL;
    }

    switch (pid = fork()) {
    case -1:                   /* error */
        close(pdes[0]);
        close(pdes[1]);
        free(cur);
        return NULL;
    case 0:                    /* child */
        if (setgid(getgid()) == -1)
            _exit(127);
        if (setuid(getuid()) == -1)
            _exit(127);
        if (*type == 'r') {
            if (pdes[1] != 1) {
                /* stdout */
                dup2(pdes[1], 1);
                close(pdes[1]);
            }
            close(pdes[0]);
        }
        else {
            if (pdes[0] != 0) {
                /* stdin */
                dup2(pdes[0], 0);
                close(pdes[0]);
            }
            close(pdes[1]);
        }
        execl("/bin/cat", "cat", file, (char *) NULL);
        _exit(127);
    }

    /* Avoid EINTR during stdio calls */
    OsBlockSignals();

    /* parent */
    if (*type == 'r') {
        iop = fdopen(pdes[0], type);
        close(pdes[1]);
    }
    else {
        iop = fdopen(pdes[1], type);
        close(pdes[0]);
    }

    cur->fp = iop;
    cur->pid = pid;
    cur->next = pidlist;
    pidlist = cur;

    DebugF("Fopen(%s), fp = %p\n", file, iop);

    return iop;
#else
    int ruid, euid;

    ruid = getuid();
    euid = geteuid();

    if (seteuid(ruid) == -1) {
        return NULL;
    }
    iop = fopen(file, type);

    if (seteuid(euid) == -1) {
        fclose(iop);
        return NULL;
    }
    return iop;
#endif                          /* HAS_SAVED_IDS_AND_SETEUID */
}

int
Pclose(pointer iop)
{
    struct pid *cur, *last;
    int pstat;
    int pid;

    DebugF("Pclose: fp = %p\n", iop);
    fclose(iop);

    for (last = NULL, cur = pidlist; cur; last = cur, cur = cur->next)
        if (cur->fp == iop)
            break;
    if (cur == NULL)
        return -1;

    do {
        pid = waitpid(cur->pid, &pstat, 0);
    } while (pid == -1 && errno == EINTR);

    if (last == NULL)
        pidlist = cur->next;
    else
        last->next = cur->next;
    free(cur);

    /* allow EINTR again */
    OsReleaseSignals();

    if (old_alarm && OsSignal(SIGALRM, old_alarm) == SIG_ERR) {
        perror("signal");
        return -1;
    }

    return pid == -1 ? -1 : pstat;
}

int
Fclose(pointer iop)
{
#ifdef HAS_SAVED_IDS_AND_SETEUID
    return fclose(iop);
#else
    return Pclose(iop);
#endif
}

#endif                          /* !WIN32 */

/*
 * CheckUserParameters: check for long command line arguments and long
 * environment variables.  By default, these checks are only done when
 * the server's euid != ruid.  In 3.3.x, these checks were done in an
 * external wrapper utility.
 */

/* Consider LD* variables insecure? */
#ifndef _MSC_VER
#ifndef REMOVE_ENV_LD
#define REMOVE_ENV_LD 1
#endif

/* Remove long environment variables? */
#ifndef REMOVE_LONG_ENV
#define REMOVE_LONG_ENV 1
#endif
#endif

/*
 * Disallow stdout or stderr as pipes?  It's possible to block the X server
 * when piping stdout+stderr to a pipe.
 *
 * Don't enable this because it looks like it's going to cause problems.
 */
#ifndef NO_OUTPUT_PIPES
#define NO_OUTPUT_PIPES 0
#endif

/* Check args and env only if running setuid (euid == 0 && euid != uid) ? */
#ifndef CHECK_EUID
#ifndef WIN32
#define CHECK_EUID 1
#else
#define CHECK_EUID 0
#endif
#endif

/*
 * Maybe the locale can be faked to make isprint(3) report that everything
 * is printable?  Avoid it by default.
 */
#ifndef USE_ISPRINT
#define USE_ISPRINT 0
#endif

#define MAX_ARG_LENGTH          128
#define MAX_ENV_LENGTH          2048
#define MAX_ENV_PATH_LENGTH     2048    /* Limit for *PATH and TERMCAP */

#if USE_ISPRINT
#include <ctype.h>
#define checkPrintable(c) isprint(c)
#else
#define checkPrintable(c) (((c) & 0x7f) >= 0x20 && ((c) & 0x7f) != 0x7f)
#endif

enum BadCode {
    NotBad = 0,
    UnsafeArg,
    ArgTooLong,
    UnprintableArg,
    EnvTooLong,
    OutputIsPipe,
    InternalError
};

#if defined(VENDORSUPPORT)
#define BUGADDRESS VENDORSUPPORT
#elif defined(BUILDERADDR)
#define BUGADDRESS BUILDERADDR
#else
#define BUGADDRESS "xorg@freedesktop.org"
#endif

void
CheckUserParameters(int argc, char **argv, char **envp)
{
    enum BadCode bad = NotBad;
    int i = 0, j;
    char *a, *e = NULL;

#if CHECK_EUID
    if (geteuid() == 0 && getuid() != geteuid())
#endif
    {
        /* Check each argv[] */
        for (i = 1; i < argc; i++) {
            if (strcmp(argv[i], "-fp") == 0) {
                i++;            /* continue with next argument. skip the length check */
                if (i >= argc)
                    break;
            }
            else {
                if (strlen(argv[i]) > MAX_ARG_LENGTH) {
                    bad = ArgTooLong;
                    break;
                }
            }
            a = argv[i];
            while (*a) {
                if (checkPrintable(*a) == 0) {
                    bad = UnprintableArg;
                    break;
                }
                a++;
            }
            if (bad)
                break;
        }
        if (!bad) {
            /* Check each envp[] */
            for (i = 0; envp[i]; i++) {

                /* Check for bad environment variables and values */
#if REMOVE_ENV_LD
                while (envp[i] && (strncmp(envp[i], "LD", 2) == 0)) {
                    for (j = i; envp[j]; j++) {
                        envp[j] = envp[j + 1];
                    }
                }
#endif
                if (envp[i] && (strlen(envp[i]) > MAX_ENV_LENGTH)) {
#if REMOVE_LONG_ENV
                    for (j = i; envp[j]; j++) {
                        envp[j] = envp[j + 1];
                    }
                    i--;
#else
                    char *eq;
                    int len;

                    eq = strchr(envp[i], '=');
                    if (!eq)
                        continue;
                    len = eq - envp[i];
                    e = strndup(envp[i], len);
                    if (!e) {
                        bad = InternalError;
                        break;
                    }
                    if (len >= 4 &&
                        (strcmp(e + len - 4, "PATH") == 0 ||
                         strcmp(e, "TERMCAP") == 0)) {
                        if (strlen(envp[i]) > MAX_ENV_PATH_LENGTH) {
                            bad = EnvTooLong;
                            break;
                        }
                        else {
                            free(e);
                        }
                    }
                    else {
                        bad = EnvTooLong;
                        break;
                    }
#endif
                }
            }
        }
#if NO_OUTPUT_PIPES
        if (!bad) {
            struct stat buf;

            if (fstat(fileno(stdout), &buf) == 0 && S_ISFIFO(buf.st_mode))
                bad = OutputIsPipe;
            if (fstat(fileno(stderr), &buf) == 0 && S_ISFIFO(buf.st_mode))
                bad = OutputIsPipe;
        }
#endif
    }
    switch (bad) {
    case NotBad:
        return;
    case UnsafeArg:
        ErrorF("Command line argument number %d is unsafe\n", i);
        break;
    case ArgTooLong:
        ErrorF("Command line argument number %d is too long\n", i);
        break;
    case UnprintableArg:
        ErrorF("Command line argument number %d contains unprintable"
               " characters\n", i);
        break;
    case EnvTooLong:
        ErrorF("Environment variable `%s' is too long\n", e);
        break;
    case OutputIsPipe:
        ErrorF("Stdout and/or stderr is a pipe\n");
        break;
    case InternalError:
        ErrorF("Internal Error\n");
        break;
    default:
        ErrorF("Unknown error\n");
        break;
    }
    FatalError("X server aborted because of unsafe environment\n");
}

/*
 * CheckUserAuthorization: check if the user is allowed to start the
 * X server.  This usually means some sort of PAM checking, and it is
 * usually only done for setuid servers (uid != euid).
 */

#ifdef USE_PAM
#include <security/pam_appl.h>
#include <security/pam_misc.h>
#include <pwd.h>
#endif                          /* USE_PAM */

void
CheckUserAuthorization(void)
{
#ifdef USE_PAM
    static struct pam_conv conv = {
        misc_conv,
        NULL
    };

    pam_handle_t *pamh = NULL;
    struct passwd *pw;
    int retval;

    if (getuid() != geteuid()) {
        pw = getpwuid(getuid());
        if (pw == NULL)
            FatalError("getpwuid() failed for uid %d\n", getuid());

        retval = pam_start("xserver", pw->pw_name, &conv, &pamh);
        if (retval != PAM_SUCCESS)
            FatalError("pam_start() failed.\n"
                       "\tMissing or mangled PAM config file or module?\n");

        retval = pam_authenticate(pamh, 0);
        if (retval != PAM_SUCCESS) {
            pam_end(pamh, retval);
            FatalError("PAM authentication failed, cannot start X server.\n"
                       "\tPerhaps you do not have console ownership?\n");
        }

        retval = pam_acct_mgmt(pamh, 0);
        if (retval != PAM_SUCCESS) {
            pam_end(pamh, retval);
            FatalError("PAM authentication failed, cannot start X server.\n"
                       "\tPerhaps you do not have console ownership?\n");
        }

        /* this is not a session, so do not do session management */
        pam_end(pamh, PAM_SUCCESS);
    }
#endif
}

/*
 * Tokenize a string into a NULL terminated array of strings. Always returns
 * an allocated array unless an error occurs.
 */
char **
xstrtokenize(const char *str, const char *separators)
{
    char **list, **nlist;
    char *tok, *tmp;
    unsigned num = 0, n;

    if (!str)
        return NULL;
    list = calloc(1, sizeof(*list));
    if (!list)
        return NULL;
    tmp = strdup(str);
    if (!tmp)
        goto error;
    for (tok = strtok(tmp, separators); tok; tok = strtok(NULL, separators)) {
        nlist = realloc(list, (num + 2) * sizeof(*list));
        if (!nlist)
            goto error;
        list = nlist;
        list[num] = strdup(tok);
        if (!list[num])
            goto error;
        list[++num] = NULL;
    }
    free(tmp);
    return list;

 error:
    free(tmp);
    for (n = 0; n < num; n++)
        free(list[n]);
    free(list);
    return NULL;
}

/* Format a number into a string in a signal safe manner. The string should be
 * at least 21 characters in order to handle all uint64_t values. */
void
FormatUInt64(uint64_t num, char *string)
{
    uint64_t divisor;
    int len;
    int i;

    for (len = 1, divisor = 10;
         len < 20 && num / divisor;
         len++, divisor *= 10);

    for (i = len, divisor = 1; i > 0; i--, divisor *= 10)
        string[i - 1] = '0' + ((num / divisor) % 10);

    string[len] = '\0';
}

/* Format a number into a hexadecimal string in a signal safe manner. The string
 * should be at least 17 characters in order to handle all uint64_t values. */
void
FormatUInt64Hex(uint64_t num, char *string)
{
    uint64_t divisor;
    int len;
    int i;

    for (len = 1, divisor = 0x10;
         len < 16 && num / divisor;
         len++, divisor *= 0x10);

    for (i = len, divisor = 1; i > 0; i--, divisor *= 0x10) {
        int val = (num / divisor) % 0x10;

        if (val < 10)
            string[i - 1] = '0' + val;
        else
            string[i - 1] = 'a' + val - 10;
    }

    string[len] = '\0';
}<|MERGE_RESOLUTION|>--- conflicted
+++ resolved
@@ -204,14 +204,12 @@
 
 char *SeatId = NULL;
 
-<<<<<<< HEAD
+sig_atomic_t inSignalContext = FALSE;
+
 #ifdef _MSC_VER
 static HANDLE s_hSmartScheduleTimer = NULL;
 static HANDLE s_hSmartScheduleTimerQueue = NULL;
 #endif
-=======
-sig_atomic_t inSignalContext = FALSE;
->>>>>>> fc8f3723
 
 #if defined(SVR4) || defined(__linux__) || defined(CSRG_BASED)
 #define HAS_SAVED_IDS_AND_SETEUID
