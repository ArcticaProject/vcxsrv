<<<<<<< HEAD
/*
 * Copyright © 2009 Julien Cristau
 *
 * Permission is hereby granted, free of charge, to any person obtaining a
 * copy of this software and associated documentation files (the "Software"),
 * to deal in the Software without restriction, including without limitation
 * the rights to use, copy, modify, merge, publish, distribute, sublicense,
 * and/or sell copies of the Software, and to permit persons to whom the
 * Software is furnished to do so, subject to the following conditions:
 *
 * The above copyright notice and this permission notice (including the next
 * paragraph) shall be included in all copies or substantial portions of the
 * Software.
 *
 * THE SOFTWARE IS PROVIDED "AS IS", WITHOUT WARRANTY OF ANY KIND, EXPRESS OR
 * IMPLIED, INCLUDING BUT NOT LIMITED TO THE WARRANTIES OF MERCHANTABILITY,
 * FITNESS FOR A PARTICULAR PURPOSE AND NONINFRINGEMENT.  IN NO EVENT SHALL
 * THE AUTHORS OR COPYRIGHT HOLDERS BE LIABLE FOR ANY CLAIM, DAMAGES OR OTHER
 * LIABILITY, WHETHER IN AN ACTION OF CONTRACT, TORT OR OTHERWISE, ARISING
 * FROM, OUT OF OR IN CONNECTION WITH THE SOFTWARE OR THE USE OR OTHER
 * DEALINGS IN THE SOFTWARE.
 *
 * Author: Julien Cristau <jcristau@debian.org>
 */

#ifdef HAVE_DIX_CONFIG_H
#include <dix-config.h>
#endif

#include <libudev.h>
#include <ctype.h>

#include "input.h"
#include "inputstr.h"
#include "hotplug.h"
#include "config-backends.h"
#include "os.h"

#define UDEV_XKB_PROP_KEY "xkb"

#define LOG_PROPERTY(path, prop, val)                                   \
    LogMessageVerb(X_INFO, 10,                                          \
                   "config/udev: getting property %s on %s "            \
                   "returned \"%s\"\n",                                 \
                   (prop), (path), (val) ? (val) : "(null)")
#define LOG_SYSATTR(path, attr, val)                                    \
    LogMessageVerb(X_INFO, 10,                                          \
                   "config/udev: getting attribute %s on %s "           \
                   "returned \"%s\"\n",                                 \
                   (attr), (path), (val) ? (val) : "(null)")

static struct udev_monitor *udev_monitor;

static void
device_added(struct udev_device *udev_device)
{
    const char *path, *name = NULL;
    char *config_info = NULL;
    const char *syspath;
    const char *tags_prop;
    const char *key, *value, *tmp;
    InputOption *options = NULL, *tmpo;
    InputAttributes attrs = {};
    DeviceIntPtr dev = NULL;
    struct udev_list_entry *set, *entry;
    struct udev_device *parent;
    int rc;

    path = udev_device_get_devnode(udev_device);

    syspath = udev_device_get_syspath(udev_device);

    if (!path || !syspath)
        return;

    if (!udev_device_get_property_value(udev_device, "ID_INPUT")) {
        LogMessageVerb(X_INFO, 10,
                       "config/udev: ignoring device %s without "
                       "property ID_INPUT set\n",
                       path);
        return;
    }

    options = calloc(sizeof(*options), 1);
    if (!options)
        return;

    options->key = strdup("_source");
    options->value = strdup("server/udev");
    if (!options->key || !options->value)
        goto unwind;

    parent = udev_device_get_parent(udev_device);
    if (parent) {
        const char *ppath = udev_device_get_devnode(parent);
        const char *product = udev_device_get_property_value(parent, "PRODUCT");
        const char *pnp_id = udev_device_get_sysattr_value(parent, "id");
        unsigned int usb_vendor, usb_model;

        name = udev_device_get_sysattr_value(parent, "name");
        LOG_SYSATTR(ppath, "name", name);
        if (!name) {
            name = udev_device_get_property_value(parent, "NAME");
            LOG_PROPERTY(ppath, "NAME", name);
        }

        if (pnp_id)
            attrs.pnp_id = strdup(pnp_id);
        LOG_SYSATTR(ppath, "id", pnp_id);

        /* construct USB ID in lowercase hex - "0000:ffff" */
        if (product && sscanf(product, "%*x/%4x/%4x/%*x", &usb_vendor, &usb_model) == 2) {
            if (asprintf(&attrs.usb_id, "%04x:%04x", usb_vendor, usb_model)
                == -1)
                attrs.usb_id = NULL;
            else
                LOG_PROPERTY(path, "PRODUCT", product);
        }
    }
    if (!name)
        name = "(unnamed)";
    else
        attrs.product = strdup(name);
    add_option(&options, "name", name);

    add_option(&options, "path", path);
    add_option(&options, "device", path);
    if (path)
        attrs.device = strdup(path);

    tags_prop = udev_device_get_property_value(udev_device, "ID_INPUT.tags");
    LOG_PROPERTY(path, "ID_INPUT.tags", tags_prop);
    attrs.tags = xstrtokenize(tags_prop, ",");

    if (asprintf(&config_info, "udev:%s", syspath) == -1) {
        config_info = NULL;
        goto unwind;
    }

    if (device_is_duplicate(config_info)) {
        LogMessage(X_WARNING, "config/udev: device %s already added. "
                              "Ignoring.\n", name);
        goto unwind;
    }

    set = udev_device_get_properties_list_entry(udev_device);
    udev_list_entry_foreach(entry, set) {
        key = udev_list_entry_get_name(entry);
        if (!key)
            continue;
        value = udev_list_entry_get_value(entry);
        if (!strncasecmp(key, UDEV_XKB_PROP_KEY,
                                sizeof(UDEV_XKB_PROP_KEY) - 1)) {
            LOG_PROPERTY(path, key, value);
            tmp = key + sizeof(UDEV_XKB_PROP_KEY) - 1;
            if (!strcasecmp(tmp, "rules"))
                add_option(&options, "xkb_rules", value);
            else if (!strcasecmp(tmp, "layout"))
                add_option(&options, "xkb_layout", value);
            else if (!strcasecmp(tmp, "variant"))
                add_option(&options, "xkb_variant", value);
            else if (!strcasecmp(tmp, "model"))
                add_option(&options, "xkb_model", value);
            else if (!strcasecmp(tmp, "options"))
                add_option(&options, "xkb_options", value);
        } else if (!strcmp(key, "ID_VENDOR")) {
            LOG_PROPERTY(path, key, value);
            attrs.vendor = strdup(value);
        } else if (!strcmp(key, "ID_INPUT_KEY")) {
            LOG_PROPERTY(path, key, value);
            attrs.flags |= ATTR_KEYBOARD;
        } else if (!strcmp(key, "ID_INPUT_MOUSE")) {
            LOG_PROPERTY(path, key, value);
            attrs.flags |= ATTR_POINTER;
        } else if (!strcmp(key, "ID_INPUT_JOYSTICK")) {
            LOG_PROPERTY(path, key, value);
            attrs.flags |= ATTR_JOYSTICK;
        } else if (!strcmp(key, "ID_INPUT_TABLET")) {
            LOG_PROPERTY(path, key, value);
            attrs.flags |= ATTR_TABLET;
        } else if (!strcmp(key, "ID_INPUT_TOUCHPAD")) {
            LOG_PROPERTY(path, key, value);
            attrs.flags |= ATTR_TOUCHPAD;
        } else if (!strcmp(key, "ID_INPUT_TOUCHSCREEN")) {
            LOG_PROPERTY(path, key, value);
            attrs.flags |= ATTR_TOUCHSCREEN;
        }
    }

    add_option(&options, "config_info", config_info);

    LogMessage(X_INFO, "config/udev: Adding input device %s (%s)\n",
               name, path);
    rc = NewInputDeviceRequest(options, &attrs, &dev);
    if (rc != Success)
        goto unwind;

 unwind:
    free(config_info);
    while ((tmpo = options)) {
        options = tmpo->next;
        free(tmpo->key);        /* NULL if dev != NULL */
        free(tmpo->value);      /* NULL if dev != NULL */
        free(tmpo);
    }

    free(attrs.usb_id);
    free(attrs.pnp_id);
    free(attrs.product);
    free(attrs.device);
    free(attrs.vendor);
    if (attrs.tags) {
        char **tag = attrs.tags;
        while (*tag) {
            free(*tag);
            tag++;
        }
        free(attrs.tags);
    }

    return;
}

static void
device_removed(struct udev_device *device)
{
    char *value;
    const char *syspath = udev_device_get_syspath(device);

    if (asprintf(&value, "udev:%s", syspath) == -1)
        return;

    remove_devices("udev", value);

    free(value);
}

static void
wakeup_handler(pointer data, int err, pointer read_mask)
{
    int udev_fd = udev_monitor_get_fd(udev_monitor);
    struct udev_device *udev_device;
    const char *action;

    if (err < 0)
        return;

    if (FD_ISSET(udev_fd, (fd_set *)read_mask)) {
        udev_device = udev_monitor_receive_device(udev_monitor);
        if (!udev_device)
            return;
        action = udev_device_get_action(udev_device);
        if (action) {
            if (!strcmp(action, "add"))
                device_added(udev_device);
            else if (!strcmp(action, "remove"))
                device_removed(udev_device);
            else if (!strcmp(action, "change")) {
                device_removed(udev_device);
                device_added(udev_device);
            }
        }
        udev_device_unref(udev_device);
    }
}

static void
block_handler(pointer data, struct timeval **tv, pointer read_mask)
{
}

int
config_udev_init(void)
{
    struct udev *udev;
    struct udev_enumerate *enumerate;
    struct udev_list_entry *devices, *device;

    udev = udev_new();
    if (!udev)
        return 0;
    udev_monitor = udev_monitor_new_from_netlink(udev, "udev");
    if (!udev_monitor)
        return 0;

    if (udev_monitor_enable_receiving(udev_monitor)) {
        ErrorF("config/udev: failed to bind the udev monitor\n");
        return 0;
    }

    enumerate = udev_enumerate_new(udev);
    if (!enumerate)
        return 0;
    udev_enumerate_scan_devices(enumerate);
    devices = udev_enumerate_get_list_entry(enumerate);
    udev_list_entry_foreach(device, devices) {
        const char *syspath = udev_list_entry_get_name(device);
        struct udev_device *udev_device = udev_device_new_from_syspath(udev, syspath);
        device_added(udev_device);
        udev_device_unref(udev_device);
    }
    udev_enumerate_unref(enumerate);

    RegisterBlockAndWakeupHandlers(block_handler, wakeup_handler, NULL);
    AddGeneralSocket(udev_monitor_get_fd(udev_monitor));

    return 1;
}

void
config_udev_fini(void)
{
    struct udev *udev;

    if (!udev_monitor)
        return;

    udev = udev_monitor_get_udev(udev_monitor);

    RemoveGeneralSocket(udev_monitor_get_fd(udev_monitor));
    RemoveBlockAndWakeupHandlers(block_handler, wakeup_handler, NULL);
    udev_monitor_unref(udev_monitor);
    udev_monitor = NULL;
    udev_unref(udev);
}
=======
/*
 * Copyright © 2009 Julien Cristau
 *
 * Permission is hereby granted, free of charge, to any person obtaining a
 * copy of this software and associated documentation files (the "Software"),
 * to deal in the Software without restriction, including without limitation
 * the rights to use, copy, modify, merge, publish, distribute, sublicense,
 * and/or sell copies of the Software, and to permit persons to whom the
 * Software is furnished to do so, subject to the following conditions:
 *
 * The above copyright notice and this permission notice (including the next
 * paragraph) shall be included in all copies or substantial portions of the
 * Software.
 *
 * THE SOFTWARE IS PROVIDED "AS IS", WITHOUT WARRANTY OF ANY KIND, EXPRESS OR
 * IMPLIED, INCLUDING BUT NOT LIMITED TO THE WARRANTIES OF MERCHANTABILITY,
 * FITNESS FOR A PARTICULAR PURPOSE AND NONINFRINGEMENT.  IN NO EVENT SHALL
 * THE AUTHORS OR COPYRIGHT HOLDERS BE LIABLE FOR ANY CLAIM, DAMAGES OR OTHER
 * LIABILITY, WHETHER IN AN ACTION OF CONTRACT, TORT OR OTHERWISE, ARISING
 * FROM, OUT OF OR IN CONNECTION WITH THE SOFTWARE OR THE USE OR OTHER
 * DEALINGS IN THE SOFTWARE.
 *
 * Author: Julien Cristau <jcristau@debian.org>
 */

#ifdef HAVE_DIX_CONFIG_H
#include <dix-config.h>
#endif

#include <libudev.h>
#include <ctype.h>

#include "input.h"
#include "inputstr.h"
#include "hotplug.h"
#include "config-backends.h"
#include "os.h"

#define UDEV_XKB_PROP_KEY "xkb"

#define LOG_PROPERTY(path, prop, val)                                   \
    LogMessageVerb(X_INFO, 10,                                          \
                   "config/udev: getting property %s on %s "            \
                   "returned \"%s\"\n",                                 \
                   (prop), (path), (val) ? (val) : "(null)")
#define LOG_SYSATTR(path, attr, val)                                    \
    LogMessageVerb(X_INFO, 10,                                          \
                   "config/udev: getting attribute %s on %s "           \
                   "returned \"%s\"\n",                                 \
                   (attr), (path), (val) ? (val) : "(null)")

static struct udev_monitor *udev_monitor;

static void
device_added(struct udev_device *udev_device)
{
    const char *path, *name = NULL;
    char *config_info = NULL;
    const char *syspath;
    const char *tags_prop;
    const char *key, *value, *tmp;
    InputOption *options = NULL, *tmpo;
    InputAttributes attrs = {};
    DeviceIntPtr dev = NULL;
    struct udev_list_entry *set, *entry;
    struct udev_device *parent;
    int rc;

    path = udev_device_get_devnode(udev_device);

    syspath = udev_device_get_syspath(udev_device);

    if (!path || !syspath)
        return;

    if (!udev_device_get_property_value(udev_device, "ID_INPUT")) {
        LogMessageVerb(X_INFO, 10,
                       "config/udev: ignoring device %s without "
                       "property ID_INPUT set\n",
                       path);
        return;
    }

    options = calloc(sizeof(*options), 1);
    if (!options)
        return;

    options->key = strdup("_source");
    options->value = strdup("server/udev");
    if (!options->key || !options->value)
        goto unwind;

    parent = udev_device_get_parent(udev_device);
    if (parent) {
        const char *ppath = udev_device_get_devnode(parent);
        const char *product = udev_device_get_property_value(parent, "PRODUCT");
        const char *pnp_id = udev_device_get_sysattr_value(parent, "id");
        unsigned int usb_vendor, usb_model;

        name = udev_device_get_sysattr_value(parent, "name");
        LOG_SYSATTR(ppath, "name", name);
        if (!name) {
            name = udev_device_get_property_value(parent, "NAME");
            LOG_PROPERTY(ppath, "NAME", name);
        }

        if (pnp_id)
            attrs.pnp_id = strdup(pnp_id);
        LOG_SYSATTR(ppath, "id", pnp_id);

        /* construct USB ID in lowercase hex - "0000:ffff" */
        if (product && sscanf(product, "%*x/%4x/%4x/%*x", &usb_vendor, &usb_model) == 2) {
            if (asprintf(&attrs.usb_id, "%04x:%04x", usb_vendor, usb_model)
                == -1)
                attrs.usb_id = NULL;
            else
                LOG_PROPERTY(path, "PRODUCT", product);
        }
    }
    if (!name)
        name = "(unnamed)";
    else
        attrs.product = strdup(name);
    add_option(&options, "name", name);

    add_option(&options, "path", path);
    add_option(&options, "device", path);
    if (path)
        attrs.device = strdup(path);

    tags_prop = udev_device_get_property_value(udev_device, "ID_INPUT.tags");
    LOG_PROPERTY(path, "ID_INPUT.tags", tags_prop);
    attrs.tags = xstrtokenize(tags_prop, ",");

    if (asprintf(&config_info, "udev:%s", syspath) == -1) {
        config_info = NULL;
        goto unwind;
    }

    if (device_is_duplicate(config_info)) {
        LogMessage(X_WARNING, "config/udev: device %s already added. "
                              "Ignoring.\n", name);
        goto unwind;
    }

    set = udev_device_get_properties_list_entry(udev_device);
    udev_list_entry_foreach(entry, set) {
        key = udev_list_entry_get_name(entry);
        if (!key)
            continue;
        value = udev_list_entry_get_value(entry);
        if (!strncasecmp(key, UDEV_XKB_PROP_KEY,
                                sizeof(UDEV_XKB_PROP_KEY) - 1)) {
            LOG_PROPERTY(path, key, value);
            tmp = key + sizeof(UDEV_XKB_PROP_KEY) - 1;
            if (!strcasecmp(tmp, "rules"))
                add_option(&options, "xkb_rules", value);
            else if (!strcasecmp(tmp, "layout"))
                add_option(&options, "xkb_layout", value);
            else if (!strcasecmp(tmp, "variant"))
                add_option(&options, "xkb_variant", value);
            else if (!strcasecmp(tmp, "model"))
                add_option(&options, "xkb_model", value);
            else if (!strcasecmp(tmp, "options"))
                add_option(&options, "xkb_options", value);
        } else if (!strcmp(key, "ID_VENDOR")) {
            LOG_PROPERTY(path, key, value);
            attrs.vendor = strdup(value);
        } else if (!strcmp(key, "ID_INPUT_KEY")) {
            LOG_PROPERTY(path, key, value);
            attrs.flags |= ATTR_KEYBOARD;
        } else if (!strcmp(key, "ID_INPUT_MOUSE")) {
            LOG_PROPERTY(path, key, value);
            attrs.flags |= ATTR_POINTER;
        } else if (!strcmp(key, "ID_INPUT_JOYSTICK")) {
            LOG_PROPERTY(path, key, value);
            attrs.flags |= ATTR_JOYSTICK;
        } else if (!strcmp(key, "ID_INPUT_TABLET")) {
            LOG_PROPERTY(path, key, value);
            attrs.flags |= ATTR_TABLET;
        } else if (!strcmp(key, "ID_INPUT_TOUCHPAD")) {
            LOG_PROPERTY(path, key, value);
            attrs.flags |= ATTR_TOUCHPAD;
        } else if (!strcmp(key, "ID_INPUT_TOUCHSCREEN")) {
            LOG_PROPERTY(path, key, value);
            attrs.flags |= ATTR_TOUCHSCREEN;
        }
    }

    add_option(&options, "config_info", config_info);

    LogMessage(X_INFO, "config/udev: Adding input device %s (%s)\n",
               name, path);
    rc = NewInputDeviceRequest(options, &attrs, &dev);
    if (rc != Success)
        goto unwind;

 unwind:
    free(config_info);
    while ((tmpo = options)) {
        options = tmpo->next;
        free(tmpo->key);        /* NULL if dev != NULL */
        free(tmpo->value);      /* NULL if dev != NULL */
        free(tmpo);
    }

    free(attrs.usb_id);
    free(attrs.pnp_id);
    free(attrs.product);
    free(attrs.device);
    free(attrs.vendor);
    if (attrs.tags) {
        char **tag = attrs.tags;
        while (*tag) {
            free(*tag);
            tag++;
        }
        free(attrs.tags);
    }

    return;
}

static void
device_removed(struct udev_device *device)
{
    char *value;
    const char *syspath = udev_device_get_syspath(device);

    if (asprintf(&value, "udev:%s", syspath) == -1)
        return;

    remove_devices("udev", value);

    free(value);
}

static void
wakeup_handler(pointer data, int err, pointer read_mask)
{
    int udev_fd = udev_monitor_get_fd(udev_monitor);
    struct udev_device *udev_device;
    const char *action;

    if (err < 0)
        return;

    if (FD_ISSET(udev_fd, (fd_set *)read_mask)) {
        udev_device = udev_monitor_receive_device(udev_monitor);
        if (!udev_device)
            return;
        action = udev_device_get_action(udev_device);
        if (action) {
            if (!strcmp(action, "add") || !strcmp(action, "change")) {
                device_removed(udev_device);
                device_added(udev_device);
            }
            else if (!strcmp(action, "remove"))
                device_removed(udev_device);
        }
        udev_device_unref(udev_device);
    }
}

static void
block_handler(pointer data, struct timeval **tv, pointer read_mask)
{
}

int
config_udev_init(void)
{
    struct udev *udev;
    struct udev_enumerate *enumerate;
    struct udev_list_entry *devices, *device;

    udev = udev_new();
    if (!udev)
        return 0;
    udev_monitor = udev_monitor_new_from_netlink(udev, "udev");
    if (!udev_monitor)
        return 0;

    udev_monitor_filter_add_match_subsystem_devtype(udev_monitor, "input", NULL);
    udev_monitor_filter_add_match_subsystem_devtype(udev_monitor, "tty", NULL); /* For Wacom serial devices */

    if (udev_monitor_enable_receiving(udev_monitor)) {
        ErrorF("config/udev: failed to bind the udev monitor\n");
        return 0;
    }

    enumerate = udev_enumerate_new(udev);
    if (!enumerate)
        return 0;

    udev_enumerate_add_match_subsystem(enumerate, "input");
    udev_enumerate_add_match_subsystem(enumerate, "tty");

    udev_enumerate_scan_devices(enumerate);
    devices = udev_enumerate_get_list_entry(enumerate);
    udev_list_entry_foreach(device, devices) {
        const char *syspath = udev_list_entry_get_name(device);
        struct udev_device *udev_device = udev_device_new_from_syspath(udev, syspath);

        /* Device might be gone by the time we try to open it */
        if (!udev_device)
            continue;

        device_added(udev_device);
        udev_device_unref(udev_device);
    }
    udev_enumerate_unref(enumerate);

    RegisterBlockAndWakeupHandlers(block_handler, wakeup_handler, NULL);
    AddGeneralSocket(udev_monitor_get_fd(udev_monitor));

    return 1;
}

void
config_udev_fini(void)
{
    struct udev *udev;

    if (!udev_monitor)
        return;

    udev = udev_monitor_get_udev(udev_monitor);

    RemoveGeneralSocket(udev_monitor_get_fd(udev_monitor));
    RemoveBlockAndWakeupHandlers(block_handler, wakeup_handler, NULL);
    udev_monitor_unref(udev_monitor);
    udev_monitor = NULL;
    udev_unref(udev);
}
>>>>>>> f87ad0cd
<|MERGE_RESOLUTION|>--- conflicted
+++ resolved
@@ -1,663 +1,335 @@
-<<<<<<< HEAD
-/*
- * Copyright © 2009 Julien Cristau
- *
- * Permission is hereby granted, free of charge, to any person obtaining a
- * copy of this software and associated documentation files (the "Software"),
- * to deal in the Software without restriction, including without limitation
- * the rights to use, copy, modify, merge, publish, distribute, sublicense,
- * and/or sell copies of the Software, and to permit persons to whom the
- * Software is furnished to do so, subject to the following conditions:
- *
- * The above copyright notice and this permission notice (including the next
- * paragraph) shall be included in all copies or substantial portions of the
- * Software.
- *
- * THE SOFTWARE IS PROVIDED "AS IS", WITHOUT WARRANTY OF ANY KIND, EXPRESS OR
- * IMPLIED, INCLUDING BUT NOT LIMITED TO THE WARRANTIES OF MERCHANTABILITY,
- * FITNESS FOR A PARTICULAR PURPOSE AND NONINFRINGEMENT.  IN NO EVENT SHALL
- * THE AUTHORS OR COPYRIGHT HOLDERS BE LIABLE FOR ANY CLAIM, DAMAGES OR OTHER
- * LIABILITY, WHETHER IN AN ACTION OF CONTRACT, TORT OR OTHERWISE, ARISING
- * FROM, OUT OF OR IN CONNECTION WITH THE SOFTWARE OR THE USE OR OTHER
- * DEALINGS IN THE SOFTWARE.
- *
- * Author: Julien Cristau <jcristau@debian.org>
- */
-
-#ifdef HAVE_DIX_CONFIG_H
-#include <dix-config.h>
-#endif
-
-#include <libudev.h>
-#include <ctype.h>
-
-#include "input.h"
-#include "inputstr.h"
-#include "hotplug.h"
-#include "config-backends.h"
-#include "os.h"
-
-#define UDEV_XKB_PROP_KEY "xkb"
-
-#define LOG_PROPERTY(path, prop, val)                                   \
-    LogMessageVerb(X_INFO, 10,                                          \
-                   "config/udev: getting property %s on %s "            \
-                   "returned \"%s\"\n",                                 \
-                   (prop), (path), (val) ? (val) : "(null)")
-#define LOG_SYSATTR(path, attr, val)                                    \
-    LogMessageVerb(X_INFO, 10,                                          \
-                   "config/udev: getting attribute %s on %s "           \
-                   "returned \"%s\"\n",                                 \
-                   (attr), (path), (val) ? (val) : "(null)")
-
-static struct udev_monitor *udev_monitor;
-
-static void
-device_added(struct udev_device *udev_device)
-{
-    const char *path, *name = NULL;
-    char *config_info = NULL;
-    const char *syspath;
-    const char *tags_prop;
-    const char *key, *value, *tmp;
-    InputOption *options = NULL, *tmpo;
-    InputAttributes attrs = {};
-    DeviceIntPtr dev = NULL;
-    struct udev_list_entry *set, *entry;
-    struct udev_device *parent;
-    int rc;
-
-    path = udev_device_get_devnode(udev_device);
-
-    syspath = udev_device_get_syspath(udev_device);
-
-    if (!path || !syspath)
-        return;
-
-    if (!udev_device_get_property_value(udev_device, "ID_INPUT")) {
-        LogMessageVerb(X_INFO, 10,
-                       "config/udev: ignoring device %s without "
-                       "property ID_INPUT set\n",
-                       path);
-        return;
-    }
-
-    options = calloc(sizeof(*options), 1);
-    if (!options)
-        return;
-
-    options->key = strdup("_source");
-    options->value = strdup("server/udev");
-    if (!options->key || !options->value)
-        goto unwind;
-
-    parent = udev_device_get_parent(udev_device);
-    if (parent) {
-        const char *ppath = udev_device_get_devnode(parent);
-        const char *product = udev_device_get_property_value(parent, "PRODUCT");
-        const char *pnp_id = udev_device_get_sysattr_value(parent, "id");
-        unsigned int usb_vendor, usb_model;
-
-        name = udev_device_get_sysattr_value(parent, "name");
-        LOG_SYSATTR(ppath, "name", name);
-        if (!name) {
-            name = udev_device_get_property_value(parent, "NAME");
-            LOG_PROPERTY(ppath, "NAME", name);
-        }
-
-        if (pnp_id)
-            attrs.pnp_id = strdup(pnp_id);
-        LOG_SYSATTR(ppath, "id", pnp_id);
-
-        /* construct USB ID in lowercase hex - "0000:ffff" */
-        if (product && sscanf(product, "%*x/%4x/%4x/%*x", &usb_vendor, &usb_model) == 2) {
-            if (asprintf(&attrs.usb_id, "%04x:%04x", usb_vendor, usb_model)
-                == -1)
-                attrs.usb_id = NULL;
-            else
-                LOG_PROPERTY(path, "PRODUCT", product);
-        }
-    }
-    if (!name)
-        name = "(unnamed)";
-    else
-        attrs.product = strdup(name);
-    add_option(&options, "name", name);
-
-    add_option(&options, "path", path);
-    add_option(&options, "device", path);
-    if (path)
-        attrs.device = strdup(path);
-
-    tags_prop = udev_device_get_property_value(udev_device, "ID_INPUT.tags");
-    LOG_PROPERTY(path, "ID_INPUT.tags", tags_prop);
-    attrs.tags = xstrtokenize(tags_prop, ",");
-
-    if (asprintf(&config_info, "udev:%s", syspath) == -1) {
-        config_info = NULL;
-        goto unwind;
-    }
-
-    if (device_is_duplicate(config_info)) {
-        LogMessage(X_WARNING, "config/udev: device %s already added. "
-                              "Ignoring.\n", name);
-        goto unwind;
-    }
-
-    set = udev_device_get_properties_list_entry(udev_device);
-    udev_list_entry_foreach(entry, set) {
-        key = udev_list_entry_get_name(entry);
-        if (!key)
-            continue;
-        value = udev_list_entry_get_value(entry);
-        if (!strncasecmp(key, UDEV_XKB_PROP_KEY,
-                                sizeof(UDEV_XKB_PROP_KEY) - 1)) {
-            LOG_PROPERTY(path, key, value);
-            tmp = key + sizeof(UDEV_XKB_PROP_KEY) - 1;
-            if (!strcasecmp(tmp, "rules"))
-                add_option(&options, "xkb_rules", value);
-            else if (!strcasecmp(tmp, "layout"))
-                add_option(&options, "xkb_layout", value);
-            else if (!strcasecmp(tmp, "variant"))
-                add_option(&options, "xkb_variant", value);
-            else if (!strcasecmp(tmp, "model"))
-                add_option(&options, "xkb_model", value);
-            else if (!strcasecmp(tmp, "options"))
-                add_option(&options, "xkb_options", value);
-        } else if (!strcmp(key, "ID_VENDOR")) {
-            LOG_PROPERTY(path, key, value);
-            attrs.vendor = strdup(value);
-        } else if (!strcmp(key, "ID_INPUT_KEY")) {
-            LOG_PROPERTY(path, key, value);
-            attrs.flags |= ATTR_KEYBOARD;
-        } else if (!strcmp(key, "ID_INPUT_MOUSE")) {
-            LOG_PROPERTY(path, key, value);
-            attrs.flags |= ATTR_POINTER;
-        } else if (!strcmp(key, "ID_INPUT_JOYSTICK")) {
-            LOG_PROPERTY(path, key, value);
-            attrs.flags |= ATTR_JOYSTICK;
-        } else if (!strcmp(key, "ID_INPUT_TABLET")) {
-            LOG_PROPERTY(path, key, value);
-            attrs.flags |= ATTR_TABLET;
-        } else if (!strcmp(key, "ID_INPUT_TOUCHPAD")) {
-            LOG_PROPERTY(path, key, value);
-            attrs.flags |= ATTR_TOUCHPAD;
-        } else if (!strcmp(key, "ID_INPUT_TOUCHSCREEN")) {
-            LOG_PROPERTY(path, key, value);
-            attrs.flags |= ATTR_TOUCHSCREEN;
-        }
-    }
-
-    add_option(&options, "config_info", config_info);
-
-    LogMessage(X_INFO, "config/udev: Adding input device %s (%s)\n",
-               name, path);
-    rc = NewInputDeviceRequest(options, &attrs, &dev);
-    if (rc != Success)
-        goto unwind;
-
- unwind:
-    free(config_info);
-    while ((tmpo = options)) {
-        options = tmpo->next;
-        free(tmpo->key);        /* NULL if dev != NULL */
-        free(tmpo->value);      /* NULL if dev != NULL */
-        free(tmpo);
-    }
-
-    free(attrs.usb_id);
-    free(attrs.pnp_id);
-    free(attrs.product);
-    free(attrs.device);
-    free(attrs.vendor);
-    if (attrs.tags) {
-        char **tag = attrs.tags;
-        while (*tag) {
-            free(*tag);
-            tag++;
-        }
-        free(attrs.tags);
-    }
-
-    return;
-}
-
-static void
-device_removed(struct udev_device *device)
-{
-    char *value;
-    const char *syspath = udev_device_get_syspath(device);
-
-    if (asprintf(&value, "udev:%s", syspath) == -1)
-        return;
-
-    remove_devices("udev", value);
-
-    free(value);
-}
-
-static void
-wakeup_handler(pointer data, int err, pointer read_mask)
-{
-    int udev_fd = udev_monitor_get_fd(udev_monitor);
-    struct udev_device *udev_device;
-    const char *action;
-
-    if (err < 0)
-        return;
-
-    if (FD_ISSET(udev_fd, (fd_set *)read_mask)) {
-        udev_device = udev_monitor_receive_device(udev_monitor);
-        if (!udev_device)
-            return;
-        action = udev_device_get_action(udev_device);
-        if (action) {
-            if (!strcmp(action, "add"))
-                device_added(udev_device);
-            else if (!strcmp(action, "remove"))
-                device_removed(udev_device);
-            else if (!strcmp(action, "change")) {
-                device_removed(udev_device);
-                device_added(udev_device);
-            }
-        }
-        udev_device_unref(udev_device);
-    }
-}
-
-static void
-block_handler(pointer data, struct timeval **tv, pointer read_mask)
-{
-}
-
-int
-config_udev_init(void)
-{
-    struct udev *udev;
-    struct udev_enumerate *enumerate;
-    struct udev_list_entry *devices, *device;
-
-    udev = udev_new();
-    if (!udev)
-        return 0;
-    udev_monitor = udev_monitor_new_from_netlink(udev, "udev");
-    if (!udev_monitor)
-        return 0;
-
-    if (udev_monitor_enable_receiving(udev_monitor)) {
-        ErrorF("config/udev: failed to bind the udev monitor\n");
-        return 0;
-    }
-
-    enumerate = udev_enumerate_new(udev);
-    if (!enumerate)
-        return 0;
-    udev_enumerate_scan_devices(enumerate);
-    devices = udev_enumerate_get_list_entry(enumerate);
-    udev_list_entry_foreach(device, devices) {
-        const char *syspath = udev_list_entry_get_name(device);
-        struct udev_device *udev_device = udev_device_new_from_syspath(udev, syspath);
-        device_added(udev_device);
-        udev_device_unref(udev_device);
-    }
-    udev_enumerate_unref(enumerate);
-
-    RegisterBlockAndWakeupHandlers(block_handler, wakeup_handler, NULL);
-    AddGeneralSocket(udev_monitor_get_fd(udev_monitor));
-
-    return 1;
-}
-
-void
-config_udev_fini(void)
-{
-    struct udev *udev;
-
-    if (!udev_monitor)
-        return;
-
-    udev = udev_monitor_get_udev(udev_monitor);
-
-    RemoveGeneralSocket(udev_monitor_get_fd(udev_monitor));
-    RemoveBlockAndWakeupHandlers(block_handler, wakeup_handler, NULL);
-    udev_monitor_unref(udev_monitor);
-    udev_monitor = NULL;
-    udev_unref(udev);
-}
-=======
-/*
- * Copyright © 2009 Julien Cristau
- *
- * Permission is hereby granted, free of charge, to any person obtaining a
- * copy of this software and associated documentation files (the "Software"),
- * to deal in the Software without restriction, including without limitation
- * the rights to use, copy, modify, merge, publish, distribute, sublicense,
- * and/or sell copies of the Software, and to permit persons to whom the
- * Software is furnished to do so, subject to the following conditions:
- *
- * The above copyright notice and this permission notice (including the next
- * paragraph) shall be included in all copies or substantial portions of the
- * Software.
- *
- * THE SOFTWARE IS PROVIDED "AS IS", WITHOUT WARRANTY OF ANY KIND, EXPRESS OR
- * IMPLIED, INCLUDING BUT NOT LIMITED TO THE WARRANTIES OF MERCHANTABILITY,
- * FITNESS FOR A PARTICULAR PURPOSE AND NONINFRINGEMENT.  IN NO EVENT SHALL
- * THE AUTHORS OR COPYRIGHT HOLDERS BE LIABLE FOR ANY CLAIM, DAMAGES OR OTHER
- * LIABILITY, WHETHER IN AN ACTION OF CONTRACT, TORT OR OTHERWISE, ARISING
- * FROM, OUT OF OR IN CONNECTION WITH THE SOFTWARE OR THE USE OR OTHER
- * DEALINGS IN THE SOFTWARE.
- *
- * Author: Julien Cristau <jcristau@debian.org>
- */
-
-#ifdef HAVE_DIX_CONFIG_H
-#include <dix-config.h>
-#endif
-
-#include <libudev.h>
-#include <ctype.h>
-
-#include "input.h"
-#include "inputstr.h"
-#include "hotplug.h"
-#include "config-backends.h"
-#include "os.h"
-
-#define UDEV_XKB_PROP_KEY "xkb"
-
-#define LOG_PROPERTY(path, prop, val)                                   \
-    LogMessageVerb(X_INFO, 10,                                          \
-                   "config/udev: getting property %s on %s "            \
-                   "returned \"%s\"\n",                                 \
-                   (prop), (path), (val) ? (val) : "(null)")
-#define LOG_SYSATTR(path, attr, val)                                    \
-    LogMessageVerb(X_INFO, 10,                                          \
-                   "config/udev: getting attribute %s on %s "           \
-                   "returned \"%s\"\n",                                 \
-                   (attr), (path), (val) ? (val) : "(null)")
-
-static struct udev_monitor *udev_monitor;
-
-static void
-device_added(struct udev_device *udev_device)
-{
-    const char *path, *name = NULL;
-    char *config_info = NULL;
-    const char *syspath;
-    const char *tags_prop;
-    const char *key, *value, *tmp;
-    InputOption *options = NULL, *tmpo;
-    InputAttributes attrs = {};
-    DeviceIntPtr dev = NULL;
-    struct udev_list_entry *set, *entry;
-    struct udev_device *parent;
-    int rc;
-
-    path = udev_device_get_devnode(udev_device);
-
-    syspath = udev_device_get_syspath(udev_device);
-
-    if (!path || !syspath)
-        return;
-
-    if (!udev_device_get_property_value(udev_device, "ID_INPUT")) {
-        LogMessageVerb(X_INFO, 10,
-                       "config/udev: ignoring device %s without "
-                       "property ID_INPUT set\n",
-                       path);
-        return;
-    }
-
-    options = calloc(sizeof(*options), 1);
-    if (!options)
-        return;
-
-    options->key = strdup("_source");
-    options->value = strdup("server/udev");
-    if (!options->key || !options->value)
-        goto unwind;
-
-    parent = udev_device_get_parent(udev_device);
-    if (parent) {
-        const char *ppath = udev_device_get_devnode(parent);
-        const char *product = udev_device_get_property_value(parent, "PRODUCT");
-        const char *pnp_id = udev_device_get_sysattr_value(parent, "id");
-        unsigned int usb_vendor, usb_model;
-
-        name = udev_device_get_sysattr_value(parent, "name");
-        LOG_SYSATTR(ppath, "name", name);
-        if (!name) {
-            name = udev_device_get_property_value(parent, "NAME");
-            LOG_PROPERTY(ppath, "NAME", name);
-        }
-
-        if (pnp_id)
-            attrs.pnp_id = strdup(pnp_id);
-        LOG_SYSATTR(ppath, "id", pnp_id);
-
-        /* construct USB ID in lowercase hex - "0000:ffff" */
-        if (product && sscanf(product, "%*x/%4x/%4x/%*x", &usb_vendor, &usb_model) == 2) {
-            if (asprintf(&attrs.usb_id, "%04x:%04x", usb_vendor, usb_model)
-                == -1)
-                attrs.usb_id = NULL;
-            else
-                LOG_PROPERTY(path, "PRODUCT", product);
-        }
-    }
-    if (!name)
-        name = "(unnamed)";
-    else
-        attrs.product = strdup(name);
-    add_option(&options, "name", name);
-
-    add_option(&options, "path", path);
-    add_option(&options, "device", path);
-    if (path)
-        attrs.device = strdup(path);
-
-    tags_prop = udev_device_get_property_value(udev_device, "ID_INPUT.tags");
-    LOG_PROPERTY(path, "ID_INPUT.tags", tags_prop);
-    attrs.tags = xstrtokenize(tags_prop, ",");
-
-    if (asprintf(&config_info, "udev:%s", syspath) == -1) {
-        config_info = NULL;
-        goto unwind;
-    }
-
-    if (device_is_duplicate(config_info)) {
-        LogMessage(X_WARNING, "config/udev: device %s already added. "
-                              "Ignoring.\n", name);
-        goto unwind;
-    }
-
-    set = udev_device_get_properties_list_entry(udev_device);
-    udev_list_entry_foreach(entry, set) {
-        key = udev_list_entry_get_name(entry);
-        if (!key)
-            continue;
-        value = udev_list_entry_get_value(entry);
-        if (!strncasecmp(key, UDEV_XKB_PROP_KEY,
-                                sizeof(UDEV_XKB_PROP_KEY) - 1)) {
-            LOG_PROPERTY(path, key, value);
-            tmp = key + sizeof(UDEV_XKB_PROP_KEY) - 1;
-            if (!strcasecmp(tmp, "rules"))
-                add_option(&options, "xkb_rules", value);
-            else if (!strcasecmp(tmp, "layout"))
-                add_option(&options, "xkb_layout", value);
-            else if (!strcasecmp(tmp, "variant"))
-                add_option(&options, "xkb_variant", value);
-            else if (!strcasecmp(tmp, "model"))
-                add_option(&options, "xkb_model", value);
-            else if (!strcasecmp(tmp, "options"))
-                add_option(&options, "xkb_options", value);
-        } else if (!strcmp(key, "ID_VENDOR")) {
-            LOG_PROPERTY(path, key, value);
-            attrs.vendor = strdup(value);
-        } else if (!strcmp(key, "ID_INPUT_KEY")) {
-            LOG_PROPERTY(path, key, value);
-            attrs.flags |= ATTR_KEYBOARD;
-        } else if (!strcmp(key, "ID_INPUT_MOUSE")) {
-            LOG_PROPERTY(path, key, value);
-            attrs.flags |= ATTR_POINTER;
-        } else if (!strcmp(key, "ID_INPUT_JOYSTICK")) {
-            LOG_PROPERTY(path, key, value);
-            attrs.flags |= ATTR_JOYSTICK;
-        } else if (!strcmp(key, "ID_INPUT_TABLET")) {
-            LOG_PROPERTY(path, key, value);
-            attrs.flags |= ATTR_TABLET;
-        } else if (!strcmp(key, "ID_INPUT_TOUCHPAD")) {
-            LOG_PROPERTY(path, key, value);
-            attrs.flags |= ATTR_TOUCHPAD;
-        } else if (!strcmp(key, "ID_INPUT_TOUCHSCREEN")) {
-            LOG_PROPERTY(path, key, value);
-            attrs.flags |= ATTR_TOUCHSCREEN;
-        }
-    }
-
-    add_option(&options, "config_info", config_info);
-
-    LogMessage(X_INFO, "config/udev: Adding input device %s (%s)\n",
-               name, path);
-    rc = NewInputDeviceRequest(options, &attrs, &dev);
-    if (rc != Success)
-        goto unwind;
-
- unwind:
-    free(config_info);
-    while ((tmpo = options)) {
-        options = tmpo->next;
-        free(tmpo->key);        /* NULL if dev != NULL */
-        free(tmpo->value);      /* NULL if dev != NULL */
-        free(tmpo);
-    }
-
-    free(attrs.usb_id);
-    free(attrs.pnp_id);
-    free(attrs.product);
-    free(attrs.device);
-    free(attrs.vendor);
-    if (attrs.tags) {
-        char **tag = attrs.tags;
-        while (*tag) {
-            free(*tag);
-            tag++;
-        }
-        free(attrs.tags);
-    }
-
-    return;
-}
-
-static void
-device_removed(struct udev_device *device)
-{
-    char *value;
-    const char *syspath = udev_device_get_syspath(device);
-
-    if (asprintf(&value, "udev:%s", syspath) == -1)
-        return;
-
-    remove_devices("udev", value);
-
-    free(value);
-}
-
-static void
-wakeup_handler(pointer data, int err, pointer read_mask)
-{
-    int udev_fd = udev_monitor_get_fd(udev_monitor);
-    struct udev_device *udev_device;
-    const char *action;
-
-    if (err < 0)
-        return;
-
-    if (FD_ISSET(udev_fd, (fd_set *)read_mask)) {
-        udev_device = udev_monitor_receive_device(udev_monitor);
-        if (!udev_device)
-            return;
-        action = udev_device_get_action(udev_device);
-        if (action) {
-            if (!strcmp(action, "add") || !strcmp(action, "change")) {
-                device_removed(udev_device);
-                device_added(udev_device);
-            }
-            else if (!strcmp(action, "remove"))
-                device_removed(udev_device);
-        }
-        udev_device_unref(udev_device);
-    }
-}
-
-static void
-block_handler(pointer data, struct timeval **tv, pointer read_mask)
-{
-}
-
-int
-config_udev_init(void)
-{
-    struct udev *udev;
-    struct udev_enumerate *enumerate;
-    struct udev_list_entry *devices, *device;
-
-    udev = udev_new();
-    if (!udev)
-        return 0;
-    udev_monitor = udev_monitor_new_from_netlink(udev, "udev");
-    if (!udev_monitor)
-        return 0;
-
-    udev_monitor_filter_add_match_subsystem_devtype(udev_monitor, "input", NULL);
-    udev_monitor_filter_add_match_subsystem_devtype(udev_monitor, "tty", NULL); /* For Wacom serial devices */
-
-    if (udev_monitor_enable_receiving(udev_monitor)) {
-        ErrorF("config/udev: failed to bind the udev monitor\n");
-        return 0;
-    }
-
-    enumerate = udev_enumerate_new(udev);
-    if (!enumerate)
-        return 0;
-
-    udev_enumerate_add_match_subsystem(enumerate, "input");
-    udev_enumerate_add_match_subsystem(enumerate, "tty");
-
-    udev_enumerate_scan_devices(enumerate);
-    devices = udev_enumerate_get_list_entry(enumerate);
-    udev_list_entry_foreach(device, devices) {
-        const char *syspath = udev_list_entry_get_name(device);
-        struct udev_device *udev_device = udev_device_new_from_syspath(udev, syspath);
-
-        /* Device might be gone by the time we try to open it */
-        if (!udev_device)
-            continue;
-
-        device_added(udev_device);
-        udev_device_unref(udev_device);
-    }
-    udev_enumerate_unref(enumerate);
-
-    RegisterBlockAndWakeupHandlers(block_handler, wakeup_handler, NULL);
-    AddGeneralSocket(udev_monitor_get_fd(udev_monitor));
-
-    return 1;
-}
-
-void
-config_udev_fini(void)
-{
-    struct udev *udev;
-
-    if (!udev_monitor)
-        return;
-
-    udev = udev_monitor_get_udev(udev_monitor);
-
-    RemoveGeneralSocket(udev_monitor_get_fd(udev_monitor));
-    RemoveBlockAndWakeupHandlers(block_handler, wakeup_handler, NULL);
-    udev_monitor_unref(udev_monitor);
-    udev_monitor = NULL;
-    udev_unref(udev);
-}
->>>>>>> f87ad0cd
+/*
+ * Copyright © 2009 Julien Cristau
+ *
+ * Permission is hereby granted, free of charge, to any person obtaining a
+ * copy of this software and associated documentation files (the "Software"),
+ * to deal in the Software without restriction, including without limitation
+ * the rights to use, copy, modify, merge, publish, distribute, sublicense,
+ * and/or sell copies of the Software, and to permit persons to whom the
+ * Software is furnished to do so, subject to the following conditions:
+ *
+ * The above copyright notice and this permission notice (including the next
+ * paragraph) shall be included in all copies or substantial portions of the
+ * Software.
+ *
+ * THE SOFTWARE IS PROVIDED "AS IS", WITHOUT WARRANTY OF ANY KIND, EXPRESS OR
+ * IMPLIED, INCLUDING BUT NOT LIMITED TO THE WARRANTIES OF MERCHANTABILITY,
+ * FITNESS FOR A PARTICULAR PURPOSE AND NONINFRINGEMENT.  IN NO EVENT SHALL
+ * THE AUTHORS OR COPYRIGHT HOLDERS BE LIABLE FOR ANY CLAIM, DAMAGES OR OTHER
+ * LIABILITY, WHETHER IN AN ACTION OF CONTRACT, TORT OR OTHERWISE, ARISING
+ * FROM, OUT OF OR IN CONNECTION WITH THE SOFTWARE OR THE USE OR OTHER
+ * DEALINGS IN THE SOFTWARE.
+ *
+ * Author: Julien Cristau <jcristau@debian.org>
+ */
+
+#ifdef HAVE_DIX_CONFIG_H
+#include <dix-config.h>
+#endif
+
+#include <libudev.h>
+#include <ctype.h>
+
+#include "input.h"
+#include "inputstr.h"
+#include "hotplug.h"
+#include "config-backends.h"
+#include "os.h"
+
+#define UDEV_XKB_PROP_KEY "xkb"
+
+#define LOG_PROPERTY(path, prop, val)                                   \
+    LogMessageVerb(X_INFO, 10,                                          \
+                   "config/udev: getting property %s on %s "            \
+                   "returned \"%s\"\n",                                 \
+                   (prop), (path), (val) ? (val) : "(null)")
+#define LOG_SYSATTR(path, attr, val)                                    \
+    LogMessageVerb(X_INFO, 10,                                          \
+                   "config/udev: getting attribute %s on %s "           \
+                   "returned \"%s\"\n",                                 \
+                   (attr), (path), (val) ? (val) : "(null)")
+
+static struct udev_monitor *udev_monitor;
+
+static void
+device_added(struct udev_device *udev_device)
+{
+    const char *path, *name = NULL;
+    char *config_info = NULL;
+    const char *syspath;
+    const char *tags_prop;
+    const char *key, *value, *tmp;
+    InputOption *options = NULL, *tmpo;
+    InputAttributes attrs = {};
+    DeviceIntPtr dev = NULL;
+    struct udev_list_entry *set, *entry;
+    struct udev_device *parent;
+    int rc;
+
+    path = udev_device_get_devnode(udev_device);
+
+    syspath = udev_device_get_syspath(udev_device);
+
+    if (!path || !syspath)
+        return;
+
+    if (!udev_device_get_property_value(udev_device, "ID_INPUT")) {
+        LogMessageVerb(X_INFO, 10,
+                       "config/udev: ignoring device %s without "
+                       "property ID_INPUT set\n",
+                       path);
+        return;
+    }
+
+    options = calloc(sizeof(*options), 1);
+    if (!options)
+        return;
+
+    options->key = strdup("_source");
+    options->value = strdup("server/udev");
+    if (!options->key || !options->value)
+        goto unwind;
+
+    parent = udev_device_get_parent(udev_device);
+    if (parent) {
+        const char *ppath = udev_device_get_devnode(parent);
+        const char *product = udev_device_get_property_value(parent, "PRODUCT");
+        const char *pnp_id = udev_device_get_sysattr_value(parent, "id");
+        unsigned int usb_vendor, usb_model;
+
+        name = udev_device_get_sysattr_value(parent, "name");
+        LOG_SYSATTR(ppath, "name", name);
+        if (!name) {
+            name = udev_device_get_property_value(parent, "NAME");
+            LOG_PROPERTY(ppath, "NAME", name);
+        }
+
+        if (pnp_id)
+            attrs.pnp_id = strdup(pnp_id);
+        LOG_SYSATTR(ppath, "id", pnp_id);
+
+        /* construct USB ID in lowercase hex - "0000:ffff" */
+        if (product && sscanf(product, "%*x/%4x/%4x/%*x", &usb_vendor, &usb_model) == 2) {
+            if (asprintf(&attrs.usb_id, "%04x:%04x", usb_vendor, usb_model)
+                == -1)
+                attrs.usb_id = NULL;
+            else
+                LOG_PROPERTY(path, "PRODUCT", product);
+        }
+    }
+    if (!name)
+        name = "(unnamed)";
+    else
+        attrs.product = strdup(name);
+    add_option(&options, "name", name);
+
+    add_option(&options, "path", path);
+    add_option(&options, "device", path);
+    if (path)
+        attrs.device = strdup(path);
+
+    tags_prop = udev_device_get_property_value(udev_device, "ID_INPUT.tags");
+    LOG_PROPERTY(path, "ID_INPUT.tags", tags_prop);
+    attrs.tags = xstrtokenize(tags_prop, ",");
+
+    if (asprintf(&config_info, "udev:%s", syspath) == -1) {
+        config_info = NULL;
+        goto unwind;
+    }
+
+    if (device_is_duplicate(config_info)) {
+        LogMessage(X_WARNING, "config/udev: device %s already added. "
+                              "Ignoring.\n", name);
+        goto unwind;
+    }
+
+    set = udev_device_get_properties_list_entry(udev_device);
+    udev_list_entry_foreach(entry, set) {
+        key = udev_list_entry_get_name(entry);
+        if (!key)
+            continue;
+        value = udev_list_entry_get_value(entry);
+        if (!strncasecmp(key, UDEV_XKB_PROP_KEY,
+                                sizeof(UDEV_XKB_PROP_KEY) - 1)) {
+            LOG_PROPERTY(path, key, value);
+            tmp = key + sizeof(UDEV_XKB_PROP_KEY) - 1;
+            if (!strcasecmp(tmp, "rules"))
+                add_option(&options, "xkb_rules", value);
+            else if (!strcasecmp(tmp, "layout"))
+                add_option(&options, "xkb_layout", value);
+            else if (!strcasecmp(tmp, "variant"))
+                add_option(&options, "xkb_variant", value);
+            else if (!strcasecmp(tmp, "model"))
+                add_option(&options, "xkb_model", value);
+            else if (!strcasecmp(tmp, "options"))
+                add_option(&options, "xkb_options", value);
+        } else if (!strcmp(key, "ID_VENDOR")) {
+            LOG_PROPERTY(path, key, value);
+            attrs.vendor = strdup(value);
+        } else if (!strcmp(key, "ID_INPUT_KEY")) {
+            LOG_PROPERTY(path, key, value);
+            attrs.flags |= ATTR_KEYBOARD;
+        } else if (!strcmp(key, "ID_INPUT_MOUSE")) {
+            LOG_PROPERTY(path, key, value);
+            attrs.flags |= ATTR_POINTER;
+        } else if (!strcmp(key, "ID_INPUT_JOYSTICK")) {
+            LOG_PROPERTY(path, key, value);
+            attrs.flags |= ATTR_JOYSTICK;
+        } else if (!strcmp(key, "ID_INPUT_TABLET")) {
+            LOG_PROPERTY(path, key, value);
+            attrs.flags |= ATTR_TABLET;
+        } else if (!strcmp(key, "ID_INPUT_TOUCHPAD")) {
+            LOG_PROPERTY(path, key, value);
+            attrs.flags |= ATTR_TOUCHPAD;
+        } else if (!strcmp(key, "ID_INPUT_TOUCHSCREEN")) {
+            LOG_PROPERTY(path, key, value);
+            attrs.flags |= ATTR_TOUCHSCREEN;
+        }
+    }
+
+    add_option(&options, "config_info", config_info);
+
+    LogMessage(X_INFO, "config/udev: Adding input device %s (%s)\n",
+               name, path);
+    rc = NewInputDeviceRequest(options, &attrs, &dev);
+    if (rc != Success)
+        goto unwind;
+
+ unwind:
+    free(config_info);
+    while ((tmpo = options)) {
+        options = tmpo->next;
+        free(tmpo->key);        /* NULL if dev != NULL */
+        free(tmpo->value);      /* NULL if dev != NULL */
+        free(tmpo);
+    }
+
+    free(attrs.usb_id);
+    free(attrs.pnp_id);
+    free(attrs.product);
+    free(attrs.device);
+    free(attrs.vendor);
+    if (attrs.tags) {
+        char **tag = attrs.tags;
+        while (*tag) {
+            free(*tag);
+            tag++;
+        }
+        free(attrs.tags);
+    }
+
+    return;
+}
+
+static void
+device_removed(struct udev_device *device)
+{
+    char *value;
+    const char *syspath = udev_device_get_syspath(device);
+
+    if (asprintf(&value, "udev:%s", syspath) == -1)
+        return;
+
+    remove_devices("udev", value);
+
+    free(value);
+}
+
+static void
+wakeup_handler(pointer data, int err, pointer read_mask)
+{
+    int udev_fd = udev_monitor_get_fd(udev_monitor);
+    struct udev_device *udev_device;
+    const char *action;
+
+    if (err < 0)
+        return;
+
+    if (FD_ISSET(udev_fd, (fd_set *)read_mask)) {
+        udev_device = udev_monitor_receive_device(udev_monitor);
+        if (!udev_device)
+            return;
+        action = udev_device_get_action(udev_device);
+        if (action) {
+            if (!strcmp(action, "add") || !strcmp(action, "change")) {
+                device_removed(udev_device);
+                device_added(udev_device);
+            }
+            else if (!strcmp(action, "remove"))
+                device_removed(udev_device);
+        }
+        udev_device_unref(udev_device);
+    }
+}
+
+static void
+block_handler(pointer data, struct timeval **tv, pointer read_mask)
+{
+}
+
+int
+config_udev_init(void)
+{
+    struct udev *udev;
+    struct udev_enumerate *enumerate;
+    struct udev_list_entry *devices, *device;
+
+    udev = udev_new();
+    if (!udev)
+        return 0;
+    udev_monitor = udev_monitor_new_from_netlink(udev, "udev");
+    if (!udev_monitor)
+        return 0;
+
+    udev_monitor_filter_add_match_subsystem_devtype(udev_monitor, "input", NULL);
+    udev_monitor_filter_add_match_subsystem_devtype(udev_monitor, "tty", NULL); /* For Wacom serial devices */
+
+    if (udev_monitor_enable_receiving(udev_monitor)) {
+        ErrorF("config/udev: failed to bind the udev monitor\n");
+        return 0;
+    }
+
+    enumerate = udev_enumerate_new(udev);
+    if (!enumerate)
+        return 0;
+
+    udev_enumerate_add_match_subsystem(enumerate, "input");
+    udev_enumerate_add_match_subsystem(enumerate, "tty");
+
+    udev_enumerate_scan_devices(enumerate);
+    devices = udev_enumerate_get_list_entry(enumerate);
+    udev_list_entry_foreach(device, devices) {
+        const char *syspath = udev_list_entry_get_name(device);
+        struct udev_device *udev_device = udev_device_new_from_syspath(udev, syspath);
+
+        /* Device might be gone by the time we try to open it */
+        if (!udev_device)
+            continue;
+
+        device_added(udev_device);
+        udev_device_unref(udev_device);
+    }
+    udev_enumerate_unref(enumerate);
+
+    RegisterBlockAndWakeupHandlers(block_handler, wakeup_handler, NULL);
+    AddGeneralSocket(udev_monitor_get_fd(udev_monitor));
+
+    return 1;
+}
+
+void
+config_udev_fini(void)
+{
+    struct udev *udev;
+
+    if (!udev_monitor)
+        return;
+
+    udev = udev_monitor_get_udev(udev_monitor);
+
+    RemoveGeneralSocket(udev_monitor_get_fd(udev_monitor));
+    RemoveBlockAndWakeupHandlers(block_handler, wakeup_handler, NULL);
+    udev_monitor_unref(udev_monitor);
+    udev_monitor = NULL;
+    udev_unref(udev);
+}