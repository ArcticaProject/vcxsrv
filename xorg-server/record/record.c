--- conflicted
+++ resolved
@@ -1,2944 +1,2940 @@
-
-/*
-
-Copyright 1995, 1998  The Open Group
-
-Permission to use, copy, modify, distribute, and sell this software and its
-documentation for any purpose is hereby granted without fee, provided that
-the above copyright notice appear in all copies and that both that
-copyright notice and this permission notice appear in supporting
-documentation.
-
-The above copyright notice and this permission notice shall be
-included in all copies or substantial portions of the Software.
-
-THE SOFTWARE IS PROVIDED "AS IS", WITHOUT WARRANTY OF ANY KIND,
-EXPRESS OR IMPLIED, INCLUDING BUT NOT LIMITED TO THE WARRANTIES OF
-MERCHANTABILITY, FITNESS FOR A PARTICULAR PURPOSE AND NONINFRINGEMENT.
-IN NO EVENT SHALL THE OPEN GROUP BE LIABLE FOR ANY CLAIM, DAMAGES OR
-OTHER LIABILITY, WHETHER IN AN ACTION OF CONTRACT, TORT OR OTHERWISE,
-ARISING FROM, OUT OF OR IN CONNECTION WITH THE SOFTWARE OR THE USE OR
-OTHER DEALINGS IN THE SOFTWARE.
-
-Except as contained in this notice, the name of The Open Group shall
-not be used in advertising or otherwise to promote the sale, use or
-other dealings in this Software without prior written authorization
-from The Open Group.
-
-Author: David P. Wiggins, The Open Group
-
-This work benefited from earlier work done by Martha Zimet of NCD
-and Jim Haggerty of Metheus.
-
-*/
-
-#ifdef HAVE_DIX_CONFIG_H
-#include <dix-config.h>
-#endif
-
-#include "dixstruct.h"
-#include "extnsionst.h"
-#include <X11/extensions/recordproto.h>
-#include "set.h"
-#include "swaprep.h"
-#include "inputstr.h"
-#include "eventconvert.h"
-#include "scrnintstr.h"
-
-
-#include <stdio.h>
-#include <assert.h>
-
-#ifdef PANORAMIX
-#include "globals.h"
-#include "panoramiX.h"
-#include "panoramiXsrv.h"
-#include "cursor.h"
-#endif
-
-#include "protocol-versions.h"
-
-static RESTYPE RTContext;   /* internal resource type for Record contexts */
-
-/* How many bytes of protocol data to buffer in a context. Don't set to less
- * than 32.
- */
-#define REPLY_BUF_SIZE 1024
-
-/* Record Context structure */
-
-typedef struct {
-    XID		id;		   /* resource id of context */
-    ClientPtr	pRecordingClient;  /* client that has context enabled */
-    struct _RecordClientsAndProtocolRec *pListOfRCAP; /* all registered info */
-    ClientPtr	pBufClient;	   /* client whose protocol is in replyBuffer*/
-    unsigned int continuedReply:1; /* recording a reply that is split up? */
-    char	elemHeaders;	   /* element header flags (time/seq no.) */
-    char	bufCategory;	   /* category of protocol in replyBuffer */
-    int		numBufBytes;	   /* number of bytes in replyBuffer */
-    char	replyBuffer[REPLY_BUF_SIZE]; /* buffered recorded protocol */
-    int		inFlush;           /*  are we inside RecordFlushReplyBuffer */
-} RecordContextRec, *RecordContextPtr;
-
-/*  RecordMinorOpRec - to hold minor opcode selections for extension requests
- *  and replies
- */
-
-typedef union {
-    int count; /* first element of array: how many "major" structs to follow */
-    struct {   /* rest of array elements are this */
-	short first;		/* first major opcode */
-	short last;		/* last major opcode */
-	RecordSetPtr pMinOpSet; /*  minor opcode set for above major range */
-    } major;
-} RecordMinorOpRec, *RecordMinorOpPtr;
-
-
-/*  RecordClientsAndProtocolRec, nicknamed RCAP - holds all the client and 
- *  protocol selections passed in a single CreateContext or RegisterClients.
- *  Generally, a context will have one of these from the create and an
- *  additional one for each RegisterClients.  RCAPs are freed when all their
- *  clients are unregistered.
- */
-
-typedef struct _RecordClientsAndProtocolRec {
-    RecordContextPtr pContext;		 /* context that owns this RCAP */
-    struct _RecordClientsAndProtocolRec *pNextRCAP; /* next RCAP on context */
-    RecordSetPtr     pRequestMajorOpSet; /* requests to record */
-    RecordMinorOpPtr pRequestMinOpInfo;  /* extension requests to record */
-    RecordSetPtr     pReplyMajorOpSet;   /* replies to record */
-    RecordMinorOpPtr pReplyMinOpInfo;    /* extension replies to record */
-    RecordSetPtr     pDeviceEventSet;    /* device events to record */
-    RecordSetPtr     pDeliveredEventSet; /* delivered events to record */
-    RecordSetPtr     pErrorSet;          /* errors to record */
-    XID *	     pClientIDs;	 /* array of clients to record */
-    short 	     numClients;	 /* number of clients in pClientIDs */
-    short	     sizeClients;	 /* size of pClientIDs array */
-    unsigned int     clientStarted:1;	 /* record new client connections? */
-    unsigned int     clientDied:1;	 /* record client disconnections? */
-    unsigned int     clientIDsSeparatelyAllocated:1; /* pClientIDs malloced? */
-} RecordClientsAndProtocolRec, *RecordClientsAndProtocolPtr;
-
-/* how much bigger to make pRCAP->pClientIDs when reallocing */
-#define CLIENT_ARRAY_GROWTH_INCREMENT 4
-
-/* counts the total number of RCAPs belonging to enabled contexts. */
-static int numEnabledRCAPs;
-
-/*  void VERIFY_CONTEXT(RecordContextPtr, XID, ClientPtr)
- *  In the spirit of the VERIFY_* macros in dix.h, this macro fills in
- *  the context pointer if the given ID is a valid Record Context, else it
- *  returns an error.
- */
-#define VERIFY_CONTEXT(_pContext, _contextid, _client) { \
-    int rc = dixLookupResourceByType((pointer *)&(_pContext), _contextid, \
-                                     RTContext, _client, DixUseAccess); \
-    if (rc != Success) \
-	return rc; \
-}
-
-static int RecordDeleteContext(
-    pointer /*value*/,
-    XID /*id*/
-);
-
-void RecordExtensionInit(void);
-
-/***************************************************************************/
-
-/* client private stuff */
-
-/*  To make declarations less obfuscated, have a typedef for a pointer to a
- *  Proc function.
- */
-typedef int (*ProcFunctionPtr)(
-    ClientPtr /*pClient*/
-);
-
-/* Record client private.  Generally a client only has one of these if
- * any of its requests are being recorded.
- */
-typedef struct {
-/* ptr to client's proc vector before Record stuck its nose in */
-    ProcFunctionPtr *originalVector;   
-					
-/* proc vector with pointers for recorded requests redirected to the
- * function RecordARequest
- */
-    ProcFunctionPtr recordVector[256]; 
-} RecordClientPrivateRec, *RecordClientPrivatePtr;
-
-static DevPrivateKeyRec RecordClientPrivateKeyRec;
-#define RecordClientPrivateKey (&RecordClientPrivateKeyRec)
-
-/*  RecordClientPrivatePtr RecordClientPrivate(ClientPtr)
- *  gets the client private of the given client.  Syntactic sugar.
- */
-#define RecordClientPrivate(_pClient) (RecordClientPrivatePtr) \
-    dixLookupPrivate(&(_pClient)->devPrivates, RecordClientPrivateKey)
-
+
+/*
+
+Copyright 1995, 1998  The Open Group
+
+Permission to use, copy, modify, distribute, and sell this software and its
+documentation for any purpose is hereby granted without fee, provided that
+the above copyright notice appear in all copies and that both that
+copyright notice and this permission notice appear in supporting
+documentation.
+
+The above copyright notice and this permission notice shall be
+included in all copies or substantial portions of the Software.
+
+THE SOFTWARE IS PROVIDED "AS IS", WITHOUT WARRANTY OF ANY KIND,
+EXPRESS OR IMPLIED, INCLUDING BUT NOT LIMITED TO THE WARRANTIES OF
+MERCHANTABILITY, FITNESS FOR A PARTICULAR PURPOSE AND NONINFRINGEMENT.
+IN NO EVENT SHALL THE OPEN GROUP BE LIABLE FOR ANY CLAIM, DAMAGES OR
+OTHER LIABILITY, WHETHER IN AN ACTION OF CONTRACT, TORT OR OTHERWISE,
+ARISING FROM, OUT OF OR IN CONNECTION WITH THE SOFTWARE OR THE USE OR
+OTHER DEALINGS IN THE SOFTWARE.
+
+Except as contained in this notice, the name of The Open Group shall
+not be used in advertising or otherwise to promote the sale, use or
+other dealings in this Software without prior written authorization
+from The Open Group.
+
+Author: David P. Wiggins, The Open Group
+
+This work benefited from earlier work done by Martha Zimet of NCD
+and Jim Haggerty of Metheus.
+
+*/
+
+#ifdef HAVE_DIX_CONFIG_H
+#include <dix-config.h>
+#endif
+
+#include "dixstruct.h"
+#include "extnsionst.h"
+#include <X11/extensions/recordproto.h>
+#include "set.h"
+#include "swaprep.h"
+#include "inputstr.h"
+#include "eventconvert.h"
+#include "scrnintstr.h"
+
+
+#include <stdio.h>
+#include <assert.h>
+
+#ifdef PANORAMIX
+#include "globals.h"
+#include "panoramiX.h"
+#include "panoramiXsrv.h"
+#include "cursor.h"
+#endif
+
+#include "protocol-versions.h"
+
+static RESTYPE RTContext;   /* internal resource type for Record contexts */
+
+/* How many bytes of protocol data to buffer in a context. Don't set to less
+ * than 32.
+ */
+#define REPLY_BUF_SIZE 1024
+
+/* Record Context structure */
+
+typedef struct {
+    XID		id;		   /* resource id of context */
+    ClientPtr	pRecordingClient;  /* client that has context enabled */
+    struct _RecordClientsAndProtocolRec *pListOfRCAP; /* all registered info */
+    ClientPtr	pBufClient;	   /* client whose protocol is in replyBuffer*/
+    unsigned int continuedReply:1; /* recording a reply that is split up? */
+    char	elemHeaders;	   /* element header flags (time/seq no.) */
+    char	bufCategory;	   /* category of protocol in replyBuffer */
+    int		numBufBytes;	   /* number of bytes in replyBuffer */
+    char	replyBuffer[REPLY_BUF_SIZE]; /* buffered recorded protocol */
+    int		inFlush;           /*  are we inside RecordFlushReplyBuffer */
+} RecordContextRec, *RecordContextPtr;
+
+/*  RecordMinorOpRec - to hold minor opcode selections for extension requests
+ *  and replies
+ */
+
+typedef union {
+    int count; /* first element of array: how many "major" structs to follow */
+    struct {   /* rest of array elements are this */
+	short first;		/* first major opcode */
+	short last;		/* last major opcode */
+	RecordSetPtr pMinOpSet; /*  minor opcode set for above major range */
+    } major;
+} RecordMinorOpRec, *RecordMinorOpPtr;
+
+
+/*  RecordClientsAndProtocolRec, nicknamed RCAP - holds all the client and 
+ *  protocol selections passed in a single CreateContext or RegisterClients.
+ *  Generally, a context will have one of these from the create and an
+ *  additional one for each RegisterClients.  RCAPs are freed when all their
+ *  clients are unregistered.
+ */
+
+typedef struct _RecordClientsAndProtocolRec {
+    RecordContextPtr pContext;		 /* context that owns this RCAP */
+    struct _RecordClientsAndProtocolRec *pNextRCAP; /* next RCAP on context */
+    RecordSetPtr     pRequestMajorOpSet; /* requests to record */
+    RecordMinorOpPtr pRequestMinOpInfo;  /* extension requests to record */
+    RecordSetPtr     pReplyMajorOpSet;   /* replies to record */
+    RecordMinorOpPtr pReplyMinOpInfo;    /* extension replies to record */
+    RecordSetPtr     pDeviceEventSet;    /* device events to record */
+    RecordSetPtr     pDeliveredEventSet; /* delivered events to record */
+    RecordSetPtr     pErrorSet;          /* errors to record */
+    XID *	     pClientIDs;	 /* array of clients to record */
+    short 	     numClients;	 /* number of clients in pClientIDs */
+    short	     sizeClients;	 /* size of pClientIDs array */
+    unsigned int     clientStarted:1;	 /* record new client connections? */
+    unsigned int     clientDied:1;	 /* record client disconnections? */
+    unsigned int     clientIDsSeparatelyAllocated:1; /* pClientIDs malloced? */
+} RecordClientsAndProtocolRec, *RecordClientsAndProtocolPtr;
+
+/* how much bigger to make pRCAP->pClientIDs when reallocing */
+#define CLIENT_ARRAY_GROWTH_INCREMENT 4
+
+/* counts the total number of RCAPs belonging to enabled contexts. */
+static int numEnabledRCAPs;
+
+/*  void VERIFY_CONTEXT(RecordContextPtr, XID, ClientPtr)
+ *  In the spirit of the VERIFY_* macros in dix.h, this macro fills in
+ *  the context pointer if the given ID is a valid Record Context, else it
+ *  returns an error.
+ */
+#define VERIFY_CONTEXT(_pContext, _contextid, _client) { \
+    int rc = dixLookupResourceByType((pointer *)&(_pContext), _contextid, \
+                                     RTContext, _client, DixUseAccess); \
+    if (rc != Success) \
+	return rc; \
+}
+
+static int RecordDeleteContext(
+    pointer /*value*/,
+    XID /*id*/
+);
+
+void RecordExtensionInit(void);
+
+/***************************************************************************/
+
+/* client private stuff */
+
+/*  To make declarations less obfuscated, have a typedef for a pointer to a
+ *  Proc function.
+ */
+typedef int (*ProcFunctionPtr)(
+    ClientPtr /*pClient*/
+);
+
+/* Record client private.  Generally a client only has one of these if
+ * any of its requests are being recorded.
+ */
+typedef struct {
+/* ptr to client's proc vector before Record stuck its nose in */
+    ProcFunctionPtr *originalVector;   
+					
+/* proc vector with pointers for recorded requests redirected to the
+ * function RecordARequest
+ */
+    ProcFunctionPtr recordVector[256]; 
+} RecordClientPrivateRec, *RecordClientPrivatePtr;
+
+static DevPrivateKeyRec RecordClientPrivateKeyRec;
+#define RecordClientPrivateKey (&RecordClientPrivateKeyRec)
+
+/*  RecordClientPrivatePtr RecordClientPrivate(ClientPtr)
+ *  gets the client private of the given client.  Syntactic sugar.
+ */
+#define RecordClientPrivate(_pClient) (RecordClientPrivatePtr) \
+    dixLookupPrivate(&(_pClient)->devPrivates, RecordClientPrivateKey)
+
 -
-/***************************************************************************/
-
-/* global list of all contexts */
-
-static RecordContextPtr *ppAllContexts;
-
-static int numContexts;/* number of contexts in ppAllContexts */
-
-/* number of currently enabled contexts.  All enabled contexts are bunched
- * up at the front of the ppAllContexts array, from ppAllContexts[0] to
- * ppAllContexts[numEnabledContexts-1], to eliminate time spent skipping
- * past disabled contexts.
- */
-static int numEnabledContexts;
-
-/* RecordFindContextOnAllContexts
- *
- * Arguments:
- *	pContext is the context to search for.
- *
- * Returns:
- *	The index into the array ppAllContexts at which pContext is stored.
- *	If pContext is not found in ppAllContexts, returns -1.
- *
- * Side Effects: none.
- */
-static int
-RecordFindContextOnAllContexts(RecordContextPtr pContext)
-{
-    int i;
-
-    assert(numContexts >= numEnabledContexts);
-    for (i = 0; i < numContexts; i++)
-    {
-	if (ppAllContexts[i] == pContext)
-	    return i;
-    }
-    return -1;
-} /* RecordFindContextOnAllContexts */
-
+
+/***************************************************************************/
+
+/* global list of all contexts */
+
+static RecordContextPtr *ppAllContexts;
+
+static int numContexts;/* number of contexts in ppAllContexts */
+
+/* number of currently enabled contexts.  All enabled contexts are bunched
+ * up at the front of the ppAllContexts array, from ppAllContexts[0] to
+ * ppAllContexts[numEnabledContexts-1], to eliminate time spent skipping
+ * past disabled contexts.
+ */
+static int numEnabledContexts;
+
+/* RecordFindContextOnAllContexts
+ *
+ * Arguments:
+ *	pContext is the context to search for.
+ *
+ * Returns:
+ *	The index into the array ppAllContexts at which pContext is stored.
+ *	If pContext is not found in ppAllContexts, returns -1.
+ *
+ * Side Effects: none.
+ */
+static int
+RecordFindContextOnAllContexts(RecordContextPtr pContext)
+{
+    int i;
+
+    assert(numContexts >= numEnabledContexts);
+    for (i = 0; i < numContexts; i++)
+    {
+	if (ppAllContexts[i] == pContext)
+	    return i;
+    }
+    return -1;
+} /* RecordFindContextOnAllContexts */
+
 -
-/***************************************************************************/
-
-/* RecordFlushReplyBuffer
- *
- * Arguments:
- *	pContext is the context to flush.
- *	data1 is a pointer to additional data, and len1 is its length in bytes.
- *	data2 is a pointer to additional data, and len2 is its length in bytes.
- *
- * Returns: nothing.
- *
- * Side Effects:
- *	If the context is enabled, any buffered (recorded) protocol is written
- *	to the recording client, and the number of buffered bytes is set to
- *	zero.  If len1 is not zero, data1/len1 are then written to the
- *	recording client, and similarly for data2/len2 (written after
- *	data1/len1).
- */
-static void
-RecordFlushReplyBuffer(
-    RecordContextPtr pContext,
-    pointer data1,
-    int len1,
-    pointer data2,
-    int len2
-)
-{
-    if (!pContext->pRecordingClient || pContext->pRecordingClient->clientGone || pContext->inFlush)
-	return;
-    ++pContext->inFlush;
-    if (pContext->numBufBytes)
-	WriteToClient(pContext->pRecordingClient, pContext->numBufBytes,
-		      (char *)pContext->replyBuffer);
-    pContext->numBufBytes = 0;
-    if (len1)
-	WriteToClient(pContext->pRecordingClient, len1, (char *)data1);
-    if (len2)
-	WriteToClient(pContext->pRecordingClient, len2, (char *)data2);
-    --pContext->inFlush;
-} /* RecordFlushReplyBuffer */
-
-
-/* RecordAProtocolElement
- *
- * Arguments:
- *	pContext is the context that is recording a protocol element.
- *	pClient is the client whose protocol is being recorded.  For
- *	  device events and EndOfData, pClient is NULL.
- *	category is the category of the protocol element, as defined
- *	  by the RECORD spec.
- *	data is a pointer to the protocol data, and datalen is its length
- *	  in bytes.
- *	futurelen is the number of bytes that will be sent in subsequent
- *	  calls to this function to complete this protocol element.  
- *	  In those subsequent calls, futurelen will be -1 to indicate
- *	  that the current data is a continuation of the same protocol
- *	  element.
- *
- * Returns: nothing.
- *
- * Side Effects:
- *	The context may be flushed.  The new protocol element will be
- *	added to the context's protocol buffer with appropriate element
- *	headers prepended (sequence number and timestamp).  If the data
- *	is continuation data (futurelen == -1), element headers won't
- *	be added.  If the protocol element and headers won't fit in
- *	the context's buffer, it is sent directly to the recording
- *	client (after any buffered data).
- */
-static void
-RecordAProtocolElement(RecordContextPtr pContext, ClientPtr pClient,
-		       int category, pointer data, int datalen, int futurelen)
-{
-    CARD32 elemHeaderData[2];
-    int numElemHeaders = 0;
-    Bool recordingClientSwapped = pContext->pRecordingClient->swapped;
-    int n;
-    CARD32 serverTime = 0;
-    Bool gotServerTime = FALSE;
-    int replylen;
-
-    if (futurelen >= 0)
-    { /* start of new protocol element */
-	xRecordEnableContextReply *pRep = (xRecordEnableContextReply *)
-							pContext->replyBuffer;
-	if (pContext->pBufClient != pClient ||
-	    pContext->bufCategory != category)
-	{
-	    RecordFlushReplyBuffer(pContext, NULL, 0, NULL, 0);
-	    pContext->pBufClient = pClient;
-	    pContext->bufCategory = category;
-	}
-
-	if (!pContext->numBufBytes)
-	{
-	    serverTime = GetTimeInMillis();
-	    gotServerTime = TRUE;
-	    pRep->type          = X_Reply;
-	    pRep->category      = category;
-	    pRep->sequenceNumber = pContext->pRecordingClient->sequence;
-	    pRep->length        = 0;
-	    pRep->elementHeader = pContext->elemHeaders;
-	    pRep->serverTime    = serverTime;
-	    if (pClient)
-	    {
-		pRep->clientSwapped =
-				(pClient->swapped != recordingClientSwapped);
-		pRep->idBase = pClient->clientAsMask;
-		pRep->recordedSequenceNumber = pClient->sequence;
-	    }
-	    else /* it's a device event, StartOfData, or EndOfData */
-	    {
-		pRep->clientSwapped = (category != XRecordFromServer) && 
-						recordingClientSwapped;
-		pRep->idBase = 0;
-		pRep->recordedSequenceNumber = 0;
-	    }
-
-	    if (recordingClientSwapped)
-	    {
-		swaps(&pRep->sequenceNumber, n);
-		swapl(&pRep->length, n);
-		swapl(&pRep->idBase, n);
-		swapl(&pRep->serverTime, n);
-		swapl(&pRep->recordedSequenceNumber, n);
-	    }
-	    pContext->numBufBytes = SIZEOF(xRecordEnableContextReply);
-	}
-
-	/* generate element headers if needed */
-
-	if ( ( (pContext->elemHeaders & XRecordFromClientTime)
-	      && category == XRecordFromClient)
-	    ||
-	    ( (pContext->elemHeaders & XRecordFromServerTime)
-	     && category == XRecordFromServer))
-	{
-	    if (gotServerTime)
-		elemHeaderData[numElemHeaders] = serverTime;
-	    else
-		elemHeaderData[numElemHeaders] = GetTimeInMillis();
-	    if (recordingClientSwapped)
-		swapl(&elemHeaderData[numElemHeaders], n);
-	    numElemHeaders++;
-	}
-
-	if ( (pContext->elemHeaders & XRecordFromClientSequence)
-	    &&
-	    (category == XRecordFromClient || category == XRecordClientDied))
-	{
-	    elemHeaderData[numElemHeaders] = pClient->sequence;
-	    if (recordingClientSwapped)
-		swapl(&elemHeaderData[numElemHeaders], n);
-	    numElemHeaders++;
-	}
-
-	/* adjust reply length */
-
-	replylen = pRep->length;
-	if (recordingClientSwapped) swapl(&replylen, n);
-	replylen += numElemHeaders + bytes_to_int32(datalen) +
-            bytes_to_int32(futurelen);
-	if (recordingClientSwapped) swapl(&replylen, n);
-	pRep->length = replylen;
-    } /* end if not continued reply */
-
-    numElemHeaders *= 4;
-
-    /* if space available >= space needed, buffer the data */
-
-    if (REPLY_BUF_SIZE - pContext->numBufBytes >= datalen + numElemHeaders)
-    {
-	if (numElemHeaders)
-	{
-	    memcpy(pContext->replyBuffer + pContext->numBufBytes,
-		   elemHeaderData, numElemHeaders);
-	    pContext->numBufBytes += numElemHeaders;
-	}
-	if (datalen)
-	{
-	    memcpy(pContext->replyBuffer + pContext->numBufBytes,
-		   data, datalen);
-	    pContext->numBufBytes += datalen;
-	}
-    }
-    else
-	RecordFlushReplyBuffer(pContext, (pointer)elemHeaderData,
-			       numElemHeaders, (pointer)data, datalen);
-
-} /* RecordAProtocolElement */
-
-
-/* RecordFindClientOnContext
- *
- * Arguments:
- *	pContext is the context to search.
- *	clientspec is the resource ID mask identifying the client to search
- *	  for, or XRecordFutureClients.
- *	pposition is a pointer to an int, or NULL.  See Returns.
- *
- * Returns:
- *	The RCAP on which clientspec was found, or NULL if not found on
- *	any RCAP on the given context.
- *	If pposition was not NULL and the returned RCAP is not NULL,
- *	*pposition will be set to the index into the returned the RCAP's
- *	pClientIDs array that holds clientspec.
- *
- * Side Effects: none.
- */
-static RecordClientsAndProtocolPtr
-RecordFindClientOnContext(
-    RecordContextPtr pContext,
-    XID clientspec,
-    int *pposition
-)
-{
-    RecordClientsAndProtocolPtr pRCAP;
-
-    for (pRCAP = pContext->pListOfRCAP; pRCAP; pRCAP = pRCAP->pNextRCAP)
-    {
-	int i;
-	for (i = 0; i < pRCAP->numClients; i++)
-	{
-	    if (pRCAP->pClientIDs[i] == clientspec)
-	    {
-		if (pposition)
-		    *pposition = i;
-		return pRCAP;
-	    }
-	}
-    }
-    return NULL;
-} /* RecordFindClientOnContext */
-
-
-/* RecordABigRequest
- *
- * Arguments:
- *	pContext is the recording context.
- *	client is the client being recorded.
- *	stuff is a pointer to the big request of client (see the Big Requests
- *	extension for details.)
- *
- * Returns: nothing.
- *
- * Side Effects:
- *	The big request is recorded with the correct length field re-inserted.
- *	
- * Note: this function exists mainly to make RecordARequest smaller.
- */
-static void
-RecordABigRequest(RecordContextPtr pContext, ClientPtr client, xReq *stuff)
-{
-    CARD32 bigLength;
-    char n;
-    int bytesLeft;
-
-    /* note: client->req_len has been frobbed by ReadRequestFromClient
-     * (os/io.c) to discount the extra 4 bytes taken by the extended length
-     * field in a big request.  The actual request length to record is
-     * client->req_len + 1 (measured in CARD32s).
-     */
-
-    /* record the request header */
-    bytesLeft = client->req_len << 2;
-    RecordAProtocolElement(pContext, client, XRecordFromClient,
-			   (pointer)stuff, SIZEOF(xReq), bytesLeft);
-
-    /* reinsert the extended length field that was squished out */
-    bigLength = client->req_len + bytes_to_int32(sizeof(bigLength));
-    if (client->swapped)
-	swapl(&bigLength, n);
-    RecordAProtocolElement(pContext, client, XRecordFromClient,
-		(pointer)&bigLength, sizeof(bigLength), /* continuation */ -1);
-    bytesLeft -= sizeof(bigLength);
-
-    /* record the rest of the request after the length */
-    RecordAProtocolElement(pContext, client, XRecordFromClient,
-		(pointer)(stuff + 1), bytesLeft, /* continuation */ -1);
-} /* RecordABigRequest */
-
-
-/* RecordARequest
- *
- * Arguments:
- *	client is a client that the server has dispatched a request to by
- *	calling client->requestVector[request opcode] .
- *	The request is in client->requestBuffer.
- *
- * Returns:
- *	Whatever is returned by the "real" Proc function for this request.
- *	The "real" Proc function is the function that was in
- *	client->requestVector[request opcode]  before it was replaced by
- *	RecordARequest.  (See the function RecordInstallHooks.)
- *
- * Side Effects:
- *	The request is recorded by all contexts that have registered this
- *	request for this client.  The real Proc function is called.
- */
-static int
-RecordARequest(ClientPtr client)
-{
-    RecordContextPtr pContext;
-    RecordClientsAndProtocolPtr pRCAP;
-    int i;
-    RecordClientPrivatePtr pClientPriv;
-    REQUEST(xReq);
-    int majorop;
-
-    majorop = stuff->reqType;
-    for (i = 0; i < numEnabledContexts; i++)
-    {
-	pContext = ppAllContexts[i];
-	pRCAP = RecordFindClientOnContext(pContext, client->clientAsMask,
-					  NULL);
-	if (pRCAP && pRCAP->pRequestMajorOpSet &&
-	    RecordIsMemberOfSet(pRCAP->pRequestMajorOpSet, majorop))
-	{
-	    if (majorop <= 127)
-	    { /* core request */
-
-		if (stuff->length == 0)
-		    RecordABigRequest(pContext, client, stuff);
-		else
-		    RecordAProtocolElement(pContext, client, XRecordFromClient,
-				(pointer)stuff, client->req_len << 2, 0);
-	    }
-	    else /* extension, check minor opcode */
-	    {
-		int minorop = MinorOpcodeOfRequest(client);
-		int numMinOpInfo;
-		RecordMinorOpPtr pMinorOpInfo = pRCAP->pRequestMinOpInfo;
-
-		assert (pMinorOpInfo);
-		numMinOpInfo = pMinorOpInfo->count;
-		pMinorOpInfo++;
-		assert (numMinOpInfo);
-		for ( ; numMinOpInfo; numMinOpInfo--, pMinorOpInfo++)
-		{
-		    if (majorop >= pMinorOpInfo->major.first &&
-			majorop <= pMinorOpInfo->major.last &&
-			RecordIsMemberOfSet(pMinorOpInfo->major.pMinOpSet,
-					    minorop))
-		    {
-			if (stuff->length == 0)
-			    RecordABigRequest(pContext, client, stuff);
-			else
-			    RecordAProtocolElement(pContext, client, 
-					XRecordFromClient, (pointer)stuff,
-					client->req_len << 2, 0);
-			break;
-		    }			    
-		} /* end for each minor op info */
-	    } /* end extension request */
-	} /* end this RCAP wants this major opcode */
-    } /* end for each context */
-    pClientPriv = RecordClientPrivate(client);
-    assert(pClientPriv);
-    return (* pClientPriv->originalVector[majorop])(client);
-} /* RecordARequest */
-
-/* RecordAReply
- *
- * Arguments:
- *	pcbl is &ReplyCallback.
- *	nulldata is NULL.
- *	calldata is a pointer to a ReplyInfoRec (include/os.h)
- *	  which provides information about replies that are being sent
- *	  to clients.
- *
- * Returns: nothing.
- *
- * Side Effects:
- *	The reply is recorded by all contexts that have registered this
- *	reply type for this client.  If more data belonging to the same
- *	reply is expected, and if the reply is being recorded by any
- *	context, pContext->continuedReply is set to 1.
- *	If pContext->continuedReply was already 1 and this is the last
- *	chunk of data belonging to this reply, it is set to 0.
- */
-static void
-RecordAReply(CallbackListPtr *pcbl, pointer nulldata, pointer calldata)
-{
-    RecordContextPtr pContext;
-    RecordClientsAndProtocolPtr pRCAP;
-    int eci;
-    int majorop;
-    ReplyInfoRec *pri = (ReplyInfoRec *)calldata;
-    ClientPtr client = pri->client;
-    REQUEST(xReq);
-
-    majorop = stuff->reqType;
-    for (eci = 0; eci < numEnabledContexts; eci++)
-    {
-	pContext = ppAllContexts[eci];
-	pRCAP = RecordFindClientOnContext(pContext, client->clientAsMask,
-					  NULL);
-	if (pRCAP)
-	{
-	    if (pContext->continuedReply)
-	    {
-		RecordAProtocolElement(pContext, client, XRecordFromServer,
-		   (pointer)pri->replyData, pri->dataLenBytes, /* continuation */ -1);
-		if (!pri->bytesRemaining)
-		    pContext->continuedReply = 0;
-	    }
-	    else if (pri->startOfReply && pRCAP->pReplyMajorOpSet &&
-		     RecordIsMemberOfSet(pRCAP->pReplyMajorOpSet, majorop))
-	    {
-		if (majorop <= 127)
-		{ /* core reply */
-		    RecordAProtocolElement(pContext, client, XRecordFromServer,
-		       (pointer)pri->replyData, pri->dataLenBytes, pri->bytesRemaining);
-		    if (pri->bytesRemaining)
-			pContext->continuedReply = 1;
-		}
-		else /* extension, check minor opcode */
-		{
-		    int minorop = MinorOpcodeOfRequest(client);
-		    int numMinOpInfo;
-		    RecordMinorOpPtr pMinorOpInfo = pRCAP->pReplyMinOpInfo;
-		    		    assert (pMinorOpInfo);
-		    numMinOpInfo = pMinorOpInfo->count;
-		    pMinorOpInfo++;
-		    assert (numMinOpInfo);
-		    for ( ; numMinOpInfo; numMinOpInfo--, pMinorOpInfo++)
-		    {
-			if (majorop >= pMinorOpInfo->major.first &&
-			    majorop <= pMinorOpInfo->major.last &&
-			    RecordIsMemberOfSet(pMinorOpInfo->major.pMinOpSet,
-						minorop))
-			{
-			    RecordAProtocolElement(pContext, client, 
-				XRecordFromServer, (pointer)pri->replyData,
-				pri->dataLenBytes, pri->bytesRemaining);
-			    if (pri->bytesRemaining)
-				pContext->continuedReply = 1;
-			    break;
-			}			    
-		    } /* end for each minor op info */
-		} /* end extension reply */
-	    } /* end continued reply vs. start of reply */
-	} /* end client is registered on this context */
-    } /* end for each context */
-} /* RecordAReply */
-
-
-/* RecordADeliveredEventOrError
- *
- * Arguments:
- *	pcbl is &EventCallback.
- *	nulldata is NULL.
- *	calldata is a pointer to a EventInfoRec (include/dix.h)
- *	  which provides information about events that are being sent
- *	  to clients.
- *
- * Returns: nothing.
- *
- * Side Effects:
- *	The event or error is recorded by all contexts that have registered
- *	it for this client.
- */
-static void
-RecordADeliveredEventOrError(CallbackListPtr *pcbl, pointer nulldata, pointer calldata)
-{
-    EventInfoRec *pei = (EventInfoRec *)calldata;
-    RecordContextPtr pContext;
-    RecordClientsAndProtocolPtr pRCAP;
-    int eci; /* enabled context index */
-    ClientPtr pClient = pei->client;
-
-    for (eci = 0; eci < numEnabledContexts; eci++)
-    {
-	pContext = ppAllContexts[eci];
-	pRCAP = RecordFindClientOnContext(pContext, pClient->clientAsMask,
-					  NULL);
-	if (pRCAP && (pRCAP->pDeliveredEventSet || pRCAP->pErrorSet))
-	{
-	    int ev; /* event index */
-	    xEvent *pev = pei->events;
-	    for (ev = 0; ev < pei->count; ev++, pev++)
-	    {
-		int recordit = 0;
-		if (pRCAP->pErrorSet)
-		{
-		    recordit = RecordIsMemberOfSet(pRCAP->pErrorSet,
-						((xError *)(pev))->errorCode);
-		}
-		else if (pRCAP->pDeliveredEventSet)
-		{
-		    recordit = RecordIsMemberOfSet(pRCAP->pDeliveredEventSet,
-						   pev->u.u.type & 0177);
-		}
-		if (recordit)
-		{
-		    xEvent swappedEvent;
-		    xEvent *pEvToRecord = pev;
-
-		    if (pClient->swapped)
-		    {
-			(*EventSwapVector[pev->u.u.type & 0177])
-			    (pev, &swappedEvent);
-			pEvToRecord = &swappedEvent;
-			
-		    }
-		    RecordAProtocolElement(pContext, pClient,
-			XRecordFromServer, pEvToRecord, SIZEOF(xEvent), 0);
-		}
-	    } /* end for each event */
-	} /* end this client is on this context */
-    } /* end for each enabled context */
-} /* RecordADeliveredEventOrError */
-
-
-static void
-RecordSendProtocolEvents(RecordClientsAndProtocolPtr pRCAP,
-			RecordContextPtr pContext,
-			xEvent* pev, int count)
-{
-    int ev; /* event index */
-
-    for (ev = 0; ev < count; ev++, pev++)
-    {
-	if (RecordIsMemberOfSet(pRCAP->pDeviceEventSet,
-		    pev->u.u.type & 0177))
-	{
-	    xEvent swappedEvent;
-	    xEvent *pEvToRecord = pev;
-#ifdef PANORAMIX
-	    xEvent shiftedEvent;
-
-	    if (!noPanoramiXExtension &&
-		    (pev->u.u.type == MotionNotify ||
-		     pev->u.u.type == ButtonPress ||
-		     pev->u.u.type == ButtonRelease ||
-		     pev->u.u.type == KeyPress ||
-		     pev->u.u.type == KeyRelease)) {
-		int scr = XineramaGetCursorScreen(inputInfo.pointer);
-		memcpy(&shiftedEvent, pev, sizeof(xEvent));
-		shiftedEvent.u.keyButtonPointer.rootX +=
-		    screenInfo.screens[scr]->x -
-		    screenInfo.screens[0]->x;
-		shiftedEvent.u.keyButtonPointer.rootY +=
-		    screenInfo.screens[scr]->y -
-		    screenInfo.screens[0]->y;
-		pEvToRecord = &shiftedEvent;
-	    }
-#endif /* PANORAMIX */
-
-	    if (pContext->pRecordingClient->swapped)
-	    {
-		(*EventSwapVector[pEvToRecord->u.u.type & 0177])
-		    (pEvToRecord, &swappedEvent);
-		pEvToRecord = &swappedEvent;
-	    }
-
-	    RecordAProtocolElement(pContext, NULL,
-		    XRecordFromServer,  pEvToRecord, SIZEOF(xEvent), 0);
-	    /* make sure device events get flushed in the absence
-	     * of other client activity
-	     */
-	    SetCriticalOutputPending();
-	}
-    } /* end for each event */
-
-} /* RecordADeviceEvent */
-
-/* RecordADeviceEvent
- *
- * Arguments:
- *	pcbl is &DeviceEventCallback.
- *	nulldata is NULL.
- *	calldata is a pointer to a DeviceEventInfoRec (include/dix.h)
- *	  which provides information about device events that occur.
- *
- * Returns: nothing.
- *
- * Side Effects:
- *	The device event is recorded by all contexts that have registered
- *	it for this client.
- */
-static void
-RecordADeviceEvent(CallbackListPtr *pcbl, pointer nulldata, pointer calldata)
-{
-    DeviceEventInfoRec *pei = (DeviceEventInfoRec *)calldata;
-    RecordContextPtr pContext;
-    RecordClientsAndProtocolPtr pRCAP;
-    int eci; /* enabled context index */
-<<<<<<< HEAD
-    int count;
-=======
->>>>>>> 5e633abc
-
-    for (eci = 0; eci < numEnabledContexts; eci++)
-    {
-	pContext = ppAllContexts[eci];
-	for (pRCAP = pContext->pListOfRCAP; pRCAP; pRCAP = pRCAP->pNextRCAP)
-	{
-	    if (pRCAP->pDeviceEventSet)
-	    {
-		int count;
-		xEvent *xi_events = NULL;
-
-		/* TODO check return values */
-		if (IsMaster(pei->device))
-		{
-		    xEvent *core_events;
-		    EventToCore(pei->event, &core_events, &count);
-		    RecordSendProtocolEvents(pRCAP, pContext, core_events,
-                                             count);
-		    free(core_events);
-		}
-
-		EventToXI(pei->event, &xi_events, &count);
-		RecordSendProtocolEvents(pRCAP, pContext, xi_events, count);
-		free(xi_events);
-	    } /* end this RCAP selects device events */
-	} /* end for each RCAP on this context */
-    } /* end for each enabled context */
-}
-
-
-/* RecordFlushAllContexts
- *
- * Arguments:
- *	pcbl is &FlushCallback.
- *	nulldata and calldata are NULL.
- *
- * Returns: nothing.
- *
- * Side Effects:
- *	All buffered reply data of all enabled contexts is written to
- *	the recording clients.
- */
-static void
-RecordFlushAllContexts(
-    CallbackListPtr *pcbl,
-    pointer nulldata,
-    pointer calldata
-)
-{
-    int eci; /* enabled context index */
-    RecordContextPtr pContext;
-
-    for (eci = 0; eci < numEnabledContexts; eci++)
-    {
-	pContext = ppAllContexts[eci];
-
-	/* In most cases we leave it to RecordFlushReplyBuffer to make
-	 * this check, but this function could be called very often, so we
-	 * check before calling hoping to save the function call cost
-	 * most of the time.
-	 */
-	if (pContext->numBufBytes)
-	    RecordFlushReplyBuffer(ppAllContexts[eci], NULL, 0, NULL, 0);
-    }
-} /* RecordFlushAllContexts */
-
-
-/* RecordInstallHooks
- *
- * Arguments:
- *	pRCAP is an RCAP on an enabled or being-enabled context.
- *	oneclient can be zero or the resource ID mask identifying a client.
- *
- * Returns: BadAlloc if a memory allocation error occurred, else Success.
- *
- * Side Effects:
- *	Recording hooks needed by RCAP are installed.
- *	If oneclient is zero, recording hooks needed for all clients and
- *	protocol on the RCAP are installed.  If oneclient is non-zero,
- *	only those hooks needed for the specified client are installed.
- *	
- *	Client requestVectors may be altered.  numEnabledRCAPs will be
- *	incremented if oneclient == 0.  Callbacks may be added to
- *	various callback lists.
- */
-static int
-RecordInstallHooks(RecordClientsAndProtocolPtr pRCAP, XID oneclient)
-{
-    int i = 0;
-    XID client;
-
-    if (oneclient)
-	client = oneclient;
-    else
-	client = pRCAP->numClients ? pRCAP->pClientIDs[i++] : 0;
-
-    while (client)
-    {
-	if (client != XRecordFutureClients)
-	{
-	    if (pRCAP->pRequestMajorOpSet)
-	    {
-		RecordSetIteratePtr pIter = NULL;
-		RecordSetInterval interval;
-		ClientPtr pClient = clients[CLIENT_ID(client)];
-
-		if (pClient && !RecordClientPrivate(pClient))
-		{
-		    RecordClientPrivatePtr pClientPriv;
-		    /* no Record proc vector; allocate one */
-		    pClientPriv = (RecordClientPrivatePtr)
-				malloc(sizeof(RecordClientPrivateRec));
-		    if (!pClientPriv)
-			return BadAlloc;
-		    /* copy old proc vector to new */
-		    memcpy(pClientPriv->recordVector, pClient->requestVector, 
-			   sizeof (pClientPriv->recordVector));
-		    pClientPriv->originalVector = pClient->requestVector;
-		    dixSetPrivate(&pClient->devPrivates,
-				  RecordClientPrivateKey, pClientPriv);
-		    pClient->requestVector = pClientPriv->recordVector;
-		}
-		while ((pIter = RecordIterateSet(pRCAP->pRequestMajorOpSet,
-						pIter, &interval)))
-		{
-		    unsigned int j;
-		    for (j = interval.first; j <= interval.last; j++)
-			pClient->requestVector[j] = RecordARequest;
-		}
-	    }
-	}
-	if (oneclient)
-	    client = 0;
-	else
-	    client = (i < pRCAP->numClients) ? pRCAP->pClientIDs[i++] : 0;
-    }
-
-    assert(numEnabledRCAPs >= 0);
-    if (!oneclient && ++numEnabledRCAPs == 1)
-    { /* we're enabling the first context */
-	if (!AddCallback(&EventCallback, RecordADeliveredEventOrError, NULL))
-	    return BadAlloc;
-	if (!AddCallback(&DeviceEventCallback, RecordADeviceEvent, NULL))
-	    return BadAlloc;
-	if (!AddCallback(&ReplyCallback, RecordAReply, NULL))
-	    return BadAlloc;
-	if (!AddCallback(&FlushCallback, RecordFlushAllContexts, NULL))
-	    return BadAlloc;
-	/* Alternate context flushing scheme: delete the line above
-	 * and call RegisterBlockAndWakeupHandlers here passing
-	 * RecordFlushAllContexts.  Is this any better?
-	 */
-    }
-    return Success;
-} /* RecordInstallHooks */
-
-
-/* RecordUninstallHooks
- *
- * Arguments:
- *	pRCAP is an RCAP on an enabled or being-disabled context.
- *	oneclient can be zero or the resource ID mask identifying a client.
- *
- * Returns: nothing.
- *
- * Side Effects:
- *	Recording hooks needed by RCAP may be uninstalled.
- *	If oneclient is zero, recording hooks needed for all clients and
- *	protocol on the RCAP may be uninstalled.  If oneclient is non-zero,
- *	only those hooks needed for the specified client may be uninstalled.
- *	
- *	Client requestVectors may be altered.  numEnabledRCAPs will be
- *	decremented if oneclient == 0.  Callbacks may be deleted from
- *	various callback lists.
- */
-static void
-RecordUninstallHooks(RecordClientsAndProtocolPtr pRCAP, XID oneclient)
-{
-    int i = 0;
-    XID client;
-
-    if (oneclient)
-	client = oneclient;
-    else
-	client = pRCAP->numClients ? pRCAP->pClientIDs[i++] : 0;
-
-    while (client)
-    {
-	if (client != XRecordFutureClients)
-	{
-	    if (pRCAP->pRequestMajorOpSet)
-	    {
-		ClientPtr pClient = clients[CLIENT_ID(client)];
-		int c;
-		Bool otherRCAPwantsProcVector = FALSE;
-		RecordClientPrivatePtr pClientPriv = NULL;
-
-		assert (pClient);
-		pClientPriv = RecordClientPrivate(pClient);
-		assert (pClientPriv);
-		memcpy(pClientPriv->recordVector, pClientPriv->originalVector,
-		       sizeof (pClientPriv->recordVector));
-
-		for (c = 0; c < numEnabledContexts; c++)
-		{
-		    RecordClientsAndProtocolPtr pOtherRCAP;
-		    RecordContextPtr pContext = ppAllContexts[c];
-
-		    if (pContext == pRCAP->pContext) continue;
-		    pOtherRCAP = RecordFindClientOnContext(pContext, client,
-							   NULL);
-		    if (pOtherRCAP && pOtherRCAP->pRequestMajorOpSet)
-		    {
-			RecordSetIteratePtr pIter = NULL;
-			RecordSetInterval interval;
-
-			otherRCAPwantsProcVector = TRUE;
-			while ((pIter = RecordIterateSet(
-						pOtherRCAP->pRequestMajorOpSet,
-						pIter, &interval)))
-			{
-			    unsigned int j;
-			    for (j = interval.first; j <= interval.last; j++)
-				pClient->requestVector[j] = RecordARequest;
-			}
-		    }
-		}
-		if (!otherRCAPwantsProcVector)
-		{ /* nobody needs it, so free it */
-		    pClient->requestVector = pClientPriv->originalVector;
-		    dixSetPrivate(&pClient->devPrivates,
-				  RecordClientPrivateKey, NULL);
-		    free(pClientPriv);
-		}
-	    } /* end if this RCAP specifies any requests */
-	} /* end if not future clients */
-	if (oneclient)
-	    client = 0;
-	else
-	    client = (i < pRCAP->numClients) ? pRCAP->pClientIDs[i++] : 0;
-    }
-
-    assert(numEnabledRCAPs >= 1);
-    if (!oneclient && --numEnabledRCAPs == 0)
-    { /* we're disabling the last context */
-	DeleteCallback(&EventCallback, RecordADeliveredEventOrError, NULL);
-	DeleteCallback(&DeviceEventCallback, RecordADeviceEvent, NULL);
-	DeleteCallback(&ReplyCallback, RecordAReply, NULL);
-	DeleteCallback(&FlushCallback, RecordFlushAllContexts, NULL);
-	/* Alternate context flushing scheme: delete the line above
-	 * and call RemoveBlockAndWakeupHandlers here passing
-	 * RecordFlushAllContexts.  Is this any better?
-	 */
-	/* Having deleted the callback, call it one last time. -gildea */
-	RecordFlushAllContexts(&FlushCallback, NULL, NULL);
-    }
-} /* RecordUninstallHooks */
-
-
-/* RecordDeleteClientFromRCAP
- *
- * Arguments:
- *	pRCAP is an RCAP to delete the client from.
- *	position is the index into the array pRCAP->pClientIDs of the
- *	client to delete.
- *
- * Returns: nothing.
- *
- * Side Effects:
- *	Recording hooks needed by client will be uninstalled if the context
- *	is enabled.  The designated client will be removed from the 
- *	pRCAP->pClientIDs array.  If it was the only client on the RCAP, 
- *	the RCAP is removed from the context and freed.  (Invariant: RCAPs
- *	have at least one client.)
- */
-static void
-RecordDeleteClientFromRCAP(RecordClientsAndProtocolPtr pRCAP, int position)
-{
-    if (pRCAP->pContext->pRecordingClient)
-	RecordUninstallHooks(pRCAP, pRCAP->pClientIDs[position]);
-    if (position != pRCAP->numClients - 1)
-	pRCAP->pClientIDs[position] = pRCAP->pClientIDs[pRCAP->numClients - 1];
-    if (--pRCAP->numClients == 0)
-    {	/* no more clients; remove RCAP from context's list */
-	RecordContextPtr pContext = pRCAP->pContext;
-	if (pContext->pRecordingClient)
-	    RecordUninstallHooks(pRCAP, 0);
-	if (pContext->pListOfRCAP == pRCAP)
-	    pContext->pListOfRCAP = pRCAP->pNextRCAP;
-	else
-	{
-	    RecordClientsAndProtocolPtr prevRCAP;
-	    for (prevRCAP = pContext->pListOfRCAP;
-		 prevRCAP->pNextRCAP != pRCAP;
-		 prevRCAP = prevRCAP->pNextRCAP)
-		;
-	    prevRCAP->pNextRCAP = pRCAP->pNextRCAP;
-	}
-	/* free the RCAP */
-	if (pRCAP->clientIDsSeparatelyAllocated)
-	    free(pRCAP->pClientIDs);
-	free(pRCAP);
-    }
-} /* RecordDeleteClientFromRCAP */
-
-
-/* RecordAddClientToRCAP
- *
- * Arguments:
- *	pRCAP is an RCAP to add the client to.
- *	clientspec is the resource ID mask identifying a client, or
- *	  XRecordFutureClients.
- *
- * Returns: nothing.
- *
- * Side Effects:
- *	Recording hooks needed by client will be installed if the context
- *	is enabled.  The designated client will be added to the 
- *	pRCAP->pClientIDs array, which may be realloced.
- *	pRCAP->clientIDsSeparatelyAllocated may be set to 1 if there
- *	is no more room to hold clients internal to the RCAP.
- */
-static void
-RecordAddClientToRCAP(RecordClientsAndProtocolPtr pRCAP, XID clientspec)
-{
-    if (pRCAP->numClients == pRCAP->sizeClients)
-    {
-	if (pRCAP->clientIDsSeparatelyAllocated)
-	{
-	    XID *pNewIDs = (XID *)realloc(pRCAP->pClientIDs,
-			(pRCAP->sizeClients + CLIENT_ARRAY_GROWTH_INCREMENT) *
-								sizeof(XID));
-	    if (!pNewIDs)
-		return;
-	    pRCAP->pClientIDs = pNewIDs;
-	    pRCAP->sizeClients += CLIENT_ARRAY_GROWTH_INCREMENT;
-	}
-	else
-	{
-	    XID *pNewIDs = (XID *)malloc((pRCAP->sizeClients +
-				CLIENT_ARRAY_GROWTH_INCREMENT) * sizeof(XID));
-	    if (!pNewIDs)
-		return;
-	    memcpy(pNewIDs, pRCAP->pClientIDs, pRCAP->numClients *sizeof(XID));
-	    pRCAP->pClientIDs = pNewIDs;
-	    pRCAP->sizeClients += CLIENT_ARRAY_GROWTH_INCREMENT;
-	    pRCAP->clientIDsSeparatelyAllocated = 1;
-	}
-    }
-    pRCAP->pClientIDs[pRCAP->numClients++] = clientspec;
-    if (pRCAP->pContext->pRecordingClient)
-	RecordInstallHooks(pRCAP, clientspec);
-} /* RecordDeleteClientFromRCAP */
-
-
-/* RecordDeleteClientFromContext
- *
- * Arguments:
- *	pContext is the context to delete from.
- *	clientspec is the resource ID mask identifying a client, or
- *	  XRecordFutureClients.
- *
- * Returns: nothing.
- *
- * Side Effects:
- *	If clientspec is on any RCAP of the context, it is deleted from that
- *	RCAP.  (A given clientspec can only be on one RCAP of a context.)
- */
-static void
-RecordDeleteClientFromContext(RecordContextPtr pContext, XID clientspec)
-{
-    RecordClientsAndProtocolPtr pRCAP;
-    int position;
-
-    if ((pRCAP = RecordFindClientOnContext(pContext, clientspec, &position)))
-	RecordDeleteClientFromRCAP(pRCAP, position);
-} /* RecordDeleteClientFromContext */
-
-
-/* RecordSanityCheckClientSpecifiers
- *
- * Arguments:
- *	clientspecs is an array of alleged CLIENTSPECs passed by the client.
- *	nspecs is the number of elements in clientspecs.
- *	errorspec, if non-zero, is the resource id base of a client that
- *	  must not appear in clienspecs.
- *
- * Returns: BadMatch if any of the clientspecs are invalid, else Success.
- *
- * Side Effects: none.
- */
-static int
-RecordSanityCheckClientSpecifiers(ClientPtr client, XID *clientspecs, int nspecs, XID errorspec)
-{
-    int i;
-    int clientIndex;
-    int rc;
-    pointer value;
-
-    for (i = 0; i < nspecs; i++)
-    {
-	if (clientspecs[i] == XRecordCurrentClients ||
-	    clientspecs[i] == XRecordFutureClients ||
-	    clientspecs[i] == XRecordAllClients)
-	    continue;
-	if (errorspec && (CLIENT_BITS(clientspecs[i]) == errorspec) )
-	    return BadMatch;
-	clientIndex = CLIENT_ID(clientspecs[i]);
-	if (clientIndex && clients[clientIndex] &&
-	    clients[clientIndex]->clientState == ClientStateRunning)
-	{
-	    if (clientspecs[i] == clients[clientIndex]->clientAsMask)
-		continue;
-            rc = dixLookupResourceByClass(&value, clientspecs[i], RC_ANY,
-                                          client, DixGetAttrAccess);
-            if (rc != Success)
-                return rc;
-	}
-	else
-	    return BadMatch;
-    }
-    return Success;
-} /* RecordSanityCheckClientSpecifiers */
-
-
-/* RecordCanonicalizeClientSpecifiers
- *
- * Arguments:
- *	pClientspecs is an array of CLIENTSPECs that have been sanity
- *	  checked.
- *	pNumClientspecs is a pointer to the number of elements in pClientspecs.
- *	excludespec, if non-zero, is the resource id base of a client that 
- *	  should not be included in the expansion of XRecordAllClients or 
- *	  XRecordCurrentClients.
- *
- * Returns:
- *	A pointer to an array of CLIENTSPECs that is the same as the
- *	passed array with the following modifications:
- *	  - all but the client id bits of resource IDs are stripped off.
- *	  - duplicates removed.
- *	  - XRecordAllClients expanded to a list of all currently connected
- *	    clients + XRecordFutureClients - excludespec (if non-zero)
- *	  - XRecordCurrentClients expanded to a list of all currently
- *	    connected clients - excludespec (if non-zero)
- *	The returned array may be the passed array modified in place, or
- *	it may be an malloc'ed array.  The caller should keep a pointer to the
- *	original array and free the returned array if it is different.
- *
- *	*pNumClientspecs is set to the number of elements in the returned
- *	array.
- *
- * Side Effects:
- *	pClientspecs may be modified in place.
- */
-static XID *
-RecordCanonicalizeClientSpecifiers(XID *pClientspecs, int *pNumClientspecs, XID excludespec)
-{
-    int i;
-    int numClients = *pNumClientspecs;
-
-    /*  first pass strips off the resource index bits, leaving just the
-     *  client id bits.  This makes searching for a particular client simpler
-     *  (and faster.)
-     */
-    for (i = 0; i < numClients; i++)
-    {
-	XID cs = pClientspecs[i];
-	if (cs > XRecordAllClients)
-	    pClientspecs[i] = CLIENT_BITS(cs);
-    }
-
-    for (i = 0; i < numClients; i++)
-    {
-	if (pClientspecs[i] == XRecordAllClients ||
-	    pClientspecs[i] == XRecordCurrentClients)
-	{ /* expand All/Current */
-	    int j, nc;
-	    XID *pCanon = (XID *)malloc(sizeof(XID) * (currentMaxClients + 1));
-	    if (!pCanon) return NULL;
-	    for (nc = 0, j = 1; j < currentMaxClients; j++)
-	    {
-		ClientPtr client = clients[j];
-		if (client != NullClient &&
-		    client->clientState == ClientStateRunning &&
-		    client->clientAsMask != excludespec)
-		{
-		    pCanon[nc++] = client->clientAsMask;
-		}
-	    }
-	    if (pClientspecs[i] == XRecordAllClients)
-		pCanon[nc++] = XRecordFutureClients;
-	    *pNumClientspecs = nc;
-	    return pCanon;
-	}
-	else /* not All or Current */
-	{
-	    int j;
-	    for (j = i + 1; j < numClients; )
-	    {
-		if (pClientspecs[i] == pClientspecs[j])
-		{
-		    pClientspecs[j] = pClientspecs[--numClients];
-		}
-		else
-		    j++;
-	    }
-	}
-    } /* end for each clientspec */
-    *pNumClientspecs = numClients;
-    return pClientspecs;
-} /* RecordCanonicalizeClientSpecifiers */
-
+
+/***************************************************************************/
+
+/* RecordFlushReplyBuffer
+ *
+ * Arguments:
+ *	pContext is the context to flush.
+ *	data1 is a pointer to additional data, and len1 is its length in bytes.
+ *	data2 is a pointer to additional data, and len2 is its length in bytes.
+ *
+ * Returns: nothing.
+ *
+ * Side Effects:
+ *	If the context is enabled, any buffered (recorded) protocol is written
+ *	to the recording client, and the number of buffered bytes is set to
+ *	zero.  If len1 is not zero, data1/len1 are then written to the
+ *	recording client, and similarly for data2/len2 (written after
+ *	data1/len1).
+ */
+static void
+RecordFlushReplyBuffer(
+    RecordContextPtr pContext,
+    pointer data1,
+    int len1,
+    pointer data2,
+    int len2
+)
+{
+    if (!pContext->pRecordingClient || pContext->pRecordingClient->clientGone || pContext->inFlush)
+	return;
+    ++pContext->inFlush;
+    if (pContext->numBufBytes)
+	WriteToClient(pContext->pRecordingClient, pContext->numBufBytes,
+		      (char *)pContext->replyBuffer);
+    pContext->numBufBytes = 0;
+    if (len1)
+	WriteToClient(pContext->pRecordingClient, len1, (char *)data1);
+    if (len2)
+	WriteToClient(pContext->pRecordingClient, len2, (char *)data2);
+    --pContext->inFlush;
+} /* RecordFlushReplyBuffer */
+
+
+/* RecordAProtocolElement
+ *
+ * Arguments:
+ *	pContext is the context that is recording a protocol element.
+ *	pClient is the client whose protocol is being recorded.  For
+ *	  device events and EndOfData, pClient is NULL.
+ *	category is the category of the protocol element, as defined
+ *	  by the RECORD spec.
+ *	data is a pointer to the protocol data, and datalen is its length
+ *	  in bytes.
+ *	futurelen is the number of bytes that will be sent in subsequent
+ *	  calls to this function to complete this protocol element.  
+ *	  In those subsequent calls, futurelen will be -1 to indicate
+ *	  that the current data is a continuation of the same protocol
+ *	  element.
+ *
+ * Returns: nothing.
+ *
+ * Side Effects:
+ *	The context may be flushed.  The new protocol element will be
+ *	added to the context's protocol buffer with appropriate element
+ *	headers prepended (sequence number and timestamp).  If the data
+ *	is continuation data (futurelen == -1), element headers won't
+ *	be added.  If the protocol element and headers won't fit in
+ *	the context's buffer, it is sent directly to the recording
+ *	client (after any buffered data).
+ */
+static void
+RecordAProtocolElement(RecordContextPtr pContext, ClientPtr pClient,
+		       int category, pointer data, int datalen, int futurelen)
+{
+    CARD32 elemHeaderData[2];
+    int numElemHeaders = 0;
+    Bool recordingClientSwapped = pContext->pRecordingClient->swapped;
+    int n;
+    CARD32 serverTime = 0;
+    Bool gotServerTime = FALSE;
+    int replylen;
+
+    if (futurelen >= 0)
+    { /* start of new protocol element */
+	xRecordEnableContextReply *pRep = (xRecordEnableContextReply *)
+							pContext->replyBuffer;
+	if (pContext->pBufClient != pClient ||
+	    pContext->bufCategory != category)
+	{
+	    RecordFlushReplyBuffer(pContext, NULL, 0, NULL, 0);
+	    pContext->pBufClient = pClient;
+	    pContext->bufCategory = category;
+	}
+
+	if (!pContext->numBufBytes)
+	{
+	    serverTime = GetTimeInMillis();
+	    gotServerTime = TRUE;
+	    pRep->type          = X_Reply;
+	    pRep->category      = category;
+	    pRep->sequenceNumber = pContext->pRecordingClient->sequence;
+	    pRep->length        = 0;
+	    pRep->elementHeader = pContext->elemHeaders;
+	    pRep->serverTime    = serverTime;
+	    if (pClient)
+	    {
+		pRep->clientSwapped =
+				(pClient->swapped != recordingClientSwapped);
+		pRep->idBase = pClient->clientAsMask;
+		pRep->recordedSequenceNumber = pClient->sequence;
+	    }
+	    else /* it's a device event, StartOfData, or EndOfData */
+	    {
+		pRep->clientSwapped = (category != XRecordFromServer) && 
+						recordingClientSwapped;
+		pRep->idBase = 0;
+		pRep->recordedSequenceNumber = 0;
+	    }
+
+	    if (recordingClientSwapped)
+	    {
+		swaps(&pRep->sequenceNumber, n);
+		swapl(&pRep->length, n);
+		swapl(&pRep->idBase, n);
+		swapl(&pRep->serverTime, n);
+		swapl(&pRep->recordedSequenceNumber, n);
+	    }
+	    pContext->numBufBytes = SIZEOF(xRecordEnableContextReply);
+	}
+
+	/* generate element headers if needed */
+
+	if ( ( (pContext->elemHeaders & XRecordFromClientTime)
+	      && category == XRecordFromClient)
+	    ||
+	    ( (pContext->elemHeaders & XRecordFromServerTime)
+	     && category == XRecordFromServer))
+	{
+	    if (gotServerTime)
+		elemHeaderData[numElemHeaders] = serverTime;
+	    else
+		elemHeaderData[numElemHeaders] = GetTimeInMillis();
+	    if (recordingClientSwapped)
+		swapl(&elemHeaderData[numElemHeaders], n);
+	    numElemHeaders++;
+	}
+
+	if ( (pContext->elemHeaders & XRecordFromClientSequence)
+	    &&
+	    (category == XRecordFromClient || category == XRecordClientDied))
+	{
+	    elemHeaderData[numElemHeaders] = pClient->sequence;
+	    if (recordingClientSwapped)
+		swapl(&elemHeaderData[numElemHeaders], n);
+	    numElemHeaders++;
+	}
+
+	/* adjust reply length */
+
+	replylen = pRep->length;
+	if (recordingClientSwapped) swapl(&replylen, n);
+	replylen += numElemHeaders + bytes_to_int32(datalen) +
+            bytes_to_int32(futurelen);
+	if (recordingClientSwapped) swapl(&replylen, n);
+	pRep->length = replylen;
+    } /* end if not continued reply */
+
+    numElemHeaders *= 4;
+
+    /* if space available >= space needed, buffer the data */
+
+    if (REPLY_BUF_SIZE - pContext->numBufBytes >= datalen + numElemHeaders)
+    {
+	if (numElemHeaders)
+	{
+	    memcpy(pContext->replyBuffer + pContext->numBufBytes,
+		   elemHeaderData, numElemHeaders);
+	    pContext->numBufBytes += numElemHeaders;
+	}
+	if (datalen)
+	{
+	    memcpy(pContext->replyBuffer + pContext->numBufBytes,
+		   data, datalen);
+	    pContext->numBufBytes += datalen;
+	}
+    }
+    else
+	RecordFlushReplyBuffer(pContext, (pointer)elemHeaderData,
+			       numElemHeaders, (pointer)data, datalen);
+
+} /* RecordAProtocolElement */
+
+
+/* RecordFindClientOnContext
+ *
+ * Arguments:
+ *	pContext is the context to search.
+ *	clientspec is the resource ID mask identifying the client to search
+ *	  for, or XRecordFutureClients.
+ *	pposition is a pointer to an int, or NULL.  See Returns.
+ *
+ * Returns:
+ *	The RCAP on which clientspec was found, or NULL if not found on
+ *	any RCAP on the given context.
+ *	If pposition was not NULL and the returned RCAP is not NULL,
+ *	*pposition will be set to the index into the returned the RCAP's
+ *	pClientIDs array that holds clientspec.
+ *
+ * Side Effects: none.
+ */
+static RecordClientsAndProtocolPtr
+RecordFindClientOnContext(
+    RecordContextPtr pContext,
+    XID clientspec,
+    int *pposition
+)
+{
+    RecordClientsAndProtocolPtr pRCAP;
+
+    for (pRCAP = pContext->pListOfRCAP; pRCAP; pRCAP = pRCAP->pNextRCAP)
+    {
+	int i;
+	for (i = 0; i < pRCAP->numClients; i++)
+	{
+	    if (pRCAP->pClientIDs[i] == clientspec)
+	    {
+		if (pposition)
+		    *pposition = i;
+		return pRCAP;
+	    }
+	}
+    }
+    return NULL;
+} /* RecordFindClientOnContext */
+
+
+/* RecordABigRequest
+ *
+ * Arguments:
+ *	pContext is the recording context.
+ *	client is the client being recorded.
+ *	stuff is a pointer to the big request of client (see the Big Requests
+ *	extension for details.)
+ *
+ * Returns: nothing.
+ *
+ * Side Effects:
+ *	The big request is recorded with the correct length field re-inserted.
+ *	
+ * Note: this function exists mainly to make RecordARequest smaller.
+ */
+static void
+RecordABigRequest(RecordContextPtr pContext, ClientPtr client, xReq *stuff)
+{
+    CARD32 bigLength;
+    char n;
+    int bytesLeft;
+
+    /* note: client->req_len has been frobbed by ReadRequestFromClient
+     * (os/io.c) to discount the extra 4 bytes taken by the extended length
+     * field in a big request.  The actual request length to record is
+     * client->req_len + 1 (measured in CARD32s).
+     */
+
+    /* record the request header */
+    bytesLeft = client->req_len << 2;
+    RecordAProtocolElement(pContext, client, XRecordFromClient,
+			   (pointer)stuff, SIZEOF(xReq), bytesLeft);
+
+    /* reinsert the extended length field that was squished out */
+    bigLength = client->req_len + bytes_to_int32(sizeof(bigLength));
+    if (client->swapped)
+	swapl(&bigLength, n);
+    RecordAProtocolElement(pContext, client, XRecordFromClient,
+		(pointer)&bigLength, sizeof(bigLength), /* continuation */ -1);
+    bytesLeft -= sizeof(bigLength);
+
+    /* record the rest of the request after the length */
+    RecordAProtocolElement(pContext, client, XRecordFromClient,
+		(pointer)(stuff + 1), bytesLeft, /* continuation */ -1);
+} /* RecordABigRequest */
+
+
+/* RecordARequest
+ *
+ * Arguments:
+ *	client is a client that the server has dispatched a request to by
+ *	calling client->requestVector[request opcode] .
+ *	The request is in client->requestBuffer.
+ *
+ * Returns:
+ *	Whatever is returned by the "real" Proc function for this request.
+ *	The "real" Proc function is the function that was in
+ *	client->requestVector[request opcode]  before it was replaced by
+ *	RecordARequest.  (See the function RecordInstallHooks.)
+ *
+ * Side Effects:
+ *	The request is recorded by all contexts that have registered this
+ *	request for this client.  The real Proc function is called.
+ */
+static int
+RecordARequest(ClientPtr client)
+{
+    RecordContextPtr pContext;
+    RecordClientsAndProtocolPtr pRCAP;
+    int i;
+    RecordClientPrivatePtr pClientPriv;
+    REQUEST(xReq);
+    int majorop;
+
+    majorop = stuff->reqType;
+    for (i = 0; i < numEnabledContexts; i++)
+    {
+	pContext = ppAllContexts[i];
+	pRCAP = RecordFindClientOnContext(pContext, client->clientAsMask,
+					  NULL);
+	if (pRCAP && pRCAP->pRequestMajorOpSet &&
+	    RecordIsMemberOfSet(pRCAP->pRequestMajorOpSet, majorop))
+	{
+	    if (majorop <= 127)
+	    { /* core request */
+
+		if (stuff->length == 0)
+		    RecordABigRequest(pContext, client, stuff);
+		else
+		    RecordAProtocolElement(pContext, client, XRecordFromClient,
+				(pointer)stuff, client->req_len << 2, 0);
+	    }
+	    else /* extension, check minor opcode */
+	    {
+		int minorop = MinorOpcodeOfRequest(client);
+		int numMinOpInfo;
+		RecordMinorOpPtr pMinorOpInfo = pRCAP->pRequestMinOpInfo;
+
+		assert (pMinorOpInfo);
+		numMinOpInfo = pMinorOpInfo->count;
+		pMinorOpInfo++;
+		assert (numMinOpInfo);
+		for ( ; numMinOpInfo; numMinOpInfo--, pMinorOpInfo++)
+		{
+		    if (majorop >= pMinorOpInfo->major.first &&
+			majorop <= pMinorOpInfo->major.last &&
+			RecordIsMemberOfSet(pMinorOpInfo->major.pMinOpSet,
+					    minorop))
+		    {
+			if (stuff->length == 0)
+			    RecordABigRequest(pContext, client, stuff);
+			else
+			    RecordAProtocolElement(pContext, client, 
+					XRecordFromClient, (pointer)stuff,
+					client->req_len << 2, 0);
+			break;
+		    }			    
+		} /* end for each minor op info */
+	    } /* end extension request */
+	} /* end this RCAP wants this major opcode */
+    } /* end for each context */
+    pClientPriv = RecordClientPrivate(client);
+    assert(pClientPriv);
+    return (* pClientPriv->originalVector[majorop])(client);
+} /* RecordARequest */
+
+/* RecordAReply
+ *
+ * Arguments:
+ *	pcbl is &ReplyCallback.
+ *	nulldata is NULL.
+ *	calldata is a pointer to a ReplyInfoRec (include/os.h)
+ *	  which provides information about replies that are being sent
+ *	  to clients.
+ *
+ * Returns: nothing.
+ *
+ * Side Effects:
+ *	The reply is recorded by all contexts that have registered this
+ *	reply type for this client.  If more data belonging to the same
+ *	reply is expected, and if the reply is being recorded by any
+ *	context, pContext->continuedReply is set to 1.
+ *	If pContext->continuedReply was already 1 and this is the last
+ *	chunk of data belonging to this reply, it is set to 0.
+ */
+static void
+RecordAReply(CallbackListPtr *pcbl, pointer nulldata, pointer calldata)
+{
+    RecordContextPtr pContext;
+    RecordClientsAndProtocolPtr pRCAP;
+    int eci;
+    int majorop;
+    ReplyInfoRec *pri = (ReplyInfoRec *)calldata;
+    ClientPtr client = pri->client;
+    REQUEST(xReq);
+
+    majorop = stuff->reqType;
+    for (eci = 0; eci < numEnabledContexts; eci++)
+    {
+	pContext = ppAllContexts[eci];
+	pRCAP = RecordFindClientOnContext(pContext, client->clientAsMask,
+					  NULL);
+	if (pRCAP)
+	{
+	    if (pContext->continuedReply)
+	    {
+		RecordAProtocolElement(pContext, client, XRecordFromServer,
+		   (pointer)pri->replyData, pri->dataLenBytes, /* continuation */ -1);
+		if (!pri->bytesRemaining)
+		    pContext->continuedReply = 0;
+	    }
+	    else if (pri->startOfReply && pRCAP->pReplyMajorOpSet &&
+		     RecordIsMemberOfSet(pRCAP->pReplyMajorOpSet, majorop))
+	    {
+		if (majorop <= 127)
+		{ /* core reply */
+		    RecordAProtocolElement(pContext, client, XRecordFromServer,
+		       (pointer)pri->replyData, pri->dataLenBytes, pri->bytesRemaining);
+		    if (pri->bytesRemaining)
+			pContext->continuedReply = 1;
+		}
+		else /* extension, check minor opcode */
+		{
+		    int minorop = MinorOpcodeOfRequest(client);
+		    int numMinOpInfo;
+		    RecordMinorOpPtr pMinorOpInfo = pRCAP->pReplyMinOpInfo;
+		    		    assert (pMinorOpInfo);
+		    numMinOpInfo = pMinorOpInfo->count;
+		    pMinorOpInfo++;
+		    assert (numMinOpInfo);
+		    for ( ; numMinOpInfo; numMinOpInfo--, pMinorOpInfo++)
+		    {
+			if (majorop >= pMinorOpInfo->major.first &&
+			    majorop <= pMinorOpInfo->major.last &&
+			    RecordIsMemberOfSet(pMinorOpInfo->major.pMinOpSet,
+						minorop))
+			{
+			    RecordAProtocolElement(pContext, client, 
+				XRecordFromServer, (pointer)pri->replyData,
+				pri->dataLenBytes, pri->bytesRemaining);
+			    if (pri->bytesRemaining)
+				pContext->continuedReply = 1;
+			    break;
+			}			    
+		    } /* end for each minor op info */
+		} /* end extension reply */
+	    } /* end continued reply vs. start of reply */
+	} /* end client is registered on this context */
+    } /* end for each context */
+} /* RecordAReply */
+
+
+/* RecordADeliveredEventOrError
+ *
+ * Arguments:
+ *	pcbl is &EventCallback.
+ *	nulldata is NULL.
+ *	calldata is a pointer to a EventInfoRec (include/dix.h)
+ *	  which provides information about events that are being sent
+ *	  to clients.
+ *
+ * Returns: nothing.
+ *
+ * Side Effects:
+ *	The event or error is recorded by all contexts that have registered
+ *	it for this client.
+ */
+static void
+RecordADeliveredEventOrError(CallbackListPtr *pcbl, pointer nulldata, pointer calldata)
+{
+    EventInfoRec *pei = (EventInfoRec *)calldata;
+    RecordContextPtr pContext;
+    RecordClientsAndProtocolPtr pRCAP;
+    int eci; /* enabled context index */
+    ClientPtr pClient = pei->client;
+
+    for (eci = 0; eci < numEnabledContexts; eci++)
+    {
+	pContext = ppAllContexts[eci];
+	pRCAP = RecordFindClientOnContext(pContext, pClient->clientAsMask,
+					  NULL);
+	if (pRCAP && (pRCAP->pDeliveredEventSet || pRCAP->pErrorSet))
+	{
+	    int ev; /* event index */
+	    xEvent *pev = pei->events;
+	    for (ev = 0; ev < pei->count; ev++, pev++)
+	    {
+		int recordit = 0;
+		if (pRCAP->pErrorSet)
+		{
+		    recordit = RecordIsMemberOfSet(pRCAP->pErrorSet,
+						((xError *)(pev))->errorCode);
+		}
+		else if (pRCAP->pDeliveredEventSet)
+		{
+		    recordit = RecordIsMemberOfSet(pRCAP->pDeliveredEventSet,
+						   pev->u.u.type & 0177);
+		}
+		if (recordit)
+		{
+		    xEvent swappedEvent;
+		    xEvent *pEvToRecord = pev;
+
+		    if (pClient->swapped)
+		    {
+			(*EventSwapVector[pev->u.u.type & 0177])
+			    (pev, &swappedEvent);
+			pEvToRecord = &swappedEvent;
+			
+		    }
+		    RecordAProtocolElement(pContext, pClient,
+			XRecordFromServer, pEvToRecord, SIZEOF(xEvent), 0);
+		}
+	    } /* end for each event */
+	} /* end this client is on this context */
+    } /* end for each enabled context */
+} /* RecordADeliveredEventOrError */
+
+
+static void
+RecordSendProtocolEvents(RecordClientsAndProtocolPtr pRCAP,
+			RecordContextPtr pContext,
+			xEvent* pev, int count)
+{
+    int ev; /* event index */
+
+    for (ev = 0; ev < count; ev++, pev++)
+    {
+	if (RecordIsMemberOfSet(pRCAP->pDeviceEventSet,
+		    pev->u.u.type & 0177))
+	{
+	    xEvent swappedEvent;
+	    xEvent *pEvToRecord = pev;
+#ifdef PANORAMIX
+	    xEvent shiftedEvent;
+
+	    if (!noPanoramiXExtension &&
+		    (pev->u.u.type == MotionNotify ||
+		     pev->u.u.type == ButtonPress ||
+		     pev->u.u.type == ButtonRelease ||
+		     pev->u.u.type == KeyPress ||
+		     pev->u.u.type == KeyRelease)) {
+		int scr = XineramaGetCursorScreen(inputInfo.pointer);
+		memcpy(&shiftedEvent, pev, sizeof(xEvent));
+		shiftedEvent.u.keyButtonPointer.rootX +=
+		    screenInfo.screens[scr]->x -
+		    screenInfo.screens[0]->x;
+		shiftedEvent.u.keyButtonPointer.rootY +=
+		    screenInfo.screens[scr]->y -
+		    screenInfo.screens[0]->y;
+		pEvToRecord = &shiftedEvent;
+	    }
+#endif /* PANORAMIX */
+
+	    if (pContext->pRecordingClient->swapped)
+	    {
+		(*EventSwapVector[pEvToRecord->u.u.type & 0177])
+		    (pEvToRecord, &swappedEvent);
+		pEvToRecord = &swappedEvent;
+	    }
+
+	    RecordAProtocolElement(pContext, NULL,
+		    XRecordFromServer,  pEvToRecord, SIZEOF(xEvent), 0);
+	    /* make sure device events get flushed in the absence
+	     * of other client activity
+	     */
+	    SetCriticalOutputPending();
+	}
+    } /* end for each event */
+
+} /* RecordADeviceEvent */
+
+/* RecordADeviceEvent
+ *
+ * Arguments:
+ *	pcbl is &DeviceEventCallback.
+ *	nulldata is NULL.
+ *	calldata is a pointer to a DeviceEventInfoRec (include/dix.h)
+ *	  which provides information about device events that occur.
+ *
+ * Returns: nothing.
+ *
+ * Side Effects:
+ *	The device event is recorded by all contexts that have registered
+ *	it for this client.
+ */
+static void
+RecordADeviceEvent(CallbackListPtr *pcbl, pointer nulldata, pointer calldata)
+{
+    DeviceEventInfoRec *pei = (DeviceEventInfoRec *)calldata;
+    RecordContextPtr pContext;
+    RecordClientsAndProtocolPtr pRCAP;
+    int eci; /* enabled context index */
+
+    for (eci = 0; eci < numEnabledContexts; eci++)
+    {
+	pContext = ppAllContexts[eci];
+	for (pRCAP = pContext->pListOfRCAP; pRCAP; pRCAP = pRCAP->pNextRCAP)
+	{
+	    if (pRCAP->pDeviceEventSet)
+	    {
+		int count;
+		xEvent *xi_events = NULL;
+
+		/* TODO check return values */
+		if (IsMaster(pei->device))
+		{
+		    xEvent *core_events;
+		    EventToCore(pei->event, &core_events, &count);
+		    RecordSendProtocolEvents(pRCAP, pContext, core_events,
+                                             count);
+		    free(core_events);
+		}
+
+		EventToXI(pei->event, &xi_events, &count);
+		RecordSendProtocolEvents(pRCAP, pContext, xi_events, count);
+		free(xi_events);
+	    } /* end this RCAP selects device events */
+	} /* end for each RCAP on this context */
+    } /* end for each enabled context */
+}
+
+
+/* RecordFlushAllContexts
+ *
+ * Arguments:
+ *	pcbl is &FlushCallback.
+ *	nulldata and calldata are NULL.
+ *
+ * Returns: nothing.
+ *
+ * Side Effects:
+ *	All buffered reply data of all enabled contexts is written to
+ *	the recording clients.
+ */
+static void
+RecordFlushAllContexts(
+    CallbackListPtr *pcbl,
+    pointer nulldata,
+    pointer calldata
+)
+{
+    int eci; /* enabled context index */
+    RecordContextPtr pContext;
+
+    for (eci = 0; eci < numEnabledContexts; eci++)
+    {
+	pContext = ppAllContexts[eci];
+
+	/* In most cases we leave it to RecordFlushReplyBuffer to make
+	 * this check, but this function could be called very often, so we
+	 * check before calling hoping to save the function call cost
+	 * most of the time.
+	 */
+	if (pContext->numBufBytes)
+	    RecordFlushReplyBuffer(ppAllContexts[eci], NULL, 0, NULL, 0);
+    }
+} /* RecordFlushAllContexts */
+
+
+/* RecordInstallHooks
+ *
+ * Arguments:
+ *	pRCAP is an RCAP on an enabled or being-enabled context.
+ *	oneclient can be zero or the resource ID mask identifying a client.
+ *
+ * Returns: BadAlloc if a memory allocation error occurred, else Success.
+ *
+ * Side Effects:
+ *	Recording hooks needed by RCAP are installed.
+ *	If oneclient is zero, recording hooks needed for all clients and
+ *	protocol on the RCAP are installed.  If oneclient is non-zero,
+ *	only those hooks needed for the specified client are installed.
+ *	
+ *	Client requestVectors may be altered.  numEnabledRCAPs will be
+ *	incremented if oneclient == 0.  Callbacks may be added to
+ *	various callback lists.
+ */
+static int
+RecordInstallHooks(RecordClientsAndProtocolPtr pRCAP, XID oneclient)
+{
+    int i = 0;
+    XID client;
+
+    if (oneclient)
+	client = oneclient;
+    else
+	client = pRCAP->numClients ? pRCAP->pClientIDs[i++] : 0;
+
+    while (client)
+    {
+	if (client != XRecordFutureClients)
+	{
+	    if (pRCAP->pRequestMajorOpSet)
+	    {
+		RecordSetIteratePtr pIter = NULL;
+		RecordSetInterval interval;
+		ClientPtr pClient = clients[CLIENT_ID(client)];
+
+		if (pClient && !RecordClientPrivate(pClient))
+		{
+		    RecordClientPrivatePtr pClientPriv;
+		    /* no Record proc vector; allocate one */
+		    pClientPriv = (RecordClientPrivatePtr)
+				malloc(sizeof(RecordClientPrivateRec));
+		    if (!pClientPriv)
+			return BadAlloc;
+		    /* copy old proc vector to new */
+		    memcpy(pClientPriv->recordVector, pClient->requestVector, 
+			   sizeof (pClientPriv->recordVector));
+		    pClientPriv->originalVector = pClient->requestVector;
+		    dixSetPrivate(&pClient->devPrivates,
+				  RecordClientPrivateKey, pClientPriv);
+		    pClient->requestVector = pClientPriv->recordVector;
+		}
+		while ((pIter = RecordIterateSet(pRCAP->pRequestMajorOpSet,
+						pIter, &interval)))
+		{
+		    unsigned int j;
+		    for (j = interval.first; j <= interval.last; j++)
+			pClient->requestVector[j] = RecordARequest;
+		}
+	    }
+	}
+	if (oneclient)
+	    client = 0;
+	else
+	    client = (i < pRCAP->numClients) ? pRCAP->pClientIDs[i++] : 0;
+    }
+
+    assert(numEnabledRCAPs >= 0);
+    if (!oneclient && ++numEnabledRCAPs == 1)
+    { /* we're enabling the first context */
+	if (!AddCallback(&EventCallback, RecordADeliveredEventOrError, NULL))
+	    return BadAlloc;
+	if (!AddCallback(&DeviceEventCallback, RecordADeviceEvent, NULL))
+	    return BadAlloc;
+	if (!AddCallback(&ReplyCallback, RecordAReply, NULL))
+	    return BadAlloc;
+	if (!AddCallback(&FlushCallback, RecordFlushAllContexts, NULL))
+	    return BadAlloc;
+	/* Alternate context flushing scheme: delete the line above
+	 * and call RegisterBlockAndWakeupHandlers here passing
+	 * RecordFlushAllContexts.  Is this any better?
+	 */
+    }
+    return Success;
+} /* RecordInstallHooks */
+
+
+/* RecordUninstallHooks
+ *
+ * Arguments:
+ *	pRCAP is an RCAP on an enabled or being-disabled context.
+ *	oneclient can be zero or the resource ID mask identifying a client.
+ *
+ * Returns: nothing.
+ *
+ * Side Effects:
+ *	Recording hooks needed by RCAP may be uninstalled.
+ *	If oneclient is zero, recording hooks needed for all clients and
+ *	protocol on the RCAP may be uninstalled.  If oneclient is non-zero,
+ *	only those hooks needed for the specified client may be uninstalled.
+ *	
+ *	Client requestVectors may be altered.  numEnabledRCAPs will be
+ *	decremented if oneclient == 0.  Callbacks may be deleted from
+ *	various callback lists.
+ */
+static void
+RecordUninstallHooks(RecordClientsAndProtocolPtr pRCAP, XID oneclient)
+{
+    int i = 0;
+    XID client;
+
+    if (oneclient)
+	client = oneclient;
+    else
+	client = pRCAP->numClients ? pRCAP->pClientIDs[i++] : 0;
+
+    while (client)
+    {
+	if (client != XRecordFutureClients)
+	{
+	    if (pRCAP->pRequestMajorOpSet)
+	    {
+		ClientPtr pClient = clients[CLIENT_ID(client)];
+		int c;
+		Bool otherRCAPwantsProcVector = FALSE;
+		RecordClientPrivatePtr pClientPriv = NULL;
+
+		assert (pClient);
+		pClientPriv = RecordClientPrivate(pClient);
+		assert (pClientPriv);
+		memcpy(pClientPriv->recordVector, pClientPriv->originalVector,
+		       sizeof (pClientPriv->recordVector));
+
+		for (c = 0; c < numEnabledContexts; c++)
+		{
+		    RecordClientsAndProtocolPtr pOtherRCAP;
+		    RecordContextPtr pContext = ppAllContexts[c];
+
+		    if (pContext == pRCAP->pContext) continue;
+		    pOtherRCAP = RecordFindClientOnContext(pContext, client,
+							   NULL);
+		    if (pOtherRCAP && pOtherRCAP->pRequestMajorOpSet)
+		    {
+			RecordSetIteratePtr pIter = NULL;
+			RecordSetInterval interval;
+
+			otherRCAPwantsProcVector = TRUE;
+			while ((pIter = RecordIterateSet(
+						pOtherRCAP->pRequestMajorOpSet,
+						pIter, &interval)))
+			{
+			    unsigned int j;
+			    for (j = interval.first; j <= interval.last; j++)
+				pClient->requestVector[j] = RecordARequest;
+			}
+		    }
+		}
+		if (!otherRCAPwantsProcVector)
+		{ /* nobody needs it, so free it */
+		    pClient->requestVector = pClientPriv->originalVector;
+		    dixSetPrivate(&pClient->devPrivates,
+				  RecordClientPrivateKey, NULL);
+		    free(pClientPriv);
+		}
+	    } /* end if this RCAP specifies any requests */
+	} /* end if not future clients */
+	if (oneclient)
+	    client = 0;
+	else
+	    client = (i < pRCAP->numClients) ? pRCAP->pClientIDs[i++] : 0;
+    }
+
+    assert(numEnabledRCAPs >= 1);
+    if (!oneclient && --numEnabledRCAPs == 0)
+    { /* we're disabling the last context */
+	DeleteCallback(&EventCallback, RecordADeliveredEventOrError, NULL);
+	DeleteCallback(&DeviceEventCallback, RecordADeviceEvent, NULL);
+	DeleteCallback(&ReplyCallback, RecordAReply, NULL);
+	DeleteCallback(&FlushCallback, RecordFlushAllContexts, NULL);
+	/* Alternate context flushing scheme: delete the line above
+	 * and call RemoveBlockAndWakeupHandlers here passing
+	 * RecordFlushAllContexts.  Is this any better?
+	 */
+	/* Having deleted the callback, call it one last time. -gildea */
+	RecordFlushAllContexts(&FlushCallback, NULL, NULL);
+    }
+} /* RecordUninstallHooks */
+
+
+/* RecordDeleteClientFromRCAP
+ *
+ * Arguments:
+ *	pRCAP is an RCAP to delete the client from.
+ *	position is the index into the array pRCAP->pClientIDs of the
+ *	client to delete.
+ *
+ * Returns: nothing.
+ *
+ * Side Effects:
+ *	Recording hooks needed by client will be uninstalled if the context
+ *	is enabled.  The designated client will be removed from the 
+ *	pRCAP->pClientIDs array.  If it was the only client on the RCAP, 
+ *	the RCAP is removed from the context and freed.  (Invariant: RCAPs
+ *	have at least one client.)
+ */
+static void
+RecordDeleteClientFromRCAP(RecordClientsAndProtocolPtr pRCAP, int position)
+{
+    if (pRCAP->pContext->pRecordingClient)
+	RecordUninstallHooks(pRCAP, pRCAP->pClientIDs[position]);
+    if (position != pRCAP->numClients - 1)
+	pRCAP->pClientIDs[position] = pRCAP->pClientIDs[pRCAP->numClients - 1];
+    if (--pRCAP->numClients == 0)
+    {	/* no more clients; remove RCAP from context's list */
+	RecordContextPtr pContext = pRCAP->pContext;
+	if (pContext->pRecordingClient)
+	    RecordUninstallHooks(pRCAP, 0);
+	if (pContext->pListOfRCAP == pRCAP)
+	    pContext->pListOfRCAP = pRCAP->pNextRCAP;
+	else
+	{
+	    RecordClientsAndProtocolPtr prevRCAP;
+	    for (prevRCAP = pContext->pListOfRCAP;
+		 prevRCAP->pNextRCAP != pRCAP;
+		 prevRCAP = prevRCAP->pNextRCAP)
+		;
+	    prevRCAP->pNextRCAP = pRCAP->pNextRCAP;
+	}
+	/* free the RCAP */
+	if (pRCAP->clientIDsSeparatelyAllocated)
+	    free(pRCAP->pClientIDs);
+	free(pRCAP);
+    }
+} /* RecordDeleteClientFromRCAP */
+
+
+/* RecordAddClientToRCAP
+ *
+ * Arguments:
+ *	pRCAP is an RCAP to add the client to.
+ *	clientspec is the resource ID mask identifying a client, or
+ *	  XRecordFutureClients.
+ *
+ * Returns: nothing.
+ *
+ * Side Effects:
+ *	Recording hooks needed by client will be installed if the context
+ *	is enabled.  The designated client will be added to the 
+ *	pRCAP->pClientIDs array, which may be realloced.
+ *	pRCAP->clientIDsSeparatelyAllocated may be set to 1 if there
+ *	is no more room to hold clients internal to the RCAP.
+ */
+static void
+RecordAddClientToRCAP(RecordClientsAndProtocolPtr pRCAP, XID clientspec)
+{
+    if (pRCAP->numClients == pRCAP->sizeClients)
+    {
+	if (pRCAP->clientIDsSeparatelyAllocated)
+	{
+	    XID *pNewIDs = (XID *)realloc(pRCAP->pClientIDs,
+			(pRCAP->sizeClients + CLIENT_ARRAY_GROWTH_INCREMENT) *
+								sizeof(XID));
+	    if (!pNewIDs)
+		return;
+	    pRCAP->pClientIDs = pNewIDs;
+	    pRCAP->sizeClients += CLIENT_ARRAY_GROWTH_INCREMENT;
+	}
+	else
+	{
+	    XID *pNewIDs = (XID *)malloc((pRCAP->sizeClients +
+				CLIENT_ARRAY_GROWTH_INCREMENT) * sizeof(XID));
+	    if (!pNewIDs)
+		return;
+	    memcpy(pNewIDs, pRCAP->pClientIDs, pRCAP->numClients *sizeof(XID));
+	    pRCAP->pClientIDs = pNewIDs;
+	    pRCAP->sizeClients += CLIENT_ARRAY_GROWTH_INCREMENT;
+	    pRCAP->clientIDsSeparatelyAllocated = 1;
+	}
+    }
+    pRCAP->pClientIDs[pRCAP->numClients++] = clientspec;
+    if (pRCAP->pContext->pRecordingClient)
+	RecordInstallHooks(pRCAP, clientspec);
+} /* RecordDeleteClientFromRCAP */
+
+
+/* RecordDeleteClientFromContext
+ *
+ * Arguments:
+ *	pContext is the context to delete from.
+ *	clientspec is the resource ID mask identifying a client, or
+ *	  XRecordFutureClients.
+ *
+ * Returns: nothing.
+ *
+ * Side Effects:
+ *	If clientspec is on any RCAP of the context, it is deleted from that
+ *	RCAP.  (A given clientspec can only be on one RCAP of a context.)
+ */
+static void
+RecordDeleteClientFromContext(RecordContextPtr pContext, XID clientspec)
+{
+    RecordClientsAndProtocolPtr pRCAP;
+    int position;
+
+    if ((pRCAP = RecordFindClientOnContext(pContext, clientspec, &position)))
+	RecordDeleteClientFromRCAP(pRCAP, position);
+} /* RecordDeleteClientFromContext */
+
+
+/* RecordSanityCheckClientSpecifiers
+ *
+ * Arguments:
+ *	clientspecs is an array of alleged CLIENTSPECs passed by the client.
+ *	nspecs is the number of elements in clientspecs.
+ *	errorspec, if non-zero, is the resource id base of a client that
+ *	  must not appear in clienspecs.
+ *
+ * Returns: BadMatch if any of the clientspecs are invalid, else Success.
+ *
+ * Side Effects: none.
+ */
+static int
+RecordSanityCheckClientSpecifiers(ClientPtr client, XID *clientspecs, int nspecs, XID errorspec)
+{
+    int i;
+    int clientIndex;
+    int rc;
+    pointer value;
+
+    for (i = 0; i < nspecs; i++)
+    {
+	if (clientspecs[i] == XRecordCurrentClients ||
+	    clientspecs[i] == XRecordFutureClients ||
+	    clientspecs[i] == XRecordAllClients)
+	    continue;
+	if (errorspec && (CLIENT_BITS(clientspecs[i]) == errorspec) )
+	    return BadMatch;
+	clientIndex = CLIENT_ID(clientspecs[i]);
+	if (clientIndex && clients[clientIndex] &&
+	    clients[clientIndex]->clientState == ClientStateRunning)
+	{
+	    if (clientspecs[i] == clients[clientIndex]->clientAsMask)
+		continue;
+            rc = dixLookupResourceByClass(&value, clientspecs[i], RC_ANY,
+                                          client, DixGetAttrAccess);
+            if (rc != Success)
+                return rc;
+	}
+	else
+	    return BadMatch;
+    }
+    return Success;
+} /* RecordSanityCheckClientSpecifiers */
+
+
+/* RecordCanonicalizeClientSpecifiers
+ *
+ * Arguments:
+ *	pClientspecs is an array of CLIENTSPECs that have been sanity
+ *	  checked.
+ *	pNumClientspecs is a pointer to the number of elements in pClientspecs.
+ *	excludespec, if non-zero, is the resource id base of a client that 
+ *	  should not be included in the expansion of XRecordAllClients or 
+ *	  XRecordCurrentClients.
+ *
+ * Returns:
+ *	A pointer to an array of CLIENTSPECs that is the same as the
+ *	passed array with the following modifications:
+ *	  - all but the client id bits of resource IDs are stripped off.
+ *	  - duplicates removed.
+ *	  - XRecordAllClients expanded to a list of all currently connected
+ *	    clients + XRecordFutureClients - excludespec (if non-zero)
+ *	  - XRecordCurrentClients expanded to a list of all currently
+ *	    connected clients - excludespec (if non-zero)
+ *	The returned array may be the passed array modified in place, or
+ *	it may be an malloc'ed array.  The caller should keep a pointer to the
+ *	original array and free the returned array if it is different.
+ *
+ *	*pNumClientspecs is set to the number of elements in the returned
+ *	array.
+ *
+ * Side Effects:
+ *	pClientspecs may be modified in place.
+ */
+static XID *
+RecordCanonicalizeClientSpecifiers(XID *pClientspecs, int *pNumClientspecs, XID excludespec)
+{
+    int i;
+    int numClients = *pNumClientspecs;
+
+    /*  first pass strips off the resource index bits, leaving just the
+     *  client id bits.  This makes searching for a particular client simpler
+     *  (and faster.)
+     */
+    for (i = 0; i < numClients; i++)
+    {
+	XID cs = pClientspecs[i];
+	if (cs > XRecordAllClients)
+	    pClientspecs[i] = CLIENT_BITS(cs);
+    }
+
+    for (i = 0; i < numClients; i++)
+    {
+	if (pClientspecs[i] == XRecordAllClients ||
+	    pClientspecs[i] == XRecordCurrentClients)
+	{ /* expand All/Current */
+	    int j, nc;
+	    XID *pCanon = (XID *)malloc(sizeof(XID) * (currentMaxClients + 1));
+	    if (!pCanon) return NULL;
+	    for (nc = 0, j = 1; j < currentMaxClients; j++)
+	    {
+		ClientPtr client = clients[j];
+		if (client != NullClient &&
+		    client->clientState == ClientStateRunning &&
+		    client->clientAsMask != excludespec)
+		{
+		    pCanon[nc++] = client->clientAsMask;
+		}
+	    }
+	    if (pClientspecs[i] == XRecordAllClients)
+		pCanon[nc++] = XRecordFutureClients;
+	    *pNumClientspecs = nc;
+	    return pCanon;
+	}
+	else /* not All or Current */
+	{
+	    int j;
+	    for (j = i + 1; j < numClients; )
+	    {
+		if (pClientspecs[i] == pClientspecs[j])
+		{
+		    pClientspecs[j] = pClientspecs[--numClients];
+		}
+		else
+		    j++;
+	    }
+	}
+    } /* end for each clientspec */
+    *pNumClientspecs = numClients;
+    return pClientspecs;
+} /* RecordCanonicalizeClientSpecifiers */
+
 -
-/****************************************************************************/
-
-/* stuff for RegisterClients */
-
-/* RecordPadAlign
- *
- * Arguments:
- *	size is the number of bytes taken by an object.
- *	align is a byte boundary (e.g. 4, 8)
- *
- * Returns:
- *	the number of pad bytes to add at the end of an object of the
- *	given size so that an object placed immediately behind it will
- *	begin on an <align>-byte boundary.
- *
- * Side Effects: none.
- */
-static int
-RecordPadAlign(int size, int align)
-{
-    return (align - (size & (align - 1))) & (align - 1);
-} /* RecordPadAlign */
-
-
-/* RecordSanityCheckRegisterClients
- *
- * Arguments:
- *	pContext is the context being registered on.
- *	client is the client that issued a RecordCreateContext or
- *	  RecordRegisterClients request.
- *	stuff is a pointer to the request.
- *
- * Returns:
- *	Any one of several possible error values if any of the request
- *	arguments are invalid.  Success if everything is OK.
- *
- * Side Effects: none.
- */
-static int
-RecordSanityCheckRegisterClients(RecordContextPtr pContext, ClientPtr client, xRecordRegisterClientsReq *stuff)
-{
-    int err;
-    xRecordRange *pRange;
-    int i;
-    XID recordingClient;
-
-    if (((client->req_len << 2) - SIZEOF(xRecordRegisterClientsReq)) !=
-	4 * stuff->nClients + SIZEOF(xRecordRange) * stuff->nRanges)
-	return BadLength;
-
-    if (stuff->elementHeader &
-     ~(XRecordFromClientSequence|XRecordFromClientTime|XRecordFromServerTime))
-    {
-	client->errorValue = stuff->elementHeader;
-	return BadValue;
-    }
-
-    recordingClient = pContext->pRecordingClient ?
-		      pContext->pRecordingClient->clientAsMask : 0;
-    err = RecordSanityCheckClientSpecifiers(client, (XID *)&stuff[1],
-					    stuff->nClients, recordingClient);
-    if (err != Success) return err;
-
-    pRange = (xRecordRange *)(((XID *)&stuff[1]) + stuff->nClients);
-    for (i = 0; i < stuff->nRanges; i++, pRange++)
-    {
-	if (pRange->coreRequestsFirst > pRange->coreRequestsLast)
-	{
-	    client->errorValue = pRange->coreRequestsFirst;
-	    return BadValue;
-	}
-	if (pRange->coreRepliesFirst > pRange->coreRepliesLast)
-	{
-	    client->errorValue = pRange->coreRepliesFirst;
-	    return BadValue;
-	}
-	if ((pRange->extRequestsMajorFirst || pRange->extRequestsMajorLast) &&
-	    (pRange->extRequestsMajorFirst < 128 ||
-	     pRange->extRequestsMajorLast < 128 ||
-	     pRange->extRequestsMajorFirst > pRange->extRequestsMajorLast))
-	{
-	    client->errorValue = pRange->extRequestsMajorFirst;
-	    return BadValue;
-	}
-	if (pRange->extRequestsMinorFirst > pRange->extRequestsMinorLast)
-	{
-	    client->errorValue = pRange->extRequestsMinorFirst;
-	    return BadValue;
-	}
-	if ((pRange->extRepliesMajorFirst || pRange->extRepliesMajorLast) &&
-	    (pRange->extRepliesMajorFirst < 128 ||
-	     pRange->extRepliesMajorLast < 128 ||
-	     pRange->extRepliesMajorFirst > pRange->extRepliesMajorLast))
-	{
-	    client->errorValue = pRange->extRepliesMajorFirst;
-	    return BadValue;
-	}
-	if (pRange->extRepliesMinorFirst > pRange->extRepliesMinorLast)
-	{
-	    client->errorValue = pRange->extRepliesMinorFirst;
-	    return BadValue;
-	}
-	if ((pRange->deliveredEventsFirst || pRange->deliveredEventsLast) &&
-	    (pRange->deliveredEventsFirst < 2 ||
-	     pRange->deliveredEventsLast < 2 ||
-	     pRange->deliveredEventsFirst > pRange->deliveredEventsLast))
-	{
-	    client->errorValue = pRange->deliveredEventsFirst;
-	    return BadValue;
-	}
-	if ((pRange->deviceEventsFirst || pRange->deviceEventsLast) &&
-	    (pRange->deviceEventsFirst < 2 ||
-	     pRange->deviceEventsLast < 2 ||
-	     pRange->deviceEventsFirst > pRange->deviceEventsLast))
-	{
-	    client->errorValue = pRange->deviceEventsFirst;
-	    return BadValue;
-	}
-	if (pRange->errorsFirst > pRange->errorsLast)
-	{
-	    client->errorValue = pRange->errorsFirst;
-	    return BadValue;
-	}
-	if (pRange->clientStarted != xFalse && pRange->clientStarted != xTrue)
-	{
-	    client->errorValue = pRange->clientStarted;
-	    return BadValue;
-	}
-	if (pRange->clientDied != xFalse && pRange->clientDied != xTrue)
-	{
-	    client->errorValue = pRange->clientDied;
-	    return BadValue;
-	}
-    } /* end for each range */
-    return Success;
-} /* end RecordSanityCheckRegisterClients */
-
-/* This is a tactical structure used to gather information about all the sets
- * (RecordSetPtr) that need to be created for an RCAP in the process of 
- * digesting a list of RECORDRANGEs (converting it to the internal
- * representation).
- */
-typedef struct
-{
-    int nintervals;	/* number of intervals in following array */
-    RecordSetInterval *intervals;  /* array of intervals for this set */
-    int size;		/* size of intevals array; >= nintervals */
-    int align;		/* alignment restriction for set */
-    int offset;		/* where to store set pointer rel. to start of RCAP */
-    short first, last;	/* if for extension, major opcode interval */
-} SetInfoRec, *SetInfoPtr;
-
-/* These constant are used to index into an array of SetInfoRec. */
-enum {REQ,	/* set info for requests */
-      REP,	/* set info for replies */
-      ERR,	/* set info for errors */
-      DEV,	/* set info for device events */
-      DLEV,	/* set info for delivered events */
-      PREDEFSETS};  /* number of predefined array entries */
-
-
-/* RecordAllocIntervals
- *
- * Arguments:
- *	psi is a pointer to a SetInfoRec whose intervals pointer is NULL.
- *	nIntervals is the desired size of the intervals array.
- *
- * Returns: BadAlloc if a memory allocation error occurred, else Success.
- *
- * Side Effects:
- *	If Success is returned, psi->intervals is a pointer to size
- *	RecordSetIntervals, all zeroed, and psi->size is set to size.
- */
-static int
-RecordAllocIntervals(SetInfoPtr psi, int nIntervals)
-{
-    assert(!psi->intervals);
-    psi->intervals = (RecordSetInterval *)
-			malloc(nIntervals * sizeof(RecordSetInterval));
-    if (!psi->intervals)
-	return BadAlloc;
-    memset(psi->intervals, 0, nIntervals * sizeof(RecordSetInterval));
-    psi->size = nIntervals;
-    return Success;
-} /* end RecordAllocIntervals */
-
-
-/* RecordConvertRangesToIntervals
- *
- * Arguments:
- *	psi is a pointer to the SetInfoRec we are building.
- *	pRanges is an array of xRecordRanges.
- *	nRanges is the number of elements in pRanges.
- *	byteoffset is the offset from the start of an xRecordRange of the
- *	  two bytes (1 for first, 1 for last) we are interested in.
- *	pExtSetInfo, if non-NULL, indicates that the two bytes mentioned
- *	  above are followed by four bytes (2 for first, 2 for last)
- *	  representing a minor opcode range, and this information should be
- *	  stored in one of the SetInfoRecs starting at pExtSetInfo.
- *	pnExtSetInfo is the number of elements in the pExtSetInfo array.
- *
- * Returns:  BadAlloc if a memory allocation error occurred, else Success.
- *
- * Side Effects:
- *	The slice of pRanges indicated by byteoffset is stored in psi.  
- *	If pExtSetInfo is non-NULL, minor opcode intervals are stored
- *	in an existing SetInfoRec if the major opcode interval matches, else
- *	they are stored in a new SetInfoRec, and *pnExtSetInfo is
- *	increased accordingly.
- */
-static int
-RecordConvertRangesToIntervals(
-    SetInfoPtr psi,
-    xRecordRange *pRanges,
-    int nRanges,
-    int byteoffset,
-    SetInfoPtr pExtSetInfo,
-    int *pnExtSetInfo
-)
-{
-    int i;
-    CARD8 *pCARD8;
-    int first, last;
-    int err;
-
-    for (i = 0; i < nRanges; i++, pRanges++)
-    {
-	pCARD8 = ((CARD8 *)pRanges) + byteoffset;
-	first = pCARD8[0];
-	last  = pCARD8[1];
-	if (first || last)
-	{
-	    if (!psi->intervals)
-	    {
-		err = RecordAllocIntervals(psi, 2 * (nRanges - i));
-		if (err != Success)
-		    return err;
-	    }
-	    psi->intervals[psi->nintervals].first = first;
-	    psi->intervals[psi->nintervals].last  = last;
-	    psi->nintervals++;
-	    assert(psi->nintervals <= psi->size);
-	    if (pExtSetInfo)
-	    {
-		SetInfoPtr pesi = pExtSetInfo;
-		CARD16 *pCARD16 = (CARD16 *)(pCARD8 + 2);
-		int j;
-
-		for (j = 0; j < *pnExtSetInfo; j++, pesi++)
-		{
-		    if ( (first == pesi->first) && (last == pesi->last) )
-			break;
-		}
-		if (j == *pnExtSetInfo)
-		{
-		    err = RecordAllocIntervals(pesi, 2 * (nRanges - i));
-		    if (err != Success)
-			return err;
-		    pesi->first = first;
-		    pesi->last  = last;
-		    (*pnExtSetInfo)++;
-		}
-		pesi->intervals[pesi->nintervals].first = pCARD16[0];
-		pesi->intervals[pesi->nintervals].last  = pCARD16[1];
-		pesi->nintervals++;
-		assert(pesi->nintervals <= pesi->size);
-	    }
-	}
-    }
-    return Success;
-}  /* end RecordConvertRangesToIntervals */
-
-#define offset_of(_structure, _field) \
-    ((char *)(& (_structure . _field)) - (char *)(&_structure))
-
-/* RecordRegisterClients
- *
- * Arguments:
- *	pContext is the context on which to register the clients.
- *	client is the client that issued the RecordCreateContext or
- *	  RecordRegisterClients request.
- *	stuff is a pointer to the request.
- *
- * Returns:
- *	Any one of several possible error values defined by the protocol.
- *	Success if everything is OK.
- *
- * Side Effects:
- *	If different element headers are specified, the context is flushed.
- *	If any of the specified clients are already registered on the
- *	context, they are first unregistered.  A new RCAP is created to
- *	hold the specified protocol and clients, and it is linked onto the
- *	context.  If the context is enabled, appropriate hooks are installed
- *	to record the new clients and protocol.
- */
-static int
-RecordRegisterClients(RecordContextPtr pContext, ClientPtr client, xRecordRegisterClientsReq *stuff)
-{
-    int err;
-    int i;
-    SetInfoPtr si;
-    int maxSets;
-    int nExtReqSets = 0;
-    int nExtRepSets = 0;
-    int extReqSetsOffset = 0;
-    int extRepSetsOffset = 0;
-    SetInfoPtr pExtReqSets, pExtRepSets;
-    int clientListOffset;
-    XID *pCanonClients;
-    int clientStarted = 0, clientDied = 0;
-    xRecordRange *pRanges, rr;
-    int nClients;
-    int sizeClients;
-    int totRCAPsize;
-    RecordClientsAndProtocolPtr pRCAP;
-    int pad;
-    XID recordingClient;
-
-    /* do all sanity checking up front */
-
-    err = RecordSanityCheckRegisterClients(pContext, client, stuff);
-    if (err != Success)
-	return err;
-
-    /* if element headers changed, flush buffer */
-	
-    if (pContext->elemHeaders != stuff->elementHeader)
-    {
-	RecordFlushReplyBuffer(pContext, NULL, 0, NULL, 0);
-	pContext->elemHeaders = stuff->elementHeader;
-    }
-
-    nClients = stuff->nClients;
-    if (!nClients)
-	/* if empty clients list, we're done. */
-	return Success;
-
-    recordingClient = pContext->pRecordingClient ?
-		      pContext->pRecordingClient->clientAsMask : 0;
-    pCanonClients = RecordCanonicalizeClientSpecifiers((XID *)&stuff[1],
-						 &nClients, recordingClient);
-    if (!pCanonClients)
-	return BadAlloc;
-
-    /* We may have to create as many as one set for each "predefined"
-     * protocol types, plus one per range for extension reuests, plus one per
-     * range for extension replies.
-     */
-    maxSets = PREDEFSETS + 2 * stuff->nRanges;
-    si = (SetInfoPtr)malloc(sizeof(SetInfoRec) * maxSets);
-    if (!si)
-    {
-	err = BadAlloc;
-	goto bailout;
-    }
-    memset(si, 0, sizeof(SetInfoRec) * maxSets);
-
-    /* theoretically you must do this because NULL may not be all-bits-zero */
-    for (i = 0; i < maxSets; i++)
-	si[i].intervals = NULL;
-
-    pExtReqSets = si + PREDEFSETS;
-    pExtRepSets = pExtReqSets + stuff->nRanges;
-
-    pRanges = (xRecordRange *)(((XID *)&stuff[1]) + stuff->nClients);
-
-    err = RecordConvertRangesToIntervals(&si[REQ], pRanges, stuff->nRanges,
-			offset_of(rr, coreRequestsFirst), NULL, NULL);
-    if (err != Success) goto bailout;
-
-    err = RecordConvertRangesToIntervals(&si[REQ], pRanges, stuff->nRanges,
-	   offset_of(rr, extRequestsMajorFirst), pExtReqSets, &nExtReqSets);
-    if (err != Success) goto bailout;
-
-    err = RecordConvertRangesToIntervals(&si[REP], pRanges, stuff->nRanges,
-			offset_of(rr, coreRepliesFirst), NULL, NULL);
-    if (err != Success) goto bailout;
-
-    err = RecordConvertRangesToIntervals(&si[REP], pRanges, stuff->nRanges,
-	   offset_of(rr, extRepliesMajorFirst), pExtRepSets, &nExtRepSets);
-    if (err != Success) goto bailout;
-
-    err = RecordConvertRangesToIntervals(&si[ERR], pRanges, stuff->nRanges,
-			offset_of(rr, errorsFirst), NULL, NULL);
-    if (err != Success) goto bailout;
-
-    err = RecordConvertRangesToIntervals(&si[DLEV], pRanges, stuff->nRanges,
-			offset_of(rr, deliveredEventsFirst), NULL, NULL);
-    if (err != Success) goto bailout;
-
-    err = RecordConvertRangesToIntervals(&si[DEV], pRanges, stuff->nRanges,
-			offset_of(rr, deviceEventsFirst), NULL, NULL);
-    if (err != Success) goto bailout;
-
-    /* collect client-started and client-died */
-
-    for (i = 0; i < stuff->nRanges; i++)
-    {
-	if (pRanges[i].clientStarted) clientStarted = TRUE;
-	if (pRanges[i].clientDied)    clientDied    = TRUE;
-    }
-
-    /*  We now have all the information collected to create all the sets,
-     * and we can compute the total memory required for the RCAP.
-     */
-
-    totRCAPsize = sizeof(RecordClientsAndProtocolRec);
-
-    /* leave a little room to grow before forcing a separate allocation */
-    sizeClients = nClients + CLIENT_ARRAY_GROWTH_INCREMENT;
-    pad = RecordPadAlign(totRCAPsize, sizeof(XID));
-    clientListOffset = totRCAPsize + pad;
-    totRCAPsize += pad + sizeClients * sizeof(XID);
-
-    if (nExtReqSets)
-    {
-	pad = RecordPadAlign(totRCAPsize, sizeof(RecordSetPtr));
-	extReqSetsOffset = totRCAPsize + pad;
-	totRCAPsize += pad + (nExtReqSets + 1) * sizeof(RecordMinorOpRec);
-    }
-    if (nExtRepSets)
-    {
-	pad = RecordPadAlign(totRCAPsize, sizeof(RecordSetPtr));
-	extRepSetsOffset = totRCAPsize + pad;
-	totRCAPsize += pad + (nExtRepSets + 1) * sizeof(RecordMinorOpRec);
-    }
-
-    for (i = 0; i < maxSets; i++)
-    {
-	if (si[i].nintervals)
-	{
-	    si[i].size = RecordSetMemoryRequirements(
-				si[i].intervals, si[i].nintervals, &si[i].align);
-	    pad = RecordPadAlign(totRCAPsize, si[i].align);
-	    si[i].offset = pad + totRCAPsize;
-	    totRCAPsize += pad + si[i].size;
-	}
-    }
-
-    /* allocate memory for the whole RCAP */
-
-    pRCAP = (RecordClientsAndProtocolPtr)malloc(totRCAPsize);
-    if (!pRCAP) 
-    {
-	err = BadAlloc;
-	goto bailout;
-    }
-
-    /* fill in the RCAP */
-
-    pRCAP->pContext = pContext;
-    pRCAP->pClientIDs = (XID *)((char *)pRCAP + clientListOffset);
-    pRCAP->numClients  = nClients;
-    pRCAP->sizeClients = sizeClients;
-    pRCAP->clientIDsSeparatelyAllocated = 0;
-    for (i = 0; i < nClients; i++)
-    {
-	RecordDeleteClientFromContext(pContext, pCanonClients[i]);
-	pRCAP->pClientIDs[i] = pCanonClients[i];
-    }
-
-    /* create all the sets */
-
-    if (si[REQ].intervals)
-    {
-	pRCAP->pRequestMajorOpSet =
-	    RecordCreateSet(si[REQ].intervals, si[REQ].nintervals,
-		(RecordSetPtr)((char *)pRCAP + si[REQ].offset), si[REQ].size);
-    }
-    else pRCAP->pRequestMajorOpSet = NULL;
-
-    if (si[REP].intervals)
-    {
-	pRCAP->pReplyMajorOpSet =
-	    RecordCreateSet(si[REP].intervals, si[REP].nintervals,
-		(RecordSetPtr)((char *)pRCAP + si[REP].offset), si[REP].size);
-    }
-    else pRCAP->pReplyMajorOpSet = NULL;
-
-    if (si[ERR].intervals)
-    {
-	pRCAP->pErrorSet =
-	    RecordCreateSet(si[ERR].intervals, si[ERR].nintervals,
-		(RecordSetPtr)((char *)pRCAP + si[ERR].offset), si[ERR].size);
-    }
-    else pRCAP->pErrorSet = NULL;
-
-    if (si[DEV].intervals)
-    {
-	pRCAP->pDeviceEventSet =
-	    RecordCreateSet(si[DEV].intervals, si[DEV].nintervals,
-		(RecordSetPtr)((char *)pRCAP + si[DEV].offset), si[DEV].size);
-    }
-    else pRCAP->pDeviceEventSet = NULL;
-
-    if (si[DLEV].intervals)
-    {
-	pRCAP->pDeliveredEventSet =
-	    RecordCreateSet(si[DLEV].intervals, si[DLEV].nintervals,
-	      (RecordSetPtr)((char *)pRCAP + si[DLEV].offset), si[DLEV].size);
-    }
-    else pRCAP->pDeliveredEventSet = NULL;
-
-    if (nExtReqSets)
-    {
-	pRCAP->pRequestMinOpInfo = (RecordMinorOpPtr)
-					((char *)pRCAP + extReqSetsOffset);
-	pRCAP->pRequestMinOpInfo[0].count = nExtReqSets;
-	for (i = 0; i < nExtReqSets; i++, pExtReqSets++)
-	{
-	    pRCAP->pRequestMinOpInfo[i+1].major.first = pExtReqSets->first;
-	    pRCAP->pRequestMinOpInfo[i+1].major.last  = pExtReqSets->last;
-	    pRCAP->pRequestMinOpInfo[i+1].major.pMinOpSet =
-		RecordCreateSet(pExtReqSets->intervals,
-				pExtReqSets->nintervals, 
-		  (RecordSetPtr)((char *)pRCAP + pExtReqSets->offset),
-				pExtReqSets->size);
-	}
-    }
-    else pRCAP->pRequestMinOpInfo = NULL;
-
-    if (nExtRepSets)
-    {
-	pRCAP->pReplyMinOpInfo = (RecordMinorOpPtr)
-					((char *)pRCAP + extRepSetsOffset);
-	pRCAP->pReplyMinOpInfo[0].count = nExtRepSets;
-	for (i = 0; i < nExtRepSets; i++, pExtRepSets++)
-	{
-	    pRCAP->pReplyMinOpInfo[i+1].major.first = pExtRepSets->first;
-	    pRCAP->pReplyMinOpInfo[i+1].major.last  = pExtRepSets->last;
-	    pRCAP->pReplyMinOpInfo[i+1].major.pMinOpSet =
-		RecordCreateSet(pExtRepSets->intervals,
-				pExtRepSets->nintervals, 
-		  (RecordSetPtr)((char *)pRCAP + pExtRepSets->offset),
-				pExtRepSets->size);
-	}
-    }
-    else pRCAP->pReplyMinOpInfo = NULL;
-
-    pRCAP->clientStarted = clientStarted;
-    pRCAP->clientDied    = clientDied;
-
-    /* link the RCAP onto the context */
-
-    pRCAP->pNextRCAP = pContext->pListOfRCAP;
-    pContext->pListOfRCAP = pRCAP;
-
-    if (pContext->pRecordingClient) /* context enabled */
-	RecordInstallHooks(pRCAP, 0);
-
-bailout:
-    if (si)
-    {
-	for (i = 0; i < maxSets; i++)
-	    free(si[i].intervals);
-	free(si);
-    }
-    if (pCanonClients && pCanonClients != (XID *)&stuff[1])
-	free(pCanonClients);
-    return err;
-} /* RecordRegisterClients */
-
-
-/* Proc functions all take a client argument, execute the request in
- * client->requestBuffer, and return a protocol error status.
- */
-
-static int
-ProcRecordQueryVersion(ClientPtr client)
-{
-    /* REQUEST(xRecordQueryVersionReq); */
-    xRecordQueryVersionReply 	rep;
-    int 		n;
-
-    REQUEST_SIZE_MATCH(xRecordQueryVersionReq);
-    rep.type        	= X_Reply;
-    rep.sequenceNumber 	= client->sequence;
-    rep.length         	= 0;
-    rep.majorVersion  	= SERVER_RECORD_MAJOR_VERSION;
-    rep.minorVersion  	= SERVER_RECORD_MINOR_VERSION;
-    if(client->swapped)
-    {
-    	swaps(&rep.sequenceNumber, n);
-	swaps(&rep.majorVersion, n);
-	swaps(&rep.minorVersion, n);
-    }
-    (void)WriteToClient(client, sizeof(xRecordQueryVersionReply),
-			(char *)&rep);
-    return Success;
-} /* ProcRecordQueryVersion */
-
-
-static int
-ProcRecordCreateContext(ClientPtr client)
-{
-    REQUEST(xRecordCreateContextReq);
-    RecordContextPtr pContext;
-    RecordContextPtr *ppNewAllContexts = NULL;
-    int err = BadAlloc;
-
-    REQUEST_AT_LEAST_SIZE(xRecordCreateContextReq);
-    LEGAL_NEW_RESOURCE(stuff->context, client);
-
-    pContext = (RecordContextPtr)malloc(sizeof(RecordContextRec));
-    if (!pContext)
-	goto bailout;
-
-    /* make sure there is room in ppAllContexts to store the new context */
-
-    ppNewAllContexts = (RecordContextPtr *)
-	realloc(ppAllContexts, sizeof(RecordContextPtr) * (numContexts + 1));
-    if (!ppNewAllContexts)
-	goto bailout;
-    ppAllContexts = ppNewAllContexts;
-
-    pContext->id = stuff->context;
-    pContext->pRecordingClient = NULL;
-    pContext->pListOfRCAP = NULL;
-    pContext->elemHeaders = 0;
-    pContext->bufCategory = 0;
-    pContext->numBufBytes = 0;
-    pContext->pBufClient = NULL;
-    pContext->continuedReply = 0;
-    pContext->inFlush = 0;
-
-    err = RecordRegisterClients(pContext, client,
-				(xRecordRegisterClientsReq *)stuff);
-    if (err != Success)
-	goto bailout;
-
-    if (AddResource(pContext->id, RTContext, pContext))
-    {
-	ppAllContexts[numContexts++] = pContext;
-	return Success;
-    }
-    else
-    {
-	RecordDeleteContext((pointer)pContext, pContext->id);
-	err = BadAlloc;
-    }
-bailout:
-    free(pContext);
-    return err;
-} /* ProcRecordCreateContext */
-
-
-static int
-ProcRecordRegisterClients(ClientPtr client)
-{
-    RecordContextPtr pContext;
-    REQUEST(xRecordRegisterClientsReq);
-
-    REQUEST_AT_LEAST_SIZE(xRecordRegisterClientsReq);
-    VERIFY_CONTEXT(pContext, stuff->context, client);
-
-    return RecordRegisterClients(pContext, client, stuff);
-} /* ProcRecordRegisterClients */
-
-
-static int
-ProcRecordUnregisterClients(ClientPtr client)
-{
-    RecordContextPtr pContext;
-    int err;
-    REQUEST(xRecordUnregisterClientsReq);
-    XID *pCanonClients;
-    int nClients;
-    int i;
-
-    REQUEST_AT_LEAST_SIZE(xRecordUnregisterClientsReq);
-    if ((client->req_len << 2) - SIZEOF(xRecordUnregisterClientsReq) !=
-	4 * stuff->nClients)
-	return BadLength;
-    VERIFY_CONTEXT(pContext, stuff->context, client);
-    err = RecordSanityCheckClientSpecifiers(client, (XID *)&stuff[1],
-					    stuff->nClients, 0);
-    if (err != Success)
-	return err;
-
-    nClients = stuff->nClients;
-    pCanonClients = RecordCanonicalizeClientSpecifiers((XID *)&stuff[1],
-						 &nClients, 0);
-    if (!pCanonClients)
-	return BadAlloc;
-
-    for (i = 0; i < nClients; i++)
-    {
-	RecordDeleteClientFromContext(pContext, pCanonClients[i]);
-    }
-    if (pCanonClients != (XID *)&stuff[1])
-	free(pCanonClients);
-    return Success;
-} /* ProcRecordUnregisterClients */
-
+
+/****************************************************************************/
+
+/* stuff for RegisterClients */
+
+/* RecordPadAlign
+ *
+ * Arguments:
+ *	size is the number of bytes taken by an object.
+ *	align is a byte boundary (e.g. 4, 8)
+ *
+ * Returns:
+ *	the number of pad bytes to add at the end of an object of the
+ *	given size so that an object placed immediately behind it will
+ *	begin on an <align>-byte boundary.
+ *
+ * Side Effects: none.
+ */
+static int
+RecordPadAlign(int size, int align)
+{
+    return (align - (size & (align - 1))) & (align - 1);
+} /* RecordPadAlign */
+
+
+/* RecordSanityCheckRegisterClients
+ *
+ * Arguments:
+ *	pContext is the context being registered on.
+ *	client is the client that issued a RecordCreateContext or
+ *	  RecordRegisterClients request.
+ *	stuff is a pointer to the request.
+ *
+ * Returns:
+ *	Any one of several possible error values if any of the request
+ *	arguments are invalid.  Success if everything is OK.
+ *
+ * Side Effects: none.
+ */
+static int
+RecordSanityCheckRegisterClients(RecordContextPtr pContext, ClientPtr client, xRecordRegisterClientsReq *stuff)
+{
+    int err;
+    xRecordRange *pRange;
+    int i;
+    XID recordingClient;
+
+    if (((client->req_len << 2) - SIZEOF(xRecordRegisterClientsReq)) !=
+	4 * stuff->nClients + SIZEOF(xRecordRange) * stuff->nRanges)
+	return BadLength;
+
+    if (stuff->elementHeader &
+     ~(XRecordFromClientSequence|XRecordFromClientTime|XRecordFromServerTime))
+    {
+	client->errorValue = stuff->elementHeader;
+	return BadValue;
+    }
+
+    recordingClient = pContext->pRecordingClient ?
+		      pContext->pRecordingClient->clientAsMask : 0;
+    err = RecordSanityCheckClientSpecifiers(client, (XID *)&stuff[1],
+					    stuff->nClients, recordingClient);
+    if (err != Success) return err;
+
+    pRange = (xRecordRange *)(((XID *)&stuff[1]) + stuff->nClients);
+    for (i = 0; i < stuff->nRanges; i++, pRange++)
+    {
+	if (pRange->coreRequestsFirst > pRange->coreRequestsLast)
+	{
+	    client->errorValue = pRange->coreRequestsFirst;
+	    return BadValue;
+	}
+	if (pRange->coreRepliesFirst > pRange->coreRepliesLast)
+	{
+	    client->errorValue = pRange->coreRepliesFirst;
+	    return BadValue;
+	}
+	if ((pRange->extRequestsMajorFirst || pRange->extRequestsMajorLast) &&
+	    (pRange->extRequestsMajorFirst < 128 ||
+	     pRange->extRequestsMajorLast < 128 ||
+	     pRange->extRequestsMajorFirst > pRange->extRequestsMajorLast))
+	{
+	    client->errorValue = pRange->extRequestsMajorFirst;
+	    return BadValue;
+	}
+	if (pRange->extRequestsMinorFirst > pRange->extRequestsMinorLast)
+	{
+	    client->errorValue = pRange->extRequestsMinorFirst;
+	    return BadValue;
+	}
+	if ((pRange->extRepliesMajorFirst || pRange->extRepliesMajorLast) &&
+	    (pRange->extRepliesMajorFirst < 128 ||
+	     pRange->extRepliesMajorLast < 128 ||
+	     pRange->extRepliesMajorFirst > pRange->extRepliesMajorLast))
+	{
+	    client->errorValue = pRange->extRepliesMajorFirst;
+	    return BadValue;
+	}
+	if (pRange->extRepliesMinorFirst > pRange->extRepliesMinorLast)
+	{
+	    client->errorValue = pRange->extRepliesMinorFirst;
+	    return BadValue;
+	}
+	if ((pRange->deliveredEventsFirst || pRange->deliveredEventsLast) &&
+	    (pRange->deliveredEventsFirst < 2 ||
+	     pRange->deliveredEventsLast < 2 ||
+	     pRange->deliveredEventsFirst > pRange->deliveredEventsLast))
+	{
+	    client->errorValue = pRange->deliveredEventsFirst;
+	    return BadValue;
+	}
+	if ((pRange->deviceEventsFirst || pRange->deviceEventsLast) &&
+	    (pRange->deviceEventsFirst < 2 ||
+	     pRange->deviceEventsLast < 2 ||
+	     pRange->deviceEventsFirst > pRange->deviceEventsLast))
+	{
+	    client->errorValue = pRange->deviceEventsFirst;
+	    return BadValue;
+	}
+	if (pRange->errorsFirst > pRange->errorsLast)
+	{
+	    client->errorValue = pRange->errorsFirst;
+	    return BadValue;
+	}
+	if (pRange->clientStarted != xFalse && pRange->clientStarted != xTrue)
+	{
+	    client->errorValue = pRange->clientStarted;
+	    return BadValue;
+	}
+	if (pRange->clientDied != xFalse && pRange->clientDied != xTrue)
+	{
+	    client->errorValue = pRange->clientDied;
+	    return BadValue;
+	}
+    } /* end for each range */
+    return Success;
+} /* end RecordSanityCheckRegisterClients */
+
+/* This is a tactical structure used to gather information about all the sets
+ * (RecordSetPtr) that need to be created for an RCAP in the process of 
+ * digesting a list of RECORDRANGEs (converting it to the internal
+ * representation).
+ */
+typedef struct
+{
+    int nintervals;	/* number of intervals in following array */
+    RecordSetInterval *intervals;  /* array of intervals for this set */
+    int size;		/* size of intevals array; >= nintervals */
+    int align;		/* alignment restriction for set */
+    int offset;		/* where to store set pointer rel. to start of RCAP */
+    short first, last;	/* if for extension, major opcode interval */
+} SetInfoRec, *SetInfoPtr;
+
+/* These constant are used to index into an array of SetInfoRec. */
+enum {REQ,	/* set info for requests */
+      REP,	/* set info for replies */
+      ERR,	/* set info for errors */
+      DEV,	/* set info for device events */
+      DLEV,	/* set info for delivered events */
+      PREDEFSETS};  /* number of predefined array entries */
+
+
+/* RecordAllocIntervals
+ *
+ * Arguments:
+ *	psi is a pointer to a SetInfoRec whose intervals pointer is NULL.
+ *	nIntervals is the desired size of the intervals array.
+ *
+ * Returns: BadAlloc if a memory allocation error occurred, else Success.
+ *
+ * Side Effects:
+ *	If Success is returned, psi->intervals is a pointer to size
+ *	RecordSetIntervals, all zeroed, and psi->size is set to size.
+ */
+static int
+RecordAllocIntervals(SetInfoPtr psi, int nIntervals)
+{
+    assert(!psi->intervals);
+    psi->intervals = (RecordSetInterval *)
+			malloc(nIntervals * sizeof(RecordSetInterval));
+    if (!psi->intervals)
+	return BadAlloc;
+    memset(psi->intervals, 0, nIntervals * sizeof(RecordSetInterval));
+    psi->size = nIntervals;
+    return Success;
+} /* end RecordAllocIntervals */
+
+
+/* RecordConvertRangesToIntervals
+ *
+ * Arguments:
+ *	psi is a pointer to the SetInfoRec we are building.
+ *	pRanges is an array of xRecordRanges.
+ *	nRanges is the number of elements in pRanges.
+ *	byteoffset is the offset from the start of an xRecordRange of the
+ *	  two bytes (1 for first, 1 for last) we are interested in.
+ *	pExtSetInfo, if non-NULL, indicates that the two bytes mentioned
+ *	  above are followed by four bytes (2 for first, 2 for last)
+ *	  representing a minor opcode range, and this information should be
+ *	  stored in one of the SetInfoRecs starting at pExtSetInfo.
+ *	pnExtSetInfo is the number of elements in the pExtSetInfo array.
+ *
+ * Returns:  BadAlloc if a memory allocation error occurred, else Success.
+ *
+ * Side Effects:
+ *	The slice of pRanges indicated by byteoffset is stored in psi.  
+ *	If pExtSetInfo is non-NULL, minor opcode intervals are stored
+ *	in an existing SetInfoRec if the major opcode interval matches, else
+ *	they are stored in a new SetInfoRec, and *pnExtSetInfo is
+ *	increased accordingly.
+ */
+static int
+RecordConvertRangesToIntervals(
+    SetInfoPtr psi,
+    xRecordRange *pRanges,
+    int nRanges,
+    int byteoffset,
+    SetInfoPtr pExtSetInfo,
+    int *pnExtSetInfo
+)
+{
+    int i;
+    CARD8 *pCARD8;
+    int first, last;
+    int err;
+
+    for (i = 0; i < nRanges; i++, pRanges++)
+    {
+	pCARD8 = ((CARD8 *)pRanges) + byteoffset;
+	first = pCARD8[0];
+	last  = pCARD8[1];
+	if (first || last)
+	{
+	    if (!psi->intervals)
+	    {
+		err = RecordAllocIntervals(psi, 2 * (nRanges - i));
+		if (err != Success)
+		    return err;
+	    }
+	    psi->intervals[psi->nintervals].first = first;
+	    psi->intervals[psi->nintervals].last  = last;
+	    psi->nintervals++;
+	    assert(psi->nintervals <= psi->size);
+	    if (pExtSetInfo)
+	    {
+		SetInfoPtr pesi = pExtSetInfo;
+		CARD16 *pCARD16 = (CARD16 *)(pCARD8 + 2);
+		int j;
+
+		for (j = 0; j < *pnExtSetInfo; j++, pesi++)
+		{
+		    if ( (first == pesi->first) && (last == pesi->last) )
+			break;
+		}
+		if (j == *pnExtSetInfo)
+		{
+		    err = RecordAllocIntervals(pesi, 2 * (nRanges - i));
+		    if (err != Success)
+			return err;
+		    pesi->first = first;
+		    pesi->last  = last;
+		    (*pnExtSetInfo)++;
+		}
+		pesi->intervals[pesi->nintervals].first = pCARD16[0];
+		pesi->intervals[pesi->nintervals].last  = pCARD16[1];
+		pesi->nintervals++;
+		assert(pesi->nintervals <= pesi->size);
+	    }
+	}
+    }
+    return Success;
+}  /* end RecordConvertRangesToIntervals */
+
+#define offset_of(_structure, _field) \
+    ((char *)(& (_structure . _field)) - (char *)(&_structure))
+
+/* RecordRegisterClients
+ *
+ * Arguments:
+ *	pContext is the context on which to register the clients.
+ *	client is the client that issued the RecordCreateContext or
+ *	  RecordRegisterClients request.
+ *	stuff is a pointer to the request.
+ *
+ * Returns:
+ *	Any one of several possible error values defined by the protocol.
+ *	Success if everything is OK.
+ *
+ * Side Effects:
+ *	If different element headers are specified, the context is flushed.
+ *	If any of the specified clients are already registered on the
+ *	context, they are first unregistered.  A new RCAP is created to
+ *	hold the specified protocol and clients, and it is linked onto the
+ *	context.  If the context is enabled, appropriate hooks are installed
+ *	to record the new clients and protocol.
+ */
+static int
+RecordRegisterClients(RecordContextPtr pContext, ClientPtr client, xRecordRegisterClientsReq *stuff)
+{
+    int err;
+    int i;
+    SetInfoPtr si;
+    int maxSets;
+    int nExtReqSets = 0;
+    int nExtRepSets = 0;
+    int extReqSetsOffset = 0;
+    int extRepSetsOffset = 0;
+    SetInfoPtr pExtReqSets, pExtRepSets;
+    int clientListOffset;
+    XID *pCanonClients;
+    int clientStarted = 0, clientDied = 0;
+    xRecordRange *pRanges, rr;
+    int nClients;
+    int sizeClients;
+    int totRCAPsize;
+    RecordClientsAndProtocolPtr pRCAP;
+    int pad;
+    XID recordingClient;
+
+    /* do all sanity checking up front */
+
+    err = RecordSanityCheckRegisterClients(pContext, client, stuff);
+    if (err != Success)
+	return err;
+
+    /* if element headers changed, flush buffer */
+	
+    if (pContext->elemHeaders != stuff->elementHeader)
+    {
+	RecordFlushReplyBuffer(pContext, NULL, 0, NULL, 0);
+	pContext->elemHeaders = stuff->elementHeader;
+    }
+
+    nClients = stuff->nClients;
+    if (!nClients)
+	/* if empty clients list, we're done. */
+	return Success;
+
+    recordingClient = pContext->pRecordingClient ?
+		      pContext->pRecordingClient->clientAsMask : 0;
+    pCanonClients = RecordCanonicalizeClientSpecifiers((XID *)&stuff[1],
+						 &nClients, recordingClient);
+    if (!pCanonClients)
+	return BadAlloc;
+
+    /* We may have to create as many as one set for each "predefined"
+     * protocol types, plus one per range for extension reuests, plus one per
+     * range for extension replies.
+     */
+    maxSets = PREDEFSETS + 2 * stuff->nRanges;
+    si = (SetInfoPtr)malloc(sizeof(SetInfoRec) * maxSets);
+    if (!si)
+    {
+	err = BadAlloc;
+	goto bailout;
+    }
+    memset(si, 0, sizeof(SetInfoRec) * maxSets);
+
+    /* theoretically you must do this because NULL may not be all-bits-zero */
+    for (i = 0; i < maxSets; i++)
+	si[i].intervals = NULL;
+
+    pExtReqSets = si + PREDEFSETS;
+    pExtRepSets = pExtReqSets + stuff->nRanges;
+
+    pRanges = (xRecordRange *)(((XID *)&stuff[1]) + stuff->nClients);
+
+    err = RecordConvertRangesToIntervals(&si[REQ], pRanges, stuff->nRanges,
+			offset_of(rr, coreRequestsFirst), NULL, NULL);
+    if (err != Success) goto bailout;
+
+    err = RecordConvertRangesToIntervals(&si[REQ], pRanges, stuff->nRanges,
+	   offset_of(rr, extRequestsMajorFirst), pExtReqSets, &nExtReqSets);
+    if (err != Success) goto bailout;
+
+    err = RecordConvertRangesToIntervals(&si[REP], pRanges, stuff->nRanges,
+			offset_of(rr, coreRepliesFirst), NULL, NULL);
+    if (err != Success) goto bailout;
+
+    err = RecordConvertRangesToIntervals(&si[REP], pRanges, stuff->nRanges,
+	   offset_of(rr, extRepliesMajorFirst), pExtRepSets, &nExtRepSets);
+    if (err != Success) goto bailout;
+
+    err = RecordConvertRangesToIntervals(&si[ERR], pRanges, stuff->nRanges,
+			offset_of(rr, errorsFirst), NULL, NULL);
+    if (err != Success) goto bailout;
+
+    err = RecordConvertRangesToIntervals(&si[DLEV], pRanges, stuff->nRanges,
+			offset_of(rr, deliveredEventsFirst), NULL, NULL);
+    if (err != Success) goto bailout;
+
+    err = RecordConvertRangesToIntervals(&si[DEV], pRanges, stuff->nRanges,
+			offset_of(rr, deviceEventsFirst), NULL, NULL);
+    if (err != Success) goto bailout;
+
+    /* collect client-started and client-died */
+
+    for (i = 0; i < stuff->nRanges; i++)
+    {
+	if (pRanges[i].clientStarted) clientStarted = TRUE;
+	if (pRanges[i].clientDied)    clientDied    = TRUE;
+    }
+
+    /*  We now have all the information collected to create all the sets,
+     * and we can compute the total memory required for the RCAP.
+     */
+
+    totRCAPsize = sizeof(RecordClientsAndProtocolRec);
+
+    /* leave a little room to grow before forcing a separate allocation */
+    sizeClients = nClients + CLIENT_ARRAY_GROWTH_INCREMENT;
+    pad = RecordPadAlign(totRCAPsize, sizeof(XID));
+    clientListOffset = totRCAPsize + pad;
+    totRCAPsize += pad + sizeClients * sizeof(XID);
+
+    if (nExtReqSets)
+    {
+	pad = RecordPadAlign(totRCAPsize, sizeof(RecordSetPtr));
+	extReqSetsOffset = totRCAPsize + pad;
+	totRCAPsize += pad + (nExtReqSets + 1) * sizeof(RecordMinorOpRec);
+    }
+    if (nExtRepSets)
+    {
+	pad = RecordPadAlign(totRCAPsize, sizeof(RecordSetPtr));
+	extRepSetsOffset = totRCAPsize + pad;
+	totRCAPsize += pad + (nExtRepSets + 1) * sizeof(RecordMinorOpRec);
+    }
+
+    for (i = 0; i < maxSets; i++)
+    {
+	if (si[i].nintervals)
+	{
+	    si[i].size = RecordSetMemoryRequirements(
+				si[i].intervals, si[i].nintervals, &si[i].align);
+	    pad = RecordPadAlign(totRCAPsize, si[i].align);
+	    si[i].offset = pad + totRCAPsize;
+	    totRCAPsize += pad + si[i].size;
+	}
+    }
+
+    /* allocate memory for the whole RCAP */
+
+    pRCAP = (RecordClientsAndProtocolPtr)malloc(totRCAPsize);
+    if (!pRCAP) 
+    {
+	err = BadAlloc;
+	goto bailout;
+    }
+
+    /* fill in the RCAP */
+
+    pRCAP->pContext = pContext;
+    pRCAP->pClientIDs = (XID *)((char *)pRCAP + clientListOffset);
+    pRCAP->numClients  = nClients;
+    pRCAP->sizeClients = sizeClients;
+    pRCAP->clientIDsSeparatelyAllocated = 0;
+    for (i = 0; i < nClients; i++)
+    {
+	RecordDeleteClientFromContext(pContext, pCanonClients[i]);
+	pRCAP->pClientIDs[i] = pCanonClients[i];
+    }
+
+    /* create all the sets */
+
+    if (si[REQ].intervals)
+    {
+	pRCAP->pRequestMajorOpSet =
+	    RecordCreateSet(si[REQ].intervals, si[REQ].nintervals,
+		(RecordSetPtr)((char *)pRCAP + si[REQ].offset), si[REQ].size);
+    }
+    else pRCAP->pRequestMajorOpSet = NULL;
+
+    if (si[REP].intervals)
+    {
+	pRCAP->pReplyMajorOpSet =
+	    RecordCreateSet(si[REP].intervals, si[REP].nintervals,
+		(RecordSetPtr)((char *)pRCAP + si[REP].offset), si[REP].size);
+    }
+    else pRCAP->pReplyMajorOpSet = NULL;
+
+    if (si[ERR].intervals)
+    {
+	pRCAP->pErrorSet =
+	    RecordCreateSet(si[ERR].intervals, si[ERR].nintervals,
+		(RecordSetPtr)((char *)pRCAP + si[ERR].offset), si[ERR].size);
+    }
+    else pRCAP->pErrorSet = NULL;
+
+    if (si[DEV].intervals)
+    {
+	pRCAP->pDeviceEventSet =
+	    RecordCreateSet(si[DEV].intervals, si[DEV].nintervals,
+		(RecordSetPtr)((char *)pRCAP + si[DEV].offset), si[DEV].size);
+    }
+    else pRCAP->pDeviceEventSet = NULL;
+
+    if (si[DLEV].intervals)
+    {
+	pRCAP->pDeliveredEventSet =
+	    RecordCreateSet(si[DLEV].intervals, si[DLEV].nintervals,
+	      (RecordSetPtr)((char *)pRCAP + si[DLEV].offset), si[DLEV].size);
+    }
+    else pRCAP->pDeliveredEventSet = NULL;
+
+    if (nExtReqSets)
+    {
+	pRCAP->pRequestMinOpInfo = (RecordMinorOpPtr)
+					((char *)pRCAP + extReqSetsOffset);
+	pRCAP->pRequestMinOpInfo[0].count = nExtReqSets;
+	for (i = 0; i < nExtReqSets; i++, pExtReqSets++)
+	{
+	    pRCAP->pRequestMinOpInfo[i+1].major.first = pExtReqSets->first;
+	    pRCAP->pRequestMinOpInfo[i+1].major.last  = pExtReqSets->last;
+	    pRCAP->pRequestMinOpInfo[i+1].major.pMinOpSet =
+		RecordCreateSet(pExtReqSets->intervals,
+				pExtReqSets->nintervals, 
+		  (RecordSetPtr)((char *)pRCAP + pExtReqSets->offset),
+				pExtReqSets->size);
+	}
+    }
+    else pRCAP->pRequestMinOpInfo = NULL;
+
+    if (nExtRepSets)
+    {
+	pRCAP->pReplyMinOpInfo = (RecordMinorOpPtr)
+					((char *)pRCAP + extRepSetsOffset);
+	pRCAP->pReplyMinOpInfo[0].count = nExtRepSets;
+	for (i = 0; i < nExtRepSets; i++, pExtRepSets++)
+	{
+	    pRCAP->pReplyMinOpInfo[i+1].major.first = pExtRepSets->first;
+	    pRCAP->pReplyMinOpInfo[i+1].major.last  = pExtRepSets->last;
+	    pRCAP->pReplyMinOpInfo[i+1].major.pMinOpSet =
+		RecordCreateSet(pExtRepSets->intervals,
+				pExtRepSets->nintervals, 
+		  (RecordSetPtr)((char *)pRCAP + pExtRepSets->offset),
+				pExtRepSets->size);
+	}
+    }
+    else pRCAP->pReplyMinOpInfo = NULL;
+
+    pRCAP->clientStarted = clientStarted;
+    pRCAP->clientDied    = clientDied;
+
+    /* link the RCAP onto the context */
+
+    pRCAP->pNextRCAP = pContext->pListOfRCAP;
+    pContext->pListOfRCAP = pRCAP;
+
+    if (pContext->pRecordingClient) /* context enabled */
+	RecordInstallHooks(pRCAP, 0);
+
+bailout:
+    if (si)
+    {
+	for (i = 0; i < maxSets; i++)
+	    free(si[i].intervals);
+	free(si);
+    }
+    if (pCanonClients && pCanonClients != (XID *)&stuff[1])
+	free(pCanonClients);
+    return err;
+} /* RecordRegisterClients */
+
+
+/* Proc functions all take a client argument, execute the request in
+ * client->requestBuffer, and return a protocol error status.
+ */
+
+static int
+ProcRecordQueryVersion(ClientPtr client)
+{
+    /* REQUEST(xRecordQueryVersionReq); */
+    xRecordQueryVersionReply 	rep;
+    int 		n;
+
+    REQUEST_SIZE_MATCH(xRecordQueryVersionReq);
+    rep.type        	= X_Reply;
+    rep.sequenceNumber 	= client->sequence;
+    rep.length         	= 0;
+    rep.majorVersion  	= SERVER_RECORD_MAJOR_VERSION;
+    rep.minorVersion  	= SERVER_RECORD_MINOR_VERSION;
+    if(client->swapped)
+    {
+    	swaps(&rep.sequenceNumber, n);
+	swaps(&rep.majorVersion, n);
+	swaps(&rep.minorVersion, n);
+    }
+    (void)WriteToClient(client, sizeof(xRecordQueryVersionReply),
+			(char *)&rep);
+    return Success;
+} /* ProcRecordQueryVersion */
+
+
+static int
+ProcRecordCreateContext(ClientPtr client)
+{
+    REQUEST(xRecordCreateContextReq);
+    RecordContextPtr pContext;
+    RecordContextPtr *ppNewAllContexts = NULL;
+    int err = BadAlloc;
+
+    REQUEST_AT_LEAST_SIZE(xRecordCreateContextReq);
+    LEGAL_NEW_RESOURCE(stuff->context, client);
+
+    pContext = (RecordContextPtr)malloc(sizeof(RecordContextRec));
+    if (!pContext)
+	goto bailout;
+
+    /* make sure there is room in ppAllContexts to store the new context */
+
+    ppNewAllContexts = (RecordContextPtr *)
+	realloc(ppAllContexts, sizeof(RecordContextPtr) * (numContexts + 1));
+    if (!ppNewAllContexts)
+	goto bailout;
+    ppAllContexts = ppNewAllContexts;
+
+    pContext->id = stuff->context;
+    pContext->pRecordingClient = NULL;
+    pContext->pListOfRCAP = NULL;
+    pContext->elemHeaders = 0;
+    pContext->bufCategory = 0;
+    pContext->numBufBytes = 0;
+    pContext->pBufClient = NULL;
+    pContext->continuedReply = 0;
+    pContext->inFlush = 0;
+
+    err = RecordRegisterClients(pContext, client,
+				(xRecordRegisterClientsReq *)stuff);
+    if (err != Success)
+	goto bailout;
+
+    if (AddResource(pContext->id, RTContext, pContext))
+    {
+	ppAllContexts[numContexts++] = pContext;
+	return Success;
+    }
+    else
+    {
+	RecordDeleteContext((pointer)pContext, pContext->id);
+	err = BadAlloc;
+    }
+bailout:
+    free(pContext);
+    return err;
+} /* ProcRecordCreateContext */
+
+
+static int
+ProcRecordRegisterClients(ClientPtr client)
+{
+    RecordContextPtr pContext;
+    REQUEST(xRecordRegisterClientsReq);
+
+    REQUEST_AT_LEAST_SIZE(xRecordRegisterClientsReq);
+    VERIFY_CONTEXT(pContext, stuff->context, client);
+
+    return RecordRegisterClients(pContext, client, stuff);
+} /* ProcRecordRegisterClients */
+
+
+static int
+ProcRecordUnregisterClients(ClientPtr client)
+{
+    RecordContextPtr pContext;
+    int err;
+    REQUEST(xRecordUnregisterClientsReq);
+    XID *pCanonClients;
+    int nClients;
+    int i;
+
+    REQUEST_AT_LEAST_SIZE(xRecordUnregisterClientsReq);
+    if ((client->req_len << 2) - SIZEOF(xRecordUnregisterClientsReq) !=
+	4 * stuff->nClients)
+	return BadLength;
+    VERIFY_CONTEXT(pContext, stuff->context, client);
+    err = RecordSanityCheckClientSpecifiers(client, (XID *)&stuff[1],
+					    stuff->nClients, 0);
+    if (err != Success)
+	return err;
+
+    nClients = stuff->nClients;
+    pCanonClients = RecordCanonicalizeClientSpecifiers((XID *)&stuff[1],
+						 &nClients, 0);
+    if (!pCanonClients)
+	return BadAlloc;
+
+    for (i = 0; i < nClients; i++)
+    {
+	RecordDeleteClientFromContext(pContext, pCanonClients[i]);
+    }
+    if (pCanonClients != (XID *)&stuff[1])
+	free(pCanonClients);
+    return Success;
+} /* ProcRecordUnregisterClients */
+
 -
-/****************************************************************************/
-
-/* stuff for GetContext */
-
-/* This is a tactical structure used to hold the xRecordRanges as they are
- * being reconstituted from the sets in the RCAPs.
- */
-
-typedef struct {
-    xRecordRange *pRanges;  /* array of xRecordRanges for one RCAP */
-    int size;		/* number of elements in pRanges, >= nRanges */
-    int nRanges;	/* number of occupied element of pRanges */
-} GetContextRangeInfoRec, *GetContextRangeInfoPtr;
-
-
-/* RecordAllocRanges
- *
- * Arguments:
- *	pri is a pointer to a GetContextRangeInfoRec to allocate for.
- *	nRanges is the number of xRecordRanges desired for pri.
- *
- * Returns: BadAlloc if a memory allocation error occurred, else Success.
- *
- * Side Effects:
- *	If Success is returned, pri->pRanges points to at least nRanges
- *	ranges.  pri->nRanges is set to nRanges.  pri->size is the actual
- *	number of ranges.  Newly allocated ranges are zeroed.
- */
-static int
-RecordAllocRanges(GetContextRangeInfoPtr pri, int nRanges)
-{
-    int newsize;
-    xRecordRange *pNewRange;
-#define SZINCR 8
-
-    newsize = max(pri->size + SZINCR, nRanges);
-    pNewRange = (xRecordRange *)realloc(pri->pRanges,
-			 newsize * sizeof(xRecordRange));
-    if (!pNewRange)
-	return BadAlloc;
-
-    pri->pRanges = pNewRange;
-    pri->size = newsize;
-    memset(&pri->pRanges[pri->size - SZINCR], 0, SZINCR * sizeof(xRecordRange));
-    if (pri->nRanges < nRanges)
-	pri->nRanges = nRanges;
-    return Success;
-} /* RecordAllocRanges */
-
-
-/* RecordConvertSetToRanges
- *
- * Arguments:
- *	pSet is the set to be converted.
- *	pri is where the result should be stored.
- *	byteoffset is the offset from the start of an xRecordRange of the
- *	  two vales (first, last) we are interested in.
- *	card8 is TRUE if the vales are one byte each and FALSE if two bytes
- *	  each.
- *	imax is the largest set value to store in pri->pRanges.
- *	pStartIndex, if non-NULL, is the index of the first range in
- *	  pri->pRanges that should be stored to.  If NULL,
- *	  start at index 0.
- *
- * Returns: BadAlloc if a memory allocation error occurred, else Success.
- *
- * Side Effects:
- *	If Success is returned, the slice of pri->pRanges indicated by
- *	byteoffset and card8 is filled in with the intervals from pSet.
- *	if pStartIndex was non-NULL, *pStartIndex is filled in with one
- *	more than the index of the last xRecordRange that was touched.
- */
-static int
-RecordConvertSetToRanges(
-    RecordSetPtr pSet,
-    GetContextRangeInfoPtr pri,
-    int byteoffset,
-    Bool card8,
-    unsigned int imax,
-    int *pStartIndex
-)
-{
-    int nRanges;
-    RecordSetIteratePtr pIter = NULL;
-    RecordSetInterval interval;
-    CARD8 *pCARD8;
-    CARD16 *pCARD16;
-    int err;
-
-    if (!pSet)
-	return Success;
-
-    nRanges = pStartIndex ? *pStartIndex : 0;
-    while ((pIter = RecordIterateSet(pSet, pIter, &interval)))
-    {
-	if (interval.first > imax) break;
-	if (interval.last  > imax) interval.last = imax;
-	nRanges++;
-	if (nRanges > pri->size)
-	{
-	    err = RecordAllocRanges(pri, nRanges);
-	    if (err != Success)
-		return err;
-	}
-	else
-	    pri->nRanges = max(pri->nRanges, nRanges);
-	if (card8)
-	{
-	    pCARD8 = ((CARD8 *)&pri->pRanges[nRanges-1]) + byteoffset;
-	    *pCARD8++ = interval.first;
-	    *pCARD8   = interval.last;
-	}
-	else
-	{
-	    pCARD16 = (CARD16 *)
-			(((char *)&pri->pRanges[nRanges-1]) + byteoffset);
-	    *pCARD16++ = interval.first;
-	    *pCARD16   = interval.last;
-	}
-    }
-    if (pStartIndex)
-	*pStartIndex = nRanges;
-    return Success;
-} /* RecordConvertSetToRanges */
-
-
-/* RecordConvertMinorOpInfoToRanges
- *
- * Arguments:
- *	pMinOpInfo is the minor opcode info to convert to xRecordRanges.
- *	pri is where the result should be stored.
- *	byteoffset is the offset from the start of an xRecordRange of the
- *	  four vales (CARD8 major_first, CARD8 major_last,
- *	  CARD16 minor_first, CARD16 minor_last) we are going to store.
- *
- * Returns: BadAlloc if a memory allocation error occurred, else Success.
- *
- * Side Effects:
- *	If Success is returned, the slice of pri->pRanges indicated by
- *	byteoffset is filled in with the information from pMinOpInfo.
- */
-static int
-RecordConvertMinorOpInfoToRanges(
-    RecordMinorOpPtr pMinOpInfo,
-    GetContextRangeInfoPtr pri,
-    int byteoffset
-)
-{
-    int nsets;
-    int start;
-    int i;
-    int err;
-
-    if (!pMinOpInfo)
-	return Success;
-
-    nsets = pMinOpInfo->count;
-    pMinOpInfo++;
-    start = 0;
-    for (i = 0; i < nsets; i++)
-    {
-	int j, s;
-	s = start;
-	err = RecordConvertSetToRanges(pMinOpInfo[i].major.pMinOpSet, pri,
-				byteoffset + 2, FALSE, 65535, &start);
-	if (err != Success) return err;
-	for (j = s; j < start; j++)
-	{
-	    CARD8 *pCARD8 = ((CARD8 *)&pri->pRanges[j]) + byteoffset;
-	    *pCARD8++ = pMinOpInfo[i].major.first;
-	    *pCARD8   = pMinOpInfo[i].major.last;
-	}
-    }
-    return Success;
-} /* RecordConvertMinorOpInfoToRanges */
-
-
-/* RecordSwapRanges
- *
- * Arguments:
- *	pRanges is an array of xRecordRanges.
- *	nRanges is the number of elements in pRanges.
- *
- * Returns: nothing.
- *
- * Side Effects:
- *	The 16 bit fields of each xRecordRange are byte swapped.
- */
-static void
-RecordSwapRanges(xRecordRange *pRanges, int nRanges)
-{
-    int i;
-    register char n;
-    for (i = 0; i < nRanges; i++, pRanges++)
-    {
-	swaps(&pRanges->extRequestsMinorFirst, n);
-	swaps(&pRanges->extRequestsMinorLast, n);
-	swaps(&pRanges->extRepliesMinorFirst, n);
-	swaps(&pRanges->extRepliesMinorLast, n);
-    }
-} /* RecordSwapRanges */
-
-
-static int
-ProcRecordGetContext(ClientPtr client)
-{
-    RecordContextPtr pContext;
-    REQUEST(xRecordGetContextReq);
-    xRecordGetContextReply rep;
-    int n;
-    RecordClientsAndProtocolPtr pRCAP;
-    int nRCAPs = 0;
-    GetContextRangeInfoPtr pRangeInfo;
-    GetContextRangeInfoPtr pri;
-    int i;
-    int err;
-
-    REQUEST_SIZE_MATCH(xRecordGetContextReq);
-    VERIFY_CONTEXT(pContext, stuff->context, client);
-
-    /* how many RCAPs are there on this context? */
-
-    for (pRCAP = pContext->pListOfRCAP; pRCAP; pRCAP = pRCAP->pNextRCAP)
-	nRCAPs++;
-
-    /* allocate and initialize space for record range info */
-
-    pRangeInfo = (GetContextRangeInfoPtr)malloc(
-				nRCAPs * sizeof(GetContextRangeInfoRec));
-    if (!pRangeInfo && nRCAPs > 0)
-	return BadAlloc;
-    for (i = 0; i < nRCAPs; i++)
-    {
-	pRangeInfo[i].pRanges = NULL;
-	pRangeInfo[i].size = 0;
-	pRangeInfo[i].nRanges = 0;
-    }
-
-    /* convert the RCAP (internal) representation of the recorded protocol
-     * to the wire protocol (external) representation, storing the information
-     * for the ith RCAP in pri[i]
-     */
-
-    for (pRCAP = pContext->pListOfRCAP, pri = pRangeInfo;
-	 pRCAP;
-	 pRCAP = pRCAP->pNextRCAP, pri++)
-    {
-	xRecordRange rr;
-
-	err = RecordConvertSetToRanges(pRCAP->pRequestMajorOpSet, pri,
-			offset_of(rr, coreRequestsFirst), TRUE, 127, NULL);
-	if (err != Success) goto bailout;
-
-	err = RecordConvertSetToRanges(pRCAP->pReplyMajorOpSet, pri,
-			offset_of(rr, coreRepliesFirst), TRUE, 127, NULL);
-	if (err != Success) goto bailout;
-
-	err = RecordConvertSetToRanges(pRCAP->pDeliveredEventSet, pri,
-			offset_of(rr, deliveredEventsFirst), TRUE, 255, NULL);
-	if (err != Success) goto bailout;
-
-	err = RecordConvertSetToRanges(pRCAP->pDeviceEventSet, pri,
-			offset_of(rr, deviceEventsFirst), TRUE, 255, NULL);
-	if (err != Success) goto bailout;
-
-	err = RecordConvertSetToRanges(pRCAP->pErrorSet, pri,
-			      offset_of(rr, errorsFirst), TRUE, 255, NULL);
-	if (err != Success) goto bailout;
-
-	err = RecordConvertMinorOpInfoToRanges(pRCAP->pRequestMinOpInfo,
-				pri, offset_of(rr, extRequestsMajorFirst));
-	if (err != Success) goto bailout;
-
-	err = RecordConvertMinorOpInfoToRanges(pRCAP->pReplyMinOpInfo,
-				pri, offset_of(rr, extRepliesMajorFirst));
-	if (err != Success) goto bailout;
-
-	if (pRCAP->clientStarted || pRCAP->clientDied)
-	{
-	    if (pri->nRanges == 0)
-		RecordAllocRanges(pri, 1);
-	    pri->pRanges[0].clientStarted = pRCAP->clientStarted;
-	    pri->pRanges[0].clientDied    = pRCAP->clientDied;
-	}
-    }
-
-    /* calculate number of clients and reply length */
-
-    rep.nClients = 0;
-    rep.length = 0;
-    for (pRCAP = pContext->pListOfRCAP, pri = pRangeInfo;
-	 pRCAP;
-	 pRCAP = pRCAP->pNextRCAP, pri++)
-    {
-	rep.nClients += pRCAP->numClients;
-	rep.length += pRCAP->numClients *
-		( bytes_to_int32(sizeof(xRecordClientInfo)) +
-		  pri->nRanges * bytes_to_int32(sizeof(xRecordRange)));
-    }
-
-    /* write the reply header */
-
-    rep.type = X_Reply;
-    rep.sequenceNumber 	= client->sequence;
-    rep.enabled = pContext->pRecordingClient != NULL;
-    rep.elementHeader = pContext->elemHeaders;
-    if(client->swapped)
-    {
-    	swaps(&rep.sequenceNumber, n);
-    	swapl(&rep.length, n);
-    	swapl(&rep.nClients, n);
-    }
-    (void)WriteToClient(client, sizeof(xRecordGetContextReply),
-			(char *)&rep);
-
-    /* write all the CLIENT_INFOs */
-
-    for (pRCAP = pContext->pListOfRCAP, pri = pRangeInfo;
-	 pRCAP;
-	 pRCAP = pRCAP->pNextRCAP, pri++)
-    {
-	xRecordClientInfo rci;
-	rci.nRanges = pri->nRanges;
-	if (client->swapped)
-	{
-	    swapl(&rci.nRanges, n);
-	    RecordSwapRanges(pri->pRanges, pri->nRanges);
-	}
-	for (i = 0; i < pRCAP->numClients; i++)
-	{
-	    rci.clientResource = pRCAP->pClientIDs[i];
-	    if (client->swapped) swapl(&rci.clientResource, n);
-	    WriteToClient(client, sizeof(xRecordClientInfo), (char *)&rci);
-	    WriteToClient(client, sizeof(xRecordRange) * pri->nRanges,
-			  (char *)pri->pRanges);
-	}
-    }
-    err = Success;
-
-bailout:
-    for (i = 0; i < nRCAPs; i++)
-    {
-	free(pRangeInfo[i].pRanges);
-    }
-    free(pRangeInfo);
-    return err;
-} /* ProcRecordGetContext */
-
-
-static int
-ProcRecordEnableContext(ClientPtr client)
-{
-    RecordContextPtr pContext;
-    REQUEST(xRecordEnableContextReq);
-    int i;
-    RecordClientsAndProtocolPtr pRCAP;
-
-    REQUEST_SIZE_MATCH(xRecordGetContextReq);
-    VERIFY_CONTEXT(pContext, stuff->context, client);
-    if (pContext->pRecordingClient)
-	return BadMatch; /* already enabled */
-
-    /* install record hooks for each RCAP */
-
-    for (pRCAP = pContext->pListOfRCAP; pRCAP; pRCAP = pRCAP->pNextRCAP)
-    {
-	int err = RecordInstallHooks(pRCAP, 0);
-	if (err != Success)
-	{ /* undo the previous installs */
-	    RecordClientsAndProtocolPtr pUninstallRCAP;
-	    for (pUninstallRCAP = pContext->pListOfRCAP;
-		 pUninstallRCAP != pRCAP;
-		 pUninstallRCAP = pUninstallRCAP->pNextRCAP)
-	    {
-		RecordUninstallHooks(pUninstallRCAP, 0);
-	    }
-	    return err;
-	}
-    }
-
-    /* Disallow further request processing on this connection until
-     * the context is disabled.
-     */
-    IgnoreClient(client);
-    pContext->pRecordingClient = client;
-
-    /* Don't allow the data connection to record itself; unregister it. */
-    RecordDeleteClientFromContext(pContext,
-				  pContext->pRecordingClient->clientAsMask);
-
-    /* move the newly enabled context to the front part of ppAllContexts,
-     * where all the enabled contexts are
-     */
-    i = RecordFindContextOnAllContexts(pContext);
-    assert(i >= numEnabledContexts);
-    if (i != numEnabledContexts)
-    {
-	ppAllContexts[i] = ppAllContexts[numEnabledContexts];
-	ppAllContexts[numEnabledContexts] = pContext;
-    }
-
-    ++numEnabledContexts;
-    assert(numEnabledContexts > 0);
-
-    /* send StartOfData */
-    RecordAProtocolElement(pContext, NULL, XRecordStartOfData, NULL, 0, 0);
-    RecordFlushReplyBuffer(pContext, NULL, 0, NULL, 0);
-    return Success;
-} /* ProcRecordEnableContext */
-
-
-/* RecordDisableContext
- *
- * Arguments:
- *	pContext is the context to disable.
- *	nRanges is the number of elements in pRanges.
- *
- * Returns: nothing.
- *
- * Side Effects:
- *	If the context was enabled, it is disabled.  An EndOfData
- *	message is sent to the recording client.  Recording hooks for
- *	this context are uninstalled.  The context is moved to the
- *	rear part of the ppAllContexts array.  numEnabledContexts is
- *	decremented.  Request processing for the formerly recording client
- *	is resumed.
- */
-static void
-RecordDisableContext(RecordContextPtr pContext)
-{
-    RecordClientsAndProtocolPtr pRCAP;
-    int i;
-
-    if (!pContext->pRecordingClient) return;
-    if (!pContext->pRecordingClient->clientGone)
-    {
-	RecordAProtocolElement(pContext, NULL, XRecordEndOfData, NULL, 0, 0);
-	RecordFlushReplyBuffer(pContext, NULL, 0, NULL, 0);
-	/* Re-enable request processing on this connection. */
-	AttendClient(pContext->pRecordingClient);
-    }
-
-    for (pRCAP = pContext->pListOfRCAP; pRCAP; pRCAP = pRCAP->pNextRCAP)
-    {
-	RecordUninstallHooks(pRCAP, 0);
-    }
-
-    pContext->pRecordingClient = NULL;
-
-    /* move the newly disabled context to the rear part of ppAllContexts,
-     * where all the disabled contexts are
-     */
-    i = RecordFindContextOnAllContexts(pContext);
-    assert( (i != -1) && (i < numEnabledContexts) );
-    if (i != (numEnabledContexts - 1) )
-    {
-	ppAllContexts[i] = ppAllContexts[numEnabledContexts-1];
-	ppAllContexts[numEnabledContexts-1] = pContext;
-    }
-    --numEnabledContexts;
-    assert(numEnabledContexts >= 0);
-} /* RecordDisableContext */
-
-
-static int
-ProcRecordDisableContext(ClientPtr client)
-{
-    RecordContextPtr pContext;
-    REQUEST(xRecordDisableContextReq);
-
-    REQUEST_SIZE_MATCH(xRecordDisableContextReq);
-    VERIFY_CONTEXT(pContext, stuff->context, client);
-    RecordDisableContext(pContext);
-    return Success;
-} /* ProcRecordDisableContext */
-
-
-/* RecordDeleteContext
- *
- * Arguments:
- *	value is the context to delete.
- *	id is its resource ID.
- *
- * Returns: Success.
- *
- * Side Effects:
- *	Disables the context, frees all associated memory, and removes
- *	it from the ppAllContexts array.
- */
-static int
-RecordDeleteContext(pointer value, XID id)
-{
-    int i;
-    RecordContextPtr pContext = (RecordContextPtr)value;
-    RecordClientsAndProtocolPtr pRCAP;
-
-    RecordDisableContext(pContext);
-
-    /*  Remove all the clients from all the RCAPs.
-     *  As a result, the RCAPs will be freed.
-     */
-
-    while ((pRCAP = pContext->pListOfRCAP))
-    {
-	int numClients = pRCAP->numClients;
-	/* when the last client is deleted, the RCAP will go away. */
-	while(numClients--)
-	{
-	    RecordDeleteClientFromRCAP(pRCAP, numClients);
-	}
-    }
-
-    /* remove context from AllContexts list */
-
-    if (-1 != (i = RecordFindContextOnAllContexts(pContext)))
-    {
-	ppAllContexts[i] = ppAllContexts[numContexts - 1];
-	if (--numContexts == 0)
-	{
-	    free(ppAllContexts);
-	    ppAllContexts = NULL;
-	}
-    }
-    free(pContext);
-
-    return Success;
-} /* RecordDeleteContext */
-
-
-static int
-ProcRecordFreeContext(ClientPtr client)
-{
-    RecordContextPtr pContext;
-    REQUEST(xRecordFreeContextReq);
-
-    REQUEST_SIZE_MATCH(xRecordFreeContextReq);
-    VERIFY_CONTEXT(pContext, stuff->context, client);
-    FreeResource(stuff->context, RT_NONE);
-    return Success;
-} /* ProcRecordFreeContext */
-
-
-static int
-ProcRecordDispatch(ClientPtr client)
-{
-    REQUEST(xReq);
-
-    switch (stuff->data)
-    {
-	case X_RecordQueryVersion:
-	    return ProcRecordQueryVersion(client);
-	case X_RecordCreateContext:
-	    return ProcRecordCreateContext(client);
-	case X_RecordRegisterClients:
-	    return ProcRecordRegisterClients(client);
-	case X_RecordUnregisterClients:
-	    return ProcRecordUnregisterClients(client);
-	case X_RecordGetContext:
-	    return ProcRecordGetContext(client);
-	case X_RecordEnableContext:
-	    return ProcRecordEnableContext(client);
-	case X_RecordDisableContext:
-	    return ProcRecordDisableContext(client);
-	case X_RecordFreeContext:
-	    return ProcRecordFreeContext(client);
-       default:
-	    return BadRequest;
-    }
-} /* ProcRecordDispatch */
-
-
-static int
-SProcRecordQueryVersion(ClientPtr client)
-{
-    REQUEST(xRecordQueryVersionReq);
-    register char 	n;
-
-    swaps(&stuff->length, n);
-    REQUEST_SIZE_MATCH(xRecordQueryVersionReq);
-    swaps(&stuff->majorVersion, n);
-    swaps(&stuff->minorVersion,n);
-    return ProcRecordQueryVersion(client);
-} /* SProcRecordQueryVersion */
-
-
-static int
-SwapCreateRegister(xRecordRegisterClientsReq *stuff)
-{
-    register char n;
-    int i;
-    XID *pClientID;
-
-    swapl(&stuff->context, n);
-    swapl(&stuff->nClients, n);
-    swapl(&stuff->nRanges, n);
-    pClientID = (XID *)&stuff[1];
-    if (stuff->nClients > stuff->length - bytes_to_int32(sz_xRecordRegisterClientsReq))
-	return BadLength;
-    for (i = 0; i < stuff->nClients; i++, pClientID++)
-    {
-	swapl(pClientID, n);
-    }
-    if (stuff->nRanges > stuff->length - bytes_to_int32(sz_xRecordRegisterClientsReq)
-	- stuff->nClients)
-	return BadLength;
-    RecordSwapRanges((xRecordRange *)pClientID, stuff->nRanges);
-    return Success;
-} /* SwapCreateRegister */
-
-
-static int
-SProcRecordCreateContext(ClientPtr client)
-{
-    REQUEST(xRecordCreateContextReq);
-    int			status;
-    register char 	n;
-
-    swaps(&stuff->length, n);
-    REQUEST_AT_LEAST_SIZE(xRecordCreateContextReq);
-    if ((status = SwapCreateRegister((pointer)stuff)) != Success)
-	return status;
-    return ProcRecordCreateContext(client);
-} /* SProcRecordCreateContext */
-
-
-static int
-SProcRecordRegisterClients(ClientPtr client)
-{
-    REQUEST(xRecordRegisterClientsReq);
-    int			status;
-    register char 	n;
-
-    swaps(&stuff->length, n);
-    REQUEST_AT_LEAST_SIZE(xRecordRegisterClientsReq);
-    if ((status = SwapCreateRegister((pointer)stuff)) != Success)
-	return status;
-    return ProcRecordRegisterClients(client);
-} /* SProcRecordRegisterClients */
-
-
-static int
-SProcRecordUnregisterClients(ClientPtr client)
-{
-    REQUEST(xRecordUnregisterClientsReq);
-    register char 	n;
-
-    swaps(&stuff->length, n);
-    REQUEST_AT_LEAST_SIZE(xRecordUnregisterClientsReq);
-    swapl(&stuff->context, n);
-    swapl(&stuff->nClients, n);
-    SwapRestL(stuff);
-    return ProcRecordUnregisterClients(client);
-} /* SProcRecordUnregisterClients */
-
-
-static int
-SProcRecordGetContext(ClientPtr client)
-{
-    REQUEST(xRecordGetContextReq);
-    register char 	n;
-
-    swaps(&stuff->length, n);
-    REQUEST_SIZE_MATCH(xRecordGetContextReq);
-    swapl(&stuff->context, n);
-    return ProcRecordGetContext(client);
-} /* SProcRecordGetContext */
-
-static int
-SProcRecordEnableContext(ClientPtr client)
-{
-    REQUEST(xRecordEnableContextReq);
-    register char 	n;
-
-    swaps(&stuff->length, n);
-    REQUEST_SIZE_MATCH(xRecordEnableContextReq);
-    swapl(&stuff->context, n);
-    return ProcRecordEnableContext(client);
-} /* SProcRecordEnableContext */
-
-
-static int
-SProcRecordDisableContext(ClientPtr client)
-{
-    REQUEST(xRecordDisableContextReq);
-    register char 	n;
-
-    swaps(&stuff->length, n);
-    REQUEST_SIZE_MATCH(xRecordDisableContextReq);
-    swapl(&stuff->context, n);
-    return ProcRecordDisableContext(client);
-} /* SProcRecordDisableContext */
-
-
-static int
-SProcRecordFreeContext(ClientPtr client)
-{
-    REQUEST(xRecordFreeContextReq);
-    register char 	n;
-
-    swaps(&stuff->length, n);
-    REQUEST_SIZE_MATCH(xRecordFreeContextReq);
-    swapl(&stuff->context, n);
-    return ProcRecordFreeContext(client);
-} /* SProcRecordFreeContext */
-
-
-static int
-SProcRecordDispatch(ClientPtr client)
-{
-    REQUEST(xReq);
-
-    switch (stuff->data)
-    {
-	case X_RecordQueryVersion:
-	    return SProcRecordQueryVersion(client);
-	case X_RecordCreateContext:
-	    return SProcRecordCreateContext(client);
-	case X_RecordRegisterClients:
-	    return SProcRecordRegisterClients(client);
-	case X_RecordUnregisterClients:
-	    return SProcRecordUnregisterClients(client);
-	case X_RecordGetContext:
-	    return SProcRecordGetContext(client);
-	case X_RecordEnableContext:
-	    return SProcRecordEnableContext(client);
-	case X_RecordDisableContext:
-	    return SProcRecordDisableContext(client);
-	case X_RecordFreeContext:
-	    return SProcRecordFreeContext(client);
-       default:
-	    return BadRequest;
-    }
-} /* SProcRecordDispatch */
-
-/* RecordConnectionSetupInfo
- *
- * Arguments:
- *	pContext is an enabled context that specifies recording of 
- *	  connection setup info.
- *	pci holds the connection setup info.
- *
- * Returns: nothing.
- *
- * Side Effects:
- *	The connection setup info is sent to the recording client.
- */
-static void
-RecordConnectionSetupInfo(RecordContextPtr pContext, NewClientInfoRec *pci)
-{
-    int prefixsize = SIZEOF(xConnSetupPrefix);
-    int restsize = pci->prefix->length * 4;
-
-    if (pci->client->swapped)
-    {
-	char *pConnSetup = (char *)malloc(prefixsize + restsize);
-	if (!pConnSetup)
-	    return;
-	SwapConnSetupPrefix(pci->prefix, (xConnSetupPrefix*)pConnSetup);
-	SwapConnSetupInfo((char*)pci->setup, (char*)(pConnSetup + prefixsize));
-	RecordAProtocolElement(pContext, pci->client, XRecordClientStarted,
-			       (pointer)pConnSetup, prefixsize + restsize, 0);
-	free(pConnSetup);
-    }
-    else
-    {
-	/* don't alloc and copy as in the swapped case; just send the
-	 * data in two pieces
-	 */
-	RecordAProtocolElement(pContext, pci->client, XRecordClientStarted,
-			(pointer)pci->prefix, prefixsize, restsize);
-	RecordAProtocolElement(pContext, pci->client, XRecordClientStarted,
-			(pointer)pci->setup, restsize, /* continuation */ -1);
-    }
-} /* RecordConnectionSetupInfo */
-
-
-/* RecordDeleteContext
- *
- * Arguments:
- *	pcbl is &ClientStateCallback.
- *	nullata is NULL.
- *	calldata is a pointer to a NewClientInfoRec (include/dixstruct.h)
- *	which contains information about client state changes.
- *
- * Returns: nothing.
- *
- * Side Effects:
- *	If a new client has connected and any contexts have specified
- *	XRecordFutureClients, the new client is registered on those contexts.
- *	If any of those contexts specify recording of the connection setup
- *	info, it is recorded.
- *
- *	If an existing client has disconnected, it is deleted from any
- *	contexts that it was registered on.  If any of those contexts
- *	specified XRecordClientDied, they record a ClientDied protocol element.
- *	If the disconnectiong client happened to be the data connection of an
- *	enabled context, the context is disabled.
- */
-
-static void
-RecordAClientStateChange(CallbackListPtr *pcbl, pointer nulldata, pointer calldata)
-{
-    NewClientInfoRec *pci = (NewClientInfoRec *)calldata;
-    int i;
-    ClientPtr pClient = pci->client;
-    RecordContextPtr *ppAllContextsCopy = NULL;
-    int numContextsCopy = 0;
-
-    switch (pClient->clientState)
-    {
-    case ClientStateRunning: /* new client */
-	for (i = 0; i < numContexts; i++)
-	{
-	    RecordClientsAndProtocolPtr pRCAP;
-	    RecordContextPtr pContext = ppAllContexts[i];
-
-	    if ((pRCAP = RecordFindClientOnContext(pContext,
-					    XRecordFutureClients, NULL)))
-	    {
-		RecordAddClientToRCAP(pRCAP, pClient->clientAsMask);
-		if (pContext->pRecordingClient && pRCAP->clientStarted)
-		    RecordConnectionSetupInfo(pContext, pci);
-	    }
-	}
-    break;
-
-    case ClientStateGone:
-    case ClientStateRetained: /* client disconnected */
-
-        /* RecordDisableContext modifies contents of ppAllContexts. */
-	numContextsCopy = numContexts;
-	ppAllContextsCopy = malloc(numContextsCopy * sizeof(RecordContextPtr));
-	assert(ppAllContextsCopy);
-	memcpy(ppAllContextsCopy, ppAllContexts, numContextsCopy * sizeof(RecordContextPtr));
-
-	for (i = 0; i < numContextsCopy; i++)
-	{
-	    RecordClientsAndProtocolPtr pRCAP;
-	    RecordContextPtr pContext = ppAllContextsCopy[i];
-	    int pos;
-
-	    if (pContext->pRecordingClient == pClient)
-		RecordDisableContext(pContext);
-	    if ((pRCAP = RecordFindClientOnContext(pContext,
-				    pClient->clientAsMask, &pos)))
-	    {
-		if (pContext->pRecordingClient && pRCAP->clientDied)
-		    RecordAProtocolElement(pContext, pClient,
-					   XRecordClientDied, NULL, 0, 0);
-		RecordDeleteClientFromRCAP(pRCAP, pos);
-	    }
-	}
-
-	free(ppAllContextsCopy);
-    break;
-
-    default:
-    break;
-    } /* end switch on client state */
-} /* RecordAClientStateChange */
-
-
-/* RecordCloseDown
- *
- * Arguments:
- *	extEntry is the extension information for RECORD.
- *
- * Returns: nothing.
- *
- * Side Effects:
- *	Performs any cleanup needed by RECORD at server shutdown time.
- *	
- */
-static void
-RecordCloseDown(ExtensionEntry *extEntry)
-{
-    DeleteCallback(&ClientStateCallback, RecordAClientStateChange, NULL);
-} /* RecordCloseDown */
-
-
-/* RecordExtensionInit
- *
- * Arguments: none.
- *
- * Returns: nothing.
- *
- * Side Effects:
- *	Enables the RECORD extension if possible.
- */
-void 
-RecordExtensionInit(void)
-{
-    ExtensionEntry *extentry;
-
-    RTContext = CreateNewResourceType(RecordDeleteContext, "RecordContext");
-    if (!RTContext)
-	return;
-
-    if (!dixRegisterPrivateKey(RecordClientPrivateKey, PRIVATE_CLIENT, 0))
-        return;
-
-    ppAllContexts = NULL;
-    numContexts = numEnabledContexts = numEnabledRCAPs = 0;
-
-    if (!AddCallback(&ClientStateCallback, RecordAClientStateChange, NULL))
-	return;
-
-    extentry = AddExtension(RECORD_NAME, RecordNumEvents, RecordNumErrors,
-			    ProcRecordDispatch, SProcRecordDispatch,
-			    RecordCloseDown, StandardMinorOpcode);
-    if (!extentry)
-    {
-	DeleteCallback(&ClientStateCallback, RecordAClientStateChange, NULL);
-	return;
-    }
-    SetResourceTypeErrorValue(RTContext, extentry->errorBase + XRecordBadContext);
-
-} /* RecordExtensionInit */
-
+
+/****************************************************************************/
+
+/* stuff for GetContext */
+
+/* This is a tactical structure used to hold the xRecordRanges as they are
+ * being reconstituted from the sets in the RCAPs.
+ */
+
+typedef struct {
+    xRecordRange *pRanges;  /* array of xRecordRanges for one RCAP */
+    int size;		/* number of elements in pRanges, >= nRanges */
+    int nRanges;	/* number of occupied element of pRanges */
+} GetContextRangeInfoRec, *GetContextRangeInfoPtr;
+
+
+/* RecordAllocRanges
+ *
+ * Arguments:
+ *	pri is a pointer to a GetContextRangeInfoRec to allocate for.
+ *	nRanges is the number of xRecordRanges desired for pri.
+ *
+ * Returns: BadAlloc if a memory allocation error occurred, else Success.
+ *
+ * Side Effects:
+ *	If Success is returned, pri->pRanges points to at least nRanges
+ *	ranges.  pri->nRanges is set to nRanges.  pri->size is the actual
+ *	number of ranges.  Newly allocated ranges are zeroed.
+ */
+static int
+RecordAllocRanges(GetContextRangeInfoPtr pri, int nRanges)
+{
+    int newsize;
+    xRecordRange *pNewRange;
+#define SZINCR 8
+
+    newsize = max(pri->size + SZINCR, nRanges);
+    pNewRange = (xRecordRange *)realloc(pri->pRanges,
+			 newsize * sizeof(xRecordRange));
+    if (!pNewRange)
+	return BadAlloc;
+
+    pri->pRanges = pNewRange;
+    pri->size = newsize;
+    memset(&pri->pRanges[pri->size - SZINCR], 0, SZINCR * sizeof(xRecordRange));
+    if (pri->nRanges < nRanges)
+	pri->nRanges = nRanges;
+    return Success;
+} /* RecordAllocRanges */
+
+
+/* RecordConvertSetToRanges
+ *
+ * Arguments:
+ *	pSet is the set to be converted.
+ *	pri is where the result should be stored.
+ *	byteoffset is the offset from the start of an xRecordRange of the
+ *	  two vales (first, last) we are interested in.
+ *	card8 is TRUE if the vales are one byte each and FALSE if two bytes
+ *	  each.
+ *	imax is the largest set value to store in pri->pRanges.
+ *	pStartIndex, if non-NULL, is the index of the first range in
+ *	  pri->pRanges that should be stored to.  If NULL,
+ *	  start at index 0.
+ *
+ * Returns: BadAlloc if a memory allocation error occurred, else Success.
+ *
+ * Side Effects:
+ *	If Success is returned, the slice of pri->pRanges indicated by
+ *	byteoffset and card8 is filled in with the intervals from pSet.
+ *	if pStartIndex was non-NULL, *pStartIndex is filled in with one
+ *	more than the index of the last xRecordRange that was touched.
+ */
+static int
+RecordConvertSetToRanges(
+    RecordSetPtr pSet,
+    GetContextRangeInfoPtr pri,
+    int byteoffset,
+    Bool card8,
+    unsigned int imax,
+    int *pStartIndex
+)
+{
+    int nRanges;
+    RecordSetIteratePtr pIter = NULL;
+    RecordSetInterval interval;
+    CARD8 *pCARD8;
+    CARD16 *pCARD16;
+    int err;
+
+    if (!pSet)
+	return Success;
+
+    nRanges = pStartIndex ? *pStartIndex : 0;
+    while ((pIter = RecordIterateSet(pSet, pIter, &interval)))
+    {
+	if (interval.first > imax) break;
+	if (interval.last  > imax) interval.last = imax;
+	nRanges++;
+	if (nRanges > pri->size)
+	{
+	    err = RecordAllocRanges(pri, nRanges);
+	    if (err != Success)
+		return err;
+	}
+	else
+	    pri->nRanges = max(pri->nRanges, nRanges);
+	if (card8)
+	{
+	    pCARD8 = ((CARD8 *)&pri->pRanges[nRanges-1]) + byteoffset;
+	    *pCARD8++ = interval.first;
+	    *pCARD8   = interval.last;
+	}
+	else
+	{
+	    pCARD16 = (CARD16 *)
+			(((char *)&pri->pRanges[nRanges-1]) + byteoffset);
+	    *pCARD16++ = interval.first;
+	    *pCARD16   = interval.last;
+	}
+    }
+    if (pStartIndex)
+	*pStartIndex = nRanges;
+    return Success;
+} /* RecordConvertSetToRanges */
+
+
+/* RecordConvertMinorOpInfoToRanges
+ *
+ * Arguments:
+ *	pMinOpInfo is the minor opcode info to convert to xRecordRanges.
+ *	pri is where the result should be stored.
+ *	byteoffset is the offset from the start of an xRecordRange of the
+ *	  four vales (CARD8 major_first, CARD8 major_last,
+ *	  CARD16 minor_first, CARD16 minor_last) we are going to store.
+ *
+ * Returns: BadAlloc if a memory allocation error occurred, else Success.
+ *
+ * Side Effects:
+ *	If Success is returned, the slice of pri->pRanges indicated by
+ *	byteoffset is filled in with the information from pMinOpInfo.
+ */
+static int
+RecordConvertMinorOpInfoToRanges(
+    RecordMinorOpPtr pMinOpInfo,
+    GetContextRangeInfoPtr pri,
+    int byteoffset
+)
+{
+    int nsets;
+    int start;
+    int i;
+    int err;
+
+    if (!pMinOpInfo)
+	return Success;
+
+    nsets = pMinOpInfo->count;
+    pMinOpInfo++;
+    start = 0;
+    for (i = 0; i < nsets; i++)
+    {
+	int j, s;
+	s = start;
+	err = RecordConvertSetToRanges(pMinOpInfo[i].major.pMinOpSet, pri,
+				byteoffset + 2, FALSE, 65535, &start);
+	if (err != Success) return err;
+	for (j = s; j < start; j++)
+	{
+	    CARD8 *pCARD8 = ((CARD8 *)&pri->pRanges[j]) + byteoffset;
+	    *pCARD8++ = pMinOpInfo[i].major.first;
+	    *pCARD8   = pMinOpInfo[i].major.last;
+	}
+    }
+    return Success;
+} /* RecordConvertMinorOpInfoToRanges */
+
+
+/* RecordSwapRanges
+ *
+ * Arguments:
+ *	pRanges is an array of xRecordRanges.
+ *	nRanges is the number of elements in pRanges.
+ *
+ * Returns: nothing.
+ *
+ * Side Effects:
+ *	The 16 bit fields of each xRecordRange are byte swapped.
+ */
+static void
+RecordSwapRanges(xRecordRange *pRanges, int nRanges)
+{
+    int i;
+    register char n;
+    for (i = 0; i < nRanges; i++, pRanges++)
+    {
+	swaps(&pRanges->extRequestsMinorFirst, n);
+	swaps(&pRanges->extRequestsMinorLast, n);
+	swaps(&pRanges->extRepliesMinorFirst, n);
+	swaps(&pRanges->extRepliesMinorLast, n);
+    }
+} /* RecordSwapRanges */
+
+
+static int
+ProcRecordGetContext(ClientPtr client)
+{
+    RecordContextPtr pContext;
+    REQUEST(xRecordGetContextReq);
+    xRecordGetContextReply rep;
+    int n;
+    RecordClientsAndProtocolPtr pRCAP;
+    int nRCAPs = 0;
+    GetContextRangeInfoPtr pRangeInfo;
+    GetContextRangeInfoPtr pri;
+    int i;
+    int err;
+
+    REQUEST_SIZE_MATCH(xRecordGetContextReq);
+    VERIFY_CONTEXT(pContext, stuff->context, client);
+
+    /* how many RCAPs are there on this context? */
+
+    for (pRCAP = pContext->pListOfRCAP; pRCAP; pRCAP = pRCAP->pNextRCAP)
+	nRCAPs++;
+
+    /* allocate and initialize space for record range info */
+
+    pRangeInfo = (GetContextRangeInfoPtr)malloc(
+				nRCAPs * sizeof(GetContextRangeInfoRec));
+    if (!pRangeInfo && nRCAPs > 0)
+	return BadAlloc;
+    for (i = 0; i < nRCAPs; i++)
+    {
+	pRangeInfo[i].pRanges = NULL;
+	pRangeInfo[i].size = 0;
+	pRangeInfo[i].nRanges = 0;
+    }
+
+    /* convert the RCAP (internal) representation of the recorded protocol
+     * to the wire protocol (external) representation, storing the information
+     * for the ith RCAP in pri[i]
+     */
+
+    for (pRCAP = pContext->pListOfRCAP, pri = pRangeInfo;
+	 pRCAP;
+	 pRCAP = pRCAP->pNextRCAP, pri++)
+    {
+	xRecordRange rr;
+
+	err = RecordConvertSetToRanges(pRCAP->pRequestMajorOpSet, pri,
+			offset_of(rr, coreRequestsFirst), TRUE, 127, NULL);
+	if (err != Success) goto bailout;
+
+	err = RecordConvertSetToRanges(pRCAP->pReplyMajorOpSet, pri,
+			offset_of(rr, coreRepliesFirst), TRUE, 127, NULL);
+	if (err != Success) goto bailout;
+
+	err = RecordConvertSetToRanges(pRCAP->pDeliveredEventSet, pri,
+			offset_of(rr, deliveredEventsFirst), TRUE, 255, NULL);
+	if (err != Success) goto bailout;
+
+	err = RecordConvertSetToRanges(pRCAP->pDeviceEventSet, pri,
+			offset_of(rr, deviceEventsFirst), TRUE, 255, NULL);
+	if (err != Success) goto bailout;
+
+	err = RecordConvertSetToRanges(pRCAP->pErrorSet, pri,
+			      offset_of(rr, errorsFirst), TRUE, 255, NULL);
+	if (err != Success) goto bailout;
+
+	err = RecordConvertMinorOpInfoToRanges(pRCAP->pRequestMinOpInfo,
+				pri, offset_of(rr, extRequestsMajorFirst));
+	if (err != Success) goto bailout;
+
+	err = RecordConvertMinorOpInfoToRanges(pRCAP->pReplyMinOpInfo,
+				pri, offset_of(rr, extRepliesMajorFirst));
+	if (err != Success) goto bailout;
+
+	if (pRCAP->clientStarted || pRCAP->clientDied)
+	{
+	    if (pri->nRanges == 0)
+		RecordAllocRanges(pri, 1);
+	    pri->pRanges[0].clientStarted = pRCAP->clientStarted;
+	    pri->pRanges[0].clientDied    = pRCAP->clientDied;
+	}
+    }
+
+    /* calculate number of clients and reply length */
+
+    rep.nClients = 0;
+    rep.length = 0;
+    for (pRCAP = pContext->pListOfRCAP, pri = pRangeInfo;
+	 pRCAP;
+	 pRCAP = pRCAP->pNextRCAP, pri++)
+    {
+	rep.nClients += pRCAP->numClients;
+	rep.length += pRCAP->numClients *
+		( bytes_to_int32(sizeof(xRecordClientInfo)) +
+		  pri->nRanges * bytes_to_int32(sizeof(xRecordRange)));
+    }
+
+    /* write the reply header */
+
+    rep.type = X_Reply;
+    rep.sequenceNumber 	= client->sequence;
+    rep.enabled = pContext->pRecordingClient != NULL;
+    rep.elementHeader = pContext->elemHeaders;
+    if(client->swapped)
+    {
+    	swaps(&rep.sequenceNumber, n);
+    	swapl(&rep.length, n);
+    	swapl(&rep.nClients, n);
+    }
+    (void)WriteToClient(client, sizeof(xRecordGetContextReply),
+			(char *)&rep);
+
+    /* write all the CLIENT_INFOs */
+
+    for (pRCAP = pContext->pListOfRCAP, pri = pRangeInfo;
+	 pRCAP;
+	 pRCAP = pRCAP->pNextRCAP, pri++)
+    {
+	xRecordClientInfo rci;
+	rci.nRanges = pri->nRanges;
+	if (client->swapped)
+	{
+	    swapl(&rci.nRanges, n);
+	    RecordSwapRanges(pri->pRanges, pri->nRanges);
+	}
+	for (i = 0; i < pRCAP->numClients; i++)
+	{
+	    rci.clientResource = pRCAP->pClientIDs[i];
+	    if (client->swapped) swapl(&rci.clientResource, n);
+	    WriteToClient(client, sizeof(xRecordClientInfo), (char *)&rci);
+	    WriteToClient(client, sizeof(xRecordRange) * pri->nRanges,
+			  (char *)pri->pRanges);
+	}
+    }
+    err = Success;
+
+bailout:
+    for (i = 0; i < nRCAPs; i++)
+    {
+	free(pRangeInfo[i].pRanges);
+    }
+    free(pRangeInfo);
+    return err;
+} /* ProcRecordGetContext */
+
+
+static int
+ProcRecordEnableContext(ClientPtr client)
+{
+    RecordContextPtr pContext;
+    REQUEST(xRecordEnableContextReq);
+    int i;
+    RecordClientsAndProtocolPtr pRCAP;
+
+    REQUEST_SIZE_MATCH(xRecordGetContextReq);
+    VERIFY_CONTEXT(pContext, stuff->context, client);
+    if (pContext->pRecordingClient)
+	return BadMatch; /* already enabled */
+
+    /* install record hooks for each RCAP */
+
+    for (pRCAP = pContext->pListOfRCAP; pRCAP; pRCAP = pRCAP->pNextRCAP)
+    {
+	int err = RecordInstallHooks(pRCAP, 0);
+	if (err != Success)
+	{ /* undo the previous installs */
+	    RecordClientsAndProtocolPtr pUninstallRCAP;
+	    for (pUninstallRCAP = pContext->pListOfRCAP;
+		 pUninstallRCAP != pRCAP;
+		 pUninstallRCAP = pUninstallRCAP->pNextRCAP)
+	    {
+		RecordUninstallHooks(pUninstallRCAP, 0);
+	    }
+	    return err;
+	}
+    }
+
+    /* Disallow further request processing on this connection until
+     * the context is disabled.
+     */
+    IgnoreClient(client);
+    pContext->pRecordingClient = client;
+
+    /* Don't allow the data connection to record itself; unregister it. */
+    RecordDeleteClientFromContext(pContext,
+				  pContext->pRecordingClient->clientAsMask);
+
+    /* move the newly enabled context to the front part of ppAllContexts,
+     * where all the enabled contexts are
+     */
+    i = RecordFindContextOnAllContexts(pContext);
+    assert(i >= numEnabledContexts);
+    if (i != numEnabledContexts)
+    {
+	ppAllContexts[i] = ppAllContexts[numEnabledContexts];
+	ppAllContexts[numEnabledContexts] = pContext;
+    }
+
+    ++numEnabledContexts;
+    assert(numEnabledContexts > 0);
+
+    /* send StartOfData */
+    RecordAProtocolElement(pContext, NULL, XRecordStartOfData, NULL, 0, 0);
+    RecordFlushReplyBuffer(pContext, NULL, 0, NULL, 0);
+    return Success;
+} /* ProcRecordEnableContext */
+
+
+/* RecordDisableContext
+ *
+ * Arguments:
+ *	pContext is the context to disable.
+ *	nRanges is the number of elements in pRanges.
+ *
+ * Returns: nothing.
+ *
+ * Side Effects:
+ *	If the context was enabled, it is disabled.  An EndOfData
+ *	message is sent to the recording client.  Recording hooks for
+ *	this context are uninstalled.  The context is moved to the
+ *	rear part of the ppAllContexts array.  numEnabledContexts is
+ *	decremented.  Request processing for the formerly recording client
+ *	is resumed.
+ */
+static void
+RecordDisableContext(RecordContextPtr pContext)
+{
+    RecordClientsAndProtocolPtr pRCAP;
+    int i;
+
+    if (!pContext->pRecordingClient) return;
+    if (!pContext->pRecordingClient->clientGone)
+    {
+	RecordAProtocolElement(pContext, NULL, XRecordEndOfData, NULL, 0, 0);
+	RecordFlushReplyBuffer(pContext, NULL, 0, NULL, 0);
+	/* Re-enable request processing on this connection. */
+	AttendClient(pContext->pRecordingClient);
+    }
+
+    for (pRCAP = pContext->pListOfRCAP; pRCAP; pRCAP = pRCAP->pNextRCAP)
+    {
+	RecordUninstallHooks(pRCAP, 0);
+    }
+
+    pContext->pRecordingClient = NULL;
+
+    /* move the newly disabled context to the rear part of ppAllContexts,
+     * where all the disabled contexts are
+     */
+    i = RecordFindContextOnAllContexts(pContext);
+    assert( (i != -1) && (i < numEnabledContexts) );
+    if (i != (numEnabledContexts - 1) )
+    {
+	ppAllContexts[i] = ppAllContexts[numEnabledContexts-1];
+	ppAllContexts[numEnabledContexts-1] = pContext;
+    }
+    --numEnabledContexts;
+    assert(numEnabledContexts >= 0);
+} /* RecordDisableContext */
+
+
+static int
+ProcRecordDisableContext(ClientPtr client)
+{
+    RecordContextPtr pContext;
+    REQUEST(xRecordDisableContextReq);
+
+    REQUEST_SIZE_MATCH(xRecordDisableContextReq);
+    VERIFY_CONTEXT(pContext, stuff->context, client);
+    RecordDisableContext(pContext);
+    return Success;
+} /* ProcRecordDisableContext */
+
+
+/* RecordDeleteContext
+ *
+ * Arguments:
+ *	value is the context to delete.
+ *	id is its resource ID.
+ *
+ * Returns: Success.
+ *
+ * Side Effects:
+ *	Disables the context, frees all associated memory, and removes
+ *	it from the ppAllContexts array.
+ */
+static int
+RecordDeleteContext(pointer value, XID id)
+{
+    int i;
+    RecordContextPtr pContext = (RecordContextPtr)value;
+    RecordClientsAndProtocolPtr pRCAP;
+
+    RecordDisableContext(pContext);
+
+    /*  Remove all the clients from all the RCAPs.
+     *  As a result, the RCAPs will be freed.
+     */
+
+    while ((pRCAP = pContext->pListOfRCAP))
+    {
+	int numClients = pRCAP->numClients;
+	/* when the last client is deleted, the RCAP will go away. */
+	while(numClients--)
+	{
+	    RecordDeleteClientFromRCAP(pRCAP, numClients);
+	}
+    }
+
+    /* remove context from AllContexts list */
+
+    if (-1 != (i = RecordFindContextOnAllContexts(pContext)))
+    {
+	ppAllContexts[i] = ppAllContexts[numContexts - 1];
+	if (--numContexts == 0)
+	{
+	    free(ppAllContexts);
+	    ppAllContexts = NULL;
+	}
+    }
+    free(pContext);
+
+    return Success;
+} /* RecordDeleteContext */
+
+
+static int
+ProcRecordFreeContext(ClientPtr client)
+{
+    RecordContextPtr pContext;
+    REQUEST(xRecordFreeContextReq);
+
+    REQUEST_SIZE_MATCH(xRecordFreeContextReq);
+    VERIFY_CONTEXT(pContext, stuff->context, client);
+    FreeResource(stuff->context, RT_NONE);
+    return Success;
+} /* ProcRecordFreeContext */
+
+
+static int
+ProcRecordDispatch(ClientPtr client)
+{
+    REQUEST(xReq);
+
+    switch (stuff->data)
+    {
+	case X_RecordQueryVersion:
+	    return ProcRecordQueryVersion(client);
+	case X_RecordCreateContext:
+	    return ProcRecordCreateContext(client);
+	case X_RecordRegisterClients:
+	    return ProcRecordRegisterClients(client);
+	case X_RecordUnregisterClients:
+	    return ProcRecordUnregisterClients(client);
+	case X_RecordGetContext:
+	    return ProcRecordGetContext(client);
+	case X_RecordEnableContext:
+	    return ProcRecordEnableContext(client);
+	case X_RecordDisableContext:
+	    return ProcRecordDisableContext(client);
+	case X_RecordFreeContext:
+	    return ProcRecordFreeContext(client);
+       default:
+	    return BadRequest;
+    }
+} /* ProcRecordDispatch */
+
+
+static int
+SProcRecordQueryVersion(ClientPtr client)
+{
+    REQUEST(xRecordQueryVersionReq);
+    register char 	n;
+
+    swaps(&stuff->length, n);
+    REQUEST_SIZE_MATCH(xRecordQueryVersionReq);
+    swaps(&stuff->majorVersion, n);
+    swaps(&stuff->minorVersion,n);
+    return ProcRecordQueryVersion(client);
+} /* SProcRecordQueryVersion */
+
+
+static int
+SwapCreateRegister(xRecordRegisterClientsReq *stuff)
+{
+    register char n;
+    int i;
+    XID *pClientID;
+
+    swapl(&stuff->context, n);
+    swapl(&stuff->nClients, n);
+    swapl(&stuff->nRanges, n);
+    pClientID = (XID *)&stuff[1];
+    if (stuff->nClients > stuff->length - bytes_to_int32(sz_xRecordRegisterClientsReq))
+	return BadLength;
+    for (i = 0; i < stuff->nClients; i++, pClientID++)
+    {
+	swapl(pClientID, n);
+    }
+    if (stuff->nRanges > stuff->length - bytes_to_int32(sz_xRecordRegisterClientsReq)
+	- stuff->nClients)
+	return BadLength;
+    RecordSwapRanges((xRecordRange *)pClientID, stuff->nRanges);
+    return Success;
+} /* SwapCreateRegister */
+
+
+static int
+SProcRecordCreateContext(ClientPtr client)
+{
+    REQUEST(xRecordCreateContextReq);
+    int			status;
+    register char 	n;
+
+    swaps(&stuff->length, n);
+    REQUEST_AT_LEAST_SIZE(xRecordCreateContextReq);
+    if ((status = SwapCreateRegister((pointer)stuff)) != Success)
+	return status;
+    return ProcRecordCreateContext(client);
+} /* SProcRecordCreateContext */
+
+
+static int
+SProcRecordRegisterClients(ClientPtr client)
+{
+    REQUEST(xRecordRegisterClientsReq);
+    int			status;
+    register char 	n;
+
+    swaps(&stuff->length, n);
+    REQUEST_AT_LEAST_SIZE(xRecordRegisterClientsReq);
+    if ((status = SwapCreateRegister((pointer)stuff)) != Success)
+	return status;
+    return ProcRecordRegisterClients(client);
+} /* SProcRecordRegisterClients */
+
+
+static int
+SProcRecordUnregisterClients(ClientPtr client)
+{
+    REQUEST(xRecordUnregisterClientsReq);
+    register char 	n;
+
+    swaps(&stuff->length, n);
+    REQUEST_AT_LEAST_SIZE(xRecordUnregisterClientsReq);
+    swapl(&stuff->context, n);
+    swapl(&stuff->nClients, n);
+    SwapRestL(stuff);
+    return ProcRecordUnregisterClients(client);
+} /* SProcRecordUnregisterClients */
+
+
+static int
+SProcRecordGetContext(ClientPtr client)
+{
+    REQUEST(xRecordGetContextReq);
+    register char 	n;
+
+    swaps(&stuff->length, n);
+    REQUEST_SIZE_MATCH(xRecordGetContextReq);
+    swapl(&stuff->context, n);
+    return ProcRecordGetContext(client);
+} /* SProcRecordGetContext */
+
+static int
+SProcRecordEnableContext(ClientPtr client)
+{
+    REQUEST(xRecordEnableContextReq);
+    register char 	n;
+
+    swaps(&stuff->length, n);
+    REQUEST_SIZE_MATCH(xRecordEnableContextReq);
+    swapl(&stuff->context, n);
+    return ProcRecordEnableContext(client);
+} /* SProcRecordEnableContext */
+
+
+static int
+SProcRecordDisableContext(ClientPtr client)
+{
+    REQUEST(xRecordDisableContextReq);
+    register char 	n;
+
+    swaps(&stuff->length, n);
+    REQUEST_SIZE_MATCH(xRecordDisableContextReq);
+    swapl(&stuff->context, n);
+    return ProcRecordDisableContext(client);
+} /* SProcRecordDisableContext */
+
+
+static int
+SProcRecordFreeContext(ClientPtr client)
+{
+    REQUEST(xRecordFreeContextReq);
+    register char 	n;
+
+    swaps(&stuff->length, n);
+    REQUEST_SIZE_MATCH(xRecordFreeContextReq);
+    swapl(&stuff->context, n);
+    return ProcRecordFreeContext(client);
+} /* SProcRecordFreeContext */
+
+
+static int
+SProcRecordDispatch(ClientPtr client)
+{
+    REQUEST(xReq);
+
+    switch (stuff->data)
+    {
+	case X_RecordQueryVersion:
+	    return SProcRecordQueryVersion(client);
+	case X_RecordCreateContext:
+	    return SProcRecordCreateContext(client);
+	case X_RecordRegisterClients:
+	    return SProcRecordRegisterClients(client);
+	case X_RecordUnregisterClients:
+	    return SProcRecordUnregisterClients(client);
+	case X_RecordGetContext:
+	    return SProcRecordGetContext(client);
+	case X_RecordEnableContext:
+	    return SProcRecordEnableContext(client);
+	case X_RecordDisableContext:
+	    return SProcRecordDisableContext(client);
+	case X_RecordFreeContext:
+	    return SProcRecordFreeContext(client);
+       default:
+	    return BadRequest;
+    }
+} /* SProcRecordDispatch */
+
+/* RecordConnectionSetupInfo
+ *
+ * Arguments:
+ *	pContext is an enabled context that specifies recording of 
+ *	  connection setup info.
+ *	pci holds the connection setup info.
+ *
+ * Returns: nothing.
+ *
+ * Side Effects:
+ *	The connection setup info is sent to the recording client.
+ */
+static void
+RecordConnectionSetupInfo(RecordContextPtr pContext, NewClientInfoRec *pci)
+{
+    int prefixsize = SIZEOF(xConnSetupPrefix);
+    int restsize = pci->prefix->length * 4;
+
+    if (pci->client->swapped)
+    {
+	char *pConnSetup = (char *)malloc(prefixsize + restsize);
+	if (!pConnSetup)
+	    return;
+	SwapConnSetupPrefix(pci->prefix, (xConnSetupPrefix*)pConnSetup);
+	SwapConnSetupInfo((char*)pci->setup, (char*)(pConnSetup + prefixsize));
+	RecordAProtocolElement(pContext, pci->client, XRecordClientStarted,
+			       (pointer)pConnSetup, prefixsize + restsize, 0);
+	free(pConnSetup);
+    }
+    else
+    {
+	/* don't alloc and copy as in the swapped case; just send the
+	 * data in two pieces
+	 */
+	RecordAProtocolElement(pContext, pci->client, XRecordClientStarted,
+			(pointer)pci->prefix, prefixsize, restsize);
+	RecordAProtocolElement(pContext, pci->client, XRecordClientStarted,
+			(pointer)pci->setup, restsize, /* continuation */ -1);
+    }
+} /* RecordConnectionSetupInfo */
+
+
+/* RecordDeleteContext
+ *
+ * Arguments:
+ *	pcbl is &ClientStateCallback.
+ *	nullata is NULL.
+ *	calldata is a pointer to a NewClientInfoRec (include/dixstruct.h)
+ *	which contains information about client state changes.
+ *
+ * Returns: nothing.
+ *
+ * Side Effects:
+ *	If a new client has connected and any contexts have specified
+ *	XRecordFutureClients, the new client is registered on those contexts.
+ *	If any of those contexts specify recording of the connection setup
+ *	info, it is recorded.
+ *
+ *	If an existing client has disconnected, it is deleted from any
+ *	contexts that it was registered on.  If any of those contexts
+ *	specified XRecordClientDied, they record a ClientDied protocol element.
+ *	If the disconnectiong client happened to be the data connection of an
+ *	enabled context, the context is disabled.
+ */
+
+static void
+RecordAClientStateChange(CallbackListPtr *pcbl, pointer nulldata, pointer calldata)
+{
+    NewClientInfoRec *pci = (NewClientInfoRec *)calldata;
+    int i;
+    ClientPtr pClient = pci->client;
+    RecordContextPtr *ppAllContextsCopy = NULL;
+    int numContextsCopy = 0;
+
+    switch (pClient->clientState)
+    {
+    case ClientStateRunning: /* new client */
+	for (i = 0; i < numContexts; i++)
+	{
+	    RecordClientsAndProtocolPtr pRCAP;
+	    RecordContextPtr pContext = ppAllContexts[i];
+
+	    if ((pRCAP = RecordFindClientOnContext(pContext,
+					    XRecordFutureClients, NULL)))
+	    {
+		RecordAddClientToRCAP(pRCAP, pClient->clientAsMask);
+		if (pContext->pRecordingClient && pRCAP->clientStarted)
+		    RecordConnectionSetupInfo(pContext, pci);
+	    }
+	}
+    break;
+
+    case ClientStateGone:
+    case ClientStateRetained: /* client disconnected */
+
+        /* RecordDisableContext modifies contents of ppAllContexts. */
+	numContextsCopy = numContexts;
+	ppAllContextsCopy = malloc(numContextsCopy * sizeof(RecordContextPtr));
+	assert(ppAllContextsCopy);
+	memcpy(ppAllContextsCopy, ppAllContexts, numContextsCopy * sizeof(RecordContextPtr));
+
+	for (i = 0; i < numContextsCopy; i++)
+	{
+	    RecordClientsAndProtocolPtr pRCAP;
+	    RecordContextPtr pContext = ppAllContextsCopy[i];
+	    int pos;
+
+	    if (pContext->pRecordingClient == pClient)
+		RecordDisableContext(pContext);
+	    if ((pRCAP = RecordFindClientOnContext(pContext,
+				    pClient->clientAsMask, &pos)))
+	    {
+		if (pContext->pRecordingClient && pRCAP->clientDied)
+		    RecordAProtocolElement(pContext, pClient,
+					   XRecordClientDied, NULL, 0, 0);
+		RecordDeleteClientFromRCAP(pRCAP, pos);
+	    }
+	}
+
+	free(ppAllContextsCopy);
+    break;
+
+    default:
+    break;
+    } /* end switch on client state */
+} /* RecordAClientStateChange */
+
+
+/* RecordCloseDown
+ *
+ * Arguments:
+ *	extEntry is the extension information for RECORD.
+ *
+ * Returns: nothing.
+ *
+ * Side Effects:
+ *	Performs any cleanup needed by RECORD at server shutdown time.
+ *	
+ */
+static void
+RecordCloseDown(ExtensionEntry *extEntry)
+{
+    DeleteCallback(&ClientStateCallback, RecordAClientStateChange, NULL);
+} /* RecordCloseDown */
+
+
+/* RecordExtensionInit
+ *
+ * Arguments: none.
+ *
+ * Returns: nothing.
+ *
+ * Side Effects:
+ *	Enables the RECORD extension if possible.
+ */
+void 
+RecordExtensionInit(void)
+{
+    ExtensionEntry *extentry;
+
+    RTContext = CreateNewResourceType(RecordDeleteContext, "RecordContext");
+    if (!RTContext)
+	return;
+
+    if (!dixRegisterPrivateKey(RecordClientPrivateKey, PRIVATE_CLIENT, 0))
+        return;
+
+    ppAllContexts = NULL;
+    numContexts = numEnabledContexts = numEnabledRCAPs = 0;
+
+    if (!AddCallback(&ClientStateCallback, RecordAClientStateChange, NULL))
+	return;
+
+    extentry = AddExtension(RECORD_NAME, RecordNumEvents, RecordNumErrors,
+			    ProcRecordDispatch, SProcRecordDispatch,
+			    RecordCloseDown, StandardMinorOpcode);
+    if (!extentry)
+    {
+	DeleteCallback(&ClientStateCallback, RecordAClientStateChange, NULL);
+	return;
+    }
+    SetResourceTypeErrorValue(RTContext, extentry->errorBase + XRecordBadContext);
+
+} /* RecordExtensionInit */
+