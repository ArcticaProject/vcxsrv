<<<<<<< HEAD
/*
 * Copyright (c) 1987, Oracle and/or its affiliates. All rights reserved.
 *
 * Permission is hereby granted, free of charge, to any person obtaining a
 * copy of this software and associated documentation files (the "Software"),
 * to deal in the Software without restriction, including without limitation
 * the rights to use, copy, modify, merge, publish, distribute, sublicense,
 * and/or sell copies of the Software, and to permit persons to whom the
 * Software is furnished to do so, subject to the following conditions:
 *
 * The above copyright notice and this permission notice (including the next
 * paragraph) shall be included in all copies or substantial portions of the
 * Software.
 *
 * THE SOFTWARE IS PROVIDED "AS IS", WITHOUT WARRANTY OF ANY KIND, EXPRESS OR
 * IMPLIED, INCLUDING BUT NOT LIMITED TO THE WARRANTIES OF MERCHANTABILITY,
 * FITNESS FOR A PARTICULAR PURPOSE AND NONINFRINGEMENT.  IN NO EVENT SHALL
 * THE AUTHORS OR COPYRIGHT HOLDERS BE LIABLE FOR ANY CLAIM, DAMAGES OR OTHER
 * LIABILITY, WHETHER IN AN ACTION OF CONTRACT, TORT OR OTHERWISE, ARISING
 * FROM, OUT OF OR IN CONNECTION WITH THE SOFTWARE OR THE USE OR OTHER
 * DEALINGS IN THE SOFTWARE.
 */

/*
 * This is based on cfbcmap.c.  The functions here are useful independently
 * of cfb, which is the reason for including them here.  How "mi" these
 * are may be debatable.
 */


#ifdef HAVE_DIX_CONFIG_H
#include <dix-config.h>
#endif

#include <X11/X.h>
#include <X11/Xproto.h>
#include "scrnintstr.h"
#include "colormapst.h"
#include "resource.h"
#include "globals.h"
#include "micmap.h"

DevPrivateKeyRec micmapScrPrivateKeyRec;

int
miListInstalledColormaps(ScreenPtr pScreen, Colormap *pmaps)
{
    if (GetInstalledmiColormap(pScreen)) {
	*pmaps = GetInstalledmiColormap(pScreen)->mid;
	return 1;
    }
    return 0;
}

void
miInstallColormap(ColormapPtr pmap)
{
    ColormapPtr oldpmap = GetInstalledmiColormap(pmap->pScreen);

    if(pmap != oldpmap)
    {
	/* Uninstall pInstalledMap. No hardware changes required, just
	 * notify all interested parties. */
	if(oldpmap != (ColormapPtr)None)
	    WalkTree(pmap->pScreen, TellLostMap, (char *)&oldpmap->mid);
	/* Install pmap */
	SetInstalledmiColormap(pmap->pScreen, pmap);
	WalkTree(pmap->pScreen, TellGainedMap, (char *)&pmap->mid);

    }
}

void
miUninstallColormap(ColormapPtr pmap)
{
    ColormapPtr curpmap = GetInstalledmiColormap(pmap->pScreen);

    if(pmap == curpmap)
    {
	if (pmap->mid != pmap->pScreen->defColormap)
	{
	    dixLookupResourceByType((pointer *)&curpmap,
				    pmap->pScreen->defColormap,
				    RT_COLORMAP, serverClient,
				    DixUseAccess);
	    (*pmap->pScreen->InstallColormap)(curpmap);
	}
    }
}

void
miResolveColor(unsigned short *pred, unsigned short *pgreen,
		unsigned short *pblue, VisualPtr pVisual)
{
    int shift = 16 - pVisual->bitsPerRGBValue;
    unsigned lim = (1 << pVisual->bitsPerRGBValue) - 1;

    if ((pVisual->class | DynamicClass) == GrayScale)
    {
	/* rescale to gray then rgb bits */
	*pred = (30L * *pred + 59L * *pgreen + 11L * *pblue) / 100;
	*pblue = *pgreen = *pred = ((*pred >> shift) * 65535) / lim;
    }
    else
    {
	/* rescale to rgb bits */
	*pred = ((*pred >> shift) * 65535) / lim;
	*pgreen = ((*pgreen >> shift) * 65535) / lim;
	*pblue = ((*pblue >> shift) * 65535) / lim;
    }
}

Bool
miInitializeColormap(ColormapPtr pmap)
{
    unsigned i;
    VisualPtr pVisual;
    unsigned lim, maxent, shift;

    pVisual = pmap->pVisual;
    lim = (1 << pVisual->bitsPerRGBValue) - 1;
    shift = 16 - pVisual->bitsPerRGBValue;
    maxent = pVisual->ColormapEntries - 1;
    if (pVisual->class == TrueColor)
    {
	unsigned limr, limg, limb;

	limr = pVisual->redMask >> pVisual->offsetRed;
	for(i = 0; i <= min(limr,maxent); i++)
	{
	    /* rescale to [0..65535] then rgb bits */
	    pmap->red[i].co.local.red =
		((((i * 65535) / limr) >> shift) * 65535) / lim;
	}
	for(; i <= maxent; i++) pmap->red[i].co.local.red = 65535;
	limg = pVisual->greenMask >> pVisual->offsetGreen;
	for(i = 0; i <= min(limg,maxent); i++)
	{
	    /* rescale to [0..65535] then rgb bits */
	    pmap->green[i].co.local.green =
		((((i * 65535) / limg) >> shift) * 65535) / lim;
	}
	for(; i <= maxent; i++) pmap->green[i].co.local.green = 65535;
	limb = pVisual->blueMask >> pVisual->offsetBlue;
	for(i = 0; i <= min(limb,maxent); i++)
	{
	    /* rescale to [0..65535] then rgb bits */
	    pmap->blue[i].co.local.blue =
		((((i * 65535) / limb) >> shift) * 65535) / lim;
	}
	for(; i <= maxent; i++) pmap->blue[i].co.local.blue = 65535;
    }
    else if (pVisual->class == StaticColor)
    {
	unsigned limr, limg, limb;

	limr = pVisual->redMask >> pVisual->offsetRed;
	limg = pVisual->greenMask >> pVisual->offsetGreen;
	limb = pVisual->blueMask >> pVisual->offsetBlue;
	for(i = 0; i <= maxent; i++)
	{
	    /* rescale to [0..65535] then rgb bits */
	    pmap->red[i].co.local.red =
		((((((i & pVisual->redMask) >> pVisual->offsetRed)
		    * 65535) / limr) >> shift) * 65535) / lim;
	    pmap->red[i].co.local.green =
		((((((i & pVisual->greenMask) >> pVisual->offsetGreen)
		    * 65535) / limg) >> shift) * 65535) / lim;
	    pmap->red[i].co.local.blue =
		((((((i & pVisual->blueMask) >> pVisual->offsetBlue)
		    * 65535) / limb) >> shift) * 65535) / lim;
	}
    }
    else if (pVisual->class == StaticGray)
    {
	for(i = 0; i <= maxent; i++)
	{
	    /* rescale to [0..65535] then rgb bits */
	    pmap->red[i].co.local.red = ((((i * 65535) / maxent) >> shift)
					 * 65535) / lim;
	    pmap->red[i].co.local.green = pmap->red[i].co.local.red;
	    pmap->red[i].co.local.blue = pmap->red[i].co.local.red;
	}
    }
    return TRUE;
}

/* When simulating DirectColor on PseudoColor hardware, multiple
   entries of the colormap must be updated
 */

#define AddElement(mask) { \
    pixel = red | green | blue; \
    for (i = 0; i < nresult; i++) \
  	if (outdefs[i].pixel == pixel) \
    	    break; \
    if (i == nresult) \
    { \
   	nresult++; \
	outdefs[i].pixel = pixel; \
	outdefs[i].flags = 0; \
    } \
    outdefs[i].flags |= (mask); \
    outdefs[i].red = pmap->red[red >> pVisual->offsetRed].co.local.red; \
    outdefs[i].green = pmap->green[green >> pVisual->offsetGreen].co.local.green; \
    outdefs[i].blue = pmap->blue[blue >> pVisual->offsetBlue].co.local.blue; \
}

int
miExpandDirectColors(ColormapPtr pmap, int ndef, xColorItem *indefs,
			xColorItem *outdefs)
{
    int	        red, green, blue;
    int	        maxred, maxgreen, maxblue;
    int	        stepred, stepgreen, stepblue;
    VisualPtr   pVisual;
    int         pixel;
    int         nresult;
    int         i;

    pVisual = pmap->pVisual;

    stepred = 1 << pVisual->offsetRed;
    stepgreen = 1 << pVisual->offsetGreen;
    stepblue = 1 << pVisual->offsetBlue;
    maxred = pVisual->redMask;
    maxgreen = pVisual->greenMask;
    maxblue = pVisual->blueMask;
    nresult = 0;
    for (;ndef--; indefs++)
    {
	if (indefs->flags & DoRed)
	{
	    red = indefs->pixel & pVisual->redMask;
    	    for (green = 0; green <= maxgreen; green += stepgreen)
    	    {
	    	for (blue = 0; blue <= maxblue; blue += stepblue)
	    	{
		    AddElement (DoRed)
	    	}
    	    }
	}
	if (indefs->flags & DoGreen)
	{
	    green = indefs->pixel & pVisual->greenMask;
    	    for (red = 0; red <= maxred; red += stepred)
    	    {
	    	for (blue = 0; blue <= maxblue; blue += stepblue)
	    	{
		    AddElement (DoGreen)
	    	}
    	    }
	}
	if (indefs->flags & DoBlue)
	{
	    blue = indefs->pixel & pVisual->blueMask;
    	    for (red = 0; red <= maxred; red += stepred)
    	    {
	    	for (green = 0; green <= maxgreen; green += stepgreen)
	    	{
		    AddElement (DoBlue)
	    	}
    	    }
	}
    }
    return nresult;
}

Bool
miCreateDefColormap(ScreenPtr pScreen)
{
/* 
 * In the following sources PC X server vendors may want to delete 
 * "_not_tog" from "#ifdef WIN32_not_tog"
 */
#ifdef WIN32_not_tog
    /*  
     * these are the MS-Windows desktop colors, adjusted for X's 16-bit 
     * color specifications.
     */
    static xColorItem citems[] = {
	{   0,      0,      0,      0, 0, 0 },
	{   1, 0x8000,      0,      0, 0, 0 },
	{   2,      0, 0x8000,      0, 0, 0 },
	{   3, 0x8000, 0x8000,      0, 0, 0 },
	{   4,      0,      0, 0x8000, 0, 0 },
	{   5, 0x8000,      0, 0x8000, 0, 0 },
	{   6,      0, 0x8000, 0x8000, 0, 0 },
	{   7, 0xc000, 0xc000, 0xc000, 0, 0 },
	{   8, 0xc000, 0xdc00, 0xc000, 0, 0 },
	{   9, 0xa600, 0xca00, 0xf000, 0, 0 },
	{ 246, 0xff00, 0xfb00, 0xf000, 0, 0 },
	{ 247, 0xa000, 0xa000, 0xa400, 0, 0 },
	{ 248, 0x8000, 0x8000, 0x8000, 0, 0 },
	{ 249, 0xff00,      0,      0, 0, 0 },
	{ 250,      0, 0xff00,      0, 0, 0 },
	{ 251, 0xff00, 0xff00,      0, 0, 0 },
	{ 252,      0,      0, 0xff00, 0, 0 },
	{ 253, 0xff00,      0, 0xff00, 0, 0 },
	{ 254,      0, 0xff00, 0xff00, 0, 0 },
	{ 255, 0xff00, 0xff00, 0xff00, 0, 0 }
    };
#define NUM_DESKTOP_COLORS sizeof citems / sizeof citems[0]
    int i;
#else
    unsigned short	zero = 0, ones = 0xFFFF;
#endif
    Pixel wp, bp;
    VisualPtr	pVisual;
    ColormapPtr	cmap;
    int alloctype;
    
    if (!dixRegisterPrivateKey(&micmapScrPrivateKeyRec, PRIVATE_SCREEN, 0))
	return FALSE;

    for (pVisual = pScreen->visuals;
	 pVisual->vid != pScreen->rootVisual;
	 pVisual++)
	;

    if (pScreen->rootDepth == 1 || (pVisual->class & DynamicClass))
	alloctype = AllocNone;
    else
	alloctype = AllocAll;

    if (CreateColormap(pScreen->defColormap, pScreen, pVisual, &cmap,
		       alloctype, 0) != Success)
	return FALSE;

    if (pScreen->rootDepth > 1) {
	wp = pScreen->whitePixel;
	bp = pScreen->blackPixel;
#ifdef WIN32_not_tog
	for (i = 0; i < NUM_DESKTOP_COLORS; i++) {
	    if (AllocColor (cmap,
			    &citems[i].red, &citems[i].green, &citems[i].blue,
			    &citems[i].pixel, 0) != Success)
		return FALSE;
	}
#else
	if ((AllocColor(cmap, &ones, &ones, &ones, &wp, 0) !=
       	       Success) ||
	    (AllocColor(cmap, &zero, &zero, &zero, &bp, 0) !=
       	       Success))
    	    return FALSE;
	pScreen->whitePixel = wp;
	pScreen->blackPixel = bp;
#endif
    }

    (*pScreen->InstallColormap)(cmap);
    return TRUE;
}

/*
 * Default true color bitmasks, should be overridden by
 * driver
 */

#define _RZ(d) ((d + 2) / 3)
#define _RS(d) 0
#define _RM(d) ((1 << _RZ(d)) - 1)
#define _GZ(d) ((d - _RZ(d) + 1) / 2)
#define _GS(d) _RZ(d)
#define _GM(d) (((1 << _GZ(d)) - 1) << _GS(d))
#define _BZ(d) (d - _RZ(d) - _GZ(d))
#define _BS(d) (_RZ(d) + _GZ(d))
#define _BM(d) (((1 << _BZ(d)) - 1) << _BS(d))
#define _CE(d) (1 << _RZ(d))

typedef struct _miVisuals {
    struct _miVisuals	*next;
    int			depth;
    int			bitsPerRGB;
    int			visuals;
    int			count;
    int			preferredCVC;
    Pixel		redMask, greenMask, blueMask;
} miVisualsRec, *miVisualsPtr;

static int  miVisualPriority[] = {
    PseudoColor, GrayScale, StaticColor, TrueColor, DirectColor, StaticGray
};

#define NUM_PRIORITY	6

static miVisualsPtr	miVisuals;

void
miClearVisualTypes(void)
{
    miVisualsPtr v;

    while ((v = miVisuals)) {
	miVisuals = v->next;
	free(v);
    }
}


Bool
miSetVisualTypesAndMasks(int depth, int visuals, int bitsPerRGB, 
			 int preferredCVC,
			 Pixel redMask, Pixel greenMask, Pixel blueMask)
{
    miVisualsPtr   new, *prev, v;
    int		    count;

    new = malloc(sizeof *new);
    if (!new)
	return FALSE;
    if (!redMask || !greenMask || !blueMask)
    {
	redMask = _RM(depth);
	greenMask = _GM(depth);
	blueMask = _BM(depth);
    }
    new->next = 0;
    new->depth = depth;
    new->visuals = visuals;
    new->bitsPerRGB = bitsPerRGB;
    new->preferredCVC = preferredCVC;
    new->redMask = redMask;
    new->greenMask = greenMask;
    new->blueMask = blueMask;
    count = (visuals >> 1) & 033333333333;
    count = visuals - count - ((count >> 1) & 033333333333);
    count = (((count + (count >> 3)) & 030707070707) % 077);	/* HAKMEM 169 */
    new->count = count;
    for (prev = &miVisuals; (v = *prev); prev = &v->next);
    *prev = new;
    return TRUE;
}

Bool
miSetVisualTypes(int depth, int visuals, int bitsPerRGB, int preferredCVC)
{
    return miSetVisualTypesAndMasks (depth, visuals, bitsPerRGB,
				     preferredCVC, 0, 0, 0);
}

int
miGetDefaultVisualMask(int depth)
{
    if (depth > MAX_PSEUDO_DEPTH)
	return LARGE_VISUALS;
    else if (depth >= MIN_TRUE_DEPTH)
	return ALL_VISUALS;
    else if (depth == 1)
	return StaticGrayMask;
    else
	return SMALL_VISUALS;
}

static Bool
miVisualTypesSet (int depth)
{
    miVisualsPtr    visuals;

    for (visuals = miVisuals; visuals; visuals = visuals->next)
	if (visuals->depth == depth)
	    return TRUE;
    return FALSE;
}

Bool
miSetPixmapDepths (void)
{
    int	d, f;
    
    /* Add any unlisted depths from the pixmap formats */
    for (f = 0; f < screenInfo.numPixmapFormats; f++) 
    {
	d = screenInfo.formats[f].depth;
	if (!miVisualTypesSet (d))
	{
	    if (!miSetVisualTypes (d, 0, 0, -1))
		return FALSE;
	}
    }
    return TRUE;
}

/*
 * Distance to least significant one bit
 */
static int
maskShift (Pixel p)
{
    int	s;

    if (!p) return 0;
    s = 0;
    while (!(p & 1))
    {
	s++;
	p >>= 1;
    }
    return s;
}

/*
 * Given a list of formats for a screen, create a list
 * of visuals and depths for the screen which corespond to
 * the set which can be used with this version of cfb.
 */

Bool
miInitVisuals(VisualPtr *visualp, DepthPtr *depthp, int *nvisualp,
		int *ndepthp, int *rootDepthp, VisualID *defaultVisp,
		unsigned long sizes, int bitsPerRGB, int preferredVis)

{
    int		i, j = 0, k;
    VisualPtr	visual;
    DepthPtr	depth;
    VisualID	*vid;
    int		d, b;
    int		f;
    int		ndepth, nvisual;
    int		nvtype;
    int		vtype;
    miVisualsPtr   visuals, nextVisuals;
    int		*preferredCVCs, *prefp;
    int		first_depth;

    /* none specified, we'll guess from pixmap formats */
    if (!miVisuals) 
    {
    	for (f = 0; f < screenInfo.numPixmapFormats; f++) 
    	{
	    d = screenInfo.formats[f].depth;
	    b = screenInfo.formats[f].bitsPerPixel;
	    if (sizes & (1 << (b - 1)))
		vtype = miGetDefaultVisualMask(d);
	    else
		vtype = 0;
	    if (!miSetVisualTypes (d, vtype, bitsPerRGB, -1))
		return FALSE;
    	}
    }
    nvisual = 0;
    ndepth = 0;
    for (visuals = miVisuals; visuals; visuals = nextVisuals) 
    {
	nextVisuals = visuals->next;
	ndepth++;
	nvisual += visuals->count;
    }
    depth = malloc(ndepth * sizeof (DepthRec));
    visual = malloc(nvisual * sizeof (VisualRec));
    preferredCVCs = malloc(ndepth * sizeof(int));
    if (!depth || !visual || !preferredCVCs)
    {
	free(depth);
	free(visual);
	free(preferredCVCs);
	return FALSE;
    }
    *depthp = depth;
    *visualp = visual;
    *ndepthp = ndepth;
    *nvisualp = nvisual;
    prefp = preferredCVCs;
    for (visuals = miVisuals; visuals; visuals = nextVisuals) 
    {
	nextVisuals = visuals->next;
	d = visuals->depth;
	vtype = visuals->visuals;
	nvtype = visuals->count;
	*prefp = visuals->preferredCVC;
	prefp++;
	vid = NULL;
	if (nvtype)
	{
	    vid = malloc(nvtype * sizeof (VisualID));
	    if (!vid) {
		free(preferredCVCs);
		return FALSE;
	    }
	}
	depth->depth = d;
	depth->numVids = nvtype;
	depth->vids = vid;
	depth++;
	for (i = 0; i < NUM_PRIORITY; i++) {
	    if (! (vtype & (1 << miVisualPriority[i])))
		continue;
	    visual->class = miVisualPriority[i];
	    visual->bitsPerRGBValue = visuals->bitsPerRGB;
	    visual->ColormapEntries = 1 << d;
	    visual->nplanes = d;
	    visual->vid = *vid = FakeClientID (0);
	    switch (visual->class) {
	    case PseudoColor:
	    case GrayScale:
	    case StaticGray:
		visual->redMask = 0;
		visual->greenMask =  0;
		visual->blueMask =  0;
		visual->offsetRed  =  0;
		visual->offsetGreen = 0;
		visual->offsetBlue =  0;
		break;
	    case DirectColor:
	    case TrueColor:
		visual->ColormapEntries = _CE(d);
		/* fall through */
	    case StaticColor:
		visual->redMask =  visuals->redMask;
		visual->greenMask =  visuals->greenMask;
		visual->blueMask =  visuals->blueMask;
		visual->offsetRed  =  maskShift (visuals->redMask);
		visual->offsetGreen = maskShift (visuals->greenMask);
		visual->offsetBlue =  maskShift (visuals->blueMask);
	    }
	    vid++;
	    visual++;
	}
	free(visuals);
    }
    miVisuals = NULL;
    visual = *visualp;
    depth = *depthp;

    /*
     * if we did not supplyied by a preferred visual class
     * check if there is a preferred class in one of the depth
     * structures - if there is, we want to start looking for the
     * default visual/depth from that depth.
     */
    first_depth = 0;
    if (preferredVis < 0 && defaultColorVisualClass < 0 ) {
       for (i = 0; i < ndepth; i++) {
	  if (preferredCVCs[i] >= 0) {
	     first_depth = i;
	     break;
	  }
       }
    }

    for (i = first_depth; i < ndepth; i++)
    {
	int prefColorVisualClass = -1;

	if (defaultColorVisualClass >= 0)
	    prefColorVisualClass = defaultColorVisualClass;
	else if (preferredVis >= 0)
	    prefColorVisualClass = preferredVis;
	else if (preferredCVCs[i] >= 0)
	    prefColorVisualClass = preferredCVCs[i];

	if (*rootDepthp && *rootDepthp != depth[i].depth)
	    continue;
	
	for (j = 0; j < depth[i].numVids; j++)
	{
	    for (k = 0; k < nvisual; k++)
		if (visual[k].vid == depth[i].vids[j])
		    break;
	    if (k == nvisual)
		continue;
	    if (prefColorVisualClass < 0 ||
		visual[k].class == prefColorVisualClass)
		break;
	}
	if (j != depth[i].numVids)
	    break;
    }
    if (i == ndepth) {
	i = 0;
	j = 0;
    }
    *rootDepthp = depth[i].depth;
    *defaultVisp = depth[i].vids[j];
    free(preferredCVCs);

    return TRUE;
}
=======
/*
 * Copyright (c) 1987, Oracle and/or its affiliates. All rights reserved.
 *
 * Permission is hereby granted, free of charge, to any person obtaining a
 * copy of this software and associated documentation files (the "Software"),
 * to deal in the Software without restriction, including without limitation
 * the rights to use, copy, modify, merge, publish, distribute, sublicense,
 * and/or sell copies of the Software, and to permit persons to whom the
 * Software is furnished to do so, subject to the following conditions:
 *
 * The above copyright notice and this permission notice (including the next
 * paragraph) shall be included in all copies or substantial portions of the
 * Software.
 *
 * THE SOFTWARE IS PROVIDED "AS IS", WITHOUT WARRANTY OF ANY KIND, EXPRESS OR
 * IMPLIED, INCLUDING BUT NOT LIMITED TO THE WARRANTIES OF MERCHANTABILITY,
 * FITNESS FOR A PARTICULAR PURPOSE AND NONINFRINGEMENT.  IN NO EVENT SHALL
 * THE AUTHORS OR COPYRIGHT HOLDERS BE LIABLE FOR ANY CLAIM, DAMAGES OR OTHER
 * LIABILITY, WHETHER IN AN ACTION OF CONTRACT, TORT OR OTHERWISE, ARISING
 * FROM, OUT OF OR IN CONNECTION WITH THE SOFTWARE OR THE USE OR OTHER
 * DEALINGS IN THE SOFTWARE.
 */

/*
 * This is based on cfbcmap.c.  The functions here are useful independently
 * of cfb, which is the reason for including them here.  How "mi" these
 * are may be debatable.
 */


#ifdef HAVE_DIX_CONFIG_H
#include <dix-config.h>
#endif

#include <X11/X.h>
#include <X11/Xproto.h>
#include "scrnintstr.h"
#include "colormapst.h"
#include "resource.h"
#include "globals.h"
#include "micmap.h"

DevPrivateKeyRec micmapScrPrivateKeyRec;

int
miListInstalledColormaps(ScreenPtr pScreen, Colormap *pmaps)
{
    if (GetInstalledmiColormap(pScreen)) {
	*pmaps = GetInstalledmiColormap(pScreen)->mid;
	return 1;
    }
    return 0;
}

void
miInstallColormap(ColormapPtr pmap)
{
    ColormapPtr oldpmap = GetInstalledmiColormap(pmap->pScreen);

    if(pmap != oldpmap)
    {
	/* Uninstall pInstalledMap. No hardware changes required, just
	 * notify all interested parties. */
	if(oldpmap != (ColormapPtr)None)
	    WalkTree(pmap->pScreen, TellLostMap, (char *)&oldpmap->mid);
	/* Install pmap */
	SetInstalledmiColormap(pmap->pScreen, pmap);
	WalkTree(pmap->pScreen, TellGainedMap, (char *)&pmap->mid);

    }
}

void
miUninstallColormap(ColormapPtr pmap)
{
    ColormapPtr curpmap = GetInstalledmiColormap(pmap->pScreen);

    if(pmap == curpmap)
    {
	if (pmap->mid != pmap->pScreen->defColormap)
	{
	    dixLookupResourceByType((pointer *)&curpmap,
				    pmap->pScreen->defColormap,
				    RT_COLORMAP, serverClient,
				    DixUseAccess);
	    (*pmap->pScreen->InstallColormap)(curpmap);
	}
    }
}

void
miResolveColor(unsigned short *pred, unsigned short *pgreen,
		unsigned short *pblue, VisualPtr pVisual)
{
    int shift = 16 - pVisual->bitsPerRGBValue;
    unsigned lim = (1 << pVisual->bitsPerRGBValue) - 1;

    if ((pVisual->class | DynamicClass) == GrayScale)
    {
	/* rescale to gray then rgb bits */
	*pred = (30L * *pred + 59L * *pgreen + 11L * *pblue) / 100;
	*pblue = *pgreen = *pred = ((*pred >> shift) * 65535) / lim;
    }
    else
    {
	/* rescale to rgb bits */
	*pred = ((*pred >> shift) * 65535) / lim;
	*pgreen = ((*pgreen >> shift) * 65535) / lim;
	*pblue = ((*pblue >> shift) * 65535) / lim;
    }
}

Bool
miInitializeColormap(ColormapPtr pmap)
{
    unsigned i;
    VisualPtr pVisual;
    unsigned lim, maxent, shift;

    pVisual = pmap->pVisual;
    lim = (1 << pVisual->bitsPerRGBValue) - 1;
    shift = 16 - pVisual->bitsPerRGBValue;
    maxent = pVisual->ColormapEntries - 1;
    if (pVisual->class == TrueColor)
    {
	unsigned limr, limg, limb;

	limr = pVisual->redMask >> pVisual->offsetRed;
	limg = pVisual->greenMask >> pVisual->offsetGreen;
	limb = pVisual->blueMask >> pVisual->offsetBlue;
	for(i = 0; i <= maxent; i++)
	{
	    /* rescale to [0..65535] then rgb bits */
	    pmap->red[i].co.local.red =
		((((i * 65535) / limr) >> shift) * 65535) / lim;
	    pmap->green[i].co.local.green =
		((((i * 65535) / limg) >> shift) * 65535) / lim;
	    pmap->blue[i].co.local.blue =
		((((i * 65535) / limb) >> shift) * 65535) / lim;
	}
    }
    else if (pVisual->class == StaticColor)
    {
	unsigned limr, limg, limb;

	limr = pVisual->redMask >> pVisual->offsetRed;
	limg = pVisual->greenMask >> pVisual->offsetGreen;
	limb = pVisual->blueMask >> pVisual->offsetBlue;
	for(i = 0; i <= maxent; i++)
	{
	    /* rescale to [0..65535] then rgb bits */
	    pmap->red[i].co.local.red =
		((((((i & pVisual->redMask) >> pVisual->offsetRed)
		    * 65535) / limr) >> shift) * 65535) / lim;
	    pmap->red[i].co.local.green =
		((((((i & pVisual->greenMask) >> pVisual->offsetGreen)
		    * 65535) / limg) >> shift) * 65535) / lim;
	    pmap->red[i].co.local.blue =
		((((((i & pVisual->blueMask) >> pVisual->offsetBlue)
		    * 65535) / limb) >> shift) * 65535) / lim;
	}
    }
    else if (pVisual->class == StaticGray)
    {
	for(i = 0; i <= maxent; i++)
	{
	    /* rescale to [0..65535] then rgb bits */
	    pmap->red[i].co.local.red = ((((i * 65535) / maxent) >> shift)
					 * 65535) / lim;
	    pmap->red[i].co.local.green = pmap->red[i].co.local.red;
	    pmap->red[i].co.local.blue = pmap->red[i].co.local.red;
	}
    }
    return TRUE;
}

/* When simulating DirectColor on PseudoColor hardware, multiple
   entries of the colormap must be updated
 */

#define AddElement(mask) { \
    pixel = red | green | blue; \
    for (i = 0; i < nresult; i++) \
  	if (outdefs[i].pixel == pixel) \
    	    break; \
    if (i == nresult) \
    { \
   	nresult++; \
	outdefs[i].pixel = pixel; \
	outdefs[i].flags = 0; \
    } \
    outdefs[i].flags |= (mask); \
    outdefs[i].red = pmap->red[red >> pVisual->offsetRed].co.local.red; \
    outdefs[i].green = pmap->green[green >> pVisual->offsetGreen].co.local.green; \
    outdefs[i].blue = pmap->blue[blue >> pVisual->offsetBlue].co.local.blue; \
}

int
miExpandDirectColors(ColormapPtr pmap, int ndef, xColorItem *indefs,
			xColorItem *outdefs)
{
    int	        red, green, blue;
    int	        maxred, maxgreen, maxblue;
    int	        stepred, stepgreen, stepblue;
    VisualPtr   pVisual;
    int         pixel;
    int         nresult;
    int         i;

    pVisual = pmap->pVisual;

    stepred = 1 << pVisual->offsetRed;
    stepgreen = 1 << pVisual->offsetGreen;
    stepblue = 1 << pVisual->offsetBlue;
    maxred = pVisual->redMask;
    maxgreen = pVisual->greenMask;
    maxblue = pVisual->blueMask;
    nresult = 0;
    for (;ndef--; indefs++)
    {
	if (indefs->flags & DoRed)
	{
	    red = indefs->pixel & pVisual->redMask;
    	    for (green = 0; green <= maxgreen; green += stepgreen)
    	    {
	    	for (blue = 0; blue <= maxblue; blue += stepblue)
	    	{
		    AddElement (DoRed)
	    	}
    	    }
	}
	if (indefs->flags & DoGreen)
	{
	    green = indefs->pixel & pVisual->greenMask;
    	    for (red = 0; red <= maxred; red += stepred)
    	    {
	    	for (blue = 0; blue <= maxblue; blue += stepblue)
	    	{
		    AddElement (DoGreen)
	    	}
    	    }
	}
	if (indefs->flags & DoBlue)
	{
	    blue = indefs->pixel & pVisual->blueMask;
    	    for (red = 0; red <= maxred; red += stepred)
    	    {
	    	for (green = 0; green <= maxgreen; green += stepgreen)
	    	{
		    AddElement (DoBlue)
	    	}
    	    }
	}
    }
    return nresult;
}

Bool
miCreateDefColormap(ScreenPtr pScreen)
{
/* 
 * In the following sources PC X server vendors may want to delete 
 * "_not_tog" from "#ifdef WIN32_not_tog"
 */
#ifdef WIN32_not_tog
    /*  
     * these are the MS-Windows desktop colors, adjusted for X's 16-bit 
     * color specifications.
     */
    static xColorItem citems[] = {
	{   0,      0,      0,      0, 0, 0 },
	{   1, 0x8000,      0,      0, 0, 0 },
	{   2,      0, 0x8000,      0, 0, 0 },
	{   3, 0x8000, 0x8000,      0, 0, 0 },
	{   4,      0,      0, 0x8000, 0, 0 },
	{   5, 0x8000,      0, 0x8000, 0, 0 },
	{   6,      0, 0x8000, 0x8000, 0, 0 },
	{   7, 0xc000, 0xc000, 0xc000, 0, 0 },
	{   8, 0xc000, 0xdc00, 0xc000, 0, 0 },
	{   9, 0xa600, 0xca00, 0xf000, 0, 0 },
	{ 246, 0xff00, 0xfb00, 0xf000, 0, 0 },
	{ 247, 0xa000, 0xa000, 0xa400, 0, 0 },
	{ 248, 0x8000, 0x8000, 0x8000, 0, 0 },
	{ 249, 0xff00,      0,      0, 0, 0 },
	{ 250,      0, 0xff00,      0, 0, 0 },
	{ 251, 0xff00, 0xff00,      0, 0, 0 },
	{ 252,      0,      0, 0xff00, 0, 0 },
	{ 253, 0xff00,      0, 0xff00, 0, 0 },
	{ 254,      0, 0xff00, 0xff00, 0, 0 },
	{ 255, 0xff00, 0xff00, 0xff00, 0, 0 }
    };
#define NUM_DESKTOP_COLORS sizeof citems / sizeof citems[0]
    int i;
#else
    unsigned short	zero = 0, ones = 0xFFFF;
#endif
    Pixel wp, bp;
    VisualPtr	pVisual;
    ColormapPtr	cmap;
    int alloctype;
    
    if (!dixRegisterPrivateKey(&micmapScrPrivateKeyRec, PRIVATE_SCREEN, 0))
	return FALSE;

    for (pVisual = pScreen->visuals;
	 pVisual->vid != pScreen->rootVisual;
	 pVisual++)
	;

    if (pScreen->rootDepth == 1 || (pVisual->class & DynamicClass))
	alloctype = AllocNone;
    else
	alloctype = AllocAll;

    if (CreateColormap(pScreen->defColormap, pScreen, pVisual, &cmap,
		       alloctype, 0) != Success)
	return FALSE;

    if (pScreen->rootDepth > 1) {
	wp = pScreen->whitePixel;
	bp = pScreen->blackPixel;
#ifdef WIN32_not_tog
	for (i = 0; i < NUM_DESKTOP_COLORS; i++) {
	    if (AllocColor (cmap,
			    &citems[i].red, &citems[i].green, &citems[i].blue,
			    &citems[i].pixel, 0) != Success)
		return FALSE;
	}
#else
	if ((AllocColor(cmap, &ones, &ones, &ones, &wp, 0) !=
       	       Success) ||
	    (AllocColor(cmap, &zero, &zero, &zero, &bp, 0) !=
       	       Success))
    	    return FALSE;
	pScreen->whitePixel = wp;
	pScreen->blackPixel = bp;
#endif
    }

    (*pScreen->InstallColormap)(cmap);
    return TRUE;
}

/*
 * Default true color bitmasks, should be overridden by
 * driver
 */

#define _RZ(d) ((d + 2) / 3)
#define _RS(d) 0
#define _RM(d) ((1 << _RZ(d)) - 1)
#define _GZ(d) ((d - _RZ(d) + 1) / 2)
#define _GS(d) _RZ(d)
#define _GM(d) (((1 << _GZ(d)) - 1) << _GS(d))
#define _BZ(d) (d - _RZ(d) - _GZ(d))
#define _BS(d) (_RZ(d) + _GZ(d))
#define _BM(d) (((1 << _BZ(d)) - 1) << _BS(d))
#define _CE(d) (1 << _RZ(d))

typedef struct _miVisuals {
    struct _miVisuals	*next;
    int			depth;
    int			bitsPerRGB;
    int			visuals;
    int			count;
    int			preferredCVC;
    Pixel		redMask, greenMask, blueMask;
} miVisualsRec, *miVisualsPtr;

static int  miVisualPriority[] = {
    PseudoColor, GrayScale, StaticColor, TrueColor, DirectColor, StaticGray
};

#define NUM_PRIORITY	6

static miVisualsPtr	miVisuals;

void
miClearVisualTypes(void)
{
    miVisualsPtr v;

    while ((v = miVisuals)) {
	miVisuals = v->next;
	free(v);
    }
}


Bool
miSetVisualTypesAndMasks(int depth, int visuals, int bitsPerRGB, 
			 int preferredCVC,
			 Pixel redMask, Pixel greenMask, Pixel blueMask)
{
    miVisualsPtr   new, *prev, v;
    int		    count;

    new = malloc(sizeof *new);
    if (!new)
	return FALSE;
    if (!redMask || !greenMask || !blueMask)
    {
	redMask = _RM(depth);
	greenMask = _GM(depth);
	blueMask = _BM(depth);
    }
    new->next = 0;
    new->depth = depth;
    new->visuals = visuals;
    new->bitsPerRGB = bitsPerRGB;
    new->preferredCVC = preferredCVC;
    new->redMask = redMask;
    new->greenMask = greenMask;
    new->blueMask = blueMask;
    count = (visuals >> 1) & 033333333333;
    count = visuals - count - ((count >> 1) & 033333333333);
    count = (((count + (count >> 3)) & 030707070707) % 077);	/* HAKMEM 169 */
    new->count = count;
    for (prev = &miVisuals; (v = *prev); prev = &v->next);
    *prev = new;
    return TRUE;
}

Bool
miSetVisualTypes(int depth, int visuals, int bitsPerRGB, int preferredCVC)
{
    return miSetVisualTypesAndMasks (depth, visuals, bitsPerRGB,
				     preferredCVC, 0, 0, 0);
}

int
miGetDefaultVisualMask(int depth)
{
    if (depth > MAX_PSEUDO_DEPTH)
	return LARGE_VISUALS;
    else if (depth >= MIN_TRUE_DEPTH)
	return ALL_VISUALS;
    else if (depth == 1)
	return StaticGrayMask;
    else
	return SMALL_VISUALS;
}

static Bool
miVisualTypesSet (int depth)
{
    miVisualsPtr    visuals;

    for (visuals = miVisuals; visuals; visuals = visuals->next)
	if (visuals->depth == depth)
	    return TRUE;
    return FALSE;
}

Bool
miSetPixmapDepths (void)
{
    int	d, f;
    
    /* Add any unlisted depths from the pixmap formats */
    for (f = 0; f < screenInfo.numPixmapFormats; f++) 
    {
	d = screenInfo.formats[f].depth;
	if (!miVisualTypesSet (d))
	{
	    if (!miSetVisualTypes (d, 0, 0, -1))
		return FALSE;
	}
    }
    return TRUE;
}

/*
 * Distance to least significant one bit
 */
static int
maskShift (Pixel p)
{
    int	s;

    if (!p) return 0;
    s = 0;
    while (!(p & 1))
    {
	s++;
	p >>= 1;
    }
    return s;
}

/*
 * Given a list of formats for a screen, create a list
 * of visuals and depths for the screen which corespond to
 * the set which can be used with this version of cfb.
 */

Bool
miInitVisuals(VisualPtr *visualp, DepthPtr *depthp, int *nvisualp,
		int *ndepthp, int *rootDepthp, VisualID *defaultVisp,
		unsigned long sizes, int bitsPerRGB, int preferredVis)

{
    int		i, j = 0, k;
    VisualPtr	visual;
    DepthPtr	depth;
    VisualID	*vid;
    int		d, b;
    int		f;
    int		ndepth, nvisual;
    int		nvtype;
    int		vtype;
    miVisualsPtr   visuals, nextVisuals;
    int		*preferredCVCs, *prefp;
    int		first_depth;

    /* none specified, we'll guess from pixmap formats */
    if (!miVisuals) 
    {
    	for (f = 0; f < screenInfo.numPixmapFormats; f++) 
    	{
	    d = screenInfo.formats[f].depth;
	    b = screenInfo.formats[f].bitsPerPixel;
	    if (sizes & (1 << (b - 1)))
		vtype = miGetDefaultVisualMask(d);
	    else
		vtype = 0;
	    if (!miSetVisualTypes (d, vtype, bitsPerRGB, -1))
		return FALSE;
    	}
    }
    nvisual = 0;
    ndepth = 0;
    for (visuals = miVisuals; visuals; visuals = nextVisuals) 
    {
	nextVisuals = visuals->next;
	ndepth++;
	nvisual += visuals->count;
    }
    depth = malloc(ndepth * sizeof (DepthRec));
    visual = malloc(nvisual * sizeof (VisualRec));
    preferredCVCs = malloc(ndepth * sizeof(int));
    if (!depth || !visual || !preferredCVCs)
    {
	free(depth);
	free(visual);
	free(preferredCVCs);
	return FALSE;
    }
    *depthp = depth;
    *visualp = visual;
    *ndepthp = ndepth;
    *nvisualp = nvisual;
    prefp = preferredCVCs;
    for (visuals = miVisuals; visuals; visuals = nextVisuals) 
    {
	nextVisuals = visuals->next;
	d = visuals->depth;
	vtype = visuals->visuals;
	nvtype = visuals->count;
	*prefp = visuals->preferredCVC;
	prefp++;
	vid = NULL;
	if (nvtype)
	{
	    vid = malloc(nvtype * sizeof (VisualID));
	    if (!vid) {
	        free(depth);
	        free(visual);
		free(preferredCVCs);
		return FALSE;
	    }
	}
	depth->depth = d;
	depth->numVids = nvtype;
	depth->vids = vid;
	depth++;
	for (i = 0; i < NUM_PRIORITY; i++) {
	    if (! (vtype & (1 << miVisualPriority[i])))
		continue;
	    visual->class = miVisualPriority[i];
	    visual->bitsPerRGBValue = visuals->bitsPerRGB;
	    visual->ColormapEntries = 1 << d;
	    visual->nplanes = d;
	    visual->vid = *vid = FakeClientID (0);
	    switch (visual->class) {
	    case PseudoColor:
	    case GrayScale:
	    case StaticGray:
		visual->redMask = 0;
		visual->greenMask =  0;
		visual->blueMask =  0;
		visual->offsetRed  =  0;
		visual->offsetGreen = 0;
		visual->offsetBlue =  0;
		break;
	    case DirectColor:
	    case TrueColor:
		visual->ColormapEntries = _CE(d);
		/* fall through */
	    case StaticColor:
		visual->redMask =  visuals->redMask;
		visual->greenMask =  visuals->greenMask;
		visual->blueMask =  visuals->blueMask;
		visual->offsetRed  =  maskShift (visuals->redMask);
		visual->offsetGreen = maskShift (visuals->greenMask);
		visual->offsetBlue =  maskShift (visuals->blueMask);
	    }
	    vid++;
	    visual++;
	}
	free(visuals);
    }
    miVisuals = NULL;
    visual = *visualp;
    depth = *depthp;

    /*
     * if we did not supplyied by a preferred visual class
     * check if there is a preferred class in one of the depth
     * structures - if there is, we want to start looking for the
     * default visual/depth from that depth.
     */
    first_depth = 0;
    if (preferredVis < 0 && defaultColorVisualClass < 0 ) {
       for (i = 0; i < ndepth; i++) {
	  if (preferredCVCs[i] >= 0) {
	     first_depth = i;
	     break;
	  }
       }
    }

    for (i = first_depth; i < ndepth; i++)
    {
	int prefColorVisualClass = -1;

	if (defaultColorVisualClass >= 0)
	    prefColorVisualClass = defaultColorVisualClass;
	else if (preferredVis >= 0)
	    prefColorVisualClass = preferredVis;
	else if (preferredCVCs[i] >= 0)
	    prefColorVisualClass = preferredCVCs[i];

	if (*rootDepthp && *rootDepthp != depth[i].depth)
	    continue;
	
	for (j = 0; j < depth[i].numVids; j++)
	{
	    for (k = 0; k < nvisual; k++)
		if (visual[k].vid == depth[i].vids[j])
		    break;
	    if (k == nvisual)
		continue;
	    if (prefColorVisualClass < 0 ||
		visual[k].class == prefColorVisualClass)
		break;
	}
	if (j != depth[i].numVids)
	    break;
    }
    if (i == ndepth) {
	i = 0;
	j = 0;
    }
    *rootDepthp = depth[i].depth;
    *defaultVisp = depth[i].vids[j];
    free(preferredCVCs);

    return TRUE;
}
>>>>>>> eaedc21f
<|MERGE_RESOLUTION|>--- conflicted
+++ resolved
@@ -1,1352 +1,681 @@
-<<<<<<< HEAD
-/*
- * Copyright (c) 1987, Oracle and/or its affiliates. All rights reserved.
- *
- * Permission is hereby granted, free of charge, to any person obtaining a
- * copy of this software and associated documentation files (the "Software"),
- * to deal in the Software without restriction, including without limitation
- * the rights to use, copy, modify, merge, publish, distribute, sublicense,
- * and/or sell copies of the Software, and to permit persons to whom the
- * Software is furnished to do so, subject to the following conditions:
- *
- * The above copyright notice and this permission notice (including the next
- * paragraph) shall be included in all copies or substantial portions of the
- * Software.
- *
- * THE SOFTWARE IS PROVIDED "AS IS", WITHOUT WARRANTY OF ANY KIND, EXPRESS OR
- * IMPLIED, INCLUDING BUT NOT LIMITED TO THE WARRANTIES OF MERCHANTABILITY,
- * FITNESS FOR A PARTICULAR PURPOSE AND NONINFRINGEMENT.  IN NO EVENT SHALL
- * THE AUTHORS OR COPYRIGHT HOLDERS BE LIABLE FOR ANY CLAIM, DAMAGES OR OTHER
- * LIABILITY, WHETHER IN AN ACTION OF CONTRACT, TORT OR OTHERWISE, ARISING
- * FROM, OUT OF OR IN CONNECTION WITH THE SOFTWARE OR THE USE OR OTHER
- * DEALINGS IN THE SOFTWARE.
- */
-
-/*
- * This is based on cfbcmap.c.  The functions here are useful independently
- * of cfb, which is the reason for including them here.  How "mi" these
- * are may be debatable.
- */
-
-
-#ifdef HAVE_DIX_CONFIG_H
-#include <dix-config.h>
-#endif
-
-#include <X11/X.h>
-#include <X11/Xproto.h>
-#include "scrnintstr.h"
-#include "colormapst.h"
-#include "resource.h"
-#include "globals.h"
-#include "micmap.h"
-
-DevPrivateKeyRec micmapScrPrivateKeyRec;
-
-int
-miListInstalledColormaps(ScreenPtr pScreen, Colormap *pmaps)
-{
-    if (GetInstalledmiColormap(pScreen)) {
-	*pmaps = GetInstalledmiColormap(pScreen)->mid;
-	return 1;
-    }
-    return 0;
-}
-
-void
-miInstallColormap(ColormapPtr pmap)
-{
-    ColormapPtr oldpmap = GetInstalledmiColormap(pmap->pScreen);
-
-    if(pmap != oldpmap)
-    {
-	/* Uninstall pInstalledMap. No hardware changes required, just
-	 * notify all interested parties. */
-	if(oldpmap != (ColormapPtr)None)
-	    WalkTree(pmap->pScreen, TellLostMap, (char *)&oldpmap->mid);
-	/* Install pmap */
-	SetInstalledmiColormap(pmap->pScreen, pmap);
-	WalkTree(pmap->pScreen, TellGainedMap, (char *)&pmap->mid);
-
-    }
-}
-
-void
-miUninstallColormap(ColormapPtr pmap)
-{
-    ColormapPtr curpmap = GetInstalledmiColormap(pmap->pScreen);
-
-    if(pmap == curpmap)
-    {
-	if (pmap->mid != pmap->pScreen->defColormap)
-	{
-	    dixLookupResourceByType((pointer *)&curpmap,
-				    pmap->pScreen->defColormap,
-				    RT_COLORMAP, serverClient,
-				    DixUseAccess);
-	    (*pmap->pScreen->InstallColormap)(curpmap);
-	}
-    }
-}
-
-void
-miResolveColor(unsigned short *pred, unsigned short *pgreen,
-		unsigned short *pblue, VisualPtr pVisual)
-{
-    int shift = 16 - pVisual->bitsPerRGBValue;
-    unsigned lim = (1 << pVisual->bitsPerRGBValue) - 1;
-
-    if ((pVisual->class | DynamicClass) == GrayScale)
-    {
-	/* rescale to gray then rgb bits */
-	*pred = (30L * *pred + 59L * *pgreen + 11L * *pblue) / 100;
-	*pblue = *pgreen = *pred = ((*pred >> shift) * 65535) / lim;
-    }
-    else
-    {
-	/* rescale to rgb bits */
-	*pred = ((*pred >> shift) * 65535) / lim;
-	*pgreen = ((*pgreen >> shift) * 65535) / lim;
-	*pblue = ((*pblue >> shift) * 65535) / lim;
-    }
-}
-
-Bool
-miInitializeColormap(ColormapPtr pmap)
-{
-    unsigned i;
-    VisualPtr pVisual;
-    unsigned lim, maxent, shift;
-
-    pVisual = pmap->pVisual;
-    lim = (1 << pVisual->bitsPerRGBValue) - 1;
-    shift = 16 - pVisual->bitsPerRGBValue;
-    maxent = pVisual->ColormapEntries - 1;
-    if (pVisual->class == TrueColor)
-    {
-	unsigned limr, limg, limb;
-
-	limr = pVisual->redMask >> pVisual->offsetRed;
-	for(i = 0; i <= min(limr,maxent); i++)
-	{
-	    /* rescale to [0..65535] then rgb bits */
-	    pmap->red[i].co.local.red =
-		((((i * 65535) / limr) >> shift) * 65535) / lim;
-	}
-	for(; i <= maxent; i++) pmap->red[i].co.local.red = 65535;
-	limg = pVisual->greenMask >> pVisual->offsetGreen;
-	for(i = 0; i <= min(limg,maxent); i++)
-	{
-	    /* rescale to [0..65535] then rgb bits */
-	    pmap->green[i].co.local.green =
-		((((i * 65535) / limg) >> shift) * 65535) / lim;
-	}
-	for(; i <= maxent; i++) pmap->green[i].co.local.green = 65535;
-	limb = pVisual->blueMask >> pVisual->offsetBlue;
-	for(i = 0; i <= min(limb,maxent); i++)
-	{
-	    /* rescale to [0..65535] then rgb bits */
-	    pmap->blue[i].co.local.blue =
-		((((i * 65535) / limb) >> shift) * 65535) / lim;
-	}
-	for(; i <= maxent; i++) pmap->blue[i].co.local.blue = 65535;
-    }
-    else if (pVisual->class == StaticColor)
-    {
-	unsigned limr, limg, limb;
-
-	limr = pVisual->redMask >> pVisual->offsetRed;
-	limg = pVisual->greenMask >> pVisual->offsetGreen;
-	limb = pVisual->blueMask >> pVisual->offsetBlue;
-	for(i = 0; i <= maxent; i++)
-	{
-	    /* rescale to [0..65535] then rgb bits */
-	    pmap->red[i].co.local.red =
-		((((((i & pVisual->redMask) >> pVisual->offsetRed)
-		    * 65535) / limr) >> shift) * 65535) / lim;
-	    pmap->red[i].co.local.green =
-		((((((i & pVisual->greenMask) >> pVisual->offsetGreen)
-		    * 65535) / limg) >> shift) * 65535) / lim;
-	    pmap->red[i].co.local.blue =
-		((((((i & pVisual->blueMask) >> pVisual->offsetBlue)
-		    * 65535) / limb) >> shift) * 65535) / lim;
-	}
-    }
-    else if (pVisual->class == StaticGray)
-    {
-	for(i = 0; i <= maxent; i++)
-	{
-	    /* rescale to [0..65535] then rgb bits */
-	    pmap->red[i].co.local.red = ((((i * 65535) / maxent) >> shift)
-					 * 65535) / lim;
-	    pmap->red[i].co.local.green = pmap->red[i].co.local.red;
-	    pmap->red[i].co.local.blue = pmap->red[i].co.local.red;
-	}
-    }
-    return TRUE;
-}
-
-/* When simulating DirectColor on PseudoColor hardware, multiple
-   entries of the colormap must be updated
- */
-
-#define AddElement(mask) { \
-    pixel = red | green | blue; \
-    for (i = 0; i < nresult; i++) \
-  	if (outdefs[i].pixel == pixel) \
-    	    break; \
-    if (i == nresult) \
-    { \
-   	nresult++; \
-	outdefs[i].pixel = pixel; \
-	outdefs[i].flags = 0; \
-    } \
-    outdefs[i].flags |= (mask); \
-    outdefs[i].red = pmap->red[red >> pVisual->offsetRed].co.local.red; \
-    outdefs[i].green = pmap->green[green >> pVisual->offsetGreen].co.local.green; \
-    outdefs[i].blue = pmap->blue[blue >> pVisual->offsetBlue].co.local.blue; \
-}
-
-int
-miExpandDirectColors(ColormapPtr pmap, int ndef, xColorItem *indefs,
-			xColorItem *outdefs)
-{
-    int	        red, green, blue;
-    int	        maxred, maxgreen, maxblue;
-    int	        stepred, stepgreen, stepblue;
-    VisualPtr   pVisual;
-    int         pixel;
-    int         nresult;
-    int         i;
-
-    pVisual = pmap->pVisual;
-
-    stepred = 1 << pVisual->offsetRed;
-    stepgreen = 1 << pVisual->offsetGreen;
-    stepblue = 1 << pVisual->offsetBlue;
-    maxred = pVisual->redMask;
-    maxgreen = pVisual->greenMask;
-    maxblue = pVisual->blueMask;
-    nresult = 0;
-    for (;ndef--; indefs++)
-    {
-	if (indefs->flags & DoRed)
-	{
-	    red = indefs->pixel & pVisual->redMask;
-    	    for (green = 0; green <= maxgreen; green += stepgreen)
-    	    {
-	    	for (blue = 0; blue <= maxblue; blue += stepblue)
-	    	{
-		    AddElement (DoRed)
-	    	}
-    	    }
-	}
-	if (indefs->flags & DoGreen)
-	{
-	    green = indefs->pixel & pVisual->greenMask;
-    	    for (red = 0; red <= maxred; red += stepred)
-    	    {
-	    	for (blue = 0; blue <= maxblue; blue += stepblue)
-	    	{
-		    AddElement (DoGreen)
-	    	}
-    	    }
-	}
-	if (indefs->flags & DoBlue)
-	{
-	    blue = indefs->pixel & pVisual->blueMask;
-    	    for (red = 0; red <= maxred; red += stepred)
-    	    {
-	    	for (green = 0; green <= maxgreen; green += stepgreen)
-	    	{
-		    AddElement (DoBlue)
-	    	}
-    	    }
-	}
-    }
-    return nresult;
-}
-
-Bool
-miCreateDefColormap(ScreenPtr pScreen)
-{
-/* 
- * In the following sources PC X server vendors may want to delete 
- * "_not_tog" from "#ifdef WIN32_not_tog"
- */
-#ifdef WIN32_not_tog
-    /*  
-     * these are the MS-Windows desktop colors, adjusted for X's 16-bit 
-     * color specifications.
-     */
-    static xColorItem citems[] = {
-	{   0,      0,      0,      0, 0, 0 },
-	{   1, 0x8000,      0,      0, 0, 0 },
-	{   2,      0, 0x8000,      0, 0, 0 },
-	{   3, 0x8000, 0x8000,      0, 0, 0 },
-	{   4,      0,      0, 0x8000, 0, 0 },
-	{   5, 0x8000,      0, 0x8000, 0, 0 },
-	{   6,      0, 0x8000, 0x8000, 0, 0 },
-	{   7, 0xc000, 0xc000, 0xc000, 0, 0 },
-	{   8, 0xc000, 0xdc00, 0xc000, 0, 0 },
-	{   9, 0xa600, 0xca00, 0xf000, 0, 0 },
-	{ 246, 0xff00, 0xfb00, 0xf000, 0, 0 },
-	{ 247, 0xa000, 0xa000, 0xa400, 0, 0 },
-	{ 248, 0x8000, 0x8000, 0x8000, 0, 0 },
-	{ 249, 0xff00,      0,      0, 0, 0 },
-	{ 250,      0, 0xff00,      0, 0, 0 },
-	{ 251, 0xff00, 0xff00,      0, 0, 0 },
-	{ 252,      0,      0, 0xff00, 0, 0 },
-	{ 253, 0xff00,      0, 0xff00, 0, 0 },
-	{ 254,      0, 0xff00, 0xff00, 0, 0 },
-	{ 255, 0xff00, 0xff00, 0xff00, 0, 0 }
-    };
-#define NUM_DESKTOP_COLORS sizeof citems / sizeof citems[0]
-    int i;
-#else
-    unsigned short	zero = 0, ones = 0xFFFF;
-#endif
-    Pixel wp, bp;
-    VisualPtr	pVisual;
-    ColormapPtr	cmap;
-    int alloctype;
-    
-    if (!dixRegisterPrivateKey(&micmapScrPrivateKeyRec, PRIVATE_SCREEN, 0))
-	return FALSE;
-
-    for (pVisual = pScreen->visuals;
-	 pVisual->vid != pScreen->rootVisual;
-	 pVisual++)
-	;
-
-    if (pScreen->rootDepth == 1 || (pVisual->class & DynamicClass))
-	alloctype = AllocNone;
-    else
-	alloctype = AllocAll;
-
-    if (CreateColormap(pScreen->defColormap, pScreen, pVisual, &cmap,
-		       alloctype, 0) != Success)
-	return FALSE;
-
-    if (pScreen->rootDepth > 1) {
-	wp = pScreen->whitePixel;
-	bp = pScreen->blackPixel;
-#ifdef WIN32_not_tog
-	for (i = 0; i < NUM_DESKTOP_COLORS; i++) {
-	    if (AllocColor (cmap,
-			    &citems[i].red, &citems[i].green, &citems[i].blue,
-			    &citems[i].pixel, 0) != Success)
-		return FALSE;
-	}
-#else
-	if ((AllocColor(cmap, &ones, &ones, &ones, &wp, 0) !=
-       	       Success) ||
-	    (AllocColor(cmap, &zero, &zero, &zero, &bp, 0) !=
-       	       Success))
-    	    return FALSE;
-	pScreen->whitePixel = wp;
-	pScreen->blackPixel = bp;
-#endif
-    }
-
-    (*pScreen->InstallColormap)(cmap);
-    return TRUE;
-}
-
-/*
- * Default true color bitmasks, should be overridden by
- * driver
- */
-
-#define _RZ(d) ((d + 2) / 3)
-#define _RS(d) 0
-#define _RM(d) ((1 << _RZ(d)) - 1)
-#define _GZ(d) ((d - _RZ(d) + 1) / 2)
-#define _GS(d) _RZ(d)
-#define _GM(d) (((1 << _GZ(d)) - 1) << _GS(d))
-#define _BZ(d) (d - _RZ(d) - _GZ(d))
-#define _BS(d) (_RZ(d) + _GZ(d))
-#define _BM(d) (((1 << _BZ(d)) - 1) << _BS(d))
-#define _CE(d) (1 << _RZ(d))
-
-typedef struct _miVisuals {
-    struct _miVisuals	*next;
-    int			depth;
-    int			bitsPerRGB;
-    int			visuals;
-    int			count;
-    int			preferredCVC;
-    Pixel		redMask, greenMask, blueMask;
-} miVisualsRec, *miVisualsPtr;
-
-static int  miVisualPriority[] = {
-    PseudoColor, GrayScale, StaticColor, TrueColor, DirectColor, StaticGray
-};
-
-#define NUM_PRIORITY	6
-
-static miVisualsPtr	miVisuals;
-
-void
-miClearVisualTypes(void)
-{
-    miVisualsPtr v;
-
-    while ((v = miVisuals)) {
-	miVisuals = v->next;
-	free(v);
-    }
-}
-
-
-Bool
-miSetVisualTypesAndMasks(int depth, int visuals, int bitsPerRGB, 
-			 int preferredCVC,
-			 Pixel redMask, Pixel greenMask, Pixel blueMask)
-{
-    miVisualsPtr   new, *prev, v;
-    int		    count;
-
-    new = malloc(sizeof *new);
-    if (!new)
-	return FALSE;
-    if (!redMask || !greenMask || !blueMask)
-    {
-	redMask = _RM(depth);
-	greenMask = _GM(depth);
-	blueMask = _BM(depth);
-    }
-    new->next = 0;
-    new->depth = depth;
-    new->visuals = visuals;
-    new->bitsPerRGB = bitsPerRGB;
-    new->preferredCVC = preferredCVC;
-    new->redMask = redMask;
-    new->greenMask = greenMask;
-    new->blueMask = blueMask;
-    count = (visuals >> 1) & 033333333333;
-    count = visuals - count - ((count >> 1) & 033333333333);
-    count = (((count + (count >> 3)) & 030707070707) % 077);	/* HAKMEM 169 */
-    new->count = count;
-    for (prev = &miVisuals; (v = *prev); prev = &v->next);
-    *prev = new;
-    return TRUE;
-}
-
-Bool
-miSetVisualTypes(int depth, int visuals, int bitsPerRGB, int preferredCVC)
-{
-    return miSetVisualTypesAndMasks (depth, visuals, bitsPerRGB,
-				     preferredCVC, 0, 0, 0);
-}
-
-int
-miGetDefaultVisualMask(int depth)
-{
-    if (depth > MAX_PSEUDO_DEPTH)
-	return LARGE_VISUALS;
-    else if (depth >= MIN_TRUE_DEPTH)
-	return ALL_VISUALS;
-    else if (depth == 1)
-	return StaticGrayMask;
-    else
-	return SMALL_VISUALS;
-}
-
-static Bool
-miVisualTypesSet (int depth)
-{
-    miVisualsPtr    visuals;
-
-    for (visuals = miVisuals; visuals; visuals = visuals->next)
-	if (visuals->depth == depth)
-	    return TRUE;
-    return FALSE;
-}
-
-Bool
-miSetPixmapDepths (void)
-{
-    int	d, f;
-    
-    /* Add any unlisted depths from the pixmap formats */
-    for (f = 0; f < screenInfo.numPixmapFormats; f++) 
-    {
-	d = screenInfo.formats[f].depth;
-	if (!miVisualTypesSet (d))
-	{
-	    if (!miSetVisualTypes (d, 0, 0, -1))
-		return FALSE;
-	}
-    }
-    return TRUE;
-}
-
-/*
- * Distance to least significant one bit
- */
-static int
-maskShift (Pixel p)
-{
-    int	s;
-
-    if (!p) return 0;
-    s = 0;
-    while (!(p & 1))
-    {
-	s++;
-	p >>= 1;
-    }
-    return s;
-}
-
-/*
- * Given a list of formats for a screen, create a list
- * of visuals and depths for the screen which corespond to
- * the set which can be used with this version of cfb.
- */
-
-Bool
-miInitVisuals(VisualPtr *visualp, DepthPtr *depthp, int *nvisualp,
-		int *ndepthp, int *rootDepthp, VisualID *defaultVisp,
-		unsigned long sizes, int bitsPerRGB, int preferredVis)
-
-{
-    int		i, j = 0, k;
-    VisualPtr	visual;
-    DepthPtr	depth;
-    VisualID	*vid;
-    int		d, b;
-    int		f;
-    int		ndepth, nvisual;
-    int		nvtype;
-    int		vtype;
-    miVisualsPtr   visuals, nextVisuals;
-    int		*preferredCVCs, *prefp;
-    int		first_depth;
-
-    /* none specified, we'll guess from pixmap formats */
-    if (!miVisuals) 
-    {
-    	for (f = 0; f < screenInfo.numPixmapFormats; f++) 
-    	{
-	    d = screenInfo.formats[f].depth;
-	    b = screenInfo.formats[f].bitsPerPixel;
-	    if (sizes & (1 << (b - 1)))
-		vtype = miGetDefaultVisualMask(d);
-	    else
-		vtype = 0;
-	    if (!miSetVisualTypes (d, vtype, bitsPerRGB, -1))
-		return FALSE;
-    	}
-    }
-    nvisual = 0;
-    ndepth = 0;
-    for (visuals = miVisuals; visuals; visuals = nextVisuals) 
-    {
-	nextVisuals = visuals->next;
-	ndepth++;
-	nvisual += visuals->count;
-    }
-    depth = malloc(ndepth * sizeof (DepthRec));
-    visual = malloc(nvisual * sizeof (VisualRec));
-    preferredCVCs = malloc(ndepth * sizeof(int));
-    if (!depth || !visual || !preferredCVCs)
-    {
-	free(depth);
-	free(visual);
-	free(preferredCVCs);
-	return FALSE;
-    }
-    *depthp = depth;
-    *visualp = visual;
-    *ndepthp = ndepth;
-    *nvisualp = nvisual;
-    prefp = preferredCVCs;
-    for (visuals = miVisuals; visuals; visuals = nextVisuals) 
-    {
-	nextVisuals = visuals->next;
-	d = visuals->depth;
-	vtype = visuals->visuals;
-	nvtype = visuals->count;
-	*prefp = visuals->preferredCVC;
-	prefp++;
-	vid = NULL;
-	if (nvtype)
-	{
-	    vid = malloc(nvtype * sizeof (VisualID));
-	    if (!vid) {
-		free(preferredCVCs);
-		return FALSE;
-	    }
-	}
-	depth->depth = d;
-	depth->numVids = nvtype;
-	depth->vids = vid;
-	depth++;
-	for (i = 0; i < NUM_PRIORITY; i++) {
-	    if (! (vtype & (1 << miVisualPriority[i])))
-		continue;
-	    visual->class = miVisualPriority[i];
-	    visual->bitsPerRGBValue = visuals->bitsPerRGB;
-	    visual->ColormapEntries = 1 << d;
-	    visual->nplanes = d;
-	    visual->vid = *vid = FakeClientID (0);
-	    switch (visual->class) {
-	    case PseudoColor:
-	    case GrayScale:
-	    case StaticGray:
-		visual->redMask = 0;
-		visual->greenMask =  0;
-		visual->blueMask =  0;
-		visual->offsetRed  =  0;
-		visual->offsetGreen = 0;
-		visual->offsetBlue =  0;
-		break;
-	    case DirectColor:
-	    case TrueColor:
-		visual->ColormapEntries = _CE(d);
-		/* fall through */
-	    case StaticColor:
-		visual->redMask =  visuals->redMask;
-		visual->greenMask =  visuals->greenMask;
-		visual->blueMask =  visuals->blueMask;
-		visual->offsetRed  =  maskShift (visuals->redMask);
-		visual->offsetGreen = maskShift (visuals->greenMask);
-		visual->offsetBlue =  maskShift (visuals->blueMask);
-	    }
-	    vid++;
-	    visual++;
-	}
-	free(visuals);
-    }
-    miVisuals = NULL;
-    visual = *visualp;
-    depth = *depthp;
-
-    /*
-     * if we did not supplyied by a preferred visual class
-     * check if there is a preferred class in one of the depth
-     * structures - if there is, we want to start looking for the
-     * default visual/depth from that depth.
-     */
-    first_depth = 0;
-    if (preferredVis < 0 && defaultColorVisualClass < 0 ) {
-       for (i = 0; i < ndepth; i++) {
-	  if (preferredCVCs[i] >= 0) {
-	     first_depth = i;
-	     break;
-	  }
-       }
-    }
-
-    for (i = first_depth; i < ndepth; i++)
-    {
-	int prefColorVisualClass = -1;
-
-	if (defaultColorVisualClass >= 0)
-	    prefColorVisualClass = defaultColorVisualClass;
-	else if (preferredVis >= 0)
-	    prefColorVisualClass = preferredVis;
-	else if (preferredCVCs[i] >= 0)
-	    prefColorVisualClass = preferredCVCs[i];
-
-	if (*rootDepthp && *rootDepthp != depth[i].depth)
-	    continue;
-	
-	for (j = 0; j < depth[i].numVids; j++)
-	{
-	    for (k = 0; k < nvisual; k++)
-		if (visual[k].vid == depth[i].vids[j])
-		    break;
-	    if (k == nvisual)
-		continue;
-	    if (prefColorVisualClass < 0 ||
-		visual[k].class == prefColorVisualClass)
-		break;
-	}
-	if (j != depth[i].numVids)
-	    break;
-    }
-    if (i == ndepth) {
-	i = 0;
-	j = 0;
-    }
-    *rootDepthp = depth[i].depth;
-    *defaultVisp = depth[i].vids[j];
-    free(preferredCVCs);
-
-    return TRUE;
-}
-=======
-/*
- * Copyright (c) 1987, Oracle and/or its affiliates. All rights reserved.
- *
- * Permission is hereby granted, free of charge, to any person obtaining a
- * copy of this software and associated documentation files (the "Software"),
- * to deal in the Software without restriction, including without limitation
- * the rights to use, copy, modify, merge, publish, distribute, sublicense,
- * and/or sell copies of the Software, and to permit persons to whom the
- * Software is furnished to do so, subject to the following conditions:
- *
- * The above copyright notice and this permission notice (including the next
- * paragraph) shall be included in all copies or substantial portions of the
- * Software.
- *
- * THE SOFTWARE IS PROVIDED "AS IS", WITHOUT WARRANTY OF ANY KIND, EXPRESS OR
- * IMPLIED, INCLUDING BUT NOT LIMITED TO THE WARRANTIES OF MERCHANTABILITY,
- * FITNESS FOR A PARTICULAR PURPOSE AND NONINFRINGEMENT.  IN NO EVENT SHALL
- * THE AUTHORS OR COPYRIGHT HOLDERS BE LIABLE FOR ANY CLAIM, DAMAGES OR OTHER
- * LIABILITY, WHETHER IN AN ACTION OF CONTRACT, TORT OR OTHERWISE, ARISING
- * FROM, OUT OF OR IN CONNECTION WITH THE SOFTWARE OR THE USE OR OTHER
- * DEALINGS IN THE SOFTWARE.
- */
-
-/*
- * This is based on cfbcmap.c.  The functions here are useful independently
- * of cfb, which is the reason for including them here.  How "mi" these
- * are may be debatable.
- */
-
-
-#ifdef HAVE_DIX_CONFIG_H
-#include <dix-config.h>
-#endif
-
-#include <X11/X.h>
-#include <X11/Xproto.h>
-#include "scrnintstr.h"
-#include "colormapst.h"
-#include "resource.h"
-#include "globals.h"
-#include "micmap.h"
-
-DevPrivateKeyRec micmapScrPrivateKeyRec;
-
-int
-miListInstalledColormaps(ScreenPtr pScreen, Colormap *pmaps)
-{
-    if (GetInstalledmiColormap(pScreen)) {
-	*pmaps = GetInstalledmiColormap(pScreen)->mid;
-	return 1;
-    }
-    return 0;
-}
-
-void
-miInstallColormap(ColormapPtr pmap)
-{
-    ColormapPtr oldpmap = GetInstalledmiColormap(pmap->pScreen);
-
-    if(pmap != oldpmap)
-    {
-	/* Uninstall pInstalledMap. No hardware changes required, just
-	 * notify all interested parties. */
-	if(oldpmap != (ColormapPtr)None)
-	    WalkTree(pmap->pScreen, TellLostMap, (char *)&oldpmap->mid);
-	/* Install pmap */
-	SetInstalledmiColormap(pmap->pScreen, pmap);
-	WalkTree(pmap->pScreen, TellGainedMap, (char *)&pmap->mid);
-
-    }
-}
-
-void
-miUninstallColormap(ColormapPtr pmap)
-{
-    ColormapPtr curpmap = GetInstalledmiColormap(pmap->pScreen);
-
-    if(pmap == curpmap)
-    {
-	if (pmap->mid != pmap->pScreen->defColormap)
-	{
-	    dixLookupResourceByType((pointer *)&curpmap,
-				    pmap->pScreen->defColormap,
-				    RT_COLORMAP, serverClient,
-				    DixUseAccess);
-	    (*pmap->pScreen->InstallColormap)(curpmap);
-	}
-    }
-}
-
-void
-miResolveColor(unsigned short *pred, unsigned short *pgreen,
-		unsigned short *pblue, VisualPtr pVisual)
-{
-    int shift = 16 - pVisual->bitsPerRGBValue;
-    unsigned lim = (1 << pVisual->bitsPerRGBValue) - 1;
-
-    if ((pVisual->class | DynamicClass) == GrayScale)
-    {
-	/* rescale to gray then rgb bits */
-	*pred = (30L * *pred + 59L * *pgreen + 11L * *pblue) / 100;
-	*pblue = *pgreen = *pred = ((*pred >> shift) * 65535) / lim;
-    }
-    else
-    {
-	/* rescale to rgb bits */
-	*pred = ((*pred >> shift) * 65535) / lim;
-	*pgreen = ((*pgreen >> shift) * 65535) / lim;
-	*pblue = ((*pblue >> shift) * 65535) / lim;
-    }
-}
-
-Bool
-miInitializeColormap(ColormapPtr pmap)
-{
-    unsigned i;
-    VisualPtr pVisual;
-    unsigned lim, maxent, shift;
-
-    pVisual = pmap->pVisual;
-    lim = (1 << pVisual->bitsPerRGBValue) - 1;
-    shift = 16 - pVisual->bitsPerRGBValue;
-    maxent = pVisual->ColormapEntries - 1;
-    if (pVisual->class == TrueColor)
-    {
-	unsigned limr, limg, limb;
-
-	limr = pVisual->redMask >> pVisual->offsetRed;
-	limg = pVisual->greenMask >> pVisual->offsetGreen;
-	limb = pVisual->blueMask >> pVisual->offsetBlue;
-	for(i = 0; i <= maxent; i++)
-	{
-	    /* rescale to [0..65535] then rgb bits */
-	    pmap->red[i].co.local.red =
-		((((i * 65535) / limr) >> shift) * 65535) / lim;
-	    pmap->green[i].co.local.green =
-		((((i * 65535) / limg) >> shift) * 65535) / lim;
-	    pmap->blue[i].co.local.blue =
-		((((i * 65535) / limb) >> shift) * 65535) / lim;
-	}
-    }
-    else if (pVisual->class == StaticColor)
-    {
-	unsigned limr, limg, limb;
-
-	limr = pVisual->redMask >> pVisual->offsetRed;
-	limg = pVisual->greenMask >> pVisual->offsetGreen;
-	limb = pVisual->blueMask >> pVisual->offsetBlue;
-	for(i = 0; i <= maxent; i++)
-	{
-	    /* rescale to [0..65535] then rgb bits */
-	    pmap->red[i].co.local.red =
-		((((((i & pVisual->redMask) >> pVisual->offsetRed)
-		    * 65535) / limr) >> shift) * 65535) / lim;
-	    pmap->red[i].co.local.green =
-		((((((i & pVisual->greenMask) >> pVisual->offsetGreen)
-		    * 65535) / limg) >> shift) * 65535) / lim;
-	    pmap->red[i].co.local.blue =
-		((((((i & pVisual->blueMask) >> pVisual->offsetBlue)
-		    * 65535) / limb) >> shift) * 65535) / lim;
-	}
-    }
-    else if (pVisual->class == StaticGray)
-    {
-	for(i = 0; i <= maxent; i++)
-	{
-	    /* rescale to [0..65535] then rgb bits */
-	    pmap->red[i].co.local.red = ((((i * 65535) / maxent) >> shift)
-					 * 65535) / lim;
-	    pmap->red[i].co.local.green = pmap->red[i].co.local.red;
-	    pmap->red[i].co.local.blue = pmap->red[i].co.local.red;
-	}
-    }
-    return TRUE;
-}
-
-/* When simulating DirectColor on PseudoColor hardware, multiple
-   entries of the colormap must be updated
- */
-
-#define AddElement(mask) { \
-    pixel = red | green | blue; \
-    for (i = 0; i < nresult; i++) \
-  	if (outdefs[i].pixel == pixel) \
-    	    break; \
-    if (i == nresult) \
-    { \
-   	nresult++; \
-	outdefs[i].pixel = pixel; \
-	outdefs[i].flags = 0; \
-    } \
-    outdefs[i].flags |= (mask); \
-    outdefs[i].red = pmap->red[red >> pVisual->offsetRed].co.local.red; \
-    outdefs[i].green = pmap->green[green >> pVisual->offsetGreen].co.local.green; \
-    outdefs[i].blue = pmap->blue[blue >> pVisual->offsetBlue].co.local.blue; \
-}
-
-int
-miExpandDirectColors(ColormapPtr pmap, int ndef, xColorItem *indefs,
-			xColorItem *outdefs)
-{
-    int	        red, green, blue;
-    int	        maxred, maxgreen, maxblue;
-    int	        stepred, stepgreen, stepblue;
-    VisualPtr   pVisual;
-    int         pixel;
-    int         nresult;
-    int         i;
-
-    pVisual = pmap->pVisual;
-
-    stepred = 1 << pVisual->offsetRed;
-    stepgreen = 1 << pVisual->offsetGreen;
-    stepblue = 1 << pVisual->offsetBlue;
-    maxred = pVisual->redMask;
-    maxgreen = pVisual->greenMask;
-    maxblue = pVisual->blueMask;
-    nresult = 0;
-    for (;ndef--; indefs++)
-    {
-	if (indefs->flags & DoRed)
-	{
-	    red = indefs->pixel & pVisual->redMask;
-    	    for (green = 0; green <= maxgreen; green += stepgreen)
-    	    {
-	    	for (blue = 0; blue <= maxblue; blue += stepblue)
-	    	{
-		    AddElement (DoRed)
-	    	}
-    	    }
-	}
-	if (indefs->flags & DoGreen)
-	{
-	    green = indefs->pixel & pVisual->greenMask;
-    	    for (red = 0; red <= maxred; red += stepred)
-    	    {
-	    	for (blue = 0; blue <= maxblue; blue += stepblue)
-	    	{
-		    AddElement (DoGreen)
-	    	}
-    	    }
-	}
-	if (indefs->flags & DoBlue)
-	{
-	    blue = indefs->pixel & pVisual->blueMask;
-    	    for (red = 0; red <= maxred; red += stepred)
-    	    {
-	    	for (green = 0; green <= maxgreen; green += stepgreen)
-	    	{
-		    AddElement (DoBlue)
-	    	}
-    	    }
-	}
-    }
-    return nresult;
-}
-
-Bool
-miCreateDefColormap(ScreenPtr pScreen)
-{
-/* 
- * In the following sources PC X server vendors may want to delete 
- * "_not_tog" from "#ifdef WIN32_not_tog"
- */
-#ifdef WIN32_not_tog
-    /*  
-     * these are the MS-Windows desktop colors, adjusted for X's 16-bit 
-     * color specifications.
-     */
-    static xColorItem citems[] = {
-	{   0,      0,      0,      0, 0, 0 },
-	{   1, 0x8000,      0,      0, 0, 0 },
-	{   2,      0, 0x8000,      0, 0, 0 },
-	{   3, 0x8000, 0x8000,      0, 0, 0 },
-	{   4,      0,      0, 0x8000, 0, 0 },
-	{   5, 0x8000,      0, 0x8000, 0, 0 },
-	{   6,      0, 0x8000, 0x8000, 0, 0 },
-	{   7, 0xc000, 0xc000, 0xc000, 0, 0 },
-	{   8, 0xc000, 0xdc00, 0xc000, 0, 0 },
-	{   9, 0xa600, 0xca00, 0xf000, 0, 0 },
-	{ 246, 0xff00, 0xfb00, 0xf000, 0, 0 },
-	{ 247, 0xa000, 0xa000, 0xa400, 0, 0 },
-	{ 248, 0x8000, 0x8000, 0x8000, 0, 0 },
-	{ 249, 0xff00,      0,      0, 0, 0 },
-	{ 250,      0, 0xff00,      0, 0, 0 },
-	{ 251, 0xff00, 0xff00,      0, 0, 0 },
-	{ 252,      0,      0, 0xff00, 0, 0 },
-	{ 253, 0xff00,      0, 0xff00, 0, 0 },
-	{ 254,      0, 0xff00, 0xff00, 0, 0 },
-	{ 255, 0xff00, 0xff00, 0xff00, 0, 0 }
-    };
-#define NUM_DESKTOP_COLORS sizeof citems / sizeof citems[0]
-    int i;
-#else
-    unsigned short	zero = 0, ones = 0xFFFF;
-#endif
-    Pixel wp, bp;
-    VisualPtr	pVisual;
-    ColormapPtr	cmap;
-    int alloctype;
-    
-    if (!dixRegisterPrivateKey(&micmapScrPrivateKeyRec, PRIVATE_SCREEN, 0))
-	return FALSE;
-
-    for (pVisual = pScreen->visuals;
-	 pVisual->vid != pScreen->rootVisual;
-	 pVisual++)
-	;
-
-    if (pScreen->rootDepth == 1 || (pVisual->class & DynamicClass))
-	alloctype = AllocNone;
-    else
-	alloctype = AllocAll;
-
-    if (CreateColormap(pScreen->defColormap, pScreen, pVisual, &cmap,
-		       alloctype, 0) != Success)
-	return FALSE;
-
-    if (pScreen->rootDepth > 1) {
-	wp = pScreen->whitePixel;
-	bp = pScreen->blackPixel;
-#ifdef WIN32_not_tog
-	for (i = 0; i < NUM_DESKTOP_COLORS; i++) {
-	    if (AllocColor (cmap,
-			    &citems[i].red, &citems[i].green, &citems[i].blue,
-			    &citems[i].pixel, 0) != Success)
-		return FALSE;
-	}
-#else
-	if ((AllocColor(cmap, &ones, &ones, &ones, &wp, 0) !=
-       	       Success) ||
-	    (AllocColor(cmap, &zero, &zero, &zero, &bp, 0) !=
-       	       Success))
-    	    return FALSE;
-	pScreen->whitePixel = wp;
-	pScreen->blackPixel = bp;
-#endif
-    }
-
-    (*pScreen->InstallColormap)(cmap);
-    return TRUE;
-}
-
-/*
- * Default true color bitmasks, should be overridden by
- * driver
- */
-
-#define _RZ(d) ((d + 2) / 3)
-#define _RS(d) 0
-#define _RM(d) ((1 << _RZ(d)) - 1)
-#define _GZ(d) ((d - _RZ(d) + 1) / 2)
-#define _GS(d) _RZ(d)
-#define _GM(d) (((1 << _GZ(d)) - 1) << _GS(d))
-#define _BZ(d) (d - _RZ(d) - _GZ(d))
-#define _BS(d) (_RZ(d) + _GZ(d))
-#define _BM(d) (((1 << _BZ(d)) - 1) << _BS(d))
-#define _CE(d) (1 << _RZ(d))
-
-typedef struct _miVisuals {
-    struct _miVisuals	*next;
-    int			depth;
-    int			bitsPerRGB;
-    int			visuals;
-    int			count;
-    int			preferredCVC;
-    Pixel		redMask, greenMask, blueMask;
-} miVisualsRec, *miVisualsPtr;
-
-static int  miVisualPriority[] = {
-    PseudoColor, GrayScale, StaticColor, TrueColor, DirectColor, StaticGray
-};
-
-#define NUM_PRIORITY	6
-
-static miVisualsPtr	miVisuals;
-
-void
-miClearVisualTypes(void)
-{
-    miVisualsPtr v;
-
-    while ((v = miVisuals)) {
-	miVisuals = v->next;
-	free(v);
-    }
-}
-
-
-Bool
-miSetVisualTypesAndMasks(int depth, int visuals, int bitsPerRGB, 
-			 int preferredCVC,
-			 Pixel redMask, Pixel greenMask, Pixel blueMask)
-{
-    miVisualsPtr   new, *prev, v;
-    int		    count;
-
-    new = malloc(sizeof *new);
-    if (!new)
-	return FALSE;
-    if (!redMask || !greenMask || !blueMask)
-    {
-	redMask = _RM(depth);
-	greenMask = _GM(depth);
-	blueMask = _BM(depth);
-    }
-    new->next = 0;
-    new->depth = depth;
-    new->visuals = visuals;
-    new->bitsPerRGB = bitsPerRGB;
-    new->preferredCVC = preferredCVC;
-    new->redMask = redMask;
-    new->greenMask = greenMask;
-    new->blueMask = blueMask;
-    count = (visuals >> 1) & 033333333333;
-    count = visuals - count - ((count >> 1) & 033333333333);
-    count = (((count + (count >> 3)) & 030707070707) % 077);	/* HAKMEM 169 */
-    new->count = count;
-    for (prev = &miVisuals; (v = *prev); prev = &v->next);
-    *prev = new;
-    return TRUE;
-}
-
-Bool
-miSetVisualTypes(int depth, int visuals, int bitsPerRGB, int preferredCVC)
-{
-    return miSetVisualTypesAndMasks (depth, visuals, bitsPerRGB,
-				     preferredCVC, 0, 0, 0);
-}
-
-int
-miGetDefaultVisualMask(int depth)
-{
-    if (depth > MAX_PSEUDO_DEPTH)
-	return LARGE_VISUALS;
-    else if (depth >= MIN_TRUE_DEPTH)
-	return ALL_VISUALS;
-    else if (depth == 1)
-	return StaticGrayMask;
-    else
-	return SMALL_VISUALS;
-}
-
-static Bool
-miVisualTypesSet (int depth)
-{
-    miVisualsPtr    visuals;
-
-    for (visuals = miVisuals; visuals; visuals = visuals->next)
-	if (visuals->depth == depth)
-	    return TRUE;
-    return FALSE;
-}
-
-Bool
-miSetPixmapDepths (void)
-{
-    int	d, f;
-    
-    /* Add any unlisted depths from the pixmap formats */
-    for (f = 0; f < screenInfo.numPixmapFormats; f++) 
-    {
-	d = screenInfo.formats[f].depth;
-	if (!miVisualTypesSet (d))
-	{
-	    if (!miSetVisualTypes (d, 0, 0, -1))
-		return FALSE;
-	}
-    }
-    return TRUE;
-}
-
-/*
- * Distance to least significant one bit
- */
-static int
-maskShift (Pixel p)
-{
-    int	s;
-
-    if (!p) return 0;
-    s = 0;
-    while (!(p & 1))
-    {
-	s++;
-	p >>= 1;
-    }
-    return s;
-}
-
-/*
- * Given a list of formats for a screen, create a list
- * of visuals and depths for the screen which corespond to
- * the set which can be used with this version of cfb.
- */
-
-Bool
-miInitVisuals(VisualPtr *visualp, DepthPtr *depthp, int *nvisualp,
-		int *ndepthp, int *rootDepthp, VisualID *defaultVisp,
-		unsigned long sizes, int bitsPerRGB, int preferredVis)
-
-{
-    int		i, j = 0, k;
-    VisualPtr	visual;
-    DepthPtr	depth;
-    VisualID	*vid;
-    int		d, b;
-    int		f;
-    int		ndepth, nvisual;
-    int		nvtype;
-    int		vtype;
-    miVisualsPtr   visuals, nextVisuals;
-    int		*preferredCVCs, *prefp;
-    int		first_depth;
-
-    /* none specified, we'll guess from pixmap formats */
-    if (!miVisuals) 
-    {
-    	for (f = 0; f < screenInfo.numPixmapFormats; f++) 
-    	{
-	    d = screenInfo.formats[f].depth;
-	    b = screenInfo.formats[f].bitsPerPixel;
-	    if (sizes & (1 << (b - 1)))
-		vtype = miGetDefaultVisualMask(d);
-	    else
-		vtype = 0;
-	    if (!miSetVisualTypes (d, vtype, bitsPerRGB, -1))
-		return FALSE;
-    	}
-    }
-    nvisual = 0;
-    ndepth = 0;
-    for (visuals = miVisuals; visuals; visuals = nextVisuals) 
-    {
-	nextVisuals = visuals->next;
-	ndepth++;
-	nvisual += visuals->count;
-    }
-    depth = malloc(ndepth * sizeof (DepthRec));
-    visual = malloc(nvisual * sizeof (VisualRec));
-    preferredCVCs = malloc(ndepth * sizeof(int));
-    if (!depth || !visual || !preferredCVCs)
-    {
-	free(depth);
-	free(visual);
-	free(preferredCVCs);
-	return FALSE;
-    }
-    *depthp = depth;
-    *visualp = visual;
-    *ndepthp = ndepth;
-    *nvisualp = nvisual;
-    prefp = preferredCVCs;
-    for (visuals = miVisuals; visuals; visuals = nextVisuals) 
-    {
-	nextVisuals = visuals->next;
-	d = visuals->depth;
-	vtype = visuals->visuals;
-	nvtype = visuals->count;
-	*prefp = visuals->preferredCVC;
-	prefp++;
-	vid = NULL;
-	if (nvtype)
-	{
-	    vid = malloc(nvtype * sizeof (VisualID));
-	    if (!vid) {
-	        free(depth);
-	        free(visual);
-		free(preferredCVCs);
-		return FALSE;
-	    }
-	}
-	depth->depth = d;
-	depth->numVids = nvtype;
-	depth->vids = vid;
-	depth++;
-	for (i = 0; i < NUM_PRIORITY; i++) {
-	    if (! (vtype & (1 << miVisualPriority[i])))
-		continue;
-	    visual->class = miVisualPriority[i];
-	    visual->bitsPerRGBValue = visuals->bitsPerRGB;
-	    visual->ColormapEntries = 1 << d;
-	    visual->nplanes = d;
-	    visual->vid = *vid = FakeClientID (0);
-	    switch (visual->class) {
-	    case PseudoColor:
-	    case GrayScale:
-	    case StaticGray:
-		visual->redMask = 0;
-		visual->greenMask =  0;
-		visual->blueMask =  0;
-		visual->offsetRed  =  0;
-		visual->offsetGreen = 0;
-		visual->offsetBlue =  0;
-		break;
-	    case DirectColor:
-	    case TrueColor:
-		visual->ColormapEntries = _CE(d);
-		/* fall through */
-	    case StaticColor:
-		visual->redMask =  visuals->redMask;
-		visual->greenMask =  visuals->greenMask;
-		visual->blueMask =  visuals->blueMask;
-		visual->offsetRed  =  maskShift (visuals->redMask);
-		visual->offsetGreen = maskShift (visuals->greenMask);
-		visual->offsetBlue =  maskShift (visuals->blueMask);
-	    }
-	    vid++;
-	    visual++;
-	}
-	free(visuals);
-    }
-    miVisuals = NULL;
-    visual = *visualp;
-    depth = *depthp;
-
-    /*
-     * if we did not supplyied by a preferred visual class
-     * check if there is a preferred class in one of the depth
-     * structures - if there is, we want to start looking for the
-     * default visual/depth from that depth.
-     */
-    first_depth = 0;
-    if (preferredVis < 0 && defaultColorVisualClass < 0 ) {
-       for (i = 0; i < ndepth; i++) {
-	  if (preferredCVCs[i] >= 0) {
-	     first_depth = i;
-	     break;
-	  }
-       }
-    }
-
-    for (i = first_depth; i < ndepth; i++)
-    {
-	int prefColorVisualClass = -1;
-
-	if (defaultColorVisualClass >= 0)
-	    prefColorVisualClass = defaultColorVisualClass;
-	else if (preferredVis >= 0)
-	    prefColorVisualClass = preferredVis;
-	else if (preferredCVCs[i] >= 0)
-	    prefColorVisualClass = preferredCVCs[i];
-
-	if (*rootDepthp && *rootDepthp != depth[i].depth)
-	    continue;
-	
-	for (j = 0; j < depth[i].numVids; j++)
-	{
-	    for (k = 0; k < nvisual; k++)
-		if (visual[k].vid == depth[i].vids[j])
-		    break;
-	    if (k == nvisual)
-		continue;
-	    if (prefColorVisualClass < 0 ||
-		visual[k].class == prefColorVisualClass)
-		break;
-	}
-	if (j != depth[i].numVids)
-	    break;
-    }
-    if (i == ndepth) {
-	i = 0;
-	j = 0;
-    }
-    *rootDepthp = depth[i].depth;
-    *defaultVisp = depth[i].vids[j];
-    free(preferredCVCs);
-
-    return TRUE;
-}
->>>>>>> eaedc21f
+/*
+ * Copyright (c) 1987, Oracle and/or its affiliates. All rights reserved.
+ *
+ * Permission is hereby granted, free of charge, to any person obtaining a
+ * copy of this software and associated documentation files (the "Software"),
+ * to deal in the Software without restriction, including without limitation
+ * the rights to use, copy, modify, merge, publish, distribute, sublicense,
+ * and/or sell copies of the Software, and to permit persons to whom the
+ * Software is furnished to do so, subject to the following conditions:
+ *
+ * The above copyright notice and this permission notice (including the next
+ * paragraph) shall be included in all copies or substantial portions of the
+ * Software.
+ *
+ * THE SOFTWARE IS PROVIDED "AS IS", WITHOUT WARRANTY OF ANY KIND, EXPRESS OR
+ * IMPLIED, INCLUDING BUT NOT LIMITED TO THE WARRANTIES OF MERCHANTABILITY,
+ * FITNESS FOR A PARTICULAR PURPOSE AND NONINFRINGEMENT.  IN NO EVENT SHALL
+ * THE AUTHORS OR COPYRIGHT HOLDERS BE LIABLE FOR ANY CLAIM, DAMAGES OR OTHER
+ * LIABILITY, WHETHER IN AN ACTION OF CONTRACT, TORT OR OTHERWISE, ARISING
+ * FROM, OUT OF OR IN CONNECTION WITH THE SOFTWARE OR THE USE OR OTHER
+ * DEALINGS IN THE SOFTWARE.
+ */
+
+/*
+ * This is based on cfbcmap.c.  The functions here are useful independently
+ * of cfb, which is the reason for including them here.  How "mi" these
+ * are may be debatable.
+ */
+
+
+#ifdef HAVE_DIX_CONFIG_H
+#include <dix-config.h>
+#endif
+
+#include <X11/X.h>
+#include <X11/Xproto.h>
+#include "scrnintstr.h"
+#include "colormapst.h"
+#include "resource.h"
+#include "globals.h"
+#include "micmap.h"
+
+DevPrivateKeyRec micmapScrPrivateKeyRec;
+
+int
+miListInstalledColormaps(ScreenPtr pScreen, Colormap *pmaps)
+{
+    if (GetInstalledmiColormap(pScreen)) {
+	*pmaps = GetInstalledmiColormap(pScreen)->mid;
+	return 1;
+    }
+    return 0;
+}
+
+void
+miInstallColormap(ColormapPtr pmap)
+{
+    ColormapPtr oldpmap = GetInstalledmiColormap(pmap->pScreen);
+
+    if(pmap != oldpmap)
+    {
+	/* Uninstall pInstalledMap. No hardware changes required, just
+	 * notify all interested parties. */
+	if(oldpmap != (ColormapPtr)None)
+	    WalkTree(pmap->pScreen, TellLostMap, (char *)&oldpmap->mid);
+	/* Install pmap */
+	SetInstalledmiColormap(pmap->pScreen, pmap);
+	WalkTree(pmap->pScreen, TellGainedMap, (char *)&pmap->mid);
+
+    }
+}
+
+void
+miUninstallColormap(ColormapPtr pmap)
+{
+    ColormapPtr curpmap = GetInstalledmiColormap(pmap->pScreen);
+
+    if(pmap == curpmap)
+    {
+	if (pmap->mid != pmap->pScreen->defColormap)
+	{
+	    dixLookupResourceByType((pointer *)&curpmap,
+				    pmap->pScreen->defColormap,
+				    RT_COLORMAP, serverClient,
+				    DixUseAccess);
+	    (*pmap->pScreen->InstallColormap)(curpmap);
+	}
+    }
+}
+
+void
+miResolveColor(unsigned short *pred, unsigned short *pgreen,
+		unsigned short *pblue, VisualPtr pVisual)
+{
+    int shift = 16 - pVisual->bitsPerRGBValue;
+    unsigned lim = (1 << pVisual->bitsPerRGBValue) - 1;
+
+    if ((pVisual->class | DynamicClass) == GrayScale)
+    {
+	/* rescale to gray then rgb bits */
+	*pred = (30L * *pred + 59L * *pgreen + 11L * *pblue) / 100;
+	*pblue = *pgreen = *pred = ((*pred >> shift) * 65535) / lim;
+    }
+    else
+    {
+	/* rescale to rgb bits */
+	*pred = ((*pred >> shift) * 65535) / lim;
+	*pgreen = ((*pgreen >> shift) * 65535) / lim;
+	*pblue = ((*pblue >> shift) * 65535) / lim;
+    }
+}
+
+Bool
+miInitializeColormap(ColormapPtr pmap)
+{
+    unsigned i;
+    VisualPtr pVisual;
+    unsigned lim, maxent, shift;
+
+    pVisual = pmap->pVisual;
+    lim = (1 << pVisual->bitsPerRGBValue) - 1;
+    shift = 16 - pVisual->bitsPerRGBValue;
+    maxent = pVisual->ColormapEntries - 1;
+    if (pVisual->class == TrueColor)
+    {
+	unsigned limr, limg, limb;
+
+	limr = pVisual->redMask >> pVisual->offsetRed;
+	for(i = 0; i <= min(limr,maxent); i++)
+	{
+	    /* rescale to [0..65535] then rgb bits */
+	    pmap->red[i].co.local.red =
+		((((i * 65535) / limr) >> shift) * 65535) / lim;
+	}
+	for(; i <= maxent; i++) pmap->red[i].co.local.red = 65535;
+	limg = pVisual->greenMask >> pVisual->offsetGreen;
+	for(i = 0; i <= min(limg,maxent); i++)
+	{
+	    /* rescale to [0..65535] then rgb bits */
+	    pmap->green[i].co.local.green =
+		((((i * 65535) / limg) >> shift) * 65535) / lim;
+	}
+	for(; i <= maxent; i++) pmap->green[i].co.local.green = 65535;
+	limb = pVisual->blueMask >> pVisual->offsetBlue;
+	for(i = 0; i <= min(limb,maxent); i++)
+	{
+	    /* rescale to [0..65535] then rgb bits */
+	    pmap->blue[i].co.local.blue =
+		((((i * 65535) / limb) >> shift) * 65535) / lim;
+	}
+	for(; i <= maxent; i++) pmap->blue[i].co.local.blue = 65535;
+    }
+    else if (pVisual->class == StaticColor)
+    {
+	unsigned limr, limg, limb;
+
+	limr = pVisual->redMask >> pVisual->offsetRed;
+	limg = pVisual->greenMask >> pVisual->offsetGreen;
+	limb = pVisual->blueMask >> pVisual->offsetBlue;
+	for(i = 0; i <= maxent; i++)
+	{
+	    /* rescale to [0..65535] then rgb bits */
+	    pmap->red[i].co.local.red =
+		((((((i & pVisual->redMask) >> pVisual->offsetRed)
+		    * 65535) / limr) >> shift) * 65535) / lim;
+	    pmap->red[i].co.local.green =
+		((((((i & pVisual->greenMask) >> pVisual->offsetGreen)
+		    * 65535) / limg) >> shift) * 65535) / lim;
+	    pmap->red[i].co.local.blue =
+		((((((i & pVisual->blueMask) >> pVisual->offsetBlue)
+		    * 65535) / limb) >> shift) * 65535) / lim;
+	}
+    }
+    else if (pVisual->class == StaticGray)
+    {
+	for(i = 0; i <= maxent; i++)
+	{
+	    /* rescale to [0..65535] then rgb bits */
+	    pmap->red[i].co.local.red = ((((i * 65535) / maxent) >> shift)
+					 * 65535) / lim;
+	    pmap->red[i].co.local.green = pmap->red[i].co.local.red;
+	    pmap->red[i].co.local.blue = pmap->red[i].co.local.red;
+	}
+    }
+    return TRUE;
+}
+
+/* When simulating DirectColor on PseudoColor hardware, multiple
+   entries of the colormap must be updated
+ */
+
+#define AddElement(mask) { \
+    pixel = red | green | blue; \
+    for (i = 0; i < nresult; i++) \
+  	if (outdefs[i].pixel == pixel) \
+    	    break; \
+    if (i == nresult) \
+    { \
+   	nresult++; \
+	outdefs[i].pixel = pixel; \
+	outdefs[i].flags = 0; \
+    } \
+    outdefs[i].flags |= (mask); \
+    outdefs[i].red = pmap->red[red >> pVisual->offsetRed].co.local.red; \
+    outdefs[i].green = pmap->green[green >> pVisual->offsetGreen].co.local.green; \
+    outdefs[i].blue = pmap->blue[blue >> pVisual->offsetBlue].co.local.blue; \
+}
+
+int
+miExpandDirectColors(ColormapPtr pmap, int ndef, xColorItem *indefs,
+			xColorItem *outdefs)
+{
+    int	        red, green, blue;
+    int	        maxred, maxgreen, maxblue;
+    int	        stepred, stepgreen, stepblue;
+    VisualPtr   pVisual;
+    int         pixel;
+    int         nresult;
+    int         i;
+
+    pVisual = pmap->pVisual;
+
+    stepred = 1 << pVisual->offsetRed;
+    stepgreen = 1 << pVisual->offsetGreen;
+    stepblue = 1 << pVisual->offsetBlue;
+    maxred = pVisual->redMask;
+    maxgreen = pVisual->greenMask;
+    maxblue = pVisual->blueMask;
+    nresult = 0;
+    for (;ndef--; indefs++)
+    {
+	if (indefs->flags & DoRed)
+	{
+	    red = indefs->pixel & pVisual->redMask;
+    	    for (green = 0; green <= maxgreen; green += stepgreen)
+    	    {
+	    	for (blue = 0; blue <= maxblue; blue += stepblue)
+	    	{
+		    AddElement (DoRed)
+	    	}
+    	    }
+	}
+	if (indefs->flags & DoGreen)
+	{
+	    green = indefs->pixel & pVisual->greenMask;
+    	    for (red = 0; red <= maxred; red += stepred)
+    	    {
+	    	for (blue = 0; blue <= maxblue; blue += stepblue)
+	    	{
+		    AddElement (DoGreen)
+	    	}
+    	    }
+	}
+	if (indefs->flags & DoBlue)
+	{
+	    blue = indefs->pixel & pVisual->blueMask;
+    	    for (red = 0; red <= maxred; red += stepred)
+    	    {
+	    	for (green = 0; green <= maxgreen; green += stepgreen)
+	    	{
+		    AddElement (DoBlue)
+	    	}
+    	    }
+	}
+    }
+    return nresult;
+}
+
+Bool
+miCreateDefColormap(ScreenPtr pScreen)
+{
+/* 
+ * In the following sources PC X server vendors may want to delete 
+ * "_not_tog" from "#ifdef WIN32_not_tog"
+ */
+#ifdef WIN32_not_tog
+    /*  
+     * these are the MS-Windows desktop colors, adjusted for X's 16-bit 
+     * color specifications.
+     */
+    static xColorItem citems[] = {
+	{   0,      0,      0,      0, 0, 0 },
+	{   1, 0x8000,      0,      0, 0, 0 },
+	{   2,      0, 0x8000,      0, 0, 0 },
+	{   3, 0x8000, 0x8000,      0, 0, 0 },
+	{   4,      0,      0, 0x8000, 0, 0 },
+	{   5, 0x8000,      0, 0x8000, 0, 0 },
+	{   6,      0, 0x8000, 0x8000, 0, 0 },
+	{   7, 0xc000, 0xc000, 0xc000, 0, 0 },
+	{   8, 0xc000, 0xdc00, 0xc000, 0, 0 },
+	{   9, 0xa600, 0xca00, 0xf000, 0, 0 },
+	{ 246, 0xff00, 0xfb00, 0xf000, 0, 0 },
+	{ 247, 0xa000, 0xa000, 0xa400, 0, 0 },
+	{ 248, 0x8000, 0x8000, 0x8000, 0, 0 },
+	{ 249, 0xff00,      0,      0, 0, 0 },
+	{ 250,      0, 0xff00,      0, 0, 0 },
+	{ 251, 0xff00, 0xff00,      0, 0, 0 },
+	{ 252,      0,      0, 0xff00, 0, 0 },
+	{ 253, 0xff00,      0, 0xff00, 0, 0 },
+	{ 254,      0, 0xff00, 0xff00, 0, 0 },
+	{ 255, 0xff00, 0xff00, 0xff00, 0, 0 }
+    };
+#define NUM_DESKTOP_COLORS sizeof citems / sizeof citems[0]
+    int i;
+#else
+    unsigned short	zero = 0, ones = 0xFFFF;
+#endif
+    Pixel wp, bp;
+    VisualPtr	pVisual;
+    ColormapPtr	cmap;
+    int alloctype;
+    
+    if (!dixRegisterPrivateKey(&micmapScrPrivateKeyRec, PRIVATE_SCREEN, 0))
+	return FALSE;
+
+    for (pVisual = pScreen->visuals;
+	 pVisual->vid != pScreen->rootVisual;
+	 pVisual++)
+	;
+
+    if (pScreen->rootDepth == 1 || (pVisual->class & DynamicClass))
+	alloctype = AllocNone;
+    else
+	alloctype = AllocAll;
+
+    if (CreateColormap(pScreen->defColormap, pScreen, pVisual, &cmap,
+		       alloctype, 0) != Success)
+	return FALSE;
+
+    if (pScreen->rootDepth > 1) {
+	wp = pScreen->whitePixel;
+	bp = pScreen->blackPixel;
+#ifdef WIN32_not_tog
+	for (i = 0; i < NUM_DESKTOP_COLORS; i++) {
+	    if (AllocColor (cmap,
+			    &citems[i].red, &citems[i].green, &citems[i].blue,
+			    &citems[i].pixel, 0) != Success)
+		return FALSE;
+	}
+#else
+	if ((AllocColor(cmap, &ones, &ones, &ones, &wp, 0) !=
+       	       Success) ||
+	    (AllocColor(cmap, &zero, &zero, &zero, &bp, 0) !=
+       	       Success))
+    	    return FALSE;
+	pScreen->whitePixel = wp;
+	pScreen->blackPixel = bp;
+#endif
+    }
+
+    (*pScreen->InstallColormap)(cmap);
+    return TRUE;
+}
+
+/*
+ * Default true color bitmasks, should be overridden by
+ * driver
+ */
+
+#define _RZ(d) ((d + 2) / 3)
+#define _RS(d) 0
+#define _RM(d) ((1 << _RZ(d)) - 1)
+#define _GZ(d) ((d - _RZ(d) + 1) / 2)
+#define _GS(d) _RZ(d)
+#define _GM(d) (((1 << _GZ(d)) - 1) << _GS(d))
+#define _BZ(d) (d - _RZ(d) - _GZ(d))
+#define _BS(d) (_RZ(d) + _GZ(d))
+#define _BM(d) (((1 << _BZ(d)) - 1) << _BS(d))
+#define _CE(d) (1 << _RZ(d))
+
+typedef struct _miVisuals {
+    struct _miVisuals	*next;
+    int			depth;
+    int			bitsPerRGB;
+    int			visuals;
+    int			count;
+    int			preferredCVC;
+    Pixel		redMask, greenMask, blueMask;
+} miVisualsRec, *miVisualsPtr;
+
+static int  miVisualPriority[] = {
+    PseudoColor, GrayScale, StaticColor, TrueColor, DirectColor, StaticGray
+};
+
+#define NUM_PRIORITY	6
+
+static miVisualsPtr	miVisuals;
+
+void
+miClearVisualTypes(void)
+{
+    miVisualsPtr v;
+
+    while ((v = miVisuals)) {
+	miVisuals = v->next;
+	free(v);
+    }
+}
+
+
+Bool
+miSetVisualTypesAndMasks(int depth, int visuals, int bitsPerRGB, 
+			 int preferredCVC,
+			 Pixel redMask, Pixel greenMask, Pixel blueMask)
+{
+    miVisualsPtr   new, *prev, v;
+    int		    count;
+
+    new = malloc(sizeof *new);
+    if (!new)
+	return FALSE;
+    if (!redMask || !greenMask || !blueMask)
+    {
+	redMask = _RM(depth);
+	greenMask = _GM(depth);
+	blueMask = _BM(depth);
+    }
+    new->next = 0;
+    new->depth = depth;
+    new->visuals = visuals;
+    new->bitsPerRGB = bitsPerRGB;
+    new->preferredCVC = preferredCVC;
+    new->redMask = redMask;
+    new->greenMask = greenMask;
+    new->blueMask = blueMask;
+    count = (visuals >> 1) & 033333333333;
+    count = visuals - count - ((count >> 1) & 033333333333);
+    count = (((count + (count >> 3)) & 030707070707) % 077);	/* HAKMEM 169 */
+    new->count = count;
+    for (prev = &miVisuals; (v = *prev); prev = &v->next);
+    *prev = new;
+    return TRUE;
+}
+
+Bool
+miSetVisualTypes(int depth, int visuals, int bitsPerRGB, int preferredCVC)
+{
+    return miSetVisualTypesAndMasks (depth, visuals, bitsPerRGB,
+				     preferredCVC, 0, 0, 0);
+}
+
+int
+miGetDefaultVisualMask(int depth)
+{
+    if (depth > MAX_PSEUDO_DEPTH)
+	return LARGE_VISUALS;
+    else if (depth >= MIN_TRUE_DEPTH)
+	return ALL_VISUALS;
+    else if (depth == 1)
+	return StaticGrayMask;
+    else
+	return SMALL_VISUALS;
+}
+
+static Bool
+miVisualTypesSet (int depth)
+{
+    miVisualsPtr    visuals;
+
+    for (visuals = miVisuals; visuals; visuals = visuals->next)
+	if (visuals->depth == depth)
+	    return TRUE;
+    return FALSE;
+}
+
+Bool
+miSetPixmapDepths (void)
+{
+    int	d, f;
+    
+    /* Add any unlisted depths from the pixmap formats */
+    for (f = 0; f < screenInfo.numPixmapFormats; f++) 
+    {
+	d = screenInfo.formats[f].depth;
+	if (!miVisualTypesSet (d))
+	{
+	    if (!miSetVisualTypes (d, 0, 0, -1))
+		return FALSE;
+	}
+    }
+    return TRUE;
+}
+
+/*
+ * Distance to least significant one bit
+ */
+static int
+maskShift (Pixel p)
+{
+    int	s;
+
+    if (!p) return 0;
+    s = 0;
+    while (!(p & 1))
+    {
+	s++;
+	p >>= 1;
+    }
+    return s;
+}
+
+/*
+ * Given a list of formats for a screen, create a list
+ * of visuals and depths for the screen which corespond to
+ * the set which can be used with this version of cfb.
+ */
+
+Bool
+miInitVisuals(VisualPtr *visualp, DepthPtr *depthp, int *nvisualp,
+		int *ndepthp, int *rootDepthp, VisualID *defaultVisp,
+		unsigned long sizes, int bitsPerRGB, int preferredVis)
+
+{
+    int		i, j = 0, k;
+    VisualPtr	visual;
+    DepthPtr	depth;
+    VisualID	*vid;
+    int		d, b;
+    int		f;
+    int		ndepth, nvisual;
+    int		nvtype;
+    int		vtype;
+    miVisualsPtr   visuals, nextVisuals;
+    int		*preferredCVCs, *prefp;
+    int		first_depth;
+
+    /* none specified, we'll guess from pixmap formats */
+    if (!miVisuals) 
+    {
+    	for (f = 0; f < screenInfo.numPixmapFormats; f++) 
+    	{
+	    d = screenInfo.formats[f].depth;
+	    b = screenInfo.formats[f].bitsPerPixel;
+	    if (sizes & (1 << (b - 1)))
+		vtype = miGetDefaultVisualMask(d);
+	    else
+		vtype = 0;
+	    if (!miSetVisualTypes (d, vtype, bitsPerRGB, -1))
+		return FALSE;
+    	}
+    }
+    nvisual = 0;
+    ndepth = 0;
+    for (visuals = miVisuals; visuals; visuals = nextVisuals) 
+    {
+	nextVisuals = visuals->next;
+	ndepth++;
+	nvisual += visuals->count;
+    }
+    depth = malloc(ndepth * sizeof (DepthRec));
+    visual = malloc(nvisual * sizeof (VisualRec));
+    preferredCVCs = malloc(ndepth * sizeof(int));
+    if (!depth || !visual || !preferredCVCs)
+    {
+	free(depth);
+	free(visual);
+	free(preferredCVCs);
+	return FALSE;
+    }
+    *depthp = depth;
+    *visualp = visual;
+    *ndepthp = ndepth;
+    *nvisualp = nvisual;
+    prefp = preferredCVCs;
+    for (visuals = miVisuals; visuals; visuals = nextVisuals) 
+    {
+	nextVisuals = visuals->next;
+	d = visuals->depth;
+	vtype = visuals->visuals;
+	nvtype = visuals->count;
+	*prefp = visuals->preferredCVC;
+	prefp++;
+	vid = NULL;
+	if (nvtype)
+	{
+	    vid = malloc(nvtype * sizeof (VisualID));
+	    if (!vid) {
+	        free(depth);
+	        free(visual);
+		free(preferredCVCs);
+		return FALSE;
+	    }
+	}
+	depth->depth = d;
+	depth->numVids = nvtype;
+	depth->vids = vid;
+	depth++;
+	for (i = 0; i < NUM_PRIORITY; i++) {
+	    if (! (vtype & (1 << miVisualPriority[i])))
+		continue;
+	    visual->class = miVisualPriority[i];
+	    visual->bitsPerRGBValue = visuals->bitsPerRGB;
+	    visual->ColormapEntries = 1 << d;
+	    visual->nplanes = d;
+	    visual->vid = *vid = FakeClientID (0);
+	    switch (visual->class) {
+	    case PseudoColor:
+	    case GrayScale:
+	    case StaticGray:
+		visual->redMask = 0;
+		visual->greenMask =  0;
+		visual->blueMask =  0;
+		visual->offsetRed  =  0;
+		visual->offsetGreen = 0;
+		visual->offsetBlue =  0;
+		break;
+	    case DirectColor:
+	    case TrueColor:
+		visual->ColormapEntries = _CE(d);
+		/* fall through */
+	    case StaticColor:
+		visual->redMask =  visuals->redMask;
+		visual->greenMask =  visuals->greenMask;
+		visual->blueMask =  visuals->blueMask;
+		visual->offsetRed  =  maskShift (visuals->redMask);
+		visual->offsetGreen = maskShift (visuals->greenMask);
+		visual->offsetBlue =  maskShift (visuals->blueMask);
+	    }
+	    vid++;
+	    visual++;
+	}
+	free(visuals);
+    }
+    miVisuals = NULL;
+    visual = *visualp;
+    depth = *depthp;
+
+    /*
+     * if we did not supplyied by a preferred visual class
+     * check if there is a preferred class in one of the depth
+     * structures - if there is, we want to start looking for the
+     * default visual/depth from that depth.
+     */
+    first_depth = 0;
+    if (preferredVis < 0 && defaultColorVisualClass < 0 ) {
+       for (i = 0; i < ndepth; i++) {
+	  if (preferredCVCs[i] >= 0) {
+	     first_depth = i;
+	     break;
+	  }
+       }
+    }
+
+    for (i = first_depth; i < ndepth; i++)
+    {
+	int prefColorVisualClass = -1;
+
+	if (defaultColorVisualClass >= 0)
+	    prefColorVisualClass = defaultColorVisualClass;
+	else if (preferredVis >= 0)
+	    prefColorVisualClass = preferredVis;
+	else if (preferredCVCs[i] >= 0)
+	    prefColorVisualClass = preferredCVCs[i];
+
+	if (*rootDepthp && *rootDepthp != depth[i].depth)
+	    continue;
+	
+	for (j = 0; j < depth[i].numVids; j++)
+	{
+	    for (k = 0; k < nvisual; k++)
+		if (visual[k].vid == depth[i].vids[j])
+		    break;
+	    if (k == nvisual)
+		continue;
+	    if (prefColorVisualClass < 0 ||
+		visual[k].class == prefColorVisualClass)
+		break;
+	}
+	if (j != depth[i].numVids)
+	    break;
+    }
+    if (i == ndepth) {
+	i = 0;
+	j = 0;
+    }
+    *rootDepthp = depth[i].depth;
+    *defaultVisp = depth[i].vids[j];
+    free(preferredCVCs);
+
+    return TRUE;
+}