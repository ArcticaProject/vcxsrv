/*
 * Copyright (c) 1987, Oracle and/or its affiliates. All rights reserved.
 *
 * Permission is hereby granted, free of charge, to any person obtaining a
 * copy of this software and associated documentation files (the "Software"),
 * to deal in the Software without restriction, including without limitation
 * the rights to use, copy, modify, merge, publish, distribute, sublicense,
 * and/or sell copies of the Software, and to permit persons to whom the
 * Software is furnished to do so, subject to the following conditions:
 *
 * The above copyright notice and this permission notice (including the next
 * paragraph) shall be included in all copies or substantial portions of the
 * Software.
 *
 * THE SOFTWARE IS PROVIDED "AS IS", WITHOUT WARRANTY OF ANY KIND, EXPRESS OR
 * IMPLIED, INCLUDING BUT NOT LIMITED TO THE WARRANTIES OF MERCHANTABILITY,
 * FITNESS FOR A PARTICULAR PURPOSE AND NONINFRINGEMENT.  IN NO EVENT SHALL
 * THE AUTHORS OR COPYRIGHT HOLDERS BE LIABLE FOR ANY CLAIM, DAMAGES OR OTHER
 * LIABILITY, WHETHER IN AN ACTION OF CONTRACT, TORT OR OTHERWISE, ARISING
 * FROM, OUT OF OR IN CONNECTION WITH THE SOFTWARE OR THE USE OR OTHER
 * DEALINGS IN THE SOFTWARE.
 */

/*
 * This is based on cfbcmap.c.  The functions here are useful independently
 * of cfb, which is the reason for including them here.  How "mi" these
 * are may be debatable.
 */

#ifdef HAVE_DIX_CONFIG_H
#include <dix-config.h>
#endif

#include <X11/X.h>
#include <X11/Xproto.h>
#include "scrnintstr.h"
#include "colormapst.h"
#include "resource.h"
#include "globals.h"
#include "micmap.h"

DevPrivateKeyRec micmapScrPrivateKeyRec;

int
miListInstalledColormaps(ScreenPtr pScreen, Colormap * pmaps)
{
    if (GetInstalledmiColormap(pScreen)) {
        *pmaps = GetInstalledmiColormap(pScreen)->mid;
        return 1;
    }
    return 0;
}

void
miInstallColormap(ColormapPtr pmap)
{
    ColormapPtr oldpmap = GetInstalledmiColormap(pmap->pScreen);

    if (pmap != oldpmap) {
        /* Uninstall pInstalledMap. No hardware changes required, just
         * notify all interested parties. */
        if (oldpmap != (ColormapPtr) None)
            WalkTree(pmap->pScreen, TellLostMap, (char *) &oldpmap->mid);
        /* Install pmap */
        SetInstalledmiColormap(pmap->pScreen, pmap);
        WalkTree(pmap->pScreen, TellGainedMap, (char *) &pmap->mid);

    }
}

void
miUninstallColormap(ColormapPtr pmap)
{
    ColormapPtr curpmap = GetInstalledmiColormap(pmap->pScreen);

    if (pmap == curpmap) {
        if (pmap->mid != pmap->pScreen->defColormap) {
            dixLookupResourceByType((pointer *) &curpmap,
                                    pmap->pScreen->defColormap,
                                    RT_COLORMAP, serverClient, DixUseAccess);
            (*pmap->pScreen->InstallColormap) (curpmap);
        }
    }
}

void
miResolveColor(unsigned short *pred, unsigned short *pgreen,
               unsigned short *pblue, VisualPtr pVisual)
{
    int shift = 16 - pVisual->bitsPerRGBValue;
    unsigned lim = (1 << pVisual->bitsPerRGBValue) - 1;

    if ((pVisual->class | DynamicClass) == GrayScale) {
        /* rescale to gray then rgb bits */
        *pred = (30L * *pred + 59L * *pgreen + 11L * *pblue) / 100;
        *pblue = *pgreen = *pred = ((*pred >> shift) * 65535) / lim;
    }
    else {
        /* rescale to rgb bits */
        *pred = ((*pred >> shift) * 65535) / lim;
        *pgreen = ((*pgreen >> shift) * 65535) / lim;
        *pblue = ((*pblue >> shift) * 65535) / lim;
    }
}

Bool
miInitializeColormap(ColormapPtr pmap)
{
    unsigned i;
    VisualPtr pVisual;
    unsigned lim, maxent, shift;

    pVisual = pmap->pVisual;
    lim = (1 << pVisual->bitsPerRGBValue) - 1;
    shift = 16 - pVisual->bitsPerRGBValue;
    maxent = pVisual->ColormapEntries - 1;
<<<<<<< HEAD
    if (pVisual->class == TrueColor)
    {
	unsigned limr, limg, limb;

	limr = pVisual->redMask >> pVisual->offsetRed;
	for(i = 0; i <= min(limr,maxent); i++)
	{
	    /* rescale to [0..65535] then rgb bits */
	    pmap->red[i].co.local.red =
		((((i * 65535) / limr) >> shift) * 65535) / lim;
	}
	for(; i <= maxent; i++) pmap->red[i].co.local.red = 65535;
	limg = pVisual->greenMask >> pVisual->offsetGreen;
	for(i = 0; i <= min(limg,maxent); i++)
	{
	    /* rescale to [0..65535] then rgb bits */
	    pmap->green[i].co.local.green =
		((((i * 65535) / limg) >> shift) * 65535) / lim;
	}
	for(; i <= maxent; i++) pmap->green[i].co.local.green = 65535;
	limb = pVisual->blueMask >> pVisual->offsetBlue;
	for(i = 0; i <= min(limb,maxent); i++)
	{
	    /* rescale to [0..65535] then rgb bits */
	    pmap->blue[i].co.local.blue =
		((((i * 65535) / limb) >> shift) * 65535) / lim;
	}
	for(; i <= maxent; i++) pmap->blue[i].co.local.blue = 65535;
=======
    if (pVisual->class == TrueColor) {
        unsigned limr, limg, limb;

        limr = pVisual->redMask >> pVisual->offsetRed;
        limg = pVisual->greenMask >> pVisual->offsetGreen;
        limb = pVisual->blueMask >> pVisual->offsetBlue;
        for (i = 0; i <= maxent; i++) {
            /* rescale to [0..65535] then rgb bits */
            pmap->red[i].co.local.red =
                ((((i * 65535) / limr) >> shift) * 65535) / lim;
            pmap->green[i].co.local.green =
                ((((i * 65535) / limg) >> shift) * 65535) / lim;
            pmap->blue[i].co.local.blue =
                ((((i * 65535) / limb) >> shift) * 65535) / lim;
        }
>>>>>>> 0f834b91
    }
    else if (pVisual->class == StaticColor) {
        unsigned limr, limg, limb;

        limr = pVisual->redMask >> pVisual->offsetRed;
        limg = pVisual->greenMask >> pVisual->offsetGreen;
        limb = pVisual->blueMask >> pVisual->offsetBlue;
        for (i = 0; i <= maxent; i++) {
            /* rescale to [0..65535] then rgb bits */
            pmap->red[i].co.local.red =
                ((((((i & pVisual->redMask) >> pVisual->offsetRed)
                    * 65535) / limr) >> shift) * 65535) / lim;
            pmap->red[i].co.local.green =
                ((((((i & pVisual->greenMask) >> pVisual->offsetGreen)
                    * 65535) / limg) >> shift) * 65535) / lim;
            pmap->red[i].co.local.blue =
                ((((((i & pVisual->blueMask) >> pVisual->offsetBlue)
                    * 65535) / limb) >> shift) * 65535) / lim;
        }
    }
    else if (pVisual->class == StaticGray) {
        for (i = 0; i <= maxent; i++) {
            /* rescale to [0..65535] then rgb bits */
            pmap->red[i].co.local.red = ((((i * 65535) / maxent) >> shift)
                                         * 65535) / lim;
            pmap->red[i].co.local.green = pmap->red[i].co.local.red;
            pmap->red[i].co.local.blue = pmap->red[i].co.local.red;
        }
    }
    return TRUE;
}

/* When simulating DirectColor on PseudoColor hardware, multiple
   entries of the colormap must be updated
 */

#define AddElement(mask) { \
    pixel = red | green | blue; \
    for (i = 0; i < nresult; i++) \
  	if (outdefs[i].pixel == pixel) \
    	    break; \
    if (i == nresult) \
    { \
   	nresult++; \
	outdefs[i].pixel = pixel; \
	outdefs[i].flags = 0; \
    } \
    outdefs[i].flags |= (mask); \
    outdefs[i].red = pmap->red[red >> pVisual->offsetRed].co.local.red; \
    outdefs[i].green = pmap->green[green >> pVisual->offsetGreen].co.local.green; \
    outdefs[i].blue = pmap->blue[blue >> pVisual->offsetBlue].co.local.blue; \
}

int
miExpandDirectColors(ColormapPtr pmap, int ndef, xColorItem * indefs,
                     xColorItem * outdefs)
{
    int red, green, blue;
    int maxred, maxgreen, maxblue;
    int stepred, stepgreen, stepblue;
    VisualPtr pVisual;
    int pixel;
    int nresult;
    int i;

    pVisual = pmap->pVisual;

    stepred = 1 << pVisual->offsetRed;
    stepgreen = 1 << pVisual->offsetGreen;
    stepblue = 1 << pVisual->offsetBlue;
    maxred = pVisual->redMask;
    maxgreen = pVisual->greenMask;
    maxblue = pVisual->blueMask;
    nresult = 0;
    for (; ndef--; indefs++) {
        if (indefs->flags & DoRed) {
            red = indefs->pixel & pVisual->redMask;
            for (green = 0; green <= maxgreen; green += stepgreen) {
                for (blue = 0; blue <= maxblue; blue += stepblue) {
                    AddElement(DoRed)
                }
            }
        }
        if (indefs->flags & DoGreen) {
            green = indefs->pixel & pVisual->greenMask;
            for (red = 0; red <= maxred; red += stepred) {
                for (blue = 0; blue <= maxblue; blue += stepblue) {
                    AddElement(DoGreen)
                }
            }
        }
        if (indefs->flags & DoBlue) {
            blue = indefs->pixel & pVisual->blueMask;
            for (red = 0; red <= maxred; red += stepred) {
                for (green = 0; green <= maxgreen; green += stepgreen) {
                    AddElement(DoBlue)
                }
            }
        }
    }
    return nresult;
}

Bool
miCreateDefColormap(ScreenPtr pScreen)
{
/* 
 * In the following sources PC X server vendors may want to delete 
 * "_not_tog" from "#ifdef WIN32_not_tog"
 */
#ifdef WIN32_not_tog
    /*  
     * these are the MS-Windows desktop colors, adjusted for X's 16-bit 
     * color specifications.
     */
    static xColorItem citems[] = {
        {0, 0, 0, 0, 0, 0},
        {1, 0x8000, 0, 0, 0, 0},
        {2, 0, 0x8000, 0, 0, 0},
        {3, 0x8000, 0x8000, 0, 0, 0},
        {4, 0, 0, 0x8000, 0, 0},
        {5, 0x8000, 0, 0x8000, 0, 0},
        {6, 0, 0x8000, 0x8000, 0, 0},
        {7, 0xc000, 0xc000, 0xc000, 0, 0},
        {8, 0xc000, 0xdc00, 0xc000, 0, 0},
        {9, 0xa600, 0xca00, 0xf000, 0, 0},
        {246, 0xff00, 0xfb00, 0xf000, 0, 0},
        {247, 0xa000, 0xa000, 0xa400, 0, 0},
        {248, 0x8000, 0x8000, 0x8000, 0, 0},
        {249, 0xff00, 0, 0, 0, 0},
        {250, 0, 0xff00, 0, 0, 0},
        {251, 0xff00, 0xff00, 0, 0, 0},
        {252, 0, 0, 0xff00, 0, 0},
        {253, 0xff00, 0, 0xff00, 0, 0},
        {254, 0, 0xff00, 0xff00, 0, 0},
        {255, 0xff00, 0xff00, 0xff00, 0, 0}
    };
#define NUM_DESKTOP_COLORS sizeof citems / sizeof citems[0]
    int i;
#else
    unsigned short zero = 0, ones = 0xFFFF;
#endif
    Pixel wp, bp;
    VisualPtr pVisual;
    ColormapPtr cmap;
    int alloctype;

    if (!dixRegisterPrivateKey(&micmapScrPrivateKeyRec, PRIVATE_SCREEN, 0))
        return FALSE;

    for (pVisual = pScreen->visuals;
         pVisual->vid != pScreen->rootVisual; pVisual++);

    if (pScreen->rootDepth == 1 || (pVisual->class & DynamicClass))
        alloctype = AllocNone;
    else
        alloctype = AllocAll;

    if (CreateColormap(pScreen->defColormap, pScreen, pVisual, &cmap,
                       alloctype, 0) != Success)
        return FALSE;

    if (pScreen->rootDepth > 1) {
        wp = pScreen->whitePixel;
        bp = pScreen->blackPixel;
#ifdef WIN32_not_tog
        for (i = 0; i < NUM_DESKTOP_COLORS; i++) {
            if (AllocColor(cmap,
                           &citems[i].red, &citems[i].green, &citems[i].blue,
                           &citems[i].pixel, 0) != Success)
                return FALSE;
        }
#else
        if ((AllocColor(cmap, &ones, &ones, &ones, &wp, 0) !=
             Success) ||
            (AllocColor(cmap, &zero, &zero, &zero, &bp, 0) != Success))
            return FALSE;
        pScreen->whitePixel = wp;
        pScreen->blackPixel = bp;
#endif
    }

    (*pScreen->InstallColormap) (cmap);
    return TRUE;
}

/*
 * Default true color bitmasks, should be overridden by
 * driver
 */

#define _RZ(d) ((d + 2) / 3)
#define _RS(d) 0
#define _RM(d) ((1 << _RZ(d)) - 1)
#define _GZ(d) ((d - _RZ(d) + 1) / 2)
#define _GS(d) _RZ(d)
#define _GM(d) (((1 << _GZ(d)) - 1) << _GS(d))
#define _BZ(d) (d - _RZ(d) - _GZ(d))
#define _BS(d) (_RZ(d) + _GZ(d))
#define _BM(d) (((1 << _BZ(d)) - 1) << _BS(d))
#define _CE(d) (1 << _RZ(d))

typedef struct _miVisuals {
    struct _miVisuals *next;
    int depth;
    int bitsPerRGB;
    int visuals;
    int count;
    int preferredCVC;
    Pixel redMask, greenMask, blueMask;
} miVisualsRec, *miVisualsPtr;

static int miVisualPriority[] = {
    PseudoColor, GrayScale, StaticColor, TrueColor, DirectColor, StaticGray
};

#define NUM_PRIORITY	6

static miVisualsPtr miVisuals;

void
miClearVisualTypes(void)
{
    miVisualsPtr v;

    while ((v = miVisuals)) {
        miVisuals = v->next;
        free(v);
    }
}

Bool
miSetVisualTypesAndMasks(int depth, int visuals, int bitsPerRGB,
                         int preferredCVC,
                         Pixel redMask, Pixel greenMask, Pixel blueMask)
{
    miVisualsPtr new, *prev, v;
    int count;

    new = malloc(sizeof *new);
    if (!new)
        return FALSE;
    if (!redMask || !greenMask || !blueMask) {
        redMask = _RM(depth);
        greenMask = _GM(depth);
        blueMask = _BM(depth);
    }
    new->next = 0;
    new->depth = depth;
    new->visuals = visuals;
    new->bitsPerRGB = bitsPerRGB;
    new->preferredCVC = preferredCVC;
    new->redMask = redMask;
    new->greenMask = greenMask;
    new->blueMask = blueMask;
    count = (visuals >> 1) & 033333333333;
    count = visuals - count - ((count >> 1) & 033333333333);
    count = (((count + (count >> 3)) & 030707070707) % 077);    /* HAKMEM 169 */
    new->count = count;
    for (prev = &miVisuals; (v = *prev); prev = &v->next);
    *prev = new;
    return TRUE;
}

Bool
miSetVisualTypes(int depth, int visuals, int bitsPerRGB, int preferredCVC)
{
    return miSetVisualTypesAndMasks(depth, visuals, bitsPerRGB,
                                    preferredCVC, 0, 0, 0);
}

int
miGetDefaultVisualMask(int depth)
{
    if (depth > MAX_PSEUDO_DEPTH)
        return LARGE_VISUALS;
    else if (depth >= MIN_TRUE_DEPTH)
        return ALL_VISUALS;
    else if (depth == 1)
        return StaticGrayMask;
    else
        return SMALL_VISUALS;
}

static Bool
miVisualTypesSet(int depth)
{
    miVisualsPtr visuals;

    for (visuals = miVisuals; visuals; visuals = visuals->next)
        if (visuals->depth == depth)
            return TRUE;
    return FALSE;
}

Bool
miSetPixmapDepths(void)
{
    int d, f;

    /* Add any unlisted depths from the pixmap formats */
    for (f = 0; f < screenInfo.numPixmapFormats; f++) {
        d = screenInfo.formats[f].depth;
        if (!miVisualTypesSet(d)) {
            if (!miSetVisualTypes(d, 0, 0, -1))
                return FALSE;
        }
    }
    return TRUE;
}

/*
 * Distance to least significant one bit
 */
static int
maskShift(Pixel p)
{
    int s;

    if (!p)
        return 0;
    s = 0;
    while (!(p & 1)) {
        s++;
        p >>= 1;
    }
    return s;
}

/*
 * Given a list of formats for a screen, create a list
 * of visuals and depths for the screen which corespond to
 * the set which can be used with this version of cfb.
 */

Bool
miInitVisuals(VisualPtr * visualp, DepthPtr * depthp, int *nvisualp,
              int *ndepthp, int *rootDepthp, VisualID * defaultVisp,
              unsigned long sizes, int bitsPerRGB, int preferredVis)
{
    int i, j = 0, k;
    VisualPtr visual;
    DepthPtr depth;
    VisualID *vid;
    int d, b;
    int f;
    int ndepth, nvisual;
    int nvtype;
    int vtype;
    miVisualsPtr visuals, nextVisuals;
    int *preferredCVCs, *prefp;
    int first_depth;

    /* none specified, we'll guess from pixmap formats */
    if (!miVisuals) {
        for (f = 0; f < screenInfo.numPixmapFormats; f++) {
            d = screenInfo.formats[f].depth;
            b = screenInfo.formats[f].bitsPerPixel;
            if (sizes & (1 << (b - 1)))
                vtype = miGetDefaultVisualMask(d);
            else
                vtype = 0;
            if (!miSetVisualTypes(d, vtype, bitsPerRGB, -1))
                return FALSE;
        }
    }
    nvisual = 0;
    ndepth = 0;
    for (visuals = miVisuals; visuals; visuals = nextVisuals) {
        nextVisuals = visuals->next;
        ndepth++;
        nvisual += visuals->count;
    }
    depth = malloc(ndepth * sizeof(DepthRec));
    visual = malloc(nvisual * sizeof(VisualRec));
    preferredCVCs = malloc(ndepth * sizeof(int));
    if (!depth || !visual || !preferredCVCs) {
        free(depth);
        free(visual);
        free(preferredCVCs);
        return FALSE;
    }
    *depthp = depth;
    *visualp = visual;
    *ndepthp = ndepth;
    *nvisualp = nvisual;
    prefp = preferredCVCs;
    for (visuals = miVisuals; visuals; visuals = nextVisuals) {
        nextVisuals = visuals->next;
        d = visuals->depth;
        vtype = visuals->visuals;
        nvtype = visuals->count;
        *prefp = visuals->preferredCVC;
        prefp++;
        vid = NULL;
        if (nvtype) {
            vid = malloc(nvtype * sizeof(VisualID));
            if (!vid) {
                free(depth);
                free(visual);
                free(preferredCVCs);
                return FALSE;
            }
        }
        depth->depth = d;
        depth->numVids = nvtype;
        depth->vids = vid;
        depth++;
        for (i = 0; i < NUM_PRIORITY; i++) {
            if (!(vtype & (1 << miVisualPriority[i])))
                continue;
            visual->class = miVisualPriority[i];
            visual->bitsPerRGBValue = visuals->bitsPerRGB;
            visual->ColormapEntries = 1 << d;
            visual->nplanes = d;
            visual->vid = *vid = FakeClientID(0);
            switch (visual->class) {
            case PseudoColor:
            case GrayScale:
            case StaticGray:
                visual->redMask = 0;
                visual->greenMask = 0;
                visual->blueMask = 0;
                visual->offsetRed = 0;
                visual->offsetGreen = 0;
                visual->offsetBlue = 0;
                break;
            case DirectColor:
            case TrueColor:
                visual->ColormapEntries = _CE(d);
                /* fall through */
            case StaticColor:
                visual->redMask = visuals->redMask;
                visual->greenMask = visuals->greenMask;
                visual->blueMask = visuals->blueMask;
                visual->offsetRed = maskShift(visuals->redMask);
                visual->offsetGreen = maskShift(visuals->greenMask);
                visual->offsetBlue = maskShift(visuals->blueMask);
            }
            vid++;
            visual++;
        }
        free(visuals);
    }
    miVisuals = NULL;
    visual = *visualp;
    depth = *depthp;

    /*
     * if we did not supplyied by a preferred visual class
     * check if there is a preferred class in one of the depth
     * structures - if there is, we want to start looking for the
     * default visual/depth from that depth.
     */
    first_depth = 0;
    if (preferredVis < 0 && defaultColorVisualClass < 0) {
        for (i = 0; i < ndepth; i++) {
            if (preferredCVCs[i] >= 0) {
                first_depth = i;
                break;
            }
        }
    }

    for (i = first_depth; i < ndepth; i++) {
        int prefColorVisualClass = -1;

        if (defaultColorVisualClass >= 0)
            prefColorVisualClass = defaultColorVisualClass;
        else if (preferredVis >= 0)
            prefColorVisualClass = preferredVis;
        else if (preferredCVCs[i] >= 0)
            prefColorVisualClass = preferredCVCs[i];

        if (*rootDepthp && *rootDepthp != depth[i].depth)
            continue;

        for (j = 0; j < depth[i].numVids; j++) {
            for (k = 0; k < nvisual; k++)
                if (visual[k].vid == depth[i].vids[j])
                    break;
            if (k == nvisual)
                continue;
            if (prefColorVisualClass < 0 ||
                visual[k].class == prefColorVisualClass)
                break;
        }
        if (j != depth[i].numVids)
            break;
    }
    if (i == ndepth) {
        i = 0;
        j = 0;
    }
    *rootDepthp = depth[i].depth;
    *defaultVisp = depth[i].vids[j];
    free(preferredCVCs);

    return TRUE;
}<|MERGE_RESOLUTION|>--- conflicted
+++ resolved
@@ -114,52 +114,30 @@
     lim = (1 << pVisual->bitsPerRGBValue) - 1;
     shift = 16 - pVisual->bitsPerRGBValue;
     maxent = pVisual->ColormapEntries - 1;
-<<<<<<< HEAD
-    if (pVisual->class == TrueColor)
-    {
-	unsigned limr, limg, limb;
-
-	limr = pVisual->redMask >> pVisual->offsetRed;
-	for(i = 0; i <= min(limr,maxent); i++)
-	{
-	    /* rescale to [0..65535] then rgb bits */
-	    pmap->red[i].co.local.red =
-		((((i * 65535) / limr) >> shift) * 65535) / lim;
-	}
-	for(; i <= maxent; i++) pmap->red[i].co.local.red = 65535;
-	limg = pVisual->greenMask >> pVisual->offsetGreen;
-	for(i = 0; i <= min(limg,maxent); i++)
-	{
-	    /* rescale to [0..65535] then rgb bits */
-	    pmap->green[i].co.local.green =
-		((((i * 65535) / limg) >> shift) * 65535) / lim;
-	}
-	for(; i <= maxent; i++) pmap->green[i].co.local.green = 65535;
-	limb = pVisual->blueMask >> pVisual->offsetBlue;
-	for(i = 0; i <= min(limb,maxent); i++)
-	{
-	    /* rescale to [0..65535] then rgb bits */
-	    pmap->blue[i].co.local.blue =
-		((((i * 65535) / limb) >> shift) * 65535) / lim;
-	}
-	for(; i <= maxent; i++) pmap->blue[i].co.local.blue = 65535;
-=======
     if (pVisual->class == TrueColor) {
         unsigned limr, limg, limb;
 
         limr = pVisual->redMask >> pVisual->offsetRed;
-        limg = pVisual->greenMask >> pVisual->offsetGreen;
-        limb = pVisual->blueMask >> pVisual->offsetBlue;
-        for (i = 0; i <= maxent; i++) {
+        for(i = 0; i <= min(limr,maxent); i++) {
             /* rescale to [0..65535] then rgb bits */
             pmap->red[i].co.local.red =
                 ((((i * 65535) / limr) >> shift) * 65535) / lim;
+        }
+        for(; i <= maxent; i++) pmap->red[i].co.local.red = 65535;
+        limg = pVisual->greenMask >> pVisual->offsetGreen;
+        for(i = 0; i <= min(limg,maxent); i++) {
+            /* rescale to [0..65535] then rgb bits */
             pmap->green[i].co.local.green =
                 ((((i * 65535) / limg) >> shift) * 65535) / lim;
+        }
+        for(; i <= maxent; i++) pmap->green[i].co.local.green = 65535;
+        limb = pVisual->blueMask >> pVisual->offsetBlue;
+        for(i = 0; i <= min(limb,maxent); i++) {
+            /* rescale to [0..65535] then rgb bits */
             pmap->blue[i].co.local.blue =
                 ((((i * 65535) / limb) >> shift) * 65535) / lim;
         }
->>>>>>> 0f834b91
+        for(; i <= maxent; i++) pmap->blue[i].co.local.blue = 65535;
     }
     else if (pVisual->class == StaticColor) {
         unsigned limr, limg, limb;
