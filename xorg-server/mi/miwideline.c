--- conflicted
+++ resolved
@@ -1,4 +1,3 @@
-<<<<<<< HEAD
 /*
 
 Copyright 1988, 1998  The Open Group
@@ -327,7 +326,7 @@
     {
 	double	realk, kerror;
     	realk = x0 * dy - y0 * dx;
-    	kerror = Fabs (realk - k);
+	kerror = fabs (realk - k);
     	if (kerror > .1)
 	    printf ("realk: %g k: %g\n", realk, k);
     }
@@ -2195,2199 +2194,4 @@
     }
     if (spanData)
 	miCleanupSpanData (pDrawable, pGC, spanData);
-}
-=======
-/*
-
-Copyright 1988, 1998  The Open Group
-
-Permission to use, copy, modify, distribute, and sell this software and its
-documentation for any purpose is hereby granted without fee, provided that
-the above copyright notice appear in all copies and that both that
-copyright notice and this permission notice appear in supporting
-documentation.
-
-The above copyright notice and this permission notice shall be included
-in all copies or substantial portions of the Software.
-
-THE SOFTWARE IS PROVIDED "AS IS", WITHOUT WARRANTY OF ANY KIND, EXPRESS
-OR IMPLIED, INCLUDING BUT NOT LIMITED TO THE WARRANTIES OF
-MERCHANTABILITY, FITNESS FOR A PARTICULAR PURPOSE AND NONINFRINGEMENT.
-IN NO EVENT SHALL THE OPEN GROUP BE LIABLE FOR ANY CLAIM, DAMAGES OR
-OTHER LIABILITY, WHETHER IN AN ACTION OF CONTRACT, TORT OR OTHERWISE,
-ARISING FROM, OUT OF OR IN CONNECTION WITH THE SOFTWARE OR THE USE OR
-OTHER DEALINGS IN THE SOFTWARE.
-
-Except as contained in this notice, the name of The Open Group shall
-not be used in advertising or otherwise to promote the sale, use or
-other dealings in this Software without prior written authorization
-from The Open Group.
-
-*/
-
-/* Author:  Keith Packard, MIT X Consortium */
-
-/*
- * Mostly integer wideline code.  Uses a technique similar to
- * bresenham zero-width lines, except walks an X edge
- */
-
-#ifdef HAVE_DIX_CONFIG_H
-#include <dix-config.h>
-#endif
-
-#include <stdio.h>
-#ifdef _XOPEN_SOURCE
-#include <math.h>
-#else
-#define _XOPEN_SOURCE	/* to get prototype for hypot on some systems */
-#include <math.h>
-#undef _XOPEN_SOURCE
-#endif
-#include <X11/X.h>
-#include "windowstr.h"
-#include "gcstruct.h"
-#include "regionstr.h"
-#include "miwideline.h"
-#include "mi.h"
-
-static Bool
-InitSpans(Spans *spans, size_t nspans)
-{
-    spans->points = malloc(nspans * sizeof (*spans->points));
-    if (!spans->points)
-	return FALSE;
-    spans->widths = malloc(nspans * sizeof (*spans->widths));
-    if (!spans->widths)
-    {
-	free(spans->points);
-	return FALSE;
-    }
-    return TRUE;
-}
-
-/*
- * interface data to span-merging polygon filler
- */
-
-typedef struct _SpanData {
-    SpanGroup	fgGroup, bgGroup;
-} SpanDataRec, *SpanDataPtr;
-
-static void
-AppendSpanGroup(GCPtr pGC, unsigned long pixel, Spans *spanPtr, SpanDataPtr spanData)
-{
-    SpanGroup *group, *othergroup = NULL;
-    if (pixel == pGC->fgPixel)
-    {
-	group = &spanData->fgGroup;
-	if (pGC->lineStyle == LineDoubleDash)
-	    othergroup = &spanData->bgGroup;
-    }
-    else
-    {
-	group = &spanData->bgGroup;
-	othergroup = &spanData->fgGroup;
-    }
-    miAppendSpans (group, othergroup, spanPtr);
-}
-
-
-static void miLineArc(DrawablePtr pDraw, GCPtr pGC,
-		      unsigned long pixel, SpanDataPtr spanData,
-		      LineFacePtr leftFace,
-		      LineFacePtr rightFace,
-		      double xorg, double yorg, Bool isInt);
-
-
-/*
- * spans-based polygon filler
- */
-
-static void
-fillSpans(DrawablePtr pDrawable, GCPtr pGC, unsigned long pixel, Spans *spans, SpanDataPtr spanData)
-{
-    if (!spanData)
-    {
-	ChangeGCVal oldPixel, tmpPixel;
-	oldPixel.val = pGC->fgPixel;
-	if (pixel != oldPixel.val)
-	{
-	    tmpPixel.val = (XID)pixel;
-	    ChangeGC (NullClient, pGC, GCForeground, &tmpPixel);
-	    ValidateGC (pDrawable, pGC);
-	}
-	(*pGC->ops->FillSpans) (pDrawable, pGC, spans->count, spans->points, spans->widths, TRUE);
-	free(spans->widths);
-	free(spans->points);
-	if (pixel != oldPixel.val)
-	{
-	    ChangeGC (NullClient, pGC, GCForeground, &oldPixel);
-	    ValidateGC (pDrawable, pGC);
-	}
-    }
-    else
-	AppendSpanGroup (pGC, pixel, spans, spanData);
-}
-
-static void
-miFillPolyHelper (DrawablePtr pDrawable, GCPtr pGC, unsigned long pixel,
-		  SpanDataPtr spanData, int y, int overall_height,
-		  PolyEdgePtr left, PolyEdgePtr right,
-		  int left_count, int right_count)
-{
-    int left_x = 0, left_e = 0;
-    int	left_stepx = 0;
-    int	left_signdx = 0;
-    int	left_dy = 0, left_dx = 0;
-
-    int right_x = 0, right_e = 0;
-    int	right_stepx = 0;
-    int	right_signdx = 0;
-    int	right_dy = 0, right_dx = 0;
-
-    int	height = 0;
-    int	left_height = 0, right_height = 0;
-
-    DDXPointPtr ppt;
-    int 	*pwidth;
-    int		xorg;
-    Spans	spanRec;
-
-    if (!InitSpans(&spanRec, overall_height))
-	return;
-    ppt = spanRec.points;
-    pwidth = spanRec.widths;
-
-    xorg = 0;
-    if (pGC->miTranslate)
-    {
-	y += pDrawable->y;
-	xorg = pDrawable->x;
-    }
-    while ((left_count || left_height) &&
-	   (right_count || right_height))
-    {
-	if (!left_height && left_count)
-	{
-	    left_height = left->height;
-	    left_x = left->x;
-	    left_stepx = left->stepx;
-	    left_signdx = left->signdx;
-	    left_e = left->e;
-	    left_dy = left->dy;
-	    left_dx = left->dx;
-	    --left_count;
-	    ++left;
-	}
-
-	if (!right_height && right_count)
-	{
-	    right_height = right->height;
-	    right_x = right->x;
-	    right_stepx = right->stepx;
-	    right_signdx = right->signdx;
-	    right_e = right->e;
-	    right_dy = right->dy;
-	    right_dx = right->dx;
-	    --right_count;
-	    ++right;
-	}
-
-	height = left_height;
-	if (height > right_height)
-	    height = right_height;
-
-	left_height -= height;
-	right_height -= height;
-
-	while (--height >= 0)
-	{
-	    if (right_x >= left_x)
-	    {
-		ppt->y = y;
-		ppt->x = left_x + xorg;
-		ppt++;
-		*pwidth++ = right_x - left_x + 1;
-	    }
-	    y++;
-
-	    left_x += left_stepx;
-	    left_e += left_dx;
-	    if (left_e > 0)
-	    {
-		left_x += left_signdx;
-		left_e -= left_dy;
-	    }
-
-	    right_x += right_stepx;
-	    right_e += right_dx;
-	    if (right_e > 0)
-	    {
-		right_x += right_signdx;
-		right_e -= right_dy;
-	    }
-	}
-    }
-    spanRec.count = ppt - spanRec.points;
-    fillSpans (pDrawable, pGC, pixel, &spanRec, spanData);
-}
-
-static void
-miFillRectPolyHelper (
-    DrawablePtr	pDrawable,
-    GCPtr	pGC,
-    unsigned long   pixel,
-    SpanDataPtr	spanData,
-    int		x,
-    int		y,
-    int		w,
-    int		h)
-{
-    DDXPointPtr ppt;
-    int 	*pwidth;
-    ChangeGCVal	oldPixel, tmpPixel;
-    Spans	spanRec;
-    xRectangle  rect;
-
-    if (!spanData)
-    {
-	rect.x = x;
-	rect.y = y;
-	rect.width = w;
-	rect.height = h;
-	oldPixel.val = pGC->fgPixel;
-	if (pixel != oldPixel.val)
-    	{
-	    tmpPixel.val = (XID)pixel;
-	    ChangeGC (NullClient, pGC, GCForeground, &tmpPixel);
-    	    ValidateGC (pDrawable, pGC);
-    	}
-	(*pGC->ops->PolyFillRect) (pDrawable, pGC, 1, &rect);
-	if (pixel != oldPixel.val)
-    	{
-	    ChangeGC (NullClient, pGC, GCForeground, &oldPixel);
-	    ValidateGC (pDrawable, pGC);
-    	}
-    }
-    else
-    {
-	if (!InitSpans(&spanRec, h))
-	    return;
-	ppt = spanRec.points;
-	pwidth = spanRec.widths;
-
-    	if (pGC->miTranslate)
-    	{
-	    y += pDrawable->y;
-	    x += pDrawable->x;
-    	}
-	while (h--)
-	{
-	    ppt->x = x;
-	    ppt->y = y;
-	    ppt++;
-	    *pwidth++ = w;
-	    y++;
-	}
-	spanRec.count = ppt - spanRec.points;
-	AppendSpanGroup (pGC, pixel, &spanRec, spanData);
-    }
-}
-
-/* static */ int
-miPolyBuildEdge (
-    double	x0,
-    double	y0,
-    double	k,  /* x0 * dy - y0 * dx */
-    int		dx,
-    int		dy,
-    int		xi,
-    int		yi,
-    int		left,
-    PolyEdgePtr edge)
-{
-    int	    x, y, e;
-    int	    xady;
-
-    if (dy < 0)
-    {
-	dy = -dy;
-	dx = -dx;
-	k = -k;
-    }
-
-#ifdef NOTDEF
-    {
-	double	realk, kerror;
-    	realk = x0 * dy - y0 * dx;
-	kerror = fabs (realk - k);
-    	if (kerror > .1)
-	    printf ("realk: %g k: %g\n", realk, k);
-    }
-#endif
-    y = ICEIL (y0);
-    xady = ICEIL (k) + y * dx;
-
-    if (xady <= 0)
-	x = - (-xady / dy) - 1;
-    else
-	x = (xady - 1) / dy;
-
-    e = xady - x * dy;
-
-    if (dx >= 0)
-    {
-	edge->signdx = 1;
-	edge->stepx = dx / dy;
-	edge->dx = dx % dy;
-    }
-    else
-    {
-	edge->signdx = -1;
-	edge->stepx = - (-dx / dy);
-	edge->dx = -dx % dy;
-	e = dy - e + 1;
-    }
-    edge->dy = dy;
-    edge->x = x + left + xi;
-    edge->e = e - dy;	/* bias to compare against 0 instead of dy */
-    return y + yi;
-}
-
-#define StepAround(v, incr, max) (((v) + (incr) < 0) ? (max - 1) : ((v) + (incr) == max) ? 0 : ((v) + (incr)))
-
-/* static */ int
-miPolyBuildPoly (
-    PolyVertexPtr	vertices,
-    PolySlopePtr	slopes,
-    int			count,
-    int			xi,
-    int			yi,
-    PolyEdgePtr		left,
-    PolyEdgePtr		right,
-    int			*pnleft,
-    int			*pnright,
-    int			*h)
-{
-    int 	top, bottom;
-    double 	miny, maxy;
-    int 	i;
-    int		j;
-    int		clockwise;
-    int		slopeoff;
-    int 	s;
-    int 	nright, nleft;
-    int	   	y, lasty = 0, bottomy, topy = 0;
-
-    /* find the top of the polygon */
-    maxy = miny = vertices[0].y;
-    bottom = top = 0;
-    for (i = 1; i < count; i++)
-    {
-	if (vertices[i].y < miny)
-	{
-	    top = i;
-	    miny = vertices[i].y;
-	}
-	if (vertices[i].y >= maxy)
-	{
-	    bottom = i;
-	    maxy = vertices[i].y;
-	}
-    }
-    clockwise = 1;
-    slopeoff = 0;
-
-    i = top;
-    j = StepAround (top, -1, count);
-
-    if ((int64_t)slopes[j].dy * slopes[i].dx > (int64_t)slopes[i].dy * slopes[j].dx)
-    {
-	clockwise = -1;
-	slopeoff = -1;
-    }
-
-    bottomy = ICEIL (maxy) + yi;
-
-    nright = 0;
-
-    s = StepAround (top, slopeoff, count);
-    i = top;
-    while (i != bottom)
-    {
-	if (slopes[s].dy != 0)
-	{
-	    y = miPolyBuildEdge (vertices[i].x, vertices[i].y,
-			slopes[s].k,
-			slopes[s].dx, slopes[s].dy,
-			xi, yi, 0,
-			&right[nright]);
-	    if (nright != 0)
-	    	right[nright-1].height = y - lasty;
-	    else
-	    	topy = y;
-	    nright++;
-	    lasty = y;
-	}
-
-	i = StepAround (i, clockwise, count);
-	s = StepAround (s, clockwise, count);
-    }
-    if (nright != 0)
-	right[nright-1].height = bottomy - lasty;
-
-    if (slopeoff == 0)
-	slopeoff = -1;
-    else
-	slopeoff = 0;
-
-    nleft = 0;
-    s = StepAround (top, slopeoff, count);
-    i = top;
-    while (i != bottom)
-    {
-	if (slopes[s].dy != 0)
-	{
-	    y = miPolyBuildEdge (vertices[i].x, vertices[i].y,
-			   slopes[s].k,
-		       	   slopes[s].dx,  slopes[s].dy, xi, yi, 1,
-		       	   &left[nleft]);
-    
-	    if (nleft != 0)
-	    	left[nleft-1].height = y - lasty;
-	    nleft++;
-	    lasty = y;
-	}
-	i = StepAround (i, -clockwise, count);
-	s = StepAround (s, -clockwise, count);
-    }
-    if (nleft != 0)
-	left[nleft-1].height = bottomy - lasty;
-    *pnleft = nleft;
-    *pnright = nright;
-    *h = bottomy - topy;
-    return topy;
-}
-
-static void
-miLineOnePoint (
-    DrawablePtr	    pDrawable,
-    GCPtr	    pGC,
-    unsigned long   pixel,
-    SpanDataPtr	    spanData,
-    int		    x,
-    int		    y)
-{
-    DDXPointRec pt;
-    int	    wid;
-    unsigned long	oldPixel;
-
-    MILINESETPIXEL (pDrawable, pGC, pixel, oldPixel);
-    if (pGC->fillStyle == FillSolid)
-    {
-	pt.x = x;
-	pt.y = y;
-	(*pGC->ops->PolyPoint) (pDrawable, pGC, CoordModeOrigin, 1, &pt);
-    }
-    else
-    {
-	wid = 1;
-	if (pGC->miTranslate) 
-	{
-	    x += pDrawable->x;
-	    y += pDrawable->y;
-	}
-	pt.x = x;
-	pt.y = y;
-	(*pGC->ops->FillSpans) (pDrawable, pGC, 1, &pt, &wid, TRUE);
-    }
-    MILINERESETPIXEL (pDrawable, pGC, pixel, oldPixel);
-}
-
-static void
-miLineJoin (
-    DrawablePtr 	pDrawable,
-    GCPtr		pGC,
-    unsigned long	pixel,
-    SpanDataPtr		spanData,
-    LineFacePtr		pLeft,
-    LineFacePtr 	pRight)
-{
-    double	    mx = 0, my = 0;
-    double	    denom = 0.0;
-    PolyVertexRec   vertices[4];
-    PolySlopeRec    slopes[4];
-    int		    edgecount;
-    PolyEdgeRec	    left[4], right[4];
-    int		    nleft, nright;
-    int		    y, height;
-    int		    swapslopes;
-    int		    joinStyle = pGC->joinStyle;
-    int		    lw = pGC->lineWidth;
-
-    if (lw == 1 && !spanData) {
-	/* See if one of the lines will draw the joining pixel */
-	if (pLeft->dx > 0 || (pLeft->dx == 0 && pLeft->dy > 0))
-	    return;
-	if (pRight->dx > 0 || (pRight->dx == 0 && pRight->dy > 0))
-	    return;
-	if (joinStyle != JoinRound) {
-    	    denom = - pLeft->dx * (double)pRight->dy + pRight->dx * (double)pLeft->dy;
-    	    if (denom == 0)
-	    	return;	/* no join to draw */
-	}
-	if (joinStyle != JoinMiter) {
-	    miLineOnePoint (pDrawable, pGC, pixel, spanData, pLeft->x, pLeft->y);
-	    return;
-	}
-    } else {
-    	if (joinStyle == JoinRound)
-    	{
-	    miLineArc(pDrawable, pGC, pixel, spanData,
-		      pLeft, pRight,
-		      (double)0.0, (double)0.0, TRUE);
-	    return;
-    	}
-    	denom = - pLeft->dx * (double)pRight->dy + pRight->dx * (double)pLeft->dy;
-    	if (denom == 0.0)
-	    return;	/* no join to draw */
-    }
-
-    swapslopes = 0;
-    if (denom > 0)
-    {
-	pLeft->xa = -pLeft->xa;
-	pLeft->ya = -pLeft->ya;
-	pLeft->dx = -pLeft->dx;
-	pLeft->dy = -pLeft->dy;
-    }
-    else
-    {
-	swapslopes = 1;
-	pRight->xa = -pRight->xa;
-	pRight->ya = -pRight->ya;
-	pRight->dx = -pRight->dx;
-	pRight->dy = -pRight->dy;
-    }
-
-    vertices[0].x = pRight->xa;
-    vertices[0].y = pRight->ya;
-    slopes[0].dx = -pRight->dy;
-    slopes[0].dy =  pRight->dx;
-    slopes[0].k = 0;
-
-    vertices[1].x = 0;
-    vertices[1].y = 0;
-    slopes[1].dx =  pLeft->dy;
-    slopes[1].dy = -pLeft->dx;
-    slopes[1].k = 0;
-
-    vertices[2].x = pLeft->xa;
-    vertices[2].y = pLeft->ya;
-
-    if (joinStyle == JoinMiter)
-    {
-    	my = (pLeft->dy  * (pRight->xa * pRight->dy - pRight->ya * pRight->dx) -
-              pRight->dy * (pLeft->xa  * pLeft->dy  - pLeft->ya  * pLeft->dx )) /
-	      denom;
-    	if (pLeft->dy != 0)
-    	{
-	    mx = pLeft->xa + (my - pLeft->ya) *
-			    (double) pLeft->dx / (double) pLeft->dy;
-    	}
-    	else
-    	{
-	    mx = pRight->xa + (my - pRight->ya) *
-			    (double) pRight->dx / (double) pRight->dy;
-    	}
-	/* check miter limit */
-	if ((mx * mx + my * my) * 4 > SQSECANT * lw * lw)
-	    joinStyle = JoinBevel;
-    }
-
-    if (joinStyle == JoinMiter)
-    {
-	slopes[2].dx = pLeft->dx;
-	slopes[2].dy = pLeft->dy;
-	slopes[2].k =  pLeft->k;
-	if (swapslopes)
-	{
-	    slopes[2].dx = -slopes[2].dx;
-	    slopes[2].dy = -slopes[2].dy;
-	    slopes[2].k  = -slopes[2].k;
-	}
-	vertices[3].x = mx;
-	vertices[3].y = my;
-	slopes[3].dx = pRight->dx;
-	slopes[3].dy = pRight->dy;
-	slopes[3].k  = pRight->k;
-	if (swapslopes)
-	{
-	    slopes[3].dx = -slopes[3].dx;
-	    slopes[3].dy = -slopes[3].dy;
-	    slopes[3].k  = -slopes[3].k;
-	}
-	edgecount = 4;
-    }
-    else
-    {
-	double	scale, dx, dy, adx, ady;
-
-	adx = dx = pRight->xa - pLeft->xa;
-	ady = dy = pRight->ya - pLeft->ya;
-	if (adx < 0)
-	    adx = -adx;
-	if (ady < 0)
-	    ady = -ady;
-	scale = ady;
-	if (adx > ady)
-	    scale = adx;
-	slopes[2].dx = (dx * 65536) / scale;
-	slopes[2].dy = (dy * 65536) / scale;
-	slopes[2].k = ((pLeft->xa + pRight->xa) * slopes[2].dy -
-		       (pLeft->ya + pRight->ya) * slopes[2].dx) / 2.0;
-	edgecount = 3;
-    }
-
-    y = miPolyBuildPoly (vertices, slopes, edgecount, pLeft->x, pLeft->y,
-		   left, right, &nleft, &nright, &height);
-    miFillPolyHelper (pDrawable, pGC, pixel, spanData, y, height, left, right, nleft, nright);
-}
-
-static int
-miLineArcI (
-    DrawablePtr	    pDraw,
-    GCPtr	    pGC,
-    int		    xorg,
-    int		    yorg,
-    DDXPointPtr	    points,
-    int		    *widths)
-{
-    DDXPointPtr tpts, bpts;
-    int *twids, *bwids;
-    int x, y, e, ex, slw;
-
-    tpts = points;
-    twids = widths;
-    if (pGC->miTranslate)
-    {
-	xorg += pDraw->x;
-	yorg += pDraw->y;
-    }
-    slw = pGC->lineWidth;
-    if (slw == 1)
-    {
-	tpts->x = xorg;
-	tpts->y = yorg;
-	*twids = 1;
-	return 1;
-    }
-    bpts = tpts + slw;
-    bwids = twids + slw;
-    y = (slw >> 1) + 1;
-    if (slw & 1)
-	e = - ((y << 2) + 3);
-    else
-	e = - (y << 3);
-    ex = -4;
-    x = 0;
-    while (y)
-    {
-	e += (y << 3) - 4;
-	while (e >= 0)
-	{
-	    x++;
-	    e += (ex = -((x << 3) + 4));
-	}
-	y--;
-	slw = (x << 1) + 1;
-	if ((e == ex) && (slw > 1))
-	    slw--;
-	tpts->x = xorg - x;
-	tpts->y = yorg - y;
-	tpts++;
-	*twids++ = slw;
-	if ((y != 0) && ((slw > 1) || (e != ex)))
-	{
-	    bpts--;
-	    bpts->x = xorg - x;
-	    bpts->y = yorg + y;
-	    *--bwids = slw;
-	}
-    }
-    return pGC->lineWidth;
-}
-
-#define CLIPSTEPEDGE(edgey,edge,edgeleft) \
-    if (ybase == edgey) \
-    { \
-	if (edgeleft) \
-	{ \
-	    if (edge->x > xcl) \
-		xcl = edge->x; \
-	} \
-	else \
-	{ \
-	    if (edge->x < xcr) \
-		xcr = edge->x; \
-	} \
-	edgey++; \
-	edge->x += edge->stepx; \
-	edge->e += edge->dx; \
-	if (edge->e > 0) \
-	{ \
-	    edge->x += edge->signdx; \
-	    edge->e -= edge->dy; \
-	} \
-    }
-
-static int
-miLineArcD (
-    DrawablePtr	    pDraw,
-    GCPtr	    pGC,
-    double	    xorg,
-    double	    yorg,
-    DDXPointPtr	    points,
-    int		    *widths,
-    PolyEdgePtr	    edge1,
-    int		    edgey1,
-    Bool	    edgeleft1,
-    PolyEdgePtr	    edge2,
-    int		    edgey2,
-    Bool	    edgeleft2)
-{
-    DDXPointPtr pts;
-    int *wids;
-    double radius, x0, y0, el, er, yk, xlk, xrk, k;
-    int xbase, ybase, y, boty, xl, xr, xcl, xcr;
-    int ymin, ymax;
-    Bool edge1IsMin, edge2IsMin;
-    int ymin1, ymin2;
-
-    pts = points;
-    wids = widths;
-    xbase = floor(xorg);
-    x0 = xorg - xbase;
-    ybase = ICEIL (yorg);
-    y0 = yorg - ybase;
-    if (pGC->miTranslate)
-    {
-	xbase += pDraw->x;
-	ybase += pDraw->y;
-	edge1->x += pDraw->x;
-	edge2->x += pDraw->x;
-	edgey1 += pDraw->y;
-	edgey2 += pDraw->y;
-    }
-    xlk = x0 + x0 + 1.0;
-    xrk = x0 + x0 - 1.0;
-    yk = y0 + y0 - 1.0;
-    radius = ((double)pGC->lineWidth) / 2.0;
-    y = floor(radius - y0 + 1.0);
-    ybase -= y;
-    ymin = ybase;
-    ymax = 65536;
-    edge1IsMin = FALSE;
-    ymin1 = edgey1;
-    if (edge1->dy >= 0)
-    {
-    	if (!edge1->dy)
-    	{
-	    if (edgeleft1)
-	    	edge1IsMin = TRUE;
-	    else
-	    	ymax = edgey1;
-	    edgey1 = 65536;
-    	}
-    	else
-    	{
-	    if ((edge1->signdx < 0) == edgeleft1)
-	    	edge1IsMin = TRUE;
-    	}
-    }
-    edge2IsMin = FALSE;
-    ymin2 = edgey2;
-    if (edge2->dy >= 0)
-    {
-    	if (!edge2->dy)
-    	{
-	    if (edgeleft2)
-	    	edge2IsMin = TRUE;
-	    else
-	    	ymax = edgey2;
-	    edgey2 = 65536;
-    	}
-    	else
-    	{
-	    if ((edge2->signdx < 0) == edgeleft2)
-	    	edge2IsMin = TRUE;
-    	}
-    }
-    if (edge1IsMin)
-    {
-	ymin = ymin1;
-	if (edge2IsMin && ymin1 > ymin2)
-	    ymin = ymin2;
-    } else if (edge2IsMin)
-	ymin = ymin2;
-    el = radius * radius - ((y + y0) * (y + y0)) - (x0 * x0);
-    er = el + xrk;
-    xl = 1;
-    xr = 0;
-    if (x0 < 0.5)
-    {
-	xl = 0;
-	el -= xlk;
-    }
-    boty = (y0 < -0.5) ? 1 : 0;
-    if (ybase + y - boty > ymax)
-	boty = ymax - ybase - y;
-    while (y > boty)
-    {
-	k = (y << 1) + yk;
-	er += k;
-	while (er > 0.0)
-	{
-	    xr++;
-	    er += xrk - (xr << 1);
-	}
-	el += k;
-	while (el >= 0.0)
-	{
-	    xl--;
-	    el += (xl << 1) - xlk;
-	}
-	y--;
-	ybase++;
-	if (ybase < ymin)
-	    continue;
-	xcl = xl + xbase;
-	xcr = xr + xbase;
-	CLIPSTEPEDGE(edgey1, edge1, edgeleft1);
-	CLIPSTEPEDGE(edgey2, edge2, edgeleft2);
-	if (xcr >= xcl)
-	{
-	    pts->x = xcl;
-	    pts->y = ybase;
-	    pts++;
-	    *wids++ = xcr - xcl + 1;
-	}
-    }
-    er = xrk - (xr << 1) - er;
-    el = (xl << 1) - xlk - el;
-    boty = floor(-y0 - radius + 1.0);
-    if (ybase + y - boty > ymax)
-	boty = ymax - ybase - y;
-    while (y > boty)
-    {
-	k = (y << 1) + yk;
-	er -= k;
-	while ((er >= 0.0) && (xr >= 0))
-	{
-	    xr--;
-	    er += xrk - (xr << 1);
-	}
-	el -= k;
-	while ((el > 0.0) && (xl <= 0))
-	{
-	    xl++;
-	    el += (xl << 1) - xlk;
-	}
-	y--;
-	ybase++;
-	if (ybase < ymin)
-	    continue;
-	xcl = xl + xbase;
-	xcr = xr + xbase;
-	CLIPSTEPEDGE(edgey1, edge1, edgeleft1);
-	CLIPSTEPEDGE(edgey2, edge2, edgeleft2);
-	if (xcr >= xcl)
-	{
-	    pts->x = xcl;
-	    pts->y = ybase;
-	    pts++;
-	    *wids++ = xcr - xcl + 1;
-	}
-    }
-    return pts - points;
-}
-
-static int
-miRoundJoinFace (LineFacePtr face, PolyEdgePtr edge, Bool *leftEdge)
-{
-    int	    y;
-    int	    dx, dy;
-    double  xa, ya;
-    Bool	left;
-
-    dx = -face->dy;
-    dy = face->dx;
-    xa = face->xa;
-    ya = face->ya;
-    left = 1;
-    if (ya > 0)
-    {
-	ya = 0.0;
-	xa = 0.0;
-    }
-    if (dy < 0 || (dy == 0 && dx > 0))
-    {
-	dx = -dx;
-	dy = -dy;
-	left = !left;
-    }
-    if (dx == 0 && dy == 0)
-	dy = 1;
-    if (dy == 0)
-    {
-	y = ICEIL (face->ya) + face->y;
-	edge->x = -32767;
-	edge->stepx = 0;
-	edge->signdx = 0;
-	edge->e = -1;
-	edge->dy = 0;
-	edge->dx = 0;
-	edge->height = 0;
-    }
-    else
-    {
-	y = miPolyBuildEdge (xa, ya, 0.0, dx, dy, face->x, face->y, !left, edge);
-	edge->height = 32767;
-    }
-    *leftEdge = !left;
-    return y;
-}
-
-void
-miRoundJoinClip (LineFacePtr pLeft, LineFacePtr pRight,
-		 PolyEdgePtr edge1, PolyEdgePtr edge2,
-		 int *y1, int *y2, Bool *left1, Bool *left2)
-{
-    double	denom;
-
-    denom = - pLeft->dx * (double)pRight->dy + pRight->dx * (double)pLeft->dy;
-
-    if (denom >= 0)
-    {
-	pLeft->xa = -pLeft->xa;
-	pLeft->ya = -pLeft->ya;
-    }
-    else
-    {
-	pRight->xa = -pRight->xa;
-	pRight->ya = -pRight->ya;
-    }
-    *y1 = miRoundJoinFace (pLeft, edge1, left1);
-    *y2 = miRoundJoinFace (pRight, edge2, left2);
-}
-
-int
-miRoundCapClip (LineFacePtr face, Bool isInt, PolyEdgePtr edge, Bool *leftEdge)
-{
-    int		y;
-    int 	dx, dy;
-    double	xa, ya, k;
-    Bool	left;
-
-    dx = -face->dy;
-    dy = face->dx;
-    xa = face->xa;
-    ya = face->ya;
-    k = 0.0;
-    if (!isInt)
-	k = face->k;
-    left = 1;
-    if (dy < 0 || (dy == 0 && dx > 0))
-    {
-	dx = -dx;
-	dy = -dy;
-	xa = -xa;
-	ya = -ya;
-	left = !left;
-    }
-    if (dx == 0 && dy == 0)
-	dy = 1;
-    if (dy == 0)
-    {
-	y = ICEIL (face->ya) + face->y;
-	edge->x = -32767;
-	edge->stepx = 0;
-	edge->signdx = 0;
-	edge->e = -1;
-	edge->dy = 0;
-	edge->dx = 0;
-	edge->height = 0;
-    }
-    else
-    {
-	y = miPolyBuildEdge (xa, ya, k, dx, dy, face->x, face->y, !left, edge);
-	edge->height = 32767;
-    }
-    *leftEdge = !left;
-    return y;
-}
-
-static void
-miLineArc (
-    DrawablePtr		pDraw,
-    GCPtr  		pGC,
-    unsigned long	pixel,
-    SpanDataPtr		spanData,
-    LineFacePtr		leftFace,
-    LineFacePtr 	rightFace,
-    double	    	xorg,
-    double          	yorg,
-    Bool	    	isInt)
-{
-    int xorgi = 0, yorgi = 0;
-    Spans spanRec;
-    int n;
-    PolyEdgeRec	edge1, edge2;
-    int		edgey1, edgey2;
-    Bool	edgeleft1, edgeleft2;
-
-    if (isInt)
-    {
-	xorgi = leftFace ? leftFace->x : rightFace->x;
-	yorgi = leftFace ? leftFace->y : rightFace->y;
-    }
-    edgey1 = 65536;
-    edgey2 = 65536;
-    edge1.x = 0; /* not used, keep memory checkers happy */
-    edge1.dy = -1;
-    edge2.x = 0; /* not used, keep memory checkers happy */
-    edge2.dy = -1;
-    edgeleft1 = FALSE;
-    edgeleft2 = FALSE;
-    if ((pGC->lineStyle != LineSolid || pGC->lineWidth > 2) &&
-	((pGC->capStyle == CapRound && pGC->joinStyle != JoinRound) ||
-	 (pGC->joinStyle == JoinRound && pGC->capStyle == CapButt)))
-    {
-	if (isInt)
-	{
-	    xorg = (double) xorgi;
-	    yorg = (double) yorgi;
-	}
-	if (leftFace && rightFace)
-	{
-	    miRoundJoinClip (leftFace, rightFace, &edge1, &edge2,
-			     &edgey1, &edgey2, &edgeleft1, &edgeleft2);
-	}
-	else if (leftFace)
-	{
-	    edgey1 = miRoundCapClip (leftFace, isInt, &edge1, &edgeleft1);
-	}
-	else if (rightFace)
-	{
-	    edgey2 = miRoundCapClip (rightFace, isInt, &edge2, &edgeleft2);
-	}
-	isInt = FALSE;
-    }
-    if (!InitSpans(&spanRec, pGC->lineWidth))
-	return;
-    if (isInt)
-	n = miLineArcI(pDraw, pGC, xorgi, yorgi, spanRec.points, spanRec.widths);
-    else
-	n = miLineArcD(pDraw, pGC, xorg, yorg, spanRec.points, spanRec.widths,
-		       &edge1, edgey1, edgeleft1,
-		       &edge2, edgey2, edgeleft2);
-    spanRec.count = n;
-    fillSpans (pDraw, pGC, pixel, &spanRec, spanData);
-}
-
-static void
-miLineProjectingCap (DrawablePtr pDrawable, GCPtr pGC, unsigned long pixel,
-		     SpanDataPtr spanData, LineFacePtr face, Bool isLeft,
-		     double xorg, double yorg, Bool isInt)
-{
-    int	xorgi = 0, yorgi = 0;
-    int	lw;
-    PolyEdgeRec	lefts[2], rights[2];
-    int		lefty, righty, topy, bottomy;
-    PolyEdgePtr left, right;
-    PolyEdgePtr	top, bottom;
-    double	xa,ya;
-    double	k;
-    double	xap, yap;
-    int		dx, dy;
-    double	projectXoff, projectYoff;
-    double	maxy;
-    int		finaly;
-    
-    if (isInt)
-    {
-	xorgi = face->x;
-	yorgi = face->y;
-    }
-    lw = pGC->lineWidth;
-    dx = face->dx;
-    dy = face->dy;
-    k = face->k;
-    if (dy == 0)
-    {
-	lefts[0].height = lw;
-	lefts[0].x = xorgi;
-	if (isLeft)
-	    lefts[0].x -= (lw >> 1);
-	lefts[0].stepx = 0;
-	lefts[0].signdx = 1;
-	lefts[0].e = -lw;
-	lefts[0].dx = 0;
-	lefts[0].dy = lw;
-	rights[0].height = lw;
-	rights[0].x = xorgi;
-	if (!isLeft)
-	    rights[0].x += ((lw + 1) >> 1);
-	rights[0].stepx = 0;
-	rights[0].signdx = 1;
-	rights[0].e = -lw;
-	rights[0].dx = 0;
-	rights[0].dy = lw;
-	miFillPolyHelper (pDrawable, pGC, pixel, spanData, yorgi - (lw >> 1), lw,
-		     lefts, rights, 1, 1);
-    }
-    else if (dx == 0)
-    {
-	if (dy < 0) {
-	    dy = -dy;
-	    isLeft = !isLeft;
-	}
-	topy = yorgi;
-	bottomy = yorgi + dy;
-	if (isLeft)
-	    topy -= (lw >> 1);
-	else
-	    bottomy += (lw >> 1);
-	lefts[0].height = bottomy - topy;
-	lefts[0].x = xorgi - (lw >> 1);
-	lefts[0].stepx = 0;
-	lefts[0].signdx = 1;
-	lefts[0].e = -dy;
-	lefts[0].dx = dx;
-	lefts[0].dy = dy;
-
-	rights[0].height = bottomy - topy;
-	rights[0].x = lefts[0].x + (lw-1);
-	rights[0].stepx = 0;
-	rights[0].signdx = 1;
-	rights[0].e = -dy;
-	rights[0].dx = dx;
-	rights[0].dy = dy;
-	miFillPolyHelper (pDrawable, pGC, pixel, spanData, topy, bottomy - topy, lefts, rights, 1, 1);
-    }
-    else
-    {
-	xa = face->xa;
-	ya = face->ya;
-	projectXoff = -ya;
-	projectYoff = xa;
-	if (dx < 0)
-	{
-	    right = &rights[1];
-	    left = &lefts[0];
-	    top = &rights[0];
-	    bottom = &lefts[1];
-	}
-	else
-	{
-	    right = &rights[0];
-	    left = &lefts[1];
-	    top = &lefts[0];
-	    bottom = &rights[1];
-	}
-	if (isLeft)
-	{
-	    righty = miPolyBuildEdge (xa, ya,
-		     k, dx, dy, xorgi, yorgi, 0, right);
-	    
-	    xa = -xa;
-	    ya = -ya;
-	    k = -k;
-	    lefty = miPolyBuildEdge (xa - projectXoff, ya - projectYoff,
-				     k, dx, dy, xorgi, yorgi, 1, left);
-	    if (dx > 0)
-	    {
-		ya = -ya;
-		xa = -xa;
-	    }
-	    xap = xa - projectXoff;
-	    yap = ya - projectYoff;
-	    topy = miPolyBuildEdge (xap, yap, xap * dx + yap * dy,
-				    -dy, dx, xorgi, yorgi, dx > 0, top);
-	    bottomy = miPolyBuildEdge (xa, ya,
-				       0.0, -dy, dx, xorgi, yorgi, dx < 0, bottom);
-	    maxy = -ya;
-	}
-	else
-	{
-	    righty = miPolyBuildEdge (xa - projectXoff, ya - projectYoff,
-		     k, dx, dy, xorgi, yorgi, 0, right);
-	    
-	    xa = -xa;
-	    ya = -ya;
-	    k = -k;
-	    lefty = miPolyBuildEdge (xa, ya,
-		    k, dx, dy, xorgi, yorgi, 1, left);
-	    if (dx > 0)
-	    {
-		ya = -ya;
-		xa = -xa;
-	    }
-	    xap = xa - projectXoff;
-	    yap = ya - projectYoff;
-	    topy = miPolyBuildEdge (xa, ya, 0.0, -dy, dx, xorgi, xorgi, dx > 0, top);
-	    bottomy = miPolyBuildEdge (xap, yap, xap * dx + yap * dy,
-				       -dy, dx, xorgi, xorgi, dx < 0, bottom);
-	    maxy = -ya + projectYoff;
-	}
-	finaly = ICEIL(maxy) + yorgi;
-	if (dx < 0)
-	{
-	    left->height = bottomy - lefty;
-	    right->height = finaly - righty;
-	    top->height = righty - topy;
-	}
-	else
-	{
-	    right->height =  bottomy - righty;
-	    left->height = finaly - lefty;
-	    top->height = lefty - topy;
-	}
-	bottom->height = finaly - bottomy;
-	miFillPolyHelper (pDrawable, pGC, pixel, spanData, topy,
-		     bottom->height + bottomy - topy, lefts, rights, 2, 2);
-    }
-}
-
-static void
-miWideSegment (
-    DrawablePtr		pDrawable,
-    GCPtr		pGC,
-    unsigned long	pixel,
-    SpanDataPtr		spanData,
-    int    		x1,
-    int    		y1,
-    int    		x2,
-    int    		y2,
-    Bool		projectLeft,
-    Bool		projectRight,
-    LineFacePtr 	leftFace,
-    LineFacePtr 	rightFace)
-{
-    double	l, L, r;
-    double	xa, ya;
-    double	projectXoff = 0.0, projectYoff = 0.0;
-    double	k;
-    double	maxy;
-    int		x, y;
-    int		dx, dy;
-    int		finaly;
-    PolyEdgePtr left, right;
-    PolyEdgePtr	top, bottom;
-    int		lefty, righty, topy, bottomy;
-    int		signdx;
-    PolyEdgeRec	lefts[2], rights[2];
-    LineFacePtr	tface;
-    int		lw = pGC->lineWidth;
-
-    /* draw top-to-bottom always */
-    if (y2 < y1 || (y2 == y1 && x2 < x1))
-    {
-	x = x1;
-	x1 = x2;
-	x2 = x;
-
-	y = y1;
-	y1 = y2;
-	y2 = y;
-
-	x = projectLeft;
-	projectLeft = projectRight;
-	projectRight = x;
-
-	tface = leftFace;
-	leftFace = rightFace;
-	rightFace = tface;
-    }
-
-    dy = y2 - y1;
-    signdx = 1;
-    dx = x2 - x1;
-    if (dx < 0)
-	signdx = -1;
-
-    leftFace->x = x1;
-    leftFace->y = y1;
-    leftFace->dx = dx;
-    leftFace->dy = dy;
-
-    rightFace->x = x2;
-    rightFace->y = y2;
-    rightFace->dx = -dx;
-    rightFace->dy = -dy;
-
-    if (dy == 0)
-    {
-	rightFace->xa = 0;
-	rightFace->ya = (double) lw / 2.0;
-	rightFace->k = -(double) (lw * dx) / 2.0;
-	leftFace->xa = 0;
-	leftFace->ya = -rightFace->ya;
-	leftFace->k = rightFace->k;
-	x = x1;
-	if (projectLeft)
-	    x -= (lw >> 1);
-	y = y1 - (lw >> 1);
-	dx = x2 - x;
-	if (projectRight)
-	    dx += ((lw + 1) >> 1);
-	dy = lw;
-	miFillRectPolyHelper (pDrawable, pGC, pixel, spanData,
-			      x, y, dx, dy);
-    }
-    else if (dx == 0)
-    {
-	leftFace->xa =  (double) lw / 2.0;
-	leftFace->ya = 0;
-	leftFace->k = (double) (lw * dy) / 2.0;
-	rightFace->xa = -leftFace->xa;
-	rightFace->ya = 0;
-	rightFace->k = leftFace->k;
-	y = y1;
-	if (projectLeft)
-	    y -= lw >> 1;
-	x = x1 - (lw >> 1);
-	dy = y2 - y;
-	if (projectRight)
-	    dy += ((lw + 1) >> 1);
-	dx = lw;
-	miFillRectPolyHelper (pDrawable, pGC, pixel, spanData,
-			      x, y, dx, dy);
-    }
-    else
-    {
-    	l = ((double) lw) / 2.0;
-    	L = hypot ((double) dx, (double) dy);
-
-	if (dx < 0)
-	{
-	    right = &rights[1];
-	    left = &lefts[0];
-	    top = &rights[0];
-	    bottom = &lefts[1];
-	}
-	else
-	{
-	    right = &rights[0];
-	    left = &lefts[1];
-	    top = &lefts[0];
-	    bottom = &rights[1];
-	}
-	r = l / L;
-
-	/* coord of upper bound at integral y */
-	ya = -r * dx;
-	xa = r * dy;
-
-	if (projectLeft | projectRight)
-	{
-	    projectXoff = -ya;
-	    projectYoff = xa;
-	}
-
-    	/* xa * dy - ya * dx */
-	k = l * L;
-
-	leftFace->xa = xa;
-	leftFace->ya = ya;
-	leftFace->k = k;
-	rightFace->xa = -xa;
-	rightFace->ya = -ya;
-	rightFace->k = k;
-
-	if (projectLeft)
-	    righty = miPolyBuildEdge (xa - projectXoff, ya - projectYoff,
-				      k, dx, dy, x1, y1, 0, right);
-	else
-	    righty = miPolyBuildEdge (xa, ya,
-				      k, dx, dy, x1, y1, 0, right);
-
-	/* coord of lower bound at integral y */
-	ya = -ya;
-	xa = -xa;
-
-	/* xa * dy - ya * dx */
-	k = - k;
-
-	if (projectLeft)
-	    lefty = miPolyBuildEdge (xa - projectXoff, ya - projectYoff,
-				     k, dx, dy, x1, y1, 1, left);
-	else
-	    lefty = miPolyBuildEdge (xa, ya,
-				     k, dx, dy, x1, y1, 1, left);
-
-	/* coord of top face at integral y */
-
-	if (signdx > 0)
-	{
-	    ya = -ya;
-	    xa = -xa;
-	}
-
-	if (projectLeft)
-	{
-	    double xap = xa - projectXoff;
-	    double yap = ya - projectYoff;
-	    topy = miPolyBuildEdge (xap, yap, xap * dx + yap * dy,
-				    -dy, dx, x1, y1, dx > 0, top);
-	}
-	else
-	    topy = miPolyBuildEdge (xa, ya, 0.0, -dy, dx, x1, y1, dx > 0, top);
-
-	/* coord of bottom face at integral y */
-
-	if (projectRight)
-	{
-	    double xap = xa + projectXoff;
-	    double yap = ya + projectYoff;
-	    bottomy = miPolyBuildEdge (xap, yap, xap * dx + yap * dy,
-				       -dy, dx, x2, y2, dx < 0, bottom);
-	    maxy = -ya + projectYoff;
-	}
-	else
-	{
-	    bottomy = miPolyBuildEdge (xa, ya,
-				       0.0, -dy, dx, x2, y2, dx < 0, bottom);
-	    maxy = -ya;
-	}
-
-	finaly = ICEIL (maxy) + y2;
-
-	if (dx < 0)
-	{
-	    left->height = bottomy - lefty;
-	    right->height = finaly - righty;
-	    top->height = righty - topy;
-	}
-	else
-	{
-	    right->height =  bottomy - righty;
-	    left->height = finaly - lefty;
-	    top->height = lefty - topy;
-	}
-	bottom->height = finaly - bottomy;
-	miFillPolyHelper (pDrawable, pGC, pixel, spanData, topy,
-		     bottom->height + bottomy - topy, lefts, rights, 2, 2);
-    }
-}
-
-static SpanDataPtr
-miSetupSpanData (GCPtr pGC, SpanDataPtr spanData, int npt)
-{
-    if ((npt < 3 && pGC->capStyle != CapRound) || miSpansEasyRop(pGC->alu))
-	return (SpanDataPtr) NULL;
-    if (pGC->lineStyle == LineDoubleDash)
-	miInitSpanGroup (&spanData->bgGroup);
-    miInitSpanGroup (&spanData->fgGroup);
-    return spanData;
-}
-
-static void
-miCleanupSpanData (DrawablePtr pDrawable, GCPtr pGC, SpanDataPtr spanData)
-{
-    if (pGC->lineStyle == LineDoubleDash)
-    {
-	ChangeGCVal oldPixel, pixel;
-	pixel.val = pGC->bgPixel;
-	oldPixel.val = pGC->fgPixel;
-	if (pixel.val != oldPixel.val)
-    	{
-	    ChangeGC (NullClient, pGC, GCForeground, &pixel);
-    	    ValidateGC (pDrawable, pGC);
-    	}
-	miFillUniqueSpanGroup (pDrawable, pGC, &spanData->bgGroup);
-	miFreeSpanGroup (&spanData->bgGroup);
-	if (pixel.val != oldPixel.val)
-    	{
-	    ChangeGC (NullClient, pGC, GCForeground, &oldPixel);
-	    ValidateGC (pDrawable, pGC);
-    	}
-    }
-    miFillUniqueSpanGroup (pDrawable, pGC, &spanData->fgGroup);
-    miFreeSpanGroup (&spanData->fgGroup);
-}
-
-void
-miWideLine (DrawablePtr pDrawable, GCPtr pGC,
-	    int mode, int npt, DDXPointPtr pPts)
-{
- int x1, y1, x2, y2;
-    SpanDataRec	spanDataRec;
-    SpanDataPtr	spanData;
-    long   	pixel;
-    Bool	projectLeft, projectRight;
-    LineFaceRec	leftFace, rightFace, prevRightFace;
-    LineFaceRec	firstFace;
-    int		first;
-    Bool	somethingDrawn = FALSE;
-    Bool	selfJoin;
-
-    spanData = miSetupSpanData (pGC, &spanDataRec, npt);
-    pixel = pGC->fgPixel;
-    x2 = pPts->x;
-    y2 = pPts->y;
-    first = TRUE;
-    selfJoin = FALSE;
-    if (npt > 1)
-    {
-    	if (mode == CoordModePrevious)
-    	{
-	    int nptTmp;
-	    DDXPointPtr pPtsTmp;
-    
-	    x1 = x2;
-	    y1 = y2;
-	    nptTmp = npt;
-	    pPtsTmp = pPts + 1;
-	    while (--nptTmp)
-	    {
-	    	x1 += pPtsTmp->x;
-	    	y1 += pPtsTmp->y;
-	    	++pPtsTmp;
-	    }
-	    if (x2 == x1 && y2 == y1)
-	    	selfJoin = TRUE;
-    	}
-    	else if (x2 == pPts[npt-1].x && y2 == pPts[npt-1].y)
-    	{
-	    selfJoin = TRUE;
-    	}
-    }
-    projectLeft = pGC->capStyle == CapProjecting && !selfJoin;
-    projectRight = FALSE;
-    while (--npt)
-    {
-	x1 = x2;
-	y1 = y2;
-	++pPts;
-	x2 = pPts->x;
-	y2 = pPts->y;
-	if (mode == CoordModePrevious)
-	{
-	    x2 += x1;
-	    y2 += y1;
-	}
-	if (x1 != x2 || y1 != y2)
-	{
-	    somethingDrawn = TRUE;
-	    if (npt == 1 && pGC->capStyle == CapProjecting && !selfJoin)
-	    	projectRight = TRUE;
-	    miWideSegment (pDrawable, pGC, pixel, spanData, x1, y1, x2, y2,
-		       	   projectLeft, projectRight, &leftFace, &rightFace);
-	    if (first)
-	    {
-	    	if (selfJoin)
-		    firstFace = leftFace;
-	    	else if (pGC->capStyle == CapRound)
-		{
-		    if (pGC->lineWidth == 1 && !spanData)
-			miLineOnePoint (pDrawable, pGC, pixel, spanData, x1, y1);
-		    else
-		    	miLineArc (pDrawable, pGC, pixel, spanData,
-			       	   &leftFace, (LineFacePtr) NULL,
- 			       	   (double)0.0, (double)0.0,
-			       	   TRUE);
-		}
-	    }
-	    else
-	    {
-	    	miLineJoin (pDrawable, pGC, pixel, spanData, &leftFace,
-		            &prevRightFace);
-	    }
-	    prevRightFace = rightFace;
-	    first = FALSE;
-	    projectLeft = FALSE;
-	}
-	if (npt == 1 && somethingDrawn)
- 	{
-	    if (selfJoin)
-		miLineJoin (pDrawable, pGC, pixel, spanData, &firstFace,
-			    &rightFace);
-	    else if (pGC->capStyle == CapRound)
-	    {
-		if (pGC->lineWidth == 1 && !spanData)
-		    miLineOnePoint (pDrawable, pGC, pixel, spanData, x2, y2);
-		else
-		    miLineArc (pDrawable, pGC, pixel, spanData,
-			       (LineFacePtr) NULL, &rightFace,
-			       (double)0.0, (double)0.0,
-			       TRUE);
-	    }
-	}
-    }
-    /* handle crock where all points are coincedent */
-    if (!somethingDrawn)
-    {
-	projectLeft = pGC->capStyle == CapProjecting;
-	miWideSegment (pDrawable, pGC, pixel, spanData,
-		       x2, y2, x2, y2, projectLeft, projectLeft,
-		       &leftFace, &rightFace);
-	if (pGC->capStyle == CapRound)
-	{
-	    miLineArc (pDrawable, pGC, pixel, spanData,
-		       &leftFace, (LineFacePtr) NULL,
-		       (double)0.0, (double)0.0,
-		       TRUE);
-	    rightFace.dx = -1;	/* sleezy hack to make it work */
-	    miLineArc (pDrawable, pGC, pixel, spanData,
-		       (LineFacePtr) NULL, &rightFace,
- 		       (double)0.0, (double)0.0,
-		       TRUE);
-	}
-    }
-    if (spanData)
-	miCleanupSpanData (pDrawable, pGC, spanData);
-}
-
-#define V_TOP	    0
-#define V_RIGHT	    1
-#define V_BOTTOM    2
-#define V_LEFT	    3
-
-static void
-miWideDashSegment (
-    DrawablePtr	    pDrawable,
-    GCPtr  	    pGC,
-    SpanDataPtr	    spanData,
-    int		    *pDashOffset,
-    int		    *pDashIndex,
-    int		    x1,
-    int		    y1,
-    int		    x2,
-    int		    y2,
-    Bool	    projectLeft,
-    Bool	    projectRight,
-    LineFacePtr	    leftFace,
-    LineFacePtr	    rightFace)
-{
-    int		    dashIndex, dashRemain;
-    unsigned char   *pDash;
-    double	    L, l;
-    double	    k;
-    PolyVertexRec   vertices[4];
-    PolyVertexRec   saveRight, saveBottom;
-    PolySlopeRec    slopes[4];
-    PolyEdgeRec	    left[2], right[2];
-    LineFaceRec	    lcapFace, rcapFace;
-    int		    nleft, nright;
-    int		    h;
-    int		    y;
-    int		    dy, dx;
-    unsigned long   pixel;
-    double	    LRemain;
-    double	    r;
-    double	    rdx, rdy;
-    double	    dashDx, dashDy;
-    double	    saveK = 0.0;
-    Bool	    first = TRUE;
-    double	    lcenterx, lcentery, rcenterx = 0.0, rcentery = 0.0;
-    unsigned long   fgPixel, bgPixel;
-    
-    dx = x2 - x1;
-    dy = y2 - y1;
-    dashIndex = *pDashIndex;
-    pDash = pGC->dash;
-    dashRemain = pDash[dashIndex] - *pDashOffset;
-    fgPixel = pGC->fgPixel;
-    bgPixel = pGC->bgPixel;
-    if (pGC->fillStyle == FillOpaqueStippled ||
-	pGC->fillStyle == FillTiled)
-    {
-	bgPixel = fgPixel;
-    }
-
-    l = ((double) pGC->lineWidth) / 2.0;
-    if (dx == 0)
-    {
-	L = dy;
-	rdx = 0;
-	rdy = l;
-	if (dy < 0)
-	{
-	    L = -dy;
-	    rdy = -l;
-	}
-    }
-    else if (dy == 0)
-    {
-	L = dx;
-	rdx = l;
-	rdy = 0;
-	if (dx < 0)
-	{
-	    L = -dx;
-	    rdx = -l;
-	}
-    }
-    else
-    {
-	L = hypot ((double) dx, (double) dy);
-	r = l / L;
-
-	rdx = r * dx;
-	rdy = r * dy;
-    }
-    k = l * L;
-    LRemain = L;
-    /* All position comments are relative to a line with dx and dy > 0,
-     * but the code does not depend on this */
-    /* top */
-    slopes[V_TOP].dx = dx;
-    slopes[V_TOP].dy = dy;
-    slopes[V_TOP].k = k;
-    /* right */
-    slopes[V_RIGHT].dx = -dy;
-    slopes[V_RIGHT].dy = dx;
-    slopes[V_RIGHT].k = 0;
-    /* bottom */
-    slopes[V_BOTTOM].dx = -dx;
-    slopes[V_BOTTOM].dy = -dy;
-    slopes[V_BOTTOM].k = k;
-    /* left */
-    slopes[V_LEFT].dx = dy;
-    slopes[V_LEFT].dy = -dx;
-    slopes[V_LEFT].k = 0;
-
-    /* preload the start coordinates */
-    vertices[V_RIGHT].x = vertices[V_TOP].x = rdy;
-    vertices[V_RIGHT].y = vertices[V_TOP].y = -rdx;
-
-    vertices[V_BOTTOM].x = vertices[V_LEFT].x = -rdy;
-    vertices[V_BOTTOM].y = vertices[V_LEFT].y = rdx;
-
-    if (projectLeft)
-    {
-	vertices[V_TOP].x -= rdx;
-	vertices[V_TOP].y -= rdy;
-
-	vertices[V_LEFT].x -= rdx;
-	vertices[V_LEFT].y -= rdy;
-
-	slopes[V_LEFT].k = rdx * dx + rdy * dy;
-    }
-
-    lcenterx = x1;
-    lcentery = y1;
-
-    if (pGC->capStyle == CapRound)
-    {
-	lcapFace.dx = dx;
-	lcapFace.dy = dy;
-	lcapFace.x = x1;
-	lcapFace.y = y1;
-
-	rcapFace.dx = -dx;
-	rcapFace.dy = -dy;
-	rcapFace.x = x1;
-	rcapFace.y = y1;
-    }
-    while (LRemain > dashRemain)
-    {
-	dashDx = (dashRemain * dx) / L;
-	dashDy = (dashRemain * dy) / L;
-
-	rcenterx = lcenterx + dashDx;
-	rcentery = lcentery + dashDy;
-
-	vertices[V_RIGHT].x += dashDx;
-	vertices[V_RIGHT].y += dashDy;
-
-	vertices[V_BOTTOM].x += dashDx;
-	vertices[V_BOTTOM].y += dashDy;
-
-	slopes[V_RIGHT].k = vertices[V_RIGHT].x * dx + vertices[V_RIGHT].y * dy;
-
-	if (pGC->lineStyle == LineDoubleDash || !(dashIndex & 1))
-	{
-	    if (pGC->lineStyle == LineOnOffDash &&
- 	        pGC->capStyle == CapProjecting)
-	    {
-		saveRight = vertices[V_RIGHT];
-		saveBottom = vertices[V_BOTTOM];
-		saveK = slopes[V_RIGHT].k;
-		
-		if (!first)
-		{
-		    vertices[V_TOP].x -= rdx;
-		    vertices[V_TOP].y -= rdy;
-    
-		    vertices[V_LEFT].x -= rdx;
-		    vertices[V_LEFT].y -= rdy;
-
-		    slopes[V_LEFT].k = vertices[V_LEFT].x *
-				       slopes[V_LEFT].dy -
-				       vertices[V_LEFT].y *
-				       slopes[V_LEFT].dx;
-		}
-		
-		vertices[V_RIGHT].x += rdx;
-		vertices[V_RIGHT].y += rdy;
-
-		vertices[V_BOTTOM].x += rdx;
-		vertices[V_BOTTOM].y += rdy;
-
-		slopes[V_RIGHT].k = vertices[V_RIGHT].x *
-				   slopes[V_RIGHT].dy -
-				   vertices[V_RIGHT].y *
-				   slopes[V_RIGHT].dx;
-	    }
-	    y = miPolyBuildPoly (vertices, slopes, 4, x1, y1,
-			     	 left, right, &nleft, &nright, &h);
-	    pixel = (dashIndex & 1) ? bgPixel : fgPixel;
-	    miFillPolyHelper (pDrawable, pGC, pixel, spanData, y, h, left, right, nleft, nright);
-
-	    if (pGC->lineStyle == LineOnOffDash)
-	    {
-		switch (pGC->capStyle)
-		{
-		case CapProjecting:
-		    vertices[V_BOTTOM] = saveBottom;
-		    vertices[V_RIGHT] = saveRight;
-		    slopes[V_RIGHT].k = saveK;
-		    break;
-		case CapRound:
-		    if (!first)
-		    {
-		    	if (dx < 0)
-		    	{
-		    	    lcapFace.xa = -vertices[V_LEFT].x;
-		    	    lcapFace.ya = -vertices[V_LEFT].y;
-			    lcapFace.k = slopes[V_LEFT].k;
-		    	}
-		    	else
-		    	{
-		    	    lcapFace.xa = vertices[V_TOP].x;
-		    	    lcapFace.ya = vertices[V_TOP].y;
-			    lcapFace.k = -slopes[V_LEFT].k;
-		    	}
-		    	miLineArc (pDrawable, pGC, pixel, spanData,
-			       	   &lcapFace, (LineFacePtr) NULL,
-			       	   lcenterx, lcentery, FALSE);
-		    }
-		    if (dx < 0)
-		    {
-		    	rcapFace.xa = vertices[V_BOTTOM].x;
-		    	rcapFace.ya = vertices[V_BOTTOM].y;
-			rcapFace.k = slopes[V_RIGHT].k;
-		    }
-		    else
-		    {
-		    	rcapFace.xa = -vertices[V_RIGHT].x;
-		    	rcapFace.ya = -vertices[V_RIGHT].y;
-			rcapFace.k = -slopes[V_RIGHT].k;
-		    }
-		    miLineArc (pDrawable, pGC, pixel, spanData,
-			       (LineFacePtr) NULL, &rcapFace,
-			       rcenterx, rcentery, FALSE);
-		    break;
-	    	}
-	    }
-	}
-	LRemain -= dashRemain;
-	++dashIndex;
-	if (dashIndex == pGC->numInDashList)
-	    dashIndex = 0;
-	dashRemain = pDash[dashIndex];
-
-	lcenterx = rcenterx;
-	lcentery = rcentery;
-
-	vertices[V_TOP] = vertices[V_RIGHT];
-	vertices[V_LEFT] = vertices[V_BOTTOM];
-	slopes[V_LEFT].k = -slopes[V_RIGHT].k;
-	first = FALSE;
-    }
-
-    if (pGC->lineStyle == LineDoubleDash || !(dashIndex & 1))
-    {
-    	vertices[V_TOP].x -= dx;
-    	vertices[V_TOP].y -= dy;
-
-	vertices[V_LEFT].x -= dx;
-	vertices[V_LEFT].y -= dy;
-
-	vertices[V_RIGHT].x = rdy;
-	vertices[V_RIGHT].y = -rdx;
-
-	vertices[V_BOTTOM].x = -rdy;
-	vertices[V_BOTTOM].y = rdx;
-
-	
-	if (projectRight)
-	{
-	    vertices[V_RIGHT].x += rdx;
-	    vertices[V_RIGHT].y += rdy;
-    
-	    vertices[V_BOTTOM].x += rdx;
-	    vertices[V_BOTTOM].y += rdy;
-	    slopes[V_RIGHT].k = vertices[V_RIGHT].x *
-				slopes[V_RIGHT].dy -
-				vertices[V_RIGHT].y *
-				slopes[V_RIGHT].dx;
-	}
-	else
-	    slopes[V_RIGHT].k = 0;
-
-	if (!first && pGC->lineStyle == LineOnOffDash &&
-	    pGC->capStyle == CapProjecting)
-	{
-	    vertices[V_TOP].x -= rdx;
-	    vertices[V_TOP].y -= rdy;
-
-	    vertices[V_LEFT].x -= rdx;
-	    vertices[V_LEFT].y -= rdy;
-	    slopes[V_LEFT].k = vertices[V_LEFT].x *
-			       slopes[V_LEFT].dy -
-			       vertices[V_LEFT].y *
-			       slopes[V_LEFT].dx;
-	}
-	else
-	    slopes[V_LEFT].k += dx * dx + dy * dy;
-
-
-	y = miPolyBuildPoly (vertices, slopes, 4, x2, y2,
-			     left, right, &nleft, &nright, &h);
-
-	pixel = (dashIndex & 1) ? pGC->bgPixel : pGC->fgPixel;
-	miFillPolyHelper (pDrawable, pGC, pixel, spanData, y, h, left, right, nleft, nright);
-	if (!first && pGC->lineStyle == LineOnOffDash &&
-	    pGC->capStyle == CapRound)
-	{
-	    lcapFace.x = x2;
-	    lcapFace.y = y2;
-	    if (dx < 0)
-	    {
-		lcapFace.xa = -vertices[V_LEFT].x;
-		lcapFace.ya = -vertices[V_LEFT].y;
-		lcapFace.k = slopes[V_LEFT].k;
-	    }
-	    else
-	    {
-		lcapFace.xa = vertices[V_TOP].x;
-		lcapFace.ya = vertices[V_TOP].y;
-		lcapFace.k = -slopes[V_LEFT].k;
-	    }
-	    miLineArc (pDrawable, pGC, pixel, spanData,
-		       &lcapFace, (LineFacePtr) NULL,
-		       rcenterx, rcentery, FALSE);
-	}
-    }
-    dashRemain = ((double) dashRemain) - LRemain;
-    if (dashRemain == 0)
-    {
-	dashIndex++;
-	if (dashIndex == pGC->numInDashList)
-	    dashIndex = 0;
-	dashRemain = pDash[dashIndex];
-    }
-
-    leftFace->x = x1;
-    leftFace->y = y1;
-    leftFace->dx = dx;
-    leftFace->dy = dy;
-    leftFace->xa = rdy;
-    leftFace->ya = -rdx;
-    leftFace->k = k;
-
-    rightFace->x = x2;
-    rightFace->y = y2;
-    rightFace->dx = -dx;
-    rightFace->dy = -dy;
-    rightFace->xa = -rdy;
-    rightFace->ya = rdx;
-    rightFace->k = k;
-
-    *pDashIndex = dashIndex;
-    *pDashOffset = pDash[dashIndex] - dashRemain;
-}
-
-void
-miWideDash (DrawablePtr pDrawable, GCPtr pGC,
-	    int mode, int npt, DDXPointPtr pPts)
-{
-    int			x1, y1, x2, y2;
-    unsigned long	pixel;
-    Bool		projectLeft, projectRight;
-    LineFaceRec		leftFace, rightFace, prevRightFace;
-    LineFaceRec		firstFace;
-    int			first;
-    int			dashIndex, dashOffset;
-    int			prevDashIndex;
-    SpanDataRec		spanDataRec;
-    SpanDataPtr		spanData;
-    Bool		somethingDrawn = FALSE;
-    Bool		selfJoin;
-    Bool		endIsFg = FALSE, startIsFg = FALSE;
-    Bool		firstIsFg = FALSE, prevIsFg = FALSE;
-
-#if 0
-    /* XXX backward compatibility */
-    if (pGC->lineWidth == 0)
-    {
-	miZeroDashLine (pDrawable, pGC, mode, npt, pPts);
-	return;
-    }
-#endif
-    if (pGC->lineStyle == LineDoubleDash && 
-	(pGC->fillStyle == FillOpaqueStippled || pGC->fillStyle == FillTiled))
-    {
-	miWideLine (pDrawable, pGC, mode, npt, pPts);
-	return;
-    }
-    if (npt == 0)
-	return;
-    spanData = miSetupSpanData (pGC, &spanDataRec, npt);
-    x2 = pPts->x;
-    y2 = pPts->y;
-    first = TRUE;
-    selfJoin = FALSE;
-    if (mode == CoordModePrevious)
-    {
-	int nptTmp;
-	DDXPointPtr pPtsTmp;
-
-	x1 = x2;
-	y1 = y2;
-	nptTmp = npt;
-	pPtsTmp = pPts + 1;
-	while (--nptTmp)
-	{
-	    x1 += pPtsTmp->x;
-	    y1 += pPtsTmp->y;
-	    ++pPtsTmp;
-	}
-	if (x2 == x1 && y2 == y1)
-	    selfJoin = TRUE;
-    }
-    else if (x2 == pPts[npt-1].x && y2 == pPts[npt-1].y)
-    {
-	selfJoin = TRUE;
-    }
-    projectLeft = pGC->capStyle == CapProjecting && !selfJoin;
-    projectRight = FALSE;
-    dashIndex = 0;
-    dashOffset = 0;
-    miStepDash ((int)pGC->dashOffset, &dashIndex,
-	        pGC->dash, (int)pGC->numInDashList, &dashOffset);
-    while (--npt)
-    {
-	x1 = x2;
-	y1 = y2;
-	++pPts;
-	x2 = pPts->x;
-	y2 = pPts->y;
-	if (mode == CoordModePrevious)
-	{
-	    x2 += x1;
-	    y2 += y1;
-	}
-	if (x1 != x2 || y1 != y2)
-	{
-	    somethingDrawn = TRUE;
-	    if (npt == 1 && pGC->capStyle == CapProjecting && 
-		(!selfJoin || !firstIsFg))
-		projectRight = TRUE;
-	    prevDashIndex = dashIndex;
-	    miWideDashSegment (pDrawable, pGC, spanData, &dashOffset, &dashIndex,
-				x1, y1, x2, y2,
-				projectLeft, projectRight, &leftFace, &rightFace);
-	    startIsFg = !(prevDashIndex & 1);
-	    endIsFg = (dashIndex & 1) ^ (dashOffset != 0);
-	    if (pGC->lineStyle == LineDoubleDash || startIsFg)
-	    {
-	    	pixel = startIsFg ? pGC->fgPixel : pGC->bgPixel;
-	    	if (first || (pGC->lineStyle == LineOnOffDash && !prevIsFg))
-	    	{
-	    	    if (first && selfJoin)
-		    {
-		    	firstFace = leftFace;
-			firstIsFg = startIsFg;
-		    }
-	    	    else if (pGC->capStyle == CapRound)
-		    	miLineArc (pDrawable, pGC, pixel, spanData,
-			       	   &leftFace, (LineFacePtr) NULL,
-			       	   (double)0.0, (double)0.0, TRUE);
-	    	}
-	    	else
-	    	{
-	    	    miLineJoin (pDrawable, pGC, pixel, spanData, &leftFace,
-		            	&prevRightFace);
-	    	}
-	    }
-	    prevRightFace = rightFace;
-	    prevIsFg = endIsFg;
-	    first = FALSE;
-	    projectLeft = FALSE;
-	}
-	if (npt == 1 && somethingDrawn)
-	{
-	    if (pGC->lineStyle == LineDoubleDash || endIsFg)
-	    {
-		pixel = endIsFg ? pGC->fgPixel : pGC->bgPixel;
-		if (selfJoin && (pGC->lineStyle == LineDoubleDash || firstIsFg))
-		{
-		    miLineJoin (pDrawable, pGC, pixel, spanData, &firstFace,
-				&rightFace);
-		}
-		else 
-		{
-		    if (pGC->capStyle == CapRound)
-			miLineArc (pDrawable, pGC, pixel, spanData,
-				    (LineFacePtr) NULL, &rightFace,
-				    (double)0.0, (double)0.0, TRUE);
-		}
-	    }
-	    else
-	    {
-		/* glue a cap to the start of the line if
-		 * we're OnOffDash and ended on odd dash
-		 */
-		if (selfJoin && firstIsFg)
-		{
-		    pixel = pGC->fgPixel;
-		    if (pGC->capStyle == CapProjecting)
-			miLineProjectingCap (pDrawable, pGC, pixel, spanData,
-				    &firstFace, TRUE,
-				    (double)0.0, (double)0.0, TRUE);
-		    else if (pGC->capStyle == CapRound)
-			miLineArc (pDrawable, pGC, pixel, spanData,
-				    &firstFace, (LineFacePtr) NULL,
-				    (double)0.0, (double)0.0, TRUE);
-		}
-	    }
-	}
-    }
-    /* handle crock where all points are coincident */
-    if (!somethingDrawn && (pGC->lineStyle == LineDoubleDash || !(dashIndex & 1)))
-    {
-	/* not the same as endIsFg computation above */
-	pixel = (dashIndex & 1) ? pGC->bgPixel : pGC->fgPixel;
-	switch (pGC->capStyle) {
-	case CapRound:
-	    miLineArc (pDrawable, pGC, pixel, spanData,
-		       (LineFacePtr) NULL, (LineFacePtr) NULL,
-		       (double)x2, (double)y2,
-		       FALSE);
-	    break;
-	case CapProjecting:
-	    x1 = pGC->lineWidth;
-	    miFillRectPolyHelper (pDrawable, pGC, pixel, spanData,
-				  x2 - (x1 >> 1), y2 - (x1 >> 1), x1, x1);
-	    break;
-	}
-    }
-    if (spanData)
-	miCleanupSpanData (pDrawable, pGC, spanData);
-}
->>>>>>> c1e6c742
+}