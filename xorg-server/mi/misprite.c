--- conflicted
+++ resolved
@@ -1,4 +1,3 @@
-<<<<<<< HEAD
 /*
  * misprite.c
  *
@@ -941,8 +940,6 @@
 miSpriteSaveUnderCursor(DeviceIntPtr pDev, ScreenPtr pScreen)
 {
     miSpriteScreenPtr   pScreenPriv;
-    int			x, y;
-    CursorPtr		pCursor;
     miCursorInfoPtr     pCursorInfo;
 
     if (IsFloating(pDev))
@@ -953,10 +950,7 @@
     pCursorInfo = MISPRITE(pDev);
 
     miSpriteComputeSaved (pDev, pScreen);
-    pCursor = pCursorInfo->pCursor;
-
-    x = pCursorInfo->x - (int)pCursor->bits->xhot;
-    y = pCursorInfo->y - (int)pCursor->bits->yhot;
+
     miSpriteDisableDamage(pScreen, pScreenPriv);
 
     miDCSaveUnderCursor(pDev,
@@ -1043,1042 +1037,3 @@
     pCursorInfo->saved.x2 = pCursorInfo->saved.x1 + w + wpad * 2;
     pCursorInfo->saved.y2 = pCursorInfo->saved.y1 + h + hpad * 2;
 }
-
-=======
-/*
- * misprite.c
- *
- * machine independent software sprite routines
- */
-
-/*
-
-Copyright 1989, 1998  The Open Group
-
-Permission to use, copy, modify, distribute, and sell this software and its
-documentation for any purpose is hereby granted without fee, provided that
-the above copyright notice appear in all copies and that both that
-copyright notice and this permission notice appear in supporting
-documentation.
-
-The above copyright notice and this permission notice shall be included in
-all copies or substantial portions of the Software.
-
-THE SOFTWARE IS PROVIDED "AS IS", WITHOUT WARRANTY OF ANY KIND, EXPRESS OR
-IMPLIED, INCLUDING BUT NOT LIMITED TO THE WARRANTIES OF MERCHANTABILITY,
-FITNESS FOR A PARTICULAR PURPOSE AND NONINFRINGEMENT.  IN NO EVENT SHALL THE
-OPEN GROUP BE LIABLE FOR ANY CLAIM, DAMAGES OR OTHER LIABILITY, WHETHER IN
-AN ACTION OF CONTRACT, TORT OR OTHERWISE, ARISING FROM, OUT OF OR IN
-CONNECTION WITH THE SOFTWARE OR THE USE OR OTHER DEALINGS IN THE SOFTWARE.
-
-Except as contained in this notice, the name of The Open Group shall not be
-used in advertising or otherwise to promote the sale, use or other dealings
-in this Software without prior written authorization from The Open Group.
-*/
-
-#ifdef HAVE_DIX_CONFIG_H
-#include <dix-config.h>
-#endif
-
-#include   <X11/X.h>
-#include   <X11/Xproto.h>
-#include   "misc.h"
-#include   "pixmapstr.h"
-#include   "input.h"
-#include   "mi.h"
-#include   "cursorstr.h"
-#include   <X11/fonts/font.h>
-#include   "scrnintstr.h"
-#include   "colormapst.h"
-#include   "windowstr.h"
-#include   "gcstruct.h"
-#include   "mipointer.h"
-#include   "misprite.h"
-#include   "dixfontstr.h"
-#include   <X11/fonts/fontstruct.h>
-#include   "inputstr.h"
-#include   "damage.h"
-
-typedef struct {
-    CursorPtr	    pCursor;
-    int		    x;			/* cursor hotspot */
-    int		    y;
-    BoxRec	    saved;		/* saved area from the screen */
-    Bool	    isUp;		/* cursor in frame buffer */
-    Bool	    shouldBeUp;		/* cursor should be displayed */
-    WindowPtr	    pCacheWin;		/* window the cursor last seen in */
-    Bool	    isInCacheWin;
-    Bool	    checkPixels;	/* check colormap collision */
-    ScreenPtr       pScreen;
-} miCursorInfoRec, *miCursorInfoPtr;
-
-/*
- * per screen information
- */
-
-typedef struct {
-    /* screen procedures */
-    CloseScreenProcPtr			CloseScreen;
-    GetImageProcPtr			GetImage;
-    GetSpansProcPtr			GetSpans;
-    SourceValidateProcPtr		SourceValidate;
-    
-    /* window procedures */
-    CopyWindowProcPtr			CopyWindow;
-    
-    /* colormap procedures */
-    InstallColormapProcPtr		InstallColormap;
-    StoreColorsProcPtr			StoreColors;
-    
-    /* os layer procedures */
-    ScreenBlockHandlerProcPtr		BlockHandler;
-    
-    /* device cursor procedures */
-    DeviceCursorInitializeProcPtr       DeviceCursorInitialize;
-    DeviceCursorCleanupProcPtr          DeviceCursorCleanup;
-
-    xColorItem	    colors[2];
-    ColormapPtr     pInstalledMap;
-    ColormapPtr     pColormap;
-    VisualPtr	    pVisual;
-    DamagePtr	    pDamage;		/* damage tracking structure */
-    Bool            damageRegistered;
-    int             numberOfCursors;
-} miSpriteScreenRec, *miSpriteScreenPtr;
-
-#define SOURCE_COLOR	0
-#define MASK_COLOR	1
-
-/*
- * Overlap BoxPtr and Box elements
- */
-#define BOX_OVERLAP(pCbox,X1,Y1,X2,Y2) \
- 	(((pCbox)->x1 <= (X2)) && ((X1) <= (pCbox)->x2) && \
-	 ((pCbox)->y1 <= (Y2)) && ((Y1) <= (pCbox)->y2))
-
-/*
- * Overlap BoxPtr, origins, and rectangle
- */
-#define ORG_OVERLAP(pCbox,xorg,yorg,x,y,w,h) \
-    BOX_OVERLAP((pCbox),(x)+(xorg),(y)+(yorg),(x)+(xorg)+(w),(y)+(yorg)+(h))
-
-/*
- * Overlap BoxPtr, origins and RectPtr
- */
-#define ORGRECT_OVERLAP(pCbox,xorg,yorg,pRect) \
-    ORG_OVERLAP((pCbox),(xorg),(yorg),(pRect)->x,(pRect)->y, \
-		(int)((pRect)->width), (int)((pRect)->height))
-/*
- * Overlap BoxPtr and horizontal span
- */
-#define SPN_OVERLAP(pCbox,y,x,w) BOX_OVERLAP((pCbox),(x),(y),(x)+(w),(y))
-
-#define LINE_SORT(x1,y1,x2,y2) \
-{ int _t; \
-  if (x1 > x2) { _t = x1; x1 = x2; x2 = _t; } \
-  if (y1 > y2) { _t = y1; y1 = y2; y2 = _t; } }
-
-#define LINE_OVERLAP(pCbox,x1,y1,x2,y2,lw2) \
-    BOX_OVERLAP((pCbox), (x1)-(lw2), (y1)-(lw2), (x2)+(lw2), (y2)+(lw2))
-
-
-#define SPRITE_DEBUG_ENABLE 0
-#if SPRITE_DEBUG_ENABLE
-#define SPRITE_DEBUG(x)	ErrorF x
-#else
-#define SPRITE_DEBUG(x)
-#endif
-
-#define MISPRITE(dev) \
-    (IsFloating(dev) ? \
-       (miCursorInfoPtr)dixLookupPrivate(&dev->devPrivates, miSpriteDevPrivatesKey) : \
-       (miCursorInfoPtr)dixLookupPrivate(&(GetMaster(dev, MASTER_POINTER))->devPrivates, miSpriteDevPrivatesKey))
-
-static void
-miSpriteDisableDamage(ScreenPtr pScreen, miSpriteScreenPtr pScreenPriv)
-{
-    if (pScreenPriv->damageRegistered) {
-	DamageUnregister (&(pScreen->GetScreenPixmap(pScreen)->drawable),
-			  pScreenPriv->pDamage);
-	pScreenPriv->damageRegistered = 0;
-    }
-}
-
-static void
-miSpriteEnableDamage(ScreenPtr pScreen, miSpriteScreenPtr pScreenPriv)
-{
-    if (!pScreenPriv->damageRegistered) {
-	pScreenPriv->damageRegistered = 1;
-	DamageRegister (&(pScreen->GetScreenPixmap(pScreen)->drawable),
-			pScreenPriv->pDamage);
-    }
-}
-
-static void
-miSpriteIsUp(miCursorInfoPtr pDevCursor)
-{
-    pDevCursor->isUp = TRUE;
-}
-
-static void
-miSpriteIsDown(miCursorInfoPtr pDevCursor)
-{
-    pDevCursor->isUp = FALSE;
-}
-
-/*
- * screen wrappers
- */
-
-static DevPrivateKeyRec miSpriteScreenKeyRec;
-#define miSpriteScreenKey (&miSpriteScreenKeyRec)
-#define GetSpriteScreen(pScreen) \
-	(dixLookupPrivate(&(pScreen)->devPrivates, miSpriteScreenKey))
-static DevPrivateKeyRec miSpriteDevPrivatesKeyRec;
-#define miSpriteDevPrivatesKey (&miSpriteDevPrivatesKeyRec)
-
-static Bool	    miSpriteCloseScreen(int i, ScreenPtr pScreen);
-static void	    miSpriteGetImage(DrawablePtr pDrawable, int sx, int sy,
-				     int w, int h, unsigned int format,
-				     unsigned long planemask, char *pdstLine);
-static void	    miSpriteGetSpans(DrawablePtr pDrawable, int wMax,
-				     DDXPointPtr ppt, int *pwidth, int nspans,
-				     char *pdstStart);
-static void	    miSpriteSourceValidate(DrawablePtr pDrawable, int x, int y,
-					   int width, int height,
-					   unsigned int subWindowMode);
-static void	    miSpriteCopyWindow (WindowPtr pWindow,
-					DDXPointRec ptOldOrg,
-					RegionPtr prgnSrc);
-static void	    miSpriteBlockHandler(int i, pointer blockData,
-					 pointer pTimeout,
-					 pointer pReadMask);
-static void	    miSpriteInstallColormap(ColormapPtr pMap);
-static void	    miSpriteStoreColors(ColormapPtr pMap, int ndef,
-					xColorItem *pdef);
-
-static void	    miSpriteComputeSaved(DeviceIntPtr pDev,
-                                         ScreenPtr pScreen);
-
-static Bool         miSpriteDeviceCursorInitialize(DeviceIntPtr pDev,
-                                                   ScreenPtr pScreen);
-static void         miSpriteDeviceCursorCleanup(DeviceIntPtr pDev,
-                                                ScreenPtr pScreen);
-
-#define SCREEN_PROLOGUE(pPriv, pScreen, field) ((pScreen)->field = \
-   (pPriv)->field)
-#define SCREEN_EPILOGUE(pPriv, pScreen, field)\
-    ((pPriv)->field = (pScreen)->field, (pScreen)->field = miSprite##field)
-
-/*
- * pointer-sprite method table
- */
-
-static Bool miSpriteRealizeCursor(DeviceIntPtr pDev, ScreenPtr pScreen,
-                                  CursorPtr pCursor);
-static Bool miSpriteUnrealizeCursor(DeviceIntPtr pDev, ScreenPtr pScreen,
-                                    CursorPtr pCursor);
-static void miSpriteSetCursor(DeviceIntPtr pDev, ScreenPtr pScreen,
-                              CursorPtr pCursor, int x, int y);
-static void miSpriteMoveCursor(DeviceIntPtr pDev, ScreenPtr pScreen,
-                               int x, int y);
-
-miPointerSpriteFuncRec miSpritePointerFuncs = {
-    miSpriteRealizeCursor,
-    miSpriteUnrealizeCursor,
-    miSpriteSetCursor,
-    miSpriteMoveCursor,
-    miSpriteDeviceCursorInitialize,
-    miSpriteDeviceCursorCleanup,
-};
-
-/*
- * other misc functions
- */
-
-static void miSpriteRemoveCursor(DeviceIntPtr pDev,
-                                 ScreenPtr pScreen);
-static void miSpriteSaveUnderCursor(DeviceIntPtr pDev,
-                                 ScreenPtr pScreen);
-static void miSpriteRestoreCursor(DeviceIntPtr pDev,
-                                 ScreenPtr pScreen);
-
-static void
-miSpriteRegisterBlockHandler(ScreenPtr pScreen, miSpriteScreenPtr pScreenPriv)
-{
-    if (!pScreenPriv->BlockHandler) {
-        pScreenPriv->BlockHandler = pScreen->BlockHandler;
-        pScreen->BlockHandler = miSpriteBlockHandler;
-    }
-}
-
-static void
-miSpriteReportDamage (DamagePtr pDamage, RegionPtr pRegion, void *closure)
-{
-    ScreenPtr		    pScreen = closure;
-    miCursorInfoPtr         pCursorInfo;
-    DeviceIntPtr            pDev;
-
-    for (pDev = inputInfo.devices; pDev; pDev = pDev->next)
-    {
-        if (DevHasCursor(pDev))
-        {
-            pCursorInfo = MISPRITE(pDev);
-
-            if (pCursorInfo->isUp &&
-                pCursorInfo->pScreen == pScreen &&
-                RegionContainsRect(pRegion, &pCursorInfo->saved) != rgnOUT)
-            {
-                SPRITE_DEBUG(("Damage remove\n"));
-                miSpriteRemoveCursor (pDev, pScreen);
-            }
-        }
-    }
-}
-
-/*
- * miSpriteInitialize -- called from device-dependent screen
- * initialization proc after all of the function pointers have
- * been stored in the screen structure.
- */
-
-Bool
-miSpriteInitialize (ScreenPtr               pScreen,
-                    miPointerScreenFuncPtr  screenFuncs)
-{
-    miSpriteScreenPtr	pScreenPriv;
-    VisualPtr		pVisual;
-
-    if (!DamageSetup (pScreen))
-	return FALSE;
-
-    if (!dixRegisterPrivateKey(&miSpriteScreenKeyRec, PRIVATE_SCREEN, 0))
-	return FALSE;
-
-    if (!dixRegisterPrivateKey(&miSpriteDevPrivatesKeyRec, PRIVATE_DEVICE, sizeof(miCursorInfoRec)))
-	return FALSE;
-
-    pScreenPriv = malloc(sizeof (miSpriteScreenRec));
-    if (!pScreenPriv)
-	return FALSE;
-
-    pScreenPriv->pDamage = DamageCreate (miSpriteReportDamage,
-					 NULL,
-					 DamageReportRawRegion,
-					 TRUE,
-					 pScreen,
-					 pScreen);
-
-    if (!miPointerInitialize (pScreen, &miSpritePointerFuncs, screenFuncs,TRUE))
-    {
-	free(pScreenPriv);
-	return FALSE;
-    }
-    for (pVisual = pScreen->visuals;
-	 pVisual->vid != pScreen->rootVisual;
-	 pVisual++)
-	;
-    pScreenPriv->pVisual = pVisual;
-    pScreenPriv->CloseScreen = pScreen->CloseScreen;
-    pScreenPriv->GetImage = pScreen->GetImage;
-    pScreenPriv->GetSpans = pScreen->GetSpans;
-    pScreenPriv->SourceValidate = pScreen->SourceValidate;
-
-    pScreenPriv->CopyWindow = pScreen->CopyWindow;
-
-    pScreenPriv->InstallColormap = pScreen->InstallColormap;
-    pScreenPriv->StoreColors = pScreen->StoreColors;
-
-    pScreenPriv->BlockHandler = NULL;
-
-    pScreenPriv->DeviceCursorInitialize = pScreen->DeviceCursorInitialize;
-    pScreenPriv->DeviceCursorCleanup = pScreen->DeviceCursorCleanup;
-
-    pScreenPriv->pInstalledMap = NULL;
-    pScreenPriv->pColormap = NULL;
-    pScreenPriv->colors[SOURCE_COLOR].red = 0;
-    pScreenPriv->colors[SOURCE_COLOR].green = 0;
-    pScreenPriv->colors[SOURCE_COLOR].blue = 0;
-    pScreenPriv->colors[MASK_COLOR].red = 0;
-    pScreenPriv->colors[MASK_COLOR].green = 0;
-    pScreenPriv->colors[MASK_COLOR].blue = 0;
-    pScreenPriv->damageRegistered = 0;
-    pScreenPriv->numberOfCursors = 0;
-
-    dixSetPrivate(&pScreen->devPrivates, miSpriteScreenKey, pScreenPriv);
-
-    pScreen->CloseScreen = miSpriteCloseScreen;
-    pScreen->GetImage = miSpriteGetImage;
-    pScreen->GetSpans = miSpriteGetSpans;
-    pScreen->SourceValidate = miSpriteSourceValidate;
-
-    pScreen->CopyWindow = miSpriteCopyWindow;
-    pScreen->InstallColormap = miSpriteInstallColormap;
-    pScreen->StoreColors = miSpriteStoreColors;
-
-    return TRUE;
-}
-
-/*
- * Screen wrappers
- */
-
-/*
- * CloseScreen wrapper -- unwrap everything, free the private data
- * and call the wrapped function
- */
-
-static Bool
-miSpriteCloseScreen (int i, ScreenPtr pScreen)
-{
-    miSpriteScreenPtr   pScreenPriv = GetSpriteScreen(pScreen);
-
-    pScreen->CloseScreen = pScreenPriv->CloseScreen;
-    pScreen->GetImage = pScreenPriv->GetImage;
-    pScreen->GetSpans = pScreenPriv->GetSpans;
-    pScreen->SourceValidate = pScreenPriv->SourceValidate;
-    pScreen->InstallColormap = pScreenPriv->InstallColormap;
-    pScreen->StoreColors = pScreenPriv->StoreColors;
-
-    DamageDestroy (pScreenPriv->pDamage);
-
-    free(pScreenPriv);
-
-    return (*pScreen->CloseScreen) (i, pScreen);
-}
-
-static void
-miSpriteGetImage (DrawablePtr pDrawable, int sx, int sy, int w, int h,
-                  unsigned int format, unsigned long planemask,
-                  char *pdstLine)
-{
-    ScreenPtr           pScreen = pDrawable->pScreen;
-    DeviceIntPtr        pDev;
-    miCursorInfoPtr     pCursorInfo;
-    miSpriteScreenPtr   pPriv = GetSpriteScreen(pScreen);
-
-    SCREEN_PROLOGUE (pPriv, pScreen, GetImage);
-
-    if (pDrawable->type == DRAWABLE_WINDOW)
-    {
-        for(pDev = inputInfo.devices; pDev; pDev = pDev->next)
-        {
-            if (DevHasCursor(pDev))
-            {
-                 pCursorInfo = MISPRITE(pDev);
-                 if (pCursorInfo->isUp && pCursorInfo->pScreen == pScreen &&
-                      ORG_OVERLAP(&pCursorInfo->saved,pDrawable->x,pDrawable->y,
-                                  sx, sy, w, h))
-                 {
-                     SPRITE_DEBUG (("GetImage remove\n"));
-                     miSpriteRemoveCursor (pDev, pScreen);
-                 }
-            }
-        }
-    }
-
-    (*pScreen->GetImage) (pDrawable, sx, sy, w, h,
-			  format, planemask, pdstLine);
-
-    SCREEN_EPILOGUE (pPriv, pScreen, GetImage);
-}
-
-static void
-miSpriteGetSpans (DrawablePtr pDrawable, int wMax, DDXPointPtr ppt,
-                  int *pwidth, int nspans, char *pdstStart)
-{
-    ScreenPtr		    pScreen = pDrawable->pScreen;
-    DeviceIntPtr            pDev;
-    miCursorInfoPtr         pCursorInfo;
-    miSpriteScreenPtr       pPriv = GetSpriteScreen(pScreen);
-
-    SCREEN_PROLOGUE (pPriv, pScreen, GetSpans);
-
-    if (pDrawable->type == DRAWABLE_WINDOW)
-    {
-        for(pDev = inputInfo.devices; pDev; pDev = pDev->next)
-        {
-            if (DevHasCursor(pDev))
-            {
-                pCursorInfo = MISPRITE(pDev);
-
-                if (pCursorInfo->isUp && pCursorInfo->pScreen == pScreen)
-                {
-                    DDXPointPtr    pts;
-                    int    	       *widths;
-                    int    	       nPts;
-                    int    	       xorg,
-                                   yorg;
-
-                    xorg = pDrawable->x;
-                    yorg = pDrawable->y;
-
-                    for (pts = ppt, widths = pwidth, nPts = nspans;
-                            nPts--;
-                            pts++, widths++)
-                    {
-                        if (SPN_OVERLAP(&pCursorInfo->saved,pts->y+yorg,
-                                    pts->x+xorg,*widths))
-                        {
-                            SPRITE_DEBUG (("GetSpans remove\n"));
-                            miSpriteRemoveCursor (pDev, pScreen);
-                            break;
-                        }
-                    }
-                }
-            }
-        }
-    }
-
-    (*pScreen->GetSpans) (pDrawable, wMax, ppt, pwidth, nspans, pdstStart);
-
-    SCREEN_EPILOGUE (pPriv, pScreen, GetSpans);
-}
-
-static void
-miSpriteSourceValidate (DrawablePtr pDrawable, int x, int y, int width,
-                        int height, unsigned int subWindowMode)
-{
-    ScreenPtr		    pScreen = pDrawable->pScreen;
-    DeviceIntPtr            pDev;
-    miCursorInfoPtr         pCursorInfo;
-    miSpriteScreenPtr       pPriv = GetSpriteScreen(pScreen);
-
-    SCREEN_PROLOGUE (pPriv, pScreen, SourceValidate);
-
-    if (pDrawable->type == DRAWABLE_WINDOW)
-    {
-	for(pDev = inputInfo.devices; pDev; pDev = pDev->next)
-	{
-	    if (DevHasCursor(pDev))
-	    {
-		pCursorInfo = MISPRITE(pDev);
-		if (pCursorInfo->isUp && pCursorInfo->pScreen == pScreen &&
-		    ORG_OVERLAP(&pCursorInfo->saved, pDrawable->x, pDrawable->y,
-				x, y, width, height))
-		{
-		    SPRITE_DEBUG (("SourceValidate remove\n"));
-		    miSpriteRemoveCursor (pDev, pScreen);
-		}
-	    }
-	}
-    }
-
-    if (pScreen->SourceValidate)
-	(*pScreen->SourceValidate) (pDrawable, x, y, width, height, subWindowMode);
-
-    SCREEN_EPILOGUE (pPriv, pScreen, SourceValidate);
-}
-
-static void
-miSpriteCopyWindow (WindowPtr pWindow, DDXPointRec ptOldOrg, RegionPtr prgnSrc)
-{
-    ScreenPtr	pScreen = pWindow->drawable.pScreen;
-    DeviceIntPtr            pDev;
-    miCursorInfoPtr         pCursorInfo;
-    miSpriteScreenPtr       pPriv = GetSpriteScreen(pScreen);
-
-    SCREEN_PROLOGUE (pPriv, pScreen, CopyWindow);
-
-    for(pDev = inputInfo.devices; pDev; pDev = pDev->next)
-    {
-        if (DevHasCursor(pDev))
-        {
-            pCursorInfo = MISPRITE(pDev);
-            /*
-             * Damage will take care of destination check
-             */
-            if (pCursorInfo->isUp && pCursorInfo->pScreen == pScreen &&
-                    RegionContainsRect(prgnSrc, &pCursorInfo->saved) != rgnOUT)
-            {
-                SPRITE_DEBUG (("CopyWindow remove\n"));
-                miSpriteRemoveCursor (pDev, pScreen);
-            }
-        }
-    }
-
-    (*pScreen->CopyWindow) (pWindow, ptOldOrg, prgnSrc);
-    SCREEN_EPILOGUE (pPriv, pScreen, CopyWindow);
-}
-
-static void
-miSpriteBlockHandler (int i, pointer blockData, pointer pTimeout,
-                      pointer pReadmask)
-{
-    ScreenPtr		pScreen = screenInfo.screens[i];
-    miSpriteScreenPtr	pPriv = GetSpriteScreen(pScreen);
-    DeviceIntPtr            pDev;
-    miCursorInfoPtr         pCursorInfo;
-    Bool                WorkToDo = FALSE;
-
-    for(pDev = inputInfo.devices; pDev; pDev = pDev->next)
-    {
-        if (DevHasCursor(pDev))
-        {
-            pCursorInfo = MISPRITE(pDev);
-            if (pCursorInfo && !pCursorInfo->isUp
-                    && pCursorInfo->pScreen == pScreen
-                    && pCursorInfo->shouldBeUp)
-            {
-                SPRITE_DEBUG (("BlockHandler save"));
-                miSpriteSaveUnderCursor (pDev, pScreen);
-            }
-        }
-    }
-    for(pDev = inputInfo.devices; pDev; pDev = pDev->next)
-    {
-        if (DevHasCursor(pDev))
-        {
-            pCursorInfo = MISPRITE(pDev);
-            if (pCursorInfo && !pCursorInfo->isUp &&
-                    pCursorInfo->pScreen == pScreen &&
-                    pCursorInfo->shouldBeUp)
-            {
-                SPRITE_DEBUG (("BlockHandler restore\n"));
-                miSpriteRestoreCursor (pDev, pScreen);
-                if (!pCursorInfo->isUp)
-                    WorkToDo = TRUE;
-            }
-        }
-    }
-
-    SCREEN_PROLOGUE(pPriv, pScreen, BlockHandler);
-
-    (*pScreen->BlockHandler) (i, blockData, pTimeout, pReadmask);
-
-    if (WorkToDo)
-        SCREEN_EPILOGUE(pPriv, pScreen, BlockHandler);
-    else
-        pPriv->BlockHandler = NULL;
-}
-
-static void
-miSpriteInstallColormap (ColormapPtr pMap)
-{
-    ScreenPtr		pScreen = pMap->pScreen;
-    miSpriteScreenPtr	pPriv = GetSpriteScreen(pScreen);
-
-    SCREEN_PROLOGUE(pPriv, pScreen, InstallColormap);
-
-    (*pScreen->InstallColormap) (pMap);
-
-    SCREEN_EPILOGUE(pPriv, pScreen, InstallColormap);
-
-    /* InstallColormap can be called before devices are initialized. */
-    pPriv->pInstalledMap = pMap;
-    if (pPriv->pColormap != pMap)
-    {
-        DeviceIntPtr pDev;
-        miCursorInfoPtr     pCursorInfo;
-        for (pDev = inputInfo.devices; pDev; pDev = pDev->next)
-        {
-            if (DevHasCursor(pDev))
-            {
-                pCursorInfo = MISPRITE(pDev);
-                pCursorInfo->checkPixels = TRUE;
-                if (pCursorInfo->isUp && pCursorInfo->pScreen == pScreen)
-                    miSpriteRemoveCursor(pDev, pScreen);
-            }
-        }
-
-    }
-}
-
-static void
-miSpriteStoreColors (ColormapPtr pMap, int ndef, xColorItem *pdef)
-{
-    ScreenPtr		pScreen = pMap->pScreen;
-    miSpriteScreenPtr	pPriv = GetSpriteScreen(pScreen);
-    int			i;
-    int			updated;
-    VisualPtr		pVisual;
-    DeviceIntPtr        pDev;
-    miCursorInfoPtr     pCursorInfo;
-
-    SCREEN_PROLOGUE(pPriv, pScreen, StoreColors);
-
-    (*pScreen->StoreColors) (pMap, ndef, pdef);
-
-    SCREEN_EPILOGUE(pPriv, pScreen, StoreColors);
-
-    if (pPriv->pColormap == pMap)
-    {
-        updated = 0;
-        pVisual = pMap->pVisual;
-        if (pVisual->class == DirectColor)
-        {
-            /* Direct color - match on any of the subfields */
-
-#define MaskMatch(a,b,mask) (((a) & (pVisual->mask)) == ((b) & (pVisual->mask)))
-
-#define UpdateDAC(dev, plane,dac,mask) {\
-    if (MaskMatch (dev->colors[plane].pixel,pdef[i].pixel,mask)) {\
-	dev->colors[plane].dac = pdef[i].dac; \
-	updated = 1; \
-    } \
-}
-
-#define CheckDirect(dev, plane) \
-	    UpdateDAC(dev, plane,red,redMask) \
-	    UpdateDAC(dev, plane,green,greenMask) \
-	    UpdateDAC(dev, plane,blue,blueMask)
-
-            for (i = 0; i < ndef; i++)
-            {
-                CheckDirect (pPriv, SOURCE_COLOR)
-                CheckDirect (pPriv, MASK_COLOR)
-            }
-        }
-        else
-        {
-            /* PseudoColor/GrayScale - match on exact pixel */
-            for (i = 0; i < ndef; i++)
-            {
-                if (pdef[i].pixel ==
-                        pPriv->colors[SOURCE_COLOR].pixel)
-                {
-                    pPriv->colors[SOURCE_COLOR] = pdef[i];
-                    if (++updated == 2)
-                        break;
-                }
-                if (pdef[i].pixel ==
-                        pPriv->colors[MASK_COLOR].pixel)
-                {
-                    pPriv->colors[MASK_COLOR] = pdef[i];
-                    if (++updated == 2)
-                        break;
-                }
-            }
-        }
-        if (updated)
-        {
-            for(pDev = inputInfo.devices; pDev; pDev = pDev->next)
-            {
-                if (DevHasCursor(pDev))
-                {
-                    pCursorInfo = MISPRITE(pDev);
-                    pCursorInfo->checkPixels = TRUE;
-                    if (pCursorInfo->isUp && pCursorInfo->pScreen == pScreen)
-                        miSpriteRemoveCursor (pDev, pScreen);
-                }
-            }
-        }
-    }
-}
-
-static void
-miSpriteFindColors (miCursorInfoPtr pDevCursor, ScreenPtr pScreen)
-{
-    miSpriteScreenPtr	pScreenPriv = GetSpriteScreen(pScreen);
-    CursorPtr		pCursor;
-    xColorItem		*sourceColor, *maskColor;
-
-    pCursor = pDevCursor->pCursor;
-    sourceColor = &pScreenPriv->colors[SOURCE_COLOR];
-    maskColor = &pScreenPriv->colors[MASK_COLOR];
-    if (pScreenPriv->pColormap != pScreenPriv->pInstalledMap ||
-	!(pCursor->foreRed == sourceColor->red &&
-	  pCursor->foreGreen == sourceColor->green &&
-          pCursor->foreBlue == sourceColor->blue &&
-	  pCursor->backRed == maskColor->red &&
-	  pCursor->backGreen == maskColor->green &&
-	  pCursor->backBlue == maskColor->blue))
-    {
-	pScreenPriv->pColormap = pScreenPriv->pInstalledMap;
-	sourceColor->red = pCursor->foreRed;
-	sourceColor->green = pCursor->foreGreen;
-	sourceColor->blue = pCursor->foreBlue;
-	FakeAllocColor (pScreenPriv->pColormap, sourceColor);
-	maskColor->red = pCursor->backRed;
-	maskColor->green = pCursor->backGreen;
-	maskColor->blue = pCursor->backBlue;
-	FakeAllocColor (pScreenPriv->pColormap, maskColor);
-	/* "free" the pixels right away, don't let this confuse you */
-	FakeFreeColor(pScreenPriv->pColormap, sourceColor->pixel);
-	FakeFreeColor(pScreenPriv->pColormap, maskColor->pixel);
-    }
-
-    pDevCursor->checkPixels = FALSE;
-
-}
-
-/*
- * miPointer interface routines
- */
-
-#define SPRITE_PAD  8
-
-static Bool
-miSpriteRealizeCursor (DeviceIntPtr pDev, ScreenPtr pScreen, CursorPtr pCursor)
-{
-    miCursorInfoPtr pCursorInfo;
-
-    if (IsFloating(pDev))
-        return FALSE;
-
-    pCursorInfo = MISPRITE(pDev);
-
-    if (pCursor == pCursorInfo->pCursor)
-	pCursorInfo->checkPixels = TRUE;
-
-    return miDCRealizeCursor(pScreen, pCursor);
-}
-
-static Bool
-miSpriteUnrealizeCursor(DeviceIntPtr pDev, ScreenPtr pScreen, CursorPtr pCursor)
-{
-    return miDCUnrealizeCursor(pScreen, pCursor);
-}
-
-static void
-miSpriteSetCursor (DeviceIntPtr pDev, ScreenPtr pScreen,
-                   CursorPtr pCursor, int x, int y)
-{
-    miCursorInfoPtr     pPointer;
-    miSpriteScreenPtr   pScreenPriv;
-
-    if (IsFloating(pDev))
-        return;
-
-    pPointer = MISPRITE(pDev);
-    pScreenPriv = GetSpriteScreen(pScreen);
-
-    if (!pCursor)
-    {
-	if (pPointer->shouldBeUp)
-	    --pScreenPriv->numberOfCursors;
-    	pPointer->shouldBeUp = FALSE;
-    	if (pPointer->isUp)
-	    miSpriteRemoveCursor (pDev, pScreen);
-	if (pScreenPriv->numberOfCursors == 0)
-	    miSpriteDisableDamage(pScreen, pScreenPriv);
-	pPointer->pCursor = 0;
-	return;
-    }
-    if (!pPointer->shouldBeUp)
-	pScreenPriv->numberOfCursors++;
-    pPointer->shouldBeUp = TRUE;
-    if (!pPointer->isUp)
-	miSpriteRegisterBlockHandler(pScreen, pScreenPriv);
-    if (pPointer->x == x &&
-	pPointer->y == y &&
-	pPointer->pCursor == pCursor &&
-	!pPointer->checkPixels)
-    {
-	return;
-    }
-    pPointer->x = x;
-    pPointer->y = y;
-    pPointer->pCacheWin = NullWindow;
-    if (pPointer->checkPixels || pPointer->pCursor != pCursor)
-    {
-	pPointer->pCursor = pCursor;
-	miSpriteFindColors (pPointer, pScreen);
-    }
-    if (pPointer->isUp) {
-	/* TODO: reimplement flicker-free MoveCursor */
-	SPRITE_DEBUG (("SetCursor remove %d\n", pDev->id));
-	miSpriteRemoveCursor (pDev, pScreen);
-    }
-
-    if (!pPointer->isUp && pPointer->pCursor)
-    {
-	SPRITE_DEBUG (("SetCursor restore %d\n", pDev->id));
-        miSpriteSaveUnderCursor(pDev, pScreen);
-	miSpriteRestoreCursor (pDev, pScreen);
-    }
-
-}
-
-static void
-miSpriteMoveCursor (DeviceIntPtr pDev, ScreenPtr pScreen, int x, int y)
-{
-    CursorPtr pCursor;
-
-    if (IsFloating(pDev))
-        return;
-
-    pCursor = MISPRITE(pDev)->pCursor;
-
-    miSpriteSetCursor (pDev, pScreen, pCursor, x, y);
-}
-
-
-static Bool
-miSpriteDeviceCursorInitialize(DeviceIntPtr pDev, ScreenPtr pScreen)
-{
-    int ret = miDCDeviceInitialize(pDev, pScreen);
-
-    if (ret)
-    {
-        miCursorInfoPtr pCursorInfo;
-        pCursorInfo = dixLookupPrivate(&pDev->devPrivates, miSpriteDevPrivatesKey);
-        pCursorInfo->pCursor = NULL;
-        pCursorInfo->x = 0;
-        pCursorInfo->y = 0;
-        pCursorInfo->isUp = FALSE;
-        pCursorInfo->shouldBeUp = FALSE;
-        pCursorInfo->pCacheWin = NullWindow;
-        pCursorInfo->isInCacheWin = FALSE;
-        pCursorInfo->checkPixels = TRUE;
-        pCursorInfo->pScreen = FALSE;
-    }
-
-    return ret;
-}
-
-static void
-miSpriteDeviceCursorCleanup(DeviceIntPtr pDev, ScreenPtr pScreen)
-{
-    miCursorInfoPtr pCursorInfo = dixLookupPrivate(&pDev->devPrivates, miSpriteDevPrivatesKey);
-
-    if (DevHasCursor(pDev))
-        miDCDeviceCleanup(pDev, pScreen);
-
-    memset(pCursorInfo, 0, sizeof(miCursorInfoRec));
-}
-
-/*
- * undraw/draw cursor
- */
-
-static void
-miSpriteRemoveCursor (DeviceIntPtr pDev, ScreenPtr pScreen)
-{
-    miSpriteScreenPtr   pScreenPriv;
-    miCursorInfoPtr     pCursorInfo;
-
-
-    if (IsFloating(pDev))
-        return;
-
-    DamageDrawInternal (pScreen, TRUE);
-    pScreenPriv = GetSpriteScreen(pScreen);
-    pCursorInfo = MISPRITE(pDev);
-
-    miSpriteIsDown(pCursorInfo);
-    miSpriteRegisterBlockHandler(pScreen, pScreenPriv);
-    pCursorInfo->pCacheWin = NullWindow;
-    miSpriteDisableDamage(pScreen, pScreenPriv);
-    if (!miDCRestoreUnderCursor(pDev,
-                                pScreen,
-                                pCursorInfo->saved.x1,
-                                pCursorInfo->saved.y1,
-                                pCursorInfo->saved.x2 -
-                                pCursorInfo->saved.x1,
-                                pCursorInfo->saved.y2 -
-                                pCursorInfo->saved.y1))
-    {
-        miSpriteIsUp(pCursorInfo);
-    }
-    miSpriteEnableDamage(pScreen, pScreenPriv);
-    DamageDrawInternal (pScreen, FALSE);
-}
-
-/*
- * Called from the block handler, saves area under cursor
- * before waiting for something to do.
- */
-
-static void
-miSpriteSaveUnderCursor(DeviceIntPtr pDev, ScreenPtr pScreen)
-{
-    miSpriteScreenPtr   pScreenPriv;
-    miCursorInfoPtr     pCursorInfo;
-
-    if (IsFloating(pDev))
-        return;
-
-    DamageDrawInternal (pScreen, TRUE);
-    pScreenPriv = GetSpriteScreen(pScreen);
-    pCursorInfo = MISPRITE(pDev);
-
-    miSpriteComputeSaved (pDev, pScreen);
-
-    miSpriteDisableDamage(pScreen, pScreenPriv);
-
-    miDCSaveUnderCursor(pDev,
-                        pScreen,
-                        pCursorInfo->saved.x1,
-                        pCursorInfo->saved.y1,
-                        pCursorInfo->saved.x2 -
-                        pCursorInfo->saved.x1,
-                        pCursorInfo->saved.y2 -
-                        pCursorInfo->saved.y1);
-    SPRITE_DEBUG(("SaveUnderCursor %d\n", pDev->id));
-    miSpriteEnableDamage(pScreen, pScreenPriv);
-    DamageDrawInternal (pScreen, FALSE);
-}
-
-
-/*
- * Called from the block handler, restores the cursor
- * before waiting for something to do.
- */
-
-static void
-miSpriteRestoreCursor (DeviceIntPtr pDev, ScreenPtr pScreen)
-{
-    miSpriteScreenPtr   pScreenPriv;
-    int			x, y;
-    CursorPtr		pCursor;
-    miCursorInfoPtr     pCursorInfo;
-
-    if (IsFloating(pDev))
-        return;
-
-    DamageDrawInternal (pScreen, TRUE);
-    pScreenPriv = GetSpriteScreen(pScreen);
-    pCursorInfo = MISPRITE(pDev);
-
-    miSpriteComputeSaved (pDev, pScreen);
-    pCursor = pCursorInfo->pCursor;
-
-    x = pCursorInfo->x - (int)pCursor->bits->xhot;
-    y = pCursorInfo->y - (int)pCursor->bits->yhot;
-    miSpriteDisableDamage(pScreen, pScreenPriv);
-    SPRITE_DEBUG(("RestoreCursor %d\n", pDev->id));
-    if (pCursorInfo->checkPixels)
-        miSpriteFindColors (pCursorInfo, pScreen);
-    if (miDCPutUpCursor(pDev, pScreen,
-                pCursor, x, y,
-                pScreenPriv->colors[SOURCE_COLOR].pixel,
-                pScreenPriv->colors[MASK_COLOR].pixel))
-    {
-        miSpriteIsUp(pCursorInfo);
-        pCursorInfo->pScreen = pScreen;
-    }
-    miSpriteEnableDamage(pScreen, pScreenPriv);
-    DamageDrawInternal (pScreen, FALSE);
-}
-
-/*
- * compute the desired area of the screen to save
- */
-
-static void
-miSpriteComputeSaved (DeviceIntPtr pDev, ScreenPtr pScreen)
-{
-    int		    x, y, w, h;
-    int		    wpad, hpad;
-    CursorPtr	    pCursor;
-    miCursorInfoPtr pCursorInfo;
-
-    if (IsFloating(pDev))
-        return;
-
-    pCursorInfo = MISPRITE(pDev);
-
-    pCursor = pCursorInfo->pCursor;
-    x = pCursorInfo->x - (int)pCursor->bits->xhot;
-    y = pCursorInfo->y - (int)pCursor->bits->yhot;
-    w = pCursor->bits->width;
-    h = pCursor->bits->height;
-    wpad = SPRITE_PAD;
-    hpad = SPRITE_PAD;
-    pCursorInfo->saved.x1 = x - wpad;
-    pCursorInfo->saved.y1 = y - hpad;
-    pCursorInfo->saved.x2 = pCursorInfo->saved.x1 + w + wpad * 2;
-    pCursorInfo->saved.y2 = pCursorInfo->saved.y1 + h + hpad * 2;
-}
->>>>>>> 183b7373
