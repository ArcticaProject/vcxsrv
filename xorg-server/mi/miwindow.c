<<<<<<< HEAD

/***********************************************************

Copyright 1987, 1998  The Open Group

Permission to use, copy, modify, distribute, and sell this software and its
documentation for any purpose is hereby granted without fee, provided that
the above copyright notice appear in all copies and that both that
copyright notice and this permission notice appear in supporting
documentation.

The above copyright notice and this permission notice shall be included in
all copies or substantial portions of the Software.

THE SOFTWARE IS PROVIDED "AS IS", WITHOUT WARRANTY OF ANY KIND, EXPRESS OR
IMPLIED, INCLUDING BUT NOT LIMITED TO THE WARRANTIES OF MERCHANTABILITY,
FITNESS FOR A PARTICULAR PURPOSE AND NONINFRINGEMENT.  IN NO EVENT SHALL THE
OPEN GROUP BE LIABLE FOR ANY CLAIM, DAMAGES OR OTHER LIABILITY, WHETHER IN
AN ACTION OF CONTRACT, TORT OR OTHERWISE, ARISING FROM, OUT OF OR IN
CONNECTION WITH THE SOFTWARE OR THE USE OR OTHER DEALINGS IN THE SOFTWARE.

Except as contained in this notice, the name of The Open Group shall not be
used in advertising or otherwise to promote the sale, use or other dealings
in this Software without prior written authorization from The Open Group.


Copyright 1987 by Digital Equipment Corporation, Maynard, Massachusetts.

                        All Rights Reserved

Permission to use, copy, modify, and distribute this software and its 
documentation for any purpose and without fee is hereby granted, 
provided that the above copyright notice appear in all copies and that
both that copyright notice and this permission notice appear in 
supporting documentation, and that the name of Digital not be
used in advertising or publicity pertaining to distribution of the
software without specific, written prior permission.  

DIGITAL DISCLAIMS ALL WARRANTIES WITH REGARD TO THIS SOFTWARE, INCLUDING
ALL IMPLIED WARRANTIES OF MERCHANTABILITY AND FITNESS, IN NO EVENT SHALL
DIGITAL BE LIABLE FOR ANY SPECIAL, INDIRECT OR CONSEQUENTIAL DAMAGES OR
ANY DAMAGES WHATSOEVER RESULTING FROM LOSS OF USE, DATA OR PROFITS,
WHETHER IN AN ACTION OF CONTRACT, NEGLIGENCE OR OTHER TORTIOUS ACTION,
ARISING OUT OF OR IN CONNECTION WITH THE USE OR PERFORMANCE OF THIS
SOFTWARE.

******************************************************************/
#ifdef HAVE_DIX_CONFIG_H
#include <dix-config.h>
#endif

#include <X11/X.h>
#include <X11/extensions/shapeconst.h>
#include "regionstr.h"
#include "region.h"
#include "mi.h"
#include "windowstr.h"
#include "scrnintstr.h"
#include "pixmapstr.h"
#include "mivalidate.h"

void
miClearToBackground(WindowPtr pWin,
                    int x, int y, int w, int h,
                    Bool generateExposures)
{
    BoxRec box;
    RegionRec	reg;
    BoxPtr  extents;
    int	    x1, y1, x2, y2;

    /* compute everything using ints to avoid overflow */

    x1 = pWin->drawable.x + x;
    y1 = pWin->drawable.y + y;
    if (w)
        x2 = x1 + (int) w;
    else
        x2 = x1 + (int) pWin->drawable.width - (int) x;
    if (h)
        y2 = y1 + h;	
    else
        y2 = y1 + (int) pWin->drawable.height - (int) y;

    extents = &pWin->clipList.extents;
    
    /* clip the resulting rectangle to the window clipList extents.  This
     * makes sure that the result will fit in a box, given that the
     * screen is < 32768 on a side.
     */

    if (x1 < extents->x1)
	x1 = extents->x1;
    if (x2 > extents->x2)
	x2 = extents->x2;
    if (y1 < extents->y1)
	y1 = extents->y1;
    if (y2 > extents->y2)
	y2 = extents->y2;

    if (x2 <= x1 || y2 <= y1)
    {
	x2 = x1 = 0;
	y2 = y1 = 0;
    }

    box.x1 = x1;
    box.x2 = x2;
    box.y1 = y1;
    box.y2 = y2;

    RegionInit(&reg, &box, 1);

    RegionIntersect(&reg, &reg, &pWin->clipList);
    if (generateExposures)
	(*pWin->drawable.pScreen->WindowExposures)(pWin, &reg, NULL);
    else if (pWin->backgroundState != None)
	miPaintWindow(pWin, &reg, PW_BACKGROUND);
    RegionUninit(&reg);
}

void
miMarkWindow(WindowPtr pWin)
{
    ValidatePtr val;

    if (pWin->valdata)
	return;
    val = (ValidatePtr)xnfalloc(sizeof(ValidateRec));
    val->before.oldAbsCorner.x = pWin->drawable.x;
    val->before.oldAbsCorner.y = pWin->drawable.y;
    val->before.borderVisible = NullRegion;
    val->before.resized = FALSE;
    pWin->valdata = val;
}

Bool
miMarkOverlappedWindows(WindowPtr pWin, WindowPtr pFirst, WindowPtr *ppLayerWin)
{
    BoxPtr box;
    WindowPtr pChild, pLast;
    Bool anyMarked = FALSE;
    MarkWindowProcPtr MarkWindow = pWin->drawable.pScreen->MarkWindow;

    /* single layered systems are easy */
    if (ppLayerWin) *ppLayerWin = pWin;

    if (pWin == pFirst)
    {
	/* Blindly mark pWin and all of its inferiors.	 This is a slight
	 * overkill if there are mapped windows that outside pWin's border,
	 * but it's better than wasting time on RectIn checks.
	 */
	pChild = pWin;
	while (1)
	{
	    if (pChild->viewable)
	    {
		if (RegionBroken(&pChild->winSize))
		    SetWinSize (pChild);
		if (RegionBroken(&pChild->borderSize))
		    SetBorderSize (pChild);
		(* MarkWindow)(pChild);
		if (pChild->firstChild)
		{
		    pChild = pChild->firstChild;
		    continue;
		}
	    }
	    while (!pChild->nextSib && (pChild != pWin))
		pChild = pChild->parent;
	    if (pChild == pWin)
		break;
	    pChild = pChild->nextSib;
	}
	anyMarked = TRUE;
	pFirst = pFirst->nextSib;
    }
    if ( (pChild = pFirst) )
    {
	box = RegionExtents(&pWin->borderSize);
	pLast = pChild->parent->lastChild;
	while (1)
	{
	    if (pChild->viewable)
	    {
		if (RegionBroken(&pChild->winSize))
		    SetWinSize (pChild);
		if (RegionBroken(&pChild->borderSize))
		    SetBorderSize (pChild);
		if (RegionContainsRect(&pChild->borderSize, box))
		{
		    (* MarkWindow)(pChild);
		    anyMarked = TRUE;
		    if (pChild->firstChild)
		    {
			pChild = pChild->firstChild;
			continue;
		    }
		}
	    }
	    while (!pChild->nextSib && (pChild != pLast))
		pChild = pChild->parent;
	    if (pChild == pLast)
		break;
	    pChild = pChild->nextSib;
	}
    }
    if (anyMarked)
	(* MarkWindow)(pWin->parent);
    return anyMarked;
}

/*****
 *  miHandleValidateExposures(pWin)
 *    starting at pWin, draw background in any windows that have exposure
 *    regions, translate the regions, restore any backing store,
 *    and then send any regions still exposed to the client
 *****/
void
miHandleValidateExposures(WindowPtr pWin)
{
    WindowPtr pChild;
    ValidatePtr val;
    WindowExposuresProcPtr WindowExposures;

    pChild = pWin;
    WindowExposures = pChild->drawable.pScreen->WindowExposures;
    while (1)
    {
	if ( (val = pChild->valdata) && val!=UnmapValData)
	{
	    if (RegionNotEmpty(&val->after.borderExposed))
		miPaintWindow(pChild, &val->after.borderExposed, PW_BORDER);
	    RegionUninit(&val->after.borderExposed);
	    (*WindowExposures)(pChild, &val->after.exposed, NullRegion);
	    RegionUninit(&val->after.exposed);
	    free(val);
	    pChild->valdata = NULL;
	    if (pChild->firstChild)
	    {
		pChild = pChild->firstChild;
		continue;
	    }
	}
	while (!pChild->nextSib && (pChild != pWin))
	    pChild = pChild->parent;
	if (pChild == pWin)
	    break;
	pChild = pChild->nextSib;
    }
}

void
miMoveWindow(WindowPtr pWin, int x, int y, WindowPtr pNextSib, VTKind kind)
{
    WindowPtr pParent;
    Bool WasViewable = (Bool)(pWin->viewable);
    short bw;
    RegionPtr oldRegion = NULL;
    DDXPointRec oldpt;
    Bool anyMarked = FALSE;
    ScreenPtr pScreen;
    WindowPtr windowToValidate;
    WindowPtr pLayerWin;

    /* if this is a root window, can't be moved */
    if (!(pParent = pWin->parent))
       return ;
    pScreen = pWin->drawable.pScreen;
    bw = wBorderWidth (pWin);

    oldpt.x = pWin->drawable.x;
    oldpt.y = pWin->drawable.y;
    if (WasViewable)
    {
	oldRegion = RegionCreate(NullBox, 1);
	RegionCopy(oldRegion, &pWin->borderClip);
	anyMarked = (*pScreen->MarkOverlappedWindows)(pWin, pWin, &pLayerWin);
    }
    pWin->origin.x = x + (int)bw;
    pWin->origin.y = y + (int)bw;
    x = pWin->drawable.x = pParent->drawable.x + x + (int)bw;
    y = pWin->drawable.y = pParent->drawable.y + y + (int)bw;

    SetWinSize (pWin);
    SetBorderSize (pWin);

    (*pScreen->PositionWindow)(pWin, x, y);

    windowToValidate = MoveWindowInStack(pWin, pNextSib);

    ResizeChildrenWinSize(pWin, x - oldpt.x, y - oldpt.y, 0, 0);

    if (WasViewable)
    {
	if (pLayerWin == pWin)
	    anyMarked |= (*pScreen->MarkOverlappedWindows)
				(pWin, windowToValidate, NULL);
	else
	    anyMarked |= (*pScreen->MarkOverlappedWindows)
				(pWin, pLayerWin, NULL);


	if (anyMarked)
	{
	    (*pScreen->ValidateTree)(pLayerWin->parent, NullWindow, kind);
	    (* pWin->drawable.pScreen->CopyWindow)(pWin, oldpt, oldRegion);
	    RegionDestroy(oldRegion);
	    /* XXX need to retile border if ParentRelative origin */
	    (*pScreen->HandleExposures)(pLayerWin->parent);
	}
	if (anyMarked && pScreen->PostValidateTree)
	    (*pScreen->PostValidateTree)(pLayerWin->parent, NullWindow, kind);
    }
    if (pWin->realized)
	WindowsRestructured ();
}


/*
 * pValid is a region of the screen which has been
 * successfully copied -- recomputed exposed regions for affected windows
 */

static int
miRecomputeExposures (
    WindowPtr	pWin,
    pointer		value) /* must conform to VisitWindowProcPtr */
{
    RegionPtr	pValid = (RegionPtr)value;

    if (pWin->valdata)
    {
#ifdef COMPOSITE
	/*
	 * Redirected windows are not affected by parent window
	 * gravity manipulations, so don't recompute their
	 * exposed areas here.
	 */
	if (pWin->redirectDraw != RedirectDrawNone)
	    return WT_DONTWALKCHILDREN;
#endif
	/*
	 * compute exposed regions of this window
	 */
	RegionSubtract(&pWin->valdata->after.exposed,
			&pWin->clipList, pValid);
	/*
	 * compute exposed regions of the border
	 */
	RegionSubtract(&pWin->valdata->after.borderExposed,
			     &pWin->borderClip, &pWin->winSize);
	RegionSubtract(&pWin->valdata->after.borderExposed,
			     &pWin->valdata->after.borderExposed, pValid);
	return WT_WALKCHILDREN;
    }
    return WT_NOMATCH;
}

void
miSlideAndSizeWindow(WindowPtr pWin,
                     int x, int y,
                     unsigned int w, unsigned int h,
                     WindowPtr pSib)
{
    WindowPtr pParent;
    Bool WasViewable = (Bool)(pWin->viewable);
    unsigned short width = pWin->drawable.width,
		   height = pWin->drawable.height;
    short oldx = pWin->drawable.x,
	  oldy = pWin->drawable.y;
    int bw = wBorderWidth (pWin);
    short dw, dh;
    DDXPointRec oldpt;
    RegionPtr oldRegion = NULL;
    Bool anyMarked = FALSE;
    ScreenPtr pScreen;
    WindowPtr pFirstChange;
    WindowPtr pChild;
    RegionPtr	gravitate[StaticGravity + 1];
    unsigned g;
    int		nx, ny;		/* destination x,y */
    int		newx, newy;	/* new inner window position */
    RegionPtr	pRegion = NULL;
    RegionPtr	destClip;	/* portions of destination already written */
    RegionPtr	oldWinClip = NULL;	/* old clip list for window */
    RegionPtr	borderVisible = NullRegion; /* visible area of the border */
    Bool	shrunk = FALSE; /* shrunk in an inner dimension */
    Bool	moved = FALSE;	/* window position changed */
    WindowPtr  pLayerWin;

    /* if this is a root window, can't be resized */
    if (!(pParent = pWin->parent))
	return ;

    pScreen = pWin->drawable.pScreen;
    newx = pParent->drawable.x + x + bw;
    newy = pParent->drawable.y + y + bw;
    if (WasViewable)
    {
	anyMarked = FALSE;
	/*
	 * save the visible region of the window
	 */
	oldRegion = RegionCreate(NullBox, 1);
	RegionCopy(oldRegion, &pWin->winSize);

	/*
	 * categorize child windows into regions to be moved
	 */
	for (g = 0; g <= StaticGravity; g++)
	    gravitate[g] = (RegionPtr) NULL;
	for (pChild = pWin->firstChild; pChild; pChild = pChild->nextSib)
	{
	    g = pChild->winGravity;
	    if (g != UnmapGravity)
	    {
		if (!gravitate[g])
		    gravitate[g] = RegionCreate(NullBox, 1);
		RegionUnion(gravitate[g],
				   gravitate[g], &pChild->borderClip);
	    }
	    else
	    {
		UnmapWindow(pChild, TRUE);
		anyMarked = TRUE;
	    }
	}
	anyMarked |= (*pScreen->MarkOverlappedWindows)(pWin, pWin, 
						       &pLayerWin);

	oldWinClip = NULL;
	if (pWin->bitGravity != ForgetGravity)
	{
	    oldWinClip = RegionCreate(NullBox, 1);
	    RegionCopy(oldWinClip, &pWin->clipList);
	}
	/*
	 * if the window is changing size, borderExposed
	 * can't be computed correctly without some help.
	 */
	if (pWin->drawable.height > h || pWin->drawable.width > w)
	    shrunk = TRUE;

	if (newx != oldx || newy != oldy)
	    moved = TRUE;

	if ((pWin->drawable.height != h || pWin->drawable.width != w) &&
	    HasBorder (pWin))
	{
	    borderVisible = RegionCreate(NullBox, 1);
	    /* for tiled borders, we punt and draw the whole thing */
	    if (pWin->borderIsPixel || !moved)
	    {
		if (shrunk || moved)
		    RegionSubtract(borderVisible,
					  &pWin->borderClip,
					  &pWin->winSize);
		else
		    RegionCopy(borderVisible,
					    &pWin->borderClip);
	    }
	}
    }
    pWin->origin.x = x + bw;
    pWin->origin.y = y + bw;
    pWin->drawable.height = h;
    pWin->drawable.width = w;

    x = pWin->drawable.x = newx;
    y = pWin->drawable.y = newy;

    SetWinSize (pWin);
    SetBorderSize (pWin);

    dw = (int)w - (int)width;
    dh = (int)h - (int)height;
    ResizeChildrenWinSize(pWin, x - oldx, y - oldy, dw, dh);

    /* let the hardware adjust background and border pixmaps, if any */
    (*pScreen->PositionWindow)(pWin, x, y);

    pFirstChange = MoveWindowInStack(pWin, pSib);

    if (WasViewable)
    {
	pRegion = RegionCreate(NullBox, 1);

	if (pLayerWin == pWin)
	    anyMarked |= (*pScreen->MarkOverlappedWindows)(pWin, pFirstChange,
						NULL);
	else
	    anyMarked |= (*pScreen->MarkOverlappedWindows)(pWin, pLayerWin,
						NULL);

	if (pWin->valdata)
	{
	    pWin->valdata->before.resized = TRUE;
	    pWin->valdata->before.borderVisible = borderVisible;
	}


	if (anyMarked)
	    (*pScreen->ValidateTree)(pLayerWin->parent, pFirstChange, VTOther);
	/*
	 * the entire window is trashed unless bitGravity
	 * recovers portions of it
	 */
	RegionCopy(&pWin->valdata->after.exposed, &pWin->clipList);
    }

    GravityTranslate (x, y, oldx, oldy, dw, dh, pWin->bitGravity, &nx, &ny);

    if (WasViewable)
    {
	/* avoid the border */
	if (HasBorder (pWin))
	{
	    int	offx, offy, dx, dy;

	    /* kruft to avoid double translates for each gravity */
	    offx = 0;
	    offy = 0;
	    for (g = 0; g <= StaticGravity; g++)
	    {
		if (!gravitate[g])
		    continue;

		/* align winSize to gravitate[g].
		 * winSize is in new coordinates,
		 * gravitate[g] is still in old coordinates */
		GravityTranslate (x, y, oldx, oldy, dw, dh, g, &nx, &ny);
		
		dx = (oldx - nx) - offx;
		dy = (oldy - ny) - offy;
		if (dx || dy)
		{
		    RegionTranslate(&pWin->winSize, dx, dy);
		    offx += dx;
		    offy += dy;
		}
		RegionIntersect(gravitate[g], gravitate[g],
				 &pWin->winSize);
	    }
	    /* get winSize back where it belongs */
	    if (offx || offy)
		RegionTranslate(&pWin->winSize, -offx, -offy);
	}
	/*
	 * add screen bits to the appropriate bucket
	 */

	if (oldWinClip)
	{
	    /*
	     * clip to new clipList
	     */
	    RegionCopy(pRegion, oldWinClip);
	    RegionTranslate(pRegion, nx - oldx, ny - oldy);
	    RegionIntersect(oldWinClip, pRegion, &pWin->clipList);
	    /*
	     * don't step on any gravity bits which will be copied after this
	     * region.	Note -- this assumes that the regions will be copied
	     * in gravity order.
	     */
	    for (g = pWin->bitGravity + 1; g <= StaticGravity; g++)
	    {
		if (gravitate[g])
		    RegionSubtract(oldWinClip, oldWinClip,
					gravitate[g]);
	    }
	    RegionTranslate(oldWinClip, oldx - nx, oldy - ny);
	    g = pWin->bitGravity;
	    if (!gravitate[g])
		gravitate[g] = oldWinClip;
	    else
	    {
		RegionUnion(gravitate[g], gravitate[g], oldWinClip);
		RegionDestroy(oldWinClip);
	    }
	}

	/*
	 * move the bits on the screen
	 */

	destClip = NULL;

	for (g = 0; g <= StaticGravity; g++)
	{
	    if (!gravitate[g])
		continue;

	    GravityTranslate (x, y, oldx, oldy, dw, dh, g, &nx, &ny);

	    oldpt.x = oldx + (x - nx);
	    oldpt.y = oldy + (y - ny);

	    /* Note that gravitate[g] is *translated* by CopyWindow */

	    /* only copy the remaining useful bits */

	    RegionIntersect(gravitate[g], gravitate[g], oldRegion);

	    /* clip to not overwrite already copied areas */

	    if (destClip) {
		RegionTranslate(destClip, oldpt.x - x, oldpt.y - y);
		RegionSubtract(gravitate[g], gravitate[g], destClip);
		RegionTranslate(destClip, x - oldpt.x, y - oldpt.y);
	    }

	    /* and move those bits */

	    if (oldpt.x != x || oldpt.y != y
#ifdef COMPOSITE
		|| pWin->redirectDraw
#endif
		)
	    {
		(*pWin->drawable.pScreen->CopyWindow)(pWin, oldpt, gravitate[g]);
	    }

	    /* remove any overwritten bits from the remaining useful bits */

	    RegionSubtract(oldRegion, oldRegion, gravitate[g]);

	    /*
	     * recompute exposed regions of child windows
	     */
	
	    for (pChild = pWin->firstChild; pChild; pChild = pChild->nextSib)
	    {
		if (pChild->winGravity != g)
		    continue;
		RegionIntersect(pRegion,
				       &pChild->borderClip, gravitate[g]);
		TraverseTree (pChild, miRecomputeExposures, (pointer)pRegion);
	    }

	    /*
	     * remove the successfully copied regions of the
	     * window from its exposed region
	     */

	    if (g == pWin->bitGravity)
		RegionSubtract(&pWin->valdata->after.exposed,
				     &pWin->valdata->after.exposed, gravitate[g]);
	    if (!destClip)
		destClip = gravitate[g];
	    else
	    {
		RegionUnion(destClip, destClip, gravitate[g]);
		RegionDestroy(gravitate[g]);
	    }
	}

	RegionDestroy(oldRegion);
	RegionDestroy(pRegion);
	if (destClip)
	    RegionDestroy(destClip);
	if (anyMarked)
	    (*pScreen->HandleExposures)(pLayerWin->parent);
	if (anyMarked && pScreen->PostValidateTree)
	    (*pScreen->PostValidateTree)(pLayerWin->parent, pFirstChange,
					  VTOther);
    }
    if (pWin->realized)
	WindowsRestructured ();
}

WindowPtr
miGetLayerWindow(WindowPtr pWin)
{
    return pWin->firstChild;
}

/******
 *
 * miSetShape
 *    The border/window shape has changed.  Recompute winSize/borderSize
 *    and send appropriate exposure events
 */

void
miSetShape(WindowPtr pWin, int kind)
{
    Bool        WasViewable = (Bool)(pWin->viewable);
    ScreenPtr   pScreen = pWin->drawable.pScreen;
    Bool        anyMarked = FALSE;
    WindowPtr   pLayerWin;

    if (kind != ShapeInput) {
        if (WasViewable)
        {
            anyMarked = (*pScreen->MarkOverlappedWindows)(pWin, pWin,
                                                          &pLayerWin);
            if (pWin->valdata)
            {
                if (HasBorder (pWin))
                {
                    RegionPtr borderVisible;

                    borderVisible = RegionCreate(NullBox, 1);
                    RegionSubtract(borderVisible,
                                    &pWin->borderClip, &pWin->winSize);
                    pWin->valdata->before.borderVisible = borderVisible;
                }
                pWin->valdata->before.resized = TRUE;
            }
        }

        SetWinSize (pWin);
        SetBorderSize (pWin);

        ResizeChildrenWinSize(pWin, 0, 0, 0, 0);

        if (WasViewable)
        {
            anyMarked |= (*pScreen->MarkOverlappedWindows)(pWin, pWin,
                                                           NULL);

            if (anyMarked)
                (*pScreen->ValidateTree)(pLayerWin->parent, NullWindow,
                                         VTOther);
        }

        if (WasViewable)
        {
            if (anyMarked)
                (*pScreen->HandleExposures)(pLayerWin->parent);
            if (anyMarked && pScreen->PostValidateTree)
                (*pScreen->PostValidateTree)(pLayerWin->parent, NullWindow,
                                             VTOther);
        }
    }
    if (pWin->realized)
        WindowsRestructured ();
    CheckCursorConfinement(pWin);
}

/* Keeps the same inside(!) origin */

void
miChangeBorderWidth(WindowPtr pWin, unsigned int width)
{
    int oldwidth;
    Bool anyMarked = FALSE;
    ScreenPtr pScreen;
    Bool WasViewable = (Bool)(pWin->viewable);
    Bool HadBorder;
    WindowPtr  pLayerWin;

    oldwidth = wBorderWidth (pWin);
    if (oldwidth == width)
	return;
    HadBorder = HasBorder(pWin);
    pScreen = pWin->drawable.pScreen;
    if (WasViewable && width < oldwidth)
	anyMarked = (*pScreen->MarkOverlappedWindows)(pWin, pWin, &pLayerWin);

    pWin->borderWidth = width;
    SetBorderSize (pWin);

    if (WasViewable)
    {
	if (width > oldwidth)
	{
	    anyMarked = (*pScreen->MarkOverlappedWindows)(pWin, pWin,
							  &pLayerWin);
	    /*
	     * save the old border visible region to correctly compute
	     * borderExposed.
	     */
	    if (pWin->valdata && HadBorder)
	    {
		RegionPtr   borderVisible;
		borderVisible = RegionCreate(NULL, 1);
		RegionSubtract(borderVisible,
				      &pWin->borderClip, &pWin->winSize);
		pWin->valdata->before.borderVisible = borderVisible;
	    }
	}

	if (anyMarked)
	{
	    (*pScreen->ValidateTree)(pLayerWin->parent, pLayerWin, VTOther);
	    (*pScreen->HandleExposures)(pLayerWin->parent);
	}
	if (anyMarked && pScreen->PostValidateTree)
	    (*pScreen->PostValidateTree)(pLayerWin->parent, pLayerWin,
					  VTOther);
    }
    if (pWin->realized)
	WindowsRestructured ();
}

void
miMarkUnrealizedWindow(WindowPtr pChild, WindowPtr pWin, Bool fromConfigure)
{
    if ((pChild != pWin) || fromConfigure)
    {
	RegionEmpty(&pChild->clipList);
	if (pChild->drawable.pScreen->ClipNotify)
	    (* pChild->drawable.pScreen->ClipNotify)(pChild, 0, 0);
	RegionEmpty(&pChild->borderClip);
    }
}

void
miSegregateChildren(WindowPtr pWin, RegionPtr pReg, int depth)
{
    WindowPtr pChild;

    for (pChild = pWin->firstChild; pChild; pChild = pChild->nextSib)
    {
	if (pChild->drawable.depth == depth)
	    RegionUnion(pReg, pReg, &pChild->borderClip);

	if (pChild->firstChild)
	    miSegregateChildren(pChild, pReg, depth);
    }
}
=======

/***********************************************************

Copyright 1987, 1998  The Open Group

Permission to use, copy, modify, distribute, and sell this software and its
documentation for any purpose is hereby granted without fee, provided that
the above copyright notice appear in all copies and that both that
copyright notice and this permission notice appear in supporting
documentation.

The above copyright notice and this permission notice shall be included in
all copies or substantial portions of the Software.

THE SOFTWARE IS PROVIDED "AS IS", WITHOUT WARRANTY OF ANY KIND, EXPRESS OR
IMPLIED, INCLUDING BUT NOT LIMITED TO THE WARRANTIES OF MERCHANTABILITY,
FITNESS FOR A PARTICULAR PURPOSE AND NONINFRINGEMENT.  IN NO EVENT SHALL THE
OPEN GROUP BE LIABLE FOR ANY CLAIM, DAMAGES OR OTHER LIABILITY, WHETHER IN
AN ACTION OF CONTRACT, TORT OR OTHERWISE, ARISING FROM, OUT OF OR IN
CONNECTION WITH THE SOFTWARE OR THE USE OR OTHER DEALINGS IN THE SOFTWARE.

Except as contained in this notice, the name of The Open Group shall not be
used in advertising or otherwise to promote the sale, use or other dealings
in this Software without prior written authorization from The Open Group.

Copyright 1987 by Digital Equipment Corporation, Maynard, Massachusetts.

                        All Rights Reserved

Permission to use, copy, modify, and distribute this software and its 
documentation for any purpose and without fee is hereby granted, 
provided that the above copyright notice appear in all copies and that
both that copyright notice and this permission notice appear in 
supporting documentation, and that the name of Digital not be
used in advertising or publicity pertaining to distribution of the
software without specific, written prior permission.  

DIGITAL DISCLAIMS ALL WARRANTIES WITH REGARD TO THIS SOFTWARE, INCLUDING
ALL IMPLIED WARRANTIES OF MERCHANTABILITY AND FITNESS, IN NO EVENT SHALL
DIGITAL BE LIABLE FOR ANY SPECIAL, INDIRECT OR CONSEQUENTIAL DAMAGES OR
ANY DAMAGES WHATSOEVER RESULTING FROM LOSS OF USE, DATA OR PROFITS,
WHETHER IN AN ACTION OF CONTRACT, NEGLIGENCE OR OTHER TORTIOUS ACTION,
ARISING OUT OF OR IN CONNECTION WITH THE USE OR PERFORMANCE OF THIS
SOFTWARE.

******************************************************************/
#ifdef HAVE_DIX_CONFIG_H
#include <dix-config.h>
#endif

#include <X11/X.h>
#include <X11/extensions/shapeconst.h>
#include "regionstr.h"
#include "region.h"
#include "mi.h"
#include "windowstr.h"
#include "scrnintstr.h"
#include "pixmapstr.h"
#include "mivalidate.h"

void
miClearToBackground(WindowPtr pWin,
                    int x, int y, int w, int h, Bool generateExposures)
{
    BoxRec box;
    RegionRec reg;
    BoxPtr extents;
    int x1, y1, x2, y2;

    /* compute everything using ints to avoid overflow */

    x1 = pWin->drawable.x + x;
    y1 = pWin->drawable.y + y;
    if (w)
        x2 = x1 + (int) w;
    else
        x2 = x1 + (int) pWin->drawable.width - (int) x;
    if (h)
        y2 = y1 + h;
    else
        y2 = y1 + (int) pWin->drawable.height - (int) y;

    extents = &pWin->clipList.extents;

    /* clip the resulting rectangle to the window clipList extents.  This
     * makes sure that the result will fit in a box, given that the
     * screen is < 32768 on a side.
     */

    if (x1 < extents->x1)
        x1 = extents->x1;
    if (x2 > extents->x2)
        x2 = extents->x2;
    if (y1 < extents->y1)
        y1 = extents->y1;
    if (y2 > extents->y2)
        y2 = extents->y2;

    if (x2 <= x1 || y2 <= y1) {
        x2 = x1 = 0;
        y2 = y1 = 0;
    }

    box.x1 = x1;
    box.x2 = x2;
    box.y1 = y1;
    box.y2 = y2;

    RegionInit(&reg, &box, 1);

    RegionIntersect(&reg, &reg, &pWin->clipList);
    if (generateExposures)
        (*pWin->drawable.pScreen->WindowExposures) (pWin, &reg, NULL);
    else if (pWin->backgroundState != None)
        miPaintWindow(pWin, &reg, PW_BACKGROUND);
    RegionUninit(&reg);
}

void
miMarkWindow(WindowPtr pWin)
{
    ValidatePtr val;

    if (pWin->valdata)
        return;
    val = (ValidatePtr) xnfalloc(sizeof(ValidateRec));
    val->before.oldAbsCorner.x = pWin->drawable.x;
    val->before.oldAbsCorner.y = pWin->drawable.y;
    val->before.borderVisible = NullRegion;
    val->before.resized = FALSE;
    pWin->valdata = val;
}

Bool
miMarkOverlappedWindows(WindowPtr pWin, WindowPtr pFirst, WindowPtr *ppLayerWin)
{
    BoxPtr box;
    WindowPtr pChild, pLast;
    Bool anyMarked = FALSE;
    MarkWindowProcPtr MarkWindow = pWin->drawable.pScreen->MarkWindow;

    /* single layered systems are easy */
    if (ppLayerWin)
        *ppLayerWin = pWin;

    if (pWin == pFirst) {
        /* Blindly mark pWin and all of its inferiors.   This is a slight
         * overkill if there are mapped windows that outside pWin's border,
         * but it's better than wasting time on RectIn checks.
         */
        pChild = pWin;
        while (1) {
            if (pChild->viewable) {
                if (RegionBroken(&pChild->winSize))
                    SetWinSize(pChild);
                if (RegionBroken(&pChild->borderSize))
                    SetBorderSize(pChild);
                (*MarkWindow) (pChild);
                if (pChild->firstChild) {
                    pChild = pChild->firstChild;
                    continue;
                }
            }
            while (!pChild->nextSib && (pChild != pWin))
                pChild = pChild->parent;
            if (pChild == pWin)
                break;
            pChild = pChild->nextSib;
        }
        anyMarked = TRUE;
        pFirst = pFirst->nextSib;
    }
    if ((pChild = pFirst)) {
        box = RegionExtents(&pWin->borderSize);
        pLast = pChild->parent->lastChild;
        while (1) {
            if (pChild->viewable) {
                if (RegionBroken(&pChild->winSize))
                    SetWinSize(pChild);
                if (RegionBroken(&pChild->borderSize))
                    SetBorderSize(pChild);
                if (RegionContainsRect(&pChild->borderSize, box)) {
                    (*MarkWindow) (pChild);
                    anyMarked = TRUE;
                    if (pChild->firstChild) {
                        pChild = pChild->firstChild;
                        continue;
                    }
                }
            }
            while (!pChild->nextSib && (pChild != pLast))
                pChild = pChild->parent;
            if (pChild == pLast)
                break;
            pChild = pChild->nextSib;
        }
    }
    if (anyMarked)
        (*MarkWindow) (pWin->parent);
    return anyMarked;
}

/*****
 *  miHandleValidateExposures(pWin)
 *    starting at pWin, draw background in any windows that have exposure
 *    regions, translate the regions, restore any backing store,
 *    and then send any regions still exposed to the client
 *****/
void
miHandleValidateExposures(WindowPtr pWin)
{
    WindowPtr pChild;
    ValidatePtr val;
    WindowExposuresProcPtr WindowExposures;

    pChild = pWin;
    WindowExposures = pChild->drawable.pScreen->WindowExposures;
    while (1) {
        if ((val = pChild->valdata)) {
            if (RegionNotEmpty(&val->after.borderExposed))
                miPaintWindow(pChild, &val->after.borderExposed, PW_BORDER);
            RegionUninit(&val->after.borderExposed);
            (*WindowExposures) (pChild, &val->after.exposed, NullRegion);
            RegionUninit(&val->after.exposed);
            free(val);
            pChild->valdata = NULL;
            if (pChild->firstChild) {
                pChild = pChild->firstChild;
                continue;
            }
        }
        while (!pChild->nextSib && (pChild != pWin))
            pChild = pChild->parent;
        if (pChild == pWin)
            break;
        pChild = pChild->nextSib;
    }
}

void
miMoveWindow(WindowPtr pWin, int x, int y, WindowPtr pNextSib, VTKind kind)
{
    WindowPtr pParent;
    Bool WasViewable = (Bool) (pWin->viewable);
    short bw;
    RegionPtr oldRegion = NULL;
    DDXPointRec oldpt;
    Bool anyMarked = FALSE;
    ScreenPtr pScreen;
    WindowPtr windowToValidate;
    WindowPtr pLayerWin;

    /* if this is a root window, can't be moved */
    if (!(pParent = pWin->parent))
        return;
    pScreen = pWin->drawable.pScreen;
    bw = wBorderWidth(pWin);

    oldpt.x = pWin->drawable.x;
    oldpt.y = pWin->drawable.y;
    if (WasViewable) {
        oldRegion = RegionCreate(NullBox, 1);
        RegionCopy(oldRegion, &pWin->borderClip);
        anyMarked = (*pScreen->MarkOverlappedWindows) (pWin, pWin, &pLayerWin);
    }
    pWin->origin.x = x + (int) bw;
    pWin->origin.y = y + (int) bw;
    x = pWin->drawable.x = pParent->drawable.x + x + (int) bw;
    y = pWin->drawable.y = pParent->drawable.y + y + (int) bw;

    SetWinSize(pWin);
    SetBorderSize(pWin);

    (*pScreen->PositionWindow) (pWin, x, y);

    windowToValidate = MoveWindowInStack(pWin, pNextSib);

    ResizeChildrenWinSize(pWin, x - oldpt.x, y - oldpt.y, 0, 0);

    if (WasViewable) {
        if (pLayerWin == pWin)
            anyMarked |= (*pScreen->MarkOverlappedWindows)
                (pWin, windowToValidate, NULL);
        else
            anyMarked |= (*pScreen->MarkOverlappedWindows)
                (pWin, pLayerWin, NULL);

        if (anyMarked) {
            (*pScreen->ValidateTree) (pLayerWin->parent, NullWindow, kind);
            (*pWin->drawable.pScreen->CopyWindow) (pWin, oldpt, oldRegion);
            RegionDestroy(oldRegion);
            /* XXX need to retile border if ParentRelative origin */
            (*pScreen->HandleExposures) (pLayerWin->parent);
        }
        if (anyMarked && pScreen->PostValidateTree)
            (*pScreen->PostValidateTree) (pLayerWin->parent, NullWindow, kind);
    }
    if (pWin->realized)
        WindowsRestructured();
}

/*
 * pValid is a region of the screen which has been
 * successfully copied -- recomputed exposed regions for affected windows
 */

static int
miRecomputeExposures(WindowPtr pWin, pointer value)
{                               /* must conform to VisitWindowProcPtr */
    RegionPtr pValid = (RegionPtr) value;

    if (pWin->valdata) {
#ifdef COMPOSITE
        /*
         * Redirected windows are not affected by parent window
         * gravity manipulations, so don't recompute their
         * exposed areas here.
         */
        if (pWin->redirectDraw != RedirectDrawNone)
            return WT_DONTWALKCHILDREN;
#endif
        /*
         * compute exposed regions of this window
         */
        RegionSubtract(&pWin->valdata->after.exposed, &pWin->clipList, pValid);
        /*
         * compute exposed regions of the border
         */
        RegionSubtract(&pWin->valdata->after.borderExposed,
                       &pWin->borderClip, &pWin->winSize);
        RegionSubtract(&pWin->valdata->after.borderExposed,
                       &pWin->valdata->after.borderExposed, pValid);
        return WT_WALKCHILDREN;
    }
    return WT_NOMATCH;
}

void
miSlideAndSizeWindow(WindowPtr pWin,
                     int x, int y,
                     unsigned int w, unsigned int h, WindowPtr pSib)
{
    WindowPtr pParent;
    Bool WasViewable = (Bool) (pWin->viewable);
    unsigned short width = pWin->drawable.width, height = pWin->drawable.height;
    short oldx = pWin->drawable.x, oldy = pWin->drawable.y;
    int bw = wBorderWidth(pWin);
    short dw, dh;
    DDXPointRec oldpt;
    RegionPtr oldRegion = NULL;
    Bool anyMarked = FALSE;
    ScreenPtr pScreen;
    WindowPtr pFirstChange;
    WindowPtr pChild;
    RegionPtr gravitate[StaticGravity + 1];
    unsigned g;
    int nx, ny;                 /* destination x,y */
    int newx, newy;             /* new inner window position */
    RegionPtr pRegion = NULL;
    RegionPtr destClip;         /* portions of destination already written */
    RegionPtr oldWinClip = NULL;        /* old clip list for window */
    RegionPtr borderVisible = NullRegion;       /* visible area of the border */
    Bool shrunk = FALSE;        /* shrunk in an inner dimension */
    Bool moved = FALSE;         /* window position changed */
    WindowPtr pLayerWin;

    /* if this is a root window, can't be resized */
    if (!(pParent = pWin->parent))
        return;

    pScreen = pWin->drawable.pScreen;
    newx = pParent->drawable.x + x + bw;
    newy = pParent->drawable.y + y + bw;
    if (WasViewable) {
        anyMarked = FALSE;
        /*
         * save the visible region of the window
         */
        oldRegion = RegionCreate(NullBox, 1);
        RegionCopy(oldRegion, &pWin->winSize);

        /*
         * categorize child windows into regions to be moved
         */
        for (g = 0; g <= StaticGravity; g++)
            gravitate[g] = (RegionPtr) NULL;
        for (pChild = pWin->firstChild; pChild; pChild = pChild->nextSib) {
            g = pChild->winGravity;
            if (g != UnmapGravity) {
                if (!gravitate[g])
                    gravitate[g] = RegionCreate(NullBox, 1);
                RegionUnion(gravitate[g], gravitate[g], &pChild->borderClip);
            }
            else {
                UnmapWindow(pChild, TRUE);
                anyMarked = TRUE;
            }
        }
        anyMarked |= (*pScreen->MarkOverlappedWindows) (pWin, pWin, &pLayerWin);

        oldWinClip = NULL;
        if (pWin->bitGravity != ForgetGravity) {
            oldWinClip = RegionCreate(NullBox, 1);
            RegionCopy(oldWinClip, &pWin->clipList);
        }
        /*
         * if the window is changing size, borderExposed
         * can't be computed correctly without some help.
         */
        if (pWin->drawable.height > h || pWin->drawable.width > w)
            shrunk = TRUE;

        if (newx != oldx || newy != oldy)
            moved = TRUE;

        if ((pWin->drawable.height != h || pWin->drawable.width != w) &&
            HasBorder(pWin)) {
            borderVisible = RegionCreate(NullBox, 1);
            /* for tiled borders, we punt and draw the whole thing */
            if (pWin->borderIsPixel || !moved) {
                if (shrunk || moved)
                    RegionSubtract(borderVisible,
                                   &pWin->borderClip, &pWin->winSize);
                else
                    RegionCopy(borderVisible, &pWin->borderClip);
            }
        }
    }
    pWin->origin.x = x + bw;
    pWin->origin.y = y + bw;
    pWin->drawable.height = h;
    pWin->drawable.width = w;

    x = pWin->drawable.x = newx;
    y = pWin->drawable.y = newy;

    SetWinSize(pWin);
    SetBorderSize(pWin);

    dw = (int) w - (int) width;
    dh = (int) h - (int) height;
    ResizeChildrenWinSize(pWin, x - oldx, y - oldy, dw, dh);

    /* let the hardware adjust background and border pixmaps, if any */
    (*pScreen->PositionWindow) (pWin, x, y);

    pFirstChange = MoveWindowInStack(pWin, pSib);

    if (WasViewable) {
        pRegion = RegionCreate(NullBox, 1);

        if (pLayerWin == pWin)
            anyMarked |= (*pScreen->MarkOverlappedWindows) (pWin, pFirstChange,
                                                            NULL);
        else
            anyMarked |= (*pScreen->MarkOverlappedWindows) (pWin, pLayerWin,
                                                            NULL);

        if (pWin->valdata) {
            pWin->valdata->before.resized = TRUE;
            pWin->valdata->before.borderVisible = borderVisible;
        }

        if (anyMarked)
            (*pScreen->ValidateTree) (pLayerWin->parent, pFirstChange, VTOther);
        /*
         * the entire window is trashed unless bitGravity
         * recovers portions of it
         */
        RegionCopy(&pWin->valdata->after.exposed, &pWin->clipList);
    }

    GravityTranslate(x, y, oldx, oldy, dw, dh, pWin->bitGravity, &nx, &ny);

    if (WasViewable) {
        /* avoid the border */
        if (HasBorder(pWin)) {
            int offx, offy, dx, dy;

            /* kruft to avoid double translates for each gravity */
            offx = 0;
            offy = 0;
            for (g = 0; g <= StaticGravity; g++) {
                if (!gravitate[g])
                    continue;

                /* align winSize to gravitate[g].
                 * winSize is in new coordinates,
                 * gravitate[g] is still in old coordinates */
                GravityTranslate(x, y, oldx, oldy, dw, dh, g, &nx, &ny);

                dx = (oldx - nx) - offx;
                dy = (oldy - ny) - offy;
                if (dx || dy) {
                    RegionTranslate(&pWin->winSize, dx, dy);
                    offx += dx;
                    offy += dy;
                }
                RegionIntersect(gravitate[g], gravitate[g], &pWin->winSize);
            }
            /* get winSize back where it belongs */
            if (offx || offy)
                RegionTranslate(&pWin->winSize, -offx, -offy);
        }
        /*
         * add screen bits to the appropriate bucket
         */

        if (oldWinClip) {
            /*
             * clip to new clipList
             */
            RegionCopy(pRegion, oldWinClip);
            RegionTranslate(pRegion, nx - oldx, ny - oldy);
            RegionIntersect(oldWinClip, pRegion, &pWin->clipList);
            /*
             * don't step on any gravity bits which will be copied after this
             * region.  Note -- this assumes that the regions will be copied
             * in gravity order.
             */
            for (g = pWin->bitGravity + 1; g <= StaticGravity; g++) {
                if (gravitate[g])
                    RegionSubtract(oldWinClip, oldWinClip, gravitate[g]);
            }
            RegionTranslate(oldWinClip, oldx - nx, oldy - ny);
            g = pWin->bitGravity;
            if (!gravitate[g])
                gravitate[g] = oldWinClip;
            else {
                RegionUnion(gravitate[g], gravitate[g], oldWinClip);
                RegionDestroy(oldWinClip);
            }
        }

        /*
         * move the bits on the screen
         */

        destClip = NULL;

        for (g = 0; g <= StaticGravity; g++) {
            if (!gravitate[g])
                continue;

            GravityTranslate(x, y, oldx, oldy, dw, dh, g, &nx, &ny);

            oldpt.x = oldx + (x - nx);
            oldpt.y = oldy + (y - ny);

            /* Note that gravitate[g] is *translated* by CopyWindow */

            /* only copy the remaining useful bits */

            RegionIntersect(gravitate[g], gravitate[g], oldRegion);

            /* clip to not overwrite already copied areas */

            if (destClip) {
                RegionTranslate(destClip, oldpt.x - x, oldpt.y - y);
                RegionSubtract(gravitate[g], gravitate[g], destClip);
                RegionTranslate(destClip, x - oldpt.x, y - oldpt.y);
            }

            /* and move those bits */

            if (oldpt.x != x || oldpt.y != y
#ifdef COMPOSITE
                || pWin->redirectDraw
#endif
                ) {
                (*pWin->drawable.pScreen->CopyWindow) (pWin, oldpt,
                                                       gravitate[g]);
            }

            /* remove any overwritten bits from the remaining useful bits */

            RegionSubtract(oldRegion, oldRegion, gravitate[g]);

            /*
             * recompute exposed regions of child windows
             */

            for (pChild = pWin->firstChild; pChild; pChild = pChild->nextSib) {
                if (pChild->winGravity != g)
                    continue;
                RegionIntersect(pRegion, &pChild->borderClip, gravitate[g]);
                TraverseTree(pChild, miRecomputeExposures, (pointer) pRegion);
            }

            /*
             * remove the successfully copied regions of the
             * window from its exposed region
             */

            if (g == pWin->bitGravity)
                RegionSubtract(&pWin->valdata->after.exposed,
                               &pWin->valdata->after.exposed, gravitate[g]);
            if (!destClip)
                destClip = gravitate[g];
            else {
                RegionUnion(destClip, destClip, gravitate[g]);
                RegionDestroy(gravitate[g]);
            }
        }

        RegionDestroy(oldRegion);
        RegionDestroy(pRegion);
        if (destClip)
            RegionDestroy(destClip);
        if (anyMarked)
            (*pScreen->HandleExposures) (pLayerWin->parent);
        if (anyMarked && pScreen->PostValidateTree)
            (*pScreen->PostValidateTree) (pLayerWin->parent, pFirstChange,
                                          VTOther);
    }
    if (pWin->realized)
        WindowsRestructured();
}

WindowPtr
miGetLayerWindow(WindowPtr pWin)
{
    return pWin->firstChild;
}

/******
 *
 * miSetShape
 *    The border/window shape has changed.  Recompute winSize/borderSize
 *    and send appropriate exposure events
 */

void
miSetShape(WindowPtr pWin, int kind)
{
    Bool WasViewable = (Bool) (pWin->viewable);
    ScreenPtr pScreen = pWin->drawable.pScreen;
    Bool anyMarked = FALSE;
    WindowPtr pLayerWin;

    if (kind != ShapeInput) {
        if (WasViewable) {
            anyMarked = (*pScreen->MarkOverlappedWindows) (pWin, pWin,
                                                           &pLayerWin);
            if (pWin->valdata) {
                if (HasBorder(pWin)) {
                    RegionPtr borderVisible;

                    borderVisible = RegionCreate(NullBox, 1);
                    RegionSubtract(borderVisible,
                                   &pWin->borderClip, &pWin->winSize);
                    pWin->valdata->before.borderVisible = borderVisible;
                }
                pWin->valdata->before.resized = TRUE;
            }
        }

        SetWinSize(pWin);
        SetBorderSize(pWin);

        ResizeChildrenWinSize(pWin, 0, 0, 0, 0);

        if (WasViewable) {
            anyMarked |= (*pScreen->MarkOverlappedWindows) (pWin, pWin, NULL);

            if (anyMarked)
                (*pScreen->ValidateTree) (pLayerWin->parent, NullWindow,
                                          VTOther);
        }

        if (WasViewable) {
            if (anyMarked)
                (*pScreen->HandleExposures) (pLayerWin->parent);
            if (anyMarked && pScreen->PostValidateTree)
                (*pScreen->PostValidateTree) (pLayerWin->parent, NullWindow,
                                              VTOther);
        }
    }
    if (pWin->realized)
        WindowsRestructured();
    CheckCursorConfinement(pWin);
}

/* Keeps the same inside(!) origin */

void
miChangeBorderWidth(WindowPtr pWin, unsigned int width)
{
    int oldwidth;
    Bool anyMarked = FALSE;
    ScreenPtr pScreen;
    Bool WasViewable = (Bool) (pWin->viewable);
    Bool HadBorder;
    WindowPtr pLayerWin;

    oldwidth = wBorderWidth(pWin);
    if (oldwidth == width)
        return;
    HadBorder = HasBorder(pWin);
    pScreen = pWin->drawable.pScreen;
    if (WasViewable && width < oldwidth)
        anyMarked = (*pScreen->MarkOverlappedWindows) (pWin, pWin, &pLayerWin);

    pWin->borderWidth = width;
    SetBorderSize(pWin);

    if (WasViewable) {
        if (width > oldwidth) {
            anyMarked = (*pScreen->MarkOverlappedWindows) (pWin, pWin,
                                                           &pLayerWin);
            /*
             * save the old border visible region to correctly compute
             * borderExposed.
             */
            if (pWin->valdata && HadBorder) {
                RegionPtr borderVisible;

                borderVisible = RegionCreate(NULL, 1);
                RegionSubtract(borderVisible,
                               &pWin->borderClip, &pWin->winSize);
                pWin->valdata->before.borderVisible = borderVisible;
            }
        }

        if (anyMarked) {
            (*pScreen->ValidateTree) (pLayerWin->parent, pLayerWin, VTOther);
            (*pScreen->HandleExposures) (pLayerWin->parent);
        }
        if (anyMarked && pScreen->PostValidateTree)
            (*pScreen->PostValidateTree) (pLayerWin->parent, pLayerWin,
                                          VTOther);
    }
    if (pWin->realized)
        WindowsRestructured();
}

void
miMarkUnrealizedWindow(WindowPtr pChild, WindowPtr pWin, Bool fromConfigure)
{
    if ((pChild != pWin) || fromConfigure) {
        RegionEmpty(&pChild->clipList);
        if (pChild->drawable.pScreen->ClipNotify)
            (*pChild->drawable.pScreen->ClipNotify) (pChild, 0, 0);
        RegionEmpty(&pChild->borderClip);
    }
}

void
miSegregateChildren(WindowPtr pWin, RegionPtr pReg, int depth)
{
    WindowPtr pChild;

    for (pChild = pWin->firstChild; pChild; pChild = pChild->nextSib) {
        if (pChild->drawable.depth == depth)
            RegionUnion(pReg, pReg, &pChild->borderClip);

        if (pChild->firstChild)
            miSegregateChildren(pChild, pReg, depth);
    }
}
>>>>>>> 0f834b91
<|MERGE_RESOLUTION|>--- conflicted
+++ resolved
@@ -1,829 +1,3 @@
-<<<<<<< HEAD
-
-/***********************************************************
-
-Copyright 1987, 1998  The Open Group
-
-Permission to use, copy, modify, distribute, and sell this software and its
-documentation for any purpose is hereby granted without fee, provided that
-the above copyright notice appear in all copies and that both that
-copyright notice and this permission notice appear in supporting
-documentation.
-
-The above copyright notice and this permission notice shall be included in
-all copies or substantial portions of the Software.
-
-THE SOFTWARE IS PROVIDED "AS IS", WITHOUT WARRANTY OF ANY KIND, EXPRESS OR
-IMPLIED, INCLUDING BUT NOT LIMITED TO THE WARRANTIES OF MERCHANTABILITY,
-FITNESS FOR A PARTICULAR PURPOSE AND NONINFRINGEMENT.  IN NO EVENT SHALL THE
-OPEN GROUP BE LIABLE FOR ANY CLAIM, DAMAGES OR OTHER LIABILITY, WHETHER IN
-AN ACTION OF CONTRACT, TORT OR OTHERWISE, ARISING FROM, OUT OF OR IN
-CONNECTION WITH THE SOFTWARE OR THE USE OR OTHER DEALINGS IN THE SOFTWARE.
-
-Except as contained in this notice, the name of The Open Group shall not be
-used in advertising or otherwise to promote the sale, use or other dealings
-in this Software without prior written authorization from The Open Group.
-
-
-Copyright 1987 by Digital Equipment Corporation, Maynard, Massachusetts.
-
-                        All Rights Reserved
-
-Permission to use, copy, modify, and distribute this software and its 
-documentation for any purpose and without fee is hereby granted, 
-provided that the above copyright notice appear in all copies and that
-both that copyright notice and this permission notice appear in 
-supporting documentation, and that the name of Digital not be
-used in advertising or publicity pertaining to distribution of the
-software without specific, written prior permission.  
-
-DIGITAL DISCLAIMS ALL WARRANTIES WITH REGARD TO THIS SOFTWARE, INCLUDING
-ALL IMPLIED WARRANTIES OF MERCHANTABILITY AND FITNESS, IN NO EVENT SHALL
-DIGITAL BE LIABLE FOR ANY SPECIAL, INDIRECT OR CONSEQUENTIAL DAMAGES OR
-ANY DAMAGES WHATSOEVER RESULTING FROM LOSS OF USE, DATA OR PROFITS,
-WHETHER IN AN ACTION OF CONTRACT, NEGLIGENCE OR OTHER TORTIOUS ACTION,
-ARISING OUT OF OR IN CONNECTION WITH THE USE OR PERFORMANCE OF THIS
-SOFTWARE.
-
-******************************************************************/
-#ifdef HAVE_DIX_CONFIG_H
-#include <dix-config.h>
-#endif
-
-#include <X11/X.h>
-#include <X11/extensions/shapeconst.h>
-#include "regionstr.h"
-#include "region.h"
-#include "mi.h"
-#include "windowstr.h"
-#include "scrnintstr.h"
-#include "pixmapstr.h"
-#include "mivalidate.h"
-
-void
-miClearToBackground(WindowPtr pWin,
-                    int x, int y, int w, int h,
-                    Bool generateExposures)
-{
-    BoxRec box;
-    RegionRec	reg;
-    BoxPtr  extents;
-    int	    x1, y1, x2, y2;
-
-    /* compute everything using ints to avoid overflow */
-
-    x1 = pWin->drawable.x + x;
-    y1 = pWin->drawable.y + y;
-    if (w)
-        x2 = x1 + (int) w;
-    else
-        x2 = x1 + (int) pWin->drawable.width - (int) x;
-    if (h)
-        y2 = y1 + h;	
-    else
-        y2 = y1 + (int) pWin->drawable.height - (int) y;
-
-    extents = &pWin->clipList.extents;
-    
-    /* clip the resulting rectangle to the window clipList extents.  This
-     * makes sure that the result will fit in a box, given that the
-     * screen is < 32768 on a side.
-     */
-
-    if (x1 < extents->x1)
-	x1 = extents->x1;
-    if (x2 > extents->x2)
-	x2 = extents->x2;
-    if (y1 < extents->y1)
-	y1 = extents->y1;
-    if (y2 > extents->y2)
-	y2 = extents->y2;
-
-    if (x2 <= x1 || y2 <= y1)
-    {
-	x2 = x1 = 0;
-	y2 = y1 = 0;
-    }
-
-    box.x1 = x1;
-    box.x2 = x2;
-    box.y1 = y1;
-    box.y2 = y2;
-
-    RegionInit(&reg, &box, 1);
-
-    RegionIntersect(&reg, &reg, &pWin->clipList);
-    if (generateExposures)
-	(*pWin->drawable.pScreen->WindowExposures)(pWin, &reg, NULL);
-    else if (pWin->backgroundState != None)
-	miPaintWindow(pWin, &reg, PW_BACKGROUND);
-    RegionUninit(&reg);
-}
-
-void
-miMarkWindow(WindowPtr pWin)
-{
-    ValidatePtr val;
-
-    if (pWin->valdata)
-	return;
-    val = (ValidatePtr)xnfalloc(sizeof(ValidateRec));
-    val->before.oldAbsCorner.x = pWin->drawable.x;
-    val->before.oldAbsCorner.y = pWin->drawable.y;
-    val->before.borderVisible = NullRegion;
-    val->before.resized = FALSE;
-    pWin->valdata = val;
-}
-
-Bool
-miMarkOverlappedWindows(WindowPtr pWin, WindowPtr pFirst, WindowPtr *ppLayerWin)
-{
-    BoxPtr box;
-    WindowPtr pChild, pLast;
-    Bool anyMarked = FALSE;
-    MarkWindowProcPtr MarkWindow = pWin->drawable.pScreen->MarkWindow;
-
-    /* single layered systems are easy */
-    if (ppLayerWin) *ppLayerWin = pWin;
-
-    if (pWin == pFirst)
-    {
-	/* Blindly mark pWin and all of its inferiors.	 This is a slight
-	 * overkill if there are mapped windows that outside pWin's border,
-	 * but it's better than wasting time on RectIn checks.
-	 */
-	pChild = pWin;
-	while (1)
-	{
-	    if (pChild->viewable)
-	    {
-		if (RegionBroken(&pChild->winSize))
-		    SetWinSize (pChild);
-		if (RegionBroken(&pChild->borderSize))
-		    SetBorderSize (pChild);
-		(* MarkWindow)(pChild);
-		if (pChild->firstChild)
-		{
-		    pChild = pChild->firstChild;
-		    continue;
-		}
-	    }
-	    while (!pChild->nextSib && (pChild != pWin))
-		pChild = pChild->parent;
-	    if (pChild == pWin)
-		break;
-	    pChild = pChild->nextSib;
-	}
-	anyMarked = TRUE;
-	pFirst = pFirst->nextSib;
-    }
-    if ( (pChild = pFirst) )
-    {
-	box = RegionExtents(&pWin->borderSize);
-	pLast = pChild->parent->lastChild;
-	while (1)
-	{
-	    if (pChild->viewable)
-	    {
-		if (RegionBroken(&pChild->winSize))
-		    SetWinSize (pChild);
-		if (RegionBroken(&pChild->borderSize))
-		    SetBorderSize (pChild);
-		if (RegionContainsRect(&pChild->borderSize, box))
-		{
-		    (* MarkWindow)(pChild);
-		    anyMarked = TRUE;
-		    if (pChild->firstChild)
-		    {
-			pChild = pChild->firstChild;
-			continue;
-		    }
-		}
-	    }
-	    while (!pChild->nextSib && (pChild != pLast))
-		pChild = pChild->parent;
-	    if (pChild == pLast)
-		break;
-	    pChild = pChild->nextSib;
-	}
-    }
-    if (anyMarked)
-	(* MarkWindow)(pWin->parent);
-    return anyMarked;
-}
-
-/*****
- *  miHandleValidateExposures(pWin)
- *    starting at pWin, draw background in any windows that have exposure
- *    regions, translate the regions, restore any backing store,
- *    and then send any regions still exposed to the client
- *****/
-void
-miHandleValidateExposures(WindowPtr pWin)
-{
-    WindowPtr pChild;
-    ValidatePtr val;
-    WindowExposuresProcPtr WindowExposures;
-
-    pChild = pWin;
-    WindowExposures = pChild->drawable.pScreen->WindowExposures;
-    while (1)
-    {
-	if ( (val = pChild->valdata) && val!=UnmapValData)
-	{
-	    if (RegionNotEmpty(&val->after.borderExposed))
-		miPaintWindow(pChild, &val->after.borderExposed, PW_BORDER);
-	    RegionUninit(&val->after.borderExposed);
-	    (*WindowExposures)(pChild, &val->after.exposed, NullRegion);
-	    RegionUninit(&val->after.exposed);
-	    free(val);
-	    pChild->valdata = NULL;
-	    if (pChild->firstChild)
-	    {
-		pChild = pChild->firstChild;
-		continue;
-	    }
-	}
-	while (!pChild->nextSib && (pChild != pWin))
-	    pChild = pChild->parent;
-	if (pChild == pWin)
-	    break;
-	pChild = pChild->nextSib;
-    }
-}
-
-void
-miMoveWindow(WindowPtr pWin, int x, int y, WindowPtr pNextSib, VTKind kind)
-{
-    WindowPtr pParent;
-    Bool WasViewable = (Bool)(pWin->viewable);
-    short bw;
-    RegionPtr oldRegion = NULL;
-    DDXPointRec oldpt;
-    Bool anyMarked = FALSE;
-    ScreenPtr pScreen;
-    WindowPtr windowToValidate;
-    WindowPtr pLayerWin;
-
-    /* if this is a root window, can't be moved */
-    if (!(pParent = pWin->parent))
-       return ;
-    pScreen = pWin->drawable.pScreen;
-    bw = wBorderWidth (pWin);
-
-    oldpt.x = pWin->drawable.x;
-    oldpt.y = pWin->drawable.y;
-    if (WasViewable)
-    {
-	oldRegion = RegionCreate(NullBox, 1);
-	RegionCopy(oldRegion, &pWin->borderClip);
-	anyMarked = (*pScreen->MarkOverlappedWindows)(pWin, pWin, &pLayerWin);
-    }
-    pWin->origin.x = x + (int)bw;
-    pWin->origin.y = y + (int)bw;
-    x = pWin->drawable.x = pParent->drawable.x + x + (int)bw;
-    y = pWin->drawable.y = pParent->drawable.y + y + (int)bw;
-
-    SetWinSize (pWin);
-    SetBorderSize (pWin);
-
-    (*pScreen->PositionWindow)(pWin, x, y);
-
-    windowToValidate = MoveWindowInStack(pWin, pNextSib);
-
-    ResizeChildrenWinSize(pWin, x - oldpt.x, y - oldpt.y, 0, 0);
-
-    if (WasViewable)
-    {
-	if (pLayerWin == pWin)
-	    anyMarked |= (*pScreen->MarkOverlappedWindows)
-				(pWin, windowToValidate, NULL);
-	else
-	    anyMarked |= (*pScreen->MarkOverlappedWindows)
-				(pWin, pLayerWin, NULL);
-
-
-	if (anyMarked)
-	{
-	    (*pScreen->ValidateTree)(pLayerWin->parent, NullWindow, kind);
-	    (* pWin->drawable.pScreen->CopyWindow)(pWin, oldpt, oldRegion);
-	    RegionDestroy(oldRegion);
-	    /* XXX need to retile border if ParentRelative origin */
-	    (*pScreen->HandleExposures)(pLayerWin->parent);
-	}
-	if (anyMarked && pScreen->PostValidateTree)
-	    (*pScreen->PostValidateTree)(pLayerWin->parent, NullWindow, kind);
-    }
-    if (pWin->realized)
-	WindowsRestructured ();
-}
-
-
-/*
- * pValid is a region of the screen which has been
- * successfully copied -- recomputed exposed regions for affected windows
- */
-
-static int
-miRecomputeExposures (
-    WindowPtr	pWin,
-    pointer		value) /* must conform to VisitWindowProcPtr */
-{
-    RegionPtr	pValid = (RegionPtr)value;
-
-    if (pWin->valdata)
-    {
-#ifdef COMPOSITE
-	/*
-	 * Redirected windows are not affected by parent window
-	 * gravity manipulations, so don't recompute their
-	 * exposed areas here.
-	 */
-	if (pWin->redirectDraw != RedirectDrawNone)
-	    return WT_DONTWALKCHILDREN;
-#endif
-	/*
-	 * compute exposed regions of this window
-	 */
-	RegionSubtract(&pWin->valdata->after.exposed,
-			&pWin->clipList, pValid);
-	/*
-	 * compute exposed regions of the border
-	 */
-	RegionSubtract(&pWin->valdata->after.borderExposed,
-			     &pWin->borderClip, &pWin->winSize);
-	RegionSubtract(&pWin->valdata->after.borderExposed,
-			     &pWin->valdata->after.borderExposed, pValid);
-	return WT_WALKCHILDREN;
-    }
-    return WT_NOMATCH;
-}
-
-void
-miSlideAndSizeWindow(WindowPtr pWin,
-                     int x, int y,
-                     unsigned int w, unsigned int h,
-                     WindowPtr pSib)
-{
-    WindowPtr pParent;
-    Bool WasViewable = (Bool)(pWin->viewable);
-    unsigned short width = pWin->drawable.width,
-		   height = pWin->drawable.height;
-    short oldx = pWin->drawable.x,
-	  oldy = pWin->drawable.y;
-    int bw = wBorderWidth (pWin);
-    short dw, dh;
-    DDXPointRec oldpt;
-    RegionPtr oldRegion = NULL;
-    Bool anyMarked = FALSE;
-    ScreenPtr pScreen;
-    WindowPtr pFirstChange;
-    WindowPtr pChild;
-    RegionPtr	gravitate[StaticGravity + 1];
-    unsigned g;
-    int		nx, ny;		/* destination x,y */
-    int		newx, newy;	/* new inner window position */
-    RegionPtr	pRegion = NULL;
-    RegionPtr	destClip;	/* portions of destination already written */
-    RegionPtr	oldWinClip = NULL;	/* old clip list for window */
-    RegionPtr	borderVisible = NullRegion; /* visible area of the border */
-    Bool	shrunk = FALSE; /* shrunk in an inner dimension */
-    Bool	moved = FALSE;	/* window position changed */
-    WindowPtr  pLayerWin;
-
-    /* if this is a root window, can't be resized */
-    if (!(pParent = pWin->parent))
-	return ;
-
-    pScreen = pWin->drawable.pScreen;
-    newx = pParent->drawable.x + x + bw;
-    newy = pParent->drawable.y + y + bw;
-    if (WasViewable)
-    {
-	anyMarked = FALSE;
-	/*
-	 * save the visible region of the window
-	 */
-	oldRegion = RegionCreate(NullBox, 1);
-	RegionCopy(oldRegion, &pWin->winSize);
-
-	/*
-	 * categorize child windows into regions to be moved
-	 */
-	for (g = 0; g <= StaticGravity; g++)
-	    gravitate[g] = (RegionPtr) NULL;
-	for (pChild = pWin->firstChild; pChild; pChild = pChild->nextSib)
-	{
-	    g = pChild->winGravity;
-	    if (g != UnmapGravity)
-	    {
-		if (!gravitate[g])
-		    gravitate[g] = RegionCreate(NullBox, 1);
-		RegionUnion(gravitate[g],
-				   gravitate[g], &pChild->borderClip);
-	    }
-	    else
-	    {
-		UnmapWindow(pChild, TRUE);
-		anyMarked = TRUE;
-	    }
-	}
-	anyMarked |= (*pScreen->MarkOverlappedWindows)(pWin, pWin, 
-						       &pLayerWin);
-
-	oldWinClip = NULL;
-	if (pWin->bitGravity != ForgetGravity)
-	{
-	    oldWinClip = RegionCreate(NullBox, 1);
-	    RegionCopy(oldWinClip, &pWin->clipList);
-	}
-	/*
-	 * if the window is changing size, borderExposed
-	 * can't be computed correctly without some help.
-	 */
-	if (pWin->drawable.height > h || pWin->drawable.width > w)
-	    shrunk = TRUE;
-
-	if (newx != oldx || newy != oldy)
-	    moved = TRUE;
-
-	if ((pWin->drawable.height != h || pWin->drawable.width != w) &&
-	    HasBorder (pWin))
-	{
-	    borderVisible = RegionCreate(NullBox, 1);
-	    /* for tiled borders, we punt and draw the whole thing */
-	    if (pWin->borderIsPixel || !moved)
-	    {
-		if (shrunk || moved)
-		    RegionSubtract(borderVisible,
-					  &pWin->borderClip,
-					  &pWin->winSize);
-		else
-		    RegionCopy(borderVisible,
-					    &pWin->borderClip);
-	    }
-	}
-    }
-    pWin->origin.x = x + bw;
-    pWin->origin.y = y + bw;
-    pWin->drawable.height = h;
-    pWin->drawable.width = w;
-
-    x = pWin->drawable.x = newx;
-    y = pWin->drawable.y = newy;
-
-    SetWinSize (pWin);
-    SetBorderSize (pWin);
-
-    dw = (int)w - (int)width;
-    dh = (int)h - (int)height;
-    ResizeChildrenWinSize(pWin, x - oldx, y - oldy, dw, dh);
-
-    /* let the hardware adjust background and border pixmaps, if any */
-    (*pScreen->PositionWindow)(pWin, x, y);
-
-    pFirstChange = MoveWindowInStack(pWin, pSib);
-
-    if (WasViewable)
-    {
-	pRegion = RegionCreate(NullBox, 1);
-
-	if (pLayerWin == pWin)
-	    anyMarked |= (*pScreen->MarkOverlappedWindows)(pWin, pFirstChange,
-						NULL);
-	else
-	    anyMarked |= (*pScreen->MarkOverlappedWindows)(pWin, pLayerWin,
-						NULL);
-
-	if (pWin->valdata)
-	{
-	    pWin->valdata->before.resized = TRUE;
-	    pWin->valdata->before.borderVisible = borderVisible;
-	}
-
-
-	if (anyMarked)
-	    (*pScreen->ValidateTree)(pLayerWin->parent, pFirstChange, VTOther);
-	/*
-	 * the entire window is trashed unless bitGravity
-	 * recovers portions of it
-	 */
-	RegionCopy(&pWin->valdata->after.exposed, &pWin->clipList);
-    }
-
-    GravityTranslate (x, y, oldx, oldy, dw, dh, pWin->bitGravity, &nx, &ny);
-
-    if (WasViewable)
-    {
-	/* avoid the border */
-	if (HasBorder (pWin))
-	{
-	    int	offx, offy, dx, dy;
-
-	    /* kruft to avoid double translates for each gravity */
-	    offx = 0;
-	    offy = 0;
-	    for (g = 0; g <= StaticGravity; g++)
-	    {
-		if (!gravitate[g])
-		    continue;
-
-		/* align winSize to gravitate[g].
-		 * winSize is in new coordinates,
-		 * gravitate[g] is still in old coordinates */
-		GravityTranslate (x, y, oldx, oldy, dw, dh, g, &nx, &ny);
-		
-		dx = (oldx - nx) - offx;
-		dy = (oldy - ny) - offy;
-		if (dx || dy)
-		{
-		    RegionTranslate(&pWin->winSize, dx, dy);
-		    offx += dx;
-		    offy += dy;
-		}
-		RegionIntersect(gravitate[g], gravitate[g],
-				 &pWin->winSize);
-	    }
-	    /* get winSize back where it belongs */
-	    if (offx || offy)
-		RegionTranslate(&pWin->winSize, -offx, -offy);
-	}
-	/*
-	 * add screen bits to the appropriate bucket
-	 */
-
-	if (oldWinClip)
-	{
-	    /*
-	     * clip to new clipList
-	     */
-	    RegionCopy(pRegion, oldWinClip);
-	    RegionTranslate(pRegion, nx - oldx, ny - oldy);
-	    RegionIntersect(oldWinClip, pRegion, &pWin->clipList);
-	    /*
-	     * don't step on any gravity bits which will be copied after this
-	     * region.	Note -- this assumes that the regions will be copied
-	     * in gravity order.
-	     */
-	    for (g = pWin->bitGravity + 1; g <= StaticGravity; g++)
-	    {
-		if (gravitate[g])
-		    RegionSubtract(oldWinClip, oldWinClip,
-					gravitate[g]);
-	    }
-	    RegionTranslate(oldWinClip, oldx - nx, oldy - ny);
-	    g = pWin->bitGravity;
-	    if (!gravitate[g])
-		gravitate[g] = oldWinClip;
-	    else
-	    {
-		RegionUnion(gravitate[g], gravitate[g], oldWinClip);
-		RegionDestroy(oldWinClip);
-	    }
-	}
-
-	/*
-	 * move the bits on the screen
-	 */
-
-	destClip = NULL;
-
-	for (g = 0; g <= StaticGravity; g++)
-	{
-	    if (!gravitate[g])
-		continue;
-
-	    GravityTranslate (x, y, oldx, oldy, dw, dh, g, &nx, &ny);
-
-	    oldpt.x = oldx + (x - nx);
-	    oldpt.y = oldy + (y - ny);
-
-	    /* Note that gravitate[g] is *translated* by CopyWindow */
-
-	    /* only copy the remaining useful bits */
-
-	    RegionIntersect(gravitate[g], gravitate[g], oldRegion);
-
-	    /* clip to not overwrite already copied areas */
-
-	    if (destClip) {
-		RegionTranslate(destClip, oldpt.x - x, oldpt.y - y);
-		RegionSubtract(gravitate[g], gravitate[g], destClip);
-		RegionTranslate(destClip, x - oldpt.x, y - oldpt.y);
-	    }
-
-	    /* and move those bits */
-
-	    if (oldpt.x != x || oldpt.y != y
-#ifdef COMPOSITE
-		|| pWin->redirectDraw
-#endif
-		)
-	    {
-		(*pWin->drawable.pScreen->CopyWindow)(pWin, oldpt, gravitate[g]);
-	    }
-
-	    /* remove any overwritten bits from the remaining useful bits */
-
-	    RegionSubtract(oldRegion, oldRegion, gravitate[g]);
-
-	    /*
-	     * recompute exposed regions of child windows
-	     */
-	
-	    for (pChild = pWin->firstChild; pChild; pChild = pChild->nextSib)
-	    {
-		if (pChild->winGravity != g)
-		    continue;
-		RegionIntersect(pRegion,
-				       &pChild->borderClip, gravitate[g]);
-		TraverseTree (pChild, miRecomputeExposures, (pointer)pRegion);
-	    }
-
-	    /*
-	     * remove the successfully copied regions of the
-	     * window from its exposed region
-	     */
-
-	    if (g == pWin->bitGravity)
-		RegionSubtract(&pWin->valdata->after.exposed,
-				     &pWin->valdata->after.exposed, gravitate[g]);
-	    if (!destClip)
-		destClip = gravitate[g];
-	    else
-	    {
-		RegionUnion(destClip, destClip, gravitate[g]);
-		RegionDestroy(gravitate[g]);
-	    }
-	}
-
-	RegionDestroy(oldRegion);
-	RegionDestroy(pRegion);
-	if (destClip)
-	    RegionDestroy(destClip);
-	if (anyMarked)
-	    (*pScreen->HandleExposures)(pLayerWin->parent);
-	if (anyMarked && pScreen->PostValidateTree)
-	    (*pScreen->PostValidateTree)(pLayerWin->parent, pFirstChange,
-					  VTOther);
-    }
-    if (pWin->realized)
-	WindowsRestructured ();
-}
-
-WindowPtr
-miGetLayerWindow(WindowPtr pWin)
-{
-    return pWin->firstChild;
-}
-
-/******
- *
- * miSetShape
- *    The border/window shape has changed.  Recompute winSize/borderSize
- *    and send appropriate exposure events
- */
-
-void
-miSetShape(WindowPtr pWin, int kind)
-{
-    Bool        WasViewable = (Bool)(pWin->viewable);
-    ScreenPtr   pScreen = pWin->drawable.pScreen;
-    Bool        anyMarked = FALSE;
-    WindowPtr   pLayerWin;
-
-    if (kind != ShapeInput) {
-        if (WasViewable)
-        {
-            anyMarked = (*pScreen->MarkOverlappedWindows)(pWin, pWin,
-                                                          &pLayerWin);
-            if (pWin->valdata)
-            {
-                if (HasBorder (pWin))
-                {
-                    RegionPtr borderVisible;
-
-                    borderVisible = RegionCreate(NullBox, 1);
-                    RegionSubtract(borderVisible,
-                                    &pWin->borderClip, &pWin->winSize);
-                    pWin->valdata->before.borderVisible = borderVisible;
-                }
-                pWin->valdata->before.resized = TRUE;
-            }
-        }
-
-        SetWinSize (pWin);
-        SetBorderSize (pWin);
-
-        ResizeChildrenWinSize(pWin, 0, 0, 0, 0);
-
-        if (WasViewable)
-        {
-            anyMarked |= (*pScreen->MarkOverlappedWindows)(pWin, pWin,
-                                                           NULL);
-
-            if (anyMarked)
-                (*pScreen->ValidateTree)(pLayerWin->parent, NullWindow,
-                                         VTOther);
-        }
-
-        if (WasViewable)
-        {
-            if (anyMarked)
-                (*pScreen->HandleExposures)(pLayerWin->parent);
-            if (anyMarked && pScreen->PostValidateTree)
-                (*pScreen->PostValidateTree)(pLayerWin->parent, NullWindow,
-                                             VTOther);
-        }
-    }
-    if (pWin->realized)
-        WindowsRestructured ();
-    CheckCursorConfinement(pWin);
-}
-
-/* Keeps the same inside(!) origin */
-
-void
-miChangeBorderWidth(WindowPtr pWin, unsigned int width)
-{
-    int oldwidth;
-    Bool anyMarked = FALSE;
-    ScreenPtr pScreen;
-    Bool WasViewable = (Bool)(pWin->viewable);
-    Bool HadBorder;
-    WindowPtr  pLayerWin;
-
-    oldwidth = wBorderWidth (pWin);
-    if (oldwidth == width)
-	return;
-    HadBorder = HasBorder(pWin);
-    pScreen = pWin->drawable.pScreen;
-    if (WasViewable && width < oldwidth)
-	anyMarked = (*pScreen->MarkOverlappedWindows)(pWin, pWin, &pLayerWin);
-
-    pWin->borderWidth = width;
-    SetBorderSize (pWin);
-
-    if (WasViewable)
-    {
-	if (width > oldwidth)
-	{
-	    anyMarked = (*pScreen->MarkOverlappedWindows)(pWin, pWin,
-							  &pLayerWin);
-	    /*
-	     * save the old border visible region to correctly compute
-	     * borderExposed.
-	     */
-	    if (pWin->valdata && HadBorder)
-	    {
-		RegionPtr   borderVisible;
-		borderVisible = RegionCreate(NULL, 1);
-		RegionSubtract(borderVisible,
-				      &pWin->borderClip, &pWin->winSize);
-		pWin->valdata->before.borderVisible = borderVisible;
-	    }
-	}
-
-	if (anyMarked)
-	{
-	    (*pScreen->ValidateTree)(pLayerWin->parent, pLayerWin, VTOther);
-	    (*pScreen->HandleExposures)(pLayerWin->parent);
-	}
-	if (anyMarked && pScreen->PostValidateTree)
-	    (*pScreen->PostValidateTree)(pLayerWin->parent, pLayerWin,
-					  VTOther);
-    }
-    if (pWin->realized)
-	WindowsRestructured ();
-}
-
-void
-miMarkUnrealizedWindow(WindowPtr pChild, WindowPtr pWin, Bool fromConfigure)
-{
-    if ((pChild != pWin) || fromConfigure)
-    {
-	RegionEmpty(&pChild->clipList);
-	if (pChild->drawable.pScreen->ClipNotify)
-	    (* pChild->drawable.pScreen->ClipNotify)(pChild, 0, 0);
-	RegionEmpty(&pChild->borderClip);
-    }
-}
-
-void
-miSegregateChildren(WindowPtr pWin, RegionPtr pReg, int depth)
-{
-    WindowPtr pChild;
-
-    for (pChild = pWin->firstChild; pChild; pChild = pChild->nextSib)
-    {
-	if (pChild->drawable.depth == depth)
-	    RegionUnion(pReg, pReg, &pChild->borderClip);
-
-	if (pChild->firstChild)
-	    miSegregateChildren(pChild, pReg, depth);
-    }
-}
-=======
 
 /***********************************************************
 
@@ -1042,7 +216,7 @@
     pChild = pWin;
     WindowExposures = pChild->drawable.pScreen->WindowExposures;
     while (1) {
-        if ((val = pChild->valdata)) {
+        if ( (val = pChild->valdata) && val!=UnmapValData) {
             if (RegionNotEmpty(&val->after.borderExposed))
                 miPaintWindow(pChild, &val->after.borderExposed, PW_BORDER);
             RegionUninit(&val->after.borderExposed);
@@ -1583,5 +757,4 @@
         if (pChild->firstChild)
             miSegregateChildren(pChild, pReg, depth);
     }
-}
->>>>>>> 0f834b91
+}