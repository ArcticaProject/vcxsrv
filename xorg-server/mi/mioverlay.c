--- conflicted
+++ resolved
@@ -1,4 +1,3 @@
-<<<<<<< HEAD
 
 #ifdef HAVE_DIX_CONFIG_H
 #include <dix-config.h>
@@ -6,1953 +5,6 @@
 
 #ifdef CreateWindow
 #undef CreateWindow
-#endif
-
-#include <X11/X.h>
-#include "scrnintstr.h"
-#include <X11/extensions/shapeproto.h>
-#include "validate.h"
-#include "windowstr.h"
-#include "mi.h"
-#include "gcstruct.h"
-#include "regionstr.h"
-#include "privates.h"
-#include "mivalidate.h"
-#include "mioverlay.h"
-#include "migc.h"
-
-#include "globals.h"
-
-
-typedef struct {
-   RegionRec 	exposed;
-   RegionRec	borderExposed;
-   RegionPtr	borderVisible;
-   DDXPointRec	oldAbsCorner;
-} miOverlayValDataRec, *miOverlayValDataPtr;
-
-typedef struct _TreeRec {
-   WindowPtr		pWin;
-   struct _TreeRec 	*parent;
-   struct _TreeRec 	*firstChild; 
-   struct _TreeRec 	*lastChild; 
-   struct _TreeRec 	*prevSib; 
-   struct _TreeRec 	*nextSib;
-   RegionRec 		borderClip;
-   RegionRec 		clipList;
-   unsigned		visibility;
-   miOverlayValDataPtr  valdata;
-} miOverlayTreeRec, *miOverlayTreePtr;
-
-typedef struct {
-   miOverlayTreePtr	tree;
-} miOverlayWindowRec, *miOverlayWindowPtr;
-
-typedef struct {
-   CloseScreenProcPtr   	CloseScreen;
-   CreateWindowProcPtr  	CreateWindow;
-   DestroyWindowProcPtr 	DestroyWindow;
-   UnrealizeWindowProcPtr	UnrealizeWindow;
-   RealizeWindowProcPtr		RealizeWindow;
-   miOverlayTransFunc		MakeTransparent;
-   miOverlayInOverlayFunc	InOverlay;
-   Bool				underlayMarked;
-   Bool				copyUnderlay;
-} miOverlayScreenRec, *miOverlayScreenPtr;
-
-static DevPrivateKeyRec miOverlayWindowKeyRec;
-#define miOverlayWindowKey (&miOverlayWindowKeyRec)
-static DevPrivateKeyRec miOverlayScreenKeyRec;
-#define miOverlayScreenKey (&miOverlayScreenKeyRec)
-
-static void RebuildTree(WindowPtr);
-static Bool HasUnderlayChildren(WindowPtr);
-static void MarkUnderlayWindow(WindowPtr);
-static Bool CollectUnderlayChildrenRegions(WindowPtr, RegionPtr);
-
-static Bool miOverlayCloseScreen(int, ScreenPtr);
-static Bool miOverlayCreateWindow(WindowPtr);
-static Bool miOverlayDestroyWindow(WindowPtr);
-static Bool miOverlayUnrealizeWindow(WindowPtr);
-static Bool miOverlayRealizeWindow(WindowPtr);
-static void miOverlayMarkWindow(WindowPtr);
-static void miOverlayReparentWindow(WindowPtr, WindowPtr);
-static void miOverlayRestackWindow(WindowPtr, WindowPtr);
-static Bool miOverlayMarkOverlappedWindows(WindowPtr, WindowPtr, WindowPtr*);
-static void miOverlayMarkUnrealizedWindow(WindowPtr, WindowPtr, Bool);
-static int miOverlayValidateTree(WindowPtr, WindowPtr, VTKind);
-static void miOverlayHandleExposures(WindowPtr);
-static void miOverlayMoveWindow(WindowPtr, int, int, WindowPtr, VTKind);
-static void miOverlayWindowExposures(WindowPtr, RegionPtr, RegionPtr);
-static void miOverlayResizeWindow(WindowPtr, int, int, unsigned int,
-					unsigned int, WindowPtr);
-static void miOverlayClearToBackground(WindowPtr, int, int, int, int, Bool);
-
-static void miOverlaySetShape(WindowPtr, int);
-static void miOverlayChangeBorderWidth(WindowPtr, unsigned int);
-
-#define MIOVERLAY_GET_SCREEN_PRIVATE(pScreen) ((miOverlayScreenPtr) \
-	dixLookupPrivate(&(pScreen)->devPrivates, miOverlayScreenKey))
-#define MIOVERLAY_GET_WINDOW_PRIVATE(pWin) ((miOverlayWindowPtr) \
-	dixLookupPrivate(&(pWin)->devPrivates, miOverlayWindowKey))
-#define MIOVERLAY_GET_WINDOW_TREE(pWin) \
-	(MIOVERLAY_GET_WINDOW_PRIVATE(pWin)->tree)
-
-#define IN_UNDERLAY(w) MIOVERLAY_GET_WINDOW_TREE(w)
-#define IN_OVERLAY(w) !MIOVERLAY_GET_WINDOW_TREE(w)
-
-#define MARK_OVERLAY(w) miMarkWindow(w)
-#define MARK_UNDERLAY(w) MarkUnderlayWindow(w)
-
-#define HasParentRelativeBorder(w) (!(w)->borderIsPixel && \
-                                    HasBorder(w) && \
-                                    (w)->backgroundState == ParentRelative)
-
-Bool
-miInitOverlay(
-    ScreenPtr pScreen, 
-    miOverlayInOverlayFunc inOverlayFunc,
-    miOverlayTransFunc transFunc
-){
-    miOverlayScreenPtr	pScreenPriv;
-
-    if(!inOverlayFunc || !transFunc) return FALSE;
-
-    if(!dixRegisterPrivateKey(&miOverlayWindowKeyRec, PRIVATE_WINDOW, sizeof(miOverlayWindowRec)))
-	return FALSE;
-
-    if(!dixRegisterPrivateKey(&miOverlayScreenKeyRec, PRIVATE_SCREEN, 0))
-	return FALSE;
-
-    if(!(pScreenPriv = malloc(sizeof(miOverlayScreenRec))))
-	return FALSE;
-
-    dixSetPrivate(&pScreen->devPrivates, miOverlayScreenKey, pScreenPriv);
-
-    pScreenPriv->InOverlay = inOverlayFunc;
-    pScreenPriv->MakeTransparent = transFunc;
-    pScreenPriv->underlayMarked = FALSE;
-
-
-    pScreenPriv->CloseScreen = pScreen->CloseScreen;
-    pScreenPriv->CreateWindow = pScreen->CreateWindow;
-    pScreenPriv->DestroyWindow = pScreen->DestroyWindow;
-    pScreenPriv->UnrealizeWindow = pScreen->UnrealizeWindow;
-    pScreenPriv->RealizeWindow = pScreen->RealizeWindow;
-
-    pScreen->CloseScreen = miOverlayCloseScreen;
-    pScreen->CreateWindow = miOverlayCreateWindow;
-    pScreen->DestroyWindow = miOverlayDestroyWindow;
-    pScreen->UnrealizeWindow = miOverlayUnrealizeWindow;
-    pScreen->RealizeWindow = miOverlayRealizeWindow;
-
-    pScreen->ReparentWindow = miOverlayReparentWindow;
-    pScreen->RestackWindow = miOverlayRestackWindow;
-    pScreen->MarkOverlappedWindows = miOverlayMarkOverlappedWindows;
-    pScreen->MarkUnrealizedWindow = miOverlayMarkUnrealizedWindow;
-    pScreen->ValidateTree = miOverlayValidateTree;
-    pScreen->HandleExposures = miOverlayHandleExposures;
-    pScreen->MoveWindow = miOverlayMoveWindow;
-    pScreen->WindowExposures = miOverlayWindowExposures;
-    pScreen->ResizeWindow = miOverlayResizeWindow;
-    pScreen->MarkWindow = miOverlayMarkWindow;
-    pScreen->ClearToBackground = miOverlayClearToBackground;
-    pScreen->SetShape = miOverlaySetShape;
-    pScreen->ChangeBorderWidth = miOverlayChangeBorderWidth;
-
-    return TRUE;
-}
-
-
-static Bool 
-miOverlayCloseScreen(int i, ScreenPtr pScreen)
-{
-   miOverlayScreenPtr pScreenPriv = MIOVERLAY_GET_SCREEN_PRIVATE(pScreen);
-
-   pScreen->CloseScreen = pScreenPriv->CloseScreen; 
-   pScreen->CreateWindow = pScreenPriv->CreateWindow;
-   pScreen->DestroyWindow = pScreenPriv->DestroyWindow;
-   pScreen->UnrealizeWindow = pScreenPriv->UnrealizeWindow;
-   pScreen->RealizeWindow = pScreenPriv->RealizeWindow;
-
-   free(pScreenPriv);
-
-   return (*pScreen->CloseScreen)(i, pScreen);
-}
-
-
-static Bool 
-miOverlayCreateWindow(WindowPtr pWin)
-{
-    ScreenPtr pScreen = pWin->drawable.pScreen;
-    miOverlayScreenPtr pScreenPriv = MIOVERLAY_GET_SCREEN_PRIVATE(pScreen);
-    miOverlayWindowPtr pWinPriv = MIOVERLAY_GET_WINDOW_PRIVATE(pWin);
-    miOverlayTreePtr pTree = NULL;
-    Bool result = TRUE;
-
-    pWinPriv->tree = NULL;
-
-    if(!pWin->parent || !((*pScreenPriv->InOverlay)(pWin))) {
-	if(!(pTree = (miOverlayTreePtr)calloc(1, sizeof(miOverlayTreeRec))))
-	   return FALSE;
-    }
-
-    if(pScreenPriv->CreateWindow) {
-	pScreen->CreateWindow = pScreenPriv->CreateWindow;
-	result = (*pScreen->CreateWindow)(pWin);
-	pScreen->CreateWindow = miOverlayCreateWindow;
-    }
-	
-    if (pTree) {
-	if(result) {
-	    pTree->pWin = pWin;
-	    pTree->visibility = VisibilityNotViewable;
-	    pWinPriv->tree = pTree;
-	    if(pWin->parent) {
-		RegionNull(&(pTree->borderClip));
-		RegionNull(&(pTree->clipList));
-		RebuildTree(pWin);
-	    } else {
-		BoxRec fullBox;
-		fullBox.x1 = 0;
-		fullBox.y1 = 0;
-		fullBox.x2 = pScreen->width;
-		fullBox.y2 = pScreen->height;
-		RegionInit(&(pTree->borderClip), &fullBox, 1);
-		RegionInit(&(pTree->clipList), &fullBox, 1);
-	    }
-	} else free(pTree);
-    }
-
-    return TRUE;
-}
-
-
-static Bool 
-miOverlayDestroyWindow(WindowPtr pWin)
-{
-    ScreenPtr pScreen = pWin->drawable.pScreen;
-    miOverlayScreenPtr pScreenPriv = MIOVERLAY_GET_SCREEN_PRIVATE(pScreen);
-    miOverlayTreePtr pTree = MIOVERLAY_GET_WINDOW_TREE(pWin);
-    Bool result = TRUE;
-
-    if (pTree) {
-	if(pTree->prevSib)
-	   pTree->prevSib->nextSib = pTree->nextSib;
-	else if(pTree->parent)
-	   pTree->parent->firstChild = pTree->nextSib;
-
-	if(pTree->nextSib)
-	   pTree->nextSib->prevSib = pTree->prevSib;
-	else if(pTree->parent)
-	   pTree->parent->lastChild = pTree->prevSib;
-
-	RegionUninit(&(pTree->borderClip));
-	RegionUninit(&(pTree->clipList));
-	free(pTree);
-    }
-
-    if(pScreenPriv->DestroyWindow) {
-	pScreen->DestroyWindow = pScreenPriv->DestroyWindow;
-	result = (*pScreen->DestroyWindow)(pWin);
-	pScreen->DestroyWindow = miOverlayDestroyWindow;
-    }
-
-    return result;
-}
-
-static Bool 
-miOverlayUnrealizeWindow(WindowPtr pWin)
-{
-    ScreenPtr pScreen = pWin->drawable.pScreen;
-    miOverlayScreenPtr pScreenPriv = MIOVERLAY_GET_SCREEN_PRIVATE(pScreen);
-    miOverlayTreePtr pTree = MIOVERLAY_GET_WINDOW_TREE(pWin);
-    Bool result = TRUE;
-
-    if(pTree) pTree->visibility = VisibilityNotViewable;
-
-    if(pScreenPriv->UnrealizeWindow) {
-	pScreen->UnrealizeWindow = pScreenPriv->UnrealizeWindow;
-	result = (*pScreen->UnrealizeWindow)(pWin);
-	pScreen->UnrealizeWindow = miOverlayUnrealizeWindow;
-    }
-
-    return result;
-}
-
-
-static Bool 
-miOverlayRealizeWindow(WindowPtr pWin)
-{
-    ScreenPtr pScreen = pWin->drawable.pScreen;
-    miOverlayScreenPtr pScreenPriv = MIOVERLAY_GET_SCREEN_PRIVATE(pScreen);
-    Bool result = TRUE;
-
-    if(pScreenPriv->RealizeWindow) {
-	pScreen->RealizeWindow = pScreenPriv->RealizeWindow;
-	result = (*pScreen->RealizeWindow)(pWin);
-	pScreen->RealizeWindow = miOverlayRealizeWindow;
-    }
-
-    /* we only need to catch the root window realization */
-
-    if(result && !pWin->parent && !((*pScreenPriv->InOverlay)(pWin)))
-    {
-	BoxRec box;
-	box.x1 = box.y1 = 0;
-	box.x2 = pWin->drawable.width;
-	box.y2 = pWin->drawable.height;
-	(*pScreenPriv->MakeTransparent)(pScreen, 1, &box);
-    }
-
-    return result;
-}
-
-
-static void 
-miOverlayReparentWindow(WindowPtr pWin, WindowPtr pPriorParent)
-{
-    if(IN_UNDERLAY(pWin) || HasUnderlayChildren(pWin)) {
-	/* This could probably be more optimal */
-	RebuildTree(pWin->drawable.pScreen->root->firstChild);
-    }	
-}
-
-static void 
-miOverlayRestackWindow(WindowPtr pWin, WindowPtr oldNextSib)
-{
-    if(IN_UNDERLAY(pWin) || HasUnderlayChildren(pWin)) {
-	/* This could probably be more optimal */
-	RebuildTree(pWin);
-    }	
-}
-
-
-static Bool
-miOverlayMarkOverlappedWindows(
-    WindowPtr pWin,
-    WindowPtr pFirst,
-    WindowPtr *pLayerWin
-){
-    WindowPtr pChild, pLast;
-    Bool overMarked, underMarked, doUnderlay, markAll;
-    miOverlayTreePtr pTree = NULL, tLast, tChild;
-    BoxPtr box;
-    
-    overMarked = underMarked = markAll = FALSE;
-
-    if(pLayerWin) *pLayerWin = pWin; /* hah! */
-
-    doUnderlay = (IN_UNDERLAY(pWin) || HasUnderlayChildren(pWin));
-
-    box = RegionExtents(&pWin->borderSize);
-
-    if((pChild = pFirst)) {
-	pLast = pChild->parent->lastChild;
-	while (1) {
-	    if (pChild == pWin) markAll = TRUE;
-
-	    if(doUnderlay && IN_UNDERLAY(pChild))
-		pTree = MIOVERLAY_GET_WINDOW_TREE(pChild);
-
-	    if(pChild->viewable) {
-                if (RegionBroken(&pChild->winSize))
-                    SetWinSize (pChild);
-                if (RegionBroken(&pChild->borderSize))
-		    SetBorderSize (pChild);
-
-	    	if (markAll || 
-		    RegionContainsRect(&pChild->borderSize, box))
-		{
-		    MARK_OVERLAY(pChild);
-		    overMarked = TRUE;
-		    if(doUnderlay && IN_UNDERLAY(pChild)) {
-			MARK_UNDERLAY(pChild);
-			underMarked = TRUE;
-		    }
-		    if (pChild->firstChild) {
-			pChild = pChild->firstChild;
-			continue;
-		    }
-		}
-	    }
-	    while (!pChild->nextSib && (pChild != pLast)) {
-		pChild = pChild->parent;
-		if(doUnderlay && IN_UNDERLAY(pChild))
-		    pTree = MIOVERLAY_GET_WINDOW_TREE(pChild);
-	    }
-
-	    if(pChild == pWin) markAll = FALSE;
-
-	    if (pChild == pLast) break;
-
-	    pChild = pChild->nextSib;
-	}
-	if(overMarked)
-	    MARK_OVERLAY(pWin->parent);
-    } 
-
-    if(doUnderlay && !pTree) {
-	if(!(pTree = MIOVERLAY_GET_WINDOW_TREE(pWin))) {
- 	    pChild = pWin->lastChild;
-	    while(1) {
-		if((pTree = MIOVERLAY_GET_WINDOW_TREE(pChild)))
-		    break;
-
-		if(pChild->lastChild) {
-		    pChild = pChild->lastChild;
-		    continue;
-		}
-
-		while(!pChild->prevSib) pChild = pChild->parent;
-
-		pChild = pChild->prevSib;
-	    }
-	}
-    }
-   
-    if(pTree && pTree->nextSib) {
-	tChild = pTree->parent->lastChild;
-	tLast = pTree->nextSib;	
-
-	while(1) {
-	    if(tChild->pWin->viewable) { 
-                if (RegionBroken(&tChild->pWin->winSize))
-                    SetWinSize (tChild->pWin);
-                if (RegionBroken(&tChild->pWin->borderSize))
-		    SetBorderSize (tChild->pWin);
-
-		if(RegionContainsRect(&(tChild->pWin->borderSize), box))
-	        {
-		    MARK_UNDERLAY(tChild->pWin);
-		    underMarked = TRUE;
-	        }
-	    }
-
-	    if(tChild->lastChild) {
-		tChild = tChild->lastChild;
-		continue;
-	    }
-
-	    while(!tChild->prevSib && (tChild != tLast))
-		tChild = tChild->parent;
-
-	    if(tChild == tLast) break;
-
-	    tChild = tChild->prevSib;
-	}
-    }
-
-    if(underMarked) {
-	ScreenPtr pScreen = pWin->drawable.pScreen;
-	MARK_UNDERLAY(pTree->parent->pWin);
-	MIOVERLAY_GET_SCREEN_PRIVATE(pScreen)->underlayMarked = TRUE;	
-    }
-
-    return underMarked || overMarked;
-}
-
-
-static void
-miOverlayComputeClips(
-    WindowPtr pParent, 
-    RegionPtr universe,
-    VTKind kind,
-    RegionPtr exposed
-){
-    ScreenPtr pScreen = pParent->drawable.pScreen;
-    int oldVis, newVis, dx, dy;
-    BoxRec borderSize;
-    RegionPtr borderVisible;
-    RegionRec childUniverse, childUnion;
-    miOverlayTreePtr tParent = MIOVERLAY_GET_WINDOW_TREE(pParent);
-    miOverlayTreePtr tChild;
-    Bool overlap;
-
-    borderSize.x1 = pParent->drawable.x - wBorderWidth(pParent);
-    borderSize.y1 = pParent->drawable.y - wBorderWidth(pParent);
-    dx = (int) pParent->drawable.x + (int) pParent->drawable.width + 
-						wBorderWidth(pParent);
-    if (dx > 32767) dx = 32767;
-    borderSize.x2 = dx;
-    dy = (int) pParent->drawable.y + (int) pParent->drawable.height + 
-						wBorderWidth(pParent);
-    if (dy > 32767) dy = 32767;
-    borderSize.y2 = dy;
-  
-    oldVis = tParent->visibility;
-    switch (RegionContainsRect(universe, &borderSize)) {
-	case rgnIN:
-	    newVis = VisibilityUnobscured;
-	    break;
-	case rgnPART:
-	    newVis = VisibilityPartiallyObscured;
-	    {
-		RegionPtr   pBounding;
-
-		if ((pBounding = wBoundingShape (pParent))) {
-		    switch (miShapedWindowIn (universe, pBounding,
-					      &borderSize,
-					      pParent->drawable.x,
- 					      pParent->drawable.y))
-		    {
-		    case rgnIN:
-			newVis = VisibilityUnobscured;
-			break;
-		    case rgnOUT:
-			newVis = VisibilityFullyObscured;
-			break;
-		    }
-		}
-	    }
-	    break;
-	default:
-	    newVis = VisibilityFullyObscured;
-	    break;
-    }
-    tParent->visibility = newVis;
-
-    dx = pParent->drawable.x - tParent->valdata->oldAbsCorner.x;
-    dy = pParent->drawable.y - tParent->valdata->oldAbsCorner.y;
-
-    switch (kind) {
-    case VTMap:
-    case VTStack:
-    case VTUnmap:
-	break;
-    case VTMove:
-	if ((oldVis == newVis) &&
-	    ((oldVis == VisibilityFullyObscured) ||
-	     (oldVis == VisibilityUnobscured)))
-	{
-	    tChild = tParent;
-	    while (1) {
-		if (tChild->pWin->viewable) {
-		    if (tChild->visibility != VisibilityFullyObscured) {
-			RegionTranslate(&tChild->borderClip, dx, dy);
-			RegionTranslate(&tChild->clipList, dx, dy);
-		
-			tChild->pWin->drawable.serialNumber = 
-							 NEXT_SERIAL_NUMBER;
-                        if (pScreen->ClipNotify)
-                            (* pScreen->ClipNotify) (tChild->pWin, dx, dy);
-		    }
-		    if (tChild->valdata) {
-			RegionNull(&tChild->valdata->borderExposed);
-			if (HasParentRelativeBorder(tChild->pWin)){
-			    RegionSubtract(&tChild->valdata->borderExposed,
-					   &tChild->borderClip,
-					   &tChild->pWin->winSize);
-			}
-			RegionNull(&tChild->valdata->exposed);
-		    }
-		    if (tChild->firstChild) {
-			tChild = tChild->firstChild;
-			continue;
-		    }
-		}
-		while (!tChild->nextSib && (tChild != tParent))
-		    tChild = tChild->parent;
-		if (tChild == tParent)
-		    break;
-		tChild = tChild->nextSib;
-	    }
-	    return;
-	}
-	/* fall through */
-    default:
-    	if (dx || dy)  {
-	    RegionTranslate(&tParent->borderClip, dx, dy);
-	    RegionTranslate(&tParent->clipList, dx, dy);
-    	} 
-	break;
-    case VTBroken:
-	RegionEmpty(&tParent->borderClip);
-	RegionEmpty(&tParent->clipList);
-	break;
-    }
-
-    borderVisible = tParent->valdata->borderVisible;
-    RegionNull(&tParent->valdata->borderExposed);
-    RegionNull(&tParent->valdata->exposed);
-
-    if (HasBorder (pParent)) {
-    	if (borderVisible) {
-	    RegionSubtract(exposed, universe, borderVisible);
-	    RegionDestroy(borderVisible);
-    	} else
-	    RegionSubtract(exposed, universe, &tParent->borderClip);
-
-	if (HasParentRelativeBorder(pParent) && (dx || dy))
-	    RegionSubtract(&tParent->valdata->borderExposed,
-				  universe, &pParent->winSize);
-	else
-	    RegionSubtract(&tParent->valdata->borderExposed,
-			       exposed, &pParent->winSize);
-
-	RegionCopy(&tParent->borderClip, universe);
-	RegionIntersect(universe, universe, &pParent->winSize);
-    }
-    else
-	RegionCopy(&tParent->borderClip, universe);
-
-    if ((tChild = tParent->firstChild) && pParent->mapped) {
-	RegionNull(&childUniverse);
-	RegionNull(&childUnion);
-
-	for (; tChild; tChild = tChild->nextSib) {
-	    if (tChild->pWin->viewable)
-		RegionAppend(&childUnion, &tChild->pWin->borderSize);
-	}
-
-	RegionValidate(&childUnion, &overlap);
-
-	for (tChild = tParent->firstChild;
-	     tChild;
-	     tChild = tChild->nextSib)
- 	{
-	    if (tChild->pWin->viewable) {
-		if (tChild->valdata) {
-		    RegionIntersect(&childUniverse, universe,
-					    &tChild->pWin->borderSize);
-		    miOverlayComputeClips (tChild->pWin, &childUniverse, 
-						kind, exposed);
-		}
-		if (overlap)
-		    RegionSubtract(universe, universe,
-					  &tChild->pWin->borderSize);
-	    }
-	}
-	if (!overlap)
-	    RegionSubtract(universe, universe, &childUnion);
-	RegionUninit(&childUnion);
-	RegionUninit(&childUniverse);
-    } 
-
-    if (oldVis == VisibilityFullyObscured ||
-	oldVis == VisibilityNotViewable)
-    {
-	RegionCopy(&tParent->valdata->exposed, universe);
-    }
-    else if (newVis != VisibilityFullyObscured &&
-	     newVis != VisibilityNotViewable)
-    {
-	RegionSubtract(&tParent->valdata->exposed,
-			       universe, &tParent->clipList);
-    }
-    
-    /* HACK ALERT - copying contents of regions, instead of regions */
-    {
-	RegionRec   tmp;
-
-	tmp = tParent->clipList;
-	tParent->clipList = *universe;
-	*universe = tmp;
-    }
-
-    pParent->drawable.serialNumber = NEXT_SERIAL_NUMBER;
-
-    if (pScreen->ClipNotify)
-        (* pScreen->ClipNotify) (pParent, dx, dy);
-}
-
-
-static void 
-miOverlayMarkWindow(WindowPtr pWin)
-{
-    miOverlayTreePtr pTree = NULL;
-    WindowPtr pChild, pGrandChild;
-   
-    miMarkWindow(pWin);
-
-    /* look for UnmapValdata among immediate children */
-
-    if(!(pChild = pWin->firstChild)) return;
-
-    for( ; pChild; pChild = pChild->nextSib) {
-	if(pChild->valdata == UnmapValData) {
-	    if(IN_UNDERLAY(pChild)) {
-		pTree = MIOVERLAY_GET_WINDOW_TREE(pChild);
-		pTree->valdata = (miOverlayValDataPtr)UnmapValData; 
-		continue;
-	    } else {	
-	        if(!(pGrandChild = pChild->firstChild))
-		   continue;
-
-		while(1) {
-		    if(IN_UNDERLAY(pGrandChild)) {
-			pTree = MIOVERLAY_GET_WINDOW_TREE(pGrandChild);
-			pTree->valdata = (miOverlayValDataPtr)UnmapValData; 
-		    } else if(pGrandChild->firstChild) {	
-			pGrandChild = pGrandChild->firstChild;
-			continue;
-		    }
-
-		    while(!pGrandChild->nextSib && (pGrandChild != pChild))
-			pGrandChild = pGrandChild->parent;
-
-		    if(pChild == pGrandChild) break;
-		
-		    pGrandChild = pGrandChild->nextSib;
-		}
-	    }
-        }
-    }
-
-    if(pTree) {
-	MARK_UNDERLAY(pTree->parent->pWin);
-	MIOVERLAY_GET_SCREEN_PRIVATE(
-		pWin->drawable.pScreen)->underlayMarked = TRUE;
-    }
-}
-
-static void
-miOverlayMarkUnrealizedWindow(
-    WindowPtr pChild,
-    WindowPtr pWin,
-    Bool fromConfigure
-){
-    if ((pChild != pWin) || fromConfigure) {
-	miOverlayTreePtr pTree;
-
-        RegionEmpty(&pChild->clipList);
-        if (pChild->drawable.pScreen->ClipNotify)
-            (* pChild->drawable.pScreen->ClipNotify)(pChild, 0, 0);
-        RegionEmpty(&pChild->borderClip);
-	if((pTree = MIOVERLAY_GET_WINDOW_TREE(pChild))) {
-	    if(pTree->valdata != (miOverlayValDataPtr)UnmapValData) {
-		RegionEmpty(&pTree->clipList);
-		RegionEmpty(&pTree->borderClip);
-	    }
-	}
-    }
-}
-
-
-static int 
-miOverlayValidateTree(
-    WindowPtr pParent,
-    WindowPtr pChild,   /* first child effected */
-    VTKind    kind
-){
-    ScreenPtr pScreen = pParent->drawable.pScreen;
-    miOverlayScreenPtr pPriv = MIOVERLAY_GET_SCREEN_PRIVATE(pScreen);
-    RegionRec totalClip, childClip, exposed;
-    miOverlayTreePtr tParent, tChild, tWin;
-    Bool overlap;
-    WindowPtr newParent;
-
-    if(!pPriv->underlayMarked)
-	goto SKIP_UNDERLAY;
-
-    if (!pChild) pChild = pParent->firstChild;
-
-    RegionNull(&totalClip);
-    RegionNull(&childClip);
-    RegionNull(&exposed);
-
-    newParent = pParent;
-
-    while(IN_OVERLAY(newParent))
-    	newParent = newParent->parent;
-
-    tParent = MIOVERLAY_GET_WINDOW_TREE(newParent);
-
-    if(IN_UNDERLAY(pChild))
-	tChild = MIOVERLAY_GET_WINDOW_TREE(pChild);
-    else
-	tChild = tParent->firstChild;
-
-    if (RegionBroken(&tParent->clipList) &&
-        !RegionBroken(&tParent->borderClip))
-    {
-	kind = VTBroken;
-	RegionCopy(&totalClip, &tParent->borderClip);
-	RegionIntersect(&totalClip, &totalClip,
-						 &tParent->pWin->winSize);
-        
-        for (tWin = tParent->firstChild; tWin != tChild; tWin = tWin->nextSib) {
-            if (tWin->pWin->viewable)
-                RegionSubtract(&totalClip, &totalClip,
-					&tWin->pWin->borderSize);
-        }        
-        RegionEmpty(&tParent->clipList);
-    } else {
-	for(tWin = tChild; tWin; tWin = tWin->nextSib) {
-	    if(tWin->valdata)
-		RegionAppend(&totalClip, &tWin->borderClip);
-	}
-	RegionValidate(&totalClip, &overlap);
-    }
-
-    if(kind != VTStack)
-	RegionUnion(&totalClip, &totalClip, &tParent->clipList);
-	
-    for(tWin = tChild; tWin; tWin = tWin->nextSib) {
-	if(tWin->valdata) {
-	    if(tWin->pWin->viewable) {
-		RegionIntersect(&childClip, &totalClip,
-					&tWin->pWin->borderSize);
-		miOverlayComputeClips(tWin->pWin, &childClip, kind, &exposed);
-		RegionSubtract(&totalClip, &totalClip,
-					&tWin->pWin->borderSize);
-	    } else {  /* Means we are unmapping */
-                RegionEmpty(&tWin->clipList);
-                RegionEmpty(&tWin->borderClip);
-		tWin->valdata = NULL;
-	    }
-	}
-    }
-
-    RegionUninit(&childClip);
-
-    if(!((*pPriv->InOverlay)(newParent))) {
-	RegionNull(&tParent->valdata->exposed);
-	RegionNull(&tParent->valdata->borderExposed);
-    }
-
-    switch (kind) {
-    case VTStack:
-	break;
-    default:
-    	if(!((*pPriv->InOverlay)(newParent))) 
-	    RegionSubtract(&tParent->valdata->exposed, &totalClip,
-						&tParent->clipList);
-	/* fall through */
-    case VTMap:
-	RegionCopy(&tParent->clipList, &totalClip);
-    	if(!((*pPriv->InOverlay)(newParent))) 
-	    newParent->drawable.serialNumber = NEXT_SERIAL_NUMBER;
-	break;
-    }
-
-    RegionUninit(&totalClip);
-    RegionUninit(&exposed);
-
-SKIP_UNDERLAY:
-
-    miValidateTree(pParent, pChild, kind);
-
-    return 1;
-}
-
-
-static void
-miOverlayHandleExposures(WindowPtr pWin)
-{
-    ScreenPtr pScreen = pWin->drawable.pScreen;
-    miOverlayScreenPtr pPriv = MIOVERLAY_GET_SCREEN_PRIVATE(pScreen);
-    WindowPtr pChild;
-    ValidatePtr val;
-    void (* WindowExposures)(WindowPtr, RegionPtr, RegionPtr);
-
-    WindowExposures = pWin->drawable.pScreen->WindowExposures;
-    if(pPriv->underlayMarked) {
-	miOverlayTreePtr pTree;
-	miOverlayValDataPtr mival;
-
-	pChild = pWin;
-	while(IN_OVERLAY(pChild))
-	    pChild = pChild->parent;
-
-	pTree = MIOVERLAY_GET_WINDOW_TREE(pChild);
-
-	while (1) {
-	    if((mival = pTree->valdata)) {
-		if(!((*pPriv->InOverlay)(pTree->pWin))) {
-		    if (RegionNotEmpty(&mival->borderExposed)) {
-			miPaintWindow(pTree->pWin, &mival->borderExposed,
-				      PW_BORDER);
-		    }
-		    RegionUninit(&mival->borderExposed);
-
-		    (*WindowExposures)(pTree->pWin,&mival->exposed,NullRegion);
-		    RegionUninit(&mival->exposed);
-		}
-		free(mival);
-		pTree->valdata = NULL;
-		if (pTree->firstChild) {
-		    pTree = pTree->firstChild;
-		    continue;
-		}
-	    }
-	    while (!pTree->nextSib && (pTree->pWin != pChild))
-	    	pTree = pTree->parent;
-	    if (pTree->pWin == pChild)
-		break;
-	    pTree = pTree->nextSib;
-        }
-	pPriv->underlayMarked = FALSE;
-    }
-
-    pChild = pWin;
-    while (1) {
-	if ( (val = pChild->valdata) ) {
-	    if(!((*pPriv->InOverlay)(pChild))) {
-		RegionUnion(&val->after.exposed, &val->after.exposed,
-			&val->after.borderExposed);
-
-		if (RegionNotEmpty(&val->after.exposed)) {
-		   (*(MIOVERLAY_GET_SCREEN_PRIVATE(pScreen)->MakeTransparent))(
-				pScreen, 
-				RegionNumRects(&val->after.exposed),
-				RegionRects(&val->after.exposed));
-		}
-	    } else {
-		if (RegionNotEmpty(&val->after.borderExposed)) {
-			miPaintWindow(pChild, &val->after.borderExposed,
-				      PW_BORDER);
-		}
-		(*WindowExposures)(pChild, &val->after.exposed, NullRegion);
-	    }
-	    RegionUninit(&val->after.borderExposed);
-	    RegionUninit(&val->after.exposed);
-	    free(val);
-	    pChild->valdata = NULL;
-	    if (pChild->firstChild)
-	    {
-		pChild = pChild->firstChild;
-		continue;
-	    }
-	}
-	while (!pChild->nextSib && (pChild != pWin))
-	    pChild = pChild->parent;
-	if (pChild == pWin)
-	    break;
-	pChild = pChild->nextSib;
-    }
-}
-
-
-static void
-miOverlayMoveWindow(
-    WindowPtr pWin,
-    int x,
-    int y,
-    WindowPtr pNextSib,
-    VTKind kind
-){
-    ScreenPtr pScreen = pWin->drawable.pScreen;
-    miOverlayTreePtr pTree = MIOVERLAY_GET_WINDOW_TREE(pWin);
-    WindowPtr pParent, windowToValidate;
-    Bool WasViewable = (Bool)(pWin->viewable);
-    short bw;
-    RegionRec overReg, underReg;
-    DDXPointRec oldpt;
-
-    if (!(pParent = pWin->parent))
-       return ;
-    bw = wBorderWidth (pWin);
-
-    oldpt.x = pWin->drawable.x;
-    oldpt.y = pWin->drawable.y;
-    if (WasViewable) {
-	RegionNull(&overReg);
-	RegionNull(&underReg);
-	if(pTree) {
-	    RegionCopy(&overReg, &pWin->borderClip);
-	    RegionCopy(&underReg, &pTree->borderClip);
-        } else {
-	    RegionCopy(&overReg, &pWin->borderClip);
-	    CollectUnderlayChildrenRegions(pWin, &underReg);
-	}
-	(*pScreen->MarkOverlappedWindows)(pWin, pWin, NULL);
-    }
-    pWin->origin.x = x + (int)bw;
-    pWin->origin.y = y + (int)bw;
-    x = pWin->drawable.x = pParent->drawable.x + x + (int)bw;
-    y = pWin->drawable.y = pParent->drawable.y + y + (int)bw;
-
-    SetWinSize (pWin);
-    SetBorderSize (pWin);
-
-    (*pScreen->PositionWindow)(pWin, x, y);
-
-    windowToValidate = MoveWindowInStack(pWin, pNextSib);
-
-    ResizeChildrenWinSize(pWin, x - oldpt.x, y - oldpt.y, 0, 0);
-
-    if (WasViewable) {
-	miOverlayScreenPtr pPriv = MIOVERLAY_GET_SCREEN_PRIVATE(pScreen);
-	(*pScreen->MarkOverlappedWindows) (pWin, windowToValidate, NULL);
-
-
-	(*pScreen->ValidateTree)(pWin->parent, NullWindow, kind);
-	if(RegionNotEmpty(&underReg)) {
-	    pPriv->copyUnderlay = TRUE;
-	    (* pWin->drawable.pScreen->CopyWindow)(pWin, oldpt, &underReg);
-	}
-	RegionUninit(&underReg);
-	if(RegionNotEmpty(&overReg)) {
-	    pPriv->copyUnderlay = FALSE;
-	    (* pWin->drawable.pScreen->CopyWindow)(pWin, oldpt, &overReg);
-	}
-	RegionUninit(&overReg);
-	(*pScreen->HandleExposures)(pWin->parent);
-
-	if (pScreen->PostValidateTree)
-	    (*pScreen->PostValidateTree)(pWin->parent, NullWindow, kind);
-    }
-    if (pWin->realized)
-	WindowsRestructured ();
-}
-
-#ifndef RECTLIMIT
-#define RECTLIMIT 25
-#endif
-
-static void 
-miOverlayWindowExposures(
-    WindowPtr pWin,
-    RegionPtr prgn,
-    RegionPtr other_exposed
-){
-    RegionPtr   exposures = prgn;
-
-    if ((prgn && !RegionNil(prgn)) ||
-	(exposures && !RegionNil(exposures)) || other_exposed)
-    {
-	RegionRec   expRec;
-	int	    clientInterested;
-
-	clientInterested = (pWin->eventMask|wOtherEventMasks(pWin)) &
-		 	    ExposureMask;
-	if (other_exposed) {
-	    if (exposures) {
-		RegionUnion(other_exposed, exposures, other_exposed);
-		if (exposures != prgn)
-		    RegionDestroy(exposures);
-	    }
-	    exposures = other_exposed;
-	}
-	if (clientInterested && exposures && 
-	   (RegionNumRects(exposures) > RECTLIMIT))
-	{
-	    ScreenPtr pScreen = pWin->drawable.pScreen;
-            miOverlayScreenPtr pPriv = MIOVERLAY_GET_SCREEN_PRIVATE(pScreen);
-	    BoxRec box;
-
-	    box = *RegionExtents(exposures);
-	    if (exposures == prgn) {
-		exposures = &expRec;
-		RegionInit(exposures, &box, 1);
-		RegionReset(prgn, &box);
-	    } else {
-		RegionReset(exposures, &box);
-		RegionUnion(prgn, prgn, exposures);
-	    }
-	    /* This is the only reason why we are replacing mi's version
-               of this file */
-	    
-	    if(!((*pPriv->InOverlay)(pWin))) {
-		miOverlayTreePtr pTree = MIOVERLAY_GET_WINDOW_TREE(pWin);
-		RegionIntersect(prgn, prgn, &pTree->clipList);
-	    } else
-		RegionIntersect(prgn, prgn, &pWin->clipList);
-	}
-	if (prgn && !RegionNil(prgn))
-	    miPaintWindow(pWin, prgn, PW_BACKGROUND);
-	if (clientInterested && exposures && !RegionNil(exposures))
-	    miSendExposures(pWin, exposures,
-			    pWin->drawable.x, pWin->drawable.y);
-	if (exposures == &expRec) {
-	    RegionUninit(exposures);
-	} 
-	else if (exposures && exposures != prgn && exposures != other_exposed)
-	    RegionDestroy(exposures);
-	if (prgn)
-	    RegionEmpty(prgn);
-    }
-    else if (exposures && exposures != prgn)
-	RegionDestroy(exposures);
-}
-
-
-typedef struct {
-   RegionPtr over;
-   RegionPtr under;
-} miOverlayTwoRegions; 
-
-static int
-miOverlayRecomputeExposures (
-    WindowPtr	pWin,
-    pointer	value 
-){
-    miOverlayTwoRegions	*pValid = (miOverlayTwoRegions*)value;
-    miOverlayTreePtr pTree = MIOVERLAY_GET_WINDOW_TREE(pWin);
-
-    if (pWin->valdata) {
-	/*
-	 * compute exposed regions of this window
-	 */
-	RegionSubtract(&pWin->valdata->after.exposed,
-			&pWin->clipList, pValid->over);
-	/*
-	 * compute exposed regions of the border
-	 */
-	RegionSubtract(&pWin->valdata->after.borderExposed,
-			     &pWin->borderClip, &pWin->winSize);
-	RegionSubtract(&pWin->valdata->after.borderExposed,
-			     &pWin->valdata->after.borderExposed, pValid->over);
-    } 
-
-    if(pTree && pTree->valdata) {
-	RegionSubtract(&pTree->valdata->exposed,
-			&pTree->clipList, pValid->under);
-	RegionSubtract(&pTree->valdata->borderExposed,
-			     &pTree->borderClip, &pWin->winSize);
-	RegionSubtract(&pTree->valdata->borderExposed,
-			     &pTree->valdata->borderExposed, pValid->under);    
-    } else if (!pWin->valdata)
-	return WT_NOMATCH;
-
-    return WT_WALKCHILDREN;
-}
-
-static void
-miOverlayResizeWindow(
-    WindowPtr pWin,
-    int x, int y,
-    unsigned int w, unsigned int h,
-    WindowPtr pSib
-){
-    ScreenPtr pScreen = pWin->drawable.pScreen;
-    WindowPtr pParent;
-    miOverlayTreePtr tChild, pTree;
-    Bool WasViewable = (Bool)(pWin->viewable);
-    unsigned short width = pWin->drawable.width;
-    unsigned short height = pWin->drawable.height;
-    short oldx = pWin->drawable.x;
-    short oldy = pWin->drawable.y;
-    int bw = wBorderWidth (pWin);
-    short dw, dh;
-    DDXPointRec oldpt;
-    RegionPtr oldRegion = NULL, oldRegion2 = NULL;
-    WindowPtr pFirstChange;
-    WindowPtr pChild;
-    RegionPtr	gravitate[StaticGravity + 1];
-    RegionPtr	gravitate2[StaticGravity + 1];
-    unsigned 	g;
-    int		nx, ny;		/* destination x,y */
-    int		newx, newy;	/* new inner window position */
-    RegionPtr	pRegion = NULL;
-    RegionPtr	destClip, destClip2;
-    RegionPtr	oldWinClip = NULL, oldWinClip2 = NULL;	
-    RegionPtr	borderVisible = NullRegion; 
-    RegionPtr	borderVisible2 = NullRegion; 
-    Bool	shrunk = FALSE; /* shrunk in an inner dimension */
-    Bool	moved = FALSE;	/* window position changed */
-    Bool	doUnderlay;
-
-    /* if this is a root window, can't be resized */
-    if (!(pParent = pWin->parent))
-	return ;
-
-    pTree = MIOVERLAY_GET_WINDOW_TREE(pWin);
-    doUnderlay = ((pTree) || HasUnderlayChildren(pWin));
-    newx = pParent->drawable.x + x + bw;
-    newy = pParent->drawable.y + y + bw;
-    if (WasViewable)
-    {
-	/*
-	 * save the visible region of the window
-	 */
-	oldRegion = RegionCreate(NullBox, 1);
-	RegionCopy(oldRegion, &pWin->winSize);
-	if(doUnderlay) {
-	    oldRegion2 = RegionCreate(NullBox, 1);
-	    RegionCopy(oldRegion2, &pWin->winSize);
-	}
-
-	/*
-	 * categorize child windows into regions to be moved
-	 */
-	for (g = 0; g <= StaticGravity; g++)
-	    gravitate[g] = gravitate2[g] = NULL;
-	for (pChild = pWin->firstChild; pChild; pChild = pChild->nextSib) {
-	    g = pChild->winGravity;
-	    if (g != UnmapGravity) {
-		if (!gravitate[g])
-		    gravitate[g] = RegionCreate(NullBox, 1);
-		RegionUnion(gravitate[g],
-				   gravitate[g], &pChild->borderClip);
-		
-		if(doUnderlay) {
-		    if (!gravitate2[g])
-			gravitate2[g] = RegionCreate(NullBox, 0);
-		
-		    if((tChild = MIOVERLAY_GET_WINDOW_TREE(pChild))) {
-		        RegionUnion(gravitate2[g],
-				   gravitate2[g], &tChild->borderClip);
-		    } else 
-			CollectUnderlayChildrenRegions(pChild, gravitate2[g]);
-		}
-	    } else {
-		UnmapWindow(pChild, TRUE);
-	    }
-	}
-	(*pScreen->MarkOverlappedWindows)(pWin, pWin, NULL);
-
-
-	oldWinClip = oldWinClip2 = NULL;
-	if (pWin->bitGravity != ForgetGravity) {
-	    oldWinClip = RegionCreate(NullBox, 1);
-	    RegionCopy(oldWinClip, &pWin->clipList);
-	    if(pTree) {
-		oldWinClip2 = RegionCreate(NullBox, 1);
-		RegionCopy(oldWinClip2, &pTree->clipList);
-	    }
-	}
-	/*
-	 * if the window is changing size, borderExposed
-	 * can't be computed correctly without some help.
-	 */
-	if (pWin->drawable.height > h || pWin->drawable.width > w)
-	    shrunk = TRUE;
-
-	if (newx != oldx || newy != oldy)
-	    moved = TRUE;
-
-	if ((pWin->drawable.height != h || pWin->drawable.width != w) &&
-	    HasBorder (pWin))
-	{
-	    borderVisible = RegionCreate(NullBox, 1);
-	    if(pTree)
-		borderVisible2 = RegionCreate(NullBox, 1);
-	    /* for tiled borders, we punt and draw the whole thing */
-	    if (pWin->borderIsPixel || !moved)
-	    {
-		if (shrunk || moved)
-		    RegionSubtract(borderVisible,
-					  &pWin->borderClip,
-					  &pWin->winSize);
-		else
-		    RegionCopy(borderVisible,
-					    &pWin->borderClip);
-		if(pTree) {
-		    if (shrunk || moved)
-			RegionSubtract(borderVisible,
-					  &pTree->borderClip,
-					  &pWin->winSize);
-		    else
-			RegionCopy(borderVisible,
-					    &pTree->borderClip);
-		}
-	    }
-	}
-    }
-    pWin->origin.x = x + bw;
-    pWin->origin.y = y + bw;
-    pWin->drawable.height = h;
-    pWin->drawable.width = w;
-
-    x = pWin->drawable.x = newx;
-    y = pWin->drawable.y = newy;
-
-    SetWinSize (pWin);
-    SetBorderSize (pWin);
-
-    dw = (int)w - (int)width;
-    dh = (int)h - (int)height;
-    ResizeChildrenWinSize(pWin, x - oldx, y - oldy, dw, dh);
-
-    /* let the hardware adjust background and border pixmaps, if any */
-    (*pScreen->PositionWindow)(pWin, x, y);
-
-    pFirstChange = MoveWindowInStack(pWin, pSib);
-
-    if (WasViewable) {
-	pRegion = RegionCreate(NullBox, 1);
-
-	(*pScreen->MarkOverlappedWindows)(pWin, pFirstChange, NULL);
-
-	pWin->valdata->before.resized = TRUE;
-	pWin->valdata->before.borderVisible = borderVisible;
-	if(pTree)
-	    pTree->valdata->borderVisible = borderVisible2;
-
-
-	(*pScreen->ValidateTree)(pWin->parent, pFirstChange, VTOther);
-	/*
-	 * the entire window is trashed unless bitGravity
-	 * recovers portions of it
-	 */
-	RegionCopy(&pWin->valdata->after.exposed, &pWin->clipList);
-	if(pTree)
-	    RegionCopy(&pTree->valdata->exposed, &pTree->clipList);
-    }
-
-    GravityTranslate (x, y, oldx, oldy, dw, dh, pWin->bitGravity, &nx, &ny);
-
-    if (WasViewable) {
-	miOverlayScreenPtr pPriv = MIOVERLAY_GET_SCREEN_PRIVATE(pScreen);
-	miOverlayTwoRegions TwoRegions;
-
-	/* avoid the border */
-	if (HasBorder (pWin)) {
-	    int	offx, offy, dx, dy;
-
-	    /* kruft to avoid double translates for each gravity */
-	    offx = 0;
-	    offy = 0;
-	    for (g = 0; g <= StaticGravity; g++) {
-		if (!gravitate[g] && !gravitate2[g])
-		    continue;
-
-		/* align winSize to gravitate[g].
-		 * winSize is in new coordinates,
-		 * gravitate[g] is still in old coordinates */
-		GravityTranslate (x, y, oldx, oldy, dw, dh, g, &nx, &ny);
-		
-		dx = (oldx - nx) - offx;
-		dy = (oldy - ny) - offy;
-		if (dx || dy) {
-		    RegionTranslate(&pWin->winSize, dx, dy);
-		    offx += dx;
-		    offy += dy;
-		}
-		if(gravitate[g])
-		    RegionIntersect(gravitate[g], gravitate[g],
-				 &pWin->winSize);
-		if(gravitate2[g])
-		    RegionIntersect(gravitate2[g], gravitate2[g],
-				 &pWin->winSize);
-	    }
-	    /* get winSize back where it belongs */
-	    if (offx || offy)
-		RegionTranslate(&pWin->winSize, -offx, -offy);
-	}
-	/*
-	 * add screen bits to the appropriate bucket
-	 */
-
-	if (oldWinClip2)
-	{
-	    RegionCopy(pRegion, oldWinClip2);
-	    RegionTranslate(pRegion, nx - oldx, ny - oldy);
-	    RegionIntersect(oldWinClip2, pRegion, &pTree->clipList);
-
-	    for (g = pWin->bitGravity + 1; g <= StaticGravity; g++) {
-		if (gravitate2[g])
-		    RegionSubtract(oldWinClip2, oldWinClip2,
-					gravitate2[g]);
-	    }
-	    RegionTranslate(oldWinClip2, oldx - nx, oldy - ny);
-	    g = pWin->bitGravity;
-	    if (!gravitate2[g])
-		gravitate2[g] = oldWinClip2;
-	    else {
-		RegionUnion(gravitate2[g],gravitate2[g],oldWinClip2);
-		RegionDestroy(oldWinClip2);
-	    }
-	}
-
-	if (oldWinClip)
-	{
-	    /*
-	     * clip to new clipList
-	     */
-	    RegionCopy(pRegion, oldWinClip);
-	    RegionTranslate(pRegion, nx - oldx, ny - oldy);
-	    RegionIntersect(oldWinClip, pRegion, &pWin->clipList);
-	    /*
-	     * don't step on any gravity bits which will be copied after this
-	     * region.	Note -- this assumes that the regions will be copied
-	     * in gravity order.
-	     */
-	    for (g = pWin->bitGravity + 1; g <= StaticGravity; g++) {
-		if (gravitate[g])
-		    RegionSubtract(oldWinClip, oldWinClip,
-					gravitate[g]);
-	    }
-	    RegionTranslate(oldWinClip, oldx - nx, oldy - ny);
-	    g = pWin->bitGravity;
-	    if (!gravitate[g])
-		gravitate[g] = oldWinClip;
-	    else {
-		RegionUnion(gravitate[g], gravitate[g], oldWinClip);
-		RegionDestroy(oldWinClip);
-	    }
-	}
-
-	/*
-	 * move the bits on the screen
-	 */
-
-	destClip = destClip2 = NULL;
-
-	for (g = 0; g <= StaticGravity; g++) {
-	    if (!gravitate[g] && !gravitate2[g])
-		continue;
-
-	    GravityTranslate (x, y, oldx, oldy, dw, dh, g, &nx, &ny);
-
-	    oldpt.x = oldx + (x - nx);
-	    oldpt.y = oldy + (y - ny);
-
-	    /* Note that gravitate[g] is *translated* by CopyWindow */
-
-	    /* only copy the remaining useful bits */
-
-	    if(gravitate[g])
-		RegionIntersect(gravitate[g],
-				 gravitate[g], oldRegion);
-	    if(gravitate2[g])
-		RegionIntersect(gravitate2[g],
-				 gravitate2[g], oldRegion2);
-
-	    /* clip to not overwrite already copied areas */
-
-	    if (destClip && gravitate[g]) {
-		RegionTranslate(destClip, oldpt.x - x, oldpt.y - y);
-		RegionSubtract(gravitate[g], gravitate[g], destClip);
-		RegionTranslate(destClip, x - oldpt.x, y - oldpt.y);
-	    }
-	    if (destClip2 && gravitate2[g]) {
-		RegionTranslate(destClip2, oldpt.x - x, oldpt.y - y);
-		RegionSubtract(gravitate2[g],gravitate2[g],destClip2);
-		RegionTranslate(destClip2, x - oldpt.x, y - oldpt.y);
-	    }
-
-	    /* and move those bits */
-
-	    if (oldpt.x != x || oldpt.y != y) {
-		if(gravitate2[g]) {
-		    pPriv->copyUnderlay = TRUE;
-		    (*pScreen->CopyWindow)(pWin, oldpt, gravitate2[g]);
-		}
-		if(gravitate[g]) {
-		    pPriv->copyUnderlay = FALSE;
-		    (*pScreen->CopyWindow)(pWin, oldpt, gravitate[g]);
-		}
-	    }
-
-	    /* remove any overwritten bits from the remaining useful bits */
-
-	    if(gravitate[g])
-		RegionSubtract(oldRegion, oldRegion, gravitate[g]);
-	    if(gravitate2[g])
-		RegionSubtract(oldRegion2, oldRegion2, gravitate2[g]);
-
-	    /*
-	     * recompute exposed regions of child windows
-	     */
-	
-
-	    for (pChild = pWin->firstChild; pChild; pChild = pChild->nextSib) {
-		if (pChild->winGravity != g)
-		    continue;
-
-		TwoRegions.over = gravitate[g];
-		TwoRegions.under = gravitate2[g];
-
-		TraverseTree (pChild, miOverlayRecomputeExposures, 
-					(pointer)(&TwoRegions));
-	    }
-
-	    /*
-	     * remove the successfully copied regions of the
-	     * window from its exposed region
-	     */
-
-	    if (g == pWin->bitGravity) {
-		if(gravitate[g])
-		    RegionSubtract(&pWin->valdata->after.exposed,
-				&pWin->valdata->after.exposed, gravitate[g]);
-		if(gravitate2[g] && pTree) 
-		    RegionSubtract(&pTree->valdata->exposed,
-				&pTree->valdata->exposed, gravitate2[g]);
-	    }
-	    if(gravitate[g]) {
-		if (!destClip)
-		    destClip = gravitate[g];
-		else {
-		    RegionUnion(destClip, destClip, gravitate[g]);
-		    RegionDestroy(gravitate[g]);
-		}
-	    }
-	    if(gravitate2[g]) {
-		if (!destClip2)
-		    destClip2 = gravitate2[g];
-		else {
-		    RegionUnion(destClip2, destClip2, gravitate2[g]);
-		    RegionDestroy(gravitate2[g]);
-		}
-	    }
-	}
-
-	RegionDestroy(pRegion);
-	RegionDestroy(oldRegion);
-	if(doUnderlay)
-	    RegionDestroy(oldRegion2);
-	if (destClip)
-	    RegionDestroy(destClip);
-	if (destClip2)
-	    RegionDestroy(destClip2);
-	(*pScreen->HandleExposures)(pWin->parent);
-	if (pScreen->PostValidateTree)
-	    (*pScreen->PostValidateTree)(pWin->parent, pFirstChange, VTOther);
-    }
-    if (pWin->realized)
-	WindowsRestructured ();
-}
-
-
-static void
-miOverlaySetShape(WindowPtr pWin, int kind)
-{
-    Bool        WasViewable = (Bool)(pWin->viewable);
-    ScreenPtr   pScreen = pWin->drawable.pScreen;
-
-    if (kind != ShapeInput) {
-        if (WasViewable) {
-            (*pScreen->MarkOverlappedWindows)(pWin, pWin, NULL);
-
-            if (HasBorder (pWin)) {
-                RegionPtr borderVisible;
-
-                borderVisible = RegionCreate(NullBox, 1);
-                RegionSubtract(borderVisible,
-                                        &pWin->borderClip, &pWin->winSize);
-                pWin->valdata->before.borderVisible = borderVisible;
-                pWin->valdata->before.resized = TRUE;
-                if(IN_UNDERLAY(pWin)) {
-                    miOverlayTreePtr pTree = MIOVERLAY_GET_WINDOW_TREE(pWin);
-                    RegionPtr borderVisible2;
-
-                    borderVisible2 = RegionCreate(NULL, 1);
-                    RegionSubtract(borderVisible2,
-                                        &pTree->borderClip, &pWin->winSize);
-                    pTree->valdata->borderVisible = borderVisible2;
-                }
-            }
-        }
-
-        SetWinSize (pWin);
-        SetBorderSize (pWin);
-
-        ResizeChildrenWinSize(pWin, 0, 0, 0, 0);
-
-        if (WasViewable) {
-            (*pScreen->MarkOverlappedWindows)(pWin, pWin, NULL);
-
-
-            (*pScreen->ValidateTree)(pWin->parent, NullWindow, VTOther);
-        }
-
-        if (WasViewable) {
-            (*pScreen->HandleExposures)(pWin->parent);
-            if (pScreen->PostValidateTree)
-                (*pScreen->PostValidateTree)(pWin->parent, NullWindow, VTOther);
-        }
-    }
-    if (pWin->realized)
-        WindowsRestructured ();
-    CheckCursorConfinement(pWin);
-}
-
-
-
-static void
-miOverlayChangeBorderWidth(
-    WindowPtr pWin,
-    unsigned int width
-){
-    int oldwidth;
-    ScreenPtr pScreen;
-    Bool WasViewable = (Bool)(pWin->viewable);
-    Bool HadBorder;
-
-    oldwidth = wBorderWidth (pWin);
-    if (oldwidth == width)
-	return;
-    HadBorder = HasBorder(pWin);
-    pScreen = pWin->drawable.pScreen;
-    if (WasViewable && (width < oldwidth))
-	(*pScreen->MarkOverlappedWindows)(pWin, pWin, NULL);
-
-    pWin->borderWidth = width;
-    SetBorderSize (pWin);
-
-    if (WasViewable) {
-	if (width > oldwidth) {
-	    (*pScreen->MarkOverlappedWindows)(pWin, pWin, NULL);
-
-	    if (HadBorder) {
-		RegionPtr   borderVisible;
-		borderVisible = RegionCreate(NULL, 1);
-		RegionSubtract(borderVisible,
-				      &pWin->borderClip, &pWin->winSize);
-		pWin->valdata->before.borderVisible = borderVisible;
-		if(IN_UNDERLAY(pWin)) {
-		    miOverlayTreePtr pTree = MIOVERLAY_GET_WINDOW_TREE(pWin);
-		    RegionPtr borderVisible2;
-
-		    borderVisible2 = RegionCreate(NULL, 1);
-		    RegionSubtract(borderVisible2,
-				      &pTree->borderClip, &pWin->winSize);
-		    pTree->valdata->borderVisible = borderVisible2;
-		}
-	    }
-	}
-	(*pScreen->ValidateTree)(pWin->parent, pWin, VTOther);
-	(*pScreen->HandleExposures)(pWin->parent);
-
-	if (pScreen->PostValidateTree)
-	    (*pScreen->PostValidateTree)(pWin->parent, pWin, VTOther);
-    }
-    if (pWin->realized)
-	WindowsRestructured ();
-}
-
-/*  We need this as an addition since the xf86 common code doesn't
-    know about the second tree which is static to this file.  */
-
-void
-miOverlaySetRootClip(ScreenPtr pScreen, Bool enable)
-{
-    WindowPtr pRoot = pScreen->root;
-    miOverlayTreePtr pTree = MIOVERLAY_GET_WINDOW_TREE(pRoot);
-
-    MARK_UNDERLAY(pRoot);
-
-    if(enable) {
-	BoxRec box;
-	
-	box.x1 = 0;
-	box.y1 = 0;
-	box.x2 = pScreen->width;
-	box.y2 = pScreen->height;
-
-	RegionReset(&pTree->borderClip, &box);
-    } else 
-	RegionEmpty(&pTree->borderClip);
-
-    RegionBreak(&pTree->clipList);
-}
-
-static void 
-miOverlayClearToBackground(
-    WindowPtr pWin,
-    int x, int y,
-    int w, int h,
-    Bool generateExposures
-)
-{
-    miOverlayTreePtr pTree = MIOVERLAY_GET_WINDOW_TREE(pWin);
-    BoxRec box;
-    RegionRec reg;
-    RegionPtr pBSReg = NullRegion;
-    ScreenPtr pScreen = pWin->drawable.pScreen;
-    miOverlayScreenPtr pScreenPriv = MIOVERLAY_GET_SCREEN_PRIVATE(pScreen);
-    RegionPtr clipList;
-    BoxPtr  extents;
-    int     x1, y1, x2, y2;
-
-    x1 = pWin->drawable.x + x;
-    y1 = pWin->drawable.y + y;
-    if (w)
-        x2 = x1 + (int) w;
-    else
-        x2 = x1 + (int) pWin->drawable.width - (int) x;
-    if (h)
-        y2 = y1 + h;    
-    else
-        y2 = y1 + (int) pWin->drawable.height - (int) y;
-
-    clipList = ((*pScreenPriv->InOverlay)(pWin)) ? &pWin->clipList :
-                                                 &pTree->clipList;
-
-    extents = RegionExtents(clipList);
-    
-    if (x1 < extents->x1) x1 = extents->x1;
-    if (x2 > extents->x2) x2 = extents->x2;
-    if (y1 < extents->y1) y1 = extents->y1;
-    if (y2 > extents->y2) y2 = extents->y2;
-
-    if (x2 <= x1 || y2 <= y1) 
-        x2 = x1 = y2 = y1 = 0;
-
-    box.x1 = x1; box.x2 = x2;
-    box.y1 = y1; box.y2 = y2;
-
-    RegionInit(&reg, &box, 1);
-
-    RegionIntersect(&reg, &reg, clipList);
-    if (generateExposures)
-        (*pScreen->WindowExposures)(pWin, &reg, pBSReg);
-    else if (pWin->backgroundState != None)
-	miPaintWindow(pWin, &reg, PW_BACKGROUND);
-    RegionUninit(&reg);
-    if (pBSReg)
-        RegionDestroy(pBSReg);
-}
-
-
-/****************************************************************/
-
-/* not used */
-Bool
-miOverlayGetPrivateClips(
-    WindowPtr pWin,
-    RegionPtr *borderClip,
-    RegionPtr *clipList
-){
-    miOverlayTreePtr pTree = MIOVERLAY_GET_WINDOW_TREE(pWin);
-	
-    if(pTree) {
- 	*borderClip = &(pTree->borderClip);
-	*clipList = &(pTree->clipList);
-	return TRUE;
-    }
-
-    *borderClip = *clipList = NULL;
-
-    return FALSE;
-}
-
-void
-miOverlaySetTransFunction (
-   ScreenPtr pScreen, 
-   miOverlayTransFunc transFunc
-){
-    MIOVERLAY_GET_SCREEN_PRIVATE(pScreen)->MakeTransparent = transFunc;
-}
-
-Bool
-miOverlayCopyUnderlay(ScreenPtr pScreen)
-{
-    return MIOVERLAY_GET_SCREEN_PRIVATE(pScreen)->copyUnderlay;
-}
-
-void
-miOverlayComputeCompositeClip(GCPtr pGC, WindowPtr pWin)
-{
-    miOverlayTreePtr pTree = MIOVERLAY_GET_WINDOW_TREE(pWin);
-    RegionPtr       pregWin;
-    Bool            freeTmpClip, freeCompClip;
-
-    if(!pTree) {
-	miComputeCompositeClip(pGC, &pWin->drawable);
-	return;
-    }
-
-    if (pGC->subWindowMode == IncludeInferiors) {
-	pregWin = RegionCreate(NullBox, 1);
-	freeTmpClip = TRUE;
-	if (pWin->parent || (screenIsSaved != SCREEN_SAVER_ON) ||
-		!HasSaverWindow (pGC->pScreen))
-	{
-            RegionIntersect(pregWin,&pTree->borderClip,&pWin->winSize);
-	}
-    } else {
-	pregWin = &pTree->clipList;
-	freeTmpClip = FALSE;
-    }
-    freeCompClip = pGC->freeCompClip;
-    if (pGC->clientClipType == CT_NONE) {
-	if (freeCompClip) 
-	    RegionDestroy(pGC->pCompositeClip);
-	pGC->pCompositeClip = pregWin;
-	pGC->freeCompClip = freeTmpClip;
-    } else {
-	RegionTranslate(pGC->clientClip,
-				pWin->drawable.x + pGC->clipOrg.x,
-				pWin->drawable.y + pGC->clipOrg.y);
-
-	if (freeCompClip) {
-	    RegionIntersect(pGC->pCompositeClip,
-					    pregWin, pGC->clientClip);
-	    if (freeTmpClip)
-		RegionDestroy(pregWin);
-	} else if (freeTmpClip) {
-	    RegionIntersect(pregWin, pregWin, pGC->clientClip);
-	    pGC->pCompositeClip = pregWin;
-	} else {
-	    pGC->pCompositeClip = RegionCreate(NullBox, 0);
-	    RegionIntersect(pGC->pCompositeClip,
-				       pregWin, pGC->clientClip);
-	}
-	pGC->freeCompClip = TRUE;
-	RegionTranslate(pGC->clientClip,
-				-(pWin->drawable.x + pGC->clipOrg.x),
-				-(pWin->drawable.y + pGC->clipOrg.y));
-    }
-}
-
-Bool
-miOverlayCollectUnderlayRegions(
-    WindowPtr pWin,
-    RegionPtr *region
-){
-    miOverlayTreePtr pTree = MIOVERLAY_GET_WINDOW_TREE(pWin);
-
-    if(pTree) {
-	*region = &pTree->borderClip;
-	return FALSE;
-    }
-
-    *region = RegionCreate(NullBox, 0);
-    
-    CollectUnderlayChildrenRegions(pWin, *region);
-
-    return TRUE;
-}
-
-
-static miOverlayTreePtr
-DoLeaf(
-    WindowPtr pWin, 
-    miOverlayTreePtr parent, 
-    miOverlayTreePtr prevSib
-){
-    miOverlayTreePtr pTree = MIOVERLAY_GET_WINDOW_TREE(pWin);
-    
-    pTree->parent = parent;
-    pTree->firstChild = NULL;
-    pTree->lastChild = NULL;
-    pTree->prevSib = prevSib;
-    pTree->nextSib = NULL;
-
-    if(prevSib)
-	prevSib->nextSib = pTree;
-
-    if(!parent->firstChild)
-	parent->firstChild = parent->lastChild = pTree;
-    else if(parent->lastChild == prevSib)
-	parent->lastChild = pTree;
-   
-    return pTree;
-}
-
-static void 
-RebuildTree(WindowPtr pWin)
-{
-    miOverlayTreePtr parent, prevSib, tChild;
-    WindowPtr pChild;
-
-    prevSib = tChild = NULL;
-
-    pWin = pWin->parent;
-
-    while(IN_OVERLAY(pWin))
-	pWin = pWin->parent;
-
-    parent = MIOVERLAY_GET_WINDOW_TREE(pWin);
-
-    pChild = pWin->firstChild;
-    parent->firstChild = parent->lastChild = NULL;
-
-    while(1) {
-	if(IN_UNDERLAY(pChild))
-	   prevSib = tChild = DoLeaf(pChild, parent, prevSib);
-
-	if(pChild->firstChild) {
-	    if(IN_UNDERLAY(pChild)) {
-		parent = tChild;
-		prevSib = NULL;
-	    }
-	    pChild = pChild->firstChild;
-	    continue;
-	}
-
-	while(!pChild->nextSib) {
-	    pChild = pChild->parent;
-	    if(pChild == pWin) return;
-	    if(IN_UNDERLAY(pChild)) {
-		prevSib = tChild = MIOVERLAY_GET_WINDOW_TREE(pChild);
-		parent = tChild->parent;
-	    }
-	}
-
-	pChild = pChild->nextSib;
-    }
-}
-
-
-static Bool
-HasUnderlayChildren(WindowPtr pWin)
-{
-    WindowPtr pChild;
-
-    if(!(pChild = pWin->firstChild)) 
-	return FALSE;
-
-    while(1) {
-	if(IN_UNDERLAY(pChild))
-	   return TRUE;
-
-	if(pChild->firstChild) {
-	    pChild = pChild->firstChild;
-	    continue;
-	}
-
-	while(!pChild->nextSib && (pWin != pChild))
-	    pChild = pChild->parent;
-
-	if(pChild == pWin) break;
-
-	pChild = pChild->nextSib;
-    }
-
-    return FALSE;
-}
-
-
-static Bool
-CollectUnderlayChildrenRegions(WindowPtr pWin, RegionPtr pReg)
-{
-    WindowPtr pChild;
-    miOverlayTreePtr pTree;
-    Bool hasUnderlay;
-
-    if(!(pChild = pWin->firstChild)) 
-	return FALSE;
-
-    hasUnderlay = FALSE;
-
-    while(1) {
-	if((pTree = MIOVERLAY_GET_WINDOW_TREE(pChild))) {
-	    RegionAppend(pReg, &pTree->borderClip);
-	    hasUnderlay = TRUE;
-	} else
-	if(pChild->firstChild) {
-	    pChild = pChild->firstChild;
-	    continue;
-	}
-
-	while(!pChild->nextSib && (pWin != pChild))
-	    pChild = pChild->parent;
-
-	if(pChild == pWin) break;
-
-	pChild = pChild->nextSib;
-    }
-
-    if(hasUnderlay) {
-	Bool overlap;
-	RegionValidate(pReg, &overlap);
-    } 
-
-    return hasUnderlay;
-}
-
-
-static void 
-MarkUnderlayWindow(WindowPtr pWin)
-{
-    miOverlayTreePtr pTree = MIOVERLAY_GET_WINDOW_TREE(pWin);
-
-    if(pTree->valdata) return;
-    pTree->valdata = (miOverlayValDataPtr)xnfalloc(sizeof(miOverlayValDataRec));
-    pTree->valdata->oldAbsCorner.x = pWin->drawable.x;
-    pTree->valdata->oldAbsCorner.y = pWin->drawable.y;
-    pTree->valdata->borderVisible = NullRegion;
-}
-=======
-
-#ifdef HAVE_DIX_CONFIG_H
-#include <dix-config.h>
 #endif
 
 #include <X11/X.h>
@@ -3849,5 +1901,4 @@
     pTree->valdata->oldAbsCorner.x = pWin->drawable.x;
     pTree->valdata->oldAbsCorner.y = pWin->drawable.y;
     pTree->valdata->borderVisible = NullRegion;
-}
->>>>>>> 0f834b91
+}