/*
 *
Copyright 1990, 1998  The Open Group

Permission to use, copy, modify, distribute, and sell this software and its
documentation for any purpose is hereby granted without fee, provided that
the above copyright notice appear in all copies and that both that
copyright notice and this permission notice appear in supporting
documentation.

The above copyright notice and this permission notice shall be included in
all copies or substantial portions of the Software.

THE SOFTWARE IS PROVIDED "AS IS", WITHOUT WARRANTY OF ANY KIND, EXPRESS OR
IMPLIED, INCLUDING BUT NOT LIMITED TO THE WARRANTIES OF MERCHANTABILITY,
FITNESS FOR A PARTICULAR PURPOSE AND NONINFRINGEMENT.  IN NO EVENT SHALL THE
OPEN GROUP BE LIABLE FOR ANY CLAIM, DAMAGES OR OTHER LIABILITY, WHETHER IN
AN ACTION OF CONTRACT, TORT OR OTHERWISE, ARISING FROM, OUT OF OR IN
CONNECTION WITH THE SOFTWARE OR THE USE OR OTHER DEALINGS IN THE SOFTWARE.

Except as contained in this notice, the name of The Open Group shall not be
used in advertising or otherwise to promote the sale, use or other dealings
in this Software without prior written authorization from The Open Group.
 *
 * Author:  Keith Packard, MIT X Consortium
 */

/*
 * mieq.c
 *
 * Machine independent event queue
 *
 */

#if HAVE_DIX_CONFIG_H
#include <dix-config.h>
#endif

# include   <X11/X.h>
# include   <X11/Xmd.h>
# include   <X11/Xproto.h>
# include   "misc.h"
# include   "windowstr.h"
# include   "pixmapstr.h"
# include   "inputstr.h"
# include   "inpututils.h"
# include   "mi.h"
# include   "mipointer.h"
# include   "scrnintstr.h"
# include   <X11/extensions/XI.h>
# include   <X11/extensions/XIproto.h>
# include   <X11/extensions/geproto.h>
# include   "extinit.h"
# include   "exglobals.h"
# include   "eventstr.h"

#ifdef DPMSExtension
# include "dpmsproc.h"
# include <X11/extensions/dpmsconst.h>
#endif

/* Maximum size should be initial size multiplied by a power of 2 */
#define QUEUE_INITIAL_SIZE                 256
#define QUEUE_RESERVED_SIZE                 64
#define QUEUE_MAXIMUM_SIZE                4096
#define QUEUE_DROP_BACKTRACE_FREQUENCY     100
#define QUEUE_DROP_BACKTRACE_MAX            10

#define EnqueueScreen(dev) dev->spriteInfo->sprite->pEnqueueScreen
#define DequeueScreen(dev) dev->spriteInfo->sprite->pDequeueScreen

typedef struct _Event {
    InternalEvent*  events;
    ScreenPtr	    pScreen;
    DeviceIntPtr    pDev; /* device this event _originated_ from */
} EventRec, *EventPtr;

typedef struct _EventQueue {
    HWEventQueueType head, tail;         /* long for SetInputCheck */
    CARD32           lastEventTime;      /* to avoid time running backwards */
    int              lastMotion;         /* device ID if last event motion? */
    EventRec         *events;            /* our queue as an array */
    size_t           nevents;            /* the number of buckets in our queue */
    size_t           dropped;            /* counter for number of consecutive dropped events */
    mieqHandler      handlers[128];      /* custom event handler */
} EventQueueRec, *EventQueuePtr;

static EventQueueRec miEventQueue;

#ifdef XQUARTZ
#include  <pthread.h>
static pthread_mutex_t miEventQueueMutex = PTHREAD_MUTEX_INITIALIZER;

extern BOOL serverRunning;
extern pthread_mutex_t serverRunningMutex;
extern pthread_cond_t serverRunningCond;

static inline void wait_for_server_init(void) {
    /* If the server hasn't finished initializing, wait for it... */
    if(!serverRunning) {
        pthread_mutex_lock(&serverRunningMutex);
        while(!serverRunning)
            pthread_cond_wait(&serverRunningCond, &serverRunningMutex);
        pthread_mutex_unlock(&serverRunningMutex);
    }
}
#endif

static size_t
mieqNumEnqueued(EventQueuePtr eventQueue) {
    size_t n_enqueued = 0;
    if (eventQueue->nevents) {
        /* % is not well-defined with negative numbers... sigh */
        n_enqueued = eventQueue->tail - eventQueue->head + eventQueue->nevents;
        if (n_enqueued >= eventQueue->nevents)
            n_enqueued -= eventQueue->nevents;
    }
    return n_enqueued;
}

/* Pre-condition: Called with miEventQueueMutex held */
static Bool
mieqGrowQueue(EventQueuePtr eventQueue, size_t new_nevents) {
    size_t i, n_enqueued, first_hunk;
    EventRec *new_events;

    if (!eventQueue) {
        ErrorF("[mi] mieqGrowQueue called with a NULL eventQueue\n");
        return FALSE;
    }

    if (new_nevents <= eventQueue->nevents)
        return FALSE;

    new_events = calloc(new_nevents, sizeof(EventRec));
    if (new_events == NULL) {
        ErrorF("[mi] mieqGrowQueue memory allocation error.\n");
        return FALSE;
    }

    n_enqueued = mieqNumEnqueued(eventQueue);

    /* We block signals, so an mieqEnqueue triggered by SIGIO does not
     * write to our queue as we are modifying it.
     */
    OsBlockSignals();

    /* First copy the existing events */
    first_hunk = eventQueue->nevents - eventQueue->head;
    memcpy(new_events,
           &eventQueue->events[eventQueue->head],
           first_hunk * sizeof(EventRec));
    memcpy(&new_events[first_hunk],
           eventQueue->events,
           eventQueue->head * sizeof(EventRec));

    /* Initialize the new portion */
    for (i = eventQueue->nevents; i < new_nevents; i++) {
        InternalEvent* evlist = InitEventList(1);
        if (!evlist) {
            size_t j;
            for (j = 0; j < i; j++)
                FreeEventList(new_events[j].events, 1);
            free(new_events);
            OsReleaseSignals();
            return FALSE;
        }
        new_events[i].events = evlist;
    }

    /* And update our record */
    eventQueue->tail = n_enqueued;
    eventQueue->head = 0;
    eventQueue->nevents = new_nevents;
    free(eventQueue->events);
    eventQueue->events = new_events;

    OsReleaseSignals();
    return TRUE;
}

Bool
mieqInit(void)
{
    memset(&miEventQueue, 0, sizeof(miEventQueue));
    miEventQueue.lastEventTime = GetTimeInMillis ();

    if(!mieqGrowQueue(&miEventQueue, QUEUE_INITIAL_SIZE))
	FatalError("Could not allocate event queue.\n");

    SetInputCheck(&miEventQueue.head, &miEventQueue.tail);
    return TRUE;
}

void
mieqFini(void)
{
    int i;
    for (i = 0; i < miEventQueue.nevents; i++)
    {
	if (miEventQueue.events[i].events != NULL) {
	    FreeEventList(miEventQueue.events[i].events, 1);
	    miEventQueue.events[i].events = NULL;
	}
    }
    free(miEventQueue.events);
}

/* This function will determine if the given event is allowed to used the reserved
 * queue space.
 */
static Bool
mieqReservedCandidate(InternalEvent *e) {
    switch(e->any.type) {
        case ET_KeyRelease:
        case ET_ButtonRelease:
#if XFreeXDGA
        case ET_DGAEvent:
#endif
        case ET_RawKeyRelease:
        case ET_RawButtonRelease:
        case ET_XQuartz:
            return TRUE;
        default:
            return FALSE;
    }
}

/*
 * Must be reentrant with ProcessInputEvents.  Assumption: mieqEnqueue
 * will never be interrupted.  If this is called from both signal
 * handlers and regular code, make sure the signal is suspended when
 * called from regular code.
 */

void
mieqEnqueue(DeviceIntPtr pDev, InternalEvent *e)
{
    unsigned int           oldtail = miEventQueue.tail;
    InternalEvent*         evt;
    int                    isMotion = 0;
    int                    evlen;
    Time                   time;
    size_t                 n_enqueued;

#ifdef XQUARTZ
    wait_for_server_init();
    pthread_mutex_lock(&miEventQueueMutex);
#endif

    verify_internal_event(e);

    n_enqueued = mieqNumEnqueued(&miEventQueue);

    /* avoid merging events from different devices */
    if (e->any.type == ET_Motion)
        isMotion = pDev->id;

    if (isMotion && isMotion == miEventQueue.lastMotion &&
        oldtail != miEventQueue.head) {
        oldtail = (oldtail - 1) % miEventQueue.nevents;
    } else if ((n_enqueued + 1 == miEventQueue.nevents) ||
               ((n_enqueued + 1 >= miEventQueue.nevents - QUEUE_RESERVED_SIZE) && !mieqReservedCandidate(e))) {
        /* Toss events which come in late.  Usually this means your server's
         * stuck in an infinite loop somewhere, but SIGIO is still getting
         * handled.
         */
        miEventQueue.dropped++;
        if (miEventQueue.dropped == 1) {
            ErrorF("[mi] EQ overflowing.  Additional events will be discarded until existing events are processed.\n");
            xorg_backtrace();
            ErrorF("[mi] These backtraces from mieqEnqueue may point to a culprit higher up the stack.\n");
            ErrorF("[mi] mieq is *NOT* the cause.  It is a victim.\n");
        } else if (miEventQueue.dropped %  QUEUE_DROP_BACKTRACE_FREQUENCY == 0 &&
                   miEventQueue.dropped /  QUEUE_DROP_BACKTRACE_FREQUENCY <= QUEUE_DROP_BACKTRACE_MAX) {
            ErrorF("[mi] EQ overflow continuing.  %lu events have been dropped.\n", miEventQueue.dropped);
            if (miEventQueue.dropped /  QUEUE_DROP_BACKTRACE_FREQUENCY == QUEUE_DROP_BACKTRACE_MAX) {
                ErrorF("[mi] No further overflow reports will be reported until the clog is cleared.\n");
            }
            xorg_backtrace();
        }

#ifdef XQUARTZ
        pthread_mutex_unlock(&miEventQueueMutex);
#endif
        return;
    }

    evlen = e->any.length;
    evt = miEventQueue.events[oldtail].events;
    memcpy(evt, e, evlen);

    time = e->any.time;
    /* Make sure that event times don't go backwards - this
     * is "unnecessary", but very useful. */
    if (time < miEventQueue.lastEventTime &&
        miEventQueue.lastEventTime - time < 10000)
        e->any.time = miEventQueue.lastEventTime;

    miEventQueue.lastEventTime = evt->any.time;
    miEventQueue.events[oldtail].pScreen = pDev ? EnqueueScreen(pDev) : NULL;
    miEventQueue.events[oldtail].pDev = pDev;

    miEventQueue.lastMotion = isMotion;
    miEventQueue.tail = (oldtail + 1) % miEventQueue.nevents;
#ifdef XQUARTZ
    pthread_mutex_unlock(&miEventQueueMutex);
#endif
}

/**
 * Changes the screen reference events are being enqueued from.
 * Input events are enqueued with a screen reference and dequeued and
 * processed with a (potentially different) screen reference.
 * This function is called whenever a new event has changed screen but is
 * still logically on the previous screen as seen by the client.
 * This usually happens whenever the visible cursor moves across screen
 * boundaries during event generation, before the same event is processed
 * and sent down the wire.
 *
 * @param pDev The device that triggered a screen change.
 * @param pScreen The new screen events are being enqueued for.
 * @param set_dequeue_screen If TRUE, pScreen is set as both enqueue screen
 * and dequeue screen.
 */
void
mieqSwitchScreen(DeviceIntPtr pDev, ScreenPtr pScreen, Bool set_dequeue_screen)
{
#ifdef XQUARTZ
    pthread_mutex_lock(&miEventQueueMutex);
#endif
    EnqueueScreen(pDev) = pScreen;
    if (set_dequeue_screen)
        DequeueScreen(pDev) = pScreen;
#ifdef XQUARTZ
    pthread_mutex_unlock(&miEventQueueMutex);
#endif
}

void
mieqSetHandler(int event, mieqHandler handler)
{
#ifdef XQUARTZ
    pthread_mutex_lock(&miEventQueueMutex);
#endif
    if (handler && miEventQueue.handlers[event])
        ErrorF("[mi] mieq: warning: overriding existing handler %p with %p for "
               "event %d\n", miEventQueue.handlers[event], handler, event);

    miEventQueue.handlers[event] = handler;
#ifdef XQUARTZ
    pthread_mutex_unlock(&miEventQueueMutex);
#endif
}

/**
 * Change the device id of the given event to the given device's id.
 */
static void
ChangeDeviceID(DeviceIntPtr dev, InternalEvent* event)
{
    switch(event->any.type)
    {
        case ET_Motion:
        case ET_KeyPress:
        case ET_KeyRelease:
        case ET_ButtonPress:
        case ET_ButtonRelease:
        case ET_ProximityIn:
        case ET_ProximityOut:
        case ET_Hierarchy:
        case ET_DeviceChanged:
        case ET_TouchBegin:
        case ET_TouchUpdate:
        case ET_TouchEnd:
            event->device_event.deviceid = dev->id;
            break;
        case ET_TouchOwnership:
            event->touch_ownership_event.deviceid = dev->id;
            break;
#if XFreeXDGA
        case ET_DGAEvent:
            break;
#endif
        case ET_RawKeyPress:
        case ET_RawKeyRelease:
        case ET_RawButtonPress:
        case ET_RawButtonRelease:
        case ET_RawMotion:
        case ET_RawTouchBegin:
        case ET_RawTouchEnd:
        case ET_RawTouchUpdate:
            event->raw_event.deviceid = dev->id;
            break;
        default:
            ErrorF("[mi] Unknown event type (%d), cannot change id.\n",
                   event->any.type);
    }
}

static void
FixUpEventForMaster(DeviceIntPtr mdev, DeviceIntPtr sdev,
                    InternalEvent* original, InternalEvent *master)
{
    verify_internal_event(original);
    verify_internal_event(master);
    /* Ensure chained button mappings, i.e. that the detail field is the
     * value of the mapped button on the SD, not the physical button */
    if (original->any.type == ET_ButtonPress ||
        original->any.type == ET_ButtonRelease)
    {
        int btn = original->device_event.detail.button;
        if (!sdev->button)
            return; /* Should never happen */

        master->device_event.detail.button = sdev->button->map[btn];
    }
}

/**
 * Copy the given event into master.
 * @param sdev The slave device the original event comes from
 * @param original The event as it came from the EQ
 * @param copy The event after being copied
 * @return The master device or NULL if the device is a floating slave.
 */
DeviceIntPtr
CopyGetMasterEvent(DeviceIntPtr sdev,
                   InternalEvent* original, InternalEvent *copy)
{
    DeviceIntPtr mdev;
    int len = original->any.length;
    int type = original->any.type;
    int mtype; /* which master type? */

    verify_internal_event(original);

    /* ET_XQuartz has sdev == NULL */
    if (!sdev || IsMaster(sdev) || IsFloating(sdev))
        return NULL;

#if XFreeXDGA
    if (type == ET_DGAEvent)
        type = original->dga_event.subtype;
#endif

    switch(type)
    {
        case ET_KeyPress:
        case ET_KeyRelease:
            mtype = MASTER_KEYBOARD;
            break;
        case ET_ButtonPress:
        case ET_ButtonRelease:
        case ET_Motion:
        case ET_ProximityIn:
        case ET_ProximityOut:
            mtype = MASTER_POINTER;
            break;
        default:
            mtype = MASTER_ATTACHED;
            break;
    }

    mdev = GetMaster(sdev, mtype);
    memcpy(copy, original, len);
    ChangeDeviceID(mdev, copy);
    FixUpEventForMaster(mdev, sdev, original, copy);

    return mdev;
}


static void
mieqMoveToNewScreen(DeviceIntPtr dev, ScreenPtr screen, DeviceEvent *event)
{
    if (dev && screen && screen != DequeueScreen(dev))
    {
        int x = 0, y = 0;
        DequeueScreen(dev) = screen;
        x = event->root_x;
        y = event->root_y;
        NewCurrentScreen (dev, DequeueScreen(dev), x, y);
    }
}

/**
 * Post the given @event through the device hierarchy, as appropriate.
 * Use this function if an event must be posted for a given device during the
 * usual event processing cycle.
 */
void
mieqProcessDeviceEvent(DeviceIntPtr dev,
                       InternalEvent *event,
                       ScreenPtr screen)
{
    mieqHandler handler;
    DeviceIntPtr master;
    InternalEvent mevent; /* master event */

    verify_internal_event(event);

    /* Custom event handler */
    handler = miEventQueue.handlers[event->any.type];

    switch (event->any.type) {
        /* Catch events that include valuator information and check if they
         * are changing the screen */
        case ET_Motion:
        case ET_KeyPress:
        case ET_KeyRelease:
        case ET_ButtonPress:
        case ET_ButtonRelease:
<<<<<<< HEAD
            if (dev && screen && dev->spriteInfo->sprite && screen != DequeueScreen(dev) && !handler) {
                DequeueScreen(dev) = screen;
                x = event->device_event.root_x;
                y = event->device_event.root_y;
                NewCurrentScreen (dev, DequeueScreen(dev), x, y);
            }
=======
            if (!handler)
                mieqMoveToNewScreen(dev, screen, &event->device_event);
            break;
        case ET_TouchBegin:
        case ET_TouchUpdate:
        case ET_TouchEnd:
            if (!handler && (event->device_event.flags & TOUCH_POINTER_EMULATED))
                mieqMoveToNewScreen(dev, screen, &event->device_event);
>>>>>>> e2289134
            break;
        default:
            break;
    }
    master = CopyGetMasterEvent(dev, event, &mevent);

    if (master)
        master->lastSlave = dev;

    /* If someone's registered a custom event handler, let them
     * steal it. */
    if (handler)
    {
        int screenNum = dev && DequeueScreen(dev) ? DequeueScreen(dev)->myNum : (screen ? screen->myNum : 0);
        handler(screenNum, event, dev);
        /* Check for the SD's master in case the device got detached
         * during event processing */
        if (master && !IsFloating(dev))
            handler(screenNum, &mevent, master);
    } else
    {
        /* process slave first, then master */
        dev->public.processInputProc(event, dev);

        /* Check for the SD's master in case the device got detached
         * during event processing */
        if (master && !IsFloating(dev))
            master->public.processInputProc(&mevent, master);
    }
}

/* Call this from ProcessInputEvents(). */
void
mieqProcessInputEvents(void)
{
    EventRec *e = NULL;
    ScreenPtr screen;
    static InternalEvent event;
    DeviceIntPtr dev = NULL,
                 master = NULL;
    size_t n_enqueued;

#ifdef XQUARTZ
    pthread_mutex_lock(&miEventQueueMutex);
#endif

    /* Grow our queue if we are reaching capacity: < 2 * QUEUE_RESERVED_SIZE remaining */
    n_enqueued = mieqNumEnqueued(&miEventQueue);
    if (n_enqueued >= (miEventQueue.nevents - (2 * QUEUE_RESERVED_SIZE)) &&
        miEventQueue.nevents < QUEUE_MAXIMUM_SIZE) {
        ErrorF("[mi] Increasing EQ size to %lu to prevent dropped events.\n", miEventQueue.nevents << 1);
        if (!mieqGrowQueue(&miEventQueue, miEventQueue.nevents << 1)) {
            ErrorF("[mi] Increasing the size of EQ failed.\n");
        }
    }

    if (miEventQueue.dropped) {
        ErrorF("[mi] EQ processing has resumed after %lu dropped events.\n", miEventQueue.dropped);
        ErrorF("[mi] This may be caused my a misbehaving driver monopolizing the server's resources.\n");
        miEventQueue.dropped = 0;
    }

    while (miEventQueue.head != miEventQueue.tail) {
        e = &miEventQueue.events[miEventQueue.head];

        event = *e->events;
        dev     = e->pDev;
        screen  = e->pScreen;

        miEventQueue.head = (miEventQueue.head + 1) % miEventQueue.nevents;

#ifdef XQUARTZ
        pthread_mutex_unlock(&miEventQueueMutex);
#endif

        master = (dev) ? GetMaster(dev, MASTER_ATTACHED) : NULL;

        if (screenIsSaved == SCREEN_SAVER_ON)
            dixSaveScreens (serverClient, SCREEN_SAVER_OFF, ScreenSaverReset);
#ifdef DPMSExtension
        else if (DPMSPowerLevel != DPMSModeOn)
            SetScreenSaverTimer();

        if (DPMSPowerLevel != DPMSModeOn)
            DPMSSet(serverClient, DPMSModeOn);
#endif

        mieqProcessDeviceEvent(dev, &event, screen);

        /* Update the sprite now. Next event may be from different device. */
        if (event.any.type == ET_Motion && master)
            miPointerUpdateSprite(dev);

#ifdef XQUARTZ
        pthread_mutex_lock(&miEventQueueMutex);
#endif
    }
#ifdef XQUARTZ
    pthread_mutex_unlock(&miEventQueueMutex);
#endif
}
<|MERGE_RESOLUTION|>--- conflicted
+++ resolved
@@ -511,14 +511,6 @@
         case ET_KeyRelease:
         case ET_ButtonPress:
         case ET_ButtonRelease:
-<<<<<<< HEAD
-            if (dev && screen && dev->spriteInfo->sprite && screen != DequeueScreen(dev) && !handler) {
-                DequeueScreen(dev) = screen;
-                x = event->device_event.root_x;
-                y = event->device_event.root_y;
-                NewCurrentScreen (dev, DequeueScreen(dev), x, y);
-            }
-=======
             if (!handler)
                 mieqMoveToNewScreen(dev, screen, &event->device_event);
             break;
@@ -527,7 +519,6 @@
         case ET_TouchEnd:
             if (!handler && (event->device_event.flags & TOUCH_POINTER_EMULATED))
                 mieqMoveToNewScreen(dev, screen, &event->device_event);
->>>>>>> e2289134
             break;
         default:
             break;
