<<<<<<< HEAD
/*
 *
Copyright 1990, 1998  The Open Group

Permission to use, copy, modify, distribute, and sell this software and its
documentation for any purpose is hereby granted without fee, provided that
the above copyright notice appear in all copies and that both that
copyright notice and this permission notice appear in supporting
documentation.

The above copyright notice and this permission notice shall be included in
all copies or substantial portions of the Software.

THE SOFTWARE IS PROVIDED "AS IS", WITHOUT WARRANTY OF ANY KIND, EXPRESS OR
IMPLIED, INCLUDING BUT NOT LIMITED TO THE WARRANTIES OF MERCHANTABILITY,
FITNESS FOR A PARTICULAR PURPOSE AND NONINFRINGEMENT.  IN NO EVENT SHALL THE
OPEN GROUP BE LIABLE FOR ANY CLAIM, DAMAGES OR OTHER LIABILITY, WHETHER IN
AN ACTION OF CONTRACT, TORT OR OTHERWISE, ARISING FROM, OUT OF OR IN
CONNECTION WITH THE SOFTWARE OR THE USE OR OTHER DEALINGS IN THE SOFTWARE.

Except as contained in this notice, the name of The Open Group shall not be
used in advertising or otherwise to promote the sale, use or other dealings
in this Software without prior written authorization from The Open Group.
 *
 * Author:  Keith Packard, MIT X Consortium
 */

/*
 * mieq.c
 *
 * Machine independent event queue
 *
 */

#if HAVE_DIX_CONFIG_H
#include <dix-config.h>
#endif

# include   <X11/X.h>
# include   <X11/Xmd.h>
# include   <X11/Xproto.h>
# include   "misc.h"
# include   "windowstr.h"
# include   "pixmapstr.h"
# include   "inputstr.h"
# include   "mi.h"
# include   "mipointer.h"
# include   "scrnintstr.h"
# include   <X11/extensions/XI.h>
# include   <X11/extensions/XIproto.h>
# include   <X11/extensions/geproto.h>
# include   "extinit.h"
# include   "exglobals.h"
# include   "eventstr.h"

#ifdef DPMSExtension
# include "dpmsproc.h"
# include <X11/extensions/dpmsconst.h>
#endif

#define QUEUE_SIZE  512

#define EnqueueScreen(dev) dev->spriteInfo->sprite->pEnqueueScreen
#define DequeueScreen(dev) dev->spriteInfo->sprite->pDequeueScreen

typedef struct _Event {
    EventListPtr    events;
    ScreenPtr	    pScreen;
    DeviceIntPtr    pDev; /* device this event _originated_ from */
} EventRec, *EventPtr;

typedef struct _EventQueue {
    HWEventQueueType head, tail;         /* long for SetInputCheck */
    CARD32           lastEventTime;      /* to avoid time running backwards */
    int              lastMotion;         /* device ID if last event motion? */
    EventRec         events[QUEUE_SIZE]; /* static allocation for signals */
    mieqHandler      handlers[128];      /* custom event handler */
} EventQueueRec, *EventQueuePtr;

static EventQueueRec miEventQueue;

#ifdef XQUARTZ
#include  <pthread.h>
static pthread_mutex_t miEventQueueMutex = PTHREAD_MUTEX_INITIALIZER;

extern BOOL serverInitComplete;
extern pthread_mutex_t serverInitCompleteMutex;
extern pthread_cond_t serverInitCompleteCond;

static inline void wait_for_server_init(void) {
    /* If the server hasn't finished initializing, wait for it... */
    if(!serverInitComplete) {
        pthread_mutex_lock(&serverInitCompleteMutex);
        while(!serverInitComplete)
            pthread_cond_wait(&serverInitCompleteCond, &serverInitCompleteMutex);
        pthread_mutex_unlock(&serverInitCompleteMutex);
    }
}
#endif

Bool
mieqInit(void)
{
    int i;

    miEventQueue.head = miEventQueue.tail = 0;
    miEventQueue.lastEventTime = GetTimeInMillis ();
    miEventQueue.lastMotion = FALSE;
    for (i = 0; i < 128; i++)
        miEventQueue.handlers[i] = NULL;
    for (i = 0; i < QUEUE_SIZE; i++)
    {
	if (miEventQueue.events[i].events == NULL) {
	    EventListPtr evlist = InitEventList(1);
	    if (!evlist)
		FatalError("Could not allocate event queue.\n");
	    miEventQueue.events[i].events = evlist;
	}
    }

    SetInputCheck(&miEventQueue.head, &miEventQueue.tail);
    return TRUE;
}

void
mieqFini(void)
{
    int i;
    for (i = 0; i < QUEUE_SIZE; i++)
    {
	if (miEventQueue.events[i].events != NULL) {
	    FreeEventList(miEventQueue.events[i].events, 1);
	    miEventQueue.events[i].events = NULL;
	}
    }
}

/*
 * Must be reentrant with ProcessInputEvents.  Assumption: mieqEnqueue
 * will never be interrupted.  If this is called from both signal
 * handlers and regular code, make sure the signal is suspended when
 * called from regular code.
 */

void
mieqEnqueue(DeviceIntPtr pDev, InternalEvent *e)
{
    unsigned int           oldtail = miEventQueue.tail;
    EventListPtr           evt;
    int                    isMotion = 0;
    int                    evlen;
    Time                   time;

#ifdef XQUARTZ
    wait_for_server_init();
    pthread_mutex_lock(&miEventQueueMutex);
#endif

    CHECKEVENT(e);

    /* avoid merging events from different devices */
    if (e->any.type == ET_Motion)
        isMotion = pDev->id;

    if (isMotion && isMotion == miEventQueue.lastMotion &&
        oldtail != miEventQueue.head) {
        oldtail = (oldtail - 1) % QUEUE_SIZE;
    }
    else {
        static int stuck = 0;
        /* Toss events which come in late.  Usually this means your server's
         * stuck in an infinite loop somewhere, but SIGIO is still getting
         * handled. */
        if (((oldtail + 1) % QUEUE_SIZE) == miEventQueue.head) {
            if (!stuck) {
                ErrorF("[mi] EQ overflowing. The server is probably stuck "
                        "in an infinite loop.\n");
                xorg_backtrace();
                stuck = 1;
            }
#ifdef XQUARTZ
            pthread_mutex_unlock(&miEventQueueMutex);
#endif
	        return;
        }
        stuck = 0;
    }

    evlen = e->any.length;
    evt = miEventQueue.events[oldtail].events;
    if (evt->evlen < evlen)
    {
        evt->evlen = evlen;
        evt->event = xrealloc(evt->event, evt->evlen);
        if (!evt->event)
        {
            ErrorF("[mi] Running out of memory. Tossing event.\n");
#ifdef XQUARTZ
            pthread_mutex_unlock(&miEventQueueMutex);
#endif
            return;
        }
    }

    memcpy(evt->event, e, evlen);

    time = e->any.time;
    /* Make sure that event times don't go backwards - this
     * is "unnecessary", but very useful. */
    if (time < miEventQueue.lastEventTime &&
        miEventQueue.lastEventTime - time < 10000)
        e->any.time = miEventQueue.lastEventTime;

    miEventQueue.lastEventTime = ((InternalEvent*)evt->event)->any.time;
    miEventQueue.events[oldtail].pScreen = pDev ? EnqueueScreen(pDev) : NULL;
    miEventQueue.events[oldtail].pDev = pDev;

    miEventQueue.lastMotion = isMotion;
    miEventQueue.tail = (oldtail + 1) % QUEUE_SIZE;
#ifdef XQUARTZ
    pthread_mutex_unlock(&miEventQueueMutex);
#endif
}

void
mieqSwitchScreen(DeviceIntPtr pDev, ScreenPtr pScreen, Bool fromDIX)
{
#ifdef XQUARTZ
    pthread_mutex_lock(&miEventQueueMutex);
#endif
    EnqueueScreen(pDev) = pScreen;
    if (fromDIX)
        DequeueScreen(pDev) = pScreen;
#ifdef XQUARTZ
    pthread_mutex_unlock(&miEventQueueMutex);
#endif
}

void
mieqSetHandler(int event, mieqHandler handler)
{
#ifdef XQUARTZ
    pthread_mutex_lock(&miEventQueueMutex);
#endif
    if (handler && miEventQueue.handlers[event])
        ErrorF("[mi] mieq: warning: overriding existing handler %p with %p for "
               "event %d\n", miEventQueue.handlers[event], handler, event);

    miEventQueue.handlers[event] = handler;
#ifdef XQUARTZ
    pthread_mutex_unlock(&miEventQueueMutex);
#endif
}

/**
 * Change the device id of the given event to the given device's id.
 */
static void
ChangeDeviceID(DeviceIntPtr dev, InternalEvent* event)
{
    switch(event->any.type)
    {
        case ET_Motion:
        case ET_KeyPress:
        case ET_KeyRelease:
        case ET_ButtonPress:
        case ET_ButtonRelease:
        case ET_ProximityIn:
        case ET_ProximityOut:
        case ET_Hierarchy:
        case ET_DeviceChanged:
            event->device_event.deviceid = dev->id;
            break;
#if XFreeXDGA
        case ET_DGAEvent:
            break;
#endif
        case ET_RawKeyPress:
        case ET_RawKeyRelease:
        case ET_RawButtonPress:
        case ET_RawButtonRelease:
        case ET_RawMotion:
            event->raw_event.deviceid = dev->id;
            break;
        default:
            ErrorF("[mi] Unknown event type (%d), cannot change id.\n",
                   event->any.type);
    }
}

static void
FixUpEventForMaster(DeviceIntPtr mdev, DeviceIntPtr sdev,
                    InternalEvent* original, InternalEvent *master)
{
    CHECKEVENT(original);
    CHECKEVENT(master);
    /* Ensure chained button mappings, i.e. that the detail field is the
     * value of the mapped button on the SD, not the physical button */
    if (original->any.type == ET_ButtonPress ||
        original->any.type == ET_ButtonRelease)
    {
        int btn = original->device_event.detail.button;
        if (!sdev->button)
            return; /* Should never happen */

        master->device_event.detail.button = sdev->button->map[btn];
    }
}

/**
 * Copy the given event into master.
 * @param sdev The slave device the original event comes from
 * @param original The event as it came from the EQ
 * @param copy The event after being copied
 * @return The master device or NULL if the device is a floating slave.
 */
DeviceIntPtr
CopyGetMasterEvent(DeviceIntPtr sdev,
                   InternalEvent* original, InternalEvent *copy)
{
    DeviceIntPtr mdev;
    int len = original->any.length;

    CHECKEVENT(original);

    /* ET_XQuartz has sdev == NULL */
    if (!sdev || !sdev->u.master)
        return NULL;

    switch(original->any.type)
    {
        case ET_KeyPress:
        case ET_KeyRelease:
            mdev = GetMaster(sdev, MASTER_KEYBOARD);
            break;
        case ET_ButtonPress:
        case ET_ButtonRelease:
        case ET_Motion:
        case ET_ProximityIn:
        case ET_ProximityOut:
            mdev = GetMaster(sdev, MASTER_POINTER);
            break;
        default:
            mdev = sdev->u.master;
            break;
    }

    memcpy(copy, original, len);
    ChangeDeviceID(mdev, copy);
    FixUpEventForMaster(mdev, sdev, original, copy);

    return mdev;
}


/**
 * Post the given @event through the device hierarchy, as appropriate.
 * Use this function if an event must be posted for a given device during the
 * usual event processing cycle.
 */
void
mieqProcessDeviceEvent(DeviceIntPtr dev,
                       InternalEvent *event,
                       ScreenPtr screen)
{
    mieqHandler handler;
    int x = 0, y = 0;
    DeviceIntPtr master;
    InternalEvent mevent; /* master event */

    CHECKEVENT(event);

    /* Custom event handler */
    handler = miEventQueue.handlers[event->any.type];

    switch (event->any.type) {
        /* Catch events that include valuator information and check if they
         * are changing the screen */
        case ET_Motion:
        case ET_KeyPress:
        case ET_KeyRelease:
        case ET_ButtonPress:
        case ET_ButtonRelease:
            if (dev && screen && screen != DequeueScreen(dev) && !handler) {
                DequeueScreen(dev) = screen;
                x = event->device_event.root_x;
                y = event->device_event.root_y;
                NewCurrentScreen (dev, DequeueScreen(dev), x, y);
            }
            break;
        default:
            break;
    }
    master = CopyGetMasterEvent(dev, event, &mevent);

    if (master)
        master->u.lastSlave = dev;

    /* If someone's registered a custom event handler, let them
     * steal it. */
    if (handler)
    {
        int screenNum = dev && DequeueScreen(dev) ? DequeueScreen(dev)->myNum : (screen ? screen->myNum : 0);
        handler(screenNum, event, dev);
        /* Check for the SD's master in case the device got detached
         * during event processing */
        if (master && dev->u.master)
            handler(screenNum, &mevent, master);
    } else
    {
        /* process slave first, then master */
        dev->public.processInputProc(event, dev);

        /* Check for the SD's master in case the device got detached
         * during event processing */
        if (master && dev->u.master)
            master->public.processInputProc(&mevent, master);
    }
}

/* Call this from ProcessInputEvents(). */
void
mieqProcessInputEvents(void)
{
    EventRec *e = NULL;
    int evlen;
    ScreenPtr screen;
    static InternalEvent *event = NULL;
    static size_t event_size = 0;
    DeviceIntPtr dev = NULL,
                 master = NULL;

#ifdef XQUARTZ
    pthread_mutex_lock(&miEventQueueMutex);
#endif
    
    while (miEventQueue.head != miEventQueue.tail) {
        e = &miEventQueue.events[miEventQueue.head];

        evlen   = e->events->evlen;
        if(evlen > event_size)
        {
            event_size=evlen;
            event = xrealloc(event, evlen);
            if (!event)
                FatalError("[mi] No memory left for event processing.\n");
        }


        memcpy(event, e->events->event, evlen);


        dev     = e->pDev;
        screen  = e->pScreen;

        miEventQueue.head = (miEventQueue.head + 1) % QUEUE_SIZE;

#ifdef XQUARTZ
        pthread_mutex_unlock(&miEventQueueMutex);
#endif

        master  = (dev && !IsMaster(dev) && dev->u.master) ? dev->u.master : NULL;

        if (screenIsSaved == SCREEN_SAVER_ON)
            dixSaveScreens (serverClient, SCREEN_SAVER_OFF, ScreenSaverReset);
#ifdef DPMSExtension
        else if (DPMSPowerLevel != DPMSModeOn)
            SetScreenSaverTimer();

        if (DPMSPowerLevel != DPMSModeOn)
            DPMSSet(serverClient, DPMSModeOn);
#endif

        mieqProcessDeviceEvent(dev, event, screen);

        /* Update the sprite now. Next event may be from different device. */
        if (event->any.type == ET_Motion && master)
            miPointerUpdateSprite(dev);

#ifdef XQUARTZ
        pthread_mutex_lock(&miEventQueueMutex);
#endif
    }
#ifdef XQUARTZ
    pthread_mutex_unlock(&miEventQueueMutex);
#endif
}
=======
/*
 *
Copyright 1990, 1998  The Open Group

Permission to use, copy, modify, distribute, and sell this software and its
documentation for any purpose is hereby granted without fee, provided that
the above copyright notice appear in all copies and that both that
copyright notice and this permission notice appear in supporting
documentation.

The above copyright notice and this permission notice shall be included in
all copies or substantial portions of the Software.

THE SOFTWARE IS PROVIDED "AS IS", WITHOUT WARRANTY OF ANY KIND, EXPRESS OR
IMPLIED, INCLUDING BUT NOT LIMITED TO THE WARRANTIES OF MERCHANTABILITY,
FITNESS FOR A PARTICULAR PURPOSE AND NONINFRINGEMENT.  IN NO EVENT SHALL THE
OPEN GROUP BE LIABLE FOR ANY CLAIM, DAMAGES OR OTHER LIABILITY, WHETHER IN
AN ACTION OF CONTRACT, TORT OR OTHERWISE, ARISING FROM, OUT OF OR IN
CONNECTION WITH THE SOFTWARE OR THE USE OR OTHER DEALINGS IN THE SOFTWARE.

Except as contained in this notice, the name of The Open Group shall not be
used in advertising or otherwise to promote the sale, use or other dealings
in this Software without prior written authorization from The Open Group.
 *
 * Author:  Keith Packard, MIT X Consortium
 */

/*
 * mieq.c
 *
 * Machine independent event queue
 *
 */

#if HAVE_DIX_CONFIG_H
#include <dix-config.h>
#endif

# include   <X11/X.h>
# include   <X11/Xmd.h>
# include   <X11/Xproto.h>
# include   "misc.h"
# include   "windowstr.h"
# include   "pixmapstr.h"
# include   "inputstr.h"
# include   "mi.h"
# include   "mipointer.h"
# include   "scrnintstr.h"
# include   <X11/extensions/XI.h>
# include   <X11/extensions/XIproto.h>
# include   <X11/extensions/geproto.h>
# include   "extinit.h"
# include   "exglobals.h"
# include   "eventstr.h"

#ifdef DPMSExtension
# include "dpmsproc.h"
# include <X11/extensions/dpmsconst.h>
#endif

#define QUEUE_SIZE  512

#define EnqueueScreen(dev) dev->spriteInfo->sprite->pEnqueueScreen
#define DequeueScreen(dev) dev->spriteInfo->sprite->pDequeueScreen

typedef struct _Event {
    EventListPtr    events;
    ScreenPtr	    pScreen;
    DeviceIntPtr    pDev; /* device this event _originated_ from */
} EventRec, *EventPtr;

typedef struct _EventQueue {
    HWEventQueueType head, tail;         /* long for SetInputCheck */
    CARD32           lastEventTime;      /* to avoid time running backwards */
    int              lastMotion;         /* device ID if last event motion? */
    EventRec         events[QUEUE_SIZE]; /* static allocation for signals */
    mieqHandler      handlers[128];      /* custom event handler */
} EventQueueRec, *EventQueuePtr;

static EventQueueRec miEventQueue;

#ifdef XQUARTZ
#include  <pthread.h>
static pthread_mutex_t miEventQueueMutex = PTHREAD_MUTEX_INITIALIZER;

extern BOOL serverInitComplete;
extern pthread_mutex_t serverInitCompleteMutex;
extern pthread_cond_t serverInitCompleteCond;

static inline void wait_for_server_init(void) {
    /* If the server hasn't finished initializing, wait for it... */
    if(!serverInitComplete) {
        pthread_mutex_lock(&serverInitCompleteMutex);
        while(!serverInitComplete)
            pthread_cond_wait(&serverInitCompleteCond, &serverInitCompleteMutex);
        pthread_mutex_unlock(&serverInitCompleteMutex);
    }
}
#endif

Bool
mieqInit(void)
{
    int i;

    miEventQueue.head = miEventQueue.tail = 0;
    miEventQueue.lastEventTime = GetTimeInMillis ();
    miEventQueue.lastMotion = FALSE;
    for (i = 0; i < 128; i++)
        miEventQueue.handlers[i] = NULL;
    for (i = 0; i < QUEUE_SIZE; i++)
    {
	if (miEventQueue.events[i].events == NULL) {
	    EventListPtr evlist = InitEventList(1);
	    if (!evlist)
		FatalError("Could not allocate event queue.\n");
	    miEventQueue.events[i].events = evlist;
	}
    }

    SetInputCheck(&miEventQueue.head, &miEventQueue.tail);
    return TRUE;
}

void
mieqFini(void)
{
    int i;
    for (i = 0; i < QUEUE_SIZE; i++)
    {
	if (miEventQueue.events[i].events != NULL) {
	    FreeEventList(miEventQueue.events[i].events, 1);
	    miEventQueue.events[i].events = NULL;
	}
    }
}

/*
 * Must be reentrant with ProcessInputEvents.  Assumption: mieqEnqueue
 * will never be interrupted.  If this is called from both signal
 * handlers and regular code, make sure the signal is suspended when
 * called from regular code.
 */

void
mieqEnqueue(DeviceIntPtr pDev, InternalEvent *e)
{
    unsigned int           oldtail = miEventQueue.tail;
    EventListPtr           evt;
    int                    isMotion = 0;
    int                    evlen;
    Time                   time;

#ifdef XQUARTZ
    wait_for_server_init();
    pthread_mutex_lock(&miEventQueueMutex);
#endif

    CHECKEVENT(e);

    /* avoid merging events from different devices */
    if (e->any.type == ET_Motion)
        isMotion = pDev->id;

    if (isMotion && isMotion == miEventQueue.lastMotion &&
        oldtail != miEventQueue.head) {
        oldtail = (oldtail - 1) % QUEUE_SIZE;
    }
    else {
        static int stuck = 0;
        /* Toss events which come in late.  Usually this means your server's
         * stuck in an infinite loop somewhere, but SIGIO is still getting
         * handled. */
        if (((oldtail + 1) % QUEUE_SIZE) == miEventQueue.head) {
            if (!stuck) {
                ErrorF("[mi] EQ overflowing. The server is probably stuck "
                        "in an infinite loop.\n");
                xorg_backtrace();
                stuck = 1;
            }
#ifdef XQUARTZ
            pthread_mutex_unlock(&miEventQueueMutex);
#endif
	        return;
        }
        stuck = 0;
    }

    evlen = e->any.length;
    evt = miEventQueue.events[oldtail].events;
    if (evt->evlen < evlen)
    {
        evt->evlen = evlen;
        evt->event = xrealloc(evt->event, evt->evlen);
        if (!evt->event)
        {
            ErrorF("[mi] Running out of memory. Tossing event.\n");
#ifdef XQUARTZ
            pthread_mutex_unlock(&miEventQueueMutex);
#endif
            return;
        }
    }

    memcpy(evt->event, e, evlen);

    time = e->any.time;
    /* Make sure that event times don't go backwards - this
     * is "unnecessary", but very useful. */
    if (time < miEventQueue.lastEventTime &&
        miEventQueue.lastEventTime - time < 10000)
        e->any.time = miEventQueue.lastEventTime;

    miEventQueue.lastEventTime = ((InternalEvent*)evt->event)->any.time;
    miEventQueue.events[oldtail].pScreen = pDev ? EnqueueScreen(pDev) : NULL;
    miEventQueue.events[oldtail].pDev = pDev;

    miEventQueue.lastMotion = isMotion;
    miEventQueue.tail = (oldtail + 1) % QUEUE_SIZE;
#ifdef XQUARTZ
    pthread_mutex_unlock(&miEventQueueMutex);
#endif
}

void
mieqSwitchScreen(DeviceIntPtr pDev, ScreenPtr pScreen, Bool fromDIX)
{
#ifdef XQUARTZ
    pthread_mutex_lock(&miEventQueueMutex);
#endif
    EnqueueScreen(pDev) = pScreen;
    if (fromDIX)
        DequeueScreen(pDev) = pScreen;
#ifdef XQUARTZ
    pthread_mutex_unlock(&miEventQueueMutex);
#endif
}

void
mieqSetHandler(int event, mieqHandler handler)
{
#ifdef XQUARTZ
    pthread_mutex_lock(&miEventQueueMutex);
#endif
    if (handler && miEventQueue.handlers[event])
        ErrorF("[mi] mieq: warning: overriding existing handler %p with %p for "
               "event %d\n", miEventQueue.handlers[event], handler, event);

    miEventQueue.handlers[event] = handler;
#ifdef XQUARTZ
    pthread_mutex_unlock(&miEventQueueMutex);
#endif
}

/**
 * Change the device id of the given event to the given device's id.
 */
static void
ChangeDeviceID(DeviceIntPtr dev, InternalEvent* event)
{
    switch(event->any.type)
    {
        case ET_Motion:
        case ET_KeyPress:
        case ET_KeyRelease:
        case ET_ButtonPress:
        case ET_ButtonRelease:
        case ET_ProximityIn:
        case ET_ProximityOut:
        case ET_Hierarchy:
        case ET_DeviceChanged:
            event->device_event.deviceid = dev->id;
            break;
#if XFreeXDGA
        case ET_DGAEvent:
            break;
#endif
        case ET_RawKeyPress:
        case ET_RawKeyRelease:
        case ET_RawButtonPress:
        case ET_RawButtonRelease:
        case ET_RawMotion:
            event->raw_event.deviceid = dev->id;
            break;
        default:
            ErrorF("[mi] Unknown event type (%d), cannot change id.\n",
                   event->any.type);
    }
}

static void
FixUpEventForMaster(DeviceIntPtr mdev, DeviceIntPtr sdev,
                    InternalEvent* original, InternalEvent *master)
{
    CHECKEVENT(original);
    CHECKEVENT(master);
    /* Ensure chained button mappings, i.e. that the detail field is the
     * value of the mapped button on the SD, not the physical button */
    if (original->any.type == ET_ButtonPress ||
        original->any.type == ET_ButtonRelease)
    {
        int btn = original->device_event.detail.button;
        if (!sdev->button)
            return; /* Should never happen */

        master->device_event.detail.button = sdev->button->map[btn];
    }
}

/**
 * Copy the given event into master.
 * @param sdev The slave device the original event comes from
 * @param original The event as it came from the EQ
 * @param copy The event after being copied
 * @return The master device or NULL if the device is a floating slave.
 */
DeviceIntPtr
CopyGetMasterEvent(DeviceIntPtr sdev,
                   InternalEvent* original, InternalEvent *copy)
{
    DeviceIntPtr mdev;
    int len = original->any.length;

    CHECKEVENT(original);

    /* ET_XQuartz has sdev == NULL */
    if (!sdev || !sdev->u.master)
        return NULL;

    switch(original->any.type)
    {
        case ET_KeyPress:
        case ET_KeyRelease:
            mdev = GetMaster(sdev, MASTER_KEYBOARD);
            break;
        case ET_ButtonPress:
        case ET_ButtonRelease:
        case ET_Motion:
        case ET_ProximityIn:
        case ET_ProximityOut:
            mdev = GetMaster(sdev, MASTER_POINTER);
            break;
        default:
            mdev = sdev->u.master;
            break;
    }

    memcpy(copy, original, len);
    ChangeDeviceID(mdev, copy);
    FixUpEventForMaster(mdev, sdev, original, copy);

    return mdev;
}


/**
 * Post the given @event through the device hierarchy, as appropriate.
 * Use this function if an event must be posted for a given device during the
 * usual event processing cycle.
 */
void
mieqProcessDeviceEvent(DeviceIntPtr dev,
                       InternalEvent *event,
                       ScreenPtr screen)
{
    mieqHandler handler;
    int x = 0, y = 0;
    DeviceIntPtr master;
    InternalEvent mevent; /* master event */

    CHECKEVENT(event);

    /* Custom event handler */
    handler = miEventQueue.handlers[event->any.type];

    switch (event->any.type) {
        /* Catch events that include valuator information and check if they
         * are changing the screen */
        case ET_Motion:
        case ET_KeyPress:
        case ET_KeyRelease:
        case ET_ButtonPress:
        case ET_ButtonRelease:
            if (dev && screen && screen != DequeueScreen(dev) && !handler) {
                DequeueScreen(dev) = screen;
                x = event->device_event.root_x;
                y = event->device_event.root_y;
                NewCurrentScreen (dev, DequeueScreen(dev), x, y);
            }
            break;
        default:
            break;
    }
    master = CopyGetMasterEvent(dev, event, &mevent);

    if (master)
        master->u.lastSlave = dev;

    /* If someone's registered a custom event handler, let them
     * steal it. */
    if (handler)
    {
        int screenNum = dev && DequeueScreen(dev) ? DequeueScreen(dev)->myNum : (screen ? screen->myNum : 0);
        handler(screenNum, event, dev);
        /* Check for the SD's master in case the device got detached
         * during event processing */
        if (master && dev->u.master)
            handler(screenNum, &mevent, master);
    } else
    {
        /* process slave first, then master */
        dev->public.processInputProc(event, dev);

        /* Check for the SD's master in case the device got detached
         * during event processing */
        if (master && dev->u.master)
            master->public.processInputProc(&mevent, master);
    }
}

/* Call this from ProcessInputEvents(). */
void
mieqProcessInputEvents(void)
{
    EventRec *e = NULL;
    int evlen;
    ScreenPtr screen;
    static InternalEvent *event = NULL;
    static size_t event_size = 0;
    DeviceIntPtr dev = NULL,
                 master = NULL;

#ifdef XQUARTZ
    pthread_mutex_lock(&miEventQueueMutex);
#endif
    
    while (miEventQueue.head != miEventQueue.tail) {
        e = &miEventQueue.events[miEventQueue.head];

        evlen   = e->events->evlen;
        if(evlen > event_size)
          {
            event = xrealloc(event, evlen);
            event_size = evlen;
          }

        if (!event)
            FatalError("[mi] No memory left for event processing.\n");

        memcpy(event, e->events->event, evlen);


        dev     = e->pDev;
        screen  = e->pScreen;

        miEventQueue.head = (miEventQueue.head + 1) % QUEUE_SIZE;

#ifdef XQUARTZ
        pthread_mutex_unlock(&miEventQueueMutex);
#endif

        master  = (dev && !IsMaster(dev) && dev->u.master) ? dev->u.master : NULL;

        if (screenIsSaved == SCREEN_SAVER_ON)
            dixSaveScreens (serverClient, SCREEN_SAVER_OFF, ScreenSaverReset);
#ifdef DPMSExtension
        else if (DPMSPowerLevel != DPMSModeOn)
            SetScreenSaverTimer();

        if (DPMSPowerLevel != DPMSModeOn)
            DPMSSet(serverClient, DPMSModeOn);
#endif

        mieqProcessDeviceEvent(dev, event, screen);

        /* Update the sprite now. Next event may be from different device. */
        if (event->any.type == ET_Motion && master)
            miPointerUpdateSprite(dev);

#ifdef XQUARTZ
        pthread_mutex_lock(&miEventQueueMutex);
#endif
    }
#ifdef XQUARTZ
    pthread_mutex_unlock(&miEventQueueMutex);
#endif
}

>>>>>>> 1ad46cbf
<|MERGE_RESOLUTION|>--- conflicted
+++ resolved
@@ -1,978 +1,489 @@
-<<<<<<< HEAD
-/*
- *
-Copyright 1990, 1998  The Open Group
-
-Permission to use, copy, modify, distribute, and sell this software and its
-documentation for any purpose is hereby granted without fee, provided that
-the above copyright notice appear in all copies and that both that
-copyright notice and this permission notice appear in supporting
-documentation.
-
-The above copyright notice and this permission notice shall be included in
-all copies or substantial portions of the Software.
-
-THE SOFTWARE IS PROVIDED "AS IS", WITHOUT WARRANTY OF ANY KIND, EXPRESS OR
-IMPLIED, INCLUDING BUT NOT LIMITED TO THE WARRANTIES OF MERCHANTABILITY,
-FITNESS FOR A PARTICULAR PURPOSE AND NONINFRINGEMENT.  IN NO EVENT SHALL THE
-OPEN GROUP BE LIABLE FOR ANY CLAIM, DAMAGES OR OTHER LIABILITY, WHETHER IN
-AN ACTION OF CONTRACT, TORT OR OTHERWISE, ARISING FROM, OUT OF OR IN
-CONNECTION WITH THE SOFTWARE OR THE USE OR OTHER DEALINGS IN THE SOFTWARE.
-
-Except as contained in this notice, the name of The Open Group shall not be
-used in advertising or otherwise to promote the sale, use or other dealings
-in this Software without prior written authorization from The Open Group.
- *
- * Author:  Keith Packard, MIT X Consortium
- */
-
-/*
- * mieq.c
- *
- * Machine independent event queue
- *
- */
-
-#if HAVE_DIX_CONFIG_H
-#include <dix-config.h>
-#endif
-
-# include   <X11/X.h>
-# include   <X11/Xmd.h>
-# include   <X11/Xproto.h>
-# include   "misc.h"
-# include   "windowstr.h"
-# include   "pixmapstr.h"
-# include   "inputstr.h"
-# include   "mi.h"
-# include   "mipointer.h"
-# include   "scrnintstr.h"
-# include   <X11/extensions/XI.h>
-# include   <X11/extensions/XIproto.h>
-# include   <X11/extensions/geproto.h>
-# include   "extinit.h"
-# include   "exglobals.h"
-# include   "eventstr.h"
-
-#ifdef DPMSExtension
-# include "dpmsproc.h"
-# include <X11/extensions/dpmsconst.h>
-#endif
-
-#define QUEUE_SIZE  512
-
-#define EnqueueScreen(dev) dev->spriteInfo->sprite->pEnqueueScreen
-#define DequeueScreen(dev) dev->spriteInfo->sprite->pDequeueScreen
-
-typedef struct _Event {
-    EventListPtr    events;
-    ScreenPtr	    pScreen;
-    DeviceIntPtr    pDev; /* device this event _originated_ from */
-} EventRec, *EventPtr;
-
-typedef struct _EventQueue {
-    HWEventQueueType head, tail;         /* long for SetInputCheck */
-    CARD32           lastEventTime;      /* to avoid time running backwards */
-    int              lastMotion;         /* device ID if last event motion? */
-    EventRec         events[QUEUE_SIZE]; /* static allocation for signals */
-    mieqHandler      handlers[128];      /* custom event handler */
-} EventQueueRec, *EventQueuePtr;
-
-static EventQueueRec miEventQueue;
-
-#ifdef XQUARTZ
-#include  <pthread.h>
-static pthread_mutex_t miEventQueueMutex = PTHREAD_MUTEX_INITIALIZER;
-
-extern BOOL serverInitComplete;
-extern pthread_mutex_t serverInitCompleteMutex;
-extern pthread_cond_t serverInitCompleteCond;
-
-static inline void wait_for_server_init(void) {
-    /* If the server hasn't finished initializing, wait for it... */
-    if(!serverInitComplete) {
-        pthread_mutex_lock(&serverInitCompleteMutex);
-        while(!serverInitComplete)
-            pthread_cond_wait(&serverInitCompleteCond, &serverInitCompleteMutex);
-        pthread_mutex_unlock(&serverInitCompleteMutex);
-    }
-}
-#endif
-
-Bool
-mieqInit(void)
-{
-    int i;
-
-    miEventQueue.head = miEventQueue.tail = 0;
-    miEventQueue.lastEventTime = GetTimeInMillis ();
-    miEventQueue.lastMotion = FALSE;
-    for (i = 0; i < 128; i++)
-        miEventQueue.handlers[i] = NULL;
-    for (i = 0; i < QUEUE_SIZE; i++)
-    {
-	if (miEventQueue.events[i].events == NULL) {
-	    EventListPtr evlist = InitEventList(1);
-	    if (!evlist)
-		FatalError("Could not allocate event queue.\n");
-	    miEventQueue.events[i].events = evlist;
-	}
-    }
-
-    SetInputCheck(&miEventQueue.head, &miEventQueue.tail);
-    return TRUE;
-}
-
-void
-mieqFini(void)
-{
-    int i;
-    for (i = 0; i < QUEUE_SIZE; i++)
-    {
-	if (miEventQueue.events[i].events != NULL) {
-	    FreeEventList(miEventQueue.events[i].events, 1);
-	    miEventQueue.events[i].events = NULL;
-	}
-    }
-}
-
-/*
- * Must be reentrant with ProcessInputEvents.  Assumption: mieqEnqueue
- * will never be interrupted.  If this is called from both signal
- * handlers and regular code, make sure the signal is suspended when
- * called from regular code.
- */
-
-void
-mieqEnqueue(DeviceIntPtr pDev, InternalEvent *e)
-{
-    unsigned int           oldtail = miEventQueue.tail;
-    EventListPtr           evt;
-    int                    isMotion = 0;
-    int                    evlen;
-    Time                   time;
-
-#ifdef XQUARTZ
-    wait_for_server_init();
-    pthread_mutex_lock(&miEventQueueMutex);
-#endif
-
-    CHECKEVENT(e);
-
-    /* avoid merging events from different devices */
-    if (e->any.type == ET_Motion)
-        isMotion = pDev->id;
-
-    if (isMotion && isMotion == miEventQueue.lastMotion &&
-        oldtail != miEventQueue.head) {
-        oldtail = (oldtail - 1) % QUEUE_SIZE;
-    }
-    else {
-        static int stuck = 0;
-        /* Toss events which come in late.  Usually this means your server's
-         * stuck in an infinite loop somewhere, but SIGIO is still getting
-         * handled. */
-        if (((oldtail + 1) % QUEUE_SIZE) == miEventQueue.head) {
-            if (!stuck) {
-                ErrorF("[mi] EQ overflowing. The server is probably stuck "
-                        "in an infinite loop.\n");
-                xorg_backtrace();
-                stuck = 1;
-            }
-#ifdef XQUARTZ
-            pthread_mutex_unlock(&miEventQueueMutex);
-#endif
-	        return;
-        }
-        stuck = 0;
-    }
-
-    evlen = e->any.length;
-    evt = miEventQueue.events[oldtail].events;
-    if (evt->evlen < evlen)
-    {
-        evt->evlen = evlen;
-        evt->event = xrealloc(evt->event, evt->evlen);
-        if (!evt->event)
-        {
-            ErrorF("[mi] Running out of memory. Tossing event.\n");
-#ifdef XQUARTZ
-            pthread_mutex_unlock(&miEventQueueMutex);
-#endif
-            return;
-        }
-    }
-
-    memcpy(evt->event, e, evlen);
-
-    time = e->any.time;
-    /* Make sure that event times don't go backwards - this
-     * is "unnecessary", but very useful. */
-    if (time < miEventQueue.lastEventTime &&
-        miEventQueue.lastEventTime - time < 10000)
-        e->any.time = miEventQueue.lastEventTime;
-
-    miEventQueue.lastEventTime = ((InternalEvent*)evt->event)->any.time;
-    miEventQueue.events[oldtail].pScreen = pDev ? EnqueueScreen(pDev) : NULL;
-    miEventQueue.events[oldtail].pDev = pDev;
-
-    miEventQueue.lastMotion = isMotion;
-    miEventQueue.tail = (oldtail + 1) % QUEUE_SIZE;
-#ifdef XQUARTZ
-    pthread_mutex_unlock(&miEventQueueMutex);
-#endif
-}
-
-void
-mieqSwitchScreen(DeviceIntPtr pDev, ScreenPtr pScreen, Bool fromDIX)
-{
-#ifdef XQUARTZ
-    pthread_mutex_lock(&miEventQueueMutex);
-#endif
-    EnqueueScreen(pDev) = pScreen;
-    if (fromDIX)
-        DequeueScreen(pDev) = pScreen;
-#ifdef XQUARTZ
-    pthread_mutex_unlock(&miEventQueueMutex);
-#endif
-}
-
-void
-mieqSetHandler(int event, mieqHandler handler)
-{
-#ifdef XQUARTZ
-    pthread_mutex_lock(&miEventQueueMutex);
-#endif
-    if (handler && miEventQueue.handlers[event])
-        ErrorF("[mi] mieq: warning: overriding existing handler %p with %p for "
-               "event %d\n", miEventQueue.handlers[event], handler, event);
-
-    miEventQueue.handlers[event] = handler;
-#ifdef XQUARTZ
-    pthread_mutex_unlock(&miEventQueueMutex);
-#endif
-}
-
-/**
- * Change the device id of the given event to the given device's id.
- */
-static void
-ChangeDeviceID(DeviceIntPtr dev, InternalEvent* event)
-{
-    switch(event->any.type)
-    {
-        case ET_Motion:
-        case ET_KeyPress:
-        case ET_KeyRelease:
-        case ET_ButtonPress:
-        case ET_ButtonRelease:
-        case ET_ProximityIn:
-        case ET_ProximityOut:
-        case ET_Hierarchy:
-        case ET_DeviceChanged:
-            event->device_event.deviceid = dev->id;
-            break;
-#if XFreeXDGA
-        case ET_DGAEvent:
-            break;
-#endif
-        case ET_RawKeyPress:
-        case ET_RawKeyRelease:
-        case ET_RawButtonPress:
-        case ET_RawButtonRelease:
-        case ET_RawMotion:
-            event->raw_event.deviceid = dev->id;
-            break;
-        default:
-            ErrorF("[mi] Unknown event type (%d), cannot change id.\n",
-                   event->any.type);
-    }
-}
-
-static void
-FixUpEventForMaster(DeviceIntPtr mdev, DeviceIntPtr sdev,
-                    InternalEvent* original, InternalEvent *master)
-{
-    CHECKEVENT(original);
-    CHECKEVENT(master);
-    /* Ensure chained button mappings, i.e. that the detail field is the
-     * value of the mapped button on the SD, not the physical button */
-    if (original->any.type == ET_ButtonPress ||
-        original->any.type == ET_ButtonRelease)
-    {
-        int btn = original->device_event.detail.button;
-        if (!sdev->button)
-            return; /* Should never happen */
-
-        master->device_event.detail.button = sdev->button->map[btn];
-    }
-}
-
-/**
- * Copy the given event into master.
- * @param sdev The slave device the original event comes from
- * @param original The event as it came from the EQ
- * @param copy The event after being copied
- * @return The master device or NULL if the device is a floating slave.
- */
-DeviceIntPtr
-CopyGetMasterEvent(DeviceIntPtr sdev,
-                   InternalEvent* original, InternalEvent *copy)
-{
-    DeviceIntPtr mdev;
-    int len = original->any.length;
-
-    CHECKEVENT(original);
-
-    /* ET_XQuartz has sdev == NULL */
-    if (!sdev || !sdev->u.master)
-        return NULL;
-
-    switch(original->any.type)
-    {
-        case ET_KeyPress:
-        case ET_KeyRelease:
-            mdev = GetMaster(sdev, MASTER_KEYBOARD);
-            break;
-        case ET_ButtonPress:
-        case ET_ButtonRelease:
-        case ET_Motion:
-        case ET_ProximityIn:
-        case ET_ProximityOut:
-            mdev = GetMaster(sdev, MASTER_POINTER);
-            break;
-        default:
-            mdev = sdev->u.master;
-            break;
-    }
-
-    memcpy(copy, original, len);
-    ChangeDeviceID(mdev, copy);
-    FixUpEventForMaster(mdev, sdev, original, copy);
-
-    return mdev;
-}
-
-
-/**
- * Post the given @event through the device hierarchy, as appropriate.
- * Use this function if an event must be posted for a given device during the
- * usual event processing cycle.
- */
-void
-mieqProcessDeviceEvent(DeviceIntPtr dev,
-                       InternalEvent *event,
-                       ScreenPtr screen)
-{
-    mieqHandler handler;
-    int x = 0, y = 0;
-    DeviceIntPtr master;
-    InternalEvent mevent; /* master event */
-
-    CHECKEVENT(event);
-
-    /* Custom event handler */
-    handler = miEventQueue.handlers[event->any.type];
-
-    switch (event->any.type) {
-        /* Catch events that include valuator information and check if they
-         * are changing the screen */
-        case ET_Motion:
-        case ET_KeyPress:
-        case ET_KeyRelease:
-        case ET_ButtonPress:
-        case ET_ButtonRelease:
-            if (dev && screen && screen != DequeueScreen(dev) && !handler) {
-                DequeueScreen(dev) = screen;
-                x = event->device_event.root_x;
-                y = event->device_event.root_y;
-                NewCurrentScreen (dev, DequeueScreen(dev), x, y);
-            }
-            break;
-        default:
-            break;
-    }
-    master = CopyGetMasterEvent(dev, event, &mevent);
-
-    if (master)
-        master->u.lastSlave = dev;
-
-    /* If someone's registered a custom event handler, let them
-     * steal it. */
-    if (handler)
-    {
-        int screenNum = dev && DequeueScreen(dev) ? DequeueScreen(dev)->myNum : (screen ? screen->myNum : 0);
-        handler(screenNum, event, dev);
-        /* Check for the SD's master in case the device got detached
-         * during event processing */
-        if (master && dev->u.master)
-            handler(screenNum, &mevent, master);
-    } else
-    {
-        /* process slave first, then master */
-        dev->public.processInputProc(event, dev);
-
-        /* Check for the SD's master in case the device got detached
-         * during event processing */
-        if (master && dev->u.master)
-            master->public.processInputProc(&mevent, master);
-    }
-}
-
-/* Call this from ProcessInputEvents(). */
-void
-mieqProcessInputEvents(void)
-{
-    EventRec *e = NULL;
-    int evlen;
-    ScreenPtr screen;
-    static InternalEvent *event = NULL;
-    static size_t event_size = 0;
-    DeviceIntPtr dev = NULL,
-                 master = NULL;
-
-#ifdef XQUARTZ
-    pthread_mutex_lock(&miEventQueueMutex);
-#endif
-    
-    while (miEventQueue.head != miEventQueue.tail) {
-        e = &miEventQueue.events[miEventQueue.head];
-
-        evlen   = e->events->evlen;
-        if(evlen > event_size)
-        {
-            event_size=evlen;
-            event = xrealloc(event, evlen);
-            if (!event)
-                FatalError("[mi] No memory left for event processing.\n");
-        }
-
-
-        memcpy(event, e->events->event, evlen);
-
-
-        dev     = e->pDev;
-        screen  = e->pScreen;
-
-        miEventQueue.head = (miEventQueue.head + 1) % QUEUE_SIZE;
-
-#ifdef XQUARTZ
-        pthread_mutex_unlock(&miEventQueueMutex);
-#endif
-
-        master  = (dev && !IsMaster(dev) && dev->u.master) ? dev->u.master : NULL;
-
-        if (screenIsSaved == SCREEN_SAVER_ON)
-            dixSaveScreens (serverClient, SCREEN_SAVER_OFF, ScreenSaverReset);
-#ifdef DPMSExtension
-        else if (DPMSPowerLevel != DPMSModeOn)
-            SetScreenSaverTimer();
-
-        if (DPMSPowerLevel != DPMSModeOn)
-            DPMSSet(serverClient, DPMSModeOn);
-#endif
-
-        mieqProcessDeviceEvent(dev, event, screen);
-
-        /* Update the sprite now. Next event may be from different device. */
-        if (event->any.type == ET_Motion && master)
-            miPointerUpdateSprite(dev);
-
-#ifdef XQUARTZ
-        pthread_mutex_lock(&miEventQueueMutex);
-#endif
-    }
-#ifdef XQUARTZ
-    pthread_mutex_unlock(&miEventQueueMutex);
-#endif
-}
-=======
-/*
- *
-Copyright 1990, 1998  The Open Group
-
-Permission to use, copy, modify, distribute, and sell this software and its
-documentation for any purpose is hereby granted without fee, provided that
-the above copyright notice appear in all copies and that both that
-copyright notice and this permission notice appear in supporting
-documentation.
-
-The above copyright notice and this permission notice shall be included in
-all copies or substantial portions of the Software.
-
-THE SOFTWARE IS PROVIDED "AS IS", WITHOUT WARRANTY OF ANY KIND, EXPRESS OR
-IMPLIED, INCLUDING BUT NOT LIMITED TO THE WARRANTIES OF MERCHANTABILITY,
-FITNESS FOR A PARTICULAR PURPOSE AND NONINFRINGEMENT.  IN NO EVENT SHALL THE
-OPEN GROUP BE LIABLE FOR ANY CLAIM, DAMAGES OR OTHER LIABILITY, WHETHER IN
-AN ACTION OF CONTRACT, TORT OR OTHERWISE, ARISING FROM, OUT OF OR IN
-CONNECTION WITH THE SOFTWARE OR THE USE OR OTHER DEALINGS IN THE SOFTWARE.
-
-Except as contained in this notice, the name of The Open Group shall not be
-used in advertising or otherwise to promote the sale, use or other dealings
-in this Software without prior written authorization from The Open Group.
- *
- * Author:  Keith Packard, MIT X Consortium
- */
-
-/*
- * mieq.c
- *
- * Machine independent event queue
- *
- */
-
-#if HAVE_DIX_CONFIG_H
-#include <dix-config.h>
-#endif
-
-# include   <X11/X.h>
-# include   <X11/Xmd.h>
-# include   <X11/Xproto.h>
-# include   "misc.h"
-# include   "windowstr.h"
-# include   "pixmapstr.h"
-# include   "inputstr.h"
-# include   "mi.h"
-# include   "mipointer.h"
-# include   "scrnintstr.h"
-# include   <X11/extensions/XI.h>
-# include   <X11/extensions/XIproto.h>
-# include   <X11/extensions/geproto.h>
-# include   "extinit.h"
-# include   "exglobals.h"
-# include   "eventstr.h"
-
-#ifdef DPMSExtension
-# include "dpmsproc.h"
-# include <X11/extensions/dpmsconst.h>
-#endif
-
-#define QUEUE_SIZE  512
-
-#define EnqueueScreen(dev) dev->spriteInfo->sprite->pEnqueueScreen
-#define DequeueScreen(dev) dev->spriteInfo->sprite->pDequeueScreen
-
-typedef struct _Event {
-    EventListPtr    events;
-    ScreenPtr	    pScreen;
-    DeviceIntPtr    pDev; /* device this event _originated_ from */
-} EventRec, *EventPtr;
-
-typedef struct _EventQueue {
-    HWEventQueueType head, tail;         /* long for SetInputCheck */
-    CARD32           lastEventTime;      /* to avoid time running backwards */
-    int              lastMotion;         /* device ID if last event motion? */
-    EventRec         events[QUEUE_SIZE]; /* static allocation for signals */
-    mieqHandler      handlers[128];      /* custom event handler */
-} EventQueueRec, *EventQueuePtr;
-
-static EventQueueRec miEventQueue;
-
-#ifdef XQUARTZ
-#include  <pthread.h>
-static pthread_mutex_t miEventQueueMutex = PTHREAD_MUTEX_INITIALIZER;
-
-extern BOOL serverInitComplete;
-extern pthread_mutex_t serverInitCompleteMutex;
-extern pthread_cond_t serverInitCompleteCond;
-
-static inline void wait_for_server_init(void) {
-    /* If the server hasn't finished initializing, wait for it... */
-    if(!serverInitComplete) {
-        pthread_mutex_lock(&serverInitCompleteMutex);
-        while(!serverInitComplete)
-            pthread_cond_wait(&serverInitCompleteCond, &serverInitCompleteMutex);
-        pthread_mutex_unlock(&serverInitCompleteMutex);
-    }
-}
-#endif
-
-Bool
-mieqInit(void)
-{
-    int i;
-
-    miEventQueue.head = miEventQueue.tail = 0;
-    miEventQueue.lastEventTime = GetTimeInMillis ();
-    miEventQueue.lastMotion = FALSE;
-    for (i = 0; i < 128; i++)
-        miEventQueue.handlers[i] = NULL;
-    for (i = 0; i < QUEUE_SIZE; i++)
-    {
-	if (miEventQueue.events[i].events == NULL) {
-	    EventListPtr evlist = InitEventList(1);
-	    if (!evlist)
-		FatalError("Could not allocate event queue.\n");
-	    miEventQueue.events[i].events = evlist;
-	}
-    }
-
-    SetInputCheck(&miEventQueue.head, &miEventQueue.tail);
-    return TRUE;
-}
-
-void
-mieqFini(void)
-{
-    int i;
-    for (i = 0; i < QUEUE_SIZE; i++)
-    {
-	if (miEventQueue.events[i].events != NULL) {
-	    FreeEventList(miEventQueue.events[i].events, 1);
-	    miEventQueue.events[i].events = NULL;
-	}
-    }
-}
-
-/*
- * Must be reentrant with ProcessInputEvents.  Assumption: mieqEnqueue
- * will never be interrupted.  If this is called from both signal
- * handlers and regular code, make sure the signal is suspended when
- * called from regular code.
- */
-
-void
-mieqEnqueue(DeviceIntPtr pDev, InternalEvent *e)
-{
-    unsigned int           oldtail = miEventQueue.tail;
-    EventListPtr           evt;
-    int                    isMotion = 0;
-    int                    evlen;
-    Time                   time;
-
-#ifdef XQUARTZ
-    wait_for_server_init();
-    pthread_mutex_lock(&miEventQueueMutex);
-#endif
-
-    CHECKEVENT(e);
-
-    /* avoid merging events from different devices */
-    if (e->any.type == ET_Motion)
-        isMotion = pDev->id;
-
-    if (isMotion && isMotion == miEventQueue.lastMotion &&
-        oldtail != miEventQueue.head) {
-        oldtail = (oldtail - 1) % QUEUE_SIZE;
-    }
-    else {
-        static int stuck = 0;
-        /* Toss events which come in late.  Usually this means your server's
-         * stuck in an infinite loop somewhere, but SIGIO is still getting
-         * handled. */
-        if (((oldtail + 1) % QUEUE_SIZE) == miEventQueue.head) {
-            if (!stuck) {
-                ErrorF("[mi] EQ overflowing. The server is probably stuck "
-                        "in an infinite loop.\n");
-                xorg_backtrace();
-                stuck = 1;
-            }
-#ifdef XQUARTZ
-            pthread_mutex_unlock(&miEventQueueMutex);
-#endif
-	        return;
-        }
-        stuck = 0;
-    }
-
-    evlen = e->any.length;
-    evt = miEventQueue.events[oldtail].events;
-    if (evt->evlen < evlen)
-    {
-        evt->evlen = evlen;
-        evt->event = xrealloc(evt->event, evt->evlen);
-        if (!evt->event)
-        {
-            ErrorF("[mi] Running out of memory. Tossing event.\n");
-#ifdef XQUARTZ
-            pthread_mutex_unlock(&miEventQueueMutex);
-#endif
-            return;
-        }
-    }
-
-    memcpy(evt->event, e, evlen);
-
-    time = e->any.time;
-    /* Make sure that event times don't go backwards - this
-     * is "unnecessary", but very useful. */
-    if (time < miEventQueue.lastEventTime &&
-        miEventQueue.lastEventTime - time < 10000)
-        e->any.time = miEventQueue.lastEventTime;
-
-    miEventQueue.lastEventTime = ((InternalEvent*)evt->event)->any.time;
-    miEventQueue.events[oldtail].pScreen = pDev ? EnqueueScreen(pDev) : NULL;
-    miEventQueue.events[oldtail].pDev = pDev;
-
-    miEventQueue.lastMotion = isMotion;
-    miEventQueue.tail = (oldtail + 1) % QUEUE_SIZE;
-#ifdef XQUARTZ
-    pthread_mutex_unlock(&miEventQueueMutex);
-#endif
-}
-
-void
-mieqSwitchScreen(DeviceIntPtr pDev, ScreenPtr pScreen, Bool fromDIX)
-{
-#ifdef XQUARTZ
-    pthread_mutex_lock(&miEventQueueMutex);
-#endif
-    EnqueueScreen(pDev) = pScreen;
-    if (fromDIX)
-        DequeueScreen(pDev) = pScreen;
-#ifdef XQUARTZ
-    pthread_mutex_unlock(&miEventQueueMutex);
-#endif
-}
-
-void
-mieqSetHandler(int event, mieqHandler handler)
-{
-#ifdef XQUARTZ
-    pthread_mutex_lock(&miEventQueueMutex);
-#endif
-    if (handler && miEventQueue.handlers[event])
-        ErrorF("[mi] mieq: warning: overriding existing handler %p with %p for "
-               "event %d\n", miEventQueue.handlers[event], handler, event);
-
-    miEventQueue.handlers[event] = handler;
-#ifdef XQUARTZ
-    pthread_mutex_unlock(&miEventQueueMutex);
-#endif
-}
-
-/**
- * Change the device id of the given event to the given device's id.
- */
-static void
-ChangeDeviceID(DeviceIntPtr dev, InternalEvent* event)
-{
-    switch(event->any.type)
-    {
-        case ET_Motion:
-        case ET_KeyPress:
-        case ET_KeyRelease:
-        case ET_ButtonPress:
-        case ET_ButtonRelease:
-        case ET_ProximityIn:
-        case ET_ProximityOut:
-        case ET_Hierarchy:
-        case ET_DeviceChanged:
-            event->device_event.deviceid = dev->id;
-            break;
-#if XFreeXDGA
-        case ET_DGAEvent:
-            break;
-#endif
-        case ET_RawKeyPress:
-        case ET_RawKeyRelease:
-        case ET_RawButtonPress:
-        case ET_RawButtonRelease:
-        case ET_RawMotion:
-            event->raw_event.deviceid = dev->id;
-            break;
-        default:
-            ErrorF("[mi] Unknown event type (%d), cannot change id.\n",
-                   event->any.type);
-    }
-}
-
-static void
-FixUpEventForMaster(DeviceIntPtr mdev, DeviceIntPtr sdev,
-                    InternalEvent* original, InternalEvent *master)
-{
-    CHECKEVENT(original);
-    CHECKEVENT(master);
-    /* Ensure chained button mappings, i.e. that the detail field is the
-     * value of the mapped button on the SD, not the physical button */
-    if (original->any.type == ET_ButtonPress ||
-        original->any.type == ET_ButtonRelease)
-    {
-        int btn = original->device_event.detail.button;
-        if (!sdev->button)
-            return; /* Should never happen */
-
-        master->device_event.detail.button = sdev->button->map[btn];
-    }
-}
-
-/**
- * Copy the given event into master.
- * @param sdev The slave device the original event comes from
- * @param original The event as it came from the EQ
- * @param copy The event after being copied
- * @return The master device or NULL if the device is a floating slave.
- */
-DeviceIntPtr
-CopyGetMasterEvent(DeviceIntPtr sdev,
-                   InternalEvent* original, InternalEvent *copy)
-{
-    DeviceIntPtr mdev;
-    int len = original->any.length;
-
-    CHECKEVENT(original);
-
-    /* ET_XQuartz has sdev == NULL */
-    if (!sdev || !sdev->u.master)
-        return NULL;
-
-    switch(original->any.type)
-    {
-        case ET_KeyPress:
-        case ET_KeyRelease:
-            mdev = GetMaster(sdev, MASTER_KEYBOARD);
-            break;
-        case ET_ButtonPress:
-        case ET_ButtonRelease:
-        case ET_Motion:
-        case ET_ProximityIn:
-        case ET_ProximityOut:
-            mdev = GetMaster(sdev, MASTER_POINTER);
-            break;
-        default:
-            mdev = sdev->u.master;
-            break;
-    }
-
-    memcpy(copy, original, len);
-    ChangeDeviceID(mdev, copy);
-    FixUpEventForMaster(mdev, sdev, original, copy);
-
-    return mdev;
-}
-
-
-/**
- * Post the given @event through the device hierarchy, as appropriate.
- * Use this function if an event must be posted for a given device during the
- * usual event processing cycle.
- */
-void
-mieqProcessDeviceEvent(DeviceIntPtr dev,
-                       InternalEvent *event,
-                       ScreenPtr screen)
-{
-    mieqHandler handler;
-    int x = 0, y = 0;
-    DeviceIntPtr master;
-    InternalEvent mevent; /* master event */
-
-    CHECKEVENT(event);
-
-    /* Custom event handler */
-    handler = miEventQueue.handlers[event->any.type];
-
-    switch (event->any.type) {
-        /* Catch events that include valuator information and check if they
-         * are changing the screen */
-        case ET_Motion:
-        case ET_KeyPress:
-        case ET_KeyRelease:
-        case ET_ButtonPress:
-        case ET_ButtonRelease:
-            if (dev && screen && screen != DequeueScreen(dev) && !handler) {
-                DequeueScreen(dev) = screen;
-                x = event->device_event.root_x;
-                y = event->device_event.root_y;
-                NewCurrentScreen (dev, DequeueScreen(dev), x, y);
-            }
-            break;
-        default:
-            break;
-    }
-    master = CopyGetMasterEvent(dev, event, &mevent);
-
-    if (master)
-        master->u.lastSlave = dev;
-
-    /* If someone's registered a custom event handler, let them
-     * steal it. */
-    if (handler)
-    {
-        int screenNum = dev && DequeueScreen(dev) ? DequeueScreen(dev)->myNum : (screen ? screen->myNum : 0);
-        handler(screenNum, event, dev);
-        /* Check for the SD's master in case the device got detached
-         * during event processing */
-        if (master && dev->u.master)
-            handler(screenNum, &mevent, master);
-    } else
-    {
-        /* process slave first, then master */
-        dev->public.processInputProc(event, dev);
-
-        /* Check for the SD's master in case the device got detached
-         * during event processing */
-        if (master && dev->u.master)
-            master->public.processInputProc(&mevent, master);
-    }
-}
-
-/* Call this from ProcessInputEvents(). */
-void
-mieqProcessInputEvents(void)
-{
-    EventRec *e = NULL;
-    int evlen;
-    ScreenPtr screen;
-    static InternalEvent *event = NULL;
-    static size_t event_size = 0;
-    DeviceIntPtr dev = NULL,
-                 master = NULL;
-
-#ifdef XQUARTZ
-    pthread_mutex_lock(&miEventQueueMutex);
-#endif
-    
-    while (miEventQueue.head != miEventQueue.tail) {
-        e = &miEventQueue.events[miEventQueue.head];
-
-        evlen   = e->events->evlen;
-        if(evlen > event_size)
-          {
-            event = xrealloc(event, evlen);
-            event_size = evlen;
-          }
-
-        if (!event)
-            FatalError("[mi] No memory left for event processing.\n");
-
-        memcpy(event, e->events->event, evlen);
-
-
-        dev     = e->pDev;
-        screen  = e->pScreen;
-
-        miEventQueue.head = (miEventQueue.head + 1) % QUEUE_SIZE;
-
-#ifdef XQUARTZ
-        pthread_mutex_unlock(&miEventQueueMutex);
-#endif
-
-        master  = (dev && !IsMaster(dev) && dev->u.master) ? dev->u.master : NULL;
-
-        if (screenIsSaved == SCREEN_SAVER_ON)
-            dixSaveScreens (serverClient, SCREEN_SAVER_OFF, ScreenSaverReset);
-#ifdef DPMSExtension
-        else if (DPMSPowerLevel != DPMSModeOn)
-            SetScreenSaverTimer();
-
-        if (DPMSPowerLevel != DPMSModeOn)
-            DPMSSet(serverClient, DPMSModeOn);
-#endif
-
-        mieqProcessDeviceEvent(dev, event, screen);
-
-        /* Update the sprite now. Next event may be from different device. */
-        if (event->any.type == ET_Motion && master)
-            miPointerUpdateSprite(dev);
-
-#ifdef XQUARTZ
-        pthread_mutex_lock(&miEventQueueMutex);
-#endif
-    }
-#ifdef XQUARTZ
-    pthread_mutex_unlock(&miEventQueueMutex);
-#endif
-}
-
->>>>>>> 1ad46cbf
+/*
+ *
+Copyright 1990, 1998  The Open Group
+
+Permission to use, copy, modify, distribute, and sell this software and its
+documentation for any purpose is hereby granted without fee, provided that
+the above copyright notice appear in all copies and that both that
+copyright notice and this permission notice appear in supporting
+documentation.
+
+The above copyright notice and this permission notice shall be included in
+all copies or substantial portions of the Software.
+
+THE SOFTWARE IS PROVIDED "AS IS", WITHOUT WARRANTY OF ANY KIND, EXPRESS OR
+IMPLIED, INCLUDING BUT NOT LIMITED TO THE WARRANTIES OF MERCHANTABILITY,
+FITNESS FOR A PARTICULAR PURPOSE AND NONINFRINGEMENT.  IN NO EVENT SHALL THE
+OPEN GROUP BE LIABLE FOR ANY CLAIM, DAMAGES OR OTHER LIABILITY, WHETHER IN
+AN ACTION OF CONTRACT, TORT OR OTHERWISE, ARISING FROM, OUT OF OR IN
+CONNECTION WITH THE SOFTWARE OR THE USE OR OTHER DEALINGS IN THE SOFTWARE.
+
+Except as contained in this notice, the name of The Open Group shall not be
+used in advertising or otherwise to promote the sale, use or other dealings
+in this Software without prior written authorization from The Open Group.
+ *
+ * Author:  Keith Packard, MIT X Consortium
+ */
+
+/*
+ * mieq.c
+ *
+ * Machine independent event queue
+ *
+ */
+
+#if HAVE_DIX_CONFIG_H
+#include <dix-config.h>
+#endif
+
+# include   <X11/X.h>
+# include   <X11/Xmd.h>
+# include   <X11/Xproto.h>
+# include   "misc.h"
+# include   "windowstr.h"
+# include   "pixmapstr.h"
+# include   "inputstr.h"
+# include   "mi.h"
+# include   "mipointer.h"
+# include   "scrnintstr.h"
+# include   <X11/extensions/XI.h>
+# include   <X11/extensions/XIproto.h>
+# include   <X11/extensions/geproto.h>
+# include   "extinit.h"
+# include   "exglobals.h"
+# include   "eventstr.h"
+
+#ifdef DPMSExtension
+# include "dpmsproc.h"
+# include <X11/extensions/dpmsconst.h>
+#endif
+
+#define QUEUE_SIZE  512
+
+#define EnqueueScreen(dev) dev->spriteInfo->sprite->pEnqueueScreen
+#define DequeueScreen(dev) dev->spriteInfo->sprite->pDequeueScreen
+
+typedef struct _Event {
+    EventListPtr    events;
+    ScreenPtr	    pScreen;
+    DeviceIntPtr    pDev; /* device this event _originated_ from */
+} EventRec, *EventPtr;
+
+typedef struct _EventQueue {
+    HWEventQueueType head, tail;         /* long for SetInputCheck */
+    CARD32           lastEventTime;      /* to avoid time running backwards */
+    int              lastMotion;         /* device ID if last event motion? */
+    EventRec         events[QUEUE_SIZE]; /* static allocation for signals */
+    mieqHandler      handlers[128];      /* custom event handler */
+} EventQueueRec, *EventQueuePtr;
+
+static EventQueueRec miEventQueue;
+
+#ifdef XQUARTZ
+#include  <pthread.h>
+static pthread_mutex_t miEventQueueMutex = PTHREAD_MUTEX_INITIALIZER;
+
+extern BOOL serverInitComplete;
+extern pthread_mutex_t serverInitCompleteMutex;
+extern pthread_cond_t serverInitCompleteCond;
+
+static inline void wait_for_server_init(void) {
+    /* If the server hasn't finished initializing, wait for it... */
+    if(!serverInitComplete) {
+        pthread_mutex_lock(&serverInitCompleteMutex);
+        while(!serverInitComplete)
+            pthread_cond_wait(&serverInitCompleteCond, &serverInitCompleteMutex);
+        pthread_mutex_unlock(&serverInitCompleteMutex);
+    }
+}
+#endif
+
+Bool
+mieqInit(void)
+{
+    int i;
+
+    miEventQueue.head = miEventQueue.tail = 0;
+    miEventQueue.lastEventTime = GetTimeInMillis ();
+    miEventQueue.lastMotion = FALSE;
+    for (i = 0; i < 128; i++)
+        miEventQueue.handlers[i] = NULL;
+    for (i = 0; i < QUEUE_SIZE; i++)
+    {
+	if (miEventQueue.events[i].events == NULL) {
+	    EventListPtr evlist = InitEventList(1);
+	    if (!evlist)
+		FatalError("Could not allocate event queue.\n");
+	    miEventQueue.events[i].events = evlist;
+	}
+    }
+
+    SetInputCheck(&miEventQueue.head, &miEventQueue.tail);
+    return TRUE;
+}
+
+void
+mieqFini(void)
+{
+    int i;
+    for (i = 0; i < QUEUE_SIZE; i++)
+    {
+	if (miEventQueue.events[i].events != NULL) {
+	    FreeEventList(miEventQueue.events[i].events, 1);
+	    miEventQueue.events[i].events = NULL;
+	}
+    }
+}
+
+/*
+ * Must be reentrant with ProcessInputEvents.  Assumption: mieqEnqueue
+ * will never be interrupted.  If this is called from both signal
+ * handlers and regular code, make sure the signal is suspended when
+ * called from regular code.
+ */
+
+void
+mieqEnqueue(DeviceIntPtr pDev, InternalEvent *e)
+{
+    unsigned int           oldtail = miEventQueue.tail;
+    EventListPtr           evt;
+    int                    isMotion = 0;
+    int                    evlen;
+    Time                   time;
+
+#ifdef XQUARTZ
+    wait_for_server_init();
+    pthread_mutex_lock(&miEventQueueMutex);
+#endif
+
+    CHECKEVENT(e);
+
+    /* avoid merging events from different devices */
+    if (e->any.type == ET_Motion)
+        isMotion = pDev->id;
+
+    if (isMotion && isMotion == miEventQueue.lastMotion &&
+        oldtail != miEventQueue.head) {
+        oldtail = (oldtail - 1) % QUEUE_SIZE;
+    }
+    else {
+        static int stuck = 0;
+        /* Toss events which come in late.  Usually this means your server's
+         * stuck in an infinite loop somewhere, but SIGIO is still getting
+         * handled. */
+        if (((oldtail + 1) % QUEUE_SIZE) == miEventQueue.head) {
+            if (!stuck) {
+                ErrorF("[mi] EQ overflowing. The server is probably stuck "
+                        "in an infinite loop.\n");
+                xorg_backtrace();
+                stuck = 1;
+            }
+#ifdef XQUARTZ
+            pthread_mutex_unlock(&miEventQueueMutex);
+#endif
+	        return;
+        }
+        stuck = 0;
+    }
+
+    evlen = e->any.length;
+    evt = miEventQueue.events[oldtail].events;
+    if (evt->evlen < evlen)
+    {
+        evt->evlen = evlen;
+        evt->event = xrealloc(evt->event, evt->evlen);
+        if (!evt->event)
+        {
+            ErrorF("[mi] Running out of memory. Tossing event.\n");
+#ifdef XQUARTZ
+            pthread_mutex_unlock(&miEventQueueMutex);
+#endif
+            return;
+        }
+    }
+
+    memcpy(evt->event, e, evlen);
+
+    time = e->any.time;
+    /* Make sure that event times don't go backwards - this
+     * is "unnecessary", but very useful. */
+    if (time < miEventQueue.lastEventTime &&
+        miEventQueue.lastEventTime - time < 10000)
+        e->any.time = miEventQueue.lastEventTime;
+
+    miEventQueue.lastEventTime = ((InternalEvent*)evt->event)->any.time;
+    miEventQueue.events[oldtail].pScreen = pDev ? EnqueueScreen(pDev) : NULL;
+    miEventQueue.events[oldtail].pDev = pDev;
+
+    miEventQueue.lastMotion = isMotion;
+    miEventQueue.tail = (oldtail + 1) % QUEUE_SIZE;
+#ifdef XQUARTZ
+    pthread_mutex_unlock(&miEventQueueMutex);
+#endif
+}
+
+void
+mieqSwitchScreen(DeviceIntPtr pDev, ScreenPtr pScreen, Bool fromDIX)
+{
+#ifdef XQUARTZ
+    pthread_mutex_lock(&miEventQueueMutex);
+#endif
+    EnqueueScreen(pDev) = pScreen;
+    if (fromDIX)
+        DequeueScreen(pDev) = pScreen;
+#ifdef XQUARTZ
+    pthread_mutex_unlock(&miEventQueueMutex);
+#endif
+}
+
+void
+mieqSetHandler(int event, mieqHandler handler)
+{
+#ifdef XQUARTZ
+    pthread_mutex_lock(&miEventQueueMutex);
+#endif
+    if (handler && miEventQueue.handlers[event])
+        ErrorF("[mi] mieq: warning: overriding existing handler %p with %p for "
+               "event %d\n", miEventQueue.handlers[event], handler, event);
+
+    miEventQueue.handlers[event] = handler;
+#ifdef XQUARTZ
+    pthread_mutex_unlock(&miEventQueueMutex);
+#endif
+}
+
+/**
+ * Change the device id of the given event to the given device's id.
+ */
+static void
+ChangeDeviceID(DeviceIntPtr dev, InternalEvent* event)
+{
+    switch(event->any.type)
+    {
+        case ET_Motion:
+        case ET_KeyPress:
+        case ET_KeyRelease:
+        case ET_ButtonPress:
+        case ET_ButtonRelease:
+        case ET_ProximityIn:
+        case ET_ProximityOut:
+        case ET_Hierarchy:
+        case ET_DeviceChanged:
+            event->device_event.deviceid = dev->id;
+            break;
+#if XFreeXDGA
+        case ET_DGAEvent:
+            break;
+#endif
+        case ET_RawKeyPress:
+        case ET_RawKeyRelease:
+        case ET_RawButtonPress:
+        case ET_RawButtonRelease:
+        case ET_RawMotion:
+            event->raw_event.deviceid = dev->id;
+            break;
+        default:
+            ErrorF("[mi] Unknown event type (%d), cannot change id.\n",
+                   event->any.type);
+    }
+}
+
+static void
+FixUpEventForMaster(DeviceIntPtr mdev, DeviceIntPtr sdev,
+                    InternalEvent* original, InternalEvent *master)
+{
+    CHECKEVENT(original);
+    CHECKEVENT(master);
+    /* Ensure chained button mappings, i.e. that the detail field is the
+     * value of the mapped button on the SD, not the physical button */
+    if (original->any.type == ET_ButtonPress ||
+        original->any.type == ET_ButtonRelease)
+    {
+        int btn = original->device_event.detail.button;
+        if (!sdev->button)
+            return; /* Should never happen */
+
+        master->device_event.detail.button = sdev->button->map[btn];
+    }
+}
+
+/**
+ * Copy the given event into master.
+ * @param sdev The slave device the original event comes from
+ * @param original The event as it came from the EQ
+ * @param copy The event after being copied
+ * @return The master device or NULL if the device is a floating slave.
+ */
+DeviceIntPtr
+CopyGetMasterEvent(DeviceIntPtr sdev,
+                   InternalEvent* original, InternalEvent *copy)
+{
+    DeviceIntPtr mdev;
+    int len = original->any.length;
+
+    CHECKEVENT(original);
+
+    /* ET_XQuartz has sdev == NULL */
+    if (!sdev || !sdev->u.master)
+        return NULL;
+
+    switch(original->any.type)
+    {
+        case ET_KeyPress:
+        case ET_KeyRelease:
+            mdev = GetMaster(sdev, MASTER_KEYBOARD);
+            break;
+        case ET_ButtonPress:
+        case ET_ButtonRelease:
+        case ET_Motion:
+        case ET_ProximityIn:
+        case ET_ProximityOut:
+            mdev = GetMaster(sdev, MASTER_POINTER);
+            break;
+        default:
+            mdev = sdev->u.master;
+            break;
+    }
+
+    memcpy(copy, original, len);
+    ChangeDeviceID(mdev, copy);
+    FixUpEventForMaster(mdev, sdev, original, copy);
+
+    return mdev;
+}
+
+
+/**
+ * Post the given @event through the device hierarchy, as appropriate.
+ * Use this function if an event must be posted for a given device during the
+ * usual event processing cycle.
+ */
+void
+mieqProcessDeviceEvent(DeviceIntPtr dev,
+                       InternalEvent *event,
+                       ScreenPtr screen)
+{
+    mieqHandler handler;
+    int x = 0, y = 0;
+    DeviceIntPtr master;
+    InternalEvent mevent; /* master event */
+
+    CHECKEVENT(event);
+
+    /* Custom event handler */
+    handler = miEventQueue.handlers[event->any.type];
+
+    switch (event->any.type) {
+        /* Catch events that include valuator information and check if they
+         * are changing the screen */
+        case ET_Motion:
+        case ET_KeyPress:
+        case ET_KeyRelease:
+        case ET_ButtonPress:
+        case ET_ButtonRelease:
+            if (dev && screen && screen != DequeueScreen(dev) && !handler) {
+                DequeueScreen(dev) = screen;
+                x = event->device_event.root_x;
+                y = event->device_event.root_y;
+                NewCurrentScreen (dev, DequeueScreen(dev), x, y);
+            }
+            break;
+        default:
+            break;
+    }
+    master = CopyGetMasterEvent(dev, event, &mevent);
+
+    if (master)
+        master->u.lastSlave = dev;
+
+    /* If someone's registered a custom event handler, let them
+     * steal it. */
+    if (handler)
+    {
+        int screenNum = dev && DequeueScreen(dev) ? DequeueScreen(dev)->myNum : (screen ? screen->myNum : 0);
+        handler(screenNum, event, dev);
+        /* Check for the SD's master in case the device got detached
+         * during event processing */
+        if (master && dev->u.master)
+            handler(screenNum, &mevent, master);
+    } else
+    {
+        /* process slave first, then master */
+        dev->public.processInputProc(event, dev);
+
+        /* Check for the SD's master in case the device got detached
+         * during event processing */
+        if (master && dev->u.master)
+            master->public.processInputProc(&mevent, master);
+    }
+}
+
+/* Call this from ProcessInputEvents(). */
+void
+mieqProcessInputEvents(void)
+{
+    EventRec *e = NULL;
+    int evlen;
+    ScreenPtr screen;
+    static InternalEvent *event = NULL;
+    static size_t event_size = 0;
+    DeviceIntPtr dev = NULL,
+                 master = NULL;
+
+#ifdef XQUARTZ
+    pthread_mutex_lock(&miEventQueueMutex);
+#endif
+    
+    while (miEventQueue.head != miEventQueue.tail) {
+        e = &miEventQueue.events[miEventQueue.head];
+
+        evlen   = e->events->evlen;
+        if(evlen > event_size)
+        {
+            event = xrealloc(event, evlen);
+            event_size=evlen;
+
+            if (!event)
+                FatalError("[mi] No memory left for event processing.\n");
+        }
+
+
+        memcpy(event, e->events->event, evlen);
+
+
+        dev     = e->pDev;
+        screen  = e->pScreen;
+
+        miEventQueue.head = (miEventQueue.head + 1) % QUEUE_SIZE;
+
+#ifdef XQUARTZ
+        pthread_mutex_unlock(&miEventQueueMutex);
+#endif
+
+        master  = (dev && !IsMaster(dev) && dev->u.master) ? dev->u.master : NULL;
+
+        if (screenIsSaved == SCREEN_SAVER_ON)
+            dixSaveScreens (serverClient, SCREEN_SAVER_OFF, ScreenSaverReset);
+#ifdef DPMSExtension
+        else if (DPMSPowerLevel != DPMSModeOn)
+            SetScreenSaverTimer();
+
+        if (DPMSPowerLevel != DPMSModeOn)
+            DPMSSet(serverClient, DPMSModeOn);
+#endif
+
+        mieqProcessDeviceEvent(dev, event, screen);
+
+        /* Update the sprite now. Next event may be from different device. */
+        if (event->any.type == ET_Motion && master)
+            miPointerUpdateSprite(dev);
+
+#ifdef XQUARTZ
+        pthread_mutex_lock(&miEventQueueMutex);
+#endif
+    }
+#ifdef XQUARTZ
+    pthread_mutex_unlock(&miEventQueueMutex);
+#endif
+}
+