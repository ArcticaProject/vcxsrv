<<<<<<< HEAD
/***********************************************************

Copyright 1987, 1998  The Open Group

Permission to use, copy, modify, distribute, and sell this software and its
documentation for any purpose is hereby granted without fee, provided that
the above copyright notice appear in all copies and that both that
copyright notice and this permission notice appear in supporting
documentation.

The above copyright notice and this permission notice shall be included in
all copies or substantial portions of the Software.

THE SOFTWARE IS PROVIDED "AS IS", WITHOUT WARRANTY OF ANY KIND, EXPRESS OR
IMPLIED, INCLUDING BUT NOT LIMITED TO THE WARRANTIES OF MERCHANTABILITY,
FITNESS FOR A PARTICULAR PURPOSE AND NONINFRINGEMENT.  IN NO EVENT SHALL THE
OPEN GROUP BE LIABLE FOR ANY CLAIM, DAMAGES OR OTHER LIABILITY, WHETHER IN
AN ACTION OF CONTRACT, TORT OR OTHERWISE, ARISING FROM, OUT OF OR IN
CONNECTION WITH THE SOFTWARE OR THE USE OR OTHER DEALINGS IN THE SOFTWARE.

Except as contained in this notice, the name of The Open Group shall not be
used in advertising or otherwise to promote the sale, use or other dealings
in this Software without prior written authorization from The Open Group.


Copyright 1987 by Digital Equipment Corporation, Maynard, Massachusetts.

                        All Rights Reserved

Permission to use, copy, modify, and distribute this software and its 
documentation for any purpose and without fee is hereby granted, 
provided that the above copyright notice appear in all copies and that
both that copyright notice and this permission notice appear in 
supporting documentation, and that the name of Digital not be
used in advertising or publicity pertaining to distribution of the
software without specific, written prior permission.  

DIGITAL DISCLAIMS ALL WARRANTIES WITH REGARD TO THIS SOFTWARE, INCLUDING
ALL IMPLIED WARRANTIES OF MERCHANTABILITY AND FITNESS, IN NO EVENT SHALL
DIGITAL BE LIABLE FOR ANY SPECIAL, INDIRECT OR CONSEQUENTIAL DAMAGES OR
ANY DAMAGES WHATSOEVER RESULTING FROM LOSS OF USE, DATA OR PROFITS,
WHETHER IN AN ACTION OF CONTRACT, NEGLIGENCE OR OTHER TORTIOUS ACTION,
ARISING OUT OF OR IN CONNECTION WITH THE USE OR PERFORMANCE OF THIS
SOFTWARE.

******************************************************************/
/* Author: Keith Packard and Bob Scheifler */
/* Warning: this code is toxic, do not dally very long here. */

#ifdef HAVE_DIX_CONFIG_H
#include <dix-config.h>
#endif

#include <math.h>
#include <X11/X.h>
#include <X11/Xprotostr.h>
#include "misc.h"
#include "gcstruct.h"
#include "scrnintstr.h"
#include "pixmapstr.h"
#include "windowstr.h"
#include "mifpoly.h"
#include "mi.h"
#include "mifillarc.h"
#include <X11/Xfuncproto.h>

#ifdef _MSC_VER
#define hypot _hypot
#endif

static double miDsin(double a);
static double miDcos(double a);
static double miDasin(double v);
static double miDatan2(double dy, double dx);

#ifndef HAVE_CBRT
static double
cbrt(double x)
{
    if (x > 0.0)
	return pow(x, 1.0/3.0);
    else
	return -pow(-x, 1.0/3.0);
}
#endif

/*
 * some interesting sematic interpretation of the protocol:
 *
 * Self intersecting arcs (i.e. those spanning 360 degrees) 
 *  never join with other arcs, and are drawn without caps
 *  (unless on/off dashed, in which case each dash segment
 *  is capped, except when the last segment meets the
 *  first segment, when no caps are drawn)
 *
 * double dash arcs are drawn in two parts, first the
 *  odd dashes (drawn in background) then the even dashes
 *  (drawn in foreground).  This means that overlapping
 *  sections of foreground/background are drawn twice,
 *  first in background then in foreground.  The double-draw
 *  occurs even when the function uses the destination values
 *  (e.g. xor mode).  This is the same way the wide-line
 *  code works and should be "fixed".
 *
 */

#undef max
#undef min

_X_INLINE static int max (const int x, const int y)
{
	return x>y? x:y;
}

_X_INLINE static int min (const int x, const int y)
{
	return x<y? x:y;
}

struct bound {
	double	min, max;
};

struct ibound {
	int	min, max;
};

#define boundedLe(value, bounds)\
	((bounds).min <= (value) && (value) <= (bounds).max)

struct line {
	double	m, b;
	int	valid;
};

#define intersectLine(y,line) (line.m * (y) + line.b)

/*
 * these are all y value bounds
 */

struct arc_bound {
	struct bound	ellipse;
	struct bound	inner;
	struct bound	outer;
	struct bound	right;
	struct bound	left;
	struct ibound	inneri;
	struct ibound	outeri;
};

struct accelerators {
	double		tail_y;
	double		h2;
	double		w2;
	double		h4;
	double		w4;
	double		h2mw2;
	double		h2l;
	double		w2l;
	double		fromIntX;
	double		fromIntY;
	struct line	left, right;
	int		yorgu;
	int		yorgl;
	int		xorg;
};

struct arc_def {
	double	w, h, l;
	double	a0, a1;
};

# define todeg(xAngle)	(((double) (xAngle)) / 64.0)

# define RIGHT_END	0
# define LEFT_END	1

typedef struct _miArcJoin {
	int	arcIndex0, arcIndex1;
	int	phase0, phase1;
	int	end0, end1;
} miArcJoinRec, *miArcJoinPtr;

typedef struct _miArcCap {
	int		arcIndex;
	int		end;		
} miArcCapRec, *miArcCapPtr;

typedef struct _miArcFace {
	SppPointRec	clock;
	SppPointRec	center;
	SppPointRec	counterClock;
} miArcFaceRec, *miArcFacePtr;

typedef struct _miArcData {
	xArc		arc;
	int		render;		/* non-zero means render after drawing */
	int		join;		/* related join */
	int		cap;		/* related cap */
	int		selfJoin;	/* final dash meets first dash */
	miArcFaceRec	bounds[2];
	double		x0, y0, x1, y1;
} miArcDataRec, *miArcDataPtr;

/*
 * This is an entire sequence of arcs, computed and categorized according
 * to operation.  miDashArcs generates either one or two of these.
 */

typedef struct _miPolyArc {
	int		narcs;
	miArcDataPtr	arcs;
	int		ncaps;
	miArcCapPtr	caps;
	int		njoins;
	miArcJoinPtr	joins;
} miPolyArcRec, *miPolyArcPtr;

static void fillSpans(DrawablePtr pDrawable, GCPtr pGC);
static void newFinalSpan(int y, int xmin, int xmax);
static void drawArc(xArc *tarc, int l, int a0, int a1, miArcFacePtr right,
		    miArcFacePtr left);
static void drawZeroArc(DrawablePtr pDraw, GCPtr pGC, xArc *tarc, int lw,
			miArcFacePtr left, miArcFacePtr right);
static void miArcJoin(DrawablePtr pDraw, GCPtr pGC, miArcFacePtr pLeft,
		      miArcFacePtr pRight, int xOrgLeft, int yOrgLeft,
		      double xFtransLeft, double yFtransLeft,
		      int xOrgRight, int yOrgRight,
		      double xFtransRight, double yFtransRight);
static void miArcCap(DrawablePtr pDraw, GCPtr pGC, miArcFacePtr pFace,
		     int end, int xOrg, int yOrg, double xFtrans,
		     double yFtrans);
static void miRoundCap(DrawablePtr pDraw, GCPtr pGC, SppPointRec pCenter,
		       SppPointRec pEnd, SppPointRec pCorner,
		       SppPointRec pOtherCorner, int fLineEnd,
		       int xOrg, int yOrg, double xFtrans, double yFtrans);
static void miFreeArcs(miPolyArcPtr arcs, GCPtr pGC);
static miPolyArcPtr miComputeArcs(xArc *parcs, int narcs, GCPtr pGC);
static int miGetArcPts(SppArcPtr parc, int cpt, SppPointPtr *ppPts);

# define CUBED_ROOT_2	1.2599210498948732038115849718451499938964
# define CUBED_ROOT_4	1.5874010519681993173435330390930175781250

/*
 * draw one segment of the arc using the arc spans generation routines
 */

static void
miArcSegment(
    DrawablePtr   pDraw,
    GCPtr         pGC,
    xArc          tarc,
    miArcFacePtr	right,
    miArcFacePtr	left)
{
    int l = pGC->lineWidth;
    int a0, a1, startAngle, endAngle;
    miArcFacePtr temp;

    if (!l)
	l = 1;

    if (tarc.width == 0 || tarc.height == 0) {
    	drawZeroArc (pDraw, pGC, &tarc, l, left, right);
	return;
    }

    if (pGC->miTranslate) {
	tarc.x += pDraw->x;
	tarc.y += pDraw->y;
    }

    a0 = tarc.angle1;
    a1 = tarc.angle2;
    if (a1 > FULLCIRCLE)
	a1 = FULLCIRCLE;
    else if (a1 < -FULLCIRCLE)
	a1 = -FULLCIRCLE;
    if (a1 < 0) {
    	startAngle = a0 + a1;
	endAngle = a0;
	temp = right;
	right = left;
	left = temp;
    } else {
	startAngle = a0;
	endAngle = a0 + a1;
    }
    /*
     * bounds check the two angles
     */
    if (startAngle < 0)
	startAngle = FULLCIRCLE - (-startAngle) % FULLCIRCLE;
    if (startAngle >= FULLCIRCLE)
	startAngle = startAngle % FULLCIRCLE;
    if (endAngle < 0)
	endAngle = FULLCIRCLE - (-endAngle) % FULLCIRCLE;
    if (endAngle > FULLCIRCLE)
	endAngle = (endAngle-1) % FULLCIRCLE + 1;
    if ((startAngle == endAngle) && a1) {
	startAngle = 0;
	endAngle = FULLCIRCLE;
    }

    drawArc (&tarc, l, startAngle, endAngle, right, left);
}

/*

Three equations combine to describe the boundaries of the arc

x^2/w^2 + y^2/h^2 = 1			ellipse itself
(X-x)^2 + (Y-y)^2 = r^2			circle at (x, y) on the ellipse
(Y-y) = (X-x)*w^2*y/(h^2*x)		normal at (x, y) on the ellipse

These lead to a quartic relating Y and y

y^4 - (2Y)y^3 + (Y^2 + (h^4 - w^2*r^2)/(w^2 - h^2))y^2
    - (2Y*h^4/(w^2 - h^2))y + (Y^2*h^4)/(w^2 - h^2) = 0

The reducible cubic obtained from this quartic is

z^3 - (3N)z^2 - 2V = 0

where

N = (Y^2 + (h^4 - w^2*r^2/(w^2 - h^2)))/6
V = w^2*r^2*Y^2*h^4/(4 *(w^2 - h^2)^2)

Let

t = z - N
p = -N^2
q = -N^3 - V

Then we get

t^3 + 3pt + 2q = 0

The discriminant of this cubic is

D = q^2 + p^3

When D > 0, a real root is obtained as

z = N + cbrt(-q+sqrt(D)) + cbrt(-q-sqrt(D))

When D < 0, a real root is obtained as

z = N - 2m*cos(acos(-q/m^3)/3)

where

m = sqrt(|p|) * sign(q)

Given a real root Z of the cubic, the roots of the quartic are the roots
of the two quadratics

y^2 + ((b+A)/2)y + (Z + (bZ - d)/A) = 0

where 

A = +/- sqrt(8Z + b^2 - 4c)
b, c, d are the cubic, quadratic, and linear coefficients of the quartic

Some experimentation is then required to determine which solutions
correspond to the inner and outer boundaries.

*/

typedef struct {
    short lx, lw, rx, rw;
} miArcSpan;

typedef struct {
    miArcSpan *spans;
    int count1, count2, k;
    char top, bot, hole;
} miArcSpanData;

static void drawQuadrant(struct arc_def *def, struct accelerators *acc,
			 int a0, int a1, int mask, miArcFacePtr right,
			 miArcFacePtr left, miArcSpanData *spdata);

static void
miComputeCircleSpans(
    int lw,
    xArc *parc,
    miArcSpanData *spdata)
{
    miArcSpan *span;
    int doinner;
    int x, y, e;
    int xk, yk, xm, ym, dx, dy;
    int slw, inslw;
    int inx = 0, iny, ine = 0;
    int inxk = 0, inyk = 0, inxm = 0, inym = 0;

    doinner = -lw;
    slw = parc->width - doinner;
    y = parc->height >> 1;
    dy = parc->height & 1;
    dx = 1 - dy;
    MIWIDEARCSETUP(x, y, dy, slw, e, xk, xm, yk, ym);
    inslw = parc->width + doinner;
    if (inslw > 0)
    {
	spdata->hole = spdata->top;
	MIWIDEARCSETUP(inx, iny, dy, inslw, ine, inxk, inxm, inyk, inym);
    }
    else
    {
	spdata->hole = FALSE;
	doinner = -y;
    }
    spdata->count1 = -doinner - spdata->top;
    spdata->count2 = y + doinner;
    span = spdata->spans;
    while (y)
    {
	MIFILLARCSTEP(slw);
	span->lx = dy - x;
	if (++doinner <= 0)
 	{
	    span->lw = slw;
	    span->rx = 0;
	    span->rw = span->lx + slw;
	}
	else
	{
	    MIFILLINARCSTEP(inslw);
	    span->lw = x - inx;
	    span->rx = dy - inx + inslw;
	    span->rw = inx - x + slw - inslw;
	}
	span++;
    }
    if (spdata->bot)
    {
	if (spdata->count2)
	    spdata->count2--;
	else
	{
	    if (lw > (int)parc->height)
		span[-1].rx = span[-1].rw = -((lw - (int)parc->height) >> 1);
	    else
		span[-1].rw = 0;
	    spdata->count1--;
	}
    }
}

static void
miComputeEllipseSpans(
    int lw,
    xArc *parc,
    miArcSpanData *spdata)
{
    miArcSpan *span;
    double w, h, r, xorg;
    double Hs, Hf, WH, K, Vk, Nk, Fk, Vr, N, Nc, Z, rs;
    double A, T, b, d, x, y, t, inx, outx = 0.0, hepp, hepm;
    int flip, solution;

    w = (double)parc->width / 2.0;
    h = (double)parc->height / 2.0;
    r = lw / 2.0;
    rs = r * r;
    Hs = h * h;
    WH = w * w - Hs;
    Nk = w * r;
    Vk = (Nk * Hs) / (WH + WH);
    Hf = Hs * Hs;
    Nk = (Hf - Nk * Nk) / WH;
    Fk = Hf / WH;
    hepp = h + EPSILON;
    hepm = h - EPSILON;
    K = h + ((lw - 1) >> 1);
    span = spdata->spans;
    if (parc->width & 1)
	xorg = .5;
    else
	xorg = 0.0;
    if (spdata->top)
    {
	span->lx = 0;
	span->lw = 1;
	span++;
    }
    spdata->count1 = 0;
    spdata->count2 = 0;
    spdata->hole = (spdata->top &&
		 (int)parc->height * lw <= (int)(parc->width * parc->width) &&
		    lw < (int)parc->height);
    for (; K > 0.0; K -= 1.0)
    {
	N = (K * K + Nk) / 6.0;
	Nc = N * N * N;
	Vr = Vk * K;
	t = Nc + Vr * Vr;
	d = Nc + t;
	if (d < 0.0) {
	    d = Nc;
	    b = N;
	    if ( (b < 0.0) == (t < 0.0) )
	    {
		b = -b;
		d = -d;
	    }
	    Z = N - 2.0 * b * cos(acos(-t / d) / 3.0);
	    if ( (Z < 0.0) == (Vr < 0.0) )
		flip = 2;
	    else
		flip = 1;
	}
	else
	{
	    d = Vr * sqrt(d);
	    Z = N + cbrt(t + d) + cbrt(t - d);
	    flip = 0;
	}
	A = sqrt((Z + Z) - Nk);
	T = (Fk - Z) * K / A;
	inx = 0.0;
	solution = FALSE;
	b = -A + K;
	d = b * b - 4 * (Z + T);
	if (d >= 0)
	{
	    d = sqrt(d);
	    y = (b + d) / 2;
	    if ((y >= 0.0) && (y < hepp))
	    {
		solution = TRUE;
		if (y > hepm)
		    y = h;
		t = y / h;
		x = w * sqrt(1 - (t * t));
		t = K - y;
		if (rs - (t * t) >= 0)
		   t = sqrt(rs - (t * t));
		else
		   t = 0;
		if (flip == 2)
		    inx = x - t;
		else
		    outx = x + t;
	    }
	}
	b = A + K;
	d = b * b - 4 * (Z - T);
	/* Because of the large magnitudes involved, we lose enough precision
	 * that sometimes we end up with a negative value near the axis, when
	 * it should be positive.  This is a workaround.
	 */
	if (d < 0 && !solution)
	    d = 0.0;
	if (d >= 0) {
	    d = sqrt(d);
	    y = (b + d) / 2;
	    if (y < hepp)
	    {
		if (y > hepm)
		    y = h;
		t = y / h;
		x = w * sqrt(1 - (t * t));
		t = K - y;
		if (rs - (t * t) >= 0)
		   inx = x - sqrt(rs - (t * t));
		else
		   inx = x;
	    }
	    y = (b - d) / 2;
	    if (y >= 0.0)
	    {
		if (y > hepm)
		    y = h;
		t = y / h;
		x = w * sqrt(1 - (t * t));
		t = K - y;
		if (rs - (t * t) >= 0)
		   t = sqrt(rs - (t * t));
		else 
		   t = 0;
		if (flip == 1)
		    inx = x - t;
		else
		    outx = x + t;
	    }
	}
	span->lx = ICEIL(xorg - outx);
	if (inx <= 0.0)
	{
	    spdata->count1++;
	    span->lw = ICEIL(xorg + outx) - span->lx;
	    span->rx = ICEIL(xorg + inx);
	    span->rw = -ICEIL(xorg - inx);
	}
	else
	{
	    spdata->count2++;
	    span->lw = ICEIL(xorg - inx) - span->lx;
	    span->rx = ICEIL(xorg + inx);
	    span->rw = ICEIL(xorg + outx) - span->rx;
	}
	span++;
    }
    if (spdata->bot)
    {
	outx = w + r;
	if (r >= h && r <= w)
	    inx = 0.0;
	else if (Nk < 0.0 && -Nk < Hs)
	{
	    inx = w * sqrt(1 + Nk / Hs) - sqrt(rs + Nk);
	    if (inx > w - r)
		inx = w - r;
	}
	else
	    inx = w - r;
	span->lx = ICEIL(xorg - outx);
	if (inx <= 0.0)
	{
	    span->lw = ICEIL(xorg + outx) - span->lx;
	    span->rx = ICEIL(xorg + inx);
	    span->rw = -ICEIL(xorg - inx);
	}
	else
	{
	    span->lw = ICEIL(xorg - inx) - span->lx;
	    span->rx = ICEIL(xorg + inx);
	    span->rw = ICEIL(xorg + outx) - span->rx;
	}
    }
    if (spdata->hole)
    {
	span = &spdata->spans[spdata->count1];
	span->lw = -span->lx;
	span->rx = 1;
	span->rw = span->lw;
	spdata->count1--;
	spdata->count2++;
    }
}

static double
tailX(
    double K,
    struct arc_def *def,
    struct arc_bound *bounds,
    struct accelerators *acc)
{
    double w, h, r;
    double Hs, Hf, WH, Vk, Nk, Fk, Vr, N, Nc, Z, rs;
    double A, T, b, d, x, y, t, hepp, hepm;
    int flip, solution;
    double xs[2];
    double *xp;

    w = def->w;
    h = def->h;
    r = def->l;
    rs = r * r;
    Hs = acc->h2;
    WH = -acc->h2mw2;
    Nk = def->w * r;
    Vk = (Nk * Hs) / (WH + WH);
    Hf = acc->h4;
    Nk = (Hf - Nk * Nk) / WH;
    if (K == 0.0) {
	if (Nk < 0.0 && -Nk < Hs) {
	    xs[0] = w * sqrt(1 + Nk / Hs) - sqrt(rs + Nk);
	    xs[1] = w - r;
	    if (acc->left.valid && boundedLe(K, bounds->left) &&
		!boundedLe(K, bounds->outer) && xs[0] >= 0.0 && xs[1] >= 0.0)
		return xs[1];
	    if (acc->right.valid && boundedLe(K, bounds->right) &&
		!boundedLe(K, bounds->inner) && xs[0] <= 0.0 && xs[1] <= 0.0)
		return xs[1];
	    return xs[0];
	}
	return w - r;
    }
    Fk = Hf / WH;
    hepp = h + EPSILON;
    hepm = h - EPSILON;
    N = (K * K + Nk) / 6.0;
    Nc = N * N * N;
    Vr = Vk * K;
    xp = xs;
    xs[0] = 0.0;
    t = Nc + Vr * Vr;
    d = Nc + t;
    if (d < 0.0) {
	d = Nc;
	b = N;
	if ( (b < 0.0) == (t < 0.0) )
	{
	    b = -b;
	    d = -d;
	}
	Z = N - 2.0 * b * cos(acos(-t / d) / 3.0);
	if ( (Z < 0.0) == (Vr < 0.0) )
	    flip = 2;
	else
	    flip = 1;
    }
    else
    {
	d = Vr * sqrt(d);
	Z = N + cbrt(t + d) + cbrt(t - d);
	flip = 0;
    }
    A = sqrt((Z + Z) - Nk);
    T = (Fk - Z) * K / A;
    solution = FALSE;
    b = -A + K;
    d = b * b - 4 * (Z + T);
    if (d >= 0 && flip == 2)
    {
	d = sqrt(d);
	y = (b + d) / 2;
	if ((y >= 0.0) && (y < hepp))
	{
	    solution = TRUE;
	    if (y > hepm)
		y = h;
	    t = y / h;
	    x = w * sqrt(1 - (t * t));
	    t = K - y;
	    if (rs - (t * t) >= 0)
	       t = sqrt(rs - (t * t));
	    else
	       t = 0;
	    *xp++ = x - t;
	}
    }
    b = A + K;
    d = b * b - 4 * (Z - T);
    /* Because of the large magnitudes involved, we lose enough precision
     * that sometimes we end up with a negative value near the axis, when
     * it should be positive.  This is a workaround.
     */
    if (d < 0 && !solution)
	d = 0.0;
    if (d >= 0) {
	d = sqrt(d);
	y = (b + d) / 2;
	if (y < hepp)
	{
	    if (y > hepm)
		y = h;
	    t = y / h;
	    x = w * sqrt(1 - (t * t));
	    t = K - y;
	    if (rs - (t * t) >= 0)
	       *xp++ = x - sqrt(rs - (t * t));
	    else
	       *xp++ = x;
	}
	y = (b - d) / 2;
	if (y >= 0.0 && flip == 1)
	{
	    if (y > hepm)
		y = h;
	    t = y / h;
	    x = w * sqrt(1 - (t * t));
	    t = K - y;
	    if (rs - (t * t) >= 0)
	       t = sqrt(rs - (t * t));
	    else
	       t = 0;
	    *xp++ = x - t;
	}
    }
    if (xp > &xs[1]) {
	if (acc->left.valid && boundedLe(K, bounds->left) &&
	    !boundedLe(K, bounds->outer) && xs[0] >= 0.0 && xs[1] >= 0.0)
	    return xs[1];
	if (acc->right.valid && boundedLe(K, bounds->right) &&
	    !boundedLe(K, bounds->inner) && xs[0] <= 0.0 && xs[1] <= 0.0)
	    return xs[1];
    }
    return xs[0];
}

static miArcSpanData *
miComputeWideEllipse(int lw, xArc *parc)
{
    miArcSpanData *spdata = NULL;
    int k;

    if (!lw)
	lw = 1;
    k = (parc->height >> 1) + ((lw - 1) >> 1);
    spdata = malloc(sizeof(miArcSpanData) + sizeof(miArcSpan) * (k + 2));
    if (!spdata)
	return NULL;
    spdata->spans = (miArcSpan *)(spdata + 1);
    spdata->k = k;
    spdata->top = !(lw & 1) && !(parc->width & 1);
    spdata->bot = !(parc->height & 1);
    if (parc->width == parc->height)
	miComputeCircleSpans(lw, parc, spdata);
    else
	miComputeEllipseSpans(lw, parc, spdata);
    return spdata;
}

static void
miFillWideEllipse(
    DrawablePtr	pDraw,
    GCPtr	pGC,
    xArc	*parc)
{
    DDXPointPtr points;
    DDXPointPtr pts;
    int *widths;
    int *wids;
    miArcSpanData *spdata;
    miArcSpan *span;
    int xorg, yorgu, yorgl;
    int n;

    yorgu = parc->height + pGC->lineWidth;
    n = (sizeof(int) * 2) * yorgu;
    widths = malloc(n + (sizeof(DDXPointRec) * 2) * yorgu);
    if (!widths)
	return;
    points = (DDXPointPtr)((char *)widths + n);
    spdata = miComputeWideEllipse((int)pGC->lineWidth, parc);
    if (!spdata)
    {
	free(widths);
	return;
    }
    pts = points;
    wids = widths;
    span = spdata->spans;
    xorg = parc->x + (parc->width >> 1);
    yorgu = parc->y + (parc->height >> 1);
    yorgl = yorgu + (parc->height & 1);
    if (pGC->miTranslate)
    {
	xorg += pDraw->x;
	yorgu += pDraw->y;
	yorgl += pDraw->y;
    }
    yorgu -= spdata->k;
    yorgl += spdata->k;
    if (spdata->top)
    {
	pts->x = xorg;
	pts->y = yorgu - 1;
	pts++;
	*wids++ = 1;
	span++;
    }
    for (n = spdata->count1; --n >= 0; )
    {
	pts[0].x = xorg + span->lx;
	pts[0].y = yorgu;
	wids[0] = span->lw;
	pts[1].x = pts[0].x;
	pts[1].y = yorgl;
	wids[1] = wids[0];
	yorgu++;
	yorgl--;
	pts += 2;
	wids += 2;
	span++;
    }
    if (spdata->hole)
    {
	pts[0].x = xorg;
	pts[0].y = yorgl;
	wids[0] = 1;
	pts++;
	wids++;
    }
    for (n = spdata->count2; --n >= 0; )
    {
	pts[0].x = xorg + span->lx;
	pts[0].y = yorgu;
	wids[0] = span->lw;
	pts[1].x = xorg + span->rx;
	pts[1].y = pts[0].y;
	wids[1] = span->rw;
	pts[2].x = pts[0].x;
	pts[2].y = yorgl;
	wids[2] = wids[0];
	pts[3].x = pts[1].x;
	pts[3].y = pts[2].y;
	wids[3] = wids[1];
	yorgu++;
	yorgl--;
	pts += 4;
	wids += 4;
	span++;
    }
    if (spdata->bot)
    {
	if (span->rw <= 0)
	{
	    pts[0].x = xorg + span->lx;
	    pts[0].y = yorgu;
	    wids[0] = span->lw;
	    pts++;
	    wids++;
	}	
	else
	{
	    pts[0].x = xorg + span->lx;
	    pts[0].y = yorgu;
	    wids[0] = span->lw;
	    pts[1].x = xorg + span->rx;
	    pts[1].y = pts[0].y;
	    wids[1] = span->rw;
	    pts += 2;
	    wids += 2;
	}
    }
    free(spdata);
    (*pGC->ops->FillSpans)(pDraw, pGC, pts - points, points, widths, FALSE);

    free(widths);
}

/*
 * miPolyArc strategy:
 *
 * If arc is zero width and solid, we don't have to worry about the rasterop
 * or join styles.  For wide solid circles, we use a fast integer algorithm.
 * For wide solid ellipses, we use special case floating point code.
 * Otherwise, we set up pDrawTo and pGCTo according to the rasterop, then
 * draw using pGCTo and pDrawTo.  If the raster-op was "tricky," that is,
 * if it involves the destination, then we use PushPixels to move the bits
 * from the scratch drawable to pDraw. (See the wide line code for a
 * fuller explanation of this.)
 */

void
miPolyArc(DrawablePtr pDraw, GCPtr pGC, int narcs, xArc *parcs)
{
    int		i;
    xArc	*parc;
    int		xMin, xMax, yMin, yMax;
    int		pixmapWidth = 0, pixmapHeight = 0;
    int		xOrg = 0, yOrg = 0;
    int		width;
    Bool	fTricky;
    DrawablePtr	pDrawTo;
    CARD32	fg, bg;
    GCPtr	pGCTo;
    miPolyArcPtr polyArcs;
    int		cap[2], join[2];
    int		iphase;
    int		halfWidth;

    width = pGC->lineWidth;
    if(width == 0 && pGC->lineStyle == LineSolid)
    {
	for(i = narcs, parc = parcs; --i >= 0; parc++)
	    miArcSegment( pDraw, pGC, *parc,
 	    (miArcFacePtr) 0, (miArcFacePtr) 0 );
	fillSpans (pDraw, pGC);
    }
    else 
    {
	if ((pGC->lineStyle == LineSolid) && narcs)
	{
	    while (parcs->width && parcs->height &&
		   (parcs->angle2 >= FULLCIRCLE ||
		    parcs->angle2 <= -FULLCIRCLE))
	    {
		miFillWideEllipse(pDraw, pGC, parcs);
		if (!--narcs)
		    return;
		parcs++;
	    }
	}

	/* Set up pDrawTo and pGCTo based on the rasterop */
	switch(pGC->alu)
	{
	  case GXclear:		/* 0 */
	  case GXcopy:		/* src */
	  case GXcopyInverted:	/* NOT src */
	  case GXset:		/* 1 */
	    fTricky = FALSE;
	    pDrawTo = pDraw;
	    pGCTo = pGC;
	    break;
	  default:
	    fTricky = TRUE;

	    /* find bounding box around arcs */
	    xMin = yMin = MAXSHORT;
	    xMax = yMax = MINSHORT;

	    for(i = narcs, parc = parcs; --i >= 0; parc++)
	    {
		xMin = min (xMin, parc->x);
		yMin = min (yMin, parc->y);
		xMax = max (xMax, (parc->x + (int) parc->width));
		yMax = max (yMax, (parc->y + (int) parc->height));
	    }

	    /* expand box to deal with line widths */
	    halfWidth = (width + 1)/2;
	    xMin -= halfWidth;
	    yMin -= halfWidth;
	    xMax += halfWidth;
	    yMax += halfWidth;

	    /* compute pixmap size; limit it to size of drawable */
	    xOrg = max(xMin, 0);
	    yOrg = max(yMin, 0);
	    pixmapWidth = min(xMax, pDraw->width) - xOrg;
	    pixmapHeight = min(yMax, pDraw->height) - yOrg;

	    /* if nothing left, return */
	    if ( (pixmapWidth <= 0) || (pixmapHeight <= 0) ) return;

	    for(i = narcs, parc = parcs; --i >= 0; parc++)
	    {
		parc->x -= xOrg;
		parc->y -= yOrg;
	    }
	    if (pGC->miTranslate)
	    {
		xOrg += pDraw->x;
		yOrg += pDraw->y;
	    }

	    /* set up scratch GC */

	    pGCTo = GetScratchGC(1, pDraw->pScreen);
	    if (!pGCTo)
		return;
	    {
		ChangeGCVal gcvals[6];
		gcvals[0].val = GXcopy;
		gcvals[1].val = 1;
		gcvals[2].val = 0;
		gcvals[3].val = pGC->lineWidth;
		gcvals[4].val = pGC->capStyle;
		gcvals[5].val = pGC->joinStyle;
		ChangeGC(NullClient, pGCTo, GCFunction |
			GCForeground | GCBackground | GCLineWidth |
			GCCapStyle | GCJoinStyle, gcvals);
	    }
    
	    /* allocate a 1 bit deep pixmap of the appropriate size, and
	     * validate it */
	    pDrawTo = (DrawablePtr)(*pDraw->pScreen->CreatePixmap)
				(pDraw->pScreen, pixmapWidth, pixmapHeight, 1,
				 CREATE_PIXMAP_USAGE_SCRATCH);
	    if (!pDrawTo)
	    {
		FreeScratchGC(pGCTo);
		return;
	    }
	    ValidateGC(pDrawTo, pGCTo);
	    miClearDrawable(pDrawTo, pGCTo);
	}

	fg = pGC->fgPixel;
	bg = pGC->bgPixel;
	if ((pGC->fillStyle == FillTiled) ||
	    (pGC->fillStyle == FillOpaqueStippled))
	    bg = fg; /* the protocol sez these don't cause color changes */

	polyArcs = miComputeArcs (parcs, narcs, pGC);

	if (!polyArcs)
	{
	    if (fTricky) {
		(*pDraw->pScreen->DestroyPixmap) ((PixmapPtr)pDrawTo);
		FreeScratchGC (pGCTo);
	    }
	    return;
	}

	cap[0] = cap[1] = 0;
	join[0] = join[1] = 0;
	for (iphase = ((pGC->lineStyle == LineDoubleDash) ? 1 : 0);
 	     iphase >= 0;
	     iphase--)
	{
	    ChangeGCVal gcval;
	    if (iphase == 1) {
		gcval.val = bg;
		ChangeGC (NullClient, pGC, GCForeground, &gcval);
		ValidateGC (pDraw, pGC);
	    } else if (pGC->lineStyle == LineDoubleDash) {
		gcval.val = fg;
		ChangeGC (NullClient, pGC, GCForeground, &gcval);
		ValidateGC (pDraw, pGC);
	    }
	    for (i = 0; i < polyArcs[iphase].narcs; i++) {
		miArcDataPtr	arcData;

		arcData = &polyArcs[iphase].arcs[i];
		miArcSegment(pDrawTo, pGCTo, arcData->arc,
			     &arcData->bounds[RIGHT_END],
			     &arcData->bounds[LEFT_END]);
		if (polyArcs[iphase].arcs[i].render) {
		    fillSpans (pDrawTo, pGCTo);
		    /*
		     * don't cap self-joining arcs
		     */
		    if (polyArcs[iphase].arcs[i].selfJoin &&
		        cap[iphase] < polyArcs[iphase].arcs[i].cap)
		    	cap[iphase]++;
		    while (cap[iphase] < polyArcs[iphase].arcs[i].cap) {
			int	arcIndex, end;
			miArcDataPtr	arcData0;

			arcIndex = polyArcs[iphase].caps[cap[iphase]].arcIndex;
			end = polyArcs[iphase].caps[cap[iphase]].end;
			arcData0 = &polyArcs[iphase].arcs[arcIndex];
			miArcCap (pDrawTo, pGCTo,
 				  &arcData0->bounds[end], end,
				  arcData0->arc.x, arcData0->arc.y,
				  (double) arcData0->arc.width / 2.0,
 				  (double) arcData0->arc.height / 2.0);
			++cap[iphase];
		    }
		    while (join[iphase] < polyArcs[iphase].arcs[i].join) {
			int	arcIndex0, arcIndex1, end0, end1;
			int	phase0, phase1;
			miArcDataPtr	arcData0, arcData1;
			miArcJoinPtr	joinp;

			joinp = &polyArcs[iphase].joins[join[iphase]];
			arcIndex0 = joinp->arcIndex0;
			end0 = joinp->end0;
			arcIndex1 = joinp->arcIndex1;
			end1 = joinp->end1;
			phase0 = joinp->phase0;
			phase1 = joinp->phase1;
			arcData0 = &polyArcs[phase0].arcs[arcIndex0];
			arcData1 = &polyArcs[phase1].arcs[arcIndex1];
			miArcJoin (pDrawTo, pGCTo,
				  &arcData0->bounds[end0],
 				  &arcData1->bounds[end1],
				  arcData0->arc.x, arcData0->arc.y,
				  (double) arcData0->arc.width / 2.0,
 				  (double) arcData0->arc.height / 2.0,
				  arcData1->arc.x, arcData1->arc.y,
				  (double) arcData1->arc.width / 2.0,
 				  (double) arcData1->arc.height / 2.0);
			++join[iphase];
		    }
		    if (fTricky) {
			if (pGC->serialNumber != pDraw->serialNumber)
			    ValidateGC (pDraw, pGC);
		    	(*pGC->ops->PushPixels) (pGC, (PixmapPtr)pDrawTo,
				 pDraw, pixmapWidth, pixmapHeight, xOrg, yOrg);
			miClearDrawable ((DrawablePtr) pDrawTo, pGCTo);
		    }
		}
	    }
	}
	miFreeArcs(polyArcs, pGC);

	if(fTricky)
	{
	    (*pGCTo->pScreen->DestroyPixmap)((PixmapPtr)pDrawTo);
	    FreeScratchGC(pGCTo);
	}
    }
}

static double
angleBetween (SppPointRec center, SppPointRec point1, SppPointRec point2)
{
	double	a1, a2, a;
	
	/*
	 * reflect from X coordinates back to ellipse
	 * coordinates -- y increasing upwards
	 */
	a1 = miDatan2 (- (point1.y - center.y), point1.x - center.x);
	a2 = miDatan2 (- (point2.y - center.y), point2.x - center.x);
	a = a2 - a1;
	if (a <= -180.0)
		a += 360.0;
	else if (a > 180.0)
		a -= 360.0;
	return a;
}

static void
translateBounds (
	miArcFacePtr	b,
	int		x,
	int		y,
	double		fx,
	double		fy)
{
	fx += x;
	fy += y;
	b->clock.x -= fx;
	b->clock.y -= fy;
	b->center.x -= fx;
	b->center.y -= fy;
	b->counterClock.x -= fx;
	b->counterClock.y -= fy;
}

static void
miArcJoin(DrawablePtr pDraw, GCPtr pGC, miArcFacePtr pLeft,
	  miArcFacePtr pRight, int xOrgLeft, int yOrgLeft,
	  double xFtransLeft, double yFtransLeft,
	  int xOrgRight, int yOrgRight,
	  double xFtransRight, double yFtransRight)
{
	SppPointRec	center, corner, otherCorner;
	SppPointRec	poly[5], e;
	SppPointPtr	pArcPts;
	int		cpt;
	SppArcRec	arc;
	miArcFaceRec	Right, Left;
	int		polyLen = 0;
	int		xOrg, yOrg;
	double		xFtrans, yFtrans;
	double		a;
	double		ae, ac2, ec2, bc2, de;
	double		width;
	
	xOrg = (xOrgRight + xOrgLeft) / 2;
	yOrg = (yOrgRight + yOrgLeft) / 2;
	xFtrans = (xFtransLeft + xFtransRight) / 2;
	yFtrans = (yFtransLeft + yFtransRight) / 2;
	Right = *pRight;
	translateBounds (&Right, xOrg - xOrgRight, yOrg - yOrgRight,
				 xFtrans - xFtransRight, yFtrans - yFtransRight);
	Left = *pLeft;
	translateBounds (&Left, xOrg - xOrgLeft, yOrg - yOrgLeft,
				 xFtrans - xFtransLeft, yFtrans - yFtransLeft);
	pRight = &Right;
	pLeft = &Left;

	if (pRight->clock.x == pLeft->counterClock.x &&
	    pRight->clock.y == pLeft->counterClock.y)
		return;
	center = pRight->center;
	if (0 <= (a = angleBetween (center, pRight->clock, pLeft->counterClock))
 	    && a <= 180.0)
 	{
		corner = pRight->clock;
		otherCorner = pLeft->counterClock;
	} else {
		a = angleBetween (center, pLeft->clock, pRight->counterClock);
		corner = pLeft->clock;
		otherCorner = pRight->counterClock;
	}
	switch (pGC->joinStyle) {
	case JoinRound:
		width = (pGC->lineWidth ? (double)pGC->lineWidth : (double)1);

		arc.x = center.x - width/2;
		arc.y = center.y - width/2;
		arc.width = width;
		arc.height = width;
		arc.angle1 = -miDatan2 (corner.y - center.y, corner.x - center.x);
		arc.angle2 = a;
		pArcPts = malloc(3 * sizeof (SppPointRec));
		if (!pArcPts)
		    return;
		pArcPts[0].x = otherCorner.x;
		pArcPts[0].y = otherCorner.y;
		pArcPts[1].x = center.x;
		pArcPts[1].y = center.y;
		pArcPts[2].x = corner.x;
		pArcPts[2].y = corner.y;
		if( (cpt = miGetArcPts(&arc, 3, &pArcPts)) )
		{
			/* by drawing with miFillSppPoly and setting the endpoints of the arc
			 * to be the corners, we assure that the cap will meet up with the
			 * rest of the line */
			miFillSppPoly(pDraw, pGC, cpt, pArcPts, xOrg, yOrg, xFtrans, yFtrans);
		}
		free(pArcPts);
		return;
	case JoinMiter:
		/*
		 * don't miter arcs with less than 11 degrees between them
		 */
		if (a < 169.0) {
			poly[0] = corner;
			poly[1] = center;
			poly[2] = otherCorner;
			bc2 = (corner.x - otherCorner.x) * (corner.x - otherCorner.x) +
			      (corner.y - otherCorner.y) * (corner.y - otherCorner.y);
			ec2 = bc2 / 4;
			ac2 = (corner.x - center.x) * (corner.x - center.x) +
			      (corner.y - center.y) * (corner.y - center.y);
			ae = sqrt (ac2 - ec2);
			de = ec2 / ae;
			e.x = (corner.x + otherCorner.x) / 2;
			e.y = (corner.y + otherCorner.y) / 2;
			poly[3].x = e.x + de * (e.x - center.x) / ae;
			poly[3].y = e.y + de * (e.y - center.y) / ae;
			poly[4] = corner;
			polyLen = 5;
			break;
		}
	case JoinBevel:
		poly[0] = corner;
		poly[1] = center;
		poly[2] = otherCorner;
		poly[3] = corner;
		polyLen = 4;
		break;
	}
	miFillSppPoly (pDraw, pGC, polyLen, poly, xOrg, yOrg, xFtrans, yFtrans);
}

/*ARGSUSED*/
static void
miArcCap (
	DrawablePtr	pDraw,
	GCPtr		pGC,
	miArcFacePtr	pFace,
	int		end,
	int		xOrg,
	int		yOrg,
	double		xFtrans,
	double		yFtrans)
{
	SppPointRec	corner, otherCorner, center, endPoint, poly[5];

	corner = pFace->clock;
	otherCorner = pFace->counterClock;
	center = pFace->center;
	switch (pGC->capStyle) {
	case CapProjecting:
		poly[0].x = otherCorner.x;
		poly[0].y = otherCorner.y;
		poly[1].x = corner.x;
		poly[1].y = corner.y;
		poly[2].x = corner.x -
 				(center.y - corner.y);
		poly[2].y = corner.y +
 				(center.x - corner.x);
		poly[3].x = otherCorner.x -
 				(otherCorner.y - center.y);
		poly[3].y = otherCorner.y +
 				(otherCorner.x - center.x);
		poly[4].x = otherCorner.x;
		poly[4].y = otherCorner.y;
		miFillSppPoly (pDraw, pGC, 5, poly, xOrg, yOrg, xFtrans, yFtrans);
		break;
	case CapRound:
		/*
		 * miRoundCap just needs these to be unequal.
		 */
		endPoint = center;
		endPoint.x = endPoint.x + 100;
		miRoundCap (pDraw, pGC, center, endPoint, corner, otherCorner, 0,
			    -xOrg, -yOrg, xFtrans, yFtrans);
		break;
	}
}

/* MIROUNDCAP -- a private helper function
 * Put Rounded cap on end. pCenter is the center of this end of the line
 * pEnd is the center of the other end of the line. pCorner is one of the
 * two corners at this end of the line.  
 * NOTE:  pOtherCorner must be counter-clockwise from pCorner.
 */
/*ARGSUSED*/
static void
miRoundCap(
    DrawablePtr	pDraw,
    GCPtr	pGC,
    SppPointRec	pCenter,
    SppPointRec	pEnd,
    SppPointRec	pCorner,
    SppPointRec	pOtherCorner,
    int		fLineEnd,
    int		xOrg,
    int		yOrg,
    double	xFtrans,
    double	yFtrans)
{
    int		cpt;
    double	width;
    SppArcRec	arc;
    SppPointPtr	pArcPts;

    width = (pGC->lineWidth ? (double)pGC->lineWidth : (double)1);

    arc.x = pCenter.x - width/2;
    arc.y = pCenter.y - width/2;
    arc.width = width;
    arc.height = width;
    arc.angle1 = -miDatan2 (pCorner.y - pCenter.y, pCorner.x - pCenter.x);
    if(PTISEQUAL(pCenter, pEnd))
	arc.angle2 = - 180.0;
    else {
	arc.angle2 = -miDatan2 (pOtherCorner.y - pCenter.y, pOtherCorner.x - pCenter.x) - arc.angle1;
	if (arc.angle2 < 0)
	    arc.angle2 += 360.0;
    }
    pArcPts = (SppPointPtr) NULL;
    if( (cpt = miGetArcPts(&arc, 0, &pArcPts)) )
    {
	/* by drawing with miFillSppPoly and setting the endpoints of the arc
	 * to be the corners, we assure that the cap will meet up with the
	 * rest of the line */
	miFillSppPoly(pDraw, pGC, cpt, pArcPts, -xOrg, -yOrg, xFtrans, yFtrans);
    }
    free(pArcPts);
}

/*
 * To avoid inaccuracy at the cardinal points, use trig functions
 * which are exact for those angles
 */

#ifndef M_PI
#define M_PI	3.14159265358979323846
#endif
#ifndef M_PI_2
#define M_PI_2	1.57079632679489661923
#endif

# define Dsin(d)	((d) == 0.0 ? 0.0 : ((d) == 90.0 ? 1.0 : sin(d*M_PI/180.0)))
# define Dcos(d)	((d) == 0.0 ? 1.0 : ((d) == 90.0 ? 0.0 : cos(d*M_PI/180.0)))
# define mod(a,b)	((a) >= 0 ? (a) % (b) : (b) - (-(a)) % (b))

static double
miDcos (double a)
{
	int	i;

	if (floor (a/90) == a/90) {
		i = (int) (a/90.0);
		switch (mod (i, 4)) {
		case 0: return 1;
		case 1: return 0;
		case 2: return -1;
		case 3: return 0;
		}
	}
	return cos (a * M_PI / 180.0);
}

static double
miDsin (double a)
{
	int	i;

	if (floor (a/90) == a/90) {
		i = (int) (a/90.0);
		switch (mod (i, 4)) {
		case 0: return 0;
		case 1: return 1;
		case 2: return 0;
		case 3: return -1;
		}
	}
	return sin (a * M_PI / 180.0);
}

static double
miDasin (double v)
{
    if (v == 0)
	return 0.0;
    if (v == 1.0)
	return 90.0;
    if (v == -1.0)
	return -90.0;
    return asin(v) * (180.0 / M_PI);
}

static double
miDatan2 (double dy, double dx)
{
    if (dy == 0) {
	if (dx >= 0)
	    return 0.0;
	return 180.0;
    } else if (dx == 0) {
	if (dy > 0)
	    return 90.0;
	return -90.0;
    } else if (Fabs (dy) == Fabs (dx)) {
	if (dy > 0) {
	    if (dx > 0)
		return 45.0;
	    return 135.0;
	} else {
	    if (dx > 0)
		return 315.0;
	    return 225.0;
	}
    } else {
	return atan2 (dy, dx) * (180.0 / M_PI);
    }
}

/* MIGETARCPTS -- Converts an arc into a set of line segments -- a helper
 * routine for filled arc and line (round cap) code.
 * Returns the number of points in the arc.  Note that it takes a pointer
 * to a pointer to where it should put the points and an index (cpt).
 * This procedure allocates the space necessary to fit the arc points.
 * Sometimes it's convenient for those points to be at the end of an existing
 * array. (For example, if we want to leave a spare point to make sectors
 * instead of segments.)  So we pass in the malloc()ed chunk that contains the
 * array and an index saying where we should start stashing the points.
 * If there isn't an array already, we just pass in a null pointer and 
 * count on realloc() to handle the null pointer correctly.
 */
static int
miGetArcPts(
    SppArcPtr	parc,	/* points to an arc */
    int		cpt,	/* number of points already in arc list */
    SppPointPtr	*ppPts) /* pointer to pointer to arc-list -- modified */
{
    double 	st,	/* Start Theta, start angle */
                et,	/* End Theta, offset from start theta */
		dt,	/* Delta Theta, angle to sweep ellipse */
		cdt,	/* Cos Delta Theta, actually 2 cos(dt) */
    		x0, y0,	/* the recurrence formula needs two points to start */
		x1, y1,
		x2, y2, /* this will be the new point generated */
		xc, yc; /* the center point */
    int		count, i;
    SppPointPtr	poly;

    /* The spec says that positive angles indicate counterclockwise motion.
     * Given our coordinate system (with 0,0 in the upper left corner), 
     * the screen appears flipped in Y.  The easiest fix is to negate the
     * angles given */
    
    st = - parc->angle1;

    et = - parc->angle2;

    /* Try to get a delta theta that is within 1/2 pixel.  Then adjust it
     * so that it divides evenly into the total.
     * I'm just using cdt 'cause I'm lazy.
     */
    cdt = parc->width;
    if (parc->height > cdt)
	cdt = parc->height;
    cdt /= 2.0;
    if(cdt <= 0)
	return 0;
    if (cdt < 1.0)
	cdt = 1.0;
    dt = miDasin ( 1.0 / cdt ); /* minimum step necessary */
    count = et/dt;
    count = abs(count) + 1;
    dt = et/count;	
    count++;

    cdt = 2 * miDcos(dt);
    if (!(poly = (SppPointPtr) realloc((pointer)*ppPts,
					(cpt + count) * sizeof(SppPointRec))))
	return 0;
    *ppPts = poly;

    xc = parc->width/2.0;		/* store half width and half height */
    yc = parc->height/2.0;
    
    x0 = xc * miDcos(st);
    y0 = yc * miDsin(st);
    x1 = xc * miDcos(st + dt);
    y1 = yc * miDsin(st + dt);
    xc += parc->x;		/* by adding initial point, these become */
    yc += parc->y;		/* the center point */

    poly[cpt].x = (xc + x0);
    poly[cpt].y = (yc + y0);
    poly[cpt + 1].x = (xc + x1);
    poly[cpt + 1].y = (yc + y1);

    for(i = 2; i < count; i++)
    {
	x2 = cdt * x1 - x0;
	y2 = cdt * y1 - y0;

 	poly[cpt + i].x = (xc + x2);
 	poly[cpt + i].y = (yc + y2);

	x0 = x1; y0 = y1;
	x1 = x2; y1 = y2;
    }
    /* adjust the last point */
    if (abs(parc->angle2) >= 360.0)
	poly[cpt +i -1] = poly[0];
    else {
	poly[cpt +i -1].x = (miDcos(st + et) * parc->width/2.0 + xc);
	poly[cpt +i -1].y = (miDsin(st + et) * parc->height/2.0 + yc);
    }

    return count;
}

struct arcData {
	double	x0, y0, x1, y1;
	int	selfJoin;
};

# define ADD_REALLOC_STEP	20

static void
addCap (
	miArcCapPtr	*capsp,
	int		*ncapsp,
	int		*sizep,
	int		end,
	int		arcIndex)
{
	int newsize;
	miArcCapPtr	cap;

	if (*ncapsp == *sizep)
	{
	    newsize = *sizep + ADD_REALLOC_STEP;
	    cap = (miArcCapPtr) realloc(*capsp,
					  newsize * sizeof (**capsp));
	    if (!cap)
		return;
	    *sizep = newsize;
	    *capsp = cap;
	}
	cap = &(*capsp)[*ncapsp];
	cap->end = end;
	cap->arcIndex = arcIndex;
	++*ncapsp;
}

static void
addJoin (
	miArcJoinPtr	*joinsp,
	int		*njoinsp,
	int		*sizep,
	int		end0,
	int		index0,
	int		phase0,
	int		end1,
	int		index1,
	int		phase1)
{
	int newsize;
	miArcJoinPtr	join;

	if (*njoinsp == *sizep)
	{
	    newsize = *sizep + ADD_REALLOC_STEP;
	    join = (miArcJoinPtr) realloc(*joinsp,
					    newsize * sizeof (**joinsp));
	    if (!join)
		return;
	    *sizep = newsize;
	    *joinsp = join;
	}
	join = &(*joinsp)[*njoinsp];
	join->end0 = end0;
	join->arcIndex0 = index0;
	join->phase0 = phase0;
	join->end1 = end1;
	join->arcIndex1 = index1;
	join->phase1 = phase1;
	++*njoinsp;
}

static miArcDataPtr
addArc (
	miArcDataPtr	*arcsp,
	int		*narcsp,
	int		*sizep,
	xArc		*xarc)
{
	int newsize;
	miArcDataPtr	arc;

	if (*narcsp == *sizep)
	{
	    newsize = *sizep + ADD_REALLOC_STEP;
	    arc = (miArcDataPtr) realloc(*arcsp,
					   newsize * sizeof (**arcsp));
	    if (!arc)
		return NULL;
	    *sizep = newsize;
	    *arcsp = arc;
	}
	arc = &(*arcsp)[*narcsp];
	arc->arc = *xarc;
	++*narcsp;
	return arc;
}

static void
miFreeArcs(
    miPolyArcPtr arcs,
    GCPtr pGC)
{
	int iphase;

	for (iphase = ((pGC->lineStyle == LineDoubleDash) ? 1 : 0);
 	     iphase >= 0;
	     iphase--)
	{
	    if (arcs[iphase].narcs > 0)
		free(arcs[iphase].arcs);
	    if (arcs[iphase].njoins > 0)
		free(arcs[iphase].joins);
	    if (arcs[iphase].ncaps > 0)
		free(arcs[iphase].caps);
	}
	free(arcs);
}

/*
 * map angles to radial distance.  This only deals with the first quadrant
 */

/*
 * a polygonal approximation to the arc for computing arc lengths
 */

# define DASH_MAP_SIZE	91

# define dashIndexToAngle(di)	((((double) (di)) * 90.0) / ((double) DASH_MAP_SIZE - 1))
# define xAngleToDashIndex(xa)	((((long) (xa)) * (DASH_MAP_SIZE - 1)) / (90 * 64))
# define dashIndexToXAngle(di)	((((long) (di)) * (90 * 64)) / (DASH_MAP_SIZE - 1))
# define dashXAngleStep	(((double) (90 * 64)) / ((double) (DASH_MAP_SIZE - 1)))

typedef struct {
	double	map[DASH_MAP_SIZE];
} dashMap;

static int computeAngleFromPath(int startAngle, int endAngle, dashMap *map,
				int *lenp, int backwards);

static void
computeDashMap (
	xArc	*arcp,
	dashMap	*map)
{
	int	di;
	double	a, x, y, prevx = 0.0, prevy = 0.0, dist;

	for (di = 0; di < DASH_MAP_SIZE; di++) {
		a = dashIndexToAngle (di);
		x = ((double) arcp->width / 2.0) * miDcos (a);
		y = ((double) arcp->height / 2.0) * miDsin (a);
		if (di == 0) {
			map->map[di] = 0.0;
		} else {
			dist = hypot (x - prevx, y - prevy);
			map->map[di] = map->map[di - 1] + dist;
		}
		prevx = x;
		prevy = y;
	}
}

typedef enum {HORIZONTAL, VERTICAL, OTHER} arcTypes;

/* this routine is a bit gory */

static miPolyArcPtr
miComputeArcs (
	xArc	*parcs,
	int	narcs,
	GCPtr	pGC)
{
	int		isDashed, isDoubleDash;
	int		dashOffset;
	miPolyArcPtr	arcs;
	int		start, i, j, k = 0, nexti, nextk = 0;
	int		joinSize[2];
	int		capSize[2];
	int		arcSize[2];
	int		angle2;
	double		a0, a1;
	struct arcData	*data;
	miArcDataPtr	arc;
	xArc		xarc;
	int		iphase, prevphase = 0, joinphase;
	int		arcsJoin;
	int		selfJoin;

	int		iDash = 0, dashRemaining = 0;
	int		iDashStart = 0, dashRemainingStart = 0, iphaseStart;
	int		startAngle, spanAngle, endAngle, backwards = 0;
	int		prevDashAngle, dashAngle;
	dashMap		map;

	isDashed = !(pGC->lineStyle == LineSolid);
	isDoubleDash = (pGC->lineStyle == LineDoubleDash);
	dashOffset = pGC->dashOffset;

	data = malloc(narcs * sizeof (struct arcData));
	if (!data)
	    return NULL;
	arcs = malloc(sizeof (*arcs) * (isDoubleDash ? 2 : 1));
	if (!arcs)
	{
	    free(data);
	    return NULL;
	}
	for (i = 0; i < narcs; i++) {
		a0 = todeg (parcs[i].angle1);
		angle2 = parcs[i].angle2;
		if (angle2 > FULLCIRCLE)
			angle2 = FULLCIRCLE;
		else if (angle2 < -FULLCIRCLE)
			angle2 = -FULLCIRCLE;
		data[i].selfJoin = angle2 == FULLCIRCLE || angle2 == -FULLCIRCLE;
		a1 = todeg (parcs[i].angle1 + angle2);
		data[i].x0 = parcs[i].x + (double) parcs[i].width / 2 * (1 + miDcos (a0));
		data[i].y0 = parcs[i].y + (double) parcs[i].height / 2 * (1 - miDsin (a0));
		data[i].x1 = parcs[i].x + (double) parcs[i].width / 2 * (1 + miDcos (a1));
		data[i].y1 = parcs[i].y + (double) parcs[i].height / 2 * (1 - miDsin (a1));
	}

	for (iphase = 0; iphase < (isDoubleDash ? 2 : 1); iphase++) {
		arcs[iphase].njoins = 0;
		arcs[iphase].joins = 0;
		joinSize[iphase] = 0;
		
		arcs[iphase].ncaps = 0;
		arcs[iphase].caps = 0;
		capSize[iphase] = 0;
		
		arcs[iphase].narcs = 0;
		arcs[iphase].arcs = 0;
		arcSize[iphase] = 0;
	}

	iphase = 0;
	if (isDashed) {
		iDash = 0;
		dashRemaining = pGC->dash[0];
	 	while (dashOffset > 0) {
			if (dashOffset >= dashRemaining) {
				dashOffset -= dashRemaining;
				iphase = iphase ? 0 : 1;
				iDash++;
				if (iDash == pGC->numInDashList)
				    iDash = 0;
				dashRemaining = pGC->dash[iDash];
			} else {
				dashRemaining -= dashOffset;
				dashOffset = 0;
			}
		}
		iDashStart = iDash;
		dashRemainingStart = dashRemaining;
	}
	iphaseStart = iphase;

	for (i = narcs - 1; i >= 0; i--) {
		j = i + 1;
		if (j == narcs)
			j = 0;
		if (data[i].selfJoin || i == j ||
		     (UNEQUAL (data[i].x1, data[j].x0) ||
		      UNEQUAL (data[i].y1, data[j].y0)))
 		{
			if (iphase == 0 || isDoubleDash)
				addCap (&arcs[iphase].caps, &arcs[iphase].ncaps,
	 				&capSize[iphase], RIGHT_END, 0);
			break;
		}
	}
	start = i + 1;
	if (start == narcs)
		start = 0;
	i = start;
	for (;;) {
		j = i + 1;
		if (j == narcs)
			j = 0;
		nexti = i+1;
		if (nexti == narcs)
			nexti = 0;
		if (isDashed) {
			/*
			** deal with dashed arcs.  Use special rules for certain 0 area arcs.
			** Presumably, the other 0 area arcs still aren't done right.
			*/
			arcTypes	arcType = OTHER;
			CARD16		thisLength;

			if (parcs[i].height == 0
			    && (parcs[i].angle1 % FULLCIRCLE) == 0x2d00
			    && parcs[i].angle2 == 0x2d00) 
				arcType = HORIZONTAL;
			else if (parcs[i].width == 0
			    && (parcs[i].angle1 % FULLCIRCLE) == 0x1680
			    && parcs[i].angle2 == 0x2d00)
				arcType = VERTICAL;
			if (arcType == OTHER) {
				/*
				 * precompute an approximation map
				 */
				computeDashMap (&parcs[i], &map);
				/*
				 * compute each individual dash segment using the path
				 * length function
				 */
				startAngle = parcs[i].angle1;
				spanAngle = parcs[i].angle2;
				if (spanAngle > FULLCIRCLE)
					spanAngle = FULLCIRCLE;
				else if (spanAngle < -FULLCIRCLE)
					spanAngle = -FULLCIRCLE;
				if (startAngle < 0)
					startAngle = FULLCIRCLE - (-startAngle) % FULLCIRCLE;
				if (startAngle >= FULLCIRCLE)
					startAngle = startAngle % FULLCIRCLE;
				endAngle = startAngle + spanAngle;
				backwards = spanAngle < 0;
			} else {
				xarc = parcs[i];
				if (arcType == VERTICAL) {
					xarc.angle1 = 0x1680;
					startAngle = parcs[i].y;
					endAngle = startAngle + parcs[i].height;
				} else {
					xarc.angle1 = 0x2d00;
					startAngle = parcs[i].x;
					endAngle = startAngle + parcs[i].width;
				}
			}
			dashAngle = startAngle;
			selfJoin = data[i].selfJoin &&
 				    (iphase == 0 || isDoubleDash);
			/*
			 * add dashed arcs to each bucket
			 */
			arc = 0;
			while (dashAngle != endAngle) {
				prevDashAngle = dashAngle;
				if (arcType == OTHER) {
					dashAngle = computeAngleFromPath (prevDashAngle, endAngle,
								&map, &dashRemaining, backwards);
					/* avoid troubles with huge arcs and small dashes */
					if (dashAngle == prevDashAngle) {
						if (backwards)
							dashAngle--;
						else
							dashAngle++;
					}
				} else {
					thisLength = (dashAngle + dashRemaining <= endAngle) ? 
					    dashRemaining : endAngle - dashAngle;
					if (arcType == VERTICAL) {
						xarc.y = dashAngle;
						xarc.height = thisLength;
					} else {
						xarc.x = dashAngle;
						xarc.width = thisLength;
					}
					dashAngle += thisLength;
					dashRemaining -= thisLength;
				}
				if (iphase == 0 || isDoubleDash) {
					if (arcType == OTHER) {
						xarc = parcs[i];
						spanAngle = prevDashAngle;
						if (spanAngle < 0)
						    spanAngle = FULLCIRCLE - (-spanAngle) % FULLCIRCLE;
						if (spanAngle >= FULLCIRCLE)
						    spanAngle = spanAngle % FULLCIRCLE;
						xarc.angle1 = spanAngle;
						spanAngle = dashAngle - prevDashAngle;
						if (backwards) {
							if (dashAngle > prevDashAngle)
								spanAngle = - FULLCIRCLE + spanAngle;
						} else {
							if (dashAngle < prevDashAngle)
								spanAngle = FULLCIRCLE + spanAngle;
						}
						if (spanAngle > FULLCIRCLE)
						    spanAngle = FULLCIRCLE;
						if (spanAngle < -FULLCIRCLE)
						    spanAngle = -FULLCIRCLE;
						xarc.angle2 = spanAngle;
					}
					arc = addArc (&arcs[iphase].arcs, &arcs[iphase].narcs,
 							&arcSize[iphase], &xarc);
					if (!arc)
					    goto arcfail;
					/*
					 * cap each end of an on/off dash
					 */
					if (!isDoubleDash) {
						if (prevDashAngle != startAngle) {
							addCap (&arcs[iphase].caps,
 								&arcs[iphase].ncaps,
 								&capSize[iphase], RIGHT_END,
 								arc - arcs[iphase].arcs);
							
						}
						if (dashAngle != endAngle) {
							addCap (&arcs[iphase].caps,
 								&arcs[iphase].ncaps,
 								&capSize[iphase], LEFT_END,
 								arc - arcs[iphase].arcs);
						}
					}
					arc->cap = arcs[iphase].ncaps;
					arc->join = arcs[iphase].njoins;
					arc->render = 0;
					arc->selfJoin = 0;
					if (dashAngle == endAngle)
						arc->selfJoin = selfJoin;
				}
				prevphase = iphase;
				if (dashRemaining <= 0) {
					++iDash;
					if (iDash == pGC->numInDashList)
						iDash = 0;
					iphase = iphase ? 0:1;
					dashRemaining = pGC->dash[iDash];
				}
			}
			/*
			 * make sure a place exists for the position data when
			 * drawing a zero-length arc
			 */
			if (startAngle == endAngle) {
				prevphase = iphase;
				if (!isDoubleDash && iphase == 1)
					prevphase = 0;
				arc = addArc (&arcs[prevphase].arcs, &arcs[prevphase].narcs,
					      &arcSize[prevphase], &parcs[i]);
				if (!arc)
				    goto arcfail;
				arc->join = arcs[prevphase].njoins;
				arc->cap = arcs[prevphase].ncaps;
				arc->selfJoin = data[i].selfJoin;
			}
		} else {
			arc = addArc (&arcs[iphase].arcs, &arcs[iphase].narcs,
 				      &arcSize[iphase], &parcs[i]);
			if (!arc)
			    goto arcfail;
			arc->join = arcs[iphase].njoins;
			arc->cap = arcs[iphase].ncaps;
			arc->selfJoin = data[i].selfJoin;
			prevphase = iphase;
		}
		if (prevphase == 0 || isDoubleDash)
			k = arcs[prevphase].narcs - 1;
		if (iphase == 0 || isDoubleDash)
			nextk = arcs[iphase].narcs;
		if (nexti == start) {
			nextk = 0;
			if (isDashed) {
				iDash = iDashStart;
				iphase = iphaseStart;
				dashRemaining = dashRemainingStart;
			}
		}
		arcsJoin = narcs > 1 && i != j &&
	 		    ISEQUAL (data[i].x1, data[j].x0) &&
			    ISEQUAL (data[i].y1, data[j].y0) &&
			    !data[i].selfJoin && !data[j].selfJoin;
		if (arc)
		{
			if (arcsJoin)
				arc->render = 0;
			else
				arc->render = 1;
		}
		if (arcsJoin &&
		    (prevphase == 0 || isDoubleDash) &&
		    (iphase == 0 || isDoubleDash))
 		{
			joinphase = iphase;
			if (isDoubleDash) {
				if (nexti == start)
					joinphase = iphaseStart;
				/*
				 * if the join is right at the dash,
				 * draw the join in foreground
				 * This is because the foreground
				 * arcs are computed second, the results
				 * of which are needed to draw the join
				 */
				if (joinphase != prevphase)
					joinphase = 0;
			}
			if (joinphase == 0 || isDoubleDash) {
				addJoin (&arcs[joinphase].joins,
 					 &arcs[joinphase].njoins,
 					 &joinSize[joinphase],
	 				 LEFT_END, k, prevphase,
	 				 RIGHT_END, nextk, iphase);
				arc->join = arcs[prevphase].njoins;
			}
		} else {
			/*
			 * cap the left end of this arc
			 * unless it joins itself
			 */
			if ((prevphase == 0 || isDoubleDash) &&
			    !arc->selfJoin)
			{
				addCap (&arcs[prevphase].caps, &arcs[prevphase].ncaps,
 					&capSize[prevphase], LEFT_END, k);
				arc->cap = arcs[prevphase].ncaps;
			}
			if (isDashed && !arcsJoin) {
				iDash = iDashStart;
				iphase = iphaseStart;
				dashRemaining = dashRemainingStart;
			}
			nextk = arcs[iphase].narcs;
			if (nexti == start) {
				nextk = 0;
				iDash = iDashStart;
				iphase = iphaseStart;
				dashRemaining = dashRemainingStart;
			}
			/*
			 * cap the right end of the next arc.  If the
			 * next arc is actually the first arc, only
			 * cap it if it joins with this arc.  This
			 * case will occur when the final dash segment
			 * of an on/off dash is off.  Of course, this
			 * cap will be drawn at a strange time, but that
			 * hardly matters...
			 */
			if ((iphase == 0 || isDoubleDash) &&
			    (nexti != start || (arcsJoin && isDashed)))
				addCap (&arcs[iphase].caps, &arcs[iphase].ncaps,
 					&capSize[iphase], RIGHT_END, nextk);
		}
		i = nexti;
		if (i == start)
			break;
	}
	/*
	 * make sure the last section is rendered
	 */
	for (iphase = 0; iphase < (isDoubleDash ? 2 : 1); iphase++)
		if (arcs[iphase].narcs > 0) {
			arcs[iphase].arcs[arcs[iphase].narcs-1].render = 1;
			arcs[iphase].arcs[arcs[iphase].narcs-1].join =
			         arcs[iphase].njoins;
			arcs[iphase].arcs[arcs[iphase].narcs-1].cap =
			         arcs[iphase].ncaps;
		}
	free(data);
	return arcs;
arcfail:
	miFreeArcs(arcs, pGC);
	free(data);
	return NULL;
}

static double
angleToLength (
	int	angle,
	dashMap	*map)
{
	double	len, excesslen, sidelen = map->map[DASH_MAP_SIZE - 1], totallen;
	int	di;
	int	excess;
	Bool	oddSide = FALSE;

	totallen = 0;
	if (angle >= 0) {
		while (angle >= 90 * 64) {
			angle -= 90 * 64;
			totallen += sidelen;
			oddSide = !oddSide;
		}
	} else {
		while (angle < 0) {
			angle += 90 * 64;
			totallen -= sidelen;
			oddSide = !oddSide;
		}
	}
	if (oddSide)
		angle = 90 * 64 - angle;
		
	di = xAngleToDashIndex (angle);
	excess = angle - dashIndexToXAngle (di);

	len = map->map[di];
	/*
	 * linearly interpolate between this point and the next
	 */
	if (excess > 0) {
		excesslen = (map->map[di + 1] - map->map[di]) *
				((double) excess) / dashXAngleStep;
		len += excesslen;
	}
	if (oddSide)
		totallen += (sidelen - len);
	else
		totallen += len;
	return totallen;
}

/*
 * len is along the arc, but may be more than one rotation
 */

static int
lengthToAngle (
	double	len,
	dashMap	*map)
{
	double	sidelen = map->map[DASH_MAP_SIZE - 1];
	int	angle, angleexcess;
	Bool	oddSide = FALSE;
	int	a0, a1, a;

	angle = 0;
	/*
	 * step around the ellipse, subtracting sidelens and
	 * adding 90 degrees.  oddSide will tell if the
	 * map should be interpolated in reverse
	 */
	if (len >= 0) {
		if (sidelen == 0)
			return 2 * FULLCIRCLE;	/* infinity */
		while (len >= sidelen) {
			angle += 90 * 64;
			len -= sidelen;
			oddSide = !oddSide;
		}
	} else {
		if (sidelen == 0)
			return -2 * FULLCIRCLE;	/* infinity */
		while (len < 0) {
			angle -= 90 * 64;
			len += sidelen;
			oddSide = !oddSide;
		}
	}
	if (oddSide)
		len = sidelen - len;
	a0 = 0;
	a1 = DASH_MAP_SIZE - 1;
	/*
	 * binary search for the closest pre-computed length
	 */
	while (a1 - a0 > 1) {
		a = (a0 + a1) / 2;
		if (len > map->map[a])
			a0 = a;
		else
			a1 = a;
	}
	angleexcess = dashIndexToXAngle (a0);
	/*
	 * linearly interpolate to the next point
	 */
	angleexcess += (len - map->map[a0]) /
			(map->map[a0+1] - map->map[a0]) * dashXAngleStep;
	if (oddSide)
		angle += (90 * 64) - angleexcess;
	else
		angle += angleexcess;
	return angle;
}

/*
 * compute the angle of an ellipse which cooresponds to
 * the given path length.  Note that the correct solution
 * to this problem is an eliptic integral, we'll punt and
 * approximate (it's only for dashes anyway).  This
 * approximation uses a polygon.
 *
 * The remaining portion of len is stored in *lenp -
 * this will be negative if the arc extends beyond
 * len and positive if len extends beyond the arc.
 */

static int
computeAngleFromPath (
	int	startAngle,
	int	endAngle,	/* normalized absolute angles in *64 degrees */
	dashMap	*map,
	int	*lenp,
	int	backwards)
{
	int	a0, a1, a;
	double	len0;
	int	len;

	a0 = startAngle;
	a1 = endAngle;
	len = *lenp;
	if (backwards) {
		/*
		 * flip the problem around to always be
		 * forwards
		 */
		a0 = FULLCIRCLE - a0;
		a1 = FULLCIRCLE - a1;
	}
	if (a1 < a0)
		a1 += FULLCIRCLE;
	len0 = angleToLength (a0, map);
	a = lengthToAngle (len0 + len, map);
	if (a > a1) {
		a = a1;
		len -= angleToLength (a1, map) - len0;
	} else
		len = 0;
	if (backwards)
		a = FULLCIRCLE - a;
	*lenp = len;
	return a;
}

/*
 * scan convert wide arcs.
 */

/*
 * draw zero width/height arcs
 */

static void
drawZeroArc (
    DrawablePtr   pDraw,
    GCPtr         pGC,
    xArc          *tarc,
    int		  lw,
    miArcFacePtr	left,
    miArcFacePtr	right)
{
	double	x0 = 0.0, y0 = 0.0, x1 = 0.0, y1 = 0.0, w, h, x, y;
	double	xmax, ymax, xmin, ymin;
	int	a0, a1;
	double	a, startAngle, endAngle;
	double	l, lx, ly;

	l = lw / 2.0;
	a0 = tarc->angle1;
	a1 = tarc->angle2;
	if (a1 > FULLCIRCLE)
		a1 = FULLCIRCLE;
	else if (a1 < -FULLCIRCLE)
		a1 = -FULLCIRCLE;
	w = (double)tarc->width / 2.0;
	h = (double)tarc->height / 2.0;
	/*
	 * play in X coordinates right away
	 */
	startAngle = - ((double) a0 / 64.0);
	endAngle = - ((double) (a0 + a1) / 64.0);
	
	xmax = -w;
	xmin = w;
	ymax = -h;
	ymin = h;
	a = startAngle;
	for (;;)
	{
		x = w * miDcos(a);
		y = h * miDsin(a);
		if (a == startAngle)
		{
			x0 = x;
			y0 = y;
		}
		if (a == endAngle)
		{
			x1 = x;
			y1 = y;
		}
		if (x > xmax)
			xmax = x;
		if (x < xmin)
			xmin = x;
		if (y > ymax)
			ymax = y;
		if (y < ymin)
			ymin = y;
		if (a == endAngle)
			break;
		if (a1 < 0)	/* clockwise */
		{
			if (floor (a / 90.0) == floor (endAngle / 90.0))
				a = endAngle;
			else
				a = 90 * (floor (a/90.0) + 1);
		}
		else
		{
			if (ceil (a / 90.0) == ceil (endAngle / 90.0))
				a = endAngle;
			else
				a = 90 * (ceil (a/90.0) - 1);
		}
	}
	lx = ly = l;
	if ((x1 - x0) + (y1 - y0) < 0)
	    lx = ly = -l;
	if (h)
	{
	    ly = 0.0;
	    lx = -lx;
	}
	else
	    lx = 0.0;
	if (right)
	{
	    right->center.x = x0;
	    right->center.y = y0;
	    right->clock.x = x0 - lx;
	    right->clock.y = y0 - ly;
	    right->counterClock.x = x0 + lx;
	    right->counterClock.y = y0 + ly;
	}
	if (left)
 	{
	    left->center.x = x1;
	    left->center.y = y1;
	    left->clock.x = x1 + lx;
	    left->clock.y = y1 + ly;
	    left->counterClock.x = x1 - lx;
	    left->counterClock.y = y1 - ly;
	}
	
	x0 = xmin;
	x1 = xmax;
	y0 = ymin;
	y1 = ymax;
	if (ymin != y1) {
		xmin = -l;
		xmax = l;
	} else {
		ymin = -l;
		ymax = l;
	}
	if (xmax != xmin && ymax != ymin) {
		int	minx, maxx, miny, maxy;
		xRectangle  rect;

		minx = ICEIL (xmin + w) + tarc->x;
		maxx = ICEIL (xmax + w) + tarc->x;
		miny = ICEIL (ymin + h) + tarc->y;
		maxy = ICEIL (ymax + h) + tarc->y;
		rect.x = minx;
		rect.y = miny;
		rect.width = maxx - minx;
		rect.height = maxy - miny;
		(*pGC->ops->PolyFillRect) (pDraw, pGC, 1, &rect);
	}
}

/*
 * this computes the ellipse y value associated with the
 * bottom of the tail.
 */

static void
tailEllipseY (
	struct arc_def		*def,
	struct accelerators	*acc)
{
	double		t;

	acc->tail_y = 0.0;
	if (def->w == def->h)
	    return;
	t = def->l * def->w;
	if (def->w > def->h) {
	    if (t < acc->h2)
		return;
	} else {
	    if (t > acc->h2)
		return;
	}
	t = 2.0 * def->h * t;
	t = (CUBED_ROOT_4 * acc->h2 - cbrt(t * t)) / acc->h2mw2;
	if (t > 0.0)
	    acc->tail_y = def->h / CUBED_ROOT_2 * sqrt(t);
}

/*
 * inverse functions -- compute edge coordinates
 * from the ellipse
 */

static double
outerXfromXY (
	double			x,
	double			y,
	struct arc_def		*def,
	struct accelerators	*acc)
{
	return x + (x * acc->h2l) / sqrt (x*x * acc->h4 + y*y * acc->w4);
}

static double
outerYfromXY (
	double		x,
	double		y,
	struct arc_def		*def,
	struct accelerators	*acc)
{
	return y + (y * acc->w2l) / sqrt (x*x * acc->h4 + y*y * acc->w4);
}

static double
innerXfromXY (
	double			x,
	double			y,
	struct arc_def		*def,
	struct accelerators	*acc)
{
	return x - (x * acc->h2l) / sqrt (x*x * acc->h4 + y*y * acc->w4);
}

static double
innerYfromXY (
	double			x,
	double			y,
	struct arc_def		*def,
	struct accelerators	*acc)
{
	return y - (y * acc->w2l) / sqrt (x*x * acc->h4 + y*y * acc->w4);
}

static double
innerYfromY (
	double	y,
	struct arc_def		*def,
	struct accelerators	*acc)
{
	double	x;

	x = (def->w / def->h) * sqrt (acc->h2 - y*y);

	return y - (y * acc->w2l) / sqrt (x*x * acc->h4 + y*y * acc->w4);
}

static void
computeLine (
	double		x1,
	double		y1,
	double		x2,
	double		y2,
	struct line	*line)
{
	if (y1 == y2)
		line->valid = 0;
	else {
		line->m = (x1 - x2) / (y1 - y2);
		line->b = x1  - y1 * line->m;
		line->valid = 1;
	}
}

/*
 * compute various accelerators for an ellipse.  These
 * are simply values that are used repeatedly in
 * the computations
 */

static void
computeAcc (
	xArc			*tarc,
	int			lw,
	struct arc_def		*def,
	struct accelerators	*acc)
{
	def->w = ((double) tarc->width) / 2.0;
	def->h = ((double) tarc->height) / 2.0;
	def->l = ((double) lw) / 2.0;
	acc->h2 = def->h * def->h;
	acc->w2 = def->w * def->w;
	acc->h4 = acc->h2 * acc->h2;
	acc->w4 = acc->w2 * acc->w2;
	acc->h2l = acc->h2 * def->l;
	acc->w2l = acc->w2 * def->l;
	acc->h2mw2 = acc->h2 - acc->w2;
	acc->fromIntX = (tarc->width & 1) ? 0.5 : 0.0;
	acc->fromIntY = (tarc->height & 1) ? 0.5 : 0.0;
	acc->xorg = tarc->x + (tarc->width >> 1);
	acc->yorgu = tarc->y + (tarc->height >> 1);
	acc->yorgl = acc->yorgu + (tarc->height & 1);
	tailEllipseY (def, acc);
}
		
/*
 * compute y value bounds of various portions of the arc,
 * the outer edge, the ellipse and the inner edge.
 */

static void
computeBound (
	struct arc_def		*def,
	struct arc_bound	*bound,
	struct accelerators	*acc,
	miArcFacePtr		right,
	miArcFacePtr		left)
{
	double		t;
	double		innerTaily;
	double		tail_y;
	struct bound	innerx, outerx;
	struct bound	ellipsex;

	bound->ellipse.min = Dsin (def->a0) * def->h;
	bound->ellipse.max = Dsin (def->a1) * def->h;
	if (def->a0 == 45 && def->w == def->h)
		ellipsex.min = bound->ellipse.min;
	else
		ellipsex.min = Dcos (def->a0) * def->w;
	if (def->a1 == 45 && def->w == def->h)
		ellipsex.max = bound->ellipse.max;
	else
		ellipsex.max = Dcos (def->a1) * def->w;
	bound->outer.min = outerYfromXY (ellipsex.min, bound->ellipse.min, def, acc);
	bound->outer.max = outerYfromXY (ellipsex.max, bound->ellipse.max, def, acc);
	bound->inner.min = innerYfromXY (ellipsex.min, bound->ellipse.min, def, acc);
	bound->inner.max = innerYfromXY (ellipsex.max, bound->ellipse.max, def, acc);

	outerx.min = outerXfromXY (ellipsex.min, bound->ellipse.min, def, acc);
	outerx.max = outerXfromXY (ellipsex.max, bound->ellipse.max, def, acc);
	innerx.min = innerXfromXY (ellipsex.min, bound->ellipse.min, def, acc);
	innerx.max = innerXfromXY (ellipsex.max, bound->ellipse.max, def, acc);
	
	/*
	 * save the line end points for the
	 * cap code to use.  Careful here, these are
	 * in cartesean coordinates (y increasing upwards)
	 * while the cap code uses inverted coordinates
	 * (y increasing downwards)
	 */

	if (right) {
		right->counterClock.y = bound->outer.min;
		right->counterClock.x = outerx.min;
		right->center.y = bound->ellipse.min;
		right->center.x = ellipsex.min;
		right->clock.y = bound->inner.min;
		right->clock.x = innerx.min;
	}

	if (left) {
		left->clock.y = bound->outer.max;
		left->clock.x = outerx.max;
		left->center.y = bound->ellipse.max;
		left->center.x = ellipsex.max;
		left->counterClock.y = bound->inner.max;
		left->counterClock.x = innerx.max;
	}

	bound->left.min = bound->inner.max;
	bound->left.max = bound->outer.max;
	bound->right.min = bound->inner.min;
	bound->right.max = bound->outer.min;

	computeLine (innerx.min, bound->inner.min, outerx.min, bound->outer.min,
		      &acc->right);
	computeLine (innerx.max, bound->inner.max, outerx.max, bound->outer.max,
		     &acc->left);

	if (bound->inner.min > bound->inner.max) {
		t = bound->inner.min;
		bound->inner.min = bound->inner.max;
		bound->inner.max = t;
	}
	tail_y = acc->tail_y;
	if (tail_y > bound->ellipse.max)
		tail_y = bound->ellipse.max;
	else if (tail_y < bound->ellipse.min)
		tail_y = bound->ellipse.min;
	innerTaily = innerYfromY (tail_y, def, acc);
	if (bound->inner.min > innerTaily)
		bound->inner.min = innerTaily;
	if (bound->inner.max < innerTaily)
		bound->inner.max = innerTaily;
	bound->inneri.min = ICEIL(bound->inner.min - acc->fromIntY);
	bound->inneri.max = floor(bound->inner.max - acc->fromIntY);
	bound->outeri.min = ICEIL(bound->outer.min - acc->fromIntY);
	bound->outeri.max = floor(bound->outer.max - acc->fromIntY);
}

/*
 * this section computes the x value of the span at y 
 * intersected with the specified face of the ellipse.
 *
 * this is the min/max X value over the set of normal
 * lines to the entire ellipse,  the equation of the
 * normal lines is:
 *
 *     ellipse_x h^2                   h^2
 * x = ------------ y + ellipse_x (1 - --- )
 *     ellipse_y w^2                   w^2
 *
 * compute the derivative with-respect-to ellipse_y and solve
 * for zero:
 *    
 *       (w^2 - h^2) ellipse_y^3 + h^4 y
 * 0 = - ----------------------------------
 *       h w ellipse_y^2 sqrt (h^2 - ellipse_y^2)
 *
 *             (   h^4 y     )
 * ellipse_y = ( ----------  ) ^ (1/3)
 *             ( (h^2 - w^2) )
 *
 * The other two solutions to the equation are imaginary.
 *
 * This gives the position on the ellipse which generates
 * the normal with the largest/smallest x intersection point.
 *
 * Now compute the second derivative to check whether
 * the intersection is a minimum or maximum:
 *
 *    h (y0^3 (w^2 - h^2) + h^2 y (3y0^2 - 2h^2))
 * -  -------------------------------------------
 *          w y0^3 (sqrt (h^2 - y^2)) ^ 3
 *
 * as we only care about the sign,
 *
 * - (y0^3 (w^2 - h^2) + h^2 y (3y0^2 - 2h^2))
 *
 * or (to use accelerators),
 *
 * y0^3 (h^2 - w^2) - h^2 y (3y0^2 - 2h^2) 
 *
 */

/*
 * computes the position on the ellipse whose normal line
 * intersects the given scan line maximally
 */

static double
hookEllipseY (
	double			scan_y,
	struct arc_bound	*bound,
	struct accelerators	*acc,
	int			left)
{
	double	ret;

	if (acc->h2mw2 == 0) {
		if ( (scan_y > 0 && !left) || (scan_y < 0 && left) )
			return bound->ellipse.min;
		return bound->ellipse.max;
	}
	ret = (acc->h4 * scan_y) / (acc->h2mw2);
	if (ret >= 0)
		return cbrt (ret);
	else
		return -cbrt (-ret);
}

/*
 * computes the X value of the intersection of the
 * given scan line with the right side of the lower hook
 */

static double
hookX (
	double			scan_y,
	struct arc_def		*def,
	struct arc_bound	*bound,
	struct accelerators	*acc,
	int			left)
{
	double	ellipse_y, x;
	double	maxMin;

	if (def->w != def->h) {
		ellipse_y = hookEllipseY (scan_y, bound, acc, left);
		if (boundedLe (ellipse_y, bound->ellipse)) {
			/*
		 	 * compute the value of the second
		 	 * derivative
		 	 */
			maxMin = ellipse_y*ellipse_y*ellipse_y * acc->h2mw2 -
		 	 acc->h2 * scan_y * (3 * ellipse_y*ellipse_y - 2*acc->h2);
			if ((left && maxMin > 0) || (!left && maxMin < 0)) {
				if (ellipse_y == 0)
					return def->w + left ? -def->l : def->l;
				x = (acc->h2 * scan_y - ellipse_y * acc->h2mw2) *
					sqrt (acc->h2 - ellipse_y * ellipse_y) /
			 		(def->h * def->w * ellipse_y);
				return x;
			}
		}
	}
	if (left) {
		if (acc->left.valid && boundedLe (scan_y, bound->left)) {
			x = intersectLine (scan_y, acc->left);
		} else {
			if (acc->right.valid)
				x = intersectLine (scan_y, acc->right);
			else
				x = def->w - def->l;
		}
	} else {
		if (acc->right.valid && boundedLe (scan_y, bound->right)) {
			x = intersectLine (scan_y, acc->right);
		} else {
			if (acc->left.valid)
				x = intersectLine (scan_y, acc->left);
			else
				x = def->w - def->l;
		}
	}
	return x;
}

/*
 * generate the set of spans with
 * the given y coordinate
 */

static void
arcSpan (
	int			y,
	int			lx,
	int			lw,
	int			rx,
	int			rw,
	struct arc_def		*def,
	struct arc_bound	*bounds,
	struct accelerators	*acc,
	int			mask)
{
	int linx, loutx, rinx, routx;
	double x, altx;

	if (boundedLe (y, bounds->inneri)) {
	    linx = -(lx + lw);
	    rinx = rx;
	} else {
	    /*
	     * intersection with left face
	     */
	    x = hookX (y + acc->fromIntY, def, bounds, acc, 1);
	    if (acc->right.valid &&
		boundedLe (y + acc->fromIntY, bounds->right))
	    {
		altx = intersectLine (y + acc->fromIntY, acc->right);
		if (altx < x)
		    x = altx;
	    }
	    linx = -ICEIL(acc->fromIntX - x);
	    rinx = ICEIL(acc->fromIntX + x);
	}
	if (boundedLe (y, bounds->outeri)) {
	    loutx = -lx;
	    routx = rx + rw;
	} else {
	    /*
	     * intersection with right face
	     */
	    x = hookX (y + acc->fromIntY, def, bounds, acc, 0);
	    if (acc->left.valid &&
		boundedLe (y + acc->fromIntY, bounds->left))
	    {
		altx = x;
		x = intersectLine (y + acc->fromIntY, acc->left);
		if (x < altx)
		    x = altx;
	    }
	    loutx = -ICEIL(acc->fromIntX - x);
	    routx = ICEIL(acc->fromIntX + x);
	}
	if (routx > rinx) {
	    if (mask & 1)
		newFinalSpan (acc->yorgu - y,
			      acc->xorg + rinx, acc->xorg + routx);
	    if (mask & 8)
		newFinalSpan (acc->yorgl + y,
			      acc->xorg + rinx, acc->xorg + routx);
	}
	if (loutx > linx) {
	    if (mask & 2)
		newFinalSpan (acc->yorgu - y,
			      acc->xorg - loutx, acc->xorg - linx);
	    if (mask & 4)
		newFinalSpan (acc->yorgl + y,
			      acc->xorg - loutx, acc->xorg - linx);
	}
}

static void
arcSpan0 (
	int			lx,
	int			lw,
	int			rx,
	int			rw,
	struct arc_def		*def,
	struct arc_bound	*bounds,
	struct accelerators	*acc,
	int			mask)
{
    double x;

    if (boundedLe (0, bounds->inneri) &&
	acc->left.valid && boundedLe (0, bounds->left) &&
	acc->left.b > 0)
    {
	x = def->w - def->l;
	if (acc->left.b < x)
	    x = acc->left.b;
	lw = ICEIL(acc->fromIntX - x) - lx;
	rw += rx;
	rx = ICEIL(acc->fromIntX + x);
	rw -= rx;
    }
    arcSpan (0, lx, lw, rx, rw, def, bounds, acc, mask);
}

static void
tailSpan (
	int			y,
	int			lw,
	int			rw,
	struct arc_def		*def,
	struct arc_bound	*bounds,
	struct accelerators	*acc,
	int			mask)
{
    double yy, xalt, x, lx, rx;
    int n;

    if (boundedLe(y, bounds->outeri))
	arcSpan (y, 0, lw, -rw, rw, def, bounds, acc, mask);
    else if (def->w != def->h) {
	yy = y + acc->fromIntY;
	x = tailX(yy, def, bounds, acc);
	if (yy == 0.0 && x == -rw - acc->fromIntX)
	    return;
	if (acc->right.valid && boundedLe (yy, bounds->right)) {
	    rx = x;
	    lx = -x;
	    xalt = intersectLine (yy, acc->right);
	    if (xalt >= -rw - acc->fromIntX && xalt <= rx)
		rx = xalt;
	    n = ICEIL(acc->fromIntX + lx);
	    if (lw > n) {
		if (mask & 2)
		    newFinalSpan (acc->yorgu - y,
				  acc->xorg + n, acc->xorg + lw);
		if (mask & 4)
		    newFinalSpan (acc->yorgl + y,
				  acc->xorg + n, acc->xorg + lw);
	    }
	    n = ICEIL(acc->fromIntX + rx);
	    if (n > -rw) {
		if (mask & 1)
		    newFinalSpan (acc->yorgu - y,
				  acc->xorg - rw, acc->xorg + n);
		if (mask & 8)
		    newFinalSpan (acc->yorgl + y,
				  acc->xorg - rw, acc->xorg + n);
	    }
	}
	arcSpan (y,
		 ICEIL(acc->fromIntX - x), 0,
		 ICEIL(acc->fromIntX + x), 0,
		 def, bounds, acc, mask);
    }
}

/*
 * create whole arcs out of pieces.  This code is
 * very bad.
 */

static struct finalSpan	**finalSpans = NULL;
static int		finalMiny = 0, finalMaxy = -1;
static int		finalSize = 0;

static int		nspans = 0;	/* total spans, not just y coords */

struct finalSpan {
	struct finalSpan	*next;
	int			min, max;	/* x values */
};

static struct finalSpan    *freeFinalSpans, *tmpFinalSpan;

# define allocFinalSpan()   (freeFinalSpans ?\
				((tmpFinalSpan = freeFinalSpans), \
				 (freeFinalSpans = freeFinalSpans->next), \
				 (tmpFinalSpan->next = 0), \
				 tmpFinalSpan) : \
			     realAllocSpan ())

# define SPAN_CHUNK_SIZE    128

struct finalSpanChunk {
	struct finalSpan	data[SPAN_CHUNK_SIZE];
	struct finalSpanChunk	*next;
};

static struct finalSpanChunk	*chunks;

static struct finalSpan *
realAllocSpan (void)
{
	struct finalSpanChunk	*newChunk;
	struct finalSpan	*span;
	int			i;

	newChunk = malloc(sizeof (struct finalSpanChunk));
	if (!newChunk)
		return (struct finalSpan *) NULL;
	newChunk->next = chunks;
	chunks = newChunk;
	freeFinalSpans = span = newChunk->data + 1;
	for (i = 1; i < SPAN_CHUNK_SIZE-1; i++) {
		span->next = span+1;
		span++;
	}
	span->next = 0;
	span = newChunk->data;
	span->next = 0;
	return span;
}

static void
disposeFinalSpans (void)
{
	struct finalSpanChunk	*chunk, *next;

	for (chunk = chunks; chunk; chunk = next) {
		next = chunk->next;
		free(chunk);
	}
	chunks = 0;
	freeFinalSpans = 0;
	free(finalSpans);
	finalSpans = 0;
}

static void
fillSpans (
    DrawablePtr	pDrawable,
    GCPtr	pGC)
{
	struct finalSpan	*span;
	DDXPointPtr		xSpan;
	int			*xWidth;
	int			i;
	struct finalSpan	**f;
	int			spany;
	DDXPointPtr		xSpans;
	int			*xWidths;

	if (nspans == 0)
		return;
	xSpan = xSpans = malloc(nspans * sizeof (DDXPointRec));
	xWidth = xWidths = malloc(nspans * sizeof (int));
	if (xSpans && xWidths)
	{
	    i = 0;
	    f = finalSpans;
	    for (spany = finalMiny; spany <= finalMaxy; spany++, f++) {
		    for (span = *f; span; span=span->next) {
			    if (span->max <= span->min)
				    continue;
			    xSpan->x = span->min;
			    xSpan->y = spany;
			    ++xSpan;
			    *xWidth++ = span->max - span->min;
			    ++i;
		    }
	    }
	    (*pGC->ops->FillSpans) (pDrawable, pGC, i, xSpans, xWidths, TRUE);
	}
	disposeFinalSpans ();
	free(xSpans);
	free(xWidths);
	finalMiny = 0;
	finalMaxy = -1;
	finalSize = 0;
	nspans = 0;
}

# define SPAN_REALLOC	100

# define findSpan(y) ((finalMiny <= (y) && (y) <= finalMaxy) ? \
			  &finalSpans[(y) - finalMiny] : \
			  realFindSpan (y))

static struct finalSpan **
realFindSpan (int y)
{
	struct finalSpan	**newSpans;
	int			newSize, newMiny, newMaxy;
	int			change;
	int			i;

	if (y < finalMiny || y > finalMaxy) {
		if (!finalSize) {
			finalMiny = y;
			finalMaxy = y - 1;
		}
		if (y < finalMiny)
			change = finalMiny - y;
		else
			change = y - finalMaxy;
		if (change >= SPAN_REALLOC)
			change += SPAN_REALLOC;
		else
			change = SPAN_REALLOC;
		newSize = finalSize + change;
		newSpans = malloc(newSize * sizeof (struct finalSpan *));
		if (!newSpans)
		    return NULL;
		newMiny = finalMiny;
		newMaxy = finalMaxy;
		if (y < finalMiny)
			newMiny = finalMiny - change;
		else
			newMaxy = finalMaxy + change;
		if (finalSpans) {
			memmove(((char *) newSpans) + (finalMiny-newMiny) * sizeof (struct finalSpan *),
				(char *) finalSpans,
			       finalSize * sizeof (struct finalSpan *));
			free(finalSpans);
		}
		if ((i = finalMiny - newMiny) > 0)
			memset((char *)newSpans, 0, i * sizeof (struct finalSpan *));
		if ((i = newMaxy - finalMaxy) > 0)
			memset((char *)(newSpans + newSize - i), 0,
			       i * sizeof (struct finalSpan *));
		finalSpans = newSpans;
		finalMaxy = newMaxy;
		finalMiny = newMiny;
		finalSize = newSize;
	}
	return &finalSpans[y - finalMiny];
}

static void
newFinalSpan (
    int		y,
    int	xmin,
    int	xmax)
{
	struct finalSpan	*x;
	struct finalSpan	**f;
	struct finalSpan	*oldx;
	struct finalSpan	*prev;

	f = findSpan (y);
	if (!f)
	    return;
	oldx = 0;
	for (;;) {
		prev = 0;
		for (x = *f; x; x=x->next) {
			if (x == oldx) {
				prev = x;
				continue;
			}
			if (x->min <= xmax && xmin <= x->max) {
				if (oldx) {
					oldx->min = min (x->min, xmin);
					oldx->max = max (x->max, xmax);
					if (prev)
						prev->next = x->next;
					else
						*f = x->next;
					--nspans;
				} else {
					x->min = min (x->min, xmin);
					x->max = max (x->max, xmax);
					oldx = x;
				}
				xmin = oldx->min;
				xmax = oldx->max;
				break;
			}
			prev = x;
		}
		if (!x)
			break;
	}
	if (!oldx) {
		x = allocFinalSpan ();
		if (x)
		{
		    x->min = xmin;
		    x->max = xmax;
		    x->next = *f;
		    *f = x;
		    ++nspans;
		}
	}
}

static void
mirrorSppPoint (
	int		quadrant,
	SppPointPtr	sppPoint)
{
	switch (quadrant) {
	case 0:
		break;
	case 1:
		sppPoint->x = -sppPoint->x;
		break;
	case 2:
		sppPoint->x = -sppPoint->x;
		sppPoint->y = -sppPoint->y;
		break;
	case 3:
		sppPoint->y = -sppPoint->y;
		break;
	}
	/*
	 * and translate to X coordinate system
	 */
	sppPoint->y = -sppPoint->y;
}

/*
 * split an arc into pieces which are scan-converted
 * in the first-quadrant and mirrored into position.
 * This is necessary as the scan-conversion code can
 * only deal with arcs completely contained in the
 * first quadrant.
 */

static void
drawArc (
	xArc *tarc,
	int	l,
	int	a0,
	int	a1,
	miArcFacePtr	right,
	miArcFacePtr	left)	/* save end line points */
{
	struct arc_def		def;
	struct accelerators	acc;
	int			startq, endq, curq;
	int			rightq, leftq = 0, righta = 0, lefta = 0;
	miArcFacePtr		passRight, passLeft;
	int			q0 = 0, q1 = 0, mask;
	struct band {
		int	a0, a1;
		int	mask;
	}	band[5], sweep[20];
	int			bandno, sweepno;
	int			i, j;
	int			flipRight = 0, flipLeft = 0;			
	int			copyEnd = 0;
	miArcSpanData		*spdata;

	spdata = miComputeWideEllipse(l, tarc);
	if (!spdata)
	    return;

	if (a1 < a0)
		a1 += 360 * 64;
	startq = a0 / (90 * 64);
	if (a0 == a1)
	    endq = startq;
	else
	    endq = (a1-1) / (90 * 64);
	bandno = 0;
	curq = startq;
	rightq = -1;
	for (;;) {
		switch (curq) {
		case 0:
			if (a0 > 90 * 64)
				q0 = 0;
			else
				q0 = a0;
			if (a1 < 360 * 64)
				q1 = min (a1, 90 * 64);
			else
				q1 = 90 * 64;
			if (curq == startq && a0 == q0 && rightq < 0) {
				righta = q0;
				rightq = curq;
			}
			if (curq == endq && a1 == q1) {
				lefta = q1;
				leftq = curq;
			}
			break;
		case 1:
			if (a1 < 90 * 64)
				q0 = 0;
			else
				q0 = 180 * 64 - min (a1, 180 * 64);
			if (a0 > 180 * 64)
				q1 = 90 * 64;
			else
				q1 = 180 * 64 - max (a0, 90 * 64);
			if (curq == startq && 180 * 64 - a0 == q1) {
				righta = q1;
				rightq = curq;
			}
			if (curq == endq && 180 * 64 - a1 == q0) {
				lefta = q0;
				leftq = curq;
			}
			break;
		case 2:
			if (a0 > 270 * 64)
				q0 = 0;
			else
				q0 = max (a0, 180 * 64) - 180 * 64;
			if (a1 < 180 * 64)
				q1 = 90 * 64;
			else
				q1 = min (a1, 270 * 64) - 180 * 64;
			if (curq == startq && a0 - 180*64 == q0) {
				righta = q0;
				rightq = curq;
			}
			if (curq == endq && a1 - 180 * 64 == q1) {
				lefta = q1;
				leftq = curq;
			}
			break;
		case 3:
			if (a1 < 270 * 64)
				q0 = 0;
			else
				q0 = 360 * 64 - min (a1, 360 * 64);
			q1 = 360 * 64 - max (a0, 270 * 64);
			if (curq == startq && 360 * 64 - a0 == q1) {
				righta = q1;
				rightq = curq;
			}
			if (curq == endq && 360 * 64 - a1 == q0) {
				lefta = q0;
				leftq = curq;
			}
			break;
		}
		band[bandno].a0 = q0;
		band[bandno].a1 = q1;
		band[bandno].mask = 1 << curq;
		bandno++;
		if (curq == endq)
			break;
		curq++;
		if (curq == 4) {
			a0 = 0;
			a1 -= 360 * 64;
			curq = 0;
			endq -= 4;
		}
	}
	sweepno = 0;
	for (;;) {
		q0 = 90 * 64;
		mask = 0;
		/*
		 * find left-most point
		 */
		for (i = 0; i < bandno; i++)
			if (band[i].a0 <= q0) {
				q0 = band[i].a0;
				q1 = band[i].a1;
				mask = band[i].mask;
			}
		if (!mask)
			break;
		/*
		 * locate next point of change
		 */
		for (i = 0; i < bandno; i++)
			if (!(mask & band[i].mask)) {
				if (band[i].a0 == q0) {
					if (band[i].a1 < q1)
						q1 = band[i].a1;
					mask |= band[i].mask;
 				} else if (band[i].a0 < q1)
					q1 = band[i].a0;
			}
		/*
		 * create a new sweep
		 */
		sweep[sweepno].a0 = q0;
		sweep[sweepno].a1 = q1;
		sweep[sweepno].mask = mask;
		sweepno++;
		/*
		 * subtract the sweep from the affected bands
		 */
		for (i = 0; i < bandno; i++)
			if (band[i].a0 == q0) {
				band[i].a0 = q1;
				/*
				 * check if this band is empty
				 */
				if (band[i].a0 == band[i].a1)
					band[i].a1 = band[i].a0 = 90 * 64 + 1;
			}
	}
	computeAcc (tarc, l, &def, &acc);
	for (j = 0; j < sweepno; j++) {
		mask = sweep[j].mask;
		passRight = passLeft = 0;
 		if (mask & (1 << rightq)) {
			if (sweep[j].a0 == righta)
				passRight = right;
			else if (sweep[j].a1 == righta) {
				passLeft = right;
				flipRight = 1;
			}
		}
		if (mask & (1 << leftq)) {
			if (sweep[j].a1 == lefta)
			{
				if (passLeft)
					copyEnd = 1;
				passLeft = left;
			}
			else if (sweep[j].a0 == lefta) {
				if (passRight)
					copyEnd = 1;
				passRight = left;
				flipLeft = 1;
			}
		}
		drawQuadrant (&def, &acc, sweep[j].a0, sweep[j].a1, mask, 
 			      passRight, passLeft, spdata);
	}
	/*
	 * when copyEnd is set, both ends of the arc were computed
	 * at the same time; drawQuadrant only takes one end though,
	 * so the left end will be the only one holding the data.  Copy
	 * it from there.
	 */
	if (copyEnd)
		*right = *left;
	/*
	 * mirror the coordinates generated for the
	 * faces of the arc
	 */
	if (right) {
		mirrorSppPoint (rightq, &right->clock);
		mirrorSppPoint (rightq, &right->center);
		mirrorSppPoint (rightq, &right->counterClock);
		if (flipRight) {
			SppPointRec	temp;

			temp = right->clock;
			right->clock = right->counterClock;
			right->counterClock = temp;
		}
	}
	if (left) {
		mirrorSppPoint (leftq,  &left->counterClock);
		mirrorSppPoint (leftq,  &left->center);
		mirrorSppPoint (leftq,  &left->clock);
		if (flipLeft) {
			SppPointRec	temp;

			temp = left->clock;
			left->clock = left->counterClock;
			left->counterClock = temp;
		}
	}
	free(spdata);
}

static void
drawQuadrant (
	struct arc_def		*def,
	struct accelerators	*acc,
	int			a0,
	int			a1,
	int			mask,
	miArcFacePtr		right,
	miArcFacePtr		left,
	miArcSpanData		*spdata)
{
	struct arc_bound	bound;
	double			yy, x, xalt;
	int			y, miny, maxy;
	int			n;
	miArcSpan		*span;

	def->a0 = ((double) a0) / 64.0;
	def->a1 = ((double) a1) / 64.0;
	computeBound (def, &bound, acc, right, left);
	yy = bound.inner.min;
	if (bound.outer.min < yy)
	    yy = bound.outer.min;
	miny = ICEIL(yy - acc->fromIntY);
	yy = bound.inner.max;
	if (bound.outer.max > yy)
	    yy = bound.outer.max;
	maxy = floor(yy - acc->fromIntY);
	y = spdata->k;
	span = spdata->spans;
	if (spdata->top)
	{
	    if (a1 == 90 * 64 && (mask & 1))
		newFinalSpan (acc->yorgu - y - 1, acc->xorg, acc->xorg + 1);
	    span++;
	}
	for (n = spdata->count1; --n >= 0; )
	{
	    if (y < miny)
		return;
	    if (y <= maxy) {
		arcSpan (y,
			 span->lx, -span->lx, 0, span->lx + span->lw,
			 def, &bound, acc, mask);
		if (span->rw + span->rx)
		    tailSpan (y, -span->rw, -span->rx, def, &bound, acc, mask);
	    }
	    y--;
	    span++;
	}
	if (y < miny)
	    return;
	if (spdata->hole)
	{
	    if (y <= maxy)
		arcSpan (y, 0, 0, 0, 1, def, &bound, acc, mask & 0xc);
	}
	for (n = spdata->count2; --n >= 0; )
	{
	    if (y < miny)
		return;
	    if (y <= maxy)
		arcSpan (y, span->lx, span->lw, span->rx, span->rw,
			 def, &bound, acc, mask);
	    y--;
	    span++;
	}
	if (spdata->bot && miny <= y && y <= maxy)
	{
	    n = mask;
	    if (y == miny)
		n &= 0xc;
	    if (span->rw <= 0) {
		arcSpan0 (span->lx, -span->lx, 0, span->lx + span->lw,
			  def, &bound, acc, n);
		if (span->rw + span->rx)
		    tailSpan (y, -span->rw, -span->rx, def, &bound, acc, n);
	    }
	    else
		arcSpan0 (span->lx, span->lw, span->rx, span->rw,
			  def, &bound, acc, n);
	    y--;
	}
	while (y >= miny) {
	    yy = y + acc->fromIntY;
	    if (def->w == def->h) {
		xalt = def->w - def->l;
		x = -sqrt(xalt * xalt - yy * yy);
	    } else {
		x = tailX(yy, def, &bound, acc);
		if (acc->left.valid && boundedLe (yy, bound.left)) {
		    xalt = intersectLine (yy, acc->left);
		    if (xalt < x)
			x = xalt;
		}
		if (acc->right.valid && boundedLe (yy, bound.right)) {
		    xalt = intersectLine (yy, acc->right);
		    if (xalt < x)
			x = xalt;
		}
	    }
	    arcSpan (y,
		     ICEIL(acc->fromIntX - x), 0,
		     ICEIL(acc->fromIntX + x), 0,
		     def, &bound, acc, mask);
	    y--;
	}
}
=======
/***********************************************************

Copyright 1987, 1998  The Open Group

Permission to use, copy, modify, distribute, and sell this software and its
documentation for any purpose is hereby granted without fee, provided that
the above copyright notice appear in all copies and that both that
copyright notice and this permission notice appear in supporting
documentation.

The above copyright notice and this permission notice shall be included in
all copies or substantial portions of the Software.

THE SOFTWARE IS PROVIDED "AS IS", WITHOUT WARRANTY OF ANY KIND, EXPRESS OR
IMPLIED, INCLUDING BUT NOT LIMITED TO THE WARRANTIES OF MERCHANTABILITY,
FITNESS FOR A PARTICULAR PURPOSE AND NONINFRINGEMENT.  IN NO EVENT SHALL THE
OPEN GROUP BE LIABLE FOR ANY CLAIM, DAMAGES OR OTHER LIABILITY, WHETHER IN
AN ACTION OF CONTRACT, TORT OR OTHERWISE, ARISING FROM, OUT OF OR IN
CONNECTION WITH THE SOFTWARE OR THE USE OR OTHER DEALINGS IN THE SOFTWARE.

Except as contained in this notice, the name of The Open Group shall not be
used in advertising or otherwise to promote the sale, use or other dealings
in this Software without prior written authorization from The Open Group.


Copyright 1987 by Digital Equipment Corporation, Maynard, Massachusetts.

                        All Rights Reserved

Permission to use, copy, modify, and distribute this software and its 
documentation for any purpose and without fee is hereby granted, 
provided that the above copyright notice appear in all copies and that
both that copyright notice and this permission notice appear in 
supporting documentation, and that the name of Digital not be
used in advertising or publicity pertaining to distribution of the
software without specific, written prior permission.  

DIGITAL DISCLAIMS ALL WARRANTIES WITH REGARD TO THIS SOFTWARE, INCLUDING
ALL IMPLIED WARRANTIES OF MERCHANTABILITY AND FITNESS, IN NO EVENT SHALL
DIGITAL BE LIABLE FOR ANY SPECIAL, INDIRECT OR CONSEQUENTIAL DAMAGES OR
ANY DAMAGES WHATSOEVER RESULTING FROM LOSS OF USE, DATA OR PROFITS,
WHETHER IN AN ACTION OF CONTRACT, NEGLIGENCE OR OTHER TORTIOUS ACTION,
ARISING OUT OF OR IN CONNECTION WITH THE USE OR PERFORMANCE OF THIS
SOFTWARE.

******************************************************************/
/* Author: Keith Packard and Bob Scheifler */
/* Warning: this code is toxic, do not dally very long here. */

#ifdef HAVE_DIX_CONFIG_H
#include <dix-config.h>
#endif

#include <math.h>
#include <X11/X.h>
#include <X11/Xprotostr.h>
#include "misc.h"
#include "gcstruct.h"
#include "scrnintstr.h"
#include "pixmapstr.h"
#include "windowstr.h"
#include "mifpoly.h"
#include "mi.h"
#include "mifillarc.h"
#include <X11/Xfuncproto.h>

static double miDsin(double a);
static double miDcos(double a);
static double miDasin(double v);
static double miDatan2(double dy, double dx);

#ifndef HAVE_CBRT
static double
cbrt(double x)
{
    if (x > 0.0)
	return pow(x, 1.0/3.0);
    else
	return -pow(-x, 1.0/3.0);
}
#endif

/*
 * some interesting sematic interpretation of the protocol:
 *
 * Self intersecting arcs (i.e. those spanning 360 degrees) 
 *  never join with other arcs, and are drawn without caps
 *  (unless on/off dashed, in which case each dash segment
 *  is capped, except when the last segment meets the
 *  first segment, when no caps are drawn)
 *
 * double dash arcs are drawn in two parts, first the
 *  odd dashes (drawn in background) then the even dashes
 *  (drawn in foreground).  This means that overlapping
 *  sections of foreground/background are drawn twice,
 *  first in background then in foreground.  The double-draw
 *  occurs even when the function uses the destination values
 *  (e.g. xor mode).  This is the same way the wide-line
 *  code works and should be "fixed".
 *
 */

#undef max
#undef min

_X_INLINE static int max (const int x, const int y)
{
	return x>y? x:y;
}

_X_INLINE static int min (const int x, const int y)
{
	return x<y? x:y;
}

struct bound {
	double	min, max;
};

struct ibound {
	int	min, max;
};

#define boundedLe(value, bounds)\
	((bounds).min <= (value) && (value) <= (bounds).max)

struct line {
	double	m, b;
	int	valid;
};

#define intersectLine(y,line) (line.m * (y) + line.b)

/*
 * these are all y value bounds
 */

struct arc_bound {
	struct bound	ellipse;
	struct bound	inner;
	struct bound	outer;
	struct bound	right;
	struct bound	left;
	struct ibound	inneri;
	struct ibound	outeri;
};

struct accelerators {
	double		tail_y;
	double		h2;
	double		w2;
	double		h4;
	double		w4;
	double		h2mw2;
	double		h2l;
	double		w2l;
	double		fromIntX;
	double		fromIntY;
	struct line	left, right;
	int		yorgu;
	int		yorgl;
	int		xorg;
};

struct arc_def {
	double	w, h, l;
	double	a0, a1;
};

# define todeg(xAngle)	(((double) (xAngle)) / 64.0)

# define RIGHT_END	0
# define LEFT_END	1

typedef struct _miArcJoin {
	int	arcIndex0, arcIndex1;
	int	phase0, phase1;
	int	end0, end1;
} miArcJoinRec, *miArcJoinPtr;

typedef struct _miArcCap {
	int		arcIndex;
	int		end;		
} miArcCapRec, *miArcCapPtr;

typedef struct _miArcFace {
	SppPointRec	clock;
	SppPointRec	center;
	SppPointRec	counterClock;
} miArcFaceRec, *miArcFacePtr;

typedef struct _miArcData {
	xArc		arc;
	int		render;		/* non-zero means render after drawing */
	int		join;		/* related join */
	int		cap;		/* related cap */
	int		selfJoin;	/* final dash meets first dash */
	miArcFaceRec	bounds[2];
	double		x0, y0, x1, y1;
} miArcDataRec, *miArcDataPtr;

/*
 * This is an entire sequence of arcs, computed and categorized according
 * to operation.  miDashArcs generates either one or two of these.
 */

typedef struct _miPolyArc {
	int		narcs;
	miArcDataPtr	arcs;
	int		ncaps;
	miArcCapPtr	caps;
	int		njoins;
	miArcJoinPtr	joins;
} miPolyArcRec, *miPolyArcPtr;

static void fillSpans(DrawablePtr pDrawable, GCPtr pGC);
static void newFinalSpan(int y, int xmin, int xmax);
static void drawArc(xArc *tarc, int l, int a0, int a1, miArcFacePtr right,
		    miArcFacePtr left);
static void drawZeroArc(DrawablePtr pDraw, GCPtr pGC, xArc *tarc, int lw,
			miArcFacePtr left, miArcFacePtr right);
static void miArcJoin(DrawablePtr pDraw, GCPtr pGC, miArcFacePtr pLeft,
		      miArcFacePtr pRight, int xOrgLeft, int yOrgLeft,
		      double xFtransLeft, double yFtransLeft,
		      int xOrgRight, int yOrgRight,
		      double xFtransRight, double yFtransRight);
static void miArcCap(DrawablePtr pDraw, GCPtr pGC, miArcFacePtr pFace,
		     int end, int xOrg, int yOrg, double xFtrans,
		     double yFtrans);
static void miRoundCap(DrawablePtr pDraw, GCPtr pGC, SppPointRec pCenter,
		       SppPointRec pEnd, SppPointRec pCorner,
		       SppPointRec pOtherCorner, int fLineEnd,
		       int xOrg, int yOrg, double xFtrans, double yFtrans);
static void miFreeArcs(miPolyArcPtr arcs, GCPtr pGC);
static miPolyArcPtr miComputeArcs(xArc *parcs, int narcs, GCPtr pGC);
static int miGetArcPts(SppArcPtr parc, int cpt, SppPointPtr *ppPts);

# define CUBED_ROOT_2	1.2599210498948732038115849718451499938964
# define CUBED_ROOT_4	1.5874010519681993173435330390930175781250

/*
 * draw one segment of the arc using the arc spans generation routines
 */

static void
miArcSegment(
    DrawablePtr   pDraw,
    GCPtr         pGC,
    xArc          tarc,
    miArcFacePtr	right,
    miArcFacePtr	left)
{
    int l = pGC->lineWidth;
    int a0, a1, startAngle, endAngle;
    miArcFacePtr temp;

    if (!l)
	l = 1;

    if (tarc.width == 0 || tarc.height == 0) {
    	drawZeroArc (pDraw, pGC, &tarc, l, left, right);
	return;
    }

    if (pGC->miTranslate) {
	tarc.x += pDraw->x;
	tarc.y += pDraw->y;
    }

    a0 = tarc.angle1;
    a1 = tarc.angle2;
    if (a1 > FULLCIRCLE)
	a1 = FULLCIRCLE;
    else if (a1 < -FULLCIRCLE)
	a1 = -FULLCIRCLE;
    if (a1 < 0) {
    	startAngle = a0 + a1;
	endAngle = a0;
	temp = right;
	right = left;
	left = temp;
    } else {
	startAngle = a0;
	endAngle = a0 + a1;
    }
    /*
     * bounds check the two angles
     */
    if (startAngle < 0)
	startAngle = FULLCIRCLE - (-startAngle) % FULLCIRCLE;
    if (startAngle >= FULLCIRCLE)
	startAngle = startAngle % FULLCIRCLE;
    if (endAngle < 0)
	endAngle = FULLCIRCLE - (-endAngle) % FULLCIRCLE;
    if (endAngle > FULLCIRCLE)
	endAngle = (endAngle-1) % FULLCIRCLE + 1;
    if ((startAngle == endAngle) && a1) {
	startAngle = 0;
	endAngle = FULLCIRCLE;
    }

    drawArc (&tarc, l, startAngle, endAngle, right, left);
}

/*

Three equations combine to describe the boundaries of the arc

x^2/w^2 + y^2/h^2 = 1			ellipse itself
(X-x)^2 + (Y-y)^2 = r^2			circle at (x, y) on the ellipse
(Y-y) = (X-x)*w^2*y/(h^2*x)		normal at (x, y) on the ellipse

These lead to a quartic relating Y and y

y^4 - (2Y)y^3 + (Y^2 + (h^4 - w^2*r^2)/(w^2 - h^2))y^2
    - (2Y*h^4/(w^2 - h^2))y + (Y^2*h^4)/(w^2 - h^2) = 0

The reducible cubic obtained from this quartic is

z^3 - (3N)z^2 - 2V = 0

where

N = (Y^2 + (h^4 - w^2*r^2/(w^2 - h^2)))/6
V = w^2*r^2*Y^2*h^4/(4 *(w^2 - h^2)^2)

Let

t = z - N
p = -N^2
q = -N^3 - V

Then we get

t^3 + 3pt + 2q = 0

The discriminant of this cubic is

D = q^2 + p^3

When D > 0, a real root is obtained as

z = N + cbrt(-q+sqrt(D)) + cbrt(-q-sqrt(D))

When D < 0, a real root is obtained as

z = N - 2m*cos(acos(-q/m^3)/3)

where

m = sqrt(|p|) * sign(q)

Given a real root Z of the cubic, the roots of the quartic are the roots
of the two quadratics

y^2 + ((b+A)/2)y + (Z + (bZ - d)/A) = 0

where 

A = +/- sqrt(8Z + b^2 - 4c)
b, c, d are the cubic, quadratic, and linear coefficients of the quartic

Some experimentation is then required to determine which solutions
correspond to the inner and outer boundaries.

*/

typedef struct {
    short lx, lw, rx, rw;
} miArcSpan;

typedef struct {
    miArcSpan *spans;
    int count1, count2, k;
    char top, bot, hole;
} miArcSpanData;

static void drawQuadrant(struct arc_def *def, struct accelerators *acc,
			 int a0, int a1, int mask, miArcFacePtr right,
			 miArcFacePtr left, miArcSpanData *spdata);

static void
miComputeCircleSpans(
    int lw,
    xArc *parc,
    miArcSpanData *spdata)
{
    miArcSpan *span;
    int doinner;
    int x, y, e;
    int xk, yk, xm, ym, dx, dy;
    int slw, inslw;
    int inx = 0, iny, ine = 0;
    int inxk = 0, inyk = 0, inxm = 0, inym = 0;

    doinner = -lw;
    slw = parc->width - doinner;
    y = parc->height >> 1;
    dy = parc->height & 1;
    dx = 1 - dy;
    MIWIDEARCSETUP(x, y, dy, slw, e, xk, xm, yk, ym);
    inslw = parc->width + doinner;
    if (inslw > 0)
    {
	spdata->hole = spdata->top;
	MIWIDEARCSETUP(inx, iny, dy, inslw, ine, inxk, inxm, inyk, inym);
    }
    else
    {
	spdata->hole = FALSE;
	doinner = -y;
    }
    spdata->count1 = -doinner - spdata->top;
    spdata->count2 = y + doinner;
    span = spdata->spans;
    while (y)
    {
	MIFILLARCSTEP(slw);
	span->lx = dy - x;
	if (++doinner <= 0)
 	{
	    span->lw = slw;
	    span->rx = 0;
	    span->rw = span->lx + slw;
	}
	else
	{
	    MIFILLINARCSTEP(inslw);
	    span->lw = x - inx;
	    span->rx = dy - inx + inslw;
	    span->rw = inx - x + slw - inslw;
	}
	span++;
    }
    if (spdata->bot)
    {
	if (spdata->count2)
	    spdata->count2--;
	else
	{
	    if (lw > (int)parc->height)
		span[-1].rx = span[-1].rw = -((lw - (int)parc->height) >> 1);
	    else
		span[-1].rw = 0;
	    spdata->count1--;
	}
    }
}

static void
miComputeEllipseSpans(
    int lw,
    xArc *parc,
    miArcSpanData *spdata)
{
    miArcSpan *span;
    double w, h, r, xorg;
    double Hs, Hf, WH, K, Vk, Nk, Fk, Vr, N, Nc, Z, rs;
    double A, T, b, d, x, y, t, inx, outx = 0.0, hepp, hepm;
    int flip, solution;

    w = (double)parc->width / 2.0;
    h = (double)parc->height / 2.0;
    r = lw / 2.0;
    rs = r * r;
    Hs = h * h;
    WH = w * w - Hs;
    Nk = w * r;
    Vk = (Nk * Hs) / (WH + WH);
    Hf = Hs * Hs;
    Nk = (Hf - Nk * Nk) / WH;
    Fk = Hf / WH;
    hepp = h + EPSILON;
    hepm = h - EPSILON;
    K = h + ((lw - 1) >> 1);
    span = spdata->spans;
    if (parc->width & 1)
	xorg = .5;
    else
	xorg = 0.0;
    if (spdata->top)
    {
	span->lx = 0;
	span->lw = 1;
	span++;
    }
    spdata->count1 = 0;
    spdata->count2 = 0;
    spdata->hole = (spdata->top &&
		 (int)parc->height * lw <= (int)(parc->width * parc->width) &&
		    lw < (int)parc->height);
    for (; K > 0.0; K -= 1.0)
    {
	N = (K * K + Nk) / 6.0;
	Nc = N * N * N;
	Vr = Vk * K;
	t = Nc + Vr * Vr;
	d = Nc + t;
	if (d < 0.0) {
	    d = Nc;
	    b = N;
	    if ( (b < 0.0) == (t < 0.0) )
	    {
		b = -b;
		d = -d;
	    }
	    Z = N - 2.0 * b * cos(acos(-t / d) / 3.0);
	    if ( (Z < 0.0) == (Vr < 0.0) )
		flip = 2;
	    else
		flip = 1;
	}
	else
	{
	    d = Vr * sqrt(d);
	    Z = N + cbrt(t + d) + cbrt(t - d);
	    flip = 0;
	}
	A = sqrt((Z + Z) - Nk);
	T = (Fk - Z) * K / A;
	inx = 0.0;
	solution = FALSE;
	b = -A + K;
	d = b * b - 4 * (Z + T);
	if (d >= 0)
	{
	    d = sqrt(d);
	    y = (b + d) / 2;
	    if ((y >= 0.0) && (y < hepp))
	    {
		solution = TRUE;
		if (y > hepm)
		    y = h;
		t = y / h;
		x = w * sqrt(1 - (t * t));
		t = K - y;
		if (rs - (t * t) >= 0)
		   t = sqrt(rs - (t * t));
		else
		   t = 0;
		if (flip == 2)
		    inx = x - t;
		else
		    outx = x + t;
	    }
	}
	b = A + K;
	d = b * b - 4 * (Z - T);
	/* Because of the large magnitudes involved, we lose enough precision
	 * that sometimes we end up with a negative value near the axis, when
	 * it should be positive.  This is a workaround.
	 */
	if (d < 0 && !solution)
	    d = 0.0;
	if (d >= 0) {
	    d = sqrt(d);
	    y = (b + d) / 2;
	    if (y < hepp)
	    {
		if (y > hepm)
		    y = h;
		t = y / h;
		x = w * sqrt(1 - (t * t));
		t = K - y;
		if (rs - (t * t) >= 0)
		   inx = x - sqrt(rs - (t * t));
		else
		   inx = x;
	    }
	    y = (b - d) / 2;
	    if (y >= 0.0)
	    {
		if (y > hepm)
		    y = h;
		t = y / h;
		x = w * sqrt(1 - (t * t));
		t = K - y;
		if (rs - (t * t) >= 0)
		   t = sqrt(rs - (t * t));
		else 
		   t = 0;
		if (flip == 1)
		    inx = x - t;
		else
		    outx = x + t;
	    }
	}
	span->lx = ICEIL(xorg - outx);
	if (inx <= 0.0)
	{
	    spdata->count1++;
	    span->lw = ICEIL(xorg + outx) - span->lx;
	    span->rx = ICEIL(xorg + inx);
	    span->rw = -ICEIL(xorg - inx);
	}
	else
	{
	    spdata->count2++;
	    span->lw = ICEIL(xorg - inx) - span->lx;
	    span->rx = ICEIL(xorg + inx);
	    span->rw = ICEIL(xorg + outx) - span->rx;
	}
	span++;
    }
    if (spdata->bot)
    {
	outx = w + r;
	if (r >= h && r <= w)
	    inx = 0.0;
	else if (Nk < 0.0 && -Nk < Hs)
	{
	    inx = w * sqrt(1 + Nk / Hs) - sqrt(rs + Nk);
	    if (inx > w - r)
		inx = w - r;
	}
	else
	    inx = w - r;
	span->lx = ICEIL(xorg - outx);
	if (inx <= 0.0)
	{
	    span->lw = ICEIL(xorg + outx) - span->lx;
	    span->rx = ICEIL(xorg + inx);
	    span->rw = -ICEIL(xorg - inx);
	}
	else
	{
	    span->lw = ICEIL(xorg - inx) - span->lx;
	    span->rx = ICEIL(xorg + inx);
	    span->rw = ICEIL(xorg + outx) - span->rx;
	}
    }
    if (spdata->hole)
    {
	span = &spdata->spans[spdata->count1];
	span->lw = -span->lx;
	span->rx = 1;
	span->rw = span->lw;
	spdata->count1--;
	spdata->count2++;
    }
}

static double
tailX(
    double K,
    struct arc_def *def,
    struct arc_bound *bounds,
    struct accelerators *acc)
{
    double w, h, r;
    double Hs, Hf, WH, Vk, Nk, Fk, Vr, N, Nc, Z, rs;
    double A, T, b, d, x, y, t, hepp, hepm;
    int flip, solution;
    double xs[2];
    double *xp;

    w = def->w;
    h = def->h;
    r = def->l;
    rs = r * r;
    Hs = acc->h2;
    WH = -acc->h2mw2;
    Nk = def->w * r;
    Vk = (Nk * Hs) / (WH + WH);
    Hf = acc->h4;
    Nk = (Hf - Nk * Nk) / WH;
    if (K == 0.0) {
	if (Nk < 0.0 && -Nk < Hs) {
	    xs[0] = w * sqrt(1 + Nk / Hs) - sqrt(rs + Nk);
	    xs[1] = w - r;
	    if (acc->left.valid && boundedLe(K, bounds->left) &&
		!boundedLe(K, bounds->outer) && xs[0] >= 0.0 && xs[1] >= 0.0)
		return xs[1];
	    if (acc->right.valid && boundedLe(K, bounds->right) &&
		!boundedLe(K, bounds->inner) && xs[0] <= 0.0 && xs[1] <= 0.0)
		return xs[1];
	    return xs[0];
	}
	return w - r;
    }
    Fk = Hf / WH;
    hepp = h + EPSILON;
    hepm = h - EPSILON;
    N = (K * K + Nk) / 6.0;
    Nc = N * N * N;
    Vr = Vk * K;
    xp = xs;
    xs[0] = 0.0;
    t = Nc + Vr * Vr;
    d = Nc + t;
    if (d < 0.0) {
	d = Nc;
	b = N;
	if ( (b < 0.0) == (t < 0.0) )
	{
	    b = -b;
	    d = -d;
	}
	Z = N - 2.0 * b * cos(acos(-t / d) / 3.0);
	if ( (Z < 0.0) == (Vr < 0.0) )
	    flip = 2;
	else
	    flip = 1;
    }
    else
    {
	d = Vr * sqrt(d);
	Z = N + cbrt(t + d) + cbrt(t - d);
	flip = 0;
    }
    A = sqrt((Z + Z) - Nk);
    T = (Fk - Z) * K / A;
    solution = FALSE;
    b = -A + K;
    d = b * b - 4 * (Z + T);
    if (d >= 0 && flip == 2)
    {
	d = sqrt(d);
	y = (b + d) / 2;
	if ((y >= 0.0) && (y < hepp))
	{
	    solution = TRUE;
	    if (y > hepm)
		y = h;
	    t = y / h;
	    x = w * sqrt(1 - (t * t));
	    t = K - y;
	    if (rs - (t * t) >= 0)
	       t = sqrt(rs - (t * t));
	    else
	       t = 0;
	    *xp++ = x - t;
	}
    }
    b = A + K;
    d = b * b - 4 * (Z - T);
    /* Because of the large magnitudes involved, we lose enough precision
     * that sometimes we end up with a negative value near the axis, when
     * it should be positive.  This is a workaround.
     */
    if (d < 0 && !solution)
	d = 0.0;
    if (d >= 0) {
	d = sqrt(d);
	y = (b + d) / 2;
	if (y < hepp)
	{
	    if (y > hepm)
		y = h;
	    t = y / h;
	    x = w * sqrt(1 - (t * t));
	    t = K - y;
	    if (rs - (t * t) >= 0)
	       *xp++ = x - sqrt(rs - (t * t));
	    else
	       *xp++ = x;
	}
	y = (b - d) / 2;
	if (y >= 0.0 && flip == 1)
	{
	    if (y > hepm)
		y = h;
	    t = y / h;
	    x = w * sqrt(1 - (t * t));
	    t = K - y;
	    if (rs - (t * t) >= 0)
	       t = sqrt(rs - (t * t));
	    else
	       t = 0;
	    *xp++ = x - t;
	}
    }
    if (xp > &xs[1]) {
	if (acc->left.valid && boundedLe(K, bounds->left) &&
	    !boundedLe(K, bounds->outer) && xs[0] >= 0.0 && xs[1] >= 0.0)
	    return xs[1];
	if (acc->right.valid && boundedLe(K, bounds->right) &&
	    !boundedLe(K, bounds->inner) && xs[0] <= 0.0 && xs[1] <= 0.0)
	    return xs[1];
    }
    return xs[0];
}

static miArcSpanData *
miComputeWideEllipse(int lw, xArc *parc)
{
    miArcSpanData *spdata = NULL;
    int k;

    if (!lw)
	lw = 1;
    k = (parc->height >> 1) + ((lw - 1) >> 1);
    spdata = malloc(sizeof(miArcSpanData) + sizeof(miArcSpan) * (k + 2));
    if (!spdata)
	return NULL;
    spdata->spans = (miArcSpan *)(spdata + 1);
    spdata->k = k;
    spdata->top = !(lw & 1) && !(parc->width & 1);
    spdata->bot = !(parc->height & 1);
    if (parc->width == parc->height)
	miComputeCircleSpans(lw, parc, spdata);
    else
	miComputeEllipseSpans(lw, parc, spdata);
    return spdata;
}

static void
miFillWideEllipse(
    DrawablePtr	pDraw,
    GCPtr	pGC,
    xArc	*parc)
{
    DDXPointPtr points;
    DDXPointPtr pts;
    int *widths;
    int *wids;
    miArcSpanData *spdata;
    miArcSpan *span;
    int xorg, yorgu, yorgl;
    int n;

    yorgu = parc->height + pGC->lineWidth;
    n = (sizeof(int) * 2) * yorgu;
    widths = malloc(n + (sizeof(DDXPointRec) * 2) * yorgu);
    if (!widths)
	return;
    points = (DDXPointPtr)((char *)widths + n);
    spdata = miComputeWideEllipse((int)pGC->lineWidth, parc);
    if (!spdata)
    {
	free(widths);
	return;
    }
    pts = points;
    wids = widths;
    span = spdata->spans;
    xorg = parc->x + (parc->width >> 1);
    yorgu = parc->y + (parc->height >> 1);
    yorgl = yorgu + (parc->height & 1);
    if (pGC->miTranslate)
    {
	xorg += pDraw->x;
	yorgu += pDraw->y;
	yorgl += pDraw->y;
    }
    yorgu -= spdata->k;
    yorgl += spdata->k;
    if (spdata->top)
    {
	pts->x = xorg;
	pts->y = yorgu - 1;
	pts++;
	*wids++ = 1;
	span++;
    }
    for (n = spdata->count1; --n >= 0; )
    {
	pts[0].x = xorg + span->lx;
	pts[0].y = yorgu;
	wids[0] = span->lw;
	pts[1].x = pts[0].x;
	pts[1].y = yorgl;
	wids[1] = wids[0];
	yorgu++;
	yorgl--;
	pts += 2;
	wids += 2;
	span++;
    }
    if (spdata->hole)
    {
	pts[0].x = xorg;
	pts[0].y = yorgl;
	wids[0] = 1;
	pts++;
	wids++;
    }
    for (n = spdata->count2; --n >= 0; )
    {
	pts[0].x = xorg + span->lx;
	pts[0].y = yorgu;
	wids[0] = span->lw;
	pts[1].x = xorg + span->rx;
	pts[1].y = pts[0].y;
	wids[1] = span->rw;
	pts[2].x = pts[0].x;
	pts[2].y = yorgl;
	wids[2] = wids[0];
	pts[3].x = pts[1].x;
	pts[3].y = pts[2].y;
	wids[3] = wids[1];
	yorgu++;
	yorgl--;
	pts += 4;
	wids += 4;
	span++;
    }
    if (spdata->bot)
    {
	if (span->rw <= 0)
	{
	    pts[0].x = xorg + span->lx;
	    pts[0].y = yorgu;
	    wids[0] = span->lw;
	    pts++;
	    wids++;
	}	
	else
	{
	    pts[0].x = xorg + span->lx;
	    pts[0].y = yorgu;
	    wids[0] = span->lw;
	    pts[1].x = xorg + span->rx;
	    pts[1].y = pts[0].y;
	    wids[1] = span->rw;
	    pts += 2;
	    wids += 2;
	}
    }
    free(spdata);
    (*pGC->ops->FillSpans)(pDraw, pGC, pts - points, points, widths, FALSE);

    free(widths);
}

/*
 * miPolyArc strategy:
 *
 * If arc is zero width and solid, we don't have to worry about the rasterop
 * or join styles.  For wide solid circles, we use a fast integer algorithm.
 * For wide solid ellipses, we use special case floating point code.
 * Otherwise, we set up pDrawTo and pGCTo according to the rasterop, then
 * draw using pGCTo and pDrawTo.  If the raster-op was "tricky," that is,
 * if it involves the destination, then we use PushPixels to move the bits
 * from the scratch drawable to pDraw. (See the wide line code for a
 * fuller explanation of this.)
 */

void
miPolyArc(DrawablePtr pDraw, GCPtr pGC, int narcs, xArc *parcs)
{
    int		i;
    xArc	*parc;
    int		xMin, xMax, yMin, yMax;
    int		pixmapWidth = 0, pixmapHeight = 0;
    int		xOrg = 0, yOrg = 0;
    int		width;
    Bool	fTricky;
    DrawablePtr	pDrawTo;
    CARD32	fg, bg;
    GCPtr	pGCTo;
    miPolyArcPtr polyArcs;
    int		cap[2], join[2];
    int		iphase;
    int		halfWidth;

    width = pGC->lineWidth;
    if(width == 0 && pGC->lineStyle == LineSolid)
    {
	for(i = narcs, parc = parcs; --i >= 0; parc++)
	    miArcSegment( pDraw, pGC, *parc,
 	    (miArcFacePtr) 0, (miArcFacePtr) 0 );
	fillSpans (pDraw, pGC);
    }
    else 
    {
	if ((pGC->lineStyle == LineSolid) && narcs)
	{
	    while (parcs->width && parcs->height &&
		   (parcs->angle2 >= FULLCIRCLE ||
		    parcs->angle2 <= -FULLCIRCLE))
	    {
		miFillWideEllipse(pDraw, pGC, parcs);
		if (!--narcs)
		    return;
		parcs++;
	    }
	}

	/* Set up pDrawTo and pGCTo based on the rasterop */
	switch(pGC->alu)
	{
	  case GXclear:		/* 0 */
	  case GXcopy:		/* src */
	  case GXcopyInverted:	/* NOT src */
	  case GXset:		/* 1 */
	    fTricky = FALSE;
	    pDrawTo = pDraw;
	    pGCTo = pGC;
	    break;
	  default:
	    fTricky = TRUE;

	    /* find bounding box around arcs */
	    xMin = yMin = MAXSHORT;
	    xMax = yMax = MINSHORT;

	    for(i = narcs, parc = parcs; --i >= 0; parc++)
	    {
		xMin = min (xMin, parc->x);
		yMin = min (yMin, parc->y);
		xMax = max (xMax, (parc->x + (int) parc->width));
		yMax = max (yMax, (parc->y + (int) parc->height));
	    }

	    /* expand box to deal with line widths */
	    halfWidth = (width + 1)/2;
	    xMin -= halfWidth;
	    yMin -= halfWidth;
	    xMax += halfWidth;
	    yMax += halfWidth;

	    /* compute pixmap size; limit it to size of drawable */
	    xOrg = max(xMin, 0);
	    yOrg = max(yMin, 0);
	    pixmapWidth = min(xMax, pDraw->width) - xOrg;
	    pixmapHeight = min(yMax, pDraw->height) - yOrg;

	    /* if nothing left, return */
	    if ( (pixmapWidth <= 0) || (pixmapHeight <= 0) ) return;

	    for(i = narcs, parc = parcs; --i >= 0; parc++)
	    {
		parc->x -= xOrg;
		parc->y -= yOrg;
	    }
	    if (pGC->miTranslate)
	    {
		xOrg += pDraw->x;
		yOrg += pDraw->y;
	    }

	    /* set up scratch GC */

	    pGCTo = GetScratchGC(1, pDraw->pScreen);
	    if (!pGCTo)
		return;
	    {
		ChangeGCVal gcvals[6];
		gcvals[0].val = GXcopy;
		gcvals[1].val = 1;
		gcvals[2].val = 0;
		gcvals[3].val = pGC->lineWidth;
		gcvals[4].val = pGC->capStyle;
		gcvals[5].val = pGC->joinStyle;
		ChangeGC(NullClient, pGCTo, GCFunction |
			GCForeground | GCBackground | GCLineWidth |
			GCCapStyle | GCJoinStyle, gcvals);
	    }
    
	    /* allocate a 1 bit deep pixmap of the appropriate size, and
	     * validate it */
	    pDrawTo = (DrawablePtr)(*pDraw->pScreen->CreatePixmap)
				(pDraw->pScreen, pixmapWidth, pixmapHeight, 1,
				 CREATE_PIXMAP_USAGE_SCRATCH);
	    if (!pDrawTo)
	    {
		FreeScratchGC(pGCTo);
		return;
	    }
	    ValidateGC(pDrawTo, pGCTo);
	    miClearDrawable(pDrawTo, pGCTo);
	}

	fg = pGC->fgPixel;
	bg = pGC->bgPixel;
	if ((pGC->fillStyle == FillTiled) ||
	    (pGC->fillStyle == FillOpaqueStippled))
	    bg = fg; /* the protocol sez these don't cause color changes */

	polyArcs = miComputeArcs (parcs, narcs, pGC);

	if (!polyArcs)
	{
	    if (fTricky) {
		(*pDraw->pScreen->DestroyPixmap) ((PixmapPtr)pDrawTo);
		FreeScratchGC (pGCTo);
	    }
	    return;
	}

	cap[0] = cap[1] = 0;
	join[0] = join[1] = 0;
	for (iphase = ((pGC->lineStyle == LineDoubleDash) ? 1 : 0);
 	     iphase >= 0;
	     iphase--)
	{
	    ChangeGCVal gcval;
	    if (iphase == 1) {
		gcval.val = bg;
		ChangeGC (NullClient, pGC, GCForeground, &gcval);
		ValidateGC (pDraw, pGC);
	    } else if (pGC->lineStyle == LineDoubleDash) {
		gcval.val = fg;
		ChangeGC (NullClient, pGC, GCForeground, &gcval);
		ValidateGC (pDraw, pGC);
	    }
	    for (i = 0; i < polyArcs[iphase].narcs; i++) {
		miArcDataPtr	arcData;

		arcData = &polyArcs[iphase].arcs[i];
		miArcSegment(pDrawTo, pGCTo, arcData->arc,
			     &arcData->bounds[RIGHT_END],
			     &arcData->bounds[LEFT_END]);
		if (polyArcs[iphase].arcs[i].render) {
		    fillSpans (pDrawTo, pGCTo);
		    /*
		     * don't cap self-joining arcs
		     */
		    if (polyArcs[iphase].arcs[i].selfJoin &&
		        cap[iphase] < polyArcs[iphase].arcs[i].cap)
		    	cap[iphase]++;
		    while (cap[iphase] < polyArcs[iphase].arcs[i].cap) {
			int	arcIndex, end;
			miArcDataPtr	arcData0;

			arcIndex = polyArcs[iphase].caps[cap[iphase]].arcIndex;
			end = polyArcs[iphase].caps[cap[iphase]].end;
			arcData0 = &polyArcs[iphase].arcs[arcIndex];
			miArcCap (pDrawTo, pGCTo,
 				  &arcData0->bounds[end], end,
				  arcData0->arc.x, arcData0->arc.y,
				  (double) arcData0->arc.width / 2.0,
 				  (double) arcData0->arc.height / 2.0);
			++cap[iphase];
		    }
		    while (join[iphase] < polyArcs[iphase].arcs[i].join) {
			int	arcIndex0, arcIndex1, end0, end1;
			int	phase0, phase1;
			miArcDataPtr	arcData0, arcData1;
			miArcJoinPtr	joinp;

			joinp = &polyArcs[iphase].joins[join[iphase]];
			arcIndex0 = joinp->arcIndex0;
			end0 = joinp->end0;
			arcIndex1 = joinp->arcIndex1;
			end1 = joinp->end1;
			phase0 = joinp->phase0;
			phase1 = joinp->phase1;
			arcData0 = &polyArcs[phase0].arcs[arcIndex0];
			arcData1 = &polyArcs[phase1].arcs[arcIndex1];
			miArcJoin (pDrawTo, pGCTo,
				  &arcData0->bounds[end0],
 				  &arcData1->bounds[end1],
				  arcData0->arc.x, arcData0->arc.y,
				  (double) arcData0->arc.width / 2.0,
 				  (double) arcData0->arc.height / 2.0,
				  arcData1->arc.x, arcData1->arc.y,
				  (double) arcData1->arc.width / 2.0,
 				  (double) arcData1->arc.height / 2.0);
			++join[iphase];
		    }
		    if (fTricky) {
			if (pGC->serialNumber != pDraw->serialNumber)
			    ValidateGC (pDraw, pGC);
		    	(*pGC->ops->PushPixels) (pGC, (PixmapPtr)pDrawTo,
				 pDraw, pixmapWidth, pixmapHeight, xOrg, yOrg);
			miClearDrawable ((DrawablePtr) pDrawTo, pGCTo);
		    }
		}
	    }
	}
	miFreeArcs(polyArcs, pGC);

	if(fTricky)
	{
	    (*pGCTo->pScreen->DestroyPixmap)((PixmapPtr)pDrawTo);
	    FreeScratchGC(pGCTo);
	}
    }
}

static double
angleBetween (SppPointRec center, SppPointRec point1, SppPointRec point2)
{
	double	a1, a2, a;
	
	/*
	 * reflect from X coordinates back to ellipse
	 * coordinates -- y increasing upwards
	 */
	a1 = miDatan2 (- (point1.y - center.y), point1.x - center.x);
	a2 = miDatan2 (- (point2.y - center.y), point2.x - center.x);
	a = a2 - a1;
	if (a <= -180.0)
		a += 360.0;
	else if (a > 180.0)
		a -= 360.0;
	return a;
}

static void
translateBounds (
	miArcFacePtr	b,
	int		x,
	int		y,
	double		fx,
	double		fy)
{
	fx += x;
	fy += y;
	b->clock.x -= fx;
	b->clock.y -= fy;
	b->center.x -= fx;
	b->center.y -= fy;
	b->counterClock.x -= fx;
	b->counterClock.y -= fy;
}

static void
miArcJoin(DrawablePtr pDraw, GCPtr pGC, miArcFacePtr pLeft,
	  miArcFacePtr pRight, int xOrgLeft, int yOrgLeft,
	  double xFtransLeft, double yFtransLeft,
	  int xOrgRight, int yOrgRight,
	  double xFtransRight, double yFtransRight)
{
	SppPointRec	center, corner, otherCorner;
	SppPointRec	poly[5], e;
	SppPointPtr	pArcPts;
	int		cpt;
	SppArcRec	arc;
	miArcFaceRec	Right, Left;
	int		polyLen = 0;
	int		xOrg, yOrg;
	double		xFtrans, yFtrans;
	double		a;
	double		ae, ac2, ec2, bc2, de;
	double		width;
	
	xOrg = (xOrgRight + xOrgLeft) / 2;
	yOrg = (yOrgRight + yOrgLeft) / 2;
	xFtrans = (xFtransLeft + xFtransRight) / 2;
	yFtrans = (yFtransLeft + yFtransRight) / 2;
	Right = *pRight;
	translateBounds (&Right, xOrg - xOrgRight, yOrg - yOrgRight,
				 xFtrans - xFtransRight, yFtrans - yFtransRight);
	Left = *pLeft;
	translateBounds (&Left, xOrg - xOrgLeft, yOrg - yOrgLeft,
				 xFtrans - xFtransLeft, yFtrans - yFtransLeft);
	pRight = &Right;
	pLeft = &Left;

	if (pRight->clock.x == pLeft->counterClock.x &&
	    pRight->clock.y == pLeft->counterClock.y)
		return;
	center = pRight->center;
	if (0 <= (a = angleBetween (center, pRight->clock, pLeft->counterClock))
 	    && a <= 180.0)
 	{
		corner = pRight->clock;
		otherCorner = pLeft->counterClock;
	} else {
		a = angleBetween (center, pLeft->clock, pRight->counterClock);
		corner = pLeft->clock;
		otherCorner = pRight->counterClock;
	}
	switch (pGC->joinStyle) {
	case JoinRound:
		width = (pGC->lineWidth ? (double)pGC->lineWidth : (double)1);

		arc.x = center.x - width/2;
		arc.y = center.y - width/2;
		arc.width = width;
		arc.height = width;
		arc.angle1 = -miDatan2 (corner.y - center.y, corner.x - center.x);
		arc.angle2 = a;
		pArcPts = malloc(3 * sizeof (SppPointRec));
		if (!pArcPts)
		    return;
		pArcPts[0].x = otherCorner.x;
		pArcPts[0].y = otherCorner.y;
		pArcPts[1].x = center.x;
		pArcPts[1].y = center.y;
		pArcPts[2].x = corner.x;
		pArcPts[2].y = corner.y;
		if( (cpt = miGetArcPts(&arc, 3, &pArcPts)) )
		{
			/* by drawing with miFillSppPoly and setting the endpoints of the arc
			 * to be the corners, we assure that the cap will meet up with the
			 * rest of the line */
			miFillSppPoly(pDraw, pGC, cpt, pArcPts, xOrg, yOrg, xFtrans, yFtrans);
		}
		free(pArcPts);
		return;
	case JoinMiter:
		/*
		 * don't miter arcs with less than 11 degrees between them
		 */
		if (a < 169.0) {
			poly[0] = corner;
			poly[1] = center;
			poly[2] = otherCorner;
			bc2 = (corner.x - otherCorner.x) * (corner.x - otherCorner.x) +
			      (corner.y - otherCorner.y) * (corner.y - otherCorner.y);
			ec2 = bc2 / 4;
			ac2 = (corner.x - center.x) * (corner.x - center.x) +
			      (corner.y - center.y) * (corner.y - center.y);
			ae = sqrt (ac2 - ec2);
			de = ec2 / ae;
			e.x = (corner.x + otherCorner.x) / 2;
			e.y = (corner.y + otherCorner.y) / 2;
			poly[3].x = e.x + de * (e.x - center.x) / ae;
			poly[3].y = e.y + de * (e.y - center.y) / ae;
			poly[4] = corner;
			polyLen = 5;
			break;
		}
	case JoinBevel:
		poly[0] = corner;
		poly[1] = center;
		poly[2] = otherCorner;
		poly[3] = corner;
		polyLen = 4;
		break;
	}
	miFillSppPoly (pDraw, pGC, polyLen, poly, xOrg, yOrg, xFtrans, yFtrans);
}

/*ARGSUSED*/
static void
miArcCap (
	DrawablePtr	pDraw,
	GCPtr		pGC,
	miArcFacePtr	pFace,
	int		end,
	int		xOrg,
	int		yOrg,
	double		xFtrans,
	double		yFtrans)
{
	SppPointRec	corner, otherCorner, center, endPoint, poly[5];

	corner = pFace->clock;
	otherCorner = pFace->counterClock;
	center = pFace->center;
	switch (pGC->capStyle) {
	case CapProjecting:
		poly[0].x = otherCorner.x;
		poly[0].y = otherCorner.y;
		poly[1].x = corner.x;
		poly[1].y = corner.y;
		poly[2].x = corner.x -
 				(center.y - corner.y);
		poly[2].y = corner.y +
 				(center.x - corner.x);
		poly[3].x = otherCorner.x -
 				(otherCorner.y - center.y);
		poly[3].y = otherCorner.y +
 				(otherCorner.x - center.x);
		poly[4].x = otherCorner.x;
		poly[4].y = otherCorner.y;
		miFillSppPoly (pDraw, pGC, 5, poly, xOrg, yOrg, xFtrans, yFtrans);
		break;
	case CapRound:
		/*
		 * miRoundCap just needs these to be unequal.
		 */
		endPoint = center;
		endPoint.x = endPoint.x + 100;
		miRoundCap (pDraw, pGC, center, endPoint, corner, otherCorner, 0,
			    -xOrg, -yOrg, xFtrans, yFtrans);
		break;
	}
}

/* MIROUNDCAP -- a private helper function
 * Put Rounded cap on end. pCenter is the center of this end of the line
 * pEnd is the center of the other end of the line. pCorner is one of the
 * two corners at this end of the line.  
 * NOTE:  pOtherCorner must be counter-clockwise from pCorner.
 */
/*ARGSUSED*/
static void
miRoundCap(
    DrawablePtr	pDraw,
    GCPtr	pGC,
    SppPointRec	pCenter,
    SppPointRec	pEnd,
    SppPointRec	pCorner,
    SppPointRec	pOtherCorner,
    int		fLineEnd,
    int		xOrg,
    int		yOrg,
    double	xFtrans,
    double	yFtrans)
{
    int		cpt;
    double	width;
    SppArcRec	arc;
    SppPointPtr	pArcPts;

    width = (pGC->lineWidth ? (double)pGC->lineWidth : (double)1);

    arc.x = pCenter.x - width/2;
    arc.y = pCenter.y - width/2;
    arc.width = width;
    arc.height = width;
    arc.angle1 = -miDatan2 (pCorner.y - pCenter.y, pCorner.x - pCenter.x);
    if(PTISEQUAL(pCenter, pEnd))
	arc.angle2 = - 180.0;
    else {
	arc.angle2 = -miDatan2 (pOtherCorner.y - pCenter.y, pOtherCorner.x - pCenter.x) - arc.angle1;
	if (arc.angle2 < 0)
	    arc.angle2 += 360.0;
    }
    pArcPts = (SppPointPtr) NULL;
    if( (cpt = miGetArcPts(&arc, 0, &pArcPts)) )
    {
	/* by drawing with miFillSppPoly and setting the endpoints of the arc
	 * to be the corners, we assure that the cap will meet up with the
	 * rest of the line */
	miFillSppPoly(pDraw, pGC, cpt, pArcPts, -xOrg, -yOrg, xFtrans, yFtrans);
    }
    free(pArcPts);
}

/*
 * To avoid inaccuracy at the cardinal points, use trig functions
 * which are exact for those angles
 */

#ifndef M_PI
#define M_PI	3.14159265358979323846
#endif
#ifndef M_PI_2
#define M_PI_2	1.57079632679489661923
#endif

# define Dsin(d)	((d) == 0.0 ? 0.0 : ((d) == 90.0 ? 1.0 : sin(d*M_PI/180.0)))
# define Dcos(d)	((d) == 0.0 ? 1.0 : ((d) == 90.0 ? 0.0 : cos(d*M_PI/180.0)))
# define mod(a,b)	((a) >= 0 ? (a) % (b) : (b) - (-(a)) % (b))

static double
miDcos (double a)
{
	int	i;

	if (floor (a/90) == a/90) {
		i = (int) (a/90.0);
		switch (mod (i, 4)) {
		case 0: return 1;
		case 1: return 0;
		case 2: return -1;
		case 3: return 0;
		}
	}
	return cos (a * M_PI / 180.0);
}

static double
miDsin (double a)
{
	int	i;

	if (floor (a/90) == a/90) {
		i = (int) (a/90.0);
		switch (mod (i, 4)) {
		case 0: return 0;
		case 1: return 1;
		case 2: return 0;
		case 3: return -1;
		}
	}
	return sin (a * M_PI / 180.0);
}

static double
miDasin (double v)
{
    if (v == 0)
	return 0.0;
    if (v == 1.0)
	return 90.0;
    if (v == -1.0)
	return -90.0;
    return asin(v) * (180.0 / M_PI);
}

static double
miDatan2 (double dy, double dx)
{
    if (dy == 0) {
	if (dx >= 0)
	    return 0.0;
	return 180.0;
    } else if (dx == 0) {
	if (dy > 0)
	    return 90.0;
	return -90.0;
    } else if (fabs (dy) == fabs (dx)) {
	if (dy > 0) {
	    if (dx > 0)
		return 45.0;
	    return 135.0;
	} else {
	    if (dx > 0)
		return 315.0;
	    return 225.0;
	}
    } else {
	return atan2 (dy, dx) * (180.0 / M_PI);
    }
}

/* MIGETARCPTS -- Converts an arc into a set of line segments -- a helper
 * routine for filled arc and line (round cap) code.
 * Returns the number of points in the arc.  Note that it takes a pointer
 * to a pointer to where it should put the points and an index (cpt).
 * This procedure allocates the space necessary to fit the arc points.
 * Sometimes it's convenient for those points to be at the end of an existing
 * array. (For example, if we want to leave a spare point to make sectors
 * instead of segments.)  So we pass in the malloc()ed chunk that contains the
 * array and an index saying where we should start stashing the points.
 * If there isn't an array already, we just pass in a null pointer and 
 * count on realloc() to handle the null pointer correctly.
 */
static int
miGetArcPts(
    SppArcPtr	parc,	/* points to an arc */
    int		cpt,	/* number of points already in arc list */
    SppPointPtr	*ppPts) /* pointer to pointer to arc-list -- modified */
{
    double 	st,	/* Start Theta, start angle */
                et,	/* End Theta, offset from start theta */
		dt,	/* Delta Theta, angle to sweep ellipse */
		cdt,	/* Cos Delta Theta, actually 2 cos(dt) */
    		x0, y0,	/* the recurrence formula needs two points to start */
		x1, y1,
		x2, y2, /* this will be the new point generated */
		xc, yc; /* the center point */
    int		count, i;
    SppPointPtr	poly;

    /* The spec says that positive angles indicate counterclockwise motion.
     * Given our coordinate system (with 0,0 in the upper left corner), 
     * the screen appears flipped in Y.  The easiest fix is to negate the
     * angles given */
    
    st = - parc->angle1;

    et = - parc->angle2;

    /* Try to get a delta theta that is within 1/2 pixel.  Then adjust it
     * so that it divides evenly into the total.
     * I'm just using cdt 'cause I'm lazy.
     */
    cdt = parc->width;
    if (parc->height > cdt)
	cdt = parc->height;
    cdt /= 2.0;
    if(cdt <= 0)
	return 0;
    if (cdt < 1.0)
	cdt = 1.0;
    dt = miDasin ( 1.0 / cdt ); /* minimum step necessary */
    count = et/dt;
    count = abs(count) + 1;
    dt = et/count;	
    count++;

    cdt = 2 * miDcos(dt);
    if (!(poly = (SppPointPtr) realloc((pointer)*ppPts,
					(cpt + count) * sizeof(SppPointRec))))
	return 0;
    *ppPts = poly;

    xc = parc->width/2.0;		/* store half width and half height */
    yc = parc->height/2.0;
    
    x0 = xc * miDcos(st);
    y0 = yc * miDsin(st);
    x1 = xc * miDcos(st + dt);
    y1 = yc * miDsin(st + dt);
    xc += parc->x;		/* by adding initial point, these become */
    yc += parc->y;		/* the center point */

    poly[cpt].x = (xc + x0);
    poly[cpt].y = (yc + y0);
    poly[cpt + 1].x = (xc + x1);
    poly[cpt + 1].y = (yc + y1);

    for(i = 2; i < count; i++)
    {
	x2 = cdt * x1 - x0;
	y2 = cdt * y1 - y0;

 	poly[cpt + i].x = (xc + x2);
 	poly[cpt + i].y = (yc + y2);

	x0 = x1; y0 = y1;
	x1 = x2; y1 = y2;
    }
    /* adjust the last point */
    if (abs(parc->angle2) >= 360.0)
	poly[cpt +i -1] = poly[0];
    else {
	poly[cpt +i -1].x = (miDcos(st + et) * parc->width/2.0 + xc);
	poly[cpt +i -1].y = (miDsin(st + et) * parc->height/2.0 + yc);
    }

    return count;
}

struct arcData {
	double	x0, y0, x1, y1;
	int	selfJoin;
};

# define ADD_REALLOC_STEP	20

static void
addCap (
	miArcCapPtr	*capsp,
	int		*ncapsp,
	int		*sizep,
	int		end,
	int		arcIndex)
{
	int newsize;
	miArcCapPtr	cap;

	if (*ncapsp == *sizep)
	{
	    newsize = *sizep + ADD_REALLOC_STEP;
	    cap = (miArcCapPtr) realloc(*capsp,
					  newsize * sizeof (**capsp));
	    if (!cap)
		return;
	    *sizep = newsize;
	    *capsp = cap;
	}
	cap = &(*capsp)[*ncapsp];
	cap->end = end;
	cap->arcIndex = arcIndex;
	++*ncapsp;
}

static void
addJoin (
	miArcJoinPtr	*joinsp,
	int		*njoinsp,
	int		*sizep,
	int		end0,
	int		index0,
	int		phase0,
	int		end1,
	int		index1,
	int		phase1)
{
	int newsize;
	miArcJoinPtr	join;

	if (*njoinsp == *sizep)
	{
	    newsize = *sizep + ADD_REALLOC_STEP;
	    join = (miArcJoinPtr) realloc(*joinsp,
					    newsize * sizeof (**joinsp));
	    if (!join)
		return;
	    *sizep = newsize;
	    *joinsp = join;
	}
	join = &(*joinsp)[*njoinsp];
	join->end0 = end0;
	join->arcIndex0 = index0;
	join->phase0 = phase0;
	join->end1 = end1;
	join->arcIndex1 = index1;
	join->phase1 = phase1;
	++*njoinsp;
}

static miArcDataPtr
addArc (
	miArcDataPtr	*arcsp,
	int		*narcsp,
	int		*sizep,
	xArc		*xarc)
{
	int newsize;
	miArcDataPtr	arc;

	if (*narcsp == *sizep)
	{
	    newsize = *sizep + ADD_REALLOC_STEP;
	    arc = (miArcDataPtr) realloc(*arcsp,
					   newsize * sizeof (**arcsp));
	    if (!arc)
		return NULL;
	    *sizep = newsize;
	    *arcsp = arc;
	}
	arc = &(*arcsp)[*narcsp];
	arc->arc = *xarc;
	++*narcsp;
	return arc;
}

static void
miFreeArcs(
    miPolyArcPtr arcs,
    GCPtr pGC)
{
	int iphase;

	for (iphase = ((pGC->lineStyle == LineDoubleDash) ? 1 : 0);
 	     iphase >= 0;
	     iphase--)
	{
	    if (arcs[iphase].narcs > 0)
		free(arcs[iphase].arcs);
	    if (arcs[iphase].njoins > 0)
		free(arcs[iphase].joins);
	    if (arcs[iphase].ncaps > 0)
		free(arcs[iphase].caps);
	}
	free(arcs);
}

/*
 * map angles to radial distance.  This only deals with the first quadrant
 */

/*
 * a polygonal approximation to the arc for computing arc lengths
 */

# define DASH_MAP_SIZE	91

# define dashIndexToAngle(di)	((((double) (di)) * 90.0) / ((double) DASH_MAP_SIZE - 1))
# define xAngleToDashIndex(xa)	((((long) (xa)) * (DASH_MAP_SIZE - 1)) / (90 * 64))
# define dashIndexToXAngle(di)	((((long) (di)) * (90 * 64)) / (DASH_MAP_SIZE - 1))
# define dashXAngleStep	(((double) (90 * 64)) / ((double) (DASH_MAP_SIZE - 1)))

typedef struct {
	double	map[DASH_MAP_SIZE];
} dashMap;

static int computeAngleFromPath(int startAngle, int endAngle, dashMap *map,
				int *lenp, int backwards);

static void
computeDashMap (
	xArc	*arcp,
	dashMap	*map)
{
	int	di;
	double	a, x, y, prevx = 0.0, prevy = 0.0, dist;

	for (di = 0; di < DASH_MAP_SIZE; di++) {
		a = dashIndexToAngle (di);
		x = ((double) arcp->width / 2.0) * miDcos (a);
		y = ((double) arcp->height / 2.0) * miDsin (a);
		if (di == 0) {
			map->map[di] = 0.0;
		} else {
			dist = hypot (x - prevx, y - prevy);
			map->map[di] = map->map[di - 1] + dist;
		}
		prevx = x;
		prevy = y;
	}
}

typedef enum {HORIZONTAL, VERTICAL, OTHER} arcTypes;

/* this routine is a bit gory */

static miPolyArcPtr
miComputeArcs (
	xArc	*parcs,
	int	narcs,
	GCPtr	pGC)
{
	int		isDashed, isDoubleDash;
	int		dashOffset;
	miPolyArcPtr	arcs;
	int		start, i, j, k = 0, nexti, nextk = 0;
	int		joinSize[2];
	int		capSize[2];
	int		arcSize[2];
	int		angle2;
	double		a0, a1;
	struct arcData	*data;
	miArcDataPtr	arc;
	xArc		xarc;
	int		iphase, prevphase = 0, joinphase;
	int		arcsJoin;
	int		selfJoin;

	int		iDash = 0, dashRemaining = 0;
	int		iDashStart = 0, dashRemainingStart = 0, iphaseStart;
	int		startAngle, spanAngle, endAngle, backwards = 0;
	int		prevDashAngle, dashAngle;
	dashMap		map;

	isDashed = !(pGC->lineStyle == LineSolid);
	isDoubleDash = (pGC->lineStyle == LineDoubleDash);
	dashOffset = pGC->dashOffset;

	data = malloc(narcs * sizeof (struct arcData));
	if (!data)
	    return NULL;
	arcs = malloc(sizeof (*arcs) * (isDoubleDash ? 2 : 1));
	if (!arcs)
	{
	    free(data);
	    return NULL;
	}
	for (i = 0; i < narcs; i++) {
		a0 = todeg (parcs[i].angle1);
		angle2 = parcs[i].angle2;
		if (angle2 > FULLCIRCLE)
			angle2 = FULLCIRCLE;
		else if (angle2 < -FULLCIRCLE)
			angle2 = -FULLCIRCLE;
		data[i].selfJoin = angle2 == FULLCIRCLE || angle2 == -FULLCIRCLE;
		a1 = todeg (parcs[i].angle1 + angle2);
		data[i].x0 = parcs[i].x + (double) parcs[i].width / 2 * (1 + miDcos (a0));
		data[i].y0 = parcs[i].y + (double) parcs[i].height / 2 * (1 - miDsin (a0));
		data[i].x1 = parcs[i].x + (double) parcs[i].width / 2 * (1 + miDcos (a1));
		data[i].y1 = parcs[i].y + (double) parcs[i].height / 2 * (1 - miDsin (a1));
	}

	for (iphase = 0; iphase < (isDoubleDash ? 2 : 1); iphase++) {
		arcs[iphase].njoins = 0;
		arcs[iphase].joins = 0;
		joinSize[iphase] = 0;
		
		arcs[iphase].ncaps = 0;
		arcs[iphase].caps = 0;
		capSize[iphase] = 0;
		
		arcs[iphase].narcs = 0;
		arcs[iphase].arcs = 0;
		arcSize[iphase] = 0;
	}

	iphase = 0;
	if (isDashed) {
		iDash = 0;
		dashRemaining = pGC->dash[0];
	 	while (dashOffset > 0) {
			if (dashOffset >= dashRemaining) {
				dashOffset -= dashRemaining;
				iphase = iphase ? 0 : 1;
				iDash++;
				if (iDash == pGC->numInDashList)
				    iDash = 0;
				dashRemaining = pGC->dash[iDash];
			} else {
				dashRemaining -= dashOffset;
				dashOffset = 0;
			}
		}
		iDashStart = iDash;
		dashRemainingStart = dashRemaining;
	}
	iphaseStart = iphase;

	for (i = narcs - 1; i >= 0; i--) {
		j = i + 1;
		if (j == narcs)
			j = 0;
		if (data[i].selfJoin || i == j ||
		     (UNEQUAL (data[i].x1, data[j].x0) ||
		      UNEQUAL (data[i].y1, data[j].y0)))
 		{
			if (iphase == 0 || isDoubleDash)
				addCap (&arcs[iphase].caps, &arcs[iphase].ncaps,
	 				&capSize[iphase], RIGHT_END, 0);
			break;
		}
	}
	start = i + 1;
	if (start == narcs)
		start = 0;
	i = start;
	for (;;) {
		j = i + 1;
		if (j == narcs)
			j = 0;
		nexti = i+1;
		if (nexti == narcs)
			nexti = 0;
		if (isDashed) {
			/*
			** deal with dashed arcs.  Use special rules for certain 0 area arcs.
			** Presumably, the other 0 area arcs still aren't done right.
			*/
			arcTypes	arcType = OTHER;
			CARD16		thisLength;

			if (parcs[i].height == 0
			    && (parcs[i].angle1 % FULLCIRCLE) == 0x2d00
			    && parcs[i].angle2 == 0x2d00) 
				arcType = HORIZONTAL;
			else if (parcs[i].width == 0
			    && (parcs[i].angle1 % FULLCIRCLE) == 0x1680
			    && parcs[i].angle2 == 0x2d00)
				arcType = VERTICAL;
			if (arcType == OTHER) {
				/*
				 * precompute an approximation map
				 */
				computeDashMap (&parcs[i], &map);
				/*
				 * compute each individual dash segment using the path
				 * length function
				 */
				startAngle = parcs[i].angle1;
				spanAngle = parcs[i].angle2;
				if (spanAngle > FULLCIRCLE)
					spanAngle = FULLCIRCLE;
				else if (spanAngle < -FULLCIRCLE)
					spanAngle = -FULLCIRCLE;
				if (startAngle < 0)
					startAngle = FULLCIRCLE - (-startAngle) % FULLCIRCLE;
				if (startAngle >= FULLCIRCLE)
					startAngle = startAngle % FULLCIRCLE;
				endAngle = startAngle + spanAngle;
				backwards = spanAngle < 0;
			} else {
				xarc = parcs[i];
				if (arcType == VERTICAL) {
					xarc.angle1 = 0x1680;
					startAngle = parcs[i].y;
					endAngle = startAngle + parcs[i].height;
				} else {
					xarc.angle1 = 0x2d00;
					startAngle = parcs[i].x;
					endAngle = startAngle + parcs[i].width;
				}
			}
			dashAngle = startAngle;
			selfJoin = data[i].selfJoin &&
 				    (iphase == 0 || isDoubleDash);
			/*
			 * add dashed arcs to each bucket
			 */
			arc = 0;
			while (dashAngle != endAngle) {
				prevDashAngle = dashAngle;
				if (arcType == OTHER) {
					dashAngle = computeAngleFromPath (prevDashAngle, endAngle,
								&map, &dashRemaining, backwards);
					/* avoid troubles with huge arcs and small dashes */
					if (dashAngle == prevDashAngle) {
						if (backwards)
							dashAngle--;
						else
							dashAngle++;
					}
				} else {
					thisLength = (dashAngle + dashRemaining <= endAngle) ? 
					    dashRemaining : endAngle - dashAngle;
					if (arcType == VERTICAL) {
						xarc.y = dashAngle;
						xarc.height = thisLength;
					} else {
						xarc.x = dashAngle;
						xarc.width = thisLength;
					}
					dashAngle += thisLength;
					dashRemaining -= thisLength;
				}
				if (iphase == 0 || isDoubleDash) {
					if (arcType == OTHER) {
						xarc = parcs[i];
						spanAngle = prevDashAngle;
						if (spanAngle < 0)
						    spanAngle = FULLCIRCLE - (-spanAngle) % FULLCIRCLE;
						if (spanAngle >= FULLCIRCLE)
						    spanAngle = spanAngle % FULLCIRCLE;
						xarc.angle1 = spanAngle;
						spanAngle = dashAngle - prevDashAngle;
						if (backwards) {
							if (dashAngle > prevDashAngle)
								spanAngle = - FULLCIRCLE + spanAngle;
						} else {
							if (dashAngle < prevDashAngle)
								spanAngle = FULLCIRCLE + spanAngle;
						}
						if (spanAngle > FULLCIRCLE)
						    spanAngle = FULLCIRCLE;
						if (spanAngle < -FULLCIRCLE)
						    spanAngle = -FULLCIRCLE;
						xarc.angle2 = spanAngle;
					}
					arc = addArc (&arcs[iphase].arcs, &arcs[iphase].narcs,
 							&arcSize[iphase], &xarc);
					if (!arc)
					    goto arcfail;
					/*
					 * cap each end of an on/off dash
					 */
					if (!isDoubleDash) {
						if (prevDashAngle != startAngle) {
							addCap (&arcs[iphase].caps,
 								&arcs[iphase].ncaps,
 								&capSize[iphase], RIGHT_END,
 								arc - arcs[iphase].arcs);
							
						}
						if (dashAngle != endAngle) {
							addCap (&arcs[iphase].caps,
 								&arcs[iphase].ncaps,
 								&capSize[iphase], LEFT_END,
 								arc - arcs[iphase].arcs);
						}
					}
					arc->cap = arcs[iphase].ncaps;
					arc->join = arcs[iphase].njoins;
					arc->render = 0;
					arc->selfJoin = 0;
					if (dashAngle == endAngle)
						arc->selfJoin = selfJoin;
				}
				prevphase = iphase;
				if (dashRemaining <= 0) {
					++iDash;
					if (iDash == pGC->numInDashList)
						iDash = 0;
					iphase = iphase ? 0:1;
					dashRemaining = pGC->dash[iDash];
				}
			}
			/*
			 * make sure a place exists for the position data when
			 * drawing a zero-length arc
			 */
			if (startAngle == endAngle) {
				prevphase = iphase;
				if (!isDoubleDash && iphase == 1)
					prevphase = 0;
				arc = addArc (&arcs[prevphase].arcs, &arcs[prevphase].narcs,
					      &arcSize[prevphase], &parcs[i]);
				if (!arc)
				    goto arcfail;
				arc->join = arcs[prevphase].njoins;
				arc->cap = arcs[prevphase].ncaps;
				arc->selfJoin = data[i].selfJoin;
			}
		} else {
			arc = addArc (&arcs[iphase].arcs, &arcs[iphase].narcs,
 				      &arcSize[iphase], &parcs[i]);
			if (!arc)
			    goto arcfail;
			arc->join = arcs[iphase].njoins;
			arc->cap = arcs[iphase].ncaps;
			arc->selfJoin = data[i].selfJoin;
			prevphase = iphase;
		}
		if (prevphase == 0 || isDoubleDash)
			k = arcs[prevphase].narcs - 1;
		if (iphase == 0 || isDoubleDash)
			nextk = arcs[iphase].narcs;
		if (nexti == start) {
			nextk = 0;
			if (isDashed) {
				iDash = iDashStart;
				iphase = iphaseStart;
				dashRemaining = dashRemainingStart;
			}
		}
		arcsJoin = narcs > 1 && i != j &&
	 		    ISEQUAL (data[i].x1, data[j].x0) &&
			    ISEQUAL (data[i].y1, data[j].y0) &&
			    !data[i].selfJoin && !data[j].selfJoin;
		if (arc)
		{
			if (arcsJoin)
				arc->render = 0;
			else
				arc->render = 1;
		}
		if (arcsJoin &&
		    (prevphase == 0 || isDoubleDash) &&
		    (iphase == 0 || isDoubleDash))
 		{
			joinphase = iphase;
			if (isDoubleDash) {
				if (nexti == start)
					joinphase = iphaseStart;
				/*
				 * if the join is right at the dash,
				 * draw the join in foreground
				 * This is because the foreground
				 * arcs are computed second, the results
				 * of which are needed to draw the join
				 */
				if (joinphase != prevphase)
					joinphase = 0;
			}
			if (joinphase == 0 || isDoubleDash) {
				addJoin (&arcs[joinphase].joins,
 					 &arcs[joinphase].njoins,
 					 &joinSize[joinphase],
	 				 LEFT_END, k, prevphase,
	 				 RIGHT_END, nextk, iphase);
				arc->join = arcs[prevphase].njoins;
			}
		} else {
			/*
			 * cap the left end of this arc
			 * unless it joins itself
			 */
			if ((prevphase == 0 || isDoubleDash) &&
			    !arc->selfJoin)
			{
				addCap (&arcs[prevphase].caps, &arcs[prevphase].ncaps,
 					&capSize[prevphase], LEFT_END, k);
				arc->cap = arcs[prevphase].ncaps;
			}
			if (isDashed && !arcsJoin) {
				iDash = iDashStart;
				iphase = iphaseStart;
				dashRemaining = dashRemainingStart;
			}
			nextk = arcs[iphase].narcs;
			if (nexti == start) {
				nextk = 0;
				iDash = iDashStart;
				iphase = iphaseStart;
				dashRemaining = dashRemainingStart;
			}
			/*
			 * cap the right end of the next arc.  If the
			 * next arc is actually the first arc, only
			 * cap it if it joins with this arc.  This
			 * case will occur when the final dash segment
			 * of an on/off dash is off.  Of course, this
			 * cap will be drawn at a strange time, but that
			 * hardly matters...
			 */
			if ((iphase == 0 || isDoubleDash) &&
			    (nexti != start || (arcsJoin && isDashed)))
				addCap (&arcs[iphase].caps, &arcs[iphase].ncaps,
 					&capSize[iphase], RIGHT_END, nextk);
		}
		i = nexti;
		if (i == start)
			break;
	}
	/*
	 * make sure the last section is rendered
	 */
	for (iphase = 0; iphase < (isDoubleDash ? 2 : 1); iphase++)
		if (arcs[iphase].narcs > 0) {
			arcs[iphase].arcs[arcs[iphase].narcs-1].render = 1;
			arcs[iphase].arcs[arcs[iphase].narcs-1].join =
			         arcs[iphase].njoins;
			arcs[iphase].arcs[arcs[iphase].narcs-1].cap =
			         arcs[iphase].ncaps;
		}
	free(data);
	return arcs;
arcfail:
	miFreeArcs(arcs, pGC);
	free(data);
	return NULL;
}

static double
angleToLength (
	int	angle,
	dashMap	*map)
{
	double	len, excesslen, sidelen = map->map[DASH_MAP_SIZE - 1], totallen;
	int	di;
	int	excess;
	Bool	oddSide = FALSE;

	totallen = 0;
	if (angle >= 0) {
		while (angle >= 90 * 64) {
			angle -= 90 * 64;
			totallen += sidelen;
			oddSide = !oddSide;
		}
	} else {
		while (angle < 0) {
			angle += 90 * 64;
			totallen -= sidelen;
			oddSide = !oddSide;
		}
	}
	if (oddSide)
		angle = 90 * 64 - angle;
		
	di = xAngleToDashIndex (angle);
	excess = angle - dashIndexToXAngle (di);

	len = map->map[di];
	/*
	 * linearly interpolate between this point and the next
	 */
	if (excess > 0) {
		excesslen = (map->map[di + 1] - map->map[di]) *
				((double) excess) / dashXAngleStep;
		len += excesslen;
	}
	if (oddSide)
		totallen += (sidelen - len);
	else
		totallen += len;
	return totallen;
}

/*
 * len is along the arc, but may be more than one rotation
 */

static int
lengthToAngle (
	double	len,
	dashMap	*map)
{
	double	sidelen = map->map[DASH_MAP_SIZE - 1];
	int	angle, angleexcess;
	Bool	oddSide = FALSE;
	int	a0, a1, a;

	angle = 0;
	/*
	 * step around the ellipse, subtracting sidelens and
	 * adding 90 degrees.  oddSide will tell if the
	 * map should be interpolated in reverse
	 */
	if (len >= 0) {
		if (sidelen == 0)
			return 2 * FULLCIRCLE;	/* infinity */
		while (len >= sidelen) {
			angle += 90 * 64;
			len -= sidelen;
			oddSide = !oddSide;
		}
	} else {
		if (sidelen == 0)
			return -2 * FULLCIRCLE;	/* infinity */
		while (len < 0) {
			angle -= 90 * 64;
			len += sidelen;
			oddSide = !oddSide;
		}
	}
	if (oddSide)
		len = sidelen - len;
	a0 = 0;
	a1 = DASH_MAP_SIZE - 1;
	/*
	 * binary search for the closest pre-computed length
	 */
	while (a1 - a0 > 1) {
		a = (a0 + a1) / 2;
		if (len > map->map[a])
			a0 = a;
		else
			a1 = a;
	}
	angleexcess = dashIndexToXAngle (a0);
	/*
	 * linearly interpolate to the next point
	 */
	angleexcess += (len - map->map[a0]) /
			(map->map[a0+1] - map->map[a0]) * dashXAngleStep;
	if (oddSide)
		angle += (90 * 64) - angleexcess;
	else
		angle += angleexcess;
	return angle;
}

/*
 * compute the angle of an ellipse which cooresponds to
 * the given path length.  Note that the correct solution
 * to this problem is an eliptic integral, we'll punt and
 * approximate (it's only for dashes anyway).  This
 * approximation uses a polygon.
 *
 * The remaining portion of len is stored in *lenp -
 * this will be negative if the arc extends beyond
 * len and positive if len extends beyond the arc.
 */

static int
computeAngleFromPath (
	int	startAngle,
	int	endAngle,	/* normalized absolute angles in *64 degrees */
	dashMap	*map,
	int	*lenp,
	int	backwards)
{
	int	a0, a1, a;
	double	len0;
	int	len;

	a0 = startAngle;
	a1 = endAngle;
	len = *lenp;
	if (backwards) {
		/*
		 * flip the problem around to always be
		 * forwards
		 */
		a0 = FULLCIRCLE - a0;
		a1 = FULLCIRCLE - a1;
	}
	if (a1 < a0)
		a1 += FULLCIRCLE;
	len0 = angleToLength (a0, map);
	a = lengthToAngle (len0 + len, map);
	if (a > a1) {
		a = a1;
		len -= angleToLength (a1, map) - len0;
	} else
		len = 0;
	if (backwards)
		a = FULLCIRCLE - a;
	*lenp = len;
	return a;
}

/*
 * scan convert wide arcs.
 */

/*
 * draw zero width/height arcs
 */

static void
drawZeroArc (
    DrawablePtr   pDraw,
    GCPtr         pGC,
    xArc          *tarc,
    int		  lw,
    miArcFacePtr	left,
    miArcFacePtr	right)
{
	double	x0 = 0.0, y0 = 0.0, x1 = 0.0, y1 = 0.0, w, h, x, y;
	double	xmax, ymax, xmin, ymin;
	int	a0, a1;
	double	a, startAngle, endAngle;
	double	l, lx, ly;

	l = lw / 2.0;
	a0 = tarc->angle1;
	a1 = tarc->angle2;
	if (a1 > FULLCIRCLE)
		a1 = FULLCIRCLE;
	else if (a1 < -FULLCIRCLE)
		a1 = -FULLCIRCLE;
	w = (double)tarc->width / 2.0;
	h = (double)tarc->height / 2.0;
	/*
	 * play in X coordinates right away
	 */
	startAngle = - ((double) a0 / 64.0);
	endAngle = - ((double) (a0 + a1) / 64.0);
	
	xmax = -w;
	xmin = w;
	ymax = -h;
	ymin = h;
	a = startAngle;
	for (;;)
	{
		x = w * miDcos(a);
		y = h * miDsin(a);
		if (a == startAngle)
		{
			x0 = x;
			y0 = y;
		}
		if (a == endAngle)
		{
			x1 = x;
			y1 = y;
		}
		if (x > xmax)
			xmax = x;
		if (x < xmin)
			xmin = x;
		if (y > ymax)
			ymax = y;
		if (y < ymin)
			ymin = y;
		if (a == endAngle)
			break;
		if (a1 < 0)	/* clockwise */
		{
			if (floor (a / 90.0) == floor (endAngle / 90.0))
				a = endAngle;
			else
				a = 90 * (floor (a/90.0) + 1);
		}
		else
		{
			if (ceil (a / 90.0) == ceil (endAngle / 90.0))
				a = endAngle;
			else
				a = 90 * (ceil (a/90.0) - 1);
		}
	}
	lx = ly = l;
	if ((x1 - x0) + (y1 - y0) < 0)
	    lx = ly = -l;
	if (h)
	{
	    ly = 0.0;
	    lx = -lx;
	}
	else
	    lx = 0.0;
	if (right)
	{
	    right->center.x = x0;
	    right->center.y = y0;
	    right->clock.x = x0 - lx;
	    right->clock.y = y0 - ly;
	    right->counterClock.x = x0 + lx;
	    right->counterClock.y = y0 + ly;
	}
	if (left)
 	{
	    left->center.x = x1;
	    left->center.y = y1;
	    left->clock.x = x1 + lx;
	    left->clock.y = y1 + ly;
	    left->counterClock.x = x1 - lx;
	    left->counterClock.y = y1 - ly;
	}
	
	x0 = xmin;
	x1 = xmax;
	y0 = ymin;
	y1 = ymax;
	if (ymin != y1) {
		xmin = -l;
		xmax = l;
	} else {
		ymin = -l;
		ymax = l;
	}
	if (xmax != xmin && ymax != ymin) {
		int	minx, maxx, miny, maxy;
		xRectangle  rect;

		minx = ICEIL (xmin + w) + tarc->x;
		maxx = ICEIL (xmax + w) + tarc->x;
		miny = ICEIL (ymin + h) + tarc->y;
		maxy = ICEIL (ymax + h) + tarc->y;
		rect.x = minx;
		rect.y = miny;
		rect.width = maxx - minx;
		rect.height = maxy - miny;
		(*pGC->ops->PolyFillRect) (pDraw, pGC, 1, &rect);
	}
}

/*
 * this computes the ellipse y value associated with the
 * bottom of the tail.
 */

static void
tailEllipseY (
	struct arc_def		*def,
	struct accelerators	*acc)
{
	double		t;

	acc->tail_y = 0.0;
	if (def->w == def->h)
	    return;
	t = def->l * def->w;
	if (def->w > def->h) {
	    if (t < acc->h2)
		return;
	} else {
	    if (t > acc->h2)
		return;
	}
	t = 2.0 * def->h * t;
	t = (CUBED_ROOT_4 * acc->h2 - cbrt(t * t)) / acc->h2mw2;
	if (t > 0.0)
	    acc->tail_y = def->h / CUBED_ROOT_2 * sqrt(t);
}

/*
 * inverse functions -- compute edge coordinates
 * from the ellipse
 */

static double
outerXfromXY (
	double			x,
	double			y,
	struct arc_def		*def,
	struct accelerators	*acc)
{
	return x + (x * acc->h2l) / sqrt (x*x * acc->h4 + y*y * acc->w4);
}

static double
outerYfromXY (
	double		x,
	double		y,
	struct arc_def		*def,
	struct accelerators	*acc)
{
	return y + (y * acc->w2l) / sqrt (x*x * acc->h4 + y*y * acc->w4);
}

static double
innerXfromXY (
	double			x,
	double			y,
	struct arc_def		*def,
	struct accelerators	*acc)
{
	return x - (x * acc->h2l) / sqrt (x*x * acc->h4 + y*y * acc->w4);
}

static double
innerYfromXY (
	double			x,
	double			y,
	struct arc_def		*def,
	struct accelerators	*acc)
{
	return y - (y * acc->w2l) / sqrt (x*x * acc->h4 + y*y * acc->w4);
}

static double
innerYfromY (
	double	y,
	struct arc_def		*def,
	struct accelerators	*acc)
{
	double	x;

	x = (def->w / def->h) * sqrt (acc->h2 - y*y);

	return y - (y * acc->w2l) / sqrt (x*x * acc->h4 + y*y * acc->w4);
}

static void
computeLine (
	double		x1,
	double		y1,
	double		x2,
	double		y2,
	struct line	*line)
{
	if (y1 == y2)
		line->valid = 0;
	else {
		line->m = (x1 - x2) / (y1 - y2);
		line->b = x1  - y1 * line->m;
		line->valid = 1;
	}
}

/*
 * compute various accelerators for an ellipse.  These
 * are simply values that are used repeatedly in
 * the computations
 */

static void
computeAcc (
	xArc			*tarc,
	int			lw,
	struct arc_def		*def,
	struct accelerators	*acc)
{
	def->w = ((double) tarc->width) / 2.0;
	def->h = ((double) tarc->height) / 2.0;
	def->l = ((double) lw) / 2.0;
	acc->h2 = def->h * def->h;
	acc->w2 = def->w * def->w;
	acc->h4 = acc->h2 * acc->h2;
	acc->w4 = acc->w2 * acc->w2;
	acc->h2l = acc->h2 * def->l;
	acc->w2l = acc->w2 * def->l;
	acc->h2mw2 = acc->h2 - acc->w2;
	acc->fromIntX = (tarc->width & 1) ? 0.5 : 0.0;
	acc->fromIntY = (tarc->height & 1) ? 0.5 : 0.0;
	acc->xorg = tarc->x + (tarc->width >> 1);
	acc->yorgu = tarc->y + (tarc->height >> 1);
	acc->yorgl = acc->yorgu + (tarc->height & 1);
	tailEllipseY (def, acc);
}
		
/*
 * compute y value bounds of various portions of the arc,
 * the outer edge, the ellipse and the inner edge.
 */

static void
computeBound (
	struct arc_def		*def,
	struct arc_bound	*bound,
	struct accelerators	*acc,
	miArcFacePtr		right,
	miArcFacePtr		left)
{
	double		t;
	double		innerTaily;
	double		tail_y;
	struct bound	innerx, outerx;
	struct bound	ellipsex;

	bound->ellipse.min = Dsin (def->a0) * def->h;
	bound->ellipse.max = Dsin (def->a1) * def->h;
	if (def->a0 == 45 && def->w == def->h)
		ellipsex.min = bound->ellipse.min;
	else
		ellipsex.min = Dcos (def->a0) * def->w;
	if (def->a1 == 45 && def->w == def->h)
		ellipsex.max = bound->ellipse.max;
	else
		ellipsex.max = Dcos (def->a1) * def->w;
	bound->outer.min = outerYfromXY (ellipsex.min, bound->ellipse.min, def, acc);
	bound->outer.max = outerYfromXY (ellipsex.max, bound->ellipse.max, def, acc);
	bound->inner.min = innerYfromXY (ellipsex.min, bound->ellipse.min, def, acc);
	bound->inner.max = innerYfromXY (ellipsex.max, bound->ellipse.max, def, acc);

	outerx.min = outerXfromXY (ellipsex.min, bound->ellipse.min, def, acc);
	outerx.max = outerXfromXY (ellipsex.max, bound->ellipse.max, def, acc);
	innerx.min = innerXfromXY (ellipsex.min, bound->ellipse.min, def, acc);
	innerx.max = innerXfromXY (ellipsex.max, bound->ellipse.max, def, acc);
	
	/*
	 * save the line end points for the
	 * cap code to use.  Careful here, these are
	 * in cartesean coordinates (y increasing upwards)
	 * while the cap code uses inverted coordinates
	 * (y increasing downwards)
	 */

	if (right) {
		right->counterClock.y = bound->outer.min;
		right->counterClock.x = outerx.min;
		right->center.y = bound->ellipse.min;
		right->center.x = ellipsex.min;
		right->clock.y = bound->inner.min;
		right->clock.x = innerx.min;
	}

	if (left) {
		left->clock.y = bound->outer.max;
		left->clock.x = outerx.max;
		left->center.y = bound->ellipse.max;
		left->center.x = ellipsex.max;
		left->counterClock.y = bound->inner.max;
		left->counterClock.x = innerx.max;
	}

	bound->left.min = bound->inner.max;
	bound->left.max = bound->outer.max;
	bound->right.min = bound->inner.min;
	bound->right.max = bound->outer.min;

	computeLine (innerx.min, bound->inner.min, outerx.min, bound->outer.min,
		      &acc->right);
	computeLine (innerx.max, bound->inner.max, outerx.max, bound->outer.max,
		     &acc->left);

	if (bound->inner.min > bound->inner.max) {
		t = bound->inner.min;
		bound->inner.min = bound->inner.max;
		bound->inner.max = t;
	}
	tail_y = acc->tail_y;
	if (tail_y > bound->ellipse.max)
		tail_y = bound->ellipse.max;
	else if (tail_y < bound->ellipse.min)
		tail_y = bound->ellipse.min;
	innerTaily = innerYfromY (tail_y, def, acc);
	if (bound->inner.min > innerTaily)
		bound->inner.min = innerTaily;
	if (bound->inner.max < innerTaily)
		bound->inner.max = innerTaily;
	bound->inneri.min = ICEIL(bound->inner.min - acc->fromIntY);
	bound->inneri.max = floor(bound->inner.max - acc->fromIntY);
	bound->outeri.min = ICEIL(bound->outer.min - acc->fromIntY);
	bound->outeri.max = floor(bound->outer.max - acc->fromIntY);
}

/*
 * this section computes the x value of the span at y 
 * intersected with the specified face of the ellipse.
 *
 * this is the min/max X value over the set of normal
 * lines to the entire ellipse,  the equation of the
 * normal lines is:
 *
 *     ellipse_x h^2                   h^2
 * x = ------------ y + ellipse_x (1 - --- )
 *     ellipse_y w^2                   w^2
 *
 * compute the derivative with-respect-to ellipse_y and solve
 * for zero:
 *    
 *       (w^2 - h^2) ellipse_y^3 + h^4 y
 * 0 = - ----------------------------------
 *       h w ellipse_y^2 sqrt (h^2 - ellipse_y^2)
 *
 *             (   h^4 y     )
 * ellipse_y = ( ----------  ) ^ (1/3)
 *             ( (h^2 - w^2) )
 *
 * The other two solutions to the equation are imaginary.
 *
 * This gives the position on the ellipse which generates
 * the normal with the largest/smallest x intersection point.
 *
 * Now compute the second derivative to check whether
 * the intersection is a minimum or maximum:
 *
 *    h (y0^3 (w^2 - h^2) + h^2 y (3y0^2 - 2h^2))
 * -  -------------------------------------------
 *          w y0^3 (sqrt (h^2 - y^2)) ^ 3
 *
 * as we only care about the sign,
 *
 * - (y0^3 (w^2 - h^2) + h^2 y (3y0^2 - 2h^2))
 *
 * or (to use accelerators),
 *
 * y0^3 (h^2 - w^2) - h^2 y (3y0^2 - 2h^2) 
 *
 */

/*
 * computes the position on the ellipse whose normal line
 * intersects the given scan line maximally
 */

static double
hookEllipseY (
	double			scan_y,
	struct arc_bound	*bound,
	struct accelerators	*acc,
	int			left)
{
	double	ret;

	if (acc->h2mw2 == 0) {
		if ( (scan_y > 0 && !left) || (scan_y < 0 && left) )
			return bound->ellipse.min;
		return bound->ellipse.max;
	}
	ret = (acc->h4 * scan_y) / (acc->h2mw2);
	if (ret >= 0)
		return cbrt (ret);
	else
		return -cbrt (-ret);
}

/*
 * computes the X value of the intersection of the
 * given scan line with the right side of the lower hook
 */

static double
hookX (
	double			scan_y,
	struct arc_def		*def,
	struct arc_bound	*bound,
	struct accelerators	*acc,
	int			left)
{
	double	ellipse_y, x;
	double	maxMin;

	if (def->w != def->h) {
		ellipse_y = hookEllipseY (scan_y, bound, acc, left);
		if (boundedLe (ellipse_y, bound->ellipse)) {
			/*
		 	 * compute the value of the second
		 	 * derivative
		 	 */
			maxMin = ellipse_y*ellipse_y*ellipse_y * acc->h2mw2 -
		 	 acc->h2 * scan_y * (3 * ellipse_y*ellipse_y - 2*acc->h2);
			if ((left && maxMin > 0) || (!left && maxMin < 0)) {
				if (ellipse_y == 0)
					return def->w + left ? -def->l : def->l;
				x = (acc->h2 * scan_y - ellipse_y * acc->h2mw2) *
					sqrt (acc->h2 - ellipse_y * ellipse_y) /
			 		(def->h * def->w * ellipse_y);
				return x;
			}
		}
	}
	if (left) {
		if (acc->left.valid && boundedLe (scan_y, bound->left)) {
			x = intersectLine (scan_y, acc->left);
		} else {
			if (acc->right.valid)
				x = intersectLine (scan_y, acc->right);
			else
				x = def->w - def->l;
		}
	} else {
		if (acc->right.valid && boundedLe (scan_y, bound->right)) {
			x = intersectLine (scan_y, acc->right);
		} else {
			if (acc->left.valid)
				x = intersectLine (scan_y, acc->left);
			else
				x = def->w - def->l;
		}
	}
	return x;
}

/*
 * generate the set of spans with
 * the given y coordinate
 */

static void
arcSpan (
	int			y,
	int			lx,
	int			lw,
	int			rx,
	int			rw,
	struct arc_def		*def,
	struct arc_bound	*bounds,
	struct accelerators	*acc,
	int			mask)
{
	int linx, loutx, rinx, routx;
	double x, altx;

	if (boundedLe (y, bounds->inneri)) {
	    linx = -(lx + lw);
	    rinx = rx;
	} else {
	    /*
	     * intersection with left face
	     */
	    x = hookX (y + acc->fromIntY, def, bounds, acc, 1);
	    if (acc->right.valid &&
		boundedLe (y + acc->fromIntY, bounds->right))
	    {
		altx = intersectLine (y + acc->fromIntY, acc->right);
		if (altx < x)
		    x = altx;
	    }
	    linx = -ICEIL(acc->fromIntX - x);
	    rinx = ICEIL(acc->fromIntX + x);
	}
	if (boundedLe (y, bounds->outeri)) {
	    loutx = -lx;
	    routx = rx + rw;
	} else {
	    /*
	     * intersection with right face
	     */
	    x = hookX (y + acc->fromIntY, def, bounds, acc, 0);
	    if (acc->left.valid &&
		boundedLe (y + acc->fromIntY, bounds->left))
	    {
		altx = x;
		x = intersectLine (y + acc->fromIntY, acc->left);
		if (x < altx)
		    x = altx;
	    }
	    loutx = -ICEIL(acc->fromIntX - x);
	    routx = ICEIL(acc->fromIntX + x);
	}
	if (routx > rinx) {
	    if (mask & 1)
		newFinalSpan (acc->yorgu - y,
			      acc->xorg + rinx, acc->xorg + routx);
	    if (mask & 8)
		newFinalSpan (acc->yorgl + y,
			      acc->xorg + rinx, acc->xorg + routx);
	}
	if (loutx > linx) {
	    if (mask & 2)
		newFinalSpan (acc->yorgu - y,
			      acc->xorg - loutx, acc->xorg - linx);
	    if (mask & 4)
		newFinalSpan (acc->yorgl + y,
			      acc->xorg - loutx, acc->xorg - linx);
	}
}

static void
arcSpan0 (
	int			lx,
	int			lw,
	int			rx,
	int			rw,
	struct arc_def		*def,
	struct arc_bound	*bounds,
	struct accelerators	*acc,
	int			mask)
{
    double x;

    if (boundedLe (0, bounds->inneri) &&
	acc->left.valid && boundedLe (0, bounds->left) &&
	acc->left.b > 0)
    {
	x = def->w - def->l;
	if (acc->left.b < x)
	    x = acc->left.b;
	lw = ICEIL(acc->fromIntX - x) - lx;
	rw += rx;
	rx = ICEIL(acc->fromIntX + x);
	rw -= rx;
    }
    arcSpan (0, lx, lw, rx, rw, def, bounds, acc, mask);
}

static void
tailSpan (
	int			y,
	int			lw,
	int			rw,
	struct arc_def		*def,
	struct arc_bound	*bounds,
	struct accelerators	*acc,
	int			mask)
{
    double yy, xalt, x, lx, rx;
    int n;

    if (boundedLe(y, bounds->outeri))
	arcSpan (y, 0, lw, -rw, rw, def, bounds, acc, mask);
    else if (def->w != def->h) {
	yy = y + acc->fromIntY;
	x = tailX(yy, def, bounds, acc);
	if (yy == 0.0 && x == -rw - acc->fromIntX)
	    return;
	if (acc->right.valid && boundedLe (yy, bounds->right)) {
	    rx = x;
	    lx = -x;
	    xalt = intersectLine (yy, acc->right);
	    if (xalt >= -rw - acc->fromIntX && xalt <= rx)
		rx = xalt;
	    n = ICEIL(acc->fromIntX + lx);
	    if (lw > n) {
		if (mask & 2)
		    newFinalSpan (acc->yorgu - y,
				  acc->xorg + n, acc->xorg + lw);
		if (mask & 4)
		    newFinalSpan (acc->yorgl + y,
				  acc->xorg + n, acc->xorg + lw);
	    }
	    n = ICEIL(acc->fromIntX + rx);
	    if (n > -rw) {
		if (mask & 1)
		    newFinalSpan (acc->yorgu - y,
				  acc->xorg - rw, acc->xorg + n);
		if (mask & 8)
		    newFinalSpan (acc->yorgl + y,
				  acc->xorg - rw, acc->xorg + n);
	    }
	}
	arcSpan (y,
		 ICEIL(acc->fromIntX - x), 0,
		 ICEIL(acc->fromIntX + x), 0,
		 def, bounds, acc, mask);
    }
}

/*
 * create whole arcs out of pieces.  This code is
 * very bad.
 */

static struct finalSpan	**finalSpans = NULL;
static int		finalMiny = 0, finalMaxy = -1;
static int		finalSize = 0;

static int		nspans = 0;	/* total spans, not just y coords */

struct finalSpan {
	struct finalSpan	*next;
	int			min, max;	/* x values */
};

static struct finalSpan    *freeFinalSpans, *tmpFinalSpan;

# define allocFinalSpan()   (freeFinalSpans ?\
				((tmpFinalSpan = freeFinalSpans), \
				 (freeFinalSpans = freeFinalSpans->next), \
				 (tmpFinalSpan->next = 0), \
				 tmpFinalSpan) : \
			     realAllocSpan ())

# define SPAN_CHUNK_SIZE    128

struct finalSpanChunk {
	struct finalSpan	data[SPAN_CHUNK_SIZE];
	struct finalSpanChunk	*next;
};

static struct finalSpanChunk	*chunks;

static struct finalSpan *
realAllocSpan (void)
{
	struct finalSpanChunk	*newChunk;
	struct finalSpan	*span;
	int			i;

	newChunk = malloc(sizeof (struct finalSpanChunk));
	if (!newChunk)
		return (struct finalSpan *) NULL;
	newChunk->next = chunks;
	chunks = newChunk;
	freeFinalSpans = span = newChunk->data + 1;
	for (i = 1; i < SPAN_CHUNK_SIZE-1; i++) {
		span->next = span+1;
		span++;
	}
	span->next = 0;
	span = newChunk->data;
	span->next = 0;
	return span;
}

static void
disposeFinalSpans (void)
{
	struct finalSpanChunk	*chunk, *next;

	for (chunk = chunks; chunk; chunk = next) {
		next = chunk->next;
		free(chunk);
	}
	chunks = 0;
	freeFinalSpans = 0;
	free(finalSpans);
	finalSpans = 0;
}

static void
fillSpans (
    DrawablePtr	pDrawable,
    GCPtr	pGC)
{
	struct finalSpan	*span;
	DDXPointPtr		xSpan;
	int			*xWidth;
	int			i;
	struct finalSpan	**f;
	int			spany;
	DDXPointPtr		xSpans;
	int			*xWidths;

	if (nspans == 0)
		return;
	xSpan = xSpans = malloc(nspans * sizeof (DDXPointRec));
	xWidth = xWidths = malloc(nspans * sizeof (int));
	if (xSpans && xWidths)
	{
	    i = 0;
	    f = finalSpans;
	    for (spany = finalMiny; spany <= finalMaxy; spany++, f++) {
		    for (span = *f; span; span=span->next) {
			    if (span->max <= span->min)
				    continue;
			    xSpan->x = span->min;
			    xSpan->y = spany;
			    ++xSpan;
			    *xWidth++ = span->max - span->min;
			    ++i;
		    }
	    }
	    (*pGC->ops->FillSpans) (pDrawable, pGC, i, xSpans, xWidths, TRUE);
	}
	disposeFinalSpans ();
	free(xSpans);
	free(xWidths);
	finalMiny = 0;
	finalMaxy = -1;
	finalSize = 0;
	nspans = 0;
}

# define SPAN_REALLOC	100

# define findSpan(y) ((finalMiny <= (y) && (y) <= finalMaxy) ? \
			  &finalSpans[(y) - finalMiny] : \
			  realFindSpan (y))

static struct finalSpan **
realFindSpan (int y)
{
	struct finalSpan	**newSpans;
	int			newSize, newMiny, newMaxy;
	int			change;
	int			i;

	if (y < finalMiny || y > finalMaxy) {
		if (!finalSize) {
			finalMiny = y;
			finalMaxy = y - 1;
		}
		if (y < finalMiny)
			change = finalMiny - y;
		else
			change = y - finalMaxy;
		if (change >= SPAN_REALLOC)
			change += SPAN_REALLOC;
		else
			change = SPAN_REALLOC;
		newSize = finalSize + change;
		newSpans = malloc(newSize * sizeof (struct finalSpan *));
		if (!newSpans)
		    return NULL;
		newMiny = finalMiny;
		newMaxy = finalMaxy;
		if (y < finalMiny)
			newMiny = finalMiny - change;
		else
			newMaxy = finalMaxy + change;
		if (finalSpans) {
			memmove(((char *) newSpans) + (finalMiny-newMiny) * sizeof (struct finalSpan *),
				(char *) finalSpans,
			       finalSize * sizeof (struct finalSpan *));
			free(finalSpans);
		}
		if ((i = finalMiny - newMiny) > 0)
			memset((char *)newSpans, 0, i * sizeof (struct finalSpan *));
		if ((i = newMaxy - finalMaxy) > 0)
			memset((char *)(newSpans + newSize - i), 0,
			       i * sizeof (struct finalSpan *));
		finalSpans = newSpans;
		finalMaxy = newMaxy;
		finalMiny = newMiny;
		finalSize = newSize;
	}
	return &finalSpans[y - finalMiny];
}

static void
newFinalSpan (
    int		y,
    int	xmin,
    int	xmax)
{
	struct finalSpan	*x;
	struct finalSpan	**f;
	struct finalSpan	*oldx;
	struct finalSpan	*prev;

	f = findSpan (y);
	if (!f)
	    return;
	oldx = 0;
	for (;;) {
		prev = 0;
		for (x = *f; x; x=x->next) {
			if (x == oldx) {
				prev = x;
				continue;
			}
			if (x->min <= xmax && xmin <= x->max) {
				if (oldx) {
					oldx->min = min (x->min, xmin);
					oldx->max = max (x->max, xmax);
					if (prev)
						prev->next = x->next;
					else
						*f = x->next;
					--nspans;
				} else {
					x->min = min (x->min, xmin);
					x->max = max (x->max, xmax);
					oldx = x;
				}
				xmin = oldx->min;
				xmax = oldx->max;
				break;
			}
			prev = x;
		}
		if (!x)
			break;
	}
	if (!oldx) {
		x = allocFinalSpan ();
		if (x)
		{
		    x->min = xmin;
		    x->max = xmax;
		    x->next = *f;
		    *f = x;
		    ++nspans;
		}
	}
}

static void
mirrorSppPoint (
	int		quadrant,
	SppPointPtr	sppPoint)
{
	switch (quadrant) {
	case 0:
		break;
	case 1:
		sppPoint->x = -sppPoint->x;
		break;
	case 2:
		sppPoint->x = -sppPoint->x;
		sppPoint->y = -sppPoint->y;
		break;
	case 3:
		sppPoint->y = -sppPoint->y;
		break;
	}
	/*
	 * and translate to X coordinate system
	 */
	sppPoint->y = -sppPoint->y;
}

/*
 * split an arc into pieces which are scan-converted
 * in the first-quadrant and mirrored into position.
 * This is necessary as the scan-conversion code can
 * only deal with arcs completely contained in the
 * first quadrant.
 */

static void
drawArc (
	xArc *tarc,
	int	l,
	int	a0,
	int	a1,
	miArcFacePtr	right,
	miArcFacePtr	left)	/* save end line points */
{
	struct arc_def		def;
	struct accelerators	acc;
	int			startq, endq, curq;
	int			rightq, leftq = 0, righta = 0, lefta = 0;
	miArcFacePtr		passRight, passLeft;
	int			q0 = 0, q1 = 0, mask;
	struct band {
		int	a0, a1;
		int	mask;
	}	band[5], sweep[20];
	int			bandno, sweepno;
	int			i, j;
	int			flipRight = 0, flipLeft = 0;			
	int			copyEnd = 0;
	miArcSpanData		*spdata;

	spdata = miComputeWideEllipse(l, tarc);
	if (!spdata)
	    return;

	if (a1 < a0)
		a1 += 360 * 64;
	startq = a0 / (90 * 64);
	if (a0 == a1)
	    endq = startq;
	else
	    endq = (a1-1) / (90 * 64);
	bandno = 0;
	curq = startq;
	rightq = -1;
	for (;;) {
		switch (curq) {
		case 0:
			if (a0 > 90 * 64)
				q0 = 0;
			else
				q0 = a0;
			if (a1 < 360 * 64)
				q1 = min (a1, 90 * 64);
			else
				q1 = 90 * 64;
			if (curq == startq && a0 == q0 && rightq < 0) {
				righta = q0;
				rightq = curq;
			}
			if (curq == endq && a1 == q1) {
				lefta = q1;
				leftq = curq;
			}
			break;
		case 1:
			if (a1 < 90 * 64)
				q0 = 0;
			else
				q0 = 180 * 64 - min (a1, 180 * 64);
			if (a0 > 180 * 64)
				q1 = 90 * 64;
			else
				q1 = 180 * 64 - max (a0, 90 * 64);
			if (curq == startq && 180 * 64 - a0 == q1) {
				righta = q1;
				rightq = curq;
			}
			if (curq == endq && 180 * 64 - a1 == q0) {
				lefta = q0;
				leftq = curq;
			}
			break;
		case 2:
			if (a0 > 270 * 64)
				q0 = 0;
			else
				q0 = max (a0, 180 * 64) - 180 * 64;
			if (a1 < 180 * 64)
				q1 = 90 * 64;
			else
				q1 = min (a1, 270 * 64) - 180 * 64;
			if (curq == startq && a0 - 180*64 == q0) {
				righta = q0;
				rightq = curq;
			}
			if (curq == endq && a1 - 180 * 64 == q1) {
				lefta = q1;
				leftq = curq;
			}
			break;
		case 3:
			if (a1 < 270 * 64)
				q0 = 0;
			else
				q0 = 360 * 64 - min (a1, 360 * 64);
			q1 = 360 * 64 - max (a0, 270 * 64);
			if (curq == startq && 360 * 64 - a0 == q1) {
				righta = q1;
				rightq = curq;
			}
			if (curq == endq && 360 * 64 - a1 == q0) {
				lefta = q0;
				leftq = curq;
			}
			break;
		}
		band[bandno].a0 = q0;
		band[bandno].a1 = q1;
		band[bandno].mask = 1 << curq;
		bandno++;
		if (curq == endq)
			break;
		curq++;
		if (curq == 4) {
			a0 = 0;
			a1 -= 360 * 64;
			curq = 0;
			endq -= 4;
		}
	}
	sweepno = 0;
	for (;;) {
		q0 = 90 * 64;
		mask = 0;
		/*
		 * find left-most point
		 */
		for (i = 0; i < bandno; i++)
			if (band[i].a0 <= q0) {
				q0 = band[i].a0;
				q1 = band[i].a1;
				mask = band[i].mask;
			}
		if (!mask)
			break;
		/*
		 * locate next point of change
		 */
		for (i = 0; i < bandno; i++)
			if (!(mask & band[i].mask)) {
				if (band[i].a0 == q0) {
					if (band[i].a1 < q1)
						q1 = band[i].a1;
					mask |= band[i].mask;
 				} else if (band[i].a0 < q1)
					q1 = band[i].a0;
			}
		/*
		 * create a new sweep
		 */
		sweep[sweepno].a0 = q0;
		sweep[sweepno].a1 = q1;
		sweep[sweepno].mask = mask;
		sweepno++;
		/*
		 * subtract the sweep from the affected bands
		 */
		for (i = 0; i < bandno; i++)
			if (band[i].a0 == q0) {
				band[i].a0 = q1;
				/*
				 * check if this band is empty
				 */
				if (band[i].a0 == band[i].a1)
					band[i].a1 = band[i].a0 = 90 * 64 + 1;
			}
	}
	computeAcc (tarc, l, &def, &acc);
	for (j = 0; j < sweepno; j++) {
		mask = sweep[j].mask;
		passRight = passLeft = 0;
 		if (mask & (1 << rightq)) {
			if (sweep[j].a0 == righta)
				passRight = right;
			else if (sweep[j].a1 == righta) {
				passLeft = right;
				flipRight = 1;
			}
		}
		if (mask & (1 << leftq)) {
			if (sweep[j].a1 == lefta)
			{
				if (passLeft)
					copyEnd = 1;
				passLeft = left;
			}
			else if (sweep[j].a0 == lefta) {
				if (passRight)
					copyEnd = 1;
				passRight = left;
				flipLeft = 1;
			}
		}
		drawQuadrant (&def, &acc, sweep[j].a0, sweep[j].a1, mask, 
 			      passRight, passLeft, spdata);
	}
	/*
	 * when copyEnd is set, both ends of the arc were computed
	 * at the same time; drawQuadrant only takes one end though,
	 * so the left end will be the only one holding the data.  Copy
	 * it from there.
	 */
	if (copyEnd)
		*right = *left;
	/*
	 * mirror the coordinates generated for the
	 * faces of the arc
	 */
	if (right) {
		mirrorSppPoint (rightq, &right->clock);
		mirrorSppPoint (rightq, &right->center);
		mirrorSppPoint (rightq, &right->counterClock);
		if (flipRight) {
			SppPointRec	temp;

			temp = right->clock;
			right->clock = right->counterClock;
			right->counterClock = temp;
		}
	}
	if (left) {
		mirrorSppPoint (leftq,  &left->counterClock);
		mirrorSppPoint (leftq,  &left->center);
		mirrorSppPoint (leftq,  &left->clock);
		if (flipLeft) {
			SppPointRec	temp;

			temp = left->clock;
			left->clock = left->counterClock;
			left->counterClock = temp;
		}
	}
	free(spdata);
}

static void
drawQuadrant (
	struct arc_def		*def,
	struct accelerators	*acc,
	int			a0,
	int			a1,
	int			mask,
	miArcFacePtr		right,
	miArcFacePtr		left,
	miArcSpanData		*spdata)
{
	struct arc_bound	bound;
	double			yy, x, xalt;
	int			y, miny, maxy;
	int			n;
	miArcSpan		*span;

	def->a0 = ((double) a0) / 64.0;
	def->a1 = ((double) a1) / 64.0;
	computeBound (def, &bound, acc, right, left);
	yy = bound.inner.min;
	if (bound.outer.min < yy)
	    yy = bound.outer.min;
	miny = ICEIL(yy - acc->fromIntY);
	yy = bound.inner.max;
	if (bound.outer.max > yy)
	    yy = bound.outer.max;
	maxy = floor(yy - acc->fromIntY);
	y = spdata->k;
	span = spdata->spans;
	if (spdata->top)
	{
	    if (a1 == 90 * 64 && (mask & 1))
		newFinalSpan (acc->yorgu - y - 1, acc->xorg, acc->xorg + 1);
	    span++;
	}
	for (n = spdata->count1; --n >= 0; )
	{
	    if (y < miny)
		return;
	    if (y <= maxy) {
		arcSpan (y,
			 span->lx, -span->lx, 0, span->lx + span->lw,
			 def, &bound, acc, mask);
		if (span->rw + span->rx)
		    tailSpan (y, -span->rw, -span->rx, def, &bound, acc, mask);
	    }
	    y--;
	    span++;
	}
	if (y < miny)
	    return;
	if (spdata->hole)
	{
	    if (y <= maxy)
		arcSpan (y, 0, 0, 0, 1, def, &bound, acc, mask & 0xc);
	}
	for (n = spdata->count2; --n >= 0; )
	{
	    if (y < miny)
		return;
	    if (y <= maxy)
		arcSpan (y, span->lx, span->lw, span->rx, span->rw,
			 def, &bound, acc, mask);
	    y--;
	    span++;
	}
	if (spdata->bot && miny <= y && y <= maxy)
	{
	    n = mask;
	    if (y == miny)
		n &= 0xc;
	    if (span->rw <= 0) {
		arcSpan0 (span->lx, -span->lx, 0, span->lx + span->lw,
			  def, &bound, acc, n);
		if (span->rw + span->rx)
		    tailSpan (y, -span->rw, -span->rx, def, &bound, acc, n);
	    }
	    else
		arcSpan0 (span->lx, span->lw, span->rx, span->rw,
			  def, &bound, acc, n);
	    y--;
	}
	while (y >= miny) {
	    yy = y + acc->fromIntY;
	    if (def->w == def->h) {
		xalt = def->w - def->l;
		x = -sqrt(xalt * xalt - yy * yy);
	    } else {
		x = tailX(yy, def, &bound, acc);
		if (acc->left.valid && boundedLe (yy, bound.left)) {
		    xalt = intersectLine (yy, acc->left);
		    if (xalt < x)
			x = xalt;
		}
		if (acc->right.valid && boundedLe (yy, bound.right)) {
		    xalt = intersectLine (yy, acc->right);
		    if (xalt < x)
			x = xalt;
		}
	    }
	    arcSpan (y,
		     ICEIL(acc->fromIntX - x), 0,
		     ICEIL(acc->fromIntX + x), 0,
		     def, &bound, acc, mask);
	    y--;
	}
}
>>>>>>> c1e6c742
<|MERGE_RESOLUTION|>--- conflicted
+++ resolved
@@ -1,4 +1,3 @@
-<<<<<<< HEAD
 /***********************************************************
 
 Copyright 1987, 1998  The Open Group
@@ -1492,7 +1491,7 @@
 	if (dy > 0)
 	    return 90.0;
 	return -90.0;
-    } else if (Fabs (dy) == Fabs (dx)) {
+    } else if (fabs (dy) == fabs (dx)) {
 	if (dy > 0) {
 	    if (dx > 0)
 		return 45.0;
@@ -3588,3592 +3587,4 @@
 		     def, &bound, acc, mask);
 	    y--;
 	}
-}
-=======
-/***********************************************************
-
-Copyright 1987, 1998  The Open Group
-
-Permission to use, copy, modify, distribute, and sell this software and its
-documentation for any purpose is hereby granted without fee, provided that
-the above copyright notice appear in all copies and that both that
-copyright notice and this permission notice appear in supporting
-documentation.
-
-The above copyright notice and this permission notice shall be included in
-all copies or substantial portions of the Software.
-
-THE SOFTWARE IS PROVIDED "AS IS", WITHOUT WARRANTY OF ANY KIND, EXPRESS OR
-IMPLIED, INCLUDING BUT NOT LIMITED TO THE WARRANTIES OF MERCHANTABILITY,
-FITNESS FOR A PARTICULAR PURPOSE AND NONINFRINGEMENT.  IN NO EVENT SHALL THE
-OPEN GROUP BE LIABLE FOR ANY CLAIM, DAMAGES OR OTHER LIABILITY, WHETHER IN
-AN ACTION OF CONTRACT, TORT OR OTHERWISE, ARISING FROM, OUT OF OR IN
-CONNECTION WITH THE SOFTWARE OR THE USE OR OTHER DEALINGS IN THE SOFTWARE.
-
-Except as contained in this notice, the name of The Open Group shall not be
-used in advertising or otherwise to promote the sale, use or other dealings
-in this Software without prior written authorization from The Open Group.
-
-
-Copyright 1987 by Digital Equipment Corporation, Maynard, Massachusetts.
-
-                        All Rights Reserved
-
-Permission to use, copy, modify, and distribute this software and its 
-documentation for any purpose and without fee is hereby granted, 
-provided that the above copyright notice appear in all copies and that
-both that copyright notice and this permission notice appear in 
-supporting documentation, and that the name of Digital not be
-used in advertising or publicity pertaining to distribution of the
-software without specific, written prior permission.  
-
-DIGITAL DISCLAIMS ALL WARRANTIES WITH REGARD TO THIS SOFTWARE, INCLUDING
-ALL IMPLIED WARRANTIES OF MERCHANTABILITY AND FITNESS, IN NO EVENT SHALL
-DIGITAL BE LIABLE FOR ANY SPECIAL, INDIRECT OR CONSEQUENTIAL DAMAGES OR
-ANY DAMAGES WHATSOEVER RESULTING FROM LOSS OF USE, DATA OR PROFITS,
-WHETHER IN AN ACTION OF CONTRACT, NEGLIGENCE OR OTHER TORTIOUS ACTION,
-ARISING OUT OF OR IN CONNECTION WITH THE USE OR PERFORMANCE OF THIS
-SOFTWARE.
-
-******************************************************************/
-/* Author: Keith Packard and Bob Scheifler */
-/* Warning: this code is toxic, do not dally very long here. */
-
-#ifdef HAVE_DIX_CONFIG_H
-#include <dix-config.h>
-#endif
-
-#include <math.h>
-#include <X11/X.h>
-#include <X11/Xprotostr.h>
-#include "misc.h"
-#include "gcstruct.h"
-#include "scrnintstr.h"
-#include "pixmapstr.h"
-#include "windowstr.h"
-#include "mifpoly.h"
-#include "mi.h"
-#include "mifillarc.h"
-#include <X11/Xfuncproto.h>
-
-static double miDsin(double a);
-static double miDcos(double a);
-static double miDasin(double v);
-static double miDatan2(double dy, double dx);
-
-#ifndef HAVE_CBRT
-static double
-cbrt(double x)
-{
-    if (x > 0.0)
-	return pow(x, 1.0/3.0);
-    else
-	return -pow(-x, 1.0/3.0);
-}
-#endif
-
-/*
- * some interesting sematic interpretation of the protocol:
- *
- * Self intersecting arcs (i.e. those spanning 360 degrees) 
- *  never join with other arcs, and are drawn without caps
- *  (unless on/off dashed, in which case each dash segment
- *  is capped, except when the last segment meets the
- *  first segment, when no caps are drawn)
- *
- * double dash arcs are drawn in two parts, first the
- *  odd dashes (drawn in background) then the even dashes
- *  (drawn in foreground).  This means that overlapping
- *  sections of foreground/background are drawn twice,
- *  first in background then in foreground.  The double-draw
- *  occurs even when the function uses the destination values
- *  (e.g. xor mode).  This is the same way the wide-line
- *  code works and should be "fixed".
- *
- */
-
-#undef max
-#undef min
-
-_X_INLINE static int max (const int x, const int y)
-{
-	return x>y? x:y;
-}
-
-_X_INLINE static int min (const int x, const int y)
-{
-	return x<y? x:y;
-}
-
-struct bound {
-	double	min, max;
-};
-
-struct ibound {
-	int	min, max;
-};
-
-#define boundedLe(value, bounds)\
-	((bounds).min <= (value) && (value) <= (bounds).max)
-
-struct line {
-	double	m, b;
-	int	valid;
-};
-
-#define intersectLine(y,line) (line.m * (y) + line.b)
-
-/*
- * these are all y value bounds
- */
-
-struct arc_bound {
-	struct bound	ellipse;
-	struct bound	inner;
-	struct bound	outer;
-	struct bound	right;
-	struct bound	left;
-	struct ibound	inneri;
-	struct ibound	outeri;
-};
-
-struct accelerators {
-	double		tail_y;
-	double		h2;
-	double		w2;
-	double		h4;
-	double		w4;
-	double		h2mw2;
-	double		h2l;
-	double		w2l;
-	double		fromIntX;
-	double		fromIntY;
-	struct line	left, right;
-	int		yorgu;
-	int		yorgl;
-	int		xorg;
-};
-
-struct arc_def {
-	double	w, h, l;
-	double	a0, a1;
-};
-
-# define todeg(xAngle)	(((double) (xAngle)) / 64.0)
-
-# define RIGHT_END	0
-# define LEFT_END	1
-
-typedef struct _miArcJoin {
-	int	arcIndex0, arcIndex1;
-	int	phase0, phase1;
-	int	end0, end1;
-} miArcJoinRec, *miArcJoinPtr;
-
-typedef struct _miArcCap {
-	int		arcIndex;
-	int		end;		
-} miArcCapRec, *miArcCapPtr;
-
-typedef struct _miArcFace {
-	SppPointRec	clock;
-	SppPointRec	center;
-	SppPointRec	counterClock;
-} miArcFaceRec, *miArcFacePtr;
-
-typedef struct _miArcData {
-	xArc		arc;
-	int		render;		/* non-zero means render after drawing */
-	int		join;		/* related join */
-	int		cap;		/* related cap */
-	int		selfJoin;	/* final dash meets first dash */
-	miArcFaceRec	bounds[2];
-	double		x0, y0, x1, y1;
-} miArcDataRec, *miArcDataPtr;
-
-/*
- * This is an entire sequence of arcs, computed and categorized according
- * to operation.  miDashArcs generates either one or two of these.
- */
-
-typedef struct _miPolyArc {
-	int		narcs;
-	miArcDataPtr	arcs;
-	int		ncaps;
-	miArcCapPtr	caps;
-	int		njoins;
-	miArcJoinPtr	joins;
-} miPolyArcRec, *miPolyArcPtr;
-
-static void fillSpans(DrawablePtr pDrawable, GCPtr pGC);
-static void newFinalSpan(int y, int xmin, int xmax);
-static void drawArc(xArc *tarc, int l, int a0, int a1, miArcFacePtr right,
-		    miArcFacePtr left);
-static void drawZeroArc(DrawablePtr pDraw, GCPtr pGC, xArc *tarc, int lw,
-			miArcFacePtr left, miArcFacePtr right);
-static void miArcJoin(DrawablePtr pDraw, GCPtr pGC, miArcFacePtr pLeft,
-		      miArcFacePtr pRight, int xOrgLeft, int yOrgLeft,
-		      double xFtransLeft, double yFtransLeft,
-		      int xOrgRight, int yOrgRight,
-		      double xFtransRight, double yFtransRight);
-static void miArcCap(DrawablePtr pDraw, GCPtr pGC, miArcFacePtr pFace,
-		     int end, int xOrg, int yOrg, double xFtrans,
-		     double yFtrans);
-static void miRoundCap(DrawablePtr pDraw, GCPtr pGC, SppPointRec pCenter,
-		       SppPointRec pEnd, SppPointRec pCorner,
-		       SppPointRec pOtherCorner, int fLineEnd,
-		       int xOrg, int yOrg, double xFtrans, double yFtrans);
-static void miFreeArcs(miPolyArcPtr arcs, GCPtr pGC);
-static miPolyArcPtr miComputeArcs(xArc *parcs, int narcs, GCPtr pGC);
-static int miGetArcPts(SppArcPtr parc, int cpt, SppPointPtr *ppPts);
-
-# define CUBED_ROOT_2	1.2599210498948732038115849718451499938964
-# define CUBED_ROOT_4	1.5874010519681993173435330390930175781250
-
-/*
- * draw one segment of the arc using the arc spans generation routines
- */
-
-static void
-miArcSegment(
-    DrawablePtr   pDraw,
-    GCPtr         pGC,
-    xArc          tarc,
-    miArcFacePtr	right,
-    miArcFacePtr	left)
-{
-    int l = pGC->lineWidth;
-    int a0, a1, startAngle, endAngle;
-    miArcFacePtr temp;
-
-    if (!l)
-	l = 1;
-
-    if (tarc.width == 0 || tarc.height == 0) {
-    	drawZeroArc (pDraw, pGC, &tarc, l, left, right);
-	return;
-    }
-
-    if (pGC->miTranslate) {
-	tarc.x += pDraw->x;
-	tarc.y += pDraw->y;
-    }
-
-    a0 = tarc.angle1;
-    a1 = tarc.angle2;
-    if (a1 > FULLCIRCLE)
-	a1 = FULLCIRCLE;
-    else if (a1 < -FULLCIRCLE)
-	a1 = -FULLCIRCLE;
-    if (a1 < 0) {
-    	startAngle = a0 + a1;
-	endAngle = a0;
-	temp = right;
-	right = left;
-	left = temp;
-    } else {
-	startAngle = a0;
-	endAngle = a0 + a1;
-    }
-    /*
-     * bounds check the two angles
-     */
-    if (startAngle < 0)
-	startAngle = FULLCIRCLE - (-startAngle) % FULLCIRCLE;
-    if (startAngle >= FULLCIRCLE)
-	startAngle = startAngle % FULLCIRCLE;
-    if (endAngle < 0)
-	endAngle = FULLCIRCLE - (-endAngle) % FULLCIRCLE;
-    if (endAngle > FULLCIRCLE)
-	endAngle = (endAngle-1) % FULLCIRCLE + 1;
-    if ((startAngle == endAngle) && a1) {
-	startAngle = 0;
-	endAngle = FULLCIRCLE;
-    }
-
-    drawArc (&tarc, l, startAngle, endAngle, right, left);
-}
-
-/*
-
-Three equations combine to describe the boundaries of the arc
-
-x^2/w^2 + y^2/h^2 = 1			ellipse itself
-(X-x)^2 + (Y-y)^2 = r^2			circle at (x, y) on the ellipse
-(Y-y) = (X-x)*w^2*y/(h^2*x)		normal at (x, y) on the ellipse
-
-These lead to a quartic relating Y and y
-
-y^4 - (2Y)y^3 + (Y^2 + (h^4 - w^2*r^2)/(w^2 - h^2))y^2
-    - (2Y*h^4/(w^2 - h^2))y + (Y^2*h^4)/(w^2 - h^2) = 0
-
-The reducible cubic obtained from this quartic is
-
-z^3 - (3N)z^2 - 2V = 0
-
-where
-
-N = (Y^2 + (h^4 - w^2*r^2/(w^2 - h^2)))/6
-V = w^2*r^2*Y^2*h^4/(4 *(w^2 - h^2)^2)
-
-Let
-
-t = z - N
-p = -N^2
-q = -N^3 - V
-
-Then we get
-
-t^3 + 3pt + 2q = 0
-
-The discriminant of this cubic is
-
-D = q^2 + p^3
-
-When D > 0, a real root is obtained as
-
-z = N + cbrt(-q+sqrt(D)) + cbrt(-q-sqrt(D))
-
-When D < 0, a real root is obtained as
-
-z = N - 2m*cos(acos(-q/m^3)/3)
-
-where
-
-m = sqrt(|p|) * sign(q)
-
-Given a real root Z of the cubic, the roots of the quartic are the roots
-of the two quadratics
-
-y^2 + ((b+A)/2)y + (Z + (bZ - d)/A) = 0
-
-where 
-
-A = +/- sqrt(8Z + b^2 - 4c)
-b, c, d are the cubic, quadratic, and linear coefficients of the quartic
-
-Some experimentation is then required to determine which solutions
-correspond to the inner and outer boundaries.
-
-*/
-
-typedef struct {
-    short lx, lw, rx, rw;
-} miArcSpan;
-
-typedef struct {
-    miArcSpan *spans;
-    int count1, count2, k;
-    char top, bot, hole;
-} miArcSpanData;
-
-static void drawQuadrant(struct arc_def *def, struct accelerators *acc,
-			 int a0, int a1, int mask, miArcFacePtr right,
-			 miArcFacePtr left, miArcSpanData *spdata);
-
-static void
-miComputeCircleSpans(
-    int lw,
-    xArc *parc,
-    miArcSpanData *spdata)
-{
-    miArcSpan *span;
-    int doinner;
-    int x, y, e;
-    int xk, yk, xm, ym, dx, dy;
-    int slw, inslw;
-    int inx = 0, iny, ine = 0;
-    int inxk = 0, inyk = 0, inxm = 0, inym = 0;
-
-    doinner = -lw;
-    slw = parc->width - doinner;
-    y = parc->height >> 1;
-    dy = parc->height & 1;
-    dx = 1 - dy;
-    MIWIDEARCSETUP(x, y, dy, slw, e, xk, xm, yk, ym);
-    inslw = parc->width + doinner;
-    if (inslw > 0)
-    {
-	spdata->hole = spdata->top;
-	MIWIDEARCSETUP(inx, iny, dy, inslw, ine, inxk, inxm, inyk, inym);
-    }
-    else
-    {
-	spdata->hole = FALSE;
-	doinner = -y;
-    }
-    spdata->count1 = -doinner - spdata->top;
-    spdata->count2 = y + doinner;
-    span = spdata->spans;
-    while (y)
-    {
-	MIFILLARCSTEP(slw);
-	span->lx = dy - x;
-	if (++doinner <= 0)
- 	{
-	    span->lw = slw;
-	    span->rx = 0;
-	    span->rw = span->lx + slw;
-	}
-	else
-	{
-	    MIFILLINARCSTEP(inslw);
-	    span->lw = x - inx;
-	    span->rx = dy - inx + inslw;
-	    span->rw = inx - x + slw - inslw;
-	}
-	span++;
-    }
-    if (spdata->bot)
-    {
-	if (spdata->count2)
-	    spdata->count2--;
-	else
-	{
-	    if (lw > (int)parc->height)
-		span[-1].rx = span[-1].rw = -((lw - (int)parc->height) >> 1);
-	    else
-		span[-1].rw = 0;
-	    spdata->count1--;
-	}
-    }
-}
-
-static void
-miComputeEllipseSpans(
-    int lw,
-    xArc *parc,
-    miArcSpanData *spdata)
-{
-    miArcSpan *span;
-    double w, h, r, xorg;
-    double Hs, Hf, WH, K, Vk, Nk, Fk, Vr, N, Nc, Z, rs;
-    double A, T, b, d, x, y, t, inx, outx = 0.0, hepp, hepm;
-    int flip, solution;
-
-    w = (double)parc->width / 2.0;
-    h = (double)parc->height / 2.0;
-    r = lw / 2.0;
-    rs = r * r;
-    Hs = h * h;
-    WH = w * w - Hs;
-    Nk = w * r;
-    Vk = (Nk * Hs) / (WH + WH);
-    Hf = Hs * Hs;
-    Nk = (Hf - Nk * Nk) / WH;
-    Fk = Hf / WH;
-    hepp = h + EPSILON;
-    hepm = h - EPSILON;
-    K = h + ((lw - 1) >> 1);
-    span = spdata->spans;
-    if (parc->width & 1)
-	xorg = .5;
-    else
-	xorg = 0.0;
-    if (spdata->top)
-    {
-	span->lx = 0;
-	span->lw = 1;
-	span++;
-    }
-    spdata->count1 = 0;
-    spdata->count2 = 0;
-    spdata->hole = (spdata->top &&
-		 (int)parc->height * lw <= (int)(parc->width * parc->width) &&
-		    lw < (int)parc->height);
-    for (; K > 0.0; K -= 1.0)
-    {
-	N = (K * K + Nk) / 6.0;
-	Nc = N * N * N;
-	Vr = Vk * K;
-	t = Nc + Vr * Vr;
-	d = Nc + t;
-	if (d < 0.0) {
-	    d = Nc;
-	    b = N;
-	    if ( (b < 0.0) == (t < 0.0) )
-	    {
-		b = -b;
-		d = -d;
-	    }
-	    Z = N - 2.0 * b * cos(acos(-t / d) / 3.0);
-	    if ( (Z < 0.0) == (Vr < 0.0) )
-		flip = 2;
-	    else
-		flip = 1;
-	}
-	else
-	{
-	    d = Vr * sqrt(d);
-	    Z = N + cbrt(t + d) + cbrt(t - d);
-	    flip = 0;
-	}
-	A = sqrt((Z + Z) - Nk);
-	T = (Fk - Z) * K / A;
-	inx = 0.0;
-	solution = FALSE;
-	b = -A + K;
-	d = b * b - 4 * (Z + T);
-	if (d >= 0)
-	{
-	    d = sqrt(d);
-	    y = (b + d) / 2;
-	    if ((y >= 0.0) && (y < hepp))
-	    {
-		solution = TRUE;
-		if (y > hepm)
-		    y = h;
-		t = y / h;
-		x = w * sqrt(1 - (t * t));
-		t = K - y;
-		if (rs - (t * t) >= 0)
-		   t = sqrt(rs - (t * t));
-		else
-		   t = 0;
-		if (flip == 2)
-		    inx = x - t;
-		else
-		    outx = x + t;
-	    }
-	}
-	b = A + K;
-	d = b * b - 4 * (Z - T);
-	/* Because of the large magnitudes involved, we lose enough precision
-	 * that sometimes we end up with a negative value near the axis, when
-	 * it should be positive.  This is a workaround.
-	 */
-	if (d < 0 && !solution)
-	    d = 0.0;
-	if (d >= 0) {
-	    d = sqrt(d);
-	    y = (b + d) / 2;
-	    if (y < hepp)
-	    {
-		if (y > hepm)
-		    y = h;
-		t = y / h;
-		x = w * sqrt(1 - (t * t));
-		t = K - y;
-		if (rs - (t * t) >= 0)
-		   inx = x - sqrt(rs - (t * t));
-		else
-		   inx = x;
-	    }
-	    y = (b - d) / 2;
-	    if (y >= 0.0)
-	    {
-		if (y > hepm)
-		    y = h;
-		t = y / h;
-		x = w * sqrt(1 - (t * t));
-		t = K - y;
-		if (rs - (t * t) >= 0)
-		   t = sqrt(rs - (t * t));
-		else 
-		   t = 0;
-		if (flip == 1)
-		    inx = x - t;
-		else
-		    outx = x + t;
-	    }
-	}
-	span->lx = ICEIL(xorg - outx);
-	if (inx <= 0.0)
-	{
-	    spdata->count1++;
-	    span->lw = ICEIL(xorg + outx) - span->lx;
-	    span->rx = ICEIL(xorg + inx);
-	    span->rw = -ICEIL(xorg - inx);
-	}
-	else
-	{
-	    spdata->count2++;
-	    span->lw = ICEIL(xorg - inx) - span->lx;
-	    span->rx = ICEIL(xorg + inx);
-	    span->rw = ICEIL(xorg + outx) - span->rx;
-	}
-	span++;
-    }
-    if (spdata->bot)
-    {
-	outx = w + r;
-	if (r >= h && r <= w)
-	    inx = 0.0;
-	else if (Nk < 0.0 && -Nk < Hs)
-	{
-	    inx = w * sqrt(1 + Nk / Hs) - sqrt(rs + Nk);
-	    if (inx > w - r)
-		inx = w - r;
-	}
-	else
-	    inx = w - r;
-	span->lx = ICEIL(xorg - outx);
-	if (inx <= 0.0)
-	{
-	    span->lw = ICEIL(xorg + outx) - span->lx;
-	    span->rx = ICEIL(xorg + inx);
-	    span->rw = -ICEIL(xorg - inx);
-	}
-	else
-	{
-	    span->lw = ICEIL(xorg - inx) - span->lx;
-	    span->rx = ICEIL(xorg + inx);
-	    span->rw = ICEIL(xorg + outx) - span->rx;
-	}
-    }
-    if (spdata->hole)
-    {
-	span = &spdata->spans[spdata->count1];
-	span->lw = -span->lx;
-	span->rx = 1;
-	span->rw = span->lw;
-	spdata->count1--;
-	spdata->count2++;
-    }
-}
-
-static double
-tailX(
-    double K,
-    struct arc_def *def,
-    struct arc_bound *bounds,
-    struct accelerators *acc)
-{
-    double w, h, r;
-    double Hs, Hf, WH, Vk, Nk, Fk, Vr, N, Nc, Z, rs;
-    double A, T, b, d, x, y, t, hepp, hepm;
-    int flip, solution;
-    double xs[2];
-    double *xp;
-
-    w = def->w;
-    h = def->h;
-    r = def->l;
-    rs = r * r;
-    Hs = acc->h2;
-    WH = -acc->h2mw2;
-    Nk = def->w * r;
-    Vk = (Nk * Hs) / (WH + WH);
-    Hf = acc->h4;
-    Nk = (Hf - Nk * Nk) / WH;
-    if (K == 0.0) {
-	if (Nk < 0.0 && -Nk < Hs) {
-	    xs[0] = w * sqrt(1 + Nk / Hs) - sqrt(rs + Nk);
-	    xs[1] = w - r;
-	    if (acc->left.valid && boundedLe(K, bounds->left) &&
-		!boundedLe(K, bounds->outer) && xs[0] >= 0.0 && xs[1] >= 0.0)
-		return xs[1];
-	    if (acc->right.valid && boundedLe(K, bounds->right) &&
-		!boundedLe(K, bounds->inner) && xs[0] <= 0.0 && xs[1] <= 0.0)
-		return xs[1];
-	    return xs[0];
-	}
-	return w - r;
-    }
-    Fk = Hf / WH;
-    hepp = h + EPSILON;
-    hepm = h - EPSILON;
-    N = (K * K + Nk) / 6.0;
-    Nc = N * N * N;
-    Vr = Vk * K;
-    xp = xs;
-    xs[0] = 0.0;
-    t = Nc + Vr * Vr;
-    d = Nc + t;
-    if (d < 0.0) {
-	d = Nc;
-	b = N;
-	if ( (b < 0.0) == (t < 0.0) )
-	{
-	    b = -b;
-	    d = -d;
-	}
-	Z = N - 2.0 * b * cos(acos(-t / d) / 3.0);
-	if ( (Z < 0.0) == (Vr < 0.0) )
-	    flip = 2;
-	else
-	    flip = 1;
-    }
-    else
-    {
-	d = Vr * sqrt(d);
-	Z = N + cbrt(t + d) + cbrt(t - d);
-	flip = 0;
-    }
-    A = sqrt((Z + Z) - Nk);
-    T = (Fk - Z) * K / A;
-    solution = FALSE;
-    b = -A + K;
-    d = b * b - 4 * (Z + T);
-    if (d >= 0 && flip == 2)
-    {
-	d = sqrt(d);
-	y = (b + d) / 2;
-	if ((y >= 0.0) && (y < hepp))
-	{
-	    solution = TRUE;
-	    if (y > hepm)
-		y = h;
-	    t = y / h;
-	    x = w * sqrt(1 - (t * t));
-	    t = K - y;
-	    if (rs - (t * t) >= 0)
-	       t = sqrt(rs - (t * t));
-	    else
-	       t = 0;
-	    *xp++ = x - t;
-	}
-    }
-    b = A + K;
-    d = b * b - 4 * (Z - T);
-    /* Because of the large magnitudes involved, we lose enough precision
-     * that sometimes we end up with a negative value near the axis, when
-     * it should be positive.  This is a workaround.
-     */
-    if (d < 0 && !solution)
-	d = 0.0;
-    if (d >= 0) {
-	d = sqrt(d);
-	y = (b + d) / 2;
-	if (y < hepp)
-	{
-	    if (y > hepm)
-		y = h;
-	    t = y / h;
-	    x = w * sqrt(1 - (t * t));
-	    t = K - y;
-	    if (rs - (t * t) >= 0)
-	       *xp++ = x - sqrt(rs - (t * t));
-	    else
-	       *xp++ = x;
-	}
-	y = (b - d) / 2;
-	if (y >= 0.0 && flip == 1)
-	{
-	    if (y > hepm)
-		y = h;
-	    t = y / h;
-	    x = w * sqrt(1 - (t * t));
-	    t = K - y;
-	    if (rs - (t * t) >= 0)
-	       t = sqrt(rs - (t * t));
-	    else
-	       t = 0;
-	    *xp++ = x - t;
-	}
-    }
-    if (xp > &xs[1]) {
-	if (acc->left.valid && boundedLe(K, bounds->left) &&
-	    !boundedLe(K, bounds->outer) && xs[0] >= 0.0 && xs[1] >= 0.0)
-	    return xs[1];
-	if (acc->right.valid && boundedLe(K, bounds->right) &&
-	    !boundedLe(K, bounds->inner) && xs[0] <= 0.0 && xs[1] <= 0.0)
-	    return xs[1];
-    }
-    return xs[0];
-}
-
-static miArcSpanData *
-miComputeWideEllipse(int lw, xArc *parc)
-{
-    miArcSpanData *spdata = NULL;
-    int k;
-
-    if (!lw)
-	lw = 1;
-    k = (parc->height >> 1) + ((lw - 1) >> 1);
-    spdata = malloc(sizeof(miArcSpanData) + sizeof(miArcSpan) * (k + 2));
-    if (!spdata)
-	return NULL;
-    spdata->spans = (miArcSpan *)(spdata + 1);
-    spdata->k = k;
-    spdata->top = !(lw & 1) && !(parc->width & 1);
-    spdata->bot = !(parc->height & 1);
-    if (parc->width == parc->height)
-	miComputeCircleSpans(lw, parc, spdata);
-    else
-	miComputeEllipseSpans(lw, parc, spdata);
-    return spdata;
-}
-
-static void
-miFillWideEllipse(
-    DrawablePtr	pDraw,
-    GCPtr	pGC,
-    xArc	*parc)
-{
-    DDXPointPtr points;
-    DDXPointPtr pts;
-    int *widths;
-    int *wids;
-    miArcSpanData *spdata;
-    miArcSpan *span;
-    int xorg, yorgu, yorgl;
-    int n;
-
-    yorgu = parc->height + pGC->lineWidth;
-    n = (sizeof(int) * 2) * yorgu;
-    widths = malloc(n + (sizeof(DDXPointRec) * 2) * yorgu);
-    if (!widths)
-	return;
-    points = (DDXPointPtr)((char *)widths + n);
-    spdata = miComputeWideEllipse((int)pGC->lineWidth, parc);
-    if (!spdata)
-    {
-	free(widths);
-	return;
-    }
-    pts = points;
-    wids = widths;
-    span = spdata->spans;
-    xorg = parc->x + (parc->width >> 1);
-    yorgu = parc->y + (parc->height >> 1);
-    yorgl = yorgu + (parc->height & 1);
-    if (pGC->miTranslate)
-    {
-	xorg += pDraw->x;
-	yorgu += pDraw->y;
-	yorgl += pDraw->y;
-    }
-    yorgu -= spdata->k;
-    yorgl += spdata->k;
-    if (spdata->top)
-    {
-	pts->x = xorg;
-	pts->y = yorgu - 1;
-	pts++;
-	*wids++ = 1;
-	span++;
-    }
-    for (n = spdata->count1; --n >= 0; )
-    {
-	pts[0].x = xorg + span->lx;
-	pts[0].y = yorgu;
-	wids[0] = span->lw;
-	pts[1].x = pts[0].x;
-	pts[1].y = yorgl;
-	wids[1] = wids[0];
-	yorgu++;
-	yorgl--;
-	pts += 2;
-	wids += 2;
-	span++;
-    }
-    if (spdata->hole)
-    {
-	pts[0].x = xorg;
-	pts[0].y = yorgl;
-	wids[0] = 1;
-	pts++;
-	wids++;
-    }
-    for (n = spdata->count2; --n >= 0; )
-    {
-	pts[0].x = xorg + span->lx;
-	pts[0].y = yorgu;
-	wids[0] = span->lw;
-	pts[1].x = xorg + span->rx;
-	pts[1].y = pts[0].y;
-	wids[1] = span->rw;
-	pts[2].x = pts[0].x;
-	pts[2].y = yorgl;
-	wids[2] = wids[0];
-	pts[3].x = pts[1].x;
-	pts[3].y = pts[2].y;
-	wids[3] = wids[1];
-	yorgu++;
-	yorgl--;
-	pts += 4;
-	wids += 4;
-	span++;
-    }
-    if (spdata->bot)
-    {
-	if (span->rw <= 0)
-	{
-	    pts[0].x = xorg + span->lx;
-	    pts[0].y = yorgu;
-	    wids[0] = span->lw;
-	    pts++;
-	    wids++;
-	}	
-	else
-	{
-	    pts[0].x = xorg + span->lx;
-	    pts[0].y = yorgu;
-	    wids[0] = span->lw;
-	    pts[1].x = xorg + span->rx;
-	    pts[1].y = pts[0].y;
-	    wids[1] = span->rw;
-	    pts += 2;
-	    wids += 2;
-	}
-    }
-    free(spdata);
-    (*pGC->ops->FillSpans)(pDraw, pGC, pts - points, points, widths, FALSE);
-
-    free(widths);
-}
-
-/*
- * miPolyArc strategy:
- *
- * If arc is zero width and solid, we don't have to worry about the rasterop
- * or join styles.  For wide solid circles, we use a fast integer algorithm.
- * For wide solid ellipses, we use special case floating point code.
- * Otherwise, we set up pDrawTo and pGCTo according to the rasterop, then
- * draw using pGCTo and pDrawTo.  If the raster-op was "tricky," that is,
- * if it involves the destination, then we use PushPixels to move the bits
- * from the scratch drawable to pDraw. (See the wide line code for a
- * fuller explanation of this.)
- */
-
-void
-miPolyArc(DrawablePtr pDraw, GCPtr pGC, int narcs, xArc *parcs)
-{
-    int		i;
-    xArc	*parc;
-    int		xMin, xMax, yMin, yMax;
-    int		pixmapWidth = 0, pixmapHeight = 0;
-    int		xOrg = 0, yOrg = 0;
-    int		width;
-    Bool	fTricky;
-    DrawablePtr	pDrawTo;
-    CARD32	fg, bg;
-    GCPtr	pGCTo;
-    miPolyArcPtr polyArcs;
-    int		cap[2], join[2];
-    int		iphase;
-    int		halfWidth;
-
-    width = pGC->lineWidth;
-    if(width == 0 && pGC->lineStyle == LineSolid)
-    {
-	for(i = narcs, parc = parcs; --i >= 0; parc++)
-	    miArcSegment( pDraw, pGC, *parc,
- 	    (miArcFacePtr) 0, (miArcFacePtr) 0 );
-	fillSpans (pDraw, pGC);
-    }
-    else 
-    {
-	if ((pGC->lineStyle == LineSolid) && narcs)
-	{
-	    while (parcs->width && parcs->height &&
-		   (parcs->angle2 >= FULLCIRCLE ||
-		    parcs->angle2 <= -FULLCIRCLE))
-	    {
-		miFillWideEllipse(pDraw, pGC, parcs);
-		if (!--narcs)
-		    return;
-		parcs++;
-	    }
-	}
-
-	/* Set up pDrawTo and pGCTo based on the rasterop */
-	switch(pGC->alu)
-	{
-	  case GXclear:		/* 0 */
-	  case GXcopy:		/* src */
-	  case GXcopyInverted:	/* NOT src */
-	  case GXset:		/* 1 */
-	    fTricky = FALSE;
-	    pDrawTo = pDraw;
-	    pGCTo = pGC;
-	    break;
-	  default:
-	    fTricky = TRUE;
-
-	    /* find bounding box around arcs */
-	    xMin = yMin = MAXSHORT;
-	    xMax = yMax = MINSHORT;
-
-	    for(i = narcs, parc = parcs; --i >= 0; parc++)
-	    {
-		xMin = min (xMin, parc->x);
-		yMin = min (yMin, parc->y);
-		xMax = max (xMax, (parc->x + (int) parc->width));
-		yMax = max (yMax, (parc->y + (int) parc->height));
-	    }
-
-	    /* expand box to deal with line widths */
-	    halfWidth = (width + 1)/2;
-	    xMin -= halfWidth;
-	    yMin -= halfWidth;
-	    xMax += halfWidth;
-	    yMax += halfWidth;
-
-	    /* compute pixmap size; limit it to size of drawable */
-	    xOrg = max(xMin, 0);
-	    yOrg = max(yMin, 0);
-	    pixmapWidth = min(xMax, pDraw->width) - xOrg;
-	    pixmapHeight = min(yMax, pDraw->height) - yOrg;
-
-	    /* if nothing left, return */
-	    if ( (pixmapWidth <= 0) || (pixmapHeight <= 0) ) return;
-
-	    for(i = narcs, parc = parcs; --i >= 0; parc++)
-	    {
-		parc->x -= xOrg;
-		parc->y -= yOrg;
-	    }
-	    if (pGC->miTranslate)
-	    {
-		xOrg += pDraw->x;
-		yOrg += pDraw->y;
-	    }
-
-	    /* set up scratch GC */
-
-	    pGCTo = GetScratchGC(1, pDraw->pScreen);
-	    if (!pGCTo)
-		return;
-	    {
-		ChangeGCVal gcvals[6];
-		gcvals[0].val = GXcopy;
-		gcvals[1].val = 1;
-		gcvals[2].val = 0;
-		gcvals[3].val = pGC->lineWidth;
-		gcvals[4].val = pGC->capStyle;
-		gcvals[5].val = pGC->joinStyle;
-		ChangeGC(NullClient, pGCTo, GCFunction |
-			GCForeground | GCBackground | GCLineWidth |
-			GCCapStyle | GCJoinStyle, gcvals);
-	    }
-    
-	    /* allocate a 1 bit deep pixmap of the appropriate size, and
-	     * validate it */
-	    pDrawTo = (DrawablePtr)(*pDraw->pScreen->CreatePixmap)
-				(pDraw->pScreen, pixmapWidth, pixmapHeight, 1,
-				 CREATE_PIXMAP_USAGE_SCRATCH);
-	    if (!pDrawTo)
-	    {
-		FreeScratchGC(pGCTo);
-		return;
-	    }
-	    ValidateGC(pDrawTo, pGCTo);
-	    miClearDrawable(pDrawTo, pGCTo);
-	}
-
-	fg = pGC->fgPixel;
-	bg = pGC->bgPixel;
-	if ((pGC->fillStyle == FillTiled) ||
-	    (pGC->fillStyle == FillOpaqueStippled))
-	    bg = fg; /* the protocol sez these don't cause color changes */
-
-	polyArcs = miComputeArcs (parcs, narcs, pGC);
-
-	if (!polyArcs)
-	{
-	    if (fTricky) {
-		(*pDraw->pScreen->DestroyPixmap) ((PixmapPtr)pDrawTo);
-		FreeScratchGC (pGCTo);
-	    }
-	    return;
-	}
-
-	cap[0] = cap[1] = 0;
-	join[0] = join[1] = 0;
-	for (iphase = ((pGC->lineStyle == LineDoubleDash) ? 1 : 0);
- 	     iphase >= 0;
-	     iphase--)
-	{
-	    ChangeGCVal gcval;
-	    if (iphase == 1) {
-		gcval.val = bg;
-		ChangeGC (NullClient, pGC, GCForeground, &gcval);
-		ValidateGC (pDraw, pGC);
-	    } else if (pGC->lineStyle == LineDoubleDash) {
-		gcval.val = fg;
-		ChangeGC (NullClient, pGC, GCForeground, &gcval);
-		ValidateGC (pDraw, pGC);
-	    }
-	    for (i = 0; i < polyArcs[iphase].narcs; i++) {
-		miArcDataPtr	arcData;
-
-		arcData = &polyArcs[iphase].arcs[i];
-		miArcSegment(pDrawTo, pGCTo, arcData->arc,
-			     &arcData->bounds[RIGHT_END],
-			     &arcData->bounds[LEFT_END]);
-		if (polyArcs[iphase].arcs[i].render) {
-		    fillSpans (pDrawTo, pGCTo);
-		    /*
-		     * don't cap self-joining arcs
-		     */
-		    if (polyArcs[iphase].arcs[i].selfJoin &&
-		        cap[iphase] < polyArcs[iphase].arcs[i].cap)
-		    	cap[iphase]++;
-		    while (cap[iphase] < polyArcs[iphase].arcs[i].cap) {
-			int	arcIndex, end;
-			miArcDataPtr	arcData0;
-
-			arcIndex = polyArcs[iphase].caps[cap[iphase]].arcIndex;
-			end = polyArcs[iphase].caps[cap[iphase]].end;
-			arcData0 = &polyArcs[iphase].arcs[arcIndex];
-			miArcCap (pDrawTo, pGCTo,
- 				  &arcData0->bounds[end], end,
-				  arcData0->arc.x, arcData0->arc.y,
-				  (double) arcData0->arc.width / 2.0,
- 				  (double) arcData0->arc.height / 2.0);
-			++cap[iphase];
-		    }
-		    while (join[iphase] < polyArcs[iphase].arcs[i].join) {
-			int	arcIndex0, arcIndex1, end0, end1;
-			int	phase0, phase1;
-			miArcDataPtr	arcData0, arcData1;
-			miArcJoinPtr	joinp;
-
-			joinp = &polyArcs[iphase].joins[join[iphase]];
-			arcIndex0 = joinp->arcIndex0;
-			end0 = joinp->end0;
-			arcIndex1 = joinp->arcIndex1;
-			end1 = joinp->end1;
-			phase0 = joinp->phase0;
-			phase1 = joinp->phase1;
-			arcData0 = &polyArcs[phase0].arcs[arcIndex0];
-			arcData1 = &polyArcs[phase1].arcs[arcIndex1];
-			miArcJoin (pDrawTo, pGCTo,
-				  &arcData0->bounds[end0],
- 				  &arcData1->bounds[end1],
-				  arcData0->arc.x, arcData0->arc.y,
-				  (double) arcData0->arc.width / 2.0,
- 				  (double) arcData0->arc.height / 2.0,
-				  arcData1->arc.x, arcData1->arc.y,
-				  (double) arcData1->arc.width / 2.0,
- 				  (double) arcData1->arc.height / 2.0);
-			++join[iphase];
-		    }
-		    if (fTricky) {
-			if (pGC->serialNumber != pDraw->serialNumber)
-			    ValidateGC (pDraw, pGC);
-		    	(*pGC->ops->PushPixels) (pGC, (PixmapPtr)pDrawTo,
-				 pDraw, pixmapWidth, pixmapHeight, xOrg, yOrg);
-			miClearDrawable ((DrawablePtr) pDrawTo, pGCTo);
-		    }
-		}
-	    }
-	}
-	miFreeArcs(polyArcs, pGC);
-
-	if(fTricky)
-	{
-	    (*pGCTo->pScreen->DestroyPixmap)((PixmapPtr)pDrawTo);
-	    FreeScratchGC(pGCTo);
-	}
-    }
-}
-
-static double
-angleBetween (SppPointRec center, SppPointRec point1, SppPointRec point2)
-{
-	double	a1, a2, a;
-	
-	/*
-	 * reflect from X coordinates back to ellipse
-	 * coordinates -- y increasing upwards
-	 */
-	a1 = miDatan2 (- (point1.y - center.y), point1.x - center.x);
-	a2 = miDatan2 (- (point2.y - center.y), point2.x - center.x);
-	a = a2 - a1;
-	if (a <= -180.0)
-		a += 360.0;
-	else if (a > 180.0)
-		a -= 360.0;
-	return a;
-}
-
-static void
-translateBounds (
-	miArcFacePtr	b,
-	int		x,
-	int		y,
-	double		fx,
-	double		fy)
-{
-	fx += x;
-	fy += y;
-	b->clock.x -= fx;
-	b->clock.y -= fy;
-	b->center.x -= fx;
-	b->center.y -= fy;
-	b->counterClock.x -= fx;
-	b->counterClock.y -= fy;
-}
-
-static void
-miArcJoin(DrawablePtr pDraw, GCPtr pGC, miArcFacePtr pLeft,
-	  miArcFacePtr pRight, int xOrgLeft, int yOrgLeft,
-	  double xFtransLeft, double yFtransLeft,
-	  int xOrgRight, int yOrgRight,
-	  double xFtransRight, double yFtransRight)
-{
-	SppPointRec	center, corner, otherCorner;
-	SppPointRec	poly[5], e;
-	SppPointPtr	pArcPts;
-	int		cpt;
-	SppArcRec	arc;
-	miArcFaceRec	Right, Left;
-	int		polyLen = 0;
-	int		xOrg, yOrg;
-	double		xFtrans, yFtrans;
-	double		a;
-	double		ae, ac2, ec2, bc2, de;
-	double		width;
-	
-	xOrg = (xOrgRight + xOrgLeft) / 2;
-	yOrg = (yOrgRight + yOrgLeft) / 2;
-	xFtrans = (xFtransLeft + xFtransRight) / 2;
-	yFtrans = (yFtransLeft + yFtransRight) / 2;
-	Right = *pRight;
-	translateBounds (&Right, xOrg - xOrgRight, yOrg - yOrgRight,
-				 xFtrans - xFtransRight, yFtrans - yFtransRight);
-	Left = *pLeft;
-	translateBounds (&Left, xOrg - xOrgLeft, yOrg - yOrgLeft,
-				 xFtrans - xFtransLeft, yFtrans - yFtransLeft);
-	pRight = &Right;
-	pLeft = &Left;
-
-	if (pRight->clock.x == pLeft->counterClock.x &&
-	    pRight->clock.y == pLeft->counterClock.y)
-		return;
-	center = pRight->center;
-	if (0 <= (a = angleBetween (center, pRight->clock, pLeft->counterClock))
- 	    && a <= 180.0)
- 	{
-		corner = pRight->clock;
-		otherCorner = pLeft->counterClock;
-	} else {
-		a = angleBetween (center, pLeft->clock, pRight->counterClock);
-		corner = pLeft->clock;
-		otherCorner = pRight->counterClock;
-	}
-	switch (pGC->joinStyle) {
-	case JoinRound:
-		width = (pGC->lineWidth ? (double)pGC->lineWidth : (double)1);
-
-		arc.x = center.x - width/2;
-		arc.y = center.y - width/2;
-		arc.width = width;
-		arc.height = width;
-		arc.angle1 = -miDatan2 (corner.y - center.y, corner.x - center.x);
-		arc.angle2 = a;
-		pArcPts = malloc(3 * sizeof (SppPointRec));
-		if (!pArcPts)
-		    return;
-		pArcPts[0].x = otherCorner.x;
-		pArcPts[0].y = otherCorner.y;
-		pArcPts[1].x = center.x;
-		pArcPts[1].y = center.y;
-		pArcPts[2].x = corner.x;
-		pArcPts[2].y = corner.y;
-		if( (cpt = miGetArcPts(&arc, 3, &pArcPts)) )
-		{
-			/* by drawing with miFillSppPoly and setting the endpoints of the arc
-			 * to be the corners, we assure that the cap will meet up with the
-			 * rest of the line */
-			miFillSppPoly(pDraw, pGC, cpt, pArcPts, xOrg, yOrg, xFtrans, yFtrans);
-		}
-		free(pArcPts);
-		return;
-	case JoinMiter:
-		/*
-		 * don't miter arcs with less than 11 degrees between them
-		 */
-		if (a < 169.0) {
-			poly[0] = corner;
-			poly[1] = center;
-			poly[2] = otherCorner;
-			bc2 = (corner.x - otherCorner.x) * (corner.x - otherCorner.x) +
-			      (corner.y - otherCorner.y) * (corner.y - otherCorner.y);
-			ec2 = bc2 / 4;
-			ac2 = (corner.x - center.x) * (corner.x - center.x) +
-			      (corner.y - center.y) * (corner.y - center.y);
-			ae = sqrt (ac2 - ec2);
-			de = ec2 / ae;
-			e.x = (corner.x + otherCorner.x) / 2;
-			e.y = (corner.y + otherCorner.y) / 2;
-			poly[3].x = e.x + de * (e.x - center.x) / ae;
-			poly[3].y = e.y + de * (e.y - center.y) / ae;
-			poly[4] = corner;
-			polyLen = 5;
-			break;
-		}
-	case JoinBevel:
-		poly[0] = corner;
-		poly[1] = center;
-		poly[2] = otherCorner;
-		poly[3] = corner;
-		polyLen = 4;
-		break;
-	}
-	miFillSppPoly (pDraw, pGC, polyLen, poly, xOrg, yOrg, xFtrans, yFtrans);
-}
-
-/*ARGSUSED*/
-static void
-miArcCap (
-	DrawablePtr	pDraw,
-	GCPtr		pGC,
-	miArcFacePtr	pFace,
-	int		end,
-	int		xOrg,
-	int		yOrg,
-	double		xFtrans,
-	double		yFtrans)
-{
-	SppPointRec	corner, otherCorner, center, endPoint, poly[5];
-
-	corner = pFace->clock;
-	otherCorner = pFace->counterClock;
-	center = pFace->center;
-	switch (pGC->capStyle) {
-	case CapProjecting:
-		poly[0].x = otherCorner.x;
-		poly[0].y = otherCorner.y;
-		poly[1].x = corner.x;
-		poly[1].y = corner.y;
-		poly[2].x = corner.x -
- 				(center.y - corner.y);
-		poly[2].y = corner.y +
- 				(center.x - corner.x);
-		poly[3].x = otherCorner.x -
- 				(otherCorner.y - center.y);
-		poly[3].y = otherCorner.y +
- 				(otherCorner.x - center.x);
-		poly[4].x = otherCorner.x;
-		poly[4].y = otherCorner.y;
-		miFillSppPoly (pDraw, pGC, 5, poly, xOrg, yOrg, xFtrans, yFtrans);
-		break;
-	case CapRound:
-		/*
-		 * miRoundCap just needs these to be unequal.
-		 */
-		endPoint = center;
-		endPoint.x = endPoint.x + 100;
-		miRoundCap (pDraw, pGC, center, endPoint, corner, otherCorner, 0,
-			    -xOrg, -yOrg, xFtrans, yFtrans);
-		break;
-	}
-}
-
-/* MIROUNDCAP -- a private helper function
- * Put Rounded cap on end. pCenter is the center of this end of the line
- * pEnd is the center of the other end of the line. pCorner is one of the
- * two corners at this end of the line.  
- * NOTE:  pOtherCorner must be counter-clockwise from pCorner.
- */
-/*ARGSUSED*/
-static void
-miRoundCap(
-    DrawablePtr	pDraw,
-    GCPtr	pGC,
-    SppPointRec	pCenter,
-    SppPointRec	pEnd,
-    SppPointRec	pCorner,
-    SppPointRec	pOtherCorner,
-    int		fLineEnd,
-    int		xOrg,
-    int		yOrg,
-    double	xFtrans,
-    double	yFtrans)
-{
-    int		cpt;
-    double	width;
-    SppArcRec	arc;
-    SppPointPtr	pArcPts;
-
-    width = (pGC->lineWidth ? (double)pGC->lineWidth : (double)1);
-
-    arc.x = pCenter.x - width/2;
-    arc.y = pCenter.y - width/2;
-    arc.width = width;
-    arc.height = width;
-    arc.angle1 = -miDatan2 (pCorner.y - pCenter.y, pCorner.x - pCenter.x);
-    if(PTISEQUAL(pCenter, pEnd))
-	arc.angle2 = - 180.0;
-    else {
-	arc.angle2 = -miDatan2 (pOtherCorner.y - pCenter.y, pOtherCorner.x - pCenter.x) - arc.angle1;
-	if (arc.angle2 < 0)
-	    arc.angle2 += 360.0;
-    }
-    pArcPts = (SppPointPtr) NULL;
-    if( (cpt = miGetArcPts(&arc, 0, &pArcPts)) )
-    {
-	/* by drawing with miFillSppPoly and setting the endpoints of the arc
-	 * to be the corners, we assure that the cap will meet up with the
-	 * rest of the line */
-	miFillSppPoly(pDraw, pGC, cpt, pArcPts, -xOrg, -yOrg, xFtrans, yFtrans);
-    }
-    free(pArcPts);
-}
-
-/*
- * To avoid inaccuracy at the cardinal points, use trig functions
- * which are exact for those angles
- */
-
-#ifndef M_PI
-#define M_PI	3.14159265358979323846
-#endif
-#ifndef M_PI_2
-#define M_PI_2	1.57079632679489661923
-#endif
-
-# define Dsin(d)	((d) == 0.0 ? 0.0 : ((d) == 90.0 ? 1.0 : sin(d*M_PI/180.0)))
-# define Dcos(d)	((d) == 0.0 ? 1.0 : ((d) == 90.0 ? 0.0 : cos(d*M_PI/180.0)))
-# define mod(a,b)	((a) >= 0 ? (a) % (b) : (b) - (-(a)) % (b))
-
-static double
-miDcos (double a)
-{
-	int	i;
-
-	if (floor (a/90) == a/90) {
-		i = (int) (a/90.0);
-		switch (mod (i, 4)) {
-		case 0: return 1;
-		case 1: return 0;
-		case 2: return -1;
-		case 3: return 0;
-		}
-	}
-	return cos (a * M_PI / 180.0);
-}
-
-static double
-miDsin (double a)
-{
-	int	i;
-
-	if (floor (a/90) == a/90) {
-		i = (int) (a/90.0);
-		switch (mod (i, 4)) {
-		case 0: return 0;
-		case 1: return 1;
-		case 2: return 0;
-		case 3: return -1;
-		}
-	}
-	return sin (a * M_PI / 180.0);
-}
-
-static double
-miDasin (double v)
-{
-    if (v == 0)
-	return 0.0;
-    if (v == 1.0)
-	return 90.0;
-    if (v == -1.0)
-	return -90.0;
-    return asin(v) * (180.0 / M_PI);
-}
-
-static double
-miDatan2 (double dy, double dx)
-{
-    if (dy == 0) {
-	if (dx >= 0)
-	    return 0.0;
-	return 180.0;
-    } else if (dx == 0) {
-	if (dy > 0)
-	    return 90.0;
-	return -90.0;
-    } else if (fabs (dy) == fabs (dx)) {
-	if (dy > 0) {
-	    if (dx > 0)
-		return 45.0;
-	    return 135.0;
-	} else {
-	    if (dx > 0)
-		return 315.0;
-	    return 225.0;
-	}
-    } else {
-	return atan2 (dy, dx) * (180.0 / M_PI);
-    }
-}
-
-/* MIGETARCPTS -- Converts an arc into a set of line segments -- a helper
- * routine for filled arc and line (round cap) code.
- * Returns the number of points in the arc.  Note that it takes a pointer
- * to a pointer to where it should put the points and an index (cpt).
- * This procedure allocates the space necessary to fit the arc points.
- * Sometimes it's convenient for those points to be at the end of an existing
- * array. (For example, if we want to leave a spare point to make sectors
- * instead of segments.)  So we pass in the malloc()ed chunk that contains the
- * array and an index saying where we should start stashing the points.
- * If there isn't an array already, we just pass in a null pointer and 
- * count on realloc() to handle the null pointer correctly.
- */
-static int
-miGetArcPts(
-    SppArcPtr	parc,	/* points to an arc */
-    int		cpt,	/* number of points already in arc list */
-    SppPointPtr	*ppPts) /* pointer to pointer to arc-list -- modified */
-{
-    double 	st,	/* Start Theta, start angle */
-                et,	/* End Theta, offset from start theta */
-		dt,	/* Delta Theta, angle to sweep ellipse */
-		cdt,	/* Cos Delta Theta, actually 2 cos(dt) */
-    		x0, y0,	/* the recurrence formula needs two points to start */
-		x1, y1,
-		x2, y2, /* this will be the new point generated */
-		xc, yc; /* the center point */
-    int		count, i;
-    SppPointPtr	poly;
-
-    /* The spec says that positive angles indicate counterclockwise motion.
-     * Given our coordinate system (with 0,0 in the upper left corner), 
-     * the screen appears flipped in Y.  The easiest fix is to negate the
-     * angles given */
-    
-    st = - parc->angle1;
-
-    et = - parc->angle2;
-
-    /* Try to get a delta theta that is within 1/2 pixel.  Then adjust it
-     * so that it divides evenly into the total.
-     * I'm just using cdt 'cause I'm lazy.
-     */
-    cdt = parc->width;
-    if (parc->height > cdt)
-	cdt = parc->height;
-    cdt /= 2.0;
-    if(cdt <= 0)
-	return 0;
-    if (cdt < 1.0)
-	cdt = 1.0;
-    dt = miDasin ( 1.0 / cdt ); /* minimum step necessary */
-    count = et/dt;
-    count = abs(count) + 1;
-    dt = et/count;	
-    count++;
-
-    cdt = 2 * miDcos(dt);
-    if (!(poly = (SppPointPtr) realloc((pointer)*ppPts,
-					(cpt + count) * sizeof(SppPointRec))))
-	return 0;
-    *ppPts = poly;
-
-    xc = parc->width/2.0;		/* store half width and half height */
-    yc = parc->height/2.0;
-    
-    x0 = xc * miDcos(st);
-    y0 = yc * miDsin(st);
-    x1 = xc * miDcos(st + dt);
-    y1 = yc * miDsin(st + dt);
-    xc += parc->x;		/* by adding initial point, these become */
-    yc += parc->y;		/* the center point */
-
-    poly[cpt].x = (xc + x0);
-    poly[cpt].y = (yc + y0);
-    poly[cpt + 1].x = (xc + x1);
-    poly[cpt + 1].y = (yc + y1);
-
-    for(i = 2; i < count; i++)
-    {
-	x2 = cdt * x1 - x0;
-	y2 = cdt * y1 - y0;
-
- 	poly[cpt + i].x = (xc + x2);
- 	poly[cpt + i].y = (yc + y2);
-
-	x0 = x1; y0 = y1;
-	x1 = x2; y1 = y2;
-    }
-    /* adjust the last point */
-    if (abs(parc->angle2) >= 360.0)
-	poly[cpt +i -1] = poly[0];
-    else {
-	poly[cpt +i -1].x = (miDcos(st + et) * parc->width/2.0 + xc);
-	poly[cpt +i -1].y = (miDsin(st + et) * parc->height/2.0 + yc);
-    }
-
-    return count;
-}
-
-struct arcData {
-	double	x0, y0, x1, y1;
-	int	selfJoin;
-};
-
-# define ADD_REALLOC_STEP	20
-
-static void
-addCap (
-	miArcCapPtr	*capsp,
-	int		*ncapsp,
-	int		*sizep,
-	int		end,
-	int		arcIndex)
-{
-	int newsize;
-	miArcCapPtr	cap;
-
-	if (*ncapsp == *sizep)
-	{
-	    newsize = *sizep + ADD_REALLOC_STEP;
-	    cap = (miArcCapPtr) realloc(*capsp,
-					  newsize * sizeof (**capsp));
-	    if (!cap)
-		return;
-	    *sizep = newsize;
-	    *capsp = cap;
-	}
-	cap = &(*capsp)[*ncapsp];
-	cap->end = end;
-	cap->arcIndex = arcIndex;
-	++*ncapsp;
-}
-
-static void
-addJoin (
-	miArcJoinPtr	*joinsp,
-	int		*njoinsp,
-	int		*sizep,
-	int		end0,
-	int		index0,
-	int		phase0,
-	int		end1,
-	int		index1,
-	int		phase1)
-{
-	int newsize;
-	miArcJoinPtr	join;
-
-	if (*njoinsp == *sizep)
-	{
-	    newsize = *sizep + ADD_REALLOC_STEP;
-	    join = (miArcJoinPtr) realloc(*joinsp,
-					    newsize * sizeof (**joinsp));
-	    if (!join)
-		return;
-	    *sizep = newsize;
-	    *joinsp = join;
-	}
-	join = &(*joinsp)[*njoinsp];
-	join->end0 = end0;
-	join->arcIndex0 = index0;
-	join->phase0 = phase0;
-	join->end1 = end1;
-	join->arcIndex1 = index1;
-	join->phase1 = phase1;
-	++*njoinsp;
-}
-
-static miArcDataPtr
-addArc (
-	miArcDataPtr	*arcsp,
-	int		*narcsp,
-	int		*sizep,
-	xArc		*xarc)
-{
-	int newsize;
-	miArcDataPtr	arc;
-
-	if (*narcsp == *sizep)
-	{
-	    newsize = *sizep + ADD_REALLOC_STEP;
-	    arc = (miArcDataPtr) realloc(*arcsp,
-					   newsize * sizeof (**arcsp));
-	    if (!arc)
-		return NULL;
-	    *sizep = newsize;
-	    *arcsp = arc;
-	}
-	arc = &(*arcsp)[*narcsp];
-	arc->arc = *xarc;
-	++*narcsp;
-	return arc;
-}
-
-static void
-miFreeArcs(
-    miPolyArcPtr arcs,
-    GCPtr pGC)
-{
-	int iphase;
-
-	for (iphase = ((pGC->lineStyle == LineDoubleDash) ? 1 : 0);
- 	     iphase >= 0;
-	     iphase--)
-	{
-	    if (arcs[iphase].narcs > 0)
-		free(arcs[iphase].arcs);
-	    if (arcs[iphase].njoins > 0)
-		free(arcs[iphase].joins);
-	    if (arcs[iphase].ncaps > 0)
-		free(arcs[iphase].caps);
-	}
-	free(arcs);
-}
-
-/*
- * map angles to radial distance.  This only deals with the first quadrant
- */
-
-/*
- * a polygonal approximation to the arc for computing arc lengths
- */
-
-# define DASH_MAP_SIZE	91
-
-# define dashIndexToAngle(di)	((((double) (di)) * 90.0) / ((double) DASH_MAP_SIZE - 1))
-# define xAngleToDashIndex(xa)	((((long) (xa)) * (DASH_MAP_SIZE - 1)) / (90 * 64))
-# define dashIndexToXAngle(di)	((((long) (di)) * (90 * 64)) / (DASH_MAP_SIZE - 1))
-# define dashXAngleStep	(((double) (90 * 64)) / ((double) (DASH_MAP_SIZE - 1)))
-
-typedef struct {
-	double	map[DASH_MAP_SIZE];
-} dashMap;
-
-static int computeAngleFromPath(int startAngle, int endAngle, dashMap *map,
-				int *lenp, int backwards);
-
-static void
-computeDashMap (
-	xArc	*arcp,
-	dashMap	*map)
-{
-	int	di;
-	double	a, x, y, prevx = 0.0, prevy = 0.0, dist;
-
-	for (di = 0; di < DASH_MAP_SIZE; di++) {
-		a = dashIndexToAngle (di);
-		x = ((double) arcp->width / 2.0) * miDcos (a);
-		y = ((double) arcp->height / 2.0) * miDsin (a);
-		if (di == 0) {
-			map->map[di] = 0.0;
-		} else {
-			dist = hypot (x - prevx, y - prevy);
-			map->map[di] = map->map[di - 1] + dist;
-		}
-		prevx = x;
-		prevy = y;
-	}
-}
-
-typedef enum {HORIZONTAL, VERTICAL, OTHER} arcTypes;
-
-/* this routine is a bit gory */
-
-static miPolyArcPtr
-miComputeArcs (
-	xArc	*parcs,
-	int	narcs,
-	GCPtr	pGC)
-{
-	int		isDashed, isDoubleDash;
-	int		dashOffset;
-	miPolyArcPtr	arcs;
-	int		start, i, j, k = 0, nexti, nextk = 0;
-	int		joinSize[2];
-	int		capSize[2];
-	int		arcSize[2];
-	int		angle2;
-	double		a0, a1;
-	struct arcData	*data;
-	miArcDataPtr	arc;
-	xArc		xarc;
-	int		iphase, prevphase = 0, joinphase;
-	int		arcsJoin;
-	int		selfJoin;
-
-	int		iDash = 0, dashRemaining = 0;
-	int		iDashStart = 0, dashRemainingStart = 0, iphaseStart;
-	int		startAngle, spanAngle, endAngle, backwards = 0;
-	int		prevDashAngle, dashAngle;
-	dashMap		map;
-
-	isDashed = !(pGC->lineStyle == LineSolid);
-	isDoubleDash = (pGC->lineStyle == LineDoubleDash);
-	dashOffset = pGC->dashOffset;
-
-	data = malloc(narcs * sizeof (struct arcData));
-	if (!data)
-	    return NULL;
-	arcs = malloc(sizeof (*arcs) * (isDoubleDash ? 2 : 1));
-	if (!arcs)
-	{
-	    free(data);
-	    return NULL;
-	}
-	for (i = 0; i < narcs; i++) {
-		a0 = todeg (parcs[i].angle1);
-		angle2 = parcs[i].angle2;
-		if (angle2 > FULLCIRCLE)
-			angle2 = FULLCIRCLE;
-		else if (angle2 < -FULLCIRCLE)
-			angle2 = -FULLCIRCLE;
-		data[i].selfJoin = angle2 == FULLCIRCLE || angle2 == -FULLCIRCLE;
-		a1 = todeg (parcs[i].angle1 + angle2);
-		data[i].x0 = parcs[i].x + (double) parcs[i].width / 2 * (1 + miDcos (a0));
-		data[i].y0 = parcs[i].y + (double) parcs[i].height / 2 * (1 - miDsin (a0));
-		data[i].x1 = parcs[i].x + (double) parcs[i].width / 2 * (1 + miDcos (a1));
-		data[i].y1 = parcs[i].y + (double) parcs[i].height / 2 * (1 - miDsin (a1));
-	}
-
-	for (iphase = 0; iphase < (isDoubleDash ? 2 : 1); iphase++) {
-		arcs[iphase].njoins = 0;
-		arcs[iphase].joins = 0;
-		joinSize[iphase] = 0;
-		
-		arcs[iphase].ncaps = 0;
-		arcs[iphase].caps = 0;
-		capSize[iphase] = 0;
-		
-		arcs[iphase].narcs = 0;
-		arcs[iphase].arcs = 0;
-		arcSize[iphase] = 0;
-	}
-
-	iphase = 0;
-	if (isDashed) {
-		iDash = 0;
-		dashRemaining = pGC->dash[0];
-	 	while (dashOffset > 0) {
-			if (dashOffset >= dashRemaining) {
-				dashOffset -= dashRemaining;
-				iphase = iphase ? 0 : 1;
-				iDash++;
-				if (iDash == pGC->numInDashList)
-				    iDash = 0;
-				dashRemaining = pGC->dash[iDash];
-			} else {
-				dashRemaining -= dashOffset;
-				dashOffset = 0;
-			}
-		}
-		iDashStart = iDash;
-		dashRemainingStart = dashRemaining;
-	}
-	iphaseStart = iphase;
-
-	for (i = narcs - 1; i >= 0; i--) {
-		j = i + 1;
-		if (j == narcs)
-			j = 0;
-		if (data[i].selfJoin || i == j ||
-		     (UNEQUAL (data[i].x1, data[j].x0) ||
-		      UNEQUAL (data[i].y1, data[j].y0)))
- 		{
-			if (iphase == 0 || isDoubleDash)
-				addCap (&arcs[iphase].caps, &arcs[iphase].ncaps,
-	 				&capSize[iphase], RIGHT_END, 0);
-			break;
-		}
-	}
-	start = i + 1;
-	if (start == narcs)
-		start = 0;
-	i = start;
-	for (;;) {
-		j = i + 1;
-		if (j == narcs)
-			j = 0;
-		nexti = i+1;
-		if (nexti == narcs)
-			nexti = 0;
-		if (isDashed) {
-			/*
-			** deal with dashed arcs.  Use special rules for certain 0 area arcs.
-			** Presumably, the other 0 area arcs still aren't done right.
-			*/
-			arcTypes	arcType = OTHER;
-			CARD16		thisLength;
-
-			if (parcs[i].height == 0
-			    && (parcs[i].angle1 % FULLCIRCLE) == 0x2d00
-			    && parcs[i].angle2 == 0x2d00) 
-				arcType = HORIZONTAL;
-			else if (parcs[i].width == 0
-			    && (parcs[i].angle1 % FULLCIRCLE) == 0x1680
-			    && parcs[i].angle2 == 0x2d00)
-				arcType = VERTICAL;
-			if (arcType == OTHER) {
-				/*
-				 * precompute an approximation map
-				 */
-				computeDashMap (&parcs[i], &map);
-				/*
-				 * compute each individual dash segment using the path
-				 * length function
-				 */
-				startAngle = parcs[i].angle1;
-				spanAngle = parcs[i].angle2;
-				if (spanAngle > FULLCIRCLE)
-					spanAngle = FULLCIRCLE;
-				else if (spanAngle < -FULLCIRCLE)
-					spanAngle = -FULLCIRCLE;
-				if (startAngle < 0)
-					startAngle = FULLCIRCLE - (-startAngle) % FULLCIRCLE;
-				if (startAngle >= FULLCIRCLE)
-					startAngle = startAngle % FULLCIRCLE;
-				endAngle = startAngle + spanAngle;
-				backwards = spanAngle < 0;
-			} else {
-				xarc = parcs[i];
-				if (arcType == VERTICAL) {
-					xarc.angle1 = 0x1680;
-					startAngle = parcs[i].y;
-					endAngle = startAngle + parcs[i].height;
-				} else {
-					xarc.angle1 = 0x2d00;
-					startAngle = parcs[i].x;
-					endAngle = startAngle + parcs[i].width;
-				}
-			}
-			dashAngle = startAngle;
-			selfJoin = data[i].selfJoin &&
- 				    (iphase == 0 || isDoubleDash);
-			/*
-			 * add dashed arcs to each bucket
-			 */
-			arc = 0;
-			while (dashAngle != endAngle) {
-				prevDashAngle = dashAngle;
-				if (arcType == OTHER) {
-					dashAngle = computeAngleFromPath (prevDashAngle, endAngle,
-								&map, &dashRemaining, backwards);
-					/* avoid troubles with huge arcs and small dashes */
-					if (dashAngle == prevDashAngle) {
-						if (backwards)
-							dashAngle--;
-						else
-							dashAngle++;
-					}
-				} else {
-					thisLength = (dashAngle + dashRemaining <= endAngle) ? 
-					    dashRemaining : endAngle - dashAngle;
-					if (arcType == VERTICAL) {
-						xarc.y = dashAngle;
-						xarc.height = thisLength;
-					} else {
-						xarc.x = dashAngle;
-						xarc.width = thisLength;
-					}
-					dashAngle += thisLength;
-					dashRemaining -= thisLength;
-				}
-				if (iphase == 0 || isDoubleDash) {
-					if (arcType == OTHER) {
-						xarc = parcs[i];
-						spanAngle = prevDashAngle;
-						if (spanAngle < 0)
-						    spanAngle = FULLCIRCLE - (-spanAngle) % FULLCIRCLE;
-						if (spanAngle >= FULLCIRCLE)
-						    spanAngle = spanAngle % FULLCIRCLE;
-						xarc.angle1 = spanAngle;
-						spanAngle = dashAngle - prevDashAngle;
-						if (backwards) {
-							if (dashAngle > prevDashAngle)
-								spanAngle = - FULLCIRCLE + spanAngle;
-						} else {
-							if (dashAngle < prevDashAngle)
-								spanAngle = FULLCIRCLE + spanAngle;
-						}
-						if (spanAngle > FULLCIRCLE)
-						    spanAngle = FULLCIRCLE;
-						if (spanAngle < -FULLCIRCLE)
-						    spanAngle = -FULLCIRCLE;
-						xarc.angle2 = spanAngle;
-					}
-					arc = addArc (&arcs[iphase].arcs, &arcs[iphase].narcs,
- 							&arcSize[iphase], &xarc);
-					if (!arc)
-					    goto arcfail;
-					/*
-					 * cap each end of an on/off dash
-					 */
-					if (!isDoubleDash) {
-						if (prevDashAngle != startAngle) {
-							addCap (&arcs[iphase].caps,
- 								&arcs[iphase].ncaps,
- 								&capSize[iphase], RIGHT_END,
- 								arc - arcs[iphase].arcs);
-							
-						}
-						if (dashAngle != endAngle) {
-							addCap (&arcs[iphase].caps,
- 								&arcs[iphase].ncaps,
- 								&capSize[iphase], LEFT_END,
- 								arc - arcs[iphase].arcs);
-						}
-					}
-					arc->cap = arcs[iphase].ncaps;
-					arc->join = arcs[iphase].njoins;
-					arc->render = 0;
-					arc->selfJoin = 0;
-					if (dashAngle == endAngle)
-						arc->selfJoin = selfJoin;
-				}
-				prevphase = iphase;
-				if (dashRemaining <= 0) {
-					++iDash;
-					if (iDash == pGC->numInDashList)
-						iDash = 0;
-					iphase = iphase ? 0:1;
-					dashRemaining = pGC->dash[iDash];
-				}
-			}
-			/*
-			 * make sure a place exists for the position data when
-			 * drawing a zero-length arc
-			 */
-			if (startAngle == endAngle) {
-				prevphase = iphase;
-				if (!isDoubleDash && iphase == 1)
-					prevphase = 0;
-				arc = addArc (&arcs[prevphase].arcs, &arcs[prevphase].narcs,
-					      &arcSize[prevphase], &parcs[i]);
-				if (!arc)
-				    goto arcfail;
-				arc->join = arcs[prevphase].njoins;
-				arc->cap = arcs[prevphase].ncaps;
-				arc->selfJoin = data[i].selfJoin;
-			}
-		} else {
-			arc = addArc (&arcs[iphase].arcs, &arcs[iphase].narcs,
- 				      &arcSize[iphase], &parcs[i]);
-			if (!arc)
-			    goto arcfail;
-			arc->join = arcs[iphase].njoins;
-			arc->cap = arcs[iphase].ncaps;
-			arc->selfJoin = data[i].selfJoin;
-			prevphase = iphase;
-		}
-		if (prevphase == 0 || isDoubleDash)
-			k = arcs[prevphase].narcs - 1;
-		if (iphase == 0 || isDoubleDash)
-			nextk = arcs[iphase].narcs;
-		if (nexti == start) {
-			nextk = 0;
-			if (isDashed) {
-				iDash = iDashStart;
-				iphase = iphaseStart;
-				dashRemaining = dashRemainingStart;
-			}
-		}
-		arcsJoin = narcs > 1 && i != j &&
-	 		    ISEQUAL (data[i].x1, data[j].x0) &&
-			    ISEQUAL (data[i].y1, data[j].y0) &&
-			    !data[i].selfJoin && !data[j].selfJoin;
-		if (arc)
-		{
-			if (arcsJoin)
-				arc->render = 0;
-			else
-				arc->render = 1;
-		}
-		if (arcsJoin &&
-		    (prevphase == 0 || isDoubleDash) &&
-		    (iphase == 0 || isDoubleDash))
- 		{
-			joinphase = iphase;
-			if (isDoubleDash) {
-				if (nexti == start)
-					joinphase = iphaseStart;
-				/*
-				 * if the join is right at the dash,
-				 * draw the join in foreground
-				 * This is because the foreground
-				 * arcs are computed second, the results
-				 * of which are needed to draw the join
-				 */
-				if (joinphase != prevphase)
-					joinphase = 0;
-			}
-			if (joinphase == 0 || isDoubleDash) {
-				addJoin (&arcs[joinphase].joins,
- 					 &arcs[joinphase].njoins,
- 					 &joinSize[joinphase],
-	 				 LEFT_END, k, prevphase,
-	 				 RIGHT_END, nextk, iphase);
-				arc->join = arcs[prevphase].njoins;
-			}
-		} else {
-			/*
-			 * cap the left end of this arc
-			 * unless it joins itself
-			 */
-			if ((prevphase == 0 || isDoubleDash) &&
-			    !arc->selfJoin)
-			{
-				addCap (&arcs[prevphase].caps, &arcs[prevphase].ncaps,
- 					&capSize[prevphase], LEFT_END, k);
-				arc->cap = arcs[prevphase].ncaps;
-			}
-			if (isDashed && !arcsJoin) {
-				iDash = iDashStart;
-				iphase = iphaseStart;
-				dashRemaining = dashRemainingStart;
-			}
-			nextk = arcs[iphase].narcs;
-			if (nexti == start) {
-				nextk = 0;
-				iDash = iDashStart;
-				iphase = iphaseStart;
-				dashRemaining = dashRemainingStart;
-			}
-			/*
-			 * cap the right end of the next arc.  If the
-			 * next arc is actually the first arc, only
-			 * cap it if it joins with this arc.  This
-			 * case will occur when the final dash segment
-			 * of an on/off dash is off.  Of course, this
-			 * cap will be drawn at a strange time, but that
-			 * hardly matters...
-			 */
-			if ((iphase == 0 || isDoubleDash) &&
-			    (nexti != start || (arcsJoin && isDashed)))
-				addCap (&arcs[iphase].caps, &arcs[iphase].ncaps,
- 					&capSize[iphase], RIGHT_END, nextk);
-		}
-		i = nexti;
-		if (i == start)
-			break;
-	}
-	/*
-	 * make sure the last section is rendered
-	 */
-	for (iphase = 0; iphase < (isDoubleDash ? 2 : 1); iphase++)
-		if (arcs[iphase].narcs > 0) {
-			arcs[iphase].arcs[arcs[iphase].narcs-1].render = 1;
-			arcs[iphase].arcs[arcs[iphase].narcs-1].join =
-			         arcs[iphase].njoins;
-			arcs[iphase].arcs[arcs[iphase].narcs-1].cap =
-			         arcs[iphase].ncaps;
-		}
-	free(data);
-	return arcs;
-arcfail:
-	miFreeArcs(arcs, pGC);
-	free(data);
-	return NULL;
-}
-
-static double
-angleToLength (
-	int	angle,
-	dashMap	*map)
-{
-	double	len, excesslen, sidelen = map->map[DASH_MAP_SIZE - 1], totallen;
-	int	di;
-	int	excess;
-	Bool	oddSide = FALSE;
-
-	totallen = 0;
-	if (angle >= 0) {
-		while (angle >= 90 * 64) {
-			angle -= 90 * 64;
-			totallen += sidelen;
-			oddSide = !oddSide;
-		}
-	} else {
-		while (angle < 0) {
-			angle += 90 * 64;
-			totallen -= sidelen;
-			oddSide = !oddSide;
-		}
-	}
-	if (oddSide)
-		angle = 90 * 64 - angle;
-		
-	di = xAngleToDashIndex (angle);
-	excess = angle - dashIndexToXAngle (di);
-
-	len = map->map[di];
-	/*
-	 * linearly interpolate between this point and the next
-	 */
-	if (excess > 0) {
-		excesslen = (map->map[di + 1] - map->map[di]) *
-				((double) excess) / dashXAngleStep;
-		len += excesslen;
-	}
-	if (oddSide)
-		totallen += (sidelen - len);
-	else
-		totallen += len;
-	return totallen;
-}
-
-/*
- * len is along the arc, but may be more than one rotation
- */
-
-static int
-lengthToAngle (
-	double	len,
-	dashMap	*map)
-{
-	double	sidelen = map->map[DASH_MAP_SIZE - 1];
-	int	angle, angleexcess;
-	Bool	oddSide = FALSE;
-	int	a0, a1, a;
-
-	angle = 0;
-	/*
-	 * step around the ellipse, subtracting sidelens and
-	 * adding 90 degrees.  oddSide will tell if the
-	 * map should be interpolated in reverse
-	 */
-	if (len >= 0) {
-		if (sidelen == 0)
-			return 2 * FULLCIRCLE;	/* infinity */
-		while (len >= sidelen) {
-			angle += 90 * 64;
-			len -= sidelen;
-			oddSide = !oddSide;
-		}
-	} else {
-		if (sidelen == 0)
-			return -2 * FULLCIRCLE;	/* infinity */
-		while (len < 0) {
-			angle -= 90 * 64;
-			len += sidelen;
-			oddSide = !oddSide;
-		}
-	}
-	if (oddSide)
-		len = sidelen - len;
-	a0 = 0;
-	a1 = DASH_MAP_SIZE - 1;
-	/*
-	 * binary search for the closest pre-computed length
-	 */
-	while (a1 - a0 > 1) {
-		a = (a0 + a1) / 2;
-		if (len > map->map[a])
-			a0 = a;
-		else
-			a1 = a;
-	}
-	angleexcess = dashIndexToXAngle (a0);
-	/*
-	 * linearly interpolate to the next point
-	 */
-	angleexcess += (len - map->map[a0]) /
-			(map->map[a0+1] - map->map[a0]) * dashXAngleStep;
-	if (oddSide)
-		angle += (90 * 64) - angleexcess;
-	else
-		angle += angleexcess;
-	return angle;
-}
-
-/*
- * compute the angle of an ellipse which cooresponds to
- * the given path length.  Note that the correct solution
- * to this problem is an eliptic integral, we'll punt and
- * approximate (it's only for dashes anyway).  This
- * approximation uses a polygon.
- *
- * The remaining portion of len is stored in *lenp -
- * this will be negative if the arc extends beyond
- * len and positive if len extends beyond the arc.
- */
-
-static int
-computeAngleFromPath (
-	int	startAngle,
-	int	endAngle,	/* normalized absolute angles in *64 degrees */
-	dashMap	*map,
-	int	*lenp,
-	int	backwards)
-{
-	int	a0, a1, a;
-	double	len0;
-	int	len;
-
-	a0 = startAngle;
-	a1 = endAngle;
-	len = *lenp;
-	if (backwards) {
-		/*
-		 * flip the problem around to always be
-		 * forwards
-		 */
-		a0 = FULLCIRCLE - a0;
-		a1 = FULLCIRCLE - a1;
-	}
-	if (a1 < a0)
-		a1 += FULLCIRCLE;
-	len0 = angleToLength (a0, map);
-	a = lengthToAngle (len0 + len, map);
-	if (a > a1) {
-		a = a1;
-		len -= angleToLength (a1, map) - len0;
-	} else
-		len = 0;
-	if (backwards)
-		a = FULLCIRCLE - a;
-	*lenp = len;
-	return a;
-}
-
-/*
- * scan convert wide arcs.
- */
-
-/*
- * draw zero width/height arcs
- */
-
-static void
-drawZeroArc (
-    DrawablePtr   pDraw,
-    GCPtr         pGC,
-    xArc          *tarc,
-    int		  lw,
-    miArcFacePtr	left,
-    miArcFacePtr	right)
-{
-	double	x0 = 0.0, y0 = 0.0, x1 = 0.0, y1 = 0.0, w, h, x, y;
-	double	xmax, ymax, xmin, ymin;
-	int	a0, a1;
-	double	a, startAngle, endAngle;
-	double	l, lx, ly;
-
-	l = lw / 2.0;
-	a0 = tarc->angle1;
-	a1 = tarc->angle2;
-	if (a1 > FULLCIRCLE)
-		a1 = FULLCIRCLE;
-	else if (a1 < -FULLCIRCLE)
-		a1 = -FULLCIRCLE;
-	w = (double)tarc->width / 2.0;
-	h = (double)tarc->height / 2.0;
-	/*
-	 * play in X coordinates right away
-	 */
-	startAngle = - ((double) a0 / 64.0);
-	endAngle = - ((double) (a0 + a1) / 64.0);
-	
-	xmax = -w;
-	xmin = w;
-	ymax = -h;
-	ymin = h;
-	a = startAngle;
-	for (;;)
-	{
-		x = w * miDcos(a);
-		y = h * miDsin(a);
-		if (a == startAngle)
-		{
-			x0 = x;
-			y0 = y;
-		}
-		if (a == endAngle)
-		{
-			x1 = x;
-			y1 = y;
-		}
-		if (x > xmax)
-			xmax = x;
-		if (x < xmin)
-			xmin = x;
-		if (y > ymax)
-			ymax = y;
-		if (y < ymin)
-			ymin = y;
-		if (a == endAngle)
-			break;
-		if (a1 < 0)	/* clockwise */
-		{
-			if (floor (a / 90.0) == floor (endAngle / 90.0))
-				a = endAngle;
-			else
-				a = 90 * (floor (a/90.0) + 1);
-		}
-		else
-		{
-			if (ceil (a / 90.0) == ceil (endAngle / 90.0))
-				a = endAngle;
-			else
-				a = 90 * (ceil (a/90.0) - 1);
-		}
-	}
-	lx = ly = l;
-	if ((x1 - x0) + (y1 - y0) < 0)
-	    lx = ly = -l;
-	if (h)
-	{
-	    ly = 0.0;
-	    lx = -lx;
-	}
-	else
-	    lx = 0.0;
-	if (right)
-	{
-	    right->center.x = x0;
-	    right->center.y = y0;
-	    right->clock.x = x0 - lx;
-	    right->clock.y = y0 - ly;
-	    right->counterClock.x = x0 + lx;
-	    right->counterClock.y = y0 + ly;
-	}
-	if (left)
- 	{
-	    left->center.x = x1;
-	    left->center.y = y1;
-	    left->clock.x = x1 + lx;
-	    left->clock.y = y1 + ly;
-	    left->counterClock.x = x1 - lx;
-	    left->counterClock.y = y1 - ly;
-	}
-	
-	x0 = xmin;
-	x1 = xmax;
-	y0 = ymin;
-	y1 = ymax;
-	if (ymin != y1) {
-		xmin = -l;
-		xmax = l;
-	} else {
-		ymin = -l;
-		ymax = l;
-	}
-	if (xmax != xmin && ymax != ymin) {
-		int	minx, maxx, miny, maxy;
-		xRectangle  rect;
-
-		minx = ICEIL (xmin + w) + tarc->x;
-		maxx = ICEIL (xmax + w) + tarc->x;
-		miny = ICEIL (ymin + h) + tarc->y;
-		maxy = ICEIL (ymax + h) + tarc->y;
-		rect.x = minx;
-		rect.y = miny;
-		rect.width = maxx - minx;
-		rect.height = maxy - miny;
-		(*pGC->ops->PolyFillRect) (pDraw, pGC, 1, &rect);
-	}
-}
-
-/*
- * this computes the ellipse y value associated with the
- * bottom of the tail.
- */
-
-static void
-tailEllipseY (
-	struct arc_def		*def,
-	struct accelerators	*acc)
-{
-	double		t;
-
-	acc->tail_y = 0.0;
-	if (def->w == def->h)
-	    return;
-	t = def->l * def->w;
-	if (def->w > def->h) {
-	    if (t < acc->h2)
-		return;
-	} else {
-	    if (t > acc->h2)
-		return;
-	}
-	t = 2.0 * def->h * t;
-	t = (CUBED_ROOT_4 * acc->h2 - cbrt(t * t)) / acc->h2mw2;
-	if (t > 0.0)
-	    acc->tail_y = def->h / CUBED_ROOT_2 * sqrt(t);
-}
-
-/*
- * inverse functions -- compute edge coordinates
- * from the ellipse
- */
-
-static double
-outerXfromXY (
-	double			x,
-	double			y,
-	struct arc_def		*def,
-	struct accelerators	*acc)
-{
-	return x + (x * acc->h2l) / sqrt (x*x * acc->h4 + y*y * acc->w4);
-}
-
-static double
-outerYfromXY (
-	double		x,
-	double		y,
-	struct arc_def		*def,
-	struct accelerators	*acc)
-{
-	return y + (y * acc->w2l) / sqrt (x*x * acc->h4 + y*y * acc->w4);
-}
-
-static double
-innerXfromXY (
-	double			x,
-	double			y,
-	struct arc_def		*def,
-	struct accelerators	*acc)
-{
-	return x - (x * acc->h2l) / sqrt (x*x * acc->h4 + y*y * acc->w4);
-}
-
-static double
-innerYfromXY (
-	double			x,
-	double			y,
-	struct arc_def		*def,
-	struct accelerators	*acc)
-{
-	return y - (y * acc->w2l) / sqrt (x*x * acc->h4 + y*y * acc->w4);
-}
-
-static double
-innerYfromY (
-	double	y,
-	struct arc_def		*def,
-	struct accelerators	*acc)
-{
-	double	x;
-
-	x = (def->w / def->h) * sqrt (acc->h2 - y*y);
-
-	return y - (y * acc->w2l) / sqrt (x*x * acc->h4 + y*y * acc->w4);
-}
-
-static void
-computeLine (
-	double		x1,
-	double		y1,
-	double		x2,
-	double		y2,
-	struct line	*line)
-{
-	if (y1 == y2)
-		line->valid = 0;
-	else {
-		line->m = (x1 - x2) / (y1 - y2);
-		line->b = x1  - y1 * line->m;
-		line->valid = 1;
-	}
-}
-
-/*
- * compute various accelerators for an ellipse.  These
- * are simply values that are used repeatedly in
- * the computations
- */
-
-static void
-computeAcc (
-	xArc			*tarc,
-	int			lw,
-	struct arc_def		*def,
-	struct accelerators	*acc)
-{
-	def->w = ((double) tarc->width) / 2.0;
-	def->h = ((double) tarc->height) / 2.0;
-	def->l = ((double) lw) / 2.0;
-	acc->h2 = def->h * def->h;
-	acc->w2 = def->w * def->w;
-	acc->h4 = acc->h2 * acc->h2;
-	acc->w4 = acc->w2 * acc->w2;
-	acc->h2l = acc->h2 * def->l;
-	acc->w2l = acc->w2 * def->l;
-	acc->h2mw2 = acc->h2 - acc->w2;
-	acc->fromIntX = (tarc->width & 1) ? 0.5 : 0.0;
-	acc->fromIntY = (tarc->height & 1) ? 0.5 : 0.0;
-	acc->xorg = tarc->x + (tarc->width >> 1);
-	acc->yorgu = tarc->y + (tarc->height >> 1);
-	acc->yorgl = acc->yorgu + (tarc->height & 1);
-	tailEllipseY (def, acc);
-}
-		
-/*
- * compute y value bounds of various portions of the arc,
- * the outer edge, the ellipse and the inner edge.
- */
-
-static void
-computeBound (
-	struct arc_def		*def,
-	struct arc_bound	*bound,
-	struct accelerators	*acc,
-	miArcFacePtr		right,
-	miArcFacePtr		left)
-{
-	double		t;
-	double		innerTaily;
-	double		tail_y;
-	struct bound	innerx, outerx;
-	struct bound	ellipsex;
-
-	bound->ellipse.min = Dsin (def->a0) * def->h;
-	bound->ellipse.max = Dsin (def->a1) * def->h;
-	if (def->a0 == 45 && def->w == def->h)
-		ellipsex.min = bound->ellipse.min;
-	else
-		ellipsex.min = Dcos (def->a0) * def->w;
-	if (def->a1 == 45 && def->w == def->h)
-		ellipsex.max = bound->ellipse.max;
-	else
-		ellipsex.max = Dcos (def->a1) * def->w;
-	bound->outer.min = outerYfromXY (ellipsex.min, bound->ellipse.min, def, acc);
-	bound->outer.max = outerYfromXY (ellipsex.max, bound->ellipse.max, def, acc);
-	bound->inner.min = innerYfromXY (ellipsex.min, bound->ellipse.min, def, acc);
-	bound->inner.max = innerYfromXY (ellipsex.max, bound->ellipse.max, def, acc);
-
-	outerx.min = outerXfromXY (ellipsex.min, bound->ellipse.min, def, acc);
-	outerx.max = outerXfromXY (ellipsex.max, bound->ellipse.max, def, acc);
-	innerx.min = innerXfromXY (ellipsex.min, bound->ellipse.min, def, acc);
-	innerx.max = innerXfromXY (ellipsex.max, bound->ellipse.max, def, acc);
-	
-	/*
-	 * save the line end points for the
-	 * cap code to use.  Careful here, these are
-	 * in cartesean coordinates (y increasing upwards)
-	 * while the cap code uses inverted coordinates
-	 * (y increasing downwards)
-	 */
-
-	if (right) {
-		right->counterClock.y = bound->outer.min;
-		right->counterClock.x = outerx.min;
-		right->center.y = bound->ellipse.min;
-		right->center.x = ellipsex.min;
-		right->clock.y = bound->inner.min;
-		right->clock.x = innerx.min;
-	}
-
-	if (left) {
-		left->clock.y = bound->outer.max;
-		left->clock.x = outerx.max;
-		left->center.y = bound->ellipse.max;
-		left->center.x = ellipsex.max;
-		left->counterClock.y = bound->inner.max;
-		left->counterClock.x = innerx.max;
-	}
-
-	bound->left.min = bound->inner.max;
-	bound->left.max = bound->outer.max;
-	bound->right.min = bound->inner.min;
-	bound->right.max = bound->outer.min;
-
-	computeLine (innerx.min, bound->inner.min, outerx.min, bound->outer.min,
-		      &acc->right);
-	computeLine (innerx.max, bound->inner.max, outerx.max, bound->outer.max,
-		     &acc->left);
-
-	if (bound->inner.min > bound->inner.max) {
-		t = bound->inner.min;
-		bound->inner.min = bound->inner.max;
-		bound->inner.max = t;
-	}
-	tail_y = acc->tail_y;
-	if (tail_y > bound->ellipse.max)
-		tail_y = bound->ellipse.max;
-	else if (tail_y < bound->ellipse.min)
-		tail_y = bound->ellipse.min;
-	innerTaily = innerYfromY (tail_y, def, acc);
-	if (bound->inner.min > innerTaily)
-		bound->inner.min = innerTaily;
-	if (bound->inner.max < innerTaily)
-		bound->inner.max = innerTaily;
-	bound->inneri.min = ICEIL(bound->inner.min - acc->fromIntY);
-	bound->inneri.max = floor(bound->inner.max - acc->fromIntY);
-	bound->outeri.min = ICEIL(bound->outer.min - acc->fromIntY);
-	bound->outeri.max = floor(bound->outer.max - acc->fromIntY);
-}
-
-/*
- * this section computes the x value of the span at y 
- * intersected with the specified face of the ellipse.
- *
- * this is the min/max X value over the set of normal
- * lines to the entire ellipse,  the equation of the
- * normal lines is:
- *
- *     ellipse_x h^2                   h^2
- * x = ------------ y + ellipse_x (1 - --- )
- *     ellipse_y w^2                   w^2
- *
- * compute the derivative with-respect-to ellipse_y and solve
- * for zero:
- *    
- *       (w^2 - h^2) ellipse_y^3 + h^4 y
- * 0 = - ----------------------------------
- *       h w ellipse_y^2 sqrt (h^2 - ellipse_y^2)
- *
- *             (   h^4 y     )
- * ellipse_y = ( ----------  ) ^ (1/3)
- *             ( (h^2 - w^2) )
- *
- * The other two solutions to the equation are imaginary.
- *
- * This gives the position on the ellipse which generates
- * the normal with the largest/smallest x intersection point.
- *
- * Now compute the second derivative to check whether
- * the intersection is a minimum or maximum:
- *
- *    h (y0^3 (w^2 - h^2) + h^2 y (3y0^2 - 2h^2))
- * -  -------------------------------------------
- *          w y0^3 (sqrt (h^2 - y^2)) ^ 3
- *
- * as we only care about the sign,
- *
- * - (y0^3 (w^2 - h^2) + h^2 y (3y0^2 - 2h^2))
- *
- * or (to use accelerators),
- *
- * y0^3 (h^2 - w^2) - h^2 y (3y0^2 - 2h^2) 
- *
- */
-
-/*
- * computes the position on the ellipse whose normal line
- * intersects the given scan line maximally
- */
-
-static double
-hookEllipseY (
-	double			scan_y,
-	struct arc_bound	*bound,
-	struct accelerators	*acc,
-	int			left)
-{
-	double	ret;
-
-	if (acc->h2mw2 == 0) {
-		if ( (scan_y > 0 && !left) || (scan_y < 0 && left) )
-			return bound->ellipse.min;
-		return bound->ellipse.max;
-	}
-	ret = (acc->h4 * scan_y) / (acc->h2mw2);
-	if (ret >= 0)
-		return cbrt (ret);
-	else
-		return -cbrt (-ret);
-}
-
-/*
- * computes the X value of the intersection of the
- * given scan line with the right side of the lower hook
- */
-
-static double
-hookX (
-	double			scan_y,
-	struct arc_def		*def,
-	struct arc_bound	*bound,
-	struct accelerators	*acc,
-	int			left)
-{
-	double	ellipse_y, x;
-	double	maxMin;
-
-	if (def->w != def->h) {
-		ellipse_y = hookEllipseY (scan_y, bound, acc, left);
-		if (boundedLe (ellipse_y, bound->ellipse)) {
-			/*
-		 	 * compute the value of the second
-		 	 * derivative
-		 	 */
-			maxMin = ellipse_y*ellipse_y*ellipse_y * acc->h2mw2 -
-		 	 acc->h2 * scan_y * (3 * ellipse_y*ellipse_y - 2*acc->h2);
-			if ((left && maxMin > 0) || (!left && maxMin < 0)) {
-				if (ellipse_y == 0)
-					return def->w + left ? -def->l : def->l;
-				x = (acc->h2 * scan_y - ellipse_y * acc->h2mw2) *
-					sqrt (acc->h2 - ellipse_y * ellipse_y) /
-			 		(def->h * def->w * ellipse_y);
-				return x;
-			}
-		}
-	}
-	if (left) {
-		if (acc->left.valid && boundedLe (scan_y, bound->left)) {
-			x = intersectLine (scan_y, acc->left);
-		} else {
-			if (acc->right.valid)
-				x = intersectLine (scan_y, acc->right);
-			else
-				x = def->w - def->l;
-		}
-	} else {
-		if (acc->right.valid && boundedLe (scan_y, bound->right)) {
-			x = intersectLine (scan_y, acc->right);
-		} else {
-			if (acc->left.valid)
-				x = intersectLine (scan_y, acc->left);
-			else
-				x = def->w - def->l;
-		}
-	}
-	return x;
-}
-
-/*
- * generate the set of spans with
- * the given y coordinate
- */
-
-static void
-arcSpan (
-	int			y,
-	int			lx,
-	int			lw,
-	int			rx,
-	int			rw,
-	struct arc_def		*def,
-	struct arc_bound	*bounds,
-	struct accelerators	*acc,
-	int			mask)
-{
-	int linx, loutx, rinx, routx;
-	double x, altx;
-
-	if (boundedLe (y, bounds->inneri)) {
-	    linx = -(lx + lw);
-	    rinx = rx;
-	} else {
-	    /*
-	     * intersection with left face
-	     */
-	    x = hookX (y + acc->fromIntY, def, bounds, acc, 1);
-	    if (acc->right.valid &&
-		boundedLe (y + acc->fromIntY, bounds->right))
-	    {
-		altx = intersectLine (y + acc->fromIntY, acc->right);
-		if (altx < x)
-		    x = altx;
-	    }
-	    linx = -ICEIL(acc->fromIntX - x);
-	    rinx = ICEIL(acc->fromIntX + x);
-	}
-	if (boundedLe (y, bounds->outeri)) {
-	    loutx = -lx;
-	    routx = rx + rw;
-	} else {
-	    /*
-	     * intersection with right face
-	     */
-	    x = hookX (y + acc->fromIntY, def, bounds, acc, 0);
-	    if (acc->left.valid &&
-		boundedLe (y + acc->fromIntY, bounds->left))
-	    {
-		altx = x;
-		x = intersectLine (y + acc->fromIntY, acc->left);
-		if (x < altx)
-		    x = altx;
-	    }
-	    loutx = -ICEIL(acc->fromIntX - x);
-	    routx = ICEIL(acc->fromIntX + x);
-	}
-	if (routx > rinx) {
-	    if (mask & 1)
-		newFinalSpan (acc->yorgu - y,
-			      acc->xorg + rinx, acc->xorg + routx);
-	    if (mask & 8)
-		newFinalSpan (acc->yorgl + y,
-			      acc->xorg + rinx, acc->xorg + routx);
-	}
-	if (loutx > linx) {
-	    if (mask & 2)
-		newFinalSpan (acc->yorgu - y,
-			      acc->xorg - loutx, acc->xorg - linx);
-	    if (mask & 4)
-		newFinalSpan (acc->yorgl + y,
-			      acc->xorg - loutx, acc->xorg - linx);
-	}
-}
-
-static void
-arcSpan0 (
-	int			lx,
-	int			lw,
-	int			rx,
-	int			rw,
-	struct arc_def		*def,
-	struct arc_bound	*bounds,
-	struct accelerators	*acc,
-	int			mask)
-{
-    double x;
-
-    if (boundedLe (0, bounds->inneri) &&
-	acc->left.valid && boundedLe (0, bounds->left) &&
-	acc->left.b > 0)
-    {
-	x = def->w - def->l;
-	if (acc->left.b < x)
-	    x = acc->left.b;
-	lw = ICEIL(acc->fromIntX - x) - lx;
-	rw += rx;
-	rx = ICEIL(acc->fromIntX + x);
-	rw -= rx;
-    }
-    arcSpan (0, lx, lw, rx, rw, def, bounds, acc, mask);
-}
-
-static void
-tailSpan (
-	int			y,
-	int			lw,
-	int			rw,
-	struct arc_def		*def,
-	struct arc_bound	*bounds,
-	struct accelerators	*acc,
-	int			mask)
-{
-    double yy, xalt, x, lx, rx;
-    int n;
-
-    if (boundedLe(y, bounds->outeri))
-	arcSpan (y, 0, lw, -rw, rw, def, bounds, acc, mask);
-    else if (def->w != def->h) {
-	yy = y + acc->fromIntY;
-	x = tailX(yy, def, bounds, acc);
-	if (yy == 0.0 && x == -rw - acc->fromIntX)
-	    return;
-	if (acc->right.valid && boundedLe (yy, bounds->right)) {
-	    rx = x;
-	    lx = -x;
-	    xalt = intersectLine (yy, acc->right);
-	    if (xalt >= -rw - acc->fromIntX && xalt <= rx)
-		rx = xalt;
-	    n = ICEIL(acc->fromIntX + lx);
-	    if (lw > n) {
-		if (mask & 2)
-		    newFinalSpan (acc->yorgu - y,
-				  acc->xorg + n, acc->xorg + lw);
-		if (mask & 4)
-		    newFinalSpan (acc->yorgl + y,
-				  acc->xorg + n, acc->xorg + lw);
-	    }
-	    n = ICEIL(acc->fromIntX + rx);
-	    if (n > -rw) {
-		if (mask & 1)
-		    newFinalSpan (acc->yorgu - y,
-				  acc->xorg - rw, acc->xorg + n);
-		if (mask & 8)
-		    newFinalSpan (acc->yorgl + y,
-				  acc->xorg - rw, acc->xorg + n);
-	    }
-	}
-	arcSpan (y,
-		 ICEIL(acc->fromIntX - x), 0,
-		 ICEIL(acc->fromIntX + x), 0,
-		 def, bounds, acc, mask);
-    }
-}
-
-/*
- * create whole arcs out of pieces.  This code is
- * very bad.
- */
-
-static struct finalSpan	**finalSpans = NULL;
-static int		finalMiny = 0, finalMaxy = -1;
-static int		finalSize = 0;
-
-static int		nspans = 0;	/* total spans, not just y coords */
-
-struct finalSpan {
-	struct finalSpan	*next;
-	int			min, max;	/* x values */
-};
-
-static struct finalSpan    *freeFinalSpans, *tmpFinalSpan;
-
-# define allocFinalSpan()   (freeFinalSpans ?\
-				((tmpFinalSpan = freeFinalSpans), \
-				 (freeFinalSpans = freeFinalSpans->next), \
-				 (tmpFinalSpan->next = 0), \
-				 tmpFinalSpan) : \
-			     realAllocSpan ())
-
-# define SPAN_CHUNK_SIZE    128
-
-struct finalSpanChunk {
-	struct finalSpan	data[SPAN_CHUNK_SIZE];
-	struct finalSpanChunk	*next;
-};
-
-static struct finalSpanChunk	*chunks;
-
-static struct finalSpan *
-realAllocSpan (void)
-{
-	struct finalSpanChunk	*newChunk;
-	struct finalSpan	*span;
-	int			i;
-
-	newChunk = malloc(sizeof (struct finalSpanChunk));
-	if (!newChunk)
-		return (struct finalSpan *) NULL;
-	newChunk->next = chunks;
-	chunks = newChunk;
-	freeFinalSpans = span = newChunk->data + 1;
-	for (i = 1; i < SPAN_CHUNK_SIZE-1; i++) {
-		span->next = span+1;
-		span++;
-	}
-	span->next = 0;
-	span = newChunk->data;
-	span->next = 0;
-	return span;
-}
-
-static void
-disposeFinalSpans (void)
-{
-	struct finalSpanChunk	*chunk, *next;
-
-	for (chunk = chunks; chunk; chunk = next) {
-		next = chunk->next;
-		free(chunk);
-	}
-	chunks = 0;
-	freeFinalSpans = 0;
-	free(finalSpans);
-	finalSpans = 0;
-}
-
-static void
-fillSpans (
-    DrawablePtr	pDrawable,
-    GCPtr	pGC)
-{
-	struct finalSpan	*span;
-	DDXPointPtr		xSpan;
-	int			*xWidth;
-	int			i;
-	struct finalSpan	**f;
-	int			spany;
-	DDXPointPtr		xSpans;
-	int			*xWidths;
-
-	if (nspans == 0)
-		return;
-	xSpan = xSpans = malloc(nspans * sizeof (DDXPointRec));
-	xWidth = xWidths = malloc(nspans * sizeof (int));
-	if (xSpans && xWidths)
-	{
-	    i = 0;
-	    f = finalSpans;
-	    for (spany = finalMiny; spany <= finalMaxy; spany++, f++) {
-		    for (span = *f; span; span=span->next) {
-			    if (span->max <= span->min)
-				    continue;
-			    xSpan->x = span->min;
-			    xSpan->y = spany;
-			    ++xSpan;
-			    *xWidth++ = span->max - span->min;
-			    ++i;
-		    }
-	    }
-	    (*pGC->ops->FillSpans) (pDrawable, pGC, i, xSpans, xWidths, TRUE);
-	}
-	disposeFinalSpans ();
-	free(xSpans);
-	free(xWidths);
-	finalMiny = 0;
-	finalMaxy = -1;
-	finalSize = 0;
-	nspans = 0;
-}
-
-# define SPAN_REALLOC	100
-
-# define findSpan(y) ((finalMiny <= (y) && (y) <= finalMaxy) ? \
-			  &finalSpans[(y) - finalMiny] : \
-			  realFindSpan (y))
-
-static struct finalSpan **
-realFindSpan (int y)
-{
-	struct finalSpan	**newSpans;
-	int			newSize, newMiny, newMaxy;
-	int			change;
-	int			i;
-
-	if (y < finalMiny || y > finalMaxy) {
-		if (!finalSize) {
-			finalMiny = y;
-			finalMaxy = y - 1;
-		}
-		if (y < finalMiny)
-			change = finalMiny - y;
-		else
-			change = y - finalMaxy;
-		if (change >= SPAN_REALLOC)
-			change += SPAN_REALLOC;
-		else
-			change = SPAN_REALLOC;
-		newSize = finalSize + change;
-		newSpans = malloc(newSize * sizeof (struct finalSpan *));
-		if (!newSpans)
-		    return NULL;
-		newMiny = finalMiny;
-		newMaxy = finalMaxy;
-		if (y < finalMiny)
-			newMiny = finalMiny - change;
-		else
-			newMaxy = finalMaxy + change;
-		if (finalSpans) {
-			memmove(((char *) newSpans) + (finalMiny-newMiny) * sizeof (struct finalSpan *),
-				(char *) finalSpans,
-			       finalSize * sizeof (struct finalSpan *));
-			free(finalSpans);
-		}
-		if ((i = finalMiny - newMiny) > 0)
-			memset((char *)newSpans, 0, i * sizeof (struct finalSpan *));
-		if ((i = newMaxy - finalMaxy) > 0)
-			memset((char *)(newSpans + newSize - i), 0,
-			       i * sizeof (struct finalSpan *));
-		finalSpans = newSpans;
-		finalMaxy = newMaxy;
-		finalMiny = newMiny;
-		finalSize = newSize;
-	}
-	return &finalSpans[y - finalMiny];
-}
-
-static void
-newFinalSpan (
-    int		y,
-    int	xmin,
-    int	xmax)
-{
-	struct finalSpan	*x;
-	struct finalSpan	**f;
-	struct finalSpan	*oldx;
-	struct finalSpan	*prev;
-
-	f = findSpan (y);
-	if (!f)
-	    return;
-	oldx = 0;
-	for (;;) {
-		prev = 0;
-		for (x = *f; x; x=x->next) {
-			if (x == oldx) {
-				prev = x;
-				continue;
-			}
-			if (x->min <= xmax && xmin <= x->max) {
-				if (oldx) {
-					oldx->min = min (x->min, xmin);
-					oldx->max = max (x->max, xmax);
-					if (prev)
-						prev->next = x->next;
-					else
-						*f = x->next;
-					--nspans;
-				} else {
-					x->min = min (x->min, xmin);
-					x->max = max (x->max, xmax);
-					oldx = x;
-				}
-				xmin = oldx->min;
-				xmax = oldx->max;
-				break;
-			}
-			prev = x;
-		}
-		if (!x)
-			break;
-	}
-	if (!oldx) {
-		x = allocFinalSpan ();
-		if (x)
-		{
-		    x->min = xmin;
-		    x->max = xmax;
-		    x->next = *f;
-		    *f = x;
-		    ++nspans;
-		}
-	}
-}
-
-static void
-mirrorSppPoint (
-	int		quadrant,
-	SppPointPtr	sppPoint)
-{
-	switch (quadrant) {
-	case 0:
-		break;
-	case 1:
-		sppPoint->x = -sppPoint->x;
-		break;
-	case 2:
-		sppPoint->x = -sppPoint->x;
-		sppPoint->y = -sppPoint->y;
-		break;
-	case 3:
-		sppPoint->y = -sppPoint->y;
-		break;
-	}
-	/*
-	 * and translate to X coordinate system
-	 */
-	sppPoint->y = -sppPoint->y;
-}
-
-/*
- * split an arc into pieces which are scan-converted
- * in the first-quadrant and mirrored into position.
- * This is necessary as the scan-conversion code can
- * only deal with arcs completely contained in the
- * first quadrant.
- */
-
-static void
-drawArc (
-	xArc *tarc,
-	int	l,
-	int	a0,
-	int	a1,
-	miArcFacePtr	right,
-	miArcFacePtr	left)	/* save end line points */
-{
-	struct arc_def		def;
-	struct accelerators	acc;
-	int			startq, endq, curq;
-	int			rightq, leftq = 0, righta = 0, lefta = 0;
-	miArcFacePtr		passRight, passLeft;
-	int			q0 = 0, q1 = 0, mask;
-	struct band {
-		int	a0, a1;
-		int	mask;
-	}	band[5], sweep[20];
-	int			bandno, sweepno;
-	int			i, j;
-	int			flipRight = 0, flipLeft = 0;			
-	int			copyEnd = 0;
-	miArcSpanData		*spdata;
-
-	spdata = miComputeWideEllipse(l, tarc);
-	if (!spdata)
-	    return;
-
-	if (a1 < a0)
-		a1 += 360 * 64;
-	startq = a0 / (90 * 64);
-	if (a0 == a1)
-	    endq = startq;
-	else
-	    endq = (a1-1) / (90 * 64);
-	bandno = 0;
-	curq = startq;
-	rightq = -1;
-	for (;;) {
-		switch (curq) {
-		case 0:
-			if (a0 > 90 * 64)
-				q0 = 0;
-			else
-				q0 = a0;
-			if (a1 < 360 * 64)
-				q1 = min (a1, 90 * 64);
-			else
-				q1 = 90 * 64;
-			if (curq == startq && a0 == q0 && rightq < 0) {
-				righta = q0;
-				rightq = curq;
-			}
-			if (curq == endq && a1 == q1) {
-				lefta = q1;
-				leftq = curq;
-			}
-			break;
-		case 1:
-			if (a1 < 90 * 64)
-				q0 = 0;
-			else
-				q0 = 180 * 64 - min (a1, 180 * 64);
-			if (a0 > 180 * 64)
-				q1 = 90 * 64;
-			else
-				q1 = 180 * 64 - max (a0, 90 * 64);
-			if (curq == startq && 180 * 64 - a0 == q1) {
-				righta = q1;
-				rightq = curq;
-			}
-			if (curq == endq && 180 * 64 - a1 == q0) {
-				lefta = q0;
-				leftq = curq;
-			}
-			break;
-		case 2:
-			if (a0 > 270 * 64)
-				q0 = 0;
-			else
-				q0 = max (a0, 180 * 64) - 180 * 64;
-			if (a1 < 180 * 64)
-				q1 = 90 * 64;
-			else
-				q1 = min (a1, 270 * 64) - 180 * 64;
-			if (curq == startq && a0 - 180*64 == q0) {
-				righta = q0;
-				rightq = curq;
-			}
-			if (curq == endq && a1 - 180 * 64 == q1) {
-				lefta = q1;
-				leftq = curq;
-			}
-			break;
-		case 3:
-			if (a1 < 270 * 64)
-				q0 = 0;
-			else
-				q0 = 360 * 64 - min (a1, 360 * 64);
-			q1 = 360 * 64 - max (a0, 270 * 64);
-			if (curq == startq && 360 * 64 - a0 == q1) {
-				righta = q1;
-				rightq = curq;
-			}
-			if (curq == endq && 360 * 64 - a1 == q0) {
-				lefta = q0;
-				leftq = curq;
-			}
-			break;
-		}
-		band[bandno].a0 = q0;
-		band[bandno].a1 = q1;
-		band[bandno].mask = 1 << curq;
-		bandno++;
-		if (curq == endq)
-			break;
-		curq++;
-		if (curq == 4) {
-			a0 = 0;
-			a1 -= 360 * 64;
-			curq = 0;
-			endq -= 4;
-		}
-	}
-	sweepno = 0;
-	for (;;) {
-		q0 = 90 * 64;
-		mask = 0;
-		/*
-		 * find left-most point
-		 */
-		for (i = 0; i < bandno; i++)
-			if (band[i].a0 <= q0) {
-				q0 = band[i].a0;
-				q1 = band[i].a1;
-				mask = band[i].mask;
-			}
-		if (!mask)
-			break;
-		/*
-		 * locate next point of change
-		 */
-		for (i = 0; i < bandno; i++)
-			if (!(mask & band[i].mask)) {
-				if (band[i].a0 == q0) {
-					if (band[i].a1 < q1)
-						q1 = band[i].a1;
-					mask |= band[i].mask;
- 				} else if (band[i].a0 < q1)
-					q1 = band[i].a0;
-			}
-		/*
-		 * create a new sweep
-		 */
-		sweep[sweepno].a0 = q0;
-		sweep[sweepno].a1 = q1;
-		sweep[sweepno].mask = mask;
-		sweepno++;
-		/*
-		 * subtract the sweep from the affected bands
-		 */
-		for (i = 0; i < bandno; i++)
-			if (band[i].a0 == q0) {
-				band[i].a0 = q1;
-				/*
-				 * check if this band is empty
-				 */
-				if (band[i].a0 == band[i].a1)
-					band[i].a1 = band[i].a0 = 90 * 64 + 1;
-			}
-	}
-	computeAcc (tarc, l, &def, &acc);
-	for (j = 0; j < sweepno; j++) {
-		mask = sweep[j].mask;
-		passRight = passLeft = 0;
- 		if (mask & (1 << rightq)) {
-			if (sweep[j].a0 == righta)
-				passRight = right;
-			else if (sweep[j].a1 == righta) {
-				passLeft = right;
-				flipRight = 1;
-			}
-		}
-		if (mask & (1 << leftq)) {
-			if (sweep[j].a1 == lefta)
-			{
-				if (passLeft)
-					copyEnd = 1;
-				passLeft = left;
-			}
-			else if (sweep[j].a0 == lefta) {
-				if (passRight)
-					copyEnd = 1;
-				passRight = left;
-				flipLeft = 1;
-			}
-		}
-		drawQuadrant (&def, &acc, sweep[j].a0, sweep[j].a1, mask, 
- 			      passRight, passLeft, spdata);
-	}
-	/*
-	 * when copyEnd is set, both ends of the arc were computed
-	 * at the same time; drawQuadrant only takes one end though,
-	 * so the left end will be the only one holding the data.  Copy
-	 * it from there.
-	 */
-	if (copyEnd)
-		*right = *left;
-	/*
-	 * mirror the coordinates generated for the
-	 * faces of the arc
-	 */
-	if (right) {
-		mirrorSppPoint (rightq, &right->clock);
-		mirrorSppPoint (rightq, &right->center);
-		mirrorSppPoint (rightq, &right->counterClock);
-		if (flipRight) {
-			SppPointRec	temp;
-
-			temp = right->clock;
-			right->clock = right->counterClock;
-			right->counterClock = temp;
-		}
-	}
-	if (left) {
-		mirrorSppPoint (leftq,  &left->counterClock);
-		mirrorSppPoint (leftq,  &left->center);
-		mirrorSppPoint (leftq,  &left->clock);
-		if (flipLeft) {
-			SppPointRec	temp;
-
-			temp = left->clock;
-			left->clock = left->counterClock;
-			left->counterClock = temp;
-		}
-	}
-	free(spdata);
-}
-
-static void
-drawQuadrant (
-	struct arc_def		*def,
-	struct accelerators	*acc,
-	int			a0,
-	int			a1,
-	int			mask,
-	miArcFacePtr		right,
-	miArcFacePtr		left,
-	miArcSpanData		*spdata)
-{
-	struct arc_bound	bound;
-	double			yy, x, xalt;
-	int			y, miny, maxy;
-	int			n;
-	miArcSpan		*span;
-
-	def->a0 = ((double) a0) / 64.0;
-	def->a1 = ((double) a1) / 64.0;
-	computeBound (def, &bound, acc, right, left);
-	yy = bound.inner.min;
-	if (bound.outer.min < yy)
-	    yy = bound.outer.min;
-	miny = ICEIL(yy - acc->fromIntY);
-	yy = bound.inner.max;
-	if (bound.outer.max > yy)
-	    yy = bound.outer.max;
-	maxy = floor(yy - acc->fromIntY);
-	y = spdata->k;
-	span = spdata->spans;
-	if (spdata->top)
-	{
-	    if (a1 == 90 * 64 && (mask & 1))
-		newFinalSpan (acc->yorgu - y - 1, acc->xorg, acc->xorg + 1);
-	    span++;
-	}
-	for (n = spdata->count1; --n >= 0; )
-	{
-	    if (y < miny)
-		return;
-	    if (y <= maxy) {
-		arcSpan (y,
-			 span->lx, -span->lx, 0, span->lx + span->lw,
-			 def, &bound, acc, mask);
-		if (span->rw + span->rx)
-		    tailSpan (y, -span->rw, -span->rx, def, &bound, acc, mask);
-	    }
-	    y--;
-	    span++;
-	}
-	if (y < miny)
-	    return;
-	if (spdata->hole)
-	{
-	    if (y <= maxy)
-		arcSpan (y, 0, 0, 0, 1, def, &bound, acc, mask & 0xc);
-	}
-	for (n = spdata->count2; --n >= 0; )
-	{
-	    if (y < miny)
-		return;
-	    if (y <= maxy)
-		arcSpan (y, span->lx, span->lw, span->rx, span->rw,
-			 def, &bound, acc, mask);
-	    y--;
-	    span++;
-	}
-	if (spdata->bot && miny <= y && y <= maxy)
-	{
-	    n = mask;
-	    if (y == miny)
-		n &= 0xc;
-	    if (span->rw <= 0) {
-		arcSpan0 (span->lx, -span->lx, 0, span->lx + span->lw,
-			  def, &bound, acc, n);
-		if (span->rw + span->rx)
-		    tailSpan (y, -span->rw, -span->rx, def, &bound, acc, n);
-	    }
-	    else
-		arcSpan0 (span->lx, span->lw, span->rx, span->rw,
-			  def, &bound, acc, n);
-	    y--;
-	}
-	while (y >= miny) {
-	    yy = y + acc->fromIntY;
-	    if (def->w == def->h) {
-		xalt = def->w - def->l;
-		x = -sqrt(xalt * xalt - yy * yy);
-	    } else {
-		x = tailX(yy, def, &bound, acc);
-		if (acc->left.valid && boundedLe (yy, bound.left)) {
-		    xalt = intersectLine (yy, acc->left);
-		    if (xalt < x)
-			x = xalt;
-		}
-		if (acc->right.valid && boundedLe (yy, bound.right)) {
-		    xalt = intersectLine (yy, acc->right);
-		    if (xalt < x)
-			x = xalt;
-		}
-	    }
-	    arcSpan (y,
-		     ICEIL(acc->fromIntX - x), 0,
-		     ICEIL(acc->fromIntX + x), 0,
-		     def, &bound, acc, mask);
-	    y--;
-	}
-}
->>>>>>> c1e6c742
+}