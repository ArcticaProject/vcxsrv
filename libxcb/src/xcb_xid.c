<<<<<<< HEAD
/* Copyright (C) 2001-2008 Bart Massey and Jamey Sharp.
 *
 * Permission is hereby granted, free of charge, to any person obtaining a
 * copy of this software and associated documentation files (the "Software"),
 * to deal in the Software without restriction, including without limitation
 * the rights to use, copy, modify, merge, publish, distribute, sublicense,
 * and/or sell copies of the Software, and to permit persons to whom the
 * Software is furnished to do so, subject to the following conditions:
 * 
 * The above copyright notice and this permission notice shall be included in
 * all copies or substantial portions of the Software.
 * 
 * THE SOFTWARE IS PROVIDED "AS IS", WITHOUT WARRANTY OF ANY KIND, EXPRESS OR
 * IMPLIED, INCLUDING BUT NOT LIMITED TO THE WARRANTIES OF MERCHANTABILITY,
 * FITNESS FOR A PARTICULAR PURPOSE AND NONINFRINGEMENT. IN NO EVENT SHALL THE
 * AUTHORS BE LIABLE FOR ANY CLAIM, DAMAGES OR OTHER LIABILITY, WHETHER IN AN
 * ACTION OF CONTRACT, TORT OR OTHERWISE, ARISING FROM, OUT OF OR IN
 * CONNECTION WITH THE SOFTWARE OR THE USE OR OTHER DEALINGS IN THE SOFTWARE.
 * 
 * Except as contained in this notice, the names of the authors or their
 * institutions shall not be used in advertising or otherwise to promote the
 * sale, use or other dealings in this Software without prior written
 * authorization from the authors.
 */

/* XID allocators. */

#include <assert.h>
#include <stdlib.h>
#include "xcb.h"
#include "xcbext.h"
#include "xcbint.h"
#include "xc_misc.h"

/* Public interface */

uint32_t xcb_generate_id(xcb_connection_t *c)
{
    uint32_t ret;
    if(c->has_error)
        return -1;
    pthread_mutex_lock(&c->xid.lock);
    if(c->xid.last >= c->xid.max - c->xid.inc + 1)
    {
        xcb_xc_misc_get_xid_range_reply_t *range;
        assert(c->xid.last == c->xid.max);
        if (c->xid.last == 0) {
            /* finish setting up initial range */
            c->xid.max = c->setup->resource_id_mask;
        } else {
            /* check for extension */
            const xcb_query_extension_reply_t *xc_misc_reply =
              xcb_get_extension_data(c, &xcb_xc_misc_id);
            if (!xc_misc_reply) {
                pthread_mutex_unlock(&c->xid.lock);
                return -1;
            }
            /* get new range */
            range = xcb_xc_misc_get_xid_range_reply(c,
                      xcb_xc_misc_get_xid_range(c), 0);
            /* XXX The latter disjunct is what the server returns
               when it is out of XIDs.  Sweet. */
            if(!range || (range->start_id == 0 && range->count == 1))
            {
                pthread_mutex_unlock(&c->xid.lock);
                return -1;
            }
            assert(range->count > 0 && range->start_id > 0);
            c->xid.last = range->start_id;
            c->xid.max = range->start_id + (range->count - 1) * c->xid.inc;
            free(range);
        }
    } else {
        c->xid.last += c->xid.inc;
    }
    ret = c->xid.last | c->xid.base;
    pthread_mutex_unlock(&c->xid.lock);
    return ret;
}

/* Private interface */

int _xcb_xid_init(xcb_connection_t *c)
{
    if(pthread_mutex_init(&c->xid.lock, 0))
        return 0;
    c->xid.last = 0;
    c->xid.max = 0;
    c->xid.base = c->setup->resource_id_base;
    c->xid.inc = c->setup->resource_id_mask & -(c->setup->resource_id_mask);
    return 1;
}

void _xcb_xid_destroy(xcb_connection_t *c)
{
    if (!c->xid.lock)
      return; /* mutex was not initialised yet */
    pthread_mutex_destroy(&c->xid.lock);
}
=======
/* Copyright (C) 2001-2008 Bart Massey and Jamey Sharp.
 *
 * Permission is hereby granted, free of charge, to any person obtaining a
 * copy of this software and associated documentation files (the "Software"),
 * to deal in the Software without restriction, including without limitation
 * the rights to use, copy, modify, merge, publish, distribute, sublicense,
 * and/or sell copies of the Software, and to permit persons to whom the
 * Software is furnished to do so, subject to the following conditions:
 * 
 * The above copyright notice and this permission notice shall be included in
 * all copies or substantial portions of the Software.
 * 
 * THE SOFTWARE IS PROVIDED "AS IS", WITHOUT WARRANTY OF ANY KIND, EXPRESS OR
 * IMPLIED, INCLUDING BUT NOT LIMITED TO THE WARRANTIES OF MERCHANTABILITY,
 * FITNESS FOR A PARTICULAR PURPOSE AND NONINFRINGEMENT. IN NO EVENT SHALL THE
 * AUTHORS BE LIABLE FOR ANY CLAIM, DAMAGES OR OTHER LIABILITY, WHETHER IN AN
 * ACTION OF CONTRACT, TORT OR OTHERWISE, ARISING FROM, OUT OF OR IN
 * CONNECTION WITH THE SOFTWARE OR THE USE OR OTHER DEALINGS IN THE SOFTWARE.
 * 
 * Except as contained in this notice, the names of the authors or their
 * institutions shall not be used in advertising or otherwise to promote the
 * sale, use or other dealings in this Software without prior written
 * authorization from the authors.
 */

/* XID allocators. */

#include <assert.h>
#include <stdlib.h>
#include "xcb.h"
#include "xcbext.h"
#include "xcbint.h"
#include "xc_misc.h"

/* Public interface */

uint32_t xcb_generate_id(xcb_connection_t *c)
{
    uint32_t ret;
    if(c->has_error)
        return -1;
    pthread_mutex_lock(&c->xid.lock);
    if(c->xid.last >= c->xid.max - c->xid.inc + 1)
    {
        xcb_xc_misc_get_xid_range_reply_t *range;
        assert(c->xid.last == c->xid.max);
        if (c->xid.last == 0) {
            /* finish setting up initial range */
            c->xid.max = c->setup->resource_id_mask;
        } else {
            /* check for extension */
            const xcb_query_extension_reply_t *xc_misc_reply =
              xcb_get_extension_data(c, &xcb_xc_misc_id);
            if (!xc_misc_reply) {
                pthread_mutex_unlock(&c->xid.lock);
                return -1;
            }
            /* get new range */
            range = xcb_xc_misc_get_xid_range_reply(c,
                      xcb_xc_misc_get_xid_range(c), 0);
            /* XXX The latter disjunct is what the server returns
               when it is out of XIDs.  Sweet. */
            if(!range || (range->start_id == 0 && range->count == 1))
            {
                pthread_mutex_unlock(&c->xid.lock);
                return -1;
            }
            assert(range->count > 0 && range->start_id > 0);
            c->xid.last = range->start_id;
            c->xid.max = range->start_id + (range->count - 1) * c->xid.inc;
            free(range);
        }
    } else {
        c->xid.last += c->xid.inc;
    }
    ret = c->xid.last | c->xid.base;
    pthread_mutex_unlock(&c->xid.lock);
    return ret;
}

/* Private interface */

int _xcb_xid_init(xcb_connection_t *c)
{
    if(pthread_mutex_init(&c->xid.lock, 0))
        return 0;
    c->xid.last = 0;
    c->xid.max = 0;
    c->xid.base = c->setup->resource_id_base;
    c->xid.inc = c->setup->resource_id_mask & -(c->setup->resource_id_mask);
    return 1;
}

void _xcb_xid_destroy(xcb_connection_t *c)
{
    pthread_mutex_destroy(&c->xid.lock);
}
>>>>>>> 990bc3f0
<|MERGE_RESOLUTION|>--- conflicted
+++ resolved
@@ -1,199 +1,99 @@
-<<<<<<< HEAD
-/* Copyright (C) 2001-2008 Bart Massey and Jamey Sharp.
- *
- * Permission is hereby granted, free of charge, to any person obtaining a
- * copy of this software and associated documentation files (the "Software"),
- * to deal in the Software without restriction, including without limitation
- * the rights to use, copy, modify, merge, publish, distribute, sublicense,
- * and/or sell copies of the Software, and to permit persons to whom the
- * Software is furnished to do so, subject to the following conditions:
- * 
- * The above copyright notice and this permission notice shall be included in
- * all copies or substantial portions of the Software.
- * 
- * THE SOFTWARE IS PROVIDED "AS IS", WITHOUT WARRANTY OF ANY KIND, EXPRESS OR
- * IMPLIED, INCLUDING BUT NOT LIMITED TO THE WARRANTIES OF MERCHANTABILITY,
- * FITNESS FOR A PARTICULAR PURPOSE AND NONINFRINGEMENT. IN NO EVENT SHALL THE
- * AUTHORS BE LIABLE FOR ANY CLAIM, DAMAGES OR OTHER LIABILITY, WHETHER IN AN
- * ACTION OF CONTRACT, TORT OR OTHERWISE, ARISING FROM, OUT OF OR IN
- * CONNECTION WITH THE SOFTWARE OR THE USE OR OTHER DEALINGS IN THE SOFTWARE.
- * 
- * Except as contained in this notice, the names of the authors or their
- * institutions shall not be used in advertising or otherwise to promote the
- * sale, use or other dealings in this Software without prior written
- * authorization from the authors.
- */
-
-/* XID allocators. */
-
-#include <assert.h>
-#include <stdlib.h>
-#include "xcb.h"
-#include "xcbext.h"
-#include "xcbint.h"
-#include "xc_misc.h"
-
-/* Public interface */
-
-uint32_t xcb_generate_id(xcb_connection_t *c)
-{
-    uint32_t ret;
-    if(c->has_error)
-        return -1;
-    pthread_mutex_lock(&c->xid.lock);
-    if(c->xid.last >= c->xid.max - c->xid.inc + 1)
-    {
-        xcb_xc_misc_get_xid_range_reply_t *range;
-        assert(c->xid.last == c->xid.max);
-        if (c->xid.last == 0) {
-            /* finish setting up initial range */
-            c->xid.max = c->setup->resource_id_mask;
-        } else {
-            /* check for extension */
-            const xcb_query_extension_reply_t *xc_misc_reply =
-              xcb_get_extension_data(c, &xcb_xc_misc_id);
-            if (!xc_misc_reply) {
-                pthread_mutex_unlock(&c->xid.lock);
-                return -1;
-            }
-            /* get new range */
-            range = xcb_xc_misc_get_xid_range_reply(c,
-                      xcb_xc_misc_get_xid_range(c), 0);
-            /* XXX The latter disjunct is what the server returns
-               when it is out of XIDs.  Sweet. */
-            if(!range || (range->start_id == 0 && range->count == 1))
-            {
-                pthread_mutex_unlock(&c->xid.lock);
-                return -1;
-            }
-            assert(range->count > 0 && range->start_id > 0);
-            c->xid.last = range->start_id;
-            c->xid.max = range->start_id + (range->count - 1) * c->xid.inc;
-            free(range);
-        }
-    } else {
-        c->xid.last += c->xid.inc;
-    }
-    ret = c->xid.last | c->xid.base;
-    pthread_mutex_unlock(&c->xid.lock);
-    return ret;
-}
-
-/* Private interface */
-
-int _xcb_xid_init(xcb_connection_t *c)
-{
-    if(pthread_mutex_init(&c->xid.lock, 0))
-        return 0;
-    c->xid.last = 0;
-    c->xid.max = 0;
-    c->xid.base = c->setup->resource_id_base;
-    c->xid.inc = c->setup->resource_id_mask & -(c->setup->resource_id_mask);
-    return 1;
-}
-
-void _xcb_xid_destroy(xcb_connection_t *c)
-{
-    if (!c->xid.lock)
-      return; /* mutex was not initialised yet */
-    pthread_mutex_destroy(&c->xid.lock);
-}
-=======
-/* Copyright (C) 2001-2008 Bart Massey and Jamey Sharp.
- *
- * Permission is hereby granted, free of charge, to any person obtaining a
- * copy of this software and associated documentation files (the "Software"),
- * to deal in the Software without restriction, including without limitation
- * the rights to use, copy, modify, merge, publish, distribute, sublicense,
- * and/or sell copies of the Software, and to permit persons to whom the
- * Software is furnished to do so, subject to the following conditions:
- * 
- * The above copyright notice and this permission notice shall be included in
- * all copies or substantial portions of the Software.
- * 
- * THE SOFTWARE IS PROVIDED "AS IS", WITHOUT WARRANTY OF ANY KIND, EXPRESS OR
- * IMPLIED, INCLUDING BUT NOT LIMITED TO THE WARRANTIES OF MERCHANTABILITY,
- * FITNESS FOR A PARTICULAR PURPOSE AND NONINFRINGEMENT. IN NO EVENT SHALL THE
- * AUTHORS BE LIABLE FOR ANY CLAIM, DAMAGES OR OTHER LIABILITY, WHETHER IN AN
- * ACTION OF CONTRACT, TORT OR OTHERWISE, ARISING FROM, OUT OF OR IN
- * CONNECTION WITH THE SOFTWARE OR THE USE OR OTHER DEALINGS IN THE SOFTWARE.
- * 
- * Except as contained in this notice, the names of the authors or their
- * institutions shall not be used in advertising or otherwise to promote the
- * sale, use or other dealings in this Software without prior written
- * authorization from the authors.
- */
-
-/* XID allocators. */
-
-#include <assert.h>
-#include <stdlib.h>
-#include "xcb.h"
-#include "xcbext.h"
-#include "xcbint.h"
-#include "xc_misc.h"
-
-/* Public interface */
-
-uint32_t xcb_generate_id(xcb_connection_t *c)
-{
-    uint32_t ret;
-    if(c->has_error)
-        return -1;
-    pthread_mutex_lock(&c->xid.lock);
-    if(c->xid.last >= c->xid.max - c->xid.inc + 1)
-    {
-        xcb_xc_misc_get_xid_range_reply_t *range;
-        assert(c->xid.last == c->xid.max);
-        if (c->xid.last == 0) {
-            /* finish setting up initial range */
-            c->xid.max = c->setup->resource_id_mask;
-        } else {
-            /* check for extension */
-            const xcb_query_extension_reply_t *xc_misc_reply =
-              xcb_get_extension_data(c, &xcb_xc_misc_id);
-            if (!xc_misc_reply) {
-                pthread_mutex_unlock(&c->xid.lock);
-                return -1;
-            }
-            /* get new range */
-            range = xcb_xc_misc_get_xid_range_reply(c,
-                      xcb_xc_misc_get_xid_range(c), 0);
-            /* XXX The latter disjunct is what the server returns
-               when it is out of XIDs.  Sweet. */
-            if(!range || (range->start_id == 0 && range->count == 1))
-            {
-                pthread_mutex_unlock(&c->xid.lock);
-                return -1;
-            }
-            assert(range->count > 0 && range->start_id > 0);
-            c->xid.last = range->start_id;
-            c->xid.max = range->start_id + (range->count - 1) * c->xid.inc;
-            free(range);
-        }
-    } else {
-        c->xid.last += c->xid.inc;
-    }
-    ret = c->xid.last | c->xid.base;
-    pthread_mutex_unlock(&c->xid.lock);
-    return ret;
-}
-
-/* Private interface */
-
-int _xcb_xid_init(xcb_connection_t *c)
-{
-    if(pthread_mutex_init(&c->xid.lock, 0))
-        return 0;
-    c->xid.last = 0;
-    c->xid.max = 0;
-    c->xid.base = c->setup->resource_id_base;
-    c->xid.inc = c->setup->resource_id_mask & -(c->setup->resource_id_mask);
-    return 1;
-}
-
-void _xcb_xid_destroy(xcb_connection_t *c)
-{
-    pthread_mutex_destroy(&c->xid.lock);
-}
->>>>>>> 990bc3f0
+/* Copyright (C) 2001-2008 Bart Massey and Jamey Sharp.
+ *
+ * Permission is hereby granted, free of charge, to any person obtaining a
+ * copy of this software and associated documentation files (the "Software"),
+ * to deal in the Software without restriction, including without limitation
+ * the rights to use, copy, modify, merge, publish, distribute, sublicense,
+ * and/or sell copies of the Software, and to permit persons to whom the
+ * Software is furnished to do so, subject to the following conditions:
+ * 
+ * The above copyright notice and this permission notice shall be included in
+ * all copies or substantial portions of the Software.
+ * 
+ * THE SOFTWARE IS PROVIDED "AS IS", WITHOUT WARRANTY OF ANY KIND, EXPRESS OR
+ * IMPLIED, INCLUDING BUT NOT LIMITED TO THE WARRANTIES OF MERCHANTABILITY,
+ * FITNESS FOR A PARTICULAR PURPOSE AND NONINFRINGEMENT. IN NO EVENT SHALL THE
+ * AUTHORS BE LIABLE FOR ANY CLAIM, DAMAGES OR OTHER LIABILITY, WHETHER IN AN
+ * ACTION OF CONTRACT, TORT OR OTHERWISE, ARISING FROM, OUT OF OR IN
+ * CONNECTION WITH THE SOFTWARE OR THE USE OR OTHER DEALINGS IN THE SOFTWARE.
+ * 
+ * Except as contained in this notice, the names of the authors or their
+ * institutions shall not be used in advertising or otherwise to promote the
+ * sale, use or other dealings in this Software without prior written
+ * authorization from the authors.
+ */
+
+/* XID allocators. */
+
+#include <assert.h>
+#include <stdlib.h>
+#include "xcb.h"
+#include "xcbext.h"
+#include "xcbint.h"
+#include "xc_misc.h"
+
+/* Public interface */
+
+uint32_t xcb_generate_id(xcb_connection_t *c)
+{
+    uint32_t ret;
+    if(c->has_error)
+        return -1;
+    pthread_mutex_lock(&c->xid.lock);
+    if(c->xid.last >= c->xid.max - c->xid.inc + 1)
+    {
+        xcb_xc_misc_get_xid_range_reply_t *range;
+        assert(c->xid.last == c->xid.max);
+        if (c->xid.last == 0) {
+            /* finish setting up initial range */
+            c->xid.max = c->setup->resource_id_mask;
+        } else {
+            /* check for extension */
+            const xcb_query_extension_reply_t *xc_misc_reply =
+              xcb_get_extension_data(c, &xcb_xc_misc_id);
+            if (!xc_misc_reply) {
+                pthread_mutex_unlock(&c->xid.lock);
+                return -1;
+            }
+            /* get new range */
+            range = xcb_xc_misc_get_xid_range_reply(c,
+                      xcb_xc_misc_get_xid_range(c), 0);
+            /* XXX The latter disjunct is what the server returns
+               when it is out of XIDs.  Sweet. */
+            if(!range || (range->start_id == 0 && range->count == 1))
+            {
+                pthread_mutex_unlock(&c->xid.lock);
+                return -1;
+            }
+            assert(range->count > 0 && range->start_id > 0);
+            c->xid.last = range->start_id;
+            c->xid.max = range->start_id + (range->count - 1) * c->xid.inc;
+            free(range);
+        }
+    } else {
+        c->xid.last += c->xid.inc;
+    }
+    ret = c->xid.last | c->xid.base;
+    pthread_mutex_unlock(&c->xid.lock);
+    return ret;
+}
+
+/* Private interface */
+
+int _xcb_xid_init(xcb_connection_t *c)
+{
+    if(pthread_mutex_init(&c->xid.lock, 0))
+        return 0;
+    c->xid.last = 0;
+    c->xid.max = 0;
+    c->xid.base = c->setup->resource_id_base;
+    c->xid.inc = c->setup->resource_id_mask & -(c->setup->resource_id_mask);
+    return 1;
+}
+
+void _xcb_xid_destroy(xcb_connection_t *c)
+{
+    if (!c->xid.lock)
+      return; /* mutex was not initialised yet */
+    pthread_mutex_destroy(&c->xid.lock);
+}