/* Copyright (C) 2001-2004 Bart Massey and Jamey Sharp.
 *
 * Permission is hereby granted, free of charge, to any person obtaining a
 * copy of this software and associated documentation files (the "Software"),
 * to deal in the Software without restriction, including without limitation
 * the rights to use, copy, modify, merge, publish, distribute, sublicense,
 * and/or sell copies of the Software, and to permit persons to whom the
 * Software is furnished to do so, subject to the following conditions:
 * 
 * The above copyright notice and this permission notice shall be included in
 * all copies or substantial portions of the Software.
 * 
 * THE SOFTWARE IS PROVIDED "AS IS", WITHOUT WARRANTY OF ANY KIND, EXPRESS OR
 * IMPLIED, INCLUDING BUT NOT LIMITED TO THE WARRANTIES OF MERCHANTABILITY,
 * FITNESS FOR A PARTICULAR PURPOSE AND NONINFRINGEMENT. IN NO EVENT SHALL THE
 * AUTHORS BE LIABLE FOR ANY CLAIM, DAMAGES OR OTHER LIABILITY, WHETHER IN AN
 * ACTION OF CONTRACT, TORT OR OTHERWISE, ARISING FROM, OUT OF OR IN
 * CONNECTION WITH THE SOFTWARE OR THE USE OR OTHER DEALINGS IN THE SOFTWARE.
 * 
 * Except as contained in this notice, the names of the authors or their
 * institutions shall not be used in advertising or otherwise to promote the
 * sale, use or other dealings in this Software without prior written
 * authorization from the authors.
 */

/* Connection management: the core of XCB. */

#include <assert.h>
#include <string.h>
#include <stdio.h>
#include <stdlib.h>
#ifdef _MSC_VER
#include <X11/Xwinsock.h>
#define STDERR_FILENO stderr
#else
#include <unistd.h>
#include <netinet/in.h>
<<<<<<< HEAD
#include <sys/select.h>
#endif
=======
>>>>>>> 1dad159f
#include <fcntl.h>
#include <errno.h>

#include "xcb.h"
#include "xcbint.h"
#if USE_POLL
#include <poll.h>
#else
#include <sys/select.h>
#endif

#include <X11/Xtrans/Xtrans.h>

typedef struct {
    uint8_t  status;
    uint8_t  pad0[5];
    uint16_t length;
} xcb_setup_generic_t;

static const int error_connection = 1;

#ifdef _MSC_VER
size_t writev(int fildes, const struct iovec *iov, int iovcnt)
{
  int i, r;
  char *p;
  size_t l, sum;

  /* We should buffer */
  sum= 0;
  for (i= 0; i<iovcnt; i++)
  {
    p= iov[i].iov_base;
    l= iov[i].iov_len;
    while (l > 0)
    {
      r= send(fildes, p, l, 0);
      if (r <= 0)
      {
        errno =WSAGetLastError();
        if(errno == WSAEWOULDBLOCK)
          errno = EAGAIN;
        assert(sum == 0);
        return r;
      }
      p += r;
      l -= r;
      sum += r;
    }
  }
  return sum;
}
#endif

static int set_fd_flags(const int fd)
{
#ifdef _MSC_VER
    unsigned long arg = 1;
    int ret = ioctlsocket (fd, FIONBIO, &arg);
#else
    int flags = fcntl(fd, F_GETFL, 0);
    if(flags == -1)
        return 0;
    flags |= O_NONBLOCK;
    if(fcntl(fd, F_SETFL, flags) == -1)
        return 0;
    if(fcntl(fd, F_SETFD, FD_CLOEXEC) == -1)
        return 0;
#endif
    return 1;
}

static int write_setup(xcb_connection_t *c, xcb_auth_info_t *auth_info)
{
    static const char pad[3];
    xcb_setup_request_t out;
    struct iovec parts[6];
    int count = 0;
    static const uint32_t endian = 0x01020304;
    int ret;

    memset(&out, 0, sizeof(out));

    /* B = 0x42 = MSB first, l = 0x6c = LSB first */
    if(htonl(endian) == endian)
        out.byte_order = 0x42;
    else
        out.byte_order = 0x6c;
    out.protocol_major_version = X_PROTOCOL;
    out.protocol_minor_version = X_PROTOCOL_REVISION;
    out.authorization_protocol_name_len = 0;
    out.authorization_protocol_data_len = 0;
    parts[count].iov_len = sizeof(xcb_setup_request_t);
    parts[count++].iov_base = &out;
    parts[count].iov_len = XCB_PAD(sizeof(xcb_setup_request_t));
    parts[count++].iov_base = (char *) pad;

    if(auth_info)
    {
        parts[count].iov_len = out.authorization_protocol_name_len = auth_info->namelen;
        parts[count++].iov_base = auth_info->name;
        parts[count].iov_len = XCB_PAD(out.authorization_protocol_name_len);
        parts[count++].iov_base = (char *) pad;
        parts[count].iov_len = out.authorization_protocol_data_len = auth_info->datalen;
        parts[count++].iov_base = auth_info->data;
        parts[count].iov_len = XCB_PAD(out.authorization_protocol_data_len);
        parts[count++].iov_base = (char *) pad;
    }
    assert(count <= (int) (sizeof(parts) / sizeof(*parts)));

    pthread_mutex_lock(&c->iolock);
    {
        struct iovec *parts_ptr = parts;
        ret = _xcb_out_send(c, &parts_ptr, &count);
    }
    pthread_mutex_unlock(&c->iolock);
    return ret;
}

static int read_setup(xcb_connection_t *c)
{
    /* Read the server response */
    c->setup = malloc(sizeof(xcb_setup_generic_t));
    if(!c->setup)
        return 0;

    if(_xcb_in_read_block(c, c->setup, sizeof(xcb_setup_generic_t)) != sizeof(xcb_setup_generic_t))
        return 0;

    {
        void *tmp = realloc(c->setup, c->setup->length * 4 + sizeof(xcb_setup_generic_t));
        if(!tmp)
            return 0;
        c->setup = tmp;
    }

    if(_xcb_in_read_block(c, (char *) c->setup + sizeof(xcb_setup_generic_t), c->setup->length * 4) <= 0)
        return 0;

    /* 0 = failed, 2 = authenticate, 1 = success */
    switch(c->setup->status)
    {
    case 0: /* failed */
        {
            xcb_setup_failed_t *setup = (xcb_setup_failed_t *) c->setup;
            write(STDERR_FILENO, xcb_setup_failed_reason(setup), xcb_setup_failed_reason_length(setup));
            return 0;
        }

    case 2: /* authenticate */
        {
            xcb_setup_authenticate_t *setup = (xcb_setup_authenticate_t *) c->setup;
            write(STDERR_FILENO, xcb_setup_authenticate_reason(setup), xcb_setup_authenticate_reason_length(setup));
            return 0;
        }
    }

    return 1;
}

/* precondition: there must be something for us to write. */
static int write_vec(xcb_connection_t *c, struct iovec **vector, int *count)
{
    int n;
    assert(!c->out.queue_len);
    n = writev(c->fd, *vector, *count);
    if(n < 0 && errno == EAGAIN)
        return 1;
    if(n <= 0)
    {
        _xcb_conn_shutdown(c);
        return 0;
    }

    for(; *count; --*count, ++*vector)
    {
        int cur = (*vector)->iov_len;
        if(cur > n)
            cur = n;
        (*vector)->iov_len -= cur;
        (*vector)->iov_base = (char *) (*vector)->iov_base + cur;
        n -= cur;
        if((*vector)->iov_len)
            break;
    }
    if(!*count)
        *vector = 0;
    assert(n == 0);
    return 1;
}

/* Public interface */

const xcb_setup_t *xcb_get_setup(xcb_connection_t *c)
{
    if(c->has_error)
        return 0;
    /* doesn't need locking because it's never written to. */
    return c->setup;
}

int xcb_get_file_descriptor(xcb_connection_t *c)
{
    if(c->has_error)
        return -1;
    /* doesn't need locking because it's never written to. */
    return c->fd;
}

int xcb_connection_has_error(xcb_connection_t *c)
{
    /* doesn't need locking because it's read and written atomically. */
    return c->has_error;
}

xcb_connection_t *xcb_connect_to_fd(int fd, xcb_auth_info_t *auth_info)
{
    xcb_connection_t* c;

    c = calloc(1, sizeof(xcb_connection_t));
    if(!c)
        return (xcb_connection_t *) &error_connection;

    c->fd = fd;

    if(!(
        set_fd_flags(fd) &&
        pthread_mutex_init(&c->iolock, 0) == 0 &&
        _xcb_in_init(&c->in) &&
        _xcb_out_init(&c->out) &&
        write_setup(c, auth_info) &&
        read_setup(c) &&
        _xcb_ext_init(c) &&
        _xcb_xid_init(c)
        ))
    {
        xcb_disconnect(c);
        return (xcb_connection_t *) &error_connection;
    }

    return c;
}

void xcb_disconnect(xcb_connection_t *c)
{
    if(c->has_error)
        return;

    free(c->setup);
    close(c->fd);

    pthread_mutex_destroy(&c->iolock);
    _xcb_in_destroy(&c->in);
    _xcb_out_destroy(&c->out);

    _xcb_ext_destroy(c);
    _xcb_xid_destroy(c);

    free(c);
}

/* Private interface */

void _xcb_conn_shutdown(xcb_connection_t *c)
{
    c->has_error = 1;
}

int _xcb_conn_wait(xcb_connection_t *c, pthread_cond_t *cond, struct iovec **vector, int *count)
{
    int ret;
#if USE_POLL
    struct pollfd fd;
#else
    fd_set rfds, wfds;
#endif

    /* If the thing I should be doing is already being done, wait for it. */
    if(count ? c->out.writing : c->in.reading)
    {
        pthread_cond_wait(cond, &c->iolock);
        return 1;
    }

#if USE_POLL
    memset(&fd, 0, sizeof(fd));
    fd.fd = c->fd;
    fd.events = POLLIN;
#else
    FD_ZERO(&rfds);
    FD_SET(c->fd, &rfds);
#endif
    ++c->in.reading;

#if USE_POLL
    if(count)
    {
        fd.events |= POLLOUT;
        ++c->out.writing;
    }
#else
    FD_ZERO(&wfds);
    if(count)
    {
        FD_SET(c->fd, &wfds);
        ++c->out.writing;
    }
#endif

    pthread_mutex_unlock(&c->iolock);
    do {
#if USE_POLL
    ret = poll(&fd, 1, -1);
#else
	ret = select(c->fd + 1, &rfds, &wfds, 0, 0);
<<<<<<< HEAD
	if (ret==SOCKET_ERROR)
	{
	   ret=-1;
           errno = WSAGetLastError();
	   if (errno == WSAEINTR)
		   errno=EINTR;
	}
=======
#endif
>>>>>>> 1dad159f
    } while (ret == -1 && errno == EINTR);
    if (ret < 0)
    {
        _xcb_conn_shutdown(c);
	ret = 0;
    }
    pthread_mutex_lock(&c->iolock);

    if(ret)
    {
#if USE_POLL
        if((fd.revents & POLLIN) == POLLIN)
#else
        if(FD_ISSET(c->fd, &rfds))
#endif
            ret = ret && _xcb_in_read(c);

#if USE_POLL
        if((fd.revents & POLLOUT) == POLLOUT)
#else
        if(FD_ISSET(c->fd, &wfds))
#endif
            ret = ret && write_vec(c, vector, count);
    }

    if(count)
        --c->out.writing;
    --c->in.reading;

    return ret;
}<|MERGE_RESOLUTION|>--- conflicted
+++ resolved
@@ -29,17 +29,13 @@
 #include <string.h>
 #include <stdio.h>
 #include <stdlib.h>
+#include <unistd.h>
 #ifdef _MSC_VER
 #include <X11/Xwinsock.h>
 #define STDERR_FILENO stderr
 #else
-#include <unistd.h>
 #include <netinet/in.h>
-<<<<<<< HEAD
-#include <sys/select.h>
-#endif
-=======
->>>>>>> 1dad159f
+#endif
 #include <fcntl.h>
 #include <errno.h>
 
@@ -355,7 +351,6 @@
     ret = poll(&fd, 1, -1);
 #else
 	ret = select(c->fd + 1, &rfds, &wfds, 0, 0);
-<<<<<<< HEAD
 	if (ret==SOCKET_ERROR)
 	{
 	   ret=-1;
@@ -363,9 +358,7 @@
 	   if (errno == WSAEINTR)
 		   errno=EINTR;
 	}
-=======
-#endif
->>>>>>> 1dad159f
+#endif
     } while (ret == -1 && errno == EINTR);
     if (ret < 0)
     {
