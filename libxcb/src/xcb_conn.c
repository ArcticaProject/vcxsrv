--- conflicted
+++ resolved
@@ -230,16 +230,12 @@
       i++;
     }
 #else
-<<<<<<< HEAD
     assert(!c->out.queue_len);
-    n = writev(c->fd, *vector, *count);
-=======
     n = *count;
     if (n > IOV_MAX)
 	n = IOV_MAX;
 
     n = writev(c->fd, *vector, n);
->>>>>>> 06d4ea68
     if(n < 0 && errno == EAGAIN)
         return 1;
 #endif /* _WIN32 */    
