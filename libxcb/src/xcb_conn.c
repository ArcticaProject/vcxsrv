/* Copyright (C) 2001-2004 Bart Massey and Jamey Sharp.
 *
 * Permission is hereby granted, free of charge, to any person obtaining a
 * copy of this software and associated documentation files (the "Software"),
 * to deal in the Software without restriction, including without limitation
 * the rights to use, copy, modify, merge, publish, distribute, sublicense,
 * and/or sell copies of the Software, and to permit persons to whom the
 * Software is furnished to do so, subject to the following conditions:
 * 
 * The above copyright notice and this permission notice shall be included in
 * all copies or substantial portions of the Software.
 * 
 * THE SOFTWARE IS PROVIDED "AS IS", WITHOUT WARRANTY OF ANY KIND, EXPRESS OR
 * IMPLIED, INCLUDING BUT NOT LIMITED TO THE WARRANTIES OF MERCHANTABILITY,
 * FITNESS FOR A PARTICULAR PURPOSE AND NONINFRINGEMENT. IN NO EVENT SHALL THE
 * AUTHORS BE LIABLE FOR ANY CLAIM, DAMAGES OR OTHER LIABILITY, WHETHER IN AN
 * ACTION OF CONTRACT, TORT OR OTHERWISE, ARISING FROM, OUT OF OR IN
 * CONNECTION WITH THE SOFTWARE OR THE USE OR OTHER DEALINGS IN THE SOFTWARE.
 * 
 * Except as contained in this notice, the names of the authors or their
 * institutions shall not be used in advertising or otherwise to promote the
 * sale, use or other dealings in this Software without prior written
 * authorization from the authors.
 */

/* Connection management: the core of XCB. */

#include <assert.h>
#include <string.h>
#include <stdio.h>
#include <unistd.h>
#include <stdlib.h>
#ifdef _MSC_VER
#include <X11/Xwinsock.h>
#define STDERR_FILENO stderr
#else
#include <netinet/in.h>
#endif
#include <fcntl.h>
#include <errno.h>

#include "xcb.h"
#include "xcbint.h"
#if USE_POLL
#include <poll.h>
#else
#include <sys/select.h>
#endif

<<<<<<< HEAD
#include <X11/Xtrans/Xtrans.h>
=======
/* SHUT_RDWR is fairly recent and is not available on all platforms */
#if !defined(SHUT_RDWR)
#define SHUT_RDWR 2
#endif
>>>>>>> 9e5a55ad

typedef struct {
    uint8_t  status;
    uint8_t  pad0[5];
    uint16_t length;
} xcb_setup_generic_t;

static const int error_connection = 1;

#ifdef _MSC_VER
#undef close
#define close(fd) closesocket(fd)

size_t writev(int fildes, const struct iovec *iov, int iovcnt)
{
  int i, r;
  char *p;
  size_t l, sum;

  /* We should buffer */
  sum= 0;
  for (i= 0; i<iovcnt; i++)
  {
    p= iov[i].iov_base;
    l= iov[i].iov_len;
    while (l > 0)
    {
      r= send(fildes, p, l, 0);
      if (r <= 0)
      {
        errno =WSAGetLastError();
        if(errno == WSAEWOULDBLOCK)
          errno = EAGAIN;
        if (sum)
          return sum;
        else
          return r;
      }
      p += r;
      l -= r;
      sum += r;
    }
  }
  return sum;
}
#endif

static int set_fd_flags(const int fd)
{
#ifdef _MSC_VER
    unsigned long arg = 1;
    int ret = ioctlsocket (fd, FIONBIO, &arg);
#else
    int flags = fcntl(fd, F_GETFL, 0);
    if(flags == -1)
        return 0;
    flags |= O_NONBLOCK;
    if(fcntl(fd, F_SETFL, flags) == -1)
        return 0;
    if(fcntl(fd, F_SETFD, FD_CLOEXEC) == -1)
        return 0;
#endif
    return 1;
}

static int write_setup(xcb_connection_t *c, xcb_auth_info_t *auth_info)
{
    static const char pad[3];
    xcb_setup_request_t out;
    struct iovec parts[6];
    int count = 0;
    static const uint32_t endian = 0x01020304;
    int ret;

    memset(&out, 0, sizeof(out));

    /* B = 0x42 = MSB first, l = 0x6c = LSB first */
    if(htonl(endian) == endian)
        out.byte_order = 0x42;
    else
        out.byte_order = 0x6c;
    out.protocol_major_version = X_PROTOCOL;
    out.protocol_minor_version = X_PROTOCOL_REVISION;
    out.authorization_protocol_name_len = 0;
    out.authorization_protocol_data_len = 0;
    parts[count].iov_len = sizeof(xcb_setup_request_t);
    parts[count++].iov_base = (caddr_t) &out;
    parts[count].iov_len = XCB_PAD(sizeof(xcb_setup_request_t));
    parts[count++].iov_base = (char *) pad;

    if(auth_info)
    {
        parts[count].iov_len = out.authorization_protocol_name_len = auth_info->namelen;
        parts[count++].iov_base = auth_info->name;
        parts[count].iov_len = XCB_PAD(out.authorization_protocol_name_len);
        parts[count++].iov_base = (char *) pad;
        parts[count].iov_len = out.authorization_protocol_data_len = auth_info->datalen;
        parts[count++].iov_base = auth_info->data;
        parts[count].iov_len = XCB_PAD(out.authorization_protocol_data_len);
        parts[count++].iov_base = (char *) pad;
    }
    assert(count <= (int) (sizeof(parts) / sizeof(*parts)));

    pthread_mutex_lock(&c->iolock);
    ret = _xcb_out_send(c, parts, count);
    pthread_mutex_unlock(&c->iolock);
    return ret;
}

static int read_setup(xcb_connection_t *c)
{
    /* Read the server response */
    c->setup = malloc(sizeof(xcb_setup_generic_t));
    if(!c->setup)
        return 0;

    if(_xcb_in_read_block(c, c->setup, sizeof(xcb_setup_generic_t)) != sizeof(xcb_setup_generic_t))
        return 0;

    {
        void *tmp = realloc(c->setup, c->setup->length * 4 + sizeof(xcb_setup_generic_t));
        if(!tmp)
            return 0;
        c->setup = tmp;
    }

    if(_xcb_in_read_block(c, (char *) c->setup + sizeof(xcb_setup_generic_t), c->setup->length * 4) <= 0)
        return 0;

    /* 0 = failed, 2 = authenticate, 1 = success */
    switch(c->setup->status)
    {
    case 0: /* failed */
        {
            xcb_setup_failed_t *setup = (xcb_setup_failed_t *) c->setup;
            write(STDERR_FILENO, xcb_setup_failed_reason(setup), xcb_setup_failed_reason_length(setup));
            return 0;
        }

    case 2: /* authenticate */
        {
            xcb_setup_authenticate_t *setup = (xcb_setup_authenticate_t *) c->setup;
            write(STDERR_FILENO, xcb_setup_authenticate_reason(setup), xcb_setup_authenticate_reason_length(setup));
            return 0;
        }
    }

    return 1;
}

/* precondition: there must be something for us to write. */
static int write_vec(xcb_connection_t *c, struct iovec **vector, int *count)
{
    int n;
    assert(!c->out.queue_len);
    n = writev(c->fd, *vector, *count);
    if(n < 0 && errno == EAGAIN)
        return 1;
    if(n <= 0)
    {
        _xcb_conn_shutdown(c);
        return 0;
    }

    for(; *count; --*count, ++*vector)
    {
        int cur = (*vector)->iov_len;
        if(cur > n)
            cur = n;
        (*vector)->iov_len -= cur;
        (*vector)->iov_base = (char *) (*vector)->iov_base + cur;
        n -= cur;
        if((*vector)->iov_len)
            break;
    }
    if(!*count)
        *vector = 0;
    assert(n == 0);
    return 1;
}

/* Public interface */

const xcb_setup_t *xcb_get_setup(xcb_connection_t *c)
{
    if(c->has_error)
        return 0;
    /* doesn't need locking because it's never written to. */
    return c->setup;
}

int xcb_get_file_descriptor(xcb_connection_t *c)
{
    if(c->has_error)
        return -1;
    /* doesn't need locking because it's never written to. */
    return c->fd;
}

int xcb_connection_has_error(xcb_connection_t *c)
{
    /* doesn't need locking because it's read and written atomically. */
    return c->has_error;
}

xcb_connection_t *xcb_connect_to_fd(int fd, xcb_auth_info_t *auth_info)
{
    xcb_connection_t* c;

    c = calloc(1, sizeof(xcb_connection_t));
    if(!c) {
        close(fd);
        return (xcb_connection_t *) &error_connection;
    }

    c->fd = fd;

    if(!(
        set_fd_flags(fd) &&
        pthread_mutex_init(&c->iolock, 0) == 0 &&
        _xcb_in_init(&c->in) &&
        _xcb_out_init(&c->out) &&
        write_setup(c, auth_info) &&
        read_setup(c) &&
        _xcb_ext_init(c) &&
        _xcb_xid_init(c)
        ))
    {
        xcb_disconnect(c);
        return (xcb_connection_t *) &error_connection;
    }

    return c;
}

void xcb_disconnect(xcb_connection_t *c)
{
    if(c->has_error)
        return;

    free(c->setup);

    /* disallow further sends and receives */
    shutdown(c->fd, SHUT_RDWR);
    close(c->fd);

    pthread_mutex_destroy(&c->iolock);
    _xcb_in_destroy(&c->in);
    _xcb_out_destroy(&c->out);

    _xcb_ext_destroy(c);
    _xcb_xid_destroy(c);

    free(c);
}

/* Private interface */

void _xcb_conn_shutdown(xcb_connection_t *c)
{
    c->has_error = 1;
}

int _xcb_conn_wait(xcb_connection_t *c, pthread_cond_t *cond, struct iovec **vector, int *count)
{
    int ret;
#if USE_POLL
    struct pollfd fd;
#else
    fd_set rfds, wfds;
#endif

    /* If the thing I should be doing is already being done, wait for it. */
    if(count ? c->out.writing : c->in.reading)
    {
        pthread_cond_wait(cond, &c->iolock);
        return 1;
    }

#if USE_POLL
    memset(&fd, 0, sizeof(fd));
    fd.fd = c->fd;
    fd.events = POLLIN;
#else
    FD_ZERO(&rfds);
    FD_SET(c->fd, &rfds);
#endif
    ++c->in.reading;

#if USE_POLL
    if(count)
    {
        fd.events |= POLLOUT;
        ++c->out.writing;
    }
#else
    FD_ZERO(&wfds);
    if(count)
    {
        FD_SET(c->fd, &wfds);
        ++c->out.writing;
    }
#endif

    pthread_mutex_unlock(&c->iolock);
    do {
#if USE_POLL
        ret = poll(&fd, 1, -1);
#else
        ret = select(c->fd + 1, &rfds, &wfds, 0, 0);
	if (ret==SOCKET_ERROR)
	{
	   ret=-1;
           errno = WSAGetLastError();
	   if (errno == WSAEINTR)
		   errno=EINTR;
	}
#endif
    } while (ret == -1 && errno == EINTR);
    if(ret < 0)
    {
        _xcb_conn_shutdown(c);
        ret = 0;
    }
    pthread_mutex_lock(&c->iolock);

    if(ret)
    {
#if USE_POLL
        if((fd.revents & POLLIN) == POLLIN)
#else
        if(FD_ISSET(c->fd, &rfds))
#endif
            ret = ret && _xcb_in_read(c);

#if USE_POLL
        if((fd.revents & POLLOUT) == POLLOUT)
#else
        if(FD_ISSET(c->fd, &wfds))
#endif
            ret = ret && write_vec(c, vector, count);
    }

    if(count)
        --c->out.writing;
    --c->in.reading;

    return ret;
}
<|MERGE_RESOLUTION|>--- conflicted
+++ resolved
@@ -1,406 +1,404 @@
-/* Copyright (C) 2001-2004 Bart Massey and Jamey Sharp.
- *
- * Permission is hereby granted, free of charge, to any person obtaining a
- * copy of this software and associated documentation files (the "Software"),
- * to deal in the Software without restriction, including without limitation
- * the rights to use, copy, modify, merge, publish, distribute, sublicense,
- * and/or sell copies of the Software, and to permit persons to whom the
- * Software is furnished to do so, subject to the following conditions:
- * 
- * The above copyright notice and this permission notice shall be included in
- * all copies or substantial portions of the Software.
- * 
- * THE SOFTWARE IS PROVIDED "AS IS", WITHOUT WARRANTY OF ANY KIND, EXPRESS OR
- * IMPLIED, INCLUDING BUT NOT LIMITED TO THE WARRANTIES OF MERCHANTABILITY,
- * FITNESS FOR A PARTICULAR PURPOSE AND NONINFRINGEMENT. IN NO EVENT SHALL THE
- * AUTHORS BE LIABLE FOR ANY CLAIM, DAMAGES OR OTHER LIABILITY, WHETHER IN AN
- * ACTION OF CONTRACT, TORT OR OTHERWISE, ARISING FROM, OUT OF OR IN
- * CONNECTION WITH THE SOFTWARE OR THE USE OR OTHER DEALINGS IN THE SOFTWARE.
- * 
- * Except as contained in this notice, the names of the authors or their
- * institutions shall not be used in advertising or otherwise to promote the
- * sale, use or other dealings in this Software without prior written
- * authorization from the authors.
- */
-
-/* Connection management: the core of XCB. */
-
-#include <assert.h>
-#include <string.h>
-#include <stdio.h>
-#include <unistd.h>
-#include <stdlib.h>
-#ifdef _MSC_VER
-#include <X11/Xwinsock.h>
-#define STDERR_FILENO stderr
-#else
-#include <netinet/in.h>
-#endif
-#include <fcntl.h>
-#include <errno.h>
-
-#include "xcb.h"
-#include "xcbint.h"
-#if USE_POLL
-#include <poll.h>
-#else
-#include <sys/select.h>
-#endif
-
-<<<<<<< HEAD
-#include <X11/Xtrans/Xtrans.h>
-=======
-/* SHUT_RDWR is fairly recent and is not available on all platforms */
-#if !defined(SHUT_RDWR)
-#define SHUT_RDWR 2
-#endif
->>>>>>> 9e5a55ad
-
-typedef struct {
-    uint8_t  status;
-    uint8_t  pad0[5];
-    uint16_t length;
-} xcb_setup_generic_t;
-
-static const int error_connection = 1;
-
-#ifdef _MSC_VER
-#undef close
-#define close(fd) closesocket(fd)
-
-size_t writev(int fildes, const struct iovec *iov, int iovcnt)
-{
-  int i, r;
-  char *p;
-  size_t l, sum;
-
-  /* We should buffer */
-  sum= 0;
-  for (i= 0; i<iovcnt; i++)
-  {
-    p= iov[i].iov_base;
-    l= iov[i].iov_len;
-    while (l > 0)
-    {
-      r= send(fildes, p, l, 0);
-      if (r <= 0)
-      {
-        errno =WSAGetLastError();
-        if(errno == WSAEWOULDBLOCK)
-          errno = EAGAIN;
-        if (sum)
-          return sum;
-        else
-          return r;
-      }
-      p += r;
-      l -= r;
-      sum += r;
-    }
-  }
-  return sum;
-}
-#endif
-
-static int set_fd_flags(const int fd)
-{
-#ifdef _MSC_VER
-    unsigned long arg = 1;
-    int ret = ioctlsocket (fd, FIONBIO, &arg);
-#else
-    int flags = fcntl(fd, F_GETFL, 0);
-    if(flags == -1)
-        return 0;
-    flags |= O_NONBLOCK;
-    if(fcntl(fd, F_SETFL, flags) == -1)
-        return 0;
-    if(fcntl(fd, F_SETFD, FD_CLOEXEC) == -1)
-        return 0;
-#endif
-    return 1;
-}
-
-static int write_setup(xcb_connection_t *c, xcb_auth_info_t *auth_info)
-{
-    static const char pad[3];
-    xcb_setup_request_t out;
-    struct iovec parts[6];
-    int count = 0;
-    static const uint32_t endian = 0x01020304;
-    int ret;
-
-    memset(&out, 0, sizeof(out));
-
-    /* B = 0x42 = MSB first, l = 0x6c = LSB first */
-    if(htonl(endian) == endian)
-        out.byte_order = 0x42;
-    else
-        out.byte_order = 0x6c;
-    out.protocol_major_version = X_PROTOCOL;
-    out.protocol_minor_version = X_PROTOCOL_REVISION;
-    out.authorization_protocol_name_len = 0;
-    out.authorization_protocol_data_len = 0;
-    parts[count].iov_len = sizeof(xcb_setup_request_t);
-    parts[count++].iov_base = (caddr_t) &out;
-    parts[count].iov_len = XCB_PAD(sizeof(xcb_setup_request_t));
-    parts[count++].iov_base = (char *) pad;
-
-    if(auth_info)
-    {
-        parts[count].iov_len = out.authorization_protocol_name_len = auth_info->namelen;
-        parts[count++].iov_base = auth_info->name;
-        parts[count].iov_len = XCB_PAD(out.authorization_protocol_name_len);
-        parts[count++].iov_base = (char *) pad;
-        parts[count].iov_len = out.authorization_protocol_data_len = auth_info->datalen;
-        parts[count++].iov_base = auth_info->data;
-        parts[count].iov_len = XCB_PAD(out.authorization_protocol_data_len);
-        parts[count++].iov_base = (char *) pad;
-    }
-    assert(count <= (int) (sizeof(parts) / sizeof(*parts)));
-
-    pthread_mutex_lock(&c->iolock);
-    ret = _xcb_out_send(c, parts, count);
-    pthread_mutex_unlock(&c->iolock);
-    return ret;
-}
-
-static int read_setup(xcb_connection_t *c)
-{
-    /* Read the server response */
-    c->setup = malloc(sizeof(xcb_setup_generic_t));
-    if(!c->setup)
-        return 0;
-
-    if(_xcb_in_read_block(c, c->setup, sizeof(xcb_setup_generic_t)) != sizeof(xcb_setup_generic_t))
-        return 0;
-
-    {
-        void *tmp = realloc(c->setup, c->setup->length * 4 + sizeof(xcb_setup_generic_t));
-        if(!tmp)
-            return 0;
-        c->setup = tmp;
-    }
-
-    if(_xcb_in_read_block(c, (char *) c->setup + sizeof(xcb_setup_generic_t), c->setup->length * 4) <= 0)
-        return 0;
-
-    /* 0 = failed, 2 = authenticate, 1 = success */
-    switch(c->setup->status)
-    {
-    case 0: /* failed */
-        {
-            xcb_setup_failed_t *setup = (xcb_setup_failed_t *) c->setup;
-            write(STDERR_FILENO, xcb_setup_failed_reason(setup), xcb_setup_failed_reason_length(setup));
-            return 0;
-        }
-
-    case 2: /* authenticate */
-        {
-            xcb_setup_authenticate_t *setup = (xcb_setup_authenticate_t *) c->setup;
-            write(STDERR_FILENO, xcb_setup_authenticate_reason(setup), xcb_setup_authenticate_reason_length(setup));
-            return 0;
-        }
-    }
-
-    return 1;
-}
-
-/* precondition: there must be something for us to write. */
-static int write_vec(xcb_connection_t *c, struct iovec **vector, int *count)
-{
-    int n;
-    assert(!c->out.queue_len);
-    n = writev(c->fd, *vector, *count);
-    if(n < 0 && errno == EAGAIN)
-        return 1;
-    if(n <= 0)
-    {
-        _xcb_conn_shutdown(c);
-        return 0;
-    }
-
-    for(; *count; --*count, ++*vector)
-    {
-        int cur = (*vector)->iov_len;
-        if(cur > n)
-            cur = n;
-        (*vector)->iov_len -= cur;
-        (*vector)->iov_base = (char *) (*vector)->iov_base + cur;
-        n -= cur;
-        if((*vector)->iov_len)
-            break;
-    }
-    if(!*count)
-        *vector = 0;
-    assert(n == 0);
-    return 1;
-}
-
-/* Public interface */
-
-const xcb_setup_t *xcb_get_setup(xcb_connection_t *c)
-{
-    if(c->has_error)
-        return 0;
-    /* doesn't need locking because it's never written to. */
-    return c->setup;
-}
-
-int xcb_get_file_descriptor(xcb_connection_t *c)
-{
-    if(c->has_error)
-        return -1;
-    /* doesn't need locking because it's never written to. */
-    return c->fd;
-}
-
-int xcb_connection_has_error(xcb_connection_t *c)
-{
-    /* doesn't need locking because it's read and written atomically. */
-    return c->has_error;
-}
-
-xcb_connection_t *xcb_connect_to_fd(int fd, xcb_auth_info_t *auth_info)
-{
-    xcb_connection_t* c;
-
-    c = calloc(1, sizeof(xcb_connection_t));
-    if(!c) {
-        close(fd);
-        return (xcb_connection_t *) &error_connection;
-    }
-
-    c->fd = fd;
-
-    if(!(
-        set_fd_flags(fd) &&
-        pthread_mutex_init(&c->iolock, 0) == 0 &&
-        _xcb_in_init(&c->in) &&
-        _xcb_out_init(&c->out) &&
-        write_setup(c, auth_info) &&
-        read_setup(c) &&
-        _xcb_ext_init(c) &&
-        _xcb_xid_init(c)
-        ))
-    {
-        xcb_disconnect(c);
-        return (xcb_connection_t *) &error_connection;
-    }
-
-    return c;
-}
-
-void xcb_disconnect(xcb_connection_t *c)
-{
-    if(c->has_error)
-        return;
-
-    free(c->setup);
-
-    /* disallow further sends and receives */
-    shutdown(c->fd, SHUT_RDWR);
-    close(c->fd);
-
-    pthread_mutex_destroy(&c->iolock);
-    _xcb_in_destroy(&c->in);
-    _xcb_out_destroy(&c->out);
-
-    _xcb_ext_destroy(c);
-    _xcb_xid_destroy(c);
-
-    free(c);
-}
-
-/* Private interface */
-
-void _xcb_conn_shutdown(xcb_connection_t *c)
-{
-    c->has_error = 1;
-}
-
-int _xcb_conn_wait(xcb_connection_t *c, pthread_cond_t *cond, struct iovec **vector, int *count)
-{
-    int ret;
-#if USE_POLL
-    struct pollfd fd;
-#else
-    fd_set rfds, wfds;
-#endif
-
-    /* If the thing I should be doing is already being done, wait for it. */
-    if(count ? c->out.writing : c->in.reading)
-    {
-        pthread_cond_wait(cond, &c->iolock);
-        return 1;
-    }
-
-#if USE_POLL
-    memset(&fd, 0, sizeof(fd));
-    fd.fd = c->fd;
-    fd.events = POLLIN;
-#else
-    FD_ZERO(&rfds);
-    FD_SET(c->fd, &rfds);
-#endif
-    ++c->in.reading;
-
-#if USE_POLL
-    if(count)
-    {
-        fd.events |= POLLOUT;
-        ++c->out.writing;
-    }
-#else
-    FD_ZERO(&wfds);
-    if(count)
-    {
-        FD_SET(c->fd, &wfds);
-        ++c->out.writing;
-    }
-#endif
-
-    pthread_mutex_unlock(&c->iolock);
-    do {
-#if USE_POLL
-        ret = poll(&fd, 1, -1);
-#else
-        ret = select(c->fd + 1, &rfds, &wfds, 0, 0);
-	if (ret==SOCKET_ERROR)
-	{
-	   ret=-1;
-           errno = WSAGetLastError();
-	   if (errno == WSAEINTR)
-		   errno=EINTR;
-	}
-#endif
-    } while (ret == -1 && errno == EINTR);
-    if(ret < 0)
-    {
-        _xcb_conn_shutdown(c);
-        ret = 0;
-    }
-    pthread_mutex_lock(&c->iolock);
-
-    if(ret)
-    {
-#if USE_POLL
-        if((fd.revents & POLLIN) == POLLIN)
-#else
-        if(FD_ISSET(c->fd, &rfds))
-#endif
-            ret = ret && _xcb_in_read(c);
-
-#if USE_POLL
-        if((fd.revents & POLLOUT) == POLLOUT)
-#else
-        if(FD_ISSET(c->fd, &wfds))
-#endif
-            ret = ret && write_vec(c, vector, count);
-    }
-
-    if(count)
-        --c->out.writing;
-    --c->in.reading;
-
-    return ret;
-}
+/* Copyright (C) 2001-2004 Bart Massey and Jamey Sharp.
+ *
+ * Permission is hereby granted, free of charge, to any person obtaining a
+ * copy of this software and associated documentation files (the "Software"),
+ * to deal in the Software without restriction, including without limitation
+ * the rights to use, copy, modify, merge, publish, distribute, sublicense,
+ * and/or sell copies of the Software, and to permit persons to whom the
+ * Software is furnished to do so, subject to the following conditions:
+ * 
+ * The above copyright notice and this permission notice shall be included in
+ * all copies or substantial portions of the Software.
+ * 
+ * THE SOFTWARE IS PROVIDED "AS IS", WITHOUT WARRANTY OF ANY KIND, EXPRESS OR
+ * IMPLIED, INCLUDING BUT NOT LIMITED TO THE WARRANTIES OF MERCHANTABILITY,
+ * FITNESS FOR A PARTICULAR PURPOSE AND NONINFRINGEMENT. IN NO EVENT SHALL THE
+ * AUTHORS BE LIABLE FOR ANY CLAIM, DAMAGES OR OTHER LIABILITY, WHETHER IN AN
+ * ACTION OF CONTRACT, TORT OR OTHERWISE, ARISING FROM, OUT OF OR IN
+ * CONNECTION WITH THE SOFTWARE OR THE USE OR OTHER DEALINGS IN THE SOFTWARE.
+ * 
+ * Except as contained in this notice, the names of the authors or their
+ * institutions shall not be used in advertising or otherwise to promote the
+ * sale, use or other dealings in this Software without prior written
+ * authorization from the authors.
+ */
+
+/* Connection management: the core of XCB. */
+
+#include <assert.h>
+#include <string.h>
+#include <stdio.h>
+#include <unistd.h>
+#include <stdlib.h>
+#ifdef _MSC_VER
+#include <X11/Xwinsock.h>
+#define STDERR_FILENO stderr
+#else
+#include <netinet/in.h>
+#endif
+#include <fcntl.h>
+#include <errno.h>
+
+#include "xcb.h"
+#include "xcbint.h"
+#if USE_POLL
+#include <poll.h>
+#else
+#include <sys/select.h>
+#endif
+
+#include <X11/Xtrans/Xtrans.h>
+
+/* SHUT_RDWR is fairly recent and is not available on all platforms */
+#if !defined(SHUT_RDWR)
+#define SHUT_RDWR 2
+#endif
+
+typedef struct {
+    uint8_t  status;
+    uint8_t  pad0[5];
+    uint16_t length;
+} xcb_setup_generic_t;
+
+static const int error_connection = 1;
+
+#ifdef _MSC_VER
+#undef close
+#define close(fd) closesocket(fd)
+
+size_t writev(int fildes, const struct iovec *iov, int iovcnt)
+{
+  int i, r;
+  char *p;
+  size_t l, sum;
+
+  /* We should buffer */
+  sum= 0;
+  for (i= 0; i<iovcnt; i++)
+  {
+    p= iov[i].iov_base;
+    l= iov[i].iov_len;
+    while (l > 0)
+    {
+      r= send(fildes, p, l, 0);
+      if (r <= 0)
+      {
+        errno =WSAGetLastError();
+        if(errno == WSAEWOULDBLOCK)
+          errno = EAGAIN;
+        if (sum)
+          return sum;
+        else
+          return r;
+      }
+      p += r;
+      l -= r;
+      sum += r;
+    }
+  }
+  return sum;
+}
+#endif
+
+static int set_fd_flags(const int fd)
+{
+#ifdef _MSC_VER
+    unsigned long arg = 1;
+    int ret = ioctlsocket (fd, FIONBIO, &arg);
+#else
+    int flags = fcntl(fd, F_GETFL, 0);
+    if(flags == -1)
+        return 0;
+    flags |= O_NONBLOCK;
+    if(fcntl(fd, F_SETFL, flags) == -1)
+        return 0;
+    if(fcntl(fd, F_SETFD, FD_CLOEXEC) == -1)
+        return 0;
+#endif
+    return 1;
+}
+
+static int write_setup(xcb_connection_t *c, xcb_auth_info_t *auth_info)
+{
+    static const char pad[3];
+    xcb_setup_request_t out;
+    struct iovec parts[6];
+    int count = 0;
+    static const uint32_t endian = 0x01020304;
+    int ret;
+
+    memset(&out, 0, sizeof(out));
+
+    /* B = 0x42 = MSB first, l = 0x6c = LSB first */
+    if(htonl(endian) == endian)
+        out.byte_order = 0x42;
+    else
+        out.byte_order = 0x6c;
+    out.protocol_major_version = X_PROTOCOL;
+    out.protocol_minor_version = X_PROTOCOL_REVISION;
+    out.authorization_protocol_name_len = 0;
+    out.authorization_protocol_data_len = 0;
+    parts[count].iov_len = sizeof(xcb_setup_request_t);
+    parts[count++].iov_base = (caddr_t) &out;
+    parts[count].iov_len = XCB_PAD(sizeof(xcb_setup_request_t));
+    parts[count++].iov_base = (char *) pad;
+
+    if(auth_info)
+    {
+        parts[count].iov_len = out.authorization_protocol_name_len = auth_info->namelen;
+        parts[count++].iov_base = auth_info->name;
+        parts[count].iov_len = XCB_PAD(out.authorization_protocol_name_len);
+        parts[count++].iov_base = (char *) pad;
+        parts[count].iov_len = out.authorization_protocol_data_len = auth_info->datalen;
+        parts[count++].iov_base = auth_info->data;
+        parts[count].iov_len = XCB_PAD(out.authorization_protocol_data_len);
+        parts[count++].iov_base = (char *) pad;
+    }
+    assert(count <= (int) (sizeof(parts) / sizeof(*parts)));
+
+    pthread_mutex_lock(&c->iolock);
+    ret = _xcb_out_send(c, parts, count);
+    pthread_mutex_unlock(&c->iolock);
+    return ret;
+}
+
+static int read_setup(xcb_connection_t *c)
+{
+    /* Read the server response */
+    c->setup = malloc(sizeof(xcb_setup_generic_t));
+    if(!c->setup)
+        return 0;
+
+    if(_xcb_in_read_block(c, c->setup, sizeof(xcb_setup_generic_t)) != sizeof(xcb_setup_generic_t))
+        return 0;
+
+    {
+        void *tmp = realloc(c->setup, c->setup->length * 4 + sizeof(xcb_setup_generic_t));
+        if(!tmp)
+            return 0;
+        c->setup = tmp;
+    }
+
+    if(_xcb_in_read_block(c, (char *) c->setup + sizeof(xcb_setup_generic_t), c->setup->length * 4) <= 0)
+        return 0;
+
+    /* 0 = failed, 2 = authenticate, 1 = success */
+    switch(c->setup->status)
+    {
+    case 0: /* failed */
+        {
+            xcb_setup_failed_t *setup = (xcb_setup_failed_t *) c->setup;
+            write(STDERR_FILENO, xcb_setup_failed_reason(setup), xcb_setup_failed_reason_length(setup));
+            return 0;
+        }
+
+    case 2: /* authenticate */
+        {
+            xcb_setup_authenticate_t *setup = (xcb_setup_authenticate_t *) c->setup;
+            write(STDERR_FILENO, xcb_setup_authenticate_reason(setup), xcb_setup_authenticate_reason_length(setup));
+            return 0;
+        }
+    }
+
+    return 1;
+}
+
+/* precondition: there must be something for us to write. */
+static int write_vec(xcb_connection_t *c, struct iovec **vector, int *count)
+{
+    int n;
+    assert(!c->out.queue_len);
+    n = writev(c->fd, *vector, *count);
+    if(n < 0 && errno == EAGAIN)
+        return 1;
+    if(n <= 0)
+    {
+        _xcb_conn_shutdown(c);
+        return 0;
+    }
+
+    for(; *count; --*count, ++*vector)
+    {
+        int cur = (*vector)->iov_len;
+        if(cur > n)
+            cur = n;
+        (*vector)->iov_len -= cur;
+        (*vector)->iov_base = (char *) (*vector)->iov_base + cur;
+        n -= cur;
+        if((*vector)->iov_len)
+            break;
+    }
+    if(!*count)
+        *vector = 0;
+    assert(n == 0);
+    return 1;
+}
+
+/* Public interface */
+
+const xcb_setup_t *xcb_get_setup(xcb_connection_t *c)
+{
+    if(c->has_error)
+        return 0;
+    /* doesn't need locking because it's never written to. */
+    return c->setup;
+}
+
+int xcb_get_file_descriptor(xcb_connection_t *c)
+{
+    if(c->has_error)
+        return -1;
+    /* doesn't need locking because it's never written to. */
+    return c->fd;
+}
+
+int xcb_connection_has_error(xcb_connection_t *c)
+{
+    /* doesn't need locking because it's read and written atomically. */
+    return c->has_error;
+}
+
+xcb_connection_t *xcb_connect_to_fd(int fd, xcb_auth_info_t *auth_info)
+{
+    xcb_connection_t* c;
+
+    c = calloc(1, sizeof(xcb_connection_t));
+    if(!c) {
+        close(fd);
+        return (xcb_connection_t *) &error_connection;
+    }
+
+    c->fd = fd;
+
+    if(!(
+        set_fd_flags(fd) &&
+        pthread_mutex_init(&c->iolock, 0) == 0 &&
+        _xcb_in_init(&c->in) &&
+        _xcb_out_init(&c->out) &&
+        write_setup(c, auth_info) &&
+        read_setup(c) &&
+        _xcb_ext_init(c) &&
+        _xcb_xid_init(c)
+        ))
+    {
+        xcb_disconnect(c);
+        return (xcb_connection_t *) &error_connection;
+    }
+
+    return c;
+}
+
+void xcb_disconnect(xcb_connection_t *c)
+{
+    if(c->has_error)
+        return;
+
+    free(c->setup);
+
+    /* disallow further sends and receives */
+    shutdown(c->fd, SHUT_RDWR);
+    close(c->fd);
+
+    pthread_mutex_destroy(&c->iolock);
+    _xcb_in_destroy(&c->in);
+    _xcb_out_destroy(&c->out);
+
+    _xcb_ext_destroy(c);
+    _xcb_xid_destroy(c);
+
+    free(c);
+}
+
+/* Private interface */
+
+void _xcb_conn_shutdown(xcb_connection_t *c)
+{
+    c->has_error = 1;
+}
+
+int _xcb_conn_wait(xcb_connection_t *c, pthread_cond_t *cond, struct iovec **vector, int *count)
+{
+    int ret;
+#if USE_POLL
+    struct pollfd fd;
+#else
+    fd_set rfds, wfds;
+#endif
+
+    /* If the thing I should be doing is already being done, wait for it. */
+    if(count ? c->out.writing : c->in.reading)
+    {
+        pthread_cond_wait(cond, &c->iolock);
+        return 1;
+    }
+
+#if USE_POLL
+    memset(&fd, 0, sizeof(fd));
+    fd.fd = c->fd;
+    fd.events = POLLIN;
+#else
+    FD_ZERO(&rfds);
+    FD_SET(c->fd, &rfds);
+#endif
+    ++c->in.reading;
+
+#if USE_POLL
+    if(count)
+    {
+        fd.events |= POLLOUT;
+        ++c->out.writing;
+    }
+#else
+    FD_ZERO(&wfds);
+    if(count)
+    {
+        FD_SET(c->fd, &wfds);
+        ++c->out.writing;
+    }
+#endif
+
+    pthread_mutex_unlock(&c->iolock);
+    do {
+#if USE_POLL
+        ret = poll(&fd, 1, -1);
+#else
+        ret = select(c->fd + 1, &rfds, &wfds, 0, 0);
+	if (ret==SOCKET_ERROR)
+	{
+	   ret=-1;
+           errno = WSAGetLastError();
+	   if (errno == WSAEINTR)
+		   errno=EINTR;
+	}
+#endif
+    } while (ret == -1 && errno == EINTR);
+    if(ret < 0)
+    {
+        _xcb_conn_shutdown(c);
+        ret = 0;
+    }
+    pthread_mutex_lock(&c->iolock);
+
+    if(ret)
+    {
+#if USE_POLL
+        if((fd.revents & POLLIN) == POLLIN)
+#else
+        if(FD_ISSET(c->fd, &rfds))
+#endif
+            ret = ret && _xcb_in_read(c);
+
+#if USE_POLL
+        if((fd.revents & POLLOUT) == POLLOUT)
+#else
+        if(FD_ISSET(c->fd, &wfds))
+#endif
+            ret = ret && write_vec(c, vector, count);
+    }
+
+    if(count)
+        --c->out.writing;
+    --c->in.reading;
+
+    return ret;
+}