--- conflicted
+++ resolved
@@ -1,715 +1,357 @@
-<<<<<<< HEAD
-/* Copyright (C) 2001-2004 Bart Massey and Jamey Sharp.
- *
- * Permission is hereby granted, free of charge, to any person obtaining a
- * copy of this software and associated documentation files (the "Software"),
- * to deal in the Software without restriction, including without limitation
- * the rights to use, copy, modify, merge, publish, distribute, sublicense,
- * and/or sell copies of the Software, and to permit persons to whom the
- * Software is furnished to do so, subject to the following conditions:
- * 
- * The above copyright notice and this permission notice shall be included in
- * all copies or substantial portions of the Software.
- * 
- * THE SOFTWARE IS PROVIDED "AS IS", WITHOUT WARRANTY OF ANY KIND, EXPRESS OR
- * IMPLIED, INCLUDING BUT NOT LIMITED TO THE WARRANTIES OF MERCHANTABILITY,
- * FITNESS FOR A PARTICULAR PURPOSE AND NONINFRINGEMENT. IN NO EVENT SHALL THE
- * AUTHORS BE LIABLE FOR ANY CLAIM, DAMAGES OR OTHER LIABILITY, WHETHER IN AN
- * ACTION OF CONTRACT, TORT OR OTHERWISE, ARISING FROM, OUT OF OR IN
- * CONNECTION WITH THE SOFTWARE OR THE USE OR OTHER DEALINGS IN THE SOFTWARE.
- * 
- * Except as contained in this notice, the names of the authors or their
- * institutions shall not be used in advertising or otherwise to promote the
- * sale, use or other dealings in this Software without prior written
- * authorization from the authors.
- */
-
-/* Authorization systems for the X protocol. */
-
-#ifdef WIN32
-#define INCL_WINSOCK_API_TYPEDEFS 1 /* Needed for LPFN_GETPEERNAME */
-#endif
-
-#include <assert.h>
-#include <X11/Xauth.h>
-#include <sys/socket.h>
-#include <netinet/in.h>
-#include <sys/un.h>
-#include <sys/param.h>
-#include <unistd.h>
-#include <stdlib.h>
-
-#include "xcb.h"
-#include "xcbint.h"
-
-#ifdef HASXDMAUTH
-#include <X11/Xdmcp.h>
-#endif
-
-enum auth_protos {
-#ifdef HASXDMAUTH
-    AUTH_XA1,
-#endif
-    AUTH_MC1,
-    N_AUTH_PROTOS
-};
-
-#define AUTH_PROTO_XDM_AUTHORIZATION "XDM-AUTHORIZATION-1"
-#define AUTH_PROTO_MIT_MAGIC_COOKIE "MIT-MAGIC-COOKIE-1"
-
-static char *authnames[N_AUTH_PROTOS] = {
-#ifdef HASXDMAUTH
-    AUTH_PROTO_XDM_AUTHORIZATION,
-#endif
-    AUTH_PROTO_MIT_MAGIC_COOKIE,
-};
-
-static int authnameslen[N_AUTH_PROTOS] = {
-#ifdef HASXDMAUTH
-    sizeof(AUTH_PROTO_XDM_AUTHORIZATION) - 1,
-#endif
-    sizeof(AUTH_PROTO_MIT_MAGIC_COOKIE) - 1,
-};
-
-static size_t memdup(char **dst, void *src, size_t len)
-{
-    if(len)
-	*dst = malloc(len);
-    else
-	*dst = 0;
-    if(!*dst)
-	return 0;
-    memcpy(*dst, src, len);
-    return len;
-}
-
-static int authname_match(enum auth_protos kind, char *name, size_t namelen)
-{
-    if(authnameslen[kind] != namelen)
-	return 0;
-    if(memcmp(authnames[kind], name, namelen))
-	return 0;
-    return 1;
-}
-
-#define SIN6_ADDR(s) (&((struct sockaddr_in6 *)s)->sin6_addr)
-
-static Xauth *get_authptr(struct sockaddr *sockname, int display)
-{
-    char *addr = 0;
-    int addrlen = 0;
-    unsigned short family;
-    char hostnamebuf[256];   /* big enough for max hostname */
-    char dispbuf[40];   /* big enough to hold more than 2^64 base 10 */
-    int dispbuflen;
-
-    family = FamilyLocal; /* 256 */
-    switch(sockname->sa_family)
-    {
-#ifdef AF_INET6
-    case AF_INET6:
-        addr = (char *) SIN6_ADDR(sockname);
-        addrlen = sizeof(*SIN6_ADDR(sockname));
-        if(!IN6_IS_ADDR_V4MAPPED(SIN6_ADDR(sockname)))
-        {
-            if(!IN6_IS_ADDR_LOOPBACK(SIN6_ADDR(sockname)))
-                family = XCB_FAMILY_INTERNET_6;
-            break;
-        }
-        addr += 12;
-        /* if v4-mapped, fall through. */
-#endif
-    case AF_INET:
-        if(!addr)
-            addr = (char *) &((struct sockaddr_in *)sockname)->sin_addr;
-        addrlen = sizeof(((struct sockaddr_in *)sockname)->sin_addr);
-        if(*(in_addr_t *) addr != htonl(INADDR_LOOPBACK))
-            family = XCB_FAMILY_INTERNET;
-        break;
-    case AF_UNIX:
-        break;
-    default:
-        return 0;   /* cannot authenticate this family */
-    }
-
-    dispbuflen = snprintf(dispbuf, sizeof(dispbuf), "%d", display);
-    if(dispbuflen < 0)
-        return 0;
-    /* snprintf may have truncate our text */
-    dispbuflen = MIN(dispbuflen, sizeof(dispbuf) - 1);
-
-    if (family == FamilyLocal) {
-        if (gethostname(hostnamebuf, sizeof(hostnamebuf)) == -1)
-            return 0;   /* do not know own hostname */
-        addr = hostnamebuf;
-        addrlen = strlen(addr);
-    }
-
-    return XauGetBestAuthByAddr (family,
-                                 (unsigned short) addrlen, addr,
-                                 (unsigned short) dispbuflen, dispbuf,
-                                 N_AUTH_PROTOS, authnames, authnameslen);
-}
-
-#ifdef HASXDMAUTH
-static int next_nonce(void)
-{
-    static int nonce = 0;
-    static pthread_mutex_t nonce_mutex = PTHREAD_MUTEX_INITIALIZER;
-    int ret;
-    pthread_mutex_lock(&nonce_mutex);
-    ret = nonce++;
-    pthread_mutex_unlock(&nonce_mutex);
-    return ret;
-}
-
-static void do_append(char *buf, int *idxp, void *val, size_t valsize) {
-    memcpy(buf + *idxp, val, valsize);
-    *idxp += valsize;
-}
-#endif
-     
-static int compute_auth(xcb_auth_info_t *info, Xauth *authptr, struct sockaddr *sockname)
-{
-    if (authname_match(AUTH_MC1, authptr->name, authptr->name_length)) {
-        info->datalen = memdup(&info->data, authptr->data, authptr->data_length);
-        if(!info->datalen)
-            return 0;
-        return 1;
-    }
-#ifdef HASXDMAUTH
-#define APPEND(buf,idx,val) do_append((buf),&(idx),&(val),sizeof(val))
-    if (authname_match(AUTH_XA1, authptr->name, authptr->name_length)) {
-	int j;
-
-	info->data = malloc(192 / 8);
-	if(!info->data)
-	    return 0;
-
-	for (j = 0; j < 8; j++)
-	    info->data[j] = authptr->data[j];
-	switch(sockname->sa_family) {
-        case AF_INET:
-            /*block*/ {
-	    struct sockaddr_in *si = (struct sockaddr_in *) sockname;
-	    APPEND(info->data, j, si->sin_addr.s_addr);
-	    APPEND(info->data, j, si->sin_port);
-	}
-	break;
-#ifdef AF_INET6
-        case AF_INET6:
-            /*block*/ {
-            struct sockaddr_in6 *si6 = (struct sockaddr_in6 *) sockname;
-            if(IN6_IS_ADDR_V4MAPPED(SIN6_ADDR(sockname)))
-            {
-                do_append(info->data, &j, &si6->sin6_addr.s6_addr[12], 4);
-                APPEND(info->data, j, si6->sin6_port);
-            }
-            else
-            {
-                /* XDM-AUTHORIZATION-1 does not handle IPv6 correctly.  Do the
-                   same thing Xlib does: use all zeroes for the 4-byte address
-                   and 2-byte port number. */
-                uint32_t fakeaddr = 0;
-                uint16_t fakeport = 0;
-                APPEND(info->data, j, fakeaddr);
-                APPEND(info->data, j, fakeport);
-            }
-        }
-        break;
-#endif
-        case AF_UNIX:
-            /*block*/ {
-	    uint32_t fakeaddr = htonl(0xffffffff - next_nonce());
-	    uint16_t fakeport = htons(getpid());
-	    APPEND(info->data, j, fakeaddr);
-	    APPEND(info->data, j, fakeport);
-	}
-	break;
-        default:
-            free(info->data);
-            return 0;   /* do not know how to build this */
-	}
-	{
-	    uint32_t now = htonl(time(0));
-	    APPEND(info->data, j, now);
-	}
-	assert(j <= 192 / 8);
-	while (j < 192 / 8)
-	    info->data[j++] = 0;
-	info->datalen = j;
-	XdmcpWrap ((unsigned char *) info->data, (unsigned char *) authptr->data + 8, (unsigned char *) info->data, info->datalen);
-	return 1;
-    }
-#undef APPEND
-#endif
-
-    return 0;   /* Unknown authorization type */
-}
-
-/* `sockaddr_un.sun_path' typical size usually ranges between 92 and 108 */
-#define INITIAL_SOCKNAME_SLACK 108
-
-#ifndef WIN32
-typedef int (*LPFN_GETPEERNAME)(int,struct sockaddr *,socklen_t *);
-#endif
-/* Return a dynamically allocated socket address structure according
-   to the value returned by either getpeername() or getsockname()
-   (according to POSIX, applications should not assume a particular
-   length for `sockaddr_un.sun_path') */
-static struct sockaddr *get_peer_sock_name(LPFN_GETPEERNAME socket_func,
-					   int fd)
-{
-    socklen_t socknamelen = sizeof(struct sockaddr) + INITIAL_SOCKNAME_SLACK;
-    socklen_t actual_socknamelen = socknamelen;
-    struct sockaddr *sockname = malloc(socknamelen), *new_sockname = NULL;
-
-    if (sockname == NULL)
-        return NULL;
-
-    /* Both getpeername() and getsockname() truncates sockname if
-       there is not enough space and set the required length in
-       actual_socknamelen */
-    if (socket_func(fd, sockname, &actual_socknamelen) == -1)
-        goto sock_or_realloc_error;
-
-    if (actual_socknamelen > socknamelen)
-    {
-        socknamelen = actual_socknamelen;
-
-        if ((new_sockname = realloc(sockname, actual_socknamelen)) == NULL ||
-            socket_func(fd, new_sockname, &actual_socknamelen) == -1 ||
-            actual_socknamelen > socknamelen) 
-            goto sock_or_realloc_error;
-
-        sockname = new_sockname;
-    }
-
-    return sockname;
-
- sock_or_realloc_error:
-    free(sockname);
-    return NULL;
-}
-
-int _xcb_get_auth_info(int fd, xcb_auth_info_t *info, int display)
-{
-    /* code adapted from Xlib/ConnDis.c, xtrans/Xtranssocket.c,
-       xtrans/Xtransutils.c */
-    struct sockaddr *sockname = NULL;
-    int gotsockname = 0;
-    Xauth *authptr = 0;
-    int ret = 1;
-
-    /* Some systems like hpux or Hurd do not expose peer names
-     * for UNIX Domain Sockets, but this is irrelevant,
-     * since compute_auth() ignores the peer name in this
-     * case anyway.*/
-    if ((sockname = get_peer_sock_name(getpeername, fd)) == NULL)
-    {
-        if ((sockname = get_peer_sock_name(getsockname, fd)) == NULL)
-            return 0;   /* can only authenticate sockets */
-        if (sockname->sa_family != AF_UNIX)
-        {
-            free(sockname);
-            return 0;   /* except for AF_UNIX, sockets should have peernames */
-        }
-        gotsockname = 1;
-    }
-
-    authptr = get_authptr(sockname, display);
-    if (authptr == 0)
-    {
-        free(sockname);
-        return 0;   /* cannot find good auth data */
-    }
-
-    info->namelen = memdup(&info->name, authptr->name, authptr->name_length);
-    if (!info->namelen)
-        goto no_auth;   /* out of memory */
-
-    if (!gotsockname && (sockname = get_peer_sock_name(getsockname, fd)) == NULL)
-    {
-        free(info->name);
-        goto no_auth;   /* can only authenticate sockets */
-    }
-
-    ret = compute_auth(info, authptr, sockname);
-    if(!ret)
-    {
-        free(info->name);
-        goto no_auth;   /* cannot build auth record */
-    }
-
-    free(sockname);
-    sockname = NULL;
-
-    XauDisposeAuth(authptr);
-    return ret;
-
- no_auth:
-    free(sockname);
-
-    info->name = 0;
-    info->namelen = 0;
-    XauDisposeAuth(authptr);
-    return 0;
-}
-=======
-/* Copyright (C) 2001-2004 Bart Massey and Jamey Sharp.
- *
- * Permission is hereby granted, free of charge, to any person obtaining a
- * copy of this software and associated documentation files (the "Software"),
- * to deal in the Software without restriction, including without limitation
- * the rights to use, copy, modify, merge, publish, distribute, sublicense,
- * and/or sell copies of the Software, and to permit persons to whom the
- * Software is furnished to do so, subject to the following conditions:
- * 
- * The above copyright notice and this permission notice shall be included in
- * all copies or substantial portions of the Software.
- * 
- * THE SOFTWARE IS PROVIDED "AS IS", WITHOUT WARRANTY OF ANY KIND, EXPRESS OR
- * IMPLIED, INCLUDING BUT NOT LIMITED TO THE WARRANTIES OF MERCHANTABILITY,
- * FITNESS FOR A PARTICULAR PURPOSE AND NONINFRINGEMENT. IN NO EVENT SHALL THE
- * AUTHORS BE LIABLE FOR ANY CLAIM, DAMAGES OR OTHER LIABILITY, WHETHER IN AN
- * ACTION OF CONTRACT, TORT OR OTHERWISE, ARISING FROM, OUT OF OR IN
- * CONNECTION WITH THE SOFTWARE OR THE USE OR OTHER DEALINGS IN THE SOFTWARE.
- * 
- * Except as contained in this notice, the names of the authors or their
- * institutions shall not be used in advertising or otherwise to promote the
- * sale, use or other dealings in this Software without prior written
- * authorization from the authors.
- */
-
-/* Authorization systems for the X protocol. */
-
-#include <assert.h>
-#include <X11/Xauth.h>
-#include <sys/param.h>
-#include <unistd.h>
-#include <stdlib.h>
-
-#ifdef _WIN32
-#include "xcb_windefs.h"
-#else
-#include <sys/socket.h>
-#include <netinet/in.h>
-#include <sys/un.h>
-#endif /* _WIN32 */
-
-#include "xcb.h"
-#include "xcbint.h"
-
-#ifdef HASXDMAUTH
-#include <X11/Xdmcp.h>
-#endif
-
-enum auth_protos {
-#ifdef HASXDMAUTH
-    AUTH_XA1,
-#endif
-    AUTH_MC1,
-    N_AUTH_PROTOS
-};
-
-#define AUTH_PROTO_XDM_AUTHORIZATION "XDM-AUTHORIZATION-1"
-#define AUTH_PROTO_MIT_MAGIC_COOKIE "MIT-MAGIC-COOKIE-1"
-
-static char *authnames[N_AUTH_PROTOS] = {
-#ifdef HASXDMAUTH
-    AUTH_PROTO_XDM_AUTHORIZATION,
-#endif
-    AUTH_PROTO_MIT_MAGIC_COOKIE,
-};
-
-static int authnameslen[N_AUTH_PROTOS] = {
-#ifdef HASXDMAUTH
-    sizeof(AUTH_PROTO_XDM_AUTHORIZATION) - 1,
-#endif
-    sizeof(AUTH_PROTO_MIT_MAGIC_COOKIE) - 1,
-};
-
-static size_t memdup(char **dst, void *src, size_t len)
-{
-    if(len)
-	*dst = malloc(len);
-    else
-	*dst = 0;
-    if(!*dst)
-	return 0;
-    memcpy(*dst, src, len);
-    return len;
-}
-
-static int authname_match(enum auth_protos kind, char *name, size_t namelen)
-{
-    if(authnameslen[kind] != namelen)
-	return 0;
-    if(memcmp(authnames[kind], name, namelen))
-	return 0;
-    return 1;
-}
-
-#define SIN6_ADDR(s) (&((struct sockaddr_in6 *)s)->sin6_addr)
-
-static Xauth *get_authptr(struct sockaddr *sockname, int display)
-{
-    char *addr = 0;
-    int addrlen = 0;
-    unsigned short family;
-    char hostnamebuf[256];   /* big enough for max hostname */
-    char dispbuf[40];   /* big enough to hold more than 2^64 base 10 */
-    int dispbuflen;
-
-    family = FamilyLocal; /* 256 */
-    switch(sockname->sa_family)
-    {
-#ifdef AF_INET6
-    case AF_INET6:
-        addr = (char *) SIN6_ADDR(sockname);
-        addrlen = sizeof(*SIN6_ADDR(sockname));
-        if(!IN6_IS_ADDR_V4MAPPED(SIN6_ADDR(sockname)))
-        {
-            if(!IN6_IS_ADDR_LOOPBACK(SIN6_ADDR(sockname)))
-                family = XCB_FAMILY_INTERNET_6;
-            break;
-        }
-        addr += 12;
-        /* if v4-mapped, fall through. */
-#endif
-    case AF_INET:
-        if(!addr)
-            addr = (char *) &((struct sockaddr_in *)sockname)->sin_addr;
-        addrlen = sizeof(((struct sockaddr_in *)sockname)->sin_addr);
-        if(*(in_addr_t *) addr != htonl(INADDR_LOOPBACK))
-            family = XCB_FAMILY_INTERNET;
-        break;
-    case AF_UNIX:
-        break;
-    default:
-        return 0;   /* cannot authenticate this family */
-    }
-
-    dispbuflen = snprintf(dispbuf, sizeof(dispbuf), "%d", display);
-    if(dispbuflen < 0)
-        return 0;
-    /* snprintf may have truncate our text */
-    dispbuflen = MIN(dispbuflen, sizeof(dispbuf) - 1);
-
-    if (family == FamilyLocal) {
-        if (gethostname(hostnamebuf, sizeof(hostnamebuf)) == -1)
-            return 0;   /* do not know own hostname */
-        addr = hostnamebuf;
-        addrlen = strlen(addr);
-    }
-
-    return XauGetBestAuthByAddr (family,
-                                 (unsigned short) addrlen, addr,
-                                 (unsigned short) dispbuflen, dispbuf,
-                                 N_AUTH_PROTOS, authnames, authnameslen);
-}
-
-#ifdef HASXDMAUTH
-static int next_nonce(void)
-{
-    static int nonce = 0;
-    static pthread_mutex_t nonce_mutex = PTHREAD_MUTEX_INITIALIZER;
-    int ret;
-    pthread_mutex_lock(&nonce_mutex);
-    ret = nonce++;
-    pthread_mutex_unlock(&nonce_mutex);
-    return ret;
-}
-
-static void do_append(char *buf, int *idxp, void *val, size_t valsize) {
-    memcpy(buf + *idxp, val, valsize);
-    *idxp += valsize;
-}
-#endif
-     
-static int compute_auth(xcb_auth_info_t *info, Xauth *authptr, struct sockaddr *sockname)
-{
-    if (authname_match(AUTH_MC1, authptr->name, authptr->name_length)) {
-        info->datalen = memdup(&info->data, authptr->data, authptr->data_length);
-        if(!info->datalen)
-            return 0;
-        return 1;
-    }
-#ifdef HASXDMAUTH
-#define APPEND(buf,idx,val) do_append((buf),&(idx),&(val),sizeof(val))
-    if (authname_match(AUTH_XA1, authptr->name, authptr->name_length)) {
-	int j;
-
-	info->data = malloc(192 / 8);
-	if(!info->data)
-	    return 0;
-
-	for (j = 0; j < 8; j++)
-	    info->data[j] = authptr->data[j];
-	switch(sockname->sa_family) {
-        case AF_INET:
-            /*block*/ {
-	    struct sockaddr_in *si = (struct sockaddr_in *) sockname;
-	    APPEND(info->data, j, si->sin_addr.s_addr);
-	    APPEND(info->data, j, si->sin_port);
-	}
-	break;
-#ifdef AF_INET6
-        case AF_INET6:
-            /*block*/ {
-            struct sockaddr_in6 *si6 = (struct sockaddr_in6 *) sockname;
-            if(IN6_IS_ADDR_V4MAPPED(SIN6_ADDR(sockname)))
-            {
-                do_append(info->data, &j, &si6->sin6_addr.s6_addr[12], 4);
-                APPEND(info->data, j, si6->sin6_port);
-            }
-            else
-            {
-                /* XDM-AUTHORIZATION-1 does not handle IPv6 correctly.  Do the
-                   same thing Xlib does: use all zeroes for the 4-byte address
-                   and 2-byte port number. */
-                uint32_t fakeaddr = 0;
-                uint16_t fakeport = 0;
-                APPEND(info->data, j, fakeaddr);
-                APPEND(info->data, j, fakeport);
-            }
-        }
-        break;
-#endif
-        case AF_UNIX:
-            /*block*/ {
-	    uint32_t fakeaddr = htonl(0xffffffff - next_nonce());
-	    uint16_t fakeport = htons(getpid());
-	    APPEND(info->data, j, fakeaddr);
-	    APPEND(info->data, j, fakeport);
-	}
-	break;
-        default:
-            free(info->data);
-            return 0;   /* do not know how to build this */
-	}
-	{
-	    uint32_t now = htonl(time(0));
-	    APPEND(info->data, j, now);
-	}
-	assert(j <= 192 / 8);
-	while (j < 192 / 8)
-	    info->data[j++] = 0;
-	info->datalen = j;
-	XdmcpWrap ((unsigned char *) info->data, (unsigned char *) authptr->data + 8, (unsigned char *) info->data, info->datalen);
-	return 1;
-    }
-#undef APPEND
-#endif
-
-    return 0;   /* Unknown authorization type */
-}
-
-/* `sockaddr_un.sun_path' typical size usually ranges between 92 and 108 */
-#define INITIAL_SOCKNAME_SLACK 108
-
-/* Return a dynamically allocated socket address structure according
-   to the value returned by either getpeername() or getsockname()
-   (according to POSIX, applications should not assume a particular
-   length for `sockaddr_un.sun_path') */
-static struct sockaddr *get_peer_sock_name(int (*socket_func)(int,
-							      struct sockaddr *,
-							      socklen_t *),
-					   int fd)
-{
-    socklen_t socknamelen = sizeof(struct sockaddr) + INITIAL_SOCKNAME_SLACK;
-    socklen_t actual_socknamelen = socknamelen;
-    struct sockaddr *sockname = malloc(socknamelen), *new_sockname = NULL;
-
-    if (sockname == NULL)
-        return NULL;
-
-    /* Both getpeername() and getsockname() truncates sockname if
-       there is not enough space and set the required length in
-       actual_socknamelen */
-    if (socket_func(fd, sockname, &actual_socknamelen) == -1)
-        goto sock_or_realloc_error;
-
-    if (actual_socknamelen > socknamelen)
-    {
-        socknamelen = actual_socknamelen;
-
-        if ((new_sockname = realloc(sockname, actual_socknamelen)) == NULL ||
-            socket_func(fd, new_sockname, &actual_socknamelen) == -1 ||
-            actual_socknamelen > socknamelen) 
-            goto sock_or_realloc_error;
-
-        sockname = new_sockname;
-    }
-
-    return sockname;
-
- sock_or_realloc_error:
-    free(sockname);
-    return NULL;
-}
-
-int _xcb_get_auth_info(int fd, xcb_auth_info_t *info, int display)
-{
-    /* code adapted from Xlib/ConnDis.c, xtrans/Xtranssocket.c,
-       xtrans/Xtransutils.c */
-    struct sockaddr *sockname = NULL;
-    int gotsockname = 0;
-    Xauth *authptr = 0;
-    int ret = 1;
-
-    /* Some systems like hpux or Hurd do not expose peer names
-     * for UNIX Domain Sockets, but this is irrelevant,
-     * since compute_auth() ignores the peer name in this
-     * case anyway.*/
-    if ((sockname = get_peer_sock_name(getpeername, fd)) == NULL)
-    {
-        if ((sockname = get_peer_sock_name(getsockname, fd)) == NULL)
-            return 0;   /* can only authenticate sockets */
-        if (sockname->sa_family != AF_UNIX)
-        {
-            free(sockname);
-            return 0;   /* except for AF_UNIX, sockets should have peernames */
-        }
-        gotsockname = 1;
-    }
-
-    authptr = get_authptr(sockname, display);
-    if (authptr == 0)
-    {
-        free(sockname);
-        return 0;   /* cannot find good auth data */
-    }
-
-    info->namelen = memdup(&info->name, authptr->name, authptr->name_length);
-    if (!info->namelen)
-        goto no_auth;   /* out of memory */
-
-    if (!gotsockname && (sockname = get_peer_sock_name(getsockname, fd)) == NULL)
-    {
-        free(info->name);
-        goto no_auth;   /* can only authenticate sockets */
-    }
-
-    ret = compute_auth(info, authptr, sockname);
-    if(!ret)
-    {
-        free(info->name);
-        goto no_auth;   /* cannot build auth record */
-    }
-
-    free(sockname);
-    sockname = NULL;
-
-    XauDisposeAuth(authptr);
-    return ret;
-
- no_auth:
-    free(sockname);
-
-    info->name = 0;
-    info->namelen = 0;
-    XauDisposeAuth(authptr);
-    return 0;
-}
->>>>>>> 2062b624
+/* Copyright (C) 2001-2004 Bart Massey and Jamey Sharp.
+ *
+ * Permission is hereby granted, free of charge, to any person obtaining a
+ * copy of this software and associated documentation files (the "Software"),
+ * to deal in the Software without restriction, including without limitation
+ * the rights to use, copy, modify, merge, publish, distribute, sublicense,
+ * and/or sell copies of the Software, and to permit persons to whom the
+ * Software is furnished to do so, subject to the following conditions:
+ * 
+ * The above copyright notice and this permission notice shall be included in
+ * all copies or substantial portions of the Software.
+ * 
+ * THE SOFTWARE IS PROVIDED "AS IS", WITHOUT WARRANTY OF ANY KIND, EXPRESS OR
+ * IMPLIED, INCLUDING BUT NOT LIMITED TO THE WARRANTIES OF MERCHANTABILITY,
+ * FITNESS FOR A PARTICULAR PURPOSE AND NONINFRINGEMENT. IN NO EVENT SHALL THE
+ * AUTHORS BE LIABLE FOR ANY CLAIM, DAMAGES OR OTHER LIABILITY, WHETHER IN AN
+ * ACTION OF CONTRACT, TORT OR OTHERWISE, ARISING FROM, OUT OF OR IN
+ * CONNECTION WITH THE SOFTWARE OR THE USE OR OTHER DEALINGS IN THE SOFTWARE.
+ * 
+ * Except as contained in this notice, the names of the authors or their
+ * institutions shall not be used in advertising or otherwise to promote the
+ * sale, use or other dealings in this Software without prior written
+ * authorization from the authors.
+ */
+
+/* Authorization systems for the X protocol. */
+
+#include <assert.h>
+#include <X11/Xauth.h>
+#include <sys/param.h>
+#include <unistd.h>
+#include <stdlib.h>
+
+#ifdef _WIN32
+#include "xcb_windefs.h"
+#else
+#include <sys/socket.h>
+#include <netinet/in.h>
+#include <sys/un.h>
+#endif /* _WIN32 */
+
+#include "xcb.h"
+#include "xcbint.h"
+
+#ifdef HASXDMAUTH
+#include <X11/Xdmcp.h>
+#endif
+
+enum auth_protos {
+#ifdef HASXDMAUTH
+    AUTH_XA1,
+#endif
+    AUTH_MC1,
+    N_AUTH_PROTOS
+};
+
+#define AUTH_PROTO_XDM_AUTHORIZATION "XDM-AUTHORIZATION-1"
+#define AUTH_PROTO_MIT_MAGIC_COOKIE "MIT-MAGIC-COOKIE-1"
+
+static char *authnames[N_AUTH_PROTOS] = {
+#ifdef HASXDMAUTH
+    AUTH_PROTO_XDM_AUTHORIZATION,
+#endif
+    AUTH_PROTO_MIT_MAGIC_COOKIE,
+};
+
+static int authnameslen[N_AUTH_PROTOS] = {
+#ifdef HASXDMAUTH
+    sizeof(AUTH_PROTO_XDM_AUTHORIZATION) - 1,
+#endif
+    sizeof(AUTH_PROTO_MIT_MAGIC_COOKIE) - 1,
+};
+
+static size_t memdup(char **dst, void *src, size_t len)
+{
+    if(len)
+	*dst = malloc(len);
+    else
+	*dst = 0;
+    if(!*dst)
+	return 0;
+    memcpy(*dst, src, len);
+    return len;
+}
+
+static int authname_match(enum auth_protos kind, char *name, size_t namelen)
+{
+    if(authnameslen[kind] != namelen)
+	return 0;
+    if(memcmp(authnames[kind], name, namelen))
+	return 0;
+    return 1;
+}
+
+#define SIN6_ADDR(s) (&((struct sockaddr_in6 *)s)->sin6_addr)
+
+static Xauth *get_authptr(struct sockaddr *sockname, int display)
+{
+    char *addr = 0;
+    int addrlen = 0;
+    unsigned short family;
+    char hostnamebuf[256];   /* big enough for max hostname */
+    char dispbuf[40];   /* big enough to hold more than 2^64 base 10 */
+    int dispbuflen;
+
+    family = FamilyLocal; /* 256 */
+    switch(sockname->sa_family)
+    {
+#ifdef AF_INET6
+    case AF_INET6:
+        addr = (char *) SIN6_ADDR(sockname);
+        addrlen = sizeof(*SIN6_ADDR(sockname));
+        if(!IN6_IS_ADDR_V4MAPPED(SIN6_ADDR(sockname)))
+        {
+            if(!IN6_IS_ADDR_LOOPBACK(SIN6_ADDR(sockname)))
+                family = XCB_FAMILY_INTERNET_6;
+            break;
+        }
+        addr += 12;
+        /* if v4-mapped, fall through. */
+#endif
+    case AF_INET:
+        if(!addr)
+            addr = (char *) &((struct sockaddr_in *)sockname)->sin_addr;
+        addrlen = sizeof(((struct sockaddr_in *)sockname)->sin_addr);
+        if(*(in_addr_t *) addr != htonl(INADDR_LOOPBACK))
+            family = XCB_FAMILY_INTERNET;
+        break;
+    case AF_UNIX:
+        break;
+    default:
+        return 0;   /* cannot authenticate this family */
+    }
+
+    dispbuflen = snprintf(dispbuf, sizeof(dispbuf), "%d", display);
+    if(dispbuflen < 0)
+        return 0;
+    /* snprintf may have truncate our text */
+    dispbuflen = MIN(dispbuflen, sizeof(dispbuf) - 1);
+
+    if (family == FamilyLocal) {
+        if (gethostname(hostnamebuf, sizeof(hostnamebuf)) == -1)
+            return 0;   /* do not know own hostname */
+        addr = hostnamebuf;
+        addrlen = strlen(addr);
+    }
+
+    return XauGetBestAuthByAddr (family,
+                                 (unsigned short) addrlen, addr,
+                                 (unsigned short) dispbuflen, dispbuf,
+                                 N_AUTH_PROTOS, authnames, authnameslen);
+}
+
+#ifdef HASXDMAUTH
+static int next_nonce(void)
+{
+    static int nonce = 0;
+    static pthread_mutex_t nonce_mutex = PTHREAD_MUTEX_INITIALIZER;
+    int ret;
+    pthread_mutex_lock(&nonce_mutex);
+    ret = nonce++;
+    pthread_mutex_unlock(&nonce_mutex);
+    return ret;
+}
+
+static void do_append(char *buf, int *idxp, void *val, size_t valsize) {
+    memcpy(buf + *idxp, val, valsize);
+    *idxp += valsize;
+}
+#endif
+     
+static int compute_auth(xcb_auth_info_t *info, Xauth *authptr, struct sockaddr *sockname)
+{
+    if (authname_match(AUTH_MC1, authptr->name, authptr->name_length)) {
+        info->datalen = memdup(&info->data, authptr->data, authptr->data_length);
+        if(!info->datalen)
+            return 0;
+        return 1;
+    }
+#ifdef HASXDMAUTH
+#define APPEND(buf,idx,val) do_append((buf),&(idx),&(val),sizeof(val))
+    if (authname_match(AUTH_XA1, authptr->name, authptr->name_length)) {
+	int j;
+
+	info->data = malloc(192 / 8);
+	if(!info->data)
+	    return 0;
+
+	for (j = 0; j < 8; j++)
+	    info->data[j] = authptr->data[j];
+	switch(sockname->sa_family) {
+        case AF_INET:
+            /*block*/ {
+	    struct sockaddr_in *si = (struct sockaddr_in *) sockname;
+	    APPEND(info->data, j, si->sin_addr.s_addr);
+	    APPEND(info->data, j, si->sin_port);
+	}
+	break;
+#ifdef AF_INET6
+        case AF_INET6:
+            /*block*/ {
+            struct sockaddr_in6 *si6 = (struct sockaddr_in6 *) sockname;
+            if(IN6_IS_ADDR_V4MAPPED(SIN6_ADDR(sockname)))
+            {
+                do_append(info->data, &j, &si6->sin6_addr.s6_addr[12], 4);
+                APPEND(info->data, j, si6->sin6_port);
+            }
+            else
+            {
+                /* XDM-AUTHORIZATION-1 does not handle IPv6 correctly.  Do the
+                   same thing Xlib does: use all zeroes for the 4-byte address
+                   and 2-byte port number. */
+                uint32_t fakeaddr = 0;
+                uint16_t fakeport = 0;
+                APPEND(info->data, j, fakeaddr);
+                APPEND(info->data, j, fakeport);
+            }
+        }
+        break;
+#endif
+        case AF_UNIX:
+            /*block*/ {
+	    uint32_t fakeaddr = htonl(0xffffffff - next_nonce());
+	    uint16_t fakeport = htons(getpid());
+	    APPEND(info->data, j, fakeaddr);
+	    APPEND(info->data, j, fakeport);
+	}
+	break;
+        default:
+            free(info->data);
+            return 0;   /* do not know how to build this */
+	}
+	{
+	    uint32_t now = htonl(time(0));
+	    APPEND(info->data, j, now);
+	}
+	assert(j <= 192 / 8);
+	while (j < 192 / 8)
+	    info->data[j++] = 0;
+	info->datalen = j;
+	XdmcpWrap ((unsigned char *) info->data, (unsigned char *) authptr->data + 8, (unsigned char *) info->data, info->datalen);
+	return 1;
+    }
+#undef APPEND
+#endif
+
+    return 0;   /* Unknown authorization type */
+}
+
+/* `sockaddr_un.sun_path' typical size usually ranges between 92 and 108 */
+#define INITIAL_SOCKNAME_SLACK 108
+
+#ifndef WIN32
+typedef int (*LPFN_GETPEERNAME)(int,struct sockaddr *,socklen_t *);
+#endif
+/* Return a dynamically allocated socket address structure according
+   to the value returned by either getpeername() or getsockname()
+   (according to POSIX, applications should not assume a particular
+   length for `sockaddr_un.sun_path') */
+static struct sockaddr *get_peer_sock_name(LPFN_GETPEERNAME socket_func,
+					   int fd)
+{
+    socklen_t socknamelen = sizeof(struct sockaddr) + INITIAL_SOCKNAME_SLACK;
+    socklen_t actual_socknamelen = socknamelen;
+    struct sockaddr *sockname = malloc(socknamelen), *new_sockname = NULL;
+
+    if (sockname == NULL)
+        return NULL;
+
+    /* Both getpeername() and getsockname() truncates sockname if
+       there is not enough space and set the required length in
+       actual_socknamelen */
+    if (socket_func(fd, sockname, &actual_socknamelen) == -1)
+        goto sock_or_realloc_error;
+
+    if (actual_socknamelen > socknamelen)
+    {
+        socknamelen = actual_socknamelen;
+
+        if ((new_sockname = realloc(sockname, actual_socknamelen)) == NULL ||
+            socket_func(fd, new_sockname, &actual_socknamelen) == -1 ||
+            actual_socknamelen > socknamelen) 
+            goto sock_or_realloc_error;
+
+        sockname = new_sockname;
+    }
+
+    return sockname;
+
+ sock_or_realloc_error:
+    free(sockname);
+    return NULL;
+}
+
+int _xcb_get_auth_info(int fd, xcb_auth_info_t *info, int display)
+{
+    /* code adapted from Xlib/ConnDis.c, xtrans/Xtranssocket.c,
+       xtrans/Xtransutils.c */
+    struct sockaddr *sockname = NULL;
+    int gotsockname = 0;
+    Xauth *authptr = 0;
+    int ret = 1;
+
+    /* Some systems like hpux or Hurd do not expose peer names
+     * for UNIX Domain Sockets, but this is irrelevant,
+     * since compute_auth() ignores the peer name in this
+     * case anyway.*/
+    if ((sockname = get_peer_sock_name(getpeername, fd)) == NULL)
+    {
+        if ((sockname = get_peer_sock_name(getsockname, fd)) == NULL)
+            return 0;   /* can only authenticate sockets */
+        if (sockname->sa_family != AF_UNIX)
+        {
+            free(sockname);
+            return 0;   /* except for AF_UNIX, sockets should have peernames */
+        }
+        gotsockname = 1;
+    }
+
+    authptr = get_authptr(sockname, display);
+    if (authptr == 0)
+    {
+        free(sockname);
+        return 0;   /* cannot find good auth data */
+    }
+
+    info->namelen = memdup(&info->name, authptr->name, authptr->name_length);
+    if (!info->namelen)
+        goto no_auth;   /* out of memory */
+
+    if (!gotsockname && (sockname = get_peer_sock_name(getsockname, fd)) == NULL)
+    {
+        free(info->name);
+        goto no_auth;   /* can only authenticate sockets */
+    }
+
+    ret = compute_auth(info, authptr, sockname);
+    if(!ret)
+    {
+        free(info->name);
+        goto no_auth;   /* cannot build auth record */
+    }
+
+    free(sockname);
+    sockname = NULL;
+
+    XauDisposeAuth(authptr);
+    return ret;
+
+ no_auth:
+    free(sockname);
+
+    info->name = 0;
+    info->namelen = 0;
+    XauDisposeAuth(authptr);
+    return 0;
+}