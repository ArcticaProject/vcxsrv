<<<<<<< HEAD
/* Copyright (C) 2001-2004 Bart Massey and Jamey Sharp.
 *
 * Permission is hereby granted, free of charge, to any person obtaining a
 * copy of this software and associated documentation files (the "Software"),
 * to deal in the Software without restriction, including without limitation
 * the rights to use, copy, modify, merge, publish, distribute, sublicense,
 * and/or sell copies of the Software, and to permit persons to whom the
 * Software is furnished to do so, subject to the following conditions:
 * 
 * The above copyright notice and this permission notice shall be included in
 * all copies or substantial portions of the Software.
 * 
 * THE SOFTWARE IS PROVIDED "AS IS", WITHOUT WARRANTY OF ANY KIND, EXPRESS OR
 * IMPLIED, INCLUDING BUT NOT LIMITED TO THE WARRANTIES OF MERCHANTABILITY,
 * FITNESS FOR A PARTICULAR PURPOSE AND NONINFRINGEMENT. IN NO EVENT SHALL THE
 * AUTHORS BE LIABLE FOR ANY CLAIM, DAMAGES OR OTHER LIABILITY, WHETHER IN AN
 * ACTION OF CONTRACT, TORT OR OTHERWISE, ARISING FROM, OUT OF OR IN
 * CONNECTION WITH THE SOFTWARE OR THE USE OR OTHER DEALINGS IN THE SOFTWARE.
 * 
 * Except as contained in this notice, the names of the authors or their
 * institutions shall not be used in advertising or otherwise to promote the
 * sale, use or other dealings in this Software without prior written
 * authorization from the authors.
 */

/* Stuff that reads stuff from the server. */

#include <assert.h>
#include <string.h>
#include <stdlib.h>
#include <unistd.h>
#include <stdio.h>
#include <errno.h>

#include "xcb.h"
#include "xcbext.h"
#include "xcbint.h"
#if USE_POLL
#include <poll.h>
#endif
#ifndef _WIN32
#include <sys/select.h>
#include <sys/socket.h>
#endif

#ifdef _WIN32
#include "xcb_windefs.h"
#endif /* _WIN32 */

#define XCB_ERROR 0
#define XCB_REPLY 1
#define XCB_XGE_EVENT 35

#ifdef _MSC_VER
#ifdef MSG_WAITALL
#undef MSG_WAITALL
#endif
#endif

/* required for compiling for Win32 using MinGW */
#ifndef MSG_WAITALL
#define MSG_WAITALL 0
#endif

struct event_list {
    uint64_t sequence;
    xcb_generic_event_t *event;
    struct event_list *next;
};

struct reply_list {
    void *reply;
    struct reply_list *next;
};

typedef struct pending_reply {
    uint64_t first_request;
    uint64_t last_request;
    enum workarounds workaround;
    int flags;
    struct pending_reply *next;
} pending_reply;

typedef struct reader_list {
    uint64_t request;
    pthread_cond_t *data;
    struct reader_list *next;
} reader_list;

static void remove_finished_readers(reader_list **prev_reader, uint64_t completed)
{
    while(*prev_reader && XCB_SEQUENCE_COMPARE((*prev_reader)->request, <=, completed))
    {
        /* If you don't have what you're looking for now, you never
         * will. Wake up and leave me alone. */
        pthread_cond_signal((*prev_reader)->data);
        *prev_reader = (*prev_reader)->next;
    }
}

static int read_packet(xcb_connection_t *c)
{
    xcb_generic_reply_t genrep;
    int length = 32;
    int eventlength = 0; /* length after first 32 bytes for GenericEvents */
    void *buf;
    pending_reply *pend = 0;
    struct event_list *event;

    /* Wait for there to be enough data for us to read a whole packet */
    if(c->in.queue_len < length)
        return 0;

    /* Get the response type, length, and sequence number. */
    memcpy(&genrep, c->in.queue, sizeof(genrep));

    /* Compute 32-bit sequence number of this packet. */
    if((genrep.response_type & 0x7f) != XCB_KEYMAP_NOTIFY)
    {
        uint64_t lastread = c->in.request_read;
        c->in.request_read = (lastread & UINT64_C(0xffffffffffff0000)) | genrep.sequence;
        if(XCB_SEQUENCE_COMPARE(c->in.request_read, <, lastread))
            c->in.request_read += 0x10000;
        if(XCB_SEQUENCE_COMPARE(c->in.request_read, >, c->in.request_expected))
            c->in.request_expected = c->in.request_read;

        if(c->in.request_read != lastread)
        {
            if(c->in.current_reply)
            {
                _xcb_map_put(c->in.replies, lastread, c->in.current_reply);
                c->in.current_reply = 0;
                c->in.current_reply_tail = &c->in.current_reply;
            }
            c->in.request_completed = c->in.event_responses_completed = c->in.request_read - 1;
        }

        while(c->in.pending_replies && 
              c->in.pending_replies->workaround != WORKAROUND_EXTERNAL_SOCKET_OWNER &&
	      XCB_SEQUENCE_COMPARE (c->in.pending_replies->last_request, <=, c->in.request_completed))
        {
            pending_reply *oldpend = c->in.pending_replies;
            c->in.pending_replies = oldpend->next;
            if(!oldpend->next)
                c->in.pending_replies_tail = &c->in.pending_replies;
            free(oldpend);
        }

        if(genrep.response_type == XCB_ERROR)
            c->in.request_completed = c->in.event_responses_completed = c->in.request_read;
        else if(genrep.response_type == XCB_REPLY)
            c->in.event_responses_completed = c->in.request_read;

        remove_finished_readers(&c->in.readers, c->in.request_completed);
        remove_finished_readers(&c->in.event_readers, c->in.event_responses_completed);
    }

    if(genrep.response_type == XCB_ERROR || genrep.response_type == XCB_REPLY)
    {
        pend = c->in.pending_replies;
        if(pend &&
           !(XCB_SEQUENCE_COMPARE(pend->first_request, <=, c->in.request_read) &&
             (pend->workaround == WORKAROUND_EXTERNAL_SOCKET_OWNER ||
              XCB_SEQUENCE_COMPARE(c->in.request_read, <=, pend->last_request))))
            pend = 0;
    }

    /* For reply packets, check that the entire packet is available. */
    if(genrep.response_type == XCB_REPLY)
    {
        if(pend && pend->workaround == WORKAROUND_GLX_GET_FB_CONFIGS_BUG)
        {
            uint32_t *p = (uint32_t *) c->in.queue;
            genrep.length = p[2] * p[3] * 2;
        }
        length += genrep.length * 4;
    }

    /* XGE events may have sizes > 32 */
    if (genrep.response_type == XCB_XGE_EVENT)
        eventlength = genrep.length * 4;

    buf = malloc(length + eventlength +
            (genrep.response_type == XCB_REPLY ? 0 : sizeof(uint32_t)));
    if(!buf)
    {
        _xcb_conn_shutdown(c);
        return 0;
    }

    if(_xcb_in_read_block(c, buf, length) <= 0)
    {
        free(buf);
        return 0;
    }

    /* pull in XGE event data if available, append after event struct */
    if (eventlength)
    {
        if(_xcb_in_read_block(c, &((xcb_generic_event_t*)buf)[1], eventlength) <= 0)
        {
            free(buf);
            return 0;
        }
    }

    if(pend && (pend->flags & XCB_REQUEST_DISCARD_REPLY))
    {
        free(buf);
        return 1;
    }

    if(genrep.response_type != XCB_REPLY)
        ((xcb_generic_event_t *) buf)->full_sequence = c->in.request_read;

    /* reply, or checked error */
    if( genrep.response_type == XCB_REPLY ||
       (genrep.response_type == XCB_ERROR && pend && (pend->flags & XCB_REQUEST_CHECKED)))
    {
        struct reply_list *cur = malloc(sizeof(struct reply_list));
        if(!cur)
        {
            _xcb_conn_shutdown(c);
            free(buf);
            return 0;
        }
        cur->reply = buf;
        cur->next = 0;
        *c->in.current_reply_tail = cur;
        c->in.current_reply_tail = &cur->next;
        if(c->in.readers && c->in.readers->request == c->in.request_read)
            pthread_cond_signal(c->in.readers->data);
        return 1;
    }

    /* event, or unchecked error */
    event = malloc(sizeof(struct event_list));
    if(!event)
    {
        _xcb_conn_shutdown(c);
        free(buf);
        return 0;
    }
    event->sequence = c->in.request_read;
    event->event = buf;
    event->next = 0;
    *c->in.events_tail = event;
    c->in.events_tail = &event->next;
    if(c->in.event_readers)
        pthread_cond_signal(c->in.event_readers->data);
    else
        pthread_cond_signal(&c->in.event_cond);
    return 1; /* I have something for you... */
}

static xcb_generic_event_t *get_event(xcb_connection_t *c)
{
    struct event_list *cur = c->in.events;
    xcb_generic_event_t *ret;
    if(!c->in.events)
        return 0;
    ret = cur->event;
    c->in.events = cur->next;
    if(!cur->next)
        c->in.events_tail = &c->in.events;
    free(cur);
    return ret;
}

static void free_reply_list(struct reply_list *head)
{
    while(head)
    {
        struct reply_list *cur = head;
        head = cur->next;
        free(cur->reply);
        free(cur);
    }
}

static int read_block(const int fd, void *buf, const ssize_t len)
{
    int done = 0;
    while(done < len)
    {
        int ret = recv(fd, ((char *) buf) + done, len - done,MSG_WAITALL);
        if(ret > 0)
            done += ret;
#ifndef _WIN32
        if(ret < 0 && errno == EAGAIN)
#else
        if(ret == SOCKET_ERROR && WSAGetLastError() == WSAEWOULDBLOCK)
#endif /* !_Win32 */
        {
#if USE_POLL
            struct pollfd pfd;
            pfd.fd = fd;
            pfd.events = POLLIN;
            pfd.revents = 0;
            do {
                ret = poll(&pfd, 1, -1);
            } while (ret == -1 && errno == EINTR);
#else
            fd_set fds;
            FD_ZERO(&fds);
            FD_SET(fd, &fds);

	    /* Initializing errno here makes sure that for Win32 this loop will execute only once */
	    errno = 0;  
	    do {
		ret = select(fd + 1, &fds, 0, 0, 0);
	    } while (ret == -1 && errno == EINTR);
#endif /* USE_POLL */
        }
        if(ret <= 0)
            return ret;
    }
    return len;
}

static int poll_for_reply(xcb_connection_t *c, uint64_t request, void **reply, xcb_generic_error_t **error)
{
    struct reply_list *head;

    /* If an error occurred when issuing the request, fail immediately. */
    if(!request)
        head = 0;
    /* We've read requests past the one we want, so if it has replies we have
     * them all and they're in the replies map. */
    else if(XCB_SEQUENCE_COMPARE(request, <, c->in.request_read))
    {
        head = _xcb_map_remove(c->in.replies, request);
        if(head && head->next)
            _xcb_map_put(c->in.replies, request, head->next);
    }
    /* We're currently processing the responses to the request we want, and we
     * have a reply ready to return. So just return it without blocking. */
    else if(request == c->in.request_read && c->in.current_reply)
    {
        head = c->in.current_reply;
        c->in.current_reply = head->next;
        if(!head->next)
            c->in.current_reply_tail = &c->in.current_reply;
    }
    /* We know this request can't have any more replies, and we've already
     * established it doesn't have a reply now. Don't bother blocking. */
    else if(request == c->in.request_completed)
        head = 0;
    /* We may have more replies on the way for this request: block until we're
     * sure. */
    else
        return 0;

    if(error)
        *error = 0;
    *reply = 0;

    if(head)
    {
        if(((xcb_generic_reply_t *) head->reply)->response_type == XCB_ERROR)
        {
            if(error)
                *error = head->reply;
            else
                free(head->reply);
        }
        else
            *reply = head->reply;

        free(head);
    }

    return 1;
}

static void insert_reader(reader_list **prev_reader, reader_list *reader, uint64_t request, pthread_cond_t *cond)
{
    while(*prev_reader && XCB_SEQUENCE_COMPARE((*prev_reader)->request, <=, request))
        prev_reader = &(*prev_reader)->next;
    reader->request = request;
    reader->data = cond;
    reader->next = *prev_reader;
    *prev_reader = reader;
}

static void remove_reader(reader_list **prev_reader, reader_list *reader)
{
    while(*prev_reader && XCB_SEQUENCE_COMPARE((*prev_reader)->request, <=, reader->request))
        if(*prev_reader == reader)
        {
            *prev_reader = (*prev_reader)->next;
            break;
        }
}

static void *wait_for_reply(xcb_connection_t *c, uint64_t request, xcb_generic_error_t **e)
{
    void *ret = 0;

    /* If this request has not been written yet, write it. */
    if(c->out.return_socket || _xcb_out_flush_to(c, request))
    {
        pthread_cond_t cond = PTHREAD_COND_INITIALIZER;
        reader_list reader;

        insert_reader(&c->in.readers, &reader, request, &cond);

        while(!poll_for_reply(c, request, &ret, e))
            if(!_xcb_conn_wait(c, &cond, 0, 0))
                break;

        remove_reader(&c->in.readers, &reader);
        pthread_cond_destroy(&cond);
    }

    _xcb_in_wake_up_next_reader(c);
    return ret;
}

static uint64_t widen(xcb_connection_t *c, unsigned int request)
{
    uint64_t widened_request = (c->out.request & UINT64_C(0xffffffff00000000)) | request;
    if(widened_request > c->out.request)
        widened_request -= UINT64_C(1) << 32;
    return widened_request;
}

/* Public interface */

void *xcb_wait_for_reply(xcb_connection_t *c, unsigned int request, xcb_generic_error_t **e)
{
    void *ret;
    if(e)
        *e = 0;
    if(c->has_error)
        return 0;

    pthread_mutex_lock(&c->iolock);
    ret = wait_for_reply(c, widen(c, request), e);
    pthread_mutex_unlock(&c->iolock);
    return ret;
}

static void insert_pending_discard(xcb_connection_t *c, pending_reply **prev_next, uint64_t seq)
{
    pending_reply *pend;
    pend = malloc(sizeof(*pend));
    if(!pend)
    {
        _xcb_conn_shutdown(c);
        return;
    }

    pend->first_request = seq;
    pend->last_request = seq;
    pend->workaround = 0;
    pend->flags = XCB_REQUEST_DISCARD_REPLY;
    pend->next = *prev_next;
    *prev_next = pend;

    if(!pend->next)
        c->in.pending_replies_tail = &pend->next;
}

static void discard_reply(xcb_connection_t *c, uint64_t request)
{
    void *reply;
    pending_reply **prev_pend;

    /* Free any replies or errors that we've already read. Stop if
     * xcb_wait_for_reply would block or we've run out of replies. */
    while(poll_for_reply(c, request, &reply, 0) && reply)
        free(reply);

    /* If we've proven there are no more responses coming, we're done. */
    if(XCB_SEQUENCE_COMPARE(request, <=, c->in.request_completed))
        return;

    /* Walk the list of pending requests. Mark the first match for deletion. */
    for(prev_pend = &c->in.pending_replies; *prev_pend; prev_pend = &(*prev_pend)->next)
    {
        if(XCB_SEQUENCE_COMPARE((*prev_pend)->first_request, >, request))
            break;

        if((*prev_pend)->first_request == request)
        {
            /* Pending reply found. Mark for discard: */
            (*prev_pend)->flags |= XCB_REQUEST_DISCARD_REPLY;
            return;
        }
    }

    /* Pending reply not found (likely due to _unchecked request). Create one: */
    insert_pending_discard(c, prev_pend, request);
}

void xcb_discard_reply(xcb_connection_t *c, unsigned int sequence)
{
    if(c->has_error)
        return;

    /* If an error occurred when issuing the request, fail immediately. */
    if(!sequence)
        return;

    pthread_mutex_lock(&c->iolock);
    discard_reply(c, widen(c, sequence));
    pthread_mutex_unlock(&c->iolock);
}

int xcb_poll_for_reply(xcb_connection_t *c, unsigned int request, void **reply, xcb_generic_error_t **error)
{
    int ret;
    if(c->has_error)
    {
        *reply = 0;
        if(error)
            *error = 0;
        return 1; /* would not block */
    }
    assert(reply != 0);
    pthread_mutex_lock(&c->iolock);
    ret = poll_for_reply(c, widen(c, request), reply, error);
    pthread_mutex_unlock(&c->iolock);
    return ret;
}

xcb_generic_event_t *xcb_wait_for_event(xcb_connection_t *c)
{
    xcb_generic_event_t *ret;
    if(c->has_error)
        return 0;
    pthread_mutex_lock(&c->iolock);
    /* get_event returns 0 on empty list. */
    while(!(ret = get_event(c)))
        if(!_xcb_conn_wait(c, &c->in.event_cond, 0, 0))
            break;

    _xcb_in_wake_up_next_reader(c);
    pthread_mutex_unlock(&c->iolock);
    return ret;
}

xcb_generic_event_t *xcb_poll_for_event(xcb_connection_t *c)
{
    xcb_generic_event_t *ret = 0;
    if(!c->has_error)
    {
        pthread_mutex_lock(&c->iolock);
        /* FIXME: follow X meets Z architecture changes. */
        ret = get_event(c);
        if(!ret && _xcb_in_read(c)) /* _xcb_in_read shuts down the connection on error */
            ret = get_event(c);
        pthread_mutex_unlock(&c->iolock);
    }
    return ret;
}

static xcb_generic_event_t *get_event_until(xcb_connection_t *c, uint64_t request)
{
    if(c->in.events && XCB_SEQUENCE_COMPARE(c->in.events->sequence, <=, request))
        return get_event(c);
    return 0;
}

xcb_generic_event_t *xcb_wait_for_event_until(xcb_connection_t *c, unsigned int request)
{
    pthread_cond_t cond = PTHREAD_COND_INITIALIZER;
    reader_list reader;
    xcb_generic_event_t *ret;
    if(c->has_error)
        return 0;
    pthread_mutex_lock(&c->iolock);

    insert_reader(&c->in.event_readers, &reader, widen(c, request), &cond);

    while(!(ret = get_event_until(c, reader.request)) && XCB_SEQUENCE_COMPARE(c->in.event_responses_completed, <, reader.request))
        if(!_xcb_conn_wait(c, &cond, 0, 0))
            break;

    remove_reader(&c->in.event_readers, &reader);
    pthread_cond_destroy(&cond);
    _xcb_in_wake_up_next_reader(c);
    pthread_mutex_unlock(&c->iolock);
    return ret;
}

xcb_generic_error_t *xcb_request_check(xcb_connection_t *c, xcb_void_cookie_t cookie)
{
    uint64_t request;
    xcb_generic_error_t *ret = 0;
    void *reply;
    if(c->has_error)
        return 0;
    pthread_mutex_lock(&c->iolock);
    request = widen(c, cookie.sequence);
    if(XCB_SEQUENCE_COMPARE(request, >=, c->in.request_expected)
       && XCB_SEQUENCE_COMPARE(request, >, c->in.request_completed))
    {
        _xcb_out_send_sync(c);
        _xcb_out_flush_to(c, c->out.request);
    }
    reply = wait_for_reply(c, request, &ret);
    assert(!reply);
    pthread_mutex_unlock(&c->iolock);
    return ret;
}

/* Private interface */

int _xcb_in_init(_xcb_in *in)
{
    if(pthread_cond_init(&in->event_cond, 0))
        return 0;
    in->reading = 0;

    in->queue_len = 0;

    in->request_read = 0;
    in->request_completed = 0;

    in->replies = _xcb_map_new();
    if(!in->replies)
        return 0;

    in->current_reply_tail = &in->current_reply;
    in->events_tail = &in->events;
    in->pending_replies_tail = &in->pending_replies;

    return 1;
}

void _xcb_in_destroy(_xcb_in *in)
{
    pthread_cond_destroy(&in->event_cond);
    free_reply_list(in->current_reply);
    _xcb_map_delete(in->replies, (void (*)(void *)) free_reply_list);
    while(in->events)
    {
        struct event_list *e = in->events;
        in->events = e->next;
        free(e->event);
        free(e);
    }
    while(in->pending_replies)
    {
        pending_reply *pend = in->pending_replies;
        in->pending_replies = pend->next;
        free(pend);
    }
}

void _xcb_in_wake_up_next_reader(xcb_connection_t *c)
{
    int pthreadret;
    if(c->in.readers)
        pthreadret = pthread_cond_signal(c->in.readers->data);
    else if(c->in.event_readers)
        pthreadret = pthread_cond_signal(c->in.event_readers->data);
    else
        pthreadret = pthread_cond_signal(&c->in.event_cond);
    assert(pthreadret == 0);
}

int _xcb_in_expect_reply(xcb_connection_t *c, uint64_t request, enum workarounds workaround, int flags)
{
    pending_reply *pend = malloc(sizeof(pending_reply));
    assert(workaround != WORKAROUND_NONE || flags != 0);
    if(!pend)
    {
        _xcb_conn_shutdown(c);
        return 0;
    }
    pend->first_request = pend->last_request = request;
    pend->workaround = workaround;
    pend->flags = flags;
    pend->next = 0;
    *c->in.pending_replies_tail = pend;
    c->in.pending_replies_tail = &pend->next;
    return 1;
}

void _xcb_in_replies_done(xcb_connection_t *c)
{
    struct pending_reply *pend;
    if (c->in.pending_replies_tail != &c->in.pending_replies)
    {
        pend = container_of(c->in.pending_replies_tail, struct pending_reply, next);
        if(pend->workaround == WORKAROUND_EXTERNAL_SOCKET_OWNER)
        {
            pend->last_request = c->out.request;
            pend->workaround = WORKAROUND_NONE;
        }
    }
}

int _xcb_in_read(xcb_connection_t *c)
{
    int n = recv(c->fd, c->in.queue + c->in.queue_len, sizeof(c->in.queue) - c->in.queue_len,MSG_WAITALL);
    if(n > 0)
        c->in.queue_len += n;
    while(read_packet(c))
        /* empty */;
#ifndef _WIN32
    if((n > 0) || (n < 0 && errno == EAGAIN))
#else
    if((n > 0) || (n < 0 && WSAGetLastError() == WSAEWOULDBLOCK))
#endif /* !_WIN32 */
        return 1;
    _xcb_conn_shutdown(c);
    return 0;
}

int _xcb_in_read_block(xcb_connection_t *c, void *buf, int len)
{
    int done = c->in.queue_len;
    if(len < done)
        done = len;

    memcpy(buf, c->in.queue, done);
    c->in.queue_len -= done;
    memmove(c->in.queue, c->in.queue + done, c->in.queue_len);

    if(len > done)
    {
        int ret = read_block(c->fd, (char *) buf + done, len - done);
        if(ret <= 0)
        {
            _xcb_conn_shutdown(c);
            return ret;
        }
    }

    return len;
}
=======
/* Copyright (C) 2001-2004 Bart Massey and Jamey Sharp.
 *
 * Permission is hereby granted, free of charge, to any person obtaining a
 * copy of this software and associated documentation files (the "Software"),
 * to deal in the Software without restriction, including without limitation
 * the rights to use, copy, modify, merge, publish, distribute, sublicense,
 * and/or sell copies of the Software, and to permit persons to whom the
 * Software is furnished to do so, subject to the following conditions:
 * 
 * The above copyright notice and this permission notice shall be included in
 * all copies or substantial portions of the Software.
 * 
 * THE SOFTWARE IS PROVIDED "AS IS", WITHOUT WARRANTY OF ANY KIND, EXPRESS OR
 * IMPLIED, INCLUDING BUT NOT LIMITED TO THE WARRANTIES OF MERCHANTABILITY,
 * FITNESS FOR A PARTICULAR PURPOSE AND NONINFRINGEMENT. IN NO EVENT SHALL THE
 * AUTHORS BE LIABLE FOR ANY CLAIM, DAMAGES OR OTHER LIABILITY, WHETHER IN AN
 * ACTION OF CONTRACT, TORT OR OTHERWISE, ARISING FROM, OUT OF OR IN
 * CONNECTION WITH THE SOFTWARE OR THE USE OR OTHER DEALINGS IN THE SOFTWARE.
 * 
 * Except as contained in this notice, the names of the authors or their
 * institutions shall not be used in advertising or otherwise to promote the
 * sale, use or other dealings in this Software without prior written
 * authorization from the authors.
 */

/* Stuff that reads stuff from the server. */

#include <assert.h>
#include <string.h>
#include <stdlib.h>
#include <unistd.h>
#include <stdio.h>
#include <errno.h>

#include "xcb.h"
#include "xcbext.h"
#include "xcbint.h"
#if USE_POLL
#include <poll.h>
#endif
#ifndef _WIN32
#include <sys/select.h>
#include <sys/socket.h>
#endif

#ifdef _WIN32
#include "xcb_windefs.h"
#endif /* _WIN32 */

#define XCB_ERROR 0
#define XCB_REPLY 1
#define XCB_XGE_EVENT 35

/* required for compiling for Win32 using MinGW */
#ifndef MSG_WAITALL
#define MSG_WAITALL 0
#endif

struct event_list {
    xcb_generic_event_t *event;
    struct event_list *next;
};

struct reply_list {
    void *reply;
    struct reply_list *next;
};

typedef struct pending_reply {
    uint64_t first_request;
    uint64_t last_request;
    enum workarounds workaround;
    int flags;
    struct pending_reply *next;
} pending_reply;

typedef struct reader_list {
    uint64_t request;
    pthread_cond_t *data;
    struct reader_list *next;
} reader_list;

static void remove_finished_readers(reader_list **prev_reader, uint64_t completed)
{
    while(*prev_reader && XCB_SEQUENCE_COMPARE((*prev_reader)->request, <=, completed))
    {
        /* If you don't have what you're looking for now, you never
         * will. Wake up and leave me alone. */
        pthread_cond_signal((*prev_reader)->data);
        *prev_reader = (*prev_reader)->next;
    }
}

static int read_packet(xcb_connection_t *c)
{
    xcb_generic_reply_t genrep;
    int length = 32;
    int eventlength = 0; /* length after first 32 bytes for GenericEvents */
    void *buf;
    pending_reply *pend = 0;
    struct event_list *event;

    /* Wait for there to be enough data for us to read a whole packet */
    if(c->in.queue_len < length)
        return 0;

    /* Get the response type, length, and sequence number. */
    memcpy(&genrep, c->in.queue, sizeof(genrep));

    /* Compute 32-bit sequence number of this packet. */
    if((genrep.response_type & 0x7f) != XCB_KEYMAP_NOTIFY)
    {
        uint64_t lastread = c->in.request_read;
        c->in.request_read = (lastread & UINT64_C(0xffffffffffff0000)) | genrep.sequence;
        if(XCB_SEQUENCE_COMPARE(c->in.request_read, <, lastread))
            c->in.request_read += 0x10000;
        if(XCB_SEQUENCE_COMPARE(c->in.request_read, >, c->in.request_expected))
            c->in.request_expected = c->in.request_read;

        if(c->in.request_read != lastread)
        {
            if(c->in.current_reply)
            {
                _xcb_map_put(c->in.replies, lastread, c->in.current_reply);
                c->in.current_reply = 0;
                c->in.current_reply_tail = &c->in.current_reply;
            }
            c->in.request_completed = c->in.request_read - 1;
        }

        while(c->in.pending_replies && 
              c->in.pending_replies->workaround != WORKAROUND_EXTERNAL_SOCKET_OWNER &&
	      XCB_SEQUENCE_COMPARE (c->in.pending_replies->last_request, <=, c->in.request_completed))
        {
            pending_reply *oldpend = c->in.pending_replies;
            c->in.pending_replies = oldpend->next;
            if(!oldpend->next)
                c->in.pending_replies_tail = &c->in.pending_replies;
            free(oldpend);
        }

        if(genrep.response_type == XCB_ERROR)
            c->in.request_completed = c->in.request_read;

        remove_finished_readers(&c->in.readers, c->in.request_completed);
    }

    if(genrep.response_type == XCB_ERROR || genrep.response_type == XCB_REPLY)
    {
        pend = c->in.pending_replies;
        if(pend &&
           !(XCB_SEQUENCE_COMPARE(pend->first_request, <=, c->in.request_read) &&
             (pend->workaround == WORKAROUND_EXTERNAL_SOCKET_OWNER ||
              XCB_SEQUENCE_COMPARE(c->in.request_read, <=, pend->last_request))))
            pend = 0;
    }

    /* For reply packets, check that the entire packet is available. */
    if(genrep.response_type == XCB_REPLY)
    {
        if(pend && pend->workaround == WORKAROUND_GLX_GET_FB_CONFIGS_BUG)
        {
            uint32_t *p = (uint32_t *) c->in.queue;
            genrep.length = p[2] * p[3] * 2;
        }
        length += genrep.length * 4;
    }

    /* XGE events may have sizes > 32 */
    if ((genrep.response_type & 0x7f) == XCB_XGE_EVENT)
        eventlength = genrep.length * 4;

    buf = malloc(length + eventlength +
            (genrep.response_type == XCB_REPLY ? 0 : sizeof(uint32_t)));
    if(!buf)
    {
        _xcb_conn_shutdown(c);
        return 0;
    }

    if(_xcb_in_read_block(c, buf, length) <= 0)
    {
        free(buf);
        return 0;
    }

    /* pull in XGE event data if available, append after event struct */
    if (eventlength)
    {
        if(_xcb_in_read_block(c, &((xcb_generic_event_t*)buf)[1], eventlength) <= 0)
        {
            free(buf);
            return 0;
        }
    }

    if(pend && (pend->flags & XCB_REQUEST_DISCARD_REPLY))
    {
        free(buf);
        return 1;
    }

    if(genrep.response_type != XCB_REPLY)
        ((xcb_generic_event_t *) buf)->full_sequence = c->in.request_read;

    /* reply, or checked error */
    if( genrep.response_type == XCB_REPLY ||
       (genrep.response_type == XCB_ERROR && pend && (pend->flags & XCB_REQUEST_CHECKED)))
    {
        struct reply_list *cur = malloc(sizeof(struct reply_list));
        if(!cur)
        {
            _xcb_conn_shutdown(c);
            free(buf);
            return 0;
        }
        cur->reply = buf;
        cur->next = 0;
        *c->in.current_reply_tail = cur;
        c->in.current_reply_tail = &cur->next;
        if(c->in.readers && c->in.readers->request == c->in.request_read)
            pthread_cond_signal(c->in.readers->data);
        return 1;
    }

    /* event, or unchecked error */
    event = malloc(sizeof(struct event_list));
    if(!event)
    {
        _xcb_conn_shutdown(c);
        free(buf);
        return 0;
    }
    event->event = buf;
    event->next = 0;
    *c->in.events_tail = event;
    c->in.events_tail = &event->next;
    pthread_cond_signal(&c->in.event_cond);
    return 1; /* I have something for you... */
}

static xcb_generic_event_t *get_event(xcb_connection_t *c)
{
    struct event_list *cur = c->in.events;
    xcb_generic_event_t *ret;
    if(!c->in.events)
        return 0;
    ret = cur->event;
    c->in.events = cur->next;
    if(!cur->next)
        c->in.events_tail = &c->in.events;
    free(cur);
    return ret;
}

static void free_reply_list(struct reply_list *head)
{
    while(head)
    {
        struct reply_list *cur = head;
        head = cur->next;
        free(cur->reply);
        free(cur);
    }
}

static int read_block(const int fd, void *buf, const ssize_t len)
{
    int done = 0;
    while(done < len)
    {
        int ret = recv(fd, ((char *) buf) + done, len - done,MSG_WAITALL);
        if(ret > 0)
            done += ret;
#ifndef _WIN32
        if(ret < 0 && errno == EAGAIN)
#else
        if(ret == SOCKET_ERROR && WSAGetLastError() == WSAEWOULDBLOCK)
#endif /* !_Win32 */
        {
#if USE_POLL
            struct pollfd pfd;
            pfd.fd = fd;
            pfd.events = POLLIN;
            pfd.revents = 0;
            do {
                ret = poll(&pfd, 1, -1);
            } while (ret == -1 && errno == EINTR);
#else
            fd_set fds;
            FD_ZERO(&fds);
            FD_SET(fd, &fds);

	    /* Initializing errno here makes sure that for Win32 this loop will execute only once */
	    errno = 0;  
	    do {
		ret = select(fd + 1, &fds, 0, 0, 0);
	    } while (ret == -1 && errno == EINTR);
#endif /* USE_POLL */
        }
        if(ret <= 0)
            return ret;
    }
    return len;
}

static int poll_for_reply(xcb_connection_t *c, uint64_t request, void **reply, xcb_generic_error_t **error)
{
    struct reply_list *head;

    /* If an error occurred when issuing the request, fail immediately. */
    if(!request)
        head = 0;
    /* We've read requests past the one we want, so if it has replies we have
     * them all and they're in the replies map. */
    else if(XCB_SEQUENCE_COMPARE(request, <, c->in.request_read))
    {
        head = _xcb_map_remove(c->in.replies, request);
        if(head && head->next)
            _xcb_map_put(c->in.replies, request, head->next);
    }
    /* We're currently processing the responses to the request we want, and we
     * have a reply ready to return. So just return it without blocking. */
    else if(request == c->in.request_read && c->in.current_reply)
    {
        head = c->in.current_reply;
        c->in.current_reply = head->next;
        if(!head->next)
            c->in.current_reply_tail = &c->in.current_reply;
    }
    /* We know this request can't have any more replies, and we've already
     * established it doesn't have a reply now. Don't bother blocking. */
    else if(request == c->in.request_completed)
        head = 0;
    /* We may have more replies on the way for this request: block until we're
     * sure. */
    else
        return 0;

    if(error)
        *error = 0;
    *reply = 0;

    if(head)
    {
        if(((xcb_generic_reply_t *) head->reply)->response_type == XCB_ERROR)
        {
            if(error)
                *error = head->reply;
            else
                free(head->reply);
        }
        else
            *reply = head->reply;

        free(head);
    }

    return 1;
}

static void insert_reader(reader_list **prev_reader, reader_list *reader, uint64_t request, pthread_cond_t *cond)
{
    while(*prev_reader && XCB_SEQUENCE_COMPARE((*prev_reader)->request, <=, request))
        prev_reader = &(*prev_reader)->next;
    reader->request = request;
    reader->data = cond;
    reader->next = *prev_reader;
    *prev_reader = reader;
}

static void remove_reader(reader_list **prev_reader, reader_list *reader)
{
    while(*prev_reader && XCB_SEQUENCE_COMPARE((*prev_reader)->request, <=, reader->request))
        if(*prev_reader == reader)
        {
            *prev_reader = (*prev_reader)->next;
            break;
        }
}

static void *wait_for_reply(xcb_connection_t *c, uint64_t request, xcb_generic_error_t **e)
{
    void *ret = 0;

    /* If this request has not been written yet, write it. */
    if(c->out.return_socket || _xcb_out_flush_to(c, request))
    {
        pthread_cond_t cond = PTHREAD_COND_INITIALIZER;
        reader_list reader;

        insert_reader(&c->in.readers, &reader, request, &cond);

        while(!poll_for_reply(c, request, &ret, e))
            if(!_xcb_conn_wait(c, &cond, 0, 0))
                break;

        remove_reader(&c->in.readers, &reader);
        pthread_cond_destroy(&cond);
    }

    _xcb_in_wake_up_next_reader(c);
    return ret;
}

static uint64_t widen(xcb_connection_t *c, unsigned int request)
{
    uint64_t widened_request = (c->out.request & UINT64_C(0xffffffff00000000)) | request;
    if(widened_request > c->out.request)
        widened_request -= UINT64_C(1) << 32;
    return widened_request;
}

/* Public interface */

void *xcb_wait_for_reply(xcb_connection_t *c, unsigned int request, xcb_generic_error_t **e)
{
    void *ret;
    if(e)
        *e = 0;
    if(c->has_error)
        return 0;

    pthread_mutex_lock(&c->iolock);
    ret = wait_for_reply(c, widen(c, request), e);
    pthread_mutex_unlock(&c->iolock);
    return ret;
}

static void insert_pending_discard(xcb_connection_t *c, pending_reply **prev_next, uint64_t seq)
{
    pending_reply *pend;
    pend = malloc(sizeof(*pend));
    if(!pend)
    {
        _xcb_conn_shutdown(c);
        return;
    }

    pend->first_request = seq;
    pend->last_request = seq;
    pend->workaround = 0;
    pend->flags = XCB_REQUEST_DISCARD_REPLY;
    pend->next = *prev_next;
    *prev_next = pend;

    if(!pend->next)
        c->in.pending_replies_tail = &pend->next;
}

static void discard_reply(xcb_connection_t *c, uint64_t request)
{
    void *reply;
    pending_reply **prev_pend;

    /* Free any replies or errors that we've already read. Stop if
     * xcb_wait_for_reply would block or we've run out of replies. */
    while(poll_for_reply(c, request, &reply, 0) && reply)
        free(reply);

    /* If we've proven there are no more responses coming, we're done. */
    if(XCB_SEQUENCE_COMPARE(request, <=, c->in.request_completed))
        return;

    /* Walk the list of pending requests. Mark the first match for deletion. */
    for(prev_pend = &c->in.pending_replies; *prev_pend; prev_pend = &(*prev_pend)->next)
    {
        if(XCB_SEQUENCE_COMPARE((*prev_pend)->first_request, >, request))
            break;

        if((*prev_pend)->first_request == request)
        {
            /* Pending reply found. Mark for discard: */
            (*prev_pend)->flags |= XCB_REQUEST_DISCARD_REPLY;
            return;
        }
    }

    /* Pending reply not found (likely due to _unchecked request). Create one: */
    insert_pending_discard(c, prev_pend, request);
}

void xcb_discard_reply(xcb_connection_t *c, unsigned int sequence)
{
    if(c->has_error)
        return;

    /* If an error occurred when issuing the request, fail immediately. */
    if(!sequence)
        return;

    pthread_mutex_lock(&c->iolock);
    discard_reply(c, widen(c, sequence));
    pthread_mutex_unlock(&c->iolock);
}

int xcb_poll_for_reply(xcb_connection_t *c, unsigned int request, void **reply, xcb_generic_error_t **error)
{
    int ret;
    if(c->has_error)
    {
        *reply = 0;
        if(error)
            *error = 0;
        return 1; /* would not block */
    }
    assert(reply != 0);
    pthread_mutex_lock(&c->iolock);
    ret = poll_for_reply(c, widen(c, request), reply, error);
    pthread_mutex_unlock(&c->iolock);
    return ret;
}

xcb_generic_event_t *xcb_wait_for_event(xcb_connection_t *c)
{
    xcb_generic_event_t *ret;
    if(c->has_error)
        return 0;
    pthread_mutex_lock(&c->iolock);
    /* get_event returns 0 on empty list. */
    while(!(ret = get_event(c)))
        if(!_xcb_conn_wait(c, &c->in.event_cond, 0, 0))
            break;

    _xcb_in_wake_up_next_reader(c);
    pthread_mutex_unlock(&c->iolock);
    return ret;
}

static xcb_generic_event_t *poll_for_next_event(xcb_connection_t *c, int queued)
{
    xcb_generic_event_t *ret = 0;
    if(!c->has_error)
    {
        pthread_mutex_lock(&c->iolock);
        /* FIXME: follow X meets Z architecture changes. */
        ret = get_event(c);
        if(!ret && !queued && _xcb_in_read(c)) /* _xcb_in_read shuts down the connection on error */
            ret = get_event(c);
        pthread_mutex_unlock(&c->iolock);
    }
    return ret;
}

xcb_generic_event_t *xcb_poll_for_event(xcb_connection_t *c)
{
    return poll_for_next_event(c, 0);
}

xcb_generic_event_t *xcb_poll_for_queued_event(xcb_connection_t *c)
{
    return poll_for_next_event(c, 1);
}

xcb_generic_error_t *xcb_request_check(xcb_connection_t *c, xcb_void_cookie_t cookie)
{
    uint64_t request;
    xcb_generic_error_t *ret = 0;
    void *reply;
    if(c->has_error)
        return 0;
    pthread_mutex_lock(&c->iolock);
    request = widen(c, cookie.sequence);
    if(XCB_SEQUENCE_COMPARE(request, >=, c->in.request_expected)
       && XCB_SEQUENCE_COMPARE(request, >, c->in.request_completed))
    {
        _xcb_out_send_sync(c);
        _xcb_out_flush_to(c, c->out.request);
    }
    reply = wait_for_reply(c, request, &ret);
    assert(!reply);
    pthread_mutex_unlock(&c->iolock);
    return ret;
}

/* Private interface */

int _xcb_in_init(_xcb_in *in)
{
    if(pthread_cond_init(&in->event_cond, 0))
        return 0;
    in->reading = 0;

    in->queue_len = 0;

    in->request_read = 0;
    in->request_completed = 0;

    in->replies = _xcb_map_new();
    if(!in->replies)
        return 0;

    in->current_reply_tail = &in->current_reply;
    in->events_tail = &in->events;
    in->pending_replies_tail = &in->pending_replies;

    return 1;
}

void _xcb_in_destroy(_xcb_in *in)
{
    pthread_cond_destroy(&in->event_cond);
    free_reply_list(in->current_reply);
    _xcb_map_delete(in->replies, (void (*)(void *)) free_reply_list);
    while(in->events)
    {
        struct event_list *e = in->events;
        in->events = e->next;
        free(e->event);
        free(e);
    }
    while(in->pending_replies)
    {
        pending_reply *pend = in->pending_replies;
        in->pending_replies = pend->next;
        free(pend);
    }
}

void _xcb_in_wake_up_next_reader(xcb_connection_t *c)
{
    int pthreadret;
    if(c->in.readers)
        pthreadret = pthread_cond_signal(c->in.readers->data);
    else
        pthreadret = pthread_cond_signal(&c->in.event_cond);
    assert(pthreadret == 0);
}

int _xcb_in_expect_reply(xcb_connection_t *c, uint64_t request, enum workarounds workaround, int flags)
{
    pending_reply *pend = malloc(sizeof(pending_reply));
    assert(workaround != WORKAROUND_NONE || flags != 0);
    if(!pend)
    {
        _xcb_conn_shutdown(c);
        return 0;
    }
    pend->first_request = pend->last_request = request;
    pend->workaround = workaround;
    pend->flags = flags;
    pend->next = 0;
    *c->in.pending_replies_tail = pend;
    c->in.pending_replies_tail = &pend->next;
    return 1;
}

void _xcb_in_replies_done(xcb_connection_t *c)
{
    struct pending_reply *pend;
    if (c->in.pending_replies_tail != &c->in.pending_replies)
    {
        pend = container_of(c->in.pending_replies_tail, struct pending_reply, next);
        if(pend->workaround == WORKAROUND_EXTERNAL_SOCKET_OWNER)
        {
            pend->last_request = c->out.request;
            pend->workaround = WORKAROUND_NONE;
        }
    }
}

int _xcb_in_read(xcb_connection_t *c)
{
    int n = recv(c->fd, c->in.queue + c->in.queue_len, sizeof(c->in.queue) - c->in.queue_len,MSG_WAITALL);
    if(n > 0)
        c->in.queue_len += n;
    while(read_packet(c))
        /* empty */;
#ifndef _WIN32
    if((n > 0) || (n < 0 && errno == EAGAIN))
#else
    if((n > 0) || (n < 0 && WSAGetLastError() == WSAEWOULDBLOCK))
#endif /* !_WIN32 */
        return 1;
    _xcb_conn_shutdown(c);
    return 0;
}

int _xcb_in_read_block(xcb_connection_t *c, void *buf, int len)
{
    int done = c->in.queue_len;
    if(len < done)
        done = len;

    memcpy(buf, c->in.queue, done);
    c->in.queue_len -= done;
    memmove(c->in.queue, c->in.queue + done, c->in.queue_len);

    if(len > done)
    {
        int ret = read_block(c->fd, (char *) buf + done, len - done);
        if(ret <= 0)
        {
            _xcb_conn_shutdown(c);
            return ret;
        }
    }

    return len;
}
>>>>>>> 125aba11
<|MERGE_RESOLUTION|>--- conflicted
+++ resolved
@@ -1,1438 +1,706 @@
-<<<<<<< HEAD
-/* Copyright (C) 2001-2004 Bart Massey and Jamey Sharp.
- *
- * Permission is hereby granted, free of charge, to any person obtaining a
- * copy of this software and associated documentation files (the "Software"),
- * to deal in the Software without restriction, including without limitation
- * the rights to use, copy, modify, merge, publish, distribute, sublicense,
- * and/or sell copies of the Software, and to permit persons to whom the
- * Software is furnished to do so, subject to the following conditions:
- * 
- * The above copyright notice and this permission notice shall be included in
- * all copies or substantial portions of the Software.
- * 
- * THE SOFTWARE IS PROVIDED "AS IS", WITHOUT WARRANTY OF ANY KIND, EXPRESS OR
- * IMPLIED, INCLUDING BUT NOT LIMITED TO THE WARRANTIES OF MERCHANTABILITY,
- * FITNESS FOR A PARTICULAR PURPOSE AND NONINFRINGEMENT. IN NO EVENT SHALL THE
- * AUTHORS BE LIABLE FOR ANY CLAIM, DAMAGES OR OTHER LIABILITY, WHETHER IN AN
- * ACTION OF CONTRACT, TORT OR OTHERWISE, ARISING FROM, OUT OF OR IN
- * CONNECTION WITH THE SOFTWARE OR THE USE OR OTHER DEALINGS IN THE SOFTWARE.
- * 
- * Except as contained in this notice, the names of the authors or their
- * institutions shall not be used in advertising or otherwise to promote the
- * sale, use or other dealings in this Software without prior written
- * authorization from the authors.
- */
-
-/* Stuff that reads stuff from the server. */
-
-#include <assert.h>
-#include <string.h>
-#include <stdlib.h>
-#include <unistd.h>
-#include <stdio.h>
-#include <errno.h>
-
-#include "xcb.h"
-#include "xcbext.h"
-#include "xcbint.h"
-#if USE_POLL
-#include <poll.h>
-#endif
-#ifndef _WIN32
-#include <sys/select.h>
-#include <sys/socket.h>
-#endif
-
-#ifdef _WIN32
-#include "xcb_windefs.h"
-#endif /* _WIN32 */
-
-#define XCB_ERROR 0
-#define XCB_REPLY 1
-#define XCB_XGE_EVENT 35
-
-#ifdef _MSC_VER
-#ifdef MSG_WAITALL
-#undef MSG_WAITALL
-#endif
-#endif
-
-/* required for compiling for Win32 using MinGW */
-#ifndef MSG_WAITALL
-#define MSG_WAITALL 0
-#endif
-
-struct event_list {
-    uint64_t sequence;
-    xcb_generic_event_t *event;
-    struct event_list *next;
-};
-
-struct reply_list {
-    void *reply;
-    struct reply_list *next;
-};
-
-typedef struct pending_reply {
-    uint64_t first_request;
-    uint64_t last_request;
-    enum workarounds workaround;
-    int flags;
-    struct pending_reply *next;
-} pending_reply;
-
-typedef struct reader_list {
-    uint64_t request;
-    pthread_cond_t *data;
-    struct reader_list *next;
-} reader_list;
-
-static void remove_finished_readers(reader_list **prev_reader, uint64_t completed)
-{
-    while(*prev_reader && XCB_SEQUENCE_COMPARE((*prev_reader)->request, <=, completed))
-    {
-        /* If you don't have what you're looking for now, you never
-         * will. Wake up and leave me alone. */
-        pthread_cond_signal((*prev_reader)->data);
-        *prev_reader = (*prev_reader)->next;
-    }
-}
-
-static int read_packet(xcb_connection_t *c)
-{
-    xcb_generic_reply_t genrep;
-    int length = 32;
-    int eventlength = 0; /* length after first 32 bytes for GenericEvents */
-    void *buf;
-    pending_reply *pend = 0;
-    struct event_list *event;
-
-    /* Wait for there to be enough data for us to read a whole packet */
-    if(c->in.queue_len < length)
-        return 0;
-
-    /* Get the response type, length, and sequence number. */
-    memcpy(&genrep, c->in.queue, sizeof(genrep));
-
-    /* Compute 32-bit sequence number of this packet. */
-    if((genrep.response_type & 0x7f) != XCB_KEYMAP_NOTIFY)
-    {
-        uint64_t lastread = c->in.request_read;
-        c->in.request_read = (lastread & UINT64_C(0xffffffffffff0000)) | genrep.sequence;
-        if(XCB_SEQUENCE_COMPARE(c->in.request_read, <, lastread))
-            c->in.request_read += 0x10000;
-        if(XCB_SEQUENCE_COMPARE(c->in.request_read, >, c->in.request_expected))
-            c->in.request_expected = c->in.request_read;
-
-        if(c->in.request_read != lastread)
-        {
-            if(c->in.current_reply)
-            {
-                _xcb_map_put(c->in.replies, lastread, c->in.current_reply);
-                c->in.current_reply = 0;
-                c->in.current_reply_tail = &c->in.current_reply;
-            }
-            c->in.request_completed = c->in.event_responses_completed = c->in.request_read - 1;
-        }
-
-        while(c->in.pending_replies && 
-              c->in.pending_replies->workaround != WORKAROUND_EXTERNAL_SOCKET_OWNER &&
-	      XCB_SEQUENCE_COMPARE (c->in.pending_replies->last_request, <=, c->in.request_completed))
-        {
-            pending_reply *oldpend = c->in.pending_replies;
-            c->in.pending_replies = oldpend->next;
-            if(!oldpend->next)
-                c->in.pending_replies_tail = &c->in.pending_replies;
-            free(oldpend);
-        }
-
-        if(genrep.response_type == XCB_ERROR)
-            c->in.request_completed = c->in.event_responses_completed = c->in.request_read;
-        else if(genrep.response_type == XCB_REPLY)
-            c->in.event_responses_completed = c->in.request_read;
-
-        remove_finished_readers(&c->in.readers, c->in.request_completed);
-        remove_finished_readers(&c->in.event_readers, c->in.event_responses_completed);
-    }
-
-    if(genrep.response_type == XCB_ERROR || genrep.response_type == XCB_REPLY)
-    {
-        pend = c->in.pending_replies;
-        if(pend &&
-           !(XCB_SEQUENCE_COMPARE(pend->first_request, <=, c->in.request_read) &&
-             (pend->workaround == WORKAROUND_EXTERNAL_SOCKET_OWNER ||
-              XCB_SEQUENCE_COMPARE(c->in.request_read, <=, pend->last_request))))
-            pend = 0;
-    }
-
-    /* For reply packets, check that the entire packet is available. */
-    if(genrep.response_type == XCB_REPLY)
-    {
-        if(pend && pend->workaround == WORKAROUND_GLX_GET_FB_CONFIGS_BUG)
-        {
-            uint32_t *p = (uint32_t *) c->in.queue;
-            genrep.length = p[2] * p[3] * 2;
-        }
-        length += genrep.length * 4;
-    }
-
-    /* XGE events may have sizes > 32 */
-    if (genrep.response_type == XCB_XGE_EVENT)
-        eventlength = genrep.length * 4;
-
-    buf = malloc(length + eventlength +
-            (genrep.response_type == XCB_REPLY ? 0 : sizeof(uint32_t)));
-    if(!buf)
-    {
-        _xcb_conn_shutdown(c);
-        return 0;
-    }
-
-    if(_xcb_in_read_block(c, buf, length) <= 0)
-    {
-        free(buf);
-        return 0;
-    }
-
-    /* pull in XGE event data if available, append after event struct */
-    if (eventlength)
-    {
-        if(_xcb_in_read_block(c, &((xcb_generic_event_t*)buf)[1], eventlength) <= 0)
-        {
-            free(buf);
-            return 0;
-        }
-    }
-
-    if(pend && (pend->flags & XCB_REQUEST_DISCARD_REPLY))
-    {
-        free(buf);
-        return 1;
-    }
-
-    if(genrep.response_type != XCB_REPLY)
-        ((xcb_generic_event_t *) buf)->full_sequence = c->in.request_read;
-
-    /* reply, or checked error */
-    if( genrep.response_type == XCB_REPLY ||
-       (genrep.response_type == XCB_ERROR && pend && (pend->flags & XCB_REQUEST_CHECKED)))
-    {
-        struct reply_list *cur = malloc(sizeof(struct reply_list));
-        if(!cur)
-        {
-            _xcb_conn_shutdown(c);
-            free(buf);
-            return 0;
-        }
-        cur->reply = buf;
-        cur->next = 0;
-        *c->in.current_reply_tail = cur;
-        c->in.current_reply_tail = &cur->next;
-        if(c->in.readers && c->in.readers->request == c->in.request_read)
-            pthread_cond_signal(c->in.readers->data);
-        return 1;
-    }
-
-    /* event, or unchecked error */
-    event = malloc(sizeof(struct event_list));
-    if(!event)
-    {
-        _xcb_conn_shutdown(c);
-        free(buf);
-        return 0;
-    }
-    event->sequence = c->in.request_read;
-    event->event = buf;
-    event->next = 0;
-    *c->in.events_tail = event;
-    c->in.events_tail = &event->next;
-    if(c->in.event_readers)
-        pthread_cond_signal(c->in.event_readers->data);
-    else
-        pthread_cond_signal(&c->in.event_cond);
-    return 1; /* I have something for you... */
-}
-
-static xcb_generic_event_t *get_event(xcb_connection_t *c)
-{
-    struct event_list *cur = c->in.events;
-    xcb_generic_event_t *ret;
-    if(!c->in.events)
-        return 0;
-    ret = cur->event;
-    c->in.events = cur->next;
-    if(!cur->next)
-        c->in.events_tail = &c->in.events;
-    free(cur);
-    return ret;
-}
-
-static void free_reply_list(struct reply_list *head)
-{
-    while(head)
-    {
-        struct reply_list *cur = head;
-        head = cur->next;
-        free(cur->reply);
-        free(cur);
-    }
-}
-
-static int read_block(const int fd, void *buf, const ssize_t len)
-{
-    int done = 0;
-    while(done < len)
-    {
-        int ret = recv(fd, ((char *) buf) + done, len - done,MSG_WAITALL);
-        if(ret > 0)
-            done += ret;
-#ifndef _WIN32
-        if(ret < 0 && errno == EAGAIN)
-#else
-        if(ret == SOCKET_ERROR && WSAGetLastError() == WSAEWOULDBLOCK)
-#endif /* !_Win32 */
-        {
-#if USE_POLL
-            struct pollfd pfd;
-            pfd.fd = fd;
-            pfd.events = POLLIN;
-            pfd.revents = 0;
-            do {
-                ret = poll(&pfd, 1, -1);
-            } while (ret == -1 && errno == EINTR);
-#else
-            fd_set fds;
-            FD_ZERO(&fds);
-            FD_SET(fd, &fds);
-
-	    /* Initializing errno here makes sure that for Win32 this loop will execute only once */
-	    errno = 0;  
-	    do {
-		ret = select(fd + 1, &fds, 0, 0, 0);
-	    } while (ret == -1 && errno == EINTR);
-#endif /* USE_POLL */
-        }
-        if(ret <= 0)
-            return ret;
-    }
-    return len;
-}
-
-static int poll_for_reply(xcb_connection_t *c, uint64_t request, void **reply, xcb_generic_error_t **error)
-{
-    struct reply_list *head;
-
-    /* If an error occurred when issuing the request, fail immediately. */
-    if(!request)
-        head = 0;
-    /* We've read requests past the one we want, so if it has replies we have
-     * them all and they're in the replies map. */
-    else if(XCB_SEQUENCE_COMPARE(request, <, c->in.request_read))
-    {
-        head = _xcb_map_remove(c->in.replies, request);
-        if(head && head->next)
-            _xcb_map_put(c->in.replies, request, head->next);
-    }
-    /* We're currently processing the responses to the request we want, and we
-     * have a reply ready to return. So just return it without blocking. */
-    else if(request == c->in.request_read && c->in.current_reply)
-    {
-        head = c->in.current_reply;
-        c->in.current_reply = head->next;
-        if(!head->next)
-            c->in.current_reply_tail = &c->in.current_reply;
-    }
-    /* We know this request can't have any more replies, and we've already
-     * established it doesn't have a reply now. Don't bother blocking. */
-    else if(request == c->in.request_completed)
-        head = 0;
-    /* We may have more replies on the way for this request: block until we're
-     * sure. */
-    else
-        return 0;
-
-    if(error)
-        *error = 0;
-    *reply = 0;
-
-    if(head)
-    {
-        if(((xcb_generic_reply_t *) head->reply)->response_type == XCB_ERROR)
-        {
-            if(error)
-                *error = head->reply;
-            else
-                free(head->reply);
-        }
-        else
-            *reply = head->reply;
-
-        free(head);
-    }
-
-    return 1;
-}
-
-static void insert_reader(reader_list **prev_reader, reader_list *reader, uint64_t request, pthread_cond_t *cond)
-{
-    while(*prev_reader && XCB_SEQUENCE_COMPARE((*prev_reader)->request, <=, request))
-        prev_reader = &(*prev_reader)->next;
-    reader->request = request;
-    reader->data = cond;
-    reader->next = *prev_reader;
-    *prev_reader = reader;
-}
-
-static void remove_reader(reader_list **prev_reader, reader_list *reader)
-{
-    while(*prev_reader && XCB_SEQUENCE_COMPARE((*prev_reader)->request, <=, reader->request))
-        if(*prev_reader == reader)
-        {
-            *prev_reader = (*prev_reader)->next;
-            break;
-        }
-}
-
-static void *wait_for_reply(xcb_connection_t *c, uint64_t request, xcb_generic_error_t **e)
-{
-    void *ret = 0;
-
-    /* If this request has not been written yet, write it. */
-    if(c->out.return_socket || _xcb_out_flush_to(c, request))
-    {
-        pthread_cond_t cond = PTHREAD_COND_INITIALIZER;
-        reader_list reader;
-
-        insert_reader(&c->in.readers, &reader, request, &cond);
-
-        while(!poll_for_reply(c, request, &ret, e))
-            if(!_xcb_conn_wait(c, &cond, 0, 0))
-                break;
-
-        remove_reader(&c->in.readers, &reader);
-        pthread_cond_destroy(&cond);
-    }
-
-    _xcb_in_wake_up_next_reader(c);
-    return ret;
-}
-
-static uint64_t widen(xcb_connection_t *c, unsigned int request)
-{
-    uint64_t widened_request = (c->out.request & UINT64_C(0xffffffff00000000)) | request;
-    if(widened_request > c->out.request)
-        widened_request -= UINT64_C(1) << 32;
-    return widened_request;
-}
-
-/* Public interface */
-
-void *xcb_wait_for_reply(xcb_connection_t *c, unsigned int request, xcb_generic_error_t **e)
-{
-    void *ret;
-    if(e)
-        *e = 0;
-    if(c->has_error)
-        return 0;
-
-    pthread_mutex_lock(&c->iolock);
-    ret = wait_for_reply(c, widen(c, request), e);
-    pthread_mutex_unlock(&c->iolock);
-    return ret;
-}
-
-static void insert_pending_discard(xcb_connection_t *c, pending_reply **prev_next, uint64_t seq)
-{
-    pending_reply *pend;
-    pend = malloc(sizeof(*pend));
-    if(!pend)
-    {
-        _xcb_conn_shutdown(c);
-        return;
-    }
-
-    pend->first_request = seq;
-    pend->last_request = seq;
-    pend->workaround = 0;
-    pend->flags = XCB_REQUEST_DISCARD_REPLY;
-    pend->next = *prev_next;
-    *prev_next = pend;
-
-    if(!pend->next)
-        c->in.pending_replies_tail = &pend->next;
-}
-
-static void discard_reply(xcb_connection_t *c, uint64_t request)
-{
-    void *reply;
-    pending_reply **prev_pend;
-
-    /* Free any replies or errors that we've already read. Stop if
-     * xcb_wait_for_reply would block or we've run out of replies. */
-    while(poll_for_reply(c, request, &reply, 0) && reply)
-        free(reply);
-
-    /* If we've proven there are no more responses coming, we're done. */
-    if(XCB_SEQUENCE_COMPARE(request, <=, c->in.request_completed))
-        return;
-
-    /* Walk the list of pending requests. Mark the first match for deletion. */
-    for(prev_pend = &c->in.pending_replies; *prev_pend; prev_pend = &(*prev_pend)->next)
-    {
-        if(XCB_SEQUENCE_COMPARE((*prev_pend)->first_request, >, request))
-            break;
-
-        if((*prev_pend)->first_request == request)
-        {
-            /* Pending reply found. Mark for discard: */
-            (*prev_pend)->flags |= XCB_REQUEST_DISCARD_REPLY;
-            return;
-        }
-    }
-
-    /* Pending reply not found (likely due to _unchecked request). Create one: */
-    insert_pending_discard(c, prev_pend, request);
-}
-
-void xcb_discard_reply(xcb_connection_t *c, unsigned int sequence)
-{
-    if(c->has_error)
-        return;
-
-    /* If an error occurred when issuing the request, fail immediately. */
-    if(!sequence)
-        return;
-
-    pthread_mutex_lock(&c->iolock);
-    discard_reply(c, widen(c, sequence));
-    pthread_mutex_unlock(&c->iolock);
-}
-
-int xcb_poll_for_reply(xcb_connection_t *c, unsigned int request, void **reply, xcb_generic_error_t **error)
-{
-    int ret;
-    if(c->has_error)
-    {
-        *reply = 0;
-        if(error)
-            *error = 0;
-        return 1; /* would not block */
-    }
-    assert(reply != 0);
-    pthread_mutex_lock(&c->iolock);
-    ret = poll_for_reply(c, widen(c, request), reply, error);
-    pthread_mutex_unlock(&c->iolock);
-    return ret;
-}
-
-xcb_generic_event_t *xcb_wait_for_event(xcb_connection_t *c)
-{
-    xcb_generic_event_t *ret;
-    if(c->has_error)
-        return 0;
-    pthread_mutex_lock(&c->iolock);
-    /* get_event returns 0 on empty list. */
-    while(!(ret = get_event(c)))
-        if(!_xcb_conn_wait(c, &c->in.event_cond, 0, 0))
-            break;
-
-    _xcb_in_wake_up_next_reader(c);
-    pthread_mutex_unlock(&c->iolock);
-    return ret;
-}
-
-xcb_generic_event_t *xcb_poll_for_event(xcb_connection_t *c)
-{
-    xcb_generic_event_t *ret = 0;
-    if(!c->has_error)
-    {
-        pthread_mutex_lock(&c->iolock);
-        /* FIXME: follow X meets Z architecture changes. */
-        ret = get_event(c);
-        if(!ret && _xcb_in_read(c)) /* _xcb_in_read shuts down the connection on error */
-            ret = get_event(c);
-        pthread_mutex_unlock(&c->iolock);
-    }
-    return ret;
-}
-
-static xcb_generic_event_t *get_event_until(xcb_connection_t *c, uint64_t request)
-{
-    if(c->in.events && XCB_SEQUENCE_COMPARE(c->in.events->sequence, <=, request))
-        return get_event(c);
-    return 0;
-}
-
-xcb_generic_event_t *xcb_wait_for_event_until(xcb_connection_t *c, unsigned int request)
-{
-    pthread_cond_t cond = PTHREAD_COND_INITIALIZER;
-    reader_list reader;
-    xcb_generic_event_t *ret;
-    if(c->has_error)
-        return 0;
-    pthread_mutex_lock(&c->iolock);
-
-    insert_reader(&c->in.event_readers, &reader, widen(c, request), &cond);
-
-    while(!(ret = get_event_until(c, reader.request)) && XCB_SEQUENCE_COMPARE(c->in.event_responses_completed, <, reader.request))
-        if(!_xcb_conn_wait(c, &cond, 0, 0))
-            break;
-
-    remove_reader(&c->in.event_readers, &reader);
-    pthread_cond_destroy(&cond);
-    _xcb_in_wake_up_next_reader(c);
-    pthread_mutex_unlock(&c->iolock);
-    return ret;
-}
-
-xcb_generic_error_t *xcb_request_check(xcb_connection_t *c, xcb_void_cookie_t cookie)
-{
-    uint64_t request;
-    xcb_generic_error_t *ret = 0;
-    void *reply;
-    if(c->has_error)
-        return 0;
-    pthread_mutex_lock(&c->iolock);
-    request = widen(c, cookie.sequence);
-    if(XCB_SEQUENCE_COMPARE(request, >=, c->in.request_expected)
-       && XCB_SEQUENCE_COMPARE(request, >, c->in.request_completed))
-    {
-        _xcb_out_send_sync(c);
-        _xcb_out_flush_to(c, c->out.request);
-    }
-    reply = wait_for_reply(c, request, &ret);
-    assert(!reply);
-    pthread_mutex_unlock(&c->iolock);
-    return ret;
-}
-
-/* Private interface */
-
-int _xcb_in_init(_xcb_in *in)
-{
-    if(pthread_cond_init(&in->event_cond, 0))
-        return 0;
-    in->reading = 0;
-
-    in->queue_len = 0;
-
-    in->request_read = 0;
-    in->request_completed = 0;
-
-    in->replies = _xcb_map_new();
-    if(!in->replies)
-        return 0;
-
-    in->current_reply_tail = &in->current_reply;
-    in->events_tail = &in->events;
-    in->pending_replies_tail = &in->pending_replies;
-
-    return 1;
-}
-
-void _xcb_in_destroy(_xcb_in *in)
-{
-    pthread_cond_destroy(&in->event_cond);
-    free_reply_list(in->current_reply);
-    _xcb_map_delete(in->replies, (void (*)(void *)) free_reply_list);
-    while(in->events)
-    {
-        struct event_list *e = in->events;
-        in->events = e->next;
-        free(e->event);
-        free(e);
-    }
-    while(in->pending_replies)
-    {
-        pending_reply *pend = in->pending_replies;
-        in->pending_replies = pend->next;
-        free(pend);
-    }
-}
-
-void _xcb_in_wake_up_next_reader(xcb_connection_t *c)
-{
-    int pthreadret;
-    if(c->in.readers)
-        pthreadret = pthread_cond_signal(c->in.readers->data);
-    else if(c->in.event_readers)
-        pthreadret = pthread_cond_signal(c->in.event_readers->data);
-    else
-        pthreadret = pthread_cond_signal(&c->in.event_cond);
-    assert(pthreadret == 0);
-}
-
-int _xcb_in_expect_reply(xcb_connection_t *c, uint64_t request, enum workarounds workaround, int flags)
-{
-    pending_reply *pend = malloc(sizeof(pending_reply));
-    assert(workaround != WORKAROUND_NONE || flags != 0);
-    if(!pend)
-    {
-        _xcb_conn_shutdown(c);
-        return 0;
-    }
-    pend->first_request = pend->last_request = request;
-    pend->workaround = workaround;
-    pend->flags = flags;
-    pend->next = 0;
-    *c->in.pending_replies_tail = pend;
-    c->in.pending_replies_tail = &pend->next;
-    return 1;
-}
-
-void _xcb_in_replies_done(xcb_connection_t *c)
-{
-    struct pending_reply *pend;
-    if (c->in.pending_replies_tail != &c->in.pending_replies)
-    {
-        pend = container_of(c->in.pending_replies_tail, struct pending_reply, next);
-        if(pend->workaround == WORKAROUND_EXTERNAL_SOCKET_OWNER)
-        {
-            pend->last_request = c->out.request;
-            pend->workaround = WORKAROUND_NONE;
-        }
-    }
-}
-
-int _xcb_in_read(xcb_connection_t *c)
-{
-    int n = recv(c->fd, c->in.queue + c->in.queue_len, sizeof(c->in.queue) - c->in.queue_len,MSG_WAITALL);
-    if(n > 0)
-        c->in.queue_len += n;
-    while(read_packet(c))
-        /* empty */;
-#ifndef _WIN32
-    if((n > 0) || (n < 0 && errno == EAGAIN))
-#else
-    if((n > 0) || (n < 0 && WSAGetLastError() == WSAEWOULDBLOCK))
-#endif /* !_WIN32 */
-        return 1;
-    _xcb_conn_shutdown(c);
-    return 0;
-}
-
-int _xcb_in_read_block(xcb_connection_t *c, void *buf, int len)
-{
-    int done = c->in.queue_len;
-    if(len < done)
-        done = len;
-
-    memcpy(buf, c->in.queue, done);
-    c->in.queue_len -= done;
-    memmove(c->in.queue, c->in.queue + done, c->in.queue_len);
-
-    if(len > done)
-    {
-        int ret = read_block(c->fd, (char *) buf + done, len - done);
-        if(ret <= 0)
-        {
-            _xcb_conn_shutdown(c);
-            return ret;
-        }
-    }
-
-    return len;
-}
-=======
-/* Copyright (C) 2001-2004 Bart Massey and Jamey Sharp.
- *
- * Permission is hereby granted, free of charge, to any person obtaining a
- * copy of this software and associated documentation files (the "Software"),
- * to deal in the Software without restriction, including without limitation
- * the rights to use, copy, modify, merge, publish, distribute, sublicense,
- * and/or sell copies of the Software, and to permit persons to whom the
- * Software is furnished to do so, subject to the following conditions:
- * 
- * The above copyright notice and this permission notice shall be included in
- * all copies or substantial portions of the Software.
- * 
- * THE SOFTWARE IS PROVIDED "AS IS", WITHOUT WARRANTY OF ANY KIND, EXPRESS OR
- * IMPLIED, INCLUDING BUT NOT LIMITED TO THE WARRANTIES OF MERCHANTABILITY,
- * FITNESS FOR A PARTICULAR PURPOSE AND NONINFRINGEMENT. IN NO EVENT SHALL THE
- * AUTHORS BE LIABLE FOR ANY CLAIM, DAMAGES OR OTHER LIABILITY, WHETHER IN AN
- * ACTION OF CONTRACT, TORT OR OTHERWISE, ARISING FROM, OUT OF OR IN
- * CONNECTION WITH THE SOFTWARE OR THE USE OR OTHER DEALINGS IN THE SOFTWARE.
- * 
- * Except as contained in this notice, the names of the authors or their
- * institutions shall not be used in advertising or otherwise to promote the
- * sale, use or other dealings in this Software without prior written
- * authorization from the authors.
- */
-
-/* Stuff that reads stuff from the server. */
-
-#include <assert.h>
-#include <string.h>
-#include <stdlib.h>
-#include <unistd.h>
-#include <stdio.h>
-#include <errno.h>
-
-#include "xcb.h"
-#include "xcbext.h"
-#include "xcbint.h"
-#if USE_POLL
-#include <poll.h>
-#endif
-#ifndef _WIN32
-#include <sys/select.h>
-#include <sys/socket.h>
-#endif
-
-#ifdef _WIN32
-#include "xcb_windefs.h"
-#endif /* _WIN32 */
-
-#define XCB_ERROR 0
-#define XCB_REPLY 1
-#define XCB_XGE_EVENT 35
-
-/* required for compiling for Win32 using MinGW */
-#ifndef MSG_WAITALL
-#define MSG_WAITALL 0
-#endif
-
-struct event_list {
-    xcb_generic_event_t *event;
-    struct event_list *next;
-};
-
-struct reply_list {
-    void *reply;
-    struct reply_list *next;
-};
-
-typedef struct pending_reply {
-    uint64_t first_request;
-    uint64_t last_request;
-    enum workarounds workaround;
-    int flags;
-    struct pending_reply *next;
-} pending_reply;
-
-typedef struct reader_list {
-    uint64_t request;
-    pthread_cond_t *data;
-    struct reader_list *next;
-} reader_list;
-
-static void remove_finished_readers(reader_list **prev_reader, uint64_t completed)
-{
-    while(*prev_reader && XCB_SEQUENCE_COMPARE((*prev_reader)->request, <=, completed))
-    {
-        /* If you don't have what you're looking for now, you never
-         * will. Wake up and leave me alone. */
-        pthread_cond_signal((*prev_reader)->data);
-        *prev_reader = (*prev_reader)->next;
-    }
-}
-
-static int read_packet(xcb_connection_t *c)
-{
-    xcb_generic_reply_t genrep;
-    int length = 32;
-    int eventlength = 0; /* length after first 32 bytes for GenericEvents */
-    void *buf;
-    pending_reply *pend = 0;
-    struct event_list *event;
-
-    /* Wait for there to be enough data for us to read a whole packet */
-    if(c->in.queue_len < length)
-        return 0;
-
-    /* Get the response type, length, and sequence number. */
-    memcpy(&genrep, c->in.queue, sizeof(genrep));
-
-    /* Compute 32-bit sequence number of this packet. */
-    if((genrep.response_type & 0x7f) != XCB_KEYMAP_NOTIFY)
-    {
-        uint64_t lastread = c->in.request_read;
-        c->in.request_read = (lastread & UINT64_C(0xffffffffffff0000)) | genrep.sequence;
-        if(XCB_SEQUENCE_COMPARE(c->in.request_read, <, lastread))
-            c->in.request_read += 0x10000;
-        if(XCB_SEQUENCE_COMPARE(c->in.request_read, >, c->in.request_expected))
-            c->in.request_expected = c->in.request_read;
-
-        if(c->in.request_read != lastread)
-        {
-            if(c->in.current_reply)
-            {
-                _xcb_map_put(c->in.replies, lastread, c->in.current_reply);
-                c->in.current_reply = 0;
-                c->in.current_reply_tail = &c->in.current_reply;
-            }
-            c->in.request_completed = c->in.request_read - 1;
-        }
-
-        while(c->in.pending_replies && 
-              c->in.pending_replies->workaround != WORKAROUND_EXTERNAL_SOCKET_OWNER &&
-	      XCB_SEQUENCE_COMPARE (c->in.pending_replies->last_request, <=, c->in.request_completed))
-        {
-            pending_reply *oldpend = c->in.pending_replies;
-            c->in.pending_replies = oldpend->next;
-            if(!oldpend->next)
-                c->in.pending_replies_tail = &c->in.pending_replies;
-            free(oldpend);
-        }
-
-        if(genrep.response_type == XCB_ERROR)
-            c->in.request_completed = c->in.request_read;
-
-        remove_finished_readers(&c->in.readers, c->in.request_completed);
-    }
-
-    if(genrep.response_type == XCB_ERROR || genrep.response_type == XCB_REPLY)
-    {
-        pend = c->in.pending_replies;
-        if(pend &&
-           !(XCB_SEQUENCE_COMPARE(pend->first_request, <=, c->in.request_read) &&
-             (pend->workaround == WORKAROUND_EXTERNAL_SOCKET_OWNER ||
-              XCB_SEQUENCE_COMPARE(c->in.request_read, <=, pend->last_request))))
-            pend = 0;
-    }
-
-    /* For reply packets, check that the entire packet is available. */
-    if(genrep.response_type == XCB_REPLY)
-    {
-        if(pend && pend->workaround == WORKAROUND_GLX_GET_FB_CONFIGS_BUG)
-        {
-            uint32_t *p = (uint32_t *) c->in.queue;
-            genrep.length = p[2] * p[3] * 2;
-        }
-        length += genrep.length * 4;
-    }
-
-    /* XGE events may have sizes > 32 */
-    if ((genrep.response_type & 0x7f) == XCB_XGE_EVENT)
-        eventlength = genrep.length * 4;
-
-    buf = malloc(length + eventlength +
-            (genrep.response_type == XCB_REPLY ? 0 : sizeof(uint32_t)));
-    if(!buf)
-    {
-        _xcb_conn_shutdown(c);
-        return 0;
-    }
-
-    if(_xcb_in_read_block(c, buf, length) <= 0)
-    {
-        free(buf);
-        return 0;
-    }
-
-    /* pull in XGE event data if available, append after event struct */
-    if (eventlength)
-    {
-        if(_xcb_in_read_block(c, &((xcb_generic_event_t*)buf)[1], eventlength) <= 0)
-        {
-            free(buf);
-            return 0;
-        }
-    }
-
-    if(pend && (pend->flags & XCB_REQUEST_DISCARD_REPLY))
-    {
-        free(buf);
-        return 1;
-    }
-
-    if(genrep.response_type != XCB_REPLY)
-        ((xcb_generic_event_t *) buf)->full_sequence = c->in.request_read;
-
-    /* reply, or checked error */
-    if( genrep.response_type == XCB_REPLY ||
-       (genrep.response_type == XCB_ERROR && pend && (pend->flags & XCB_REQUEST_CHECKED)))
-    {
-        struct reply_list *cur = malloc(sizeof(struct reply_list));
-        if(!cur)
-        {
-            _xcb_conn_shutdown(c);
-            free(buf);
-            return 0;
-        }
-        cur->reply = buf;
-        cur->next = 0;
-        *c->in.current_reply_tail = cur;
-        c->in.current_reply_tail = &cur->next;
-        if(c->in.readers && c->in.readers->request == c->in.request_read)
-            pthread_cond_signal(c->in.readers->data);
-        return 1;
-    }
-
-    /* event, or unchecked error */
-    event = malloc(sizeof(struct event_list));
-    if(!event)
-    {
-        _xcb_conn_shutdown(c);
-        free(buf);
-        return 0;
-    }
-    event->event = buf;
-    event->next = 0;
-    *c->in.events_tail = event;
-    c->in.events_tail = &event->next;
-    pthread_cond_signal(&c->in.event_cond);
-    return 1; /* I have something for you... */
-}
-
-static xcb_generic_event_t *get_event(xcb_connection_t *c)
-{
-    struct event_list *cur = c->in.events;
-    xcb_generic_event_t *ret;
-    if(!c->in.events)
-        return 0;
-    ret = cur->event;
-    c->in.events = cur->next;
-    if(!cur->next)
-        c->in.events_tail = &c->in.events;
-    free(cur);
-    return ret;
-}
-
-static void free_reply_list(struct reply_list *head)
-{
-    while(head)
-    {
-        struct reply_list *cur = head;
-        head = cur->next;
-        free(cur->reply);
-        free(cur);
-    }
-}
-
-static int read_block(const int fd, void *buf, const ssize_t len)
-{
-    int done = 0;
-    while(done < len)
-    {
-        int ret = recv(fd, ((char *) buf) + done, len - done,MSG_WAITALL);
-        if(ret > 0)
-            done += ret;
-#ifndef _WIN32
-        if(ret < 0 && errno == EAGAIN)
-#else
-        if(ret == SOCKET_ERROR && WSAGetLastError() == WSAEWOULDBLOCK)
-#endif /* !_Win32 */
-        {
-#if USE_POLL
-            struct pollfd pfd;
-            pfd.fd = fd;
-            pfd.events = POLLIN;
-            pfd.revents = 0;
-            do {
-                ret = poll(&pfd, 1, -1);
-            } while (ret == -1 && errno == EINTR);
-#else
-            fd_set fds;
-            FD_ZERO(&fds);
-            FD_SET(fd, &fds);
-
-	    /* Initializing errno here makes sure that for Win32 this loop will execute only once */
-	    errno = 0;  
-	    do {
-		ret = select(fd + 1, &fds, 0, 0, 0);
-	    } while (ret == -1 && errno == EINTR);
-#endif /* USE_POLL */
-        }
-        if(ret <= 0)
-            return ret;
-    }
-    return len;
-}
-
-static int poll_for_reply(xcb_connection_t *c, uint64_t request, void **reply, xcb_generic_error_t **error)
-{
-    struct reply_list *head;
-
-    /* If an error occurred when issuing the request, fail immediately. */
-    if(!request)
-        head = 0;
-    /* We've read requests past the one we want, so if it has replies we have
-     * them all and they're in the replies map. */
-    else if(XCB_SEQUENCE_COMPARE(request, <, c->in.request_read))
-    {
-        head = _xcb_map_remove(c->in.replies, request);
-        if(head && head->next)
-            _xcb_map_put(c->in.replies, request, head->next);
-    }
-    /* We're currently processing the responses to the request we want, and we
-     * have a reply ready to return. So just return it without blocking. */
-    else if(request == c->in.request_read && c->in.current_reply)
-    {
-        head = c->in.current_reply;
-        c->in.current_reply = head->next;
-        if(!head->next)
-            c->in.current_reply_tail = &c->in.current_reply;
-    }
-    /* We know this request can't have any more replies, and we've already
-     * established it doesn't have a reply now. Don't bother blocking. */
-    else if(request == c->in.request_completed)
-        head = 0;
-    /* We may have more replies on the way for this request: block until we're
-     * sure. */
-    else
-        return 0;
-
-    if(error)
-        *error = 0;
-    *reply = 0;
-
-    if(head)
-    {
-        if(((xcb_generic_reply_t *) head->reply)->response_type == XCB_ERROR)
-        {
-            if(error)
-                *error = head->reply;
-            else
-                free(head->reply);
-        }
-        else
-            *reply = head->reply;
-
-        free(head);
-    }
-
-    return 1;
-}
-
-static void insert_reader(reader_list **prev_reader, reader_list *reader, uint64_t request, pthread_cond_t *cond)
-{
-    while(*prev_reader && XCB_SEQUENCE_COMPARE((*prev_reader)->request, <=, request))
-        prev_reader = &(*prev_reader)->next;
-    reader->request = request;
-    reader->data = cond;
-    reader->next = *prev_reader;
-    *prev_reader = reader;
-}
-
-static void remove_reader(reader_list **prev_reader, reader_list *reader)
-{
-    while(*prev_reader && XCB_SEQUENCE_COMPARE((*prev_reader)->request, <=, reader->request))
-        if(*prev_reader == reader)
-        {
-            *prev_reader = (*prev_reader)->next;
-            break;
-        }
-}
-
-static void *wait_for_reply(xcb_connection_t *c, uint64_t request, xcb_generic_error_t **e)
-{
-    void *ret = 0;
-
-    /* If this request has not been written yet, write it. */
-    if(c->out.return_socket || _xcb_out_flush_to(c, request))
-    {
-        pthread_cond_t cond = PTHREAD_COND_INITIALIZER;
-        reader_list reader;
-
-        insert_reader(&c->in.readers, &reader, request, &cond);
-
-        while(!poll_for_reply(c, request, &ret, e))
-            if(!_xcb_conn_wait(c, &cond, 0, 0))
-                break;
-
-        remove_reader(&c->in.readers, &reader);
-        pthread_cond_destroy(&cond);
-    }
-
-    _xcb_in_wake_up_next_reader(c);
-    return ret;
-}
-
-static uint64_t widen(xcb_connection_t *c, unsigned int request)
-{
-    uint64_t widened_request = (c->out.request & UINT64_C(0xffffffff00000000)) | request;
-    if(widened_request > c->out.request)
-        widened_request -= UINT64_C(1) << 32;
-    return widened_request;
-}
-
-/* Public interface */
-
-void *xcb_wait_for_reply(xcb_connection_t *c, unsigned int request, xcb_generic_error_t **e)
-{
-    void *ret;
-    if(e)
-        *e = 0;
-    if(c->has_error)
-        return 0;
-
-    pthread_mutex_lock(&c->iolock);
-    ret = wait_for_reply(c, widen(c, request), e);
-    pthread_mutex_unlock(&c->iolock);
-    return ret;
-}
-
-static void insert_pending_discard(xcb_connection_t *c, pending_reply **prev_next, uint64_t seq)
-{
-    pending_reply *pend;
-    pend = malloc(sizeof(*pend));
-    if(!pend)
-    {
-        _xcb_conn_shutdown(c);
-        return;
-    }
-
-    pend->first_request = seq;
-    pend->last_request = seq;
-    pend->workaround = 0;
-    pend->flags = XCB_REQUEST_DISCARD_REPLY;
-    pend->next = *prev_next;
-    *prev_next = pend;
-
-    if(!pend->next)
-        c->in.pending_replies_tail = &pend->next;
-}
-
-static void discard_reply(xcb_connection_t *c, uint64_t request)
-{
-    void *reply;
-    pending_reply **prev_pend;
-
-    /* Free any replies or errors that we've already read. Stop if
-     * xcb_wait_for_reply would block or we've run out of replies. */
-    while(poll_for_reply(c, request, &reply, 0) && reply)
-        free(reply);
-
-    /* If we've proven there are no more responses coming, we're done. */
-    if(XCB_SEQUENCE_COMPARE(request, <=, c->in.request_completed))
-        return;
-
-    /* Walk the list of pending requests. Mark the first match for deletion. */
-    for(prev_pend = &c->in.pending_replies; *prev_pend; prev_pend = &(*prev_pend)->next)
-    {
-        if(XCB_SEQUENCE_COMPARE((*prev_pend)->first_request, >, request))
-            break;
-
-        if((*prev_pend)->first_request == request)
-        {
-            /* Pending reply found. Mark for discard: */
-            (*prev_pend)->flags |= XCB_REQUEST_DISCARD_REPLY;
-            return;
-        }
-    }
-
-    /* Pending reply not found (likely due to _unchecked request). Create one: */
-    insert_pending_discard(c, prev_pend, request);
-}
-
-void xcb_discard_reply(xcb_connection_t *c, unsigned int sequence)
-{
-    if(c->has_error)
-        return;
-
-    /* If an error occurred when issuing the request, fail immediately. */
-    if(!sequence)
-        return;
-
-    pthread_mutex_lock(&c->iolock);
-    discard_reply(c, widen(c, sequence));
-    pthread_mutex_unlock(&c->iolock);
-}
-
-int xcb_poll_for_reply(xcb_connection_t *c, unsigned int request, void **reply, xcb_generic_error_t **error)
-{
-    int ret;
-    if(c->has_error)
-    {
-        *reply = 0;
-        if(error)
-            *error = 0;
-        return 1; /* would not block */
-    }
-    assert(reply != 0);
-    pthread_mutex_lock(&c->iolock);
-    ret = poll_for_reply(c, widen(c, request), reply, error);
-    pthread_mutex_unlock(&c->iolock);
-    return ret;
-}
-
-xcb_generic_event_t *xcb_wait_for_event(xcb_connection_t *c)
-{
-    xcb_generic_event_t *ret;
-    if(c->has_error)
-        return 0;
-    pthread_mutex_lock(&c->iolock);
-    /* get_event returns 0 on empty list. */
-    while(!(ret = get_event(c)))
-        if(!_xcb_conn_wait(c, &c->in.event_cond, 0, 0))
-            break;
-
-    _xcb_in_wake_up_next_reader(c);
-    pthread_mutex_unlock(&c->iolock);
-    return ret;
-}
-
-static xcb_generic_event_t *poll_for_next_event(xcb_connection_t *c, int queued)
-{
-    xcb_generic_event_t *ret = 0;
-    if(!c->has_error)
-    {
-        pthread_mutex_lock(&c->iolock);
-        /* FIXME: follow X meets Z architecture changes. */
-        ret = get_event(c);
-        if(!ret && !queued && _xcb_in_read(c)) /* _xcb_in_read shuts down the connection on error */
-            ret = get_event(c);
-        pthread_mutex_unlock(&c->iolock);
-    }
-    return ret;
-}
-
-xcb_generic_event_t *xcb_poll_for_event(xcb_connection_t *c)
-{
-    return poll_for_next_event(c, 0);
-}
-
-xcb_generic_event_t *xcb_poll_for_queued_event(xcb_connection_t *c)
-{
-    return poll_for_next_event(c, 1);
-}
-
-xcb_generic_error_t *xcb_request_check(xcb_connection_t *c, xcb_void_cookie_t cookie)
-{
-    uint64_t request;
-    xcb_generic_error_t *ret = 0;
-    void *reply;
-    if(c->has_error)
-        return 0;
-    pthread_mutex_lock(&c->iolock);
-    request = widen(c, cookie.sequence);
-    if(XCB_SEQUENCE_COMPARE(request, >=, c->in.request_expected)
-       && XCB_SEQUENCE_COMPARE(request, >, c->in.request_completed))
-    {
-        _xcb_out_send_sync(c);
-        _xcb_out_flush_to(c, c->out.request);
-    }
-    reply = wait_for_reply(c, request, &ret);
-    assert(!reply);
-    pthread_mutex_unlock(&c->iolock);
-    return ret;
-}
-
-/* Private interface */
-
-int _xcb_in_init(_xcb_in *in)
-{
-    if(pthread_cond_init(&in->event_cond, 0))
-        return 0;
-    in->reading = 0;
-
-    in->queue_len = 0;
-
-    in->request_read = 0;
-    in->request_completed = 0;
-
-    in->replies = _xcb_map_new();
-    if(!in->replies)
-        return 0;
-
-    in->current_reply_tail = &in->current_reply;
-    in->events_tail = &in->events;
-    in->pending_replies_tail = &in->pending_replies;
-
-    return 1;
-}
-
-void _xcb_in_destroy(_xcb_in *in)
-{
-    pthread_cond_destroy(&in->event_cond);
-    free_reply_list(in->current_reply);
-    _xcb_map_delete(in->replies, (void (*)(void *)) free_reply_list);
-    while(in->events)
-    {
-        struct event_list *e = in->events;
-        in->events = e->next;
-        free(e->event);
-        free(e);
-    }
-    while(in->pending_replies)
-    {
-        pending_reply *pend = in->pending_replies;
-        in->pending_replies = pend->next;
-        free(pend);
-    }
-}
-
-void _xcb_in_wake_up_next_reader(xcb_connection_t *c)
-{
-    int pthreadret;
-    if(c->in.readers)
-        pthreadret = pthread_cond_signal(c->in.readers->data);
-    else
-        pthreadret = pthread_cond_signal(&c->in.event_cond);
-    assert(pthreadret == 0);
-}
-
-int _xcb_in_expect_reply(xcb_connection_t *c, uint64_t request, enum workarounds workaround, int flags)
-{
-    pending_reply *pend = malloc(sizeof(pending_reply));
-    assert(workaround != WORKAROUND_NONE || flags != 0);
-    if(!pend)
-    {
-        _xcb_conn_shutdown(c);
-        return 0;
-    }
-    pend->first_request = pend->last_request = request;
-    pend->workaround = workaround;
-    pend->flags = flags;
-    pend->next = 0;
-    *c->in.pending_replies_tail = pend;
-    c->in.pending_replies_tail = &pend->next;
-    return 1;
-}
-
-void _xcb_in_replies_done(xcb_connection_t *c)
-{
-    struct pending_reply *pend;
-    if (c->in.pending_replies_tail != &c->in.pending_replies)
-    {
-        pend = container_of(c->in.pending_replies_tail, struct pending_reply, next);
-        if(pend->workaround == WORKAROUND_EXTERNAL_SOCKET_OWNER)
-        {
-            pend->last_request = c->out.request;
-            pend->workaround = WORKAROUND_NONE;
-        }
-    }
-}
-
-int _xcb_in_read(xcb_connection_t *c)
-{
-    int n = recv(c->fd, c->in.queue + c->in.queue_len, sizeof(c->in.queue) - c->in.queue_len,MSG_WAITALL);
-    if(n > 0)
-        c->in.queue_len += n;
-    while(read_packet(c))
-        /* empty */;
-#ifndef _WIN32
-    if((n > 0) || (n < 0 && errno == EAGAIN))
-#else
-    if((n > 0) || (n < 0 && WSAGetLastError() == WSAEWOULDBLOCK))
-#endif /* !_WIN32 */
-        return 1;
-    _xcb_conn_shutdown(c);
-    return 0;
-}
-
-int _xcb_in_read_block(xcb_connection_t *c, void *buf, int len)
-{
-    int done = c->in.queue_len;
-    if(len < done)
-        done = len;
-
-    memcpy(buf, c->in.queue, done);
-    c->in.queue_len -= done;
-    memmove(c->in.queue, c->in.queue + done, c->in.queue_len);
-
-    if(len > done)
-    {
-        int ret = read_block(c->fd, (char *) buf + done, len - done);
-        if(ret <= 0)
-        {
-            _xcb_conn_shutdown(c);
-            return ret;
-        }
-    }
-
-    return len;
-}
->>>>>>> 125aba11
+/* Copyright (C) 2001-2004 Bart Massey and Jamey Sharp.
+ *
+ * Permission is hereby granted, free of charge, to any person obtaining a
+ * copy of this software and associated documentation files (the "Software"),
+ * to deal in the Software without restriction, including without limitation
+ * the rights to use, copy, modify, merge, publish, distribute, sublicense,
+ * and/or sell copies of the Software, and to permit persons to whom the
+ * Software is furnished to do so, subject to the following conditions:
+ * 
+ * The above copyright notice and this permission notice shall be included in
+ * all copies or substantial portions of the Software.
+ * 
+ * THE SOFTWARE IS PROVIDED "AS IS", WITHOUT WARRANTY OF ANY KIND, EXPRESS OR
+ * IMPLIED, INCLUDING BUT NOT LIMITED TO THE WARRANTIES OF MERCHANTABILITY,
+ * FITNESS FOR A PARTICULAR PURPOSE AND NONINFRINGEMENT. IN NO EVENT SHALL THE
+ * AUTHORS BE LIABLE FOR ANY CLAIM, DAMAGES OR OTHER LIABILITY, WHETHER IN AN
+ * ACTION OF CONTRACT, TORT OR OTHERWISE, ARISING FROM, OUT OF OR IN
+ * CONNECTION WITH THE SOFTWARE OR THE USE OR OTHER DEALINGS IN THE SOFTWARE.
+ * 
+ * Except as contained in this notice, the names of the authors or their
+ * institutions shall not be used in advertising or otherwise to promote the
+ * sale, use or other dealings in this Software without prior written
+ * authorization from the authors.
+ */
+
+/* Stuff that reads stuff from the server. */
+
+#include <assert.h>
+#include <string.h>
+#include <stdlib.h>
+#include <unistd.h>
+#include <stdio.h>
+#include <errno.h>
+
+#include "xcb.h"
+#include "xcbext.h"
+#include "xcbint.h"
+#if USE_POLL
+#include <poll.h>
+#endif
+#ifndef _WIN32
+#include <sys/select.h>
+#include <sys/socket.h>
+#endif
+
+#ifdef _WIN32
+#include "xcb_windefs.h"
+#endif /* _WIN32 */
+
+#define XCB_ERROR 0
+#define XCB_REPLY 1
+#define XCB_XGE_EVENT 35
+
+#ifdef _MSC_VER
+#ifdef MSG_WAITALL
+#undef MSG_WAITALL
+#endif
+#endif
+
+/* required for compiling for Win32 using MinGW */
+#ifndef MSG_WAITALL
+#define MSG_WAITALL 0
+#endif
+
+struct event_list {
+    xcb_generic_event_t *event;
+    struct event_list *next;
+};
+
+struct reply_list {
+    void *reply;
+    struct reply_list *next;
+};
+
+typedef struct pending_reply {
+    uint64_t first_request;
+    uint64_t last_request;
+    enum workarounds workaround;
+    int flags;
+    struct pending_reply *next;
+} pending_reply;
+
+typedef struct reader_list {
+    uint64_t request;
+    pthread_cond_t *data;
+    struct reader_list *next;
+} reader_list;
+
+static void remove_finished_readers(reader_list **prev_reader, uint64_t completed)
+{
+    while(*prev_reader && XCB_SEQUENCE_COMPARE((*prev_reader)->request, <=, completed))
+    {
+        /* If you don't have what you're looking for now, you never
+         * will. Wake up and leave me alone. */
+        pthread_cond_signal((*prev_reader)->data);
+        *prev_reader = (*prev_reader)->next;
+    }
+}
+
+static int read_packet(xcb_connection_t *c)
+{
+    xcb_generic_reply_t genrep;
+    int length = 32;
+    int eventlength = 0; /* length after first 32 bytes for GenericEvents */
+    void *buf;
+    pending_reply *pend = 0;
+    struct event_list *event;
+
+    /* Wait for there to be enough data for us to read a whole packet */
+    if(c->in.queue_len < length)
+        return 0;
+
+    /* Get the response type, length, and sequence number. */
+    memcpy(&genrep, c->in.queue, sizeof(genrep));
+
+    /* Compute 32-bit sequence number of this packet. */
+    if((genrep.response_type & 0x7f) != XCB_KEYMAP_NOTIFY)
+    {
+        uint64_t lastread = c->in.request_read;
+        c->in.request_read = (lastread & UINT64_C(0xffffffffffff0000)) | genrep.sequence;
+        if(XCB_SEQUENCE_COMPARE(c->in.request_read, <, lastread))
+            c->in.request_read += 0x10000;
+        if(XCB_SEQUENCE_COMPARE(c->in.request_read, >, c->in.request_expected))
+            c->in.request_expected = c->in.request_read;
+
+        if(c->in.request_read != lastread)
+        {
+            if(c->in.current_reply)
+            {
+                _xcb_map_put(c->in.replies, lastread, c->in.current_reply);
+                c->in.current_reply = 0;
+                c->in.current_reply_tail = &c->in.current_reply;
+            }
+            c->in.request_completed = c->in.request_read - 1;
+        }
+
+        while(c->in.pending_replies && 
+              c->in.pending_replies->workaround != WORKAROUND_EXTERNAL_SOCKET_OWNER &&
+	      XCB_SEQUENCE_COMPARE (c->in.pending_replies->last_request, <=, c->in.request_completed))
+        {
+            pending_reply *oldpend = c->in.pending_replies;
+            c->in.pending_replies = oldpend->next;
+            if(!oldpend->next)
+                c->in.pending_replies_tail = &c->in.pending_replies;
+            free(oldpend);
+        }
+
+        if(genrep.response_type == XCB_ERROR)
+            c->in.request_completed = c->in.request_read;
+
+        remove_finished_readers(&c->in.readers, c->in.request_completed);
+    }
+
+    if(genrep.response_type == XCB_ERROR || genrep.response_type == XCB_REPLY)
+    {
+        pend = c->in.pending_replies;
+        if(pend &&
+           !(XCB_SEQUENCE_COMPARE(pend->first_request, <=, c->in.request_read) &&
+             (pend->workaround == WORKAROUND_EXTERNAL_SOCKET_OWNER ||
+              XCB_SEQUENCE_COMPARE(c->in.request_read, <=, pend->last_request))))
+            pend = 0;
+    }
+
+    /* For reply packets, check that the entire packet is available. */
+    if(genrep.response_type == XCB_REPLY)
+    {
+        if(pend && pend->workaround == WORKAROUND_GLX_GET_FB_CONFIGS_BUG)
+        {
+            uint32_t *p = (uint32_t *) c->in.queue;
+            genrep.length = p[2] * p[3] * 2;
+        }
+        length += genrep.length * 4;
+    }
+
+    /* XGE events may have sizes > 32 */
+    if ((genrep.response_type & 0x7f) == XCB_XGE_EVENT)
+        eventlength = genrep.length * 4;
+
+    buf = malloc(length + eventlength +
+            (genrep.response_type == XCB_REPLY ? 0 : sizeof(uint32_t)));
+    if(!buf)
+    {
+        _xcb_conn_shutdown(c);
+        return 0;
+    }
+
+    if(_xcb_in_read_block(c, buf, length) <= 0)
+    {
+        free(buf);
+        return 0;
+    }
+
+    /* pull in XGE event data if available, append after event struct */
+    if (eventlength)
+    {
+        if(_xcb_in_read_block(c, &((xcb_generic_event_t*)buf)[1], eventlength) <= 0)
+        {
+            free(buf);
+            return 0;
+        }
+    }
+
+    if(pend && (pend->flags & XCB_REQUEST_DISCARD_REPLY))
+    {
+        free(buf);
+        return 1;
+    }
+
+    if(genrep.response_type != XCB_REPLY)
+        ((xcb_generic_event_t *) buf)->full_sequence = c->in.request_read;
+
+    /* reply, or checked error */
+    if( genrep.response_type == XCB_REPLY ||
+       (genrep.response_type == XCB_ERROR && pend && (pend->flags & XCB_REQUEST_CHECKED)))
+    {
+        struct reply_list *cur = malloc(sizeof(struct reply_list));
+        if(!cur)
+        {
+            _xcb_conn_shutdown(c);
+            free(buf);
+            return 0;
+        }
+        cur->reply = buf;
+        cur->next = 0;
+        *c->in.current_reply_tail = cur;
+        c->in.current_reply_tail = &cur->next;
+        if(c->in.readers && c->in.readers->request == c->in.request_read)
+            pthread_cond_signal(c->in.readers->data);
+        return 1;
+    }
+
+    /* event, or unchecked error */
+    event = malloc(sizeof(struct event_list));
+    if(!event)
+    {
+        _xcb_conn_shutdown(c);
+        free(buf);
+        return 0;
+    }
+    event->event = buf;
+    event->next = 0;
+    *c->in.events_tail = event;
+    c->in.events_tail = &event->next;
+    pthread_cond_signal(&c->in.event_cond);
+    return 1; /* I have something for you... */
+}
+
+static xcb_generic_event_t *get_event(xcb_connection_t *c)
+{
+    struct event_list *cur = c->in.events;
+    xcb_generic_event_t *ret;
+    if(!c->in.events)
+        return 0;
+    ret = cur->event;
+    c->in.events = cur->next;
+    if(!cur->next)
+        c->in.events_tail = &c->in.events;
+    free(cur);
+    return ret;
+}
+
+static void free_reply_list(struct reply_list *head)
+{
+    while(head)
+    {
+        struct reply_list *cur = head;
+        head = cur->next;
+        free(cur->reply);
+        free(cur);
+    }
+}
+
+static int read_block(const int fd, void *buf, const ssize_t len)
+{
+    int done = 0;
+    while(done < len)
+    {
+        int ret = recv(fd, ((char *) buf) + done, len - done,MSG_WAITALL);
+        if(ret > 0)
+            done += ret;
+#ifndef _WIN32
+        if(ret < 0 && errno == EAGAIN)
+#else
+        if(ret == SOCKET_ERROR && WSAGetLastError() == WSAEWOULDBLOCK)
+#endif /* !_Win32 */
+        {
+#if USE_POLL
+            struct pollfd pfd;
+            pfd.fd = fd;
+            pfd.events = POLLIN;
+            pfd.revents = 0;
+            do {
+                ret = poll(&pfd, 1, -1);
+            } while (ret == -1 && errno == EINTR);
+#else
+            fd_set fds;
+            FD_ZERO(&fds);
+            FD_SET(fd, &fds);
+
+	    /* Initializing errno here makes sure that for Win32 this loop will execute only once */
+	    errno = 0;  
+	    do {
+		ret = select(fd + 1, &fds, 0, 0, 0);
+	    } while (ret == -1 && errno == EINTR);
+#endif /* USE_POLL */
+        }
+        if(ret <= 0)
+            return ret;
+    }
+    return len;
+}
+
+static int poll_for_reply(xcb_connection_t *c, uint64_t request, void **reply, xcb_generic_error_t **error)
+{
+    struct reply_list *head;
+
+    /* If an error occurred when issuing the request, fail immediately. */
+    if(!request)
+        head = 0;
+    /* We've read requests past the one we want, so if it has replies we have
+     * them all and they're in the replies map. */
+    else if(XCB_SEQUENCE_COMPARE(request, <, c->in.request_read))
+    {
+        head = _xcb_map_remove(c->in.replies, request);
+        if(head && head->next)
+            _xcb_map_put(c->in.replies, request, head->next);
+    }
+    /* We're currently processing the responses to the request we want, and we
+     * have a reply ready to return. So just return it without blocking. */
+    else if(request == c->in.request_read && c->in.current_reply)
+    {
+        head = c->in.current_reply;
+        c->in.current_reply = head->next;
+        if(!head->next)
+            c->in.current_reply_tail = &c->in.current_reply;
+    }
+    /* We know this request can't have any more replies, and we've already
+     * established it doesn't have a reply now. Don't bother blocking. */
+    else if(request == c->in.request_completed)
+        head = 0;
+    /* We may have more replies on the way for this request: block until we're
+     * sure. */
+    else
+        return 0;
+
+    if(error)
+        *error = 0;
+    *reply = 0;
+
+    if(head)
+    {
+        if(((xcb_generic_reply_t *) head->reply)->response_type == XCB_ERROR)
+        {
+            if(error)
+                *error = head->reply;
+            else
+                free(head->reply);
+        }
+        else
+            *reply = head->reply;
+
+        free(head);
+    }
+
+    return 1;
+}
+
+static void insert_reader(reader_list **prev_reader, reader_list *reader, uint64_t request, pthread_cond_t *cond)
+{
+    while(*prev_reader && XCB_SEQUENCE_COMPARE((*prev_reader)->request, <=, request))
+        prev_reader = &(*prev_reader)->next;
+    reader->request = request;
+    reader->data = cond;
+    reader->next = *prev_reader;
+    *prev_reader = reader;
+}
+
+static void remove_reader(reader_list **prev_reader, reader_list *reader)
+{
+    while(*prev_reader && XCB_SEQUENCE_COMPARE((*prev_reader)->request, <=, reader->request))
+        if(*prev_reader == reader)
+        {
+            *prev_reader = (*prev_reader)->next;
+            break;
+        }
+}
+
+static void *wait_for_reply(xcb_connection_t *c, uint64_t request, xcb_generic_error_t **e)
+{
+    void *ret = 0;
+
+    /* If this request has not been written yet, write it. */
+    if(c->out.return_socket || _xcb_out_flush_to(c, request))
+    {
+        pthread_cond_t cond = PTHREAD_COND_INITIALIZER;
+        reader_list reader;
+
+        insert_reader(&c->in.readers, &reader, request, &cond);
+
+        while(!poll_for_reply(c, request, &ret, e))
+            if(!_xcb_conn_wait(c, &cond, 0, 0))
+                break;
+
+        remove_reader(&c->in.readers, &reader);
+        pthread_cond_destroy(&cond);
+    }
+
+    _xcb_in_wake_up_next_reader(c);
+    return ret;
+}
+
+static uint64_t widen(xcb_connection_t *c, unsigned int request)
+{
+    uint64_t widened_request = (c->out.request & UINT64_C(0xffffffff00000000)) | request;
+    if(widened_request > c->out.request)
+        widened_request -= UINT64_C(1) << 32;
+    return widened_request;
+}
+
+/* Public interface */
+
+void *xcb_wait_for_reply(xcb_connection_t *c, unsigned int request, xcb_generic_error_t **e)
+{
+    void *ret;
+    if(e)
+        *e = 0;
+    if(c->has_error)
+        return 0;
+
+    pthread_mutex_lock(&c->iolock);
+    ret = wait_for_reply(c, widen(c, request), e);
+    pthread_mutex_unlock(&c->iolock);
+    return ret;
+}
+
+static void insert_pending_discard(xcb_connection_t *c, pending_reply **prev_next, uint64_t seq)
+{
+    pending_reply *pend;
+    pend = malloc(sizeof(*pend));
+    if(!pend)
+    {
+        _xcb_conn_shutdown(c);
+        return;
+    }
+
+    pend->first_request = seq;
+    pend->last_request = seq;
+    pend->workaround = 0;
+    pend->flags = XCB_REQUEST_DISCARD_REPLY;
+    pend->next = *prev_next;
+    *prev_next = pend;
+
+    if(!pend->next)
+        c->in.pending_replies_tail = &pend->next;
+}
+
+static void discard_reply(xcb_connection_t *c, uint64_t request)
+{
+    void *reply;
+    pending_reply **prev_pend;
+
+    /* Free any replies or errors that we've already read. Stop if
+     * xcb_wait_for_reply would block or we've run out of replies. */
+    while(poll_for_reply(c, request, &reply, 0) && reply)
+        free(reply);
+
+    /* If we've proven there are no more responses coming, we're done. */
+    if(XCB_SEQUENCE_COMPARE(request, <=, c->in.request_completed))
+        return;
+
+    /* Walk the list of pending requests. Mark the first match for deletion. */
+    for(prev_pend = &c->in.pending_replies; *prev_pend; prev_pend = &(*prev_pend)->next)
+    {
+        if(XCB_SEQUENCE_COMPARE((*prev_pend)->first_request, >, request))
+            break;
+
+        if((*prev_pend)->first_request == request)
+        {
+            /* Pending reply found. Mark for discard: */
+            (*prev_pend)->flags |= XCB_REQUEST_DISCARD_REPLY;
+            return;
+        }
+    }
+
+    /* Pending reply not found (likely due to _unchecked request). Create one: */
+    insert_pending_discard(c, prev_pend, request);
+}
+
+void xcb_discard_reply(xcb_connection_t *c, unsigned int sequence)
+{
+    if(c->has_error)
+        return;
+
+    /* If an error occurred when issuing the request, fail immediately. */
+    if(!sequence)
+        return;
+
+    pthread_mutex_lock(&c->iolock);
+    discard_reply(c, widen(c, sequence));
+    pthread_mutex_unlock(&c->iolock);
+}
+
+int xcb_poll_for_reply(xcb_connection_t *c, unsigned int request, void **reply, xcb_generic_error_t **error)
+{
+    int ret;
+    if(c->has_error)
+    {
+        *reply = 0;
+        if(error)
+            *error = 0;
+        return 1; /* would not block */
+    }
+    assert(reply != 0);
+    pthread_mutex_lock(&c->iolock);
+    ret = poll_for_reply(c, widen(c, request), reply, error);
+    pthread_mutex_unlock(&c->iolock);
+    return ret;
+}
+
+xcb_generic_event_t *xcb_wait_for_event(xcb_connection_t *c)
+{
+    xcb_generic_event_t *ret;
+    if(c->has_error)
+        return 0;
+    pthread_mutex_lock(&c->iolock);
+    /* get_event returns 0 on empty list. */
+    while(!(ret = get_event(c)))
+        if(!_xcb_conn_wait(c, &c->in.event_cond, 0, 0))
+            break;
+
+    _xcb_in_wake_up_next_reader(c);
+    pthread_mutex_unlock(&c->iolock);
+    return ret;
+}
+
+static xcb_generic_event_t *poll_for_next_event(xcb_connection_t *c, int queued)
+{
+    xcb_generic_event_t *ret = 0;
+    if(!c->has_error)
+    {
+        pthread_mutex_lock(&c->iolock);
+        /* FIXME: follow X meets Z architecture changes. */
+        ret = get_event(c);
+        if(!ret && !queued && _xcb_in_read(c)) /* _xcb_in_read shuts down the connection on error */
+            ret = get_event(c);
+        pthread_mutex_unlock(&c->iolock);
+    }
+    return ret;
+}
+
+xcb_generic_event_t *xcb_poll_for_event(xcb_connection_t *c)
+{
+    return poll_for_next_event(c, 0);
+}
+
+xcb_generic_event_t *xcb_poll_for_queued_event(xcb_connection_t *c)
+{
+    return poll_for_next_event(c, 1);
+}
+
+xcb_generic_error_t *xcb_request_check(xcb_connection_t *c, xcb_void_cookie_t cookie)
+{
+    uint64_t request;
+    xcb_generic_error_t *ret = 0;
+    void *reply;
+    if(c->has_error)
+        return 0;
+    pthread_mutex_lock(&c->iolock);
+    request = widen(c, cookie.sequence);
+    if(XCB_SEQUENCE_COMPARE(request, >=, c->in.request_expected)
+       && XCB_SEQUENCE_COMPARE(request, >, c->in.request_completed))
+    {
+        _xcb_out_send_sync(c);
+        _xcb_out_flush_to(c, c->out.request);
+    }
+    reply = wait_for_reply(c, request, &ret);
+    assert(!reply);
+    pthread_mutex_unlock(&c->iolock);
+    return ret;
+}
+
+/* Private interface */
+
+int _xcb_in_init(_xcb_in *in)
+{
+    if(pthread_cond_init(&in->event_cond, 0))
+        return 0;
+    in->reading = 0;
+
+    in->queue_len = 0;
+
+    in->request_read = 0;
+    in->request_completed = 0;
+
+    in->replies = _xcb_map_new();
+    if(!in->replies)
+        return 0;
+
+    in->current_reply_tail = &in->current_reply;
+    in->events_tail = &in->events;
+    in->pending_replies_tail = &in->pending_replies;
+
+    return 1;
+}
+
+void _xcb_in_destroy(_xcb_in *in)
+{
+    pthread_cond_destroy(&in->event_cond);
+    free_reply_list(in->current_reply);
+    _xcb_map_delete(in->replies, (void (*)(void *)) free_reply_list);
+    while(in->events)
+    {
+        struct event_list *e = in->events;
+        in->events = e->next;
+        free(e->event);
+        free(e);
+    }
+    while(in->pending_replies)
+    {
+        pending_reply *pend = in->pending_replies;
+        in->pending_replies = pend->next;
+        free(pend);
+    }
+}
+
+void _xcb_in_wake_up_next_reader(xcb_connection_t *c)
+{
+    int pthreadret;
+    if(c->in.readers)
+        pthreadret = pthread_cond_signal(c->in.readers->data);
+    else
+        pthreadret = pthread_cond_signal(&c->in.event_cond);
+    assert(pthreadret == 0);
+}
+
+int _xcb_in_expect_reply(xcb_connection_t *c, uint64_t request, enum workarounds workaround, int flags)
+{
+    pending_reply *pend = malloc(sizeof(pending_reply));
+    assert(workaround != WORKAROUND_NONE || flags != 0);
+    if(!pend)
+    {
+        _xcb_conn_shutdown(c);
+        return 0;
+    }
+    pend->first_request = pend->last_request = request;
+    pend->workaround = workaround;
+    pend->flags = flags;
+    pend->next = 0;
+    *c->in.pending_replies_tail = pend;
+    c->in.pending_replies_tail = &pend->next;
+    return 1;
+}
+
+void _xcb_in_replies_done(xcb_connection_t *c)
+{
+    struct pending_reply *pend;
+    if (c->in.pending_replies_tail != &c->in.pending_replies)
+    {
+        pend = container_of(c->in.pending_replies_tail, struct pending_reply, next);
+        if(pend->workaround == WORKAROUND_EXTERNAL_SOCKET_OWNER)
+        {
+            pend->last_request = c->out.request;
+            pend->workaround = WORKAROUND_NONE;
+        }
+    }
+}
+
+int _xcb_in_read(xcb_connection_t *c)
+{
+    int n = recv(c->fd, c->in.queue + c->in.queue_len, sizeof(c->in.queue) - c->in.queue_len,MSG_WAITALL);
+    if(n > 0)
+        c->in.queue_len += n;
+    while(read_packet(c))
+        /* empty */;
+#ifndef _WIN32
+    if((n > 0) || (n < 0 && errno == EAGAIN))
+#else
+    if((n > 0) || (n < 0 && WSAGetLastError() == WSAEWOULDBLOCK))
+#endif /* !_WIN32 */
+        return 1;
+    _xcb_conn_shutdown(c);
+    return 0;
+}
+
+int _xcb_in_read_block(xcb_connection_t *c, void *buf, int len)
+{
+    int done = c->in.queue_len;
+    if(len < done)
+        done = len;
+
+    memcpy(buf, c->in.queue, done);
+    c->in.queue_len -= done;
+    memmove(c->in.queue, c->in.queue + done, c->in.queue_len);
+
+    if(len > done)
+    {
+        int ret = read_block(c->fd, (char *) buf + done, len - done);
+        if(ret <= 0)
+        {
+            _xcb_conn_shutdown(c);
+            return ret;
+        }
+    }
+
+    return len;
+}