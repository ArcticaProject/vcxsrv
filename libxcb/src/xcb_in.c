--- conflicted
+++ resolved
@@ -28,25 +28,22 @@
 #include <assert.h>
 #include <string.h>
 #include <stdlib.h>
+#include <unistd.h>
 #include <stdio.h>
-<<<<<<< HEAD
-#ifndef _MSC_VER
-#include <unistd.h>
-#include <sys/select.h>
-#else
+#ifdef _MSC_VER
 #include <X11/Xwinsock.h>
 #endif
-=======
->>>>>>> 1dad159f
 #include <errno.h>
 
 #include "xcb.h"
 #include "xcbext.h"
 #include "xcbint.h"
+#ifndef _MSC_VER
 #if USE_POLL
 #include <poll.h>
 #else
 #include <sys/select.h>
+#endif
 #endif
 
 #define XCB_ERROR 0
