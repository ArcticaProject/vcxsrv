--- conflicted
+++ resolved
@@ -1,259 +1,129 @@
-<<<<<<< HEAD
-/* Copyright (C) 2001-2004 Bart Massey and Jamey Sharp.
- *
- * Permission is hereby granted, free of charge, to any person obtaining a
- * copy of this software and associated documentation files (the "Software"),
- * to deal in the Software without restriction, including without limitation
- * the rights to use, copy, modify, merge, publish, distribute, sublicense,
- * and/or sell copies of the Software, and to permit persons to whom the
- * Software is furnished to do so, subject to the following conditions:
- * 
- * The above copyright notice and this permission notice shall be included in
- * all copies or substantial portions of the Software.
- * 
- * THE SOFTWARE IS PROVIDED "AS IS", WITHOUT WARRANTY OF ANY KIND, EXPRESS OR
- * IMPLIED, INCLUDING BUT NOT LIMITED TO THE WARRANTIES OF MERCHANTABILITY,
- * FITNESS FOR A PARTICULAR PURPOSE AND NONINFRINGEMENT. IN NO EVENT SHALL THE
- * AUTHORS BE LIABLE FOR ANY CLAIM, DAMAGES OR OTHER LIABILITY, WHETHER IN AN
- * ACTION OF CONTRACT, TORT OR OTHERWISE, ARISING FROM, OUT OF OR IN
- * CONNECTION WITH THE SOFTWARE OR THE USE OR OTHER DEALINGS IN THE SOFTWARE.
- * 
- * Except as contained in this notice, the names of the authors or their
- * institutions shall not be used in advertising or otherwise to promote the
- * sale, use or other dealings in this Software without prior written
- * authorization from the authors.
- */
-
-/* A cache for QueryExtension results. */
-
-#include <stdlib.h>
-#include <string.h>
-
-#include "xcb.h"
-#include "xcbext.h"
-#include "xcbint.h"
-
-typedef struct lazyreply {
-    enum lazy_reply_tag tag;
-    union {
-        xcb_query_extension_cookie_t cookie;
-        xcb_query_extension_reply_t *reply;
-    } value;
-} lazyreply;
-
-static lazyreply *get_index(xcb_connection_t *c, int idx)
-{
-    if(idx > c->ext.extensions_size)
-    {
-        int new_size = idx << 1;
-        lazyreply *new_extensions = realloc(c->ext.extensions, sizeof(lazyreply) * new_size);
-        if(!new_extensions)
-            return 0;
-        memset(new_extensions + c->ext.extensions_size, 0, sizeof(lazyreply) * (new_size - c->ext.extensions_size));
-        c->ext.extensions = new_extensions;
-        c->ext.extensions_size = new_size;
-    }
-    return c->ext.extensions + idx - 1;
-}
-
-static lazyreply *get_lazyreply(xcb_connection_t *c, xcb_extension_t *ext)
-{
-    static pthread_mutex_t global_lock = PTHREAD_MUTEX_INITIALIZER;
-    static int next_global_id;
-
-    lazyreply *data;
-
-    pthread_mutex_lock(&global_lock);
-    if(!ext->global_id)
-        ext->global_id = ++next_global_id;
-    pthread_mutex_unlock(&global_lock);
-
-    data = get_index(c, ext->global_id);
-    if(data && data->tag == LAZY_NONE)
-    {
-        /* cache miss: query the server */
-        data->tag = LAZY_COOKIE;
-        data->value.cookie = xcb_query_extension(c, strlen(ext->name), ext->name);
-    }
-    return data;
-}
-
-/* Public interface */
-
-/* Do not free the returned xcb_query_extension_reply_t - on return, it's aliased
- * from the cache. */
-const xcb_query_extension_reply_t *xcb_get_extension_data(xcb_connection_t *c, xcb_extension_t *ext)
-{
-    lazyreply *data;
-    if(c->has_error)
-        return 0;
-
-    pthread_mutex_lock(&c->ext.lock);
-    data = get_lazyreply(c, ext);
-    if(data && data->tag == LAZY_COOKIE)
-    {
-        data->tag = LAZY_FORCED;
-        data->value.reply = xcb_query_extension_reply(c, data->value.cookie, 0);
-    }
-    pthread_mutex_unlock(&c->ext.lock);
-
-    return data ? data->value.reply : 0;
-}
-
-void xcb_prefetch_extension_data(xcb_connection_t *c, xcb_extension_t *ext)
-{
-    if(c->has_error)
-        return;
-    pthread_mutex_lock(&c->ext.lock);
-    get_lazyreply(c, ext);
-    pthread_mutex_unlock(&c->ext.lock);
-}
-
-/* Private interface */
-
-int _xcb_ext_init(xcb_connection_t *c)
-{
-    if(pthread_mutex_init(&c->ext.lock, 0))
-        return 0;
-    return 1;
-}
-
-void _xcb_ext_destroy(xcb_connection_t *c)
-{
-    if (!c->ext.lock)
-      return; /* mutex is not initialised */
-    pthread_mutex_destroy(&c->ext.lock);
-    while(c->ext.extensions_size-- > 0)
-        if(c->ext.extensions[c->ext.extensions_size].tag == LAZY_FORCED)
-            free(c->ext.extensions[c->ext.extensions_size].value.reply);
-    free(c->ext.extensions);
-}
-=======
-/* Copyright (C) 2001-2004 Bart Massey and Jamey Sharp.
- *
- * Permission is hereby granted, free of charge, to any person obtaining a
- * copy of this software and associated documentation files (the "Software"),
- * to deal in the Software without restriction, including without limitation
- * the rights to use, copy, modify, merge, publish, distribute, sublicense,
- * and/or sell copies of the Software, and to permit persons to whom the
- * Software is furnished to do so, subject to the following conditions:
- * 
- * The above copyright notice and this permission notice shall be included in
- * all copies or substantial portions of the Software.
- * 
- * THE SOFTWARE IS PROVIDED "AS IS", WITHOUT WARRANTY OF ANY KIND, EXPRESS OR
- * IMPLIED, INCLUDING BUT NOT LIMITED TO THE WARRANTIES OF MERCHANTABILITY,
- * FITNESS FOR A PARTICULAR PURPOSE AND NONINFRINGEMENT. IN NO EVENT SHALL THE
- * AUTHORS BE LIABLE FOR ANY CLAIM, DAMAGES OR OTHER LIABILITY, WHETHER IN AN
- * ACTION OF CONTRACT, TORT OR OTHERWISE, ARISING FROM, OUT OF OR IN
- * CONNECTION WITH THE SOFTWARE OR THE USE OR OTHER DEALINGS IN THE SOFTWARE.
- * 
- * Except as contained in this notice, the names of the authors or their
- * institutions shall not be used in advertising or otherwise to promote the
- * sale, use or other dealings in this Software without prior written
- * authorization from the authors.
- */
-
-/* A cache for QueryExtension results. */
-
-#include <stdlib.h>
-#include <string.h>
-
-#include "xcb.h"
-#include "xcbext.h"
-#include "xcbint.h"
-
-typedef struct lazyreply {
-    enum lazy_reply_tag tag;
-    union {
-        xcb_query_extension_cookie_t cookie;
-        xcb_query_extension_reply_t *reply;
-    } value;
-} lazyreply;
-
-static lazyreply *get_index(xcb_connection_t *c, int idx)
-{
-    if(idx > c->ext.extensions_size)
-    {
-        int new_size = idx << 1;
-        lazyreply *new_extensions = realloc(c->ext.extensions, sizeof(lazyreply) * new_size);
-        if(!new_extensions)
-            return 0;
-        memset(new_extensions + c->ext.extensions_size, 0, sizeof(lazyreply) * (new_size - c->ext.extensions_size));
-        c->ext.extensions = new_extensions;
-        c->ext.extensions_size = new_size;
-    }
-    return c->ext.extensions + idx - 1;
-}
-
-static lazyreply *get_lazyreply(xcb_connection_t *c, xcb_extension_t *ext)
-{
-    static pthread_mutex_t global_lock = PTHREAD_MUTEX_INITIALIZER;
-    static int next_global_id;
-
-    lazyreply *data;
-
-    pthread_mutex_lock(&global_lock);
-    if(!ext->global_id)
-        ext->global_id = ++next_global_id;
-    pthread_mutex_unlock(&global_lock);
-
-    data = get_index(c, ext->global_id);
-    if(data && data->tag == LAZY_NONE)
-    {
-        /* cache miss: query the server */
-        data->tag = LAZY_COOKIE;
-        data->value.cookie = xcb_query_extension(c, strlen(ext->name), ext->name);
-    }
-    return data;
-}
-
-/* Public interface */
-
-/* Do not free the returned xcb_query_extension_reply_t - on return, it's aliased
- * from the cache. */
-const xcb_query_extension_reply_t *xcb_get_extension_data(xcb_connection_t *c, xcb_extension_t *ext)
-{
-    lazyreply *data;
-    if(c->has_error)
-        return 0;
-
-    pthread_mutex_lock(&c->ext.lock);
-    data = get_lazyreply(c, ext);
-    if(data && data->tag == LAZY_COOKIE)
-    {
-        data->tag = LAZY_FORCED;
-        data->value.reply = xcb_query_extension_reply(c, data->value.cookie, 0);
-    }
-    pthread_mutex_unlock(&c->ext.lock);
-
-    return data ? data->value.reply : 0;
-}
-
-void xcb_prefetch_extension_data(xcb_connection_t *c, xcb_extension_t *ext)
-{
-    if(c->has_error)
-        return;
-    pthread_mutex_lock(&c->ext.lock);
-    get_lazyreply(c, ext);
-    pthread_mutex_unlock(&c->ext.lock);
-}
-
-/* Private interface */
-
-int _xcb_ext_init(xcb_connection_t *c)
-{
-    if(pthread_mutex_init(&c->ext.lock, 0))
-        return 0;
-    return 1;
-}
-
-void _xcb_ext_destroy(xcb_connection_t *c)
-{
-    pthread_mutex_destroy(&c->ext.lock);
-    while(c->ext.extensions_size-- > 0)
-        if(c->ext.extensions[c->ext.extensions_size].tag == LAZY_FORCED)
-            free(c->ext.extensions[c->ext.extensions_size].value.reply);
-    free(c->ext.extensions);
-}
->>>>>>> 990bc3f0
+/* Copyright (C) 2001-2004 Bart Massey and Jamey Sharp.
+ *
+ * Permission is hereby granted, free of charge, to any person obtaining a
+ * copy of this software and associated documentation files (the "Software"),
+ * to deal in the Software without restriction, including without limitation
+ * the rights to use, copy, modify, merge, publish, distribute, sublicense,
+ * and/or sell copies of the Software, and to permit persons to whom the
+ * Software is furnished to do so, subject to the following conditions:
+ * 
+ * The above copyright notice and this permission notice shall be included in
+ * all copies or substantial portions of the Software.
+ * 
+ * THE SOFTWARE IS PROVIDED "AS IS", WITHOUT WARRANTY OF ANY KIND, EXPRESS OR
+ * IMPLIED, INCLUDING BUT NOT LIMITED TO THE WARRANTIES OF MERCHANTABILITY,
+ * FITNESS FOR A PARTICULAR PURPOSE AND NONINFRINGEMENT. IN NO EVENT SHALL THE
+ * AUTHORS BE LIABLE FOR ANY CLAIM, DAMAGES OR OTHER LIABILITY, WHETHER IN AN
+ * ACTION OF CONTRACT, TORT OR OTHERWISE, ARISING FROM, OUT OF OR IN
+ * CONNECTION WITH THE SOFTWARE OR THE USE OR OTHER DEALINGS IN THE SOFTWARE.
+ * 
+ * Except as contained in this notice, the names of the authors or their
+ * institutions shall not be used in advertising or otherwise to promote the
+ * sale, use or other dealings in this Software without prior written
+ * authorization from the authors.
+ */
+
+/* A cache for QueryExtension results. */
+
+#include <stdlib.h>
+#include <string.h>
+
+#include "xcb.h"
+#include "xcbext.h"
+#include "xcbint.h"
+
+typedef struct lazyreply {
+    enum lazy_reply_tag tag;
+    union {
+        xcb_query_extension_cookie_t cookie;
+        xcb_query_extension_reply_t *reply;
+    } value;
+} lazyreply;
+
+static lazyreply *get_index(xcb_connection_t *c, int idx)
+{
+    if(idx > c->ext.extensions_size)
+    {
+        int new_size = idx << 1;
+        lazyreply *new_extensions = realloc(c->ext.extensions, sizeof(lazyreply) * new_size);
+        if(!new_extensions)
+            return 0;
+        memset(new_extensions + c->ext.extensions_size, 0, sizeof(lazyreply) * (new_size - c->ext.extensions_size));
+        c->ext.extensions = new_extensions;
+        c->ext.extensions_size = new_size;
+    }
+    return c->ext.extensions + idx - 1;
+}
+
+static lazyreply *get_lazyreply(xcb_connection_t *c, xcb_extension_t *ext)
+{
+    static pthread_mutex_t global_lock = PTHREAD_MUTEX_INITIALIZER;
+    static int next_global_id;
+
+    lazyreply *data;
+
+    pthread_mutex_lock(&global_lock);
+    if(!ext->global_id)
+        ext->global_id = ++next_global_id;
+    pthread_mutex_unlock(&global_lock);
+
+    data = get_index(c, ext->global_id);
+    if(data && data->tag == LAZY_NONE)
+    {
+        /* cache miss: query the server */
+        data->tag = LAZY_COOKIE;
+        data->value.cookie = xcb_query_extension(c, strlen(ext->name), ext->name);
+    }
+    return data;
+}
+
+/* Public interface */
+
+/* Do not free the returned xcb_query_extension_reply_t - on return, it's aliased
+ * from the cache. */
+const xcb_query_extension_reply_t *xcb_get_extension_data(xcb_connection_t *c, xcb_extension_t *ext)
+{
+    lazyreply *data;
+    if(c->has_error)
+        return 0;
+
+    pthread_mutex_lock(&c->ext.lock);
+    data = get_lazyreply(c, ext);
+    if(data && data->tag == LAZY_COOKIE)
+    {
+        data->tag = LAZY_FORCED;
+        data->value.reply = xcb_query_extension_reply(c, data->value.cookie, 0);
+    }
+    pthread_mutex_unlock(&c->ext.lock);
+
+    return data ? data->value.reply : 0;
+}
+
+void xcb_prefetch_extension_data(xcb_connection_t *c, xcb_extension_t *ext)
+{
+    if(c->has_error)
+        return;
+    pthread_mutex_lock(&c->ext.lock);
+    get_lazyreply(c, ext);
+    pthread_mutex_unlock(&c->ext.lock);
+}
+
+/* Private interface */
+
+int _xcb_ext_init(xcb_connection_t *c)
+{
+    if(pthread_mutex_init(&c->ext.lock, 0))
+        return 0;
+    return 1;
+}
+
+void _xcb_ext_destroy(xcb_connection_t *c)
+{
+    if (!c->ext.lock)
+      return; /* mutex is not initialised */
+    pthread_mutex_destroy(&c->ext.lock);
+    while(c->ext.extensions_size-- > 0)
+        if(c->ext.extensions[c->ext.extensions_size].tag == LAZY_FORCED)
+            free(c->ext.extensions[c->ext.extensions_size].value.reply);
+    free(c->ext.extensions);
+}