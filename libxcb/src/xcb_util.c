--- conflicted
+++ resolved
@@ -60,16 +60,15 @@
 # include <sys/stat.h>
 #endif
 
-<<<<<<< HEAD
+#ifdef HAVE_LAUNCHD
+#include <sys/stat.h>
+#endif
+
 #ifdef _MSC_VER
 #ifdef close
 #undef close
 #endif
 #define close(fd) closesocket(fd)
-=======
-#ifdef HAVE_LAUNCHD
-#include <sys/stat.h>
->>>>>>> ea0cd87e
 #endif
 
 int xcb_popcount(uint32_t mask)
