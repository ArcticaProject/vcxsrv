<<<<<<< HEAD
/* Copyright (C) 2001-2004 Bart Massey and Jamey Sharp.
 *
 * Permission is hereby granted, free of charge, to any person obtaining a
 * copy of this software and associated documentation files (the "Software"),
 * to deal in the Software without restriction, including without limitation
 * the rights to use, copy, modify, merge, publish, distribute, sublicense,
 * and/or sell copies of the Software, and to permit persons to whom the
 * Software is furnished to do so, subject to the following conditions:
 * 
 * The above copyright notice and this permission notice shall be included in
 * all copies or substantial portions of the Software.
 * 
 * THE SOFTWARE IS PROVIDED "AS IS", WITHOUT WARRANTY OF ANY KIND, EXPRESS OR
 * IMPLIED, INCLUDING BUT NOT LIMITED TO THE WARRANTIES OF MERCHANTABILITY,
 * FITNESS FOR A PARTICULAR PURPOSE AND NONINFRINGEMENT. IN NO EVENT SHALL THE
 * AUTHORS BE LIABLE FOR ANY CLAIM, DAMAGES OR OTHER LIABILITY, WHETHER IN AN
 * ACTION OF CONTRACT, TORT OR OTHERWISE, ARISING FROM, OUT OF OR IN
 * CONNECTION WITH THE SOFTWARE OR THE USE OR OTHER DEALINGS IN THE SOFTWARE.
 * 
 * Except as contained in this notice, the names of the authors or their
 * institutions shall not be used in advertising or otherwise to promote the
 * sale, use or other dealings in this Software without prior written
 * authorization from the authors.
 */

/* Stuff that sends stuff to the server. */

#include <assert.h>
#include <stdlib.h>
#include <unistd.h>
#include <string.h>
#include <X11/Xtrans/Xtrans.h>

#include "xcb.h"
#include "xcbext.h"
#include "xcbint.h"
#include "bigreq.h"

static int write_block(xcb_connection_t *c, struct iovec *vector, int count)
{
    while(count && c->out.queue_len + vector[0].iov_len <= sizeof(c->out.queue))
    {
        memcpy(c->out.queue + c->out.queue_len, vector[0].iov_base, vector[0].iov_len);
        c->out.queue_len += vector[0].iov_len;
        vector[0].iov_base = (char *) vector[0].iov_base + vector[0].iov_len;
        vector[0].iov_len = 0;
        ++vector, --count;
    }
    if(!count)
        return 1;

    --vector, ++count;
    vector[0].iov_base = c->out.queue;
    vector[0].iov_len = c->out.queue_len;
    c->out.queue_len = 0;
    return _xcb_out_send(c, vector, count);
}

static void get_socket_back(xcb_connection_t *c)
{
    while(c->out.return_socket && c->out.socket_moving)
        pthread_cond_wait(&c->out.socket_cond, &c->iolock);
    if(!c->out.return_socket)
        return;

    c->out.socket_moving = 1;
    pthread_mutex_unlock(&c->iolock);
    c->out.return_socket(c->out.socket_closure);
    pthread_mutex_lock(&c->iolock);
    c->out.socket_moving = 0;

    pthread_cond_broadcast(&c->out.socket_cond);
    c->out.return_socket = 0;
    c->out.socket_closure = 0;
    _xcb_in_replies_done(c);
}

/* Public interface */

void xcb_prefetch_maximum_request_length(xcb_connection_t *c)
{
    if(c->has_error)
        return;
    pthread_mutex_lock(&c->out.reqlenlock);
    if(c->out.maximum_request_length_tag == LAZY_NONE)
    {
        const xcb_query_extension_reply_t *ext;
        ext = xcb_get_extension_data(c, &xcb_big_requests_id);
        if(ext && ext->present)
        {
            c->out.maximum_request_length_tag = LAZY_COOKIE;
            c->out.maximum_request_length.cookie = xcb_big_requests_enable(c);
        }
        else
        {
            c->out.maximum_request_length_tag = LAZY_FORCED;
            c->out.maximum_request_length.value = c->setup->maximum_request_length;
        }
    }
    pthread_mutex_unlock(&c->out.reqlenlock);
}

uint32_t xcb_get_maximum_request_length(xcb_connection_t *c)
{
    if(c->has_error)
        return 0;
    xcb_prefetch_maximum_request_length(c);
    pthread_mutex_lock(&c->out.reqlenlock);
    if(c->out.maximum_request_length_tag == LAZY_COOKIE)
    {
        xcb_big_requests_enable_reply_t *r = xcb_big_requests_enable_reply(c, c->out.maximum_request_length.cookie, 0);
        c->out.maximum_request_length_tag = LAZY_FORCED;
        if(r)
        {
            c->out.maximum_request_length.value = r->maximum_request_length;
            free(r);
        }
        else
            c->out.maximum_request_length.value = c->setup->maximum_request_length;
    }
    pthread_mutex_unlock(&c->out.reqlenlock);
    return c->out.maximum_request_length.value;
}

unsigned int xcb_send_request(xcb_connection_t *c, int flags, struct iovec *vector, const xcb_protocol_request_t *req)
{
    static const union {
        struct {
            uint8_t major;
            uint8_t pad;
            uint16_t len;
        } fields;
        uint32_t packet;
    } sync_req = { { /* GetInputFocus */ 43, 0, 1 } };
    uint64_t request;
    uint32_t prefix[3] = { 0 };
    int veclen = req->count;
    enum workarounds workaround = WORKAROUND_NONE;

    if(c->has_error)
        return 0;

    assert(c != 0);
    assert(vector != 0);
    assert(req->count > 0);

    if(!(flags & XCB_REQUEST_RAW))
    {
        static const char pad[3];
        unsigned int i;
        uint16_t shortlen = 0;
        size_t longlen = 0;
        assert(vector[0].iov_len >= 4);
        /* set the major opcode, and the minor opcode for extensions */
        if(req->ext)
        {
            const xcb_query_extension_reply_t *extension = xcb_get_extension_data(c, req->ext);
            if(!(extension && extension->present))
            {
                _xcb_conn_shutdown(c);
                return 0;
            }
            ((uint8_t *) vector[0].iov_base)[0] = extension->major_opcode;
            ((uint8_t *) vector[0].iov_base)[1] = req->opcode;
        }
        else
            ((uint8_t *) vector[0].iov_base)[0] = req->opcode;

        /* put together the length field, possibly using BIGREQUESTS */
        for(i = 0; i < req->count; ++i)
        {
            longlen += vector[i].iov_len;
            if(!vector[i].iov_base)
            {
                vector[i].iov_base = (char *) pad;
                assert(vector[i].iov_len <= sizeof(pad));
            }
        }
        assert((longlen & 3) == 0);
        longlen >>= 2;

        if(longlen <= c->setup->maximum_request_length)
        {
            /* we don't need BIGREQUESTS. */
            shortlen = longlen;
            longlen = 0;
        }
        else if(longlen > xcb_get_maximum_request_length(c))
        {
            _xcb_conn_shutdown(c);
            return 0; /* server can't take this; maybe need BIGREQUESTS? */
        }

        /* set the length field. */
        ((uint16_t *) vector[0].iov_base)[1] = shortlen;
        if(!shortlen)
            prefix[2] = ++longlen;
    }
    flags &= ~XCB_REQUEST_RAW;

    /* do we need to work around the X server bug described in glx.xml? */
    /* XXX: GetFBConfigs won't use BIG-REQUESTS in any sane
     * configuration, but that should be handled here anyway. */
    if(req->ext && !req->isvoid && !strcmp(req->ext->name, "GLX") &&
            ((req->opcode == 17 && ((uint32_t *) vector[0].iov_base)[1] == 0x10004) ||
             req->opcode == 21))
        workaround = WORKAROUND_GLX_GET_FB_CONFIGS_BUG;

    /* get a sequence number and arrange for delivery. */
    pthread_mutex_lock(&c->iolock);
    /* wait for other writing threads to get out of my way. */
    while(c->out.writing)
        pthread_cond_wait(&c->out.cond, &c->iolock);
    get_socket_back(c);

    request = ++c->out.request;
    /* send GetInputFocus (sync_req) when 64k-2 requests have been sent without
     * a reply.
     * Also send sync_req (could use NoOp) at 32-bit wrap to avoid having
     * applications see sequence 0 as that is used to indicate
     * an error in sending the request */
    while((req->isvoid &&
	c->out.request == c->in.request_expected + (1 << 16) - 1) ||
       request == 0)
    {
        prefix[0] = sync_req.packet;
        _xcb_in_expect_reply(c, request, WORKAROUND_NONE, XCB_REQUEST_DISCARD_REPLY);
        c->in.request_expected = c->out.request;
	request = ++c->out.request;
    }

    if(workaround != WORKAROUND_NONE || flags != 0)
        _xcb_in_expect_reply(c, request, workaround, flags);
    if(!req->isvoid)
        c->in.request_expected = c->out.request;

    if(prefix[0] || prefix[2])
    {
        --vector, ++veclen;
        if(prefix[2])
        {
            prefix[1] = ((uint32_t *) vector[1].iov_base)[0];
            vector[1].iov_base = (caddr_t)((uint32_t *) vector[1].iov_base + 1);
            vector[1].iov_len -= sizeof(uint32_t);
        }
        vector[0].iov_len = sizeof(uint32_t) * ((prefix[0] ? 1 : 0) + (prefix[2] ? 2 : 0));
        vector[0].iov_base = (caddr_t)(prefix + !prefix[0]);
    }

    if(!write_block(c, vector, veclen))
    {
        _xcb_conn_shutdown(c);
        request = 0;
    }
    pthread_mutex_unlock(&c->iolock);
    return request;
}

int xcb_take_socket(xcb_connection_t *c, void (*return_socket)(void *closure), void *closure, int flags, uint64_t *sent)
{
    int ret;
    if(c->has_error)
        return 0;
    pthread_mutex_lock(&c->iolock);
    get_socket_back(c);
    ret = _xcb_out_flush_to(c, c->out.request);
    if(ret)
    {
        c->out.return_socket = return_socket;
        c->out.socket_closure = closure;
        if(flags)
            _xcb_in_expect_reply(c, c->out.request, WORKAROUND_EXTERNAL_SOCKET_OWNER, flags);
        assert(c->out.request == c->out.request_written);
        *sent = c->out.request;
    }
    pthread_mutex_unlock(&c->iolock);
    return ret;
}

int xcb_writev(xcb_connection_t *c, struct iovec *vector, int count, uint64_t requests)
{
    int ret;
    if(c->has_error)
        return 0;
    pthread_mutex_lock(&c->iolock);
    c->out.request += requests;
    ret = _xcb_out_send(c, vector, count);
    pthread_mutex_unlock(&c->iolock);
    return ret;
}

int xcb_flush(xcb_connection_t *c)
{
    int ret;
    if(c->has_error)
        return 0;
    pthread_mutex_lock(&c->iolock);
    ret = _xcb_out_flush_to(c, c->out.request);
    pthread_mutex_unlock(&c->iolock);
    return ret;
}

/* Private interface */

int _xcb_out_init(_xcb_out *out)
{
    if(pthread_cond_init(&out->socket_cond, 0))
        return 0;
    out->return_socket = 0;
    out->socket_closure = 0;
    out->socket_moving = 0;

    if(pthread_cond_init(&out->cond, 0))
        return 0;
    out->writing = 0;

    out->queue_len = 0;

    out->request = 0;
    out->request_written = 0;

    if(pthread_mutex_init(&out->reqlenlock, 0))
        return 0;
    out->maximum_request_length_tag = LAZY_NONE;

    return 1;
}

void _xcb_out_destroy(_xcb_out *out)
{
    pthread_cond_destroy(&out->cond);
    pthread_mutex_destroy(&out->reqlenlock);
}

int _xcb_out_send(xcb_connection_t *c, struct iovec *vector, int count)
{
    int ret = 1;
    while(ret && count)
        ret = _xcb_conn_wait(c, &c->out.cond, &vector, &count);
    c->out.request_written = c->out.request;
    pthread_cond_broadcast(&c->out.cond);
    _xcb_in_wake_up_next_reader(c);
    return ret;
}

int _xcb_out_flush_to(xcb_connection_t *c, uint64_t request)
{
    assert(XCB_SEQUENCE_COMPARE(request, <=, c->out.request));
    if(XCB_SEQUENCE_COMPARE(c->out.request_written, >=, request))
        return 1;
    if(c->out.queue_len)
    {
        struct iovec vec;
        vec.iov_base = c->out.queue;
        vec.iov_len = c->out.queue_len;
        c->out.queue_len = 0;
        return _xcb_out_send(c, &vec, 1);
    }
    while(c->out.writing)
        pthread_cond_wait(&c->out.cond, &c->iolock);
    assert(XCB_SEQUENCE_COMPARE(c->out.request_written, >=, request));
    return 1;
}
=======
/* Copyright (C) 2001-2004 Bart Massey and Jamey Sharp.
 *
 * Permission is hereby granted, free of charge, to any person obtaining a
 * copy of this software and associated documentation files (the "Software"),
 * to deal in the Software without restriction, including without limitation
 * the rights to use, copy, modify, merge, publish, distribute, sublicense,
 * and/or sell copies of the Software, and to permit persons to whom the
 * Software is furnished to do so, subject to the following conditions:
 * 
 * The above copyright notice and this permission notice shall be included in
 * all copies or substantial portions of the Software.
 * 
 * THE SOFTWARE IS PROVIDED "AS IS", WITHOUT WARRANTY OF ANY KIND, EXPRESS OR
 * IMPLIED, INCLUDING BUT NOT LIMITED TO THE WARRANTIES OF MERCHANTABILITY,
 * FITNESS FOR A PARTICULAR PURPOSE AND NONINFRINGEMENT. IN NO EVENT SHALL THE
 * AUTHORS BE LIABLE FOR ANY CLAIM, DAMAGES OR OTHER LIABILITY, WHETHER IN AN
 * ACTION OF CONTRACT, TORT OR OTHERWISE, ARISING FROM, OUT OF OR IN
 * CONNECTION WITH THE SOFTWARE OR THE USE OR OTHER DEALINGS IN THE SOFTWARE.
 * 
 * Except as contained in this notice, the names of the authors or their
 * institutions shall not be used in advertising or otherwise to promote the
 * sale, use or other dealings in this Software without prior written
 * authorization from the authors.
 */

/* Stuff that sends stuff to the server. */

#include <assert.h>
#include <stdlib.h>
#include <unistd.h>
#include <string.h>

#include "xcb.h"
#include "xcbext.h"
#include "xcbint.h"
#include "bigreq.h"

static inline void send_request(xcb_connection_t *c, int isvoid, enum workarounds workaround, int flags, struct iovec *vector, int count)
{
    if(c->has_error)
        return;

    ++c->out.request;
    if(!isvoid)
        c->in.request_expected = c->out.request;
    if(workaround != WORKAROUND_NONE || flags != 0)
        _xcb_in_expect_reply(c, c->out.request, workaround, flags);

    while(count && c->out.queue_len + vector[0].iov_len <= sizeof(c->out.queue))
    {
        memcpy(c->out.queue + c->out.queue_len, vector[0].iov_base, vector[0].iov_len);
        c->out.queue_len += vector[0].iov_len;
        vector[0].iov_base = (char *) vector[0].iov_base + vector[0].iov_len;
        vector[0].iov_len = 0;
        ++vector, --count;
    }
    if(!count)
        return;

    --vector, ++count;
    vector[0].iov_base = c->out.queue;
    vector[0].iov_len = c->out.queue_len;
    c->out.queue_len = 0;
    _xcb_out_send(c, vector, count);
}

static void send_sync(xcb_connection_t *c)
{
    static const union {
        struct {
            uint8_t major;
            uint8_t pad;
            uint16_t len;
        } fields;
        uint32_t packet;
    } sync_req = { { /* GetInputFocus */ 43, 0, 1 } };
    struct iovec vector[2];
    vector[1].iov_base = (char *) &sync_req;
    vector[1].iov_len = sizeof(sync_req);
    send_request(c, 0, WORKAROUND_NONE, XCB_REQUEST_DISCARD_REPLY, vector + 1, 1);
}

static void get_socket_back(xcb_connection_t *c)
{
    while(c->out.return_socket && c->out.socket_moving)
        pthread_cond_wait(&c->out.socket_cond, &c->iolock);
    if(!c->out.return_socket)
        return;

    c->out.socket_moving = 1;
    pthread_mutex_unlock(&c->iolock);
    c->out.return_socket(c->out.socket_closure);
    pthread_mutex_lock(&c->iolock);
    c->out.socket_moving = 0;

    pthread_cond_broadcast(&c->out.socket_cond);
    c->out.return_socket = 0;
    c->out.socket_closure = 0;
    _xcb_in_replies_done(c);
}

/* Public interface */

void xcb_prefetch_maximum_request_length(xcb_connection_t *c)
{
    if(c->has_error)
        return;
    pthread_mutex_lock(&c->out.reqlenlock);
    if(c->out.maximum_request_length_tag == LAZY_NONE)
    {
        const xcb_query_extension_reply_t *ext;
        ext = xcb_get_extension_data(c, &xcb_big_requests_id);
        if(ext && ext->present)
        {
            c->out.maximum_request_length_tag = LAZY_COOKIE;
            c->out.maximum_request_length.cookie = xcb_big_requests_enable(c);
        }
        else
        {
            c->out.maximum_request_length_tag = LAZY_FORCED;
            c->out.maximum_request_length.value = c->setup->maximum_request_length;
        }
    }
    pthread_mutex_unlock(&c->out.reqlenlock);
}

uint32_t xcb_get_maximum_request_length(xcb_connection_t *c)
{
    if(c->has_error)
        return 0;
    xcb_prefetch_maximum_request_length(c);
    pthread_mutex_lock(&c->out.reqlenlock);
    if(c->out.maximum_request_length_tag == LAZY_COOKIE)
    {
        xcb_big_requests_enable_reply_t *r = xcb_big_requests_enable_reply(c, c->out.maximum_request_length.cookie, 0);
        c->out.maximum_request_length_tag = LAZY_FORCED;
        if(r)
        {
            c->out.maximum_request_length.value = r->maximum_request_length;
            free(r);
        }
        else
            c->out.maximum_request_length.value = c->setup->maximum_request_length;
    }
    pthread_mutex_unlock(&c->out.reqlenlock);
    return c->out.maximum_request_length.value;
}

unsigned int xcb_send_request(xcb_connection_t *c, int flags, struct iovec *vector, const xcb_protocol_request_t *req)
{
    uint64_t request;
    uint32_t prefix[2];
    int veclen = req->count;
    enum workarounds workaround = WORKAROUND_NONE;

    if(c->has_error)
        return 0;

    assert(c != 0);
    assert(vector != 0);
    assert(req->count > 0);

    if(!(flags & XCB_REQUEST_RAW))
    {
        static const char pad[3];
        unsigned int i;
        uint16_t shortlen = 0;
        size_t longlen = 0;
        assert(vector[0].iov_len >= 4);
        /* set the major opcode, and the minor opcode for extensions */
        if(req->ext)
        {
            const xcb_query_extension_reply_t *extension = xcb_get_extension_data(c, req->ext);
            if(!(extension && extension->present))
            {
                _xcb_conn_shutdown(c);
                return 0;
            }
            ((uint8_t *) vector[0].iov_base)[0] = extension->major_opcode;
            ((uint8_t *) vector[0].iov_base)[1] = req->opcode;
        }
        else
            ((uint8_t *) vector[0].iov_base)[0] = req->opcode;

        /* put together the length field, possibly using BIGREQUESTS */
        for(i = 0; i < req->count; ++i)
        {
            longlen += vector[i].iov_len;
            if(!vector[i].iov_base)
            {
                vector[i].iov_base = (char *) pad;
                assert(vector[i].iov_len <= sizeof(pad));
            }
        }
        assert((longlen & 3) == 0);
        longlen >>= 2;

        if(longlen <= c->setup->maximum_request_length)
        {
            /* we don't need BIGREQUESTS. */
            shortlen = longlen;
            longlen = 0;
        }
        else if(longlen > xcb_get_maximum_request_length(c))
        {
            _xcb_conn_shutdown(c);
            return 0; /* server can't take this; maybe need BIGREQUESTS? */
        }

        /* set the length field. */
        ((uint16_t *) vector[0].iov_base)[1] = shortlen;
        if(!shortlen)
        {
            prefix[0] = ((uint32_t *) vector[0].iov_base)[0];
            prefix[1] = ++longlen;
            vector[0].iov_base = (uint32_t *) vector[0].iov_base + 1;
            vector[0].iov_len -= sizeof(uint32_t);
            --vector, ++veclen;
            vector[0].iov_base = prefix;
            vector[0].iov_len = sizeof(prefix);
        }
    }
    flags &= ~XCB_REQUEST_RAW;

    /* do we need to work around the X server bug described in glx.xml? */
    /* XXX: GetFBConfigs won't use BIG-REQUESTS in any sane
     * configuration, but that should be handled here anyway. */
    if(req->ext && !req->isvoid && !strcmp(req->ext->name, "GLX") &&
            ((req->opcode == 17 && ((uint32_t *) vector[0].iov_base)[1] == 0x10004) ||
             req->opcode == 21))
        workaround = WORKAROUND_GLX_GET_FB_CONFIGS_BUG;

    /* get a sequence number and arrange for delivery. */
    pthread_mutex_lock(&c->iolock);
    /* wait for other writing threads to get out of my way. */
    while(c->out.writing)
        pthread_cond_wait(&c->out.cond, &c->iolock);
    get_socket_back(c);

    /* send GetInputFocus (sync_req) when 64k-2 requests have been sent without
     * a reply. */
    if(req->isvoid && c->out.request == c->in.request_expected + (1 << 16) - 2)
        send_sync(c);
    /* Also send sync_req (could use NoOp) at 32-bit wrap to avoid having
     * applications see sequence 0 as that is used to indicate
     * an error in sending the request */
    if((unsigned int) (c->out.request + 1) == 0)
        send_sync(c);

    /* The above send_sync calls could drop the I/O lock, but this
     * thread will still exclude any other thread that tries to write,
     * so the sequence number postconditions still hold. */
    send_request(c, req->isvoid, workaround, flags, vector, veclen);
    request = c->has_error ? 0 : c->out.request;
    pthread_mutex_unlock(&c->iolock);
    return request;
}

int xcb_take_socket(xcb_connection_t *c, void (*return_socket)(void *closure), void *closure, int flags, uint64_t *sent)
{
    int ret;
    if(c->has_error)
        return 0;
    pthread_mutex_lock(&c->iolock);
    get_socket_back(c);
    ret = _xcb_out_flush_to(c, c->out.request);
    if(ret)
    {
        c->out.return_socket = return_socket;
        c->out.socket_closure = closure;
        if(flags)
            _xcb_in_expect_reply(c, c->out.request, WORKAROUND_EXTERNAL_SOCKET_OWNER, flags);
        assert(c->out.request == c->out.request_written);
        *sent = c->out.request;
    }
    pthread_mutex_unlock(&c->iolock);
    return ret;
}

int xcb_writev(xcb_connection_t *c, struct iovec *vector, int count, uint64_t requests)
{
    int ret;
    if(c->has_error)
        return 0;
    pthread_mutex_lock(&c->iolock);
    c->out.request += requests;
    ret = _xcb_out_send(c, vector, count);
    pthread_mutex_unlock(&c->iolock);
    return ret;
}

int xcb_flush(xcb_connection_t *c)
{
    int ret;
    if(c->has_error)
        return 0;
    pthread_mutex_lock(&c->iolock);
    ret = _xcb_out_flush_to(c, c->out.request);
    pthread_mutex_unlock(&c->iolock);
    return ret;
}

/* Private interface */

int _xcb_out_init(_xcb_out *out)
{
    if(pthread_cond_init(&out->socket_cond, 0))
        return 0;
    out->return_socket = 0;
    out->socket_closure = 0;
    out->socket_moving = 0;

    if(pthread_cond_init(&out->cond, 0))
        return 0;
    out->writing = 0;

    out->queue_len = 0;

    out->request = 0;
    out->request_written = 0;

    if(pthread_mutex_init(&out->reqlenlock, 0))
        return 0;
    out->maximum_request_length_tag = LAZY_NONE;

    return 1;
}

void _xcb_out_destroy(_xcb_out *out)
{
    pthread_cond_destroy(&out->cond);
    pthread_mutex_destroy(&out->reqlenlock);
}

int _xcb_out_send(xcb_connection_t *c, struct iovec *vector, int count)
{
    int ret = 1;
    while(ret && count)
        ret = _xcb_conn_wait(c, &c->out.cond, &vector, &count);
    c->out.request_written = c->out.request;
    pthread_cond_broadcast(&c->out.cond);
    _xcb_in_wake_up_next_reader(c);
    return ret;
}

void _xcb_out_send_sync(xcb_connection_t *c)
{
    /* wait for other writing threads to get out of my way. */
    while(c->out.writing)
        pthread_cond_wait(&c->out.cond, &c->iolock);
    get_socket_back(c);
    send_sync(c);
}

int _xcb_out_flush_to(xcb_connection_t *c, uint64_t request)
{
    assert(XCB_SEQUENCE_COMPARE(request, <=, c->out.request));
    if(XCB_SEQUENCE_COMPARE(c->out.request_written, >=, request))
        return 1;
    if(c->out.queue_len)
    {
        struct iovec vec;
        vec.iov_base = c->out.queue;
        vec.iov_len = c->out.queue_len;
        c->out.queue_len = 0;
        return _xcb_out_send(c, &vec, 1);
    }
    while(c->out.writing)
        pthread_cond_wait(&c->out.cond, &c->iolock);
    assert(XCB_SEQUENCE_COMPARE(c->out.request_written, >=, request));
    return 1;
}
>>>>>>> b5d1fd89
<|MERGE_RESOLUTION|>--- conflicted
+++ resolved
@@ -1,738 +1,373 @@
-<<<<<<< HEAD
-/* Copyright (C) 2001-2004 Bart Massey and Jamey Sharp.
- *
- * Permission is hereby granted, free of charge, to any person obtaining a
- * copy of this software and associated documentation files (the "Software"),
- * to deal in the Software without restriction, including without limitation
- * the rights to use, copy, modify, merge, publish, distribute, sublicense,
- * and/or sell copies of the Software, and to permit persons to whom the
- * Software is furnished to do so, subject to the following conditions:
- * 
- * The above copyright notice and this permission notice shall be included in
- * all copies or substantial portions of the Software.
- * 
- * THE SOFTWARE IS PROVIDED "AS IS", WITHOUT WARRANTY OF ANY KIND, EXPRESS OR
- * IMPLIED, INCLUDING BUT NOT LIMITED TO THE WARRANTIES OF MERCHANTABILITY,
- * FITNESS FOR A PARTICULAR PURPOSE AND NONINFRINGEMENT. IN NO EVENT SHALL THE
- * AUTHORS BE LIABLE FOR ANY CLAIM, DAMAGES OR OTHER LIABILITY, WHETHER IN AN
- * ACTION OF CONTRACT, TORT OR OTHERWISE, ARISING FROM, OUT OF OR IN
- * CONNECTION WITH THE SOFTWARE OR THE USE OR OTHER DEALINGS IN THE SOFTWARE.
- * 
- * Except as contained in this notice, the names of the authors or their
- * institutions shall not be used in advertising or otherwise to promote the
- * sale, use or other dealings in this Software without prior written
- * authorization from the authors.
- */
-
-/* Stuff that sends stuff to the server. */
-
-#include <assert.h>
-#include <stdlib.h>
-#include <unistd.h>
-#include <string.h>
-#include <X11/Xtrans/Xtrans.h>
-
-#include "xcb.h"
-#include "xcbext.h"
-#include "xcbint.h"
-#include "bigreq.h"
-
-static int write_block(xcb_connection_t *c, struct iovec *vector, int count)
-{
-    while(count && c->out.queue_len + vector[0].iov_len <= sizeof(c->out.queue))
-    {
-        memcpy(c->out.queue + c->out.queue_len, vector[0].iov_base, vector[0].iov_len);
-        c->out.queue_len += vector[0].iov_len;
-        vector[0].iov_base = (char *) vector[0].iov_base + vector[0].iov_len;
-        vector[0].iov_len = 0;
-        ++vector, --count;
-    }
-    if(!count)
-        return 1;
-
-    --vector, ++count;
-    vector[0].iov_base = c->out.queue;
-    vector[0].iov_len = c->out.queue_len;
-    c->out.queue_len = 0;
-    return _xcb_out_send(c, vector, count);
-}
-
-static void get_socket_back(xcb_connection_t *c)
-{
-    while(c->out.return_socket && c->out.socket_moving)
-        pthread_cond_wait(&c->out.socket_cond, &c->iolock);
-    if(!c->out.return_socket)
-        return;
-
-    c->out.socket_moving = 1;
-    pthread_mutex_unlock(&c->iolock);
-    c->out.return_socket(c->out.socket_closure);
-    pthread_mutex_lock(&c->iolock);
-    c->out.socket_moving = 0;
-
-    pthread_cond_broadcast(&c->out.socket_cond);
-    c->out.return_socket = 0;
-    c->out.socket_closure = 0;
-    _xcb_in_replies_done(c);
-}
-
-/* Public interface */
-
-void xcb_prefetch_maximum_request_length(xcb_connection_t *c)
-{
-    if(c->has_error)
-        return;
-    pthread_mutex_lock(&c->out.reqlenlock);
-    if(c->out.maximum_request_length_tag == LAZY_NONE)
-    {
-        const xcb_query_extension_reply_t *ext;
-        ext = xcb_get_extension_data(c, &xcb_big_requests_id);
-        if(ext && ext->present)
-        {
-            c->out.maximum_request_length_tag = LAZY_COOKIE;
-            c->out.maximum_request_length.cookie = xcb_big_requests_enable(c);
-        }
-        else
-        {
-            c->out.maximum_request_length_tag = LAZY_FORCED;
-            c->out.maximum_request_length.value = c->setup->maximum_request_length;
-        }
-    }
-    pthread_mutex_unlock(&c->out.reqlenlock);
-}
-
-uint32_t xcb_get_maximum_request_length(xcb_connection_t *c)
-{
-    if(c->has_error)
-        return 0;
-    xcb_prefetch_maximum_request_length(c);
-    pthread_mutex_lock(&c->out.reqlenlock);
-    if(c->out.maximum_request_length_tag == LAZY_COOKIE)
-    {
-        xcb_big_requests_enable_reply_t *r = xcb_big_requests_enable_reply(c, c->out.maximum_request_length.cookie, 0);
-        c->out.maximum_request_length_tag = LAZY_FORCED;
-        if(r)
-        {
-            c->out.maximum_request_length.value = r->maximum_request_length;
-            free(r);
-        }
-        else
-            c->out.maximum_request_length.value = c->setup->maximum_request_length;
-    }
-    pthread_mutex_unlock(&c->out.reqlenlock);
-    return c->out.maximum_request_length.value;
-}
-
-unsigned int xcb_send_request(xcb_connection_t *c, int flags, struct iovec *vector, const xcb_protocol_request_t *req)
-{
-    static const union {
-        struct {
-            uint8_t major;
-            uint8_t pad;
-            uint16_t len;
-        } fields;
-        uint32_t packet;
-    } sync_req = { { /* GetInputFocus */ 43, 0, 1 } };
-    uint64_t request;
-    uint32_t prefix[3] = { 0 };
-    int veclen = req->count;
-    enum workarounds workaround = WORKAROUND_NONE;
-
-    if(c->has_error)
-        return 0;
-
-    assert(c != 0);
-    assert(vector != 0);
-    assert(req->count > 0);
-
-    if(!(flags & XCB_REQUEST_RAW))
-    {
-        static const char pad[3];
-        unsigned int i;
-        uint16_t shortlen = 0;
-        size_t longlen = 0;
-        assert(vector[0].iov_len >= 4);
-        /* set the major opcode, and the minor opcode for extensions */
-        if(req->ext)
-        {
-            const xcb_query_extension_reply_t *extension = xcb_get_extension_data(c, req->ext);
-            if(!(extension && extension->present))
-            {
-                _xcb_conn_shutdown(c);
-                return 0;
-            }
-            ((uint8_t *) vector[0].iov_base)[0] = extension->major_opcode;
-            ((uint8_t *) vector[0].iov_base)[1] = req->opcode;
-        }
-        else
-            ((uint8_t *) vector[0].iov_base)[0] = req->opcode;
-
-        /* put together the length field, possibly using BIGREQUESTS */
-        for(i = 0; i < req->count; ++i)
-        {
-            longlen += vector[i].iov_len;
-            if(!vector[i].iov_base)
-            {
-                vector[i].iov_base = (char *) pad;
-                assert(vector[i].iov_len <= sizeof(pad));
-            }
-        }
-        assert((longlen & 3) == 0);
-        longlen >>= 2;
-
-        if(longlen <= c->setup->maximum_request_length)
-        {
-            /* we don't need BIGREQUESTS. */
-            shortlen = longlen;
-            longlen = 0;
-        }
-        else if(longlen > xcb_get_maximum_request_length(c))
-        {
-            _xcb_conn_shutdown(c);
-            return 0; /* server can't take this; maybe need BIGREQUESTS? */
-        }
-
-        /* set the length field. */
-        ((uint16_t *) vector[0].iov_base)[1] = shortlen;
-        if(!shortlen)
-            prefix[2] = ++longlen;
-    }
-    flags &= ~XCB_REQUEST_RAW;
-
-    /* do we need to work around the X server bug described in glx.xml? */
-    /* XXX: GetFBConfigs won't use BIG-REQUESTS in any sane
-     * configuration, but that should be handled here anyway. */
-    if(req->ext && !req->isvoid && !strcmp(req->ext->name, "GLX") &&
-            ((req->opcode == 17 && ((uint32_t *) vector[0].iov_base)[1] == 0x10004) ||
-             req->opcode == 21))
-        workaround = WORKAROUND_GLX_GET_FB_CONFIGS_BUG;
-
-    /* get a sequence number and arrange for delivery. */
-    pthread_mutex_lock(&c->iolock);
-    /* wait for other writing threads to get out of my way. */
-    while(c->out.writing)
-        pthread_cond_wait(&c->out.cond, &c->iolock);
-    get_socket_back(c);
-
-    request = ++c->out.request;
-    /* send GetInputFocus (sync_req) when 64k-2 requests have been sent without
-     * a reply.
-     * Also send sync_req (could use NoOp) at 32-bit wrap to avoid having
-     * applications see sequence 0 as that is used to indicate
-     * an error in sending the request */
-    while((req->isvoid &&
-	c->out.request == c->in.request_expected + (1 << 16) - 1) ||
-       request == 0)
-    {
-        prefix[0] = sync_req.packet;
-        _xcb_in_expect_reply(c, request, WORKAROUND_NONE, XCB_REQUEST_DISCARD_REPLY);
-        c->in.request_expected = c->out.request;
-	request = ++c->out.request;
-    }
-
-    if(workaround != WORKAROUND_NONE || flags != 0)
-        _xcb_in_expect_reply(c, request, workaround, flags);
-    if(!req->isvoid)
-        c->in.request_expected = c->out.request;
-
-    if(prefix[0] || prefix[2])
-    {
-        --vector, ++veclen;
-        if(prefix[2])
-        {
-            prefix[1] = ((uint32_t *) vector[1].iov_base)[0];
-            vector[1].iov_base = (caddr_t)((uint32_t *) vector[1].iov_base + 1);
-            vector[1].iov_len -= sizeof(uint32_t);
-        }
-        vector[0].iov_len = sizeof(uint32_t) * ((prefix[0] ? 1 : 0) + (prefix[2] ? 2 : 0));
-        vector[0].iov_base = (caddr_t)(prefix + !prefix[0]);
-    }
-
-    if(!write_block(c, vector, veclen))
-    {
-        _xcb_conn_shutdown(c);
-        request = 0;
-    }
-    pthread_mutex_unlock(&c->iolock);
-    return request;
-}
-
-int xcb_take_socket(xcb_connection_t *c, void (*return_socket)(void *closure), void *closure, int flags, uint64_t *sent)
-{
-    int ret;
-    if(c->has_error)
-        return 0;
-    pthread_mutex_lock(&c->iolock);
-    get_socket_back(c);
-    ret = _xcb_out_flush_to(c, c->out.request);
-    if(ret)
-    {
-        c->out.return_socket = return_socket;
-        c->out.socket_closure = closure;
-        if(flags)
-            _xcb_in_expect_reply(c, c->out.request, WORKAROUND_EXTERNAL_SOCKET_OWNER, flags);
-        assert(c->out.request == c->out.request_written);
-        *sent = c->out.request;
-    }
-    pthread_mutex_unlock(&c->iolock);
-    return ret;
-}
-
-int xcb_writev(xcb_connection_t *c, struct iovec *vector, int count, uint64_t requests)
-{
-    int ret;
-    if(c->has_error)
-        return 0;
-    pthread_mutex_lock(&c->iolock);
-    c->out.request += requests;
-    ret = _xcb_out_send(c, vector, count);
-    pthread_mutex_unlock(&c->iolock);
-    return ret;
-}
-
-int xcb_flush(xcb_connection_t *c)
-{
-    int ret;
-    if(c->has_error)
-        return 0;
-    pthread_mutex_lock(&c->iolock);
-    ret = _xcb_out_flush_to(c, c->out.request);
-    pthread_mutex_unlock(&c->iolock);
-    return ret;
-}
-
-/* Private interface */
-
-int _xcb_out_init(_xcb_out *out)
-{
-    if(pthread_cond_init(&out->socket_cond, 0))
-        return 0;
-    out->return_socket = 0;
-    out->socket_closure = 0;
-    out->socket_moving = 0;
-
-    if(pthread_cond_init(&out->cond, 0))
-        return 0;
-    out->writing = 0;
-
-    out->queue_len = 0;
-
-    out->request = 0;
-    out->request_written = 0;
-
-    if(pthread_mutex_init(&out->reqlenlock, 0))
-        return 0;
-    out->maximum_request_length_tag = LAZY_NONE;
-
-    return 1;
-}
-
-void _xcb_out_destroy(_xcb_out *out)
-{
-    pthread_cond_destroy(&out->cond);
-    pthread_mutex_destroy(&out->reqlenlock);
-}
-
-int _xcb_out_send(xcb_connection_t *c, struct iovec *vector, int count)
-{
-    int ret = 1;
-    while(ret && count)
-        ret = _xcb_conn_wait(c, &c->out.cond, &vector, &count);
-    c->out.request_written = c->out.request;
-    pthread_cond_broadcast(&c->out.cond);
-    _xcb_in_wake_up_next_reader(c);
-    return ret;
-}
-
-int _xcb_out_flush_to(xcb_connection_t *c, uint64_t request)
-{
-    assert(XCB_SEQUENCE_COMPARE(request, <=, c->out.request));
-    if(XCB_SEQUENCE_COMPARE(c->out.request_written, >=, request))
-        return 1;
-    if(c->out.queue_len)
-    {
-        struct iovec vec;
-        vec.iov_base = c->out.queue;
-        vec.iov_len = c->out.queue_len;
-        c->out.queue_len = 0;
-        return _xcb_out_send(c, &vec, 1);
-    }
-    while(c->out.writing)
-        pthread_cond_wait(&c->out.cond, &c->iolock);
-    assert(XCB_SEQUENCE_COMPARE(c->out.request_written, >=, request));
-    return 1;
-}
-=======
-/* Copyright (C) 2001-2004 Bart Massey and Jamey Sharp.
- *
- * Permission is hereby granted, free of charge, to any person obtaining a
- * copy of this software and associated documentation files (the "Software"),
- * to deal in the Software without restriction, including without limitation
- * the rights to use, copy, modify, merge, publish, distribute, sublicense,
- * and/or sell copies of the Software, and to permit persons to whom the
- * Software is furnished to do so, subject to the following conditions:
- * 
- * The above copyright notice and this permission notice shall be included in
- * all copies or substantial portions of the Software.
- * 
- * THE SOFTWARE IS PROVIDED "AS IS", WITHOUT WARRANTY OF ANY KIND, EXPRESS OR
- * IMPLIED, INCLUDING BUT NOT LIMITED TO THE WARRANTIES OF MERCHANTABILITY,
- * FITNESS FOR A PARTICULAR PURPOSE AND NONINFRINGEMENT. IN NO EVENT SHALL THE
- * AUTHORS BE LIABLE FOR ANY CLAIM, DAMAGES OR OTHER LIABILITY, WHETHER IN AN
- * ACTION OF CONTRACT, TORT OR OTHERWISE, ARISING FROM, OUT OF OR IN
- * CONNECTION WITH THE SOFTWARE OR THE USE OR OTHER DEALINGS IN THE SOFTWARE.
- * 
- * Except as contained in this notice, the names of the authors or their
- * institutions shall not be used in advertising or otherwise to promote the
- * sale, use or other dealings in this Software without prior written
- * authorization from the authors.
- */
-
-/* Stuff that sends stuff to the server. */
-
-#include <assert.h>
-#include <stdlib.h>
-#include <unistd.h>
-#include <string.h>
-
-#include "xcb.h"
-#include "xcbext.h"
-#include "xcbint.h"
-#include "bigreq.h"
-
-static inline void send_request(xcb_connection_t *c, int isvoid, enum workarounds workaround, int flags, struct iovec *vector, int count)
-{
-    if(c->has_error)
-        return;
-
-    ++c->out.request;
-    if(!isvoid)
-        c->in.request_expected = c->out.request;
-    if(workaround != WORKAROUND_NONE || flags != 0)
-        _xcb_in_expect_reply(c, c->out.request, workaround, flags);
-
-    while(count && c->out.queue_len + vector[0].iov_len <= sizeof(c->out.queue))
-    {
-        memcpy(c->out.queue + c->out.queue_len, vector[0].iov_base, vector[0].iov_len);
-        c->out.queue_len += vector[0].iov_len;
-        vector[0].iov_base = (char *) vector[0].iov_base + vector[0].iov_len;
-        vector[0].iov_len = 0;
-        ++vector, --count;
-    }
-    if(!count)
-        return;
-
-    --vector, ++count;
-    vector[0].iov_base = c->out.queue;
-    vector[0].iov_len = c->out.queue_len;
-    c->out.queue_len = 0;
-    _xcb_out_send(c, vector, count);
-}
-
-static void send_sync(xcb_connection_t *c)
-{
-    static const union {
-        struct {
-            uint8_t major;
-            uint8_t pad;
-            uint16_t len;
-        } fields;
-        uint32_t packet;
-    } sync_req = { { /* GetInputFocus */ 43, 0, 1 } };
-    struct iovec vector[2];
-    vector[1].iov_base = (char *) &sync_req;
-    vector[1].iov_len = sizeof(sync_req);
-    send_request(c, 0, WORKAROUND_NONE, XCB_REQUEST_DISCARD_REPLY, vector + 1, 1);
-}
-
-static void get_socket_back(xcb_connection_t *c)
-{
-    while(c->out.return_socket && c->out.socket_moving)
-        pthread_cond_wait(&c->out.socket_cond, &c->iolock);
-    if(!c->out.return_socket)
-        return;
-
-    c->out.socket_moving = 1;
-    pthread_mutex_unlock(&c->iolock);
-    c->out.return_socket(c->out.socket_closure);
-    pthread_mutex_lock(&c->iolock);
-    c->out.socket_moving = 0;
-
-    pthread_cond_broadcast(&c->out.socket_cond);
-    c->out.return_socket = 0;
-    c->out.socket_closure = 0;
-    _xcb_in_replies_done(c);
-}
-
-/* Public interface */
-
-void xcb_prefetch_maximum_request_length(xcb_connection_t *c)
-{
-    if(c->has_error)
-        return;
-    pthread_mutex_lock(&c->out.reqlenlock);
-    if(c->out.maximum_request_length_tag == LAZY_NONE)
-    {
-        const xcb_query_extension_reply_t *ext;
-        ext = xcb_get_extension_data(c, &xcb_big_requests_id);
-        if(ext && ext->present)
-        {
-            c->out.maximum_request_length_tag = LAZY_COOKIE;
-            c->out.maximum_request_length.cookie = xcb_big_requests_enable(c);
-        }
-        else
-        {
-            c->out.maximum_request_length_tag = LAZY_FORCED;
-            c->out.maximum_request_length.value = c->setup->maximum_request_length;
-        }
-    }
-    pthread_mutex_unlock(&c->out.reqlenlock);
-}
-
-uint32_t xcb_get_maximum_request_length(xcb_connection_t *c)
-{
-    if(c->has_error)
-        return 0;
-    xcb_prefetch_maximum_request_length(c);
-    pthread_mutex_lock(&c->out.reqlenlock);
-    if(c->out.maximum_request_length_tag == LAZY_COOKIE)
-    {
-        xcb_big_requests_enable_reply_t *r = xcb_big_requests_enable_reply(c, c->out.maximum_request_length.cookie, 0);
-        c->out.maximum_request_length_tag = LAZY_FORCED;
-        if(r)
-        {
-            c->out.maximum_request_length.value = r->maximum_request_length;
-            free(r);
-        }
-        else
-            c->out.maximum_request_length.value = c->setup->maximum_request_length;
-    }
-    pthread_mutex_unlock(&c->out.reqlenlock);
-    return c->out.maximum_request_length.value;
-}
-
-unsigned int xcb_send_request(xcb_connection_t *c, int flags, struct iovec *vector, const xcb_protocol_request_t *req)
-{
-    uint64_t request;
-    uint32_t prefix[2];
-    int veclen = req->count;
-    enum workarounds workaround = WORKAROUND_NONE;
-
-    if(c->has_error)
-        return 0;
-
-    assert(c != 0);
-    assert(vector != 0);
-    assert(req->count > 0);
-
-    if(!(flags & XCB_REQUEST_RAW))
-    {
-        static const char pad[3];
-        unsigned int i;
-        uint16_t shortlen = 0;
-        size_t longlen = 0;
-        assert(vector[0].iov_len >= 4);
-        /* set the major opcode, and the minor opcode for extensions */
-        if(req->ext)
-        {
-            const xcb_query_extension_reply_t *extension = xcb_get_extension_data(c, req->ext);
-            if(!(extension && extension->present))
-            {
-                _xcb_conn_shutdown(c);
-                return 0;
-            }
-            ((uint8_t *) vector[0].iov_base)[0] = extension->major_opcode;
-            ((uint8_t *) vector[0].iov_base)[1] = req->opcode;
-        }
-        else
-            ((uint8_t *) vector[0].iov_base)[0] = req->opcode;
-
-        /* put together the length field, possibly using BIGREQUESTS */
-        for(i = 0; i < req->count; ++i)
-        {
-            longlen += vector[i].iov_len;
-            if(!vector[i].iov_base)
-            {
-                vector[i].iov_base = (char *) pad;
-                assert(vector[i].iov_len <= sizeof(pad));
-            }
-        }
-        assert((longlen & 3) == 0);
-        longlen >>= 2;
-
-        if(longlen <= c->setup->maximum_request_length)
-        {
-            /* we don't need BIGREQUESTS. */
-            shortlen = longlen;
-            longlen = 0;
-        }
-        else if(longlen > xcb_get_maximum_request_length(c))
-        {
-            _xcb_conn_shutdown(c);
-            return 0; /* server can't take this; maybe need BIGREQUESTS? */
-        }
-
-        /* set the length field. */
-        ((uint16_t *) vector[0].iov_base)[1] = shortlen;
-        if(!shortlen)
-        {
-            prefix[0] = ((uint32_t *) vector[0].iov_base)[0];
-            prefix[1] = ++longlen;
-            vector[0].iov_base = (uint32_t *) vector[0].iov_base + 1;
-            vector[0].iov_len -= sizeof(uint32_t);
-            --vector, ++veclen;
-            vector[0].iov_base = prefix;
-            vector[0].iov_len = sizeof(prefix);
-        }
-    }
-    flags &= ~XCB_REQUEST_RAW;
-
-    /* do we need to work around the X server bug described in glx.xml? */
-    /* XXX: GetFBConfigs won't use BIG-REQUESTS in any sane
-     * configuration, but that should be handled here anyway. */
-    if(req->ext && !req->isvoid && !strcmp(req->ext->name, "GLX") &&
-            ((req->opcode == 17 && ((uint32_t *) vector[0].iov_base)[1] == 0x10004) ||
-             req->opcode == 21))
-        workaround = WORKAROUND_GLX_GET_FB_CONFIGS_BUG;
-
-    /* get a sequence number and arrange for delivery. */
-    pthread_mutex_lock(&c->iolock);
-    /* wait for other writing threads to get out of my way. */
-    while(c->out.writing)
-        pthread_cond_wait(&c->out.cond, &c->iolock);
-    get_socket_back(c);
-
-    /* send GetInputFocus (sync_req) when 64k-2 requests have been sent without
-     * a reply. */
-    if(req->isvoid && c->out.request == c->in.request_expected + (1 << 16) - 2)
-        send_sync(c);
-    /* Also send sync_req (could use NoOp) at 32-bit wrap to avoid having
-     * applications see sequence 0 as that is used to indicate
-     * an error in sending the request */
-    if((unsigned int) (c->out.request + 1) == 0)
-        send_sync(c);
-
-    /* The above send_sync calls could drop the I/O lock, but this
-     * thread will still exclude any other thread that tries to write,
-     * so the sequence number postconditions still hold. */
-    send_request(c, req->isvoid, workaround, flags, vector, veclen);
-    request = c->has_error ? 0 : c->out.request;
-    pthread_mutex_unlock(&c->iolock);
-    return request;
-}
-
-int xcb_take_socket(xcb_connection_t *c, void (*return_socket)(void *closure), void *closure, int flags, uint64_t *sent)
-{
-    int ret;
-    if(c->has_error)
-        return 0;
-    pthread_mutex_lock(&c->iolock);
-    get_socket_back(c);
-    ret = _xcb_out_flush_to(c, c->out.request);
-    if(ret)
-    {
-        c->out.return_socket = return_socket;
-        c->out.socket_closure = closure;
-        if(flags)
-            _xcb_in_expect_reply(c, c->out.request, WORKAROUND_EXTERNAL_SOCKET_OWNER, flags);
-        assert(c->out.request == c->out.request_written);
-        *sent = c->out.request;
-    }
-    pthread_mutex_unlock(&c->iolock);
-    return ret;
-}
-
-int xcb_writev(xcb_connection_t *c, struct iovec *vector, int count, uint64_t requests)
-{
-    int ret;
-    if(c->has_error)
-        return 0;
-    pthread_mutex_lock(&c->iolock);
-    c->out.request += requests;
-    ret = _xcb_out_send(c, vector, count);
-    pthread_mutex_unlock(&c->iolock);
-    return ret;
-}
-
-int xcb_flush(xcb_connection_t *c)
-{
-    int ret;
-    if(c->has_error)
-        return 0;
-    pthread_mutex_lock(&c->iolock);
-    ret = _xcb_out_flush_to(c, c->out.request);
-    pthread_mutex_unlock(&c->iolock);
-    return ret;
-}
-
-/* Private interface */
-
-int _xcb_out_init(_xcb_out *out)
-{
-    if(pthread_cond_init(&out->socket_cond, 0))
-        return 0;
-    out->return_socket = 0;
-    out->socket_closure = 0;
-    out->socket_moving = 0;
-
-    if(pthread_cond_init(&out->cond, 0))
-        return 0;
-    out->writing = 0;
-
-    out->queue_len = 0;
-
-    out->request = 0;
-    out->request_written = 0;
-
-    if(pthread_mutex_init(&out->reqlenlock, 0))
-        return 0;
-    out->maximum_request_length_tag = LAZY_NONE;
-
-    return 1;
-}
-
-void _xcb_out_destroy(_xcb_out *out)
-{
-    pthread_cond_destroy(&out->cond);
-    pthread_mutex_destroy(&out->reqlenlock);
-}
-
-int _xcb_out_send(xcb_connection_t *c, struct iovec *vector, int count)
-{
-    int ret = 1;
-    while(ret && count)
-        ret = _xcb_conn_wait(c, &c->out.cond, &vector, &count);
-    c->out.request_written = c->out.request;
-    pthread_cond_broadcast(&c->out.cond);
-    _xcb_in_wake_up_next_reader(c);
-    return ret;
-}
-
-void _xcb_out_send_sync(xcb_connection_t *c)
-{
-    /* wait for other writing threads to get out of my way. */
-    while(c->out.writing)
-        pthread_cond_wait(&c->out.cond, &c->iolock);
-    get_socket_back(c);
-    send_sync(c);
-}
-
-int _xcb_out_flush_to(xcb_connection_t *c, uint64_t request)
-{
-    assert(XCB_SEQUENCE_COMPARE(request, <=, c->out.request));
-    if(XCB_SEQUENCE_COMPARE(c->out.request_written, >=, request))
-        return 1;
-    if(c->out.queue_len)
-    {
-        struct iovec vec;
-        vec.iov_base = c->out.queue;
-        vec.iov_len = c->out.queue_len;
-        c->out.queue_len = 0;
-        return _xcb_out_send(c, &vec, 1);
-    }
-    while(c->out.writing)
-        pthread_cond_wait(&c->out.cond, &c->iolock);
-    assert(XCB_SEQUENCE_COMPARE(c->out.request_written, >=, request));
-    return 1;
-}
->>>>>>> b5d1fd89
+/* Copyright (C) 2001-2004 Bart Massey and Jamey Sharp.
+ *
+ * Permission is hereby granted, free of charge, to any person obtaining a
+ * copy of this software and associated documentation files (the "Software"),
+ * to deal in the Software without restriction, including without limitation
+ * the rights to use, copy, modify, merge, publish, distribute, sublicense,
+ * and/or sell copies of the Software, and to permit persons to whom the
+ * Software is furnished to do so, subject to the following conditions:
+ * 
+ * The above copyright notice and this permission notice shall be included in
+ * all copies or substantial portions of the Software.
+ * 
+ * THE SOFTWARE IS PROVIDED "AS IS", WITHOUT WARRANTY OF ANY KIND, EXPRESS OR
+ * IMPLIED, INCLUDING BUT NOT LIMITED TO THE WARRANTIES OF MERCHANTABILITY,
+ * FITNESS FOR A PARTICULAR PURPOSE AND NONINFRINGEMENT. IN NO EVENT SHALL THE
+ * AUTHORS BE LIABLE FOR ANY CLAIM, DAMAGES OR OTHER LIABILITY, WHETHER IN AN
+ * ACTION OF CONTRACT, TORT OR OTHERWISE, ARISING FROM, OUT OF OR IN
+ * CONNECTION WITH THE SOFTWARE OR THE USE OR OTHER DEALINGS IN THE SOFTWARE.
+ * 
+ * Except as contained in this notice, the names of the authors or their
+ * institutions shall not be used in advertising or otherwise to promote the
+ * sale, use or other dealings in this Software without prior written
+ * authorization from the authors.
+ */
+
+/* Stuff that sends stuff to the server. */
+
+#include <assert.h>
+#include <stdlib.h>
+#include <unistd.h>
+#include <string.h>
+#include <X11/Xtrans/Xtrans.h>
+
+#include "xcb.h"
+#include "xcbext.h"
+#include "xcbint.h"
+#include "bigreq.h"
+
+static __inline void send_request(xcb_connection_t *c, int isvoid, enum workarounds workaround, int flags, struct iovec *vector, int count)
+{
+    if(c->has_error)
+        return;
+
+    ++c->out.request;
+    if(!isvoid)
+        c->in.request_expected = c->out.request;
+    if(workaround != WORKAROUND_NONE || flags != 0)
+        _xcb_in_expect_reply(c, c->out.request, workaround, flags);
+
+    while(count && c->out.queue_len + vector[0].iov_len <= sizeof(c->out.queue))
+    {
+        memcpy(c->out.queue + c->out.queue_len, vector[0].iov_base, vector[0].iov_len);
+        c->out.queue_len += vector[0].iov_len;
+        vector[0].iov_base = (char *) vector[0].iov_base + vector[0].iov_len;
+        vector[0].iov_len = 0;
+        ++vector, --count;
+    }
+    if(!count)
+        return;
+
+    --vector, ++count;
+    vector[0].iov_base = c->out.queue;
+    vector[0].iov_len = c->out.queue_len;
+    c->out.queue_len = 0;
+    _xcb_out_send(c, vector, count);
+}
+
+static void send_sync(xcb_connection_t *c)
+{
+    static const union {
+        struct {
+            uint8_t major;
+            uint8_t pad;
+            uint16_t len;
+        } fields;
+        uint32_t packet;
+    } sync_req = { { /* GetInputFocus */ 43, 0, 1 } };
+    struct iovec vector[2];
+    vector[1].iov_base = (char *) &sync_req;
+    vector[1].iov_len = sizeof(sync_req);
+    send_request(c, 0, WORKAROUND_NONE, XCB_REQUEST_DISCARD_REPLY, vector + 1, 1);
+}
+
+static void get_socket_back(xcb_connection_t *c)
+{
+    while(c->out.return_socket && c->out.socket_moving)
+        pthread_cond_wait(&c->out.socket_cond, &c->iolock);
+    if(!c->out.return_socket)
+        return;
+
+    c->out.socket_moving = 1;
+    pthread_mutex_unlock(&c->iolock);
+    c->out.return_socket(c->out.socket_closure);
+    pthread_mutex_lock(&c->iolock);
+    c->out.socket_moving = 0;
+
+    pthread_cond_broadcast(&c->out.socket_cond);
+    c->out.return_socket = 0;
+    c->out.socket_closure = 0;
+    _xcb_in_replies_done(c);
+}
+
+/* Public interface */
+
+void xcb_prefetch_maximum_request_length(xcb_connection_t *c)
+{
+    if(c->has_error)
+        return;
+    pthread_mutex_lock(&c->out.reqlenlock);
+    if(c->out.maximum_request_length_tag == LAZY_NONE)
+    {
+        const xcb_query_extension_reply_t *ext;
+        ext = xcb_get_extension_data(c, &xcb_big_requests_id);
+        if(ext && ext->present)
+        {
+            c->out.maximum_request_length_tag = LAZY_COOKIE;
+            c->out.maximum_request_length.cookie = xcb_big_requests_enable(c);
+        }
+        else
+        {
+            c->out.maximum_request_length_tag = LAZY_FORCED;
+            c->out.maximum_request_length.value = c->setup->maximum_request_length;
+        }
+    }
+    pthread_mutex_unlock(&c->out.reqlenlock);
+}
+
+uint32_t xcb_get_maximum_request_length(xcb_connection_t *c)
+{
+    if(c->has_error)
+        return 0;
+    xcb_prefetch_maximum_request_length(c);
+    pthread_mutex_lock(&c->out.reqlenlock);
+    if(c->out.maximum_request_length_tag == LAZY_COOKIE)
+    {
+        xcb_big_requests_enable_reply_t *r = xcb_big_requests_enable_reply(c, c->out.maximum_request_length.cookie, 0);
+        c->out.maximum_request_length_tag = LAZY_FORCED;
+        if(r)
+        {
+            c->out.maximum_request_length.value = r->maximum_request_length;
+            free(r);
+        }
+        else
+            c->out.maximum_request_length.value = c->setup->maximum_request_length;
+    }
+    pthread_mutex_unlock(&c->out.reqlenlock);
+    return c->out.maximum_request_length.value;
+}
+
+unsigned int xcb_send_request(xcb_connection_t *c, int flags, struct iovec *vector, const xcb_protocol_request_t *req)
+{
+    uint64_t request;
+    uint32_t prefix[2];
+    int veclen = req->count;
+    enum workarounds workaround = WORKAROUND_NONE;
+
+    if(c->has_error)
+        return 0;
+
+    assert(c != 0);
+    assert(vector != 0);
+    assert(req->count > 0);
+
+    if(!(flags & XCB_REQUEST_RAW))
+    {
+        static const char pad[3];
+        unsigned int i;
+        uint16_t shortlen = 0;
+        size_t longlen = 0;
+        assert(vector[0].iov_len >= 4);
+        /* set the major opcode, and the minor opcode for extensions */
+        if(req->ext)
+        {
+            const xcb_query_extension_reply_t *extension = xcb_get_extension_data(c, req->ext);
+            if(!(extension && extension->present))
+            {
+                _xcb_conn_shutdown(c);
+                return 0;
+            }
+            ((uint8_t *) vector[0].iov_base)[0] = extension->major_opcode;
+            ((uint8_t *) vector[0].iov_base)[1] = req->opcode;
+        }
+        else
+            ((uint8_t *) vector[0].iov_base)[0] = req->opcode;
+
+        /* put together the length field, possibly using BIGREQUESTS */
+        for(i = 0; i < req->count; ++i)
+        {
+            longlen += vector[i].iov_len;
+            if(!vector[i].iov_base)
+            {
+                vector[i].iov_base = (char *) pad;
+                assert(vector[i].iov_len <= sizeof(pad));
+            }
+        }
+        assert((longlen & 3) == 0);
+        longlen >>= 2;
+
+        if(longlen <= c->setup->maximum_request_length)
+        {
+            /* we don't need BIGREQUESTS. */
+            shortlen = longlen;
+            longlen = 0;
+        }
+        else if(longlen > xcb_get_maximum_request_length(c))
+        {
+            _xcb_conn_shutdown(c);
+            return 0; /* server can't take this; maybe need BIGREQUESTS? */
+        }
+
+        /* set the length field. */
+        ((uint16_t *) vector[0].iov_base)[1] = shortlen;
+        if(!shortlen)
+        {
+            prefix[0] = ((uint32_t *) vector[0].iov_base)[0];
+            prefix[1] = ++longlen;
+            vector[0].iov_base = (caddr_t)((uint32_t *) vector[0].iov_base + 1);
+            vector[0].iov_len -= sizeof(uint32_t);
+            --vector, ++veclen;
+            vector[0].iov_base = (caddr_t)prefix;
+            vector[0].iov_len = sizeof(prefix);
+        }
+    }
+    flags &= ~XCB_REQUEST_RAW;
+
+    /* do we need to work around the X server bug described in glx.xml? */
+    /* XXX: GetFBConfigs won't use BIG-REQUESTS in any sane
+     * configuration, but that should be handled here anyway. */
+    if(req->ext && !req->isvoid && !strcmp(req->ext->name, "GLX") &&
+            ((req->opcode == 17 && ((uint32_t *) vector[0].iov_base)[1] == 0x10004) ||
+             req->opcode == 21))
+        workaround = WORKAROUND_GLX_GET_FB_CONFIGS_BUG;
+
+    /* get a sequence number and arrange for delivery. */
+    pthread_mutex_lock(&c->iolock);
+    /* wait for other writing threads to get out of my way. */
+    while(c->out.writing)
+        pthread_cond_wait(&c->out.cond, &c->iolock);
+    get_socket_back(c);
+
+    /* send GetInputFocus (sync_req) when 64k-2 requests have been sent without
+     * a reply. */
+    if(req->isvoid && c->out.request == c->in.request_expected + (1 << 16) - 2)
+        send_sync(c);
+    /* Also send sync_req (could use NoOp) at 32-bit wrap to avoid having
+     * applications see sequence 0 as that is used to indicate
+     * an error in sending the request */
+    if((unsigned int) (c->out.request + 1) == 0)
+        send_sync(c);
+
+    /* The above send_sync calls could drop the I/O lock, but this
+     * thread will still exclude any other thread that tries to write,
+     * so the sequence number postconditions still hold. */
+    send_request(c, req->isvoid, workaround, flags, vector, veclen);
+    request = c->has_error ? 0 : c->out.request;
+    pthread_mutex_unlock(&c->iolock);
+    return request;
+}
+
+int xcb_take_socket(xcb_connection_t *c, void (*return_socket)(void *closure), void *closure, int flags, uint64_t *sent)
+{
+    int ret;
+    if(c->has_error)
+        return 0;
+    pthread_mutex_lock(&c->iolock);
+    get_socket_back(c);
+    ret = _xcb_out_flush_to(c, c->out.request);
+    if(ret)
+    {
+        c->out.return_socket = return_socket;
+        c->out.socket_closure = closure;
+        if(flags)
+            _xcb_in_expect_reply(c, c->out.request, WORKAROUND_EXTERNAL_SOCKET_OWNER, flags);
+        assert(c->out.request == c->out.request_written);
+        *sent = c->out.request;
+    }
+    pthread_mutex_unlock(&c->iolock);
+    return ret;
+}
+
+int xcb_writev(xcb_connection_t *c, struct iovec *vector, int count, uint64_t requests)
+{
+    int ret;
+    if(c->has_error)
+        return 0;
+    pthread_mutex_lock(&c->iolock);
+    c->out.request += requests;
+    ret = _xcb_out_send(c, vector, count);
+    pthread_mutex_unlock(&c->iolock);
+    return ret;
+}
+
+int xcb_flush(xcb_connection_t *c)
+{
+    int ret;
+    if(c->has_error)
+        return 0;
+    pthread_mutex_lock(&c->iolock);
+    ret = _xcb_out_flush_to(c, c->out.request);
+    pthread_mutex_unlock(&c->iolock);
+    return ret;
+}
+
+/* Private interface */
+
+int _xcb_out_init(_xcb_out *out)
+{
+    if(pthread_cond_init(&out->socket_cond, 0))
+        return 0;
+    out->return_socket = 0;
+    out->socket_closure = 0;
+    out->socket_moving = 0;
+
+    if(pthread_cond_init(&out->cond, 0))
+        return 0;
+    out->writing = 0;
+
+    out->queue_len = 0;
+
+    out->request = 0;
+    out->request_written = 0;
+
+    if(pthread_mutex_init(&out->reqlenlock, 0))
+        return 0;
+    out->maximum_request_length_tag = LAZY_NONE;
+
+    return 1;
+}
+
+void _xcb_out_destroy(_xcb_out *out)
+{
+    pthread_cond_destroy(&out->cond);
+    pthread_mutex_destroy(&out->reqlenlock);
+}
+
+int _xcb_out_send(xcb_connection_t *c, struct iovec *vector, int count)
+{
+    int ret = 1;
+    while(ret && count)
+        ret = _xcb_conn_wait(c, &c->out.cond, &vector, &count);
+    c->out.request_written = c->out.request;
+    pthread_cond_broadcast(&c->out.cond);
+    _xcb_in_wake_up_next_reader(c);
+    return ret;
+}
+
+void _xcb_out_send_sync(xcb_connection_t *c)
+{
+    /* wait for other writing threads to get out of my way. */
+    while(c->out.writing)
+        pthread_cond_wait(&c->out.cond, &c->iolock);
+    get_socket_back(c);
+    send_sync(c);
+}
+
+int _xcb_out_flush_to(xcb_connection_t *c, uint64_t request)
+{
+    assert(XCB_SEQUENCE_COMPARE(request, <=, c->out.request));
+    if(XCB_SEQUENCE_COMPARE(c->out.request_written, >=, request))
+        return 1;
+    if(c->out.queue_len)
+    {
+        struct iovec vec;
+        vec.iov_base = c->out.queue;
+        vec.iov_len = c->out.queue_len;
+        c->out.queue_len = 0;
+        return _xcb_out_send(c, &vec, 1);
+    }
+    while(c->out.writing)
+        pthread_cond_wait(&c->out.cond, &c->iolock);
+    assert(XCB_SEQUENCE_COMPARE(c->out.request_written, >=, request));
+    return 1;
+}