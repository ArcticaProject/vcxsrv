--- conflicted
+++ resolved
@@ -1,4 +1,3 @@
-<<<<<<< HEAD
 /* Copyright (C) 2009 Jatin Golani.
  *
  * Permission is hereby granted, free of charge, to any person obtaining a
@@ -56,51 +55,4 @@
 #define XCB_EXTERN __declspec(dllimport) extern
 #endif
 
-#endif /* xcb_windefs.h */
-=======
-/* Copyright (C) 2009 Jatin Golani.
- *
- * Permission is hereby granted, free of charge, to any person obtaining a
- * copy of this software and associated documentation files (the "Software"),
- * to deal in the Software without restriction, including without limitation
- * the rights to use, copy, modify, merge, publish, distribute, sublicense,
- * and/or sell copies of the Software, and to permit persons to whom the
- * Software is furnished to do so, subject to the following conditions:
- * 
- * The above copyright notice and this permission notice shall be included in
- * all copies or substantial portions of the Software.
- * 
- * THE SOFTWARE IS PROVIDED "AS IS", WITHOUT WARRANTY OF ANY KIND, EXPRESS OR
- * IMPLIED, INCLUDING BUT NOT LIMITED TO THE WARRANTIES OF MERCHANTABILITY,
- * FITNESS FOR A PARTICULAR PURPOSE AND NONINFRINGEMENT. IN NO EVENT SHALL THE
- * AUTHORS BE LIABLE FOR ANY CLAIM, DAMAGES OR OTHER LIABILITY, WHETHER IN AN
- * ACTION OF CONTRACT, TORT OR OTHERWISE, ARISING FROM, OUT OF OR IN
- * CONNECTION WITH THE SOFTWARE OR THE USE OR OTHER DEALINGS IN THE SOFTWARE.
- * 
- * Except as contained in this notice, the names of the authors or their
- * institutions shall not be used in advertising or otherwise to promote the
- * sale, use or other dealings in this Software without prior written
- * authorization from the authors.
- */
-
-
-#ifndef _XCB_WINDEFS_H
-#define _XCB_WINDEFS_H
-
-#ifndef WINVER
-#define WINVER 0x0501 /* required for getaddrinfo/freeaddrinfo defined only for WinXP and above */
-#endif
-
-#include <winsock2.h>
-#include <ws2tcpip.h>
-#include <windef.h>
-
-struct iovec  {
-    void *iov_base;	/* Pointer to data.  */
-    int iov_len;	/* Length of data.  */ 
-};
-
-typedef unsigned int in_addr_t;
-
-#endif /* xcb_windefs.h */
->>>>>>> 6ce1d8f0
+#endif /* xcb_windefs.h */