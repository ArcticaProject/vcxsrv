--- conflicted
+++ resolved
@@ -1,565 +1,282 @@
-<<<<<<< HEAD
-#                                               -*- Autoconf -*-
-# Process this file with autoconf to produce a configure script.
-
-AC_PREREQ(2.57)
-AC_INIT([libxcb],
-        1.7,
-        [xcb@lists.freedesktop.org])
-AC_CONFIG_SRCDIR([xcb.pc.in])
-AM_INIT_AUTOMAKE([foreign dist-bzip2])
-m4_ifdef([AM_SILENT_RULES], [AM_SILENT_RULES([yes])])
-
-AM_PATH_PYTHON([2.6])
-
-PKG_CHECK_MODULES(CHECK, [check >= 0.9.4], [HAVE_CHECK=yes], [HAVE_CHECK=no])
-AM_CONDITIONAL(HAVE_CHECK, test x$HAVE_CHECK = xyes)
-
-AC_CONFIG_HEADERS([src/config.h])
-
-AC_LIBTOOL_WIN32_DLL
-AC_PROG_LIBTOOL
-AC_PROG_CC
-
-AC_PATH_PROG(XSLTPROC, xsltproc, no)
-if test "$XSLTPROC" = "no"; then
-   AC_MSG_ERROR([XCB requires xsltproc.])
-fi
-
-HTML_CHECK_RESULT=false
-if test x"$HAVE_CHECK" = xyes; then
-	if test x"$XSLTPROC" != xno; then
-		HTML_CHECK_RESULT=true
-	fi
-fi
-AC_SUBST(HTML_CHECK_RESULT)
-
-# Checks for pkg-config packages
-PKG_CHECK_MODULES(XCBPROTO, xcb-proto >= 1.6)
-NEEDED="pthread-stubs xau >= 0.99.2"
-PKG_CHECK_MODULES(NEEDED, $NEEDED)
-
-have_xdmcp="no"
-PKG_CHECK_MODULES(XDMCP, xdmcp,
-	AC_CHECK_LIB(Xdmcp, XdmcpWrap,
-		[
-		AC_DEFINE(HASXDMAUTH,1,[Has Wraphelp.c needed for XDM AUTH protocols])
-		NEEDED="$NEEDED xdmcp"
-		have_xdmcp="yes"
-		],
-		[
-		XDMCP_CFLAGS=
-		XDMCP_LIBS=
-		], [$XDMCP_LIBS]),
-	[AC_MSG_RESULT(no)])
-
-AC_SUBST(NEEDED)
-
-# Find the xcb-proto protocol descriptions
-AC_MSG_CHECKING(XCBPROTO_XCBINCLUDEDIR)
-XCBPROTO_XCBINCLUDEDIR=`$PKG_CONFIG --variable=xcbincludedir xcb-proto`
-AC_MSG_RESULT($XCBPROTO_XCBINCLUDEDIR)
-AC_SUBST(XCBPROTO_XCBINCLUDEDIR)
-
-# Find the xcb-proto version
-XCBPROTO_VERSION=`$PKG_CONFIG --modversion xcb-proto`
-AC_SUBST(XCBPROTO_VERSION)
-
-# Find the xcbgen Python package
-AC_MSG_CHECKING(XCBPROTO_XCBPYTHONDIR)
-XCBPROTO_XCBPYTHONDIR=`$PKG_CONFIG --variable=pythondir xcb-proto`
-AC_MSG_RESULT($XCBPROTO_XCBPYTHONDIR)
-AC_SUBST(XCBPROTO_XCBPYTHONDIR)
-
-AC_HEADER_STDC
-AC_SEARCH_LIBS(getaddrinfo, socket)
-AC_SEARCH_LIBS(connect, socket)
-
-have_win32="no"
-lt_enable_auto_import=""
-case $host_os in
-mingw*)
-	have_win32="yes"
-	lt_enable_auto_import="-Wl,--enable-auto-import"
- 	;;
-linux*)
-	AC_DEFINE([HAVE_ABSTRACT_SOCKETS], 1, [Define if your platform supports abstract sockets])
-	;;
-esac
-
-AC_SUBST(lt_enable_auto_import)
-AM_CONDITIONAL([XCB_HAVE_WIN32], [test "x${have_win32}" = "xyes"])
-
-dnl define buffer queue size
-AC_ARG_WITH([queue-size],
-            AC_HELP_STRING([--with-queue-size=SIZE],
-            [Set the XCB buffer queue size (default is 16384)]),
-            [xcb_queue_buffer_size="$withval"],
-            [xcb_queue_buffer_size=16384])
-AC_DEFINE_UNQUOTED(XCB_QUEUE_BUFFER_SIZE, [$xcb_queue_buffer_size],
-                   [XCB buffer queue size])
-
-dnl check for the sockaddr_un.sun_len member
-AC_CHECK_MEMBER([struct sockaddr_un.sun_len],
-		[AC_DEFINE(HAVE_SOCKADDR_SUN_LEN,1,[Have the sockaddr_un.sun_len member.])],
-		[],
-		[ #include <sys/types.h>
-		  #include <sys/un.h>
-		])
-
-dnl check for support for Solaris Trusted Extensions
-AC_CHECK_HEADERS([tsol/label.h])
-AC_CHECK_FUNCS([is_system_labeled])
-
-xcbincludedir='${includedir}/xcb'
-AC_SUBST(xcbincludedir)
-
-if  test "x$GCC" = xyes ; then
-    CWARNFLAGS="-Wall -pedantic -Wpointer-arith \
-		-Wstrict-prototypes -Wmissing-declarations -Wnested-externs"
-else
-    AC_CHECK_DECL([__SUNPRO_C], [SUNCC="yes"], [SUNCC="no"])
-    if test "x$SUNCC" = "xyes"; then
-	CWARNFLAGS="-v"
-    fi
-fi
-AC_SUBST(CWARNFLAGS)
-
-XCB_CHECK_VISIBILITY()
-
-# htmldir is not defined prior to autoconf 2.59c, so on earlier versions
-# set an equivalent value.
-AC_PREREQ([2.59c], [], [AC_SUBST([htmldir], [m4_ifset([AC_PACKAGE_TARNAME],
-	  ['${datadir}/doc/${PACKAGE_TARNAME}'],
-	  ['${datadir}/doc/${PACKAGE}'])
-])])
-
-XCB_CHECK_DOXYGEN()
-
-case $host_os in
-	# darwin through Snow Leopard has poll() but can't be used to poll character devices.
-	darwin@<:@789@:>@*|darwin10*) ;;
-	darwin*)
-		_ac_xorg_macosx_version_min=""
-		if echo $CPPFLAGS $CFLAGS | grep -q mmacosx-version-min ; then
-			_ac_xorg_macosx_version_min=`echo $CPPFLAGS $CFLAGS | sed 's/^.*-mmacosx-version-min=\(@<:@^ @:>@*\).*$/\1/'`
-		else
-			_ac_xorg_macosx_version_min=$MACOSX_DEPLOYMENT_TARGET
-		fi
-		case $_ac_xorg_macosx_version_min in
-			10.@<:@0123456@:>@|10.@<:@0123456@:>@.*) ;;
-			*)
-				AC_CHECK_FUNC(poll, [AC_DEFINE(USE_POLL, 1, [poll() function is available])], )
-			;;
-		esac
-		unset _ac_xorg_macosx_version_min
-		;;
-	*)
-		AC_CHECK_FUNC(poll, [AC_DEFINE(USE_POLL, 1, [poll() function is available])], )
-	;;
-esac
-
-XCB_EXTENSION(Composite, "yes")
-XCB_EXTENSION(Damage, "yes")
-XCB_EXTENSION(DPMS, "yes")
-XCB_EXTENSION(DRI2, "yes")
-XCB_EXTENSION(GLX, "yes")
-XCB_EXTENSION(RandR, "yes")
-XCB_EXTENSION(Record, "yes")
-XCB_EXTENSION(Render, "yes")
-XCB_EXTENSION(Resource, "yes")
-XCB_EXTENSION(Screensaver, "yes")
-XCB_EXTENSION(Shape, "yes")
-XCB_EXTENSION(Shm, "yes")
-XCB_EXTENSION(Sync, "yes")
-XCB_EXTENSION(Xevie, "yes")
-XCB_EXTENSION(XFixes, "yes")
-XCB_EXTENSION(XFree86-DRI, "yes")
-XCB_EXTENSION(Xinerama, "yes")
-XCB_EXTENSION(XInput, "no")
-XCB_EXTENSION(XKB, "no")
-XCB_EXTENSION(Xprint, "yes")
-XCB_EXTENSION(SELinux, "no")
-XCB_EXTENSION(XTest, "yes")
-XCB_EXTENSION(Xv, "yes")
-XCB_EXTENSION(XvMC, "yes")
-
-AC_ARG_WITH(launchd, AS_HELP_STRING([--with-launchd], [Build with support for Apple's launchd (default: auto)]), [LAUNCHD=$withval], [LAUNCHD=auto])
-if test "x$LAUNCHD" = xauto; then
-	unset LAUNCHD
-	AC_CHECK_PROG(LAUNCHD, [launchd], [yes], [no], [$PATH$PATH_SEPARATOR/sbin])
-fi
-
-if test "x$LAUNCHD" = xyes ; then
-	AC_DEFINE(HAVE_LAUNCHD, 1, [launchd support available])
-fi
-
-AC_CONFIG_FILES([
-Makefile
-doc/Makefile
-src/Makefile
-tests/Makefile
-])
-
-AC_CONFIG_FILES([
-xcb.pc
-xcb-composite.pc
-xcb-damage.pc
-xcb-dpms.pc
-xcb-dri2.pc
-xcb-glx.pc
-xcb-randr.pc
-xcb-record.pc
-xcb-render.pc
-xcb-res.pc
-xcb-screensaver.pc
-xcb-shape.pc
-xcb-shm.pc
-xcb-sync.pc
-xcb-xevie.pc
-xcb-xf86dri.pc
-xcb-xfixes.pc
-xcb-xinerama.pc
-xcb-xinput.pc
-xcb-xkb.pc
-xcb-xprint.pc
-xcb-xselinux.pc
-xcb-xtest.pc
-xcb-xv.pc
-xcb-xvmc.pc
-])
-
-AC_CONFIG_FILES([
-doc/xcb.doxygen
-])
-
-AC_OUTPUT
-
-dnl Configuration output
-
-echo ""
-echo "  Package: ${PACKAGE_NAME} ${PACKAGE_VERSION}"
-echo ""
-echo "  Configuration"
-echo "    XDM support.........: ${have_xdmcp}"
-echo "    Build unit tests....: ${HAVE_CHECK}"
-echo "    XCB buffer size.....: ${xcb_queue_buffer_size}"
-echo ""
-echo "  X11 extensions"
-echo "    Composite...........: ${BUILD_COMPOSITE}"
-echo "    Damage..............: ${BUILD_DAMAGE}"
-echo "    Dpms................: ${BUILD_DPMS}"
-echo "    Dri2................: ${BUILD_DRI2}"
-echo "    Glx.................: ${BUILD_GLX}"
-echo "    Randr...............: ${BUILD_RANDR}"
-echo "    Record..............: ${BUILD_RECORD}"
-echo "    Render..............: ${BUILD_RENDER}"
-echo "    Resource............: ${BUILD_RESOURCE}"
-echo "    Screensaver.........: ${BUILD_SCREENSAVER}"
-echo "    selinux.............: ${BUILD_SELINUX}"
-echo "    Shape...............: ${BUILD_SHAPE}"
-echo "    Shm.................: ${BUILD_SHM}"
-echo "    Sync................: ${BUILD_SYNC}"
-echo "    Xevie...............: ${BUILD_XEVIE}"
-echo "    Xfixes..............: ${BUILD_XFIXES}"
-echo "    Xfree86-dri.........: ${BUILD_XFREE86_DRI}"
-echo "    xinerama............: ${BUILD_XINERAMA}"
-echo "    xinput..............: ${BUILD_XINPUT}"
-echo "    xkb.................: ${BUILD_XKB}"
-echo "    xprint..............: ${BUILD_XPRINT}"
-echo "    xtest...............: ${BUILD_XTEST}"
-echo "    xv..................: ${BUILD_XV}"
-echo "    xvmc................: ${BUILD_XVMC}"
-echo ""
-echo "  Used CFLAGS:"
-echo "    CPPFLAGS............: ${CPPFLAGS}"
-echo "    CFLAGS..............: ${CFLAGS}"
-echo "    Warning CFLAGS......: ${CWARNFLAGS}"
-echo ""
-echo "  Installation:"
-echo "    Prefix..............: ${prefix}"
-echo ""
-=======
-#                                               -*- Autoconf -*-
-# Process this file with autoconf to produce a configure script.
-
-AC_PREREQ(2.57)
-AC_INIT([libxcb],
-        1.7,
-        [xcb@lists.freedesktop.org])
-AC_CONFIG_SRCDIR([xcb.pc.in])
-AM_INIT_AUTOMAKE([foreign dist-bzip2])
-m4_ifdef([AM_SILENT_RULES], [AM_SILENT_RULES([yes])])
-
-AM_PATH_PYTHON([2.6])
-
-PKG_CHECK_MODULES(CHECK, [check >= 0.9.4], [HAVE_CHECK=yes], [HAVE_CHECK=no])
-AM_CONDITIONAL(HAVE_CHECK, test x$HAVE_CHECK = xyes)
-
-AC_CONFIG_HEADERS([src/config.h])
-
-AC_LIBTOOL_WIN32_DLL
-AC_PROG_LIBTOOL
-AC_PROG_CC
-
-AC_PATH_PROG(XSLTPROC, xsltproc, no)
-if test "$XSLTPROC" = "no"; then
-   AC_MSG_ERROR([XCB requires xsltproc.])
-fi
-
-HTML_CHECK_RESULT=false
-if test x"$HAVE_CHECK" = xyes; then
-	if test x"$XSLTPROC" != xno; then
-		HTML_CHECK_RESULT=true
-	fi
-fi
-AC_SUBST(HTML_CHECK_RESULT)
-
-# Checks for pkg-config packages
-PKG_CHECK_MODULES(XCBPROTO, xcb-proto >= 1.6)
-NEEDED="pthread-stubs xau >= 0.99.2"
-PKG_CHECK_MODULES(NEEDED, $NEEDED)
-
-have_xdmcp="no"
-PKG_CHECK_MODULES(XDMCP, xdmcp,
-	AC_CHECK_LIB(Xdmcp, XdmcpWrap,
-		[
-		AC_DEFINE(HASXDMAUTH,1,[Has Wraphelp.c needed for XDM AUTH protocols])
-		NEEDED="$NEEDED xdmcp"
-		have_xdmcp="yes"
-		],
-		[
-		XDMCP_CFLAGS=
-		XDMCP_LIBS=
-		], [$XDMCP_LIBS]),
-	[AC_MSG_RESULT(no)])
-
-AC_SUBST(NEEDED)
-
-# Find the xcb-proto protocol descriptions
-AC_MSG_CHECKING(XCBPROTO_XCBINCLUDEDIR)
-XCBPROTO_XCBINCLUDEDIR=`$PKG_CONFIG --variable=xcbincludedir xcb-proto`
-AC_MSG_RESULT($XCBPROTO_XCBINCLUDEDIR)
-AC_SUBST(XCBPROTO_XCBINCLUDEDIR)
-
-# Find the xcb-proto version
-XCBPROTO_VERSION=`$PKG_CONFIG --modversion xcb-proto`
-AC_SUBST(XCBPROTO_VERSION)
-
-# Find the xcbgen Python package
-AC_MSG_CHECKING(XCBPROTO_XCBPYTHONDIR)
-XCBPROTO_XCBPYTHONDIR=`$PKG_CONFIG --variable=pythondir xcb-proto`
-AC_MSG_RESULT($XCBPROTO_XCBPYTHONDIR)
-AC_SUBST(XCBPROTO_XCBPYTHONDIR)
-
-AC_HEADER_STDC
-AC_SEARCH_LIBS(getaddrinfo, socket)
-AC_SEARCH_LIBS(connect, socket)
-
-have_win32="no"
-lt_enable_auto_import=""
-case $host_os in
-mingw*)
-	have_win32="yes"
-	lt_enable_auto_import="-Wl,--enable-auto-import"
- 	;;
-linux*)
-	AC_DEFINE([HAVE_ABSTRACT_SOCKETS], 1, [Define if your platform supports abstract sockets])
-	;;
-esac
-
-AC_SUBST(lt_enable_auto_import)
-AM_CONDITIONAL([XCB_HAVE_WIN32], [test "x${have_win32}" = "xyes"])
-
-dnl define buffer queue size
-AC_ARG_WITH([queue-size],
-            AC_HELP_STRING([--with-queue-size=SIZE],
-            [Set the XCB buffer queue size (default is 16384)]),
-            [xcb_queue_buffer_size="$withval"],
-            [xcb_queue_buffer_size=16384])
-AC_DEFINE_UNQUOTED(XCB_QUEUE_BUFFER_SIZE, [$xcb_queue_buffer_size],
-                   [XCB buffer queue size])
-
-dnl check for the sockaddr_un.sun_len member
-AC_CHECK_MEMBER([struct sockaddr_un.sun_len],
-		[AC_DEFINE(HAVE_SOCKADDR_SUN_LEN,1,[Have the sockaddr_un.sun_len member.])],
-		[],
-		[ #include <sys/types.h>
-		  #include <sys/un.h>
-		])
-
-dnl check for support for Solaris Trusted Extensions
-AC_CHECK_HEADERS([tsol/label.h])
-AC_CHECK_FUNCS([is_system_labeled])
-
-xcbincludedir='${includedir}/xcb'
-AC_SUBST(xcbincludedir)
-
-if  test "x$GCC" = xyes ; then
-    CWARNFLAGS="-Wall -pedantic -Wpointer-arith \
-		-Wstrict-prototypes -Wmissing-declarations -Wnested-externs"
-else
-    AC_CHECK_DECL([__SUNPRO_C], [SUNCC="yes"], [SUNCC="no"])
-    if test "x$SUNCC" = "xyes"; then
-	CWARNFLAGS="-v"
-    fi
-fi
-AC_SUBST(CWARNFLAGS)
-
-XCB_CHECK_VISIBILITY()
-
-# htmldir is not defined prior to autoconf 2.59c, so on earlier versions
-# set an equivalent value.
-AC_PREREQ([2.59c], [], [AC_SUBST([htmldir], [m4_ifset([AC_PACKAGE_TARNAME],
-	  ['${datadir}/doc/${PACKAGE_TARNAME}'],
-	  ['${datadir}/doc/${PACKAGE}'])
-])])
-
-XCB_CHECK_DOXYGEN()
-
-AC_CHECK_FUNC(getaddrinfo, [AC_DEFINE(HAVE_GETADDRINFO, 1, [getaddrinfo() function is available])], )
-
-case $host_os in
-	# darwin through Snow Leopard has poll() but can't be used to poll character devices.
-	darwin@<:@789@:>@*|darwin10*) ;;
-	darwin*)
-		_ac_xorg_macosx_version_min=""
-		if echo $CPPFLAGS $CFLAGS | grep -q mmacosx-version-min ; then
-			_ac_xorg_macosx_version_min=`echo $CPPFLAGS $CFLAGS | sed 's/^.*-mmacosx-version-min=\(@<:@^ @:>@*\).*$/\1/'`
-		else
-			_ac_xorg_macosx_version_min=$MACOSX_DEPLOYMENT_TARGET
-		fi
-		case $_ac_xorg_macosx_version_min in
-			10.@<:@0123456@:>@|10.@<:@0123456@:>@.*) ;;
-			*)
-				AC_CHECK_FUNC(poll, [AC_DEFINE(USE_POLL, 1, [poll() function is available])], )
-			;;
-		esac
-		unset _ac_xorg_macosx_version_min
-		;;
-	*)
-		AC_CHECK_FUNC(poll, [AC_DEFINE(USE_POLL, 1, [poll() function is available])], )
-	;;
-esac
-
-XCB_EXTENSION(Composite, "yes")
-XCB_EXTENSION(Damage, "yes")
-XCB_EXTENSION(DPMS, "yes")
-XCB_EXTENSION(DRI2, "yes")
-XCB_EXTENSION(GLX, "yes")
-XCB_EXTENSION(RandR, "yes")
-XCB_EXTENSION(Record, "yes")
-XCB_EXTENSION(Render, "yes")
-XCB_EXTENSION(Resource, "yes")
-XCB_EXTENSION(Screensaver, "yes")
-XCB_EXTENSION(Shape, "yes")
-XCB_EXTENSION(Shm, "yes")
-XCB_EXTENSION(Sync, "yes")
-XCB_EXTENSION(Xevie, "yes")
-XCB_EXTENSION(XFixes, "yes")
-XCB_EXTENSION(XFree86-DRI, "yes")
-XCB_EXTENSION(Xinerama, "yes")
-XCB_EXTENSION(XInput, "no")
-XCB_EXTENSION(XKB, "no")
-XCB_EXTENSION(Xprint, "yes")
-XCB_EXTENSION(SELinux, "no")
-XCB_EXTENSION(XTest, "yes")
-XCB_EXTENSION(Xv, "yes")
-XCB_EXTENSION(XvMC, "yes")
-
-AC_ARG_WITH(launchd, AS_HELP_STRING([--with-launchd], [Build with support for Apple's launchd (default: auto)]), [LAUNCHD=$withval], [LAUNCHD=auto])
-if test "x$LAUNCHD" = xauto; then
-	unset LAUNCHD
-	AC_CHECK_PROG(LAUNCHD, [launchd], [yes], [no], [$PATH$PATH_SEPARATOR/sbin])
-fi
-
-if test "x$LAUNCHD" = xyes ; then
-	AC_DEFINE(HAVE_LAUNCHD, 1, [launchd support available])
-fi
-
-AC_CONFIG_FILES([
-Makefile
-doc/Makefile
-src/Makefile
-tests/Makefile
-])
-
-AC_CONFIG_FILES([
-xcb.pc
-xcb-composite.pc
-xcb-damage.pc
-xcb-dpms.pc
-xcb-dri2.pc
-xcb-glx.pc
-xcb-randr.pc
-xcb-record.pc
-xcb-render.pc
-xcb-res.pc
-xcb-screensaver.pc
-xcb-shape.pc
-xcb-shm.pc
-xcb-sync.pc
-xcb-xevie.pc
-xcb-xf86dri.pc
-xcb-xfixes.pc
-xcb-xinerama.pc
-xcb-xinput.pc
-xcb-xkb.pc
-xcb-xprint.pc
-xcb-xselinux.pc
-xcb-xtest.pc
-xcb-xv.pc
-xcb-xvmc.pc
-])
-
-AC_CONFIG_FILES([
-doc/xcb.doxygen
-])
-
-AC_OUTPUT
-
-dnl Configuration output
-
-echo ""
-echo "  Package: ${PACKAGE_NAME} ${PACKAGE_VERSION}"
-echo ""
-echo "  Configuration"
-echo "    XDM support.........: ${have_xdmcp}"
-echo "    Build unit tests....: ${HAVE_CHECK}"
-echo "    XCB buffer size.....: ${xcb_queue_buffer_size}"
-echo ""
-echo "  X11 extensions"
-echo "    Composite...........: ${BUILD_COMPOSITE}"
-echo "    Damage..............: ${BUILD_DAMAGE}"
-echo "    Dpms................: ${BUILD_DPMS}"
-echo "    Dri2................: ${BUILD_DRI2}"
-echo "    Glx.................: ${BUILD_GLX}"
-echo "    Randr...............: ${BUILD_RANDR}"
-echo "    Record..............: ${BUILD_RECORD}"
-echo "    Render..............: ${BUILD_RENDER}"
-echo "    Resource............: ${BUILD_RESOURCE}"
-echo "    Screensaver.........: ${BUILD_SCREENSAVER}"
-echo "    selinux.............: ${BUILD_SELINUX}"
-echo "    Shape...............: ${BUILD_SHAPE}"
-echo "    Shm.................: ${BUILD_SHM}"
-echo "    Sync................: ${BUILD_SYNC}"
-echo "    Xevie...............: ${BUILD_XEVIE}"
-echo "    Xfixes..............: ${BUILD_XFIXES}"
-echo "    Xfree86-dri.........: ${BUILD_XFREE86_DRI}"
-echo "    xinerama............: ${BUILD_XINERAMA}"
-echo "    xinput..............: ${BUILD_XINPUT}"
-echo "    xkb.................: ${BUILD_XKB}"
-echo "    xprint..............: ${BUILD_XPRINT}"
-echo "    xtest...............: ${BUILD_XTEST}"
-echo "    xv..................: ${BUILD_XV}"
-echo "    xvmc................: ${BUILD_XVMC}"
-echo ""
-echo "  Used CFLAGS:"
-echo "    CPPFLAGS............: ${CPPFLAGS}"
-echo "    CFLAGS..............: ${CFLAGS}"
-echo "    Warning CFLAGS......: ${CWARNFLAGS}"
-echo ""
-echo "  Installation:"
-echo "    Prefix..............: ${prefix}"
-echo ""
->>>>>>> 01df5d59
+#                                               -*- Autoconf -*-
+# Process this file with autoconf to produce a configure script.
+
+AC_PREREQ(2.57)
+AC_INIT([libxcb],
+        1.7,
+        [xcb@lists.freedesktop.org])
+AC_CONFIG_SRCDIR([xcb.pc.in])
+AM_INIT_AUTOMAKE([foreign dist-bzip2])
+m4_ifdef([AM_SILENT_RULES], [AM_SILENT_RULES([yes])])
+
+AM_PATH_PYTHON([2.6])
+
+PKG_CHECK_MODULES(CHECK, [check >= 0.9.4], [HAVE_CHECK=yes], [HAVE_CHECK=no])
+AM_CONDITIONAL(HAVE_CHECK, test x$HAVE_CHECK = xyes)
+
+AC_CONFIG_HEADERS([src/config.h])
+
+AC_LIBTOOL_WIN32_DLL
+AC_PROG_LIBTOOL
+AC_PROG_CC
+
+AC_PATH_PROG(XSLTPROC, xsltproc, no)
+if test "$XSLTPROC" = "no"; then
+   AC_MSG_ERROR([XCB requires xsltproc.])
+fi
+
+HTML_CHECK_RESULT=false
+if test x"$HAVE_CHECK" = xyes; then
+	if test x"$XSLTPROC" != xno; then
+		HTML_CHECK_RESULT=true
+	fi
+fi
+AC_SUBST(HTML_CHECK_RESULT)
+
+# Checks for pkg-config packages
+PKG_CHECK_MODULES(XCBPROTO, xcb-proto >= 1.6)
+NEEDED="pthread-stubs xau >= 0.99.2"
+PKG_CHECK_MODULES(NEEDED, $NEEDED)
+
+have_xdmcp="no"
+PKG_CHECK_MODULES(XDMCP, xdmcp,
+	AC_CHECK_LIB(Xdmcp, XdmcpWrap,
+		[
+		AC_DEFINE(HASXDMAUTH,1,[Has Wraphelp.c needed for XDM AUTH protocols])
+		NEEDED="$NEEDED xdmcp"
+		have_xdmcp="yes"
+		],
+		[
+		XDMCP_CFLAGS=
+		XDMCP_LIBS=
+		], [$XDMCP_LIBS]),
+	[AC_MSG_RESULT(no)])
+
+AC_SUBST(NEEDED)
+
+# Find the xcb-proto protocol descriptions
+AC_MSG_CHECKING(XCBPROTO_XCBINCLUDEDIR)
+XCBPROTO_XCBINCLUDEDIR=`$PKG_CONFIG --variable=xcbincludedir xcb-proto`
+AC_MSG_RESULT($XCBPROTO_XCBINCLUDEDIR)
+AC_SUBST(XCBPROTO_XCBINCLUDEDIR)
+
+# Find the xcb-proto version
+XCBPROTO_VERSION=`$PKG_CONFIG --modversion xcb-proto`
+AC_SUBST(XCBPROTO_VERSION)
+
+# Find the xcbgen Python package
+AC_MSG_CHECKING(XCBPROTO_XCBPYTHONDIR)
+XCBPROTO_XCBPYTHONDIR=`$PKG_CONFIG --variable=pythondir xcb-proto`
+AC_MSG_RESULT($XCBPROTO_XCBPYTHONDIR)
+AC_SUBST(XCBPROTO_XCBPYTHONDIR)
+
+AC_HEADER_STDC
+AC_SEARCH_LIBS(getaddrinfo, socket)
+AC_SEARCH_LIBS(connect, socket)
+
+have_win32="no"
+lt_enable_auto_import=""
+case $host_os in
+mingw*)
+	have_win32="yes"
+	lt_enable_auto_import="-Wl,--enable-auto-import"
+ 	;;
+linux*)
+	AC_DEFINE([HAVE_ABSTRACT_SOCKETS], 1, [Define if your platform supports abstract sockets])
+	;;
+esac
+
+AC_SUBST(lt_enable_auto_import)
+AM_CONDITIONAL([XCB_HAVE_WIN32], [test "x${have_win32}" = "xyes"])
+
+dnl define buffer queue size
+AC_ARG_WITH([queue-size],
+            AC_HELP_STRING([--with-queue-size=SIZE],
+            [Set the XCB buffer queue size (default is 16384)]),
+            [xcb_queue_buffer_size="$withval"],
+            [xcb_queue_buffer_size=16384])
+AC_DEFINE_UNQUOTED(XCB_QUEUE_BUFFER_SIZE, [$xcb_queue_buffer_size],
+                   [XCB buffer queue size])
+
+dnl check for the sockaddr_un.sun_len member
+AC_CHECK_MEMBER([struct sockaddr_un.sun_len],
+		[AC_DEFINE(HAVE_SOCKADDR_SUN_LEN,1,[Have the sockaddr_un.sun_len member.])],
+		[],
+		[ #include <sys/types.h>
+		  #include <sys/un.h>
+		])
+
+dnl check for support for Solaris Trusted Extensions
+AC_CHECK_HEADERS([tsol/label.h])
+AC_CHECK_FUNCS([is_system_labeled])
+
+xcbincludedir='${includedir}/xcb'
+AC_SUBST(xcbincludedir)
+
+if  test "x$GCC" = xyes ; then
+    CWARNFLAGS="-Wall -pedantic -Wpointer-arith \
+		-Wstrict-prototypes -Wmissing-declarations -Wnested-externs"
+else
+    AC_CHECK_DECL([__SUNPRO_C], [SUNCC="yes"], [SUNCC="no"])
+    if test "x$SUNCC" = "xyes"; then
+	CWARNFLAGS="-v"
+    fi
+fi
+AC_SUBST(CWARNFLAGS)
+
+XCB_CHECK_VISIBILITY()
+
+# htmldir is not defined prior to autoconf 2.59c, so on earlier versions
+# set an equivalent value.
+AC_PREREQ([2.59c], [], [AC_SUBST([htmldir], [m4_ifset([AC_PACKAGE_TARNAME],
+	  ['${datadir}/doc/${PACKAGE_TARNAME}'],
+	  ['${datadir}/doc/${PACKAGE}'])
+])])
+
+XCB_CHECK_DOXYGEN()
+
+AC_CHECK_FUNC(getaddrinfo, [AC_DEFINE(HAVE_GETADDRINFO, 1, [getaddrinfo() function is available])], )
+
+case $host_os in
+	# darwin through Snow Leopard has poll() but can't be used to poll character devices.
+	darwin@<:@789@:>@*|darwin10*) ;;
+	darwin*)
+		_ac_xorg_macosx_version_min=""
+		if echo $CPPFLAGS $CFLAGS | grep -q mmacosx-version-min ; then
+			_ac_xorg_macosx_version_min=`echo $CPPFLAGS $CFLAGS | sed 's/^.*-mmacosx-version-min=\(@<:@^ @:>@*\).*$/\1/'`
+		else
+			_ac_xorg_macosx_version_min=$MACOSX_DEPLOYMENT_TARGET
+		fi
+		case $_ac_xorg_macosx_version_min in
+			10.@<:@0123456@:>@|10.@<:@0123456@:>@.*) ;;
+			*)
+				AC_CHECK_FUNC(poll, [AC_DEFINE(USE_POLL, 1, [poll() function is available])], )
+			;;
+		esac
+		unset _ac_xorg_macosx_version_min
+		;;
+	*)
+		AC_CHECK_FUNC(poll, [AC_DEFINE(USE_POLL, 1, [poll() function is available])], )
+	;;
+esac
+
+XCB_EXTENSION(Composite, "yes")
+XCB_EXTENSION(Damage, "yes")
+XCB_EXTENSION(DPMS, "yes")
+XCB_EXTENSION(DRI2, "yes")
+XCB_EXTENSION(GLX, "yes")
+XCB_EXTENSION(RandR, "yes")
+XCB_EXTENSION(Record, "yes")
+XCB_EXTENSION(Render, "yes")
+XCB_EXTENSION(Resource, "yes")
+XCB_EXTENSION(Screensaver, "yes")
+XCB_EXTENSION(Shape, "yes")
+XCB_EXTENSION(Shm, "yes")
+XCB_EXTENSION(Sync, "yes")
+XCB_EXTENSION(Xevie, "yes")
+XCB_EXTENSION(XFixes, "yes")
+XCB_EXTENSION(XFree86-DRI, "yes")
+XCB_EXTENSION(Xinerama, "yes")
+XCB_EXTENSION(XInput, "no")
+XCB_EXTENSION(XKB, "no")
+XCB_EXTENSION(Xprint, "yes")
+XCB_EXTENSION(SELinux, "no")
+XCB_EXTENSION(XTest, "yes")
+XCB_EXTENSION(Xv, "yes")
+XCB_EXTENSION(XvMC, "yes")
+
+AC_ARG_WITH(launchd, AS_HELP_STRING([--with-launchd], [Build with support for Apple's launchd (default: auto)]), [LAUNCHD=$withval], [LAUNCHD=auto])
+if test "x$LAUNCHD" = xauto; then
+	unset LAUNCHD
+	AC_CHECK_PROG(LAUNCHD, [launchd], [yes], [no], [$PATH$PATH_SEPARATOR/sbin])
+fi
+
+if test "x$LAUNCHD" = xyes ; then
+	AC_DEFINE(HAVE_LAUNCHD, 1, [launchd support available])
+fi
+
+AC_CONFIG_FILES([
+Makefile
+doc/Makefile
+src/Makefile
+tests/Makefile
+])
+
+AC_CONFIG_FILES([
+xcb.pc
+xcb-composite.pc
+xcb-damage.pc
+xcb-dpms.pc
+xcb-dri2.pc
+xcb-glx.pc
+xcb-randr.pc
+xcb-record.pc
+xcb-render.pc
+xcb-res.pc
+xcb-screensaver.pc
+xcb-shape.pc
+xcb-shm.pc
+xcb-sync.pc
+xcb-xevie.pc
+xcb-xf86dri.pc
+xcb-xfixes.pc
+xcb-xinerama.pc
+xcb-xinput.pc
+xcb-xkb.pc
+xcb-xprint.pc
+xcb-xselinux.pc
+xcb-xtest.pc
+xcb-xv.pc
+xcb-xvmc.pc
+])
+
+AC_CONFIG_FILES([
+doc/xcb.doxygen
+])
+
+AC_OUTPUT
+
+dnl Configuration output
+
+echo ""
+echo "  Package: ${PACKAGE_NAME} ${PACKAGE_VERSION}"
+echo ""
+echo "  Configuration"
+echo "    XDM support.........: ${have_xdmcp}"
+echo "    Build unit tests....: ${HAVE_CHECK}"
+echo "    XCB buffer size.....: ${xcb_queue_buffer_size}"
+echo ""
+echo "  X11 extensions"
+echo "    Composite...........: ${BUILD_COMPOSITE}"
+echo "    Damage..............: ${BUILD_DAMAGE}"
+echo "    Dpms................: ${BUILD_DPMS}"
+echo "    Dri2................: ${BUILD_DRI2}"
+echo "    Glx.................: ${BUILD_GLX}"
+echo "    Randr...............: ${BUILD_RANDR}"
+echo "    Record..............: ${BUILD_RECORD}"
+echo "    Render..............: ${BUILD_RENDER}"
+echo "    Resource............: ${BUILD_RESOURCE}"
+echo "    Screensaver.........: ${BUILD_SCREENSAVER}"
+echo "    selinux.............: ${BUILD_SELINUX}"
+echo "    Shape...............: ${BUILD_SHAPE}"
+echo "    Shm.................: ${BUILD_SHM}"
+echo "    Sync................: ${BUILD_SYNC}"
+echo "    Xevie...............: ${BUILD_XEVIE}"
+echo "    Xfixes..............: ${BUILD_XFIXES}"
+echo "    Xfree86-dri.........: ${BUILD_XFREE86_DRI}"
+echo "    xinerama............: ${BUILD_XINERAMA}"
+echo "    xinput..............: ${BUILD_XINPUT}"
+echo "    xkb.................: ${BUILD_XKB}"
+echo "    xprint..............: ${BUILD_XPRINT}"
+echo "    xtest...............: ${BUILD_XTEST}"
+echo "    xv..................: ${BUILD_XV}"
+echo "    xvmc................: ${BUILD_XVMC}"
+echo ""
+echo "  Used CFLAGS:"
+echo "    CPPFLAGS............: ${CPPFLAGS}"
+echo "    CFLAGS..............: ${CFLAGS}"
+echo "    Warning CFLAGS......: ${CWARNFLAGS}"
+echo ""
+echo "  Installation:"
+echo "    Prefix..............: ${prefix}"
+echo ""