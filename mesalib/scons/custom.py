<<<<<<< HEAD
"""custom

Custom builders and methods.

"""

#
# Copyright 2008 Tungsten Graphics, Inc., Cedar Park, Texas.
# All Rights Reserved.
#
# Permission is hereby granted, free of charge, to any person obtaining a
# copy of this software and associated documentation files (the
# "Software"), to deal in the Software without restriction, including
# without limitation the rights to use, copy, modify, merge, publish,
# distribute, sub license, and/or sell copies of the Software, and to
# permit persons to whom the Software is furnished to do so, subject to
# the following conditions:
#
# The above copyright notice and this permission notice (including the
# next paragraph) shall be included in all copies or substantial portions
# of the Software.
#
# THE SOFTWARE IS PROVIDED "AS IS", WITHOUT WARRANTY OF ANY KIND, EXPRESS
# OR IMPLIED, INCLUDING BUT NOT LIMITED TO THE WARRANTIES OF
# MERCHANTABILITY, FITNESS FOR A PARTICULAR PURPOSE AND NON-INFRINGEMENT.
# IN NO EVENT SHALL TUNGSTEN GRAPHICS AND/OR ITS SUPPLIERS BE LIABLE FOR
# ANY CLAIM, DAMAGES OR OTHER LIABILITY, WHETHER IN AN ACTION OF CONTRACT,
# TORT OR OTHERWISE, ARISING FROM, OUT OF OR IN CONNECTION WITH THE
# SOFTWARE OR THE USE OR OTHER DEALINGS IN THE SOFTWARE.
#


import os
import os.path
import re

import SCons.Action
import SCons.Builder
import SCons.Scanner

import fixes


def quietCommandLines(env):
    # Quiet command lines
    # See also http://www.scons.org/wiki/HidingCommandLinesInOutput
    env['ASCOMSTR'] = "  Assembling $SOURCE ..."
    env['ASPPCOMSTR'] = "  Assembling $SOURCE ..."
    env['CCCOMSTR'] = "  Compiling $SOURCE ..."
    env['SHCCCOMSTR'] = "  Compiling $SOURCE ..."
    env['CXXCOMSTR'] = "  Compiling $SOURCE ..."
    env['SHCXXCOMSTR'] = "  Compiling $SOURCE ..."
    env['ARCOMSTR'] = "  Archiving $TARGET ..."
    env['RANLIBCOMSTR'] = "  Indexing $TARGET ..."
    env['LINKCOMSTR'] = "  Linking $TARGET ..."
    env['SHLINKCOMSTR'] = "  Linking $TARGET ..."
    env['LDMODULECOMSTR'] = "  Linking $TARGET ..."
    env['SWIGCOMSTR'] = "  Generating $TARGET ..."
    env['LEXCOMSTR'] = "  Generating $TARGET ..."
    env['YACCCOMSTR'] = "  Generating $TARGET ..."
    env['CODEGENCOMSTR'] = "  Generating $TARGET ..."


def createConvenienceLibBuilder(env):
    """This is a utility function that creates the ConvenienceLibrary
    Builder in an Environment if it is not there already.

    If it is already there, we return the existing one.

    Based on the stock StaticLibrary and SharedLibrary builders.
    """

    try:
        convenience_lib = env['BUILDERS']['ConvenienceLibrary']
    except KeyError:
        action_list = [ SCons.Action.Action("$ARCOM", "$ARCOMSTR") ]
        if env.Detect('ranlib'):
            ranlib_action = SCons.Action.Action("$RANLIBCOM", "$RANLIBCOMSTR")
            action_list.append(ranlib_action)

        convenience_lib = SCons.Builder.Builder(action = action_list,
                                  emitter = '$LIBEMITTER',
                                  prefix = '$LIBPREFIX',
                                  suffix = '$LIBSUFFIX',
                                  src_suffix = '$SHOBJSUFFIX',
                                  src_builder = 'SharedObject')
        env['BUILDERS']['ConvenienceLibrary'] = convenience_lib

    return convenience_lib


# TODO: handle import statements with multiple modules
# TODO: handle from import statements
import_re = re.compile(r'^import\s+(\S+)$', re.M)

def python_scan(node, env, path):
    # http://www.scons.org/doc/0.98.5/HTML/scons-user/c2781.html#AEN2789
    contents = node.get_contents()
    source_dir = node.get_dir()
    imports = import_re.findall(contents)
    results = []
    for imp in imports:
        for dir in path:
            file = os.path.join(str(dir), imp.replace('.', os.sep) + '.py')
            if os.path.exists(file):
                results.append(env.File(file))
                break
            file = os.path.join(str(dir), imp.replace('.', os.sep), '__init__.py')
            if os.path.exists(file):
                results.append(env.File(file))
                break
    return results

python_scanner = SCons.Scanner.Scanner(function = python_scan, skeys = ['.py'])


def code_generate(env, script, target, source, command):
    """Method to simplify code generation via python scripts.

    http://www.scons.org/wiki/UsingCodeGenerators
    http://www.scons.org/doc/0.98.5/HTML/scons-user/c2768.html
    """

    # We're generating code using Python scripts, so we have to be
    # careful with our scons elements.  This entry represents
    # the generator file *in the source directory*.
    script_src = env.File(script).srcnode()

    # This command creates generated code *in the build directory*.
    command = command.replace('$SCRIPT', script_src.path)
    action = SCons.Action.Action(command, "$CODEGENCOMSTR")
    code = env.Command(target, source, action)

    # Explicitly mark that the generated code depends on the generator,
    # and on implicitly imported python modules
    path = (script_src.get_dir(),)
    deps = [script_src]
    deps += script_src.get_implicit_deps(env, python_scanner, path)
    env.Depends(code, deps)

    # Running the Python script causes .pyc files to be generated in the
    # source directory.  When we clean up, they should go too. So add side
    # effects for .pyc files
    for dep in deps:
        pyc = env.File(str(dep) + 'c')
        env.SideEffect(pyc, code)

    return code


def createCodeGenerateMethod(env):
    env.Append(SCANNERS = python_scanner)
    env.AddMethod(code_generate, 'CodeGenerate')


def generate(env):
    """Common environment generation code"""

    if env.get('quiet', True):
        quietCommandLines(env)

    # Custom builders and methods
    createConvenienceLibBuilder(env)
    createCodeGenerateMethod(env)

    # for debugging
    #print env.Dump()


def exists(env):
    return 1
=======
"""custom

Custom builders and methods.

"""

#
# Copyright 2008 Tungsten Graphics, Inc., Cedar Park, Texas.
# All Rights Reserved.
#
# Permission is hereby granted, free of charge, to any person obtaining a
# copy of this software and associated documentation files (the
# "Software"), to deal in the Software without restriction, including
# without limitation the rights to use, copy, modify, merge, publish,
# distribute, sub license, and/or sell copies of the Software, and to
# permit persons to whom the Software is furnished to do so, subject to
# the following conditions:
#
# The above copyright notice and this permission notice (including the
# next paragraph) shall be included in all copies or substantial portions
# of the Software.
#
# THE SOFTWARE IS PROVIDED "AS IS", WITHOUT WARRANTY OF ANY KIND, EXPRESS
# OR IMPLIED, INCLUDING BUT NOT LIMITED TO THE WARRANTIES OF
# MERCHANTABILITY, FITNESS FOR A PARTICULAR PURPOSE AND NON-INFRINGEMENT.
# IN NO EVENT SHALL TUNGSTEN GRAPHICS AND/OR ITS SUPPLIERS BE LIABLE FOR
# ANY CLAIM, DAMAGES OR OTHER LIABILITY, WHETHER IN AN ACTION OF CONTRACT,
# TORT OR OTHERWISE, ARISING FROM, OUT OF OR IN CONNECTION WITH THE
# SOFTWARE OR THE USE OR OTHER DEALINGS IN THE SOFTWARE.
#


import os
import os.path
import re

import SCons.Action
import SCons.Builder
import SCons.Scanner

import fixes


def quietCommandLines(env):
    # Quiet command lines
    # See also http://www.scons.org/wiki/HidingCommandLinesInOutput
    env['ASCOMSTR'] = "  Assembling $SOURCE ..."
    env['ASPPCOMSTR'] = "  Assembling $SOURCE ..."
    env['CCCOMSTR'] = "  Compiling $SOURCE ..."
    env['SHCCCOMSTR'] = "  Compiling $SOURCE ..."
    env['CXXCOMSTR'] = "  Compiling $SOURCE ..."
    env['SHCXXCOMSTR'] = "  Compiling $SOURCE ..."
    env['ARCOMSTR'] = "  Archiving $TARGET ..."
    env['RANLIBCOMSTR'] = "  Indexing $TARGET ..."
    env['LINKCOMSTR'] = "  Linking $TARGET ..."
    env['SHLINKCOMSTR'] = "  Linking $TARGET ..."
    env['LDMODULECOMSTR'] = "  Linking $TARGET ..."
    env['SWIGCOMSTR'] = "  Generating $TARGET ..."
    env['LEXCOMSTR'] = "  Generating $TARGET ..."
    env['YACCCOMSTR'] = "  Generating $TARGET ..."
    env['CODEGENCOMSTR'] = "  Generating $TARGET ..."
    env['INSTALLSTR'] = "  Installing $TARGET ..."


def createConvenienceLibBuilder(env):
    """This is a utility function that creates the ConvenienceLibrary
    Builder in an Environment if it is not there already.

    If it is already there, we return the existing one.

    Based on the stock StaticLibrary and SharedLibrary builders.
    """

    try:
        convenience_lib = env['BUILDERS']['ConvenienceLibrary']
    except KeyError:
        action_list = [ SCons.Action.Action("$ARCOM", "$ARCOMSTR") ]
        if env.Detect('ranlib'):
            ranlib_action = SCons.Action.Action("$RANLIBCOM", "$RANLIBCOMSTR")
            action_list.append(ranlib_action)

        convenience_lib = SCons.Builder.Builder(action = action_list,
                                  emitter = '$LIBEMITTER',
                                  prefix = '$LIBPREFIX',
                                  suffix = '$LIBSUFFIX',
                                  src_suffix = '$SHOBJSUFFIX',
                                  src_builder = 'SharedObject')
        env['BUILDERS']['ConvenienceLibrary'] = convenience_lib

    return convenience_lib


# TODO: handle import statements with multiple modules
# TODO: handle from import statements
import_re = re.compile(r'^import\s+(\S+)$', re.M)

def python_scan(node, env, path):
    # http://www.scons.org/doc/0.98.5/HTML/scons-user/c2781.html#AEN2789
    contents = node.get_contents()
    source_dir = node.get_dir()
    imports = import_re.findall(contents)
    results = []
    for imp in imports:
        for dir in path:
            file = os.path.join(str(dir), imp.replace('.', os.sep) + '.py')
            if os.path.exists(file):
                results.append(env.File(file))
                break
            file = os.path.join(str(dir), imp.replace('.', os.sep), '__init__.py')
            if os.path.exists(file):
                results.append(env.File(file))
                break
    return results

python_scanner = SCons.Scanner.Scanner(function = python_scan, skeys = ['.py'])


def code_generate(env, script, target, source, command):
    """Method to simplify code generation via python scripts.

    http://www.scons.org/wiki/UsingCodeGenerators
    http://www.scons.org/doc/0.98.5/HTML/scons-user/c2768.html
    """

    # We're generating code using Python scripts, so we have to be
    # careful with our scons elements.  This entry represents
    # the generator file *in the source directory*.
    script_src = env.File(script).srcnode()

    # This command creates generated code *in the build directory*.
    command = command.replace('$SCRIPT', script_src.path)
    action = SCons.Action.Action(command, "$CODEGENCOMSTR")
    code = env.Command(target, source, action)

    # Explicitly mark that the generated code depends on the generator,
    # and on implicitly imported python modules
    path = (script_src.get_dir(),)
    deps = [script_src]
    deps += script_src.get_implicit_deps(env, python_scanner, path)
    env.Depends(code, deps)

    # Running the Python script causes .pyc files to be generated in the
    # source directory.  When we clean up, they should go too. So add side
    # effects for .pyc files
    for dep in deps:
        pyc = env.File(str(dep) + 'c')
        env.SideEffect(pyc, code)

    return code


def createCodeGenerateMethod(env):
    env.Append(SCANNERS = python_scanner)
    env.AddMethod(code_generate, 'CodeGenerate')


def generate(env):
    """Common environment generation code"""

    if env.get('quiet', True):
        quietCommandLines(env)

    # Custom builders and methods
    createConvenienceLibBuilder(env)
    createCodeGenerateMethod(env)

    # for debugging
    #print env.Dump()


def exists(env):
    return 1
>>>>>>> d40f0a49
<|MERGE_RESOLUTION|>--- conflicted
+++ resolved
@@ -1,346 +1,172 @@
-<<<<<<< HEAD
-"""custom
-
-Custom builders and methods.
-
-"""
-
-#
-# Copyright 2008 Tungsten Graphics, Inc., Cedar Park, Texas.
-# All Rights Reserved.
-#
-# Permission is hereby granted, free of charge, to any person obtaining a
-# copy of this software and associated documentation files (the
-# "Software"), to deal in the Software without restriction, including
-# without limitation the rights to use, copy, modify, merge, publish,
-# distribute, sub license, and/or sell copies of the Software, and to
-# permit persons to whom the Software is furnished to do so, subject to
-# the following conditions:
-#
-# The above copyright notice and this permission notice (including the
-# next paragraph) shall be included in all copies or substantial portions
-# of the Software.
-#
-# THE SOFTWARE IS PROVIDED "AS IS", WITHOUT WARRANTY OF ANY KIND, EXPRESS
-# OR IMPLIED, INCLUDING BUT NOT LIMITED TO THE WARRANTIES OF
-# MERCHANTABILITY, FITNESS FOR A PARTICULAR PURPOSE AND NON-INFRINGEMENT.
-# IN NO EVENT SHALL TUNGSTEN GRAPHICS AND/OR ITS SUPPLIERS BE LIABLE FOR
-# ANY CLAIM, DAMAGES OR OTHER LIABILITY, WHETHER IN AN ACTION OF CONTRACT,
-# TORT OR OTHERWISE, ARISING FROM, OUT OF OR IN CONNECTION WITH THE
-# SOFTWARE OR THE USE OR OTHER DEALINGS IN THE SOFTWARE.
-#
-
-
-import os
-import os.path
-import re
-
-import SCons.Action
-import SCons.Builder
-import SCons.Scanner
-
-import fixes
-
-
-def quietCommandLines(env):
-    # Quiet command lines
-    # See also http://www.scons.org/wiki/HidingCommandLinesInOutput
-    env['ASCOMSTR'] = "  Assembling $SOURCE ..."
-    env['ASPPCOMSTR'] = "  Assembling $SOURCE ..."
-    env['CCCOMSTR'] = "  Compiling $SOURCE ..."
-    env['SHCCCOMSTR'] = "  Compiling $SOURCE ..."
-    env['CXXCOMSTR'] = "  Compiling $SOURCE ..."
-    env['SHCXXCOMSTR'] = "  Compiling $SOURCE ..."
-    env['ARCOMSTR'] = "  Archiving $TARGET ..."
-    env['RANLIBCOMSTR'] = "  Indexing $TARGET ..."
-    env['LINKCOMSTR'] = "  Linking $TARGET ..."
-    env['SHLINKCOMSTR'] = "  Linking $TARGET ..."
-    env['LDMODULECOMSTR'] = "  Linking $TARGET ..."
-    env['SWIGCOMSTR'] = "  Generating $TARGET ..."
-    env['LEXCOMSTR'] = "  Generating $TARGET ..."
-    env['YACCCOMSTR'] = "  Generating $TARGET ..."
-    env['CODEGENCOMSTR'] = "  Generating $TARGET ..."
-
-
-def createConvenienceLibBuilder(env):
-    """This is a utility function that creates the ConvenienceLibrary
-    Builder in an Environment if it is not there already.
-
-    If it is already there, we return the existing one.
-
-    Based on the stock StaticLibrary and SharedLibrary builders.
-    """
-
-    try:
-        convenience_lib = env['BUILDERS']['ConvenienceLibrary']
-    except KeyError:
-        action_list = [ SCons.Action.Action("$ARCOM", "$ARCOMSTR") ]
-        if env.Detect('ranlib'):
-            ranlib_action = SCons.Action.Action("$RANLIBCOM", "$RANLIBCOMSTR")
-            action_list.append(ranlib_action)
-
-        convenience_lib = SCons.Builder.Builder(action = action_list,
-                                  emitter = '$LIBEMITTER',
-                                  prefix = '$LIBPREFIX',
-                                  suffix = '$LIBSUFFIX',
-                                  src_suffix = '$SHOBJSUFFIX',
-                                  src_builder = 'SharedObject')
-        env['BUILDERS']['ConvenienceLibrary'] = convenience_lib
-
-    return convenience_lib
-
-
-# TODO: handle import statements with multiple modules
-# TODO: handle from import statements
-import_re = re.compile(r'^import\s+(\S+)$', re.M)
-
-def python_scan(node, env, path):
-    # http://www.scons.org/doc/0.98.5/HTML/scons-user/c2781.html#AEN2789
-    contents = node.get_contents()
-    source_dir = node.get_dir()
-    imports = import_re.findall(contents)
-    results = []
-    for imp in imports:
-        for dir in path:
-            file = os.path.join(str(dir), imp.replace('.', os.sep) + '.py')
-            if os.path.exists(file):
-                results.append(env.File(file))
-                break
-            file = os.path.join(str(dir), imp.replace('.', os.sep), '__init__.py')
-            if os.path.exists(file):
-                results.append(env.File(file))
-                break
-    return results
-
-python_scanner = SCons.Scanner.Scanner(function = python_scan, skeys = ['.py'])
-
-
-def code_generate(env, script, target, source, command):
-    """Method to simplify code generation via python scripts.
-
-    http://www.scons.org/wiki/UsingCodeGenerators
-    http://www.scons.org/doc/0.98.5/HTML/scons-user/c2768.html
-    """
-
-    # We're generating code using Python scripts, so we have to be
-    # careful with our scons elements.  This entry represents
-    # the generator file *in the source directory*.
-    script_src = env.File(script).srcnode()
-
-    # This command creates generated code *in the build directory*.
-    command = command.replace('$SCRIPT', script_src.path)
-    action = SCons.Action.Action(command, "$CODEGENCOMSTR")
-    code = env.Command(target, source, action)
-
-    # Explicitly mark that the generated code depends on the generator,
-    # and on implicitly imported python modules
-    path = (script_src.get_dir(),)
-    deps = [script_src]
-    deps += script_src.get_implicit_deps(env, python_scanner, path)
-    env.Depends(code, deps)
-
-    # Running the Python script causes .pyc files to be generated in the
-    # source directory.  When we clean up, they should go too. So add side
-    # effects for .pyc files
-    for dep in deps:
-        pyc = env.File(str(dep) + 'c')
-        env.SideEffect(pyc, code)
-
-    return code
-
-
-def createCodeGenerateMethod(env):
-    env.Append(SCANNERS = python_scanner)
-    env.AddMethod(code_generate, 'CodeGenerate')
-
-
-def generate(env):
-    """Common environment generation code"""
-
-    if env.get('quiet', True):
-        quietCommandLines(env)
-
-    # Custom builders and methods
-    createConvenienceLibBuilder(env)
-    createCodeGenerateMethod(env)
-
-    # for debugging
-    #print env.Dump()
-
-
-def exists(env):
-    return 1
-=======
-"""custom
-
-Custom builders and methods.
-
-"""
-
-#
-# Copyright 2008 Tungsten Graphics, Inc., Cedar Park, Texas.
-# All Rights Reserved.
-#
-# Permission is hereby granted, free of charge, to any person obtaining a
-# copy of this software and associated documentation files (the
-# "Software"), to deal in the Software without restriction, including
-# without limitation the rights to use, copy, modify, merge, publish,
-# distribute, sub license, and/or sell copies of the Software, and to
-# permit persons to whom the Software is furnished to do so, subject to
-# the following conditions:
-#
-# The above copyright notice and this permission notice (including the
-# next paragraph) shall be included in all copies or substantial portions
-# of the Software.
-#
-# THE SOFTWARE IS PROVIDED "AS IS", WITHOUT WARRANTY OF ANY KIND, EXPRESS
-# OR IMPLIED, INCLUDING BUT NOT LIMITED TO THE WARRANTIES OF
-# MERCHANTABILITY, FITNESS FOR A PARTICULAR PURPOSE AND NON-INFRINGEMENT.
-# IN NO EVENT SHALL TUNGSTEN GRAPHICS AND/OR ITS SUPPLIERS BE LIABLE FOR
-# ANY CLAIM, DAMAGES OR OTHER LIABILITY, WHETHER IN AN ACTION OF CONTRACT,
-# TORT OR OTHERWISE, ARISING FROM, OUT OF OR IN CONNECTION WITH THE
-# SOFTWARE OR THE USE OR OTHER DEALINGS IN THE SOFTWARE.
-#
-
-
-import os
-import os.path
-import re
-
-import SCons.Action
-import SCons.Builder
-import SCons.Scanner
-
-import fixes
-
-
-def quietCommandLines(env):
-    # Quiet command lines
-    # See also http://www.scons.org/wiki/HidingCommandLinesInOutput
-    env['ASCOMSTR'] = "  Assembling $SOURCE ..."
-    env['ASPPCOMSTR'] = "  Assembling $SOURCE ..."
-    env['CCCOMSTR'] = "  Compiling $SOURCE ..."
-    env['SHCCCOMSTR'] = "  Compiling $SOURCE ..."
-    env['CXXCOMSTR'] = "  Compiling $SOURCE ..."
-    env['SHCXXCOMSTR'] = "  Compiling $SOURCE ..."
-    env['ARCOMSTR'] = "  Archiving $TARGET ..."
-    env['RANLIBCOMSTR'] = "  Indexing $TARGET ..."
-    env['LINKCOMSTR'] = "  Linking $TARGET ..."
-    env['SHLINKCOMSTR'] = "  Linking $TARGET ..."
-    env['LDMODULECOMSTR'] = "  Linking $TARGET ..."
-    env['SWIGCOMSTR'] = "  Generating $TARGET ..."
-    env['LEXCOMSTR'] = "  Generating $TARGET ..."
-    env['YACCCOMSTR'] = "  Generating $TARGET ..."
-    env['CODEGENCOMSTR'] = "  Generating $TARGET ..."
-    env['INSTALLSTR'] = "  Installing $TARGET ..."
-
-
-def createConvenienceLibBuilder(env):
-    """This is a utility function that creates the ConvenienceLibrary
-    Builder in an Environment if it is not there already.
-
-    If it is already there, we return the existing one.
-
-    Based on the stock StaticLibrary and SharedLibrary builders.
-    """
-
-    try:
-        convenience_lib = env['BUILDERS']['ConvenienceLibrary']
-    except KeyError:
-        action_list = [ SCons.Action.Action("$ARCOM", "$ARCOMSTR") ]
-        if env.Detect('ranlib'):
-            ranlib_action = SCons.Action.Action("$RANLIBCOM", "$RANLIBCOMSTR")
-            action_list.append(ranlib_action)
-
-        convenience_lib = SCons.Builder.Builder(action = action_list,
-                                  emitter = '$LIBEMITTER',
-                                  prefix = '$LIBPREFIX',
-                                  suffix = '$LIBSUFFIX',
-                                  src_suffix = '$SHOBJSUFFIX',
-                                  src_builder = 'SharedObject')
-        env['BUILDERS']['ConvenienceLibrary'] = convenience_lib
-
-    return convenience_lib
-
-
-# TODO: handle import statements with multiple modules
-# TODO: handle from import statements
-import_re = re.compile(r'^import\s+(\S+)$', re.M)
-
-def python_scan(node, env, path):
-    # http://www.scons.org/doc/0.98.5/HTML/scons-user/c2781.html#AEN2789
-    contents = node.get_contents()
-    source_dir = node.get_dir()
-    imports = import_re.findall(contents)
-    results = []
-    for imp in imports:
-        for dir in path:
-            file = os.path.join(str(dir), imp.replace('.', os.sep) + '.py')
-            if os.path.exists(file):
-                results.append(env.File(file))
-                break
-            file = os.path.join(str(dir), imp.replace('.', os.sep), '__init__.py')
-            if os.path.exists(file):
-                results.append(env.File(file))
-                break
-    return results
-
-python_scanner = SCons.Scanner.Scanner(function = python_scan, skeys = ['.py'])
-
-
-def code_generate(env, script, target, source, command):
-    """Method to simplify code generation via python scripts.
-
-    http://www.scons.org/wiki/UsingCodeGenerators
-    http://www.scons.org/doc/0.98.5/HTML/scons-user/c2768.html
-    """
-
-    # We're generating code using Python scripts, so we have to be
-    # careful with our scons elements.  This entry represents
-    # the generator file *in the source directory*.
-    script_src = env.File(script).srcnode()
-
-    # This command creates generated code *in the build directory*.
-    command = command.replace('$SCRIPT', script_src.path)
-    action = SCons.Action.Action(command, "$CODEGENCOMSTR")
-    code = env.Command(target, source, action)
-
-    # Explicitly mark that the generated code depends on the generator,
-    # and on implicitly imported python modules
-    path = (script_src.get_dir(),)
-    deps = [script_src]
-    deps += script_src.get_implicit_deps(env, python_scanner, path)
-    env.Depends(code, deps)
-
-    # Running the Python script causes .pyc files to be generated in the
-    # source directory.  When we clean up, they should go too. So add side
-    # effects for .pyc files
-    for dep in deps:
-        pyc = env.File(str(dep) + 'c')
-        env.SideEffect(pyc, code)
-
-    return code
-
-
-def createCodeGenerateMethod(env):
-    env.Append(SCANNERS = python_scanner)
-    env.AddMethod(code_generate, 'CodeGenerate')
-
-
-def generate(env):
-    """Common environment generation code"""
-
-    if env.get('quiet', True):
-        quietCommandLines(env)
-
-    # Custom builders and methods
-    createConvenienceLibBuilder(env)
-    createCodeGenerateMethod(env)
-
-    # for debugging
-    #print env.Dump()
-
-
-def exists(env):
-    return 1
->>>>>>> d40f0a49
+"""custom
+
+Custom builders and methods.
+
+"""
+
+#
+# Copyright 2008 Tungsten Graphics, Inc., Cedar Park, Texas.
+# All Rights Reserved.
+#
+# Permission is hereby granted, free of charge, to any person obtaining a
+# copy of this software and associated documentation files (the
+# "Software"), to deal in the Software without restriction, including
+# without limitation the rights to use, copy, modify, merge, publish,
+# distribute, sub license, and/or sell copies of the Software, and to
+# permit persons to whom the Software is furnished to do so, subject to
+# the following conditions:
+#
+# The above copyright notice and this permission notice (including the
+# next paragraph) shall be included in all copies or substantial portions
+# of the Software.
+#
+# THE SOFTWARE IS PROVIDED "AS IS", WITHOUT WARRANTY OF ANY KIND, EXPRESS
+# OR IMPLIED, INCLUDING BUT NOT LIMITED TO THE WARRANTIES OF
+# MERCHANTABILITY, FITNESS FOR A PARTICULAR PURPOSE AND NON-INFRINGEMENT.
+# IN NO EVENT SHALL TUNGSTEN GRAPHICS AND/OR ITS SUPPLIERS BE LIABLE FOR
+# ANY CLAIM, DAMAGES OR OTHER LIABILITY, WHETHER IN AN ACTION OF CONTRACT,
+# TORT OR OTHERWISE, ARISING FROM, OUT OF OR IN CONNECTION WITH THE
+# SOFTWARE OR THE USE OR OTHER DEALINGS IN THE SOFTWARE.
+#
+
+
+import os
+import os.path
+import re
+
+import SCons.Action
+import SCons.Builder
+import SCons.Scanner
+
+import fixes
+
+
+def quietCommandLines(env):
+    # Quiet command lines
+    # See also http://www.scons.org/wiki/HidingCommandLinesInOutput
+    env['ASCOMSTR'] = "  Assembling $SOURCE ..."
+    env['ASPPCOMSTR'] = "  Assembling $SOURCE ..."
+    env['CCCOMSTR'] = "  Compiling $SOURCE ..."
+    env['SHCCCOMSTR'] = "  Compiling $SOURCE ..."
+    env['CXXCOMSTR'] = "  Compiling $SOURCE ..."
+    env['SHCXXCOMSTR'] = "  Compiling $SOURCE ..."
+    env['ARCOMSTR'] = "  Archiving $TARGET ..."
+    env['RANLIBCOMSTR'] = "  Indexing $TARGET ..."
+    env['LINKCOMSTR'] = "  Linking $TARGET ..."
+    env['SHLINKCOMSTR'] = "  Linking $TARGET ..."
+    env['LDMODULECOMSTR'] = "  Linking $TARGET ..."
+    env['SWIGCOMSTR'] = "  Generating $TARGET ..."
+    env['LEXCOMSTR'] = "  Generating $TARGET ..."
+    env['YACCCOMSTR'] = "  Generating $TARGET ..."
+    env['CODEGENCOMSTR'] = "  Generating $TARGET ..."
+    env['INSTALLSTR'] = "  Installing $TARGET ..."
+
+
+def createConvenienceLibBuilder(env):
+    """This is a utility function that creates the ConvenienceLibrary
+    Builder in an Environment if it is not there already.
+
+    If it is already there, we return the existing one.
+
+    Based on the stock StaticLibrary and SharedLibrary builders.
+    """
+
+    try:
+        convenience_lib = env['BUILDERS']['ConvenienceLibrary']
+    except KeyError:
+        action_list = [ SCons.Action.Action("$ARCOM", "$ARCOMSTR") ]
+        if env.Detect('ranlib'):
+            ranlib_action = SCons.Action.Action("$RANLIBCOM", "$RANLIBCOMSTR")
+            action_list.append(ranlib_action)
+
+        convenience_lib = SCons.Builder.Builder(action = action_list,
+                                  emitter = '$LIBEMITTER',
+                                  prefix = '$LIBPREFIX',
+                                  suffix = '$LIBSUFFIX',
+                                  src_suffix = '$SHOBJSUFFIX',
+                                  src_builder = 'SharedObject')
+        env['BUILDERS']['ConvenienceLibrary'] = convenience_lib
+
+    return convenience_lib
+
+
+# TODO: handle import statements with multiple modules
+# TODO: handle from import statements
+import_re = re.compile(r'^import\s+(\S+)$', re.M)
+
+def python_scan(node, env, path):
+    # http://www.scons.org/doc/0.98.5/HTML/scons-user/c2781.html#AEN2789
+    contents = node.get_contents()
+    source_dir = node.get_dir()
+    imports = import_re.findall(contents)
+    results = []
+    for imp in imports:
+        for dir in path:
+            file = os.path.join(str(dir), imp.replace('.', os.sep) + '.py')
+            if os.path.exists(file):
+                results.append(env.File(file))
+                break
+            file = os.path.join(str(dir), imp.replace('.', os.sep), '__init__.py')
+            if os.path.exists(file):
+                results.append(env.File(file))
+                break
+    return results
+
+python_scanner = SCons.Scanner.Scanner(function = python_scan, skeys = ['.py'])
+
+
+def code_generate(env, script, target, source, command):
+    """Method to simplify code generation via python scripts.
+
+    http://www.scons.org/wiki/UsingCodeGenerators
+    http://www.scons.org/doc/0.98.5/HTML/scons-user/c2768.html
+    """
+
+    # We're generating code using Python scripts, so we have to be
+    # careful with our scons elements.  This entry represents
+    # the generator file *in the source directory*.
+    script_src = env.File(script).srcnode()
+
+    # This command creates generated code *in the build directory*.
+    command = command.replace('$SCRIPT', script_src.path)
+    action = SCons.Action.Action(command, "$CODEGENCOMSTR")
+    code = env.Command(target, source, action)
+
+    # Explicitly mark that the generated code depends on the generator,
+    # and on implicitly imported python modules
+    path = (script_src.get_dir(),)
+    deps = [script_src]
+    deps += script_src.get_implicit_deps(env, python_scanner, path)
+    env.Depends(code, deps)
+
+    # Running the Python script causes .pyc files to be generated in the
+    # source directory.  When we clean up, they should go too. So add side
+    # effects for .pyc files
+    for dep in deps:
+        pyc = env.File(str(dep) + 'c')
+        env.SideEffect(pyc, code)
+
+    return code
+
+
+def createCodeGenerateMethod(env):
+    env.Append(SCANNERS = python_scanner)
+    env.AddMethod(code_generate, 'CodeGenerate')
+
+
+def generate(env):
+    """Common environment generation code"""
+
+    if env.get('quiet', True):
+        quietCommandLines(env)
+
+    # Custom builders and methods
+    createConvenienceLibBuilder(env)
+    createCodeGenerateMethod(env)
+
+    # for debugging
+    #print env.Dump()
+
+
+def exists(env):
+    return 1