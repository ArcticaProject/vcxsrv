--- conflicted
+++ resolved
@@ -1,87 +1,79 @@
-<HTML>
-
-<head>
-<TITLE>Mesa Release Notes</TITLE>
-<link rel="stylesheet" type="text/css" href="mesa.css">
-<meta http-equiv="content-type" content="text/html; charset=utf-8" />
-</head>
-
-<BODY>
-
-<body bgcolor="#eeeeee">
-
-<H1>Mesa 7.11 Release Notes / (release date TBD)</H1>
-
-<p>
-Mesa 7.11 is a new development release.
-People who are concerned with stability and reliability should stick
-with a previous release or wait for Mesa 7.11.1.
-</p>
-<p>
-Mesa 7.11 implements the OpenGL 2.1 API, but the version reported by
-glGetString(GL_VERSION) depends on the particular driver being used.
-Some drivers don't support all the features required in OpenGL 2.1.
-</p>
-<p>
-See the <a href="install.html">Compiling/Installing page</a> for prerequisites
-for DRI hardware acceleration.
-</p>
-
-
-<h2>MD5 checksums</h2>
-<pre>
-tbd
-</pre>
-
-
-<h2>New features</h2>
-<ul>
-<<<<<<< HEAD
-=======
-<li>GL_ARB_ES2_compatibility (gallium drivers)
->>>>>>> 0402d388
-<li>GL_ARB_color_buffer_float (gallium drivers, i965)
-<li>GL_ARB_draw_buffers_blend (gallium)
-<li>GL_ARB_draw_instanced extension (gallium drivers, swrast)
-<li>GL_ARB_instanced_arrays extension (gallium drivers)
-<li>GL_ARB_occlusion_query2 (gallium drivers, swrast)
-<li>GL_ARB_robustness (all drivers)
-<li>GL_ARB_sampler_objects (gallium drivers)
-<li>GL_ARB_texture_compression_rgtc (gallium drivers, swrast, i965)
-<li>GL_ARB_texture_float (gallium, i965)
-<<<<<<< HEAD
-<li>GL_EXT_texture_compression_latc (gallium drivers, swrast)
-<li>GL_EXT_texture_compression_rgtc (gallium drivers, swrast, i965)
-=======
-<li>GL_EXT_packed_float (gallium r600)
-<li>GL_EXT_texture_compression_latc (gallium drivers, swrast)
-<li>GL_EXT_texture_compression_rgtc (gallium drivers, swrast, i965)
-<li>GL_EXT_texture_shared_exponent (gallium drivers, swrast)
->>>>>>> 0402d388
-<li>GL_EXT_texture_sRGB_decode (gallium drivers, swrast, i965)
-<li>GL_EXT_texture_snorm (gallium drivers)
-<li>GL_ATI_draw_buffers (all drivers)
-<li>GL_ATI_texture_compression_3dc (gallium drivers, swrast)
-<li>GL_ATI_texture_float (gallium, i965)
-<li>GL_NV_conditional_render (i965)
-<li>GL_NV_texture_barrier (gallium drivers)
-</ul>
-
-
-<h2>Bug fixes</h2>
-<ul>
-</ul>
-
-
-<h2>Changes</h2>
-<ul>
-<li>The Windows MSVC project files have been removed.
-They haven't been maintained in quite a while.
-Building with SCons is an alternative.
-<li>Removed GL_SGI_texture_color_table support from swrast driver - the only
-driver that implemented it.
-</ul>
-
-
-</body>
-</html>
+<HTML>
+
+<head>
+<TITLE>Mesa Release Notes</TITLE>
+<link rel="stylesheet" type="text/css" href="mesa.css">
+<meta http-equiv="content-type" content="text/html; charset=utf-8" />
+</head>
+
+<BODY>
+
+<body bgcolor="#eeeeee">
+
+<H1>Mesa 7.11 Release Notes / (release date TBD)</H1>
+
+<p>
+Mesa 7.11 is a new development release.
+People who are concerned with stability and reliability should stick
+with a previous release or wait for Mesa 7.11.1.
+</p>
+<p>
+Mesa 7.11 implements the OpenGL 2.1 API, but the version reported by
+glGetString(GL_VERSION) depends on the particular driver being used.
+Some drivers don't support all the features required in OpenGL 2.1.
+</p>
+<p>
+See the <a href="install.html">Compiling/Installing page</a> for prerequisites
+for DRI hardware acceleration.
+</p>
+
+
+<h2>MD5 checksums</h2>
+<pre>
+tbd
+</pre>
+
+
+<h2>New features</h2>
+<ul>
+<li>GL_ARB_ES2_compatibility (gallium drivers)
+<li>GL_ARB_color_buffer_float (gallium drivers, i965)
+<li>GL_ARB_draw_buffers_blend (gallium)
+<li>GL_ARB_draw_instanced extension (gallium drivers, swrast)
+<li>GL_ARB_instanced_arrays extension (gallium drivers)
+<li>GL_ARB_occlusion_query2 (gallium drivers, swrast)
+<li>GL_ARB_robustness (all drivers)
+<li>GL_ARB_sampler_objects (gallium drivers)
+<li>GL_ARB_texture_compression_rgtc (gallium drivers, swrast, i965)
+<li>GL_ARB_texture_float (gallium, i965)
+<li>GL_EXT_packed_float (gallium r600)
+<li>GL_EXT_texture_compression_latc (gallium drivers, swrast)
+<li>GL_EXT_texture_compression_rgtc (gallium drivers, swrast, i965)
+<li>GL_EXT_texture_shared_exponent (gallium drivers, swrast)
+<li>GL_EXT_texture_sRGB_decode (gallium drivers, swrast, i965)
+<li>GL_EXT_texture_snorm (gallium drivers)
+<li>GL_ATI_draw_buffers (all drivers)
+<li>GL_ATI_texture_compression_3dc (gallium drivers, swrast)
+<li>GL_ATI_texture_float (gallium, i965)
+<li>GL_NV_conditional_render (i965)
+<li>GL_NV_texture_barrier (gallium drivers)
+</ul>
+
+
+<h2>Bug fixes</h2>
+<ul>
+</ul>
+
+
+<h2>Changes</h2>
+<ul>
+<li>The Windows MSVC project files have been removed.
+They haven't been maintained in quite a while.
+Building with SCons is an alternative.
+<li>Removed GL_SGI_texture_color_table support from swrast driver - the only
+driver that implemented it.
+</ul>
+
+
+</body>
+</html>