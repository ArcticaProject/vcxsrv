<<<<<<< HEAD
<HTML>

<TITLE>Compiling and Installing</TITLE>

<link rel="stylesheet" type="text/css" href="mesa.css"></head>

<BODY>


<H1>Compiling and Installing</H1>

<ol>
<li><a href="#unix-x11">Unix / X11</a>
  <ul>
  <li><a href="#prereq-general">General prerequisites for building</a>
  <li><a href="#prereq-dri">Prerequisites for DRI and hardware acceleration</a>
  <li><a href="#autoconf">Building with autoconf</a>
  <li><a href="#traditional">Building with traditional Makefiles</a>
  <li><a href="#libs">The Libraries</a>
  <li><a href="#install">Installing the header and library files
  <li><a href="#pkg-config">Building OpenGL programs with pkg-config
  </ul>
<li><a href="#windows">Windows</a>
<li><a href="#scons">Building with SCons</a>
<li><a href="#other">Other</a>
</ol>
<br>


<a name="unix-x11">
<H2>1. Unix/X11 Compilation and Installation</H1>


<a name="prereq-general">
<h3>1.1 General prerequisites for building</h3>

<ul>
<li>lex / yacc - for building the GLSL compiler.
On Linux systems, flex and bison are used.
Versions 2.5.35 and 2.4.1, respectively, (or later) should work.
</li>
<li>python - Python is needed for building the Gallium components.
Version 2.6.4 or later should work.
</li>
</ul>


<a name="prereq-dri">
<h3>1.2 Prerequisites for DRI and hardware acceleration</h3>

<p>
The following are required for DRI-based hardware acceleration with Mesa:
</p>

<ul>
<li><a href="http://xorg.freedesktop.org/releases/individual/proto/">dri2proto</a> version 1.99.3 or later
<li>Linux 2.6.28
<li><a href="http://dri.freedesktop.org/libdrm/" target="_parent">libDRM</a>
version 2.4.15 or later
<li>Xorg server version 1.5 or later
</ul>
</p>


<a name="autoconf">
<h3>1.3 Building with Autoconf</h3>

<p>
Mesa may be <a href="autoconf.html">built using autoconf</a>.
This should work well on most GNU-based systems.
If that fails the traditional Mesa build system is available.



<a name="traditional">
<h3>1.4 Building with traditional Makefiles</h3>

<p>
The traditional Mesa build system is based on a collection of pre-defined
system configurations.
</p>
<p>
To see the list of configurations, just type <code>make</code>.
Then choose a configuration from the list and type <code>make</code>
<em>configname</em>.
</p>

<p>
Mesa may be built in several different ways using the predefined configurations:
</p>
<ul>
<li><b><em>Stand-alone/Xlib mode</em></b> - Mesa will be compiled as
a software renderer using Xlib to do all rendering.
The libGL.so library will be a self-contained rendering library that will
allow you to run OpenGL/GLX applications on any X server (regardless of
whether it supports the GLX X server extension).
You will <em>not</em> be able to use hardware 3D acceleration.
<p>
To compile stand-alone Mesa type <code>make</code> in the top-level directory.
You'll see a list of supported system configurations.
Choose one from the list (such as linux-x86), and type:
</p>
<pre>
    make linux-x86
</pre>
<p>This will produce libGL.so and several other libraries</p>
</li>

<li><b><em>DRI/accelerated</em></b> - The DRI hardware drivers for
accelerated OpenGL rendering (for ATI, Intel, Matrox, etc) will be built.
The libGL.so library will support the GLX extension and will load/use
the DRI hardware drivers.


<p>
Build Mesa and the DRI hardware drivers by running
</p>
<pre>
   make linux-dri
</pre>
<p>
There are also <code>linux-dri-x86</code>, <code>linux-dri-x86-64</code>, 
and <code>linux-ppc</code> configurations which are optimized for those
architectures.
</p>
<p>
Make sure you have the prerequisite versions of DRM and Xserver mentioned
above.
</p>

</li>

</ul>


<p>
Later, if you want to rebuild for a different configuration run
<code>make realclean</code> before rebuilding.
</p>


<a name="libs">
<h3>1.5 The libraries</h3>

<p>
When compilation has finished, look in the top-level <code>lib/</code>
(or <code>lib64/</code>) directory.
You'll see a set of library files similar to this:
</p>
<pre>
lrwxrwxrwx    1 brian    users          10 Mar 26 07:53 libGL.so -> libGL.so.1*
lrwxrwxrwx    1 brian    users          19 Mar 26 07:53 libGL.so.1 -> libGL.so.1.5.060100*
-rwxr-xr-x    1 brian    users     3375861 Mar 26 07:53 libGL.so.1.5.060100*
lrwxrwxrwx    1 brian    users          11 Mar 26 07:53 libGLU.so -> libGLU.so.1*
lrwxrwxrwx    1 brian    users          20 Mar 26 07:53 libGLU.so.1 -> libGLU.so.1.3.060100*
-rwxr-xr-x    1 brian    users      549269 Mar 26 07:53 libGLU.so.1.3.060100*
lrwxrwxrwx    1 brian    users          12 Mar 26 07:53 libglut.so -> libglut.so.3*
lrwxrwxrwx    1 brian    users          16 Mar 26 07:53 libglut.so.3 -> libglut.so.3.7.1*
-rwxr-xr-x    1 brian    users      597754 Mar 26 07:53 libglut.so.3.7.1*
lrwxrwxrwx    1 brian    users          11 Mar 26 08:04 libGLw.so -> libGLw.so.1*
lrwxrwxrwx    1 brian    users          15 Mar 26 08:04 libGLw.so.1 -> libGLw.so.1.0.0*
-rwxr-xr-x    1 brian    users       20750 Mar 26 08:04 libGLw.so.1.0.0*
lrwxrwxrwx    1 brian    users          14 Mar 26 07:53 libOSMesa.so -> libOSMesa.so.6*
lrwxrwxrwx    1 brian    users          23 Mar 26 07:53 libOSMesa.so.6 -> libOSMesa.so.6.1.060100*
-rwxr-xr-x    1 brian    users       23871 Mar 26 07:53 libOSMesa.so.6.1.060100*
</pre>

<p>
<b>libGL</b> is the main OpenGL library (i.e. Mesa).
<br>
<b>libGLU</b> is the OpenGL Utility library.
<br>
<b>libglut</b> is the GLUT library.
<br>
<b>libGLw</b> is the Xt/Motif OpenGL drawing area widget library.
<br>
<b>libOSMesa</b> is the OSMesa (Off-Screen) interface library.
</p>

<p>
If you built the DRI hardware drivers, you'll also see the DRI drivers:
</p>
<pre>
-rwxr-xr-x   1 brian users 15607851 Jul 21 12:11 ffb_dri.so
-rwxr-xr-x   1 brian users 15148747 Jul 21 12:11 i810_dri.so
-rwxr-xr-x   1 brian users 14497814 Jul 21 12:11 i830_dri.so
-rwxr-xr-x   1 brian users 16895413 Jul 21 12:11 i915_dri.so
-rwxr-xr-x   1 brian users 11320803 Jul 21 12:11 mach64_dri.so
-rwxr-xr-x   1 brian users 11418014 Jul 21 12:12 mga_dri.so
-rwxr-xr-x   1 brian users 11064426 Jul 21 12:12 r128_dri.so
-rwxr-xr-x   1 brian users 11849858 Jul 21 12:12 r200_dri.so
-rwxr-xr-x   1 brian users 16050488 Jul 21 12:11 r300_dri.so
-rwxr-xr-x   1 brian users 11757388 Jul 21 12:12 radeon_dri.so
-rwxr-xr-x   1 brian users 11232304 Jul 21 12:13 s3v_dri.so
-rwxr-xr-x   1 brian users 11062970 Jul 21 12:13 savage_dri.so
-rwxr-xr-x   1 brian users 11214212 Jul 21 12:13 sis_dri.so
-rwxr-xr-x   1 brian users 11368736 Jul 21 12:13 tdfx_dri.so
-rwxr-xr-x   1 brian users 10598868 Jul 21 12:13 trident_dri.so
-rwxr-xr-x   1 brian users 10997120 Jul 21 12:13 unichrome_dri.so
</pre>

<p>
If you built with Gallium support, look in lib/gallium/ for Gallium-based
versions of libGL and device drivers.
</p>



<a name="install">
<H3>1.6 Installing the header and library files</H3>

<p>
The standard location for the OpenGL header files on Unix-type systems is
in <code>/usr/include/GL/</code>.
The standard location for the libraries is <code>/usr/lib/</code>.
For more information see, the
<a href="http://oss.sgi.com/projects/ogl-sample/ABI/" target="_parent">
Linux/OpenGL ABI specification</a>.
</p>

<p>
If you'd like Mesa to co-exist with another implementation of OpenGL that's
already installed, you'll have to choose different directories, like
<code>/usr/local/include/GL/</code> and <code>/usr/local/lib/</code>.
</p>

<p>
To install Mesa's headers and libraries, run <code>make install</code>.
But first, check the Mesa/configs/default file and examine the values
of the <b>INSTALL_DIR</b> and <b>DRI_DRIVER_INSTALL_DIR</b> variables.
Change them if needed, then run <code>make install</code>.
</p>

<p>
The variable
<b>DESTDIR</b> may also be used to install the contents to a temporary
staging directory.
This can be useful for package management.
For example: <code>make install DESTDIR=/somepath/</code>
</p>

<p>
Note: at runtime you can use the LD_LIBRARY_PATH environment variable
(on Linux at least) to switch
between the Mesa libraries and other vendor's libraries whenever you want.
This is a handy way to compare multiple OpenGL implementations.
</p>


<a name="pkg-config">
<H3>1.7 Building OpenGL programs with pkg-config</H3>

<p>
Running <code>make install</code> will install package configuration files
for the pkg-config utility.
</p>

<p>
When compiling your OpenGL application you can use pkg-config to determine
the proper compiler and linker flags.
</p>

<p>
For example, compiling and linking a GLUT application can be done with:
</p>
<pre>
   gcc `pkg-config --cflags --libs glut` mydemo.c -o mydemo
</pre>

<br>

<a name="windows">
<H2>2. Windows Compilation and Installation</H1>

<p>
Please see the <a href="#scons">instructions on building with SCons</a>.
</p>



<a name="scons">
<H2>3. Building with SCons</H1>

<p>
To build Mesa with SCons on Linux or Windows do
</p>
<pre>
    scons
</pre>
<p>
The build output will be placed in
build/<i>platform</i>-<i>machine</i>-<i>debug</i>/..., where <i>platform</i> is for
example linux or windows, <i>machine</i> is x86 or x86_64, optionally followed
by -debug for debug builds.
</p>

<p>
To build Mesa with SCons for Windows on Linux using the MinGW crosscompiler toolchain do
</p>
<pre>
    scons platform=windows toolchain=crossmingw machine=x86 statetrackers=mesa drivers=softpipe,trace winsys=gdi
</pre>
<p>
This will create:
</p>
<ul>
<li>build/windows-x86-debug/gallium/targets/libgl-gdi/opengl32.dll &mdash; Mesa + Gallium + softpipe, binary compatible with Windows's opengl32.dll 
<li>build/windows-x86-debug/glut/glx/glut32.dll
<li>progs/build/windows-x86-debug/wgl/wglinfo.exe
<li>progs/build/windows-x86-debug/trivial/tri.exe
<li>and many other samples in progs/build/windows-x86-debug/...
</ul>
<p>
Put them all in the same directory to test them.
</p>


<a name="other">
<H2>4. Other systems</H1>

<p>
Documentation for other environments (some may be very out of date):
</p>

<UL>
<li><A HREF="README.VMS">README.VMS</A> - VMS
<LI><A HREF="README.GGI">README.GGI</A> - GGI
<LI><A HREF="README.3DFX">README.3DFX</A> - 3Dfx/Glide driver
<LI><A HREF="README.AMIWIN">README.AMIWIN</A> - Amiga Amiwin
<LI><A HREF="README.BEOS">README.BEOS</A> - BeOS
<LI><A HREF="README.D3D">README.D3D</A> - Direct3D driver
<LI><A HREF="README.DJ">README.DJ</A> - DJGPP
<LI><A HREF="README.LYNXOS">README.LYNXOS</A> - LynxOS
<LI><A HREF="README.MINGW32">README.MINGW32</A> - Mingw32
<LI><A HREF="README.NeXT">README.NeXT</A> - NeXT
<LI><A HREF="README.OpenStep">README.OpenStep</A> - OpenStep
<LI><A HREF="README.OS2">README.OS2</A> - OS/2
<LI><A HREF="README.WINDML">README.WINDML</A> - WindML
</UL>




</body>
</html>
=======
<HTML>

<TITLE>Compiling and Installing</TITLE>

<link rel="stylesheet" type="text/css" href="mesa.css"></head>

<BODY>


<H1>Compiling and Installing</H1>

<ol>
<li><a href="#unix-x11">Unix / X11</a>
  <ul>
  <li><a href="#prereq-general">General prerequisites for building</a>
  <li><a href="#prereq-dri">Prerequisites for DRI and hardware acceleration</a>
  <li><a href="#autoconf">Building with autoconf</a>
  <li><a href="#traditional">Building with traditional Makefiles</a>
  <li><a href="#libs">The Libraries</a>
  <li><a href="#install">Installing the header and library files
  <li><a href="#pkg-config">Building OpenGL programs with pkg-config
  </ul>
<li><a href="#windows">Windows</a>
<li><a href="#scons">Building with SCons</a>
<li><a href="#other">Other</a>
</ol>
<br>


<a name="unix-x11">
<H2>1. Unix/X11 Compilation and Installation</H1>


<a name="prereq-general">
<h3>1.1 General prerequisites for building</h3>

<ul>
<li>lex / yacc - for building the GLSL compiler.
On Linux systems, flex and bison are used.
Versions 2.5.35 and 2.4.1, respectively, (or later) should work.
</li>
<li>python - Python is needed for building the Gallium components.
Version 2.6.4 or later should work.
</li>
</ul>


<a name="prereq-dri">
<h3>1.2 Prerequisites for DRI and hardware acceleration</h3>

<p>
The following are required for DRI-based hardware acceleration with Mesa:
</p>

<ul>
<li><a href="http://xorg.freedesktop.org/releases/individual/proto/">dri2proto</a> version 1.99.3 or later
<li>Linux 2.6.28
<li><a href="http://dri.freedesktop.org/libdrm/" target="_parent">libDRM</a>
version 2.4.15 or later
<li>Xorg server version 1.5 or later
</ul>
</p>


<a name="autoconf">
<h3>1.3 Building with Autoconf</h3>

<p>
Mesa may be <a href="autoconf.html">built using autoconf</a>.
This should work well on most GNU-based systems.
If that fails the traditional Mesa build system is available.



<a name="traditional">
<h3>1.4 Building with traditional Makefiles</h3>

<p>
The traditional Mesa build system is based on a collection of pre-defined
system configurations.
</p>
<p>
To see the list of configurations, just type <code>make</code>.
Then choose a configuration from the list and type <code>make</code>
<em>configname</em>.
</p>

<p>
Mesa may be built in several different ways using the predefined configurations:
</p>
<ul>
<li><b><em>Stand-alone/Xlib mode</em></b> - Mesa will be compiled as
a software renderer using Xlib to do all rendering.
The libGL.so library will be a self-contained rendering library that will
allow you to run OpenGL/GLX applications on any X server (regardless of
whether it supports the GLX X server extension).
You will <em>not</em> be able to use hardware 3D acceleration.
<p>
To compile stand-alone Mesa type <code>make</code> in the top-level directory.
You'll see a list of supported system configurations.
Choose one from the list (such as linux-x86), and type:
</p>
<pre>
    make linux-x86
</pre>
<p>This will produce libGL.so and several other libraries</p>
</li>

<li><b><em>DRI/accelerated</em></b> - The DRI hardware drivers for
accelerated OpenGL rendering (for ATI, Intel, Matrox, etc) will be built.
The libGL.so library will support the GLX extension and will load/use
the DRI hardware drivers.


<p>
Build Mesa and the DRI hardware drivers by running
</p>
<pre>
   make linux-dri
</pre>
<p>
There are also <code>linux-dri-x86</code>, <code>linux-dri-x86-64</code>, 
and <code>linux-ppc</code> configurations which are optimized for those
architectures.
</p>
<p>
Make sure you have the prerequisite versions of DRM and Xserver mentioned
above.
</p>

</li>

</ul>


<p>
Later, if you want to rebuild for a different configuration run
<code>make realclean</code> before rebuilding.
</p>


<a name="libs">
<h3>1.5 The libraries</h3>

<p>
When compilation has finished, look in the top-level <code>lib/</code>
(or <code>lib64/</code>) directory.
You'll see a set of library files similar to this:
</p>
<pre>
lrwxrwxrwx    1 brian    users          10 Mar 26 07:53 libGL.so -> libGL.so.1*
lrwxrwxrwx    1 brian    users          19 Mar 26 07:53 libGL.so.1 -> libGL.so.1.5.060100*
-rwxr-xr-x    1 brian    users     3375861 Mar 26 07:53 libGL.so.1.5.060100*
lrwxrwxrwx    1 brian    users          11 Mar 26 07:53 libGLU.so -> libGLU.so.1*
lrwxrwxrwx    1 brian    users          20 Mar 26 07:53 libGLU.so.1 -> libGLU.so.1.3.060100*
-rwxr-xr-x    1 brian    users      549269 Mar 26 07:53 libGLU.so.1.3.060100*
lrwxrwxrwx    1 brian    users          12 Mar 26 07:53 libglut.so -> libglut.so.3*
lrwxrwxrwx    1 brian    users          16 Mar 26 07:53 libglut.so.3 -> libglut.so.3.7.1*
-rwxr-xr-x    1 brian    users      597754 Mar 26 07:53 libglut.so.3.7.1*
lrwxrwxrwx    1 brian    users          14 Mar 26 07:53 libOSMesa.so -> libOSMesa.so.6*
lrwxrwxrwx    1 brian    users          23 Mar 26 07:53 libOSMesa.so.6 -> libOSMesa.so.6.1.060100*
-rwxr-xr-x    1 brian    users       23871 Mar 26 07:53 libOSMesa.so.6.1.060100*
</pre>

<p>
<b>libGL</b> is the main OpenGL library (i.e. Mesa).
<br>
<b>libGLU</b> is the OpenGL Utility library.
<br>
<b>libglut</b> is the GLUT library.
<br>
<b>libOSMesa</b> is the OSMesa (Off-Screen) interface library.
</p>

<p>
If you built the DRI hardware drivers, you'll also see the DRI drivers:
</p>
<pre>
-rwxr-xr-x   1 brian users 16895413 Jul 21 12:11 i915_dri.so
-rwxr-xr-x   1 brian users 11849858 Jul 21 12:12 r200_dri.so
-rwxr-xr-x   1 brian users 16050488 Jul 21 12:11 r300_dri.so
-rwxr-xr-x   1 brian users 11757388 Jul 21 12:12 radeon_dri.so
</pre>

<p>
If you built with Gallium support, look in lib/gallium/ for Gallium-based
versions of libGL and device drivers.
</p>



<a name="install">
<H3>1.6 Installing the header and library files</H3>

<p>
The standard location for the OpenGL header files on Unix-type systems is
in <code>/usr/include/GL/</code>.
The standard location for the libraries is <code>/usr/lib/</code>.
For more information see, the
<a href="http://oss.sgi.com/projects/ogl-sample/ABI/" target="_parent">
Linux/OpenGL ABI specification</a>.
</p>

<p>
If you'd like Mesa to co-exist with another implementation of OpenGL that's
already installed, you'll have to choose different directories, like
<code>/usr/local/include/GL/</code> and <code>/usr/local/lib/</code>.
</p>

<p>
To install Mesa's headers and libraries, run <code>make install</code>.
But first, check the Mesa/configs/default file and examine the values
of the <b>INSTALL_DIR</b> and <b>DRI_DRIVER_INSTALL_DIR</b> variables.
Change them if needed, then run <code>make install</code>.
</p>

<p>
The variable
<b>DESTDIR</b> may also be used to install the contents to a temporary
staging directory.
This can be useful for package management.
For example: <code>make install DESTDIR=/somepath/</code>
</p>

<p>
Note: at runtime you can use the LD_LIBRARY_PATH environment variable
(on Linux at least) to switch
between the Mesa libraries and other vendor's libraries whenever you want.
This is a handy way to compare multiple OpenGL implementations.
</p>


<a name="pkg-config">
<H3>1.7 Building OpenGL programs with pkg-config</H3>

<p>
Running <code>make install</code> will install package configuration files
for the pkg-config utility.
</p>

<p>
When compiling your OpenGL application you can use pkg-config to determine
the proper compiler and linker flags.
</p>

<p>
For example, compiling and linking a GLUT application can be done with:
</p>
<pre>
   gcc `pkg-config --cflags --libs glut` mydemo.c -o mydemo
</pre>

<br>

<a name="windows">
<H2>2. Windows Compilation and Installation</H1>

<p>
Please see the <a href="#scons">instructions on building with SCons</a>.
</p>



<a name="scons">
<H2>3. Building with SCons</H1>

<p>
To build Mesa with SCons on Linux or Windows do
</p>
<pre>
    scons
</pre>
<p>
The build output will be placed in
build/<i>platform</i>-<i>machine</i>-<i>debug</i>/..., where <i>platform</i> is for
example linux or windows, <i>machine</i> is x86 or x86_64, optionally followed
by -debug for debug builds.
</p>

<p>
To build Mesa with SCons for Windows on Linux using the MinGW crosscompiler toolchain do
</p>
<pre>
    scons platform=windows toolchain=crossmingw machine=x86 statetrackers=mesa drivers=softpipe,trace winsys=gdi
</pre>
<p>
This will create:
</p>
<ul>
<li>build/windows-x86-debug/gallium/targets/libgl-gdi/opengl32.dll &mdash; Mesa + Gallium + softpipe, binary compatible with Windows's opengl32.dll 
<li>build/windows-x86-debug/glut/glx/glut32.dll
<li>progs/build/windows-x86-debug/wgl/wglinfo.exe
<li>progs/build/windows-x86-debug/trivial/tri.exe
<li>and many other samples in progs/build/windows-x86-debug/...
</ul>
<p>
Put them all in the same directory to test them.
</p>


<a name="other">
<H2>4. Other systems</H1>

<p>
Documentation for other environments (some may be very out of date):
</p>

<UL>
<li><A HREF="README.VMS">README.VMS</A> - VMS
<LI><A HREF="README.GGI">README.GGI</A> - GGI
<LI><A HREF="README.3DFX">README.3DFX</A> - 3Dfx/Glide driver
<LI><A HREF="README.AMIWIN">README.AMIWIN</A> - Amiga Amiwin
<LI><A HREF="README.D3D">README.D3D</A> - Direct3D driver
<LI><A HREF="README.DJ">README.DJ</A> - DJGPP
<LI><A HREF="README.LYNXOS">README.LYNXOS</A> - LynxOS
<LI><A HREF="README.MINGW32">README.MINGW32</A> - Mingw32
<LI><A HREF="README.NeXT">README.NeXT</A> - NeXT
<LI><A HREF="README.OpenStep">README.OpenStep</A> - OpenStep
<LI><A HREF="README.OS2">README.OS2</A> - OS/2
<LI><A HREF="README.WINDML">README.WINDML</A> - WindML
</UL>




</body>
</html>
>>>>>>> 01df5d59
<|MERGE_RESOLUTION|>--- conflicted
+++ resolved
@@ -1,675 +1,327 @@
-<<<<<<< HEAD
-<HTML>
-
-<TITLE>Compiling and Installing</TITLE>
-
-<link rel="stylesheet" type="text/css" href="mesa.css"></head>
-
-<BODY>
-
-
-<H1>Compiling and Installing</H1>
-
-<ol>
-<li><a href="#unix-x11">Unix / X11</a>
-  <ul>
-  <li><a href="#prereq-general">General prerequisites for building</a>
-  <li><a href="#prereq-dri">Prerequisites for DRI and hardware acceleration</a>
-  <li><a href="#autoconf">Building with autoconf</a>
-  <li><a href="#traditional">Building with traditional Makefiles</a>
-  <li><a href="#libs">The Libraries</a>
-  <li><a href="#install">Installing the header and library files
-  <li><a href="#pkg-config">Building OpenGL programs with pkg-config
-  </ul>
-<li><a href="#windows">Windows</a>
-<li><a href="#scons">Building with SCons</a>
-<li><a href="#other">Other</a>
-</ol>
-<br>
-
-
-<a name="unix-x11">
-<H2>1. Unix/X11 Compilation and Installation</H1>
-
-
-<a name="prereq-general">
-<h3>1.1 General prerequisites for building</h3>
-
-<ul>
-<li>lex / yacc - for building the GLSL compiler.
-On Linux systems, flex and bison are used.
-Versions 2.5.35 and 2.4.1, respectively, (or later) should work.
-</li>
-<li>python - Python is needed for building the Gallium components.
-Version 2.6.4 or later should work.
-</li>
-</ul>
-
-
-<a name="prereq-dri">
-<h3>1.2 Prerequisites for DRI and hardware acceleration</h3>
-
-<p>
-The following are required for DRI-based hardware acceleration with Mesa:
-</p>
-
-<ul>
-<li><a href="http://xorg.freedesktop.org/releases/individual/proto/">dri2proto</a> version 1.99.3 or later
-<li>Linux 2.6.28
-<li><a href="http://dri.freedesktop.org/libdrm/" target="_parent">libDRM</a>
-version 2.4.15 or later
-<li>Xorg server version 1.5 or later
-</ul>
-</p>
-
-
-<a name="autoconf">
-<h3>1.3 Building with Autoconf</h3>
-
-<p>
-Mesa may be <a href="autoconf.html">built using autoconf</a>.
-This should work well on most GNU-based systems.
-If that fails the traditional Mesa build system is available.
-
-
-
-<a name="traditional">
-<h3>1.4 Building with traditional Makefiles</h3>
-
-<p>
-The traditional Mesa build system is based on a collection of pre-defined
-system configurations.
-</p>
-<p>
-To see the list of configurations, just type <code>make</code>.
-Then choose a configuration from the list and type <code>make</code>
-<em>configname</em>.
-</p>
-
-<p>
-Mesa may be built in several different ways using the predefined configurations:
-</p>
-<ul>
-<li><b><em>Stand-alone/Xlib mode</em></b> - Mesa will be compiled as
-a software renderer using Xlib to do all rendering.
-The libGL.so library will be a self-contained rendering library that will
-allow you to run OpenGL/GLX applications on any X server (regardless of
-whether it supports the GLX X server extension).
-You will <em>not</em> be able to use hardware 3D acceleration.
-<p>
-To compile stand-alone Mesa type <code>make</code> in the top-level directory.
-You'll see a list of supported system configurations.
-Choose one from the list (such as linux-x86), and type:
-</p>
-<pre>
-    make linux-x86
-</pre>
-<p>This will produce libGL.so and several other libraries</p>
-</li>
-
-<li><b><em>DRI/accelerated</em></b> - The DRI hardware drivers for
-accelerated OpenGL rendering (for ATI, Intel, Matrox, etc) will be built.
-The libGL.so library will support the GLX extension and will load/use
-the DRI hardware drivers.
-
-
-<p>
-Build Mesa and the DRI hardware drivers by running
-</p>
-<pre>
-   make linux-dri
-</pre>
-<p>
-There are also <code>linux-dri-x86</code>, <code>linux-dri-x86-64</code>, 
-and <code>linux-ppc</code> configurations which are optimized for those
-architectures.
-</p>
-<p>
-Make sure you have the prerequisite versions of DRM and Xserver mentioned
-above.
-</p>
-
-</li>
-
-</ul>
-
-
-<p>
-Later, if you want to rebuild for a different configuration run
-<code>make realclean</code> before rebuilding.
-</p>
-
-
-<a name="libs">
-<h3>1.5 The libraries</h3>
-
-<p>
-When compilation has finished, look in the top-level <code>lib/</code>
-(or <code>lib64/</code>) directory.
-You'll see a set of library files similar to this:
-</p>
-<pre>
-lrwxrwxrwx    1 brian    users          10 Mar 26 07:53 libGL.so -> libGL.so.1*
-lrwxrwxrwx    1 brian    users          19 Mar 26 07:53 libGL.so.1 -> libGL.so.1.5.060100*
--rwxr-xr-x    1 brian    users     3375861 Mar 26 07:53 libGL.so.1.5.060100*
-lrwxrwxrwx    1 brian    users          11 Mar 26 07:53 libGLU.so -> libGLU.so.1*
-lrwxrwxrwx    1 brian    users          20 Mar 26 07:53 libGLU.so.1 -> libGLU.so.1.3.060100*
--rwxr-xr-x    1 brian    users      549269 Mar 26 07:53 libGLU.so.1.3.060100*
-lrwxrwxrwx    1 brian    users          12 Mar 26 07:53 libglut.so -> libglut.so.3*
-lrwxrwxrwx    1 brian    users          16 Mar 26 07:53 libglut.so.3 -> libglut.so.3.7.1*
--rwxr-xr-x    1 brian    users      597754 Mar 26 07:53 libglut.so.3.7.1*
-lrwxrwxrwx    1 brian    users          11 Mar 26 08:04 libGLw.so -> libGLw.so.1*
-lrwxrwxrwx    1 brian    users          15 Mar 26 08:04 libGLw.so.1 -> libGLw.so.1.0.0*
--rwxr-xr-x    1 brian    users       20750 Mar 26 08:04 libGLw.so.1.0.0*
-lrwxrwxrwx    1 brian    users          14 Mar 26 07:53 libOSMesa.so -> libOSMesa.so.6*
-lrwxrwxrwx    1 brian    users          23 Mar 26 07:53 libOSMesa.so.6 -> libOSMesa.so.6.1.060100*
--rwxr-xr-x    1 brian    users       23871 Mar 26 07:53 libOSMesa.so.6.1.060100*
-</pre>
-
-<p>
-<b>libGL</b> is the main OpenGL library (i.e. Mesa).
-<br>
-<b>libGLU</b> is the OpenGL Utility library.
-<br>
-<b>libglut</b> is the GLUT library.
-<br>
-<b>libGLw</b> is the Xt/Motif OpenGL drawing area widget library.
-<br>
-<b>libOSMesa</b> is the OSMesa (Off-Screen) interface library.
-</p>
-
-<p>
-If you built the DRI hardware drivers, you'll also see the DRI drivers:
-</p>
-<pre>
--rwxr-xr-x   1 brian users 15607851 Jul 21 12:11 ffb_dri.so
--rwxr-xr-x   1 brian users 15148747 Jul 21 12:11 i810_dri.so
--rwxr-xr-x   1 brian users 14497814 Jul 21 12:11 i830_dri.so
--rwxr-xr-x   1 brian users 16895413 Jul 21 12:11 i915_dri.so
--rwxr-xr-x   1 brian users 11320803 Jul 21 12:11 mach64_dri.so
--rwxr-xr-x   1 brian users 11418014 Jul 21 12:12 mga_dri.so
--rwxr-xr-x   1 brian users 11064426 Jul 21 12:12 r128_dri.so
--rwxr-xr-x   1 brian users 11849858 Jul 21 12:12 r200_dri.so
--rwxr-xr-x   1 brian users 16050488 Jul 21 12:11 r300_dri.so
--rwxr-xr-x   1 brian users 11757388 Jul 21 12:12 radeon_dri.so
--rwxr-xr-x   1 brian users 11232304 Jul 21 12:13 s3v_dri.so
--rwxr-xr-x   1 brian users 11062970 Jul 21 12:13 savage_dri.so
--rwxr-xr-x   1 brian users 11214212 Jul 21 12:13 sis_dri.so
--rwxr-xr-x   1 brian users 11368736 Jul 21 12:13 tdfx_dri.so
--rwxr-xr-x   1 brian users 10598868 Jul 21 12:13 trident_dri.so
--rwxr-xr-x   1 brian users 10997120 Jul 21 12:13 unichrome_dri.so
-</pre>
-
-<p>
-If you built with Gallium support, look in lib/gallium/ for Gallium-based
-versions of libGL and device drivers.
-</p>
-
-
-
-<a name="install">
-<H3>1.6 Installing the header and library files</H3>
-
-<p>
-The standard location for the OpenGL header files on Unix-type systems is
-in <code>/usr/include/GL/</code>.
-The standard location for the libraries is <code>/usr/lib/</code>.
-For more information see, the
-<a href="http://oss.sgi.com/projects/ogl-sample/ABI/" target="_parent">
-Linux/OpenGL ABI specification</a>.
-</p>
-
-<p>
-If you'd like Mesa to co-exist with another implementation of OpenGL that's
-already installed, you'll have to choose different directories, like
-<code>/usr/local/include/GL/</code> and <code>/usr/local/lib/</code>.
-</p>
-
-<p>
-To install Mesa's headers and libraries, run <code>make install</code>.
-But first, check the Mesa/configs/default file and examine the values
-of the <b>INSTALL_DIR</b> and <b>DRI_DRIVER_INSTALL_DIR</b> variables.
-Change them if needed, then run <code>make install</code>.
-</p>
-
-<p>
-The variable
-<b>DESTDIR</b> may also be used to install the contents to a temporary
-staging directory.
-This can be useful for package management.
-For example: <code>make install DESTDIR=/somepath/</code>
-</p>
-
-<p>
-Note: at runtime you can use the LD_LIBRARY_PATH environment variable
-(on Linux at least) to switch
-between the Mesa libraries and other vendor's libraries whenever you want.
-This is a handy way to compare multiple OpenGL implementations.
-</p>
-
-
-<a name="pkg-config">
-<H3>1.7 Building OpenGL programs with pkg-config</H3>
-
-<p>
-Running <code>make install</code> will install package configuration files
-for the pkg-config utility.
-</p>
-
-<p>
-When compiling your OpenGL application you can use pkg-config to determine
-the proper compiler and linker flags.
-</p>
-
-<p>
-For example, compiling and linking a GLUT application can be done with:
-</p>
-<pre>
-   gcc `pkg-config --cflags --libs glut` mydemo.c -o mydemo
-</pre>
-
-<br>
-
-<a name="windows">
-<H2>2. Windows Compilation and Installation</H1>
-
-<p>
-Please see the <a href="#scons">instructions on building with SCons</a>.
-</p>
-
-
-
-<a name="scons">
-<H2>3. Building with SCons</H1>
-
-<p>
-To build Mesa with SCons on Linux or Windows do
-</p>
-<pre>
-    scons
-</pre>
-<p>
-The build output will be placed in
-build/<i>platform</i>-<i>machine</i>-<i>debug</i>/..., where <i>platform</i> is for
-example linux or windows, <i>machine</i> is x86 or x86_64, optionally followed
-by -debug for debug builds.
-</p>
-
-<p>
-To build Mesa with SCons for Windows on Linux using the MinGW crosscompiler toolchain do
-</p>
-<pre>
-    scons platform=windows toolchain=crossmingw machine=x86 statetrackers=mesa drivers=softpipe,trace winsys=gdi
-</pre>
-<p>
-This will create:
-</p>
-<ul>
-<li>build/windows-x86-debug/gallium/targets/libgl-gdi/opengl32.dll &mdash; Mesa + Gallium + softpipe, binary compatible with Windows's opengl32.dll 
-<li>build/windows-x86-debug/glut/glx/glut32.dll
-<li>progs/build/windows-x86-debug/wgl/wglinfo.exe
-<li>progs/build/windows-x86-debug/trivial/tri.exe
-<li>and many other samples in progs/build/windows-x86-debug/...
-</ul>
-<p>
-Put them all in the same directory to test them.
-</p>
-
-
-<a name="other">
-<H2>4. Other systems</H1>
-
-<p>
-Documentation for other environments (some may be very out of date):
-</p>
-
-<UL>
-<li><A HREF="README.VMS">README.VMS</A> - VMS
-<LI><A HREF="README.GGI">README.GGI</A> - GGI
-<LI><A HREF="README.3DFX">README.3DFX</A> - 3Dfx/Glide driver
-<LI><A HREF="README.AMIWIN">README.AMIWIN</A> - Amiga Amiwin
-<LI><A HREF="README.BEOS">README.BEOS</A> - BeOS
-<LI><A HREF="README.D3D">README.D3D</A> - Direct3D driver
-<LI><A HREF="README.DJ">README.DJ</A> - DJGPP
-<LI><A HREF="README.LYNXOS">README.LYNXOS</A> - LynxOS
-<LI><A HREF="README.MINGW32">README.MINGW32</A> - Mingw32
-<LI><A HREF="README.NeXT">README.NeXT</A> - NeXT
-<LI><A HREF="README.OpenStep">README.OpenStep</A> - OpenStep
-<LI><A HREF="README.OS2">README.OS2</A> - OS/2
-<LI><A HREF="README.WINDML">README.WINDML</A> - WindML
-</UL>
-
-
-
-
-</body>
-</html>
-=======
-<HTML>
-
-<TITLE>Compiling and Installing</TITLE>
-
-<link rel="stylesheet" type="text/css" href="mesa.css"></head>
-
-<BODY>
-
-
-<H1>Compiling and Installing</H1>
-
-<ol>
-<li><a href="#unix-x11">Unix / X11</a>
-  <ul>
-  <li><a href="#prereq-general">General prerequisites for building</a>
-  <li><a href="#prereq-dri">Prerequisites for DRI and hardware acceleration</a>
-  <li><a href="#autoconf">Building with autoconf</a>
-  <li><a href="#traditional">Building with traditional Makefiles</a>
-  <li><a href="#libs">The Libraries</a>
-  <li><a href="#install">Installing the header and library files
-  <li><a href="#pkg-config">Building OpenGL programs with pkg-config
-  </ul>
-<li><a href="#windows">Windows</a>
-<li><a href="#scons">Building with SCons</a>
-<li><a href="#other">Other</a>
-</ol>
-<br>
-
-
-<a name="unix-x11">
-<H2>1. Unix/X11 Compilation and Installation</H1>
-
-
-<a name="prereq-general">
-<h3>1.1 General prerequisites for building</h3>
-
-<ul>
-<li>lex / yacc - for building the GLSL compiler.
-On Linux systems, flex and bison are used.
-Versions 2.5.35 and 2.4.1, respectively, (or later) should work.
-</li>
-<li>python - Python is needed for building the Gallium components.
-Version 2.6.4 or later should work.
-</li>
-</ul>
-
-
-<a name="prereq-dri">
-<h3>1.2 Prerequisites for DRI and hardware acceleration</h3>
-
-<p>
-The following are required for DRI-based hardware acceleration with Mesa:
-</p>
-
-<ul>
-<li><a href="http://xorg.freedesktop.org/releases/individual/proto/">dri2proto</a> version 1.99.3 or later
-<li>Linux 2.6.28
-<li><a href="http://dri.freedesktop.org/libdrm/" target="_parent">libDRM</a>
-version 2.4.15 or later
-<li>Xorg server version 1.5 or later
-</ul>
-</p>
-
-
-<a name="autoconf">
-<h3>1.3 Building with Autoconf</h3>
-
-<p>
-Mesa may be <a href="autoconf.html">built using autoconf</a>.
-This should work well on most GNU-based systems.
-If that fails the traditional Mesa build system is available.
-
-
-
-<a name="traditional">
-<h3>1.4 Building with traditional Makefiles</h3>
-
-<p>
-The traditional Mesa build system is based on a collection of pre-defined
-system configurations.
-</p>
-<p>
-To see the list of configurations, just type <code>make</code>.
-Then choose a configuration from the list and type <code>make</code>
-<em>configname</em>.
-</p>
-
-<p>
-Mesa may be built in several different ways using the predefined configurations:
-</p>
-<ul>
-<li><b><em>Stand-alone/Xlib mode</em></b> - Mesa will be compiled as
-a software renderer using Xlib to do all rendering.
-The libGL.so library will be a self-contained rendering library that will
-allow you to run OpenGL/GLX applications on any X server (regardless of
-whether it supports the GLX X server extension).
-You will <em>not</em> be able to use hardware 3D acceleration.
-<p>
-To compile stand-alone Mesa type <code>make</code> in the top-level directory.
-You'll see a list of supported system configurations.
-Choose one from the list (such as linux-x86), and type:
-</p>
-<pre>
-    make linux-x86
-</pre>
-<p>This will produce libGL.so and several other libraries</p>
-</li>
-
-<li><b><em>DRI/accelerated</em></b> - The DRI hardware drivers for
-accelerated OpenGL rendering (for ATI, Intel, Matrox, etc) will be built.
-The libGL.so library will support the GLX extension and will load/use
-the DRI hardware drivers.
-
-
-<p>
-Build Mesa and the DRI hardware drivers by running
-</p>
-<pre>
-   make linux-dri
-</pre>
-<p>
-There are also <code>linux-dri-x86</code>, <code>linux-dri-x86-64</code>, 
-and <code>linux-ppc</code> configurations which are optimized for those
-architectures.
-</p>
-<p>
-Make sure you have the prerequisite versions of DRM and Xserver mentioned
-above.
-</p>
-
-</li>
-
-</ul>
-
-
-<p>
-Later, if you want to rebuild for a different configuration run
-<code>make realclean</code> before rebuilding.
-</p>
-
-
-<a name="libs">
-<h3>1.5 The libraries</h3>
-
-<p>
-When compilation has finished, look in the top-level <code>lib/</code>
-(or <code>lib64/</code>) directory.
-You'll see a set of library files similar to this:
-</p>
-<pre>
-lrwxrwxrwx    1 brian    users          10 Mar 26 07:53 libGL.so -> libGL.so.1*
-lrwxrwxrwx    1 brian    users          19 Mar 26 07:53 libGL.so.1 -> libGL.so.1.5.060100*
--rwxr-xr-x    1 brian    users     3375861 Mar 26 07:53 libGL.so.1.5.060100*
-lrwxrwxrwx    1 brian    users          11 Mar 26 07:53 libGLU.so -> libGLU.so.1*
-lrwxrwxrwx    1 brian    users          20 Mar 26 07:53 libGLU.so.1 -> libGLU.so.1.3.060100*
--rwxr-xr-x    1 brian    users      549269 Mar 26 07:53 libGLU.so.1.3.060100*
-lrwxrwxrwx    1 brian    users          12 Mar 26 07:53 libglut.so -> libglut.so.3*
-lrwxrwxrwx    1 brian    users          16 Mar 26 07:53 libglut.so.3 -> libglut.so.3.7.1*
--rwxr-xr-x    1 brian    users      597754 Mar 26 07:53 libglut.so.3.7.1*
-lrwxrwxrwx    1 brian    users          14 Mar 26 07:53 libOSMesa.so -> libOSMesa.so.6*
-lrwxrwxrwx    1 brian    users          23 Mar 26 07:53 libOSMesa.so.6 -> libOSMesa.so.6.1.060100*
--rwxr-xr-x    1 brian    users       23871 Mar 26 07:53 libOSMesa.so.6.1.060100*
-</pre>
-
-<p>
-<b>libGL</b> is the main OpenGL library (i.e. Mesa).
-<br>
-<b>libGLU</b> is the OpenGL Utility library.
-<br>
-<b>libglut</b> is the GLUT library.
-<br>
-<b>libOSMesa</b> is the OSMesa (Off-Screen) interface library.
-</p>
-
-<p>
-If you built the DRI hardware drivers, you'll also see the DRI drivers:
-</p>
-<pre>
--rwxr-xr-x   1 brian users 16895413 Jul 21 12:11 i915_dri.so
--rwxr-xr-x   1 brian users 11849858 Jul 21 12:12 r200_dri.so
--rwxr-xr-x   1 brian users 16050488 Jul 21 12:11 r300_dri.so
--rwxr-xr-x   1 brian users 11757388 Jul 21 12:12 radeon_dri.so
-</pre>
-
-<p>
-If you built with Gallium support, look in lib/gallium/ for Gallium-based
-versions of libGL and device drivers.
-</p>
-
-
-
-<a name="install">
-<H3>1.6 Installing the header and library files</H3>
-
-<p>
-The standard location for the OpenGL header files on Unix-type systems is
-in <code>/usr/include/GL/</code>.
-The standard location for the libraries is <code>/usr/lib/</code>.
-For more information see, the
-<a href="http://oss.sgi.com/projects/ogl-sample/ABI/" target="_parent">
-Linux/OpenGL ABI specification</a>.
-</p>
-
-<p>
-If you'd like Mesa to co-exist with another implementation of OpenGL that's
-already installed, you'll have to choose different directories, like
-<code>/usr/local/include/GL/</code> and <code>/usr/local/lib/</code>.
-</p>
-
-<p>
-To install Mesa's headers and libraries, run <code>make install</code>.
-But first, check the Mesa/configs/default file and examine the values
-of the <b>INSTALL_DIR</b> and <b>DRI_DRIVER_INSTALL_DIR</b> variables.
-Change them if needed, then run <code>make install</code>.
-</p>
-
-<p>
-The variable
-<b>DESTDIR</b> may also be used to install the contents to a temporary
-staging directory.
-This can be useful for package management.
-For example: <code>make install DESTDIR=/somepath/</code>
-</p>
-
-<p>
-Note: at runtime you can use the LD_LIBRARY_PATH environment variable
-(on Linux at least) to switch
-between the Mesa libraries and other vendor's libraries whenever you want.
-This is a handy way to compare multiple OpenGL implementations.
-</p>
-
-
-<a name="pkg-config">
-<H3>1.7 Building OpenGL programs with pkg-config</H3>
-
-<p>
-Running <code>make install</code> will install package configuration files
-for the pkg-config utility.
-</p>
-
-<p>
-When compiling your OpenGL application you can use pkg-config to determine
-the proper compiler and linker flags.
-</p>
-
-<p>
-For example, compiling and linking a GLUT application can be done with:
-</p>
-<pre>
-   gcc `pkg-config --cflags --libs glut` mydemo.c -o mydemo
-</pre>
-
-<br>
-
-<a name="windows">
-<H2>2. Windows Compilation and Installation</H1>
-
-<p>
-Please see the <a href="#scons">instructions on building with SCons</a>.
-</p>
-
-
-
-<a name="scons">
-<H2>3. Building with SCons</H1>
-
-<p>
-To build Mesa with SCons on Linux or Windows do
-</p>
-<pre>
-    scons
-</pre>
-<p>
-The build output will be placed in
-build/<i>platform</i>-<i>machine</i>-<i>debug</i>/..., where <i>platform</i> is for
-example linux or windows, <i>machine</i> is x86 or x86_64, optionally followed
-by -debug for debug builds.
-</p>
-
-<p>
-To build Mesa with SCons for Windows on Linux using the MinGW crosscompiler toolchain do
-</p>
-<pre>
-    scons platform=windows toolchain=crossmingw machine=x86 statetrackers=mesa drivers=softpipe,trace winsys=gdi
-</pre>
-<p>
-This will create:
-</p>
-<ul>
-<li>build/windows-x86-debug/gallium/targets/libgl-gdi/opengl32.dll &mdash; Mesa + Gallium + softpipe, binary compatible with Windows's opengl32.dll 
-<li>build/windows-x86-debug/glut/glx/glut32.dll
-<li>progs/build/windows-x86-debug/wgl/wglinfo.exe
-<li>progs/build/windows-x86-debug/trivial/tri.exe
-<li>and many other samples in progs/build/windows-x86-debug/...
-</ul>
-<p>
-Put them all in the same directory to test them.
-</p>
-
-
-<a name="other">
-<H2>4. Other systems</H1>
-
-<p>
-Documentation for other environments (some may be very out of date):
-</p>
-
-<UL>
-<li><A HREF="README.VMS">README.VMS</A> - VMS
-<LI><A HREF="README.GGI">README.GGI</A> - GGI
-<LI><A HREF="README.3DFX">README.3DFX</A> - 3Dfx/Glide driver
-<LI><A HREF="README.AMIWIN">README.AMIWIN</A> - Amiga Amiwin
-<LI><A HREF="README.D3D">README.D3D</A> - Direct3D driver
-<LI><A HREF="README.DJ">README.DJ</A> - DJGPP
-<LI><A HREF="README.LYNXOS">README.LYNXOS</A> - LynxOS
-<LI><A HREF="README.MINGW32">README.MINGW32</A> - Mingw32
-<LI><A HREF="README.NeXT">README.NeXT</A> - NeXT
-<LI><A HREF="README.OpenStep">README.OpenStep</A> - OpenStep
-<LI><A HREF="README.OS2">README.OS2</A> - OS/2
-<LI><A HREF="README.WINDML">README.WINDML</A> - WindML
-</UL>
-
-
-
-
-</body>
-</html>
->>>>>>> 01df5d59
+<HTML>
+
+<TITLE>Compiling and Installing</TITLE>
+
+<link rel="stylesheet" type="text/css" href="mesa.css"></head>
+
+<BODY>
+
+
+<H1>Compiling and Installing</H1>
+
+<ol>
+<li><a href="#unix-x11">Unix / X11</a>
+  <ul>
+  <li><a href="#prereq-general">General prerequisites for building</a>
+  <li><a href="#prereq-dri">Prerequisites for DRI and hardware acceleration</a>
+  <li><a href="#autoconf">Building with autoconf</a>
+  <li><a href="#traditional">Building with traditional Makefiles</a>
+  <li><a href="#libs">The Libraries</a>
+  <li><a href="#install">Installing the header and library files
+  <li><a href="#pkg-config">Building OpenGL programs with pkg-config
+  </ul>
+<li><a href="#windows">Windows</a>
+<li><a href="#scons">Building with SCons</a>
+<li><a href="#other">Other</a>
+</ol>
+<br>
+
+
+<a name="unix-x11">
+<H2>1. Unix/X11 Compilation and Installation</H1>
+
+
+<a name="prereq-general">
+<h3>1.1 General prerequisites for building</h3>
+
+<ul>
+<li>lex / yacc - for building the GLSL compiler.
+On Linux systems, flex and bison are used.
+Versions 2.5.35 and 2.4.1, respectively, (or later) should work.
+</li>
+<li>python - Python is needed for building the Gallium components.
+Version 2.6.4 or later should work.
+</li>
+</ul>
+
+
+<a name="prereq-dri">
+<h3>1.2 Prerequisites for DRI and hardware acceleration</h3>
+
+<p>
+The following are required for DRI-based hardware acceleration with Mesa:
+</p>
+
+<ul>
+<li><a href="http://xorg.freedesktop.org/releases/individual/proto/">dri2proto</a> version 1.99.3 or later
+<li>Linux 2.6.28
+<li><a href="http://dri.freedesktop.org/libdrm/" target="_parent">libDRM</a>
+version 2.4.15 or later
+<li>Xorg server version 1.5 or later
+</ul>
+</p>
+
+
+<a name="autoconf">
+<h3>1.3 Building with Autoconf</h3>
+
+<p>
+Mesa may be <a href="autoconf.html">built using autoconf</a>.
+This should work well on most GNU-based systems.
+If that fails the traditional Mesa build system is available.
+
+
+
+<a name="traditional">
+<h3>1.4 Building with traditional Makefiles</h3>
+
+<p>
+The traditional Mesa build system is based on a collection of pre-defined
+system configurations.
+</p>
+<p>
+To see the list of configurations, just type <code>make</code>.
+Then choose a configuration from the list and type <code>make</code>
+<em>configname</em>.
+</p>
+
+<p>
+Mesa may be built in several different ways using the predefined configurations:
+</p>
+<ul>
+<li><b><em>Stand-alone/Xlib mode</em></b> - Mesa will be compiled as
+a software renderer using Xlib to do all rendering.
+The libGL.so library will be a self-contained rendering library that will
+allow you to run OpenGL/GLX applications on any X server (regardless of
+whether it supports the GLX X server extension).
+You will <em>not</em> be able to use hardware 3D acceleration.
+<p>
+To compile stand-alone Mesa type <code>make</code> in the top-level directory.
+You'll see a list of supported system configurations.
+Choose one from the list (such as linux-x86), and type:
+</p>
+<pre>
+    make linux-x86
+</pre>
+<p>This will produce libGL.so and several other libraries</p>
+</li>
+
+<li><b><em>DRI/accelerated</em></b> - The DRI hardware drivers for
+accelerated OpenGL rendering (for ATI, Intel, Matrox, etc) will be built.
+The libGL.so library will support the GLX extension and will load/use
+the DRI hardware drivers.
+
+
+<p>
+Build Mesa and the DRI hardware drivers by running
+</p>
+<pre>
+   make linux-dri
+</pre>
+<p>
+There are also <code>linux-dri-x86</code>, <code>linux-dri-x86-64</code>, 
+and <code>linux-ppc</code> configurations which are optimized for those
+architectures.
+</p>
+<p>
+Make sure you have the prerequisite versions of DRM and Xserver mentioned
+above.
+</p>
+
+</li>
+
+</ul>
+
+
+<p>
+Later, if you want to rebuild for a different configuration run
+<code>make realclean</code> before rebuilding.
+</p>
+
+
+<a name="libs">
+<h3>1.5 The libraries</h3>
+
+<p>
+When compilation has finished, look in the top-level <code>lib/</code>
+(or <code>lib64/</code>) directory.
+You'll see a set of library files similar to this:
+</p>
+<pre>
+lrwxrwxrwx    1 brian    users          10 Mar 26 07:53 libGL.so -> libGL.so.1*
+lrwxrwxrwx    1 brian    users          19 Mar 26 07:53 libGL.so.1 -> libGL.so.1.5.060100*
+-rwxr-xr-x    1 brian    users     3375861 Mar 26 07:53 libGL.so.1.5.060100*
+lrwxrwxrwx    1 brian    users          11 Mar 26 07:53 libGLU.so -> libGLU.so.1*
+lrwxrwxrwx    1 brian    users          20 Mar 26 07:53 libGLU.so.1 -> libGLU.so.1.3.060100*
+-rwxr-xr-x    1 brian    users      549269 Mar 26 07:53 libGLU.so.1.3.060100*
+lrwxrwxrwx    1 brian    users          12 Mar 26 07:53 libglut.so -> libglut.so.3*
+lrwxrwxrwx    1 brian    users          16 Mar 26 07:53 libglut.so.3 -> libglut.so.3.7.1*
+-rwxr-xr-x    1 brian    users      597754 Mar 26 07:53 libglut.so.3.7.1*
+lrwxrwxrwx    1 brian    users          14 Mar 26 07:53 libOSMesa.so -> libOSMesa.so.6*
+lrwxrwxrwx    1 brian    users          23 Mar 26 07:53 libOSMesa.so.6 -> libOSMesa.so.6.1.060100*
+-rwxr-xr-x    1 brian    users       23871 Mar 26 07:53 libOSMesa.so.6.1.060100*
+</pre>
+
+<p>
+<b>libGL</b> is the main OpenGL library (i.e. Mesa).
+<br>
+<b>libGLU</b> is the OpenGL Utility library.
+<br>
+<b>libglut</b> is the GLUT library.
+<br>
+<b>libOSMesa</b> is the OSMesa (Off-Screen) interface library.
+</p>
+
+<p>
+If you built the DRI hardware drivers, you'll also see the DRI drivers:
+</p>
+<pre>
+-rwxr-xr-x   1 brian users 16895413 Jul 21 12:11 i915_dri.so
+-rwxr-xr-x   1 brian users 11849858 Jul 21 12:12 r200_dri.so
+-rwxr-xr-x   1 brian users 16050488 Jul 21 12:11 r300_dri.so
+-rwxr-xr-x   1 brian users 11757388 Jul 21 12:12 radeon_dri.so
+</pre>
+
+<p>
+If you built with Gallium support, look in lib/gallium/ for Gallium-based
+versions of libGL and device drivers.
+</p>
+
+
+
+<a name="install">
+<H3>1.6 Installing the header and library files</H3>
+
+<p>
+The standard location for the OpenGL header files on Unix-type systems is
+in <code>/usr/include/GL/</code>.
+The standard location for the libraries is <code>/usr/lib/</code>.
+For more information see, the
+<a href="http://oss.sgi.com/projects/ogl-sample/ABI/" target="_parent">
+Linux/OpenGL ABI specification</a>.
+</p>
+
+<p>
+If you'd like Mesa to co-exist with another implementation of OpenGL that's
+already installed, you'll have to choose different directories, like
+<code>/usr/local/include/GL/</code> and <code>/usr/local/lib/</code>.
+</p>
+
+<p>
+To install Mesa's headers and libraries, run <code>make install</code>.
+But first, check the Mesa/configs/default file and examine the values
+of the <b>INSTALL_DIR</b> and <b>DRI_DRIVER_INSTALL_DIR</b> variables.
+Change them if needed, then run <code>make install</code>.
+</p>
+
+<p>
+The variable
+<b>DESTDIR</b> may also be used to install the contents to a temporary
+staging directory.
+This can be useful for package management.
+For example: <code>make install DESTDIR=/somepath/</code>
+</p>
+
+<p>
+Note: at runtime you can use the LD_LIBRARY_PATH environment variable
+(on Linux at least) to switch
+between the Mesa libraries and other vendor's libraries whenever you want.
+This is a handy way to compare multiple OpenGL implementations.
+</p>
+
+
+<a name="pkg-config">
+<H3>1.7 Building OpenGL programs with pkg-config</H3>
+
+<p>
+Running <code>make install</code> will install package configuration files
+for the pkg-config utility.
+</p>
+
+<p>
+When compiling your OpenGL application you can use pkg-config to determine
+the proper compiler and linker flags.
+</p>
+
+<p>
+For example, compiling and linking a GLUT application can be done with:
+</p>
+<pre>
+   gcc `pkg-config --cflags --libs glut` mydemo.c -o mydemo
+</pre>
+
+<br>
+
+<a name="windows">
+<H2>2. Windows Compilation and Installation</H1>
+
+<p>
+Please see the <a href="#scons">instructions on building with SCons</a>.
+</p>
+
+
+
+<a name="scons">
+<H2>3. Building with SCons</H1>
+
+<p>
+To build Mesa with SCons on Linux or Windows do
+</p>
+<pre>
+    scons
+</pre>
+<p>
+The build output will be placed in
+build/<i>platform</i>-<i>machine</i>-<i>debug</i>/..., where <i>platform</i> is for
+example linux or windows, <i>machine</i> is x86 or x86_64, optionally followed
+by -debug for debug builds.
+</p>
+
+<p>
+To build Mesa with SCons for Windows on Linux using the MinGW crosscompiler toolchain do
+</p>
+<pre>
+    scons platform=windows toolchain=crossmingw machine=x86 statetrackers=mesa drivers=softpipe,trace winsys=gdi
+</pre>
+<p>
+This will create:
+</p>
+<ul>
+<li>build/windows-x86-debug/gallium/targets/libgl-gdi/opengl32.dll &mdash; Mesa + Gallium + softpipe, binary compatible with Windows's opengl32.dll 
+<li>build/windows-x86-debug/glut/glx/glut32.dll
+<li>progs/build/windows-x86-debug/wgl/wglinfo.exe
+<li>progs/build/windows-x86-debug/trivial/tri.exe
+<li>and many other samples in progs/build/windows-x86-debug/...
+</ul>
+<p>
+Put them all in the same directory to test them.
+</p>
+
+
+<a name="other">
+<H2>4. Other systems</H1>
+
+<p>
+Documentation for other environments (some may be very out of date):
+</p>
+
+<UL>
+<li><A HREF="README.VMS">README.VMS</A> - VMS
+<LI><A HREF="README.GGI">README.GGI</A> - GGI
+<LI><A HREF="README.3DFX">README.3DFX</A> - 3Dfx/Glide driver
+<LI><A HREF="README.AMIWIN">README.AMIWIN</A> - Amiga Amiwin
+<LI><A HREF="README.D3D">README.D3D</A> - Direct3D driver
+<LI><A HREF="README.DJ">README.DJ</A> - DJGPP
+<LI><A HREF="README.LYNXOS">README.LYNXOS</A> - LynxOS
+<LI><A HREF="README.MINGW32">README.MINGW32</A> - Mingw32
+<LI><A HREF="README.NeXT">README.NeXT</A> - NeXT
+<LI><A HREF="README.OpenStep">README.OpenStep</A> - OpenStep
+<LI><A HREF="README.OS2">README.OS2</A> - OS/2
+<LI><A HREF="README.WINDML">README.WINDML</A> - WindML
+</UL>
+
+
+
+
+</body>
+</html>