<<<<<<< HEAD
<HTML>

<TITLE>Getting Mesa</TITLE>

<link rel="stylesheet" type="text/css" href="mesa.css"></head>

<BODY>

<H1>Downloading</H1>

<p>
Primary Mesa download site:
<a href="ftp://ftp.freedesktop.org/pub/mesa/"
target="_parent">freedesktop.org</a> (FTP)
</p>

<p>
When a new release is coming, release candidates (betas) may be found
<a href="ftp://ftp.freedesktop.org/pub/mesa/beta/" target="_parent">here</a>.
</p>


<p>
The Mesa package is named MesaLib-x.y.z.{tar.bz2, tar.gz, zip} where x.y.z
is the version.  There are three types of compressed archives.
</p>
<p>
There's also the MesaGLUT-x.y.z.{tar.bz2, tar.gz, zip} packages which
contain Mark Kilgard's GLUT library.
This is optional.
Most Linux distributions include an implementation of GLUT (such as freeglut).
</p>
<p>
In the past, the Mesa demos collection was distributed as
MesaDemos-x.y.z.{tar.bz2, tar.gz, zip}.
Now, the
<a href="ftp://ftp.freedesktop.org/pub/mesa/demos/" target="_parent">
Mesa demos</a> are distributed separately.
</p>


<H1>Unpacking</H1>

<p>
To unpack .tar.gz files:
</p>
<pre>
	tar zxf MesaLib-x.y.z.tar.gz
</pre>
or
<pre>
	gzcat MesaLib-x.y.z.tar.gz | tar xf -
</pre>
or
<pre>
	gunzip MesaLib-x.y.z.tar.gz ; tar xf MesaLib-x.y.z.tar
</pre>
<p>
To unpack .tar.bz2 files:
</p>
<pre>
	bunzip2 -c MesaLib-x.y.z.tar.gz | tar xf -
</pre>
<p>
To unpack .zip files:
</p>
<pre>
	unzip MesaLib-x.y.z.zip
</pre>


<h1>Contents</h1>

<p>
After unpacking you'll have these files and directories (among others):
</p>
<pre>
Makefile	- top-level Makefile for most systems
configs/	- makefile parameter files for various systems
include/	- GL header (include) files
bin/		- shell scripts for making shared libraries, etc
docs/		- documentation
src/		- source code for libraries
src/mesa	- sources for the main Mesa library and device drivers
src/gallium     - sources for Gallium and Gallium drivers
src/glu		- libGLU source code
src/glx		- sources for building libGL with full GLX and DRI support
src/glw		- Xt/Motif/OpenGL widget code
</pre>

If you downloaded and unpacked the MesaGLUT.x.y.z package:
<pre>
src/glut	- GLUT library source code
</pre>

<p>
Proceed to the <a href="install.html">compilation and installation
instructions</a>.
</p>


</BODY>
</HTML>
=======
<HTML>

<TITLE>Getting Mesa</TITLE>

<link rel="stylesheet" type="text/css" href="mesa.css"></head>

<BODY>

<H1>Downloading</H1>

<p>
Primary Mesa download site:
<a href="ftp://ftp.freedesktop.org/pub/mesa/"
target="_parent">freedesktop.org</a> (FTP)
</p>

<p>
When a new release is coming, release candidates (betas) may be found
<a href="ftp://ftp.freedesktop.org/pub/mesa/beta/" target="_parent">here</a>.
</p>


<p>
The Mesa package is named MesaLib-x.y.z.{tar.bz2, tar.gz, zip} where x.y.z
is the version.  There are three types of compressed archives.
</p>
<p>
In the past, there was also MesaGLUT-x.y.z.{tar.bz2, tar.gz, zip} packages which
contained Mark Kilgard's GLUT library.
Most Linux distributions include an implementation of GLUT (such as freeglut).
</p>
<p>
In the past, the Mesa demos collection was distributed as
MesaDemos-x.y.z.{tar.bz2, tar.gz, zip}.
Now, the
<a href="ftp://ftp.freedesktop.org/pub/mesa/demos/" target="_parent">
Mesa demos</a> are distributed separately.
</p>


<H1>Unpacking</H1>

<p>
To unpack .tar.gz files:
</p>
<pre>
	tar zxf MesaLib-x.y.z.tar.gz
</pre>
or
<pre>
	gzcat MesaLib-x.y.z.tar.gz | tar xf -
</pre>
or
<pre>
	gunzip MesaLib-x.y.z.tar.gz ; tar xf MesaLib-x.y.z.tar
</pre>
<p>
To unpack .tar.bz2 files:
</p>
<pre>
	bunzip2 -c MesaLib-x.y.z.tar.gz | tar xf -
</pre>
<p>
To unpack .zip files:
</p>
<pre>
	unzip MesaLib-x.y.z.zip
</pre>


<h1>Contents</h1>

<p>
After unpacking you'll have these files and directories (among others):
</p>
<pre>
Makefile	- top-level Makefile for most systems
configs/	- makefile parameter files for various systems
include/	- GL header (include) files
bin/		- shell scripts for making shared libraries, etc
docs/		- documentation
src/		- source code for libraries
src/mesa	- sources for the main Mesa library and device drivers
src/gallium     - sources for Gallium and Gallium drivers
src/glu		- libGLU source code
src/glx		- sources for building libGL with full GLX and DRI support
src/glw		- Xt/Motif/OpenGL widget code
</pre>

If you downloaded and unpacked the MesaGLUT.x.y.z package:
<pre>
src/glut	- GLUT library source code
</pre>

<p>
Proceed to the <a href="install.html">compilation and installation
instructions</a>.
</p>


</BODY>
</HTML>
>>>>>>> 2ce12f08
<|MERGE_RESOLUTION|>--- conflicted
+++ resolved
@@ -1,208 +1,102 @@
-<<<<<<< HEAD
-<HTML>
-
-<TITLE>Getting Mesa</TITLE>
-
-<link rel="stylesheet" type="text/css" href="mesa.css"></head>
-
-<BODY>
-
-<H1>Downloading</H1>
-
-<p>
-Primary Mesa download site:
-<a href="ftp://ftp.freedesktop.org/pub/mesa/"
-target="_parent">freedesktop.org</a> (FTP)
-</p>
-
-<p>
-When a new release is coming, release candidates (betas) may be found
-<a href="ftp://ftp.freedesktop.org/pub/mesa/beta/" target="_parent">here</a>.
-</p>
-
-
-<p>
-The Mesa package is named MesaLib-x.y.z.{tar.bz2, tar.gz, zip} where x.y.z
-is the version.  There are three types of compressed archives.
-</p>
-<p>
-There's also the MesaGLUT-x.y.z.{tar.bz2, tar.gz, zip} packages which
-contain Mark Kilgard's GLUT library.
-This is optional.
-Most Linux distributions include an implementation of GLUT (such as freeglut).
-</p>
-<p>
-In the past, the Mesa demos collection was distributed as
-MesaDemos-x.y.z.{tar.bz2, tar.gz, zip}.
-Now, the
-<a href="ftp://ftp.freedesktop.org/pub/mesa/demos/" target="_parent">
-Mesa demos</a> are distributed separately.
-</p>
-
-
-<H1>Unpacking</H1>
-
-<p>
-To unpack .tar.gz files:
-</p>
-<pre>
-	tar zxf MesaLib-x.y.z.tar.gz
-</pre>
-or
-<pre>
-	gzcat MesaLib-x.y.z.tar.gz | tar xf -
-</pre>
-or
-<pre>
-	gunzip MesaLib-x.y.z.tar.gz ; tar xf MesaLib-x.y.z.tar
-</pre>
-<p>
-To unpack .tar.bz2 files:
-</p>
-<pre>
-	bunzip2 -c MesaLib-x.y.z.tar.gz | tar xf -
-</pre>
-<p>
-To unpack .zip files:
-</p>
-<pre>
-	unzip MesaLib-x.y.z.zip
-</pre>
-
-
-<h1>Contents</h1>
-
-<p>
-After unpacking you'll have these files and directories (among others):
-</p>
-<pre>
-Makefile	- top-level Makefile for most systems
-configs/	- makefile parameter files for various systems
-include/	- GL header (include) files
-bin/		- shell scripts for making shared libraries, etc
-docs/		- documentation
-src/		- source code for libraries
-src/mesa	- sources for the main Mesa library and device drivers
-src/gallium     - sources for Gallium and Gallium drivers
-src/glu		- libGLU source code
-src/glx		- sources for building libGL with full GLX and DRI support
-src/glw		- Xt/Motif/OpenGL widget code
-</pre>
-
-If you downloaded and unpacked the MesaGLUT.x.y.z package:
-<pre>
-src/glut	- GLUT library source code
-</pre>
-
-<p>
-Proceed to the <a href="install.html">compilation and installation
-instructions</a>.
-</p>
-
-
-</BODY>
-</HTML>
-=======
-<HTML>
-
-<TITLE>Getting Mesa</TITLE>
-
-<link rel="stylesheet" type="text/css" href="mesa.css"></head>
-
-<BODY>
-
-<H1>Downloading</H1>
-
-<p>
-Primary Mesa download site:
-<a href="ftp://ftp.freedesktop.org/pub/mesa/"
-target="_parent">freedesktop.org</a> (FTP)
-</p>
-
-<p>
-When a new release is coming, release candidates (betas) may be found
-<a href="ftp://ftp.freedesktop.org/pub/mesa/beta/" target="_parent">here</a>.
-</p>
-
-
-<p>
-The Mesa package is named MesaLib-x.y.z.{tar.bz2, tar.gz, zip} where x.y.z
-is the version.  There are three types of compressed archives.
-</p>
-<p>
-In the past, there was also MesaGLUT-x.y.z.{tar.bz2, tar.gz, zip} packages which
-contained Mark Kilgard's GLUT library.
-Most Linux distributions include an implementation of GLUT (such as freeglut).
-</p>
-<p>
-In the past, the Mesa demos collection was distributed as
-MesaDemos-x.y.z.{tar.bz2, tar.gz, zip}.
-Now, the
-<a href="ftp://ftp.freedesktop.org/pub/mesa/demos/" target="_parent">
-Mesa demos</a> are distributed separately.
-</p>
-
-
-<H1>Unpacking</H1>
-
-<p>
-To unpack .tar.gz files:
-</p>
-<pre>
-	tar zxf MesaLib-x.y.z.tar.gz
-</pre>
-or
-<pre>
-	gzcat MesaLib-x.y.z.tar.gz | tar xf -
-</pre>
-or
-<pre>
-	gunzip MesaLib-x.y.z.tar.gz ; tar xf MesaLib-x.y.z.tar
-</pre>
-<p>
-To unpack .tar.bz2 files:
-</p>
-<pre>
-	bunzip2 -c MesaLib-x.y.z.tar.gz | tar xf -
-</pre>
-<p>
-To unpack .zip files:
-</p>
-<pre>
-	unzip MesaLib-x.y.z.zip
-</pre>
-
-
-<h1>Contents</h1>
-
-<p>
-After unpacking you'll have these files and directories (among others):
-</p>
-<pre>
-Makefile	- top-level Makefile for most systems
-configs/	- makefile parameter files for various systems
-include/	- GL header (include) files
-bin/		- shell scripts for making shared libraries, etc
-docs/		- documentation
-src/		- source code for libraries
-src/mesa	- sources for the main Mesa library and device drivers
-src/gallium     - sources for Gallium and Gallium drivers
-src/glu		- libGLU source code
-src/glx		- sources for building libGL with full GLX and DRI support
-src/glw		- Xt/Motif/OpenGL widget code
-</pre>
-
-If you downloaded and unpacked the MesaGLUT.x.y.z package:
-<pre>
-src/glut	- GLUT library source code
-</pre>
-
-<p>
-Proceed to the <a href="install.html">compilation and installation
-instructions</a>.
-</p>
-
-
-</BODY>
-</HTML>
->>>>>>> 2ce12f08
+<HTML>
+
+<TITLE>Getting Mesa</TITLE>
+
+<link rel="stylesheet" type="text/css" href="mesa.css"></head>
+
+<BODY>
+
+<H1>Downloading</H1>
+
+<p>
+Primary Mesa download site:
+<a href="ftp://ftp.freedesktop.org/pub/mesa/"
+target="_parent">freedesktop.org</a> (FTP)
+</p>
+
+<p>
+When a new release is coming, release candidates (betas) may be found
+<a href="ftp://ftp.freedesktop.org/pub/mesa/beta/" target="_parent">here</a>.
+</p>
+
+
+<p>
+The Mesa package is named MesaLib-x.y.z.{tar.bz2, tar.gz, zip} where x.y.z
+is the version.  There are three types of compressed archives.
+</p>
+<p>
+In the past, there was also MesaGLUT-x.y.z.{tar.bz2, tar.gz, zip} packages which
+contained Mark Kilgard's GLUT library.
+Most Linux distributions include an implementation of GLUT (such as freeglut).
+</p>
+<p>
+In the past, the Mesa demos collection was distributed as
+MesaDemos-x.y.z.{tar.bz2, tar.gz, zip}.
+Now, the
+<a href="ftp://ftp.freedesktop.org/pub/mesa/demos/" target="_parent">
+Mesa demos</a> are distributed separately.
+</p>
+
+
+<H1>Unpacking</H1>
+
+<p>
+To unpack .tar.gz files:
+</p>
+<pre>
+	tar zxf MesaLib-x.y.z.tar.gz
+</pre>
+or
+<pre>
+	gzcat MesaLib-x.y.z.tar.gz | tar xf -
+</pre>
+or
+<pre>
+	gunzip MesaLib-x.y.z.tar.gz ; tar xf MesaLib-x.y.z.tar
+</pre>
+<p>
+To unpack .tar.bz2 files:
+</p>
+<pre>
+	bunzip2 -c MesaLib-x.y.z.tar.gz | tar xf -
+</pre>
+<p>
+To unpack .zip files:
+</p>
+<pre>
+	unzip MesaLib-x.y.z.zip
+</pre>
+
+
+<h1>Contents</h1>
+
+<p>
+After unpacking you'll have these files and directories (among others):
+</p>
+<pre>
+Makefile	- top-level Makefile for most systems
+configs/	- makefile parameter files for various systems
+include/	- GL header (include) files
+bin/		- shell scripts for making shared libraries, etc
+docs/		- documentation
+src/		- source code for libraries
+src/mesa	- sources for the main Mesa library and device drivers
+src/gallium     - sources for Gallium and Gallium drivers
+src/glu		- libGLU source code
+src/glx		- sources for building libGL with full GLX and DRI support
+src/glw		- Xt/Motif/OpenGL widget code
+</pre>
+
+If you downloaded and unpacked the MesaGLUT.x.y.z package:
+<pre>
+src/glut	- GLUT library source code
+</pre>
+
+<p>
+Proceed to the <a href="install.html">compilation and installation
+instructions</a>.
+</p>
+
+
+</BODY>
+</HTML>