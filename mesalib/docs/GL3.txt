--- conflicted
+++ resolved
@@ -1,241 +1,119 @@
-<<<<<<< HEAD
-
-Status of OpenGL 3.x features in Mesa
-
-
-Note: when an item is marked as "DONE" it means all the core Mesa
-infrastructure is complete but it may be the case that few (if any) drivers
-implement the features.
-
-
-Feature                                               Status
------------------------------------------------------ ------------------------
-
-GL 3.0:
-
-GLSL changes (GL_EXT_gpu_shader4, etc)                not started
-Conditional rendering (GL_NV_conditional_render)      DONE (swrast & softpipe)
-Map buffer subranges (GL_ARB_map_buffer_range)        DONE
-Clamping controls (GL_ARB_color_buffer_float)         DONE
-Float textures, renderbuffers (GL_ARB_texture_float)  BRANCH ~mareko/mesa floating2
-GL_EXT_packed_float                                   not started
-GL_EXT_texture_shared_exponent                        not started
-Float depth buffers (GL_ARB_depth_buffer_float)       not started
-Framebuffer objects (GL_EXT_framebuffer_object)       DONE
-Half-float                                            DONE
-Multisample blit                                      DONE
-Non-normalized Integer texture/framebuffer formats    ~50% done
-1D/2D Texture arrays                                  core Mesa, swrast done
-Packed depth/stencil formats                          DONE
-Per-buffer blend and masks (GL_EXT_draw_buffers2)     DONE
-GL_EXT_texture_compression_rgtc                       DONE (swrast, gallium r600)
-Red and red/green texture formats                     DONE (swrast, i965, gallium)
-Transform feedback (GL_EXT_transform_feedback)        ~50% done
-   glBindFragDataLocation, glGetFragDataLocation,
-   glBindBufferRange, glBindBufferBase commands
-Vertex array objects (GL_APPLE_vertex_array_object)   DONE
-sRGB framebuffer format (GL_EXT_framebuffer_sRGB)     core GL done (i965, gallium), GLX todo
-glClearBuffer commands                                DONE
-glGetStringi command                                  DONE
-glTexParameterI, glGetTexParameterI commands          DONE
-glVertexAttribI commands                              DONE (but converts int
-                                                            values to floats)
-Depth format cube textures                            0% done
-
-
-
-GL 3.1:
-
-GLSL 1.30 and 1.40                                    not started
-Instanced drawing (GL_ARB_draw_instanced)             DONE (gallium, swrast)
-Buffer copying (GL_ARB_copy_buffer)                   DONE
-Primitive restart (GL_NV_primitive_restart)           DONE (gallium)
-16 vertex texture image units                         not started
-Texture buffer objs (GL_ARB_texture_buffer_object)    not started
-Rectangular textures (GL_ARB_texture_rectangle)       DONE
-Uniform buffer objs (GL_ARB_uniform_buffer_object)    not started
-Signed normalized textures (GL_EXT_texture_snorm)     DONE (gallium)
-
-
-GL 3.2:
-
-Core/compatibility profiles                           not started
-GLSL 1.50                                             not started
-Geometry shaders (GL_ARB_geometry_shader4)            partially done (Zack)
-BGRA vertex order (GL_ARB_vertex_array_bgra)          DONE
-Base vertex offset(GL_ARB_draw_elements_base_vertex)  DONE
-Frag shader coord (GL_ARB_fragment_coord_conventions) DONE (swrast, gallium)
-Provoking vertex (GL_ARB_provoking_vertex)            DONE
-Seamless cubemaps (GL_ARB_seamless_cube_map)          DONE, mostly?
-Multisample textures (GL_ARB_texture_multisample)     not started
-Frag depth clamp (GL_ARB_depth_clamp)                 DONE
-Fence objects (GL_ARB_sync)                           DONE
-
-
-GL 3.3:
-
-GLSL 3.30                                             not started
-GL_ARB_blend_func_extended                            not started
-GL_ARB_explicit_attrib_location                       DONE (swrast, i915, i965)
-GL_ARB_occlusion_query2                               DONE (swrast, gallium)
-GL_ARB_sampler_objects                                DONE (gallium)
-GL_ARB_texture_rgb10_a2ui                             not started
-GL_ARB_texture_swizzle                                DONE (same as EXT version)
-GL_ARB_timer_query                                    DONE (only Xlib sw driver)
-GL_ARB_instanced_arrays                               DONE (gallium)
-GL_ARB_vertex_type_2_10_10_10_rev                     not started
-
-
-GL 4.0:
-
-GLSL 4.0                                             not started
-GL_ARB_texture_query_lod                             not started
-GL_ARB_draw_buffers_blend                            DONE (gallium softpipe)
-GL_ARB_draw_indirect                                 not started
-GL_ARB_gpu_shader_fp64                               not started
-GL_ARB_sample_shading                                not started
-GL_ARB_shader_subroutine                             not started
-GL_ARB_tessellation_shader                           not started
-GL_ARB_texture_buffer_object_rgb32                   not started
-GL_ARB_texture_cube_map_array                        not started
-GL_ARB_texture_gather                                not started
-GL_ARB_transform_feedback2                           not started
-GL_ARB_transform_feedback3                           not started
-
-
-GL 4.1:
-
-GLSL 4.1                                             not started
-GL_ARB_ES2_compatibility                             not started
-GL_ARB_get_program_binary                            not started
-GL_ARB_separate_shader_objects                       some infrastructure done
-GL_ARB_shader_precision                              not started
-GL_ARB_vertex_attrib_64bit                           not started
-GL_ARB_viewport_array                                not started
-
-
-
-
-More info about these features and the work involved can be found at
-http://dri.freedesktop.org/wiki/MissingFunctionality
-=======
-
-Status of OpenGL 3.x features in Mesa
-
-
-Note: when an item is marked as "DONE" it means all the core Mesa
-infrastructure is complete but it may be the case that few (if any) drivers
-implement the features.
-
-
-Feature                                               Status
------------------------------------------------------ ------------------------
-
-GL 3.0:
-
-GLSL 1.30 (GL_EXT_gpu_shader4, etc.)                  not started
-Conditional rendering (GL_NV_conditional_render)      DONE (swrast & softpipe)
-Map buffer subranges (GL_ARB_map_buffer_range)        DONE
-Clamping controls (GL_ARB_color_buffer_float)         DONE
-Float textures, renderbuffers (GL_ARB_texture_float)  DONE (gallium r300)
-GL_EXT_packed_float                                   not started
-GL_EXT_texture_shared_exponent                        not started
-Float depth buffers (GL_ARB_depth_buffer_float)       not started
-Framebuffer objects (GL_EXT_framebuffer_object)       DONE
-Half-float                                            DONE
-Multisample blit                                      DONE
-Non-normalized Integer texture/framebuffer formats    ~50% done
-1D/2D Texture arrays                                  core Mesa, swrast done
-Packed depth/stencil formats                          DONE
-Per-buffer blend and masks (GL_EXT_draw_buffers2)     DONE
-GL_EXT_texture_compression_rgtc                       DONE (swrast, gallium r600)
-Red and red/green texture formats                     DONE (swrast, i965, gallium)
-Transform feedback (GL_EXT_transform_feedback)        ~50% done
-   glBindFragDataLocation, glGetFragDataLocation,
-   glBindBufferRange, glBindBufferBase commands
-Vertex array objects (GL_APPLE_vertex_array_object)   DONE
-sRGB framebuffer format (GL_EXT_framebuffer_sRGB)     core GL done (i965, gallium), GLX todo
-glClearBuffer commands                                DONE
-glGetStringi command                                  DONE
-glTexParameterI, glGetTexParameterI commands          DONE
-glVertexAttribI commands                              DONE (but converts int
-                                                            values to floats)
-Depth format cube textures                            0% done
-
-
-
-GL 3.1:
-
-GLSL 1.40                                             not started
-Instanced drawing (GL_ARB_draw_instanced)             DONE (gallium, swrast)
-Buffer copying (GL_ARB_copy_buffer)                   DONE
-Primitive restart (GL_NV_primitive_restart)           DONE (gallium)
-16 vertex texture image units                         not started
-Texture buffer objs (GL_ARB_texture_buffer_object)    not started
-Rectangular textures (GL_ARB_texture_rectangle)       DONE
-Uniform buffer objs (GL_ARB_uniform_buffer_object)    not started
-Signed normalized textures (GL_EXT_texture_snorm)     DONE (gallium)
-
-
-GL 3.2:
-
-Core/compatibility profiles                           not started
-GLSL 1.50                                             not started
-Geometry shaders (GL_ARB_geometry_shader4)            partially done (Zack)
-BGRA vertex order (GL_ARB_vertex_array_bgra)          DONE
-Base vertex offset(GL_ARB_draw_elements_base_vertex)  DONE
-Frag shader coord (GL_ARB_fragment_coord_conventions) DONE (swrast, gallium)
-Provoking vertex (GL_ARB_provoking_vertex)            DONE
-Seamless cubemaps (GL_ARB_seamless_cube_map)          DONE, mostly?
-Multisample textures (GL_ARB_texture_multisample)     not started
-Frag depth clamp (GL_ARB_depth_clamp)                 DONE
-Fence objects (GL_ARB_sync)                           DONE
-
-
-GL 3.3:
-
-GLSL 3.30                                             not started
-GL_ARB_blend_func_extended                            not started
-GL_ARB_explicit_attrib_location                       DONE (swrast, i915, i965)
-GL_ARB_occlusion_query2                               DONE (swrast, gallium)
-GL_ARB_sampler_objects                                DONE (gallium)
-GL_ARB_texture_rgb10_a2ui                             not started
-GL_ARB_texture_swizzle                                DONE (same as EXT version)
-GL_ARB_timer_query                                    DONE (only Xlib sw driver)
-GL_ARB_instanced_arrays                               DONE (gallium)
-GL_ARB_vertex_type_2_10_10_10_rev                     not started
-
-
-GL 4.0:
-
-GLSL 4.0                                             not started
-GL_ARB_texture_query_lod                             not started
-GL_ARB_draw_buffers_blend                            DONE (gallium softpipe)
-GL_ARB_draw_indirect                                 not started
-GL_ARB_gpu_shader_fp64                               not started
-GL_ARB_sample_shading                                not started
-GL_ARB_shader_subroutine                             not started
-GL_ARB_tessellation_shader                           not started
-GL_ARB_texture_buffer_object_rgb32                   not started
-GL_ARB_texture_cube_map_array                        not started
-GL_ARB_texture_gather                                not started
-GL_ARB_transform_feedback2                           not started
-GL_ARB_transform_feedback3                           not started
-
-
-GL 4.1:
-
-GLSL 4.1                                             not started
-GL_ARB_ES2_compatibility                             not started
-GL_ARB_get_program_binary                            not started
-GL_ARB_separate_shader_objects                       some infrastructure done
-GL_ARB_shader_precision                              not started
-GL_ARB_vertex_attrib_64bit                           not started
-GL_ARB_viewport_array                                not started
-
-
-
-
-More info about these features and the work involved can be found at
-http://dri.freedesktop.org/wiki/MissingFunctionality
->>>>>>> 71372d36
+
+Status of OpenGL 3.x features in Mesa
+
+
+Note: when an item is marked as "DONE" it means all the core Mesa
+infrastructure is complete but it may be the case that few (if any) drivers
+implement the features.
+
+
+Feature                                               Status
+----------------------------------------------------- ------------------------
+
+GL 3.0:
+
+GLSL 1.30 (GL_EXT_gpu_shader4, etc.)                  not started
+Conditional rendering (GL_NV_conditional_render)      DONE (swrast & softpipe)
+Map buffer subranges (GL_ARB_map_buffer_range)        DONE
+Clamping controls (GL_ARB_color_buffer_float)         DONE
+Float textures, renderbuffers (GL_ARB_texture_float)  DONE (gallium r300)
+GL_EXT_packed_float                                   not started
+GL_EXT_texture_shared_exponent                        not started
+Float depth buffers (GL_ARB_depth_buffer_float)       not started
+Framebuffer objects (GL_EXT_framebuffer_object)       DONE
+Half-float                                            DONE
+Multisample blit                                      DONE
+Non-normalized Integer texture/framebuffer formats    ~50% done
+1D/2D Texture arrays                                  core Mesa, swrast done
+Packed depth/stencil formats                          DONE
+Per-buffer blend and masks (GL_EXT_draw_buffers2)     DONE
+GL_EXT_texture_compression_rgtc                       DONE (swrast, gallium r600)
+Red and red/green texture formats                     DONE (swrast, i965, gallium)
+Transform feedback (GL_EXT_transform_feedback)        ~50% done
+   glBindFragDataLocation, glGetFragDataLocation,
+   glBindBufferRange, glBindBufferBase commands
+Vertex array objects (GL_APPLE_vertex_array_object)   DONE
+sRGB framebuffer format (GL_EXT_framebuffer_sRGB)     core GL done (i965, gallium), GLX todo
+glClearBuffer commands                                DONE
+glGetStringi command                                  DONE
+glTexParameterI, glGetTexParameterI commands          DONE
+glVertexAttribI commands                              DONE (but converts int
+                                                            values to floats)
+Depth format cube textures                            0% done
+
+
+
+GL 3.1:
+
+GLSL 1.40                                             not started
+Instanced drawing (GL_ARB_draw_instanced)             DONE (gallium, swrast)
+Buffer copying (GL_ARB_copy_buffer)                   DONE
+Primitive restart (GL_NV_primitive_restart)           DONE (gallium)
+16 vertex texture image units                         not started
+Texture buffer objs (GL_ARB_texture_buffer_object)    not started
+Rectangular textures (GL_ARB_texture_rectangle)       DONE
+Uniform buffer objs (GL_ARB_uniform_buffer_object)    not started
+Signed normalized textures (GL_EXT_texture_snorm)     DONE (gallium)
+
+
+GL 3.2:
+
+Core/compatibility profiles                           not started
+GLSL 1.50                                             not started
+Geometry shaders (GL_ARB_geometry_shader4)            partially done (Zack)
+BGRA vertex order (GL_ARB_vertex_array_bgra)          DONE
+Base vertex offset(GL_ARB_draw_elements_base_vertex)  DONE
+Frag shader coord (GL_ARB_fragment_coord_conventions) DONE (swrast, gallium)
+Provoking vertex (GL_ARB_provoking_vertex)            DONE
+Seamless cubemaps (GL_ARB_seamless_cube_map)          DONE, mostly?
+Multisample textures (GL_ARB_texture_multisample)     not started
+Frag depth clamp (GL_ARB_depth_clamp)                 DONE
+Fence objects (GL_ARB_sync)                           DONE
+
+
+GL 3.3:
+
+GLSL 3.30                                             not started
+GL_ARB_blend_func_extended                            not started
+GL_ARB_explicit_attrib_location                       DONE (swrast, i915, i965)
+GL_ARB_occlusion_query2                               DONE (swrast, gallium)
+GL_ARB_sampler_objects                                DONE (gallium)
+GL_ARB_texture_rgb10_a2ui                             not started
+GL_ARB_texture_swizzle                                DONE (same as EXT version)
+GL_ARB_timer_query                                    DONE (only Xlib sw driver)
+GL_ARB_instanced_arrays                               DONE (gallium)
+GL_ARB_vertex_type_2_10_10_10_rev                     not started
+
+
+GL 4.0:
+
+GLSL 4.0                                             not started
+GL_ARB_texture_query_lod                             not started
+GL_ARB_draw_buffers_blend                            DONE (gallium softpipe)
+GL_ARB_draw_indirect                                 not started
+GL_ARB_gpu_shader_fp64                               not started
+GL_ARB_sample_shading                                not started
+GL_ARB_shader_subroutine                             not started
+GL_ARB_tessellation_shader                           not started
+GL_ARB_texture_buffer_object_rgb32                   not started
+GL_ARB_texture_cube_map_array                        not started
+GL_ARB_texture_gather                                not started
+GL_ARB_transform_feedback2                           not started
+GL_ARB_transform_feedback3                           not started
+
+
+GL 4.1:
+
+GLSL 4.1                                             not started
+GL_ARB_ES2_compatibility                             not started
+GL_ARB_get_program_binary                            not started
+GL_ARB_separate_shader_objects                       some infrastructure done
+GL_ARB_shader_precision                              not started
+GL_ARB_vertex_attrib_64bit                           not started
+GL_ARB_viewport_array                                not started
+
+
+
+
+More info about these features and the work involved can be found at
+http://dri.freedesktop.org/wiki/MissingFunctionality