--- conflicted
+++ resolved
@@ -1,107 +1,53 @@
-<<<<<<< HEAD
-File: docs/README.WIN32
-
-Last updated: 23 April 2011
-
-
-Quick Start
------ -----
-
-Windows drivers are build with SCons.  Makefiles or Visual Studio projects are
-no longer shipped or supported.
-
-Run
-
-  scons osmesa mesagdi
-
-to build classic mesa Windows GDI drivers; or
-
-  scons libgl-gdi
-
-to build gallium based GDI driver.
-
-
-Windows Drivers
-------- -------
-
-At this time, only the gallium GDI driver is known to work.
-
-Source code also exists in the tree for other drivers in
-src/mesa/drivers/windows, but the status of this code is unknown.
-
-
-General
--------
-
-After building, you can copy the above DLL files to a place in your
-PATH such as $SystemRoot/SYSTEM32.  If you don't like putting things
-in a system directory, place them in the same directory as the
-executable(s).  Be careful about accidentially overwriting files of
-the same name in the SYSTEM32 directory.
-
-The DLL files are built so that the external entry points use the
-stdcall calling convention.
-
-Static LIB files are not built.  The LIB files that are built with are
-the linker import files associated with the DLL files.
-
-The si-glu sources are used to build the GLU libs.  This was done
-mainly to get the better tessellator code.
-
-If you have a Windows-related build problem or question, please post
-to the mesa-dev or mesa-users list.
-=======
-File: docs/README.WIN32
-
-Last updated: 23 April 2011
-
-
-Quick Start
------ -----
-
-Windows drivers are build with SCons.  Makefiles or Visual Studio projects are
-no longer shipped or supported.
-
-Run
-
-  scons osmesa mesagdi
-
-to build classic mesa Windows GDI drivers; or
-
-  scons libgl-gdi
-
-to build gallium based GDI driver.
-
-This will work both with MSVS or Mingw.
-
-
-Windows Drivers
-------- -------
-
-At this time, only the gallium GDI driver is known to work.
-
-Source code also exists in the tree for other drivers in
-src/mesa/drivers/windows, but the status of this code is unknown.
-
-
-General
--------
-
-After building, you can copy the above DLL files to a place in your
-PATH such as $SystemRoot/SYSTEM32.  If you don't like putting things
-in a system directory, place them in the same directory as the
-executable(s).  Be careful about accidentially overwriting files of
-the same name in the SYSTEM32 directory.
-
-The DLL files are built so that the external entry points use the
-stdcall calling convention.
-
-Static LIB files are not built.  The LIB files that are built with are
-the linker import files associated with the DLL files.
-
-The si-glu sources are used to build the GLU libs.  This was done
-mainly to get the better tessellator code.
-
-If you have a Windows-related build problem or question, please post
-to the mesa-dev or mesa-users list.
->>>>>>> d14fe659
+File: docs/README.WIN32
+
+Last updated: 23 April 2011
+
+
+Quick Start
+----- -----
+
+Windows drivers are build with SCons.  Makefiles or Visual Studio projects are
+no longer shipped or supported.
+
+Run
+
+  scons osmesa mesagdi
+
+to build classic mesa Windows GDI drivers; or
+
+  scons libgl-gdi
+
+to build gallium based GDI driver.
+
+This will work both with MSVS or Mingw.
+
+
+Windows Drivers
+------- -------
+
+At this time, only the gallium GDI driver is known to work.
+
+Source code also exists in the tree for other drivers in
+src/mesa/drivers/windows, but the status of this code is unknown.
+
+
+General
+-------
+
+After building, you can copy the above DLL files to a place in your
+PATH such as $SystemRoot/SYSTEM32.  If you don't like putting things
+in a system directory, place them in the same directory as the
+executable(s).  Be careful about accidentially overwriting files of
+the same name in the SYSTEM32 directory.
+
+The DLL files are built so that the external entry points use the
+stdcall calling convention.
+
+Static LIB files are not built.  The LIB files that are built with are
+the linker import files associated with the DLL files.
+
+The si-glu sources are used to build the GLU libs.  This was done
+mainly to get the better tessellator code.
+
+If you have a Windows-related build problem or question, please post
+to the mesa-dev or mesa-users list.