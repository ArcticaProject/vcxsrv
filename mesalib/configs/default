# Default/template configuration

# This is included by other config files which may override some
# of these variables.
# Think of this as a base class from which configs are derived.


CONFIG_NAME = default

# Version info
MESA_MAJOR=7
MESA_MINOR=11
MESA_TINY=0
MESA_VERSION = $(MESA_MAJOR).$(MESA_MINOR).$(MESA_TINY)

# external projects.  This should be useless now that we use libdrm.
DRM_SOURCE_PATH=$(TOP)/../drm

# Compiler and flags
CC = cc
CXX = CC
HOST_CC = $(CC)
CFLAGS = -O
CXXFLAGS = -O
LDFLAGS =
HOST_CFLAGS = $(CFLAGS)
GLU_CFLAGS = 
GLX_TLS = no

# Compiler for building demos/tests/etc
APP_CC = $(CC)
APP_CXX = $(CXX)

# Misc tools and flags
SHELL = /bin/sh
MKLIB = $(SHELL) $(TOP)/bin/mklib
MKLIB_OPTIONS = 
MKDEP = makedepend
MKDEP_OPTIONS = -fdepend
MAKE = make

# Use MINSTALL for installing libraries, INSTALL for everything else
MINSTALL = $(SHELL) $(TOP)/bin/minstall
INSTALL = $(MINSTALL)

# Tools for regenerating glapi (generally only needed by the developers)
PYTHON2 = python
PYTHON_FLAGS = -t -O -O
INDENT = indent
INDENT_FLAGS = -i4 -nut -br -brs -npcs -ce -T GLubyte -T GLbyte -T Bool

# Library names (base name)
GL_LIB = GL
GLU_LIB = GLU
GLUT_LIB = glut
GLW_LIB = GLw
OSMESA_LIB = OSMesa
EGL_LIB = EGL
GLESv1_CM_LIB = GLESv1_CM
GLESv2_LIB = GLESv2
VG_LIB = OpenVG
GLAPI_LIB = glapi
WAYLAND_EGL_LIB = wayland-egl


# Library names (actual file names)
GL_LIB_NAME = lib$(GL_LIB).so
GLU_LIB_NAME = lib$(GLU_LIB).so
GLUT_LIB_NAME = lib$(GLUT_LIB).so
GLW_LIB_NAME = lib$(GLW_LIB).so
OSMESA_LIB_NAME = lib$(OSMESA_LIB).so
EGL_LIB_NAME = lib$(EGL_LIB).so
GLESv1_CM_LIB_NAME = lib$(GLESv1_CM_LIB).so
GLESv2_LIB_NAME = lib$(GLESv2_LIB).so
VG_LIB_NAME = lib$(VG_LIB).so
GLAPI_LIB_NAME = lib$(GLAPI_LIB).so
WAYLAND_EGL_LIB_NAME = lib$(WAYLAND_EGL_LIB).so

# globs used to install the lib and all symlinks
GL_LIB_GLOB = $(GL_LIB_NAME)*
GLU_LIB_GLOB = $(GLU_LIB_NAME)*
GLUT_LIB_GLOB = $(GLUT_LIB_NAME)*
GLW_LIB_GLOB = $(GLW_LIB_NAME)*
OSMESA_LIB_GLOB = $(OSMESA_LIB_NAME)*
EGL_LIB_GLOB = $(EGL_LIB_NAME)*
GLESv1_CM_LIB_GLOB = $(GLESv1_CM_LIB_NAME)*
GLESv2_LIB_GLOB = $(GLESv2_LIB_NAME)*
VG_LIB_GLOB = $(VG_LIB_NAME)*
GLAPI_LIB_GLOB = $(GLAPI_LIB_NAME)*
WAYLAND_EGL_LIB_GLOB = $(WAYLAND_EGL_LIB_NAME)*

<<<<<<< HEAD
=======
DRI_CFLAGS = $(CFLAGS)
DRI_CXXFLAGS = $(CXXFLAGS)

>>>>>>> 026b85e6
# Optional assembly language optimization files for libGL
MESA_ASM_SOURCES = 

# GLw widget sources (Append "GLwMDrawA.c" here and add -lXm to GLW_LIB_DEPS in
# order to build the Motif widget too)
GLW_SOURCES = GLwDrawA.c
MOTIF_CFLAGS = -I/usr/include/Motif1.2


# Directories to build
LIB_DIR = lib
SRC_DIRS = glsl mapi/glapi mapi/vgapi mesa \
	gallium egl gallium/winsys gallium/targets glu glut/glx glw
GLU_DIRS = sgi
DRIVER_DIRS = x11 osmesa

# EGL drivers to build
EGL_DRIVERS_DIRS = glx

# Gallium directories and 
GALLIUM_DIRS = auxiliary drivers state_trackers
GALLIUM_AUXILIARIES = $(TOP)/src/gallium/auxiliary/libgallium.a
GALLIUM_DRIVERS_DIRS = softpipe trace rbug noop identity galahad i915 i965 svga r300 nvfx nv50 failover
GALLIUM_DRIVERS = $(foreach DIR,$(GALLIUM_DRIVERS_DIRS),$(TOP)/src/gallium/drivers/$(DIR)/lib$(DIR).a)
GALLIUM_WINSYS_DIRS = sw sw/xlib
GALLIUM_TARGET_DIRS = libgl-xlib
GALLIUM_STATE_TRACKERS_DIRS = glx vega

# native platforms EGL should support
EGL_PLATFORMS = x11
EGL_CLIENT_APIS = $(GL_LIB)

# Library dependencies
#EXTRA_LIB_PATH ?=
GL_LIB_DEPS     = $(EXTRA_LIB_PATH) -lX11 -lXext -lm -lpthread
EGL_LIB_DEPS    = $(EXTRA_LIB_PATH) -ldl -lpthread
OSMESA_LIB_DEPS = $(EXTRA_LIB_PATH) -L$(TOP)/$(LIB_DIR) -l$(GL_LIB)
GLU_LIB_DEPS    = $(EXTRA_LIB_PATH) -L$(TOP)/$(LIB_DIR) -l$(GL_LIB) -lm
GLUT_LIB_DEPS   = $(EXTRA_LIB_PATH) -L$(TOP)/$(LIB_DIR) -l$(GLU_LIB) -l$(GL_LIB) -lX11 -lXmu -lXi -lm
GLW_LIB_DEPS    = $(EXTRA_LIB_PATH) -L$(TOP)/$(LIB_DIR) -l$(GL_LIB) -lXt -lX11
APP_LIB_DEPS    = $(EXTRA_LIB_PATH) -L$(TOP)/$(LIB_DIR) -l$(GLUT_LIB) -l$(GLU_LIB) -l$(GL_LIB) -lm
GLESv1_CM_LIB_DEPS = $(EXTRA_LIB_PATH) -lpthread
GLESv2_LIB_DEPS = $(EXTRA_LIB_PATH) -lpthread
VG_LIB_DEPS    = $(EXTRA_LIB_PATH) -lpthread
GLAPI_LIB_DEPS = $(EXTRA_LIB_PATH) -lpthread
WAYLAND_EGL_LIB_DEPS = $(EXTRA_LIB_PATH) -lwayland-client -ldrm

# Program dependencies - specific GL/glut libraries added in Makefiles
APP_LIB_DEPS = -lm
X11_LIBS = -lX11

DLOPEN_LIBS = -ldl

# Installation directories (for make install)
INSTALL_DIR = /usr/local
INSTALL_LIB_DIR = $(INSTALL_DIR)/$(LIB_DIR)
INSTALL_INC_DIR = $(INSTALL_DIR)/include
DRI_DRIVER_INSTALL_DIR = $(INSTALL_LIB_DIR)/dri

# Where libGL will look for DRI hardware drivers
DRI_DRIVER_SEARCH_DIR = $(DRI_DRIVER_INSTALL_DIR)

# EGL driver install directory
EGL_DRIVER_INSTALL_DIR = $(INSTALL_LIB_DIR)/egl

# Xorg driver install directory (for xorg state-tracker)
XORG_DRIVER_INSTALL_DIR = $(INSTALL_LIB_DIR)/xorg/modules/drivers

# pkg-config substitutions
GL_PC_REQ_PRIV =
GL_PC_LIB_PRIV =
GL_PC_CFLAGS =
DRI_PC_REQ_PRIV =
GLU_PC_REQ = gl
GLU_PC_REQ_PRIV =
GLU_PC_LIB_PRIV =
GLU_PC_CFLAGS =
GLUT_PC_REQ_PRIV =
GLUT_PC_LIB_PRIV =
GLUT_PC_CFLAGS =
GLW_PC_REQ_PRIV =
GLW_PC_LIB_PRIV =
GLW_PC_CFLAGS =
OSMESA_PC_REQ =
OSMESA_PC_LIB_PRIV =
GLESv1_CM_PC_REQ_PRIV =
GLESv1_CM_PC_LIB_PRIV =
GLESv1_CM_PC_CFLAGS =
GLESv2_PC_REQ_PRIV =
GLESv2_PC_LIB_PRIV =
GLESv2_PC_CFLAGS =
VG_PC_REQ_PRIV =
VG_PC_LIB_PRIV =
VG_PC_CFLAGS =
WAYLAND_EGL_PC_REQ_PRIV =
WAYLAND_EGL_PC_LIB_PRIV =
WAYLAND_EGL_PC_CFLAGS =
<|MERGE_RESOLUTION|>--- conflicted
+++ resolved
@@ -1,194 +1,191 @@
-# Default/template configuration
-
-# This is included by other config files which may override some
-# of these variables.
-# Think of this as a base class from which configs are derived.
-
-
-CONFIG_NAME = default
-
-# Version info
-MESA_MAJOR=7
-MESA_MINOR=11
-MESA_TINY=0
-MESA_VERSION = $(MESA_MAJOR).$(MESA_MINOR).$(MESA_TINY)
-
-# external projects.  This should be useless now that we use libdrm.
-DRM_SOURCE_PATH=$(TOP)/../drm
-
-# Compiler and flags
-CC = cc
-CXX = CC
-HOST_CC = $(CC)
-CFLAGS = -O
-CXXFLAGS = -O
-LDFLAGS =
-HOST_CFLAGS = $(CFLAGS)
-GLU_CFLAGS = 
-GLX_TLS = no
-
-# Compiler for building demos/tests/etc
-APP_CC = $(CC)
-APP_CXX = $(CXX)
-
-# Misc tools and flags
-SHELL = /bin/sh
-MKLIB = $(SHELL) $(TOP)/bin/mklib
-MKLIB_OPTIONS = 
-MKDEP = makedepend
-MKDEP_OPTIONS = -fdepend
-MAKE = make
-
-# Use MINSTALL for installing libraries, INSTALL for everything else
-MINSTALL = $(SHELL) $(TOP)/bin/minstall
-INSTALL = $(MINSTALL)
-
-# Tools for regenerating glapi (generally only needed by the developers)
-PYTHON2 = python
-PYTHON_FLAGS = -t -O -O
-INDENT = indent
-INDENT_FLAGS = -i4 -nut -br -brs -npcs -ce -T GLubyte -T GLbyte -T Bool
-
-# Library names (base name)
-GL_LIB = GL
-GLU_LIB = GLU
-GLUT_LIB = glut
-GLW_LIB = GLw
-OSMESA_LIB = OSMesa
-EGL_LIB = EGL
-GLESv1_CM_LIB = GLESv1_CM
-GLESv2_LIB = GLESv2
-VG_LIB = OpenVG
-GLAPI_LIB = glapi
-WAYLAND_EGL_LIB = wayland-egl
-
-
-# Library names (actual file names)
-GL_LIB_NAME = lib$(GL_LIB).so
-GLU_LIB_NAME = lib$(GLU_LIB).so
-GLUT_LIB_NAME = lib$(GLUT_LIB).so
-GLW_LIB_NAME = lib$(GLW_LIB).so
-OSMESA_LIB_NAME = lib$(OSMESA_LIB).so
-EGL_LIB_NAME = lib$(EGL_LIB).so
-GLESv1_CM_LIB_NAME = lib$(GLESv1_CM_LIB).so
-GLESv2_LIB_NAME = lib$(GLESv2_LIB).so
-VG_LIB_NAME = lib$(VG_LIB).so
-GLAPI_LIB_NAME = lib$(GLAPI_LIB).so
-WAYLAND_EGL_LIB_NAME = lib$(WAYLAND_EGL_LIB).so
-
-# globs used to install the lib and all symlinks
-GL_LIB_GLOB = $(GL_LIB_NAME)*
-GLU_LIB_GLOB = $(GLU_LIB_NAME)*
-GLUT_LIB_GLOB = $(GLUT_LIB_NAME)*
-GLW_LIB_GLOB = $(GLW_LIB_NAME)*
-OSMESA_LIB_GLOB = $(OSMESA_LIB_NAME)*
-EGL_LIB_GLOB = $(EGL_LIB_NAME)*
-GLESv1_CM_LIB_GLOB = $(GLESv1_CM_LIB_NAME)*
-GLESv2_LIB_GLOB = $(GLESv2_LIB_NAME)*
-VG_LIB_GLOB = $(VG_LIB_NAME)*
-GLAPI_LIB_GLOB = $(GLAPI_LIB_NAME)*
-WAYLAND_EGL_LIB_GLOB = $(WAYLAND_EGL_LIB_NAME)*
-
-<<<<<<< HEAD
-=======
-DRI_CFLAGS = $(CFLAGS)
-DRI_CXXFLAGS = $(CXXFLAGS)
-
->>>>>>> 026b85e6
-# Optional assembly language optimization files for libGL
-MESA_ASM_SOURCES = 
-
-# GLw widget sources (Append "GLwMDrawA.c" here and add -lXm to GLW_LIB_DEPS in
-# order to build the Motif widget too)
-GLW_SOURCES = GLwDrawA.c
-MOTIF_CFLAGS = -I/usr/include/Motif1.2
-
-
-# Directories to build
-LIB_DIR = lib
-SRC_DIRS = glsl mapi/glapi mapi/vgapi mesa \
-	gallium egl gallium/winsys gallium/targets glu glut/glx glw
-GLU_DIRS = sgi
-DRIVER_DIRS = x11 osmesa
-
-# EGL drivers to build
-EGL_DRIVERS_DIRS = glx
-
-# Gallium directories and 
-GALLIUM_DIRS = auxiliary drivers state_trackers
-GALLIUM_AUXILIARIES = $(TOP)/src/gallium/auxiliary/libgallium.a
-GALLIUM_DRIVERS_DIRS = softpipe trace rbug noop identity galahad i915 i965 svga r300 nvfx nv50 failover
-GALLIUM_DRIVERS = $(foreach DIR,$(GALLIUM_DRIVERS_DIRS),$(TOP)/src/gallium/drivers/$(DIR)/lib$(DIR).a)
-GALLIUM_WINSYS_DIRS = sw sw/xlib
-GALLIUM_TARGET_DIRS = libgl-xlib
-GALLIUM_STATE_TRACKERS_DIRS = glx vega
-
-# native platforms EGL should support
-EGL_PLATFORMS = x11
-EGL_CLIENT_APIS = $(GL_LIB)
-
-# Library dependencies
-#EXTRA_LIB_PATH ?=
-GL_LIB_DEPS     = $(EXTRA_LIB_PATH) -lX11 -lXext -lm -lpthread
-EGL_LIB_DEPS    = $(EXTRA_LIB_PATH) -ldl -lpthread
-OSMESA_LIB_DEPS = $(EXTRA_LIB_PATH) -L$(TOP)/$(LIB_DIR) -l$(GL_LIB)
-GLU_LIB_DEPS    = $(EXTRA_LIB_PATH) -L$(TOP)/$(LIB_DIR) -l$(GL_LIB) -lm
-GLUT_LIB_DEPS   = $(EXTRA_LIB_PATH) -L$(TOP)/$(LIB_DIR) -l$(GLU_LIB) -l$(GL_LIB) -lX11 -lXmu -lXi -lm
-GLW_LIB_DEPS    = $(EXTRA_LIB_PATH) -L$(TOP)/$(LIB_DIR) -l$(GL_LIB) -lXt -lX11
-APP_LIB_DEPS    = $(EXTRA_LIB_PATH) -L$(TOP)/$(LIB_DIR) -l$(GLUT_LIB) -l$(GLU_LIB) -l$(GL_LIB) -lm
-GLESv1_CM_LIB_DEPS = $(EXTRA_LIB_PATH) -lpthread
-GLESv2_LIB_DEPS = $(EXTRA_LIB_PATH) -lpthread
-VG_LIB_DEPS    = $(EXTRA_LIB_PATH) -lpthread
-GLAPI_LIB_DEPS = $(EXTRA_LIB_PATH) -lpthread
-WAYLAND_EGL_LIB_DEPS = $(EXTRA_LIB_PATH) -lwayland-client -ldrm
-
-# Program dependencies - specific GL/glut libraries added in Makefiles
-APP_LIB_DEPS = -lm
-X11_LIBS = -lX11
-
-DLOPEN_LIBS = -ldl
-
-# Installation directories (for make install)
-INSTALL_DIR = /usr/local
-INSTALL_LIB_DIR = $(INSTALL_DIR)/$(LIB_DIR)
-INSTALL_INC_DIR = $(INSTALL_DIR)/include
-DRI_DRIVER_INSTALL_DIR = $(INSTALL_LIB_DIR)/dri
-
-# Where libGL will look for DRI hardware drivers
-DRI_DRIVER_SEARCH_DIR = $(DRI_DRIVER_INSTALL_DIR)
-
-# EGL driver install directory
-EGL_DRIVER_INSTALL_DIR = $(INSTALL_LIB_DIR)/egl
-
-# Xorg driver install directory (for xorg state-tracker)
-XORG_DRIVER_INSTALL_DIR = $(INSTALL_LIB_DIR)/xorg/modules/drivers
-
-# pkg-config substitutions
-GL_PC_REQ_PRIV =
-GL_PC_LIB_PRIV =
-GL_PC_CFLAGS =
-DRI_PC_REQ_PRIV =
-GLU_PC_REQ = gl
-GLU_PC_REQ_PRIV =
-GLU_PC_LIB_PRIV =
-GLU_PC_CFLAGS =
-GLUT_PC_REQ_PRIV =
-GLUT_PC_LIB_PRIV =
-GLUT_PC_CFLAGS =
-GLW_PC_REQ_PRIV =
-GLW_PC_LIB_PRIV =
-GLW_PC_CFLAGS =
-OSMESA_PC_REQ =
-OSMESA_PC_LIB_PRIV =
-GLESv1_CM_PC_REQ_PRIV =
-GLESv1_CM_PC_LIB_PRIV =
-GLESv1_CM_PC_CFLAGS =
-GLESv2_PC_REQ_PRIV =
-GLESv2_PC_LIB_PRIV =
-GLESv2_PC_CFLAGS =
-VG_PC_REQ_PRIV =
-VG_PC_LIB_PRIV =
-VG_PC_CFLAGS =
-WAYLAND_EGL_PC_REQ_PRIV =
-WAYLAND_EGL_PC_LIB_PRIV =
-WAYLAND_EGL_PC_CFLAGS =
+# Default/template configuration
+
+# This is included by other config files which may override some
+# of these variables.
+# Think of this as a base class from which configs are derived.
+
+
+CONFIG_NAME = default
+
+# Version info
+MESA_MAJOR=7
+MESA_MINOR=11
+MESA_TINY=0
+MESA_VERSION = $(MESA_MAJOR).$(MESA_MINOR).$(MESA_TINY)
+
+# external projects.  This should be useless now that we use libdrm.
+DRM_SOURCE_PATH=$(TOP)/../drm
+
+# Compiler and flags
+CC = cc
+CXX = CC
+HOST_CC = $(CC)
+CFLAGS = -O
+CXXFLAGS = -O
+LDFLAGS =
+HOST_CFLAGS = $(CFLAGS)
+GLU_CFLAGS = 
+GLX_TLS = no
+
+# Compiler for building demos/tests/etc
+APP_CC = $(CC)
+APP_CXX = $(CXX)
+
+# Misc tools and flags
+SHELL = /bin/sh
+MKLIB = $(SHELL) $(TOP)/bin/mklib
+MKLIB_OPTIONS = 
+MKDEP = makedepend
+MKDEP_OPTIONS = -fdepend
+MAKE = make
+
+# Use MINSTALL for installing libraries, INSTALL for everything else
+MINSTALL = $(SHELL) $(TOP)/bin/minstall
+INSTALL = $(MINSTALL)
+
+# Tools for regenerating glapi (generally only needed by the developers)
+PYTHON2 = python
+PYTHON_FLAGS = -t -O -O
+INDENT = indent
+INDENT_FLAGS = -i4 -nut -br -brs -npcs -ce -T GLubyte -T GLbyte -T Bool
+
+# Library names (base name)
+GL_LIB = GL
+GLU_LIB = GLU
+GLUT_LIB = glut
+GLW_LIB = GLw
+OSMESA_LIB = OSMesa
+EGL_LIB = EGL
+GLESv1_CM_LIB = GLESv1_CM
+GLESv2_LIB = GLESv2
+VG_LIB = OpenVG
+GLAPI_LIB = glapi
+WAYLAND_EGL_LIB = wayland-egl
+
+
+# Library names (actual file names)
+GL_LIB_NAME = lib$(GL_LIB).so
+GLU_LIB_NAME = lib$(GLU_LIB).so
+GLUT_LIB_NAME = lib$(GLUT_LIB).so
+GLW_LIB_NAME = lib$(GLW_LIB).so
+OSMESA_LIB_NAME = lib$(OSMESA_LIB).so
+EGL_LIB_NAME = lib$(EGL_LIB).so
+GLESv1_CM_LIB_NAME = lib$(GLESv1_CM_LIB).so
+GLESv2_LIB_NAME = lib$(GLESv2_LIB).so
+VG_LIB_NAME = lib$(VG_LIB).so
+GLAPI_LIB_NAME = lib$(GLAPI_LIB).so
+WAYLAND_EGL_LIB_NAME = lib$(WAYLAND_EGL_LIB).so
+
+# globs used to install the lib and all symlinks
+GL_LIB_GLOB = $(GL_LIB_NAME)*
+GLU_LIB_GLOB = $(GLU_LIB_NAME)*
+GLUT_LIB_GLOB = $(GLUT_LIB_NAME)*
+GLW_LIB_GLOB = $(GLW_LIB_NAME)*
+OSMESA_LIB_GLOB = $(OSMESA_LIB_NAME)*
+EGL_LIB_GLOB = $(EGL_LIB_NAME)*
+GLESv1_CM_LIB_GLOB = $(GLESv1_CM_LIB_NAME)*
+GLESv2_LIB_GLOB = $(GLESv2_LIB_NAME)*
+VG_LIB_GLOB = $(VG_LIB_NAME)*
+GLAPI_LIB_GLOB = $(GLAPI_LIB_NAME)*
+WAYLAND_EGL_LIB_GLOB = $(WAYLAND_EGL_LIB_NAME)*
+
+DRI_CFLAGS = $(CFLAGS)
+DRI_CXXFLAGS = $(CXXFLAGS)
+
+# Optional assembly language optimization files for libGL
+MESA_ASM_SOURCES = 
+
+# GLw widget sources (Append "GLwMDrawA.c" here and add -lXm to GLW_LIB_DEPS in
+# order to build the Motif widget too)
+GLW_SOURCES = GLwDrawA.c
+MOTIF_CFLAGS = -I/usr/include/Motif1.2
+
+
+# Directories to build
+LIB_DIR = lib
+SRC_DIRS = glsl mapi/glapi mapi/vgapi mesa \
+	gallium egl gallium/winsys gallium/targets glu glut/glx glw
+GLU_DIRS = sgi
+DRIVER_DIRS = x11 osmesa
+
+# EGL drivers to build
+EGL_DRIVERS_DIRS = glx
+
+# Gallium directories and 
+GALLIUM_DIRS = auxiliary drivers state_trackers
+GALLIUM_AUXILIARIES = $(TOP)/src/gallium/auxiliary/libgallium.a
+GALLIUM_DRIVERS_DIRS = softpipe trace rbug noop identity galahad i915 i965 svga r300 nvfx nv50 failover
+GALLIUM_DRIVERS = $(foreach DIR,$(GALLIUM_DRIVERS_DIRS),$(TOP)/src/gallium/drivers/$(DIR)/lib$(DIR).a)
+GALLIUM_WINSYS_DIRS = sw sw/xlib
+GALLIUM_TARGET_DIRS = libgl-xlib
+GALLIUM_STATE_TRACKERS_DIRS = glx vega
+
+# native platforms EGL should support
+EGL_PLATFORMS = x11
+EGL_CLIENT_APIS = $(GL_LIB)
+
+# Library dependencies
+#EXTRA_LIB_PATH ?=
+GL_LIB_DEPS     = $(EXTRA_LIB_PATH) -lX11 -lXext -lm -lpthread
+EGL_LIB_DEPS    = $(EXTRA_LIB_PATH) -ldl -lpthread
+OSMESA_LIB_DEPS = $(EXTRA_LIB_PATH) -L$(TOP)/$(LIB_DIR) -l$(GL_LIB)
+GLU_LIB_DEPS    = $(EXTRA_LIB_PATH) -L$(TOP)/$(LIB_DIR) -l$(GL_LIB) -lm
+GLUT_LIB_DEPS   = $(EXTRA_LIB_PATH) -L$(TOP)/$(LIB_DIR) -l$(GLU_LIB) -l$(GL_LIB) -lX11 -lXmu -lXi -lm
+GLW_LIB_DEPS    = $(EXTRA_LIB_PATH) -L$(TOP)/$(LIB_DIR) -l$(GL_LIB) -lXt -lX11
+APP_LIB_DEPS    = $(EXTRA_LIB_PATH) -L$(TOP)/$(LIB_DIR) -l$(GLUT_LIB) -l$(GLU_LIB) -l$(GL_LIB) -lm
+GLESv1_CM_LIB_DEPS = $(EXTRA_LIB_PATH) -lpthread
+GLESv2_LIB_DEPS = $(EXTRA_LIB_PATH) -lpthread
+VG_LIB_DEPS    = $(EXTRA_LIB_PATH) -lpthread
+GLAPI_LIB_DEPS = $(EXTRA_LIB_PATH) -lpthread
+WAYLAND_EGL_LIB_DEPS = $(EXTRA_LIB_PATH) -lwayland-client -ldrm
+
+# Program dependencies - specific GL/glut libraries added in Makefiles
+APP_LIB_DEPS = -lm
+X11_LIBS = -lX11
+
+DLOPEN_LIBS = -ldl
+
+# Installation directories (for make install)
+INSTALL_DIR = /usr/local
+INSTALL_LIB_DIR = $(INSTALL_DIR)/$(LIB_DIR)
+INSTALL_INC_DIR = $(INSTALL_DIR)/include
+DRI_DRIVER_INSTALL_DIR = $(INSTALL_LIB_DIR)/dri
+
+# Where libGL will look for DRI hardware drivers
+DRI_DRIVER_SEARCH_DIR = $(DRI_DRIVER_INSTALL_DIR)
+
+# EGL driver install directory
+EGL_DRIVER_INSTALL_DIR = $(INSTALL_LIB_DIR)/egl
+
+# Xorg driver install directory (for xorg state-tracker)
+XORG_DRIVER_INSTALL_DIR = $(INSTALL_LIB_DIR)/xorg/modules/drivers
+
+# pkg-config substitutions
+GL_PC_REQ_PRIV =
+GL_PC_LIB_PRIV =
+GL_PC_CFLAGS =
+DRI_PC_REQ_PRIV =
+GLU_PC_REQ = gl
+GLU_PC_REQ_PRIV =
+GLU_PC_LIB_PRIV =
+GLU_PC_CFLAGS =
+GLUT_PC_REQ_PRIV =
+GLUT_PC_LIB_PRIV =
+GLUT_PC_CFLAGS =
+GLW_PC_REQ_PRIV =
+GLW_PC_LIB_PRIV =
+GLW_PC_CFLAGS =
+OSMESA_PC_REQ =
+OSMESA_PC_LIB_PRIV =
+GLESv1_CM_PC_REQ_PRIV =
+GLESv1_CM_PC_LIB_PRIV =
+GLESv1_CM_PC_CFLAGS =
+GLESv2_PC_REQ_PRIV =
+GLESv2_PC_LIB_PRIV =
+GLESv2_PC_CFLAGS =
+VG_PC_REQ_PRIV =
+VG_PC_LIB_PRIV =
+VG_PC_CFLAGS =
+WAYLAND_EGL_PC_REQ_PRIV =
+WAYLAND_EGL_PC_LIB_PRIV =
+WAYLAND_EGL_PC_CFLAGS =