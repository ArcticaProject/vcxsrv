--- conflicted
+++ resolved
@@ -1,69 +1,33 @@
-<<<<<<< HEAD
-Import('*')
-
-
-if env['platform'] == 'windows':
-    SConscript('getopt/SConscript')
-
-SConscript('glsl/SConscript')
-
-if env['hostonly']:
-    # We are just compiling the things necessary on the host for cross
-    # compilation
-    Return()
-
-
-# When env['gles'] is set, the targets defined in mapi/glapi/SConscript are not
-# used.  libgl-xlib and libgl-gdi adapt themselves to use the targets defined
-# in mapi/glapi-shared/SConscript.  mesa/SConscript also adapts itself to
-# enable OpenGL ES support.
-SConscript('mapi/glapi/SConscript')
-SConscript('mesa/SConscript')
-
-SConscript('mapi/vgapi/SConscript')
-
-if env['platform'] != 'embedded':
-    SConscript('glx/SConscript')
-    SConscript('egl/main/SConscript')
-    SConscript('glu/sgi/SConscript')
-    SConscript('glut/glx/SConscript')
-
-    if env['gles']:
-        SConscript('mapi/shared-glapi/SConscript')
-
-SConscript('gallium/SConscript')
-
-=======
-Import('*')
-
-
-if env['platform'] == 'windows':
-    SConscript('getopt/SConscript')
-
-SConscript('glsl/SConscript')
-
-if env['hostonly']:
-    # We are just compiling the things necessary on the host for cross
-    # compilation
-    Return()
-
-
-# When env['gles'] is set, the targets defined in mapi/glapi/SConscript are not
-# used.  libgl-xlib and libgl-gdi adapt themselves to use the targets defined
-# in mapi/glapi-shared/SConscript.  mesa/SConscript also adapts itself to
-# enable OpenGL ES support.
-SConscript('mapi/glapi/SConscript')
-SConscript('mesa/SConscript')
-
-SConscript('mapi/vgapi/SConscript')
-
-if env['platform'] != 'embedded':
-    SConscript('glx/SConscript')
-    SConscript('egl/main/SConscript')
-    SConscript('glu/sgi/SConscript')
-
-    if env['gles']:
-        SConscript('mapi/shared-glapi/SConscript')
-
-SConscript('gallium/SConscript')
->>>>>>> 2ce12f08
+Import('*')
+
+
+if env['platform'] == 'windows':
+    SConscript('getopt/SConscript')
+
+SConscript('glsl/SConscript')
+
+if env['hostonly']:
+    # We are just compiling the things necessary on the host for cross
+    # compilation
+    Return()
+
+
+# When env['gles'] is set, the targets defined in mapi/glapi/SConscript are not
+# used.  libgl-xlib and libgl-gdi adapt themselves to use the targets defined
+# in mapi/glapi-shared/SConscript.  mesa/SConscript also adapts itself to
+# enable OpenGL ES support.
+SConscript('mapi/glapi/SConscript')
+SConscript('mesa/SConscript')
+
+SConscript('mapi/vgapi/SConscript')
+
+if env['platform'] != 'embedded':
+    SConscript('glx/SConscript')
+    SConscript('egl/main/SConscript')
+    SConscript('glu/sgi/SConscript')
+
+    if env['gles']:
+        SConscript('mapi/shared-glapi/SConscript')
+
+SConscript('gallium/SConscript')
+