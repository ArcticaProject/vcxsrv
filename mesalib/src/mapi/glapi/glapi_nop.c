/*
 * Mesa 3-D graphics library
 *
 * Copyright (C) 1999-2008  Brian Paul   All Rights Reserved.
 * Copyright (C) 2010  VMware, Inc.  All Rights Reserved.
 *
 * Permission is hereby granted, free of charge, to any person obtaining a
 * copy of this software and associated documentation files (the "Software"),
 * to deal in the Software without restriction, including without limitation
 * the rights to use, copy, modify, merge, publish, distribute, sublicense,
 * and/or sell copies of the Software, and to permit persons to whom the
 * Software is furnished to do so, subject to the following conditions:
 *
 * The above copyright notice and this permission notice shall be included
 * in all copies or substantial portions of the Software.
 *
 * THE SOFTWARE IS PROVIDED "AS IS", WITHOUT WARRANTY OF ANY KIND, EXPRESS
 * OR IMPLIED, INCLUDING BUT NOT LIMITED TO THE WARRANTIES OF MERCHANTABILITY,
 * FITNESS FOR A PARTICULAR PURPOSE AND NONINFRINGEMENT.  IN NO EVENT SHALL
 * THE AUTHORS OR COPYRIGHT HOLDERS BE LIABLE FOR ANY CLAIM, DAMAGES OR
 * OTHER LIABILITY, WHETHER IN AN ACTION OF CONTRACT, TORT OR OTHERWISE,
 * ARISING FROM, OUT OF OR IN CONNECTION WITH THE SOFTWARE OR THE USE OR
 * OTHER DEALINGS IN THE SOFTWARE.
 */


/**
 * No-op dispatch table.
 *
 * This file defines a special dispatch table which is loaded with no-op
 * functions.
 *
 * Mesa can register a "no-op handler function" which will be called in
 * the event that a no-op function is called.
 *
 * In the past, the dispatch table was loaded with pointers to a single
 * no-op function.  But that broke on Windows because the GL entrypoints
 * use __stdcall convention.  __stdcall means the callee cleans up the
 * stack.  So one no-op function can't properly clean up the stack.  This
 * would lead to crashes.
 *
 * Another benefit of unique no-op functions is we can accurately report
 * the function's name in an error message.
 */


#include <stdlib.h>
#include <string.h>
#include "glapi/glapi_priv.h"

#undef _GLAPI_EXPORT
#define _GLAPI_EXPORT

void _GLAPI_EXPORT
_glapi_noop_enable_warnings(unsigned char enable)
{
}

void _GLAPI_EXPORT
_glapi_set_warning_func(_glapi_proc func)
{
}


/**
 * We'll jump though this function pointer whenever a no-op function
 * is called.
 */
static _glapi_nop_handler_proc nop_handler = NULL;


/**
 * Register the no-op handler call-back function.
 */
void
_glapi_set_nop_handler(_glapi_nop_handler_proc func)
{
   nop_handler = func;
}


/**
 * Called by each of the no-op GL entrypoints.
 */
static void
nop(const char *func)
{
   if (nop_handler)
      nop_handler(func);
}


/**
 * This is called if the user somehow calls an unassigned GL dispatch function.
 */
static GLint
NoOpUnused(void)
{
   nop("unused GL entry point");
   return 0;
}

/*
 * Defines for the glapitemp.h functions.
 */
#define KEYWORD1 static
#define KEYWORD1_ALT static
#define KEYWORD2 GLAPIENTRY
#define NAME(func)  NoOp##func
#define DISPATCH(func, args, msg)  nop(#func);
#define RETURN_DISPATCH(func, args, msg)  nop(#func); return 0


/*
 * Defines for the table of no-op entry points.
 */
#define TABLE_ENTRY(name) (_glapi_proc) NoOp##name
#define DISPATCH_TABLE_NAME __glapi_noop_table
#define UNUSED_TABLE_NAME __unused_noop_functions

#include "glapi/glapitemp.h"


/** Return pointer to new dispatch table filled with no-op functions */
struct _glapi_table *
_glapi_new_nop_table(unsigned num_entries)
{
   struct _glapi_table *table = malloc(num_entries * sizeof(_glapi_proc));
   if (table) {
      memcpy(table, __glapi_noop_table,
             num_entries * sizeof(_glapi_proc));
   }
<<<<<<< HEAD
   return 0;
}

#define TABLE_ENTRY(name) (_glapi_proc) NoOpGeneric

#endif

#define DISPATCH_TABLE_NAME __glapi_noop_table
#define UNUSED_TABLE_NAME __unused_noop_functions

#include "glapi/gen/glapitemp.h"
=======
   return table;
}
>>>>>>> 82c8df11
<|MERGE_RESOLUTION|>--- conflicted
+++ resolved
@@ -72,7 +72,7 @@
 /**
  * Register the no-op handler call-back function.
  */
-void
+_GLAPI_EXPORT void
 _glapi_set_nop_handler(_glapi_nop_handler_proc func)
 {
    nop_handler = func;
@@ -118,11 +118,11 @@
 #define DISPATCH_TABLE_NAME __glapi_noop_table
 #define UNUSED_TABLE_NAME __unused_noop_functions
 
-#include "glapi/glapitemp.h"
+#include "glapi/gen/glapitemp.h"
 
 
 /** Return pointer to new dispatch table filled with no-op functions */
-struct _glapi_table *
+struct _glapi_table * _GLAPI_EXPORT
 _glapi_new_nop_table(unsigned num_entries)
 {
    struct _glapi_table *table = malloc(num_entries * sizeof(_glapi_proc));
@@ -130,19 +130,5 @@
       memcpy(table, __glapi_noop_table,
              num_entries * sizeof(_glapi_proc));
    }
-<<<<<<< HEAD
-   return 0;
-}
-
-#define TABLE_ENTRY(name) (_glapi_proc) NoOpGeneric
-
-#endif
-
-#define DISPATCH_TABLE_NAME __glapi_noop_table
-#define UNUSED_TABLE_NAME __unused_noop_functions
-
-#include "glapi/gen/glapitemp.h"
-=======
    return table;
-}
->>>>>>> 82c8df11
+}