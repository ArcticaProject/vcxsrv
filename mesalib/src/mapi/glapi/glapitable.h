--- conflicted
+++ resolved
@@ -1,1989 +1,1012 @@
-<<<<<<< HEAD
-/* DO NOT EDIT - This file generated automatically by gl_table.py (from Mesa) script */
-
-/*
- * Copyright (C) 1999-2003  Brian Paul   All Rights Reserved.
- * (C) Copyright IBM Corporation 2004
- * All Rights Reserved.
- * 
- * Permission is hereby granted, free of charge, to any person obtaining a
- * copy of this software and associated documentation files (the "Software"),
- * to deal in the Software without restriction, including without limitation
- * the rights to use, copy, modify, merge, publish, distribute, sub license,
- * and/or sell copies of the Software, and to permit persons to whom the
- * Software is furnished to do so, subject to the following conditions:
- * 
- * The above copyright notice and this permission notice (including the next
- * paragraph) shall be included in all copies or substantial portions of the
- * Software.
- * 
- * THE SOFTWARE IS PROVIDED "AS IS", WITHOUT WARRANTY OF ANY KIND, EXPRESS OR
- * IMPLIED, INCLUDING BUT NOT LIMITED TO THE WARRANTIES OF MERCHANTABILITY,
- * FITNESS FOR A PARTICULAR PURPOSE AND NON-INFRINGEMENT.  IN NO EVENT SHALL
- * BRIAN PAUL, IBM,
- * AND/OR THEIR SUPPLIERS BE LIABLE FOR ANY CLAIM, DAMAGES OR OTHER LIABILITY,
- * WHETHER IN AN ACTION OF CONTRACT, TORT OR OTHERWISE, ARISING FROM, OUT OF
- * OR IN CONNECTION WITH THE SOFTWARE OR THE USE OR OTHER DEALINGS IN THE
- * SOFTWARE.
- */
-
-#if !defined( _GLAPI_TABLE_H_ )
-#  define _GLAPI_TABLE_H_
-
-#ifndef GLAPIENTRYP
-# ifndef GLAPIENTRY
-#  define GLAPIENTRY
-# endif
-
-# define GLAPIENTRYP GLAPIENTRY *
-#endif
-
-
-struct _glapi_table
-{
-   void (GLAPIENTRYP NewList)(GLuint list, GLenum mode); /* 0 */
-   void (GLAPIENTRYP EndList)(void); /* 1 */
-   void (GLAPIENTRYP CallList)(GLuint list); /* 2 */
-   void (GLAPIENTRYP CallLists)(GLsizei n, GLenum type, const GLvoid * lists); /* 3 */
-   void (GLAPIENTRYP DeleteLists)(GLuint list, GLsizei range); /* 4 */
-   GLuint (GLAPIENTRYP GenLists)(GLsizei range); /* 5 */
-   void (GLAPIENTRYP ListBase)(GLuint base); /* 6 */
-   void (GLAPIENTRYP Begin)(GLenum mode); /* 7 */
-   void (GLAPIENTRYP Bitmap)(GLsizei width, GLsizei height, GLfloat xorig, GLfloat yorig, GLfloat xmove, GLfloat ymove, const GLubyte * bitmap); /* 8 */
-   void (GLAPIENTRYP Color3b)(GLbyte red, GLbyte green, GLbyte blue); /* 9 */
-   void (GLAPIENTRYP Color3bv)(const GLbyte * v); /* 10 */
-   void (GLAPIENTRYP Color3d)(GLdouble red, GLdouble green, GLdouble blue); /* 11 */
-   void (GLAPIENTRYP Color3dv)(const GLdouble * v); /* 12 */
-   void (GLAPIENTRYP Color3f)(GLfloat red, GLfloat green, GLfloat blue); /* 13 */
-   void (GLAPIENTRYP Color3fv)(const GLfloat * v); /* 14 */
-   void (GLAPIENTRYP Color3i)(GLint red, GLint green, GLint blue); /* 15 */
-   void (GLAPIENTRYP Color3iv)(const GLint * v); /* 16 */
-   void (GLAPIENTRYP Color3s)(GLshort red, GLshort green, GLshort blue); /* 17 */
-   void (GLAPIENTRYP Color3sv)(const GLshort * v); /* 18 */
-   void (GLAPIENTRYP Color3ub)(GLubyte red, GLubyte green, GLubyte blue); /* 19 */
-   void (GLAPIENTRYP Color3ubv)(const GLubyte * v); /* 20 */
-   void (GLAPIENTRYP Color3ui)(GLuint red, GLuint green, GLuint blue); /* 21 */
-   void (GLAPIENTRYP Color3uiv)(const GLuint * v); /* 22 */
-   void (GLAPIENTRYP Color3us)(GLushort red, GLushort green, GLushort blue); /* 23 */
-   void (GLAPIENTRYP Color3usv)(const GLushort * v); /* 24 */
-   void (GLAPIENTRYP Color4b)(GLbyte red, GLbyte green, GLbyte blue, GLbyte alpha); /* 25 */
-   void (GLAPIENTRYP Color4bv)(const GLbyte * v); /* 26 */
-   void (GLAPIENTRYP Color4d)(GLdouble red, GLdouble green, GLdouble blue, GLdouble alpha); /* 27 */
-   void (GLAPIENTRYP Color4dv)(const GLdouble * v); /* 28 */
-   void (GLAPIENTRYP Color4f)(GLfloat red, GLfloat green, GLfloat blue, GLfloat alpha); /* 29 */
-   void (GLAPIENTRYP Color4fv)(const GLfloat * v); /* 30 */
-   void (GLAPIENTRYP Color4i)(GLint red, GLint green, GLint blue, GLint alpha); /* 31 */
-   void (GLAPIENTRYP Color4iv)(const GLint * v); /* 32 */
-   void (GLAPIENTRYP Color4s)(GLshort red, GLshort green, GLshort blue, GLshort alpha); /* 33 */
-   void (GLAPIENTRYP Color4sv)(const GLshort * v); /* 34 */
-   void (GLAPIENTRYP Color4ub)(GLubyte red, GLubyte green, GLubyte blue, GLubyte alpha); /* 35 */
-   void (GLAPIENTRYP Color4ubv)(const GLubyte * v); /* 36 */
-   void (GLAPIENTRYP Color4ui)(GLuint red, GLuint green, GLuint blue, GLuint alpha); /* 37 */
-   void (GLAPIENTRYP Color4uiv)(const GLuint * v); /* 38 */
-   void (GLAPIENTRYP Color4us)(GLushort red, GLushort green, GLushort blue, GLushort alpha); /* 39 */
-   void (GLAPIENTRYP Color4usv)(const GLushort * v); /* 40 */
-   void (GLAPIENTRYP EdgeFlag)(GLboolean flag); /* 41 */
-   void (GLAPIENTRYP EdgeFlagv)(const GLboolean * flag); /* 42 */
-   void (GLAPIENTRYP End)(void); /* 43 */
-   void (GLAPIENTRYP Indexd)(GLdouble c); /* 44 */
-   void (GLAPIENTRYP Indexdv)(const GLdouble * c); /* 45 */
-   void (GLAPIENTRYP Indexf)(GLfloat c); /* 46 */
-   void (GLAPIENTRYP Indexfv)(const GLfloat * c); /* 47 */
-   void (GLAPIENTRYP Indexi)(GLint c); /* 48 */
-   void (GLAPIENTRYP Indexiv)(const GLint * c); /* 49 */
-   void (GLAPIENTRYP Indexs)(GLshort c); /* 50 */
-   void (GLAPIENTRYP Indexsv)(const GLshort * c); /* 51 */
-   void (GLAPIENTRYP Normal3b)(GLbyte nx, GLbyte ny, GLbyte nz); /* 52 */
-   void (GLAPIENTRYP Normal3bv)(const GLbyte * v); /* 53 */
-   void (GLAPIENTRYP Normal3d)(GLdouble nx, GLdouble ny, GLdouble nz); /* 54 */
-   void (GLAPIENTRYP Normal3dv)(const GLdouble * v); /* 55 */
-   void (GLAPIENTRYP Normal3f)(GLfloat nx, GLfloat ny, GLfloat nz); /* 56 */
-   void (GLAPIENTRYP Normal3fv)(const GLfloat * v); /* 57 */
-   void (GLAPIENTRYP Normal3i)(GLint nx, GLint ny, GLint nz); /* 58 */
-   void (GLAPIENTRYP Normal3iv)(const GLint * v); /* 59 */
-   void (GLAPIENTRYP Normal3s)(GLshort nx, GLshort ny, GLshort nz); /* 60 */
-   void (GLAPIENTRYP Normal3sv)(const GLshort * v); /* 61 */
-   void (GLAPIENTRYP RasterPos2d)(GLdouble x, GLdouble y); /* 62 */
-   void (GLAPIENTRYP RasterPos2dv)(const GLdouble * v); /* 63 */
-   void (GLAPIENTRYP RasterPos2f)(GLfloat x, GLfloat y); /* 64 */
-   void (GLAPIENTRYP RasterPos2fv)(const GLfloat * v); /* 65 */
-   void (GLAPIENTRYP RasterPos2i)(GLint x, GLint y); /* 66 */
-   void (GLAPIENTRYP RasterPos2iv)(const GLint * v); /* 67 */
-   void (GLAPIENTRYP RasterPos2s)(GLshort x, GLshort y); /* 68 */
-   void (GLAPIENTRYP RasterPos2sv)(const GLshort * v); /* 69 */
-   void (GLAPIENTRYP RasterPos3d)(GLdouble x, GLdouble y, GLdouble z); /* 70 */
-   void (GLAPIENTRYP RasterPos3dv)(const GLdouble * v); /* 71 */
-   void (GLAPIENTRYP RasterPos3f)(GLfloat x, GLfloat y, GLfloat z); /* 72 */
-   void (GLAPIENTRYP RasterPos3fv)(const GLfloat * v); /* 73 */
-   void (GLAPIENTRYP RasterPos3i)(GLint x, GLint y, GLint z); /* 74 */
-   void (GLAPIENTRYP RasterPos3iv)(const GLint * v); /* 75 */
-   void (GLAPIENTRYP RasterPos3s)(GLshort x, GLshort y, GLshort z); /* 76 */
-   void (GLAPIENTRYP RasterPos3sv)(const GLshort * v); /* 77 */
-   void (GLAPIENTRYP RasterPos4d)(GLdouble x, GLdouble y, GLdouble z, GLdouble w); /* 78 */
-   void (GLAPIENTRYP RasterPos4dv)(const GLdouble * v); /* 79 */
-   void (GLAPIENTRYP RasterPos4f)(GLfloat x, GLfloat y, GLfloat z, GLfloat w); /* 80 */
-   void (GLAPIENTRYP RasterPos4fv)(const GLfloat * v); /* 81 */
-   void (GLAPIENTRYP RasterPos4i)(GLint x, GLint y, GLint z, GLint w); /* 82 */
-   void (GLAPIENTRYP RasterPos4iv)(const GLint * v); /* 83 */
-   void (GLAPIENTRYP RasterPos4s)(GLshort x, GLshort y, GLshort z, GLshort w); /* 84 */
-   void (GLAPIENTRYP RasterPos4sv)(const GLshort * v); /* 85 */
-   void (GLAPIENTRYP Rectd)(GLdouble x1, GLdouble y1, GLdouble x2, GLdouble y2); /* 86 */
-   void (GLAPIENTRYP Rectdv)(const GLdouble * v1, const GLdouble * v2); /* 87 */
-   void (GLAPIENTRYP Rectf)(GLfloat x1, GLfloat y1, GLfloat x2, GLfloat y2); /* 88 */
-   void (GLAPIENTRYP Rectfv)(const GLfloat * v1, const GLfloat * v2); /* 89 */
-   void (GLAPIENTRYP Recti)(GLint x1, GLint y1, GLint x2, GLint y2); /* 90 */
-   void (GLAPIENTRYP Rectiv)(const GLint * v1, const GLint * v2); /* 91 */
-   void (GLAPIENTRYP Rects)(GLshort x1, GLshort y1, GLshort x2, GLshort y2); /* 92 */
-   void (GLAPIENTRYP Rectsv)(const GLshort * v1, const GLshort * v2); /* 93 */
-   void (GLAPIENTRYP TexCoord1d)(GLdouble s); /* 94 */
-   void (GLAPIENTRYP TexCoord1dv)(const GLdouble * v); /* 95 */
-   void (GLAPIENTRYP TexCoord1f)(GLfloat s); /* 96 */
-   void (GLAPIENTRYP TexCoord1fv)(const GLfloat * v); /* 97 */
-   void (GLAPIENTRYP TexCoord1i)(GLint s); /* 98 */
-   void (GLAPIENTRYP TexCoord1iv)(const GLint * v); /* 99 */
-   void (GLAPIENTRYP TexCoord1s)(GLshort s); /* 100 */
-   void (GLAPIENTRYP TexCoord1sv)(const GLshort * v); /* 101 */
-   void (GLAPIENTRYP TexCoord2d)(GLdouble s, GLdouble t); /* 102 */
-   void (GLAPIENTRYP TexCoord2dv)(const GLdouble * v); /* 103 */
-   void (GLAPIENTRYP TexCoord2f)(GLfloat s, GLfloat t); /* 104 */
-   void (GLAPIENTRYP TexCoord2fv)(const GLfloat * v); /* 105 */
-   void (GLAPIENTRYP TexCoord2i)(GLint s, GLint t); /* 106 */
-   void (GLAPIENTRYP TexCoord2iv)(const GLint * v); /* 107 */
-   void (GLAPIENTRYP TexCoord2s)(GLshort s, GLshort t); /* 108 */
-   void (GLAPIENTRYP TexCoord2sv)(const GLshort * v); /* 109 */
-   void (GLAPIENTRYP TexCoord3d)(GLdouble s, GLdouble t, GLdouble r); /* 110 */
-   void (GLAPIENTRYP TexCoord3dv)(const GLdouble * v); /* 111 */
-   void (GLAPIENTRYP TexCoord3f)(GLfloat s, GLfloat t, GLfloat r); /* 112 */
-   void (GLAPIENTRYP TexCoord3fv)(const GLfloat * v); /* 113 */
-   void (GLAPIENTRYP TexCoord3i)(GLint s, GLint t, GLint r); /* 114 */
-   void (GLAPIENTRYP TexCoord3iv)(const GLint * v); /* 115 */
-   void (GLAPIENTRYP TexCoord3s)(GLshort s, GLshort t, GLshort r); /* 116 */
-   void (GLAPIENTRYP TexCoord3sv)(const GLshort * v); /* 117 */
-   void (GLAPIENTRYP TexCoord4d)(GLdouble s, GLdouble t, GLdouble r, GLdouble q); /* 118 */
-   void (GLAPIENTRYP TexCoord4dv)(const GLdouble * v); /* 119 */
-   void (GLAPIENTRYP TexCoord4f)(GLfloat s, GLfloat t, GLfloat r, GLfloat q); /* 120 */
-   void (GLAPIENTRYP TexCoord4fv)(const GLfloat * v); /* 121 */
-   void (GLAPIENTRYP TexCoord4i)(GLint s, GLint t, GLint r, GLint q); /* 122 */
-   void (GLAPIENTRYP TexCoord4iv)(const GLint * v); /* 123 */
-   void (GLAPIENTRYP TexCoord4s)(GLshort s, GLshort t, GLshort r, GLshort q); /* 124 */
-   void (GLAPIENTRYP TexCoord4sv)(const GLshort * v); /* 125 */
-   void (GLAPIENTRYP Vertex2d)(GLdouble x, GLdouble y); /* 126 */
-   void (GLAPIENTRYP Vertex2dv)(const GLdouble * v); /* 127 */
-   void (GLAPIENTRYP Vertex2f)(GLfloat x, GLfloat y); /* 128 */
-   void (GLAPIENTRYP Vertex2fv)(const GLfloat * v); /* 129 */
-   void (GLAPIENTRYP Vertex2i)(GLint x, GLint y); /* 130 */
-   void (GLAPIENTRYP Vertex2iv)(const GLint * v); /* 131 */
-   void (GLAPIENTRYP Vertex2s)(GLshort x, GLshort y); /* 132 */
-   void (GLAPIENTRYP Vertex2sv)(const GLshort * v); /* 133 */
-   void (GLAPIENTRYP Vertex3d)(GLdouble x, GLdouble y, GLdouble z); /* 134 */
-   void (GLAPIENTRYP Vertex3dv)(const GLdouble * v); /* 135 */
-   void (GLAPIENTRYP Vertex3f)(GLfloat x, GLfloat y, GLfloat z); /* 136 */
-   void (GLAPIENTRYP Vertex3fv)(const GLfloat * v); /* 137 */
-   void (GLAPIENTRYP Vertex3i)(GLint x, GLint y, GLint z); /* 138 */
-   void (GLAPIENTRYP Vertex3iv)(const GLint * v); /* 139 */
-   void (GLAPIENTRYP Vertex3s)(GLshort x, GLshort y, GLshort z); /* 140 */
-   void (GLAPIENTRYP Vertex3sv)(const GLshort * v); /* 141 */
-   void (GLAPIENTRYP Vertex4d)(GLdouble x, GLdouble y, GLdouble z, GLdouble w); /* 142 */
-   void (GLAPIENTRYP Vertex4dv)(const GLdouble * v); /* 143 */
-   void (GLAPIENTRYP Vertex4f)(GLfloat x, GLfloat y, GLfloat z, GLfloat w); /* 144 */
-   void (GLAPIENTRYP Vertex4fv)(const GLfloat * v); /* 145 */
-   void (GLAPIENTRYP Vertex4i)(GLint x, GLint y, GLint z, GLint w); /* 146 */
-   void (GLAPIENTRYP Vertex4iv)(const GLint * v); /* 147 */
-   void (GLAPIENTRYP Vertex4s)(GLshort x, GLshort y, GLshort z, GLshort w); /* 148 */
-   void (GLAPIENTRYP Vertex4sv)(const GLshort * v); /* 149 */
-   void (GLAPIENTRYP ClipPlane)(GLenum plane, const GLdouble * equation); /* 150 */
-   void (GLAPIENTRYP ColorMaterial)(GLenum face, GLenum mode); /* 151 */
-   void (GLAPIENTRYP CullFace)(GLenum mode); /* 152 */
-   void (GLAPIENTRYP Fogf)(GLenum pname, GLfloat param); /* 153 */
-   void (GLAPIENTRYP Fogfv)(GLenum pname, const GLfloat * params); /* 154 */
-   void (GLAPIENTRYP Fogi)(GLenum pname, GLint param); /* 155 */
-   void (GLAPIENTRYP Fogiv)(GLenum pname, const GLint * params); /* 156 */
-   void (GLAPIENTRYP FrontFace)(GLenum mode); /* 157 */
-   void (GLAPIENTRYP Hint)(GLenum target, GLenum mode); /* 158 */
-   void (GLAPIENTRYP Lightf)(GLenum light, GLenum pname, GLfloat param); /* 159 */
-   void (GLAPIENTRYP Lightfv)(GLenum light, GLenum pname, const GLfloat * params); /* 160 */
-   void (GLAPIENTRYP Lighti)(GLenum light, GLenum pname, GLint param); /* 161 */
-   void (GLAPIENTRYP Lightiv)(GLenum light, GLenum pname, const GLint * params); /* 162 */
-   void (GLAPIENTRYP LightModelf)(GLenum pname, GLfloat param); /* 163 */
-   void (GLAPIENTRYP LightModelfv)(GLenum pname, const GLfloat * params); /* 164 */
-   void (GLAPIENTRYP LightModeli)(GLenum pname, GLint param); /* 165 */
-   void (GLAPIENTRYP LightModeliv)(GLenum pname, const GLint * params); /* 166 */
-   void (GLAPIENTRYP LineStipple)(GLint factor, GLushort pattern); /* 167 */
-   void (GLAPIENTRYP LineWidth)(GLfloat width); /* 168 */
-   void (GLAPIENTRYP Materialf)(GLenum face, GLenum pname, GLfloat param); /* 169 */
-   void (GLAPIENTRYP Materialfv)(GLenum face, GLenum pname, const GLfloat * params); /* 170 */
-   void (GLAPIENTRYP Materiali)(GLenum face, GLenum pname, GLint param); /* 171 */
-   void (GLAPIENTRYP Materialiv)(GLenum face, GLenum pname, const GLint * params); /* 172 */
-   void (GLAPIENTRYP PointSize)(GLfloat size); /* 173 */
-   void (GLAPIENTRYP PolygonMode)(GLenum face, GLenum mode); /* 174 */
-   void (GLAPIENTRYP PolygonStipple)(const GLubyte * mask); /* 175 */
-   void (GLAPIENTRYP Scissor)(GLint x, GLint y, GLsizei width, GLsizei height); /* 176 */
-   void (GLAPIENTRYP ShadeModel)(GLenum mode); /* 177 */
-   void (GLAPIENTRYP TexParameterf)(GLenum target, GLenum pname, GLfloat param); /* 178 */
-   void (GLAPIENTRYP TexParameterfv)(GLenum target, GLenum pname, const GLfloat * params); /* 179 */
-   void (GLAPIENTRYP TexParameteri)(GLenum target, GLenum pname, GLint param); /* 180 */
-   void (GLAPIENTRYP TexParameteriv)(GLenum target, GLenum pname, const GLint * params); /* 181 */
-   void (GLAPIENTRYP TexImage1D)(GLenum target, GLint level, GLint internalformat, GLsizei width, GLint border, GLenum format, GLenum type, const GLvoid * pixels); /* 182 */
-   void (GLAPIENTRYP TexImage2D)(GLenum target, GLint level, GLint internalformat, GLsizei width, GLsizei height, GLint border, GLenum format, GLenum type, const GLvoid * pixels); /* 183 */
-   void (GLAPIENTRYP TexEnvf)(GLenum target, GLenum pname, GLfloat param); /* 184 */
-   void (GLAPIENTRYP TexEnvfv)(GLenum target, GLenum pname, const GLfloat * params); /* 185 */
-   void (GLAPIENTRYP TexEnvi)(GLenum target, GLenum pname, GLint param); /* 186 */
-   void (GLAPIENTRYP TexEnviv)(GLenum target, GLenum pname, const GLint * params); /* 187 */
-   void (GLAPIENTRYP TexGend)(GLenum coord, GLenum pname, GLdouble param); /* 188 */
-   void (GLAPIENTRYP TexGendv)(GLenum coord, GLenum pname, const GLdouble * params); /* 189 */
-   void (GLAPIENTRYP TexGenf)(GLenum coord, GLenum pname, GLfloat param); /* 190 */
-   void (GLAPIENTRYP TexGenfv)(GLenum coord, GLenum pname, const GLfloat * params); /* 191 */
-   void (GLAPIENTRYP TexGeni)(GLenum coord, GLenum pname, GLint param); /* 192 */
-   void (GLAPIENTRYP TexGeniv)(GLenum coord, GLenum pname, const GLint * params); /* 193 */
-   void (GLAPIENTRYP FeedbackBuffer)(GLsizei size, GLenum type, GLfloat * buffer); /* 194 */
-   void (GLAPIENTRYP SelectBuffer)(GLsizei size, GLuint * buffer); /* 195 */
-   GLint (GLAPIENTRYP RenderMode)(GLenum mode); /* 196 */
-   void (GLAPIENTRYP InitNames)(void); /* 197 */
-   void (GLAPIENTRYP LoadName)(GLuint name); /* 198 */
-   void (GLAPIENTRYP PassThrough)(GLfloat token); /* 199 */
-   void (GLAPIENTRYP PopName)(void); /* 200 */
-   void (GLAPIENTRYP PushName)(GLuint name); /* 201 */
-   void (GLAPIENTRYP DrawBuffer)(GLenum mode); /* 202 */
-   void (GLAPIENTRYP Clear)(GLbitfield mask); /* 203 */
-   void (GLAPIENTRYP ClearAccum)(GLfloat red, GLfloat green, GLfloat blue, GLfloat alpha); /* 204 */
-   void (GLAPIENTRYP ClearIndex)(GLfloat c); /* 205 */
-   void (GLAPIENTRYP ClearColor)(GLclampf red, GLclampf green, GLclampf blue, GLclampf alpha); /* 206 */
-   void (GLAPIENTRYP ClearStencil)(GLint s); /* 207 */
-   void (GLAPIENTRYP ClearDepth)(GLclampd depth); /* 208 */
-   void (GLAPIENTRYP StencilMask)(GLuint mask); /* 209 */
-   void (GLAPIENTRYP ColorMask)(GLboolean red, GLboolean green, GLboolean blue, GLboolean alpha); /* 210 */
-   void (GLAPIENTRYP DepthMask)(GLboolean flag); /* 211 */
-   void (GLAPIENTRYP IndexMask)(GLuint mask); /* 212 */
-   void (GLAPIENTRYP Accum)(GLenum op, GLfloat value); /* 213 */
-   void (GLAPIENTRYP Disable)(GLenum cap); /* 214 */
-   void (GLAPIENTRYP Enable)(GLenum cap); /* 215 */
-   void (GLAPIENTRYP Finish)(void); /* 216 */
-   void (GLAPIENTRYP Flush)(void); /* 217 */
-   void (GLAPIENTRYP PopAttrib)(void); /* 218 */
-   void (GLAPIENTRYP PushAttrib)(GLbitfield mask); /* 219 */
-   void (GLAPIENTRYP Map1d)(GLenum target, GLdouble u1, GLdouble u2, GLint stride, GLint order, const GLdouble * points); /* 220 */
-   void (GLAPIENTRYP Map1f)(GLenum target, GLfloat u1, GLfloat u2, GLint stride, GLint order, const GLfloat * points); /* 221 */
-   void (GLAPIENTRYP Map2d)(GLenum target, GLdouble u1, GLdouble u2, GLint ustride, GLint uorder, GLdouble v1, GLdouble v2, GLint vstride, GLint vorder, const GLdouble * points); /* 222 */
-   void (GLAPIENTRYP Map2f)(GLenum target, GLfloat u1, GLfloat u2, GLint ustride, GLint uorder, GLfloat v1, GLfloat v2, GLint vstride, GLint vorder, const GLfloat * points); /* 223 */
-   void (GLAPIENTRYP MapGrid1d)(GLint un, GLdouble u1, GLdouble u2); /* 224 */
-   void (GLAPIENTRYP MapGrid1f)(GLint un, GLfloat u1, GLfloat u2); /* 225 */
-   void (GLAPIENTRYP MapGrid2d)(GLint un, GLdouble u1, GLdouble u2, GLint vn, GLdouble v1, GLdouble v2); /* 226 */
-   void (GLAPIENTRYP MapGrid2f)(GLint un, GLfloat u1, GLfloat u2, GLint vn, GLfloat v1, GLfloat v2); /* 227 */
-   void (GLAPIENTRYP EvalCoord1d)(GLdouble u); /* 228 */
-   void (GLAPIENTRYP EvalCoord1dv)(const GLdouble * u); /* 229 */
-   void (GLAPIENTRYP EvalCoord1f)(GLfloat u); /* 230 */
-   void (GLAPIENTRYP EvalCoord1fv)(const GLfloat * u); /* 231 */
-   void (GLAPIENTRYP EvalCoord2d)(GLdouble u, GLdouble v); /* 232 */
-   void (GLAPIENTRYP EvalCoord2dv)(const GLdouble * u); /* 233 */
-   void (GLAPIENTRYP EvalCoord2f)(GLfloat u, GLfloat v); /* 234 */
-   void (GLAPIENTRYP EvalCoord2fv)(const GLfloat * u); /* 235 */
-   void (GLAPIENTRYP EvalMesh1)(GLenum mode, GLint i1, GLint i2); /* 236 */
-   void (GLAPIENTRYP EvalPoint1)(GLint i); /* 237 */
-   void (GLAPIENTRYP EvalMesh2)(GLenum mode, GLint i1, GLint i2, GLint j1, GLint j2); /* 238 */
-   void (GLAPIENTRYP EvalPoint2)(GLint i, GLint j); /* 239 */
-   void (GLAPIENTRYP AlphaFunc)(GLenum func, GLclampf ref); /* 240 */
-   void (GLAPIENTRYP BlendFunc)(GLenum sfactor, GLenum dfactor); /* 241 */
-   void (GLAPIENTRYP LogicOp)(GLenum opcode); /* 242 */
-   void (GLAPIENTRYP StencilFunc)(GLenum func, GLint ref, GLuint mask); /* 243 */
-   void (GLAPIENTRYP StencilOp)(GLenum fail, GLenum zfail, GLenum zpass); /* 244 */
-   void (GLAPIENTRYP DepthFunc)(GLenum func); /* 245 */
-   void (GLAPIENTRYP PixelZoom)(GLfloat xfactor, GLfloat yfactor); /* 246 */
-   void (GLAPIENTRYP PixelTransferf)(GLenum pname, GLfloat param); /* 247 */
-   void (GLAPIENTRYP PixelTransferi)(GLenum pname, GLint param); /* 248 */
-   void (GLAPIENTRYP PixelStoref)(GLenum pname, GLfloat param); /* 249 */
-   void (GLAPIENTRYP PixelStorei)(GLenum pname, GLint param); /* 250 */
-   void (GLAPIENTRYP PixelMapfv)(GLenum map, GLsizei mapsize, const GLfloat * values); /* 251 */
-   void (GLAPIENTRYP PixelMapuiv)(GLenum map, GLsizei mapsize, const GLuint * values); /* 252 */
-   void (GLAPIENTRYP PixelMapusv)(GLenum map, GLsizei mapsize, const GLushort * values); /* 253 */
-   void (GLAPIENTRYP ReadBuffer)(GLenum mode); /* 254 */
-   void (GLAPIENTRYP CopyPixels)(GLint x, GLint y, GLsizei width, GLsizei height, GLenum type); /* 255 */
-   void (GLAPIENTRYP ReadPixels)(GLint x, GLint y, GLsizei width, GLsizei height, GLenum format, GLenum type, GLvoid * pixels); /* 256 */
-   void (GLAPIENTRYP DrawPixels)(GLsizei width, GLsizei height, GLenum format, GLenum type, const GLvoid * pixels); /* 257 */
-   void (GLAPIENTRYP GetBooleanv)(GLenum pname, GLboolean * params); /* 258 */
-   void (GLAPIENTRYP GetClipPlane)(GLenum plane, GLdouble * equation); /* 259 */
-   void (GLAPIENTRYP GetDoublev)(GLenum pname, GLdouble * params); /* 260 */
-   GLenum (GLAPIENTRYP GetError)(void); /* 261 */
-   void (GLAPIENTRYP GetFloatv)(GLenum pname, GLfloat * params); /* 262 */
-   void (GLAPIENTRYP GetIntegerv)(GLenum pname, GLint * params); /* 263 */
-   void (GLAPIENTRYP GetLightfv)(GLenum light, GLenum pname, GLfloat * params); /* 264 */
-   void (GLAPIENTRYP GetLightiv)(GLenum light, GLenum pname, GLint * params); /* 265 */
-   void (GLAPIENTRYP GetMapdv)(GLenum target, GLenum query, GLdouble * v); /* 266 */
-   void (GLAPIENTRYP GetMapfv)(GLenum target, GLenum query, GLfloat * v); /* 267 */
-   void (GLAPIENTRYP GetMapiv)(GLenum target, GLenum query, GLint * v); /* 268 */
-   void (GLAPIENTRYP GetMaterialfv)(GLenum face, GLenum pname, GLfloat * params); /* 269 */
-   void (GLAPIENTRYP GetMaterialiv)(GLenum face, GLenum pname, GLint * params); /* 270 */
-   void (GLAPIENTRYP GetPixelMapfv)(GLenum map, GLfloat * values); /* 271 */
-   void (GLAPIENTRYP GetPixelMapuiv)(GLenum map, GLuint * values); /* 272 */
-   void (GLAPIENTRYP GetPixelMapusv)(GLenum map, GLushort * values); /* 273 */
-   void (GLAPIENTRYP GetPolygonStipple)(GLubyte * mask); /* 274 */
-   const GLubyte * (GLAPIENTRYP GetString)(GLenum name); /* 275 */
-   void (GLAPIENTRYP GetTexEnvfv)(GLenum target, GLenum pname, GLfloat * params); /* 276 */
-   void (GLAPIENTRYP GetTexEnviv)(GLenum target, GLenum pname, GLint * params); /* 277 */
-   void (GLAPIENTRYP GetTexGendv)(GLenum coord, GLenum pname, GLdouble * params); /* 278 */
-   void (GLAPIENTRYP GetTexGenfv)(GLenum coord, GLenum pname, GLfloat * params); /* 279 */
-   void (GLAPIENTRYP GetTexGeniv)(GLenum coord, GLenum pname, GLint * params); /* 280 */
-   void (GLAPIENTRYP GetTexImage)(GLenum target, GLint level, GLenum format, GLenum type, GLvoid * pixels); /* 281 */
-   void (GLAPIENTRYP GetTexParameterfv)(GLenum target, GLenum pname, GLfloat * params); /* 282 */
-   void (GLAPIENTRYP GetTexParameteriv)(GLenum target, GLenum pname, GLint * params); /* 283 */
-   void (GLAPIENTRYP GetTexLevelParameterfv)(GLenum target, GLint level, GLenum pname, GLfloat * params); /* 284 */
-   void (GLAPIENTRYP GetTexLevelParameteriv)(GLenum target, GLint level, GLenum pname, GLint * params); /* 285 */
-   GLboolean (GLAPIENTRYP IsEnabled)(GLenum cap); /* 286 */
-   GLboolean (GLAPIENTRYP IsList)(GLuint list); /* 287 */
-   void (GLAPIENTRYP DepthRange)(GLclampd zNear, GLclampd zFar); /* 288 */
-   void (GLAPIENTRYP Frustum)(GLdouble left, GLdouble right, GLdouble bottom, GLdouble top, GLdouble zNear, GLdouble zFar); /* 289 */
-   void (GLAPIENTRYP LoadIdentity)(void); /* 290 */
-   void (GLAPIENTRYP LoadMatrixf)(const GLfloat * m); /* 291 */
-   void (GLAPIENTRYP LoadMatrixd)(const GLdouble * m); /* 292 */
-   void (GLAPIENTRYP MatrixMode)(GLenum mode); /* 293 */
-   void (GLAPIENTRYP MultMatrixf)(const GLfloat * m); /* 294 */
-   void (GLAPIENTRYP MultMatrixd)(const GLdouble * m); /* 295 */
-   void (GLAPIENTRYP Ortho)(GLdouble left, GLdouble right, GLdouble bottom, GLdouble top, GLdouble zNear, GLdouble zFar); /* 296 */
-   void (GLAPIENTRYP PopMatrix)(void); /* 297 */
-   void (GLAPIENTRYP PushMatrix)(void); /* 298 */
-   void (GLAPIENTRYP Rotated)(GLdouble angle, GLdouble x, GLdouble y, GLdouble z); /* 299 */
-   void (GLAPIENTRYP Rotatef)(GLfloat angle, GLfloat x, GLfloat y, GLfloat z); /* 300 */
-   void (GLAPIENTRYP Scaled)(GLdouble x, GLdouble y, GLdouble z); /* 301 */
-   void (GLAPIENTRYP Scalef)(GLfloat x, GLfloat y, GLfloat z); /* 302 */
-   void (GLAPIENTRYP Translated)(GLdouble x, GLdouble y, GLdouble z); /* 303 */
-   void (GLAPIENTRYP Translatef)(GLfloat x, GLfloat y, GLfloat z); /* 304 */
-   void (GLAPIENTRYP Viewport)(GLint x, GLint y, GLsizei width, GLsizei height); /* 305 */
-   void (GLAPIENTRYP ArrayElement)(GLint i); /* 306 */
-   void (GLAPIENTRYP BindTexture)(GLenum target, GLuint texture); /* 307 */
-   void (GLAPIENTRYP ColorPointer)(GLint size, GLenum type, GLsizei stride, const GLvoid * pointer); /* 308 */
-   void (GLAPIENTRYP DisableClientState)(GLenum array); /* 309 */
-   void (GLAPIENTRYP DrawArrays)(GLenum mode, GLint first, GLsizei count); /* 310 */
-   void (GLAPIENTRYP DrawElements)(GLenum mode, GLsizei count, GLenum type, const GLvoid * indices); /* 311 */
-   void (GLAPIENTRYP EdgeFlagPointer)(GLsizei stride, const GLvoid * pointer); /* 312 */
-   void (GLAPIENTRYP EnableClientState)(GLenum array); /* 313 */
-   void (GLAPIENTRYP IndexPointer)(GLenum type, GLsizei stride, const GLvoid * pointer); /* 314 */
-   void (GLAPIENTRYP Indexub)(GLubyte c); /* 315 */
-   void (GLAPIENTRYP Indexubv)(const GLubyte * c); /* 316 */
-   void (GLAPIENTRYP InterleavedArrays)(GLenum format, GLsizei stride, const GLvoid * pointer); /* 317 */
-   void (GLAPIENTRYP NormalPointer)(GLenum type, GLsizei stride, const GLvoid * pointer); /* 318 */
-   void (GLAPIENTRYP PolygonOffset)(GLfloat factor, GLfloat units); /* 319 */
-   void (GLAPIENTRYP TexCoordPointer)(GLint size, GLenum type, GLsizei stride, const GLvoid * pointer); /* 320 */
-   void (GLAPIENTRYP VertexPointer)(GLint size, GLenum type, GLsizei stride, const GLvoid * pointer); /* 321 */
-   GLboolean (GLAPIENTRYP AreTexturesResident)(GLsizei n, const GLuint * textures, GLboolean * residences); /* 322 */
-   void (GLAPIENTRYP CopyTexImage1D)(GLenum target, GLint level, GLenum internalformat, GLint x, GLint y, GLsizei width, GLint border); /* 323 */
-   void (GLAPIENTRYP CopyTexImage2D)(GLenum target, GLint level, GLenum internalformat, GLint x, GLint y, GLsizei width, GLsizei height, GLint border); /* 324 */
-   void (GLAPIENTRYP CopyTexSubImage1D)(GLenum target, GLint level, GLint xoffset, GLint x, GLint y, GLsizei width); /* 325 */
-   void (GLAPIENTRYP CopyTexSubImage2D)(GLenum target, GLint level, GLint xoffset, GLint yoffset, GLint x, GLint y, GLsizei width, GLsizei height); /* 326 */
-   void (GLAPIENTRYP DeleteTextures)(GLsizei n, const GLuint * textures); /* 327 */
-   void (GLAPIENTRYP GenTextures)(GLsizei n, GLuint * textures); /* 328 */
-   void (GLAPIENTRYP GetPointerv)(GLenum pname, GLvoid ** params); /* 329 */
-   GLboolean (GLAPIENTRYP IsTexture)(GLuint texture); /* 330 */
-   void (GLAPIENTRYP PrioritizeTextures)(GLsizei n, const GLuint * textures, const GLclampf * priorities); /* 331 */
-   void (GLAPIENTRYP TexSubImage1D)(GLenum target, GLint level, GLint xoffset, GLsizei width, GLenum format, GLenum type, const GLvoid * pixels); /* 332 */
-   void (GLAPIENTRYP TexSubImage2D)(GLenum target, GLint level, GLint xoffset, GLint yoffset, GLsizei width, GLsizei height, GLenum format, GLenum type, const GLvoid * pixels); /* 333 */
-   void (GLAPIENTRYP PopClientAttrib)(void); /* 334 */
-   void (GLAPIENTRYP PushClientAttrib)(GLbitfield mask); /* 335 */
-   void (GLAPIENTRYP BlendColor)(GLclampf red, GLclampf green, GLclampf blue, GLclampf alpha); /* 336 */
-   void (GLAPIENTRYP BlendEquation)(GLenum mode); /* 337 */
-   void (GLAPIENTRYP DrawRangeElements)(GLenum mode, GLuint start, GLuint end, GLsizei count, GLenum type, const GLvoid * indices); /* 338 */
-   void (GLAPIENTRYP ColorTable)(GLenum target, GLenum internalformat, GLsizei width, GLenum format, GLenum type, const GLvoid * table); /* 339 */
-   void (GLAPIENTRYP ColorTableParameterfv)(GLenum target, GLenum pname, const GLfloat * params); /* 340 */
-   void (GLAPIENTRYP ColorTableParameteriv)(GLenum target, GLenum pname, const GLint * params); /* 341 */
-   void (GLAPIENTRYP CopyColorTable)(GLenum target, GLenum internalformat, GLint x, GLint y, GLsizei width); /* 342 */
-   void (GLAPIENTRYP GetColorTable)(GLenum target, GLenum format, GLenum type, GLvoid * table); /* 343 */
-   void (GLAPIENTRYP GetColorTableParameterfv)(GLenum target, GLenum pname, GLfloat * params); /* 344 */
-   void (GLAPIENTRYP GetColorTableParameteriv)(GLenum target, GLenum pname, GLint * params); /* 345 */
-   void (GLAPIENTRYP ColorSubTable)(GLenum target, GLsizei start, GLsizei count, GLenum format, GLenum type, const GLvoid * data); /* 346 */
-   void (GLAPIENTRYP CopyColorSubTable)(GLenum target, GLsizei start, GLint x, GLint y, GLsizei width); /* 347 */
-   void (GLAPIENTRYP ConvolutionFilter1D)(GLenum target, GLenum internalformat, GLsizei width, GLenum format, GLenum type, const GLvoid * image); /* 348 */
-   void (GLAPIENTRYP ConvolutionFilter2D)(GLenum target, GLenum internalformat, GLsizei width, GLsizei height, GLenum format, GLenum type, const GLvoid * image); /* 349 */
-   void (GLAPIENTRYP ConvolutionParameterf)(GLenum target, GLenum pname, GLfloat params); /* 350 */
-   void (GLAPIENTRYP ConvolutionParameterfv)(GLenum target, GLenum pname, const GLfloat * params); /* 351 */
-   void (GLAPIENTRYP ConvolutionParameteri)(GLenum target, GLenum pname, GLint params); /* 352 */
-   void (GLAPIENTRYP ConvolutionParameteriv)(GLenum target, GLenum pname, const GLint * params); /* 353 */
-   void (GLAPIENTRYP CopyConvolutionFilter1D)(GLenum target, GLenum internalformat, GLint x, GLint y, GLsizei width); /* 354 */
-   void (GLAPIENTRYP CopyConvolutionFilter2D)(GLenum target, GLenum internalformat, GLint x, GLint y, GLsizei width, GLsizei height); /* 355 */
-   void (GLAPIENTRYP GetConvolutionFilter)(GLenum target, GLenum format, GLenum type, GLvoid * image); /* 356 */
-   void (GLAPIENTRYP GetConvolutionParameterfv)(GLenum target, GLenum pname, GLfloat * params); /* 357 */
-   void (GLAPIENTRYP GetConvolutionParameteriv)(GLenum target, GLenum pname, GLint * params); /* 358 */
-   void (GLAPIENTRYP GetSeparableFilter)(GLenum target, GLenum format, GLenum type, GLvoid * row, GLvoid * column, GLvoid * span); /* 359 */
-   void (GLAPIENTRYP SeparableFilter2D)(GLenum target, GLenum internalformat, GLsizei width, GLsizei height, GLenum format, GLenum type, const GLvoid * row, const GLvoid * column); /* 360 */
-   void (GLAPIENTRYP GetHistogram)(GLenum target, GLboolean reset, GLenum format, GLenum type, GLvoid * values); /* 361 */
-   void (GLAPIENTRYP GetHistogramParameterfv)(GLenum target, GLenum pname, GLfloat * params); /* 362 */
-   void (GLAPIENTRYP GetHistogramParameteriv)(GLenum target, GLenum pname, GLint * params); /* 363 */
-   void (GLAPIENTRYP GetMinmax)(GLenum target, GLboolean reset, GLenum format, GLenum type, GLvoid * values); /* 364 */
-   void (GLAPIENTRYP GetMinmaxParameterfv)(GLenum target, GLenum pname, GLfloat * params); /* 365 */
-   void (GLAPIENTRYP GetMinmaxParameteriv)(GLenum target, GLenum pname, GLint * params); /* 366 */
-   void (GLAPIENTRYP Histogram)(GLenum target, GLsizei width, GLenum internalformat, GLboolean sink); /* 367 */
-   void (GLAPIENTRYP Minmax)(GLenum target, GLenum internalformat, GLboolean sink); /* 368 */
-   void (GLAPIENTRYP ResetHistogram)(GLenum target); /* 369 */
-   void (GLAPIENTRYP ResetMinmax)(GLenum target); /* 370 */
-   void (GLAPIENTRYP TexImage3D)(GLenum target, GLint level, GLint internalformat, GLsizei width, GLsizei height, GLsizei depth, GLint border, GLenum format, GLenum type, const GLvoid * pixels); /* 371 */
-   void (GLAPIENTRYP TexSubImage3D)(GLenum target, GLint level, GLint xoffset, GLint yoffset, GLint zoffset, GLsizei width, GLsizei height, GLsizei depth, GLenum format, GLenum type, const GLvoid * pixels); /* 372 */
-   void (GLAPIENTRYP CopyTexSubImage3D)(GLenum target, GLint level, GLint xoffset, GLint yoffset, GLint zoffset, GLint x, GLint y, GLsizei width, GLsizei height); /* 373 */
-   void (GLAPIENTRYP ActiveTextureARB)(GLenum texture); /* 374 */
-   void (GLAPIENTRYP ClientActiveTextureARB)(GLenum texture); /* 375 */
-   void (GLAPIENTRYP MultiTexCoord1dARB)(GLenum target, GLdouble s); /* 376 */
-   void (GLAPIENTRYP MultiTexCoord1dvARB)(GLenum target, const GLdouble * v); /* 377 */
-   void (GLAPIENTRYP MultiTexCoord1fARB)(GLenum target, GLfloat s); /* 378 */
-   void (GLAPIENTRYP MultiTexCoord1fvARB)(GLenum target, const GLfloat * v); /* 379 */
-   void (GLAPIENTRYP MultiTexCoord1iARB)(GLenum target, GLint s); /* 380 */
-   void (GLAPIENTRYP MultiTexCoord1ivARB)(GLenum target, const GLint * v); /* 381 */
-   void (GLAPIENTRYP MultiTexCoord1sARB)(GLenum target, GLshort s); /* 382 */
-   void (GLAPIENTRYP MultiTexCoord1svARB)(GLenum target, const GLshort * v); /* 383 */
-   void (GLAPIENTRYP MultiTexCoord2dARB)(GLenum target, GLdouble s, GLdouble t); /* 384 */
-   void (GLAPIENTRYP MultiTexCoord2dvARB)(GLenum target, const GLdouble * v); /* 385 */
-   void (GLAPIENTRYP MultiTexCoord2fARB)(GLenum target, GLfloat s, GLfloat t); /* 386 */
-   void (GLAPIENTRYP MultiTexCoord2fvARB)(GLenum target, const GLfloat * v); /* 387 */
-   void (GLAPIENTRYP MultiTexCoord2iARB)(GLenum target, GLint s, GLint t); /* 388 */
-   void (GLAPIENTRYP MultiTexCoord2ivARB)(GLenum target, const GLint * v); /* 389 */
-   void (GLAPIENTRYP MultiTexCoord2sARB)(GLenum target, GLshort s, GLshort t); /* 390 */
-   void (GLAPIENTRYP MultiTexCoord2svARB)(GLenum target, const GLshort * v); /* 391 */
-   void (GLAPIENTRYP MultiTexCoord3dARB)(GLenum target, GLdouble s, GLdouble t, GLdouble r); /* 392 */
-   void (GLAPIENTRYP MultiTexCoord3dvARB)(GLenum target, const GLdouble * v); /* 393 */
-   void (GLAPIENTRYP MultiTexCoord3fARB)(GLenum target, GLfloat s, GLfloat t, GLfloat r); /* 394 */
-   void (GLAPIENTRYP MultiTexCoord3fvARB)(GLenum target, const GLfloat * v); /* 395 */
-   void (GLAPIENTRYP MultiTexCoord3iARB)(GLenum target, GLint s, GLint t, GLint r); /* 396 */
-   void (GLAPIENTRYP MultiTexCoord3ivARB)(GLenum target, const GLint * v); /* 397 */
-   void (GLAPIENTRYP MultiTexCoord3sARB)(GLenum target, GLshort s, GLshort t, GLshort r); /* 398 */
-   void (GLAPIENTRYP MultiTexCoord3svARB)(GLenum target, const GLshort * v); /* 399 */
-   void (GLAPIENTRYP MultiTexCoord4dARB)(GLenum target, GLdouble s, GLdouble t, GLdouble r, GLdouble q); /* 400 */
-   void (GLAPIENTRYP MultiTexCoord4dvARB)(GLenum target, const GLdouble * v); /* 401 */
-   void (GLAPIENTRYP MultiTexCoord4fARB)(GLenum target, GLfloat s, GLfloat t, GLfloat r, GLfloat q); /* 402 */
-   void (GLAPIENTRYP MultiTexCoord4fvARB)(GLenum target, const GLfloat * v); /* 403 */
-   void (GLAPIENTRYP MultiTexCoord4iARB)(GLenum target, GLint s, GLint t, GLint r, GLint q); /* 404 */
-   void (GLAPIENTRYP MultiTexCoord4ivARB)(GLenum target, const GLint * v); /* 405 */
-   void (GLAPIENTRYP MultiTexCoord4sARB)(GLenum target, GLshort s, GLshort t, GLshort r, GLshort q); /* 406 */
-   void (GLAPIENTRYP MultiTexCoord4svARB)(GLenum target, const GLshort * v); /* 407 */
-   void (GLAPIENTRYP AttachShader)(GLuint program, GLuint shader); /* 408 */
-   GLuint (GLAPIENTRYP CreateProgram)(void); /* 409 */
-   GLuint (GLAPIENTRYP CreateShader)(GLenum type); /* 410 */
-   void (GLAPIENTRYP DeleteProgram)(GLuint program); /* 411 */
-   void (GLAPIENTRYP DeleteShader)(GLuint program); /* 412 */
-   void (GLAPIENTRYP DetachShader)(GLuint program, GLuint shader); /* 413 */
-   void (GLAPIENTRYP GetAttachedShaders)(GLuint program, GLsizei maxCount, GLsizei * count, GLuint * obj); /* 414 */
-   void (GLAPIENTRYP GetProgramInfoLog)(GLuint program, GLsizei bufSize, GLsizei * length, GLchar * infoLog); /* 415 */
-   void (GLAPIENTRYP GetProgramiv)(GLuint program, GLenum pname, GLint * params); /* 416 */
-   void (GLAPIENTRYP GetShaderInfoLog)(GLuint shader, GLsizei bufSize, GLsizei * length, GLchar * infoLog); /* 417 */
-   void (GLAPIENTRYP GetShaderiv)(GLuint shader, GLenum pname, GLint * params); /* 418 */
-   GLboolean (GLAPIENTRYP IsProgram)(GLuint program); /* 419 */
-   GLboolean (GLAPIENTRYP IsShader)(GLuint shader); /* 420 */
-   void (GLAPIENTRYP StencilFuncSeparate)(GLenum face, GLenum func, GLint ref, GLuint mask); /* 421 */
-   void (GLAPIENTRYP StencilMaskSeparate)(GLenum face, GLuint mask); /* 422 */
-   void (GLAPIENTRYP StencilOpSeparate)(GLenum face, GLenum sfail, GLenum zfail, GLenum zpass); /* 423 */
-   void (GLAPIENTRYP UniformMatrix2x3fv)(GLint location, GLsizei count, GLboolean transpose, const GLfloat * value); /* 424 */
-   void (GLAPIENTRYP UniformMatrix2x4fv)(GLint location, GLsizei count, GLboolean transpose, const GLfloat * value); /* 425 */
-   void (GLAPIENTRYP UniformMatrix3x2fv)(GLint location, GLsizei count, GLboolean transpose, const GLfloat * value); /* 426 */
-   void (GLAPIENTRYP UniformMatrix3x4fv)(GLint location, GLsizei count, GLboolean transpose, const GLfloat * value); /* 427 */
-   void (GLAPIENTRYP UniformMatrix4x2fv)(GLint location, GLsizei count, GLboolean transpose, const GLfloat * value); /* 428 */
-   void (GLAPIENTRYP UniformMatrix4x3fv)(GLint location, GLsizei count, GLboolean transpose, const GLfloat * value); /* 429 */
-   void (GLAPIENTRYP ClampColor)(GLenum target, GLenum clamp); /* 430 */
-   void (GLAPIENTRYP ClearBufferfi)(GLenum buffer, GLint drawbuffer, GLfloat depth, GLint stencil); /* 431 */
-   void (GLAPIENTRYP ClearBufferfv)(GLenum buffer, GLint drawbuffer, const GLfloat * value); /* 432 */
-   void (GLAPIENTRYP ClearBufferiv)(GLenum buffer, GLint drawbuffer, const GLint * value); /* 433 */
-   void (GLAPIENTRYP ClearBufferuiv)(GLenum buffer, GLint drawbuffer, const GLuint * value); /* 434 */
-   const GLubyte * (GLAPIENTRYP GetStringi)(GLenum name, GLuint index); /* 435 */
-   void (GLAPIENTRYP TexBuffer)(GLenum target, GLenum internalFormat, GLuint buffer); /* 436 */
-   void (GLAPIENTRYP FramebufferTexture)(GLenum target, GLenum attachment, GLuint texture, GLint level); /* 437 */
-   void (GLAPIENTRYP GetBufferParameteri64v)(GLenum target, GLenum pname, GLint64 * params); /* 438 */
-   void (GLAPIENTRYP GetInteger64i_v)(GLenum cap, GLuint index, GLint64 * data); /* 439 */
-   void (GLAPIENTRYP VertexAttribDivisor)(GLuint index, GLuint divisor); /* 440 */
-   void (GLAPIENTRYP LoadTransposeMatrixdARB)(const GLdouble * m); /* 441 */
-   void (GLAPIENTRYP LoadTransposeMatrixfARB)(const GLfloat * m); /* 442 */
-   void (GLAPIENTRYP MultTransposeMatrixdARB)(const GLdouble * m); /* 443 */
-   void (GLAPIENTRYP MultTransposeMatrixfARB)(const GLfloat * m); /* 444 */
-   void (GLAPIENTRYP SampleCoverageARB)(GLclampf value, GLboolean invert); /* 445 */
-   void (GLAPIENTRYP CompressedTexImage1DARB)(GLenum target, GLint level, GLenum internalformat, GLsizei width, GLint border, GLsizei imageSize, const GLvoid * data); /* 446 */
-   void (GLAPIENTRYP CompressedTexImage2DARB)(GLenum target, GLint level, GLenum internalformat, GLsizei width, GLsizei height, GLint border, GLsizei imageSize, const GLvoid * data); /* 447 */
-   void (GLAPIENTRYP CompressedTexImage3DARB)(GLenum target, GLint level, GLenum internalformat, GLsizei width, GLsizei height, GLsizei depth, GLint border, GLsizei imageSize, const GLvoid * data); /* 448 */
-   void (GLAPIENTRYP CompressedTexSubImage1DARB)(GLenum target, GLint level, GLint xoffset, GLsizei width, GLenum format, GLsizei imageSize, const GLvoid * data); /* 449 */
-   void (GLAPIENTRYP CompressedTexSubImage2DARB)(GLenum target, GLint level, GLint xoffset, GLint yoffset, GLsizei width, GLsizei height, GLenum format, GLsizei imageSize, const GLvoid * data); /* 450 */
-   void (GLAPIENTRYP CompressedTexSubImage3DARB)(GLenum target, GLint level, GLint xoffset, GLint yoffset, GLint zoffset, GLsizei width, GLsizei height, GLsizei depth, GLenum format, GLsizei imageSize, const GLvoid * data); /* 451 */
-   void (GLAPIENTRYP GetCompressedTexImageARB)(GLenum target, GLint level, GLvoid * img); /* 452 */
-   void (GLAPIENTRYP DisableVertexAttribArrayARB)(GLuint index); /* 453 */
-   void (GLAPIENTRYP EnableVertexAttribArrayARB)(GLuint index); /* 454 */
-   void (GLAPIENTRYP GetProgramEnvParameterdvARB)(GLenum target, GLuint index, GLdouble * params); /* 455 */
-   void (GLAPIENTRYP GetProgramEnvParameterfvARB)(GLenum target, GLuint index, GLfloat * params); /* 456 */
-   void (GLAPIENTRYP GetProgramLocalParameterdvARB)(GLenum target, GLuint index, GLdouble * params); /* 457 */
-   void (GLAPIENTRYP GetProgramLocalParameterfvARB)(GLenum target, GLuint index, GLfloat * params); /* 458 */
-   void (GLAPIENTRYP GetProgramStringARB)(GLenum target, GLenum pname, GLvoid * string); /* 459 */
-   void (GLAPIENTRYP GetProgramivARB)(GLenum target, GLenum pname, GLint * params); /* 460 */
-   void (GLAPIENTRYP GetVertexAttribdvARB)(GLuint index, GLenum pname, GLdouble * params); /* 461 */
-   void (GLAPIENTRYP GetVertexAttribfvARB)(GLuint index, GLenum pname, GLfloat * params); /* 462 */
-   void (GLAPIENTRYP GetVertexAttribivARB)(GLuint index, GLenum pname, GLint * params); /* 463 */
-   void (GLAPIENTRYP ProgramEnvParameter4dARB)(GLenum target, GLuint index, GLdouble x, GLdouble y, GLdouble z, GLdouble w); /* 464 */
-   void (GLAPIENTRYP ProgramEnvParameter4dvARB)(GLenum target, GLuint index, const GLdouble * params); /* 465 */
-   void (GLAPIENTRYP ProgramEnvParameter4fARB)(GLenum target, GLuint index, GLfloat x, GLfloat y, GLfloat z, GLfloat w); /* 466 */
-   void (GLAPIENTRYP ProgramEnvParameter4fvARB)(GLenum target, GLuint index, const GLfloat * params); /* 467 */
-   void (GLAPIENTRYP ProgramLocalParameter4dARB)(GLenum target, GLuint index, GLdouble x, GLdouble y, GLdouble z, GLdouble w); /* 468 */
-   void (GLAPIENTRYP ProgramLocalParameter4dvARB)(GLenum target, GLuint index, const GLdouble * params); /* 469 */
-   void (GLAPIENTRYP ProgramLocalParameter4fARB)(GLenum target, GLuint index, GLfloat x, GLfloat y, GLfloat z, GLfloat w); /* 470 */
-   void (GLAPIENTRYP ProgramLocalParameter4fvARB)(GLenum target, GLuint index, const GLfloat * params); /* 471 */
-   void (GLAPIENTRYP ProgramStringARB)(GLenum target, GLenum format, GLsizei len, const GLvoid * string); /* 472 */
-   void (GLAPIENTRYP VertexAttrib1dARB)(GLuint index, GLdouble x); /* 473 */
-   void (GLAPIENTRYP VertexAttrib1dvARB)(GLuint index, const GLdouble * v); /* 474 */
-   void (GLAPIENTRYP VertexAttrib1fARB)(GLuint index, GLfloat x); /* 475 */
-   void (GLAPIENTRYP VertexAttrib1fvARB)(GLuint index, const GLfloat * v); /* 476 */
-   void (GLAPIENTRYP VertexAttrib1sARB)(GLuint index, GLshort x); /* 477 */
-   void (GLAPIENTRYP VertexAttrib1svARB)(GLuint index, const GLshort * v); /* 478 */
-   void (GLAPIENTRYP VertexAttrib2dARB)(GLuint index, GLdouble x, GLdouble y); /* 479 */
-   void (GLAPIENTRYP VertexAttrib2dvARB)(GLuint index, const GLdouble * v); /* 480 */
-   void (GLAPIENTRYP VertexAttrib2fARB)(GLuint index, GLfloat x, GLfloat y); /* 481 */
-   void (GLAPIENTRYP VertexAttrib2fvARB)(GLuint index, const GLfloat * v); /* 482 */
-   void (GLAPIENTRYP VertexAttrib2sARB)(GLuint index, GLshort x, GLshort y); /* 483 */
-   void (GLAPIENTRYP VertexAttrib2svARB)(GLuint index, const GLshort * v); /* 484 */
-   void (GLAPIENTRYP VertexAttrib3dARB)(GLuint index, GLdouble x, GLdouble y, GLdouble z); /* 485 */
-   void (GLAPIENTRYP VertexAttrib3dvARB)(GLuint index, const GLdouble * v); /* 486 */
-   void (GLAPIENTRYP VertexAttrib3fARB)(GLuint index, GLfloat x, GLfloat y, GLfloat z); /* 487 */
-   void (GLAPIENTRYP VertexAttrib3fvARB)(GLuint index, const GLfloat * v); /* 488 */
-   void (GLAPIENTRYP VertexAttrib3sARB)(GLuint index, GLshort x, GLshort y, GLshort z); /* 489 */
-   void (GLAPIENTRYP VertexAttrib3svARB)(GLuint index, const GLshort * v); /* 490 */
-   void (GLAPIENTRYP VertexAttrib4NbvARB)(GLuint index, const GLbyte * v); /* 491 */
-   void (GLAPIENTRYP VertexAttrib4NivARB)(GLuint index, const GLint * v); /* 492 */
-   void (GLAPIENTRYP VertexAttrib4NsvARB)(GLuint index, const GLshort * v); /* 493 */
-   void (GLAPIENTRYP VertexAttrib4NubARB)(GLuint index, GLubyte x, GLubyte y, GLubyte z, GLubyte w); /* 494 */
-   void (GLAPIENTRYP VertexAttrib4NubvARB)(GLuint index, const GLubyte * v); /* 495 */
-   void (GLAPIENTRYP VertexAttrib4NuivARB)(GLuint index, const GLuint * v); /* 496 */
-   void (GLAPIENTRYP VertexAttrib4NusvARB)(GLuint index, const GLushort * v); /* 497 */
-   void (GLAPIENTRYP VertexAttrib4bvARB)(GLuint index, const GLbyte * v); /* 498 */
-   void (GLAPIENTRYP VertexAttrib4dARB)(GLuint index, GLdouble x, GLdouble y, GLdouble z, GLdouble w); /* 499 */
-   void (GLAPIENTRYP VertexAttrib4dvARB)(GLuint index, const GLdouble * v); /* 500 */
-   void (GLAPIENTRYP VertexAttrib4fARB)(GLuint index, GLfloat x, GLfloat y, GLfloat z, GLfloat w); /* 501 */
-   void (GLAPIENTRYP VertexAttrib4fvARB)(GLuint index, const GLfloat * v); /* 502 */
-   void (GLAPIENTRYP VertexAttrib4ivARB)(GLuint index, const GLint * v); /* 503 */
-   void (GLAPIENTRYP VertexAttrib4sARB)(GLuint index, GLshort x, GLshort y, GLshort z, GLshort w); /* 504 */
-   void (GLAPIENTRYP VertexAttrib4svARB)(GLuint index, const GLshort * v); /* 505 */
-   void (GLAPIENTRYP VertexAttrib4ubvARB)(GLuint index, const GLubyte * v); /* 506 */
-   void (GLAPIENTRYP VertexAttrib4uivARB)(GLuint index, const GLuint * v); /* 507 */
-   void (GLAPIENTRYP VertexAttrib4usvARB)(GLuint index, const GLushort * v); /* 508 */
-   void (GLAPIENTRYP VertexAttribPointerARB)(GLuint index, GLint size, GLenum type, GLboolean normalized, GLsizei stride, const GLvoid * pointer); /* 509 */
-   void (GLAPIENTRYP BindBufferARB)(GLenum target, GLuint buffer); /* 510 */
-   void (GLAPIENTRYP BufferDataARB)(GLenum target, GLsizeiptrARB size, const GLvoid * data, GLenum usage); /* 511 */
-   void (GLAPIENTRYP BufferSubDataARB)(GLenum target, GLintptrARB offset, GLsizeiptrARB size, const GLvoid * data); /* 512 */
-   void (GLAPIENTRYP DeleteBuffersARB)(GLsizei n, const GLuint * buffer); /* 513 */
-   void (GLAPIENTRYP GenBuffersARB)(GLsizei n, GLuint * buffer); /* 514 */
-   void (GLAPIENTRYP GetBufferParameterivARB)(GLenum target, GLenum pname, GLint * params); /* 515 */
-   void (GLAPIENTRYP GetBufferPointervARB)(GLenum target, GLenum pname, GLvoid ** params); /* 516 */
-   void (GLAPIENTRYP GetBufferSubDataARB)(GLenum target, GLintptrARB offset, GLsizeiptrARB size, GLvoid * data); /* 517 */
-   GLboolean (GLAPIENTRYP IsBufferARB)(GLuint buffer); /* 518 */
-   GLvoid * (GLAPIENTRYP MapBufferARB)(GLenum target, GLenum access); /* 519 */
-   GLboolean (GLAPIENTRYP UnmapBufferARB)(GLenum target); /* 520 */
-   void (GLAPIENTRYP BeginQueryARB)(GLenum target, GLuint id); /* 521 */
-   void (GLAPIENTRYP DeleteQueriesARB)(GLsizei n, const GLuint * ids); /* 522 */
-   void (GLAPIENTRYP EndQueryARB)(GLenum target); /* 523 */
-   void (GLAPIENTRYP GenQueriesARB)(GLsizei n, GLuint * ids); /* 524 */
-   void (GLAPIENTRYP GetQueryObjectivARB)(GLuint id, GLenum pname, GLint * params); /* 525 */
-   void (GLAPIENTRYP GetQueryObjectuivARB)(GLuint id, GLenum pname, GLuint * params); /* 526 */
-   void (GLAPIENTRYP GetQueryivARB)(GLenum target, GLenum pname, GLint * params); /* 527 */
-   GLboolean (GLAPIENTRYP IsQueryARB)(GLuint id); /* 528 */
-   void (GLAPIENTRYP AttachObjectARB)(GLhandleARB containerObj, GLhandleARB obj); /* 529 */
-   void (GLAPIENTRYP CompileShaderARB)(GLhandleARB shader); /* 530 */
-   GLhandleARB (GLAPIENTRYP CreateProgramObjectARB)(void); /* 531 */
-   GLhandleARB (GLAPIENTRYP CreateShaderObjectARB)(GLenum shaderType); /* 532 */
-   void (GLAPIENTRYP DeleteObjectARB)(GLhandleARB obj); /* 533 */
-   void (GLAPIENTRYP DetachObjectARB)(GLhandleARB containerObj, GLhandleARB attachedObj); /* 534 */
-   void (GLAPIENTRYP GetActiveUniformARB)(GLhandleARB program, GLuint index, GLsizei bufSize, GLsizei * length, GLint * size, GLenum * type, GLcharARB * name); /* 535 */
-   void (GLAPIENTRYP GetAttachedObjectsARB)(GLhandleARB containerObj, GLsizei maxLength, GLsizei * length, GLhandleARB * infoLog); /* 536 */
-   GLhandleARB (GLAPIENTRYP GetHandleARB)(GLenum pname); /* 537 */
-   void (GLAPIENTRYP GetInfoLogARB)(GLhandleARB obj, GLsizei maxLength, GLsizei * length, GLcharARB * infoLog); /* 538 */
-   void (GLAPIENTRYP GetObjectParameterfvARB)(GLhandleARB obj, GLenum pname, GLfloat * params); /* 539 */
-   void (GLAPIENTRYP GetObjectParameterivARB)(GLhandleARB obj, GLenum pname, GLint * params); /* 540 */
-   void (GLAPIENTRYP GetShaderSourceARB)(GLhandleARB shader, GLsizei bufSize, GLsizei * length, GLcharARB * source); /* 541 */
-   GLint (GLAPIENTRYP GetUniformLocationARB)(GLhandleARB program, const GLcharARB * name); /* 542 */
-   void (GLAPIENTRYP GetUniformfvARB)(GLhandleARB program, GLint location, GLfloat * params); /* 543 */
-   void (GLAPIENTRYP GetUniformivARB)(GLhandleARB program, GLint location, GLint * params); /* 544 */
-   void (GLAPIENTRYP LinkProgramARB)(GLhandleARB program); /* 545 */
-   void (GLAPIENTRYP ShaderSourceARB)(GLhandleARB shader, GLsizei count, const GLcharARB ** string, const GLint * length); /* 546 */
-   void (GLAPIENTRYP Uniform1fARB)(GLint location, GLfloat v0); /* 547 */
-   void (GLAPIENTRYP Uniform1fvARB)(GLint location, GLsizei count, const GLfloat * value); /* 548 */
-   void (GLAPIENTRYP Uniform1iARB)(GLint location, GLint v0); /* 549 */
-   void (GLAPIENTRYP Uniform1ivARB)(GLint location, GLsizei count, const GLint * value); /* 550 */
-   void (GLAPIENTRYP Uniform2fARB)(GLint location, GLfloat v0, GLfloat v1); /* 551 */
-   void (GLAPIENTRYP Uniform2fvARB)(GLint location, GLsizei count, const GLfloat * value); /* 552 */
-   void (GLAPIENTRYP Uniform2iARB)(GLint location, GLint v0, GLint v1); /* 553 */
-   void (GLAPIENTRYP Uniform2ivARB)(GLint location, GLsizei count, const GLint * value); /* 554 */
-   void (GLAPIENTRYP Uniform3fARB)(GLint location, GLfloat v0, GLfloat v1, GLfloat v2); /* 555 */
-   void (GLAPIENTRYP Uniform3fvARB)(GLint location, GLsizei count, const GLfloat * value); /* 556 */
-   void (GLAPIENTRYP Uniform3iARB)(GLint location, GLint v0, GLint v1, GLint v2); /* 557 */
-   void (GLAPIENTRYP Uniform3ivARB)(GLint location, GLsizei count, const GLint * value); /* 558 */
-   void (GLAPIENTRYP Uniform4fARB)(GLint location, GLfloat v0, GLfloat v1, GLfloat v2, GLfloat v3); /* 559 */
-   void (GLAPIENTRYP Uniform4fvARB)(GLint location, GLsizei count, const GLfloat * value); /* 560 */
-   void (GLAPIENTRYP Uniform4iARB)(GLint location, GLint v0, GLint v1, GLint v2, GLint v3); /* 561 */
-   void (GLAPIENTRYP Uniform4ivARB)(GLint location, GLsizei count, const GLint * value); /* 562 */
-   void (GLAPIENTRYP UniformMatrix2fvARB)(GLint location, GLsizei count, GLboolean transpose, const GLfloat * value); /* 563 */
-   void (GLAPIENTRYP UniformMatrix3fvARB)(GLint location, GLsizei count, GLboolean transpose, const GLfloat * value); /* 564 */
-   void (GLAPIENTRYP UniformMatrix4fvARB)(GLint location, GLsizei count, GLboolean transpose, const GLfloat * value); /* 565 */
-   void (GLAPIENTRYP UseProgramObjectARB)(GLhandleARB program); /* 566 */
-   void (GLAPIENTRYP ValidateProgramARB)(GLhandleARB program); /* 567 */
-   void (GLAPIENTRYP BindAttribLocationARB)(GLhandleARB program, GLuint index, const GLcharARB * name); /* 568 */
-   void (GLAPIENTRYP GetActiveAttribARB)(GLhandleARB program, GLuint index, GLsizei bufSize, GLsizei * length, GLint * size, GLenum * type, GLcharARB * name); /* 569 */
-   GLint (GLAPIENTRYP GetAttribLocationARB)(GLhandleARB program, const GLcharARB * name); /* 570 */
-   void (GLAPIENTRYP DrawBuffersARB)(GLsizei n, const GLenum * bufs); /* 571 */
-   void (GLAPIENTRYP ClampColorARB)(GLenum target, GLenum clamp); /* 572 */
-   void (GLAPIENTRYP DrawArraysInstancedARB)(GLenum mode, GLint first, GLsizei count, GLsizei primcount); /* 573 */
-   void (GLAPIENTRYP DrawElementsInstancedARB)(GLenum mode, GLsizei count, GLenum type, const GLvoid * indices, GLsizei primcount); /* 574 */
-   void (GLAPIENTRYP RenderbufferStorageMultisample)(GLenum target, GLsizei samples, GLenum internalformat, GLsizei width, GLsizei height); /* 575 */
-   void (GLAPIENTRYP FramebufferTextureARB)(GLenum target, GLenum attachment, GLuint texture, GLint level); /* 576 */
-   void (GLAPIENTRYP FramebufferTextureFaceARB)(GLenum target, GLenum attachment, GLuint texture, GLint level, GLenum face); /* 577 */
-   void (GLAPIENTRYP ProgramParameteriARB)(GLuint program, GLenum pname, GLint value); /* 578 */
-   void (GLAPIENTRYP VertexAttribDivisorARB)(GLuint index, GLuint divisor); /* 579 */
-   void (GLAPIENTRYP FlushMappedBufferRange)(GLenum target, GLintptr offset, GLsizeiptr length); /* 580 */
-   GLvoid * (GLAPIENTRYP MapBufferRange)(GLenum target, GLintptr offset, GLsizeiptr length, GLbitfield access); /* 581 */
-   void (GLAPIENTRYP TexBufferARB)(GLenum target, GLenum internalFormat, GLuint buffer); /* 582 */
-   void (GLAPIENTRYP BindVertexArray)(GLuint array); /* 583 */
-   void (GLAPIENTRYP GenVertexArrays)(GLsizei n, GLuint * arrays); /* 584 */
-   void (GLAPIENTRYP CopyBufferSubData)(GLenum readTarget, GLenum writeTarget, GLintptr readOffset, GLintptr writeOffset, GLsizeiptr size); /* 585 */
-   GLenum (GLAPIENTRYP ClientWaitSync)(GLsync sync, GLbitfield flags, GLuint64 timeout); /* 586 */
-   void (GLAPIENTRYP DeleteSync)(GLsync sync); /* 587 */
-   GLsync (GLAPIENTRYP FenceSync)(GLenum condition, GLbitfield flags); /* 588 */
-   void (GLAPIENTRYP GetInteger64v)(GLenum pname, GLint64 * params); /* 589 */
-   void (GLAPIENTRYP GetSynciv)(GLsync sync, GLenum pname, GLsizei bufSize, GLsizei * length, GLint * values); /* 590 */
-   GLboolean (GLAPIENTRYP IsSync)(GLsync sync); /* 591 */
-   void (GLAPIENTRYP WaitSync)(GLsync sync, GLbitfield flags, GLuint64 timeout); /* 592 */
-   void (GLAPIENTRYP DrawElementsBaseVertex)(GLenum mode, GLsizei count, GLenum type, const GLvoid * indices, GLint basevertex); /* 593 */
-   void (GLAPIENTRYP DrawElementsInstancedBaseVertex)(GLenum mode, GLsizei count, GLenum type, const GLvoid * indices, GLsizei primcount, GLint basevertex); /* 594 */
-   void (GLAPIENTRYP DrawRangeElementsBaseVertex)(GLenum mode, GLuint start, GLuint end, GLsizei count, GLenum type, const GLvoid * indices, GLint basevertex); /* 595 */
-   void (GLAPIENTRYP MultiDrawElementsBaseVertex)(GLenum mode, const GLsizei * count, GLenum type, const GLvoid ** indices, GLsizei primcount, const GLint * basevertex); /* 596 */
-   void (GLAPIENTRYP BlendEquationSeparateiARB)(GLuint buf, GLenum modeRGB, GLenum modeA); /* 597 */
-   void (GLAPIENTRYP BlendEquationiARB)(GLuint buf, GLenum mode); /* 598 */
-   void (GLAPIENTRYP BlendFuncSeparateiARB)(GLuint buf, GLenum srcRGB, GLenum dstRGB, GLenum srcA, GLenum dstA); /* 599 */
-   void (GLAPIENTRYP BlendFunciARB)(GLuint buf, GLenum src, GLenum dst); /* 600 */
-   void (GLAPIENTRYP BindSampler)(GLuint unit, GLuint sampler); /* 601 */
-   void (GLAPIENTRYP DeleteSamplers)(GLsizei count, const GLuint * samplers); /* 602 */
-   void (GLAPIENTRYP GenSamplers)(GLsizei count, GLuint * samplers); /* 603 */
-   void (GLAPIENTRYP GetSamplerParameterIiv)(GLuint sampler, GLenum pname, GLint * params); /* 604 */
-   void (GLAPIENTRYP GetSamplerParameterIuiv)(GLuint sampler, GLenum pname, GLuint * params); /* 605 */
-   void (GLAPIENTRYP GetSamplerParameterfv)(GLuint sampler, GLenum pname, GLfloat * params); /* 606 */
-   void (GLAPIENTRYP GetSamplerParameteriv)(GLuint sampler, GLenum pname, GLint * params); /* 607 */
-   GLboolean (GLAPIENTRYP IsSampler)(GLuint sampler); /* 608 */
-   void (GLAPIENTRYP SamplerParameterIiv)(GLuint sampler, GLenum pname, const GLint * params); /* 609 */
-   void (GLAPIENTRYP SamplerParameterIuiv)(GLuint sampler, GLenum pname, const GLuint * params); /* 610 */
-   void (GLAPIENTRYP SamplerParameterf)(GLuint sampler, GLenum pname, GLfloat param); /* 611 */
-   void (GLAPIENTRYP SamplerParameterfv)(GLuint sampler, GLenum pname, const GLfloat * params); /* 612 */
-   void (GLAPIENTRYP SamplerParameteri)(GLuint sampler, GLenum pname, GLint param); /* 613 */
-   void (GLAPIENTRYP SamplerParameteriv)(GLuint sampler, GLenum pname, const GLint * params); /* 614 */
-   void (GLAPIENTRYP BindTransformFeedback)(GLenum target, GLuint id); /* 615 */
-   void (GLAPIENTRYP DeleteTransformFeedbacks)(GLsizei n, const GLuint * ids); /* 616 */
-   void (GLAPIENTRYP DrawTransformFeedback)(GLenum mode, GLuint id); /* 617 */
-   void (GLAPIENTRYP GenTransformFeedbacks)(GLsizei n, GLuint * ids); /* 618 */
-   GLboolean (GLAPIENTRYP IsTransformFeedback)(GLuint id); /* 619 */
-   void (GLAPIENTRYP PauseTransformFeedback)(void); /* 620 */
-   void (GLAPIENTRYP ResumeTransformFeedback)(void); /* 621 */
-   void (GLAPIENTRYP ClearDepthf)(GLclampf depth); /* 622 */
-   void (GLAPIENTRYP DepthRangef)(GLclampf zNear, GLclampf zFar); /* 623 */
-   void (GLAPIENTRYP GetShaderPrecisionFormat)(GLenum shadertype, GLenum precisiontype, GLint * range, GLint * precision); /* 624 */
-   void (GLAPIENTRYP ReleaseShaderCompiler)(void); /* 625 */
-   void (GLAPIENTRYP ShaderBinary)(GLsizei n, const GLuint * shaders, GLenum binaryformat, const GLvoid * binary, GLsizei length); /* 626 */
-   GLenum (GLAPIENTRYP GetGraphicsResetStatusARB)(void); /* 627 */
-   void (GLAPIENTRYP GetnColorTableARB)(GLenum target, GLenum format, GLenum type, GLsizei bufSize, GLvoid * table); /* 628 */
-   void (GLAPIENTRYP GetnCompressedTexImageARB)(GLenum target, GLint lod, GLsizei bufSize, GLvoid * img); /* 629 */
-   void (GLAPIENTRYP GetnConvolutionFilterARB)(GLenum target, GLenum format, GLenum type, GLsizei bufSize, GLvoid * image); /* 630 */
-   void (GLAPIENTRYP GetnHistogramARB)(GLenum target, GLboolean reset, GLenum format, GLenum type, GLsizei bufSize, GLvoid * values); /* 631 */
-   void (GLAPIENTRYP GetnMapdvARB)(GLenum target, GLenum query, GLsizei bufSize, GLdouble * v); /* 632 */
-   void (GLAPIENTRYP GetnMapfvARB)(GLenum target, GLenum query, GLsizei bufSize, GLfloat * v); /* 633 */
-   void (GLAPIENTRYP GetnMapivARB)(GLenum target, GLenum query, GLsizei bufSize, GLint * v); /* 634 */
-   void (GLAPIENTRYP GetnMinmaxARB)(GLenum target, GLboolean reset, GLenum format, GLenum type, GLsizei bufSize, GLvoid * values); /* 635 */
-   void (GLAPIENTRYP GetnPixelMapfvARB)(GLenum map, GLsizei bufSize, GLfloat * values); /* 636 */
-   void (GLAPIENTRYP GetnPixelMapuivARB)(GLenum map, GLsizei bufSize, GLuint * values); /* 637 */
-   void (GLAPIENTRYP GetnPixelMapusvARB)(GLenum map, GLsizei bufSize, GLushort * values); /* 638 */
-   void (GLAPIENTRYP GetnPolygonStippleARB)(GLsizei bufSize, GLubyte * pattern); /* 639 */
-   void (GLAPIENTRYP GetnSeparableFilterARB)(GLenum target, GLenum format, GLenum type, GLsizei rowBufSize, GLvoid * row, GLsizei columnBufSize, GLvoid * column, GLvoid * span); /* 640 */
-   void (GLAPIENTRYP GetnTexImageARB)(GLenum target, GLint level, GLenum format, GLenum type, GLsizei bufSize, GLvoid * img); /* 641 */
-   void (GLAPIENTRYP GetnUniformdvARB)(GLhandleARB program, GLint location, GLsizei bufSize, GLdouble * params); /* 642 */
-   void (GLAPIENTRYP GetnUniformfvARB)(GLhandleARB program, GLint location, GLsizei bufSize, GLfloat * params); /* 643 */
-   void (GLAPIENTRYP GetnUniformivARB)(GLhandleARB program, GLint location, GLsizei bufSize, GLint * params); /* 644 */
-   void (GLAPIENTRYP GetnUniformuivARB)(GLhandleARB program, GLint location, GLsizei bufSize, GLuint * params); /* 645 */
-   void (GLAPIENTRYP ReadnPixelsARB)(GLint x, GLint y, GLsizei width, GLsizei height, GLenum format, GLenum type, GLsizei bufSize, GLvoid * data); /* 646 */
-   void (GLAPIENTRYP PolygonOffsetEXT)(GLfloat factor, GLfloat bias); /* 647 */
-   void (GLAPIENTRYP GetPixelTexGenParameterfvSGIS)(GLenum pname, GLfloat * params); /* 648 */
-   void (GLAPIENTRYP GetPixelTexGenParameterivSGIS)(GLenum pname, GLint * params); /* 649 */
-   void (GLAPIENTRYP PixelTexGenParameterfSGIS)(GLenum pname, GLfloat param); /* 650 */
-   void (GLAPIENTRYP PixelTexGenParameterfvSGIS)(GLenum pname, const GLfloat * params); /* 651 */
-   void (GLAPIENTRYP PixelTexGenParameteriSGIS)(GLenum pname, GLint param); /* 652 */
-   void (GLAPIENTRYP PixelTexGenParameterivSGIS)(GLenum pname, const GLint * params); /* 653 */
-   void (GLAPIENTRYP SampleMaskSGIS)(GLclampf value, GLboolean invert); /* 654 */
-   void (GLAPIENTRYP SamplePatternSGIS)(GLenum pattern); /* 655 */
-   void (GLAPIENTRYP ColorPointerEXT)(GLint size, GLenum type, GLsizei stride, GLsizei count, const GLvoid * pointer); /* 656 */
-   void (GLAPIENTRYP EdgeFlagPointerEXT)(GLsizei stride, GLsizei count, const GLboolean * pointer); /* 657 */
-   void (GLAPIENTRYP IndexPointerEXT)(GLenum type, GLsizei stride, GLsizei count, const GLvoid * pointer); /* 658 */
-   void (GLAPIENTRYP NormalPointerEXT)(GLenum type, GLsizei stride, GLsizei count, const GLvoid * pointer); /* 659 */
-   void (GLAPIENTRYP TexCoordPointerEXT)(GLint size, GLenum type, GLsizei stride, GLsizei count, const GLvoid * pointer); /* 660 */
-   void (GLAPIENTRYP VertexPointerEXT)(GLint size, GLenum type, GLsizei stride, GLsizei count, const GLvoid * pointer); /* 661 */
-   void (GLAPIENTRYP PointParameterfEXT)(GLenum pname, GLfloat param); /* 662 */
-   void (GLAPIENTRYP PointParameterfvEXT)(GLenum pname, const GLfloat * params); /* 663 */
-   void (GLAPIENTRYP LockArraysEXT)(GLint first, GLsizei count); /* 664 */
-   void (GLAPIENTRYP UnlockArraysEXT)(void); /* 665 */
-   void (GLAPIENTRYP SecondaryColor3bEXT)(GLbyte red, GLbyte green, GLbyte blue); /* 666 */
-   void (GLAPIENTRYP SecondaryColor3bvEXT)(const GLbyte * v); /* 667 */
-   void (GLAPIENTRYP SecondaryColor3dEXT)(GLdouble red, GLdouble green, GLdouble blue); /* 668 */
-   void (GLAPIENTRYP SecondaryColor3dvEXT)(const GLdouble * v); /* 669 */
-   void (GLAPIENTRYP SecondaryColor3fEXT)(GLfloat red, GLfloat green, GLfloat blue); /* 670 */
-   void (GLAPIENTRYP SecondaryColor3fvEXT)(const GLfloat * v); /* 671 */
-   void (GLAPIENTRYP SecondaryColor3iEXT)(GLint red, GLint green, GLint blue); /* 672 */
-   void (GLAPIENTRYP SecondaryColor3ivEXT)(const GLint * v); /* 673 */
-   void (GLAPIENTRYP SecondaryColor3sEXT)(GLshort red, GLshort green, GLshort blue); /* 674 */
-   void (GLAPIENTRYP SecondaryColor3svEXT)(const GLshort * v); /* 675 */
-   void (GLAPIENTRYP SecondaryColor3ubEXT)(GLubyte red, GLubyte green, GLubyte blue); /* 676 */
-   void (GLAPIENTRYP SecondaryColor3ubvEXT)(const GLubyte * v); /* 677 */
-   void (GLAPIENTRYP SecondaryColor3uiEXT)(GLuint red, GLuint green, GLuint blue); /* 678 */
-   void (GLAPIENTRYP SecondaryColor3uivEXT)(const GLuint * v); /* 679 */
-   void (GLAPIENTRYP SecondaryColor3usEXT)(GLushort red, GLushort green, GLushort blue); /* 680 */
-   void (GLAPIENTRYP SecondaryColor3usvEXT)(const GLushort * v); /* 681 */
-   void (GLAPIENTRYP SecondaryColorPointerEXT)(GLint size, GLenum type, GLsizei stride, const GLvoid * pointer); /* 682 */
-   void (GLAPIENTRYP MultiDrawArraysEXT)(GLenum mode, const GLint * first, const GLsizei * count, GLsizei primcount); /* 683 */
-   void (GLAPIENTRYP MultiDrawElementsEXT)(GLenum mode, const GLsizei * count, GLenum type, const GLvoid ** indices, GLsizei primcount); /* 684 */
-   void (GLAPIENTRYP FogCoordPointerEXT)(GLenum type, GLsizei stride, const GLvoid * pointer); /* 685 */
-   void (GLAPIENTRYP FogCoorddEXT)(GLdouble coord); /* 686 */
-   void (GLAPIENTRYP FogCoorddvEXT)(const GLdouble * coord); /* 687 */
-   void (GLAPIENTRYP FogCoordfEXT)(GLfloat coord); /* 688 */
-   void (GLAPIENTRYP FogCoordfvEXT)(const GLfloat * coord); /* 689 */
-   void (GLAPIENTRYP PixelTexGenSGIX)(GLenum mode); /* 690 */
-   void (GLAPIENTRYP BlendFuncSeparateEXT)(GLenum sfactorRGB, GLenum dfactorRGB, GLenum sfactorAlpha, GLenum dfactorAlpha); /* 691 */
-   void (GLAPIENTRYP FlushVertexArrayRangeNV)(void); /* 692 */
-   void (GLAPIENTRYP VertexArrayRangeNV)(GLsizei length, const GLvoid * pointer); /* 693 */
-   void (GLAPIENTRYP CombinerInputNV)(GLenum stage, GLenum portion, GLenum variable, GLenum input, GLenum mapping, GLenum componentUsage); /* 694 */
-   void (GLAPIENTRYP CombinerOutputNV)(GLenum stage, GLenum portion, GLenum abOutput, GLenum cdOutput, GLenum sumOutput, GLenum scale, GLenum bias, GLboolean abDotProduct, GLboolean cdDotProduct, GLboolean muxSum); /* 695 */
-   void (GLAPIENTRYP CombinerParameterfNV)(GLenum pname, GLfloat param); /* 696 */
-   void (GLAPIENTRYP CombinerParameterfvNV)(GLenum pname, const GLfloat * params); /* 697 */
-   void (GLAPIENTRYP CombinerParameteriNV)(GLenum pname, GLint param); /* 698 */
-   void (GLAPIENTRYP CombinerParameterivNV)(GLenum pname, const GLint * params); /* 699 */
-   void (GLAPIENTRYP FinalCombinerInputNV)(GLenum variable, GLenum input, GLenum mapping, GLenum componentUsage); /* 700 */
-   void (GLAPIENTRYP GetCombinerInputParameterfvNV)(GLenum stage, GLenum portion, GLenum variable, GLenum pname, GLfloat * params); /* 701 */
-   void (GLAPIENTRYP GetCombinerInputParameterivNV)(GLenum stage, GLenum portion, GLenum variable, GLenum pname, GLint * params); /* 702 */
-   void (GLAPIENTRYP GetCombinerOutputParameterfvNV)(GLenum stage, GLenum portion, GLenum pname, GLfloat * params); /* 703 */
-   void (GLAPIENTRYP GetCombinerOutputParameterivNV)(GLenum stage, GLenum portion, GLenum pname, GLint * params); /* 704 */
-   void (GLAPIENTRYP GetFinalCombinerInputParameterfvNV)(GLenum variable, GLenum pname, GLfloat * params); /* 705 */
-   void (GLAPIENTRYP GetFinalCombinerInputParameterivNV)(GLenum variable, GLenum pname, GLint * params); /* 706 */
-   void (GLAPIENTRYP ResizeBuffersMESA)(void); /* 707 */
-   void (GLAPIENTRYP WindowPos2dMESA)(GLdouble x, GLdouble y); /* 708 */
-   void (GLAPIENTRYP WindowPos2dvMESA)(const GLdouble * v); /* 709 */
-   void (GLAPIENTRYP WindowPos2fMESA)(GLfloat x, GLfloat y); /* 710 */
-   void (GLAPIENTRYP WindowPos2fvMESA)(const GLfloat * v); /* 711 */
-   void (GLAPIENTRYP WindowPos2iMESA)(GLint x, GLint y); /* 712 */
-   void (GLAPIENTRYP WindowPos2ivMESA)(const GLint * v); /* 713 */
-   void (GLAPIENTRYP WindowPos2sMESA)(GLshort x, GLshort y); /* 714 */
-   void (GLAPIENTRYP WindowPos2svMESA)(const GLshort * v); /* 715 */
-   void (GLAPIENTRYP WindowPos3dMESA)(GLdouble x, GLdouble y, GLdouble z); /* 716 */
-   void (GLAPIENTRYP WindowPos3dvMESA)(const GLdouble * v); /* 717 */
-   void (GLAPIENTRYP WindowPos3fMESA)(GLfloat x, GLfloat y, GLfloat z); /* 718 */
-   void (GLAPIENTRYP WindowPos3fvMESA)(const GLfloat * v); /* 719 */
-   void (GLAPIENTRYP WindowPos3iMESA)(GLint x, GLint y, GLint z); /* 720 */
-   void (GLAPIENTRYP WindowPos3ivMESA)(const GLint * v); /* 721 */
-   void (GLAPIENTRYP WindowPos3sMESA)(GLshort x, GLshort y, GLshort z); /* 722 */
-   void (GLAPIENTRYP WindowPos3svMESA)(const GLshort * v); /* 723 */
-   void (GLAPIENTRYP WindowPos4dMESA)(GLdouble x, GLdouble y, GLdouble z, GLdouble w); /* 724 */
-   void (GLAPIENTRYP WindowPos4dvMESA)(const GLdouble * v); /* 725 */
-   void (GLAPIENTRYP WindowPos4fMESA)(GLfloat x, GLfloat y, GLfloat z, GLfloat w); /* 726 */
-   void (GLAPIENTRYP WindowPos4fvMESA)(const GLfloat * v); /* 727 */
-   void (GLAPIENTRYP WindowPos4iMESA)(GLint x, GLint y, GLint z, GLint w); /* 728 */
-   void (GLAPIENTRYP WindowPos4ivMESA)(const GLint * v); /* 729 */
-   void (GLAPIENTRYP WindowPos4sMESA)(GLshort x, GLshort y, GLshort z, GLshort w); /* 730 */
-   void (GLAPIENTRYP WindowPos4svMESA)(const GLshort * v); /* 731 */
-   void (GLAPIENTRYP MultiModeDrawArraysIBM)(const GLenum * mode, const GLint * first, const GLsizei * count, GLsizei primcount, GLint modestride); /* 732 */
-   void (GLAPIENTRYP MultiModeDrawElementsIBM)(const GLenum * mode, const GLsizei * count, GLenum type, const GLvoid * const * indices, GLsizei primcount, GLint modestride); /* 733 */
-   void (GLAPIENTRYP DeleteFencesNV)(GLsizei n, const GLuint * fences); /* 734 */
-   void (GLAPIENTRYP FinishFenceNV)(GLuint fence); /* 735 */
-   void (GLAPIENTRYP GenFencesNV)(GLsizei n, GLuint * fences); /* 736 */
-   void (GLAPIENTRYP GetFenceivNV)(GLuint fence, GLenum pname, GLint * params); /* 737 */
-   GLboolean (GLAPIENTRYP IsFenceNV)(GLuint fence); /* 738 */
-   void (GLAPIENTRYP SetFenceNV)(GLuint fence, GLenum condition); /* 739 */
-   GLboolean (GLAPIENTRYP TestFenceNV)(GLuint fence); /* 740 */
-   GLboolean (GLAPIENTRYP AreProgramsResidentNV)(GLsizei n, const GLuint * ids, GLboolean * residences); /* 741 */
-   void (GLAPIENTRYP BindProgramNV)(GLenum target, GLuint program); /* 742 */
-   void (GLAPIENTRYP DeleteProgramsNV)(GLsizei n, const GLuint * programs); /* 743 */
-   void (GLAPIENTRYP ExecuteProgramNV)(GLenum target, GLuint id, const GLfloat * params); /* 744 */
-   void (GLAPIENTRYP GenProgramsNV)(GLsizei n, GLuint * programs); /* 745 */
-   void (GLAPIENTRYP GetProgramParameterdvNV)(GLenum target, GLuint index, GLenum pname, GLdouble * params); /* 746 */
-   void (GLAPIENTRYP GetProgramParameterfvNV)(GLenum target, GLuint index, GLenum pname, GLfloat * params); /* 747 */
-   void (GLAPIENTRYP GetProgramStringNV)(GLuint id, GLenum pname, GLubyte * program); /* 748 */
-   void (GLAPIENTRYP GetProgramivNV)(GLuint id, GLenum pname, GLint * params); /* 749 */
-   void (GLAPIENTRYP GetTrackMatrixivNV)(GLenum target, GLuint address, GLenum pname, GLint * params); /* 750 */
-   void (GLAPIENTRYP GetVertexAttribPointervNV)(GLuint index, GLenum pname, GLvoid ** pointer); /* 751 */
-   void (GLAPIENTRYP GetVertexAttribdvNV)(GLuint index, GLenum pname, GLdouble * params); /* 752 */
-   void (GLAPIENTRYP GetVertexAttribfvNV)(GLuint index, GLenum pname, GLfloat * params); /* 753 */
-   void (GLAPIENTRYP GetVertexAttribivNV)(GLuint index, GLenum pname, GLint * params); /* 754 */
-   GLboolean (GLAPIENTRYP IsProgramNV)(GLuint program); /* 755 */
-   void (GLAPIENTRYP LoadProgramNV)(GLenum target, GLuint id, GLsizei len, const GLubyte * program); /* 756 */
-   void (GLAPIENTRYP ProgramParameters4dvNV)(GLenum target, GLuint index, GLsizei num, const GLdouble * params); /* 757 */
-   void (GLAPIENTRYP ProgramParameters4fvNV)(GLenum target, GLuint index, GLsizei num, const GLfloat * params); /* 758 */
-   void (GLAPIENTRYP RequestResidentProgramsNV)(GLsizei n, const GLuint * ids); /* 759 */
-   void (GLAPIENTRYP TrackMatrixNV)(GLenum target, GLuint address, GLenum matrix, GLenum transform); /* 760 */
-   void (GLAPIENTRYP VertexAttrib1dNV)(GLuint index, GLdouble x); /* 761 */
-   void (GLAPIENTRYP VertexAttrib1dvNV)(GLuint index, const GLdouble * v); /* 762 */
-   void (GLAPIENTRYP VertexAttrib1fNV)(GLuint index, GLfloat x); /* 763 */
-   void (GLAPIENTRYP VertexAttrib1fvNV)(GLuint index, const GLfloat * v); /* 764 */
-   void (GLAPIENTRYP VertexAttrib1sNV)(GLuint index, GLshort x); /* 765 */
-   void (GLAPIENTRYP VertexAttrib1svNV)(GLuint index, const GLshort * v); /* 766 */
-   void (GLAPIENTRYP VertexAttrib2dNV)(GLuint index, GLdouble x, GLdouble y); /* 767 */
-   void (GLAPIENTRYP VertexAttrib2dvNV)(GLuint index, const GLdouble * v); /* 768 */
-   void (GLAPIENTRYP VertexAttrib2fNV)(GLuint index, GLfloat x, GLfloat y); /* 769 */
-   void (GLAPIENTRYP VertexAttrib2fvNV)(GLuint index, const GLfloat * v); /* 770 */
-   void (GLAPIENTRYP VertexAttrib2sNV)(GLuint index, GLshort x, GLshort y); /* 771 */
-   void (GLAPIENTRYP VertexAttrib2svNV)(GLuint index, const GLshort * v); /* 772 */
-   void (GLAPIENTRYP VertexAttrib3dNV)(GLuint index, GLdouble x, GLdouble y, GLdouble z); /* 773 */
-   void (GLAPIENTRYP VertexAttrib3dvNV)(GLuint index, const GLdouble * v); /* 774 */
-   void (GLAPIENTRYP VertexAttrib3fNV)(GLuint index, GLfloat x, GLfloat y, GLfloat z); /* 775 */
-   void (GLAPIENTRYP VertexAttrib3fvNV)(GLuint index, const GLfloat * v); /* 776 */
-   void (GLAPIENTRYP VertexAttrib3sNV)(GLuint index, GLshort x, GLshort y, GLshort z); /* 777 */
-   void (GLAPIENTRYP VertexAttrib3svNV)(GLuint index, const GLshort * v); /* 778 */
-   void (GLAPIENTRYP VertexAttrib4dNV)(GLuint index, GLdouble x, GLdouble y, GLdouble z, GLdouble w); /* 779 */
-   void (GLAPIENTRYP VertexAttrib4dvNV)(GLuint index, const GLdouble * v); /* 780 */
-   void (GLAPIENTRYP VertexAttrib4fNV)(GLuint index, GLfloat x, GLfloat y, GLfloat z, GLfloat w); /* 781 */
-   void (GLAPIENTRYP VertexAttrib4fvNV)(GLuint index, const GLfloat * v); /* 782 */
-   void (GLAPIENTRYP VertexAttrib4sNV)(GLuint index, GLshort x, GLshort y, GLshort z, GLshort w); /* 783 */
-   void (GLAPIENTRYP VertexAttrib4svNV)(GLuint index, const GLshort * v); /* 784 */
-   void (GLAPIENTRYP VertexAttrib4ubNV)(GLuint index, GLubyte x, GLubyte y, GLubyte z, GLubyte w); /* 785 */
-   void (GLAPIENTRYP VertexAttrib4ubvNV)(GLuint index, const GLubyte * v); /* 786 */
-   void (GLAPIENTRYP VertexAttribPointerNV)(GLuint index, GLint size, GLenum type, GLsizei stride, const GLvoid * pointer); /* 787 */
-   void (GLAPIENTRYP VertexAttribs1dvNV)(GLuint index, GLsizei n, const GLdouble * v); /* 788 */
-   void (GLAPIENTRYP VertexAttribs1fvNV)(GLuint index, GLsizei n, const GLfloat * v); /* 789 */
-   void (GLAPIENTRYP VertexAttribs1svNV)(GLuint index, GLsizei n, const GLshort * v); /* 790 */
-   void (GLAPIENTRYP VertexAttribs2dvNV)(GLuint index, GLsizei n, const GLdouble * v); /* 791 */
-   void (GLAPIENTRYP VertexAttribs2fvNV)(GLuint index, GLsizei n, const GLfloat * v); /* 792 */
-   void (GLAPIENTRYP VertexAttribs2svNV)(GLuint index, GLsizei n, const GLshort * v); /* 793 */
-   void (GLAPIENTRYP VertexAttribs3dvNV)(GLuint index, GLsizei n, const GLdouble * v); /* 794 */
-   void (GLAPIENTRYP VertexAttribs3fvNV)(GLuint index, GLsizei n, const GLfloat * v); /* 795 */
-   void (GLAPIENTRYP VertexAttribs3svNV)(GLuint index, GLsizei n, const GLshort * v); /* 796 */
-   void (GLAPIENTRYP VertexAttribs4dvNV)(GLuint index, GLsizei n, const GLdouble * v); /* 797 */
-   void (GLAPIENTRYP VertexAttribs4fvNV)(GLuint index, GLsizei n, const GLfloat * v); /* 798 */
-   void (GLAPIENTRYP VertexAttribs4svNV)(GLuint index, GLsizei n, const GLshort * v); /* 799 */
-   void (GLAPIENTRYP VertexAttribs4ubvNV)(GLuint index, GLsizei n, const GLubyte * v); /* 800 */
-   void (GLAPIENTRYP GetTexBumpParameterfvATI)(GLenum pname, GLfloat * param); /* 801 */
-   void (GLAPIENTRYP GetTexBumpParameterivATI)(GLenum pname, GLint * param); /* 802 */
-   void (GLAPIENTRYP TexBumpParameterfvATI)(GLenum pname, const GLfloat * param); /* 803 */
-   void (GLAPIENTRYP TexBumpParameterivATI)(GLenum pname, const GLint * param); /* 804 */
-   void (GLAPIENTRYP AlphaFragmentOp1ATI)(GLenum op, GLuint dst, GLuint dstMod, GLuint arg1, GLuint arg1Rep, GLuint arg1Mod); /* 805 */
-   void (GLAPIENTRYP AlphaFragmentOp2ATI)(GLenum op, GLuint dst, GLuint dstMod, GLuint arg1, GLuint arg1Rep, GLuint arg1Mod, GLuint arg2, GLuint arg2Rep, GLuint arg2Mod); /* 806 */
-   void (GLAPIENTRYP AlphaFragmentOp3ATI)(GLenum op, GLuint dst, GLuint dstMod, GLuint arg1, GLuint arg1Rep, GLuint arg1Mod, GLuint arg2, GLuint arg2Rep, GLuint arg2Mod, GLuint arg3, GLuint arg3Rep, GLuint arg3Mod); /* 807 */
-   void (GLAPIENTRYP BeginFragmentShaderATI)(void); /* 808 */
-   void (GLAPIENTRYP BindFragmentShaderATI)(GLuint id); /* 809 */
-   void (GLAPIENTRYP ColorFragmentOp1ATI)(GLenum op, GLuint dst, GLuint dstMask, GLuint dstMod, GLuint arg1, GLuint arg1Rep, GLuint arg1Mod); /* 810 */
-   void (GLAPIENTRYP ColorFragmentOp2ATI)(GLenum op, GLuint dst, GLuint dstMask, GLuint dstMod, GLuint arg1, GLuint arg1Rep, GLuint arg1Mod, GLuint arg2, GLuint arg2Rep, GLuint arg2Mod); /* 811 */
-   void (GLAPIENTRYP ColorFragmentOp3ATI)(GLenum op, GLuint dst, GLuint dstMask, GLuint dstMod, GLuint arg1, GLuint arg1Rep, GLuint arg1Mod, GLuint arg2, GLuint arg2Rep, GLuint arg2Mod, GLuint arg3, GLuint arg3Rep, GLuint arg3Mod); /* 812 */
-   void (GLAPIENTRYP DeleteFragmentShaderATI)(GLuint id); /* 813 */
-   void (GLAPIENTRYP EndFragmentShaderATI)(void); /* 814 */
-   GLuint (GLAPIENTRYP GenFragmentShadersATI)(GLuint range); /* 815 */
-   void (GLAPIENTRYP PassTexCoordATI)(GLuint dst, GLuint coord, GLenum swizzle); /* 816 */
-   void (GLAPIENTRYP SampleMapATI)(GLuint dst, GLuint interp, GLenum swizzle); /* 817 */
-   void (GLAPIENTRYP SetFragmentShaderConstantATI)(GLuint dst, const GLfloat * value); /* 818 */
-   void (GLAPIENTRYP PointParameteriNV)(GLenum pname, GLint param); /* 819 */
-   void (GLAPIENTRYP PointParameterivNV)(GLenum pname, const GLint * params); /* 820 */
-   void (GLAPIENTRYP ActiveStencilFaceEXT)(GLenum face); /* 821 */
-   void (GLAPIENTRYP BindVertexArrayAPPLE)(GLuint array); /* 822 */
-   void (GLAPIENTRYP DeleteVertexArraysAPPLE)(GLsizei n, const GLuint * arrays); /* 823 */
-   void (GLAPIENTRYP GenVertexArraysAPPLE)(GLsizei n, GLuint * arrays); /* 824 */
-   GLboolean (GLAPIENTRYP IsVertexArrayAPPLE)(GLuint array); /* 825 */
-   void (GLAPIENTRYP GetProgramNamedParameterdvNV)(GLuint id, GLsizei len, const GLubyte * name, GLdouble * params); /* 826 */
-   void (GLAPIENTRYP GetProgramNamedParameterfvNV)(GLuint id, GLsizei len, const GLubyte * name, GLfloat * params); /* 827 */
-   void (GLAPIENTRYP ProgramNamedParameter4dNV)(GLuint id, GLsizei len, const GLubyte * name, GLdouble x, GLdouble y, GLdouble z, GLdouble w); /* 828 */
-   void (GLAPIENTRYP ProgramNamedParameter4dvNV)(GLuint id, GLsizei len, const GLubyte * name, const GLdouble * v); /* 829 */
-   void (GLAPIENTRYP ProgramNamedParameter4fNV)(GLuint id, GLsizei len, const GLubyte * name, GLfloat x, GLfloat y, GLfloat z, GLfloat w); /* 830 */
-   void (GLAPIENTRYP ProgramNamedParameter4fvNV)(GLuint id, GLsizei len, const GLubyte * name, const GLfloat * v); /* 831 */
-   void (GLAPIENTRYP PrimitiveRestartIndexNV)(GLuint index); /* 832 */
-   void (GLAPIENTRYP PrimitiveRestartNV)(void); /* 833 */
-   void (GLAPIENTRYP DepthBoundsEXT)(GLclampd zmin, GLclampd zmax); /* 834 */
-   void (GLAPIENTRYP BlendEquationSeparateEXT)(GLenum modeRGB, GLenum modeA); /* 835 */
-   void (GLAPIENTRYP BindFramebufferEXT)(GLenum target, GLuint framebuffer); /* 836 */
-   void (GLAPIENTRYP BindRenderbufferEXT)(GLenum target, GLuint renderbuffer); /* 837 */
-   GLenum (GLAPIENTRYP CheckFramebufferStatusEXT)(GLenum target); /* 838 */
-   void (GLAPIENTRYP DeleteFramebuffersEXT)(GLsizei n, const GLuint * framebuffers); /* 839 */
-   void (GLAPIENTRYP DeleteRenderbuffersEXT)(GLsizei n, const GLuint * renderbuffers); /* 840 */
-   void (GLAPIENTRYP FramebufferRenderbufferEXT)(GLenum target, GLenum attachment, GLenum renderbuffertarget, GLuint renderbuffer); /* 841 */
-   void (GLAPIENTRYP FramebufferTexture1DEXT)(GLenum target, GLenum attachment, GLenum textarget, GLuint texture, GLint level); /* 842 */
-   void (GLAPIENTRYP FramebufferTexture2DEXT)(GLenum target, GLenum attachment, GLenum textarget, GLuint texture, GLint level); /* 843 */
-   void (GLAPIENTRYP FramebufferTexture3DEXT)(GLenum target, GLenum attachment, GLenum textarget, GLuint texture, GLint level, GLint zoffset); /* 844 */
-   void (GLAPIENTRYP GenFramebuffersEXT)(GLsizei n, GLuint * framebuffers); /* 845 */
-   void (GLAPIENTRYP GenRenderbuffersEXT)(GLsizei n, GLuint * renderbuffers); /* 846 */
-   void (GLAPIENTRYP GenerateMipmapEXT)(GLenum target); /* 847 */
-   void (GLAPIENTRYP GetFramebufferAttachmentParameterivEXT)(GLenum target, GLenum attachment, GLenum pname, GLint * params); /* 848 */
-   void (GLAPIENTRYP GetRenderbufferParameterivEXT)(GLenum target, GLenum pname, GLint * params); /* 849 */
-   GLboolean (GLAPIENTRYP IsFramebufferEXT)(GLuint framebuffer); /* 850 */
-   GLboolean (GLAPIENTRYP IsRenderbufferEXT)(GLuint renderbuffer); /* 851 */
-   void (GLAPIENTRYP RenderbufferStorageEXT)(GLenum target, GLenum internalformat, GLsizei width, GLsizei height); /* 852 */
-   void (GLAPIENTRYP BlitFramebufferEXT)(GLint srcX0, GLint srcY0, GLint srcX1, GLint srcY1, GLint dstX0, GLint dstY0, GLint dstX1, GLint dstY1, GLbitfield mask, GLenum filter); /* 853 */
-   void (GLAPIENTRYP BufferParameteriAPPLE)(GLenum target, GLenum pname, GLint param); /* 854 */
-   void (GLAPIENTRYP FlushMappedBufferRangeAPPLE)(GLenum target, GLintptr offset, GLsizeiptr size); /* 855 */
-   void (GLAPIENTRYP BindFragDataLocationEXT)(GLuint program, GLuint colorNumber, const GLchar * name); /* 856 */
-   GLint (GLAPIENTRYP GetFragDataLocationEXT)(GLuint program, const GLchar * name); /* 857 */
-   void (GLAPIENTRYP GetUniformuivEXT)(GLuint program, GLint location, GLuint * params); /* 858 */
-   void (GLAPIENTRYP GetVertexAttribIivEXT)(GLuint index, GLenum pname, GLint * params); /* 859 */
-   void (GLAPIENTRYP GetVertexAttribIuivEXT)(GLuint index, GLenum pname, GLuint * params); /* 860 */
-   void (GLAPIENTRYP Uniform1uiEXT)(GLint location, GLuint x); /* 861 */
-   void (GLAPIENTRYP Uniform1uivEXT)(GLint location, GLsizei count, const GLuint * value); /* 862 */
-   void (GLAPIENTRYP Uniform2uiEXT)(GLint location, GLuint x, GLuint y); /* 863 */
-   void (GLAPIENTRYP Uniform2uivEXT)(GLint location, GLsizei count, const GLuint * value); /* 864 */
-   void (GLAPIENTRYP Uniform3uiEXT)(GLint location, GLuint x, GLuint y, GLuint z); /* 865 */
-   void (GLAPIENTRYP Uniform3uivEXT)(GLint location, GLsizei count, const GLuint * value); /* 866 */
-   void (GLAPIENTRYP Uniform4uiEXT)(GLint location, GLuint x, GLuint y, GLuint z, GLuint w); /* 867 */
-   void (GLAPIENTRYP Uniform4uivEXT)(GLint location, GLsizei count, const GLuint * value); /* 868 */
-   void (GLAPIENTRYP VertexAttribI1iEXT)(GLuint index, GLint x); /* 869 */
-   void (GLAPIENTRYP VertexAttribI1ivEXT)(GLuint index, const GLint * v); /* 870 */
-   void (GLAPIENTRYP VertexAttribI1uiEXT)(GLuint index, GLuint x); /* 871 */
-   void (GLAPIENTRYP VertexAttribI1uivEXT)(GLuint index, const GLuint * v); /* 872 */
-   void (GLAPIENTRYP VertexAttribI2iEXT)(GLuint index, GLint x, GLint y); /* 873 */
-   void (GLAPIENTRYP VertexAttribI2ivEXT)(GLuint index, const GLint * v); /* 874 */
-   void (GLAPIENTRYP VertexAttribI2uiEXT)(GLuint index, GLuint x, GLuint y); /* 875 */
-   void (GLAPIENTRYP VertexAttribI2uivEXT)(GLuint index, const GLuint * v); /* 876 */
-   void (GLAPIENTRYP VertexAttribI3iEXT)(GLuint index, GLint x, GLint y, GLint z); /* 877 */
-   void (GLAPIENTRYP VertexAttribI3ivEXT)(GLuint index, const GLint * v); /* 878 */
-   void (GLAPIENTRYP VertexAttribI3uiEXT)(GLuint index, GLuint x, GLuint y, GLuint z); /* 879 */
-   void (GLAPIENTRYP VertexAttribI3uivEXT)(GLuint index, const GLuint * v); /* 880 */
-   void (GLAPIENTRYP VertexAttribI4bvEXT)(GLuint index, const GLbyte * v); /* 881 */
-   void (GLAPIENTRYP VertexAttribI4iEXT)(GLuint index, GLint x, GLint y, GLint z, GLint w); /* 882 */
-   void (GLAPIENTRYP VertexAttribI4ivEXT)(GLuint index, const GLint * v); /* 883 */
-   void (GLAPIENTRYP VertexAttribI4svEXT)(GLuint index, const GLshort * v); /* 884 */
-   void (GLAPIENTRYP VertexAttribI4ubvEXT)(GLuint index, const GLubyte * v); /* 885 */
-   void (GLAPIENTRYP VertexAttribI4uiEXT)(GLuint index, GLuint x, GLuint y, GLuint z, GLuint w); /* 886 */
-   void (GLAPIENTRYP VertexAttribI4uivEXT)(GLuint index, const GLuint * v); /* 887 */
-   void (GLAPIENTRYP VertexAttribI4usvEXT)(GLuint index, const GLushort * v); /* 888 */
-   void (GLAPIENTRYP VertexAttribIPointerEXT)(GLuint index, GLint size, GLenum type, GLsizei stride, const GLvoid * pointer); /* 889 */
-   void (GLAPIENTRYP FramebufferTextureLayerEXT)(GLenum target, GLenum attachment, GLuint texture, GLint level, GLint layer); /* 890 */
-   void (GLAPIENTRYP ColorMaskIndexedEXT)(GLuint buf, GLboolean r, GLboolean g, GLboolean b, GLboolean a); /* 891 */
-   void (GLAPIENTRYP DisableIndexedEXT)(GLenum target, GLuint index); /* 892 */
-   void (GLAPIENTRYP EnableIndexedEXT)(GLenum target, GLuint index); /* 893 */
-   void (GLAPIENTRYP GetBooleanIndexedvEXT)(GLenum value, GLuint index, GLboolean * data); /* 894 */
-   void (GLAPIENTRYP GetIntegerIndexedvEXT)(GLenum value, GLuint index, GLint * data); /* 895 */
-   GLboolean (GLAPIENTRYP IsEnabledIndexedEXT)(GLenum target, GLuint index); /* 896 */
-   void (GLAPIENTRYP ClearColorIiEXT)(GLint r, GLint g, GLint b, GLint a); /* 897 */
-   void (GLAPIENTRYP ClearColorIuiEXT)(GLuint r, GLuint g, GLuint b, GLuint a); /* 898 */
-   void (GLAPIENTRYP GetTexParameterIivEXT)(GLenum target, GLenum pname, GLint * params); /* 899 */
-   void (GLAPIENTRYP GetTexParameterIuivEXT)(GLenum target, GLenum pname, GLuint * params); /* 900 */
-   void (GLAPIENTRYP TexParameterIivEXT)(GLenum target, GLenum pname, const GLint * params); /* 901 */
-   void (GLAPIENTRYP TexParameterIuivEXT)(GLenum target, GLenum pname, const GLuint * params); /* 902 */
-   void (GLAPIENTRYP BeginConditionalRenderNV)(GLuint query, GLenum mode); /* 903 */
-   void (GLAPIENTRYP EndConditionalRenderNV)(void); /* 904 */
-   void (GLAPIENTRYP BeginTransformFeedbackEXT)(GLenum mode); /* 905 */
-   void (GLAPIENTRYP BindBufferBaseEXT)(GLenum target, GLuint index, GLuint buffer); /* 906 */
-   void (GLAPIENTRYP BindBufferOffsetEXT)(GLenum target, GLuint index, GLuint buffer, GLintptr offset); /* 907 */
-   void (GLAPIENTRYP BindBufferRangeEXT)(GLenum target, GLuint index, GLuint buffer, GLintptr offset, GLsizeiptr size); /* 908 */
-   void (GLAPIENTRYP EndTransformFeedbackEXT)(void); /* 909 */
-   void (GLAPIENTRYP GetTransformFeedbackVaryingEXT)(GLuint program, GLuint index, GLsizei bufSize, GLsizei * length, GLsizei * size, GLenum * type, GLchar * name); /* 910 */
-   void (GLAPIENTRYP TransformFeedbackVaryingsEXT)(GLuint program, GLsizei count, const char ** varyings, GLenum bufferMode); /* 911 */
-   void (GLAPIENTRYP ProvokingVertexEXT)(GLenum mode); /* 912 */
-   void (GLAPIENTRYP GetTexParameterPointervAPPLE)(GLenum target, GLenum pname, GLvoid ** params); /* 913 */
-   void (GLAPIENTRYP TextureRangeAPPLE)(GLenum target, GLsizei length, GLvoid * pointer); /* 914 */
-   void (GLAPIENTRYP GetObjectParameterivAPPLE)(GLenum objectType, GLuint name, GLenum pname, GLint * value); /* 915 */
-   GLenum (GLAPIENTRYP ObjectPurgeableAPPLE)(GLenum objectType, GLuint name, GLenum option); /* 916 */
-   GLenum (GLAPIENTRYP ObjectUnpurgeableAPPLE)(GLenum objectType, GLuint name, GLenum option); /* 917 */
-   void (GLAPIENTRYP ActiveProgramEXT)(GLuint program); /* 918 */
-   GLuint (GLAPIENTRYP CreateShaderProgramEXT)(GLenum type, const GLchar * string); /* 919 */
-   void (GLAPIENTRYP UseShaderProgramEXT)(GLenum type, GLuint program); /* 920 */
-   void (GLAPIENTRYP TextureBarrierNV)(void); /* 921 */
-   void (GLAPIENTRYP StencilFuncSeparateATI)(GLenum frontfunc, GLenum backfunc, GLint ref, GLuint mask); /* 922 */
-   void (GLAPIENTRYP ProgramEnvParameters4fvEXT)(GLenum target, GLuint index, GLsizei count, const GLfloat * params); /* 923 */
-   void (GLAPIENTRYP ProgramLocalParameters4fvEXT)(GLenum target, GLuint index, GLsizei count, const GLfloat * params); /* 924 */
-   void (GLAPIENTRYP GetQueryObjecti64vEXT)(GLuint id, GLenum pname, GLint64EXT * params); /* 925 */
-   void (GLAPIENTRYP GetQueryObjectui64vEXT)(GLuint id, GLenum pname, GLuint64EXT * params); /* 926 */
-   void (GLAPIENTRYP EGLImageTargetRenderbufferStorageOES)(GLenum target, GLvoid * writeOffset); /* 927 */
-   void (GLAPIENTRYP EGLImageTargetTexture2DOES)(GLenum target, GLvoid * writeOffset); /* 928 */
-};
-
-#endif /* !defined( _GLAPI_TABLE_H_ ) */
-=======
-/* DO NOT EDIT - This file generated automatically by gl_table.py (from Mesa) script */
-
-/*
- * Copyright (C) 1999-2003  Brian Paul   All Rights Reserved.
- * (C) Copyright IBM Corporation 2004
- * All Rights Reserved.
- * 
- * Permission is hereby granted, free of charge, to any person obtaining a
- * copy of this software and associated documentation files (the "Software"),
- * to deal in the Software without restriction, including without limitation
- * the rights to use, copy, modify, merge, publish, distribute, sub license,
- * and/or sell copies of the Software, and to permit persons to whom the
- * Software is furnished to do so, subject to the following conditions:
- * 
- * The above copyright notice and this permission notice (including the next
- * paragraph) shall be included in all copies or substantial portions of the
- * Software.
- * 
- * THE SOFTWARE IS PROVIDED "AS IS", WITHOUT WARRANTY OF ANY KIND, EXPRESS OR
- * IMPLIED, INCLUDING BUT NOT LIMITED TO THE WARRANTIES OF MERCHANTABILITY,
- * FITNESS FOR A PARTICULAR PURPOSE AND NON-INFRINGEMENT.  IN NO EVENT SHALL
- * BRIAN PAUL, IBM,
- * AND/OR THEIR SUPPLIERS BE LIABLE FOR ANY CLAIM, DAMAGES OR OTHER LIABILITY,
- * WHETHER IN AN ACTION OF CONTRACT, TORT OR OTHERWISE, ARISING FROM, OUT OF
- * OR IN CONNECTION WITH THE SOFTWARE OR THE USE OR OTHER DEALINGS IN THE
- * SOFTWARE.
- */
-
-#if !defined( _GLAPI_TABLE_H_ )
-#  define _GLAPI_TABLE_H_
-
-#ifndef GLAPIENTRYP
-# ifndef GLAPIENTRY
-#  define GLAPIENTRY
-# endif
-
-# define GLAPIENTRYP GLAPIENTRY *
-#endif
-
-
-struct _glapi_table
-{
-   void (GLAPIENTRYP NewList)(GLuint list, GLenum mode); /* 0 */
-   void (GLAPIENTRYP EndList)(void); /* 1 */
-   void (GLAPIENTRYP CallList)(GLuint list); /* 2 */
-   void (GLAPIENTRYP CallLists)(GLsizei n, GLenum type, const GLvoid * lists); /* 3 */
-   void (GLAPIENTRYP DeleteLists)(GLuint list, GLsizei range); /* 4 */
-   GLuint (GLAPIENTRYP GenLists)(GLsizei range); /* 5 */
-   void (GLAPIENTRYP ListBase)(GLuint base); /* 6 */
-   void (GLAPIENTRYP Begin)(GLenum mode); /* 7 */
-   void (GLAPIENTRYP Bitmap)(GLsizei width, GLsizei height, GLfloat xorig, GLfloat yorig, GLfloat xmove, GLfloat ymove, const GLubyte * bitmap); /* 8 */
-   void (GLAPIENTRYP Color3b)(GLbyte red, GLbyte green, GLbyte blue); /* 9 */
-   void (GLAPIENTRYP Color3bv)(const GLbyte * v); /* 10 */
-   void (GLAPIENTRYP Color3d)(GLdouble red, GLdouble green, GLdouble blue); /* 11 */
-   void (GLAPIENTRYP Color3dv)(const GLdouble * v); /* 12 */
-   void (GLAPIENTRYP Color3f)(GLfloat red, GLfloat green, GLfloat blue); /* 13 */
-   void (GLAPIENTRYP Color3fv)(const GLfloat * v); /* 14 */
-   void (GLAPIENTRYP Color3i)(GLint red, GLint green, GLint blue); /* 15 */
-   void (GLAPIENTRYP Color3iv)(const GLint * v); /* 16 */
-   void (GLAPIENTRYP Color3s)(GLshort red, GLshort green, GLshort blue); /* 17 */
-   void (GLAPIENTRYP Color3sv)(const GLshort * v); /* 18 */
-   void (GLAPIENTRYP Color3ub)(GLubyte red, GLubyte green, GLubyte blue); /* 19 */
-   void (GLAPIENTRYP Color3ubv)(const GLubyte * v); /* 20 */
-   void (GLAPIENTRYP Color3ui)(GLuint red, GLuint green, GLuint blue); /* 21 */
-   void (GLAPIENTRYP Color3uiv)(const GLuint * v); /* 22 */
-   void (GLAPIENTRYP Color3us)(GLushort red, GLushort green, GLushort blue); /* 23 */
-   void (GLAPIENTRYP Color3usv)(const GLushort * v); /* 24 */
-   void (GLAPIENTRYP Color4b)(GLbyte red, GLbyte green, GLbyte blue, GLbyte alpha); /* 25 */
-   void (GLAPIENTRYP Color4bv)(const GLbyte * v); /* 26 */
-   void (GLAPIENTRYP Color4d)(GLdouble red, GLdouble green, GLdouble blue, GLdouble alpha); /* 27 */
-   void (GLAPIENTRYP Color4dv)(const GLdouble * v); /* 28 */
-   void (GLAPIENTRYP Color4f)(GLfloat red, GLfloat green, GLfloat blue, GLfloat alpha); /* 29 */
-   void (GLAPIENTRYP Color4fv)(const GLfloat * v); /* 30 */
-   void (GLAPIENTRYP Color4i)(GLint red, GLint green, GLint blue, GLint alpha); /* 31 */
-   void (GLAPIENTRYP Color4iv)(const GLint * v); /* 32 */
-   void (GLAPIENTRYP Color4s)(GLshort red, GLshort green, GLshort blue, GLshort alpha); /* 33 */
-   void (GLAPIENTRYP Color4sv)(const GLshort * v); /* 34 */
-   void (GLAPIENTRYP Color4ub)(GLubyte red, GLubyte green, GLubyte blue, GLubyte alpha); /* 35 */
-   void (GLAPIENTRYP Color4ubv)(const GLubyte * v); /* 36 */
-   void (GLAPIENTRYP Color4ui)(GLuint red, GLuint green, GLuint blue, GLuint alpha); /* 37 */
-   void (GLAPIENTRYP Color4uiv)(const GLuint * v); /* 38 */
-   void (GLAPIENTRYP Color4us)(GLushort red, GLushort green, GLushort blue, GLushort alpha); /* 39 */
-   void (GLAPIENTRYP Color4usv)(const GLushort * v); /* 40 */
-   void (GLAPIENTRYP EdgeFlag)(GLboolean flag); /* 41 */
-   void (GLAPIENTRYP EdgeFlagv)(const GLboolean * flag); /* 42 */
-   void (GLAPIENTRYP End)(void); /* 43 */
-   void (GLAPIENTRYP Indexd)(GLdouble c); /* 44 */
-   void (GLAPIENTRYP Indexdv)(const GLdouble * c); /* 45 */
-   void (GLAPIENTRYP Indexf)(GLfloat c); /* 46 */
-   void (GLAPIENTRYP Indexfv)(const GLfloat * c); /* 47 */
-   void (GLAPIENTRYP Indexi)(GLint c); /* 48 */
-   void (GLAPIENTRYP Indexiv)(const GLint * c); /* 49 */
-   void (GLAPIENTRYP Indexs)(GLshort c); /* 50 */
-   void (GLAPIENTRYP Indexsv)(const GLshort * c); /* 51 */
-   void (GLAPIENTRYP Normal3b)(GLbyte nx, GLbyte ny, GLbyte nz); /* 52 */
-   void (GLAPIENTRYP Normal3bv)(const GLbyte * v); /* 53 */
-   void (GLAPIENTRYP Normal3d)(GLdouble nx, GLdouble ny, GLdouble nz); /* 54 */
-   void (GLAPIENTRYP Normal3dv)(const GLdouble * v); /* 55 */
-   void (GLAPIENTRYP Normal3f)(GLfloat nx, GLfloat ny, GLfloat nz); /* 56 */
-   void (GLAPIENTRYP Normal3fv)(const GLfloat * v); /* 57 */
-   void (GLAPIENTRYP Normal3i)(GLint nx, GLint ny, GLint nz); /* 58 */
-   void (GLAPIENTRYP Normal3iv)(const GLint * v); /* 59 */
-   void (GLAPIENTRYP Normal3s)(GLshort nx, GLshort ny, GLshort nz); /* 60 */
-   void (GLAPIENTRYP Normal3sv)(const GLshort * v); /* 61 */
-   void (GLAPIENTRYP RasterPos2d)(GLdouble x, GLdouble y); /* 62 */
-   void (GLAPIENTRYP RasterPos2dv)(const GLdouble * v); /* 63 */
-   void (GLAPIENTRYP RasterPos2f)(GLfloat x, GLfloat y); /* 64 */
-   void (GLAPIENTRYP RasterPos2fv)(const GLfloat * v); /* 65 */
-   void (GLAPIENTRYP RasterPos2i)(GLint x, GLint y); /* 66 */
-   void (GLAPIENTRYP RasterPos2iv)(const GLint * v); /* 67 */
-   void (GLAPIENTRYP RasterPos2s)(GLshort x, GLshort y); /* 68 */
-   void (GLAPIENTRYP RasterPos2sv)(const GLshort * v); /* 69 */
-   void (GLAPIENTRYP RasterPos3d)(GLdouble x, GLdouble y, GLdouble z); /* 70 */
-   void (GLAPIENTRYP RasterPos3dv)(const GLdouble * v); /* 71 */
-   void (GLAPIENTRYP RasterPos3f)(GLfloat x, GLfloat y, GLfloat z); /* 72 */
-   void (GLAPIENTRYP RasterPos3fv)(const GLfloat * v); /* 73 */
-   void (GLAPIENTRYP RasterPos3i)(GLint x, GLint y, GLint z); /* 74 */
-   void (GLAPIENTRYP RasterPos3iv)(const GLint * v); /* 75 */
-   void (GLAPIENTRYP RasterPos3s)(GLshort x, GLshort y, GLshort z); /* 76 */
-   void (GLAPIENTRYP RasterPos3sv)(const GLshort * v); /* 77 */
-   void (GLAPIENTRYP RasterPos4d)(GLdouble x, GLdouble y, GLdouble z, GLdouble w); /* 78 */
-   void (GLAPIENTRYP RasterPos4dv)(const GLdouble * v); /* 79 */
-   void (GLAPIENTRYP RasterPos4f)(GLfloat x, GLfloat y, GLfloat z, GLfloat w); /* 80 */
-   void (GLAPIENTRYP RasterPos4fv)(const GLfloat * v); /* 81 */
-   void (GLAPIENTRYP RasterPos4i)(GLint x, GLint y, GLint z, GLint w); /* 82 */
-   void (GLAPIENTRYP RasterPos4iv)(const GLint * v); /* 83 */
-   void (GLAPIENTRYP RasterPos4s)(GLshort x, GLshort y, GLshort z, GLshort w); /* 84 */
-   void (GLAPIENTRYP RasterPos4sv)(const GLshort * v); /* 85 */
-   void (GLAPIENTRYP Rectd)(GLdouble x1, GLdouble y1, GLdouble x2, GLdouble y2); /* 86 */
-   void (GLAPIENTRYP Rectdv)(const GLdouble * v1, const GLdouble * v2); /* 87 */
-   void (GLAPIENTRYP Rectf)(GLfloat x1, GLfloat y1, GLfloat x2, GLfloat y2); /* 88 */
-   void (GLAPIENTRYP Rectfv)(const GLfloat * v1, const GLfloat * v2); /* 89 */
-   void (GLAPIENTRYP Recti)(GLint x1, GLint y1, GLint x2, GLint y2); /* 90 */
-   void (GLAPIENTRYP Rectiv)(const GLint * v1, const GLint * v2); /* 91 */
-   void (GLAPIENTRYP Rects)(GLshort x1, GLshort y1, GLshort x2, GLshort y2); /* 92 */
-   void (GLAPIENTRYP Rectsv)(const GLshort * v1, const GLshort * v2); /* 93 */
-   void (GLAPIENTRYP TexCoord1d)(GLdouble s); /* 94 */
-   void (GLAPIENTRYP TexCoord1dv)(const GLdouble * v); /* 95 */
-   void (GLAPIENTRYP TexCoord1f)(GLfloat s); /* 96 */
-   void (GLAPIENTRYP TexCoord1fv)(const GLfloat * v); /* 97 */
-   void (GLAPIENTRYP TexCoord1i)(GLint s); /* 98 */
-   void (GLAPIENTRYP TexCoord1iv)(const GLint * v); /* 99 */
-   void (GLAPIENTRYP TexCoord1s)(GLshort s); /* 100 */
-   void (GLAPIENTRYP TexCoord1sv)(const GLshort * v); /* 101 */
-   void (GLAPIENTRYP TexCoord2d)(GLdouble s, GLdouble t); /* 102 */
-   void (GLAPIENTRYP TexCoord2dv)(const GLdouble * v); /* 103 */
-   void (GLAPIENTRYP TexCoord2f)(GLfloat s, GLfloat t); /* 104 */
-   void (GLAPIENTRYP TexCoord2fv)(const GLfloat * v); /* 105 */
-   void (GLAPIENTRYP TexCoord2i)(GLint s, GLint t); /* 106 */
-   void (GLAPIENTRYP TexCoord2iv)(const GLint * v); /* 107 */
-   void (GLAPIENTRYP TexCoord2s)(GLshort s, GLshort t); /* 108 */
-   void (GLAPIENTRYP TexCoord2sv)(const GLshort * v); /* 109 */
-   void (GLAPIENTRYP TexCoord3d)(GLdouble s, GLdouble t, GLdouble r); /* 110 */
-   void (GLAPIENTRYP TexCoord3dv)(const GLdouble * v); /* 111 */
-   void (GLAPIENTRYP TexCoord3f)(GLfloat s, GLfloat t, GLfloat r); /* 112 */
-   void (GLAPIENTRYP TexCoord3fv)(const GLfloat * v); /* 113 */
-   void (GLAPIENTRYP TexCoord3i)(GLint s, GLint t, GLint r); /* 114 */
-   void (GLAPIENTRYP TexCoord3iv)(const GLint * v); /* 115 */
-   void (GLAPIENTRYP TexCoord3s)(GLshort s, GLshort t, GLshort r); /* 116 */
-   void (GLAPIENTRYP TexCoord3sv)(const GLshort * v); /* 117 */
-   void (GLAPIENTRYP TexCoord4d)(GLdouble s, GLdouble t, GLdouble r, GLdouble q); /* 118 */
-   void (GLAPIENTRYP TexCoord4dv)(const GLdouble * v); /* 119 */
-   void (GLAPIENTRYP TexCoord4f)(GLfloat s, GLfloat t, GLfloat r, GLfloat q); /* 120 */
-   void (GLAPIENTRYP TexCoord4fv)(const GLfloat * v); /* 121 */
-   void (GLAPIENTRYP TexCoord4i)(GLint s, GLint t, GLint r, GLint q); /* 122 */
-   void (GLAPIENTRYP TexCoord4iv)(const GLint * v); /* 123 */
-   void (GLAPIENTRYP TexCoord4s)(GLshort s, GLshort t, GLshort r, GLshort q); /* 124 */
-   void (GLAPIENTRYP TexCoord4sv)(const GLshort * v); /* 125 */
-   void (GLAPIENTRYP Vertex2d)(GLdouble x, GLdouble y); /* 126 */
-   void (GLAPIENTRYP Vertex2dv)(const GLdouble * v); /* 127 */
-   void (GLAPIENTRYP Vertex2f)(GLfloat x, GLfloat y); /* 128 */
-   void (GLAPIENTRYP Vertex2fv)(const GLfloat * v); /* 129 */
-   void (GLAPIENTRYP Vertex2i)(GLint x, GLint y); /* 130 */
-   void (GLAPIENTRYP Vertex2iv)(const GLint * v); /* 131 */
-   void (GLAPIENTRYP Vertex2s)(GLshort x, GLshort y); /* 132 */
-   void (GLAPIENTRYP Vertex2sv)(const GLshort * v); /* 133 */
-   void (GLAPIENTRYP Vertex3d)(GLdouble x, GLdouble y, GLdouble z); /* 134 */
-   void (GLAPIENTRYP Vertex3dv)(const GLdouble * v); /* 135 */
-   void (GLAPIENTRYP Vertex3f)(GLfloat x, GLfloat y, GLfloat z); /* 136 */
-   void (GLAPIENTRYP Vertex3fv)(const GLfloat * v); /* 137 */
-   void (GLAPIENTRYP Vertex3i)(GLint x, GLint y, GLint z); /* 138 */
-   void (GLAPIENTRYP Vertex3iv)(const GLint * v); /* 139 */
-   void (GLAPIENTRYP Vertex3s)(GLshort x, GLshort y, GLshort z); /* 140 */
-   void (GLAPIENTRYP Vertex3sv)(const GLshort * v); /* 141 */
-   void (GLAPIENTRYP Vertex4d)(GLdouble x, GLdouble y, GLdouble z, GLdouble w); /* 142 */
-   void (GLAPIENTRYP Vertex4dv)(const GLdouble * v); /* 143 */
-   void (GLAPIENTRYP Vertex4f)(GLfloat x, GLfloat y, GLfloat z, GLfloat w); /* 144 */
-   void (GLAPIENTRYP Vertex4fv)(const GLfloat * v); /* 145 */
-   void (GLAPIENTRYP Vertex4i)(GLint x, GLint y, GLint z, GLint w); /* 146 */
-   void (GLAPIENTRYP Vertex4iv)(const GLint * v); /* 147 */
-   void (GLAPIENTRYP Vertex4s)(GLshort x, GLshort y, GLshort z, GLshort w); /* 148 */
-   void (GLAPIENTRYP Vertex4sv)(const GLshort * v); /* 149 */
-   void (GLAPIENTRYP ClipPlane)(GLenum plane, const GLdouble * equation); /* 150 */
-   void (GLAPIENTRYP ColorMaterial)(GLenum face, GLenum mode); /* 151 */
-   void (GLAPIENTRYP CullFace)(GLenum mode); /* 152 */
-   void (GLAPIENTRYP Fogf)(GLenum pname, GLfloat param); /* 153 */
-   void (GLAPIENTRYP Fogfv)(GLenum pname, const GLfloat * params); /* 154 */
-   void (GLAPIENTRYP Fogi)(GLenum pname, GLint param); /* 155 */
-   void (GLAPIENTRYP Fogiv)(GLenum pname, const GLint * params); /* 156 */
-   void (GLAPIENTRYP FrontFace)(GLenum mode); /* 157 */
-   void (GLAPIENTRYP Hint)(GLenum target, GLenum mode); /* 158 */
-   void (GLAPIENTRYP Lightf)(GLenum light, GLenum pname, GLfloat param); /* 159 */
-   void (GLAPIENTRYP Lightfv)(GLenum light, GLenum pname, const GLfloat * params); /* 160 */
-   void (GLAPIENTRYP Lighti)(GLenum light, GLenum pname, GLint param); /* 161 */
-   void (GLAPIENTRYP Lightiv)(GLenum light, GLenum pname, const GLint * params); /* 162 */
-   void (GLAPIENTRYP LightModelf)(GLenum pname, GLfloat param); /* 163 */
-   void (GLAPIENTRYP LightModelfv)(GLenum pname, const GLfloat * params); /* 164 */
-   void (GLAPIENTRYP LightModeli)(GLenum pname, GLint param); /* 165 */
-   void (GLAPIENTRYP LightModeliv)(GLenum pname, const GLint * params); /* 166 */
-   void (GLAPIENTRYP LineStipple)(GLint factor, GLushort pattern); /* 167 */
-   void (GLAPIENTRYP LineWidth)(GLfloat width); /* 168 */
-   void (GLAPIENTRYP Materialf)(GLenum face, GLenum pname, GLfloat param); /* 169 */
-   void (GLAPIENTRYP Materialfv)(GLenum face, GLenum pname, const GLfloat * params); /* 170 */
-   void (GLAPIENTRYP Materiali)(GLenum face, GLenum pname, GLint param); /* 171 */
-   void (GLAPIENTRYP Materialiv)(GLenum face, GLenum pname, const GLint * params); /* 172 */
-   void (GLAPIENTRYP PointSize)(GLfloat size); /* 173 */
-   void (GLAPIENTRYP PolygonMode)(GLenum face, GLenum mode); /* 174 */
-   void (GLAPIENTRYP PolygonStipple)(const GLubyte * mask); /* 175 */
-   void (GLAPIENTRYP Scissor)(GLint x, GLint y, GLsizei width, GLsizei height); /* 176 */
-   void (GLAPIENTRYP ShadeModel)(GLenum mode); /* 177 */
-   void (GLAPIENTRYP TexParameterf)(GLenum target, GLenum pname, GLfloat param); /* 178 */
-   void (GLAPIENTRYP TexParameterfv)(GLenum target, GLenum pname, const GLfloat * params); /* 179 */
-   void (GLAPIENTRYP TexParameteri)(GLenum target, GLenum pname, GLint param); /* 180 */
-   void (GLAPIENTRYP TexParameteriv)(GLenum target, GLenum pname, const GLint * params); /* 181 */
-   void (GLAPIENTRYP TexImage1D)(GLenum target, GLint level, GLint internalformat, GLsizei width, GLint border, GLenum format, GLenum type, const GLvoid * pixels); /* 182 */
-   void (GLAPIENTRYP TexImage2D)(GLenum target, GLint level, GLint internalformat, GLsizei width, GLsizei height, GLint border, GLenum format, GLenum type, const GLvoid * pixels); /* 183 */
-   void (GLAPIENTRYP TexEnvf)(GLenum target, GLenum pname, GLfloat param); /* 184 */
-   void (GLAPIENTRYP TexEnvfv)(GLenum target, GLenum pname, const GLfloat * params); /* 185 */
-   void (GLAPIENTRYP TexEnvi)(GLenum target, GLenum pname, GLint param); /* 186 */
-   void (GLAPIENTRYP TexEnviv)(GLenum target, GLenum pname, const GLint * params); /* 187 */
-   void (GLAPIENTRYP TexGend)(GLenum coord, GLenum pname, GLdouble param); /* 188 */
-   void (GLAPIENTRYP TexGendv)(GLenum coord, GLenum pname, const GLdouble * params); /* 189 */
-   void (GLAPIENTRYP TexGenf)(GLenum coord, GLenum pname, GLfloat param); /* 190 */
-   void (GLAPIENTRYP TexGenfv)(GLenum coord, GLenum pname, const GLfloat * params); /* 191 */
-   void (GLAPIENTRYP TexGeni)(GLenum coord, GLenum pname, GLint param); /* 192 */
-   void (GLAPIENTRYP TexGeniv)(GLenum coord, GLenum pname, const GLint * params); /* 193 */
-   void (GLAPIENTRYP FeedbackBuffer)(GLsizei size, GLenum type, GLfloat * buffer); /* 194 */
-   void (GLAPIENTRYP SelectBuffer)(GLsizei size, GLuint * buffer); /* 195 */
-   GLint (GLAPIENTRYP RenderMode)(GLenum mode); /* 196 */
-   void (GLAPIENTRYP InitNames)(void); /* 197 */
-   void (GLAPIENTRYP LoadName)(GLuint name); /* 198 */
-   void (GLAPIENTRYP PassThrough)(GLfloat token); /* 199 */
-   void (GLAPIENTRYP PopName)(void); /* 200 */
-   void (GLAPIENTRYP PushName)(GLuint name); /* 201 */
-   void (GLAPIENTRYP DrawBuffer)(GLenum mode); /* 202 */
-   void (GLAPIENTRYP Clear)(GLbitfield mask); /* 203 */
-   void (GLAPIENTRYP ClearAccum)(GLfloat red, GLfloat green, GLfloat blue, GLfloat alpha); /* 204 */
-   void (GLAPIENTRYP ClearIndex)(GLfloat c); /* 205 */
-   void (GLAPIENTRYP ClearColor)(GLclampf red, GLclampf green, GLclampf blue, GLclampf alpha); /* 206 */
-   void (GLAPIENTRYP ClearStencil)(GLint s); /* 207 */
-   void (GLAPIENTRYP ClearDepth)(GLclampd depth); /* 208 */
-   void (GLAPIENTRYP StencilMask)(GLuint mask); /* 209 */
-   void (GLAPIENTRYP ColorMask)(GLboolean red, GLboolean green, GLboolean blue, GLboolean alpha); /* 210 */
-   void (GLAPIENTRYP DepthMask)(GLboolean flag); /* 211 */
-   void (GLAPIENTRYP IndexMask)(GLuint mask); /* 212 */
-   void (GLAPIENTRYP Accum)(GLenum op, GLfloat value); /* 213 */
-   void (GLAPIENTRYP Disable)(GLenum cap); /* 214 */
-   void (GLAPIENTRYP Enable)(GLenum cap); /* 215 */
-   void (GLAPIENTRYP Finish)(void); /* 216 */
-   void (GLAPIENTRYP Flush)(void); /* 217 */
-   void (GLAPIENTRYP PopAttrib)(void); /* 218 */
-   void (GLAPIENTRYP PushAttrib)(GLbitfield mask); /* 219 */
-   void (GLAPIENTRYP Map1d)(GLenum target, GLdouble u1, GLdouble u2, GLint stride, GLint order, const GLdouble * points); /* 220 */
-   void (GLAPIENTRYP Map1f)(GLenum target, GLfloat u1, GLfloat u2, GLint stride, GLint order, const GLfloat * points); /* 221 */
-   void (GLAPIENTRYP Map2d)(GLenum target, GLdouble u1, GLdouble u2, GLint ustride, GLint uorder, GLdouble v1, GLdouble v2, GLint vstride, GLint vorder, const GLdouble * points); /* 222 */
-   void (GLAPIENTRYP Map2f)(GLenum target, GLfloat u1, GLfloat u2, GLint ustride, GLint uorder, GLfloat v1, GLfloat v2, GLint vstride, GLint vorder, const GLfloat * points); /* 223 */
-   void (GLAPIENTRYP MapGrid1d)(GLint un, GLdouble u1, GLdouble u2); /* 224 */
-   void (GLAPIENTRYP MapGrid1f)(GLint un, GLfloat u1, GLfloat u2); /* 225 */
-   void (GLAPIENTRYP MapGrid2d)(GLint un, GLdouble u1, GLdouble u2, GLint vn, GLdouble v1, GLdouble v2); /* 226 */
-   void (GLAPIENTRYP MapGrid2f)(GLint un, GLfloat u1, GLfloat u2, GLint vn, GLfloat v1, GLfloat v2); /* 227 */
-   void (GLAPIENTRYP EvalCoord1d)(GLdouble u); /* 228 */
-   void (GLAPIENTRYP EvalCoord1dv)(const GLdouble * u); /* 229 */
-   void (GLAPIENTRYP EvalCoord1f)(GLfloat u); /* 230 */
-   void (GLAPIENTRYP EvalCoord1fv)(const GLfloat * u); /* 231 */
-   void (GLAPIENTRYP EvalCoord2d)(GLdouble u, GLdouble v); /* 232 */
-   void (GLAPIENTRYP EvalCoord2dv)(const GLdouble * u); /* 233 */
-   void (GLAPIENTRYP EvalCoord2f)(GLfloat u, GLfloat v); /* 234 */
-   void (GLAPIENTRYP EvalCoord2fv)(const GLfloat * u); /* 235 */
-   void (GLAPIENTRYP EvalMesh1)(GLenum mode, GLint i1, GLint i2); /* 236 */
-   void (GLAPIENTRYP EvalPoint1)(GLint i); /* 237 */
-   void (GLAPIENTRYP EvalMesh2)(GLenum mode, GLint i1, GLint i2, GLint j1, GLint j2); /* 238 */
-   void (GLAPIENTRYP EvalPoint2)(GLint i, GLint j); /* 239 */
-   void (GLAPIENTRYP AlphaFunc)(GLenum func, GLclampf ref); /* 240 */
-   void (GLAPIENTRYP BlendFunc)(GLenum sfactor, GLenum dfactor); /* 241 */
-   void (GLAPIENTRYP LogicOp)(GLenum opcode); /* 242 */
-   void (GLAPIENTRYP StencilFunc)(GLenum func, GLint ref, GLuint mask); /* 243 */
-   void (GLAPIENTRYP StencilOp)(GLenum fail, GLenum zfail, GLenum zpass); /* 244 */
-   void (GLAPIENTRYP DepthFunc)(GLenum func); /* 245 */
-   void (GLAPIENTRYP PixelZoom)(GLfloat xfactor, GLfloat yfactor); /* 246 */
-   void (GLAPIENTRYP PixelTransferf)(GLenum pname, GLfloat param); /* 247 */
-   void (GLAPIENTRYP PixelTransferi)(GLenum pname, GLint param); /* 248 */
-   void (GLAPIENTRYP PixelStoref)(GLenum pname, GLfloat param); /* 249 */
-   void (GLAPIENTRYP PixelStorei)(GLenum pname, GLint param); /* 250 */
-   void (GLAPIENTRYP PixelMapfv)(GLenum map, GLsizei mapsize, const GLfloat * values); /* 251 */
-   void (GLAPIENTRYP PixelMapuiv)(GLenum map, GLsizei mapsize, const GLuint * values); /* 252 */
-   void (GLAPIENTRYP PixelMapusv)(GLenum map, GLsizei mapsize, const GLushort * values); /* 253 */
-   void (GLAPIENTRYP ReadBuffer)(GLenum mode); /* 254 */
-   void (GLAPIENTRYP CopyPixels)(GLint x, GLint y, GLsizei width, GLsizei height, GLenum type); /* 255 */
-   void (GLAPIENTRYP ReadPixels)(GLint x, GLint y, GLsizei width, GLsizei height, GLenum format, GLenum type, GLvoid * pixels); /* 256 */
-   void (GLAPIENTRYP DrawPixels)(GLsizei width, GLsizei height, GLenum format, GLenum type, const GLvoid * pixels); /* 257 */
-   void (GLAPIENTRYP GetBooleanv)(GLenum pname, GLboolean * params); /* 258 */
-   void (GLAPIENTRYP GetClipPlane)(GLenum plane, GLdouble * equation); /* 259 */
-   void (GLAPIENTRYP GetDoublev)(GLenum pname, GLdouble * params); /* 260 */
-   GLenum (GLAPIENTRYP GetError)(void); /* 261 */
-   void (GLAPIENTRYP GetFloatv)(GLenum pname, GLfloat * params); /* 262 */
-   void (GLAPIENTRYP GetIntegerv)(GLenum pname, GLint * params); /* 263 */
-   void (GLAPIENTRYP GetLightfv)(GLenum light, GLenum pname, GLfloat * params); /* 264 */
-   void (GLAPIENTRYP GetLightiv)(GLenum light, GLenum pname, GLint * params); /* 265 */
-   void (GLAPIENTRYP GetMapdv)(GLenum target, GLenum query, GLdouble * v); /* 266 */
-   void (GLAPIENTRYP GetMapfv)(GLenum target, GLenum query, GLfloat * v); /* 267 */
-   void (GLAPIENTRYP GetMapiv)(GLenum target, GLenum query, GLint * v); /* 268 */
-   void (GLAPIENTRYP GetMaterialfv)(GLenum face, GLenum pname, GLfloat * params); /* 269 */
-   void (GLAPIENTRYP GetMaterialiv)(GLenum face, GLenum pname, GLint * params); /* 270 */
-   void (GLAPIENTRYP GetPixelMapfv)(GLenum map, GLfloat * values); /* 271 */
-   void (GLAPIENTRYP GetPixelMapuiv)(GLenum map, GLuint * values); /* 272 */
-   void (GLAPIENTRYP GetPixelMapusv)(GLenum map, GLushort * values); /* 273 */
-   void (GLAPIENTRYP GetPolygonStipple)(GLubyte * mask); /* 274 */
-   const GLubyte * (GLAPIENTRYP GetString)(GLenum name); /* 275 */
-   void (GLAPIENTRYP GetTexEnvfv)(GLenum target, GLenum pname, GLfloat * params); /* 276 */
-   void (GLAPIENTRYP GetTexEnviv)(GLenum target, GLenum pname, GLint * params); /* 277 */
-   void (GLAPIENTRYP GetTexGendv)(GLenum coord, GLenum pname, GLdouble * params); /* 278 */
-   void (GLAPIENTRYP GetTexGenfv)(GLenum coord, GLenum pname, GLfloat * params); /* 279 */
-   void (GLAPIENTRYP GetTexGeniv)(GLenum coord, GLenum pname, GLint * params); /* 280 */
-   void (GLAPIENTRYP GetTexImage)(GLenum target, GLint level, GLenum format, GLenum type, GLvoid * pixels); /* 281 */
-   void (GLAPIENTRYP GetTexParameterfv)(GLenum target, GLenum pname, GLfloat * params); /* 282 */
-   void (GLAPIENTRYP GetTexParameteriv)(GLenum target, GLenum pname, GLint * params); /* 283 */
-   void (GLAPIENTRYP GetTexLevelParameterfv)(GLenum target, GLint level, GLenum pname, GLfloat * params); /* 284 */
-   void (GLAPIENTRYP GetTexLevelParameteriv)(GLenum target, GLint level, GLenum pname, GLint * params); /* 285 */
-   GLboolean (GLAPIENTRYP IsEnabled)(GLenum cap); /* 286 */
-   GLboolean (GLAPIENTRYP IsList)(GLuint list); /* 287 */
-   void (GLAPIENTRYP DepthRange)(GLclampd zNear, GLclampd zFar); /* 288 */
-   void (GLAPIENTRYP Frustum)(GLdouble left, GLdouble right, GLdouble bottom, GLdouble top, GLdouble zNear, GLdouble zFar); /* 289 */
-   void (GLAPIENTRYP LoadIdentity)(void); /* 290 */
-   void (GLAPIENTRYP LoadMatrixf)(const GLfloat * m); /* 291 */
-   void (GLAPIENTRYP LoadMatrixd)(const GLdouble * m); /* 292 */
-   void (GLAPIENTRYP MatrixMode)(GLenum mode); /* 293 */
-   void (GLAPIENTRYP MultMatrixf)(const GLfloat * m); /* 294 */
-   void (GLAPIENTRYP MultMatrixd)(const GLdouble * m); /* 295 */
-   void (GLAPIENTRYP Ortho)(GLdouble left, GLdouble right, GLdouble bottom, GLdouble top, GLdouble zNear, GLdouble zFar); /* 296 */
-   void (GLAPIENTRYP PopMatrix)(void); /* 297 */
-   void (GLAPIENTRYP PushMatrix)(void); /* 298 */
-   void (GLAPIENTRYP Rotated)(GLdouble angle, GLdouble x, GLdouble y, GLdouble z); /* 299 */
-   void (GLAPIENTRYP Rotatef)(GLfloat angle, GLfloat x, GLfloat y, GLfloat z); /* 300 */
-   void (GLAPIENTRYP Scaled)(GLdouble x, GLdouble y, GLdouble z); /* 301 */
-   void (GLAPIENTRYP Scalef)(GLfloat x, GLfloat y, GLfloat z); /* 302 */
-   void (GLAPIENTRYP Translated)(GLdouble x, GLdouble y, GLdouble z); /* 303 */
-   void (GLAPIENTRYP Translatef)(GLfloat x, GLfloat y, GLfloat z); /* 304 */
-   void (GLAPIENTRYP Viewport)(GLint x, GLint y, GLsizei width, GLsizei height); /* 305 */
-   void (GLAPIENTRYP ArrayElement)(GLint i); /* 306 */
-   void (GLAPIENTRYP BindTexture)(GLenum target, GLuint texture); /* 307 */
-   void (GLAPIENTRYP ColorPointer)(GLint size, GLenum type, GLsizei stride, const GLvoid * pointer); /* 308 */
-   void (GLAPIENTRYP DisableClientState)(GLenum array); /* 309 */
-   void (GLAPIENTRYP DrawArrays)(GLenum mode, GLint first, GLsizei count); /* 310 */
-   void (GLAPIENTRYP DrawElements)(GLenum mode, GLsizei count, GLenum type, const GLvoid * indices); /* 311 */
-   void (GLAPIENTRYP EdgeFlagPointer)(GLsizei stride, const GLvoid * pointer); /* 312 */
-   void (GLAPIENTRYP EnableClientState)(GLenum array); /* 313 */
-   void (GLAPIENTRYP IndexPointer)(GLenum type, GLsizei stride, const GLvoid * pointer); /* 314 */
-   void (GLAPIENTRYP Indexub)(GLubyte c); /* 315 */
-   void (GLAPIENTRYP Indexubv)(const GLubyte * c); /* 316 */
-   void (GLAPIENTRYP InterleavedArrays)(GLenum format, GLsizei stride, const GLvoid * pointer); /* 317 */
-   void (GLAPIENTRYP NormalPointer)(GLenum type, GLsizei stride, const GLvoid * pointer); /* 318 */
-   void (GLAPIENTRYP PolygonOffset)(GLfloat factor, GLfloat units); /* 319 */
-   void (GLAPIENTRYP TexCoordPointer)(GLint size, GLenum type, GLsizei stride, const GLvoid * pointer); /* 320 */
-   void (GLAPIENTRYP VertexPointer)(GLint size, GLenum type, GLsizei stride, const GLvoid * pointer); /* 321 */
-   GLboolean (GLAPIENTRYP AreTexturesResident)(GLsizei n, const GLuint * textures, GLboolean * residences); /* 322 */
-   void (GLAPIENTRYP CopyTexImage1D)(GLenum target, GLint level, GLenum internalformat, GLint x, GLint y, GLsizei width, GLint border); /* 323 */
-   void (GLAPIENTRYP CopyTexImage2D)(GLenum target, GLint level, GLenum internalformat, GLint x, GLint y, GLsizei width, GLsizei height, GLint border); /* 324 */
-   void (GLAPIENTRYP CopyTexSubImage1D)(GLenum target, GLint level, GLint xoffset, GLint x, GLint y, GLsizei width); /* 325 */
-   void (GLAPIENTRYP CopyTexSubImage2D)(GLenum target, GLint level, GLint xoffset, GLint yoffset, GLint x, GLint y, GLsizei width, GLsizei height); /* 326 */
-   void (GLAPIENTRYP DeleteTextures)(GLsizei n, const GLuint * textures); /* 327 */
-   void (GLAPIENTRYP GenTextures)(GLsizei n, GLuint * textures); /* 328 */
-   void (GLAPIENTRYP GetPointerv)(GLenum pname, GLvoid ** params); /* 329 */
-   GLboolean (GLAPIENTRYP IsTexture)(GLuint texture); /* 330 */
-   void (GLAPIENTRYP PrioritizeTextures)(GLsizei n, const GLuint * textures, const GLclampf * priorities); /* 331 */
-   void (GLAPIENTRYP TexSubImage1D)(GLenum target, GLint level, GLint xoffset, GLsizei width, GLenum format, GLenum type, const GLvoid * pixels); /* 332 */
-   void (GLAPIENTRYP TexSubImage2D)(GLenum target, GLint level, GLint xoffset, GLint yoffset, GLsizei width, GLsizei height, GLenum format, GLenum type, const GLvoid * pixels); /* 333 */
-   void (GLAPIENTRYP PopClientAttrib)(void); /* 334 */
-   void (GLAPIENTRYP PushClientAttrib)(GLbitfield mask); /* 335 */
-   void (GLAPIENTRYP BlendColor)(GLclampf red, GLclampf green, GLclampf blue, GLclampf alpha); /* 336 */
-   void (GLAPIENTRYP BlendEquation)(GLenum mode); /* 337 */
-   void (GLAPIENTRYP DrawRangeElements)(GLenum mode, GLuint start, GLuint end, GLsizei count, GLenum type, const GLvoid * indices); /* 338 */
-   void (GLAPIENTRYP ColorTable)(GLenum target, GLenum internalformat, GLsizei width, GLenum format, GLenum type, const GLvoid * table); /* 339 */
-   void (GLAPIENTRYP ColorTableParameterfv)(GLenum target, GLenum pname, const GLfloat * params); /* 340 */
-   void (GLAPIENTRYP ColorTableParameteriv)(GLenum target, GLenum pname, const GLint * params); /* 341 */
-   void (GLAPIENTRYP CopyColorTable)(GLenum target, GLenum internalformat, GLint x, GLint y, GLsizei width); /* 342 */
-   void (GLAPIENTRYP GetColorTable)(GLenum target, GLenum format, GLenum type, GLvoid * table); /* 343 */
-   void (GLAPIENTRYP GetColorTableParameterfv)(GLenum target, GLenum pname, GLfloat * params); /* 344 */
-   void (GLAPIENTRYP GetColorTableParameteriv)(GLenum target, GLenum pname, GLint * params); /* 345 */
-   void (GLAPIENTRYP ColorSubTable)(GLenum target, GLsizei start, GLsizei count, GLenum format, GLenum type, const GLvoid * data); /* 346 */
-   void (GLAPIENTRYP CopyColorSubTable)(GLenum target, GLsizei start, GLint x, GLint y, GLsizei width); /* 347 */
-   void (GLAPIENTRYP ConvolutionFilter1D)(GLenum target, GLenum internalformat, GLsizei width, GLenum format, GLenum type, const GLvoid * image); /* 348 */
-   void (GLAPIENTRYP ConvolutionFilter2D)(GLenum target, GLenum internalformat, GLsizei width, GLsizei height, GLenum format, GLenum type, const GLvoid * image); /* 349 */
-   void (GLAPIENTRYP ConvolutionParameterf)(GLenum target, GLenum pname, GLfloat params); /* 350 */
-   void (GLAPIENTRYP ConvolutionParameterfv)(GLenum target, GLenum pname, const GLfloat * params); /* 351 */
-   void (GLAPIENTRYP ConvolutionParameteri)(GLenum target, GLenum pname, GLint params); /* 352 */
-   void (GLAPIENTRYP ConvolutionParameteriv)(GLenum target, GLenum pname, const GLint * params); /* 353 */
-   void (GLAPIENTRYP CopyConvolutionFilter1D)(GLenum target, GLenum internalformat, GLint x, GLint y, GLsizei width); /* 354 */
-   void (GLAPIENTRYP CopyConvolutionFilter2D)(GLenum target, GLenum internalformat, GLint x, GLint y, GLsizei width, GLsizei height); /* 355 */
-   void (GLAPIENTRYP GetConvolutionFilter)(GLenum target, GLenum format, GLenum type, GLvoid * image); /* 356 */
-   void (GLAPIENTRYP GetConvolutionParameterfv)(GLenum target, GLenum pname, GLfloat * params); /* 357 */
-   void (GLAPIENTRYP GetConvolutionParameteriv)(GLenum target, GLenum pname, GLint * params); /* 358 */
-   void (GLAPIENTRYP GetSeparableFilter)(GLenum target, GLenum format, GLenum type, GLvoid * row, GLvoid * column, GLvoid * span); /* 359 */
-   void (GLAPIENTRYP SeparableFilter2D)(GLenum target, GLenum internalformat, GLsizei width, GLsizei height, GLenum format, GLenum type, const GLvoid * row, const GLvoid * column); /* 360 */
-   void (GLAPIENTRYP GetHistogram)(GLenum target, GLboolean reset, GLenum format, GLenum type, GLvoid * values); /* 361 */
-   void (GLAPIENTRYP GetHistogramParameterfv)(GLenum target, GLenum pname, GLfloat * params); /* 362 */
-   void (GLAPIENTRYP GetHistogramParameteriv)(GLenum target, GLenum pname, GLint * params); /* 363 */
-   void (GLAPIENTRYP GetMinmax)(GLenum target, GLboolean reset, GLenum format, GLenum type, GLvoid * values); /* 364 */
-   void (GLAPIENTRYP GetMinmaxParameterfv)(GLenum target, GLenum pname, GLfloat * params); /* 365 */
-   void (GLAPIENTRYP GetMinmaxParameteriv)(GLenum target, GLenum pname, GLint * params); /* 366 */
-   void (GLAPIENTRYP Histogram)(GLenum target, GLsizei width, GLenum internalformat, GLboolean sink); /* 367 */
-   void (GLAPIENTRYP Minmax)(GLenum target, GLenum internalformat, GLboolean sink); /* 368 */
-   void (GLAPIENTRYP ResetHistogram)(GLenum target); /* 369 */
-   void (GLAPIENTRYP ResetMinmax)(GLenum target); /* 370 */
-   void (GLAPIENTRYP TexImage3D)(GLenum target, GLint level, GLint internalformat, GLsizei width, GLsizei height, GLsizei depth, GLint border, GLenum format, GLenum type, const GLvoid * pixels); /* 371 */
-   void (GLAPIENTRYP TexSubImage3D)(GLenum target, GLint level, GLint xoffset, GLint yoffset, GLint zoffset, GLsizei width, GLsizei height, GLsizei depth, GLenum format, GLenum type, const GLvoid * pixels); /* 372 */
-   void (GLAPIENTRYP CopyTexSubImage3D)(GLenum target, GLint level, GLint xoffset, GLint yoffset, GLint zoffset, GLint x, GLint y, GLsizei width, GLsizei height); /* 373 */
-   void (GLAPIENTRYP ActiveTextureARB)(GLenum texture); /* 374 */
-   void (GLAPIENTRYP ClientActiveTextureARB)(GLenum texture); /* 375 */
-   void (GLAPIENTRYP MultiTexCoord1dARB)(GLenum target, GLdouble s); /* 376 */
-   void (GLAPIENTRYP MultiTexCoord1dvARB)(GLenum target, const GLdouble * v); /* 377 */
-   void (GLAPIENTRYP MultiTexCoord1fARB)(GLenum target, GLfloat s); /* 378 */
-   void (GLAPIENTRYP MultiTexCoord1fvARB)(GLenum target, const GLfloat * v); /* 379 */
-   void (GLAPIENTRYP MultiTexCoord1iARB)(GLenum target, GLint s); /* 380 */
-   void (GLAPIENTRYP MultiTexCoord1ivARB)(GLenum target, const GLint * v); /* 381 */
-   void (GLAPIENTRYP MultiTexCoord1sARB)(GLenum target, GLshort s); /* 382 */
-   void (GLAPIENTRYP MultiTexCoord1svARB)(GLenum target, const GLshort * v); /* 383 */
-   void (GLAPIENTRYP MultiTexCoord2dARB)(GLenum target, GLdouble s, GLdouble t); /* 384 */
-   void (GLAPIENTRYP MultiTexCoord2dvARB)(GLenum target, const GLdouble * v); /* 385 */
-   void (GLAPIENTRYP MultiTexCoord2fARB)(GLenum target, GLfloat s, GLfloat t); /* 386 */
-   void (GLAPIENTRYP MultiTexCoord2fvARB)(GLenum target, const GLfloat * v); /* 387 */
-   void (GLAPIENTRYP MultiTexCoord2iARB)(GLenum target, GLint s, GLint t); /* 388 */
-   void (GLAPIENTRYP MultiTexCoord2ivARB)(GLenum target, const GLint * v); /* 389 */
-   void (GLAPIENTRYP MultiTexCoord2sARB)(GLenum target, GLshort s, GLshort t); /* 390 */
-   void (GLAPIENTRYP MultiTexCoord2svARB)(GLenum target, const GLshort * v); /* 391 */
-   void (GLAPIENTRYP MultiTexCoord3dARB)(GLenum target, GLdouble s, GLdouble t, GLdouble r); /* 392 */
-   void (GLAPIENTRYP MultiTexCoord3dvARB)(GLenum target, const GLdouble * v); /* 393 */
-   void (GLAPIENTRYP MultiTexCoord3fARB)(GLenum target, GLfloat s, GLfloat t, GLfloat r); /* 394 */
-   void (GLAPIENTRYP MultiTexCoord3fvARB)(GLenum target, const GLfloat * v); /* 395 */
-   void (GLAPIENTRYP MultiTexCoord3iARB)(GLenum target, GLint s, GLint t, GLint r); /* 396 */
-   void (GLAPIENTRYP MultiTexCoord3ivARB)(GLenum target, const GLint * v); /* 397 */
-   void (GLAPIENTRYP MultiTexCoord3sARB)(GLenum target, GLshort s, GLshort t, GLshort r); /* 398 */
-   void (GLAPIENTRYP MultiTexCoord3svARB)(GLenum target, const GLshort * v); /* 399 */
-   void (GLAPIENTRYP MultiTexCoord4dARB)(GLenum target, GLdouble s, GLdouble t, GLdouble r, GLdouble q); /* 400 */
-   void (GLAPIENTRYP MultiTexCoord4dvARB)(GLenum target, const GLdouble * v); /* 401 */
-   void (GLAPIENTRYP MultiTexCoord4fARB)(GLenum target, GLfloat s, GLfloat t, GLfloat r, GLfloat q); /* 402 */
-   void (GLAPIENTRYP MultiTexCoord4fvARB)(GLenum target, const GLfloat * v); /* 403 */
-   void (GLAPIENTRYP MultiTexCoord4iARB)(GLenum target, GLint s, GLint t, GLint r, GLint q); /* 404 */
-   void (GLAPIENTRYP MultiTexCoord4ivARB)(GLenum target, const GLint * v); /* 405 */
-   void (GLAPIENTRYP MultiTexCoord4sARB)(GLenum target, GLshort s, GLshort t, GLshort r, GLshort q); /* 406 */
-   void (GLAPIENTRYP MultiTexCoord4svARB)(GLenum target, const GLshort * v); /* 407 */
-   void (GLAPIENTRYP AttachShader)(GLuint program, GLuint shader); /* 408 */
-   GLuint (GLAPIENTRYP CreateProgram)(void); /* 409 */
-   GLuint (GLAPIENTRYP CreateShader)(GLenum type); /* 410 */
-   void (GLAPIENTRYP DeleteProgram)(GLuint program); /* 411 */
-   void (GLAPIENTRYP DeleteShader)(GLuint program); /* 412 */
-   void (GLAPIENTRYP DetachShader)(GLuint program, GLuint shader); /* 413 */
-   void (GLAPIENTRYP GetAttachedShaders)(GLuint program, GLsizei maxCount, GLsizei * count, GLuint * obj); /* 414 */
-   void (GLAPIENTRYP GetProgramInfoLog)(GLuint program, GLsizei bufSize, GLsizei * length, GLchar * infoLog); /* 415 */
-   void (GLAPIENTRYP GetProgramiv)(GLuint program, GLenum pname, GLint * params); /* 416 */
-   void (GLAPIENTRYP GetShaderInfoLog)(GLuint shader, GLsizei bufSize, GLsizei * length, GLchar * infoLog); /* 417 */
-   void (GLAPIENTRYP GetShaderiv)(GLuint shader, GLenum pname, GLint * params); /* 418 */
-   GLboolean (GLAPIENTRYP IsProgram)(GLuint program); /* 419 */
-   GLboolean (GLAPIENTRYP IsShader)(GLuint shader); /* 420 */
-   void (GLAPIENTRYP StencilFuncSeparate)(GLenum face, GLenum func, GLint ref, GLuint mask); /* 421 */
-   void (GLAPIENTRYP StencilMaskSeparate)(GLenum face, GLuint mask); /* 422 */
-   void (GLAPIENTRYP StencilOpSeparate)(GLenum face, GLenum sfail, GLenum zfail, GLenum zpass); /* 423 */
-   void (GLAPIENTRYP UniformMatrix2x3fv)(GLint location, GLsizei count, GLboolean transpose, const GLfloat * value); /* 424 */
-   void (GLAPIENTRYP UniformMatrix2x4fv)(GLint location, GLsizei count, GLboolean transpose, const GLfloat * value); /* 425 */
-   void (GLAPIENTRYP UniformMatrix3x2fv)(GLint location, GLsizei count, GLboolean transpose, const GLfloat * value); /* 426 */
-   void (GLAPIENTRYP UniformMatrix3x4fv)(GLint location, GLsizei count, GLboolean transpose, const GLfloat * value); /* 427 */
-   void (GLAPIENTRYP UniformMatrix4x2fv)(GLint location, GLsizei count, GLboolean transpose, const GLfloat * value); /* 428 */
-   void (GLAPIENTRYP UniformMatrix4x3fv)(GLint location, GLsizei count, GLboolean transpose, const GLfloat * value); /* 429 */
-   void (GLAPIENTRYP ClampColor)(GLenum target, GLenum clamp); /* 430 */
-   void (GLAPIENTRYP ClearBufferfi)(GLenum buffer, GLint drawbuffer, GLfloat depth, GLint stencil); /* 431 */
-   void (GLAPIENTRYP ClearBufferfv)(GLenum buffer, GLint drawbuffer, const GLfloat * value); /* 432 */
-   void (GLAPIENTRYP ClearBufferiv)(GLenum buffer, GLint drawbuffer, const GLint * value); /* 433 */
-   void (GLAPIENTRYP ClearBufferuiv)(GLenum buffer, GLint drawbuffer, const GLuint * value); /* 434 */
-   const GLubyte * (GLAPIENTRYP GetStringi)(GLenum name, GLuint index); /* 435 */
-   void (GLAPIENTRYP TexBuffer)(GLenum target, GLenum internalFormat, GLuint buffer); /* 436 */
-   void (GLAPIENTRYP FramebufferTexture)(GLenum target, GLenum attachment, GLuint texture, GLint level); /* 437 */
-   void (GLAPIENTRYP GetBufferParameteri64v)(GLenum target, GLenum pname, GLint64 * params); /* 438 */
-   void (GLAPIENTRYP GetInteger64i_v)(GLenum cap, GLuint index, GLint64 * data); /* 439 */
-   void (GLAPIENTRYP VertexAttribDivisor)(GLuint index, GLuint divisor); /* 440 */
-   void (GLAPIENTRYP LoadTransposeMatrixdARB)(const GLdouble * m); /* 441 */
-   void (GLAPIENTRYP LoadTransposeMatrixfARB)(const GLfloat * m); /* 442 */
-   void (GLAPIENTRYP MultTransposeMatrixdARB)(const GLdouble * m); /* 443 */
-   void (GLAPIENTRYP MultTransposeMatrixfARB)(const GLfloat * m); /* 444 */
-   void (GLAPIENTRYP SampleCoverageARB)(GLclampf value, GLboolean invert); /* 445 */
-   void (GLAPIENTRYP CompressedTexImage1DARB)(GLenum target, GLint level, GLenum internalformat, GLsizei width, GLint border, GLsizei imageSize, const GLvoid * data); /* 446 */
-   void (GLAPIENTRYP CompressedTexImage2DARB)(GLenum target, GLint level, GLenum internalformat, GLsizei width, GLsizei height, GLint border, GLsizei imageSize, const GLvoid * data); /* 447 */
-   void (GLAPIENTRYP CompressedTexImage3DARB)(GLenum target, GLint level, GLenum internalformat, GLsizei width, GLsizei height, GLsizei depth, GLint border, GLsizei imageSize, const GLvoid * data); /* 448 */
-   void (GLAPIENTRYP CompressedTexSubImage1DARB)(GLenum target, GLint level, GLint xoffset, GLsizei width, GLenum format, GLsizei imageSize, const GLvoid * data); /* 449 */
-   void (GLAPIENTRYP CompressedTexSubImage2DARB)(GLenum target, GLint level, GLint xoffset, GLint yoffset, GLsizei width, GLsizei height, GLenum format, GLsizei imageSize, const GLvoid * data); /* 450 */
-   void (GLAPIENTRYP CompressedTexSubImage3DARB)(GLenum target, GLint level, GLint xoffset, GLint yoffset, GLint zoffset, GLsizei width, GLsizei height, GLsizei depth, GLenum format, GLsizei imageSize, const GLvoid * data); /* 451 */
-   void (GLAPIENTRYP GetCompressedTexImageARB)(GLenum target, GLint level, GLvoid * img); /* 452 */
-   void (GLAPIENTRYP DisableVertexAttribArrayARB)(GLuint index); /* 453 */
-   void (GLAPIENTRYP EnableVertexAttribArrayARB)(GLuint index); /* 454 */
-   void (GLAPIENTRYP GetProgramEnvParameterdvARB)(GLenum target, GLuint index, GLdouble * params); /* 455 */
-   void (GLAPIENTRYP GetProgramEnvParameterfvARB)(GLenum target, GLuint index, GLfloat * params); /* 456 */
-   void (GLAPIENTRYP GetProgramLocalParameterdvARB)(GLenum target, GLuint index, GLdouble * params); /* 457 */
-   void (GLAPIENTRYP GetProgramLocalParameterfvARB)(GLenum target, GLuint index, GLfloat * params); /* 458 */
-   void (GLAPIENTRYP GetProgramStringARB)(GLenum target, GLenum pname, GLvoid * string); /* 459 */
-   void (GLAPIENTRYP GetProgramivARB)(GLenum target, GLenum pname, GLint * params); /* 460 */
-   void (GLAPIENTRYP GetVertexAttribdvARB)(GLuint index, GLenum pname, GLdouble * params); /* 461 */
-   void (GLAPIENTRYP GetVertexAttribfvARB)(GLuint index, GLenum pname, GLfloat * params); /* 462 */
-   void (GLAPIENTRYP GetVertexAttribivARB)(GLuint index, GLenum pname, GLint * params); /* 463 */
-   void (GLAPIENTRYP ProgramEnvParameter4dARB)(GLenum target, GLuint index, GLdouble x, GLdouble y, GLdouble z, GLdouble w); /* 464 */
-   void (GLAPIENTRYP ProgramEnvParameter4dvARB)(GLenum target, GLuint index, const GLdouble * params); /* 465 */
-   void (GLAPIENTRYP ProgramEnvParameter4fARB)(GLenum target, GLuint index, GLfloat x, GLfloat y, GLfloat z, GLfloat w); /* 466 */
-   void (GLAPIENTRYP ProgramEnvParameter4fvARB)(GLenum target, GLuint index, const GLfloat * params); /* 467 */
-   void (GLAPIENTRYP ProgramLocalParameter4dARB)(GLenum target, GLuint index, GLdouble x, GLdouble y, GLdouble z, GLdouble w); /* 468 */
-   void (GLAPIENTRYP ProgramLocalParameter4dvARB)(GLenum target, GLuint index, const GLdouble * params); /* 469 */
-   void (GLAPIENTRYP ProgramLocalParameter4fARB)(GLenum target, GLuint index, GLfloat x, GLfloat y, GLfloat z, GLfloat w); /* 470 */
-   void (GLAPIENTRYP ProgramLocalParameter4fvARB)(GLenum target, GLuint index, const GLfloat * params); /* 471 */
-   void (GLAPIENTRYP ProgramStringARB)(GLenum target, GLenum format, GLsizei len, const GLvoid * string); /* 472 */
-   void (GLAPIENTRYP VertexAttrib1dARB)(GLuint index, GLdouble x); /* 473 */
-   void (GLAPIENTRYP VertexAttrib1dvARB)(GLuint index, const GLdouble * v); /* 474 */
-   void (GLAPIENTRYP VertexAttrib1fARB)(GLuint index, GLfloat x); /* 475 */
-   void (GLAPIENTRYP VertexAttrib1fvARB)(GLuint index, const GLfloat * v); /* 476 */
-   void (GLAPIENTRYP VertexAttrib1sARB)(GLuint index, GLshort x); /* 477 */
-   void (GLAPIENTRYP VertexAttrib1svARB)(GLuint index, const GLshort * v); /* 478 */
-   void (GLAPIENTRYP VertexAttrib2dARB)(GLuint index, GLdouble x, GLdouble y); /* 479 */
-   void (GLAPIENTRYP VertexAttrib2dvARB)(GLuint index, const GLdouble * v); /* 480 */
-   void (GLAPIENTRYP VertexAttrib2fARB)(GLuint index, GLfloat x, GLfloat y); /* 481 */
-   void (GLAPIENTRYP VertexAttrib2fvARB)(GLuint index, const GLfloat * v); /* 482 */
-   void (GLAPIENTRYP VertexAttrib2sARB)(GLuint index, GLshort x, GLshort y); /* 483 */
-   void (GLAPIENTRYP VertexAttrib2svARB)(GLuint index, const GLshort * v); /* 484 */
-   void (GLAPIENTRYP VertexAttrib3dARB)(GLuint index, GLdouble x, GLdouble y, GLdouble z); /* 485 */
-   void (GLAPIENTRYP VertexAttrib3dvARB)(GLuint index, const GLdouble * v); /* 486 */
-   void (GLAPIENTRYP VertexAttrib3fARB)(GLuint index, GLfloat x, GLfloat y, GLfloat z); /* 487 */
-   void (GLAPIENTRYP VertexAttrib3fvARB)(GLuint index, const GLfloat * v); /* 488 */
-   void (GLAPIENTRYP VertexAttrib3sARB)(GLuint index, GLshort x, GLshort y, GLshort z); /* 489 */
-   void (GLAPIENTRYP VertexAttrib3svARB)(GLuint index, const GLshort * v); /* 490 */
-   void (GLAPIENTRYP VertexAttrib4NbvARB)(GLuint index, const GLbyte * v); /* 491 */
-   void (GLAPIENTRYP VertexAttrib4NivARB)(GLuint index, const GLint * v); /* 492 */
-   void (GLAPIENTRYP VertexAttrib4NsvARB)(GLuint index, const GLshort * v); /* 493 */
-   void (GLAPIENTRYP VertexAttrib4NubARB)(GLuint index, GLubyte x, GLubyte y, GLubyte z, GLubyte w); /* 494 */
-   void (GLAPIENTRYP VertexAttrib4NubvARB)(GLuint index, const GLubyte * v); /* 495 */
-   void (GLAPIENTRYP VertexAttrib4NuivARB)(GLuint index, const GLuint * v); /* 496 */
-   void (GLAPIENTRYP VertexAttrib4NusvARB)(GLuint index, const GLushort * v); /* 497 */
-   void (GLAPIENTRYP VertexAttrib4bvARB)(GLuint index, const GLbyte * v); /* 498 */
-   void (GLAPIENTRYP VertexAttrib4dARB)(GLuint index, GLdouble x, GLdouble y, GLdouble z, GLdouble w); /* 499 */
-   void (GLAPIENTRYP VertexAttrib4dvARB)(GLuint index, const GLdouble * v); /* 500 */
-   void (GLAPIENTRYP VertexAttrib4fARB)(GLuint index, GLfloat x, GLfloat y, GLfloat z, GLfloat w); /* 501 */
-   void (GLAPIENTRYP VertexAttrib4fvARB)(GLuint index, const GLfloat * v); /* 502 */
-   void (GLAPIENTRYP VertexAttrib4ivARB)(GLuint index, const GLint * v); /* 503 */
-   void (GLAPIENTRYP VertexAttrib4sARB)(GLuint index, GLshort x, GLshort y, GLshort z, GLshort w); /* 504 */
-   void (GLAPIENTRYP VertexAttrib4svARB)(GLuint index, const GLshort * v); /* 505 */
-   void (GLAPIENTRYP VertexAttrib4ubvARB)(GLuint index, const GLubyte * v); /* 506 */
-   void (GLAPIENTRYP VertexAttrib4uivARB)(GLuint index, const GLuint * v); /* 507 */
-   void (GLAPIENTRYP VertexAttrib4usvARB)(GLuint index, const GLushort * v); /* 508 */
-   void (GLAPIENTRYP VertexAttribPointerARB)(GLuint index, GLint size, GLenum type, GLboolean normalized, GLsizei stride, const GLvoid * pointer); /* 509 */
-   void (GLAPIENTRYP BindBufferARB)(GLenum target, GLuint buffer); /* 510 */
-   void (GLAPIENTRYP BufferDataARB)(GLenum target, GLsizeiptrARB size, const GLvoid * data, GLenum usage); /* 511 */
-   void (GLAPIENTRYP BufferSubDataARB)(GLenum target, GLintptrARB offset, GLsizeiptrARB size, const GLvoid * data); /* 512 */
-   void (GLAPIENTRYP DeleteBuffersARB)(GLsizei n, const GLuint * buffer); /* 513 */
-   void (GLAPIENTRYP GenBuffersARB)(GLsizei n, GLuint * buffer); /* 514 */
-   void (GLAPIENTRYP GetBufferParameterivARB)(GLenum target, GLenum pname, GLint * params); /* 515 */
-   void (GLAPIENTRYP GetBufferPointervARB)(GLenum target, GLenum pname, GLvoid ** params); /* 516 */
-   void (GLAPIENTRYP GetBufferSubDataARB)(GLenum target, GLintptrARB offset, GLsizeiptrARB size, GLvoid * data); /* 517 */
-   GLboolean (GLAPIENTRYP IsBufferARB)(GLuint buffer); /* 518 */
-   GLvoid * (GLAPIENTRYP MapBufferARB)(GLenum target, GLenum access); /* 519 */
-   GLboolean (GLAPIENTRYP UnmapBufferARB)(GLenum target); /* 520 */
-   void (GLAPIENTRYP BeginQueryARB)(GLenum target, GLuint id); /* 521 */
-   void (GLAPIENTRYP DeleteQueriesARB)(GLsizei n, const GLuint * ids); /* 522 */
-   void (GLAPIENTRYP EndQueryARB)(GLenum target); /* 523 */
-   void (GLAPIENTRYP GenQueriesARB)(GLsizei n, GLuint * ids); /* 524 */
-   void (GLAPIENTRYP GetQueryObjectivARB)(GLuint id, GLenum pname, GLint * params); /* 525 */
-   void (GLAPIENTRYP GetQueryObjectuivARB)(GLuint id, GLenum pname, GLuint * params); /* 526 */
-   void (GLAPIENTRYP GetQueryivARB)(GLenum target, GLenum pname, GLint * params); /* 527 */
-   GLboolean (GLAPIENTRYP IsQueryARB)(GLuint id); /* 528 */
-   void (GLAPIENTRYP AttachObjectARB)(GLhandleARB containerObj, GLhandleARB obj); /* 529 */
-   void (GLAPIENTRYP CompileShaderARB)(GLhandleARB shader); /* 530 */
-   GLhandleARB (GLAPIENTRYP CreateProgramObjectARB)(void); /* 531 */
-   GLhandleARB (GLAPIENTRYP CreateShaderObjectARB)(GLenum shaderType); /* 532 */
-   void (GLAPIENTRYP DeleteObjectARB)(GLhandleARB obj); /* 533 */
-   void (GLAPIENTRYP DetachObjectARB)(GLhandleARB containerObj, GLhandleARB attachedObj); /* 534 */
-   void (GLAPIENTRYP GetActiveUniformARB)(GLhandleARB program, GLuint index, GLsizei bufSize, GLsizei * length, GLint * size, GLenum * type, GLcharARB * name); /* 535 */
-   void (GLAPIENTRYP GetAttachedObjectsARB)(GLhandleARB containerObj, GLsizei maxLength, GLsizei * length, GLhandleARB * infoLog); /* 536 */
-   GLhandleARB (GLAPIENTRYP GetHandleARB)(GLenum pname); /* 537 */
-   void (GLAPIENTRYP GetInfoLogARB)(GLhandleARB obj, GLsizei maxLength, GLsizei * length, GLcharARB * infoLog); /* 538 */
-   void (GLAPIENTRYP GetObjectParameterfvARB)(GLhandleARB obj, GLenum pname, GLfloat * params); /* 539 */
-   void (GLAPIENTRYP GetObjectParameterivARB)(GLhandleARB obj, GLenum pname, GLint * params); /* 540 */
-   void (GLAPIENTRYP GetShaderSourceARB)(GLhandleARB shader, GLsizei bufSize, GLsizei * length, GLcharARB * source); /* 541 */
-   GLint (GLAPIENTRYP GetUniformLocationARB)(GLhandleARB program, const GLcharARB * name); /* 542 */
-   void (GLAPIENTRYP GetUniformfvARB)(GLhandleARB program, GLint location, GLfloat * params); /* 543 */
-   void (GLAPIENTRYP GetUniformivARB)(GLhandleARB program, GLint location, GLint * params); /* 544 */
-   void (GLAPIENTRYP LinkProgramARB)(GLhandleARB program); /* 545 */
-   void (GLAPIENTRYP ShaderSourceARB)(GLhandleARB shader, GLsizei count, const GLcharARB ** string, const GLint * length); /* 546 */
-   void (GLAPIENTRYP Uniform1fARB)(GLint location, GLfloat v0); /* 547 */
-   void (GLAPIENTRYP Uniform1fvARB)(GLint location, GLsizei count, const GLfloat * value); /* 548 */
-   void (GLAPIENTRYP Uniform1iARB)(GLint location, GLint v0); /* 549 */
-   void (GLAPIENTRYP Uniform1ivARB)(GLint location, GLsizei count, const GLint * value); /* 550 */
-   void (GLAPIENTRYP Uniform2fARB)(GLint location, GLfloat v0, GLfloat v1); /* 551 */
-   void (GLAPIENTRYP Uniform2fvARB)(GLint location, GLsizei count, const GLfloat * value); /* 552 */
-   void (GLAPIENTRYP Uniform2iARB)(GLint location, GLint v0, GLint v1); /* 553 */
-   void (GLAPIENTRYP Uniform2ivARB)(GLint location, GLsizei count, const GLint * value); /* 554 */
-   void (GLAPIENTRYP Uniform3fARB)(GLint location, GLfloat v0, GLfloat v1, GLfloat v2); /* 555 */
-   void (GLAPIENTRYP Uniform3fvARB)(GLint location, GLsizei count, const GLfloat * value); /* 556 */
-   void (GLAPIENTRYP Uniform3iARB)(GLint location, GLint v0, GLint v1, GLint v2); /* 557 */
-   void (GLAPIENTRYP Uniform3ivARB)(GLint location, GLsizei count, const GLint * value); /* 558 */
-   void (GLAPIENTRYP Uniform4fARB)(GLint location, GLfloat v0, GLfloat v1, GLfloat v2, GLfloat v3); /* 559 */
-   void (GLAPIENTRYP Uniform4fvARB)(GLint location, GLsizei count, const GLfloat * value); /* 560 */
-   void (GLAPIENTRYP Uniform4iARB)(GLint location, GLint v0, GLint v1, GLint v2, GLint v3); /* 561 */
-   void (GLAPIENTRYP Uniform4ivARB)(GLint location, GLsizei count, const GLint * value); /* 562 */
-   void (GLAPIENTRYP UniformMatrix2fvARB)(GLint location, GLsizei count, GLboolean transpose, const GLfloat * value); /* 563 */
-   void (GLAPIENTRYP UniformMatrix3fvARB)(GLint location, GLsizei count, GLboolean transpose, const GLfloat * value); /* 564 */
-   void (GLAPIENTRYP UniformMatrix4fvARB)(GLint location, GLsizei count, GLboolean transpose, const GLfloat * value); /* 565 */
-   void (GLAPIENTRYP UseProgramObjectARB)(GLhandleARB program); /* 566 */
-   void (GLAPIENTRYP ValidateProgramARB)(GLhandleARB program); /* 567 */
-   void (GLAPIENTRYP BindAttribLocationARB)(GLhandleARB program, GLuint index, const GLcharARB * name); /* 568 */
-   void (GLAPIENTRYP GetActiveAttribARB)(GLhandleARB program, GLuint index, GLsizei bufSize, GLsizei * length, GLint * size, GLenum * type, GLcharARB * name); /* 569 */
-   GLint (GLAPIENTRYP GetAttribLocationARB)(GLhandleARB program, const GLcharARB * name); /* 570 */
-   void (GLAPIENTRYP DrawBuffersARB)(GLsizei n, const GLenum * bufs); /* 571 */
-   void (GLAPIENTRYP ClampColorARB)(GLenum target, GLenum clamp); /* 572 */
-   void (GLAPIENTRYP DrawArraysInstancedARB)(GLenum mode, GLint first, GLsizei count, GLsizei primcount); /* 573 */
-   void (GLAPIENTRYP DrawElementsInstancedARB)(GLenum mode, GLsizei count, GLenum type, const GLvoid * indices, GLsizei primcount); /* 574 */
-   void (GLAPIENTRYP RenderbufferStorageMultisample)(GLenum target, GLsizei samples, GLenum internalformat, GLsizei width, GLsizei height); /* 575 */
-   void (GLAPIENTRYP FramebufferTextureARB)(GLenum target, GLenum attachment, GLuint texture, GLint level); /* 576 */
-   void (GLAPIENTRYP FramebufferTextureFaceARB)(GLenum target, GLenum attachment, GLuint texture, GLint level, GLenum face); /* 577 */
-   void (GLAPIENTRYP ProgramParameteriARB)(GLuint program, GLenum pname, GLint value); /* 578 */
-   void (GLAPIENTRYP VertexAttribDivisorARB)(GLuint index, GLuint divisor); /* 579 */
-   void (GLAPIENTRYP FlushMappedBufferRange)(GLenum target, GLintptr offset, GLsizeiptr length); /* 580 */
-   GLvoid * (GLAPIENTRYP MapBufferRange)(GLenum target, GLintptr offset, GLsizeiptr length, GLbitfield access); /* 581 */
-   void (GLAPIENTRYP TexBufferARB)(GLenum target, GLenum internalFormat, GLuint buffer); /* 582 */
-   void (GLAPIENTRYP BindVertexArray)(GLuint array); /* 583 */
-   void (GLAPIENTRYP GenVertexArrays)(GLsizei n, GLuint * arrays); /* 584 */
-   void (GLAPIENTRYP CopyBufferSubData)(GLenum readTarget, GLenum writeTarget, GLintptr readOffset, GLintptr writeOffset, GLsizeiptr size); /* 585 */
-   GLenum (GLAPIENTRYP ClientWaitSync)(GLsync sync, GLbitfield flags, GLuint64 timeout); /* 586 */
-   void (GLAPIENTRYP DeleteSync)(GLsync sync); /* 587 */
-   GLsync (GLAPIENTRYP FenceSync)(GLenum condition, GLbitfield flags); /* 588 */
-   void (GLAPIENTRYP GetInteger64v)(GLenum pname, GLint64 * params); /* 589 */
-   void (GLAPIENTRYP GetSynciv)(GLsync sync, GLenum pname, GLsizei bufSize, GLsizei * length, GLint * values); /* 590 */
-   GLboolean (GLAPIENTRYP IsSync)(GLsync sync); /* 591 */
-   void (GLAPIENTRYP WaitSync)(GLsync sync, GLbitfield flags, GLuint64 timeout); /* 592 */
-   void (GLAPIENTRYP DrawElementsBaseVertex)(GLenum mode, GLsizei count, GLenum type, const GLvoid * indices, GLint basevertex); /* 593 */
-   void (GLAPIENTRYP DrawElementsInstancedBaseVertex)(GLenum mode, GLsizei count, GLenum type, const GLvoid * indices, GLsizei primcount, GLint basevertex); /* 594 */
-   void (GLAPIENTRYP DrawRangeElementsBaseVertex)(GLenum mode, GLuint start, GLuint end, GLsizei count, GLenum type, const GLvoid * indices, GLint basevertex); /* 595 */
-   void (GLAPIENTRYP MultiDrawElementsBaseVertex)(GLenum mode, const GLsizei * count, GLenum type, const GLvoid ** indices, GLsizei primcount, const GLint * basevertex); /* 596 */
-   void (GLAPIENTRYP BlendEquationSeparateiARB)(GLuint buf, GLenum modeRGB, GLenum modeA); /* 597 */
-   void (GLAPIENTRYP BlendEquationiARB)(GLuint buf, GLenum mode); /* 598 */
-   void (GLAPIENTRYP BlendFuncSeparateiARB)(GLuint buf, GLenum srcRGB, GLenum dstRGB, GLenum srcA, GLenum dstA); /* 599 */
-   void (GLAPIENTRYP BlendFunciARB)(GLuint buf, GLenum src, GLenum dst); /* 600 */
-   void (GLAPIENTRYP BindSampler)(GLuint unit, GLuint sampler); /* 601 */
-   void (GLAPIENTRYP DeleteSamplers)(GLsizei count, const GLuint * samplers); /* 602 */
-   void (GLAPIENTRYP GenSamplers)(GLsizei count, GLuint * samplers); /* 603 */
-   void (GLAPIENTRYP GetSamplerParameterIiv)(GLuint sampler, GLenum pname, GLint * params); /* 604 */
-   void (GLAPIENTRYP GetSamplerParameterIuiv)(GLuint sampler, GLenum pname, GLuint * params); /* 605 */
-   void (GLAPIENTRYP GetSamplerParameterfv)(GLuint sampler, GLenum pname, GLfloat * params); /* 606 */
-   void (GLAPIENTRYP GetSamplerParameteriv)(GLuint sampler, GLenum pname, GLint * params); /* 607 */
-   GLboolean (GLAPIENTRYP IsSampler)(GLuint sampler); /* 608 */
-   void (GLAPIENTRYP SamplerParameterIiv)(GLuint sampler, GLenum pname, const GLint * params); /* 609 */
-   void (GLAPIENTRYP SamplerParameterIuiv)(GLuint sampler, GLenum pname, const GLuint * params); /* 610 */
-   void (GLAPIENTRYP SamplerParameterf)(GLuint sampler, GLenum pname, GLfloat param); /* 611 */
-   void (GLAPIENTRYP SamplerParameterfv)(GLuint sampler, GLenum pname, const GLfloat * params); /* 612 */
-   void (GLAPIENTRYP SamplerParameteri)(GLuint sampler, GLenum pname, GLint param); /* 613 */
-   void (GLAPIENTRYP SamplerParameteriv)(GLuint sampler, GLenum pname, const GLint * params); /* 614 */
-   void (GLAPIENTRYP ColorP3ui)(GLenum type, GLuint color); /* 615 */
-   void (GLAPIENTRYP ColorP3uiv)(GLenum type, const GLuint * color); /* 616 */
-   void (GLAPIENTRYP ColorP4ui)(GLenum type, GLuint color); /* 617 */
-   void (GLAPIENTRYP ColorP4uiv)(GLenum type, const GLuint * color); /* 618 */
-   void (GLAPIENTRYP MultiTexCoordP1ui)(GLenum texture, GLenum type, GLuint coords); /* 619 */
-   void (GLAPIENTRYP MultiTexCoordP1uiv)(GLenum texture, GLenum type, const GLuint * coords); /* 620 */
-   void (GLAPIENTRYP MultiTexCoordP2ui)(GLenum texture, GLenum type, GLuint coords); /* 621 */
-   void (GLAPIENTRYP MultiTexCoordP2uiv)(GLenum texture, GLenum type, const GLuint * coords); /* 622 */
-   void (GLAPIENTRYP MultiTexCoordP3ui)(GLenum texture, GLenum type, GLuint coords); /* 623 */
-   void (GLAPIENTRYP MultiTexCoordP3uiv)(GLenum texture, GLenum type, const GLuint * coords); /* 624 */
-   void (GLAPIENTRYP MultiTexCoordP4ui)(GLenum texture, GLenum type, GLuint coords); /* 625 */
-   void (GLAPIENTRYP MultiTexCoordP4uiv)(GLenum texture, GLenum type, const GLuint * coords); /* 626 */
-   void (GLAPIENTRYP NormalP3ui)(GLenum type, GLuint coords); /* 627 */
-   void (GLAPIENTRYP NormalP3uiv)(GLenum type, const GLuint * coords); /* 628 */
-   void (GLAPIENTRYP SecondaryColorP3ui)(GLenum type, GLuint color); /* 629 */
-   void (GLAPIENTRYP SecondaryColorP3uiv)(GLenum type, const GLuint * color); /* 630 */
-   void (GLAPIENTRYP TexCoordP1ui)(GLenum type, GLuint coords); /* 631 */
-   void (GLAPIENTRYP TexCoordP1uiv)(GLenum type, const GLuint * coords); /* 632 */
-   void (GLAPIENTRYP TexCoordP2ui)(GLenum type, GLuint coords); /* 633 */
-   void (GLAPIENTRYP TexCoordP2uiv)(GLenum type, const GLuint * coords); /* 634 */
-   void (GLAPIENTRYP TexCoordP3ui)(GLenum type, GLuint coords); /* 635 */
-   void (GLAPIENTRYP TexCoordP3uiv)(GLenum type, const GLuint * coords); /* 636 */
-   void (GLAPIENTRYP TexCoordP4ui)(GLenum type, GLuint coords); /* 637 */
-   void (GLAPIENTRYP TexCoordP4uiv)(GLenum type, const GLuint * coords); /* 638 */
-   void (GLAPIENTRYP VertexAttribP1ui)(GLuint index, GLenum type, GLboolean normalized, GLuint value); /* 639 */
-   void (GLAPIENTRYP VertexAttribP1uiv)(GLuint index, GLenum type, GLboolean normalized, const GLuint * value); /* 640 */
-   void (GLAPIENTRYP VertexAttribP2ui)(GLuint index, GLenum type, GLboolean normalized, GLuint value); /* 641 */
-   void (GLAPIENTRYP VertexAttribP2uiv)(GLuint index, GLenum type, GLboolean normalized, const GLuint * value); /* 642 */
-   void (GLAPIENTRYP VertexAttribP3ui)(GLuint index, GLenum type, GLboolean normalized, GLuint value); /* 643 */
-   void (GLAPIENTRYP VertexAttribP3uiv)(GLuint index, GLenum type, GLboolean normalized, const GLuint * value); /* 644 */
-   void (GLAPIENTRYP VertexAttribP4ui)(GLuint index, GLenum type, GLboolean normalized, GLuint value); /* 645 */
-   void (GLAPIENTRYP VertexAttribP4uiv)(GLuint index, GLenum type, GLboolean normalized, const GLuint * value); /* 646 */
-   void (GLAPIENTRYP VertexP2ui)(GLenum type, GLuint value); /* 647 */
-   void (GLAPIENTRYP VertexP2uiv)(GLenum type, const GLuint * value); /* 648 */
-   void (GLAPIENTRYP VertexP3ui)(GLenum type, GLuint value); /* 649 */
-   void (GLAPIENTRYP VertexP3uiv)(GLenum type, const GLuint * value); /* 650 */
-   void (GLAPIENTRYP VertexP4ui)(GLenum type, GLuint value); /* 651 */
-   void (GLAPIENTRYP VertexP4uiv)(GLenum type, const GLuint * value); /* 652 */
-   void (GLAPIENTRYP BindTransformFeedback)(GLenum target, GLuint id); /* 653 */
-   void (GLAPIENTRYP DeleteTransformFeedbacks)(GLsizei n, const GLuint * ids); /* 654 */
-   void (GLAPIENTRYP DrawTransformFeedback)(GLenum mode, GLuint id); /* 655 */
-   void (GLAPIENTRYP GenTransformFeedbacks)(GLsizei n, GLuint * ids); /* 656 */
-   GLboolean (GLAPIENTRYP IsTransformFeedback)(GLuint id); /* 657 */
-   void (GLAPIENTRYP PauseTransformFeedback)(void); /* 658 */
-   void (GLAPIENTRYP ResumeTransformFeedback)(void); /* 659 */
-   void (GLAPIENTRYP ClearDepthf)(GLclampf depth); /* 660 */
-   void (GLAPIENTRYP DepthRangef)(GLclampf zNear, GLclampf zFar); /* 661 */
-   void (GLAPIENTRYP GetShaderPrecisionFormat)(GLenum shadertype, GLenum precisiontype, GLint * range, GLint * precision); /* 662 */
-   void (GLAPIENTRYP ReleaseShaderCompiler)(void); /* 663 */
-   void (GLAPIENTRYP ShaderBinary)(GLsizei n, const GLuint * shaders, GLenum binaryformat, const GLvoid * binary, GLsizei length); /* 664 */
-   GLenum (GLAPIENTRYP GetGraphicsResetStatusARB)(void); /* 665 */
-   void (GLAPIENTRYP GetnColorTableARB)(GLenum target, GLenum format, GLenum type, GLsizei bufSize, GLvoid * table); /* 666 */
-   void (GLAPIENTRYP GetnCompressedTexImageARB)(GLenum target, GLint lod, GLsizei bufSize, GLvoid * img); /* 667 */
-   void (GLAPIENTRYP GetnConvolutionFilterARB)(GLenum target, GLenum format, GLenum type, GLsizei bufSize, GLvoid * image); /* 668 */
-   void (GLAPIENTRYP GetnHistogramARB)(GLenum target, GLboolean reset, GLenum format, GLenum type, GLsizei bufSize, GLvoid * values); /* 669 */
-   void (GLAPIENTRYP GetnMapdvARB)(GLenum target, GLenum query, GLsizei bufSize, GLdouble * v); /* 670 */
-   void (GLAPIENTRYP GetnMapfvARB)(GLenum target, GLenum query, GLsizei bufSize, GLfloat * v); /* 671 */
-   void (GLAPIENTRYP GetnMapivARB)(GLenum target, GLenum query, GLsizei bufSize, GLint * v); /* 672 */
-   void (GLAPIENTRYP GetnMinmaxARB)(GLenum target, GLboolean reset, GLenum format, GLenum type, GLsizei bufSize, GLvoid * values); /* 673 */
-   void (GLAPIENTRYP GetnPixelMapfvARB)(GLenum map, GLsizei bufSize, GLfloat * values); /* 674 */
-   void (GLAPIENTRYP GetnPixelMapuivARB)(GLenum map, GLsizei bufSize, GLuint * values); /* 675 */
-   void (GLAPIENTRYP GetnPixelMapusvARB)(GLenum map, GLsizei bufSize, GLushort * values); /* 676 */
-   void (GLAPIENTRYP GetnPolygonStippleARB)(GLsizei bufSize, GLubyte * pattern); /* 677 */
-   void (GLAPIENTRYP GetnSeparableFilterARB)(GLenum target, GLenum format, GLenum type, GLsizei rowBufSize, GLvoid * row, GLsizei columnBufSize, GLvoid * column, GLvoid * span); /* 678 */
-   void (GLAPIENTRYP GetnTexImageARB)(GLenum target, GLint level, GLenum format, GLenum type, GLsizei bufSize, GLvoid * img); /* 679 */
-   void (GLAPIENTRYP GetnUniformdvARB)(GLhandleARB program, GLint location, GLsizei bufSize, GLdouble * params); /* 680 */
-   void (GLAPIENTRYP GetnUniformfvARB)(GLhandleARB program, GLint location, GLsizei bufSize, GLfloat * params); /* 681 */
-   void (GLAPIENTRYP GetnUniformivARB)(GLhandleARB program, GLint location, GLsizei bufSize, GLint * params); /* 682 */
-   void (GLAPIENTRYP GetnUniformuivARB)(GLhandleARB program, GLint location, GLsizei bufSize, GLuint * params); /* 683 */
-   void (GLAPIENTRYP ReadnPixelsARB)(GLint x, GLint y, GLsizei width, GLsizei height, GLenum format, GLenum type, GLsizei bufSize, GLvoid * data); /* 684 */
-   void (GLAPIENTRYP PolygonOffsetEXT)(GLfloat factor, GLfloat bias); /* 685 */
-   void (GLAPIENTRYP GetPixelTexGenParameterfvSGIS)(GLenum pname, GLfloat * params); /* 686 */
-   void (GLAPIENTRYP GetPixelTexGenParameterivSGIS)(GLenum pname, GLint * params); /* 687 */
-   void (GLAPIENTRYP PixelTexGenParameterfSGIS)(GLenum pname, GLfloat param); /* 688 */
-   void (GLAPIENTRYP PixelTexGenParameterfvSGIS)(GLenum pname, const GLfloat * params); /* 689 */
-   void (GLAPIENTRYP PixelTexGenParameteriSGIS)(GLenum pname, GLint param); /* 690 */
-   void (GLAPIENTRYP PixelTexGenParameterivSGIS)(GLenum pname, const GLint * params); /* 691 */
-   void (GLAPIENTRYP SampleMaskSGIS)(GLclampf value, GLboolean invert); /* 692 */
-   void (GLAPIENTRYP SamplePatternSGIS)(GLenum pattern); /* 693 */
-   void (GLAPIENTRYP ColorPointerEXT)(GLint size, GLenum type, GLsizei stride, GLsizei count, const GLvoid * pointer); /* 694 */
-   void (GLAPIENTRYP EdgeFlagPointerEXT)(GLsizei stride, GLsizei count, const GLboolean * pointer); /* 695 */
-   void (GLAPIENTRYP IndexPointerEXT)(GLenum type, GLsizei stride, GLsizei count, const GLvoid * pointer); /* 696 */
-   void (GLAPIENTRYP NormalPointerEXT)(GLenum type, GLsizei stride, GLsizei count, const GLvoid * pointer); /* 697 */
-   void (GLAPIENTRYP TexCoordPointerEXT)(GLint size, GLenum type, GLsizei stride, GLsizei count, const GLvoid * pointer); /* 698 */
-   void (GLAPIENTRYP VertexPointerEXT)(GLint size, GLenum type, GLsizei stride, GLsizei count, const GLvoid * pointer); /* 699 */
-   void (GLAPIENTRYP PointParameterfEXT)(GLenum pname, GLfloat param); /* 700 */
-   void (GLAPIENTRYP PointParameterfvEXT)(GLenum pname, const GLfloat * params); /* 701 */
-   void (GLAPIENTRYP LockArraysEXT)(GLint first, GLsizei count); /* 702 */
-   void (GLAPIENTRYP UnlockArraysEXT)(void); /* 703 */
-   void (GLAPIENTRYP SecondaryColor3bEXT)(GLbyte red, GLbyte green, GLbyte blue); /* 704 */
-   void (GLAPIENTRYP SecondaryColor3bvEXT)(const GLbyte * v); /* 705 */
-   void (GLAPIENTRYP SecondaryColor3dEXT)(GLdouble red, GLdouble green, GLdouble blue); /* 706 */
-   void (GLAPIENTRYP SecondaryColor3dvEXT)(const GLdouble * v); /* 707 */
-   void (GLAPIENTRYP SecondaryColor3fEXT)(GLfloat red, GLfloat green, GLfloat blue); /* 708 */
-   void (GLAPIENTRYP SecondaryColor3fvEXT)(const GLfloat * v); /* 709 */
-   void (GLAPIENTRYP SecondaryColor3iEXT)(GLint red, GLint green, GLint blue); /* 710 */
-   void (GLAPIENTRYP SecondaryColor3ivEXT)(const GLint * v); /* 711 */
-   void (GLAPIENTRYP SecondaryColor3sEXT)(GLshort red, GLshort green, GLshort blue); /* 712 */
-   void (GLAPIENTRYP SecondaryColor3svEXT)(const GLshort * v); /* 713 */
-   void (GLAPIENTRYP SecondaryColor3ubEXT)(GLubyte red, GLubyte green, GLubyte blue); /* 714 */
-   void (GLAPIENTRYP SecondaryColor3ubvEXT)(const GLubyte * v); /* 715 */
-   void (GLAPIENTRYP SecondaryColor3uiEXT)(GLuint red, GLuint green, GLuint blue); /* 716 */
-   void (GLAPIENTRYP SecondaryColor3uivEXT)(const GLuint * v); /* 717 */
-   void (GLAPIENTRYP SecondaryColor3usEXT)(GLushort red, GLushort green, GLushort blue); /* 718 */
-   void (GLAPIENTRYP SecondaryColor3usvEXT)(const GLushort * v); /* 719 */
-   void (GLAPIENTRYP SecondaryColorPointerEXT)(GLint size, GLenum type, GLsizei stride, const GLvoid * pointer); /* 720 */
-   void (GLAPIENTRYP MultiDrawArraysEXT)(GLenum mode, const GLint * first, const GLsizei * count, GLsizei primcount); /* 721 */
-   void (GLAPIENTRYP MultiDrawElementsEXT)(GLenum mode, const GLsizei * count, GLenum type, const GLvoid ** indices, GLsizei primcount); /* 722 */
-   void (GLAPIENTRYP FogCoordPointerEXT)(GLenum type, GLsizei stride, const GLvoid * pointer); /* 723 */
-   void (GLAPIENTRYP FogCoorddEXT)(GLdouble coord); /* 724 */
-   void (GLAPIENTRYP FogCoorddvEXT)(const GLdouble * coord); /* 725 */
-   void (GLAPIENTRYP FogCoordfEXT)(GLfloat coord); /* 726 */
-   void (GLAPIENTRYP FogCoordfvEXT)(const GLfloat * coord); /* 727 */
-   void (GLAPIENTRYP PixelTexGenSGIX)(GLenum mode); /* 728 */
-   void (GLAPIENTRYP BlendFuncSeparateEXT)(GLenum sfactorRGB, GLenum dfactorRGB, GLenum sfactorAlpha, GLenum dfactorAlpha); /* 729 */
-   void (GLAPIENTRYP FlushVertexArrayRangeNV)(void); /* 730 */
-   void (GLAPIENTRYP VertexArrayRangeNV)(GLsizei length, const GLvoid * pointer); /* 731 */
-   void (GLAPIENTRYP CombinerInputNV)(GLenum stage, GLenum portion, GLenum variable, GLenum input, GLenum mapping, GLenum componentUsage); /* 732 */
-   void (GLAPIENTRYP CombinerOutputNV)(GLenum stage, GLenum portion, GLenum abOutput, GLenum cdOutput, GLenum sumOutput, GLenum scale, GLenum bias, GLboolean abDotProduct, GLboolean cdDotProduct, GLboolean muxSum); /* 733 */
-   void (GLAPIENTRYP CombinerParameterfNV)(GLenum pname, GLfloat param); /* 734 */
-   void (GLAPIENTRYP CombinerParameterfvNV)(GLenum pname, const GLfloat * params); /* 735 */
-   void (GLAPIENTRYP CombinerParameteriNV)(GLenum pname, GLint param); /* 736 */
-   void (GLAPIENTRYP CombinerParameterivNV)(GLenum pname, const GLint * params); /* 737 */
-   void (GLAPIENTRYP FinalCombinerInputNV)(GLenum variable, GLenum input, GLenum mapping, GLenum componentUsage); /* 738 */
-   void (GLAPIENTRYP GetCombinerInputParameterfvNV)(GLenum stage, GLenum portion, GLenum variable, GLenum pname, GLfloat * params); /* 739 */
-   void (GLAPIENTRYP GetCombinerInputParameterivNV)(GLenum stage, GLenum portion, GLenum variable, GLenum pname, GLint * params); /* 740 */
-   void (GLAPIENTRYP GetCombinerOutputParameterfvNV)(GLenum stage, GLenum portion, GLenum pname, GLfloat * params); /* 741 */
-   void (GLAPIENTRYP GetCombinerOutputParameterivNV)(GLenum stage, GLenum portion, GLenum pname, GLint * params); /* 742 */
-   void (GLAPIENTRYP GetFinalCombinerInputParameterfvNV)(GLenum variable, GLenum pname, GLfloat * params); /* 743 */
-   void (GLAPIENTRYP GetFinalCombinerInputParameterivNV)(GLenum variable, GLenum pname, GLint * params); /* 744 */
-   void (GLAPIENTRYP ResizeBuffersMESA)(void); /* 745 */
-   void (GLAPIENTRYP WindowPos2dMESA)(GLdouble x, GLdouble y); /* 746 */
-   void (GLAPIENTRYP WindowPos2dvMESA)(const GLdouble * v); /* 747 */
-   void (GLAPIENTRYP WindowPos2fMESA)(GLfloat x, GLfloat y); /* 748 */
-   void (GLAPIENTRYP WindowPos2fvMESA)(const GLfloat * v); /* 749 */
-   void (GLAPIENTRYP WindowPos2iMESA)(GLint x, GLint y); /* 750 */
-   void (GLAPIENTRYP WindowPos2ivMESA)(const GLint * v); /* 751 */
-   void (GLAPIENTRYP WindowPos2sMESA)(GLshort x, GLshort y); /* 752 */
-   void (GLAPIENTRYP WindowPos2svMESA)(const GLshort * v); /* 753 */
-   void (GLAPIENTRYP WindowPos3dMESA)(GLdouble x, GLdouble y, GLdouble z); /* 754 */
-   void (GLAPIENTRYP WindowPos3dvMESA)(const GLdouble * v); /* 755 */
-   void (GLAPIENTRYP WindowPos3fMESA)(GLfloat x, GLfloat y, GLfloat z); /* 756 */
-   void (GLAPIENTRYP WindowPos3fvMESA)(const GLfloat * v); /* 757 */
-   void (GLAPIENTRYP WindowPos3iMESA)(GLint x, GLint y, GLint z); /* 758 */
-   void (GLAPIENTRYP WindowPos3ivMESA)(const GLint * v); /* 759 */
-   void (GLAPIENTRYP WindowPos3sMESA)(GLshort x, GLshort y, GLshort z); /* 760 */
-   void (GLAPIENTRYP WindowPos3svMESA)(const GLshort * v); /* 761 */
-   void (GLAPIENTRYP WindowPos4dMESA)(GLdouble x, GLdouble y, GLdouble z, GLdouble w); /* 762 */
-   void (GLAPIENTRYP WindowPos4dvMESA)(const GLdouble * v); /* 763 */
-   void (GLAPIENTRYP WindowPos4fMESA)(GLfloat x, GLfloat y, GLfloat z, GLfloat w); /* 764 */
-   void (GLAPIENTRYP WindowPos4fvMESA)(const GLfloat * v); /* 765 */
-   void (GLAPIENTRYP WindowPos4iMESA)(GLint x, GLint y, GLint z, GLint w); /* 766 */
-   void (GLAPIENTRYP WindowPos4ivMESA)(const GLint * v); /* 767 */
-   void (GLAPIENTRYP WindowPos4sMESA)(GLshort x, GLshort y, GLshort z, GLshort w); /* 768 */
-   void (GLAPIENTRYP WindowPos4svMESA)(const GLshort * v); /* 769 */
-   void (GLAPIENTRYP MultiModeDrawArraysIBM)(const GLenum * mode, const GLint * first, const GLsizei * count, GLsizei primcount, GLint modestride); /* 770 */
-   void (GLAPIENTRYP MultiModeDrawElementsIBM)(const GLenum * mode, const GLsizei * count, GLenum type, const GLvoid * const * indices, GLsizei primcount, GLint modestride); /* 771 */
-   void (GLAPIENTRYP DeleteFencesNV)(GLsizei n, const GLuint * fences); /* 772 */
-   void (GLAPIENTRYP FinishFenceNV)(GLuint fence); /* 773 */
-   void (GLAPIENTRYP GenFencesNV)(GLsizei n, GLuint * fences); /* 774 */
-   void (GLAPIENTRYP GetFenceivNV)(GLuint fence, GLenum pname, GLint * params); /* 775 */
-   GLboolean (GLAPIENTRYP IsFenceNV)(GLuint fence); /* 776 */
-   void (GLAPIENTRYP SetFenceNV)(GLuint fence, GLenum condition); /* 777 */
-   GLboolean (GLAPIENTRYP TestFenceNV)(GLuint fence); /* 778 */
-   GLboolean (GLAPIENTRYP AreProgramsResidentNV)(GLsizei n, const GLuint * ids, GLboolean * residences); /* 779 */
-   void (GLAPIENTRYP BindProgramNV)(GLenum target, GLuint program); /* 780 */
-   void (GLAPIENTRYP DeleteProgramsNV)(GLsizei n, const GLuint * programs); /* 781 */
-   void (GLAPIENTRYP ExecuteProgramNV)(GLenum target, GLuint id, const GLfloat * params); /* 782 */
-   void (GLAPIENTRYP GenProgramsNV)(GLsizei n, GLuint * programs); /* 783 */
-   void (GLAPIENTRYP GetProgramParameterdvNV)(GLenum target, GLuint index, GLenum pname, GLdouble * params); /* 784 */
-   void (GLAPIENTRYP GetProgramParameterfvNV)(GLenum target, GLuint index, GLenum pname, GLfloat * params); /* 785 */
-   void (GLAPIENTRYP GetProgramStringNV)(GLuint id, GLenum pname, GLubyte * program); /* 786 */
-   void (GLAPIENTRYP GetProgramivNV)(GLuint id, GLenum pname, GLint * params); /* 787 */
-   void (GLAPIENTRYP GetTrackMatrixivNV)(GLenum target, GLuint address, GLenum pname, GLint * params); /* 788 */
-   void (GLAPIENTRYP GetVertexAttribPointervNV)(GLuint index, GLenum pname, GLvoid ** pointer); /* 789 */
-   void (GLAPIENTRYP GetVertexAttribdvNV)(GLuint index, GLenum pname, GLdouble * params); /* 790 */
-   void (GLAPIENTRYP GetVertexAttribfvNV)(GLuint index, GLenum pname, GLfloat * params); /* 791 */
-   void (GLAPIENTRYP GetVertexAttribivNV)(GLuint index, GLenum pname, GLint * params); /* 792 */
-   GLboolean (GLAPIENTRYP IsProgramNV)(GLuint program); /* 793 */
-   void (GLAPIENTRYP LoadProgramNV)(GLenum target, GLuint id, GLsizei len, const GLubyte * program); /* 794 */
-   void (GLAPIENTRYP ProgramParameters4dvNV)(GLenum target, GLuint index, GLsizei num, const GLdouble * params); /* 795 */
-   void (GLAPIENTRYP ProgramParameters4fvNV)(GLenum target, GLuint index, GLsizei num, const GLfloat * params); /* 796 */
-   void (GLAPIENTRYP RequestResidentProgramsNV)(GLsizei n, const GLuint * ids); /* 797 */
-   void (GLAPIENTRYP TrackMatrixNV)(GLenum target, GLuint address, GLenum matrix, GLenum transform); /* 798 */
-   void (GLAPIENTRYP VertexAttrib1dNV)(GLuint index, GLdouble x); /* 799 */
-   void (GLAPIENTRYP VertexAttrib1dvNV)(GLuint index, const GLdouble * v); /* 800 */
-   void (GLAPIENTRYP VertexAttrib1fNV)(GLuint index, GLfloat x); /* 801 */
-   void (GLAPIENTRYP VertexAttrib1fvNV)(GLuint index, const GLfloat * v); /* 802 */
-   void (GLAPIENTRYP VertexAttrib1sNV)(GLuint index, GLshort x); /* 803 */
-   void (GLAPIENTRYP VertexAttrib1svNV)(GLuint index, const GLshort * v); /* 804 */
-   void (GLAPIENTRYP VertexAttrib2dNV)(GLuint index, GLdouble x, GLdouble y); /* 805 */
-   void (GLAPIENTRYP VertexAttrib2dvNV)(GLuint index, const GLdouble * v); /* 806 */
-   void (GLAPIENTRYP VertexAttrib2fNV)(GLuint index, GLfloat x, GLfloat y); /* 807 */
-   void (GLAPIENTRYP VertexAttrib2fvNV)(GLuint index, const GLfloat * v); /* 808 */
-   void (GLAPIENTRYP VertexAttrib2sNV)(GLuint index, GLshort x, GLshort y); /* 809 */
-   void (GLAPIENTRYP VertexAttrib2svNV)(GLuint index, const GLshort * v); /* 810 */
-   void (GLAPIENTRYP VertexAttrib3dNV)(GLuint index, GLdouble x, GLdouble y, GLdouble z); /* 811 */
-   void (GLAPIENTRYP VertexAttrib3dvNV)(GLuint index, const GLdouble * v); /* 812 */
-   void (GLAPIENTRYP VertexAttrib3fNV)(GLuint index, GLfloat x, GLfloat y, GLfloat z); /* 813 */
-   void (GLAPIENTRYP VertexAttrib3fvNV)(GLuint index, const GLfloat * v); /* 814 */
-   void (GLAPIENTRYP VertexAttrib3sNV)(GLuint index, GLshort x, GLshort y, GLshort z); /* 815 */
-   void (GLAPIENTRYP VertexAttrib3svNV)(GLuint index, const GLshort * v); /* 816 */
-   void (GLAPIENTRYP VertexAttrib4dNV)(GLuint index, GLdouble x, GLdouble y, GLdouble z, GLdouble w); /* 817 */
-   void (GLAPIENTRYP VertexAttrib4dvNV)(GLuint index, const GLdouble * v); /* 818 */
-   void (GLAPIENTRYP VertexAttrib4fNV)(GLuint index, GLfloat x, GLfloat y, GLfloat z, GLfloat w); /* 819 */
-   void (GLAPIENTRYP VertexAttrib4fvNV)(GLuint index, const GLfloat * v); /* 820 */
-   void (GLAPIENTRYP VertexAttrib4sNV)(GLuint index, GLshort x, GLshort y, GLshort z, GLshort w); /* 821 */
-   void (GLAPIENTRYP VertexAttrib4svNV)(GLuint index, const GLshort * v); /* 822 */
-   void (GLAPIENTRYP VertexAttrib4ubNV)(GLuint index, GLubyte x, GLubyte y, GLubyte z, GLubyte w); /* 823 */
-   void (GLAPIENTRYP VertexAttrib4ubvNV)(GLuint index, const GLubyte * v); /* 824 */
-   void (GLAPIENTRYP VertexAttribPointerNV)(GLuint index, GLint size, GLenum type, GLsizei stride, const GLvoid * pointer); /* 825 */
-   void (GLAPIENTRYP VertexAttribs1dvNV)(GLuint index, GLsizei n, const GLdouble * v); /* 826 */
-   void (GLAPIENTRYP VertexAttribs1fvNV)(GLuint index, GLsizei n, const GLfloat * v); /* 827 */
-   void (GLAPIENTRYP VertexAttribs1svNV)(GLuint index, GLsizei n, const GLshort * v); /* 828 */
-   void (GLAPIENTRYP VertexAttribs2dvNV)(GLuint index, GLsizei n, const GLdouble * v); /* 829 */
-   void (GLAPIENTRYP VertexAttribs2fvNV)(GLuint index, GLsizei n, const GLfloat * v); /* 830 */
-   void (GLAPIENTRYP VertexAttribs2svNV)(GLuint index, GLsizei n, const GLshort * v); /* 831 */
-   void (GLAPIENTRYP VertexAttribs3dvNV)(GLuint index, GLsizei n, const GLdouble * v); /* 832 */
-   void (GLAPIENTRYP VertexAttribs3fvNV)(GLuint index, GLsizei n, const GLfloat * v); /* 833 */
-   void (GLAPIENTRYP VertexAttribs3svNV)(GLuint index, GLsizei n, const GLshort * v); /* 834 */
-   void (GLAPIENTRYP VertexAttribs4dvNV)(GLuint index, GLsizei n, const GLdouble * v); /* 835 */
-   void (GLAPIENTRYP VertexAttribs4fvNV)(GLuint index, GLsizei n, const GLfloat * v); /* 836 */
-   void (GLAPIENTRYP VertexAttribs4svNV)(GLuint index, GLsizei n, const GLshort * v); /* 837 */
-   void (GLAPIENTRYP VertexAttribs4ubvNV)(GLuint index, GLsizei n, const GLubyte * v); /* 838 */
-   void (GLAPIENTRYP GetTexBumpParameterfvATI)(GLenum pname, GLfloat * param); /* 839 */
-   void (GLAPIENTRYP GetTexBumpParameterivATI)(GLenum pname, GLint * param); /* 840 */
-   void (GLAPIENTRYP TexBumpParameterfvATI)(GLenum pname, const GLfloat * param); /* 841 */
-   void (GLAPIENTRYP TexBumpParameterivATI)(GLenum pname, const GLint * param); /* 842 */
-   void (GLAPIENTRYP AlphaFragmentOp1ATI)(GLenum op, GLuint dst, GLuint dstMod, GLuint arg1, GLuint arg1Rep, GLuint arg1Mod); /* 843 */
-   void (GLAPIENTRYP AlphaFragmentOp2ATI)(GLenum op, GLuint dst, GLuint dstMod, GLuint arg1, GLuint arg1Rep, GLuint arg1Mod, GLuint arg2, GLuint arg2Rep, GLuint arg2Mod); /* 844 */
-   void (GLAPIENTRYP AlphaFragmentOp3ATI)(GLenum op, GLuint dst, GLuint dstMod, GLuint arg1, GLuint arg1Rep, GLuint arg1Mod, GLuint arg2, GLuint arg2Rep, GLuint arg2Mod, GLuint arg3, GLuint arg3Rep, GLuint arg3Mod); /* 845 */
-   void (GLAPIENTRYP BeginFragmentShaderATI)(void); /* 846 */
-   void (GLAPIENTRYP BindFragmentShaderATI)(GLuint id); /* 847 */
-   void (GLAPIENTRYP ColorFragmentOp1ATI)(GLenum op, GLuint dst, GLuint dstMask, GLuint dstMod, GLuint arg1, GLuint arg1Rep, GLuint arg1Mod); /* 848 */
-   void (GLAPIENTRYP ColorFragmentOp2ATI)(GLenum op, GLuint dst, GLuint dstMask, GLuint dstMod, GLuint arg1, GLuint arg1Rep, GLuint arg1Mod, GLuint arg2, GLuint arg2Rep, GLuint arg2Mod); /* 849 */
-   void (GLAPIENTRYP ColorFragmentOp3ATI)(GLenum op, GLuint dst, GLuint dstMask, GLuint dstMod, GLuint arg1, GLuint arg1Rep, GLuint arg1Mod, GLuint arg2, GLuint arg2Rep, GLuint arg2Mod, GLuint arg3, GLuint arg3Rep, GLuint arg3Mod); /* 850 */
-   void (GLAPIENTRYP DeleteFragmentShaderATI)(GLuint id); /* 851 */
-   void (GLAPIENTRYP EndFragmentShaderATI)(void); /* 852 */
-   GLuint (GLAPIENTRYP GenFragmentShadersATI)(GLuint range); /* 853 */
-   void (GLAPIENTRYP PassTexCoordATI)(GLuint dst, GLuint coord, GLenum swizzle); /* 854 */
-   void (GLAPIENTRYP SampleMapATI)(GLuint dst, GLuint interp, GLenum swizzle); /* 855 */
-   void (GLAPIENTRYP SetFragmentShaderConstantATI)(GLuint dst, const GLfloat * value); /* 856 */
-   void (GLAPIENTRYP PointParameteriNV)(GLenum pname, GLint param); /* 857 */
-   void (GLAPIENTRYP PointParameterivNV)(GLenum pname, const GLint * params); /* 858 */
-   void (GLAPIENTRYP ActiveStencilFaceEXT)(GLenum face); /* 859 */
-   void (GLAPIENTRYP BindVertexArrayAPPLE)(GLuint array); /* 860 */
-   void (GLAPIENTRYP DeleteVertexArraysAPPLE)(GLsizei n, const GLuint * arrays); /* 861 */
-   void (GLAPIENTRYP GenVertexArraysAPPLE)(GLsizei n, GLuint * arrays); /* 862 */
-   GLboolean (GLAPIENTRYP IsVertexArrayAPPLE)(GLuint array); /* 863 */
-   void (GLAPIENTRYP GetProgramNamedParameterdvNV)(GLuint id, GLsizei len, const GLubyte * name, GLdouble * params); /* 864 */
-   void (GLAPIENTRYP GetProgramNamedParameterfvNV)(GLuint id, GLsizei len, const GLubyte * name, GLfloat * params); /* 865 */
-   void (GLAPIENTRYP ProgramNamedParameter4dNV)(GLuint id, GLsizei len, const GLubyte * name, GLdouble x, GLdouble y, GLdouble z, GLdouble w); /* 866 */
-   void (GLAPIENTRYP ProgramNamedParameter4dvNV)(GLuint id, GLsizei len, const GLubyte * name, const GLdouble * v); /* 867 */
-   void (GLAPIENTRYP ProgramNamedParameter4fNV)(GLuint id, GLsizei len, const GLubyte * name, GLfloat x, GLfloat y, GLfloat z, GLfloat w); /* 868 */
-   void (GLAPIENTRYP ProgramNamedParameter4fvNV)(GLuint id, GLsizei len, const GLubyte * name, const GLfloat * v); /* 869 */
-   void (GLAPIENTRYP PrimitiveRestartIndexNV)(GLuint index); /* 870 */
-   void (GLAPIENTRYP PrimitiveRestartNV)(void); /* 871 */
-   void (GLAPIENTRYP DepthBoundsEXT)(GLclampd zmin, GLclampd zmax); /* 872 */
-   void (GLAPIENTRYP BlendEquationSeparateEXT)(GLenum modeRGB, GLenum modeA); /* 873 */
-   void (GLAPIENTRYP BindFramebufferEXT)(GLenum target, GLuint framebuffer); /* 874 */
-   void (GLAPIENTRYP BindRenderbufferEXT)(GLenum target, GLuint renderbuffer); /* 875 */
-   GLenum (GLAPIENTRYP CheckFramebufferStatusEXT)(GLenum target); /* 876 */
-   void (GLAPIENTRYP DeleteFramebuffersEXT)(GLsizei n, const GLuint * framebuffers); /* 877 */
-   void (GLAPIENTRYP DeleteRenderbuffersEXT)(GLsizei n, const GLuint * renderbuffers); /* 878 */
-   void (GLAPIENTRYP FramebufferRenderbufferEXT)(GLenum target, GLenum attachment, GLenum renderbuffertarget, GLuint renderbuffer); /* 879 */
-   void (GLAPIENTRYP FramebufferTexture1DEXT)(GLenum target, GLenum attachment, GLenum textarget, GLuint texture, GLint level); /* 880 */
-   void (GLAPIENTRYP FramebufferTexture2DEXT)(GLenum target, GLenum attachment, GLenum textarget, GLuint texture, GLint level); /* 881 */
-   void (GLAPIENTRYP FramebufferTexture3DEXT)(GLenum target, GLenum attachment, GLenum textarget, GLuint texture, GLint level, GLint zoffset); /* 882 */
-   void (GLAPIENTRYP GenFramebuffersEXT)(GLsizei n, GLuint * framebuffers); /* 883 */
-   void (GLAPIENTRYP GenRenderbuffersEXT)(GLsizei n, GLuint * renderbuffers); /* 884 */
-   void (GLAPIENTRYP GenerateMipmapEXT)(GLenum target); /* 885 */
-   void (GLAPIENTRYP GetFramebufferAttachmentParameterivEXT)(GLenum target, GLenum attachment, GLenum pname, GLint * params); /* 886 */
-   void (GLAPIENTRYP GetRenderbufferParameterivEXT)(GLenum target, GLenum pname, GLint * params); /* 887 */
-   GLboolean (GLAPIENTRYP IsFramebufferEXT)(GLuint framebuffer); /* 888 */
-   GLboolean (GLAPIENTRYP IsRenderbufferEXT)(GLuint renderbuffer); /* 889 */
-   void (GLAPIENTRYP RenderbufferStorageEXT)(GLenum target, GLenum internalformat, GLsizei width, GLsizei height); /* 890 */
-   void (GLAPIENTRYP BlitFramebufferEXT)(GLint srcX0, GLint srcY0, GLint srcX1, GLint srcY1, GLint dstX0, GLint dstY0, GLint dstX1, GLint dstY1, GLbitfield mask, GLenum filter); /* 891 */
-   void (GLAPIENTRYP BufferParameteriAPPLE)(GLenum target, GLenum pname, GLint param); /* 892 */
-   void (GLAPIENTRYP FlushMappedBufferRangeAPPLE)(GLenum target, GLintptr offset, GLsizeiptr size); /* 893 */
-   void (GLAPIENTRYP BindFragDataLocationEXT)(GLuint program, GLuint colorNumber, const GLchar * name); /* 894 */
-   GLint (GLAPIENTRYP GetFragDataLocationEXT)(GLuint program, const GLchar * name); /* 895 */
-   void (GLAPIENTRYP GetUniformuivEXT)(GLuint program, GLint location, GLuint * params); /* 896 */
-   void (GLAPIENTRYP GetVertexAttribIivEXT)(GLuint index, GLenum pname, GLint * params); /* 897 */
-   void (GLAPIENTRYP GetVertexAttribIuivEXT)(GLuint index, GLenum pname, GLuint * params); /* 898 */
-   void (GLAPIENTRYP Uniform1uiEXT)(GLint location, GLuint x); /* 899 */
-   void (GLAPIENTRYP Uniform1uivEXT)(GLint location, GLsizei count, const GLuint * value); /* 900 */
-   void (GLAPIENTRYP Uniform2uiEXT)(GLint location, GLuint x, GLuint y); /* 901 */
-   void (GLAPIENTRYP Uniform2uivEXT)(GLint location, GLsizei count, const GLuint * value); /* 902 */
-   void (GLAPIENTRYP Uniform3uiEXT)(GLint location, GLuint x, GLuint y, GLuint z); /* 903 */
-   void (GLAPIENTRYP Uniform3uivEXT)(GLint location, GLsizei count, const GLuint * value); /* 904 */
-   void (GLAPIENTRYP Uniform4uiEXT)(GLint location, GLuint x, GLuint y, GLuint z, GLuint w); /* 905 */
-   void (GLAPIENTRYP Uniform4uivEXT)(GLint location, GLsizei count, const GLuint * value); /* 906 */
-   void (GLAPIENTRYP VertexAttribI1iEXT)(GLuint index, GLint x); /* 907 */
-   void (GLAPIENTRYP VertexAttribI1ivEXT)(GLuint index, const GLint * v); /* 908 */
-   void (GLAPIENTRYP VertexAttribI1uiEXT)(GLuint index, GLuint x); /* 909 */
-   void (GLAPIENTRYP VertexAttribI1uivEXT)(GLuint index, const GLuint * v); /* 910 */
-   void (GLAPIENTRYP VertexAttribI2iEXT)(GLuint index, GLint x, GLint y); /* 911 */
-   void (GLAPIENTRYP VertexAttribI2ivEXT)(GLuint index, const GLint * v); /* 912 */
-   void (GLAPIENTRYP VertexAttribI2uiEXT)(GLuint index, GLuint x, GLuint y); /* 913 */
-   void (GLAPIENTRYP VertexAttribI2uivEXT)(GLuint index, const GLuint * v); /* 914 */
-   void (GLAPIENTRYP VertexAttribI3iEXT)(GLuint index, GLint x, GLint y, GLint z); /* 915 */
-   void (GLAPIENTRYP VertexAttribI3ivEXT)(GLuint index, const GLint * v); /* 916 */
-   void (GLAPIENTRYP VertexAttribI3uiEXT)(GLuint index, GLuint x, GLuint y, GLuint z); /* 917 */
-   void (GLAPIENTRYP VertexAttribI3uivEXT)(GLuint index, const GLuint * v); /* 918 */
-   void (GLAPIENTRYP VertexAttribI4bvEXT)(GLuint index, const GLbyte * v); /* 919 */
-   void (GLAPIENTRYP VertexAttribI4iEXT)(GLuint index, GLint x, GLint y, GLint z, GLint w); /* 920 */
-   void (GLAPIENTRYP VertexAttribI4ivEXT)(GLuint index, const GLint * v); /* 921 */
-   void (GLAPIENTRYP VertexAttribI4svEXT)(GLuint index, const GLshort * v); /* 922 */
-   void (GLAPIENTRYP VertexAttribI4ubvEXT)(GLuint index, const GLubyte * v); /* 923 */
-   void (GLAPIENTRYP VertexAttribI4uiEXT)(GLuint index, GLuint x, GLuint y, GLuint z, GLuint w); /* 924 */
-   void (GLAPIENTRYP VertexAttribI4uivEXT)(GLuint index, const GLuint * v); /* 925 */
-   void (GLAPIENTRYP VertexAttribI4usvEXT)(GLuint index, const GLushort * v); /* 926 */
-   void (GLAPIENTRYP VertexAttribIPointerEXT)(GLuint index, GLint size, GLenum type, GLsizei stride, const GLvoid * pointer); /* 927 */
-   void (GLAPIENTRYP FramebufferTextureLayerEXT)(GLenum target, GLenum attachment, GLuint texture, GLint level, GLint layer); /* 928 */
-   void (GLAPIENTRYP ColorMaskIndexedEXT)(GLuint buf, GLboolean r, GLboolean g, GLboolean b, GLboolean a); /* 929 */
-   void (GLAPIENTRYP DisableIndexedEXT)(GLenum target, GLuint index); /* 930 */
-   void (GLAPIENTRYP EnableIndexedEXT)(GLenum target, GLuint index); /* 931 */
-   void (GLAPIENTRYP GetBooleanIndexedvEXT)(GLenum value, GLuint index, GLboolean * data); /* 932 */
-   void (GLAPIENTRYP GetIntegerIndexedvEXT)(GLenum value, GLuint index, GLint * data); /* 933 */
-   GLboolean (GLAPIENTRYP IsEnabledIndexedEXT)(GLenum target, GLuint index); /* 934 */
-   void (GLAPIENTRYP ClearColorIiEXT)(GLint r, GLint g, GLint b, GLint a); /* 935 */
-   void (GLAPIENTRYP ClearColorIuiEXT)(GLuint r, GLuint g, GLuint b, GLuint a); /* 936 */
-   void (GLAPIENTRYP GetTexParameterIivEXT)(GLenum target, GLenum pname, GLint * params); /* 937 */
-   void (GLAPIENTRYP GetTexParameterIuivEXT)(GLenum target, GLenum pname, GLuint * params); /* 938 */
-   void (GLAPIENTRYP TexParameterIivEXT)(GLenum target, GLenum pname, const GLint * params); /* 939 */
-   void (GLAPIENTRYP TexParameterIuivEXT)(GLenum target, GLenum pname, const GLuint * params); /* 940 */
-   void (GLAPIENTRYP BeginConditionalRenderNV)(GLuint query, GLenum mode); /* 941 */
-   void (GLAPIENTRYP EndConditionalRenderNV)(void); /* 942 */
-   void (GLAPIENTRYP BeginTransformFeedbackEXT)(GLenum mode); /* 943 */
-   void (GLAPIENTRYP BindBufferBaseEXT)(GLenum target, GLuint index, GLuint buffer); /* 944 */
-   void (GLAPIENTRYP BindBufferOffsetEXT)(GLenum target, GLuint index, GLuint buffer, GLintptr offset); /* 945 */
-   void (GLAPIENTRYP BindBufferRangeEXT)(GLenum target, GLuint index, GLuint buffer, GLintptr offset, GLsizeiptr size); /* 946 */
-   void (GLAPIENTRYP EndTransformFeedbackEXT)(void); /* 947 */
-   void (GLAPIENTRYP GetTransformFeedbackVaryingEXT)(GLuint program, GLuint index, GLsizei bufSize, GLsizei * length, GLsizei * size, GLenum * type, GLchar * name); /* 948 */
-   void (GLAPIENTRYP TransformFeedbackVaryingsEXT)(GLuint program, GLsizei count, const char ** varyings, GLenum bufferMode); /* 949 */
-   void (GLAPIENTRYP ProvokingVertexEXT)(GLenum mode); /* 950 */
-   void (GLAPIENTRYP GetTexParameterPointervAPPLE)(GLenum target, GLenum pname, GLvoid ** params); /* 951 */
-   void (GLAPIENTRYP TextureRangeAPPLE)(GLenum target, GLsizei length, GLvoid * pointer); /* 952 */
-   void (GLAPIENTRYP GetObjectParameterivAPPLE)(GLenum objectType, GLuint name, GLenum pname, GLint * value); /* 953 */
-   GLenum (GLAPIENTRYP ObjectPurgeableAPPLE)(GLenum objectType, GLuint name, GLenum option); /* 954 */
-   GLenum (GLAPIENTRYP ObjectUnpurgeableAPPLE)(GLenum objectType, GLuint name, GLenum option); /* 955 */
-   void (GLAPIENTRYP ActiveProgramEXT)(GLuint program); /* 956 */
-   GLuint (GLAPIENTRYP CreateShaderProgramEXT)(GLenum type, const GLchar * string); /* 957 */
-   void (GLAPIENTRYP UseShaderProgramEXT)(GLenum type, GLuint program); /* 958 */
-   void (GLAPIENTRYP TextureBarrierNV)(void); /* 959 */
-   void (GLAPIENTRYP StencilFuncSeparateATI)(GLenum frontfunc, GLenum backfunc, GLint ref, GLuint mask); /* 960 */
-   void (GLAPIENTRYP ProgramEnvParameters4fvEXT)(GLenum target, GLuint index, GLsizei count, const GLfloat * params); /* 961 */
-   void (GLAPIENTRYP ProgramLocalParameters4fvEXT)(GLenum target, GLuint index, GLsizei count, const GLfloat * params); /* 962 */
-   void (GLAPIENTRYP GetQueryObjecti64vEXT)(GLuint id, GLenum pname, GLint64EXT * params); /* 963 */
-   void (GLAPIENTRYP GetQueryObjectui64vEXT)(GLuint id, GLenum pname, GLuint64EXT * params); /* 964 */
-   void (GLAPIENTRYP EGLImageTargetRenderbufferStorageOES)(GLenum target, GLvoid * writeOffset); /* 965 */
-   void (GLAPIENTRYP EGLImageTargetTexture2DOES)(GLenum target, GLvoid * writeOffset); /* 966 */
-};
-
-#endif /* !defined( _GLAPI_TABLE_H_ ) */
->>>>>>> 53da0b7e
+/* DO NOT EDIT - This file generated automatically by gl_table.py (from Mesa) script */
+
+/*
+ * Copyright (C) 1999-2003  Brian Paul   All Rights Reserved.
+ * (C) Copyright IBM Corporation 2004
+ * All Rights Reserved.
+ * 
+ * Permission is hereby granted, free of charge, to any person obtaining a
+ * copy of this software and associated documentation files (the "Software"),
+ * to deal in the Software without restriction, including without limitation
+ * the rights to use, copy, modify, merge, publish, distribute, sub license,
+ * and/or sell copies of the Software, and to permit persons to whom the
+ * Software is furnished to do so, subject to the following conditions:
+ * 
+ * The above copyright notice and this permission notice (including the next
+ * paragraph) shall be included in all copies or substantial portions of the
+ * Software.
+ * 
+ * THE SOFTWARE IS PROVIDED "AS IS", WITHOUT WARRANTY OF ANY KIND, EXPRESS OR
+ * IMPLIED, INCLUDING BUT NOT LIMITED TO THE WARRANTIES OF MERCHANTABILITY,
+ * FITNESS FOR A PARTICULAR PURPOSE AND NON-INFRINGEMENT.  IN NO EVENT SHALL
+ * BRIAN PAUL, IBM,
+ * AND/OR THEIR SUPPLIERS BE LIABLE FOR ANY CLAIM, DAMAGES OR OTHER LIABILITY,
+ * WHETHER IN AN ACTION OF CONTRACT, TORT OR OTHERWISE, ARISING FROM, OUT OF
+ * OR IN CONNECTION WITH THE SOFTWARE OR THE USE OR OTHER DEALINGS IN THE
+ * SOFTWARE.
+ */
+
+#if !defined( _GLAPI_TABLE_H_ )
+#  define _GLAPI_TABLE_H_
+
+#ifndef GLAPIENTRYP
+# ifndef GLAPIENTRY
+#  define GLAPIENTRY
+# endif
+
+# define GLAPIENTRYP GLAPIENTRY *
+#endif
+
+
+struct _glapi_table
+{
+   void (GLAPIENTRYP NewList)(GLuint list, GLenum mode); /* 0 */
+   void (GLAPIENTRYP EndList)(void); /* 1 */
+   void (GLAPIENTRYP CallList)(GLuint list); /* 2 */
+   void (GLAPIENTRYP CallLists)(GLsizei n, GLenum type, const GLvoid * lists); /* 3 */
+   void (GLAPIENTRYP DeleteLists)(GLuint list, GLsizei range); /* 4 */
+   GLuint (GLAPIENTRYP GenLists)(GLsizei range); /* 5 */
+   void (GLAPIENTRYP ListBase)(GLuint base); /* 6 */
+   void (GLAPIENTRYP Begin)(GLenum mode); /* 7 */
+   void (GLAPIENTRYP Bitmap)(GLsizei width, GLsizei height, GLfloat xorig, GLfloat yorig, GLfloat xmove, GLfloat ymove, const GLubyte * bitmap); /* 8 */
+   void (GLAPIENTRYP Color3b)(GLbyte red, GLbyte green, GLbyte blue); /* 9 */
+   void (GLAPIENTRYP Color3bv)(const GLbyte * v); /* 10 */
+   void (GLAPIENTRYP Color3d)(GLdouble red, GLdouble green, GLdouble blue); /* 11 */
+   void (GLAPIENTRYP Color3dv)(const GLdouble * v); /* 12 */
+   void (GLAPIENTRYP Color3f)(GLfloat red, GLfloat green, GLfloat blue); /* 13 */
+   void (GLAPIENTRYP Color3fv)(const GLfloat * v); /* 14 */
+   void (GLAPIENTRYP Color3i)(GLint red, GLint green, GLint blue); /* 15 */
+   void (GLAPIENTRYP Color3iv)(const GLint * v); /* 16 */
+   void (GLAPIENTRYP Color3s)(GLshort red, GLshort green, GLshort blue); /* 17 */
+   void (GLAPIENTRYP Color3sv)(const GLshort * v); /* 18 */
+   void (GLAPIENTRYP Color3ub)(GLubyte red, GLubyte green, GLubyte blue); /* 19 */
+   void (GLAPIENTRYP Color3ubv)(const GLubyte * v); /* 20 */
+   void (GLAPIENTRYP Color3ui)(GLuint red, GLuint green, GLuint blue); /* 21 */
+   void (GLAPIENTRYP Color3uiv)(const GLuint * v); /* 22 */
+   void (GLAPIENTRYP Color3us)(GLushort red, GLushort green, GLushort blue); /* 23 */
+   void (GLAPIENTRYP Color3usv)(const GLushort * v); /* 24 */
+   void (GLAPIENTRYP Color4b)(GLbyte red, GLbyte green, GLbyte blue, GLbyte alpha); /* 25 */
+   void (GLAPIENTRYP Color4bv)(const GLbyte * v); /* 26 */
+   void (GLAPIENTRYP Color4d)(GLdouble red, GLdouble green, GLdouble blue, GLdouble alpha); /* 27 */
+   void (GLAPIENTRYP Color4dv)(const GLdouble * v); /* 28 */
+   void (GLAPIENTRYP Color4f)(GLfloat red, GLfloat green, GLfloat blue, GLfloat alpha); /* 29 */
+   void (GLAPIENTRYP Color4fv)(const GLfloat * v); /* 30 */
+   void (GLAPIENTRYP Color4i)(GLint red, GLint green, GLint blue, GLint alpha); /* 31 */
+   void (GLAPIENTRYP Color4iv)(const GLint * v); /* 32 */
+   void (GLAPIENTRYP Color4s)(GLshort red, GLshort green, GLshort blue, GLshort alpha); /* 33 */
+   void (GLAPIENTRYP Color4sv)(const GLshort * v); /* 34 */
+   void (GLAPIENTRYP Color4ub)(GLubyte red, GLubyte green, GLubyte blue, GLubyte alpha); /* 35 */
+   void (GLAPIENTRYP Color4ubv)(const GLubyte * v); /* 36 */
+   void (GLAPIENTRYP Color4ui)(GLuint red, GLuint green, GLuint blue, GLuint alpha); /* 37 */
+   void (GLAPIENTRYP Color4uiv)(const GLuint * v); /* 38 */
+   void (GLAPIENTRYP Color4us)(GLushort red, GLushort green, GLushort blue, GLushort alpha); /* 39 */
+   void (GLAPIENTRYP Color4usv)(const GLushort * v); /* 40 */
+   void (GLAPIENTRYP EdgeFlag)(GLboolean flag); /* 41 */
+   void (GLAPIENTRYP EdgeFlagv)(const GLboolean * flag); /* 42 */
+   void (GLAPIENTRYP End)(void); /* 43 */
+   void (GLAPIENTRYP Indexd)(GLdouble c); /* 44 */
+   void (GLAPIENTRYP Indexdv)(const GLdouble * c); /* 45 */
+   void (GLAPIENTRYP Indexf)(GLfloat c); /* 46 */
+   void (GLAPIENTRYP Indexfv)(const GLfloat * c); /* 47 */
+   void (GLAPIENTRYP Indexi)(GLint c); /* 48 */
+   void (GLAPIENTRYP Indexiv)(const GLint * c); /* 49 */
+   void (GLAPIENTRYP Indexs)(GLshort c); /* 50 */
+   void (GLAPIENTRYP Indexsv)(const GLshort * c); /* 51 */
+   void (GLAPIENTRYP Normal3b)(GLbyte nx, GLbyte ny, GLbyte nz); /* 52 */
+   void (GLAPIENTRYP Normal3bv)(const GLbyte * v); /* 53 */
+   void (GLAPIENTRYP Normal3d)(GLdouble nx, GLdouble ny, GLdouble nz); /* 54 */
+   void (GLAPIENTRYP Normal3dv)(const GLdouble * v); /* 55 */
+   void (GLAPIENTRYP Normal3f)(GLfloat nx, GLfloat ny, GLfloat nz); /* 56 */
+   void (GLAPIENTRYP Normal3fv)(const GLfloat * v); /* 57 */
+   void (GLAPIENTRYP Normal3i)(GLint nx, GLint ny, GLint nz); /* 58 */
+   void (GLAPIENTRYP Normal3iv)(const GLint * v); /* 59 */
+   void (GLAPIENTRYP Normal3s)(GLshort nx, GLshort ny, GLshort nz); /* 60 */
+   void (GLAPIENTRYP Normal3sv)(const GLshort * v); /* 61 */
+   void (GLAPIENTRYP RasterPos2d)(GLdouble x, GLdouble y); /* 62 */
+   void (GLAPIENTRYP RasterPos2dv)(const GLdouble * v); /* 63 */
+   void (GLAPIENTRYP RasterPos2f)(GLfloat x, GLfloat y); /* 64 */
+   void (GLAPIENTRYP RasterPos2fv)(const GLfloat * v); /* 65 */
+   void (GLAPIENTRYP RasterPos2i)(GLint x, GLint y); /* 66 */
+   void (GLAPIENTRYP RasterPos2iv)(const GLint * v); /* 67 */
+   void (GLAPIENTRYP RasterPos2s)(GLshort x, GLshort y); /* 68 */
+   void (GLAPIENTRYP RasterPos2sv)(const GLshort * v); /* 69 */
+   void (GLAPIENTRYP RasterPos3d)(GLdouble x, GLdouble y, GLdouble z); /* 70 */
+   void (GLAPIENTRYP RasterPos3dv)(const GLdouble * v); /* 71 */
+   void (GLAPIENTRYP RasterPos3f)(GLfloat x, GLfloat y, GLfloat z); /* 72 */
+   void (GLAPIENTRYP RasterPos3fv)(const GLfloat * v); /* 73 */
+   void (GLAPIENTRYP RasterPos3i)(GLint x, GLint y, GLint z); /* 74 */
+   void (GLAPIENTRYP RasterPos3iv)(const GLint * v); /* 75 */
+   void (GLAPIENTRYP RasterPos3s)(GLshort x, GLshort y, GLshort z); /* 76 */
+   void (GLAPIENTRYP RasterPos3sv)(const GLshort * v); /* 77 */
+   void (GLAPIENTRYP RasterPos4d)(GLdouble x, GLdouble y, GLdouble z, GLdouble w); /* 78 */
+   void (GLAPIENTRYP RasterPos4dv)(const GLdouble * v); /* 79 */
+   void (GLAPIENTRYP RasterPos4f)(GLfloat x, GLfloat y, GLfloat z, GLfloat w); /* 80 */
+   void (GLAPIENTRYP RasterPos4fv)(const GLfloat * v); /* 81 */
+   void (GLAPIENTRYP RasterPos4i)(GLint x, GLint y, GLint z, GLint w); /* 82 */
+   void (GLAPIENTRYP RasterPos4iv)(const GLint * v); /* 83 */
+   void (GLAPIENTRYP RasterPos4s)(GLshort x, GLshort y, GLshort z, GLshort w); /* 84 */
+   void (GLAPIENTRYP RasterPos4sv)(const GLshort * v); /* 85 */
+   void (GLAPIENTRYP Rectd)(GLdouble x1, GLdouble y1, GLdouble x2, GLdouble y2); /* 86 */
+   void (GLAPIENTRYP Rectdv)(const GLdouble * v1, const GLdouble * v2); /* 87 */
+   void (GLAPIENTRYP Rectf)(GLfloat x1, GLfloat y1, GLfloat x2, GLfloat y2); /* 88 */
+   void (GLAPIENTRYP Rectfv)(const GLfloat * v1, const GLfloat * v2); /* 89 */
+   void (GLAPIENTRYP Recti)(GLint x1, GLint y1, GLint x2, GLint y2); /* 90 */
+   void (GLAPIENTRYP Rectiv)(const GLint * v1, const GLint * v2); /* 91 */
+   void (GLAPIENTRYP Rects)(GLshort x1, GLshort y1, GLshort x2, GLshort y2); /* 92 */
+   void (GLAPIENTRYP Rectsv)(const GLshort * v1, const GLshort * v2); /* 93 */
+   void (GLAPIENTRYP TexCoord1d)(GLdouble s); /* 94 */
+   void (GLAPIENTRYP TexCoord1dv)(const GLdouble * v); /* 95 */
+   void (GLAPIENTRYP TexCoord1f)(GLfloat s); /* 96 */
+   void (GLAPIENTRYP TexCoord1fv)(const GLfloat * v); /* 97 */
+   void (GLAPIENTRYP TexCoord1i)(GLint s); /* 98 */
+   void (GLAPIENTRYP TexCoord1iv)(const GLint * v); /* 99 */
+   void (GLAPIENTRYP TexCoord1s)(GLshort s); /* 100 */
+   void (GLAPIENTRYP TexCoord1sv)(const GLshort * v); /* 101 */
+   void (GLAPIENTRYP TexCoord2d)(GLdouble s, GLdouble t); /* 102 */
+   void (GLAPIENTRYP TexCoord2dv)(const GLdouble * v); /* 103 */
+   void (GLAPIENTRYP TexCoord2f)(GLfloat s, GLfloat t); /* 104 */
+   void (GLAPIENTRYP TexCoord2fv)(const GLfloat * v); /* 105 */
+   void (GLAPIENTRYP TexCoord2i)(GLint s, GLint t); /* 106 */
+   void (GLAPIENTRYP TexCoord2iv)(const GLint * v); /* 107 */
+   void (GLAPIENTRYP TexCoord2s)(GLshort s, GLshort t); /* 108 */
+   void (GLAPIENTRYP TexCoord2sv)(const GLshort * v); /* 109 */
+   void (GLAPIENTRYP TexCoord3d)(GLdouble s, GLdouble t, GLdouble r); /* 110 */
+   void (GLAPIENTRYP TexCoord3dv)(const GLdouble * v); /* 111 */
+   void (GLAPIENTRYP TexCoord3f)(GLfloat s, GLfloat t, GLfloat r); /* 112 */
+   void (GLAPIENTRYP TexCoord3fv)(const GLfloat * v); /* 113 */
+   void (GLAPIENTRYP TexCoord3i)(GLint s, GLint t, GLint r); /* 114 */
+   void (GLAPIENTRYP TexCoord3iv)(const GLint * v); /* 115 */
+   void (GLAPIENTRYP TexCoord3s)(GLshort s, GLshort t, GLshort r); /* 116 */
+   void (GLAPIENTRYP TexCoord3sv)(const GLshort * v); /* 117 */
+   void (GLAPIENTRYP TexCoord4d)(GLdouble s, GLdouble t, GLdouble r, GLdouble q); /* 118 */
+   void (GLAPIENTRYP TexCoord4dv)(const GLdouble * v); /* 119 */
+   void (GLAPIENTRYP TexCoord4f)(GLfloat s, GLfloat t, GLfloat r, GLfloat q); /* 120 */
+   void (GLAPIENTRYP TexCoord4fv)(const GLfloat * v); /* 121 */
+   void (GLAPIENTRYP TexCoord4i)(GLint s, GLint t, GLint r, GLint q); /* 122 */
+   void (GLAPIENTRYP TexCoord4iv)(const GLint * v); /* 123 */
+   void (GLAPIENTRYP TexCoord4s)(GLshort s, GLshort t, GLshort r, GLshort q); /* 124 */
+   void (GLAPIENTRYP TexCoord4sv)(const GLshort * v); /* 125 */
+   void (GLAPIENTRYP Vertex2d)(GLdouble x, GLdouble y); /* 126 */
+   void (GLAPIENTRYP Vertex2dv)(const GLdouble * v); /* 127 */
+   void (GLAPIENTRYP Vertex2f)(GLfloat x, GLfloat y); /* 128 */
+   void (GLAPIENTRYP Vertex2fv)(const GLfloat * v); /* 129 */
+   void (GLAPIENTRYP Vertex2i)(GLint x, GLint y); /* 130 */
+   void (GLAPIENTRYP Vertex2iv)(const GLint * v); /* 131 */
+   void (GLAPIENTRYP Vertex2s)(GLshort x, GLshort y); /* 132 */
+   void (GLAPIENTRYP Vertex2sv)(const GLshort * v); /* 133 */
+   void (GLAPIENTRYP Vertex3d)(GLdouble x, GLdouble y, GLdouble z); /* 134 */
+   void (GLAPIENTRYP Vertex3dv)(const GLdouble * v); /* 135 */
+   void (GLAPIENTRYP Vertex3f)(GLfloat x, GLfloat y, GLfloat z); /* 136 */
+   void (GLAPIENTRYP Vertex3fv)(const GLfloat * v); /* 137 */
+   void (GLAPIENTRYP Vertex3i)(GLint x, GLint y, GLint z); /* 138 */
+   void (GLAPIENTRYP Vertex3iv)(const GLint * v); /* 139 */
+   void (GLAPIENTRYP Vertex3s)(GLshort x, GLshort y, GLshort z); /* 140 */
+   void (GLAPIENTRYP Vertex3sv)(const GLshort * v); /* 141 */
+   void (GLAPIENTRYP Vertex4d)(GLdouble x, GLdouble y, GLdouble z, GLdouble w); /* 142 */
+   void (GLAPIENTRYP Vertex4dv)(const GLdouble * v); /* 143 */
+   void (GLAPIENTRYP Vertex4f)(GLfloat x, GLfloat y, GLfloat z, GLfloat w); /* 144 */
+   void (GLAPIENTRYP Vertex4fv)(const GLfloat * v); /* 145 */
+   void (GLAPIENTRYP Vertex4i)(GLint x, GLint y, GLint z, GLint w); /* 146 */
+   void (GLAPIENTRYP Vertex4iv)(const GLint * v); /* 147 */
+   void (GLAPIENTRYP Vertex4s)(GLshort x, GLshort y, GLshort z, GLshort w); /* 148 */
+   void (GLAPIENTRYP Vertex4sv)(const GLshort * v); /* 149 */
+   void (GLAPIENTRYP ClipPlane)(GLenum plane, const GLdouble * equation); /* 150 */
+   void (GLAPIENTRYP ColorMaterial)(GLenum face, GLenum mode); /* 151 */
+   void (GLAPIENTRYP CullFace)(GLenum mode); /* 152 */
+   void (GLAPIENTRYP Fogf)(GLenum pname, GLfloat param); /* 153 */
+   void (GLAPIENTRYP Fogfv)(GLenum pname, const GLfloat * params); /* 154 */
+   void (GLAPIENTRYP Fogi)(GLenum pname, GLint param); /* 155 */
+   void (GLAPIENTRYP Fogiv)(GLenum pname, const GLint * params); /* 156 */
+   void (GLAPIENTRYP FrontFace)(GLenum mode); /* 157 */
+   void (GLAPIENTRYP Hint)(GLenum target, GLenum mode); /* 158 */
+   void (GLAPIENTRYP Lightf)(GLenum light, GLenum pname, GLfloat param); /* 159 */
+   void (GLAPIENTRYP Lightfv)(GLenum light, GLenum pname, const GLfloat * params); /* 160 */
+   void (GLAPIENTRYP Lighti)(GLenum light, GLenum pname, GLint param); /* 161 */
+   void (GLAPIENTRYP Lightiv)(GLenum light, GLenum pname, const GLint * params); /* 162 */
+   void (GLAPIENTRYP LightModelf)(GLenum pname, GLfloat param); /* 163 */
+   void (GLAPIENTRYP LightModelfv)(GLenum pname, const GLfloat * params); /* 164 */
+   void (GLAPIENTRYP LightModeli)(GLenum pname, GLint param); /* 165 */
+   void (GLAPIENTRYP LightModeliv)(GLenum pname, const GLint * params); /* 166 */
+   void (GLAPIENTRYP LineStipple)(GLint factor, GLushort pattern); /* 167 */
+   void (GLAPIENTRYP LineWidth)(GLfloat width); /* 168 */
+   void (GLAPIENTRYP Materialf)(GLenum face, GLenum pname, GLfloat param); /* 169 */
+   void (GLAPIENTRYP Materialfv)(GLenum face, GLenum pname, const GLfloat * params); /* 170 */
+   void (GLAPIENTRYP Materiali)(GLenum face, GLenum pname, GLint param); /* 171 */
+   void (GLAPIENTRYP Materialiv)(GLenum face, GLenum pname, const GLint * params); /* 172 */
+   void (GLAPIENTRYP PointSize)(GLfloat size); /* 173 */
+   void (GLAPIENTRYP PolygonMode)(GLenum face, GLenum mode); /* 174 */
+   void (GLAPIENTRYP PolygonStipple)(const GLubyte * mask); /* 175 */
+   void (GLAPIENTRYP Scissor)(GLint x, GLint y, GLsizei width, GLsizei height); /* 176 */
+   void (GLAPIENTRYP ShadeModel)(GLenum mode); /* 177 */
+   void (GLAPIENTRYP TexParameterf)(GLenum target, GLenum pname, GLfloat param); /* 178 */
+   void (GLAPIENTRYP TexParameterfv)(GLenum target, GLenum pname, const GLfloat * params); /* 179 */
+   void (GLAPIENTRYP TexParameteri)(GLenum target, GLenum pname, GLint param); /* 180 */
+   void (GLAPIENTRYP TexParameteriv)(GLenum target, GLenum pname, const GLint * params); /* 181 */
+   void (GLAPIENTRYP TexImage1D)(GLenum target, GLint level, GLint internalformat, GLsizei width, GLint border, GLenum format, GLenum type, const GLvoid * pixels); /* 182 */
+   void (GLAPIENTRYP TexImage2D)(GLenum target, GLint level, GLint internalformat, GLsizei width, GLsizei height, GLint border, GLenum format, GLenum type, const GLvoid * pixels); /* 183 */
+   void (GLAPIENTRYP TexEnvf)(GLenum target, GLenum pname, GLfloat param); /* 184 */
+   void (GLAPIENTRYP TexEnvfv)(GLenum target, GLenum pname, const GLfloat * params); /* 185 */
+   void (GLAPIENTRYP TexEnvi)(GLenum target, GLenum pname, GLint param); /* 186 */
+   void (GLAPIENTRYP TexEnviv)(GLenum target, GLenum pname, const GLint * params); /* 187 */
+   void (GLAPIENTRYP TexGend)(GLenum coord, GLenum pname, GLdouble param); /* 188 */
+   void (GLAPIENTRYP TexGendv)(GLenum coord, GLenum pname, const GLdouble * params); /* 189 */
+   void (GLAPIENTRYP TexGenf)(GLenum coord, GLenum pname, GLfloat param); /* 190 */
+   void (GLAPIENTRYP TexGenfv)(GLenum coord, GLenum pname, const GLfloat * params); /* 191 */
+   void (GLAPIENTRYP TexGeni)(GLenum coord, GLenum pname, GLint param); /* 192 */
+   void (GLAPIENTRYP TexGeniv)(GLenum coord, GLenum pname, const GLint * params); /* 193 */
+   void (GLAPIENTRYP FeedbackBuffer)(GLsizei size, GLenum type, GLfloat * buffer); /* 194 */
+   void (GLAPIENTRYP SelectBuffer)(GLsizei size, GLuint * buffer); /* 195 */
+   GLint (GLAPIENTRYP RenderMode)(GLenum mode); /* 196 */
+   void (GLAPIENTRYP InitNames)(void); /* 197 */
+   void (GLAPIENTRYP LoadName)(GLuint name); /* 198 */
+   void (GLAPIENTRYP PassThrough)(GLfloat token); /* 199 */
+   void (GLAPIENTRYP PopName)(void); /* 200 */
+   void (GLAPIENTRYP PushName)(GLuint name); /* 201 */
+   void (GLAPIENTRYP DrawBuffer)(GLenum mode); /* 202 */
+   void (GLAPIENTRYP Clear)(GLbitfield mask); /* 203 */
+   void (GLAPIENTRYP ClearAccum)(GLfloat red, GLfloat green, GLfloat blue, GLfloat alpha); /* 204 */
+   void (GLAPIENTRYP ClearIndex)(GLfloat c); /* 205 */
+   void (GLAPIENTRYP ClearColor)(GLclampf red, GLclampf green, GLclampf blue, GLclampf alpha); /* 206 */
+   void (GLAPIENTRYP ClearStencil)(GLint s); /* 207 */
+   void (GLAPIENTRYP ClearDepth)(GLclampd depth); /* 208 */
+   void (GLAPIENTRYP StencilMask)(GLuint mask); /* 209 */
+   void (GLAPIENTRYP ColorMask)(GLboolean red, GLboolean green, GLboolean blue, GLboolean alpha); /* 210 */
+   void (GLAPIENTRYP DepthMask)(GLboolean flag); /* 211 */
+   void (GLAPIENTRYP IndexMask)(GLuint mask); /* 212 */
+   void (GLAPIENTRYP Accum)(GLenum op, GLfloat value); /* 213 */
+   void (GLAPIENTRYP Disable)(GLenum cap); /* 214 */
+   void (GLAPIENTRYP Enable)(GLenum cap); /* 215 */
+   void (GLAPIENTRYP Finish)(void); /* 216 */
+   void (GLAPIENTRYP Flush)(void); /* 217 */
+   void (GLAPIENTRYP PopAttrib)(void); /* 218 */
+   void (GLAPIENTRYP PushAttrib)(GLbitfield mask); /* 219 */
+   void (GLAPIENTRYP Map1d)(GLenum target, GLdouble u1, GLdouble u2, GLint stride, GLint order, const GLdouble * points); /* 220 */
+   void (GLAPIENTRYP Map1f)(GLenum target, GLfloat u1, GLfloat u2, GLint stride, GLint order, const GLfloat * points); /* 221 */
+   void (GLAPIENTRYP Map2d)(GLenum target, GLdouble u1, GLdouble u2, GLint ustride, GLint uorder, GLdouble v1, GLdouble v2, GLint vstride, GLint vorder, const GLdouble * points); /* 222 */
+   void (GLAPIENTRYP Map2f)(GLenum target, GLfloat u1, GLfloat u2, GLint ustride, GLint uorder, GLfloat v1, GLfloat v2, GLint vstride, GLint vorder, const GLfloat * points); /* 223 */
+   void (GLAPIENTRYP MapGrid1d)(GLint un, GLdouble u1, GLdouble u2); /* 224 */
+   void (GLAPIENTRYP MapGrid1f)(GLint un, GLfloat u1, GLfloat u2); /* 225 */
+   void (GLAPIENTRYP MapGrid2d)(GLint un, GLdouble u1, GLdouble u2, GLint vn, GLdouble v1, GLdouble v2); /* 226 */
+   void (GLAPIENTRYP MapGrid2f)(GLint un, GLfloat u1, GLfloat u2, GLint vn, GLfloat v1, GLfloat v2); /* 227 */
+   void (GLAPIENTRYP EvalCoord1d)(GLdouble u); /* 228 */
+   void (GLAPIENTRYP EvalCoord1dv)(const GLdouble * u); /* 229 */
+   void (GLAPIENTRYP EvalCoord1f)(GLfloat u); /* 230 */
+   void (GLAPIENTRYP EvalCoord1fv)(const GLfloat * u); /* 231 */
+   void (GLAPIENTRYP EvalCoord2d)(GLdouble u, GLdouble v); /* 232 */
+   void (GLAPIENTRYP EvalCoord2dv)(const GLdouble * u); /* 233 */
+   void (GLAPIENTRYP EvalCoord2f)(GLfloat u, GLfloat v); /* 234 */
+   void (GLAPIENTRYP EvalCoord2fv)(const GLfloat * u); /* 235 */
+   void (GLAPIENTRYP EvalMesh1)(GLenum mode, GLint i1, GLint i2); /* 236 */
+   void (GLAPIENTRYP EvalPoint1)(GLint i); /* 237 */
+   void (GLAPIENTRYP EvalMesh2)(GLenum mode, GLint i1, GLint i2, GLint j1, GLint j2); /* 238 */
+   void (GLAPIENTRYP EvalPoint2)(GLint i, GLint j); /* 239 */
+   void (GLAPIENTRYP AlphaFunc)(GLenum func, GLclampf ref); /* 240 */
+   void (GLAPIENTRYP BlendFunc)(GLenum sfactor, GLenum dfactor); /* 241 */
+   void (GLAPIENTRYP LogicOp)(GLenum opcode); /* 242 */
+   void (GLAPIENTRYP StencilFunc)(GLenum func, GLint ref, GLuint mask); /* 243 */
+   void (GLAPIENTRYP StencilOp)(GLenum fail, GLenum zfail, GLenum zpass); /* 244 */
+   void (GLAPIENTRYP DepthFunc)(GLenum func); /* 245 */
+   void (GLAPIENTRYP PixelZoom)(GLfloat xfactor, GLfloat yfactor); /* 246 */
+   void (GLAPIENTRYP PixelTransferf)(GLenum pname, GLfloat param); /* 247 */
+   void (GLAPIENTRYP PixelTransferi)(GLenum pname, GLint param); /* 248 */
+   void (GLAPIENTRYP PixelStoref)(GLenum pname, GLfloat param); /* 249 */
+   void (GLAPIENTRYP PixelStorei)(GLenum pname, GLint param); /* 250 */
+   void (GLAPIENTRYP PixelMapfv)(GLenum map, GLsizei mapsize, const GLfloat * values); /* 251 */
+   void (GLAPIENTRYP PixelMapuiv)(GLenum map, GLsizei mapsize, const GLuint * values); /* 252 */
+   void (GLAPIENTRYP PixelMapusv)(GLenum map, GLsizei mapsize, const GLushort * values); /* 253 */
+   void (GLAPIENTRYP ReadBuffer)(GLenum mode); /* 254 */
+   void (GLAPIENTRYP CopyPixels)(GLint x, GLint y, GLsizei width, GLsizei height, GLenum type); /* 255 */
+   void (GLAPIENTRYP ReadPixels)(GLint x, GLint y, GLsizei width, GLsizei height, GLenum format, GLenum type, GLvoid * pixels); /* 256 */
+   void (GLAPIENTRYP DrawPixels)(GLsizei width, GLsizei height, GLenum format, GLenum type, const GLvoid * pixels); /* 257 */
+   void (GLAPIENTRYP GetBooleanv)(GLenum pname, GLboolean * params); /* 258 */
+   void (GLAPIENTRYP GetClipPlane)(GLenum plane, GLdouble * equation); /* 259 */
+   void (GLAPIENTRYP GetDoublev)(GLenum pname, GLdouble * params); /* 260 */
+   GLenum (GLAPIENTRYP GetError)(void); /* 261 */
+   void (GLAPIENTRYP GetFloatv)(GLenum pname, GLfloat * params); /* 262 */
+   void (GLAPIENTRYP GetIntegerv)(GLenum pname, GLint * params); /* 263 */
+   void (GLAPIENTRYP GetLightfv)(GLenum light, GLenum pname, GLfloat * params); /* 264 */
+   void (GLAPIENTRYP GetLightiv)(GLenum light, GLenum pname, GLint * params); /* 265 */
+   void (GLAPIENTRYP GetMapdv)(GLenum target, GLenum query, GLdouble * v); /* 266 */
+   void (GLAPIENTRYP GetMapfv)(GLenum target, GLenum query, GLfloat * v); /* 267 */
+   void (GLAPIENTRYP GetMapiv)(GLenum target, GLenum query, GLint * v); /* 268 */
+   void (GLAPIENTRYP GetMaterialfv)(GLenum face, GLenum pname, GLfloat * params); /* 269 */
+   void (GLAPIENTRYP GetMaterialiv)(GLenum face, GLenum pname, GLint * params); /* 270 */
+   void (GLAPIENTRYP GetPixelMapfv)(GLenum map, GLfloat * values); /* 271 */
+   void (GLAPIENTRYP GetPixelMapuiv)(GLenum map, GLuint * values); /* 272 */
+   void (GLAPIENTRYP GetPixelMapusv)(GLenum map, GLushort * values); /* 273 */
+   void (GLAPIENTRYP GetPolygonStipple)(GLubyte * mask); /* 274 */
+   const GLubyte * (GLAPIENTRYP GetString)(GLenum name); /* 275 */
+   void (GLAPIENTRYP GetTexEnvfv)(GLenum target, GLenum pname, GLfloat * params); /* 276 */
+   void (GLAPIENTRYP GetTexEnviv)(GLenum target, GLenum pname, GLint * params); /* 277 */
+   void (GLAPIENTRYP GetTexGendv)(GLenum coord, GLenum pname, GLdouble * params); /* 278 */
+   void (GLAPIENTRYP GetTexGenfv)(GLenum coord, GLenum pname, GLfloat * params); /* 279 */
+   void (GLAPIENTRYP GetTexGeniv)(GLenum coord, GLenum pname, GLint * params); /* 280 */
+   void (GLAPIENTRYP GetTexImage)(GLenum target, GLint level, GLenum format, GLenum type, GLvoid * pixels); /* 281 */
+   void (GLAPIENTRYP GetTexParameterfv)(GLenum target, GLenum pname, GLfloat * params); /* 282 */
+   void (GLAPIENTRYP GetTexParameteriv)(GLenum target, GLenum pname, GLint * params); /* 283 */
+   void (GLAPIENTRYP GetTexLevelParameterfv)(GLenum target, GLint level, GLenum pname, GLfloat * params); /* 284 */
+   void (GLAPIENTRYP GetTexLevelParameteriv)(GLenum target, GLint level, GLenum pname, GLint * params); /* 285 */
+   GLboolean (GLAPIENTRYP IsEnabled)(GLenum cap); /* 286 */
+   GLboolean (GLAPIENTRYP IsList)(GLuint list); /* 287 */
+   void (GLAPIENTRYP DepthRange)(GLclampd zNear, GLclampd zFar); /* 288 */
+   void (GLAPIENTRYP Frustum)(GLdouble left, GLdouble right, GLdouble bottom, GLdouble top, GLdouble zNear, GLdouble zFar); /* 289 */
+   void (GLAPIENTRYP LoadIdentity)(void); /* 290 */
+   void (GLAPIENTRYP LoadMatrixf)(const GLfloat * m); /* 291 */
+   void (GLAPIENTRYP LoadMatrixd)(const GLdouble * m); /* 292 */
+   void (GLAPIENTRYP MatrixMode)(GLenum mode); /* 293 */
+   void (GLAPIENTRYP MultMatrixf)(const GLfloat * m); /* 294 */
+   void (GLAPIENTRYP MultMatrixd)(const GLdouble * m); /* 295 */
+   void (GLAPIENTRYP Ortho)(GLdouble left, GLdouble right, GLdouble bottom, GLdouble top, GLdouble zNear, GLdouble zFar); /* 296 */
+   void (GLAPIENTRYP PopMatrix)(void); /* 297 */
+   void (GLAPIENTRYP PushMatrix)(void); /* 298 */
+   void (GLAPIENTRYP Rotated)(GLdouble angle, GLdouble x, GLdouble y, GLdouble z); /* 299 */
+   void (GLAPIENTRYP Rotatef)(GLfloat angle, GLfloat x, GLfloat y, GLfloat z); /* 300 */
+   void (GLAPIENTRYP Scaled)(GLdouble x, GLdouble y, GLdouble z); /* 301 */
+   void (GLAPIENTRYP Scalef)(GLfloat x, GLfloat y, GLfloat z); /* 302 */
+   void (GLAPIENTRYP Translated)(GLdouble x, GLdouble y, GLdouble z); /* 303 */
+   void (GLAPIENTRYP Translatef)(GLfloat x, GLfloat y, GLfloat z); /* 304 */
+   void (GLAPIENTRYP Viewport)(GLint x, GLint y, GLsizei width, GLsizei height); /* 305 */
+   void (GLAPIENTRYP ArrayElement)(GLint i); /* 306 */
+   void (GLAPIENTRYP BindTexture)(GLenum target, GLuint texture); /* 307 */
+   void (GLAPIENTRYP ColorPointer)(GLint size, GLenum type, GLsizei stride, const GLvoid * pointer); /* 308 */
+   void (GLAPIENTRYP DisableClientState)(GLenum array); /* 309 */
+   void (GLAPIENTRYP DrawArrays)(GLenum mode, GLint first, GLsizei count); /* 310 */
+   void (GLAPIENTRYP DrawElements)(GLenum mode, GLsizei count, GLenum type, const GLvoid * indices); /* 311 */
+   void (GLAPIENTRYP EdgeFlagPointer)(GLsizei stride, const GLvoid * pointer); /* 312 */
+   void (GLAPIENTRYP EnableClientState)(GLenum array); /* 313 */
+   void (GLAPIENTRYP IndexPointer)(GLenum type, GLsizei stride, const GLvoid * pointer); /* 314 */
+   void (GLAPIENTRYP Indexub)(GLubyte c); /* 315 */
+   void (GLAPIENTRYP Indexubv)(const GLubyte * c); /* 316 */
+   void (GLAPIENTRYP InterleavedArrays)(GLenum format, GLsizei stride, const GLvoid * pointer); /* 317 */
+   void (GLAPIENTRYP NormalPointer)(GLenum type, GLsizei stride, const GLvoid * pointer); /* 318 */
+   void (GLAPIENTRYP PolygonOffset)(GLfloat factor, GLfloat units); /* 319 */
+   void (GLAPIENTRYP TexCoordPointer)(GLint size, GLenum type, GLsizei stride, const GLvoid * pointer); /* 320 */
+   void (GLAPIENTRYP VertexPointer)(GLint size, GLenum type, GLsizei stride, const GLvoid * pointer); /* 321 */
+   GLboolean (GLAPIENTRYP AreTexturesResident)(GLsizei n, const GLuint * textures, GLboolean * residences); /* 322 */
+   void (GLAPIENTRYP CopyTexImage1D)(GLenum target, GLint level, GLenum internalformat, GLint x, GLint y, GLsizei width, GLint border); /* 323 */
+   void (GLAPIENTRYP CopyTexImage2D)(GLenum target, GLint level, GLenum internalformat, GLint x, GLint y, GLsizei width, GLsizei height, GLint border); /* 324 */
+   void (GLAPIENTRYP CopyTexSubImage1D)(GLenum target, GLint level, GLint xoffset, GLint x, GLint y, GLsizei width); /* 325 */
+   void (GLAPIENTRYP CopyTexSubImage2D)(GLenum target, GLint level, GLint xoffset, GLint yoffset, GLint x, GLint y, GLsizei width, GLsizei height); /* 326 */
+   void (GLAPIENTRYP DeleteTextures)(GLsizei n, const GLuint * textures); /* 327 */
+   void (GLAPIENTRYP GenTextures)(GLsizei n, GLuint * textures); /* 328 */
+   void (GLAPIENTRYP GetPointerv)(GLenum pname, GLvoid ** params); /* 329 */
+   GLboolean (GLAPIENTRYP IsTexture)(GLuint texture); /* 330 */
+   void (GLAPIENTRYP PrioritizeTextures)(GLsizei n, const GLuint * textures, const GLclampf * priorities); /* 331 */
+   void (GLAPIENTRYP TexSubImage1D)(GLenum target, GLint level, GLint xoffset, GLsizei width, GLenum format, GLenum type, const GLvoid * pixels); /* 332 */
+   void (GLAPIENTRYP TexSubImage2D)(GLenum target, GLint level, GLint xoffset, GLint yoffset, GLsizei width, GLsizei height, GLenum format, GLenum type, const GLvoid * pixels); /* 333 */
+   void (GLAPIENTRYP PopClientAttrib)(void); /* 334 */
+   void (GLAPIENTRYP PushClientAttrib)(GLbitfield mask); /* 335 */
+   void (GLAPIENTRYP BlendColor)(GLclampf red, GLclampf green, GLclampf blue, GLclampf alpha); /* 336 */
+   void (GLAPIENTRYP BlendEquation)(GLenum mode); /* 337 */
+   void (GLAPIENTRYP DrawRangeElements)(GLenum mode, GLuint start, GLuint end, GLsizei count, GLenum type, const GLvoid * indices); /* 338 */
+   void (GLAPIENTRYP ColorTable)(GLenum target, GLenum internalformat, GLsizei width, GLenum format, GLenum type, const GLvoid * table); /* 339 */
+   void (GLAPIENTRYP ColorTableParameterfv)(GLenum target, GLenum pname, const GLfloat * params); /* 340 */
+   void (GLAPIENTRYP ColorTableParameteriv)(GLenum target, GLenum pname, const GLint * params); /* 341 */
+   void (GLAPIENTRYP CopyColorTable)(GLenum target, GLenum internalformat, GLint x, GLint y, GLsizei width); /* 342 */
+   void (GLAPIENTRYP GetColorTable)(GLenum target, GLenum format, GLenum type, GLvoid * table); /* 343 */
+   void (GLAPIENTRYP GetColorTableParameterfv)(GLenum target, GLenum pname, GLfloat * params); /* 344 */
+   void (GLAPIENTRYP GetColorTableParameteriv)(GLenum target, GLenum pname, GLint * params); /* 345 */
+   void (GLAPIENTRYP ColorSubTable)(GLenum target, GLsizei start, GLsizei count, GLenum format, GLenum type, const GLvoid * data); /* 346 */
+   void (GLAPIENTRYP CopyColorSubTable)(GLenum target, GLsizei start, GLint x, GLint y, GLsizei width); /* 347 */
+   void (GLAPIENTRYP ConvolutionFilter1D)(GLenum target, GLenum internalformat, GLsizei width, GLenum format, GLenum type, const GLvoid * image); /* 348 */
+   void (GLAPIENTRYP ConvolutionFilter2D)(GLenum target, GLenum internalformat, GLsizei width, GLsizei height, GLenum format, GLenum type, const GLvoid * image); /* 349 */
+   void (GLAPIENTRYP ConvolutionParameterf)(GLenum target, GLenum pname, GLfloat params); /* 350 */
+   void (GLAPIENTRYP ConvolutionParameterfv)(GLenum target, GLenum pname, const GLfloat * params); /* 351 */
+   void (GLAPIENTRYP ConvolutionParameteri)(GLenum target, GLenum pname, GLint params); /* 352 */
+   void (GLAPIENTRYP ConvolutionParameteriv)(GLenum target, GLenum pname, const GLint * params); /* 353 */
+   void (GLAPIENTRYP CopyConvolutionFilter1D)(GLenum target, GLenum internalformat, GLint x, GLint y, GLsizei width); /* 354 */
+   void (GLAPIENTRYP CopyConvolutionFilter2D)(GLenum target, GLenum internalformat, GLint x, GLint y, GLsizei width, GLsizei height); /* 355 */
+   void (GLAPIENTRYP GetConvolutionFilter)(GLenum target, GLenum format, GLenum type, GLvoid * image); /* 356 */
+   void (GLAPIENTRYP GetConvolutionParameterfv)(GLenum target, GLenum pname, GLfloat * params); /* 357 */
+   void (GLAPIENTRYP GetConvolutionParameteriv)(GLenum target, GLenum pname, GLint * params); /* 358 */
+   void (GLAPIENTRYP GetSeparableFilter)(GLenum target, GLenum format, GLenum type, GLvoid * row, GLvoid * column, GLvoid * span); /* 359 */
+   void (GLAPIENTRYP SeparableFilter2D)(GLenum target, GLenum internalformat, GLsizei width, GLsizei height, GLenum format, GLenum type, const GLvoid * row, const GLvoid * column); /* 360 */
+   void (GLAPIENTRYP GetHistogram)(GLenum target, GLboolean reset, GLenum format, GLenum type, GLvoid * values); /* 361 */
+   void (GLAPIENTRYP GetHistogramParameterfv)(GLenum target, GLenum pname, GLfloat * params); /* 362 */
+   void (GLAPIENTRYP GetHistogramParameteriv)(GLenum target, GLenum pname, GLint * params); /* 363 */
+   void (GLAPIENTRYP GetMinmax)(GLenum target, GLboolean reset, GLenum format, GLenum type, GLvoid * values); /* 364 */
+   void (GLAPIENTRYP GetMinmaxParameterfv)(GLenum target, GLenum pname, GLfloat * params); /* 365 */
+   void (GLAPIENTRYP GetMinmaxParameteriv)(GLenum target, GLenum pname, GLint * params); /* 366 */
+   void (GLAPIENTRYP Histogram)(GLenum target, GLsizei width, GLenum internalformat, GLboolean sink); /* 367 */
+   void (GLAPIENTRYP Minmax)(GLenum target, GLenum internalformat, GLboolean sink); /* 368 */
+   void (GLAPIENTRYP ResetHistogram)(GLenum target); /* 369 */
+   void (GLAPIENTRYP ResetMinmax)(GLenum target); /* 370 */
+   void (GLAPIENTRYP TexImage3D)(GLenum target, GLint level, GLint internalformat, GLsizei width, GLsizei height, GLsizei depth, GLint border, GLenum format, GLenum type, const GLvoid * pixels); /* 371 */
+   void (GLAPIENTRYP TexSubImage3D)(GLenum target, GLint level, GLint xoffset, GLint yoffset, GLint zoffset, GLsizei width, GLsizei height, GLsizei depth, GLenum format, GLenum type, const GLvoid * pixels); /* 372 */
+   void (GLAPIENTRYP CopyTexSubImage3D)(GLenum target, GLint level, GLint xoffset, GLint yoffset, GLint zoffset, GLint x, GLint y, GLsizei width, GLsizei height); /* 373 */
+   void (GLAPIENTRYP ActiveTextureARB)(GLenum texture); /* 374 */
+   void (GLAPIENTRYP ClientActiveTextureARB)(GLenum texture); /* 375 */
+   void (GLAPIENTRYP MultiTexCoord1dARB)(GLenum target, GLdouble s); /* 376 */
+   void (GLAPIENTRYP MultiTexCoord1dvARB)(GLenum target, const GLdouble * v); /* 377 */
+   void (GLAPIENTRYP MultiTexCoord1fARB)(GLenum target, GLfloat s); /* 378 */
+   void (GLAPIENTRYP MultiTexCoord1fvARB)(GLenum target, const GLfloat * v); /* 379 */
+   void (GLAPIENTRYP MultiTexCoord1iARB)(GLenum target, GLint s); /* 380 */
+   void (GLAPIENTRYP MultiTexCoord1ivARB)(GLenum target, const GLint * v); /* 381 */
+   void (GLAPIENTRYP MultiTexCoord1sARB)(GLenum target, GLshort s); /* 382 */
+   void (GLAPIENTRYP MultiTexCoord1svARB)(GLenum target, const GLshort * v); /* 383 */
+   void (GLAPIENTRYP MultiTexCoord2dARB)(GLenum target, GLdouble s, GLdouble t); /* 384 */
+   void (GLAPIENTRYP MultiTexCoord2dvARB)(GLenum target, const GLdouble * v); /* 385 */
+   void (GLAPIENTRYP MultiTexCoord2fARB)(GLenum target, GLfloat s, GLfloat t); /* 386 */
+   void (GLAPIENTRYP MultiTexCoord2fvARB)(GLenum target, const GLfloat * v); /* 387 */
+   void (GLAPIENTRYP MultiTexCoord2iARB)(GLenum target, GLint s, GLint t); /* 388 */
+   void (GLAPIENTRYP MultiTexCoord2ivARB)(GLenum target, const GLint * v); /* 389 */
+   void (GLAPIENTRYP MultiTexCoord2sARB)(GLenum target, GLshort s, GLshort t); /* 390 */
+   void (GLAPIENTRYP MultiTexCoord2svARB)(GLenum target, const GLshort * v); /* 391 */
+   void (GLAPIENTRYP MultiTexCoord3dARB)(GLenum target, GLdouble s, GLdouble t, GLdouble r); /* 392 */
+   void (GLAPIENTRYP MultiTexCoord3dvARB)(GLenum target, const GLdouble * v); /* 393 */
+   void (GLAPIENTRYP MultiTexCoord3fARB)(GLenum target, GLfloat s, GLfloat t, GLfloat r); /* 394 */
+   void (GLAPIENTRYP MultiTexCoord3fvARB)(GLenum target, const GLfloat * v); /* 395 */
+   void (GLAPIENTRYP MultiTexCoord3iARB)(GLenum target, GLint s, GLint t, GLint r); /* 396 */
+   void (GLAPIENTRYP MultiTexCoord3ivARB)(GLenum target, const GLint * v); /* 397 */
+   void (GLAPIENTRYP MultiTexCoord3sARB)(GLenum target, GLshort s, GLshort t, GLshort r); /* 398 */
+   void (GLAPIENTRYP MultiTexCoord3svARB)(GLenum target, const GLshort * v); /* 399 */
+   void (GLAPIENTRYP MultiTexCoord4dARB)(GLenum target, GLdouble s, GLdouble t, GLdouble r, GLdouble q); /* 400 */
+   void (GLAPIENTRYP MultiTexCoord4dvARB)(GLenum target, const GLdouble * v); /* 401 */
+   void (GLAPIENTRYP MultiTexCoord4fARB)(GLenum target, GLfloat s, GLfloat t, GLfloat r, GLfloat q); /* 402 */
+   void (GLAPIENTRYP MultiTexCoord4fvARB)(GLenum target, const GLfloat * v); /* 403 */
+   void (GLAPIENTRYP MultiTexCoord4iARB)(GLenum target, GLint s, GLint t, GLint r, GLint q); /* 404 */
+   void (GLAPIENTRYP MultiTexCoord4ivARB)(GLenum target, const GLint * v); /* 405 */
+   void (GLAPIENTRYP MultiTexCoord4sARB)(GLenum target, GLshort s, GLshort t, GLshort r, GLshort q); /* 406 */
+   void (GLAPIENTRYP MultiTexCoord4svARB)(GLenum target, const GLshort * v); /* 407 */
+   void (GLAPIENTRYP AttachShader)(GLuint program, GLuint shader); /* 408 */
+   GLuint (GLAPIENTRYP CreateProgram)(void); /* 409 */
+   GLuint (GLAPIENTRYP CreateShader)(GLenum type); /* 410 */
+   void (GLAPIENTRYP DeleteProgram)(GLuint program); /* 411 */
+   void (GLAPIENTRYP DeleteShader)(GLuint program); /* 412 */
+   void (GLAPIENTRYP DetachShader)(GLuint program, GLuint shader); /* 413 */
+   void (GLAPIENTRYP GetAttachedShaders)(GLuint program, GLsizei maxCount, GLsizei * count, GLuint * obj); /* 414 */
+   void (GLAPIENTRYP GetProgramInfoLog)(GLuint program, GLsizei bufSize, GLsizei * length, GLchar * infoLog); /* 415 */
+   void (GLAPIENTRYP GetProgramiv)(GLuint program, GLenum pname, GLint * params); /* 416 */
+   void (GLAPIENTRYP GetShaderInfoLog)(GLuint shader, GLsizei bufSize, GLsizei * length, GLchar * infoLog); /* 417 */
+   void (GLAPIENTRYP GetShaderiv)(GLuint shader, GLenum pname, GLint * params); /* 418 */
+   GLboolean (GLAPIENTRYP IsProgram)(GLuint program); /* 419 */
+   GLboolean (GLAPIENTRYP IsShader)(GLuint shader); /* 420 */
+   void (GLAPIENTRYP StencilFuncSeparate)(GLenum face, GLenum func, GLint ref, GLuint mask); /* 421 */
+   void (GLAPIENTRYP StencilMaskSeparate)(GLenum face, GLuint mask); /* 422 */
+   void (GLAPIENTRYP StencilOpSeparate)(GLenum face, GLenum sfail, GLenum zfail, GLenum zpass); /* 423 */
+   void (GLAPIENTRYP UniformMatrix2x3fv)(GLint location, GLsizei count, GLboolean transpose, const GLfloat * value); /* 424 */
+   void (GLAPIENTRYP UniformMatrix2x4fv)(GLint location, GLsizei count, GLboolean transpose, const GLfloat * value); /* 425 */
+   void (GLAPIENTRYP UniformMatrix3x2fv)(GLint location, GLsizei count, GLboolean transpose, const GLfloat * value); /* 426 */
+   void (GLAPIENTRYP UniformMatrix3x4fv)(GLint location, GLsizei count, GLboolean transpose, const GLfloat * value); /* 427 */
+   void (GLAPIENTRYP UniformMatrix4x2fv)(GLint location, GLsizei count, GLboolean transpose, const GLfloat * value); /* 428 */
+   void (GLAPIENTRYP UniformMatrix4x3fv)(GLint location, GLsizei count, GLboolean transpose, const GLfloat * value); /* 429 */
+   void (GLAPIENTRYP ClampColor)(GLenum target, GLenum clamp); /* 430 */
+   void (GLAPIENTRYP ClearBufferfi)(GLenum buffer, GLint drawbuffer, GLfloat depth, GLint stencil); /* 431 */
+   void (GLAPIENTRYP ClearBufferfv)(GLenum buffer, GLint drawbuffer, const GLfloat * value); /* 432 */
+   void (GLAPIENTRYP ClearBufferiv)(GLenum buffer, GLint drawbuffer, const GLint * value); /* 433 */
+   void (GLAPIENTRYP ClearBufferuiv)(GLenum buffer, GLint drawbuffer, const GLuint * value); /* 434 */
+   const GLubyte * (GLAPIENTRYP GetStringi)(GLenum name, GLuint index); /* 435 */
+   void (GLAPIENTRYP TexBuffer)(GLenum target, GLenum internalFormat, GLuint buffer); /* 436 */
+   void (GLAPIENTRYP FramebufferTexture)(GLenum target, GLenum attachment, GLuint texture, GLint level); /* 437 */
+   void (GLAPIENTRYP GetBufferParameteri64v)(GLenum target, GLenum pname, GLint64 * params); /* 438 */
+   void (GLAPIENTRYP GetInteger64i_v)(GLenum cap, GLuint index, GLint64 * data); /* 439 */
+   void (GLAPIENTRYP VertexAttribDivisor)(GLuint index, GLuint divisor); /* 440 */
+   void (GLAPIENTRYP LoadTransposeMatrixdARB)(const GLdouble * m); /* 441 */
+   void (GLAPIENTRYP LoadTransposeMatrixfARB)(const GLfloat * m); /* 442 */
+   void (GLAPIENTRYP MultTransposeMatrixdARB)(const GLdouble * m); /* 443 */
+   void (GLAPIENTRYP MultTransposeMatrixfARB)(const GLfloat * m); /* 444 */
+   void (GLAPIENTRYP SampleCoverageARB)(GLclampf value, GLboolean invert); /* 445 */
+   void (GLAPIENTRYP CompressedTexImage1DARB)(GLenum target, GLint level, GLenum internalformat, GLsizei width, GLint border, GLsizei imageSize, const GLvoid * data); /* 446 */
+   void (GLAPIENTRYP CompressedTexImage2DARB)(GLenum target, GLint level, GLenum internalformat, GLsizei width, GLsizei height, GLint border, GLsizei imageSize, const GLvoid * data); /* 447 */
+   void (GLAPIENTRYP CompressedTexImage3DARB)(GLenum target, GLint level, GLenum internalformat, GLsizei width, GLsizei height, GLsizei depth, GLint border, GLsizei imageSize, const GLvoid * data); /* 448 */
+   void (GLAPIENTRYP CompressedTexSubImage1DARB)(GLenum target, GLint level, GLint xoffset, GLsizei width, GLenum format, GLsizei imageSize, const GLvoid * data); /* 449 */
+   void (GLAPIENTRYP CompressedTexSubImage2DARB)(GLenum target, GLint level, GLint xoffset, GLint yoffset, GLsizei width, GLsizei height, GLenum format, GLsizei imageSize, const GLvoid * data); /* 450 */
+   void (GLAPIENTRYP CompressedTexSubImage3DARB)(GLenum target, GLint level, GLint xoffset, GLint yoffset, GLint zoffset, GLsizei width, GLsizei height, GLsizei depth, GLenum format, GLsizei imageSize, const GLvoid * data); /* 451 */
+   void (GLAPIENTRYP GetCompressedTexImageARB)(GLenum target, GLint level, GLvoid * img); /* 452 */
+   void (GLAPIENTRYP DisableVertexAttribArrayARB)(GLuint index); /* 453 */
+   void (GLAPIENTRYP EnableVertexAttribArrayARB)(GLuint index); /* 454 */
+   void (GLAPIENTRYP GetProgramEnvParameterdvARB)(GLenum target, GLuint index, GLdouble * params); /* 455 */
+   void (GLAPIENTRYP GetProgramEnvParameterfvARB)(GLenum target, GLuint index, GLfloat * params); /* 456 */
+   void (GLAPIENTRYP GetProgramLocalParameterdvARB)(GLenum target, GLuint index, GLdouble * params); /* 457 */
+   void (GLAPIENTRYP GetProgramLocalParameterfvARB)(GLenum target, GLuint index, GLfloat * params); /* 458 */
+   void (GLAPIENTRYP GetProgramStringARB)(GLenum target, GLenum pname, GLvoid * string); /* 459 */
+   void (GLAPIENTRYP GetProgramivARB)(GLenum target, GLenum pname, GLint * params); /* 460 */
+   void (GLAPIENTRYP GetVertexAttribdvARB)(GLuint index, GLenum pname, GLdouble * params); /* 461 */
+   void (GLAPIENTRYP GetVertexAttribfvARB)(GLuint index, GLenum pname, GLfloat * params); /* 462 */
+   void (GLAPIENTRYP GetVertexAttribivARB)(GLuint index, GLenum pname, GLint * params); /* 463 */
+   void (GLAPIENTRYP ProgramEnvParameter4dARB)(GLenum target, GLuint index, GLdouble x, GLdouble y, GLdouble z, GLdouble w); /* 464 */
+   void (GLAPIENTRYP ProgramEnvParameter4dvARB)(GLenum target, GLuint index, const GLdouble * params); /* 465 */
+   void (GLAPIENTRYP ProgramEnvParameter4fARB)(GLenum target, GLuint index, GLfloat x, GLfloat y, GLfloat z, GLfloat w); /* 466 */
+   void (GLAPIENTRYP ProgramEnvParameter4fvARB)(GLenum target, GLuint index, const GLfloat * params); /* 467 */
+   void (GLAPIENTRYP ProgramLocalParameter4dARB)(GLenum target, GLuint index, GLdouble x, GLdouble y, GLdouble z, GLdouble w); /* 468 */
+   void (GLAPIENTRYP ProgramLocalParameter4dvARB)(GLenum target, GLuint index, const GLdouble * params); /* 469 */
+   void (GLAPIENTRYP ProgramLocalParameter4fARB)(GLenum target, GLuint index, GLfloat x, GLfloat y, GLfloat z, GLfloat w); /* 470 */
+   void (GLAPIENTRYP ProgramLocalParameter4fvARB)(GLenum target, GLuint index, const GLfloat * params); /* 471 */
+   void (GLAPIENTRYP ProgramStringARB)(GLenum target, GLenum format, GLsizei len, const GLvoid * string); /* 472 */
+   void (GLAPIENTRYP VertexAttrib1dARB)(GLuint index, GLdouble x); /* 473 */
+   void (GLAPIENTRYP VertexAttrib1dvARB)(GLuint index, const GLdouble * v); /* 474 */
+   void (GLAPIENTRYP VertexAttrib1fARB)(GLuint index, GLfloat x); /* 475 */
+   void (GLAPIENTRYP VertexAttrib1fvARB)(GLuint index, const GLfloat * v); /* 476 */
+   void (GLAPIENTRYP VertexAttrib1sARB)(GLuint index, GLshort x); /* 477 */
+   void (GLAPIENTRYP VertexAttrib1svARB)(GLuint index, const GLshort * v); /* 478 */
+   void (GLAPIENTRYP VertexAttrib2dARB)(GLuint index, GLdouble x, GLdouble y); /* 479 */
+   void (GLAPIENTRYP VertexAttrib2dvARB)(GLuint index, const GLdouble * v); /* 480 */
+   void (GLAPIENTRYP VertexAttrib2fARB)(GLuint index, GLfloat x, GLfloat y); /* 481 */
+   void (GLAPIENTRYP VertexAttrib2fvARB)(GLuint index, const GLfloat * v); /* 482 */
+   void (GLAPIENTRYP VertexAttrib2sARB)(GLuint index, GLshort x, GLshort y); /* 483 */
+   void (GLAPIENTRYP VertexAttrib2svARB)(GLuint index, const GLshort * v); /* 484 */
+   void (GLAPIENTRYP VertexAttrib3dARB)(GLuint index, GLdouble x, GLdouble y, GLdouble z); /* 485 */
+   void (GLAPIENTRYP VertexAttrib3dvARB)(GLuint index, const GLdouble * v); /* 486 */
+   void (GLAPIENTRYP VertexAttrib3fARB)(GLuint index, GLfloat x, GLfloat y, GLfloat z); /* 487 */
+   void (GLAPIENTRYP VertexAttrib3fvARB)(GLuint index, const GLfloat * v); /* 488 */
+   void (GLAPIENTRYP VertexAttrib3sARB)(GLuint index, GLshort x, GLshort y, GLshort z); /* 489 */
+   void (GLAPIENTRYP VertexAttrib3svARB)(GLuint index, const GLshort * v); /* 490 */
+   void (GLAPIENTRYP VertexAttrib4NbvARB)(GLuint index, const GLbyte * v); /* 491 */
+   void (GLAPIENTRYP VertexAttrib4NivARB)(GLuint index, const GLint * v); /* 492 */
+   void (GLAPIENTRYP VertexAttrib4NsvARB)(GLuint index, const GLshort * v); /* 493 */
+   void (GLAPIENTRYP VertexAttrib4NubARB)(GLuint index, GLubyte x, GLubyte y, GLubyte z, GLubyte w); /* 494 */
+   void (GLAPIENTRYP VertexAttrib4NubvARB)(GLuint index, const GLubyte * v); /* 495 */
+   void (GLAPIENTRYP VertexAttrib4NuivARB)(GLuint index, const GLuint * v); /* 496 */
+   void (GLAPIENTRYP VertexAttrib4NusvARB)(GLuint index, const GLushort * v); /* 497 */
+   void (GLAPIENTRYP VertexAttrib4bvARB)(GLuint index, const GLbyte * v); /* 498 */
+   void (GLAPIENTRYP VertexAttrib4dARB)(GLuint index, GLdouble x, GLdouble y, GLdouble z, GLdouble w); /* 499 */
+   void (GLAPIENTRYP VertexAttrib4dvARB)(GLuint index, const GLdouble * v); /* 500 */
+   void (GLAPIENTRYP VertexAttrib4fARB)(GLuint index, GLfloat x, GLfloat y, GLfloat z, GLfloat w); /* 501 */
+   void (GLAPIENTRYP VertexAttrib4fvARB)(GLuint index, const GLfloat * v); /* 502 */
+   void (GLAPIENTRYP VertexAttrib4ivARB)(GLuint index, const GLint * v); /* 503 */
+   void (GLAPIENTRYP VertexAttrib4sARB)(GLuint index, GLshort x, GLshort y, GLshort z, GLshort w); /* 504 */
+   void (GLAPIENTRYP VertexAttrib4svARB)(GLuint index, const GLshort * v); /* 505 */
+   void (GLAPIENTRYP VertexAttrib4ubvARB)(GLuint index, const GLubyte * v); /* 506 */
+   void (GLAPIENTRYP VertexAttrib4uivARB)(GLuint index, const GLuint * v); /* 507 */
+   void (GLAPIENTRYP VertexAttrib4usvARB)(GLuint index, const GLushort * v); /* 508 */
+   void (GLAPIENTRYP VertexAttribPointerARB)(GLuint index, GLint size, GLenum type, GLboolean normalized, GLsizei stride, const GLvoid * pointer); /* 509 */
+   void (GLAPIENTRYP BindBufferARB)(GLenum target, GLuint buffer); /* 510 */
+   void (GLAPIENTRYP BufferDataARB)(GLenum target, GLsizeiptrARB size, const GLvoid * data, GLenum usage); /* 511 */
+   void (GLAPIENTRYP BufferSubDataARB)(GLenum target, GLintptrARB offset, GLsizeiptrARB size, const GLvoid * data); /* 512 */
+   void (GLAPIENTRYP DeleteBuffersARB)(GLsizei n, const GLuint * buffer); /* 513 */
+   void (GLAPIENTRYP GenBuffersARB)(GLsizei n, GLuint * buffer); /* 514 */
+   void (GLAPIENTRYP GetBufferParameterivARB)(GLenum target, GLenum pname, GLint * params); /* 515 */
+   void (GLAPIENTRYP GetBufferPointervARB)(GLenum target, GLenum pname, GLvoid ** params); /* 516 */
+   void (GLAPIENTRYP GetBufferSubDataARB)(GLenum target, GLintptrARB offset, GLsizeiptrARB size, GLvoid * data); /* 517 */
+   GLboolean (GLAPIENTRYP IsBufferARB)(GLuint buffer); /* 518 */
+   GLvoid * (GLAPIENTRYP MapBufferARB)(GLenum target, GLenum access); /* 519 */
+   GLboolean (GLAPIENTRYP UnmapBufferARB)(GLenum target); /* 520 */
+   void (GLAPIENTRYP BeginQueryARB)(GLenum target, GLuint id); /* 521 */
+   void (GLAPIENTRYP DeleteQueriesARB)(GLsizei n, const GLuint * ids); /* 522 */
+   void (GLAPIENTRYP EndQueryARB)(GLenum target); /* 523 */
+   void (GLAPIENTRYP GenQueriesARB)(GLsizei n, GLuint * ids); /* 524 */
+   void (GLAPIENTRYP GetQueryObjectivARB)(GLuint id, GLenum pname, GLint * params); /* 525 */
+   void (GLAPIENTRYP GetQueryObjectuivARB)(GLuint id, GLenum pname, GLuint * params); /* 526 */
+   void (GLAPIENTRYP GetQueryivARB)(GLenum target, GLenum pname, GLint * params); /* 527 */
+   GLboolean (GLAPIENTRYP IsQueryARB)(GLuint id); /* 528 */
+   void (GLAPIENTRYP AttachObjectARB)(GLhandleARB containerObj, GLhandleARB obj); /* 529 */
+   void (GLAPIENTRYP CompileShaderARB)(GLhandleARB shader); /* 530 */
+   GLhandleARB (GLAPIENTRYP CreateProgramObjectARB)(void); /* 531 */
+   GLhandleARB (GLAPIENTRYP CreateShaderObjectARB)(GLenum shaderType); /* 532 */
+   void (GLAPIENTRYP DeleteObjectARB)(GLhandleARB obj); /* 533 */
+   void (GLAPIENTRYP DetachObjectARB)(GLhandleARB containerObj, GLhandleARB attachedObj); /* 534 */
+   void (GLAPIENTRYP GetActiveUniformARB)(GLhandleARB program, GLuint index, GLsizei bufSize, GLsizei * length, GLint * size, GLenum * type, GLcharARB * name); /* 535 */
+   void (GLAPIENTRYP GetAttachedObjectsARB)(GLhandleARB containerObj, GLsizei maxLength, GLsizei * length, GLhandleARB * infoLog); /* 536 */
+   GLhandleARB (GLAPIENTRYP GetHandleARB)(GLenum pname); /* 537 */
+   void (GLAPIENTRYP GetInfoLogARB)(GLhandleARB obj, GLsizei maxLength, GLsizei * length, GLcharARB * infoLog); /* 538 */
+   void (GLAPIENTRYP GetObjectParameterfvARB)(GLhandleARB obj, GLenum pname, GLfloat * params); /* 539 */
+   void (GLAPIENTRYP GetObjectParameterivARB)(GLhandleARB obj, GLenum pname, GLint * params); /* 540 */
+   void (GLAPIENTRYP GetShaderSourceARB)(GLhandleARB shader, GLsizei bufSize, GLsizei * length, GLcharARB * source); /* 541 */
+   GLint (GLAPIENTRYP GetUniformLocationARB)(GLhandleARB program, const GLcharARB * name); /* 542 */
+   void (GLAPIENTRYP GetUniformfvARB)(GLhandleARB program, GLint location, GLfloat * params); /* 543 */
+   void (GLAPIENTRYP GetUniformivARB)(GLhandleARB program, GLint location, GLint * params); /* 544 */
+   void (GLAPIENTRYP LinkProgramARB)(GLhandleARB program); /* 545 */
+   void (GLAPIENTRYP ShaderSourceARB)(GLhandleARB shader, GLsizei count, const GLcharARB ** string, const GLint * length); /* 546 */
+   void (GLAPIENTRYP Uniform1fARB)(GLint location, GLfloat v0); /* 547 */
+   void (GLAPIENTRYP Uniform1fvARB)(GLint location, GLsizei count, const GLfloat * value); /* 548 */
+   void (GLAPIENTRYP Uniform1iARB)(GLint location, GLint v0); /* 549 */
+   void (GLAPIENTRYP Uniform1ivARB)(GLint location, GLsizei count, const GLint * value); /* 550 */
+   void (GLAPIENTRYP Uniform2fARB)(GLint location, GLfloat v0, GLfloat v1); /* 551 */
+   void (GLAPIENTRYP Uniform2fvARB)(GLint location, GLsizei count, const GLfloat * value); /* 552 */
+   void (GLAPIENTRYP Uniform2iARB)(GLint location, GLint v0, GLint v1); /* 553 */
+   void (GLAPIENTRYP Uniform2ivARB)(GLint location, GLsizei count, const GLint * value); /* 554 */
+   void (GLAPIENTRYP Uniform3fARB)(GLint location, GLfloat v0, GLfloat v1, GLfloat v2); /* 555 */
+   void (GLAPIENTRYP Uniform3fvARB)(GLint location, GLsizei count, const GLfloat * value); /* 556 */
+   void (GLAPIENTRYP Uniform3iARB)(GLint location, GLint v0, GLint v1, GLint v2); /* 557 */
+   void (GLAPIENTRYP Uniform3ivARB)(GLint location, GLsizei count, const GLint * value); /* 558 */
+   void (GLAPIENTRYP Uniform4fARB)(GLint location, GLfloat v0, GLfloat v1, GLfloat v2, GLfloat v3); /* 559 */
+   void (GLAPIENTRYP Uniform4fvARB)(GLint location, GLsizei count, const GLfloat * value); /* 560 */
+   void (GLAPIENTRYP Uniform4iARB)(GLint location, GLint v0, GLint v1, GLint v2, GLint v3); /* 561 */
+   void (GLAPIENTRYP Uniform4ivARB)(GLint location, GLsizei count, const GLint * value); /* 562 */
+   void (GLAPIENTRYP UniformMatrix2fvARB)(GLint location, GLsizei count, GLboolean transpose, const GLfloat * value); /* 563 */
+   void (GLAPIENTRYP UniformMatrix3fvARB)(GLint location, GLsizei count, GLboolean transpose, const GLfloat * value); /* 564 */
+   void (GLAPIENTRYP UniformMatrix4fvARB)(GLint location, GLsizei count, GLboolean transpose, const GLfloat * value); /* 565 */
+   void (GLAPIENTRYP UseProgramObjectARB)(GLhandleARB program); /* 566 */
+   void (GLAPIENTRYP ValidateProgramARB)(GLhandleARB program); /* 567 */
+   void (GLAPIENTRYP BindAttribLocationARB)(GLhandleARB program, GLuint index, const GLcharARB * name); /* 568 */
+   void (GLAPIENTRYP GetActiveAttribARB)(GLhandleARB program, GLuint index, GLsizei bufSize, GLsizei * length, GLint * size, GLenum * type, GLcharARB * name); /* 569 */
+   GLint (GLAPIENTRYP GetAttribLocationARB)(GLhandleARB program, const GLcharARB * name); /* 570 */
+   void (GLAPIENTRYP DrawBuffersARB)(GLsizei n, const GLenum * bufs); /* 571 */
+   void (GLAPIENTRYP ClampColorARB)(GLenum target, GLenum clamp); /* 572 */
+   void (GLAPIENTRYP DrawArraysInstancedARB)(GLenum mode, GLint first, GLsizei count, GLsizei primcount); /* 573 */
+   void (GLAPIENTRYP DrawElementsInstancedARB)(GLenum mode, GLsizei count, GLenum type, const GLvoid * indices, GLsizei primcount); /* 574 */
+   void (GLAPIENTRYP RenderbufferStorageMultisample)(GLenum target, GLsizei samples, GLenum internalformat, GLsizei width, GLsizei height); /* 575 */
+   void (GLAPIENTRYP FramebufferTextureARB)(GLenum target, GLenum attachment, GLuint texture, GLint level); /* 576 */
+   void (GLAPIENTRYP FramebufferTextureFaceARB)(GLenum target, GLenum attachment, GLuint texture, GLint level, GLenum face); /* 577 */
+   void (GLAPIENTRYP ProgramParameteriARB)(GLuint program, GLenum pname, GLint value); /* 578 */
+   void (GLAPIENTRYP VertexAttribDivisorARB)(GLuint index, GLuint divisor); /* 579 */
+   void (GLAPIENTRYP FlushMappedBufferRange)(GLenum target, GLintptr offset, GLsizeiptr length); /* 580 */
+   GLvoid * (GLAPIENTRYP MapBufferRange)(GLenum target, GLintptr offset, GLsizeiptr length, GLbitfield access); /* 581 */
+   void (GLAPIENTRYP TexBufferARB)(GLenum target, GLenum internalFormat, GLuint buffer); /* 582 */
+   void (GLAPIENTRYP BindVertexArray)(GLuint array); /* 583 */
+   void (GLAPIENTRYP GenVertexArrays)(GLsizei n, GLuint * arrays); /* 584 */
+   void (GLAPIENTRYP CopyBufferSubData)(GLenum readTarget, GLenum writeTarget, GLintptr readOffset, GLintptr writeOffset, GLsizeiptr size); /* 585 */
+   GLenum (GLAPIENTRYP ClientWaitSync)(GLsync sync, GLbitfield flags, GLuint64 timeout); /* 586 */
+   void (GLAPIENTRYP DeleteSync)(GLsync sync); /* 587 */
+   GLsync (GLAPIENTRYP FenceSync)(GLenum condition, GLbitfield flags); /* 588 */
+   void (GLAPIENTRYP GetInteger64v)(GLenum pname, GLint64 * params); /* 589 */
+   void (GLAPIENTRYP GetSynciv)(GLsync sync, GLenum pname, GLsizei bufSize, GLsizei * length, GLint * values); /* 590 */
+   GLboolean (GLAPIENTRYP IsSync)(GLsync sync); /* 591 */
+   void (GLAPIENTRYP WaitSync)(GLsync sync, GLbitfield flags, GLuint64 timeout); /* 592 */
+   void (GLAPIENTRYP DrawElementsBaseVertex)(GLenum mode, GLsizei count, GLenum type, const GLvoid * indices, GLint basevertex); /* 593 */
+   void (GLAPIENTRYP DrawElementsInstancedBaseVertex)(GLenum mode, GLsizei count, GLenum type, const GLvoid * indices, GLsizei primcount, GLint basevertex); /* 594 */
+   void (GLAPIENTRYP DrawRangeElementsBaseVertex)(GLenum mode, GLuint start, GLuint end, GLsizei count, GLenum type, const GLvoid * indices, GLint basevertex); /* 595 */
+   void (GLAPIENTRYP MultiDrawElementsBaseVertex)(GLenum mode, const GLsizei * count, GLenum type, const GLvoid ** indices, GLsizei primcount, const GLint * basevertex); /* 596 */
+   void (GLAPIENTRYP BlendEquationSeparateiARB)(GLuint buf, GLenum modeRGB, GLenum modeA); /* 597 */
+   void (GLAPIENTRYP BlendEquationiARB)(GLuint buf, GLenum mode); /* 598 */
+   void (GLAPIENTRYP BlendFuncSeparateiARB)(GLuint buf, GLenum srcRGB, GLenum dstRGB, GLenum srcA, GLenum dstA); /* 599 */
+   void (GLAPIENTRYP BlendFunciARB)(GLuint buf, GLenum src, GLenum dst); /* 600 */
+   void (GLAPIENTRYP BindSampler)(GLuint unit, GLuint sampler); /* 601 */
+   void (GLAPIENTRYP DeleteSamplers)(GLsizei count, const GLuint * samplers); /* 602 */
+   void (GLAPIENTRYP GenSamplers)(GLsizei count, GLuint * samplers); /* 603 */
+   void (GLAPIENTRYP GetSamplerParameterIiv)(GLuint sampler, GLenum pname, GLint * params); /* 604 */
+   void (GLAPIENTRYP GetSamplerParameterIuiv)(GLuint sampler, GLenum pname, GLuint * params); /* 605 */
+   void (GLAPIENTRYP GetSamplerParameterfv)(GLuint sampler, GLenum pname, GLfloat * params); /* 606 */
+   void (GLAPIENTRYP GetSamplerParameteriv)(GLuint sampler, GLenum pname, GLint * params); /* 607 */
+   GLboolean (GLAPIENTRYP IsSampler)(GLuint sampler); /* 608 */
+   void (GLAPIENTRYP SamplerParameterIiv)(GLuint sampler, GLenum pname, const GLint * params); /* 609 */
+   void (GLAPIENTRYP SamplerParameterIuiv)(GLuint sampler, GLenum pname, const GLuint * params); /* 610 */
+   void (GLAPIENTRYP SamplerParameterf)(GLuint sampler, GLenum pname, GLfloat param); /* 611 */
+   void (GLAPIENTRYP SamplerParameterfv)(GLuint sampler, GLenum pname, const GLfloat * params); /* 612 */
+   void (GLAPIENTRYP SamplerParameteri)(GLuint sampler, GLenum pname, GLint param); /* 613 */
+   void (GLAPIENTRYP SamplerParameteriv)(GLuint sampler, GLenum pname, const GLint * params); /* 614 */
+   void (GLAPIENTRYP ColorP3ui)(GLenum type, GLuint color); /* 615 */
+   void (GLAPIENTRYP ColorP3uiv)(GLenum type, const GLuint * color); /* 616 */
+   void (GLAPIENTRYP ColorP4ui)(GLenum type, GLuint color); /* 617 */
+   void (GLAPIENTRYP ColorP4uiv)(GLenum type, const GLuint * color); /* 618 */
+   void (GLAPIENTRYP MultiTexCoordP1ui)(GLenum texture, GLenum type, GLuint coords); /* 619 */
+   void (GLAPIENTRYP MultiTexCoordP1uiv)(GLenum texture, GLenum type, const GLuint * coords); /* 620 */
+   void (GLAPIENTRYP MultiTexCoordP2ui)(GLenum texture, GLenum type, GLuint coords); /* 621 */
+   void (GLAPIENTRYP MultiTexCoordP2uiv)(GLenum texture, GLenum type, const GLuint * coords); /* 622 */
+   void (GLAPIENTRYP MultiTexCoordP3ui)(GLenum texture, GLenum type, GLuint coords); /* 623 */
+   void (GLAPIENTRYP MultiTexCoordP3uiv)(GLenum texture, GLenum type, const GLuint * coords); /* 624 */
+   void (GLAPIENTRYP MultiTexCoordP4ui)(GLenum texture, GLenum type, GLuint coords); /* 625 */
+   void (GLAPIENTRYP MultiTexCoordP4uiv)(GLenum texture, GLenum type, const GLuint * coords); /* 626 */
+   void (GLAPIENTRYP NormalP3ui)(GLenum type, GLuint coords); /* 627 */
+   void (GLAPIENTRYP NormalP3uiv)(GLenum type, const GLuint * coords); /* 628 */
+   void (GLAPIENTRYP SecondaryColorP3ui)(GLenum type, GLuint color); /* 629 */
+   void (GLAPIENTRYP SecondaryColorP3uiv)(GLenum type, const GLuint * color); /* 630 */
+   void (GLAPIENTRYP TexCoordP1ui)(GLenum type, GLuint coords); /* 631 */
+   void (GLAPIENTRYP TexCoordP1uiv)(GLenum type, const GLuint * coords); /* 632 */
+   void (GLAPIENTRYP TexCoordP2ui)(GLenum type, GLuint coords); /* 633 */
+   void (GLAPIENTRYP TexCoordP2uiv)(GLenum type, const GLuint * coords); /* 634 */
+   void (GLAPIENTRYP TexCoordP3ui)(GLenum type, GLuint coords); /* 635 */
+   void (GLAPIENTRYP TexCoordP3uiv)(GLenum type, const GLuint * coords); /* 636 */
+   void (GLAPIENTRYP TexCoordP4ui)(GLenum type, GLuint coords); /* 637 */
+   void (GLAPIENTRYP TexCoordP4uiv)(GLenum type, const GLuint * coords); /* 638 */
+   void (GLAPIENTRYP VertexAttribP1ui)(GLuint index, GLenum type, GLboolean normalized, GLuint value); /* 639 */
+   void (GLAPIENTRYP VertexAttribP1uiv)(GLuint index, GLenum type, GLboolean normalized, const GLuint * value); /* 640 */
+   void (GLAPIENTRYP VertexAttribP2ui)(GLuint index, GLenum type, GLboolean normalized, GLuint value); /* 641 */
+   void (GLAPIENTRYP VertexAttribP2uiv)(GLuint index, GLenum type, GLboolean normalized, const GLuint * value); /* 642 */
+   void (GLAPIENTRYP VertexAttribP3ui)(GLuint index, GLenum type, GLboolean normalized, GLuint value); /* 643 */
+   void (GLAPIENTRYP VertexAttribP3uiv)(GLuint index, GLenum type, GLboolean normalized, const GLuint * value); /* 644 */
+   void (GLAPIENTRYP VertexAttribP4ui)(GLuint index, GLenum type, GLboolean normalized, GLuint value); /* 645 */
+   void (GLAPIENTRYP VertexAttribP4uiv)(GLuint index, GLenum type, GLboolean normalized, const GLuint * value); /* 646 */
+   void (GLAPIENTRYP VertexP2ui)(GLenum type, GLuint value); /* 647 */
+   void (GLAPIENTRYP VertexP2uiv)(GLenum type, const GLuint * value); /* 648 */
+   void (GLAPIENTRYP VertexP3ui)(GLenum type, GLuint value); /* 649 */
+   void (GLAPIENTRYP VertexP3uiv)(GLenum type, const GLuint * value); /* 650 */
+   void (GLAPIENTRYP VertexP4ui)(GLenum type, GLuint value); /* 651 */
+   void (GLAPIENTRYP VertexP4uiv)(GLenum type, const GLuint * value); /* 652 */
+   void (GLAPIENTRYP BindTransformFeedback)(GLenum target, GLuint id); /* 653 */
+   void (GLAPIENTRYP DeleteTransformFeedbacks)(GLsizei n, const GLuint * ids); /* 654 */
+   void (GLAPIENTRYP DrawTransformFeedback)(GLenum mode, GLuint id); /* 655 */
+   void (GLAPIENTRYP GenTransformFeedbacks)(GLsizei n, GLuint * ids); /* 656 */
+   GLboolean (GLAPIENTRYP IsTransformFeedback)(GLuint id); /* 657 */
+   void (GLAPIENTRYP PauseTransformFeedback)(void); /* 658 */
+   void (GLAPIENTRYP ResumeTransformFeedback)(void); /* 659 */
+   void (GLAPIENTRYP ClearDepthf)(GLclampf depth); /* 660 */
+   void (GLAPIENTRYP DepthRangef)(GLclampf zNear, GLclampf zFar); /* 661 */
+   void (GLAPIENTRYP GetShaderPrecisionFormat)(GLenum shadertype, GLenum precisiontype, GLint * range, GLint * precision); /* 662 */
+   void (GLAPIENTRYP ReleaseShaderCompiler)(void); /* 663 */
+   void (GLAPIENTRYP ShaderBinary)(GLsizei n, const GLuint * shaders, GLenum binaryformat, const GLvoid * binary, GLsizei length); /* 664 */
+   GLenum (GLAPIENTRYP GetGraphicsResetStatusARB)(void); /* 665 */
+   void (GLAPIENTRYP GetnColorTableARB)(GLenum target, GLenum format, GLenum type, GLsizei bufSize, GLvoid * table); /* 666 */
+   void (GLAPIENTRYP GetnCompressedTexImageARB)(GLenum target, GLint lod, GLsizei bufSize, GLvoid * img); /* 667 */
+   void (GLAPIENTRYP GetnConvolutionFilterARB)(GLenum target, GLenum format, GLenum type, GLsizei bufSize, GLvoid * image); /* 668 */
+   void (GLAPIENTRYP GetnHistogramARB)(GLenum target, GLboolean reset, GLenum format, GLenum type, GLsizei bufSize, GLvoid * values); /* 669 */
+   void (GLAPIENTRYP GetnMapdvARB)(GLenum target, GLenum query, GLsizei bufSize, GLdouble * v); /* 670 */
+   void (GLAPIENTRYP GetnMapfvARB)(GLenum target, GLenum query, GLsizei bufSize, GLfloat * v); /* 671 */
+   void (GLAPIENTRYP GetnMapivARB)(GLenum target, GLenum query, GLsizei bufSize, GLint * v); /* 672 */
+   void (GLAPIENTRYP GetnMinmaxARB)(GLenum target, GLboolean reset, GLenum format, GLenum type, GLsizei bufSize, GLvoid * values); /* 673 */
+   void (GLAPIENTRYP GetnPixelMapfvARB)(GLenum map, GLsizei bufSize, GLfloat * values); /* 674 */
+   void (GLAPIENTRYP GetnPixelMapuivARB)(GLenum map, GLsizei bufSize, GLuint * values); /* 675 */
+   void (GLAPIENTRYP GetnPixelMapusvARB)(GLenum map, GLsizei bufSize, GLushort * values); /* 676 */
+   void (GLAPIENTRYP GetnPolygonStippleARB)(GLsizei bufSize, GLubyte * pattern); /* 677 */
+   void (GLAPIENTRYP GetnSeparableFilterARB)(GLenum target, GLenum format, GLenum type, GLsizei rowBufSize, GLvoid * row, GLsizei columnBufSize, GLvoid * column, GLvoid * span); /* 678 */
+   void (GLAPIENTRYP GetnTexImageARB)(GLenum target, GLint level, GLenum format, GLenum type, GLsizei bufSize, GLvoid * img); /* 679 */
+   void (GLAPIENTRYP GetnUniformdvARB)(GLhandleARB program, GLint location, GLsizei bufSize, GLdouble * params); /* 680 */
+   void (GLAPIENTRYP GetnUniformfvARB)(GLhandleARB program, GLint location, GLsizei bufSize, GLfloat * params); /* 681 */
+   void (GLAPIENTRYP GetnUniformivARB)(GLhandleARB program, GLint location, GLsizei bufSize, GLint * params); /* 682 */
+   void (GLAPIENTRYP GetnUniformuivARB)(GLhandleARB program, GLint location, GLsizei bufSize, GLuint * params); /* 683 */
+   void (GLAPIENTRYP ReadnPixelsARB)(GLint x, GLint y, GLsizei width, GLsizei height, GLenum format, GLenum type, GLsizei bufSize, GLvoid * data); /* 684 */
+   void (GLAPIENTRYP PolygonOffsetEXT)(GLfloat factor, GLfloat bias); /* 685 */
+   void (GLAPIENTRYP GetPixelTexGenParameterfvSGIS)(GLenum pname, GLfloat * params); /* 686 */
+   void (GLAPIENTRYP GetPixelTexGenParameterivSGIS)(GLenum pname, GLint * params); /* 687 */
+   void (GLAPIENTRYP PixelTexGenParameterfSGIS)(GLenum pname, GLfloat param); /* 688 */
+   void (GLAPIENTRYP PixelTexGenParameterfvSGIS)(GLenum pname, const GLfloat * params); /* 689 */
+   void (GLAPIENTRYP PixelTexGenParameteriSGIS)(GLenum pname, GLint param); /* 690 */
+   void (GLAPIENTRYP PixelTexGenParameterivSGIS)(GLenum pname, const GLint * params); /* 691 */
+   void (GLAPIENTRYP SampleMaskSGIS)(GLclampf value, GLboolean invert); /* 692 */
+   void (GLAPIENTRYP SamplePatternSGIS)(GLenum pattern); /* 693 */
+   void (GLAPIENTRYP ColorPointerEXT)(GLint size, GLenum type, GLsizei stride, GLsizei count, const GLvoid * pointer); /* 694 */
+   void (GLAPIENTRYP EdgeFlagPointerEXT)(GLsizei stride, GLsizei count, const GLboolean * pointer); /* 695 */
+   void (GLAPIENTRYP IndexPointerEXT)(GLenum type, GLsizei stride, GLsizei count, const GLvoid * pointer); /* 696 */
+   void (GLAPIENTRYP NormalPointerEXT)(GLenum type, GLsizei stride, GLsizei count, const GLvoid * pointer); /* 697 */
+   void (GLAPIENTRYP TexCoordPointerEXT)(GLint size, GLenum type, GLsizei stride, GLsizei count, const GLvoid * pointer); /* 698 */
+   void (GLAPIENTRYP VertexPointerEXT)(GLint size, GLenum type, GLsizei stride, GLsizei count, const GLvoid * pointer); /* 699 */
+   void (GLAPIENTRYP PointParameterfEXT)(GLenum pname, GLfloat param); /* 700 */
+   void (GLAPIENTRYP PointParameterfvEXT)(GLenum pname, const GLfloat * params); /* 701 */
+   void (GLAPIENTRYP LockArraysEXT)(GLint first, GLsizei count); /* 702 */
+   void (GLAPIENTRYP UnlockArraysEXT)(void); /* 703 */
+   void (GLAPIENTRYP SecondaryColor3bEXT)(GLbyte red, GLbyte green, GLbyte blue); /* 704 */
+   void (GLAPIENTRYP SecondaryColor3bvEXT)(const GLbyte * v); /* 705 */
+   void (GLAPIENTRYP SecondaryColor3dEXT)(GLdouble red, GLdouble green, GLdouble blue); /* 706 */
+   void (GLAPIENTRYP SecondaryColor3dvEXT)(const GLdouble * v); /* 707 */
+   void (GLAPIENTRYP SecondaryColor3fEXT)(GLfloat red, GLfloat green, GLfloat blue); /* 708 */
+   void (GLAPIENTRYP SecondaryColor3fvEXT)(const GLfloat * v); /* 709 */
+   void (GLAPIENTRYP SecondaryColor3iEXT)(GLint red, GLint green, GLint blue); /* 710 */
+   void (GLAPIENTRYP SecondaryColor3ivEXT)(const GLint * v); /* 711 */
+   void (GLAPIENTRYP SecondaryColor3sEXT)(GLshort red, GLshort green, GLshort blue); /* 712 */
+   void (GLAPIENTRYP SecondaryColor3svEXT)(const GLshort * v); /* 713 */
+   void (GLAPIENTRYP SecondaryColor3ubEXT)(GLubyte red, GLubyte green, GLubyte blue); /* 714 */
+   void (GLAPIENTRYP SecondaryColor3ubvEXT)(const GLubyte * v); /* 715 */
+   void (GLAPIENTRYP SecondaryColor3uiEXT)(GLuint red, GLuint green, GLuint blue); /* 716 */
+   void (GLAPIENTRYP SecondaryColor3uivEXT)(const GLuint * v); /* 717 */
+   void (GLAPIENTRYP SecondaryColor3usEXT)(GLushort red, GLushort green, GLushort blue); /* 718 */
+   void (GLAPIENTRYP SecondaryColor3usvEXT)(const GLushort * v); /* 719 */
+   void (GLAPIENTRYP SecondaryColorPointerEXT)(GLint size, GLenum type, GLsizei stride, const GLvoid * pointer); /* 720 */
+   void (GLAPIENTRYP MultiDrawArraysEXT)(GLenum mode, const GLint * first, const GLsizei * count, GLsizei primcount); /* 721 */
+   void (GLAPIENTRYP MultiDrawElementsEXT)(GLenum mode, const GLsizei * count, GLenum type, const GLvoid ** indices, GLsizei primcount); /* 722 */
+   void (GLAPIENTRYP FogCoordPointerEXT)(GLenum type, GLsizei stride, const GLvoid * pointer); /* 723 */
+   void (GLAPIENTRYP FogCoorddEXT)(GLdouble coord); /* 724 */
+   void (GLAPIENTRYP FogCoorddvEXT)(const GLdouble * coord); /* 725 */
+   void (GLAPIENTRYP FogCoordfEXT)(GLfloat coord); /* 726 */
+   void (GLAPIENTRYP FogCoordfvEXT)(const GLfloat * coord); /* 727 */
+   void (GLAPIENTRYP PixelTexGenSGIX)(GLenum mode); /* 728 */
+   void (GLAPIENTRYP BlendFuncSeparateEXT)(GLenum sfactorRGB, GLenum dfactorRGB, GLenum sfactorAlpha, GLenum dfactorAlpha); /* 729 */
+   void (GLAPIENTRYP FlushVertexArrayRangeNV)(void); /* 730 */
+   void (GLAPIENTRYP VertexArrayRangeNV)(GLsizei length, const GLvoid * pointer); /* 731 */
+   void (GLAPIENTRYP CombinerInputNV)(GLenum stage, GLenum portion, GLenum variable, GLenum input, GLenum mapping, GLenum componentUsage); /* 732 */
+   void (GLAPIENTRYP CombinerOutputNV)(GLenum stage, GLenum portion, GLenum abOutput, GLenum cdOutput, GLenum sumOutput, GLenum scale, GLenum bias, GLboolean abDotProduct, GLboolean cdDotProduct, GLboolean muxSum); /* 733 */
+   void (GLAPIENTRYP CombinerParameterfNV)(GLenum pname, GLfloat param); /* 734 */
+   void (GLAPIENTRYP CombinerParameterfvNV)(GLenum pname, const GLfloat * params); /* 735 */
+   void (GLAPIENTRYP CombinerParameteriNV)(GLenum pname, GLint param); /* 736 */
+   void (GLAPIENTRYP CombinerParameterivNV)(GLenum pname, const GLint * params); /* 737 */
+   void (GLAPIENTRYP FinalCombinerInputNV)(GLenum variable, GLenum input, GLenum mapping, GLenum componentUsage); /* 738 */
+   void (GLAPIENTRYP GetCombinerInputParameterfvNV)(GLenum stage, GLenum portion, GLenum variable, GLenum pname, GLfloat * params); /* 739 */
+   void (GLAPIENTRYP GetCombinerInputParameterivNV)(GLenum stage, GLenum portion, GLenum variable, GLenum pname, GLint * params); /* 740 */
+   void (GLAPIENTRYP GetCombinerOutputParameterfvNV)(GLenum stage, GLenum portion, GLenum pname, GLfloat * params); /* 741 */
+   void (GLAPIENTRYP GetCombinerOutputParameterivNV)(GLenum stage, GLenum portion, GLenum pname, GLint * params); /* 742 */
+   void (GLAPIENTRYP GetFinalCombinerInputParameterfvNV)(GLenum variable, GLenum pname, GLfloat * params); /* 743 */
+   void (GLAPIENTRYP GetFinalCombinerInputParameterivNV)(GLenum variable, GLenum pname, GLint * params); /* 744 */
+   void (GLAPIENTRYP ResizeBuffersMESA)(void); /* 745 */
+   void (GLAPIENTRYP WindowPos2dMESA)(GLdouble x, GLdouble y); /* 746 */
+   void (GLAPIENTRYP WindowPos2dvMESA)(const GLdouble * v); /* 747 */
+   void (GLAPIENTRYP WindowPos2fMESA)(GLfloat x, GLfloat y); /* 748 */
+   void (GLAPIENTRYP WindowPos2fvMESA)(const GLfloat * v); /* 749 */
+   void (GLAPIENTRYP WindowPos2iMESA)(GLint x, GLint y); /* 750 */
+   void (GLAPIENTRYP WindowPos2ivMESA)(const GLint * v); /* 751 */
+   void (GLAPIENTRYP WindowPos2sMESA)(GLshort x, GLshort y); /* 752 */
+   void (GLAPIENTRYP WindowPos2svMESA)(const GLshort * v); /* 753 */
+   void (GLAPIENTRYP WindowPos3dMESA)(GLdouble x, GLdouble y, GLdouble z); /* 754 */
+   void (GLAPIENTRYP WindowPos3dvMESA)(const GLdouble * v); /* 755 */
+   void (GLAPIENTRYP WindowPos3fMESA)(GLfloat x, GLfloat y, GLfloat z); /* 756 */
+   void (GLAPIENTRYP WindowPos3fvMESA)(const GLfloat * v); /* 757 */
+   void (GLAPIENTRYP WindowPos3iMESA)(GLint x, GLint y, GLint z); /* 758 */
+   void (GLAPIENTRYP WindowPos3ivMESA)(const GLint * v); /* 759 */
+   void (GLAPIENTRYP WindowPos3sMESA)(GLshort x, GLshort y, GLshort z); /* 760 */
+   void (GLAPIENTRYP WindowPos3svMESA)(const GLshort * v); /* 761 */
+   void (GLAPIENTRYP WindowPos4dMESA)(GLdouble x, GLdouble y, GLdouble z, GLdouble w); /* 762 */
+   void (GLAPIENTRYP WindowPos4dvMESA)(const GLdouble * v); /* 763 */
+   void (GLAPIENTRYP WindowPos4fMESA)(GLfloat x, GLfloat y, GLfloat z, GLfloat w); /* 764 */
+   void (GLAPIENTRYP WindowPos4fvMESA)(const GLfloat * v); /* 765 */
+   void (GLAPIENTRYP WindowPos4iMESA)(GLint x, GLint y, GLint z, GLint w); /* 766 */
+   void (GLAPIENTRYP WindowPos4ivMESA)(const GLint * v); /* 767 */
+   void (GLAPIENTRYP WindowPos4sMESA)(GLshort x, GLshort y, GLshort z, GLshort w); /* 768 */
+   void (GLAPIENTRYP WindowPos4svMESA)(const GLshort * v); /* 769 */
+   void (GLAPIENTRYP MultiModeDrawArraysIBM)(const GLenum * mode, const GLint * first, const GLsizei * count, GLsizei primcount, GLint modestride); /* 770 */
+   void (GLAPIENTRYP MultiModeDrawElementsIBM)(const GLenum * mode, const GLsizei * count, GLenum type, const GLvoid * const * indices, GLsizei primcount, GLint modestride); /* 771 */
+   void (GLAPIENTRYP DeleteFencesNV)(GLsizei n, const GLuint * fences); /* 772 */
+   void (GLAPIENTRYP FinishFenceNV)(GLuint fence); /* 773 */
+   void (GLAPIENTRYP GenFencesNV)(GLsizei n, GLuint * fences); /* 774 */
+   void (GLAPIENTRYP GetFenceivNV)(GLuint fence, GLenum pname, GLint * params); /* 775 */
+   GLboolean (GLAPIENTRYP IsFenceNV)(GLuint fence); /* 776 */
+   void (GLAPIENTRYP SetFenceNV)(GLuint fence, GLenum condition); /* 777 */
+   GLboolean (GLAPIENTRYP TestFenceNV)(GLuint fence); /* 778 */
+   GLboolean (GLAPIENTRYP AreProgramsResidentNV)(GLsizei n, const GLuint * ids, GLboolean * residences); /* 779 */
+   void (GLAPIENTRYP BindProgramNV)(GLenum target, GLuint program); /* 780 */
+   void (GLAPIENTRYP DeleteProgramsNV)(GLsizei n, const GLuint * programs); /* 781 */
+   void (GLAPIENTRYP ExecuteProgramNV)(GLenum target, GLuint id, const GLfloat * params); /* 782 */
+   void (GLAPIENTRYP GenProgramsNV)(GLsizei n, GLuint * programs); /* 783 */
+   void (GLAPIENTRYP GetProgramParameterdvNV)(GLenum target, GLuint index, GLenum pname, GLdouble * params); /* 784 */
+   void (GLAPIENTRYP GetProgramParameterfvNV)(GLenum target, GLuint index, GLenum pname, GLfloat * params); /* 785 */
+   void (GLAPIENTRYP GetProgramStringNV)(GLuint id, GLenum pname, GLubyte * program); /* 786 */
+   void (GLAPIENTRYP GetProgramivNV)(GLuint id, GLenum pname, GLint * params); /* 787 */
+   void (GLAPIENTRYP GetTrackMatrixivNV)(GLenum target, GLuint address, GLenum pname, GLint * params); /* 788 */
+   void (GLAPIENTRYP GetVertexAttribPointervNV)(GLuint index, GLenum pname, GLvoid ** pointer); /* 789 */
+   void (GLAPIENTRYP GetVertexAttribdvNV)(GLuint index, GLenum pname, GLdouble * params); /* 790 */
+   void (GLAPIENTRYP GetVertexAttribfvNV)(GLuint index, GLenum pname, GLfloat * params); /* 791 */
+   void (GLAPIENTRYP GetVertexAttribivNV)(GLuint index, GLenum pname, GLint * params); /* 792 */
+   GLboolean (GLAPIENTRYP IsProgramNV)(GLuint program); /* 793 */
+   void (GLAPIENTRYP LoadProgramNV)(GLenum target, GLuint id, GLsizei len, const GLubyte * program); /* 794 */
+   void (GLAPIENTRYP ProgramParameters4dvNV)(GLenum target, GLuint index, GLsizei num, const GLdouble * params); /* 795 */
+   void (GLAPIENTRYP ProgramParameters4fvNV)(GLenum target, GLuint index, GLsizei num, const GLfloat * params); /* 796 */
+   void (GLAPIENTRYP RequestResidentProgramsNV)(GLsizei n, const GLuint * ids); /* 797 */
+   void (GLAPIENTRYP TrackMatrixNV)(GLenum target, GLuint address, GLenum matrix, GLenum transform); /* 798 */
+   void (GLAPIENTRYP VertexAttrib1dNV)(GLuint index, GLdouble x); /* 799 */
+   void (GLAPIENTRYP VertexAttrib1dvNV)(GLuint index, const GLdouble * v); /* 800 */
+   void (GLAPIENTRYP VertexAttrib1fNV)(GLuint index, GLfloat x); /* 801 */
+   void (GLAPIENTRYP VertexAttrib1fvNV)(GLuint index, const GLfloat * v); /* 802 */
+   void (GLAPIENTRYP VertexAttrib1sNV)(GLuint index, GLshort x); /* 803 */
+   void (GLAPIENTRYP VertexAttrib1svNV)(GLuint index, const GLshort * v); /* 804 */
+   void (GLAPIENTRYP VertexAttrib2dNV)(GLuint index, GLdouble x, GLdouble y); /* 805 */
+   void (GLAPIENTRYP VertexAttrib2dvNV)(GLuint index, const GLdouble * v); /* 806 */
+   void (GLAPIENTRYP VertexAttrib2fNV)(GLuint index, GLfloat x, GLfloat y); /* 807 */
+   void (GLAPIENTRYP VertexAttrib2fvNV)(GLuint index, const GLfloat * v); /* 808 */
+   void (GLAPIENTRYP VertexAttrib2sNV)(GLuint index, GLshort x, GLshort y); /* 809 */
+   void (GLAPIENTRYP VertexAttrib2svNV)(GLuint index, const GLshort * v); /* 810 */
+   void (GLAPIENTRYP VertexAttrib3dNV)(GLuint index, GLdouble x, GLdouble y, GLdouble z); /* 811 */
+   void (GLAPIENTRYP VertexAttrib3dvNV)(GLuint index, const GLdouble * v); /* 812 */
+   void (GLAPIENTRYP VertexAttrib3fNV)(GLuint index, GLfloat x, GLfloat y, GLfloat z); /* 813 */
+   void (GLAPIENTRYP VertexAttrib3fvNV)(GLuint index, const GLfloat * v); /* 814 */
+   void (GLAPIENTRYP VertexAttrib3sNV)(GLuint index, GLshort x, GLshort y, GLshort z); /* 815 */
+   void (GLAPIENTRYP VertexAttrib3svNV)(GLuint index, const GLshort * v); /* 816 */
+   void (GLAPIENTRYP VertexAttrib4dNV)(GLuint index, GLdouble x, GLdouble y, GLdouble z, GLdouble w); /* 817 */
+   void (GLAPIENTRYP VertexAttrib4dvNV)(GLuint index, const GLdouble * v); /* 818 */
+   void (GLAPIENTRYP VertexAttrib4fNV)(GLuint index, GLfloat x, GLfloat y, GLfloat z, GLfloat w); /* 819 */
+   void (GLAPIENTRYP VertexAttrib4fvNV)(GLuint index, const GLfloat * v); /* 820 */
+   void (GLAPIENTRYP VertexAttrib4sNV)(GLuint index, GLshort x, GLshort y, GLshort z, GLshort w); /* 821 */
+   void (GLAPIENTRYP VertexAttrib4svNV)(GLuint index, const GLshort * v); /* 822 */
+   void (GLAPIENTRYP VertexAttrib4ubNV)(GLuint index, GLubyte x, GLubyte y, GLubyte z, GLubyte w); /* 823 */
+   void (GLAPIENTRYP VertexAttrib4ubvNV)(GLuint index, const GLubyte * v); /* 824 */
+   void (GLAPIENTRYP VertexAttribPointerNV)(GLuint index, GLint size, GLenum type, GLsizei stride, const GLvoid * pointer); /* 825 */
+   void (GLAPIENTRYP VertexAttribs1dvNV)(GLuint index, GLsizei n, const GLdouble * v); /* 826 */
+   void (GLAPIENTRYP VertexAttribs1fvNV)(GLuint index, GLsizei n, const GLfloat * v); /* 827 */
+   void (GLAPIENTRYP VertexAttribs1svNV)(GLuint index, GLsizei n, const GLshort * v); /* 828 */
+   void (GLAPIENTRYP VertexAttribs2dvNV)(GLuint index, GLsizei n, const GLdouble * v); /* 829 */
+   void (GLAPIENTRYP VertexAttribs2fvNV)(GLuint index, GLsizei n, const GLfloat * v); /* 830 */
+   void (GLAPIENTRYP VertexAttribs2svNV)(GLuint index, GLsizei n, const GLshort * v); /* 831 */
+   void (GLAPIENTRYP VertexAttribs3dvNV)(GLuint index, GLsizei n, const GLdouble * v); /* 832 */
+   void (GLAPIENTRYP VertexAttribs3fvNV)(GLuint index, GLsizei n, const GLfloat * v); /* 833 */
+   void (GLAPIENTRYP VertexAttribs3svNV)(GLuint index, GLsizei n, const GLshort * v); /* 834 */
+   void (GLAPIENTRYP VertexAttribs4dvNV)(GLuint index, GLsizei n, const GLdouble * v); /* 835 */
+   void (GLAPIENTRYP VertexAttribs4fvNV)(GLuint index, GLsizei n, const GLfloat * v); /* 836 */
+   void (GLAPIENTRYP VertexAttribs4svNV)(GLuint index, GLsizei n, const GLshort * v); /* 837 */
+   void (GLAPIENTRYP VertexAttribs4ubvNV)(GLuint index, GLsizei n, const GLubyte * v); /* 838 */
+   void (GLAPIENTRYP GetTexBumpParameterfvATI)(GLenum pname, GLfloat * param); /* 839 */
+   void (GLAPIENTRYP GetTexBumpParameterivATI)(GLenum pname, GLint * param); /* 840 */
+   void (GLAPIENTRYP TexBumpParameterfvATI)(GLenum pname, const GLfloat * param); /* 841 */
+   void (GLAPIENTRYP TexBumpParameterivATI)(GLenum pname, const GLint * param); /* 842 */
+   void (GLAPIENTRYP AlphaFragmentOp1ATI)(GLenum op, GLuint dst, GLuint dstMod, GLuint arg1, GLuint arg1Rep, GLuint arg1Mod); /* 843 */
+   void (GLAPIENTRYP AlphaFragmentOp2ATI)(GLenum op, GLuint dst, GLuint dstMod, GLuint arg1, GLuint arg1Rep, GLuint arg1Mod, GLuint arg2, GLuint arg2Rep, GLuint arg2Mod); /* 844 */
+   void (GLAPIENTRYP AlphaFragmentOp3ATI)(GLenum op, GLuint dst, GLuint dstMod, GLuint arg1, GLuint arg1Rep, GLuint arg1Mod, GLuint arg2, GLuint arg2Rep, GLuint arg2Mod, GLuint arg3, GLuint arg3Rep, GLuint arg3Mod); /* 845 */
+   void (GLAPIENTRYP BeginFragmentShaderATI)(void); /* 846 */
+   void (GLAPIENTRYP BindFragmentShaderATI)(GLuint id); /* 847 */
+   void (GLAPIENTRYP ColorFragmentOp1ATI)(GLenum op, GLuint dst, GLuint dstMask, GLuint dstMod, GLuint arg1, GLuint arg1Rep, GLuint arg1Mod); /* 848 */
+   void (GLAPIENTRYP ColorFragmentOp2ATI)(GLenum op, GLuint dst, GLuint dstMask, GLuint dstMod, GLuint arg1, GLuint arg1Rep, GLuint arg1Mod, GLuint arg2, GLuint arg2Rep, GLuint arg2Mod); /* 849 */
+   void (GLAPIENTRYP ColorFragmentOp3ATI)(GLenum op, GLuint dst, GLuint dstMask, GLuint dstMod, GLuint arg1, GLuint arg1Rep, GLuint arg1Mod, GLuint arg2, GLuint arg2Rep, GLuint arg2Mod, GLuint arg3, GLuint arg3Rep, GLuint arg3Mod); /* 850 */
+   void (GLAPIENTRYP DeleteFragmentShaderATI)(GLuint id); /* 851 */
+   void (GLAPIENTRYP EndFragmentShaderATI)(void); /* 852 */
+   GLuint (GLAPIENTRYP GenFragmentShadersATI)(GLuint range); /* 853 */
+   void (GLAPIENTRYP PassTexCoordATI)(GLuint dst, GLuint coord, GLenum swizzle); /* 854 */
+   void (GLAPIENTRYP SampleMapATI)(GLuint dst, GLuint interp, GLenum swizzle); /* 855 */
+   void (GLAPIENTRYP SetFragmentShaderConstantATI)(GLuint dst, const GLfloat * value); /* 856 */
+   void (GLAPIENTRYP PointParameteriNV)(GLenum pname, GLint param); /* 857 */
+   void (GLAPIENTRYP PointParameterivNV)(GLenum pname, const GLint * params); /* 858 */
+   void (GLAPIENTRYP ActiveStencilFaceEXT)(GLenum face); /* 859 */
+   void (GLAPIENTRYP BindVertexArrayAPPLE)(GLuint array); /* 860 */
+   void (GLAPIENTRYP DeleteVertexArraysAPPLE)(GLsizei n, const GLuint * arrays); /* 861 */
+   void (GLAPIENTRYP GenVertexArraysAPPLE)(GLsizei n, GLuint * arrays); /* 862 */
+   GLboolean (GLAPIENTRYP IsVertexArrayAPPLE)(GLuint array); /* 863 */
+   void (GLAPIENTRYP GetProgramNamedParameterdvNV)(GLuint id, GLsizei len, const GLubyte * name, GLdouble * params); /* 864 */
+   void (GLAPIENTRYP GetProgramNamedParameterfvNV)(GLuint id, GLsizei len, const GLubyte * name, GLfloat * params); /* 865 */
+   void (GLAPIENTRYP ProgramNamedParameter4dNV)(GLuint id, GLsizei len, const GLubyte * name, GLdouble x, GLdouble y, GLdouble z, GLdouble w); /* 866 */
+   void (GLAPIENTRYP ProgramNamedParameter4dvNV)(GLuint id, GLsizei len, const GLubyte * name, const GLdouble * v); /* 867 */
+   void (GLAPIENTRYP ProgramNamedParameter4fNV)(GLuint id, GLsizei len, const GLubyte * name, GLfloat x, GLfloat y, GLfloat z, GLfloat w); /* 868 */
+   void (GLAPIENTRYP ProgramNamedParameter4fvNV)(GLuint id, GLsizei len, const GLubyte * name, const GLfloat * v); /* 869 */
+   void (GLAPIENTRYP PrimitiveRestartIndexNV)(GLuint index); /* 870 */
+   void (GLAPIENTRYP PrimitiveRestartNV)(void); /* 871 */
+   void (GLAPIENTRYP DepthBoundsEXT)(GLclampd zmin, GLclampd zmax); /* 872 */
+   void (GLAPIENTRYP BlendEquationSeparateEXT)(GLenum modeRGB, GLenum modeA); /* 873 */
+   void (GLAPIENTRYP BindFramebufferEXT)(GLenum target, GLuint framebuffer); /* 874 */
+   void (GLAPIENTRYP BindRenderbufferEXT)(GLenum target, GLuint renderbuffer); /* 875 */
+   GLenum (GLAPIENTRYP CheckFramebufferStatusEXT)(GLenum target); /* 876 */
+   void (GLAPIENTRYP DeleteFramebuffersEXT)(GLsizei n, const GLuint * framebuffers); /* 877 */
+   void (GLAPIENTRYP DeleteRenderbuffersEXT)(GLsizei n, const GLuint * renderbuffers); /* 878 */
+   void (GLAPIENTRYP FramebufferRenderbufferEXT)(GLenum target, GLenum attachment, GLenum renderbuffertarget, GLuint renderbuffer); /* 879 */
+   void (GLAPIENTRYP FramebufferTexture1DEXT)(GLenum target, GLenum attachment, GLenum textarget, GLuint texture, GLint level); /* 880 */
+   void (GLAPIENTRYP FramebufferTexture2DEXT)(GLenum target, GLenum attachment, GLenum textarget, GLuint texture, GLint level); /* 881 */
+   void (GLAPIENTRYP FramebufferTexture3DEXT)(GLenum target, GLenum attachment, GLenum textarget, GLuint texture, GLint level, GLint zoffset); /* 882 */
+   void (GLAPIENTRYP GenFramebuffersEXT)(GLsizei n, GLuint * framebuffers); /* 883 */
+   void (GLAPIENTRYP GenRenderbuffersEXT)(GLsizei n, GLuint * renderbuffers); /* 884 */
+   void (GLAPIENTRYP GenerateMipmapEXT)(GLenum target); /* 885 */
+   void (GLAPIENTRYP GetFramebufferAttachmentParameterivEXT)(GLenum target, GLenum attachment, GLenum pname, GLint * params); /* 886 */
+   void (GLAPIENTRYP GetRenderbufferParameterivEXT)(GLenum target, GLenum pname, GLint * params); /* 887 */
+   GLboolean (GLAPIENTRYP IsFramebufferEXT)(GLuint framebuffer); /* 888 */
+   GLboolean (GLAPIENTRYP IsRenderbufferEXT)(GLuint renderbuffer); /* 889 */
+   void (GLAPIENTRYP RenderbufferStorageEXT)(GLenum target, GLenum internalformat, GLsizei width, GLsizei height); /* 890 */
+   void (GLAPIENTRYP BlitFramebufferEXT)(GLint srcX0, GLint srcY0, GLint srcX1, GLint srcY1, GLint dstX0, GLint dstY0, GLint dstX1, GLint dstY1, GLbitfield mask, GLenum filter); /* 891 */
+   void (GLAPIENTRYP BufferParameteriAPPLE)(GLenum target, GLenum pname, GLint param); /* 892 */
+   void (GLAPIENTRYP FlushMappedBufferRangeAPPLE)(GLenum target, GLintptr offset, GLsizeiptr size); /* 893 */
+   void (GLAPIENTRYP BindFragDataLocationEXT)(GLuint program, GLuint colorNumber, const GLchar * name); /* 894 */
+   GLint (GLAPIENTRYP GetFragDataLocationEXT)(GLuint program, const GLchar * name); /* 895 */
+   void (GLAPIENTRYP GetUniformuivEXT)(GLuint program, GLint location, GLuint * params); /* 896 */
+   void (GLAPIENTRYP GetVertexAttribIivEXT)(GLuint index, GLenum pname, GLint * params); /* 897 */
+   void (GLAPIENTRYP GetVertexAttribIuivEXT)(GLuint index, GLenum pname, GLuint * params); /* 898 */
+   void (GLAPIENTRYP Uniform1uiEXT)(GLint location, GLuint x); /* 899 */
+   void (GLAPIENTRYP Uniform1uivEXT)(GLint location, GLsizei count, const GLuint * value); /* 900 */
+   void (GLAPIENTRYP Uniform2uiEXT)(GLint location, GLuint x, GLuint y); /* 901 */
+   void (GLAPIENTRYP Uniform2uivEXT)(GLint location, GLsizei count, const GLuint * value); /* 902 */
+   void (GLAPIENTRYP Uniform3uiEXT)(GLint location, GLuint x, GLuint y, GLuint z); /* 903 */
+   void (GLAPIENTRYP Uniform3uivEXT)(GLint location, GLsizei count, const GLuint * value); /* 904 */
+   void (GLAPIENTRYP Uniform4uiEXT)(GLint location, GLuint x, GLuint y, GLuint z, GLuint w); /* 905 */
+   void (GLAPIENTRYP Uniform4uivEXT)(GLint location, GLsizei count, const GLuint * value); /* 906 */
+   void (GLAPIENTRYP VertexAttribI1iEXT)(GLuint index, GLint x); /* 907 */
+   void (GLAPIENTRYP VertexAttribI1ivEXT)(GLuint index, const GLint * v); /* 908 */
+   void (GLAPIENTRYP VertexAttribI1uiEXT)(GLuint index, GLuint x); /* 909 */
+   void (GLAPIENTRYP VertexAttribI1uivEXT)(GLuint index, const GLuint * v); /* 910 */
+   void (GLAPIENTRYP VertexAttribI2iEXT)(GLuint index, GLint x, GLint y); /* 911 */
+   void (GLAPIENTRYP VertexAttribI2ivEXT)(GLuint index, const GLint * v); /* 912 */
+   void (GLAPIENTRYP VertexAttribI2uiEXT)(GLuint index, GLuint x, GLuint y); /* 913 */
+   void (GLAPIENTRYP VertexAttribI2uivEXT)(GLuint index, const GLuint * v); /* 914 */
+   void (GLAPIENTRYP VertexAttribI3iEXT)(GLuint index, GLint x, GLint y, GLint z); /* 915 */
+   void (GLAPIENTRYP VertexAttribI3ivEXT)(GLuint index, const GLint * v); /* 916 */
+   void (GLAPIENTRYP VertexAttribI3uiEXT)(GLuint index, GLuint x, GLuint y, GLuint z); /* 917 */
+   void (GLAPIENTRYP VertexAttribI3uivEXT)(GLuint index, const GLuint * v); /* 918 */
+   void (GLAPIENTRYP VertexAttribI4bvEXT)(GLuint index, const GLbyte * v); /* 919 */
+   void (GLAPIENTRYP VertexAttribI4iEXT)(GLuint index, GLint x, GLint y, GLint z, GLint w); /* 920 */
+   void (GLAPIENTRYP VertexAttribI4ivEXT)(GLuint index, const GLint * v); /* 921 */
+   void (GLAPIENTRYP VertexAttribI4svEXT)(GLuint index, const GLshort * v); /* 922 */
+   void (GLAPIENTRYP VertexAttribI4ubvEXT)(GLuint index, const GLubyte * v); /* 923 */
+   void (GLAPIENTRYP VertexAttribI4uiEXT)(GLuint index, GLuint x, GLuint y, GLuint z, GLuint w); /* 924 */
+   void (GLAPIENTRYP VertexAttribI4uivEXT)(GLuint index, const GLuint * v); /* 925 */
+   void (GLAPIENTRYP VertexAttribI4usvEXT)(GLuint index, const GLushort * v); /* 926 */
+   void (GLAPIENTRYP VertexAttribIPointerEXT)(GLuint index, GLint size, GLenum type, GLsizei stride, const GLvoid * pointer); /* 927 */
+   void (GLAPIENTRYP FramebufferTextureLayerEXT)(GLenum target, GLenum attachment, GLuint texture, GLint level, GLint layer); /* 928 */
+   void (GLAPIENTRYP ColorMaskIndexedEXT)(GLuint buf, GLboolean r, GLboolean g, GLboolean b, GLboolean a); /* 929 */
+   void (GLAPIENTRYP DisableIndexedEXT)(GLenum target, GLuint index); /* 930 */
+   void (GLAPIENTRYP EnableIndexedEXT)(GLenum target, GLuint index); /* 931 */
+   void (GLAPIENTRYP GetBooleanIndexedvEXT)(GLenum value, GLuint index, GLboolean * data); /* 932 */
+   void (GLAPIENTRYP GetIntegerIndexedvEXT)(GLenum value, GLuint index, GLint * data); /* 933 */
+   GLboolean (GLAPIENTRYP IsEnabledIndexedEXT)(GLenum target, GLuint index); /* 934 */
+   void (GLAPIENTRYP ClearColorIiEXT)(GLint r, GLint g, GLint b, GLint a); /* 935 */
+   void (GLAPIENTRYP ClearColorIuiEXT)(GLuint r, GLuint g, GLuint b, GLuint a); /* 936 */
+   void (GLAPIENTRYP GetTexParameterIivEXT)(GLenum target, GLenum pname, GLint * params); /* 937 */
+   void (GLAPIENTRYP GetTexParameterIuivEXT)(GLenum target, GLenum pname, GLuint * params); /* 938 */
+   void (GLAPIENTRYP TexParameterIivEXT)(GLenum target, GLenum pname, const GLint * params); /* 939 */
+   void (GLAPIENTRYP TexParameterIuivEXT)(GLenum target, GLenum pname, const GLuint * params); /* 940 */
+   void (GLAPIENTRYP BeginConditionalRenderNV)(GLuint query, GLenum mode); /* 941 */
+   void (GLAPIENTRYP EndConditionalRenderNV)(void); /* 942 */
+   void (GLAPIENTRYP BeginTransformFeedbackEXT)(GLenum mode); /* 943 */
+   void (GLAPIENTRYP BindBufferBaseEXT)(GLenum target, GLuint index, GLuint buffer); /* 944 */
+   void (GLAPIENTRYP BindBufferOffsetEXT)(GLenum target, GLuint index, GLuint buffer, GLintptr offset); /* 945 */
+   void (GLAPIENTRYP BindBufferRangeEXT)(GLenum target, GLuint index, GLuint buffer, GLintptr offset, GLsizeiptr size); /* 946 */
+   void (GLAPIENTRYP EndTransformFeedbackEXT)(void); /* 947 */
+   void (GLAPIENTRYP GetTransformFeedbackVaryingEXT)(GLuint program, GLuint index, GLsizei bufSize, GLsizei * length, GLsizei * size, GLenum * type, GLchar * name); /* 948 */
+   void (GLAPIENTRYP TransformFeedbackVaryingsEXT)(GLuint program, GLsizei count, const char ** varyings, GLenum bufferMode); /* 949 */
+   void (GLAPIENTRYP ProvokingVertexEXT)(GLenum mode); /* 950 */
+   void (GLAPIENTRYP GetTexParameterPointervAPPLE)(GLenum target, GLenum pname, GLvoid ** params); /* 951 */
+   void (GLAPIENTRYP TextureRangeAPPLE)(GLenum target, GLsizei length, GLvoid * pointer); /* 952 */
+   void (GLAPIENTRYP GetObjectParameterivAPPLE)(GLenum objectType, GLuint name, GLenum pname, GLint * value); /* 953 */
+   GLenum (GLAPIENTRYP ObjectPurgeableAPPLE)(GLenum objectType, GLuint name, GLenum option); /* 954 */
+   GLenum (GLAPIENTRYP ObjectUnpurgeableAPPLE)(GLenum objectType, GLuint name, GLenum option); /* 955 */
+   void (GLAPIENTRYP ActiveProgramEXT)(GLuint program); /* 956 */
+   GLuint (GLAPIENTRYP CreateShaderProgramEXT)(GLenum type, const GLchar * string); /* 957 */
+   void (GLAPIENTRYP UseShaderProgramEXT)(GLenum type, GLuint program); /* 958 */
+   void (GLAPIENTRYP TextureBarrierNV)(void); /* 959 */
+   void (GLAPIENTRYP StencilFuncSeparateATI)(GLenum frontfunc, GLenum backfunc, GLint ref, GLuint mask); /* 960 */
+   void (GLAPIENTRYP ProgramEnvParameters4fvEXT)(GLenum target, GLuint index, GLsizei count, const GLfloat * params); /* 961 */
+   void (GLAPIENTRYP ProgramLocalParameters4fvEXT)(GLenum target, GLuint index, GLsizei count, const GLfloat * params); /* 962 */
+   void (GLAPIENTRYP GetQueryObjecti64vEXT)(GLuint id, GLenum pname, GLint64EXT * params); /* 963 */
+   void (GLAPIENTRYP GetQueryObjectui64vEXT)(GLuint id, GLenum pname, GLuint64EXT * params); /* 964 */
+   void (GLAPIENTRYP EGLImageTargetRenderbufferStorageOES)(GLenum target, GLvoid * writeOffset); /* 965 */
+   void (GLAPIENTRYP EGLImageTargetTexture2DOES)(GLenum target, GLvoid * writeOffset); /* 966 */
+};
+
+#endif /* !defined( _GLAPI_TABLE_H_ ) */