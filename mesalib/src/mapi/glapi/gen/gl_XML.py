--- conflicted
+++ resolved
@@ -1,1969 +1,999 @@
-<<<<<<< HEAD
-#!/usr/bin/env python
-
-# (C) Copyright IBM Corporation 2004, 2005
-# All Rights Reserved.
-#
-# Permission is hereby granted, free of charge, to any person obtaining a
-# copy of this software and associated documentation files (the "Software"),
-# to deal in the Software without restriction, including without limitation
-# on the rights to use, copy, modify, merge, publish, distribute, sub
-# license, and/or sell copies of the Software, and to permit persons to whom
-# the Software is furnished to do so, subject to the following conditions:
-#
-# The above copyright notice and this permission notice (including the next
-# paragraph) shall be included in all copies or substantial portions of the
-# Software.
-#
-# THE SOFTWARE IS PROVIDED "AS IS", WITHOUT WARRANTY OF ANY KIND, EXPRESS OR
-# IMPLIED, INCLUDING BUT NOT LIMITED TO THE WARRANTIES OF MERCHANTABILITY,
-# FITNESS FOR A PARTICULAR PURPOSE AND NON-INFRINGEMENT.  IN NO EVENT SHALL
-# IBM AND/OR ITS SUPPLIERS BE LIABLE FOR ANY CLAIM, DAMAGES OR OTHER
-# LIABILITY, WHETHER IN AN ACTION OF CONTRACT, TORT OR OTHERWISE, ARISING
-# FROM, OUT OF OR IN CONNECTION WITH THE SOFTWARE OR THE USE OR OTHER DEALINGS
-# IN THE SOFTWARE.
-#
-# Authors:
-#    Ian Romanick <idr@us.ibm.com>
-
-import libxml2
-import re, sys, string
-import typeexpr
-
-
-def parse_GL_API( file_name, factory = None ):
-	doc = libxml2.readFile( file_name, None, libxml2.XML_PARSE_XINCLUDE + libxml2.XML_PARSE_NOBLANKS + libxml2.XML_PARSE_DTDVALID + libxml2.XML_PARSE_DTDATTR + libxml2.XML_PARSE_DTDLOAD + libxml2.XML_PARSE_NOENT )
-	ret = doc.xincludeProcess()
-
-	if not factory:
-		factory = gl_item_factory()
-
-	api = factory.create_item( "api", None, None )
-	api.process_element( doc )
-
-	# After the XML has been processed, we need to go back and assign
-	# dispatch offsets to the functions that request that their offsets
-	# be assigned by the scripts.  Typically this means all functions
-	# that are not part of the ABI.
-
-	for func in api.functionIterateByCategory():
-		if func.assign_offset:
-			func.offset = api.next_offset;
-			api.next_offset += 1
-
-	doc.freeDoc()
-
-	return api
-
-
-def is_attr_true( element, name ):
-	"""Read a name value from an element's attributes.
-	
-	The value read from the attribute list must be either 'true' or
-	'false'.  If the value is 'false', zero will be returned.  If the
-	value is 'true', non-zero will be returned.  An exception will be
-	raised for any other value."""
-
-	value = element.nsProp( name, None )
-	if value == "true":
-		return 1
-	elif value == "false":
-		return 0
-	else:
-		raise RuntimeError('Invalid value "%s" for boolean "%s".' % (value, name))
-
-
-class gl_print_base:
-	"""Base class of all API pretty-printers.
-
-	In the model-view-controller pattern, this is the view.  Any derived
-	class will want to over-ride the printBody, printRealHader, and
-	printRealFooter methods.  Some derived classes may want to over-ride
-	printHeader and printFooter, or even Print (though this is unlikely).
-	"""
-
-	def __init__(self):
-		# Name of the script that is generating the output file.
-		# Every derived class should set this to the name of its
-		# source file.
-
-		self.name = "a"
-
-
-		# License on the *generated* source file.  This may differ
-		# from the license on the script that is generating the file.
-		# Every derived class should set this to some reasonable
-		# value.
-		#
-		# See license.py for an example of a reasonable value.
-
-		self.license = "The license for this file is unspecified."
-
-		
-		# The header_tag is the name of the C preprocessor define
-		# used to prevent multiple inclusion.  Typically only
-		# generated C header files need this to be set.  Setting it
-		# causes code to be generated automatically in printHeader
-		# and printFooter.
-
-		self.header_tag = None
-
-		
-		# List of file-private defines that must be undefined at the
-		# end of the file.  This can be used in header files to define
-		# names for use in the file, then undefine them at the end of
-		# the header file.
-
-		self.undef_list = []
-		return
-
-
-	def Print(self, api):
-		self.printHeader()
-		self.printBody(api)
-		self.printFooter()
-		return
-
-
-	def printHeader(self):
-		"""Print the header associated with all files and call the printRealHeader method."""
-
-		print '/* DO NOT EDIT - This file generated automatically by %s script */' \
-			% (self.name)
-		print ''
-		print '/*'
-		print ' * ' + self.license.replace('\n', '\n * ')
-		print ' */'
-		print ''
-		if self.header_tag:
-		    print '#if !defined( %s )' % (self.header_tag)
-		    print '#  define %s' % (self.header_tag)
-		    print ''
-		self.printRealHeader();
-		return
-
-
-	def printFooter(self):
-		"""Print the header associated with all files and call the printRealFooter method."""
-
-		self.printRealFooter()
-
-		if self.undef_list:
-			print ''
-			for u in self.undef_list:
-				print "#  undef %s" % (u)
-
-		if self.header_tag:
-			print ''
-			print '#endif /* !defined( %s ) */' % (self.header_tag)
-
-
-	def printRealHeader(self):
-		"""Print the "real" header for the created file.
-
-		In the base class, this function is empty.  All derived
-		classes should over-ride this function."""
-		return
-
-
-	def printRealFooter(self):
-		"""Print the "real" footer for the created file.
-
-		In the base class, this function is empty.  All derived
-		classes should over-ride this function."""
-		return
-
-
-	def printPure(self):
-		"""Conditionally define `PURE' function attribute.
-
-		Conditionally defines a preprocessor macro `PURE' that wraps
-		GCC's `pure' function attribute.  The conditional code can be
-		easilly adapted to other compilers that support a similar
-		feature.
-
-		The name is also added to the file's undef_list.
-		"""
-		self.undef_list.append("PURE")
-		print """#  if defined(__GNUC__) || (defined(__SUNPRO_C) && (__SUNPRO_C >= 0x590))
-#    define PURE __attribute__((pure))
-#  else
-#    define PURE
-#  endif"""
-		return
-
-
-	def printFastcall(self):
-		"""Conditionally define `FASTCALL' function attribute.
-
-		Conditionally defines a preprocessor macro `FASTCALL' that
-		wraps GCC's `fastcall' function attribute.  The conditional
-		code can be easilly adapted to other compilers that support a
-		similar feature.
-
-		The name is also added to the file's undef_list.
-		"""
-
-		self.undef_list.append("FASTCALL")
-		print """#  if defined(__i386__) && defined(__GNUC__) && !defined(__CYGWIN__) && !defined(__MINGW32__)
-#    define FASTCALL __attribute__((fastcall))
-#  else
-#    define FASTCALL
-#  endif"""
-		return
-
-
-	def printVisibility(self, S, s):
-		"""Conditionally define visibility function attribute.
-
-		Conditionally defines a preprocessor macro name S that wraps
-		GCC's visibility function attribute.  The visibility used is
-		the parameter s.  The conditional code can be easilly adapted
-		to other compilers that support a similar feature.
-
-		The name is also added to the file's undef_list.
-		"""
-
-		self.undef_list.append(S)
-		print """#  if (defined(__GNUC__) && !defined(__CYGWIN__) && !defined(__MINGW32__)) || (defined(__SUNPRO_C) && (__SUNPRO_C >= 0x590) && defined(__ELF__))
-#    define %s  __attribute__((visibility("%s")))
-#  else
-#    define %s
-#  endif""" % (S, s, S)
-		return
-
-
-	def printNoinline(self):
-		"""Conditionally define `NOINLINE' function attribute.
-
-		Conditionally defines a preprocessor macro `NOINLINE' that
-		wraps GCC's `noinline' function attribute.  The conditional
-		code can be easilly adapted to other compilers that support a
-		similar feature.
-
-		The name is also added to the file's undef_list.
-		"""
-
-		self.undef_list.append("NOINLINE")
-		print """#  if defined(__GNUC__) || (defined(__SUNPRO_C) && (__SUNPRO_C >= 0x590))
-#    define NOINLINE __attribute__((noinline))
-#  else
-#    define NOINLINE
-#  endif"""
-		return
-
-
-def real_function_name(element):
-	name = element.nsProp( "name", None )
-	alias = element.nsProp( "alias", None )
-	
-	if alias:
-		return alias
-	else:
-		return name
-
-
-def real_category_name(c):
-	if re.compile("[1-9][0-9]*[.][0-9]+").match(c):
-		return "GL_VERSION_" + c.replace(".", "_")
-	else:
-		return c
-
-
-def classify_category(name, number):
-	"""Based on the category name and number, select a numerical class for it.
-	
-	Categories are divided into four classes numbered 0 through 3.  The
-	classes are:
-
-		0. Core GL versions, sorted by version number.
-		1. ARB extensions, sorted by extension number.
-		2. Non-ARB extensions, sorted by extension number.
-		3. Un-numbered extensions, sorted by extension name.
-	"""
-
-	try:
-		core_version = float(name)
-	except Exception,e:
-		core_version = 0.0
-
-	if core_version > 0.0:
-		cat_type = 0
-		key = name
-	elif name.startswith("GL_ARB_") or name.startswith("GLX_ARB_") or name.startswith("WGL_ARB_"):
-		cat_type = 1
-		key = int(number)
-	else:
-		if number != None:
-			cat_type = 2
-			key = int(number)
-		else:
-			cat_type = 3
-			key = name
-
-
-	return [cat_type, key]
-
-
-def create_parameter_string(parameters, include_names):
-	"""Create a parameter string from a list of gl_parameters."""
-
-	list = []
-	for p in parameters:
-		if p.is_padding:
-			continue
-
-		if include_names:
-			list.append( p.string() )
-		else:
-			list.append( p.type_string() )
-
-	if len(list) == 0: list = ["void"]
-
-	return string.join(list, ", ")
-
-
-class gl_item:
-	def __init__(self, element, context):
-		self.context = context
-		self.name = element.nsProp( "name", None )
-		self.category = real_category_name( element.parent.nsProp( "name", None ) )
-		return
-
-
-class gl_type( gl_item ):
-	def __init__(self, element, context):
-		gl_item.__init__(self, element, context)
-		self.size = int( element.nsProp( "size", None ), 0 )
-
-		te = typeexpr.type_expression( None )
-		tn = typeexpr.type_node()
-		tn.size = int( element.nsProp( "size", None ), 0 )
-		tn.integer = not is_attr_true( element, "float" )
-		tn.unsigned = is_attr_true( element, "unsigned" )
-		tn.name = "GL" + self.name
-		te.set_base_type_node( tn )
-
-		self.type_expr = te
-		return
-	
-
-	def get_type_expression(self):
-		return self.type_expr
-
-
-class gl_enum( gl_item ):
-	def __init__(self, element, context):
-		gl_item.__init__(self, element, context)
-		self.value = int( element.nsProp( "value", None ), 0 )
-
-		temp = element.nsProp( "count", None )
-		if not temp or temp == "?":
-			self.default_count = -1
-		else:
-			try:
-				c = int(temp)
-			except Exception,e:
-				raise RuntimeError('Invalid count value "%s" for enum "%s" in function "%s" when an integer was expected.' % (temp, self.name, n))
-
-			self.default_count = c
-
-		return
-
-
-	def priority(self):
-		"""Calculate a 'priority' for this enum name.
-		
-		When an enum is looked up by number, there may be many
-		possible names, but only one is the 'prefered' name.  The
-		priority is used to select which name is the 'best'.
-
-		Highest precedence is given to core GL name.  ARB extension
-		names have the next highest, followed by EXT extension names.
-		Vendor extension names are the lowest.
-		"""
-
-		if self.name.endswith( "_BIT" ):
-			bias = 1
-		else:
-			bias = 0
-
-		if self.category.startswith( "GL_VERSION_" ):
-			priority = 0
-		elif self.category.startswith( "GL_ARB_" ):
-			priority = 2
-		elif self.category.startswith( "GL_EXT_" ):
-			priority = 4
-		else:
-			priority = 6
-
-		return priority + bias
-
-
-
-class gl_parameter:
-	def __init__(self, element, context):
-		self.name = element.nsProp( "name", None )
-
-		ts = element.nsProp( "type", None )
-		self.type_expr = typeexpr.type_expression( ts, context )
-
-		temp = element.nsProp( "variable_param", None )
-		if temp:
-			self.count_parameter_list = temp.split( ' ' )
-		else:
-			self.count_parameter_list = []
-
-		# The count tag can be either a numeric string or the name of
-		# a variable.  If it is the name of a variable, the int(c)
-		# statement will throw an exception, and the except block will
-		# take over.
-
-		c = element.nsProp( "count", None )
-		try: 
-			count = int(c)
-			self.count = count
-			self.counter = None
-		except Exception,e:
-			count = 1
-			self.count = 0
-			self.counter = c
-		
-		self.count_scale = int(element.nsProp( "count_scale", None ))
-
-		elements = (count * self.count_scale)
-		if elements == 1:
-			elements = 0
-
-		#if ts == "GLdouble":
-		#	print '/* stack size -> %s = %u (before)*/' % (self.name, self.type_expr.get_stack_size())
-		#	print '/* # elements = %u */' % (elements)
-		self.type_expr.set_elements( elements )
-		#if ts == "GLdouble":
-		#	print '/* stack size -> %s = %u (after) */' % (self.name, self.type_expr.get_stack_size())
-
-		self.is_client_only = is_attr_true( element, 'client_only' )
-		self.is_counter     = is_attr_true( element, 'counter' )
-		self.is_output      = is_attr_true( element, 'output' )
-
-
-		# Pixel data has special parameters.
-
-		self.width      = element.nsProp('img_width',  None)
-		self.height     = element.nsProp('img_height', None)
-		self.depth      = element.nsProp('img_depth',  None)
-		self.extent     = element.nsProp('img_extent', None)
-
-		self.img_xoff   = element.nsProp('img_xoff',   None)
-		self.img_yoff   = element.nsProp('img_yoff',   None)
-		self.img_zoff   = element.nsProp('img_zoff',   None)
-		self.img_woff   = element.nsProp('img_woff',   None)
-
-		self.img_format = element.nsProp('img_format', None)
-		self.img_type   = element.nsProp('img_type',   None)
-		self.img_target = element.nsProp('img_target', None)
-
-		self.img_pad_dimensions = is_attr_true( element, 'img_pad_dimensions' )
-		self.img_null_flag      = is_attr_true( element, 'img_null_flag' )
-		self.img_send_null      = is_attr_true( element, 'img_send_null' )
-
-		self.is_padding = is_attr_true( element, 'padding' )
-		return
-
-
-	def compatible(self, other):
-		return 1
-
-
-	def is_array(self):
-		return self.is_pointer()
-
-
-	def is_pointer(self):
-		return self.type_expr.is_pointer()
-
-
-	def is_image(self):
-		if self.width:
-			return 1
-		else:
-			return 0
-
-
-	def is_variable_length(self):
-		return len(self.count_parameter_list) or self.counter
-
-
-	def is_64_bit(self):
-		count = self.type_expr.get_element_count()
-		if count:
-			if (self.size() / count) == 8:
-				return 1
-		else:
-			if self.size() == 8:
-				return 1
-
-		return 0
-
-
-	def string(self):
-		return self.type_expr.original_string + " " + self.name
-
-
-	def type_string(self):
-		return self.type_expr.original_string
-
-
-	def get_base_type_string(self):
-		return self.type_expr.get_base_name()
-
-
-	def get_dimensions(self):
-		if not self.width:
-			return [ 0, "0", "0", "0", "0" ]
-
-		dim = 1
-		w = self.width
-		h = "1"
-		d = "1"
-		e = "1"
-
-		if self.height:
-			dim = 2
-			h = self.height
-
-		if self.depth:
-			dim = 3
-			d = self.depth
-
-		if self.extent:
-			dim = 4
-			e = self.extent
-
-		return [ dim, w, h, d, e ]
-
-
-	def get_stack_size(self):
-		return self.type_expr.get_stack_size()
-
-
-	def size(self):
-		if self.is_image():
-			return 0
-		else:
-			return self.type_expr.get_element_size()
-
-
-	def get_element_count(self):
-		c = self.type_expr.get_element_count()
-		if c == 0:
-			return 1
-
-		return c
-
-
-	def size_string(self, use_parens = 1):
-		s = self.size()
-		if self.counter or self.count_parameter_list:
-			list = [ "compsize" ]
-
-			if self.counter and self.count_parameter_list:
-				list.append( self.counter )
-			elif self.counter:
-				list = [ self.counter ]
-
-			if s > 1:
-				list.append( str(s) )
-
-			if len(list) > 1 and use_parens :
-				return "(%s)" % (string.join(list, " * "))
-			else:
-				return string.join(list, " * ")
-
-		elif self.is_image():
-			return "compsize"
-		else:
-			return str(s)
-
-
-	def format_string(self):
-		if self.type_expr.original_string == "GLenum":
-			return "0x%x"
-		else:
-			return self.type_expr.format_string()
-
-
-
-class gl_function( gl_item ):
-	def __init__(self, element, context):
-		self.context = context
-		self.name = None
-
-		self.entry_points = []
-		self.return_type = "void"
-		self.parameters = []
-		self.offset = -1
-		self.initialized = 0
-		self.images = []
-
-		self.assign_offset = 0
-
-		self.static_entry_points = []
-
-		# Track the parameter string (for the function prototype)
-		# for each entry-point.  This is done because some functions
-		# change their prototype slightly when promoted from extension
-		# to ARB extension to core.  glTexImage3DEXT and glTexImage3D
-		# are good examples of this.  Scripts that need to generate
-		# code for these differing aliases need to real prototype
-		# for each entry-point.  Otherwise, they may generate code
-		# that won't compile.
-
-		self.parameter_strings = {}
-
-		self.process_element( element )
-
-		return
-
-	
-	def process_element(self, element):
-		name = element.nsProp( "name", None )
-		alias = element.nsProp( "alias", None )
-
-		if is_attr_true(element, "static_dispatch"):
-			self.static_entry_points.append(name)
-
-		self.entry_points.append( name )
-		if alias:
-			true_name = alias
-		else:
-			true_name = name
-
-			# Only try to set the offset when a non-alias
-			# entry-point is being processes.
-
-			offset = element.nsProp( "offset", None )
-			if offset:
-				try:
-					o = int( offset )
-					self.offset = o
-				except Exception, e:
-					self.offset = -1
-					if offset == "assign":
-						self.assign_offset = 1
-
-
-		if not self.name:
-			self.name = true_name
-		elif self.name != true_name:
-			raise RuntimeError("Function true name redefined.  Was %s, now %s." % (self.name, true_name))
-
-
-		# There are two possible cases.  The first time an entry-point
-		# with data is seen, self.initialized will be 0.  On that
-		# pass, we just fill in the data.  The next time an
-		# entry-point with data is seen, self.initialized will be 1.
-		# On that pass we have to make that the new values match the
-		# valuse from the previous entry-point.
-
-		parameters = []
-		return_type = "void"
-		child = element.children
-		while child:
-			if child.type == "element":
-				if child.name == "return":
-					return_type = child.nsProp( "type", None )
-				elif child.name == "param":
-					param = self.context.factory.create_item( "parameter", child, self.context)
-					parameters.append( param )
-
-			child = child.next
-
-
-		if self.initialized:
-			if self.return_type != return_type:
-				raise RuntimeError( "Return type changed in %s.  Was %s, now %s." % (name, self.return_type, return_type))
-
-			if len(parameters) != len(self.parameters):
-				raise RuntimeError( "Parameter count mismatch in %s.  Was %d, now %d." % (name, len(self.parameters), len(parameters)))
-
-			for j in range(0, len(parameters)):
-				p1 = parameters[j]
-				p2 = self.parameters[j]
-				if not p1.compatible( p2 ):
-					raise RuntimeError( 'Parameter type mismatch in %s.  "%s" was "%s", now "%s".' % (name, p2.name, p2.type_expr.original_string, p1.type_expr.original_string))
-
-
-		if true_name == name or not self.initialized:
-			self.return_type = return_type
-			self.parameters = parameters
-
-			for param in self.parameters:
-				if param.is_image():
-					self.images.append( param )
-
-		if element.children:
-			self.initialized = 1
-			self.parameter_strings[name] = create_parameter_string(parameters, 1)
-		else:
-			self.parameter_strings[name] = None
-
-		return
-
-
-	def get_images(self):
-		"""Return potentially empty list of input images."""
-		return self.images
-
-
-	def parameterIterator(self):
-		return self.parameters.__iter__();
-
-
-	def get_parameter_string(self, entrypoint = None):
-		if entrypoint:
-			s = self.parameter_strings[ entrypoint ]
-			if s:
-				return s
-		
-		return create_parameter_string( self.parameters, 1 )
-
-	def get_called_parameter_string(self):
-		p_string = ""
-		comma = ""
-
-		for p in self.parameterIterator():
-			p_string = p_string + comma + p.name
-			comma = ", "
-
-		return p_string
-
-
-	def is_abi(self):
-		return (self.offset >= 0 and not self.assign_offset)
-
-	def is_static_entry_point(self, name):
-		return name in self.static_entry_points
-
-	def dispatch_name(self):
-		if self.name in self.static_entry_points:
-			return self.name
-		else:
-			return "_dispatch_stub_%u" % (self.offset)
-
-	def static_name(self, name):
-		if name in self.static_entry_points:
-			return name
-		else:
-			return "_dispatch_stub_%u" % (self.offset)
-
-
-class gl_item_factory:
-	"""Factory to create objects derived from gl_item."""
-
-	def create_item(self, item_name, element, context):
-		if item_name == "function":
-			return gl_function(element, context)
-		if item_name == "type":
-			return gl_type(element, context)
-		elif item_name == "enum":
-			return gl_enum(element, context)
-		elif item_name == "parameter":
-			return gl_parameter(element, context)
-		elif item_name == "api":
-			return gl_api(self)
-		else:
-			return None
-
-
-class gl_api:
-	def __init__(self, factory):
-		self.functions_by_name = {}
-		self.enums_by_name = {}
-		self.types_by_name = {}
-
-		self.category_dict = {}
-		self.categories = [{}, {}, {}, {}]
-
-		self.factory = factory
-
-		self.next_offset = 0
-
-		typeexpr.create_initial_types()
-		return
-
-
-	def process_element(self, doc):
-		element = doc.children
-		while element.type != "element" or element.name != "OpenGLAPI":
-			element = element.next
-
-		if element:
-			self.process_OpenGLAPI(element)
-		return
-
-
-	def process_OpenGLAPI(self, element):
-		child = element.children
-		while child:
-			if child.type == "element":
-				if child.name == "category":
-					self.process_category( child )
-				elif child.name == "OpenGLAPI":
-					self.process_OpenGLAPI( child )
-
-			child = child.next
-
-		return
-
-
-	def process_category(self, cat):
-		cat_name = cat.nsProp( "name", None )
-		cat_number = cat.nsProp( "number", None )
-
-		[cat_type, key] = classify_category(cat_name, cat_number)
-		self.categories[cat_type][key] = [cat_name, cat_number]
-
-		child = cat.children
-		while child:
-			if child.type == "element":
-				if child.name == "function":
-					func_name = real_function_name( child )
-
-					temp_name = child.nsProp( "name", None )
-					self.category_dict[ temp_name ] = [cat_name, cat_number]
-
-					if self.functions_by_name.has_key( func_name ):
-						func = self.functions_by_name[ func_name ]
-						func.process_element( child )
-					else:
-						func = self.factory.create_item( "function", child, self )
-						self.functions_by_name[ func_name ] = func
-
-					if func.offset >= self.next_offset:
-						self.next_offset = func.offset + 1
-
-
-				elif child.name == "enum":
-					enum = self.factory.create_item( "enum", child, self )
-					self.enums_by_name[ enum.name ] = enum
-				elif child.name == "type":
-					t = self.factory.create_item( "type", child, self )
-					self.types_by_name[ "GL" + t.name ] = t
-
-
-			child = child.next
-
-		return
-
-
-	def functionIterateByCategory(self, cat = None):
-		"""Iterate over functions by category.
-		
-		If cat is None, all known functions are iterated in category
-		order.  See classify_category for details of the ordering.
-		Within a category, functions are sorted by name.  If cat is
-		not None, then only functions in that category are iterated.
-		"""
-		lists = [{}, {}, {}, {}]
-
-		for func in self.functionIterateAll():
-			[cat_name, cat_number] = self.category_dict[func.name]
-
-			if (cat == None) or (cat == cat_name):
-				[func_cat_type, key] = classify_category(cat_name, cat_number)
-
-				if not lists[func_cat_type].has_key(key):
-					lists[func_cat_type][key] = {}
-
-				lists[func_cat_type][key][func.name] = func
-
-
-		functions = []
-		for func_cat_type in range(0,4):
-			keys = lists[func_cat_type].keys()
-			keys.sort()
-
-			for key in keys:
-				names = lists[func_cat_type][key].keys()
-				names.sort()
-
-				for name in names:
-					functions.append(lists[func_cat_type][key][name])
-
-		return functions.__iter__()
-
-
-	def functionIterateByOffset(self):
-		max_offset = -1
-		for func in self.functions_by_name.itervalues():
-			if func.offset > max_offset:
-				max_offset = func.offset
-
-
-		temp = [None for i in range(0, max_offset + 1)]
-		for func in self.functions_by_name.itervalues():
-			if func.offset != -1:
-				temp[ func.offset ] = func
-
-
-		list = []
-		for i in range(0, max_offset + 1):
-			if temp[i]:
-				list.append(temp[i])
-
-		return list.__iter__();
-
-
-	def functionIterateAll(self):
-		return self.functions_by_name.itervalues()
-
-
-	def enumIterateByName(self):
-		keys = self.enums_by_name.keys()
-		keys.sort()
-		
-		list = []
-		for enum in keys:
-			list.append( self.enums_by_name[ enum ] )
-
-		return list.__iter__()
-
-
-	def categoryIterate(self):
-		"""Iterate over categories.
-		
-		Iterate over all known categories in the order specified by
-		classify_category.  Each iterated value is a tuple of the
-		name and number (which may be None) of the category.
-		"""
-
-		list = []
-		for cat_type in range(0,4):
-			keys = self.categories[cat_type].keys()
-			keys.sort()
-			
-			for key in keys:
-				list.append(self.categories[cat_type][key])
-				
-		return list.__iter__()
-
-
-	def get_category_for_name( self, name ):
-		if self.category_dict.has_key(name):
-			return self.category_dict[name]
-		else:
-			return ["<unknown category>", None]
-
-
-	def typeIterate(self):
-		return self.types_by_name.itervalues()
-
-
-	def find_type( self, type_name ):
-		if type_name in self.types_by_name:
-			return self.types_by_name[ type_name ].type_expr
-		else:
-			print "Unable to find base type matching \"%s\"." % (type_name)
-			return None
-=======
-#!/usr/bin/env python
-
-# (C) Copyright IBM Corporation 2004, 2005
-# All Rights Reserved.
-#
-# Permission is hereby granted, free of charge, to any person obtaining a
-# copy of this software and associated documentation files (the "Software"),
-# to deal in the Software without restriction, including without limitation
-# on the rights to use, copy, modify, merge, publish, distribute, sub
-# license, and/or sell copies of the Software, and to permit persons to whom
-# the Software is furnished to do so, subject to the following conditions:
-#
-# The above copyright notice and this permission notice (including the next
-# paragraph) shall be included in all copies or substantial portions of the
-# Software.
-#
-# THE SOFTWARE IS PROVIDED "AS IS", WITHOUT WARRANTY OF ANY KIND, EXPRESS OR
-# IMPLIED, INCLUDING BUT NOT LIMITED TO THE WARRANTIES OF MERCHANTABILITY,
-# FITNESS FOR A PARTICULAR PURPOSE AND NON-INFRINGEMENT.  IN NO EVENT SHALL
-# IBM AND/OR ITS SUPPLIERS BE LIABLE FOR ANY CLAIM, DAMAGES OR OTHER
-# LIABILITY, WHETHER IN AN ACTION OF CONTRACT, TORT OR OTHERWISE, ARISING
-# FROM, OUT OF OR IN CONNECTION WITH THE SOFTWARE OR THE USE OR OTHER DEALINGS
-# IN THE SOFTWARE.
-#
-# Authors:
-#    Ian Romanick <idr@us.ibm.com>
-
-import libxml2
-import re, sys, string
-import typeexpr
-
-
-def parse_GL_API( file_name, factory = None ):
-	doc = libxml2.readFile( file_name, None, libxml2.XML_PARSE_XINCLUDE + libxml2.XML_PARSE_NOBLANKS + libxml2.XML_PARSE_DTDVALID + libxml2.XML_PARSE_DTDATTR + libxml2.XML_PARSE_DTDLOAD + libxml2.XML_PARSE_NOENT )
-	ret = doc.xincludeProcess()
-
-	if not factory:
-		factory = gl_item_factory()
-
-	api = factory.create_item( "api", None, None )
-	api.process_element( doc )
-
-	# After the XML has been processed, we need to go back and assign
-	# dispatch offsets to the functions that request that their offsets
-	# be assigned by the scripts.  Typically this means all functions
-	# that are not part of the ABI.
-
-	for func in api.functionIterateByCategory():
-		if func.assign_offset:
-			func.offset = api.next_offset;
-			api.next_offset += 1
-
-	doc.freeDoc()
-
-	return api
-
-
-def is_attr_true( element, name ):
-	"""Read a name value from an element's attributes.
-	
-	The value read from the attribute list must be either 'true' or
-	'false'.  If the value is 'false', zero will be returned.  If the
-	value is 'true', non-zero will be returned.  An exception will be
-	raised for any other value."""
-
-	value = element.nsProp( name, None )
-	if value == "true":
-		return 1
-	elif value == "false":
-		return 0
-	else:
-		raise RuntimeError('Invalid value "%s" for boolean "%s".' % (value, name))
-
-
-class gl_print_base:
-	"""Base class of all API pretty-printers.
-
-	In the model-view-controller pattern, this is the view.  Any derived
-	class will want to over-ride the printBody, printRealHader, and
-	printRealFooter methods.  Some derived classes may want to over-ride
-	printHeader and printFooter, or even Print (though this is unlikely).
-	"""
-
-	def __init__(self):
-		# Name of the script that is generating the output file.
-		# Every derived class should set this to the name of its
-		# source file.
-
-		self.name = "a"
-
-
-		# License on the *generated* source file.  This may differ
-		# from the license on the script that is generating the file.
-		# Every derived class should set this to some reasonable
-		# value.
-		#
-		# See license.py for an example of a reasonable value.
-
-		self.license = "The license for this file is unspecified."
-
-		
-		# The header_tag is the name of the C preprocessor define
-		# used to prevent multiple inclusion.  Typically only
-		# generated C header files need this to be set.  Setting it
-		# causes code to be generated automatically in printHeader
-		# and printFooter.
-
-		self.header_tag = None
-
-		
-		# List of file-private defines that must be undefined at the
-		# end of the file.  This can be used in header files to define
-		# names for use in the file, then undefine them at the end of
-		# the header file.
-
-		self.undef_list = []
-		return
-
-
-	def Print(self, api):
-		self.printHeader()
-		self.printBody(api)
-		self.printFooter()
-		return
-
-
-	def printHeader(self):
-		"""Print the header associated with all files and call the printRealHeader method."""
-
-		print '/* DO NOT EDIT - This file generated automatically by %s script */' \
-			% (self.name)
-		print ''
-		print '/*'
-		print ' * ' + self.license.replace('\n', '\n * ')
-		print ' */'
-		print ''
-		if self.header_tag:
-		    print '#if !defined( %s )' % (self.header_tag)
-		    print '#  define %s' % (self.header_tag)
-		    print ''
-		self.printRealHeader();
-		return
-
-
-	def printFooter(self):
-		"""Print the header associated with all files and call the printRealFooter method."""
-
-		self.printRealFooter()
-
-		if self.undef_list:
-			print ''
-			for u in self.undef_list:
-				print "#  undef %s" % (u)
-
-		if self.header_tag:
-			print ''
-			print '#endif /* !defined( %s ) */' % (self.header_tag)
-
-
-	def printRealHeader(self):
-		"""Print the "real" header for the created file.
-
-		In the base class, this function is empty.  All derived
-		classes should over-ride this function."""
-		return
-
-
-	def printRealFooter(self):
-		"""Print the "real" footer for the created file.
-
-		In the base class, this function is empty.  All derived
-		classes should over-ride this function."""
-		return
-
-
-	def printPure(self):
-		"""Conditionally define `PURE' function attribute.
-
-		Conditionally defines a preprocessor macro `PURE' that wraps
-		GCC's `pure' function attribute.  The conditional code can be
-		easilly adapted to other compilers that support a similar
-		feature.
-
-		The name is also added to the file's undef_list.
-		"""
-		self.undef_list.append("PURE")
-		print """#  if defined(__GNUC__) || (defined(__SUNPRO_C) && (__SUNPRO_C >= 0x590))
-#    define PURE __attribute__((pure))
-#  else
-#    define PURE
-#  endif"""
-		return
-
-
-	def printFastcall(self):
-		"""Conditionally define `FASTCALL' function attribute.
-
-		Conditionally defines a preprocessor macro `FASTCALL' that
-		wraps GCC's `fastcall' function attribute.  The conditional
-		code can be easilly adapted to other compilers that support a
-		similar feature.
-
-		The name is also added to the file's undef_list.
-		"""
-
-		self.undef_list.append("FASTCALL")
-		print """#  if defined(__i386__) && defined(__GNUC__) && !defined(__CYGWIN__) && !defined(__MINGW32__)
-#    define FASTCALL __attribute__((fastcall))
-#  else
-#    define FASTCALL
-#  endif"""
-		return
-
-
-	def printVisibility(self, S, s):
-		"""Conditionally define visibility function attribute.
-
-		Conditionally defines a preprocessor macro name S that wraps
-		GCC's visibility function attribute.  The visibility used is
-		the parameter s.  The conditional code can be easilly adapted
-		to other compilers that support a similar feature.
-
-		The name is also added to the file's undef_list.
-		"""
-
-		self.undef_list.append(S)
-		print """#  if (defined(__GNUC__) && !defined(__CYGWIN__) && !defined(__MINGW32__)) || (defined(__SUNPRO_C) && (__SUNPRO_C >= 0x590) && defined(__ELF__))
-#    define %s  __attribute__((visibility("%s")))
-#  else
-#    define %s
-#  endif""" % (S, s, S)
-		return
-
-
-	def printNoinline(self):
-		"""Conditionally define `NOINLINE' function attribute.
-
-		Conditionally defines a preprocessor macro `NOINLINE' that
-		wraps GCC's `noinline' function attribute.  The conditional
-		code can be easilly adapted to other compilers that support a
-		similar feature.
-
-		The name is also added to the file's undef_list.
-		"""
-
-		self.undef_list.append("NOINLINE")
-		print """#  if defined(__GNUC__) || (defined(__SUNPRO_C) && (__SUNPRO_C >= 0x590))
-#    define NOINLINE __attribute__((noinline))
-#  else
-#    define NOINLINE
-#  endif"""
-		return
-
-
-def real_function_name(element):
-	name = element.nsProp( "name", None )
-	alias = element.nsProp( "alias", None )
-	
-	if alias:
-		return alias
-	else:
-		return name
-
-
-def real_category_name(c):
-	if re.compile("[1-9][0-9]*[.][0-9]+").match(c):
-		return "GL_VERSION_" + c.replace(".", "_")
-	else:
-		return c
-
-
-def classify_category(name, number):
-	"""Based on the category name and number, select a numerical class for it.
-	
-	Categories are divided into four classes numbered 0 through 3.  The
-	classes are:
-
-		0. Core GL versions, sorted by version number.
-		1. ARB extensions, sorted by extension number.
-		2. Non-ARB extensions, sorted by extension number.
-		3. Un-numbered extensions, sorted by extension name.
-	"""
-
-	try:
-		core_version = float(name)
-	except Exception,e:
-		core_version = 0.0
-
-	if core_version > 0.0:
-		cat_type = 0
-		key = name
-	elif name.startswith("GL_ARB_") or name.startswith("GLX_ARB_") or name.startswith("WGL_ARB_"):
-		cat_type = 1
-		key = int(number)
-	else:
-		if number != None:
-			cat_type = 2
-			key = int(number)
-		else:
-			cat_type = 3
-			key = name
-
-
-	return [cat_type, key]
-
-
-def create_parameter_string(parameters, include_names):
-	"""Create a parameter string from a list of gl_parameters."""
-
-	list = []
-	for p in parameters:
-		if p.is_padding:
-			continue
-
-		if include_names:
-			list.append( p.string() )
-		else:
-			list.append( p.type_string() )
-
-	if len(list) == 0: list = ["void"]
-
-	return string.join(list, ", ")
-
-
-class gl_item:
-	def __init__(self, element, context):
-		self.context = context
-		self.name = element.nsProp( "name", None )
-		self.category = real_category_name( element.parent.nsProp( "name", None ) )
-		return
-
-
-class gl_type( gl_item ):
-	def __init__(self, element, context):
-		gl_item.__init__(self, element, context)
-		self.size = int( element.nsProp( "size", None ), 0 )
-
-		te = typeexpr.type_expression( None )
-		tn = typeexpr.type_node()
-		tn.size = int( element.nsProp( "size", None ), 0 )
-		tn.integer = not is_attr_true( element, "float" )
-		tn.unsigned = is_attr_true( element, "unsigned" )
-		tn.name = "GL" + self.name
-		te.set_base_type_node( tn )
-
-		self.type_expr = te
-		return
-	
-
-	def get_type_expression(self):
-		return self.type_expr
-
-
-class gl_enum( gl_item ):
-	def __init__(self, element, context):
-		gl_item.__init__(self, element, context)
-		self.value = int( element.nsProp( "value", None ), 0 )
-
-		temp = element.nsProp( "count", None )
-		if not temp or temp == "?":
-			self.default_count = -1
-		else:
-			try:
-				c = int(temp)
-			except Exception,e:
-				raise RuntimeError('Invalid count value "%s" for enum "%s" in function "%s" when an integer was expected.' % (temp, self.name, n))
-
-			self.default_count = c
-
-		return
-
-
-	def priority(self):
-		"""Calculate a 'priority' for this enum name.
-		
-		When an enum is looked up by number, there may be many
-		possible names, but only one is the 'prefered' name.  The
-		priority is used to select which name is the 'best'.
-
-		Highest precedence is given to core GL name.  ARB extension
-		names have the next highest, followed by EXT extension names.
-		Vendor extension names are the lowest.
-		"""
-
-		if self.name.endswith( "_BIT" ):
-			bias = 1
-		else:
-			bias = 0
-
-		if self.category.startswith( "GL_VERSION_" ):
-			priority = 0
-		elif self.category.startswith( "GL_ARB_" ):
-			priority = 2
-		elif self.category.startswith( "GL_EXT_" ):
-			priority = 4
-		else:
-			priority = 6
-
-		return priority + bias
-
-
-
-class gl_parameter:
-	def __init__(self, element, context):
-		self.name = element.nsProp( "name", None )
-
-		ts = element.nsProp( "type", None )
-		self.type_expr = typeexpr.type_expression( ts, context )
-
-		temp = element.nsProp( "variable_param", None )
-		if temp:
-			self.count_parameter_list = temp.split( ' ' )
-		else:
-			self.count_parameter_list = []
-
-		# The count tag can be either a numeric string or the name of
-		# a variable.  If it is the name of a variable, the int(c)
-		# statement will throw an exception, and the except block will
-		# take over.
-
-		c = element.nsProp( "count", None )
-		try: 
-			count = int(c)
-			self.count = count
-			self.counter = None
-		except Exception,e:
-			count = 1
-			self.count = 0
-			self.counter = c
-		
-		self.count_scale = int(element.nsProp( "count_scale", None ))
-
-		elements = (count * self.count_scale)
-		if elements == 1:
-			elements = 0
-
-		#if ts == "GLdouble":
-		#	print '/* stack size -> %s = %u (before)*/' % (self.name, self.type_expr.get_stack_size())
-		#	print '/* # elements = %u */' % (elements)
-		self.type_expr.set_elements( elements )
-		#if ts == "GLdouble":
-		#	print '/* stack size -> %s = %u (after) */' % (self.name, self.type_expr.get_stack_size())
-
-		self.is_client_only = is_attr_true( element, 'client_only' )
-		self.is_counter     = is_attr_true( element, 'counter' )
-		self.is_output      = is_attr_true( element, 'output' )
-
-
-		# Pixel data has special parameters.
-
-		self.width      = element.nsProp('img_width',  None)
-		self.height     = element.nsProp('img_height', None)
-		self.depth      = element.nsProp('img_depth',  None)
-		self.extent     = element.nsProp('img_extent', None)
-
-		self.img_xoff   = element.nsProp('img_xoff',   None)
-		self.img_yoff   = element.nsProp('img_yoff',   None)
-		self.img_zoff   = element.nsProp('img_zoff',   None)
-		self.img_woff   = element.nsProp('img_woff',   None)
-
-		self.img_format = element.nsProp('img_format', None)
-		self.img_type   = element.nsProp('img_type',   None)
-		self.img_target = element.nsProp('img_target', None)
-
-		self.img_pad_dimensions = is_attr_true( element, 'img_pad_dimensions' )
-		self.img_null_flag      = is_attr_true( element, 'img_null_flag' )
-		self.img_send_null      = is_attr_true( element, 'img_send_null' )
-
-		self.is_padding = is_attr_true( element, 'padding' )
-		return
-
-
-	def compatible(self, other):
-		return 1
-
-
-	def is_array(self):
-		return self.is_pointer()
-
-
-	def is_pointer(self):
-		return self.type_expr.is_pointer()
-
-
-	def is_image(self):
-		if self.width:
-			return 1
-		else:
-			return 0
-
-
-	def is_variable_length(self):
-		return len(self.count_parameter_list) or self.counter
-
-
-	def is_64_bit(self):
-		count = self.type_expr.get_element_count()
-		if count:
-			if (self.size() / count) == 8:
-				return 1
-		else:
-			if self.size() == 8:
-				return 1
-
-		return 0
-
-
-	def string(self):
-		return self.type_expr.original_string + " " + self.name
-
-
-	def type_string(self):
-		return self.type_expr.original_string
-
-
-	def get_base_type_string(self):
-		return self.type_expr.get_base_name()
-
-
-	def get_dimensions(self):
-		if not self.width:
-			return [ 0, "0", "0", "0", "0" ]
-
-		dim = 1
-		w = self.width
-		h = "1"
-		d = "1"
-		e = "1"
-
-		if self.height:
-			dim = 2
-			h = self.height
-
-		if self.depth:
-			dim = 3
-			d = self.depth
-
-		if self.extent:
-			dim = 4
-			e = self.extent
-
-		return [ dim, w, h, d, e ]
-
-
-	def get_stack_size(self):
-		return self.type_expr.get_stack_size()
-
-
-	def size(self):
-		if self.is_image():
-			return 0
-		else:
-			return self.type_expr.get_element_size()
-
-
-	def get_element_count(self):
-		c = self.type_expr.get_element_count()
-		if c == 0:
-			return 1
-
-		return c
-
-
-	def size_string(self, use_parens = 1):
-		s = self.size()
-		if self.counter or self.count_parameter_list:
-			list = [ "compsize" ]
-
-			if self.counter and self.count_parameter_list:
-				list.append( self.counter )
-			elif self.counter:
-				list = [ self.counter ]
-
-			if s > 1:
-				list.append( str(s) )
-
-			if len(list) > 1 and use_parens :
-				return "(%s)" % (string.join(list, " * "))
-			else:
-				return string.join(list, " * ")
-
-		elif self.is_image():
-			return "compsize"
-		else:
-			return str(s)
-
-
-	def format_string(self):
-		if self.type_expr.original_string == "GLenum":
-			return "0x%x"
-		else:
-			return self.type_expr.format_string()
-
-
-
-class gl_function( gl_item ):
-	def __init__(self, element, context):
-		self.context = context
-		self.name = None
-
-		self.entry_points = []
-		self.return_type = "void"
-		self.parameters = []
-		self.offset = -1
-		self.initialized = 0
-		self.images = []
-
-		self.assign_offset = 0
-
-		self.static_entry_points = []
-
-		# Track the parameter string (for the function prototype)
-		# for each entry-point.  This is done because some functions
-		# change their prototype slightly when promoted from extension
-		# to ARB extension to core.  glTexImage3DEXT and glTexImage3D
-		# are good examples of this.  Scripts that need to generate
-		# code for these differing aliases need to real prototype
-		# for each entry-point.  Otherwise, they may generate code
-		# that won't compile.
-
-		self.entry_point_parameters = {}
-
-		self.process_element( element )
-
-		return
-
-	
-	def process_element(self, element):
-		name = element.nsProp( "name", None )
-		alias = element.nsProp( "alias", None )
-
-		if is_attr_true(element, "static_dispatch"):
-			self.static_entry_points.append(name)
-
-		self.entry_points.append( name )
-		if alias:
-			true_name = alias
-		else:
-			true_name = name
-
-			# Only try to set the offset when a non-alias
-			# entry-point is being processes.
-
-			offset = element.nsProp( "offset", None )
-			if offset:
-				try:
-					o = int( offset )
-					self.offset = o
-				except Exception, e:
-					self.offset = -1
-					if offset == "assign":
-						self.assign_offset = 1
-
-
-		if not self.name:
-			self.name = true_name
-		elif self.name != true_name:
-			raise RuntimeError("Function true name redefined.  Was %s, now %s." % (self.name, true_name))
-
-
-		# There are two possible cases.  The first time an entry-point
-		# with data is seen, self.initialized will be 0.  On that
-		# pass, we just fill in the data.  The next time an
-		# entry-point with data is seen, self.initialized will be 1.
-		# On that pass we have to make that the new values match the
-		# valuse from the previous entry-point.
-
-		parameters = []
-		return_type = "void"
-		child = element.children
-		while child:
-			if child.type == "element":
-				if child.name == "return":
-					return_type = child.nsProp( "type", None )
-				elif child.name == "param":
-					param = self.context.factory.create_item( "parameter", child, self.context)
-					parameters.append( param )
-
-			child = child.next
-
-
-		if self.initialized:
-			if self.return_type != return_type:
-				raise RuntimeError( "Return type changed in %s.  Was %s, now %s." % (name, self.return_type, return_type))
-
-			if len(parameters) != len(self.parameters):
-				raise RuntimeError( "Parameter count mismatch in %s.  Was %d, now %d." % (name, len(self.parameters), len(parameters)))
-
-			for j in range(0, len(parameters)):
-				p1 = parameters[j]
-				p2 = self.parameters[j]
-				if not p1.compatible( p2 ):
-					raise RuntimeError( 'Parameter type mismatch in %s.  "%s" was "%s", now "%s".' % (name, p2.name, p2.type_expr.original_string, p1.type_expr.original_string))
-
-
-		if true_name == name or not self.initialized:
-			self.return_type = return_type
-			self.parameters = parameters
-
-			for param in self.parameters:
-				if param.is_image():
-					self.images.append( param )
-
-		if element.children:
-			self.initialized = 1
-			self.entry_point_parameters[name] = parameters
-		else:
-			self.entry_point_parameters[name] = []
-
-		return
-
-	def filter_entry_points(self, entry_point_list):
-		"""Filter out entry points not in entry_point_list."""
-		if not self.initialized:
-			raise RuntimeError('%s is not initialized yet' % self.name)
-
-		entry_points = []
-		for ent in self.entry_points:
-			if ent not in entry_point_list:
-				if ent in self.static_entry_points:
-					self.static_entry_points.remove(ent)
-				self.entry_point_parameters.pop(ent)
-			else:
-				entry_points.append(ent)
-
-		if not entry_points:
-			raise RuntimeError('%s has no entry point after filtering' % self.name)
-
-		self.entry_points = entry_points
-		if self.name not in entry_points:
-			# use the first remaining entry point
-			self.name = entry_points[0]
-			self.parameters = self.entry_point_parameters[entry_points[0]]
-
-	def get_images(self):
-		"""Return potentially empty list of input images."""
-		return self.images
-
-
-	def parameterIterator(self):
-		return self.parameters.__iter__();
-
-
-	def get_parameter_string(self, entrypoint = None):
-		if entrypoint:
-			params = self.entry_point_parameters[ entrypoint ]
-		else:
-			params = self.parameters
-		
-		return create_parameter_string( params, 1 )
-
-	def get_called_parameter_string(self):
-		p_string = ""
-		comma = ""
-
-		for p in self.parameterIterator():
-			p_string = p_string + comma + p.name
-			comma = ", "
-
-		return p_string
-
-
-	def is_abi(self):
-		return (self.offset >= 0 and not self.assign_offset)
-
-	def is_static_entry_point(self, name):
-		return name in self.static_entry_points
-
-	def dispatch_name(self):
-		if self.name in self.static_entry_points:
-			return self.name
-		else:
-			return "_dispatch_stub_%u" % (self.offset)
-
-	def static_name(self, name):
-		if name in self.static_entry_points:
-			return name
-		else:
-			return "_dispatch_stub_%u" % (self.offset)
-
-
-class gl_item_factory:
-	"""Factory to create objects derived from gl_item."""
-
-	def create_item(self, item_name, element, context):
-		if item_name == "function":
-			return gl_function(element, context)
-		if item_name == "type":
-			return gl_type(element, context)
-		elif item_name == "enum":
-			return gl_enum(element, context)
-		elif item_name == "parameter":
-			return gl_parameter(element, context)
-		elif item_name == "api":
-			return gl_api(self)
-		else:
-			return None
-
-
-class gl_api:
-	def __init__(self, factory):
-		self.functions_by_name = {}
-		self.enums_by_name = {}
-		self.types_by_name = {}
-
-		self.category_dict = {}
-		self.categories = [{}, {}, {}, {}]
-
-		self.factory = factory
-
-		self.next_offset = 0
-
-		typeexpr.create_initial_types()
-		return
-
-	def filter_functions(self, entry_point_list):
-		"""Filter out entry points not in entry_point_list."""
-		functions_by_name = {}
-		for func in self.functions_by_name.itervalues():
-			entry_points = [ent for ent in func.entry_points if ent in entry_point_list]
-			if entry_points:
-				func.filter_entry_points(entry_points)
-				functions_by_name[func.name] = func
-
-		self.functions_by_name = functions_by_name
-
-	def process_element(self, doc):
-		element = doc.children
-		while element.type != "element" or element.name != "OpenGLAPI":
-			element = element.next
-
-		if element:
-			self.process_OpenGLAPI(element)
-		return
-
-
-	def process_OpenGLAPI(self, element):
-		child = element.children
-		while child:
-			if child.type == "element":
-				if child.name == "category":
-					self.process_category( child )
-				elif child.name == "OpenGLAPI":
-					self.process_OpenGLAPI( child )
-
-			child = child.next
-
-		return
-
-
-	def process_category(self, cat):
-		cat_name = cat.nsProp( "name", None )
-		cat_number = cat.nsProp( "number", None )
-
-		[cat_type, key] = classify_category(cat_name, cat_number)
-		self.categories[cat_type][key] = [cat_name, cat_number]
-
-		child = cat.children
-		while child:
-			if child.type == "element":
-				if child.name == "function":
-					func_name = real_function_name( child )
-
-					temp_name = child.nsProp( "name", None )
-					self.category_dict[ temp_name ] = [cat_name, cat_number]
-
-					if self.functions_by_name.has_key( func_name ):
-						func = self.functions_by_name[ func_name ]
-						func.process_element( child )
-					else:
-						func = self.factory.create_item( "function", child, self )
-						self.functions_by_name[ func_name ] = func
-
-					if func.offset >= self.next_offset:
-						self.next_offset = func.offset + 1
-
-
-				elif child.name == "enum":
-					enum = self.factory.create_item( "enum", child, self )
-					self.enums_by_name[ enum.name ] = enum
-				elif child.name == "type":
-					t = self.factory.create_item( "type", child, self )
-					self.types_by_name[ "GL" + t.name ] = t
-
-
-			child = child.next
-
-		return
-
-
-	def functionIterateByCategory(self, cat = None):
-		"""Iterate over functions by category.
-		
-		If cat is None, all known functions are iterated in category
-		order.  See classify_category for details of the ordering.
-		Within a category, functions are sorted by name.  If cat is
-		not None, then only functions in that category are iterated.
-		"""
-		lists = [{}, {}, {}, {}]
-
-		for func in self.functionIterateAll():
-			[cat_name, cat_number] = self.category_dict[func.name]
-
-			if (cat == None) or (cat == cat_name):
-				[func_cat_type, key] = classify_category(cat_name, cat_number)
-
-				if not lists[func_cat_type].has_key(key):
-					lists[func_cat_type][key] = {}
-
-				lists[func_cat_type][key][func.name] = func
-
-
-		functions = []
-		for func_cat_type in range(0,4):
-			keys = lists[func_cat_type].keys()
-			keys.sort()
-
-			for key in keys:
-				names = lists[func_cat_type][key].keys()
-				names.sort()
-
-				for name in names:
-					functions.append(lists[func_cat_type][key][name])
-
-		return functions.__iter__()
-
-
-	def functionIterateByOffset(self):
-		max_offset = -1
-		for func in self.functions_by_name.itervalues():
-			if func.offset > max_offset:
-				max_offset = func.offset
-
-
-		temp = [None for i in range(0, max_offset + 1)]
-		for func in self.functions_by_name.itervalues():
-			if func.offset != -1:
-				temp[ func.offset ] = func
-
-
-		list = []
-		for i in range(0, max_offset + 1):
-			if temp[i]:
-				list.append(temp[i])
-
-		return list.__iter__();
-
-
-	def functionIterateAll(self):
-		return self.functions_by_name.itervalues()
-
-
-	def enumIterateByName(self):
-		keys = self.enums_by_name.keys()
-		keys.sort()
-		
-		list = []
-		for enum in keys:
-			list.append( self.enums_by_name[ enum ] )
-
-		return list.__iter__()
-
-
-	def categoryIterate(self):
-		"""Iterate over categories.
-		
-		Iterate over all known categories in the order specified by
-		classify_category.  Each iterated value is a tuple of the
-		name and number (which may be None) of the category.
-		"""
-
-		list = []
-		for cat_type in range(0,4):
-			keys = self.categories[cat_type].keys()
-			keys.sort()
-			
-			for key in keys:
-				list.append(self.categories[cat_type][key])
-				
-		return list.__iter__()
-
-
-	def get_category_for_name( self, name ):
-		if self.category_dict.has_key(name):
-			return self.category_dict[name]
-		else:
-			return ["<unknown category>", None]
-
-
-	def typeIterate(self):
-		return self.types_by_name.itervalues()
-
-
-	def find_type( self, type_name ):
-		if type_name in self.types_by_name:
-			return self.types_by_name[ type_name ].type_expr
-		else:
-			print "Unable to find base type matching \"%s\"." % (type_name)
-			return None
->>>>>>> 01df5d59
+#!/usr/bin/env python
+
+# (C) Copyright IBM Corporation 2004, 2005
+# All Rights Reserved.
+#
+# Permission is hereby granted, free of charge, to any person obtaining a
+# copy of this software and associated documentation files (the "Software"),
+# to deal in the Software without restriction, including without limitation
+# on the rights to use, copy, modify, merge, publish, distribute, sub
+# license, and/or sell copies of the Software, and to permit persons to whom
+# the Software is furnished to do so, subject to the following conditions:
+#
+# The above copyright notice and this permission notice (including the next
+# paragraph) shall be included in all copies or substantial portions of the
+# Software.
+#
+# THE SOFTWARE IS PROVIDED "AS IS", WITHOUT WARRANTY OF ANY KIND, EXPRESS OR
+# IMPLIED, INCLUDING BUT NOT LIMITED TO THE WARRANTIES OF MERCHANTABILITY,
+# FITNESS FOR A PARTICULAR PURPOSE AND NON-INFRINGEMENT.  IN NO EVENT SHALL
+# IBM AND/OR ITS SUPPLIERS BE LIABLE FOR ANY CLAIM, DAMAGES OR OTHER
+# LIABILITY, WHETHER IN AN ACTION OF CONTRACT, TORT OR OTHERWISE, ARISING
+# FROM, OUT OF OR IN CONNECTION WITH THE SOFTWARE OR THE USE OR OTHER DEALINGS
+# IN THE SOFTWARE.
+#
+# Authors:
+#    Ian Romanick <idr@us.ibm.com>
+
+import libxml2
+import re, sys, string
+import typeexpr
+
+
+def parse_GL_API( file_name, factory = None ):
+	doc = libxml2.readFile( file_name, None, libxml2.XML_PARSE_XINCLUDE + libxml2.XML_PARSE_NOBLANKS + libxml2.XML_PARSE_DTDVALID + libxml2.XML_PARSE_DTDATTR + libxml2.XML_PARSE_DTDLOAD + libxml2.XML_PARSE_NOENT )
+	ret = doc.xincludeProcess()
+
+	if not factory:
+		factory = gl_item_factory()
+
+	api = factory.create_item( "api", None, None )
+	api.process_element( doc )
+
+	# After the XML has been processed, we need to go back and assign
+	# dispatch offsets to the functions that request that their offsets
+	# be assigned by the scripts.  Typically this means all functions
+	# that are not part of the ABI.
+
+	for func in api.functionIterateByCategory():
+		if func.assign_offset:
+			func.offset = api.next_offset;
+			api.next_offset += 1
+
+	doc.freeDoc()
+
+	return api
+
+
+def is_attr_true( element, name ):
+	"""Read a name value from an element's attributes.
+	
+	The value read from the attribute list must be either 'true' or
+	'false'.  If the value is 'false', zero will be returned.  If the
+	value is 'true', non-zero will be returned.  An exception will be
+	raised for any other value."""
+
+	value = element.nsProp( name, None )
+	if value == "true":
+		return 1
+	elif value == "false":
+		return 0
+	else:
+		raise RuntimeError('Invalid value "%s" for boolean "%s".' % (value, name))
+
+
+class gl_print_base:
+	"""Base class of all API pretty-printers.
+
+	In the model-view-controller pattern, this is the view.  Any derived
+	class will want to over-ride the printBody, printRealHader, and
+	printRealFooter methods.  Some derived classes may want to over-ride
+	printHeader and printFooter, or even Print (though this is unlikely).
+	"""
+
+	def __init__(self):
+		# Name of the script that is generating the output file.
+		# Every derived class should set this to the name of its
+		# source file.
+
+		self.name = "a"
+
+
+		# License on the *generated* source file.  This may differ
+		# from the license on the script that is generating the file.
+		# Every derived class should set this to some reasonable
+		# value.
+		#
+		# See license.py for an example of a reasonable value.
+
+		self.license = "The license for this file is unspecified."
+
+		
+		# The header_tag is the name of the C preprocessor define
+		# used to prevent multiple inclusion.  Typically only
+		# generated C header files need this to be set.  Setting it
+		# causes code to be generated automatically in printHeader
+		# and printFooter.
+
+		self.header_tag = None
+
+		
+		# List of file-private defines that must be undefined at the
+		# end of the file.  This can be used in header files to define
+		# names for use in the file, then undefine them at the end of
+		# the header file.
+
+		self.undef_list = []
+		return
+
+
+	def Print(self, api):
+		self.printHeader()
+		self.printBody(api)
+		self.printFooter()
+		return
+
+
+	def printHeader(self):
+		"""Print the header associated with all files and call the printRealHeader method."""
+
+		print '/* DO NOT EDIT - This file generated automatically by %s script */' \
+			% (self.name)
+		print ''
+		print '/*'
+		print ' * ' + self.license.replace('\n', '\n * ')
+		print ' */'
+		print ''
+		if self.header_tag:
+		    print '#if !defined( %s )' % (self.header_tag)
+		    print '#  define %s' % (self.header_tag)
+		    print ''
+		self.printRealHeader();
+		return
+
+
+	def printFooter(self):
+		"""Print the header associated with all files and call the printRealFooter method."""
+
+		self.printRealFooter()
+
+		if self.undef_list:
+			print ''
+			for u in self.undef_list:
+				print "#  undef %s" % (u)
+
+		if self.header_tag:
+			print ''
+			print '#endif /* !defined( %s ) */' % (self.header_tag)
+
+
+	def printRealHeader(self):
+		"""Print the "real" header for the created file.
+
+		In the base class, this function is empty.  All derived
+		classes should over-ride this function."""
+		return
+
+
+	def printRealFooter(self):
+		"""Print the "real" footer for the created file.
+
+		In the base class, this function is empty.  All derived
+		classes should over-ride this function."""
+		return
+
+
+	def printPure(self):
+		"""Conditionally define `PURE' function attribute.
+
+		Conditionally defines a preprocessor macro `PURE' that wraps
+		GCC's `pure' function attribute.  The conditional code can be
+		easilly adapted to other compilers that support a similar
+		feature.
+
+		The name is also added to the file's undef_list.
+		"""
+		self.undef_list.append("PURE")
+		print """#  if defined(__GNUC__) || (defined(__SUNPRO_C) && (__SUNPRO_C >= 0x590))
+#    define PURE __attribute__((pure))
+#  else
+#    define PURE
+#  endif"""
+		return
+
+
+	def printFastcall(self):
+		"""Conditionally define `FASTCALL' function attribute.
+
+		Conditionally defines a preprocessor macro `FASTCALL' that
+		wraps GCC's `fastcall' function attribute.  The conditional
+		code can be easilly adapted to other compilers that support a
+		similar feature.
+
+		The name is also added to the file's undef_list.
+		"""
+
+		self.undef_list.append("FASTCALL")
+		print """#  if defined(__i386__) && defined(__GNUC__) && !defined(__CYGWIN__) && !defined(__MINGW32__)
+#    define FASTCALL __attribute__((fastcall))
+#  else
+#    define FASTCALL
+#  endif"""
+		return
+
+
+	def printVisibility(self, S, s):
+		"""Conditionally define visibility function attribute.
+
+		Conditionally defines a preprocessor macro name S that wraps
+		GCC's visibility function attribute.  The visibility used is
+		the parameter s.  The conditional code can be easilly adapted
+		to other compilers that support a similar feature.
+
+		The name is also added to the file's undef_list.
+		"""
+
+		self.undef_list.append(S)
+		print """#  if (defined(__GNUC__) && !defined(__CYGWIN__) && !defined(__MINGW32__)) || (defined(__SUNPRO_C) && (__SUNPRO_C >= 0x590) && defined(__ELF__))
+#    define %s  __attribute__((visibility("%s")))
+#  else
+#    define %s
+#  endif""" % (S, s, S)
+		return
+
+
+	def printNoinline(self):
+		"""Conditionally define `NOINLINE' function attribute.
+
+		Conditionally defines a preprocessor macro `NOINLINE' that
+		wraps GCC's `noinline' function attribute.  The conditional
+		code can be easilly adapted to other compilers that support a
+		similar feature.
+
+		The name is also added to the file's undef_list.
+		"""
+
+		self.undef_list.append("NOINLINE")
+		print """#  if defined(__GNUC__) || (defined(__SUNPRO_C) && (__SUNPRO_C >= 0x590))
+#    define NOINLINE __attribute__((noinline))
+#  else
+#    define NOINLINE
+#  endif"""
+		return
+
+
+def real_function_name(element):
+	name = element.nsProp( "name", None )
+	alias = element.nsProp( "alias", None )
+	
+	if alias:
+		return alias
+	else:
+		return name
+
+
+def real_category_name(c):
+	if re.compile("[1-9][0-9]*[.][0-9]+").match(c):
+		return "GL_VERSION_" + c.replace(".", "_")
+	else:
+		return c
+
+
+def classify_category(name, number):
+	"""Based on the category name and number, select a numerical class for it.
+	
+	Categories are divided into four classes numbered 0 through 3.  The
+	classes are:
+
+		0. Core GL versions, sorted by version number.
+		1. ARB extensions, sorted by extension number.
+		2. Non-ARB extensions, sorted by extension number.
+		3. Un-numbered extensions, sorted by extension name.
+	"""
+
+	try:
+		core_version = float(name)
+	except Exception,e:
+		core_version = 0.0
+
+	if core_version > 0.0:
+		cat_type = 0
+		key = name
+	elif name.startswith("GL_ARB_") or name.startswith("GLX_ARB_") or name.startswith("WGL_ARB_"):
+		cat_type = 1
+		key = int(number)
+	else:
+		if number != None:
+			cat_type = 2
+			key = int(number)
+		else:
+			cat_type = 3
+			key = name
+
+
+	return [cat_type, key]
+
+
+def create_parameter_string(parameters, include_names):
+	"""Create a parameter string from a list of gl_parameters."""
+
+	list = []
+	for p in parameters:
+		if p.is_padding:
+			continue
+
+		if include_names:
+			list.append( p.string() )
+		else:
+			list.append( p.type_string() )
+
+	if len(list) == 0: list = ["void"]
+
+	return string.join(list, ", ")
+
+
+class gl_item:
+	def __init__(self, element, context):
+		self.context = context
+		self.name = element.nsProp( "name", None )
+		self.category = real_category_name( element.parent.nsProp( "name", None ) )
+		return
+
+
+class gl_type( gl_item ):
+	def __init__(self, element, context):
+		gl_item.__init__(self, element, context)
+		self.size = int( element.nsProp( "size", None ), 0 )
+
+		te = typeexpr.type_expression( None )
+		tn = typeexpr.type_node()
+		tn.size = int( element.nsProp( "size", None ), 0 )
+		tn.integer = not is_attr_true( element, "float" )
+		tn.unsigned = is_attr_true( element, "unsigned" )
+		tn.name = "GL" + self.name
+		te.set_base_type_node( tn )
+
+		self.type_expr = te
+		return
+	
+
+	def get_type_expression(self):
+		return self.type_expr
+
+
+class gl_enum( gl_item ):
+	def __init__(self, element, context):
+		gl_item.__init__(self, element, context)
+		self.value = int( element.nsProp( "value", None ), 0 )
+
+		temp = element.nsProp( "count", None )
+		if not temp or temp == "?":
+			self.default_count = -1
+		else:
+			try:
+				c = int(temp)
+			except Exception,e:
+				raise RuntimeError('Invalid count value "%s" for enum "%s" in function "%s" when an integer was expected.' % (temp, self.name, n))
+
+			self.default_count = c
+
+		return
+
+
+	def priority(self):
+		"""Calculate a 'priority' for this enum name.
+		
+		When an enum is looked up by number, there may be many
+		possible names, but only one is the 'prefered' name.  The
+		priority is used to select which name is the 'best'.
+
+		Highest precedence is given to core GL name.  ARB extension
+		names have the next highest, followed by EXT extension names.
+		Vendor extension names are the lowest.
+		"""
+
+		if self.name.endswith( "_BIT" ):
+			bias = 1
+		else:
+			bias = 0
+
+		if self.category.startswith( "GL_VERSION_" ):
+			priority = 0
+		elif self.category.startswith( "GL_ARB_" ):
+			priority = 2
+		elif self.category.startswith( "GL_EXT_" ):
+			priority = 4
+		else:
+			priority = 6
+
+		return priority + bias
+
+
+
+class gl_parameter:
+	def __init__(self, element, context):
+		self.name = element.nsProp( "name", None )
+
+		ts = element.nsProp( "type", None )
+		self.type_expr = typeexpr.type_expression( ts, context )
+
+		temp = element.nsProp( "variable_param", None )
+		if temp:
+			self.count_parameter_list = temp.split( ' ' )
+		else:
+			self.count_parameter_list = []
+
+		# The count tag can be either a numeric string or the name of
+		# a variable.  If it is the name of a variable, the int(c)
+		# statement will throw an exception, and the except block will
+		# take over.
+
+		c = element.nsProp( "count", None )
+		try: 
+			count = int(c)
+			self.count = count
+			self.counter = None
+		except Exception,e:
+			count = 1
+			self.count = 0
+			self.counter = c
+		
+		self.count_scale = int(element.nsProp( "count_scale", None ))
+
+		elements = (count * self.count_scale)
+		if elements == 1:
+			elements = 0
+
+		#if ts == "GLdouble":
+		#	print '/* stack size -> %s = %u (before)*/' % (self.name, self.type_expr.get_stack_size())
+		#	print '/* # elements = %u */' % (elements)
+		self.type_expr.set_elements( elements )
+		#if ts == "GLdouble":
+		#	print '/* stack size -> %s = %u (after) */' % (self.name, self.type_expr.get_stack_size())
+
+		self.is_client_only = is_attr_true( element, 'client_only' )
+		self.is_counter     = is_attr_true( element, 'counter' )
+		self.is_output      = is_attr_true( element, 'output' )
+
+
+		# Pixel data has special parameters.
+
+		self.width      = element.nsProp('img_width',  None)
+		self.height     = element.nsProp('img_height', None)
+		self.depth      = element.nsProp('img_depth',  None)
+		self.extent     = element.nsProp('img_extent', None)
+
+		self.img_xoff   = element.nsProp('img_xoff',   None)
+		self.img_yoff   = element.nsProp('img_yoff',   None)
+		self.img_zoff   = element.nsProp('img_zoff',   None)
+		self.img_woff   = element.nsProp('img_woff',   None)
+
+		self.img_format = element.nsProp('img_format', None)
+		self.img_type   = element.nsProp('img_type',   None)
+		self.img_target = element.nsProp('img_target', None)
+
+		self.img_pad_dimensions = is_attr_true( element, 'img_pad_dimensions' )
+		self.img_null_flag      = is_attr_true( element, 'img_null_flag' )
+		self.img_send_null      = is_attr_true( element, 'img_send_null' )
+
+		self.is_padding = is_attr_true( element, 'padding' )
+		return
+
+
+	def compatible(self, other):
+		return 1
+
+
+	def is_array(self):
+		return self.is_pointer()
+
+
+	def is_pointer(self):
+		return self.type_expr.is_pointer()
+
+
+	def is_image(self):
+		if self.width:
+			return 1
+		else:
+			return 0
+
+
+	def is_variable_length(self):
+		return len(self.count_parameter_list) or self.counter
+
+
+	def is_64_bit(self):
+		count = self.type_expr.get_element_count()
+		if count:
+			if (self.size() / count) == 8:
+				return 1
+		else:
+			if self.size() == 8:
+				return 1
+
+		return 0
+
+
+	def string(self):
+		return self.type_expr.original_string + " " + self.name
+
+
+	def type_string(self):
+		return self.type_expr.original_string
+
+
+	def get_base_type_string(self):
+		return self.type_expr.get_base_name()
+
+
+	def get_dimensions(self):
+		if not self.width:
+			return [ 0, "0", "0", "0", "0" ]
+
+		dim = 1
+		w = self.width
+		h = "1"
+		d = "1"
+		e = "1"
+
+		if self.height:
+			dim = 2
+			h = self.height
+
+		if self.depth:
+			dim = 3
+			d = self.depth
+
+		if self.extent:
+			dim = 4
+			e = self.extent
+
+		return [ dim, w, h, d, e ]
+
+
+	def get_stack_size(self):
+		return self.type_expr.get_stack_size()
+
+
+	def size(self):
+		if self.is_image():
+			return 0
+		else:
+			return self.type_expr.get_element_size()
+
+
+	def get_element_count(self):
+		c = self.type_expr.get_element_count()
+		if c == 0:
+			return 1
+
+		return c
+
+
+	def size_string(self, use_parens = 1):
+		s = self.size()
+		if self.counter or self.count_parameter_list:
+			list = [ "compsize" ]
+
+			if self.counter and self.count_parameter_list:
+				list.append( self.counter )
+			elif self.counter:
+				list = [ self.counter ]
+
+			if s > 1:
+				list.append( str(s) )
+
+			if len(list) > 1 and use_parens :
+				return "(%s)" % (string.join(list, " * "))
+			else:
+				return string.join(list, " * ")
+
+		elif self.is_image():
+			return "compsize"
+		else:
+			return str(s)
+
+
+	def format_string(self):
+		if self.type_expr.original_string == "GLenum":
+			return "0x%x"
+		else:
+			return self.type_expr.format_string()
+
+
+
+class gl_function( gl_item ):
+	def __init__(self, element, context):
+		self.context = context
+		self.name = None
+
+		self.entry_points = []
+		self.return_type = "void"
+		self.parameters = []
+		self.offset = -1
+		self.initialized = 0
+		self.images = []
+
+		self.assign_offset = 0
+
+		self.static_entry_points = []
+
+		# Track the parameter string (for the function prototype)
+		# for each entry-point.  This is done because some functions
+		# change their prototype slightly when promoted from extension
+		# to ARB extension to core.  glTexImage3DEXT and glTexImage3D
+		# are good examples of this.  Scripts that need to generate
+		# code for these differing aliases need to real prototype
+		# for each entry-point.  Otherwise, they may generate code
+		# that won't compile.
+
+		self.entry_point_parameters = {}
+
+		self.process_element( element )
+
+		return
+
+	
+	def process_element(self, element):
+		name = element.nsProp( "name", None )
+		alias = element.nsProp( "alias", None )
+
+		if is_attr_true(element, "static_dispatch"):
+			self.static_entry_points.append(name)
+
+		self.entry_points.append( name )
+		if alias:
+			true_name = alias
+		else:
+			true_name = name
+
+			# Only try to set the offset when a non-alias
+			# entry-point is being processes.
+
+			offset = element.nsProp( "offset", None )
+			if offset:
+				try:
+					o = int( offset )
+					self.offset = o
+				except Exception, e:
+					self.offset = -1
+					if offset == "assign":
+						self.assign_offset = 1
+
+
+		if not self.name:
+			self.name = true_name
+		elif self.name != true_name:
+			raise RuntimeError("Function true name redefined.  Was %s, now %s." % (self.name, true_name))
+
+
+		# There are two possible cases.  The first time an entry-point
+		# with data is seen, self.initialized will be 0.  On that
+		# pass, we just fill in the data.  The next time an
+		# entry-point with data is seen, self.initialized will be 1.
+		# On that pass we have to make that the new values match the
+		# valuse from the previous entry-point.
+
+		parameters = []
+		return_type = "void"
+		child = element.children
+		while child:
+			if child.type == "element":
+				if child.name == "return":
+					return_type = child.nsProp( "type", None )
+				elif child.name == "param":
+					param = self.context.factory.create_item( "parameter", child, self.context)
+					parameters.append( param )
+
+			child = child.next
+
+
+		if self.initialized:
+			if self.return_type != return_type:
+				raise RuntimeError( "Return type changed in %s.  Was %s, now %s." % (name, self.return_type, return_type))
+
+			if len(parameters) != len(self.parameters):
+				raise RuntimeError( "Parameter count mismatch in %s.  Was %d, now %d." % (name, len(self.parameters), len(parameters)))
+
+			for j in range(0, len(parameters)):
+				p1 = parameters[j]
+				p2 = self.parameters[j]
+				if not p1.compatible( p2 ):
+					raise RuntimeError( 'Parameter type mismatch in %s.  "%s" was "%s", now "%s".' % (name, p2.name, p2.type_expr.original_string, p1.type_expr.original_string))
+
+
+		if true_name == name or not self.initialized:
+			self.return_type = return_type
+			self.parameters = parameters
+
+			for param in self.parameters:
+				if param.is_image():
+					self.images.append( param )
+
+		if element.children:
+			self.initialized = 1
+			self.entry_point_parameters[name] = parameters
+		else:
+			self.entry_point_parameters[name] = []
+
+		return
+
+	def filter_entry_points(self, entry_point_list):
+		"""Filter out entry points not in entry_point_list."""
+		if not self.initialized:
+			raise RuntimeError('%s is not initialized yet' % self.name)
+
+		entry_points = []
+		for ent in self.entry_points:
+			if ent not in entry_point_list:
+				if ent in self.static_entry_points:
+					self.static_entry_points.remove(ent)
+				self.entry_point_parameters.pop(ent)
+			else:
+				entry_points.append(ent)
+
+		if not entry_points:
+			raise RuntimeError('%s has no entry point after filtering' % self.name)
+
+		self.entry_points = entry_points
+		if self.name not in entry_points:
+			# use the first remaining entry point
+			self.name = entry_points[0]
+			self.parameters = self.entry_point_parameters[entry_points[0]]
+
+	def get_images(self):
+		"""Return potentially empty list of input images."""
+		return self.images
+
+
+	def parameterIterator(self):
+		return self.parameters.__iter__();
+
+
+	def get_parameter_string(self, entrypoint = None):
+		if entrypoint:
+			params = self.entry_point_parameters[ entrypoint ]
+		else:
+			params = self.parameters
+		
+		return create_parameter_string( params, 1 )
+
+	def get_called_parameter_string(self):
+		p_string = ""
+		comma = ""
+
+		for p in self.parameterIterator():
+			p_string = p_string + comma + p.name
+			comma = ", "
+
+		return p_string
+
+
+	def is_abi(self):
+		return (self.offset >= 0 and not self.assign_offset)
+
+	def is_static_entry_point(self, name):
+		return name in self.static_entry_points
+
+	def dispatch_name(self):
+		if self.name in self.static_entry_points:
+			return self.name
+		else:
+			return "_dispatch_stub_%u" % (self.offset)
+
+	def static_name(self, name):
+		if name in self.static_entry_points:
+			return name
+		else:
+			return "_dispatch_stub_%u" % (self.offset)
+
+
+class gl_item_factory:
+	"""Factory to create objects derived from gl_item."""
+
+	def create_item(self, item_name, element, context):
+		if item_name == "function":
+			return gl_function(element, context)
+		if item_name == "type":
+			return gl_type(element, context)
+		elif item_name == "enum":
+			return gl_enum(element, context)
+		elif item_name == "parameter":
+			return gl_parameter(element, context)
+		elif item_name == "api":
+			return gl_api(self)
+		else:
+			return None
+
+
+class gl_api:
+	def __init__(self, factory):
+		self.functions_by_name = {}
+		self.enums_by_name = {}
+		self.types_by_name = {}
+
+		self.category_dict = {}
+		self.categories = [{}, {}, {}, {}]
+
+		self.factory = factory
+
+		self.next_offset = 0
+
+		typeexpr.create_initial_types()
+		return
+
+	def filter_functions(self, entry_point_list):
+		"""Filter out entry points not in entry_point_list."""
+		functions_by_name = {}
+		for func in self.functions_by_name.itervalues():
+			entry_points = [ent for ent in func.entry_points if ent in entry_point_list]
+			if entry_points:
+				func.filter_entry_points(entry_points)
+				functions_by_name[func.name] = func
+
+		self.functions_by_name = functions_by_name
+
+	def process_element(self, doc):
+		element = doc.children
+		while element.type != "element" or element.name != "OpenGLAPI":
+			element = element.next
+
+		if element:
+			self.process_OpenGLAPI(element)
+		return
+
+
+	def process_OpenGLAPI(self, element):
+		child = element.children
+		while child:
+			if child.type == "element":
+				if child.name == "category":
+					self.process_category( child )
+				elif child.name == "OpenGLAPI":
+					self.process_OpenGLAPI( child )
+
+			child = child.next
+
+		return
+
+
+	def process_category(self, cat):
+		cat_name = cat.nsProp( "name", None )
+		cat_number = cat.nsProp( "number", None )
+
+		[cat_type, key] = classify_category(cat_name, cat_number)
+		self.categories[cat_type][key] = [cat_name, cat_number]
+
+		child = cat.children
+		while child:
+			if child.type == "element":
+				if child.name == "function":
+					func_name = real_function_name( child )
+
+					temp_name = child.nsProp( "name", None )
+					self.category_dict[ temp_name ] = [cat_name, cat_number]
+
+					if self.functions_by_name.has_key( func_name ):
+						func = self.functions_by_name[ func_name ]
+						func.process_element( child )
+					else:
+						func = self.factory.create_item( "function", child, self )
+						self.functions_by_name[ func_name ] = func
+
+					if func.offset >= self.next_offset:
+						self.next_offset = func.offset + 1
+
+
+				elif child.name == "enum":
+					enum = self.factory.create_item( "enum", child, self )
+					self.enums_by_name[ enum.name ] = enum
+				elif child.name == "type":
+					t = self.factory.create_item( "type", child, self )
+					self.types_by_name[ "GL" + t.name ] = t
+
+
+			child = child.next
+
+		return
+
+
+	def functionIterateByCategory(self, cat = None):
+		"""Iterate over functions by category.
+		
+		If cat is None, all known functions are iterated in category
+		order.  See classify_category for details of the ordering.
+		Within a category, functions are sorted by name.  If cat is
+		not None, then only functions in that category are iterated.
+		"""
+		lists = [{}, {}, {}, {}]
+
+		for func in self.functionIterateAll():
+			[cat_name, cat_number] = self.category_dict[func.name]
+
+			if (cat == None) or (cat == cat_name):
+				[func_cat_type, key] = classify_category(cat_name, cat_number)
+
+				if not lists[func_cat_type].has_key(key):
+					lists[func_cat_type][key] = {}
+
+				lists[func_cat_type][key][func.name] = func
+
+
+		functions = []
+		for func_cat_type in range(0,4):
+			keys = lists[func_cat_type].keys()
+			keys.sort()
+
+			for key in keys:
+				names = lists[func_cat_type][key].keys()
+				names.sort()
+
+				for name in names:
+					functions.append(lists[func_cat_type][key][name])
+
+		return functions.__iter__()
+
+
+	def functionIterateByOffset(self):
+		max_offset = -1
+		for func in self.functions_by_name.itervalues():
+			if func.offset > max_offset:
+				max_offset = func.offset
+
+
+		temp = [None for i in range(0, max_offset + 1)]
+		for func in self.functions_by_name.itervalues():
+			if func.offset != -1:
+				temp[ func.offset ] = func
+
+
+		list = []
+		for i in range(0, max_offset + 1):
+			if temp[i]:
+				list.append(temp[i])
+
+		return list.__iter__();
+
+
+	def functionIterateAll(self):
+		return self.functions_by_name.itervalues()
+
+
+	def enumIterateByName(self):
+		keys = self.enums_by_name.keys()
+		keys.sort()
+		
+		list = []
+		for enum in keys:
+			list.append( self.enums_by_name[ enum ] )
+
+		return list.__iter__()
+
+
+	def categoryIterate(self):
+		"""Iterate over categories.
+		
+		Iterate over all known categories in the order specified by
+		classify_category.  Each iterated value is a tuple of the
+		name and number (which may be None) of the category.
+		"""
+
+		list = []
+		for cat_type in range(0,4):
+			keys = self.categories[cat_type].keys()
+			keys.sort()
+			
+			for key in keys:
+				list.append(self.categories[cat_type][key])
+				
+		return list.__iter__()
+
+
+	def get_category_for_name( self, name ):
+		if self.category_dict.has_key(name):
+			return self.category_dict[name]
+		else:
+			return ["<unknown category>", None]
+
+
+	def typeIterate(self):
+		return self.types_by_name.itervalues()
+
+
+	def find_type( self, type_name ):
+		if type_name in self.types_by_name:
+			return self.types_by_name[ type_name ].type_expr
+		else:
+			print "Unable to find base type matching \"%s\"." % (type_name)
+			return None