<<<<<<< HEAD
#!/usr/bin/python2

# (C) Copyright IBM Corporation 2004
# All Rights Reserved.
#
# Permission is hereby granted, free of charge, to any person obtaining a
# copy of this software and associated documentation files (the "Software"),
# to deal in the Software without restriction, including without limitation
# on the rights to use, copy, modify, merge, publish, distribute, sub
# license, and/or sell copies of the Software, and to permit persons to whom
# the Software is furnished to do so, subject to the following conditions:
#
# The above copyright notice and this permission notice (including the next
# paragraph) shall be included in all copies or substantial portions of the
# Software.
#
# THE SOFTWARE IS PROVIDED "AS IS", WITHOUT WARRANTY OF ANY KIND, EXPRESS OR
# IMPLIED, INCLUDING BUT NOT LIMITED TO THE WARRANTIES OF MERCHANTABILITY,
# FITNESS FOR A PARTICULAR PURPOSE AND NON-INFRINGEMENT.  IN NO EVENT SHALL
# IBM AND/OR ITS SUPPLIERS BE LIABLE FOR ANY CLAIM, DAMAGES OR OTHER
# LIABILITY, WHETHER IN AN ACTION OF CONTRACT, TORT OR OTHERWISE, ARISING
# FROM, OUT OF OR IN CONNECTION WITH THE SOFTWARE OR THE USE OR OTHER DEALINGS
# IN THE SOFTWARE.
#
# Authors:
#    Ian Romanick <idr@us.ibm.com>

import gl_XML
import license
import sys, getopt

class PrintGlTable(gl_XML.gl_print_base):
	def __init__(self, es=False):
		gl_XML.gl_print_base.__init__(self)

		self.es = es
		self.header_tag = '_GLAPI_TABLE_H_'
		self.name = "gl_table.py (from Mesa)"
		self.license = license.bsd_license_template % ( \
"""Copyright (C) 1999-2003  Brian Paul   All Rights Reserved.
(C) Copyright IBM Corporation 2004""", "BRIAN PAUL, IBM")
		return


	def printBody(self, api):
		for f in api.functionIterateByOffset():
			arg_string = f.get_parameter_string()
			print '   %s (GLAPIENTRYP %s)(%s); /* %d */' % (f.return_type, f.name, arg_string, f.offset)


	def printRealHeader(self):
		print '#ifndef GLAPIENTRYP'
		print '# ifndef GLAPIENTRY'
		print '#  define GLAPIENTRY'
		print '# endif'
		print ''
		print '# define GLAPIENTRYP GLAPIENTRY *'
		print '#endif'
		print ''
		print ''
		print 'struct _glapi_table'
		print '{'
		return


	def printRealFooter(self):
		print '};'
		return


class PrintRemapTable(gl_XML.gl_print_base):
	def __init__(self, es=False):
		gl_XML.gl_print_base.__init__(self)

		self.es = es
		self.header_tag = '_DISPATCH_H_'
		self.name = "gl_table.py (from Mesa)"
		self.license = license.bsd_license_template % ("(C) Copyright IBM Corporation 2005", "IBM")
		return


	def printRealHeader(self):
		print """
/**
 * \\file main/dispatch.h
 * Macros for handling GL dispatch tables.
 *
 * For each known GL function, there are 3 macros in this file.  The first
 * macro is named CALL_FuncName and is used to call that GL function using
 * the specified dispatch table.  The other 2 macros, called GET_FuncName
 * can SET_FuncName, are used to get and set the dispatch pointer for the
 * named function in the specified dispatch table.
 */

#include "main/mfeatures.h"
"""
		return

	def printBody(self, api):
		print '#ifdef _MSC_VER'
		print '#define INLINE __inline'
		print '#endif'
		print '#define CALL_by_offset(disp, cast, offset, parameters) \\'
		print '    (*(cast (GET_by_offset(disp, offset)))) parameters'
		print '#define GET_by_offset(disp, offset) \\'
		print '    (offset >= 0) ? (((_glapi_proc *)(disp))[offset]) : NULL'
		print '#define SET_by_offset(disp, offset, fn) \\'
		print '    do { \\'
		print '        if ( (offset) < 0 ) { \\'
		print '            /* fprintf( stderr, "[%s:%u] SET_by_offset(%p, %d, %s)!\\n", */ \\'
		print '            /*         __func__, __LINE__, disp, offset, # fn); */ \\'
		print '            /* abort(); */ \\'
		print '        } \\'
		print '        else { \\'
		print '            ( (_glapi_proc *) (disp) )[offset] = (_glapi_proc) fn; \\'
		print '        } \\'
		print '    } while(0)'
		print ''

		functions = []
		abi_functions = []
		alias_functions = []
		count = 0
		for f in api.functionIterateByOffset():
			if not f.is_abi():
				functions.append( [f, count] )
				count += 1
			else:
				abi_functions.append( [f, -1] )

			if self.es:
				# remember functions with aliases
				if len(f.entry_points) > 1:
					alias_functions.append(f)

		print '/* total number of offsets below */'
		print '#define _gloffset_COUNT %d' % (len(abi_functions + functions))
		print ''

		for f, index in abi_functions:
			print '#define _gloffset_%s %d' % (f.name, f.offset)

		print ''
		print '#if !FEATURE_remap_table'
		print ''

		for f, index in functions:
			print '#define _gloffset_%s %d' % (f.name, f.offset)

		print ''
		print '#else /* !FEATURE_remap_table */'
		print ''

		if self.es:
			remap_table = "esLocalRemapTable"

			print '#define %s_size %u' % (remap_table, count)
			print 'static int %s[ %s_size ];' % (remap_table, remap_table)
			print ''
		else:
			remap_table = "driDispatchRemapTable"

			print '#define %s_size %u' % (remap_table, count)
			print 'extern int %s[ %s_size ];' % (remap_table, remap_table)
			print ''

		for f, index in functions:
			print '#define %s_remap_index %u' % (f.name, index)

		print ''

		for f, index in functions:
			print '#define _gloffset_%s %s[%s_remap_index]' % (f.name, remap_table, f.name)

		print ''
		print '#endif /* !FEATURE_remap_table */'
		print ''

		for f, index in abi_functions + functions:
			arg_string = gl_XML.create_parameter_string( f.parameters, 0 )

			print 'typedef %s (GLAPIENTRYP _glptr_%s)(%s);' % (f.return_type, f.name, arg_string)
			print '#define CALL_%s(disp, parameters) \\' % (f.name)
			print '    (* GET_%s(disp)) parameters' % (f.name)
			print 'static INLINE _glptr_%s GET_%s(struct _glapi_table *disp) {' % (f.name, f.name)
			print '   return (_glptr_%s) (GET_by_offset(disp, _gloffset_%s));' % (f.name, f.name)
			print '}'
			print
			print 'static INLINE void SET_%s(struct _glapi_table *disp, %s (GLAPIENTRYP fn)(%s)) {' % (f.name, f.return_type, arg_string)
			print '   SET_by_offset(disp, _gloffset_%s, fn);' % (f.name)
			print '}'
			print

		if alias_functions:
			print ''
			print '/* define aliases for compatibility */'
			for f in alias_functions:
				for name in f.entry_points:
					if name != f.name:
						print '#define CALL_%s(disp, parameters) CALL_%s(disp, parameters)' % (name, f.name)
						print '#define GET_%s(disp) GET_%s(disp)' % (name, f.name)
						print '#define SET_%s(disp, fn) SET_%s(disp, fn)' % (name, f.name)
			print ''

			print '#if FEATURE_remap_table'
			for f in alias_functions:
				for name in f.entry_points:
					if name != f.name:
						print '#define %s_remap_index %s_remap_index' % (name, f.name)
			print '#endif /* FEATURE_remap_table */'
			print ''

		return


def show_usage():
	print "Usage: %s [-f input_file_name] [-m mode] [-c]" % sys.argv[0]
	print "    -m mode   Mode can be 'table' or 'remap_table'."
	print "    -c        Enable compatibility with OpenGL ES."
	sys.exit(1)

if __name__ == '__main__':
	file_name = "gl_API.xml"
    
	try:
		(args, trail) = getopt.getopt(sys.argv[1:], "f:m:c")
	except Exception,e:
		show_usage()

	mode = "table"
	es = False
	for (arg,val) in args:
		if arg == "-f":
			file_name = val
		elif arg == "-m":
			mode = val
		elif arg == "-c":
			es = True

	if mode == "table":
		printer = PrintGlTable(es)
	elif mode == "remap_table":
		printer = PrintRemapTable(es)
	else:
		show_usage()

	api = gl_XML.parse_GL_API( file_name )

	printer.Print( api )
=======
#!/usr/bin/python2

# (C) Copyright IBM Corporation 2004
# All Rights Reserved.
#
# Permission is hereby granted, free of charge, to any person obtaining a
# copy of this software and associated documentation files (the "Software"),
# to deal in the Software without restriction, including without limitation
# on the rights to use, copy, modify, merge, publish, distribute, sub
# license, and/or sell copies of the Software, and to permit persons to whom
# the Software is furnished to do so, subject to the following conditions:
#
# The above copyright notice and this permission notice (including the next
# paragraph) shall be included in all copies or substantial portions of the
# Software.
#
# THE SOFTWARE IS PROVIDED "AS IS", WITHOUT WARRANTY OF ANY KIND, EXPRESS OR
# IMPLIED, INCLUDING BUT NOT LIMITED TO THE WARRANTIES OF MERCHANTABILITY,
# FITNESS FOR A PARTICULAR PURPOSE AND NON-INFRINGEMENT.  IN NO EVENT SHALL
# IBM AND/OR ITS SUPPLIERS BE LIABLE FOR ANY CLAIM, DAMAGES OR OTHER
# LIABILITY, WHETHER IN AN ACTION OF CONTRACT, TORT OR OTHERWISE, ARISING
# FROM, OUT OF OR IN CONNECTION WITH THE SOFTWARE OR THE USE OR OTHER DEALINGS
# IN THE SOFTWARE.
#
# Authors:
#    Ian Romanick <idr@us.ibm.com>

import gl_XML
import license
import sys, getopt

class PrintGlTable(gl_XML.gl_print_base):
	def __init__(self, es=False):
		gl_XML.gl_print_base.__init__(self)

		self.es = es
		self.header_tag = '_GLAPI_TABLE_H_'
		self.name = "gl_table.py (from Mesa)"
		self.license = license.bsd_license_template % ( \
"""Copyright (C) 1999-2003  Brian Paul   All Rights Reserved.
(C) Copyright IBM Corporation 2004""", "BRIAN PAUL, IBM")
		return


	def printBody(self, api):
		for f in api.functionIterateByOffset():
			arg_string = f.get_parameter_string()
			print '   %s (GLAPIENTRYP %s)(%s); /* %d */' % (f.return_type, f.name, arg_string, f.offset)


	def printRealHeader(self):
		print '#ifndef GLAPIENTRYP'
		print '# ifndef GLAPIENTRY'
		print '#  define GLAPIENTRY'
		print '# endif'
		print ''
		print '# define GLAPIENTRYP GLAPIENTRY *'
		print '#endif'
		print ''
		print ''
		print 'struct _glapi_table'
		print '{'
		return


	def printRealFooter(self):
		print '};'
		return


class PrintRemapTable(gl_XML.gl_print_base):
	def __init__(self, es=False):
		gl_XML.gl_print_base.__init__(self)

		self.es = es
		self.header_tag = '_DISPATCH_H_'
		self.name = "gl_table.py (from Mesa)"
		self.license = license.bsd_license_template % ("(C) Copyright IBM Corporation 2005", "IBM")
		return


	def printRealHeader(self):
		print """
/**
 * \\file main/dispatch.h
 * Macros for handling GL dispatch tables.
 *
 * For each known GL function, there are 3 macros in this file.  The first
 * macro is named CALL_FuncName and is used to call that GL function using
 * the specified dispatch table.  The other 2 macros, called GET_FuncName
 * can SET_FuncName, are used to get and set the dispatch pointer for the
 * named function in the specified dispatch table.
 */

#include "main/mfeatures.h"
"""
		return

	def printBody(self, api):
		print '#define CALL_by_offset(disp, cast, offset, parameters) \\'
		print '    (*(cast (GET_by_offset(disp, offset)))) parameters'
		print '#define GET_by_offset(disp, offset) \\'
		print '    (offset >= 0) ? (((_glapi_proc *)(disp))[offset]) : NULL'
		print '#define SET_by_offset(disp, offset, fn) \\'
		print '    do { \\'
		print '        if ( (offset) < 0 ) { \\'
		print '            /* fprintf( stderr, "[%s:%u] SET_by_offset(%p, %d, %s)!\\n", */ \\'
		print '            /*         __func__, __LINE__, disp, offset, # fn); */ \\'
		print '            /* abort(); */ \\'
		print '        } \\'
		print '        else { \\'
		print '            ( (_glapi_proc *) (disp) )[offset] = (_glapi_proc) fn; \\'
		print '        } \\'
		print '    } while(0)'
		print ''

		functions = []
		abi_functions = []
		alias_functions = []
		count = 0
		for f in api.functionIterateByOffset():
			if not f.is_abi():
				functions.append( [f, count] )
				count += 1
			else:
				abi_functions.append( [f, -1] )

			if self.es:
				# remember functions with aliases
				if len(f.entry_points) > 1:
					alias_functions.append(f)

		print '/* total number of offsets below */'
		print '#define _gloffset_COUNT %d' % (len(abi_functions + functions))
		print ''

		for f, index in abi_functions:
			print '#define _gloffset_%s %d' % (f.name, f.offset)

		print ''
		print '#if !FEATURE_remap_table'
		print ''

		for f, index in functions:
			print '#define _gloffset_%s %d' % (f.name, f.offset)

		print ''
		print '#else /* !FEATURE_remap_table */'
		print ''

		if self.es:
			remap_table = "esLocalRemapTable"

			print '#define %s_size %u' % (remap_table, count)
			print 'static int %s[ %s_size ];' % (remap_table, remap_table)
			print ''
		else:
			remap_table = "driDispatchRemapTable"

			print '#define %s_size %u' % (remap_table, count)
			print 'extern int %s[ %s_size ];' % (remap_table, remap_table)
			print ''

		for f, index in functions:
			print '#define %s_remap_index %u' % (f.name, index)

		print ''

		for f, index in functions:
			print '#define _gloffset_%s %s[%s_remap_index]' % (f.name, remap_table, f.name)

		print ''
		print '#endif /* !FEATURE_remap_table */'
		print ''

		for f, index in abi_functions + functions:
			arg_string = gl_XML.create_parameter_string( f.parameters, 0 )

			print 'typedef %s (GLAPIENTRYP _glptr_%s)(%s);' % (f.return_type, f.name, arg_string)
			print '#define CALL_%s(disp, parameters) \\' % (f.name)
			print '    (* GET_%s(disp)) parameters' % (f.name)
			print 'static INLINE _glptr_%s GET_%s(struct _glapi_table *disp) {' % (f.name, f.name)
			print '   return (_glptr_%s) (GET_by_offset(disp, _gloffset_%s));' % (f.name, f.name)
			print '}'
			print
			print 'static INLINE void SET_%s(struct _glapi_table *disp, %s (GLAPIENTRYP fn)(%s)) {' % (f.name, f.return_type, arg_string)
			print '   SET_by_offset(disp, _gloffset_%s, fn);' % (f.name)
			print '}'
			print

		if alias_functions:
			print ''
			print '/* define aliases for compatibility */'
			for f in alias_functions:
				for name in f.entry_points:
					if name != f.name:
						print '#define CALL_%s(disp, parameters) CALL_%s(disp, parameters)' % (name, f.name)
						print '#define GET_%s(disp) GET_%s(disp)' % (name, f.name)
						print '#define SET_%s(disp, fn) SET_%s(disp, fn)' % (name, f.name)
			print ''

			print '#if FEATURE_remap_table'
			for f in alias_functions:
				for name in f.entry_points:
					if name != f.name:
						print '#define %s_remap_index %s_remap_index' % (name, f.name)
			print '#endif /* FEATURE_remap_table */'
			print ''

		return


def show_usage():
	print "Usage: %s [-f input_file_name] [-m mode] [-c ver]" % sys.argv[0]
	print "    -m mode   Mode can be 'table' or 'remap_table'."
	print "    -c ver    Version can be 'es1' or 'es2'."
	sys.exit(1)

if __name__ == '__main__':
	file_name = "gl_API.xml"
    
	try:
		(args, trail) = getopt.getopt(sys.argv[1:], "f:m:c:")
	except Exception,e:
		show_usage()

	mode = "table"
	es = None
	for (arg,val) in args:
		if arg == "-f":
			file_name = val
		elif arg == "-m":
			mode = val
		elif arg == "-c":
			es = val

	if mode == "table":
		printer = PrintGlTable(es)
	elif mode == "remap_table":
		printer = PrintRemapTable(es)
	else:
		show_usage()

	api = gl_XML.parse_GL_API( file_name )

	if es is not None:
		import gles_api

		api_map = {
			'es1': gles_api.es1_api,
			'es2': gles_api.es2_api,
		}

		api.filter_functions(api_map[es])

	printer.Print( api )
>>>>>>> 01df5d59
<|MERGE_RESOLUTION|>--- conflicted
+++ resolved
@@ -1,508 +1,259 @@
-<<<<<<< HEAD
-#!/usr/bin/python2
-
-# (C) Copyright IBM Corporation 2004
-# All Rights Reserved.
-#
-# Permission is hereby granted, free of charge, to any person obtaining a
-# copy of this software and associated documentation files (the "Software"),
-# to deal in the Software without restriction, including without limitation
-# on the rights to use, copy, modify, merge, publish, distribute, sub
-# license, and/or sell copies of the Software, and to permit persons to whom
-# the Software is furnished to do so, subject to the following conditions:
-#
-# The above copyright notice and this permission notice (including the next
-# paragraph) shall be included in all copies or substantial portions of the
-# Software.
-#
-# THE SOFTWARE IS PROVIDED "AS IS", WITHOUT WARRANTY OF ANY KIND, EXPRESS OR
-# IMPLIED, INCLUDING BUT NOT LIMITED TO THE WARRANTIES OF MERCHANTABILITY,
-# FITNESS FOR A PARTICULAR PURPOSE AND NON-INFRINGEMENT.  IN NO EVENT SHALL
-# IBM AND/OR ITS SUPPLIERS BE LIABLE FOR ANY CLAIM, DAMAGES OR OTHER
-# LIABILITY, WHETHER IN AN ACTION OF CONTRACT, TORT OR OTHERWISE, ARISING
-# FROM, OUT OF OR IN CONNECTION WITH THE SOFTWARE OR THE USE OR OTHER DEALINGS
-# IN THE SOFTWARE.
-#
-# Authors:
-#    Ian Romanick <idr@us.ibm.com>
-
-import gl_XML
-import license
-import sys, getopt
-
-class PrintGlTable(gl_XML.gl_print_base):
-	def __init__(self, es=False):
-		gl_XML.gl_print_base.__init__(self)
-
-		self.es = es
-		self.header_tag = '_GLAPI_TABLE_H_'
-		self.name = "gl_table.py (from Mesa)"
-		self.license = license.bsd_license_template % ( \
-"""Copyright (C) 1999-2003  Brian Paul   All Rights Reserved.
-(C) Copyright IBM Corporation 2004""", "BRIAN PAUL, IBM")
-		return
-
-
-	def printBody(self, api):
-		for f in api.functionIterateByOffset():
-			arg_string = f.get_parameter_string()
-			print '   %s (GLAPIENTRYP %s)(%s); /* %d */' % (f.return_type, f.name, arg_string, f.offset)
-
-
-	def printRealHeader(self):
-		print '#ifndef GLAPIENTRYP'
-		print '# ifndef GLAPIENTRY'
-		print '#  define GLAPIENTRY'
-		print '# endif'
-		print ''
-		print '# define GLAPIENTRYP GLAPIENTRY *'
-		print '#endif'
-		print ''
-		print ''
-		print 'struct _glapi_table'
-		print '{'
-		return
-
-
-	def printRealFooter(self):
-		print '};'
-		return
-
-
-class PrintRemapTable(gl_XML.gl_print_base):
-	def __init__(self, es=False):
-		gl_XML.gl_print_base.__init__(self)
-
-		self.es = es
-		self.header_tag = '_DISPATCH_H_'
-		self.name = "gl_table.py (from Mesa)"
-		self.license = license.bsd_license_template % ("(C) Copyright IBM Corporation 2005", "IBM")
-		return
-
-
-	def printRealHeader(self):
-		print """
-/**
- * \\file main/dispatch.h
- * Macros for handling GL dispatch tables.
- *
- * For each known GL function, there are 3 macros in this file.  The first
- * macro is named CALL_FuncName and is used to call that GL function using
- * the specified dispatch table.  The other 2 macros, called GET_FuncName
- * can SET_FuncName, are used to get and set the dispatch pointer for the
- * named function in the specified dispatch table.
- */
-
-#include "main/mfeatures.h"
-"""
-		return
-
-	def printBody(self, api):
-		print '#ifdef _MSC_VER'
-		print '#define INLINE __inline'
-		print '#endif'
-		print '#define CALL_by_offset(disp, cast, offset, parameters) \\'
-		print '    (*(cast (GET_by_offset(disp, offset)))) parameters'
-		print '#define GET_by_offset(disp, offset) \\'
-		print '    (offset >= 0) ? (((_glapi_proc *)(disp))[offset]) : NULL'
-		print '#define SET_by_offset(disp, offset, fn) \\'
-		print '    do { \\'
-		print '        if ( (offset) < 0 ) { \\'
-		print '            /* fprintf( stderr, "[%s:%u] SET_by_offset(%p, %d, %s)!\\n", */ \\'
-		print '            /*         __func__, __LINE__, disp, offset, # fn); */ \\'
-		print '            /* abort(); */ \\'
-		print '        } \\'
-		print '        else { \\'
-		print '            ( (_glapi_proc *) (disp) )[offset] = (_glapi_proc) fn; \\'
-		print '        } \\'
-		print '    } while(0)'
-		print ''
-
-		functions = []
-		abi_functions = []
-		alias_functions = []
-		count = 0
-		for f in api.functionIterateByOffset():
-			if not f.is_abi():
-				functions.append( [f, count] )
-				count += 1
-			else:
-				abi_functions.append( [f, -1] )
-
-			if self.es:
-				# remember functions with aliases
-				if len(f.entry_points) > 1:
-					alias_functions.append(f)
-
-		print '/* total number of offsets below */'
-		print '#define _gloffset_COUNT %d' % (len(abi_functions + functions))
-		print ''
-
-		for f, index in abi_functions:
-			print '#define _gloffset_%s %d' % (f.name, f.offset)
-
-		print ''
-		print '#if !FEATURE_remap_table'
-		print ''
-
-		for f, index in functions:
-			print '#define _gloffset_%s %d' % (f.name, f.offset)
-
-		print ''
-		print '#else /* !FEATURE_remap_table */'
-		print ''
-
-		if self.es:
-			remap_table = "esLocalRemapTable"
-
-			print '#define %s_size %u' % (remap_table, count)
-			print 'static int %s[ %s_size ];' % (remap_table, remap_table)
-			print ''
-		else:
-			remap_table = "driDispatchRemapTable"
-
-			print '#define %s_size %u' % (remap_table, count)
-			print 'extern int %s[ %s_size ];' % (remap_table, remap_table)
-			print ''
-
-		for f, index in functions:
-			print '#define %s_remap_index %u' % (f.name, index)
-
-		print ''
-
-		for f, index in functions:
-			print '#define _gloffset_%s %s[%s_remap_index]' % (f.name, remap_table, f.name)
-
-		print ''
-		print '#endif /* !FEATURE_remap_table */'
-		print ''
-
-		for f, index in abi_functions + functions:
-			arg_string = gl_XML.create_parameter_string( f.parameters, 0 )
-
-			print 'typedef %s (GLAPIENTRYP _glptr_%s)(%s);' % (f.return_type, f.name, arg_string)
-			print '#define CALL_%s(disp, parameters) \\' % (f.name)
-			print '    (* GET_%s(disp)) parameters' % (f.name)
-			print 'static INLINE _glptr_%s GET_%s(struct _glapi_table *disp) {' % (f.name, f.name)
-			print '   return (_glptr_%s) (GET_by_offset(disp, _gloffset_%s));' % (f.name, f.name)
-			print '}'
-			print
-			print 'static INLINE void SET_%s(struct _glapi_table *disp, %s (GLAPIENTRYP fn)(%s)) {' % (f.name, f.return_type, arg_string)
-			print '   SET_by_offset(disp, _gloffset_%s, fn);' % (f.name)
-			print '}'
-			print
-
-		if alias_functions:
-			print ''
-			print '/* define aliases for compatibility */'
-			for f in alias_functions:
-				for name in f.entry_points:
-					if name != f.name:
-						print '#define CALL_%s(disp, parameters) CALL_%s(disp, parameters)' % (name, f.name)
-						print '#define GET_%s(disp) GET_%s(disp)' % (name, f.name)
-						print '#define SET_%s(disp, fn) SET_%s(disp, fn)' % (name, f.name)
-			print ''
-
-			print '#if FEATURE_remap_table'
-			for f in alias_functions:
-				for name in f.entry_points:
-					if name != f.name:
-						print '#define %s_remap_index %s_remap_index' % (name, f.name)
-			print '#endif /* FEATURE_remap_table */'
-			print ''
-
-		return
-
-
-def show_usage():
-	print "Usage: %s [-f input_file_name] [-m mode] [-c]" % sys.argv[0]
-	print "    -m mode   Mode can be 'table' or 'remap_table'."
-	print "    -c        Enable compatibility with OpenGL ES."
-	sys.exit(1)
-
-if __name__ == '__main__':
-	file_name = "gl_API.xml"
-    
-	try:
-		(args, trail) = getopt.getopt(sys.argv[1:], "f:m:c")
-	except Exception,e:
-		show_usage()
-
-	mode = "table"
-	es = False
-	for (arg,val) in args:
-		if arg == "-f":
-			file_name = val
-		elif arg == "-m":
-			mode = val
-		elif arg == "-c":
-			es = True
-
-	if mode == "table":
-		printer = PrintGlTable(es)
-	elif mode == "remap_table":
-		printer = PrintRemapTable(es)
-	else:
-		show_usage()
-
-	api = gl_XML.parse_GL_API( file_name )
-
-	printer.Print( api )
-=======
-#!/usr/bin/python2
-
-# (C) Copyright IBM Corporation 2004
-# All Rights Reserved.
-#
-# Permission is hereby granted, free of charge, to any person obtaining a
-# copy of this software and associated documentation files (the "Software"),
-# to deal in the Software without restriction, including without limitation
-# on the rights to use, copy, modify, merge, publish, distribute, sub
-# license, and/or sell copies of the Software, and to permit persons to whom
-# the Software is furnished to do so, subject to the following conditions:
-#
-# The above copyright notice and this permission notice (including the next
-# paragraph) shall be included in all copies or substantial portions of the
-# Software.
-#
-# THE SOFTWARE IS PROVIDED "AS IS", WITHOUT WARRANTY OF ANY KIND, EXPRESS OR
-# IMPLIED, INCLUDING BUT NOT LIMITED TO THE WARRANTIES OF MERCHANTABILITY,
-# FITNESS FOR A PARTICULAR PURPOSE AND NON-INFRINGEMENT.  IN NO EVENT SHALL
-# IBM AND/OR ITS SUPPLIERS BE LIABLE FOR ANY CLAIM, DAMAGES OR OTHER
-# LIABILITY, WHETHER IN AN ACTION OF CONTRACT, TORT OR OTHERWISE, ARISING
-# FROM, OUT OF OR IN CONNECTION WITH THE SOFTWARE OR THE USE OR OTHER DEALINGS
-# IN THE SOFTWARE.
-#
-# Authors:
-#    Ian Romanick <idr@us.ibm.com>
-
-import gl_XML
-import license
-import sys, getopt
-
-class PrintGlTable(gl_XML.gl_print_base):
-	def __init__(self, es=False):
-		gl_XML.gl_print_base.__init__(self)
-
-		self.es = es
-		self.header_tag = '_GLAPI_TABLE_H_'
-		self.name = "gl_table.py (from Mesa)"
-		self.license = license.bsd_license_template % ( \
-"""Copyright (C) 1999-2003  Brian Paul   All Rights Reserved.
-(C) Copyright IBM Corporation 2004""", "BRIAN PAUL, IBM")
-		return
-
-
-	def printBody(self, api):
-		for f in api.functionIterateByOffset():
-			arg_string = f.get_parameter_string()
-			print '   %s (GLAPIENTRYP %s)(%s); /* %d */' % (f.return_type, f.name, arg_string, f.offset)
-
-
-	def printRealHeader(self):
-		print '#ifndef GLAPIENTRYP'
-		print '# ifndef GLAPIENTRY'
-		print '#  define GLAPIENTRY'
-		print '# endif'
-		print ''
-		print '# define GLAPIENTRYP GLAPIENTRY *'
-		print '#endif'
-		print ''
-		print ''
-		print 'struct _glapi_table'
-		print '{'
-		return
-
-
-	def printRealFooter(self):
-		print '};'
-		return
-
-
-class PrintRemapTable(gl_XML.gl_print_base):
-	def __init__(self, es=False):
-		gl_XML.gl_print_base.__init__(self)
-
-		self.es = es
-		self.header_tag = '_DISPATCH_H_'
-		self.name = "gl_table.py (from Mesa)"
-		self.license = license.bsd_license_template % ("(C) Copyright IBM Corporation 2005", "IBM")
-		return
-
-
-	def printRealHeader(self):
-		print """
-/**
- * \\file main/dispatch.h
- * Macros for handling GL dispatch tables.
- *
- * For each known GL function, there are 3 macros in this file.  The first
- * macro is named CALL_FuncName and is used to call that GL function using
- * the specified dispatch table.  The other 2 macros, called GET_FuncName
- * can SET_FuncName, are used to get and set the dispatch pointer for the
- * named function in the specified dispatch table.
- */
-
-#include "main/mfeatures.h"
-"""
-		return
-
-	def printBody(self, api):
-		print '#define CALL_by_offset(disp, cast, offset, parameters) \\'
-		print '    (*(cast (GET_by_offset(disp, offset)))) parameters'
-		print '#define GET_by_offset(disp, offset) \\'
-		print '    (offset >= 0) ? (((_glapi_proc *)(disp))[offset]) : NULL'
-		print '#define SET_by_offset(disp, offset, fn) \\'
-		print '    do { \\'
-		print '        if ( (offset) < 0 ) { \\'
-		print '            /* fprintf( stderr, "[%s:%u] SET_by_offset(%p, %d, %s)!\\n", */ \\'
-		print '            /*         __func__, __LINE__, disp, offset, # fn); */ \\'
-		print '            /* abort(); */ \\'
-		print '        } \\'
-		print '        else { \\'
-		print '            ( (_glapi_proc *) (disp) )[offset] = (_glapi_proc) fn; \\'
-		print '        } \\'
-		print '    } while(0)'
-		print ''
-
-		functions = []
-		abi_functions = []
-		alias_functions = []
-		count = 0
-		for f in api.functionIterateByOffset():
-			if not f.is_abi():
-				functions.append( [f, count] )
-				count += 1
-			else:
-				abi_functions.append( [f, -1] )
-
-			if self.es:
-				# remember functions with aliases
-				if len(f.entry_points) > 1:
-					alias_functions.append(f)
-
-		print '/* total number of offsets below */'
-		print '#define _gloffset_COUNT %d' % (len(abi_functions + functions))
-		print ''
-
-		for f, index in abi_functions:
-			print '#define _gloffset_%s %d' % (f.name, f.offset)
-
-		print ''
-		print '#if !FEATURE_remap_table'
-		print ''
-
-		for f, index in functions:
-			print '#define _gloffset_%s %d' % (f.name, f.offset)
-
-		print ''
-		print '#else /* !FEATURE_remap_table */'
-		print ''
-
-		if self.es:
-			remap_table = "esLocalRemapTable"
-
-			print '#define %s_size %u' % (remap_table, count)
-			print 'static int %s[ %s_size ];' % (remap_table, remap_table)
-			print ''
-		else:
-			remap_table = "driDispatchRemapTable"
-
-			print '#define %s_size %u' % (remap_table, count)
-			print 'extern int %s[ %s_size ];' % (remap_table, remap_table)
-			print ''
-
-		for f, index in functions:
-			print '#define %s_remap_index %u' % (f.name, index)
-
-		print ''
-
-		for f, index in functions:
-			print '#define _gloffset_%s %s[%s_remap_index]' % (f.name, remap_table, f.name)
-
-		print ''
-		print '#endif /* !FEATURE_remap_table */'
-		print ''
-
-		for f, index in abi_functions + functions:
-			arg_string = gl_XML.create_parameter_string( f.parameters, 0 )
-
-			print 'typedef %s (GLAPIENTRYP _glptr_%s)(%s);' % (f.return_type, f.name, arg_string)
-			print '#define CALL_%s(disp, parameters) \\' % (f.name)
-			print '    (* GET_%s(disp)) parameters' % (f.name)
-			print 'static INLINE _glptr_%s GET_%s(struct _glapi_table *disp) {' % (f.name, f.name)
-			print '   return (_glptr_%s) (GET_by_offset(disp, _gloffset_%s));' % (f.name, f.name)
-			print '}'
-			print
-			print 'static INLINE void SET_%s(struct _glapi_table *disp, %s (GLAPIENTRYP fn)(%s)) {' % (f.name, f.return_type, arg_string)
-			print '   SET_by_offset(disp, _gloffset_%s, fn);' % (f.name)
-			print '}'
-			print
-
-		if alias_functions:
-			print ''
-			print '/* define aliases for compatibility */'
-			for f in alias_functions:
-				for name in f.entry_points:
-					if name != f.name:
-						print '#define CALL_%s(disp, parameters) CALL_%s(disp, parameters)' % (name, f.name)
-						print '#define GET_%s(disp) GET_%s(disp)' % (name, f.name)
-						print '#define SET_%s(disp, fn) SET_%s(disp, fn)' % (name, f.name)
-			print ''
-
-			print '#if FEATURE_remap_table'
-			for f in alias_functions:
-				for name in f.entry_points:
-					if name != f.name:
-						print '#define %s_remap_index %s_remap_index' % (name, f.name)
-			print '#endif /* FEATURE_remap_table */'
-			print ''
-
-		return
-
-
-def show_usage():
-	print "Usage: %s [-f input_file_name] [-m mode] [-c ver]" % sys.argv[0]
-	print "    -m mode   Mode can be 'table' or 'remap_table'."
-	print "    -c ver    Version can be 'es1' or 'es2'."
-	sys.exit(1)
-
-if __name__ == '__main__':
-	file_name = "gl_API.xml"
-    
-	try:
-		(args, trail) = getopt.getopt(sys.argv[1:], "f:m:c:")
-	except Exception,e:
-		show_usage()
-
-	mode = "table"
-	es = None
-	for (arg,val) in args:
-		if arg == "-f":
-			file_name = val
-		elif arg == "-m":
-			mode = val
-		elif arg == "-c":
-			es = val
-
-	if mode == "table":
-		printer = PrintGlTable(es)
-	elif mode == "remap_table":
-		printer = PrintRemapTable(es)
-	else:
-		show_usage()
-
-	api = gl_XML.parse_GL_API( file_name )
-
-	if es is not None:
-		import gles_api
-
-		api_map = {
-			'es1': gles_api.es1_api,
-			'es2': gles_api.es2_api,
-		}
-
-		api.filter_functions(api_map[es])
-
-	printer.Print( api )
->>>>>>> 01df5d59
+#!/usr/bin/python2
+
+# (C) Copyright IBM Corporation 2004
+# All Rights Reserved.
+#
+# Permission is hereby granted, free of charge, to any person obtaining a
+# copy of this software and associated documentation files (the "Software"),
+# to deal in the Software without restriction, including without limitation
+# on the rights to use, copy, modify, merge, publish, distribute, sub
+# license, and/or sell copies of the Software, and to permit persons to whom
+# the Software is furnished to do so, subject to the following conditions:
+#
+# The above copyright notice and this permission notice (including the next
+# paragraph) shall be included in all copies or substantial portions of the
+# Software.
+#
+# THE SOFTWARE IS PROVIDED "AS IS", WITHOUT WARRANTY OF ANY KIND, EXPRESS OR
+# IMPLIED, INCLUDING BUT NOT LIMITED TO THE WARRANTIES OF MERCHANTABILITY,
+# FITNESS FOR A PARTICULAR PURPOSE AND NON-INFRINGEMENT.  IN NO EVENT SHALL
+# IBM AND/OR ITS SUPPLIERS BE LIABLE FOR ANY CLAIM, DAMAGES OR OTHER
+# LIABILITY, WHETHER IN AN ACTION OF CONTRACT, TORT OR OTHERWISE, ARISING
+# FROM, OUT OF OR IN CONNECTION WITH THE SOFTWARE OR THE USE OR OTHER DEALINGS
+# IN THE SOFTWARE.
+#
+# Authors:
+#    Ian Romanick <idr@us.ibm.com>
+
+import gl_XML
+import license
+import sys, getopt
+
+class PrintGlTable(gl_XML.gl_print_base):
+	def __init__(self, es=False):
+		gl_XML.gl_print_base.__init__(self)
+
+		self.es = es
+		self.header_tag = '_GLAPI_TABLE_H_'
+		self.name = "gl_table.py (from Mesa)"
+		self.license = license.bsd_license_template % ( \
+"""Copyright (C) 1999-2003  Brian Paul   All Rights Reserved.
+(C) Copyright IBM Corporation 2004""", "BRIAN PAUL, IBM")
+		return
+
+
+	def printBody(self, api):
+		for f in api.functionIterateByOffset():
+			arg_string = f.get_parameter_string()
+			print '   %s (GLAPIENTRYP %s)(%s); /* %d */' % (f.return_type, f.name, arg_string, f.offset)
+
+
+	def printRealHeader(self):
+		print '#ifndef GLAPIENTRYP'
+		print '# ifndef GLAPIENTRY'
+		print '#  define GLAPIENTRY'
+		print '# endif'
+		print ''
+		print '# define GLAPIENTRYP GLAPIENTRY *'
+		print '#endif'
+		print ''
+		print ''
+		print 'struct _glapi_table'
+		print '{'
+		return
+
+
+	def printRealFooter(self):
+		print '};'
+		return
+
+
+class PrintRemapTable(gl_XML.gl_print_base):
+	def __init__(self, es=False):
+		gl_XML.gl_print_base.__init__(self)
+
+		self.es = es
+		self.header_tag = '_DISPATCH_H_'
+		self.name = "gl_table.py (from Mesa)"
+		self.license = license.bsd_license_template % ("(C) Copyright IBM Corporation 2005", "IBM")
+		return
+
+
+	def printRealHeader(self):
+		print """
+/**
+ * \\file main/dispatch.h
+ * Macros for handling GL dispatch tables.
+ *
+ * For each known GL function, there are 3 macros in this file.  The first
+ * macro is named CALL_FuncName and is used to call that GL function using
+ * the specified dispatch table.  The other 2 macros, called GET_FuncName
+ * can SET_FuncName, are used to get and set the dispatch pointer for the
+ * named function in the specified dispatch table.
+ */
+
+#include "main/mfeatures.h"
+"""
+		return
+
+	def printBody(self, api):
+		print '#ifdef _MSC_VER'
+		print '#define INLINE __inline'
+		print '#endif'
+		print '#define CALL_by_offset(disp, cast, offset, parameters) \\'
+		print '    (*(cast (GET_by_offset(disp, offset)))) parameters'
+		print '#define GET_by_offset(disp, offset) \\'
+		print '    (offset >= 0) ? (((_glapi_proc *)(disp))[offset]) : NULL'
+		print '#define SET_by_offset(disp, offset, fn) \\'
+		print '    do { \\'
+		print '        if ( (offset) < 0 ) { \\'
+		print '            /* fprintf( stderr, "[%s:%u] SET_by_offset(%p, %d, %s)!\\n", */ \\'
+		print '            /*         __func__, __LINE__, disp, offset, # fn); */ \\'
+		print '            /* abort(); */ \\'
+		print '        } \\'
+		print '        else { \\'
+		print '            ( (_glapi_proc *) (disp) )[offset] = (_glapi_proc) fn; \\'
+		print '        } \\'
+		print '    } while(0)'
+		print ''
+
+		functions = []
+		abi_functions = []
+		alias_functions = []
+		count = 0
+		for f in api.functionIterateByOffset():
+			if not f.is_abi():
+				functions.append( [f, count] )
+				count += 1
+			else:
+				abi_functions.append( [f, -1] )
+
+			if self.es:
+				# remember functions with aliases
+				if len(f.entry_points) > 1:
+					alias_functions.append(f)
+
+		print '/* total number of offsets below */'
+		print '#define _gloffset_COUNT %d' % (len(abi_functions + functions))
+		print ''
+
+		for f, index in abi_functions:
+			print '#define _gloffset_%s %d' % (f.name, f.offset)
+
+		print ''
+		print '#if !FEATURE_remap_table'
+		print ''
+
+		for f, index in functions:
+			print '#define _gloffset_%s %d' % (f.name, f.offset)
+
+		print ''
+		print '#else /* !FEATURE_remap_table */'
+		print ''
+
+		if self.es:
+			remap_table = "esLocalRemapTable"
+
+			print '#define %s_size %u' % (remap_table, count)
+			print 'static int %s[ %s_size ];' % (remap_table, remap_table)
+			print ''
+		else:
+			remap_table = "driDispatchRemapTable"
+
+			print '#define %s_size %u' % (remap_table, count)
+			print 'extern int %s[ %s_size ];' % (remap_table, remap_table)
+			print ''
+
+		for f, index in functions:
+			print '#define %s_remap_index %u' % (f.name, index)
+
+		print ''
+
+		for f, index in functions:
+			print '#define _gloffset_%s %s[%s_remap_index]' % (f.name, remap_table, f.name)
+
+		print ''
+		print '#endif /* !FEATURE_remap_table */'
+		print ''
+
+		for f, index in abi_functions + functions:
+			arg_string = gl_XML.create_parameter_string( f.parameters, 0 )
+
+			print 'typedef %s (GLAPIENTRYP _glptr_%s)(%s);' % (f.return_type, f.name, arg_string)
+			print '#define CALL_%s(disp, parameters) \\' % (f.name)
+			print '    (* GET_%s(disp)) parameters' % (f.name)
+			print 'static INLINE _glptr_%s GET_%s(struct _glapi_table *disp) {' % (f.name, f.name)
+			print '   return (_glptr_%s) (GET_by_offset(disp, _gloffset_%s));' % (f.name, f.name)
+			print '}'
+			print
+			print 'static INLINE void SET_%s(struct _glapi_table *disp, %s (GLAPIENTRYP fn)(%s)) {' % (f.name, f.return_type, arg_string)
+			print '   SET_by_offset(disp, _gloffset_%s, fn);' % (f.name)
+			print '}'
+			print
+
+		if alias_functions:
+			print ''
+			print '/* define aliases for compatibility */'
+			for f in alias_functions:
+				for name in f.entry_points:
+					if name != f.name:
+						print '#define CALL_%s(disp, parameters) CALL_%s(disp, parameters)' % (name, f.name)
+						print '#define GET_%s(disp) GET_%s(disp)' % (name, f.name)
+						print '#define SET_%s(disp, fn) SET_%s(disp, fn)' % (name, f.name)
+			print ''
+
+			print '#if FEATURE_remap_table'
+			for f in alias_functions:
+				for name in f.entry_points:
+					if name != f.name:
+						print '#define %s_remap_index %s_remap_index' % (name, f.name)
+			print '#endif /* FEATURE_remap_table */'
+			print ''
+
+		return
+
+
+def show_usage():
+	print "Usage: %s [-f input_file_name] [-m mode] [-c ver]" % sys.argv[0]
+	print "    -m mode   Mode can be 'table' or 'remap_table'."
+	print "    -c ver    Version can be 'es1' or 'es2'."
+	sys.exit(1)
+
+if __name__ == '__main__':
+	file_name = "gl_API.xml"
+    
+	try:
+		(args, trail) = getopt.getopt(sys.argv[1:], "f:m:c:")
+	except Exception,e:
+		show_usage()
+
+	mode = "table"
+	es = None
+	for (arg,val) in args:
+		if arg == "-f":
+			file_name = val
+		elif arg == "-m":
+			mode = val
+		elif arg == "-c":
+			es = val
+
+	if mode == "table":
+		printer = PrintGlTable(es)
+	elif mode == "remap_table":
+		printer = PrintRemapTable(es)
+	else:
+		show_usage()
+
+	api = gl_XML.parse_GL_API( file_name )
+
+	if es is not None:
+		import gles_api
+
+		api_map = {
+			'es1': gles_api.es1_api,
+			'es2': gles_api.es2_api,
+		}
+
+		api.filter_functions(api_map[es])
+
+	printer.Print( api )