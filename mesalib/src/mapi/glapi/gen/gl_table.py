--- conflicted
+++ resolved
@@ -85,14 +85,9 @@
         return
 
 
-<<<<<<< HEAD
-	def printRealHeader(self):
-		print """
-#include "glapitable.h"
-=======
     def printRealHeader(self):
         print """
->>>>>>> 8223fb17
+#include "glapitable.h"
 /**
  * \\file main/dispatch.h
  * Macros for handling GL dispatch tables.
@@ -110,130 +105,14 @@
 #include "main/mfeatures.h"
 #endif
 """
-<<<<<<< HEAD
-		return
-
-	def printBody(self, api):
+        return
+
+    def printBody(self, api):
 		print '#ifdef _MSC_VER'
 		print '#ifndef INLINE'
 		print '#define INLINE __inline'
 		print '#endif'
 		print '#endif'
-		print '#define CALL_by_offset(disp, cast, offset, parameters) \\'
-		print '    (*(cast (GET_by_offset(disp, offset)))) parameters'
-		print '#define GET_by_offset(disp, offset) \\'
-		print '    (offset >= 0) ? (((_glapi_proc *)(disp))[offset]) : NULL'
-		print '#define SET_by_offset(disp, offset, fn) \\'
-		print '    do { \\'
-		print '        if ( (offset) < 0 ) { \\'
-		print '            /* fprintf( stderr, "[%s:%u] SET_by_offset(%p, %d, %s)!\\n", */ \\'
-		print '            /*         __func__, __LINE__, disp, offset, # fn); */ \\'
-		print '            /* abort(); */ \\'
-		print '        } \\'
-		print '        else { \\'
-		print '            ( (_glapi_proc *) (disp) )[offset] = (_glapi_proc) fn; \\'
-		print '        } \\'
-		print '    } while(0)'
-		print ''
-
-		functions = []
-		abi_functions = []
-		alias_functions = []
-		count = 0
-		for f in api.functionIterateByOffset():
-			if not f.is_abi():
-				functions.append( [f, count] )
-				count += 1
-			else:
-				abi_functions.append( [f, -1] )
-
-			if self.es:
-				# remember functions with aliases
-				if len(f.entry_points) > 1:
-					alias_functions.append(f)
-
-		print '/* total number of offsets below */'
-		print '#define _gloffset_COUNT %d' % (len(abi_functions + functions))
-		print ''
-
-		for f, index in abi_functions:
-			print '#define _gloffset_%s %d' % (f.name, f.offset)
-
-		print ''
-		print '#if !FEATURE_remap_table'
-		print ''
-
-		for f, index in functions:
-			print '#define _gloffset_%s %d' % (f.name, f.offset)
-
-		print ''
-		print '#else /* !FEATURE_remap_table */'
-		print ''
-
-		if self.es:
-			remap_table = "esLocalRemapTable"
-
-			print '#define %s_size %u' % (remap_table, count)
-			print 'static int %s[ %s_size ];' % (remap_table, remap_table)
-			print ''
-		else:
-			remap_table = "driDispatchRemapTable"
-
-			print '#define %s_size %u' % (remap_table, count)
-			print 'extern int %s[ %s_size ];' % (remap_table, remap_table)
-			print ''
-
-		for f, index in functions:
-			print '#define %s_remap_index %u' % (f.name, index)
-
-		print ''
-
-		for f, index in functions:
-			print '#define _gloffset_%s %s[%s_remap_index]' % (f.name, remap_table, f.name)
-
-		print ''
-		print '#endif /* !FEATURE_remap_table */'
-		print ''
-
-		for f, index in abi_functions + functions:
-			arg_string = gl_XML.create_parameter_string( f.parameters, 0 )
-
-			print 'typedef %s (GLAPIENTRYP _glptr_%s)(%s);' % (f.return_type, f.name, arg_string)
-			print '#define CALL_%s(disp, parameters) \\' % (f.name)
-			print '    (* GET_%s(disp)) parameters' % (f.name)
-			print 'static INLINE _glptr_%s GET_%s(struct _glapi_table *disp) {' % (f.name, f.name)
-			print '   return (_glptr_%s) (GET_by_offset(disp, _gloffset_%s));' % (f.name, f.name)
-			print '}'
-			print
-			print 'static INLINE void SET_%s(struct _glapi_table *disp, %s (GLAPIENTRYP fn)(%s)) {' % (f.name, f.return_type, arg_string)
-			print '   SET_by_offset(disp, _gloffset_%s, fn);' % (f.name)
-			print '}'
-			print
-
-		if alias_functions:
-			print ''
-			print '/* define aliases for compatibility */'
-			for f in alias_functions:
-				for name in f.entry_points:
-					if name != f.name:
-						print '#define CALL_%s(disp, parameters) CALL_%s(disp, parameters)' % (name, f.name)
-						print '#define GET_%s(disp) GET_%s(disp)' % (name, f.name)
-						print '#define SET_%s(disp, fn) SET_%s(disp, fn)' % (name, f.name)
-			print ''
-
-			print '#if FEATURE_remap_table'
-			for f in alias_functions:
-				for name in f.entry_points:
-					if name != f.name:
-						print '#define %s_remap_index %s_remap_index' % (name, f.name)
-			print '#endif /* FEATURE_remap_table */'
-			print ''
-
-		return
-=======
-        return
-
-    def printBody(self, api):
         print '#define CALL_by_offset(disp, cast, offset, parameters) \\'
         print '    (*(cast (GET_by_offset(disp, offset)))) parameters'
         print '#define GET_by_offset(disp, offset) \\'
@@ -316,11 +195,11 @@
             print 'typedef %s (GLAPIENTRYP _glptr_%s)(%s);' % (f.return_type, f.name, arg_string)
             print '#define CALL_%s(disp, parameters) \\' % (f.name)
             print '    (* GET_%s(disp)) parameters' % (f.name)
-            print 'static inline _glptr_%s GET_%s(struct _glapi_table *disp) {' % (f.name, f.name)
+            print 'static INLINE _glptr_%s GET_%s(struct _glapi_table *disp) {' % (f.name, f.name)
             print '   return (_glptr_%s) (GET_by_offset(disp, _gloffset_%s));' % (f.name, f.name)
             print '}'
             print
-            print 'static inline void SET_%s(struct _glapi_table *disp, %s (GLAPIENTRYP fn)(%s)) {' % (f.name, f.return_type, arg_string)
+            print 'static INLINE void SET_%s(struct _glapi_table *disp, %s (GLAPIENTRYP fn)(%s)) {' % (f.name, f.return_type, arg_string)
             print '   SET_by_offset(disp, _gloffset_%s, fn);' % (f.name)
             print '}'
             print
@@ -345,7 +224,6 @@
             print ''
 
         return
->>>>>>> 8223fb17
 
 
 def show_usage():
