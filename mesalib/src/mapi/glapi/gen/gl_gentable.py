#!/usr/bin/env python

# (C) Copyright IBM Corporation 2004, 2005
# (C) Copyright Apple Inc. 2011
# All Rights Reserved.
#
# Permission is hereby granted, free of charge, to any person obtaining a
# copy of this software and associated documentation files (the "Software"),
# to deal in the Software without restriction, including without limitation
# on the rights to use, copy, modify, merge, publish, distribute, sub
# license, and/or sell copies of the Software, and to permit persons to whom
# the Software is furnished to do so, subject to the following conditions:
#
# The above copyright notice and this permission notice (including the next
# paragraph) shall be included in all copies or substantial portions of the
# Software.
#
# THE SOFTWARE IS PROVIDED "AS IS", WITHOUT WARRANTY OF ANY KIND, EXPRESS OR
# IMPLIED, INCLUDING BUT NOT LIMITED TO THE WARRANTIES OF MERCHANTABILITY,
# FITNESS FOR A PARTICULAR PURPOSE AND NON-INFRINGEMENT.  IN NO EVENT SHALL
# IBM AND/OR ITS SUPPLIERS BE LIABLE FOR ANY CLAIM, DAMAGES OR OTHER
# LIABILITY, WHETHER IN AN ACTION OF CONTRACT, TORT OR OTHERWISE, ARISING
# FROM, OUT OF OR IN CONNECTION WITH THE SOFTWARE OR THE USE OR OTHER DEALINGS
# IN THE SOFTWARE.
#
# Authors:
#    Jeremy Huddleston <jeremyhu@apple.com>
#
# Based on code ogiginally by:
#    Ian Romanick <idr@us.ibm.com>

import license
import gl_XML, glX_XML
import sys, getopt

<<<<<<< HEAD
header = """
=======
header = """/* GLXEXT is the define used in the xserver when the GLX extension is being
 * built.  Hijack this to determine whether this file is being built for the
 * server or the client.
 */
>>>>>>> 53d28537
#ifdef HAVE_DIX_CONFIG_H
#include <dix-config.h>
#endif

<<<<<<< HEAD
#ifdef HAVE_BACKTRACE
=======
#if (defined(GLXEXT) && defined(HAVE_BACKTRACE)) \\
	|| (!defined(GLXEXT) && defined(DEBUG) && !defined(_WIN32_WCE))
#define USE_BACKTRACE
#endif

#ifdef USE_BACKTRACE
>>>>>>> 53d28537
#include <execinfo.h>
#endif

#include <dlfcn.h>
#include <stdlib.h>
#include <stdio.h>

#include <GL/gl.h>

#include "glapi.h"
#include "glapitable.h"

<<<<<<< HEAD
#include "os.h"

static void
__glapi_gentable_NoOp(void) {
#if defined(DEBUG) && !defined(_WIN32_WCE)
    if (getenv("MESA_DEBUG") || getenv("LIBGL_DEBUG")) {
        const char *fstr = "Unknown";

#ifdef HAVE_BACKTRACE
=======
#ifdef GLXEXT
#include "os.h"
#endif

static void
__glapi_gentable_NoOp(void) {
    const char *fstr = "Unknown";

    /* Silence potential GCC warning for some #ifdef paths.
     */
    (void) fstr;
#if defined(USE_BACKTRACE)
#if !defined(GLXEXT)
    if (getenv("MESA_DEBUG") || getenv("LIBGL_DEBUG"))
#endif
    {
>>>>>>> 53d28537
        void *frames[2];

        if(backtrace(frames, 2) == 2) {
            Dl_info info;
            dladdr(frames[1], &info);
            if(info.dli_sname)
                fstr = info.dli_sname;
        }
#endif

<<<<<<< HEAD
        LogMessage(X_ERROR, "GLX: Call to unimplemented API: %s\\n", fstr);
=======
#if !defined(GLXEXT)
        fprintf(stderr, "Call to unimplemented API: %s\\n", fstr);
#endif
>>>>>>> 53d28537
    }
#endif
#if defined(GLXEXT)
    LogMessage(X_ERROR, "GLX: Call to unimplemented API: %s\\n", fstr);
#endif
}

static void
__glapi_gentable_set_remaining_noop(struct _glapi_table *disp) {
    GLuint entries = _glapi_get_dispatch_table_size();
    void **dispatch = (void **) disp;
    int i;

    /* ISO C is annoying sometimes */
    union {_glapi_proc p; void *v;} p;
    p.p = __glapi_gentable_NoOp;

    for(i=0; i < entries; i++)
        if(dispatch[i] == NULL)
            dispatch[i] = p.v;
}

struct _glapi_table *
_glapi_create_table_from_handle(void *handle, const char *symbol_prefix) {
    struct _glapi_table *disp = calloc(1, sizeof(struct _glapi_table));
    char symboln[512];

    if(!disp)
        return NULL;

    if(symbol_prefix == NULL)
        symbol_prefix = "";
"""

footer = """
    __glapi_gentable_set_remaining_noop(disp);

    return disp;
}
"""

body_template = """
    if(!disp->%(name)s) {
        void ** procp = (void **) &disp->%(name)s;
        snprintf(symboln, sizeof(symboln), "%%s%(entry_point)s", symbol_prefix);
        *procp = dlsym(handle, symboln);
    }
"""

class PrintCode(gl_XML.gl_print_base):

	def __init__(self):
		gl_XML.gl_print_base.__init__(self)

		self.name = "gl_gen_table.py (from Mesa)"
		self.license = license.bsd_license_template % ( \
"""Copyright (C) 1999-2001  Brian Paul   All Rights Reserved.
(C) Copyright IBM Corporation 2004, 2005
(C) Copyright Apple Inc 2011""", "BRIAN PAUL, IBM")

		return


	def get_stack_size(self, f):
		size = 0
		for p in f.parameterIterator():
			if p.is_padding:
				continue

			size += p.get_stack_size()

		return size


	def printRealHeader(self):
		print header
		return


	def printRealFooter(self):
		print footer
		return


	def printBody(self, api):
		for f in api.functionIterateByOffset():
			for entry_point in f.entry_points:
				vars = { 'entry_point' : entry_point,
				         'name' : f.name }

				print body_template % vars
		return

def show_usage():
	print "Usage: %s [-f input_file_name]" % sys.argv[0]
	sys.exit(1)

if __name__ == '__main__':
	file_name = "gl_API.xml"

	try:
		(args, trail) = getopt.getopt(sys.argv[1:], "m:f:")
	except Exception,e:
		show_usage()

	for (arg,val) in args:
		if arg == "-f":
			file_name = val

	printer = PrintCode()

	api = gl_XML.parse_GL_API(file_name, glX_XML.glx_item_factory())
	printer.Print(api)<|MERGE_RESOLUTION|>--- conflicted
+++ resolved
@@ -33,28 +33,20 @@
 import gl_XML, glX_XML
 import sys, getopt
 
-<<<<<<< HEAD
-header = """
-=======
 header = """/* GLXEXT is the define used in the xserver when the GLX extension is being
  * built.  Hijack this to determine whether this file is being built for the
  * server or the client.
  */
->>>>>>> 53d28537
 #ifdef HAVE_DIX_CONFIG_H
 #include <dix-config.h>
 #endif
 
-<<<<<<< HEAD
-#ifdef HAVE_BACKTRACE
-=======
 #if (defined(GLXEXT) && defined(HAVE_BACKTRACE)) \\
 	|| (!defined(GLXEXT) && defined(DEBUG) && !defined(_WIN32_WCE))
 #define USE_BACKTRACE
 #endif
 
 #ifdef USE_BACKTRACE
->>>>>>> 53d28537
 #include <execinfo.h>
 #endif
 
@@ -67,17 +59,6 @@
 #include "glapi.h"
 #include "glapitable.h"
 
-<<<<<<< HEAD
-#include "os.h"
-
-static void
-__glapi_gentable_NoOp(void) {
-#if defined(DEBUG) && !defined(_WIN32_WCE)
-    if (getenv("MESA_DEBUG") || getenv("LIBGL_DEBUG")) {
-        const char *fstr = "Unknown";
-
-#ifdef HAVE_BACKTRACE
-=======
 #ifdef GLXEXT
 #include "os.h"
 #endif
@@ -94,7 +75,6 @@
     if (getenv("MESA_DEBUG") || getenv("LIBGL_DEBUG"))
 #endif
     {
->>>>>>> 53d28537
         void *frames[2];
 
         if(backtrace(frames, 2) == 2) {
@@ -103,15 +83,10 @@
             if(info.dli_sname)
                 fstr = info.dli_sname;
         }
-#endif
-
-<<<<<<< HEAD
-        LogMessage(X_ERROR, "GLX: Call to unimplemented API: %s\\n", fstr);
-=======
+
 #if !defined(GLXEXT)
         fprintf(stderr, "Call to unimplemented API: %s\\n", fstr);
 #endif
->>>>>>> 53d28537
     }
 #endif
 #if defined(GLXEXT)
