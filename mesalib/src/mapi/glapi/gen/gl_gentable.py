--- conflicted
+++ resolved
@@ -113,11 +113,7 @@
 
 struct _glapi_table *
 _glapi_create_table_from_handle(void *handle, const char *symbol_prefix) {
-<<<<<<< HEAD
-    struct _glapi_table *disp = calloc(_glapi_get_dispatch_table_size(), sizeof(void*));
-=======
     struct _glapi_table *disp = calloc(1, _glapi_get_dispatch_table_size() * sizeof(_glapi_proc));
->>>>>>> 63bfcd0b
     char symboln[512];
 
     if(!disp)
