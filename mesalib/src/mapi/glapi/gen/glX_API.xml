--- conflicted
+++ resolved
@@ -217,21 +217,4 @@
     </function>
 </category>
 
-<<<<<<< HEAD
-=======
-<category name="GLX_ARB_create_context" number="56" window_system="glX">
-    <function name="SetClientInfoARB">
-        <glx sop="33"/>
-    </function>
-
-    <function name="CreateContextAttribsARB">
-        <glx sop="34"/>
-    </function>
-
-    <function name="SetClientInfo2ARB">
-        <glx sop="35"/>
-    </function>
-</category>
-
->>>>>>> 1738a697
 </OpenGLAPI>