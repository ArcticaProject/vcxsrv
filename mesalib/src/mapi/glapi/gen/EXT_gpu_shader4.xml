--- conflicted
+++ resolved
@@ -1,4 +1,3 @@
-<<<<<<< HEAD
 <?xml version="1.0"?>
 <!DOCTYPE OpenGLAPI SYSTEM "gl_API.dtd">
 
@@ -32,251 +31,6 @@
     <enum name="UNSIGNED_INT_SAMPLER_1D_ARRAY_EXT"      value="0x8DD6"/>
     <enum name="UNSIGNED_INT_SAMPLER_2D_ARRAY_EXT"      value="0x8DD7"/>
     <enum name="UNSIGNED_INT_SAMPLER_BUFFER_EXT"        value="0x8DD8"/>
-    <enum name="MIN_PROGRAM_TEXEL_OFFSET"               value="0x8904">
-        <size name="Get" mode="get"/>
-    </enum>
-    <enum name="MAX_PROGRAM_TEXEL_OFFSET"               value="0x8905">
-        <size name="Get" mode="get"/>
-    </enum>
-
-
-    <function name="VertexAttribI1iEXT" offset="assign">
-        <param name="index" type="GLuint"/>
-        <param name="x" type="GLint"/>
-    </function>
-
-    <function name="VertexAttribI2iEXT" offset="assign">
-        <param name="index" type="GLuint"/>
-        <param name="x" type="GLint"/>
-        <param name="y" type="GLint"/>
-    </function>
-
-    <function name="VertexAttribI3iEXT" offset="assign">
-        <param name="index" type="GLuint"/>
-        <param name="x" type="GLint"/>
-        <param name="y" type="GLint"/>
-        <param name="z" type="GLint"/>
-    </function>
-
-    <function name="VertexAttribI4iEXT" offset="assign">
-        <param name="index" type="GLuint"/>
-        <param name="x" type="GLint"/>
-        <param name="y" type="GLint"/>
-        <param name="z" type="GLint"/>
-        <param name="w" type="GLint"/>
-    </function>
-
-    <function name="VertexAttribI1uiEXT" offset="assign">
-        <param name="index" type="GLuint"/>
-        <param name="x" type="GLuint"/>
-    </function>
-
-    <function name="VertexAttribI2uiEXT" offset="assign">
-        <param name="index" type="GLuint"/>
-        <param name="x" type="GLuint"/>
-        <param name="y" type="GLuint"/>
-    </function>
-
-    <function name="VertexAttribI3uiEXT" offset="assign">
-        <param name="index" type="GLuint"/>
-        <param name="x" type="GLuint"/>
-        <param name="y" type="GLuint"/>
-        <param name="z" type="GLuint"/>
-    </function>
-
-    <function name="VertexAttribI4uiEXT" offset="assign">
-        <param name="index" type="GLuint"/>
-        <param name="x" type="GLuint"/>
-        <param name="y" type="GLuint"/>
-        <param name="z" type="GLuint"/>
-        <param name="w" type="GLuint"/>
-    </function>
-
-    <function name="VertexAttribI1ivEXT" offset="assign">
-        <param name="index" type="GLuint"/>
-        <param name="v" type="const GLint *"/>
-    </function>
-
-    <function name="VertexAttribI2ivEXT" offset="assign">
-        <param name="index" type="GLuint"/>
-        <param name="v" type="const GLint *"/>
-    </function>
-
-    <function name="VertexAttribI3ivEXT" offset="assign">
-        <param name="index" type="GLuint"/>
-        <param name="v" type="const GLint *"/>
-    </function>
-
-    <function name="VertexAttribI4ivEXT" offset="assign">
-        <param name="index" type="GLuint"/>
-        <param name="v" type="const GLint *"/>
-    </function>
-
-    <function name="VertexAttribI1uivEXT" offset="assign">
-        <param name="index" type="GLuint"/>
-        <param name="v" type="const GLuint *"/>
-    </function>
-
-    <function name="VertexAttribI2uivEXT" offset="assign">
-        <param name="index" type="GLuint"/>
-        <param name="v" type="const GLuint *"/>
-    </function>
-
-    <function name="VertexAttribI3uivEXT" offset="assign">
-        <param name="index" type="GLuint"/>
-        <param name="v" type="const GLuint *"/>
-    </function>
-
-    <function name="VertexAttribI4uivEXT" offset="assign">
-        <param name="index" type="GLuint"/>
-        <param name="v" type="const GLuint *"/>
-    </function>
-
-    <function name="VertexAttribI4bvEXT" offset="assign">
-        <param name="index" type="GLuint"/>
-        <param name="v" type="const GLbyte *"/>
-    </function>
-
-    <function name="VertexAttribI4svEXT" offset="assign">
-        <param name="index" type="GLuint"/>
-        <param name="v" type="const GLshort *"/>
-    </function>
-
-    <function name="VertexAttribI4ubvEXT" offset="assign">
-        <param name="index" type="GLuint"/>
-        <param name="v" type="const GLubyte *"/>
-    </function>
-
-    <function name="VertexAttribI4usvEXT" offset="assign">
-        <param name="index" type="GLuint"/>
-        <param name="v" type="const GLushort *"/>
-    </function>
-
-    <function name="VertexAttribIPointerEXT" offset="assign">
-        <param name="index" type="GLuint"/>
-        <param name="size" type="GLint"/>
-        <param name="type" type="GLenum"/>
-        <param name="stride" type="GLsizei"/>
-        <param name="pointer" type="const GLvoid *"/>
-    </function>
-
-    <function name="GetVertexAttribIivEXT" offset="assign">
-        <param name="index" type="GLuint"/>
-        <param name="pname" type="GLenum"/>
-        <param name="params" type="GLint *"/>
-    </function>
-
-    <function name="GetVertexAttribIuivEXT" offset="assign">
-        <param name="index" type="GLuint"/>
-        <param name="pname" type="GLenum"/>
-        <param name="params" type="GLuint *"/>
-    </function>
-
-    <function name="Uniform1uiEXT" offset="assign">
-        <param name="location" type="GLint"/>
-        <param name="x" type="GLuint"/>
-    </function>
-
-    <function name="Uniform2uiEXT" offset="assign">
-        <param name="location" type="GLint"/>
-        <param name="x" type="GLuint"/>
-        <param name="y" type="GLuint"/>
-    </function>
-
-    <function name="Uniform3uiEXT" offset="assign">
-        <param name="location" type="GLint"/>
-        <param name="x" type="GLuint"/>
-        <param name="y" type="GLuint"/>
-        <param name="z" type="GLuint"/>
-    </function>
-
-    <function name="Uniform4uiEXT" offset="assign">
-        <param name="location" type="GLint"/>
-        <param name="x" type="GLuint"/>
-        <param name="y" type="GLuint"/>
-        <param name="z" type="GLuint"/>
-        <param name="w" type="GLuint"/>
-    </function>
-
-    <function name="Uniform1uivEXT" offset="assign">
-        <param name="location" type="GLint"/>
-	<param name="count" type="GLsizei"/>
-        <param name="value" type="const GLuint *"/>
-    </function>
-
-    <function name="Uniform2uivEXT" offset="assign">
-        <param name="location" type="GLint"/>
-	<param name="count" type="GLsizei"/>
-        <param name="value" type="const GLuint *"/>
-    </function>
-
-    <function name="Uniform3uivEXT" offset="assign">
-        <param name="location" type="GLint"/>
-	<param name="count" type="GLsizei"/>
-        <param name="value" type="const GLuint *"/>
-    </function>
-
-    <function name="Uniform4uivEXT" offset="assign">
-        <param name="location" type="GLint"/>
-	<param name="count" type="GLsizei"/>
-        <param name="value" type="const GLuint *"/>
-    </function>
-
-    <function name="GetUniformuivEXT" offset="assign">
-        <param name="program" type="GLuint"/>
-        <param name="location" type="GLint"/>
-        <param name="params" type="GLuint *"/>
-    </function>
-
-    <function name="BindFragDataLocationEXT" offset="assign">
-        <param name="program" type="GLuint"/>
-        <param name="colorNumber" type="GLuint"/>
-        <param name="name" type="const GLchar *"/>
-    </function>
-
-    <function name="GetFragDataLocationEXT" offset="assign">
-	<return type="GLint"/>
-        <param name="program" type="GLuint"/>
-        <param name="name" type="const GLchar *"/>
-    </function>
-
-</category>
-
-</OpenGLAPI>
-=======
-<?xml version="1.0"?>
-<!DOCTYPE OpenGLAPI SYSTEM "gl_API.dtd">
-
-<OpenGLAPI>
-
-<category name="GL_EXT_gpu_shader4" number="326">
-
-    <enum name="VERTEX_ATTRIB_ARRAY_INTEGER_EXT"        value="0x88FD"/>
-    <enum name="SAMPLER_1D_ARRAY_EXT"                   value="0x8DC0"/>
-    <enum name="SAMPLER_2D_ARRAY_EXT"                   value="0x8DC1"/>
-    <enum name="SAMPLER_BUFFER_EXT"                     value="0x8DC2"/>
-    <enum name="SAMPLER_1D_ARRAY_SHADOW_EXT"            value="0x8DC3"/>
-    <enum name="SAMPLER_2D_ARRAY_SHADOW_EXT"            value="0x8DC4"/>
-    <enum name="SAMPLER_CUBE_SHADOW_EXT"                value="0x8DC5"/>
-    <enum name="UNSIGNED_INT_VEC2_EXT"                  value="0x8DC6"/>
-    <enum name="UNSIGNED_INT_VEC3_EXT"                  value="0x8DC7"/>
-    <enum name="UNSIGNED_INT_VEC4_EXT"                  value="0x8DC8"/>
-    <enum name="INT_SAMPLER_1D_EXT"                     value="0x8DC9"/>
-    <enum name="INT_SAMPLER_2D_EXT"                     value="0x8DCA"/>
-    <enum name="INT_SAMPLER_3D_EXT"                     value="0x8DCB"/>
-    <enum name="INT_SAMPLER_CUBE_EXT"                   value="0x8DCC"/>
-    <enum name="INT_SAMPLER_2D_RECT_EXT"                value="0x8DCD"/>
-    <enum name="INT_SAMPLER_1D_ARRAY_EXT"               value="0x8DCE"/>
-    <enum name="INT_SAMPLER_2D_ARRAY_EXT"               value="0x8DCF"/>
-    <enum name="INT_SAMPLER_BUFFER_EXT"                 value="0x8DD0"/>
-    <enum name="UNSIGNED_INT_SAMPLER_1D_EXT"            value="0x8DD1"/>
-    <enum name="UNSIGNED_INT_SAMPLER_2D_EXT"            value="0x8DD2"/>
-    <enum name="UNSIGNED_INT_SAMPLER_3D_EXT"            value="0x8DD3"/>
-    <enum name="UNSIGNED_INT_SAMPLER_CUBE_EXT"          value="0x8DD4"/>
-    <enum name="UNSIGNED_INT_SAMPLER_2D_RECT_EXT"       value="0x8DD5"/>
-    <enum name="UNSIGNED_INT_SAMPLER_1D_ARRAY_EXT"      value="0x8DD6"/>
-    <enum name="UNSIGNED_INT_SAMPLER_2D_ARRAY_EXT"      value="0x8DD7"/>
-    <enum name="UNSIGNED_INT_SAMPLER_BUFFER_EXT"        value="0x8DD8"/>
 
     <!-- There is no MIN_PROGRAM_TEXEL_OFFSET_EXT in glext.h.  There is
          MIN_PROGRAM_TEXEL_OFFSET_NV and MIN_PROGRAM_TEXEL_OFFSET (OpenGL
@@ -492,5 +246,4 @@
 
 </category>
 
-</OpenGLAPI>
->>>>>>> 53d28537
+</OpenGLAPI>