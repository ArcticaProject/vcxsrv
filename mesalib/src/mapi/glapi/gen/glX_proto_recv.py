--- conflicted
+++ resolved
@@ -1,4 +1,3 @@
-<<<<<<< HEAD
 #!/usr/bin/env python
 
 # (C) Copyright IBM Corporation 2005
@@ -42,7 +41,8 @@
 
 
 	def printRealHeader(self):
-		self.printVisibility( "HIDDEN", "hidden" )
+		print '#  include <X11/Xfuncproto.h>'
+		print ''
 		print 'struct __GLXclientStateRec;'
 		print ''
 		return
@@ -52,16 +52,16 @@
 		for func in api.functionIterateAll():
 			if not func.ignore and not func.vectorequiv:
 				if func.glx_rop:
-					print 'extern HIDDEN void __glXDisp_%s(GLbyte * pc);' % (func.name)
-					print 'extern HIDDEN void __glXDispSwap_%s(GLbyte * pc);' % (func.name)
+					print 'extern _X_HIDDEN void __glXDisp_%s(GLbyte * pc);' % (func.name)
+					print 'extern _X_HIDDEN void __glXDispSwap_%s(GLbyte * pc);' % (func.name)
 				elif func.glx_sop or func.glx_vendorpriv:
-					print 'extern HIDDEN int __glXDisp_%s(struct __GLXclientStateRec *, GLbyte *);' % (func.name)
-					print 'extern HIDDEN int __glXDispSwap_%s(struct __GLXclientStateRec *, GLbyte *);' % (func.name)
+					print 'extern _X_HIDDEN int __glXDisp_%s(struct __GLXclientStateRec *, GLbyte *);' % (func.name)
+					print 'extern _X_HIDDEN int __glXDispSwap_%s(struct __GLXclientStateRec *, GLbyte *);' % (func.name)
 
 					if func.glx_sop and func.glx_vendorpriv:
 						n = func.glx_vendorpriv_names[0]
-						print 'extern HIDDEN int __glXDisp_%s(struct __GLXclientStateRec *, GLbyte *);' % (n)
-						print 'extern HIDDEN int __glXDispSwap_%s(struct __GLXclientStateRec *, GLbyte *);' % (n)
+						print 'extern _X_HIDDEN int __glXDisp_%s(struct __GLXclientStateRec *, GLbyte *);' % (n)
+						print 'extern _X_HIDDEN int __glXDispSwap_%s(struct __GLXclientStateRec *, GLbyte *);' % (n)
 
 		return
 
@@ -564,561 +564,4 @@
 
 	api = gl_XML.parse_GL_API( file_name, glX_proto_common.glx_proto_item_factory() )
 
-	printer.Print( api )
-=======
-#!/usr/bin/env python
-
-# (C) Copyright IBM Corporation 2005
-# All Rights Reserved.
-#
-# Permission is hereby granted, free of charge, to any person obtaining a
-# copy of this software and associated documentation files (the "Software"),
-# to deal in the Software without restriction, including without limitation
-# on the rights to use, copy, modify, merge, publish, distribute, sub
-# license, and/or sell copies of the Software, and to permit persons to whom
-# the Software is furnished to do so, subject to the following conditions:
-#
-# The above copyright notice and this permission notice (including the next
-# paragraph) shall be included in all copies or substantial portions of the
-# Software.
-#
-# THE SOFTWARE IS PROVIDED "AS IS", WITHOUT WARRANTY OF ANY KIND, EXPRESS OR
-# IMPLIED, INCLUDING BUT NOT LIMITED TO THE WARRANTIES OF MERCHANTABILITY,
-# FITNESS FOR A PARTICULAR PURPOSE AND NON-INFRINGEMENT.  IN NO EVENT SHALL
-# IBM AND/OR ITS SUPPLIERS BE LIABLE FOR ANY CLAIM, DAMAGES OR OTHER
-# LIABILITY, WHETHER IN AN ACTION OF CONTRACT, TORT OR OTHERWISE, ARISING
-# FROM, OUT OF OR IN CONNECTION WITH THE SOFTWARE OR THE USE OR OTHER DEALINGS
-# IN THE SOFTWARE.
-#
-# Authors:
-#    Ian Romanick <idr@us.ibm.com>
-
-import gl_XML, glX_XML, glX_proto_common, license
-import sys, getopt, string
-
-
-class PrintGlxDispatch_h(gl_XML.gl_print_base):
-	def __init__(self):
-		gl_XML.gl_print_base.__init__(self)
-
-		self.name = "glX_proto_recv.py (from Mesa)"
-		self.license = license.bsd_license_template % ( "(C) Copyright IBM Corporation 2005", "IBM")
-
-		self.header_tag = "_INDIRECT_DISPATCH_H_"
-		return
-
-
-	def printRealHeader(self):
-		print '#  include <X11/Xfuncproto.h>'
-		print ''
-		print 'struct __GLXclientStateRec;'
-		print ''
-		return
-
-
-	def printBody(self, api):
-		for func in api.functionIterateAll():
-			if not func.ignore and not func.vectorequiv:
-				if func.glx_rop:
-					print 'extern _X_HIDDEN void __glXDisp_%s(GLbyte * pc);' % (func.name)
-					print 'extern _X_HIDDEN void __glXDispSwap_%s(GLbyte * pc);' % (func.name)
-				elif func.glx_sop or func.glx_vendorpriv:
-					print 'extern _X_HIDDEN int __glXDisp_%s(struct __GLXclientStateRec *, GLbyte *);' % (func.name)
-					print 'extern _X_HIDDEN int __glXDispSwap_%s(struct __GLXclientStateRec *, GLbyte *);' % (func.name)
-
-					if func.glx_sop and func.glx_vendorpriv:
-						n = func.glx_vendorpriv_names[0]
-						print 'extern _X_HIDDEN int __glXDisp_%s(struct __GLXclientStateRec *, GLbyte *);' % (n)
-						print 'extern _X_HIDDEN int __glXDispSwap_%s(struct __GLXclientStateRec *, GLbyte *);' % (n)
-
-		return
-
-
-class PrintGlxDispatchFunctions(glX_proto_common.glx_print_proto):
-	def __init__(self, do_swap):
-		gl_XML.gl_print_base.__init__(self)
-		self.name = "glX_proto_recv.py (from Mesa)"
-		self.license = license.bsd_license_template % ( "(C) Copyright IBM Corporation 2005", "IBM")
-
-		self.real_types = [ '', '', 'uint16_t', '', 'uint32_t', '', '', '', 'uint64_t' ]
-		self.do_swap = do_swap
-		return
-
-
-	def printRealHeader(self):
-		print '#include <X11/Xmd.h>'
-		print '#include <GL/gl.h>'
-		print '#include <GL/glxproto.h>'
-
-		print '#include <inttypes.h>'
-		print '#include "indirect_size.h"'
-		print '#include "indirect_size_get.h"'
-		print '#include "indirect_dispatch.h"'
-		print '#include "glxserver.h"'
-		print '#include "glxbyteorder.h"'
-		print '#include "indirect_util.h"'
-		print '#include "singlesize.h"'
-		print '#include "glapi.h"'
-		print '#include "glapitable.h"'
-		print '#include "glthread.h"'
-		print '#include "dispatch.h"'
-		print ''
-		print '#define __GLX_PAD(x)  (((x) + 3) & ~3)'
-		print ''
-		print 'typedef struct {'
-		print '    __GLX_PIXEL_3D_HDR;'
-		print '} __GLXpixel3DHeader;'
-		print ''
-		print 'extern GLboolean __glXErrorOccured( void );'
-		print 'extern void __glXClearErrorOccured( void );'
-		print ''
-		print 'static const unsigned dummy_answer[2] = {0, 0};'
-		print ''
-		return
-
-
-	def printBody(self, api):
-		if self.do_swap:
-			self.emit_swap_wrappers(api)
-
-
-		for func in api.functionIterateByOffset():
-			if not func.ignore and not func.server_handcode and not func.vectorequiv and (func.glx_rop or func.glx_sop or func.glx_vendorpriv):
-				self.printFunction(func, func.name)
-				if func.glx_sop and func.glx_vendorpriv:
-					self.printFunction(func, func.glx_vendorpriv_names[0])
-					
-
-		return
-
-
-	def printFunction(self, f, name):
-		if (f.glx_sop or f.glx_vendorpriv) and (len(f.get_images()) != 0):
-			return
-
-		if not self.do_swap:
-			base = '__glXDisp'
-		else:
-			base = '__glXDispSwap'
-
-		if f.glx_rop:
-			print 'void %s_%s(GLbyte * pc)' % (base, name)
-		else:
-			print 'int %s_%s(__GLXclientState *cl, GLbyte *pc)' % (base, name)
-
-		print '{'
-
-		if f.glx_rop or f.vectorequiv:
-			self.printRenderFunction(f)
-		elif f.glx_sop or f.glx_vendorpriv:
-			if len(f.get_images()) == 0: 
-				self.printSingleFunction(f, name)
-		else:
-			print "/* Missing GLX protocol for %s. */" % (name)
-
-		print '}'
-		print ''
-		return
-
-
-	def swap_name(self, bytes):
-		return 'bswap_%u_array' % (8 * bytes)
-
-
-	def emit_swap_wrappers(self, api):
-		self.type_map = {}
-		already_done = [ ]
-
-		for t in api.typeIterate():
-			te = t.get_type_expression()
-			t_size = te.get_element_size()
-
-			if t_size > 1 and t.glx_name:
-				
-				t_name = "GL" + t.name
-				self.type_map[ t_name ] = t.glx_name
-
-				if t.glx_name not in already_done:
-					real_name = self.real_types[t_size]
-
-					print 'static %s' % (t_name)
-					print 'bswap_%s( const void * src )' % (t.glx_name)
-					print '{'
-					print '    union { %s dst; %s ret; } x;' % (real_name, t_name)
-					print '    x.dst = bswap_%u( *(%s *) src );' % (t_size * 8, real_name)
-					print '    return x.ret;'
-					print '}'
-					print ''
-					already_done.append( t.glx_name )
-
-		for bits in [16, 32, 64]:
-			print 'static void *'
-			print 'bswap_%u_array( uint%u_t * src, unsigned count )' % (bits, bits)
-			print '{'
-			print '    unsigned  i;'
-			print ''
-			print '    for ( i = 0 ; i < count ; i++ ) {'
-			print '        uint%u_t temp = bswap_%u( src[i] );' % (bits, bits)
-			print '        src[i] = temp;'
-			print '    }'
-			print ''
-			print '    return src;'
-			print '}'
-			print ''
-			
-
-	def fetch_param(self, param):
-		t = param.type_string()
-		o = param.offset
-		element_size = param.size() / param.get_element_count()
-
-		if self.do_swap and (element_size != 1):
-			if param.is_array():
-				real_name = self.real_types[ element_size ]
-
-				swap_func = self.swap_name( element_size )
-				return ' (%-8s)%s( (%s *) (pc + %2s), %s )' % (t, swap_func, real_name, o, param.count)
-			else:
-				t_name = param.get_base_type_string()
-				return ' (%-8s)bswap_%-7s( pc + %2s )' % (t, self.type_map[ t_name ], o)
-		else:
-			if param.is_array():
-				return ' (%-8s)(pc + %2u)' % (t, o)
-			else:
-				return '*(%-8s *)(pc + %2u)' % (t, o)
-				
-		return None
-
-
-	def emit_function_call(self, f, retval_assign, indent):
-		list = []
-
-		for param in f.parameterIterator():
-			if param.is_padding:
-				continue
-
-			if param.is_counter or param.is_image() or param.is_output or param.name in f.count_parameter_list or len(param.count_parameter_list):
-				location = param.name
-			else:
-				location = self.fetch_param(param)
-
-			list.append( '%s        %s' % (indent, location) )
-			
-
-		if len( list ):
-			print '%s    %sCALL_%s( GET_DISPATCH(), (' % (indent, retval_assign, f.name)
-			print string.join( list, ",\n" )
-			print '%s    ) );' % (indent)
-		else:
-			print '%s    %sCALL_%s( GET_DISPATCH(), () );' % (indent, retval_assign, f.name)
-		return
-
-
-	def common_func_print_just_start(self, f, indent):
-		align64 = 0
-		need_blank = 0
-
-
-		f.calculate_offsets()
-		for param in f.parameterIterateGlxSend():
-			# If any parameter has a 64-bit base type, then we
-			# have to do alignment magic for the while thing.
-
-			if param.is_64_bit():
-				align64 = 1
-
-
-			# FIXME img_null_flag is over-loaded.  In addition to
-			# FIXME being used for images, it is used to signify
-			# FIXME NULL data pointers for vertex buffer object
-			# FIXME related functions.  Re-name it to null_data
-			# FIXME or something similar.
-
-			if param.img_null_flag:
-				print '%s    const CARD32 ptr_is_null = *(CARD32 *)(pc + %s);' % (indent, param.offset - 4)
-				cond = '(ptr_is_null != 0) ? NULL : '
-			else:
-				cond = ""
-
-
-			type_string = param.type_string()
-
-			if param.is_image():
-				offset = f.offset_of( param.name )
-
-				print '%s    %s const %s = (%s) (%s(pc + %s));' % (indent, type_string, param.name, type_string, cond, offset)
-				
-				if param.depth:
-					print '%s    __GLXpixel3DHeader * const hdr = (__GLXpixel3DHeader *)(pc);' % (indent)
-				else:
-					print '%s    __GLXpixelHeader * const hdr = (__GLXpixelHeader *)(pc);' % (indent)
-
-				need_blank = 1
-			elif param.is_counter or param.name in f.count_parameter_list:
-				location = self.fetch_param(param)
-				print '%s    const %s %s = %s;' % (indent, type_string, param.name, location)
-				need_blank = 1
-			elif len(param.count_parameter_list):
-				if param.size() == 1 and not self.do_swap:
-					location = self.fetch_param(param)
-					print '%s    %s %s = %s%s;' % (indent, type_string, param.name, cond, location)
-				else:
-					print '%s    %s %s;' % (indent, type_string, param.name)
-				need_blank = 1
-
-
-
-		if need_blank:
-			print ''
-
-		if align64:
-			print '#ifdef __GLX_ALIGN64'
-
-			if f.has_variable_size_request():
-				self.emit_packet_size_calculation(f, 4)
-				s = "cmdlen"
-			else:
-				s = str((f.command_fixed_length() + 3) & ~3)
-
-			print '    if ((unsigned long)(pc) & 7) {'
-			print '        (void) memmove(pc-4, pc, %s);' % (s)
-			print '        pc -= 4;'
-			print '    }'
-			print '#endif'
-			print ''
-
-
-		need_blank = 0
-		if self.do_swap:
-			for param in f.parameterIterateGlxSend():
-				if param.count_parameter_list:
-					o = param.offset
-					count = param.get_element_count()
-					type_size = param.size() / count
-					
-					if param.counter:
-						count_name = param.counter
-					else:
-						count_name = str(count)
-
-					# This is basically an ugly special-
-					# case for glCallLists.
-
-					if type_size == 1:
-						x = [] 
-						x.append( [1, ['BYTE', 'UNSIGNED_BYTE', '2_BYTES', '3_BYTES', '4_BYTES']] )
-						x.append( [2, ['SHORT', 'UNSIGNED_SHORT']] )
-						x.append( [4, ['INT', 'UNSIGNED_INT', 'FLOAT']] )
-
-						print '    switch(%s) {' % (param.count_parameter_list[0])
-						for sub in x:
-							for t_name in sub[1]:
-								print '    case GL_%s:' % (t_name)
-
-							if sub[0] == 1:
-								print '        %s = (%s) (pc + %s); break;' % (param.name, param.type_string(), o)
-							else:
-								swap_func = self.swap_name(sub[0])
-								print '        %s = (%s) %s( (%s *) (pc + %s), %s ); break;' % (param.name, param.type_string(), swap_func, self.real_types[sub[0]], o, count_name)
-						print '    default:'
-						print '        return;'
-						print '    }'
-					else:
-						swap_func = self.swap_name(type_size)
-						compsize = self.size_call(f, 1)
-						print '    %s = (%s) %s( (%s *) (pc + %s), %s );' % (param.name, param.type_string(), swap_func, self.real_types[type_size], o, compsize)
-
-					need_blank = 1
-
-		else:
-			for param in f.parameterIterateGlxSend():
-				if param.count_parameter_list:
-					print '%s    %s = (%s) (pc + %s);' % (indent, param.name, param.type_string(), param.offset)
-					need_blank = 1
-
-
-		if need_blank:
-			print ''
-
-
-		return
-
-
-	def printSingleFunction(self, f, name):
-		if name not in f.glx_vendorpriv_names:
-			print '    xGLXSingleReq * const req = (xGLXSingleReq *) pc;'
-		else:
-			print '    xGLXVendorPrivateReq * const req = (xGLXVendorPrivateReq *) pc;'
-
-		print '    int error;'
-
-		if self.do_swap:
-		    print '    __GLXcontext * const cx = __glXForceCurrent(cl, bswap_CARD32( &req->contextTag ), &error);'
-		else:
-		    print '    __GLXcontext * const cx = __glXForceCurrent(cl, req->contextTag, &error);'
-
-		print ''
-		if name not in f.glx_vendorpriv_names:
-			print '    pc += __GLX_SINGLE_HDR_SIZE;'
-		else:
-			print '    pc += __GLX_VENDPRIV_HDR_SIZE;'
-
-		print '    if ( cx != NULL ) {'
-		self.common_func_print_just_start(f, "    ")
-		
-
-		if f.return_type != 'void':
-			print '        %s retval;' % (f.return_type)
-			retval_string = "retval"
-			retval_assign = "retval = "
-		else:
-			retval_string = "0"
-			retval_assign = ""
-
-
-		type_size = 0
-		answer_string = "dummy_answer"
-		answer_count = "0"
-		is_array_string = "GL_FALSE"
-
-		for param in f.parameterIterateOutputs():
-			answer_type = param.get_base_type_string()
-			if answer_type == "GLvoid":
-				answer_type = "GLubyte"
-
-
-			c = param.get_element_count()
-			type_size = (param.size() / c)
-			if type_size == 1:
-				size_scale = ""
-			else:
-				size_scale = " * %u" % (type_size)
-
-
-			if param.count_parameter_list:
-				print '        const GLuint compsize = %s;' % (self.size_call(f, 1))
-				print '        %s answerBuffer[200];' %  (answer_type)
-				print '        %s %s = __glXGetAnswerBuffer(cl, compsize%s, answerBuffer, sizeof(answerBuffer), %u);' % (param.type_string(), param.name, size_scale, type_size )
-				answer_string = param.name
-				answer_count = "compsize"
-
-				print ''
-				print '        if (%s == NULL) return BadAlloc;' % (param.name)
-				print '        __glXClearErrorOccured();'
-				print ''
-			elif param.counter:
-				print '        %s answerBuffer[200];' %  (answer_type)
-				print '        %s %s = __glXGetAnswerBuffer(cl, %s%s, answerBuffer, sizeof(answerBuffer), %u);' % (param.type_string(), param.name, param.counter, size_scale, type_size)
-				answer_string = param.name
-				answer_count = param.counter
-			elif c >= 1:
-				print '        %s %s[%u];' % (answer_type, param.name, c)
-				answer_string = param.name
-				answer_count = "%u" % (c)
-
-			if f.reply_always_array:
-				is_array_string = "GL_TRUE"
-
-
-		self.emit_function_call(f, retval_assign, "    ")
-
-
-		if f.needs_reply():
-			if self.do_swap:
-				for param in f.parameterIterateOutputs():
-					c = param.get_element_count()
-					type_size = (param.size() / c)
-
-					if type_size > 1:
-						swap_name = self.swap_name( type_size )
-						print '        (void) %s( (uint%u_t *) %s, %s );' % (swap_name, 8 * type_size, param.name, answer_count)
-
-
-				reply_func = '__glXSendReplySwap'
-			else:
-				reply_func = '__glXSendReply'
-
-			print '        %s(cl->client, %s, %s, %u, %s, %s);' % (reply_func, answer_string, answer_count, type_size, is_array_string, retval_string)
-		#elif f.note_unflushed:
-		#	print '        cx->hasUnflushedCommands = GL_TRUE;'
-
-		print '        error = Success;'
-		print '    }'
-		print ''
-		print '    return error;'
-		return
-
-
-	def printRenderFunction(self, f):
-		# There are 4 distinct phases in a rendering dispatch function.
-		# In the first phase we compute the sizes and offsets of each
-		# element in the command.  In the second phase we (optionally)
-		# re-align 64-bit data elements.  In the third phase we
-		# (optionally) byte-swap array data.  Finally, in the fourth
-		# phase we actually dispatch the function.
-
-		self.common_func_print_just_start(f, "")
-
-		images = f.get_images()
-		if len(images):
-			if self.do_swap:
-				pre = "bswap_CARD32( & "
-				post = " )"
-			else:
-				pre = ""
-				post = ""
-
-			img = images[0]
-
-			# swapBytes and lsbFirst are single byte fields, so
-			# the must NEVER be byte-swapped.
-
-			if not (img.img_type == "GL_BITMAP" and img.img_format == "GL_COLOR_INDEX"):
-				print '    CALL_PixelStorei( GET_DISPATCH(), (GL_UNPACK_SWAP_BYTES,   hdr->swapBytes) );'
-
-			print '    CALL_PixelStorei( GET_DISPATCH(), (GL_UNPACK_LSB_FIRST,    hdr->lsbFirst) );'
-
-			print '    CALL_PixelStorei( GET_DISPATCH(), (GL_UNPACK_ROW_LENGTH,   (GLint) %shdr->rowLength%s) );' % (pre, post)
-			if img.depth:
-				print '    CALL_PixelStorei( GET_DISPATCH(), (GL_UNPACK_IMAGE_HEIGHT, (GLint) %shdr->imageHeight%s) );' % (pre, post)
-			print '    CALL_PixelStorei( GET_DISPATCH(), (GL_UNPACK_SKIP_ROWS,    (GLint) %shdr->skipRows%s) );' % (pre, post)
-			if img.depth:
-				print '    CALL_PixelStorei( GET_DISPATCH(), (GL_UNPACK_SKIP_IMAGES,  (GLint) %shdr->skipImages%s) );' % (pre, post)
-			print '    CALL_PixelStorei( GET_DISPATCH(), (GL_UNPACK_SKIP_PIXELS,  (GLint) %shdr->skipPixels%s) );' % (pre, post)
-			print '    CALL_PixelStorei( GET_DISPATCH(), (GL_UNPACK_ALIGNMENT,    (GLint) %shdr->alignment%s) );' % (pre, post)
-			print ''
-
-
-		self.emit_function_call(f, "", "")
-		return
-
-
-if __name__ == '__main__':
-	file_name = "gl_API.xml"
-
-	try:
-		(args, trail) = getopt.getopt(sys.argv[1:], "f:m:s")
-	except Exception,e:
-		show_usage()
-
-	mode = "dispatch_c"
-	do_swap = 0
-	for (arg,val) in args:
-		if arg == "-f":
-			file_name = val
-		elif arg == "-m":
-			mode = val
-		elif arg == "-s":
-			do_swap = 1
-
-	if mode == "dispatch_c":
-		printer = PrintGlxDispatchFunctions(do_swap)
-	elif mode == "dispatch_h":
-		printer = PrintGlxDispatch_h()
-	else:
-		show_usage()
-
-	api = gl_XML.parse_GL_API( file_name, glX_proto_common.glx_proto_item_factory() )
-
-	printer.Print( api )
->>>>>>> 53d28537
+	printer.Print( api )