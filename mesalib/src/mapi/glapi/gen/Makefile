<<<<<<< HEAD
# This file isn't used during a normal compilation since we don't want to
# require Python in order to compile Mesa.
# Instead, when the Mesa developers update/change the API interface it's
# up to him/her to re-run this makefile and check in the newly generated files.


TOP = ../../../..
include $(TOP)/configs/current

MESA_DIR = $(TOP)/src/mesa
MESA_GLAPI_DIR = $(TOP)/src/mapi/glapi
MESA_MAPI_DIR = $(TOP)/src/mapi/mapi
MESA_GLX_DIR = $(TOP)/src/glx

MESA_GLAPI_OUTPUTS = \
	$(MESA_GLAPI_DIR)/glapi_mapi_tmp.h \
	$(MESA_GLAPI_DIR)/glprocs.h \
	$(MESA_GLAPI_DIR)/glapitemp.h \
	$(MESA_GLAPI_DIR)/glapitable.h

MESA_GLAPI_ASM_OUTPUTS = \
	$(MESA_GLAPI_DIR)/glapi_x86.S \
	$(MESA_GLAPI_DIR)/glapi_x86-64.S \
	$(MESA_GLAPI_DIR)/glapi_sparc.S

MESA_OUTPUTS = \
	$(MESA_GLAPI_OUTPUTS) \
	$(MESA_GLAPI_ASM_OUTPUTS) \
	$(MESA_DIR)/main/enums.c \
	$(MESA_DIR)/main/glapidispatch.h \
	$(MESA_DIR)/main/remap_helper.h \
	$(MESA_GLX_DIR)/indirect.c \
	$(MESA_GLX_DIR)/indirect.h \
	$(MESA_GLX_DIR)/indirect_init.c \
	$(MESA_GLX_DIR)/indirect_size.h \
	$(MESA_GLX_DIR)/indirect_size.c

######################################################################

XORG_GLX_DIR = $(XORG_BASE)/glx
XORG_GLAPI_DIR = $(XORG_BASE)/glx

XORG_GLAPI_FILES = \
	$(XORG_GLAPI_DIR)/glapi_getproc.c \
	$(XORG_GLAPI_DIR)/glapi_nop.c \
	$(XORG_GLAPI_DIR)/glthread.c \
	$(XORG_GLAPI_DIR)/glthread.h

XORG_GLAPI_OUTPUTS = \
	$(XORG_GLAPI_DIR)/glprocs.h \
	$(XORG_GLAPI_DIR)/glapioffsets.h \
	$(XORG_GLAPI_DIR)/glapitable.h \
	$(XORG_GLAPI_DIR)/glapidispatch.h

XORG_OUTPUTS = \
	$(XORG_GLAPI_FILES) \
	$(XORG_GLAPI_OUTPUTS) \
	$(XORG_GLX_DIR)/indirect_dispatch.c \
	$(XORG_GLX_DIR)/indirect_dispatch_swap.c \
	$(XORG_GLX_DIR)/indirect_dispatch.h \
	$(XORG_GLX_DIR)/indirect_reqsize.c \
	$(XORG_GLX_DIR)/indirect_reqsize.h \
	$(XORG_GLX_DIR)/indirect_size.h \
	$(XORG_GLX_DIR)/indirect_size_get.c \
	$(XORG_GLX_DIR)/indirect_size_get.h \
	$(XORG_GLX_DIR)/indirect_table.c

######################################################################

API_XML = \
	gl_API.xml \
	ARB_color_buffer_float.xml \
	ARB_copy_buffer.xml \
	ARB_depth_clamp.xml \
	ARB_draw_buffers_blend.xml \
	ARB_draw_elements_base_vertex.xml \
	ARB_draw_instanced.xml \
	ARB_ES2_compatibility.xml \
	ARB_framebuffer_object.xml \
	ARB_geometry_shader4.xml \
	ARB_instanced_arrays.xml \
	ARB_map_buffer_range.xml \
	ARB_robustness.xml \
	ARB_sampler_objects.xml \
	ARB_seamless_cube_map.xml \
	ARB_sync.xml \
	ARB_texture_buffer_object.xml \
	ARB_vertex_array_object.xml \
	AMD_draw_buffers_blend.xml \
	APPLE_object_purgeable.xml \
	APPLE_vertex_array_object.xml \
	EXT_draw_buffers2.xml \
	EXT_framebuffer_object.xml \
	EXT_gpu_shader4.xml \
	EXT_packed_depth_stencil.xml \
	EXT_provoking_vertex.xml \
	EXT_separate_shader_objects.xml \
	EXT_texture_array.xml \
	EXT_texture_integer.xml \
	EXT_transform_feedback.xml \
	NV_conditional_render.xml \
	NV_primitive_restart.xml \
	NV_texture_barrier.xml \
	OES_EGL_image.xml \
	GL3x.xml


COMMON = $(API_XML) gl_XML.py glX_XML.py license.py typeexpr.py

COMMON_ES = \
	$(COMMON) \
	gl_and_es_API.xml \
	es_EXT.xml \
	ARB_ES2_compatibility.xml \
	ARB_get_program_binary.xml \
	OES_fixed_point.xml \
	OES_single_precision.xml

COMMON_GLX = $(COMMON) glX_API.xml glX_XML.py glX_proto_common.py

######################################################################

all: mesa xorg

mesa: $(MESA_OUTPUTS)

xorg: check-xorg-source $(XORG_OUTPUTS)

check-xorg-source:
	@if ! test -d $(XORG_GLX_DIR); then \
		echo "ERROR: Must specify path to xserver/GL/ checkout; set XORG_BASE env var."; \
		exit 1; \
	fi

clean:
	-rm -f *~ *.pyo
	-rm -f $(MESA_OUTPUTS)

######################################################################

$(XORG_GLAPI_DIR)/%.c: $(MESA_GLAPI_DIR)/%.c
	cp $< $@

$(XORG_GLAPI_DIR)/%.h: $(MESA_GLAPI_DIR)/%.h
	cp $< $@

######################################################################

$(MESA_GLAPI_DIR)/glapi_mapi_tmp.h: $(MESA_MAPI_DIR)/mapi_abi.py $(COMMON_ES)
	$(PYTHON2) $(PYTHON_FLAGS) $< \
		--printer glapi --mode lib gl_and_es_API.xml > $@

$(MESA_GLAPI_DIR)/glprocs.h: gl_procs.py $(COMMON)
	$(PYTHON2) $(PYTHON_FLAGS) $< > $@

$(MESA_GLAPI_DIR)/glapitemp.h: gl_apitemp.py $(COMMON)
	$(PYTHON2) $(PYTHON_FLAGS) $< > $@

$(MESA_GLAPI_DIR)/glapitable.h: gl_table.py $(COMMON)
	$(PYTHON2) $(PYTHON_FLAGS) $< > $@

######################################################################

$(MESA_GLAPI_DIR)/glapi_x86.S: gl_x86_asm.py $(COMMON)
	$(PYTHON2) $(PYTHON_FLAGS) $< > $@

$(MESA_GLAPI_DIR)/glapi_x86-64.S: gl_x86-64_asm.py $(COMMON)
	$(PYTHON2) $(PYTHON_FLAGS) $< > $@

$(MESA_GLAPI_DIR)/glapi_sparc.S: gl_SPARC_asm.py $(COMMON)
	$(PYTHON2) $(PYTHON_FLAGS) $< > $@

######################################################################

$(MESA_DIR)/main/enums.c: gl_enums.py $(COMMON) $(ES_API)
	$(PYTHON2) $(PYTHON_FLAGS) $< -f gl_API.xml \
		-f $(MESA_GLAPI_DIR)/gen-es/es1_API.xml \
		-f $(MESA_GLAPI_DIR)/gen-es/es2_API.xml > $@

$(MESA_DIR)/main/glapidispatch.h: gl_table.py $(COMMON)
	$(PYTHON2) $(PYTHON_FLAGS) $< -m remap_table > $@

$(MESA_DIR)/main/remap_helper.h: remap_helper.py $(COMMON)
	$(PYTHON2) $(PYTHON_FLAGS) $< > $@

######################################################################

$(MESA_GLX_DIR)/indirect.c: glX_proto_send.py $(COMMON_GLX)
	$(PYTHON2) $(PYTHON_FLAGS) $< -m proto | $(INDENT) $(INDENT_FLAGS) > $@

$(MESA_GLX_DIR)/indirect.h: glX_proto_send.py $(COMMON_GLX)
	$(PYTHON2) $(PYTHON_FLAGS) $< -m init_h > $@

$(MESA_GLX_DIR)/indirect_init.c: glX_proto_send.py $(COMMON_GLX)
	$(PYTHON2) $(PYTHON_FLAGS) $< -m init_c > $@

$(MESA_GLX_DIR)/indirect_size.h $(XORG_GLX_DIR)/indirect_size.h: glX_proto_size.py $(COMMON_GLX)
	$(PYTHON2) $(PYTHON_FLAGS) $< -m size_h --only-set -h _INDIRECT_SIZE_H_ \
	  | $(INDENT) $(INDENT_FLAGS) > $@

$(MESA_GLX_DIR)/indirect_size.c: glX_proto_size.py $(COMMON_GLX)
	$(PYTHON2) $(PYTHON_FLAGS) $< -m size_c --only-set \
	  | $(INDENT) $(INDENT_FLAGS) > $@

######################################################################

$(XORG_GLX_DIR)/indirect_dispatch.c: glX_proto_recv.py $(COMMON_GLX)
	$(PYTHON2) $(PYTHON_FLAGS) $< -m dispatch_c > $@

$(XORG_GLX_DIR)/indirect_dispatch_swap.c: glX_proto_recv.py $(COMMON_GLX)
	$(PYTHON2) $(PYTHON_FLAGS) $< -m dispatch_c -s > $@

$(XORG_GLX_DIR)/indirect_dispatch.h: glX_proto_recv.py gl_and_glX_API.xml $(COMMON_GLX)
	$(PYTHON2) $(PYTHON_FLAGS) $< -m dispatch_h -f gl_and_glX_API.xml -s > $@

$(XORG_GLX_DIR)/indirect_size_get.h: glX_proto_size.py $(COMMON_GLX)
	$(PYTHON2) $(PYTHON_FLAGS) $< -m size_h --only-get -h '_INDIRECT_SIZE_GET_H_' \
	  | $(INDENT) $(INDENT_FLAGS) > $@

$(XORG_GLX_DIR)/indirect_size_get.c: glX_proto_size.py $(COMMON_GLX)
	$(PYTHON2) $(PYTHON_FLAGS) $< -m size_c | $(INDENT) $(INDENT_FLAGS) > $@

$(XORG_GLX_DIR)/indirect_reqsize.h: glX_proto_size.py $(COMMON_GLX)
	$(PYTHON2) $(PYTHON_FLAGS) $< -m reqsize_h --only-get -h '_INDIRECT_SIZE_GET_H_' \
	  | $(INDENT) $(INDENT_FLAGS) -l200 > $@

$(XORG_GLX_DIR)/indirect_reqsize.c: glX_proto_size.py $(COMMON_GLX)
	$(PYTHON2) $(PYTHON_FLAGS) $< -m reqsize_c | $(INDENT) $(INDENT_FLAGS) > $@

$(XORG_GLX_DIR)/indirect_table.c: glX_server_table.py gl_and_glX_API.xml $(COMMON_GLX)
	$(PYTHON2) $(PYTHON_FLAGS) $< -f gl_and_glX_API.xml > $@
=======
# This file isn't used during a normal compilation since we don't want to
# require Python in order to compile Mesa.
# Instead, when the Mesa developers update/change the API interface it's
# up to him/her to re-run this makefile and check in the newly generated files.


TOP = ../../../..
include $(TOP)/configs/current

MESA_DIR = $(TOP)/src/mesa
MESA_GLAPI_DIR = $(TOP)/src/mapi/glapi
MESA_MAPI_DIR = $(TOP)/src/mapi/mapi
MESA_GLX_DIR = $(TOP)/src/glx

MESA_GLAPI_OUTPUTS = \
	$(MESA_GLAPI_DIR)/glapi_mapi_tmp.h \
	$(MESA_GLAPI_DIR)/glprocs.h \
	$(MESA_GLAPI_DIR)/glapitemp.h \
	$(MESA_GLAPI_DIR)/glapitable.h

MESA_GLAPI_ASM_OUTPUTS = \
	$(MESA_GLAPI_DIR)/glapi_x86.S \
	$(MESA_GLAPI_DIR)/glapi_x86-64.S \
	$(MESA_GLAPI_DIR)/glapi_sparc.S

MESA_OUTPUTS = \
	$(MESA_GLAPI_OUTPUTS) \
	$(MESA_GLAPI_ASM_OUTPUTS) \
	$(MESA_DIR)/main/enums.c \
	$(MESA_DIR)/main/glapidispatch.h \
	$(MESA_DIR)/main/remap_helper.h \
	$(MESA_GLX_DIR)/indirect.c \
	$(MESA_GLX_DIR)/indirect.h \
	$(MESA_GLX_DIR)/indirect_init.c \
	$(MESA_GLX_DIR)/indirect_size.h \
	$(MESA_GLX_DIR)/indirect_size.c

######################################################################

XORG_GLX_DIR = $(XORG_BASE)/glx
XORG_GLAPI_DIR = $(XORG_BASE)/glx

XORG_GLAPI_FILES = \
	$(XORG_GLAPI_DIR)/glapi_getproc.c \
	$(XORG_GLAPI_DIR)/glapi_nop.c \
	$(XORG_GLAPI_DIR)/glthread.c \
	$(XORG_GLAPI_DIR)/glthread.h

XORG_GLAPI_OUTPUTS = \
	$(XORG_GLAPI_DIR)/glprocs.h \
	$(XORG_GLAPI_DIR)/glapioffsets.h \
	$(XORG_GLAPI_DIR)/glapitable.h \
	$(XORG_GLAPI_DIR)/glapidispatch.h

XORG_OUTPUTS = \
	$(XORG_GLAPI_FILES) \
	$(XORG_GLAPI_OUTPUTS) \
	$(XORG_GLX_DIR)/indirect_dispatch.c \
	$(XORG_GLX_DIR)/indirect_dispatch_swap.c \
	$(XORG_GLX_DIR)/indirect_dispatch.h \
	$(XORG_GLX_DIR)/indirect_reqsize.c \
	$(XORG_GLX_DIR)/indirect_reqsize.h \
	$(XORG_GLX_DIR)/indirect_size.h \
	$(XORG_GLX_DIR)/indirect_size_get.c \
	$(XORG_GLX_DIR)/indirect_size_get.h \
	$(XORG_GLX_DIR)/indirect_table.c

######################################################################

API_XML = \
	gl_API.xml \
	ARB_color_buffer_float.xml \
	ARB_copy_buffer.xml \
	ARB_depth_clamp.xml \
	ARB_draw_buffers_blend.xml \
	ARB_draw_elements_base_vertex.xml \
	ARB_draw_instanced.xml \
	ARB_ES2_compatibility.xml \
	ARB_framebuffer_object.xml \
	ARB_geometry_shader4.xml \
	ARB_instanced_arrays.xml \
	ARB_map_buffer_range.xml \
	ARB_robustness.xml \
	ARB_sampler_objects.xml \
	ARB_seamless_cube_map.xml \
	ARB_sync.xml \
	ARB_texture_buffer_object.xml \
	ARB_vertex_array_object.xml \
	AMD_draw_buffers_blend.xml \
	APPLE_object_purgeable.xml \
	APPLE_vertex_array_object.xml \
	EXT_draw_buffers2.xml \
	EXT_framebuffer_object.xml \
	EXT_gpu_shader4.xml \
	EXT_packed_depth_stencil.xml \
	EXT_provoking_vertex.xml \
	EXT_separate_shader_objects.xml \
	EXT_texture_array.xml \
	EXT_texture_integer.xml \
	EXT_transform_feedback.xml \
	NV_conditional_render.xml \
	NV_primitive_restart.xml \
	NV_texture_barrier.xml \
	OES_EGL_image.xml \
	GL3x.xml


COMMON = $(API_XML) gl_XML.py glX_XML.py license.py typeexpr.py

COMMON_ES = \
	$(COMMON) \
	gl_and_es_API.xml \
	es_EXT.xml \
	ARB_ES2_compatibility.xml \
	ARB_get_program_binary.xml \
	OES_fixed_point.xml \
	OES_single_precision.xml

COMMON_GLX = $(COMMON) glX_API.xml glX_XML.py glX_proto_common.py

######################################################################

all: mesa xorg

mesa: $(MESA_OUTPUTS)

xorg: check-xorg-source $(XORG_OUTPUTS)

check-xorg-source:
	@if ! test -d $(XORG_GLX_DIR); then \
		echo "ERROR: Must specify path to xserver/ checkout. Set XORG_BASE env var."; \
		if test x$(XORG_BASE) != x; then \
			echo "'$(XORG_GLX_DIR)' does not exist."; \
		fi; \
		exit 1; \
	fi

clean:
	-rm -f *~ *.pyo
	-rm -f $(MESA_OUTPUTS)

######################################################################

$(XORG_GLAPI_DIR)/%.c: $(MESA_GLAPI_DIR)/%.c
	cp $< $@

$(XORG_GLAPI_DIR)/%.h: $(MESA_GLAPI_DIR)/%.h
	cp $< $@

######################################################################

$(MESA_GLAPI_DIR)/glapi_mapi_tmp.h: $(MESA_MAPI_DIR)/mapi_abi.py $(COMMON_ES)
	$(PYTHON2) $(PYTHON_FLAGS) $< \
		--printer glapi --mode lib gl_and_es_API.xml > $@

$(MESA_GLAPI_DIR)/glprocs.h: gl_procs.py $(COMMON)
	$(PYTHON2) $(PYTHON_FLAGS) $< > $@

$(MESA_GLAPI_DIR)/glapitemp.h: gl_apitemp.py $(COMMON)
	$(PYTHON2) $(PYTHON_FLAGS) $< > $@

$(MESA_GLAPI_DIR)/glapitable.h: gl_table.py $(COMMON)
	$(PYTHON2) $(PYTHON_FLAGS) $< > $@

######################################################################

$(MESA_GLAPI_DIR)/glapi_x86.S: gl_x86_asm.py $(COMMON)
	$(PYTHON2) $(PYTHON_FLAGS) $< > $@

$(MESA_GLAPI_DIR)/glapi_x86-64.S: gl_x86-64_asm.py $(COMMON)
	$(PYTHON2) $(PYTHON_FLAGS) $< > $@

$(MESA_GLAPI_DIR)/glapi_sparc.S: gl_SPARC_asm.py $(COMMON)
	$(PYTHON2) $(PYTHON_FLAGS) $< > $@

######################################################################

$(MESA_DIR)/main/enums.c: gl_enums.py $(COMMON) $(ES_API)
	$(PYTHON2) $(PYTHON_FLAGS) $< -f gl_API.xml \
		-f $(MESA_GLAPI_DIR)/gen-es/es1_API.xml \
		-f $(MESA_GLAPI_DIR)/gen-es/es2_API.xml > $@

$(MESA_DIR)/main/glapidispatch.h: gl_table.py $(COMMON)
	$(PYTHON2) $(PYTHON_FLAGS) $< -m remap_table > $@

$(MESA_DIR)/main/remap_helper.h: remap_helper.py $(COMMON)
	$(PYTHON2) $(PYTHON_FLAGS) $< > $@

######################################################################

$(MESA_GLX_DIR)/indirect.c: glX_proto_send.py $(COMMON_GLX)
	$(PYTHON2) $(PYTHON_FLAGS) $< -m proto | $(INDENT) $(INDENT_FLAGS) > $@

$(MESA_GLX_DIR)/indirect.h: glX_proto_send.py $(COMMON_GLX)
	$(PYTHON2) $(PYTHON_FLAGS) $< -m init_h > $@

$(MESA_GLX_DIR)/indirect_init.c: glX_proto_send.py $(COMMON_GLX)
	$(PYTHON2) $(PYTHON_FLAGS) $< -m init_c > $@

$(MESA_GLX_DIR)/indirect_size.h $(XORG_GLX_DIR)/indirect_size.h: glX_proto_size.py $(COMMON_GLX)
	$(PYTHON2) $(PYTHON_FLAGS) $< -m size_h --only-set -h _INDIRECT_SIZE_H_ \
	  | $(INDENT) $(INDENT_FLAGS) > $@

$(MESA_GLX_DIR)/indirect_size.c: glX_proto_size.py $(COMMON_GLX)
	$(PYTHON2) $(PYTHON_FLAGS) $< -m size_c --only-set \
	  | $(INDENT) $(INDENT_FLAGS) > $@

######################################################################

$(XORG_GLX_DIR)/indirect_dispatch.c: glX_proto_recv.py $(COMMON_GLX)
	$(PYTHON2) $(PYTHON_FLAGS) $< -m dispatch_c > $@

$(XORG_GLX_DIR)/indirect_dispatch_swap.c: glX_proto_recv.py $(COMMON_GLX)
	$(PYTHON2) $(PYTHON_FLAGS) $< -m dispatch_c -s > $@

$(XORG_GLX_DIR)/indirect_dispatch.h: glX_proto_recv.py gl_and_glX_API.xml $(COMMON_GLX)
	$(PYTHON2) $(PYTHON_FLAGS) $< -m dispatch_h -f gl_and_glX_API.xml -s > $@

$(XORG_GLX_DIR)/indirect_size_get.h: glX_proto_size.py $(COMMON_GLX)
	$(PYTHON2) $(PYTHON_FLAGS) $< -m size_h --only-get -h '_INDIRECT_SIZE_GET_H_' \
	  | $(INDENT) $(INDENT_FLAGS) > $@

$(XORG_GLX_DIR)/indirect_size_get.c: glX_proto_size.py $(COMMON_GLX)
	$(PYTHON2) $(PYTHON_FLAGS) $< -m size_c | $(INDENT) $(INDENT_FLAGS) > $@

$(XORG_GLX_DIR)/indirect_reqsize.h: glX_proto_size.py $(COMMON_GLX)
	$(PYTHON2) $(PYTHON_FLAGS) $< -m reqsize_h --only-get -h '_INDIRECT_SIZE_GET_H_' \
	  | $(INDENT) $(INDENT_FLAGS) -l200 > $@

$(XORG_GLX_DIR)/indirect_reqsize.c: glX_proto_size.py $(COMMON_GLX)
	$(PYTHON2) $(PYTHON_FLAGS) $< -m reqsize_c | $(INDENT) $(INDENT_FLAGS) > $@

$(XORG_GLX_DIR)/indirect_table.c: glX_server_table.py gl_and_glX_API.xml $(COMMON_GLX)
	$(PYTHON2) $(PYTHON_FLAGS) $< -f gl_and_glX_API.xml > $@
>>>>>>> cda19b1d
<|MERGE_RESOLUTION|>--- conflicted
+++ resolved
@@ -1,468 +1,234 @@
-<<<<<<< HEAD
-# This file isn't used during a normal compilation since we don't want to
-# require Python in order to compile Mesa.
-# Instead, when the Mesa developers update/change the API interface it's
-# up to him/her to re-run this makefile and check in the newly generated files.
-
-
-TOP = ../../../..
-include $(TOP)/configs/current
-
-MESA_DIR = $(TOP)/src/mesa
-MESA_GLAPI_DIR = $(TOP)/src/mapi/glapi
-MESA_MAPI_DIR = $(TOP)/src/mapi/mapi
-MESA_GLX_DIR = $(TOP)/src/glx
-
-MESA_GLAPI_OUTPUTS = \
-	$(MESA_GLAPI_DIR)/glapi_mapi_tmp.h \
-	$(MESA_GLAPI_DIR)/glprocs.h \
-	$(MESA_GLAPI_DIR)/glapitemp.h \
-	$(MESA_GLAPI_DIR)/glapitable.h
-
-MESA_GLAPI_ASM_OUTPUTS = \
-	$(MESA_GLAPI_DIR)/glapi_x86.S \
-	$(MESA_GLAPI_DIR)/glapi_x86-64.S \
-	$(MESA_GLAPI_DIR)/glapi_sparc.S
-
-MESA_OUTPUTS = \
-	$(MESA_GLAPI_OUTPUTS) \
-	$(MESA_GLAPI_ASM_OUTPUTS) \
-	$(MESA_DIR)/main/enums.c \
-	$(MESA_DIR)/main/glapidispatch.h \
-	$(MESA_DIR)/main/remap_helper.h \
-	$(MESA_GLX_DIR)/indirect.c \
-	$(MESA_GLX_DIR)/indirect.h \
-	$(MESA_GLX_DIR)/indirect_init.c \
-	$(MESA_GLX_DIR)/indirect_size.h \
-	$(MESA_GLX_DIR)/indirect_size.c
-
-######################################################################
-
-XORG_GLX_DIR = $(XORG_BASE)/glx
-XORG_GLAPI_DIR = $(XORG_BASE)/glx
-
-XORG_GLAPI_FILES = \
-	$(XORG_GLAPI_DIR)/glapi_getproc.c \
-	$(XORG_GLAPI_DIR)/glapi_nop.c \
-	$(XORG_GLAPI_DIR)/glthread.c \
-	$(XORG_GLAPI_DIR)/glthread.h
-
-XORG_GLAPI_OUTPUTS = \
-	$(XORG_GLAPI_DIR)/glprocs.h \
-	$(XORG_GLAPI_DIR)/glapioffsets.h \
-	$(XORG_GLAPI_DIR)/glapitable.h \
-	$(XORG_GLAPI_DIR)/glapidispatch.h
-
-XORG_OUTPUTS = \
-	$(XORG_GLAPI_FILES) \
-	$(XORG_GLAPI_OUTPUTS) \
-	$(XORG_GLX_DIR)/indirect_dispatch.c \
-	$(XORG_GLX_DIR)/indirect_dispatch_swap.c \
-	$(XORG_GLX_DIR)/indirect_dispatch.h \
-	$(XORG_GLX_DIR)/indirect_reqsize.c \
-	$(XORG_GLX_DIR)/indirect_reqsize.h \
-	$(XORG_GLX_DIR)/indirect_size.h \
-	$(XORG_GLX_DIR)/indirect_size_get.c \
-	$(XORG_GLX_DIR)/indirect_size_get.h \
-	$(XORG_GLX_DIR)/indirect_table.c
-
-######################################################################
-
-API_XML = \
-	gl_API.xml \
-	ARB_color_buffer_float.xml \
-	ARB_copy_buffer.xml \
-	ARB_depth_clamp.xml \
-	ARB_draw_buffers_blend.xml \
-	ARB_draw_elements_base_vertex.xml \
-	ARB_draw_instanced.xml \
-	ARB_ES2_compatibility.xml \
-	ARB_framebuffer_object.xml \
-	ARB_geometry_shader4.xml \
-	ARB_instanced_arrays.xml \
-	ARB_map_buffer_range.xml \
-	ARB_robustness.xml \
-	ARB_sampler_objects.xml \
-	ARB_seamless_cube_map.xml \
-	ARB_sync.xml \
-	ARB_texture_buffer_object.xml \
-	ARB_vertex_array_object.xml \
-	AMD_draw_buffers_blend.xml \
-	APPLE_object_purgeable.xml \
-	APPLE_vertex_array_object.xml \
-	EXT_draw_buffers2.xml \
-	EXT_framebuffer_object.xml \
-	EXT_gpu_shader4.xml \
-	EXT_packed_depth_stencil.xml \
-	EXT_provoking_vertex.xml \
-	EXT_separate_shader_objects.xml \
-	EXT_texture_array.xml \
-	EXT_texture_integer.xml \
-	EXT_transform_feedback.xml \
-	NV_conditional_render.xml \
-	NV_primitive_restart.xml \
-	NV_texture_barrier.xml \
-	OES_EGL_image.xml \
-	GL3x.xml
-
-
-COMMON = $(API_XML) gl_XML.py glX_XML.py license.py typeexpr.py
-
-COMMON_ES = \
-	$(COMMON) \
-	gl_and_es_API.xml \
-	es_EXT.xml \
-	ARB_ES2_compatibility.xml \
-	ARB_get_program_binary.xml \
-	OES_fixed_point.xml \
-	OES_single_precision.xml
-
-COMMON_GLX = $(COMMON) glX_API.xml glX_XML.py glX_proto_common.py
-
-######################################################################
-
-all: mesa xorg
-
-mesa: $(MESA_OUTPUTS)
-
-xorg: check-xorg-source $(XORG_OUTPUTS)
-
-check-xorg-source:
-	@if ! test -d $(XORG_GLX_DIR); then \
-		echo "ERROR: Must specify path to xserver/GL/ checkout; set XORG_BASE env var."; \
-		exit 1; \
-	fi
-
-clean:
-	-rm -f *~ *.pyo
-	-rm -f $(MESA_OUTPUTS)
-
-######################################################################
-
-$(XORG_GLAPI_DIR)/%.c: $(MESA_GLAPI_DIR)/%.c
-	cp $< $@
-
-$(XORG_GLAPI_DIR)/%.h: $(MESA_GLAPI_DIR)/%.h
-	cp $< $@
-
-######################################################################
-
-$(MESA_GLAPI_DIR)/glapi_mapi_tmp.h: $(MESA_MAPI_DIR)/mapi_abi.py $(COMMON_ES)
-	$(PYTHON2) $(PYTHON_FLAGS) $< \
-		--printer glapi --mode lib gl_and_es_API.xml > $@
-
-$(MESA_GLAPI_DIR)/glprocs.h: gl_procs.py $(COMMON)
-	$(PYTHON2) $(PYTHON_FLAGS) $< > $@
-
-$(MESA_GLAPI_DIR)/glapitemp.h: gl_apitemp.py $(COMMON)
-	$(PYTHON2) $(PYTHON_FLAGS) $< > $@
-
-$(MESA_GLAPI_DIR)/glapitable.h: gl_table.py $(COMMON)
-	$(PYTHON2) $(PYTHON_FLAGS) $< > $@
-
-######################################################################
-
-$(MESA_GLAPI_DIR)/glapi_x86.S: gl_x86_asm.py $(COMMON)
-	$(PYTHON2) $(PYTHON_FLAGS) $< > $@
-
-$(MESA_GLAPI_DIR)/glapi_x86-64.S: gl_x86-64_asm.py $(COMMON)
-	$(PYTHON2) $(PYTHON_FLAGS) $< > $@
-
-$(MESA_GLAPI_DIR)/glapi_sparc.S: gl_SPARC_asm.py $(COMMON)
-	$(PYTHON2) $(PYTHON_FLAGS) $< > $@
-
-######################################################################
-
-$(MESA_DIR)/main/enums.c: gl_enums.py $(COMMON) $(ES_API)
-	$(PYTHON2) $(PYTHON_FLAGS) $< -f gl_API.xml \
-		-f $(MESA_GLAPI_DIR)/gen-es/es1_API.xml \
-		-f $(MESA_GLAPI_DIR)/gen-es/es2_API.xml > $@
-
-$(MESA_DIR)/main/glapidispatch.h: gl_table.py $(COMMON)
-	$(PYTHON2) $(PYTHON_FLAGS) $< -m remap_table > $@
-
-$(MESA_DIR)/main/remap_helper.h: remap_helper.py $(COMMON)
-	$(PYTHON2) $(PYTHON_FLAGS) $< > $@
-
-######################################################################
-
-$(MESA_GLX_DIR)/indirect.c: glX_proto_send.py $(COMMON_GLX)
-	$(PYTHON2) $(PYTHON_FLAGS) $< -m proto | $(INDENT) $(INDENT_FLAGS) > $@
-
-$(MESA_GLX_DIR)/indirect.h: glX_proto_send.py $(COMMON_GLX)
-	$(PYTHON2) $(PYTHON_FLAGS) $< -m init_h > $@
-
-$(MESA_GLX_DIR)/indirect_init.c: glX_proto_send.py $(COMMON_GLX)
-	$(PYTHON2) $(PYTHON_FLAGS) $< -m init_c > $@
-
-$(MESA_GLX_DIR)/indirect_size.h $(XORG_GLX_DIR)/indirect_size.h: glX_proto_size.py $(COMMON_GLX)
-	$(PYTHON2) $(PYTHON_FLAGS) $< -m size_h --only-set -h _INDIRECT_SIZE_H_ \
-	  | $(INDENT) $(INDENT_FLAGS) > $@
-
-$(MESA_GLX_DIR)/indirect_size.c: glX_proto_size.py $(COMMON_GLX)
-	$(PYTHON2) $(PYTHON_FLAGS) $< -m size_c --only-set \
-	  | $(INDENT) $(INDENT_FLAGS) > $@
-
-######################################################################
-
-$(XORG_GLX_DIR)/indirect_dispatch.c: glX_proto_recv.py $(COMMON_GLX)
-	$(PYTHON2) $(PYTHON_FLAGS) $< -m dispatch_c > $@
-
-$(XORG_GLX_DIR)/indirect_dispatch_swap.c: glX_proto_recv.py $(COMMON_GLX)
-	$(PYTHON2) $(PYTHON_FLAGS) $< -m dispatch_c -s > $@
-
-$(XORG_GLX_DIR)/indirect_dispatch.h: glX_proto_recv.py gl_and_glX_API.xml $(COMMON_GLX)
-	$(PYTHON2) $(PYTHON_FLAGS) $< -m dispatch_h -f gl_and_glX_API.xml -s > $@
-
-$(XORG_GLX_DIR)/indirect_size_get.h: glX_proto_size.py $(COMMON_GLX)
-	$(PYTHON2) $(PYTHON_FLAGS) $< -m size_h --only-get -h '_INDIRECT_SIZE_GET_H_' \
-	  | $(INDENT) $(INDENT_FLAGS) > $@
-
-$(XORG_GLX_DIR)/indirect_size_get.c: glX_proto_size.py $(COMMON_GLX)
-	$(PYTHON2) $(PYTHON_FLAGS) $< -m size_c | $(INDENT) $(INDENT_FLAGS) > $@
-
-$(XORG_GLX_DIR)/indirect_reqsize.h: glX_proto_size.py $(COMMON_GLX)
-	$(PYTHON2) $(PYTHON_FLAGS) $< -m reqsize_h --only-get -h '_INDIRECT_SIZE_GET_H_' \
-	  | $(INDENT) $(INDENT_FLAGS) -l200 > $@
-
-$(XORG_GLX_DIR)/indirect_reqsize.c: glX_proto_size.py $(COMMON_GLX)
-	$(PYTHON2) $(PYTHON_FLAGS) $< -m reqsize_c | $(INDENT) $(INDENT_FLAGS) > $@
-
-$(XORG_GLX_DIR)/indirect_table.c: glX_server_table.py gl_and_glX_API.xml $(COMMON_GLX)
-	$(PYTHON2) $(PYTHON_FLAGS) $< -f gl_and_glX_API.xml > $@
-=======
-# This file isn't used during a normal compilation since we don't want to
-# require Python in order to compile Mesa.
-# Instead, when the Mesa developers update/change the API interface it's
-# up to him/her to re-run this makefile and check in the newly generated files.
-
-
-TOP = ../../../..
-include $(TOP)/configs/current
-
-MESA_DIR = $(TOP)/src/mesa
-MESA_GLAPI_DIR = $(TOP)/src/mapi/glapi
-MESA_MAPI_DIR = $(TOP)/src/mapi/mapi
-MESA_GLX_DIR = $(TOP)/src/glx
-
-MESA_GLAPI_OUTPUTS = \
-	$(MESA_GLAPI_DIR)/glapi_mapi_tmp.h \
-	$(MESA_GLAPI_DIR)/glprocs.h \
-	$(MESA_GLAPI_DIR)/glapitemp.h \
-	$(MESA_GLAPI_DIR)/glapitable.h
-
-MESA_GLAPI_ASM_OUTPUTS = \
-	$(MESA_GLAPI_DIR)/glapi_x86.S \
-	$(MESA_GLAPI_DIR)/glapi_x86-64.S \
-	$(MESA_GLAPI_DIR)/glapi_sparc.S
-
-MESA_OUTPUTS = \
-	$(MESA_GLAPI_OUTPUTS) \
-	$(MESA_GLAPI_ASM_OUTPUTS) \
-	$(MESA_DIR)/main/enums.c \
-	$(MESA_DIR)/main/glapidispatch.h \
-	$(MESA_DIR)/main/remap_helper.h \
-	$(MESA_GLX_DIR)/indirect.c \
-	$(MESA_GLX_DIR)/indirect.h \
-	$(MESA_GLX_DIR)/indirect_init.c \
-	$(MESA_GLX_DIR)/indirect_size.h \
-	$(MESA_GLX_DIR)/indirect_size.c
-
-######################################################################
-
-XORG_GLX_DIR = $(XORG_BASE)/glx
-XORG_GLAPI_DIR = $(XORG_BASE)/glx
-
-XORG_GLAPI_FILES = \
-	$(XORG_GLAPI_DIR)/glapi_getproc.c \
-	$(XORG_GLAPI_DIR)/glapi_nop.c \
-	$(XORG_GLAPI_DIR)/glthread.c \
-	$(XORG_GLAPI_DIR)/glthread.h
-
-XORG_GLAPI_OUTPUTS = \
-	$(XORG_GLAPI_DIR)/glprocs.h \
-	$(XORG_GLAPI_DIR)/glapioffsets.h \
-	$(XORG_GLAPI_DIR)/glapitable.h \
-	$(XORG_GLAPI_DIR)/glapidispatch.h
-
-XORG_OUTPUTS = \
-	$(XORG_GLAPI_FILES) \
-	$(XORG_GLAPI_OUTPUTS) \
-	$(XORG_GLX_DIR)/indirect_dispatch.c \
-	$(XORG_GLX_DIR)/indirect_dispatch_swap.c \
-	$(XORG_GLX_DIR)/indirect_dispatch.h \
-	$(XORG_GLX_DIR)/indirect_reqsize.c \
-	$(XORG_GLX_DIR)/indirect_reqsize.h \
-	$(XORG_GLX_DIR)/indirect_size.h \
-	$(XORG_GLX_DIR)/indirect_size_get.c \
-	$(XORG_GLX_DIR)/indirect_size_get.h \
-	$(XORG_GLX_DIR)/indirect_table.c
-
-######################################################################
-
-API_XML = \
-	gl_API.xml \
-	ARB_color_buffer_float.xml \
-	ARB_copy_buffer.xml \
-	ARB_depth_clamp.xml \
-	ARB_draw_buffers_blend.xml \
-	ARB_draw_elements_base_vertex.xml \
-	ARB_draw_instanced.xml \
-	ARB_ES2_compatibility.xml \
-	ARB_framebuffer_object.xml \
-	ARB_geometry_shader4.xml \
-	ARB_instanced_arrays.xml \
-	ARB_map_buffer_range.xml \
-	ARB_robustness.xml \
-	ARB_sampler_objects.xml \
-	ARB_seamless_cube_map.xml \
-	ARB_sync.xml \
-	ARB_texture_buffer_object.xml \
-	ARB_vertex_array_object.xml \
-	AMD_draw_buffers_blend.xml \
-	APPLE_object_purgeable.xml \
-	APPLE_vertex_array_object.xml \
-	EXT_draw_buffers2.xml \
-	EXT_framebuffer_object.xml \
-	EXT_gpu_shader4.xml \
-	EXT_packed_depth_stencil.xml \
-	EXT_provoking_vertex.xml \
-	EXT_separate_shader_objects.xml \
-	EXT_texture_array.xml \
-	EXT_texture_integer.xml \
-	EXT_transform_feedback.xml \
-	NV_conditional_render.xml \
-	NV_primitive_restart.xml \
-	NV_texture_barrier.xml \
-	OES_EGL_image.xml \
-	GL3x.xml
-
-
-COMMON = $(API_XML) gl_XML.py glX_XML.py license.py typeexpr.py
-
-COMMON_ES = \
-	$(COMMON) \
-	gl_and_es_API.xml \
-	es_EXT.xml \
-	ARB_ES2_compatibility.xml \
-	ARB_get_program_binary.xml \
-	OES_fixed_point.xml \
-	OES_single_precision.xml
-
-COMMON_GLX = $(COMMON) glX_API.xml glX_XML.py glX_proto_common.py
-
-######################################################################
-
-all: mesa xorg
-
-mesa: $(MESA_OUTPUTS)
-
-xorg: check-xorg-source $(XORG_OUTPUTS)
-
-check-xorg-source:
-	@if ! test -d $(XORG_GLX_DIR); then \
-		echo "ERROR: Must specify path to xserver/ checkout. Set XORG_BASE env var."; \
-		if test x$(XORG_BASE) != x; then \
-			echo "'$(XORG_GLX_DIR)' does not exist."; \
-		fi; \
-		exit 1; \
-	fi
-
-clean:
-	-rm -f *~ *.pyo
-	-rm -f $(MESA_OUTPUTS)
-
-######################################################################
-
-$(XORG_GLAPI_DIR)/%.c: $(MESA_GLAPI_DIR)/%.c
-	cp $< $@
-
-$(XORG_GLAPI_DIR)/%.h: $(MESA_GLAPI_DIR)/%.h
-	cp $< $@
-
-######################################################################
-
-$(MESA_GLAPI_DIR)/glapi_mapi_tmp.h: $(MESA_MAPI_DIR)/mapi_abi.py $(COMMON_ES)
-	$(PYTHON2) $(PYTHON_FLAGS) $< \
-		--printer glapi --mode lib gl_and_es_API.xml > $@
-
-$(MESA_GLAPI_DIR)/glprocs.h: gl_procs.py $(COMMON)
-	$(PYTHON2) $(PYTHON_FLAGS) $< > $@
-
-$(MESA_GLAPI_DIR)/glapitemp.h: gl_apitemp.py $(COMMON)
-	$(PYTHON2) $(PYTHON_FLAGS) $< > $@
-
-$(MESA_GLAPI_DIR)/glapitable.h: gl_table.py $(COMMON)
-	$(PYTHON2) $(PYTHON_FLAGS) $< > $@
-
-######################################################################
-
-$(MESA_GLAPI_DIR)/glapi_x86.S: gl_x86_asm.py $(COMMON)
-	$(PYTHON2) $(PYTHON_FLAGS) $< > $@
-
-$(MESA_GLAPI_DIR)/glapi_x86-64.S: gl_x86-64_asm.py $(COMMON)
-	$(PYTHON2) $(PYTHON_FLAGS) $< > $@
-
-$(MESA_GLAPI_DIR)/glapi_sparc.S: gl_SPARC_asm.py $(COMMON)
-	$(PYTHON2) $(PYTHON_FLAGS) $< > $@
-
-######################################################################
-
-$(MESA_DIR)/main/enums.c: gl_enums.py $(COMMON) $(ES_API)
-	$(PYTHON2) $(PYTHON_FLAGS) $< -f gl_API.xml \
-		-f $(MESA_GLAPI_DIR)/gen-es/es1_API.xml \
-		-f $(MESA_GLAPI_DIR)/gen-es/es2_API.xml > $@
-
-$(MESA_DIR)/main/glapidispatch.h: gl_table.py $(COMMON)
-	$(PYTHON2) $(PYTHON_FLAGS) $< -m remap_table > $@
-
-$(MESA_DIR)/main/remap_helper.h: remap_helper.py $(COMMON)
-	$(PYTHON2) $(PYTHON_FLAGS) $< > $@
-
-######################################################################
-
-$(MESA_GLX_DIR)/indirect.c: glX_proto_send.py $(COMMON_GLX)
-	$(PYTHON2) $(PYTHON_FLAGS) $< -m proto | $(INDENT) $(INDENT_FLAGS) > $@
-
-$(MESA_GLX_DIR)/indirect.h: glX_proto_send.py $(COMMON_GLX)
-	$(PYTHON2) $(PYTHON_FLAGS) $< -m init_h > $@
-
-$(MESA_GLX_DIR)/indirect_init.c: glX_proto_send.py $(COMMON_GLX)
-	$(PYTHON2) $(PYTHON_FLAGS) $< -m init_c > $@
-
-$(MESA_GLX_DIR)/indirect_size.h $(XORG_GLX_DIR)/indirect_size.h: glX_proto_size.py $(COMMON_GLX)
-	$(PYTHON2) $(PYTHON_FLAGS) $< -m size_h --only-set -h _INDIRECT_SIZE_H_ \
-	  | $(INDENT) $(INDENT_FLAGS) > $@
-
-$(MESA_GLX_DIR)/indirect_size.c: glX_proto_size.py $(COMMON_GLX)
-	$(PYTHON2) $(PYTHON_FLAGS) $< -m size_c --only-set \
-	  | $(INDENT) $(INDENT_FLAGS) > $@
-
-######################################################################
-
-$(XORG_GLX_DIR)/indirect_dispatch.c: glX_proto_recv.py $(COMMON_GLX)
-	$(PYTHON2) $(PYTHON_FLAGS) $< -m dispatch_c > $@
-
-$(XORG_GLX_DIR)/indirect_dispatch_swap.c: glX_proto_recv.py $(COMMON_GLX)
-	$(PYTHON2) $(PYTHON_FLAGS) $< -m dispatch_c -s > $@
-
-$(XORG_GLX_DIR)/indirect_dispatch.h: glX_proto_recv.py gl_and_glX_API.xml $(COMMON_GLX)
-	$(PYTHON2) $(PYTHON_FLAGS) $< -m dispatch_h -f gl_and_glX_API.xml -s > $@
-
-$(XORG_GLX_DIR)/indirect_size_get.h: glX_proto_size.py $(COMMON_GLX)
-	$(PYTHON2) $(PYTHON_FLAGS) $< -m size_h --only-get -h '_INDIRECT_SIZE_GET_H_' \
-	  | $(INDENT) $(INDENT_FLAGS) > $@
-
-$(XORG_GLX_DIR)/indirect_size_get.c: glX_proto_size.py $(COMMON_GLX)
-	$(PYTHON2) $(PYTHON_FLAGS) $< -m size_c | $(INDENT) $(INDENT_FLAGS) > $@
-
-$(XORG_GLX_DIR)/indirect_reqsize.h: glX_proto_size.py $(COMMON_GLX)
-	$(PYTHON2) $(PYTHON_FLAGS) $< -m reqsize_h --only-get -h '_INDIRECT_SIZE_GET_H_' \
-	  | $(INDENT) $(INDENT_FLAGS) -l200 > $@
-
-$(XORG_GLX_DIR)/indirect_reqsize.c: glX_proto_size.py $(COMMON_GLX)
-	$(PYTHON2) $(PYTHON_FLAGS) $< -m reqsize_c | $(INDENT) $(INDENT_FLAGS) > $@
-
-$(XORG_GLX_DIR)/indirect_table.c: glX_server_table.py gl_and_glX_API.xml $(COMMON_GLX)
-	$(PYTHON2) $(PYTHON_FLAGS) $< -f gl_and_glX_API.xml > $@
->>>>>>> cda19b1d
+# This file isn't used during a normal compilation since we don't want to
+# require Python in order to compile Mesa.
+# Instead, when the Mesa developers update/change the API interface it's
+# up to him/her to re-run this makefile and check in the newly generated files.
+
+
+TOP = ../../../..
+include $(TOP)/configs/current
+
+MESA_DIR = $(TOP)/src/mesa
+MESA_GLAPI_DIR = $(TOP)/src/mapi/glapi
+MESA_MAPI_DIR = $(TOP)/src/mapi/mapi
+MESA_GLX_DIR = $(TOP)/src/glx
+
+MESA_GLAPI_OUTPUTS = \
+	$(MESA_GLAPI_DIR)/glapi_mapi_tmp.h \
+	$(MESA_GLAPI_DIR)/glprocs.h \
+	$(MESA_GLAPI_DIR)/glapitemp.h \
+	$(MESA_GLAPI_DIR)/glapitable.h
+
+MESA_GLAPI_ASM_OUTPUTS = \
+	$(MESA_GLAPI_DIR)/glapi_x86.S \
+	$(MESA_GLAPI_DIR)/glapi_x86-64.S \
+	$(MESA_GLAPI_DIR)/glapi_sparc.S
+
+MESA_OUTPUTS = \
+	$(MESA_GLAPI_OUTPUTS) \
+	$(MESA_GLAPI_ASM_OUTPUTS) \
+	$(MESA_DIR)/main/enums.c \
+	$(MESA_DIR)/main/glapidispatch.h \
+	$(MESA_DIR)/main/remap_helper.h \
+	$(MESA_GLX_DIR)/indirect.c \
+	$(MESA_GLX_DIR)/indirect.h \
+	$(MESA_GLX_DIR)/indirect_init.c \
+	$(MESA_GLX_DIR)/indirect_size.h \
+	$(MESA_GLX_DIR)/indirect_size.c
+
+######################################################################
+
+XORG_GLX_DIR = $(XORG_BASE)/glx
+XORG_GLAPI_DIR = $(XORG_BASE)/glx
+
+XORG_GLAPI_FILES = \
+	$(XORG_GLAPI_DIR)/glapi_getproc.c \
+	$(XORG_GLAPI_DIR)/glapi_nop.c \
+	$(XORG_GLAPI_DIR)/glthread.c \
+	$(XORG_GLAPI_DIR)/glthread.h
+
+XORG_GLAPI_OUTPUTS = \
+	$(XORG_GLAPI_DIR)/glprocs.h \
+	$(XORG_GLAPI_DIR)/glapioffsets.h \
+	$(XORG_GLAPI_DIR)/glapitable.h \
+	$(XORG_GLAPI_DIR)/glapidispatch.h
+
+XORG_OUTPUTS = \
+	$(XORG_GLAPI_FILES) \
+	$(XORG_GLAPI_OUTPUTS) \
+	$(XORG_GLX_DIR)/indirect_dispatch.c \
+	$(XORG_GLX_DIR)/indirect_dispatch_swap.c \
+	$(XORG_GLX_DIR)/indirect_dispatch.h \
+	$(XORG_GLX_DIR)/indirect_reqsize.c \
+	$(XORG_GLX_DIR)/indirect_reqsize.h \
+	$(XORG_GLX_DIR)/indirect_size.h \
+	$(XORG_GLX_DIR)/indirect_size_get.c \
+	$(XORG_GLX_DIR)/indirect_size_get.h \
+	$(XORG_GLX_DIR)/indirect_table.c
+
+######################################################################
+
+API_XML = \
+	gl_API.xml \
+	ARB_color_buffer_float.xml \
+	ARB_copy_buffer.xml \
+	ARB_depth_clamp.xml \
+	ARB_draw_buffers_blend.xml \
+	ARB_draw_elements_base_vertex.xml \
+	ARB_draw_instanced.xml \
+	ARB_ES2_compatibility.xml \
+	ARB_framebuffer_object.xml \
+	ARB_geometry_shader4.xml \
+	ARB_instanced_arrays.xml \
+	ARB_map_buffer_range.xml \
+	ARB_robustness.xml \
+	ARB_sampler_objects.xml \
+	ARB_seamless_cube_map.xml \
+	ARB_sync.xml \
+	ARB_texture_buffer_object.xml \
+	ARB_vertex_array_object.xml \
+	AMD_draw_buffers_blend.xml \
+	APPLE_object_purgeable.xml \
+	APPLE_vertex_array_object.xml \
+	EXT_draw_buffers2.xml \
+	EXT_framebuffer_object.xml \
+	EXT_gpu_shader4.xml \
+	EXT_packed_depth_stencil.xml \
+	EXT_provoking_vertex.xml \
+	EXT_separate_shader_objects.xml \
+	EXT_texture_array.xml \
+	EXT_texture_integer.xml \
+	EXT_transform_feedback.xml \
+	NV_conditional_render.xml \
+	NV_primitive_restart.xml \
+	NV_texture_barrier.xml \
+	OES_EGL_image.xml \
+	GL3x.xml
+
+
+COMMON = $(API_XML) gl_XML.py glX_XML.py license.py typeexpr.py
+
+COMMON_ES = \
+	$(COMMON) \
+	gl_and_es_API.xml \
+	es_EXT.xml \
+	ARB_ES2_compatibility.xml \
+	ARB_get_program_binary.xml \
+	OES_fixed_point.xml \
+	OES_single_precision.xml
+
+COMMON_GLX = $(COMMON) glX_API.xml glX_XML.py glX_proto_common.py
+
+######################################################################
+
+all: mesa xorg
+
+mesa: $(MESA_OUTPUTS)
+
+xorg: check-xorg-source $(XORG_OUTPUTS)
+
+check-xorg-source:
+	@if ! test -d $(XORG_GLX_DIR); then \
+		echo "ERROR: Must specify path to xserver/ checkout. Set XORG_BASE env var."; \
+		if test x$(XORG_BASE) != x; then \
+			echo "'$(XORG_GLX_DIR)' does not exist."; \
+		fi; \
+		exit 1; \
+	fi
+
+clean:
+	-rm -f *~ *.pyo
+	-rm -f $(MESA_OUTPUTS)
+
+######################################################################
+
+$(XORG_GLAPI_DIR)/%.c: $(MESA_GLAPI_DIR)/%.c
+	cp $< $@
+
+$(XORG_GLAPI_DIR)/%.h: $(MESA_GLAPI_DIR)/%.h
+	cp $< $@
+
+######################################################################
+
+$(MESA_GLAPI_DIR)/glapi_mapi_tmp.h: $(MESA_MAPI_DIR)/mapi_abi.py $(COMMON_ES)
+	$(PYTHON2) $(PYTHON_FLAGS) $< \
+		--printer glapi --mode lib gl_and_es_API.xml > $@
+
+$(MESA_GLAPI_DIR)/glprocs.h: gl_procs.py $(COMMON)
+	$(PYTHON2) $(PYTHON_FLAGS) $< > $@
+
+$(MESA_GLAPI_DIR)/glapitemp.h: gl_apitemp.py $(COMMON)
+	$(PYTHON2) $(PYTHON_FLAGS) $< > $@
+
+$(MESA_GLAPI_DIR)/glapitable.h: gl_table.py $(COMMON)
+	$(PYTHON2) $(PYTHON_FLAGS) $< > $@
+
+######################################################################
+
+$(MESA_GLAPI_DIR)/glapi_x86.S: gl_x86_asm.py $(COMMON)
+	$(PYTHON2) $(PYTHON_FLAGS) $< > $@
+
+$(MESA_GLAPI_DIR)/glapi_x86-64.S: gl_x86-64_asm.py $(COMMON)
+	$(PYTHON2) $(PYTHON_FLAGS) $< > $@
+
+$(MESA_GLAPI_DIR)/glapi_sparc.S: gl_SPARC_asm.py $(COMMON)
+	$(PYTHON2) $(PYTHON_FLAGS) $< > $@
+
+######################################################################
+
+$(MESA_DIR)/main/enums.c: gl_enums.py $(COMMON) $(ES_API)
+	$(PYTHON2) $(PYTHON_FLAGS) $< -f gl_API.xml \
+		-f $(MESA_GLAPI_DIR)/gen-es/es1_API.xml \
+		-f $(MESA_GLAPI_DIR)/gen-es/es2_API.xml > $@
+
+$(MESA_DIR)/main/glapidispatch.h: gl_table.py $(COMMON)
+	$(PYTHON2) $(PYTHON_FLAGS) $< -m remap_table > $@
+
+$(MESA_DIR)/main/remap_helper.h: remap_helper.py $(COMMON)
+	$(PYTHON2) $(PYTHON_FLAGS) $< > $@
+
+######################################################################
+
+$(MESA_GLX_DIR)/indirect.c: glX_proto_send.py $(COMMON_GLX)
+	$(PYTHON2) $(PYTHON_FLAGS) $< -m proto | $(INDENT) $(INDENT_FLAGS) > $@
+
+$(MESA_GLX_DIR)/indirect.h: glX_proto_send.py $(COMMON_GLX)
+	$(PYTHON2) $(PYTHON_FLAGS) $< -m init_h > $@
+
+$(MESA_GLX_DIR)/indirect_init.c: glX_proto_send.py $(COMMON_GLX)
+	$(PYTHON2) $(PYTHON_FLAGS) $< -m init_c > $@
+
+$(MESA_GLX_DIR)/indirect_size.h $(XORG_GLX_DIR)/indirect_size.h: glX_proto_size.py $(COMMON_GLX)
+	$(PYTHON2) $(PYTHON_FLAGS) $< -m size_h --only-set -h _INDIRECT_SIZE_H_ \
+	  | $(INDENT) $(INDENT_FLAGS) > $@
+
+$(MESA_GLX_DIR)/indirect_size.c: glX_proto_size.py $(COMMON_GLX)
+	$(PYTHON2) $(PYTHON_FLAGS) $< -m size_c --only-set \
+	  | $(INDENT) $(INDENT_FLAGS) > $@
+
+######################################################################
+
+$(XORG_GLX_DIR)/indirect_dispatch.c: glX_proto_recv.py $(COMMON_GLX)
+	$(PYTHON2) $(PYTHON_FLAGS) $< -m dispatch_c > $@
+
+$(XORG_GLX_DIR)/indirect_dispatch_swap.c: glX_proto_recv.py $(COMMON_GLX)
+	$(PYTHON2) $(PYTHON_FLAGS) $< -m dispatch_c -s > $@
+
+$(XORG_GLX_DIR)/indirect_dispatch.h: glX_proto_recv.py gl_and_glX_API.xml $(COMMON_GLX)
+	$(PYTHON2) $(PYTHON_FLAGS) $< -m dispatch_h -f gl_and_glX_API.xml -s > $@
+
+$(XORG_GLX_DIR)/indirect_size_get.h: glX_proto_size.py $(COMMON_GLX)
+	$(PYTHON2) $(PYTHON_FLAGS) $< -m size_h --only-get -h '_INDIRECT_SIZE_GET_H_' \
+	  | $(INDENT) $(INDENT_FLAGS) > $@
+
+$(XORG_GLX_DIR)/indirect_size_get.c: glX_proto_size.py $(COMMON_GLX)
+	$(PYTHON2) $(PYTHON_FLAGS) $< -m size_c | $(INDENT) $(INDENT_FLAGS) > $@
+
+$(XORG_GLX_DIR)/indirect_reqsize.h: glX_proto_size.py $(COMMON_GLX)
+	$(PYTHON2) $(PYTHON_FLAGS) $< -m reqsize_h --only-get -h '_INDIRECT_SIZE_GET_H_' \
+	  | $(INDENT) $(INDENT_FLAGS) -l200 > $@
+
+$(XORG_GLX_DIR)/indirect_reqsize.c: glX_proto_size.py $(COMMON_GLX)
+	$(PYTHON2) $(PYTHON_FLAGS) $< -m reqsize_c | $(INDENT) $(INDENT_FLAGS) > $@
+
+$(XORG_GLX_DIR)/indirect_table.c: glX_server_table.py gl_and_glX_API.xml $(COMMON_GLX)
+	$(PYTHON2) $(PYTHON_FLAGS) $< -f gl_and_glX_API.xml > $@