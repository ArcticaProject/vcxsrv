--- conflicted
+++ resolved
@@ -30,19 +30,14 @@
   <enum name="RGB16F"                           value="0x881B"/>
   <enum name="VERTEX_ATTRIB_ARRAY_INTEGER"      value="0x88FD"/>
   <enum name="MAX_ARRAY_TEXTURE_LAYERS"         value="0x88FF"/>
-<<<<<<< HEAD
   <enum name="MIN_PROGRAM_TEXEL_OFFSET"         value="0x8904">
       <size name="Get" mode="get"/>
   </enum>
   <enum name="MAX_PROGRAM_TEXEL_OFFSET"         value="0x8905">
       <size name="Get" mode="get"/>
   </enum>
-=======
-  <enum name="MIN_PROGRAM_TEXEL_OFFSET"         value="0x8904"/>
-  <enum name="MAX_PROGRAM_TEXEL_OFFSET"         value="0x8905"/>
   <enum name="CLAMP_VERTEX_COLOR"               value="0x891A"/>
   <enum name="CLAMP_FRAGMENT_COLOR"             value="0x891B"/>
->>>>>>> 7a2af605
   <enum name="CLAMP_READ_COLOR"                 value="0x891C"/>
   <enum name="FIXED_ONLY"                       value="0x891D"/>
   <enum name="MAX_VARYING_COMPONENTS"           value="0x8B4B"/>
