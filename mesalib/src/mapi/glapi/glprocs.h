<<<<<<< HEAD
/* DO NOT EDIT - This file generated automatically by gl_procs.py (from Mesa) script */

/*
 * Copyright (C) 1999-2001  Brian Paul   All Rights Reserved.
 * (C) Copyright IBM Corporation 2004, 2006
 * All Rights Reserved.
 * 
 * Permission is hereby granted, free of charge, to any person obtaining a
 * copy of this software and associated documentation files (the "Software"),
 * to deal in the Software without restriction, including without limitation
 * the rights to use, copy, modify, merge, publish, distribute, sub license,
 * and/or sell copies of the Software, and to permit persons to whom the
 * Software is furnished to do so, subject to the following conditions:
 * 
 * The above copyright notice and this permission notice (including the next
 * paragraph) shall be included in all copies or substantial portions of the
 * Software.
 * 
 * THE SOFTWARE IS PROVIDED "AS IS", WITHOUT WARRANTY OF ANY KIND, EXPRESS OR
 * IMPLIED, INCLUDING BUT NOT LIMITED TO THE WARRANTIES OF MERCHANTABILITY,
 * FITNESS FOR A PARTICULAR PURPOSE AND NON-INFRINGEMENT.  IN NO EVENT SHALL
 * BRIAN PAUL, IBM,
 * AND/OR THEIR SUPPLIERS BE LIABLE FOR ANY CLAIM, DAMAGES OR OTHER LIABILITY,
 * WHETHER IN AN ACTION OF CONTRACT, TORT OR OTHERWISE, ARISING FROM, OUT OF
 * OR IN CONNECTION WITH THE SOFTWARE OR THE USE OR OTHER DEALINGS IN THE
 * SOFTWARE.
 */


/* This file is only included by glapi.c and is used for
 * the GetProcAddress() function
 */

typedef struct {
    GLint Name_offset;
#if defined(NEED_FUNCTION_POINTER) || defined(GLX_INDIRECT_RENDERING)
    _glapi_proc Address;
#endif
    GLuint Offset;
} glprocs_table_t;

#if   !defined(NEED_FUNCTION_POINTER) && !defined(GLX_INDIRECT_RENDERING)
#  define NAME_FUNC_OFFSET(n,f1,f2,f3,o) { n , o }
#elif  defined(NEED_FUNCTION_POINTER) && !defined(GLX_INDIRECT_RENDERING)
#  define NAME_FUNC_OFFSET(n,f1,f2,f3,o) { n , (_glapi_proc) f1 , o }
#elif  defined(NEED_FUNCTION_POINTER) &&  defined(GLX_INDIRECT_RENDERING)
#  define NAME_FUNC_OFFSET(n,f1,f2,f3,o) { n , (_glapi_proc) f2 , o }
#elif !defined(NEED_FUNCTION_POINTER) &&  defined(GLX_INDIRECT_RENDERING)
#  define NAME_FUNC_OFFSET(n,f1,f2,f3,o) { n , (_glapi_proc) f3 , o }
#endif



static const char gl_string_table[] =
    "glNewList\0"
    "glEndList\0"
    "glCallList\0"
    "glCallLists\0"
    "glDeleteLists\0"
    "glGenLists\0"
    "glListBase\0"
    "glBegin\0"
    "glBitmap\0"
    "glColor3b\0"
    "glColor3bv\0"
    "glColor3d\0"
    "glColor3dv\0"
    "glColor3f\0"
    "glColor3fv\0"
    "glColor3i\0"
    "glColor3iv\0"
    "glColor3s\0"
    "glColor3sv\0"
    "glColor3ub\0"
    "glColor3ubv\0"
    "glColor3ui\0"
    "glColor3uiv\0"
    "glColor3us\0"
    "glColor3usv\0"
    "glColor4b\0"
    "glColor4bv\0"
    "glColor4d\0"
    "glColor4dv\0"
    "glColor4f\0"
    "glColor4fv\0"
    "glColor4i\0"
    "glColor4iv\0"
    "glColor4s\0"
    "glColor4sv\0"
    "glColor4ub\0"
    "glColor4ubv\0"
    "glColor4ui\0"
    "glColor4uiv\0"
    "glColor4us\0"
    "glColor4usv\0"
    "glEdgeFlag\0"
    "glEdgeFlagv\0"
    "glEnd\0"
    "glIndexd\0"
    "glIndexdv\0"
    "glIndexf\0"
    "glIndexfv\0"
    "glIndexi\0"
    "glIndexiv\0"
    "glIndexs\0"
    "glIndexsv\0"
    "glNormal3b\0"
    "glNormal3bv\0"
    "glNormal3d\0"
    "glNormal3dv\0"
    "glNormal3f\0"
    "glNormal3fv\0"
    "glNormal3i\0"
    "glNormal3iv\0"
    "glNormal3s\0"
    "glNormal3sv\0"
    "glRasterPos2d\0"
    "glRasterPos2dv\0"
    "glRasterPos2f\0"
    "glRasterPos2fv\0"
    "glRasterPos2i\0"
    "glRasterPos2iv\0"
    "glRasterPos2s\0"
    "glRasterPos2sv\0"
    "glRasterPos3d\0"
    "glRasterPos3dv\0"
    "glRasterPos3f\0"
    "glRasterPos3fv\0"
    "glRasterPos3i\0"
    "glRasterPos3iv\0"
    "glRasterPos3s\0"
    "glRasterPos3sv\0"
    "glRasterPos4d\0"
    "glRasterPos4dv\0"
    "glRasterPos4f\0"
    "glRasterPos4fv\0"
    "glRasterPos4i\0"
    "glRasterPos4iv\0"
    "glRasterPos4s\0"
    "glRasterPos4sv\0"
    "glRectd\0"
    "glRectdv\0"
    "glRectf\0"
    "glRectfv\0"
    "glRecti\0"
    "glRectiv\0"
    "glRects\0"
    "glRectsv\0"
    "glTexCoord1d\0"
    "glTexCoord1dv\0"
    "glTexCoord1f\0"
    "glTexCoord1fv\0"
    "glTexCoord1i\0"
    "glTexCoord1iv\0"
    "glTexCoord1s\0"
    "glTexCoord1sv\0"
    "glTexCoord2d\0"
    "glTexCoord2dv\0"
    "glTexCoord2f\0"
    "glTexCoord2fv\0"
    "glTexCoord2i\0"
    "glTexCoord2iv\0"
    "glTexCoord2s\0"
    "glTexCoord2sv\0"
    "glTexCoord3d\0"
    "glTexCoord3dv\0"
    "glTexCoord3f\0"
    "glTexCoord3fv\0"
    "glTexCoord3i\0"
    "glTexCoord3iv\0"
    "glTexCoord3s\0"
    "glTexCoord3sv\0"
    "glTexCoord4d\0"
    "glTexCoord4dv\0"
    "glTexCoord4f\0"
    "glTexCoord4fv\0"
    "glTexCoord4i\0"
    "glTexCoord4iv\0"
    "glTexCoord4s\0"
    "glTexCoord4sv\0"
    "glVertex2d\0"
    "glVertex2dv\0"
    "glVertex2f\0"
    "glVertex2fv\0"
    "glVertex2i\0"
    "glVertex2iv\0"
    "glVertex2s\0"
    "glVertex2sv\0"
    "glVertex3d\0"
    "glVertex3dv\0"
    "glVertex3f\0"
    "glVertex3fv\0"
    "glVertex3i\0"
    "glVertex3iv\0"
    "glVertex3s\0"
    "glVertex3sv\0"
    "glVertex4d\0"
    "glVertex4dv\0"
    "glVertex4f\0"
    "glVertex4fv\0"
    "glVertex4i\0"
    "glVertex4iv\0"
    "glVertex4s\0"
    "glVertex4sv\0"
    "glClipPlane\0"
    "glColorMaterial\0"
    "glCullFace\0"
    "glFogf\0"
    "glFogfv\0"
    "glFogi\0"
    "glFogiv\0"
    "glFrontFace\0"
    "glHint\0"
    "glLightf\0"
    "glLightfv\0"
    "glLighti\0"
    "glLightiv\0"
    "glLightModelf\0"
    "glLightModelfv\0"
    "glLightModeli\0"
    "glLightModeliv\0"
    "glLineStipple\0"
    "glLineWidth\0"
    "glMaterialf\0"
    "glMaterialfv\0"
    "glMateriali\0"
    "glMaterialiv\0"
    "glPointSize\0"
    "glPolygonMode\0"
    "glPolygonStipple\0"
    "glScissor\0"
    "glShadeModel\0"
    "glTexParameterf\0"
    "glTexParameterfv\0"
    "glTexParameteri\0"
    "glTexParameteriv\0"
    "glTexImage1D\0"
    "glTexImage2D\0"
    "glTexEnvf\0"
    "glTexEnvfv\0"
    "glTexEnvi\0"
    "glTexEnviv\0"
    "glTexGend\0"
    "glTexGendv\0"
    "glTexGenf\0"
    "glTexGenfv\0"
    "glTexGeni\0"
    "glTexGeniv\0"
    "glFeedbackBuffer\0"
    "glSelectBuffer\0"
    "glRenderMode\0"
    "glInitNames\0"
    "glLoadName\0"
    "glPassThrough\0"
    "glPopName\0"
    "glPushName\0"
    "glDrawBuffer\0"
    "glClear\0"
    "glClearAccum\0"
    "glClearIndex\0"
    "glClearColor\0"
    "glClearStencil\0"
    "glClearDepth\0"
    "glStencilMask\0"
    "glColorMask\0"
    "glDepthMask\0"
    "glIndexMask\0"
    "glAccum\0"
    "glDisable\0"
    "glEnable\0"
    "glFinish\0"
    "glFlush\0"
    "glPopAttrib\0"
    "glPushAttrib\0"
    "glMap1d\0"
    "glMap1f\0"
    "glMap2d\0"
    "glMap2f\0"
    "glMapGrid1d\0"
    "glMapGrid1f\0"
    "glMapGrid2d\0"
    "glMapGrid2f\0"
    "glEvalCoord1d\0"
    "glEvalCoord1dv\0"
    "glEvalCoord1f\0"
    "glEvalCoord1fv\0"
    "glEvalCoord2d\0"
    "glEvalCoord2dv\0"
    "glEvalCoord2f\0"
    "glEvalCoord2fv\0"
    "glEvalMesh1\0"
    "glEvalPoint1\0"
    "glEvalMesh2\0"
    "glEvalPoint2\0"
    "glAlphaFunc\0"
    "glBlendFunc\0"
    "glLogicOp\0"
    "glStencilFunc\0"
    "glStencilOp\0"
    "glDepthFunc\0"
    "glPixelZoom\0"
    "glPixelTransferf\0"
    "glPixelTransferi\0"
    "glPixelStoref\0"
    "glPixelStorei\0"
    "glPixelMapfv\0"
    "glPixelMapuiv\0"
    "glPixelMapusv\0"
    "glReadBuffer\0"
    "glCopyPixels\0"
    "glReadPixels\0"
    "glDrawPixels\0"
    "glGetBooleanv\0"
    "glGetClipPlane\0"
    "glGetDoublev\0"
    "glGetError\0"
    "glGetFloatv\0"
    "glGetIntegerv\0"
    "glGetLightfv\0"
    "glGetLightiv\0"
    "glGetMapdv\0"
    "glGetMapfv\0"
    "glGetMapiv\0"
    "glGetMaterialfv\0"
    "glGetMaterialiv\0"
    "glGetPixelMapfv\0"
    "glGetPixelMapuiv\0"
    "glGetPixelMapusv\0"
    "glGetPolygonStipple\0"
    "glGetString\0"
    "glGetTexEnvfv\0"
    "glGetTexEnviv\0"
    "glGetTexGendv\0"
    "glGetTexGenfv\0"
    "glGetTexGeniv\0"
    "glGetTexImage\0"
    "glGetTexParameterfv\0"
    "glGetTexParameteriv\0"
    "glGetTexLevelParameterfv\0"
    "glGetTexLevelParameteriv\0"
    "glIsEnabled\0"
    "glIsList\0"
    "glDepthRange\0"
    "glFrustum\0"
    "glLoadIdentity\0"
    "glLoadMatrixf\0"
    "glLoadMatrixd\0"
    "glMatrixMode\0"
    "glMultMatrixf\0"
    "glMultMatrixd\0"
    "glOrtho\0"
    "glPopMatrix\0"
    "glPushMatrix\0"
    "glRotated\0"
    "glRotatef\0"
    "glScaled\0"
    "glScalef\0"
    "glTranslated\0"
    "glTranslatef\0"
    "glViewport\0"
    "glArrayElement\0"
    "glBindTexture\0"
    "glColorPointer\0"
    "glDisableClientState\0"
    "glDrawArrays\0"
    "glDrawElements\0"
    "glEdgeFlagPointer\0"
    "glEnableClientState\0"
    "glIndexPointer\0"
    "glIndexub\0"
    "glIndexubv\0"
    "glInterleavedArrays\0"
    "glNormalPointer\0"
    "glPolygonOffset\0"
    "glTexCoordPointer\0"
    "glVertexPointer\0"
    "glAreTexturesResident\0"
    "glCopyTexImage1D\0"
    "glCopyTexImage2D\0"
    "glCopyTexSubImage1D\0"
    "glCopyTexSubImage2D\0"
    "glDeleteTextures\0"
    "glGenTextures\0"
    "glGetPointerv\0"
    "glIsTexture\0"
    "glPrioritizeTextures\0"
    "glTexSubImage1D\0"
    "glTexSubImage2D\0"
    "glPopClientAttrib\0"
    "glPushClientAttrib\0"
    "glBlendColor\0"
    "glBlendEquation\0"
    "glDrawRangeElements\0"
    "glColorTable\0"
    "glColorTableParameterfv\0"
    "glColorTableParameteriv\0"
    "glCopyColorTable\0"
    "glGetColorTable\0"
    "glGetColorTableParameterfv\0"
    "glGetColorTableParameteriv\0"
    "glColorSubTable\0"
    "glCopyColorSubTable\0"
    "glConvolutionFilter1D\0"
    "glConvolutionFilter2D\0"
    "glConvolutionParameterf\0"
    "glConvolutionParameterfv\0"
    "glConvolutionParameteri\0"
    "glConvolutionParameteriv\0"
    "glCopyConvolutionFilter1D\0"
    "glCopyConvolutionFilter2D\0"
    "glGetConvolutionFilter\0"
    "glGetConvolutionParameterfv\0"
    "glGetConvolutionParameteriv\0"
    "glGetSeparableFilter\0"
    "glSeparableFilter2D\0"
    "glGetHistogram\0"
    "glGetHistogramParameterfv\0"
    "glGetHistogramParameteriv\0"
    "glGetMinmax\0"
    "glGetMinmaxParameterfv\0"
    "glGetMinmaxParameteriv\0"
    "glHistogram\0"
    "glMinmax\0"
    "glResetHistogram\0"
    "glResetMinmax\0"
    "glTexImage3D\0"
    "glTexSubImage3D\0"
    "glCopyTexSubImage3D\0"
    "glActiveTextureARB\0"
    "glClientActiveTextureARB\0"
    "glMultiTexCoord1dARB\0"
    "glMultiTexCoord1dvARB\0"
    "glMultiTexCoord1fARB\0"
    "glMultiTexCoord1fvARB\0"
    "glMultiTexCoord1iARB\0"
    "glMultiTexCoord1ivARB\0"
    "glMultiTexCoord1sARB\0"
    "glMultiTexCoord1svARB\0"
    "glMultiTexCoord2dARB\0"
    "glMultiTexCoord2dvARB\0"
    "glMultiTexCoord2fARB\0"
    "glMultiTexCoord2fvARB\0"
    "glMultiTexCoord2iARB\0"
    "glMultiTexCoord2ivARB\0"
    "glMultiTexCoord2sARB\0"
    "glMultiTexCoord2svARB\0"
    "glMultiTexCoord3dARB\0"
    "glMultiTexCoord3dvARB\0"
    "glMultiTexCoord3fARB\0"
    "glMultiTexCoord3fvARB\0"
    "glMultiTexCoord3iARB\0"
    "glMultiTexCoord3ivARB\0"
    "glMultiTexCoord3sARB\0"
    "glMultiTexCoord3svARB\0"
    "glMultiTexCoord4dARB\0"
    "glMultiTexCoord4dvARB\0"
    "glMultiTexCoord4fARB\0"
    "glMultiTexCoord4fvARB\0"
    "glMultiTexCoord4iARB\0"
    "glMultiTexCoord4ivARB\0"
    "glMultiTexCoord4sARB\0"
    "glMultiTexCoord4svARB\0"
    "glAttachShader\0"
    "glCreateProgram\0"
    "glCreateShader\0"
    "glDeleteProgram\0"
    "glDeleteShader\0"
    "glDetachShader\0"
    "glGetAttachedShaders\0"
    "glGetProgramInfoLog\0"
    "glGetProgramiv\0"
    "glGetShaderInfoLog\0"
    "glGetShaderiv\0"
    "glIsProgram\0"
    "glIsShader\0"
    "glStencilFuncSeparate\0"
    "glStencilMaskSeparate\0"
    "glStencilOpSeparate\0"
    "glUniformMatrix2x3fv\0"
    "glUniformMatrix2x4fv\0"
    "glUniformMatrix3x2fv\0"
    "glUniformMatrix3x4fv\0"
    "glUniformMatrix4x2fv\0"
    "glUniformMatrix4x3fv\0"
    "glClampColor\0"
    "glClearBufferfi\0"
    "glClearBufferfv\0"
    "glClearBufferiv\0"
    "glClearBufferuiv\0"
    "glGetStringi\0"
    "glTexBuffer\0"
    "glFramebufferTexture\0"
    "glGetBufferParameteri64v\0"
    "glGetInteger64i_v\0"
    "glVertexAttribDivisor\0"
    "glLoadTransposeMatrixdARB\0"
    "glLoadTransposeMatrixfARB\0"
    "glMultTransposeMatrixdARB\0"
    "glMultTransposeMatrixfARB\0"
    "glSampleCoverageARB\0"
    "glCompressedTexImage1DARB\0"
    "glCompressedTexImage2DARB\0"
    "glCompressedTexImage3DARB\0"
    "glCompressedTexSubImage1DARB\0"
    "glCompressedTexSubImage2DARB\0"
    "glCompressedTexSubImage3DARB\0"
    "glGetCompressedTexImageARB\0"
    "glDisableVertexAttribArrayARB\0"
    "glEnableVertexAttribArrayARB\0"
    "glGetProgramEnvParameterdvARB\0"
    "glGetProgramEnvParameterfvARB\0"
    "glGetProgramLocalParameterdvARB\0"
    "glGetProgramLocalParameterfvARB\0"
    "glGetProgramStringARB\0"
    "glGetProgramivARB\0"
    "glGetVertexAttribdvARB\0"
    "glGetVertexAttribfvARB\0"
    "glGetVertexAttribivARB\0"
    "glProgramEnvParameter4dARB\0"
    "glProgramEnvParameter4dvARB\0"
    "glProgramEnvParameter4fARB\0"
    "glProgramEnvParameter4fvARB\0"
    "glProgramLocalParameter4dARB\0"
    "glProgramLocalParameter4dvARB\0"
    "glProgramLocalParameter4fARB\0"
    "glProgramLocalParameter4fvARB\0"
    "glProgramStringARB\0"
    "glVertexAttrib1dARB\0"
    "glVertexAttrib1dvARB\0"
    "glVertexAttrib1fARB\0"
    "glVertexAttrib1fvARB\0"
    "glVertexAttrib1sARB\0"
    "glVertexAttrib1svARB\0"
    "glVertexAttrib2dARB\0"
    "glVertexAttrib2dvARB\0"
    "glVertexAttrib2fARB\0"
    "glVertexAttrib2fvARB\0"
    "glVertexAttrib2sARB\0"
    "glVertexAttrib2svARB\0"
    "glVertexAttrib3dARB\0"
    "glVertexAttrib3dvARB\0"
    "glVertexAttrib3fARB\0"
    "glVertexAttrib3fvARB\0"
    "glVertexAttrib3sARB\0"
    "glVertexAttrib3svARB\0"
    "glVertexAttrib4NbvARB\0"
    "glVertexAttrib4NivARB\0"
    "glVertexAttrib4NsvARB\0"
    "glVertexAttrib4NubARB\0"
    "glVertexAttrib4NubvARB\0"
    "glVertexAttrib4NuivARB\0"
    "glVertexAttrib4NusvARB\0"
    "glVertexAttrib4bvARB\0"
    "glVertexAttrib4dARB\0"
    "glVertexAttrib4dvARB\0"
    "glVertexAttrib4fARB\0"
    "glVertexAttrib4fvARB\0"
    "glVertexAttrib4ivARB\0"
    "glVertexAttrib4sARB\0"
    "glVertexAttrib4svARB\0"
    "glVertexAttrib4ubvARB\0"
    "glVertexAttrib4uivARB\0"
    "glVertexAttrib4usvARB\0"
    "glVertexAttribPointerARB\0"
    "glBindBufferARB\0"
    "glBufferDataARB\0"
    "glBufferSubDataARB\0"
    "glDeleteBuffersARB\0"
    "glGenBuffersARB\0"
    "glGetBufferParameterivARB\0"
    "glGetBufferPointervARB\0"
    "glGetBufferSubDataARB\0"
    "glIsBufferARB\0"
    "glMapBufferARB\0"
    "glUnmapBufferARB\0"
    "glBeginQueryARB\0"
    "glDeleteQueriesARB\0"
    "glEndQueryARB\0"
    "glGenQueriesARB\0"
    "glGetQueryObjectivARB\0"
    "glGetQueryObjectuivARB\0"
    "glGetQueryivARB\0"
    "glIsQueryARB\0"
    "glAttachObjectARB\0"
    "glCompileShaderARB\0"
    "glCreateProgramObjectARB\0"
    "glCreateShaderObjectARB\0"
    "glDeleteObjectARB\0"
    "glDetachObjectARB\0"
    "glGetActiveUniformARB\0"
    "glGetAttachedObjectsARB\0"
    "glGetHandleARB\0"
    "glGetInfoLogARB\0"
    "glGetObjectParameterfvARB\0"
    "glGetObjectParameterivARB\0"
    "glGetShaderSourceARB\0"
    "glGetUniformLocationARB\0"
    "glGetUniformfvARB\0"
    "glGetUniformivARB\0"
    "glLinkProgramARB\0"
    "glShaderSourceARB\0"
    "glUniform1fARB\0"
    "glUniform1fvARB\0"
    "glUniform1iARB\0"
    "glUniform1ivARB\0"
    "glUniform2fARB\0"
    "glUniform2fvARB\0"
    "glUniform2iARB\0"
    "glUniform2ivARB\0"
    "glUniform3fARB\0"
    "glUniform3fvARB\0"
    "glUniform3iARB\0"
    "glUniform3ivARB\0"
    "glUniform4fARB\0"
    "glUniform4fvARB\0"
    "glUniform4iARB\0"
    "glUniform4ivARB\0"
    "glUniformMatrix2fvARB\0"
    "glUniformMatrix3fvARB\0"
    "glUniformMatrix4fvARB\0"
    "glUseProgramObjectARB\0"
    "glValidateProgramARB\0"
    "glBindAttribLocationARB\0"
    "glGetActiveAttribARB\0"
    "glGetAttribLocationARB\0"
    "glDrawBuffersARB\0"
    "glClampColorARB\0"
    "glDrawArraysInstancedARB\0"
    "glDrawElementsInstancedARB\0"
    "glRenderbufferStorageMultisample\0"
    "glFramebufferTextureARB\0"
    "glFramebufferTextureFaceARB\0"
    "glProgramParameteriARB\0"
    "glVertexAttribDivisorARB\0"
    "glFlushMappedBufferRange\0"
    "glMapBufferRange\0"
    "glTexBufferARB\0"
    "glBindVertexArray\0"
    "glGenVertexArrays\0"
    "glCopyBufferSubData\0"
    "glClientWaitSync\0"
    "glDeleteSync\0"
    "glFenceSync\0"
    "glGetInteger64v\0"
    "glGetSynciv\0"
    "glIsSync\0"
    "glWaitSync\0"
    "glDrawElementsBaseVertex\0"
    "glDrawElementsInstancedBaseVertex\0"
    "glDrawRangeElementsBaseVertex\0"
    "glMultiDrawElementsBaseVertex\0"
    "glBlendEquationSeparateiARB\0"
    "glBlendEquationiARB\0"
    "glBlendFuncSeparateiARB\0"
    "glBlendFunciARB\0"
    "glBindSampler\0"
    "glDeleteSamplers\0"
    "glGenSamplers\0"
    "glGetSamplerParameterIiv\0"
    "glGetSamplerParameterIuiv\0"
    "glGetSamplerParameterfv\0"
    "glGetSamplerParameteriv\0"
    "glIsSampler\0"
    "glSamplerParameterIiv\0"
    "glSamplerParameterIuiv\0"
    "glSamplerParameterf\0"
    "glSamplerParameterfv\0"
    "glSamplerParameteri\0"
    "glSamplerParameteriv\0"
    "glBindTransformFeedback\0"
    "glDeleteTransformFeedbacks\0"
    "glDrawTransformFeedback\0"
    "glGenTransformFeedbacks\0"
    "glIsTransformFeedback\0"
    "glPauseTransformFeedback\0"
    "glResumeTransformFeedback\0"
    "glClearDepthf\0"
    "glDepthRangef\0"
    "glGetShaderPrecisionFormat\0"
    "glReleaseShaderCompiler\0"
    "glShaderBinary\0"
    "glGetGraphicsResetStatusARB\0"
    "glGetnColorTableARB\0"
    "glGetnCompressedTexImageARB\0"
    "glGetnConvolutionFilterARB\0"
    "glGetnHistogramARB\0"
    "glGetnMapdvARB\0"
    "glGetnMapfvARB\0"
    "glGetnMapivARB\0"
    "glGetnMinmaxARB\0"
    "glGetnPixelMapfvARB\0"
    "glGetnPixelMapuivARB\0"
    "glGetnPixelMapusvARB\0"
    "glGetnPolygonStippleARB\0"
    "glGetnSeparableFilterARB\0"
    "glGetnTexImageARB\0"
    "glGetnUniformdvARB\0"
    "glGetnUniformfvARB\0"
    "glGetnUniformivARB\0"
    "glGetnUniformuivARB\0"
    "glReadnPixelsARB\0"
    "glPolygonOffsetEXT\0"
    "glGetPixelTexGenParameterfvSGIS\0"
    "glGetPixelTexGenParameterivSGIS\0"
    "glPixelTexGenParameterfSGIS\0"
    "glPixelTexGenParameterfvSGIS\0"
    "glPixelTexGenParameteriSGIS\0"
    "glPixelTexGenParameterivSGIS\0"
    "glSampleMaskSGIS\0"
    "glSamplePatternSGIS\0"
    "glColorPointerEXT\0"
    "glEdgeFlagPointerEXT\0"
    "glIndexPointerEXT\0"
    "glNormalPointerEXT\0"
    "glTexCoordPointerEXT\0"
    "glVertexPointerEXT\0"
    "glPointParameterfEXT\0"
    "glPointParameterfvEXT\0"
    "glLockArraysEXT\0"
    "glUnlockArraysEXT\0"
    "glSecondaryColor3bEXT\0"
    "glSecondaryColor3bvEXT\0"
    "glSecondaryColor3dEXT\0"
    "glSecondaryColor3dvEXT\0"
    "glSecondaryColor3fEXT\0"
    "glSecondaryColor3fvEXT\0"
    "glSecondaryColor3iEXT\0"
    "glSecondaryColor3ivEXT\0"
    "glSecondaryColor3sEXT\0"
    "glSecondaryColor3svEXT\0"
    "glSecondaryColor3ubEXT\0"
    "glSecondaryColor3ubvEXT\0"
    "glSecondaryColor3uiEXT\0"
    "glSecondaryColor3uivEXT\0"
    "glSecondaryColor3usEXT\0"
    "glSecondaryColor3usvEXT\0"
    "glSecondaryColorPointerEXT\0"
    "glMultiDrawArraysEXT\0"
    "glMultiDrawElementsEXT\0"
    "glFogCoordPointerEXT\0"
    "glFogCoorddEXT\0"
    "glFogCoorddvEXT\0"
    "glFogCoordfEXT\0"
    "glFogCoordfvEXT\0"
    "glPixelTexGenSGIX\0"
    "glBlendFuncSeparateEXT\0"
    "glFlushVertexArrayRangeNV\0"
    "glVertexArrayRangeNV\0"
    "glCombinerInputNV\0"
    "glCombinerOutputNV\0"
    "glCombinerParameterfNV\0"
    "glCombinerParameterfvNV\0"
    "glCombinerParameteriNV\0"
    "glCombinerParameterivNV\0"
    "glFinalCombinerInputNV\0"
    "glGetCombinerInputParameterfvNV\0"
    "glGetCombinerInputParameterivNV\0"
    "glGetCombinerOutputParameterfvNV\0"
    "glGetCombinerOutputParameterivNV\0"
    "glGetFinalCombinerInputParameterfvNV\0"
    "glGetFinalCombinerInputParameterivNV\0"
    "glResizeBuffersMESA\0"
    "glWindowPos2dMESA\0"
    "glWindowPos2dvMESA\0"
    "glWindowPos2fMESA\0"
    "glWindowPos2fvMESA\0"
    "glWindowPos2iMESA\0"
    "glWindowPos2ivMESA\0"
    "glWindowPos2sMESA\0"
    "glWindowPos2svMESA\0"
    "glWindowPos3dMESA\0"
    "glWindowPos3dvMESA\0"
    "glWindowPos3fMESA\0"
    "glWindowPos3fvMESA\0"
    "glWindowPos3iMESA\0"
    "glWindowPos3ivMESA\0"
    "glWindowPos3sMESA\0"
    "glWindowPos3svMESA\0"
    "glWindowPos4dMESA\0"
    "glWindowPos4dvMESA\0"
    "glWindowPos4fMESA\0"
    "glWindowPos4fvMESA\0"
    "glWindowPos4iMESA\0"
    "glWindowPos4ivMESA\0"
    "glWindowPos4sMESA\0"
    "glWindowPos4svMESA\0"
    "glMultiModeDrawArraysIBM\0"
    "glMultiModeDrawElementsIBM\0"
    "glDeleteFencesNV\0"
    "glFinishFenceNV\0"
    "glGenFencesNV\0"
    "glGetFenceivNV\0"
    "glIsFenceNV\0"
    "glSetFenceNV\0"
    "glTestFenceNV\0"
    "glAreProgramsResidentNV\0"
    "glBindProgramNV\0"
    "glDeleteProgramsNV\0"
    "glExecuteProgramNV\0"
    "glGenProgramsNV\0"
    "glGetProgramParameterdvNV\0"
    "glGetProgramParameterfvNV\0"
    "glGetProgramStringNV\0"
    "glGetProgramivNV\0"
    "glGetTrackMatrixivNV\0"
    "glGetVertexAttribPointervNV\0"
    "glGetVertexAttribdvNV\0"
    "glGetVertexAttribfvNV\0"
    "glGetVertexAttribivNV\0"
    "glIsProgramNV\0"
    "glLoadProgramNV\0"
    "glProgramParameters4dvNV\0"
    "glProgramParameters4fvNV\0"
    "glRequestResidentProgramsNV\0"
    "glTrackMatrixNV\0"
    "glVertexAttrib1dNV\0"
    "glVertexAttrib1dvNV\0"
    "glVertexAttrib1fNV\0"
    "glVertexAttrib1fvNV\0"
    "glVertexAttrib1sNV\0"
    "glVertexAttrib1svNV\0"
    "glVertexAttrib2dNV\0"
    "glVertexAttrib2dvNV\0"
    "glVertexAttrib2fNV\0"
    "glVertexAttrib2fvNV\0"
    "glVertexAttrib2sNV\0"
    "glVertexAttrib2svNV\0"
    "glVertexAttrib3dNV\0"
    "glVertexAttrib3dvNV\0"
    "glVertexAttrib3fNV\0"
    "glVertexAttrib3fvNV\0"
    "glVertexAttrib3sNV\0"
    "glVertexAttrib3svNV\0"
    "glVertexAttrib4dNV\0"
    "glVertexAttrib4dvNV\0"
    "glVertexAttrib4fNV\0"
    "glVertexAttrib4fvNV\0"
    "glVertexAttrib4sNV\0"
    "glVertexAttrib4svNV\0"
    "glVertexAttrib4ubNV\0"
    "glVertexAttrib4ubvNV\0"
    "glVertexAttribPointerNV\0"
    "glVertexAttribs1dvNV\0"
    "glVertexAttribs1fvNV\0"
    "glVertexAttribs1svNV\0"
    "glVertexAttribs2dvNV\0"
    "glVertexAttribs2fvNV\0"
    "glVertexAttribs2svNV\0"
    "glVertexAttribs3dvNV\0"
    "glVertexAttribs3fvNV\0"
    "glVertexAttribs3svNV\0"
    "glVertexAttribs4dvNV\0"
    "glVertexAttribs4fvNV\0"
    "glVertexAttribs4svNV\0"
    "glVertexAttribs4ubvNV\0"
    "glGetTexBumpParameterfvATI\0"
    "glGetTexBumpParameterivATI\0"
    "glTexBumpParameterfvATI\0"
    "glTexBumpParameterivATI\0"
    "glAlphaFragmentOp1ATI\0"
    "glAlphaFragmentOp2ATI\0"
    "glAlphaFragmentOp3ATI\0"
    "glBeginFragmentShaderATI\0"
    "glBindFragmentShaderATI\0"
    "glColorFragmentOp1ATI\0"
    "glColorFragmentOp2ATI\0"
    "glColorFragmentOp3ATI\0"
    "glDeleteFragmentShaderATI\0"
    "glEndFragmentShaderATI\0"
    "glGenFragmentShadersATI\0"
    "glPassTexCoordATI\0"
    "glSampleMapATI\0"
    "glSetFragmentShaderConstantATI\0"
    "glPointParameteriNV\0"
    "glPointParameterivNV\0"
    "glActiveStencilFaceEXT\0"
    "glBindVertexArrayAPPLE\0"
    "glDeleteVertexArraysAPPLE\0"
    "glGenVertexArraysAPPLE\0"
    "glIsVertexArrayAPPLE\0"
    "glGetProgramNamedParameterdvNV\0"
    "glGetProgramNamedParameterfvNV\0"
    "glProgramNamedParameter4dNV\0"
    "glProgramNamedParameter4dvNV\0"
    "glProgramNamedParameter4fNV\0"
    "glProgramNamedParameter4fvNV\0"
    "glPrimitiveRestartIndexNV\0"
    "glPrimitiveRestartNV\0"
    "glDepthBoundsEXT\0"
    "glBlendEquationSeparateEXT\0"
    "glBindFramebufferEXT\0"
    "glBindRenderbufferEXT\0"
    "glCheckFramebufferStatusEXT\0"
    "glDeleteFramebuffersEXT\0"
    "glDeleteRenderbuffersEXT\0"
    "glFramebufferRenderbufferEXT\0"
    "glFramebufferTexture1DEXT\0"
    "glFramebufferTexture2DEXT\0"
    "glFramebufferTexture3DEXT\0"
    "glGenFramebuffersEXT\0"
    "glGenRenderbuffersEXT\0"
    "glGenerateMipmapEXT\0"
    "glGetFramebufferAttachmentParameterivEXT\0"
    "glGetRenderbufferParameterivEXT\0"
    "glIsFramebufferEXT\0"
    "glIsRenderbufferEXT\0"
    "glRenderbufferStorageEXT\0"
    "glBlitFramebufferEXT\0"
    "glBufferParameteriAPPLE\0"
    "glFlushMappedBufferRangeAPPLE\0"
    "glBindFragDataLocationEXT\0"
    "glGetFragDataLocationEXT\0"
    "glGetUniformuivEXT\0"
    "glGetVertexAttribIivEXT\0"
    "glGetVertexAttribIuivEXT\0"
    "glUniform1uiEXT\0"
    "glUniform1uivEXT\0"
    "glUniform2uiEXT\0"
    "glUniform2uivEXT\0"
    "glUniform3uiEXT\0"
    "glUniform3uivEXT\0"
    "glUniform4uiEXT\0"
    "glUniform4uivEXT\0"
    "glVertexAttribI1iEXT\0"
    "glVertexAttribI1ivEXT\0"
    "glVertexAttribI1uiEXT\0"
    "glVertexAttribI1uivEXT\0"
    "glVertexAttribI2iEXT\0"
    "glVertexAttribI2ivEXT\0"
    "glVertexAttribI2uiEXT\0"
    "glVertexAttribI2uivEXT\0"
    "glVertexAttribI3iEXT\0"
    "glVertexAttribI3ivEXT\0"
    "glVertexAttribI3uiEXT\0"
    "glVertexAttribI3uivEXT\0"
    "glVertexAttribI4bvEXT\0"
    "glVertexAttribI4iEXT\0"
    "glVertexAttribI4ivEXT\0"
    "glVertexAttribI4svEXT\0"
    "glVertexAttribI4ubvEXT\0"
    "glVertexAttribI4uiEXT\0"
    "glVertexAttribI4uivEXT\0"
    "glVertexAttribI4usvEXT\0"
    "glVertexAttribIPointerEXT\0"
    "glFramebufferTextureLayerEXT\0"
    "glColorMaskIndexedEXT\0"
    "glDisableIndexedEXT\0"
    "glEnableIndexedEXT\0"
    "glGetBooleanIndexedvEXT\0"
    "glGetIntegerIndexedvEXT\0"
    "glIsEnabledIndexedEXT\0"
    "glClearColorIiEXT\0"
    "glClearColorIuiEXT\0"
    "glGetTexParameterIivEXT\0"
    "glGetTexParameterIuivEXT\0"
    "glTexParameterIivEXT\0"
    "glTexParameterIuivEXT\0"
    "glBeginConditionalRenderNV\0"
    "glEndConditionalRenderNV\0"
    "glBeginTransformFeedbackEXT\0"
    "glBindBufferBaseEXT\0"
    "glBindBufferOffsetEXT\0"
    "glBindBufferRangeEXT\0"
    "glEndTransformFeedbackEXT\0"
    "glGetTransformFeedbackVaryingEXT\0"
    "glTransformFeedbackVaryingsEXT\0"
    "glProvokingVertexEXT\0"
    "glGetTexParameterPointervAPPLE\0"
    "glTextureRangeAPPLE\0"
    "glGetObjectParameterivAPPLE\0"
    "glObjectPurgeableAPPLE\0"
    "glObjectUnpurgeableAPPLE\0"
    "glActiveProgramEXT\0"
    "glCreateShaderProgramEXT\0"
    "glUseShaderProgramEXT\0"
    "glTextureBarrierNV\0"
    "glStencilFuncSeparateATI\0"
    "glProgramEnvParameters4fvEXT\0"
    "glProgramLocalParameters4fvEXT\0"
    "glGetQueryObjecti64vEXT\0"
    "glGetQueryObjectui64vEXT\0"
    "glEGLImageTargetRenderbufferStorageOES\0"
    "glEGLImageTargetTexture2DOES\0"
    "glArrayElementEXT\0"
    "glBindTextureEXT\0"
    "glDrawArraysEXT\0"
    "glAreTexturesResidentEXT\0"
    "glCopyTexImage1DEXT\0"
    "glCopyTexImage2DEXT\0"
    "glCopyTexSubImage1DEXT\0"
    "glCopyTexSubImage2DEXT\0"
    "glDeleteTexturesEXT\0"
    "glGenTexturesEXT\0"
    "glGetPointervEXT\0"
    "glIsTextureEXT\0"
    "glPrioritizeTexturesEXT\0"
    "glTexSubImage1DEXT\0"
    "glTexSubImage2DEXT\0"
    "glBlendColorEXT\0"
    "glBlendEquationEXT\0"
    "glDrawRangeElementsEXT\0"
    "glColorTableSGI\0"
    "glColorTableEXT\0"
    "glColorTableParameterfvSGI\0"
    "glColorTableParameterivSGI\0"
    "glCopyColorTableSGI\0"
    "glGetColorTableSGI\0"
    "glGetColorTableEXT\0"
    "glGetColorTableParameterfvSGI\0"
    "glGetColorTableParameterfvEXT\0"
    "glGetColorTableParameterivSGI\0"
    "glGetColorTableParameterivEXT\0"
    "glColorSubTableEXT\0"
    "glCopyColorSubTableEXT\0"
    "glConvolutionFilter1DEXT\0"
    "glConvolutionFilter2DEXT\0"
    "glConvolutionParameterfEXT\0"
    "glConvolutionParameterfvEXT\0"
    "glConvolutionParameteriEXT\0"
    "glConvolutionParameterivEXT\0"
    "glCopyConvolutionFilter1DEXT\0"
    "glCopyConvolutionFilter2DEXT\0"
    "glGetConvolutionFilterEXT\0"
    "glGetConvolutionParameterfvEXT\0"
    "glGetConvolutionParameterivEXT\0"
    "glGetSeparableFilterEXT\0"
    "glSeparableFilter2DEXT\0"
    "glGetHistogramEXT\0"
    "glGetHistogramParameterfvEXT\0"
    "glGetHistogramParameterivEXT\0"
    "glGetMinmaxEXT\0"
    "glGetMinmaxParameterfvEXT\0"
    "glGetMinmaxParameterivEXT\0"
    "glHistogramEXT\0"
    "glMinmaxEXT\0"
    "glResetHistogramEXT\0"
    "glResetMinmaxEXT\0"
    "glTexImage3DEXT\0"
    "glTexSubImage3DEXT\0"
    "glCopyTexSubImage3DEXT\0"
    "glActiveTexture\0"
    "glClientActiveTexture\0"
    "glMultiTexCoord1d\0"
    "glMultiTexCoord1dv\0"
    "glMultiTexCoord1f\0"
    "glMultiTexCoord1fv\0"
    "glMultiTexCoord1i\0"
    "glMultiTexCoord1iv\0"
    "glMultiTexCoord1s\0"
    "glMultiTexCoord1sv\0"
    "glMultiTexCoord2d\0"
    "glMultiTexCoord2dv\0"
    "glMultiTexCoord2f\0"
    "glMultiTexCoord2fv\0"
    "glMultiTexCoord2i\0"
    "glMultiTexCoord2iv\0"
    "glMultiTexCoord2s\0"
    "glMultiTexCoord2sv\0"
    "glMultiTexCoord3d\0"
    "glMultiTexCoord3dv\0"
    "glMultiTexCoord3f\0"
    "glMultiTexCoord3fv\0"
    "glMultiTexCoord3i\0"
    "glMultiTexCoord3iv\0"
    "glMultiTexCoord3s\0"
    "glMultiTexCoord3sv\0"
    "glMultiTexCoord4d\0"
    "glMultiTexCoord4dv\0"
    "glMultiTexCoord4f\0"
    "glMultiTexCoord4fv\0"
    "glMultiTexCoord4i\0"
    "glMultiTexCoord4iv\0"
    "glMultiTexCoord4s\0"
    "glMultiTexCoord4sv\0"
    "glStencilOpSeparateATI\0"
    "glLoadTransposeMatrixd\0"
    "glLoadTransposeMatrixf\0"
    "glMultTransposeMatrixd\0"
    "glMultTransposeMatrixf\0"
    "glSampleCoverage\0"
    "glCompressedTexImage1D\0"
    "glCompressedTexImage2D\0"
    "glCompressedTexImage3D\0"
    "glCompressedTexSubImage1D\0"
    "glCompressedTexSubImage2D\0"
    "glCompressedTexSubImage3D\0"
    "glGetCompressedTexImage\0"
    "glDisableVertexAttribArray\0"
    "glEnableVertexAttribArray\0"
    "glGetVertexAttribdv\0"
    "glGetVertexAttribfv\0"
    "glGetVertexAttribiv\0"
    "glProgramParameter4dNV\0"
    "glProgramParameter4dvNV\0"
    "glProgramParameter4fNV\0"
    "glProgramParameter4fvNV\0"
    "glVertexAttrib1d\0"
    "glVertexAttrib1dv\0"
    "glVertexAttrib1f\0"
    "glVertexAttrib1fv\0"
    "glVertexAttrib1s\0"
    "glVertexAttrib1sv\0"
    "glVertexAttrib2d\0"
    "glVertexAttrib2dv\0"
    "glVertexAttrib2f\0"
    "glVertexAttrib2fv\0"
    "glVertexAttrib2s\0"
    "glVertexAttrib2sv\0"
    "glVertexAttrib3d\0"
    "glVertexAttrib3dv\0"
    "glVertexAttrib3f\0"
    "glVertexAttrib3fv\0"
    "glVertexAttrib3s\0"
    "glVertexAttrib3sv\0"
    "glVertexAttrib4Nbv\0"
    "glVertexAttrib4Niv\0"
    "glVertexAttrib4Nsv\0"
    "glVertexAttrib4Nub\0"
    "glVertexAttrib4Nubv\0"
    "glVertexAttrib4Nuiv\0"
    "glVertexAttrib4Nusv\0"
    "glVertexAttrib4bv\0"
    "glVertexAttrib4d\0"
    "glVertexAttrib4dv\0"
    "glVertexAttrib4f\0"
    "glVertexAttrib4fv\0"
    "glVertexAttrib4iv\0"
    "glVertexAttrib4s\0"
    "glVertexAttrib4sv\0"
    "glVertexAttrib4ubv\0"
    "glVertexAttrib4uiv\0"
    "glVertexAttrib4usv\0"
    "glVertexAttribPointer\0"
    "glBindBuffer\0"
    "glBufferData\0"
    "glBufferSubData\0"
    "glDeleteBuffers\0"
    "glGenBuffers\0"
    "glGetBufferParameteriv\0"
    "glGetBufferPointerv\0"
    "glGetBufferSubData\0"
    "glIsBuffer\0"
    "glMapBuffer\0"
    "glUnmapBuffer\0"
    "glBeginQuery\0"
    "glDeleteQueries\0"
    "glEndQuery\0"
    "glGenQueries\0"
    "glGetQueryObjectiv\0"
    "glGetQueryObjectuiv\0"
    "glGetQueryiv\0"
    "glIsQuery\0"
    "glCompileShader\0"
    "glGetActiveUniform\0"
    "glGetShaderSource\0"
    "glGetUniformLocation\0"
    "glGetUniformfv\0"
    "glGetUniformiv\0"
    "glLinkProgram\0"
    "glShaderSource\0"
    "glUniform1f\0"
    "glUniform1fv\0"
    "glUniform1i\0"
    "glUniform1iv\0"
    "glUniform2f\0"
    "glUniform2fv\0"
    "glUniform2i\0"
    "glUniform2iv\0"
    "glUniform3f\0"
    "glUniform3fv\0"
    "glUniform3i\0"
    "glUniform3iv\0"
    "glUniform4f\0"
    "glUniform4fv\0"
    "glUniform4i\0"
    "glUniform4iv\0"
    "glUniformMatrix2fv\0"
    "glUniformMatrix3fv\0"
    "glUniformMatrix4fv\0"
    "glUseProgram\0"
    "glValidateProgram\0"
    "glBindAttribLocation\0"
    "glGetActiveAttrib\0"
    "glGetAttribLocation\0"
    "glDrawBuffers\0"
    "glDrawBuffersATI\0"
    "glDrawArraysInstancedEXT\0"
    "glDrawArraysInstanced\0"
    "glDrawElementsInstancedEXT\0"
    "glDrawElementsInstanced\0"
    "glRenderbufferStorageMultisampleEXT\0"
    "glBlendEquationSeparateIndexedAMD\0"
    "glBlendEquationIndexedAMD\0"
    "glBlendFuncSeparateIndexedAMD\0"
    "glBlendFuncIndexedAMD\0"
    "glSampleMaskEXT\0"
    "glSamplePatternEXT\0"
    "glPointParameterf\0"
    "glPointParameterfARB\0"
    "glPointParameterfSGIS\0"
    "glPointParameterfv\0"
    "glPointParameterfvARB\0"
    "glPointParameterfvSGIS\0"
    "glSecondaryColor3b\0"
    "glSecondaryColor3bv\0"
    "glSecondaryColor3d\0"
    "glSecondaryColor3dv\0"
    "glSecondaryColor3f\0"
    "glSecondaryColor3fv\0"
    "glSecondaryColor3i\0"
    "glSecondaryColor3iv\0"
    "glSecondaryColor3s\0"
    "glSecondaryColor3sv\0"
    "glSecondaryColor3ub\0"
    "glSecondaryColor3ubv\0"
    "glSecondaryColor3ui\0"
    "glSecondaryColor3uiv\0"
    "glSecondaryColor3us\0"
    "glSecondaryColor3usv\0"
    "glSecondaryColorPointer\0"
    "glMultiDrawArrays\0"
    "glMultiDrawElements\0"
    "glFogCoordPointer\0"
    "glFogCoordd\0"
    "glFogCoorddv\0"
    "glFogCoordf\0"
    "glFogCoordfv\0"
    "glBlendFuncSeparate\0"
    "glBlendFuncSeparateINGR\0"
    "glWindowPos2d\0"
    "glWindowPos2dARB\0"
    "glWindowPos2dv\0"
    "glWindowPos2dvARB\0"
    "glWindowPos2f\0"
    "glWindowPos2fARB\0"
    "glWindowPos2fv\0"
    "glWindowPos2fvARB\0"
    "glWindowPos2i\0"
    "glWindowPos2iARB\0"
    "glWindowPos2iv\0"
    "glWindowPos2ivARB\0"
    "glWindowPos2s\0"
    "glWindowPos2sARB\0"
    "glWindowPos2sv\0"
    "glWindowPos2svARB\0"
    "glWindowPos3d\0"
    "glWindowPos3dARB\0"
    "glWindowPos3dv\0"
    "glWindowPos3dvARB\0"
    "glWindowPos3f\0"
    "glWindowPos3fARB\0"
    "glWindowPos3fv\0"
    "glWindowPos3fvARB\0"
    "glWindowPos3i\0"
    "glWindowPos3iARB\0"
    "glWindowPos3iv\0"
    "glWindowPos3ivARB\0"
    "glWindowPos3s\0"
    "glWindowPos3sARB\0"
    "glWindowPos3sv\0"
    "glWindowPos3svARB\0"
    "glBindProgramARB\0"
    "glDeleteProgramsARB\0"
    "glGenProgramsARB\0"
    "glGetVertexAttribPointerv\0"
    "glGetVertexAttribPointervARB\0"
    "glIsProgramARB\0"
    "glPointParameteri\0"
    "glPointParameteriv\0"
    "glDeleteVertexArrays\0"
    "glIsVertexArray\0"
    "glPrimitiveRestartIndex\0"
    "glBlendEquationSeparate\0"
    "glBlendEquationSeparateATI\0"
    "glBindFramebuffer\0"
    "glBindRenderbuffer\0"
    "glCheckFramebufferStatus\0"
    "glDeleteFramebuffers\0"
    "glDeleteRenderbuffers\0"
    "glFramebufferRenderbuffer\0"
    "glFramebufferTexture1D\0"
    "glFramebufferTexture2D\0"
    "glFramebufferTexture3D\0"
    "glGenFramebuffers\0"
    "glGenRenderbuffers\0"
    "glGenerateMipmap\0"
    "glGetFramebufferAttachmentParameteriv\0"
    "glGetRenderbufferParameteriv\0"
    "glIsFramebuffer\0"
    "glIsRenderbuffer\0"
    "glRenderbufferStorage\0"
    "glBlitFramebuffer\0"
    "glBindFragDataLocation\0"
    "glGetFragDataLocation\0"
    "glGetUniformuiv\0"
    "glGetVertexAttribIiv\0"
    "glGetVertexAttribIuiv\0"
    "glUniform1ui\0"
    "glUniform1uiv\0"
    "glUniform2ui\0"
    "glUniform2uiv\0"
    "glUniform3ui\0"
    "glUniform3uiv\0"
    "glUniform4ui\0"
    "glUniform4uiv\0"
    "glVertexAttribI1i\0"
    "glVertexAttribI1iv\0"
    "glVertexAttribI1ui\0"
    "glVertexAttribI1uiv\0"
    "glVertexAttribI2i\0"
    "glVertexAttribI2iv\0"
    "glVertexAttribI2ui\0"
    "glVertexAttribI2uiv\0"
    "glVertexAttribI3i\0"
    "glVertexAttribI3iv\0"
    "glVertexAttribI3ui\0"
    "glVertexAttribI3uiv\0"
    "glVertexAttribI4bv\0"
    "glVertexAttribI4i\0"
    "glVertexAttribI4iv\0"
    "glVertexAttribI4sv\0"
    "glVertexAttribI4ubv\0"
    "glVertexAttribI4ui\0"
    "glVertexAttribI4uiv\0"
    "glVertexAttribI4usv\0"
    "glVertexAttribIPointer\0"
    "glFramebufferTextureLayer\0"
    "glFramebufferTextureLayerARB\0"
    "glColorMaski\0"
    "glDisablei\0"
    "glEnablei\0"
    "glGetBooleani_v\0"
    "glGetIntegeri_v\0"
    "glIsEnabledi\0"
    "glGetTexParameterIiv\0"
    "glGetTexParameterIuiv\0"
    "glTexParameterIiv\0"
    "glTexParameterIuiv\0"
    "glBeginConditionalRender\0"
    "glEndConditionalRender\0"
    "glBeginTransformFeedback\0"
    "glBindBufferBase\0"
    "glBindBufferRange\0"
    "glEndTransformFeedback\0"
    "glGetTransformFeedbackVarying\0"
    "glTransformFeedbackVaryings\0"
    "glProvokingVertex\0"
    ;


#ifdef USE_MGL_NAMESPACE
#define gl_dispatch_stub_343 mgl_dispatch_stub_343
#define gl_dispatch_stub_344 mgl_dispatch_stub_344
#define gl_dispatch_stub_345 mgl_dispatch_stub_345
#define gl_dispatch_stub_356 mgl_dispatch_stub_356
#define gl_dispatch_stub_357 mgl_dispatch_stub_357
#define gl_dispatch_stub_358 mgl_dispatch_stub_358
#define gl_dispatch_stub_359 mgl_dispatch_stub_359
#define gl_dispatch_stub_361 mgl_dispatch_stub_361
#define gl_dispatch_stub_362 mgl_dispatch_stub_362
#define gl_dispatch_stub_363 mgl_dispatch_stub_363
#define gl_dispatch_stub_364 mgl_dispatch_stub_364
#define gl_dispatch_stub_365 mgl_dispatch_stub_365
#define gl_dispatch_stub_366 mgl_dispatch_stub_366
#define gl_dispatch_stub_648 mgl_dispatch_stub_648
#define gl_dispatch_stub_649 mgl_dispatch_stub_649
#define gl_dispatch_stub_650 mgl_dispatch_stub_650
#define gl_dispatch_stub_651 mgl_dispatch_stub_651
#define gl_dispatch_stub_652 mgl_dispatch_stub_652
#define gl_dispatch_stub_653 mgl_dispatch_stub_653
#define gl_dispatch_stub_654 mgl_dispatch_stub_654
#define gl_dispatch_stub_655 mgl_dispatch_stub_655
#define gl_dispatch_stub_690 mgl_dispatch_stub_690
#define gl_dispatch_stub_732 mgl_dispatch_stub_732
#define gl_dispatch_stub_733 mgl_dispatch_stub_733
#define gl_dispatch_stub_734 mgl_dispatch_stub_734
#define gl_dispatch_stub_735 mgl_dispatch_stub_735
#define gl_dispatch_stub_736 mgl_dispatch_stub_736
#define gl_dispatch_stub_737 mgl_dispatch_stub_737
#define gl_dispatch_stub_738 mgl_dispatch_stub_738
#define gl_dispatch_stub_739 mgl_dispatch_stub_739
#define gl_dispatch_stub_740 mgl_dispatch_stub_740
#define gl_dispatch_stub_821 mgl_dispatch_stub_821
#define gl_dispatch_stub_822 mgl_dispatch_stub_822
#define gl_dispatch_stub_823 mgl_dispatch_stub_823
#define gl_dispatch_stub_824 mgl_dispatch_stub_824
#define gl_dispatch_stub_825 mgl_dispatch_stub_825
#define gl_dispatch_stub_834 mgl_dispatch_stub_834
#define gl_dispatch_stub_835 mgl_dispatch_stub_835
#define gl_dispatch_stub_853 mgl_dispatch_stub_853
#define gl_dispatch_stub_854 mgl_dispatch_stub_854
#define gl_dispatch_stub_855 mgl_dispatch_stub_855
#define gl_dispatch_stub_913 mgl_dispatch_stub_913
#define gl_dispatch_stub_914 mgl_dispatch_stub_914
#define gl_dispatch_stub_922 mgl_dispatch_stub_922
#define gl_dispatch_stub_923 mgl_dispatch_stub_923
#define gl_dispatch_stub_924 mgl_dispatch_stub_924
#define gl_dispatch_stub_925 mgl_dispatch_stub_925
#define gl_dispatch_stub_926 mgl_dispatch_stub_926
#endif /* USE_MGL_NAMESPACE */


#if defined(NEED_FUNCTION_POINTER) || defined(GLX_INDIRECT_RENDERING)
void GLAPIENTRY gl_dispatch_stub_343(GLenum target, GLenum format, GLenum type, GLvoid * table);
void GLAPIENTRY gl_dispatch_stub_344(GLenum target, GLenum pname, GLfloat * params);
void GLAPIENTRY gl_dispatch_stub_345(GLenum target, GLenum pname, GLint * params);
void GLAPIENTRY gl_dispatch_stub_356(GLenum target, GLenum format, GLenum type, GLvoid * image);
void GLAPIENTRY gl_dispatch_stub_357(GLenum target, GLenum pname, GLfloat * params);
void GLAPIENTRY gl_dispatch_stub_358(GLenum target, GLenum pname, GLint * params);
void GLAPIENTRY gl_dispatch_stub_359(GLenum target, GLenum format, GLenum type, GLvoid * row, GLvoid * column, GLvoid * span);
void GLAPIENTRY gl_dispatch_stub_361(GLenum target, GLboolean reset, GLenum format, GLenum type, GLvoid * values);
void GLAPIENTRY gl_dispatch_stub_362(GLenum target, GLenum pname, GLfloat * params);
void GLAPIENTRY gl_dispatch_stub_363(GLenum target, GLenum pname, GLint * params);
void GLAPIENTRY gl_dispatch_stub_364(GLenum target, GLboolean reset, GLenum format, GLenum type, GLvoid * values);
void GLAPIENTRY gl_dispatch_stub_365(GLenum target, GLenum pname, GLfloat * params);
void GLAPIENTRY gl_dispatch_stub_366(GLenum target, GLenum pname, GLint * params);
void GLAPIENTRY gl_dispatch_stub_648(GLenum pname, GLfloat * params);
void GLAPIENTRY gl_dispatch_stub_649(GLenum pname, GLint * params);
void GLAPIENTRY gl_dispatch_stub_650(GLenum pname, GLfloat param);
void GLAPIENTRY gl_dispatch_stub_651(GLenum pname, const GLfloat * params);
void GLAPIENTRY gl_dispatch_stub_652(GLenum pname, GLint param);
void GLAPIENTRY gl_dispatch_stub_653(GLenum pname, const GLint * params);
void GLAPIENTRY gl_dispatch_stub_654(GLclampf value, GLboolean invert);
void GLAPIENTRY gl_dispatch_stub_655(GLenum pattern);
void GLAPIENTRY gl_dispatch_stub_690(GLenum mode);
void GLAPIENTRY gl_dispatch_stub_732(const GLenum * mode, const GLint * first, const GLsizei * count, GLsizei primcount, GLint modestride);
void GLAPIENTRY gl_dispatch_stub_733(const GLenum * mode, const GLsizei * count, GLenum type, const GLvoid * const * indices, GLsizei primcount, GLint modestride);
void GLAPIENTRY gl_dispatch_stub_734(GLsizei n, const GLuint * fences);
void GLAPIENTRY gl_dispatch_stub_735(GLuint fence);
void GLAPIENTRY gl_dispatch_stub_736(GLsizei n, GLuint * fences);
void GLAPIENTRY gl_dispatch_stub_737(GLuint fence, GLenum pname, GLint * params);
GLboolean GLAPIENTRY gl_dispatch_stub_738(GLuint fence);
void GLAPIENTRY gl_dispatch_stub_739(GLuint fence, GLenum condition);
GLboolean GLAPIENTRY gl_dispatch_stub_740(GLuint fence);
void GLAPIENTRY gl_dispatch_stub_821(GLenum face);
void GLAPIENTRY gl_dispatch_stub_822(GLuint array);
void GLAPIENTRY gl_dispatch_stub_823(GLsizei n, const GLuint * arrays);
void GLAPIENTRY gl_dispatch_stub_824(GLsizei n, GLuint * arrays);
GLboolean GLAPIENTRY gl_dispatch_stub_825(GLuint array);
void GLAPIENTRY gl_dispatch_stub_834(GLclampd zmin, GLclampd zmax);
void GLAPIENTRY gl_dispatch_stub_835(GLenum modeRGB, GLenum modeA);
void GLAPIENTRY gl_dispatch_stub_853(GLint srcX0, GLint srcY0, GLint srcX1, GLint srcY1, GLint dstX0, GLint dstY0, GLint dstX1, GLint dstY1, GLbitfield mask, GLenum filter);
void GLAPIENTRY gl_dispatch_stub_854(GLenum target, GLenum pname, GLint param);
void GLAPIENTRY gl_dispatch_stub_855(GLenum target, GLintptr offset, GLsizeiptr size);
void GLAPIENTRY gl_dispatch_stub_913(GLenum target, GLenum pname, GLvoid ** params);
void GLAPIENTRY gl_dispatch_stub_914(GLenum target, GLsizei length, GLvoid * pointer);
void GLAPIENTRY gl_dispatch_stub_922(GLenum frontfunc, GLenum backfunc, GLint ref, GLuint mask);
void GLAPIENTRY gl_dispatch_stub_923(GLenum target, GLuint index, GLsizei count, const GLfloat * params);
void GLAPIENTRY gl_dispatch_stub_924(GLenum target, GLuint index, GLsizei count, const GLfloat * params);
void GLAPIENTRY gl_dispatch_stub_925(GLuint id, GLenum pname, GLint64EXT * params);
void GLAPIENTRY gl_dispatch_stub_926(GLuint id, GLenum pname, GLuint64EXT * params);
#endif /* defined(NEED_FUNCTION_POINTER) || defined(GLX_INDIRECT_RENDERING) */

static const glprocs_table_t static_functions[] = {
    NAME_FUNC_OFFSET(    0, glNewList, glNewList, NULL, 0),
    NAME_FUNC_OFFSET(   10, glEndList, glEndList, NULL, 1),
    NAME_FUNC_OFFSET(   20, glCallList, glCallList, NULL, 2),
    NAME_FUNC_OFFSET(   31, glCallLists, glCallLists, NULL, 3),
    NAME_FUNC_OFFSET(   43, glDeleteLists, glDeleteLists, NULL, 4),
    NAME_FUNC_OFFSET(   57, glGenLists, glGenLists, NULL, 5),
    NAME_FUNC_OFFSET(   68, glListBase, glListBase, NULL, 6),
    NAME_FUNC_OFFSET(   79, glBegin, glBegin, NULL, 7),
    NAME_FUNC_OFFSET(   87, glBitmap, glBitmap, NULL, 8),
    NAME_FUNC_OFFSET(   96, glColor3b, glColor3b, NULL, 9),
    NAME_FUNC_OFFSET(  106, glColor3bv, glColor3bv, NULL, 10),
    NAME_FUNC_OFFSET(  117, glColor3d, glColor3d, NULL, 11),
    NAME_FUNC_OFFSET(  127, glColor3dv, glColor3dv, NULL, 12),
    NAME_FUNC_OFFSET(  138, glColor3f, glColor3f, NULL, 13),
    NAME_FUNC_OFFSET(  148, glColor3fv, glColor3fv, NULL, 14),
    NAME_FUNC_OFFSET(  159, glColor3i, glColor3i, NULL, 15),
    NAME_FUNC_OFFSET(  169, glColor3iv, glColor3iv, NULL, 16),
    NAME_FUNC_OFFSET(  180, glColor3s, glColor3s, NULL, 17),
    NAME_FUNC_OFFSET(  190, glColor3sv, glColor3sv, NULL, 18),
    NAME_FUNC_OFFSET(  201, glColor3ub, glColor3ub, NULL, 19),
    NAME_FUNC_OFFSET(  212, glColor3ubv, glColor3ubv, NULL, 20),
    NAME_FUNC_OFFSET(  224, glColor3ui, glColor3ui, NULL, 21),
    NAME_FUNC_OFFSET(  235, glColor3uiv, glColor3uiv, NULL, 22),
    NAME_FUNC_OFFSET(  247, glColor3us, glColor3us, NULL, 23),
    NAME_FUNC_OFFSET(  258, glColor3usv, glColor3usv, NULL, 24),
    NAME_FUNC_OFFSET(  270, glColor4b, glColor4b, NULL, 25),
    NAME_FUNC_OFFSET(  280, glColor4bv, glColor4bv, NULL, 26),
    NAME_FUNC_OFFSET(  291, glColor4d, glColor4d, NULL, 27),
    NAME_FUNC_OFFSET(  301, glColor4dv, glColor4dv, NULL, 28),
    NAME_FUNC_OFFSET(  312, glColor4f, glColor4f, NULL, 29),
    NAME_FUNC_OFFSET(  322, glColor4fv, glColor4fv, NULL, 30),
    NAME_FUNC_OFFSET(  333, glColor4i, glColor4i, NULL, 31),
    NAME_FUNC_OFFSET(  343, glColor4iv, glColor4iv, NULL, 32),
    NAME_FUNC_OFFSET(  354, glColor4s, glColor4s, NULL, 33),
    NAME_FUNC_OFFSET(  364, glColor4sv, glColor4sv, NULL, 34),
    NAME_FUNC_OFFSET(  375, glColor4ub, glColor4ub, NULL, 35),
    NAME_FUNC_OFFSET(  386, glColor4ubv, glColor4ubv, NULL, 36),
    NAME_FUNC_OFFSET(  398, glColor4ui, glColor4ui, NULL, 37),
    NAME_FUNC_OFFSET(  409, glColor4uiv, glColor4uiv, NULL, 38),
    NAME_FUNC_OFFSET(  421, glColor4us, glColor4us, NULL, 39),
    NAME_FUNC_OFFSET(  432, glColor4usv, glColor4usv, NULL, 40),
    NAME_FUNC_OFFSET(  444, glEdgeFlag, glEdgeFlag, NULL, 41),
    NAME_FUNC_OFFSET(  455, glEdgeFlagv, glEdgeFlagv, NULL, 42),
    NAME_FUNC_OFFSET(  467, glEnd, glEnd, NULL, 43),
    NAME_FUNC_OFFSET(  473, glIndexd, glIndexd, NULL, 44),
    NAME_FUNC_OFFSET(  482, glIndexdv, glIndexdv, NULL, 45),
    NAME_FUNC_OFFSET(  492, glIndexf, glIndexf, NULL, 46),
    NAME_FUNC_OFFSET(  501, glIndexfv, glIndexfv, NULL, 47),
    NAME_FUNC_OFFSET(  511, glIndexi, glIndexi, NULL, 48),
    NAME_FUNC_OFFSET(  520, glIndexiv, glIndexiv, NULL, 49),
    NAME_FUNC_OFFSET(  530, glIndexs, glIndexs, NULL, 50),
    NAME_FUNC_OFFSET(  539, glIndexsv, glIndexsv, NULL, 51),
    NAME_FUNC_OFFSET(  549, glNormal3b, glNormal3b, NULL, 52),
    NAME_FUNC_OFFSET(  560, glNormal3bv, glNormal3bv, NULL, 53),
    NAME_FUNC_OFFSET(  572, glNormal3d, glNormal3d, NULL, 54),
    NAME_FUNC_OFFSET(  583, glNormal3dv, glNormal3dv, NULL, 55),
    NAME_FUNC_OFFSET(  595, glNormal3f, glNormal3f, NULL, 56),
    NAME_FUNC_OFFSET(  606, glNormal3fv, glNormal3fv, NULL, 57),
    NAME_FUNC_OFFSET(  618, glNormal3i, glNormal3i, NULL, 58),
    NAME_FUNC_OFFSET(  629, glNormal3iv, glNormal3iv, NULL, 59),
    NAME_FUNC_OFFSET(  641, glNormal3s, glNormal3s, NULL, 60),
    NAME_FUNC_OFFSET(  652, glNormal3sv, glNormal3sv, NULL, 61),
    NAME_FUNC_OFFSET(  664, glRasterPos2d, glRasterPos2d, NULL, 62),
    NAME_FUNC_OFFSET(  678, glRasterPos2dv, glRasterPos2dv, NULL, 63),
    NAME_FUNC_OFFSET(  693, glRasterPos2f, glRasterPos2f, NULL, 64),
    NAME_FUNC_OFFSET(  707, glRasterPos2fv, glRasterPos2fv, NULL, 65),
    NAME_FUNC_OFFSET(  722, glRasterPos2i, glRasterPos2i, NULL, 66),
    NAME_FUNC_OFFSET(  736, glRasterPos2iv, glRasterPos2iv, NULL, 67),
    NAME_FUNC_OFFSET(  751, glRasterPos2s, glRasterPos2s, NULL, 68),
    NAME_FUNC_OFFSET(  765, glRasterPos2sv, glRasterPos2sv, NULL, 69),
    NAME_FUNC_OFFSET(  780, glRasterPos3d, glRasterPos3d, NULL, 70),
    NAME_FUNC_OFFSET(  794, glRasterPos3dv, glRasterPos3dv, NULL, 71),
    NAME_FUNC_OFFSET(  809, glRasterPos3f, glRasterPos3f, NULL, 72),
    NAME_FUNC_OFFSET(  823, glRasterPos3fv, glRasterPos3fv, NULL, 73),
    NAME_FUNC_OFFSET(  838, glRasterPos3i, glRasterPos3i, NULL, 74),
    NAME_FUNC_OFFSET(  852, glRasterPos3iv, glRasterPos3iv, NULL, 75),
    NAME_FUNC_OFFSET(  867, glRasterPos3s, glRasterPos3s, NULL, 76),
    NAME_FUNC_OFFSET(  881, glRasterPos3sv, glRasterPos3sv, NULL, 77),
    NAME_FUNC_OFFSET(  896, glRasterPos4d, glRasterPos4d, NULL, 78),
    NAME_FUNC_OFFSET(  910, glRasterPos4dv, glRasterPos4dv, NULL, 79),
    NAME_FUNC_OFFSET(  925, glRasterPos4f, glRasterPos4f, NULL, 80),
    NAME_FUNC_OFFSET(  939, glRasterPos4fv, glRasterPos4fv, NULL, 81),
    NAME_FUNC_OFFSET(  954, glRasterPos4i, glRasterPos4i, NULL, 82),
    NAME_FUNC_OFFSET(  968, glRasterPos4iv, glRasterPos4iv, NULL, 83),
    NAME_FUNC_OFFSET(  983, glRasterPos4s, glRasterPos4s, NULL, 84),
    NAME_FUNC_OFFSET(  997, glRasterPos4sv, glRasterPos4sv, NULL, 85),
    NAME_FUNC_OFFSET( 1012, glRectd, glRectd, NULL, 86),
    NAME_FUNC_OFFSET( 1020, glRectdv, glRectdv, NULL, 87),
    NAME_FUNC_OFFSET( 1029, glRectf, glRectf, NULL, 88),
    NAME_FUNC_OFFSET( 1037, glRectfv, glRectfv, NULL, 89),
    NAME_FUNC_OFFSET( 1046, glRecti, glRecti, NULL, 90),
    NAME_FUNC_OFFSET( 1054, glRectiv, glRectiv, NULL, 91),
    NAME_FUNC_OFFSET( 1063, glRects, glRects, NULL, 92),
    NAME_FUNC_OFFSET( 1071, glRectsv, glRectsv, NULL, 93),
    NAME_FUNC_OFFSET( 1080, glTexCoord1d, glTexCoord1d, NULL, 94),
    NAME_FUNC_OFFSET( 1093, glTexCoord1dv, glTexCoord1dv, NULL, 95),
    NAME_FUNC_OFFSET( 1107, glTexCoord1f, glTexCoord1f, NULL, 96),
    NAME_FUNC_OFFSET( 1120, glTexCoord1fv, glTexCoord1fv, NULL, 97),
    NAME_FUNC_OFFSET( 1134, glTexCoord1i, glTexCoord1i, NULL, 98),
    NAME_FUNC_OFFSET( 1147, glTexCoord1iv, glTexCoord1iv, NULL, 99),
    NAME_FUNC_OFFSET( 1161, glTexCoord1s, glTexCoord1s, NULL, 100),
    NAME_FUNC_OFFSET( 1174, glTexCoord1sv, glTexCoord1sv, NULL, 101),
    NAME_FUNC_OFFSET( 1188, glTexCoord2d, glTexCoord2d, NULL, 102),
    NAME_FUNC_OFFSET( 1201, glTexCoord2dv, glTexCoord2dv, NULL, 103),
    NAME_FUNC_OFFSET( 1215, glTexCoord2f, glTexCoord2f, NULL, 104),
    NAME_FUNC_OFFSET( 1228, glTexCoord2fv, glTexCoord2fv, NULL, 105),
    NAME_FUNC_OFFSET( 1242, glTexCoord2i, glTexCoord2i, NULL, 106),
    NAME_FUNC_OFFSET( 1255, glTexCoord2iv, glTexCoord2iv, NULL, 107),
    NAME_FUNC_OFFSET( 1269, glTexCoord2s, glTexCoord2s, NULL, 108),
    NAME_FUNC_OFFSET( 1282, glTexCoord2sv, glTexCoord2sv, NULL, 109),
    NAME_FUNC_OFFSET( 1296, glTexCoord3d, glTexCoord3d, NULL, 110),
    NAME_FUNC_OFFSET( 1309, glTexCoord3dv, glTexCoord3dv, NULL, 111),
    NAME_FUNC_OFFSET( 1323, glTexCoord3f, glTexCoord3f, NULL, 112),
    NAME_FUNC_OFFSET( 1336, glTexCoord3fv, glTexCoord3fv, NULL, 113),
    NAME_FUNC_OFFSET( 1350, glTexCoord3i, glTexCoord3i, NULL, 114),
    NAME_FUNC_OFFSET( 1363, glTexCoord3iv, glTexCoord3iv, NULL, 115),
    NAME_FUNC_OFFSET( 1377, glTexCoord3s, glTexCoord3s, NULL, 116),
    NAME_FUNC_OFFSET( 1390, glTexCoord3sv, glTexCoord3sv, NULL, 117),
    NAME_FUNC_OFFSET( 1404, glTexCoord4d, glTexCoord4d, NULL, 118),
    NAME_FUNC_OFFSET( 1417, glTexCoord4dv, glTexCoord4dv, NULL, 119),
    NAME_FUNC_OFFSET( 1431, glTexCoord4f, glTexCoord4f, NULL, 120),
    NAME_FUNC_OFFSET( 1444, glTexCoord4fv, glTexCoord4fv, NULL, 121),
    NAME_FUNC_OFFSET( 1458, glTexCoord4i, glTexCoord4i, NULL, 122),
    NAME_FUNC_OFFSET( 1471, glTexCoord4iv, glTexCoord4iv, NULL, 123),
    NAME_FUNC_OFFSET( 1485, glTexCoord4s, glTexCoord4s, NULL, 124),
    NAME_FUNC_OFFSET( 1498, glTexCoord4sv, glTexCoord4sv, NULL, 125),
    NAME_FUNC_OFFSET( 1512, glVertex2d, glVertex2d, NULL, 126),
    NAME_FUNC_OFFSET( 1523, glVertex2dv, glVertex2dv, NULL, 127),
    NAME_FUNC_OFFSET( 1535, glVertex2f, glVertex2f, NULL, 128),
    NAME_FUNC_OFFSET( 1546, glVertex2fv, glVertex2fv, NULL, 129),
    NAME_FUNC_OFFSET( 1558, glVertex2i, glVertex2i, NULL, 130),
    NAME_FUNC_OFFSET( 1569, glVertex2iv, glVertex2iv, NULL, 131),
    NAME_FUNC_OFFSET( 1581, glVertex2s, glVertex2s, NULL, 132),
    NAME_FUNC_OFFSET( 1592, glVertex2sv, glVertex2sv, NULL, 133),
    NAME_FUNC_OFFSET( 1604, glVertex3d, glVertex3d, NULL, 134),
    NAME_FUNC_OFFSET( 1615, glVertex3dv, glVertex3dv, NULL, 135),
    NAME_FUNC_OFFSET( 1627, glVertex3f, glVertex3f, NULL, 136),
    NAME_FUNC_OFFSET( 1638, glVertex3fv, glVertex3fv, NULL, 137),
    NAME_FUNC_OFFSET( 1650, glVertex3i, glVertex3i, NULL, 138),
    NAME_FUNC_OFFSET( 1661, glVertex3iv, glVertex3iv, NULL, 139),
    NAME_FUNC_OFFSET( 1673, glVertex3s, glVertex3s, NULL, 140),
    NAME_FUNC_OFFSET( 1684, glVertex3sv, glVertex3sv, NULL, 141),
    NAME_FUNC_OFFSET( 1696, glVertex4d, glVertex4d, NULL, 142),
    NAME_FUNC_OFFSET( 1707, glVertex4dv, glVertex4dv, NULL, 143),
    NAME_FUNC_OFFSET( 1719, glVertex4f, glVertex4f, NULL, 144),
    NAME_FUNC_OFFSET( 1730, glVertex4fv, glVertex4fv, NULL, 145),
    NAME_FUNC_OFFSET( 1742, glVertex4i, glVertex4i, NULL, 146),
    NAME_FUNC_OFFSET( 1753, glVertex4iv, glVertex4iv, NULL, 147),
    NAME_FUNC_OFFSET( 1765, glVertex4s, glVertex4s, NULL, 148),
    NAME_FUNC_OFFSET( 1776, glVertex4sv, glVertex4sv, NULL, 149),
    NAME_FUNC_OFFSET( 1788, glClipPlane, glClipPlane, NULL, 150),
    NAME_FUNC_OFFSET( 1800, glColorMaterial, glColorMaterial, NULL, 151),
    NAME_FUNC_OFFSET( 1816, glCullFace, glCullFace, NULL, 152),
    NAME_FUNC_OFFSET( 1827, glFogf, glFogf, NULL, 153),
    NAME_FUNC_OFFSET( 1834, glFogfv, glFogfv, NULL, 154),
    NAME_FUNC_OFFSET( 1842, glFogi, glFogi, NULL, 155),
    NAME_FUNC_OFFSET( 1849, glFogiv, glFogiv, NULL, 156),
    NAME_FUNC_OFFSET( 1857, glFrontFace, glFrontFace, NULL, 157),
    NAME_FUNC_OFFSET( 1869, glHint, glHint, NULL, 158),
    NAME_FUNC_OFFSET( 1876, glLightf, glLightf, NULL, 159),
    NAME_FUNC_OFFSET( 1885, glLightfv, glLightfv, NULL, 160),
    NAME_FUNC_OFFSET( 1895, glLighti, glLighti, NULL, 161),
    NAME_FUNC_OFFSET( 1904, glLightiv, glLightiv, NULL, 162),
    NAME_FUNC_OFFSET( 1914, glLightModelf, glLightModelf, NULL, 163),
    NAME_FUNC_OFFSET( 1928, glLightModelfv, glLightModelfv, NULL, 164),
    NAME_FUNC_OFFSET( 1943, glLightModeli, glLightModeli, NULL, 165),
    NAME_FUNC_OFFSET( 1957, glLightModeliv, glLightModeliv, NULL, 166),
    NAME_FUNC_OFFSET( 1972, glLineStipple, glLineStipple, NULL, 167),
    NAME_FUNC_OFFSET( 1986, glLineWidth, glLineWidth, NULL, 168),
    NAME_FUNC_OFFSET( 1998, glMaterialf, glMaterialf, NULL, 169),
    NAME_FUNC_OFFSET( 2010, glMaterialfv, glMaterialfv, NULL, 170),
    NAME_FUNC_OFFSET( 2023, glMateriali, glMateriali, NULL, 171),
    NAME_FUNC_OFFSET( 2035, glMaterialiv, glMaterialiv, NULL, 172),
    NAME_FUNC_OFFSET( 2048, glPointSize, glPointSize, NULL, 173),
    NAME_FUNC_OFFSET( 2060, glPolygonMode, glPolygonMode, NULL, 174),
    NAME_FUNC_OFFSET( 2074, glPolygonStipple, glPolygonStipple, NULL, 175),
    NAME_FUNC_OFFSET( 2091, glScissor, glScissor, NULL, 176),
    NAME_FUNC_OFFSET( 2101, glShadeModel, glShadeModel, NULL, 177),
    NAME_FUNC_OFFSET( 2114, glTexParameterf, glTexParameterf, NULL, 178),
    NAME_FUNC_OFFSET( 2130, glTexParameterfv, glTexParameterfv, NULL, 179),
    NAME_FUNC_OFFSET( 2147, glTexParameteri, glTexParameteri, NULL, 180),
    NAME_FUNC_OFFSET( 2163, glTexParameteriv, glTexParameteriv, NULL, 181),
    NAME_FUNC_OFFSET( 2180, glTexImage1D, glTexImage1D, NULL, 182),
    NAME_FUNC_OFFSET( 2193, glTexImage2D, glTexImage2D, NULL, 183),
    NAME_FUNC_OFFSET( 2206, glTexEnvf, glTexEnvf, NULL, 184),
    NAME_FUNC_OFFSET( 2216, glTexEnvfv, glTexEnvfv, NULL, 185),
    NAME_FUNC_OFFSET( 2227, glTexEnvi, glTexEnvi, NULL, 186),
    NAME_FUNC_OFFSET( 2237, glTexEnviv, glTexEnviv, NULL, 187),
    NAME_FUNC_OFFSET( 2248, glTexGend, glTexGend, NULL, 188),
    NAME_FUNC_OFFSET( 2258, glTexGendv, glTexGendv, NULL, 189),
    NAME_FUNC_OFFSET( 2269, glTexGenf, glTexGenf, NULL, 190),
    NAME_FUNC_OFFSET( 2279, glTexGenfv, glTexGenfv, NULL, 191),
    NAME_FUNC_OFFSET( 2290, glTexGeni, glTexGeni, NULL, 192),
    NAME_FUNC_OFFSET( 2300, glTexGeniv, glTexGeniv, NULL, 193),
    NAME_FUNC_OFFSET( 2311, glFeedbackBuffer, glFeedbackBuffer, NULL, 194),
    NAME_FUNC_OFFSET( 2328, glSelectBuffer, glSelectBuffer, NULL, 195),
    NAME_FUNC_OFFSET( 2343, glRenderMode, glRenderMode, NULL, 196),
    NAME_FUNC_OFFSET( 2356, glInitNames, glInitNames, NULL, 197),
    NAME_FUNC_OFFSET( 2368, glLoadName, glLoadName, NULL, 198),
    NAME_FUNC_OFFSET( 2379, glPassThrough, glPassThrough, NULL, 199),
    NAME_FUNC_OFFSET( 2393, glPopName, glPopName, NULL, 200),
    NAME_FUNC_OFFSET( 2403, glPushName, glPushName, NULL, 201),
    NAME_FUNC_OFFSET( 2414, glDrawBuffer, glDrawBuffer, NULL, 202),
    NAME_FUNC_OFFSET( 2427, glClear, glClear, NULL, 203),
    NAME_FUNC_OFFSET( 2435, glClearAccum, glClearAccum, NULL, 204),
    NAME_FUNC_OFFSET( 2448, glClearIndex, glClearIndex, NULL, 205),
    NAME_FUNC_OFFSET( 2461, glClearColor, glClearColor, NULL, 206),
    NAME_FUNC_OFFSET( 2474, glClearStencil, glClearStencil, NULL, 207),
    NAME_FUNC_OFFSET( 2489, glClearDepth, glClearDepth, NULL, 208),
    NAME_FUNC_OFFSET( 2502, glStencilMask, glStencilMask, NULL, 209),
    NAME_FUNC_OFFSET( 2516, glColorMask, glColorMask, NULL, 210),
    NAME_FUNC_OFFSET( 2528, glDepthMask, glDepthMask, NULL, 211),
    NAME_FUNC_OFFSET( 2540, glIndexMask, glIndexMask, NULL, 212),
    NAME_FUNC_OFFSET( 2552, glAccum, glAccum, NULL, 213),
    NAME_FUNC_OFFSET( 2560, glDisable, glDisable, NULL, 214),
    NAME_FUNC_OFFSET( 2570, glEnable, glEnable, NULL, 215),
    NAME_FUNC_OFFSET( 2579, glFinish, glFinish, NULL, 216),
    NAME_FUNC_OFFSET( 2588, glFlush, glFlush, NULL, 217),
    NAME_FUNC_OFFSET( 2596, glPopAttrib, glPopAttrib, NULL, 218),
    NAME_FUNC_OFFSET( 2608, glPushAttrib, glPushAttrib, NULL, 219),
    NAME_FUNC_OFFSET( 2621, glMap1d, glMap1d, NULL, 220),
    NAME_FUNC_OFFSET( 2629, glMap1f, glMap1f, NULL, 221),
    NAME_FUNC_OFFSET( 2637, glMap2d, glMap2d, NULL, 222),
    NAME_FUNC_OFFSET( 2645, glMap2f, glMap2f, NULL, 223),
    NAME_FUNC_OFFSET( 2653, glMapGrid1d, glMapGrid1d, NULL, 224),
    NAME_FUNC_OFFSET( 2665, glMapGrid1f, glMapGrid1f, NULL, 225),
    NAME_FUNC_OFFSET( 2677, glMapGrid2d, glMapGrid2d, NULL, 226),
    NAME_FUNC_OFFSET( 2689, glMapGrid2f, glMapGrid2f, NULL, 227),
    NAME_FUNC_OFFSET( 2701, glEvalCoord1d, glEvalCoord1d, NULL, 228),
    NAME_FUNC_OFFSET( 2715, glEvalCoord1dv, glEvalCoord1dv, NULL, 229),
    NAME_FUNC_OFFSET( 2730, glEvalCoord1f, glEvalCoord1f, NULL, 230),
    NAME_FUNC_OFFSET( 2744, glEvalCoord1fv, glEvalCoord1fv, NULL, 231),
    NAME_FUNC_OFFSET( 2759, glEvalCoord2d, glEvalCoord2d, NULL, 232),
    NAME_FUNC_OFFSET( 2773, glEvalCoord2dv, glEvalCoord2dv, NULL, 233),
    NAME_FUNC_OFFSET( 2788, glEvalCoord2f, glEvalCoord2f, NULL, 234),
    NAME_FUNC_OFFSET( 2802, glEvalCoord2fv, glEvalCoord2fv, NULL, 235),
    NAME_FUNC_OFFSET( 2817, glEvalMesh1, glEvalMesh1, NULL, 236),
    NAME_FUNC_OFFSET( 2829, glEvalPoint1, glEvalPoint1, NULL, 237),
    NAME_FUNC_OFFSET( 2842, glEvalMesh2, glEvalMesh2, NULL, 238),
    NAME_FUNC_OFFSET( 2854, glEvalPoint2, glEvalPoint2, NULL, 239),
    NAME_FUNC_OFFSET( 2867, glAlphaFunc, glAlphaFunc, NULL, 240),
    NAME_FUNC_OFFSET( 2879, glBlendFunc, glBlendFunc, NULL, 241),
    NAME_FUNC_OFFSET( 2891, glLogicOp, glLogicOp, NULL, 242),
    NAME_FUNC_OFFSET( 2901, glStencilFunc, glStencilFunc, NULL, 243),
    NAME_FUNC_OFFSET( 2915, glStencilOp, glStencilOp, NULL, 244),
    NAME_FUNC_OFFSET( 2927, glDepthFunc, glDepthFunc, NULL, 245),
    NAME_FUNC_OFFSET( 2939, glPixelZoom, glPixelZoom, NULL, 246),
    NAME_FUNC_OFFSET( 2951, glPixelTransferf, glPixelTransferf, NULL, 247),
    NAME_FUNC_OFFSET( 2968, glPixelTransferi, glPixelTransferi, NULL, 248),
    NAME_FUNC_OFFSET( 2985, glPixelStoref, glPixelStoref, NULL, 249),
    NAME_FUNC_OFFSET( 2999, glPixelStorei, glPixelStorei, NULL, 250),
    NAME_FUNC_OFFSET( 3013, glPixelMapfv, glPixelMapfv, NULL, 251),
    NAME_FUNC_OFFSET( 3026, glPixelMapuiv, glPixelMapuiv, NULL, 252),
    NAME_FUNC_OFFSET( 3040, glPixelMapusv, glPixelMapusv, NULL, 253),
    NAME_FUNC_OFFSET( 3054, glReadBuffer, glReadBuffer, NULL, 254),
    NAME_FUNC_OFFSET( 3067, glCopyPixels, glCopyPixels, NULL, 255),
    NAME_FUNC_OFFSET( 3080, glReadPixels, glReadPixels, NULL, 256),
    NAME_FUNC_OFFSET( 3093, glDrawPixels, glDrawPixels, NULL, 257),
    NAME_FUNC_OFFSET( 3106, glGetBooleanv, glGetBooleanv, NULL, 258),
    NAME_FUNC_OFFSET( 3120, glGetClipPlane, glGetClipPlane, NULL, 259),
    NAME_FUNC_OFFSET( 3135, glGetDoublev, glGetDoublev, NULL, 260),
    NAME_FUNC_OFFSET( 3148, glGetError, glGetError, NULL, 261),
    NAME_FUNC_OFFSET( 3159, glGetFloatv, glGetFloatv, NULL, 262),
    NAME_FUNC_OFFSET( 3171, glGetIntegerv, glGetIntegerv, NULL, 263),
    NAME_FUNC_OFFSET( 3185, glGetLightfv, glGetLightfv, NULL, 264),
    NAME_FUNC_OFFSET( 3198, glGetLightiv, glGetLightiv, NULL, 265),
    NAME_FUNC_OFFSET( 3211, glGetMapdv, glGetMapdv, NULL, 266),
    NAME_FUNC_OFFSET( 3222, glGetMapfv, glGetMapfv, NULL, 267),
    NAME_FUNC_OFFSET( 3233, glGetMapiv, glGetMapiv, NULL, 268),
    NAME_FUNC_OFFSET( 3244, glGetMaterialfv, glGetMaterialfv, NULL, 269),
    NAME_FUNC_OFFSET( 3260, glGetMaterialiv, glGetMaterialiv, NULL, 270),
    NAME_FUNC_OFFSET( 3276, glGetPixelMapfv, glGetPixelMapfv, NULL, 271),
    NAME_FUNC_OFFSET( 3292, glGetPixelMapuiv, glGetPixelMapuiv, NULL, 272),
    NAME_FUNC_OFFSET( 3309, glGetPixelMapusv, glGetPixelMapusv, NULL, 273),
    NAME_FUNC_OFFSET( 3326, glGetPolygonStipple, glGetPolygonStipple, NULL, 274),
    NAME_FUNC_OFFSET( 3346, glGetString, glGetString, NULL, 275),
    NAME_FUNC_OFFSET( 3358, glGetTexEnvfv, glGetTexEnvfv, NULL, 276),
    NAME_FUNC_OFFSET( 3372, glGetTexEnviv, glGetTexEnviv, NULL, 277),
    NAME_FUNC_OFFSET( 3386, glGetTexGendv, glGetTexGendv, NULL, 278),
    NAME_FUNC_OFFSET( 3400, glGetTexGenfv, glGetTexGenfv, NULL, 279),
    NAME_FUNC_OFFSET( 3414, glGetTexGeniv, glGetTexGeniv, NULL, 280),
    NAME_FUNC_OFFSET( 3428, glGetTexImage, glGetTexImage, NULL, 281),
    NAME_FUNC_OFFSET( 3442, glGetTexParameterfv, glGetTexParameterfv, NULL, 282),
    NAME_FUNC_OFFSET( 3462, glGetTexParameteriv, glGetTexParameteriv, NULL, 283),
    NAME_FUNC_OFFSET( 3482, glGetTexLevelParameterfv, glGetTexLevelParameterfv, NULL, 284),
    NAME_FUNC_OFFSET( 3507, glGetTexLevelParameteriv, glGetTexLevelParameteriv, NULL, 285),
    NAME_FUNC_OFFSET( 3532, glIsEnabled, glIsEnabled, NULL, 286),
    NAME_FUNC_OFFSET( 3544, glIsList, glIsList, NULL, 287),
    NAME_FUNC_OFFSET( 3553, glDepthRange, glDepthRange, NULL, 288),
    NAME_FUNC_OFFSET( 3566, glFrustum, glFrustum, NULL, 289),
    NAME_FUNC_OFFSET( 3576, glLoadIdentity, glLoadIdentity, NULL, 290),
    NAME_FUNC_OFFSET( 3591, glLoadMatrixf, glLoadMatrixf, NULL, 291),
    NAME_FUNC_OFFSET( 3605, glLoadMatrixd, glLoadMatrixd, NULL, 292),
    NAME_FUNC_OFFSET( 3619, glMatrixMode, glMatrixMode, NULL, 293),
    NAME_FUNC_OFFSET( 3632, glMultMatrixf, glMultMatrixf, NULL, 294),
    NAME_FUNC_OFFSET( 3646, glMultMatrixd, glMultMatrixd, NULL, 295),
    NAME_FUNC_OFFSET( 3660, glOrtho, glOrtho, NULL, 296),
    NAME_FUNC_OFFSET( 3668, glPopMatrix, glPopMatrix, NULL, 297),
    NAME_FUNC_OFFSET( 3680, glPushMatrix, glPushMatrix, NULL, 298),
    NAME_FUNC_OFFSET( 3693, glRotated, glRotated, NULL, 299),
    NAME_FUNC_OFFSET( 3703, glRotatef, glRotatef, NULL, 300),
    NAME_FUNC_OFFSET( 3713, glScaled, glScaled, NULL, 301),
    NAME_FUNC_OFFSET( 3722, glScalef, glScalef, NULL, 302),
    NAME_FUNC_OFFSET( 3731, glTranslated, glTranslated, NULL, 303),
    NAME_FUNC_OFFSET( 3744, glTranslatef, glTranslatef, NULL, 304),
    NAME_FUNC_OFFSET( 3757, glViewport, glViewport, NULL, 305),
    NAME_FUNC_OFFSET( 3768, glArrayElement, glArrayElement, NULL, 306),
    NAME_FUNC_OFFSET( 3783, glBindTexture, glBindTexture, NULL, 307),
    NAME_FUNC_OFFSET( 3797, glColorPointer, glColorPointer, NULL, 308),
    NAME_FUNC_OFFSET( 3812, glDisableClientState, glDisableClientState, NULL, 309),
    NAME_FUNC_OFFSET( 3833, glDrawArrays, glDrawArrays, NULL, 310),
    NAME_FUNC_OFFSET( 3846, glDrawElements, glDrawElements, NULL, 311),
    NAME_FUNC_OFFSET( 3861, glEdgeFlagPointer, glEdgeFlagPointer, NULL, 312),
    NAME_FUNC_OFFSET( 3879, glEnableClientState, glEnableClientState, NULL, 313),
    NAME_FUNC_OFFSET( 3899, glIndexPointer, glIndexPointer, NULL, 314),
    NAME_FUNC_OFFSET( 3914, glIndexub, glIndexub, NULL, 315),
    NAME_FUNC_OFFSET( 3924, glIndexubv, glIndexubv, NULL, 316),
    NAME_FUNC_OFFSET( 3935, glInterleavedArrays, glInterleavedArrays, NULL, 317),
    NAME_FUNC_OFFSET( 3955, glNormalPointer, glNormalPointer, NULL, 318),
    NAME_FUNC_OFFSET( 3971, glPolygonOffset, glPolygonOffset, NULL, 319),
    NAME_FUNC_OFFSET( 3987, glTexCoordPointer, glTexCoordPointer, NULL, 320),
    NAME_FUNC_OFFSET( 4005, glVertexPointer, glVertexPointer, NULL, 321),
    NAME_FUNC_OFFSET( 4021, glAreTexturesResident, glAreTexturesResident, NULL, 322),
    NAME_FUNC_OFFSET( 4043, glCopyTexImage1D, glCopyTexImage1D, NULL, 323),
    NAME_FUNC_OFFSET( 4060, glCopyTexImage2D, glCopyTexImage2D, NULL, 324),
    NAME_FUNC_OFFSET( 4077, glCopyTexSubImage1D, glCopyTexSubImage1D, NULL, 325),
    NAME_FUNC_OFFSET( 4097, glCopyTexSubImage2D, glCopyTexSubImage2D, NULL, 326),
    NAME_FUNC_OFFSET( 4117, glDeleteTextures, glDeleteTextures, NULL, 327),
    NAME_FUNC_OFFSET( 4134, glGenTextures, glGenTextures, NULL, 328),
    NAME_FUNC_OFFSET( 4148, glGetPointerv, glGetPointerv, NULL, 329),
    NAME_FUNC_OFFSET( 4162, glIsTexture, glIsTexture, NULL, 330),
    NAME_FUNC_OFFSET( 4174, glPrioritizeTextures, glPrioritizeTextures, NULL, 331),
    NAME_FUNC_OFFSET( 4195, glTexSubImage1D, glTexSubImage1D, NULL, 332),
    NAME_FUNC_OFFSET( 4211, glTexSubImage2D, glTexSubImage2D, NULL, 333),
    NAME_FUNC_OFFSET( 4227, glPopClientAttrib, glPopClientAttrib, NULL, 334),
    NAME_FUNC_OFFSET( 4245, glPushClientAttrib, glPushClientAttrib, NULL, 335),
    NAME_FUNC_OFFSET( 4264, glBlendColor, glBlendColor, NULL, 336),
    NAME_FUNC_OFFSET( 4277, glBlendEquation, glBlendEquation, NULL, 337),
    NAME_FUNC_OFFSET( 4293, glDrawRangeElements, glDrawRangeElements, NULL, 338),
    NAME_FUNC_OFFSET( 4313, glColorTable, glColorTable, NULL, 339),
    NAME_FUNC_OFFSET( 4326, glColorTableParameterfv, glColorTableParameterfv, NULL, 340),
    NAME_FUNC_OFFSET( 4350, glColorTableParameteriv, glColorTableParameteriv, NULL, 341),
    NAME_FUNC_OFFSET( 4374, glCopyColorTable, glCopyColorTable, NULL, 342),
    NAME_FUNC_OFFSET( 4391, glGetColorTable, glGetColorTable, NULL, 343),
    NAME_FUNC_OFFSET( 4407, glGetColorTableParameterfv, glGetColorTableParameterfv, NULL, 344),
    NAME_FUNC_OFFSET( 4434, glGetColorTableParameteriv, glGetColorTableParameteriv, NULL, 345),
    NAME_FUNC_OFFSET( 4461, glColorSubTable, glColorSubTable, NULL, 346),
    NAME_FUNC_OFFSET( 4477, glCopyColorSubTable, glCopyColorSubTable, NULL, 347),
    NAME_FUNC_OFFSET( 4497, glConvolutionFilter1D, glConvolutionFilter1D, NULL, 348),
    NAME_FUNC_OFFSET( 4519, glConvolutionFilter2D, glConvolutionFilter2D, NULL, 349),
    NAME_FUNC_OFFSET( 4541, glConvolutionParameterf, glConvolutionParameterf, NULL, 350),
    NAME_FUNC_OFFSET( 4565, glConvolutionParameterfv, glConvolutionParameterfv, NULL, 351),
    NAME_FUNC_OFFSET( 4590, glConvolutionParameteri, glConvolutionParameteri, NULL, 352),
    NAME_FUNC_OFFSET( 4614, glConvolutionParameteriv, glConvolutionParameteriv, NULL, 353),
    NAME_FUNC_OFFSET( 4639, glCopyConvolutionFilter1D, glCopyConvolutionFilter1D, NULL, 354),
    NAME_FUNC_OFFSET( 4665, glCopyConvolutionFilter2D, glCopyConvolutionFilter2D, NULL, 355),
    NAME_FUNC_OFFSET( 4691, glGetConvolutionFilter, glGetConvolutionFilter, NULL, 356),
    NAME_FUNC_OFFSET( 4714, glGetConvolutionParameterfv, glGetConvolutionParameterfv, NULL, 357),
    NAME_FUNC_OFFSET( 4742, glGetConvolutionParameteriv, glGetConvolutionParameteriv, NULL, 358),
    NAME_FUNC_OFFSET( 4770, glGetSeparableFilter, glGetSeparableFilter, NULL, 359),
    NAME_FUNC_OFFSET( 4791, glSeparableFilter2D, glSeparableFilter2D, NULL, 360),
    NAME_FUNC_OFFSET( 4811, glGetHistogram, glGetHistogram, NULL, 361),
    NAME_FUNC_OFFSET( 4826, glGetHistogramParameterfv, glGetHistogramParameterfv, NULL, 362),
    NAME_FUNC_OFFSET( 4852, glGetHistogramParameteriv, glGetHistogramParameteriv, NULL, 363),
    NAME_FUNC_OFFSET( 4878, glGetMinmax, glGetMinmax, NULL, 364),
    NAME_FUNC_OFFSET( 4890, glGetMinmaxParameterfv, glGetMinmaxParameterfv, NULL, 365),
    NAME_FUNC_OFFSET( 4913, glGetMinmaxParameteriv, glGetMinmaxParameteriv, NULL, 366),
    NAME_FUNC_OFFSET( 4936, glHistogram, glHistogram, NULL, 367),
    NAME_FUNC_OFFSET( 4948, glMinmax, glMinmax, NULL, 368),
    NAME_FUNC_OFFSET( 4957, glResetHistogram, glResetHistogram, NULL, 369),
    NAME_FUNC_OFFSET( 4974, glResetMinmax, glResetMinmax, NULL, 370),
    NAME_FUNC_OFFSET( 4988, glTexImage3D, glTexImage3D, NULL, 371),
    NAME_FUNC_OFFSET( 5001, glTexSubImage3D, glTexSubImage3D, NULL, 372),
    NAME_FUNC_OFFSET( 5017, glCopyTexSubImage3D, glCopyTexSubImage3D, NULL, 373),
    NAME_FUNC_OFFSET( 5037, glActiveTextureARB, glActiveTextureARB, NULL, 374),
    NAME_FUNC_OFFSET( 5056, glClientActiveTextureARB, glClientActiveTextureARB, NULL, 375),
    NAME_FUNC_OFFSET( 5081, glMultiTexCoord1dARB, glMultiTexCoord1dARB, NULL, 376),
    NAME_FUNC_OFFSET( 5102, glMultiTexCoord1dvARB, glMultiTexCoord1dvARB, NULL, 377),
    NAME_FUNC_OFFSET( 5124, glMultiTexCoord1fARB, glMultiTexCoord1fARB, NULL, 378),
    NAME_FUNC_OFFSET( 5145, glMultiTexCoord1fvARB, glMultiTexCoord1fvARB, NULL, 379),
    NAME_FUNC_OFFSET( 5167, glMultiTexCoord1iARB, glMultiTexCoord1iARB, NULL, 380),
    NAME_FUNC_OFFSET( 5188, glMultiTexCoord1ivARB, glMultiTexCoord1ivARB, NULL, 381),
    NAME_FUNC_OFFSET( 5210, glMultiTexCoord1sARB, glMultiTexCoord1sARB, NULL, 382),
    NAME_FUNC_OFFSET( 5231, glMultiTexCoord1svARB, glMultiTexCoord1svARB, NULL, 383),
    NAME_FUNC_OFFSET( 5253, glMultiTexCoord2dARB, glMultiTexCoord2dARB, NULL, 384),
    NAME_FUNC_OFFSET( 5274, glMultiTexCoord2dvARB, glMultiTexCoord2dvARB, NULL, 385),
    NAME_FUNC_OFFSET( 5296, glMultiTexCoord2fARB, glMultiTexCoord2fARB, NULL, 386),
    NAME_FUNC_OFFSET( 5317, glMultiTexCoord2fvARB, glMultiTexCoord2fvARB, NULL, 387),
    NAME_FUNC_OFFSET( 5339, glMultiTexCoord2iARB, glMultiTexCoord2iARB, NULL, 388),
    NAME_FUNC_OFFSET( 5360, glMultiTexCoord2ivARB, glMultiTexCoord2ivARB, NULL, 389),
    NAME_FUNC_OFFSET( 5382, glMultiTexCoord2sARB, glMultiTexCoord2sARB, NULL, 390),
    NAME_FUNC_OFFSET( 5403, glMultiTexCoord2svARB, glMultiTexCoord2svARB, NULL, 391),
    NAME_FUNC_OFFSET( 5425, glMultiTexCoord3dARB, glMultiTexCoord3dARB, NULL, 392),
    NAME_FUNC_OFFSET( 5446, glMultiTexCoord3dvARB, glMultiTexCoord3dvARB, NULL, 393),
    NAME_FUNC_OFFSET( 5468, glMultiTexCoord3fARB, glMultiTexCoord3fARB, NULL, 394),
    NAME_FUNC_OFFSET( 5489, glMultiTexCoord3fvARB, glMultiTexCoord3fvARB, NULL, 395),
    NAME_FUNC_OFFSET( 5511, glMultiTexCoord3iARB, glMultiTexCoord3iARB, NULL, 396),
    NAME_FUNC_OFFSET( 5532, glMultiTexCoord3ivARB, glMultiTexCoord3ivARB, NULL, 397),
    NAME_FUNC_OFFSET( 5554, glMultiTexCoord3sARB, glMultiTexCoord3sARB, NULL, 398),
    NAME_FUNC_OFFSET( 5575, glMultiTexCoord3svARB, glMultiTexCoord3svARB, NULL, 399),
    NAME_FUNC_OFFSET( 5597, glMultiTexCoord4dARB, glMultiTexCoord4dARB, NULL, 400),
    NAME_FUNC_OFFSET( 5618, glMultiTexCoord4dvARB, glMultiTexCoord4dvARB, NULL, 401),
    NAME_FUNC_OFFSET( 5640, glMultiTexCoord4fARB, glMultiTexCoord4fARB, NULL, 402),
    NAME_FUNC_OFFSET( 5661, glMultiTexCoord4fvARB, glMultiTexCoord4fvARB, NULL, 403),
    NAME_FUNC_OFFSET( 5683, glMultiTexCoord4iARB, glMultiTexCoord4iARB, NULL, 404),
    NAME_FUNC_OFFSET( 5704, glMultiTexCoord4ivARB, glMultiTexCoord4ivARB, NULL, 405),
    NAME_FUNC_OFFSET( 5726, glMultiTexCoord4sARB, glMultiTexCoord4sARB, NULL, 406),
    NAME_FUNC_OFFSET( 5747, glMultiTexCoord4svARB, glMultiTexCoord4svARB, NULL, 407),
    NAME_FUNC_OFFSET( 5769, glAttachShader, glAttachShader, NULL, 408),
    NAME_FUNC_OFFSET( 5784, glCreateProgram, glCreateProgram, NULL, 409),
    NAME_FUNC_OFFSET( 5800, glCreateShader, glCreateShader, NULL, 410),
    NAME_FUNC_OFFSET( 5815, glDeleteProgram, glDeleteProgram, NULL, 411),
    NAME_FUNC_OFFSET( 5831, glDeleteShader, glDeleteShader, NULL, 412),
    NAME_FUNC_OFFSET( 5846, glDetachShader, glDetachShader, NULL, 413),
    NAME_FUNC_OFFSET( 5861, glGetAttachedShaders, glGetAttachedShaders, NULL, 414),
    NAME_FUNC_OFFSET( 5882, glGetProgramInfoLog, glGetProgramInfoLog, NULL, 415),
    NAME_FUNC_OFFSET( 5902, glGetProgramiv, glGetProgramiv, NULL, 416),
    NAME_FUNC_OFFSET( 5917, glGetShaderInfoLog, glGetShaderInfoLog, NULL, 417),
    NAME_FUNC_OFFSET( 5936, glGetShaderiv, glGetShaderiv, NULL, 418),
    NAME_FUNC_OFFSET( 5950, glIsProgram, glIsProgram, NULL, 419),
    NAME_FUNC_OFFSET( 5962, glIsShader, glIsShader, NULL, 420),
    NAME_FUNC_OFFSET( 5973, glStencilFuncSeparate, glStencilFuncSeparate, NULL, 421),
    NAME_FUNC_OFFSET( 5995, glStencilMaskSeparate, glStencilMaskSeparate, NULL, 422),
    NAME_FUNC_OFFSET( 6017, glStencilOpSeparate, glStencilOpSeparate, NULL, 423),
    NAME_FUNC_OFFSET( 6037, glUniformMatrix2x3fv, glUniformMatrix2x3fv, NULL, 424),
    NAME_FUNC_OFFSET( 6058, glUniformMatrix2x4fv, glUniformMatrix2x4fv, NULL, 425),
    NAME_FUNC_OFFSET( 6079, glUniformMatrix3x2fv, glUniformMatrix3x2fv, NULL, 426),
    NAME_FUNC_OFFSET( 6100, glUniformMatrix3x4fv, glUniformMatrix3x4fv, NULL, 427),
    NAME_FUNC_OFFSET( 6121, glUniformMatrix4x2fv, glUniformMatrix4x2fv, NULL, 428),
    NAME_FUNC_OFFSET( 6142, glUniformMatrix4x3fv, glUniformMatrix4x3fv, NULL, 429),
    NAME_FUNC_OFFSET( 6163, glClampColor, glClampColor, NULL, 430),
    NAME_FUNC_OFFSET( 6176, glClearBufferfi, glClearBufferfi, NULL, 431),
    NAME_FUNC_OFFSET( 6192, glClearBufferfv, glClearBufferfv, NULL, 432),
    NAME_FUNC_OFFSET( 6208, glClearBufferiv, glClearBufferiv, NULL, 433),
    NAME_FUNC_OFFSET( 6224, glClearBufferuiv, glClearBufferuiv, NULL, 434),
    NAME_FUNC_OFFSET( 6241, glGetStringi, glGetStringi, NULL, 435),
    NAME_FUNC_OFFSET( 6254, glTexBuffer, glTexBuffer, NULL, 436),
    NAME_FUNC_OFFSET( 6266, glFramebufferTexture, glFramebufferTexture, NULL, 437),
    NAME_FUNC_OFFSET( 6287, glGetBufferParameteri64v, glGetBufferParameteri64v, NULL, 438),
    NAME_FUNC_OFFSET( 6312, glGetInteger64i_v, glGetInteger64i_v, NULL, 439),
    NAME_FUNC_OFFSET( 6330, glVertexAttribDivisor, glVertexAttribDivisor, NULL, 440),
    NAME_FUNC_OFFSET( 6352, glLoadTransposeMatrixdARB, glLoadTransposeMatrixdARB, NULL, 441),
    NAME_FUNC_OFFSET( 6378, glLoadTransposeMatrixfARB, glLoadTransposeMatrixfARB, NULL, 442),
    NAME_FUNC_OFFSET( 6404, glMultTransposeMatrixdARB, glMultTransposeMatrixdARB, NULL, 443),
    NAME_FUNC_OFFSET( 6430, glMultTransposeMatrixfARB, glMultTransposeMatrixfARB, NULL, 444),
    NAME_FUNC_OFFSET( 6456, glSampleCoverageARB, glSampleCoverageARB, NULL, 445),
    NAME_FUNC_OFFSET( 6476, glCompressedTexImage1DARB, glCompressedTexImage1DARB, NULL, 446),
    NAME_FUNC_OFFSET( 6502, glCompressedTexImage2DARB, glCompressedTexImage2DARB, NULL, 447),
    NAME_FUNC_OFFSET( 6528, glCompressedTexImage3DARB, glCompressedTexImage3DARB, NULL, 448),
    NAME_FUNC_OFFSET( 6554, glCompressedTexSubImage1DARB, glCompressedTexSubImage1DARB, NULL, 449),
    NAME_FUNC_OFFSET( 6583, glCompressedTexSubImage2DARB, glCompressedTexSubImage2DARB, NULL, 450),
    NAME_FUNC_OFFSET( 6612, glCompressedTexSubImage3DARB, glCompressedTexSubImage3DARB, NULL, 451),
    NAME_FUNC_OFFSET( 6641, glGetCompressedTexImageARB, glGetCompressedTexImageARB, NULL, 452),
    NAME_FUNC_OFFSET( 6668, glDisableVertexAttribArrayARB, glDisableVertexAttribArrayARB, NULL, 453),
    NAME_FUNC_OFFSET( 6698, glEnableVertexAttribArrayARB, glEnableVertexAttribArrayARB, NULL, 454),
    NAME_FUNC_OFFSET( 6727, glGetProgramEnvParameterdvARB, glGetProgramEnvParameterdvARB, NULL, 455),
    NAME_FUNC_OFFSET( 6757, glGetProgramEnvParameterfvARB, glGetProgramEnvParameterfvARB, NULL, 456),
    NAME_FUNC_OFFSET( 6787, glGetProgramLocalParameterdvARB, glGetProgramLocalParameterdvARB, NULL, 457),
    NAME_FUNC_OFFSET( 6819, glGetProgramLocalParameterfvARB, glGetProgramLocalParameterfvARB, NULL, 458),
    NAME_FUNC_OFFSET( 6851, glGetProgramStringARB, glGetProgramStringARB, NULL, 459),
    NAME_FUNC_OFFSET( 6873, glGetProgramivARB, glGetProgramivARB, NULL, 460),
    NAME_FUNC_OFFSET( 6891, glGetVertexAttribdvARB, glGetVertexAttribdvARB, NULL, 461),
    NAME_FUNC_OFFSET( 6914, glGetVertexAttribfvARB, glGetVertexAttribfvARB, NULL, 462),
    NAME_FUNC_OFFSET( 6937, glGetVertexAttribivARB, glGetVertexAttribivARB, NULL, 463),
    NAME_FUNC_OFFSET( 6960, glProgramEnvParameter4dARB, glProgramEnvParameter4dARB, NULL, 464),
    NAME_FUNC_OFFSET( 6987, glProgramEnvParameter4dvARB, glProgramEnvParameter4dvARB, NULL, 465),
    NAME_FUNC_OFFSET( 7015, glProgramEnvParameter4fARB, glProgramEnvParameter4fARB, NULL, 466),
    NAME_FUNC_OFFSET( 7042, glProgramEnvParameter4fvARB, glProgramEnvParameter4fvARB, NULL, 467),
    NAME_FUNC_OFFSET( 7070, glProgramLocalParameter4dARB, glProgramLocalParameter4dARB, NULL, 468),
    NAME_FUNC_OFFSET( 7099, glProgramLocalParameter4dvARB, glProgramLocalParameter4dvARB, NULL, 469),
    NAME_FUNC_OFFSET( 7129, glProgramLocalParameter4fARB, glProgramLocalParameter4fARB, NULL, 470),
    NAME_FUNC_OFFSET( 7158, glProgramLocalParameter4fvARB, glProgramLocalParameter4fvARB, NULL, 471),
    NAME_FUNC_OFFSET( 7188, glProgramStringARB, glProgramStringARB, NULL, 472),
    NAME_FUNC_OFFSET( 7207, glVertexAttrib1dARB, glVertexAttrib1dARB, NULL, 473),
    NAME_FUNC_OFFSET( 7227, glVertexAttrib1dvARB, glVertexAttrib1dvARB, NULL, 474),
    NAME_FUNC_OFFSET( 7248, glVertexAttrib1fARB, glVertexAttrib1fARB, NULL, 475),
    NAME_FUNC_OFFSET( 7268, glVertexAttrib1fvARB, glVertexAttrib1fvARB, NULL, 476),
    NAME_FUNC_OFFSET( 7289, glVertexAttrib1sARB, glVertexAttrib1sARB, NULL, 477),
    NAME_FUNC_OFFSET( 7309, glVertexAttrib1svARB, glVertexAttrib1svARB, NULL, 478),
    NAME_FUNC_OFFSET( 7330, glVertexAttrib2dARB, glVertexAttrib2dARB, NULL, 479),
    NAME_FUNC_OFFSET( 7350, glVertexAttrib2dvARB, glVertexAttrib2dvARB, NULL, 480),
    NAME_FUNC_OFFSET( 7371, glVertexAttrib2fARB, glVertexAttrib2fARB, NULL, 481),
    NAME_FUNC_OFFSET( 7391, glVertexAttrib2fvARB, glVertexAttrib2fvARB, NULL, 482),
    NAME_FUNC_OFFSET( 7412, glVertexAttrib2sARB, glVertexAttrib2sARB, NULL, 483),
    NAME_FUNC_OFFSET( 7432, glVertexAttrib2svARB, glVertexAttrib2svARB, NULL, 484),
    NAME_FUNC_OFFSET( 7453, glVertexAttrib3dARB, glVertexAttrib3dARB, NULL, 485),
    NAME_FUNC_OFFSET( 7473, glVertexAttrib3dvARB, glVertexAttrib3dvARB, NULL, 486),
    NAME_FUNC_OFFSET( 7494, glVertexAttrib3fARB, glVertexAttrib3fARB, NULL, 487),
    NAME_FUNC_OFFSET( 7514, glVertexAttrib3fvARB, glVertexAttrib3fvARB, NULL, 488),
    NAME_FUNC_OFFSET( 7535, glVertexAttrib3sARB, glVertexAttrib3sARB, NULL, 489),
    NAME_FUNC_OFFSET( 7555, glVertexAttrib3svARB, glVertexAttrib3svARB, NULL, 490),
    NAME_FUNC_OFFSET( 7576, glVertexAttrib4NbvARB, glVertexAttrib4NbvARB, NULL, 491),
    NAME_FUNC_OFFSET( 7598, glVertexAttrib4NivARB, glVertexAttrib4NivARB, NULL, 492),
    NAME_FUNC_OFFSET( 7620, glVertexAttrib4NsvARB, glVertexAttrib4NsvARB, NULL, 493),
    NAME_FUNC_OFFSET( 7642, glVertexAttrib4NubARB, glVertexAttrib4NubARB, NULL, 494),
    NAME_FUNC_OFFSET( 7664, glVertexAttrib4NubvARB, glVertexAttrib4NubvARB, NULL, 495),
    NAME_FUNC_OFFSET( 7687, glVertexAttrib4NuivARB, glVertexAttrib4NuivARB, NULL, 496),
    NAME_FUNC_OFFSET( 7710, glVertexAttrib4NusvARB, glVertexAttrib4NusvARB, NULL, 497),
    NAME_FUNC_OFFSET( 7733, glVertexAttrib4bvARB, glVertexAttrib4bvARB, NULL, 498),
    NAME_FUNC_OFFSET( 7754, glVertexAttrib4dARB, glVertexAttrib4dARB, NULL, 499),
    NAME_FUNC_OFFSET( 7774, glVertexAttrib4dvARB, glVertexAttrib4dvARB, NULL, 500),
    NAME_FUNC_OFFSET( 7795, glVertexAttrib4fARB, glVertexAttrib4fARB, NULL, 501),
    NAME_FUNC_OFFSET( 7815, glVertexAttrib4fvARB, glVertexAttrib4fvARB, NULL, 502),
    NAME_FUNC_OFFSET( 7836, glVertexAttrib4ivARB, glVertexAttrib4ivARB, NULL, 503),
    NAME_FUNC_OFFSET( 7857, glVertexAttrib4sARB, glVertexAttrib4sARB, NULL, 504),
    NAME_FUNC_OFFSET( 7877, glVertexAttrib4svARB, glVertexAttrib4svARB, NULL, 505),
    NAME_FUNC_OFFSET( 7898, glVertexAttrib4ubvARB, glVertexAttrib4ubvARB, NULL, 506),
    NAME_FUNC_OFFSET( 7920, glVertexAttrib4uivARB, glVertexAttrib4uivARB, NULL, 507),
    NAME_FUNC_OFFSET( 7942, glVertexAttrib4usvARB, glVertexAttrib4usvARB, NULL, 508),
    NAME_FUNC_OFFSET( 7964, glVertexAttribPointerARB, glVertexAttribPointerARB, NULL, 509),
    NAME_FUNC_OFFSET( 7989, glBindBufferARB, glBindBufferARB, NULL, 510),
    NAME_FUNC_OFFSET( 8005, glBufferDataARB, glBufferDataARB, NULL, 511),
    NAME_FUNC_OFFSET( 8021, glBufferSubDataARB, glBufferSubDataARB, NULL, 512),
    NAME_FUNC_OFFSET( 8040, glDeleteBuffersARB, glDeleteBuffersARB, NULL, 513),
    NAME_FUNC_OFFSET( 8059, glGenBuffersARB, glGenBuffersARB, NULL, 514),
    NAME_FUNC_OFFSET( 8075, glGetBufferParameterivARB, glGetBufferParameterivARB, NULL, 515),
    NAME_FUNC_OFFSET( 8101, glGetBufferPointervARB, glGetBufferPointervARB, NULL, 516),
    NAME_FUNC_OFFSET( 8124, glGetBufferSubDataARB, glGetBufferSubDataARB, NULL, 517),
    NAME_FUNC_OFFSET( 8146, glIsBufferARB, glIsBufferARB, NULL, 518),
    NAME_FUNC_OFFSET( 8160, glMapBufferARB, glMapBufferARB, NULL, 519),
    NAME_FUNC_OFFSET( 8175, glUnmapBufferARB, glUnmapBufferARB, NULL, 520),
    NAME_FUNC_OFFSET( 8192, glBeginQueryARB, glBeginQueryARB, NULL, 521),
    NAME_FUNC_OFFSET( 8208, glDeleteQueriesARB, glDeleteQueriesARB, NULL, 522),
    NAME_FUNC_OFFSET( 8227, glEndQueryARB, glEndQueryARB, NULL, 523),
    NAME_FUNC_OFFSET( 8241, glGenQueriesARB, glGenQueriesARB, NULL, 524),
    NAME_FUNC_OFFSET( 8257, glGetQueryObjectivARB, glGetQueryObjectivARB, NULL, 525),
    NAME_FUNC_OFFSET( 8279, glGetQueryObjectuivARB, glGetQueryObjectuivARB, NULL, 526),
    NAME_FUNC_OFFSET( 8302, glGetQueryivARB, glGetQueryivARB, NULL, 527),
    NAME_FUNC_OFFSET( 8318, glIsQueryARB, glIsQueryARB, NULL, 528),
    NAME_FUNC_OFFSET( 8331, glAttachObjectARB, glAttachObjectARB, NULL, 529),
    NAME_FUNC_OFFSET( 8349, glCompileShaderARB, glCompileShaderARB, NULL, 530),
    NAME_FUNC_OFFSET( 8368, glCreateProgramObjectARB, glCreateProgramObjectARB, NULL, 531),
    NAME_FUNC_OFFSET( 8393, glCreateShaderObjectARB, glCreateShaderObjectARB, NULL, 532),
    NAME_FUNC_OFFSET( 8417, glDeleteObjectARB, glDeleteObjectARB, NULL, 533),
    NAME_FUNC_OFFSET( 8435, glDetachObjectARB, glDetachObjectARB, NULL, 534),
    NAME_FUNC_OFFSET( 8453, glGetActiveUniformARB, glGetActiveUniformARB, NULL, 535),
    NAME_FUNC_OFFSET( 8475, glGetAttachedObjectsARB, glGetAttachedObjectsARB, NULL, 536),
    NAME_FUNC_OFFSET( 8499, glGetHandleARB, glGetHandleARB, NULL, 537),
    NAME_FUNC_OFFSET( 8514, glGetInfoLogARB, glGetInfoLogARB, NULL, 538),
    NAME_FUNC_OFFSET( 8530, glGetObjectParameterfvARB, glGetObjectParameterfvARB, NULL, 539),
    NAME_FUNC_OFFSET( 8556, glGetObjectParameterivARB, glGetObjectParameterivARB, NULL, 540),
    NAME_FUNC_OFFSET( 8582, glGetShaderSourceARB, glGetShaderSourceARB, NULL, 541),
    NAME_FUNC_OFFSET( 8603, glGetUniformLocationARB, glGetUniformLocationARB, NULL, 542),
    NAME_FUNC_OFFSET( 8627, glGetUniformfvARB, glGetUniformfvARB, NULL, 543),
    NAME_FUNC_OFFSET( 8645, glGetUniformivARB, glGetUniformivARB, NULL, 544),
    NAME_FUNC_OFFSET( 8663, glLinkProgramARB, glLinkProgramARB, NULL, 545),
    NAME_FUNC_OFFSET( 8680, glShaderSourceARB, glShaderSourceARB, NULL, 546),
    NAME_FUNC_OFFSET( 8698, glUniform1fARB, glUniform1fARB, NULL, 547),
    NAME_FUNC_OFFSET( 8713, glUniform1fvARB, glUniform1fvARB, NULL, 548),
    NAME_FUNC_OFFSET( 8729, glUniform1iARB, glUniform1iARB, NULL, 549),
    NAME_FUNC_OFFSET( 8744, glUniform1ivARB, glUniform1ivARB, NULL, 550),
    NAME_FUNC_OFFSET( 8760, glUniform2fARB, glUniform2fARB, NULL, 551),
    NAME_FUNC_OFFSET( 8775, glUniform2fvARB, glUniform2fvARB, NULL, 552),
    NAME_FUNC_OFFSET( 8791, glUniform2iARB, glUniform2iARB, NULL, 553),
    NAME_FUNC_OFFSET( 8806, glUniform2ivARB, glUniform2ivARB, NULL, 554),
    NAME_FUNC_OFFSET( 8822, glUniform3fARB, glUniform3fARB, NULL, 555),
    NAME_FUNC_OFFSET( 8837, glUniform3fvARB, glUniform3fvARB, NULL, 556),
    NAME_FUNC_OFFSET( 8853, glUniform3iARB, glUniform3iARB, NULL, 557),
    NAME_FUNC_OFFSET( 8868, glUniform3ivARB, glUniform3ivARB, NULL, 558),
    NAME_FUNC_OFFSET( 8884, glUniform4fARB, glUniform4fARB, NULL, 559),
    NAME_FUNC_OFFSET( 8899, glUniform4fvARB, glUniform4fvARB, NULL, 560),
    NAME_FUNC_OFFSET( 8915, glUniform4iARB, glUniform4iARB, NULL, 561),
    NAME_FUNC_OFFSET( 8930, glUniform4ivARB, glUniform4ivARB, NULL, 562),
    NAME_FUNC_OFFSET( 8946, glUniformMatrix2fvARB, glUniformMatrix2fvARB, NULL, 563),
    NAME_FUNC_OFFSET( 8968, glUniformMatrix3fvARB, glUniformMatrix3fvARB, NULL, 564),
    NAME_FUNC_OFFSET( 8990, glUniformMatrix4fvARB, glUniformMatrix4fvARB, NULL, 565),
    NAME_FUNC_OFFSET( 9012, glUseProgramObjectARB, glUseProgramObjectARB, NULL, 566),
    NAME_FUNC_OFFSET( 9034, glValidateProgramARB, glValidateProgramARB, NULL, 567),
    NAME_FUNC_OFFSET( 9055, glBindAttribLocationARB, glBindAttribLocationARB, NULL, 568),
    NAME_FUNC_OFFSET( 9079, glGetActiveAttribARB, glGetActiveAttribARB, NULL, 569),
    NAME_FUNC_OFFSET( 9100, glGetAttribLocationARB, glGetAttribLocationARB, NULL, 570),
    NAME_FUNC_OFFSET( 9123, glDrawBuffersARB, glDrawBuffersARB, NULL, 571),
    NAME_FUNC_OFFSET( 9140, glClampColorARB, glClampColorARB, NULL, 572),
    NAME_FUNC_OFFSET( 9156, glDrawArraysInstancedARB, glDrawArraysInstancedARB, NULL, 573),
    NAME_FUNC_OFFSET( 9181, glDrawElementsInstancedARB, glDrawElementsInstancedARB, NULL, 574),
    NAME_FUNC_OFFSET( 9208, glRenderbufferStorageMultisample, glRenderbufferStorageMultisample, NULL, 575),
    NAME_FUNC_OFFSET( 9241, glFramebufferTextureARB, glFramebufferTextureARB, NULL, 576),
    NAME_FUNC_OFFSET( 9265, glFramebufferTextureFaceARB, glFramebufferTextureFaceARB, NULL, 577),
    NAME_FUNC_OFFSET( 9293, glProgramParameteriARB, glProgramParameteriARB, NULL, 578),
    NAME_FUNC_OFFSET( 9316, glVertexAttribDivisorARB, glVertexAttribDivisorARB, NULL, 579),
    NAME_FUNC_OFFSET( 9341, glFlushMappedBufferRange, glFlushMappedBufferRange, NULL, 580),
    NAME_FUNC_OFFSET( 9366, glMapBufferRange, glMapBufferRange, NULL, 581),
    NAME_FUNC_OFFSET( 9383, glTexBufferARB, glTexBufferARB, NULL, 582),
    NAME_FUNC_OFFSET( 9398, glBindVertexArray, glBindVertexArray, NULL, 583),
    NAME_FUNC_OFFSET( 9416, glGenVertexArrays, glGenVertexArrays, NULL, 584),
    NAME_FUNC_OFFSET( 9434, glCopyBufferSubData, glCopyBufferSubData, NULL, 585),
    NAME_FUNC_OFFSET( 9454, glClientWaitSync, glClientWaitSync, NULL, 586),
    NAME_FUNC_OFFSET( 9471, glDeleteSync, glDeleteSync, NULL, 587),
    NAME_FUNC_OFFSET( 9484, glFenceSync, glFenceSync, NULL, 588),
    NAME_FUNC_OFFSET( 9496, glGetInteger64v, glGetInteger64v, NULL, 589),
    NAME_FUNC_OFFSET( 9512, glGetSynciv, glGetSynciv, NULL, 590),
    NAME_FUNC_OFFSET( 9524, glIsSync, glIsSync, NULL, 591),
    NAME_FUNC_OFFSET( 9533, glWaitSync, glWaitSync, NULL, 592),
    NAME_FUNC_OFFSET( 9544, glDrawElementsBaseVertex, glDrawElementsBaseVertex, NULL, 593),
    NAME_FUNC_OFFSET( 9569, glDrawElementsInstancedBaseVertex, glDrawElementsInstancedBaseVertex, NULL, 594),
    NAME_FUNC_OFFSET( 9603, glDrawRangeElementsBaseVertex, glDrawRangeElementsBaseVertex, NULL, 595),
    NAME_FUNC_OFFSET( 9633, glMultiDrawElementsBaseVertex, glMultiDrawElementsBaseVertex, NULL, 596),
    NAME_FUNC_OFFSET( 9663, glBlendEquationSeparateiARB, glBlendEquationSeparateiARB, NULL, 597),
    NAME_FUNC_OFFSET( 9691, glBlendEquationiARB, glBlendEquationiARB, NULL, 598),
    NAME_FUNC_OFFSET( 9711, glBlendFuncSeparateiARB, glBlendFuncSeparateiARB, NULL, 599),
    NAME_FUNC_OFFSET( 9735, glBlendFunciARB, glBlendFunciARB, NULL, 600),
    NAME_FUNC_OFFSET( 9751, glBindSampler, glBindSampler, NULL, 601),
    NAME_FUNC_OFFSET( 9765, glDeleteSamplers, glDeleteSamplers, NULL, 602),
    NAME_FUNC_OFFSET( 9782, glGenSamplers, glGenSamplers, NULL, 603),
    NAME_FUNC_OFFSET( 9796, glGetSamplerParameterIiv, glGetSamplerParameterIiv, NULL, 604),
    NAME_FUNC_OFFSET( 9821, glGetSamplerParameterIuiv, glGetSamplerParameterIuiv, NULL, 605),
    NAME_FUNC_OFFSET( 9847, glGetSamplerParameterfv, glGetSamplerParameterfv, NULL, 606),
    NAME_FUNC_OFFSET( 9871, glGetSamplerParameteriv, glGetSamplerParameteriv, NULL, 607),
    NAME_FUNC_OFFSET( 9895, glIsSampler, glIsSampler, NULL, 608),
    NAME_FUNC_OFFSET( 9907, glSamplerParameterIiv, glSamplerParameterIiv, NULL, 609),
    NAME_FUNC_OFFSET( 9929, glSamplerParameterIuiv, glSamplerParameterIuiv, NULL, 610),
    NAME_FUNC_OFFSET( 9952, glSamplerParameterf, glSamplerParameterf, NULL, 611),
    NAME_FUNC_OFFSET( 9972, glSamplerParameterfv, glSamplerParameterfv, NULL, 612),
    NAME_FUNC_OFFSET( 9993, glSamplerParameteri, glSamplerParameteri, NULL, 613),
    NAME_FUNC_OFFSET(10013, glSamplerParameteriv, glSamplerParameteriv, NULL, 614),
    NAME_FUNC_OFFSET(10034, glBindTransformFeedback, glBindTransformFeedback, NULL, 615),
    NAME_FUNC_OFFSET(10058, glDeleteTransformFeedbacks, glDeleteTransformFeedbacks, NULL, 616),
    NAME_FUNC_OFFSET(10085, glDrawTransformFeedback, glDrawTransformFeedback, NULL, 617),
    NAME_FUNC_OFFSET(10109, glGenTransformFeedbacks, glGenTransformFeedbacks, NULL, 618),
    NAME_FUNC_OFFSET(10133, glIsTransformFeedback, glIsTransformFeedback, NULL, 619),
    NAME_FUNC_OFFSET(10155, glPauseTransformFeedback, glPauseTransformFeedback, NULL, 620),
    NAME_FUNC_OFFSET(10180, glResumeTransformFeedback, glResumeTransformFeedback, NULL, 621),
    NAME_FUNC_OFFSET(10206, glClearDepthf, glClearDepthf, NULL, 622),
    NAME_FUNC_OFFSET(10220, glDepthRangef, glDepthRangef, NULL, 623),
    NAME_FUNC_OFFSET(10234, glGetShaderPrecisionFormat, glGetShaderPrecisionFormat, NULL, 624),
    NAME_FUNC_OFFSET(10261, glReleaseShaderCompiler, glReleaseShaderCompiler, NULL, 625),
    NAME_FUNC_OFFSET(10285, glShaderBinary, glShaderBinary, NULL, 626),
    NAME_FUNC_OFFSET(10300, glGetGraphicsResetStatusARB, glGetGraphicsResetStatusARB, NULL, 627),
    NAME_FUNC_OFFSET(10328, glGetnColorTableARB, glGetnColorTableARB, NULL, 628),
    NAME_FUNC_OFFSET(10348, glGetnCompressedTexImageARB, glGetnCompressedTexImageARB, NULL, 629),
    NAME_FUNC_OFFSET(10376, glGetnConvolutionFilterARB, glGetnConvolutionFilterARB, NULL, 630),
    NAME_FUNC_OFFSET(10403, glGetnHistogramARB, glGetnHistogramARB, NULL, 631),
    NAME_FUNC_OFFSET(10422, glGetnMapdvARB, glGetnMapdvARB, NULL, 632),
    NAME_FUNC_OFFSET(10437, glGetnMapfvARB, glGetnMapfvARB, NULL, 633),
    NAME_FUNC_OFFSET(10452, glGetnMapivARB, glGetnMapivARB, NULL, 634),
    NAME_FUNC_OFFSET(10467, glGetnMinmaxARB, glGetnMinmaxARB, NULL, 635),
    NAME_FUNC_OFFSET(10483, glGetnPixelMapfvARB, glGetnPixelMapfvARB, NULL, 636),
    NAME_FUNC_OFFSET(10503, glGetnPixelMapuivARB, glGetnPixelMapuivARB, NULL, 637),
    NAME_FUNC_OFFSET(10524, glGetnPixelMapusvARB, glGetnPixelMapusvARB, NULL, 638),
    NAME_FUNC_OFFSET(10545, glGetnPolygonStippleARB, glGetnPolygonStippleARB, NULL, 639),
    NAME_FUNC_OFFSET(10569, glGetnSeparableFilterARB, glGetnSeparableFilterARB, NULL, 640),
    NAME_FUNC_OFFSET(10594, glGetnTexImageARB, glGetnTexImageARB, NULL, 641),
    NAME_FUNC_OFFSET(10612, glGetnUniformdvARB, glGetnUniformdvARB, NULL, 642),
    NAME_FUNC_OFFSET(10631, glGetnUniformfvARB, glGetnUniformfvARB, NULL, 643),
    NAME_FUNC_OFFSET(10650, glGetnUniformivARB, glGetnUniformivARB, NULL, 644),
    NAME_FUNC_OFFSET(10669, glGetnUniformuivARB, glGetnUniformuivARB, NULL, 645),
    NAME_FUNC_OFFSET(10689, glReadnPixelsARB, glReadnPixelsARB, NULL, 646),
    NAME_FUNC_OFFSET(10706, glPolygonOffsetEXT, glPolygonOffsetEXT, NULL, 647),
    NAME_FUNC_OFFSET(10725, gl_dispatch_stub_648, gl_dispatch_stub_648, NULL, 648),
    NAME_FUNC_OFFSET(10757, gl_dispatch_stub_649, gl_dispatch_stub_649, NULL, 649),
    NAME_FUNC_OFFSET(10789, gl_dispatch_stub_650, gl_dispatch_stub_650, NULL, 650),
    NAME_FUNC_OFFSET(10817, gl_dispatch_stub_651, gl_dispatch_stub_651, NULL, 651),
    NAME_FUNC_OFFSET(10846, gl_dispatch_stub_652, gl_dispatch_stub_652, NULL, 652),
    NAME_FUNC_OFFSET(10874, gl_dispatch_stub_653, gl_dispatch_stub_653, NULL, 653),
    NAME_FUNC_OFFSET(10903, gl_dispatch_stub_654, gl_dispatch_stub_654, NULL, 654),
    NAME_FUNC_OFFSET(10920, gl_dispatch_stub_655, gl_dispatch_stub_655, NULL, 655),
    NAME_FUNC_OFFSET(10940, glColorPointerEXT, glColorPointerEXT, NULL, 656),
    NAME_FUNC_OFFSET(10958, glEdgeFlagPointerEXT, glEdgeFlagPointerEXT, NULL, 657),
    NAME_FUNC_OFFSET(10979, glIndexPointerEXT, glIndexPointerEXT, NULL, 658),
    NAME_FUNC_OFFSET(10997, glNormalPointerEXT, glNormalPointerEXT, NULL, 659),
    NAME_FUNC_OFFSET(11016, glTexCoordPointerEXT, glTexCoordPointerEXT, NULL, 660),
    NAME_FUNC_OFFSET(11037, glVertexPointerEXT, glVertexPointerEXT, NULL, 661),
    NAME_FUNC_OFFSET(11056, glPointParameterfEXT, glPointParameterfEXT, NULL, 662),
    NAME_FUNC_OFFSET(11077, glPointParameterfvEXT, glPointParameterfvEXT, NULL, 663),
    NAME_FUNC_OFFSET(11099, glLockArraysEXT, glLockArraysEXT, NULL, 664),
    NAME_FUNC_OFFSET(11115, glUnlockArraysEXT, glUnlockArraysEXT, NULL, 665),
    NAME_FUNC_OFFSET(11133, glSecondaryColor3bEXT, glSecondaryColor3bEXT, NULL, 666),
    NAME_FUNC_OFFSET(11155, glSecondaryColor3bvEXT, glSecondaryColor3bvEXT, NULL, 667),
    NAME_FUNC_OFFSET(11178, glSecondaryColor3dEXT, glSecondaryColor3dEXT, NULL, 668),
    NAME_FUNC_OFFSET(11200, glSecondaryColor3dvEXT, glSecondaryColor3dvEXT, NULL, 669),
    NAME_FUNC_OFFSET(11223, glSecondaryColor3fEXT, glSecondaryColor3fEXT, NULL, 670),
    NAME_FUNC_OFFSET(11245, glSecondaryColor3fvEXT, glSecondaryColor3fvEXT, NULL, 671),
    NAME_FUNC_OFFSET(11268, glSecondaryColor3iEXT, glSecondaryColor3iEXT, NULL, 672),
    NAME_FUNC_OFFSET(11290, glSecondaryColor3ivEXT, glSecondaryColor3ivEXT, NULL, 673),
    NAME_FUNC_OFFSET(11313, glSecondaryColor3sEXT, glSecondaryColor3sEXT, NULL, 674),
    NAME_FUNC_OFFSET(11335, glSecondaryColor3svEXT, glSecondaryColor3svEXT, NULL, 675),
    NAME_FUNC_OFFSET(11358, glSecondaryColor3ubEXT, glSecondaryColor3ubEXT, NULL, 676),
    NAME_FUNC_OFFSET(11381, glSecondaryColor3ubvEXT, glSecondaryColor3ubvEXT, NULL, 677),
    NAME_FUNC_OFFSET(11405, glSecondaryColor3uiEXT, glSecondaryColor3uiEXT, NULL, 678),
    NAME_FUNC_OFFSET(11428, glSecondaryColor3uivEXT, glSecondaryColor3uivEXT, NULL, 679),
    NAME_FUNC_OFFSET(11452, glSecondaryColor3usEXT, glSecondaryColor3usEXT, NULL, 680),
    NAME_FUNC_OFFSET(11475, glSecondaryColor3usvEXT, glSecondaryColor3usvEXT, NULL, 681),
    NAME_FUNC_OFFSET(11499, glSecondaryColorPointerEXT, glSecondaryColorPointerEXT, NULL, 682),
    NAME_FUNC_OFFSET(11526, glMultiDrawArraysEXT, glMultiDrawArraysEXT, NULL, 683),
    NAME_FUNC_OFFSET(11547, glMultiDrawElementsEXT, glMultiDrawElementsEXT, NULL, 684),
    NAME_FUNC_OFFSET(11570, glFogCoordPointerEXT, glFogCoordPointerEXT, NULL, 685),
    NAME_FUNC_OFFSET(11591, glFogCoorddEXT, glFogCoorddEXT, NULL, 686),
    NAME_FUNC_OFFSET(11606, glFogCoorddvEXT, glFogCoorddvEXT, NULL, 687),
    NAME_FUNC_OFFSET(11622, glFogCoordfEXT, glFogCoordfEXT, NULL, 688),
    NAME_FUNC_OFFSET(11637, glFogCoordfvEXT, glFogCoordfvEXT, NULL, 689),
    NAME_FUNC_OFFSET(11653, gl_dispatch_stub_690, gl_dispatch_stub_690, NULL, 690),
    NAME_FUNC_OFFSET(11671, glBlendFuncSeparateEXT, glBlendFuncSeparateEXT, NULL, 691),
    NAME_FUNC_OFFSET(11694, glFlushVertexArrayRangeNV, glFlushVertexArrayRangeNV, NULL, 692),
    NAME_FUNC_OFFSET(11720, glVertexArrayRangeNV, glVertexArrayRangeNV, NULL, 693),
    NAME_FUNC_OFFSET(11741, glCombinerInputNV, glCombinerInputNV, NULL, 694),
    NAME_FUNC_OFFSET(11759, glCombinerOutputNV, glCombinerOutputNV, NULL, 695),
    NAME_FUNC_OFFSET(11778, glCombinerParameterfNV, glCombinerParameterfNV, NULL, 696),
    NAME_FUNC_OFFSET(11801, glCombinerParameterfvNV, glCombinerParameterfvNV, NULL, 697),
    NAME_FUNC_OFFSET(11825, glCombinerParameteriNV, glCombinerParameteriNV, NULL, 698),
    NAME_FUNC_OFFSET(11848, glCombinerParameterivNV, glCombinerParameterivNV, NULL, 699),
    NAME_FUNC_OFFSET(11872, glFinalCombinerInputNV, glFinalCombinerInputNV, NULL, 700),
    NAME_FUNC_OFFSET(11895, glGetCombinerInputParameterfvNV, glGetCombinerInputParameterfvNV, NULL, 701),
    NAME_FUNC_OFFSET(11927, glGetCombinerInputParameterivNV, glGetCombinerInputParameterivNV, NULL, 702),
    NAME_FUNC_OFFSET(11959, glGetCombinerOutputParameterfvNV, glGetCombinerOutputParameterfvNV, NULL, 703),
    NAME_FUNC_OFFSET(11992, glGetCombinerOutputParameterivNV, glGetCombinerOutputParameterivNV, NULL, 704),
    NAME_FUNC_OFFSET(12025, glGetFinalCombinerInputParameterfvNV, glGetFinalCombinerInputParameterfvNV, NULL, 705),
    NAME_FUNC_OFFSET(12062, glGetFinalCombinerInputParameterivNV, glGetFinalCombinerInputParameterivNV, NULL, 706),
    NAME_FUNC_OFFSET(12099, glResizeBuffersMESA, glResizeBuffersMESA, NULL, 707),
    NAME_FUNC_OFFSET(12119, glWindowPos2dMESA, glWindowPos2dMESA, NULL, 708),
    NAME_FUNC_OFFSET(12137, glWindowPos2dvMESA, glWindowPos2dvMESA, NULL, 709),
    NAME_FUNC_OFFSET(12156, glWindowPos2fMESA, glWindowPos2fMESA, NULL, 710),
    NAME_FUNC_OFFSET(12174, glWindowPos2fvMESA, glWindowPos2fvMESA, NULL, 711),
    NAME_FUNC_OFFSET(12193, glWindowPos2iMESA, glWindowPos2iMESA, NULL, 712),
    NAME_FUNC_OFFSET(12211, glWindowPos2ivMESA, glWindowPos2ivMESA, NULL, 713),
    NAME_FUNC_OFFSET(12230, glWindowPos2sMESA, glWindowPos2sMESA, NULL, 714),
    NAME_FUNC_OFFSET(12248, glWindowPos2svMESA, glWindowPos2svMESA, NULL, 715),
    NAME_FUNC_OFFSET(12267, glWindowPos3dMESA, glWindowPos3dMESA, NULL, 716),
    NAME_FUNC_OFFSET(12285, glWindowPos3dvMESA, glWindowPos3dvMESA, NULL, 717),
    NAME_FUNC_OFFSET(12304, glWindowPos3fMESA, glWindowPos3fMESA, NULL, 718),
    NAME_FUNC_OFFSET(12322, glWindowPos3fvMESA, glWindowPos3fvMESA, NULL, 719),
    NAME_FUNC_OFFSET(12341, glWindowPos3iMESA, glWindowPos3iMESA, NULL, 720),
    NAME_FUNC_OFFSET(12359, glWindowPos3ivMESA, glWindowPos3ivMESA, NULL, 721),
    NAME_FUNC_OFFSET(12378, glWindowPos3sMESA, glWindowPos3sMESA, NULL, 722),
    NAME_FUNC_OFFSET(12396, glWindowPos3svMESA, glWindowPos3svMESA, NULL, 723),
    NAME_FUNC_OFFSET(12415, glWindowPos4dMESA, glWindowPos4dMESA, NULL, 724),
    NAME_FUNC_OFFSET(12433, glWindowPos4dvMESA, glWindowPos4dvMESA, NULL, 725),
    NAME_FUNC_OFFSET(12452, glWindowPos4fMESA, glWindowPos4fMESA, NULL, 726),
    NAME_FUNC_OFFSET(12470, glWindowPos4fvMESA, glWindowPos4fvMESA, NULL, 727),
    NAME_FUNC_OFFSET(12489, glWindowPos4iMESA, glWindowPos4iMESA, NULL, 728),
    NAME_FUNC_OFFSET(12507, glWindowPos4ivMESA, glWindowPos4ivMESA, NULL, 729),
    NAME_FUNC_OFFSET(12526, glWindowPos4sMESA, glWindowPos4sMESA, NULL, 730),
    NAME_FUNC_OFFSET(12544, glWindowPos4svMESA, glWindowPos4svMESA, NULL, 731),
    NAME_FUNC_OFFSET(12563, gl_dispatch_stub_732, gl_dispatch_stub_732, NULL, 732),
    NAME_FUNC_OFFSET(12588, gl_dispatch_stub_733, gl_dispatch_stub_733, NULL, 733),
    NAME_FUNC_OFFSET(12615, gl_dispatch_stub_734, gl_dispatch_stub_734, NULL, 734),
    NAME_FUNC_OFFSET(12632, gl_dispatch_stub_735, gl_dispatch_stub_735, NULL, 735),
    NAME_FUNC_OFFSET(12648, gl_dispatch_stub_736, gl_dispatch_stub_736, NULL, 736),
    NAME_FUNC_OFFSET(12662, gl_dispatch_stub_737, gl_dispatch_stub_737, NULL, 737),
    NAME_FUNC_OFFSET(12677, gl_dispatch_stub_738, gl_dispatch_stub_738, NULL, 738),
    NAME_FUNC_OFFSET(12689, gl_dispatch_stub_739, gl_dispatch_stub_739, NULL, 739),
    NAME_FUNC_OFFSET(12702, gl_dispatch_stub_740, gl_dispatch_stub_740, NULL, 740),
    NAME_FUNC_OFFSET(12716, glAreProgramsResidentNV, glAreProgramsResidentNV, NULL, 741),
    NAME_FUNC_OFFSET(12740, glBindProgramNV, glBindProgramNV, NULL, 742),
    NAME_FUNC_OFFSET(12756, glDeleteProgramsNV, glDeleteProgramsNV, NULL, 743),
    NAME_FUNC_OFFSET(12775, glExecuteProgramNV, glExecuteProgramNV, NULL, 744),
    NAME_FUNC_OFFSET(12794, glGenProgramsNV, glGenProgramsNV, NULL, 745),
    NAME_FUNC_OFFSET(12810, glGetProgramParameterdvNV, glGetProgramParameterdvNV, NULL, 746),
    NAME_FUNC_OFFSET(12836, glGetProgramParameterfvNV, glGetProgramParameterfvNV, NULL, 747),
    NAME_FUNC_OFFSET(12862, glGetProgramStringNV, glGetProgramStringNV, NULL, 748),
    NAME_FUNC_OFFSET(12883, glGetProgramivNV, glGetProgramivNV, NULL, 749),
    NAME_FUNC_OFFSET(12900, glGetTrackMatrixivNV, glGetTrackMatrixivNV, NULL, 750),
    NAME_FUNC_OFFSET(12921, glGetVertexAttribPointervNV, glGetVertexAttribPointervNV, NULL, 751),
    NAME_FUNC_OFFSET(12949, glGetVertexAttribdvNV, glGetVertexAttribdvNV, NULL, 752),
    NAME_FUNC_OFFSET(12971, glGetVertexAttribfvNV, glGetVertexAttribfvNV, NULL, 753),
    NAME_FUNC_OFFSET(12993, glGetVertexAttribivNV, glGetVertexAttribivNV, NULL, 754),
    NAME_FUNC_OFFSET(13015, glIsProgramNV, glIsProgramNV, NULL, 755),
    NAME_FUNC_OFFSET(13029, glLoadProgramNV, glLoadProgramNV, NULL, 756),
    NAME_FUNC_OFFSET(13045, glProgramParameters4dvNV, glProgramParameters4dvNV, NULL, 757),
    NAME_FUNC_OFFSET(13070, glProgramParameters4fvNV, glProgramParameters4fvNV, NULL, 758),
    NAME_FUNC_OFFSET(13095, glRequestResidentProgramsNV, glRequestResidentProgramsNV, NULL, 759),
    NAME_FUNC_OFFSET(13123, glTrackMatrixNV, glTrackMatrixNV, NULL, 760),
    NAME_FUNC_OFFSET(13139, glVertexAttrib1dNV, glVertexAttrib1dNV, NULL, 761),
    NAME_FUNC_OFFSET(13158, glVertexAttrib1dvNV, glVertexAttrib1dvNV, NULL, 762),
    NAME_FUNC_OFFSET(13178, glVertexAttrib1fNV, glVertexAttrib1fNV, NULL, 763),
    NAME_FUNC_OFFSET(13197, glVertexAttrib1fvNV, glVertexAttrib1fvNV, NULL, 764),
    NAME_FUNC_OFFSET(13217, glVertexAttrib1sNV, glVertexAttrib1sNV, NULL, 765),
    NAME_FUNC_OFFSET(13236, glVertexAttrib1svNV, glVertexAttrib1svNV, NULL, 766),
    NAME_FUNC_OFFSET(13256, glVertexAttrib2dNV, glVertexAttrib2dNV, NULL, 767),
    NAME_FUNC_OFFSET(13275, glVertexAttrib2dvNV, glVertexAttrib2dvNV, NULL, 768),
    NAME_FUNC_OFFSET(13295, glVertexAttrib2fNV, glVertexAttrib2fNV, NULL, 769),
    NAME_FUNC_OFFSET(13314, glVertexAttrib2fvNV, glVertexAttrib2fvNV, NULL, 770),
    NAME_FUNC_OFFSET(13334, glVertexAttrib2sNV, glVertexAttrib2sNV, NULL, 771),
    NAME_FUNC_OFFSET(13353, glVertexAttrib2svNV, glVertexAttrib2svNV, NULL, 772),
    NAME_FUNC_OFFSET(13373, glVertexAttrib3dNV, glVertexAttrib3dNV, NULL, 773),
    NAME_FUNC_OFFSET(13392, glVertexAttrib3dvNV, glVertexAttrib3dvNV, NULL, 774),
    NAME_FUNC_OFFSET(13412, glVertexAttrib3fNV, glVertexAttrib3fNV, NULL, 775),
    NAME_FUNC_OFFSET(13431, glVertexAttrib3fvNV, glVertexAttrib3fvNV, NULL, 776),
    NAME_FUNC_OFFSET(13451, glVertexAttrib3sNV, glVertexAttrib3sNV, NULL, 777),
    NAME_FUNC_OFFSET(13470, glVertexAttrib3svNV, glVertexAttrib3svNV, NULL, 778),
    NAME_FUNC_OFFSET(13490, glVertexAttrib4dNV, glVertexAttrib4dNV, NULL, 779),
    NAME_FUNC_OFFSET(13509, glVertexAttrib4dvNV, glVertexAttrib4dvNV, NULL, 780),
    NAME_FUNC_OFFSET(13529, glVertexAttrib4fNV, glVertexAttrib4fNV, NULL, 781),
    NAME_FUNC_OFFSET(13548, glVertexAttrib4fvNV, glVertexAttrib4fvNV, NULL, 782),
    NAME_FUNC_OFFSET(13568, glVertexAttrib4sNV, glVertexAttrib4sNV, NULL, 783),
    NAME_FUNC_OFFSET(13587, glVertexAttrib4svNV, glVertexAttrib4svNV, NULL, 784),
    NAME_FUNC_OFFSET(13607, glVertexAttrib4ubNV, glVertexAttrib4ubNV, NULL, 785),
    NAME_FUNC_OFFSET(13627, glVertexAttrib4ubvNV, glVertexAttrib4ubvNV, NULL, 786),
    NAME_FUNC_OFFSET(13648, glVertexAttribPointerNV, glVertexAttribPointerNV, NULL, 787),
    NAME_FUNC_OFFSET(13672, glVertexAttribs1dvNV, glVertexAttribs1dvNV, NULL, 788),
    NAME_FUNC_OFFSET(13693, glVertexAttribs1fvNV, glVertexAttribs1fvNV, NULL, 789),
    NAME_FUNC_OFFSET(13714, glVertexAttribs1svNV, glVertexAttribs1svNV, NULL, 790),
    NAME_FUNC_OFFSET(13735, glVertexAttribs2dvNV, glVertexAttribs2dvNV, NULL, 791),
    NAME_FUNC_OFFSET(13756, glVertexAttribs2fvNV, glVertexAttribs2fvNV, NULL, 792),
    NAME_FUNC_OFFSET(13777, glVertexAttribs2svNV, glVertexAttribs2svNV, NULL, 793),
    NAME_FUNC_OFFSET(13798, glVertexAttribs3dvNV, glVertexAttribs3dvNV, NULL, 794),
    NAME_FUNC_OFFSET(13819, glVertexAttribs3fvNV, glVertexAttribs3fvNV, NULL, 795),
    NAME_FUNC_OFFSET(13840, glVertexAttribs3svNV, glVertexAttribs3svNV, NULL, 796),
    NAME_FUNC_OFFSET(13861, glVertexAttribs4dvNV, glVertexAttribs4dvNV, NULL, 797),
    NAME_FUNC_OFFSET(13882, glVertexAttribs4fvNV, glVertexAttribs4fvNV, NULL, 798),
    NAME_FUNC_OFFSET(13903, glVertexAttribs4svNV, glVertexAttribs4svNV, NULL, 799),
    NAME_FUNC_OFFSET(13924, glVertexAttribs4ubvNV, glVertexAttribs4ubvNV, NULL, 800),
    NAME_FUNC_OFFSET(13946, glGetTexBumpParameterfvATI, glGetTexBumpParameterfvATI, NULL, 801),
    NAME_FUNC_OFFSET(13973, glGetTexBumpParameterivATI, glGetTexBumpParameterivATI, NULL, 802),
    NAME_FUNC_OFFSET(14000, glTexBumpParameterfvATI, glTexBumpParameterfvATI, NULL, 803),
    NAME_FUNC_OFFSET(14024, glTexBumpParameterivATI, glTexBumpParameterivATI, NULL, 804),
    NAME_FUNC_OFFSET(14048, glAlphaFragmentOp1ATI, glAlphaFragmentOp1ATI, NULL, 805),
    NAME_FUNC_OFFSET(14070, glAlphaFragmentOp2ATI, glAlphaFragmentOp2ATI, NULL, 806),
    NAME_FUNC_OFFSET(14092, glAlphaFragmentOp3ATI, glAlphaFragmentOp3ATI, NULL, 807),
    NAME_FUNC_OFFSET(14114, glBeginFragmentShaderATI, glBeginFragmentShaderATI, NULL, 808),
    NAME_FUNC_OFFSET(14139, glBindFragmentShaderATI, glBindFragmentShaderATI, NULL, 809),
    NAME_FUNC_OFFSET(14163, glColorFragmentOp1ATI, glColorFragmentOp1ATI, NULL, 810),
    NAME_FUNC_OFFSET(14185, glColorFragmentOp2ATI, glColorFragmentOp2ATI, NULL, 811),
    NAME_FUNC_OFFSET(14207, glColorFragmentOp3ATI, glColorFragmentOp3ATI, NULL, 812),
    NAME_FUNC_OFFSET(14229, glDeleteFragmentShaderATI, glDeleteFragmentShaderATI, NULL, 813),
    NAME_FUNC_OFFSET(14255, glEndFragmentShaderATI, glEndFragmentShaderATI, NULL, 814),
    NAME_FUNC_OFFSET(14278, glGenFragmentShadersATI, glGenFragmentShadersATI, NULL, 815),
    NAME_FUNC_OFFSET(14302, glPassTexCoordATI, glPassTexCoordATI, NULL, 816),
    NAME_FUNC_OFFSET(14320, glSampleMapATI, glSampleMapATI, NULL, 817),
    NAME_FUNC_OFFSET(14335, glSetFragmentShaderConstantATI, glSetFragmentShaderConstantATI, NULL, 818),
    NAME_FUNC_OFFSET(14366, glPointParameteriNV, glPointParameteriNV, NULL, 819),
    NAME_FUNC_OFFSET(14386, glPointParameterivNV, glPointParameterivNV, NULL, 820),
    NAME_FUNC_OFFSET(14407, gl_dispatch_stub_821, gl_dispatch_stub_821, NULL, 821),
    NAME_FUNC_OFFSET(14430, gl_dispatch_stub_822, gl_dispatch_stub_822, NULL, 822),
    NAME_FUNC_OFFSET(14453, gl_dispatch_stub_823, gl_dispatch_stub_823, NULL, 823),
    NAME_FUNC_OFFSET(14479, gl_dispatch_stub_824, gl_dispatch_stub_824, NULL, 824),
    NAME_FUNC_OFFSET(14502, gl_dispatch_stub_825, gl_dispatch_stub_825, NULL, 825),
    NAME_FUNC_OFFSET(14523, glGetProgramNamedParameterdvNV, glGetProgramNamedParameterdvNV, NULL, 826),
    NAME_FUNC_OFFSET(14554, glGetProgramNamedParameterfvNV, glGetProgramNamedParameterfvNV, NULL, 827),
    NAME_FUNC_OFFSET(14585, glProgramNamedParameter4dNV, glProgramNamedParameter4dNV, NULL, 828),
    NAME_FUNC_OFFSET(14613, glProgramNamedParameter4dvNV, glProgramNamedParameter4dvNV, NULL, 829),
    NAME_FUNC_OFFSET(14642, glProgramNamedParameter4fNV, glProgramNamedParameter4fNV, NULL, 830),
    NAME_FUNC_OFFSET(14670, glProgramNamedParameter4fvNV, glProgramNamedParameter4fvNV, NULL, 831),
    NAME_FUNC_OFFSET(14699, glPrimitiveRestartIndexNV, glPrimitiveRestartIndexNV, NULL, 832),
    NAME_FUNC_OFFSET(14725, glPrimitiveRestartNV, glPrimitiveRestartNV, NULL, 833),
    NAME_FUNC_OFFSET(14746, gl_dispatch_stub_834, gl_dispatch_stub_834, NULL, 834),
    NAME_FUNC_OFFSET(14763, gl_dispatch_stub_835, gl_dispatch_stub_835, NULL, 835),
    NAME_FUNC_OFFSET(14790, glBindFramebufferEXT, glBindFramebufferEXT, NULL, 836),
    NAME_FUNC_OFFSET(14811, glBindRenderbufferEXT, glBindRenderbufferEXT, NULL, 837),
    NAME_FUNC_OFFSET(14833, glCheckFramebufferStatusEXT, glCheckFramebufferStatusEXT, NULL, 838),
    NAME_FUNC_OFFSET(14861, glDeleteFramebuffersEXT, glDeleteFramebuffersEXT, NULL, 839),
    NAME_FUNC_OFFSET(14885, glDeleteRenderbuffersEXT, glDeleteRenderbuffersEXT, NULL, 840),
    NAME_FUNC_OFFSET(14910, glFramebufferRenderbufferEXT, glFramebufferRenderbufferEXT, NULL, 841),
    NAME_FUNC_OFFSET(14939, glFramebufferTexture1DEXT, glFramebufferTexture1DEXT, NULL, 842),
    NAME_FUNC_OFFSET(14965, glFramebufferTexture2DEXT, glFramebufferTexture2DEXT, NULL, 843),
    NAME_FUNC_OFFSET(14991, glFramebufferTexture3DEXT, glFramebufferTexture3DEXT, NULL, 844),
    NAME_FUNC_OFFSET(15017, glGenFramebuffersEXT, glGenFramebuffersEXT, NULL, 845),
    NAME_FUNC_OFFSET(15038, glGenRenderbuffersEXT, glGenRenderbuffersEXT, NULL, 846),
    NAME_FUNC_OFFSET(15060, glGenerateMipmapEXT, glGenerateMipmapEXT, NULL, 847),
    NAME_FUNC_OFFSET(15080, glGetFramebufferAttachmentParameterivEXT, glGetFramebufferAttachmentParameterivEXT, NULL, 848),
    NAME_FUNC_OFFSET(15121, glGetRenderbufferParameterivEXT, glGetRenderbufferParameterivEXT, NULL, 849),
    NAME_FUNC_OFFSET(15153, glIsFramebufferEXT, glIsFramebufferEXT, NULL, 850),
    NAME_FUNC_OFFSET(15172, glIsRenderbufferEXT, glIsRenderbufferEXT, NULL, 851),
    NAME_FUNC_OFFSET(15192, glRenderbufferStorageEXT, glRenderbufferStorageEXT, NULL, 852),
    NAME_FUNC_OFFSET(15217, gl_dispatch_stub_853, gl_dispatch_stub_853, NULL, 853),
    NAME_FUNC_OFFSET(15238, gl_dispatch_stub_854, gl_dispatch_stub_854, NULL, 854),
    NAME_FUNC_OFFSET(15262, gl_dispatch_stub_855, gl_dispatch_stub_855, NULL, 855),
    NAME_FUNC_OFFSET(15292, glBindFragDataLocationEXT, glBindFragDataLocationEXT, NULL, 856),
    NAME_FUNC_OFFSET(15318, glGetFragDataLocationEXT, glGetFragDataLocationEXT, NULL, 857),
    NAME_FUNC_OFFSET(15343, glGetUniformuivEXT, glGetUniformuivEXT, NULL, 858),
    NAME_FUNC_OFFSET(15362, glGetVertexAttribIivEXT, glGetVertexAttribIivEXT, NULL, 859),
    NAME_FUNC_OFFSET(15386, glGetVertexAttribIuivEXT, glGetVertexAttribIuivEXT, NULL, 860),
    NAME_FUNC_OFFSET(15411, glUniform1uiEXT, glUniform1uiEXT, NULL, 861),
    NAME_FUNC_OFFSET(15427, glUniform1uivEXT, glUniform1uivEXT, NULL, 862),
    NAME_FUNC_OFFSET(15444, glUniform2uiEXT, glUniform2uiEXT, NULL, 863),
    NAME_FUNC_OFFSET(15460, glUniform2uivEXT, glUniform2uivEXT, NULL, 864),
    NAME_FUNC_OFFSET(15477, glUniform3uiEXT, glUniform3uiEXT, NULL, 865),
    NAME_FUNC_OFFSET(15493, glUniform3uivEXT, glUniform3uivEXT, NULL, 866),
    NAME_FUNC_OFFSET(15510, glUniform4uiEXT, glUniform4uiEXT, NULL, 867),
    NAME_FUNC_OFFSET(15526, glUniform4uivEXT, glUniform4uivEXT, NULL, 868),
    NAME_FUNC_OFFSET(15543, glVertexAttribI1iEXT, glVertexAttribI1iEXT, NULL, 869),
    NAME_FUNC_OFFSET(15564, glVertexAttribI1ivEXT, glVertexAttribI1ivEXT, NULL, 870),
    NAME_FUNC_OFFSET(15586, glVertexAttribI1uiEXT, glVertexAttribI1uiEXT, NULL, 871),
    NAME_FUNC_OFFSET(15608, glVertexAttribI1uivEXT, glVertexAttribI1uivEXT, NULL, 872),
    NAME_FUNC_OFFSET(15631, glVertexAttribI2iEXT, glVertexAttribI2iEXT, NULL, 873),
    NAME_FUNC_OFFSET(15652, glVertexAttribI2ivEXT, glVertexAttribI2ivEXT, NULL, 874),
    NAME_FUNC_OFFSET(15674, glVertexAttribI2uiEXT, glVertexAttribI2uiEXT, NULL, 875),
    NAME_FUNC_OFFSET(15696, glVertexAttribI2uivEXT, glVertexAttribI2uivEXT, NULL, 876),
    NAME_FUNC_OFFSET(15719, glVertexAttribI3iEXT, glVertexAttribI3iEXT, NULL, 877),
    NAME_FUNC_OFFSET(15740, glVertexAttribI3ivEXT, glVertexAttribI3ivEXT, NULL, 878),
    NAME_FUNC_OFFSET(15762, glVertexAttribI3uiEXT, glVertexAttribI3uiEXT, NULL, 879),
    NAME_FUNC_OFFSET(15784, glVertexAttribI3uivEXT, glVertexAttribI3uivEXT, NULL, 880),
    NAME_FUNC_OFFSET(15807, glVertexAttribI4bvEXT, glVertexAttribI4bvEXT, NULL, 881),
    NAME_FUNC_OFFSET(15829, glVertexAttribI4iEXT, glVertexAttribI4iEXT, NULL, 882),
    NAME_FUNC_OFFSET(15850, glVertexAttribI4ivEXT, glVertexAttribI4ivEXT, NULL, 883),
    NAME_FUNC_OFFSET(15872, glVertexAttribI4svEXT, glVertexAttribI4svEXT, NULL, 884),
    NAME_FUNC_OFFSET(15894, glVertexAttribI4ubvEXT, glVertexAttribI4ubvEXT, NULL, 885),
    NAME_FUNC_OFFSET(15917, glVertexAttribI4uiEXT, glVertexAttribI4uiEXT, NULL, 886),
    NAME_FUNC_OFFSET(15939, glVertexAttribI4uivEXT, glVertexAttribI4uivEXT, NULL, 887),
    NAME_FUNC_OFFSET(15962, glVertexAttribI4usvEXT, glVertexAttribI4usvEXT, NULL, 888),
    NAME_FUNC_OFFSET(15985, glVertexAttribIPointerEXT, glVertexAttribIPointerEXT, NULL, 889),
    NAME_FUNC_OFFSET(16011, glFramebufferTextureLayerEXT, glFramebufferTextureLayerEXT, NULL, 890),
    NAME_FUNC_OFFSET(16040, glColorMaskIndexedEXT, glColorMaskIndexedEXT, NULL, 891),
    NAME_FUNC_OFFSET(16062, glDisableIndexedEXT, glDisableIndexedEXT, NULL, 892),
    NAME_FUNC_OFFSET(16082, glEnableIndexedEXT, glEnableIndexedEXT, NULL, 893),
    NAME_FUNC_OFFSET(16101, glGetBooleanIndexedvEXT, glGetBooleanIndexedvEXT, NULL, 894),
    NAME_FUNC_OFFSET(16125, glGetIntegerIndexedvEXT, glGetIntegerIndexedvEXT, NULL, 895),
    NAME_FUNC_OFFSET(16149, glIsEnabledIndexedEXT, glIsEnabledIndexedEXT, NULL, 896),
    NAME_FUNC_OFFSET(16171, glClearColorIiEXT, glClearColorIiEXT, NULL, 897),
    NAME_FUNC_OFFSET(16189, glClearColorIuiEXT, glClearColorIuiEXT, NULL, 898),
    NAME_FUNC_OFFSET(16208, glGetTexParameterIivEXT, glGetTexParameterIivEXT, NULL, 899),
    NAME_FUNC_OFFSET(16232, glGetTexParameterIuivEXT, glGetTexParameterIuivEXT, NULL, 900),
    NAME_FUNC_OFFSET(16257, glTexParameterIivEXT, glTexParameterIivEXT, NULL, 901),
    NAME_FUNC_OFFSET(16278, glTexParameterIuivEXT, glTexParameterIuivEXT, NULL, 902),
    NAME_FUNC_OFFSET(16300, glBeginConditionalRenderNV, glBeginConditionalRenderNV, NULL, 903),
    NAME_FUNC_OFFSET(16327, glEndConditionalRenderNV, glEndConditionalRenderNV, NULL, 904),
    NAME_FUNC_OFFSET(16352, glBeginTransformFeedbackEXT, glBeginTransformFeedbackEXT, NULL, 905),
    NAME_FUNC_OFFSET(16380, glBindBufferBaseEXT, glBindBufferBaseEXT, NULL, 906),
    NAME_FUNC_OFFSET(16400, glBindBufferOffsetEXT, glBindBufferOffsetEXT, NULL, 907),
    NAME_FUNC_OFFSET(16422, glBindBufferRangeEXT, glBindBufferRangeEXT, NULL, 908),
    NAME_FUNC_OFFSET(16443, glEndTransformFeedbackEXT, glEndTransformFeedbackEXT, NULL, 909),
    NAME_FUNC_OFFSET(16469, glGetTransformFeedbackVaryingEXT, glGetTransformFeedbackVaryingEXT, NULL, 910),
    NAME_FUNC_OFFSET(16502, glTransformFeedbackVaryingsEXT, glTransformFeedbackVaryingsEXT, NULL, 911),
    NAME_FUNC_OFFSET(16533, glProvokingVertexEXT, glProvokingVertexEXT, NULL, 912),
    NAME_FUNC_OFFSET(16554, gl_dispatch_stub_913, gl_dispatch_stub_913, NULL, 913),
    NAME_FUNC_OFFSET(16585, gl_dispatch_stub_914, gl_dispatch_stub_914, NULL, 914),
    NAME_FUNC_OFFSET(16605, glGetObjectParameterivAPPLE, glGetObjectParameterivAPPLE, NULL, 915),
    NAME_FUNC_OFFSET(16633, glObjectPurgeableAPPLE, glObjectPurgeableAPPLE, NULL, 916),
    NAME_FUNC_OFFSET(16656, glObjectUnpurgeableAPPLE, glObjectUnpurgeableAPPLE, NULL, 917),
    NAME_FUNC_OFFSET(16681, glActiveProgramEXT, glActiveProgramEXT, NULL, 918),
    NAME_FUNC_OFFSET(16700, glCreateShaderProgramEXT, glCreateShaderProgramEXT, NULL, 919),
    NAME_FUNC_OFFSET(16725, glUseShaderProgramEXT, glUseShaderProgramEXT, NULL, 920),
    NAME_FUNC_OFFSET(16747, glTextureBarrierNV, glTextureBarrierNV, NULL, 921),
    NAME_FUNC_OFFSET(16766, gl_dispatch_stub_922, gl_dispatch_stub_922, NULL, 922),
    NAME_FUNC_OFFSET(16791, gl_dispatch_stub_923, gl_dispatch_stub_923, NULL, 923),
    NAME_FUNC_OFFSET(16820, gl_dispatch_stub_924, gl_dispatch_stub_924, NULL, 924),
    NAME_FUNC_OFFSET(16851, gl_dispatch_stub_925, gl_dispatch_stub_925, NULL, 925),
    NAME_FUNC_OFFSET(16875, gl_dispatch_stub_926, gl_dispatch_stub_926, NULL, 926),
    NAME_FUNC_OFFSET(16900, glEGLImageTargetRenderbufferStorageOES, glEGLImageTargetRenderbufferStorageOES, NULL, 927),
    NAME_FUNC_OFFSET(16939, glEGLImageTargetTexture2DOES, glEGLImageTargetTexture2DOES, NULL, 928),
    NAME_FUNC_OFFSET(16968, glArrayElement, glArrayElement, NULL, 306),
    NAME_FUNC_OFFSET(16986, glBindTexture, glBindTexture, NULL, 307),
    NAME_FUNC_OFFSET(17003, glDrawArrays, glDrawArrays, NULL, 310),
    NAME_FUNC_OFFSET(17019, glAreTexturesResident, glAreTexturesResidentEXT, glAreTexturesResidentEXT, 322),
    NAME_FUNC_OFFSET(17044, glCopyTexImage1D, glCopyTexImage1D, NULL, 323),
    NAME_FUNC_OFFSET(17064, glCopyTexImage2D, glCopyTexImage2D, NULL, 324),
    NAME_FUNC_OFFSET(17084, glCopyTexSubImage1D, glCopyTexSubImage1D, NULL, 325),
    NAME_FUNC_OFFSET(17107, glCopyTexSubImage2D, glCopyTexSubImage2D, NULL, 326),
    NAME_FUNC_OFFSET(17130, glDeleteTextures, glDeleteTexturesEXT, glDeleteTexturesEXT, 327),
    NAME_FUNC_OFFSET(17150, glGenTextures, glGenTexturesEXT, glGenTexturesEXT, 328),
    NAME_FUNC_OFFSET(17167, glGetPointerv, glGetPointerv, NULL, 329),
    NAME_FUNC_OFFSET(17184, glIsTexture, glIsTextureEXT, glIsTextureEXT, 330),
    NAME_FUNC_OFFSET(17199, glPrioritizeTextures, glPrioritizeTextures, NULL, 331),
    NAME_FUNC_OFFSET(17223, glTexSubImage1D, glTexSubImage1D, NULL, 332),
    NAME_FUNC_OFFSET(17242, glTexSubImage2D, glTexSubImage2D, NULL, 333),
    NAME_FUNC_OFFSET(17261, glBlendColor, glBlendColor, NULL, 336),
    NAME_FUNC_OFFSET(17277, glBlendEquation, glBlendEquation, NULL, 337),
    NAME_FUNC_OFFSET(17296, glDrawRangeElements, glDrawRangeElements, NULL, 338),
    NAME_FUNC_OFFSET(17319, glColorTable, glColorTable, NULL, 339),
    NAME_FUNC_OFFSET(17335, glColorTable, glColorTable, NULL, 339),
    NAME_FUNC_OFFSET(17351, glColorTableParameterfv, glColorTableParameterfv, NULL, 340),
    NAME_FUNC_OFFSET(17378, glColorTableParameteriv, glColorTableParameteriv, NULL, 341),
    NAME_FUNC_OFFSET(17405, glCopyColorTable, glCopyColorTable, NULL, 342),
    NAME_FUNC_OFFSET(17425, glGetColorTable, glGetColorTableEXT, glGetColorTableEXT, 343),
    NAME_FUNC_OFFSET(17444, glGetColorTable, glGetColorTableEXT, glGetColorTableEXT, 343),
    NAME_FUNC_OFFSET(17463, glGetColorTableParameterfv, glGetColorTableParameterfvEXT, glGetColorTableParameterfvEXT, 344),
    NAME_FUNC_OFFSET(17493, glGetColorTableParameterfv, glGetColorTableParameterfvEXT, glGetColorTableParameterfvEXT, 344),
    NAME_FUNC_OFFSET(17523, glGetColorTableParameteriv, glGetColorTableParameterivEXT, glGetColorTableParameterivEXT, 345),
    NAME_FUNC_OFFSET(17553, glGetColorTableParameteriv, glGetColorTableParameterivEXT, glGetColorTableParameterivEXT, 345),
    NAME_FUNC_OFFSET(17583, glColorSubTable, glColorSubTable, NULL, 346),
    NAME_FUNC_OFFSET(17602, glCopyColorSubTable, glCopyColorSubTable, NULL, 347),
    NAME_FUNC_OFFSET(17625, glConvolutionFilter1D, glConvolutionFilter1D, NULL, 348),
    NAME_FUNC_OFFSET(17650, glConvolutionFilter2D, glConvolutionFilter2D, NULL, 349),
    NAME_FUNC_OFFSET(17675, glConvolutionParameterf, glConvolutionParameterf, NULL, 350),
    NAME_FUNC_OFFSET(17702, glConvolutionParameterfv, glConvolutionParameterfv, NULL, 351),
    NAME_FUNC_OFFSET(17730, glConvolutionParameteri, glConvolutionParameteri, NULL, 352),
    NAME_FUNC_OFFSET(17757, glConvolutionParameteriv, glConvolutionParameteriv, NULL, 353),
    NAME_FUNC_OFFSET(17785, glCopyConvolutionFilter1D, glCopyConvolutionFilter1D, NULL, 354),
    NAME_FUNC_OFFSET(17814, glCopyConvolutionFilter2D, glCopyConvolutionFilter2D, NULL, 355),
    NAME_FUNC_OFFSET(17843, glGetConvolutionFilter, gl_dispatch_stub_356, gl_dispatch_stub_356, 356),
    NAME_FUNC_OFFSET(17869, glGetConvolutionParameterfv, gl_dispatch_stub_357, gl_dispatch_stub_357, 357),
    NAME_FUNC_OFFSET(17900, glGetConvolutionParameteriv, gl_dispatch_stub_358, gl_dispatch_stub_358, 358),
    NAME_FUNC_OFFSET(17931, glGetSeparableFilter, gl_dispatch_stub_359, gl_dispatch_stub_359, 359),
    NAME_FUNC_OFFSET(17955, glSeparableFilter2D, glSeparableFilter2D, NULL, 360),
    NAME_FUNC_OFFSET(17978, glGetHistogram, gl_dispatch_stub_361, gl_dispatch_stub_361, 361),
    NAME_FUNC_OFFSET(17996, glGetHistogramParameterfv, gl_dispatch_stub_362, gl_dispatch_stub_362, 362),
    NAME_FUNC_OFFSET(18025, glGetHistogramParameteriv, gl_dispatch_stub_363, gl_dispatch_stub_363, 363),
    NAME_FUNC_OFFSET(18054, glGetMinmax, gl_dispatch_stub_364, gl_dispatch_stub_364, 364),
    NAME_FUNC_OFFSET(18069, glGetMinmaxParameterfv, gl_dispatch_stub_365, gl_dispatch_stub_365, 365),
    NAME_FUNC_OFFSET(18095, glGetMinmaxParameteriv, gl_dispatch_stub_366, gl_dispatch_stub_366, 366),
    NAME_FUNC_OFFSET(18121, glHistogram, glHistogram, NULL, 367),
    NAME_FUNC_OFFSET(18136, glMinmax, glMinmax, NULL, 368),
    NAME_FUNC_OFFSET(18148, glResetHistogram, glResetHistogram, NULL, 369),
    NAME_FUNC_OFFSET(18168, glResetMinmax, glResetMinmax, NULL, 370),
    NAME_FUNC_OFFSET(18185, glTexImage3D, glTexImage3D, NULL, 371),
    NAME_FUNC_OFFSET(18201, glTexSubImage3D, glTexSubImage3D, NULL, 372),
    NAME_FUNC_OFFSET(18220, glCopyTexSubImage3D, glCopyTexSubImage3D, NULL, 373),
    NAME_FUNC_OFFSET(18243, glActiveTextureARB, glActiveTextureARB, NULL, 374),
    NAME_FUNC_OFFSET(18259, glClientActiveTextureARB, glClientActiveTextureARB, NULL, 375),
    NAME_FUNC_OFFSET(18281, glMultiTexCoord1dARB, glMultiTexCoord1dARB, NULL, 376),
    NAME_FUNC_OFFSET(18299, glMultiTexCoord1dvARB, glMultiTexCoord1dvARB, NULL, 377),
    NAME_FUNC_OFFSET(18318, glMultiTexCoord1fARB, glMultiTexCoord1fARB, NULL, 378),
    NAME_FUNC_OFFSET(18336, glMultiTexCoord1fvARB, glMultiTexCoord1fvARB, NULL, 379),
    NAME_FUNC_OFFSET(18355, glMultiTexCoord1iARB, glMultiTexCoord1iARB, NULL, 380),
    NAME_FUNC_OFFSET(18373, glMultiTexCoord1ivARB, glMultiTexCoord1ivARB, NULL, 381),
    NAME_FUNC_OFFSET(18392, glMultiTexCoord1sARB, glMultiTexCoord1sARB, NULL, 382),
    NAME_FUNC_OFFSET(18410, glMultiTexCoord1svARB, glMultiTexCoord1svARB, NULL, 383),
    NAME_FUNC_OFFSET(18429, glMultiTexCoord2dARB, glMultiTexCoord2dARB, NULL, 384),
    NAME_FUNC_OFFSET(18447, glMultiTexCoord2dvARB, glMultiTexCoord2dvARB, NULL, 385),
    NAME_FUNC_OFFSET(18466, glMultiTexCoord2fARB, glMultiTexCoord2fARB, NULL, 386),
    NAME_FUNC_OFFSET(18484, glMultiTexCoord2fvARB, glMultiTexCoord2fvARB, NULL, 387),
    NAME_FUNC_OFFSET(18503, glMultiTexCoord2iARB, glMultiTexCoord2iARB, NULL, 388),
    NAME_FUNC_OFFSET(18521, glMultiTexCoord2ivARB, glMultiTexCoord2ivARB, NULL, 389),
    NAME_FUNC_OFFSET(18540, glMultiTexCoord2sARB, glMultiTexCoord2sARB, NULL, 390),
    NAME_FUNC_OFFSET(18558, glMultiTexCoord2svARB, glMultiTexCoord2svARB, NULL, 391),
    NAME_FUNC_OFFSET(18577, glMultiTexCoord3dARB, glMultiTexCoord3dARB, NULL, 392),
    NAME_FUNC_OFFSET(18595, glMultiTexCoord3dvARB, glMultiTexCoord3dvARB, NULL, 393),
    NAME_FUNC_OFFSET(18614, glMultiTexCoord3fARB, glMultiTexCoord3fARB, NULL, 394),
    NAME_FUNC_OFFSET(18632, glMultiTexCoord3fvARB, glMultiTexCoord3fvARB, NULL, 395),
    NAME_FUNC_OFFSET(18651, glMultiTexCoord3iARB, glMultiTexCoord3iARB, NULL, 396),
    NAME_FUNC_OFFSET(18669, glMultiTexCoord3ivARB, glMultiTexCoord3ivARB, NULL, 397),
    NAME_FUNC_OFFSET(18688, glMultiTexCoord3sARB, glMultiTexCoord3sARB, NULL, 398),
    NAME_FUNC_OFFSET(18706, glMultiTexCoord3svARB, glMultiTexCoord3svARB, NULL, 399),
    NAME_FUNC_OFFSET(18725, glMultiTexCoord4dARB, glMultiTexCoord4dARB, NULL, 400),
    NAME_FUNC_OFFSET(18743, glMultiTexCoord4dvARB, glMultiTexCoord4dvARB, NULL, 401),
    NAME_FUNC_OFFSET(18762, glMultiTexCoord4fARB, glMultiTexCoord4fARB, NULL, 402),
    NAME_FUNC_OFFSET(18780, glMultiTexCoord4fvARB, glMultiTexCoord4fvARB, NULL, 403),
    NAME_FUNC_OFFSET(18799, glMultiTexCoord4iARB, glMultiTexCoord4iARB, NULL, 404),
    NAME_FUNC_OFFSET(18817, glMultiTexCoord4ivARB, glMultiTexCoord4ivARB, NULL, 405),
    NAME_FUNC_OFFSET(18836, glMultiTexCoord4sARB, glMultiTexCoord4sARB, NULL, 406),
    NAME_FUNC_OFFSET(18854, glMultiTexCoord4svARB, glMultiTexCoord4svARB, NULL, 407),
    NAME_FUNC_OFFSET(18873, glStencilOpSeparate, glStencilOpSeparate, NULL, 423),
    NAME_FUNC_OFFSET(18896, glLoadTransposeMatrixdARB, glLoadTransposeMatrixdARB, NULL, 441),
    NAME_FUNC_OFFSET(18919, glLoadTransposeMatrixfARB, glLoadTransposeMatrixfARB, NULL, 442),
    NAME_FUNC_OFFSET(18942, glMultTransposeMatrixdARB, glMultTransposeMatrixdARB, NULL, 443),
    NAME_FUNC_OFFSET(18965, glMultTransposeMatrixfARB, glMultTransposeMatrixfARB, NULL, 444),
    NAME_FUNC_OFFSET(18988, glSampleCoverageARB, glSampleCoverageARB, NULL, 445),
    NAME_FUNC_OFFSET(19005, glCompressedTexImage1DARB, glCompressedTexImage1DARB, NULL, 446),
    NAME_FUNC_OFFSET(19028, glCompressedTexImage2DARB, glCompressedTexImage2DARB, NULL, 447),
    NAME_FUNC_OFFSET(19051, glCompressedTexImage3DARB, glCompressedTexImage3DARB, NULL, 448),
    NAME_FUNC_OFFSET(19074, glCompressedTexSubImage1DARB, glCompressedTexSubImage1DARB, NULL, 449),
    NAME_FUNC_OFFSET(19100, glCompressedTexSubImage2DARB, glCompressedTexSubImage2DARB, NULL, 450),
    NAME_FUNC_OFFSET(19126, glCompressedTexSubImage3DARB, glCompressedTexSubImage3DARB, NULL, 451),
    NAME_FUNC_OFFSET(19152, glGetCompressedTexImageARB, glGetCompressedTexImageARB, NULL, 452),
    NAME_FUNC_OFFSET(19176, glDisableVertexAttribArrayARB, glDisableVertexAttribArrayARB, NULL, 453),
    NAME_FUNC_OFFSET(19203, glEnableVertexAttribArrayARB, glEnableVertexAttribArrayARB, NULL, 454),
    NAME_FUNC_OFFSET(19229, glGetVertexAttribdvARB, glGetVertexAttribdvARB, NULL, 461),
    NAME_FUNC_OFFSET(19249, glGetVertexAttribfvARB, glGetVertexAttribfvARB, NULL, 462),
    NAME_FUNC_OFFSET(19269, glGetVertexAttribivARB, glGetVertexAttribivARB, NULL, 463),
    NAME_FUNC_OFFSET(19289, glProgramEnvParameter4dARB, glProgramEnvParameter4dARB, NULL, 464),
    NAME_FUNC_OFFSET(19312, glProgramEnvParameter4dvARB, glProgramEnvParameter4dvARB, NULL, 465),
    NAME_FUNC_OFFSET(19336, glProgramEnvParameter4fARB, glProgramEnvParameter4fARB, NULL, 466),
    NAME_FUNC_OFFSET(19359, glProgramEnvParameter4fvARB, glProgramEnvParameter4fvARB, NULL, 467),
    NAME_FUNC_OFFSET(19383, glVertexAttrib1dARB, glVertexAttrib1dARB, NULL, 473),
    NAME_FUNC_OFFSET(19400, glVertexAttrib1dvARB, glVertexAttrib1dvARB, NULL, 474),
    NAME_FUNC_OFFSET(19418, glVertexAttrib1fARB, glVertexAttrib1fARB, NULL, 475),
    NAME_FUNC_OFFSET(19435, glVertexAttrib1fvARB, glVertexAttrib1fvARB, NULL, 476),
    NAME_FUNC_OFFSET(19453, glVertexAttrib1sARB, glVertexAttrib1sARB, NULL, 477),
    NAME_FUNC_OFFSET(19470, glVertexAttrib1svARB, glVertexAttrib1svARB, NULL, 478),
    NAME_FUNC_OFFSET(19488, glVertexAttrib2dARB, glVertexAttrib2dARB, NULL, 479),
    NAME_FUNC_OFFSET(19505, glVertexAttrib2dvARB, glVertexAttrib2dvARB, NULL, 480),
    NAME_FUNC_OFFSET(19523, glVertexAttrib2fARB, glVertexAttrib2fARB, NULL, 481),
    NAME_FUNC_OFFSET(19540, glVertexAttrib2fvARB, glVertexAttrib2fvARB, NULL, 482),
    NAME_FUNC_OFFSET(19558, glVertexAttrib2sARB, glVertexAttrib2sARB, NULL, 483),
    NAME_FUNC_OFFSET(19575, glVertexAttrib2svARB, glVertexAttrib2svARB, NULL, 484),
    NAME_FUNC_OFFSET(19593, glVertexAttrib3dARB, glVertexAttrib3dARB, NULL, 485),
    NAME_FUNC_OFFSET(19610, glVertexAttrib3dvARB, glVertexAttrib3dvARB, NULL, 486),
    NAME_FUNC_OFFSET(19628, glVertexAttrib3fARB, glVertexAttrib3fARB, NULL, 487),
    NAME_FUNC_OFFSET(19645, glVertexAttrib3fvARB, glVertexAttrib3fvARB, NULL, 488),
    NAME_FUNC_OFFSET(19663, glVertexAttrib3sARB, glVertexAttrib3sARB, NULL, 489),
    NAME_FUNC_OFFSET(19680, glVertexAttrib3svARB, glVertexAttrib3svARB, NULL, 490),
    NAME_FUNC_OFFSET(19698, glVertexAttrib4NbvARB, glVertexAttrib4NbvARB, NULL, 491),
    NAME_FUNC_OFFSET(19717, glVertexAttrib4NivARB, glVertexAttrib4NivARB, NULL, 492),
    NAME_FUNC_OFFSET(19736, glVertexAttrib4NsvARB, glVertexAttrib4NsvARB, NULL, 493),
    NAME_FUNC_OFFSET(19755, glVertexAttrib4NubARB, glVertexAttrib4NubARB, NULL, 494),
    NAME_FUNC_OFFSET(19774, glVertexAttrib4NubvARB, glVertexAttrib4NubvARB, NULL, 495),
    NAME_FUNC_OFFSET(19794, glVertexAttrib4NuivARB, glVertexAttrib4NuivARB, NULL, 496),
    NAME_FUNC_OFFSET(19814, glVertexAttrib4NusvARB, glVertexAttrib4NusvARB, NULL, 497),
    NAME_FUNC_OFFSET(19834, glVertexAttrib4bvARB, glVertexAttrib4bvARB, NULL, 498),
    NAME_FUNC_OFFSET(19852, glVertexAttrib4dARB, glVertexAttrib4dARB, NULL, 499),
    NAME_FUNC_OFFSET(19869, glVertexAttrib4dvARB, glVertexAttrib4dvARB, NULL, 500),
    NAME_FUNC_OFFSET(19887, glVertexAttrib4fARB, glVertexAttrib4fARB, NULL, 501),
    NAME_FUNC_OFFSET(19904, glVertexAttrib4fvARB, glVertexAttrib4fvARB, NULL, 502),
    NAME_FUNC_OFFSET(19922, glVertexAttrib4ivARB, glVertexAttrib4ivARB, NULL, 503),
    NAME_FUNC_OFFSET(19940, glVertexAttrib4sARB, glVertexAttrib4sARB, NULL, 504),
    NAME_FUNC_OFFSET(19957, glVertexAttrib4svARB, glVertexAttrib4svARB, NULL, 505),
    NAME_FUNC_OFFSET(19975, glVertexAttrib4ubvARB, glVertexAttrib4ubvARB, NULL, 506),
    NAME_FUNC_OFFSET(19994, glVertexAttrib4uivARB, glVertexAttrib4uivARB, NULL, 507),
    NAME_FUNC_OFFSET(20013, glVertexAttrib4usvARB, glVertexAttrib4usvARB, NULL, 508),
    NAME_FUNC_OFFSET(20032, glVertexAttribPointerARB, glVertexAttribPointerARB, NULL, 509),
    NAME_FUNC_OFFSET(20054, glBindBufferARB, glBindBufferARB, NULL, 510),
    NAME_FUNC_OFFSET(20067, glBufferDataARB, glBufferDataARB, NULL, 511),
    NAME_FUNC_OFFSET(20080, glBufferSubDataARB, glBufferSubDataARB, NULL, 512),
    NAME_FUNC_OFFSET(20096, glDeleteBuffersARB, glDeleteBuffersARB, NULL, 513),
    NAME_FUNC_OFFSET(20112, glGenBuffersARB, glGenBuffersARB, NULL, 514),
    NAME_FUNC_OFFSET(20125, glGetBufferParameterivARB, glGetBufferParameterivARB, NULL, 515),
    NAME_FUNC_OFFSET(20148, glGetBufferPointervARB, glGetBufferPointervARB, NULL, 516),
    NAME_FUNC_OFFSET(20168, glGetBufferSubDataARB, glGetBufferSubDataARB, NULL, 517),
    NAME_FUNC_OFFSET(20187, glIsBufferARB, glIsBufferARB, NULL, 518),
    NAME_FUNC_OFFSET(20198, glMapBufferARB, glMapBufferARB, NULL, 519),
    NAME_FUNC_OFFSET(20210, glUnmapBufferARB, glUnmapBufferARB, NULL, 520),
    NAME_FUNC_OFFSET(20224, glBeginQueryARB, glBeginQueryARB, NULL, 521),
    NAME_FUNC_OFFSET(20237, glDeleteQueriesARB, glDeleteQueriesARB, NULL, 522),
    NAME_FUNC_OFFSET(20253, glEndQueryARB, glEndQueryARB, NULL, 523),
    NAME_FUNC_OFFSET(20264, glGenQueriesARB, glGenQueriesARB, NULL, 524),
    NAME_FUNC_OFFSET(20277, glGetQueryObjectivARB, glGetQueryObjectivARB, NULL, 525),
    NAME_FUNC_OFFSET(20296, glGetQueryObjectuivARB, glGetQueryObjectuivARB, NULL, 526),
    NAME_FUNC_OFFSET(20316, glGetQueryivARB, glGetQueryivARB, NULL, 527),
    NAME_FUNC_OFFSET(20329, glIsQueryARB, glIsQueryARB, NULL, 528),
    NAME_FUNC_OFFSET(20339, glCompileShaderARB, glCompileShaderARB, NULL, 530),
    NAME_FUNC_OFFSET(20355, glGetActiveUniformARB, glGetActiveUniformARB, NULL, 535),
    NAME_FUNC_OFFSET(20374, glGetShaderSourceARB, glGetShaderSourceARB, NULL, 541),
    NAME_FUNC_OFFSET(20392, glGetUniformLocationARB, glGetUniformLocationARB, NULL, 542),
    NAME_FUNC_OFFSET(20413, glGetUniformfvARB, glGetUniformfvARB, NULL, 543),
    NAME_FUNC_OFFSET(20428, glGetUniformivARB, glGetUniformivARB, NULL, 544),
    NAME_FUNC_OFFSET(20443, glLinkProgramARB, glLinkProgramARB, NULL, 545),
    NAME_FUNC_OFFSET(20457, glShaderSourceARB, glShaderSourceARB, NULL, 546),
    NAME_FUNC_OFFSET(20472, glUniform1fARB, glUniform1fARB, NULL, 547),
    NAME_FUNC_OFFSET(20484, glUniform1fvARB, glUniform1fvARB, NULL, 548),
    NAME_FUNC_OFFSET(20497, glUniform1iARB, glUniform1iARB, NULL, 549),
    NAME_FUNC_OFFSET(20509, glUniform1ivARB, glUniform1ivARB, NULL, 550),
    NAME_FUNC_OFFSET(20522, glUniform2fARB, glUniform2fARB, NULL, 551),
    NAME_FUNC_OFFSET(20534, glUniform2fvARB, glUniform2fvARB, NULL, 552),
    NAME_FUNC_OFFSET(20547, glUniform2iARB, glUniform2iARB, NULL, 553),
    NAME_FUNC_OFFSET(20559, glUniform2ivARB, glUniform2ivARB, NULL, 554),
    NAME_FUNC_OFFSET(20572, glUniform3fARB, glUniform3fARB, NULL, 555),
    NAME_FUNC_OFFSET(20584, glUniform3fvARB, glUniform3fvARB, NULL, 556),
    NAME_FUNC_OFFSET(20597, glUniform3iARB, glUniform3iARB, NULL, 557),
    NAME_FUNC_OFFSET(20609, glUniform3ivARB, glUniform3ivARB, NULL, 558),
    NAME_FUNC_OFFSET(20622, glUniform4fARB, glUniform4fARB, NULL, 559),
    NAME_FUNC_OFFSET(20634, glUniform4fvARB, glUniform4fvARB, NULL, 560),
    NAME_FUNC_OFFSET(20647, glUniform4iARB, glUniform4iARB, NULL, 561),
    NAME_FUNC_OFFSET(20659, glUniform4ivARB, glUniform4ivARB, NULL, 562),
    NAME_FUNC_OFFSET(20672, glUniformMatrix2fvARB, glUniformMatrix2fvARB, NULL, 563),
    NAME_FUNC_OFFSET(20691, glUniformMatrix3fvARB, glUniformMatrix3fvARB, NULL, 564),
    NAME_FUNC_OFFSET(20710, glUniformMatrix4fvARB, glUniformMatrix4fvARB, NULL, 565),
    NAME_FUNC_OFFSET(20729, glUseProgramObjectARB, glUseProgramObjectARB, NULL, 566),
    NAME_FUNC_OFFSET(20742, glValidateProgramARB, glValidateProgramARB, NULL, 567),
    NAME_FUNC_OFFSET(20760, glBindAttribLocationARB, glBindAttribLocationARB, NULL, 568),
    NAME_FUNC_OFFSET(20781, glGetActiveAttribARB, glGetActiveAttribARB, NULL, 569),
    NAME_FUNC_OFFSET(20799, glGetAttribLocationARB, glGetAttribLocationARB, NULL, 570),
    NAME_FUNC_OFFSET(20819, glDrawBuffersARB, glDrawBuffersARB, NULL, 571),
    NAME_FUNC_OFFSET(20833, glDrawBuffersARB, glDrawBuffersARB, NULL, 571),
    NAME_FUNC_OFFSET(20850, glDrawArraysInstancedARB, glDrawArraysInstancedARB, NULL, 573),
    NAME_FUNC_OFFSET(20875, glDrawArraysInstancedARB, glDrawArraysInstancedARB, NULL, 573),
    NAME_FUNC_OFFSET(20897, glDrawElementsInstancedARB, glDrawElementsInstancedARB, NULL, 574),
    NAME_FUNC_OFFSET(20924, glDrawElementsInstancedARB, glDrawElementsInstancedARB, NULL, 574),
    NAME_FUNC_OFFSET(20948, glRenderbufferStorageMultisample, glRenderbufferStorageMultisample, NULL, 575),
    NAME_FUNC_OFFSET(20984, glBlendEquationSeparateiARB, glBlendEquationSeparateiARB, NULL, 597),
    NAME_FUNC_OFFSET(21018, glBlendEquationiARB, glBlendEquationiARB, NULL, 598),
    NAME_FUNC_OFFSET(21044, glBlendFuncSeparateiARB, glBlendFuncSeparateiARB, NULL, 599),
    NAME_FUNC_OFFSET(21074, glBlendFunciARB, glBlendFunciARB, NULL, 600),
    NAME_FUNC_OFFSET(21096, gl_dispatch_stub_654, gl_dispatch_stub_654, NULL, 654),
    NAME_FUNC_OFFSET(21112, gl_dispatch_stub_655, gl_dispatch_stub_655, NULL, 655),
    NAME_FUNC_OFFSET(21131, glPointParameterfEXT, glPointParameterfEXT, NULL, 662),
    NAME_FUNC_OFFSET(21149, glPointParameterfEXT, glPointParameterfEXT, NULL, 662),
    NAME_FUNC_OFFSET(21170, glPointParameterfEXT, glPointParameterfEXT, NULL, 662),
    NAME_FUNC_OFFSET(21192, glPointParameterfvEXT, glPointParameterfvEXT, NULL, 663),
    NAME_FUNC_OFFSET(21211, glPointParameterfvEXT, glPointParameterfvEXT, NULL, 663),
    NAME_FUNC_OFFSET(21233, glPointParameterfvEXT, glPointParameterfvEXT, NULL, 663),
    NAME_FUNC_OFFSET(21256, glSecondaryColor3bEXT, glSecondaryColor3bEXT, NULL, 666),
    NAME_FUNC_OFFSET(21275, glSecondaryColor3bvEXT, glSecondaryColor3bvEXT, NULL, 667),
    NAME_FUNC_OFFSET(21295, glSecondaryColor3dEXT, glSecondaryColor3dEXT, NULL, 668),
    NAME_FUNC_OFFSET(21314, glSecondaryColor3dvEXT, glSecondaryColor3dvEXT, NULL, 669),
    NAME_FUNC_OFFSET(21334, glSecondaryColor3fEXT, glSecondaryColor3fEXT, NULL, 670),
    NAME_FUNC_OFFSET(21353, glSecondaryColor3fvEXT, glSecondaryColor3fvEXT, NULL, 671),
    NAME_FUNC_OFFSET(21373, glSecondaryColor3iEXT, glSecondaryColor3iEXT, NULL, 672),
    NAME_FUNC_OFFSET(21392, glSecondaryColor3ivEXT, glSecondaryColor3ivEXT, NULL, 673),
    NAME_FUNC_OFFSET(21412, glSecondaryColor3sEXT, glSecondaryColor3sEXT, NULL, 674),
    NAME_FUNC_OFFSET(21431, glSecondaryColor3svEXT, glSecondaryColor3svEXT, NULL, 675),
    NAME_FUNC_OFFSET(21451, glSecondaryColor3ubEXT, glSecondaryColor3ubEXT, NULL, 676),
    NAME_FUNC_OFFSET(21471, glSecondaryColor3ubvEXT, glSecondaryColor3ubvEXT, NULL, 677),
    NAME_FUNC_OFFSET(21492, glSecondaryColor3uiEXT, glSecondaryColor3uiEXT, NULL, 678),
    NAME_FUNC_OFFSET(21512, glSecondaryColor3uivEXT, glSecondaryColor3uivEXT, NULL, 679),
    NAME_FUNC_OFFSET(21533, glSecondaryColor3usEXT, glSecondaryColor3usEXT, NULL, 680),
    NAME_FUNC_OFFSET(21553, glSecondaryColor3usvEXT, glSecondaryColor3usvEXT, NULL, 681),
    NAME_FUNC_OFFSET(21574, glSecondaryColorPointerEXT, glSecondaryColorPointerEXT, NULL, 682),
    NAME_FUNC_OFFSET(21598, glMultiDrawArraysEXT, glMultiDrawArraysEXT, NULL, 683),
    NAME_FUNC_OFFSET(21616, glMultiDrawElementsEXT, glMultiDrawElementsEXT, NULL, 684),
    NAME_FUNC_OFFSET(21636, glFogCoordPointerEXT, glFogCoordPointerEXT, NULL, 685),
    NAME_FUNC_OFFSET(21654, glFogCoorddEXT, glFogCoorddEXT, NULL, 686),
    NAME_FUNC_OFFSET(21666, glFogCoorddvEXT, glFogCoorddvEXT, NULL, 687),
    NAME_FUNC_OFFSET(21679, glFogCoordfEXT, glFogCoordfEXT, NULL, 688),
    NAME_FUNC_OFFSET(21691, glFogCoordfvEXT, glFogCoordfvEXT, NULL, 689),
    NAME_FUNC_OFFSET(21704, glBlendFuncSeparateEXT, glBlendFuncSeparateEXT, NULL, 691),
    NAME_FUNC_OFFSET(21724, glBlendFuncSeparateEXT, glBlendFuncSeparateEXT, NULL, 691),
    NAME_FUNC_OFFSET(21748, glWindowPos2dMESA, glWindowPos2dMESA, NULL, 708),
    NAME_FUNC_OFFSET(21762, glWindowPos2dMESA, glWindowPos2dMESA, NULL, 708),
    NAME_FUNC_OFFSET(21779, glWindowPos2dvMESA, glWindowPos2dvMESA, NULL, 709),
    NAME_FUNC_OFFSET(21794, glWindowPos2dvMESA, glWindowPos2dvMESA, NULL, 709),
    NAME_FUNC_OFFSET(21812, glWindowPos2fMESA, glWindowPos2fMESA, NULL, 710),
    NAME_FUNC_OFFSET(21826, glWindowPos2fMESA, glWindowPos2fMESA, NULL, 710),
    NAME_FUNC_OFFSET(21843, glWindowPos2fvMESA, glWindowPos2fvMESA, NULL, 711),
    NAME_FUNC_OFFSET(21858, glWindowPos2fvMESA, glWindowPos2fvMESA, NULL, 711),
    NAME_FUNC_OFFSET(21876, glWindowPos2iMESA, glWindowPos2iMESA, NULL, 712),
    NAME_FUNC_OFFSET(21890, glWindowPos2iMESA, glWindowPos2iMESA, NULL, 712),
    NAME_FUNC_OFFSET(21907, glWindowPos2ivMESA, glWindowPos2ivMESA, NULL, 713),
    NAME_FUNC_OFFSET(21922, glWindowPos2ivMESA, glWindowPos2ivMESA, NULL, 713),
    NAME_FUNC_OFFSET(21940, glWindowPos2sMESA, glWindowPos2sMESA, NULL, 714),
    NAME_FUNC_OFFSET(21954, glWindowPos2sMESA, glWindowPos2sMESA, NULL, 714),
    NAME_FUNC_OFFSET(21971, glWindowPos2svMESA, glWindowPos2svMESA, NULL, 715),
    NAME_FUNC_OFFSET(21986, glWindowPos2svMESA, glWindowPos2svMESA, NULL, 715),
    NAME_FUNC_OFFSET(22004, glWindowPos3dMESA, glWindowPos3dMESA, NULL, 716),
    NAME_FUNC_OFFSET(22018, glWindowPos3dMESA, glWindowPos3dMESA, NULL, 716),
    NAME_FUNC_OFFSET(22035, glWindowPos3dvMESA, glWindowPos3dvMESA, NULL, 717),
    NAME_FUNC_OFFSET(22050, glWindowPos3dvMESA, glWindowPos3dvMESA, NULL, 717),
    NAME_FUNC_OFFSET(22068, glWindowPos3fMESA, glWindowPos3fMESA, NULL, 718),
    NAME_FUNC_OFFSET(22082, glWindowPos3fMESA, glWindowPos3fMESA, NULL, 718),
    NAME_FUNC_OFFSET(22099, glWindowPos3fvMESA, glWindowPos3fvMESA, NULL, 719),
    NAME_FUNC_OFFSET(22114, glWindowPos3fvMESA, glWindowPos3fvMESA, NULL, 719),
    NAME_FUNC_OFFSET(22132, glWindowPos3iMESA, glWindowPos3iMESA, NULL, 720),
    NAME_FUNC_OFFSET(22146, glWindowPos3iMESA, glWindowPos3iMESA, NULL, 720),
    NAME_FUNC_OFFSET(22163, glWindowPos3ivMESA, glWindowPos3ivMESA, NULL, 721),
    NAME_FUNC_OFFSET(22178, glWindowPos3ivMESA, glWindowPos3ivMESA, NULL, 721),
    NAME_FUNC_OFFSET(22196, glWindowPos3sMESA, glWindowPos3sMESA, NULL, 722),
    NAME_FUNC_OFFSET(22210, glWindowPos3sMESA, glWindowPos3sMESA, NULL, 722),
    NAME_FUNC_OFFSET(22227, glWindowPos3svMESA, glWindowPos3svMESA, NULL, 723),
    NAME_FUNC_OFFSET(22242, glWindowPos3svMESA, glWindowPos3svMESA, NULL, 723),
    NAME_FUNC_OFFSET(22260, glBindProgramNV, glBindProgramNV, NULL, 742),
    NAME_FUNC_OFFSET(22277, glDeleteProgramsNV, glDeleteProgramsNV, NULL, 743),
    NAME_FUNC_OFFSET(22297, glGenProgramsNV, glGenProgramsNV, NULL, 745),
    NAME_FUNC_OFFSET(22314, glGetVertexAttribPointervNV, glGetVertexAttribPointervNV, NULL, 751),
    NAME_FUNC_OFFSET(22340, glGetVertexAttribPointervNV, glGetVertexAttribPointervNV, NULL, 751),
    NAME_FUNC_OFFSET(22369, glIsProgramNV, glIsProgramNV, NULL, 755),
    NAME_FUNC_OFFSET(22384, glPointParameteriNV, glPointParameteriNV, NULL, 819),
    NAME_FUNC_OFFSET(22402, glPointParameterivNV, glPointParameterivNV, NULL, 820),
    NAME_FUNC_OFFSET(22421, gl_dispatch_stub_823, gl_dispatch_stub_823, NULL, 823),
    NAME_FUNC_OFFSET(22442, gl_dispatch_stub_825, gl_dispatch_stub_825, NULL, 825),
    NAME_FUNC_OFFSET(22458, glPrimitiveRestartIndexNV, glPrimitiveRestartIndexNV, NULL, 832),
    NAME_FUNC_OFFSET(22482, gl_dispatch_stub_835, gl_dispatch_stub_835, NULL, 835),
    NAME_FUNC_OFFSET(22506, gl_dispatch_stub_835, gl_dispatch_stub_835, NULL, 835),
    NAME_FUNC_OFFSET(22533, glBindFramebufferEXT, glBindFramebufferEXT, NULL, 836),
    NAME_FUNC_OFFSET(22551, glBindRenderbufferEXT, glBindRenderbufferEXT, NULL, 837),
    NAME_FUNC_OFFSET(22570, glCheckFramebufferStatusEXT, glCheckFramebufferStatusEXT, NULL, 838),
    NAME_FUNC_OFFSET(22595, glDeleteFramebuffersEXT, glDeleteFramebuffersEXT, NULL, 839),
    NAME_FUNC_OFFSET(22616, glDeleteRenderbuffersEXT, glDeleteRenderbuffersEXT, NULL, 840),
    NAME_FUNC_OFFSET(22638, glFramebufferRenderbufferEXT, glFramebufferRenderbufferEXT, NULL, 841),
    NAME_FUNC_OFFSET(22664, glFramebufferTexture1DEXT, glFramebufferTexture1DEXT, NULL, 842),
    NAME_FUNC_OFFSET(22687, glFramebufferTexture2DEXT, glFramebufferTexture2DEXT, NULL, 843),
    NAME_FUNC_OFFSET(22710, glFramebufferTexture3DEXT, glFramebufferTexture3DEXT, NULL, 844),
    NAME_FUNC_OFFSET(22733, glGenFramebuffersEXT, glGenFramebuffersEXT, NULL, 845),
    NAME_FUNC_OFFSET(22751, glGenRenderbuffersEXT, glGenRenderbuffersEXT, NULL, 846),
    NAME_FUNC_OFFSET(22770, glGenerateMipmapEXT, glGenerateMipmapEXT, NULL, 847),
    NAME_FUNC_OFFSET(22787, glGetFramebufferAttachmentParameterivEXT, glGetFramebufferAttachmentParameterivEXT, NULL, 848),
    NAME_FUNC_OFFSET(22825, glGetRenderbufferParameterivEXT, glGetRenderbufferParameterivEXT, NULL, 849),
    NAME_FUNC_OFFSET(22854, glIsFramebufferEXT, glIsFramebufferEXT, NULL, 850),
    NAME_FUNC_OFFSET(22870, glIsRenderbufferEXT, glIsRenderbufferEXT, NULL, 851),
    NAME_FUNC_OFFSET(22887, glRenderbufferStorageEXT, glRenderbufferStorageEXT, NULL, 852),
    NAME_FUNC_OFFSET(22909, gl_dispatch_stub_853, gl_dispatch_stub_853, NULL, 853),
    NAME_FUNC_OFFSET(22927, glBindFragDataLocationEXT, glBindFragDataLocationEXT, NULL, 856),
    NAME_FUNC_OFFSET(22950, glGetFragDataLocationEXT, glGetFragDataLocationEXT, NULL, 857),
    NAME_FUNC_OFFSET(22972, glGetUniformuivEXT, glGetUniformuivEXT, NULL, 858),
    NAME_FUNC_OFFSET(22988, glGetVertexAttribIivEXT, glGetVertexAttribIivEXT, NULL, 859),
    NAME_FUNC_OFFSET(23009, glGetVertexAttribIuivEXT, glGetVertexAttribIuivEXT, NULL, 860),
    NAME_FUNC_OFFSET(23031, glUniform1uiEXT, glUniform1uiEXT, NULL, 861),
    NAME_FUNC_OFFSET(23044, glUniform1uivEXT, glUniform1uivEXT, NULL, 862),
    NAME_FUNC_OFFSET(23058, glUniform2uiEXT, glUniform2uiEXT, NULL, 863),
    NAME_FUNC_OFFSET(23071, glUniform2uivEXT, glUniform2uivEXT, NULL, 864),
    NAME_FUNC_OFFSET(23085, glUniform3uiEXT, glUniform3uiEXT, NULL, 865),
    NAME_FUNC_OFFSET(23098, glUniform3uivEXT, glUniform3uivEXT, NULL, 866),
    NAME_FUNC_OFFSET(23112, glUniform4uiEXT, glUniform4uiEXT, NULL, 867),
    NAME_FUNC_OFFSET(23125, glUniform4uivEXT, glUniform4uivEXT, NULL, 868),
    NAME_FUNC_OFFSET(23139, glVertexAttribI1iEXT, glVertexAttribI1iEXT, NULL, 869),
    NAME_FUNC_OFFSET(23157, glVertexAttribI1ivEXT, glVertexAttribI1ivEXT, NULL, 870),
    NAME_FUNC_OFFSET(23176, glVertexAttribI1uiEXT, glVertexAttribI1uiEXT, NULL, 871),
    NAME_FUNC_OFFSET(23195, glVertexAttribI1uivEXT, glVertexAttribI1uivEXT, NULL, 872),
    NAME_FUNC_OFFSET(23215, glVertexAttribI2iEXT, glVertexAttribI2iEXT, NULL, 873),
    NAME_FUNC_OFFSET(23233, glVertexAttribI2ivEXT, glVertexAttribI2ivEXT, NULL, 874),
    NAME_FUNC_OFFSET(23252, glVertexAttribI2uiEXT, glVertexAttribI2uiEXT, NULL, 875),
    NAME_FUNC_OFFSET(23271, glVertexAttribI2uivEXT, glVertexAttribI2uivEXT, NULL, 876),
    NAME_FUNC_OFFSET(23291, glVertexAttribI3iEXT, glVertexAttribI3iEXT, NULL, 877),
    NAME_FUNC_OFFSET(23309, glVertexAttribI3ivEXT, glVertexAttribI3ivEXT, NULL, 878),
    NAME_FUNC_OFFSET(23328, glVertexAttribI3uiEXT, glVertexAttribI3uiEXT, NULL, 879),
    NAME_FUNC_OFFSET(23347, glVertexAttribI3uivEXT, glVertexAttribI3uivEXT, NULL, 880),
    NAME_FUNC_OFFSET(23367, glVertexAttribI4bvEXT, glVertexAttribI4bvEXT, NULL, 881),
    NAME_FUNC_OFFSET(23386, glVertexAttribI4iEXT, glVertexAttribI4iEXT, NULL, 882),
    NAME_FUNC_OFFSET(23404, glVertexAttribI4ivEXT, glVertexAttribI4ivEXT, NULL, 883),
    NAME_FUNC_OFFSET(23423, glVertexAttribI4svEXT, glVertexAttribI4svEXT, NULL, 884),
    NAME_FUNC_OFFSET(23442, glVertexAttribI4ubvEXT, glVertexAttribI4ubvEXT, NULL, 885),
    NAME_FUNC_OFFSET(23462, glVertexAttribI4uiEXT, glVertexAttribI4uiEXT, NULL, 886),
    NAME_FUNC_OFFSET(23481, glVertexAttribI4uivEXT, glVertexAttribI4uivEXT, NULL, 887),
    NAME_FUNC_OFFSET(23501, glVertexAttribI4usvEXT, glVertexAttribI4usvEXT, NULL, 888),
    NAME_FUNC_OFFSET(23521, glVertexAttribIPointerEXT, glVertexAttribIPointerEXT, NULL, 889),
    NAME_FUNC_OFFSET(23544, glFramebufferTextureLayerEXT, glFramebufferTextureLayerEXT, NULL, 890),
    NAME_FUNC_OFFSET(23570, glFramebufferTextureLayerEXT, glFramebufferTextureLayerEXT, NULL, 890),
    NAME_FUNC_OFFSET(23599, glColorMaskIndexedEXT, glColorMaskIndexedEXT, NULL, 891),
    NAME_FUNC_OFFSET(23612, glDisableIndexedEXT, glDisableIndexedEXT, NULL, 892),
    NAME_FUNC_OFFSET(23623, glEnableIndexedEXT, glEnableIndexedEXT, NULL, 893),
    NAME_FUNC_OFFSET(23633, glGetBooleanIndexedvEXT, glGetBooleanIndexedvEXT, NULL, 894),
    NAME_FUNC_OFFSET(23649, glGetIntegerIndexedvEXT, glGetIntegerIndexedvEXT, NULL, 895),
    NAME_FUNC_OFFSET(23665, glIsEnabledIndexedEXT, glIsEnabledIndexedEXT, NULL, 896),
    NAME_FUNC_OFFSET(23678, glGetTexParameterIivEXT, glGetTexParameterIivEXT, NULL, 899),
    NAME_FUNC_OFFSET(23699, glGetTexParameterIuivEXT, glGetTexParameterIuivEXT, NULL, 900),
    NAME_FUNC_OFFSET(23721, glTexParameterIivEXT, glTexParameterIivEXT, NULL, 901),
    NAME_FUNC_OFFSET(23739, glTexParameterIuivEXT, glTexParameterIuivEXT, NULL, 902),
    NAME_FUNC_OFFSET(23758, glBeginConditionalRenderNV, glBeginConditionalRenderNV, NULL, 903),
    NAME_FUNC_OFFSET(23783, glEndConditionalRenderNV, glEndConditionalRenderNV, NULL, 904),
    NAME_FUNC_OFFSET(23806, glBeginTransformFeedbackEXT, glBeginTransformFeedbackEXT, NULL, 905),
    NAME_FUNC_OFFSET(23831, glBindBufferBaseEXT, glBindBufferBaseEXT, NULL, 906),
    NAME_FUNC_OFFSET(23848, glBindBufferRangeEXT, glBindBufferRangeEXT, NULL, 908),
    NAME_FUNC_OFFSET(23866, glEndTransformFeedbackEXT, glEndTransformFeedbackEXT, NULL, 909),
    NAME_FUNC_OFFSET(23889, glGetTransformFeedbackVaryingEXT, glGetTransformFeedbackVaryingEXT, NULL, 910),
    NAME_FUNC_OFFSET(23919, glTransformFeedbackVaryingsEXT, glTransformFeedbackVaryingsEXT, NULL, 911),
    NAME_FUNC_OFFSET(23947, glProvokingVertexEXT, glProvokingVertexEXT, NULL, 912),
    NAME_FUNC_OFFSET(-1, NULL, NULL, NULL, 0)
};

#undef NAME_FUNC_OFFSET
=======
/* DO NOT EDIT - This file generated automatically by gl_procs.py (from Mesa) script */

/*
 * Copyright (C) 1999-2001  Brian Paul   All Rights Reserved.
 * (C) Copyright IBM Corporation 2004, 2006
 * All Rights Reserved.
 * 
 * Permission is hereby granted, free of charge, to any person obtaining a
 * copy of this software and associated documentation files (the "Software"),
 * to deal in the Software without restriction, including without limitation
 * the rights to use, copy, modify, merge, publish, distribute, sub license,
 * and/or sell copies of the Software, and to permit persons to whom the
 * Software is furnished to do so, subject to the following conditions:
 * 
 * The above copyright notice and this permission notice (including the next
 * paragraph) shall be included in all copies or substantial portions of the
 * Software.
 * 
 * THE SOFTWARE IS PROVIDED "AS IS", WITHOUT WARRANTY OF ANY KIND, EXPRESS OR
 * IMPLIED, INCLUDING BUT NOT LIMITED TO THE WARRANTIES OF MERCHANTABILITY,
 * FITNESS FOR A PARTICULAR PURPOSE AND NON-INFRINGEMENT.  IN NO EVENT SHALL
 * BRIAN PAUL, IBM,
 * AND/OR THEIR SUPPLIERS BE LIABLE FOR ANY CLAIM, DAMAGES OR OTHER LIABILITY,
 * WHETHER IN AN ACTION OF CONTRACT, TORT OR OTHERWISE, ARISING FROM, OUT OF
 * OR IN CONNECTION WITH THE SOFTWARE OR THE USE OR OTHER DEALINGS IN THE
 * SOFTWARE.
 */


/* This file is only included by glapi.c and is used for
 * the GetProcAddress() function
 */

typedef struct {
    GLint Name_offset;
#if defined(NEED_FUNCTION_POINTER) || defined(GLX_INDIRECT_RENDERING)
    _glapi_proc Address;
#endif
    GLuint Offset;
} glprocs_table_t;

#if   !defined(NEED_FUNCTION_POINTER) && !defined(GLX_INDIRECT_RENDERING)
#  define NAME_FUNC_OFFSET(n,f1,f2,f3,o) { n , o }
#elif  defined(NEED_FUNCTION_POINTER) && !defined(GLX_INDIRECT_RENDERING)
#  define NAME_FUNC_OFFSET(n,f1,f2,f3,o) { n , (_glapi_proc) f1 , o }
#elif  defined(NEED_FUNCTION_POINTER) &&  defined(GLX_INDIRECT_RENDERING)
#  define NAME_FUNC_OFFSET(n,f1,f2,f3,o) { n , (_glapi_proc) f2 , o }
#elif !defined(NEED_FUNCTION_POINTER) &&  defined(GLX_INDIRECT_RENDERING)
#  define NAME_FUNC_OFFSET(n,f1,f2,f3,o) { n , (_glapi_proc) f3 , o }
#endif



static const char gl_string_table[] =
    "glNewList\0"
    "glEndList\0"
    "glCallList\0"
    "glCallLists\0"
    "glDeleteLists\0"
    "glGenLists\0"
    "glListBase\0"
    "glBegin\0"
    "glBitmap\0"
    "glColor3b\0"
    "glColor3bv\0"
    "glColor3d\0"
    "glColor3dv\0"
    "glColor3f\0"
    "glColor3fv\0"
    "glColor3i\0"
    "glColor3iv\0"
    "glColor3s\0"
    "glColor3sv\0"
    "glColor3ub\0"
    "glColor3ubv\0"
    "glColor3ui\0"
    "glColor3uiv\0"
    "glColor3us\0"
    "glColor3usv\0"
    "glColor4b\0"
    "glColor4bv\0"
    "glColor4d\0"
    "glColor4dv\0"
    "glColor4f\0"
    "glColor4fv\0"
    "glColor4i\0"
    "glColor4iv\0"
    "glColor4s\0"
    "glColor4sv\0"
    "glColor4ub\0"
    "glColor4ubv\0"
    "glColor4ui\0"
    "glColor4uiv\0"
    "glColor4us\0"
    "glColor4usv\0"
    "glEdgeFlag\0"
    "glEdgeFlagv\0"
    "glEnd\0"
    "glIndexd\0"
    "glIndexdv\0"
    "glIndexf\0"
    "glIndexfv\0"
    "glIndexi\0"
    "glIndexiv\0"
    "glIndexs\0"
    "glIndexsv\0"
    "glNormal3b\0"
    "glNormal3bv\0"
    "glNormal3d\0"
    "glNormal3dv\0"
    "glNormal3f\0"
    "glNormal3fv\0"
    "glNormal3i\0"
    "glNormal3iv\0"
    "glNormal3s\0"
    "glNormal3sv\0"
    "glRasterPos2d\0"
    "glRasterPos2dv\0"
    "glRasterPos2f\0"
    "glRasterPos2fv\0"
    "glRasterPos2i\0"
    "glRasterPos2iv\0"
    "glRasterPos2s\0"
    "glRasterPos2sv\0"
    "glRasterPos3d\0"
    "glRasterPos3dv\0"
    "glRasterPos3f\0"
    "glRasterPos3fv\0"
    "glRasterPos3i\0"
    "glRasterPos3iv\0"
    "glRasterPos3s\0"
    "glRasterPos3sv\0"
    "glRasterPos4d\0"
    "glRasterPos4dv\0"
    "glRasterPos4f\0"
    "glRasterPos4fv\0"
    "glRasterPos4i\0"
    "glRasterPos4iv\0"
    "glRasterPos4s\0"
    "glRasterPos4sv\0"
    "glRectd\0"
    "glRectdv\0"
    "glRectf\0"
    "glRectfv\0"
    "glRecti\0"
    "glRectiv\0"
    "glRects\0"
    "glRectsv\0"
    "glTexCoord1d\0"
    "glTexCoord1dv\0"
    "glTexCoord1f\0"
    "glTexCoord1fv\0"
    "glTexCoord1i\0"
    "glTexCoord1iv\0"
    "glTexCoord1s\0"
    "glTexCoord1sv\0"
    "glTexCoord2d\0"
    "glTexCoord2dv\0"
    "glTexCoord2f\0"
    "glTexCoord2fv\0"
    "glTexCoord2i\0"
    "glTexCoord2iv\0"
    "glTexCoord2s\0"
    "glTexCoord2sv\0"
    "glTexCoord3d\0"
    "glTexCoord3dv\0"
    "glTexCoord3f\0"
    "glTexCoord3fv\0"
    "glTexCoord3i\0"
    "glTexCoord3iv\0"
    "glTexCoord3s\0"
    "glTexCoord3sv\0"
    "glTexCoord4d\0"
    "glTexCoord4dv\0"
    "glTexCoord4f\0"
    "glTexCoord4fv\0"
    "glTexCoord4i\0"
    "glTexCoord4iv\0"
    "glTexCoord4s\0"
    "glTexCoord4sv\0"
    "glVertex2d\0"
    "glVertex2dv\0"
    "glVertex2f\0"
    "glVertex2fv\0"
    "glVertex2i\0"
    "glVertex2iv\0"
    "glVertex2s\0"
    "glVertex2sv\0"
    "glVertex3d\0"
    "glVertex3dv\0"
    "glVertex3f\0"
    "glVertex3fv\0"
    "glVertex3i\0"
    "glVertex3iv\0"
    "glVertex3s\0"
    "glVertex3sv\0"
    "glVertex4d\0"
    "glVertex4dv\0"
    "glVertex4f\0"
    "glVertex4fv\0"
    "glVertex4i\0"
    "glVertex4iv\0"
    "glVertex4s\0"
    "glVertex4sv\0"
    "glClipPlane\0"
    "glColorMaterial\0"
    "glCullFace\0"
    "glFogf\0"
    "glFogfv\0"
    "glFogi\0"
    "glFogiv\0"
    "glFrontFace\0"
    "glHint\0"
    "glLightf\0"
    "glLightfv\0"
    "glLighti\0"
    "glLightiv\0"
    "glLightModelf\0"
    "glLightModelfv\0"
    "glLightModeli\0"
    "glLightModeliv\0"
    "glLineStipple\0"
    "glLineWidth\0"
    "glMaterialf\0"
    "glMaterialfv\0"
    "glMateriali\0"
    "glMaterialiv\0"
    "glPointSize\0"
    "glPolygonMode\0"
    "glPolygonStipple\0"
    "glScissor\0"
    "glShadeModel\0"
    "glTexParameterf\0"
    "glTexParameterfv\0"
    "glTexParameteri\0"
    "glTexParameteriv\0"
    "glTexImage1D\0"
    "glTexImage2D\0"
    "glTexEnvf\0"
    "glTexEnvfv\0"
    "glTexEnvi\0"
    "glTexEnviv\0"
    "glTexGend\0"
    "glTexGendv\0"
    "glTexGenf\0"
    "glTexGenfv\0"
    "glTexGeni\0"
    "glTexGeniv\0"
    "glFeedbackBuffer\0"
    "glSelectBuffer\0"
    "glRenderMode\0"
    "glInitNames\0"
    "glLoadName\0"
    "glPassThrough\0"
    "glPopName\0"
    "glPushName\0"
    "glDrawBuffer\0"
    "glClear\0"
    "glClearAccum\0"
    "glClearIndex\0"
    "glClearColor\0"
    "glClearStencil\0"
    "glClearDepth\0"
    "glStencilMask\0"
    "glColorMask\0"
    "glDepthMask\0"
    "glIndexMask\0"
    "glAccum\0"
    "glDisable\0"
    "glEnable\0"
    "glFinish\0"
    "glFlush\0"
    "glPopAttrib\0"
    "glPushAttrib\0"
    "glMap1d\0"
    "glMap1f\0"
    "glMap2d\0"
    "glMap2f\0"
    "glMapGrid1d\0"
    "glMapGrid1f\0"
    "glMapGrid2d\0"
    "glMapGrid2f\0"
    "glEvalCoord1d\0"
    "glEvalCoord1dv\0"
    "glEvalCoord1f\0"
    "glEvalCoord1fv\0"
    "glEvalCoord2d\0"
    "glEvalCoord2dv\0"
    "glEvalCoord2f\0"
    "glEvalCoord2fv\0"
    "glEvalMesh1\0"
    "glEvalPoint1\0"
    "glEvalMesh2\0"
    "glEvalPoint2\0"
    "glAlphaFunc\0"
    "glBlendFunc\0"
    "glLogicOp\0"
    "glStencilFunc\0"
    "glStencilOp\0"
    "glDepthFunc\0"
    "glPixelZoom\0"
    "glPixelTransferf\0"
    "glPixelTransferi\0"
    "glPixelStoref\0"
    "glPixelStorei\0"
    "glPixelMapfv\0"
    "glPixelMapuiv\0"
    "glPixelMapusv\0"
    "glReadBuffer\0"
    "glCopyPixels\0"
    "glReadPixels\0"
    "glDrawPixels\0"
    "glGetBooleanv\0"
    "glGetClipPlane\0"
    "glGetDoublev\0"
    "glGetError\0"
    "glGetFloatv\0"
    "glGetIntegerv\0"
    "glGetLightfv\0"
    "glGetLightiv\0"
    "glGetMapdv\0"
    "glGetMapfv\0"
    "glGetMapiv\0"
    "glGetMaterialfv\0"
    "glGetMaterialiv\0"
    "glGetPixelMapfv\0"
    "glGetPixelMapuiv\0"
    "glGetPixelMapusv\0"
    "glGetPolygonStipple\0"
    "glGetString\0"
    "glGetTexEnvfv\0"
    "glGetTexEnviv\0"
    "glGetTexGendv\0"
    "glGetTexGenfv\0"
    "glGetTexGeniv\0"
    "glGetTexImage\0"
    "glGetTexParameterfv\0"
    "glGetTexParameteriv\0"
    "glGetTexLevelParameterfv\0"
    "glGetTexLevelParameteriv\0"
    "glIsEnabled\0"
    "glIsList\0"
    "glDepthRange\0"
    "glFrustum\0"
    "glLoadIdentity\0"
    "glLoadMatrixf\0"
    "glLoadMatrixd\0"
    "glMatrixMode\0"
    "glMultMatrixf\0"
    "glMultMatrixd\0"
    "glOrtho\0"
    "glPopMatrix\0"
    "glPushMatrix\0"
    "glRotated\0"
    "glRotatef\0"
    "glScaled\0"
    "glScalef\0"
    "glTranslated\0"
    "glTranslatef\0"
    "glViewport\0"
    "glArrayElement\0"
    "glBindTexture\0"
    "glColorPointer\0"
    "glDisableClientState\0"
    "glDrawArrays\0"
    "glDrawElements\0"
    "glEdgeFlagPointer\0"
    "glEnableClientState\0"
    "glIndexPointer\0"
    "glIndexub\0"
    "glIndexubv\0"
    "glInterleavedArrays\0"
    "glNormalPointer\0"
    "glPolygonOffset\0"
    "glTexCoordPointer\0"
    "glVertexPointer\0"
    "glAreTexturesResident\0"
    "glCopyTexImage1D\0"
    "glCopyTexImage2D\0"
    "glCopyTexSubImage1D\0"
    "glCopyTexSubImage2D\0"
    "glDeleteTextures\0"
    "glGenTextures\0"
    "glGetPointerv\0"
    "glIsTexture\0"
    "glPrioritizeTextures\0"
    "glTexSubImage1D\0"
    "glTexSubImage2D\0"
    "glPopClientAttrib\0"
    "glPushClientAttrib\0"
    "glBlendColor\0"
    "glBlendEquation\0"
    "glDrawRangeElements\0"
    "glColorTable\0"
    "glColorTableParameterfv\0"
    "glColorTableParameteriv\0"
    "glCopyColorTable\0"
    "glGetColorTable\0"
    "glGetColorTableParameterfv\0"
    "glGetColorTableParameteriv\0"
    "glColorSubTable\0"
    "glCopyColorSubTable\0"
    "glConvolutionFilter1D\0"
    "glConvolutionFilter2D\0"
    "glConvolutionParameterf\0"
    "glConvolutionParameterfv\0"
    "glConvolutionParameteri\0"
    "glConvolutionParameteriv\0"
    "glCopyConvolutionFilter1D\0"
    "glCopyConvolutionFilter2D\0"
    "glGetConvolutionFilter\0"
    "glGetConvolutionParameterfv\0"
    "glGetConvolutionParameteriv\0"
    "glGetSeparableFilter\0"
    "glSeparableFilter2D\0"
    "glGetHistogram\0"
    "glGetHistogramParameterfv\0"
    "glGetHistogramParameteriv\0"
    "glGetMinmax\0"
    "glGetMinmaxParameterfv\0"
    "glGetMinmaxParameteriv\0"
    "glHistogram\0"
    "glMinmax\0"
    "glResetHistogram\0"
    "glResetMinmax\0"
    "glTexImage3D\0"
    "glTexSubImage3D\0"
    "glCopyTexSubImage3D\0"
    "glActiveTextureARB\0"
    "glClientActiveTextureARB\0"
    "glMultiTexCoord1dARB\0"
    "glMultiTexCoord1dvARB\0"
    "glMultiTexCoord1fARB\0"
    "glMultiTexCoord1fvARB\0"
    "glMultiTexCoord1iARB\0"
    "glMultiTexCoord1ivARB\0"
    "glMultiTexCoord1sARB\0"
    "glMultiTexCoord1svARB\0"
    "glMultiTexCoord2dARB\0"
    "glMultiTexCoord2dvARB\0"
    "glMultiTexCoord2fARB\0"
    "glMultiTexCoord2fvARB\0"
    "glMultiTexCoord2iARB\0"
    "glMultiTexCoord2ivARB\0"
    "glMultiTexCoord2sARB\0"
    "glMultiTexCoord2svARB\0"
    "glMultiTexCoord3dARB\0"
    "glMultiTexCoord3dvARB\0"
    "glMultiTexCoord3fARB\0"
    "glMultiTexCoord3fvARB\0"
    "glMultiTexCoord3iARB\0"
    "glMultiTexCoord3ivARB\0"
    "glMultiTexCoord3sARB\0"
    "glMultiTexCoord3svARB\0"
    "glMultiTexCoord4dARB\0"
    "glMultiTexCoord4dvARB\0"
    "glMultiTexCoord4fARB\0"
    "glMultiTexCoord4fvARB\0"
    "glMultiTexCoord4iARB\0"
    "glMultiTexCoord4ivARB\0"
    "glMultiTexCoord4sARB\0"
    "glMultiTexCoord4svARB\0"
    "glAttachShader\0"
    "glCreateProgram\0"
    "glCreateShader\0"
    "glDeleteProgram\0"
    "glDeleteShader\0"
    "glDetachShader\0"
    "glGetAttachedShaders\0"
    "glGetProgramInfoLog\0"
    "glGetProgramiv\0"
    "glGetShaderInfoLog\0"
    "glGetShaderiv\0"
    "glIsProgram\0"
    "glIsShader\0"
    "glStencilFuncSeparate\0"
    "glStencilMaskSeparate\0"
    "glStencilOpSeparate\0"
    "glUniformMatrix2x3fv\0"
    "glUniformMatrix2x4fv\0"
    "glUniformMatrix3x2fv\0"
    "glUniformMatrix3x4fv\0"
    "glUniformMatrix4x2fv\0"
    "glUniformMatrix4x3fv\0"
    "glClampColor\0"
    "glClearBufferfi\0"
    "glClearBufferfv\0"
    "glClearBufferiv\0"
    "glClearBufferuiv\0"
    "glGetStringi\0"
    "glTexBuffer\0"
    "glFramebufferTexture\0"
    "glGetBufferParameteri64v\0"
    "glGetInteger64i_v\0"
    "glVertexAttribDivisor\0"
    "glLoadTransposeMatrixdARB\0"
    "glLoadTransposeMatrixfARB\0"
    "glMultTransposeMatrixdARB\0"
    "glMultTransposeMatrixfARB\0"
    "glSampleCoverageARB\0"
    "glCompressedTexImage1DARB\0"
    "glCompressedTexImage2DARB\0"
    "glCompressedTexImage3DARB\0"
    "glCompressedTexSubImage1DARB\0"
    "glCompressedTexSubImage2DARB\0"
    "glCompressedTexSubImage3DARB\0"
    "glGetCompressedTexImageARB\0"
    "glDisableVertexAttribArrayARB\0"
    "glEnableVertexAttribArrayARB\0"
    "glGetProgramEnvParameterdvARB\0"
    "glGetProgramEnvParameterfvARB\0"
    "glGetProgramLocalParameterdvARB\0"
    "glGetProgramLocalParameterfvARB\0"
    "glGetProgramStringARB\0"
    "glGetProgramivARB\0"
    "glGetVertexAttribdvARB\0"
    "glGetVertexAttribfvARB\0"
    "glGetVertexAttribivARB\0"
    "glProgramEnvParameter4dARB\0"
    "glProgramEnvParameter4dvARB\0"
    "glProgramEnvParameter4fARB\0"
    "glProgramEnvParameter4fvARB\0"
    "glProgramLocalParameter4dARB\0"
    "glProgramLocalParameter4dvARB\0"
    "glProgramLocalParameter4fARB\0"
    "glProgramLocalParameter4fvARB\0"
    "glProgramStringARB\0"
    "glVertexAttrib1dARB\0"
    "glVertexAttrib1dvARB\0"
    "glVertexAttrib1fARB\0"
    "glVertexAttrib1fvARB\0"
    "glVertexAttrib1sARB\0"
    "glVertexAttrib1svARB\0"
    "glVertexAttrib2dARB\0"
    "glVertexAttrib2dvARB\0"
    "glVertexAttrib2fARB\0"
    "glVertexAttrib2fvARB\0"
    "glVertexAttrib2sARB\0"
    "glVertexAttrib2svARB\0"
    "glVertexAttrib3dARB\0"
    "glVertexAttrib3dvARB\0"
    "glVertexAttrib3fARB\0"
    "glVertexAttrib3fvARB\0"
    "glVertexAttrib3sARB\0"
    "glVertexAttrib3svARB\0"
    "glVertexAttrib4NbvARB\0"
    "glVertexAttrib4NivARB\0"
    "glVertexAttrib4NsvARB\0"
    "glVertexAttrib4NubARB\0"
    "glVertexAttrib4NubvARB\0"
    "glVertexAttrib4NuivARB\0"
    "glVertexAttrib4NusvARB\0"
    "glVertexAttrib4bvARB\0"
    "glVertexAttrib4dARB\0"
    "glVertexAttrib4dvARB\0"
    "glVertexAttrib4fARB\0"
    "glVertexAttrib4fvARB\0"
    "glVertexAttrib4ivARB\0"
    "glVertexAttrib4sARB\0"
    "glVertexAttrib4svARB\0"
    "glVertexAttrib4ubvARB\0"
    "glVertexAttrib4uivARB\0"
    "glVertexAttrib4usvARB\0"
    "glVertexAttribPointerARB\0"
    "glBindBufferARB\0"
    "glBufferDataARB\0"
    "glBufferSubDataARB\0"
    "glDeleteBuffersARB\0"
    "glGenBuffersARB\0"
    "glGetBufferParameterivARB\0"
    "glGetBufferPointervARB\0"
    "glGetBufferSubDataARB\0"
    "glIsBufferARB\0"
    "glMapBufferARB\0"
    "glUnmapBufferARB\0"
    "glBeginQueryARB\0"
    "glDeleteQueriesARB\0"
    "glEndQueryARB\0"
    "glGenQueriesARB\0"
    "glGetQueryObjectivARB\0"
    "glGetQueryObjectuivARB\0"
    "glGetQueryivARB\0"
    "glIsQueryARB\0"
    "glAttachObjectARB\0"
    "glCompileShaderARB\0"
    "glCreateProgramObjectARB\0"
    "glCreateShaderObjectARB\0"
    "glDeleteObjectARB\0"
    "glDetachObjectARB\0"
    "glGetActiveUniformARB\0"
    "glGetAttachedObjectsARB\0"
    "glGetHandleARB\0"
    "glGetInfoLogARB\0"
    "glGetObjectParameterfvARB\0"
    "glGetObjectParameterivARB\0"
    "glGetShaderSourceARB\0"
    "glGetUniformLocationARB\0"
    "glGetUniformfvARB\0"
    "glGetUniformivARB\0"
    "glLinkProgramARB\0"
    "glShaderSourceARB\0"
    "glUniform1fARB\0"
    "glUniform1fvARB\0"
    "glUniform1iARB\0"
    "glUniform1ivARB\0"
    "glUniform2fARB\0"
    "glUniform2fvARB\0"
    "glUniform2iARB\0"
    "glUniform2ivARB\0"
    "glUniform3fARB\0"
    "glUniform3fvARB\0"
    "glUniform3iARB\0"
    "glUniform3ivARB\0"
    "glUniform4fARB\0"
    "glUniform4fvARB\0"
    "glUniform4iARB\0"
    "glUniform4ivARB\0"
    "glUniformMatrix2fvARB\0"
    "glUniformMatrix3fvARB\0"
    "glUniformMatrix4fvARB\0"
    "glUseProgramObjectARB\0"
    "glValidateProgramARB\0"
    "glBindAttribLocationARB\0"
    "glGetActiveAttribARB\0"
    "glGetAttribLocationARB\0"
    "glDrawBuffersARB\0"
    "glClampColorARB\0"
    "glDrawArraysInstancedARB\0"
    "glDrawElementsInstancedARB\0"
    "glRenderbufferStorageMultisample\0"
    "glFramebufferTextureARB\0"
    "glFramebufferTextureFaceARB\0"
    "glProgramParameteriARB\0"
    "glVertexAttribDivisorARB\0"
    "glFlushMappedBufferRange\0"
    "glMapBufferRange\0"
    "glTexBufferARB\0"
    "glBindVertexArray\0"
    "glGenVertexArrays\0"
    "glCopyBufferSubData\0"
    "glClientWaitSync\0"
    "glDeleteSync\0"
    "glFenceSync\0"
    "glGetInteger64v\0"
    "glGetSynciv\0"
    "glIsSync\0"
    "glWaitSync\0"
    "glDrawElementsBaseVertex\0"
    "glDrawElementsInstancedBaseVertex\0"
    "glDrawRangeElementsBaseVertex\0"
    "glMultiDrawElementsBaseVertex\0"
    "glBlendEquationSeparateiARB\0"
    "glBlendEquationiARB\0"
    "glBlendFuncSeparateiARB\0"
    "glBlendFunciARB\0"
    "glBindSampler\0"
    "glDeleteSamplers\0"
    "glGenSamplers\0"
    "glGetSamplerParameterIiv\0"
    "glGetSamplerParameterIuiv\0"
    "glGetSamplerParameterfv\0"
    "glGetSamplerParameteriv\0"
    "glIsSampler\0"
    "glSamplerParameterIiv\0"
    "glSamplerParameterIuiv\0"
    "glSamplerParameterf\0"
    "glSamplerParameterfv\0"
    "glSamplerParameteri\0"
    "glSamplerParameteriv\0"
    "glColorP3ui\0"
    "glColorP3uiv\0"
    "glColorP4ui\0"
    "glColorP4uiv\0"
    "glMultiTexCoordP1ui\0"
    "glMultiTexCoordP1uiv\0"
    "glMultiTexCoordP2ui\0"
    "glMultiTexCoordP2uiv\0"
    "glMultiTexCoordP3ui\0"
    "glMultiTexCoordP3uiv\0"
    "glMultiTexCoordP4ui\0"
    "glMultiTexCoordP4uiv\0"
    "glNormalP3ui\0"
    "glNormalP3uiv\0"
    "glSecondaryColorP3ui\0"
    "glSecondaryColorP3uiv\0"
    "glTexCoordP1ui\0"
    "glTexCoordP1uiv\0"
    "glTexCoordP2ui\0"
    "glTexCoordP2uiv\0"
    "glTexCoordP3ui\0"
    "glTexCoordP3uiv\0"
    "glTexCoordP4ui\0"
    "glTexCoordP4uiv\0"
    "glVertexAttribP1ui\0"
    "glVertexAttribP1uiv\0"
    "glVertexAttribP2ui\0"
    "glVertexAttribP2uiv\0"
    "glVertexAttribP3ui\0"
    "glVertexAttribP3uiv\0"
    "glVertexAttribP4ui\0"
    "glVertexAttribP4uiv\0"
    "glVertexP2ui\0"
    "glVertexP2uiv\0"
    "glVertexP3ui\0"
    "glVertexP3uiv\0"
    "glVertexP4ui\0"
    "glVertexP4uiv\0"
    "glBindTransformFeedback\0"
    "glDeleteTransformFeedbacks\0"
    "glDrawTransformFeedback\0"
    "glGenTransformFeedbacks\0"
    "glIsTransformFeedback\0"
    "glPauseTransformFeedback\0"
    "glResumeTransformFeedback\0"
    "glClearDepthf\0"
    "glDepthRangef\0"
    "glGetShaderPrecisionFormat\0"
    "glReleaseShaderCompiler\0"
    "glShaderBinary\0"
    "glGetGraphicsResetStatusARB\0"
    "glGetnColorTableARB\0"
    "glGetnCompressedTexImageARB\0"
    "glGetnConvolutionFilterARB\0"
    "glGetnHistogramARB\0"
    "glGetnMapdvARB\0"
    "glGetnMapfvARB\0"
    "glGetnMapivARB\0"
    "glGetnMinmaxARB\0"
    "glGetnPixelMapfvARB\0"
    "glGetnPixelMapuivARB\0"
    "glGetnPixelMapusvARB\0"
    "glGetnPolygonStippleARB\0"
    "glGetnSeparableFilterARB\0"
    "glGetnTexImageARB\0"
    "glGetnUniformdvARB\0"
    "glGetnUniformfvARB\0"
    "glGetnUniformivARB\0"
    "glGetnUniformuivARB\0"
    "glReadnPixelsARB\0"
    "glPolygonOffsetEXT\0"
    "glGetPixelTexGenParameterfvSGIS\0"
    "glGetPixelTexGenParameterivSGIS\0"
    "glPixelTexGenParameterfSGIS\0"
    "glPixelTexGenParameterfvSGIS\0"
    "glPixelTexGenParameteriSGIS\0"
    "glPixelTexGenParameterivSGIS\0"
    "glSampleMaskSGIS\0"
    "glSamplePatternSGIS\0"
    "glColorPointerEXT\0"
    "glEdgeFlagPointerEXT\0"
    "glIndexPointerEXT\0"
    "glNormalPointerEXT\0"
    "glTexCoordPointerEXT\0"
    "glVertexPointerEXT\0"
    "glPointParameterfEXT\0"
    "glPointParameterfvEXT\0"
    "glLockArraysEXT\0"
    "glUnlockArraysEXT\0"
    "glSecondaryColor3bEXT\0"
    "glSecondaryColor3bvEXT\0"
    "glSecondaryColor3dEXT\0"
    "glSecondaryColor3dvEXT\0"
    "glSecondaryColor3fEXT\0"
    "glSecondaryColor3fvEXT\0"
    "glSecondaryColor3iEXT\0"
    "glSecondaryColor3ivEXT\0"
    "glSecondaryColor3sEXT\0"
    "glSecondaryColor3svEXT\0"
    "glSecondaryColor3ubEXT\0"
    "glSecondaryColor3ubvEXT\0"
    "glSecondaryColor3uiEXT\0"
    "glSecondaryColor3uivEXT\0"
    "glSecondaryColor3usEXT\0"
    "glSecondaryColor3usvEXT\0"
    "glSecondaryColorPointerEXT\0"
    "glMultiDrawArraysEXT\0"
    "glMultiDrawElementsEXT\0"
    "glFogCoordPointerEXT\0"
    "glFogCoorddEXT\0"
    "glFogCoorddvEXT\0"
    "glFogCoordfEXT\0"
    "glFogCoordfvEXT\0"
    "glPixelTexGenSGIX\0"
    "glBlendFuncSeparateEXT\0"
    "glFlushVertexArrayRangeNV\0"
    "glVertexArrayRangeNV\0"
    "glCombinerInputNV\0"
    "glCombinerOutputNV\0"
    "glCombinerParameterfNV\0"
    "glCombinerParameterfvNV\0"
    "glCombinerParameteriNV\0"
    "glCombinerParameterivNV\0"
    "glFinalCombinerInputNV\0"
    "glGetCombinerInputParameterfvNV\0"
    "glGetCombinerInputParameterivNV\0"
    "glGetCombinerOutputParameterfvNV\0"
    "glGetCombinerOutputParameterivNV\0"
    "glGetFinalCombinerInputParameterfvNV\0"
    "glGetFinalCombinerInputParameterivNV\0"
    "glResizeBuffersMESA\0"
    "glWindowPos2dMESA\0"
    "glWindowPos2dvMESA\0"
    "glWindowPos2fMESA\0"
    "glWindowPos2fvMESA\0"
    "glWindowPos2iMESA\0"
    "glWindowPos2ivMESA\0"
    "glWindowPos2sMESA\0"
    "glWindowPos2svMESA\0"
    "glWindowPos3dMESA\0"
    "glWindowPos3dvMESA\0"
    "glWindowPos3fMESA\0"
    "glWindowPos3fvMESA\0"
    "glWindowPos3iMESA\0"
    "glWindowPos3ivMESA\0"
    "glWindowPos3sMESA\0"
    "glWindowPos3svMESA\0"
    "glWindowPos4dMESA\0"
    "glWindowPos4dvMESA\0"
    "glWindowPos4fMESA\0"
    "glWindowPos4fvMESA\0"
    "glWindowPos4iMESA\0"
    "glWindowPos4ivMESA\0"
    "glWindowPos4sMESA\0"
    "glWindowPos4svMESA\0"
    "glMultiModeDrawArraysIBM\0"
    "glMultiModeDrawElementsIBM\0"
    "glDeleteFencesNV\0"
    "glFinishFenceNV\0"
    "glGenFencesNV\0"
    "glGetFenceivNV\0"
    "glIsFenceNV\0"
    "glSetFenceNV\0"
    "glTestFenceNV\0"
    "glAreProgramsResidentNV\0"
    "glBindProgramNV\0"
    "glDeleteProgramsNV\0"
    "glExecuteProgramNV\0"
    "glGenProgramsNV\0"
    "glGetProgramParameterdvNV\0"
    "glGetProgramParameterfvNV\0"
    "glGetProgramStringNV\0"
    "glGetProgramivNV\0"
    "glGetTrackMatrixivNV\0"
    "glGetVertexAttribPointervNV\0"
    "glGetVertexAttribdvNV\0"
    "glGetVertexAttribfvNV\0"
    "glGetVertexAttribivNV\0"
    "glIsProgramNV\0"
    "glLoadProgramNV\0"
    "glProgramParameters4dvNV\0"
    "glProgramParameters4fvNV\0"
    "glRequestResidentProgramsNV\0"
    "glTrackMatrixNV\0"
    "glVertexAttrib1dNV\0"
    "glVertexAttrib1dvNV\0"
    "glVertexAttrib1fNV\0"
    "glVertexAttrib1fvNV\0"
    "glVertexAttrib1sNV\0"
    "glVertexAttrib1svNV\0"
    "glVertexAttrib2dNV\0"
    "glVertexAttrib2dvNV\0"
    "glVertexAttrib2fNV\0"
    "glVertexAttrib2fvNV\0"
    "glVertexAttrib2sNV\0"
    "glVertexAttrib2svNV\0"
    "glVertexAttrib3dNV\0"
    "glVertexAttrib3dvNV\0"
    "glVertexAttrib3fNV\0"
    "glVertexAttrib3fvNV\0"
    "glVertexAttrib3sNV\0"
    "glVertexAttrib3svNV\0"
    "glVertexAttrib4dNV\0"
    "glVertexAttrib4dvNV\0"
    "glVertexAttrib4fNV\0"
    "glVertexAttrib4fvNV\0"
    "glVertexAttrib4sNV\0"
    "glVertexAttrib4svNV\0"
    "glVertexAttrib4ubNV\0"
    "glVertexAttrib4ubvNV\0"
    "glVertexAttribPointerNV\0"
    "glVertexAttribs1dvNV\0"
    "glVertexAttribs1fvNV\0"
    "glVertexAttribs1svNV\0"
    "glVertexAttribs2dvNV\0"
    "glVertexAttribs2fvNV\0"
    "glVertexAttribs2svNV\0"
    "glVertexAttribs3dvNV\0"
    "glVertexAttribs3fvNV\0"
    "glVertexAttribs3svNV\0"
    "glVertexAttribs4dvNV\0"
    "glVertexAttribs4fvNV\0"
    "glVertexAttribs4svNV\0"
    "glVertexAttribs4ubvNV\0"
    "glGetTexBumpParameterfvATI\0"
    "glGetTexBumpParameterivATI\0"
    "glTexBumpParameterfvATI\0"
    "glTexBumpParameterivATI\0"
    "glAlphaFragmentOp1ATI\0"
    "glAlphaFragmentOp2ATI\0"
    "glAlphaFragmentOp3ATI\0"
    "glBeginFragmentShaderATI\0"
    "glBindFragmentShaderATI\0"
    "glColorFragmentOp1ATI\0"
    "glColorFragmentOp2ATI\0"
    "glColorFragmentOp3ATI\0"
    "glDeleteFragmentShaderATI\0"
    "glEndFragmentShaderATI\0"
    "glGenFragmentShadersATI\0"
    "glPassTexCoordATI\0"
    "glSampleMapATI\0"
    "glSetFragmentShaderConstantATI\0"
    "glPointParameteriNV\0"
    "glPointParameterivNV\0"
    "glActiveStencilFaceEXT\0"
    "glBindVertexArrayAPPLE\0"
    "glDeleteVertexArraysAPPLE\0"
    "glGenVertexArraysAPPLE\0"
    "glIsVertexArrayAPPLE\0"
    "glGetProgramNamedParameterdvNV\0"
    "glGetProgramNamedParameterfvNV\0"
    "glProgramNamedParameter4dNV\0"
    "glProgramNamedParameter4dvNV\0"
    "glProgramNamedParameter4fNV\0"
    "glProgramNamedParameter4fvNV\0"
    "glPrimitiveRestartIndexNV\0"
    "glPrimitiveRestartNV\0"
    "glDepthBoundsEXT\0"
    "glBlendEquationSeparateEXT\0"
    "glBindFramebufferEXT\0"
    "glBindRenderbufferEXT\0"
    "glCheckFramebufferStatusEXT\0"
    "glDeleteFramebuffersEXT\0"
    "glDeleteRenderbuffersEXT\0"
    "glFramebufferRenderbufferEXT\0"
    "glFramebufferTexture1DEXT\0"
    "glFramebufferTexture2DEXT\0"
    "glFramebufferTexture3DEXT\0"
    "glGenFramebuffersEXT\0"
    "glGenRenderbuffersEXT\0"
    "glGenerateMipmapEXT\0"
    "glGetFramebufferAttachmentParameterivEXT\0"
    "glGetRenderbufferParameterivEXT\0"
    "glIsFramebufferEXT\0"
    "glIsRenderbufferEXT\0"
    "glRenderbufferStorageEXT\0"
    "glBlitFramebufferEXT\0"
    "glBufferParameteriAPPLE\0"
    "glFlushMappedBufferRangeAPPLE\0"
    "glBindFragDataLocationEXT\0"
    "glGetFragDataLocationEXT\0"
    "glGetUniformuivEXT\0"
    "glGetVertexAttribIivEXT\0"
    "glGetVertexAttribIuivEXT\0"
    "glUniform1uiEXT\0"
    "glUniform1uivEXT\0"
    "glUniform2uiEXT\0"
    "glUniform2uivEXT\0"
    "glUniform3uiEXT\0"
    "glUniform3uivEXT\0"
    "glUniform4uiEXT\0"
    "glUniform4uivEXT\0"
    "glVertexAttribI1iEXT\0"
    "glVertexAttribI1ivEXT\0"
    "glVertexAttribI1uiEXT\0"
    "glVertexAttribI1uivEXT\0"
    "glVertexAttribI2iEXT\0"
    "glVertexAttribI2ivEXT\0"
    "glVertexAttribI2uiEXT\0"
    "glVertexAttribI2uivEXT\0"
    "glVertexAttribI3iEXT\0"
    "glVertexAttribI3ivEXT\0"
    "glVertexAttribI3uiEXT\0"
    "glVertexAttribI3uivEXT\0"
    "glVertexAttribI4bvEXT\0"
    "glVertexAttribI4iEXT\0"
    "glVertexAttribI4ivEXT\0"
    "glVertexAttribI4svEXT\0"
    "glVertexAttribI4ubvEXT\0"
    "glVertexAttribI4uiEXT\0"
    "glVertexAttribI4uivEXT\0"
    "glVertexAttribI4usvEXT\0"
    "glVertexAttribIPointerEXT\0"
    "glFramebufferTextureLayerEXT\0"
    "glColorMaskIndexedEXT\0"
    "glDisableIndexedEXT\0"
    "glEnableIndexedEXT\0"
    "glGetBooleanIndexedvEXT\0"
    "glGetIntegerIndexedvEXT\0"
    "glIsEnabledIndexedEXT\0"
    "glClearColorIiEXT\0"
    "glClearColorIuiEXT\0"
    "glGetTexParameterIivEXT\0"
    "glGetTexParameterIuivEXT\0"
    "glTexParameterIivEXT\0"
    "glTexParameterIuivEXT\0"
    "glBeginConditionalRenderNV\0"
    "glEndConditionalRenderNV\0"
    "glBeginTransformFeedbackEXT\0"
    "glBindBufferBaseEXT\0"
    "glBindBufferOffsetEXT\0"
    "glBindBufferRangeEXT\0"
    "glEndTransformFeedbackEXT\0"
    "glGetTransformFeedbackVaryingEXT\0"
    "glTransformFeedbackVaryingsEXT\0"
    "glProvokingVertexEXT\0"
    "glGetTexParameterPointervAPPLE\0"
    "glTextureRangeAPPLE\0"
    "glGetObjectParameterivAPPLE\0"
    "glObjectPurgeableAPPLE\0"
    "glObjectUnpurgeableAPPLE\0"
    "glActiveProgramEXT\0"
    "glCreateShaderProgramEXT\0"
    "glUseShaderProgramEXT\0"
    "glTextureBarrierNV\0"
    "glStencilFuncSeparateATI\0"
    "glProgramEnvParameters4fvEXT\0"
    "glProgramLocalParameters4fvEXT\0"
    "glGetQueryObjecti64vEXT\0"
    "glGetQueryObjectui64vEXT\0"
    "glEGLImageTargetRenderbufferStorageOES\0"
    "glEGLImageTargetTexture2DOES\0"
    "glArrayElementEXT\0"
    "glBindTextureEXT\0"
    "glDrawArraysEXT\0"
    "glAreTexturesResidentEXT\0"
    "glCopyTexImage1DEXT\0"
    "glCopyTexImage2DEXT\0"
    "glCopyTexSubImage1DEXT\0"
    "glCopyTexSubImage2DEXT\0"
    "glDeleteTexturesEXT\0"
    "glGenTexturesEXT\0"
    "glGetPointervEXT\0"
    "glIsTextureEXT\0"
    "glPrioritizeTexturesEXT\0"
    "glTexSubImage1DEXT\0"
    "glTexSubImage2DEXT\0"
    "glBlendColorEXT\0"
    "glBlendEquationEXT\0"
    "glDrawRangeElementsEXT\0"
    "glColorTableSGI\0"
    "glColorTableEXT\0"
    "glColorTableParameterfvSGI\0"
    "glColorTableParameterivSGI\0"
    "glCopyColorTableSGI\0"
    "glGetColorTableSGI\0"
    "glGetColorTableEXT\0"
    "glGetColorTableParameterfvSGI\0"
    "glGetColorTableParameterfvEXT\0"
    "glGetColorTableParameterivSGI\0"
    "glGetColorTableParameterivEXT\0"
    "glColorSubTableEXT\0"
    "glCopyColorSubTableEXT\0"
    "glConvolutionFilter1DEXT\0"
    "glConvolutionFilter2DEXT\0"
    "glConvolutionParameterfEXT\0"
    "glConvolutionParameterfvEXT\0"
    "glConvolutionParameteriEXT\0"
    "glConvolutionParameterivEXT\0"
    "glCopyConvolutionFilter1DEXT\0"
    "glCopyConvolutionFilter2DEXT\0"
    "glGetConvolutionFilterEXT\0"
    "glGetConvolutionParameterfvEXT\0"
    "glGetConvolutionParameterivEXT\0"
    "glGetSeparableFilterEXT\0"
    "glSeparableFilter2DEXT\0"
    "glGetHistogramEXT\0"
    "glGetHistogramParameterfvEXT\0"
    "glGetHistogramParameterivEXT\0"
    "glGetMinmaxEXT\0"
    "glGetMinmaxParameterfvEXT\0"
    "glGetMinmaxParameterivEXT\0"
    "glHistogramEXT\0"
    "glMinmaxEXT\0"
    "glResetHistogramEXT\0"
    "glResetMinmaxEXT\0"
    "glTexImage3DEXT\0"
    "glTexSubImage3DEXT\0"
    "glCopyTexSubImage3DEXT\0"
    "glActiveTexture\0"
    "glClientActiveTexture\0"
    "glMultiTexCoord1d\0"
    "glMultiTexCoord1dv\0"
    "glMultiTexCoord1f\0"
    "glMultiTexCoord1fv\0"
    "glMultiTexCoord1i\0"
    "glMultiTexCoord1iv\0"
    "glMultiTexCoord1s\0"
    "glMultiTexCoord1sv\0"
    "glMultiTexCoord2d\0"
    "glMultiTexCoord2dv\0"
    "glMultiTexCoord2f\0"
    "glMultiTexCoord2fv\0"
    "glMultiTexCoord2i\0"
    "glMultiTexCoord2iv\0"
    "glMultiTexCoord2s\0"
    "glMultiTexCoord2sv\0"
    "glMultiTexCoord3d\0"
    "glMultiTexCoord3dv\0"
    "glMultiTexCoord3f\0"
    "glMultiTexCoord3fv\0"
    "glMultiTexCoord3i\0"
    "glMultiTexCoord3iv\0"
    "glMultiTexCoord3s\0"
    "glMultiTexCoord3sv\0"
    "glMultiTexCoord4d\0"
    "glMultiTexCoord4dv\0"
    "glMultiTexCoord4f\0"
    "glMultiTexCoord4fv\0"
    "glMultiTexCoord4i\0"
    "glMultiTexCoord4iv\0"
    "glMultiTexCoord4s\0"
    "glMultiTexCoord4sv\0"
    "glStencilOpSeparateATI\0"
    "glLoadTransposeMatrixd\0"
    "glLoadTransposeMatrixf\0"
    "glMultTransposeMatrixd\0"
    "glMultTransposeMatrixf\0"
    "glSampleCoverage\0"
    "glCompressedTexImage1D\0"
    "glCompressedTexImage2D\0"
    "glCompressedTexImage3D\0"
    "glCompressedTexSubImage1D\0"
    "glCompressedTexSubImage2D\0"
    "glCompressedTexSubImage3D\0"
    "glGetCompressedTexImage\0"
    "glDisableVertexAttribArray\0"
    "glEnableVertexAttribArray\0"
    "glGetVertexAttribdv\0"
    "glGetVertexAttribfv\0"
    "glGetVertexAttribiv\0"
    "glProgramParameter4dNV\0"
    "glProgramParameter4dvNV\0"
    "glProgramParameter4fNV\0"
    "glProgramParameter4fvNV\0"
    "glVertexAttrib1d\0"
    "glVertexAttrib1dv\0"
    "glVertexAttrib1f\0"
    "glVertexAttrib1fv\0"
    "glVertexAttrib1s\0"
    "glVertexAttrib1sv\0"
    "glVertexAttrib2d\0"
    "glVertexAttrib2dv\0"
    "glVertexAttrib2f\0"
    "glVertexAttrib2fv\0"
    "glVertexAttrib2s\0"
    "glVertexAttrib2sv\0"
    "glVertexAttrib3d\0"
    "glVertexAttrib3dv\0"
    "glVertexAttrib3f\0"
    "glVertexAttrib3fv\0"
    "glVertexAttrib3s\0"
    "glVertexAttrib3sv\0"
    "glVertexAttrib4Nbv\0"
    "glVertexAttrib4Niv\0"
    "glVertexAttrib4Nsv\0"
    "glVertexAttrib4Nub\0"
    "glVertexAttrib4Nubv\0"
    "glVertexAttrib4Nuiv\0"
    "glVertexAttrib4Nusv\0"
    "glVertexAttrib4bv\0"
    "glVertexAttrib4d\0"
    "glVertexAttrib4dv\0"
    "glVertexAttrib4f\0"
    "glVertexAttrib4fv\0"
    "glVertexAttrib4iv\0"
    "glVertexAttrib4s\0"
    "glVertexAttrib4sv\0"
    "glVertexAttrib4ubv\0"
    "glVertexAttrib4uiv\0"
    "glVertexAttrib4usv\0"
    "glVertexAttribPointer\0"
    "glBindBuffer\0"
    "glBufferData\0"
    "glBufferSubData\0"
    "glDeleteBuffers\0"
    "glGenBuffers\0"
    "glGetBufferParameteriv\0"
    "glGetBufferPointerv\0"
    "glGetBufferSubData\0"
    "glIsBuffer\0"
    "glMapBuffer\0"
    "glUnmapBuffer\0"
    "glBeginQuery\0"
    "glDeleteQueries\0"
    "glEndQuery\0"
    "glGenQueries\0"
    "glGetQueryObjectiv\0"
    "glGetQueryObjectuiv\0"
    "glGetQueryiv\0"
    "glIsQuery\0"
    "glCompileShader\0"
    "glGetActiveUniform\0"
    "glGetShaderSource\0"
    "glGetUniformLocation\0"
    "glGetUniformfv\0"
    "glGetUniformiv\0"
    "glLinkProgram\0"
    "glShaderSource\0"
    "glUniform1f\0"
    "glUniform1fv\0"
    "glUniform1i\0"
    "glUniform1iv\0"
    "glUniform2f\0"
    "glUniform2fv\0"
    "glUniform2i\0"
    "glUniform2iv\0"
    "glUniform3f\0"
    "glUniform3fv\0"
    "glUniform3i\0"
    "glUniform3iv\0"
    "glUniform4f\0"
    "glUniform4fv\0"
    "glUniform4i\0"
    "glUniform4iv\0"
    "glUniformMatrix2fv\0"
    "glUniformMatrix3fv\0"
    "glUniformMatrix4fv\0"
    "glUseProgram\0"
    "glValidateProgram\0"
    "glBindAttribLocation\0"
    "glGetActiveAttrib\0"
    "glGetAttribLocation\0"
    "glDrawBuffers\0"
    "glDrawBuffersATI\0"
    "glDrawArraysInstancedEXT\0"
    "glDrawArraysInstanced\0"
    "glDrawElementsInstancedEXT\0"
    "glDrawElementsInstanced\0"
    "glRenderbufferStorageMultisampleEXT\0"
    "glBlendEquationSeparateIndexedAMD\0"
    "glBlendEquationIndexedAMD\0"
    "glBlendFuncSeparateIndexedAMD\0"
    "glBlendFuncIndexedAMD\0"
    "glSampleMaskEXT\0"
    "glSamplePatternEXT\0"
    "glPointParameterf\0"
    "glPointParameterfARB\0"
    "glPointParameterfSGIS\0"
    "glPointParameterfv\0"
    "glPointParameterfvARB\0"
    "glPointParameterfvSGIS\0"
    "glSecondaryColor3b\0"
    "glSecondaryColor3bv\0"
    "glSecondaryColor3d\0"
    "glSecondaryColor3dv\0"
    "glSecondaryColor3f\0"
    "glSecondaryColor3fv\0"
    "glSecondaryColor3i\0"
    "glSecondaryColor3iv\0"
    "glSecondaryColor3s\0"
    "glSecondaryColor3sv\0"
    "glSecondaryColor3ub\0"
    "glSecondaryColor3ubv\0"
    "glSecondaryColor3ui\0"
    "glSecondaryColor3uiv\0"
    "glSecondaryColor3us\0"
    "glSecondaryColor3usv\0"
    "glSecondaryColorPointer\0"
    "glMultiDrawArrays\0"
    "glMultiDrawElements\0"
    "glFogCoordPointer\0"
    "glFogCoordd\0"
    "glFogCoorddv\0"
    "glFogCoordf\0"
    "glFogCoordfv\0"
    "glBlendFuncSeparate\0"
    "glBlendFuncSeparateINGR\0"
    "glWindowPos2d\0"
    "glWindowPos2dARB\0"
    "glWindowPos2dv\0"
    "glWindowPos2dvARB\0"
    "glWindowPos2f\0"
    "glWindowPos2fARB\0"
    "glWindowPos2fv\0"
    "glWindowPos2fvARB\0"
    "glWindowPos2i\0"
    "glWindowPos2iARB\0"
    "glWindowPos2iv\0"
    "glWindowPos2ivARB\0"
    "glWindowPos2s\0"
    "glWindowPos2sARB\0"
    "glWindowPos2sv\0"
    "glWindowPos2svARB\0"
    "glWindowPos3d\0"
    "glWindowPos3dARB\0"
    "glWindowPos3dv\0"
    "glWindowPos3dvARB\0"
    "glWindowPos3f\0"
    "glWindowPos3fARB\0"
    "glWindowPos3fv\0"
    "glWindowPos3fvARB\0"
    "glWindowPos3i\0"
    "glWindowPos3iARB\0"
    "glWindowPos3iv\0"
    "glWindowPos3ivARB\0"
    "glWindowPos3s\0"
    "glWindowPos3sARB\0"
    "glWindowPos3sv\0"
    "glWindowPos3svARB\0"
    "glBindProgramARB\0"
    "glDeleteProgramsARB\0"
    "glGenProgramsARB\0"
    "glGetVertexAttribPointerv\0"
    "glGetVertexAttribPointervARB\0"
    "glIsProgramARB\0"
    "glPointParameteri\0"
    "glPointParameteriv\0"
    "glDeleteVertexArrays\0"
    "glIsVertexArray\0"
    "glPrimitiveRestartIndex\0"
    "glBlendEquationSeparate\0"
    "glBlendEquationSeparateATI\0"
    "glBindFramebuffer\0"
    "glBindRenderbuffer\0"
    "glCheckFramebufferStatus\0"
    "glDeleteFramebuffers\0"
    "glDeleteRenderbuffers\0"
    "glFramebufferRenderbuffer\0"
    "glFramebufferTexture1D\0"
    "glFramebufferTexture2D\0"
    "glFramebufferTexture3D\0"
    "glGenFramebuffers\0"
    "glGenRenderbuffers\0"
    "glGenerateMipmap\0"
    "glGetFramebufferAttachmentParameteriv\0"
    "glGetRenderbufferParameteriv\0"
    "glIsFramebuffer\0"
    "glIsRenderbuffer\0"
    "glRenderbufferStorage\0"
    "glBlitFramebuffer\0"
    "glBindFragDataLocation\0"
    "glGetFragDataLocation\0"
    "glGetUniformuiv\0"
    "glGetVertexAttribIiv\0"
    "glGetVertexAttribIuiv\0"
    "glUniform1ui\0"
    "glUniform1uiv\0"
    "glUniform2ui\0"
    "glUniform2uiv\0"
    "glUniform3ui\0"
    "glUniform3uiv\0"
    "glUniform4ui\0"
    "glUniform4uiv\0"
    "glVertexAttribI1i\0"
    "glVertexAttribI1iv\0"
    "glVertexAttribI1ui\0"
    "glVertexAttribI1uiv\0"
    "glVertexAttribI2i\0"
    "glVertexAttribI2iv\0"
    "glVertexAttribI2ui\0"
    "glVertexAttribI2uiv\0"
    "glVertexAttribI3i\0"
    "glVertexAttribI3iv\0"
    "glVertexAttribI3ui\0"
    "glVertexAttribI3uiv\0"
    "glVertexAttribI4bv\0"
    "glVertexAttribI4i\0"
    "glVertexAttribI4iv\0"
    "glVertexAttribI4sv\0"
    "glVertexAttribI4ubv\0"
    "glVertexAttribI4ui\0"
    "glVertexAttribI4uiv\0"
    "glVertexAttribI4usv\0"
    "glVertexAttribIPointer\0"
    "glFramebufferTextureLayer\0"
    "glFramebufferTextureLayerARB\0"
    "glColorMaski\0"
    "glDisablei\0"
    "glEnablei\0"
    "glGetBooleani_v\0"
    "glGetIntegeri_v\0"
    "glIsEnabledi\0"
    "glGetTexParameterIiv\0"
    "glGetTexParameterIuiv\0"
    "glTexParameterIiv\0"
    "glTexParameterIuiv\0"
    "glBeginConditionalRender\0"
    "glEndConditionalRender\0"
    "glBeginTransformFeedback\0"
    "glBindBufferBase\0"
    "glBindBufferRange\0"
    "glEndTransformFeedback\0"
    "glGetTransformFeedbackVarying\0"
    "glTransformFeedbackVaryings\0"
    "glProvokingVertex\0"
    ;


#ifdef USE_MGL_NAMESPACE
#define gl_dispatch_stub_343 mgl_dispatch_stub_343
#define gl_dispatch_stub_344 mgl_dispatch_stub_344
#define gl_dispatch_stub_345 mgl_dispatch_stub_345
#define gl_dispatch_stub_356 mgl_dispatch_stub_356
#define gl_dispatch_stub_357 mgl_dispatch_stub_357
#define gl_dispatch_stub_358 mgl_dispatch_stub_358
#define gl_dispatch_stub_359 mgl_dispatch_stub_359
#define gl_dispatch_stub_361 mgl_dispatch_stub_361
#define gl_dispatch_stub_362 mgl_dispatch_stub_362
#define gl_dispatch_stub_363 mgl_dispatch_stub_363
#define gl_dispatch_stub_364 mgl_dispatch_stub_364
#define gl_dispatch_stub_365 mgl_dispatch_stub_365
#define gl_dispatch_stub_366 mgl_dispatch_stub_366
#define gl_dispatch_stub_686 mgl_dispatch_stub_686
#define gl_dispatch_stub_687 mgl_dispatch_stub_687
#define gl_dispatch_stub_688 mgl_dispatch_stub_688
#define gl_dispatch_stub_689 mgl_dispatch_stub_689
#define gl_dispatch_stub_690 mgl_dispatch_stub_690
#define gl_dispatch_stub_691 mgl_dispatch_stub_691
#define gl_dispatch_stub_692 mgl_dispatch_stub_692
#define gl_dispatch_stub_693 mgl_dispatch_stub_693
#define gl_dispatch_stub_728 mgl_dispatch_stub_728
#define gl_dispatch_stub_770 mgl_dispatch_stub_770
#define gl_dispatch_stub_771 mgl_dispatch_stub_771
#define gl_dispatch_stub_772 mgl_dispatch_stub_772
#define gl_dispatch_stub_773 mgl_dispatch_stub_773
#define gl_dispatch_stub_774 mgl_dispatch_stub_774
#define gl_dispatch_stub_775 mgl_dispatch_stub_775
#define gl_dispatch_stub_776 mgl_dispatch_stub_776
#define gl_dispatch_stub_777 mgl_dispatch_stub_777
#define gl_dispatch_stub_778 mgl_dispatch_stub_778
#define gl_dispatch_stub_859 mgl_dispatch_stub_859
#define gl_dispatch_stub_860 mgl_dispatch_stub_860
#define gl_dispatch_stub_861 mgl_dispatch_stub_861
#define gl_dispatch_stub_862 mgl_dispatch_stub_862
#define gl_dispatch_stub_863 mgl_dispatch_stub_863
#define gl_dispatch_stub_872 mgl_dispatch_stub_872
#define gl_dispatch_stub_873 mgl_dispatch_stub_873
#define gl_dispatch_stub_891 mgl_dispatch_stub_891
#define gl_dispatch_stub_892 mgl_dispatch_stub_892
#define gl_dispatch_stub_893 mgl_dispatch_stub_893
#define gl_dispatch_stub_951 mgl_dispatch_stub_951
#define gl_dispatch_stub_952 mgl_dispatch_stub_952
#define gl_dispatch_stub_960 mgl_dispatch_stub_960
#define gl_dispatch_stub_961 mgl_dispatch_stub_961
#define gl_dispatch_stub_962 mgl_dispatch_stub_962
#define gl_dispatch_stub_963 mgl_dispatch_stub_963
#define gl_dispatch_stub_964 mgl_dispatch_stub_964
#endif /* USE_MGL_NAMESPACE */


#if defined(NEED_FUNCTION_POINTER) || defined(GLX_INDIRECT_RENDERING)
void GLAPIENTRY gl_dispatch_stub_343(GLenum target, GLenum format, GLenum type, GLvoid * table);
void GLAPIENTRY gl_dispatch_stub_344(GLenum target, GLenum pname, GLfloat * params);
void GLAPIENTRY gl_dispatch_stub_345(GLenum target, GLenum pname, GLint * params);
void GLAPIENTRY gl_dispatch_stub_356(GLenum target, GLenum format, GLenum type, GLvoid * image);
void GLAPIENTRY gl_dispatch_stub_357(GLenum target, GLenum pname, GLfloat * params);
void GLAPIENTRY gl_dispatch_stub_358(GLenum target, GLenum pname, GLint * params);
void GLAPIENTRY gl_dispatch_stub_359(GLenum target, GLenum format, GLenum type, GLvoid * row, GLvoid * column, GLvoid * span);
void GLAPIENTRY gl_dispatch_stub_361(GLenum target, GLboolean reset, GLenum format, GLenum type, GLvoid * values);
void GLAPIENTRY gl_dispatch_stub_362(GLenum target, GLenum pname, GLfloat * params);
void GLAPIENTRY gl_dispatch_stub_363(GLenum target, GLenum pname, GLint * params);
void GLAPIENTRY gl_dispatch_stub_364(GLenum target, GLboolean reset, GLenum format, GLenum type, GLvoid * values);
void GLAPIENTRY gl_dispatch_stub_365(GLenum target, GLenum pname, GLfloat * params);
void GLAPIENTRY gl_dispatch_stub_366(GLenum target, GLenum pname, GLint * params);
void GLAPIENTRY gl_dispatch_stub_686(GLenum pname, GLfloat * params);
void GLAPIENTRY gl_dispatch_stub_687(GLenum pname, GLint * params);
void GLAPIENTRY gl_dispatch_stub_688(GLenum pname, GLfloat param);
void GLAPIENTRY gl_dispatch_stub_689(GLenum pname, const GLfloat * params);
void GLAPIENTRY gl_dispatch_stub_690(GLenum pname, GLint param);
void GLAPIENTRY gl_dispatch_stub_691(GLenum pname, const GLint * params);
void GLAPIENTRY gl_dispatch_stub_692(GLclampf value, GLboolean invert);
void GLAPIENTRY gl_dispatch_stub_693(GLenum pattern);
void GLAPIENTRY gl_dispatch_stub_728(GLenum mode);
void GLAPIENTRY gl_dispatch_stub_770(const GLenum * mode, const GLint * first, const GLsizei * count, GLsizei primcount, GLint modestride);
void GLAPIENTRY gl_dispatch_stub_771(const GLenum * mode, const GLsizei * count, GLenum type, const GLvoid * const * indices, GLsizei primcount, GLint modestride);
void GLAPIENTRY gl_dispatch_stub_772(GLsizei n, const GLuint * fences);
void GLAPIENTRY gl_dispatch_stub_773(GLuint fence);
void GLAPIENTRY gl_dispatch_stub_774(GLsizei n, GLuint * fences);
void GLAPIENTRY gl_dispatch_stub_775(GLuint fence, GLenum pname, GLint * params);
GLboolean GLAPIENTRY gl_dispatch_stub_776(GLuint fence);
void GLAPIENTRY gl_dispatch_stub_777(GLuint fence, GLenum condition);
GLboolean GLAPIENTRY gl_dispatch_stub_778(GLuint fence);
void GLAPIENTRY gl_dispatch_stub_859(GLenum face);
void GLAPIENTRY gl_dispatch_stub_860(GLuint array);
void GLAPIENTRY gl_dispatch_stub_861(GLsizei n, const GLuint * arrays);
void GLAPIENTRY gl_dispatch_stub_862(GLsizei n, GLuint * arrays);
GLboolean GLAPIENTRY gl_dispatch_stub_863(GLuint array);
void GLAPIENTRY gl_dispatch_stub_872(GLclampd zmin, GLclampd zmax);
void GLAPIENTRY gl_dispatch_stub_873(GLenum modeRGB, GLenum modeA);
void GLAPIENTRY gl_dispatch_stub_891(GLint srcX0, GLint srcY0, GLint srcX1, GLint srcY1, GLint dstX0, GLint dstY0, GLint dstX1, GLint dstY1, GLbitfield mask, GLenum filter);
void GLAPIENTRY gl_dispatch_stub_892(GLenum target, GLenum pname, GLint param);
void GLAPIENTRY gl_dispatch_stub_893(GLenum target, GLintptr offset, GLsizeiptr size);
void GLAPIENTRY gl_dispatch_stub_951(GLenum target, GLenum pname, GLvoid ** params);
void GLAPIENTRY gl_dispatch_stub_952(GLenum target, GLsizei length, GLvoid * pointer);
void GLAPIENTRY gl_dispatch_stub_960(GLenum frontfunc, GLenum backfunc, GLint ref, GLuint mask);
void GLAPIENTRY gl_dispatch_stub_961(GLenum target, GLuint index, GLsizei count, const GLfloat * params);
void GLAPIENTRY gl_dispatch_stub_962(GLenum target, GLuint index, GLsizei count, const GLfloat * params);
void GLAPIENTRY gl_dispatch_stub_963(GLuint id, GLenum pname, GLint64EXT * params);
void GLAPIENTRY gl_dispatch_stub_964(GLuint id, GLenum pname, GLuint64EXT * params);
#endif /* defined(NEED_FUNCTION_POINTER) || defined(GLX_INDIRECT_RENDERING) */

static const glprocs_table_t static_functions[] = {
    NAME_FUNC_OFFSET(    0, glNewList, glNewList, NULL, 0),
    NAME_FUNC_OFFSET(   10, glEndList, glEndList, NULL, 1),
    NAME_FUNC_OFFSET(   20, glCallList, glCallList, NULL, 2),
    NAME_FUNC_OFFSET(   31, glCallLists, glCallLists, NULL, 3),
    NAME_FUNC_OFFSET(   43, glDeleteLists, glDeleteLists, NULL, 4),
    NAME_FUNC_OFFSET(   57, glGenLists, glGenLists, NULL, 5),
    NAME_FUNC_OFFSET(   68, glListBase, glListBase, NULL, 6),
    NAME_FUNC_OFFSET(   79, glBegin, glBegin, NULL, 7),
    NAME_FUNC_OFFSET(   87, glBitmap, glBitmap, NULL, 8),
    NAME_FUNC_OFFSET(   96, glColor3b, glColor3b, NULL, 9),
    NAME_FUNC_OFFSET(  106, glColor3bv, glColor3bv, NULL, 10),
    NAME_FUNC_OFFSET(  117, glColor3d, glColor3d, NULL, 11),
    NAME_FUNC_OFFSET(  127, glColor3dv, glColor3dv, NULL, 12),
    NAME_FUNC_OFFSET(  138, glColor3f, glColor3f, NULL, 13),
    NAME_FUNC_OFFSET(  148, glColor3fv, glColor3fv, NULL, 14),
    NAME_FUNC_OFFSET(  159, glColor3i, glColor3i, NULL, 15),
    NAME_FUNC_OFFSET(  169, glColor3iv, glColor3iv, NULL, 16),
    NAME_FUNC_OFFSET(  180, glColor3s, glColor3s, NULL, 17),
    NAME_FUNC_OFFSET(  190, glColor3sv, glColor3sv, NULL, 18),
    NAME_FUNC_OFFSET(  201, glColor3ub, glColor3ub, NULL, 19),
    NAME_FUNC_OFFSET(  212, glColor3ubv, glColor3ubv, NULL, 20),
    NAME_FUNC_OFFSET(  224, glColor3ui, glColor3ui, NULL, 21),
    NAME_FUNC_OFFSET(  235, glColor3uiv, glColor3uiv, NULL, 22),
    NAME_FUNC_OFFSET(  247, glColor3us, glColor3us, NULL, 23),
    NAME_FUNC_OFFSET(  258, glColor3usv, glColor3usv, NULL, 24),
    NAME_FUNC_OFFSET(  270, glColor4b, glColor4b, NULL, 25),
    NAME_FUNC_OFFSET(  280, glColor4bv, glColor4bv, NULL, 26),
    NAME_FUNC_OFFSET(  291, glColor4d, glColor4d, NULL, 27),
    NAME_FUNC_OFFSET(  301, glColor4dv, glColor4dv, NULL, 28),
    NAME_FUNC_OFFSET(  312, glColor4f, glColor4f, NULL, 29),
    NAME_FUNC_OFFSET(  322, glColor4fv, glColor4fv, NULL, 30),
    NAME_FUNC_OFFSET(  333, glColor4i, glColor4i, NULL, 31),
    NAME_FUNC_OFFSET(  343, glColor4iv, glColor4iv, NULL, 32),
    NAME_FUNC_OFFSET(  354, glColor4s, glColor4s, NULL, 33),
    NAME_FUNC_OFFSET(  364, glColor4sv, glColor4sv, NULL, 34),
    NAME_FUNC_OFFSET(  375, glColor4ub, glColor4ub, NULL, 35),
    NAME_FUNC_OFFSET(  386, glColor4ubv, glColor4ubv, NULL, 36),
    NAME_FUNC_OFFSET(  398, glColor4ui, glColor4ui, NULL, 37),
    NAME_FUNC_OFFSET(  409, glColor4uiv, glColor4uiv, NULL, 38),
    NAME_FUNC_OFFSET(  421, glColor4us, glColor4us, NULL, 39),
    NAME_FUNC_OFFSET(  432, glColor4usv, glColor4usv, NULL, 40),
    NAME_FUNC_OFFSET(  444, glEdgeFlag, glEdgeFlag, NULL, 41),
    NAME_FUNC_OFFSET(  455, glEdgeFlagv, glEdgeFlagv, NULL, 42),
    NAME_FUNC_OFFSET(  467, glEnd, glEnd, NULL, 43),
    NAME_FUNC_OFFSET(  473, glIndexd, glIndexd, NULL, 44),
    NAME_FUNC_OFFSET(  482, glIndexdv, glIndexdv, NULL, 45),
    NAME_FUNC_OFFSET(  492, glIndexf, glIndexf, NULL, 46),
    NAME_FUNC_OFFSET(  501, glIndexfv, glIndexfv, NULL, 47),
    NAME_FUNC_OFFSET(  511, glIndexi, glIndexi, NULL, 48),
    NAME_FUNC_OFFSET(  520, glIndexiv, glIndexiv, NULL, 49),
    NAME_FUNC_OFFSET(  530, glIndexs, glIndexs, NULL, 50),
    NAME_FUNC_OFFSET(  539, glIndexsv, glIndexsv, NULL, 51),
    NAME_FUNC_OFFSET(  549, glNormal3b, glNormal3b, NULL, 52),
    NAME_FUNC_OFFSET(  560, glNormal3bv, glNormal3bv, NULL, 53),
    NAME_FUNC_OFFSET(  572, glNormal3d, glNormal3d, NULL, 54),
    NAME_FUNC_OFFSET(  583, glNormal3dv, glNormal3dv, NULL, 55),
    NAME_FUNC_OFFSET(  595, glNormal3f, glNormal3f, NULL, 56),
    NAME_FUNC_OFFSET(  606, glNormal3fv, glNormal3fv, NULL, 57),
    NAME_FUNC_OFFSET(  618, glNormal3i, glNormal3i, NULL, 58),
    NAME_FUNC_OFFSET(  629, glNormal3iv, glNormal3iv, NULL, 59),
    NAME_FUNC_OFFSET(  641, glNormal3s, glNormal3s, NULL, 60),
    NAME_FUNC_OFFSET(  652, glNormal3sv, glNormal3sv, NULL, 61),
    NAME_FUNC_OFFSET(  664, glRasterPos2d, glRasterPos2d, NULL, 62),
    NAME_FUNC_OFFSET(  678, glRasterPos2dv, glRasterPos2dv, NULL, 63),
    NAME_FUNC_OFFSET(  693, glRasterPos2f, glRasterPos2f, NULL, 64),
    NAME_FUNC_OFFSET(  707, glRasterPos2fv, glRasterPos2fv, NULL, 65),
    NAME_FUNC_OFFSET(  722, glRasterPos2i, glRasterPos2i, NULL, 66),
    NAME_FUNC_OFFSET(  736, glRasterPos2iv, glRasterPos2iv, NULL, 67),
    NAME_FUNC_OFFSET(  751, glRasterPos2s, glRasterPos2s, NULL, 68),
    NAME_FUNC_OFFSET(  765, glRasterPos2sv, glRasterPos2sv, NULL, 69),
    NAME_FUNC_OFFSET(  780, glRasterPos3d, glRasterPos3d, NULL, 70),
    NAME_FUNC_OFFSET(  794, glRasterPos3dv, glRasterPos3dv, NULL, 71),
    NAME_FUNC_OFFSET(  809, glRasterPos3f, glRasterPos3f, NULL, 72),
    NAME_FUNC_OFFSET(  823, glRasterPos3fv, glRasterPos3fv, NULL, 73),
    NAME_FUNC_OFFSET(  838, glRasterPos3i, glRasterPos3i, NULL, 74),
    NAME_FUNC_OFFSET(  852, glRasterPos3iv, glRasterPos3iv, NULL, 75),
    NAME_FUNC_OFFSET(  867, glRasterPos3s, glRasterPos3s, NULL, 76),
    NAME_FUNC_OFFSET(  881, glRasterPos3sv, glRasterPos3sv, NULL, 77),
    NAME_FUNC_OFFSET(  896, glRasterPos4d, glRasterPos4d, NULL, 78),
    NAME_FUNC_OFFSET(  910, glRasterPos4dv, glRasterPos4dv, NULL, 79),
    NAME_FUNC_OFFSET(  925, glRasterPos4f, glRasterPos4f, NULL, 80),
    NAME_FUNC_OFFSET(  939, glRasterPos4fv, glRasterPos4fv, NULL, 81),
    NAME_FUNC_OFFSET(  954, glRasterPos4i, glRasterPos4i, NULL, 82),
    NAME_FUNC_OFFSET(  968, glRasterPos4iv, glRasterPos4iv, NULL, 83),
    NAME_FUNC_OFFSET(  983, glRasterPos4s, glRasterPos4s, NULL, 84),
    NAME_FUNC_OFFSET(  997, glRasterPos4sv, glRasterPos4sv, NULL, 85),
    NAME_FUNC_OFFSET( 1012, glRectd, glRectd, NULL, 86),
    NAME_FUNC_OFFSET( 1020, glRectdv, glRectdv, NULL, 87),
    NAME_FUNC_OFFSET( 1029, glRectf, glRectf, NULL, 88),
    NAME_FUNC_OFFSET( 1037, glRectfv, glRectfv, NULL, 89),
    NAME_FUNC_OFFSET( 1046, glRecti, glRecti, NULL, 90),
    NAME_FUNC_OFFSET( 1054, glRectiv, glRectiv, NULL, 91),
    NAME_FUNC_OFFSET( 1063, glRects, glRects, NULL, 92),
    NAME_FUNC_OFFSET( 1071, glRectsv, glRectsv, NULL, 93),
    NAME_FUNC_OFFSET( 1080, glTexCoord1d, glTexCoord1d, NULL, 94),
    NAME_FUNC_OFFSET( 1093, glTexCoord1dv, glTexCoord1dv, NULL, 95),
    NAME_FUNC_OFFSET( 1107, glTexCoord1f, glTexCoord1f, NULL, 96),
    NAME_FUNC_OFFSET( 1120, glTexCoord1fv, glTexCoord1fv, NULL, 97),
    NAME_FUNC_OFFSET( 1134, glTexCoord1i, glTexCoord1i, NULL, 98),
    NAME_FUNC_OFFSET( 1147, glTexCoord1iv, glTexCoord1iv, NULL, 99),
    NAME_FUNC_OFFSET( 1161, glTexCoord1s, glTexCoord1s, NULL, 100),
    NAME_FUNC_OFFSET( 1174, glTexCoord1sv, glTexCoord1sv, NULL, 101),
    NAME_FUNC_OFFSET( 1188, glTexCoord2d, glTexCoord2d, NULL, 102),
    NAME_FUNC_OFFSET( 1201, glTexCoord2dv, glTexCoord2dv, NULL, 103),
    NAME_FUNC_OFFSET( 1215, glTexCoord2f, glTexCoord2f, NULL, 104),
    NAME_FUNC_OFFSET( 1228, glTexCoord2fv, glTexCoord2fv, NULL, 105),
    NAME_FUNC_OFFSET( 1242, glTexCoord2i, glTexCoord2i, NULL, 106),
    NAME_FUNC_OFFSET( 1255, glTexCoord2iv, glTexCoord2iv, NULL, 107),
    NAME_FUNC_OFFSET( 1269, glTexCoord2s, glTexCoord2s, NULL, 108),
    NAME_FUNC_OFFSET( 1282, glTexCoord2sv, glTexCoord2sv, NULL, 109),
    NAME_FUNC_OFFSET( 1296, glTexCoord3d, glTexCoord3d, NULL, 110),
    NAME_FUNC_OFFSET( 1309, glTexCoord3dv, glTexCoord3dv, NULL, 111),
    NAME_FUNC_OFFSET( 1323, glTexCoord3f, glTexCoord3f, NULL, 112),
    NAME_FUNC_OFFSET( 1336, glTexCoord3fv, glTexCoord3fv, NULL, 113),
    NAME_FUNC_OFFSET( 1350, glTexCoord3i, glTexCoord3i, NULL, 114),
    NAME_FUNC_OFFSET( 1363, glTexCoord3iv, glTexCoord3iv, NULL, 115),
    NAME_FUNC_OFFSET( 1377, glTexCoord3s, glTexCoord3s, NULL, 116),
    NAME_FUNC_OFFSET( 1390, glTexCoord3sv, glTexCoord3sv, NULL, 117),
    NAME_FUNC_OFFSET( 1404, glTexCoord4d, glTexCoord4d, NULL, 118),
    NAME_FUNC_OFFSET( 1417, glTexCoord4dv, glTexCoord4dv, NULL, 119),
    NAME_FUNC_OFFSET( 1431, glTexCoord4f, glTexCoord4f, NULL, 120),
    NAME_FUNC_OFFSET( 1444, glTexCoord4fv, glTexCoord4fv, NULL, 121),
    NAME_FUNC_OFFSET( 1458, glTexCoord4i, glTexCoord4i, NULL, 122),
    NAME_FUNC_OFFSET( 1471, glTexCoord4iv, glTexCoord4iv, NULL, 123),
    NAME_FUNC_OFFSET( 1485, glTexCoord4s, glTexCoord4s, NULL, 124),
    NAME_FUNC_OFFSET( 1498, glTexCoord4sv, glTexCoord4sv, NULL, 125),
    NAME_FUNC_OFFSET( 1512, glVertex2d, glVertex2d, NULL, 126),
    NAME_FUNC_OFFSET( 1523, glVertex2dv, glVertex2dv, NULL, 127),
    NAME_FUNC_OFFSET( 1535, glVertex2f, glVertex2f, NULL, 128),
    NAME_FUNC_OFFSET( 1546, glVertex2fv, glVertex2fv, NULL, 129),
    NAME_FUNC_OFFSET( 1558, glVertex2i, glVertex2i, NULL, 130),
    NAME_FUNC_OFFSET( 1569, glVertex2iv, glVertex2iv, NULL, 131),
    NAME_FUNC_OFFSET( 1581, glVertex2s, glVertex2s, NULL, 132),
    NAME_FUNC_OFFSET( 1592, glVertex2sv, glVertex2sv, NULL, 133),
    NAME_FUNC_OFFSET( 1604, glVertex3d, glVertex3d, NULL, 134),
    NAME_FUNC_OFFSET( 1615, glVertex3dv, glVertex3dv, NULL, 135),
    NAME_FUNC_OFFSET( 1627, glVertex3f, glVertex3f, NULL, 136),
    NAME_FUNC_OFFSET( 1638, glVertex3fv, glVertex3fv, NULL, 137),
    NAME_FUNC_OFFSET( 1650, glVertex3i, glVertex3i, NULL, 138),
    NAME_FUNC_OFFSET( 1661, glVertex3iv, glVertex3iv, NULL, 139),
    NAME_FUNC_OFFSET( 1673, glVertex3s, glVertex3s, NULL, 140),
    NAME_FUNC_OFFSET( 1684, glVertex3sv, glVertex3sv, NULL, 141),
    NAME_FUNC_OFFSET( 1696, glVertex4d, glVertex4d, NULL, 142),
    NAME_FUNC_OFFSET( 1707, glVertex4dv, glVertex4dv, NULL, 143),
    NAME_FUNC_OFFSET( 1719, glVertex4f, glVertex4f, NULL, 144),
    NAME_FUNC_OFFSET( 1730, glVertex4fv, glVertex4fv, NULL, 145),
    NAME_FUNC_OFFSET( 1742, glVertex4i, glVertex4i, NULL, 146),
    NAME_FUNC_OFFSET( 1753, glVertex4iv, glVertex4iv, NULL, 147),
    NAME_FUNC_OFFSET( 1765, glVertex4s, glVertex4s, NULL, 148),
    NAME_FUNC_OFFSET( 1776, glVertex4sv, glVertex4sv, NULL, 149),
    NAME_FUNC_OFFSET( 1788, glClipPlane, glClipPlane, NULL, 150),
    NAME_FUNC_OFFSET( 1800, glColorMaterial, glColorMaterial, NULL, 151),
    NAME_FUNC_OFFSET( 1816, glCullFace, glCullFace, NULL, 152),
    NAME_FUNC_OFFSET( 1827, glFogf, glFogf, NULL, 153),
    NAME_FUNC_OFFSET( 1834, glFogfv, glFogfv, NULL, 154),
    NAME_FUNC_OFFSET( 1842, glFogi, glFogi, NULL, 155),
    NAME_FUNC_OFFSET( 1849, glFogiv, glFogiv, NULL, 156),
    NAME_FUNC_OFFSET( 1857, glFrontFace, glFrontFace, NULL, 157),
    NAME_FUNC_OFFSET( 1869, glHint, glHint, NULL, 158),
    NAME_FUNC_OFFSET( 1876, glLightf, glLightf, NULL, 159),
    NAME_FUNC_OFFSET( 1885, glLightfv, glLightfv, NULL, 160),
    NAME_FUNC_OFFSET( 1895, glLighti, glLighti, NULL, 161),
    NAME_FUNC_OFFSET( 1904, glLightiv, glLightiv, NULL, 162),
    NAME_FUNC_OFFSET( 1914, glLightModelf, glLightModelf, NULL, 163),
    NAME_FUNC_OFFSET( 1928, glLightModelfv, glLightModelfv, NULL, 164),
    NAME_FUNC_OFFSET( 1943, glLightModeli, glLightModeli, NULL, 165),
    NAME_FUNC_OFFSET( 1957, glLightModeliv, glLightModeliv, NULL, 166),
    NAME_FUNC_OFFSET( 1972, glLineStipple, glLineStipple, NULL, 167),
    NAME_FUNC_OFFSET( 1986, glLineWidth, glLineWidth, NULL, 168),
    NAME_FUNC_OFFSET( 1998, glMaterialf, glMaterialf, NULL, 169),
    NAME_FUNC_OFFSET( 2010, glMaterialfv, glMaterialfv, NULL, 170),
    NAME_FUNC_OFFSET( 2023, glMateriali, glMateriali, NULL, 171),
    NAME_FUNC_OFFSET( 2035, glMaterialiv, glMaterialiv, NULL, 172),
    NAME_FUNC_OFFSET( 2048, glPointSize, glPointSize, NULL, 173),
    NAME_FUNC_OFFSET( 2060, glPolygonMode, glPolygonMode, NULL, 174),
    NAME_FUNC_OFFSET( 2074, glPolygonStipple, glPolygonStipple, NULL, 175),
    NAME_FUNC_OFFSET( 2091, glScissor, glScissor, NULL, 176),
    NAME_FUNC_OFFSET( 2101, glShadeModel, glShadeModel, NULL, 177),
    NAME_FUNC_OFFSET( 2114, glTexParameterf, glTexParameterf, NULL, 178),
    NAME_FUNC_OFFSET( 2130, glTexParameterfv, glTexParameterfv, NULL, 179),
    NAME_FUNC_OFFSET( 2147, glTexParameteri, glTexParameteri, NULL, 180),
    NAME_FUNC_OFFSET( 2163, glTexParameteriv, glTexParameteriv, NULL, 181),
    NAME_FUNC_OFFSET( 2180, glTexImage1D, glTexImage1D, NULL, 182),
    NAME_FUNC_OFFSET( 2193, glTexImage2D, glTexImage2D, NULL, 183),
    NAME_FUNC_OFFSET( 2206, glTexEnvf, glTexEnvf, NULL, 184),
    NAME_FUNC_OFFSET( 2216, glTexEnvfv, glTexEnvfv, NULL, 185),
    NAME_FUNC_OFFSET( 2227, glTexEnvi, glTexEnvi, NULL, 186),
    NAME_FUNC_OFFSET( 2237, glTexEnviv, glTexEnviv, NULL, 187),
    NAME_FUNC_OFFSET( 2248, glTexGend, glTexGend, NULL, 188),
    NAME_FUNC_OFFSET( 2258, glTexGendv, glTexGendv, NULL, 189),
    NAME_FUNC_OFFSET( 2269, glTexGenf, glTexGenf, NULL, 190),
    NAME_FUNC_OFFSET( 2279, glTexGenfv, glTexGenfv, NULL, 191),
    NAME_FUNC_OFFSET( 2290, glTexGeni, glTexGeni, NULL, 192),
    NAME_FUNC_OFFSET( 2300, glTexGeniv, glTexGeniv, NULL, 193),
    NAME_FUNC_OFFSET( 2311, glFeedbackBuffer, glFeedbackBuffer, NULL, 194),
    NAME_FUNC_OFFSET( 2328, glSelectBuffer, glSelectBuffer, NULL, 195),
    NAME_FUNC_OFFSET( 2343, glRenderMode, glRenderMode, NULL, 196),
    NAME_FUNC_OFFSET( 2356, glInitNames, glInitNames, NULL, 197),
    NAME_FUNC_OFFSET( 2368, glLoadName, glLoadName, NULL, 198),
    NAME_FUNC_OFFSET( 2379, glPassThrough, glPassThrough, NULL, 199),
    NAME_FUNC_OFFSET( 2393, glPopName, glPopName, NULL, 200),
    NAME_FUNC_OFFSET( 2403, glPushName, glPushName, NULL, 201),
    NAME_FUNC_OFFSET( 2414, glDrawBuffer, glDrawBuffer, NULL, 202),
    NAME_FUNC_OFFSET( 2427, glClear, glClear, NULL, 203),
    NAME_FUNC_OFFSET( 2435, glClearAccum, glClearAccum, NULL, 204),
    NAME_FUNC_OFFSET( 2448, glClearIndex, glClearIndex, NULL, 205),
    NAME_FUNC_OFFSET( 2461, glClearColor, glClearColor, NULL, 206),
    NAME_FUNC_OFFSET( 2474, glClearStencil, glClearStencil, NULL, 207),
    NAME_FUNC_OFFSET( 2489, glClearDepth, glClearDepth, NULL, 208),
    NAME_FUNC_OFFSET( 2502, glStencilMask, glStencilMask, NULL, 209),
    NAME_FUNC_OFFSET( 2516, glColorMask, glColorMask, NULL, 210),
    NAME_FUNC_OFFSET( 2528, glDepthMask, glDepthMask, NULL, 211),
    NAME_FUNC_OFFSET( 2540, glIndexMask, glIndexMask, NULL, 212),
    NAME_FUNC_OFFSET( 2552, glAccum, glAccum, NULL, 213),
    NAME_FUNC_OFFSET( 2560, glDisable, glDisable, NULL, 214),
    NAME_FUNC_OFFSET( 2570, glEnable, glEnable, NULL, 215),
    NAME_FUNC_OFFSET( 2579, glFinish, glFinish, NULL, 216),
    NAME_FUNC_OFFSET( 2588, glFlush, glFlush, NULL, 217),
    NAME_FUNC_OFFSET( 2596, glPopAttrib, glPopAttrib, NULL, 218),
    NAME_FUNC_OFFSET( 2608, glPushAttrib, glPushAttrib, NULL, 219),
    NAME_FUNC_OFFSET( 2621, glMap1d, glMap1d, NULL, 220),
    NAME_FUNC_OFFSET( 2629, glMap1f, glMap1f, NULL, 221),
    NAME_FUNC_OFFSET( 2637, glMap2d, glMap2d, NULL, 222),
    NAME_FUNC_OFFSET( 2645, glMap2f, glMap2f, NULL, 223),
    NAME_FUNC_OFFSET( 2653, glMapGrid1d, glMapGrid1d, NULL, 224),
    NAME_FUNC_OFFSET( 2665, glMapGrid1f, glMapGrid1f, NULL, 225),
    NAME_FUNC_OFFSET( 2677, glMapGrid2d, glMapGrid2d, NULL, 226),
    NAME_FUNC_OFFSET( 2689, glMapGrid2f, glMapGrid2f, NULL, 227),
    NAME_FUNC_OFFSET( 2701, glEvalCoord1d, glEvalCoord1d, NULL, 228),
    NAME_FUNC_OFFSET( 2715, glEvalCoord1dv, glEvalCoord1dv, NULL, 229),
    NAME_FUNC_OFFSET( 2730, glEvalCoord1f, glEvalCoord1f, NULL, 230),
    NAME_FUNC_OFFSET( 2744, glEvalCoord1fv, glEvalCoord1fv, NULL, 231),
    NAME_FUNC_OFFSET( 2759, glEvalCoord2d, glEvalCoord2d, NULL, 232),
    NAME_FUNC_OFFSET( 2773, glEvalCoord2dv, glEvalCoord2dv, NULL, 233),
    NAME_FUNC_OFFSET( 2788, glEvalCoord2f, glEvalCoord2f, NULL, 234),
    NAME_FUNC_OFFSET( 2802, glEvalCoord2fv, glEvalCoord2fv, NULL, 235),
    NAME_FUNC_OFFSET( 2817, glEvalMesh1, glEvalMesh1, NULL, 236),
    NAME_FUNC_OFFSET( 2829, glEvalPoint1, glEvalPoint1, NULL, 237),
    NAME_FUNC_OFFSET( 2842, glEvalMesh2, glEvalMesh2, NULL, 238),
    NAME_FUNC_OFFSET( 2854, glEvalPoint2, glEvalPoint2, NULL, 239),
    NAME_FUNC_OFFSET( 2867, glAlphaFunc, glAlphaFunc, NULL, 240),
    NAME_FUNC_OFFSET( 2879, glBlendFunc, glBlendFunc, NULL, 241),
    NAME_FUNC_OFFSET( 2891, glLogicOp, glLogicOp, NULL, 242),
    NAME_FUNC_OFFSET( 2901, glStencilFunc, glStencilFunc, NULL, 243),
    NAME_FUNC_OFFSET( 2915, glStencilOp, glStencilOp, NULL, 244),
    NAME_FUNC_OFFSET( 2927, glDepthFunc, glDepthFunc, NULL, 245),
    NAME_FUNC_OFFSET( 2939, glPixelZoom, glPixelZoom, NULL, 246),
    NAME_FUNC_OFFSET( 2951, glPixelTransferf, glPixelTransferf, NULL, 247),
    NAME_FUNC_OFFSET( 2968, glPixelTransferi, glPixelTransferi, NULL, 248),
    NAME_FUNC_OFFSET( 2985, glPixelStoref, glPixelStoref, NULL, 249),
    NAME_FUNC_OFFSET( 2999, glPixelStorei, glPixelStorei, NULL, 250),
    NAME_FUNC_OFFSET( 3013, glPixelMapfv, glPixelMapfv, NULL, 251),
    NAME_FUNC_OFFSET( 3026, glPixelMapuiv, glPixelMapuiv, NULL, 252),
    NAME_FUNC_OFFSET( 3040, glPixelMapusv, glPixelMapusv, NULL, 253),
    NAME_FUNC_OFFSET( 3054, glReadBuffer, glReadBuffer, NULL, 254),
    NAME_FUNC_OFFSET( 3067, glCopyPixels, glCopyPixels, NULL, 255),
    NAME_FUNC_OFFSET( 3080, glReadPixels, glReadPixels, NULL, 256),
    NAME_FUNC_OFFSET( 3093, glDrawPixels, glDrawPixels, NULL, 257),
    NAME_FUNC_OFFSET( 3106, glGetBooleanv, glGetBooleanv, NULL, 258),
    NAME_FUNC_OFFSET( 3120, glGetClipPlane, glGetClipPlane, NULL, 259),
    NAME_FUNC_OFFSET( 3135, glGetDoublev, glGetDoublev, NULL, 260),
    NAME_FUNC_OFFSET( 3148, glGetError, glGetError, NULL, 261),
    NAME_FUNC_OFFSET( 3159, glGetFloatv, glGetFloatv, NULL, 262),
    NAME_FUNC_OFFSET( 3171, glGetIntegerv, glGetIntegerv, NULL, 263),
    NAME_FUNC_OFFSET( 3185, glGetLightfv, glGetLightfv, NULL, 264),
    NAME_FUNC_OFFSET( 3198, glGetLightiv, glGetLightiv, NULL, 265),
    NAME_FUNC_OFFSET( 3211, glGetMapdv, glGetMapdv, NULL, 266),
    NAME_FUNC_OFFSET( 3222, glGetMapfv, glGetMapfv, NULL, 267),
    NAME_FUNC_OFFSET( 3233, glGetMapiv, glGetMapiv, NULL, 268),
    NAME_FUNC_OFFSET( 3244, glGetMaterialfv, glGetMaterialfv, NULL, 269),
    NAME_FUNC_OFFSET( 3260, glGetMaterialiv, glGetMaterialiv, NULL, 270),
    NAME_FUNC_OFFSET( 3276, glGetPixelMapfv, glGetPixelMapfv, NULL, 271),
    NAME_FUNC_OFFSET( 3292, glGetPixelMapuiv, glGetPixelMapuiv, NULL, 272),
    NAME_FUNC_OFFSET( 3309, glGetPixelMapusv, glGetPixelMapusv, NULL, 273),
    NAME_FUNC_OFFSET( 3326, glGetPolygonStipple, glGetPolygonStipple, NULL, 274),
    NAME_FUNC_OFFSET( 3346, glGetString, glGetString, NULL, 275),
    NAME_FUNC_OFFSET( 3358, glGetTexEnvfv, glGetTexEnvfv, NULL, 276),
    NAME_FUNC_OFFSET( 3372, glGetTexEnviv, glGetTexEnviv, NULL, 277),
    NAME_FUNC_OFFSET( 3386, glGetTexGendv, glGetTexGendv, NULL, 278),
    NAME_FUNC_OFFSET( 3400, glGetTexGenfv, glGetTexGenfv, NULL, 279),
    NAME_FUNC_OFFSET( 3414, glGetTexGeniv, glGetTexGeniv, NULL, 280),
    NAME_FUNC_OFFSET( 3428, glGetTexImage, glGetTexImage, NULL, 281),
    NAME_FUNC_OFFSET( 3442, glGetTexParameterfv, glGetTexParameterfv, NULL, 282),
    NAME_FUNC_OFFSET( 3462, glGetTexParameteriv, glGetTexParameteriv, NULL, 283),
    NAME_FUNC_OFFSET( 3482, glGetTexLevelParameterfv, glGetTexLevelParameterfv, NULL, 284),
    NAME_FUNC_OFFSET( 3507, glGetTexLevelParameteriv, glGetTexLevelParameteriv, NULL, 285),
    NAME_FUNC_OFFSET( 3532, glIsEnabled, glIsEnabled, NULL, 286),
    NAME_FUNC_OFFSET( 3544, glIsList, glIsList, NULL, 287),
    NAME_FUNC_OFFSET( 3553, glDepthRange, glDepthRange, NULL, 288),
    NAME_FUNC_OFFSET( 3566, glFrustum, glFrustum, NULL, 289),
    NAME_FUNC_OFFSET( 3576, glLoadIdentity, glLoadIdentity, NULL, 290),
    NAME_FUNC_OFFSET( 3591, glLoadMatrixf, glLoadMatrixf, NULL, 291),
    NAME_FUNC_OFFSET( 3605, glLoadMatrixd, glLoadMatrixd, NULL, 292),
    NAME_FUNC_OFFSET( 3619, glMatrixMode, glMatrixMode, NULL, 293),
    NAME_FUNC_OFFSET( 3632, glMultMatrixf, glMultMatrixf, NULL, 294),
    NAME_FUNC_OFFSET( 3646, glMultMatrixd, glMultMatrixd, NULL, 295),
    NAME_FUNC_OFFSET( 3660, glOrtho, glOrtho, NULL, 296),
    NAME_FUNC_OFFSET( 3668, glPopMatrix, glPopMatrix, NULL, 297),
    NAME_FUNC_OFFSET( 3680, glPushMatrix, glPushMatrix, NULL, 298),
    NAME_FUNC_OFFSET( 3693, glRotated, glRotated, NULL, 299),
    NAME_FUNC_OFFSET( 3703, glRotatef, glRotatef, NULL, 300),
    NAME_FUNC_OFFSET( 3713, glScaled, glScaled, NULL, 301),
    NAME_FUNC_OFFSET( 3722, glScalef, glScalef, NULL, 302),
    NAME_FUNC_OFFSET( 3731, glTranslated, glTranslated, NULL, 303),
    NAME_FUNC_OFFSET( 3744, glTranslatef, glTranslatef, NULL, 304),
    NAME_FUNC_OFFSET( 3757, glViewport, glViewport, NULL, 305),
    NAME_FUNC_OFFSET( 3768, glArrayElement, glArrayElement, NULL, 306),
    NAME_FUNC_OFFSET( 3783, glBindTexture, glBindTexture, NULL, 307),
    NAME_FUNC_OFFSET( 3797, glColorPointer, glColorPointer, NULL, 308),
    NAME_FUNC_OFFSET( 3812, glDisableClientState, glDisableClientState, NULL, 309),
    NAME_FUNC_OFFSET( 3833, glDrawArrays, glDrawArrays, NULL, 310),
    NAME_FUNC_OFFSET( 3846, glDrawElements, glDrawElements, NULL, 311),
    NAME_FUNC_OFFSET( 3861, glEdgeFlagPointer, glEdgeFlagPointer, NULL, 312),
    NAME_FUNC_OFFSET( 3879, glEnableClientState, glEnableClientState, NULL, 313),
    NAME_FUNC_OFFSET( 3899, glIndexPointer, glIndexPointer, NULL, 314),
    NAME_FUNC_OFFSET( 3914, glIndexub, glIndexub, NULL, 315),
    NAME_FUNC_OFFSET( 3924, glIndexubv, glIndexubv, NULL, 316),
    NAME_FUNC_OFFSET( 3935, glInterleavedArrays, glInterleavedArrays, NULL, 317),
    NAME_FUNC_OFFSET( 3955, glNormalPointer, glNormalPointer, NULL, 318),
    NAME_FUNC_OFFSET( 3971, glPolygonOffset, glPolygonOffset, NULL, 319),
    NAME_FUNC_OFFSET( 3987, glTexCoordPointer, glTexCoordPointer, NULL, 320),
    NAME_FUNC_OFFSET( 4005, glVertexPointer, glVertexPointer, NULL, 321),
    NAME_FUNC_OFFSET( 4021, glAreTexturesResident, glAreTexturesResident, NULL, 322),
    NAME_FUNC_OFFSET( 4043, glCopyTexImage1D, glCopyTexImage1D, NULL, 323),
    NAME_FUNC_OFFSET( 4060, glCopyTexImage2D, glCopyTexImage2D, NULL, 324),
    NAME_FUNC_OFFSET( 4077, glCopyTexSubImage1D, glCopyTexSubImage1D, NULL, 325),
    NAME_FUNC_OFFSET( 4097, glCopyTexSubImage2D, glCopyTexSubImage2D, NULL, 326),
    NAME_FUNC_OFFSET( 4117, glDeleteTextures, glDeleteTextures, NULL, 327),
    NAME_FUNC_OFFSET( 4134, glGenTextures, glGenTextures, NULL, 328),
    NAME_FUNC_OFFSET( 4148, glGetPointerv, glGetPointerv, NULL, 329),
    NAME_FUNC_OFFSET( 4162, glIsTexture, glIsTexture, NULL, 330),
    NAME_FUNC_OFFSET( 4174, glPrioritizeTextures, glPrioritizeTextures, NULL, 331),
    NAME_FUNC_OFFSET( 4195, glTexSubImage1D, glTexSubImage1D, NULL, 332),
    NAME_FUNC_OFFSET( 4211, glTexSubImage2D, glTexSubImage2D, NULL, 333),
    NAME_FUNC_OFFSET( 4227, glPopClientAttrib, glPopClientAttrib, NULL, 334),
    NAME_FUNC_OFFSET( 4245, glPushClientAttrib, glPushClientAttrib, NULL, 335),
    NAME_FUNC_OFFSET( 4264, glBlendColor, glBlendColor, NULL, 336),
    NAME_FUNC_OFFSET( 4277, glBlendEquation, glBlendEquation, NULL, 337),
    NAME_FUNC_OFFSET( 4293, glDrawRangeElements, glDrawRangeElements, NULL, 338),
    NAME_FUNC_OFFSET( 4313, glColorTable, glColorTable, NULL, 339),
    NAME_FUNC_OFFSET( 4326, glColorTableParameterfv, glColorTableParameterfv, NULL, 340),
    NAME_FUNC_OFFSET( 4350, glColorTableParameteriv, glColorTableParameteriv, NULL, 341),
    NAME_FUNC_OFFSET( 4374, glCopyColorTable, glCopyColorTable, NULL, 342),
    NAME_FUNC_OFFSET( 4391, glGetColorTable, glGetColorTable, NULL, 343),
    NAME_FUNC_OFFSET( 4407, glGetColorTableParameterfv, glGetColorTableParameterfv, NULL, 344),
    NAME_FUNC_OFFSET( 4434, glGetColorTableParameteriv, glGetColorTableParameteriv, NULL, 345),
    NAME_FUNC_OFFSET( 4461, glColorSubTable, glColorSubTable, NULL, 346),
    NAME_FUNC_OFFSET( 4477, glCopyColorSubTable, glCopyColorSubTable, NULL, 347),
    NAME_FUNC_OFFSET( 4497, glConvolutionFilter1D, glConvolutionFilter1D, NULL, 348),
    NAME_FUNC_OFFSET( 4519, glConvolutionFilter2D, glConvolutionFilter2D, NULL, 349),
    NAME_FUNC_OFFSET( 4541, glConvolutionParameterf, glConvolutionParameterf, NULL, 350),
    NAME_FUNC_OFFSET( 4565, glConvolutionParameterfv, glConvolutionParameterfv, NULL, 351),
    NAME_FUNC_OFFSET( 4590, glConvolutionParameteri, glConvolutionParameteri, NULL, 352),
    NAME_FUNC_OFFSET( 4614, glConvolutionParameteriv, glConvolutionParameteriv, NULL, 353),
    NAME_FUNC_OFFSET( 4639, glCopyConvolutionFilter1D, glCopyConvolutionFilter1D, NULL, 354),
    NAME_FUNC_OFFSET( 4665, glCopyConvolutionFilter2D, glCopyConvolutionFilter2D, NULL, 355),
    NAME_FUNC_OFFSET( 4691, glGetConvolutionFilter, glGetConvolutionFilter, NULL, 356),
    NAME_FUNC_OFFSET( 4714, glGetConvolutionParameterfv, glGetConvolutionParameterfv, NULL, 357),
    NAME_FUNC_OFFSET( 4742, glGetConvolutionParameteriv, glGetConvolutionParameteriv, NULL, 358),
    NAME_FUNC_OFFSET( 4770, glGetSeparableFilter, glGetSeparableFilter, NULL, 359),
    NAME_FUNC_OFFSET( 4791, glSeparableFilter2D, glSeparableFilter2D, NULL, 360),
    NAME_FUNC_OFFSET( 4811, glGetHistogram, glGetHistogram, NULL, 361),
    NAME_FUNC_OFFSET( 4826, glGetHistogramParameterfv, glGetHistogramParameterfv, NULL, 362),
    NAME_FUNC_OFFSET( 4852, glGetHistogramParameteriv, glGetHistogramParameteriv, NULL, 363),
    NAME_FUNC_OFFSET( 4878, glGetMinmax, glGetMinmax, NULL, 364),
    NAME_FUNC_OFFSET( 4890, glGetMinmaxParameterfv, glGetMinmaxParameterfv, NULL, 365),
    NAME_FUNC_OFFSET( 4913, glGetMinmaxParameteriv, glGetMinmaxParameteriv, NULL, 366),
    NAME_FUNC_OFFSET( 4936, glHistogram, glHistogram, NULL, 367),
    NAME_FUNC_OFFSET( 4948, glMinmax, glMinmax, NULL, 368),
    NAME_FUNC_OFFSET( 4957, glResetHistogram, glResetHistogram, NULL, 369),
    NAME_FUNC_OFFSET( 4974, glResetMinmax, glResetMinmax, NULL, 370),
    NAME_FUNC_OFFSET( 4988, glTexImage3D, glTexImage3D, NULL, 371),
    NAME_FUNC_OFFSET( 5001, glTexSubImage3D, glTexSubImage3D, NULL, 372),
    NAME_FUNC_OFFSET( 5017, glCopyTexSubImage3D, glCopyTexSubImage3D, NULL, 373),
    NAME_FUNC_OFFSET( 5037, glActiveTextureARB, glActiveTextureARB, NULL, 374),
    NAME_FUNC_OFFSET( 5056, glClientActiveTextureARB, glClientActiveTextureARB, NULL, 375),
    NAME_FUNC_OFFSET( 5081, glMultiTexCoord1dARB, glMultiTexCoord1dARB, NULL, 376),
    NAME_FUNC_OFFSET( 5102, glMultiTexCoord1dvARB, glMultiTexCoord1dvARB, NULL, 377),
    NAME_FUNC_OFFSET( 5124, glMultiTexCoord1fARB, glMultiTexCoord1fARB, NULL, 378),
    NAME_FUNC_OFFSET( 5145, glMultiTexCoord1fvARB, glMultiTexCoord1fvARB, NULL, 379),
    NAME_FUNC_OFFSET( 5167, glMultiTexCoord1iARB, glMultiTexCoord1iARB, NULL, 380),
    NAME_FUNC_OFFSET( 5188, glMultiTexCoord1ivARB, glMultiTexCoord1ivARB, NULL, 381),
    NAME_FUNC_OFFSET( 5210, glMultiTexCoord1sARB, glMultiTexCoord1sARB, NULL, 382),
    NAME_FUNC_OFFSET( 5231, glMultiTexCoord1svARB, glMultiTexCoord1svARB, NULL, 383),
    NAME_FUNC_OFFSET( 5253, glMultiTexCoord2dARB, glMultiTexCoord2dARB, NULL, 384),
    NAME_FUNC_OFFSET( 5274, glMultiTexCoord2dvARB, glMultiTexCoord2dvARB, NULL, 385),
    NAME_FUNC_OFFSET( 5296, glMultiTexCoord2fARB, glMultiTexCoord2fARB, NULL, 386),
    NAME_FUNC_OFFSET( 5317, glMultiTexCoord2fvARB, glMultiTexCoord2fvARB, NULL, 387),
    NAME_FUNC_OFFSET( 5339, glMultiTexCoord2iARB, glMultiTexCoord2iARB, NULL, 388),
    NAME_FUNC_OFFSET( 5360, glMultiTexCoord2ivARB, glMultiTexCoord2ivARB, NULL, 389),
    NAME_FUNC_OFFSET( 5382, glMultiTexCoord2sARB, glMultiTexCoord2sARB, NULL, 390),
    NAME_FUNC_OFFSET( 5403, glMultiTexCoord2svARB, glMultiTexCoord2svARB, NULL, 391),
    NAME_FUNC_OFFSET( 5425, glMultiTexCoord3dARB, glMultiTexCoord3dARB, NULL, 392),
    NAME_FUNC_OFFSET( 5446, glMultiTexCoord3dvARB, glMultiTexCoord3dvARB, NULL, 393),
    NAME_FUNC_OFFSET( 5468, glMultiTexCoord3fARB, glMultiTexCoord3fARB, NULL, 394),
    NAME_FUNC_OFFSET( 5489, glMultiTexCoord3fvARB, glMultiTexCoord3fvARB, NULL, 395),
    NAME_FUNC_OFFSET( 5511, glMultiTexCoord3iARB, glMultiTexCoord3iARB, NULL, 396),
    NAME_FUNC_OFFSET( 5532, glMultiTexCoord3ivARB, glMultiTexCoord3ivARB, NULL, 397),
    NAME_FUNC_OFFSET( 5554, glMultiTexCoord3sARB, glMultiTexCoord3sARB, NULL, 398),
    NAME_FUNC_OFFSET( 5575, glMultiTexCoord3svARB, glMultiTexCoord3svARB, NULL, 399),
    NAME_FUNC_OFFSET( 5597, glMultiTexCoord4dARB, glMultiTexCoord4dARB, NULL, 400),
    NAME_FUNC_OFFSET( 5618, glMultiTexCoord4dvARB, glMultiTexCoord4dvARB, NULL, 401),
    NAME_FUNC_OFFSET( 5640, glMultiTexCoord4fARB, glMultiTexCoord4fARB, NULL, 402),
    NAME_FUNC_OFFSET( 5661, glMultiTexCoord4fvARB, glMultiTexCoord4fvARB, NULL, 403),
    NAME_FUNC_OFFSET( 5683, glMultiTexCoord4iARB, glMultiTexCoord4iARB, NULL, 404),
    NAME_FUNC_OFFSET( 5704, glMultiTexCoord4ivARB, glMultiTexCoord4ivARB, NULL, 405),
    NAME_FUNC_OFFSET( 5726, glMultiTexCoord4sARB, glMultiTexCoord4sARB, NULL, 406),
    NAME_FUNC_OFFSET( 5747, glMultiTexCoord4svARB, glMultiTexCoord4svARB, NULL, 407),
    NAME_FUNC_OFFSET( 5769, glAttachShader, glAttachShader, NULL, 408),
    NAME_FUNC_OFFSET( 5784, glCreateProgram, glCreateProgram, NULL, 409),
    NAME_FUNC_OFFSET( 5800, glCreateShader, glCreateShader, NULL, 410),
    NAME_FUNC_OFFSET( 5815, glDeleteProgram, glDeleteProgram, NULL, 411),
    NAME_FUNC_OFFSET( 5831, glDeleteShader, glDeleteShader, NULL, 412),
    NAME_FUNC_OFFSET( 5846, glDetachShader, glDetachShader, NULL, 413),
    NAME_FUNC_OFFSET( 5861, glGetAttachedShaders, glGetAttachedShaders, NULL, 414),
    NAME_FUNC_OFFSET( 5882, glGetProgramInfoLog, glGetProgramInfoLog, NULL, 415),
    NAME_FUNC_OFFSET( 5902, glGetProgramiv, glGetProgramiv, NULL, 416),
    NAME_FUNC_OFFSET( 5917, glGetShaderInfoLog, glGetShaderInfoLog, NULL, 417),
    NAME_FUNC_OFFSET( 5936, glGetShaderiv, glGetShaderiv, NULL, 418),
    NAME_FUNC_OFFSET( 5950, glIsProgram, glIsProgram, NULL, 419),
    NAME_FUNC_OFFSET( 5962, glIsShader, glIsShader, NULL, 420),
    NAME_FUNC_OFFSET( 5973, glStencilFuncSeparate, glStencilFuncSeparate, NULL, 421),
    NAME_FUNC_OFFSET( 5995, glStencilMaskSeparate, glStencilMaskSeparate, NULL, 422),
    NAME_FUNC_OFFSET( 6017, glStencilOpSeparate, glStencilOpSeparate, NULL, 423),
    NAME_FUNC_OFFSET( 6037, glUniformMatrix2x3fv, glUniformMatrix2x3fv, NULL, 424),
    NAME_FUNC_OFFSET( 6058, glUniformMatrix2x4fv, glUniformMatrix2x4fv, NULL, 425),
    NAME_FUNC_OFFSET( 6079, glUniformMatrix3x2fv, glUniformMatrix3x2fv, NULL, 426),
    NAME_FUNC_OFFSET( 6100, glUniformMatrix3x4fv, glUniformMatrix3x4fv, NULL, 427),
    NAME_FUNC_OFFSET( 6121, glUniformMatrix4x2fv, glUniformMatrix4x2fv, NULL, 428),
    NAME_FUNC_OFFSET( 6142, glUniformMatrix4x3fv, glUniformMatrix4x3fv, NULL, 429),
    NAME_FUNC_OFFSET( 6163, glClampColor, glClampColor, NULL, 430),
    NAME_FUNC_OFFSET( 6176, glClearBufferfi, glClearBufferfi, NULL, 431),
    NAME_FUNC_OFFSET( 6192, glClearBufferfv, glClearBufferfv, NULL, 432),
    NAME_FUNC_OFFSET( 6208, glClearBufferiv, glClearBufferiv, NULL, 433),
    NAME_FUNC_OFFSET( 6224, glClearBufferuiv, glClearBufferuiv, NULL, 434),
    NAME_FUNC_OFFSET( 6241, glGetStringi, glGetStringi, NULL, 435),
    NAME_FUNC_OFFSET( 6254, glTexBuffer, glTexBuffer, NULL, 436),
    NAME_FUNC_OFFSET( 6266, glFramebufferTexture, glFramebufferTexture, NULL, 437),
    NAME_FUNC_OFFSET( 6287, glGetBufferParameteri64v, glGetBufferParameteri64v, NULL, 438),
    NAME_FUNC_OFFSET( 6312, glGetInteger64i_v, glGetInteger64i_v, NULL, 439),
    NAME_FUNC_OFFSET( 6330, glVertexAttribDivisor, glVertexAttribDivisor, NULL, 440),
    NAME_FUNC_OFFSET( 6352, glLoadTransposeMatrixdARB, glLoadTransposeMatrixdARB, NULL, 441),
    NAME_FUNC_OFFSET( 6378, glLoadTransposeMatrixfARB, glLoadTransposeMatrixfARB, NULL, 442),
    NAME_FUNC_OFFSET( 6404, glMultTransposeMatrixdARB, glMultTransposeMatrixdARB, NULL, 443),
    NAME_FUNC_OFFSET( 6430, glMultTransposeMatrixfARB, glMultTransposeMatrixfARB, NULL, 444),
    NAME_FUNC_OFFSET( 6456, glSampleCoverageARB, glSampleCoverageARB, NULL, 445),
    NAME_FUNC_OFFSET( 6476, glCompressedTexImage1DARB, glCompressedTexImage1DARB, NULL, 446),
    NAME_FUNC_OFFSET( 6502, glCompressedTexImage2DARB, glCompressedTexImage2DARB, NULL, 447),
    NAME_FUNC_OFFSET( 6528, glCompressedTexImage3DARB, glCompressedTexImage3DARB, NULL, 448),
    NAME_FUNC_OFFSET( 6554, glCompressedTexSubImage1DARB, glCompressedTexSubImage1DARB, NULL, 449),
    NAME_FUNC_OFFSET( 6583, glCompressedTexSubImage2DARB, glCompressedTexSubImage2DARB, NULL, 450),
    NAME_FUNC_OFFSET( 6612, glCompressedTexSubImage3DARB, glCompressedTexSubImage3DARB, NULL, 451),
    NAME_FUNC_OFFSET( 6641, glGetCompressedTexImageARB, glGetCompressedTexImageARB, NULL, 452),
    NAME_FUNC_OFFSET( 6668, glDisableVertexAttribArrayARB, glDisableVertexAttribArrayARB, NULL, 453),
    NAME_FUNC_OFFSET( 6698, glEnableVertexAttribArrayARB, glEnableVertexAttribArrayARB, NULL, 454),
    NAME_FUNC_OFFSET( 6727, glGetProgramEnvParameterdvARB, glGetProgramEnvParameterdvARB, NULL, 455),
    NAME_FUNC_OFFSET( 6757, glGetProgramEnvParameterfvARB, glGetProgramEnvParameterfvARB, NULL, 456),
    NAME_FUNC_OFFSET( 6787, glGetProgramLocalParameterdvARB, glGetProgramLocalParameterdvARB, NULL, 457),
    NAME_FUNC_OFFSET( 6819, glGetProgramLocalParameterfvARB, glGetProgramLocalParameterfvARB, NULL, 458),
    NAME_FUNC_OFFSET( 6851, glGetProgramStringARB, glGetProgramStringARB, NULL, 459),
    NAME_FUNC_OFFSET( 6873, glGetProgramivARB, glGetProgramivARB, NULL, 460),
    NAME_FUNC_OFFSET( 6891, glGetVertexAttribdvARB, glGetVertexAttribdvARB, NULL, 461),
    NAME_FUNC_OFFSET( 6914, glGetVertexAttribfvARB, glGetVertexAttribfvARB, NULL, 462),
    NAME_FUNC_OFFSET( 6937, glGetVertexAttribivARB, glGetVertexAttribivARB, NULL, 463),
    NAME_FUNC_OFFSET( 6960, glProgramEnvParameter4dARB, glProgramEnvParameter4dARB, NULL, 464),
    NAME_FUNC_OFFSET( 6987, glProgramEnvParameter4dvARB, glProgramEnvParameter4dvARB, NULL, 465),
    NAME_FUNC_OFFSET( 7015, glProgramEnvParameter4fARB, glProgramEnvParameter4fARB, NULL, 466),
    NAME_FUNC_OFFSET( 7042, glProgramEnvParameter4fvARB, glProgramEnvParameter4fvARB, NULL, 467),
    NAME_FUNC_OFFSET( 7070, glProgramLocalParameter4dARB, glProgramLocalParameter4dARB, NULL, 468),
    NAME_FUNC_OFFSET( 7099, glProgramLocalParameter4dvARB, glProgramLocalParameter4dvARB, NULL, 469),
    NAME_FUNC_OFFSET( 7129, glProgramLocalParameter4fARB, glProgramLocalParameter4fARB, NULL, 470),
    NAME_FUNC_OFFSET( 7158, glProgramLocalParameter4fvARB, glProgramLocalParameter4fvARB, NULL, 471),
    NAME_FUNC_OFFSET( 7188, glProgramStringARB, glProgramStringARB, NULL, 472),
    NAME_FUNC_OFFSET( 7207, glVertexAttrib1dARB, glVertexAttrib1dARB, NULL, 473),
    NAME_FUNC_OFFSET( 7227, glVertexAttrib1dvARB, glVertexAttrib1dvARB, NULL, 474),
    NAME_FUNC_OFFSET( 7248, glVertexAttrib1fARB, glVertexAttrib1fARB, NULL, 475),
    NAME_FUNC_OFFSET( 7268, glVertexAttrib1fvARB, glVertexAttrib1fvARB, NULL, 476),
    NAME_FUNC_OFFSET( 7289, glVertexAttrib1sARB, glVertexAttrib1sARB, NULL, 477),
    NAME_FUNC_OFFSET( 7309, glVertexAttrib1svARB, glVertexAttrib1svARB, NULL, 478),
    NAME_FUNC_OFFSET( 7330, glVertexAttrib2dARB, glVertexAttrib2dARB, NULL, 479),
    NAME_FUNC_OFFSET( 7350, glVertexAttrib2dvARB, glVertexAttrib2dvARB, NULL, 480),
    NAME_FUNC_OFFSET( 7371, glVertexAttrib2fARB, glVertexAttrib2fARB, NULL, 481),
    NAME_FUNC_OFFSET( 7391, glVertexAttrib2fvARB, glVertexAttrib2fvARB, NULL, 482),
    NAME_FUNC_OFFSET( 7412, glVertexAttrib2sARB, glVertexAttrib2sARB, NULL, 483),
    NAME_FUNC_OFFSET( 7432, glVertexAttrib2svARB, glVertexAttrib2svARB, NULL, 484),
    NAME_FUNC_OFFSET( 7453, glVertexAttrib3dARB, glVertexAttrib3dARB, NULL, 485),
    NAME_FUNC_OFFSET( 7473, glVertexAttrib3dvARB, glVertexAttrib3dvARB, NULL, 486),
    NAME_FUNC_OFFSET( 7494, glVertexAttrib3fARB, glVertexAttrib3fARB, NULL, 487),
    NAME_FUNC_OFFSET( 7514, glVertexAttrib3fvARB, glVertexAttrib3fvARB, NULL, 488),
    NAME_FUNC_OFFSET( 7535, glVertexAttrib3sARB, glVertexAttrib3sARB, NULL, 489),
    NAME_FUNC_OFFSET( 7555, glVertexAttrib3svARB, glVertexAttrib3svARB, NULL, 490),
    NAME_FUNC_OFFSET( 7576, glVertexAttrib4NbvARB, glVertexAttrib4NbvARB, NULL, 491),
    NAME_FUNC_OFFSET( 7598, glVertexAttrib4NivARB, glVertexAttrib4NivARB, NULL, 492),
    NAME_FUNC_OFFSET( 7620, glVertexAttrib4NsvARB, glVertexAttrib4NsvARB, NULL, 493),
    NAME_FUNC_OFFSET( 7642, glVertexAttrib4NubARB, glVertexAttrib4NubARB, NULL, 494),
    NAME_FUNC_OFFSET( 7664, glVertexAttrib4NubvARB, glVertexAttrib4NubvARB, NULL, 495),
    NAME_FUNC_OFFSET( 7687, glVertexAttrib4NuivARB, glVertexAttrib4NuivARB, NULL, 496),
    NAME_FUNC_OFFSET( 7710, glVertexAttrib4NusvARB, glVertexAttrib4NusvARB, NULL, 497),
    NAME_FUNC_OFFSET( 7733, glVertexAttrib4bvARB, glVertexAttrib4bvARB, NULL, 498),
    NAME_FUNC_OFFSET( 7754, glVertexAttrib4dARB, glVertexAttrib4dARB, NULL, 499),
    NAME_FUNC_OFFSET( 7774, glVertexAttrib4dvARB, glVertexAttrib4dvARB, NULL, 500),
    NAME_FUNC_OFFSET( 7795, glVertexAttrib4fARB, glVertexAttrib4fARB, NULL, 501),
    NAME_FUNC_OFFSET( 7815, glVertexAttrib4fvARB, glVertexAttrib4fvARB, NULL, 502),
    NAME_FUNC_OFFSET( 7836, glVertexAttrib4ivARB, glVertexAttrib4ivARB, NULL, 503),
    NAME_FUNC_OFFSET( 7857, glVertexAttrib4sARB, glVertexAttrib4sARB, NULL, 504),
    NAME_FUNC_OFFSET( 7877, glVertexAttrib4svARB, glVertexAttrib4svARB, NULL, 505),
    NAME_FUNC_OFFSET( 7898, glVertexAttrib4ubvARB, glVertexAttrib4ubvARB, NULL, 506),
    NAME_FUNC_OFFSET( 7920, glVertexAttrib4uivARB, glVertexAttrib4uivARB, NULL, 507),
    NAME_FUNC_OFFSET( 7942, glVertexAttrib4usvARB, glVertexAttrib4usvARB, NULL, 508),
    NAME_FUNC_OFFSET( 7964, glVertexAttribPointerARB, glVertexAttribPointerARB, NULL, 509),
    NAME_FUNC_OFFSET( 7989, glBindBufferARB, glBindBufferARB, NULL, 510),
    NAME_FUNC_OFFSET( 8005, glBufferDataARB, glBufferDataARB, NULL, 511),
    NAME_FUNC_OFFSET( 8021, glBufferSubDataARB, glBufferSubDataARB, NULL, 512),
    NAME_FUNC_OFFSET( 8040, glDeleteBuffersARB, glDeleteBuffersARB, NULL, 513),
    NAME_FUNC_OFFSET( 8059, glGenBuffersARB, glGenBuffersARB, NULL, 514),
    NAME_FUNC_OFFSET( 8075, glGetBufferParameterivARB, glGetBufferParameterivARB, NULL, 515),
    NAME_FUNC_OFFSET( 8101, glGetBufferPointervARB, glGetBufferPointervARB, NULL, 516),
    NAME_FUNC_OFFSET( 8124, glGetBufferSubDataARB, glGetBufferSubDataARB, NULL, 517),
    NAME_FUNC_OFFSET( 8146, glIsBufferARB, glIsBufferARB, NULL, 518),
    NAME_FUNC_OFFSET( 8160, glMapBufferARB, glMapBufferARB, NULL, 519),
    NAME_FUNC_OFFSET( 8175, glUnmapBufferARB, glUnmapBufferARB, NULL, 520),
    NAME_FUNC_OFFSET( 8192, glBeginQueryARB, glBeginQueryARB, NULL, 521),
    NAME_FUNC_OFFSET( 8208, glDeleteQueriesARB, glDeleteQueriesARB, NULL, 522),
    NAME_FUNC_OFFSET( 8227, glEndQueryARB, glEndQueryARB, NULL, 523),
    NAME_FUNC_OFFSET( 8241, glGenQueriesARB, glGenQueriesARB, NULL, 524),
    NAME_FUNC_OFFSET( 8257, glGetQueryObjectivARB, glGetQueryObjectivARB, NULL, 525),
    NAME_FUNC_OFFSET( 8279, glGetQueryObjectuivARB, glGetQueryObjectuivARB, NULL, 526),
    NAME_FUNC_OFFSET( 8302, glGetQueryivARB, glGetQueryivARB, NULL, 527),
    NAME_FUNC_OFFSET( 8318, glIsQueryARB, glIsQueryARB, NULL, 528),
    NAME_FUNC_OFFSET( 8331, glAttachObjectARB, glAttachObjectARB, NULL, 529),
    NAME_FUNC_OFFSET( 8349, glCompileShaderARB, glCompileShaderARB, NULL, 530),
    NAME_FUNC_OFFSET( 8368, glCreateProgramObjectARB, glCreateProgramObjectARB, NULL, 531),
    NAME_FUNC_OFFSET( 8393, glCreateShaderObjectARB, glCreateShaderObjectARB, NULL, 532),
    NAME_FUNC_OFFSET( 8417, glDeleteObjectARB, glDeleteObjectARB, NULL, 533),
    NAME_FUNC_OFFSET( 8435, glDetachObjectARB, glDetachObjectARB, NULL, 534),
    NAME_FUNC_OFFSET( 8453, glGetActiveUniformARB, glGetActiveUniformARB, NULL, 535),
    NAME_FUNC_OFFSET( 8475, glGetAttachedObjectsARB, glGetAttachedObjectsARB, NULL, 536),
    NAME_FUNC_OFFSET( 8499, glGetHandleARB, glGetHandleARB, NULL, 537),
    NAME_FUNC_OFFSET( 8514, glGetInfoLogARB, glGetInfoLogARB, NULL, 538),
    NAME_FUNC_OFFSET( 8530, glGetObjectParameterfvARB, glGetObjectParameterfvARB, NULL, 539),
    NAME_FUNC_OFFSET( 8556, glGetObjectParameterivARB, glGetObjectParameterivARB, NULL, 540),
    NAME_FUNC_OFFSET( 8582, glGetShaderSourceARB, glGetShaderSourceARB, NULL, 541),
    NAME_FUNC_OFFSET( 8603, glGetUniformLocationARB, glGetUniformLocationARB, NULL, 542),
    NAME_FUNC_OFFSET( 8627, glGetUniformfvARB, glGetUniformfvARB, NULL, 543),
    NAME_FUNC_OFFSET( 8645, glGetUniformivARB, glGetUniformivARB, NULL, 544),
    NAME_FUNC_OFFSET( 8663, glLinkProgramARB, glLinkProgramARB, NULL, 545),
    NAME_FUNC_OFFSET( 8680, glShaderSourceARB, glShaderSourceARB, NULL, 546),
    NAME_FUNC_OFFSET( 8698, glUniform1fARB, glUniform1fARB, NULL, 547),
    NAME_FUNC_OFFSET( 8713, glUniform1fvARB, glUniform1fvARB, NULL, 548),
    NAME_FUNC_OFFSET( 8729, glUniform1iARB, glUniform1iARB, NULL, 549),
    NAME_FUNC_OFFSET( 8744, glUniform1ivARB, glUniform1ivARB, NULL, 550),
    NAME_FUNC_OFFSET( 8760, glUniform2fARB, glUniform2fARB, NULL, 551),
    NAME_FUNC_OFFSET( 8775, glUniform2fvARB, glUniform2fvARB, NULL, 552),
    NAME_FUNC_OFFSET( 8791, glUniform2iARB, glUniform2iARB, NULL, 553),
    NAME_FUNC_OFFSET( 8806, glUniform2ivARB, glUniform2ivARB, NULL, 554),
    NAME_FUNC_OFFSET( 8822, glUniform3fARB, glUniform3fARB, NULL, 555),
    NAME_FUNC_OFFSET( 8837, glUniform3fvARB, glUniform3fvARB, NULL, 556),
    NAME_FUNC_OFFSET( 8853, glUniform3iARB, glUniform3iARB, NULL, 557),
    NAME_FUNC_OFFSET( 8868, glUniform3ivARB, glUniform3ivARB, NULL, 558),
    NAME_FUNC_OFFSET( 8884, glUniform4fARB, glUniform4fARB, NULL, 559),
    NAME_FUNC_OFFSET( 8899, glUniform4fvARB, glUniform4fvARB, NULL, 560),
    NAME_FUNC_OFFSET( 8915, glUniform4iARB, glUniform4iARB, NULL, 561),
    NAME_FUNC_OFFSET( 8930, glUniform4ivARB, glUniform4ivARB, NULL, 562),
    NAME_FUNC_OFFSET( 8946, glUniformMatrix2fvARB, glUniformMatrix2fvARB, NULL, 563),
    NAME_FUNC_OFFSET( 8968, glUniformMatrix3fvARB, glUniformMatrix3fvARB, NULL, 564),
    NAME_FUNC_OFFSET( 8990, glUniformMatrix4fvARB, glUniformMatrix4fvARB, NULL, 565),
    NAME_FUNC_OFFSET( 9012, glUseProgramObjectARB, glUseProgramObjectARB, NULL, 566),
    NAME_FUNC_OFFSET( 9034, glValidateProgramARB, glValidateProgramARB, NULL, 567),
    NAME_FUNC_OFFSET( 9055, glBindAttribLocationARB, glBindAttribLocationARB, NULL, 568),
    NAME_FUNC_OFFSET( 9079, glGetActiveAttribARB, glGetActiveAttribARB, NULL, 569),
    NAME_FUNC_OFFSET( 9100, glGetAttribLocationARB, glGetAttribLocationARB, NULL, 570),
    NAME_FUNC_OFFSET( 9123, glDrawBuffersARB, glDrawBuffersARB, NULL, 571),
    NAME_FUNC_OFFSET( 9140, glClampColorARB, glClampColorARB, NULL, 572),
    NAME_FUNC_OFFSET( 9156, glDrawArraysInstancedARB, glDrawArraysInstancedARB, NULL, 573),
    NAME_FUNC_OFFSET( 9181, glDrawElementsInstancedARB, glDrawElementsInstancedARB, NULL, 574),
    NAME_FUNC_OFFSET( 9208, glRenderbufferStorageMultisample, glRenderbufferStorageMultisample, NULL, 575),
    NAME_FUNC_OFFSET( 9241, glFramebufferTextureARB, glFramebufferTextureARB, NULL, 576),
    NAME_FUNC_OFFSET( 9265, glFramebufferTextureFaceARB, glFramebufferTextureFaceARB, NULL, 577),
    NAME_FUNC_OFFSET( 9293, glProgramParameteriARB, glProgramParameteriARB, NULL, 578),
    NAME_FUNC_OFFSET( 9316, glVertexAttribDivisorARB, glVertexAttribDivisorARB, NULL, 579),
    NAME_FUNC_OFFSET( 9341, glFlushMappedBufferRange, glFlushMappedBufferRange, NULL, 580),
    NAME_FUNC_OFFSET( 9366, glMapBufferRange, glMapBufferRange, NULL, 581),
    NAME_FUNC_OFFSET( 9383, glTexBufferARB, glTexBufferARB, NULL, 582),
    NAME_FUNC_OFFSET( 9398, glBindVertexArray, glBindVertexArray, NULL, 583),
    NAME_FUNC_OFFSET( 9416, glGenVertexArrays, glGenVertexArrays, NULL, 584),
    NAME_FUNC_OFFSET( 9434, glCopyBufferSubData, glCopyBufferSubData, NULL, 585),
    NAME_FUNC_OFFSET( 9454, glClientWaitSync, glClientWaitSync, NULL, 586),
    NAME_FUNC_OFFSET( 9471, glDeleteSync, glDeleteSync, NULL, 587),
    NAME_FUNC_OFFSET( 9484, glFenceSync, glFenceSync, NULL, 588),
    NAME_FUNC_OFFSET( 9496, glGetInteger64v, glGetInteger64v, NULL, 589),
    NAME_FUNC_OFFSET( 9512, glGetSynciv, glGetSynciv, NULL, 590),
    NAME_FUNC_OFFSET( 9524, glIsSync, glIsSync, NULL, 591),
    NAME_FUNC_OFFSET( 9533, glWaitSync, glWaitSync, NULL, 592),
    NAME_FUNC_OFFSET( 9544, glDrawElementsBaseVertex, glDrawElementsBaseVertex, NULL, 593),
    NAME_FUNC_OFFSET( 9569, glDrawElementsInstancedBaseVertex, glDrawElementsInstancedBaseVertex, NULL, 594),
    NAME_FUNC_OFFSET( 9603, glDrawRangeElementsBaseVertex, glDrawRangeElementsBaseVertex, NULL, 595),
    NAME_FUNC_OFFSET( 9633, glMultiDrawElementsBaseVertex, glMultiDrawElementsBaseVertex, NULL, 596),
    NAME_FUNC_OFFSET( 9663, glBlendEquationSeparateiARB, glBlendEquationSeparateiARB, NULL, 597),
    NAME_FUNC_OFFSET( 9691, glBlendEquationiARB, glBlendEquationiARB, NULL, 598),
    NAME_FUNC_OFFSET( 9711, glBlendFuncSeparateiARB, glBlendFuncSeparateiARB, NULL, 599),
    NAME_FUNC_OFFSET( 9735, glBlendFunciARB, glBlendFunciARB, NULL, 600),
    NAME_FUNC_OFFSET( 9751, glBindSampler, glBindSampler, NULL, 601),
    NAME_FUNC_OFFSET( 9765, glDeleteSamplers, glDeleteSamplers, NULL, 602),
    NAME_FUNC_OFFSET( 9782, glGenSamplers, glGenSamplers, NULL, 603),
    NAME_FUNC_OFFSET( 9796, glGetSamplerParameterIiv, glGetSamplerParameterIiv, NULL, 604),
    NAME_FUNC_OFFSET( 9821, glGetSamplerParameterIuiv, glGetSamplerParameterIuiv, NULL, 605),
    NAME_FUNC_OFFSET( 9847, glGetSamplerParameterfv, glGetSamplerParameterfv, NULL, 606),
    NAME_FUNC_OFFSET( 9871, glGetSamplerParameteriv, glGetSamplerParameteriv, NULL, 607),
    NAME_FUNC_OFFSET( 9895, glIsSampler, glIsSampler, NULL, 608),
    NAME_FUNC_OFFSET( 9907, glSamplerParameterIiv, glSamplerParameterIiv, NULL, 609),
    NAME_FUNC_OFFSET( 9929, glSamplerParameterIuiv, glSamplerParameterIuiv, NULL, 610),
    NAME_FUNC_OFFSET( 9952, glSamplerParameterf, glSamplerParameterf, NULL, 611),
    NAME_FUNC_OFFSET( 9972, glSamplerParameterfv, glSamplerParameterfv, NULL, 612),
    NAME_FUNC_OFFSET( 9993, glSamplerParameteri, glSamplerParameteri, NULL, 613),
    NAME_FUNC_OFFSET(10013, glSamplerParameteriv, glSamplerParameteriv, NULL, 614),
    NAME_FUNC_OFFSET(10034, glColorP3ui, glColorP3ui, NULL, 615),
    NAME_FUNC_OFFSET(10046, glColorP3uiv, glColorP3uiv, NULL, 616),
    NAME_FUNC_OFFSET(10059, glColorP4ui, glColorP4ui, NULL, 617),
    NAME_FUNC_OFFSET(10071, glColorP4uiv, glColorP4uiv, NULL, 618),
    NAME_FUNC_OFFSET(10084, glMultiTexCoordP1ui, glMultiTexCoordP1ui, NULL, 619),
    NAME_FUNC_OFFSET(10104, glMultiTexCoordP1uiv, glMultiTexCoordP1uiv, NULL, 620),
    NAME_FUNC_OFFSET(10125, glMultiTexCoordP2ui, glMultiTexCoordP2ui, NULL, 621),
    NAME_FUNC_OFFSET(10145, glMultiTexCoordP2uiv, glMultiTexCoordP2uiv, NULL, 622),
    NAME_FUNC_OFFSET(10166, glMultiTexCoordP3ui, glMultiTexCoordP3ui, NULL, 623),
    NAME_FUNC_OFFSET(10186, glMultiTexCoordP3uiv, glMultiTexCoordP3uiv, NULL, 624),
    NAME_FUNC_OFFSET(10207, glMultiTexCoordP4ui, glMultiTexCoordP4ui, NULL, 625),
    NAME_FUNC_OFFSET(10227, glMultiTexCoordP4uiv, glMultiTexCoordP4uiv, NULL, 626),
    NAME_FUNC_OFFSET(10248, glNormalP3ui, glNormalP3ui, NULL, 627),
    NAME_FUNC_OFFSET(10261, glNormalP3uiv, glNormalP3uiv, NULL, 628),
    NAME_FUNC_OFFSET(10275, glSecondaryColorP3ui, glSecondaryColorP3ui, NULL, 629),
    NAME_FUNC_OFFSET(10296, glSecondaryColorP3uiv, glSecondaryColorP3uiv, NULL, 630),
    NAME_FUNC_OFFSET(10318, glTexCoordP1ui, glTexCoordP1ui, NULL, 631),
    NAME_FUNC_OFFSET(10333, glTexCoordP1uiv, glTexCoordP1uiv, NULL, 632),
    NAME_FUNC_OFFSET(10349, glTexCoordP2ui, glTexCoordP2ui, NULL, 633),
    NAME_FUNC_OFFSET(10364, glTexCoordP2uiv, glTexCoordP2uiv, NULL, 634),
    NAME_FUNC_OFFSET(10380, glTexCoordP3ui, glTexCoordP3ui, NULL, 635),
    NAME_FUNC_OFFSET(10395, glTexCoordP3uiv, glTexCoordP3uiv, NULL, 636),
    NAME_FUNC_OFFSET(10411, glTexCoordP4ui, glTexCoordP4ui, NULL, 637),
    NAME_FUNC_OFFSET(10426, glTexCoordP4uiv, glTexCoordP4uiv, NULL, 638),
    NAME_FUNC_OFFSET(10442, glVertexAttribP1ui, glVertexAttribP1ui, NULL, 639),
    NAME_FUNC_OFFSET(10461, glVertexAttribP1uiv, glVertexAttribP1uiv, NULL, 640),
    NAME_FUNC_OFFSET(10481, glVertexAttribP2ui, glVertexAttribP2ui, NULL, 641),
    NAME_FUNC_OFFSET(10500, glVertexAttribP2uiv, glVertexAttribP2uiv, NULL, 642),
    NAME_FUNC_OFFSET(10520, glVertexAttribP3ui, glVertexAttribP3ui, NULL, 643),
    NAME_FUNC_OFFSET(10539, glVertexAttribP3uiv, glVertexAttribP3uiv, NULL, 644),
    NAME_FUNC_OFFSET(10559, glVertexAttribP4ui, glVertexAttribP4ui, NULL, 645),
    NAME_FUNC_OFFSET(10578, glVertexAttribP4uiv, glVertexAttribP4uiv, NULL, 646),
    NAME_FUNC_OFFSET(10598, glVertexP2ui, glVertexP2ui, NULL, 647),
    NAME_FUNC_OFFSET(10611, glVertexP2uiv, glVertexP2uiv, NULL, 648),
    NAME_FUNC_OFFSET(10625, glVertexP3ui, glVertexP3ui, NULL, 649),
    NAME_FUNC_OFFSET(10638, glVertexP3uiv, glVertexP3uiv, NULL, 650),
    NAME_FUNC_OFFSET(10652, glVertexP4ui, glVertexP4ui, NULL, 651),
    NAME_FUNC_OFFSET(10665, glVertexP4uiv, glVertexP4uiv, NULL, 652),
    NAME_FUNC_OFFSET(10679, glBindTransformFeedback, glBindTransformFeedback, NULL, 653),
    NAME_FUNC_OFFSET(10703, glDeleteTransformFeedbacks, glDeleteTransformFeedbacks, NULL, 654),
    NAME_FUNC_OFFSET(10730, glDrawTransformFeedback, glDrawTransformFeedback, NULL, 655),
    NAME_FUNC_OFFSET(10754, glGenTransformFeedbacks, glGenTransformFeedbacks, NULL, 656),
    NAME_FUNC_OFFSET(10778, glIsTransformFeedback, glIsTransformFeedback, NULL, 657),
    NAME_FUNC_OFFSET(10800, glPauseTransformFeedback, glPauseTransformFeedback, NULL, 658),
    NAME_FUNC_OFFSET(10825, glResumeTransformFeedback, glResumeTransformFeedback, NULL, 659),
    NAME_FUNC_OFFSET(10851, glClearDepthf, glClearDepthf, NULL, 660),
    NAME_FUNC_OFFSET(10865, glDepthRangef, glDepthRangef, NULL, 661),
    NAME_FUNC_OFFSET(10879, glGetShaderPrecisionFormat, glGetShaderPrecisionFormat, NULL, 662),
    NAME_FUNC_OFFSET(10906, glReleaseShaderCompiler, glReleaseShaderCompiler, NULL, 663),
    NAME_FUNC_OFFSET(10930, glShaderBinary, glShaderBinary, NULL, 664),
    NAME_FUNC_OFFSET(10945, glGetGraphicsResetStatusARB, glGetGraphicsResetStatusARB, NULL, 665),
    NAME_FUNC_OFFSET(10973, glGetnColorTableARB, glGetnColorTableARB, NULL, 666),
    NAME_FUNC_OFFSET(10993, glGetnCompressedTexImageARB, glGetnCompressedTexImageARB, NULL, 667),
    NAME_FUNC_OFFSET(11021, glGetnConvolutionFilterARB, glGetnConvolutionFilterARB, NULL, 668),
    NAME_FUNC_OFFSET(11048, glGetnHistogramARB, glGetnHistogramARB, NULL, 669),
    NAME_FUNC_OFFSET(11067, glGetnMapdvARB, glGetnMapdvARB, NULL, 670),
    NAME_FUNC_OFFSET(11082, glGetnMapfvARB, glGetnMapfvARB, NULL, 671),
    NAME_FUNC_OFFSET(11097, glGetnMapivARB, glGetnMapivARB, NULL, 672),
    NAME_FUNC_OFFSET(11112, glGetnMinmaxARB, glGetnMinmaxARB, NULL, 673),
    NAME_FUNC_OFFSET(11128, glGetnPixelMapfvARB, glGetnPixelMapfvARB, NULL, 674),
    NAME_FUNC_OFFSET(11148, glGetnPixelMapuivARB, glGetnPixelMapuivARB, NULL, 675),
    NAME_FUNC_OFFSET(11169, glGetnPixelMapusvARB, glGetnPixelMapusvARB, NULL, 676),
    NAME_FUNC_OFFSET(11190, glGetnPolygonStippleARB, glGetnPolygonStippleARB, NULL, 677),
    NAME_FUNC_OFFSET(11214, glGetnSeparableFilterARB, glGetnSeparableFilterARB, NULL, 678),
    NAME_FUNC_OFFSET(11239, glGetnTexImageARB, glGetnTexImageARB, NULL, 679),
    NAME_FUNC_OFFSET(11257, glGetnUniformdvARB, glGetnUniformdvARB, NULL, 680),
    NAME_FUNC_OFFSET(11276, glGetnUniformfvARB, glGetnUniformfvARB, NULL, 681),
    NAME_FUNC_OFFSET(11295, glGetnUniformivARB, glGetnUniformivARB, NULL, 682),
    NAME_FUNC_OFFSET(11314, glGetnUniformuivARB, glGetnUniformuivARB, NULL, 683),
    NAME_FUNC_OFFSET(11334, glReadnPixelsARB, glReadnPixelsARB, NULL, 684),
    NAME_FUNC_OFFSET(11351, glPolygonOffsetEXT, glPolygonOffsetEXT, NULL, 685),
    NAME_FUNC_OFFSET(11370, gl_dispatch_stub_686, gl_dispatch_stub_686, NULL, 686),
    NAME_FUNC_OFFSET(11402, gl_dispatch_stub_687, gl_dispatch_stub_687, NULL, 687),
    NAME_FUNC_OFFSET(11434, gl_dispatch_stub_688, gl_dispatch_stub_688, NULL, 688),
    NAME_FUNC_OFFSET(11462, gl_dispatch_stub_689, gl_dispatch_stub_689, NULL, 689),
    NAME_FUNC_OFFSET(11491, gl_dispatch_stub_690, gl_dispatch_stub_690, NULL, 690),
    NAME_FUNC_OFFSET(11519, gl_dispatch_stub_691, gl_dispatch_stub_691, NULL, 691),
    NAME_FUNC_OFFSET(11548, gl_dispatch_stub_692, gl_dispatch_stub_692, NULL, 692),
    NAME_FUNC_OFFSET(11565, gl_dispatch_stub_693, gl_dispatch_stub_693, NULL, 693),
    NAME_FUNC_OFFSET(11585, glColorPointerEXT, glColorPointerEXT, NULL, 694),
    NAME_FUNC_OFFSET(11603, glEdgeFlagPointerEXT, glEdgeFlagPointerEXT, NULL, 695),
    NAME_FUNC_OFFSET(11624, glIndexPointerEXT, glIndexPointerEXT, NULL, 696),
    NAME_FUNC_OFFSET(11642, glNormalPointerEXT, glNormalPointerEXT, NULL, 697),
    NAME_FUNC_OFFSET(11661, glTexCoordPointerEXT, glTexCoordPointerEXT, NULL, 698),
    NAME_FUNC_OFFSET(11682, glVertexPointerEXT, glVertexPointerEXT, NULL, 699),
    NAME_FUNC_OFFSET(11701, glPointParameterfEXT, glPointParameterfEXT, NULL, 700),
    NAME_FUNC_OFFSET(11722, glPointParameterfvEXT, glPointParameterfvEXT, NULL, 701),
    NAME_FUNC_OFFSET(11744, glLockArraysEXT, glLockArraysEXT, NULL, 702),
    NAME_FUNC_OFFSET(11760, glUnlockArraysEXT, glUnlockArraysEXT, NULL, 703),
    NAME_FUNC_OFFSET(11778, glSecondaryColor3bEXT, glSecondaryColor3bEXT, NULL, 704),
    NAME_FUNC_OFFSET(11800, glSecondaryColor3bvEXT, glSecondaryColor3bvEXT, NULL, 705),
    NAME_FUNC_OFFSET(11823, glSecondaryColor3dEXT, glSecondaryColor3dEXT, NULL, 706),
    NAME_FUNC_OFFSET(11845, glSecondaryColor3dvEXT, glSecondaryColor3dvEXT, NULL, 707),
    NAME_FUNC_OFFSET(11868, glSecondaryColor3fEXT, glSecondaryColor3fEXT, NULL, 708),
    NAME_FUNC_OFFSET(11890, glSecondaryColor3fvEXT, glSecondaryColor3fvEXT, NULL, 709),
    NAME_FUNC_OFFSET(11913, glSecondaryColor3iEXT, glSecondaryColor3iEXT, NULL, 710),
    NAME_FUNC_OFFSET(11935, glSecondaryColor3ivEXT, glSecondaryColor3ivEXT, NULL, 711),
    NAME_FUNC_OFFSET(11958, glSecondaryColor3sEXT, glSecondaryColor3sEXT, NULL, 712),
    NAME_FUNC_OFFSET(11980, glSecondaryColor3svEXT, glSecondaryColor3svEXT, NULL, 713),
    NAME_FUNC_OFFSET(12003, glSecondaryColor3ubEXT, glSecondaryColor3ubEXT, NULL, 714),
    NAME_FUNC_OFFSET(12026, glSecondaryColor3ubvEXT, glSecondaryColor3ubvEXT, NULL, 715),
    NAME_FUNC_OFFSET(12050, glSecondaryColor3uiEXT, glSecondaryColor3uiEXT, NULL, 716),
    NAME_FUNC_OFFSET(12073, glSecondaryColor3uivEXT, glSecondaryColor3uivEXT, NULL, 717),
    NAME_FUNC_OFFSET(12097, glSecondaryColor3usEXT, glSecondaryColor3usEXT, NULL, 718),
    NAME_FUNC_OFFSET(12120, glSecondaryColor3usvEXT, glSecondaryColor3usvEXT, NULL, 719),
    NAME_FUNC_OFFSET(12144, glSecondaryColorPointerEXT, glSecondaryColorPointerEXT, NULL, 720),
    NAME_FUNC_OFFSET(12171, glMultiDrawArraysEXT, glMultiDrawArraysEXT, NULL, 721),
    NAME_FUNC_OFFSET(12192, glMultiDrawElementsEXT, glMultiDrawElementsEXT, NULL, 722),
    NAME_FUNC_OFFSET(12215, glFogCoordPointerEXT, glFogCoordPointerEXT, NULL, 723),
    NAME_FUNC_OFFSET(12236, glFogCoorddEXT, glFogCoorddEXT, NULL, 724),
    NAME_FUNC_OFFSET(12251, glFogCoorddvEXT, glFogCoorddvEXT, NULL, 725),
    NAME_FUNC_OFFSET(12267, glFogCoordfEXT, glFogCoordfEXT, NULL, 726),
    NAME_FUNC_OFFSET(12282, glFogCoordfvEXT, glFogCoordfvEXT, NULL, 727),
    NAME_FUNC_OFFSET(12298, gl_dispatch_stub_728, gl_dispatch_stub_728, NULL, 728),
    NAME_FUNC_OFFSET(12316, glBlendFuncSeparateEXT, glBlendFuncSeparateEXT, NULL, 729),
    NAME_FUNC_OFFSET(12339, glFlushVertexArrayRangeNV, glFlushVertexArrayRangeNV, NULL, 730),
    NAME_FUNC_OFFSET(12365, glVertexArrayRangeNV, glVertexArrayRangeNV, NULL, 731),
    NAME_FUNC_OFFSET(12386, glCombinerInputNV, glCombinerInputNV, NULL, 732),
    NAME_FUNC_OFFSET(12404, glCombinerOutputNV, glCombinerOutputNV, NULL, 733),
    NAME_FUNC_OFFSET(12423, glCombinerParameterfNV, glCombinerParameterfNV, NULL, 734),
    NAME_FUNC_OFFSET(12446, glCombinerParameterfvNV, glCombinerParameterfvNV, NULL, 735),
    NAME_FUNC_OFFSET(12470, glCombinerParameteriNV, glCombinerParameteriNV, NULL, 736),
    NAME_FUNC_OFFSET(12493, glCombinerParameterivNV, glCombinerParameterivNV, NULL, 737),
    NAME_FUNC_OFFSET(12517, glFinalCombinerInputNV, glFinalCombinerInputNV, NULL, 738),
    NAME_FUNC_OFFSET(12540, glGetCombinerInputParameterfvNV, glGetCombinerInputParameterfvNV, NULL, 739),
    NAME_FUNC_OFFSET(12572, glGetCombinerInputParameterivNV, glGetCombinerInputParameterivNV, NULL, 740),
    NAME_FUNC_OFFSET(12604, glGetCombinerOutputParameterfvNV, glGetCombinerOutputParameterfvNV, NULL, 741),
    NAME_FUNC_OFFSET(12637, glGetCombinerOutputParameterivNV, glGetCombinerOutputParameterivNV, NULL, 742),
    NAME_FUNC_OFFSET(12670, glGetFinalCombinerInputParameterfvNV, glGetFinalCombinerInputParameterfvNV, NULL, 743),
    NAME_FUNC_OFFSET(12707, glGetFinalCombinerInputParameterivNV, glGetFinalCombinerInputParameterivNV, NULL, 744),
    NAME_FUNC_OFFSET(12744, glResizeBuffersMESA, glResizeBuffersMESA, NULL, 745),
    NAME_FUNC_OFFSET(12764, glWindowPos2dMESA, glWindowPos2dMESA, NULL, 746),
    NAME_FUNC_OFFSET(12782, glWindowPos2dvMESA, glWindowPos2dvMESA, NULL, 747),
    NAME_FUNC_OFFSET(12801, glWindowPos2fMESA, glWindowPos2fMESA, NULL, 748),
    NAME_FUNC_OFFSET(12819, glWindowPos2fvMESA, glWindowPos2fvMESA, NULL, 749),
    NAME_FUNC_OFFSET(12838, glWindowPos2iMESA, glWindowPos2iMESA, NULL, 750),
    NAME_FUNC_OFFSET(12856, glWindowPos2ivMESA, glWindowPos2ivMESA, NULL, 751),
    NAME_FUNC_OFFSET(12875, glWindowPos2sMESA, glWindowPos2sMESA, NULL, 752),
    NAME_FUNC_OFFSET(12893, glWindowPos2svMESA, glWindowPos2svMESA, NULL, 753),
    NAME_FUNC_OFFSET(12912, glWindowPos3dMESA, glWindowPos3dMESA, NULL, 754),
    NAME_FUNC_OFFSET(12930, glWindowPos3dvMESA, glWindowPos3dvMESA, NULL, 755),
    NAME_FUNC_OFFSET(12949, glWindowPos3fMESA, glWindowPos3fMESA, NULL, 756),
    NAME_FUNC_OFFSET(12967, glWindowPos3fvMESA, glWindowPos3fvMESA, NULL, 757),
    NAME_FUNC_OFFSET(12986, glWindowPos3iMESA, glWindowPos3iMESA, NULL, 758),
    NAME_FUNC_OFFSET(13004, glWindowPos3ivMESA, glWindowPos3ivMESA, NULL, 759),
    NAME_FUNC_OFFSET(13023, glWindowPos3sMESA, glWindowPos3sMESA, NULL, 760),
    NAME_FUNC_OFFSET(13041, glWindowPos3svMESA, glWindowPos3svMESA, NULL, 761),
    NAME_FUNC_OFFSET(13060, glWindowPos4dMESA, glWindowPos4dMESA, NULL, 762),
    NAME_FUNC_OFFSET(13078, glWindowPos4dvMESA, glWindowPos4dvMESA, NULL, 763),
    NAME_FUNC_OFFSET(13097, glWindowPos4fMESA, glWindowPos4fMESA, NULL, 764),
    NAME_FUNC_OFFSET(13115, glWindowPos4fvMESA, glWindowPos4fvMESA, NULL, 765),
    NAME_FUNC_OFFSET(13134, glWindowPos4iMESA, glWindowPos4iMESA, NULL, 766),
    NAME_FUNC_OFFSET(13152, glWindowPos4ivMESA, glWindowPos4ivMESA, NULL, 767),
    NAME_FUNC_OFFSET(13171, glWindowPos4sMESA, glWindowPos4sMESA, NULL, 768),
    NAME_FUNC_OFFSET(13189, glWindowPos4svMESA, glWindowPos4svMESA, NULL, 769),
    NAME_FUNC_OFFSET(13208, gl_dispatch_stub_770, gl_dispatch_stub_770, NULL, 770),
    NAME_FUNC_OFFSET(13233, gl_dispatch_stub_771, gl_dispatch_stub_771, NULL, 771),
    NAME_FUNC_OFFSET(13260, gl_dispatch_stub_772, gl_dispatch_stub_772, NULL, 772),
    NAME_FUNC_OFFSET(13277, gl_dispatch_stub_773, gl_dispatch_stub_773, NULL, 773),
    NAME_FUNC_OFFSET(13293, gl_dispatch_stub_774, gl_dispatch_stub_774, NULL, 774),
    NAME_FUNC_OFFSET(13307, gl_dispatch_stub_775, gl_dispatch_stub_775, NULL, 775),
    NAME_FUNC_OFFSET(13322, gl_dispatch_stub_776, gl_dispatch_stub_776, NULL, 776),
    NAME_FUNC_OFFSET(13334, gl_dispatch_stub_777, gl_dispatch_stub_777, NULL, 777),
    NAME_FUNC_OFFSET(13347, gl_dispatch_stub_778, gl_dispatch_stub_778, NULL, 778),
    NAME_FUNC_OFFSET(13361, glAreProgramsResidentNV, glAreProgramsResidentNV, NULL, 779),
    NAME_FUNC_OFFSET(13385, glBindProgramNV, glBindProgramNV, NULL, 780),
    NAME_FUNC_OFFSET(13401, glDeleteProgramsNV, glDeleteProgramsNV, NULL, 781),
    NAME_FUNC_OFFSET(13420, glExecuteProgramNV, glExecuteProgramNV, NULL, 782),
    NAME_FUNC_OFFSET(13439, glGenProgramsNV, glGenProgramsNV, NULL, 783),
    NAME_FUNC_OFFSET(13455, glGetProgramParameterdvNV, glGetProgramParameterdvNV, NULL, 784),
    NAME_FUNC_OFFSET(13481, glGetProgramParameterfvNV, glGetProgramParameterfvNV, NULL, 785),
    NAME_FUNC_OFFSET(13507, glGetProgramStringNV, glGetProgramStringNV, NULL, 786),
    NAME_FUNC_OFFSET(13528, glGetProgramivNV, glGetProgramivNV, NULL, 787),
    NAME_FUNC_OFFSET(13545, glGetTrackMatrixivNV, glGetTrackMatrixivNV, NULL, 788),
    NAME_FUNC_OFFSET(13566, glGetVertexAttribPointervNV, glGetVertexAttribPointervNV, NULL, 789),
    NAME_FUNC_OFFSET(13594, glGetVertexAttribdvNV, glGetVertexAttribdvNV, NULL, 790),
    NAME_FUNC_OFFSET(13616, glGetVertexAttribfvNV, glGetVertexAttribfvNV, NULL, 791),
    NAME_FUNC_OFFSET(13638, glGetVertexAttribivNV, glGetVertexAttribivNV, NULL, 792),
    NAME_FUNC_OFFSET(13660, glIsProgramNV, glIsProgramNV, NULL, 793),
    NAME_FUNC_OFFSET(13674, glLoadProgramNV, glLoadProgramNV, NULL, 794),
    NAME_FUNC_OFFSET(13690, glProgramParameters4dvNV, glProgramParameters4dvNV, NULL, 795),
    NAME_FUNC_OFFSET(13715, glProgramParameters4fvNV, glProgramParameters4fvNV, NULL, 796),
    NAME_FUNC_OFFSET(13740, glRequestResidentProgramsNV, glRequestResidentProgramsNV, NULL, 797),
    NAME_FUNC_OFFSET(13768, glTrackMatrixNV, glTrackMatrixNV, NULL, 798),
    NAME_FUNC_OFFSET(13784, glVertexAttrib1dNV, glVertexAttrib1dNV, NULL, 799),
    NAME_FUNC_OFFSET(13803, glVertexAttrib1dvNV, glVertexAttrib1dvNV, NULL, 800),
    NAME_FUNC_OFFSET(13823, glVertexAttrib1fNV, glVertexAttrib1fNV, NULL, 801),
    NAME_FUNC_OFFSET(13842, glVertexAttrib1fvNV, glVertexAttrib1fvNV, NULL, 802),
    NAME_FUNC_OFFSET(13862, glVertexAttrib1sNV, glVertexAttrib1sNV, NULL, 803),
    NAME_FUNC_OFFSET(13881, glVertexAttrib1svNV, glVertexAttrib1svNV, NULL, 804),
    NAME_FUNC_OFFSET(13901, glVertexAttrib2dNV, glVertexAttrib2dNV, NULL, 805),
    NAME_FUNC_OFFSET(13920, glVertexAttrib2dvNV, glVertexAttrib2dvNV, NULL, 806),
    NAME_FUNC_OFFSET(13940, glVertexAttrib2fNV, glVertexAttrib2fNV, NULL, 807),
    NAME_FUNC_OFFSET(13959, glVertexAttrib2fvNV, glVertexAttrib2fvNV, NULL, 808),
    NAME_FUNC_OFFSET(13979, glVertexAttrib2sNV, glVertexAttrib2sNV, NULL, 809),
    NAME_FUNC_OFFSET(13998, glVertexAttrib2svNV, glVertexAttrib2svNV, NULL, 810),
    NAME_FUNC_OFFSET(14018, glVertexAttrib3dNV, glVertexAttrib3dNV, NULL, 811),
    NAME_FUNC_OFFSET(14037, glVertexAttrib3dvNV, glVertexAttrib3dvNV, NULL, 812),
    NAME_FUNC_OFFSET(14057, glVertexAttrib3fNV, glVertexAttrib3fNV, NULL, 813),
    NAME_FUNC_OFFSET(14076, glVertexAttrib3fvNV, glVertexAttrib3fvNV, NULL, 814),
    NAME_FUNC_OFFSET(14096, glVertexAttrib3sNV, glVertexAttrib3sNV, NULL, 815),
    NAME_FUNC_OFFSET(14115, glVertexAttrib3svNV, glVertexAttrib3svNV, NULL, 816),
    NAME_FUNC_OFFSET(14135, glVertexAttrib4dNV, glVertexAttrib4dNV, NULL, 817),
    NAME_FUNC_OFFSET(14154, glVertexAttrib4dvNV, glVertexAttrib4dvNV, NULL, 818),
    NAME_FUNC_OFFSET(14174, glVertexAttrib4fNV, glVertexAttrib4fNV, NULL, 819),
    NAME_FUNC_OFFSET(14193, glVertexAttrib4fvNV, glVertexAttrib4fvNV, NULL, 820),
    NAME_FUNC_OFFSET(14213, glVertexAttrib4sNV, glVertexAttrib4sNV, NULL, 821),
    NAME_FUNC_OFFSET(14232, glVertexAttrib4svNV, glVertexAttrib4svNV, NULL, 822),
    NAME_FUNC_OFFSET(14252, glVertexAttrib4ubNV, glVertexAttrib4ubNV, NULL, 823),
    NAME_FUNC_OFFSET(14272, glVertexAttrib4ubvNV, glVertexAttrib4ubvNV, NULL, 824),
    NAME_FUNC_OFFSET(14293, glVertexAttribPointerNV, glVertexAttribPointerNV, NULL, 825),
    NAME_FUNC_OFFSET(14317, glVertexAttribs1dvNV, glVertexAttribs1dvNV, NULL, 826),
    NAME_FUNC_OFFSET(14338, glVertexAttribs1fvNV, glVertexAttribs1fvNV, NULL, 827),
    NAME_FUNC_OFFSET(14359, glVertexAttribs1svNV, glVertexAttribs1svNV, NULL, 828),
    NAME_FUNC_OFFSET(14380, glVertexAttribs2dvNV, glVertexAttribs2dvNV, NULL, 829),
    NAME_FUNC_OFFSET(14401, glVertexAttribs2fvNV, glVertexAttribs2fvNV, NULL, 830),
    NAME_FUNC_OFFSET(14422, glVertexAttribs2svNV, glVertexAttribs2svNV, NULL, 831),
    NAME_FUNC_OFFSET(14443, glVertexAttribs3dvNV, glVertexAttribs3dvNV, NULL, 832),
    NAME_FUNC_OFFSET(14464, glVertexAttribs3fvNV, glVertexAttribs3fvNV, NULL, 833),
    NAME_FUNC_OFFSET(14485, glVertexAttribs3svNV, glVertexAttribs3svNV, NULL, 834),
    NAME_FUNC_OFFSET(14506, glVertexAttribs4dvNV, glVertexAttribs4dvNV, NULL, 835),
    NAME_FUNC_OFFSET(14527, glVertexAttribs4fvNV, glVertexAttribs4fvNV, NULL, 836),
    NAME_FUNC_OFFSET(14548, glVertexAttribs4svNV, glVertexAttribs4svNV, NULL, 837),
    NAME_FUNC_OFFSET(14569, glVertexAttribs4ubvNV, glVertexAttribs4ubvNV, NULL, 838),
    NAME_FUNC_OFFSET(14591, glGetTexBumpParameterfvATI, glGetTexBumpParameterfvATI, NULL, 839),
    NAME_FUNC_OFFSET(14618, glGetTexBumpParameterivATI, glGetTexBumpParameterivATI, NULL, 840),
    NAME_FUNC_OFFSET(14645, glTexBumpParameterfvATI, glTexBumpParameterfvATI, NULL, 841),
    NAME_FUNC_OFFSET(14669, glTexBumpParameterivATI, glTexBumpParameterivATI, NULL, 842),
    NAME_FUNC_OFFSET(14693, glAlphaFragmentOp1ATI, glAlphaFragmentOp1ATI, NULL, 843),
    NAME_FUNC_OFFSET(14715, glAlphaFragmentOp2ATI, glAlphaFragmentOp2ATI, NULL, 844),
    NAME_FUNC_OFFSET(14737, glAlphaFragmentOp3ATI, glAlphaFragmentOp3ATI, NULL, 845),
    NAME_FUNC_OFFSET(14759, glBeginFragmentShaderATI, glBeginFragmentShaderATI, NULL, 846),
    NAME_FUNC_OFFSET(14784, glBindFragmentShaderATI, glBindFragmentShaderATI, NULL, 847),
    NAME_FUNC_OFFSET(14808, glColorFragmentOp1ATI, glColorFragmentOp1ATI, NULL, 848),
    NAME_FUNC_OFFSET(14830, glColorFragmentOp2ATI, glColorFragmentOp2ATI, NULL, 849),
    NAME_FUNC_OFFSET(14852, glColorFragmentOp3ATI, glColorFragmentOp3ATI, NULL, 850),
    NAME_FUNC_OFFSET(14874, glDeleteFragmentShaderATI, glDeleteFragmentShaderATI, NULL, 851),
    NAME_FUNC_OFFSET(14900, glEndFragmentShaderATI, glEndFragmentShaderATI, NULL, 852),
    NAME_FUNC_OFFSET(14923, glGenFragmentShadersATI, glGenFragmentShadersATI, NULL, 853),
    NAME_FUNC_OFFSET(14947, glPassTexCoordATI, glPassTexCoordATI, NULL, 854),
    NAME_FUNC_OFFSET(14965, glSampleMapATI, glSampleMapATI, NULL, 855),
    NAME_FUNC_OFFSET(14980, glSetFragmentShaderConstantATI, glSetFragmentShaderConstantATI, NULL, 856),
    NAME_FUNC_OFFSET(15011, glPointParameteriNV, glPointParameteriNV, NULL, 857),
    NAME_FUNC_OFFSET(15031, glPointParameterivNV, glPointParameterivNV, NULL, 858),
    NAME_FUNC_OFFSET(15052, gl_dispatch_stub_859, gl_dispatch_stub_859, NULL, 859),
    NAME_FUNC_OFFSET(15075, gl_dispatch_stub_860, gl_dispatch_stub_860, NULL, 860),
    NAME_FUNC_OFFSET(15098, gl_dispatch_stub_861, gl_dispatch_stub_861, NULL, 861),
    NAME_FUNC_OFFSET(15124, gl_dispatch_stub_862, gl_dispatch_stub_862, NULL, 862),
    NAME_FUNC_OFFSET(15147, gl_dispatch_stub_863, gl_dispatch_stub_863, NULL, 863),
    NAME_FUNC_OFFSET(15168, glGetProgramNamedParameterdvNV, glGetProgramNamedParameterdvNV, NULL, 864),
    NAME_FUNC_OFFSET(15199, glGetProgramNamedParameterfvNV, glGetProgramNamedParameterfvNV, NULL, 865),
    NAME_FUNC_OFFSET(15230, glProgramNamedParameter4dNV, glProgramNamedParameter4dNV, NULL, 866),
    NAME_FUNC_OFFSET(15258, glProgramNamedParameter4dvNV, glProgramNamedParameter4dvNV, NULL, 867),
    NAME_FUNC_OFFSET(15287, glProgramNamedParameter4fNV, glProgramNamedParameter4fNV, NULL, 868),
    NAME_FUNC_OFFSET(15315, glProgramNamedParameter4fvNV, glProgramNamedParameter4fvNV, NULL, 869),
    NAME_FUNC_OFFSET(15344, glPrimitiveRestartIndexNV, glPrimitiveRestartIndexNV, NULL, 870),
    NAME_FUNC_OFFSET(15370, glPrimitiveRestartNV, glPrimitiveRestartNV, NULL, 871),
    NAME_FUNC_OFFSET(15391, gl_dispatch_stub_872, gl_dispatch_stub_872, NULL, 872),
    NAME_FUNC_OFFSET(15408, gl_dispatch_stub_873, gl_dispatch_stub_873, NULL, 873),
    NAME_FUNC_OFFSET(15435, glBindFramebufferEXT, glBindFramebufferEXT, NULL, 874),
    NAME_FUNC_OFFSET(15456, glBindRenderbufferEXT, glBindRenderbufferEXT, NULL, 875),
    NAME_FUNC_OFFSET(15478, glCheckFramebufferStatusEXT, glCheckFramebufferStatusEXT, NULL, 876),
    NAME_FUNC_OFFSET(15506, glDeleteFramebuffersEXT, glDeleteFramebuffersEXT, NULL, 877),
    NAME_FUNC_OFFSET(15530, glDeleteRenderbuffersEXT, glDeleteRenderbuffersEXT, NULL, 878),
    NAME_FUNC_OFFSET(15555, glFramebufferRenderbufferEXT, glFramebufferRenderbufferEXT, NULL, 879),
    NAME_FUNC_OFFSET(15584, glFramebufferTexture1DEXT, glFramebufferTexture1DEXT, NULL, 880),
    NAME_FUNC_OFFSET(15610, glFramebufferTexture2DEXT, glFramebufferTexture2DEXT, NULL, 881),
    NAME_FUNC_OFFSET(15636, glFramebufferTexture3DEXT, glFramebufferTexture3DEXT, NULL, 882),
    NAME_FUNC_OFFSET(15662, glGenFramebuffersEXT, glGenFramebuffersEXT, NULL, 883),
    NAME_FUNC_OFFSET(15683, glGenRenderbuffersEXT, glGenRenderbuffersEXT, NULL, 884),
    NAME_FUNC_OFFSET(15705, glGenerateMipmapEXT, glGenerateMipmapEXT, NULL, 885),
    NAME_FUNC_OFFSET(15725, glGetFramebufferAttachmentParameterivEXT, glGetFramebufferAttachmentParameterivEXT, NULL, 886),
    NAME_FUNC_OFFSET(15766, glGetRenderbufferParameterivEXT, glGetRenderbufferParameterivEXT, NULL, 887),
    NAME_FUNC_OFFSET(15798, glIsFramebufferEXT, glIsFramebufferEXT, NULL, 888),
    NAME_FUNC_OFFSET(15817, glIsRenderbufferEXT, glIsRenderbufferEXT, NULL, 889),
    NAME_FUNC_OFFSET(15837, glRenderbufferStorageEXT, glRenderbufferStorageEXT, NULL, 890),
    NAME_FUNC_OFFSET(15862, gl_dispatch_stub_891, gl_dispatch_stub_891, NULL, 891),
    NAME_FUNC_OFFSET(15883, gl_dispatch_stub_892, gl_dispatch_stub_892, NULL, 892),
    NAME_FUNC_OFFSET(15907, gl_dispatch_stub_893, gl_dispatch_stub_893, NULL, 893),
    NAME_FUNC_OFFSET(15937, glBindFragDataLocationEXT, glBindFragDataLocationEXT, NULL, 894),
    NAME_FUNC_OFFSET(15963, glGetFragDataLocationEXT, glGetFragDataLocationEXT, NULL, 895),
    NAME_FUNC_OFFSET(15988, glGetUniformuivEXT, glGetUniformuivEXT, NULL, 896),
    NAME_FUNC_OFFSET(16007, glGetVertexAttribIivEXT, glGetVertexAttribIivEXT, NULL, 897),
    NAME_FUNC_OFFSET(16031, glGetVertexAttribIuivEXT, glGetVertexAttribIuivEXT, NULL, 898),
    NAME_FUNC_OFFSET(16056, glUniform1uiEXT, glUniform1uiEXT, NULL, 899),
    NAME_FUNC_OFFSET(16072, glUniform1uivEXT, glUniform1uivEXT, NULL, 900),
    NAME_FUNC_OFFSET(16089, glUniform2uiEXT, glUniform2uiEXT, NULL, 901),
    NAME_FUNC_OFFSET(16105, glUniform2uivEXT, glUniform2uivEXT, NULL, 902),
    NAME_FUNC_OFFSET(16122, glUniform3uiEXT, glUniform3uiEXT, NULL, 903),
    NAME_FUNC_OFFSET(16138, glUniform3uivEXT, glUniform3uivEXT, NULL, 904),
    NAME_FUNC_OFFSET(16155, glUniform4uiEXT, glUniform4uiEXT, NULL, 905),
    NAME_FUNC_OFFSET(16171, glUniform4uivEXT, glUniform4uivEXT, NULL, 906),
    NAME_FUNC_OFFSET(16188, glVertexAttribI1iEXT, glVertexAttribI1iEXT, NULL, 907),
    NAME_FUNC_OFFSET(16209, glVertexAttribI1ivEXT, glVertexAttribI1ivEXT, NULL, 908),
    NAME_FUNC_OFFSET(16231, glVertexAttribI1uiEXT, glVertexAttribI1uiEXT, NULL, 909),
    NAME_FUNC_OFFSET(16253, glVertexAttribI1uivEXT, glVertexAttribI1uivEXT, NULL, 910),
    NAME_FUNC_OFFSET(16276, glVertexAttribI2iEXT, glVertexAttribI2iEXT, NULL, 911),
    NAME_FUNC_OFFSET(16297, glVertexAttribI2ivEXT, glVertexAttribI2ivEXT, NULL, 912),
    NAME_FUNC_OFFSET(16319, glVertexAttribI2uiEXT, glVertexAttribI2uiEXT, NULL, 913),
    NAME_FUNC_OFFSET(16341, glVertexAttribI2uivEXT, glVertexAttribI2uivEXT, NULL, 914),
    NAME_FUNC_OFFSET(16364, glVertexAttribI3iEXT, glVertexAttribI3iEXT, NULL, 915),
    NAME_FUNC_OFFSET(16385, glVertexAttribI3ivEXT, glVertexAttribI3ivEXT, NULL, 916),
    NAME_FUNC_OFFSET(16407, glVertexAttribI3uiEXT, glVertexAttribI3uiEXT, NULL, 917),
    NAME_FUNC_OFFSET(16429, glVertexAttribI3uivEXT, glVertexAttribI3uivEXT, NULL, 918),
    NAME_FUNC_OFFSET(16452, glVertexAttribI4bvEXT, glVertexAttribI4bvEXT, NULL, 919),
    NAME_FUNC_OFFSET(16474, glVertexAttribI4iEXT, glVertexAttribI4iEXT, NULL, 920),
    NAME_FUNC_OFFSET(16495, glVertexAttribI4ivEXT, glVertexAttribI4ivEXT, NULL, 921),
    NAME_FUNC_OFFSET(16517, glVertexAttribI4svEXT, glVertexAttribI4svEXT, NULL, 922),
    NAME_FUNC_OFFSET(16539, glVertexAttribI4ubvEXT, glVertexAttribI4ubvEXT, NULL, 923),
    NAME_FUNC_OFFSET(16562, glVertexAttribI4uiEXT, glVertexAttribI4uiEXT, NULL, 924),
    NAME_FUNC_OFFSET(16584, glVertexAttribI4uivEXT, glVertexAttribI4uivEXT, NULL, 925),
    NAME_FUNC_OFFSET(16607, glVertexAttribI4usvEXT, glVertexAttribI4usvEXT, NULL, 926),
    NAME_FUNC_OFFSET(16630, glVertexAttribIPointerEXT, glVertexAttribIPointerEXT, NULL, 927),
    NAME_FUNC_OFFSET(16656, glFramebufferTextureLayerEXT, glFramebufferTextureLayerEXT, NULL, 928),
    NAME_FUNC_OFFSET(16685, glColorMaskIndexedEXT, glColorMaskIndexedEXT, NULL, 929),
    NAME_FUNC_OFFSET(16707, glDisableIndexedEXT, glDisableIndexedEXT, NULL, 930),
    NAME_FUNC_OFFSET(16727, glEnableIndexedEXT, glEnableIndexedEXT, NULL, 931),
    NAME_FUNC_OFFSET(16746, glGetBooleanIndexedvEXT, glGetBooleanIndexedvEXT, NULL, 932),
    NAME_FUNC_OFFSET(16770, glGetIntegerIndexedvEXT, glGetIntegerIndexedvEXT, NULL, 933),
    NAME_FUNC_OFFSET(16794, glIsEnabledIndexedEXT, glIsEnabledIndexedEXT, NULL, 934),
    NAME_FUNC_OFFSET(16816, glClearColorIiEXT, glClearColorIiEXT, NULL, 935),
    NAME_FUNC_OFFSET(16834, glClearColorIuiEXT, glClearColorIuiEXT, NULL, 936),
    NAME_FUNC_OFFSET(16853, glGetTexParameterIivEXT, glGetTexParameterIivEXT, NULL, 937),
    NAME_FUNC_OFFSET(16877, glGetTexParameterIuivEXT, glGetTexParameterIuivEXT, NULL, 938),
    NAME_FUNC_OFFSET(16902, glTexParameterIivEXT, glTexParameterIivEXT, NULL, 939),
    NAME_FUNC_OFFSET(16923, glTexParameterIuivEXT, glTexParameterIuivEXT, NULL, 940),
    NAME_FUNC_OFFSET(16945, glBeginConditionalRenderNV, glBeginConditionalRenderNV, NULL, 941),
    NAME_FUNC_OFFSET(16972, glEndConditionalRenderNV, glEndConditionalRenderNV, NULL, 942),
    NAME_FUNC_OFFSET(16997, glBeginTransformFeedbackEXT, glBeginTransformFeedbackEXT, NULL, 943),
    NAME_FUNC_OFFSET(17025, glBindBufferBaseEXT, glBindBufferBaseEXT, NULL, 944),
    NAME_FUNC_OFFSET(17045, glBindBufferOffsetEXT, glBindBufferOffsetEXT, NULL, 945),
    NAME_FUNC_OFFSET(17067, glBindBufferRangeEXT, glBindBufferRangeEXT, NULL, 946),
    NAME_FUNC_OFFSET(17088, glEndTransformFeedbackEXT, glEndTransformFeedbackEXT, NULL, 947),
    NAME_FUNC_OFFSET(17114, glGetTransformFeedbackVaryingEXT, glGetTransformFeedbackVaryingEXT, NULL, 948),
    NAME_FUNC_OFFSET(17147, glTransformFeedbackVaryingsEXT, glTransformFeedbackVaryingsEXT, NULL, 949),
    NAME_FUNC_OFFSET(17178, glProvokingVertexEXT, glProvokingVertexEXT, NULL, 950),
    NAME_FUNC_OFFSET(17199, gl_dispatch_stub_951, gl_dispatch_stub_951, NULL, 951),
    NAME_FUNC_OFFSET(17230, gl_dispatch_stub_952, gl_dispatch_stub_952, NULL, 952),
    NAME_FUNC_OFFSET(17250, glGetObjectParameterivAPPLE, glGetObjectParameterivAPPLE, NULL, 953),
    NAME_FUNC_OFFSET(17278, glObjectPurgeableAPPLE, glObjectPurgeableAPPLE, NULL, 954),
    NAME_FUNC_OFFSET(17301, glObjectUnpurgeableAPPLE, glObjectUnpurgeableAPPLE, NULL, 955),
    NAME_FUNC_OFFSET(17326, glActiveProgramEXT, glActiveProgramEXT, NULL, 956),
    NAME_FUNC_OFFSET(17345, glCreateShaderProgramEXT, glCreateShaderProgramEXT, NULL, 957),
    NAME_FUNC_OFFSET(17370, glUseShaderProgramEXT, glUseShaderProgramEXT, NULL, 958),
    NAME_FUNC_OFFSET(17392, glTextureBarrierNV, glTextureBarrierNV, NULL, 959),
    NAME_FUNC_OFFSET(17411, gl_dispatch_stub_960, gl_dispatch_stub_960, NULL, 960),
    NAME_FUNC_OFFSET(17436, gl_dispatch_stub_961, gl_dispatch_stub_961, NULL, 961),
    NAME_FUNC_OFFSET(17465, gl_dispatch_stub_962, gl_dispatch_stub_962, NULL, 962),
    NAME_FUNC_OFFSET(17496, gl_dispatch_stub_963, gl_dispatch_stub_963, NULL, 963),
    NAME_FUNC_OFFSET(17520, gl_dispatch_stub_964, gl_dispatch_stub_964, NULL, 964),
    NAME_FUNC_OFFSET(17545, glEGLImageTargetRenderbufferStorageOES, glEGLImageTargetRenderbufferStorageOES, NULL, 965),
    NAME_FUNC_OFFSET(17584, glEGLImageTargetTexture2DOES, glEGLImageTargetTexture2DOES, NULL, 966),
    NAME_FUNC_OFFSET(17613, glArrayElement, glArrayElement, NULL, 306),
    NAME_FUNC_OFFSET(17631, glBindTexture, glBindTexture, NULL, 307),
    NAME_FUNC_OFFSET(17648, glDrawArrays, glDrawArrays, NULL, 310),
    NAME_FUNC_OFFSET(17664, glAreTexturesResident, glAreTexturesResidentEXT, glAreTexturesResidentEXT, 322),
    NAME_FUNC_OFFSET(17689, glCopyTexImage1D, glCopyTexImage1D, NULL, 323),
    NAME_FUNC_OFFSET(17709, glCopyTexImage2D, glCopyTexImage2D, NULL, 324),
    NAME_FUNC_OFFSET(17729, glCopyTexSubImage1D, glCopyTexSubImage1D, NULL, 325),
    NAME_FUNC_OFFSET(17752, glCopyTexSubImage2D, glCopyTexSubImage2D, NULL, 326),
    NAME_FUNC_OFFSET(17775, glDeleteTextures, glDeleteTexturesEXT, glDeleteTexturesEXT, 327),
    NAME_FUNC_OFFSET(17795, glGenTextures, glGenTexturesEXT, glGenTexturesEXT, 328),
    NAME_FUNC_OFFSET(17812, glGetPointerv, glGetPointerv, NULL, 329),
    NAME_FUNC_OFFSET(17829, glIsTexture, glIsTextureEXT, glIsTextureEXT, 330),
    NAME_FUNC_OFFSET(17844, glPrioritizeTextures, glPrioritizeTextures, NULL, 331),
    NAME_FUNC_OFFSET(17868, glTexSubImage1D, glTexSubImage1D, NULL, 332),
    NAME_FUNC_OFFSET(17887, glTexSubImage2D, glTexSubImage2D, NULL, 333),
    NAME_FUNC_OFFSET(17906, glBlendColor, glBlendColor, NULL, 336),
    NAME_FUNC_OFFSET(17922, glBlendEquation, glBlendEquation, NULL, 337),
    NAME_FUNC_OFFSET(17941, glDrawRangeElements, glDrawRangeElements, NULL, 338),
    NAME_FUNC_OFFSET(17964, glColorTable, glColorTable, NULL, 339),
    NAME_FUNC_OFFSET(17980, glColorTable, glColorTable, NULL, 339),
    NAME_FUNC_OFFSET(17996, glColorTableParameterfv, glColorTableParameterfv, NULL, 340),
    NAME_FUNC_OFFSET(18023, glColorTableParameteriv, glColorTableParameteriv, NULL, 341),
    NAME_FUNC_OFFSET(18050, glCopyColorTable, glCopyColorTable, NULL, 342),
    NAME_FUNC_OFFSET(18070, glGetColorTable, glGetColorTableEXT, glGetColorTableEXT, 343),
    NAME_FUNC_OFFSET(18089, glGetColorTable, glGetColorTableEXT, glGetColorTableEXT, 343),
    NAME_FUNC_OFFSET(18108, glGetColorTableParameterfv, glGetColorTableParameterfvEXT, glGetColorTableParameterfvEXT, 344),
    NAME_FUNC_OFFSET(18138, glGetColorTableParameterfv, glGetColorTableParameterfvEXT, glGetColorTableParameterfvEXT, 344),
    NAME_FUNC_OFFSET(18168, glGetColorTableParameteriv, glGetColorTableParameterivEXT, glGetColorTableParameterivEXT, 345),
    NAME_FUNC_OFFSET(18198, glGetColorTableParameteriv, glGetColorTableParameterivEXT, glGetColorTableParameterivEXT, 345),
    NAME_FUNC_OFFSET(18228, glColorSubTable, glColorSubTable, NULL, 346),
    NAME_FUNC_OFFSET(18247, glCopyColorSubTable, glCopyColorSubTable, NULL, 347),
    NAME_FUNC_OFFSET(18270, glConvolutionFilter1D, glConvolutionFilter1D, NULL, 348),
    NAME_FUNC_OFFSET(18295, glConvolutionFilter2D, glConvolutionFilter2D, NULL, 349),
    NAME_FUNC_OFFSET(18320, glConvolutionParameterf, glConvolutionParameterf, NULL, 350),
    NAME_FUNC_OFFSET(18347, glConvolutionParameterfv, glConvolutionParameterfv, NULL, 351),
    NAME_FUNC_OFFSET(18375, glConvolutionParameteri, glConvolutionParameteri, NULL, 352),
    NAME_FUNC_OFFSET(18402, glConvolutionParameteriv, glConvolutionParameteriv, NULL, 353),
    NAME_FUNC_OFFSET(18430, glCopyConvolutionFilter1D, glCopyConvolutionFilter1D, NULL, 354),
    NAME_FUNC_OFFSET(18459, glCopyConvolutionFilter2D, glCopyConvolutionFilter2D, NULL, 355),
    NAME_FUNC_OFFSET(18488, glGetConvolutionFilter, gl_dispatch_stub_356, gl_dispatch_stub_356, 356),
    NAME_FUNC_OFFSET(18514, glGetConvolutionParameterfv, gl_dispatch_stub_357, gl_dispatch_stub_357, 357),
    NAME_FUNC_OFFSET(18545, glGetConvolutionParameteriv, gl_dispatch_stub_358, gl_dispatch_stub_358, 358),
    NAME_FUNC_OFFSET(18576, glGetSeparableFilter, gl_dispatch_stub_359, gl_dispatch_stub_359, 359),
    NAME_FUNC_OFFSET(18600, glSeparableFilter2D, glSeparableFilter2D, NULL, 360),
    NAME_FUNC_OFFSET(18623, glGetHistogram, gl_dispatch_stub_361, gl_dispatch_stub_361, 361),
    NAME_FUNC_OFFSET(18641, glGetHistogramParameterfv, gl_dispatch_stub_362, gl_dispatch_stub_362, 362),
    NAME_FUNC_OFFSET(18670, glGetHistogramParameteriv, gl_dispatch_stub_363, gl_dispatch_stub_363, 363),
    NAME_FUNC_OFFSET(18699, glGetMinmax, gl_dispatch_stub_364, gl_dispatch_stub_364, 364),
    NAME_FUNC_OFFSET(18714, glGetMinmaxParameterfv, gl_dispatch_stub_365, gl_dispatch_stub_365, 365),
    NAME_FUNC_OFFSET(18740, glGetMinmaxParameteriv, gl_dispatch_stub_366, gl_dispatch_stub_366, 366),
    NAME_FUNC_OFFSET(18766, glHistogram, glHistogram, NULL, 367),
    NAME_FUNC_OFFSET(18781, glMinmax, glMinmax, NULL, 368),
    NAME_FUNC_OFFSET(18793, glResetHistogram, glResetHistogram, NULL, 369),
    NAME_FUNC_OFFSET(18813, glResetMinmax, glResetMinmax, NULL, 370),
    NAME_FUNC_OFFSET(18830, glTexImage3D, glTexImage3D, NULL, 371),
    NAME_FUNC_OFFSET(18846, glTexSubImage3D, glTexSubImage3D, NULL, 372),
    NAME_FUNC_OFFSET(18865, glCopyTexSubImage3D, glCopyTexSubImage3D, NULL, 373),
    NAME_FUNC_OFFSET(18888, glActiveTextureARB, glActiveTextureARB, NULL, 374),
    NAME_FUNC_OFFSET(18904, glClientActiveTextureARB, glClientActiveTextureARB, NULL, 375),
    NAME_FUNC_OFFSET(18926, glMultiTexCoord1dARB, glMultiTexCoord1dARB, NULL, 376),
    NAME_FUNC_OFFSET(18944, glMultiTexCoord1dvARB, glMultiTexCoord1dvARB, NULL, 377),
    NAME_FUNC_OFFSET(18963, glMultiTexCoord1fARB, glMultiTexCoord1fARB, NULL, 378),
    NAME_FUNC_OFFSET(18981, glMultiTexCoord1fvARB, glMultiTexCoord1fvARB, NULL, 379),
    NAME_FUNC_OFFSET(19000, glMultiTexCoord1iARB, glMultiTexCoord1iARB, NULL, 380),
    NAME_FUNC_OFFSET(19018, glMultiTexCoord1ivARB, glMultiTexCoord1ivARB, NULL, 381),
    NAME_FUNC_OFFSET(19037, glMultiTexCoord1sARB, glMultiTexCoord1sARB, NULL, 382),
    NAME_FUNC_OFFSET(19055, glMultiTexCoord1svARB, glMultiTexCoord1svARB, NULL, 383),
    NAME_FUNC_OFFSET(19074, glMultiTexCoord2dARB, glMultiTexCoord2dARB, NULL, 384),
    NAME_FUNC_OFFSET(19092, glMultiTexCoord2dvARB, glMultiTexCoord2dvARB, NULL, 385),
    NAME_FUNC_OFFSET(19111, glMultiTexCoord2fARB, glMultiTexCoord2fARB, NULL, 386),
    NAME_FUNC_OFFSET(19129, glMultiTexCoord2fvARB, glMultiTexCoord2fvARB, NULL, 387),
    NAME_FUNC_OFFSET(19148, glMultiTexCoord2iARB, glMultiTexCoord2iARB, NULL, 388),
    NAME_FUNC_OFFSET(19166, glMultiTexCoord2ivARB, glMultiTexCoord2ivARB, NULL, 389),
    NAME_FUNC_OFFSET(19185, glMultiTexCoord2sARB, glMultiTexCoord2sARB, NULL, 390),
    NAME_FUNC_OFFSET(19203, glMultiTexCoord2svARB, glMultiTexCoord2svARB, NULL, 391),
    NAME_FUNC_OFFSET(19222, glMultiTexCoord3dARB, glMultiTexCoord3dARB, NULL, 392),
    NAME_FUNC_OFFSET(19240, glMultiTexCoord3dvARB, glMultiTexCoord3dvARB, NULL, 393),
    NAME_FUNC_OFFSET(19259, glMultiTexCoord3fARB, glMultiTexCoord3fARB, NULL, 394),
    NAME_FUNC_OFFSET(19277, glMultiTexCoord3fvARB, glMultiTexCoord3fvARB, NULL, 395),
    NAME_FUNC_OFFSET(19296, glMultiTexCoord3iARB, glMultiTexCoord3iARB, NULL, 396),
    NAME_FUNC_OFFSET(19314, glMultiTexCoord3ivARB, glMultiTexCoord3ivARB, NULL, 397),
    NAME_FUNC_OFFSET(19333, glMultiTexCoord3sARB, glMultiTexCoord3sARB, NULL, 398),
    NAME_FUNC_OFFSET(19351, glMultiTexCoord3svARB, glMultiTexCoord3svARB, NULL, 399),
    NAME_FUNC_OFFSET(19370, glMultiTexCoord4dARB, glMultiTexCoord4dARB, NULL, 400),
    NAME_FUNC_OFFSET(19388, glMultiTexCoord4dvARB, glMultiTexCoord4dvARB, NULL, 401),
    NAME_FUNC_OFFSET(19407, glMultiTexCoord4fARB, glMultiTexCoord4fARB, NULL, 402),
    NAME_FUNC_OFFSET(19425, glMultiTexCoord4fvARB, glMultiTexCoord4fvARB, NULL, 403),
    NAME_FUNC_OFFSET(19444, glMultiTexCoord4iARB, glMultiTexCoord4iARB, NULL, 404),
    NAME_FUNC_OFFSET(19462, glMultiTexCoord4ivARB, glMultiTexCoord4ivARB, NULL, 405),
    NAME_FUNC_OFFSET(19481, glMultiTexCoord4sARB, glMultiTexCoord4sARB, NULL, 406),
    NAME_FUNC_OFFSET(19499, glMultiTexCoord4svARB, glMultiTexCoord4svARB, NULL, 407),
    NAME_FUNC_OFFSET(19518, glStencilOpSeparate, glStencilOpSeparate, NULL, 423),
    NAME_FUNC_OFFSET(19541, glLoadTransposeMatrixdARB, glLoadTransposeMatrixdARB, NULL, 441),
    NAME_FUNC_OFFSET(19564, glLoadTransposeMatrixfARB, glLoadTransposeMatrixfARB, NULL, 442),
    NAME_FUNC_OFFSET(19587, glMultTransposeMatrixdARB, glMultTransposeMatrixdARB, NULL, 443),
    NAME_FUNC_OFFSET(19610, glMultTransposeMatrixfARB, glMultTransposeMatrixfARB, NULL, 444),
    NAME_FUNC_OFFSET(19633, glSampleCoverageARB, glSampleCoverageARB, NULL, 445),
    NAME_FUNC_OFFSET(19650, glCompressedTexImage1DARB, glCompressedTexImage1DARB, NULL, 446),
    NAME_FUNC_OFFSET(19673, glCompressedTexImage2DARB, glCompressedTexImage2DARB, NULL, 447),
    NAME_FUNC_OFFSET(19696, glCompressedTexImage3DARB, glCompressedTexImage3DARB, NULL, 448),
    NAME_FUNC_OFFSET(19719, glCompressedTexSubImage1DARB, glCompressedTexSubImage1DARB, NULL, 449),
    NAME_FUNC_OFFSET(19745, glCompressedTexSubImage2DARB, glCompressedTexSubImage2DARB, NULL, 450),
    NAME_FUNC_OFFSET(19771, glCompressedTexSubImage3DARB, glCompressedTexSubImage3DARB, NULL, 451),
    NAME_FUNC_OFFSET(19797, glGetCompressedTexImageARB, glGetCompressedTexImageARB, NULL, 452),
    NAME_FUNC_OFFSET(19821, glDisableVertexAttribArrayARB, glDisableVertexAttribArrayARB, NULL, 453),
    NAME_FUNC_OFFSET(19848, glEnableVertexAttribArrayARB, glEnableVertexAttribArrayARB, NULL, 454),
    NAME_FUNC_OFFSET(19874, glGetVertexAttribdvARB, glGetVertexAttribdvARB, NULL, 461),
    NAME_FUNC_OFFSET(19894, glGetVertexAttribfvARB, glGetVertexAttribfvARB, NULL, 462),
    NAME_FUNC_OFFSET(19914, glGetVertexAttribivARB, glGetVertexAttribivARB, NULL, 463),
    NAME_FUNC_OFFSET(19934, glProgramEnvParameter4dARB, glProgramEnvParameter4dARB, NULL, 464),
    NAME_FUNC_OFFSET(19957, glProgramEnvParameter4dvARB, glProgramEnvParameter4dvARB, NULL, 465),
    NAME_FUNC_OFFSET(19981, glProgramEnvParameter4fARB, glProgramEnvParameter4fARB, NULL, 466),
    NAME_FUNC_OFFSET(20004, glProgramEnvParameter4fvARB, glProgramEnvParameter4fvARB, NULL, 467),
    NAME_FUNC_OFFSET(20028, glVertexAttrib1dARB, glVertexAttrib1dARB, NULL, 473),
    NAME_FUNC_OFFSET(20045, glVertexAttrib1dvARB, glVertexAttrib1dvARB, NULL, 474),
    NAME_FUNC_OFFSET(20063, glVertexAttrib1fARB, glVertexAttrib1fARB, NULL, 475),
    NAME_FUNC_OFFSET(20080, glVertexAttrib1fvARB, glVertexAttrib1fvARB, NULL, 476),
    NAME_FUNC_OFFSET(20098, glVertexAttrib1sARB, glVertexAttrib1sARB, NULL, 477),
    NAME_FUNC_OFFSET(20115, glVertexAttrib1svARB, glVertexAttrib1svARB, NULL, 478),
    NAME_FUNC_OFFSET(20133, glVertexAttrib2dARB, glVertexAttrib2dARB, NULL, 479),
    NAME_FUNC_OFFSET(20150, glVertexAttrib2dvARB, glVertexAttrib2dvARB, NULL, 480),
    NAME_FUNC_OFFSET(20168, glVertexAttrib2fARB, glVertexAttrib2fARB, NULL, 481),
    NAME_FUNC_OFFSET(20185, glVertexAttrib2fvARB, glVertexAttrib2fvARB, NULL, 482),
    NAME_FUNC_OFFSET(20203, glVertexAttrib2sARB, glVertexAttrib2sARB, NULL, 483),
    NAME_FUNC_OFFSET(20220, glVertexAttrib2svARB, glVertexAttrib2svARB, NULL, 484),
    NAME_FUNC_OFFSET(20238, glVertexAttrib3dARB, glVertexAttrib3dARB, NULL, 485),
    NAME_FUNC_OFFSET(20255, glVertexAttrib3dvARB, glVertexAttrib3dvARB, NULL, 486),
    NAME_FUNC_OFFSET(20273, glVertexAttrib3fARB, glVertexAttrib3fARB, NULL, 487),
    NAME_FUNC_OFFSET(20290, glVertexAttrib3fvARB, glVertexAttrib3fvARB, NULL, 488),
    NAME_FUNC_OFFSET(20308, glVertexAttrib3sARB, glVertexAttrib3sARB, NULL, 489),
    NAME_FUNC_OFFSET(20325, glVertexAttrib3svARB, glVertexAttrib3svARB, NULL, 490),
    NAME_FUNC_OFFSET(20343, glVertexAttrib4NbvARB, glVertexAttrib4NbvARB, NULL, 491),
    NAME_FUNC_OFFSET(20362, glVertexAttrib4NivARB, glVertexAttrib4NivARB, NULL, 492),
    NAME_FUNC_OFFSET(20381, glVertexAttrib4NsvARB, glVertexAttrib4NsvARB, NULL, 493),
    NAME_FUNC_OFFSET(20400, glVertexAttrib4NubARB, glVertexAttrib4NubARB, NULL, 494),
    NAME_FUNC_OFFSET(20419, glVertexAttrib4NubvARB, glVertexAttrib4NubvARB, NULL, 495),
    NAME_FUNC_OFFSET(20439, glVertexAttrib4NuivARB, glVertexAttrib4NuivARB, NULL, 496),
    NAME_FUNC_OFFSET(20459, glVertexAttrib4NusvARB, glVertexAttrib4NusvARB, NULL, 497),
    NAME_FUNC_OFFSET(20479, glVertexAttrib4bvARB, glVertexAttrib4bvARB, NULL, 498),
    NAME_FUNC_OFFSET(20497, glVertexAttrib4dARB, glVertexAttrib4dARB, NULL, 499),
    NAME_FUNC_OFFSET(20514, glVertexAttrib4dvARB, glVertexAttrib4dvARB, NULL, 500),
    NAME_FUNC_OFFSET(20532, glVertexAttrib4fARB, glVertexAttrib4fARB, NULL, 501),
    NAME_FUNC_OFFSET(20549, glVertexAttrib4fvARB, glVertexAttrib4fvARB, NULL, 502),
    NAME_FUNC_OFFSET(20567, glVertexAttrib4ivARB, glVertexAttrib4ivARB, NULL, 503),
    NAME_FUNC_OFFSET(20585, glVertexAttrib4sARB, glVertexAttrib4sARB, NULL, 504),
    NAME_FUNC_OFFSET(20602, glVertexAttrib4svARB, glVertexAttrib4svARB, NULL, 505),
    NAME_FUNC_OFFSET(20620, glVertexAttrib4ubvARB, glVertexAttrib4ubvARB, NULL, 506),
    NAME_FUNC_OFFSET(20639, glVertexAttrib4uivARB, glVertexAttrib4uivARB, NULL, 507),
    NAME_FUNC_OFFSET(20658, glVertexAttrib4usvARB, glVertexAttrib4usvARB, NULL, 508),
    NAME_FUNC_OFFSET(20677, glVertexAttribPointerARB, glVertexAttribPointerARB, NULL, 509),
    NAME_FUNC_OFFSET(20699, glBindBufferARB, glBindBufferARB, NULL, 510),
    NAME_FUNC_OFFSET(20712, glBufferDataARB, glBufferDataARB, NULL, 511),
    NAME_FUNC_OFFSET(20725, glBufferSubDataARB, glBufferSubDataARB, NULL, 512),
    NAME_FUNC_OFFSET(20741, glDeleteBuffersARB, glDeleteBuffersARB, NULL, 513),
    NAME_FUNC_OFFSET(20757, glGenBuffersARB, glGenBuffersARB, NULL, 514),
    NAME_FUNC_OFFSET(20770, glGetBufferParameterivARB, glGetBufferParameterivARB, NULL, 515),
    NAME_FUNC_OFFSET(20793, glGetBufferPointervARB, glGetBufferPointervARB, NULL, 516),
    NAME_FUNC_OFFSET(20813, glGetBufferSubDataARB, glGetBufferSubDataARB, NULL, 517),
    NAME_FUNC_OFFSET(20832, glIsBufferARB, glIsBufferARB, NULL, 518),
    NAME_FUNC_OFFSET(20843, glMapBufferARB, glMapBufferARB, NULL, 519),
    NAME_FUNC_OFFSET(20855, glUnmapBufferARB, glUnmapBufferARB, NULL, 520),
    NAME_FUNC_OFFSET(20869, glBeginQueryARB, glBeginQueryARB, NULL, 521),
    NAME_FUNC_OFFSET(20882, glDeleteQueriesARB, glDeleteQueriesARB, NULL, 522),
    NAME_FUNC_OFFSET(20898, glEndQueryARB, glEndQueryARB, NULL, 523),
    NAME_FUNC_OFFSET(20909, glGenQueriesARB, glGenQueriesARB, NULL, 524),
    NAME_FUNC_OFFSET(20922, glGetQueryObjectivARB, glGetQueryObjectivARB, NULL, 525),
    NAME_FUNC_OFFSET(20941, glGetQueryObjectuivARB, glGetQueryObjectuivARB, NULL, 526),
    NAME_FUNC_OFFSET(20961, glGetQueryivARB, glGetQueryivARB, NULL, 527),
    NAME_FUNC_OFFSET(20974, glIsQueryARB, glIsQueryARB, NULL, 528),
    NAME_FUNC_OFFSET(20984, glCompileShaderARB, glCompileShaderARB, NULL, 530),
    NAME_FUNC_OFFSET(21000, glGetActiveUniformARB, glGetActiveUniformARB, NULL, 535),
    NAME_FUNC_OFFSET(21019, glGetShaderSourceARB, glGetShaderSourceARB, NULL, 541),
    NAME_FUNC_OFFSET(21037, glGetUniformLocationARB, glGetUniformLocationARB, NULL, 542),
    NAME_FUNC_OFFSET(21058, glGetUniformfvARB, glGetUniformfvARB, NULL, 543),
    NAME_FUNC_OFFSET(21073, glGetUniformivARB, glGetUniformivARB, NULL, 544),
    NAME_FUNC_OFFSET(21088, glLinkProgramARB, glLinkProgramARB, NULL, 545),
    NAME_FUNC_OFFSET(21102, glShaderSourceARB, glShaderSourceARB, NULL, 546),
    NAME_FUNC_OFFSET(21117, glUniform1fARB, glUniform1fARB, NULL, 547),
    NAME_FUNC_OFFSET(21129, glUniform1fvARB, glUniform1fvARB, NULL, 548),
    NAME_FUNC_OFFSET(21142, glUniform1iARB, glUniform1iARB, NULL, 549),
    NAME_FUNC_OFFSET(21154, glUniform1ivARB, glUniform1ivARB, NULL, 550),
    NAME_FUNC_OFFSET(21167, glUniform2fARB, glUniform2fARB, NULL, 551),
    NAME_FUNC_OFFSET(21179, glUniform2fvARB, glUniform2fvARB, NULL, 552),
    NAME_FUNC_OFFSET(21192, glUniform2iARB, glUniform2iARB, NULL, 553),
    NAME_FUNC_OFFSET(21204, glUniform2ivARB, glUniform2ivARB, NULL, 554),
    NAME_FUNC_OFFSET(21217, glUniform3fARB, glUniform3fARB, NULL, 555),
    NAME_FUNC_OFFSET(21229, glUniform3fvARB, glUniform3fvARB, NULL, 556),
    NAME_FUNC_OFFSET(21242, glUniform3iARB, glUniform3iARB, NULL, 557),
    NAME_FUNC_OFFSET(21254, glUniform3ivARB, glUniform3ivARB, NULL, 558),
    NAME_FUNC_OFFSET(21267, glUniform4fARB, glUniform4fARB, NULL, 559),
    NAME_FUNC_OFFSET(21279, glUniform4fvARB, glUniform4fvARB, NULL, 560),
    NAME_FUNC_OFFSET(21292, glUniform4iARB, glUniform4iARB, NULL, 561),
    NAME_FUNC_OFFSET(21304, glUniform4ivARB, glUniform4ivARB, NULL, 562),
    NAME_FUNC_OFFSET(21317, glUniformMatrix2fvARB, glUniformMatrix2fvARB, NULL, 563),
    NAME_FUNC_OFFSET(21336, glUniformMatrix3fvARB, glUniformMatrix3fvARB, NULL, 564),
    NAME_FUNC_OFFSET(21355, glUniformMatrix4fvARB, glUniformMatrix4fvARB, NULL, 565),
    NAME_FUNC_OFFSET(21374, glUseProgramObjectARB, glUseProgramObjectARB, NULL, 566),
    NAME_FUNC_OFFSET(21387, glValidateProgramARB, glValidateProgramARB, NULL, 567),
    NAME_FUNC_OFFSET(21405, glBindAttribLocationARB, glBindAttribLocationARB, NULL, 568),
    NAME_FUNC_OFFSET(21426, glGetActiveAttribARB, glGetActiveAttribARB, NULL, 569),
    NAME_FUNC_OFFSET(21444, glGetAttribLocationARB, glGetAttribLocationARB, NULL, 570),
    NAME_FUNC_OFFSET(21464, glDrawBuffersARB, glDrawBuffersARB, NULL, 571),
    NAME_FUNC_OFFSET(21478, glDrawBuffersARB, glDrawBuffersARB, NULL, 571),
    NAME_FUNC_OFFSET(21495, glDrawArraysInstancedARB, glDrawArraysInstancedARB, NULL, 573),
    NAME_FUNC_OFFSET(21520, glDrawArraysInstancedARB, glDrawArraysInstancedARB, NULL, 573),
    NAME_FUNC_OFFSET(21542, glDrawElementsInstancedARB, glDrawElementsInstancedARB, NULL, 574),
    NAME_FUNC_OFFSET(21569, glDrawElementsInstancedARB, glDrawElementsInstancedARB, NULL, 574),
    NAME_FUNC_OFFSET(21593, glRenderbufferStorageMultisample, glRenderbufferStorageMultisample, NULL, 575),
    NAME_FUNC_OFFSET(21629, glBlendEquationSeparateiARB, glBlendEquationSeparateiARB, NULL, 597),
    NAME_FUNC_OFFSET(21663, glBlendEquationiARB, glBlendEquationiARB, NULL, 598),
    NAME_FUNC_OFFSET(21689, glBlendFuncSeparateiARB, glBlendFuncSeparateiARB, NULL, 599),
    NAME_FUNC_OFFSET(21719, glBlendFunciARB, glBlendFunciARB, NULL, 600),
    NAME_FUNC_OFFSET(21741, gl_dispatch_stub_692, gl_dispatch_stub_692, NULL, 692),
    NAME_FUNC_OFFSET(21757, gl_dispatch_stub_693, gl_dispatch_stub_693, NULL, 693),
    NAME_FUNC_OFFSET(21776, glPointParameterfEXT, glPointParameterfEXT, NULL, 700),
    NAME_FUNC_OFFSET(21794, glPointParameterfEXT, glPointParameterfEXT, NULL, 700),
    NAME_FUNC_OFFSET(21815, glPointParameterfEXT, glPointParameterfEXT, NULL, 700),
    NAME_FUNC_OFFSET(21837, glPointParameterfvEXT, glPointParameterfvEXT, NULL, 701),
    NAME_FUNC_OFFSET(21856, glPointParameterfvEXT, glPointParameterfvEXT, NULL, 701),
    NAME_FUNC_OFFSET(21878, glPointParameterfvEXT, glPointParameterfvEXT, NULL, 701),
    NAME_FUNC_OFFSET(21901, glSecondaryColor3bEXT, glSecondaryColor3bEXT, NULL, 704),
    NAME_FUNC_OFFSET(21920, glSecondaryColor3bvEXT, glSecondaryColor3bvEXT, NULL, 705),
    NAME_FUNC_OFFSET(21940, glSecondaryColor3dEXT, glSecondaryColor3dEXT, NULL, 706),
    NAME_FUNC_OFFSET(21959, glSecondaryColor3dvEXT, glSecondaryColor3dvEXT, NULL, 707),
    NAME_FUNC_OFFSET(21979, glSecondaryColor3fEXT, glSecondaryColor3fEXT, NULL, 708),
    NAME_FUNC_OFFSET(21998, glSecondaryColor3fvEXT, glSecondaryColor3fvEXT, NULL, 709),
    NAME_FUNC_OFFSET(22018, glSecondaryColor3iEXT, glSecondaryColor3iEXT, NULL, 710),
    NAME_FUNC_OFFSET(22037, glSecondaryColor3ivEXT, glSecondaryColor3ivEXT, NULL, 711),
    NAME_FUNC_OFFSET(22057, glSecondaryColor3sEXT, glSecondaryColor3sEXT, NULL, 712),
    NAME_FUNC_OFFSET(22076, glSecondaryColor3svEXT, glSecondaryColor3svEXT, NULL, 713),
    NAME_FUNC_OFFSET(22096, glSecondaryColor3ubEXT, glSecondaryColor3ubEXT, NULL, 714),
    NAME_FUNC_OFFSET(22116, glSecondaryColor3ubvEXT, glSecondaryColor3ubvEXT, NULL, 715),
    NAME_FUNC_OFFSET(22137, glSecondaryColor3uiEXT, glSecondaryColor3uiEXT, NULL, 716),
    NAME_FUNC_OFFSET(22157, glSecondaryColor3uivEXT, glSecondaryColor3uivEXT, NULL, 717),
    NAME_FUNC_OFFSET(22178, glSecondaryColor3usEXT, glSecondaryColor3usEXT, NULL, 718),
    NAME_FUNC_OFFSET(22198, glSecondaryColor3usvEXT, glSecondaryColor3usvEXT, NULL, 719),
    NAME_FUNC_OFFSET(22219, glSecondaryColorPointerEXT, glSecondaryColorPointerEXT, NULL, 720),
    NAME_FUNC_OFFSET(22243, glMultiDrawArraysEXT, glMultiDrawArraysEXT, NULL, 721),
    NAME_FUNC_OFFSET(22261, glMultiDrawElementsEXT, glMultiDrawElementsEXT, NULL, 722),
    NAME_FUNC_OFFSET(22281, glFogCoordPointerEXT, glFogCoordPointerEXT, NULL, 723),
    NAME_FUNC_OFFSET(22299, glFogCoorddEXT, glFogCoorddEXT, NULL, 724),
    NAME_FUNC_OFFSET(22311, glFogCoorddvEXT, glFogCoorddvEXT, NULL, 725),
    NAME_FUNC_OFFSET(22324, glFogCoordfEXT, glFogCoordfEXT, NULL, 726),
    NAME_FUNC_OFFSET(22336, glFogCoordfvEXT, glFogCoordfvEXT, NULL, 727),
    NAME_FUNC_OFFSET(22349, glBlendFuncSeparateEXT, glBlendFuncSeparateEXT, NULL, 729),
    NAME_FUNC_OFFSET(22369, glBlendFuncSeparateEXT, glBlendFuncSeparateEXT, NULL, 729),
    NAME_FUNC_OFFSET(22393, glWindowPos2dMESA, glWindowPos2dMESA, NULL, 746),
    NAME_FUNC_OFFSET(22407, glWindowPos2dMESA, glWindowPos2dMESA, NULL, 746),
    NAME_FUNC_OFFSET(22424, glWindowPos2dvMESA, glWindowPos2dvMESA, NULL, 747),
    NAME_FUNC_OFFSET(22439, glWindowPos2dvMESA, glWindowPos2dvMESA, NULL, 747),
    NAME_FUNC_OFFSET(22457, glWindowPos2fMESA, glWindowPos2fMESA, NULL, 748),
    NAME_FUNC_OFFSET(22471, glWindowPos2fMESA, glWindowPos2fMESA, NULL, 748),
    NAME_FUNC_OFFSET(22488, glWindowPos2fvMESA, glWindowPos2fvMESA, NULL, 749),
    NAME_FUNC_OFFSET(22503, glWindowPos2fvMESA, glWindowPos2fvMESA, NULL, 749),
    NAME_FUNC_OFFSET(22521, glWindowPos2iMESA, glWindowPos2iMESA, NULL, 750),
    NAME_FUNC_OFFSET(22535, glWindowPos2iMESA, glWindowPos2iMESA, NULL, 750),
    NAME_FUNC_OFFSET(22552, glWindowPos2ivMESA, glWindowPos2ivMESA, NULL, 751),
    NAME_FUNC_OFFSET(22567, glWindowPos2ivMESA, glWindowPos2ivMESA, NULL, 751),
    NAME_FUNC_OFFSET(22585, glWindowPos2sMESA, glWindowPos2sMESA, NULL, 752),
    NAME_FUNC_OFFSET(22599, glWindowPos2sMESA, glWindowPos2sMESA, NULL, 752),
    NAME_FUNC_OFFSET(22616, glWindowPos2svMESA, glWindowPos2svMESA, NULL, 753),
    NAME_FUNC_OFFSET(22631, glWindowPos2svMESA, glWindowPos2svMESA, NULL, 753),
    NAME_FUNC_OFFSET(22649, glWindowPos3dMESA, glWindowPos3dMESA, NULL, 754),
    NAME_FUNC_OFFSET(22663, glWindowPos3dMESA, glWindowPos3dMESA, NULL, 754),
    NAME_FUNC_OFFSET(22680, glWindowPos3dvMESA, glWindowPos3dvMESA, NULL, 755),
    NAME_FUNC_OFFSET(22695, glWindowPos3dvMESA, glWindowPos3dvMESA, NULL, 755),
    NAME_FUNC_OFFSET(22713, glWindowPos3fMESA, glWindowPos3fMESA, NULL, 756),
    NAME_FUNC_OFFSET(22727, glWindowPos3fMESA, glWindowPos3fMESA, NULL, 756),
    NAME_FUNC_OFFSET(22744, glWindowPos3fvMESA, glWindowPos3fvMESA, NULL, 757),
    NAME_FUNC_OFFSET(22759, glWindowPos3fvMESA, glWindowPos3fvMESA, NULL, 757),
    NAME_FUNC_OFFSET(22777, glWindowPos3iMESA, glWindowPos3iMESA, NULL, 758),
    NAME_FUNC_OFFSET(22791, glWindowPos3iMESA, glWindowPos3iMESA, NULL, 758),
    NAME_FUNC_OFFSET(22808, glWindowPos3ivMESA, glWindowPos3ivMESA, NULL, 759),
    NAME_FUNC_OFFSET(22823, glWindowPos3ivMESA, glWindowPos3ivMESA, NULL, 759),
    NAME_FUNC_OFFSET(22841, glWindowPos3sMESA, glWindowPos3sMESA, NULL, 760),
    NAME_FUNC_OFFSET(22855, glWindowPos3sMESA, glWindowPos3sMESA, NULL, 760),
    NAME_FUNC_OFFSET(22872, glWindowPos3svMESA, glWindowPos3svMESA, NULL, 761),
    NAME_FUNC_OFFSET(22887, glWindowPos3svMESA, glWindowPos3svMESA, NULL, 761),
    NAME_FUNC_OFFSET(22905, glBindProgramNV, glBindProgramNV, NULL, 780),
    NAME_FUNC_OFFSET(22922, glDeleteProgramsNV, glDeleteProgramsNV, NULL, 781),
    NAME_FUNC_OFFSET(22942, glGenProgramsNV, glGenProgramsNV, NULL, 783),
    NAME_FUNC_OFFSET(22959, glGetVertexAttribPointervNV, glGetVertexAttribPointervNV, NULL, 789),
    NAME_FUNC_OFFSET(22985, glGetVertexAttribPointervNV, glGetVertexAttribPointervNV, NULL, 789),
    NAME_FUNC_OFFSET(23014, glIsProgramNV, glIsProgramNV, NULL, 793),
    NAME_FUNC_OFFSET(23029, glPointParameteriNV, glPointParameteriNV, NULL, 857),
    NAME_FUNC_OFFSET(23047, glPointParameterivNV, glPointParameterivNV, NULL, 858),
    NAME_FUNC_OFFSET(23066, gl_dispatch_stub_861, gl_dispatch_stub_861, NULL, 861),
    NAME_FUNC_OFFSET(23087, gl_dispatch_stub_863, gl_dispatch_stub_863, NULL, 863),
    NAME_FUNC_OFFSET(23103, glPrimitiveRestartIndexNV, glPrimitiveRestartIndexNV, NULL, 870),
    NAME_FUNC_OFFSET(23127, gl_dispatch_stub_873, gl_dispatch_stub_873, NULL, 873),
    NAME_FUNC_OFFSET(23151, gl_dispatch_stub_873, gl_dispatch_stub_873, NULL, 873),
    NAME_FUNC_OFFSET(23178, glBindFramebufferEXT, glBindFramebufferEXT, NULL, 874),
    NAME_FUNC_OFFSET(23196, glBindRenderbufferEXT, glBindRenderbufferEXT, NULL, 875),
    NAME_FUNC_OFFSET(23215, glCheckFramebufferStatusEXT, glCheckFramebufferStatusEXT, NULL, 876),
    NAME_FUNC_OFFSET(23240, glDeleteFramebuffersEXT, glDeleteFramebuffersEXT, NULL, 877),
    NAME_FUNC_OFFSET(23261, glDeleteRenderbuffersEXT, glDeleteRenderbuffersEXT, NULL, 878),
    NAME_FUNC_OFFSET(23283, glFramebufferRenderbufferEXT, glFramebufferRenderbufferEXT, NULL, 879),
    NAME_FUNC_OFFSET(23309, glFramebufferTexture1DEXT, glFramebufferTexture1DEXT, NULL, 880),
    NAME_FUNC_OFFSET(23332, glFramebufferTexture2DEXT, glFramebufferTexture2DEXT, NULL, 881),
    NAME_FUNC_OFFSET(23355, glFramebufferTexture3DEXT, glFramebufferTexture3DEXT, NULL, 882),
    NAME_FUNC_OFFSET(23378, glGenFramebuffersEXT, glGenFramebuffersEXT, NULL, 883),
    NAME_FUNC_OFFSET(23396, glGenRenderbuffersEXT, glGenRenderbuffersEXT, NULL, 884),
    NAME_FUNC_OFFSET(23415, glGenerateMipmapEXT, glGenerateMipmapEXT, NULL, 885),
    NAME_FUNC_OFFSET(23432, glGetFramebufferAttachmentParameterivEXT, glGetFramebufferAttachmentParameterivEXT, NULL, 886),
    NAME_FUNC_OFFSET(23470, glGetRenderbufferParameterivEXT, glGetRenderbufferParameterivEXT, NULL, 887),
    NAME_FUNC_OFFSET(23499, glIsFramebufferEXT, glIsFramebufferEXT, NULL, 888),
    NAME_FUNC_OFFSET(23515, glIsRenderbufferEXT, glIsRenderbufferEXT, NULL, 889),
    NAME_FUNC_OFFSET(23532, glRenderbufferStorageEXT, glRenderbufferStorageEXT, NULL, 890),
    NAME_FUNC_OFFSET(23554, gl_dispatch_stub_891, gl_dispatch_stub_891, NULL, 891),
    NAME_FUNC_OFFSET(23572, glBindFragDataLocationEXT, glBindFragDataLocationEXT, NULL, 894),
    NAME_FUNC_OFFSET(23595, glGetFragDataLocationEXT, glGetFragDataLocationEXT, NULL, 895),
    NAME_FUNC_OFFSET(23617, glGetUniformuivEXT, glGetUniformuivEXT, NULL, 896),
    NAME_FUNC_OFFSET(23633, glGetVertexAttribIivEXT, glGetVertexAttribIivEXT, NULL, 897),
    NAME_FUNC_OFFSET(23654, glGetVertexAttribIuivEXT, glGetVertexAttribIuivEXT, NULL, 898),
    NAME_FUNC_OFFSET(23676, glUniform1uiEXT, glUniform1uiEXT, NULL, 899),
    NAME_FUNC_OFFSET(23689, glUniform1uivEXT, glUniform1uivEXT, NULL, 900),
    NAME_FUNC_OFFSET(23703, glUniform2uiEXT, glUniform2uiEXT, NULL, 901),
    NAME_FUNC_OFFSET(23716, glUniform2uivEXT, glUniform2uivEXT, NULL, 902),
    NAME_FUNC_OFFSET(23730, glUniform3uiEXT, glUniform3uiEXT, NULL, 903),
    NAME_FUNC_OFFSET(23743, glUniform3uivEXT, glUniform3uivEXT, NULL, 904),
    NAME_FUNC_OFFSET(23757, glUniform4uiEXT, glUniform4uiEXT, NULL, 905),
    NAME_FUNC_OFFSET(23770, glUniform4uivEXT, glUniform4uivEXT, NULL, 906),
    NAME_FUNC_OFFSET(23784, glVertexAttribI1iEXT, glVertexAttribI1iEXT, NULL, 907),
    NAME_FUNC_OFFSET(23802, glVertexAttribI1ivEXT, glVertexAttribI1ivEXT, NULL, 908),
    NAME_FUNC_OFFSET(23821, glVertexAttribI1uiEXT, glVertexAttribI1uiEXT, NULL, 909),
    NAME_FUNC_OFFSET(23840, glVertexAttribI1uivEXT, glVertexAttribI1uivEXT, NULL, 910),
    NAME_FUNC_OFFSET(23860, glVertexAttribI2iEXT, glVertexAttribI2iEXT, NULL, 911),
    NAME_FUNC_OFFSET(23878, glVertexAttribI2ivEXT, glVertexAttribI2ivEXT, NULL, 912),
    NAME_FUNC_OFFSET(23897, glVertexAttribI2uiEXT, glVertexAttribI2uiEXT, NULL, 913),
    NAME_FUNC_OFFSET(23916, glVertexAttribI2uivEXT, glVertexAttribI2uivEXT, NULL, 914),
    NAME_FUNC_OFFSET(23936, glVertexAttribI3iEXT, glVertexAttribI3iEXT, NULL, 915),
    NAME_FUNC_OFFSET(23954, glVertexAttribI3ivEXT, glVertexAttribI3ivEXT, NULL, 916),
    NAME_FUNC_OFFSET(23973, glVertexAttribI3uiEXT, glVertexAttribI3uiEXT, NULL, 917),
    NAME_FUNC_OFFSET(23992, glVertexAttribI3uivEXT, glVertexAttribI3uivEXT, NULL, 918),
    NAME_FUNC_OFFSET(24012, glVertexAttribI4bvEXT, glVertexAttribI4bvEXT, NULL, 919),
    NAME_FUNC_OFFSET(24031, glVertexAttribI4iEXT, glVertexAttribI4iEXT, NULL, 920),
    NAME_FUNC_OFFSET(24049, glVertexAttribI4ivEXT, glVertexAttribI4ivEXT, NULL, 921),
    NAME_FUNC_OFFSET(24068, glVertexAttribI4svEXT, glVertexAttribI4svEXT, NULL, 922),
    NAME_FUNC_OFFSET(24087, glVertexAttribI4ubvEXT, glVertexAttribI4ubvEXT, NULL, 923),
    NAME_FUNC_OFFSET(24107, glVertexAttribI4uiEXT, glVertexAttribI4uiEXT, NULL, 924),
    NAME_FUNC_OFFSET(24126, glVertexAttribI4uivEXT, glVertexAttribI4uivEXT, NULL, 925),
    NAME_FUNC_OFFSET(24146, glVertexAttribI4usvEXT, glVertexAttribI4usvEXT, NULL, 926),
    NAME_FUNC_OFFSET(24166, glVertexAttribIPointerEXT, glVertexAttribIPointerEXT, NULL, 927),
    NAME_FUNC_OFFSET(24189, glFramebufferTextureLayerEXT, glFramebufferTextureLayerEXT, NULL, 928),
    NAME_FUNC_OFFSET(24215, glFramebufferTextureLayerEXT, glFramebufferTextureLayerEXT, NULL, 928),
    NAME_FUNC_OFFSET(24244, glColorMaskIndexedEXT, glColorMaskIndexedEXT, NULL, 929),
    NAME_FUNC_OFFSET(24257, glDisableIndexedEXT, glDisableIndexedEXT, NULL, 930),
    NAME_FUNC_OFFSET(24268, glEnableIndexedEXT, glEnableIndexedEXT, NULL, 931),
    NAME_FUNC_OFFSET(24278, glGetBooleanIndexedvEXT, glGetBooleanIndexedvEXT, NULL, 932),
    NAME_FUNC_OFFSET(24294, glGetIntegerIndexedvEXT, glGetIntegerIndexedvEXT, NULL, 933),
    NAME_FUNC_OFFSET(24310, glIsEnabledIndexedEXT, glIsEnabledIndexedEXT, NULL, 934),
    NAME_FUNC_OFFSET(24323, glGetTexParameterIivEXT, glGetTexParameterIivEXT, NULL, 937),
    NAME_FUNC_OFFSET(24344, glGetTexParameterIuivEXT, glGetTexParameterIuivEXT, NULL, 938),
    NAME_FUNC_OFFSET(24366, glTexParameterIivEXT, glTexParameterIivEXT, NULL, 939),
    NAME_FUNC_OFFSET(24384, glTexParameterIuivEXT, glTexParameterIuivEXT, NULL, 940),
    NAME_FUNC_OFFSET(24403, glBeginConditionalRenderNV, glBeginConditionalRenderNV, NULL, 941),
    NAME_FUNC_OFFSET(24428, glEndConditionalRenderNV, glEndConditionalRenderNV, NULL, 942),
    NAME_FUNC_OFFSET(24451, glBeginTransformFeedbackEXT, glBeginTransformFeedbackEXT, NULL, 943),
    NAME_FUNC_OFFSET(24476, glBindBufferBaseEXT, glBindBufferBaseEXT, NULL, 944),
    NAME_FUNC_OFFSET(24493, glBindBufferRangeEXT, glBindBufferRangeEXT, NULL, 946),
    NAME_FUNC_OFFSET(24511, glEndTransformFeedbackEXT, glEndTransformFeedbackEXT, NULL, 947),
    NAME_FUNC_OFFSET(24534, glGetTransformFeedbackVaryingEXT, glGetTransformFeedbackVaryingEXT, NULL, 948),
    NAME_FUNC_OFFSET(24564, glTransformFeedbackVaryingsEXT, glTransformFeedbackVaryingsEXT, NULL, 949),
    NAME_FUNC_OFFSET(24592, glProvokingVertexEXT, glProvokingVertexEXT, NULL, 950),
    NAME_FUNC_OFFSET(-1, NULL, NULL, NULL, 0)
};

#undef NAME_FUNC_OFFSET
>>>>>>> 53da0b7e
<|MERGE_RESOLUTION|>--- conflicted
+++ resolved
@@ -1,5581 +1,2827 @@
-<<<<<<< HEAD
-/* DO NOT EDIT - This file generated automatically by gl_procs.py (from Mesa) script */
-
-/*
- * Copyright (C) 1999-2001  Brian Paul   All Rights Reserved.
- * (C) Copyright IBM Corporation 2004, 2006
- * All Rights Reserved.
- * 
- * Permission is hereby granted, free of charge, to any person obtaining a
- * copy of this software and associated documentation files (the "Software"),
- * to deal in the Software without restriction, including without limitation
- * the rights to use, copy, modify, merge, publish, distribute, sub license,
- * and/or sell copies of the Software, and to permit persons to whom the
- * Software is furnished to do so, subject to the following conditions:
- * 
- * The above copyright notice and this permission notice (including the next
- * paragraph) shall be included in all copies or substantial portions of the
- * Software.
- * 
- * THE SOFTWARE IS PROVIDED "AS IS", WITHOUT WARRANTY OF ANY KIND, EXPRESS OR
- * IMPLIED, INCLUDING BUT NOT LIMITED TO THE WARRANTIES OF MERCHANTABILITY,
- * FITNESS FOR A PARTICULAR PURPOSE AND NON-INFRINGEMENT.  IN NO EVENT SHALL
- * BRIAN PAUL, IBM,
- * AND/OR THEIR SUPPLIERS BE LIABLE FOR ANY CLAIM, DAMAGES OR OTHER LIABILITY,
- * WHETHER IN AN ACTION OF CONTRACT, TORT OR OTHERWISE, ARISING FROM, OUT OF
- * OR IN CONNECTION WITH THE SOFTWARE OR THE USE OR OTHER DEALINGS IN THE
- * SOFTWARE.
- */
-
-
-/* This file is only included by glapi.c and is used for
- * the GetProcAddress() function
- */
-
-typedef struct {
-    GLint Name_offset;
-#if defined(NEED_FUNCTION_POINTER) || defined(GLX_INDIRECT_RENDERING)
-    _glapi_proc Address;
-#endif
-    GLuint Offset;
-} glprocs_table_t;
-
-#if   !defined(NEED_FUNCTION_POINTER) && !defined(GLX_INDIRECT_RENDERING)
-#  define NAME_FUNC_OFFSET(n,f1,f2,f3,o) { n , o }
-#elif  defined(NEED_FUNCTION_POINTER) && !defined(GLX_INDIRECT_RENDERING)
-#  define NAME_FUNC_OFFSET(n,f1,f2,f3,o) { n , (_glapi_proc) f1 , o }
-#elif  defined(NEED_FUNCTION_POINTER) &&  defined(GLX_INDIRECT_RENDERING)
-#  define NAME_FUNC_OFFSET(n,f1,f2,f3,o) { n , (_glapi_proc) f2 , o }
-#elif !defined(NEED_FUNCTION_POINTER) &&  defined(GLX_INDIRECT_RENDERING)
-#  define NAME_FUNC_OFFSET(n,f1,f2,f3,o) { n , (_glapi_proc) f3 , o }
-#endif
-
-
-
-static const char gl_string_table[] =
-    "glNewList\0"
-    "glEndList\0"
-    "glCallList\0"
-    "glCallLists\0"
-    "glDeleteLists\0"
-    "glGenLists\0"
-    "glListBase\0"
-    "glBegin\0"
-    "glBitmap\0"
-    "glColor3b\0"
-    "glColor3bv\0"
-    "glColor3d\0"
-    "glColor3dv\0"
-    "glColor3f\0"
-    "glColor3fv\0"
-    "glColor3i\0"
-    "glColor3iv\0"
-    "glColor3s\0"
-    "glColor3sv\0"
-    "glColor3ub\0"
-    "glColor3ubv\0"
-    "glColor3ui\0"
-    "glColor3uiv\0"
-    "glColor3us\0"
-    "glColor3usv\0"
-    "glColor4b\0"
-    "glColor4bv\0"
-    "glColor4d\0"
-    "glColor4dv\0"
-    "glColor4f\0"
-    "glColor4fv\0"
-    "glColor4i\0"
-    "glColor4iv\0"
-    "glColor4s\0"
-    "glColor4sv\0"
-    "glColor4ub\0"
-    "glColor4ubv\0"
-    "glColor4ui\0"
-    "glColor4uiv\0"
-    "glColor4us\0"
-    "glColor4usv\0"
-    "glEdgeFlag\0"
-    "glEdgeFlagv\0"
-    "glEnd\0"
-    "glIndexd\0"
-    "glIndexdv\0"
-    "glIndexf\0"
-    "glIndexfv\0"
-    "glIndexi\0"
-    "glIndexiv\0"
-    "glIndexs\0"
-    "glIndexsv\0"
-    "glNormal3b\0"
-    "glNormal3bv\0"
-    "glNormal3d\0"
-    "glNormal3dv\0"
-    "glNormal3f\0"
-    "glNormal3fv\0"
-    "glNormal3i\0"
-    "glNormal3iv\0"
-    "glNormal3s\0"
-    "glNormal3sv\0"
-    "glRasterPos2d\0"
-    "glRasterPos2dv\0"
-    "glRasterPos2f\0"
-    "glRasterPos2fv\0"
-    "glRasterPos2i\0"
-    "glRasterPos2iv\0"
-    "glRasterPos2s\0"
-    "glRasterPos2sv\0"
-    "glRasterPos3d\0"
-    "glRasterPos3dv\0"
-    "glRasterPos3f\0"
-    "glRasterPos3fv\0"
-    "glRasterPos3i\0"
-    "glRasterPos3iv\0"
-    "glRasterPos3s\0"
-    "glRasterPos3sv\0"
-    "glRasterPos4d\0"
-    "glRasterPos4dv\0"
-    "glRasterPos4f\0"
-    "glRasterPos4fv\0"
-    "glRasterPos4i\0"
-    "glRasterPos4iv\0"
-    "glRasterPos4s\0"
-    "glRasterPos4sv\0"
-    "glRectd\0"
-    "glRectdv\0"
-    "glRectf\0"
-    "glRectfv\0"
-    "glRecti\0"
-    "glRectiv\0"
-    "glRects\0"
-    "glRectsv\0"
-    "glTexCoord1d\0"
-    "glTexCoord1dv\0"
-    "glTexCoord1f\0"
-    "glTexCoord1fv\0"
-    "glTexCoord1i\0"
-    "glTexCoord1iv\0"
-    "glTexCoord1s\0"
-    "glTexCoord1sv\0"
-    "glTexCoord2d\0"
-    "glTexCoord2dv\0"
-    "glTexCoord2f\0"
-    "glTexCoord2fv\0"
-    "glTexCoord2i\0"
-    "glTexCoord2iv\0"
-    "glTexCoord2s\0"
-    "glTexCoord2sv\0"
-    "glTexCoord3d\0"
-    "glTexCoord3dv\0"
-    "glTexCoord3f\0"
-    "glTexCoord3fv\0"
-    "glTexCoord3i\0"
-    "glTexCoord3iv\0"
-    "glTexCoord3s\0"
-    "glTexCoord3sv\0"
-    "glTexCoord4d\0"
-    "glTexCoord4dv\0"
-    "glTexCoord4f\0"
-    "glTexCoord4fv\0"
-    "glTexCoord4i\0"
-    "glTexCoord4iv\0"
-    "glTexCoord4s\0"
-    "glTexCoord4sv\0"
-    "glVertex2d\0"
-    "glVertex2dv\0"
-    "glVertex2f\0"
-    "glVertex2fv\0"
-    "glVertex2i\0"
-    "glVertex2iv\0"
-    "glVertex2s\0"
-    "glVertex2sv\0"
-    "glVertex3d\0"
-    "glVertex3dv\0"
-    "glVertex3f\0"
-    "glVertex3fv\0"
-    "glVertex3i\0"
-    "glVertex3iv\0"
-    "glVertex3s\0"
-    "glVertex3sv\0"
-    "glVertex4d\0"
-    "glVertex4dv\0"
-    "glVertex4f\0"
-    "glVertex4fv\0"
-    "glVertex4i\0"
-    "glVertex4iv\0"
-    "glVertex4s\0"
-    "glVertex4sv\0"
-    "glClipPlane\0"
-    "glColorMaterial\0"
-    "glCullFace\0"
-    "glFogf\0"
-    "glFogfv\0"
-    "glFogi\0"
-    "glFogiv\0"
-    "glFrontFace\0"
-    "glHint\0"
-    "glLightf\0"
-    "glLightfv\0"
-    "glLighti\0"
-    "glLightiv\0"
-    "glLightModelf\0"
-    "glLightModelfv\0"
-    "glLightModeli\0"
-    "glLightModeliv\0"
-    "glLineStipple\0"
-    "glLineWidth\0"
-    "glMaterialf\0"
-    "glMaterialfv\0"
-    "glMateriali\0"
-    "glMaterialiv\0"
-    "glPointSize\0"
-    "glPolygonMode\0"
-    "glPolygonStipple\0"
-    "glScissor\0"
-    "glShadeModel\0"
-    "glTexParameterf\0"
-    "glTexParameterfv\0"
-    "glTexParameteri\0"
-    "glTexParameteriv\0"
-    "glTexImage1D\0"
-    "glTexImage2D\0"
-    "glTexEnvf\0"
-    "glTexEnvfv\0"
-    "glTexEnvi\0"
-    "glTexEnviv\0"
-    "glTexGend\0"
-    "glTexGendv\0"
-    "glTexGenf\0"
-    "glTexGenfv\0"
-    "glTexGeni\0"
-    "glTexGeniv\0"
-    "glFeedbackBuffer\0"
-    "glSelectBuffer\0"
-    "glRenderMode\0"
-    "glInitNames\0"
-    "glLoadName\0"
-    "glPassThrough\0"
-    "glPopName\0"
-    "glPushName\0"
-    "glDrawBuffer\0"
-    "glClear\0"
-    "glClearAccum\0"
-    "glClearIndex\0"
-    "glClearColor\0"
-    "glClearStencil\0"
-    "glClearDepth\0"
-    "glStencilMask\0"
-    "glColorMask\0"
-    "glDepthMask\0"
-    "glIndexMask\0"
-    "glAccum\0"
-    "glDisable\0"
-    "glEnable\0"
-    "glFinish\0"
-    "glFlush\0"
-    "glPopAttrib\0"
-    "glPushAttrib\0"
-    "glMap1d\0"
-    "glMap1f\0"
-    "glMap2d\0"
-    "glMap2f\0"
-    "glMapGrid1d\0"
-    "glMapGrid1f\0"
-    "glMapGrid2d\0"
-    "glMapGrid2f\0"
-    "glEvalCoord1d\0"
-    "glEvalCoord1dv\0"
-    "glEvalCoord1f\0"
-    "glEvalCoord1fv\0"
-    "glEvalCoord2d\0"
-    "glEvalCoord2dv\0"
-    "glEvalCoord2f\0"
-    "glEvalCoord2fv\0"
-    "glEvalMesh1\0"
-    "glEvalPoint1\0"
-    "glEvalMesh2\0"
-    "glEvalPoint2\0"
-    "glAlphaFunc\0"
-    "glBlendFunc\0"
-    "glLogicOp\0"
-    "glStencilFunc\0"
-    "glStencilOp\0"
-    "glDepthFunc\0"
-    "glPixelZoom\0"
-    "glPixelTransferf\0"
-    "glPixelTransferi\0"
-    "glPixelStoref\0"
-    "glPixelStorei\0"
-    "glPixelMapfv\0"
-    "glPixelMapuiv\0"
-    "glPixelMapusv\0"
-    "glReadBuffer\0"
-    "glCopyPixels\0"
-    "glReadPixels\0"
-    "glDrawPixels\0"
-    "glGetBooleanv\0"
-    "glGetClipPlane\0"
-    "glGetDoublev\0"
-    "glGetError\0"
-    "glGetFloatv\0"
-    "glGetIntegerv\0"
-    "glGetLightfv\0"
-    "glGetLightiv\0"
-    "glGetMapdv\0"
-    "glGetMapfv\0"
-    "glGetMapiv\0"
-    "glGetMaterialfv\0"
-    "glGetMaterialiv\0"
-    "glGetPixelMapfv\0"
-    "glGetPixelMapuiv\0"
-    "glGetPixelMapusv\0"
-    "glGetPolygonStipple\0"
-    "glGetString\0"
-    "glGetTexEnvfv\0"
-    "glGetTexEnviv\0"
-    "glGetTexGendv\0"
-    "glGetTexGenfv\0"
-    "glGetTexGeniv\0"
-    "glGetTexImage\0"
-    "glGetTexParameterfv\0"
-    "glGetTexParameteriv\0"
-    "glGetTexLevelParameterfv\0"
-    "glGetTexLevelParameteriv\0"
-    "glIsEnabled\0"
-    "glIsList\0"
-    "glDepthRange\0"
-    "glFrustum\0"
-    "glLoadIdentity\0"
-    "glLoadMatrixf\0"
-    "glLoadMatrixd\0"
-    "glMatrixMode\0"
-    "glMultMatrixf\0"
-    "glMultMatrixd\0"
-    "glOrtho\0"
-    "glPopMatrix\0"
-    "glPushMatrix\0"
-    "glRotated\0"
-    "glRotatef\0"
-    "glScaled\0"
-    "glScalef\0"
-    "glTranslated\0"
-    "glTranslatef\0"
-    "glViewport\0"
-    "glArrayElement\0"
-    "glBindTexture\0"
-    "glColorPointer\0"
-    "glDisableClientState\0"
-    "glDrawArrays\0"
-    "glDrawElements\0"
-    "glEdgeFlagPointer\0"
-    "glEnableClientState\0"
-    "glIndexPointer\0"
-    "glIndexub\0"
-    "glIndexubv\0"
-    "glInterleavedArrays\0"
-    "glNormalPointer\0"
-    "glPolygonOffset\0"
-    "glTexCoordPointer\0"
-    "glVertexPointer\0"
-    "glAreTexturesResident\0"
-    "glCopyTexImage1D\0"
-    "glCopyTexImage2D\0"
-    "glCopyTexSubImage1D\0"
-    "glCopyTexSubImage2D\0"
-    "glDeleteTextures\0"
-    "glGenTextures\0"
-    "glGetPointerv\0"
-    "glIsTexture\0"
-    "glPrioritizeTextures\0"
-    "glTexSubImage1D\0"
-    "glTexSubImage2D\0"
-    "glPopClientAttrib\0"
-    "glPushClientAttrib\0"
-    "glBlendColor\0"
-    "glBlendEquation\0"
-    "glDrawRangeElements\0"
-    "glColorTable\0"
-    "glColorTableParameterfv\0"
-    "glColorTableParameteriv\0"
-    "glCopyColorTable\0"
-    "glGetColorTable\0"
-    "glGetColorTableParameterfv\0"
-    "glGetColorTableParameteriv\0"
-    "glColorSubTable\0"
-    "glCopyColorSubTable\0"
-    "glConvolutionFilter1D\0"
-    "glConvolutionFilter2D\0"
-    "glConvolutionParameterf\0"
-    "glConvolutionParameterfv\0"
-    "glConvolutionParameteri\0"
-    "glConvolutionParameteriv\0"
-    "glCopyConvolutionFilter1D\0"
-    "glCopyConvolutionFilter2D\0"
-    "glGetConvolutionFilter\0"
-    "glGetConvolutionParameterfv\0"
-    "glGetConvolutionParameteriv\0"
-    "glGetSeparableFilter\0"
-    "glSeparableFilter2D\0"
-    "glGetHistogram\0"
-    "glGetHistogramParameterfv\0"
-    "glGetHistogramParameteriv\0"
-    "glGetMinmax\0"
-    "glGetMinmaxParameterfv\0"
-    "glGetMinmaxParameteriv\0"
-    "glHistogram\0"
-    "glMinmax\0"
-    "glResetHistogram\0"
-    "glResetMinmax\0"
-    "glTexImage3D\0"
-    "glTexSubImage3D\0"
-    "glCopyTexSubImage3D\0"
-    "glActiveTextureARB\0"
-    "glClientActiveTextureARB\0"
-    "glMultiTexCoord1dARB\0"
-    "glMultiTexCoord1dvARB\0"
-    "glMultiTexCoord1fARB\0"
-    "glMultiTexCoord1fvARB\0"
-    "glMultiTexCoord1iARB\0"
-    "glMultiTexCoord1ivARB\0"
-    "glMultiTexCoord1sARB\0"
-    "glMultiTexCoord1svARB\0"
-    "glMultiTexCoord2dARB\0"
-    "glMultiTexCoord2dvARB\0"
-    "glMultiTexCoord2fARB\0"
-    "glMultiTexCoord2fvARB\0"
-    "glMultiTexCoord2iARB\0"
-    "glMultiTexCoord2ivARB\0"
-    "glMultiTexCoord2sARB\0"
-    "glMultiTexCoord2svARB\0"
-    "glMultiTexCoord3dARB\0"
-    "glMultiTexCoord3dvARB\0"
-    "glMultiTexCoord3fARB\0"
-    "glMultiTexCoord3fvARB\0"
-    "glMultiTexCoord3iARB\0"
-    "glMultiTexCoord3ivARB\0"
-    "glMultiTexCoord3sARB\0"
-    "glMultiTexCoord3svARB\0"
-    "glMultiTexCoord4dARB\0"
-    "glMultiTexCoord4dvARB\0"
-    "glMultiTexCoord4fARB\0"
-    "glMultiTexCoord4fvARB\0"
-    "glMultiTexCoord4iARB\0"
-    "glMultiTexCoord4ivARB\0"
-    "glMultiTexCoord4sARB\0"
-    "glMultiTexCoord4svARB\0"
-    "glAttachShader\0"
-    "glCreateProgram\0"
-    "glCreateShader\0"
-    "glDeleteProgram\0"
-    "glDeleteShader\0"
-    "glDetachShader\0"
-    "glGetAttachedShaders\0"
-    "glGetProgramInfoLog\0"
-    "glGetProgramiv\0"
-    "glGetShaderInfoLog\0"
-    "glGetShaderiv\0"
-    "glIsProgram\0"
-    "glIsShader\0"
-    "glStencilFuncSeparate\0"
-    "glStencilMaskSeparate\0"
-    "glStencilOpSeparate\0"
-    "glUniformMatrix2x3fv\0"
-    "glUniformMatrix2x4fv\0"
-    "glUniformMatrix3x2fv\0"
-    "glUniformMatrix3x4fv\0"
-    "glUniformMatrix4x2fv\0"
-    "glUniformMatrix4x3fv\0"
-    "glClampColor\0"
-    "glClearBufferfi\0"
-    "glClearBufferfv\0"
-    "glClearBufferiv\0"
-    "glClearBufferuiv\0"
-    "glGetStringi\0"
-    "glTexBuffer\0"
-    "glFramebufferTexture\0"
-    "glGetBufferParameteri64v\0"
-    "glGetInteger64i_v\0"
-    "glVertexAttribDivisor\0"
-    "glLoadTransposeMatrixdARB\0"
-    "glLoadTransposeMatrixfARB\0"
-    "glMultTransposeMatrixdARB\0"
-    "glMultTransposeMatrixfARB\0"
-    "glSampleCoverageARB\0"
-    "glCompressedTexImage1DARB\0"
-    "glCompressedTexImage2DARB\0"
-    "glCompressedTexImage3DARB\0"
-    "glCompressedTexSubImage1DARB\0"
-    "glCompressedTexSubImage2DARB\0"
-    "glCompressedTexSubImage3DARB\0"
-    "glGetCompressedTexImageARB\0"
-    "glDisableVertexAttribArrayARB\0"
-    "glEnableVertexAttribArrayARB\0"
-    "glGetProgramEnvParameterdvARB\0"
-    "glGetProgramEnvParameterfvARB\0"
-    "glGetProgramLocalParameterdvARB\0"
-    "glGetProgramLocalParameterfvARB\0"
-    "glGetProgramStringARB\0"
-    "glGetProgramivARB\0"
-    "glGetVertexAttribdvARB\0"
-    "glGetVertexAttribfvARB\0"
-    "glGetVertexAttribivARB\0"
-    "glProgramEnvParameter4dARB\0"
-    "glProgramEnvParameter4dvARB\0"
-    "glProgramEnvParameter4fARB\0"
-    "glProgramEnvParameter4fvARB\0"
-    "glProgramLocalParameter4dARB\0"
-    "glProgramLocalParameter4dvARB\0"
-    "glProgramLocalParameter4fARB\0"
-    "glProgramLocalParameter4fvARB\0"
-    "glProgramStringARB\0"
-    "glVertexAttrib1dARB\0"
-    "glVertexAttrib1dvARB\0"
-    "glVertexAttrib1fARB\0"
-    "glVertexAttrib1fvARB\0"
-    "glVertexAttrib1sARB\0"
-    "glVertexAttrib1svARB\0"
-    "glVertexAttrib2dARB\0"
-    "glVertexAttrib2dvARB\0"
-    "glVertexAttrib2fARB\0"
-    "glVertexAttrib2fvARB\0"
-    "glVertexAttrib2sARB\0"
-    "glVertexAttrib2svARB\0"
-    "glVertexAttrib3dARB\0"
-    "glVertexAttrib3dvARB\0"
-    "glVertexAttrib3fARB\0"
-    "glVertexAttrib3fvARB\0"
-    "glVertexAttrib3sARB\0"
-    "glVertexAttrib3svARB\0"
-    "glVertexAttrib4NbvARB\0"
-    "glVertexAttrib4NivARB\0"
-    "glVertexAttrib4NsvARB\0"
-    "glVertexAttrib4NubARB\0"
-    "glVertexAttrib4NubvARB\0"
-    "glVertexAttrib4NuivARB\0"
-    "glVertexAttrib4NusvARB\0"
-    "glVertexAttrib4bvARB\0"
-    "glVertexAttrib4dARB\0"
-    "glVertexAttrib4dvARB\0"
-    "glVertexAttrib4fARB\0"
-    "glVertexAttrib4fvARB\0"
-    "glVertexAttrib4ivARB\0"
-    "glVertexAttrib4sARB\0"
-    "glVertexAttrib4svARB\0"
-    "glVertexAttrib4ubvARB\0"
-    "glVertexAttrib4uivARB\0"
-    "glVertexAttrib4usvARB\0"
-    "glVertexAttribPointerARB\0"
-    "glBindBufferARB\0"
-    "glBufferDataARB\0"
-    "glBufferSubDataARB\0"
-    "glDeleteBuffersARB\0"
-    "glGenBuffersARB\0"
-    "glGetBufferParameterivARB\0"
-    "glGetBufferPointervARB\0"
-    "glGetBufferSubDataARB\0"
-    "glIsBufferARB\0"
-    "glMapBufferARB\0"
-    "glUnmapBufferARB\0"
-    "glBeginQueryARB\0"
-    "glDeleteQueriesARB\0"
-    "glEndQueryARB\0"
-    "glGenQueriesARB\0"
-    "glGetQueryObjectivARB\0"
-    "glGetQueryObjectuivARB\0"
-    "glGetQueryivARB\0"
-    "glIsQueryARB\0"
-    "glAttachObjectARB\0"
-    "glCompileShaderARB\0"
-    "glCreateProgramObjectARB\0"
-    "glCreateShaderObjectARB\0"
-    "glDeleteObjectARB\0"
-    "glDetachObjectARB\0"
-    "glGetActiveUniformARB\0"
-    "glGetAttachedObjectsARB\0"
-    "glGetHandleARB\0"
-    "glGetInfoLogARB\0"
-    "glGetObjectParameterfvARB\0"
-    "glGetObjectParameterivARB\0"
-    "glGetShaderSourceARB\0"
-    "glGetUniformLocationARB\0"
-    "glGetUniformfvARB\0"
-    "glGetUniformivARB\0"
-    "glLinkProgramARB\0"
-    "glShaderSourceARB\0"
-    "glUniform1fARB\0"
-    "glUniform1fvARB\0"
-    "glUniform1iARB\0"
-    "glUniform1ivARB\0"
-    "glUniform2fARB\0"
-    "glUniform2fvARB\0"
-    "glUniform2iARB\0"
-    "glUniform2ivARB\0"
-    "glUniform3fARB\0"
-    "glUniform3fvARB\0"
-    "glUniform3iARB\0"
-    "glUniform3ivARB\0"
-    "glUniform4fARB\0"
-    "glUniform4fvARB\0"
-    "glUniform4iARB\0"
-    "glUniform4ivARB\0"
-    "glUniformMatrix2fvARB\0"
-    "glUniformMatrix3fvARB\0"
-    "glUniformMatrix4fvARB\0"
-    "glUseProgramObjectARB\0"
-    "glValidateProgramARB\0"
-    "glBindAttribLocationARB\0"
-    "glGetActiveAttribARB\0"
-    "glGetAttribLocationARB\0"
-    "glDrawBuffersARB\0"
-    "glClampColorARB\0"
-    "glDrawArraysInstancedARB\0"
-    "glDrawElementsInstancedARB\0"
-    "glRenderbufferStorageMultisample\0"
-    "glFramebufferTextureARB\0"
-    "glFramebufferTextureFaceARB\0"
-    "glProgramParameteriARB\0"
-    "glVertexAttribDivisorARB\0"
-    "glFlushMappedBufferRange\0"
-    "glMapBufferRange\0"
-    "glTexBufferARB\0"
-    "glBindVertexArray\0"
-    "glGenVertexArrays\0"
-    "glCopyBufferSubData\0"
-    "glClientWaitSync\0"
-    "glDeleteSync\0"
-    "glFenceSync\0"
-    "glGetInteger64v\0"
-    "glGetSynciv\0"
-    "glIsSync\0"
-    "glWaitSync\0"
-    "glDrawElementsBaseVertex\0"
-    "glDrawElementsInstancedBaseVertex\0"
-    "glDrawRangeElementsBaseVertex\0"
-    "glMultiDrawElementsBaseVertex\0"
-    "glBlendEquationSeparateiARB\0"
-    "glBlendEquationiARB\0"
-    "glBlendFuncSeparateiARB\0"
-    "glBlendFunciARB\0"
-    "glBindSampler\0"
-    "glDeleteSamplers\0"
-    "glGenSamplers\0"
-    "glGetSamplerParameterIiv\0"
-    "glGetSamplerParameterIuiv\0"
-    "glGetSamplerParameterfv\0"
-    "glGetSamplerParameteriv\0"
-    "glIsSampler\0"
-    "glSamplerParameterIiv\0"
-    "glSamplerParameterIuiv\0"
-    "glSamplerParameterf\0"
-    "glSamplerParameterfv\0"
-    "glSamplerParameteri\0"
-    "glSamplerParameteriv\0"
-    "glBindTransformFeedback\0"
-    "glDeleteTransformFeedbacks\0"
-    "glDrawTransformFeedback\0"
-    "glGenTransformFeedbacks\0"
-    "glIsTransformFeedback\0"
-    "glPauseTransformFeedback\0"
-    "glResumeTransformFeedback\0"
-    "glClearDepthf\0"
-    "glDepthRangef\0"
-    "glGetShaderPrecisionFormat\0"
-    "glReleaseShaderCompiler\0"
-    "glShaderBinary\0"
-    "glGetGraphicsResetStatusARB\0"
-    "glGetnColorTableARB\0"
-    "glGetnCompressedTexImageARB\0"
-    "glGetnConvolutionFilterARB\0"
-    "glGetnHistogramARB\0"
-    "glGetnMapdvARB\0"
-    "glGetnMapfvARB\0"
-    "glGetnMapivARB\0"
-    "glGetnMinmaxARB\0"
-    "glGetnPixelMapfvARB\0"
-    "glGetnPixelMapuivARB\0"
-    "glGetnPixelMapusvARB\0"
-    "glGetnPolygonStippleARB\0"
-    "glGetnSeparableFilterARB\0"
-    "glGetnTexImageARB\0"
-    "glGetnUniformdvARB\0"
-    "glGetnUniformfvARB\0"
-    "glGetnUniformivARB\0"
-    "glGetnUniformuivARB\0"
-    "glReadnPixelsARB\0"
-    "glPolygonOffsetEXT\0"
-    "glGetPixelTexGenParameterfvSGIS\0"
-    "glGetPixelTexGenParameterivSGIS\0"
-    "glPixelTexGenParameterfSGIS\0"
-    "glPixelTexGenParameterfvSGIS\0"
-    "glPixelTexGenParameteriSGIS\0"
-    "glPixelTexGenParameterivSGIS\0"
-    "glSampleMaskSGIS\0"
-    "glSamplePatternSGIS\0"
-    "glColorPointerEXT\0"
-    "glEdgeFlagPointerEXT\0"
-    "glIndexPointerEXT\0"
-    "glNormalPointerEXT\0"
-    "glTexCoordPointerEXT\0"
-    "glVertexPointerEXT\0"
-    "glPointParameterfEXT\0"
-    "glPointParameterfvEXT\0"
-    "glLockArraysEXT\0"
-    "glUnlockArraysEXT\0"
-    "glSecondaryColor3bEXT\0"
-    "glSecondaryColor3bvEXT\0"
-    "glSecondaryColor3dEXT\0"
-    "glSecondaryColor3dvEXT\0"
-    "glSecondaryColor3fEXT\0"
-    "glSecondaryColor3fvEXT\0"
-    "glSecondaryColor3iEXT\0"
-    "glSecondaryColor3ivEXT\0"
-    "glSecondaryColor3sEXT\0"
-    "glSecondaryColor3svEXT\0"
-    "glSecondaryColor3ubEXT\0"
-    "glSecondaryColor3ubvEXT\0"
-    "glSecondaryColor3uiEXT\0"
-    "glSecondaryColor3uivEXT\0"
-    "glSecondaryColor3usEXT\0"
-    "glSecondaryColor3usvEXT\0"
-    "glSecondaryColorPointerEXT\0"
-    "glMultiDrawArraysEXT\0"
-    "glMultiDrawElementsEXT\0"
-    "glFogCoordPointerEXT\0"
-    "glFogCoorddEXT\0"
-    "glFogCoorddvEXT\0"
-    "glFogCoordfEXT\0"
-    "glFogCoordfvEXT\0"
-    "glPixelTexGenSGIX\0"
-    "glBlendFuncSeparateEXT\0"
-    "glFlushVertexArrayRangeNV\0"
-    "glVertexArrayRangeNV\0"
-    "glCombinerInputNV\0"
-    "glCombinerOutputNV\0"
-    "glCombinerParameterfNV\0"
-    "glCombinerParameterfvNV\0"
-    "glCombinerParameteriNV\0"
-    "glCombinerParameterivNV\0"
-    "glFinalCombinerInputNV\0"
-    "glGetCombinerInputParameterfvNV\0"
-    "glGetCombinerInputParameterivNV\0"
-    "glGetCombinerOutputParameterfvNV\0"
-    "glGetCombinerOutputParameterivNV\0"
-    "glGetFinalCombinerInputParameterfvNV\0"
-    "glGetFinalCombinerInputParameterivNV\0"
-    "glResizeBuffersMESA\0"
-    "glWindowPos2dMESA\0"
-    "glWindowPos2dvMESA\0"
-    "glWindowPos2fMESA\0"
-    "glWindowPos2fvMESA\0"
-    "glWindowPos2iMESA\0"
-    "glWindowPos2ivMESA\0"
-    "glWindowPos2sMESA\0"
-    "glWindowPos2svMESA\0"
-    "glWindowPos3dMESA\0"
-    "glWindowPos3dvMESA\0"
-    "glWindowPos3fMESA\0"
-    "glWindowPos3fvMESA\0"
-    "glWindowPos3iMESA\0"
-    "glWindowPos3ivMESA\0"
-    "glWindowPos3sMESA\0"
-    "glWindowPos3svMESA\0"
-    "glWindowPos4dMESA\0"
-    "glWindowPos4dvMESA\0"
-    "glWindowPos4fMESA\0"
-    "glWindowPos4fvMESA\0"
-    "glWindowPos4iMESA\0"
-    "glWindowPos4ivMESA\0"
-    "glWindowPos4sMESA\0"
-    "glWindowPos4svMESA\0"
-    "glMultiModeDrawArraysIBM\0"
-    "glMultiModeDrawElementsIBM\0"
-    "glDeleteFencesNV\0"
-    "glFinishFenceNV\0"
-    "glGenFencesNV\0"
-    "glGetFenceivNV\0"
-    "glIsFenceNV\0"
-    "glSetFenceNV\0"
-    "glTestFenceNV\0"
-    "glAreProgramsResidentNV\0"
-    "glBindProgramNV\0"
-    "glDeleteProgramsNV\0"
-    "glExecuteProgramNV\0"
-    "glGenProgramsNV\0"
-    "glGetProgramParameterdvNV\0"
-    "glGetProgramParameterfvNV\0"
-    "glGetProgramStringNV\0"
-    "glGetProgramivNV\0"
-    "glGetTrackMatrixivNV\0"
-    "glGetVertexAttribPointervNV\0"
-    "glGetVertexAttribdvNV\0"
-    "glGetVertexAttribfvNV\0"
-    "glGetVertexAttribivNV\0"
-    "glIsProgramNV\0"
-    "glLoadProgramNV\0"
-    "glProgramParameters4dvNV\0"
-    "glProgramParameters4fvNV\0"
-    "glRequestResidentProgramsNV\0"
-    "glTrackMatrixNV\0"
-    "glVertexAttrib1dNV\0"
-    "glVertexAttrib1dvNV\0"
-    "glVertexAttrib1fNV\0"
-    "glVertexAttrib1fvNV\0"
-    "glVertexAttrib1sNV\0"
-    "glVertexAttrib1svNV\0"
-    "glVertexAttrib2dNV\0"
-    "glVertexAttrib2dvNV\0"
-    "glVertexAttrib2fNV\0"
-    "glVertexAttrib2fvNV\0"
-    "glVertexAttrib2sNV\0"
-    "glVertexAttrib2svNV\0"
-    "glVertexAttrib3dNV\0"
-    "glVertexAttrib3dvNV\0"
-    "glVertexAttrib3fNV\0"
-    "glVertexAttrib3fvNV\0"
-    "glVertexAttrib3sNV\0"
-    "glVertexAttrib3svNV\0"
-    "glVertexAttrib4dNV\0"
-    "glVertexAttrib4dvNV\0"
-    "glVertexAttrib4fNV\0"
-    "glVertexAttrib4fvNV\0"
-    "glVertexAttrib4sNV\0"
-    "glVertexAttrib4svNV\0"
-    "glVertexAttrib4ubNV\0"
-    "glVertexAttrib4ubvNV\0"
-    "glVertexAttribPointerNV\0"
-    "glVertexAttribs1dvNV\0"
-    "glVertexAttribs1fvNV\0"
-    "glVertexAttribs1svNV\0"
-    "glVertexAttribs2dvNV\0"
-    "glVertexAttribs2fvNV\0"
-    "glVertexAttribs2svNV\0"
-    "glVertexAttribs3dvNV\0"
-    "glVertexAttribs3fvNV\0"
-    "glVertexAttribs3svNV\0"
-    "glVertexAttribs4dvNV\0"
-    "glVertexAttribs4fvNV\0"
-    "glVertexAttribs4svNV\0"
-    "glVertexAttribs4ubvNV\0"
-    "glGetTexBumpParameterfvATI\0"
-    "glGetTexBumpParameterivATI\0"
-    "glTexBumpParameterfvATI\0"
-    "glTexBumpParameterivATI\0"
-    "glAlphaFragmentOp1ATI\0"
-    "glAlphaFragmentOp2ATI\0"
-    "glAlphaFragmentOp3ATI\0"
-    "glBeginFragmentShaderATI\0"
-    "glBindFragmentShaderATI\0"
-    "glColorFragmentOp1ATI\0"
-    "glColorFragmentOp2ATI\0"
-    "glColorFragmentOp3ATI\0"
-    "glDeleteFragmentShaderATI\0"
-    "glEndFragmentShaderATI\0"
-    "glGenFragmentShadersATI\0"
-    "glPassTexCoordATI\0"
-    "glSampleMapATI\0"
-    "glSetFragmentShaderConstantATI\0"
-    "glPointParameteriNV\0"
-    "glPointParameterivNV\0"
-    "glActiveStencilFaceEXT\0"
-    "glBindVertexArrayAPPLE\0"
-    "glDeleteVertexArraysAPPLE\0"
-    "glGenVertexArraysAPPLE\0"
-    "glIsVertexArrayAPPLE\0"
-    "glGetProgramNamedParameterdvNV\0"
-    "glGetProgramNamedParameterfvNV\0"
-    "glProgramNamedParameter4dNV\0"
-    "glProgramNamedParameter4dvNV\0"
-    "glProgramNamedParameter4fNV\0"
-    "glProgramNamedParameter4fvNV\0"
-    "glPrimitiveRestartIndexNV\0"
-    "glPrimitiveRestartNV\0"
-    "glDepthBoundsEXT\0"
-    "glBlendEquationSeparateEXT\0"
-    "glBindFramebufferEXT\0"
-    "glBindRenderbufferEXT\0"
-    "glCheckFramebufferStatusEXT\0"
-    "glDeleteFramebuffersEXT\0"
-    "glDeleteRenderbuffersEXT\0"
-    "glFramebufferRenderbufferEXT\0"
-    "glFramebufferTexture1DEXT\0"
-    "glFramebufferTexture2DEXT\0"
-    "glFramebufferTexture3DEXT\0"
-    "glGenFramebuffersEXT\0"
-    "glGenRenderbuffersEXT\0"
-    "glGenerateMipmapEXT\0"
-    "glGetFramebufferAttachmentParameterivEXT\0"
-    "glGetRenderbufferParameterivEXT\0"
-    "glIsFramebufferEXT\0"
-    "glIsRenderbufferEXT\0"
-    "glRenderbufferStorageEXT\0"
-    "glBlitFramebufferEXT\0"
-    "glBufferParameteriAPPLE\0"
-    "glFlushMappedBufferRangeAPPLE\0"
-    "glBindFragDataLocationEXT\0"
-    "glGetFragDataLocationEXT\0"
-    "glGetUniformuivEXT\0"
-    "glGetVertexAttribIivEXT\0"
-    "glGetVertexAttribIuivEXT\0"
-    "glUniform1uiEXT\0"
-    "glUniform1uivEXT\0"
-    "glUniform2uiEXT\0"
-    "glUniform2uivEXT\0"
-    "glUniform3uiEXT\0"
-    "glUniform3uivEXT\0"
-    "glUniform4uiEXT\0"
-    "glUniform4uivEXT\0"
-    "glVertexAttribI1iEXT\0"
-    "glVertexAttribI1ivEXT\0"
-    "glVertexAttribI1uiEXT\0"
-    "glVertexAttribI1uivEXT\0"
-    "glVertexAttribI2iEXT\0"
-    "glVertexAttribI2ivEXT\0"
-    "glVertexAttribI2uiEXT\0"
-    "glVertexAttribI2uivEXT\0"
-    "glVertexAttribI3iEXT\0"
-    "glVertexAttribI3ivEXT\0"
-    "glVertexAttribI3uiEXT\0"
-    "glVertexAttribI3uivEXT\0"
-    "glVertexAttribI4bvEXT\0"
-    "glVertexAttribI4iEXT\0"
-    "glVertexAttribI4ivEXT\0"
-    "glVertexAttribI4svEXT\0"
-    "glVertexAttribI4ubvEXT\0"
-    "glVertexAttribI4uiEXT\0"
-    "glVertexAttribI4uivEXT\0"
-    "glVertexAttribI4usvEXT\0"
-    "glVertexAttribIPointerEXT\0"
-    "glFramebufferTextureLayerEXT\0"
-    "glColorMaskIndexedEXT\0"
-    "glDisableIndexedEXT\0"
-    "glEnableIndexedEXT\0"
-    "glGetBooleanIndexedvEXT\0"
-    "glGetIntegerIndexedvEXT\0"
-    "glIsEnabledIndexedEXT\0"
-    "glClearColorIiEXT\0"
-    "glClearColorIuiEXT\0"
-    "glGetTexParameterIivEXT\0"
-    "glGetTexParameterIuivEXT\0"
-    "glTexParameterIivEXT\0"
-    "glTexParameterIuivEXT\0"
-    "glBeginConditionalRenderNV\0"
-    "glEndConditionalRenderNV\0"
-    "glBeginTransformFeedbackEXT\0"
-    "glBindBufferBaseEXT\0"
-    "glBindBufferOffsetEXT\0"
-    "glBindBufferRangeEXT\0"
-    "glEndTransformFeedbackEXT\0"
-    "glGetTransformFeedbackVaryingEXT\0"
-    "glTransformFeedbackVaryingsEXT\0"
-    "glProvokingVertexEXT\0"
-    "glGetTexParameterPointervAPPLE\0"
-    "glTextureRangeAPPLE\0"
-    "glGetObjectParameterivAPPLE\0"
-    "glObjectPurgeableAPPLE\0"
-    "glObjectUnpurgeableAPPLE\0"
-    "glActiveProgramEXT\0"
-    "glCreateShaderProgramEXT\0"
-    "glUseShaderProgramEXT\0"
-    "glTextureBarrierNV\0"
-    "glStencilFuncSeparateATI\0"
-    "glProgramEnvParameters4fvEXT\0"
-    "glProgramLocalParameters4fvEXT\0"
-    "glGetQueryObjecti64vEXT\0"
-    "glGetQueryObjectui64vEXT\0"
-    "glEGLImageTargetRenderbufferStorageOES\0"
-    "glEGLImageTargetTexture2DOES\0"
-    "glArrayElementEXT\0"
-    "glBindTextureEXT\0"
-    "glDrawArraysEXT\0"
-    "glAreTexturesResidentEXT\0"
-    "glCopyTexImage1DEXT\0"
-    "glCopyTexImage2DEXT\0"
-    "glCopyTexSubImage1DEXT\0"
-    "glCopyTexSubImage2DEXT\0"
-    "glDeleteTexturesEXT\0"
-    "glGenTexturesEXT\0"
-    "glGetPointervEXT\0"
-    "glIsTextureEXT\0"
-    "glPrioritizeTexturesEXT\0"
-    "glTexSubImage1DEXT\0"
-    "glTexSubImage2DEXT\0"
-    "glBlendColorEXT\0"
-    "glBlendEquationEXT\0"
-    "glDrawRangeElementsEXT\0"
-    "glColorTableSGI\0"
-    "glColorTableEXT\0"
-    "glColorTableParameterfvSGI\0"
-    "glColorTableParameterivSGI\0"
-    "glCopyColorTableSGI\0"
-    "glGetColorTableSGI\0"
-    "glGetColorTableEXT\0"
-    "glGetColorTableParameterfvSGI\0"
-    "glGetColorTableParameterfvEXT\0"
-    "glGetColorTableParameterivSGI\0"
-    "glGetColorTableParameterivEXT\0"
-    "glColorSubTableEXT\0"
-    "glCopyColorSubTableEXT\0"
-    "glConvolutionFilter1DEXT\0"
-    "glConvolutionFilter2DEXT\0"
-    "glConvolutionParameterfEXT\0"
-    "glConvolutionParameterfvEXT\0"
-    "glConvolutionParameteriEXT\0"
-    "glConvolutionParameterivEXT\0"
-    "glCopyConvolutionFilter1DEXT\0"
-    "glCopyConvolutionFilter2DEXT\0"
-    "glGetConvolutionFilterEXT\0"
-    "glGetConvolutionParameterfvEXT\0"
-    "glGetConvolutionParameterivEXT\0"
-    "glGetSeparableFilterEXT\0"
-    "glSeparableFilter2DEXT\0"
-    "glGetHistogramEXT\0"
-    "glGetHistogramParameterfvEXT\0"
-    "glGetHistogramParameterivEXT\0"
-    "glGetMinmaxEXT\0"
-    "glGetMinmaxParameterfvEXT\0"
-    "glGetMinmaxParameterivEXT\0"
-    "glHistogramEXT\0"
-    "glMinmaxEXT\0"
-    "glResetHistogramEXT\0"
-    "glResetMinmaxEXT\0"
-    "glTexImage3DEXT\0"
-    "glTexSubImage3DEXT\0"
-    "glCopyTexSubImage3DEXT\0"
-    "glActiveTexture\0"
-    "glClientActiveTexture\0"
-    "glMultiTexCoord1d\0"
-    "glMultiTexCoord1dv\0"
-    "glMultiTexCoord1f\0"
-    "glMultiTexCoord1fv\0"
-    "glMultiTexCoord1i\0"
-    "glMultiTexCoord1iv\0"
-    "glMultiTexCoord1s\0"
-    "glMultiTexCoord1sv\0"
-    "glMultiTexCoord2d\0"
-    "glMultiTexCoord2dv\0"
-    "glMultiTexCoord2f\0"
-    "glMultiTexCoord2fv\0"
-    "glMultiTexCoord2i\0"
-    "glMultiTexCoord2iv\0"
-    "glMultiTexCoord2s\0"
-    "glMultiTexCoord2sv\0"
-    "glMultiTexCoord3d\0"
-    "glMultiTexCoord3dv\0"
-    "glMultiTexCoord3f\0"
-    "glMultiTexCoord3fv\0"
-    "glMultiTexCoord3i\0"
-    "glMultiTexCoord3iv\0"
-    "glMultiTexCoord3s\0"
-    "glMultiTexCoord3sv\0"
-    "glMultiTexCoord4d\0"
-    "glMultiTexCoord4dv\0"
-    "glMultiTexCoord4f\0"
-    "glMultiTexCoord4fv\0"
-    "glMultiTexCoord4i\0"
-    "glMultiTexCoord4iv\0"
-    "glMultiTexCoord4s\0"
-    "glMultiTexCoord4sv\0"
-    "glStencilOpSeparateATI\0"
-    "glLoadTransposeMatrixd\0"
-    "glLoadTransposeMatrixf\0"
-    "glMultTransposeMatrixd\0"
-    "glMultTransposeMatrixf\0"
-    "glSampleCoverage\0"
-    "glCompressedTexImage1D\0"
-    "glCompressedTexImage2D\0"
-    "glCompressedTexImage3D\0"
-    "glCompressedTexSubImage1D\0"
-    "glCompressedTexSubImage2D\0"
-    "glCompressedTexSubImage3D\0"
-    "glGetCompressedTexImage\0"
-    "glDisableVertexAttribArray\0"
-    "glEnableVertexAttribArray\0"
-    "glGetVertexAttribdv\0"
-    "glGetVertexAttribfv\0"
-    "glGetVertexAttribiv\0"
-    "glProgramParameter4dNV\0"
-    "glProgramParameter4dvNV\0"
-    "glProgramParameter4fNV\0"
-    "glProgramParameter4fvNV\0"
-    "glVertexAttrib1d\0"
-    "glVertexAttrib1dv\0"
-    "glVertexAttrib1f\0"
-    "glVertexAttrib1fv\0"
-    "glVertexAttrib1s\0"
-    "glVertexAttrib1sv\0"
-    "glVertexAttrib2d\0"
-    "glVertexAttrib2dv\0"
-    "glVertexAttrib2f\0"
-    "glVertexAttrib2fv\0"
-    "glVertexAttrib2s\0"
-    "glVertexAttrib2sv\0"
-    "glVertexAttrib3d\0"
-    "glVertexAttrib3dv\0"
-    "glVertexAttrib3f\0"
-    "glVertexAttrib3fv\0"
-    "glVertexAttrib3s\0"
-    "glVertexAttrib3sv\0"
-    "glVertexAttrib4Nbv\0"
-    "glVertexAttrib4Niv\0"
-    "glVertexAttrib4Nsv\0"
-    "glVertexAttrib4Nub\0"
-    "glVertexAttrib4Nubv\0"
-    "glVertexAttrib4Nuiv\0"
-    "glVertexAttrib4Nusv\0"
-    "glVertexAttrib4bv\0"
-    "glVertexAttrib4d\0"
-    "glVertexAttrib4dv\0"
-    "glVertexAttrib4f\0"
-    "glVertexAttrib4fv\0"
-    "glVertexAttrib4iv\0"
-    "glVertexAttrib4s\0"
-    "glVertexAttrib4sv\0"
-    "glVertexAttrib4ubv\0"
-    "glVertexAttrib4uiv\0"
-    "glVertexAttrib4usv\0"
-    "glVertexAttribPointer\0"
-    "glBindBuffer\0"
-    "glBufferData\0"
-    "glBufferSubData\0"
-    "glDeleteBuffers\0"
-    "glGenBuffers\0"
-    "glGetBufferParameteriv\0"
-    "glGetBufferPointerv\0"
-    "glGetBufferSubData\0"
-    "glIsBuffer\0"
-    "glMapBuffer\0"
-    "glUnmapBuffer\0"
-    "glBeginQuery\0"
-    "glDeleteQueries\0"
-    "glEndQuery\0"
-    "glGenQueries\0"
-    "glGetQueryObjectiv\0"
-    "glGetQueryObjectuiv\0"
-    "glGetQueryiv\0"
-    "glIsQuery\0"
-    "glCompileShader\0"
-    "glGetActiveUniform\0"
-    "glGetShaderSource\0"
-    "glGetUniformLocation\0"
-    "glGetUniformfv\0"
-    "glGetUniformiv\0"
-    "glLinkProgram\0"
-    "glShaderSource\0"
-    "glUniform1f\0"
-    "glUniform1fv\0"
-    "glUniform1i\0"
-    "glUniform1iv\0"
-    "glUniform2f\0"
-    "glUniform2fv\0"
-    "glUniform2i\0"
-    "glUniform2iv\0"
-    "glUniform3f\0"
-    "glUniform3fv\0"
-    "glUniform3i\0"
-    "glUniform3iv\0"
-    "glUniform4f\0"
-    "glUniform4fv\0"
-    "glUniform4i\0"
-    "glUniform4iv\0"
-    "glUniformMatrix2fv\0"
-    "glUniformMatrix3fv\0"
-    "glUniformMatrix4fv\0"
-    "glUseProgram\0"
-    "glValidateProgram\0"
-    "glBindAttribLocation\0"
-    "glGetActiveAttrib\0"
-    "glGetAttribLocation\0"
-    "glDrawBuffers\0"
-    "glDrawBuffersATI\0"
-    "glDrawArraysInstancedEXT\0"
-    "glDrawArraysInstanced\0"
-    "glDrawElementsInstancedEXT\0"
-    "glDrawElementsInstanced\0"
-    "glRenderbufferStorageMultisampleEXT\0"
-    "glBlendEquationSeparateIndexedAMD\0"
-    "glBlendEquationIndexedAMD\0"
-    "glBlendFuncSeparateIndexedAMD\0"
-    "glBlendFuncIndexedAMD\0"
-    "glSampleMaskEXT\0"
-    "glSamplePatternEXT\0"
-    "glPointParameterf\0"
-    "glPointParameterfARB\0"
-    "glPointParameterfSGIS\0"
-    "glPointParameterfv\0"
-    "glPointParameterfvARB\0"
-    "glPointParameterfvSGIS\0"
-    "glSecondaryColor3b\0"
-    "glSecondaryColor3bv\0"
-    "glSecondaryColor3d\0"
-    "glSecondaryColor3dv\0"
-    "glSecondaryColor3f\0"
-    "glSecondaryColor3fv\0"
-    "glSecondaryColor3i\0"
-    "glSecondaryColor3iv\0"
-    "glSecondaryColor3s\0"
-    "glSecondaryColor3sv\0"
-    "glSecondaryColor3ub\0"
-    "glSecondaryColor3ubv\0"
-    "glSecondaryColor3ui\0"
-    "glSecondaryColor3uiv\0"
-    "glSecondaryColor3us\0"
-    "glSecondaryColor3usv\0"
-    "glSecondaryColorPointer\0"
-    "glMultiDrawArrays\0"
-    "glMultiDrawElements\0"
-    "glFogCoordPointer\0"
-    "glFogCoordd\0"
-    "glFogCoorddv\0"
-    "glFogCoordf\0"
-    "glFogCoordfv\0"
-    "glBlendFuncSeparate\0"
-    "glBlendFuncSeparateINGR\0"
-    "glWindowPos2d\0"
-    "glWindowPos2dARB\0"
-    "glWindowPos2dv\0"
-    "glWindowPos2dvARB\0"
-    "glWindowPos2f\0"
-    "glWindowPos2fARB\0"
-    "glWindowPos2fv\0"
-    "glWindowPos2fvARB\0"
-    "glWindowPos2i\0"
-    "glWindowPos2iARB\0"
-    "glWindowPos2iv\0"
-    "glWindowPos2ivARB\0"
-    "glWindowPos2s\0"
-    "glWindowPos2sARB\0"
-    "glWindowPos2sv\0"
-    "glWindowPos2svARB\0"
-    "glWindowPos3d\0"
-    "glWindowPos3dARB\0"
-    "glWindowPos3dv\0"
-    "glWindowPos3dvARB\0"
-    "glWindowPos3f\0"
-    "glWindowPos3fARB\0"
-    "glWindowPos3fv\0"
-    "glWindowPos3fvARB\0"
-    "glWindowPos3i\0"
-    "glWindowPos3iARB\0"
-    "glWindowPos3iv\0"
-    "glWindowPos3ivARB\0"
-    "glWindowPos3s\0"
-    "glWindowPos3sARB\0"
-    "glWindowPos3sv\0"
-    "glWindowPos3svARB\0"
-    "glBindProgramARB\0"
-    "glDeleteProgramsARB\0"
-    "glGenProgramsARB\0"
-    "glGetVertexAttribPointerv\0"
-    "glGetVertexAttribPointervARB\0"
-    "glIsProgramARB\0"
-    "glPointParameteri\0"
-    "glPointParameteriv\0"
-    "glDeleteVertexArrays\0"
-    "glIsVertexArray\0"
-    "glPrimitiveRestartIndex\0"
-    "glBlendEquationSeparate\0"
-    "glBlendEquationSeparateATI\0"
-    "glBindFramebuffer\0"
-    "glBindRenderbuffer\0"
-    "glCheckFramebufferStatus\0"
-    "glDeleteFramebuffers\0"
-    "glDeleteRenderbuffers\0"
-    "glFramebufferRenderbuffer\0"
-    "glFramebufferTexture1D\0"
-    "glFramebufferTexture2D\0"
-    "glFramebufferTexture3D\0"
-    "glGenFramebuffers\0"
-    "glGenRenderbuffers\0"
-    "glGenerateMipmap\0"
-    "glGetFramebufferAttachmentParameteriv\0"
-    "glGetRenderbufferParameteriv\0"
-    "glIsFramebuffer\0"
-    "glIsRenderbuffer\0"
-    "glRenderbufferStorage\0"
-    "glBlitFramebuffer\0"
-    "glBindFragDataLocation\0"
-    "glGetFragDataLocation\0"
-    "glGetUniformuiv\0"
-    "glGetVertexAttribIiv\0"
-    "glGetVertexAttribIuiv\0"
-    "glUniform1ui\0"
-    "glUniform1uiv\0"
-    "glUniform2ui\0"
-    "glUniform2uiv\0"
-    "glUniform3ui\0"
-    "glUniform3uiv\0"
-    "glUniform4ui\0"
-    "glUniform4uiv\0"
-    "glVertexAttribI1i\0"
-    "glVertexAttribI1iv\0"
-    "glVertexAttribI1ui\0"
-    "glVertexAttribI1uiv\0"
-    "glVertexAttribI2i\0"
-    "glVertexAttribI2iv\0"
-    "glVertexAttribI2ui\0"
-    "glVertexAttribI2uiv\0"
-    "glVertexAttribI3i\0"
-    "glVertexAttribI3iv\0"
-    "glVertexAttribI3ui\0"
-    "glVertexAttribI3uiv\0"
-    "glVertexAttribI4bv\0"
-    "glVertexAttribI4i\0"
-    "glVertexAttribI4iv\0"
-    "glVertexAttribI4sv\0"
-    "glVertexAttribI4ubv\0"
-    "glVertexAttribI4ui\0"
-    "glVertexAttribI4uiv\0"
-    "glVertexAttribI4usv\0"
-    "glVertexAttribIPointer\0"
-    "glFramebufferTextureLayer\0"
-    "glFramebufferTextureLayerARB\0"
-    "glColorMaski\0"
-    "glDisablei\0"
-    "glEnablei\0"
-    "glGetBooleani_v\0"
-    "glGetIntegeri_v\0"
-    "glIsEnabledi\0"
-    "glGetTexParameterIiv\0"
-    "glGetTexParameterIuiv\0"
-    "glTexParameterIiv\0"
-    "glTexParameterIuiv\0"
-    "glBeginConditionalRender\0"
-    "glEndConditionalRender\0"
-    "glBeginTransformFeedback\0"
-    "glBindBufferBase\0"
-    "glBindBufferRange\0"
-    "glEndTransformFeedback\0"
-    "glGetTransformFeedbackVarying\0"
-    "glTransformFeedbackVaryings\0"
-    "glProvokingVertex\0"
-    ;
-
-
-#ifdef USE_MGL_NAMESPACE
-#define gl_dispatch_stub_343 mgl_dispatch_stub_343
-#define gl_dispatch_stub_344 mgl_dispatch_stub_344
-#define gl_dispatch_stub_345 mgl_dispatch_stub_345
-#define gl_dispatch_stub_356 mgl_dispatch_stub_356
-#define gl_dispatch_stub_357 mgl_dispatch_stub_357
-#define gl_dispatch_stub_358 mgl_dispatch_stub_358
-#define gl_dispatch_stub_359 mgl_dispatch_stub_359
-#define gl_dispatch_stub_361 mgl_dispatch_stub_361
-#define gl_dispatch_stub_362 mgl_dispatch_stub_362
-#define gl_dispatch_stub_363 mgl_dispatch_stub_363
-#define gl_dispatch_stub_364 mgl_dispatch_stub_364
-#define gl_dispatch_stub_365 mgl_dispatch_stub_365
-#define gl_dispatch_stub_366 mgl_dispatch_stub_366
-#define gl_dispatch_stub_648 mgl_dispatch_stub_648
-#define gl_dispatch_stub_649 mgl_dispatch_stub_649
-#define gl_dispatch_stub_650 mgl_dispatch_stub_650
-#define gl_dispatch_stub_651 mgl_dispatch_stub_651
-#define gl_dispatch_stub_652 mgl_dispatch_stub_652
-#define gl_dispatch_stub_653 mgl_dispatch_stub_653
-#define gl_dispatch_stub_654 mgl_dispatch_stub_654
-#define gl_dispatch_stub_655 mgl_dispatch_stub_655
-#define gl_dispatch_stub_690 mgl_dispatch_stub_690
-#define gl_dispatch_stub_732 mgl_dispatch_stub_732
-#define gl_dispatch_stub_733 mgl_dispatch_stub_733
-#define gl_dispatch_stub_734 mgl_dispatch_stub_734
-#define gl_dispatch_stub_735 mgl_dispatch_stub_735
-#define gl_dispatch_stub_736 mgl_dispatch_stub_736
-#define gl_dispatch_stub_737 mgl_dispatch_stub_737
-#define gl_dispatch_stub_738 mgl_dispatch_stub_738
-#define gl_dispatch_stub_739 mgl_dispatch_stub_739
-#define gl_dispatch_stub_740 mgl_dispatch_stub_740
-#define gl_dispatch_stub_821 mgl_dispatch_stub_821
-#define gl_dispatch_stub_822 mgl_dispatch_stub_822
-#define gl_dispatch_stub_823 mgl_dispatch_stub_823
-#define gl_dispatch_stub_824 mgl_dispatch_stub_824
-#define gl_dispatch_stub_825 mgl_dispatch_stub_825
-#define gl_dispatch_stub_834 mgl_dispatch_stub_834
-#define gl_dispatch_stub_835 mgl_dispatch_stub_835
-#define gl_dispatch_stub_853 mgl_dispatch_stub_853
-#define gl_dispatch_stub_854 mgl_dispatch_stub_854
-#define gl_dispatch_stub_855 mgl_dispatch_stub_855
-#define gl_dispatch_stub_913 mgl_dispatch_stub_913
-#define gl_dispatch_stub_914 mgl_dispatch_stub_914
-#define gl_dispatch_stub_922 mgl_dispatch_stub_922
-#define gl_dispatch_stub_923 mgl_dispatch_stub_923
-#define gl_dispatch_stub_924 mgl_dispatch_stub_924
-#define gl_dispatch_stub_925 mgl_dispatch_stub_925
-#define gl_dispatch_stub_926 mgl_dispatch_stub_926
-#endif /* USE_MGL_NAMESPACE */
-
-
-#if defined(NEED_FUNCTION_POINTER) || defined(GLX_INDIRECT_RENDERING)
-void GLAPIENTRY gl_dispatch_stub_343(GLenum target, GLenum format, GLenum type, GLvoid * table);
-void GLAPIENTRY gl_dispatch_stub_344(GLenum target, GLenum pname, GLfloat * params);
-void GLAPIENTRY gl_dispatch_stub_345(GLenum target, GLenum pname, GLint * params);
-void GLAPIENTRY gl_dispatch_stub_356(GLenum target, GLenum format, GLenum type, GLvoid * image);
-void GLAPIENTRY gl_dispatch_stub_357(GLenum target, GLenum pname, GLfloat * params);
-void GLAPIENTRY gl_dispatch_stub_358(GLenum target, GLenum pname, GLint * params);
-void GLAPIENTRY gl_dispatch_stub_359(GLenum target, GLenum format, GLenum type, GLvoid * row, GLvoid * column, GLvoid * span);
-void GLAPIENTRY gl_dispatch_stub_361(GLenum target, GLboolean reset, GLenum format, GLenum type, GLvoid * values);
-void GLAPIENTRY gl_dispatch_stub_362(GLenum target, GLenum pname, GLfloat * params);
-void GLAPIENTRY gl_dispatch_stub_363(GLenum target, GLenum pname, GLint * params);
-void GLAPIENTRY gl_dispatch_stub_364(GLenum target, GLboolean reset, GLenum format, GLenum type, GLvoid * values);
-void GLAPIENTRY gl_dispatch_stub_365(GLenum target, GLenum pname, GLfloat * params);
-void GLAPIENTRY gl_dispatch_stub_366(GLenum target, GLenum pname, GLint * params);
-void GLAPIENTRY gl_dispatch_stub_648(GLenum pname, GLfloat * params);
-void GLAPIENTRY gl_dispatch_stub_649(GLenum pname, GLint * params);
-void GLAPIENTRY gl_dispatch_stub_650(GLenum pname, GLfloat param);
-void GLAPIENTRY gl_dispatch_stub_651(GLenum pname, const GLfloat * params);
-void GLAPIENTRY gl_dispatch_stub_652(GLenum pname, GLint param);
-void GLAPIENTRY gl_dispatch_stub_653(GLenum pname, const GLint * params);
-void GLAPIENTRY gl_dispatch_stub_654(GLclampf value, GLboolean invert);
-void GLAPIENTRY gl_dispatch_stub_655(GLenum pattern);
-void GLAPIENTRY gl_dispatch_stub_690(GLenum mode);
-void GLAPIENTRY gl_dispatch_stub_732(const GLenum * mode, const GLint * first, const GLsizei * count, GLsizei primcount, GLint modestride);
-void GLAPIENTRY gl_dispatch_stub_733(const GLenum * mode, const GLsizei * count, GLenum type, const GLvoid * const * indices, GLsizei primcount, GLint modestride);
-void GLAPIENTRY gl_dispatch_stub_734(GLsizei n, const GLuint * fences);
-void GLAPIENTRY gl_dispatch_stub_735(GLuint fence);
-void GLAPIENTRY gl_dispatch_stub_736(GLsizei n, GLuint * fences);
-void GLAPIENTRY gl_dispatch_stub_737(GLuint fence, GLenum pname, GLint * params);
-GLboolean GLAPIENTRY gl_dispatch_stub_738(GLuint fence);
-void GLAPIENTRY gl_dispatch_stub_739(GLuint fence, GLenum condition);
-GLboolean GLAPIENTRY gl_dispatch_stub_740(GLuint fence);
-void GLAPIENTRY gl_dispatch_stub_821(GLenum face);
-void GLAPIENTRY gl_dispatch_stub_822(GLuint array);
-void GLAPIENTRY gl_dispatch_stub_823(GLsizei n, const GLuint * arrays);
-void GLAPIENTRY gl_dispatch_stub_824(GLsizei n, GLuint * arrays);
-GLboolean GLAPIENTRY gl_dispatch_stub_825(GLuint array);
-void GLAPIENTRY gl_dispatch_stub_834(GLclampd zmin, GLclampd zmax);
-void GLAPIENTRY gl_dispatch_stub_835(GLenum modeRGB, GLenum modeA);
-void GLAPIENTRY gl_dispatch_stub_853(GLint srcX0, GLint srcY0, GLint srcX1, GLint srcY1, GLint dstX0, GLint dstY0, GLint dstX1, GLint dstY1, GLbitfield mask, GLenum filter);
-void GLAPIENTRY gl_dispatch_stub_854(GLenum target, GLenum pname, GLint param);
-void GLAPIENTRY gl_dispatch_stub_855(GLenum target, GLintptr offset, GLsizeiptr size);
-void GLAPIENTRY gl_dispatch_stub_913(GLenum target, GLenum pname, GLvoid ** params);
-void GLAPIENTRY gl_dispatch_stub_914(GLenum target, GLsizei length, GLvoid * pointer);
-void GLAPIENTRY gl_dispatch_stub_922(GLenum frontfunc, GLenum backfunc, GLint ref, GLuint mask);
-void GLAPIENTRY gl_dispatch_stub_923(GLenum target, GLuint index, GLsizei count, const GLfloat * params);
-void GLAPIENTRY gl_dispatch_stub_924(GLenum target, GLuint index, GLsizei count, const GLfloat * params);
-void GLAPIENTRY gl_dispatch_stub_925(GLuint id, GLenum pname, GLint64EXT * params);
-void GLAPIENTRY gl_dispatch_stub_926(GLuint id, GLenum pname, GLuint64EXT * params);
-#endif /* defined(NEED_FUNCTION_POINTER) || defined(GLX_INDIRECT_RENDERING) */
-
-static const glprocs_table_t static_functions[] = {
-    NAME_FUNC_OFFSET(    0, glNewList, glNewList, NULL, 0),
-    NAME_FUNC_OFFSET(   10, glEndList, glEndList, NULL, 1),
-    NAME_FUNC_OFFSET(   20, glCallList, glCallList, NULL, 2),
-    NAME_FUNC_OFFSET(   31, glCallLists, glCallLists, NULL, 3),
-    NAME_FUNC_OFFSET(   43, glDeleteLists, glDeleteLists, NULL, 4),
-    NAME_FUNC_OFFSET(   57, glGenLists, glGenLists, NULL, 5),
-    NAME_FUNC_OFFSET(   68, glListBase, glListBase, NULL, 6),
-    NAME_FUNC_OFFSET(   79, glBegin, glBegin, NULL, 7),
-    NAME_FUNC_OFFSET(   87, glBitmap, glBitmap, NULL, 8),
-    NAME_FUNC_OFFSET(   96, glColor3b, glColor3b, NULL, 9),
-    NAME_FUNC_OFFSET(  106, glColor3bv, glColor3bv, NULL, 10),
-    NAME_FUNC_OFFSET(  117, glColor3d, glColor3d, NULL, 11),
-    NAME_FUNC_OFFSET(  127, glColor3dv, glColor3dv, NULL, 12),
-    NAME_FUNC_OFFSET(  138, glColor3f, glColor3f, NULL, 13),
-    NAME_FUNC_OFFSET(  148, glColor3fv, glColor3fv, NULL, 14),
-    NAME_FUNC_OFFSET(  159, glColor3i, glColor3i, NULL, 15),
-    NAME_FUNC_OFFSET(  169, glColor3iv, glColor3iv, NULL, 16),
-    NAME_FUNC_OFFSET(  180, glColor3s, glColor3s, NULL, 17),
-    NAME_FUNC_OFFSET(  190, glColor3sv, glColor3sv, NULL, 18),
-    NAME_FUNC_OFFSET(  201, glColor3ub, glColor3ub, NULL, 19),
-    NAME_FUNC_OFFSET(  212, glColor3ubv, glColor3ubv, NULL, 20),
-    NAME_FUNC_OFFSET(  224, glColor3ui, glColor3ui, NULL, 21),
-    NAME_FUNC_OFFSET(  235, glColor3uiv, glColor3uiv, NULL, 22),
-    NAME_FUNC_OFFSET(  247, glColor3us, glColor3us, NULL, 23),
-    NAME_FUNC_OFFSET(  258, glColor3usv, glColor3usv, NULL, 24),
-    NAME_FUNC_OFFSET(  270, glColor4b, glColor4b, NULL, 25),
-    NAME_FUNC_OFFSET(  280, glColor4bv, glColor4bv, NULL, 26),
-    NAME_FUNC_OFFSET(  291, glColor4d, glColor4d, NULL, 27),
-    NAME_FUNC_OFFSET(  301, glColor4dv, glColor4dv, NULL, 28),
-    NAME_FUNC_OFFSET(  312, glColor4f, glColor4f, NULL, 29),
-    NAME_FUNC_OFFSET(  322, glColor4fv, glColor4fv, NULL, 30),
-    NAME_FUNC_OFFSET(  333, glColor4i, glColor4i, NULL, 31),
-    NAME_FUNC_OFFSET(  343, glColor4iv, glColor4iv, NULL, 32),
-    NAME_FUNC_OFFSET(  354, glColor4s, glColor4s, NULL, 33),
-    NAME_FUNC_OFFSET(  364, glColor4sv, glColor4sv, NULL, 34),
-    NAME_FUNC_OFFSET(  375, glColor4ub, glColor4ub, NULL, 35),
-    NAME_FUNC_OFFSET(  386, glColor4ubv, glColor4ubv, NULL, 36),
-    NAME_FUNC_OFFSET(  398, glColor4ui, glColor4ui, NULL, 37),
-    NAME_FUNC_OFFSET(  409, glColor4uiv, glColor4uiv, NULL, 38),
-    NAME_FUNC_OFFSET(  421, glColor4us, glColor4us, NULL, 39),
-    NAME_FUNC_OFFSET(  432, glColor4usv, glColor4usv, NULL, 40),
-    NAME_FUNC_OFFSET(  444, glEdgeFlag, glEdgeFlag, NULL, 41),
-    NAME_FUNC_OFFSET(  455, glEdgeFlagv, glEdgeFlagv, NULL, 42),
-    NAME_FUNC_OFFSET(  467, glEnd, glEnd, NULL, 43),
-    NAME_FUNC_OFFSET(  473, glIndexd, glIndexd, NULL, 44),
-    NAME_FUNC_OFFSET(  482, glIndexdv, glIndexdv, NULL, 45),
-    NAME_FUNC_OFFSET(  492, glIndexf, glIndexf, NULL, 46),
-    NAME_FUNC_OFFSET(  501, glIndexfv, glIndexfv, NULL, 47),
-    NAME_FUNC_OFFSET(  511, glIndexi, glIndexi, NULL, 48),
-    NAME_FUNC_OFFSET(  520, glIndexiv, glIndexiv, NULL, 49),
-    NAME_FUNC_OFFSET(  530, glIndexs, glIndexs, NULL, 50),
-    NAME_FUNC_OFFSET(  539, glIndexsv, glIndexsv, NULL, 51),
-    NAME_FUNC_OFFSET(  549, glNormal3b, glNormal3b, NULL, 52),
-    NAME_FUNC_OFFSET(  560, glNormal3bv, glNormal3bv, NULL, 53),
-    NAME_FUNC_OFFSET(  572, glNormal3d, glNormal3d, NULL, 54),
-    NAME_FUNC_OFFSET(  583, glNormal3dv, glNormal3dv, NULL, 55),
-    NAME_FUNC_OFFSET(  595, glNormal3f, glNormal3f, NULL, 56),
-    NAME_FUNC_OFFSET(  606, glNormal3fv, glNormal3fv, NULL, 57),
-    NAME_FUNC_OFFSET(  618, glNormal3i, glNormal3i, NULL, 58),
-    NAME_FUNC_OFFSET(  629, glNormal3iv, glNormal3iv, NULL, 59),
-    NAME_FUNC_OFFSET(  641, glNormal3s, glNormal3s, NULL, 60),
-    NAME_FUNC_OFFSET(  652, glNormal3sv, glNormal3sv, NULL, 61),
-    NAME_FUNC_OFFSET(  664, glRasterPos2d, glRasterPos2d, NULL, 62),
-    NAME_FUNC_OFFSET(  678, glRasterPos2dv, glRasterPos2dv, NULL, 63),
-    NAME_FUNC_OFFSET(  693, glRasterPos2f, glRasterPos2f, NULL, 64),
-    NAME_FUNC_OFFSET(  707, glRasterPos2fv, glRasterPos2fv, NULL, 65),
-    NAME_FUNC_OFFSET(  722, glRasterPos2i, glRasterPos2i, NULL, 66),
-    NAME_FUNC_OFFSET(  736, glRasterPos2iv, glRasterPos2iv, NULL, 67),
-    NAME_FUNC_OFFSET(  751, glRasterPos2s, glRasterPos2s, NULL, 68),
-    NAME_FUNC_OFFSET(  765, glRasterPos2sv, glRasterPos2sv, NULL, 69),
-    NAME_FUNC_OFFSET(  780, glRasterPos3d, glRasterPos3d, NULL, 70),
-    NAME_FUNC_OFFSET(  794, glRasterPos3dv, glRasterPos3dv, NULL, 71),
-    NAME_FUNC_OFFSET(  809, glRasterPos3f, glRasterPos3f, NULL, 72),
-    NAME_FUNC_OFFSET(  823, glRasterPos3fv, glRasterPos3fv, NULL, 73),
-    NAME_FUNC_OFFSET(  838, glRasterPos3i, glRasterPos3i, NULL, 74),
-    NAME_FUNC_OFFSET(  852, glRasterPos3iv, glRasterPos3iv, NULL, 75),
-    NAME_FUNC_OFFSET(  867, glRasterPos3s, glRasterPos3s, NULL, 76),
-    NAME_FUNC_OFFSET(  881, glRasterPos3sv, glRasterPos3sv, NULL, 77),
-    NAME_FUNC_OFFSET(  896, glRasterPos4d, glRasterPos4d, NULL, 78),
-    NAME_FUNC_OFFSET(  910, glRasterPos4dv, glRasterPos4dv, NULL, 79),
-    NAME_FUNC_OFFSET(  925, glRasterPos4f, glRasterPos4f, NULL, 80),
-    NAME_FUNC_OFFSET(  939, glRasterPos4fv, glRasterPos4fv, NULL, 81),
-    NAME_FUNC_OFFSET(  954, glRasterPos4i, glRasterPos4i, NULL, 82),
-    NAME_FUNC_OFFSET(  968, glRasterPos4iv, glRasterPos4iv, NULL, 83),
-    NAME_FUNC_OFFSET(  983, glRasterPos4s, glRasterPos4s, NULL, 84),
-    NAME_FUNC_OFFSET(  997, glRasterPos4sv, glRasterPos4sv, NULL, 85),
-    NAME_FUNC_OFFSET( 1012, glRectd, glRectd, NULL, 86),
-    NAME_FUNC_OFFSET( 1020, glRectdv, glRectdv, NULL, 87),
-    NAME_FUNC_OFFSET( 1029, glRectf, glRectf, NULL, 88),
-    NAME_FUNC_OFFSET( 1037, glRectfv, glRectfv, NULL, 89),
-    NAME_FUNC_OFFSET( 1046, glRecti, glRecti, NULL, 90),
-    NAME_FUNC_OFFSET( 1054, glRectiv, glRectiv, NULL, 91),
-    NAME_FUNC_OFFSET( 1063, glRects, glRects, NULL, 92),
-    NAME_FUNC_OFFSET( 1071, glRectsv, glRectsv, NULL, 93),
-    NAME_FUNC_OFFSET( 1080, glTexCoord1d, glTexCoord1d, NULL, 94),
-    NAME_FUNC_OFFSET( 1093, glTexCoord1dv, glTexCoord1dv, NULL, 95),
-    NAME_FUNC_OFFSET( 1107, glTexCoord1f, glTexCoord1f, NULL, 96),
-    NAME_FUNC_OFFSET( 1120, glTexCoord1fv, glTexCoord1fv, NULL, 97),
-    NAME_FUNC_OFFSET( 1134, glTexCoord1i, glTexCoord1i, NULL, 98),
-    NAME_FUNC_OFFSET( 1147, glTexCoord1iv, glTexCoord1iv, NULL, 99),
-    NAME_FUNC_OFFSET( 1161, glTexCoord1s, glTexCoord1s, NULL, 100),
-    NAME_FUNC_OFFSET( 1174, glTexCoord1sv, glTexCoord1sv, NULL, 101),
-    NAME_FUNC_OFFSET( 1188, glTexCoord2d, glTexCoord2d, NULL, 102),
-    NAME_FUNC_OFFSET( 1201, glTexCoord2dv, glTexCoord2dv, NULL, 103),
-    NAME_FUNC_OFFSET( 1215, glTexCoord2f, glTexCoord2f, NULL, 104),
-    NAME_FUNC_OFFSET( 1228, glTexCoord2fv, glTexCoord2fv, NULL, 105),
-    NAME_FUNC_OFFSET( 1242, glTexCoord2i, glTexCoord2i, NULL, 106),
-    NAME_FUNC_OFFSET( 1255, glTexCoord2iv, glTexCoord2iv, NULL, 107),
-    NAME_FUNC_OFFSET( 1269, glTexCoord2s, glTexCoord2s, NULL, 108),
-    NAME_FUNC_OFFSET( 1282, glTexCoord2sv, glTexCoord2sv, NULL, 109),
-    NAME_FUNC_OFFSET( 1296, glTexCoord3d, glTexCoord3d, NULL, 110),
-    NAME_FUNC_OFFSET( 1309, glTexCoord3dv, glTexCoord3dv, NULL, 111),
-    NAME_FUNC_OFFSET( 1323, glTexCoord3f, glTexCoord3f, NULL, 112),
-    NAME_FUNC_OFFSET( 1336, glTexCoord3fv, glTexCoord3fv, NULL, 113),
-    NAME_FUNC_OFFSET( 1350, glTexCoord3i, glTexCoord3i, NULL, 114),
-    NAME_FUNC_OFFSET( 1363, glTexCoord3iv, glTexCoord3iv, NULL, 115),
-    NAME_FUNC_OFFSET( 1377, glTexCoord3s, glTexCoord3s, NULL, 116),
-    NAME_FUNC_OFFSET( 1390, glTexCoord3sv, glTexCoord3sv, NULL, 117),
-    NAME_FUNC_OFFSET( 1404, glTexCoord4d, glTexCoord4d, NULL, 118),
-    NAME_FUNC_OFFSET( 1417, glTexCoord4dv, glTexCoord4dv, NULL, 119),
-    NAME_FUNC_OFFSET( 1431, glTexCoord4f, glTexCoord4f, NULL, 120),
-    NAME_FUNC_OFFSET( 1444, glTexCoord4fv, glTexCoord4fv, NULL, 121),
-    NAME_FUNC_OFFSET( 1458, glTexCoord4i, glTexCoord4i, NULL, 122),
-    NAME_FUNC_OFFSET( 1471, glTexCoord4iv, glTexCoord4iv, NULL, 123),
-    NAME_FUNC_OFFSET( 1485, glTexCoord4s, glTexCoord4s, NULL, 124),
-    NAME_FUNC_OFFSET( 1498, glTexCoord4sv, glTexCoord4sv, NULL, 125),
-    NAME_FUNC_OFFSET( 1512, glVertex2d, glVertex2d, NULL, 126),
-    NAME_FUNC_OFFSET( 1523, glVertex2dv, glVertex2dv, NULL, 127),
-    NAME_FUNC_OFFSET( 1535, glVertex2f, glVertex2f, NULL, 128),
-    NAME_FUNC_OFFSET( 1546, glVertex2fv, glVertex2fv, NULL, 129),
-    NAME_FUNC_OFFSET( 1558, glVertex2i, glVertex2i, NULL, 130),
-    NAME_FUNC_OFFSET( 1569, glVertex2iv, glVertex2iv, NULL, 131),
-    NAME_FUNC_OFFSET( 1581, glVertex2s, glVertex2s, NULL, 132),
-    NAME_FUNC_OFFSET( 1592, glVertex2sv, glVertex2sv, NULL, 133),
-    NAME_FUNC_OFFSET( 1604, glVertex3d, glVertex3d, NULL, 134),
-    NAME_FUNC_OFFSET( 1615, glVertex3dv, glVertex3dv, NULL, 135),
-    NAME_FUNC_OFFSET( 1627, glVertex3f, glVertex3f, NULL, 136),
-    NAME_FUNC_OFFSET( 1638, glVertex3fv, glVertex3fv, NULL, 137),
-    NAME_FUNC_OFFSET( 1650, glVertex3i, glVertex3i, NULL, 138),
-    NAME_FUNC_OFFSET( 1661, glVertex3iv, glVertex3iv, NULL, 139),
-    NAME_FUNC_OFFSET( 1673, glVertex3s, glVertex3s, NULL, 140),
-    NAME_FUNC_OFFSET( 1684, glVertex3sv, glVertex3sv, NULL, 141),
-    NAME_FUNC_OFFSET( 1696, glVertex4d, glVertex4d, NULL, 142),
-    NAME_FUNC_OFFSET( 1707, glVertex4dv, glVertex4dv, NULL, 143),
-    NAME_FUNC_OFFSET( 1719, glVertex4f, glVertex4f, NULL, 144),
-    NAME_FUNC_OFFSET( 1730, glVertex4fv, glVertex4fv, NULL, 145),
-    NAME_FUNC_OFFSET( 1742, glVertex4i, glVertex4i, NULL, 146),
-    NAME_FUNC_OFFSET( 1753, glVertex4iv, glVertex4iv, NULL, 147),
-    NAME_FUNC_OFFSET( 1765, glVertex4s, glVertex4s, NULL, 148),
-    NAME_FUNC_OFFSET( 1776, glVertex4sv, glVertex4sv, NULL, 149),
-    NAME_FUNC_OFFSET( 1788, glClipPlane, glClipPlane, NULL, 150),
-    NAME_FUNC_OFFSET( 1800, glColorMaterial, glColorMaterial, NULL, 151),
-    NAME_FUNC_OFFSET( 1816, glCullFace, glCullFace, NULL, 152),
-    NAME_FUNC_OFFSET( 1827, glFogf, glFogf, NULL, 153),
-    NAME_FUNC_OFFSET( 1834, glFogfv, glFogfv, NULL, 154),
-    NAME_FUNC_OFFSET( 1842, glFogi, glFogi, NULL, 155),
-    NAME_FUNC_OFFSET( 1849, glFogiv, glFogiv, NULL, 156),
-    NAME_FUNC_OFFSET( 1857, glFrontFace, glFrontFace, NULL, 157),
-    NAME_FUNC_OFFSET( 1869, glHint, glHint, NULL, 158),
-    NAME_FUNC_OFFSET( 1876, glLightf, glLightf, NULL, 159),
-    NAME_FUNC_OFFSET( 1885, glLightfv, glLightfv, NULL, 160),
-    NAME_FUNC_OFFSET( 1895, glLighti, glLighti, NULL, 161),
-    NAME_FUNC_OFFSET( 1904, glLightiv, glLightiv, NULL, 162),
-    NAME_FUNC_OFFSET( 1914, glLightModelf, glLightModelf, NULL, 163),
-    NAME_FUNC_OFFSET( 1928, glLightModelfv, glLightModelfv, NULL, 164),
-    NAME_FUNC_OFFSET( 1943, glLightModeli, glLightModeli, NULL, 165),
-    NAME_FUNC_OFFSET( 1957, glLightModeliv, glLightModeliv, NULL, 166),
-    NAME_FUNC_OFFSET( 1972, glLineStipple, glLineStipple, NULL, 167),
-    NAME_FUNC_OFFSET( 1986, glLineWidth, glLineWidth, NULL, 168),
-    NAME_FUNC_OFFSET( 1998, glMaterialf, glMaterialf, NULL, 169),
-    NAME_FUNC_OFFSET( 2010, glMaterialfv, glMaterialfv, NULL, 170),
-    NAME_FUNC_OFFSET( 2023, glMateriali, glMateriali, NULL, 171),
-    NAME_FUNC_OFFSET( 2035, glMaterialiv, glMaterialiv, NULL, 172),
-    NAME_FUNC_OFFSET( 2048, glPointSize, glPointSize, NULL, 173),
-    NAME_FUNC_OFFSET( 2060, glPolygonMode, glPolygonMode, NULL, 174),
-    NAME_FUNC_OFFSET( 2074, glPolygonStipple, glPolygonStipple, NULL, 175),
-    NAME_FUNC_OFFSET( 2091, glScissor, glScissor, NULL, 176),
-    NAME_FUNC_OFFSET( 2101, glShadeModel, glShadeModel, NULL, 177),
-    NAME_FUNC_OFFSET( 2114, glTexParameterf, glTexParameterf, NULL, 178),
-    NAME_FUNC_OFFSET( 2130, glTexParameterfv, glTexParameterfv, NULL, 179),
-    NAME_FUNC_OFFSET( 2147, glTexParameteri, glTexParameteri, NULL, 180),
-    NAME_FUNC_OFFSET( 2163, glTexParameteriv, glTexParameteriv, NULL, 181),
-    NAME_FUNC_OFFSET( 2180, glTexImage1D, glTexImage1D, NULL, 182),
-    NAME_FUNC_OFFSET( 2193, glTexImage2D, glTexImage2D, NULL, 183),
-    NAME_FUNC_OFFSET( 2206, glTexEnvf, glTexEnvf, NULL, 184),
-    NAME_FUNC_OFFSET( 2216, glTexEnvfv, glTexEnvfv, NULL, 185),
-    NAME_FUNC_OFFSET( 2227, glTexEnvi, glTexEnvi, NULL, 186),
-    NAME_FUNC_OFFSET( 2237, glTexEnviv, glTexEnviv, NULL, 187),
-    NAME_FUNC_OFFSET( 2248, glTexGend, glTexGend, NULL, 188),
-    NAME_FUNC_OFFSET( 2258, glTexGendv, glTexGendv, NULL, 189),
-    NAME_FUNC_OFFSET( 2269, glTexGenf, glTexGenf, NULL, 190),
-    NAME_FUNC_OFFSET( 2279, glTexGenfv, glTexGenfv, NULL, 191),
-    NAME_FUNC_OFFSET( 2290, glTexGeni, glTexGeni, NULL, 192),
-    NAME_FUNC_OFFSET( 2300, glTexGeniv, glTexGeniv, NULL, 193),
-    NAME_FUNC_OFFSET( 2311, glFeedbackBuffer, glFeedbackBuffer, NULL, 194),
-    NAME_FUNC_OFFSET( 2328, glSelectBuffer, glSelectBuffer, NULL, 195),
-    NAME_FUNC_OFFSET( 2343, glRenderMode, glRenderMode, NULL, 196),
-    NAME_FUNC_OFFSET( 2356, glInitNames, glInitNames, NULL, 197),
-    NAME_FUNC_OFFSET( 2368, glLoadName, glLoadName, NULL, 198),
-    NAME_FUNC_OFFSET( 2379, glPassThrough, glPassThrough, NULL, 199),
-    NAME_FUNC_OFFSET( 2393, glPopName, glPopName, NULL, 200),
-    NAME_FUNC_OFFSET( 2403, glPushName, glPushName, NULL, 201),
-    NAME_FUNC_OFFSET( 2414, glDrawBuffer, glDrawBuffer, NULL, 202),
-    NAME_FUNC_OFFSET( 2427, glClear, glClear, NULL, 203),
-    NAME_FUNC_OFFSET( 2435, glClearAccum, glClearAccum, NULL, 204),
-    NAME_FUNC_OFFSET( 2448, glClearIndex, glClearIndex, NULL, 205),
-    NAME_FUNC_OFFSET( 2461, glClearColor, glClearColor, NULL, 206),
-    NAME_FUNC_OFFSET( 2474, glClearStencil, glClearStencil, NULL, 207),
-    NAME_FUNC_OFFSET( 2489, glClearDepth, glClearDepth, NULL, 208),
-    NAME_FUNC_OFFSET( 2502, glStencilMask, glStencilMask, NULL, 209),
-    NAME_FUNC_OFFSET( 2516, glColorMask, glColorMask, NULL, 210),
-    NAME_FUNC_OFFSET( 2528, glDepthMask, glDepthMask, NULL, 211),
-    NAME_FUNC_OFFSET( 2540, glIndexMask, glIndexMask, NULL, 212),
-    NAME_FUNC_OFFSET( 2552, glAccum, glAccum, NULL, 213),
-    NAME_FUNC_OFFSET( 2560, glDisable, glDisable, NULL, 214),
-    NAME_FUNC_OFFSET( 2570, glEnable, glEnable, NULL, 215),
-    NAME_FUNC_OFFSET( 2579, glFinish, glFinish, NULL, 216),
-    NAME_FUNC_OFFSET( 2588, glFlush, glFlush, NULL, 217),
-    NAME_FUNC_OFFSET( 2596, glPopAttrib, glPopAttrib, NULL, 218),
-    NAME_FUNC_OFFSET( 2608, glPushAttrib, glPushAttrib, NULL, 219),
-    NAME_FUNC_OFFSET( 2621, glMap1d, glMap1d, NULL, 220),
-    NAME_FUNC_OFFSET( 2629, glMap1f, glMap1f, NULL, 221),
-    NAME_FUNC_OFFSET( 2637, glMap2d, glMap2d, NULL, 222),
-    NAME_FUNC_OFFSET( 2645, glMap2f, glMap2f, NULL, 223),
-    NAME_FUNC_OFFSET( 2653, glMapGrid1d, glMapGrid1d, NULL, 224),
-    NAME_FUNC_OFFSET( 2665, glMapGrid1f, glMapGrid1f, NULL, 225),
-    NAME_FUNC_OFFSET( 2677, glMapGrid2d, glMapGrid2d, NULL, 226),
-    NAME_FUNC_OFFSET( 2689, glMapGrid2f, glMapGrid2f, NULL, 227),
-    NAME_FUNC_OFFSET( 2701, glEvalCoord1d, glEvalCoord1d, NULL, 228),
-    NAME_FUNC_OFFSET( 2715, glEvalCoord1dv, glEvalCoord1dv, NULL, 229),
-    NAME_FUNC_OFFSET( 2730, glEvalCoord1f, glEvalCoord1f, NULL, 230),
-    NAME_FUNC_OFFSET( 2744, glEvalCoord1fv, glEvalCoord1fv, NULL, 231),
-    NAME_FUNC_OFFSET( 2759, glEvalCoord2d, glEvalCoord2d, NULL, 232),
-    NAME_FUNC_OFFSET( 2773, glEvalCoord2dv, glEvalCoord2dv, NULL, 233),
-    NAME_FUNC_OFFSET( 2788, glEvalCoord2f, glEvalCoord2f, NULL, 234),
-    NAME_FUNC_OFFSET( 2802, glEvalCoord2fv, glEvalCoord2fv, NULL, 235),
-    NAME_FUNC_OFFSET( 2817, glEvalMesh1, glEvalMesh1, NULL, 236),
-    NAME_FUNC_OFFSET( 2829, glEvalPoint1, glEvalPoint1, NULL, 237),
-    NAME_FUNC_OFFSET( 2842, glEvalMesh2, glEvalMesh2, NULL, 238),
-    NAME_FUNC_OFFSET( 2854, glEvalPoint2, glEvalPoint2, NULL, 239),
-    NAME_FUNC_OFFSET( 2867, glAlphaFunc, glAlphaFunc, NULL, 240),
-    NAME_FUNC_OFFSET( 2879, glBlendFunc, glBlendFunc, NULL, 241),
-    NAME_FUNC_OFFSET( 2891, glLogicOp, glLogicOp, NULL, 242),
-    NAME_FUNC_OFFSET( 2901, glStencilFunc, glStencilFunc, NULL, 243),
-    NAME_FUNC_OFFSET( 2915, glStencilOp, glStencilOp, NULL, 244),
-    NAME_FUNC_OFFSET( 2927, glDepthFunc, glDepthFunc, NULL, 245),
-    NAME_FUNC_OFFSET( 2939, glPixelZoom, glPixelZoom, NULL, 246),
-    NAME_FUNC_OFFSET( 2951, glPixelTransferf, glPixelTransferf, NULL, 247),
-    NAME_FUNC_OFFSET( 2968, glPixelTransferi, glPixelTransferi, NULL, 248),
-    NAME_FUNC_OFFSET( 2985, glPixelStoref, glPixelStoref, NULL, 249),
-    NAME_FUNC_OFFSET( 2999, glPixelStorei, glPixelStorei, NULL, 250),
-    NAME_FUNC_OFFSET( 3013, glPixelMapfv, glPixelMapfv, NULL, 251),
-    NAME_FUNC_OFFSET( 3026, glPixelMapuiv, glPixelMapuiv, NULL, 252),
-    NAME_FUNC_OFFSET( 3040, glPixelMapusv, glPixelMapusv, NULL, 253),
-    NAME_FUNC_OFFSET( 3054, glReadBuffer, glReadBuffer, NULL, 254),
-    NAME_FUNC_OFFSET( 3067, glCopyPixels, glCopyPixels, NULL, 255),
-    NAME_FUNC_OFFSET( 3080, glReadPixels, glReadPixels, NULL, 256),
-    NAME_FUNC_OFFSET( 3093, glDrawPixels, glDrawPixels, NULL, 257),
-    NAME_FUNC_OFFSET( 3106, glGetBooleanv, glGetBooleanv, NULL, 258),
-    NAME_FUNC_OFFSET( 3120, glGetClipPlane, glGetClipPlane, NULL, 259),
-    NAME_FUNC_OFFSET( 3135, glGetDoublev, glGetDoublev, NULL, 260),
-    NAME_FUNC_OFFSET( 3148, glGetError, glGetError, NULL, 261),
-    NAME_FUNC_OFFSET( 3159, glGetFloatv, glGetFloatv, NULL, 262),
-    NAME_FUNC_OFFSET( 3171, glGetIntegerv, glGetIntegerv, NULL, 263),
-    NAME_FUNC_OFFSET( 3185, glGetLightfv, glGetLightfv, NULL, 264),
-    NAME_FUNC_OFFSET( 3198, glGetLightiv, glGetLightiv, NULL, 265),
-    NAME_FUNC_OFFSET( 3211, glGetMapdv, glGetMapdv, NULL, 266),
-    NAME_FUNC_OFFSET( 3222, glGetMapfv, glGetMapfv, NULL, 267),
-    NAME_FUNC_OFFSET( 3233, glGetMapiv, glGetMapiv, NULL, 268),
-    NAME_FUNC_OFFSET( 3244, glGetMaterialfv, glGetMaterialfv, NULL, 269),
-    NAME_FUNC_OFFSET( 3260, glGetMaterialiv, glGetMaterialiv, NULL, 270),
-    NAME_FUNC_OFFSET( 3276, glGetPixelMapfv, glGetPixelMapfv, NULL, 271),
-    NAME_FUNC_OFFSET( 3292, glGetPixelMapuiv, glGetPixelMapuiv, NULL, 272),
-    NAME_FUNC_OFFSET( 3309, glGetPixelMapusv, glGetPixelMapusv, NULL, 273),
-    NAME_FUNC_OFFSET( 3326, glGetPolygonStipple, glGetPolygonStipple, NULL, 274),
-    NAME_FUNC_OFFSET( 3346, glGetString, glGetString, NULL, 275),
-    NAME_FUNC_OFFSET( 3358, glGetTexEnvfv, glGetTexEnvfv, NULL, 276),
-    NAME_FUNC_OFFSET( 3372, glGetTexEnviv, glGetTexEnviv, NULL, 277),
-    NAME_FUNC_OFFSET( 3386, glGetTexGendv, glGetTexGendv, NULL, 278),
-    NAME_FUNC_OFFSET( 3400, glGetTexGenfv, glGetTexGenfv, NULL, 279),
-    NAME_FUNC_OFFSET( 3414, glGetTexGeniv, glGetTexGeniv, NULL, 280),
-    NAME_FUNC_OFFSET( 3428, glGetTexImage, glGetTexImage, NULL, 281),
-    NAME_FUNC_OFFSET( 3442, glGetTexParameterfv, glGetTexParameterfv, NULL, 282),
-    NAME_FUNC_OFFSET( 3462, glGetTexParameteriv, glGetTexParameteriv, NULL, 283),
-    NAME_FUNC_OFFSET( 3482, glGetTexLevelParameterfv, glGetTexLevelParameterfv, NULL, 284),
-    NAME_FUNC_OFFSET( 3507, glGetTexLevelParameteriv, glGetTexLevelParameteriv, NULL, 285),
-    NAME_FUNC_OFFSET( 3532, glIsEnabled, glIsEnabled, NULL, 286),
-    NAME_FUNC_OFFSET( 3544, glIsList, glIsList, NULL, 287),
-    NAME_FUNC_OFFSET( 3553, glDepthRange, glDepthRange, NULL, 288),
-    NAME_FUNC_OFFSET( 3566, glFrustum, glFrustum, NULL, 289),
-    NAME_FUNC_OFFSET( 3576, glLoadIdentity, glLoadIdentity, NULL, 290),
-    NAME_FUNC_OFFSET( 3591, glLoadMatrixf, glLoadMatrixf, NULL, 291),
-    NAME_FUNC_OFFSET( 3605, glLoadMatrixd, glLoadMatrixd, NULL, 292),
-    NAME_FUNC_OFFSET( 3619, glMatrixMode, glMatrixMode, NULL, 293),
-    NAME_FUNC_OFFSET( 3632, glMultMatrixf, glMultMatrixf, NULL, 294),
-    NAME_FUNC_OFFSET( 3646, glMultMatrixd, glMultMatrixd, NULL, 295),
-    NAME_FUNC_OFFSET( 3660, glOrtho, glOrtho, NULL, 296),
-    NAME_FUNC_OFFSET( 3668, glPopMatrix, glPopMatrix, NULL, 297),
-    NAME_FUNC_OFFSET( 3680, glPushMatrix, glPushMatrix, NULL, 298),
-    NAME_FUNC_OFFSET( 3693, glRotated, glRotated, NULL, 299),
-    NAME_FUNC_OFFSET( 3703, glRotatef, glRotatef, NULL, 300),
-    NAME_FUNC_OFFSET( 3713, glScaled, glScaled, NULL, 301),
-    NAME_FUNC_OFFSET( 3722, glScalef, glScalef, NULL, 302),
-    NAME_FUNC_OFFSET( 3731, glTranslated, glTranslated, NULL, 303),
-    NAME_FUNC_OFFSET( 3744, glTranslatef, glTranslatef, NULL, 304),
-    NAME_FUNC_OFFSET( 3757, glViewport, glViewport, NULL, 305),
-    NAME_FUNC_OFFSET( 3768, glArrayElement, glArrayElement, NULL, 306),
-    NAME_FUNC_OFFSET( 3783, glBindTexture, glBindTexture, NULL, 307),
-    NAME_FUNC_OFFSET( 3797, glColorPointer, glColorPointer, NULL, 308),
-    NAME_FUNC_OFFSET( 3812, glDisableClientState, glDisableClientState, NULL, 309),
-    NAME_FUNC_OFFSET( 3833, glDrawArrays, glDrawArrays, NULL, 310),
-    NAME_FUNC_OFFSET( 3846, glDrawElements, glDrawElements, NULL, 311),
-    NAME_FUNC_OFFSET( 3861, glEdgeFlagPointer, glEdgeFlagPointer, NULL, 312),
-    NAME_FUNC_OFFSET( 3879, glEnableClientState, glEnableClientState, NULL, 313),
-    NAME_FUNC_OFFSET( 3899, glIndexPointer, glIndexPointer, NULL, 314),
-    NAME_FUNC_OFFSET( 3914, glIndexub, glIndexub, NULL, 315),
-    NAME_FUNC_OFFSET( 3924, glIndexubv, glIndexubv, NULL, 316),
-    NAME_FUNC_OFFSET( 3935, glInterleavedArrays, glInterleavedArrays, NULL, 317),
-    NAME_FUNC_OFFSET( 3955, glNormalPointer, glNormalPointer, NULL, 318),
-    NAME_FUNC_OFFSET( 3971, glPolygonOffset, glPolygonOffset, NULL, 319),
-    NAME_FUNC_OFFSET( 3987, glTexCoordPointer, glTexCoordPointer, NULL, 320),
-    NAME_FUNC_OFFSET( 4005, glVertexPointer, glVertexPointer, NULL, 321),
-    NAME_FUNC_OFFSET( 4021, glAreTexturesResident, glAreTexturesResident, NULL, 322),
-    NAME_FUNC_OFFSET( 4043, glCopyTexImage1D, glCopyTexImage1D, NULL, 323),
-    NAME_FUNC_OFFSET( 4060, glCopyTexImage2D, glCopyTexImage2D, NULL, 324),
-    NAME_FUNC_OFFSET( 4077, glCopyTexSubImage1D, glCopyTexSubImage1D, NULL, 325),
-    NAME_FUNC_OFFSET( 4097, glCopyTexSubImage2D, glCopyTexSubImage2D, NULL, 326),
-    NAME_FUNC_OFFSET( 4117, glDeleteTextures, glDeleteTextures, NULL, 327),
-    NAME_FUNC_OFFSET( 4134, glGenTextures, glGenTextures, NULL, 328),
-    NAME_FUNC_OFFSET( 4148, glGetPointerv, glGetPointerv, NULL, 329),
-    NAME_FUNC_OFFSET( 4162, glIsTexture, glIsTexture, NULL, 330),
-    NAME_FUNC_OFFSET( 4174, glPrioritizeTextures, glPrioritizeTextures, NULL, 331),
-    NAME_FUNC_OFFSET( 4195, glTexSubImage1D, glTexSubImage1D, NULL, 332),
-    NAME_FUNC_OFFSET( 4211, glTexSubImage2D, glTexSubImage2D, NULL, 333),
-    NAME_FUNC_OFFSET( 4227, glPopClientAttrib, glPopClientAttrib, NULL, 334),
-    NAME_FUNC_OFFSET( 4245, glPushClientAttrib, glPushClientAttrib, NULL, 335),
-    NAME_FUNC_OFFSET( 4264, glBlendColor, glBlendColor, NULL, 336),
-    NAME_FUNC_OFFSET( 4277, glBlendEquation, glBlendEquation, NULL, 337),
-    NAME_FUNC_OFFSET( 4293, glDrawRangeElements, glDrawRangeElements, NULL, 338),
-    NAME_FUNC_OFFSET( 4313, glColorTable, glColorTable, NULL, 339),
-    NAME_FUNC_OFFSET( 4326, glColorTableParameterfv, glColorTableParameterfv, NULL, 340),
-    NAME_FUNC_OFFSET( 4350, glColorTableParameteriv, glColorTableParameteriv, NULL, 341),
-    NAME_FUNC_OFFSET( 4374, glCopyColorTable, glCopyColorTable, NULL, 342),
-    NAME_FUNC_OFFSET( 4391, glGetColorTable, glGetColorTable, NULL, 343),
-    NAME_FUNC_OFFSET( 4407, glGetColorTableParameterfv, glGetColorTableParameterfv, NULL, 344),
-    NAME_FUNC_OFFSET( 4434, glGetColorTableParameteriv, glGetColorTableParameteriv, NULL, 345),
-    NAME_FUNC_OFFSET( 4461, glColorSubTable, glColorSubTable, NULL, 346),
-    NAME_FUNC_OFFSET( 4477, glCopyColorSubTable, glCopyColorSubTable, NULL, 347),
-    NAME_FUNC_OFFSET( 4497, glConvolutionFilter1D, glConvolutionFilter1D, NULL, 348),
-    NAME_FUNC_OFFSET( 4519, glConvolutionFilter2D, glConvolutionFilter2D, NULL, 349),
-    NAME_FUNC_OFFSET( 4541, glConvolutionParameterf, glConvolutionParameterf, NULL, 350),
-    NAME_FUNC_OFFSET( 4565, glConvolutionParameterfv, glConvolutionParameterfv, NULL, 351),
-    NAME_FUNC_OFFSET( 4590, glConvolutionParameteri, glConvolutionParameteri, NULL, 352),
-    NAME_FUNC_OFFSET( 4614, glConvolutionParameteriv, glConvolutionParameteriv, NULL, 353),
-    NAME_FUNC_OFFSET( 4639, glCopyConvolutionFilter1D, glCopyConvolutionFilter1D, NULL, 354),
-    NAME_FUNC_OFFSET( 4665, glCopyConvolutionFilter2D, glCopyConvolutionFilter2D, NULL, 355),
-    NAME_FUNC_OFFSET( 4691, glGetConvolutionFilter, glGetConvolutionFilter, NULL, 356),
-    NAME_FUNC_OFFSET( 4714, glGetConvolutionParameterfv, glGetConvolutionParameterfv, NULL, 357),
-    NAME_FUNC_OFFSET( 4742, glGetConvolutionParameteriv, glGetConvolutionParameteriv, NULL, 358),
-    NAME_FUNC_OFFSET( 4770, glGetSeparableFilter, glGetSeparableFilter, NULL, 359),
-    NAME_FUNC_OFFSET( 4791, glSeparableFilter2D, glSeparableFilter2D, NULL, 360),
-    NAME_FUNC_OFFSET( 4811, glGetHistogram, glGetHistogram, NULL, 361),
-    NAME_FUNC_OFFSET( 4826, glGetHistogramParameterfv, glGetHistogramParameterfv, NULL, 362),
-    NAME_FUNC_OFFSET( 4852, glGetHistogramParameteriv, glGetHistogramParameteriv, NULL, 363),
-    NAME_FUNC_OFFSET( 4878, glGetMinmax, glGetMinmax, NULL, 364),
-    NAME_FUNC_OFFSET( 4890, glGetMinmaxParameterfv, glGetMinmaxParameterfv, NULL, 365),
-    NAME_FUNC_OFFSET( 4913, glGetMinmaxParameteriv, glGetMinmaxParameteriv, NULL, 366),
-    NAME_FUNC_OFFSET( 4936, glHistogram, glHistogram, NULL, 367),
-    NAME_FUNC_OFFSET( 4948, glMinmax, glMinmax, NULL, 368),
-    NAME_FUNC_OFFSET( 4957, glResetHistogram, glResetHistogram, NULL, 369),
-    NAME_FUNC_OFFSET( 4974, glResetMinmax, glResetMinmax, NULL, 370),
-    NAME_FUNC_OFFSET( 4988, glTexImage3D, glTexImage3D, NULL, 371),
-    NAME_FUNC_OFFSET( 5001, glTexSubImage3D, glTexSubImage3D, NULL, 372),
-    NAME_FUNC_OFFSET( 5017, glCopyTexSubImage3D, glCopyTexSubImage3D, NULL, 373),
-    NAME_FUNC_OFFSET( 5037, glActiveTextureARB, glActiveTextureARB, NULL, 374),
-    NAME_FUNC_OFFSET( 5056, glClientActiveTextureARB, glClientActiveTextureARB, NULL, 375),
-    NAME_FUNC_OFFSET( 5081, glMultiTexCoord1dARB, glMultiTexCoord1dARB, NULL, 376),
-    NAME_FUNC_OFFSET( 5102, glMultiTexCoord1dvARB, glMultiTexCoord1dvARB, NULL, 377),
-    NAME_FUNC_OFFSET( 5124, glMultiTexCoord1fARB, glMultiTexCoord1fARB, NULL, 378),
-    NAME_FUNC_OFFSET( 5145, glMultiTexCoord1fvARB, glMultiTexCoord1fvARB, NULL, 379),
-    NAME_FUNC_OFFSET( 5167, glMultiTexCoord1iARB, glMultiTexCoord1iARB, NULL, 380),
-    NAME_FUNC_OFFSET( 5188, glMultiTexCoord1ivARB, glMultiTexCoord1ivARB, NULL, 381),
-    NAME_FUNC_OFFSET( 5210, glMultiTexCoord1sARB, glMultiTexCoord1sARB, NULL, 382),
-    NAME_FUNC_OFFSET( 5231, glMultiTexCoord1svARB, glMultiTexCoord1svARB, NULL, 383),
-    NAME_FUNC_OFFSET( 5253, glMultiTexCoord2dARB, glMultiTexCoord2dARB, NULL, 384),
-    NAME_FUNC_OFFSET( 5274, glMultiTexCoord2dvARB, glMultiTexCoord2dvARB, NULL, 385),
-    NAME_FUNC_OFFSET( 5296, glMultiTexCoord2fARB, glMultiTexCoord2fARB, NULL, 386),
-    NAME_FUNC_OFFSET( 5317, glMultiTexCoord2fvARB, glMultiTexCoord2fvARB, NULL, 387),
-    NAME_FUNC_OFFSET( 5339, glMultiTexCoord2iARB, glMultiTexCoord2iARB, NULL, 388),
-    NAME_FUNC_OFFSET( 5360, glMultiTexCoord2ivARB, glMultiTexCoord2ivARB, NULL, 389),
-    NAME_FUNC_OFFSET( 5382, glMultiTexCoord2sARB, glMultiTexCoord2sARB, NULL, 390),
-    NAME_FUNC_OFFSET( 5403, glMultiTexCoord2svARB, glMultiTexCoord2svARB, NULL, 391),
-    NAME_FUNC_OFFSET( 5425, glMultiTexCoord3dARB, glMultiTexCoord3dARB, NULL, 392),
-    NAME_FUNC_OFFSET( 5446, glMultiTexCoord3dvARB, glMultiTexCoord3dvARB, NULL, 393),
-    NAME_FUNC_OFFSET( 5468, glMultiTexCoord3fARB, glMultiTexCoord3fARB, NULL, 394),
-    NAME_FUNC_OFFSET( 5489, glMultiTexCoord3fvARB, glMultiTexCoord3fvARB, NULL, 395),
-    NAME_FUNC_OFFSET( 5511, glMultiTexCoord3iARB, glMultiTexCoord3iARB, NULL, 396),
-    NAME_FUNC_OFFSET( 5532, glMultiTexCoord3ivARB, glMultiTexCoord3ivARB, NULL, 397),
-    NAME_FUNC_OFFSET( 5554, glMultiTexCoord3sARB, glMultiTexCoord3sARB, NULL, 398),
-    NAME_FUNC_OFFSET( 5575, glMultiTexCoord3svARB, glMultiTexCoord3svARB, NULL, 399),
-    NAME_FUNC_OFFSET( 5597, glMultiTexCoord4dARB, glMultiTexCoord4dARB, NULL, 400),
-    NAME_FUNC_OFFSET( 5618, glMultiTexCoord4dvARB, glMultiTexCoord4dvARB, NULL, 401),
-    NAME_FUNC_OFFSET( 5640, glMultiTexCoord4fARB, glMultiTexCoord4fARB, NULL, 402),
-    NAME_FUNC_OFFSET( 5661, glMultiTexCoord4fvARB, glMultiTexCoord4fvARB, NULL, 403),
-    NAME_FUNC_OFFSET( 5683, glMultiTexCoord4iARB, glMultiTexCoord4iARB, NULL, 404),
-    NAME_FUNC_OFFSET( 5704, glMultiTexCoord4ivARB, glMultiTexCoord4ivARB, NULL, 405),
-    NAME_FUNC_OFFSET( 5726, glMultiTexCoord4sARB, glMultiTexCoord4sARB, NULL, 406),
-    NAME_FUNC_OFFSET( 5747, glMultiTexCoord4svARB, glMultiTexCoord4svARB, NULL, 407),
-    NAME_FUNC_OFFSET( 5769, glAttachShader, glAttachShader, NULL, 408),
-    NAME_FUNC_OFFSET( 5784, glCreateProgram, glCreateProgram, NULL, 409),
-    NAME_FUNC_OFFSET( 5800, glCreateShader, glCreateShader, NULL, 410),
-    NAME_FUNC_OFFSET( 5815, glDeleteProgram, glDeleteProgram, NULL, 411),
-    NAME_FUNC_OFFSET( 5831, glDeleteShader, glDeleteShader, NULL, 412),
-    NAME_FUNC_OFFSET( 5846, glDetachShader, glDetachShader, NULL, 413),
-    NAME_FUNC_OFFSET( 5861, glGetAttachedShaders, glGetAttachedShaders, NULL, 414),
-    NAME_FUNC_OFFSET( 5882, glGetProgramInfoLog, glGetProgramInfoLog, NULL, 415),
-    NAME_FUNC_OFFSET( 5902, glGetProgramiv, glGetProgramiv, NULL, 416),
-    NAME_FUNC_OFFSET( 5917, glGetShaderInfoLog, glGetShaderInfoLog, NULL, 417),
-    NAME_FUNC_OFFSET( 5936, glGetShaderiv, glGetShaderiv, NULL, 418),
-    NAME_FUNC_OFFSET( 5950, glIsProgram, glIsProgram, NULL, 419),
-    NAME_FUNC_OFFSET( 5962, glIsShader, glIsShader, NULL, 420),
-    NAME_FUNC_OFFSET( 5973, glStencilFuncSeparate, glStencilFuncSeparate, NULL, 421),
-    NAME_FUNC_OFFSET( 5995, glStencilMaskSeparate, glStencilMaskSeparate, NULL, 422),
-    NAME_FUNC_OFFSET( 6017, glStencilOpSeparate, glStencilOpSeparate, NULL, 423),
-    NAME_FUNC_OFFSET( 6037, glUniformMatrix2x3fv, glUniformMatrix2x3fv, NULL, 424),
-    NAME_FUNC_OFFSET( 6058, glUniformMatrix2x4fv, glUniformMatrix2x4fv, NULL, 425),
-    NAME_FUNC_OFFSET( 6079, glUniformMatrix3x2fv, glUniformMatrix3x2fv, NULL, 426),
-    NAME_FUNC_OFFSET( 6100, glUniformMatrix3x4fv, glUniformMatrix3x4fv, NULL, 427),
-    NAME_FUNC_OFFSET( 6121, glUniformMatrix4x2fv, glUniformMatrix4x2fv, NULL, 428),
-    NAME_FUNC_OFFSET( 6142, glUniformMatrix4x3fv, glUniformMatrix4x3fv, NULL, 429),
-    NAME_FUNC_OFFSET( 6163, glClampColor, glClampColor, NULL, 430),
-    NAME_FUNC_OFFSET( 6176, glClearBufferfi, glClearBufferfi, NULL, 431),
-    NAME_FUNC_OFFSET( 6192, glClearBufferfv, glClearBufferfv, NULL, 432),
-    NAME_FUNC_OFFSET( 6208, glClearBufferiv, glClearBufferiv, NULL, 433),
-    NAME_FUNC_OFFSET( 6224, glClearBufferuiv, glClearBufferuiv, NULL, 434),
-    NAME_FUNC_OFFSET( 6241, glGetStringi, glGetStringi, NULL, 435),
-    NAME_FUNC_OFFSET( 6254, glTexBuffer, glTexBuffer, NULL, 436),
-    NAME_FUNC_OFFSET( 6266, glFramebufferTexture, glFramebufferTexture, NULL, 437),
-    NAME_FUNC_OFFSET( 6287, glGetBufferParameteri64v, glGetBufferParameteri64v, NULL, 438),
-    NAME_FUNC_OFFSET( 6312, glGetInteger64i_v, glGetInteger64i_v, NULL, 439),
-    NAME_FUNC_OFFSET( 6330, glVertexAttribDivisor, glVertexAttribDivisor, NULL, 440),
-    NAME_FUNC_OFFSET( 6352, glLoadTransposeMatrixdARB, glLoadTransposeMatrixdARB, NULL, 441),
-    NAME_FUNC_OFFSET( 6378, glLoadTransposeMatrixfARB, glLoadTransposeMatrixfARB, NULL, 442),
-    NAME_FUNC_OFFSET( 6404, glMultTransposeMatrixdARB, glMultTransposeMatrixdARB, NULL, 443),
-    NAME_FUNC_OFFSET( 6430, glMultTransposeMatrixfARB, glMultTransposeMatrixfARB, NULL, 444),
-    NAME_FUNC_OFFSET( 6456, glSampleCoverageARB, glSampleCoverageARB, NULL, 445),
-    NAME_FUNC_OFFSET( 6476, glCompressedTexImage1DARB, glCompressedTexImage1DARB, NULL, 446),
-    NAME_FUNC_OFFSET( 6502, glCompressedTexImage2DARB, glCompressedTexImage2DARB, NULL, 447),
-    NAME_FUNC_OFFSET( 6528, glCompressedTexImage3DARB, glCompressedTexImage3DARB, NULL, 448),
-    NAME_FUNC_OFFSET( 6554, glCompressedTexSubImage1DARB, glCompressedTexSubImage1DARB, NULL, 449),
-    NAME_FUNC_OFFSET( 6583, glCompressedTexSubImage2DARB, glCompressedTexSubImage2DARB, NULL, 450),
-    NAME_FUNC_OFFSET( 6612, glCompressedTexSubImage3DARB, glCompressedTexSubImage3DARB, NULL, 451),
-    NAME_FUNC_OFFSET( 6641, glGetCompressedTexImageARB, glGetCompressedTexImageARB, NULL, 452),
-    NAME_FUNC_OFFSET( 6668, glDisableVertexAttribArrayARB, glDisableVertexAttribArrayARB, NULL, 453),
-    NAME_FUNC_OFFSET( 6698, glEnableVertexAttribArrayARB, glEnableVertexAttribArrayARB, NULL, 454),
-    NAME_FUNC_OFFSET( 6727, glGetProgramEnvParameterdvARB, glGetProgramEnvParameterdvARB, NULL, 455),
-    NAME_FUNC_OFFSET( 6757, glGetProgramEnvParameterfvARB, glGetProgramEnvParameterfvARB, NULL, 456),
-    NAME_FUNC_OFFSET( 6787, glGetProgramLocalParameterdvARB, glGetProgramLocalParameterdvARB, NULL, 457),
-    NAME_FUNC_OFFSET( 6819, glGetProgramLocalParameterfvARB, glGetProgramLocalParameterfvARB, NULL, 458),
-    NAME_FUNC_OFFSET( 6851, glGetProgramStringARB, glGetProgramStringARB, NULL, 459),
-    NAME_FUNC_OFFSET( 6873, glGetProgramivARB, glGetProgramivARB, NULL, 460),
-    NAME_FUNC_OFFSET( 6891, glGetVertexAttribdvARB, glGetVertexAttribdvARB, NULL, 461),
-    NAME_FUNC_OFFSET( 6914, glGetVertexAttribfvARB, glGetVertexAttribfvARB, NULL, 462),
-    NAME_FUNC_OFFSET( 6937, glGetVertexAttribivARB, glGetVertexAttribivARB, NULL, 463),
-    NAME_FUNC_OFFSET( 6960, glProgramEnvParameter4dARB, glProgramEnvParameter4dARB, NULL, 464),
-    NAME_FUNC_OFFSET( 6987, glProgramEnvParameter4dvARB, glProgramEnvParameter4dvARB, NULL, 465),
-    NAME_FUNC_OFFSET( 7015, glProgramEnvParameter4fARB, glProgramEnvParameter4fARB, NULL, 466),
-    NAME_FUNC_OFFSET( 7042, glProgramEnvParameter4fvARB, glProgramEnvParameter4fvARB, NULL, 467),
-    NAME_FUNC_OFFSET( 7070, glProgramLocalParameter4dARB, glProgramLocalParameter4dARB, NULL, 468),
-    NAME_FUNC_OFFSET( 7099, glProgramLocalParameter4dvARB, glProgramLocalParameter4dvARB, NULL, 469),
-    NAME_FUNC_OFFSET( 7129, glProgramLocalParameter4fARB, glProgramLocalParameter4fARB, NULL, 470),
-    NAME_FUNC_OFFSET( 7158, glProgramLocalParameter4fvARB, glProgramLocalParameter4fvARB, NULL, 471),
-    NAME_FUNC_OFFSET( 7188, glProgramStringARB, glProgramStringARB, NULL, 472),
-    NAME_FUNC_OFFSET( 7207, glVertexAttrib1dARB, glVertexAttrib1dARB, NULL, 473),
-    NAME_FUNC_OFFSET( 7227, glVertexAttrib1dvARB, glVertexAttrib1dvARB, NULL, 474),
-    NAME_FUNC_OFFSET( 7248, glVertexAttrib1fARB, glVertexAttrib1fARB, NULL, 475),
-    NAME_FUNC_OFFSET( 7268, glVertexAttrib1fvARB, glVertexAttrib1fvARB, NULL, 476),
-    NAME_FUNC_OFFSET( 7289, glVertexAttrib1sARB, glVertexAttrib1sARB, NULL, 477),
-    NAME_FUNC_OFFSET( 7309, glVertexAttrib1svARB, glVertexAttrib1svARB, NULL, 478),
-    NAME_FUNC_OFFSET( 7330, glVertexAttrib2dARB, glVertexAttrib2dARB, NULL, 479),
-    NAME_FUNC_OFFSET( 7350, glVertexAttrib2dvARB, glVertexAttrib2dvARB, NULL, 480),
-    NAME_FUNC_OFFSET( 7371, glVertexAttrib2fARB, glVertexAttrib2fARB, NULL, 481),
-    NAME_FUNC_OFFSET( 7391, glVertexAttrib2fvARB, glVertexAttrib2fvARB, NULL, 482),
-    NAME_FUNC_OFFSET( 7412, glVertexAttrib2sARB, glVertexAttrib2sARB, NULL, 483),
-    NAME_FUNC_OFFSET( 7432, glVertexAttrib2svARB, glVertexAttrib2svARB, NULL, 484),
-    NAME_FUNC_OFFSET( 7453, glVertexAttrib3dARB, glVertexAttrib3dARB, NULL, 485),
-    NAME_FUNC_OFFSET( 7473, glVertexAttrib3dvARB, glVertexAttrib3dvARB, NULL, 486),
-    NAME_FUNC_OFFSET( 7494, glVertexAttrib3fARB, glVertexAttrib3fARB, NULL, 487),
-    NAME_FUNC_OFFSET( 7514, glVertexAttrib3fvARB, glVertexAttrib3fvARB, NULL, 488),
-    NAME_FUNC_OFFSET( 7535, glVertexAttrib3sARB, glVertexAttrib3sARB, NULL, 489),
-    NAME_FUNC_OFFSET( 7555, glVertexAttrib3svARB, glVertexAttrib3svARB, NULL, 490),
-    NAME_FUNC_OFFSET( 7576, glVertexAttrib4NbvARB, glVertexAttrib4NbvARB, NULL, 491),
-    NAME_FUNC_OFFSET( 7598, glVertexAttrib4NivARB, glVertexAttrib4NivARB, NULL, 492),
-    NAME_FUNC_OFFSET( 7620, glVertexAttrib4NsvARB, glVertexAttrib4NsvARB, NULL, 493),
-    NAME_FUNC_OFFSET( 7642, glVertexAttrib4NubARB, glVertexAttrib4NubARB, NULL, 494),
-    NAME_FUNC_OFFSET( 7664, glVertexAttrib4NubvARB, glVertexAttrib4NubvARB, NULL, 495),
-    NAME_FUNC_OFFSET( 7687, glVertexAttrib4NuivARB, glVertexAttrib4NuivARB, NULL, 496),
-    NAME_FUNC_OFFSET( 7710, glVertexAttrib4NusvARB, glVertexAttrib4NusvARB, NULL, 497),
-    NAME_FUNC_OFFSET( 7733, glVertexAttrib4bvARB, glVertexAttrib4bvARB, NULL, 498),
-    NAME_FUNC_OFFSET( 7754, glVertexAttrib4dARB, glVertexAttrib4dARB, NULL, 499),
-    NAME_FUNC_OFFSET( 7774, glVertexAttrib4dvARB, glVertexAttrib4dvARB, NULL, 500),
-    NAME_FUNC_OFFSET( 7795, glVertexAttrib4fARB, glVertexAttrib4fARB, NULL, 501),
-    NAME_FUNC_OFFSET( 7815, glVertexAttrib4fvARB, glVertexAttrib4fvARB, NULL, 502),
-    NAME_FUNC_OFFSET( 7836, glVertexAttrib4ivARB, glVertexAttrib4ivARB, NULL, 503),
-    NAME_FUNC_OFFSET( 7857, glVertexAttrib4sARB, glVertexAttrib4sARB, NULL, 504),
-    NAME_FUNC_OFFSET( 7877, glVertexAttrib4svARB, glVertexAttrib4svARB, NULL, 505),
-    NAME_FUNC_OFFSET( 7898, glVertexAttrib4ubvARB, glVertexAttrib4ubvARB, NULL, 506),
-    NAME_FUNC_OFFSET( 7920, glVertexAttrib4uivARB, glVertexAttrib4uivARB, NULL, 507),
-    NAME_FUNC_OFFSET( 7942, glVertexAttrib4usvARB, glVertexAttrib4usvARB, NULL, 508),
-    NAME_FUNC_OFFSET( 7964, glVertexAttribPointerARB, glVertexAttribPointerARB, NULL, 509),
-    NAME_FUNC_OFFSET( 7989, glBindBufferARB, glBindBufferARB, NULL, 510),
-    NAME_FUNC_OFFSET( 8005, glBufferDataARB, glBufferDataARB, NULL, 511),
-    NAME_FUNC_OFFSET( 8021, glBufferSubDataARB, glBufferSubDataARB, NULL, 512),
-    NAME_FUNC_OFFSET( 8040, glDeleteBuffersARB, glDeleteBuffersARB, NULL, 513),
-    NAME_FUNC_OFFSET( 8059, glGenBuffersARB, glGenBuffersARB, NULL, 514),
-    NAME_FUNC_OFFSET( 8075, glGetBufferParameterivARB, glGetBufferParameterivARB, NULL, 515),
-    NAME_FUNC_OFFSET( 8101, glGetBufferPointervARB, glGetBufferPointervARB, NULL, 516),
-    NAME_FUNC_OFFSET( 8124, glGetBufferSubDataARB, glGetBufferSubDataARB, NULL, 517),
-    NAME_FUNC_OFFSET( 8146, glIsBufferARB, glIsBufferARB, NULL, 518),
-    NAME_FUNC_OFFSET( 8160, glMapBufferARB, glMapBufferARB, NULL, 519),
-    NAME_FUNC_OFFSET( 8175, glUnmapBufferARB, glUnmapBufferARB, NULL, 520),
-    NAME_FUNC_OFFSET( 8192, glBeginQueryARB, glBeginQueryARB, NULL, 521),
-    NAME_FUNC_OFFSET( 8208, glDeleteQueriesARB, glDeleteQueriesARB, NULL, 522),
-    NAME_FUNC_OFFSET( 8227, glEndQueryARB, glEndQueryARB, NULL, 523),
-    NAME_FUNC_OFFSET( 8241, glGenQueriesARB, glGenQueriesARB, NULL, 524),
-    NAME_FUNC_OFFSET( 8257, glGetQueryObjectivARB, glGetQueryObjectivARB, NULL, 525),
-    NAME_FUNC_OFFSET( 8279, glGetQueryObjectuivARB, glGetQueryObjectuivARB, NULL, 526),
-    NAME_FUNC_OFFSET( 8302, glGetQueryivARB, glGetQueryivARB, NULL, 527),
-    NAME_FUNC_OFFSET( 8318, glIsQueryARB, glIsQueryARB, NULL, 528),
-    NAME_FUNC_OFFSET( 8331, glAttachObjectARB, glAttachObjectARB, NULL, 529),
-    NAME_FUNC_OFFSET( 8349, glCompileShaderARB, glCompileShaderARB, NULL, 530),
-    NAME_FUNC_OFFSET( 8368, glCreateProgramObjectARB, glCreateProgramObjectARB, NULL, 531),
-    NAME_FUNC_OFFSET( 8393, glCreateShaderObjectARB, glCreateShaderObjectARB, NULL, 532),
-    NAME_FUNC_OFFSET( 8417, glDeleteObjectARB, glDeleteObjectARB, NULL, 533),
-    NAME_FUNC_OFFSET( 8435, glDetachObjectARB, glDetachObjectARB, NULL, 534),
-    NAME_FUNC_OFFSET( 8453, glGetActiveUniformARB, glGetActiveUniformARB, NULL, 535),
-    NAME_FUNC_OFFSET( 8475, glGetAttachedObjectsARB, glGetAttachedObjectsARB, NULL, 536),
-    NAME_FUNC_OFFSET( 8499, glGetHandleARB, glGetHandleARB, NULL, 537),
-    NAME_FUNC_OFFSET( 8514, glGetInfoLogARB, glGetInfoLogARB, NULL, 538),
-    NAME_FUNC_OFFSET( 8530, glGetObjectParameterfvARB, glGetObjectParameterfvARB, NULL, 539),
-    NAME_FUNC_OFFSET( 8556, glGetObjectParameterivARB, glGetObjectParameterivARB, NULL, 540),
-    NAME_FUNC_OFFSET( 8582, glGetShaderSourceARB, glGetShaderSourceARB, NULL, 541),
-    NAME_FUNC_OFFSET( 8603, glGetUniformLocationARB, glGetUniformLocationARB, NULL, 542),
-    NAME_FUNC_OFFSET( 8627, glGetUniformfvARB, glGetUniformfvARB, NULL, 543),
-    NAME_FUNC_OFFSET( 8645, glGetUniformivARB, glGetUniformivARB, NULL, 544),
-    NAME_FUNC_OFFSET( 8663, glLinkProgramARB, glLinkProgramARB, NULL, 545),
-    NAME_FUNC_OFFSET( 8680, glShaderSourceARB, glShaderSourceARB, NULL, 546),
-    NAME_FUNC_OFFSET( 8698, glUniform1fARB, glUniform1fARB, NULL, 547),
-    NAME_FUNC_OFFSET( 8713, glUniform1fvARB, glUniform1fvARB, NULL, 548),
-    NAME_FUNC_OFFSET( 8729, glUniform1iARB, glUniform1iARB, NULL, 549),
-    NAME_FUNC_OFFSET( 8744, glUniform1ivARB, glUniform1ivARB, NULL, 550),
-    NAME_FUNC_OFFSET( 8760, glUniform2fARB, glUniform2fARB, NULL, 551),
-    NAME_FUNC_OFFSET( 8775, glUniform2fvARB, glUniform2fvARB, NULL, 552),
-    NAME_FUNC_OFFSET( 8791, glUniform2iARB, glUniform2iARB, NULL, 553),
-    NAME_FUNC_OFFSET( 8806, glUniform2ivARB, glUniform2ivARB, NULL, 554),
-    NAME_FUNC_OFFSET( 8822, glUniform3fARB, glUniform3fARB, NULL, 555),
-    NAME_FUNC_OFFSET( 8837, glUniform3fvARB, glUniform3fvARB, NULL, 556),
-    NAME_FUNC_OFFSET( 8853, glUniform3iARB, glUniform3iARB, NULL, 557),
-    NAME_FUNC_OFFSET( 8868, glUniform3ivARB, glUniform3ivARB, NULL, 558),
-    NAME_FUNC_OFFSET( 8884, glUniform4fARB, glUniform4fARB, NULL, 559),
-    NAME_FUNC_OFFSET( 8899, glUniform4fvARB, glUniform4fvARB, NULL, 560),
-    NAME_FUNC_OFFSET( 8915, glUniform4iARB, glUniform4iARB, NULL, 561),
-    NAME_FUNC_OFFSET( 8930, glUniform4ivARB, glUniform4ivARB, NULL, 562),
-    NAME_FUNC_OFFSET( 8946, glUniformMatrix2fvARB, glUniformMatrix2fvARB, NULL, 563),
-    NAME_FUNC_OFFSET( 8968, glUniformMatrix3fvARB, glUniformMatrix3fvARB, NULL, 564),
-    NAME_FUNC_OFFSET( 8990, glUniformMatrix4fvARB, glUniformMatrix4fvARB, NULL, 565),
-    NAME_FUNC_OFFSET( 9012, glUseProgramObjectARB, glUseProgramObjectARB, NULL, 566),
-    NAME_FUNC_OFFSET( 9034, glValidateProgramARB, glValidateProgramARB, NULL, 567),
-    NAME_FUNC_OFFSET( 9055, glBindAttribLocationARB, glBindAttribLocationARB, NULL, 568),
-    NAME_FUNC_OFFSET( 9079, glGetActiveAttribARB, glGetActiveAttribARB, NULL, 569),
-    NAME_FUNC_OFFSET( 9100, glGetAttribLocationARB, glGetAttribLocationARB, NULL, 570),
-    NAME_FUNC_OFFSET( 9123, glDrawBuffersARB, glDrawBuffersARB, NULL, 571),
-    NAME_FUNC_OFFSET( 9140, glClampColorARB, glClampColorARB, NULL, 572),
-    NAME_FUNC_OFFSET( 9156, glDrawArraysInstancedARB, glDrawArraysInstancedARB, NULL, 573),
-    NAME_FUNC_OFFSET( 9181, glDrawElementsInstancedARB, glDrawElementsInstancedARB, NULL, 574),
-    NAME_FUNC_OFFSET( 9208, glRenderbufferStorageMultisample, glRenderbufferStorageMultisample, NULL, 575),
-    NAME_FUNC_OFFSET( 9241, glFramebufferTextureARB, glFramebufferTextureARB, NULL, 576),
-    NAME_FUNC_OFFSET( 9265, glFramebufferTextureFaceARB, glFramebufferTextureFaceARB, NULL, 577),
-    NAME_FUNC_OFFSET( 9293, glProgramParameteriARB, glProgramParameteriARB, NULL, 578),
-    NAME_FUNC_OFFSET( 9316, glVertexAttribDivisorARB, glVertexAttribDivisorARB, NULL, 579),
-    NAME_FUNC_OFFSET( 9341, glFlushMappedBufferRange, glFlushMappedBufferRange, NULL, 580),
-    NAME_FUNC_OFFSET( 9366, glMapBufferRange, glMapBufferRange, NULL, 581),
-    NAME_FUNC_OFFSET( 9383, glTexBufferARB, glTexBufferARB, NULL, 582),
-    NAME_FUNC_OFFSET( 9398, glBindVertexArray, glBindVertexArray, NULL, 583),
-    NAME_FUNC_OFFSET( 9416, glGenVertexArrays, glGenVertexArrays, NULL, 584),
-    NAME_FUNC_OFFSET( 9434, glCopyBufferSubData, glCopyBufferSubData, NULL, 585),
-    NAME_FUNC_OFFSET( 9454, glClientWaitSync, glClientWaitSync, NULL, 586),
-    NAME_FUNC_OFFSET( 9471, glDeleteSync, glDeleteSync, NULL, 587),
-    NAME_FUNC_OFFSET( 9484, glFenceSync, glFenceSync, NULL, 588),
-    NAME_FUNC_OFFSET( 9496, glGetInteger64v, glGetInteger64v, NULL, 589),
-    NAME_FUNC_OFFSET( 9512, glGetSynciv, glGetSynciv, NULL, 590),
-    NAME_FUNC_OFFSET( 9524, glIsSync, glIsSync, NULL, 591),
-    NAME_FUNC_OFFSET( 9533, glWaitSync, glWaitSync, NULL, 592),
-    NAME_FUNC_OFFSET( 9544, glDrawElementsBaseVertex, glDrawElementsBaseVertex, NULL, 593),
-    NAME_FUNC_OFFSET( 9569, glDrawElementsInstancedBaseVertex, glDrawElementsInstancedBaseVertex, NULL, 594),
-    NAME_FUNC_OFFSET( 9603, glDrawRangeElementsBaseVertex, glDrawRangeElementsBaseVertex, NULL, 595),
-    NAME_FUNC_OFFSET( 9633, glMultiDrawElementsBaseVertex, glMultiDrawElementsBaseVertex, NULL, 596),
-    NAME_FUNC_OFFSET( 9663, glBlendEquationSeparateiARB, glBlendEquationSeparateiARB, NULL, 597),
-    NAME_FUNC_OFFSET( 9691, glBlendEquationiARB, glBlendEquationiARB, NULL, 598),
-    NAME_FUNC_OFFSET( 9711, glBlendFuncSeparateiARB, glBlendFuncSeparateiARB, NULL, 599),
-    NAME_FUNC_OFFSET( 9735, glBlendFunciARB, glBlendFunciARB, NULL, 600),
-    NAME_FUNC_OFFSET( 9751, glBindSampler, glBindSampler, NULL, 601),
-    NAME_FUNC_OFFSET( 9765, glDeleteSamplers, glDeleteSamplers, NULL, 602),
-    NAME_FUNC_OFFSET( 9782, glGenSamplers, glGenSamplers, NULL, 603),
-    NAME_FUNC_OFFSET( 9796, glGetSamplerParameterIiv, glGetSamplerParameterIiv, NULL, 604),
-    NAME_FUNC_OFFSET( 9821, glGetSamplerParameterIuiv, glGetSamplerParameterIuiv, NULL, 605),
-    NAME_FUNC_OFFSET( 9847, glGetSamplerParameterfv, glGetSamplerParameterfv, NULL, 606),
-    NAME_FUNC_OFFSET( 9871, glGetSamplerParameteriv, glGetSamplerParameteriv, NULL, 607),
-    NAME_FUNC_OFFSET( 9895, glIsSampler, glIsSampler, NULL, 608),
-    NAME_FUNC_OFFSET( 9907, glSamplerParameterIiv, glSamplerParameterIiv, NULL, 609),
-    NAME_FUNC_OFFSET( 9929, glSamplerParameterIuiv, glSamplerParameterIuiv, NULL, 610),
-    NAME_FUNC_OFFSET( 9952, glSamplerParameterf, glSamplerParameterf, NULL, 611),
-    NAME_FUNC_OFFSET( 9972, glSamplerParameterfv, glSamplerParameterfv, NULL, 612),
-    NAME_FUNC_OFFSET( 9993, glSamplerParameteri, glSamplerParameteri, NULL, 613),
-    NAME_FUNC_OFFSET(10013, glSamplerParameteriv, glSamplerParameteriv, NULL, 614),
-    NAME_FUNC_OFFSET(10034, glBindTransformFeedback, glBindTransformFeedback, NULL, 615),
-    NAME_FUNC_OFFSET(10058, glDeleteTransformFeedbacks, glDeleteTransformFeedbacks, NULL, 616),
-    NAME_FUNC_OFFSET(10085, glDrawTransformFeedback, glDrawTransformFeedback, NULL, 617),
-    NAME_FUNC_OFFSET(10109, glGenTransformFeedbacks, glGenTransformFeedbacks, NULL, 618),
-    NAME_FUNC_OFFSET(10133, glIsTransformFeedback, glIsTransformFeedback, NULL, 619),
-    NAME_FUNC_OFFSET(10155, glPauseTransformFeedback, glPauseTransformFeedback, NULL, 620),
-    NAME_FUNC_OFFSET(10180, glResumeTransformFeedback, glResumeTransformFeedback, NULL, 621),
-    NAME_FUNC_OFFSET(10206, glClearDepthf, glClearDepthf, NULL, 622),
-    NAME_FUNC_OFFSET(10220, glDepthRangef, glDepthRangef, NULL, 623),
-    NAME_FUNC_OFFSET(10234, glGetShaderPrecisionFormat, glGetShaderPrecisionFormat, NULL, 624),
-    NAME_FUNC_OFFSET(10261, glReleaseShaderCompiler, glReleaseShaderCompiler, NULL, 625),
-    NAME_FUNC_OFFSET(10285, glShaderBinary, glShaderBinary, NULL, 626),
-    NAME_FUNC_OFFSET(10300, glGetGraphicsResetStatusARB, glGetGraphicsResetStatusARB, NULL, 627),
-    NAME_FUNC_OFFSET(10328, glGetnColorTableARB, glGetnColorTableARB, NULL, 628),
-    NAME_FUNC_OFFSET(10348, glGetnCompressedTexImageARB, glGetnCompressedTexImageARB, NULL, 629),
-    NAME_FUNC_OFFSET(10376, glGetnConvolutionFilterARB, glGetnConvolutionFilterARB, NULL, 630),
-    NAME_FUNC_OFFSET(10403, glGetnHistogramARB, glGetnHistogramARB, NULL, 631),
-    NAME_FUNC_OFFSET(10422, glGetnMapdvARB, glGetnMapdvARB, NULL, 632),
-    NAME_FUNC_OFFSET(10437, glGetnMapfvARB, glGetnMapfvARB, NULL, 633),
-    NAME_FUNC_OFFSET(10452, glGetnMapivARB, glGetnMapivARB, NULL, 634),
-    NAME_FUNC_OFFSET(10467, glGetnMinmaxARB, glGetnMinmaxARB, NULL, 635),
-    NAME_FUNC_OFFSET(10483, glGetnPixelMapfvARB, glGetnPixelMapfvARB, NULL, 636),
-    NAME_FUNC_OFFSET(10503, glGetnPixelMapuivARB, glGetnPixelMapuivARB, NULL, 637),
-    NAME_FUNC_OFFSET(10524, glGetnPixelMapusvARB, glGetnPixelMapusvARB, NULL, 638),
-    NAME_FUNC_OFFSET(10545, glGetnPolygonStippleARB, glGetnPolygonStippleARB, NULL, 639),
-    NAME_FUNC_OFFSET(10569, glGetnSeparableFilterARB, glGetnSeparableFilterARB, NULL, 640),
-    NAME_FUNC_OFFSET(10594, glGetnTexImageARB, glGetnTexImageARB, NULL, 641),
-    NAME_FUNC_OFFSET(10612, glGetnUniformdvARB, glGetnUniformdvARB, NULL, 642),
-    NAME_FUNC_OFFSET(10631, glGetnUniformfvARB, glGetnUniformfvARB, NULL, 643),
-    NAME_FUNC_OFFSET(10650, glGetnUniformivARB, glGetnUniformivARB, NULL, 644),
-    NAME_FUNC_OFFSET(10669, glGetnUniformuivARB, glGetnUniformuivARB, NULL, 645),
-    NAME_FUNC_OFFSET(10689, glReadnPixelsARB, glReadnPixelsARB, NULL, 646),
-    NAME_FUNC_OFFSET(10706, glPolygonOffsetEXT, glPolygonOffsetEXT, NULL, 647),
-    NAME_FUNC_OFFSET(10725, gl_dispatch_stub_648, gl_dispatch_stub_648, NULL, 648),
-    NAME_FUNC_OFFSET(10757, gl_dispatch_stub_649, gl_dispatch_stub_649, NULL, 649),
-    NAME_FUNC_OFFSET(10789, gl_dispatch_stub_650, gl_dispatch_stub_650, NULL, 650),
-    NAME_FUNC_OFFSET(10817, gl_dispatch_stub_651, gl_dispatch_stub_651, NULL, 651),
-    NAME_FUNC_OFFSET(10846, gl_dispatch_stub_652, gl_dispatch_stub_652, NULL, 652),
-    NAME_FUNC_OFFSET(10874, gl_dispatch_stub_653, gl_dispatch_stub_653, NULL, 653),
-    NAME_FUNC_OFFSET(10903, gl_dispatch_stub_654, gl_dispatch_stub_654, NULL, 654),
-    NAME_FUNC_OFFSET(10920, gl_dispatch_stub_655, gl_dispatch_stub_655, NULL, 655),
-    NAME_FUNC_OFFSET(10940, glColorPointerEXT, glColorPointerEXT, NULL, 656),
-    NAME_FUNC_OFFSET(10958, glEdgeFlagPointerEXT, glEdgeFlagPointerEXT, NULL, 657),
-    NAME_FUNC_OFFSET(10979, glIndexPointerEXT, glIndexPointerEXT, NULL, 658),
-    NAME_FUNC_OFFSET(10997, glNormalPointerEXT, glNormalPointerEXT, NULL, 659),
-    NAME_FUNC_OFFSET(11016, glTexCoordPointerEXT, glTexCoordPointerEXT, NULL, 660),
-    NAME_FUNC_OFFSET(11037, glVertexPointerEXT, glVertexPointerEXT, NULL, 661),
-    NAME_FUNC_OFFSET(11056, glPointParameterfEXT, glPointParameterfEXT, NULL, 662),
-    NAME_FUNC_OFFSET(11077, glPointParameterfvEXT, glPointParameterfvEXT, NULL, 663),
-    NAME_FUNC_OFFSET(11099, glLockArraysEXT, glLockArraysEXT, NULL, 664),
-    NAME_FUNC_OFFSET(11115, glUnlockArraysEXT, glUnlockArraysEXT, NULL, 665),
-    NAME_FUNC_OFFSET(11133, glSecondaryColor3bEXT, glSecondaryColor3bEXT, NULL, 666),
-    NAME_FUNC_OFFSET(11155, glSecondaryColor3bvEXT, glSecondaryColor3bvEXT, NULL, 667),
-    NAME_FUNC_OFFSET(11178, glSecondaryColor3dEXT, glSecondaryColor3dEXT, NULL, 668),
-    NAME_FUNC_OFFSET(11200, glSecondaryColor3dvEXT, glSecondaryColor3dvEXT, NULL, 669),
-    NAME_FUNC_OFFSET(11223, glSecondaryColor3fEXT, glSecondaryColor3fEXT, NULL, 670),
-    NAME_FUNC_OFFSET(11245, glSecondaryColor3fvEXT, glSecondaryColor3fvEXT, NULL, 671),
-    NAME_FUNC_OFFSET(11268, glSecondaryColor3iEXT, glSecondaryColor3iEXT, NULL, 672),
-    NAME_FUNC_OFFSET(11290, glSecondaryColor3ivEXT, glSecondaryColor3ivEXT, NULL, 673),
-    NAME_FUNC_OFFSET(11313, glSecondaryColor3sEXT, glSecondaryColor3sEXT, NULL, 674),
-    NAME_FUNC_OFFSET(11335, glSecondaryColor3svEXT, glSecondaryColor3svEXT, NULL, 675),
-    NAME_FUNC_OFFSET(11358, glSecondaryColor3ubEXT, glSecondaryColor3ubEXT, NULL, 676),
-    NAME_FUNC_OFFSET(11381, glSecondaryColor3ubvEXT, glSecondaryColor3ubvEXT, NULL, 677),
-    NAME_FUNC_OFFSET(11405, glSecondaryColor3uiEXT, glSecondaryColor3uiEXT, NULL, 678),
-    NAME_FUNC_OFFSET(11428, glSecondaryColor3uivEXT, glSecondaryColor3uivEXT, NULL, 679),
-    NAME_FUNC_OFFSET(11452, glSecondaryColor3usEXT, glSecondaryColor3usEXT, NULL, 680),
-    NAME_FUNC_OFFSET(11475, glSecondaryColor3usvEXT, glSecondaryColor3usvEXT, NULL, 681),
-    NAME_FUNC_OFFSET(11499, glSecondaryColorPointerEXT, glSecondaryColorPointerEXT, NULL, 682),
-    NAME_FUNC_OFFSET(11526, glMultiDrawArraysEXT, glMultiDrawArraysEXT, NULL, 683),
-    NAME_FUNC_OFFSET(11547, glMultiDrawElementsEXT, glMultiDrawElementsEXT, NULL, 684),
-    NAME_FUNC_OFFSET(11570, glFogCoordPointerEXT, glFogCoordPointerEXT, NULL, 685),
-    NAME_FUNC_OFFSET(11591, glFogCoorddEXT, glFogCoorddEXT, NULL, 686),
-    NAME_FUNC_OFFSET(11606, glFogCoorddvEXT, glFogCoorddvEXT, NULL, 687),
-    NAME_FUNC_OFFSET(11622, glFogCoordfEXT, glFogCoordfEXT, NULL, 688),
-    NAME_FUNC_OFFSET(11637, glFogCoordfvEXT, glFogCoordfvEXT, NULL, 689),
-    NAME_FUNC_OFFSET(11653, gl_dispatch_stub_690, gl_dispatch_stub_690, NULL, 690),
-    NAME_FUNC_OFFSET(11671, glBlendFuncSeparateEXT, glBlendFuncSeparateEXT, NULL, 691),
-    NAME_FUNC_OFFSET(11694, glFlushVertexArrayRangeNV, glFlushVertexArrayRangeNV, NULL, 692),
-    NAME_FUNC_OFFSET(11720, glVertexArrayRangeNV, glVertexArrayRangeNV, NULL, 693),
-    NAME_FUNC_OFFSET(11741, glCombinerInputNV, glCombinerInputNV, NULL, 694),
-    NAME_FUNC_OFFSET(11759, glCombinerOutputNV, glCombinerOutputNV, NULL, 695),
-    NAME_FUNC_OFFSET(11778, glCombinerParameterfNV, glCombinerParameterfNV, NULL, 696),
-    NAME_FUNC_OFFSET(11801, glCombinerParameterfvNV, glCombinerParameterfvNV, NULL, 697),
-    NAME_FUNC_OFFSET(11825, glCombinerParameteriNV, glCombinerParameteriNV, NULL, 698),
-    NAME_FUNC_OFFSET(11848, glCombinerParameterivNV, glCombinerParameterivNV, NULL, 699),
-    NAME_FUNC_OFFSET(11872, glFinalCombinerInputNV, glFinalCombinerInputNV, NULL, 700),
-    NAME_FUNC_OFFSET(11895, glGetCombinerInputParameterfvNV, glGetCombinerInputParameterfvNV, NULL, 701),
-    NAME_FUNC_OFFSET(11927, glGetCombinerInputParameterivNV, glGetCombinerInputParameterivNV, NULL, 702),
-    NAME_FUNC_OFFSET(11959, glGetCombinerOutputParameterfvNV, glGetCombinerOutputParameterfvNV, NULL, 703),
-    NAME_FUNC_OFFSET(11992, glGetCombinerOutputParameterivNV, glGetCombinerOutputParameterivNV, NULL, 704),
-    NAME_FUNC_OFFSET(12025, glGetFinalCombinerInputParameterfvNV, glGetFinalCombinerInputParameterfvNV, NULL, 705),
-    NAME_FUNC_OFFSET(12062, glGetFinalCombinerInputParameterivNV, glGetFinalCombinerInputParameterivNV, NULL, 706),
-    NAME_FUNC_OFFSET(12099, glResizeBuffersMESA, glResizeBuffersMESA, NULL, 707),
-    NAME_FUNC_OFFSET(12119, glWindowPos2dMESA, glWindowPos2dMESA, NULL, 708),
-    NAME_FUNC_OFFSET(12137, glWindowPos2dvMESA, glWindowPos2dvMESA, NULL, 709),
-    NAME_FUNC_OFFSET(12156, glWindowPos2fMESA, glWindowPos2fMESA, NULL, 710),
-    NAME_FUNC_OFFSET(12174, glWindowPos2fvMESA, glWindowPos2fvMESA, NULL, 711),
-    NAME_FUNC_OFFSET(12193, glWindowPos2iMESA, glWindowPos2iMESA, NULL, 712),
-    NAME_FUNC_OFFSET(12211, glWindowPos2ivMESA, glWindowPos2ivMESA, NULL, 713),
-    NAME_FUNC_OFFSET(12230, glWindowPos2sMESA, glWindowPos2sMESA, NULL, 714),
-    NAME_FUNC_OFFSET(12248, glWindowPos2svMESA, glWindowPos2svMESA, NULL, 715),
-    NAME_FUNC_OFFSET(12267, glWindowPos3dMESA, glWindowPos3dMESA, NULL, 716),
-    NAME_FUNC_OFFSET(12285, glWindowPos3dvMESA, glWindowPos3dvMESA, NULL, 717),
-    NAME_FUNC_OFFSET(12304, glWindowPos3fMESA, glWindowPos3fMESA, NULL, 718),
-    NAME_FUNC_OFFSET(12322, glWindowPos3fvMESA, glWindowPos3fvMESA, NULL, 719),
-    NAME_FUNC_OFFSET(12341, glWindowPos3iMESA, glWindowPos3iMESA, NULL, 720),
-    NAME_FUNC_OFFSET(12359, glWindowPos3ivMESA, glWindowPos3ivMESA, NULL, 721),
-    NAME_FUNC_OFFSET(12378, glWindowPos3sMESA, glWindowPos3sMESA, NULL, 722),
-    NAME_FUNC_OFFSET(12396, glWindowPos3svMESA, glWindowPos3svMESA, NULL, 723),
-    NAME_FUNC_OFFSET(12415, glWindowPos4dMESA, glWindowPos4dMESA, NULL, 724),
-    NAME_FUNC_OFFSET(12433, glWindowPos4dvMESA, glWindowPos4dvMESA, NULL, 725),
-    NAME_FUNC_OFFSET(12452, glWindowPos4fMESA, glWindowPos4fMESA, NULL, 726),
-    NAME_FUNC_OFFSET(12470, glWindowPos4fvMESA, glWindowPos4fvMESA, NULL, 727),
-    NAME_FUNC_OFFSET(12489, glWindowPos4iMESA, glWindowPos4iMESA, NULL, 728),
-    NAME_FUNC_OFFSET(12507, glWindowPos4ivMESA, glWindowPos4ivMESA, NULL, 729),
-    NAME_FUNC_OFFSET(12526, glWindowPos4sMESA, glWindowPos4sMESA, NULL, 730),
-    NAME_FUNC_OFFSET(12544, glWindowPos4svMESA, glWindowPos4svMESA, NULL, 731),
-    NAME_FUNC_OFFSET(12563, gl_dispatch_stub_732, gl_dispatch_stub_732, NULL, 732),
-    NAME_FUNC_OFFSET(12588, gl_dispatch_stub_733, gl_dispatch_stub_733, NULL, 733),
-    NAME_FUNC_OFFSET(12615, gl_dispatch_stub_734, gl_dispatch_stub_734, NULL, 734),
-    NAME_FUNC_OFFSET(12632, gl_dispatch_stub_735, gl_dispatch_stub_735, NULL, 735),
-    NAME_FUNC_OFFSET(12648, gl_dispatch_stub_736, gl_dispatch_stub_736, NULL, 736),
-    NAME_FUNC_OFFSET(12662, gl_dispatch_stub_737, gl_dispatch_stub_737, NULL, 737),
-    NAME_FUNC_OFFSET(12677, gl_dispatch_stub_738, gl_dispatch_stub_738, NULL, 738),
-    NAME_FUNC_OFFSET(12689, gl_dispatch_stub_739, gl_dispatch_stub_739, NULL, 739),
-    NAME_FUNC_OFFSET(12702, gl_dispatch_stub_740, gl_dispatch_stub_740, NULL, 740),
-    NAME_FUNC_OFFSET(12716, glAreProgramsResidentNV, glAreProgramsResidentNV, NULL, 741),
-    NAME_FUNC_OFFSET(12740, glBindProgramNV, glBindProgramNV, NULL, 742),
-    NAME_FUNC_OFFSET(12756, glDeleteProgramsNV, glDeleteProgramsNV, NULL, 743),
-    NAME_FUNC_OFFSET(12775, glExecuteProgramNV, glExecuteProgramNV, NULL, 744),
-    NAME_FUNC_OFFSET(12794, glGenProgramsNV, glGenProgramsNV, NULL, 745),
-    NAME_FUNC_OFFSET(12810, glGetProgramParameterdvNV, glGetProgramParameterdvNV, NULL, 746),
-    NAME_FUNC_OFFSET(12836, glGetProgramParameterfvNV, glGetProgramParameterfvNV, NULL, 747),
-    NAME_FUNC_OFFSET(12862, glGetProgramStringNV, glGetProgramStringNV, NULL, 748),
-    NAME_FUNC_OFFSET(12883, glGetProgramivNV, glGetProgramivNV, NULL, 749),
-    NAME_FUNC_OFFSET(12900, glGetTrackMatrixivNV, glGetTrackMatrixivNV, NULL, 750),
-    NAME_FUNC_OFFSET(12921, glGetVertexAttribPointervNV, glGetVertexAttribPointervNV, NULL, 751),
-    NAME_FUNC_OFFSET(12949, glGetVertexAttribdvNV, glGetVertexAttribdvNV, NULL, 752),
-    NAME_FUNC_OFFSET(12971, glGetVertexAttribfvNV, glGetVertexAttribfvNV, NULL, 753),
-    NAME_FUNC_OFFSET(12993, glGetVertexAttribivNV, glGetVertexAttribivNV, NULL, 754),
-    NAME_FUNC_OFFSET(13015, glIsProgramNV, glIsProgramNV, NULL, 755),
-    NAME_FUNC_OFFSET(13029, glLoadProgramNV, glLoadProgramNV, NULL, 756),
-    NAME_FUNC_OFFSET(13045, glProgramParameters4dvNV, glProgramParameters4dvNV, NULL, 757),
-    NAME_FUNC_OFFSET(13070, glProgramParameters4fvNV, glProgramParameters4fvNV, NULL, 758),
-    NAME_FUNC_OFFSET(13095, glRequestResidentProgramsNV, glRequestResidentProgramsNV, NULL, 759),
-    NAME_FUNC_OFFSET(13123, glTrackMatrixNV, glTrackMatrixNV, NULL, 760),
-    NAME_FUNC_OFFSET(13139, glVertexAttrib1dNV, glVertexAttrib1dNV, NULL, 761),
-    NAME_FUNC_OFFSET(13158, glVertexAttrib1dvNV, glVertexAttrib1dvNV, NULL, 762),
-    NAME_FUNC_OFFSET(13178, glVertexAttrib1fNV, glVertexAttrib1fNV, NULL, 763),
-    NAME_FUNC_OFFSET(13197, glVertexAttrib1fvNV, glVertexAttrib1fvNV, NULL, 764),
-    NAME_FUNC_OFFSET(13217, glVertexAttrib1sNV, glVertexAttrib1sNV, NULL, 765),
-    NAME_FUNC_OFFSET(13236, glVertexAttrib1svNV, glVertexAttrib1svNV, NULL, 766),
-    NAME_FUNC_OFFSET(13256, glVertexAttrib2dNV, glVertexAttrib2dNV, NULL, 767),
-    NAME_FUNC_OFFSET(13275, glVertexAttrib2dvNV, glVertexAttrib2dvNV, NULL, 768),
-    NAME_FUNC_OFFSET(13295, glVertexAttrib2fNV, glVertexAttrib2fNV, NULL, 769),
-    NAME_FUNC_OFFSET(13314, glVertexAttrib2fvNV, glVertexAttrib2fvNV, NULL, 770),
-    NAME_FUNC_OFFSET(13334, glVertexAttrib2sNV, glVertexAttrib2sNV, NULL, 771),
-    NAME_FUNC_OFFSET(13353, glVertexAttrib2svNV, glVertexAttrib2svNV, NULL, 772),
-    NAME_FUNC_OFFSET(13373, glVertexAttrib3dNV, glVertexAttrib3dNV, NULL, 773),
-    NAME_FUNC_OFFSET(13392, glVertexAttrib3dvNV, glVertexAttrib3dvNV, NULL, 774),
-    NAME_FUNC_OFFSET(13412, glVertexAttrib3fNV, glVertexAttrib3fNV, NULL, 775),
-    NAME_FUNC_OFFSET(13431, glVertexAttrib3fvNV, glVertexAttrib3fvNV, NULL, 776),
-    NAME_FUNC_OFFSET(13451, glVertexAttrib3sNV, glVertexAttrib3sNV, NULL, 777),
-    NAME_FUNC_OFFSET(13470, glVertexAttrib3svNV, glVertexAttrib3svNV, NULL, 778),
-    NAME_FUNC_OFFSET(13490, glVertexAttrib4dNV, glVertexAttrib4dNV, NULL, 779),
-    NAME_FUNC_OFFSET(13509, glVertexAttrib4dvNV, glVertexAttrib4dvNV, NULL, 780),
-    NAME_FUNC_OFFSET(13529, glVertexAttrib4fNV, glVertexAttrib4fNV, NULL, 781),
-    NAME_FUNC_OFFSET(13548, glVertexAttrib4fvNV, glVertexAttrib4fvNV, NULL, 782),
-    NAME_FUNC_OFFSET(13568, glVertexAttrib4sNV, glVertexAttrib4sNV, NULL, 783),
-    NAME_FUNC_OFFSET(13587, glVertexAttrib4svNV, glVertexAttrib4svNV, NULL, 784),
-    NAME_FUNC_OFFSET(13607, glVertexAttrib4ubNV, glVertexAttrib4ubNV, NULL, 785),
-    NAME_FUNC_OFFSET(13627, glVertexAttrib4ubvNV, glVertexAttrib4ubvNV, NULL, 786),
-    NAME_FUNC_OFFSET(13648, glVertexAttribPointerNV, glVertexAttribPointerNV, NULL, 787),
-    NAME_FUNC_OFFSET(13672, glVertexAttribs1dvNV, glVertexAttribs1dvNV, NULL, 788),
-    NAME_FUNC_OFFSET(13693, glVertexAttribs1fvNV, glVertexAttribs1fvNV, NULL, 789),
-    NAME_FUNC_OFFSET(13714, glVertexAttribs1svNV, glVertexAttribs1svNV, NULL, 790),
-    NAME_FUNC_OFFSET(13735, glVertexAttribs2dvNV, glVertexAttribs2dvNV, NULL, 791),
-    NAME_FUNC_OFFSET(13756, glVertexAttribs2fvNV, glVertexAttribs2fvNV, NULL, 792),
-    NAME_FUNC_OFFSET(13777, glVertexAttribs2svNV, glVertexAttribs2svNV, NULL, 793),
-    NAME_FUNC_OFFSET(13798, glVertexAttribs3dvNV, glVertexAttribs3dvNV, NULL, 794),
-    NAME_FUNC_OFFSET(13819, glVertexAttribs3fvNV, glVertexAttribs3fvNV, NULL, 795),
-    NAME_FUNC_OFFSET(13840, glVertexAttribs3svNV, glVertexAttribs3svNV, NULL, 796),
-    NAME_FUNC_OFFSET(13861, glVertexAttribs4dvNV, glVertexAttribs4dvNV, NULL, 797),
-    NAME_FUNC_OFFSET(13882, glVertexAttribs4fvNV, glVertexAttribs4fvNV, NULL, 798),
-    NAME_FUNC_OFFSET(13903, glVertexAttribs4svNV, glVertexAttribs4svNV, NULL, 799),
-    NAME_FUNC_OFFSET(13924, glVertexAttribs4ubvNV, glVertexAttribs4ubvNV, NULL, 800),
-    NAME_FUNC_OFFSET(13946, glGetTexBumpParameterfvATI, glGetTexBumpParameterfvATI, NULL, 801),
-    NAME_FUNC_OFFSET(13973, glGetTexBumpParameterivATI, glGetTexBumpParameterivATI, NULL, 802),
-    NAME_FUNC_OFFSET(14000, glTexBumpParameterfvATI, glTexBumpParameterfvATI, NULL, 803),
-    NAME_FUNC_OFFSET(14024, glTexBumpParameterivATI, glTexBumpParameterivATI, NULL, 804),
-    NAME_FUNC_OFFSET(14048, glAlphaFragmentOp1ATI, glAlphaFragmentOp1ATI, NULL, 805),
-    NAME_FUNC_OFFSET(14070, glAlphaFragmentOp2ATI, glAlphaFragmentOp2ATI, NULL, 806),
-    NAME_FUNC_OFFSET(14092, glAlphaFragmentOp3ATI, glAlphaFragmentOp3ATI, NULL, 807),
-    NAME_FUNC_OFFSET(14114, glBeginFragmentShaderATI, glBeginFragmentShaderATI, NULL, 808),
-    NAME_FUNC_OFFSET(14139, glBindFragmentShaderATI, glBindFragmentShaderATI, NULL, 809),
-    NAME_FUNC_OFFSET(14163, glColorFragmentOp1ATI, glColorFragmentOp1ATI, NULL, 810),
-    NAME_FUNC_OFFSET(14185, glColorFragmentOp2ATI, glColorFragmentOp2ATI, NULL, 811),
-    NAME_FUNC_OFFSET(14207, glColorFragmentOp3ATI, glColorFragmentOp3ATI, NULL, 812),
-    NAME_FUNC_OFFSET(14229, glDeleteFragmentShaderATI, glDeleteFragmentShaderATI, NULL, 813),
-    NAME_FUNC_OFFSET(14255, glEndFragmentShaderATI, glEndFragmentShaderATI, NULL, 814),
-    NAME_FUNC_OFFSET(14278, glGenFragmentShadersATI, glGenFragmentShadersATI, NULL, 815),
-    NAME_FUNC_OFFSET(14302, glPassTexCoordATI, glPassTexCoordATI, NULL, 816),
-    NAME_FUNC_OFFSET(14320, glSampleMapATI, glSampleMapATI, NULL, 817),
-    NAME_FUNC_OFFSET(14335, glSetFragmentShaderConstantATI, glSetFragmentShaderConstantATI, NULL, 818),
-    NAME_FUNC_OFFSET(14366, glPointParameteriNV, glPointParameteriNV, NULL, 819),
-    NAME_FUNC_OFFSET(14386, glPointParameterivNV, glPointParameterivNV, NULL, 820),
-    NAME_FUNC_OFFSET(14407, gl_dispatch_stub_821, gl_dispatch_stub_821, NULL, 821),
-    NAME_FUNC_OFFSET(14430, gl_dispatch_stub_822, gl_dispatch_stub_822, NULL, 822),
-    NAME_FUNC_OFFSET(14453, gl_dispatch_stub_823, gl_dispatch_stub_823, NULL, 823),
-    NAME_FUNC_OFFSET(14479, gl_dispatch_stub_824, gl_dispatch_stub_824, NULL, 824),
-    NAME_FUNC_OFFSET(14502, gl_dispatch_stub_825, gl_dispatch_stub_825, NULL, 825),
-    NAME_FUNC_OFFSET(14523, glGetProgramNamedParameterdvNV, glGetProgramNamedParameterdvNV, NULL, 826),
-    NAME_FUNC_OFFSET(14554, glGetProgramNamedParameterfvNV, glGetProgramNamedParameterfvNV, NULL, 827),
-    NAME_FUNC_OFFSET(14585, glProgramNamedParameter4dNV, glProgramNamedParameter4dNV, NULL, 828),
-    NAME_FUNC_OFFSET(14613, glProgramNamedParameter4dvNV, glProgramNamedParameter4dvNV, NULL, 829),
-    NAME_FUNC_OFFSET(14642, glProgramNamedParameter4fNV, glProgramNamedParameter4fNV, NULL, 830),
-    NAME_FUNC_OFFSET(14670, glProgramNamedParameter4fvNV, glProgramNamedParameter4fvNV, NULL, 831),
-    NAME_FUNC_OFFSET(14699, glPrimitiveRestartIndexNV, glPrimitiveRestartIndexNV, NULL, 832),
-    NAME_FUNC_OFFSET(14725, glPrimitiveRestartNV, glPrimitiveRestartNV, NULL, 833),
-    NAME_FUNC_OFFSET(14746, gl_dispatch_stub_834, gl_dispatch_stub_834, NULL, 834),
-    NAME_FUNC_OFFSET(14763, gl_dispatch_stub_835, gl_dispatch_stub_835, NULL, 835),
-    NAME_FUNC_OFFSET(14790, glBindFramebufferEXT, glBindFramebufferEXT, NULL, 836),
-    NAME_FUNC_OFFSET(14811, glBindRenderbufferEXT, glBindRenderbufferEXT, NULL, 837),
-    NAME_FUNC_OFFSET(14833, glCheckFramebufferStatusEXT, glCheckFramebufferStatusEXT, NULL, 838),
-    NAME_FUNC_OFFSET(14861, glDeleteFramebuffersEXT, glDeleteFramebuffersEXT, NULL, 839),
-    NAME_FUNC_OFFSET(14885, glDeleteRenderbuffersEXT, glDeleteRenderbuffersEXT, NULL, 840),
-    NAME_FUNC_OFFSET(14910, glFramebufferRenderbufferEXT, glFramebufferRenderbufferEXT, NULL, 841),
-    NAME_FUNC_OFFSET(14939, glFramebufferTexture1DEXT, glFramebufferTexture1DEXT, NULL, 842),
-    NAME_FUNC_OFFSET(14965, glFramebufferTexture2DEXT, glFramebufferTexture2DEXT, NULL, 843),
-    NAME_FUNC_OFFSET(14991, glFramebufferTexture3DEXT, glFramebufferTexture3DEXT, NULL, 844),
-    NAME_FUNC_OFFSET(15017, glGenFramebuffersEXT, glGenFramebuffersEXT, NULL, 845),
-    NAME_FUNC_OFFSET(15038, glGenRenderbuffersEXT, glGenRenderbuffersEXT, NULL, 846),
-    NAME_FUNC_OFFSET(15060, glGenerateMipmapEXT, glGenerateMipmapEXT, NULL, 847),
-    NAME_FUNC_OFFSET(15080, glGetFramebufferAttachmentParameterivEXT, glGetFramebufferAttachmentParameterivEXT, NULL, 848),
-    NAME_FUNC_OFFSET(15121, glGetRenderbufferParameterivEXT, glGetRenderbufferParameterivEXT, NULL, 849),
-    NAME_FUNC_OFFSET(15153, glIsFramebufferEXT, glIsFramebufferEXT, NULL, 850),
-    NAME_FUNC_OFFSET(15172, glIsRenderbufferEXT, glIsRenderbufferEXT, NULL, 851),
-    NAME_FUNC_OFFSET(15192, glRenderbufferStorageEXT, glRenderbufferStorageEXT, NULL, 852),
-    NAME_FUNC_OFFSET(15217, gl_dispatch_stub_853, gl_dispatch_stub_853, NULL, 853),
-    NAME_FUNC_OFFSET(15238, gl_dispatch_stub_854, gl_dispatch_stub_854, NULL, 854),
-    NAME_FUNC_OFFSET(15262, gl_dispatch_stub_855, gl_dispatch_stub_855, NULL, 855),
-    NAME_FUNC_OFFSET(15292, glBindFragDataLocationEXT, glBindFragDataLocationEXT, NULL, 856),
-    NAME_FUNC_OFFSET(15318, glGetFragDataLocationEXT, glGetFragDataLocationEXT, NULL, 857),
-    NAME_FUNC_OFFSET(15343, glGetUniformuivEXT, glGetUniformuivEXT, NULL, 858),
-    NAME_FUNC_OFFSET(15362, glGetVertexAttribIivEXT, glGetVertexAttribIivEXT, NULL, 859),
-    NAME_FUNC_OFFSET(15386, glGetVertexAttribIuivEXT, glGetVertexAttribIuivEXT, NULL, 860),
-    NAME_FUNC_OFFSET(15411, glUniform1uiEXT, glUniform1uiEXT, NULL, 861),
-    NAME_FUNC_OFFSET(15427, glUniform1uivEXT, glUniform1uivEXT, NULL, 862),
-    NAME_FUNC_OFFSET(15444, glUniform2uiEXT, glUniform2uiEXT, NULL, 863),
-    NAME_FUNC_OFFSET(15460, glUniform2uivEXT, glUniform2uivEXT, NULL, 864),
-    NAME_FUNC_OFFSET(15477, glUniform3uiEXT, glUniform3uiEXT, NULL, 865),
-    NAME_FUNC_OFFSET(15493, glUniform3uivEXT, glUniform3uivEXT, NULL, 866),
-    NAME_FUNC_OFFSET(15510, glUniform4uiEXT, glUniform4uiEXT, NULL, 867),
-    NAME_FUNC_OFFSET(15526, glUniform4uivEXT, glUniform4uivEXT, NULL, 868),
-    NAME_FUNC_OFFSET(15543, glVertexAttribI1iEXT, glVertexAttribI1iEXT, NULL, 869),
-    NAME_FUNC_OFFSET(15564, glVertexAttribI1ivEXT, glVertexAttribI1ivEXT, NULL, 870),
-    NAME_FUNC_OFFSET(15586, glVertexAttribI1uiEXT, glVertexAttribI1uiEXT, NULL, 871),
-    NAME_FUNC_OFFSET(15608, glVertexAttribI1uivEXT, glVertexAttribI1uivEXT, NULL, 872),
-    NAME_FUNC_OFFSET(15631, glVertexAttribI2iEXT, glVertexAttribI2iEXT, NULL, 873),
-    NAME_FUNC_OFFSET(15652, glVertexAttribI2ivEXT, glVertexAttribI2ivEXT, NULL, 874),
-    NAME_FUNC_OFFSET(15674, glVertexAttribI2uiEXT, glVertexAttribI2uiEXT, NULL, 875),
-    NAME_FUNC_OFFSET(15696, glVertexAttribI2uivEXT, glVertexAttribI2uivEXT, NULL, 876),
-    NAME_FUNC_OFFSET(15719, glVertexAttribI3iEXT, glVertexAttribI3iEXT, NULL, 877),
-    NAME_FUNC_OFFSET(15740, glVertexAttribI3ivEXT, glVertexAttribI3ivEXT, NULL, 878),
-    NAME_FUNC_OFFSET(15762, glVertexAttribI3uiEXT, glVertexAttribI3uiEXT, NULL, 879),
-    NAME_FUNC_OFFSET(15784, glVertexAttribI3uivEXT, glVertexAttribI3uivEXT, NULL, 880),
-    NAME_FUNC_OFFSET(15807, glVertexAttribI4bvEXT, glVertexAttribI4bvEXT, NULL, 881),
-    NAME_FUNC_OFFSET(15829, glVertexAttribI4iEXT, glVertexAttribI4iEXT, NULL, 882),
-    NAME_FUNC_OFFSET(15850, glVertexAttribI4ivEXT, glVertexAttribI4ivEXT, NULL, 883),
-    NAME_FUNC_OFFSET(15872, glVertexAttribI4svEXT, glVertexAttribI4svEXT, NULL, 884),
-    NAME_FUNC_OFFSET(15894, glVertexAttribI4ubvEXT, glVertexAttribI4ubvEXT, NULL, 885),
-    NAME_FUNC_OFFSET(15917, glVertexAttribI4uiEXT, glVertexAttribI4uiEXT, NULL, 886),
-    NAME_FUNC_OFFSET(15939, glVertexAttribI4uivEXT, glVertexAttribI4uivEXT, NULL, 887),
-    NAME_FUNC_OFFSET(15962, glVertexAttribI4usvEXT, glVertexAttribI4usvEXT, NULL, 888),
-    NAME_FUNC_OFFSET(15985, glVertexAttribIPointerEXT, glVertexAttribIPointerEXT, NULL, 889),
-    NAME_FUNC_OFFSET(16011, glFramebufferTextureLayerEXT, glFramebufferTextureLayerEXT, NULL, 890),
-    NAME_FUNC_OFFSET(16040, glColorMaskIndexedEXT, glColorMaskIndexedEXT, NULL, 891),
-    NAME_FUNC_OFFSET(16062, glDisableIndexedEXT, glDisableIndexedEXT, NULL, 892),
-    NAME_FUNC_OFFSET(16082, glEnableIndexedEXT, glEnableIndexedEXT, NULL, 893),
-    NAME_FUNC_OFFSET(16101, glGetBooleanIndexedvEXT, glGetBooleanIndexedvEXT, NULL, 894),
-    NAME_FUNC_OFFSET(16125, glGetIntegerIndexedvEXT, glGetIntegerIndexedvEXT, NULL, 895),
-    NAME_FUNC_OFFSET(16149, glIsEnabledIndexedEXT, glIsEnabledIndexedEXT, NULL, 896),
-    NAME_FUNC_OFFSET(16171, glClearColorIiEXT, glClearColorIiEXT, NULL, 897),
-    NAME_FUNC_OFFSET(16189, glClearColorIuiEXT, glClearColorIuiEXT, NULL, 898),
-    NAME_FUNC_OFFSET(16208, glGetTexParameterIivEXT, glGetTexParameterIivEXT, NULL, 899),
-    NAME_FUNC_OFFSET(16232, glGetTexParameterIuivEXT, glGetTexParameterIuivEXT, NULL, 900),
-    NAME_FUNC_OFFSET(16257, glTexParameterIivEXT, glTexParameterIivEXT, NULL, 901),
-    NAME_FUNC_OFFSET(16278, glTexParameterIuivEXT, glTexParameterIuivEXT, NULL, 902),
-    NAME_FUNC_OFFSET(16300, glBeginConditionalRenderNV, glBeginConditionalRenderNV, NULL, 903),
-    NAME_FUNC_OFFSET(16327, glEndConditionalRenderNV, glEndConditionalRenderNV, NULL, 904),
-    NAME_FUNC_OFFSET(16352, glBeginTransformFeedbackEXT, glBeginTransformFeedbackEXT, NULL, 905),
-    NAME_FUNC_OFFSET(16380, glBindBufferBaseEXT, glBindBufferBaseEXT, NULL, 906),
-    NAME_FUNC_OFFSET(16400, glBindBufferOffsetEXT, glBindBufferOffsetEXT, NULL, 907),
-    NAME_FUNC_OFFSET(16422, glBindBufferRangeEXT, glBindBufferRangeEXT, NULL, 908),
-    NAME_FUNC_OFFSET(16443, glEndTransformFeedbackEXT, glEndTransformFeedbackEXT, NULL, 909),
-    NAME_FUNC_OFFSET(16469, glGetTransformFeedbackVaryingEXT, glGetTransformFeedbackVaryingEXT, NULL, 910),
-    NAME_FUNC_OFFSET(16502, glTransformFeedbackVaryingsEXT, glTransformFeedbackVaryingsEXT, NULL, 911),
-    NAME_FUNC_OFFSET(16533, glProvokingVertexEXT, glProvokingVertexEXT, NULL, 912),
-    NAME_FUNC_OFFSET(16554, gl_dispatch_stub_913, gl_dispatch_stub_913, NULL, 913),
-    NAME_FUNC_OFFSET(16585, gl_dispatch_stub_914, gl_dispatch_stub_914, NULL, 914),
-    NAME_FUNC_OFFSET(16605, glGetObjectParameterivAPPLE, glGetObjectParameterivAPPLE, NULL, 915),
-    NAME_FUNC_OFFSET(16633, glObjectPurgeableAPPLE, glObjectPurgeableAPPLE, NULL, 916),
-    NAME_FUNC_OFFSET(16656, glObjectUnpurgeableAPPLE, glObjectUnpurgeableAPPLE, NULL, 917),
-    NAME_FUNC_OFFSET(16681, glActiveProgramEXT, glActiveProgramEXT, NULL, 918),
-    NAME_FUNC_OFFSET(16700, glCreateShaderProgramEXT, glCreateShaderProgramEXT, NULL, 919),
-    NAME_FUNC_OFFSET(16725, glUseShaderProgramEXT, glUseShaderProgramEXT, NULL, 920),
-    NAME_FUNC_OFFSET(16747, glTextureBarrierNV, glTextureBarrierNV, NULL, 921),
-    NAME_FUNC_OFFSET(16766, gl_dispatch_stub_922, gl_dispatch_stub_922, NULL, 922),
-    NAME_FUNC_OFFSET(16791, gl_dispatch_stub_923, gl_dispatch_stub_923, NULL, 923),
-    NAME_FUNC_OFFSET(16820, gl_dispatch_stub_924, gl_dispatch_stub_924, NULL, 924),
-    NAME_FUNC_OFFSET(16851, gl_dispatch_stub_925, gl_dispatch_stub_925, NULL, 925),
-    NAME_FUNC_OFFSET(16875, gl_dispatch_stub_926, gl_dispatch_stub_926, NULL, 926),
-    NAME_FUNC_OFFSET(16900, glEGLImageTargetRenderbufferStorageOES, glEGLImageTargetRenderbufferStorageOES, NULL, 927),
-    NAME_FUNC_OFFSET(16939, glEGLImageTargetTexture2DOES, glEGLImageTargetTexture2DOES, NULL, 928),
-    NAME_FUNC_OFFSET(16968, glArrayElement, glArrayElement, NULL, 306),
-    NAME_FUNC_OFFSET(16986, glBindTexture, glBindTexture, NULL, 307),
-    NAME_FUNC_OFFSET(17003, glDrawArrays, glDrawArrays, NULL, 310),
-    NAME_FUNC_OFFSET(17019, glAreTexturesResident, glAreTexturesResidentEXT, glAreTexturesResidentEXT, 322),
-    NAME_FUNC_OFFSET(17044, glCopyTexImage1D, glCopyTexImage1D, NULL, 323),
-    NAME_FUNC_OFFSET(17064, glCopyTexImage2D, glCopyTexImage2D, NULL, 324),
-    NAME_FUNC_OFFSET(17084, glCopyTexSubImage1D, glCopyTexSubImage1D, NULL, 325),
-    NAME_FUNC_OFFSET(17107, glCopyTexSubImage2D, glCopyTexSubImage2D, NULL, 326),
-    NAME_FUNC_OFFSET(17130, glDeleteTextures, glDeleteTexturesEXT, glDeleteTexturesEXT, 327),
-    NAME_FUNC_OFFSET(17150, glGenTextures, glGenTexturesEXT, glGenTexturesEXT, 328),
-    NAME_FUNC_OFFSET(17167, glGetPointerv, glGetPointerv, NULL, 329),
-    NAME_FUNC_OFFSET(17184, glIsTexture, glIsTextureEXT, glIsTextureEXT, 330),
-    NAME_FUNC_OFFSET(17199, glPrioritizeTextures, glPrioritizeTextures, NULL, 331),
-    NAME_FUNC_OFFSET(17223, glTexSubImage1D, glTexSubImage1D, NULL, 332),
-    NAME_FUNC_OFFSET(17242, glTexSubImage2D, glTexSubImage2D, NULL, 333),
-    NAME_FUNC_OFFSET(17261, glBlendColor, glBlendColor, NULL, 336),
-    NAME_FUNC_OFFSET(17277, glBlendEquation, glBlendEquation, NULL, 337),
-    NAME_FUNC_OFFSET(17296, glDrawRangeElements, glDrawRangeElements, NULL, 338),
-    NAME_FUNC_OFFSET(17319, glColorTable, glColorTable, NULL, 339),
-    NAME_FUNC_OFFSET(17335, glColorTable, glColorTable, NULL, 339),
-    NAME_FUNC_OFFSET(17351, glColorTableParameterfv, glColorTableParameterfv, NULL, 340),
-    NAME_FUNC_OFFSET(17378, glColorTableParameteriv, glColorTableParameteriv, NULL, 341),
-    NAME_FUNC_OFFSET(17405, glCopyColorTable, glCopyColorTable, NULL, 342),
-    NAME_FUNC_OFFSET(17425, glGetColorTable, glGetColorTableEXT, glGetColorTableEXT, 343),
-    NAME_FUNC_OFFSET(17444, glGetColorTable, glGetColorTableEXT, glGetColorTableEXT, 343),
-    NAME_FUNC_OFFSET(17463, glGetColorTableParameterfv, glGetColorTableParameterfvEXT, glGetColorTableParameterfvEXT, 344),
-    NAME_FUNC_OFFSET(17493, glGetColorTableParameterfv, glGetColorTableParameterfvEXT, glGetColorTableParameterfvEXT, 344),
-    NAME_FUNC_OFFSET(17523, glGetColorTableParameteriv, glGetColorTableParameterivEXT, glGetColorTableParameterivEXT, 345),
-    NAME_FUNC_OFFSET(17553, glGetColorTableParameteriv, glGetColorTableParameterivEXT, glGetColorTableParameterivEXT, 345),
-    NAME_FUNC_OFFSET(17583, glColorSubTable, glColorSubTable, NULL, 346),
-    NAME_FUNC_OFFSET(17602, glCopyColorSubTable, glCopyColorSubTable, NULL, 347),
-    NAME_FUNC_OFFSET(17625, glConvolutionFilter1D, glConvolutionFilter1D, NULL, 348),
-    NAME_FUNC_OFFSET(17650, glConvolutionFilter2D, glConvolutionFilter2D, NULL, 349),
-    NAME_FUNC_OFFSET(17675, glConvolutionParameterf, glConvolutionParameterf, NULL, 350),
-    NAME_FUNC_OFFSET(17702, glConvolutionParameterfv, glConvolutionParameterfv, NULL, 351),
-    NAME_FUNC_OFFSET(17730, glConvolutionParameteri, glConvolutionParameteri, NULL, 352),
-    NAME_FUNC_OFFSET(17757, glConvolutionParameteriv, glConvolutionParameteriv, NULL, 353),
-    NAME_FUNC_OFFSET(17785, glCopyConvolutionFilter1D, glCopyConvolutionFilter1D, NULL, 354),
-    NAME_FUNC_OFFSET(17814, glCopyConvolutionFilter2D, glCopyConvolutionFilter2D, NULL, 355),
-    NAME_FUNC_OFFSET(17843, glGetConvolutionFilter, gl_dispatch_stub_356, gl_dispatch_stub_356, 356),
-    NAME_FUNC_OFFSET(17869, glGetConvolutionParameterfv, gl_dispatch_stub_357, gl_dispatch_stub_357, 357),
-    NAME_FUNC_OFFSET(17900, glGetConvolutionParameteriv, gl_dispatch_stub_358, gl_dispatch_stub_358, 358),
-    NAME_FUNC_OFFSET(17931, glGetSeparableFilter, gl_dispatch_stub_359, gl_dispatch_stub_359, 359),
-    NAME_FUNC_OFFSET(17955, glSeparableFilter2D, glSeparableFilter2D, NULL, 360),
-    NAME_FUNC_OFFSET(17978, glGetHistogram, gl_dispatch_stub_361, gl_dispatch_stub_361, 361),
-    NAME_FUNC_OFFSET(17996, glGetHistogramParameterfv, gl_dispatch_stub_362, gl_dispatch_stub_362, 362),
-    NAME_FUNC_OFFSET(18025, glGetHistogramParameteriv, gl_dispatch_stub_363, gl_dispatch_stub_363, 363),
-    NAME_FUNC_OFFSET(18054, glGetMinmax, gl_dispatch_stub_364, gl_dispatch_stub_364, 364),
-    NAME_FUNC_OFFSET(18069, glGetMinmaxParameterfv, gl_dispatch_stub_365, gl_dispatch_stub_365, 365),
-    NAME_FUNC_OFFSET(18095, glGetMinmaxParameteriv, gl_dispatch_stub_366, gl_dispatch_stub_366, 366),
-    NAME_FUNC_OFFSET(18121, glHistogram, glHistogram, NULL, 367),
-    NAME_FUNC_OFFSET(18136, glMinmax, glMinmax, NULL, 368),
-    NAME_FUNC_OFFSET(18148, glResetHistogram, glResetHistogram, NULL, 369),
-    NAME_FUNC_OFFSET(18168, glResetMinmax, glResetMinmax, NULL, 370),
-    NAME_FUNC_OFFSET(18185, glTexImage3D, glTexImage3D, NULL, 371),
-    NAME_FUNC_OFFSET(18201, glTexSubImage3D, glTexSubImage3D, NULL, 372),
-    NAME_FUNC_OFFSET(18220, glCopyTexSubImage3D, glCopyTexSubImage3D, NULL, 373),
-    NAME_FUNC_OFFSET(18243, glActiveTextureARB, glActiveTextureARB, NULL, 374),
-    NAME_FUNC_OFFSET(18259, glClientActiveTextureARB, glClientActiveTextureARB, NULL, 375),
-    NAME_FUNC_OFFSET(18281, glMultiTexCoord1dARB, glMultiTexCoord1dARB, NULL, 376),
-    NAME_FUNC_OFFSET(18299, glMultiTexCoord1dvARB, glMultiTexCoord1dvARB, NULL, 377),
-    NAME_FUNC_OFFSET(18318, glMultiTexCoord1fARB, glMultiTexCoord1fARB, NULL, 378),
-    NAME_FUNC_OFFSET(18336, glMultiTexCoord1fvARB, glMultiTexCoord1fvARB, NULL, 379),
-    NAME_FUNC_OFFSET(18355, glMultiTexCoord1iARB, glMultiTexCoord1iARB, NULL, 380),
-    NAME_FUNC_OFFSET(18373, glMultiTexCoord1ivARB, glMultiTexCoord1ivARB, NULL, 381),
-    NAME_FUNC_OFFSET(18392, glMultiTexCoord1sARB, glMultiTexCoord1sARB, NULL, 382),
-    NAME_FUNC_OFFSET(18410, glMultiTexCoord1svARB, glMultiTexCoord1svARB, NULL, 383),
-    NAME_FUNC_OFFSET(18429, glMultiTexCoord2dARB, glMultiTexCoord2dARB, NULL, 384),
-    NAME_FUNC_OFFSET(18447, glMultiTexCoord2dvARB, glMultiTexCoord2dvARB, NULL, 385),
-    NAME_FUNC_OFFSET(18466, glMultiTexCoord2fARB, glMultiTexCoord2fARB, NULL, 386),
-    NAME_FUNC_OFFSET(18484, glMultiTexCoord2fvARB, glMultiTexCoord2fvARB, NULL, 387),
-    NAME_FUNC_OFFSET(18503, glMultiTexCoord2iARB, glMultiTexCoord2iARB, NULL, 388),
-    NAME_FUNC_OFFSET(18521, glMultiTexCoord2ivARB, glMultiTexCoord2ivARB, NULL, 389),
-    NAME_FUNC_OFFSET(18540, glMultiTexCoord2sARB, glMultiTexCoord2sARB, NULL, 390),
-    NAME_FUNC_OFFSET(18558, glMultiTexCoord2svARB, glMultiTexCoord2svARB, NULL, 391),
-    NAME_FUNC_OFFSET(18577, glMultiTexCoord3dARB, glMultiTexCoord3dARB, NULL, 392),
-    NAME_FUNC_OFFSET(18595, glMultiTexCoord3dvARB, glMultiTexCoord3dvARB, NULL, 393),
-    NAME_FUNC_OFFSET(18614, glMultiTexCoord3fARB, glMultiTexCoord3fARB, NULL, 394),
-    NAME_FUNC_OFFSET(18632, glMultiTexCoord3fvARB, glMultiTexCoord3fvARB, NULL, 395),
-    NAME_FUNC_OFFSET(18651, glMultiTexCoord3iARB, glMultiTexCoord3iARB, NULL, 396),
-    NAME_FUNC_OFFSET(18669, glMultiTexCoord3ivARB, glMultiTexCoord3ivARB, NULL, 397),
-    NAME_FUNC_OFFSET(18688, glMultiTexCoord3sARB, glMultiTexCoord3sARB, NULL, 398),
-    NAME_FUNC_OFFSET(18706, glMultiTexCoord3svARB, glMultiTexCoord3svARB, NULL, 399),
-    NAME_FUNC_OFFSET(18725, glMultiTexCoord4dARB, glMultiTexCoord4dARB, NULL, 400),
-    NAME_FUNC_OFFSET(18743, glMultiTexCoord4dvARB, glMultiTexCoord4dvARB, NULL, 401),
-    NAME_FUNC_OFFSET(18762, glMultiTexCoord4fARB, glMultiTexCoord4fARB, NULL, 402),
-    NAME_FUNC_OFFSET(18780, glMultiTexCoord4fvARB, glMultiTexCoord4fvARB, NULL, 403),
-    NAME_FUNC_OFFSET(18799, glMultiTexCoord4iARB, glMultiTexCoord4iARB, NULL, 404),
-    NAME_FUNC_OFFSET(18817, glMultiTexCoord4ivARB, glMultiTexCoord4ivARB, NULL, 405),
-    NAME_FUNC_OFFSET(18836, glMultiTexCoord4sARB, glMultiTexCoord4sARB, NULL, 406),
-    NAME_FUNC_OFFSET(18854, glMultiTexCoord4svARB, glMultiTexCoord4svARB, NULL, 407),
-    NAME_FUNC_OFFSET(18873, glStencilOpSeparate, glStencilOpSeparate, NULL, 423),
-    NAME_FUNC_OFFSET(18896, glLoadTransposeMatrixdARB, glLoadTransposeMatrixdARB, NULL, 441),
-    NAME_FUNC_OFFSET(18919, glLoadTransposeMatrixfARB, glLoadTransposeMatrixfARB, NULL, 442),
-    NAME_FUNC_OFFSET(18942, glMultTransposeMatrixdARB, glMultTransposeMatrixdARB, NULL, 443),
-    NAME_FUNC_OFFSET(18965, glMultTransposeMatrixfARB, glMultTransposeMatrixfARB, NULL, 444),
-    NAME_FUNC_OFFSET(18988, glSampleCoverageARB, glSampleCoverageARB, NULL, 445),
-    NAME_FUNC_OFFSET(19005, glCompressedTexImage1DARB, glCompressedTexImage1DARB, NULL, 446),
-    NAME_FUNC_OFFSET(19028, glCompressedTexImage2DARB, glCompressedTexImage2DARB, NULL, 447),
-    NAME_FUNC_OFFSET(19051, glCompressedTexImage3DARB, glCompressedTexImage3DARB, NULL, 448),
-    NAME_FUNC_OFFSET(19074, glCompressedTexSubImage1DARB, glCompressedTexSubImage1DARB, NULL, 449),
-    NAME_FUNC_OFFSET(19100, glCompressedTexSubImage2DARB, glCompressedTexSubImage2DARB, NULL, 450),
-    NAME_FUNC_OFFSET(19126, glCompressedTexSubImage3DARB, glCompressedTexSubImage3DARB, NULL, 451),
-    NAME_FUNC_OFFSET(19152, glGetCompressedTexImageARB, glGetCompressedTexImageARB, NULL, 452),
-    NAME_FUNC_OFFSET(19176, glDisableVertexAttribArrayARB, glDisableVertexAttribArrayARB, NULL, 453),
-    NAME_FUNC_OFFSET(19203, glEnableVertexAttribArrayARB, glEnableVertexAttribArrayARB, NULL, 454),
-    NAME_FUNC_OFFSET(19229, glGetVertexAttribdvARB, glGetVertexAttribdvARB, NULL, 461),
-    NAME_FUNC_OFFSET(19249, glGetVertexAttribfvARB, glGetVertexAttribfvARB, NULL, 462),
-    NAME_FUNC_OFFSET(19269, glGetVertexAttribivARB, glGetVertexAttribivARB, NULL, 463),
-    NAME_FUNC_OFFSET(19289, glProgramEnvParameter4dARB, glProgramEnvParameter4dARB, NULL, 464),
-    NAME_FUNC_OFFSET(19312, glProgramEnvParameter4dvARB, glProgramEnvParameter4dvARB, NULL, 465),
-    NAME_FUNC_OFFSET(19336, glProgramEnvParameter4fARB, glProgramEnvParameter4fARB, NULL, 466),
-    NAME_FUNC_OFFSET(19359, glProgramEnvParameter4fvARB, glProgramEnvParameter4fvARB, NULL, 467),
-    NAME_FUNC_OFFSET(19383, glVertexAttrib1dARB, glVertexAttrib1dARB, NULL, 473),
-    NAME_FUNC_OFFSET(19400, glVertexAttrib1dvARB, glVertexAttrib1dvARB, NULL, 474),
-    NAME_FUNC_OFFSET(19418, glVertexAttrib1fARB, glVertexAttrib1fARB, NULL, 475),
-    NAME_FUNC_OFFSET(19435, glVertexAttrib1fvARB, glVertexAttrib1fvARB, NULL, 476),
-    NAME_FUNC_OFFSET(19453, glVertexAttrib1sARB, glVertexAttrib1sARB, NULL, 477),
-    NAME_FUNC_OFFSET(19470, glVertexAttrib1svARB, glVertexAttrib1svARB, NULL, 478),
-    NAME_FUNC_OFFSET(19488, glVertexAttrib2dARB, glVertexAttrib2dARB, NULL, 479),
-    NAME_FUNC_OFFSET(19505, glVertexAttrib2dvARB, glVertexAttrib2dvARB, NULL, 480),
-    NAME_FUNC_OFFSET(19523, glVertexAttrib2fARB, glVertexAttrib2fARB, NULL, 481),
-    NAME_FUNC_OFFSET(19540, glVertexAttrib2fvARB, glVertexAttrib2fvARB, NULL, 482),
-    NAME_FUNC_OFFSET(19558, glVertexAttrib2sARB, glVertexAttrib2sARB, NULL, 483),
-    NAME_FUNC_OFFSET(19575, glVertexAttrib2svARB, glVertexAttrib2svARB, NULL, 484),
-    NAME_FUNC_OFFSET(19593, glVertexAttrib3dARB, glVertexAttrib3dARB, NULL, 485),
-    NAME_FUNC_OFFSET(19610, glVertexAttrib3dvARB, glVertexAttrib3dvARB, NULL, 486),
-    NAME_FUNC_OFFSET(19628, glVertexAttrib3fARB, glVertexAttrib3fARB, NULL, 487),
-    NAME_FUNC_OFFSET(19645, glVertexAttrib3fvARB, glVertexAttrib3fvARB, NULL, 488),
-    NAME_FUNC_OFFSET(19663, glVertexAttrib3sARB, glVertexAttrib3sARB, NULL, 489),
-    NAME_FUNC_OFFSET(19680, glVertexAttrib3svARB, glVertexAttrib3svARB, NULL, 490),
-    NAME_FUNC_OFFSET(19698, glVertexAttrib4NbvARB, glVertexAttrib4NbvARB, NULL, 491),
-    NAME_FUNC_OFFSET(19717, glVertexAttrib4NivARB, glVertexAttrib4NivARB, NULL, 492),
-    NAME_FUNC_OFFSET(19736, glVertexAttrib4NsvARB, glVertexAttrib4NsvARB, NULL, 493),
-    NAME_FUNC_OFFSET(19755, glVertexAttrib4NubARB, glVertexAttrib4NubARB, NULL, 494),
-    NAME_FUNC_OFFSET(19774, glVertexAttrib4NubvARB, glVertexAttrib4NubvARB, NULL, 495),
-    NAME_FUNC_OFFSET(19794, glVertexAttrib4NuivARB, glVertexAttrib4NuivARB, NULL, 496),
-    NAME_FUNC_OFFSET(19814, glVertexAttrib4NusvARB, glVertexAttrib4NusvARB, NULL, 497),
-    NAME_FUNC_OFFSET(19834, glVertexAttrib4bvARB, glVertexAttrib4bvARB, NULL, 498),
-    NAME_FUNC_OFFSET(19852, glVertexAttrib4dARB, glVertexAttrib4dARB, NULL, 499),
-    NAME_FUNC_OFFSET(19869, glVertexAttrib4dvARB, glVertexAttrib4dvARB, NULL, 500),
-    NAME_FUNC_OFFSET(19887, glVertexAttrib4fARB, glVertexAttrib4fARB, NULL, 501),
-    NAME_FUNC_OFFSET(19904, glVertexAttrib4fvARB, glVertexAttrib4fvARB, NULL, 502),
-    NAME_FUNC_OFFSET(19922, glVertexAttrib4ivARB, glVertexAttrib4ivARB, NULL, 503),
-    NAME_FUNC_OFFSET(19940, glVertexAttrib4sARB, glVertexAttrib4sARB, NULL, 504),
-    NAME_FUNC_OFFSET(19957, glVertexAttrib4svARB, glVertexAttrib4svARB, NULL, 505),
-    NAME_FUNC_OFFSET(19975, glVertexAttrib4ubvARB, glVertexAttrib4ubvARB, NULL, 506),
-    NAME_FUNC_OFFSET(19994, glVertexAttrib4uivARB, glVertexAttrib4uivARB, NULL, 507),
-    NAME_FUNC_OFFSET(20013, glVertexAttrib4usvARB, glVertexAttrib4usvARB, NULL, 508),
-    NAME_FUNC_OFFSET(20032, glVertexAttribPointerARB, glVertexAttribPointerARB, NULL, 509),
-    NAME_FUNC_OFFSET(20054, glBindBufferARB, glBindBufferARB, NULL, 510),
-    NAME_FUNC_OFFSET(20067, glBufferDataARB, glBufferDataARB, NULL, 511),
-    NAME_FUNC_OFFSET(20080, glBufferSubDataARB, glBufferSubDataARB, NULL, 512),
-    NAME_FUNC_OFFSET(20096, glDeleteBuffersARB, glDeleteBuffersARB, NULL, 513),
-    NAME_FUNC_OFFSET(20112, glGenBuffersARB, glGenBuffersARB, NULL, 514),
-    NAME_FUNC_OFFSET(20125, glGetBufferParameterivARB, glGetBufferParameterivARB, NULL, 515),
-    NAME_FUNC_OFFSET(20148, glGetBufferPointervARB, glGetBufferPointervARB, NULL, 516),
-    NAME_FUNC_OFFSET(20168, glGetBufferSubDataARB, glGetBufferSubDataARB, NULL, 517),
-    NAME_FUNC_OFFSET(20187, glIsBufferARB, glIsBufferARB, NULL, 518),
-    NAME_FUNC_OFFSET(20198, glMapBufferARB, glMapBufferARB, NULL, 519),
-    NAME_FUNC_OFFSET(20210, glUnmapBufferARB, glUnmapBufferARB, NULL, 520),
-    NAME_FUNC_OFFSET(20224, glBeginQueryARB, glBeginQueryARB, NULL, 521),
-    NAME_FUNC_OFFSET(20237, glDeleteQueriesARB, glDeleteQueriesARB, NULL, 522),
-    NAME_FUNC_OFFSET(20253, glEndQueryARB, glEndQueryARB, NULL, 523),
-    NAME_FUNC_OFFSET(20264, glGenQueriesARB, glGenQueriesARB, NULL, 524),
-    NAME_FUNC_OFFSET(20277, glGetQueryObjectivARB, glGetQueryObjectivARB, NULL, 525),
-    NAME_FUNC_OFFSET(20296, glGetQueryObjectuivARB, glGetQueryObjectuivARB, NULL, 526),
-    NAME_FUNC_OFFSET(20316, glGetQueryivARB, glGetQueryivARB, NULL, 527),
-    NAME_FUNC_OFFSET(20329, glIsQueryARB, glIsQueryARB, NULL, 528),
-    NAME_FUNC_OFFSET(20339, glCompileShaderARB, glCompileShaderARB, NULL, 530),
-    NAME_FUNC_OFFSET(20355, glGetActiveUniformARB, glGetActiveUniformARB, NULL, 535),
-    NAME_FUNC_OFFSET(20374, glGetShaderSourceARB, glGetShaderSourceARB, NULL, 541),
-    NAME_FUNC_OFFSET(20392, glGetUniformLocationARB, glGetUniformLocationARB, NULL, 542),
-    NAME_FUNC_OFFSET(20413, glGetUniformfvARB, glGetUniformfvARB, NULL, 543),
-    NAME_FUNC_OFFSET(20428, glGetUniformivARB, glGetUniformivARB, NULL, 544),
-    NAME_FUNC_OFFSET(20443, glLinkProgramARB, glLinkProgramARB, NULL, 545),
-    NAME_FUNC_OFFSET(20457, glShaderSourceARB, glShaderSourceARB, NULL, 546),
-    NAME_FUNC_OFFSET(20472, glUniform1fARB, glUniform1fARB, NULL, 547),
-    NAME_FUNC_OFFSET(20484, glUniform1fvARB, glUniform1fvARB, NULL, 548),
-    NAME_FUNC_OFFSET(20497, glUniform1iARB, glUniform1iARB, NULL, 549),
-    NAME_FUNC_OFFSET(20509, glUniform1ivARB, glUniform1ivARB, NULL, 550),
-    NAME_FUNC_OFFSET(20522, glUniform2fARB, glUniform2fARB, NULL, 551),
-    NAME_FUNC_OFFSET(20534, glUniform2fvARB, glUniform2fvARB, NULL, 552),
-    NAME_FUNC_OFFSET(20547, glUniform2iARB, glUniform2iARB, NULL, 553),
-    NAME_FUNC_OFFSET(20559, glUniform2ivARB, glUniform2ivARB, NULL, 554),
-    NAME_FUNC_OFFSET(20572, glUniform3fARB, glUniform3fARB, NULL, 555),
-    NAME_FUNC_OFFSET(20584, glUniform3fvARB, glUniform3fvARB, NULL, 556),
-    NAME_FUNC_OFFSET(20597, glUniform3iARB, glUniform3iARB, NULL, 557),
-    NAME_FUNC_OFFSET(20609, glUniform3ivARB, glUniform3ivARB, NULL, 558),
-    NAME_FUNC_OFFSET(20622, glUniform4fARB, glUniform4fARB, NULL, 559),
-    NAME_FUNC_OFFSET(20634, glUniform4fvARB, glUniform4fvARB, NULL, 560),
-    NAME_FUNC_OFFSET(20647, glUniform4iARB, glUniform4iARB, NULL, 561),
-    NAME_FUNC_OFFSET(20659, glUniform4ivARB, glUniform4ivARB, NULL, 562),
-    NAME_FUNC_OFFSET(20672, glUniformMatrix2fvARB, glUniformMatrix2fvARB, NULL, 563),
-    NAME_FUNC_OFFSET(20691, glUniformMatrix3fvARB, glUniformMatrix3fvARB, NULL, 564),
-    NAME_FUNC_OFFSET(20710, glUniformMatrix4fvARB, glUniformMatrix4fvARB, NULL, 565),
-    NAME_FUNC_OFFSET(20729, glUseProgramObjectARB, glUseProgramObjectARB, NULL, 566),
-    NAME_FUNC_OFFSET(20742, glValidateProgramARB, glValidateProgramARB, NULL, 567),
-    NAME_FUNC_OFFSET(20760, glBindAttribLocationARB, glBindAttribLocationARB, NULL, 568),
-    NAME_FUNC_OFFSET(20781, glGetActiveAttribARB, glGetActiveAttribARB, NULL, 569),
-    NAME_FUNC_OFFSET(20799, glGetAttribLocationARB, glGetAttribLocationARB, NULL, 570),
-    NAME_FUNC_OFFSET(20819, glDrawBuffersARB, glDrawBuffersARB, NULL, 571),
-    NAME_FUNC_OFFSET(20833, glDrawBuffersARB, glDrawBuffersARB, NULL, 571),
-    NAME_FUNC_OFFSET(20850, glDrawArraysInstancedARB, glDrawArraysInstancedARB, NULL, 573),
-    NAME_FUNC_OFFSET(20875, glDrawArraysInstancedARB, glDrawArraysInstancedARB, NULL, 573),
-    NAME_FUNC_OFFSET(20897, glDrawElementsInstancedARB, glDrawElementsInstancedARB, NULL, 574),
-    NAME_FUNC_OFFSET(20924, glDrawElementsInstancedARB, glDrawElementsInstancedARB, NULL, 574),
-    NAME_FUNC_OFFSET(20948, glRenderbufferStorageMultisample, glRenderbufferStorageMultisample, NULL, 575),
-    NAME_FUNC_OFFSET(20984, glBlendEquationSeparateiARB, glBlendEquationSeparateiARB, NULL, 597),
-    NAME_FUNC_OFFSET(21018, glBlendEquationiARB, glBlendEquationiARB, NULL, 598),
-    NAME_FUNC_OFFSET(21044, glBlendFuncSeparateiARB, glBlendFuncSeparateiARB, NULL, 599),
-    NAME_FUNC_OFFSET(21074, glBlendFunciARB, glBlendFunciARB, NULL, 600),
-    NAME_FUNC_OFFSET(21096, gl_dispatch_stub_654, gl_dispatch_stub_654, NULL, 654),
-    NAME_FUNC_OFFSET(21112, gl_dispatch_stub_655, gl_dispatch_stub_655, NULL, 655),
-    NAME_FUNC_OFFSET(21131, glPointParameterfEXT, glPointParameterfEXT, NULL, 662),
-    NAME_FUNC_OFFSET(21149, glPointParameterfEXT, glPointParameterfEXT, NULL, 662),
-    NAME_FUNC_OFFSET(21170, glPointParameterfEXT, glPointParameterfEXT, NULL, 662),
-    NAME_FUNC_OFFSET(21192, glPointParameterfvEXT, glPointParameterfvEXT, NULL, 663),
-    NAME_FUNC_OFFSET(21211, glPointParameterfvEXT, glPointParameterfvEXT, NULL, 663),
-    NAME_FUNC_OFFSET(21233, glPointParameterfvEXT, glPointParameterfvEXT, NULL, 663),
-    NAME_FUNC_OFFSET(21256, glSecondaryColor3bEXT, glSecondaryColor3bEXT, NULL, 666),
-    NAME_FUNC_OFFSET(21275, glSecondaryColor3bvEXT, glSecondaryColor3bvEXT, NULL, 667),
-    NAME_FUNC_OFFSET(21295, glSecondaryColor3dEXT, glSecondaryColor3dEXT, NULL, 668),
-    NAME_FUNC_OFFSET(21314, glSecondaryColor3dvEXT, glSecondaryColor3dvEXT, NULL, 669),
-    NAME_FUNC_OFFSET(21334, glSecondaryColor3fEXT, glSecondaryColor3fEXT, NULL, 670),
-    NAME_FUNC_OFFSET(21353, glSecondaryColor3fvEXT, glSecondaryColor3fvEXT, NULL, 671),
-    NAME_FUNC_OFFSET(21373, glSecondaryColor3iEXT, glSecondaryColor3iEXT, NULL, 672),
-    NAME_FUNC_OFFSET(21392, glSecondaryColor3ivEXT, glSecondaryColor3ivEXT, NULL, 673),
-    NAME_FUNC_OFFSET(21412, glSecondaryColor3sEXT, glSecondaryColor3sEXT, NULL, 674),
-    NAME_FUNC_OFFSET(21431, glSecondaryColor3svEXT, glSecondaryColor3svEXT, NULL, 675),
-    NAME_FUNC_OFFSET(21451, glSecondaryColor3ubEXT, glSecondaryColor3ubEXT, NULL, 676),
-    NAME_FUNC_OFFSET(21471, glSecondaryColor3ubvEXT, glSecondaryColor3ubvEXT, NULL, 677),
-    NAME_FUNC_OFFSET(21492, glSecondaryColor3uiEXT, glSecondaryColor3uiEXT, NULL, 678),
-    NAME_FUNC_OFFSET(21512, glSecondaryColor3uivEXT, glSecondaryColor3uivEXT, NULL, 679),
-    NAME_FUNC_OFFSET(21533, glSecondaryColor3usEXT, glSecondaryColor3usEXT, NULL, 680),
-    NAME_FUNC_OFFSET(21553, glSecondaryColor3usvEXT, glSecondaryColor3usvEXT, NULL, 681),
-    NAME_FUNC_OFFSET(21574, glSecondaryColorPointerEXT, glSecondaryColorPointerEXT, NULL, 682),
-    NAME_FUNC_OFFSET(21598, glMultiDrawArraysEXT, glMultiDrawArraysEXT, NULL, 683),
-    NAME_FUNC_OFFSET(21616, glMultiDrawElementsEXT, glMultiDrawElementsEXT, NULL, 684),
-    NAME_FUNC_OFFSET(21636, glFogCoordPointerEXT, glFogCoordPointerEXT, NULL, 685),
-    NAME_FUNC_OFFSET(21654, glFogCoorddEXT, glFogCoorddEXT, NULL, 686),
-    NAME_FUNC_OFFSET(21666, glFogCoorddvEXT, glFogCoorddvEXT, NULL, 687),
-    NAME_FUNC_OFFSET(21679, glFogCoordfEXT, glFogCoordfEXT, NULL, 688),
-    NAME_FUNC_OFFSET(21691, glFogCoordfvEXT, glFogCoordfvEXT, NULL, 689),
-    NAME_FUNC_OFFSET(21704, glBlendFuncSeparateEXT, glBlendFuncSeparateEXT, NULL, 691),
-    NAME_FUNC_OFFSET(21724, glBlendFuncSeparateEXT, glBlendFuncSeparateEXT, NULL, 691),
-    NAME_FUNC_OFFSET(21748, glWindowPos2dMESA, glWindowPos2dMESA, NULL, 708),
-    NAME_FUNC_OFFSET(21762, glWindowPos2dMESA, glWindowPos2dMESA, NULL, 708),
-    NAME_FUNC_OFFSET(21779, glWindowPos2dvMESA, glWindowPos2dvMESA, NULL, 709),
-    NAME_FUNC_OFFSET(21794, glWindowPos2dvMESA, glWindowPos2dvMESA, NULL, 709),
-    NAME_FUNC_OFFSET(21812, glWindowPos2fMESA, glWindowPos2fMESA, NULL, 710),
-    NAME_FUNC_OFFSET(21826, glWindowPos2fMESA, glWindowPos2fMESA, NULL, 710),
-    NAME_FUNC_OFFSET(21843, glWindowPos2fvMESA, glWindowPos2fvMESA, NULL, 711),
-    NAME_FUNC_OFFSET(21858, glWindowPos2fvMESA, glWindowPos2fvMESA, NULL, 711),
-    NAME_FUNC_OFFSET(21876, glWindowPos2iMESA, glWindowPos2iMESA, NULL, 712),
-    NAME_FUNC_OFFSET(21890, glWindowPos2iMESA, glWindowPos2iMESA, NULL, 712),
-    NAME_FUNC_OFFSET(21907, glWindowPos2ivMESA, glWindowPos2ivMESA, NULL, 713),
-    NAME_FUNC_OFFSET(21922, glWindowPos2ivMESA, glWindowPos2ivMESA, NULL, 713),
-    NAME_FUNC_OFFSET(21940, glWindowPos2sMESA, glWindowPos2sMESA, NULL, 714),
-    NAME_FUNC_OFFSET(21954, glWindowPos2sMESA, glWindowPos2sMESA, NULL, 714),
-    NAME_FUNC_OFFSET(21971, glWindowPos2svMESA, glWindowPos2svMESA, NULL, 715),
-    NAME_FUNC_OFFSET(21986, glWindowPos2svMESA, glWindowPos2svMESA, NULL, 715),
-    NAME_FUNC_OFFSET(22004, glWindowPos3dMESA, glWindowPos3dMESA, NULL, 716),
-    NAME_FUNC_OFFSET(22018, glWindowPos3dMESA, glWindowPos3dMESA, NULL, 716),
-    NAME_FUNC_OFFSET(22035, glWindowPos3dvMESA, glWindowPos3dvMESA, NULL, 717),
-    NAME_FUNC_OFFSET(22050, glWindowPos3dvMESA, glWindowPos3dvMESA, NULL, 717),
-    NAME_FUNC_OFFSET(22068, glWindowPos3fMESA, glWindowPos3fMESA, NULL, 718),
-    NAME_FUNC_OFFSET(22082, glWindowPos3fMESA, glWindowPos3fMESA, NULL, 718),
-    NAME_FUNC_OFFSET(22099, glWindowPos3fvMESA, glWindowPos3fvMESA, NULL, 719),
-    NAME_FUNC_OFFSET(22114, glWindowPos3fvMESA, glWindowPos3fvMESA, NULL, 719),
-    NAME_FUNC_OFFSET(22132, glWindowPos3iMESA, glWindowPos3iMESA, NULL, 720),
-    NAME_FUNC_OFFSET(22146, glWindowPos3iMESA, glWindowPos3iMESA, NULL, 720),
-    NAME_FUNC_OFFSET(22163, glWindowPos3ivMESA, glWindowPos3ivMESA, NULL, 721),
-    NAME_FUNC_OFFSET(22178, glWindowPos3ivMESA, glWindowPos3ivMESA, NULL, 721),
-    NAME_FUNC_OFFSET(22196, glWindowPos3sMESA, glWindowPos3sMESA, NULL, 722),
-    NAME_FUNC_OFFSET(22210, glWindowPos3sMESA, glWindowPos3sMESA, NULL, 722),
-    NAME_FUNC_OFFSET(22227, glWindowPos3svMESA, glWindowPos3svMESA, NULL, 723),
-    NAME_FUNC_OFFSET(22242, glWindowPos3svMESA, glWindowPos3svMESA, NULL, 723),
-    NAME_FUNC_OFFSET(22260, glBindProgramNV, glBindProgramNV, NULL, 742),
-    NAME_FUNC_OFFSET(22277, glDeleteProgramsNV, glDeleteProgramsNV, NULL, 743),
-    NAME_FUNC_OFFSET(22297, glGenProgramsNV, glGenProgramsNV, NULL, 745),
-    NAME_FUNC_OFFSET(22314, glGetVertexAttribPointervNV, glGetVertexAttribPointervNV, NULL, 751),
-    NAME_FUNC_OFFSET(22340, glGetVertexAttribPointervNV, glGetVertexAttribPointervNV, NULL, 751),
-    NAME_FUNC_OFFSET(22369, glIsProgramNV, glIsProgramNV, NULL, 755),
-    NAME_FUNC_OFFSET(22384, glPointParameteriNV, glPointParameteriNV, NULL, 819),
-    NAME_FUNC_OFFSET(22402, glPointParameterivNV, glPointParameterivNV, NULL, 820),
-    NAME_FUNC_OFFSET(22421, gl_dispatch_stub_823, gl_dispatch_stub_823, NULL, 823),
-    NAME_FUNC_OFFSET(22442, gl_dispatch_stub_825, gl_dispatch_stub_825, NULL, 825),
-    NAME_FUNC_OFFSET(22458, glPrimitiveRestartIndexNV, glPrimitiveRestartIndexNV, NULL, 832),
-    NAME_FUNC_OFFSET(22482, gl_dispatch_stub_835, gl_dispatch_stub_835, NULL, 835),
-    NAME_FUNC_OFFSET(22506, gl_dispatch_stub_835, gl_dispatch_stub_835, NULL, 835),
-    NAME_FUNC_OFFSET(22533, glBindFramebufferEXT, glBindFramebufferEXT, NULL, 836),
-    NAME_FUNC_OFFSET(22551, glBindRenderbufferEXT, glBindRenderbufferEXT, NULL, 837),
-    NAME_FUNC_OFFSET(22570, glCheckFramebufferStatusEXT, glCheckFramebufferStatusEXT, NULL, 838),
-    NAME_FUNC_OFFSET(22595, glDeleteFramebuffersEXT, glDeleteFramebuffersEXT, NULL, 839),
-    NAME_FUNC_OFFSET(22616, glDeleteRenderbuffersEXT, glDeleteRenderbuffersEXT, NULL, 840),
-    NAME_FUNC_OFFSET(22638, glFramebufferRenderbufferEXT, glFramebufferRenderbufferEXT, NULL, 841),
-    NAME_FUNC_OFFSET(22664, glFramebufferTexture1DEXT, glFramebufferTexture1DEXT, NULL, 842),
-    NAME_FUNC_OFFSET(22687, glFramebufferTexture2DEXT, glFramebufferTexture2DEXT, NULL, 843),
-    NAME_FUNC_OFFSET(22710, glFramebufferTexture3DEXT, glFramebufferTexture3DEXT, NULL, 844),
-    NAME_FUNC_OFFSET(22733, glGenFramebuffersEXT, glGenFramebuffersEXT, NULL, 845),
-    NAME_FUNC_OFFSET(22751, glGenRenderbuffersEXT, glGenRenderbuffersEXT, NULL, 846),
-    NAME_FUNC_OFFSET(22770, glGenerateMipmapEXT, glGenerateMipmapEXT, NULL, 847),
-    NAME_FUNC_OFFSET(22787, glGetFramebufferAttachmentParameterivEXT, glGetFramebufferAttachmentParameterivEXT, NULL, 848),
-    NAME_FUNC_OFFSET(22825, glGetRenderbufferParameterivEXT, glGetRenderbufferParameterivEXT, NULL, 849),
-    NAME_FUNC_OFFSET(22854, glIsFramebufferEXT, glIsFramebufferEXT, NULL, 850),
-    NAME_FUNC_OFFSET(22870, glIsRenderbufferEXT, glIsRenderbufferEXT, NULL, 851),
-    NAME_FUNC_OFFSET(22887, glRenderbufferStorageEXT, glRenderbufferStorageEXT, NULL, 852),
-    NAME_FUNC_OFFSET(22909, gl_dispatch_stub_853, gl_dispatch_stub_853, NULL, 853),
-    NAME_FUNC_OFFSET(22927, glBindFragDataLocationEXT, glBindFragDataLocationEXT, NULL, 856),
-    NAME_FUNC_OFFSET(22950, glGetFragDataLocationEXT, glGetFragDataLocationEXT, NULL, 857),
-    NAME_FUNC_OFFSET(22972, glGetUniformuivEXT, glGetUniformuivEXT, NULL, 858),
-    NAME_FUNC_OFFSET(22988, glGetVertexAttribIivEXT, glGetVertexAttribIivEXT, NULL, 859),
-    NAME_FUNC_OFFSET(23009, glGetVertexAttribIuivEXT, glGetVertexAttribIuivEXT, NULL, 860),
-    NAME_FUNC_OFFSET(23031, glUniform1uiEXT, glUniform1uiEXT, NULL, 861),
-    NAME_FUNC_OFFSET(23044, glUniform1uivEXT, glUniform1uivEXT, NULL, 862),
-    NAME_FUNC_OFFSET(23058, glUniform2uiEXT, glUniform2uiEXT, NULL, 863),
-    NAME_FUNC_OFFSET(23071, glUniform2uivEXT, glUniform2uivEXT, NULL, 864),
-    NAME_FUNC_OFFSET(23085, glUniform3uiEXT, glUniform3uiEXT, NULL, 865),
-    NAME_FUNC_OFFSET(23098, glUniform3uivEXT, glUniform3uivEXT, NULL, 866),
-    NAME_FUNC_OFFSET(23112, glUniform4uiEXT, glUniform4uiEXT, NULL, 867),
-    NAME_FUNC_OFFSET(23125, glUniform4uivEXT, glUniform4uivEXT, NULL, 868),
-    NAME_FUNC_OFFSET(23139, glVertexAttribI1iEXT, glVertexAttribI1iEXT, NULL, 869),
-    NAME_FUNC_OFFSET(23157, glVertexAttribI1ivEXT, glVertexAttribI1ivEXT, NULL, 870),
-    NAME_FUNC_OFFSET(23176, glVertexAttribI1uiEXT, glVertexAttribI1uiEXT, NULL, 871),
-    NAME_FUNC_OFFSET(23195, glVertexAttribI1uivEXT, glVertexAttribI1uivEXT, NULL, 872),
-    NAME_FUNC_OFFSET(23215, glVertexAttribI2iEXT, glVertexAttribI2iEXT, NULL, 873),
-    NAME_FUNC_OFFSET(23233, glVertexAttribI2ivEXT, glVertexAttribI2ivEXT, NULL, 874),
-    NAME_FUNC_OFFSET(23252, glVertexAttribI2uiEXT, glVertexAttribI2uiEXT, NULL, 875),
-    NAME_FUNC_OFFSET(23271, glVertexAttribI2uivEXT, glVertexAttribI2uivEXT, NULL, 876),
-    NAME_FUNC_OFFSET(23291, glVertexAttribI3iEXT, glVertexAttribI3iEXT, NULL, 877),
-    NAME_FUNC_OFFSET(23309, glVertexAttribI3ivEXT, glVertexAttribI3ivEXT, NULL, 878),
-    NAME_FUNC_OFFSET(23328, glVertexAttribI3uiEXT, glVertexAttribI3uiEXT, NULL, 879),
-    NAME_FUNC_OFFSET(23347, glVertexAttribI3uivEXT, glVertexAttribI3uivEXT, NULL, 880),
-    NAME_FUNC_OFFSET(23367, glVertexAttribI4bvEXT, glVertexAttribI4bvEXT, NULL, 881),
-    NAME_FUNC_OFFSET(23386, glVertexAttribI4iEXT, glVertexAttribI4iEXT, NULL, 882),
-    NAME_FUNC_OFFSET(23404, glVertexAttribI4ivEXT, glVertexAttribI4ivEXT, NULL, 883),
-    NAME_FUNC_OFFSET(23423, glVertexAttribI4svEXT, glVertexAttribI4svEXT, NULL, 884),
-    NAME_FUNC_OFFSET(23442, glVertexAttribI4ubvEXT, glVertexAttribI4ubvEXT, NULL, 885),
-    NAME_FUNC_OFFSET(23462, glVertexAttribI4uiEXT, glVertexAttribI4uiEXT, NULL, 886),
-    NAME_FUNC_OFFSET(23481, glVertexAttribI4uivEXT, glVertexAttribI4uivEXT, NULL, 887),
-    NAME_FUNC_OFFSET(23501, glVertexAttribI4usvEXT, glVertexAttribI4usvEXT, NULL, 888),
-    NAME_FUNC_OFFSET(23521, glVertexAttribIPointerEXT, glVertexAttribIPointerEXT, NULL, 889),
-    NAME_FUNC_OFFSET(23544, glFramebufferTextureLayerEXT, glFramebufferTextureLayerEXT, NULL, 890),
-    NAME_FUNC_OFFSET(23570, glFramebufferTextureLayerEXT, glFramebufferTextureLayerEXT, NULL, 890),
-    NAME_FUNC_OFFSET(23599, glColorMaskIndexedEXT, glColorMaskIndexedEXT, NULL, 891),
-    NAME_FUNC_OFFSET(23612, glDisableIndexedEXT, glDisableIndexedEXT, NULL, 892),
-    NAME_FUNC_OFFSET(23623, glEnableIndexedEXT, glEnableIndexedEXT, NULL, 893),
-    NAME_FUNC_OFFSET(23633, glGetBooleanIndexedvEXT, glGetBooleanIndexedvEXT, NULL, 894),
-    NAME_FUNC_OFFSET(23649, glGetIntegerIndexedvEXT, glGetIntegerIndexedvEXT, NULL, 895),
-    NAME_FUNC_OFFSET(23665, glIsEnabledIndexedEXT, glIsEnabledIndexedEXT, NULL, 896),
-    NAME_FUNC_OFFSET(23678, glGetTexParameterIivEXT, glGetTexParameterIivEXT, NULL, 899),
-    NAME_FUNC_OFFSET(23699, glGetTexParameterIuivEXT, glGetTexParameterIuivEXT, NULL, 900),
-    NAME_FUNC_OFFSET(23721, glTexParameterIivEXT, glTexParameterIivEXT, NULL, 901),
-    NAME_FUNC_OFFSET(23739, glTexParameterIuivEXT, glTexParameterIuivEXT, NULL, 902),
-    NAME_FUNC_OFFSET(23758, glBeginConditionalRenderNV, glBeginConditionalRenderNV, NULL, 903),
-    NAME_FUNC_OFFSET(23783, glEndConditionalRenderNV, glEndConditionalRenderNV, NULL, 904),
-    NAME_FUNC_OFFSET(23806, glBeginTransformFeedbackEXT, glBeginTransformFeedbackEXT, NULL, 905),
-    NAME_FUNC_OFFSET(23831, glBindBufferBaseEXT, glBindBufferBaseEXT, NULL, 906),
-    NAME_FUNC_OFFSET(23848, glBindBufferRangeEXT, glBindBufferRangeEXT, NULL, 908),
-    NAME_FUNC_OFFSET(23866, glEndTransformFeedbackEXT, glEndTransformFeedbackEXT, NULL, 909),
-    NAME_FUNC_OFFSET(23889, glGetTransformFeedbackVaryingEXT, glGetTransformFeedbackVaryingEXT, NULL, 910),
-    NAME_FUNC_OFFSET(23919, glTransformFeedbackVaryingsEXT, glTransformFeedbackVaryingsEXT, NULL, 911),
-    NAME_FUNC_OFFSET(23947, glProvokingVertexEXT, glProvokingVertexEXT, NULL, 912),
-    NAME_FUNC_OFFSET(-1, NULL, NULL, NULL, 0)
-};
-
-#undef NAME_FUNC_OFFSET
-=======
-/* DO NOT EDIT - This file generated automatically by gl_procs.py (from Mesa) script */
-
-/*
- * Copyright (C) 1999-2001  Brian Paul   All Rights Reserved.
- * (C) Copyright IBM Corporation 2004, 2006
- * All Rights Reserved.
- * 
- * Permission is hereby granted, free of charge, to any person obtaining a
- * copy of this software and associated documentation files (the "Software"),
- * to deal in the Software without restriction, including without limitation
- * the rights to use, copy, modify, merge, publish, distribute, sub license,
- * and/or sell copies of the Software, and to permit persons to whom the
- * Software is furnished to do so, subject to the following conditions:
- * 
- * The above copyright notice and this permission notice (including the next
- * paragraph) shall be included in all copies or substantial portions of the
- * Software.
- * 
- * THE SOFTWARE IS PROVIDED "AS IS", WITHOUT WARRANTY OF ANY KIND, EXPRESS OR
- * IMPLIED, INCLUDING BUT NOT LIMITED TO THE WARRANTIES OF MERCHANTABILITY,
- * FITNESS FOR A PARTICULAR PURPOSE AND NON-INFRINGEMENT.  IN NO EVENT SHALL
- * BRIAN PAUL, IBM,
- * AND/OR THEIR SUPPLIERS BE LIABLE FOR ANY CLAIM, DAMAGES OR OTHER LIABILITY,
- * WHETHER IN AN ACTION OF CONTRACT, TORT OR OTHERWISE, ARISING FROM, OUT OF
- * OR IN CONNECTION WITH THE SOFTWARE OR THE USE OR OTHER DEALINGS IN THE
- * SOFTWARE.
- */
-
-
-/* This file is only included by glapi.c and is used for
- * the GetProcAddress() function
- */
-
-typedef struct {
-    GLint Name_offset;
-#if defined(NEED_FUNCTION_POINTER) || defined(GLX_INDIRECT_RENDERING)
-    _glapi_proc Address;
-#endif
-    GLuint Offset;
-} glprocs_table_t;
-
-#if   !defined(NEED_FUNCTION_POINTER) && !defined(GLX_INDIRECT_RENDERING)
-#  define NAME_FUNC_OFFSET(n,f1,f2,f3,o) { n , o }
-#elif  defined(NEED_FUNCTION_POINTER) && !defined(GLX_INDIRECT_RENDERING)
-#  define NAME_FUNC_OFFSET(n,f1,f2,f3,o) { n , (_glapi_proc) f1 , o }
-#elif  defined(NEED_FUNCTION_POINTER) &&  defined(GLX_INDIRECT_RENDERING)
-#  define NAME_FUNC_OFFSET(n,f1,f2,f3,o) { n , (_glapi_proc) f2 , o }
-#elif !defined(NEED_FUNCTION_POINTER) &&  defined(GLX_INDIRECT_RENDERING)
-#  define NAME_FUNC_OFFSET(n,f1,f2,f3,o) { n , (_glapi_proc) f3 , o }
-#endif
-
-
-
-static const char gl_string_table[] =
-    "glNewList\0"
-    "glEndList\0"
-    "glCallList\0"
-    "glCallLists\0"
-    "glDeleteLists\0"
-    "glGenLists\0"
-    "glListBase\0"
-    "glBegin\0"
-    "glBitmap\0"
-    "glColor3b\0"
-    "glColor3bv\0"
-    "glColor3d\0"
-    "glColor3dv\0"
-    "glColor3f\0"
-    "glColor3fv\0"
-    "glColor3i\0"
-    "glColor3iv\0"
-    "glColor3s\0"
-    "glColor3sv\0"
-    "glColor3ub\0"
-    "glColor3ubv\0"
-    "glColor3ui\0"
-    "glColor3uiv\0"
-    "glColor3us\0"
-    "glColor3usv\0"
-    "glColor4b\0"
-    "glColor4bv\0"
-    "glColor4d\0"
-    "glColor4dv\0"
-    "glColor4f\0"
-    "glColor4fv\0"
-    "glColor4i\0"
-    "glColor4iv\0"
-    "glColor4s\0"
-    "glColor4sv\0"
-    "glColor4ub\0"
-    "glColor4ubv\0"
-    "glColor4ui\0"
-    "glColor4uiv\0"
-    "glColor4us\0"
-    "glColor4usv\0"
-    "glEdgeFlag\0"
-    "glEdgeFlagv\0"
-    "glEnd\0"
-    "glIndexd\0"
-    "glIndexdv\0"
-    "glIndexf\0"
-    "glIndexfv\0"
-    "glIndexi\0"
-    "glIndexiv\0"
-    "glIndexs\0"
-    "glIndexsv\0"
-    "glNormal3b\0"
-    "glNormal3bv\0"
-    "glNormal3d\0"
-    "glNormal3dv\0"
-    "glNormal3f\0"
-    "glNormal3fv\0"
-    "glNormal3i\0"
-    "glNormal3iv\0"
-    "glNormal3s\0"
-    "glNormal3sv\0"
-    "glRasterPos2d\0"
-    "glRasterPos2dv\0"
-    "glRasterPos2f\0"
-    "glRasterPos2fv\0"
-    "glRasterPos2i\0"
-    "glRasterPos2iv\0"
-    "glRasterPos2s\0"
-    "glRasterPos2sv\0"
-    "glRasterPos3d\0"
-    "glRasterPos3dv\0"
-    "glRasterPos3f\0"
-    "glRasterPos3fv\0"
-    "glRasterPos3i\0"
-    "glRasterPos3iv\0"
-    "glRasterPos3s\0"
-    "glRasterPos3sv\0"
-    "glRasterPos4d\0"
-    "glRasterPos4dv\0"
-    "glRasterPos4f\0"
-    "glRasterPos4fv\0"
-    "glRasterPos4i\0"
-    "glRasterPos4iv\0"
-    "glRasterPos4s\0"
-    "glRasterPos4sv\0"
-    "glRectd\0"
-    "glRectdv\0"
-    "glRectf\0"
-    "glRectfv\0"
-    "glRecti\0"
-    "glRectiv\0"
-    "glRects\0"
-    "glRectsv\0"
-    "glTexCoord1d\0"
-    "glTexCoord1dv\0"
-    "glTexCoord1f\0"
-    "glTexCoord1fv\0"
-    "glTexCoord1i\0"
-    "glTexCoord1iv\0"
-    "glTexCoord1s\0"
-    "glTexCoord1sv\0"
-    "glTexCoord2d\0"
-    "glTexCoord2dv\0"
-    "glTexCoord2f\0"
-    "glTexCoord2fv\0"
-    "glTexCoord2i\0"
-    "glTexCoord2iv\0"
-    "glTexCoord2s\0"
-    "glTexCoord2sv\0"
-    "glTexCoord3d\0"
-    "glTexCoord3dv\0"
-    "glTexCoord3f\0"
-    "glTexCoord3fv\0"
-    "glTexCoord3i\0"
-    "glTexCoord3iv\0"
-    "glTexCoord3s\0"
-    "glTexCoord3sv\0"
-    "glTexCoord4d\0"
-    "glTexCoord4dv\0"
-    "glTexCoord4f\0"
-    "glTexCoord4fv\0"
-    "glTexCoord4i\0"
-    "glTexCoord4iv\0"
-    "glTexCoord4s\0"
-    "glTexCoord4sv\0"
-    "glVertex2d\0"
-    "glVertex2dv\0"
-    "glVertex2f\0"
-    "glVertex2fv\0"
-    "glVertex2i\0"
-    "glVertex2iv\0"
-    "glVertex2s\0"
-    "glVertex2sv\0"
-    "glVertex3d\0"
-    "glVertex3dv\0"
-    "glVertex3f\0"
-    "glVertex3fv\0"
-    "glVertex3i\0"
-    "glVertex3iv\0"
-    "glVertex3s\0"
-    "glVertex3sv\0"
-    "glVertex4d\0"
-    "glVertex4dv\0"
-    "glVertex4f\0"
-    "glVertex4fv\0"
-    "glVertex4i\0"
-    "glVertex4iv\0"
-    "glVertex4s\0"
-    "glVertex4sv\0"
-    "glClipPlane\0"
-    "glColorMaterial\0"
-    "glCullFace\0"
-    "glFogf\0"
-    "glFogfv\0"
-    "glFogi\0"
-    "glFogiv\0"
-    "glFrontFace\0"
-    "glHint\0"
-    "glLightf\0"
-    "glLightfv\0"
-    "glLighti\0"
-    "glLightiv\0"
-    "glLightModelf\0"
-    "glLightModelfv\0"
-    "glLightModeli\0"
-    "glLightModeliv\0"
-    "glLineStipple\0"
-    "glLineWidth\0"
-    "glMaterialf\0"
-    "glMaterialfv\0"
-    "glMateriali\0"
-    "glMaterialiv\0"
-    "glPointSize\0"
-    "glPolygonMode\0"
-    "glPolygonStipple\0"
-    "glScissor\0"
-    "glShadeModel\0"
-    "glTexParameterf\0"
-    "glTexParameterfv\0"
-    "glTexParameteri\0"
-    "glTexParameteriv\0"
-    "glTexImage1D\0"
-    "glTexImage2D\0"
-    "glTexEnvf\0"
-    "glTexEnvfv\0"
-    "glTexEnvi\0"
-    "glTexEnviv\0"
-    "glTexGend\0"
-    "glTexGendv\0"
-    "glTexGenf\0"
-    "glTexGenfv\0"
-    "glTexGeni\0"
-    "glTexGeniv\0"
-    "glFeedbackBuffer\0"
-    "glSelectBuffer\0"
-    "glRenderMode\0"
-    "glInitNames\0"
-    "glLoadName\0"
-    "glPassThrough\0"
-    "glPopName\0"
-    "glPushName\0"
-    "glDrawBuffer\0"
-    "glClear\0"
-    "glClearAccum\0"
-    "glClearIndex\0"
-    "glClearColor\0"
-    "glClearStencil\0"
-    "glClearDepth\0"
-    "glStencilMask\0"
-    "glColorMask\0"
-    "glDepthMask\0"
-    "glIndexMask\0"
-    "glAccum\0"
-    "glDisable\0"
-    "glEnable\0"
-    "glFinish\0"
-    "glFlush\0"
-    "glPopAttrib\0"
-    "glPushAttrib\0"
-    "glMap1d\0"
-    "glMap1f\0"
-    "glMap2d\0"
-    "glMap2f\0"
-    "glMapGrid1d\0"
-    "glMapGrid1f\0"
-    "glMapGrid2d\0"
-    "glMapGrid2f\0"
-    "glEvalCoord1d\0"
-    "glEvalCoord1dv\0"
-    "glEvalCoord1f\0"
-    "glEvalCoord1fv\0"
-    "glEvalCoord2d\0"
-    "glEvalCoord2dv\0"
-    "glEvalCoord2f\0"
-    "glEvalCoord2fv\0"
-    "glEvalMesh1\0"
-    "glEvalPoint1\0"
-    "glEvalMesh2\0"
-    "glEvalPoint2\0"
-    "glAlphaFunc\0"
-    "glBlendFunc\0"
-    "glLogicOp\0"
-    "glStencilFunc\0"
-    "glStencilOp\0"
-    "glDepthFunc\0"
-    "glPixelZoom\0"
-    "glPixelTransferf\0"
-    "glPixelTransferi\0"
-    "glPixelStoref\0"
-    "glPixelStorei\0"
-    "glPixelMapfv\0"
-    "glPixelMapuiv\0"
-    "glPixelMapusv\0"
-    "glReadBuffer\0"
-    "glCopyPixels\0"
-    "glReadPixels\0"
-    "glDrawPixels\0"
-    "glGetBooleanv\0"
-    "glGetClipPlane\0"
-    "glGetDoublev\0"
-    "glGetError\0"
-    "glGetFloatv\0"
-    "glGetIntegerv\0"
-    "glGetLightfv\0"
-    "glGetLightiv\0"
-    "glGetMapdv\0"
-    "glGetMapfv\0"
-    "glGetMapiv\0"
-    "glGetMaterialfv\0"
-    "glGetMaterialiv\0"
-    "glGetPixelMapfv\0"
-    "glGetPixelMapuiv\0"
-    "glGetPixelMapusv\0"
-    "glGetPolygonStipple\0"
-    "glGetString\0"
-    "glGetTexEnvfv\0"
-    "glGetTexEnviv\0"
-    "glGetTexGendv\0"
-    "glGetTexGenfv\0"
-    "glGetTexGeniv\0"
-    "glGetTexImage\0"
-    "glGetTexParameterfv\0"
-    "glGetTexParameteriv\0"
-    "glGetTexLevelParameterfv\0"
-    "glGetTexLevelParameteriv\0"
-    "glIsEnabled\0"
-    "glIsList\0"
-    "glDepthRange\0"
-    "glFrustum\0"
-    "glLoadIdentity\0"
-    "glLoadMatrixf\0"
-    "glLoadMatrixd\0"
-    "glMatrixMode\0"
-    "glMultMatrixf\0"
-    "glMultMatrixd\0"
-    "glOrtho\0"
-    "glPopMatrix\0"
-    "glPushMatrix\0"
-    "glRotated\0"
-    "glRotatef\0"
-    "glScaled\0"
-    "glScalef\0"
-    "glTranslated\0"
-    "glTranslatef\0"
-    "glViewport\0"
-    "glArrayElement\0"
-    "glBindTexture\0"
-    "glColorPointer\0"
-    "glDisableClientState\0"
-    "glDrawArrays\0"
-    "glDrawElements\0"
-    "glEdgeFlagPointer\0"
-    "glEnableClientState\0"
-    "glIndexPointer\0"
-    "glIndexub\0"
-    "glIndexubv\0"
-    "glInterleavedArrays\0"
-    "glNormalPointer\0"
-    "glPolygonOffset\0"
-    "glTexCoordPointer\0"
-    "glVertexPointer\0"
-    "glAreTexturesResident\0"
-    "glCopyTexImage1D\0"
-    "glCopyTexImage2D\0"
-    "glCopyTexSubImage1D\0"
-    "glCopyTexSubImage2D\0"
-    "glDeleteTextures\0"
-    "glGenTextures\0"
-    "glGetPointerv\0"
-    "glIsTexture\0"
-    "glPrioritizeTextures\0"
-    "glTexSubImage1D\0"
-    "glTexSubImage2D\0"
-    "glPopClientAttrib\0"
-    "glPushClientAttrib\0"
-    "glBlendColor\0"
-    "glBlendEquation\0"
-    "glDrawRangeElements\0"
-    "glColorTable\0"
-    "glColorTableParameterfv\0"
-    "glColorTableParameteriv\0"
-    "glCopyColorTable\0"
-    "glGetColorTable\0"
-    "glGetColorTableParameterfv\0"
-    "glGetColorTableParameteriv\0"
-    "glColorSubTable\0"
-    "glCopyColorSubTable\0"
-    "glConvolutionFilter1D\0"
-    "glConvolutionFilter2D\0"
-    "glConvolutionParameterf\0"
-    "glConvolutionParameterfv\0"
-    "glConvolutionParameteri\0"
-    "glConvolutionParameteriv\0"
-    "glCopyConvolutionFilter1D\0"
-    "glCopyConvolutionFilter2D\0"
-    "glGetConvolutionFilter\0"
-    "glGetConvolutionParameterfv\0"
-    "glGetConvolutionParameteriv\0"
-    "glGetSeparableFilter\0"
-    "glSeparableFilter2D\0"
-    "glGetHistogram\0"
-    "glGetHistogramParameterfv\0"
-    "glGetHistogramParameteriv\0"
-    "glGetMinmax\0"
-    "glGetMinmaxParameterfv\0"
-    "glGetMinmaxParameteriv\0"
-    "glHistogram\0"
-    "glMinmax\0"
-    "glResetHistogram\0"
-    "glResetMinmax\0"
-    "glTexImage3D\0"
-    "glTexSubImage3D\0"
-    "glCopyTexSubImage3D\0"
-    "glActiveTextureARB\0"
-    "glClientActiveTextureARB\0"
-    "glMultiTexCoord1dARB\0"
-    "glMultiTexCoord1dvARB\0"
-    "glMultiTexCoord1fARB\0"
-    "glMultiTexCoord1fvARB\0"
-    "glMultiTexCoord1iARB\0"
-    "glMultiTexCoord1ivARB\0"
-    "glMultiTexCoord1sARB\0"
-    "glMultiTexCoord1svARB\0"
-    "glMultiTexCoord2dARB\0"
-    "glMultiTexCoord2dvARB\0"
-    "glMultiTexCoord2fARB\0"
-    "glMultiTexCoord2fvARB\0"
-    "glMultiTexCoord2iARB\0"
-    "glMultiTexCoord2ivARB\0"
-    "glMultiTexCoord2sARB\0"
-    "glMultiTexCoord2svARB\0"
-    "glMultiTexCoord3dARB\0"
-    "glMultiTexCoord3dvARB\0"
-    "glMultiTexCoord3fARB\0"
-    "glMultiTexCoord3fvARB\0"
-    "glMultiTexCoord3iARB\0"
-    "glMultiTexCoord3ivARB\0"
-    "glMultiTexCoord3sARB\0"
-    "glMultiTexCoord3svARB\0"
-    "glMultiTexCoord4dARB\0"
-    "glMultiTexCoord4dvARB\0"
-    "glMultiTexCoord4fARB\0"
-    "glMultiTexCoord4fvARB\0"
-    "glMultiTexCoord4iARB\0"
-    "glMultiTexCoord4ivARB\0"
-    "glMultiTexCoord4sARB\0"
-    "glMultiTexCoord4svARB\0"
-    "glAttachShader\0"
-    "glCreateProgram\0"
-    "glCreateShader\0"
-    "glDeleteProgram\0"
-    "glDeleteShader\0"
-    "glDetachShader\0"
-    "glGetAttachedShaders\0"
-    "glGetProgramInfoLog\0"
-    "glGetProgramiv\0"
-    "glGetShaderInfoLog\0"
-    "glGetShaderiv\0"
-    "glIsProgram\0"
-    "glIsShader\0"
-    "glStencilFuncSeparate\0"
-    "glStencilMaskSeparate\0"
-    "glStencilOpSeparate\0"
-    "glUniformMatrix2x3fv\0"
-    "glUniformMatrix2x4fv\0"
-    "glUniformMatrix3x2fv\0"
-    "glUniformMatrix3x4fv\0"
-    "glUniformMatrix4x2fv\0"
-    "glUniformMatrix4x3fv\0"
-    "glClampColor\0"
-    "glClearBufferfi\0"
-    "glClearBufferfv\0"
-    "glClearBufferiv\0"
-    "glClearBufferuiv\0"
-    "glGetStringi\0"
-    "glTexBuffer\0"
-    "glFramebufferTexture\0"
-    "glGetBufferParameteri64v\0"
-    "glGetInteger64i_v\0"
-    "glVertexAttribDivisor\0"
-    "glLoadTransposeMatrixdARB\0"
-    "glLoadTransposeMatrixfARB\0"
-    "glMultTransposeMatrixdARB\0"
-    "glMultTransposeMatrixfARB\0"
-    "glSampleCoverageARB\0"
-    "glCompressedTexImage1DARB\0"
-    "glCompressedTexImage2DARB\0"
-    "glCompressedTexImage3DARB\0"
-    "glCompressedTexSubImage1DARB\0"
-    "glCompressedTexSubImage2DARB\0"
-    "glCompressedTexSubImage3DARB\0"
-    "glGetCompressedTexImageARB\0"
-    "glDisableVertexAttribArrayARB\0"
-    "glEnableVertexAttribArrayARB\0"
-    "glGetProgramEnvParameterdvARB\0"
-    "glGetProgramEnvParameterfvARB\0"
-    "glGetProgramLocalParameterdvARB\0"
-    "glGetProgramLocalParameterfvARB\0"
-    "glGetProgramStringARB\0"
-    "glGetProgramivARB\0"
-    "glGetVertexAttribdvARB\0"
-    "glGetVertexAttribfvARB\0"
-    "glGetVertexAttribivARB\0"
-    "glProgramEnvParameter4dARB\0"
-    "glProgramEnvParameter4dvARB\0"
-    "glProgramEnvParameter4fARB\0"
-    "glProgramEnvParameter4fvARB\0"
-    "glProgramLocalParameter4dARB\0"
-    "glProgramLocalParameter4dvARB\0"
-    "glProgramLocalParameter4fARB\0"
-    "glProgramLocalParameter4fvARB\0"
-    "glProgramStringARB\0"
-    "glVertexAttrib1dARB\0"
-    "glVertexAttrib1dvARB\0"
-    "glVertexAttrib1fARB\0"
-    "glVertexAttrib1fvARB\0"
-    "glVertexAttrib1sARB\0"
-    "glVertexAttrib1svARB\0"
-    "glVertexAttrib2dARB\0"
-    "glVertexAttrib2dvARB\0"
-    "glVertexAttrib2fARB\0"
-    "glVertexAttrib2fvARB\0"
-    "glVertexAttrib2sARB\0"
-    "glVertexAttrib2svARB\0"
-    "glVertexAttrib3dARB\0"
-    "glVertexAttrib3dvARB\0"
-    "glVertexAttrib3fARB\0"
-    "glVertexAttrib3fvARB\0"
-    "glVertexAttrib3sARB\0"
-    "glVertexAttrib3svARB\0"
-    "glVertexAttrib4NbvARB\0"
-    "glVertexAttrib4NivARB\0"
-    "glVertexAttrib4NsvARB\0"
-    "glVertexAttrib4NubARB\0"
-    "glVertexAttrib4NubvARB\0"
-    "glVertexAttrib4NuivARB\0"
-    "glVertexAttrib4NusvARB\0"
-    "glVertexAttrib4bvARB\0"
-    "glVertexAttrib4dARB\0"
-    "glVertexAttrib4dvARB\0"
-    "glVertexAttrib4fARB\0"
-    "glVertexAttrib4fvARB\0"
-    "glVertexAttrib4ivARB\0"
-    "glVertexAttrib4sARB\0"
-    "glVertexAttrib4svARB\0"
-    "glVertexAttrib4ubvARB\0"
-    "glVertexAttrib4uivARB\0"
-    "glVertexAttrib4usvARB\0"
-    "glVertexAttribPointerARB\0"
-    "glBindBufferARB\0"
-    "glBufferDataARB\0"
-    "glBufferSubDataARB\0"
-    "glDeleteBuffersARB\0"
-    "glGenBuffersARB\0"
-    "glGetBufferParameterivARB\0"
-    "glGetBufferPointervARB\0"
-    "glGetBufferSubDataARB\0"
-    "glIsBufferARB\0"
-    "glMapBufferARB\0"
-    "glUnmapBufferARB\0"
-    "glBeginQueryARB\0"
-    "glDeleteQueriesARB\0"
-    "glEndQueryARB\0"
-    "glGenQueriesARB\0"
-    "glGetQueryObjectivARB\0"
-    "glGetQueryObjectuivARB\0"
-    "glGetQueryivARB\0"
-    "glIsQueryARB\0"
-    "glAttachObjectARB\0"
-    "glCompileShaderARB\0"
-    "glCreateProgramObjectARB\0"
-    "glCreateShaderObjectARB\0"
-    "glDeleteObjectARB\0"
-    "glDetachObjectARB\0"
-    "glGetActiveUniformARB\0"
-    "glGetAttachedObjectsARB\0"
-    "glGetHandleARB\0"
-    "glGetInfoLogARB\0"
-    "glGetObjectParameterfvARB\0"
-    "glGetObjectParameterivARB\0"
-    "glGetShaderSourceARB\0"
-    "glGetUniformLocationARB\0"
-    "glGetUniformfvARB\0"
-    "glGetUniformivARB\0"
-    "glLinkProgramARB\0"
-    "glShaderSourceARB\0"
-    "glUniform1fARB\0"
-    "glUniform1fvARB\0"
-    "glUniform1iARB\0"
-    "glUniform1ivARB\0"
-    "glUniform2fARB\0"
-    "glUniform2fvARB\0"
-    "glUniform2iARB\0"
-    "glUniform2ivARB\0"
-    "glUniform3fARB\0"
-    "glUniform3fvARB\0"
-    "glUniform3iARB\0"
-    "glUniform3ivARB\0"
-    "glUniform4fARB\0"
-    "glUniform4fvARB\0"
-    "glUniform4iARB\0"
-    "glUniform4ivARB\0"
-    "glUniformMatrix2fvARB\0"
-    "glUniformMatrix3fvARB\0"
-    "glUniformMatrix4fvARB\0"
-    "glUseProgramObjectARB\0"
-    "glValidateProgramARB\0"
-    "glBindAttribLocationARB\0"
-    "glGetActiveAttribARB\0"
-    "glGetAttribLocationARB\0"
-    "glDrawBuffersARB\0"
-    "glClampColorARB\0"
-    "glDrawArraysInstancedARB\0"
-    "glDrawElementsInstancedARB\0"
-    "glRenderbufferStorageMultisample\0"
-    "glFramebufferTextureARB\0"
-    "glFramebufferTextureFaceARB\0"
-    "glProgramParameteriARB\0"
-    "glVertexAttribDivisorARB\0"
-    "glFlushMappedBufferRange\0"
-    "glMapBufferRange\0"
-    "glTexBufferARB\0"
-    "glBindVertexArray\0"
-    "glGenVertexArrays\0"
-    "glCopyBufferSubData\0"
-    "glClientWaitSync\0"
-    "glDeleteSync\0"
-    "glFenceSync\0"
-    "glGetInteger64v\0"
-    "glGetSynciv\0"
-    "glIsSync\0"
-    "glWaitSync\0"
-    "glDrawElementsBaseVertex\0"
-    "glDrawElementsInstancedBaseVertex\0"
-    "glDrawRangeElementsBaseVertex\0"
-    "glMultiDrawElementsBaseVertex\0"
-    "glBlendEquationSeparateiARB\0"
-    "glBlendEquationiARB\0"
-    "glBlendFuncSeparateiARB\0"
-    "glBlendFunciARB\0"
-    "glBindSampler\0"
-    "glDeleteSamplers\0"
-    "glGenSamplers\0"
-    "glGetSamplerParameterIiv\0"
-    "glGetSamplerParameterIuiv\0"
-    "glGetSamplerParameterfv\0"
-    "glGetSamplerParameteriv\0"
-    "glIsSampler\0"
-    "glSamplerParameterIiv\0"
-    "glSamplerParameterIuiv\0"
-    "glSamplerParameterf\0"
-    "glSamplerParameterfv\0"
-    "glSamplerParameteri\0"
-    "glSamplerParameteriv\0"
-    "glColorP3ui\0"
-    "glColorP3uiv\0"
-    "glColorP4ui\0"
-    "glColorP4uiv\0"
-    "glMultiTexCoordP1ui\0"
-    "glMultiTexCoordP1uiv\0"
-    "glMultiTexCoordP2ui\0"
-    "glMultiTexCoordP2uiv\0"
-    "glMultiTexCoordP3ui\0"
-    "glMultiTexCoordP3uiv\0"
-    "glMultiTexCoordP4ui\0"
-    "glMultiTexCoordP4uiv\0"
-    "glNormalP3ui\0"
-    "glNormalP3uiv\0"
-    "glSecondaryColorP3ui\0"
-    "glSecondaryColorP3uiv\0"
-    "glTexCoordP1ui\0"
-    "glTexCoordP1uiv\0"
-    "glTexCoordP2ui\0"
-    "glTexCoordP2uiv\0"
-    "glTexCoordP3ui\0"
-    "glTexCoordP3uiv\0"
-    "glTexCoordP4ui\0"
-    "glTexCoordP4uiv\0"
-    "glVertexAttribP1ui\0"
-    "glVertexAttribP1uiv\0"
-    "glVertexAttribP2ui\0"
-    "glVertexAttribP2uiv\0"
-    "glVertexAttribP3ui\0"
-    "glVertexAttribP3uiv\0"
-    "glVertexAttribP4ui\0"
-    "glVertexAttribP4uiv\0"
-    "glVertexP2ui\0"
-    "glVertexP2uiv\0"
-    "glVertexP3ui\0"
-    "glVertexP3uiv\0"
-    "glVertexP4ui\0"
-    "glVertexP4uiv\0"
-    "glBindTransformFeedback\0"
-    "glDeleteTransformFeedbacks\0"
-    "glDrawTransformFeedback\0"
-    "glGenTransformFeedbacks\0"
-    "glIsTransformFeedback\0"
-    "glPauseTransformFeedback\0"
-    "glResumeTransformFeedback\0"
-    "glClearDepthf\0"
-    "glDepthRangef\0"
-    "glGetShaderPrecisionFormat\0"
-    "glReleaseShaderCompiler\0"
-    "glShaderBinary\0"
-    "glGetGraphicsResetStatusARB\0"
-    "glGetnColorTableARB\0"
-    "glGetnCompressedTexImageARB\0"
-    "glGetnConvolutionFilterARB\0"
-    "glGetnHistogramARB\0"
-    "glGetnMapdvARB\0"
-    "glGetnMapfvARB\0"
-    "glGetnMapivARB\0"
-    "glGetnMinmaxARB\0"
-    "glGetnPixelMapfvARB\0"
-    "glGetnPixelMapuivARB\0"
-    "glGetnPixelMapusvARB\0"
-    "glGetnPolygonStippleARB\0"
-    "glGetnSeparableFilterARB\0"
-    "glGetnTexImageARB\0"
-    "glGetnUniformdvARB\0"
-    "glGetnUniformfvARB\0"
-    "glGetnUniformivARB\0"
-    "glGetnUniformuivARB\0"
-    "glReadnPixelsARB\0"
-    "glPolygonOffsetEXT\0"
-    "glGetPixelTexGenParameterfvSGIS\0"
-    "glGetPixelTexGenParameterivSGIS\0"
-    "glPixelTexGenParameterfSGIS\0"
-    "glPixelTexGenParameterfvSGIS\0"
-    "glPixelTexGenParameteriSGIS\0"
-    "glPixelTexGenParameterivSGIS\0"
-    "glSampleMaskSGIS\0"
-    "glSamplePatternSGIS\0"
-    "glColorPointerEXT\0"
-    "glEdgeFlagPointerEXT\0"
-    "glIndexPointerEXT\0"
-    "glNormalPointerEXT\0"
-    "glTexCoordPointerEXT\0"
-    "glVertexPointerEXT\0"
-    "glPointParameterfEXT\0"
-    "glPointParameterfvEXT\0"
-    "glLockArraysEXT\0"
-    "glUnlockArraysEXT\0"
-    "glSecondaryColor3bEXT\0"
-    "glSecondaryColor3bvEXT\0"
-    "glSecondaryColor3dEXT\0"
-    "glSecondaryColor3dvEXT\0"
-    "glSecondaryColor3fEXT\0"
-    "glSecondaryColor3fvEXT\0"
-    "glSecondaryColor3iEXT\0"
-    "glSecondaryColor3ivEXT\0"
-    "glSecondaryColor3sEXT\0"
-    "glSecondaryColor3svEXT\0"
-    "glSecondaryColor3ubEXT\0"
-    "glSecondaryColor3ubvEXT\0"
-    "glSecondaryColor3uiEXT\0"
-    "glSecondaryColor3uivEXT\0"
-    "glSecondaryColor3usEXT\0"
-    "glSecondaryColor3usvEXT\0"
-    "glSecondaryColorPointerEXT\0"
-    "glMultiDrawArraysEXT\0"
-    "glMultiDrawElementsEXT\0"
-    "glFogCoordPointerEXT\0"
-    "glFogCoorddEXT\0"
-    "glFogCoorddvEXT\0"
-    "glFogCoordfEXT\0"
-    "glFogCoordfvEXT\0"
-    "glPixelTexGenSGIX\0"
-    "glBlendFuncSeparateEXT\0"
-    "glFlushVertexArrayRangeNV\0"
-    "glVertexArrayRangeNV\0"
-    "glCombinerInputNV\0"
-    "glCombinerOutputNV\0"
-    "glCombinerParameterfNV\0"
-    "glCombinerParameterfvNV\0"
-    "glCombinerParameteriNV\0"
-    "glCombinerParameterivNV\0"
-    "glFinalCombinerInputNV\0"
-    "glGetCombinerInputParameterfvNV\0"
-    "glGetCombinerInputParameterivNV\0"
-    "glGetCombinerOutputParameterfvNV\0"
-    "glGetCombinerOutputParameterivNV\0"
-    "glGetFinalCombinerInputParameterfvNV\0"
-    "glGetFinalCombinerInputParameterivNV\0"
-    "glResizeBuffersMESA\0"
-    "glWindowPos2dMESA\0"
-    "glWindowPos2dvMESA\0"
-    "glWindowPos2fMESA\0"
-    "glWindowPos2fvMESA\0"
-    "glWindowPos2iMESA\0"
-    "glWindowPos2ivMESA\0"
-    "glWindowPos2sMESA\0"
-    "glWindowPos2svMESA\0"
-    "glWindowPos3dMESA\0"
-    "glWindowPos3dvMESA\0"
-    "glWindowPos3fMESA\0"
-    "glWindowPos3fvMESA\0"
-    "glWindowPos3iMESA\0"
-    "glWindowPos3ivMESA\0"
-    "glWindowPos3sMESA\0"
-    "glWindowPos3svMESA\0"
-    "glWindowPos4dMESA\0"
-    "glWindowPos4dvMESA\0"
-    "glWindowPos4fMESA\0"
-    "glWindowPos4fvMESA\0"
-    "glWindowPos4iMESA\0"
-    "glWindowPos4ivMESA\0"
-    "glWindowPos4sMESA\0"
-    "glWindowPos4svMESA\0"
-    "glMultiModeDrawArraysIBM\0"
-    "glMultiModeDrawElementsIBM\0"
-    "glDeleteFencesNV\0"
-    "glFinishFenceNV\0"
-    "glGenFencesNV\0"
-    "glGetFenceivNV\0"
-    "glIsFenceNV\0"
-    "glSetFenceNV\0"
-    "glTestFenceNV\0"
-    "glAreProgramsResidentNV\0"
-    "glBindProgramNV\0"
-    "glDeleteProgramsNV\0"
-    "glExecuteProgramNV\0"
-    "glGenProgramsNV\0"
-    "glGetProgramParameterdvNV\0"
-    "glGetProgramParameterfvNV\0"
-    "glGetProgramStringNV\0"
-    "glGetProgramivNV\0"
-    "glGetTrackMatrixivNV\0"
-    "glGetVertexAttribPointervNV\0"
-    "glGetVertexAttribdvNV\0"
-    "glGetVertexAttribfvNV\0"
-    "glGetVertexAttribivNV\0"
-    "glIsProgramNV\0"
-    "glLoadProgramNV\0"
-    "glProgramParameters4dvNV\0"
-    "glProgramParameters4fvNV\0"
-    "glRequestResidentProgramsNV\0"
-    "glTrackMatrixNV\0"
-    "glVertexAttrib1dNV\0"
-    "glVertexAttrib1dvNV\0"
-    "glVertexAttrib1fNV\0"
-    "glVertexAttrib1fvNV\0"
-    "glVertexAttrib1sNV\0"
-    "glVertexAttrib1svNV\0"
-    "glVertexAttrib2dNV\0"
-    "glVertexAttrib2dvNV\0"
-    "glVertexAttrib2fNV\0"
-    "glVertexAttrib2fvNV\0"
-    "glVertexAttrib2sNV\0"
-    "glVertexAttrib2svNV\0"
-    "glVertexAttrib3dNV\0"
-    "glVertexAttrib3dvNV\0"
-    "glVertexAttrib3fNV\0"
-    "glVertexAttrib3fvNV\0"
-    "glVertexAttrib3sNV\0"
-    "glVertexAttrib3svNV\0"
-    "glVertexAttrib4dNV\0"
-    "glVertexAttrib4dvNV\0"
-    "glVertexAttrib4fNV\0"
-    "glVertexAttrib4fvNV\0"
-    "glVertexAttrib4sNV\0"
-    "glVertexAttrib4svNV\0"
-    "glVertexAttrib4ubNV\0"
-    "glVertexAttrib4ubvNV\0"
-    "glVertexAttribPointerNV\0"
-    "glVertexAttribs1dvNV\0"
-    "glVertexAttribs1fvNV\0"
-    "glVertexAttribs1svNV\0"
-    "glVertexAttribs2dvNV\0"
-    "glVertexAttribs2fvNV\0"
-    "glVertexAttribs2svNV\0"
-    "glVertexAttribs3dvNV\0"
-    "glVertexAttribs3fvNV\0"
-    "glVertexAttribs3svNV\0"
-    "glVertexAttribs4dvNV\0"
-    "glVertexAttribs4fvNV\0"
-    "glVertexAttribs4svNV\0"
-    "glVertexAttribs4ubvNV\0"
-    "glGetTexBumpParameterfvATI\0"
-    "glGetTexBumpParameterivATI\0"
-    "glTexBumpParameterfvATI\0"
-    "glTexBumpParameterivATI\0"
-    "glAlphaFragmentOp1ATI\0"
-    "glAlphaFragmentOp2ATI\0"
-    "glAlphaFragmentOp3ATI\0"
-    "glBeginFragmentShaderATI\0"
-    "glBindFragmentShaderATI\0"
-    "glColorFragmentOp1ATI\0"
-    "glColorFragmentOp2ATI\0"
-    "glColorFragmentOp3ATI\0"
-    "glDeleteFragmentShaderATI\0"
-    "glEndFragmentShaderATI\0"
-    "glGenFragmentShadersATI\0"
-    "glPassTexCoordATI\0"
-    "glSampleMapATI\0"
-    "glSetFragmentShaderConstantATI\0"
-    "glPointParameteriNV\0"
-    "glPointParameterivNV\0"
-    "glActiveStencilFaceEXT\0"
-    "glBindVertexArrayAPPLE\0"
-    "glDeleteVertexArraysAPPLE\0"
-    "glGenVertexArraysAPPLE\0"
-    "glIsVertexArrayAPPLE\0"
-    "glGetProgramNamedParameterdvNV\0"
-    "glGetProgramNamedParameterfvNV\0"
-    "glProgramNamedParameter4dNV\0"
-    "glProgramNamedParameter4dvNV\0"
-    "glProgramNamedParameter4fNV\0"
-    "glProgramNamedParameter4fvNV\0"
-    "glPrimitiveRestartIndexNV\0"
-    "glPrimitiveRestartNV\0"
-    "glDepthBoundsEXT\0"
-    "glBlendEquationSeparateEXT\0"
-    "glBindFramebufferEXT\0"
-    "glBindRenderbufferEXT\0"
-    "glCheckFramebufferStatusEXT\0"
-    "glDeleteFramebuffersEXT\0"
-    "glDeleteRenderbuffersEXT\0"
-    "glFramebufferRenderbufferEXT\0"
-    "glFramebufferTexture1DEXT\0"
-    "glFramebufferTexture2DEXT\0"
-    "glFramebufferTexture3DEXT\0"
-    "glGenFramebuffersEXT\0"
-    "glGenRenderbuffersEXT\0"
-    "glGenerateMipmapEXT\0"
-    "glGetFramebufferAttachmentParameterivEXT\0"
-    "glGetRenderbufferParameterivEXT\0"
-    "glIsFramebufferEXT\0"
-    "glIsRenderbufferEXT\0"
-    "glRenderbufferStorageEXT\0"
-    "glBlitFramebufferEXT\0"
-    "glBufferParameteriAPPLE\0"
-    "glFlushMappedBufferRangeAPPLE\0"
-    "glBindFragDataLocationEXT\0"
-    "glGetFragDataLocationEXT\0"
-    "glGetUniformuivEXT\0"
-    "glGetVertexAttribIivEXT\0"
-    "glGetVertexAttribIuivEXT\0"
-    "glUniform1uiEXT\0"
-    "glUniform1uivEXT\0"
-    "glUniform2uiEXT\0"
-    "glUniform2uivEXT\0"
-    "glUniform3uiEXT\0"
-    "glUniform3uivEXT\0"
-    "glUniform4uiEXT\0"
-    "glUniform4uivEXT\0"
-    "glVertexAttribI1iEXT\0"
-    "glVertexAttribI1ivEXT\0"
-    "glVertexAttribI1uiEXT\0"
-    "glVertexAttribI1uivEXT\0"
-    "glVertexAttribI2iEXT\0"
-    "glVertexAttribI2ivEXT\0"
-    "glVertexAttribI2uiEXT\0"
-    "glVertexAttribI2uivEXT\0"
-    "glVertexAttribI3iEXT\0"
-    "glVertexAttribI3ivEXT\0"
-    "glVertexAttribI3uiEXT\0"
-    "glVertexAttribI3uivEXT\0"
-    "glVertexAttribI4bvEXT\0"
-    "glVertexAttribI4iEXT\0"
-    "glVertexAttribI4ivEXT\0"
-    "glVertexAttribI4svEXT\0"
-    "glVertexAttribI4ubvEXT\0"
-    "glVertexAttribI4uiEXT\0"
-    "glVertexAttribI4uivEXT\0"
-    "glVertexAttribI4usvEXT\0"
-    "glVertexAttribIPointerEXT\0"
-    "glFramebufferTextureLayerEXT\0"
-    "glColorMaskIndexedEXT\0"
-    "glDisableIndexedEXT\0"
-    "glEnableIndexedEXT\0"
-    "glGetBooleanIndexedvEXT\0"
-    "glGetIntegerIndexedvEXT\0"
-    "glIsEnabledIndexedEXT\0"
-    "glClearColorIiEXT\0"
-    "glClearColorIuiEXT\0"
-    "glGetTexParameterIivEXT\0"
-    "glGetTexParameterIuivEXT\0"
-    "glTexParameterIivEXT\0"
-    "glTexParameterIuivEXT\0"
-    "glBeginConditionalRenderNV\0"
-    "glEndConditionalRenderNV\0"
-    "glBeginTransformFeedbackEXT\0"
-    "glBindBufferBaseEXT\0"
-    "glBindBufferOffsetEXT\0"
-    "glBindBufferRangeEXT\0"
-    "glEndTransformFeedbackEXT\0"
-    "glGetTransformFeedbackVaryingEXT\0"
-    "glTransformFeedbackVaryingsEXT\0"
-    "glProvokingVertexEXT\0"
-    "glGetTexParameterPointervAPPLE\0"
-    "glTextureRangeAPPLE\0"
-    "glGetObjectParameterivAPPLE\0"
-    "glObjectPurgeableAPPLE\0"
-    "glObjectUnpurgeableAPPLE\0"
-    "glActiveProgramEXT\0"
-    "glCreateShaderProgramEXT\0"
-    "glUseShaderProgramEXT\0"
-    "glTextureBarrierNV\0"
-    "glStencilFuncSeparateATI\0"
-    "glProgramEnvParameters4fvEXT\0"
-    "glProgramLocalParameters4fvEXT\0"
-    "glGetQueryObjecti64vEXT\0"
-    "glGetQueryObjectui64vEXT\0"
-    "glEGLImageTargetRenderbufferStorageOES\0"
-    "glEGLImageTargetTexture2DOES\0"
-    "glArrayElementEXT\0"
-    "glBindTextureEXT\0"
-    "glDrawArraysEXT\0"
-    "glAreTexturesResidentEXT\0"
-    "glCopyTexImage1DEXT\0"
-    "glCopyTexImage2DEXT\0"
-    "glCopyTexSubImage1DEXT\0"
-    "glCopyTexSubImage2DEXT\0"
-    "glDeleteTexturesEXT\0"
-    "glGenTexturesEXT\0"
-    "glGetPointervEXT\0"
-    "glIsTextureEXT\0"
-    "glPrioritizeTexturesEXT\0"
-    "glTexSubImage1DEXT\0"
-    "glTexSubImage2DEXT\0"
-    "glBlendColorEXT\0"
-    "glBlendEquationEXT\0"
-    "glDrawRangeElementsEXT\0"
-    "glColorTableSGI\0"
-    "glColorTableEXT\0"
-    "glColorTableParameterfvSGI\0"
-    "glColorTableParameterivSGI\0"
-    "glCopyColorTableSGI\0"
-    "glGetColorTableSGI\0"
-    "glGetColorTableEXT\0"
-    "glGetColorTableParameterfvSGI\0"
-    "glGetColorTableParameterfvEXT\0"
-    "glGetColorTableParameterivSGI\0"
-    "glGetColorTableParameterivEXT\0"
-    "glColorSubTableEXT\0"
-    "glCopyColorSubTableEXT\0"
-    "glConvolutionFilter1DEXT\0"
-    "glConvolutionFilter2DEXT\0"
-    "glConvolutionParameterfEXT\0"
-    "glConvolutionParameterfvEXT\0"
-    "glConvolutionParameteriEXT\0"
-    "glConvolutionParameterivEXT\0"
-    "glCopyConvolutionFilter1DEXT\0"
-    "glCopyConvolutionFilter2DEXT\0"
-    "glGetConvolutionFilterEXT\0"
-    "glGetConvolutionParameterfvEXT\0"
-    "glGetConvolutionParameterivEXT\0"
-    "glGetSeparableFilterEXT\0"
-    "glSeparableFilter2DEXT\0"
-    "glGetHistogramEXT\0"
-    "glGetHistogramParameterfvEXT\0"
-    "glGetHistogramParameterivEXT\0"
-    "glGetMinmaxEXT\0"
-    "glGetMinmaxParameterfvEXT\0"
-    "glGetMinmaxParameterivEXT\0"
-    "glHistogramEXT\0"
-    "glMinmaxEXT\0"
-    "glResetHistogramEXT\0"
-    "glResetMinmaxEXT\0"
-    "glTexImage3DEXT\0"
-    "glTexSubImage3DEXT\0"
-    "glCopyTexSubImage3DEXT\0"
-    "glActiveTexture\0"
-    "glClientActiveTexture\0"
-    "glMultiTexCoord1d\0"
-    "glMultiTexCoord1dv\0"
-    "glMultiTexCoord1f\0"
-    "glMultiTexCoord1fv\0"
-    "glMultiTexCoord1i\0"
-    "glMultiTexCoord1iv\0"
-    "glMultiTexCoord1s\0"
-    "glMultiTexCoord1sv\0"
-    "glMultiTexCoord2d\0"
-    "glMultiTexCoord2dv\0"
-    "glMultiTexCoord2f\0"
-    "glMultiTexCoord2fv\0"
-    "glMultiTexCoord2i\0"
-    "glMultiTexCoord2iv\0"
-    "glMultiTexCoord2s\0"
-    "glMultiTexCoord2sv\0"
-    "glMultiTexCoord3d\0"
-    "glMultiTexCoord3dv\0"
-    "glMultiTexCoord3f\0"
-    "glMultiTexCoord3fv\0"
-    "glMultiTexCoord3i\0"
-    "glMultiTexCoord3iv\0"
-    "glMultiTexCoord3s\0"
-    "glMultiTexCoord3sv\0"
-    "glMultiTexCoord4d\0"
-    "glMultiTexCoord4dv\0"
-    "glMultiTexCoord4f\0"
-    "glMultiTexCoord4fv\0"
-    "glMultiTexCoord4i\0"
-    "glMultiTexCoord4iv\0"
-    "glMultiTexCoord4s\0"
-    "glMultiTexCoord4sv\0"
-    "glStencilOpSeparateATI\0"
-    "glLoadTransposeMatrixd\0"
-    "glLoadTransposeMatrixf\0"
-    "glMultTransposeMatrixd\0"
-    "glMultTransposeMatrixf\0"
-    "glSampleCoverage\0"
-    "glCompressedTexImage1D\0"
-    "glCompressedTexImage2D\0"
-    "glCompressedTexImage3D\0"
-    "glCompressedTexSubImage1D\0"
-    "glCompressedTexSubImage2D\0"
-    "glCompressedTexSubImage3D\0"
-    "glGetCompressedTexImage\0"
-    "glDisableVertexAttribArray\0"
-    "glEnableVertexAttribArray\0"
-    "glGetVertexAttribdv\0"
-    "glGetVertexAttribfv\0"
-    "glGetVertexAttribiv\0"
-    "glProgramParameter4dNV\0"
-    "glProgramParameter4dvNV\0"
-    "glProgramParameter4fNV\0"
-    "glProgramParameter4fvNV\0"
-    "glVertexAttrib1d\0"
-    "glVertexAttrib1dv\0"
-    "glVertexAttrib1f\0"
-    "glVertexAttrib1fv\0"
-    "glVertexAttrib1s\0"
-    "glVertexAttrib1sv\0"
-    "glVertexAttrib2d\0"
-    "glVertexAttrib2dv\0"
-    "glVertexAttrib2f\0"
-    "glVertexAttrib2fv\0"
-    "glVertexAttrib2s\0"
-    "glVertexAttrib2sv\0"
-    "glVertexAttrib3d\0"
-    "glVertexAttrib3dv\0"
-    "glVertexAttrib3f\0"
-    "glVertexAttrib3fv\0"
-    "glVertexAttrib3s\0"
-    "glVertexAttrib3sv\0"
-    "glVertexAttrib4Nbv\0"
-    "glVertexAttrib4Niv\0"
-    "glVertexAttrib4Nsv\0"
-    "glVertexAttrib4Nub\0"
-    "glVertexAttrib4Nubv\0"
-    "glVertexAttrib4Nuiv\0"
-    "glVertexAttrib4Nusv\0"
-    "glVertexAttrib4bv\0"
-    "glVertexAttrib4d\0"
-    "glVertexAttrib4dv\0"
-    "glVertexAttrib4f\0"
-    "glVertexAttrib4fv\0"
-    "glVertexAttrib4iv\0"
-    "glVertexAttrib4s\0"
-    "glVertexAttrib4sv\0"
-    "glVertexAttrib4ubv\0"
-    "glVertexAttrib4uiv\0"
-    "glVertexAttrib4usv\0"
-    "glVertexAttribPointer\0"
-    "glBindBuffer\0"
-    "glBufferData\0"
-    "glBufferSubData\0"
-    "glDeleteBuffers\0"
-    "glGenBuffers\0"
-    "glGetBufferParameteriv\0"
-    "glGetBufferPointerv\0"
-    "glGetBufferSubData\0"
-    "glIsBuffer\0"
-    "glMapBuffer\0"
-    "glUnmapBuffer\0"
-    "glBeginQuery\0"
-    "glDeleteQueries\0"
-    "glEndQuery\0"
-    "glGenQueries\0"
-    "glGetQueryObjectiv\0"
-    "glGetQueryObjectuiv\0"
-    "glGetQueryiv\0"
-    "glIsQuery\0"
-    "glCompileShader\0"
-    "glGetActiveUniform\0"
-    "glGetShaderSource\0"
-    "glGetUniformLocation\0"
-    "glGetUniformfv\0"
-    "glGetUniformiv\0"
-    "glLinkProgram\0"
-    "glShaderSource\0"
-    "glUniform1f\0"
-    "glUniform1fv\0"
-    "glUniform1i\0"
-    "glUniform1iv\0"
-    "glUniform2f\0"
-    "glUniform2fv\0"
-    "glUniform2i\0"
-    "glUniform2iv\0"
-    "glUniform3f\0"
-    "glUniform3fv\0"
-    "glUniform3i\0"
-    "glUniform3iv\0"
-    "glUniform4f\0"
-    "glUniform4fv\0"
-    "glUniform4i\0"
-    "glUniform4iv\0"
-    "glUniformMatrix2fv\0"
-    "glUniformMatrix3fv\0"
-    "glUniformMatrix4fv\0"
-    "glUseProgram\0"
-    "glValidateProgram\0"
-    "glBindAttribLocation\0"
-    "glGetActiveAttrib\0"
-    "glGetAttribLocation\0"
-    "glDrawBuffers\0"
-    "glDrawBuffersATI\0"
-    "glDrawArraysInstancedEXT\0"
-    "glDrawArraysInstanced\0"
-    "glDrawElementsInstancedEXT\0"
-    "glDrawElementsInstanced\0"
-    "glRenderbufferStorageMultisampleEXT\0"
-    "glBlendEquationSeparateIndexedAMD\0"
-    "glBlendEquationIndexedAMD\0"
-    "glBlendFuncSeparateIndexedAMD\0"
-    "glBlendFuncIndexedAMD\0"
-    "glSampleMaskEXT\0"
-    "glSamplePatternEXT\0"
-    "glPointParameterf\0"
-    "glPointParameterfARB\0"
-    "glPointParameterfSGIS\0"
-    "glPointParameterfv\0"
-    "glPointParameterfvARB\0"
-    "glPointParameterfvSGIS\0"
-    "glSecondaryColor3b\0"
-    "glSecondaryColor3bv\0"
-    "glSecondaryColor3d\0"
-    "glSecondaryColor3dv\0"
-    "glSecondaryColor3f\0"
-    "glSecondaryColor3fv\0"
-    "glSecondaryColor3i\0"
-    "glSecondaryColor3iv\0"
-    "glSecondaryColor3s\0"
-    "glSecondaryColor3sv\0"
-    "glSecondaryColor3ub\0"
-    "glSecondaryColor3ubv\0"
-    "glSecondaryColor3ui\0"
-    "glSecondaryColor3uiv\0"
-    "glSecondaryColor3us\0"
-    "glSecondaryColor3usv\0"
-    "glSecondaryColorPointer\0"
-    "glMultiDrawArrays\0"
-    "glMultiDrawElements\0"
-    "glFogCoordPointer\0"
-    "glFogCoordd\0"
-    "glFogCoorddv\0"
-    "glFogCoordf\0"
-    "glFogCoordfv\0"
-    "glBlendFuncSeparate\0"
-    "glBlendFuncSeparateINGR\0"
-    "glWindowPos2d\0"
-    "glWindowPos2dARB\0"
-    "glWindowPos2dv\0"
-    "glWindowPos2dvARB\0"
-    "glWindowPos2f\0"
-    "glWindowPos2fARB\0"
-    "glWindowPos2fv\0"
-    "glWindowPos2fvARB\0"
-    "glWindowPos2i\0"
-    "glWindowPos2iARB\0"
-    "glWindowPos2iv\0"
-    "glWindowPos2ivARB\0"
-    "glWindowPos2s\0"
-    "glWindowPos2sARB\0"
-    "glWindowPos2sv\0"
-    "glWindowPos2svARB\0"
-    "glWindowPos3d\0"
-    "glWindowPos3dARB\0"
-    "glWindowPos3dv\0"
-    "glWindowPos3dvARB\0"
-    "glWindowPos3f\0"
-    "glWindowPos3fARB\0"
-    "glWindowPos3fv\0"
-    "glWindowPos3fvARB\0"
-    "glWindowPos3i\0"
-    "glWindowPos3iARB\0"
-    "glWindowPos3iv\0"
-    "glWindowPos3ivARB\0"
-    "glWindowPos3s\0"
-    "glWindowPos3sARB\0"
-    "glWindowPos3sv\0"
-    "glWindowPos3svARB\0"
-    "glBindProgramARB\0"
-    "glDeleteProgramsARB\0"
-    "glGenProgramsARB\0"
-    "glGetVertexAttribPointerv\0"
-    "glGetVertexAttribPointervARB\0"
-    "glIsProgramARB\0"
-    "glPointParameteri\0"
-    "glPointParameteriv\0"
-    "glDeleteVertexArrays\0"
-    "glIsVertexArray\0"
-    "glPrimitiveRestartIndex\0"
-    "glBlendEquationSeparate\0"
-    "glBlendEquationSeparateATI\0"
-    "glBindFramebuffer\0"
-    "glBindRenderbuffer\0"
-    "glCheckFramebufferStatus\0"
-    "glDeleteFramebuffers\0"
-    "glDeleteRenderbuffers\0"
-    "glFramebufferRenderbuffer\0"
-    "glFramebufferTexture1D\0"
-    "glFramebufferTexture2D\0"
-    "glFramebufferTexture3D\0"
-    "glGenFramebuffers\0"
-    "glGenRenderbuffers\0"
-    "glGenerateMipmap\0"
-    "glGetFramebufferAttachmentParameteriv\0"
-    "glGetRenderbufferParameteriv\0"
-    "glIsFramebuffer\0"
-    "glIsRenderbuffer\0"
-    "glRenderbufferStorage\0"
-    "glBlitFramebuffer\0"
-    "glBindFragDataLocation\0"
-    "glGetFragDataLocation\0"
-    "glGetUniformuiv\0"
-    "glGetVertexAttribIiv\0"
-    "glGetVertexAttribIuiv\0"
-    "glUniform1ui\0"
-    "glUniform1uiv\0"
-    "glUniform2ui\0"
-    "glUniform2uiv\0"
-    "glUniform3ui\0"
-    "glUniform3uiv\0"
-    "glUniform4ui\0"
-    "glUniform4uiv\0"
-    "glVertexAttribI1i\0"
-    "glVertexAttribI1iv\0"
-    "glVertexAttribI1ui\0"
-    "glVertexAttribI1uiv\0"
-    "glVertexAttribI2i\0"
-    "glVertexAttribI2iv\0"
-    "glVertexAttribI2ui\0"
-    "glVertexAttribI2uiv\0"
-    "glVertexAttribI3i\0"
-    "glVertexAttribI3iv\0"
-    "glVertexAttribI3ui\0"
-    "glVertexAttribI3uiv\0"
-    "glVertexAttribI4bv\0"
-    "glVertexAttribI4i\0"
-    "glVertexAttribI4iv\0"
-    "glVertexAttribI4sv\0"
-    "glVertexAttribI4ubv\0"
-    "glVertexAttribI4ui\0"
-    "glVertexAttribI4uiv\0"
-    "glVertexAttribI4usv\0"
-    "glVertexAttribIPointer\0"
-    "glFramebufferTextureLayer\0"
-    "glFramebufferTextureLayerARB\0"
-    "glColorMaski\0"
-    "glDisablei\0"
-    "glEnablei\0"
-    "glGetBooleani_v\0"
-    "glGetIntegeri_v\0"
-    "glIsEnabledi\0"
-    "glGetTexParameterIiv\0"
-    "glGetTexParameterIuiv\0"
-    "glTexParameterIiv\0"
-    "glTexParameterIuiv\0"
-    "glBeginConditionalRender\0"
-    "glEndConditionalRender\0"
-    "glBeginTransformFeedback\0"
-    "glBindBufferBase\0"
-    "glBindBufferRange\0"
-    "glEndTransformFeedback\0"
-    "glGetTransformFeedbackVarying\0"
-    "glTransformFeedbackVaryings\0"
-    "glProvokingVertex\0"
-    ;
-
-
-#ifdef USE_MGL_NAMESPACE
-#define gl_dispatch_stub_343 mgl_dispatch_stub_343
-#define gl_dispatch_stub_344 mgl_dispatch_stub_344
-#define gl_dispatch_stub_345 mgl_dispatch_stub_345
-#define gl_dispatch_stub_356 mgl_dispatch_stub_356
-#define gl_dispatch_stub_357 mgl_dispatch_stub_357
-#define gl_dispatch_stub_358 mgl_dispatch_stub_358
-#define gl_dispatch_stub_359 mgl_dispatch_stub_359
-#define gl_dispatch_stub_361 mgl_dispatch_stub_361
-#define gl_dispatch_stub_362 mgl_dispatch_stub_362
-#define gl_dispatch_stub_363 mgl_dispatch_stub_363
-#define gl_dispatch_stub_364 mgl_dispatch_stub_364
-#define gl_dispatch_stub_365 mgl_dispatch_stub_365
-#define gl_dispatch_stub_366 mgl_dispatch_stub_366
-#define gl_dispatch_stub_686 mgl_dispatch_stub_686
-#define gl_dispatch_stub_687 mgl_dispatch_stub_687
-#define gl_dispatch_stub_688 mgl_dispatch_stub_688
-#define gl_dispatch_stub_689 mgl_dispatch_stub_689
-#define gl_dispatch_stub_690 mgl_dispatch_stub_690
-#define gl_dispatch_stub_691 mgl_dispatch_stub_691
-#define gl_dispatch_stub_692 mgl_dispatch_stub_692
-#define gl_dispatch_stub_693 mgl_dispatch_stub_693
-#define gl_dispatch_stub_728 mgl_dispatch_stub_728
-#define gl_dispatch_stub_770 mgl_dispatch_stub_770
-#define gl_dispatch_stub_771 mgl_dispatch_stub_771
-#define gl_dispatch_stub_772 mgl_dispatch_stub_772
-#define gl_dispatch_stub_773 mgl_dispatch_stub_773
-#define gl_dispatch_stub_774 mgl_dispatch_stub_774
-#define gl_dispatch_stub_775 mgl_dispatch_stub_775
-#define gl_dispatch_stub_776 mgl_dispatch_stub_776
-#define gl_dispatch_stub_777 mgl_dispatch_stub_777
-#define gl_dispatch_stub_778 mgl_dispatch_stub_778
-#define gl_dispatch_stub_859 mgl_dispatch_stub_859
-#define gl_dispatch_stub_860 mgl_dispatch_stub_860
-#define gl_dispatch_stub_861 mgl_dispatch_stub_861
-#define gl_dispatch_stub_862 mgl_dispatch_stub_862
-#define gl_dispatch_stub_863 mgl_dispatch_stub_863
-#define gl_dispatch_stub_872 mgl_dispatch_stub_872
-#define gl_dispatch_stub_873 mgl_dispatch_stub_873
-#define gl_dispatch_stub_891 mgl_dispatch_stub_891
-#define gl_dispatch_stub_892 mgl_dispatch_stub_892
-#define gl_dispatch_stub_893 mgl_dispatch_stub_893
-#define gl_dispatch_stub_951 mgl_dispatch_stub_951
-#define gl_dispatch_stub_952 mgl_dispatch_stub_952
-#define gl_dispatch_stub_960 mgl_dispatch_stub_960
-#define gl_dispatch_stub_961 mgl_dispatch_stub_961
-#define gl_dispatch_stub_962 mgl_dispatch_stub_962
-#define gl_dispatch_stub_963 mgl_dispatch_stub_963
-#define gl_dispatch_stub_964 mgl_dispatch_stub_964
-#endif /* USE_MGL_NAMESPACE */
-
-
-#if defined(NEED_FUNCTION_POINTER) || defined(GLX_INDIRECT_RENDERING)
-void GLAPIENTRY gl_dispatch_stub_343(GLenum target, GLenum format, GLenum type, GLvoid * table);
-void GLAPIENTRY gl_dispatch_stub_344(GLenum target, GLenum pname, GLfloat * params);
-void GLAPIENTRY gl_dispatch_stub_345(GLenum target, GLenum pname, GLint * params);
-void GLAPIENTRY gl_dispatch_stub_356(GLenum target, GLenum format, GLenum type, GLvoid * image);
-void GLAPIENTRY gl_dispatch_stub_357(GLenum target, GLenum pname, GLfloat * params);
-void GLAPIENTRY gl_dispatch_stub_358(GLenum target, GLenum pname, GLint * params);
-void GLAPIENTRY gl_dispatch_stub_359(GLenum target, GLenum format, GLenum type, GLvoid * row, GLvoid * column, GLvoid * span);
-void GLAPIENTRY gl_dispatch_stub_361(GLenum target, GLboolean reset, GLenum format, GLenum type, GLvoid * values);
-void GLAPIENTRY gl_dispatch_stub_362(GLenum target, GLenum pname, GLfloat * params);
-void GLAPIENTRY gl_dispatch_stub_363(GLenum target, GLenum pname, GLint * params);
-void GLAPIENTRY gl_dispatch_stub_364(GLenum target, GLboolean reset, GLenum format, GLenum type, GLvoid * values);
-void GLAPIENTRY gl_dispatch_stub_365(GLenum target, GLenum pname, GLfloat * params);
-void GLAPIENTRY gl_dispatch_stub_366(GLenum target, GLenum pname, GLint * params);
-void GLAPIENTRY gl_dispatch_stub_686(GLenum pname, GLfloat * params);
-void GLAPIENTRY gl_dispatch_stub_687(GLenum pname, GLint * params);
-void GLAPIENTRY gl_dispatch_stub_688(GLenum pname, GLfloat param);
-void GLAPIENTRY gl_dispatch_stub_689(GLenum pname, const GLfloat * params);
-void GLAPIENTRY gl_dispatch_stub_690(GLenum pname, GLint param);
-void GLAPIENTRY gl_dispatch_stub_691(GLenum pname, const GLint * params);
-void GLAPIENTRY gl_dispatch_stub_692(GLclampf value, GLboolean invert);
-void GLAPIENTRY gl_dispatch_stub_693(GLenum pattern);
-void GLAPIENTRY gl_dispatch_stub_728(GLenum mode);
-void GLAPIENTRY gl_dispatch_stub_770(const GLenum * mode, const GLint * first, const GLsizei * count, GLsizei primcount, GLint modestride);
-void GLAPIENTRY gl_dispatch_stub_771(const GLenum * mode, const GLsizei * count, GLenum type, const GLvoid * const * indices, GLsizei primcount, GLint modestride);
-void GLAPIENTRY gl_dispatch_stub_772(GLsizei n, const GLuint * fences);
-void GLAPIENTRY gl_dispatch_stub_773(GLuint fence);
-void GLAPIENTRY gl_dispatch_stub_774(GLsizei n, GLuint * fences);
-void GLAPIENTRY gl_dispatch_stub_775(GLuint fence, GLenum pname, GLint * params);
-GLboolean GLAPIENTRY gl_dispatch_stub_776(GLuint fence);
-void GLAPIENTRY gl_dispatch_stub_777(GLuint fence, GLenum condition);
-GLboolean GLAPIENTRY gl_dispatch_stub_778(GLuint fence);
-void GLAPIENTRY gl_dispatch_stub_859(GLenum face);
-void GLAPIENTRY gl_dispatch_stub_860(GLuint array);
-void GLAPIENTRY gl_dispatch_stub_861(GLsizei n, const GLuint * arrays);
-void GLAPIENTRY gl_dispatch_stub_862(GLsizei n, GLuint * arrays);
-GLboolean GLAPIENTRY gl_dispatch_stub_863(GLuint array);
-void GLAPIENTRY gl_dispatch_stub_872(GLclampd zmin, GLclampd zmax);
-void GLAPIENTRY gl_dispatch_stub_873(GLenum modeRGB, GLenum modeA);
-void GLAPIENTRY gl_dispatch_stub_891(GLint srcX0, GLint srcY0, GLint srcX1, GLint srcY1, GLint dstX0, GLint dstY0, GLint dstX1, GLint dstY1, GLbitfield mask, GLenum filter);
-void GLAPIENTRY gl_dispatch_stub_892(GLenum target, GLenum pname, GLint param);
-void GLAPIENTRY gl_dispatch_stub_893(GLenum target, GLintptr offset, GLsizeiptr size);
-void GLAPIENTRY gl_dispatch_stub_951(GLenum target, GLenum pname, GLvoid ** params);
-void GLAPIENTRY gl_dispatch_stub_952(GLenum target, GLsizei length, GLvoid * pointer);
-void GLAPIENTRY gl_dispatch_stub_960(GLenum frontfunc, GLenum backfunc, GLint ref, GLuint mask);
-void GLAPIENTRY gl_dispatch_stub_961(GLenum target, GLuint index, GLsizei count, const GLfloat * params);
-void GLAPIENTRY gl_dispatch_stub_962(GLenum target, GLuint index, GLsizei count, const GLfloat * params);
-void GLAPIENTRY gl_dispatch_stub_963(GLuint id, GLenum pname, GLint64EXT * params);
-void GLAPIENTRY gl_dispatch_stub_964(GLuint id, GLenum pname, GLuint64EXT * params);
-#endif /* defined(NEED_FUNCTION_POINTER) || defined(GLX_INDIRECT_RENDERING) */
-
-static const glprocs_table_t static_functions[] = {
-    NAME_FUNC_OFFSET(    0, glNewList, glNewList, NULL, 0),
-    NAME_FUNC_OFFSET(   10, glEndList, glEndList, NULL, 1),
-    NAME_FUNC_OFFSET(   20, glCallList, glCallList, NULL, 2),
-    NAME_FUNC_OFFSET(   31, glCallLists, glCallLists, NULL, 3),
-    NAME_FUNC_OFFSET(   43, glDeleteLists, glDeleteLists, NULL, 4),
-    NAME_FUNC_OFFSET(   57, glGenLists, glGenLists, NULL, 5),
-    NAME_FUNC_OFFSET(   68, glListBase, glListBase, NULL, 6),
-    NAME_FUNC_OFFSET(   79, glBegin, glBegin, NULL, 7),
-    NAME_FUNC_OFFSET(   87, glBitmap, glBitmap, NULL, 8),
-    NAME_FUNC_OFFSET(   96, glColor3b, glColor3b, NULL, 9),
-    NAME_FUNC_OFFSET(  106, glColor3bv, glColor3bv, NULL, 10),
-    NAME_FUNC_OFFSET(  117, glColor3d, glColor3d, NULL, 11),
-    NAME_FUNC_OFFSET(  127, glColor3dv, glColor3dv, NULL, 12),
-    NAME_FUNC_OFFSET(  138, glColor3f, glColor3f, NULL, 13),
-    NAME_FUNC_OFFSET(  148, glColor3fv, glColor3fv, NULL, 14),
-    NAME_FUNC_OFFSET(  159, glColor3i, glColor3i, NULL, 15),
-    NAME_FUNC_OFFSET(  169, glColor3iv, glColor3iv, NULL, 16),
-    NAME_FUNC_OFFSET(  180, glColor3s, glColor3s, NULL, 17),
-    NAME_FUNC_OFFSET(  190, glColor3sv, glColor3sv, NULL, 18),
-    NAME_FUNC_OFFSET(  201, glColor3ub, glColor3ub, NULL, 19),
-    NAME_FUNC_OFFSET(  212, glColor3ubv, glColor3ubv, NULL, 20),
-    NAME_FUNC_OFFSET(  224, glColor3ui, glColor3ui, NULL, 21),
-    NAME_FUNC_OFFSET(  235, glColor3uiv, glColor3uiv, NULL, 22),
-    NAME_FUNC_OFFSET(  247, glColor3us, glColor3us, NULL, 23),
-    NAME_FUNC_OFFSET(  258, glColor3usv, glColor3usv, NULL, 24),
-    NAME_FUNC_OFFSET(  270, glColor4b, glColor4b, NULL, 25),
-    NAME_FUNC_OFFSET(  280, glColor4bv, glColor4bv, NULL, 26),
-    NAME_FUNC_OFFSET(  291, glColor4d, glColor4d, NULL, 27),
-    NAME_FUNC_OFFSET(  301, glColor4dv, glColor4dv, NULL, 28),
-    NAME_FUNC_OFFSET(  312, glColor4f, glColor4f, NULL, 29),
-    NAME_FUNC_OFFSET(  322, glColor4fv, glColor4fv, NULL, 30),
-    NAME_FUNC_OFFSET(  333, glColor4i, glColor4i, NULL, 31),
-    NAME_FUNC_OFFSET(  343, glColor4iv, glColor4iv, NULL, 32),
-    NAME_FUNC_OFFSET(  354, glColor4s, glColor4s, NULL, 33),
-    NAME_FUNC_OFFSET(  364, glColor4sv, glColor4sv, NULL, 34),
-    NAME_FUNC_OFFSET(  375, glColor4ub, glColor4ub, NULL, 35),
-    NAME_FUNC_OFFSET(  386, glColor4ubv, glColor4ubv, NULL, 36),
-    NAME_FUNC_OFFSET(  398, glColor4ui, glColor4ui, NULL, 37),
-    NAME_FUNC_OFFSET(  409, glColor4uiv, glColor4uiv, NULL, 38),
-    NAME_FUNC_OFFSET(  421, glColor4us, glColor4us, NULL, 39),
-    NAME_FUNC_OFFSET(  432, glColor4usv, glColor4usv, NULL, 40),
-    NAME_FUNC_OFFSET(  444, glEdgeFlag, glEdgeFlag, NULL, 41),
-    NAME_FUNC_OFFSET(  455, glEdgeFlagv, glEdgeFlagv, NULL, 42),
-    NAME_FUNC_OFFSET(  467, glEnd, glEnd, NULL, 43),
-    NAME_FUNC_OFFSET(  473, glIndexd, glIndexd, NULL, 44),
-    NAME_FUNC_OFFSET(  482, glIndexdv, glIndexdv, NULL, 45),
-    NAME_FUNC_OFFSET(  492, glIndexf, glIndexf, NULL, 46),
-    NAME_FUNC_OFFSET(  501, glIndexfv, glIndexfv, NULL, 47),
-    NAME_FUNC_OFFSET(  511, glIndexi, glIndexi, NULL, 48),
-    NAME_FUNC_OFFSET(  520, glIndexiv, glIndexiv, NULL, 49),
-    NAME_FUNC_OFFSET(  530, glIndexs, glIndexs, NULL, 50),
-    NAME_FUNC_OFFSET(  539, glIndexsv, glIndexsv, NULL, 51),
-    NAME_FUNC_OFFSET(  549, glNormal3b, glNormal3b, NULL, 52),
-    NAME_FUNC_OFFSET(  560, glNormal3bv, glNormal3bv, NULL, 53),
-    NAME_FUNC_OFFSET(  572, glNormal3d, glNormal3d, NULL, 54),
-    NAME_FUNC_OFFSET(  583, glNormal3dv, glNormal3dv, NULL, 55),
-    NAME_FUNC_OFFSET(  595, glNormal3f, glNormal3f, NULL, 56),
-    NAME_FUNC_OFFSET(  606, glNormal3fv, glNormal3fv, NULL, 57),
-    NAME_FUNC_OFFSET(  618, glNormal3i, glNormal3i, NULL, 58),
-    NAME_FUNC_OFFSET(  629, glNormal3iv, glNormal3iv, NULL, 59),
-    NAME_FUNC_OFFSET(  641, glNormal3s, glNormal3s, NULL, 60),
-    NAME_FUNC_OFFSET(  652, glNormal3sv, glNormal3sv, NULL, 61),
-    NAME_FUNC_OFFSET(  664, glRasterPos2d, glRasterPos2d, NULL, 62),
-    NAME_FUNC_OFFSET(  678, glRasterPos2dv, glRasterPos2dv, NULL, 63),
-    NAME_FUNC_OFFSET(  693, glRasterPos2f, glRasterPos2f, NULL, 64),
-    NAME_FUNC_OFFSET(  707, glRasterPos2fv, glRasterPos2fv, NULL, 65),
-    NAME_FUNC_OFFSET(  722, glRasterPos2i, glRasterPos2i, NULL, 66),
-    NAME_FUNC_OFFSET(  736, glRasterPos2iv, glRasterPos2iv, NULL, 67),
-    NAME_FUNC_OFFSET(  751, glRasterPos2s, glRasterPos2s, NULL, 68),
-    NAME_FUNC_OFFSET(  765, glRasterPos2sv, glRasterPos2sv, NULL, 69),
-    NAME_FUNC_OFFSET(  780, glRasterPos3d, glRasterPos3d, NULL, 70),
-    NAME_FUNC_OFFSET(  794, glRasterPos3dv, glRasterPos3dv, NULL, 71),
-    NAME_FUNC_OFFSET(  809, glRasterPos3f, glRasterPos3f, NULL, 72),
-    NAME_FUNC_OFFSET(  823, glRasterPos3fv, glRasterPos3fv, NULL, 73),
-    NAME_FUNC_OFFSET(  838, glRasterPos3i, glRasterPos3i, NULL, 74),
-    NAME_FUNC_OFFSET(  852, glRasterPos3iv, glRasterPos3iv, NULL, 75),
-    NAME_FUNC_OFFSET(  867, glRasterPos3s, glRasterPos3s, NULL, 76),
-    NAME_FUNC_OFFSET(  881, glRasterPos3sv, glRasterPos3sv, NULL, 77),
-    NAME_FUNC_OFFSET(  896, glRasterPos4d, glRasterPos4d, NULL, 78),
-    NAME_FUNC_OFFSET(  910, glRasterPos4dv, glRasterPos4dv, NULL, 79),
-    NAME_FUNC_OFFSET(  925, glRasterPos4f, glRasterPos4f, NULL, 80),
-    NAME_FUNC_OFFSET(  939, glRasterPos4fv, glRasterPos4fv, NULL, 81),
-    NAME_FUNC_OFFSET(  954, glRasterPos4i, glRasterPos4i, NULL, 82),
-    NAME_FUNC_OFFSET(  968, glRasterPos4iv, glRasterPos4iv, NULL, 83),
-    NAME_FUNC_OFFSET(  983, glRasterPos4s, glRasterPos4s, NULL, 84),
-    NAME_FUNC_OFFSET(  997, glRasterPos4sv, glRasterPos4sv, NULL, 85),
-    NAME_FUNC_OFFSET( 1012, glRectd, glRectd, NULL, 86),
-    NAME_FUNC_OFFSET( 1020, glRectdv, glRectdv, NULL, 87),
-    NAME_FUNC_OFFSET( 1029, glRectf, glRectf, NULL, 88),
-    NAME_FUNC_OFFSET( 1037, glRectfv, glRectfv, NULL, 89),
-    NAME_FUNC_OFFSET( 1046, glRecti, glRecti, NULL, 90),
-    NAME_FUNC_OFFSET( 1054, glRectiv, glRectiv, NULL, 91),
-    NAME_FUNC_OFFSET( 1063, glRects, glRects, NULL, 92),
-    NAME_FUNC_OFFSET( 1071, glRectsv, glRectsv, NULL, 93),
-    NAME_FUNC_OFFSET( 1080, glTexCoord1d, glTexCoord1d, NULL, 94),
-    NAME_FUNC_OFFSET( 1093, glTexCoord1dv, glTexCoord1dv, NULL, 95),
-    NAME_FUNC_OFFSET( 1107, glTexCoord1f, glTexCoord1f, NULL, 96),
-    NAME_FUNC_OFFSET( 1120, glTexCoord1fv, glTexCoord1fv, NULL, 97),
-    NAME_FUNC_OFFSET( 1134, glTexCoord1i, glTexCoord1i, NULL, 98),
-    NAME_FUNC_OFFSET( 1147, glTexCoord1iv, glTexCoord1iv, NULL, 99),
-    NAME_FUNC_OFFSET( 1161, glTexCoord1s, glTexCoord1s, NULL, 100),
-    NAME_FUNC_OFFSET( 1174, glTexCoord1sv, glTexCoord1sv, NULL, 101),
-    NAME_FUNC_OFFSET( 1188, glTexCoord2d, glTexCoord2d, NULL, 102),
-    NAME_FUNC_OFFSET( 1201, glTexCoord2dv, glTexCoord2dv, NULL, 103),
-    NAME_FUNC_OFFSET( 1215, glTexCoord2f, glTexCoord2f, NULL, 104),
-    NAME_FUNC_OFFSET( 1228, glTexCoord2fv, glTexCoord2fv, NULL, 105),
-    NAME_FUNC_OFFSET( 1242, glTexCoord2i, glTexCoord2i, NULL, 106),
-    NAME_FUNC_OFFSET( 1255, glTexCoord2iv, glTexCoord2iv, NULL, 107),
-    NAME_FUNC_OFFSET( 1269, glTexCoord2s, glTexCoord2s, NULL, 108),
-    NAME_FUNC_OFFSET( 1282, glTexCoord2sv, glTexCoord2sv, NULL, 109),
-    NAME_FUNC_OFFSET( 1296, glTexCoord3d, glTexCoord3d, NULL, 110),
-    NAME_FUNC_OFFSET( 1309, glTexCoord3dv, glTexCoord3dv, NULL, 111),
-    NAME_FUNC_OFFSET( 1323, glTexCoord3f, glTexCoord3f, NULL, 112),
-    NAME_FUNC_OFFSET( 1336, glTexCoord3fv, glTexCoord3fv, NULL, 113),
-    NAME_FUNC_OFFSET( 1350, glTexCoord3i, glTexCoord3i, NULL, 114),
-    NAME_FUNC_OFFSET( 1363, glTexCoord3iv, glTexCoord3iv, NULL, 115),
-    NAME_FUNC_OFFSET( 1377, glTexCoord3s, glTexCoord3s, NULL, 116),
-    NAME_FUNC_OFFSET( 1390, glTexCoord3sv, glTexCoord3sv, NULL, 117),
-    NAME_FUNC_OFFSET( 1404, glTexCoord4d, glTexCoord4d, NULL, 118),
-    NAME_FUNC_OFFSET( 1417, glTexCoord4dv, glTexCoord4dv, NULL, 119),
-    NAME_FUNC_OFFSET( 1431, glTexCoord4f, glTexCoord4f, NULL, 120),
-    NAME_FUNC_OFFSET( 1444, glTexCoord4fv, glTexCoord4fv, NULL, 121),
-    NAME_FUNC_OFFSET( 1458, glTexCoord4i, glTexCoord4i, NULL, 122),
-    NAME_FUNC_OFFSET( 1471, glTexCoord4iv, glTexCoord4iv, NULL, 123),
-    NAME_FUNC_OFFSET( 1485, glTexCoord4s, glTexCoord4s, NULL, 124),
-    NAME_FUNC_OFFSET( 1498, glTexCoord4sv, glTexCoord4sv, NULL, 125),
-    NAME_FUNC_OFFSET( 1512, glVertex2d, glVertex2d, NULL, 126),
-    NAME_FUNC_OFFSET( 1523, glVertex2dv, glVertex2dv, NULL, 127),
-    NAME_FUNC_OFFSET( 1535, glVertex2f, glVertex2f, NULL, 128),
-    NAME_FUNC_OFFSET( 1546, glVertex2fv, glVertex2fv, NULL, 129),
-    NAME_FUNC_OFFSET( 1558, glVertex2i, glVertex2i, NULL, 130),
-    NAME_FUNC_OFFSET( 1569, glVertex2iv, glVertex2iv, NULL, 131),
-    NAME_FUNC_OFFSET( 1581, glVertex2s, glVertex2s, NULL, 132),
-    NAME_FUNC_OFFSET( 1592, glVertex2sv, glVertex2sv, NULL, 133),
-    NAME_FUNC_OFFSET( 1604, glVertex3d, glVertex3d, NULL, 134),
-    NAME_FUNC_OFFSET( 1615, glVertex3dv, glVertex3dv, NULL, 135),
-    NAME_FUNC_OFFSET( 1627, glVertex3f, glVertex3f, NULL, 136),
-    NAME_FUNC_OFFSET( 1638, glVertex3fv, glVertex3fv, NULL, 137),
-    NAME_FUNC_OFFSET( 1650, glVertex3i, glVertex3i, NULL, 138),
-    NAME_FUNC_OFFSET( 1661, glVertex3iv, glVertex3iv, NULL, 139),
-    NAME_FUNC_OFFSET( 1673, glVertex3s, glVertex3s, NULL, 140),
-    NAME_FUNC_OFFSET( 1684, glVertex3sv, glVertex3sv, NULL, 141),
-    NAME_FUNC_OFFSET( 1696, glVertex4d, glVertex4d, NULL, 142),
-    NAME_FUNC_OFFSET( 1707, glVertex4dv, glVertex4dv, NULL, 143),
-    NAME_FUNC_OFFSET( 1719, glVertex4f, glVertex4f, NULL, 144),
-    NAME_FUNC_OFFSET( 1730, glVertex4fv, glVertex4fv, NULL, 145),
-    NAME_FUNC_OFFSET( 1742, glVertex4i, glVertex4i, NULL, 146),
-    NAME_FUNC_OFFSET( 1753, glVertex4iv, glVertex4iv, NULL, 147),
-    NAME_FUNC_OFFSET( 1765, glVertex4s, glVertex4s, NULL, 148),
-    NAME_FUNC_OFFSET( 1776, glVertex4sv, glVertex4sv, NULL, 149),
-    NAME_FUNC_OFFSET( 1788, glClipPlane, glClipPlane, NULL, 150),
-    NAME_FUNC_OFFSET( 1800, glColorMaterial, glColorMaterial, NULL, 151),
-    NAME_FUNC_OFFSET( 1816, glCullFace, glCullFace, NULL, 152),
-    NAME_FUNC_OFFSET( 1827, glFogf, glFogf, NULL, 153),
-    NAME_FUNC_OFFSET( 1834, glFogfv, glFogfv, NULL, 154),
-    NAME_FUNC_OFFSET( 1842, glFogi, glFogi, NULL, 155),
-    NAME_FUNC_OFFSET( 1849, glFogiv, glFogiv, NULL, 156),
-    NAME_FUNC_OFFSET( 1857, glFrontFace, glFrontFace, NULL, 157),
-    NAME_FUNC_OFFSET( 1869, glHint, glHint, NULL, 158),
-    NAME_FUNC_OFFSET( 1876, glLightf, glLightf, NULL, 159),
-    NAME_FUNC_OFFSET( 1885, glLightfv, glLightfv, NULL, 160),
-    NAME_FUNC_OFFSET( 1895, glLighti, glLighti, NULL, 161),
-    NAME_FUNC_OFFSET( 1904, glLightiv, glLightiv, NULL, 162),
-    NAME_FUNC_OFFSET( 1914, glLightModelf, glLightModelf, NULL, 163),
-    NAME_FUNC_OFFSET( 1928, glLightModelfv, glLightModelfv, NULL, 164),
-    NAME_FUNC_OFFSET( 1943, glLightModeli, glLightModeli, NULL, 165),
-    NAME_FUNC_OFFSET( 1957, glLightModeliv, glLightModeliv, NULL, 166),
-    NAME_FUNC_OFFSET( 1972, glLineStipple, glLineStipple, NULL, 167),
-    NAME_FUNC_OFFSET( 1986, glLineWidth, glLineWidth, NULL, 168),
-    NAME_FUNC_OFFSET( 1998, glMaterialf, glMaterialf, NULL, 169),
-    NAME_FUNC_OFFSET( 2010, glMaterialfv, glMaterialfv, NULL, 170),
-    NAME_FUNC_OFFSET( 2023, glMateriali, glMateriali, NULL, 171),
-    NAME_FUNC_OFFSET( 2035, glMaterialiv, glMaterialiv, NULL, 172),
-    NAME_FUNC_OFFSET( 2048, glPointSize, glPointSize, NULL, 173),
-    NAME_FUNC_OFFSET( 2060, glPolygonMode, glPolygonMode, NULL, 174),
-    NAME_FUNC_OFFSET( 2074, glPolygonStipple, glPolygonStipple, NULL, 175),
-    NAME_FUNC_OFFSET( 2091, glScissor, glScissor, NULL, 176),
-    NAME_FUNC_OFFSET( 2101, glShadeModel, glShadeModel, NULL, 177),
-    NAME_FUNC_OFFSET( 2114, glTexParameterf, glTexParameterf, NULL, 178),
-    NAME_FUNC_OFFSET( 2130, glTexParameterfv, glTexParameterfv, NULL, 179),
-    NAME_FUNC_OFFSET( 2147, glTexParameteri, glTexParameteri, NULL, 180),
-    NAME_FUNC_OFFSET( 2163, glTexParameteriv, glTexParameteriv, NULL, 181),
-    NAME_FUNC_OFFSET( 2180, glTexImage1D, glTexImage1D, NULL, 182),
-    NAME_FUNC_OFFSET( 2193, glTexImage2D, glTexImage2D, NULL, 183),
-    NAME_FUNC_OFFSET( 2206, glTexEnvf, glTexEnvf, NULL, 184),
-    NAME_FUNC_OFFSET( 2216, glTexEnvfv, glTexEnvfv, NULL, 185),
-    NAME_FUNC_OFFSET( 2227, glTexEnvi, glTexEnvi, NULL, 186),
-    NAME_FUNC_OFFSET( 2237, glTexEnviv, glTexEnviv, NULL, 187),
-    NAME_FUNC_OFFSET( 2248, glTexGend, glTexGend, NULL, 188),
-    NAME_FUNC_OFFSET( 2258, glTexGendv, glTexGendv, NULL, 189),
-    NAME_FUNC_OFFSET( 2269, glTexGenf, glTexGenf, NULL, 190),
-    NAME_FUNC_OFFSET( 2279, glTexGenfv, glTexGenfv, NULL, 191),
-    NAME_FUNC_OFFSET( 2290, glTexGeni, glTexGeni, NULL, 192),
-    NAME_FUNC_OFFSET( 2300, glTexGeniv, glTexGeniv, NULL, 193),
-    NAME_FUNC_OFFSET( 2311, glFeedbackBuffer, glFeedbackBuffer, NULL, 194),
-    NAME_FUNC_OFFSET( 2328, glSelectBuffer, glSelectBuffer, NULL, 195),
-    NAME_FUNC_OFFSET( 2343, glRenderMode, glRenderMode, NULL, 196),
-    NAME_FUNC_OFFSET( 2356, glInitNames, glInitNames, NULL, 197),
-    NAME_FUNC_OFFSET( 2368, glLoadName, glLoadName, NULL, 198),
-    NAME_FUNC_OFFSET( 2379, glPassThrough, glPassThrough, NULL, 199),
-    NAME_FUNC_OFFSET( 2393, glPopName, glPopName, NULL, 200),
-    NAME_FUNC_OFFSET( 2403, glPushName, glPushName, NULL, 201),
-    NAME_FUNC_OFFSET( 2414, glDrawBuffer, glDrawBuffer, NULL, 202),
-    NAME_FUNC_OFFSET( 2427, glClear, glClear, NULL, 203),
-    NAME_FUNC_OFFSET( 2435, glClearAccum, glClearAccum, NULL, 204),
-    NAME_FUNC_OFFSET( 2448, glClearIndex, glClearIndex, NULL, 205),
-    NAME_FUNC_OFFSET( 2461, glClearColor, glClearColor, NULL, 206),
-    NAME_FUNC_OFFSET( 2474, glClearStencil, glClearStencil, NULL, 207),
-    NAME_FUNC_OFFSET( 2489, glClearDepth, glClearDepth, NULL, 208),
-    NAME_FUNC_OFFSET( 2502, glStencilMask, glStencilMask, NULL, 209),
-    NAME_FUNC_OFFSET( 2516, glColorMask, glColorMask, NULL, 210),
-    NAME_FUNC_OFFSET( 2528, glDepthMask, glDepthMask, NULL, 211),
-    NAME_FUNC_OFFSET( 2540, glIndexMask, glIndexMask, NULL, 212),
-    NAME_FUNC_OFFSET( 2552, glAccum, glAccum, NULL, 213),
-    NAME_FUNC_OFFSET( 2560, glDisable, glDisable, NULL, 214),
-    NAME_FUNC_OFFSET( 2570, glEnable, glEnable, NULL, 215),
-    NAME_FUNC_OFFSET( 2579, glFinish, glFinish, NULL, 216),
-    NAME_FUNC_OFFSET( 2588, glFlush, glFlush, NULL, 217),
-    NAME_FUNC_OFFSET( 2596, glPopAttrib, glPopAttrib, NULL, 218),
-    NAME_FUNC_OFFSET( 2608, glPushAttrib, glPushAttrib, NULL, 219),
-    NAME_FUNC_OFFSET( 2621, glMap1d, glMap1d, NULL, 220),
-    NAME_FUNC_OFFSET( 2629, glMap1f, glMap1f, NULL, 221),
-    NAME_FUNC_OFFSET( 2637, glMap2d, glMap2d, NULL, 222),
-    NAME_FUNC_OFFSET( 2645, glMap2f, glMap2f, NULL, 223),
-    NAME_FUNC_OFFSET( 2653, glMapGrid1d, glMapGrid1d, NULL, 224),
-    NAME_FUNC_OFFSET( 2665, glMapGrid1f, glMapGrid1f, NULL, 225),
-    NAME_FUNC_OFFSET( 2677, glMapGrid2d, glMapGrid2d, NULL, 226),
-    NAME_FUNC_OFFSET( 2689, glMapGrid2f, glMapGrid2f, NULL, 227),
-    NAME_FUNC_OFFSET( 2701, glEvalCoord1d, glEvalCoord1d, NULL, 228),
-    NAME_FUNC_OFFSET( 2715, glEvalCoord1dv, glEvalCoord1dv, NULL, 229),
-    NAME_FUNC_OFFSET( 2730, glEvalCoord1f, glEvalCoord1f, NULL, 230),
-    NAME_FUNC_OFFSET( 2744, glEvalCoord1fv, glEvalCoord1fv, NULL, 231),
-    NAME_FUNC_OFFSET( 2759, glEvalCoord2d, glEvalCoord2d, NULL, 232),
-    NAME_FUNC_OFFSET( 2773, glEvalCoord2dv, glEvalCoord2dv, NULL, 233),
-    NAME_FUNC_OFFSET( 2788, glEvalCoord2f, glEvalCoord2f, NULL, 234),
-    NAME_FUNC_OFFSET( 2802, glEvalCoord2fv, glEvalCoord2fv, NULL, 235),
-    NAME_FUNC_OFFSET( 2817, glEvalMesh1, glEvalMesh1, NULL, 236),
-    NAME_FUNC_OFFSET( 2829, glEvalPoint1, glEvalPoint1, NULL, 237),
-    NAME_FUNC_OFFSET( 2842, glEvalMesh2, glEvalMesh2, NULL, 238),
-    NAME_FUNC_OFFSET( 2854, glEvalPoint2, glEvalPoint2, NULL, 239),
-    NAME_FUNC_OFFSET( 2867, glAlphaFunc, glAlphaFunc, NULL, 240),
-    NAME_FUNC_OFFSET( 2879, glBlendFunc, glBlendFunc, NULL, 241),
-    NAME_FUNC_OFFSET( 2891, glLogicOp, glLogicOp, NULL, 242),
-    NAME_FUNC_OFFSET( 2901, glStencilFunc, glStencilFunc, NULL, 243),
-    NAME_FUNC_OFFSET( 2915, glStencilOp, glStencilOp, NULL, 244),
-    NAME_FUNC_OFFSET( 2927, glDepthFunc, glDepthFunc, NULL, 245),
-    NAME_FUNC_OFFSET( 2939, glPixelZoom, glPixelZoom, NULL, 246),
-    NAME_FUNC_OFFSET( 2951, glPixelTransferf, glPixelTransferf, NULL, 247),
-    NAME_FUNC_OFFSET( 2968, glPixelTransferi, glPixelTransferi, NULL, 248),
-    NAME_FUNC_OFFSET( 2985, glPixelStoref, glPixelStoref, NULL, 249),
-    NAME_FUNC_OFFSET( 2999, glPixelStorei, glPixelStorei, NULL, 250),
-    NAME_FUNC_OFFSET( 3013, glPixelMapfv, glPixelMapfv, NULL, 251),
-    NAME_FUNC_OFFSET( 3026, glPixelMapuiv, glPixelMapuiv, NULL, 252),
-    NAME_FUNC_OFFSET( 3040, glPixelMapusv, glPixelMapusv, NULL, 253),
-    NAME_FUNC_OFFSET( 3054, glReadBuffer, glReadBuffer, NULL, 254),
-    NAME_FUNC_OFFSET( 3067, glCopyPixels, glCopyPixels, NULL, 255),
-    NAME_FUNC_OFFSET( 3080, glReadPixels, glReadPixels, NULL, 256),
-    NAME_FUNC_OFFSET( 3093, glDrawPixels, glDrawPixels, NULL, 257),
-    NAME_FUNC_OFFSET( 3106, glGetBooleanv, glGetBooleanv, NULL, 258),
-    NAME_FUNC_OFFSET( 3120, glGetClipPlane, glGetClipPlane, NULL, 259),
-    NAME_FUNC_OFFSET( 3135, glGetDoublev, glGetDoublev, NULL, 260),
-    NAME_FUNC_OFFSET( 3148, glGetError, glGetError, NULL, 261),
-    NAME_FUNC_OFFSET( 3159, glGetFloatv, glGetFloatv, NULL, 262),
-    NAME_FUNC_OFFSET( 3171, glGetIntegerv, glGetIntegerv, NULL, 263),
-    NAME_FUNC_OFFSET( 3185, glGetLightfv, glGetLightfv, NULL, 264),
-    NAME_FUNC_OFFSET( 3198, glGetLightiv, glGetLightiv, NULL, 265),
-    NAME_FUNC_OFFSET( 3211, glGetMapdv, glGetMapdv, NULL, 266),
-    NAME_FUNC_OFFSET( 3222, glGetMapfv, glGetMapfv, NULL, 267),
-    NAME_FUNC_OFFSET( 3233, glGetMapiv, glGetMapiv, NULL, 268),
-    NAME_FUNC_OFFSET( 3244, glGetMaterialfv, glGetMaterialfv, NULL, 269),
-    NAME_FUNC_OFFSET( 3260, glGetMaterialiv, glGetMaterialiv, NULL, 270),
-    NAME_FUNC_OFFSET( 3276, glGetPixelMapfv, glGetPixelMapfv, NULL, 271),
-    NAME_FUNC_OFFSET( 3292, glGetPixelMapuiv, glGetPixelMapuiv, NULL, 272),
-    NAME_FUNC_OFFSET( 3309, glGetPixelMapusv, glGetPixelMapusv, NULL, 273),
-    NAME_FUNC_OFFSET( 3326, glGetPolygonStipple, glGetPolygonStipple, NULL, 274),
-    NAME_FUNC_OFFSET( 3346, glGetString, glGetString, NULL, 275),
-    NAME_FUNC_OFFSET( 3358, glGetTexEnvfv, glGetTexEnvfv, NULL, 276),
-    NAME_FUNC_OFFSET( 3372, glGetTexEnviv, glGetTexEnviv, NULL, 277),
-    NAME_FUNC_OFFSET( 3386, glGetTexGendv, glGetTexGendv, NULL, 278),
-    NAME_FUNC_OFFSET( 3400, glGetTexGenfv, glGetTexGenfv, NULL, 279),
-    NAME_FUNC_OFFSET( 3414, glGetTexGeniv, glGetTexGeniv, NULL, 280),
-    NAME_FUNC_OFFSET( 3428, glGetTexImage, glGetTexImage, NULL, 281),
-    NAME_FUNC_OFFSET( 3442, glGetTexParameterfv, glGetTexParameterfv, NULL, 282),
-    NAME_FUNC_OFFSET( 3462, glGetTexParameteriv, glGetTexParameteriv, NULL, 283),
-    NAME_FUNC_OFFSET( 3482, glGetTexLevelParameterfv, glGetTexLevelParameterfv, NULL, 284),
-    NAME_FUNC_OFFSET( 3507, glGetTexLevelParameteriv, glGetTexLevelParameteriv, NULL, 285),
-    NAME_FUNC_OFFSET( 3532, glIsEnabled, glIsEnabled, NULL, 286),
-    NAME_FUNC_OFFSET( 3544, glIsList, glIsList, NULL, 287),
-    NAME_FUNC_OFFSET( 3553, glDepthRange, glDepthRange, NULL, 288),
-    NAME_FUNC_OFFSET( 3566, glFrustum, glFrustum, NULL, 289),
-    NAME_FUNC_OFFSET( 3576, glLoadIdentity, glLoadIdentity, NULL, 290),
-    NAME_FUNC_OFFSET( 3591, glLoadMatrixf, glLoadMatrixf, NULL, 291),
-    NAME_FUNC_OFFSET( 3605, glLoadMatrixd, glLoadMatrixd, NULL, 292),
-    NAME_FUNC_OFFSET( 3619, glMatrixMode, glMatrixMode, NULL, 293),
-    NAME_FUNC_OFFSET( 3632, glMultMatrixf, glMultMatrixf, NULL, 294),
-    NAME_FUNC_OFFSET( 3646, glMultMatrixd, glMultMatrixd, NULL, 295),
-    NAME_FUNC_OFFSET( 3660, glOrtho, glOrtho, NULL, 296),
-    NAME_FUNC_OFFSET( 3668, glPopMatrix, glPopMatrix, NULL, 297),
-    NAME_FUNC_OFFSET( 3680, glPushMatrix, glPushMatrix, NULL, 298),
-    NAME_FUNC_OFFSET( 3693, glRotated, glRotated, NULL, 299),
-    NAME_FUNC_OFFSET( 3703, glRotatef, glRotatef, NULL, 300),
-    NAME_FUNC_OFFSET( 3713, glScaled, glScaled, NULL, 301),
-    NAME_FUNC_OFFSET( 3722, glScalef, glScalef, NULL, 302),
-    NAME_FUNC_OFFSET( 3731, glTranslated, glTranslated, NULL, 303),
-    NAME_FUNC_OFFSET( 3744, glTranslatef, glTranslatef, NULL, 304),
-    NAME_FUNC_OFFSET( 3757, glViewport, glViewport, NULL, 305),
-    NAME_FUNC_OFFSET( 3768, glArrayElement, glArrayElement, NULL, 306),
-    NAME_FUNC_OFFSET( 3783, glBindTexture, glBindTexture, NULL, 307),
-    NAME_FUNC_OFFSET( 3797, glColorPointer, glColorPointer, NULL, 308),
-    NAME_FUNC_OFFSET( 3812, glDisableClientState, glDisableClientState, NULL, 309),
-    NAME_FUNC_OFFSET( 3833, glDrawArrays, glDrawArrays, NULL, 310),
-    NAME_FUNC_OFFSET( 3846, glDrawElements, glDrawElements, NULL, 311),
-    NAME_FUNC_OFFSET( 3861, glEdgeFlagPointer, glEdgeFlagPointer, NULL, 312),
-    NAME_FUNC_OFFSET( 3879, glEnableClientState, glEnableClientState, NULL, 313),
-    NAME_FUNC_OFFSET( 3899, glIndexPointer, glIndexPointer, NULL, 314),
-    NAME_FUNC_OFFSET( 3914, glIndexub, glIndexub, NULL, 315),
-    NAME_FUNC_OFFSET( 3924, glIndexubv, glIndexubv, NULL, 316),
-    NAME_FUNC_OFFSET( 3935, glInterleavedArrays, glInterleavedArrays, NULL, 317),
-    NAME_FUNC_OFFSET( 3955, glNormalPointer, glNormalPointer, NULL, 318),
-    NAME_FUNC_OFFSET( 3971, glPolygonOffset, glPolygonOffset, NULL, 319),
-    NAME_FUNC_OFFSET( 3987, glTexCoordPointer, glTexCoordPointer, NULL, 320),
-    NAME_FUNC_OFFSET( 4005, glVertexPointer, glVertexPointer, NULL, 321),
-    NAME_FUNC_OFFSET( 4021, glAreTexturesResident, glAreTexturesResident, NULL, 322),
-    NAME_FUNC_OFFSET( 4043, glCopyTexImage1D, glCopyTexImage1D, NULL, 323),
-    NAME_FUNC_OFFSET( 4060, glCopyTexImage2D, glCopyTexImage2D, NULL, 324),
-    NAME_FUNC_OFFSET( 4077, glCopyTexSubImage1D, glCopyTexSubImage1D, NULL, 325),
-    NAME_FUNC_OFFSET( 4097, glCopyTexSubImage2D, glCopyTexSubImage2D, NULL, 326),
-    NAME_FUNC_OFFSET( 4117, glDeleteTextures, glDeleteTextures, NULL, 327),
-    NAME_FUNC_OFFSET( 4134, glGenTextures, glGenTextures, NULL, 328),
-    NAME_FUNC_OFFSET( 4148, glGetPointerv, glGetPointerv, NULL, 329),
-    NAME_FUNC_OFFSET( 4162, glIsTexture, glIsTexture, NULL, 330),
-    NAME_FUNC_OFFSET( 4174, glPrioritizeTextures, glPrioritizeTextures, NULL, 331),
-    NAME_FUNC_OFFSET( 4195, glTexSubImage1D, glTexSubImage1D, NULL, 332),
-    NAME_FUNC_OFFSET( 4211, glTexSubImage2D, glTexSubImage2D, NULL, 333),
-    NAME_FUNC_OFFSET( 4227, glPopClientAttrib, glPopClientAttrib, NULL, 334),
-    NAME_FUNC_OFFSET( 4245, glPushClientAttrib, glPushClientAttrib, NULL, 335),
-    NAME_FUNC_OFFSET( 4264, glBlendColor, glBlendColor, NULL, 336),
-    NAME_FUNC_OFFSET( 4277, glBlendEquation, glBlendEquation, NULL, 337),
-    NAME_FUNC_OFFSET( 4293, glDrawRangeElements, glDrawRangeElements, NULL, 338),
-    NAME_FUNC_OFFSET( 4313, glColorTable, glColorTable, NULL, 339),
-    NAME_FUNC_OFFSET( 4326, glColorTableParameterfv, glColorTableParameterfv, NULL, 340),
-    NAME_FUNC_OFFSET( 4350, glColorTableParameteriv, glColorTableParameteriv, NULL, 341),
-    NAME_FUNC_OFFSET( 4374, glCopyColorTable, glCopyColorTable, NULL, 342),
-    NAME_FUNC_OFFSET( 4391, glGetColorTable, glGetColorTable, NULL, 343),
-    NAME_FUNC_OFFSET( 4407, glGetColorTableParameterfv, glGetColorTableParameterfv, NULL, 344),
-    NAME_FUNC_OFFSET( 4434, glGetColorTableParameteriv, glGetColorTableParameteriv, NULL, 345),
-    NAME_FUNC_OFFSET( 4461, glColorSubTable, glColorSubTable, NULL, 346),
-    NAME_FUNC_OFFSET( 4477, glCopyColorSubTable, glCopyColorSubTable, NULL, 347),
-    NAME_FUNC_OFFSET( 4497, glConvolutionFilter1D, glConvolutionFilter1D, NULL, 348),
-    NAME_FUNC_OFFSET( 4519, glConvolutionFilter2D, glConvolutionFilter2D, NULL, 349),
-    NAME_FUNC_OFFSET( 4541, glConvolutionParameterf, glConvolutionParameterf, NULL, 350),
-    NAME_FUNC_OFFSET( 4565, glConvolutionParameterfv, glConvolutionParameterfv, NULL, 351),
-    NAME_FUNC_OFFSET( 4590, glConvolutionParameteri, glConvolutionParameteri, NULL, 352),
-    NAME_FUNC_OFFSET( 4614, glConvolutionParameteriv, glConvolutionParameteriv, NULL, 353),
-    NAME_FUNC_OFFSET( 4639, glCopyConvolutionFilter1D, glCopyConvolutionFilter1D, NULL, 354),
-    NAME_FUNC_OFFSET( 4665, glCopyConvolutionFilter2D, glCopyConvolutionFilter2D, NULL, 355),
-    NAME_FUNC_OFFSET( 4691, glGetConvolutionFilter, glGetConvolutionFilter, NULL, 356),
-    NAME_FUNC_OFFSET( 4714, glGetConvolutionParameterfv, glGetConvolutionParameterfv, NULL, 357),
-    NAME_FUNC_OFFSET( 4742, glGetConvolutionParameteriv, glGetConvolutionParameteriv, NULL, 358),
-    NAME_FUNC_OFFSET( 4770, glGetSeparableFilter, glGetSeparableFilter, NULL, 359),
-    NAME_FUNC_OFFSET( 4791, glSeparableFilter2D, glSeparableFilter2D, NULL, 360),
-    NAME_FUNC_OFFSET( 4811, glGetHistogram, glGetHistogram, NULL, 361),
-    NAME_FUNC_OFFSET( 4826, glGetHistogramParameterfv, glGetHistogramParameterfv, NULL, 362),
-    NAME_FUNC_OFFSET( 4852, glGetHistogramParameteriv, glGetHistogramParameteriv, NULL, 363),
-    NAME_FUNC_OFFSET( 4878, glGetMinmax, glGetMinmax, NULL, 364),
-    NAME_FUNC_OFFSET( 4890, glGetMinmaxParameterfv, glGetMinmaxParameterfv, NULL, 365),
-    NAME_FUNC_OFFSET( 4913, glGetMinmaxParameteriv, glGetMinmaxParameteriv, NULL, 366),
-    NAME_FUNC_OFFSET( 4936, glHistogram, glHistogram, NULL, 367),
-    NAME_FUNC_OFFSET( 4948, glMinmax, glMinmax, NULL, 368),
-    NAME_FUNC_OFFSET( 4957, glResetHistogram, glResetHistogram, NULL, 369),
-    NAME_FUNC_OFFSET( 4974, glResetMinmax, glResetMinmax, NULL, 370),
-    NAME_FUNC_OFFSET( 4988, glTexImage3D, glTexImage3D, NULL, 371),
-    NAME_FUNC_OFFSET( 5001, glTexSubImage3D, glTexSubImage3D, NULL, 372),
-    NAME_FUNC_OFFSET( 5017, glCopyTexSubImage3D, glCopyTexSubImage3D, NULL, 373),
-    NAME_FUNC_OFFSET( 5037, glActiveTextureARB, glActiveTextureARB, NULL, 374),
-    NAME_FUNC_OFFSET( 5056, glClientActiveTextureARB, glClientActiveTextureARB, NULL, 375),
-    NAME_FUNC_OFFSET( 5081, glMultiTexCoord1dARB, glMultiTexCoord1dARB, NULL, 376),
-    NAME_FUNC_OFFSET( 5102, glMultiTexCoord1dvARB, glMultiTexCoord1dvARB, NULL, 377),
-    NAME_FUNC_OFFSET( 5124, glMultiTexCoord1fARB, glMultiTexCoord1fARB, NULL, 378),
-    NAME_FUNC_OFFSET( 5145, glMultiTexCoord1fvARB, glMultiTexCoord1fvARB, NULL, 379),
-    NAME_FUNC_OFFSET( 5167, glMultiTexCoord1iARB, glMultiTexCoord1iARB, NULL, 380),
-    NAME_FUNC_OFFSET( 5188, glMultiTexCoord1ivARB, glMultiTexCoord1ivARB, NULL, 381),
-    NAME_FUNC_OFFSET( 5210, glMultiTexCoord1sARB, glMultiTexCoord1sARB, NULL, 382),
-    NAME_FUNC_OFFSET( 5231, glMultiTexCoord1svARB, glMultiTexCoord1svARB, NULL, 383),
-    NAME_FUNC_OFFSET( 5253, glMultiTexCoord2dARB, glMultiTexCoord2dARB, NULL, 384),
-    NAME_FUNC_OFFSET( 5274, glMultiTexCoord2dvARB, glMultiTexCoord2dvARB, NULL, 385),
-    NAME_FUNC_OFFSET( 5296, glMultiTexCoord2fARB, glMultiTexCoord2fARB, NULL, 386),
-    NAME_FUNC_OFFSET( 5317, glMultiTexCoord2fvARB, glMultiTexCoord2fvARB, NULL, 387),
-    NAME_FUNC_OFFSET( 5339, glMultiTexCoord2iARB, glMultiTexCoord2iARB, NULL, 388),
-    NAME_FUNC_OFFSET( 5360, glMultiTexCoord2ivARB, glMultiTexCoord2ivARB, NULL, 389),
-    NAME_FUNC_OFFSET( 5382, glMultiTexCoord2sARB, glMultiTexCoord2sARB, NULL, 390),
-    NAME_FUNC_OFFSET( 5403, glMultiTexCoord2svARB, glMultiTexCoord2svARB, NULL, 391),
-    NAME_FUNC_OFFSET( 5425, glMultiTexCoord3dARB, glMultiTexCoord3dARB, NULL, 392),
-    NAME_FUNC_OFFSET( 5446, glMultiTexCoord3dvARB, glMultiTexCoord3dvARB, NULL, 393),
-    NAME_FUNC_OFFSET( 5468, glMultiTexCoord3fARB, glMultiTexCoord3fARB, NULL, 394),
-    NAME_FUNC_OFFSET( 5489, glMultiTexCoord3fvARB, glMultiTexCoord3fvARB, NULL, 395),
-    NAME_FUNC_OFFSET( 5511, glMultiTexCoord3iARB, glMultiTexCoord3iARB, NULL, 396),
-    NAME_FUNC_OFFSET( 5532, glMultiTexCoord3ivARB, glMultiTexCoord3ivARB, NULL, 397),
-    NAME_FUNC_OFFSET( 5554, glMultiTexCoord3sARB, glMultiTexCoord3sARB, NULL, 398),
-    NAME_FUNC_OFFSET( 5575, glMultiTexCoord3svARB, glMultiTexCoord3svARB, NULL, 399),
-    NAME_FUNC_OFFSET( 5597, glMultiTexCoord4dARB, glMultiTexCoord4dARB, NULL, 400),
-    NAME_FUNC_OFFSET( 5618, glMultiTexCoord4dvARB, glMultiTexCoord4dvARB, NULL, 401),
-    NAME_FUNC_OFFSET( 5640, glMultiTexCoord4fARB, glMultiTexCoord4fARB, NULL, 402),
-    NAME_FUNC_OFFSET( 5661, glMultiTexCoord4fvARB, glMultiTexCoord4fvARB, NULL, 403),
-    NAME_FUNC_OFFSET( 5683, glMultiTexCoord4iARB, glMultiTexCoord4iARB, NULL, 404),
-    NAME_FUNC_OFFSET( 5704, glMultiTexCoord4ivARB, glMultiTexCoord4ivARB, NULL, 405),
-    NAME_FUNC_OFFSET( 5726, glMultiTexCoord4sARB, glMultiTexCoord4sARB, NULL, 406),
-    NAME_FUNC_OFFSET( 5747, glMultiTexCoord4svARB, glMultiTexCoord4svARB, NULL, 407),
-    NAME_FUNC_OFFSET( 5769, glAttachShader, glAttachShader, NULL, 408),
-    NAME_FUNC_OFFSET( 5784, glCreateProgram, glCreateProgram, NULL, 409),
-    NAME_FUNC_OFFSET( 5800, glCreateShader, glCreateShader, NULL, 410),
-    NAME_FUNC_OFFSET( 5815, glDeleteProgram, glDeleteProgram, NULL, 411),
-    NAME_FUNC_OFFSET( 5831, glDeleteShader, glDeleteShader, NULL, 412),
-    NAME_FUNC_OFFSET( 5846, glDetachShader, glDetachShader, NULL, 413),
-    NAME_FUNC_OFFSET( 5861, glGetAttachedShaders, glGetAttachedShaders, NULL, 414),
-    NAME_FUNC_OFFSET( 5882, glGetProgramInfoLog, glGetProgramInfoLog, NULL, 415),
-    NAME_FUNC_OFFSET( 5902, glGetProgramiv, glGetProgramiv, NULL, 416),
-    NAME_FUNC_OFFSET( 5917, glGetShaderInfoLog, glGetShaderInfoLog, NULL, 417),
-    NAME_FUNC_OFFSET( 5936, glGetShaderiv, glGetShaderiv, NULL, 418),
-    NAME_FUNC_OFFSET( 5950, glIsProgram, glIsProgram, NULL, 419),
-    NAME_FUNC_OFFSET( 5962, glIsShader, glIsShader, NULL, 420),
-    NAME_FUNC_OFFSET( 5973, glStencilFuncSeparate, glStencilFuncSeparate, NULL, 421),
-    NAME_FUNC_OFFSET( 5995, glStencilMaskSeparate, glStencilMaskSeparate, NULL, 422),
-    NAME_FUNC_OFFSET( 6017, glStencilOpSeparate, glStencilOpSeparate, NULL, 423),
-    NAME_FUNC_OFFSET( 6037, glUniformMatrix2x3fv, glUniformMatrix2x3fv, NULL, 424),
-    NAME_FUNC_OFFSET( 6058, glUniformMatrix2x4fv, glUniformMatrix2x4fv, NULL, 425),
-    NAME_FUNC_OFFSET( 6079, glUniformMatrix3x2fv, glUniformMatrix3x2fv, NULL, 426),
-    NAME_FUNC_OFFSET( 6100, glUniformMatrix3x4fv, glUniformMatrix3x4fv, NULL, 427),
-    NAME_FUNC_OFFSET( 6121, glUniformMatrix4x2fv, glUniformMatrix4x2fv, NULL, 428),
-    NAME_FUNC_OFFSET( 6142, glUniformMatrix4x3fv, glUniformMatrix4x3fv, NULL, 429),
-    NAME_FUNC_OFFSET( 6163, glClampColor, glClampColor, NULL, 430),
-    NAME_FUNC_OFFSET( 6176, glClearBufferfi, glClearBufferfi, NULL, 431),
-    NAME_FUNC_OFFSET( 6192, glClearBufferfv, glClearBufferfv, NULL, 432),
-    NAME_FUNC_OFFSET( 6208, glClearBufferiv, glClearBufferiv, NULL, 433),
-    NAME_FUNC_OFFSET( 6224, glClearBufferuiv, glClearBufferuiv, NULL, 434),
-    NAME_FUNC_OFFSET( 6241, glGetStringi, glGetStringi, NULL, 435),
-    NAME_FUNC_OFFSET( 6254, glTexBuffer, glTexBuffer, NULL, 436),
-    NAME_FUNC_OFFSET( 6266, glFramebufferTexture, glFramebufferTexture, NULL, 437),
-    NAME_FUNC_OFFSET( 6287, glGetBufferParameteri64v, glGetBufferParameteri64v, NULL, 438),
-    NAME_FUNC_OFFSET( 6312, glGetInteger64i_v, glGetInteger64i_v, NULL, 439),
-    NAME_FUNC_OFFSET( 6330, glVertexAttribDivisor, glVertexAttribDivisor, NULL, 440),
-    NAME_FUNC_OFFSET( 6352, glLoadTransposeMatrixdARB, glLoadTransposeMatrixdARB, NULL, 441),
-    NAME_FUNC_OFFSET( 6378, glLoadTransposeMatrixfARB, glLoadTransposeMatrixfARB, NULL, 442),
-    NAME_FUNC_OFFSET( 6404, glMultTransposeMatrixdARB, glMultTransposeMatrixdARB, NULL, 443),
-    NAME_FUNC_OFFSET( 6430, glMultTransposeMatrixfARB, glMultTransposeMatrixfARB, NULL, 444),
-    NAME_FUNC_OFFSET( 6456, glSampleCoverageARB, glSampleCoverageARB, NULL, 445),
-    NAME_FUNC_OFFSET( 6476, glCompressedTexImage1DARB, glCompressedTexImage1DARB, NULL, 446),
-    NAME_FUNC_OFFSET( 6502, glCompressedTexImage2DARB, glCompressedTexImage2DARB, NULL, 447),
-    NAME_FUNC_OFFSET( 6528, glCompressedTexImage3DARB, glCompressedTexImage3DARB, NULL, 448),
-    NAME_FUNC_OFFSET( 6554, glCompressedTexSubImage1DARB, glCompressedTexSubImage1DARB, NULL, 449),
-    NAME_FUNC_OFFSET( 6583, glCompressedTexSubImage2DARB, glCompressedTexSubImage2DARB, NULL, 450),
-    NAME_FUNC_OFFSET( 6612, glCompressedTexSubImage3DARB, glCompressedTexSubImage3DARB, NULL, 451),
-    NAME_FUNC_OFFSET( 6641, glGetCompressedTexImageARB, glGetCompressedTexImageARB, NULL, 452),
-    NAME_FUNC_OFFSET( 6668, glDisableVertexAttribArrayARB, glDisableVertexAttribArrayARB, NULL, 453),
-    NAME_FUNC_OFFSET( 6698, glEnableVertexAttribArrayARB, glEnableVertexAttribArrayARB, NULL, 454),
-    NAME_FUNC_OFFSET( 6727, glGetProgramEnvParameterdvARB, glGetProgramEnvParameterdvARB, NULL, 455),
-    NAME_FUNC_OFFSET( 6757, glGetProgramEnvParameterfvARB, glGetProgramEnvParameterfvARB, NULL, 456),
-    NAME_FUNC_OFFSET( 6787, glGetProgramLocalParameterdvARB, glGetProgramLocalParameterdvARB, NULL, 457),
-    NAME_FUNC_OFFSET( 6819, glGetProgramLocalParameterfvARB, glGetProgramLocalParameterfvARB, NULL, 458),
-    NAME_FUNC_OFFSET( 6851, glGetProgramStringARB, glGetProgramStringARB, NULL, 459),
-    NAME_FUNC_OFFSET( 6873, glGetProgramivARB, glGetProgramivARB, NULL, 460),
-    NAME_FUNC_OFFSET( 6891, glGetVertexAttribdvARB, glGetVertexAttribdvARB, NULL, 461),
-    NAME_FUNC_OFFSET( 6914, glGetVertexAttribfvARB, glGetVertexAttribfvARB, NULL, 462),
-    NAME_FUNC_OFFSET( 6937, glGetVertexAttribivARB, glGetVertexAttribivARB, NULL, 463),
-    NAME_FUNC_OFFSET( 6960, glProgramEnvParameter4dARB, glProgramEnvParameter4dARB, NULL, 464),
-    NAME_FUNC_OFFSET( 6987, glProgramEnvParameter4dvARB, glProgramEnvParameter4dvARB, NULL, 465),
-    NAME_FUNC_OFFSET( 7015, glProgramEnvParameter4fARB, glProgramEnvParameter4fARB, NULL, 466),
-    NAME_FUNC_OFFSET( 7042, glProgramEnvParameter4fvARB, glProgramEnvParameter4fvARB, NULL, 467),
-    NAME_FUNC_OFFSET( 7070, glProgramLocalParameter4dARB, glProgramLocalParameter4dARB, NULL, 468),
-    NAME_FUNC_OFFSET( 7099, glProgramLocalParameter4dvARB, glProgramLocalParameter4dvARB, NULL, 469),
-    NAME_FUNC_OFFSET( 7129, glProgramLocalParameter4fARB, glProgramLocalParameter4fARB, NULL, 470),
-    NAME_FUNC_OFFSET( 7158, glProgramLocalParameter4fvARB, glProgramLocalParameter4fvARB, NULL, 471),
-    NAME_FUNC_OFFSET( 7188, glProgramStringARB, glProgramStringARB, NULL, 472),
-    NAME_FUNC_OFFSET( 7207, glVertexAttrib1dARB, glVertexAttrib1dARB, NULL, 473),
-    NAME_FUNC_OFFSET( 7227, glVertexAttrib1dvARB, glVertexAttrib1dvARB, NULL, 474),
-    NAME_FUNC_OFFSET( 7248, glVertexAttrib1fARB, glVertexAttrib1fARB, NULL, 475),
-    NAME_FUNC_OFFSET( 7268, glVertexAttrib1fvARB, glVertexAttrib1fvARB, NULL, 476),
-    NAME_FUNC_OFFSET( 7289, glVertexAttrib1sARB, glVertexAttrib1sARB, NULL, 477),
-    NAME_FUNC_OFFSET( 7309, glVertexAttrib1svARB, glVertexAttrib1svARB, NULL, 478),
-    NAME_FUNC_OFFSET( 7330, glVertexAttrib2dARB, glVertexAttrib2dARB, NULL, 479),
-    NAME_FUNC_OFFSET( 7350, glVertexAttrib2dvARB, glVertexAttrib2dvARB, NULL, 480),
-    NAME_FUNC_OFFSET( 7371, glVertexAttrib2fARB, glVertexAttrib2fARB, NULL, 481),
-    NAME_FUNC_OFFSET( 7391, glVertexAttrib2fvARB, glVertexAttrib2fvARB, NULL, 482),
-    NAME_FUNC_OFFSET( 7412, glVertexAttrib2sARB, glVertexAttrib2sARB, NULL, 483),
-    NAME_FUNC_OFFSET( 7432, glVertexAttrib2svARB, glVertexAttrib2svARB, NULL, 484),
-    NAME_FUNC_OFFSET( 7453, glVertexAttrib3dARB, glVertexAttrib3dARB, NULL, 485),
-    NAME_FUNC_OFFSET( 7473, glVertexAttrib3dvARB, glVertexAttrib3dvARB, NULL, 486),
-    NAME_FUNC_OFFSET( 7494, glVertexAttrib3fARB, glVertexAttrib3fARB, NULL, 487),
-    NAME_FUNC_OFFSET( 7514, glVertexAttrib3fvARB, glVertexAttrib3fvARB, NULL, 488),
-    NAME_FUNC_OFFSET( 7535, glVertexAttrib3sARB, glVertexAttrib3sARB, NULL, 489),
-    NAME_FUNC_OFFSET( 7555, glVertexAttrib3svARB, glVertexAttrib3svARB, NULL, 490),
-    NAME_FUNC_OFFSET( 7576, glVertexAttrib4NbvARB, glVertexAttrib4NbvARB, NULL, 491),
-    NAME_FUNC_OFFSET( 7598, glVertexAttrib4NivARB, glVertexAttrib4NivARB, NULL, 492),
-    NAME_FUNC_OFFSET( 7620, glVertexAttrib4NsvARB, glVertexAttrib4NsvARB, NULL, 493),
-    NAME_FUNC_OFFSET( 7642, glVertexAttrib4NubARB, glVertexAttrib4NubARB, NULL, 494),
-    NAME_FUNC_OFFSET( 7664, glVertexAttrib4NubvARB, glVertexAttrib4NubvARB, NULL, 495),
-    NAME_FUNC_OFFSET( 7687, glVertexAttrib4NuivARB, glVertexAttrib4NuivARB, NULL, 496),
-    NAME_FUNC_OFFSET( 7710, glVertexAttrib4NusvARB, glVertexAttrib4NusvARB, NULL, 497),
-    NAME_FUNC_OFFSET( 7733, glVertexAttrib4bvARB, glVertexAttrib4bvARB, NULL, 498),
-    NAME_FUNC_OFFSET( 7754, glVertexAttrib4dARB, glVertexAttrib4dARB, NULL, 499),
-    NAME_FUNC_OFFSET( 7774, glVertexAttrib4dvARB, glVertexAttrib4dvARB, NULL, 500),
-    NAME_FUNC_OFFSET( 7795, glVertexAttrib4fARB, glVertexAttrib4fARB, NULL, 501),
-    NAME_FUNC_OFFSET( 7815, glVertexAttrib4fvARB, glVertexAttrib4fvARB, NULL, 502),
-    NAME_FUNC_OFFSET( 7836, glVertexAttrib4ivARB, glVertexAttrib4ivARB, NULL, 503),
-    NAME_FUNC_OFFSET( 7857, glVertexAttrib4sARB, glVertexAttrib4sARB, NULL, 504),
-    NAME_FUNC_OFFSET( 7877, glVertexAttrib4svARB, glVertexAttrib4svARB, NULL, 505),
-    NAME_FUNC_OFFSET( 7898, glVertexAttrib4ubvARB, glVertexAttrib4ubvARB, NULL, 506),
-    NAME_FUNC_OFFSET( 7920, glVertexAttrib4uivARB, glVertexAttrib4uivARB, NULL, 507),
-    NAME_FUNC_OFFSET( 7942, glVertexAttrib4usvARB, glVertexAttrib4usvARB, NULL, 508),
-    NAME_FUNC_OFFSET( 7964, glVertexAttribPointerARB, glVertexAttribPointerARB, NULL, 509),
-    NAME_FUNC_OFFSET( 7989, glBindBufferARB, glBindBufferARB, NULL, 510),
-    NAME_FUNC_OFFSET( 8005, glBufferDataARB, glBufferDataARB, NULL, 511),
-    NAME_FUNC_OFFSET( 8021, glBufferSubDataARB, glBufferSubDataARB, NULL, 512),
-    NAME_FUNC_OFFSET( 8040, glDeleteBuffersARB, glDeleteBuffersARB, NULL, 513),
-    NAME_FUNC_OFFSET( 8059, glGenBuffersARB, glGenBuffersARB, NULL, 514),
-    NAME_FUNC_OFFSET( 8075, glGetBufferParameterivARB, glGetBufferParameterivARB, NULL, 515),
-    NAME_FUNC_OFFSET( 8101, glGetBufferPointervARB, glGetBufferPointervARB, NULL, 516),
-    NAME_FUNC_OFFSET( 8124, glGetBufferSubDataARB, glGetBufferSubDataARB, NULL, 517),
-    NAME_FUNC_OFFSET( 8146, glIsBufferARB, glIsBufferARB, NULL, 518),
-    NAME_FUNC_OFFSET( 8160, glMapBufferARB, glMapBufferARB, NULL, 519),
-    NAME_FUNC_OFFSET( 8175, glUnmapBufferARB, glUnmapBufferARB, NULL, 520),
-    NAME_FUNC_OFFSET( 8192, glBeginQueryARB, glBeginQueryARB, NULL, 521),
-    NAME_FUNC_OFFSET( 8208, glDeleteQueriesARB, glDeleteQueriesARB, NULL, 522),
-    NAME_FUNC_OFFSET( 8227, glEndQueryARB, glEndQueryARB, NULL, 523),
-    NAME_FUNC_OFFSET( 8241, glGenQueriesARB, glGenQueriesARB, NULL, 524),
-    NAME_FUNC_OFFSET( 8257, glGetQueryObjectivARB, glGetQueryObjectivARB, NULL, 525),
-    NAME_FUNC_OFFSET( 8279, glGetQueryObjectuivARB, glGetQueryObjectuivARB, NULL, 526),
-    NAME_FUNC_OFFSET( 8302, glGetQueryivARB, glGetQueryivARB, NULL, 527),
-    NAME_FUNC_OFFSET( 8318, glIsQueryARB, glIsQueryARB, NULL, 528),
-    NAME_FUNC_OFFSET( 8331, glAttachObjectARB, glAttachObjectARB, NULL, 529),
-    NAME_FUNC_OFFSET( 8349, glCompileShaderARB, glCompileShaderARB, NULL, 530),
-    NAME_FUNC_OFFSET( 8368, glCreateProgramObjectARB, glCreateProgramObjectARB, NULL, 531),
-    NAME_FUNC_OFFSET( 8393, glCreateShaderObjectARB, glCreateShaderObjectARB, NULL, 532),
-    NAME_FUNC_OFFSET( 8417, glDeleteObjectARB, glDeleteObjectARB, NULL, 533),
-    NAME_FUNC_OFFSET( 8435, glDetachObjectARB, glDetachObjectARB, NULL, 534),
-    NAME_FUNC_OFFSET( 8453, glGetActiveUniformARB, glGetActiveUniformARB, NULL, 535),
-    NAME_FUNC_OFFSET( 8475, glGetAttachedObjectsARB, glGetAttachedObjectsARB, NULL, 536),
-    NAME_FUNC_OFFSET( 8499, glGetHandleARB, glGetHandleARB, NULL, 537),
-    NAME_FUNC_OFFSET( 8514, glGetInfoLogARB, glGetInfoLogARB, NULL, 538),
-    NAME_FUNC_OFFSET( 8530, glGetObjectParameterfvARB, glGetObjectParameterfvARB, NULL, 539),
-    NAME_FUNC_OFFSET( 8556, glGetObjectParameterivARB, glGetObjectParameterivARB, NULL, 540),
-    NAME_FUNC_OFFSET( 8582, glGetShaderSourceARB, glGetShaderSourceARB, NULL, 541),
-    NAME_FUNC_OFFSET( 8603, glGetUniformLocationARB, glGetUniformLocationARB, NULL, 542),
-    NAME_FUNC_OFFSET( 8627, glGetUniformfvARB, glGetUniformfvARB, NULL, 543),
-    NAME_FUNC_OFFSET( 8645, glGetUniformivARB, glGetUniformivARB, NULL, 544),
-    NAME_FUNC_OFFSET( 8663, glLinkProgramARB, glLinkProgramARB, NULL, 545),
-    NAME_FUNC_OFFSET( 8680, glShaderSourceARB, glShaderSourceARB, NULL, 546),
-    NAME_FUNC_OFFSET( 8698, glUniform1fARB, glUniform1fARB, NULL, 547),
-    NAME_FUNC_OFFSET( 8713, glUniform1fvARB, glUniform1fvARB, NULL, 548),
-    NAME_FUNC_OFFSET( 8729, glUniform1iARB, glUniform1iARB, NULL, 549),
-    NAME_FUNC_OFFSET( 8744, glUniform1ivARB, glUniform1ivARB, NULL, 550),
-    NAME_FUNC_OFFSET( 8760, glUniform2fARB, glUniform2fARB, NULL, 551),
-    NAME_FUNC_OFFSET( 8775, glUniform2fvARB, glUniform2fvARB, NULL, 552),
-    NAME_FUNC_OFFSET( 8791, glUniform2iARB, glUniform2iARB, NULL, 553),
-    NAME_FUNC_OFFSET( 8806, glUniform2ivARB, glUniform2ivARB, NULL, 554),
-    NAME_FUNC_OFFSET( 8822, glUniform3fARB, glUniform3fARB, NULL, 555),
-    NAME_FUNC_OFFSET( 8837, glUniform3fvARB, glUniform3fvARB, NULL, 556),
-    NAME_FUNC_OFFSET( 8853, glUniform3iARB, glUniform3iARB, NULL, 557),
-    NAME_FUNC_OFFSET( 8868, glUniform3ivARB, glUniform3ivARB, NULL, 558),
-    NAME_FUNC_OFFSET( 8884, glUniform4fARB, glUniform4fARB, NULL, 559),
-    NAME_FUNC_OFFSET( 8899, glUniform4fvARB, glUniform4fvARB, NULL, 560),
-    NAME_FUNC_OFFSET( 8915, glUniform4iARB, glUniform4iARB, NULL, 561),
-    NAME_FUNC_OFFSET( 8930, glUniform4ivARB, glUniform4ivARB, NULL, 562),
-    NAME_FUNC_OFFSET( 8946, glUniformMatrix2fvARB, glUniformMatrix2fvARB, NULL, 563),
-    NAME_FUNC_OFFSET( 8968, glUniformMatrix3fvARB, glUniformMatrix3fvARB, NULL, 564),
-    NAME_FUNC_OFFSET( 8990, glUniformMatrix4fvARB, glUniformMatrix4fvARB, NULL, 565),
-    NAME_FUNC_OFFSET( 9012, glUseProgramObjectARB, glUseProgramObjectARB, NULL, 566),
-    NAME_FUNC_OFFSET( 9034, glValidateProgramARB, glValidateProgramARB, NULL, 567),
-    NAME_FUNC_OFFSET( 9055, glBindAttribLocationARB, glBindAttribLocationARB, NULL, 568),
-    NAME_FUNC_OFFSET( 9079, glGetActiveAttribARB, glGetActiveAttribARB, NULL, 569),
-    NAME_FUNC_OFFSET( 9100, glGetAttribLocationARB, glGetAttribLocationARB, NULL, 570),
-    NAME_FUNC_OFFSET( 9123, glDrawBuffersARB, glDrawBuffersARB, NULL, 571),
-    NAME_FUNC_OFFSET( 9140, glClampColorARB, glClampColorARB, NULL, 572),
-    NAME_FUNC_OFFSET( 9156, glDrawArraysInstancedARB, glDrawArraysInstancedARB, NULL, 573),
-    NAME_FUNC_OFFSET( 9181, glDrawElementsInstancedARB, glDrawElementsInstancedARB, NULL, 574),
-    NAME_FUNC_OFFSET( 9208, glRenderbufferStorageMultisample, glRenderbufferStorageMultisample, NULL, 575),
-    NAME_FUNC_OFFSET( 9241, glFramebufferTextureARB, glFramebufferTextureARB, NULL, 576),
-    NAME_FUNC_OFFSET( 9265, glFramebufferTextureFaceARB, glFramebufferTextureFaceARB, NULL, 577),
-    NAME_FUNC_OFFSET( 9293, glProgramParameteriARB, glProgramParameteriARB, NULL, 578),
-    NAME_FUNC_OFFSET( 9316, glVertexAttribDivisorARB, glVertexAttribDivisorARB, NULL, 579),
-    NAME_FUNC_OFFSET( 9341, glFlushMappedBufferRange, glFlushMappedBufferRange, NULL, 580),
-    NAME_FUNC_OFFSET( 9366, glMapBufferRange, glMapBufferRange, NULL, 581),
-    NAME_FUNC_OFFSET( 9383, glTexBufferARB, glTexBufferARB, NULL, 582),
-    NAME_FUNC_OFFSET( 9398, glBindVertexArray, glBindVertexArray, NULL, 583),
-    NAME_FUNC_OFFSET( 9416, glGenVertexArrays, glGenVertexArrays, NULL, 584),
-    NAME_FUNC_OFFSET( 9434, glCopyBufferSubData, glCopyBufferSubData, NULL, 585),
-    NAME_FUNC_OFFSET( 9454, glClientWaitSync, glClientWaitSync, NULL, 586),
-    NAME_FUNC_OFFSET( 9471, glDeleteSync, glDeleteSync, NULL, 587),
-    NAME_FUNC_OFFSET( 9484, glFenceSync, glFenceSync, NULL, 588),
-    NAME_FUNC_OFFSET( 9496, glGetInteger64v, glGetInteger64v, NULL, 589),
-    NAME_FUNC_OFFSET( 9512, glGetSynciv, glGetSynciv, NULL, 590),
-    NAME_FUNC_OFFSET( 9524, glIsSync, glIsSync, NULL, 591),
-    NAME_FUNC_OFFSET( 9533, glWaitSync, glWaitSync, NULL, 592),
-    NAME_FUNC_OFFSET( 9544, glDrawElementsBaseVertex, glDrawElementsBaseVertex, NULL, 593),
-    NAME_FUNC_OFFSET( 9569, glDrawElementsInstancedBaseVertex, glDrawElementsInstancedBaseVertex, NULL, 594),
-    NAME_FUNC_OFFSET( 9603, glDrawRangeElementsBaseVertex, glDrawRangeElementsBaseVertex, NULL, 595),
-    NAME_FUNC_OFFSET( 9633, glMultiDrawElementsBaseVertex, glMultiDrawElementsBaseVertex, NULL, 596),
-    NAME_FUNC_OFFSET( 9663, glBlendEquationSeparateiARB, glBlendEquationSeparateiARB, NULL, 597),
-    NAME_FUNC_OFFSET( 9691, glBlendEquationiARB, glBlendEquationiARB, NULL, 598),
-    NAME_FUNC_OFFSET( 9711, glBlendFuncSeparateiARB, glBlendFuncSeparateiARB, NULL, 599),
-    NAME_FUNC_OFFSET( 9735, glBlendFunciARB, glBlendFunciARB, NULL, 600),
-    NAME_FUNC_OFFSET( 9751, glBindSampler, glBindSampler, NULL, 601),
-    NAME_FUNC_OFFSET( 9765, glDeleteSamplers, glDeleteSamplers, NULL, 602),
-    NAME_FUNC_OFFSET( 9782, glGenSamplers, glGenSamplers, NULL, 603),
-    NAME_FUNC_OFFSET( 9796, glGetSamplerParameterIiv, glGetSamplerParameterIiv, NULL, 604),
-    NAME_FUNC_OFFSET( 9821, glGetSamplerParameterIuiv, glGetSamplerParameterIuiv, NULL, 605),
-    NAME_FUNC_OFFSET( 9847, glGetSamplerParameterfv, glGetSamplerParameterfv, NULL, 606),
-    NAME_FUNC_OFFSET( 9871, glGetSamplerParameteriv, glGetSamplerParameteriv, NULL, 607),
-    NAME_FUNC_OFFSET( 9895, glIsSampler, glIsSampler, NULL, 608),
-    NAME_FUNC_OFFSET( 9907, glSamplerParameterIiv, glSamplerParameterIiv, NULL, 609),
-    NAME_FUNC_OFFSET( 9929, glSamplerParameterIuiv, glSamplerParameterIuiv, NULL, 610),
-    NAME_FUNC_OFFSET( 9952, glSamplerParameterf, glSamplerParameterf, NULL, 611),
-    NAME_FUNC_OFFSET( 9972, glSamplerParameterfv, glSamplerParameterfv, NULL, 612),
-    NAME_FUNC_OFFSET( 9993, glSamplerParameteri, glSamplerParameteri, NULL, 613),
-    NAME_FUNC_OFFSET(10013, glSamplerParameteriv, glSamplerParameteriv, NULL, 614),
-    NAME_FUNC_OFFSET(10034, glColorP3ui, glColorP3ui, NULL, 615),
-    NAME_FUNC_OFFSET(10046, glColorP3uiv, glColorP3uiv, NULL, 616),
-    NAME_FUNC_OFFSET(10059, glColorP4ui, glColorP4ui, NULL, 617),
-    NAME_FUNC_OFFSET(10071, glColorP4uiv, glColorP4uiv, NULL, 618),
-    NAME_FUNC_OFFSET(10084, glMultiTexCoordP1ui, glMultiTexCoordP1ui, NULL, 619),
-    NAME_FUNC_OFFSET(10104, glMultiTexCoordP1uiv, glMultiTexCoordP1uiv, NULL, 620),
-    NAME_FUNC_OFFSET(10125, glMultiTexCoordP2ui, glMultiTexCoordP2ui, NULL, 621),
-    NAME_FUNC_OFFSET(10145, glMultiTexCoordP2uiv, glMultiTexCoordP2uiv, NULL, 622),
-    NAME_FUNC_OFFSET(10166, glMultiTexCoordP3ui, glMultiTexCoordP3ui, NULL, 623),
-    NAME_FUNC_OFFSET(10186, glMultiTexCoordP3uiv, glMultiTexCoordP3uiv, NULL, 624),
-    NAME_FUNC_OFFSET(10207, glMultiTexCoordP4ui, glMultiTexCoordP4ui, NULL, 625),
-    NAME_FUNC_OFFSET(10227, glMultiTexCoordP4uiv, glMultiTexCoordP4uiv, NULL, 626),
-    NAME_FUNC_OFFSET(10248, glNormalP3ui, glNormalP3ui, NULL, 627),
-    NAME_FUNC_OFFSET(10261, glNormalP3uiv, glNormalP3uiv, NULL, 628),
-    NAME_FUNC_OFFSET(10275, glSecondaryColorP3ui, glSecondaryColorP3ui, NULL, 629),
-    NAME_FUNC_OFFSET(10296, glSecondaryColorP3uiv, glSecondaryColorP3uiv, NULL, 630),
-    NAME_FUNC_OFFSET(10318, glTexCoordP1ui, glTexCoordP1ui, NULL, 631),
-    NAME_FUNC_OFFSET(10333, glTexCoordP1uiv, glTexCoordP1uiv, NULL, 632),
-    NAME_FUNC_OFFSET(10349, glTexCoordP2ui, glTexCoordP2ui, NULL, 633),
-    NAME_FUNC_OFFSET(10364, glTexCoordP2uiv, glTexCoordP2uiv, NULL, 634),
-    NAME_FUNC_OFFSET(10380, glTexCoordP3ui, glTexCoordP3ui, NULL, 635),
-    NAME_FUNC_OFFSET(10395, glTexCoordP3uiv, glTexCoordP3uiv, NULL, 636),
-    NAME_FUNC_OFFSET(10411, glTexCoordP4ui, glTexCoordP4ui, NULL, 637),
-    NAME_FUNC_OFFSET(10426, glTexCoordP4uiv, glTexCoordP4uiv, NULL, 638),
-    NAME_FUNC_OFFSET(10442, glVertexAttribP1ui, glVertexAttribP1ui, NULL, 639),
-    NAME_FUNC_OFFSET(10461, glVertexAttribP1uiv, glVertexAttribP1uiv, NULL, 640),
-    NAME_FUNC_OFFSET(10481, glVertexAttribP2ui, glVertexAttribP2ui, NULL, 641),
-    NAME_FUNC_OFFSET(10500, glVertexAttribP2uiv, glVertexAttribP2uiv, NULL, 642),
-    NAME_FUNC_OFFSET(10520, glVertexAttribP3ui, glVertexAttribP3ui, NULL, 643),
-    NAME_FUNC_OFFSET(10539, glVertexAttribP3uiv, glVertexAttribP3uiv, NULL, 644),
-    NAME_FUNC_OFFSET(10559, glVertexAttribP4ui, glVertexAttribP4ui, NULL, 645),
-    NAME_FUNC_OFFSET(10578, glVertexAttribP4uiv, glVertexAttribP4uiv, NULL, 646),
-    NAME_FUNC_OFFSET(10598, glVertexP2ui, glVertexP2ui, NULL, 647),
-    NAME_FUNC_OFFSET(10611, glVertexP2uiv, glVertexP2uiv, NULL, 648),
-    NAME_FUNC_OFFSET(10625, glVertexP3ui, glVertexP3ui, NULL, 649),
-    NAME_FUNC_OFFSET(10638, glVertexP3uiv, glVertexP3uiv, NULL, 650),
-    NAME_FUNC_OFFSET(10652, glVertexP4ui, glVertexP4ui, NULL, 651),
-    NAME_FUNC_OFFSET(10665, glVertexP4uiv, glVertexP4uiv, NULL, 652),
-    NAME_FUNC_OFFSET(10679, glBindTransformFeedback, glBindTransformFeedback, NULL, 653),
-    NAME_FUNC_OFFSET(10703, glDeleteTransformFeedbacks, glDeleteTransformFeedbacks, NULL, 654),
-    NAME_FUNC_OFFSET(10730, glDrawTransformFeedback, glDrawTransformFeedback, NULL, 655),
-    NAME_FUNC_OFFSET(10754, glGenTransformFeedbacks, glGenTransformFeedbacks, NULL, 656),
-    NAME_FUNC_OFFSET(10778, glIsTransformFeedback, glIsTransformFeedback, NULL, 657),
-    NAME_FUNC_OFFSET(10800, glPauseTransformFeedback, glPauseTransformFeedback, NULL, 658),
-    NAME_FUNC_OFFSET(10825, glResumeTransformFeedback, glResumeTransformFeedback, NULL, 659),
-    NAME_FUNC_OFFSET(10851, glClearDepthf, glClearDepthf, NULL, 660),
-    NAME_FUNC_OFFSET(10865, glDepthRangef, glDepthRangef, NULL, 661),
-    NAME_FUNC_OFFSET(10879, glGetShaderPrecisionFormat, glGetShaderPrecisionFormat, NULL, 662),
-    NAME_FUNC_OFFSET(10906, glReleaseShaderCompiler, glReleaseShaderCompiler, NULL, 663),
-    NAME_FUNC_OFFSET(10930, glShaderBinary, glShaderBinary, NULL, 664),
-    NAME_FUNC_OFFSET(10945, glGetGraphicsResetStatusARB, glGetGraphicsResetStatusARB, NULL, 665),
-    NAME_FUNC_OFFSET(10973, glGetnColorTableARB, glGetnColorTableARB, NULL, 666),
-    NAME_FUNC_OFFSET(10993, glGetnCompressedTexImageARB, glGetnCompressedTexImageARB, NULL, 667),
-    NAME_FUNC_OFFSET(11021, glGetnConvolutionFilterARB, glGetnConvolutionFilterARB, NULL, 668),
-    NAME_FUNC_OFFSET(11048, glGetnHistogramARB, glGetnHistogramARB, NULL, 669),
-    NAME_FUNC_OFFSET(11067, glGetnMapdvARB, glGetnMapdvARB, NULL, 670),
-    NAME_FUNC_OFFSET(11082, glGetnMapfvARB, glGetnMapfvARB, NULL, 671),
-    NAME_FUNC_OFFSET(11097, glGetnMapivARB, glGetnMapivARB, NULL, 672),
-    NAME_FUNC_OFFSET(11112, glGetnMinmaxARB, glGetnMinmaxARB, NULL, 673),
-    NAME_FUNC_OFFSET(11128, glGetnPixelMapfvARB, glGetnPixelMapfvARB, NULL, 674),
-    NAME_FUNC_OFFSET(11148, glGetnPixelMapuivARB, glGetnPixelMapuivARB, NULL, 675),
-    NAME_FUNC_OFFSET(11169, glGetnPixelMapusvARB, glGetnPixelMapusvARB, NULL, 676),
-    NAME_FUNC_OFFSET(11190, glGetnPolygonStippleARB, glGetnPolygonStippleARB, NULL, 677),
-    NAME_FUNC_OFFSET(11214, glGetnSeparableFilterARB, glGetnSeparableFilterARB, NULL, 678),
-    NAME_FUNC_OFFSET(11239, glGetnTexImageARB, glGetnTexImageARB, NULL, 679),
-    NAME_FUNC_OFFSET(11257, glGetnUniformdvARB, glGetnUniformdvARB, NULL, 680),
-    NAME_FUNC_OFFSET(11276, glGetnUniformfvARB, glGetnUniformfvARB, NULL, 681),
-    NAME_FUNC_OFFSET(11295, glGetnUniformivARB, glGetnUniformivARB, NULL, 682),
-    NAME_FUNC_OFFSET(11314, glGetnUniformuivARB, glGetnUniformuivARB, NULL, 683),
-    NAME_FUNC_OFFSET(11334, glReadnPixelsARB, glReadnPixelsARB, NULL, 684),
-    NAME_FUNC_OFFSET(11351, glPolygonOffsetEXT, glPolygonOffsetEXT, NULL, 685),
-    NAME_FUNC_OFFSET(11370, gl_dispatch_stub_686, gl_dispatch_stub_686, NULL, 686),
-    NAME_FUNC_OFFSET(11402, gl_dispatch_stub_687, gl_dispatch_stub_687, NULL, 687),
-    NAME_FUNC_OFFSET(11434, gl_dispatch_stub_688, gl_dispatch_stub_688, NULL, 688),
-    NAME_FUNC_OFFSET(11462, gl_dispatch_stub_689, gl_dispatch_stub_689, NULL, 689),
-    NAME_FUNC_OFFSET(11491, gl_dispatch_stub_690, gl_dispatch_stub_690, NULL, 690),
-    NAME_FUNC_OFFSET(11519, gl_dispatch_stub_691, gl_dispatch_stub_691, NULL, 691),
-    NAME_FUNC_OFFSET(11548, gl_dispatch_stub_692, gl_dispatch_stub_692, NULL, 692),
-    NAME_FUNC_OFFSET(11565, gl_dispatch_stub_693, gl_dispatch_stub_693, NULL, 693),
-    NAME_FUNC_OFFSET(11585, glColorPointerEXT, glColorPointerEXT, NULL, 694),
-    NAME_FUNC_OFFSET(11603, glEdgeFlagPointerEXT, glEdgeFlagPointerEXT, NULL, 695),
-    NAME_FUNC_OFFSET(11624, glIndexPointerEXT, glIndexPointerEXT, NULL, 696),
-    NAME_FUNC_OFFSET(11642, glNormalPointerEXT, glNormalPointerEXT, NULL, 697),
-    NAME_FUNC_OFFSET(11661, glTexCoordPointerEXT, glTexCoordPointerEXT, NULL, 698),
-    NAME_FUNC_OFFSET(11682, glVertexPointerEXT, glVertexPointerEXT, NULL, 699),
-    NAME_FUNC_OFFSET(11701, glPointParameterfEXT, glPointParameterfEXT, NULL, 700),
-    NAME_FUNC_OFFSET(11722, glPointParameterfvEXT, glPointParameterfvEXT, NULL, 701),
-    NAME_FUNC_OFFSET(11744, glLockArraysEXT, glLockArraysEXT, NULL, 702),
-    NAME_FUNC_OFFSET(11760, glUnlockArraysEXT, glUnlockArraysEXT, NULL, 703),
-    NAME_FUNC_OFFSET(11778, glSecondaryColor3bEXT, glSecondaryColor3bEXT, NULL, 704),
-    NAME_FUNC_OFFSET(11800, glSecondaryColor3bvEXT, glSecondaryColor3bvEXT, NULL, 705),
-    NAME_FUNC_OFFSET(11823, glSecondaryColor3dEXT, glSecondaryColor3dEXT, NULL, 706),
-    NAME_FUNC_OFFSET(11845, glSecondaryColor3dvEXT, glSecondaryColor3dvEXT, NULL, 707),
-    NAME_FUNC_OFFSET(11868, glSecondaryColor3fEXT, glSecondaryColor3fEXT, NULL, 708),
-    NAME_FUNC_OFFSET(11890, glSecondaryColor3fvEXT, glSecondaryColor3fvEXT, NULL, 709),
-    NAME_FUNC_OFFSET(11913, glSecondaryColor3iEXT, glSecondaryColor3iEXT, NULL, 710),
-    NAME_FUNC_OFFSET(11935, glSecondaryColor3ivEXT, glSecondaryColor3ivEXT, NULL, 711),
-    NAME_FUNC_OFFSET(11958, glSecondaryColor3sEXT, glSecondaryColor3sEXT, NULL, 712),
-    NAME_FUNC_OFFSET(11980, glSecondaryColor3svEXT, glSecondaryColor3svEXT, NULL, 713),
-    NAME_FUNC_OFFSET(12003, glSecondaryColor3ubEXT, glSecondaryColor3ubEXT, NULL, 714),
-    NAME_FUNC_OFFSET(12026, glSecondaryColor3ubvEXT, glSecondaryColor3ubvEXT, NULL, 715),
-    NAME_FUNC_OFFSET(12050, glSecondaryColor3uiEXT, glSecondaryColor3uiEXT, NULL, 716),
-    NAME_FUNC_OFFSET(12073, glSecondaryColor3uivEXT, glSecondaryColor3uivEXT, NULL, 717),
-    NAME_FUNC_OFFSET(12097, glSecondaryColor3usEXT, glSecondaryColor3usEXT, NULL, 718),
-    NAME_FUNC_OFFSET(12120, glSecondaryColor3usvEXT, glSecondaryColor3usvEXT, NULL, 719),
-    NAME_FUNC_OFFSET(12144, glSecondaryColorPointerEXT, glSecondaryColorPointerEXT, NULL, 720),
-    NAME_FUNC_OFFSET(12171, glMultiDrawArraysEXT, glMultiDrawArraysEXT, NULL, 721),
-    NAME_FUNC_OFFSET(12192, glMultiDrawElementsEXT, glMultiDrawElementsEXT, NULL, 722),
-    NAME_FUNC_OFFSET(12215, glFogCoordPointerEXT, glFogCoordPointerEXT, NULL, 723),
-    NAME_FUNC_OFFSET(12236, glFogCoorddEXT, glFogCoorddEXT, NULL, 724),
-    NAME_FUNC_OFFSET(12251, glFogCoorddvEXT, glFogCoorddvEXT, NULL, 725),
-    NAME_FUNC_OFFSET(12267, glFogCoordfEXT, glFogCoordfEXT, NULL, 726),
-    NAME_FUNC_OFFSET(12282, glFogCoordfvEXT, glFogCoordfvEXT, NULL, 727),
-    NAME_FUNC_OFFSET(12298, gl_dispatch_stub_728, gl_dispatch_stub_728, NULL, 728),
-    NAME_FUNC_OFFSET(12316, glBlendFuncSeparateEXT, glBlendFuncSeparateEXT, NULL, 729),
-    NAME_FUNC_OFFSET(12339, glFlushVertexArrayRangeNV, glFlushVertexArrayRangeNV, NULL, 730),
-    NAME_FUNC_OFFSET(12365, glVertexArrayRangeNV, glVertexArrayRangeNV, NULL, 731),
-    NAME_FUNC_OFFSET(12386, glCombinerInputNV, glCombinerInputNV, NULL, 732),
-    NAME_FUNC_OFFSET(12404, glCombinerOutputNV, glCombinerOutputNV, NULL, 733),
-    NAME_FUNC_OFFSET(12423, glCombinerParameterfNV, glCombinerParameterfNV, NULL, 734),
-    NAME_FUNC_OFFSET(12446, glCombinerParameterfvNV, glCombinerParameterfvNV, NULL, 735),
-    NAME_FUNC_OFFSET(12470, glCombinerParameteriNV, glCombinerParameteriNV, NULL, 736),
-    NAME_FUNC_OFFSET(12493, glCombinerParameterivNV, glCombinerParameterivNV, NULL, 737),
-    NAME_FUNC_OFFSET(12517, glFinalCombinerInputNV, glFinalCombinerInputNV, NULL, 738),
-    NAME_FUNC_OFFSET(12540, glGetCombinerInputParameterfvNV, glGetCombinerInputParameterfvNV, NULL, 739),
-    NAME_FUNC_OFFSET(12572, glGetCombinerInputParameterivNV, glGetCombinerInputParameterivNV, NULL, 740),
-    NAME_FUNC_OFFSET(12604, glGetCombinerOutputParameterfvNV, glGetCombinerOutputParameterfvNV, NULL, 741),
-    NAME_FUNC_OFFSET(12637, glGetCombinerOutputParameterivNV, glGetCombinerOutputParameterivNV, NULL, 742),
-    NAME_FUNC_OFFSET(12670, glGetFinalCombinerInputParameterfvNV, glGetFinalCombinerInputParameterfvNV, NULL, 743),
-    NAME_FUNC_OFFSET(12707, glGetFinalCombinerInputParameterivNV, glGetFinalCombinerInputParameterivNV, NULL, 744),
-    NAME_FUNC_OFFSET(12744, glResizeBuffersMESA, glResizeBuffersMESA, NULL, 745),
-    NAME_FUNC_OFFSET(12764, glWindowPos2dMESA, glWindowPos2dMESA, NULL, 746),
-    NAME_FUNC_OFFSET(12782, glWindowPos2dvMESA, glWindowPos2dvMESA, NULL, 747),
-    NAME_FUNC_OFFSET(12801, glWindowPos2fMESA, glWindowPos2fMESA, NULL, 748),
-    NAME_FUNC_OFFSET(12819, glWindowPos2fvMESA, glWindowPos2fvMESA, NULL, 749),
-    NAME_FUNC_OFFSET(12838, glWindowPos2iMESA, glWindowPos2iMESA, NULL, 750),
-    NAME_FUNC_OFFSET(12856, glWindowPos2ivMESA, glWindowPos2ivMESA, NULL, 751),
-    NAME_FUNC_OFFSET(12875, glWindowPos2sMESA, glWindowPos2sMESA, NULL, 752),
-    NAME_FUNC_OFFSET(12893, glWindowPos2svMESA, glWindowPos2svMESA, NULL, 753),
-    NAME_FUNC_OFFSET(12912, glWindowPos3dMESA, glWindowPos3dMESA, NULL, 754),
-    NAME_FUNC_OFFSET(12930, glWindowPos3dvMESA, glWindowPos3dvMESA, NULL, 755),
-    NAME_FUNC_OFFSET(12949, glWindowPos3fMESA, glWindowPos3fMESA, NULL, 756),
-    NAME_FUNC_OFFSET(12967, glWindowPos3fvMESA, glWindowPos3fvMESA, NULL, 757),
-    NAME_FUNC_OFFSET(12986, glWindowPos3iMESA, glWindowPos3iMESA, NULL, 758),
-    NAME_FUNC_OFFSET(13004, glWindowPos3ivMESA, glWindowPos3ivMESA, NULL, 759),
-    NAME_FUNC_OFFSET(13023, glWindowPos3sMESA, glWindowPos3sMESA, NULL, 760),
-    NAME_FUNC_OFFSET(13041, glWindowPos3svMESA, glWindowPos3svMESA, NULL, 761),
-    NAME_FUNC_OFFSET(13060, glWindowPos4dMESA, glWindowPos4dMESA, NULL, 762),
-    NAME_FUNC_OFFSET(13078, glWindowPos4dvMESA, glWindowPos4dvMESA, NULL, 763),
-    NAME_FUNC_OFFSET(13097, glWindowPos4fMESA, glWindowPos4fMESA, NULL, 764),
-    NAME_FUNC_OFFSET(13115, glWindowPos4fvMESA, glWindowPos4fvMESA, NULL, 765),
-    NAME_FUNC_OFFSET(13134, glWindowPos4iMESA, glWindowPos4iMESA, NULL, 766),
-    NAME_FUNC_OFFSET(13152, glWindowPos4ivMESA, glWindowPos4ivMESA, NULL, 767),
-    NAME_FUNC_OFFSET(13171, glWindowPos4sMESA, glWindowPos4sMESA, NULL, 768),
-    NAME_FUNC_OFFSET(13189, glWindowPos4svMESA, glWindowPos4svMESA, NULL, 769),
-    NAME_FUNC_OFFSET(13208, gl_dispatch_stub_770, gl_dispatch_stub_770, NULL, 770),
-    NAME_FUNC_OFFSET(13233, gl_dispatch_stub_771, gl_dispatch_stub_771, NULL, 771),
-    NAME_FUNC_OFFSET(13260, gl_dispatch_stub_772, gl_dispatch_stub_772, NULL, 772),
-    NAME_FUNC_OFFSET(13277, gl_dispatch_stub_773, gl_dispatch_stub_773, NULL, 773),
-    NAME_FUNC_OFFSET(13293, gl_dispatch_stub_774, gl_dispatch_stub_774, NULL, 774),
-    NAME_FUNC_OFFSET(13307, gl_dispatch_stub_775, gl_dispatch_stub_775, NULL, 775),
-    NAME_FUNC_OFFSET(13322, gl_dispatch_stub_776, gl_dispatch_stub_776, NULL, 776),
-    NAME_FUNC_OFFSET(13334, gl_dispatch_stub_777, gl_dispatch_stub_777, NULL, 777),
-    NAME_FUNC_OFFSET(13347, gl_dispatch_stub_778, gl_dispatch_stub_778, NULL, 778),
-    NAME_FUNC_OFFSET(13361, glAreProgramsResidentNV, glAreProgramsResidentNV, NULL, 779),
-    NAME_FUNC_OFFSET(13385, glBindProgramNV, glBindProgramNV, NULL, 780),
-    NAME_FUNC_OFFSET(13401, glDeleteProgramsNV, glDeleteProgramsNV, NULL, 781),
-    NAME_FUNC_OFFSET(13420, glExecuteProgramNV, glExecuteProgramNV, NULL, 782),
-    NAME_FUNC_OFFSET(13439, glGenProgramsNV, glGenProgramsNV, NULL, 783),
-    NAME_FUNC_OFFSET(13455, glGetProgramParameterdvNV, glGetProgramParameterdvNV, NULL, 784),
-    NAME_FUNC_OFFSET(13481, glGetProgramParameterfvNV, glGetProgramParameterfvNV, NULL, 785),
-    NAME_FUNC_OFFSET(13507, glGetProgramStringNV, glGetProgramStringNV, NULL, 786),
-    NAME_FUNC_OFFSET(13528, glGetProgramivNV, glGetProgramivNV, NULL, 787),
-    NAME_FUNC_OFFSET(13545, glGetTrackMatrixivNV, glGetTrackMatrixivNV, NULL, 788),
-    NAME_FUNC_OFFSET(13566, glGetVertexAttribPointervNV, glGetVertexAttribPointervNV, NULL, 789),
-    NAME_FUNC_OFFSET(13594, glGetVertexAttribdvNV, glGetVertexAttribdvNV, NULL, 790),
-    NAME_FUNC_OFFSET(13616, glGetVertexAttribfvNV, glGetVertexAttribfvNV, NULL, 791),
-    NAME_FUNC_OFFSET(13638, glGetVertexAttribivNV, glGetVertexAttribivNV, NULL, 792),
-    NAME_FUNC_OFFSET(13660, glIsProgramNV, glIsProgramNV, NULL, 793),
-    NAME_FUNC_OFFSET(13674, glLoadProgramNV, glLoadProgramNV, NULL, 794),
-    NAME_FUNC_OFFSET(13690, glProgramParameters4dvNV, glProgramParameters4dvNV, NULL, 795),
-    NAME_FUNC_OFFSET(13715, glProgramParameters4fvNV, glProgramParameters4fvNV, NULL, 796),
-    NAME_FUNC_OFFSET(13740, glRequestResidentProgramsNV, glRequestResidentProgramsNV, NULL, 797),
-    NAME_FUNC_OFFSET(13768, glTrackMatrixNV, glTrackMatrixNV, NULL, 798),
-    NAME_FUNC_OFFSET(13784, glVertexAttrib1dNV, glVertexAttrib1dNV, NULL, 799),
-    NAME_FUNC_OFFSET(13803, glVertexAttrib1dvNV, glVertexAttrib1dvNV, NULL, 800),
-    NAME_FUNC_OFFSET(13823, glVertexAttrib1fNV, glVertexAttrib1fNV, NULL, 801),
-    NAME_FUNC_OFFSET(13842, glVertexAttrib1fvNV, glVertexAttrib1fvNV, NULL, 802),
-    NAME_FUNC_OFFSET(13862, glVertexAttrib1sNV, glVertexAttrib1sNV, NULL, 803),
-    NAME_FUNC_OFFSET(13881, glVertexAttrib1svNV, glVertexAttrib1svNV, NULL, 804),
-    NAME_FUNC_OFFSET(13901, glVertexAttrib2dNV, glVertexAttrib2dNV, NULL, 805),
-    NAME_FUNC_OFFSET(13920, glVertexAttrib2dvNV, glVertexAttrib2dvNV, NULL, 806),
-    NAME_FUNC_OFFSET(13940, glVertexAttrib2fNV, glVertexAttrib2fNV, NULL, 807),
-    NAME_FUNC_OFFSET(13959, glVertexAttrib2fvNV, glVertexAttrib2fvNV, NULL, 808),
-    NAME_FUNC_OFFSET(13979, glVertexAttrib2sNV, glVertexAttrib2sNV, NULL, 809),
-    NAME_FUNC_OFFSET(13998, glVertexAttrib2svNV, glVertexAttrib2svNV, NULL, 810),
-    NAME_FUNC_OFFSET(14018, glVertexAttrib3dNV, glVertexAttrib3dNV, NULL, 811),
-    NAME_FUNC_OFFSET(14037, glVertexAttrib3dvNV, glVertexAttrib3dvNV, NULL, 812),
-    NAME_FUNC_OFFSET(14057, glVertexAttrib3fNV, glVertexAttrib3fNV, NULL, 813),
-    NAME_FUNC_OFFSET(14076, glVertexAttrib3fvNV, glVertexAttrib3fvNV, NULL, 814),
-    NAME_FUNC_OFFSET(14096, glVertexAttrib3sNV, glVertexAttrib3sNV, NULL, 815),
-    NAME_FUNC_OFFSET(14115, glVertexAttrib3svNV, glVertexAttrib3svNV, NULL, 816),
-    NAME_FUNC_OFFSET(14135, glVertexAttrib4dNV, glVertexAttrib4dNV, NULL, 817),
-    NAME_FUNC_OFFSET(14154, glVertexAttrib4dvNV, glVertexAttrib4dvNV, NULL, 818),
-    NAME_FUNC_OFFSET(14174, glVertexAttrib4fNV, glVertexAttrib4fNV, NULL, 819),
-    NAME_FUNC_OFFSET(14193, glVertexAttrib4fvNV, glVertexAttrib4fvNV, NULL, 820),
-    NAME_FUNC_OFFSET(14213, glVertexAttrib4sNV, glVertexAttrib4sNV, NULL, 821),
-    NAME_FUNC_OFFSET(14232, glVertexAttrib4svNV, glVertexAttrib4svNV, NULL, 822),
-    NAME_FUNC_OFFSET(14252, glVertexAttrib4ubNV, glVertexAttrib4ubNV, NULL, 823),
-    NAME_FUNC_OFFSET(14272, glVertexAttrib4ubvNV, glVertexAttrib4ubvNV, NULL, 824),
-    NAME_FUNC_OFFSET(14293, glVertexAttribPointerNV, glVertexAttribPointerNV, NULL, 825),
-    NAME_FUNC_OFFSET(14317, glVertexAttribs1dvNV, glVertexAttribs1dvNV, NULL, 826),
-    NAME_FUNC_OFFSET(14338, glVertexAttribs1fvNV, glVertexAttribs1fvNV, NULL, 827),
-    NAME_FUNC_OFFSET(14359, glVertexAttribs1svNV, glVertexAttribs1svNV, NULL, 828),
-    NAME_FUNC_OFFSET(14380, glVertexAttribs2dvNV, glVertexAttribs2dvNV, NULL, 829),
-    NAME_FUNC_OFFSET(14401, glVertexAttribs2fvNV, glVertexAttribs2fvNV, NULL, 830),
-    NAME_FUNC_OFFSET(14422, glVertexAttribs2svNV, glVertexAttribs2svNV, NULL, 831),
-    NAME_FUNC_OFFSET(14443, glVertexAttribs3dvNV, glVertexAttribs3dvNV, NULL, 832),
-    NAME_FUNC_OFFSET(14464, glVertexAttribs3fvNV, glVertexAttribs3fvNV, NULL, 833),
-    NAME_FUNC_OFFSET(14485, glVertexAttribs3svNV, glVertexAttribs3svNV, NULL, 834),
-    NAME_FUNC_OFFSET(14506, glVertexAttribs4dvNV, glVertexAttribs4dvNV, NULL, 835),
-    NAME_FUNC_OFFSET(14527, glVertexAttribs4fvNV, glVertexAttribs4fvNV, NULL, 836),
-    NAME_FUNC_OFFSET(14548, glVertexAttribs4svNV, glVertexAttribs4svNV, NULL, 837),
-    NAME_FUNC_OFFSET(14569, glVertexAttribs4ubvNV, glVertexAttribs4ubvNV, NULL, 838),
-    NAME_FUNC_OFFSET(14591, glGetTexBumpParameterfvATI, glGetTexBumpParameterfvATI, NULL, 839),
-    NAME_FUNC_OFFSET(14618, glGetTexBumpParameterivATI, glGetTexBumpParameterivATI, NULL, 840),
-    NAME_FUNC_OFFSET(14645, glTexBumpParameterfvATI, glTexBumpParameterfvATI, NULL, 841),
-    NAME_FUNC_OFFSET(14669, glTexBumpParameterivATI, glTexBumpParameterivATI, NULL, 842),
-    NAME_FUNC_OFFSET(14693, glAlphaFragmentOp1ATI, glAlphaFragmentOp1ATI, NULL, 843),
-    NAME_FUNC_OFFSET(14715, glAlphaFragmentOp2ATI, glAlphaFragmentOp2ATI, NULL, 844),
-    NAME_FUNC_OFFSET(14737, glAlphaFragmentOp3ATI, glAlphaFragmentOp3ATI, NULL, 845),
-    NAME_FUNC_OFFSET(14759, glBeginFragmentShaderATI, glBeginFragmentShaderATI, NULL, 846),
-    NAME_FUNC_OFFSET(14784, glBindFragmentShaderATI, glBindFragmentShaderATI, NULL, 847),
-    NAME_FUNC_OFFSET(14808, glColorFragmentOp1ATI, glColorFragmentOp1ATI, NULL, 848),
-    NAME_FUNC_OFFSET(14830, glColorFragmentOp2ATI, glColorFragmentOp2ATI, NULL, 849),
-    NAME_FUNC_OFFSET(14852, glColorFragmentOp3ATI, glColorFragmentOp3ATI, NULL, 850),
-    NAME_FUNC_OFFSET(14874, glDeleteFragmentShaderATI, glDeleteFragmentShaderATI, NULL, 851),
-    NAME_FUNC_OFFSET(14900, glEndFragmentShaderATI, glEndFragmentShaderATI, NULL, 852),
-    NAME_FUNC_OFFSET(14923, glGenFragmentShadersATI, glGenFragmentShadersATI, NULL, 853),
-    NAME_FUNC_OFFSET(14947, glPassTexCoordATI, glPassTexCoordATI, NULL, 854),
-    NAME_FUNC_OFFSET(14965, glSampleMapATI, glSampleMapATI, NULL, 855),
-    NAME_FUNC_OFFSET(14980, glSetFragmentShaderConstantATI, glSetFragmentShaderConstantATI, NULL, 856),
-    NAME_FUNC_OFFSET(15011, glPointParameteriNV, glPointParameteriNV, NULL, 857),
-    NAME_FUNC_OFFSET(15031, glPointParameterivNV, glPointParameterivNV, NULL, 858),
-    NAME_FUNC_OFFSET(15052, gl_dispatch_stub_859, gl_dispatch_stub_859, NULL, 859),
-    NAME_FUNC_OFFSET(15075, gl_dispatch_stub_860, gl_dispatch_stub_860, NULL, 860),
-    NAME_FUNC_OFFSET(15098, gl_dispatch_stub_861, gl_dispatch_stub_861, NULL, 861),
-    NAME_FUNC_OFFSET(15124, gl_dispatch_stub_862, gl_dispatch_stub_862, NULL, 862),
-    NAME_FUNC_OFFSET(15147, gl_dispatch_stub_863, gl_dispatch_stub_863, NULL, 863),
-    NAME_FUNC_OFFSET(15168, glGetProgramNamedParameterdvNV, glGetProgramNamedParameterdvNV, NULL, 864),
-    NAME_FUNC_OFFSET(15199, glGetProgramNamedParameterfvNV, glGetProgramNamedParameterfvNV, NULL, 865),
-    NAME_FUNC_OFFSET(15230, glProgramNamedParameter4dNV, glProgramNamedParameter4dNV, NULL, 866),
-    NAME_FUNC_OFFSET(15258, glProgramNamedParameter4dvNV, glProgramNamedParameter4dvNV, NULL, 867),
-    NAME_FUNC_OFFSET(15287, glProgramNamedParameter4fNV, glProgramNamedParameter4fNV, NULL, 868),
-    NAME_FUNC_OFFSET(15315, glProgramNamedParameter4fvNV, glProgramNamedParameter4fvNV, NULL, 869),
-    NAME_FUNC_OFFSET(15344, glPrimitiveRestartIndexNV, glPrimitiveRestartIndexNV, NULL, 870),
-    NAME_FUNC_OFFSET(15370, glPrimitiveRestartNV, glPrimitiveRestartNV, NULL, 871),
-    NAME_FUNC_OFFSET(15391, gl_dispatch_stub_872, gl_dispatch_stub_872, NULL, 872),
-    NAME_FUNC_OFFSET(15408, gl_dispatch_stub_873, gl_dispatch_stub_873, NULL, 873),
-    NAME_FUNC_OFFSET(15435, glBindFramebufferEXT, glBindFramebufferEXT, NULL, 874),
-    NAME_FUNC_OFFSET(15456, glBindRenderbufferEXT, glBindRenderbufferEXT, NULL, 875),
-    NAME_FUNC_OFFSET(15478, glCheckFramebufferStatusEXT, glCheckFramebufferStatusEXT, NULL, 876),
-    NAME_FUNC_OFFSET(15506, glDeleteFramebuffersEXT, glDeleteFramebuffersEXT, NULL, 877),
-    NAME_FUNC_OFFSET(15530, glDeleteRenderbuffersEXT, glDeleteRenderbuffersEXT, NULL, 878),
-    NAME_FUNC_OFFSET(15555, glFramebufferRenderbufferEXT, glFramebufferRenderbufferEXT, NULL, 879),
-    NAME_FUNC_OFFSET(15584, glFramebufferTexture1DEXT, glFramebufferTexture1DEXT, NULL, 880),
-    NAME_FUNC_OFFSET(15610, glFramebufferTexture2DEXT, glFramebufferTexture2DEXT, NULL, 881),
-    NAME_FUNC_OFFSET(15636, glFramebufferTexture3DEXT, glFramebufferTexture3DEXT, NULL, 882),
-    NAME_FUNC_OFFSET(15662, glGenFramebuffersEXT, glGenFramebuffersEXT, NULL, 883),
-    NAME_FUNC_OFFSET(15683, glGenRenderbuffersEXT, glGenRenderbuffersEXT, NULL, 884),
-    NAME_FUNC_OFFSET(15705, glGenerateMipmapEXT, glGenerateMipmapEXT, NULL, 885),
-    NAME_FUNC_OFFSET(15725, glGetFramebufferAttachmentParameterivEXT, glGetFramebufferAttachmentParameterivEXT, NULL, 886),
-    NAME_FUNC_OFFSET(15766, glGetRenderbufferParameterivEXT, glGetRenderbufferParameterivEXT, NULL, 887),
-    NAME_FUNC_OFFSET(15798, glIsFramebufferEXT, glIsFramebufferEXT, NULL, 888),
-    NAME_FUNC_OFFSET(15817, glIsRenderbufferEXT, glIsRenderbufferEXT, NULL, 889),
-    NAME_FUNC_OFFSET(15837, glRenderbufferStorageEXT, glRenderbufferStorageEXT, NULL, 890),
-    NAME_FUNC_OFFSET(15862, gl_dispatch_stub_891, gl_dispatch_stub_891, NULL, 891),
-    NAME_FUNC_OFFSET(15883, gl_dispatch_stub_892, gl_dispatch_stub_892, NULL, 892),
-    NAME_FUNC_OFFSET(15907, gl_dispatch_stub_893, gl_dispatch_stub_893, NULL, 893),
-    NAME_FUNC_OFFSET(15937, glBindFragDataLocationEXT, glBindFragDataLocationEXT, NULL, 894),
-    NAME_FUNC_OFFSET(15963, glGetFragDataLocationEXT, glGetFragDataLocationEXT, NULL, 895),
-    NAME_FUNC_OFFSET(15988, glGetUniformuivEXT, glGetUniformuivEXT, NULL, 896),
-    NAME_FUNC_OFFSET(16007, glGetVertexAttribIivEXT, glGetVertexAttribIivEXT, NULL, 897),
-    NAME_FUNC_OFFSET(16031, glGetVertexAttribIuivEXT, glGetVertexAttribIuivEXT, NULL, 898),
-    NAME_FUNC_OFFSET(16056, glUniform1uiEXT, glUniform1uiEXT, NULL, 899),
-    NAME_FUNC_OFFSET(16072, glUniform1uivEXT, glUniform1uivEXT, NULL, 900),
-    NAME_FUNC_OFFSET(16089, glUniform2uiEXT, glUniform2uiEXT, NULL, 901),
-    NAME_FUNC_OFFSET(16105, glUniform2uivEXT, glUniform2uivEXT, NULL, 902),
-    NAME_FUNC_OFFSET(16122, glUniform3uiEXT, glUniform3uiEXT, NULL, 903),
-    NAME_FUNC_OFFSET(16138, glUniform3uivEXT, glUniform3uivEXT, NULL, 904),
-    NAME_FUNC_OFFSET(16155, glUniform4uiEXT, glUniform4uiEXT, NULL, 905),
-    NAME_FUNC_OFFSET(16171, glUniform4uivEXT, glUniform4uivEXT, NULL, 906),
-    NAME_FUNC_OFFSET(16188, glVertexAttribI1iEXT, glVertexAttribI1iEXT, NULL, 907),
-    NAME_FUNC_OFFSET(16209, glVertexAttribI1ivEXT, glVertexAttribI1ivEXT, NULL, 908),
-    NAME_FUNC_OFFSET(16231, glVertexAttribI1uiEXT, glVertexAttribI1uiEXT, NULL, 909),
-    NAME_FUNC_OFFSET(16253, glVertexAttribI1uivEXT, glVertexAttribI1uivEXT, NULL, 910),
-    NAME_FUNC_OFFSET(16276, glVertexAttribI2iEXT, glVertexAttribI2iEXT, NULL, 911),
-    NAME_FUNC_OFFSET(16297, glVertexAttribI2ivEXT, glVertexAttribI2ivEXT, NULL, 912),
-    NAME_FUNC_OFFSET(16319, glVertexAttribI2uiEXT, glVertexAttribI2uiEXT, NULL, 913),
-    NAME_FUNC_OFFSET(16341, glVertexAttribI2uivEXT, glVertexAttribI2uivEXT, NULL, 914),
-    NAME_FUNC_OFFSET(16364, glVertexAttribI3iEXT, glVertexAttribI3iEXT, NULL, 915),
-    NAME_FUNC_OFFSET(16385, glVertexAttribI3ivEXT, glVertexAttribI3ivEXT, NULL, 916),
-    NAME_FUNC_OFFSET(16407, glVertexAttribI3uiEXT, glVertexAttribI3uiEXT, NULL, 917),
-    NAME_FUNC_OFFSET(16429, glVertexAttribI3uivEXT, glVertexAttribI3uivEXT, NULL, 918),
-    NAME_FUNC_OFFSET(16452, glVertexAttribI4bvEXT, glVertexAttribI4bvEXT, NULL, 919),
-    NAME_FUNC_OFFSET(16474, glVertexAttribI4iEXT, glVertexAttribI4iEXT, NULL, 920),
-    NAME_FUNC_OFFSET(16495, glVertexAttribI4ivEXT, glVertexAttribI4ivEXT, NULL, 921),
-    NAME_FUNC_OFFSET(16517, glVertexAttribI4svEXT, glVertexAttribI4svEXT, NULL, 922),
-    NAME_FUNC_OFFSET(16539, glVertexAttribI4ubvEXT, glVertexAttribI4ubvEXT, NULL, 923),
-    NAME_FUNC_OFFSET(16562, glVertexAttribI4uiEXT, glVertexAttribI4uiEXT, NULL, 924),
-    NAME_FUNC_OFFSET(16584, glVertexAttribI4uivEXT, glVertexAttribI4uivEXT, NULL, 925),
-    NAME_FUNC_OFFSET(16607, glVertexAttribI4usvEXT, glVertexAttribI4usvEXT, NULL, 926),
-    NAME_FUNC_OFFSET(16630, glVertexAttribIPointerEXT, glVertexAttribIPointerEXT, NULL, 927),
-    NAME_FUNC_OFFSET(16656, glFramebufferTextureLayerEXT, glFramebufferTextureLayerEXT, NULL, 928),
-    NAME_FUNC_OFFSET(16685, glColorMaskIndexedEXT, glColorMaskIndexedEXT, NULL, 929),
-    NAME_FUNC_OFFSET(16707, glDisableIndexedEXT, glDisableIndexedEXT, NULL, 930),
-    NAME_FUNC_OFFSET(16727, glEnableIndexedEXT, glEnableIndexedEXT, NULL, 931),
-    NAME_FUNC_OFFSET(16746, glGetBooleanIndexedvEXT, glGetBooleanIndexedvEXT, NULL, 932),
-    NAME_FUNC_OFFSET(16770, glGetIntegerIndexedvEXT, glGetIntegerIndexedvEXT, NULL, 933),
-    NAME_FUNC_OFFSET(16794, glIsEnabledIndexedEXT, glIsEnabledIndexedEXT, NULL, 934),
-    NAME_FUNC_OFFSET(16816, glClearColorIiEXT, glClearColorIiEXT, NULL, 935),
-    NAME_FUNC_OFFSET(16834, glClearColorIuiEXT, glClearColorIuiEXT, NULL, 936),
-    NAME_FUNC_OFFSET(16853, glGetTexParameterIivEXT, glGetTexParameterIivEXT, NULL, 937),
-    NAME_FUNC_OFFSET(16877, glGetTexParameterIuivEXT, glGetTexParameterIuivEXT, NULL, 938),
-    NAME_FUNC_OFFSET(16902, glTexParameterIivEXT, glTexParameterIivEXT, NULL, 939),
-    NAME_FUNC_OFFSET(16923, glTexParameterIuivEXT, glTexParameterIuivEXT, NULL, 940),
-    NAME_FUNC_OFFSET(16945, glBeginConditionalRenderNV, glBeginConditionalRenderNV, NULL, 941),
-    NAME_FUNC_OFFSET(16972, glEndConditionalRenderNV, glEndConditionalRenderNV, NULL, 942),
-    NAME_FUNC_OFFSET(16997, glBeginTransformFeedbackEXT, glBeginTransformFeedbackEXT, NULL, 943),
-    NAME_FUNC_OFFSET(17025, glBindBufferBaseEXT, glBindBufferBaseEXT, NULL, 944),
-    NAME_FUNC_OFFSET(17045, glBindBufferOffsetEXT, glBindBufferOffsetEXT, NULL, 945),
-    NAME_FUNC_OFFSET(17067, glBindBufferRangeEXT, glBindBufferRangeEXT, NULL, 946),
-    NAME_FUNC_OFFSET(17088, glEndTransformFeedbackEXT, glEndTransformFeedbackEXT, NULL, 947),
-    NAME_FUNC_OFFSET(17114, glGetTransformFeedbackVaryingEXT, glGetTransformFeedbackVaryingEXT, NULL, 948),
-    NAME_FUNC_OFFSET(17147, glTransformFeedbackVaryingsEXT, glTransformFeedbackVaryingsEXT, NULL, 949),
-    NAME_FUNC_OFFSET(17178, glProvokingVertexEXT, glProvokingVertexEXT, NULL, 950),
-    NAME_FUNC_OFFSET(17199, gl_dispatch_stub_951, gl_dispatch_stub_951, NULL, 951),
-    NAME_FUNC_OFFSET(17230, gl_dispatch_stub_952, gl_dispatch_stub_952, NULL, 952),
-    NAME_FUNC_OFFSET(17250, glGetObjectParameterivAPPLE, glGetObjectParameterivAPPLE, NULL, 953),
-    NAME_FUNC_OFFSET(17278, glObjectPurgeableAPPLE, glObjectPurgeableAPPLE, NULL, 954),
-    NAME_FUNC_OFFSET(17301, glObjectUnpurgeableAPPLE, glObjectUnpurgeableAPPLE, NULL, 955),
-    NAME_FUNC_OFFSET(17326, glActiveProgramEXT, glActiveProgramEXT, NULL, 956),
-    NAME_FUNC_OFFSET(17345, glCreateShaderProgramEXT, glCreateShaderProgramEXT, NULL, 957),
-    NAME_FUNC_OFFSET(17370, glUseShaderProgramEXT, glUseShaderProgramEXT, NULL, 958),
-    NAME_FUNC_OFFSET(17392, glTextureBarrierNV, glTextureBarrierNV, NULL, 959),
-    NAME_FUNC_OFFSET(17411, gl_dispatch_stub_960, gl_dispatch_stub_960, NULL, 960),
-    NAME_FUNC_OFFSET(17436, gl_dispatch_stub_961, gl_dispatch_stub_961, NULL, 961),
-    NAME_FUNC_OFFSET(17465, gl_dispatch_stub_962, gl_dispatch_stub_962, NULL, 962),
-    NAME_FUNC_OFFSET(17496, gl_dispatch_stub_963, gl_dispatch_stub_963, NULL, 963),
-    NAME_FUNC_OFFSET(17520, gl_dispatch_stub_964, gl_dispatch_stub_964, NULL, 964),
-    NAME_FUNC_OFFSET(17545, glEGLImageTargetRenderbufferStorageOES, glEGLImageTargetRenderbufferStorageOES, NULL, 965),
-    NAME_FUNC_OFFSET(17584, glEGLImageTargetTexture2DOES, glEGLImageTargetTexture2DOES, NULL, 966),
-    NAME_FUNC_OFFSET(17613, glArrayElement, glArrayElement, NULL, 306),
-    NAME_FUNC_OFFSET(17631, glBindTexture, glBindTexture, NULL, 307),
-    NAME_FUNC_OFFSET(17648, glDrawArrays, glDrawArrays, NULL, 310),
-    NAME_FUNC_OFFSET(17664, glAreTexturesResident, glAreTexturesResidentEXT, glAreTexturesResidentEXT, 322),
-    NAME_FUNC_OFFSET(17689, glCopyTexImage1D, glCopyTexImage1D, NULL, 323),
-    NAME_FUNC_OFFSET(17709, glCopyTexImage2D, glCopyTexImage2D, NULL, 324),
-    NAME_FUNC_OFFSET(17729, glCopyTexSubImage1D, glCopyTexSubImage1D, NULL, 325),
-    NAME_FUNC_OFFSET(17752, glCopyTexSubImage2D, glCopyTexSubImage2D, NULL, 326),
-    NAME_FUNC_OFFSET(17775, glDeleteTextures, glDeleteTexturesEXT, glDeleteTexturesEXT, 327),
-    NAME_FUNC_OFFSET(17795, glGenTextures, glGenTexturesEXT, glGenTexturesEXT, 328),
-    NAME_FUNC_OFFSET(17812, glGetPointerv, glGetPointerv, NULL, 329),
-    NAME_FUNC_OFFSET(17829, glIsTexture, glIsTextureEXT, glIsTextureEXT, 330),
-    NAME_FUNC_OFFSET(17844, glPrioritizeTextures, glPrioritizeTextures, NULL, 331),
-    NAME_FUNC_OFFSET(17868, glTexSubImage1D, glTexSubImage1D, NULL, 332),
-    NAME_FUNC_OFFSET(17887, glTexSubImage2D, glTexSubImage2D, NULL, 333),
-    NAME_FUNC_OFFSET(17906, glBlendColor, glBlendColor, NULL, 336),
-    NAME_FUNC_OFFSET(17922, glBlendEquation, glBlendEquation, NULL, 337),
-    NAME_FUNC_OFFSET(17941, glDrawRangeElements, glDrawRangeElements, NULL, 338),
-    NAME_FUNC_OFFSET(17964, glColorTable, glColorTable, NULL, 339),
-    NAME_FUNC_OFFSET(17980, glColorTable, glColorTable, NULL, 339),
-    NAME_FUNC_OFFSET(17996, glColorTableParameterfv, glColorTableParameterfv, NULL, 340),
-    NAME_FUNC_OFFSET(18023, glColorTableParameteriv, glColorTableParameteriv, NULL, 341),
-    NAME_FUNC_OFFSET(18050, glCopyColorTable, glCopyColorTable, NULL, 342),
-    NAME_FUNC_OFFSET(18070, glGetColorTable, glGetColorTableEXT, glGetColorTableEXT, 343),
-    NAME_FUNC_OFFSET(18089, glGetColorTable, glGetColorTableEXT, glGetColorTableEXT, 343),
-    NAME_FUNC_OFFSET(18108, glGetColorTableParameterfv, glGetColorTableParameterfvEXT, glGetColorTableParameterfvEXT, 344),
-    NAME_FUNC_OFFSET(18138, glGetColorTableParameterfv, glGetColorTableParameterfvEXT, glGetColorTableParameterfvEXT, 344),
-    NAME_FUNC_OFFSET(18168, glGetColorTableParameteriv, glGetColorTableParameterivEXT, glGetColorTableParameterivEXT, 345),
-    NAME_FUNC_OFFSET(18198, glGetColorTableParameteriv, glGetColorTableParameterivEXT, glGetColorTableParameterivEXT, 345),
-    NAME_FUNC_OFFSET(18228, glColorSubTable, glColorSubTable, NULL, 346),
-    NAME_FUNC_OFFSET(18247, glCopyColorSubTable, glCopyColorSubTable, NULL, 347),
-    NAME_FUNC_OFFSET(18270, glConvolutionFilter1D, glConvolutionFilter1D, NULL, 348),
-    NAME_FUNC_OFFSET(18295, glConvolutionFilter2D, glConvolutionFilter2D, NULL, 349),
-    NAME_FUNC_OFFSET(18320, glConvolutionParameterf, glConvolutionParameterf, NULL, 350),
-    NAME_FUNC_OFFSET(18347, glConvolutionParameterfv, glConvolutionParameterfv, NULL, 351),
-    NAME_FUNC_OFFSET(18375, glConvolutionParameteri, glConvolutionParameteri, NULL, 352),
-    NAME_FUNC_OFFSET(18402, glConvolutionParameteriv, glConvolutionParameteriv, NULL, 353),
-    NAME_FUNC_OFFSET(18430, glCopyConvolutionFilter1D, glCopyConvolutionFilter1D, NULL, 354),
-    NAME_FUNC_OFFSET(18459, glCopyConvolutionFilter2D, glCopyConvolutionFilter2D, NULL, 355),
-    NAME_FUNC_OFFSET(18488, glGetConvolutionFilter, gl_dispatch_stub_356, gl_dispatch_stub_356, 356),
-    NAME_FUNC_OFFSET(18514, glGetConvolutionParameterfv, gl_dispatch_stub_357, gl_dispatch_stub_357, 357),
-    NAME_FUNC_OFFSET(18545, glGetConvolutionParameteriv, gl_dispatch_stub_358, gl_dispatch_stub_358, 358),
-    NAME_FUNC_OFFSET(18576, glGetSeparableFilter, gl_dispatch_stub_359, gl_dispatch_stub_359, 359),
-    NAME_FUNC_OFFSET(18600, glSeparableFilter2D, glSeparableFilter2D, NULL, 360),
-    NAME_FUNC_OFFSET(18623, glGetHistogram, gl_dispatch_stub_361, gl_dispatch_stub_361, 361),
-    NAME_FUNC_OFFSET(18641, glGetHistogramParameterfv, gl_dispatch_stub_362, gl_dispatch_stub_362, 362),
-    NAME_FUNC_OFFSET(18670, glGetHistogramParameteriv, gl_dispatch_stub_363, gl_dispatch_stub_363, 363),
-    NAME_FUNC_OFFSET(18699, glGetMinmax, gl_dispatch_stub_364, gl_dispatch_stub_364, 364),
-    NAME_FUNC_OFFSET(18714, glGetMinmaxParameterfv, gl_dispatch_stub_365, gl_dispatch_stub_365, 365),
-    NAME_FUNC_OFFSET(18740, glGetMinmaxParameteriv, gl_dispatch_stub_366, gl_dispatch_stub_366, 366),
-    NAME_FUNC_OFFSET(18766, glHistogram, glHistogram, NULL, 367),
-    NAME_FUNC_OFFSET(18781, glMinmax, glMinmax, NULL, 368),
-    NAME_FUNC_OFFSET(18793, glResetHistogram, glResetHistogram, NULL, 369),
-    NAME_FUNC_OFFSET(18813, glResetMinmax, glResetMinmax, NULL, 370),
-    NAME_FUNC_OFFSET(18830, glTexImage3D, glTexImage3D, NULL, 371),
-    NAME_FUNC_OFFSET(18846, glTexSubImage3D, glTexSubImage3D, NULL, 372),
-    NAME_FUNC_OFFSET(18865, glCopyTexSubImage3D, glCopyTexSubImage3D, NULL, 373),
-    NAME_FUNC_OFFSET(18888, glActiveTextureARB, glActiveTextureARB, NULL, 374),
-    NAME_FUNC_OFFSET(18904, glClientActiveTextureARB, glClientActiveTextureARB, NULL, 375),
-    NAME_FUNC_OFFSET(18926, glMultiTexCoord1dARB, glMultiTexCoord1dARB, NULL, 376),
-    NAME_FUNC_OFFSET(18944, glMultiTexCoord1dvARB, glMultiTexCoord1dvARB, NULL, 377),
-    NAME_FUNC_OFFSET(18963, glMultiTexCoord1fARB, glMultiTexCoord1fARB, NULL, 378),
-    NAME_FUNC_OFFSET(18981, glMultiTexCoord1fvARB, glMultiTexCoord1fvARB, NULL, 379),
-    NAME_FUNC_OFFSET(19000, glMultiTexCoord1iARB, glMultiTexCoord1iARB, NULL, 380),
-    NAME_FUNC_OFFSET(19018, glMultiTexCoord1ivARB, glMultiTexCoord1ivARB, NULL, 381),
-    NAME_FUNC_OFFSET(19037, glMultiTexCoord1sARB, glMultiTexCoord1sARB, NULL, 382),
-    NAME_FUNC_OFFSET(19055, glMultiTexCoord1svARB, glMultiTexCoord1svARB, NULL, 383),
-    NAME_FUNC_OFFSET(19074, glMultiTexCoord2dARB, glMultiTexCoord2dARB, NULL, 384),
-    NAME_FUNC_OFFSET(19092, glMultiTexCoord2dvARB, glMultiTexCoord2dvARB, NULL, 385),
-    NAME_FUNC_OFFSET(19111, glMultiTexCoord2fARB, glMultiTexCoord2fARB, NULL, 386),
-    NAME_FUNC_OFFSET(19129, glMultiTexCoord2fvARB, glMultiTexCoord2fvARB, NULL, 387),
-    NAME_FUNC_OFFSET(19148, glMultiTexCoord2iARB, glMultiTexCoord2iARB, NULL, 388),
-    NAME_FUNC_OFFSET(19166, glMultiTexCoord2ivARB, glMultiTexCoord2ivARB, NULL, 389),
-    NAME_FUNC_OFFSET(19185, glMultiTexCoord2sARB, glMultiTexCoord2sARB, NULL, 390),
-    NAME_FUNC_OFFSET(19203, glMultiTexCoord2svARB, glMultiTexCoord2svARB, NULL, 391),
-    NAME_FUNC_OFFSET(19222, glMultiTexCoord3dARB, glMultiTexCoord3dARB, NULL, 392),
-    NAME_FUNC_OFFSET(19240, glMultiTexCoord3dvARB, glMultiTexCoord3dvARB, NULL, 393),
-    NAME_FUNC_OFFSET(19259, glMultiTexCoord3fARB, glMultiTexCoord3fARB, NULL, 394),
-    NAME_FUNC_OFFSET(19277, glMultiTexCoord3fvARB, glMultiTexCoord3fvARB, NULL, 395),
-    NAME_FUNC_OFFSET(19296, glMultiTexCoord3iARB, glMultiTexCoord3iARB, NULL, 396),
-    NAME_FUNC_OFFSET(19314, glMultiTexCoord3ivARB, glMultiTexCoord3ivARB, NULL, 397),
-    NAME_FUNC_OFFSET(19333, glMultiTexCoord3sARB, glMultiTexCoord3sARB, NULL, 398),
-    NAME_FUNC_OFFSET(19351, glMultiTexCoord3svARB, glMultiTexCoord3svARB, NULL, 399),
-    NAME_FUNC_OFFSET(19370, glMultiTexCoord4dARB, glMultiTexCoord4dARB, NULL, 400),
-    NAME_FUNC_OFFSET(19388, glMultiTexCoord4dvARB, glMultiTexCoord4dvARB, NULL, 401),
-    NAME_FUNC_OFFSET(19407, glMultiTexCoord4fARB, glMultiTexCoord4fARB, NULL, 402),
-    NAME_FUNC_OFFSET(19425, glMultiTexCoord4fvARB, glMultiTexCoord4fvARB, NULL, 403),
-    NAME_FUNC_OFFSET(19444, glMultiTexCoord4iARB, glMultiTexCoord4iARB, NULL, 404),
-    NAME_FUNC_OFFSET(19462, glMultiTexCoord4ivARB, glMultiTexCoord4ivARB, NULL, 405),
-    NAME_FUNC_OFFSET(19481, glMultiTexCoord4sARB, glMultiTexCoord4sARB, NULL, 406),
-    NAME_FUNC_OFFSET(19499, glMultiTexCoord4svARB, glMultiTexCoord4svARB, NULL, 407),
-    NAME_FUNC_OFFSET(19518, glStencilOpSeparate, glStencilOpSeparate, NULL, 423),
-    NAME_FUNC_OFFSET(19541, glLoadTransposeMatrixdARB, glLoadTransposeMatrixdARB, NULL, 441),
-    NAME_FUNC_OFFSET(19564, glLoadTransposeMatrixfARB, glLoadTransposeMatrixfARB, NULL, 442),
-    NAME_FUNC_OFFSET(19587, glMultTransposeMatrixdARB, glMultTransposeMatrixdARB, NULL, 443),
-    NAME_FUNC_OFFSET(19610, glMultTransposeMatrixfARB, glMultTransposeMatrixfARB, NULL, 444),
-    NAME_FUNC_OFFSET(19633, glSampleCoverageARB, glSampleCoverageARB, NULL, 445),
-    NAME_FUNC_OFFSET(19650, glCompressedTexImage1DARB, glCompressedTexImage1DARB, NULL, 446),
-    NAME_FUNC_OFFSET(19673, glCompressedTexImage2DARB, glCompressedTexImage2DARB, NULL, 447),
-    NAME_FUNC_OFFSET(19696, glCompressedTexImage3DARB, glCompressedTexImage3DARB, NULL, 448),
-    NAME_FUNC_OFFSET(19719, glCompressedTexSubImage1DARB, glCompressedTexSubImage1DARB, NULL, 449),
-    NAME_FUNC_OFFSET(19745, glCompressedTexSubImage2DARB, glCompressedTexSubImage2DARB, NULL, 450),
-    NAME_FUNC_OFFSET(19771, glCompressedTexSubImage3DARB, glCompressedTexSubImage3DARB, NULL, 451),
-    NAME_FUNC_OFFSET(19797, glGetCompressedTexImageARB, glGetCompressedTexImageARB, NULL, 452),
-    NAME_FUNC_OFFSET(19821, glDisableVertexAttribArrayARB, glDisableVertexAttribArrayARB, NULL, 453),
-    NAME_FUNC_OFFSET(19848, glEnableVertexAttribArrayARB, glEnableVertexAttribArrayARB, NULL, 454),
-    NAME_FUNC_OFFSET(19874, glGetVertexAttribdvARB, glGetVertexAttribdvARB, NULL, 461),
-    NAME_FUNC_OFFSET(19894, glGetVertexAttribfvARB, glGetVertexAttribfvARB, NULL, 462),
-    NAME_FUNC_OFFSET(19914, glGetVertexAttribivARB, glGetVertexAttribivARB, NULL, 463),
-    NAME_FUNC_OFFSET(19934, glProgramEnvParameter4dARB, glProgramEnvParameter4dARB, NULL, 464),
-    NAME_FUNC_OFFSET(19957, glProgramEnvParameter4dvARB, glProgramEnvParameter4dvARB, NULL, 465),
-    NAME_FUNC_OFFSET(19981, glProgramEnvParameter4fARB, glProgramEnvParameter4fARB, NULL, 466),
-    NAME_FUNC_OFFSET(20004, glProgramEnvParameter4fvARB, glProgramEnvParameter4fvARB, NULL, 467),
-    NAME_FUNC_OFFSET(20028, glVertexAttrib1dARB, glVertexAttrib1dARB, NULL, 473),
-    NAME_FUNC_OFFSET(20045, glVertexAttrib1dvARB, glVertexAttrib1dvARB, NULL, 474),
-    NAME_FUNC_OFFSET(20063, glVertexAttrib1fARB, glVertexAttrib1fARB, NULL, 475),
-    NAME_FUNC_OFFSET(20080, glVertexAttrib1fvARB, glVertexAttrib1fvARB, NULL, 476),
-    NAME_FUNC_OFFSET(20098, glVertexAttrib1sARB, glVertexAttrib1sARB, NULL, 477),
-    NAME_FUNC_OFFSET(20115, glVertexAttrib1svARB, glVertexAttrib1svARB, NULL, 478),
-    NAME_FUNC_OFFSET(20133, glVertexAttrib2dARB, glVertexAttrib2dARB, NULL, 479),
-    NAME_FUNC_OFFSET(20150, glVertexAttrib2dvARB, glVertexAttrib2dvARB, NULL, 480),
-    NAME_FUNC_OFFSET(20168, glVertexAttrib2fARB, glVertexAttrib2fARB, NULL, 481),
-    NAME_FUNC_OFFSET(20185, glVertexAttrib2fvARB, glVertexAttrib2fvARB, NULL, 482),
-    NAME_FUNC_OFFSET(20203, glVertexAttrib2sARB, glVertexAttrib2sARB, NULL, 483),
-    NAME_FUNC_OFFSET(20220, glVertexAttrib2svARB, glVertexAttrib2svARB, NULL, 484),
-    NAME_FUNC_OFFSET(20238, glVertexAttrib3dARB, glVertexAttrib3dARB, NULL, 485),
-    NAME_FUNC_OFFSET(20255, glVertexAttrib3dvARB, glVertexAttrib3dvARB, NULL, 486),
-    NAME_FUNC_OFFSET(20273, glVertexAttrib3fARB, glVertexAttrib3fARB, NULL, 487),
-    NAME_FUNC_OFFSET(20290, glVertexAttrib3fvARB, glVertexAttrib3fvARB, NULL, 488),
-    NAME_FUNC_OFFSET(20308, glVertexAttrib3sARB, glVertexAttrib3sARB, NULL, 489),
-    NAME_FUNC_OFFSET(20325, glVertexAttrib3svARB, glVertexAttrib3svARB, NULL, 490),
-    NAME_FUNC_OFFSET(20343, glVertexAttrib4NbvARB, glVertexAttrib4NbvARB, NULL, 491),
-    NAME_FUNC_OFFSET(20362, glVertexAttrib4NivARB, glVertexAttrib4NivARB, NULL, 492),
-    NAME_FUNC_OFFSET(20381, glVertexAttrib4NsvARB, glVertexAttrib4NsvARB, NULL, 493),
-    NAME_FUNC_OFFSET(20400, glVertexAttrib4NubARB, glVertexAttrib4NubARB, NULL, 494),
-    NAME_FUNC_OFFSET(20419, glVertexAttrib4NubvARB, glVertexAttrib4NubvARB, NULL, 495),
-    NAME_FUNC_OFFSET(20439, glVertexAttrib4NuivARB, glVertexAttrib4NuivARB, NULL, 496),
-    NAME_FUNC_OFFSET(20459, glVertexAttrib4NusvARB, glVertexAttrib4NusvARB, NULL, 497),
-    NAME_FUNC_OFFSET(20479, glVertexAttrib4bvARB, glVertexAttrib4bvARB, NULL, 498),
-    NAME_FUNC_OFFSET(20497, glVertexAttrib4dARB, glVertexAttrib4dARB, NULL, 499),
-    NAME_FUNC_OFFSET(20514, glVertexAttrib4dvARB, glVertexAttrib4dvARB, NULL, 500),
-    NAME_FUNC_OFFSET(20532, glVertexAttrib4fARB, glVertexAttrib4fARB, NULL, 501),
-    NAME_FUNC_OFFSET(20549, glVertexAttrib4fvARB, glVertexAttrib4fvARB, NULL, 502),
-    NAME_FUNC_OFFSET(20567, glVertexAttrib4ivARB, glVertexAttrib4ivARB, NULL, 503),
-    NAME_FUNC_OFFSET(20585, glVertexAttrib4sARB, glVertexAttrib4sARB, NULL, 504),
-    NAME_FUNC_OFFSET(20602, glVertexAttrib4svARB, glVertexAttrib4svARB, NULL, 505),
-    NAME_FUNC_OFFSET(20620, glVertexAttrib4ubvARB, glVertexAttrib4ubvARB, NULL, 506),
-    NAME_FUNC_OFFSET(20639, glVertexAttrib4uivARB, glVertexAttrib4uivARB, NULL, 507),
-    NAME_FUNC_OFFSET(20658, glVertexAttrib4usvARB, glVertexAttrib4usvARB, NULL, 508),
-    NAME_FUNC_OFFSET(20677, glVertexAttribPointerARB, glVertexAttribPointerARB, NULL, 509),
-    NAME_FUNC_OFFSET(20699, glBindBufferARB, glBindBufferARB, NULL, 510),
-    NAME_FUNC_OFFSET(20712, glBufferDataARB, glBufferDataARB, NULL, 511),
-    NAME_FUNC_OFFSET(20725, glBufferSubDataARB, glBufferSubDataARB, NULL, 512),
-    NAME_FUNC_OFFSET(20741, glDeleteBuffersARB, glDeleteBuffersARB, NULL, 513),
-    NAME_FUNC_OFFSET(20757, glGenBuffersARB, glGenBuffersARB, NULL, 514),
-    NAME_FUNC_OFFSET(20770, glGetBufferParameterivARB, glGetBufferParameterivARB, NULL, 515),
-    NAME_FUNC_OFFSET(20793, glGetBufferPointervARB, glGetBufferPointervARB, NULL, 516),
-    NAME_FUNC_OFFSET(20813, glGetBufferSubDataARB, glGetBufferSubDataARB, NULL, 517),
-    NAME_FUNC_OFFSET(20832, glIsBufferARB, glIsBufferARB, NULL, 518),
-    NAME_FUNC_OFFSET(20843, glMapBufferARB, glMapBufferARB, NULL, 519),
-    NAME_FUNC_OFFSET(20855, glUnmapBufferARB, glUnmapBufferARB, NULL, 520),
-    NAME_FUNC_OFFSET(20869, glBeginQueryARB, glBeginQueryARB, NULL, 521),
-    NAME_FUNC_OFFSET(20882, glDeleteQueriesARB, glDeleteQueriesARB, NULL, 522),
-    NAME_FUNC_OFFSET(20898, glEndQueryARB, glEndQueryARB, NULL, 523),
-    NAME_FUNC_OFFSET(20909, glGenQueriesARB, glGenQueriesARB, NULL, 524),
-    NAME_FUNC_OFFSET(20922, glGetQueryObjectivARB, glGetQueryObjectivARB, NULL, 525),
-    NAME_FUNC_OFFSET(20941, glGetQueryObjectuivARB, glGetQueryObjectuivARB, NULL, 526),
-    NAME_FUNC_OFFSET(20961, glGetQueryivARB, glGetQueryivARB, NULL, 527),
-    NAME_FUNC_OFFSET(20974, glIsQueryARB, glIsQueryARB, NULL, 528),
-    NAME_FUNC_OFFSET(20984, glCompileShaderARB, glCompileShaderARB, NULL, 530),
-    NAME_FUNC_OFFSET(21000, glGetActiveUniformARB, glGetActiveUniformARB, NULL, 535),
-    NAME_FUNC_OFFSET(21019, glGetShaderSourceARB, glGetShaderSourceARB, NULL, 541),
-    NAME_FUNC_OFFSET(21037, glGetUniformLocationARB, glGetUniformLocationARB, NULL, 542),
-    NAME_FUNC_OFFSET(21058, glGetUniformfvARB, glGetUniformfvARB, NULL, 543),
-    NAME_FUNC_OFFSET(21073, glGetUniformivARB, glGetUniformivARB, NULL, 544),
-    NAME_FUNC_OFFSET(21088, glLinkProgramARB, glLinkProgramARB, NULL, 545),
-    NAME_FUNC_OFFSET(21102, glShaderSourceARB, glShaderSourceARB, NULL, 546),
-    NAME_FUNC_OFFSET(21117, glUniform1fARB, glUniform1fARB, NULL, 547),
-    NAME_FUNC_OFFSET(21129, glUniform1fvARB, glUniform1fvARB, NULL, 548),
-    NAME_FUNC_OFFSET(21142, glUniform1iARB, glUniform1iARB, NULL, 549),
-    NAME_FUNC_OFFSET(21154, glUniform1ivARB, glUniform1ivARB, NULL, 550),
-    NAME_FUNC_OFFSET(21167, glUniform2fARB, glUniform2fARB, NULL, 551),
-    NAME_FUNC_OFFSET(21179, glUniform2fvARB, glUniform2fvARB, NULL, 552),
-    NAME_FUNC_OFFSET(21192, glUniform2iARB, glUniform2iARB, NULL, 553),
-    NAME_FUNC_OFFSET(21204, glUniform2ivARB, glUniform2ivARB, NULL, 554),
-    NAME_FUNC_OFFSET(21217, glUniform3fARB, glUniform3fARB, NULL, 555),
-    NAME_FUNC_OFFSET(21229, glUniform3fvARB, glUniform3fvARB, NULL, 556),
-    NAME_FUNC_OFFSET(21242, glUniform3iARB, glUniform3iARB, NULL, 557),
-    NAME_FUNC_OFFSET(21254, glUniform3ivARB, glUniform3ivARB, NULL, 558),
-    NAME_FUNC_OFFSET(21267, glUniform4fARB, glUniform4fARB, NULL, 559),
-    NAME_FUNC_OFFSET(21279, glUniform4fvARB, glUniform4fvARB, NULL, 560),
-    NAME_FUNC_OFFSET(21292, glUniform4iARB, glUniform4iARB, NULL, 561),
-    NAME_FUNC_OFFSET(21304, glUniform4ivARB, glUniform4ivARB, NULL, 562),
-    NAME_FUNC_OFFSET(21317, glUniformMatrix2fvARB, glUniformMatrix2fvARB, NULL, 563),
-    NAME_FUNC_OFFSET(21336, glUniformMatrix3fvARB, glUniformMatrix3fvARB, NULL, 564),
-    NAME_FUNC_OFFSET(21355, glUniformMatrix4fvARB, glUniformMatrix4fvARB, NULL, 565),
-    NAME_FUNC_OFFSET(21374, glUseProgramObjectARB, glUseProgramObjectARB, NULL, 566),
-    NAME_FUNC_OFFSET(21387, glValidateProgramARB, glValidateProgramARB, NULL, 567),
-    NAME_FUNC_OFFSET(21405, glBindAttribLocationARB, glBindAttribLocationARB, NULL, 568),
-    NAME_FUNC_OFFSET(21426, glGetActiveAttribARB, glGetActiveAttribARB, NULL, 569),
-    NAME_FUNC_OFFSET(21444, glGetAttribLocationARB, glGetAttribLocationARB, NULL, 570),
-    NAME_FUNC_OFFSET(21464, glDrawBuffersARB, glDrawBuffersARB, NULL, 571),
-    NAME_FUNC_OFFSET(21478, glDrawBuffersARB, glDrawBuffersARB, NULL, 571),
-    NAME_FUNC_OFFSET(21495, glDrawArraysInstancedARB, glDrawArraysInstancedARB, NULL, 573),
-    NAME_FUNC_OFFSET(21520, glDrawArraysInstancedARB, glDrawArraysInstancedARB, NULL, 573),
-    NAME_FUNC_OFFSET(21542, glDrawElementsInstancedARB, glDrawElementsInstancedARB, NULL, 574),
-    NAME_FUNC_OFFSET(21569, glDrawElementsInstancedARB, glDrawElementsInstancedARB, NULL, 574),
-    NAME_FUNC_OFFSET(21593, glRenderbufferStorageMultisample, glRenderbufferStorageMultisample, NULL, 575),
-    NAME_FUNC_OFFSET(21629, glBlendEquationSeparateiARB, glBlendEquationSeparateiARB, NULL, 597),
-    NAME_FUNC_OFFSET(21663, glBlendEquationiARB, glBlendEquationiARB, NULL, 598),
-    NAME_FUNC_OFFSET(21689, glBlendFuncSeparateiARB, glBlendFuncSeparateiARB, NULL, 599),
-    NAME_FUNC_OFFSET(21719, glBlendFunciARB, glBlendFunciARB, NULL, 600),
-    NAME_FUNC_OFFSET(21741, gl_dispatch_stub_692, gl_dispatch_stub_692, NULL, 692),
-    NAME_FUNC_OFFSET(21757, gl_dispatch_stub_693, gl_dispatch_stub_693, NULL, 693),
-    NAME_FUNC_OFFSET(21776, glPointParameterfEXT, glPointParameterfEXT, NULL, 700),
-    NAME_FUNC_OFFSET(21794, glPointParameterfEXT, glPointParameterfEXT, NULL, 700),
-    NAME_FUNC_OFFSET(21815, glPointParameterfEXT, glPointParameterfEXT, NULL, 700),
-    NAME_FUNC_OFFSET(21837, glPointParameterfvEXT, glPointParameterfvEXT, NULL, 701),
-    NAME_FUNC_OFFSET(21856, glPointParameterfvEXT, glPointParameterfvEXT, NULL, 701),
-    NAME_FUNC_OFFSET(21878, glPointParameterfvEXT, glPointParameterfvEXT, NULL, 701),
-    NAME_FUNC_OFFSET(21901, glSecondaryColor3bEXT, glSecondaryColor3bEXT, NULL, 704),
-    NAME_FUNC_OFFSET(21920, glSecondaryColor3bvEXT, glSecondaryColor3bvEXT, NULL, 705),
-    NAME_FUNC_OFFSET(21940, glSecondaryColor3dEXT, glSecondaryColor3dEXT, NULL, 706),
-    NAME_FUNC_OFFSET(21959, glSecondaryColor3dvEXT, glSecondaryColor3dvEXT, NULL, 707),
-    NAME_FUNC_OFFSET(21979, glSecondaryColor3fEXT, glSecondaryColor3fEXT, NULL, 708),
-    NAME_FUNC_OFFSET(21998, glSecondaryColor3fvEXT, glSecondaryColor3fvEXT, NULL, 709),
-    NAME_FUNC_OFFSET(22018, glSecondaryColor3iEXT, glSecondaryColor3iEXT, NULL, 710),
-    NAME_FUNC_OFFSET(22037, glSecondaryColor3ivEXT, glSecondaryColor3ivEXT, NULL, 711),
-    NAME_FUNC_OFFSET(22057, glSecondaryColor3sEXT, glSecondaryColor3sEXT, NULL, 712),
-    NAME_FUNC_OFFSET(22076, glSecondaryColor3svEXT, glSecondaryColor3svEXT, NULL, 713),
-    NAME_FUNC_OFFSET(22096, glSecondaryColor3ubEXT, glSecondaryColor3ubEXT, NULL, 714),
-    NAME_FUNC_OFFSET(22116, glSecondaryColor3ubvEXT, glSecondaryColor3ubvEXT, NULL, 715),
-    NAME_FUNC_OFFSET(22137, glSecondaryColor3uiEXT, glSecondaryColor3uiEXT, NULL, 716),
-    NAME_FUNC_OFFSET(22157, glSecondaryColor3uivEXT, glSecondaryColor3uivEXT, NULL, 717),
-    NAME_FUNC_OFFSET(22178, glSecondaryColor3usEXT, glSecondaryColor3usEXT, NULL, 718),
-    NAME_FUNC_OFFSET(22198, glSecondaryColor3usvEXT, glSecondaryColor3usvEXT, NULL, 719),
-    NAME_FUNC_OFFSET(22219, glSecondaryColorPointerEXT, glSecondaryColorPointerEXT, NULL, 720),
-    NAME_FUNC_OFFSET(22243, glMultiDrawArraysEXT, glMultiDrawArraysEXT, NULL, 721),
-    NAME_FUNC_OFFSET(22261, glMultiDrawElementsEXT, glMultiDrawElementsEXT, NULL, 722),
-    NAME_FUNC_OFFSET(22281, glFogCoordPointerEXT, glFogCoordPointerEXT, NULL, 723),
-    NAME_FUNC_OFFSET(22299, glFogCoorddEXT, glFogCoorddEXT, NULL, 724),
-    NAME_FUNC_OFFSET(22311, glFogCoorddvEXT, glFogCoorddvEXT, NULL, 725),
-    NAME_FUNC_OFFSET(22324, glFogCoordfEXT, glFogCoordfEXT, NULL, 726),
-    NAME_FUNC_OFFSET(22336, glFogCoordfvEXT, glFogCoordfvEXT, NULL, 727),
-    NAME_FUNC_OFFSET(22349, glBlendFuncSeparateEXT, glBlendFuncSeparateEXT, NULL, 729),
-    NAME_FUNC_OFFSET(22369, glBlendFuncSeparateEXT, glBlendFuncSeparateEXT, NULL, 729),
-    NAME_FUNC_OFFSET(22393, glWindowPos2dMESA, glWindowPos2dMESA, NULL, 746),
-    NAME_FUNC_OFFSET(22407, glWindowPos2dMESA, glWindowPos2dMESA, NULL, 746),
-    NAME_FUNC_OFFSET(22424, glWindowPos2dvMESA, glWindowPos2dvMESA, NULL, 747),
-    NAME_FUNC_OFFSET(22439, glWindowPos2dvMESA, glWindowPos2dvMESA, NULL, 747),
-    NAME_FUNC_OFFSET(22457, glWindowPos2fMESA, glWindowPos2fMESA, NULL, 748),
-    NAME_FUNC_OFFSET(22471, glWindowPos2fMESA, glWindowPos2fMESA, NULL, 748),
-    NAME_FUNC_OFFSET(22488, glWindowPos2fvMESA, glWindowPos2fvMESA, NULL, 749),
-    NAME_FUNC_OFFSET(22503, glWindowPos2fvMESA, glWindowPos2fvMESA, NULL, 749),
-    NAME_FUNC_OFFSET(22521, glWindowPos2iMESA, glWindowPos2iMESA, NULL, 750),
-    NAME_FUNC_OFFSET(22535, glWindowPos2iMESA, glWindowPos2iMESA, NULL, 750),
-    NAME_FUNC_OFFSET(22552, glWindowPos2ivMESA, glWindowPos2ivMESA, NULL, 751),
-    NAME_FUNC_OFFSET(22567, glWindowPos2ivMESA, glWindowPos2ivMESA, NULL, 751),
-    NAME_FUNC_OFFSET(22585, glWindowPos2sMESA, glWindowPos2sMESA, NULL, 752),
-    NAME_FUNC_OFFSET(22599, glWindowPos2sMESA, glWindowPos2sMESA, NULL, 752),
-    NAME_FUNC_OFFSET(22616, glWindowPos2svMESA, glWindowPos2svMESA, NULL, 753),
-    NAME_FUNC_OFFSET(22631, glWindowPos2svMESA, glWindowPos2svMESA, NULL, 753),
-    NAME_FUNC_OFFSET(22649, glWindowPos3dMESA, glWindowPos3dMESA, NULL, 754),
-    NAME_FUNC_OFFSET(22663, glWindowPos3dMESA, glWindowPos3dMESA, NULL, 754),
-    NAME_FUNC_OFFSET(22680, glWindowPos3dvMESA, glWindowPos3dvMESA, NULL, 755),
-    NAME_FUNC_OFFSET(22695, glWindowPos3dvMESA, glWindowPos3dvMESA, NULL, 755),
-    NAME_FUNC_OFFSET(22713, glWindowPos3fMESA, glWindowPos3fMESA, NULL, 756),
-    NAME_FUNC_OFFSET(22727, glWindowPos3fMESA, glWindowPos3fMESA, NULL, 756),
-    NAME_FUNC_OFFSET(22744, glWindowPos3fvMESA, glWindowPos3fvMESA, NULL, 757),
-    NAME_FUNC_OFFSET(22759, glWindowPos3fvMESA, glWindowPos3fvMESA, NULL, 757),
-    NAME_FUNC_OFFSET(22777, glWindowPos3iMESA, glWindowPos3iMESA, NULL, 758),
-    NAME_FUNC_OFFSET(22791, glWindowPos3iMESA, glWindowPos3iMESA, NULL, 758),
-    NAME_FUNC_OFFSET(22808, glWindowPos3ivMESA, glWindowPos3ivMESA, NULL, 759),
-    NAME_FUNC_OFFSET(22823, glWindowPos3ivMESA, glWindowPos3ivMESA, NULL, 759),
-    NAME_FUNC_OFFSET(22841, glWindowPos3sMESA, glWindowPos3sMESA, NULL, 760),
-    NAME_FUNC_OFFSET(22855, glWindowPos3sMESA, glWindowPos3sMESA, NULL, 760),
-    NAME_FUNC_OFFSET(22872, glWindowPos3svMESA, glWindowPos3svMESA, NULL, 761),
-    NAME_FUNC_OFFSET(22887, glWindowPos3svMESA, glWindowPos3svMESA, NULL, 761),
-    NAME_FUNC_OFFSET(22905, glBindProgramNV, glBindProgramNV, NULL, 780),
-    NAME_FUNC_OFFSET(22922, glDeleteProgramsNV, glDeleteProgramsNV, NULL, 781),
-    NAME_FUNC_OFFSET(22942, glGenProgramsNV, glGenProgramsNV, NULL, 783),
-    NAME_FUNC_OFFSET(22959, glGetVertexAttribPointervNV, glGetVertexAttribPointervNV, NULL, 789),
-    NAME_FUNC_OFFSET(22985, glGetVertexAttribPointervNV, glGetVertexAttribPointervNV, NULL, 789),
-    NAME_FUNC_OFFSET(23014, glIsProgramNV, glIsProgramNV, NULL, 793),
-    NAME_FUNC_OFFSET(23029, glPointParameteriNV, glPointParameteriNV, NULL, 857),
-    NAME_FUNC_OFFSET(23047, glPointParameterivNV, glPointParameterivNV, NULL, 858),
-    NAME_FUNC_OFFSET(23066, gl_dispatch_stub_861, gl_dispatch_stub_861, NULL, 861),
-    NAME_FUNC_OFFSET(23087, gl_dispatch_stub_863, gl_dispatch_stub_863, NULL, 863),
-    NAME_FUNC_OFFSET(23103, glPrimitiveRestartIndexNV, glPrimitiveRestartIndexNV, NULL, 870),
-    NAME_FUNC_OFFSET(23127, gl_dispatch_stub_873, gl_dispatch_stub_873, NULL, 873),
-    NAME_FUNC_OFFSET(23151, gl_dispatch_stub_873, gl_dispatch_stub_873, NULL, 873),
-    NAME_FUNC_OFFSET(23178, glBindFramebufferEXT, glBindFramebufferEXT, NULL, 874),
-    NAME_FUNC_OFFSET(23196, glBindRenderbufferEXT, glBindRenderbufferEXT, NULL, 875),
-    NAME_FUNC_OFFSET(23215, glCheckFramebufferStatusEXT, glCheckFramebufferStatusEXT, NULL, 876),
-    NAME_FUNC_OFFSET(23240, glDeleteFramebuffersEXT, glDeleteFramebuffersEXT, NULL, 877),
-    NAME_FUNC_OFFSET(23261, glDeleteRenderbuffersEXT, glDeleteRenderbuffersEXT, NULL, 878),
-    NAME_FUNC_OFFSET(23283, glFramebufferRenderbufferEXT, glFramebufferRenderbufferEXT, NULL, 879),
-    NAME_FUNC_OFFSET(23309, glFramebufferTexture1DEXT, glFramebufferTexture1DEXT, NULL, 880),
-    NAME_FUNC_OFFSET(23332, glFramebufferTexture2DEXT, glFramebufferTexture2DEXT, NULL, 881),
-    NAME_FUNC_OFFSET(23355, glFramebufferTexture3DEXT, glFramebufferTexture3DEXT, NULL, 882),
-    NAME_FUNC_OFFSET(23378, glGenFramebuffersEXT, glGenFramebuffersEXT, NULL, 883),
-    NAME_FUNC_OFFSET(23396, glGenRenderbuffersEXT, glGenRenderbuffersEXT, NULL, 884),
-    NAME_FUNC_OFFSET(23415, glGenerateMipmapEXT, glGenerateMipmapEXT, NULL, 885),
-    NAME_FUNC_OFFSET(23432, glGetFramebufferAttachmentParameterivEXT, glGetFramebufferAttachmentParameterivEXT, NULL, 886),
-    NAME_FUNC_OFFSET(23470, glGetRenderbufferParameterivEXT, glGetRenderbufferParameterivEXT, NULL, 887),
-    NAME_FUNC_OFFSET(23499, glIsFramebufferEXT, glIsFramebufferEXT, NULL, 888),
-    NAME_FUNC_OFFSET(23515, glIsRenderbufferEXT, glIsRenderbufferEXT, NULL, 889),
-    NAME_FUNC_OFFSET(23532, glRenderbufferStorageEXT, glRenderbufferStorageEXT, NULL, 890),
-    NAME_FUNC_OFFSET(23554, gl_dispatch_stub_891, gl_dispatch_stub_891, NULL, 891),
-    NAME_FUNC_OFFSET(23572, glBindFragDataLocationEXT, glBindFragDataLocationEXT, NULL, 894),
-    NAME_FUNC_OFFSET(23595, glGetFragDataLocationEXT, glGetFragDataLocationEXT, NULL, 895),
-    NAME_FUNC_OFFSET(23617, glGetUniformuivEXT, glGetUniformuivEXT, NULL, 896),
-    NAME_FUNC_OFFSET(23633, glGetVertexAttribIivEXT, glGetVertexAttribIivEXT, NULL, 897),
-    NAME_FUNC_OFFSET(23654, glGetVertexAttribIuivEXT, glGetVertexAttribIuivEXT, NULL, 898),
-    NAME_FUNC_OFFSET(23676, glUniform1uiEXT, glUniform1uiEXT, NULL, 899),
-    NAME_FUNC_OFFSET(23689, glUniform1uivEXT, glUniform1uivEXT, NULL, 900),
-    NAME_FUNC_OFFSET(23703, glUniform2uiEXT, glUniform2uiEXT, NULL, 901),
-    NAME_FUNC_OFFSET(23716, glUniform2uivEXT, glUniform2uivEXT, NULL, 902),
-    NAME_FUNC_OFFSET(23730, glUniform3uiEXT, glUniform3uiEXT, NULL, 903),
-    NAME_FUNC_OFFSET(23743, glUniform3uivEXT, glUniform3uivEXT, NULL, 904),
-    NAME_FUNC_OFFSET(23757, glUniform4uiEXT, glUniform4uiEXT, NULL, 905),
-    NAME_FUNC_OFFSET(23770, glUniform4uivEXT, glUniform4uivEXT, NULL, 906),
-    NAME_FUNC_OFFSET(23784, glVertexAttribI1iEXT, glVertexAttribI1iEXT, NULL, 907),
-    NAME_FUNC_OFFSET(23802, glVertexAttribI1ivEXT, glVertexAttribI1ivEXT, NULL, 908),
-    NAME_FUNC_OFFSET(23821, glVertexAttribI1uiEXT, glVertexAttribI1uiEXT, NULL, 909),
-    NAME_FUNC_OFFSET(23840, glVertexAttribI1uivEXT, glVertexAttribI1uivEXT, NULL, 910),
-    NAME_FUNC_OFFSET(23860, glVertexAttribI2iEXT, glVertexAttribI2iEXT, NULL, 911),
-    NAME_FUNC_OFFSET(23878, glVertexAttribI2ivEXT, glVertexAttribI2ivEXT, NULL, 912),
-    NAME_FUNC_OFFSET(23897, glVertexAttribI2uiEXT, glVertexAttribI2uiEXT, NULL, 913),
-    NAME_FUNC_OFFSET(23916, glVertexAttribI2uivEXT, glVertexAttribI2uivEXT, NULL, 914),
-    NAME_FUNC_OFFSET(23936, glVertexAttribI3iEXT, glVertexAttribI3iEXT, NULL, 915),
-    NAME_FUNC_OFFSET(23954, glVertexAttribI3ivEXT, glVertexAttribI3ivEXT, NULL, 916),
-    NAME_FUNC_OFFSET(23973, glVertexAttribI3uiEXT, glVertexAttribI3uiEXT, NULL, 917),
-    NAME_FUNC_OFFSET(23992, glVertexAttribI3uivEXT, glVertexAttribI3uivEXT, NULL, 918),
-    NAME_FUNC_OFFSET(24012, glVertexAttribI4bvEXT, glVertexAttribI4bvEXT, NULL, 919),
-    NAME_FUNC_OFFSET(24031, glVertexAttribI4iEXT, glVertexAttribI4iEXT, NULL, 920),
-    NAME_FUNC_OFFSET(24049, glVertexAttribI4ivEXT, glVertexAttribI4ivEXT, NULL, 921),
-    NAME_FUNC_OFFSET(24068, glVertexAttribI4svEXT, glVertexAttribI4svEXT, NULL, 922),
-    NAME_FUNC_OFFSET(24087, glVertexAttribI4ubvEXT, glVertexAttribI4ubvEXT, NULL, 923),
-    NAME_FUNC_OFFSET(24107, glVertexAttribI4uiEXT, glVertexAttribI4uiEXT, NULL, 924),
-    NAME_FUNC_OFFSET(24126, glVertexAttribI4uivEXT, glVertexAttribI4uivEXT, NULL, 925),
-    NAME_FUNC_OFFSET(24146, glVertexAttribI4usvEXT, glVertexAttribI4usvEXT, NULL, 926),
-    NAME_FUNC_OFFSET(24166, glVertexAttribIPointerEXT, glVertexAttribIPointerEXT, NULL, 927),
-    NAME_FUNC_OFFSET(24189, glFramebufferTextureLayerEXT, glFramebufferTextureLayerEXT, NULL, 928),
-    NAME_FUNC_OFFSET(24215, glFramebufferTextureLayerEXT, glFramebufferTextureLayerEXT, NULL, 928),
-    NAME_FUNC_OFFSET(24244, glColorMaskIndexedEXT, glColorMaskIndexedEXT, NULL, 929),
-    NAME_FUNC_OFFSET(24257, glDisableIndexedEXT, glDisableIndexedEXT, NULL, 930),
-    NAME_FUNC_OFFSET(24268, glEnableIndexedEXT, glEnableIndexedEXT, NULL, 931),
-    NAME_FUNC_OFFSET(24278, glGetBooleanIndexedvEXT, glGetBooleanIndexedvEXT, NULL, 932),
-    NAME_FUNC_OFFSET(24294, glGetIntegerIndexedvEXT, glGetIntegerIndexedvEXT, NULL, 933),
-    NAME_FUNC_OFFSET(24310, glIsEnabledIndexedEXT, glIsEnabledIndexedEXT, NULL, 934),
-    NAME_FUNC_OFFSET(24323, glGetTexParameterIivEXT, glGetTexParameterIivEXT, NULL, 937),
-    NAME_FUNC_OFFSET(24344, glGetTexParameterIuivEXT, glGetTexParameterIuivEXT, NULL, 938),
-    NAME_FUNC_OFFSET(24366, glTexParameterIivEXT, glTexParameterIivEXT, NULL, 939),
-    NAME_FUNC_OFFSET(24384, glTexParameterIuivEXT, glTexParameterIuivEXT, NULL, 940),
-    NAME_FUNC_OFFSET(24403, glBeginConditionalRenderNV, glBeginConditionalRenderNV, NULL, 941),
-    NAME_FUNC_OFFSET(24428, glEndConditionalRenderNV, glEndConditionalRenderNV, NULL, 942),
-    NAME_FUNC_OFFSET(24451, glBeginTransformFeedbackEXT, glBeginTransformFeedbackEXT, NULL, 943),
-    NAME_FUNC_OFFSET(24476, glBindBufferBaseEXT, glBindBufferBaseEXT, NULL, 944),
-    NAME_FUNC_OFFSET(24493, glBindBufferRangeEXT, glBindBufferRangeEXT, NULL, 946),
-    NAME_FUNC_OFFSET(24511, glEndTransformFeedbackEXT, glEndTransformFeedbackEXT, NULL, 947),
-    NAME_FUNC_OFFSET(24534, glGetTransformFeedbackVaryingEXT, glGetTransformFeedbackVaryingEXT, NULL, 948),
-    NAME_FUNC_OFFSET(24564, glTransformFeedbackVaryingsEXT, glTransformFeedbackVaryingsEXT, NULL, 949),
-    NAME_FUNC_OFFSET(24592, glProvokingVertexEXT, glProvokingVertexEXT, NULL, 950),
-    NAME_FUNC_OFFSET(-1, NULL, NULL, NULL, 0)
-};
-
-#undef NAME_FUNC_OFFSET
->>>>>>> 53da0b7e
+/* DO NOT EDIT - This file generated automatically by gl_procs.py (from Mesa) script */
+
+/*
+ * Copyright (C) 1999-2001  Brian Paul   All Rights Reserved.
+ * (C) Copyright IBM Corporation 2004, 2006
+ * All Rights Reserved.
+ * 
+ * Permission is hereby granted, free of charge, to any person obtaining a
+ * copy of this software and associated documentation files (the "Software"),
+ * to deal in the Software without restriction, including without limitation
+ * the rights to use, copy, modify, merge, publish, distribute, sub license,
+ * and/or sell copies of the Software, and to permit persons to whom the
+ * Software is furnished to do so, subject to the following conditions:
+ * 
+ * The above copyright notice and this permission notice (including the next
+ * paragraph) shall be included in all copies or substantial portions of the
+ * Software.
+ * 
+ * THE SOFTWARE IS PROVIDED "AS IS", WITHOUT WARRANTY OF ANY KIND, EXPRESS OR
+ * IMPLIED, INCLUDING BUT NOT LIMITED TO THE WARRANTIES OF MERCHANTABILITY,
+ * FITNESS FOR A PARTICULAR PURPOSE AND NON-INFRINGEMENT.  IN NO EVENT SHALL
+ * BRIAN PAUL, IBM,
+ * AND/OR THEIR SUPPLIERS BE LIABLE FOR ANY CLAIM, DAMAGES OR OTHER LIABILITY,
+ * WHETHER IN AN ACTION OF CONTRACT, TORT OR OTHERWISE, ARISING FROM, OUT OF
+ * OR IN CONNECTION WITH THE SOFTWARE OR THE USE OR OTHER DEALINGS IN THE
+ * SOFTWARE.
+ */
+
+
+/* This file is only included by glapi.c and is used for
+ * the GetProcAddress() function
+ */
+
+typedef struct {
+    GLint Name_offset;
+#if defined(NEED_FUNCTION_POINTER) || defined(GLX_INDIRECT_RENDERING)
+    _glapi_proc Address;
+#endif
+    GLuint Offset;
+} glprocs_table_t;
+
+#if   !defined(NEED_FUNCTION_POINTER) && !defined(GLX_INDIRECT_RENDERING)
+#  define NAME_FUNC_OFFSET(n,f1,f2,f3,o) { n , o }
+#elif  defined(NEED_FUNCTION_POINTER) && !defined(GLX_INDIRECT_RENDERING)
+#  define NAME_FUNC_OFFSET(n,f1,f2,f3,o) { n , (_glapi_proc) f1 , o }
+#elif  defined(NEED_FUNCTION_POINTER) &&  defined(GLX_INDIRECT_RENDERING)
+#  define NAME_FUNC_OFFSET(n,f1,f2,f3,o) { n , (_glapi_proc) f2 , o }
+#elif !defined(NEED_FUNCTION_POINTER) &&  defined(GLX_INDIRECT_RENDERING)
+#  define NAME_FUNC_OFFSET(n,f1,f2,f3,o) { n , (_glapi_proc) f3 , o }
+#endif
+
+
+
+static const char gl_string_table[] =
+    "glNewList\0"
+    "glEndList\0"
+    "glCallList\0"
+    "glCallLists\0"
+    "glDeleteLists\0"
+    "glGenLists\0"
+    "glListBase\0"
+    "glBegin\0"
+    "glBitmap\0"
+    "glColor3b\0"
+    "glColor3bv\0"
+    "glColor3d\0"
+    "glColor3dv\0"
+    "glColor3f\0"
+    "glColor3fv\0"
+    "glColor3i\0"
+    "glColor3iv\0"
+    "glColor3s\0"
+    "glColor3sv\0"
+    "glColor3ub\0"
+    "glColor3ubv\0"
+    "glColor3ui\0"
+    "glColor3uiv\0"
+    "glColor3us\0"
+    "glColor3usv\0"
+    "glColor4b\0"
+    "glColor4bv\0"
+    "glColor4d\0"
+    "glColor4dv\0"
+    "glColor4f\0"
+    "glColor4fv\0"
+    "glColor4i\0"
+    "glColor4iv\0"
+    "glColor4s\0"
+    "glColor4sv\0"
+    "glColor4ub\0"
+    "glColor4ubv\0"
+    "glColor4ui\0"
+    "glColor4uiv\0"
+    "glColor4us\0"
+    "glColor4usv\0"
+    "glEdgeFlag\0"
+    "glEdgeFlagv\0"
+    "glEnd\0"
+    "glIndexd\0"
+    "glIndexdv\0"
+    "glIndexf\0"
+    "glIndexfv\0"
+    "glIndexi\0"
+    "glIndexiv\0"
+    "glIndexs\0"
+    "glIndexsv\0"
+    "glNormal3b\0"
+    "glNormal3bv\0"
+    "glNormal3d\0"
+    "glNormal3dv\0"
+    "glNormal3f\0"
+    "glNormal3fv\0"
+    "glNormal3i\0"
+    "glNormal3iv\0"
+    "glNormal3s\0"
+    "glNormal3sv\0"
+    "glRasterPos2d\0"
+    "glRasterPos2dv\0"
+    "glRasterPos2f\0"
+    "glRasterPos2fv\0"
+    "glRasterPos2i\0"
+    "glRasterPos2iv\0"
+    "glRasterPos2s\0"
+    "glRasterPos2sv\0"
+    "glRasterPos3d\0"
+    "glRasterPos3dv\0"
+    "glRasterPos3f\0"
+    "glRasterPos3fv\0"
+    "glRasterPos3i\0"
+    "glRasterPos3iv\0"
+    "glRasterPos3s\0"
+    "glRasterPos3sv\0"
+    "glRasterPos4d\0"
+    "glRasterPos4dv\0"
+    "glRasterPos4f\0"
+    "glRasterPos4fv\0"
+    "glRasterPos4i\0"
+    "glRasterPos4iv\0"
+    "glRasterPos4s\0"
+    "glRasterPos4sv\0"
+    "glRectd\0"
+    "glRectdv\0"
+    "glRectf\0"
+    "glRectfv\0"
+    "glRecti\0"
+    "glRectiv\0"
+    "glRects\0"
+    "glRectsv\0"
+    "glTexCoord1d\0"
+    "glTexCoord1dv\0"
+    "glTexCoord1f\0"
+    "glTexCoord1fv\0"
+    "glTexCoord1i\0"
+    "glTexCoord1iv\0"
+    "glTexCoord1s\0"
+    "glTexCoord1sv\0"
+    "glTexCoord2d\0"
+    "glTexCoord2dv\0"
+    "glTexCoord2f\0"
+    "glTexCoord2fv\0"
+    "glTexCoord2i\0"
+    "glTexCoord2iv\0"
+    "glTexCoord2s\0"
+    "glTexCoord2sv\0"
+    "glTexCoord3d\0"
+    "glTexCoord3dv\0"
+    "glTexCoord3f\0"
+    "glTexCoord3fv\0"
+    "glTexCoord3i\0"
+    "glTexCoord3iv\0"
+    "glTexCoord3s\0"
+    "glTexCoord3sv\0"
+    "glTexCoord4d\0"
+    "glTexCoord4dv\0"
+    "glTexCoord4f\0"
+    "glTexCoord4fv\0"
+    "glTexCoord4i\0"
+    "glTexCoord4iv\0"
+    "glTexCoord4s\0"
+    "glTexCoord4sv\0"
+    "glVertex2d\0"
+    "glVertex2dv\0"
+    "glVertex2f\0"
+    "glVertex2fv\0"
+    "glVertex2i\0"
+    "glVertex2iv\0"
+    "glVertex2s\0"
+    "glVertex2sv\0"
+    "glVertex3d\0"
+    "glVertex3dv\0"
+    "glVertex3f\0"
+    "glVertex3fv\0"
+    "glVertex3i\0"
+    "glVertex3iv\0"
+    "glVertex3s\0"
+    "glVertex3sv\0"
+    "glVertex4d\0"
+    "glVertex4dv\0"
+    "glVertex4f\0"
+    "glVertex4fv\0"
+    "glVertex4i\0"
+    "glVertex4iv\0"
+    "glVertex4s\0"
+    "glVertex4sv\0"
+    "glClipPlane\0"
+    "glColorMaterial\0"
+    "glCullFace\0"
+    "glFogf\0"
+    "glFogfv\0"
+    "glFogi\0"
+    "glFogiv\0"
+    "glFrontFace\0"
+    "glHint\0"
+    "glLightf\0"
+    "glLightfv\0"
+    "glLighti\0"
+    "glLightiv\0"
+    "glLightModelf\0"
+    "glLightModelfv\0"
+    "glLightModeli\0"
+    "glLightModeliv\0"
+    "glLineStipple\0"
+    "glLineWidth\0"
+    "glMaterialf\0"
+    "glMaterialfv\0"
+    "glMateriali\0"
+    "glMaterialiv\0"
+    "glPointSize\0"
+    "glPolygonMode\0"
+    "glPolygonStipple\0"
+    "glScissor\0"
+    "glShadeModel\0"
+    "glTexParameterf\0"
+    "glTexParameterfv\0"
+    "glTexParameteri\0"
+    "glTexParameteriv\0"
+    "glTexImage1D\0"
+    "glTexImage2D\0"
+    "glTexEnvf\0"
+    "glTexEnvfv\0"
+    "glTexEnvi\0"
+    "glTexEnviv\0"
+    "glTexGend\0"
+    "glTexGendv\0"
+    "glTexGenf\0"
+    "glTexGenfv\0"
+    "glTexGeni\0"
+    "glTexGeniv\0"
+    "glFeedbackBuffer\0"
+    "glSelectBuffer\0"
+    "glRenderMode\0"
+    "glInitNames\0"
+    "glLoadName\0"
+    "glPassThrough\0"
+    "glPopName\0"
+    "glPushName\0"
+    "glDrawBuffer\0"
+    "glClear\0"
+    "glClearAccum\0"
+    "glClearIndex\0"
+    "glClearColor\0"
+    "glClearStencil\0"
+    "glClearDepth\0"
+    "glStencilMask\0"
+    "glColorMask\0"
+    "glDepthMask\0"
+    "glIndexMask\0"
+    "glAccum\0"
+    "glDisable\0"
+    "glEnable\0"
+    "glFinish\0"
+    "glFlush\0"
+    "glPopAttrib\0"
+    "glPushAttrib\0"
+    "glMap1d\0"
+    "glMap1f\0"
+    "glMap2d\0"
+    "glMap2f\0"
+    "glMapGrid1d\0"
+    "glMapGrid1f\0"
+    "glMapGrid2d\0"
+    "glMapGrid2f\0"
+    "glEvalCoord1d\0"
+    "glEvalCoord1dv\0"
+    "glEvalCoord1f\0"
+    "glEvalCoord1fv\0"
+    "glEvalCoord2d\0"
+    "glEvalCoord2dv\0"
+    "glEvalCoord2f\0"
+    "glEvalCoord2fv\0"
+    "glEvalMesh1\0"
+    "glEvalPoint1\0"
+    "glEvalMesh2\0"
+    "glEvalPoint2\0"
+    "glAlphaFunc\0"
+    "glBlendFunc\0"
+    "glLogicOp\0"
+    "glStencilFunc\0"
+    "glStencilOp\0"
+    "glDepthFunc\0"
+    "glPixelZoom\0"
+    "glPixelTransferf\0"
+    "glPixelTransferi\0"
+    "glPixelStoref\0"
+    "glPixelStorei\0"
+    "glPixelMapfv\0"
+    "glPixelMapuiv\0"
+    "glPixelMapusv\0"
+    "glReadBuffer\0"
+    "glCopyPixels\0"
+    "glReadPixels\0"
+    "glDrawPixels\0"
+    "glGetBooleanv\0"
+    "glGetClipPlane\0"
+    "glGetDoublev\0"
+    "glGetError\0"
+    "glGetFloatv\0"
+    "glGetIntegerv\0"
+    "glGetLightfv\0"
+    "glGetLightiv\0"
+    "glGetMapdv\0"
+    "glGetMapfv\0"
+    "glGetMapiv\0"
+    "glGetMaterialfv\0"
+    "glGetMaterialiv\0"
+    "glGetPixelMapfv\0"
+    "glGetPixelMapuiv\0"
+    "glGetPixelMapusv\0"
+    "glGetPolygonStipple\0"
+    "glGetString\0"
+    "glGetTexEnvfv\0"
+    "glGetTexEnviv\0"
+    "glGetTexGendv\0"
+    "glGetTexGenfv\0"
+    "glGetTexGeniv\0"
+    "glGetTexImage\0"
+    "glGetTexParameterfv\0"
+    "glGetTexParameteriv\0"
+    "glGetTexLevelParameterfv\0"
+    "glGetTexLevelParameteriv\0"
+    "glIsEnabled\0"
+    "glIsList\0"
+    "glDepthRange\0"
+    "glFrustum\0"
+    "glLoadIdentity\0"
+    "glLoadMatrixf\0"
+    "glLoadMatrixd\0"
+    "glMatrixMode\0"
+    "glMultMatrixf\0"
+    "glMultMatrixd\0"
+    "glOrtho\0"
+    "glPopMatrix\0"
+    "glPushMatrix\0"
+    "glRotated\0"
+    "glRotatef\0"
+    "glScaled\0"
+    "glScalef\0"
+    "glTranslated\0"
+    "glTranslatef\0"
+    "glViewport\0"
+    "glArrayElement\0"
+    "glBindTexture\0"
+    "glColorPointer\0"
+    "glDisableClientState\0"
+    "glDrawArrays\0"
+    "glDrawElements\0"
+    "glEdgeFlagPointer\0"
+    "glEnableClientState\0"
+    "glIndexPointer\0"
+    "glIndexub\0"
+    "glIndexubv\0"
+    "glInterleavedArrays\0"
+    "glNormalPointer\0"
+    "glPolygonOffset\0"
+    "glTexCoordPointer\0"
+    "glVertexPointer\0"
+    "glAreTexturesResident\0"
+    "glCopyTexImage1D\0"
+    "glCopyTexImage2D\0"
+    "glCopyTexSubImage1D\0"
+    "glCopyTexSubImage2D\0"
+    "glDeleteTextures\0"
+    "glGenTextures\0"
+    "glGetPointerv\0"
+    "glIsTexture\0"
+    "glPrioritizeTextures\0"
+    "glTexSubImage1D\0"
+    "glTexSubImage2D\0"
+    "glPopClientAttrib\0"
+    "glPushClientAttrib\0"
+    "glBlendColor\0"
+    "glBlendEquation\0"
+    "glDrawRangeElements\0"
+    "glColorTable\0"
+    "glColorTableParameterfv\0"
+    "glColorTableParameteriv\0"
+    "glCopyColorTable\0"
+    "glGetColorTable\0"
+    "glGetColorTableParameterfv\0"
+    "glGetColorTableParameteriv\0"
+    "glColorSubTable\0"
+    "glCopyColorSubTable\0"
+    "glConvolutionFilter1D\0"
+    "glConvolutionFilter2D\0"
+    "glConvolutionParameterf\0"
+    "glConvolutionParameterfv\0"
+    "glConvolutionParameteri\0"
+    "glConvolutionParameteriv\0"
+    "glCopyConvolutionFilter1D\0"
+    "glCopyConvolutionFilter2D\0"
+    "glGetConvolutionFilter\0"
+    "glGetConvolutionParameterfv\0"
+    "glGetConvolutionParameteriv\0"
+    "glGetSeparableFilter\0"
+    "glSeparableFilter2D\0"
+    "glGetHistogram\0"
+    "glGetHistogramParameterfv\0"
+    "glGetHistogramParameteriv\0"
+    "glGetMinmax\0"
+    "glGetMinmaxParameterfv\0"
+    "glGetMinmaxParameteriv\0"
+    "glHistogram\0"
+    "glMinmax\0"
+    "glResetHistogram\0"
+    "glResetMinmax\0"
+    "glTexImage3D\0"
+    "glTexSubImage3D\0"
+    "glCopyTexSubImage3D\0"
+    "glActiveTextureARB\0"
+    "glClientActiveTextureARB\0"
+    "glMultiTexCoord1dARB\0"
+    "glMultiTexCoord1dvARB\0"
+    "glMultiTexCoord1fARB\0"
+    "glMultiTexCoord1fvARB\0"
+    "glMultiTexCoord1iARB\0"
+    "glMultiTexCoord1ivARB\0"
+    "glMultiTexCoord1sARB\0"
+    "glMultiTexCoord1svARB\0"
+    "glMultiTexCoord2dARB\0"
+    "glMultiTexCoord2dvARB\0"
+    "glMultiTexCoord2fARB\0"
+    "glMultiTexCoord2fvARB\0"
+    "glMultiTexCoord2iARB\0"
+    "glMultiTexCoord2ivARB\0"
+    "glMultiTexCoord2sARB\0"
+    "glMultiTexCoord2svARB\0"
+    "glMultiTexCoord3dARB\0"
+    "glMultiTexCoord3dvARB\0"
+    "glMultiTexCoord3fARB\0"
+    "glMultiTexCoord3fvARB\0"
+    "glMultiTexCoord3iARB\0"
+    "glMultiTexCoord3ivARB\0"
+    "glMultiTexCoord3sARB\0"
+    "glMultiTexCoord3svARB\0"
+    "glMultiTexCoord4dARB\0"
+    "glMultiTexCoord4dvARB\0"
+    "glMultiTexCoord4fARB\0"
+    "glMultiTexCoord4fvARB\0"
+    "glMultiTexCoord4iARB\0"
+    "glMultiTexCoord4ivARB\0"
+    "glMultiTexCoord4sARB\0"
+    "glMultiTexCoord4svARB\0"
+    "glAttachShader\0"
+    "glCreateProgram\0"
+    "glCreateShader\0"
+    "glDeleteProgram\0"
+    "glDeleteShader\0"
+    "glDetachShader\0"
+    "glGetAttachedShaders\0"
+    "glGetProgramInfoLog\0"
+    "glGetProgramiv\0"
+    "glGetShaderInfoLog\0"
+    "glGetShaderiv\0"
+    "glIsProgram\0"
+    "glIsShader\0"
+    "glStencilFuncSeparate\0"
+    "glStencilMaskSeparate\0"
+    "glStencilOpSeparate\0"
+    "glUniformMatrix2x3fv\0"
+    "glUniformMatrix2x4fv\0"
+    "glUniformMatrix3x2fv\0"
+    "glUniformMatrix3x4fv\0"
+    "glUniformMatrix4x2fv\0"
+    "glUniformMatrix4x3fv\0"
+    "glClampColor\0"
+    "glClearBufferfi\0"
+    "glClearBufferfv\0"
+    "glClearBufferiv\0"
+    "glClearBufferuiv\0"
+    "glGetStringi\0"
+    "glTexBuffer\0"
+    "glFramebufferTexture\0"
+    "glGetBufferParameteri64v\0"
+    "glGetInteger64i_v\0"
+    "glVertexAttribDivisor\0"
+    "glLoadTransposeMatrixdARB\0"
+    "glLoadTransposeMatrixfARB\0"
+    "glMultTransposeMatrixdARB\0"
+    "glMultTransposeMatrixfARB\0"
+    "glSampleCoverageARB\0"
+    "glCompressedTexImage1DARB\0"
+    "glCompressedTexImage2DARB\0"
+    "glCompressedTexImage3DARB\0"
+    "glCompressedTexSubImage1DARB\0"
+    "glCompressedTexSubImage2DARB\0"
+    "glCompressedTexSubImage3DARB\0"
+    "glGetCompressedTexImageARB\0"
+    "glDisableVertexAttribArrayARB\0"
+    "glEnableVertexAttribArrayARB\0"
+    "glGetProgramEnvParameterdvARB\0"
+    "glGetProgramEnvParameterfvARB\0"
+    "glGetProgramLocalParameterdvARB\0"
+    "glGetProgramLocalParameterfvARB\0"
+    "glGetProgramStringARB\0"
+    "glGetProgramivARB\0"
+    "glGetVertexAttribdvARB\0"
+    "glGetVertexAttribfvARB\0"
+    "glGetVertexAttribivARB\0"
+    "glProgramEnvParameter4dARB\0"
+    "glProgramEnvParameter4dvARB\0"
+    "glProgramEnvParameter4fARB\0"
+    "glProgramEnvParameter4fvARB\0"
+    "glProgramLocalParameter4dARB\0"
+    "glProgramLocalParameter4dvARB\0"
+    "glProgramLocalParameter4fARB\0"
+    "glProgramLocalParameter4fvARB\0"
+    "glProgramStringARB\0"
+    "glVertexAttrib1dARB\0"
+    "glVertexAttrib1dvARB\0"
+    "glVertexAttrib1fARB\0"
+    "glVertexAttrib1fvARB\0"
+    "glVertexAttrib1sARB\0"
+    "glVertexAttrib1svARB\0"
+    "glVertexAttrib2dARB\0"
+    "glVertexAttrib2dvARB\0"
+    "glVertexAttrib2fARB\0"
+    "glVertexAttrib2fvARB\0"
+    "glVertexAttrib2sARB\0"
+    "glVertexAttrib2svARB\0"
+    "glVertexAttrib3dARB\0"
+    "glVertexAttrib3dvARB\0"
+    "glVertexAttrib3fARB\0"
+    "glVertexAttrib3fvARB\0"
+    "glVertexAttrib3sARB\0"
+    "glVertexAttrib3svARB\0"
+    "glVertexAttrib4NbvARB\0"
+    "glVertexAttrib4NivARB\0"
+    "glVertexAttrib4NsvARB\0"
+    "glVertexAttrib4NubARB\0"
+    "glVertexAttrib4NubvARB\0"
+    "glVertexAttrib4NuivARB\0"
+    "glVertexAttrib4NusvARB\0"
+    "glVertexAttrib4bvARB\0"
+    "glVertexAttrib4dARB\0"
+    "glVertexAttrib4dvARB\0"
+    "glVertexAttrib4fARB\0"
+    "glVertexAttrib4fvARB\0"
+    "glVertexAttrib4ivARB\0"
+    "glVertexAttrib4sARB\0"
+    "glVertexAttrib4svARB\0"
+    "glVertexAttrib4ubvARB\0"
+    "glVertexAttrib4uivARB\0"
+    "glVertexAttrib4usvARB\0"
+    "glVertexAttribPointerARB\0"
+    "glBindBufferARB\0"
+    "glBufferDataARB\0"
+    "glBufferSubDataARB\0"
+    "glDeleteBuffersARB\0"
+    "glGenBuffersARB\0"
+    "glGetBufferParameterivARB\0"
+    "glGetBufferPointervARB\0"
+    "glGetBufferSubDataARB\0"
+    "glIsBufferARB\0"
+    "glMapBufferARB\0"
+    "glUnmapBufferARB\0"
+    "glBeginQueryARB\0"
+    "glDeleteQueriesARB\0"
+    "glEndQueryARB\0"
+    "glGenQueriesARB\0"
+    "glGetQueryObjectivARB\0"
+    "glGetQueryObjectuivARB\0"
+    "glGetQueryivARB\0"
+    "glIsQueryARB\0"
+    "glAttachObjectARB\0"
+    "glCompileShaderARB\0"
+    "glCreateProgramObjectARB\0"
+    "glCreateShaderObjectARB\0"
+    "glDeleteObjectARB\0"
+    "glDetachObjectARB\0"
+    "glGetActiveUniformARB\0"
+    "glGetAttachedObjectsARB\0"
+    "glGetHandleARB\0"
+    "glGetInfoLogARB\0"
+    "glGetObjectParameterfvARB\0"
+    "glGetObjectParameterivARB\0"
+    "glGetShaderSourceARB\0"
+    "glGetUniformLocationARB\0"
+    "glGetUniformfvARB\0"
+    "glGetUniformivARB\0"
+    "glLinkProgramARB\0"
+    "glShaderSourceARB\0"
+    "glUniform1fARB\0"
+    "glUniform1fvARB\0"
+    "glUniform1iARB\0"
+    "glUniform1ivARB\0"
+    "glUniform2fARB\0"
+    "glUniform2fvARB\0"
+    "glUniform2iARB\0"
+    "glUniform2ivARB\0"
+    "glUniform3fARB\0"
+    "glUniform3fvARB\0"
+    "glUniform3iARB\0"
+    "glUniform3ivARB\0"
+    "glUniform4fARB\0"
+    "glUniform4fvARB\0"
+    "glUniform4iARB\0"
+    "glUniform4ivARB\0"
+    "glUniformMatrix2fvARB\0"
+    "glUniformMatrix3fvARB\0"
+    "glUniformMatrix4fvARB\0"
+    "glUseProgramObjectARB\0"
+    "glValidateProgramARB\0"
+    "glBindAttribLocationARB\0"
+    "glGetActiveAttribARB\0"
+    "glGetAttribLocationARB\0"
+    "glDrawBuffersARB\0"
+    "glClampColorARB\0"
+    "glDrawArraysInstancedARB\0"
+    "glDrawElementsInstancedARB\0"
+    "glRenderbufferStorageMultisample\0"
+    "glFramebufferTextureARB\0"
+    "glFramebufferTextureFaceARB\0"
+    "glProgramParameteriARB\0"
+    "glVertexAttribDivisorARB\0"
+    "glFlushMappedBufferRange\0"
+    "glMapBufferRange\0"
+    "glTexBufferARB\0"
+    "glBindVertexArray\0"
+    "glGenVertexArrays\0"
+    "glCopyBufferSubData\0"
+    "glClientWaitSync\0"
+    "glDeleteSync\0"
+    "glFenceSync\0"
+    "glGetInteger64v\0"
+    "glGetSynciv\0"
+    "glIsSync\0"
+    "glWaitSync\0"
+    "glDrawElementsBaseVertex\0"
+    "glDrawElementsInstancedBaseVertex\0"
+    "glDrawRangeElementsBaseVertex\0"
+    "glMultiDrawElementsBaseVertex\0"
+    "glBlendEquationSeparateiARB\0"
+    "glBlendEquationiARB\0"
+    "glBlendFuncSeparateiARB\0"
+    "glBlendFunciARB\0"
+    "glBindSampler\0"
+    "glDeleteSamplers\0"
+    "glGenSamplers\0"
+    "glGetSamplerParameterIiv\0"
+    "glGetSamplerParameterIuiv\0"
+    "glGetSamplerParameterfv\0"
+    "glGetSamplerParameteriv\0"
+    "glIsSampler\0"
+    "glSamplerParameterIiv\0"
+    "glSamplerParameterIuiv\0"
+    "glSamplerParameterf\0"
+    "glSamplerParameterfv\0"
+    "glSamplerParameteri\0"
+    "glSamplerParameteriv\0"
+    "glColorP3ui\0"
+    "glColorP3uiv\0"
+    "glColorP4ui\0"
+    "glColorP4uiv\0"
+    "glMultiTexCoordP1ui\0"
+    "glMultiTexCoordP1uiv\0"
+    "glMultiTexCoordP2ui\0"
+    "glMultiTexCoordP2uiv\0"
+    "glMultiTexCoordP3ui\0"
+    "glMultiTexCoordP3uiv\0"
+    "glMultiTexCoordP4ui\0"
+    "glMultiTexCoordP4uiv\0"
+    "glNormalP3ui\0"
+    "glNormalP3uiv\0"
+    "glSecondaryColorP3ui\0"
+    "glSecondaryColorP3uiv\0"
+    "glTexCoordP1ui\0"
+    "glTexCoordP1uiv\0"
+    "glTexCoordP2ui\0"
+    "glTexCoordP2uiv\0"
+    "glTexCoordP3ui\0"
+    "glTexCoordP3uiv\0"
+    "glTexCoordP4ui\0"
+    "glTexCoordP4uiv\0"
+    "glVertexAttribP1ui\0"
+    "glVertexAttribP1uiv\0"
+    "glVertexAttribP2ui\0"
+    "glVertexAttribP2uiv\0"
+    "glVertexAttribP3ui\0"
+    "glVertexAttribP3uiv\0"
+    "glVertexAttribP4ui\0"
+    "glVertexAttribP4uiv\0"
+    "glVertexP2ui\0"
+    "glVertexP2uiv\0"
+    "glVertexP3ui\0"
+    "glVertexP3uiv\0"
+    "glVertexP4ui\0"
+    "glVertexP4uiv\0"
+    "glBindTransformFeedback\0"
+    "glDeleteTransformFeedbacks\0"
+    "glDrawTransformFeedback\0"
+    "glGenTransformFeedbacks\0"
+    "glIsTransformFeedback\0"
+    "glPauseTransformFeedback\0"
+    "glResumeTransformFeedback\0"
+    "glClearDepthf\0"
+    "glDepthRangef\0"
+    "glGetShaderPrecisionFormat\0"
+    "glReleaseShaderCompiler\0"
+    "glShaderBinary\0"
+    "glGetGraphicsResetStatusARB\0"
+    "glGetnColorTableARB\0"
+    "glGetnCompressedTexImageARB\0"
+    "glGetnConvolutionFilterARB\0"
+    "glGetnHistogramARB\0"
+    "glGetnMapdvARB\0"
+    "glGetnMapfvARB\0"
+    "glGetnMapivARB\0"
+    "glGetnMinmaxARB\0"
+    "glGetnPixelMapfvARB\0"
+    "glGetnPixelMapuivARB\0"
+    "glGetnPixelMapusvARB\0"
+    "glGetnPolygonStippleARB\0"
+    "glGetnSeparableFilterARB\0"
+    "glGetnTexImageARB\0"
+    "glGetnUniformdvARB\0"
+    "glGetnUniformfvARB\0"
+    "glGetnUniformivARB\0"
+    "glGetnUniformuivARB\0"
+    "glReadnPixelsARB\0"
+    "glPolygonOffsetEXT\0"
+    "glGetPixelTexGenParameterfvSGIS\0"
+    "glGetPixelTexGenParameterivSGIS\0"
+    "glPixelTexGenParameterfSGIS\0"
+    "glPixelTexGenParameterfvSGIS\0"
+    "glPixelTexGenParameteriSGIS\0"
+    "glPixelTexGenParameterivSGIS\0"
+    "glSampleMaskSGIS\0"
+    "glSamplePatternSGIS\0"
+    "glColorPointerEXT\0"
+    "glEdgeFlagPointerEXT\0"
+    "glIndexPointerEXT\0"
+    "glNormalPointerEXT\0"
+    "glTexCoordPointerEXT\0"
+    "glVertexPointerEXT\0"
+    "glPointParameterfEXT\0"
+    "glPointParameterfvEXT\0"
+    "glLockArraysEXT\0"
+    "glUnlockArraysEXT\0"
+    "glSecondaryColor3bEXT\0"
+    "glSecondaryColor3bvEXT\0"
+    "glSecondaryColor3dEXT\0"
+    "glSecondaryColor3dvEXT\0"
+    "glSecondaryColor3fEXT\0"
+    "glSecondaryColor3fvEXT\0"
+    "glSecondaryColor3iEXT\0"
+    "glSecondaryColor3ivEXT\0"
+    "glSecondaryColor3sEXT\0"
+    "glSecondaryColor3svEXT\0"
+    "glSecondaryColor3ubEXT\0"
+    "glSecondaryColor3ubvEXT\0"
+    "glSecondaryColor3uiEXT\0"
+    "glSecondaryColor3uivEXT\0"
+    "glSecondaryColor3usEXT\0"
+    "glSecondaryColor3usvEXT\0"
+    "glSecondaryColorPointerEXT\0"
+    "glMultiDrawArraysEXT\0"
+    "glMultiDrawElementsEXT\0"
+    "glFogCoordPointerEXT\0"
+    "glFogCoorddEXT\0"
+    "glFogCoorddvEXT\0"
+    "glFogCoordfEXT\0"
+    "glFogCoordfvEXT\0"
+    "glPixelTexGenSGIX\0"
+    "glBlendFuncSeparateEXT\0"
+    "glFlushVertexArrayRangeNV\0"
+    "glVertexArrayRangeNV\0"
+    "glCombinerInputNV\0"
+    "glCombinerOutputNV\0"
+    "glCombinerParameterfNV\0"
+    "glCombinerParameterfvNV\0"
+    "glCombinerParameteriNV\0"
+    "glCombinerParameterivNV\0"
+    "glFinalCombinerInputNV\0"
+    "glGetCombinerInputParameterfvNV\0"
+    "glGetCombinerInputParameterivNV\0"
+    "glGetCombinerOutputParameterfvNV\0"
+    "glGetCombinerOutputParameterivNV\0"
+    "glGetFinalCombinerInputParameterfvNV\0"
+    "glGetFinalCombinerInputParameterivNV\0"
+    "glResizeBuffersMESA\0"
+    "glWindowPos2dMESA\0"
+    "glWindowPos2dvMESA\0"
+    "glWindowPos2fMESA\0"
+    "glWindowPos2fvMESA\0"
+    "glWindowPos2iMESA\0"
+    "glWindowPos2ivMESA\0"
+    "glWindowPos2sMESA\0"
+    "glWindowPos2svMESA\0"
+    "glWindowPos3dMESA\0"
+    "glWindowPos3dvMESA\0"
+    "glWindowPos3fMESA\0"
+    "glWindowPos3fvMESA\0"
+    "glWindowPos3iMESA\0"
+    "glWindowPos3ivMESA\0"
+    "glWindowPos3sMESA\0"
+    "glWindowPos3svMESA\0"
+    "glWindowPos4dMESA\0"
+    "glWindowPos4dvMESA\0"
+    "glWindowPos4fMESA\0"
+    "glWindowPos4fvMESA\0"
+    "glWindowPos4iMESA\0"
+    "glWindowPos4ivMESA\0"
+    "glWindowPos4sMESA\0"
+    "glWindowPos4svMESA\0"
+    "glMultiModeDrawArraysIBM\0"
+    "glMultiModeDrawElementsIBM\0"
+    "glDeleteFencesNV\0"
+    "glFinishFenceNV\0"
+    "glGenFencesNV\0"
+    "glGetFenceivNV\0"
+    "glIsFenceNV\0"
+    "glSetFenceNV\0"
+    "glTestFenceNV\0"
+    "glAreProgramsResidentNV\0"
+    "glBindProgramNV\0"
+    "glDeleteProgramsNV\0"
+    "glExecuteProgramNV\0"
+    "glGenProgramsNV\0"
+    "glGetProgramParameterdvNV\0"
+    "glGetProgramParameterfvNV\0"
+    "glGetProgramStringNV\0"
+    "glGetProgramivNV\0"
+    "glGetTrackMatrixivNV\0"
+    "glGetVertexAttribPointervNV\0"
+    "glGetVertexAttribdvNV\0"
+    "glGetVertexAttribfvNV\0"
+    "glGetVertexAttribivNV\0"
+    "glIsProgramNV\0"
+    "glLoadProgramNV\0"
+    "glProgramParameters4dvNV\0"
+    "glProgramParameters4fvNV\0"
+    "glRequestResidentProgramsNV\0"
+    "glTrackMatrixNV\0"
+    "glVertexAttrib1dNV\0"
+    "glVertexAttrib1dvNV\0"
+    "glVertexAttrib1fNV\0"
+    "glVertexAttrib1fvNV\0"
+    "glVertexAttrib1sNV\0"
+    "glVertexAttrib1svNV\0"
+    "glVertexAttrib2dNV\0"
+    "glVertexAttrib2dvNV\0"
+    "glVertexAttrib2fNV\0"
+    "glVertexAttrib2fvNV\0"
+    "glVertexAttrib2sNV\0"
+    "glVertexAttrib2svNV\0"
+    "glVertexAttrib3dNV\0"
+    "glVertexAttrib3dvNV\0"
+    "glVertexAttrib3fNV\0"
+    "glVertexAttrib3fvNV\0"
+    "glVertexAttrib3sNV\0"
+    "glVertexAttrib3svNV\0"
+    "glVertexAttrib4dNV\0"
+    "glVertexAttrib4dvNV\0"
+    "glVertexAttrib4fNV\0"
+    "glVertexAttrib4fvNV\0"
+    "glVertexAttrib4sNV\0"
+    "glVertexAttrib4svNV\0"
+    "glVertexAttrib4ubNV\0"
+    "glVertexAttrib4ubvNV\0"
+    "glVertexAttribPointerNV\0"
+    "glVertexAttribs1dvNV\0"
+    "glVertexAttribs1fvNV\0"
+    "glVertexAttribs1svNV\0"
+    "glVertexAttribs2dvNV\0"
+    "glVertexAttribs2fvNV\0"
+    "glVertexAttribs2svNV\0"
+    "glVertexAttribs3dvNV\0"
+    "glVertexAttribs3fvNV\0"
+    "glVertexAttribs3svNV\0"
+    "glVertexAttribs4dvNV\0"
+    "glVertexAttribs4fvNV\0"
+    "glVertexAttribs4svNV\0"
+    "glVertexAttribs4ubvNV\0"
+    "glGetTexBumpParameterfvATI\0"
+    "glGetTexBumpParameterivATI\0"
+    "glTexBumpParameterfvATI\0"
+    "glTexBumpParameterivATI\0"
+    "glAlphaFragmentOp1ATI\0"
+    "glAlphaFragmentOp2ATI\0"
+    "glAlphaFragmentOp3ATI\0"
+    "glBeginFragmentShaderATI\0"
+    "glBindFragmentShaderATI\0"
+    "glColorFragmentOp1ATI\0"
+    "glColorFragmentOp2ATI\0"
+    "glColorFragmentOp3ATI\0"
+    "glDeleteFragmentShaderATI\0"
+    "glEndFragmentShaderATI\0"
+    "glGenFragmentShadersATI\0"
+    "glPassTexCoordATI\0"
+    "glSampleMapATI\0"
+    "glSetFragmentShaderConstantATI\0"
+    "glPointParameteriNV\0"
+    "glPointParameterivNV\0"
+    "glActiveStencilFaceEXT\0"
+    "glBindVertexArrayAPPLE\0"
+    "glDeleteVertexArraysAPPLE\0"
+    "glGenVertexArraysAPPLE\0"
+    "glIsVertexArrayAPPLE\0"
+    "glGetProgramNamedParameterdvNV\0"
+    "glGetProgramNamedParameterfvNV\0"
+    "glProgramNamedParameter4dNV\0"
+    "glProgramNamedParameter4dvNV\0"
+    "glProgramNamedParameter4fNV\0"
+    "glProgramNamedParameter4fvNV\0"
+    "glPrimitiveRestartIndexNV\0"
+    "glPrimitiveRestartNV\0"
+    "glDepthBoundsEXT\0"
+    "glBlendEquationSeparateEXT\0"
+    "glBindFramebufferEXT\0"
+    "glBindRenderbufferEXT\0"
+    "glCheckFramebufferStatusEXT\0"
+    "glDeleteFramebuffersEXT\0"
+    "glDeleteRenderbuffersEXT\0"
+    "glFramebufferRenderbufferEXT\0"
+    "glFramebufferTexture1DEXT\0"
+    "glFramebufferTexture2DEXT\0"
+    "glFramebufferTexture3DEXT\0"
+    "glGenFramebuffersEXT\0"
+    "glGenRenderbuffersEXT\0"
+    "glGenerateMipmapEXT\0"
+    "glGetFramebufferAttachmentParameterivEXT\0"
+    "glGetRenderbufferParameterivEXT\0"
+    "glIsFramebufferEXT\0"
+    "glIsRenderbufferEXT\0"
+    "glRenderbufferStorageEXT\0"
+    "glBlitFramebufferEXT\0"
+    "glBufferParameteriAPPLE\0"
+    "glFlushMappedBufferRangeAPPLE\0"
+    "glBindFragDataLocationEXT\0"
+    "glGetFragDataLocationEXT\0"
+    "glGetUniformuivEXT\0"
+    "glGetVertexAttribIivEXT\0"
+    "glGetVertexAttribIuivEXT\0"
+    "glUniform1uiEXT\0"
+    "glUniform1uivEXT\0"
+    "glUniform2uiEXT\0"
+    "glUniform2uivEXT\0"
+    "glUniform3uiEXT\0"
+    "glUniform3uivEXT\0"
+    "glUniform4uiEXT\0"
+    "glUniform4uivEXT\0"
+    "glVertexAttribI1iEXT\0"
+    "glVertexAttribI1ivEXT\0"
+    "glVertexAttribI1uiEXT\0"
+    "glVertexAttribI1uivEXT\0"
+    "glVertexAttribI2iEXT\0"
+    "glVertexAttribI2ivEXT\0"
+    "glVertexAttribI2uiEXT\0"
+    "glVertexAttribI2uivEXT\0"
+    "glVertexAttribI3iEXT\0"
+    "glVertexAttribI3ivEXT\0"
+    "glVertexAttribI3uiEXT\0"
+    "glVertexAttribI3uivEXT\0"
+    "glVertexAttribI4bvEXT\0"
+    "glVertexAttribI4iEXT\0"
+    "glVertexAttribI4ivEXT\0"
+    "glVertexAttribI4svEXT\0"
+    "glVertexAttribI4ubvEXT\0"
+    "glVertexAttribI4uiEXT\0"
+    "glVertexAttribI4uivEXT\0"
+    "glVertexAttribI4usvEXT\0"
+    "glVertexAttribIPointerEXT\0"
+    "glFramebufferTextureLayerEXT\0"
+    "glColorMaskIndexedEXT\0"
+    "glDisableIndexedEXT\0"
+    "glEnableIndexedEXT\0"
+    "glGetBooleanIndexedvEXT\0"
+    "glGetIntegerIndexedvEXT\0"
+    "glIsEnabledIndexedEXT\0"
+    "glClearColorIiEXT\0"
+    "glClearColorIuiEXT\0"
+    "glGetTexParameterIivEXT\0"
+    "glGetTexParameterIuivEXT\0"
+    "glTexParameterIivEXT\0"
+    "glTexParameterIuivEXT\0"
+    "glBeginConditionalRenderNV\0"
+    "glEndConditionalRenderNV\0"
+    "glBeginTransformFeedbackEXT\0"
+    "glBindBufferBaseEXT\0"
+    "glBindBufferOffsetEXT\0"
+    "glBindBufferRangeEXT\0"
+    "glEndTransformFeedbackEXT\0"
+    "glGetTransformFeedbackVaryingEXT\0"
+    "glTransformFeedbackVaryingsEXT\0"
+    "glProvokingVertexEXT\0"
+    "glGetTexParameterPointervAPPLE\0"
+    "glTextureRangeAPPLE\0"
+    "glGetObjectParameterivAPPLE\0"
+    "glObjectPurgeableAPPLE\0"
+    "glObjectUnpurgeableAPPLE\0"
+    "glActiveProgramEXT\0"
+    "glCreateShaderProgramEXT\0"
+    "glUseShaderProgramEXT\0"
+    "glTextureBarrierNV\0"
+    "glStencilFuncSeparateATI\0"
+    "glProgramEnvParameters4fvEXT\0"
+    "glProgramLocalParameters4fvEXT\0"
+    "glGetQueryObjecti64vEXT\0"
+    "glGetQueryObjectui64vEXT\0"
+    "glEGLImageTargetRenderbufferStorageOES\0"
+    "glEGLImageTargetTexture2DOES\0"
+    "glArrayElementEXT\0"
+    "glBindTextureEXT\0"
+    "glDrawArraysEXT\0"
+    "glAreTexturesResidentEXT\0"
+    "glCopyTexImage1DEXT\0"
+    "glCopyTexImage2DEXT\0"
+    "glCopyTexSubImage1DEXT\0"
+    "glCopyTexSubImage2DEXT\0"
+    "glDeleteTexturesEXT\0"
+    "glGenTexturesEXT\0"
+    "glGetPointervEXT\0"
+    "glIsTextureEXT\0"
+    "glPrioritizeTexturesEXT\0"
+    "glTexSubImage1DEXT\0"
+    "glTexSubImage2DEXT\0"
+    "glBlendColorEXT\0"
+    "glBlendEquationEXT\0"
+    "glDrawRangeElementsEXT\0"
+    "glColorTableSGI\0"
+    "glColorTableEXT\0"
+    "glColorTableParameterfvSGI\0"
+    "glColorTableParameterivSGI\0"
+    "glCopyColorTableSGI\0"
+    "glGetColorTableSGI\0"
+    "glGetColorTableEXT\0"
+    "glGetColorTableParameterfvSGI\0"
+    "glGetColorTableParameterfvEXT\0"
+    "glGetColorTableParameterivSGI\0"
+    "glGetColorTableParameterivEXT\0"
+    "glColorSubTableEXT\0"
+    "glCopyColorSubTableEXT\0"
+    "glConvolutionFilter1DEXT\0"
+    "glConvolutionFilter2DEXT\0"
+    "glConvolutionParameterfEXT\0"
+    "glConvolutionParameterfvEXT\0"
+    "glConvolutionParameteriEXT\0"
+    "glConvolutionParameterivEXT\0"
+    "glCopyConvolutionFilter1DEXT\0"
+    "glCopyConvolutionFilter2DEXT\0"
+    "glGetConvolutionFilterEXT\0"
+    "glGetConvolutionParameterfvEXT\0"
+    "glGetConvolutionParameterivEXT\0"
+    "glGetSeparableFilterEXT\0"
+    "glSeparableFilter2DEXT\0"
+    "glGetHistogramEXT\0"
+    "glGetHistogramParameterfvEXT\0"
+    "glGetHistogramParameterivEXT\0"
+    "glGetMinmaxEXT\0"
+    "glGetMinmaxParameterfvEXT\0"
+    "glGetMinmaxParameterivEXT\0"
+    "glHistogramEXT\0"
+    "glMinmaxEXT\0"
+    "glResetHistogramEXT\0"
+    "glResetMinmaxEXT\0"
+    "glTexImage3DEXT\0"
+    "glTexSubImage3DEXT\0"
+    "glCopyTexSubImage3DEXT\0"
+    "glActiveTexture\0"
+    "glClientActiveTexture\0"
+    "glMultiTexCoord1d\0"
+    "glMultiTexCoord1dv\0"
+    "glMultiTexCoord1f\0"
+    "glMultiTexCoord1fv\0"
+    "glMultiTexCoord1i\0"
+    "glMultiTexCoord1iv\0"
+    "glMultiTexCoord1s\0"
+    "glMultiTexCoord1sv\0"
+    "glMultiTexCoord2d\0"
+    "glMultiTexCoord2dv\0"
+    "glMultiTexCoord2f\0"
+    "glMultiTexCoord2fv\0"
+    "glMultiTexCoord2i\0"
+    "glMultiTexCoord2iv\0"
+    "glMultiTexCoord2s\0"
+    "glMultiTexCoord2sv\0"
+    "glMultiTexCoord3d\0"
+    "glMultiTexCoord3dv\0"
+    "glMultiTexCoord3f\0"
+    "glMultiTexCoord3fv\0"
+    "glMultiTexCoord3i\0"
+    "glMultiTexCoord3iv\0"
+    "glMultiTexCoord3s\0"
+    "glMultiTexCoord3sv\0"
+    "glMultiTexCoord4d\0"
+    "glMultiTexCoord4dv\0"
+    "glMultiTexCoord4f\0"
+    "glMultiTexCoord4fv\0"
+    "glMultiTexCoord4i\0"
+    "glMultiTexCoord4iv\0"
+    "glMultiTexCoord4s\0"
+    "glMultiTexCoord4sv\0"
+    "glStencilOpSeparateATI\0"
+    "glLoadTransposeMatrixd\0"
+    "glLoadTransposeMatrixf\0"
+    "glMultTransposeMatrixd\0"
+    "glMultTransposeMatrixf\0"
+    "glSampleCoverage\0"
+    "glCompressedTexImage1D\0"
+    "glCompressedTexImage2D\0"
+    "glCompressedTexImage3D\0"
+    "glCompressedTexSubImage1D\0"
+    "glCompressedTexSubImage2D\0"
+    "glCompressedTexSubImage3D\0"
+    "glGetCompressedTexImage\0"
+    "glDisableVertexAttribArray\0"
+    "glEnableVertexAttribArray\0"
+    "glGetVertexAttribdv\0"
+    "glGetVertexAttribfv\0"
+    "glGetVertexAttribiv\0"
+    "glProgramParameter4dNV\0"
+    "glProgramParameter4dvNV\0"
+    "glProgramParameter4fNV\0"
+    "glProgramParameter4fvNV\0"
+    "glVertexAttrib1d\0"
+    "glVertexAttrib1dv\0"
+    "glVertexAttrib1f\0"
+    "glVertexAttrib1fv\0"
+    "glVertexAttrib1s\0"
+    "glVertexAttrib1sv\0"
+    "glVertexAttrib2d\0"
+    "glVertexAttrib2dv\0"
+    "glVertexAttrib2f\0"
+    "glVertexAttrib2fv\0"
+    "glVertexAttrib2s\0"
+    "glVertexAttrib2sv\0"
+    "glVertexAttrib3d\0"
+    "glVertexAttrib3dv\0"
+    "glVertexAttrib3f\0"
+    "glVertexAttrib3fv\0"
+    "glVertexAttrib3s\0"
+    "glVertexAttrib3sv\0"
+    "glVertexAttrib4Nbv\0"
+    "glVertexAttrib4Niv\0"
+    "glVertexAttrib4Nsv\0"
+    "glVertexAttrib4Nub\0"
+    "glVertexAttrib4Nubv\0"
+    "glVertexAttrib4Nuiv\0"
+    "glVertexAttrib4Nusv\0"
+    "glVertexAttrib4bv\0"
+    "glVertexAttrib4d\0"
+    "glVertexAttrib4dv\0"
+    "glVertexAttrib4f\0"
+    "glVertexAttrib4fv\0"
+    "glVertexAttrib4iv\0"
+    "glVertexAttrib4s\0"
+    "glVertexAttrib4sv\0"
+    "glVertexAttrib4ubv\0"
+    "glVertexAttrib4uiv\0"
+    "glVertexAttrib4usv\0"
+    "glVertexAttribPointer\0"
+    "glBindBuffer\0"
+    "glBufferData\0"
+    "glBufferSubData\0"
+    "glDeleteBuffers\0"
+    "glGenBuffers\0"
+    "glGetBufferParameteriv\0"
+    "glGetBufferPointerv\0"
+    "glGetBufferSubData\0"
+    "glIsBuffer\0"
+    "glMapBuffer\0"
+    "glUnmapBuffer\0"
+    "glBeginQuery\0"
+    "glDeleteQueries\0"
+    "glEndQuery\0"
+    "glGenQueries\0"
+    "glGetQueryObjectiv\0"
+    "glGetQueryObjectuiv\0"
+    "glGetQueryiv\0"
+    "glIsQuery\0"
+    "glCompileShader\0"
+    "glGetActiveUniform\0"
+    "glGetShaderSource\0"
+    "glGetUniformLocation\0"
+    "glGetUniformfv\0"
+    "glGetUniformiv\0"
+    "glLinkProgram\0"
+    "glShaderSource\0"
+    "glUniform1f\0"
+    "glUniform1fv\0"
+    "glUniform1i\0"
+    "glUniform1iv\0"
+    "glUniform2f\0"
+    "glUniform2fv\0"
+    "glUniform2i\0"
+    "glUniform2iv\0"
+    "glUniform3f\0"
+    "glUniform3fv\0"
+    "glUniform3i\0"
+    "glUniform3iv\0"
+    "glUniform4f\0"
+    "glUniform4fv\0"
+    "glUniform4i\0"
+    "glUniform4iv\0"
+    "glUniformMatrix2fv\0"
+    "glUniformMatrix3fv\0"
+    "glUniformMatrix4fv\0"
+    "glUseProgram\0"
+    "glValidateProgram\0"
+    "glBindAttribLocation\0"
+    "glGetActiveAttrib\0"
+    "glGetAttribLocation\0"
+    "glDrawBuffers\0"
+    "glDrawBuffersATI\0"
+    "glDrawArraysInstancedEXT\0"
+    "glDrawArraysInstanced\0"
+    "glDrawElementsInstancedEXT\0"
+    "glDrawElementsInstanced\0"
+    "glRenderbufferStorageMultisampleEXT\0"
+    "glBlendEquationSeparateIndexedAMD\0"
+    "glBlendEquationIndexedAMD\0"
+    "glBlendFuncSeparateIndexedAMD\0"
+    "glBlendFuncIndexedAMD\0"
+    "glSampleMaskEXT\0"
+    "glSamplePatternEXT\0"
+    "glPointParameterf\0"
+    "glPointParameterfARB\0"
+    "glPointParameterfSGIS\0"
+    "glPointParameterfv\0"
+    "glPointParameterfvARB\0"
+    "glPointParameterfvSGIS\0"
+    "glSecondaryColor3b\0"
+    "glSecondaryColor3bv\0"
+    "glSecondaryColor3d\0"
+    "glSecondaryColor3dv\0"
+    "glSecondaryColor3f\0"
+    "glSecondaryColor3fv\0"
+    "glSecondaryColor3i\0"
+    "glSecondaryColor3iv\0"
+    "glSecondaryColor3s\0"
+    "glSecondaryColor3sv\0"
+    "glSecondaryColor3ub\0"
+    "glSecondaryColor3ubv\0"
+    "glSecondaryColor3ui\0"
+    "glSecondaryColor3uiv\0"
+    "glSecondaryColor3us\0"
+    "glSecondaryColor3usv\0"
+    "glSecondaryColorPointer\0"
+    "glMultiDrawArrays\0"
+    "glMultiDrawElements\0"
+    "glFogCoordPointer\0"
+    "glFogCoordd\0"
+    "glFogCoorddv\0"
+    "glFogCoordf\0"
+    "glFogCoordfv\0"
+    "glBlendFuncSeparate\0"
+    "glBlendFuncSeparateINGR\0"
+    "glWindowPos2d\0"
+    "glWindowPos2dARB\0"
+    "glWindowPos2dv\0"
+    "glWindowPos2dvARB\0"
+    "glWindowPos2f\0"
+    "glWindowPos2fARB\0"
+    "glWindowPos2fv\0"
+    "glWindowPos2fvARB\0"
+    "glWindowPos2i\0"
+    "glWindowPos2iARB\0"
+    "glWindowPos2iv\0"
+    "glWindowPos2ivARB\0"
+    "glWindowPos2s\0"
+    "glWindowPos2sARB\0"
+    "glWindowPos2sv\0"
+    "glWindowPos2svARB\0"
+    "glWindowPos3d\0"
+    "glWindowPos3dARB\0"
+    "glWindowPos3dv\0"
+    "glWindowPos3dvARB\0"
+    "glWindowPos3f\0"
+    "glWindowPos3fARB\0"
+    "glWindowPos3fv\0"
+    "glWindowPos3fvARB\0"
+    "glWindowPos3i\0"
+    "glWindowPos3iARB\0"
+    "glWindowPos3iv\0"
+    "glWindowPos3ivARB\0"
+    "glWindowPos3s\0"
+    "glWindowPos3sARB\0"
+    "glWindowPos3sv\0"
+    "glWindowPos3svARB\0"
+    "glBindProgramARB\0"
+    "glDeleteProgramsARB\0"
+    "glGenProgramsARB\0"
+    "glGetVertexAttribPointerv\0"
+    "glGetVertexAttribPointervARB\0"
+    "glIsProgramARB\0"
+    "glPointParameteri\0"
+    "glPointParameteriv\0"
+    "glDeleteVertexArrays\0"
+    "glIsVertexArray\0"
+    "glPrimitiveRestartIndex\0"
+    "glBlendEquationSeparate\0"
+    "glBlendEquationSeparateATI\0"
+    "glBindFramebuffer\0"
+    "glBindRenderbuffer\0"
+    "glCheckFramebufferStatus\0"
+    "glDeleteFramebuffers\0"
+    "glDeleteRenderbuffers\0"
+    "glFramebufferRenderbuffer\0"
+    "glFramebufferTexture1D\0"
+    "glFramebufferTexture2D\0"
+    "glFramebufferTexture3D\0"
+    "glGenFramebuffers\0"
+    "glGenRenderbuffers\0"
+    "glGenerateMipmap\0"
+    "glGetFramebufferAttachmentParameteriv\0"
+    "glGetRenderbufferParameteriv\0"
+    "glIsFramebuffer\0"
+    "glIsRenderbuffer\0"
+    "glRenderbufferStorage\0"
+    "glBlitFramebuffer\0"
+    "glBindFragDataLocation\0"
+    "glGetFragDataLocation\0"
+    "glGetUniformuiv\0"
+    "glGetVertexAttribIiv\0"
+    "glGetVertexAttribIuiv\0"
+    "glUniform1ui\0"
+    "glUniform1uiv\0"
+    "glUniform2ui\0"
+    "glUniform2uiv\0"
+    "glUniform3ui\0"
+    "glUniform3uiv\0"
+    "glUniform4ui\0"
+    "glUniform4uiv\0"
+    "glVertexAttribI1i\0"
+    "glVertexAttribI1iv\0"
+    "glVertexAttribI1ui\0"
+    "glVertexAttribI1uiv\0"
+    "glVertexAttribI2i\0"
+    "glVertexAttribI2iv\0"
+    "glVertexAttribI2ui\0"
+    "glVertexAttribI2uiv\0"
+    "glVertexAttribI3i\0"
+    "glVertexAttribI3iv\0"
+    "glVertexAttribI3ui\0"
+    "glVertexAttribI3uiv\0"
+    "glVertexAttribI4bv\0"
+    "glVertexAttribI4i\0"
+    "glVertexAttribI4iv\0"
+    "glVertexAttribI4sv\0"
+    "glVertexAttribI4ubv\0"
+    "glVertexAttribI4ui\0"
+    "glVertexAttribI4uiv\0"
+    "glVertexAttribI4usv\0"
+    "glVertexAttribIPointer\0"
+    "glFramebufferTextureLayer\0"
+    "glFramebufferTextureLayerARB\0"
+    "glColorMaski\0"
+    "glDisablei\0"
+    "glEnablei\0"
+    "glGetBooleani_v\0"
+    "glGetIntegeri_v\0"
+    "glIsEnabledi\0"
+    "glGetTexParameterIiv\0"
+    "glGetTexParameterIuiv\0"
+    "glTexParameterIiv\0"
+    "glTexParameterIuiv\0"
+    "glBeginConditionalRender\0"
+    "glEndConditionalRender\0"
+    "glBeginTransformFeedback\0"
+    "glBindBufferBase\0"
+    "glBindBufferRange\0"
+    "glEndTransformFeedback\0"
+    "glGetTransformFeedbackVarying\0"
+    "glTransformFeedbackVaryings\0"
+    "glProvokingVertex\0"
+    ;
+
+
+#ifdef USE_MGL_NAMESPACE
+#define gl_dispatch_stub_343 mgl_dispatch_stub_343
+#define gl_dispatch_stub_344 mgl_dispatch_stub_344
+#define gl_dispatch_stub_345 mgl_dispatch_stub_345
+#define gl_dispatch_stub_356 mgl_dispatch_stub_356
+#define gl_dispatch_stub_357 mgl_dispatch_stub_357
+#define gl_dispatch_stub_358 mgl_dispatch_stub_358
+#define gl_dispatch_stub_359 mgl_dispatch_stub_359
+#define gl_dispatch_stub_361 mgl_dispatch_stub_361
+#define gl_dispatch_stub_362 mgl_dispatch_stub_362
+#define gl_dispatch_stub_363 mgl_dispatch_stub_363
+#define gl_dispatch_stub_364 mgl_dispatch_stub_364
+#define gl_dispatch_stub_365 mgl_dispatch_stub_365
+#define gl_dispatch_stub_366 mgl_dispatch_stub_366
+#define gl_dispatch_stub_686 mgl_dispatch_stub_686
+#define gl_dispatch_stub_687 mgl_dispatch_stub_687
+#define gl_dispatch_stub_688 mgl_dispatch_stub_688
+#define gl_dispatch_stub_689 mgl_dispatch_stub_689
+#define gl_dispatch_stub_690 mgl_dispatch_stub_690
+#define gl_dispatch_stub_691 mgl_dispatch_stub_691
+#define gl_dispatch_stub_692 mgl_dispatch_stub_692
+#define gl_dispatch_stub_693 mgl_dispatch_stub_693
+#define gl_dispatch_stub_728 mgl_dispatch_stub_728
+#define gl_dispatch_stub_770 mgl_dispatch_stub_770
+#define gl_dispatch_stub_771 mgl_dispatch_stub_771
+#define gl_dispatch_stub_772 mgl_dispatch_stub_772
+#define gl_dispatch_stub_773 mgl_dispatch_stub_773
+#define gl_dispatch_stub_774 mgl_dispatch_stub_774
+#define gl_dispatch_stub_775 mgl_dispatch_stub_775
+#define gl_dispatch_stub_776 mgl_dispatch_stub_776
+#define gl_dispatch_stub_777 mgl_dispatch_stub_777
+#define gl_dispatch_stub_778 mgl_dispatch_stub_778
+#define gl_dispatch_stub_859 mgl_dispatch_stub_859
+#define gl_dispatch_stub_860 mgl_dispatch_stub_860
+#define gl_dispatch_stub_861 mgl_dispatch_stub_861
+#define gl_dispatch_stub_862 mgl_dispatch_stub_862
+#define gl_dispatch_stub_863 mgl_dispatch_stub_863
+#define gl_dispatch_stub_872 mgl_dispatch_stub_872
+#define gl_dispatch_stub_873 mgl_dispatch_stub_873
+#define gl_dispatch_stub_891 mgl_dispatch_stub_891
+#define gl_dispatch_stub_892 mgl_dispatch_stub_892
+#define gl_dispatch_stub_893 mgl_dispatch_stub_893
+#define gl_dispatch_stub_951 mgl_dispatch_stub_951
+#define gl_dispatch_stub_952 mgl_dispatch_stub_952
+#define gl_dispatch_stub_960 mgl_dispatch_stub_960
+#define gl_dispatch_stub_961 mgl_dispatch_stub_961
+#define gl_dispatch_stub_962 mgl_dispatch_stub_962
+#define gl_dispatch_stub_963 mgl_dispatch_stub_963
+#define gl_dispatch_stub_964 mgl_dispatch_stub_964
+#endif /* USE_MGL_NAMESPACE */
+
+
+#if defined(NEED_FUNCTION_POINTER) || defined(GLX_INDIRECT_RENDERING)
+void GLAPIENTRY gl_dispatch_stub_343(GLenum target, GLenum format, GLenum type, GLvoid * table);
+void GLAPIENTRY gl_dispatch_stub_344(GLenum target, GLenum pname, GLfloat * params);
+void GLAPIENTRY gl_dispatch_stub_345(GLenum target, GLenum pname, GLint * params);
+void GLAPIENTRY gl_dispatch_stub_356(GLenum target, GLenum format, GLenum type, GLvoid * image);
+void GLAPIENTRY gl_dispatch_stub_357(GLenum target, GLenum pname, GLfloat * params);
+void GLAPIENTRY gl_dispatch_stub_358(GLenum target, GLenum pname, GLint * params);
+void GLAPIENTRY gl_dispatch_stub_359(GLenum target, GLenum format, GLenum type, GLvoid * row, GLvoid * column, GLvoid * span);
+void GLAPIENTRY gl_dispatch_stub_361(GLenum target, GLboolean reset, GLenum format, GLenum type, GLvoid * values);
+void GLAPIENTRY gl_dispatch_stub_362(GLenum target, GLenum pname, GLfloat * params);
+void GLAPIENTRY gl_dispatch_stub_363(GLenum target, GLenum pname, GLint * params);
+void GLAPIENTRY gl_dispatch_stub_364(GLenum target, GLboolean reset, GLenum format, GLenum type, GLvoid * values);
+void GLAPIENTRY gl_dispatch_stub_365(GLenum target, GLenum pname, GLfloat * params);
+void GLAPIENTRY gl_dispatch_stub_366(GLenum target, GLenum pname, GLint * params);
+void GLAPIENTRY gl_dispatch_stub_686(GLenum pname, GLfloat * params);
+void GLAPIENTRY gl_dispatch_stub_687(GLenum pname, GLint * params);
+void GLAPIENTRY gl_dispatch_stub_688(GLenum pname, GLfloat param);
+void GLAPIENTRY gl_dispatch_stub_689(GLenum pname, const GLfloat * params);
+void GLAPIENTRY gl_dispatch_stub_690(GLenum pname, GLint param);
+void GLAPIENTRY gl_dispatch_stub_691(GLenum pname, const GLint * params);
+void GLAPIENTRY gl_dispatch_stub_692(GLclampf value, GLboolean invert);
+void GLAPIENTRY gl_dispatch_stub_693(GLenum pattern);
+void GLAPIENTRY gl_dispatch_stub_728(GLenum mode);
+void GLAPIENTRY gl_dispatch_stub_770(const GLenum * mode, const GLint * first, const GLsizei * count, GLsizei primcount, GLint modestride);
+void GLAPIENTRY gl_dispatch_stub_771(const GLenum * mode, const GLsizei * count, GLenum type, const GLvoid * const * indices, GLsizei primcount, GLint modestride);
+void GLAPIENTRY gl_dispatch_stub_772(GLsizei n, const GLuint * fences);
+void GLAPIENTRY gl_dispatch_stub_773(GLuint fence);
+void GLAPIENTRY gl_dispatch_stub_774(GLsizei n, GLuint * fences);
+void GLAPIENTRY gl_dispatch_stub_775(GLuint fence, GLenum pname, GLint * params);
+GLboolean GLAPIENTRY gl_dispatch_stub_776(GLuint fence);
+void GLAPIENTRY gl_dispatch_stub_777(GLuint fence, GLenum condition);
+GLboolean GLAPIENTRY gl_dispatch_stub_778(GLuint fence);
+void GLAPIENTRY gl_dispatch_stub_859(GLenum face);
+void GLAPIENTRY gl_dispatch_stub_860(GLuint array);
+void GLAPIENTRY gl_dispatch_stub_861(GLsizei n, const GLuint * arrays);
+void GLAPIENTRY gl_dispatch_stub_862(GLsizei n, GLuint * arrays);
+GLboolean GLAPIENTRY gl_dispatch_stub_863(GLuint array);
+void GLAPIENTRY gl_dispatch_stub_872(GLclampd zmin, GLclampd zmax);
+void GLAPIENTRY gl_dispatch_stub_873(GLenum modeRGB, GLenum modeA);
+void GLAPIENTRY gl_dispatch_stub_891(GLint srcX0, GLint srcY0, GLint srcX1, GLint srcY1, GLint dstX0, GLint dstY0, GLint dstX1, GLint dstY1, GLbitfield mask, GLenum filter);
+void GLAPIENTRY gl_dispatch_stub_892(GLenum target, GLenum pname, GLint param);
+void GLAPIENTRY gl_dispatch_stub_893(GLenum target, GLintptr offset, GLsizeiptr size);
+void GLAPIENTRY gl_dispatch_stub_951(GLenum target, GLenum pname, GLvoid ** params);
+void GLAPIENTRY gl_dispatch_stub_952(GLenum target, GLsizei length, GLvoid * pointer);
+void GLAPIENTRY gl_dispatch_stub_960(GLenum frontfunc, GLenum backfunc, GLint ref, GLuint mask);
+void GLAPIENTRY gl_dispatch_stub_961(GLenum target, GLuint index, GLsizei count, const GLfloat * params);
+void GLAPIENTRY gl_dispatch_stub_962(GLenum target, GLuint index, GLsizei count, const GLfloat * params);
+void GLAPIENTRY gl_dispatch_stub_963(GLuint id, GLenum pname, GLint64EXT * params);
+void GLAPIENTRY gl_dispatch_stub_964(GLuint id, GLenum pname, GLuint64EXT * params);
+#endif /* defined(NEED_FUNCTION_POINTER) || defined(GLX_INDIRECT_RENDERING) */
+
+static const glprocs_table_t static_functions[] = {
+    NAME_FUNC_OFFSET(    0, glNewList, glNewList, NULL, 0),
+    NAME_FUNC_OFFSET(   10, glEndList, glEndList, NULL, 1),
+    NAME_FUNC_OFFSET(   20, glCallList, glCallList, NULL, 2),
+    NAME_FUNC_OFFSET(   31, glCallLists, glCallLists, NULL, 3),
+    NAME_FUNC_OFFSET(   43, glDeleteLists, glDeleteLists, NULL, 4),
+    NAME_FUNC_OFFSET(   57, glGenLists, glGenLists, NULL, 5),
+    NAME_FUNC_OFFSET(   68, glListBase, glListBase, NULL, 6),
+    NAME_FUNC_OFFSET(   79, glBegin, glBegin, NULL, 7),
+    NAME_FUNC_OFFSET(   87, glBitmap, glBitmap, NULL, 8),
+    NAME_FUNC_OFFSET(   96, glColor3b, glColor3b, NULL, 9),
+    NAME_FUNC_OFFSET(  106, glColor3bv, glColor3bv, NULL, 10),
+    NAME_FUNC_OFFSET(  117, glColor3d, glColor3d, NULL, 11),
+    NAME_FUNC_OFFSET(  127, glColor3dv, glColor3dv, NULL, 12),
+    NAME_FUNC_OFFSET(  138, glColor3f, glColor3f, NULL, 13),
+    NAME_FUNC_OFFSET(  148, glColor3fv, glColor3fv, NULL, 14),
+    NAME_FUNC_OFFSET(  159, glColor3i, glColor3i, NULL, 15),
+    NAME_FUNC_OFFSET(  169, glColor3iv, glColor3iv, NULL, 16),
+    NAME_FUNC_OFFSET(  180, glColor3s, glColor3s, NULL, 17),
+    NAME_FUNC_OFFSET(  190, glColor3sv, glColor3sv, NULL, 18),
+    NAME_FUNC_OFFSET(  201, glColor3ub, glColor3ub, NULL, 19),
+    NAME_FUNC_OFFSET(  212, glColor3ubv, glColor3ubv, NULL, 20),
+    NAME_FUNC_OFFSET(  224, glColor3ui, glColor3ui, NULL, 21),
+    NAME_FUNC_OFFSET(  235, glColor3uiv, glColor3uiv, NULL, 22),
+    NAME_FUNC_OFFSET(  247, glColor3us, glColor3us, NULL, 23),
+    NAME_FUNC_OFFSET(  258, glColor3usv, glColor3usv, NULL, 24),
+    NAME_FUNC_OFFSET(  270, glColor4b, glColor4b, NULL, 25),
+    NAME_FUNC_OFFSET(  280, glColor4bv, glColor4bv, NULL, 26),
+    NAME_FUNC_OFFSET(  291, glColor4d, glColor4d, NULL, 27),
+    NAME_FUNC_OFFSET(  301, glColor4dv, glColor4dv, NULL, 28),
+    NAME_FUNC_OFFSET(  312, glColor4f, glColor4f, NULL, 29),
+    NAME_FUNC_OFFSET(  322, glColor4fv, glColor4fv, NULL, 30),
+    NAME_FUNC_OFFSET(  333, glColor4i, glColor4i, NULL, 31),
+    NAME_FUNC_OFFSET(  343, glColor4iv, glColor4iv, NULL, 32),
+    NAME_FUNC_OFFSET(  354, glColor4s, glColor4s, NULL, 33),
+    NAME_FUNC_OFFSET(  364, glColor4sv, glColor4sv, NULL, 34),
+    NAME_FUNC_OFFSET(  375, glColor4ub, glColor4ub, NULL, 35),
+    NAME_FUNC_OFFSET(  386, glColor4ubv, glColor4ubv, NULL, 36),
+    NAME_FUNC_OFFSET(  398, glColor4ui, glColor4ui, NULL, 37),
+    NAME_FUNC_OFFSET(  409, glColor4uiv, glColor4uiv, NULL, 38),
+    NAME_FUNC_OFFSET(  421, glColor4us, glColor4us, NULL, 39),
+    NAME_FUNC_OFFSET(  432, glColor4usv, glColor4usv, NULL, 40),
+    NAME_FUNC_OFFSET(  444, glEdgeFlag, glEdgeFlag, NULL, 41),
+    NAME_FUNC_OFFSET(  455, glEdgeFlagv, glEdgeFlagv, NULL, 42),
+    NAME_FUNC_OFFSET(  467, glEnd, glEnd, NULL, 43),
+    NAME_FUNC_OFFSET(  473, glIndexd, glIndexd, NULL, 44),
+    NAME_FUNC_OFFSET(  482, glIndexdv, glIndexdv, NULL, 45),
+    NAME_FUNC_OFFSET(  492, glIndexf, glIndexf, NULL, 46),
+    NAME_FUNC_OFFSET(  501, glIndexfv, glIndexfv, NULL, 47),
+    NAME_FUNC_OFFSET(  511, glIndexi, glIndexi, NULL, 48),
+    NAME_FUNC_OFFSET(  520, glIndexiv, glIndexiv, NULL, 49),
+    NAME_FUNC_OFFSET(  530, glIndexs, glIndexs, NULL, 50),
+    NAME_FUNC_OFFSET(  539, glIndexsv, glIndexsv, NULL, 51),
+    NAME_FUNC_OFFSET(  549, glNormal3b, glNormal3b, NULL, 52),
+    NAME_FUNC_OFFSET(  560, glNormal3bv, glNormal3bv, NULL, 53),
+    NAME_FUNC_OFFSET(  572, glNormal3d, glNormal3d, NULL, 54),
+    NAME_FUNC_OFFSET(  583, glNormal3dv, glNormal3dv, NULL, 55),
+    NAME_FUNC_OFFSET(  595, glNormal3f, glNormal3f, NULL, 56),
+    NAME_FUNC_OFFSET(  606, glNormal3fv, glNormal3fv, NULL, 57),
+    NAME_FUNC_OFFSET(  618, glNormal3i, glNormal3i, NULL, 58),
+    NAME_FUNC_OFFSET(  629, glNormal3iv, glNormal3iv, NULL, 59),
+    NAME_FUNC_OFFSET(  641, glNormal3s, glNormal3s, NULL, 60),
+    NAME_FUNC_OFFSET(  652, glNormal3sv, glNormal3sv, NULL, 61),
+    NAME_FUNC_OFFSET(  664, glRasterPos2d, glRasterPos2d, NULL, 62),
+    NAME_FUNC_OFFSET(  678, glRasterPos2dv, glRasterPos2dv, NULL, 63),
+    NAME_FUNC_OFFSET(  693, glRasterPos2f, glRasterPos2f, NULL, 64),
+    NAME_FUNC_OFFSET(  707, glRasterPos2fv, glRasterPos2fv, NULL, 65),
+    NAME_FUNC_OFFSET(  722, glRasterPos2i, glRasterPos2i, NULL, 66),
+    NAME_FUNC_OFFSET(  736, glRasterPos2iv, glRasterPos2iv, NULL, 67),
+    NAME_FUNC_OFFSET(  751, glRasterPos2s, glRasterPos2s, NULL, 68),
+    NAME_FUNC_OFFSET(  765, glRasterPos2sv, glRasterPos2sv, NULL, 69),
+    NAME_FUNC_OFFSET(  780, glRasterPos3d, glRasterPos3d, NULL, 70),
+    NAME_FUNC_OFFSET(  794, glRasterPos3dv, glRasterPos3dv, NULL, 71),
+    NAME_FUNC_OFFSET(  809, glRasterPos3f, glRasterPos3f, NULL, 72),
+    NAME_FUNC_OFFSET(  823, glRasterPos3fv, glRasterPos3fv, NULL, 73),
+    NAME_FUNC_OFFSET(  838, glRasterPos3i, glRasterPos3i, NULL, 74),
+    NAME_FUNC_OFFSET(  852, glRasterPos3iv, glRasterPos3iv, NULL, 75),
+    NAME_FUNC_OFFSET(  867, glRasterPos3s, glRasterPos3s, NULL, 76),
+    NAME_FUNC_OFFSET(  881, glRasterPos3sv, glRasterPos3sv, NULL, 77),
+    NAME_FUNC_OFFSET(  896, glRasterPos4d, glRasterPos4d, NULL, 78),
+    NAME_FUNC_OFFSET(  910, glRasterPos4dv, glRasterPos4dv, NULL, 79),
+    NAME_FUNC_OFFSET(  925, glRasterPos4f, glRasterPos4f, NULL, 80),
+    NAME_FUNC_OFFSET(  939, glRasterPos4fv, glRasterPos4fv, NULL, 81),
+    NAME_FUNC_OFFSET(  954, glRasterPos4i, glRasterPos4i, NULL, 82),
+    NAME_FUNC_OFFSET(  968, glRasterPos4iv, glRasterPos4iv, NULL, 83),
+    NAME_FUNC_OFFSET(  983, glRasterPos4s, glRasterPos4s, NULL, 84),
+    NAME_FUNC_OFFSET(  997, glRasterPos4sv, glRasterPos4sv, NULL, 85),
+    NAME_FUNC_OFFSET( 1012, glRectd, glRectd, NULL, 86),
+    NAME_FUNC_OFFSET( 1020, glRectdv, glRectdv, NULL, 87),
+    NAME_FUNC_OFFSET( 1029, glRectf, glRectf, NULL, 88),
+    NAME_FUNC_OFFSET( 1037, glRectfv, glRectfv, NULL, 89),
+    NAME_FUNC_OFFSET( 1046, glRecti, glRecti, NULL, 90),
+    NAME_FUNC_OFFSET( 1054, glRectiv, glRectiv, NULL, 91),
+    NAME_FUNC_OFFSET( 1063, glRects, glRects, NULL, 92),
+    NAME_FUNC_OFFSET( 1071, glRectsv, glRectsv, NULL, 93),
+    NAME_FUNC_OFFSET( 1080, glTexCoord1d, glTexCoord1d, NULL, 94),
+    NAME_FUNC_OFFSET( 1093, glTexCoord1dv, glTexCoord1dv, NULL, 95),
+    NAME_FUNC_OFFSET( 1107, glTexCoord1f, glTexCoord1f, NULL, 96),
+    NAME_FUNC_OFFSET( 1120, glTexCoord1fv, glTexCoord1fv, NULL, 97),
+    NAME_FUNC_OFFSET( 1134, glTexCoord1i, glTexCoord1i, NULL, 98),
+    NAME_FUNC_OFFSET( 1147, glTexCoord1iv, glTexCoord1iv, NULL, 99),
+    NAME_FUNC_OFFSET( 1161, glTexCoord1s, glTexCoord1s, NULL, 100),
+    NAME_FUNC_OFFSET( 1174, glTexCoord1sv, glTexCoord1sv, NULL, 101),
+    NAME_FUNC_OFFSET( 1188, glTexCoord2d, glTexCoord2d, NULL, 102),
+    NAME_FUNC_OFFSET( 1201, glTexCoord2dv, glTexCoord2dv, NULL, 103),
+    NAME_FUNC_OFFSET( 1215, glTexCoord2f, glTexCoord2f, NULL, 104),
+    NAME_FUNC_OFFSET( 1228, glTexCoord2fv, glTexCoord2fv, NULL, 105),
+    NAME_FUNC_OFFSET( 1242, glTexCoord2i, glTexCoord2i, NULL, 106),
+    NAME_FUNC_OFFSET( 1255, glTexCoord2iv, glTexCoord2iv, NULL, 107),
+    NAME_FUNC_OFFSET( 1269, glTexCoord2s, glTexCoord2s, NULL, 108),
+    NAME_FUNC_OFFSET( 1282, glTexCoord2sv, glTexCoord2sv, NULL, 109),
+    NAME_FUNC_OFFSET( 1296, glTexCoord3d, glTexCoord3d, NULL, 110),
+    NAME_FUNC_OFFSET( 1309, glTexCoord3dv, glTexCoord3dv, NULL, 111),
+    NAME_FUNC_OFFSET( 1323, glTexCoord3f, glTexCoord3f, NULL, 112),
+    NAME_FUNC_OFFSET( 1336, glTexCoord3fv, glTexCoord3fv, NULL, 113),
+    NAME_FUNC_OFFSET( 1350, glTexCoord3i, glTexCoord3i, NULL, 114),
+    NAME_FUNC_OFFSET( 1363, glTexCoord3iv, glTexCoord3iv, NULL, 115),
+    NAME_FUNC_OFFSET( 1377, glTexCoord3s, glTexCoord3s, NULL, 116),
+    NAME_FUNC_OFFSET( 1390, glTexCoord3sv, glTexCoord3sv, NULL, 117),
+    NAME_FUNC_OFFSET( 1404, glTexCoord4d, glTexCoord4d, NULL, 118),
+    NAME_FUNC_OFFSET( 1417, glTexCoord4dv, glTexCoord4dv, NULL, 119),
+    NAME_FUNC_OFFSET( 1431, glTexCoord4f, glTexCoord4f, NULL, 120),
+    NAME_FUNC_OFFSET( 1444, glTexCoord4fv, glTexCoord4fv, NULL, 121),
+    NAME_FUNC_OFFSET( 1458, glTexCoord4i, glTexCoord4i, NULL, 122),
+    NAME_FUNC_OFFSET( 1471, glTexCoord4iv, glTexCoord4iv, NULL, 123),
+    NAME_FUNC_OFFSET( 1485, glTexCoord4s, glTexCoord4s, NULL, 124),
+    NAME_FUNC_OFFSET( 1498, glTexCoord4sv, glTexCoord4sv, NULL, 125),
+    NAME_FUNC_OFFSET( 1512, glVertex2d, glVertex2d, NULL, 126),
+    NAME_FUNC_OFFSET( 1523, glVertex2dv, glVertex2dv, NULL, 127),
+    NAME_FUNC_OFFSET( 1535, glVertex2f, glVertex2f, NULL, 128),
+    NAME_FUNC_OFFSET( 1546, glVertex2fv, glVertex2fv, NULL, 129),
+    NAME_FUNC_OFFSET( 1558, glVertex2i, glVertex2i, NULL, 130),
+    NAME_FUNC_OFFSET( 1569, glVertex2iv, glVertex2iv, NULL, 131),
+    NAME_FUNC_OFFSET( 1581, glVertex2s, glVertex2s, NULL, 132),
+    NAME_FUNC_OFFSET( 1592, glVertex2sv, glVertex2sv, NULL, 133),
+    NAME_FUNC_OFFSET( 1604, glVertex3d, glVertex3d, NULL, 134),
+    NAME_FUNC_OFFSET( 1615, glVertex3dv, glVertex3dv, NULL, 135),
+    NAME_FUNC_OFFSET( 1627, glVertex3f, glVertex3f, NULL, 136),
+    NAME_FUNC_OFFSET( 1638, glVertex3fv, glVertex3fv, NULL, 137),
+    NAME_FUNC_OFFSET( 1650, glVertex3i, glVertex3i, NULL, 138),
+    NAME_FUNC_OFFSET( 1661, glVertex3iv, glVertex3iv, NULL, 139),
+    NAME_FUNC_OFFSET( 1673, glVertex3s, glVertex3s, NULL, 140),
+    NAME_FUNC_OFFSET( 1684, glVertex3sv, glVertex3sv, NULL, 141),
+    NAME_FUNC_OFFSET( 1696, glVertex4d, glVertex4d, NULL, 142),
+    NAME_FUNC_OFFSET( 1707, glVertex4dv, glVertex4dv, NULL, 143),
+    NAME_FUNC_OFFSET( 1719, glVertex4f, glVertex4f, NULL, 144),
+    NAME_FUNC_OFFSET( 1730, glVertex4fv, glVertex4fv, NULL, 145),
+    NAME_FUNC_OFFSET( 1742, glVertex4i, glVertex4i, NULL, 146),
+    NAME_FUNC_OFFSET( 1753, glVertex4iv, glVertex4iv, NULL, 147),
+    NAME_FUNC_OFFSET( 1765, glVertex4s, glVertex4s, NULL, 148),
+    NAME_FUNC_OFFSET( 1776, glVertex4sv, glVertex4sv, NULL, 149),
+    NAME_FUNC_OFFSET( 1788, glClipPlane, glClipPlane, NULL, 150),
+    NAME_FUNC_OFFSET( 1800, glColorMaterial, glColorMaterial, NULL, 151),
+    NAME_FUNC_OFFSET( 1816, glCullFace, glCullFace, NULL, 152),
+    NAME_FUNC_OFFSET( 1827, glFogf, glFogf, NULL, 153),
+    NAME_FUNC_OFFSET( 1834, glFogfv, glFogfv, NULL, 154),
+    NAME_FUNC_OFFSET( 1842, glFogi, glFogi, NULL, 155),
+    NAME_FUNC_OFFSET( 1849, glFogiv, glFogiv, NULL, 156),
+    NAME_FUNC_OFFSET( 1857, glFrontFace, glFrontFace, NULL, 157),
+    NAME_FUNC_OFFSET( 1869, glHint, glHint, NULL, 158),
+    NAME_FUNC_OFFSET( 1876, glLightf, glLightf, NULL, 159),
+    NAME_FUNC_OFFSET( 1885, glLightfv, glLightfv, NULL, 160),
+    NAME_FUNC_OFFSET( 1895, glLighti, glLighti, NULL, 161),
+    NAME_FUNC_OFFSET( 1904, glLightiv, glLightiv, NULL, 162),
+    NAME_FUNC_OFFSET( 1914, glLightModelf, glLightModelf, NULL, 163),
+    NAME_FUNC_OFFSET( 1928, glLightModelfv, glLightModelfv, NULL, 164),
+    NAME_FUNC_OFFSET( 1943, glLightModeli, glLightModeli, NULL, 165),
+    NAME_FUNC_OFFSET( 1957, glLightModeliv, glLightModeliv, NULL, 166),
+    NAME_FUNC_OFFSET( 1972, glLineStipple, glLineStipple, NULL, 167),
+    NAME_FUNC_OFFSET( 1986, glLineWidth, glLineWidth, NULL, 168),
+    NAME_FUNC_OFFSET( 1998, glMaterialf, glMaterialf, NULL, 169),
+    NAME_FUNC_OFFSET( 2010, glMaterialfv, glMaterialfv, NULL, 170),
+    NAME_FUNC_OFFSET( 2023, glMateriali, glMateriali, NULL, 171),
+    NAME_FUNC_OFFSET( 2035, glMaterialiv, glMaterialiv, NULL, 172),
+    NAME_FUNC_OFFSET( 2048, glPointSize, glPointSize, NULL, 173),
+    NAME_FUNC_OFFSET( 2060, glPolygonMode, glPolygonMode, NULL, 174),
+    NAME_FUNC_OFFSET( 2074, glPolygonStipple, glPolygonStipple, NULL, 175),
+    NAME_FUNC_OFFSET( 2091, glScissor, glScissor, NULL, 176),
+    NAME_FUNC_OFFSET( 2101, glShadeModel, glShadeModel, NULL, 177),
+    NAME_FUNC_OFFSET( 2114, glTexParameterf, glTexParameterf, NULL, 178),
+    NAME_FUNC_OFFSET( 2130, glTexParameterfv, glTexParameterfv, NULL, 179),
+    NAME_FUNC_OFFSET( 2147, glTexParameteri, glTexParameteri, NULL, 180),
+    NAME_FUNC_OFFSET( 2163, glTexParameteriv, glTexParameteriv, NULL, 181),
+    NAME_FUNC_OFFSET( 2180, glTexImage1D, glTexImage1D, NULL, 182),
+    NAME_FUNC_OFFSET( 2193, glTexImage2D, glTexImage2D, NULL, 183),
+    NAME_FUNC_OFFSET( 2206, glTexEnvf, glTexEnvf, NULL, 184),
+    NAME_FUNC_OFFSET( 2216, glTexEnvfv, glTexEnvfv, NULL, 185),
+    NAME_FUNC_OFFSET( 2227, glTexEnvi, glTexEnvi, NULL, 186),
+    NAME_FUNC_OFFSET( 2237, glTexEnviv, glTexEnviv, NULL, 187),
+    NAME_FUNC_OFFSET( 2248, glTexGend, glTexGend, NULL, 188),
+    NAME_FUNC_OFFSET( 2258, glTexGendv, glTexGendv, NULL, 189),
+    NAME_FUNC_OFFSET( 2269, glTexGenf, glTexGenf, NULL, 190),
+    NAME_FUNC_OFFSET( 2279, glTexGenfv, glTexGenfv, NULL, 191),
+    NAME_FUNC_OFFSET( 2290, glTexGeni, glTexGeni, NULL, 192),
+    NAME_FUNC_OFFSET( 2300, glTexGeniv, glTexGeniv, NULL, 193),
+    NAME_FUNC_OFFSET( 2311, glFeedbackBuffer, glFeedbackBuffer, NULL, 194),
+    NAME_FUNC_OFFSET( 2328, glSelectBuffer, glSelectBuffer, NULL, 195),
+    NAME_FUNC_OFFSET( 2343, glRenderMode, glRenderMode, NULL, 196),
+    NAME_FUNC_OFFSET( 2356, glInitNames, glInitNames, NULL, 197),
+    NAME_FUNC_OFFSET( 2368, glLoadName, glLoadName, NULL, 198),
+    NAME_FUNC_OFFSET( 2379, glPassThrough, glPassThrough, NULL, 199),
+    NAME_FUNC_OFFSET( 2393, glPopName, glPopName, NULL, 200),
+    NAME_FUNC_OFFSET( 2403, glPushName, glPushName, NULL, 201),
+    NAME_FUNC_OFFSET( 2414, glDrawBuffer, glDrawBuffer, NULL, 202),
+    NAME_FUNC_OFFSET( 2427, glClear, glClear, NULL, 203),
+    NAME_FUNC_OFFSET( 2435, glClearAccum, glClearAccum, NULL, 204),
+    NAME_FUNC_OFFSET( 2448, glClearIndex, glClearIndex, NULL, 205),
+    NAME_FUNC_OFFSET( 2461, glClearColor, glClearColor, NULL, 206),
+    NAME_FUNC_OFFSET( 2474, glClearStencil, glClearStencil, NULL, 207),
+    NAME_FUNC_OFFSET( 2489, glClearDepth, glClearDepth, NULL, 208),
+    NAME_FUNC_OFFSET( 2502, glStencilMask, glStencilMask, NULL, 209),
+    NAME_FUNC_OFFSET( 2516, glColorMask, glColorMask, NULL, 210),
+    NAME_FUNC_OFFSET( 2528, glDepthMask, glDepthMask, NULL, 211),
+    NAME_FUNC_OFFSET( 2540, glIndexMask, glIndexMask, NULL, 212),
+    NAME_FUNC_OFFSET( 2552, glAccum, glAccum, NULL, 213),
+    NAME_FUNC_OFFSET( 2560, glDisable, glDisable, NULL, 214),
+    NAME_FUNC_OFFSET( 2570, glEnable, glEnable, NULL, 215),
+    NAME_FUNC_OFFSET( 2579, glFinish, glFinish, NULL, 216),
+    NAME_FUNC_OFFSET( 2588, glFlush, glFlush, NULL, 217),
+    NAME_FUNC_OFFSET( 2596, glPopAttrib, glPopAttrib, NULL, 218),
+    NAME_FUNC_OFFSET( 2608, glPushAttrib, glPushAttrib, NULL, 219),
+    NAME_FUNC_OFFSET( 2621, glMap1d, glMap1d, NULL, 220),
+    NAME_FUNC_OFFSET( 2629, glMap1f, glMap1f, NULL, 221),
+    NAME_FUNC_OFFSET( 2637, glMap2d, glMap2d, NULL, 222),
+    NAME_FUNC_OFFSET( 2645, glMap2f, glMap2f, NULL, 223),
+    NAME_FUNC_OFFSET( 2653, glMapGrid1d, glMapGrid1d, NULL, 224),
+    NAME_FUNC_OFFSET( 2665, glMapGrid1f, glMapGrid1f, NULL, 225),
+    NAME_FUNC_OFFSET( 2677, glMapGrid2d, glMapGrid2d, NULL, 226),
+    NAME_FUNC_OFFSET( 2689, glMapGrid2f, glMapGrid2f, NULL, 227),
+    NAME_FUNC_OFFSET( 2701, glEvalCoord1d, glEvalCoord1d, NULL, 228),
+    NAME_FUNC_OFFSET( 2715, glEvalCoord1dv, glEvalCoord1dv, NULL, 229),
+    NAME_FUNC_OFFSET( 2730, glEvalCoord1f, glEvalCoord1f, NULL, 230),
+    NAME_FUNC_OFFSET( 2744, glEvalCoord1fv, glEvalCoord1fv, NULL, 231),
+    NAME_FUNC_OFFSET( 2759, glEvalCoord2d, glEvalCoord2d, NULL, 232),
+    NAME_FUNC_OFFSET( 2773, glEvalCoord2dv, glEvalCoord2dv, NULL, 233),
+    NAME_FUNC_OFFSET( 2788, glEvalCoord2f, glEvalCoord2f, NULL, 234),
+    NAME_FUNC_OFFSET( 2802, glEvalCoord2fv, glEvalCoord2fv, NULL, 235),
+    NAME_FUNC_OFFSET( 2817, glEvalMesh1, glEvalMesh1, NULL, 236),
+    NAME_FUNC_OFFSET( 2829, glEvalPoint1, glEvalPoint1, NULL, 237),
+    NAME_FUNC_OFFSET( 2842, glEvalMesh2, glEvalMesh2, NULL, 238),
+    NAME_FUNC_OFFSET( 2854, glEvalPoint2, glEvalPoint2, NULL, 239),
+    NAME_FUNC_OFFSET( 2867, glAlphaFunc, glAlphaFunc, NULL, 240),
+    NAME_FUNC_OFFSET( 2879, glBlendFunc, glBlendFunc, NULL, 241),
+    NAME_FUNC_OFFSET( 2891, glLogicOp, glLogicOp, NULL, 242),
+    NAME_FUNC_OFFSET( 2901, glStencilFunc, glStencilFunc, NULL, 243),
+    NAME_FUNC_OFFSET( 2915, glStencilOp, glStencilOp, NULL, 244),
+    NAME_FUNC_OFFSET( 2927, glDepthFunc, glDepthFunc, NULL, 245),
+    NAME_FUNC_OFFSET( 2939, glPixelZoom, glPixelZoom, NULL, 246),
+    NAME_FUNC_OFFSET( 2951, glPixelTransferf, glPixelTransferf, NULL, 247),
+    NAME_FUNC_OFFSET( 2968, glPixelTransferi, glPixelTransferi, NULL, 248),
+    NAME_FUNC_OFFSET( 2985, glPixelStoref, glPixelStoref, NULL, 249),
+    NAME_FUNC_OFFSET( 2999, glPixelStorei, glPixelStorei, NULL, 250),
+    NAME_FUNC_OFFSET( 3013, glPixelMapfv, glPixelMapfv, NULL, 251),
+    NAME_FUNC_OFFSET( 3026, glPixelMapuiv, glPixelMapuiv, NULL, 252),
+    NAME_FUNC_OFFSET( 3040, glPixelMapusv, glPixelMapusv, NULL, 253),
+    NAME_FUNC_OFFSET( 3054, glReadBuffer, glReadBuffer, NULL, 254),
+    NAME_FUNC_OFFSET( 3067, glCopyPixels, glCopyPixels, NULL, 255),
+    NAME_FUNC_OFFSET( 3080, glReadPixels, glReadPixels, NULL, 256),
+    NAME_FUNC_OFFSET( 3093, glDrawPixels, glDrawPixels, NULL, 257),
+    NAME_FUNC_OFFSET( 3106, glGetBooleanv, glGetBooleanv, NULL, 258),
+    NAME_FUNC_OFFSET( 3120, glGetClipPlane, glGetClipPlane, NULL, 259),
+    NAME_FUNC_OFFSET( 3135, glGetDoublev, glGetDoublev, NULL, 260),
+    NAME_FUNC_OFFSET( 3148, glGetError, glGetError, NULL, 261),
+    NAME_FUNC_OFFSET( 3159, glGetFloatv, glGetFloatv, NULL, 262),
+    NAME_FUNC_OFFSET( 3171, glGetIntegerv, glGetIntegerv, NULL, 263),
+    NAME_FUNC_OFFSET( 3185, glGetLightfv, glGetLightfv, NULL, 264),
+    NAME_FUNC_OFFSET( 3198, glGetLightiv, glGetLightiv, NULL, 265),
+    NAME_FUNC_OFFSET( 3211, glGetMapdv, glGetMapdv, NULL, 266),
+    NAME_FUNC_OFFSET( 3222, glGetMapfv, glGetMapfv, NULL, 267),
+    NAME_FUNC_OFFSET( 3233, glGetMapiv, glGetMapiv, NULL, 268),
+    NAME_FUNC_OFFSET( 3244, glGetMaterialfv, glGetMaterialfv, NULL, 269),
+    NAME_FUNC_OFFSET( 3260, glGetMaterialiv, glGetMaterialiv, NULL, 270),
+    NAME_FUNC_OFFSET( 3276, glGetPixelMapfv, glGetPixelMapfv, NULL, 271),
+    NAME_FUNC_OFFSET( 3292, glGetPixelMapuiv, glGetPixelMapuiv, NULL, 272),
+    NAME_FUNC_OFFSET( 3309, glGetPixelMapusv, glGetPixelMapusv, NULL, 273),
+    NAME_FUNC_OFFSET( 3326, glGetPolygonStipple, glGetPolygonStipple, NULL, 274),
+    NAME_FUNC_OFFSET( 3346, glGetString, glGetString, NULL, 275),
+    NAME_FUNC_OFFSET( 3358, glGetTexEnvfv, glGetTexEnvfv, NULL, 276),
+    NAME_FUNC_OFFSET( 3372, glGetTexEnviv, glGetTexEnviv, NULL, 277),
+    NAME_FUNC_OFFSET( 3386, glGetTexGendv, glGetTexGendv, NULL, 278),
+    NAME_FUNC_OFFSET( 3400, glGetTexGenfv, glGetTexGenfv, NULL, 279),
+    NAME_FUNC_OFFSET( 3414, glGetTexGeniv, glGetTexGeniv, NULL, 280),
+    NAME_FUNC_OFFSET( 3428, glGetTexImage, glGetTexImage, NULL, 281),
+    NAME_FUNC_OFFSET( 3442, glGetTexParameterfv, glGetTexParameterfv, NULL, 282),
+    NAME_FUNC_OFFSET( 3462, glGetTexParameteriv, glGetTexParameteriv, NULL, 283),
+    NAME_FUNC_OFFSET( 3482, glGetTexLevelParameterfv, glGetTexLevelParameterfv, NULL, 284),
+    NAME_FUNC_OFFSET( 3507, glGetTexLevelParameteriv, glGetTexLevelParameteriv, NULL, 285),
+    NAME_FUNC_OFFSET( 3532, glIsEnabled, glIsEnabled, NULL, 286),
+    NAME_FUNC_OFFSET( 3544, glIsList, glIsList, NULL, 287),
+    NAME_FUNC_OFFSET( 3553, glDepthRange, glDepthRange, NULL, 288),
+    NAME_FUNC_OFFSET( 3566, glFrustum, glFrustum, NULL, 289),
+    NAME_FUNC_OFFSET( 3576, glLoadIdentity, glLoadIdentity, NULL, 290),
+    NAME_FUNC_OFFSET( 3591, glLoadMatrixf, glLoadMatrixf, NULL, 291),
+    NAME_FUNC_OFFSET( 3605, glLoadMatrixd, glLoadMatrixd, NULL, 292),
+    NAME_FUNC_OFFSET( 3619, glMatrixMode, glMatrixMode, NULL, 293),
+    NAME_FUNC_OFFSET( 3632, glMultMatrixf, glMultMatrixf, NULL, 294),
+    NAME_FUNC_OFFSET( 3646, glMultMatrixd, glMultMatrixd, NULL, 295),
+    NAME_FUNC_OFFSET( 3660, glOrtho, glOrtho, NULL, 296),
+    NAME_FUNC_OFFSET( 3668, glPopMatrix, glPopMatrix, NULL, 297),
+    NAME_FUNC_OFFSET( 3680, glPushMatrix, glPushMatrix, NULL, 298),
+    NAME_FUNC_OFFSET( 3693, glRotated, glRotated, NULL, 299),
+    NAME_FUNC_OFFSET( 3703, glRotatef, glRotatef, NULL, 300),
+    NAME_FUNC_OFFSET( 3713, glScaled, glScaled, NULL, 301),
+    NAME_FUNC_OFFSET( 3722, glScalef, glScalef, NULL, 302),
+    NAME_FUNC_OFFSET( 3731, glTranslated, glTranslated, NULL, 303),
+    NAME_FUNC_OFFSET( 3744, glTranslatef, glTranslatef, NULL, 304),
+    NAME_FUNC_OFFSET( 3757, glViewport, glViewport, NULL, 305),
+    NAME_FUNC_OFFSET( 3768, glArrayElement, glArrayElement, NULL, 306),
+    NAME_FUNC_OFFSET( 3783, glBindTexture, glBindTexture, NULL, 307),
+    NAME_FUNC_OFFSET( 3797, glColorPointer, glColorPointer, NULL, 308),
+    NAME_FUNC_OFFSET( 3812, glDisableClientState, glDisableClientState, NULL, 309),
+    NAME_FUNC_OFFSET( 3833, glDrawArrays, glDrawArrays, NULL, 310),
+    NAME_FUNC_OFFSET( 3846, glDrawElements, glDrawElements, NULL, 311),
+    NAME_FUNC_OFFSET( 3861, glEdgeFlagPointer, glEdgeFlagPointer, NULL, 312),
+    NAME_FUNC_OFFSET( 3879, glEnableClientState, glEnableClientState, NULL, 313),
+    NAME_FUNC_OFFSET( 3899, glIndexPointer, glIndexPointer, NULL, 314),
+    NAME_FUNC_OFFSET( 3914, glIndexub, glIndexub, NULL, 315),
+    NAME_FUNC_OFFSET( 3924, glIndexubv, glIndexubv, NULL, 316),
+    NAME_FUNC_OFFSET( 3935, glInterleavedArrays, glInterleavedArrays, NULL, 317),
+    NAME_FUNC_OFFSET( 3955, glNormalPointer, glNormalPointer, NULL, 318),
+    NAME_FUNC_OFFSET( 3971, glPolygonOffset, glPolygonOffset, NULL, 319),
+    NAME_FUNC_OFFSET( 3987, glTexCoordPointer, glTexCoordPointer, NULL, 320),
+    NAME_FUNC_OFFSET( 4005, glVertexPointer, glVertexPointer, NULL, 321),
+    NAME_FUNC_OFFSET( 4021, glAreTexturesResident, glAreTexturesResident, NULL, 322),
+    NAME_FUNC_OFFSET( 4043, glCopyTexImage1D, glCopyTexImage1D, NULL, 323),
+    NAME_FUNC_OFFSET( 4060, glCopyTexImage2D, glCopyTexImage2D, NULL, 324),
+    NAME_FUNC_OFFSET( 4077, glCopyTexSubImage1D, glCopyTexSubImage1D, NULL, 325),
+    NAME_FUNC_OFFSET( 4097, glCopyTexSubImage2D, glCopyTexSubImage2D, NULL, 326),
+    NAME_FUNC_OFFSET( 4117, glDeleteTextures, glDeleteTextures, NULL, 327),
+    NAME_FUNC_OFFSET( 4134, glGenTextures, glGenTextures, NULL, 328),
+    NAME_FUNC_OFFSET( 4148, glGetPointerv, glGetPointerv, NULL, 329),
+    NAME_FUNC_OFFSET( 4162, glIsTexture, glIsTexture, NULL, 330),
+    NAME_FUNC_OFFSET( 4174, glPrioritizeTextures, glPrioritizeTextures, NULL, 331),
+    NAME_FUNC_OFFSET( 4195, glTexSubImage1D, glTexSubImage1D, NULL, 332),
+    NAME_FUNC_OFFSET( 4211, glTexSubImage2D, glTexSubImage2D, NULL, 333),
+    NAME_FUNC_OFFSET( 4227, glPopClientAttrib, glPopClientAttrib, NULL, 334),
+    NAME_FUNC_OFFSET( 4245, glPushClientAttrib, glPushClientAttrib, NULL, 335),
+    NAME_FUNC_OFFSET( 4264, glBlendColor, glBlendColor, NULL, 336),
+    NAME_FUNC_OFFSET( 4277, glBlendEquation, glBlendEquation, NULL, 337),
+    NAME_FUNC_OFFSET( 4293, glDrawRangeElements, glDrawRangeElements, NULL, 338),
+    NAME_FUNC_OFFSET( 4313, glColorTable, glColorTable, NULL, 339),
+    NAME_FUNC_OFFSET( 4326, glColorTableParameterfv, glColorTableParameterfv, NULL, 340),
+    NAME_FUNC_OFFSET( 4350, glColorTableParameteriv, glColorTableParameteriv, NULL, 341),
+    NAME_FUNC_OFFSET( 4374, glCopyColorTable, glCopyColorTable, NULL, 342),
+    NAME_FUNC_OFFSET( 4391, glGetColorTable, glGetColorTable, NULL, 343),
+    NAME_FUNC_OFFSET( 4407, glGetColorTableParameterfv, glGetColorTableParameterfv, NULL, 344),
+    NAME_FUNC_OFFSET( 4434, glGetColorTableParameteriv, glGetColorTableParameteriv, NULL, 345),
+    NAME_FUNC_OFFSET( 4461, glColorSubTable, glColorSubTable, NULL, 346),
+    NAME_FUNC_OFFSET( 4477, glCopyColorSubTable, glCopyColorSubTable, NULL, 347),
+    NAME_FUNC_OFFSET( 4497, glConvolutionFilter1D, glConvolutionFilter1D, NULL, 348),
+    NAME_FUNC_OFFSET( 4519, glConvolutionFilter2D, glConvolutionFilter2D, NULL, 349),
+    NAME_FUNC_OFFSET( 4541, glConvolutionParameterf, glConvolutionParameterf, NULL, 350),
+    NAME_FUNC_OFFSET( 4565, glConvolutionParameterfv, glConvolutionParameterfv, NULL, 351),
+    NAME_FUNC_OFFSET( 4590, glConvolutionParameteri, glConvolutionParameteri, NULL, 352),
+    NAME_FUNC_OFFSET( 4614, glConvolutionParameteriv, glConvolutionParameteriv, NULL, 353),
+    NAME_FUNC_OFFSET( 4639, glCopyConvolutionFilter1D, glCopyConvolutionFilter1D, NULL, 354),
+    NAME_FUNC_OFFSET( 4665, glCopyConvolutionFilter2D, glCopyConvolutionFilter2D, NULL, 355),
+    NAME_FUNC_OFFSET( 4691, glGetConvolutionFilter, glGetConvolutionFilter, NULL, 356),
+    NAME_FUNC_OFFSET( 4714, glGetConvolutionParameterfv, glGetConvolutionParameterfv, NULL, 357),
+    NAME_FUNC_OFFSET( 4742, glGetConvolutionParameteriv, glGetConvolutionParameteriv, NULL, 358),
+    NAME_FUNC_OFFSET( 4770, glGetSeparableFilter, glGetSeparableFilter, NULL, 359),
+    NAME_FUNC_OFFSET( 4791, glSeparableFilter2D, glSeparableFilter2D, NULL, 360),
+    NAME_FUNC_OFFSET( 4811, glGetHistogram, glGetHistogram, NULL, 361),
+    NAME_FUNC_OFFSET( 4826, glGetHistogramParameterfv, glGetHistogramParameterfv, NULL, 362),
+    NAME_FUNC_OFFSET( 4852, glGetHistogramParameteriv, glGetHistogramParameteriv, NULL, 363),
+    NAME_FUNC_OFFSET( 4878, glGetMinmax, glGetMinmax, NULL, 364),
+    NAME_FUNC_OFFSET( 4890, glGetMinmaxParameterfv, glGetMinmaxParameterfv, NULL, 365),
+    NAME_FUNC_OFFSET( 4913, glGetMinmaxParameteriv, glGetMinmaxParameteriv, NULL, 366),
+    NAME_FUNC_OFFSET( 4936, glHistogram, glHistogram, NULL, 367),
+    NAME_FUNC_OFFSET( 4948, glMinmax, glMinmax, NULL, 368),
+    NAME_FUNC_OFFSET( 4957, glResetHistogram, glResetHistogram, NULL, 369),
+    NAME_FUNC_OFFSET( 4974, glResetMinmax, glResetMinmax, NULL, 370),
+    NAME_FUNC_OFFSET( 4988, glTexImage3D, glTexImage3D, NULL, 371),
+    NAME_FUNC_OFFSET( 5001, glTexSubImage3D, glTexSubImage3D, NULL, 372),
+    NAME_FUNC_OFFSET( 5017, glCopyTexSubImage3D, glCopyTexSubImage3D, NULL, 373),
+    NAME_FUNC_OFFSET( 5037, glActiveTextureARB, glActiveTextureARB, NULL, 374),
+    NAME_FUNC_OFFSET( 5056, glClientActiveTextureARB, glClientActiveTextureARB, NULL, 375),
+    NAME_FUNC_OFFSET( 5081, glMultiTexCoord1dARB, glMultiTexCoord1dARB, NULL, 376),
+    NAME_FUNC_OFFSET( 5102, glMultiTexCoord1dvARB, glMultiTexCoord1dvARB, NULL, 377),
+    NAME_FUNC_OFFSET( 5124, glMultiTexCoord1fARB, glMultiTexCoord1fARB, NULL, 378),
+    NAME_FUNC_OFFSET( 5145, glMultiTexCoord1fvARB, glMultiTexCoord1fvARB, NULL, 379),
+    NAME_FUNC_OFFSET( 5167, glMultiTexCoord1iARB, glMultiTexCoord1iARB, NULL, 380),
+    NAME_FUNC_OFFSET( 5188, glMultiTexCoord1ivARB, glMultiTexCoord1ivARB, NULL, 381),
+    NAME_FUNC_OFFSET( 5210, glMultiTexCoord1sARB, glMultiTexCoord1sARB, NULL, 382),
+    NAME_FUNC_OFFSET( 5231, glMultiTexCoord1svARB, glMultiTexCoord1svARB, NULL, 383),
+    NAME_FUNC_OFFSET( 5253, glMultiTexCoord2dARB, glMultiTexCoord2dARB, NULL, 384),
+    NAME_FUNC_OFFSET( 5274, glMultiTexCoord2dvARB, glMultiTexCoord2dvARB, NULL, 385),
+    NAME_FUNC_OFFSET( 5296, glMultiTexCoord2fARB, glMultiTexCoord2fARB, NULL, 386),
+    NAME_FUNC_OFFSET( 5317, glMultiTexCoord2fvARB, glMultiTexCoord2fvARB, NULL, 387),
+    NAME_FUNC_OFFSET( 5339, glMultiTexCoord2iARB, glMultiTexCoord2iARB, NULL, 388),
+    NAME_FUNC_OFFSET( 5360, glMultiTexCoord2ivARB, glMultiTexCoord2ivARB, NULL, 389),
+    NAME_FUNC_OFFSET( 5382, glMultiTexCoord2sARB, glMultiTexCoord2sARB, NULL, 390),
+    NAME_FUNC_OFFSET( 5403, glMultiTexCoord2svARB, glMultiTexCoord2svARB, NULL, 391),
+    NAME_FUNC_OFFSET( 5425, glMultiTexCoord3dARB, glMultiTexCoord3dARB, NULL, 392),
+    NAME_FUNC_OFFSET( 5446, glMultiTexCoord3dvARB, glMultiTexCoord3dvARB, NULL, 393),
+    NAME_FUNC_OFFSET( 5468, glMultiTexCoord3fARB, glMultiTexCoord3fARB, NULL, 394),
+    NAME_FUNC_OFFSET( 5489, glMultiTexCoord3fvARB, glMultiTexCoord3fvARB, NULL, 395),
+    NAME_FUNC_OFFSET( 5511, glMultiTexCoord3iARB, glMultiTexCoord3iARB, NULL, 396),
+    NAME_FUNC_OFFSET( 5532, glMultiTexCoord3ivARB, glMultiTexCoord3ivARB, NULL, 397),
+    NAME_FUNC_OFFSET( 5554, glMultiTexCoord3sARB, glMultiTexCoord3sARB, NULL, 398),
+    NAME_FUNC_OFFSET( 5575, glMultiTexCoord3svARB, glMultiTexCoord3svARB, NULL, 399),
+    NAME_FUNC_OFFSET( 5597, glMultiTexCoord4dARB, glMultiTexCoord4dARB, NULL, 400),
+    NAME_FUNC_OFFSET( 5618, glMultiTexCoord4dvARB, glMultiTexCoord4dvARB, NULL, 401),
+    NAME_FUNC_OFFSET( 5640, glMultiTexCoord4fARB, glMultiTexCoord4fARB, NULL, 402),
+    NAME_FUNC_OFFSET( 5661, glMultiTexCoord4fvARB, glMultiTexCoord4fvARB, NULL, 403),
+    NAME_FUNC_OFFSET( 5683, glMultiTexCoord4iARB, glMultiTexCoord4iARB, NULL, 404),
+    NAME_FUNC_OFFSET( 5704, glMultiTexCoord4ivARB, glMultiTexCoord4ivARB, NULL, 405),
+    NAME_FUNC_OFFSET( 5726, glMultiTexCoord4sARB, glMultiTexCoord4sARB, NULL, 406),
+    NAME_FUNC_OFFSET( 5747, glMultiTexCoord4svARB, glMultiTexCoord4svARB, NULL, 407),
+    NAME_FUNC_OFFSET( 5769, glAttachShader, glAttachShader, NULL, 408),
+    NAME_FUNC_OFFSET( 5784, glCreateProgram, glCreateProgram, NULL, 409),
+    NAME_FUNC_OFFSET( 5800, glCreateShader, glCreateShader, NULL, 410),
+    NAME_FUNC_OFFSET( 5815, glDeleteProgram, glDeleteProgram, NULL, 411),
+    NAME_FUNC_OFFSET( 5831, glDeleteShader, glDeleteShader, NULL, 412),
+    NAME_FUNC_OFFSET( 5846, glDetachShader, glDetachShader, NULL, 413),
+    NAME_FUNC_OFFSET( 5861, glGetAttachedShaders, glGetAttachedShaders, NULL, 414),
+    NAME_FUNC_OFFSET( 5882, glGetProgramInfoLog, glGetProgramInfoLog, NULL, 415),
+    NAME_FUNC_OFFSET( 5902, glGetProgramiv, glGetProgramiv, NULL, 416),
+    NAME_FUNC_OFFSET( 5917, glGetShaderInfoLog, glGetShaderInfoLog, NULL, 417),
+    NAME_FUNC_OFFSET( 5936, glGetShaderiv, glGetShaderiv, NULL, 418),
+    NAME_FUNC_OFFSET( 5950, glIsProgram, glIsProgram, NULL, 419),
+    NAME_FUNC_OFFSET( 5962, glIsShader, glIsShader, NULL, 420),
+    NAME_FUNC_OFFSET( 5973, glStencilFuncSeparate, glStencilFuncSeparate, NULL, 421),
+    NAME_FUNC_OFFSET( 5995, glStencilMaskSeparate, glStencilMaskSeparate, NULL, 422),
+    NAME_FUNC_OFFSET( 6017, glStencilOpSeparate, glStencilOpSeparate, NULL, 423),
+    NAME_FUNC_OFFSET( 6037, glUniformMatrix2x3fv, glUniformMatrix2x3fv, NULL, 424),
+    NAME_FUNC_OFFSET( 6058, glUniformMatrix2x4fv, glUniformMatrix2x4fv, NULL, 425),
+    NAME_FUNC_OFFSET( 6079, glUniformMatrix3x2fv, glUniformMatrix3x2fv, NULL, 426),
+    NAME_FUNC_OFFSET( 6100, glUniformMatrix3x4fv, glUniformMatrix3x4fv, NULL, 427),
+    NAME_FUNC_OFFSET( 6121, glUniformMatrix4x2fv, glUniformMatrix4x2fv, NULL, 428),
+    NAME_FUNC_OFFSET( 6142, glUniformMatrix4x3fv, glUniformMatrix4x3fv, NULL, 429),
+    NAME_FUNC_OFFSET( 6163, glClampColor, glClampColor, NULL, 430),
+    NAME_FUNC_OFFSET( 6176, glClearBufferfi, glClearBufferfi, NULL, 431),
+    NAME_FUNC_OFFSET( 6192, glClearBufferfv, glClearBufferfv, NULL, 432),
+    NAME_FUNC_OFFSET( 6208, glClearBufferiv, glClearBufferiv, NULL, 433),
+    NAME_FUNC_OFFSET( 6224, glClearBufferuiv, glClearBufferuiv, NULL, 434),
+    NAME_FUNC_OFFSET( 6241, glGetStringi, glGetStringi, NULL, 435),
+    NAME_FUNC_OFFSET( 6254, glTexBuffer, glTexBuffer, NULL, 436),
+    NAME_FUNC_OFFSET( 6266, glFramebufferTexture, glFramebufferTexture, NULL, 437),
+    NAME_FUNC_OFFSET( 6287, glGetBufferParameteri64v, glGetBufferParameteri64v, NULL, 438),
+    NAME_FUNC_OFFSET( 6312, glGetInteger64i_v, glGetInteger64i_v, NULL, 439),
+    NAME_FUNC_OFFSET( 6330, glVertexAttribDivisor, glVertexAttribDivisor, NULL, 440),
+    NAME_FUNC_OFFSET( 6352, glLoadTransposeMatrixdARB, glLoadTransposeMatrixdARB, NULL, 441),
+    NAME_FUNC_OFFSET( 6378, glLoadTransposeMatrixfARB, glLoadTransposeMatrixfARB, NULL, 442),
+    NAME_FUNC_OFFSET( 6404, glMultTransposeMatrixdARB, glMultTransposeMatrixdARB, NULL, 443),
+    NAME_FUNC_OFFSET( 6430, glMultTransposeMatrixfARB, glMultTransposeMatrixfARB, NULL, 444),
+    NAME_FUNC_OFFSET( 6456, glSampleCoverageARB, glSampleCoverageARB, NULL, 445),
+    NAME_FUNC_OFFSET( 6476, glCompressedTexImage1DARB, glCompressedTexImage1DARB, NULL, 446),
+    NAME_FUNC_OFFSET( 6502, glCompressedTexImage2DARB, glCompressedTexImage2DARB, NULL, 447),
+    NAME_FUNC_OFFSET( 6528, glCompressedTexImage3DARB, glCompressedTexImage3DARB, NULL, 448),
+    NAME_FUNC_OFFSET( 6554, glCompressedTexSubImage1DARB, glCompressedTexSubImage1DARB, NULL, 449),
+    NAME_FUNC_OFFSET( 6583, glCompressedTexSubImage2DARB, glCompressedTexSubImage2DARB, NULL, 450),
+    NAME_FUNC_OFFSET( 6612, glCompressedTexSubImage3DARB, glCompressedTexSubImage3DARB, NULL, 451),
+    NAME_FUNC_OFFSET( 6641, glGetCompressedTexImageARB, glGetCompressedTexImageARB, NULL, 452),
+    NAME_FUNC_OFFSET( 6668, glDisableVertexAttribArrayARB, glDisableVertexAttribArrayARB, NULL, 453),
+    NAME_FUNC_OFFSET( 6698, glEnableVertexAttribArrayARB, glEnableVertexAttribArrayARB, NULL, 454),
+    NAME_FUNC_OFFSET( 6727, glGetProgramEnvParameterdvARB, glGetProgramEnvParameterdvARB, NULL, 455),
+    NAME_FUNC_OFFSET( 6757, glGetProgramEnvParameterfvARB, glGetProgramEnvParameterfvARB, NULL, 456),
+    NAME_FUNC_OFFSET( 6787, glGetProgramLocalParameterdvARB, glGetProgramLocalParameterdvARB, NULL, 457),
+    NAME_FUNC_OFFSET( 6819, glGetProgramLocalParameterfvARB, glGetProgramLocalParameterfvARB, NULL, 458),
+    NAME_FUNC_OFFSET( 6851, glGetProgramStringARB, glGetProgramStringARB, NULL, 459),
+    NAME_FUNC_OFFSET( 6873, glGetProgramivARB, glGetProgramivARB, NULL, 460),
+    NAME_FUNC_OFFSET( 6891, glGetVertexAttribdvARB, glGetVertexAttribdvARB, NULL, 461),
+    NAME_FUNC_OFFSET( 6914, glGetVertexAttribfvARB, glGetVertexAttribfvARB, NULL, 462),
+    NAME_FUNC_OFFSET( 6937, glGetVertexAttribivARB, glGetVertexAttribivARB, NULL, 463),
+    NAME_FUNC_OFFSET( 6960, glProgramEnvParameter4dARB, glProgramEnvParameter4dARB, NULL, 464),
+    NAME_FUNC_OFFSET( 6987, glProgramEnvParameter4dvARB, glProgramEnvParameter4dvARB, NULL, 465),
+    NAME_FUNC_OFFSET( 7015, glProgramEnvParameter4fARB, glProgramEnvParameter4fARB, NULL, 466),
+    NAME_FUNC_OFFSET( 7042, glProgramEnvParameter4fvARB, glProgramEnvParameter4fvARB, NULL, 467),
+    NAME_FUNC_OFFSET( 7070, glProgramLocalParameter4dARB, glProgramLocalParameter4dARB, NULL, 468),
+    NAME_FUNC_OFFSET( 7099, glProgramLocalParameter4dvARB, glProgramLocalParameter4dvARB, NULL, 469),
+    NAME_FUNC_OFFSET( 7129, glProgramLocalParameter4fARB, glProgramLocalParameter4fARB, NULL, 470),
+    NAME_FUNC_OFFSET( 7158, glProgramLocalParameter4fvARB, glProgramLocalParameter4fvARB, NULL, 471),
+    NAME_FUNC_OFFSET( 7188, glProgramStringARB, glProgramStringARB, NULL, 472),
+    NAME_FUNC_OFFSET( 7207, glVertexAttrib1dARB, glVertexAttrib1dARB, NULL, 473),
+    NAME_FUNC_OFFSET( 7227, glVertexAttrib1dvARB, glVertexAttrib1dvARB, NULL, 474),
+    NAME_FUNC_OFFSET( 7248, glVertexAttrib1fARB, glVertexAttrib1fARB, NULL, 475),
+    NAME_FUNC_OFFSET( 7268, glVertexAttrib1fvARB, glVertexAttrib1fvARB, NULL, 476),
+    NAME_FUNC_OFFSET( 7289, glVertexAttrib1sARB, glVertexAttrib1sARB, NULL, 477),
+    NAME_FUNC_OFFSET( 7309, glVertexAttrib1svARB, glVertexAttrib1svARB, NULL, 478),
+    NAME_FUNC_OFFSET( 7330, glVertexAttrib2dARB, glVertexAttrib2dARB, NULL, 479),
+    NAME_FUNC_OFFSET( 7350, glVertexAttrib2dvARB, glVertexAttrib2dvARB, NULL, 480),
+    NAME_FUNC_OFFSET( 7371, glVertexAttrib2fARB, glVertexAttrib2fARB, NULL, 481),
+    NAME_FUNC_OFFSET( 7391, glVertexAttrib2fvARB, glVertexAttrib2fvARB, NULL, 482),
+    NAME_FUNC_OFFSET( 7412, glVertexAttrib2sARB, glVertexAttrib2sARB, NULL, 483),
+    NAME_FUNC_OFFSET( 7432, glVertexAttrib2svARB, glVertexAttrib2svARB, NULL, 484),
+    NAME_FUNC_OFFSET( 7453, glVertexAttrib3dARB, glVertexAttrib3dARB, NULL, 485),
+    NAME_FUNC_OFFSET( 7473, glVertexAttrib3dvARB, glVertexAttrib3dvARB, NULL, 486),
+    NAME_FUNC_OFFSET( 7494, glVertexAttrib3fARB, glVertexAttrib3fARB, NULL, 487),
+    NAME_FUNC_OFFSET( 7514, glVertexAttrib3fvARB, glVertexAttrib3fvARB, NULL, 488),
+    NAME_FUNC_OFFSET( 7535, glVertexAttrib3sARB, glVertexAttrib3sARB, NULL, 489),
+    NAME_FUNC_OFFSET( 7555, glVertexAttrib3svARB, glVertexAttrib3svARB, NULL, 490),
+    NAME_FUNC_OFFSET( 7576, glVertexAttrib4NbvARB, glVertexAttrib4NbvARB, NULL, 491),
+    NAME_FUNC_OFFSET( 7598, glVertexAttrib4NivARB, glVertexAttrib4NivARB, NULL, 492),
+    NAME_FUNC_OFFSET( 7620, glVertexAttrib4NsvARB, glVertexAttrib4NsvARB, NULL, 493),
+    NAME_FUNC_OFFSET( 7642, glVertexAttrib4NubARB, glVertexAttrib4NubARB, NULL, 494),
+    NAME_FUNC_OFFSET( 7664, glVertexAttrib4NubvARB, glVertexAttrib4NubvARB, NULL, 495),
+    NAME_FUNC_OFFSET( 7687, glVertexAttrib4NuivARB, glVertexAttrib4NuivARB, NULL, 496),
+    NAME_FUNC_OFFSET( 7710, glVertexAttrib4NusvARB, glVertexAttrib4NusvARB, NULL, 497),
+    NAME_FUNC_OFFSET( 7733, glVertexAttrib4bvARB, glVertexAttrib4bvARB, NULL, 498),
+    NAME_FUNC_OFFSET( 7754, glVertexAttrib4dARB, glVertexAttrib4dARB, NULL, 499),
+    NAME_FUNC_OFFSET( 7774, glVertexAttrib4dvARB, glVertexAttrib4dvARB, NULL, 500),
+    NAME_FUNC_OFFSET( 7795, glVertexAttrib4fARB, glVertexAttrib4fARB, NULL, 501),
+    NAME_FUNC_OFFSET( 7815, glVertexAttrib4fvARB, glVertexAttrib4fvARB, NULL, 502),
+    NAME_FUNC_OFFSET( 7836, glVertexAttrib4ivARB, glVertexAttrib4ivARB, NULL, 503),
+    NAME_FUNC_OFFSET( 7857, glVertexAttrib4sARB, glVertexAttrib4sARB, NULL, 504),
+    NAME_FUNC_OFFSET( 7877, glVertexAttrib4svARB, glVertexAttrib4svARB, NULL, 505),
+    NAME_FUNC_OFFSET( 7898, glVertexAttrib4ubvARB, glVertexAttrib4ubvARB, NULL, 506),
+    NAME_FUNC_OFFSET( 7920, glVertexAttrib4uivARB, glVertexAttrib4uivARB, NULL, 507),
+    NAME_FUNC_OFFSET( 7942, glVertexAttrib4usvARB, glVertexAttrib4usvARB, NULL, 508),
+    NAME_FUNC_OFFSET( 7964, glVertexAttribPointerARB, glVertexAttribPointerARB, NULL, 509),
+    NAME_FUNC_OFFSET( 7989, glBindBufferARB, glBindBufferARB, NULL, 510),
+    NAME_FUNC_OFFSET( 8005, glBufferDataARB, glBufferDataARB, NULL, 511),
+    NAME_FUNC_OFFSET( 8021, glBufferSubDataARB, glBufferSubDataARB, NULL, 512),
+    NAME_FUNC_OFFSET( 8040, glDeleteBuffersARB, glDeleteBuffersARB, NULL, 513),
+    NAME_FUNC_OFFSET( 8059, glGenBuffersARB, glGenBuffersARB, NULL, 514),
+    NAME_FUNC_OFFSET( 8075, glGetBufferParameterivARB, glGetBufferParameterivARB, NULL, 515),
+    NAME_FUNC_OFFSET( 8101, glGetBufferPointervARB, glGetBufferPointervARB, NULL, 516),
+    NAME_FUNC_OFFSET( 8124, glGetBufferSubDataARB, glGetBufferSubDataARB, NULL, 517),
+    NAME_FUNC_OFFSET( 8146, glIsBufferARB, glIsBufferARB, NULL, 518),
+    NAME_FUNC_OFFSET( 8160, glMapBufferARB, glMapBufferARB, NULL, 519),
+    NAME_FUNC_OFFSET( 8175, glUnmapBufferARB, glUnmapBufferARB, NULL, 520),
+    NAME_FUNC_OFFSET( 8192, glBeginQueryARB, glBeginQueryARB, NULL, 521),
+    NAME_FUNC_OFFSET( 8208, glDeleteQueriesARB, glDeleteQueriesARB, NULL, 522),
+    NAME_FUNC_OFFSET( 8227, glEndQueryARB, glEndQueryARB, NULL, 523),
+    NAME_FUNC_OFFSET( 8241, glGenQueriesARB, glGenQueriesARB, NULL, 524),
+    NAME_FUNC_OFFSET( 8257, glGetQueryObjectivARB, glGetQueryObjectivARB, NULL, 525),
+    NAME_FUNC_OFFSET( 8279, glGetQueryObjectuivARB, glGetQueryObjectuivARB, NULL, 526),
+    NAME_FUNC_OFFSET( 8302, glGetQueryivARB, glGetQueryivARB, NULL, 527),
+    NAME_FUNC_OFFSET( 8318, glIsQueryARB, glIsQueryARB, NULL, 528),
+    NAME_FUNC_OFFSET( 8331, glAttachObjectARB, glAttachObjectARB, NULL, 529),
+    NAME_FUNC_OFFSET( 8349, glCompileShaderARB, glCompileShaderARB, NULL, 530),
+    NAME_FUNC_OFFSET( 8368, glCreateProgramObjectARB, glCreateProgramObjectARB, NULL, 531),
+    NAME_FUNC_OFFSET( 8393, glCreateShaderObjectARB, glCreateShaderObjectARB, NULL, 532),
+    NAME_FUNC_OFFSET( 8417, glDeleteObjectARB, glDeleteObjectARB, NULL, 533),
+    NAME_FUNC_OFFSET( 8435, glDetachObjectARB, glDetachObjectARB, NULL, 534),
+    NAME_FUNC_OFFSET( 8453, glGetActiveUniformARB, glGetActiveUniformARB, NULL, 535),
+    NAME_FUNC_OFFSET( 8475, glGetAttachedObjectsARB, glGetAttachedObjectsARB, NULL, 536),
+    NAME_FUNC_OFFSET( 8499, glGetHandleARB, glGetHandleARB, NULL, 537),
+    NAME_FUNC_OFFSET( 8514, glGetInfoLogARB, glGetInfoLogARB, NULL, 538),
+    NAME_FUNC_OFFSET( 8530, glGetObjectParameterfvARB, glGetObjectParameterfvARB, NULL, 539),
+    NAME_FUNC_OFFSET( 8556, glGetObjectParameterivARB, glGetObjectParameterivARB, NULL, 540),
+    NAME_FUNC_OFFSET( 8582, glGetShaderSourceARB, glGetShaderSourceARB, NULL, 541),
+    NAME_FUNC_OFFSET( 8603, glGetUniformLocationARB, glGetUniformLocationARB, NULL, 542),
+    NAME_FUNC_OFFSET( 8627, glGetUniformfvARB, glGetUniformfvARB, NULL, 543),
+    NAME_FUNC_OFFSET( 8645, glGetUniformivARB, glGetUniformivARB, NULL, 544),
+    NAME_FUNC_OFFSET( 8663, glLinkProgramARB, glLinkProgramARB, NULL, 545),
+    NAME_FUNC_OFFSET( 8680, glShaderSourceARB, glShaderSourceARB, NULL, 546),
+    NAME_FUNC_OFFSET( 8698, glUniform1fARB, glUniform1fARB, NULL, 547),
+    NAME_FUNC_OFFSET( 8713, glUniform1fvARB, glUniform1fvARB, NULL, 548),
+    NAME_FUNC_OFFSET( 8729, glUniform1iARB, glUniform1iARB, NULL, 549),
+    NAME_FUNC_OFFSET( 8744, glUniform1ivARB, glUniform1ivARB, NULL, 550),
+    NAME_FUNC_OFFSET( 8760, glUniform2fARB, glUniform2fARB, NULL, 551),
+    NAME_FUNC_OFFSET( 8775, glUniform2fvARB, glUniform2fvARB, NULL, 552),
+    NAME_FUNC_OFFSET( 8791, glUniform2iARB, glUniform2iARB, NULL, 553),
+    NAME_FUNC_OFFSET( 8806, glUniform2ivARB, glUniform2ivARB, NULL, 554),
+    NAME_FUNC_OFFSET( 8822, glUniform3fARB, glUniform3fARB, NULL, 555),
+    NAME_FUNC_OFFSET( 8837, glUniform3fvARB, glUniform3fvARB, NULL, 556),
+    NAME_FUNC_OFFSET( 8853, glUniform3iARB, glUniform3iARB, NULL, 557),
+    NAME_FUNC_OFFSET( 8868, glUniform3ivARB, glUniform3ivARB, NULL, 558),
+    NAME_FUNC_OFFSET( 8884, glUniform4fARB, glUniform4fARB, NULL, 559),
+    NAME_FUNC_OFFSET( 8899, glUniform4fvARB, glUniform4fvARB, NULL, 560),
+    NAME_FUNC_OFFSET( 8915, glUniform4iARB, glUniform4iARB, NULL, 561),
+    NAME_FUNC_OFFSET( 8930, glUniform4ivARB, glUniform4ivARB, NULL, 562),
+    NAME_FUNC_OFFSET( 8946, glUniformMatrix2fvARB, glUniformMatrix2fvARB, NULL, 563),
+    NAME_FUNC_OFFSET( 8968, glUniformMatrix3fvARB, glUniformMatrix3fvARB, NULL, 564),
+    NAME_FUNC_OFFSET( 8990, glUniformMatrix4fvARB, glUniformMatrix4fvARB, NULL, 565),
+    NAME_FUNC_OFFSET( 9012, glUseProgramObjectARB, glUseProgramObjectARB, NULL, 566),
+    NAME_FUNC_OFFSET( 9034, glValidateProgramARB, glValidateProgramARB, NULL, 567),
+    NAME_FUNC_OFFSET( 9055, glBindAttribLocationARB, glBindAttribLocationARB, NULL, 568),
+    NAME_FUNC_OFFSET( 9079, glGetActiveAttribARB, glGetActiveAttribARB, NULL, 569),
+    NAME_FUNC_OFFSET( 9100, glGetAttribLocationARB, glGetAttribLocationARB, NULL, 570),
+    NAME_FUNC_OFFSET( 9123, glDrawBuffersARB, glDrawBuffersARB, NULL, 571),
+    NAME_FUNC_OFFSET( 9140, glClampColorARB, glClampColorARB, NULL, 572),
+    NAME_FUNC_OFFSET( 9156, glDrawArraysInstancedARB, glDrawArraysInstancedARB, NULL, 573),
+    NAME_FUNC_OFFSET( 9181, glDrawElementsInstancedARB, glDrawElementsInstancedARB, NULL, 574),
+    NAME_FUNC_OFFSET( 9208, glRenderbufferStorageMultisample, glRenderbufferStorageMultisample, NULL, 575),
+    NAME_FUNC_OFFSET( 9241, glFramebufferTextureARB, glFramebufferTextureARB, NULL, 576),
+    NAME_FUNC_OFFSET( 9265, glFramebufferTextureFaceARB, glFramebufferTextureFaceARB, NULL, 577),
+    NAME_FUNC_OFFSET( 9293, glProgramParameteriARB, glProgramParameteriARB, NULL, 578),
+    NAME_FUNC_OFFSET( 9316, glVertexAttribDivisorARB, glVertexAttribDivisorARB, NULL, 579),
+    NAME_FUNC_OFFSET( 9341, glFlushMappedBufferRange, glFlushMappedBufferRange, NULL, 580),
+    NAME_FUNC_OFFSET( 9366, glMapBufferRange, glMapBufferRange, NULL, 581),
+    NAME_FUNC_OFFSET( 9383, glTexBufferARB, glTexBufferARB, NULL, 582),
+    NAME_FUNC_OFFSET( 9398, glBindVertexArray, glBindVertexArray, NULL, 583),
+    NAME_FUNC_OFFSET( 9416, glGenVertexArrays, glGenVertexArrays, NULL, 584),
+    NAME_FUNC_OFFSET( 9434, glCopyBufferSubData, glCopyBufferSubData, NULL, 585),
+    NAME_FUNC_OFFSET( 9454, glClientWaitSync, glClientWaitSync, NULL, 586),
+    NAME_FUNC_OFFSET( 9471, glDeleteSync, glDeleteSync, NULL, 587),
+    NAME_FUNC_OFFSET( 9484, glFenceSync, glFenceSync, NULL, 588),
+    NAME_FUNC_OFFSET( 9496, glGetInteger64v, glGetInteger64v, NULL, 589),
+    NAME_FUNC_OFFSET( 9512, glGetSynciv, glGetSynciv, NULL, 590),
+    NAME_FUNC_OFFSET( 9524, glIsSync, glIsSync, NULL, 591),
+    NAME_FUNC_OFFSET( 9533, glWaitSync, glWaitSync, NULL, 592),
+    NAME_FUNC_OFFSET( 9544, glDrawElementsBaseVertex, glDrawElementsBaseVertex, NULL, 593),
+    NAME_FUNC_OFFSET( 9569, glDrawElementsInstancedBaseVertex, glDrawElementsInstancedBaseVertex, NULL, 594),
+    NAME_FUNC_OFFSET( 9603, glDrawRangeElementsBaseVertex, glDrawRangeElementsBaseVertex, NULL, 595),
+    NAME_FUNC_OFFSET( 9633, glMultiDrawElementsBaseVertex, glMultiDrawElementsBaseVertex, NULL, 596),
+    NAME_FUNC_OFFSET( 9663, glBlendEquationSeparateiARB, glBlendEquationSeparateiARB, NULL, 597),
+    NAME_FUNC_OFFSET( 9691, glBlendEquationiARB, glBlendEquationiARB, NULL, 598),
+    NAME_FUNC_OFFSET( 9711, glBlendFuncSeparateiARB, glBlendFuncSeparateiARB, NULL, 599),
+    NAME_FUNC_OFFSET( 9735, glBlendFunciARB, glBlendFunciARB, NULL, 600),
+    NAME_FUNC_OFFSET( 9751, glBindSampler, glBindSampler, NULL, 601),
+    NAME_FUNC_OFFSET( 9765, glDeleteSamplers, glDeleteSamplers, NULL, 602),
+    NAME_FUNC_OFFSET( 9782, glGenSamplers, glGenSamplers, NULL, 603),
+    NAME_FUNC_OFFSET( 9796, glGetSamplerParameterIiv, glGetSamplerParameterIiv, NULL, 604),
+    NAME_FUNC_OFFSET( 9821, glGetSamplerParameterIuiv, glGetSamplerParameterIuiv, NULL, 605),
+    NAME_FUNC_OFFSET( 9847, glGetSamplerParameterfv, glGetSamplerParameterfv, NULL, 606),
+    NAME_FUNC_OFFSET( 9871, glGetSamplerParameteriv, glGetSamplerParameteriv, NULL, 607),
+    NAME_FUNC_OFFSET( 9895, glIsSampler, glIsSampler, NULL, 608),
+    NAME_FUNC_OFFSET( 9907, glSamplerParameterIiv, glSamplerParameterIiv, NULL, 609),
+    NAME_FUNC_OFFSET( 9929, glSamplerParameterIuiv, glSamplerParameterIuiv, NULL, 610),
+    NAME_FUNC_OFFSET( 9952, glSamplerParameterf, glSamplerParameterf, NULL, 611),
+    NAME_FUNC_OFFSET( 9972, glSamplerParameterfv, glSamplerParameterfv, NULL, 612),
+    NAME_FUNC_OFFSET( 9993, glSamplerParameteri, glSamplerParameteri, NULL, 613),
+    NAME_FUNC_OFFSET(10013, glSamplerParameteriv, glSamplerParameteriv, NULL, 614),
+    NAME_FUNC_OFFSET(10034, glColorP3ui, glColorP3ui, NULL, 615),
+    NAME_FUNC_OFFSET(10046, glColorP3uiv, glColorP3uiv, NULL, 616),
+    NAME_FUNC_OFFSET(10059, glColorP4ui, glColorP4ui, NULL, 617),
+    NAME_FUNC_OFFSET(10071, glColorP4uiv, glColorP4uiv, NULL, 618),
+    NAME_FUNC_OFFSET(10084, glMultiTexCoordP1ui, glMultiTexCoordP1ui, NULL, 619),
+    NAME_FUNC_OFFSET(10104, glMultiTexCoordP1uiv, glMultiTexCoordP1uiv, NULL, 620),
+    NAME_FUNC_OFFSET(10125, glMultiTexCoordP2ui, glMultiTexCoordP2ui, NULL, 621),
+    NAME_FUNC_OFFSET(10145, glMultiTexCoordP2uiv, glMultiTexCoordP2uiv, NULL, 622),
+    NAME_FUNC_OFFSET(10166, glMultiTexCoordP3ui, glMultiTexCoordP3ui, NULL, 623),
+    NAME_FUNC_OFFSET(10186, glMultiTexCoordP3uiv, glMultiTexCoordP3uiv, NULL, 624),
+    NAME_FUNC_OFFSET(10207, glMultiTexCoordP4ui, glMultiTexCoordP4ui, NULL, 625),
+    NAME_FUNC_OFFSET(10227, glMultiTexCoordP4uiv, glMultiTexCoordP4uiv, NULL, 626),
+    NAME_FUNC_OFFSET(10248, glNormalP3ui, glNormalP3ui, NULL, 627),
+    NAME_FUNC_OFFSET(10261, glNormalP3uiv, glNormalP3uiv, NULL, 628),
+    NAME_FUNC_OFFSET(10275, glSecondaryColorP3ui, glSecondaryColorP3ui, NULL, 629),
+    NAME_FUNC_OFFSET(10296, glSecondaryColorP3uiv, glSecondaryColorP3uiv, NULL, 630),
+    NAME_FUNC_OFFSET(10318, glTexCoordP1ui, glTexCoordP1ui, NULL, 631),
+    NAME_FUNC_OFFSET(10333, glTexCoordP1uiv, glTexCoordP1uiv, NULL, 632),
+    NAME_FUNC_OFFSET(10349, glTexCoordP2ui, glTexCoordP2ui, NULL, 633),
+    NAME_FUNC_OFFSET(10364, glTexCoordP2uiv, glTexCoordP2uiv, NULL, 634),
+    NAME_FUNC_OFFSET(10380, glTexCoordP3ui, glTexCoordP3ui, NULL, 635),
+    NAME_FUNC_OFFSET(10395, glTexCoordP3uiv, glTexCoordP3uiv, NULL, 636),
+    NAME_FUNC_OFFSET(10411, glTexCoordP4ui, glTexCoordP4ui, NULL, 637),
+    NAME_FUNC_OFFSET(10426, glTexCoordP4uiv, glTexCoordP4uiv, NULL, 638),
+    NAME_FUNC_OFFSET(10442, glVertexAttribP1ui, glVertexAttribP1ui, NULL, 639),
+    NAME_FUNC_OFFSET(10461, glVertexAttribP1uiv, glVertexAttribP1uiv, NULL, 640),
+    NAME_FUNC_OFFSET(10481, glVertexAttribP2ui, glVertexAttribP2ui, NULL, 641),
+    NAME_FUNC_OFFSET(10500, glVertexAttribP2uiv, glVertexAttribP2uiv, NULL, 642),
+    NAME_FUNC_OFFSET(10520, glVertexAttribP3ui, glVertexAttribP3ui, NULL, 643),
+    NAME_FUNC_OFFSET(10539, glVertexAttribP3uiv, glVertexAttribP3uiv, NULL, 644),
+    NAME_FUNC_OFFSET(10559, glVertexAttribP4ui, glVertexAttribP4ui, NULL, 645),
+    NAME_FUNC_OFFSET(10578, glVertexAttribP4uiv, glVertexAttribP4uiv, NULL, 646),
+    NAME_FUNC_OFFSET(10598, glVertexP2ui, glVertexP2ui, NULL, 647),
+    NAME_FUNC_OFFSET(10611, glVertexP2uiv, glVertexP2uiv, NULL, 648),
+    NAME_FUNC_OFFSET(10625, glVertexP3ui, glVertexP3ui, NULL, 649),
+    NAME_FUNC_OFFSET(10638, glVertexP3uiv, glVertexP3uiv, NULL, 650),
+    NAME_FUNC_OFFSET(10652, glVertexP4ui, glVertexP4ui, NULL, 651),
+    NAME_FUNC_OFFSET(10665, glVertexP4uiv, glVertexP4uiv, NULL, 652),
+    NAME_FUNC_OFFSET(10679, glBindTransformFeedback, glBindTransformFeedback, NULL, 653),
+    NAME_FUNC_OFFSET(10703, glDeleteTransformFeedbacks, glDeleteTransformFeedbacks, NULL, 654),
+    NAME_FUNC_OFFSET(10730, glDrawTransformFeedback, glDrawTransformFeedback, NULL, 655),
+    NAME_FUNC_OFFSET(10754, glGenTransformFeedbacks, glGenTransformFeedbacks, NULL, 656),
+    NAME_FUNC_OFFSET(10778, glIsTransformFeedback, glIsTransformFeedback, NULL, 657),
+    NAME_FUNC_OFFSET(10800, glPauseTransformFeedback, glPauseTransformFeedback, NULL, 658),
+    NAME_FUNC_OFFSET(10825, glResumeTransformFeedback, glResumeTransformFeedback, NULL, 659),
+    NAME_FUNC_OFFSET(10851, glClearDepthf, glClearDepthf, NULL, 660),
+    NAME_FUNC_OFFSET(10865, glDepthRangef, glDepthRangef, NULL, 661),
+    NAME_FUNC_OFFSET(10879, glGetShaderPrecisionFormat, glGetShaderPrecisionFormat, NULL, 662),
+    NAME_FUNC_OFFSET(10906, glReleaseShaderCompiler, glReleaseShaderCompiler, NULL, 663),
+    NAME_FUNC_OFFSET(10930, glShaderBinary, glShaderBinary, NULL, 664),
+    NAME_FUNC_OFFSET(10945, glGetGraphicsResetStatusARB, glGetGraphicsResetStatusARB, NULL, 665),
+    NAME_FUNC_OFFSET(10973, glGetnColorTableARB, glGetnColorTableARB, NULL, 666),
+    NAME_FUNC_OFFSET(10993, glGetnCompressedTexImageARB, glGetnCompressedTexImageARB, NULL, 667),
+    NAME_FUNC_OFFSET(11021, glGetnConvolutionFilterARB, glGetnConvolutionFilterARB, NULL, 668),
+    NAME_FUNC_OFFSET(11048, glGetnHistogramARB, glGetnHistogramARB, NULL, 669),
+    NAME_FUNC_OFFSET(11067, glGetnMapdvARB, glGetnMapdvARB, NULL, 670),
+    NAME_FUNC_OFFSET(11082, glGetnMapfvARB, glGetnMapfvARB, NULL, 671),
+    NAME_FUNC_OFFSET(11097, glGetnMapivARB, glGetnMapivARB, NULL, 672),
+    NAME_FUNC_OFFSET(11112, glGetnMinmaxARB, glGetnMinmaxARB, NULL, 673),
+    NAME_FUNC_OFFSET(11128, glGetnPixelMapfvARB, glGetnPixelMapfvARB, NULL, 674),
+    NAME_FUNC_OFFSET(11148, glGetnPixelMapuivARB, glGetnPixelMapuivARB, NULL, 675),
+    NAME_FUNC_OFFSET(11169, glGetnPixelMapusvARB, glGetnPixelMapusvARB, NULL, 676),
+    NAME_FUNC_OFFSET(11190, glGetnPolygonStippleARB, glGetnPolygonStippleARB, NULL, 677),
+    NAME_FUNC_OFFSET(11214, glGetnSeparableFilterARB, glGetnSeparableFilterARB, NULL, 678),
+    NAME_FUNC_OFFSET(11239, glGetnTexImageARB, glGetnTexImageARB, NULL, 679),
+    NAME_FUNC_OFFSET(11257, glGetnUniformdvARB, glGetnUniformdvARB, NULL, 680),
+    NAME_FUNC_OFFSET(11276, glGetnUniformfvARB, glGetnUniformfvARB, NULL, 681),
+    NAME_FUNC_OFFSET(11295, glGetnUniformivARB, glGetnUniformivARB, NULL, 682),
+    NAME_FUNC_OFFSET(11314, glGetnUniformuivARB, glGetnUniformuivARB, NULL, 683),
+    NAME_FUNC_OFFSET(11334, glReadnPixelsARB, glReadnPixelsARB, NULL, 684),
+    NAME_FUNC_OFFSET(11351, glPolygonOffsetEXT, glPolygonOffsetEXT, NULL, 685),
+    NAME_FUNC_OFFSET(11370, gl_dispatch_stub_686, gl_dispatch_stub_686, NULL, 686),
+    NAME_FUNC_OFFSET(11402, gl_dispatch_stub_687, gl_dispatch_stub_687, NULL, 687),
+    NAME_FUNC_OFFSET(11434, gl_dispatch_stub_688, gl_dispatch_stub_688, NULL, 688),
+    NAME_FUNC_OFFSET(11462, gl_dispatch_stub_689, gl_dispatch_stub_689, NULL, 689),
+    NAME_FUNC_OFFSET(11491, gl_dispatch_stub_690, gl_dispatch_stub_690, NULL, 690),
+    NAME_FUNC_OFFSET(11519, gl_dispatch_stub_691, gl_dispatch_stub_691, NULL, 691),
+    NAME_FUNC_OFFSET(11548, gl_dispatch_stub_692, gl_dispatch_stub_692, NULL, 692),
+    NAME_FUNC_OFFSET(11565, gl_dispatch_stub_693, gl_dispatch_stub_693, NULL, 693),
+    NAME_FUNC_OFFSET(11585, glColorPointerEXT, glColorPointerEXT, NULL, 694),
+    NAME_FUNC_OFFSET(11603, glEdgeFlagPointerEXT, glEdgeFlagPointerEXT, NULL, 695),
+    NAME_FUNC_OFFSET(11624, glIndexPointerEXT, glIndexPointerEXT, NULL, 696),
+    NAME_FUNC_OFFSET(11642, glNormalPointerEXT, glNormalPointerEXT, NULL, 697),
+    NAME_FUNC_OFFSET(11661, glTexCoordPointerEXT, glTexCoordPointerEXT, NULL, 698),
+    NAME_FUNC_OFFSET(11682, glVertexPointerEXT, glVertexPointerEXT, NULL, 699),
+    NAME_FUNC_OFFSET(11701, glPointParameterfEXT, glPointParameterfEXT, NULL, 700),
+    NAME_FUNC_OFFSET(11722, glPointParameterfvEXT, glPointParameterfvEXT, NULL, 701),
+    NAME_FUNC_OFFSET(11744, glLockArraysEXT, glLockArraysEXT, NULL, 702),
+    NAME_FUNC_OFFSET(11760, glUnlockArraysEXT, glUnlockArraysEXT, NULL, 703),
+    NAME_FUNC_OFFSET(11778, glSecondaryColor3bEXT, glSecondaryColor3bEXT, NULL, 704),
+    NAME_FUNC_OFFSET(11800, glSecondaryColor3bvEXT, glSecondaryColor3bvEXT, NULL, 705),
+    NAME_FUNC_OFFSET(11823, glSecondaryColor3dEXT, glSecondaryColor3dEXT, NULL, 706),
+    NAME_FUNC_OFFSET(11845, glSecondaryColor3dvEXT, glSecondaryColor3dvEXT, NULL, 707),
+    NAME_FUNC_OFFSET(11868, glSecondaryColor3fEXT, glSecondaryColor3fEXT, NULL, 708),
+    NAME_FUNC_OFFSET(11890, glSecondaryColor3fvEXT, glSecondaryColor3fvEXT, NULL, 709),
+    NAME_FUNC_OFFSET(11913, glSecondaryColor3iEXT, glSecondaryColor3iEXT, NULL, 710),
+    NAME_FUNC_OFFSET(11935, glSecondaryColor3ivEXT, glSecondaryColor3ivEXT, NULL, 711),
+    NAME_FUNC_OFFSET(11958, glSecondaryColor3sEXT, glSecondaryColor3sEXT, NULL, 712),
+    NAME_FUNC_OFFSET(11980, glSecondaryColor3svEXT, glSecondaryColor3svEXT, NULL, 713),
+    NAME_FUNC_OFFSET(12003, glSecondaryColor3ubEXT, glSecondaryColor3ubEXT, NULL, 714),
+    NAME_FUNC_OFFSET(12026, glSecondaryColor3ubvEXT, glSecondaryColor3ubvEXT, NULL, 715),
+    NAME_FUNC_OFFSET(12050, glSecondaryColor3uiEXT, glSecondaryColor3uiEXT, NULL, 716),
+    NAME_FUNC_OFFSET(12073, glSecondaryColor3uivEXT, glSecondaryColor3uivEXT, NULL, 717),
+    NAME_FUNC_OFFSET(12097, glSecondaryColor3usEXT, glSecondaryColor3usEXT, NULL, 718),
+    NAME_FUNC_OFFSET(12120, glSecondaryColor3usvEXT, glSecondaryColor3usvEXT, NULL, 719),
+    NAME_FUNC_OFFSET(12144, glSecondaryColorPointerEXT, glSecondaryColorPointerEXT, NULL, 720),
+    NAME_FUNC_OFFSET(12171, glMultiDrawArraysEXT, glMultiDrawArraysEXT, NULL, 721),
+    NAME_FUNC_OFFSET(12192, glMultiDrawElementsEXT, glMultiDrawElementsEXT, NULL, 722),
+    NAME_FUNC_OFFSET(12215, glFogCoordPointerEXT, glFogCoordPointerEXT, NULL, 723),
+    NAME_FUNC_OFFSET(12236, glFogCoorddEXT, glFogCoorddEXT, NULL, 724),
+    NAME_FUNC_OFFSET(12251, glFogCoorddvEXT, glFogCoorddvEXT, NULL, 725),
+    NAME_FUNC_OFFSET(12267, glFogCoordfEXT, glFogCoordfEXT, NULL, 726),
+    NAME_FUNC_OFFSET(12282, glFogCoordfvEXT, glFogCoordfvEXT, NULL, 727),
+    NAME_FUNC_OFFSET(12298, gl_dispatch_stub_728, gl_dispatch_stub_728, NULL, 728),
+    NAME_FUNC_OFFSET(12316, glBlendFuncSeparateEXT, glBlendFuncSeparateEXT, NULL, 729),
+    NAME_FUNC_OFFSET(12339, glFlushVertexArrayRangeNV, glFlushVertexArrayRangeNV, NULL, 730),
+    NAME_FUNC_OFFSET(12365, glVertexArrayRangeNV, glVertexArrayRangeNV, NULL, 731),
+    NAME_FUNC_OFFSET(12386, glCombinerInputNV, glCombinerInputNV, NULL, 732),
+    NAME_FUNC_OFFSET(12404, glCombinerOutputNV, glCombinerOutputNV, NULL, 733),
+    NAME_FUNC_OFFSET(12423, glCombinerParameterfNV, glCombinerParameterfNV, NULL, 734),
+    NAME_FUNC_OFFSET(12446, glCombinerParameterfvNV, glCombinerParameterfvNV, NULL, 735),
+    NAME_FUNC_OFFSET(12470, glCombinerParameteriNV, glCombinerParameteriNV, NULL, 736),
+    NAME_FUNC_OFFSET(12493, glCombinerParameterivNV, glCombinerParameterivNV, NULL, 737),
+    NAME_FUNC_OFFSET(12517, glFinalCombinerInputNV, glFinalCombinerInputNV, NULL, 738),
+    NAME_FUNC_OFFSET(12540, glGetCombinerInputParameterfvNV, glGetCombinerInputParameterfvNV, NULL, 739),
+    NAME_FUNC_OFFSET(12572, glGetCombinerInputParameterivNV, glGetCombinerInputParameterivNV, NULL, 740),
+    NAME_FUNC_OFFSET(12604, glGetCombinerOutputParameterfvNV, glGetCombinerOutputParameterfvNV, NULL, 741),
+    NAME_FUNC_OFFSET(12637, glGetCombinerOutputParameterivNV, glGetCombinerOutputParameterivNV, NULL, 742),
+    NAME_FUNC_OFFSET(12670, glGetFinalCombinerInputParameterfvNV, glGetFinalCombinerInputParameterfvNV, NULL, 743),
+    NAME_FUNC_OFFSET(12707, glGetFinalCombinerInputParameterivNV, glGetFinalCombinerInputParameterivNV, NULL, 744),
+    NAME_FUNC_OFFSET(12744, glResizeBuffersMESA, glResizeBuffersMESA, NULL, 745),
+    NAME_FUNC_OFFSET(12764, glWindowPos2dMESA, glWindowPos2dMESA, NULL, 746),
+    NAME_FUNC_OFFSET(12782, glWindowPos2dvMESA, glWindowPos2dvMESA, NULL, 747),
+    NAME_FUNC_OFFSET(12801, glWindowPos2fMESA, glWindowPos2fMESA, NULL, 748),
+    NAME_FUNC_OFFSET(12819, glWindowPos2fvMESA, glWindowPos2fvMESA, NULL, 749),
+    NAME_FUNC_OFFSET(12838, glWindowPos2iMESA, glWindowPos2iMESA, NULL, 750),
+    NAME_FUNC_OFFSET(12856, glWindowPos2ivMESA, glWindowPos2ivMESA, NULL, 751),
+    NAME_FUNC_OFFSET(12875, glWindowPos2sMESA, glWindowPos2sMESA, NULL, 752),
+    NAME_FUNC_OFFSET(12893, glWindowPos2svMESA, glWindowPos2svMESA, NULL, 753),
+    NAME_FUNC_OFFSET(12912, glWindowPos3dMESA, glWindowPos3dMESA, NULL, 754),
+    NAME_FUNC_OFFSET(12930, glWindowPos3dvMESA, glWindowPos3dvMESA, NULL, 755),
+    NAME_FUNC_OFFSET(12949, glWindowPos3fMESA, glWindowPos3fMESA, NULL, 756),
+    NAME_FUNC_OFFSET(12967, glWindowPos3fvMESA, glWindowPos3fvMESA, NULL, 757),
+    NAME_FUNC_OFFSET(12986, glWindowPos3iMESA, glWindowPos3iMESA, NULL, 758),
+    NAME_FUNC_OFFSET(13004, glWindowPos3ivMESA, glWindowPos3ivMESA, NULL, 759),
+    NAME_FUNC_OFFSET(13023, glWindowPos3sMESA, glWindowPos3sMESA, NULL, 760),
+    NAME_FUNC_OFFSET(13041, glWindowPos3svMESA, glWindowPos3svMESA, NULL, 761),
+    NAME_FUNC_OFFSET(13060, glWindowPos4dMESA, glWindowPos4dMESA, NULL, 762),
+    NAME_FUNC_OFFSET(13078, glWindowPos4dvMESA, glWindowPos4dvMESA, NULL, 763),
+    NAME_FUNC_OFFSET(13097, glWindowPos4fMESA, glWindowPos4fMESA, NULL, 764),
+    NAME_FUNC_OFFSET(13115, glWindowPos4fvMESA, glWindowPos4fvMESA, NULL, 765),
+    NAME_FUNC_OFFSET(13134, glWindowPos4iMESA, glWindowPos4iMESA, NULL, 766),
+    NAME_FUNC_OFFSET(13152, glWindowPos4ivMESA, glWindowPos4ivMESA, NULL, 767),
+    NAME_FUNC_OFFSET(13171, glWindowPos4sMESA, glWindowPos4sMESA, NULL, 768),
+    NAME_FUNC_OFFSET(13189, glWindowPos4svMESA, glWindowPos4svMESA, NULL, 769),
+    NAME_FUNC_OFFSET(13208, gl_dispatch_stub_770, gl_dispatch_stub_770, NULL, 770),
+    NAME_FUNC_OFFSET(13233, gl_dispatch_stub_771, gl_dispatch_stub_771, NULL, 771),
+    NAME_FUNC_OFFSET(13260, gl_dispatch_stub_772, gl_dispatch_stub_772, NULL, 772),
+    NAME_FUNC_OFFSET(13277, gl_dispatch_stub_773, gl_dispatch_stub_773, NULL, 773),
+    NAME_FUNC_OFFSET(13293, gl_dispatch_stub_774, gl_dispatch_stub_774, NULL, 774),
+    NAME_FUNC_OFFSET(13307, gl_dispatch_stub_775, gl_dispatch_stub_775, NULL, 775),
+    NAME_FUNC_OFFSET(13322, gl_dispatch_stub_776, gl_dispatch_stub_776, NULL, 776),
+    NAME_FUNC_OFFSET(13334, gl_dispatch_stub_777, gl_dispatch_stub_777, NULL, 777),
+    NAME_FUNC_OFFSET(13347, gl_dispatch_stub_778, gl_dispatch_stub_778, NULL, 778),
+    NAME_FUNC_OFFSET(13361, glAreProgramsResidentNV, glAreProgramsResidentNV, NULL, 779),
+    NAME_FUNC_OFFSET(13385, glBindProgramNV, glBindProgramNV, NULL, 780),
+    NAME_FUNC_OFFSET(13401, glDeleteProgramsNV, glDeleteProgramsNV, NULL, 781),
+    NAME_FUNC_OFFSET(13420, glExecuteProgramNV, glExecuteProgramNV, NULL, 782),
+    NAME_FUNC_OFFSET(13439, glGenProgramsNV, glGenProgramsNV, NULL, 783),
+    NAME_FUNC_OFFSET(13455, glGetProgramParameterdvNV, glGetProgramParameterdvNV, NULL, 784),
+    NAME_FUNC_OFFSET(13481, glGetProgramParameterfvNV, glGetProgramParameterfvNV, NULL, 785),
+    NAME_FUNC_OFFSET(13507, glGetProgramStringNV, glGetProgramStringNV, NULL, 786),
+    NAME_FUNC_OFFSET(13528, glGetProgramivNV, glGetProgramivNV, NULL, 787),
+    NAME_FUNC_OFFSET(13545, glGetTrackMatrixivNV, glGetTrackMatrixivNV, NULL, 788),
+    NAME_FUNC_OFFSET(13566, glGetVertexAttribPointervNV, glGetVertexAttribPointervNV, NULL, 789),
+    NAME_FUNC_OFFSET(13594, glGetVertexAttribdvNV, glGetVertexAttribdvNV, NULL, 790),
+    NAME_FUNC_OFFSET(13616, glGetVertexAttribfvNV, glGetVertexAttribfvNV, NULL, 791),
+    NAME_FUNC_OFFSET(13638, glGetVertexAttribivNV, glGetVertexAttribivNV, NULL, 792),
+    NAME_FUNC_OFFSET(13660, glIsProgramNV, glIsProgramNV, NULL, 793),
+    NAME_FUNC_OFFSET(13674, glLoadProgramNV, glLoadProgramNV, NULL, 794),
+    NAME_FUNC_OFFSET(13690, glProgramParameters4dvNV, glProgramParameters4dvNV, NULL, 795),
+    NAME_FUNC_OFFSET(13715, glProgramParameters4fvNV, glProgramParameters4fvNV, NULL, 796),
+    NAME_FUNC_OFFSET(13740, glRequestResidentProgramsNV, glRequestResidentProgramsNV, NULL, 797),
+    NAME_FUNC_OFFSET(13768, glTrackMatrixNV, glTrackMatrixNV, NULL, 798),
+    NAME_FUNC_OFFSET(13784, glVertexAttrib1dNV, glVertexAttrib1dNV, NULL, 799),
+    NAME_FUNC_OFFSET(13803, glVertexAttrib1dvNV, glVertexAttrib1dvNV, NULL, 800),
+    NAME_FUNC_OFFSET(13823, glVertexAttrib1fNV, glVertexAttrib1fNV, NULL, 801),
+    NAME_FUNC_OFFSET(13842, glVertexAttrib1fvNV, glVertexAttrib1fvNV, NULL, 802),
+    NAME_FUNC_OFFSET(13862, glVertexAttrib1sNV, glVertexAttrib1sNV, NULL, 803),
+    NAME_FUNC_OFFSET(13881, glVertexAttrib1svNV, glVertexAttrib1svNV, NULL, 804),
+    NAME_FUNC_OFFSET(13901, glVertexAttrib2dNV, glVertexAttrib2dNV, NULL, 805),
+    NAME_FUNC_OFFSET(13920, glVertexAttrib2dvNV, glVertexAttrib2dvNV, NULL, 806),
+    NAME_FUNC_OFFSET(13940, glVertexAttrib2fNV, glVertexAttrib2fNV, NULL, 807),
+    NAME_FUNC_OFFSET(13959, glVertexAttrib2fvNV, glVertexAttrib2fvNV, NULL, 808),
+    NAME_FUNC_OFFSET(13979, glVertexAttrib2sNV, glVertexAttrib2sNV, NULL, 809),
+    NAME_FUNC_OFFSET(13998, glVertexAttrib2svNV, glVertexAttrib2svNV, NULL, 810),
+    NAME_FUNC_OFFSET(14018, glVertexAttrib3dNV, glVertexAttrib3dNV, NULL, 811),
+    NAME_FUNC_OFFSET(14037, glVertexAttrib3dvNV, glVertexAttrib3dvNV, NULL, 812),
+    NAME_FUNC_OFFSET(14057, glVertexAttrib3fNV, glVertexAttrib3fNV, NULL, 813),
+    NAME_FUNC_OFFSET(14076, glVertexAttrib3fvNV, glVertexAttrib3fvNV, NULL, 814),
+    NAME_FUNC_OFFSET(14096, glVertexAttrib3sNV, glVertexAttrib3sNV, NULL, 815),
+    NAME_FUNC_OFFSET(14115, glVertexAttrib3svNV, glVertexAttrib3svNV, NULL, 816),
+    NAME_FUNC_OFFSET(14135, glVertexAttrib4dNV, glVertexAttrib4dNV, NULL, 817),
+    NAME_FUNC_OFFSET(14154, glVertexAttrib4dvNV, glVertexAttrib4dvNV, NULL, 818),
+    NAME_FUNC_OFFSET(14174, glVertexAttrib4fNV, glVertexAttrib4fNV, NULL, 819),
+    NAME_FUNC_OFFSET(14193, glVertexAttrib4fvNV, glVertexAttrib4fvNV, NULL, 820),
+    NAME_FUNC_OFFSET(14213, glVertexAttrib4sNV, glVertexAttrib4sNV, NULL, 821),
+    NAME_FUNC_OFFSET(14232, glVertexAttrib4svNV, glVertexAttrib4svNV, NULL, 822),
+    NAME_FUNC_OFFSET(14252, glVertexAttrib4ubNV, glVertexAttrib4ubNV, NULL, 823),
+    NAME_FUNC_OFFSET(14272, glVertexAttrib4ubvNV, glVertexAttrib4ubvNV, NULL, 824),
+    NAME_FUNC_OFFSET(14293, glVertexAttribPointerNV, glVertexAttribPointerNV, NULL, 825),
+    NAME_FUNC_OFFSET(14317, glVertexAttribs1dvNV, glVertexAttribs1dvNV, NULL, 826),
+    NAME_FUNC_OFFSET(14338, glVertexAttribs1fvNV, glVertexAttribs1fvNV, NULL, 827),
+    NAME_FUNC_OFFSET(14359, glVertexAttribs1svNV, glVertexAttribs1svNV, NULL, 828),
+    NAME_FUNC_OFFSET(14380, glVertexAttribs2dvNV, glVertexAttribs2dvNV, NULL, 829),
+    NAME_FUNC_OFFSET(14401, glVertexAttribs2fvNV, glVertexAttribs2fvNV, NULL, 830),
+    NAME_FUNC_OFFSET(14422, glVertexAttribs2svNV, glVertexAttribs2svNV, NULL, 831),
+    NAME_FUNC_OFFSET(14443, glVertexAttribs3dvNV, glVertexAttribs3dvNV, NULL, 832),
+    NAME_FUNC_OFFSET(14464, glVertexAttribs3fvNV, glVertexAttribs3fvNV, NULL, 833),
+    NAME_FUNC_OFFSET(14485, glVertexAttribs3svNV, glVertexAttribs3svNV, NULL, 834),
+    NAME_FUNC_OFFSET(14506, glVertexAttribs4dvNV, glVertexAttribs4dvNV, NULL, 835),
+    NAME_FUNC_OFFSET(14527, glVertexAttribs4fvNV, glVertexAttribs4fvNV, NULL, 836),
+    NAME_FUNC_OFFSET(14548, glVertexAttribs4svNV, glVertexAttribs4svNV, NULL, 837),
+    NAME_FUNC_OFFSET(14569, glVertexAttribs4ubvNV, glVertexAttribs4ubvNV, NULL, 838),
+    NAME_FUNC_OFFSET(14591, glGetTexBumpParameterfvATI, glGetTexBumpParameterfvATI, NULL, 839),
+    NAME_FUNC_OFFSET(14618, glGetTexBumpParameterivATI, glGetTexBumpParameterivATI, NULL, 840),
+    NAME_FUNC_OFFSET(14645, glTexBumpParameterfvATI, glTexBumpParameterfvATI, NULL, 841),
+    NAME_FUNC_OFFSET(14669, glTexBumpParameterivATI, glTexBumpParameterivATI, NULL, 842),
+    NAME_FUNC_OFFSET(14693, glAlphaFragmentOp1ATI, glAlphaFragmentOp1ATI, NULL, 843),
+    NAME_FUNC_OFFSET(14715, glAlphaFragmentOp2ATI, glAlphaFragmentOp2ATI, NULL, 844),
+    NAME_FUNC_OFFSET(14737, glAlphaFragmentOp3ATI, glAlphaFragmentOp3ATI, NULL, 845),
+    NAME_FUNC_OFFSET(14759, glBeginFragmentShaderATI, glBeginFragmentShaderATI, NULL, 846),
+    NAME_FUNC_OFFSET(14784, glBindFragmentShaderATI, glBindFragmentShaderATI, NULL, 847),
+    NAME_FUNC_OFFSET(14808, glColorFragmentOp1ATI, glColorFragmentOp1ATI, NULL, 848),
+    NAME_FUNC_OFFSET(14830, glColorFragmentOp2ATI, glColorFragmentOp2ATI, NULL, 849),
+    NAME_FUNC_OFFSET(14852, glColorFragmentOp3ATI, glColorFragmentOp3ATI, NULL, 850),
+    NAME_FUNC_OFFSET(14874, glDeleteFragmentShaderATI, glDeleteFragmentShaderATI, NULL, 851),
+    NAME_FUNC_OFFSET(14900, glEndFragmentShaderATI, glEndFragmentShaderATI, NULL, 852),
+    NAME_FUNC_OFFSET(14923, glGenFragmentShadersATI, glGenFragmentShadersATI, NULL, 853),
+    NAME_FUNC_OFFSET(14947, glPassTexCoordATI, glPassTexCoordATI, NULL, 854),
+    NAME_FUNC_OFFSET(14965, glSampleMapATI, glSampleMapATI, NULL, 855),
+    NAME_FUNC_OFFSET(14980, glSetFragmentShaderConstantATI, glSetFragmentShaderConstantATI, NULL, 856),
+    NAME_FUNC_OFFSET(15011, glPointParameteriNV, glPointParameteriNV, NULL, 857),
+    NAME_FUNC_OFFSET(15031, glPointParameterivNV, glPointParameterivNV, NULL, 858),
+    NAME_FUNC_OFFSET(15052, gl_dispatch_stub_859, gl_dispatch_stub_859, NULL, 859),
+    NAME_FUNC_OFFSET(15075, gl_dispatch_stub_860, gl_dispatch_stub_860, NULL, 860),
+    NAME_FUNC_OFFSET(15098, gl_dispatch_stub_861, gl_dispatch_stub_861, NULL, 861),
+    NAME_FUNC_OFFSET(15124, gl_dispatch_stub_862, gl_dispatch_stub_862, NULL, 862),
+    NAME_FUNC_OFFSET(15147, gl_dispatch_stub_863, gl_dispatch_stub_863, NULL, 863),
+    NAME_FUNC_OFFSET(15168, glGetProgramNamedParameterdvNV, glGetProgramNamedParameterdvNV, NULL, 864),
+    NAME_FUNC_OFFSET(15199, glGetProgramNamedParameterfvNV, glGetProgramNamedParameterfvNV, NULL, 865),
+    NAME_FUNC_OFFSET(15230, glProgramNamedParameter4dNV, glProgramNamedParameter4dNV, NULL, 866),
+    NAME_FUNC_OFFSET(15258, glProgramNamedParameter4dvNV, glProgramNamedParameter4dvNV, NULL, 867),
+    NAME_FUNC_OFFSET(15287, glProgramNamedParameter4fNV, glProgramNamedParameter4fNV, NULL, 868),
+    NAME_FUNC_OFFSET(15315, glProgramNamedParameter4fvNV, glProgramNamedParameter4fvNV, NULL, 869),
+    NAME_FUNC_OFFSET(15344, glPrimitiveRestartIndexNV, glPrimitiveRestartIndexNV, NULL, 870),
+    NAME_FUNC_OFFSET(15370, glPrimitiveRestartNV, glPrimitiveRestartNV, NULL, 871),
+    NAME_FUNC_OFFSET(15391, gl_dispatch_stub_872, gl_dispatch_stub_872, NULL, 872),
+    NAME_FUNC_OFFSET(15408, gl_dispatch_stub_873, gl_dispatch_stub_873, NULL, 873),
+    NAME_FUNC_OFFSET(15435, glBindFramebufferEXT, glBindFramebufferEXT, NULL, 874),
+    NAME_FUNC_OFFSET(15456, glBindRenderbufferEXT, glBindRenderbufferEXT, NULL, 875),
+    NAME_FUNC_OFFSET(15478, glCheckFramebufferStatusEXT, glCheckFramebufferStatusEXT, NULL, 876),
+    NAME_FUNC_OFFSET(15506, glDeleteFramebuffersEXT, glDeleteFramebuffersEXT, NULL, 877),
+    NAME_FUNC_OFFSET(15530, glDeleteRenderbuffersEXT, glDeleteRenderbuffersEXT, NULL, 878),
+    NAME_FUNC_OFFSET(15555, glFramebufferRenderbufferEXT, glFramebufferRenderbufferEXT, NULL, 879),
+    NAME_FUNC_OFFSET(15584, glFramebufferTexture1DEXT, glFramebufferTexture1DEXT, NULL, 880),
+    NAME_FUNC_OFFSET(15610, glFramebufferTexture2DEXT, glFramebufferTexture2DEXT, NULL, 881),
+    NAME_FUNC_OFFSET(15636, glFramebufferTexture3DEXT, glFramebufferTexture3DEXT, NULL, 882),
+    NAME_FUNC_OFFSET(15662, glGenFramebuffersEXT, glGenFramebuffersEXT, NULL, 883),
+    NAME_FUNC_OFFSET(15683, glGenRenderbuffersEXT, glGenRenderbuffersEXT, NULL, 884),
+    NAME_FUNC_OFFSET(15705, glGenerateMipmapEXT, glGenerateMipmapEXT, NULL, 885),
+    NAME_FUNC_OFFSET(15725, glGetFramebufferAttachmentParameterivEXT, glGetFramebufferAttachmentParameterivEXT, NULL, 886),
+    NAME_FUNC_OFFSET(15766, glGetRenderbufferParameterivEXT, glGetRenderbufferParameterivEXT, NULL, 887),
+    NAME_FUNC_OFFSET(15798, glIsFramebufferEXT, glIsFramebufferEXT, NULL, 888),
+    NAME_FUNC_OFFSET(15817, glIsRenderbufferEXT, glIsRenderbufferEXT, NULL, 889),
+    NAME_FUNC_OFFSET(15837, glRenderbufferStorageEXT, glRenderbufferStorageEXT, NULL, 890),
+    NAME_FUNC_OFFSET(15862, gl_dispatch_stub_891, gl_dispatch_stub_891, NULL, 891),
+    NAME_FUNC_OFFSET(15883, gl_dispatch_stub_892, gl_dispatch_stub_892, NULL, 892),
+    NAME_FUNC_OFFSET(15907, gl_dispatch_stub_893, gl_dispatch_stub_893, NULL, 893),
+    NAME_FUNC_OFFSET(15937, glBindFragDataLocationEXT, glBindFragDataLocationEXT, NULL, 894),
+    NAME_FUNC_OFFSET(15963, glGetFragDataLocationEXT, glGetFragDataLocationEXT, NULL, 895),
+    NAME_FUNC_OFFSET(15988, glGetUniformuivEXT, glGetUniformuivEXT, NULL, 896),
+    NAME_FUNC_OFFSET(16007, glGetVertexAttribIivEXT, glGetVertexAttribIivEXT, NULL, 897),
+    NAME_FUNC_OFFSET(16031, glGetVertexAttribIuivEXT, glGetVertexAttribIuivEXT, NULL, 898),
+    NAME_FUNC_OFFSET(16056, glUniform1uiEXT, glUniform1uiEXT, NULL, 899),
+    NAME_FUNC_OFFSET(16072, glUniform1uivEXT, glUniform1uivEXT, NULL, 900),
+    NAME_FUNC_OFFSET(16089, glUniform2uiEXT, glUniform2uiEXT, NULL, 901),
+    NAME_FUNC_OFFSET(16105, glUniform2uivEXT, glUniform2uivEXT, NULL, 902),
+    NAME_FUNC_OFFSET(16122, glUniform3uiEXT, glUniform3uiEXT, NULL, 903),
+    NAME_FUNC_OFFSET(16138, glUniform3uivEXT, glUniform3uivEXT, NULL, 904),
+    NAME_FUNC_OFFSET(16155, glUniform4uiEXT, glUniform4uiEXT, NULL, 905),
+    NAME_FUNC_OFFSET(16171, glUniform4uivEXT, glUniform4uivEXT, NULL, 906),
+    NAME_FUNC_OFFSET(16188, glVertexAttribI1iEXT, glVertexAttribI1iEXT, NULL, 907),
+    NAME_FUNC_OFFSET(16209, glVertexAttribI1ivEXT, glVertexAttribI1ivEXT, NULL, 908),
+    NAME_FUNC_OFFSET(16231, glVertexAttribI1uiEXT, glVertexAttribI1uiEXT, NULL, 909),
+    NAME_FUNC_OFFSET(16253, glVertexAttribI1uivEXT, glVertexAttribI1uivEXT, NULL, 910),
+    NAME_FUNC_OFFSET(16276, glVertexAttribI2iEXT, glVertexAttribI2iEXT, NULL, 911),
+    NAME_FUNC_OFFSET(16297, glVertexAttribI2ivEXT, glVertexAttribI2ivEXT, NULL, 912),
+    NAME_FUNC_OFFSET(16319, glVertexAttribI2uiEXT, glVertexAttribI2uiEXT, NULL, 913),
+    NAME_FUNC_OFFSET(16341, glVertexAttribI2uivEXT, glVertexAttribI2uivEXT, NULL, 914),
+    NAME_FUNC_OFFSET(16364, glVertexAttribI3iEXT, glVertexAttribI3iEXT, NULL, 915),
+    NAME_FUNC_OFFSET(16385, glVertexAttribI3ivEXT, glVertexAttribI3ivEXT, NULL, 916),
+    NAME_FUNC_OFFSET(16407, glVertexAttribI3uiEXT, glVertexAttribI3uiEXT, NULL, 917),
+    NAME_FUNC_OFFSET(16429, glVertexAttribI3uivEXT, glVertexAttribI3uivEXT, NULL, 918),
+    NAME_FUNC_OFFSET(16452, glVertexAttribI4bvEXT, glVertexAttribI4bvEXT, NULL, 919),
+    NAME_FUNC_OFFSET(16474, glVertexAttribI4iEXT, glVertexAttribI4iEXT, NULL, 920),
+    NAME_FUNC_OFFSET(16495, glVertexAttribI4ivEXT, glVertexAttribI4ivEXT, NULL, 921),
+    NAME_FUNC_OFFSET(16517, glVertexAttribI4svEXT, glVertexAttribI4svEXT, NULL, 922),
+    NAME_FUNC_OFFSET(16539, glVertexAttribI4ubvEXT, glVertexAttribI4ubvEXT, NULL, 923),
+    NAME_FUNC_OFFSET(16562, glVertexAttribI4uiEXT, glVertexAttribI4uiEXT, NULL, 924),
+    NAME_FUNC_OFFSET(16584, glVertexAttribI4uivEXT, glVertexAttribI4uivEXT, NULL, 925),
+    NAME_FUNC_OFFSET(16607, glVertexAttribI4usvEXT, glVertexAttribI4usvEXT, NULL, 926),
+    NAME_FUNC_OFFSET(16630, glVertexAttribIPointerEXT, glVertexAttribIPointerEXT, NULL, 927),
+    NAME_FUNC_OFFSET(16656, glFramebufferTextureLayerEXT, glFramebufferTextureLayerEXT, NULL, 928),
+    NAME_FUNC_OFFSET(16685, glColorMaskIndexedEXT, glColorMaskIndexedEXT, NULL, 929),
+    NAME_FUNC_OFFSET(16707, glDisableIndexedEXT, glDisableIndexedEXT, NULL, 930),
+    NAME_FUNC_OFFSET(16727, glEnableIndexedEXT, glEnableIndexedEXT, NULL, 931),
+    NAME_FUNC_OFFSET(16746, glGetBooleanIndexedvEXT, glGetBooleanIndexedvEXT, NULL, 932),
+    NAME_FUNC_OFFSET(16770, glGetIntegerIndexedvEXT, glGetIntegerIndexedvEXT, NULL, 933),
+    NAME_FUNC_OFFSET(16794, glIsEnabledIndexedEXT, glIsEnabledIndexedEXT, NULL, 934),
+    NAME_FUNC_OFFSET(16816, glClearColorIiEXT, glClearColorIiEXT, NULL, 935),
+    NAME_FUNC_OFFSET(16834, glClearColorIuiEXT, glClearColorIuiEXT, NULL, 936),
+    NAME_FUNC_OFFSET(16853, glGetTexParameterIivEXT, glGetTexParameterIivEXT, NULL, 937),
+    NAME_FUNC_OFFSET(16877, glGetTexParameterIuivEXT, glGetTexParameterIuivEXT, NULL, 938),
+    NAME_FUNC_OFFSET(16902, glTexParameterIivEXT, glTexParameterIivEXT, NULL, 939),
+    NAME_FUNC_OFFSET(16923, glTexParameterIuivEXT, glTexParameterIuivEXT, NULL, 940),
+    NAME_FUNC_OFFSET(16945, glBeginConditionalRenderNV, glBeginConditionalRenderNV, NULL, 941),
+    NAME_FUNC_OFFSET(16972, glEndConditionalRenderNV, glEndConditionalRenderNV, NULL, 942),
+    NAME_FUNC_OFFSET(16997, glBeginTransformFeedbackEXT, glBeginTransformFeedbackEXT, NULL, 943),
+    NAME_FUNC_OFFSET(17025, glBindBufferBaseEXT, glBindBufferBaseEXT, NULL, 944),
+    NAME_FUNC_OFFSET(17045, glBindBufferOffsetEXT, glBindBufferOffsetEXT, NULL, 945),
+    NAME_FUNC_OFFSET(17067, glBindBufferRangeEXT, glBindBufferRangeEXT, NULL, 946),
+    NAME_FUNC_OFFSET(17088, glEndTransformFeedbackEXT, glEndTransformFeedbackEXT, NULL, 947),
+    NAME_FUNC_OFFSET(17114, glGetTransformFeedbackVaryingEXT, glGetTransformFeedbackVaryingEXT, NULL, 948),
+    NAME_FUNC_OFFSET(17147, glTransformFeedbackVaryingsEXT, glTransformFeedbackVaryingsEXT, NULL, 949),
+    NAME_FUNC_OFFSET(17178, glProvokingVertexEXT, glProvokingVertexEXT, NULL, 950),
+    NAME_FUNC_OFFSET(17199, gl_dispatch_stub_951, gl_dispatch_stub_951, NULL, 951),
+    NAME_FUNC_OFFSET(17230, gl_dispatch_stub_952, gl_dispatch_stub_952, NULL, 952),
+    NAME_FUNC_OFFSET(17250, glGetObjectParameterivAPPLE, glGetObjectParameterivAPPLE, NULL, 953),
+    NAME_FUNC_OFFSET(17278, glObjectPurgeableAPPLE, glObjectPurgeableAPPLE, NULL, 954),
+    NAME_FUNC_OFFSET(17301, glObjectUnpurgeableAPPLE, glObjectUnpurgeableAPPLE, NULL, 955),
+    NAME_FUNC_OFFSET(17326, glActiveProgramEXT, glActiveProgramEXT, NULL, 956),
+    NAME_FUNC_OFFSET(17345, glCreateShaderProgramEXT, glCreateShaderProgramEXT, NULL, 957),
+    NAME_FUNC_OFFSET(17370, glUseShaderProgramEXT, glUseShaderProgramEXT, NULL, 958),
+    NAME_FUNC_OFFSET(17392, glTextureBarrierNV, glTextureBarrierNV, NULL, 959),
+    NAME_FUNC_OFFSET(17411, gl_dispatch_stub_960, gl_dispatch_stub_960, NULL, 960),
+    NAME_FUNC_OFFSET(17436, gl_dispatch_stub_961, gl_dispatch_stub_961, NULL, 961),
+    NAME_FUNC_OFFSET(17465, gl_dispatch_stub_962, gl_dispatch_stub_962, NULL, 962),
+    NAME_FUNC_OFFSET(17496, gl_dispatch_stub_963, gl_dispatch_stub_963, NULL, 963),
+    NAME_FUNC_OFFSET(17520, gl_dispatch_stub_964, gl_dispatch_stub_964, NULL, 964),
+    NAME_FUNC_OFFSET(17545, glEGLImageTargetRenderbufferStorageOES, glEGLImageTargetRenderbufferStorageOES, NULL, 965),
+    NAME_FUNC_OFFSET(17584, glEGLImageTargetTexture2DOES, glEGLImageTargetTexture2DOES, NULL, 966),
+    NAME_FUNC_OFFSET(17613, glArrayElement, glArrayElement, NULL, 306),
+    NAME_FUNC_OFFSET(17631, glBindTexture, glBindTexture, NULL, 307),
+    NAME_FUNC_OFFSET(17648, glDrawArrays, glDrawArrays, NULL, 310),
+    NAME_FUNC_OFFSET(17664, glAreTexturesResident, glAreTexturesResidentEXT, glAreTexturesResidentEXT, 322),
+    NAME_FUNC_OFFSET(17689, glCopyTexImage1D, glCopyTexImage1D, NULL, 323),
+    NAME_FUNC_OFFSET(17709, glCopyTexImage2D, glCopyTexImage2D, NULL, 324),
+    NAME_FUNC_OFFSET(17729, glCopyTexSubImage1D, glCopyTexSubImage1D, NULL, 325),
+    NAME_FUNC_OFFSET(17752, glCopyTexSubImage2D, glCopyTexSubImage2D, NULL, 326),
+    NAME_FUNC_OFFSET(17775, glDeleteTextures, glDeleteTexturesEXT, glDeleteTexturesEXT, 327),
+    NAME_FUNC_OFFSET(17795, glGenTextures, glGenTexturesEXT, glGenTexturesEXT, 328),
+    NAME_FUNC_OFFSET(17812, glGetPointerv, glGetPointerv, NULL, 329),
+    NAME_FUNC_OFFSET(17829, glIsTexture, glIsTextureEXT, glIsTextureEXT, 330),
+    NAME_FUNC_OFFSET(17844, glPrioritizeTextures, glPrioritizeTextures, NULL, 331),
+    NAME_FUNC_OFFSET(17868, glTexSubImage1D, glTexSubImage1D, NULL, 332),
+    NAME_FUNC_OFFSET(17887, glTexSubImage2D, glTexSubImage2D, NULL, 333),
+    NAME_FUNC_OFFSET(17906, glBlendColor, glBlendColor, NULL, 336),
+    NAME_FUNC_OFFSET(17922, glBlendEquation, glBlendEquation, NULL, 337),
+    NAME_FUNC_OFFSET(17941, glDrawRangeElements, glDrawRangeElements, NULL, 338),
+    NAME_FUNC_OFFSET(17964, glColorTable, glColorTable, NULL, 339),
+    NAME_FUNC_OFFSET(17980, glColorTable, glColorTable, NULL, 339),
+    NAME_FUNC_OFFSET(17996, glColorTableParameterfv, glColorTableParameterfv, NULL, 340),
+    NAME_FUNC_OFFSET(18023, glColorTableParameteriv, glColorTableParameteriv, NULL, 341),
+    NAME_FUNC_OFFSET(18050, glCopyColorTable, glCopyColorTable, NULL, 342),
+    NAME_FUNC_OFFSET(18070, glGetColorTable, glGetColorTableEXT, glGetColorTableEXT, 343),
+    NAME_FUNC_OFFSET(18089, glGetColorTable, glGetColorTableEXT, glGetColorTableEXT, 343),
+    NAME_FUNC_OFFSET(18108, glGetColorTableParameterfv, glGetColorTableParameterfvEXT, glGetColorTableParameterfvEXT, 344),
+    NAME_FUNC_OFFSET(18138, glGetColorTableParameterfv, glGetColorTableParameterfvEXT, glGetColorTableParameterfvEXT, 344),
+    NAME_FUNC_OFFSET(18168, glGetColorTableParameteriv, glGetColorTableParameterivEXT, glGetColorTableParameterivEXT, 345),
+    NAME_FUNC_OFFSET(18198, glGetColorTableParameteriv, glGetColorTableParameterivEXT, glGetColorTableParameterivEXT, 345),
+    NAME_FUNC_OFFSET(18228, glColorSubTable, glColorSubTable, NULL, 346),
+    NAME_FUNC_OFFSET(18247, glCopyColorSubTable, glCopyColorSubTable, NULL, 347),
+    NAME_FUNC_OFFSET(18270, glConvolutionFilter1D, glConvolutionFilter1D, NULL, 348),
+    NAME_FUNC_OFFSET(18295, glConvolutionFilter2D, glConvolutionFilter2D, NULL, 349),
+    NAME_FUNC_OFFSET(18320, glConvolutionParameterf, glConvolutionParameterf, NULL, 350),
+    NAME_FUNC_OFFSET(18347, glConvolutionParameterfv, glConvolutionParameterfv, NULL, 351),
+    NAME_FUNC_OFFSET(18375, glConvolutionParameteri, glConvolutionParameteri, NULL, 352),
+    NAME_FUNC_OFFSET(18402, glConvolutionParameteriv, glConvolutionParameteriv, NULL, 353),
+    NAME_FUNC_OFFSET(18430, glCopyConvolutionFilter1D, glCopyConvolutionFilter1D, NULL, 354),
+    NAME_FUNC_OFFSET(18459, glCopyConvolutionFilter2D, glCopyConvolutionFilter2D, NULL, 355),
+    NAME_FUNC_OFFSET(18488, glGetConvolutionFilter, gl_dispatch_stub_356, gl_dispatch_stub_356, 356),
+    NAME_FUNC_OFFSET(18514, glGetConvolutionParameterfv, gl_dispatch_stub_357, gl_dispatch_stub_357, 357),
+    NAME_FUNC_OFFSET(18545, glGetConvolutionParameteriv, gl_dispatch_stub_358, gl_dispatch_stub_358, 358),
+    NAME_FUNC_OFFSET(18576, glGetSeparableFilter, gl_dispatch_stub_359, gl_dispatch_stub_359, 359),
+    NAME_FUNC_OFFSET(18600, glSeparableFilter2D, glSeparableFilter2D, NULL, 360),
+    NAME_FUNC_OFFSET(18623, glGetHistogram, gl_dispatch_stub_361, gl_dispatch_stub_361, 361),
+    NAME_FUNC_OFFSET(18641, glGetHistogramParameterfv, gl_dispatch_stub_362, gl_dispatch_stub_362, 362),
+    NAME_FUNC_OFFSET(18670, glGetHistogramParameteriv, gl_dispatch_stub_363, gl_dispatch_stub_363, 363),
+    NAME_FUNC_OFFSET(18699, glGetMinmax, gl_dispatch_stub_364, gl_dispatch_stub_364, 364),
+    NAME_FUNC_OFFSET(18714, glGetMinmaxParameterfv, gl_dispatch_stub_365, gl_dispatch_stub_365, 365),
+    NAME_FUNC_OFFSET(18740, glGetMinmaxParameteriv, gl_dispatch_stub_366, gl_dispatch_stub_366, 366),
+    NAME_FUNC_OFFSET(18766, glHistogram, glHistogram, NULL, 367),
+    NAME_FUNC_OFFSET(18781, glMinmax, glMinmax, NULL, 368),
+    NAME_FUNC_OFFSET(18793, glResetHistogram, glResetHistogram, NULL, 369),
+    NAME_FUNC_OFFSET(18813, glResetMinmax, glResetMinmax, NULL, 370),
+    NAME_FUNC_OFFSET(18830, glTexImage3D, glTexImage3D, NULL, 371),
+    NAME_FUNC_OFFSET(18846, glTexSubImage3D, glTexSubImage3D, NULL, 372),
+    NAME_FUNC_OFFSET(18865, glCopyTexSubImage3D, glCopyTexSubImage3D, NULL, 373),
+    NAME_FUNC_OFFSET(18888, glActiveTextureARB, glActiveTextureARB, NULL, 374),
+    NAME_FUNC_OFFSET(18904, glClientActiveTextureARB, glClientActiveTextureARB, NULL, 375),
+    NAME_FUNC_OFFSET(18926, glMultiTexCoord1dARB, glMultiTexCoord1dARB, NULL, 376),
+    NAME_FUNC_OFFSET(18944, glMultiTexCoord1dvARB, glMultiTexCoord1dvARB, NULL, 377),
+    NAME_FUNC_OFFSET(18963, glMultiTexCoord1fARB, glMultiTexCoord1fARB, NULL, 378),
+    NAME_FUNC_OFFSET(18981, glMultiTexCoord1fvARB, glMultiTexCoord1fvARB, NULL, 379),
+    NAME_FUNC_OFFSET(19000, glMultiTexCoord1iARB, glMultiTexCoord1iARB, NULL, 380),
+    NAME_FUNC_OFFSET(19018, glMultiTexCoord1ivARB, glMultiTexCoord1ivARB, NULL, 381),
+    NAME_FUNC_OFFSET(19037, glMultiTexCoord1sARB, glMultiTexCoord1sARB, NULL, 382),
+    NAME_FUNC_OFFSET(19055, glMultiTexCoord1svARB, glMultiTexCoord1svARB, NULL, 383),
+    NAME_FUNC_OFFSET(19074, glMultiTexCoord2dARB, glMultiTexCoord2dARB, NULL, 384),
+    NAME_FUNC_OFFSET(19092, glMultiTexCoord2dvARB, glMultiTexCoord2dvARB, NULL, 385),
+    NAME_FUNC_OFFSET(19111, glMultiTexCoord2fARB, glMultiTexCoord2fARB, NULL, 386),
+    NAME_FUNC_OFFSET(19129, glMultiTexCoord2fvARB, glMultiTexCoord2fvARB, NULL, 387),
+    NAME_FUNC_OFFSET(19148, glMultiTexCoord2iARB, glMultiTexCoord2iARB, NULL, 388),
+    NAME_FUNC_OFFSET(19166, glMultiTexCoord2ivARB, glMultiTexCoord2ivARB, NULL, 389),
+    NAME_FUNC_OFFSET(19185, glMultiTexCoord2sARB, glMultiTexCoord2sARB, NULL, 390),
+    NAME_FUNC_OFFSET(19203, glMultiTexCoord2svARB, glMultiTexCoord2svARB, NULL, 391),
+    NAME_FUNC_OFFSET(19222, glMultiTexCoord3dARB, glMultiTexCoord3dARB, NULL, 392),
+    NAME_FUNC_OFFSET(19240, glMultiTexCoord3dvARB, glMultiTexCoord3dvARB, NULL, 393),
+    NAME_FUNC_OFFSET(19259, glMultiTexCoord3fARB, glMultiTexCoord3fARB, NULL, 394),
+    NAME_FUNC_OFFSET(19277, glMultiTexCoord3fvARB, glMultiTexCoord3fvARB, NULL, 395),
+    NAME_FUNC_OFFSET(19296, glMultiTexCoord3iARB, glMultiTexCoord3iARB, NULL, 396),
+    NAME_FUNC_OFFSET(19314, glMultiTexCoord3ivARB, glMultiTexCoord3ivARB, NULL, 397),
+    NAME_FUNC_OFFSET(19333, glMultiTexCoord3sARB, glMultiTexCoord3sARB, NULL, 398),
+    NAME_FUNC_OFFSET(19351, glMultiTexCoord3svARB, glMultiTexCoord3svARB, NULL, 399),
+    NAME_FUNC_OFFSET(19370, glMultiTexCoord4dARB, glMultiTexCoord4dARB, NULL, 400),
+    NAME_FUNC_OFFSET(19388, glMultiTexCoord4dvARB, glMultiTexCoord4dvARB, NULL, 401),
+    NAME_FUNC_OFFSET(19407, glMultiTexCoord4fARB, glMultiTexCoord4fARB, NULL, 402),
+    NAME_FUNC_OFFSET(19425, glMultiTexCoord4fvARB, glMultiTexCoord4fvARB, NULL, 403),
+    NAME_FUNC_OFFSET(19444, glMultiTexCoord4iARB, glMultiTexCoord4iARB, NULL, 404),
+    NAME_FUNC_OFFSET(19462, glMultiTexCoord4ivARB, glMultiTexCoord4ivARB, NULL, 405),
+    NAME_FUNC_OFFSET(19481, glMultiTexCoord4sARB, glMultiTexCoord4sARB, NULL, 406),
+    NAME_FUNC_OFFSET(19499, glMultiTexCoord4svARB, glMultiTexCoord4svARB, NULL, 407),
+    NAME_FUNC_OFFSET(19518, glStencilOpSeparate, glStencilOpSeparate, NULL, 423),
+    NAME_FUNC_OFFSET(19541, glLoadTransposeMatrixdARB, glLoadTransposeMatrixdARB, NULL, 441),
+    NAME_FUNC_OFFSET(19564, glLoadTransposeMatrixfARB, glLoadTransposeMatrixfARB, NULL, 442),
+    NAME_FUNC_OFFSET(19587, glMultTransposeMatrixdARB, glMultTransposeMatrixdARB, NULL, 443),
+    NAME_FUNC_OFFSET(19610, glMultTransposeMatrixfARB, glMultTransposeMatrixfARB, NULL, 444),
+    NAME_FUNC_OFFSET(19633, glSampleCoverageARB, glSampleCoverageARB, NULL, 445),
+    NAME_FUNC_OFFSET(19650, glCompressedTexImage1DARB, glCompressedTexImage1DARB, NULL, 446),
+    NAME_FUNC_OFFSET(19673, glCompressedTexImage2DARB, glCompressedTexImage2DARB, NULL, 447),
+    NAME_FUNC_OFFSET(19696, glCompressedTexImage3DARB, glCompressedTexImage3DARB, NULL, 448),
+    NAME_FUNC_OFFSET(19719, glCompressedTexSubImage1DARB, glCompressedTexSubImage1DARB, NULL, 449),
+    NAME_FUNC_OFFSET(19745, glCompressedTexSubImage2DARB, glCompressedTexSubImage2DARB, NULL, 450),
+    NAME_FUNC_OFFSET(19771, glCompressedTexSubImage3DARB, glCompressedTexSubImage3DARB, NULL, 451),
+    NAME_FUNC_OFFSET(19797, glGetCompressedTexImageARB, glGetCompressedTexImageARB, NULL, 452),
+    NAME_FUNC_OFFSET(19821, glDisableVertexAttribArrayARB, glDisableVertexAttribArrayARB, NULL, 453),
+    NAME_FUNC_OFFSET(19848, glEnableVertexAttribArrayARB, glEnableVertexAttribArrayARB, NULL, 454),
+    NAME_FUNC_OFFSET(19874, glGetVertexAttribdvARB, glGetVertexAttribdvARB, NULL, 461),
+    NAME_FUNC_OFFSET(19894, glGetVertexAttribfvARB, glGetVertexAttribfvARB, NULL, 462),
+    NAME_FUNC_OFFSET(19914, glGetVertexAttribivARB, glGetVertexAttribivARB, NULL, 463),
+    NAME_FUNC_OFFSET(19934, glProgramEnvParameter4dARB, glProgramEnvParameter4dARB, NULL, 464),
+    NAME_FUNC_OFFSET(19957, glProgramEnvParameter4dvARB, glProgramEnvParameter4dvARB, NULL, 465),
+    NAME_FUNC_OFFSET(19981, glProgramEnvParameter4fARB, glProgramEnvParameter4fARB, NULL, 466),
+    NAME_FUNC_OFFSET(20004, glProgramEnvParameter4fvARB, glProgramEnvParameter4fvARB, NULL, 467),
+    NAME_FUNC_OFFSET(20028, glVertexAttrib1dARB, glVertexAttrib1dARB, NULL, 473),
+    NAME_FUNC_OFFSET(20045, glVertexAttrib1dvARB, glVertexAttrib1dvARB, NULL, 474),
+    NAME_FUNC_OFFSET(20063, glVertexAttrib1fARB, glVertexAttrib1fARB, NULL, 475),
+    NAME_FUNC_OFFSET(20080, glVertexAttrib1fvARB, glVertexAttrib1fvARB, NULL, 476),
+    NAME_FUNC_OFFSET(20098, glVertexAttrib1sARB, glVertexAttrib1sARB, NULL, 477),
+    NAME_FUNC_OFFSET(20115, glVertexAttrib1svARB, glVertexAttrib1svARB, NULL, 478),
+    NAME_FUNC_OFFSET(20133, glVertexAttrib2dARB, glVertexAttrib2dARB, NULL, 479),
+    NAME_FUNC_OFFSET(20150, glVertexAttrib2dvARB, glVertexAttrib2dvARB, NULL, 480),
+    NAME_FUNC_OFFSET(20168, glVertexAttrib2fARB, glVertexAttrib2fARB, NULL, 481),
+    NAME_FUNC_OFFSET(20185, glVertexAttrib2fvARB, glVertexAttrib2fvARB, NULL, 482),
+    NAME_FUNC_OFFSET(20203, glVertexAttrib2sARB, glVertexAttrib2sARB, NULL, 483),
+    NAME_FUNC_OFFSET(20220, glVertexAttrib2svARB, glVertexAttrib2svARB, NULL, 484),
+    NAME_FUNC_OFFSET(20238, glVertexAttrib3dARB, glVertexAttrib3dARB, NULL, 485),
+    NAME_FUNC_OFFSET(20255, glVertexAttrib3dvARB, glVertexAttrib3dvARB, NULL, 486),
+    NAME_FUNC_OFFSET(20273, glVertexAttrib3fARB, glVertexAttrib3fARB, NULL, 487),
+    NAME_FUNC_OFFSET(20290, glVertexAttrib3fvARB, glVertexAttrib3fvARB, NULL, 488),
+    NAME_FUNC_OFFSET(20308, glVertexAttrib3sARB, glVertexAttrib3sARB, NULL, 489),
+    NAME_FUNC_OFFSET(20325, glVertexAttrib3svARB, glVertexAttrib3svARB, NULL, 490),
+    NAME_FUNC_OFFSET(20343, glVertexAttrib4NbvARB, glVertexAttrib4NbvARB, NULL, 491),
+    NAME_FUNC_OFFSET(20362, glVertexAttrib4NivARB, glVertexAttrib4NivARB, NULL, 492),
+    NAME_FUNC_OFFSET(20381, glVertexAttrib4NsvARB, glVertexAttrib4NsvARB, NULL, 493),
+    NAME_FUNC_OFFSET(20400, glVertexAttrib4NubARB, glVertexAttrib4NubARB, NULL, 494),
+    NAME_FUNC_OFFSET(20419, glVertexAttrib4NubvARB, glVertexAttrib4NubvARB, NULL, 495),
+    NAME_FUNC_OFFSET(20439, glVertexAttrib4NuivARB, glVertexAttrib4NuivARB, NULL, 496),
+    NAME_FUNC_OFFSET(20459, glVertexAttrib4NusvARB, glVertexAttrib4NusvARB, NULL, 497),
+    NAME_FUNC_OFFSET(20479, glVertexAttrib4bvARB, glVertexAttrib4bvARB, NULL, 498),
+    NAME_FUNC_OFFSET(20497, glVertexAttrib4dARB, glVertexAttrib4dARB, NULL, 499),
+    NAME_FUNC_OFFSET(20514, glVertexAttrib4dvARB, glVertexAttrib4dvARB, NULL, 500),
+    NAME_FUNC_OFFSET(20532, glVertexAttrib4fARB, glVertexAttrib4fARB, NULL, 501),
+    NAME_FUNC_OFFSET(20549, glVertexAttrib4fvARB, glVertexAttrib4fvARB, NULL, 502),
+    NAME_FUNC_OFFSET(20567, glVertexAttrib4ivARB, glVertexAttrib4ivARB, NULL, 503),
+    NAME_FUNC_OFFSET(20585, glVertexAttrib4sARB, glVertexAttrib4sARB, NULL, 504),
+    NAME_FUNC_OFFSET(20602, glVertexAttrib4svARB, glVertexAttrib4svARB, NULL, 505),
+    NAME_FUNC_OFFSET(20620, glVertexAttrib4ubvARB, glVertexAttrib4ubvARB, NULL, 506),
+    NAME_FUNC_OFFSET(20639, glVertexAttrib4uivARB, glVertexAttrib4uivARB, NULL, 507),
+    NAME_FUNC_OFFSET(20658, glVertexAttrib4usvARB, glVertexAttrib4usvARB, NULL, 508),
+    NAME_FUNC_OFFSET(20677, glVertexAttribPointerARB, glVertexAttribPointerARB, NULL, 509),
+    NAME_FUNC_OFFSET(20699, glBindBufferARB, glBindBufferARB, NULL, 510),
+    NAME_FUNC_OFFSET(20712, glBufferDataARB, glBufferDataARB, NULL, 511),
+    NAME_FUNC_OFFSET(20725, glBufferSubDataARB, glBufferSubDataARB, NULL, 512),
+    NAME_FUNC_OFFSET(20741, glDeleteBuffersARB, glDeleteBuffersARB, NULL, 513),
+    NAME_FUNC_OFFSET(20757, glGenBuffersARB, glGenBuffersARB, NULL, 514),
+    NAME_FUNC_OFFSET(20770, glGetBufferParameterivARB, glGetBufferParameterivARB, NULL, 515),
+    NAME_FUNC_OFFSET(20793, glGetBufferPointervARB, glGetBufferPointervARB, NULL, 516),
+    NAME_FUNC_OFFSET(20813, glGetBufferSubDataARB, glGetBufferSubDataARB, NULL, 517),
+    NAME_FUNC_OFFSET(20832, glIsBufferARB, glIsBufferARB, NULL, 518),
+    NAME_FUNC_OFFSET(20843, glMapBufferARB, glMapBufferARB, NULL, 519),
+    NAME_FUNC_OFFSET(20855, glUnmapBufferARB, glUnmapBufferARB, NULL, 520),
+    NAME_FUNC_OFFSET(20869, glBeginQueryARB, glBeginQueryARB, NULL, 521),
+    NAME_FUNC_OFFSET(20882, glDeleteQueriesARB, glDeleteQueriesARB, NULL, 522),
+    NAME_FUNC_OFFSET(20898, glEndQueryARB, glEndQueryARB, NULL, 523),
+    NAME_FUNC_OFFSET(20909, glGenQueriesARB, glGenQueriesARB, NULL, 524),
+    NAME_FUNC_OFFSET(20922, glGetQueryObjectivARB, glGetQueryObjectivARB, NULL, 525),
+    NAME_FUNC_OFFSET(20941, glGetQueryObjectuivARB, glGetQueryObjectuivARB, NULL, 526),
+    NAME_FUNC_OFFSET(20961, glGetQueryivARB, glGetQueryivARB, NULL, 527),
+    NAME_FUNC_OFFSET(20974, glIsQueryARB, glIsQueryARB, NULL, 528),
+    NAME_FUNC_OFFSET(20984, glCompileShaderARB, glCompileShaderARB, NULL, 530),
+    NAME_FUNC_OFFSET(21000, glGetActiveUniformARB, glGetActiveUniformARB, NULL, 535),
+    NAME_FUNC_OFFSET(21019, glGetShaderSourceARB, glGetShaderSourceARB, NULL, 541),
+    NAME_FUNC_OFFSET(21037, glGetUniformLocationARB, glGetUniformLocationARB, NULL, 542),
+    NAME_FUNC_OFFSET(21058, glGetUniformfvARB, glGetUniformfvARB, NULL, 543),
+    NAME_FUNC_OFFSET(21073, glGetUniformivARB, glGetUniformivARB, NULL, 544),
+    NAME_FUNC_OFFSET(21088, glLinkProgramARB, glLinkProgramARB, NULL, 545),
+    NAME_FUNC_OFFSET(21102, glShaderSourceARB, glShaderSourceARB, NULL, 546),
+    NAME_FUNC_OFFSET(21117, glUniform1fARB, glUniform1fARB, NULL, 547),
+    NAME_FUNC_OFFSET(21129, glUniform1fvARB, glUniform1fvARB, NULL, 548),
+    NAME_FUNC_OFFSET(21142, glUniform1iARB, glUniform1iARB, NULL, 549),
+    NAME_FUNC_OFFSET(21154, glUniform1ivARB, glUniform1ivARB, NULL, 550),
+    NAME_FUNC_OFFSET(21167, glUniform2fARB, glUniform2fARB, NULL, 551),
+    NAME_FUNC_OFFSET(21179, glUniform2fvARB, glUniform2fvARB, NULL, 552),
+    NAME_FUNC_OFFSET(21192, glUniform2iARB, glUniform2iARB, NULL, 553),
+    NAME_FUNC_OFFSET(21204, glUniform2ivARB, glUniform2ivARB, NULL, 554),
+    NAME_FUNC_OFFSET(21217, glUniform3fARB, glUniform3fARB, NULL, 555),
+    NAME_FUNC_OFFSET(21229, glUniform3fvARB, glUniform3fvARB, NULL, 556),
+    NAME_FUNC_OFFSET(21242, glUniform3iARB, glUniform3iARB, NULL, 557),
+    NAME_FUNC_OFFSET(21254, glUniform3ivARB, glUniform3ivARB, NULL, 558),
+    NAME_FUNC_OFFSET(21267, glUniform4fARB, glUniform4fARB, NULL, 559),
+    NAME_FUNC_OFFSET(21279, glUniform4fvARB, glUniform4fvARB, NULL, 560),
+    NAME_FUNC_OFFSET(21292, glUniform4iARB, glUniform4iARB, NULL, 561),
+    NAME_FUNC_OFFSET(21304, glUniform4ivARB, glUniform4ivARB, NULL, 562),
+    NAME_FUNC_OFFSET(21317, glUniformMatrix2fvARB, glUniformMatrix2fvARB, NULL, 563),
+    NAME_FUNC_OFFSET(21336, glUniformMatrix3fvARB, glUniformMatrix3fvARB, NULL, 564),
+    NAME_FUNC_OFFSET(21355, glUniformMatrix4fvARB, glUniformMatrix4fvARB, NULL, 565),
+    NAME_FUNC_OFFSET(21374, glUseProgramObjectARB, glUseProgramObjectARB, NULL, 566),
+    NAME_FUNC_OFFSET(21387, glValidateProgramARB, glValidateProgramARB, NULL, 567),
+    NAME_FUNC_OFFSET(21405, glBindAttribLocationARB, glBindAttribLocationARB, NULL, 568),
+    NAME_FUNC_OFFSET(21426, glGetActiveAttribARB, glGetActiveAttribARB, NULL, 569),
+    NAME_FUNC_OFFSET(21444, glGetAttribLocationARB, glGetAttribLocationARB, NULL, 570),
+    NAME_FUNC_OFFSET(21464, glDrawBuffersARB, glDrawBuffersARB, NULL, 571),
+    NAME_FUNC_OFFSET(21478, glDrawBuffersARB, glDrawBuffersARB, NULL, 571),
+    NAME_FUNC_OFFSET(21495, glDrawArraysInstancedARB, glDrawArraysInstancedARB, NULL, 573),
+    NAME_FUNC_OFFSET(21520, glDrawArraysInstancedARB, glDrawArraysInstancedARB, NULL, 573),
+    NAME_FUNC_OFFSET(21542, glDrawElementsInstancedARB, glDrawElementsInstancedARB, NULL, 574),
+    NAME_FUNC_OFFSET(21569, glDrawElementsInstancedARB, glDrawElementsInstancedARB, NULL, 574),
+    NAME_FUNC_OFFSET(21593, glRenderbufferStorageMultisample, glRenderbufferStorageMultisample, NULL, 575),
+    NAME_FUNC_OFFSET(21629, glBlendEquationSeparateiARB, glBlendEquationSeparateiARB, NULL, 597),
+    NAME_FUNC_OFFSET(21663, glBlendEquationiARB, glBlendEquationiARB, NULL, 598),
+    NAME_FUNC_OFFSET(21689, glBlendFuncSeparateiARB, glBlendFuncSeparateiARB, NULL, 599),
+    NAME_FUNC_OFFSET(21719, glBlendFunciARB, glBlendFunciARB, NULL, 600),
+    NAME_FUNC_OFFSET(21741, gl_dispatch_stub_692, gl_dispatch_stub_692, NULL, 692),
+    NAME_FUNC_OFFSET(21757, gl_dispatch_stub_693, gl_dispatch_stub_693, NULL, 693),
+    NAME_FUNC_OFFSET(21776, glPointParameterfEXT, glPointParameterfEXT, NULL, 700),
+    NAME_FUNC_OFFSET(21794, glPointParameterfEXT, glPointParameterfEXT, NULL, 700),
+    NAME_FUNC_OFFSET(21815, glPointParameterfEXT, glPointParameterfEXT, NULL, 700),
+    NAME_FUNC_OFFSET(21837, glPointParameterfvEXT, glPointParameterfvEXT, NULL, 701),
+    NAME_FUNC_OFFSET(21856, glPointParameterfvEXT, glPointParameterfvEXT, NULL, 701),
+    NAME_FUNC_OFFSET(21878, glPointParameterfvEXT, glPointParameterfvEXT, NULL, 701),
+    NAME_FUNC_OFFSET(21901, glSecondaryColor3bEXT, glSecondaryColor3bEXT, NULL, 704),
+    NAME_FUNC_OFFSET(21920, glSecondaryColor3bvEXT, glSecondaryColor3bvEXT, NULL, 705),
+    NAME_FUNC_OFFSET(21940, glSecondaryColor3dEXT, glSecondaryColor3dEXT, NULL, 706),
+    NAME_FUNC_OFFSET(21959, glSecondaryColor3dvEXT, glSecondaryColor3dvEXT, NULL, 707),
+    NAME_FUNC_OFFSET(21979, glSecondaryColor3fEXT, glSecondaryColor3fEXT, NULL, 708),
+    NAME_FUNC_OFFSET(21998, glSecondaryColor3fvEXT, glSecondaryColor3fvEXT, NULL, 709),
+    NAME_FUNC_OFFSET(22018, glSecondaryColor3iEXT, glSecondaryColor3iEXT, NULL, 710),
+    NAME_FUNC_OFFSET(22037, glSecondaryColor3ivEXT, glSecondaryColor3ivEXT, NULL, 711),
+    NAME_FUNC_OFFSET(22057, glSecondaryColor3sEXT, glSecondaryColor3sEXT, NULL, 712),
+    NAME_FUNC_OFFSET(22076, glSecondaryColor3svEXT, glSecondaryColor3svEXT, NULL, 713),
+    NAME_FUNC_OFFSET(22096, glSecondaryColor3ubEXT, glSecondaryColor3ubEXT, NULL, 714),
+    NAME_FUNC_OFFSET(22116, glSecondaryColor3ubvEXT, glSecondaryColor3ubvEXT, NULL, 715),
+    NAME_FUNC_OFFSET(22137, glSecondaryColor3uiEXT, glSecondaryColor3uiEXT, NULL, 716),
+    NAME_FUNC_OFFSET(22157, glSecondaryColor3uivEXT, glSecondaryColor3uivEXT, NULL, 717),
+    NAME_FUNC_OFFSET(22178, glSecondaryColor3usEXT, glSecondaryColor3usEXT, NULL, 718),
+    NAME_FUNC_OFFSET(22198, glSecondaryColor3usvEXT, glSecondaryColor3usvEXT, NULL, 719),
+    NAME_FUNC_OFFSET(22219, glSecondaryColorPointerEXT, glSecondaryColorPointerEXT, NULL, 720),
+    NAME_FUNC_OFFSET(22243, glMultiDrawArraysEXT, glMultiDrawArraysEXT, NULL, 721),
+    NAME_FUNC_OFFSET(22261, glMultiDrawElementsEXT, glMultiDrawElementsEXT, NULL, 722),
+    NAME_FUNC_OFFSET(22281, glFogCoordPointerEXT, glFogCoordPointerEXT, NULL, 723),
+    NAME_FUNC_OFFSET(22299, glFogCoorddEXT, glFogCoorddEXT, NULL, 724),
+    NAME_FUNC_OFFSET(22311, glFogCoorddvEXT, glFogCoorddvEXT, NULL, 725),
+    NAME_FUNC_OFFSET(22324, glFogCoordfEXT, glFogCoordfEXT, NULL, 726),
+    NAME_FUNC_OFFSET(22336, glFogCoordfvEXT, glFogCoordfvEXT, NULL, 727),
+    NAME_FUNC_OFFSET(22349, glBlendFuncSeparateEXT, glBlendFuncSeparateEXT, NULL, 729),
+    NAME_FUNC_OFFSET(22369, glBlendFuncSeparateEXT, glBlendFuncSeparateEXT, NULL, 729),
+    NAME_FUNC_OFFSET(22393, glWindowPos2dMESA, glWindowPos2dMESA, NULL, 746),
+    NAME_FUNC_OFFSET(22407, glWindowPos2dMESA, glWindowPos2dMESA, NULL, 746),
+    NAME_FUNC_OFFSET(22424, glWindowPos2dvMESA, glWindowPos2dvMESA, NULL, 747),
+    NAME_FUNC_OFFSET(22439, glWindowPos2dvMESA, glWindowPos2dvMESA, NULL, 747),
+    NAME_FUNC_OFFSET(22457, glWindowPos2fMESA, glWindowPos2fMESA, NULL, 748),
+    NAME_FUNC_OFFSET(22471, glWindowPos2fMESA, glWindowPos2fMESA, NULL, 748),
+    NAME_FUNC_OFFSET(22488, glWindowPos2fvMESA, glWindowPos2fvMESA, NULL, 749),
+    NAME_FUNC_OFFSET(22503, glWindowPos2fvMESA, glWindowPos2fvMESA, NULL, 749),
+    NAME_FUNC_OFFSET(22521, glWindowPos2iMESA, glWindowPos2iMESA, NULL, 750),
+    NAME_FUNC_OFFSET(22535, glWindowPos2iMESA, glWindowPos2iMESA, NULL, 750),
+    NAME_FUNC_OFFSET(22552, glWindowPos2ivMESA, glWindowPos2ivMESA, NULL, 751),
+    NAME_FUNC_OFFSET(22567, glWindowPos2ivMESA, glWindowPos2ivMESA, NULL, 751),
+    NAME_FUNC_OFFSET(22585, glWindowPos2sMESA, glWindowPos2sMESA, NULL, 752),
+    NAME_FUNC_OFFSET(22599, glWindowPos2sMESA, glWindowPos2sMESA, NULL, 752),
+    NAME_FUNC_OFFSET(22616, glWindowPos2svMESA, glWindowPos2svMESA, NULL, 753),
+    NAME_FUNC_OFFSET(22631, glWindowPos2svMESA, glWindowPos2svMESA, NULL, 753),
+    NAME_FUNC_OFFSET(22649, glWindowPos3dMESA, glWindowPos3dMESA, NULL, 754),
+    NAME_FUNC_OFFSET(22663, glWindowPos3dMESA, glWindowPos3dMESA, NULL, 754),
+    NAME_FUNC_OFFSET(22680, glWindowPos3dvMESA, glWindowPos3dvMESA, NULL, 755),
+    NAME_FUNC_OFFSET(22695, glWindowPos3dvMESA, glWindowPos3dvMESA, NULL, 755),
+    NAME_FUNC_OFFSET(22713, glWindowPos3fMESA, glWindowPos3fMESA, NULL, 756),
+    NAME_FUNC_OFFSET(22727, glWindowPos3fMESA, glWindowPos3fMESA, NULL, 756),
+    NAME_FUNC_OFFSET(22744, glWindowPos3fvMESA, glWindowPos3fvMESA, NULL, 757),
+    NAME_FUNC_OFFSET(22759, glWindowPos3fvMESA, glWindowPos3fvMESA, NULL, 757),
+    NAME_FUNC_OFFSET(22777, glWindowPos3iMESA, glWindowPos3iMESA, NULL, 758),
+    NAME_FUNC_OFFSET(22791, glWindowPos3iMESA, glWindowPos3iMESA, NULL, 758),
+    NAME_FUNC_OFFSET(22808, glWindowPos3ivMESA, glWindowPos3ivMESA, NULL, 759),
+    NAME_FUNC_OFFSET(22823, glWindowPos3ivMESA, glWindowPos3ivMESA, NULL, 759),
+    NAME_FUNC_OFFSET(22841, glWindowPos3sMESA, glWindowPos3sMESA, NULL, 760),
+    NAME_FUNC_OFFSET(22855, glWindowPos3sMESA, glWindowPos3sMESA, NULL, 760),
+    NAME_FUNC_OFFSET(22872, glWindowPos3svMESA, glWindowPos3svMESA, NULL, 761),
+    NAME_FUNC_OFFSET(22887, glWindowPos3svMESA, glWindowPos3svMESA, NULL, 761),
+    NAME_FUNC_OFFSET(22905, glBindProgramNV, glBindProgramNV, NULL, 780),
+    NAME_FUNC_OFFSET(22922, glDeleteProgramsNV, glDeleteProgramsNV, NULL, 781),
+    NAME_FUNC_OFFSET(22942, glGenProgramsNV, glGenProgramsNV, NULL, 783),
+    NAME_FUNC_OFFSET(22959, glGetVertexAttribPointervNV, glGetVertexAttribPointervNV, NULL, 789),
+    NAME_FUNC_OFFSET(22985, glGetVertexAttribPointervNV, glGetVertexAttribPointervNV, NULL, 789),
+    NAME_FUNC_OFFSET(23014, glIsProgramNV, glIsProgramNV, NULL, 793),
+    NAME_FUNC_OFFSET(23029, glPointParameteriNV, glPointParameteriNV, NULL, 857),
+    NAME_FUNC_OFFSET(23047, glPointParameterivNV, glPointParameterivNV, NULL, 858),
+    NAME_FUNC_OFFSET(23066, gl_dispatch_stub_861, gl_dispatch_stub_861, NULL, 861),
+    NAME_FUNC_OFFSET(23087, gl_dispatch_stub_863, gl_dispatch_stub_863, NULL, 863),
+    NAME_FUNC_OFFSET(23103, glPrimitiveRestartIndexNV, glPrimitiveRestartIndexNV, NULL, 870),
+    NAME_FUNC_OFFSET(23127, gl_dispatch_stub_873, gl_dispatch_stub_873, NULL, 873),
+    NAME_FUNC_OFFSET(23151, gl_dispatch_stub_873, gl_dispatch_stub_873, NULL, 873),
+    NAME_FUNC_OFFSET(23178, glBindFramebufferEXT, glBindFramebufferEXT, NULL, 874),
+    NAME_FUNC_OFFSET(23196, glBindRenderbufferEXT, glBindRenderbufferEXT, NULL, 875),
+    NAME_FUNC_OFFSET(23215, glCheckFramebufferStatusEXT, glCheckFramebufferStatusEXT, NULL, 876),
+    NAME_FUNC_OFFSET(23240, glDeleteFramebuffersEXT, glDeleteFramebuffersEXT, NULL, 877),
+    NAME_FUNC_OFFSET(23261, glDeleteRenderbuffersEXT, glDeleteRenderbuffersEXT, NULL, 878),
+    NAME_FUNC_OFFSET(23283, glFramebufferRenderbufferEXT, glFramebufferRenderbufferEXT, NULL, 879),
+    NAME_FUNC_OFFSET(23309, glFramebufferTexture1DEXT, glFramebufferTexture1DEXT, NULL, 880),
+    NAME_FUNC_OFFSET(23332, glFramebufferTexture2DEXT, glFramebufferTexture2DEXT, NULL, 881),
+    NAME_FUNC_OFFSET(23355, glFramebufferTexture3DEXT, glFramebufferTexture3DEXT, NULL, 882),
+    NAME_FUNC_OFFSET(23378, glGenFramebuffersEXT, glGenFramebuffersEXT, NULL, 883),
+    NAME_FUNC_OFFSET(23396, glGenRenderbuffersEXT, glGenRenderbuffersEXT, NULL, 884),
+    NAME_FUNC_OFFSET(23415, glGenerateMipmapEXT, glGenerateMipmapEXT, NULL, 885),
+    NAME_FUNC_OFFSET(23432, glGetFramebufferAttachmentParameterivEXT, glGetFramebufferAttachmentParameterivEXT, NULL, 886),
+    NAME_FUNC_OFFSET(23470, glGetRenderbufferParameterivEXT, glGetRenderbufferParameterivEXT, NULL, 887),
+    NAME_FUNC_OFFSET(23499, glIsFramebufferEXT, glIsFramebufferEXT, NULL, 888),
+    NAME_FUNC_OFFSET(23515, glIsRenderbufferEXT, glIsRenderbufferEXT, NULL, 889),
+    NAME_FUNC_OFFSET(23532, glRenderbufferStorageEXT, glRenderbufferStorageEXT, NULL, 890),
+    NAME_FUNC_OFFSET(23554, gl_dispatch_stub_891, gl_dispatch_stub_891, NULL, 891),
+    NAME_FUNC_OFFSET(23572, glBindFragDataLocationEXT, glBindFragDataLocationEXT, NULL, 894),
+    NAME_FUNC_OFFSET(23595, glGetFragDataLocationEXT, glGetFragDataLocationEXT, NULL, 895),
+    NAME_FUNC_OFFSET(23617, glGetUniformuivEXT, glGetUniformuivEXT, NULL, 896),
+    NAME_FUNC_OFFSET(23633, glGetVertexAttribIivEXT, glGetVertexAttribIivEXT, NULL, 897),
+    NAME_FUNC_OFFSET(23654, glGetVertexAttribIuivEXT, glGetVertexAttribIuivEXT, NULL, 898),
+    NAME_FUNC_OFFSET(23676, glUniform1uiEXT, glUniform1uiEXT, NULL, 899),
+    NAME_FUNC_OFFSET(23689, glUniform1uivEXT, glUniform1uivEXT, NULL, 900),
+    NAME_FUNC_OFFSET(23703, glUniform2uiEXT, glUniform2uiEXT, NULL, 901),
+    NAME_FUNC_OFFSET(23716, glUniform2uivEXT, glUniform2uivEXT, NULL, 902),
+    NAME_FUNC_OFFSET(23730, glUniform3uiEXT, glUniform3uiEXT, NULL, 903),
+    NAME_FUNC_OFFSET(23743, glUniform3uivEXT, glUniform3uivEXT, NULL, 904),
+    NAME_FUNC_OFFSET(23757, glUniform4uiEXT, glUniform4uiEXT, NULL, 905),
+    NAME_FUNC_OFFSET(23770, glUniform4uivEXT, glUniform4uivEXT, NULL, 906),
+    NAME_FUNC_OFFSET(23784, glVertexAttribI1iEXT, glVertexAttribI1iEXT, NULL, 907),
+    NAME_FUNC_OFFSET(23802, glVertexAttribI1ivEXT, glVertexAttribI1ivEXT, NULL, 908),
+    NAME_FUNC_OFFSET(23821, glVertexAttribI1uiEXT, glVertexAttribI1uiEXT, NULL, 909),
+    NAME_FUNC_OFFSET(23840, glVertexAttribI1uivEXT, glVertexAttribI1uivEXT, NULL, 910),
+    NAME_FUNC_OFFSET(23860, glVertexAttribI2iEXT, glVertexAttribI2iEXT, NULL, 911),
+    NAME_FUNC_OFFSET(23878, glVertexAttribI2ivEXT, glVertexAttribI2ivEXT, NULL, 912),
+    NAME_FUNC_OFFSET(23897, glVertexAttribI2uiEXT, glVertexAttribI2uiEXT, NULL, 913),
+    NAME_FUNC_OFFSET(23916, glVertexAttribI2uivEXT, glVertexAttribI2uivEXT, NULL, 914),
+    NAME_FUNC_OFFSET(23936, glVertexAttribI3iEXT, glVertexAttribI3iEXT, NULL, 915),
+    NAME_FUNC_OFFSET(23954, glVertexAttribI3ivEXT, glVertexAttribI3ivEXT, NULL, 916),
+    NAME_FUNC_OFFSET(23973, glVertexAttribI3uiEXT, glVertexAttribI3uiEXT, NULL, 917),
+    NAME_FUNC_OFFSET(23992, glVertexAttribI3uivEXT, glVertexAttribI3uivEXT, NULL, 918),
+    NAME_FUNC_OFFSET(24012, glVertexAttribI4bvEXT, glVertexAttribI4bvEXT, NULL, 919),
+    NAME_FUNC_OFFSET(24031, glVertexAttribI4iEXT, glVertexAttribI4iEXT, NULL, 920),
+    NAME_FUNC_OFFSET(24049, glVertexAttribI4ivEXT, glVertexAttribI4ivEXT, NULL, 921),
+    NAME_FUNC_OFFSET(24068, glVertexAttribI4svEXT, glVertexAttribI4svEXT, NULL, 922),
+    NAME_FUNC_OFFSET(24087, glVertexAttribI4ubvEXT, glVertexAttribI4ubvEXT, NULL, 923),
+    NAME_FUNC_OFFSET(24107, glVertexAttribI4uiEXT, glVertexAttribI4uiEXT, NULL, 924),
+    NAME_FUNC_OFFSET(24126, glVertexAttribI4uivEXT, glVertexAttribI4uivEXT, NULL, 925),
+    NAME_FUNC_OFFSET(24146, glVertexAttribI4usvEXT, glVertexAttribI4usvEXT, NULL, 926),
+    NAME_FUNC_OFFSET(24166, glVertexAttribIPointerEXT, glVertexAttribIPointerEXT, NULL, 927),
+    NAME_FUNC_OFFSET(24189, glFramebufferTextureLayerEXT, glFramebufferTextureLayerEXT, NULL, 928),
+    NAME_FUNC_OFFSET(24215, glFramebufferTextureLayerEXT, glFramebufferTextureLayerEXT, NULL, 928),
+    NAME_FUNC_OFFSET(24244, glColorMaskIndexedEXT, glColorMaskIndexedEXT, NULL, 929),
+    NAME_FUNC_OFFSET(24257, glDisableIndexedEXT, glDisableIndexedEXT, NULL, 930),
+    NAME_FUNC_OFFSET(24268, glEnableIndexedEXT, glEnableIndexedEXT, NULL, 931),
+    NAME_FUNC_OFFSET(24278, glGetBooleanIndexedvEXT, glGetBooleanIndexedvEXT, NULL, 932),
+    NAME_FUNC_OFFSET(24294, glGetIntegerIndexedvEXT, glGetIntegerIndexedvEXT, NULL, 933),
+    NAME_FUNC_OFFSET(24310, glIsEnabledIndexedEXT, glIsEnabledIndexedEXT, NULL, 934),
+    NAME_FUNC_OFFSET(24323, glGetTexParameterIivEXT, glGetTexParameterIivEXT, NULL, 937),
+    NAME_FUNC_OFFSET(24344, glGetTexParameterIuivEXT, glGetTexParameterIuivEXT, NULL, 938),
+    NAME_FUNC_OFFSET(24366, glTexParameterIivEXT, glTexParameterIivEXT, NULL, 939),
+    NAME_FUNC_OFFSET(24384, glTexParameterIuivEXT, glTexParameterIuivEXT, NULL, 940),
+    NAME_FUNC_OFFSET(24403, glBeginConditionalRenderNV, glBeginConditionalRenderNV, NULL, 941),
+    NAME_FUNC_OFFSET(24428, glEndConditionalRenderNV, glEndConditionalRenderNV, NULL, 942),
+    NAME_FUNC_OFFSET(24451, glBeginTransformFeedbackEXT, glBeginTransformFeedbackEXT, NULL, 943),
+    NAME_FUNC_OFFSET(24476, glBindBufferBaseEXT, glBindBufferBaseEXT, NULL, 944),
+    NAME_FUNC_OFFSET(24493, glBindBufferRangeEXT, glBindBufferRangeEXT, NULL, 946),
+    NAME_FUNC_OFFSET(24511, glEndTransformFeedbackEXT, glEndTransformFeedbackEXT, NULL, 947),
+    NAME_FUNC_OFFSET(24534, glGetTransformFeedbackVaryingEXT, glGetTransformFeedbackVaryingEXT, NULL, 948),
+    NAME_FUNC_OFFSET(24564, glTransformFeedbackVaryingsEXT, glTransformFeedbackVaryingsEXT, NULL, 949),
+    NAME_FUNC_OFFSET(24592, glProvokingVertexEXT, glProvokingVertexEXT, NULL, 950),
+    NAME_FUNC_OFFSET(-1, NULL, NULL, NULL, 0)
+};
+
+#undef NAME_FUNC_OFFSET