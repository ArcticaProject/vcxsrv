--- conflicted
+++ resolved
@@ -1,3412 +1,2671 @@
-/* DO NOT EDIT - This file generated automatically by gl_procs.py (from Mesa) script */
-
-/*
- * Copyright (C) 1999-2001  Brian Paul   All Rights Reserved.
- * (C) Copyright IBM Corporation 2004, 2006
- * All Rights Reserved.
- * 
- * Permission is hereby granted, free of charge, to any person obtaining a
- * copy of this software and associated documentation files (the "Software"),
- * to deal in the Software without restriction, including without limitation
- * the rights to use, copy, modify, merge, publish, distribute, sub license,
- * and/or sell copies of the Software, and to permit persons to whom the
- * Software is furnished to do so, subject to the following conditions:
- * 
- * The above copyright notice and this permission notice (including the next
- * paragraph) shall be included in all copies or substantial portions of the
- * Software.
- * 
- * THE SOFTWARE IS PROVIDED "AS IS", WITHOUT WARRANTY OF ANY KIND, EXPRESS OR
- * IMPLIED, INCLUDING BUT NOT LIMITED TO THE WARRANTIES OF MERCHANTABILITY,
- * FITNESS FOR A PARTICULAR PURPOSE AND NON-INFRINGEMENT.  IN NO EVENT SHALL
- * BRIAN PAUL, IBM,
- * AND/OR THEIR SUPPLIERS BE LIABLE FOR ANY CLAIM, DAMAGES OR OTHER LIABILITY,
- * WHETHER IN AN ACTION OF CONTRACT, TORT OR OTHERWISE, ARISING FROM, OUT OF
- * OR IN CONNECTION WITH THE SOFTWARE OR THE USE OR OTHER DEALINGS IN THE
- * SOFTWARE.
- */
-
-
-/* This file is only included by glapi.c and is used for
- * the GetProcAddress() function
- */
-
-typedef struct {
-    GLint Name_offset;
-#if defined(NEED_FUNCTION_POINTER) || defined(GLX_INDIRECT_RENDERING)
-    _glapi_proc Address;
-#endif
-    GLuint Offset;
-} glprocs_table_t;
-
-#if   !defined(NEED_FUNCTION_POINTER) && !defined(GLX_INDIRECT_RENDERING)
-#  define NAME_FUNC_OFFSET(n,f1,f2,f3,o) { n , o }
-#elif  defined(NEED_FUNCTION_POINTER) && !defined(GLX_INDIRECT_RENDERING)
-#  define NAME_FUNC_OFFSET(n,f1,f2,f3,o) { n , (_glapi_proc) f1 , o }
-#elif  defined(NEED_FUNCTION_POINTER) &&  defined(GLX_INDIRECT_RENDERING)
-#  define NAME_FUNC_OFFSET(n,f1,f2,f3,o) { n , (_glapi_proc) f2 , o }
-#elif !defined(NEED_FUNCTION_POINTER) &&  defined(GLX_INDIRECT_RENDERING)
-#  define NAME_FUNC_OFFSET(n,f1,f2,f3,o) { n , (_glapi_proc) f3 , o }
-#endif
-
-
-
-static const char gl_string_table[] =
-    "glNewList\0"
-    "glEndList\0"
-    "glCallList\0"
-    "glCallLists\0"
-    "glDeleteLists\0"
-    "glGenLists\0"
-    "glListBase\0"
-    "glBegin\0"
-    "glBitmap\0"
-    "glColor3b\0"
-    "glColor3bv\0"
-    "glColor3d\0"
-    "glColor3dv\0"
-    "glColor3f\0"
-    "glColor3fv\0"
-    "glColor3i\0"
-    "glColor3iv\0"
-    "glColor3s\0"
-    "glColor3sv\0"
-    "glColor3ub\0"
-    "glColor3ubv\0"
-    "glColor3ui\0"
-    "glColor3uiv\0"
-    "glColor3us\0"
-    "glColor3usv\0"
-    "glColor4b\0"
-    "glColor4bv\0"
-    "glColor4d\0"
-    "glColor4dv\0"
-    "glColor4f\0"
-    "glColor4fv\0"
-    "glColor4i\0"
-    "glColor4iv\0"
-    "glColor4s\0"
-    "glColor4sv\0"
-    "glColor4ub\0"
-    "glColor4ubv\0"
-    "glColor4ui\0"
-    "glColor4uiv\0"
-    "glColor4us\0"
-    "glColor4usv\0"
-    "glEdgeFlag\0"
-    "glEdgeFlagv\0"
-    "glEnd\0"
-    "glIndexd\0"
-    "glIndexdv\0"
-    "glIndexf\0"
-    "glIndexfv\0"
-    "glIndexi\0"
-    "glIndexiv\0"
-    "glIndexs\0"
-    "glIndexsv\0"
-    "glNormal3b\0"
-    "glNormal3bv\0"
-    "glNormal3d\0"
-    "glNormal3dv\0"
-    "glNormal3f\0"
-    "glNormal3fv\0"
-    "glNormal3i\0"
-    "glNormal3iv\0"
-    "glNormal3s\0"
-    "glNormal3sv\0"
-    "glRasterPos2d\0"
-    "glRasterPos2dv\0"
-    "glRasterPos2f\0"
-    "glRasterPos2fv\0"
-    "glRasterPos2i\0"
-    "glRasterPos2iv\0"
-    "glRasterPos2s\0"
-    "glRasterPos2sv\0"
-    "glRasterPos3d\0"
-    "glRasterPos3dv\0"
-    "glRasterPos3f\0"
-    "glRasterPos3fv\0"
-    "glRasterPos3i\0"
-    "glRasterPos3iv\0"
-    "glRasterPos3s\0"
-    "glRasterPos3sv\0"
-    "glRasterPos4d\0"
-    "glRasterPos4dv\0"
-    "glRasterPos4f\0"
-    "glRasterPos4fv\0"
-    "glRasterPos4i\0"
-    "glRasterPos4iv\0"
-    "glRasterPos4s\0"
-    "glRasterPos4sv\0"
-    "glRectd\0"
-    "glRectdv\0"
-    "glRectf\0"
-    "glRectfv\0"
-    "glRecti\0"
-    "glRectiv\0"
-    "glRects\0"
-    "glRectsv\0"
-    "glTexCoord1d\0"
-    "glTexCoord1dv\0"
-    "glTexCoord1f\0"
-    "glTexCoord1fv\0"
-    "glTexCoord1i\0"
-    "glTexCoord1iv\0"
-    "glTexCoord1s\0"
-    "glTexCoord1sv\0"
-    "glTexCoord2d\0"
-    "glTexCoord2dv\0"
-    "glTexCoord2f\0"
-    "glTexCoord2fv\0"
-    "glTexCoord2i\0"
-    "glTexCoord2iv\0"
-    "glTexCoord2s\0"
-    "glTexCoord2sv\0"
-    "glTexCoord3d\0"
-    "glTexCoord3dv\0"
-    "glTexCoord3f\0"
-    "glTexCoord3fv\0"
-    "glTexCoord3i\0"
-    "glTexCoord3iv\0"
-    "glTexCoord3s\0"
-    "glTexCoord3sv\0"
-    "glTexCoord4d\0"
-    "glTexCoord4dv\0"
-    "glTexCoord4f\0"
-    "glTexCoord4fv\0"
-    "glTexCoord4i\0"
-    "glTexCoord4iv\0"
-    "glTexCoord4s\0"
-    "glTexCoord4sv\0"
-    "glVertex2d\0"
-    "glVertex2dv\0"
-    "glVertex2f\0"
-    "glVertex2fv\0"
-    "glVertex2i\0"
-    "glVertex2iv\0"
-    "glVertex2s\0"
-    "glVertex2sv\0"
-    "glVertex3d\0"
-    "glVertex3dv\0"
-    "glVertex3f\0"
-    "glVertex3fv\0"
-    "glVertex3i\0"
-    "glVertex3iv\0"
-    "glVertex3s\0"
-    "glVertex3sv\0"
-    "glVertex4d\0"
-    "glVertex4dv\0"
-    "glVertex4f\0"
-    "glVertex4fv\0"
-    "glVertex4i\0"
-    "glVertex4iv\0"
-    "glVertex4s\0"
-    "glVertex4sv\0"
-    "glClipPlane\0"
-    "glColorMaterial\0"
-    "glCullFace\0"
-    "glFogf\0"
-    "glFogfv\0"
-    "glFogi\0"
-    "glFogiv\0"
-    "glFrontFace\0"
-    "glHint\0"
-    "glLightf\0"
-    "glLightfv\0"
-    "glLighti\0"
-    "glLightiv\0"
-    "glLightModelf\0"
-    "glLightModelfv\0"
-    "glLightModeli\0"
-    "glLightModeliv\0"
-    "glLineStipple\0"
-    "glLineWidth\0"
-    "glMaterialf\0"
-    "glMaterialfv\0"
-    "glMateriali\0"
-    "glMaterialiv\0"
-    "glPointSize\0"
-    "glPolygonMode\0"
-    "glPolygonStipple\0"
-    "glScissor\0"
-    "glShadeModel\0"
-    "glTexParameterf\0"
-    "glTexParameterfv\0"
-    "glTexParameteri\0"
-    "glTexParameteriv\0"
-    "glTexImage1D\0"
-    "glTexImage2D\0"
-    "glTexEnvf\0"
-    "glTexEnvfv\0"
-    "glTexEnvi\0"
-    "glTexEnviv\0"
-    "glTexGend\0"
-    "glTexGendv\0"
-    "glTexGenf\0"
-    "glTexGenfv\0"
-    "glTexGeni\0"
-    "glTexGeniv\0"
-    "glFeedbackBuffer\0"
-    "glSelectBuffer\0"
-    "glRenderMode\0"
-    "glInitNames\0"
-    "glLoadName\0"
-    "glPassThrough\0"
-    "glPopName\0"
-    "glPushName\0"
-    "glDrawBuffer\0"
-    "glClear\0"
-    "glClearAccum\0"
-    "glClearIndex\0"
-    "glClearColor\0"
-    "glClearStencil\0"
-    "glClearDepth\0"
-    "glStencilMask\0"
-    "glColorMask\0"
-    "glDepthMask\0"
-    "glIndexMask\0"
-    "glAccum\0"
-    "glDisable\0"
-    "glEnable\0"
-    "glFinish\0"
-    "glFlush\0"
-    "glPopAttrib\0"
-    "glPushAttrib\0"
-    "glMap1d\0"
-    "glMap1f\0"
-    "glMap2d\0"
-    "glMap2f\0"
-    "glMapGrid1d\0"
-    "glMapGrid1f\0"
-    "glMapGrid2d\0"
-    "glMapGrid2f\0"
-    "glEvalCoord1d\0"
-    "glEvalCoord1dv\0"
-    "glEvalCoord1f\0"
-    "glEvalCoord1fv\0"
-    "glEvalCoord2d\0"
-    "glEvalCoord2dv\0"
-    "glEvalCoord2f\0"
-    "glEvalCoord2fv\0"
-    "glEvalMesh1\0"
-    "glEvalPoint1\0"
-    "glEvalMesh2\0"
-    "glEvalPoint2\0"
-    "glAlphaFunc\0"
-    "glBlendFunc\0"
-    "glLogicOp\0"
-    "glStencilFunc\0"
-    "glStencilOp\0"
-    "glDepthFunc\0"
-    "glPixelZoom\0"
-    "glPixelTransferf\0"
-    "glPixelTransferi\0"
-    "glPixelStoref\0"
-    "glPixelStorei\0"
-    "glPixelMapfv\0"
-    "glPixelMapuiv\0"
-    "glPixelMapusv\0"
-    "glReadBuffer\0"
-    "glCopyPixels\0"
-    "glReadPixels\0"
-    "glDrawPixels\0"
-    "glGetBooleanv\0"
-    "glGetClipPlane\0"
-    "glGetDoublev\0"
-    "glGetError\0"
-    "glGetFloatv\0"
-    "glGetIntegerv\0"
-    "glGetLightfv\0"
-    "glGetLightiv\0"
-    "glGetMapdv\0"
-    "glGetMapfv\0"
-    "glGetMapiv\0"
-    "glGetMaterialfv\0"
-    "glGetMaterialiv\0"
-    "glGetPixelMapfv\0"
-    "glGetPixelMapuiv\0"
-    "glGetPixelMapusv\0"
-    "glGetPolygonStipple\0"
-    "glGetString\0"
-    "glGetTexEnvfv\0"
-    "glGetTexEnviv\0"
-    "glGetTexGendv\0"
-    "glGetTexGenfv\0"
-    "glGetTexGeniv\0"
-    "glGetTexImage\0"
-    "glGetTexParameterfv\0"
-    "glGetTexParameteriv\0"
-    "glGetTexLevelParameterfv\0"
-    "glGetTexLevelParameteriv\0"
-    "glIsEnabled\0"
-    "glIsList\0"
-    "glDepthRange\0"
-    "glFrustum\0"
-    "glLoadIdentity\0"
-    "glLoadMatrixf\0"
-    "glLoadMatrixd\0"
-    "glMatrixMode\0"
-    "glMultMatrixf\0"
-    "glMultMatrixd\0"
-    "glOrtho\0"
-    "glPopMatrix\0"
-    "glPushMatrix\0"
-    "glRotated\0"
-    "glRotatef\0"
-    "glScaled\0"
-    "glScalef\0"
-    "glTranslated\0"
-    "glTranslatef\0"
-    "glViewport\0"
-    "glArrayElement\0"
-    "glBindTexture\0"
-    "glColorPointer\0"
-    "glDisableClientState\0"
-    "glDrawArrays\0"
-    "glDrawElements\0"
-    "glEdgeFlagPointer\0"
-    "glEnableClientState\0"
-    "glIndexPointer\0"
-    "glIndexub\0"
-    "glIndexubv\0"
-    "glInterleavedArrays\0"
-    "glNormalPointer\0"
-    "glPolygonOffset\0"
-    "glTexCoordPointer\0"
-    "glVertexPointer\0"
-    "glAreTexturesResident\0"
-    "glCopyTexImage1D\0"
-    "glCopyTexImage2D\0"
-    "glCopyTexSubImage1D\0"
-    "glCopyTexSubImage2D\0"
-    "glDeleteTextures\0"
-    "glGenTextures\0"
-    "glGetPointerv\0"
-    "glIsTexture\0"
-    "glPrioritizeTextures\0"
-    "glTexSubImage1D\0"
-    "glTexSubImage2D\0"
-    "glPopClientAttrib\0"
-    "glPushClientAttrib\0"
-    "glBlendColor\0"
-    "glBlendEquation\0"
-    "glDrawRangeElements\0"
-    "glColorTable\0"
-    "glColorTableParameterfv\0"
-    "glColorTableParameteriv\0"
-    "glCopyColorTable\0"
-    "glGetColorTable\0"
-    "glGetColorTableParameterfv\0"
-    "glGetColorTableParameteriv\0"
-    "glColorSubTable\0"
-    "glCopyColorSubTable\0"
-    "glConvolutionFilter1D\0"
-    "glConvolutionFilter2D\0"
-    "glConvolutionParameterf\0"
-    "glConvolutionParameterfv\0"
-    "glConvolutionParameteri\0"
-    "glConvolutionParameteriv\0"
-    "glCopyConvolutionFilter1D\0"
-    "glCopyConvolutionFilter2D\0"
-    "glGetConvolutionFilter\0"
-    "glGetConvolutionParameterfv\0"
-    "glGetConvolutionParameteriv\0"
-    "glGetSeparableFilter\0"
-    "glSeparableFilter2D\0"
-    "glGetHistogram\0"
-    "glGetHistogramParameterfv\0"
-    "glGetHistogramParameteriv\0"
-    "glGetMinmax\0"
-    "glGetMinmaxParameterfv\0"
-    "glGetMinmaxParameteriv\0"
-    "glHistogram\0"
-    "glMinmax\0"
-    "glResetHistogram\0"
-    "glResetMinmax\0"
-    "glTexImage3D\0"
-    "glTexSubImage3D\0"
-    "glCopyTexSubImage3D\0"
-    "glActiveTextureARB\0"
-    "glClientActiveTextureARB\0"
-    "glMultiTexCoord1dARB\0"
-    "glMultiTexCoord1dvARB\0"
-    "glMultiTexCoord1fARB\0"
-    "glMultiTexCoord1fvARB\0"
-    "glMultiTexCoord1iARB\0"
-    "glMultiTexCoord1ivARB\0"
-    "glMultiTexCoord1sARB\0"
-    "glMultiTexCoord1svARB\0"
-    "glMultiTexCoord2dARB\0"
-    "glMultiTexCoord2dvARB\0"
-    "glMultiTexCoord2fARB\0"
-    "glMultiTexCoord2fvARB\0"
-    "glMultiTexCoord2iARB\0"
-    "glMultiTexCoord2ivARB\0"
-    "glMultiTexCoord2sARB\0"
-    "glMultiTexCoord2svARB\0"
-    "glMultiTexCoord3dARB\0"
-    "glMultiTexCoord3dvARB\0"
-    "glMultiTexCoord3fARB\0"
-    "glMultiTexCoord3fvARB\0"
-    "glMultiTexCoord3iARB\0"
-    "glMultiTexCoord3ivARB\0"
-    "glMultiTexCoord3sARB\0"
-    "glMultiTexCoord3svARB\0"
-    "glMultiTexCoord4dARB\0"
-    "glMultiTexCoord4dvARB\0"
-    "glMultiTexCoord4fARB\0"
-    "glMultiTexCoord4fvARB\0"
-    "glMultiTexCoord4iARB\0"
-    "glMultiTexCoord4ivARB\0"
-    "glMultiTexCoord4sARB\0"
-    "glMultiTexCoord4svARB\0"
-    "glAttachShader\0"
-    "glCreateProgram\0"
-    "glCreateShader\0"
-    "glDeleteProgram\0"
-    "glDeleteShader\0"
-    "glDetachShader\0"
-    "glGetAttachedShaders\0"
-    "glGetProgramInfoLog\0"
-    "glGetProgramiv\0"
-    "glGetShaderInfoLog\0"
-    "glGetShaderiv\0"
-    "glIsProgram\0"
-    "glIsShader\0"
-    "glStencilFuncSeparate\0"
-    "glStencilMaskSeparate\0"
-    "glStencilOpSeparate\0"
-    "glUniformMatrix2x3fv\0"
-    "glUniformMatrix2x4fv\0"
-    "glUniformMatrix3x2fv\0"
-    "glUniformMatrix3x4fv\0"
-    "glUniformMatrix4x2fv\0"
-    "glUniformMatrix4x3fv\0"
-    "glClampColor\0"
-    "glClearBufferfi\0"
-    "glClearBufferfv\0"
-    "glClearBufferiv\0"
-    "glClearBufferuiv\0"
-    "glGetStringi\0"
-    "glTexBuffer\0"
-    "glFramebufferTexture\0"
-    "glGetBufferParameteri64v\0"
-    "glGetInteger64i_v\0"
-    "glVertexAttribDivisor\0"
-    "glLoadTransposeMatrixdARB\0"
-    "glLoadTransposeMatrixfARB\0"
-    "glMultTransposeMatrixdARB\0"
-    "glMultTransposeMatrixfARB\0"
-    "glSampleCoverageARB\0"
-    "glCompressedTexImage1DARB\0"
-    "glCompressedTexImage2DARB\0"
-    "glCompressedTexImage3DARB\0"
-    "glCompressedTexSubImage1DARB\0"
-    "glCompressedTexSubImage2DARB\0"
-    "glCompressedTexSubImage3DARB\0"
-    "glGetCompressedTexImageARB\0"
-    "glDisableVertexAttribArrayARB\0"
-    "glEnableVertexAttribArrayARB\0"
-    "glGetProgramEnvParameterdvARB\0"
-    "glGetProgramEnvParameterfvARB\0"
-    "glGetProgramLocalParameterdvARB\0"
-    "glGetProgramLocalParameterfvARB\0"
-    "glGetProgramStringARB\0"
-    "glGetProgramivARB\0"
-    "glGetVertexAttribdvARB\0"
-    "glGetVertexAttribfvARB\0"
-    "glGetVertexAttribivARB\0"
-    "glProgramEnvParameter4dARB\0"
-    "glProgramEnvParameter4dvARB\0"
-    "glProgramEnvParameter4fARB\0"
-    "glProgramEnvParameter4fvARB\0"
-    "glProgramLocalParameter4dARB\0"
-    "glProgramLocalParameter4dvARB\0"
-    "glProgramLocalParameter4fARB\0"
-    "glProgramLocalParameter4fvARB\0"
-    "glProgramStringARB\0"
-    "glVertexAttrib1dARB\0"
-    "glVertexAttrib1dvARB\0"
-    "glVertexAttrib1fARB\0"
-    "glVertexAttrib1fvARB\0"
-    "glVertexAttrib1sARB\0"
-    "glVertexAttrib1svARB\0"
-    "glVertexAttrib2dARB\0"
-    "glVertexAttrib2dvARB\0"
-    "glVertexAttrib2fARB\0"
-    "glVertexAttrib2fvARB\0"
-    "glVertexAttrib2sARB\0"
-    "glVertexAttrib2svARB\0"
-    "glVertexAttrib3dARB\0"
-    "glVertexAttrib3dvARB\0"
-    "glVertexAttrib3fARB\0"
-    "glVertexAttrib3fvARB\0"
-    "glVertexAttrib3sARB\0"
-    "glVertexAttrib3svARB\0"
-    "glVertexAttrib4NbvARB\0"
-    "glVertexAttrib4NivARB\0"
-    "glVertexAttrib4NsvARB\0"
-    "glVertexAttrib4NubARB\0"
-    "glVertexAttrib4NubvARB\0"
-    "glVertexAttrib4NuivARB\0"
-    "glVertexAttrib4NusvARB\0"
-    "glVertexAttrib4bvARB\0"
-    "glVertexAttrib4dARB\0"
-    "glVertexAttrib4dvARB\0"
-    "glVertexAttrib4fARB\0"
-    "glVertexAttrib4fvARB\0"
-    "glVertexAttrib4ivARB\0"
-    "glVertexAttrib4sARB\0"
-    "glVertexAttrib4svARB\0"
-    "glVertexAttrib4ubvARB\0"
-    "glVertexAttrib4uivARB\0"
-    "glVertexAttrib4usvARB\0"
-    "glVertexAttribPointerARB\0"
-    "glBindBufferARB\0"
-    "glBufferDataARB\0"
-    "glBufferSubDataARB\0"
-    "glDeleteBuffersARB\0"
-    "glGenBuffersARB\0"
-    "glGetBufferParameterivARB\0"
-    "glGetBufferPointervARB\0"
-    "glGetBufferSubDataARB\0"
-    "glIsBufferARB\0"
-    "glMapBufferARB\0"
-    "glUnmapBufferARB\0"
-    "glBeginQueryARB\0"
-    "glDeleteQueriesARB\0"
-    "glEndQueryARB\0"
-    "glGenQueriesARB\0"
-    "glGetQueryObjectivARB\0"
-    "glGetQueryObjectuivARB\0"
-    "glGetQueryivARB\0"
-    "glIsQueryARB\0"
-    "glAttachObjectARB\0"
-    "glCompileShaderARB\0"
-    "glCreateProgramObjectARB\0"
-    "glCreateShaderObjectARB\0"
-    "glDeleteObjectARB\0"
-    "glDetachObjectARB\0"
-    "glGetActiveUniformARB\0"
-    "glGetAttachedObjectsARB\0"
-    "glGetHandleARB\0"
-    "glGetInfoLogARB\0"
-    "glGetObjectParameterfvARB\0"
-    "glGetObjectParameterivARB\0"
-    "glGetShaderSourceARB\0"
-    "glGetUniformLocationARB\0"
-    "glGetUniformfvARB\0"
-    "glGetUniformivARB\0"
-    "glLinkProgramARB\0"
-    "glShaderSourceARB\0"
-    "glUniform1fARB\0"
-    "glUniform1fvARB\0"
-    "glUniform1iARB\0"
-    "glUniform1ivARB\0"
-    "glUniform2fARB\0"
-    "glUniform2fvARB\0"
-    "glUniform2iARB\0"
-    "glUniform2ivARB\0"
-    "glUniform3fARB\0"
-    "glUniform3fvARB\0"
-    "glUniform3iARB\0"
-    "glUniform3ivARB\0"
-    "glUniform4fARB\0"
-    "glUniform4fvARB\0"
-    "glUniform4iARB\0"
-    "glUniform4ivARB\0"
-    "glUniformMatrix2fvARB\0"
-    "glUniformMatrix3fvARB\0"
-    "glUniformMatrix4fvARB\0"
-    "glUseProgramObjectARB\0"
-    "glValidateProgramARB\0"
-    "glBindAttribLocationARB\0"
-    "glGetActiveAttribARB\0"
-    "glGetAttribLocationARB\0"
-    "glDrawBuffersARB\0"
-    "glClampColorARB\0"
-    "glDrawArraysInstancedARB\0"
-    "glDrawElementsInstancedARB\0"
-    "glRenderbufferStorageMultisample\0"
-    "glFramebufferTextureARB\0"
-    "glFramebufferTextureFaceARB\0"
-    "glProgramParameteriARB\0"
-    "glVertexAttribDivisorARB\0"
-    "glFlushMappedBufferRange\0"
-    "glMapBufferRange\0"
-<<<<<<< HEAD
-=======
-    "glTexBufferARB\0"
->>>>>>> 704e01fc
-    "glBindVertexArray\0"
-    "glGenVertexArrays\0"
-    "glCopyBufferSubData\0"
-    "glClientWaitSync\0"
-    "glDeleteSync\0"
-    "glFenceSync\0"
-    "glGetInteger64v\0"
-    "glGetSynciv\0"
-    "glIsSync\0"
-    "glWaitSync\0"
-    "glDrawElementsBaseVertex\0"
-    "glDrawRangeElementsBaseVertex\0"
-    "glMultiDrawElementsBaseVertex\0"
-    "glBlendEquationSeparateiARB\0"
-    "glBlendEquationiARB\0"
-    "glBlendFuncSeparateiARB\0"
-    "glBlendFunciARB\0"
-    "glBindTransformFeedback\0"
-    "glDeleteTransformFeedbacks\0"
-    "glDrawTransformFeedback\0"
-    "glGenTransformFeedbacks\0"
-    "glIsTransformFeedback\0"
-    "glPauseTransformFeedback\0"
-    "glResumeTransformFeedback\0"
-    "glClearDepthf\0"
-    "glDepthRangef\0"
-    "glGetShaderPrecisionFormat\0"
-    "glReleaseShaderCompiler\0"
-    "glShaderBinary\0"
-    "glPolygonOffsetEXT\0"
-    "glGetPixelTexGenParameterfvSGIS\0"
-    "glGetPixelTexGenParameterivSGIS\0"
-    "glPixelTexGenParameterfSGIS\0"
-    "glPixelTexGenParameterfvSGIS\0"
-    "glPixelTexGenParameteriSGIS\0"
-    "glPixelTexGenParameterivSGIS\0"
-    "glSampleMaskSGIS\0"
-    "glSamplePatternSGIS\0"
-    "glColorPointerEXT\0"
-    "glEdgeFlagPointerEXT\0"
-    "glIndexPointerEXT\0"
-    "glNormalPointerEXT\0"
-    "glTexCoordPointerEXT\0"
-    "glVertexPointerEXT\0"
-    "glPointParameterfEXT\0"
-    "glPointParameterfvEXT\0"
-    "glLockArraysEXT\0"
-    "glUnlockArraysEXT\0"
-    "glSecondaryColor3bEXT\0"
-    "glSecondaryColor3bvEXT\0"
-    "glSecondaryColor3dEXT\0"
-    "glSecondaryColor3dvEXT\0"
-    "glSecondaryColor3fEXT\0"
-    "glSecondaryColor3fvEXT\0"
-    "glSecondaryColor3iEXT\0"
-    "glSecondaryColor3ivEXT\0"
-    "glSecondaryColor3sEXT\0"
-    "glSecondaryColor3svEXT\0"
-    "glSecondaryColor3ubEXT\0"
-    "glSecondaryColor3ubvEXT\0"
-    "glSecondaryColor3uiEXT\0"
-    "glSecondaryColor3uivEXT\0"
-    "glSecondaryColor3usEXT\0"
-    "glSecondaryColor3usvEXT\0"
-    "glSecondaryColorPointerEXT\0"
-    "glMultiDrawArraysEXT\0"
-    "glMultiDrawElementsEXT\0"
-    "glFogCoordPointerEXT\0"
-    "glFogCoorddEXT\0"
-    "glFogCoorddvEXT\0"
-    "glFogCoordfEXT\0"
-    "glFogCoordfvEXT\0"
-    "glPixelTexGenSGIX\0"
-    "glBlendFuncSeparateEXT\0"
-    "glFlushVertexArrayRangeNV\0"
-    "glVertexArrayRangeNV\0"
-    "glCombinerInputNV\0"
-    "glCombinerOutputNV\0"
-    "glCombinerParameterfNV\0"
-    "glCombinerParameterfvNV\0"
-    "glCombinerParameteriNV\0"
-    "glCombinerParameterivNV\0"
-    "glFinalCombinerInputNV\0"
-    "glGetCombinerInputParameterfvNV\0"
-    "glGetCombinerInputParameterivNV\0"
-    "glGetCombinerOutputParameterfvNV\0"
-    "glGetCombinerOutputParameterivNV\0"
-    "glGetFinalCombinerInputParameterfvNV\0"
-    "glGetFinalCombinerInputParameterivNV\0"
-    "glResizeBuffersMESA\0"
-    "glWindowPos2dMESA\0"
-    "glWindowPos2dvMESA\0"
-    "glWindowPos2fMESA\0"
-    "glWindowPos2fvMESA\0"
-    "glWindowPos2iMESA\0"
-    "glWindowPos2ivMESA\0"
-    "glWindowPos2sMESA\0"
-    "glWindowPos2svMESA\0"
-    "glWindowPos3dMESA\0"
-    "glWindowPos3dvMESA\0"
-    "glWindowPos3fMESA\0"
-    "glWindowPos3fvMESA\0"
-    "glWindowPos3iMESA\0"
-    "glWindowPos3ivMESA\0"
-    "glWindowPos3sMESA\0"
-    "glWindowPos3svMESA\0"
-    "glWindowPos4dMESA\0"
-    "glWindowPos4dvMESA\0"
-    "glWindowPos4fMESA\0"
-    "glWindowPos4fvMESA\0"
-    "glWindowPos4iMESA\0"
-    "glWindowPos4ivMESA\0"
-    "glWindowPos4sMESA\0"
-    "glWindowPos4svMESA\0"
-    "glMultiModeDrawArraysIBM\0"
-    "glMultiModeDrawElementsIBM\0"
-    "glDeleteFencesNV\0"
-    "glFinishFenceNV\0"
-    "glGenFencesNV\0"
-    "glGetFenceivNV\0"
-    "glIsFenceNV\0"
-    "glSetFenceNV\0"
-    "glTestFenceNV\0"
-    "glAreProgramsResidentNV\0"
-    "glBindProgramNV\0"
-    "glDeleteProgramsNV\0"
-    "glExecuteProgramNV\0"
-    "glGenProgramsNV\0"
-    "glGetProgramParameterdvNV\0"
-    "glGetProgramParameterfvNV\0"
-    "glGetProgramStringNV\0"
-    "glGetProgramivNV\0"
-    "glGetTrackMatrixivNV\0"
-    "glGetVertexAttribPointervNV\0"
-    "glGetVertexAttribdvNV\0"
-    "glGetVertexAttribfvNV\0"
-    "glGetVertexAttribivNV\0"
-    "glIsProgramNV\0"
-    "glLoadProgramNV\0"
-    "glProgramParameters4dvNV\0"
-    "glProgramParameters4fvNV\0"
-    "glRequestResidentProgramsNV\0"
-    "glTrackMatrixNV\0"
-    "glVertexAttrib1dNV\0"
-    "glVertexAttrib1dvNV\0"
-    "glVertexAttrib1fNV\0"
-    "glVertexAttrib1fvNV\0"
-    "glVertexAttrib1sNV\0"
-    "glVertexAttrib1svNV\0"
-    "glVertexAttrib2dNV\0"
-    "glVertexAttrib2dvNV\0"
-    "glVertexAttrib2fNV\0"
-    "glVertexAttrib2fvNV\0"
-    "glVertexAttrib2sNV\0"
-    "glVertexAttrib2svNV\0"
-    "glVertexAttrib3dNV\0"
-    "glVertexAttrib3dvNV\0"
-    "glVertexAttrib3fNV\0"
-    "glVertexAttrib3fvNV\0"
-    "glVertexAttrib3sNV\0"
-    "glVertexAttrib3svNV\0"
-    "glVertexAttrib4dNV\0"
-    "glVertexAttrib4dvNV\0"
-    "glVertexAttrib4fNV\0"
-    "glVertexAttrib4fvNV\0"
-    "glVertexAttrib4sNV\0"
-    "glVertexAttrib4svNV\0"
-    "glVertexAttrib4ubNV\0"
-    "glVertexAttrib4ubvNV\0"
-    "glVertexAttribPointerNV\0"
-    "glVertexAttribs1dvNV\0"
-    "glVertexAttribs1fvNV\0"
-    "glVertexAttribs1svNV\0"
-    "glVertexAttribs2dvNV\0"
-    "glVertexAttribs2fvNV\0"
-    "glVertexAttribs2svNV\0"
-    "glVertexAttribs3dvNV\0"
-    "glVertexAttribs3fvNV\0"
-    "glVertexAttribs3svNV\0"
-    "glVertexAttribs4dvNV\0"
-    "glVertexAttribs4fvNV\0"
-    "glVertexAttribs4svNV\0"
-    "glVertexAttribs4ubvNV\0"
-    "glGetTexBumpParameterfvATI\0"
-    "glGetTexBumpParameterivATI\0"
-    "glTexBumpParameterfvATI\0"
-    "glTexBumpParameterivATI\0"
-    "glAlphaFragmentOp1ATI\0"
-    "glAlphaFragmentOp2ATI\0"
-    "glAlphaFragmentOp3ATI\0"
-    "glBeginFragmentShaderATI\0"
-    "glBindFragmentShaderATI\0"
-    "glColorFragmentOp1ATI\0"
-    "glColorFragmentOp2ATI\0"
-    "glColorFragmentOp3ATI\0"
-    "glDeleteFragmentShaderATI\0"
-    "glEndFragmentShaderATI\0"
-    "glGenFragmentShadersATI\0"
-    "glPassTexCoordATI\0"
-    "glSampleMapATI\0"
-    "glSetFragmentShaderConstantATI\0"
-    "glPointParameteriNV\0"
-    "glPointParameterivNV\0"
-    "glActiveStencilFaceEXT\0"
-    "glBindVertexArrayAPPLE\0"
-    "glDeleteVertexArraysAPPLE\0"
-    "glGenVertexArraysAPPLE\0"
-    "glIsVertexArrayAPPLE\0"
-    "glGetProgramNamedParameterdvNV\0"
-    "glGetProgramNamedParameterfvNV\0"
-    "glProgramNamedParameter4dNV\0"
-    "glProgramNamedParameter4dvNV\0"
-    "glProgramNamedParameter4fNV\0"
-    "glProgramNamedParameter4fvNV\0"
-    "glPrimitiveRestartIndexNV\0"
-    "glPrimitiveRestartNV\0"
-    "glDepthBoundsEXT\0"
-    "glBlendEquationSeparateEXT\0"
-    "glBindFramebufferEXT\0"
-    "glBindRenderbufferEXT\0"
-    "glCheckFramebufferStatusEXT\0"
-    "glDeleteFramebuffersEXT\0"
-    "glDeleteRenderbuffersEXT\0"
-    "glFramebufferRenderbufferEXT\0"
-    "glFramebufferTexture1DEXT\0"
-    "glFramebufferTexture2DEXT\0"
-    "glFramebufferTexture3DEXT\0"
-    "glGenFramebuffersEXT\0"
-    "glGenRenderbuffersEXT\0"
-    "glGenerateMipmapEXT\0"
-    "glGetFramebufferAttachmentParameterivEXT\0"
-    "glGetRenderbufferParameterivEXT\0"
-    "glIsFramebufferEXT\0"
-    "glIsRenderbufferEXT\0"
-    "glRenderbufferStorageEXT\0"
-    "glBlitFramebufferEXT\0"
-    "glBufferParameteriAPPLE\0"
-    "glFlushMappedBufferRangeAPPLE\0"
-    "glBindFragDataLocationEXT\0"
-    "glGetFragDataLocationEXT\0"
-    "glGetUniformuivEXT\0"
-    "glGetVertexAttribIivEXT\0"
-    "glGetVertexAttribIuivEXT\0"
-    "glUniform1uiEXT\0"
-    "glUniform1uivEXT\0"
-    "glUniform2uiEXT\0"
-    "glUniform2uivEXT\0"
-    "glUniform3uiEXT\0"
-    "glUniform3uivEXT\0"
-    "glUniform4uiEXT\0"
-    "glUniform4uivEXT\0"
-    "glVertexAttribI1iEXT\0"
-    "glVertexAttribI1ivEXT\0"
-    "glVertexAttribI1uiEXT\0"
-    "glVertexAttribI1uivEXT\0"
-    "glVertexAttribI2iEXT\0"
-    "glVertexAttribI2ivEXT\0"
-    "glVertexAttribI2uiEXT\0"
-    "glVertexAttribI2uivEXT\0"
-    "glVertexAttribI3iEXT\0"
-    "glVertexAttribI3ivEXT\0"
-    "glVertexAttribI3uiEXT\0"
-    "glVertexAttribI3uivEXT\0"
-    "glVertexAttribI4bvEXT\0"
-    "glVertexAttribI4iEXT\0"
-    "glVertexAttribI4ivEXT\0"
-    "glVertexAttribI4svEXT\0"
-    "glVertexAttribI4ubvEXT\0"
-    "glVertexAttribI4uiEXT\0"
-    "glVertexAttribI4uivEXT\0"
-    "glVertexAttribI4usvEXT\0"
-    "glVertexAttribIPointerEXT\0"
-    "glFramebufferTextureLayerEXT\0"
-    "glColorMaskIndexedEXT\0"
-    "glDisableIndexedEXT\0"
-    "glEnableIndexedEXT\0"
-    "glGetBooleanIndexedvEXT\0"
-    "glGetIntegerIndexedvEXT\0"
-    "glIsEnabledIndexedEXT\0"
-    "glClearColorIiEXT\0"
-    "glClearColorIuiEXT\0"
-    "glGetTexParameterIivEXT\0"
-    "glGetTexParameterIuivEXT\0"
-    "glTexParameterIivEXT\0"
-    "glTexParameterIuivEXT\0"
-    "glBeginConditionalRenderNV\0"
-    "glEndConditionalRenderNV\0"
-    "glBeginTransformFeedbackEXT\0"
-    "glBindBufferBaseEXT\0"
-    "glBindBufferOffsetEXT\0"
-    "glBindBufferRangeEXT\0"
-    "glEndTransformFeedbackEXT\0"
-    "glGetTransformFeedbackVaryingEXT\0"
-    "glTransformFeedbackVaryingsEXT\0"
-    "glProvokingVertexEXT\0"
-    "glGetTexParameterPointervAPPLE\0"
-    "glTextureRangeAPPLE\0"
-    "glGetObjectParameterivAPPLE\0"
-    "glObjectPurgeableAPPLE\0"
-    "glObjectUnpurgeableAPPLE\0"
-    "glActiveProgramEXT\0"
-    "glCreateShaderProgramEXT\0"
-    "glUseShaderProgramEXT\0"
-    "glTextureBarrierNV\0"
-    "glStencilFuncSeparateATI\0"
-    "glProgramEnvParameters4fvEXT\0"
-    "glProgramLocalParameters4fvEXT\0"
-    "glGetQueryObjecti64vEXT\0"
-    "glGetQueryObjectui64vEXT\0"
-    "glEGLImageTargetRenderbufferStorageOES\0"
-    "glEGLImageTargetTexture2DOES\0"
-    "glArrayElementEXT\0"
-    "glBindTextureEXT\0"
-    "glDrawArraysEXT\0"
-    "glAreTexturesResidentEXT\0"
-    "glCopyTexImage1DEXT\0"
-    "glCopyTexImage2DEXT\0"
-    "glCopyTexSubImage1DEXT\0"
-    "glCopyTexSubImage2DEXT\0"
-    "glDeleteTexturesEXT\0"
-    "glGenTexturesEXT\0"
-    "glGetPointervEXT\0"
-    "glIsTextureEXT\0"
-    "glPrioritizeTexturesEXT\0"
-    "glTexSubImage1DEXT\0"
-    "glTexSubImage2DEXT\0"
-    "glBlendColorEXT\0"
-    "glBlendEquationEXT\0"
-    "glDrawRangeElementsEXT\0"
-    "glColorTableSGI\0"
-    "glColorTableEXT\0"
-    "glColorTableParameterfvSGI\0"
-    "glColorTableParameterivSGI\0"
-    "glCopyColorTableSGI\0"
-    "glGetColorTableSGI\0"
-    "glGetColorTableEXT\0"
-    "glGetColorTableParameterfvSGI\0"
-    "glGetColorTableParameterfvEXT\0"
-    "glGetColorTableParameterivSGI\0"
-    "glGetColorTableParameterivEXT\0"
-    "glColorSubTableEXT\0"
-    "glCopyColorSubTableEXT\0"
-    "glConvolutionFilter1DEXT\0"
-    "glConvolutionFilter2DEXT\0"
-    "glConvolutionParameterfEXT\0"
-    "glConvolutionParameterfvEXT\0"
-    "glConvolutionParameteriEXT\0"
-    "glConvolutionParameterivEXT\0"
-    "glCopyConvolutionFilter1DEXT\0"
-    "glCopyConvolutionFilter2DEXT\0"
-    "glGetConvolutionFilterEXT\0"
-    "glGetConvolutionParameterfvEXT\0"
-    "glGetConvolutionParameterivEXT\0"
-    "glGetSeparableFilterEXT\0"
-    "glSeparableFilter2DEXT\0"
-    "glGetHistogramEXT\0"
-    "glGetHistogramParameterfvEXT\0"
-    "glGetHistogramParameterivEXT\0"
-    "glGetMinmaxEXT\0"
-    "glGetMinmaxParameterfvEXT\0"
-    "glGetMinmaxParameterivEXT\0"
-    "glHistogramEXT\0"
-    "glMinmaxEXT\0"
-    "glResetHistogramEXT\0"
-    "glResetMinmaxEXT\0"
-    "glTexImage3DEXT\0"
-    "glTexSubImage3DEXT\0"
-    "glCopyTexSubImage3DEXT\0"
-    "glActiveTexture\0"
-    "glClientActiveTexture\0"
-    "glMultiTexCoord1d\0"
-    "glMultiTexCoord1dv\0"
-    "glMultiTexCoord1f\0"
-    "glMultiTexCoord1fv\0"
-    "glMultiTexCoord1i\0"
-    "glMultiTexCoord1iv\0"
-    "glMultiTexCoord1s\0"
-    "glMultiTexCoord1sv\0"
-    "glMultiTexCoord2d\0"
-    "glMultiTexCoord2dv\0"
-    "glMultiTexCoord2f\0"
-    "glMultiTexCoord2fv\0"
-    "glMultiTexCoord2i\0"
-    "glMultiTexCoord2iv\0"
-    "glMultiTexCoord2s\0"
-    "glMultiTexCoord2sv\0"
-    "glMultiTexCoord3d\0"
-    "glMultiTexCoord3dv\0"
-    "glMultiTexCoord3f\0"
-    "glMultiTexCoord3fv\0"
-    "glMultiTexCoord3i\0"
-    "glMultiTexCoord3iv\0"
-    "glMultiTexCoord3s\0"
-    "glMultiTexCoord3sv\0"
-    "glMultiTexCoord4d\0"
-    "glMultiTexCoord4dv\0"
-    "glMultiTexCoord4f\0"
-    "glMultiTexCoord4fv\0"
-    "glMultiTexCoord4i\0"
-    "glMultiTexCoord4iv\0"
-    "glMultiTexCoord4s\0"
-    "glMultiTexCoord4sv\0"
-    "glStencilOpSeparateATI\0"
-    "glLoadTransposeMatrixd\0"
-    "glLoadTransposeMatrixf\0"
-    "glMultTransposeMatrixd\0"
-    "glMultTransposeMatrixf\0"
-    "glSampleCoverage\0"
-    "glCompressedTexImage1D\0"
-    "glCompressedTexImage2D\0"
-    "glCompressedTexImage3D\0"
-    "glCompressedTexSubImage1D\0"
-    "glCompressedTexSubImage2D\0"
-    "glCompressedTexSubImage3D\0"
-    "glGetCompressedTexImage\0"
-    "glDisableVertexAttribArray\0"
-    "glEnableVertexAttribArray\0"
-    "glGetVertexAttribdv\0"
-    "glGetVertexAttribfv\0"
-    "glGetVertexAttribiv\0"
-    "glProgramParameter4dNV\0"
-    "glProgramParameter4dvNV\0"
-    "glProgramParameter4fNV\0"
-    "glProgramParameter4fvNV\0"
-    "glVertexAttrib1d\0"
-    "glVertexAttrib1dv\0"
-    "glVertexAttrib1f\0"
-    "glVertexAttrib1fv\0"
-    "glVertexAttrib1s\0"
-    "glVertexAttrib1sv\0"
-    "glVertexAttrib2d\0"
-    "glVertexAttrib2dv\0"
-    "glVertexAttrib2f\0"
-    "glVertexAttrib2fv\0"
-    "glVertexAttrib2s\0"
-    "glVertexAttrib2sv\0"
-    "glVertexAttrib3d\0"
-    "glVertexAttrib3dv\0"
-    "glVertexAttrib3f\0"
-    "glVertexAttrib3fv\0"
-    "glVertexAttrib3s\0"
-    "glVertexAttrib3sv\0"
-    "glVertexAttrib4Nbv\0"
-    "glVertexAttrib4Niv\0"
-    "glVertexAttrib4Nsv\0"
-    "glVertexAttrib4Nub\0"
-    "glVertexAttrib4Nubv\0"
-    "glVertexAttrib4Nuiv\0"
-    "glVertexAttrib4Nusv\0"
-    "glVertexAttrib4bv\0"
-    "glVertexAttrib4d\0"
-    "glVertexAttrib4dv\0"
-    "glVertexAttrib4f\0"
-    "glVertexAttrib4fv\0"
-    "glVertexAttrib4iv\0"
-    "glVertexAttrib4s\0"
-    "glVertexAttrib4sv\0"
-    "glVertexAttrib4ubv\0"
-    "glVertexAttrib4uiv\0"
-    "glVertexAttrib4usv\0"
-    "glVertexAttribPointer\0"
-    "glBindBuffer\0"
-    "glBufferData\0"
-    "glBufferSubData\0"
-    "glDeleteBuffers\0"
-    "glGenBuffers\0"
-    "glGetBufferParameteriv\0"
-    "glGetBufferPointerv\0"
-    "glGetBufferSubData\0"
-    "glIsBuffer\0"
-    "glMapBuffer\0"
-    "glUnmapBuffer\0"
-    "glBeginQuery\0"
-    "glDeleteQueries\0"
-    "glEndQuery\0"
-    "glGenQueries\0"
-    "glGetQueryObjectiv\0"
-    "glGetQueryObjectuiv\0"
-    "glGetQueryiv\0"
-    "glIsQuery\0"
-    "glCompileShader\0"
-    "glGetActiveUniform\0"
-    "glGetShaderSource\0"
-    "glGetUniformLocation\0"
-    "glGetUniformfv\0"
-    "glGetUniformiv\0"
-    "glLinkProgram\0"
-    "glShaderSource\0"
-    "glUniform1f\0"
-    "glUniform1fv\0"
-    "glUniform1i\0"
-    "glUniform1iv\0"
-    "glUniform2f\0"
-    "glUniform2fv\0"
-    "glUniform2i\0"
-    "glUniform2iv\0"
-    "glUniform3f\0"
-    "glUniform3fv\0"
-    "glUniform3i\0"
-    "glUniform3iv\0"
-    "glUniform4f\0"
-    "glUniform4fv\0"
-    "glUniform4i\0"
-    "glUniform4iv\0"
-    "glUniformMatrix2fv\0"
-    "glUniformMatrix3fv\0"
-    "glUniformMatrix4fv\0"
-    "glUseProgram\0"
-    "glValidateProgram\0"
-    "glBindAttribLocation\0"
-    "glGetActiveAttrib\0"
-    "glGetAttribLocation\0"
-    "glDrawBuffers\0"
-    "glDrawBuffersATI\0"
-    "glDrawArraysInstancedEXT\0"
-    "glDrawArraysInstanced\0"
-    "glDrawElementsInstancedEXT\0"
-    "glDrawElementsInstanced\0"
-    "glRenderbufferStorageMultisampleEXT\0"
-    "glSampleMaskEXT\0"
-    "glSamplePatternEXT\0"
-    "glPointParameterf\0"
-    "glPointParameterfARB\0"
-    "glPointParameterfSGIS\0"
-    "glPointParameterfv\0"
-    "glPointParameterfvARB\0"
-    "glPointParameterfvSGIS\0"
-    "glSecondaryColor3b\0"
-    "glSecondaryColor3bv\0"
-    "glSecondaryColor3d\0"
-    "glSecondaryColor3dv\0"
-    "glSecondaryColor3f\0"
-    "glSecondaryColor3fv\0"
-    "glSecondaryColor3i\0"
-    "glSecondaryColor3iv\0"
-    "glSecondaryColor3s\0"
-    "glSecondaryColor3sv\0"
-    "glSecondaryColor3ub\0"
-    "glSecondaryColor3ubv\0"
-    "glSecondaryColor3ui\0"
-    "glSecondaryColor3uiv\0"
-    "glSecondaryColor3us\0"
-    "glSecondaryColor3usv\0"
-    "glSecondaryColorPointer\0"
-    "glMultiDrawArrays\0"
-    "glMultiDrawElements\0"
-    "glFogCoordPointer\0"
-    "glFogCoordd\0"
-    "glFogCoorddv\0"
-    "glFogCoordf\0"
-    "glFogCoordfv\0"
-    "glBlendFuncSeparate\0"
-    "glBlendFuncSeparateINGR\0"
-    "glWindowPos2d\0"
-    "glWindowPos2dARB\0"
-    "glWindowPos2dv\0"
-    "glWindowPos2dvARB\0"
-    "glWindowPos2f\0"
-    "glWindowPos2fARB\0"
-    "glWindowPos2fv\0"
-    "glWindowPos2fvARB\0"
-    "glWindowPos2i\0"
-    "glWindowPos2iARB\0"
-    "glWindowPos2iv\0"
-    "glWindowPos2ivARB\0"
-    "glWindowPos2s\0"
-    "glWindowPos2sARB\0"
-    "glWindowPos2sv\0"
-    "glWindowPos2svARB\0"
-    "glWindowPos3d\0"
-    "glWindowPos3dARB\0"
-    "glWindowPos3dv\0"
-    "glWindowPos3dvARB\0"
-    "glWindowPos3f\0"
-    "glWindowPos3fARB\0"
-    "glWindowPos3fv\0"
-    "glWindowPos3fvARB\0"
-    "glWindowPos3i\0"
-    "glWindowPos3iARB\0"
-    "glWindowPos3iv\0"
-    "glWindowPos3ivARB\0"
-    "glWindowPos3s\0"
-    "glWindowPos3sARB\0"
-    "glWindowPos3sv\0"
-    "glWindowPos3svARB\0"
-    "glBindProgramARB\0"
-    "glDeleteProgramsARB\0"
-    "glGenProgramsARB\0"
-    "glGetVertexAttribPointerv\0"
-    "glGetVertexAttribPointervARB\0"
-    "glIsProgramARB\0"
-    "glPointParameteri\0"
-    "glPointParameteriv\0"
-    "glDeleteVertexArrays\0"
-    "glIsVertexArray\0"
-    "glPrimitiveRestartIndex\0"
-    "glBlendEquationSeparate\0"
-    "glBlendEquationSeparateATI\0"
-    "glBindFramebuffer\0"
-    "glBindRenderbuffer\0"
-    "glCheckFramebufferStatus\0"
-    "glDeleteFramebuffers\0"
-    "glDeleteRenderbuffers\0"
-    "glFramebufferRenderbuffer\0"
-    "glFramebufferTexture1D\0"
-    "glFramebufferTexture2D\0"
-    "glFramebufferTexture3D\0"
-    "glGenFramebuffers\0"
-    "glGenRenderbuffers\0"
-    "glGenerateMipmap\0"
-    "glGetFramebufferAttachmentParameteriv\0"
-    "glGetRenderbufferParameteriv\0"
-    "glIsFramebuffer\0"
-    "glIsRenderbuffer\0"
-    "glRenderbufferStorage\0"
-    "glBlitFramebuffer\0"
-    "glBindFragDataLocation\0"
-    "glGetFragDataLocation\0"
-    "glGetUniformuiv\0"
-    "glGetVertexAttribIiv\0"
-    "glGetVertexAttribIuiv\0"
-    "glUniform1ui\0"
-    "glUniform1uiv\0"
-    "glUniform2ui\0"
-    "glUniform2uiv\0"
-    "glUniform3ui\0"
-    "glUniform3uiv\0"
-    "glUniform4ui\0"
-    "glUniform4uiv\0"
-    "glVertexAttribI1i\0"
-    "glVertexAttribI1iv\0"
-    "glVertexAttribI1ui\0"
-    "glVertexAttribI1uiv\0"
-    "glVertexAttribI2i\0"
-    "glVertexAttribI2iv\0"
-    "glVertexAttribI2ui\0"
-    "glVertexAttribI2uiv\0"
-    "glVertexAttribI3i\0"
-    "glVertexAttribI3iv\0"
-    "glVertexAttribI3ui\0"
-    "glVertexAttribI3uiv\0"
-    "glVertexAttribI4bv\0"
-    "glVertexAttribI4i\0"
-    "glVertexAttribI4iv\0"
-    "glVertexAttribI4sv\0"
-    "glVertexAttribI4ubv\0"
-    "glVertexAttribI4ui\0"
-    "glVertexAttribI4uiv\0"
-    "glVertexAttribI4usv\0"
-    "glVertexAttribIPointer\0"
-    "glFramebufferTextureLayer\0"
-    "glColorMaski\0"
-    "glDisablei\0"
-    "glEnablei\0"
-    "glGetBooleani_v\0"
-    "glGetIntegeri_v\0"
-    "glIsEnabledi\0"
-    "glGetTexParameterIiv\0"
-    "glGetTexParameterIuiv\0"
-    "glTexParameterIiv\0"
-    "glTexParameterIuiv\0"
-    "glBeginConditionalRender\0"
-    "glEndConditionalRender\0"
-    "glBeginTransformFeedback\0"
-    "glBindBufferBase\0"
-    "glBindBufferRange\0"
-    "glEndTransformFeedback\0"
-    "glGetTransformFeedbackVarying\0"
-    "glTransformFeedbackVaryings\0"
-    "glProvokingVertex\0"
-    ;
-
-
-#ifdef USE_MGL_NAMESPACE
-#define gl_dispatch_stub_343 mgl_dispatch_stub_343
-#define gl_dispatch_stub_344 mgl_dispatch_stub_344
-#define gl_dispatch_stub_345 mgl_dispatch_stub_345
-#define gl_dispatch_stub_356 mgl_dispatch_stub_356
-#define gl_dispatch_stub_357 mgl_dispatch_stub_357
-#define gl_dispatch_stub_358 mgl_dispatch_stub_358
-#define gl_dispatch_stub_359 mgl_dispatch_stub_359
-#define gl_dispatch_stub_361 mgl_dispatch_stub_361
-#define gl_dispatch_stub_362 mgl_dispatch_stub_362
-#define gl_dispatch_stub_363 mgl_dispatch_stub_363
-#define gl_dispatch_stub_364 mgl_dispatch_stub_364
-#define gl_dispatch_stub_365 mgl_dispatch_stub_365
-#define gl_dispatch_stub_366 mgl_dispatch_stub_366
-<<<<<<< HEAD
-#define gl_dispatch_stub_612 mgl_dispatch_stub_612
-=======
->>>>>>> 704e01fc
-#define gl_dispatch_stub_613 mgl_dispatch_stub_613
-#define gl_dispatch_stub_614 mgl_dispatch_stub_614
-#define gl_dispatch_stub_615 mgl_dispatch_stub_615
-#define gl_dispatch_stub_616 mgl_dispatch_stub_616
-#define gl_dispatch_stub_617 mgl_dispatch_stub_617
-#define gl_dispatch_stub_618 mgl_dispatch_stub_618
-#define gl_dispatch_stub_619 mgl_dispatch_stub_619
-<<<<<<< HEAD
-#define gl_dispatch_stub_654 mgl_dispatch_stub_654
-#define gl_dispatch_stub_696 mgl_dispatch_stub_696
-=======
-#define gl_dispatch_stub_620 mgl_dispatch_stub_620
-#define gl_dispatch_stub_655 mgl_dispatch_stub_655
->>>>>>> 704e01fc
-#define gl_dispatch_stub_697 mgl_dispatch_stub_697
-#define gl_dispatch_stub_698 mgl_dispatch_stub_698
-#define gl_dispatch_stub_699 mgl_dispatch_stub_699
-#define gl_dispatch_stub_700 mgl_dispatch_stub_700
-#define gl_dispatch_stub_701 mgl_dispatch_stub_701
-#define gl_dispatch_stub_702 mgl_dispatch_stub_702
-#define gl_dispatch_stub_703 mgl_dispatch_stub_703
-#define gl_dispatch_stub_704 mgl_dispatch_stub_704
-<<<<<<< HEAD
-#define gl_dispatch_stub_785 mgl_dispatch_stub_785
-=======
-#define gl_dispatch_stub_705 mgl_dispatch_stub_705
->>>>>>> 704e01fc
-#define gl_dispatch_stub_786 mgl_dispatch_stub_786
-#define gl_dispatch_stub_787 mgl_dispatch_stub_787
-#define gl_dispatch_stub_788 mgl_dispatch_stub_788
-#define gl_dispatch_stub_789 mgl_dispatch_stub_789
-<<<<<<< HEAD
-#define gl_dispatch_stub_798 mgl_dispatch_stub_798
-#define gl_dispatch_stub_799 mgl_dispatch_stub_799
-#define gl_dispatch_stub_817 mgl_dispatch_stub_817
-#define gl_dispatch_stub_818 mgl_dispatch_stub_818
-#define gl_dispatch_stub_819 mgl_dispatch_stub_819
-#define gl_dispatch_stub_877 mgl_dispatch_stub_877
-#define gl_dispatch_stub_878 mgl_dispatch_stub_878
-#define gl_dispatch_stub_886 mgl_dispatch_stub_886
-=======
-#define gl_dispatch_stub_790 mgl_dispatch_stub_790
-#define gl_dispatch_stub_799 mgl_dispatch_stub_799
-#define gl_dispatch_stub_800 mgl_dispatch_stub_800
-#define gl_dispatch_stub_818 mgl_dispatch_stub_818
-#define gl_dispatch_stub_819 mgl_dispatch_stub_819
-#define gl_dispatch_stub_820 mgl_dispatch_stub_820
-#define gl_dispatch_stub_878 mgl_dispatch_stub_878
-#define gl_dispatch_stub_879 mgl_dispatch_stub_879
->>>>>>> 704e01fc
-#define gl_dispatch_stub_887 mgl_dispatch_stub_887
-#define gl_dispatch_stub_888 mgl_dispatch_stub_888
-#define gl_dispatch_stub_889 mgl_dispatch_stub_889
-#define gl_dispatch_stub_890 mgl_dispatch_stub_890
-<<<<<<< HEAD
-=======
-#define gl_dispatch_stub_891 mgl_dispatch_stub_891
->>>>>>> 704e01fc
-#endif /* USE_MGL_NAMESPACE */
-
-
-#if defined(NEED_FUNCTION_POINTER) || defined(GLX_INDIRECT_RENDERING)
-void GLAPIENTRY gl_dispatch_stub_343(GLenum target, GLenum format, GLenum type, GLvoid * table);
-void GLAPIENTRY gl_dispatch_stub_344(GLenum target, GLenum pname, GLfloat * params);
-void GLAPIENTRY gl_dispatch_stub_345(GLenum target, GLenum pname, GLint * params);
-void GLAPIENTRY gl_dispatch_stub_356(GLenum target, GLenum format, GLenum type, GLvoid * image);
-void GLAPIENTRY gl_dispatch_stub_357(GLenum target, GLenum pname, GLfloat * params);
-void GLAPIENTRY gl_dispatch_stub_358(GLenum target, GLenum pname, GLint * params);
-void GLAPIENTRY gl_dispatch_stub_359(GLenum target, GLenum format, GLenum type, GLvoid * row, GLvoid * column, GLvoid * span);
-void GLAPIENTRY gl_dispatch_stub_361(GLenum target, GLboolean reset, GLenum format, GLenum type, GLvoid * values);
-void GLAPIENTRY gl_dispatch_stub_362(GLenum target, GLenum pname, GLfloat * params);
-void GLAPIENTRY gl_dispatch_stub_363(GLenum target, GLenum pname, GLint * params);
-void GLAPIENTRY gl_dispatch_stub_364(GLenum target, GLboolean reset, GLenum format, GLenum type, GLvoid * values);
-void GLAPIENTRY gl_dispatch_stub_365(GLenum target, GLenum pname, GLfloat * params);
-void GLAPIENTRY gl_dispatch_stub_366(GLenum target, GLenum pname, GLint * params);
-<<<<<<< HEAD
-void GLAPIENTRY gl_dispatch_stub_612(GLenum pname, GLfloat * params);
-void GLAPIENTRY gl_dispatch_stub_613(GLenum pname, GLint * params);
-void GLAPIENTRY gl_dispatch_stub_614(GLenum pname, GLfloat param);
-void GLAPIENTRY gl_dispatch_stub_615(GLenum pname, const GLfloat * params);
-void GLAPIENTRY gl_dispatch_stub_616(GLenum pname, GLint param);
-void GLAPIENTRY gl_dispatch_stub_617(GLenum pname, const GLint * params);
-void GLAPIENTRY gl_dispatch_stub_618(GLclampf value, GLboolean invert);
-void GLAPIENTRY gl_dispatch_stub_619(GLenum pattern);
-void GLAPIENTRY gl_dispatch_stub_654(GLenum mode);
-void GLAPIENTRY gl_dispatch_stub_696(const GLenum * mode, const GLint * first, const GLsizei * count, GLsizei primcount, GLint modestride);
-void GLAPIENTRY gl_dispatch_stub_697(const GLenum * mode, const GLsizei * count, GLenum type, const GLvoid * const * indices, GLsizei primcount, GLint modestride);
-void GLAPIENTRY gl_dispatch_stub_698(GLsizei n, const GLuint * fences);
-void GLAPIENTRY gl_dispatch_stub_699(GLuint fence);
-void GLAPIENTRY gl_dispatch_stub_700(GLsizei n, GLuint * fences);
-void GLAPIENTRY gl_dispatch_stub_701(GLuint fence, GLenum pname, GLint * params);
-GLboolean GLAPIENTRY gl_dispatch_stub_702(GLuint fence);
-void GLAPIENTRY gl_dispatch_stub_703(GLuint fence, GLenum condition);
-GLboolean GLAPIENTRY gl_dispatch_stub_704(GLuint fence);
-void GLAPIENTRY gl_dispatch_stub_785(GLenum face);
-void GLAPIENTRY gl_dispatch_stub_786(GLuint array);
-void GLAPIENTRY gl_dispatch_stub_787(GLsizei n, const GLuint * arrays);
-void GLAPIENTRY gl_dispatch_stub_788(GLsizei n, GLuint * arrays);
-GLboolean GLAPIENTRY gl_dispatch_stub_789(GLuint array);
-void GLAPIENTRY gl_dispatch_stub_798(GLclampd zmin, GLclampd zmax);
-void GLAPIENTRY gl_dispatch_stub_799(GLenum modeRGB, GLenum modeA);
-void GLAPIENTRY gl_dispatch_stub_817(GLint srcX0, GLint srcY0, GLint srcX1, GLint srcY1, GLint dstX0, GLint dstY0, GLint dstX1, GLint dstY1, GLbitfield mask, GLenum filter);
-void GLAPIENTRY gl_dispatch_stub_818(GLenum target, GLenum pname, GLint param);
-void GLAPIENTRY gl_dispatch_stub_819(GLenum target, GLintptr offset, GLsizeiptr size);
-void GLAPIENTRY gl_dispatch_stub_877(GLenum target, GLenum pname, GLvoid ** params);
-void GLAPIENTRY gl_dispatch_stub_878(GLenum target, GLsizei length, GLvoid * pointer);
-void GLAPIENTRY gl_dispatch_stub_886(GLenum frontfunc, GLenum backfunc, GLint ref, GLuint mask);
-void GLAPIENTRY gl_dispatch_stub_887(GLenum target, GLuint index, GLsizei count, const GLfloat * params);
-void GLAPIENTRY gl_dispatch_stub_888(GLenum target, GLuint index, GLsizei count, const GLfloat * params);
-void GLAPIENTRY gl_dispatch_stub_889(GLuint id, GLenum pname, GLint64EXT * params);
-void GLAPIENTRY gl_dispatch_stub_890(GLuint id, GLenum pname, GLuint64EXT * params);
-=======
-void GLAPIENTRY gl_dispatch_stub_613(GLenum pname, GLfloat * params);
-void GLAPIENTRY gl_dispatch_stub_614(GLenum pname, GLint * params);
-void GLAPIENTRY gl_dispatch_stub_615(GLenum pname, GLfloat param);
-void GLAPIENTRY gl_dispatch_stub_616(GLenum pname, const GLfloat * params);
-void GLAPIENTRY gl_dispatch_stub_617(GLenum pname, GLint param);
-void GLAPIENTRY gl_dispatch_stub_618(GLenum pname, const GLint * params);
-void GLAPIENTRY gl_dispatch_stub_619(GLclampf value, GLboolean invert);
-void GLAPIENTRY gl_dispatch_stub_620(GLenum pattern);
-void GLAPIENTRY gl_dispatch_stub_655(GLenum mode);
-void GLAPIENTRY gl_dispatch_stub_697(const GLenum * mode, const GLint * first, const GLsizei * count, GLsizei primcount, GLint modestride);
-void GLAPIENTRY gl_dispatch_stub_698(const GLenum * mode, const GLsizei * count, GLenum type, const GLvoid * const * indices, GLsizei primcount, GLint modestride);
-void GLAPIENTRY gl_dispatch_stub_699(GLsizei n, const GLuint * fences);
-void GLAPIENTRY gl_dispatch_stub_700(GLuint fence);
-void GLAPIENTRY gl_dispatch_stub_701(GLsizei n, GLuint * fences);
-void GLAPIENTRY gl_dispatch_stub_702(GLuint fence, GLenum pname, GLint * params);
-GLboolean GLAPIENTRY gl_dispatch_stub_703(GLuint fence);
-void GLAPIENTRY gl_dispatch_stub_704(GLuint fence, GLenum condition);
-GLboolean GLAPIENTRY gl_dispatch_stub_705(GLuint fence);
-void GLAPIENTRY gl_dispatch_stub_786(GLenum face);
-void GLAPIENTRY gl_dispatch_stub_787(GLuint array);
-void GLAPIENTRY gl_dispatch_stub_788(GLsizei n, const GLuint * arrays);
-void GLAPIENTRY gl_dispatch_stub_789(GLsizei n, GLuint * arrays);
-GLboolean GLAPIENTRY gl_dispatch_stub_790(GLuint array);
-void GLAPIENTRY gl_dispatch_stub_799(GLclampd zmin, GLclampd zmax);
-void GLAPIENTRY gl_dispatch_stub_800(GLenum modeRGB, GLenum modeA);
-void GLAPIENTRY gl_dispatch_stub_818(GLint srcX0, GLint srcY0, GLint srcX1, GLint srcY1, GLint dstX0, GLint dstY0, GLint dstX1, GLint dstY1, GLbitfield mask, GLenum filter);
-void GLAPIENTRY gl_dispatch_stub_819(GLenum target, GLenum pname, GLint param);
-void GLAPIENTRY gl_dispatch_stub_820(GLenum target, GLintptr offset, GLsizeiptr size);
-void GLAPIENTRY gl_dispatch_stub_878(GLenum target, GLenum pname, GLvoid ** params);
-void GLAPIENTRY gl_dispatch_stub_879(GLenum target, GLsizei length, GLvoid * pointer);
-void GLAPIENTRY gl_dispatch_stub_887(GLenum frontfunc, GLenum backfunc, GLint ref, GLuint mask);
-void GLAPIENTRY gl_dispatch_stub_888(GLenum target, GLuint index, GLsizei count, const GLfloat * params);
-void GLAPIENTRY gl_dispatch_stub_889(GLenum target, GLuint index, GLsizei count, const GLfloat * params);
-void GLAPIENTRY gl_dispatch_stub_890(GLuint id, GLenum pname, GLint64EXT * params);
-void GLAPIENTRY gl_dispatch_stub_891(GLuint id, GLenum pname, GLuint64EXT * params);
->>>>>>> 704e01fc
-#endif /* defined(NEED_FUNCTION_POINTER) || defined(GLX_INDIRECT_RENDERING) */
-
-static const glprocs_table_t static_functions[] = {
-    NAME_FUNC_OFFSET(    0, glNewList, glNewList, NULL, 0),
-    NAME_FUNC_OFFSET(   10, glEndList, glEndList, NULL, 1),
-    NAME_FUNC_OFFSET(   20, glCallList, glCallList, NULL, 2),
-    NAME_FUNC_OFFSET(   31, glCallLists, glCallLists, NULL, 3),
-    NAME_FUNC_OFFSET(   43, glDeleteLists, glDeleteLists, NULL, 4),
-    NAME_FUNC_OFFSET(   57, glGenLists, glGenLists, NULL, 5),
-    NAME_FUNC_OFFSET(   68, glListBase, glListBase, NULL, 6),
-    NAME_FUNC_OFFSET(   79, glBegin, glBegin, NULL, 7),
-    NAME_FUNC_OFFSET(   87, glBitmap, glBitmap, NULL, 8),
-    NAME_FUNC_OFFSET(   96, glColor3b, glColor3b, NULL, 9),
-    NAME_FUNC_OFFSET(  106, glColor3bv, glColor3bv, NULL, 10),
-    NAME_FUNC_OFFSET(  117, glColor3d, glColor3d, NULL, 11),
-    NAME_FUNC_OFFSET(  127, glColor3dv, glColor3dv, NULL, 12),
-    NAME_FUNC_OFFSET(  138, glColor3f, glColor3f, NULL, 13),
-    NAME_FUNC_OFFSET(  148, glColor3fv, glColor3fv, NULL, 14),
-    NAME_FUNC_OFFSET(  159, glColor3i, glColor3i, NULL, 15),
-    NAME_FUNC_OFFSET(  169, glColor3iv, glColor3iv, NULL, 16),
-    NAME_FUNC_OFFSET(  180, glColor3s, glColor3s, NULL, 17),
-    NAME_FUNC_OFFSET(  190, glColor3sv, glColor3sv, NULL, 18),
-    NAME_FUNC_OFFSET(  201, glColor3ub, glColor3ub, NULL, 19),
-    NAME_FUNC_OFFSET(  212, glColor3ubv, glColor3ubv, NULL, 20),
-    NAME_FUNC_OFFSET(  224, glColor3ui, glColor3ui, NULL, 21),
-    NAME_FUNC_OFFSET(  235, glColor3uiv, glColor3uiv, NULL, 22),
-    NAME_FUNC_OFFSET(  247, glColor3us, glColor3us, NULL, 23),
-    NAME_FUNC_OFFSET(  258, glColor3usv, glColor3usv, NULL, 24),
-    NAME_FUNC_OFFSET(  270, glColor4b, glColor4b, NULL, 25),
-    NAME_FUNC_OFFSET(  280, glColor4bv, glColor4bv, NULL, 26),
-    NAME_FUNC_OFFSET(  291, glColor4d, glColor4d, NULL, 27),
-    NAME_FUNC_OFFSET(  301, glColor4dv, glColor4dv, NULL, 28),
-    NAME_FUNC_OFFSET(  312, glColor4f, glColor4f, NULL, 29),
-    NAME_FUNC_OFFSET(  322, glColor4fv, glColor4fv, NULL, 30),
-    NAME_FUNC_OFFSET(  333, glColor4i, glColor4i, NULL, 31),
-    NAME_FUNC_OFFSET(  343, glColor4iv, glColor4iv, NULL, 32),
-    NAME_FUNC_OFFSET(  354, glColor4s, glColor4s, NULL, 33),
-    NAME_FUNC_OFFSET(  364, glColor4sv, glColor4sv, NULL, 34),
-    NAME_FUNC_OFFSET(  375, glColor4ub, glColor4ub, NULL, 35),
-    NAME_FUNC_OFFSET(  386, glColor4ubv, glColor4ubv, NULL, 36),
-    NAME_FUNC_OFFSET(  398, glColor4ui, glColor4ui, NULL, 37),
-    NAME_FUNC_OFFSET(  409, glColor4uiv, glColor4uiv, NULL, 38),
-    NAME_FUNC_OFFSET(  421, glColor4us, glColor4us, NULL, 39),
-    NAME_FUNC_OFFSET(  432, glColor4usv, glColor4usv, NULL, 40),
-    NAME_FUNC_OFFSET(  444, glEdgeFlag, glEdgeFlag, NULL, 41),
-    NAME_FUNC_OFFSET(  455, glEdgeFlagv, glEdgeFlagv, NULL, 42),
-    NAME_FUNC_OFFSET(  467, glEnd, glEnd, NULL, 43),
-    NAME_FUNC_OFFSET(  473, glIndexd, glIndexd, NULL, 44),
-    NAME_FUNC_OFFSET(  482, glIndexdv, glIndexdv, NULL, 45),
-    NAME_FUNC_OFFSET(  492, glIndexf, glIndexf, NULL, 46),
-    NAME_FUNC_OFFSET(  501, glIndexfv, glIndexfv, NULL, 47),
-    NAME_FUNC_OFFSET(  511, glIndexi, glIndexi, NULL, 48),
-    NAME_FUNC_OFFSET(  520, glIndexiv, glIndexiv, NULL, 49),
-    NAME_FUNC_OFFSET(  530, glIndexs, glIndexs, NULL, 50),
-    NAME_FUNC_OFFSET(  539, glIndexsv, glIndexsv, NULL, 51),
-    NAME_FUNC_OFFSET(  549, glNormal3b, glNormal3b, NULL, 52),
-    NAME_FUNC_OFFSET(  560, glNormal3bv, glNormal3bv, NULL, 53),
-    NAME_FUNC_OFFSET(  572, glNormal3d, glNormal3d, NULL, 54),
-    NAME_FUNC_OFFSET(  583, glNormal3dv, glNormal3dv, NULL, 55),
-    NAME_FUNC_OFFSET(  595, glNormal3f, glNormal3f, NULL, 56),
-    NAME_FUNC_OFFSET(  606, glNormal3fv, glNormal3fv, NULL, 57),
-    NAME_FUNC_OFFSET(  618, glNormal3i, glNormal3i, NULL, 58),
-    NAME_FUNC_OFFSET(  629, glNormal3iv, glNormal3iv, NULL, 59),
-    NAME_FUNC_OFFSET(  641, glNormal3s, glNormal3s, NULL, 60),
-    NAME_FUNC_OFFSET(  652, glNormal3sv, glNormal3sv, NULL, 61),
-    NAME_FUNC_OFFSET(  664, glRasterPos2d, glRasterPos2d, NULL, 62),
-    NAME_FUNC_OFFSET(  678, glRasterPos2dv, glRasterPos2dv, NULL, 63),
-    NAME_FUNC_OFFSET(  693, glRasterPos2f, glRasterPos2f, NULL, 64),
-    NAME_FUNC_OFFSET(  707, glRasterPos2fv, glRasterPos2fv, NULL, 65),
-    NAME_FUNC_OFFSET(  722, glRasterPos2i, glRasterPos2i, NULL, 66),
-    NAME_FUNC_OFFSET(  736, glRasterPos2iv, glRasterPos2iv, NULL, 67),
-    NAME_FUNC_OFFSET(  751, glRasterPos2s, glRasterPos2s, NULL, 68),
-    NAME_FUNC_OFFSET(  765, glRasterPos2sv, glRasterPos2sv, NULL, 69),
-    NAME_FUNC_OFFSET(  780, glRasterPos3d, glRasterPos3d, NULL, 70),
-    NAME_FUNC_OFFSET(  794, glRasterPos3dv, glRasterPos3dv, NULL, 71),
-    NAME_FUNC_OFFSET(  809, glRasterPos3f, glRasterPos3f, NULL, 72),
-    NAME_FUNC_OFFSET(  823, glRasterPos3fv, glRasterPos3fv, NULL, 73),
-    NAME_FUNC_OFFSET(  838, glRasterPos3i, glRasterPos3i, NULL, 74),
-    NAME_FUNC_OFFSET(  852, glRasterPos3iv, glRasterPos3iv, NULL, 75),
-    NAME_FUNC_OFFSET(  867, glRasterPos3s, glRasterPos3s, NULL, 76),
-    NAME_FUNC_OFFSET(  881, glRasterPos3sv, glRasterPos3sv, NULL, 77),
-    NAME_FUNC_OFFSET(  896, glRasterPos4d, glRasterPos4d, NULL, 78),
-    NAME_FUNC_OFFSET(  910, glRasterPos4dv, glRasterPos4dv, NULL, 79),
-    NAME_FUNC_OFFSET(  925, glRasterPos4f, glRasterPos4f, NULL, 80),
-    NAME_FUNC_OFFSET(  939, glRasterPos4fv, glRasterPos4fv, NULL, 81),
-    NAME_FUNC_OFFSET(  954, glRasterPos4i, glRasterPos4i, NULL, 82),
-    NAME_FUNC_OFFSET(  968, glRasterPos4iv, glRasterPos4iv, NULL, 83),
-    NAME_FUNC_OFFSET(  983, glRasterPos4s, glRasterPos4s, NULL, 84),
-    NAME_FUNC_OFFSET(  997, glRasterPos4sv, glRasterPos4sv, NULL, 85),
-    NAME_FUNC_OFFSET( 1012, glRectd, glRectd, NULL, 86),
-    NAME_FUNC_OFFSET( 1020, glRectdv, glRectdv, NULL, 87),
-    NAME_FUNC_OFFSET( 1029, glRectf, glRectf, NULL, 88),
-    NAME_FUNC_OFFSET( 1037, glRectfv, glRectfv, NULL, 89),
-    NAME_FUNC_OFFSET( 1046, glRecti, glRecti, NULL, 90),
-    NAME_FUNC_OFFSET( 1054, glRectiv, glRectiv, NULL, 91),
-    NAME_FUNC_OFFSET( 1063, glRects, glRects, NULL, 92),
-    NAME_FUNC_OFFSET( 1071, glRectsv, glRectsv, NULL, 93),
-    NAME_FUNC_OFFSET( 1080, glTexCoord1d, glTexCoord1d, NULL, 94),
-    NAME_FUNC_OFFSET( 1093, glTexCoord1dv, glTexCoord1dv, NULL, 95),
-    NAME_FUNC_OFFSET( 1107, glTexCoord1f, glTexCoord1f, NULL, 96),
-    NAME_FUNC_OFFSET( 1120, glTexCoord1fv, glTexCoord1fv, NULL, 97),
-    NAME_FUNC_OFFSET( 1134, glTexCoord1i, glTexCoord1i, NULL, 98),
-    NAME_FUNC_OFFSET( 1147, glTexCoord1iv, glTexCoord1iv, NULL, 99),
-    NAME_FUNC_OFFSET( 1161, glTexCoord1s, glTexCoord1s, NULL, 100),
-    NAME_FUNC_OFFSET( 1174, glTexCoord1sv, glTexCoord1sv, NULL, 101),
-    NAME_FUNC_OFFSET( 1188, glTexCoord2d, glTexCoord2d, NULL, 102),
-    NAME_FUNC_OFFSET( 1201, glTexCoord2dv, glTexCoord2dv, NULL, 103),
-    NAME_FUNC_OFFSET( 1215, glTexCoord2f, glTexCoord2f, NULL, 104),
-    NAME_FUNC_OFFSET( 1228, glTexCoord2fv, glTexCoord2fv, NULL, 105),
-    NAME_FUNC_OFFSET( 1242, glTexCoord2i, glTexCoord2i, NULL, 106),
-    NAME_FUNC_OFFSET( 1255, glTexCoord2iv, glTexCoord2iv, NULL, 107),
-    NAME_FUNC_OFFSET( 1269, glTexCoord2s, glTexCoord2s, NULL, 108),
-    NAME_FUNC_OFFSET( 1282, glTexCoord2sv, glTexCoord2sv, NULL, 109),
-    NAME_FUNC_OFFSET( 1296, glTexCoord3d, glTexCoord3d, NULL, 110),
-    NAME_FUNC_OFFSET( 1309, glTexCoord3dv, glTexCoord3dv, NULL, 111),
-    NAME_FUNC_OFFSET( 1323, glTexCoord3f, glTexCoord3f, NULL, 112),
-    NAME_FUNC_OFFSET( 1336, glTexCoord3fv, glTexCoord3fv, NULL, 113),
-    NAME_FUNC_OFFSET( 1350, glTexCoord3i, glTexCoord3i, NULL, 114),
-    NAME_FUNC_OFFSET( 1363, glTexCoord3iv, glTexCoord3iv, NULL, 115),
-    NAME_FUNC_OFFSET( 1377, glTexCoord3s, glTexCoord3s, NULL, 116),
-    NAME_FUNC_OFFSET( 1390, glTexCoord3sv, glTexCoord3sv, NULL, 117),
-    NAME_FUNC_OFFSET( 1404, glTexCoord4d, glTexCoord4d, NULL, 118),
-    NAME_FUNC_OFFSET( 1417, glTexCoord4dv, glTexCoord4dv, NULL, 119),
-    NAME_FUNC_OFFSET( 1431, glTexCoord4f, glTexCoord4f, NULL, 120),
-    NAME_FUNC_OFFSET( 1444, glTexCoord4fv, glTexCoord4fv, NULL, 121),
-    NAME_FUNC_OFFSET( 1458, glTexCoord4i, glTexCoord4i, NULL, 122),
-    NAME_FUNC_OFFSET( 1471, glTexCoord4iv, glTexCoord4iv, NULL, 123),
-    NAME_FUNC_OFFSET( 1485, glTexCoord4s, glTexCoord4s, NULL, 124),
-    NAME_FUNC_OFFSET( 1498, glTexCoord4sv, glTexCoord4sv, NULL, 125),
-    NAME_FUNC_OFFSET( 1512, glVertex2d, glVertex2d, NULL, 126),
-    NAME_FUNC_OFFSET( 1523, glVertex2dv, glVertex2dv, NULL, 127),
-    NAME_FUNC_OFFSET( 1535, glVertex2f, glVertex2f, NULL, 128),
-    NAME_FUNC_OFFSET( 1546, glVertex2fv, glVertex2fv, NULL, 129),
-    NAME_FUNC_OFFSET( 1558, glVertex2i, glVertex2i, NULL, 130),
-    NAME_FUNC_OFFSET( 1569, glVertex2iv, glVertex2iv, NULL, 131),
-    NAME_FUNC_OFFSET( 1581, glVertex2s, glVertex2s, NULL, 132),
-    NAME_FUNC_OFFSET( 1592, glVertex2sv, glVertex2sv, NULL, 133),
-    NAME_FUNC_OFFSET( 1604, glVertex3d, glVertex3d, NULL, 134),
-    NAME_FUNC_OFFSET( 1615, glVertex3dv, glVertex3dv, NULL, 135),
-    NAME_FUNC_OFFSET( 1627, glVertex3f, glVertex3f, NULL, 136),
-    NAME_FUNC_OFFSET( 1638, glVertex3fv, glVertex3fv, NULL, 137),
-    NAME_FUNC_OFFSET( 1650, glVertex3i, glVertex3i, NULL, 138),
-    NAME_FUNC_OFFSET( 1661, glVertex3iv, glVertex3iv, NULL, 139),
-    NAME_FUNC_OFFSET( 1673, glVertex3s, glVertex3s, NULL, 140),
-    NAME_FUNC_OFFSET( 1684, glVertex3sv, glVertex3sv, NULL, 141),
-    NAME_FUNC_OFFSET( 1696, glVertex4d, glVertex4d, NULL, 142),
-    NAME_FUNC_OFFSET( 1707, glVertex4dv, glVertex4dv, NULL, 143),
-    NAME_FUNC_OFFSET( 1719, glVertex4f, glVertex4f, NULL, 144),
-    NAME_FUNC_OFFSET( 1730, glVertex4fv, glVertex4fv, NULL, 145),
-    NAME_FUNC_OFFSET( 1742, glVertex4i, glVertex4i, NULL, 146),
-    NAME_FUNC_OFFSET( 1753, glVertex4iv, glVertex4iv, NULL, 147),
-    NAME_FUNC_OFFSET( 1765, glVertex4s, glVertex4s, NULL, 148),
-    NAME_FUNC_OFFSET( 1776, glVertex4sv, glVertex4sv, NULL, 149),
-    NAME_FUNC_OFFSET( 1788, glClipPlane, glClipPlane, NULL, 150),
-    NAME_FUNC_OFFSET( 1800, glColorMaterial, glColorMaterial, NULL, 151),
-    NAME_FUNC_OFFSET( 1816, glCullFace, glCullFace, NULL, 152),
-    NAME_FUNC_OFFSET( 1827, glFogf, glFogf, NULL, 153),
-    NAME_FUNC_OFFSET( 1834, glFogfv, glFogfv, NULL, 154),
-    NAME_FUNC_OFFSET( 1842, glFogi, glFogi, NULL, 155),
-    NAME_FUNC_OFFSET( 1849, glFogiv, glFogiv, NULL, 156),
-    NAME_FUNC_OFFSET( 1857, glFrontFace, glFrontFace, NULL, 157),
-    NAME_FUNC_OFFSET( 1869, glHint, glHint, NULL, 158),
-    NAME_FUNC_OFFSET( 1876, glLightf, glLightf, NULL, 159),
-    NAME_FUNC_OFFSET( 1885, glLightfv, glLightfv, NULL, 160),
-    NAME_FUNC_OFFSET( 1895, glLighti, glLighti, NULL, 161),
-    NAME_FUNC_OFFSET( 1904, glLightiv, glLightiv, NULL, 162),
-    NAME_FUNC_OFFSET( 1914, glLightModelf, glLightModelf, NULL, 163),
-    NAME_FUNC_OFFSET( 1928, glLightModelfv, glLightModelfv, NULL, 164),
-    NAME_FUNC_OFFSET( 1943, glLightModeli, glLightModeli, NULL, 165),
-    NAME_FUNC_OFFSET( 1957, glLightModeliv, glLightModeliv, NULL, 166),
-    NAME_FUNC_OFFSET( 1972, glLineStipple, glLineStipple, NULL, 167),
-    NAME_FUNC_OFFSET( 1986, glLineWidth, glLineWidth, NULL, 168),
-    NAME_FUNC_OFFSET( 1998, glMaterialf, glMaterialf, NULL, 169),
-    NAME_FUNC_OFFSET( 2010, glMaterialfv, glMaterialfv, NULL, 170),
-    NAME_FUNC_OFFSET( 2023, glMateriali, glMateriali, NULL, 171),
-    NAME_FUNC_OFFSET( 2035, glMaterialiv, glMaterialiv, NULL, 172),
-    NAME_FUNC_OFFSET( 2048, glPointSize, glPointSize, NULL, 173),
-    NAME_FUNC_OFFSET( 2060, glPolygonMode, glPolygonMode, NULL, 174),
-    NAME_FUNC_OFFSET( 2074, glPolygonStipple, glPolygonStipple, NULL, 175),
-    NAME_FUNC_OFFSET( 2091, glScissor, glScissor, NULL, 176),
-    NAME_FUNC_OFFSET( 2101, glShadeModel, glShadeModel, NULL, 177),
-    NAME_FUNC_OFFSET( 2114, glTexParameterf, glTexParameterf, NULL, 178),
-    NAME_FUNC_OFFSET( 2130, glTexParameterfv, glTexParameterfv, NULL, 179),
-    NAME_FUNC_OFFSET( 2147, glTexParameteri, glTexParameteri, NULL, 180),
-    NAME_FUNC_OFFSET( 2163, glTexParameteriv, glTexParameteriv, NULL, 181),
-    NAME_FUNC_OFFSET( 2180, glTexImage1D, glTexImage1D, NULL, 182),
-    NAME_FUNC_OFFSET( 2193, glTexImage2D, glTexImage2D, NULL, 183),
-    NAME_FUNC_OFFSET( 2206, glTexEnvf, glTexEnvf, NULL, 184),
-    NAME_FUNC_OFFSET( 2216, glTexEnvfv, glTexEnvfv, NULL, 185),
-    NAME_FUNC_OFFSET( 2227, glTexEnvi, glTexEnvi, NULL, 186),
-    NAME_FUNC_OFFSET( 2237, glTexEnviv, glTexEnviv, NULL, 187),
-    NAME_FUNC_OFFSET( 2248, glTexGend, glTexGend, NULL, 188),
-    NAME_FUNC_OFFSET( 2258, glTexGendv, glTexGendv, NULL, 189),
-    NAME_FUNC_OFFSET( 2269, glTexGenf, glTexGenf, NULL, 190),
-    NAME_FUNC_OFFSET( 2279, glTexGenfv, glTexGenfv, NULL, 191),
-    NAME_FUNC_OFFSET( 2290, glTexGeni, glTexGeni, NULL, 192),
-    NAME_FUNC_OFFSET( 2300, glTexGeniv, glTexGeniv, NULL, 193),
-    NAME_FUNC_OFFSET( 2311, glFeedbackBuffer, glFeedbackBuffer, NULL, 194),
-    NAME_FUNC_OFFSET( 2328, glSelectBuffer, glSelectBuffer, NULL, 195),
-    NAME_FUNC_OFFSET( 2343, glRenderMode, glRenderMode, NULL, 196),
-    NAME_FUNC_OFFSET( 2356, glInitNames, glInitNames, NULL, 197),
-    NAME_FUNC_OFFSET( 2368, glLoadName, glLoadName, NULL, 198),
-    NAME_FUNC_OFFSET( 2379, glPassThrough, glPassThrough, NULL, 199),
-    NAME_FUNC_OFFSET( 2393, glPopName, glPopName, NULL, 200),
-    NAME_FUNC_OFFSET( 2403, glPushName, glPushName, NULL, 201),
-    NAME_FUNC_OFFSET( 2414, glDrawBuffer, glDrawBuffer, NULL, 202),
-    NAME_FUNC_OFFSET( 2427, glClear, glClear, NULL, 203),
-    NAME_FUNC_OFFSET( 2435, glClearAccum, glClearAccum, NULL, 204),
-    NAME_FUNC_OFFSET( 2448, glClearIndex, glClearIndex, NULL, 205),
-    NAME_FUNC_OFFSET( 2461, glClearColor, glClearColor, NULL, 206),
-    NAME_FUNC_OFFSET( 2474, glClearStencil, glClearStencil, NULL, 207),
-    NAME_FUNC_OFFSET( 2489, glClearDepth, glClearDepth, NULL, 208),
-    NAME_FUNC_OFFSET( 2502, glStencilMask, glStencilMask, NULL, 209),
-    NAME_FUNC_OFFSET( 2516, glColorMask, glColorMask, NULL, 210),
-    NAME_FUNC_OFFSET( 2528, glDepthMask, glDepthMask, NULL, 211),
-    NAME_FUNC_OFFSET( 2540, glIndexMask, glIndexMask, NULL, 212),
-    NAME_FUNC_OFFSET( 2552, glAccum, glAccum, NULL, 213),
-    NAME_FUNC_OFFSET( 2560, glDisable, glDisable, NULL, 214),
-    NAME_FUNC_OFFSET( 2570, glEnable, glEnable, NULL, 215),
-    NAME_FUNC_OFFSET( 2579, glFinish, glFinish, NULL, 216),
-    NAME_FUNC_OFFSET( 2588, glFlush, glFlush, NULL, 217),
-    NAME_FUNC_OFFSET( 2596, glPopAttrib, glPopAttrib, NULL, 218),
-    NAME_FUNC_OFFSET( 2608, glPushAttrib, glPushAttrib, NULL, 219),
-    NAME_FUNC_OFFSET( 2621, glMap1d, glMap1d, NULL, 220),
-    NAME_FUNC_OFFSET( 2629, glMap1f, glMap1f, NULL, 221),
-    NAME_FUNC_OFFSET( 2637, glMap2d, glMap2d, NULL, 222),
-    NAME_FUNC_OFFSET( 2645, glMap2f, glMap2f, NULL, 223),
-    NAME_FUNC_OFFSET( 2653, glMapGrid1d, glMapGrid1d, NULL, 224),
-    NAME_FUNC_OFFSET( 2665, glMapGrid1f, glMapGrid1f, NULL, 225),
-    NAME_FUNC_OFFSET( 2677, glMapGrid2d, glMapGrid2d, NULL, 226),
-    NAME_FUNC_OFFSET( 2689, glMapGrid2f, glMapGrid2f, NULL, 227),
-    NAME_FUNC_OFFSET( 2701, glEvalCoord1d, glEvalCoord1d, NULL, 228),
-    NAME_FUNC_OFFSET( 2715, glEvalCoord1dv, glEvalCoord1dv, NULL, 229),
-    NAME_FUNC_OFFSET( 2730, glEvalCoord1f, glEvalCoord1f, NULL, 230),
-    NAME_FUNC_OFFSET( 2744, glEvalCoord1fv, glEvalCoord1fv, NULL, 231),
-    NAME_FUNC_OFFSET( 2759, glEvalCoord2d, glEvalCoord2d, NULL, 232),
-    NAME_FUNC_OFFSET( 2773, glEvalCoord2dv, glEvalCoord2dv, NULL, 233),
-    NAME_FUNC_OFFSET( 2788, glEvalCoord2f, glEvalCoord2f, NULL, 234),
-    NAME_FUNC_OFFSET( 2802, glEvalCoord2fv, glEvalCoord2fv, NULL, 235),
-    NAME_FUNC_OFFSET( 2817, glEvalMesh1, glEvalMesh1, NULL, 236),
-    NAME_FUNC_OFFSET( 2829, glEvalPoint1, glEvalPoint1, NULL, 237),
-    NAME_FUNC_OFFSET( 2842, glEvalMesh2, glEvalMesh2, NULL, 238),
-    NAME_FUNC_OFFSET( 2854, glEvalPoint2, glEvalPoint2, NULL, 239),
-    NAME_FUNC_OFFSET( 2867, glAlphaFunc, glAlphaFunc, NULL, 240),
-    NAME_FUNC_OFFSET( 2879, glBlendFunc, glBlendFunc, NULL, 241),
-    NAME_FUNC_OFFSET( 2891, glLogicOp, glLogicOp, NULL, 242),
-    NAME_FUNC_OFFSET( 2901, glStencilFunc, glStencilFunc, NULL, 243),
-    NAME_FUNC_OFFSET( 2915, glStencilOp, glStencilOp, NULL, 244),
-    NAME_FUNC_OFFSET( 2927, glDepthFunc, glDepthFunc, NULL, 245),
-    NAME_FUNC_OFFSET( 2939, glPixelZoom, glPixelZoom, NULL, 246),
-    NAME_FUNC_OFFSET( 2951, glPixelTransferf, glPixelTransferf, NULL, 247),
-    NAME_FUNC_OFFSET( 2968, glPixelTransferi, glPixelTransferi, NULL, 248),
-    NAME_FUNC_OFFSET( 2985, glPixelStoref, glPixelStoref, NULL, 249),
-    NAME_FUNC_OFFSET( 2999, glPixelStorei, glPixelStorei, NULL, 250),
-    NAME_FUNC_OFFSET( 3013, glPixelMapfv, glPixelMapfv, NULL, 251),
-    NAME_FUNC_OFFSET( 3026, glPixelMapuiv, glPixelMapuiv, NULL, 252),
-    NAME_FUNC_OFFSET( 3040, glPixelMapusv, glPixelMapusv, NULL, 253),
-    NAME_FUNC_OFFSET( 3054, glReadBuffer, glReadBuffer, NULL, 254),
-    NAME_FUNC_OFFSET( 3067, glCopyPixels, glCopyPixels, NULL, 255),
-    NAME_FUNC_OFFSET( 3080, glReadPixels, glReadPixels, NULL, 256),
-    NAME_FUNC_OFFSET( 3093, glDrawPixels, glDrawPixels, NULL, 257),
-    NAME_FUNC_OFFSET( 3106, glGetBooleanv, glGetBooleanv, NULL, 258),
-    NAME_FUNC_OFFSET( 3120, glGetClipPlane, glGetClipPlane, NULL, 259),
-    NAME_FUNC_OFFSET( 3135, glGetDoublev, glGetDoublev, NULL, 260),
-    NAME_FUNC_OFFSET( 3148, glGetError, glGetError, NULL, 261),
-    NAME_FUNC_OFFSET( 3159, glGetFloatv, glGetFloatv, NULL, 262),
-    NAME_FUNC_OFFSET( 3171, glGetIntegerv, glGetIntegerv, NULL, 263),
-    NAME_FUNC_OFFSET( 3185, glGetLightfv, glGetLightfv, NULL, 264),
-    NAME_FUNC_OFFSET( 3198, glGetLightiv, glGetLightiv, NULL, 265),
-    NAME_FUNC_OFFSET( 3211, glGetMapdv, glGetMapdv, NULL, 266),
-    NAME_FUNC_OFFSET( 3222, glGetMapfv, glGetMapfv, NULL, 267),
-    NAME_FUNC_OFFSET( 3233, glGetMapiv, glGetMapiv, NULL, 268),
-    NAME_FUNC_OFFSET( 3244, glGetMaterialfv, glGetMaterialfv, NULL, 269),
-    NAME_FUNC_OFFSET( 3260, glGetMaterialiv, glGetMaterialiv, NULL, 270),
-    NAME_FUNC_OFFSET( 3276, glGetPixelMapfv, glGetPixelMapfv, NULL, 271),
-    NAME_FUNC_OFFSET( 3292, glGetPixelMapuiv, glGetPixelMapuiv, NULL, 272),
-    NAME_FUNC_OFFSET( 3309, glGetPixelMapusv, glGetPixelMapusv, NULL, 273),
-    NAME_FUNC_OFFSET( 3326, glGetPolygonStipple, glGetPolygonStipple, NULL, 274),
-    NAME_FUNC_OFFSET( 3346, glGetString, glGetString, NULL, 275),
-    NAME_FUNC_OFFSET( 3358, glGetTexEnvfv, glGetTexEnvfv, NULL, 276),
-    NAME_FUNC_OFFSET( 3372, glGetTexEnviv, glGetTexEnviv, NULL, 277),
-    NAME_FUNC_OFFSET( 3386, glGetTexGendv, glGetTexGendv, NULL, 278),
-    NAME_FUNC_OFFSET( 3400, glGetTexGenfv, glGetTexGenfv, NULL, 279),
-    NAME_FUNC_OFFSET( 3414, glGetTexGeniv, glGetTexGeniv, NULL, 280),
-    NAME_FUNC_OFFSET( 3428, glGetTexImage, glGetTexImage, NULL, 281),
-    NAME_FUNC_OFFSET( 3442, glGetTexParameterfv, glGetTexParameterfv, NULL, 282),
-    NAME_FUNC_OFFSET( 3462, glGetTexParameteriv, glGetTexParameteriv, NULL, 283),
-    NAME_FUNC_OFFSET( 3482, glGetTexLevelParameterfv, glGetTexLevelParameterfv, NULL, 284),
-    NAME_FUNC_OFFSET( 3507, glGetTexLevelParameteriv, glGetTexLevelParameteriv, NULL, 285),
-    NAME_FUNC_OFFSET( 3532, glIsEnabled, glIsEnabled, NULL, 286),
-    NAME_FUNC_OFFSET( 3544, glIsList, glIsList, NULL, 287),
-    NAME_FUNC_OFFSET( 3553, glDepthRange, glDepthRange, NULL, 288),
-    NAME_FUNC_OFFSET( 3566, glFrustum, glFrustum, NULL, 289),
-    NAME_FUNC_OFFSET( 3576, glLoadIdentity, glLoadIdentity, NULL, 290),
-    NAME_FUNC_OFFSET( 3591, glLoadMatrixf, glLoadMatrixf, NULL, 291),
-    NAME_FUNC_OFFSET( 3605, glLoadMatrixd, glLoadMatrixd, NULL, 292),
-    NAME_FUNC_OFFSET( 3619, glMatrixMode, glMatrixMode, NULL, 293),
-    NAME_FUNC_OFFSET( 3632, glMultMatrixf, glMultMatrixf, NULL, 294),
-    NAME_FUNC_OFFSET( 3646, glMultMatrixd, glMultMatrixd, NULL, 295),
-    NAME_FUNC_OFFSET( 3660, glOrtho, glOrtho, NULL, 296),
-    NAME_FUNC_OFFSET( 3668, glPopMatrix, glPopMatrix, NULL, 297),
-    NAME_FUNC_OFFSET( 3680, glPushMatrix, glPushMatrix, NULL, 298),
-    NAME_FUNC_OFFSET( 3693, glRotated, glRotated, NULL, 299),
-    NAME_FUNC_OFFSET( 3703, glRotatef, glRotatef, NULL, 300),
-    NAME_FUNC_OFFSET( 3713, glScaled, glScaled, NULL, 301),
-    NAME_FUNC_OFFSET( 3722, glScalef, glScalef, NULL, 302),
-    NAME_FUNC_OFFSET( 3731, glTranslated, glTranslated, NULL, 303),
-    NAME_FUNC_OFFSET( 3744, glTranslatef, glTranslatef, NULL, 304),
-    NAME_FUNC_OFFSET( 3757, glViewport, glViewport, NULL, 305),
-    NAME_FUNC_OFFSET( 3768, glArrayElement, glArrayElement, NULL, 306),
-    NAME_FUNC_OFFSET( 3783, glBindTexture, glBindTexture, NULL, 307),
-    NAME_FUNC_OFFSET( 3797, glColorPointer, glColorPointer, NULL, 308),
-    NAME_FUNC_OFFSET( 3812, glDisableClientState, glDisableClientState, NULL, 309),
-    NAME_FUNC_OFFSET( 3833, glDrawArrays, glDrawArrays, NULL, 310),
-    NAME_FUNC_OFFSET( 3846, glDrawElements, glDrawElements, NULL, 311),
-    NAME_FUNC_OFFSET( 3861, glEdgeFlagPointer, glEdgeFlagPointer, NULL, 312),
-    NAME_FUNC_OFFSET( 3879, glEnableClientState, glEnableClientState, NULL, 313),
-    NAME_FUNC_OFFSET( 3899, glIndexPointer, glIndexPointer, NULL, 314),
-    NAME_FUNC_OFFSET( 3914, glIndexub, glIndexub, NULL, 315),
-    NAME_FUNC_OFFSET( 3924, glIndexubv, glIndexubv, NULL, 316),
-    NAME_FUNC_OFFSET( 3935, glInterleavedArrays, glInterleavedArrays, NULL, 317),
-    NAME_FUNC_OFFSET( 3955, glNormalPointer, glNormalPointer, NULL, 318),
-    NAME_FUNC_OFFSET( 3971, glPolygonOffset, glPolygonOffset, NULL, 319),
-    NAME_FUNC_OFFSET( 3987, glTexCoordPointer, glTexCoordPointer, NULL, 320),
-    NAME_FUNC_OFFSET( 4005, glVertexPointer, glVertexPointer, NULL, 321),
-    NAME_FUNC_OFFSET( 4021, glAreTexturesResident, glAreTexturesResident, NULL, 322),
-    NAME_FUNC_OFFSET( 4043, glCopyTexImage1D, glCopyTexImage1D, NULL, 323),
-    NAME_FUNC_OFFSET( 4060, glCopyTexImage2D, glCopyTexImage2D, NULL, 324),
-    NAME_FUNC_OFFSET( 4077, glCopyTexSubImage1D, glCopyTexSubImage1D, NULL, 325),
-    NAME_FUNC_OFFSET( 4097, glCopyTexSubImage2D, glCopyTexSubImage2D, NULL, 326),
-    NAME_FUNC_OFFSET( 4117, glDeleteTextures, glDeleteTextures, NULL, 327),
-    NAME_FUNC_OFFSET( 4134, glGenTextures, glGenTextures, NULL, 328),
-    NAME_FUNC_OFFSET( 4148, glGetPointerv, glGetPointerv, NULL, 329),
-    NAME_FUNC_OFFSET( 4162, glIsTexture, glIsTexture, NULL, 330),
-    NAME_FUNC_OFFSET( 4174, glPrioritizeTextures, glPrioritizeTextures, NULL, 331),
-    NAME_FUNC_OFFSET( 4195, glTexSubImage1D, glTexSubImage1D, NULL, 332),
-    NAME_FUNC_OFFSET( 4211, glTexSubImage2D, glTexSubImage2D, NULL, 333),
-    NAME_FUNC_OFFSET( 4227, glPopClientAttrib, glPopClientAttrib, NULL, 334),
-    NAME_FUNC_OFFSET( 4245, glPushClientAttrib, glPushClientAttrib, NULL, 335),
-    NAME_FUNC_OFFSET( 4264, glBlendColor, glBlendColor, NULL, 336),
-    NAME_FUNC_OFFSET( 4277, glBlendEquation, glBlendEquation, NULL, 337),
-    NAME_FUNC_OFFSET( 4293, glDrawRangeElements, glDrawRangeElements, NULL, 338),
-    NAME_FUNC_OFFSET( 4313, glColorTable, glColorTable, NULL, 339),
-    NAME_FUNC_OFFSET( 4326, glColorTableParameterfv, glColorTableParameterfv, NULL, 340),
-    NAME_FUNC_OFFSET( 4350, glColorTableParameteriv, glColorTableParameteriv, NULL, 341),
-    NAME_FUNC_OFFSET( 4374, glCopyColorTable, glCopyColorTable, NULL, 342),
-    NAME_FUNC_OFFSET( 4391, glGetColorTable, glGetColorTable, NULL, 343),
-    NAME_FUNC_OFFSET( 4407, glGetColorTableParameterfv, glGetColorTableParameterfv, NULL, 344),
-    NAME_FUNC_OFFSET( 4434, glGetColorTableParameteriv, glGetColorTableParameteriv, NULL, 345),
-    NAME_FUNC_OFFSET( 4461, glColorSubTable, glColorSubTable, NULL, 346),
-    NAME_FUNC_OFFSET( 4477, glCopyColorSubTable, glCopyColorSubTable, NULL, 347),
-    NAME_FUNC_OFFSET( 4497, glConvolutionFilter1D, glConvolutionFilter1D, NULL, 348),
-    NAME_FUNC_OFFSET( 4519, glConvolutionFilter2D, glConvolutionFilter2D, NULL, 349),
-    NAME_FUNC_OFFSET( 4541, glConvolutionParameterf, glConvolutionParameterf, NULL, 350),
-    NAME_FUNC_OFFSET( 4565, glConvolutionParameterfv, glConvolutionParameterfv, NULL, 351),
-    NAME_FUNC_OFFSET( 4590, glConvolutionParameteri, glConvolutionParameteri, NULL, 352),
-    NAME_FUNC_OFFSET( 4614, glConvolutionParameteriv, glConvolutionParameteriv, NULL, 353),
-    NAME_FUNC_OFFSET( 4639, glCopyConvolutionFilter1D, glCopyConvolutionFilter1D, NULL, 354),
-    NAME_FUNC_OFFSET( 4665, glCopyConvolutionFilter2D, glCopyConvolutionFilter2D, NULL, 355),
-    NAME_FUNC_OFFSET( 4691, glGetConvolutionFilter, glGetConvolutionFilter, NULL, 356),
-    NAME_FUNC_OFFSET( 4714, glGetConvolutionParameterfv, glGetConvolutionParameterfv, NULL, 357),
-    NAME_FUNC_OFFSET( 4742, glGetConvolutionParameteriv, glGetConvolutionParameteriv, NULL, 358),
-    NAME_FUNC_OFFSET( 4770, glGetSeparableFilter, glGetSeparableFilter, NULL, 359),
-    NAME_FUNC_OFFSET( 4791, glSeparableFilter2D, glSeparableFilter2D, NULL, 360),
-    NAME_FUNC_OFFSET( 4811, glGetHistogram, glGetHistogram, NULL, 361),
-    NAME_FUNC_OFFSET( 4826, glGetHistogramParameterfv, glGetHistogramParameterfv, NULL, 362),
-    NAME_FUNC_OFFSET( 4852, glGetHistogramParameteriv, glGetHistogramParameteriv, NULL, 363),
-    NAME_FUNC_OFFSET( 4878, glGetMinmax, glGetMinmax, NULL, 364),
-    NAME_FUNC_OFFSET( 4890, glGetMinmaxParameterfv, glGetMinmaxParameterfv, NULL, 365),
-    NAME_FUNC_OFFSET( 4913, glGetMinmaxParameteriv, glGetMinmaxParameteriv, NULL, 366),
-    NAME_FUNC_OFFSET( 4936, glHistogram, glHistogram, NULL, 367),
-    NAME_FUNC_OFFSET( 4948, glMinmax, glMinmax, NULL, 368),
-    NAME_FUNC_OFFSET( 4957, glResetHistogram, glResetHistogram, NULL, 369),
-    NAME_FUNC_OFFSET( 4974, glResetMinmax, glResetMinmax, NULL, 370),
-    NAME_FUNC_OFFSET( 4988, glTexImage3D, glTexImage3D, NULL, 371),
-    NAME_FUNC_OFFSET( 5001, glTexSubImage3D, glTexSubImage3D, NULL, 372),
-    NAME_FUNC_OFFSET( 5017, glCopyTexSubImage3D, glCopyTexSubImage3D, NULL, 373),
-    NAME_FUNC_OFFSET( 5037, glActiveTextureARB, glActiveTextureARB, NULL, 374),
-    NAME_FUNC_OFFSET( 5056, glClientActiveTextureARB, glClientActiveTextureARB, NULL, 375),
-    NAME_FUNC_OFFSET( 5081, glMultiTexCoord1dARB, glMultiTexCoord1dARB, NULL, 376),
-    NAME_FUNC_OFFSET( 5102, glMultiTexCoord1dvARB, glMultiTexCoord1dvARB, NULL, 377),
-    NAME_FUNC_OFFSET( 5124, glMultiTexCoord1fARB, glMultiTexCoord1fARB, NULL, 378),
-    NAME_FUNC_OFFSET( 5145, glMultiTexCoord1fvARB, glMultiTexCoord1fvARB, NULL, 379),
-    NAME_FUNC_OFFSET( 5167, glMultiTexCoord1iARB, glMultiTexCoord1iARB, NULL, 380),
-    NAME_FUNC_OFFSET( 5188, glMultiTexCoord1ivARB, glMultiTexCoord1ivARB, NULL, 381),
-    NAME_FUNC_OFFSET( 5210, glMultiTexCoord1sARB, glMultiTexCoord1sARB, NULL, 382),
-    NAME_FUNC_OFFSET( 5231, glMultiTexCoord1svARB, glMultiTexCoord1svARB, NULL, 383),
-    NAME_FUNC_OFFSET( 5253, glMultiTexCoord2dARB, glMultiTexCoord2dARB, NULL, 384),
-    NAME_FUNC_OFFSET( 5274, glMultiTexCoord2dvARB, glMultiTexCoord2dvARB, NULL, 385),
-    NAME_FUNC_OFFSET( 5296, glMultiTexCoord2fARB, glMultiTexCoord2fARB, NULL, 386),
-    NAME_FUNC_OFFSET( 5317, glMultiTexCoord2fvARB, glMultiTexCoord2fvARB, NULL, 387),
-    NAME_FUNC_OFFSET( 5339, glMultiTexCoord2iARB, glMultiTexCoord2iARB, NULL, 388),
-    NAME_FUNC_OFFSET( 5360, glMultiTexCoord2ivARB, glMultiTexCoord2ivARB, NULL, 389),
-    NAME_FUNC_OFFSET( 5382, glMultiTexCoord2sARB, glMultiTexCoord2sARB, NULL, 390),
-    NAME_FUNC_OFFSET( 5403, glMultiTexCoord2svARB, glMultiTexCoord2svARB, NULL, 391),
-    NAME_FUNC_OFFSET( 5425, glMultiTexCoord3dARB, glMultiTexCoord3dARB, NULL, 392),
-    NAME_FUNC_OFFSET( 5446, glMultiTexCoord3dvARB, glMultiTexCoord3dvARB, NULL, 393),
-    NAME_FUNC_OFFSET( 5468, glMultiTexCoord3fARB, glMultiTexCoord3fARB, NULL, 394),
-    NAME_FUNC_OFFSET( 5489, glMultiTexCoord3fvARB, glMultiTexCoord3fvARB, NULL, 395),
-    NAME_FUNC_OFFSET( 5511, glMultiTexCoord3iARB, glMultiTexCoord3iARB, NULL, 396),
-    NAME_FUNC_OFFSET( 5532, glMultiTexCoord3ivARB, glMultiTexCoord3ivARB, NULL, 397),
-    NAME_FUNC_OFFSET( 5554, glMultiTexCoord3sARB, glMultiTexCoord3sARB, NULL, 398),
-    NAME_FUNC_OFFSET( 5575, glMultiTexCoord3svARB, glMultiTexCoord3svARB, NULL, 399),
-    NAME_FUNC_OFFSET( 5597, glMultiTexCoord4dARB, glMultiTexCoord4dARB, NULL, 400),
-    NAME_FUNC_OFFSET( 5618, glMultiTexCoord4dvARB, glMultiTexCoord4dvARB, NULL, 401),
-    NAME_FUNC_OFFSET( 5640, glMultiTexCoord4fARB, glMultiTexCoord4fARB, NULL, 402),
-    NAME_FUNC_OFFSET( 5661, glMultiTexCoord4fvARB, glMultiTexCoord4fvARB, NULL, 403),
-    NAME_FUNC_OFFSET( 5683, glMultiTexCoord4iARB, glMultiTexCoord4iARB, NULL, 404),
-    NAME_FUNC_OFFSET( 5704, glMultiTexCoord4ivARB, glMultiTexCoord4ivARB, NULL, 405),
-    NAME_FUNC_OFFSET( 5726, glMultiTexCoord4sARB, glMultiTexCoord4sARB, NULL, 406),
-    NAME_FUNC_OFFSET( 5747, glMultiTexCoord4svARB, glMultiTexCoord4svARB, NULL, 407),
-    NAME_FUNC_OFFSET( 5769, glAttachShader, glAttachShader, NULL, 408),
-    NAME_FUNC_OFFSET( 5784, glCreateProgram, glCreateProgram, NULL, 409),
-    NAME_FUNC_OFFSET( 5800, glCreateShader, glCreateShader, NULL, 410),
-    NAME_FUNC_OFFSET( 5815, glDeleteProgram, glDeleteProgram, NULL, 411),
-    NAME_FUNC_OFFSET( 5831, glDeleteShader, glDeleteShader, NULL, 412),
-    NAME_FUNC_OFFSET( 5846, glDetachShader, glDetachShader, NULL, 413),
-    NAME_FUNC_OFFSET( 5861, glGetAttachedShaders, glGetAttachedShaders, NULL, 414),
-    NAME_FUNC_OFFSET( 5882, glGetProgramInfoLog, glGetProgramInfoLog, NULL, 415),
-    NAME_FUNC_OFFSET( 5902, glGetProgramiv, glGetProgramiv, NULL, 416),
-    NAME_FUNC_OFFSET( 5917, glGetShaderInfoLog, glGetShaderInfoLog, NULL, 417),
-    NAME_FUNC_OFFSET( 5936, glGetShaderiv, glGetShaderiv, NULL, 418),
-    NAME_FUNC_OFFSET( 5950, glIsProgram, glIsProgram, NULL, 419),
-    NAME_FUNC_OFFSET( 5962, glIsShader, glIsShader, NULL, 420),
-    NAME_FUNC_OFFSET( 5973, glStencilFuncSeparate, glStencilFuncSeparate, NULL, 421),
-    NAME_FUNC_OFFSET( 5995, glStencilMaskSeparate, glStencilMaskSeparate, NULL, 422),
-    NAME_FUNC_OFFSET( 6017, glStencilOpSeparate, glStencilOpSeparate, NULL, 423),
-    NAME_FUNC_OFFSET( 6037, glUniformMatrix2x3fv, glUniformMatrix2x3fv, NULL, 424),
-    NAME_FUNC_OFFSET( 6058, glUniformMatrix2x4fv, glUniformMatrix2x4fv, NULL, 425),
-    NAME_FUNC_OFFSET( 6079, glUniformMatrix3x2fv, glUniformMatrix3x2fv, NULL, 426),
-    NAME_FUNC_OFFSET( 6100, glUniformMatrix3x4fv, glUniformMatrix3x4fv, NULL, 427),
-    NAME_FUNC_OFFSET( 6121, glUniformMatrix4x2fv, glUniformMatrix4x2fv, NULL, 428),
-    NAME_FUNC_OFFSET( 6142, glUniformMatrix4x3fv, glUniformMatrix4x3fv, NULL, 429),
-    NAME_FUNC_OFFSET( 6163, glClampColor, glClampColor, NULL, 430),
-    NAME_FUNC_OFFSET( 6176, glClearBufferfi, glClearBufferfi, NULL, 431),
-    NAME_FUNC_OFFSET( 6192, glClearBufferfv, glClearBufferfv, NULL, 432),
-    NAME_FUNC_OFFSET( 6208, glClearBufferiv, glClearBufferiv, NULL, 433),
-    NAME_FUNC_OFFSET( 6224, glClearBufferuiv, glClearBufferuiv, NULL, 434),
-    NAME_FUNC_OFFSET( 6241, glGetStringi, glGetStringi, NULL, 435),
-    NAME_FUNC_OFFSET( 6254, glTexBuffer, glTexBuffer, NULL, 436),
-    NAME_FUNC_OFFSET( 6266, glFramebufferTexture, glFramebufferTexture, NULL, 437),
-    NAME_FUNC_OFFSET( 6287, glGetBufferParameteri64v, glGetBufferParameteri64v, NULL, 438),
-    NAME_FUNC_OFFSET( 6312, glGetInteger64i_v, glGetInteger64i_v, NULL, 439),
-    NAME_FUNC_OFFSET( 6330, glVertexAttribDivisor, glVertexAttribDivisor, NULL, 440),
-    NAME_FUNC_OFFSET( 6352, glLoadTransposeMatrixdARB, glLoadTransposeMatrixdARB, NULL, 441),
-    NAME_FUNC_OFFSET( 6378, glLoadTransposeMatrixfARB, glLoadTransposeMatrixfARB, NULL, 442),
-    NAME_FUNC_OFFSET( 6404, glMultTransposeMatrixdARB, glMultTransposeMatrixdARB, NULL, 443),
-    NAME_FUNC_OFFSET( 6430, glMultTransposeMatrixfARB, glMultTransposeMatrixfARB, NULL, 444),
-    NAME_FUNC_OFFSET( 6456, glSampleCoverageARB, glSampleCoverageARB, NULL, 445),
-    NAME_FUNC_OFFSET( 6476, glCompressedTexImage1DARB, glCompressedTexImage1DARB, NULL, 446),
-    NAME_FUNC_OFFSET( 6502, glCompressedTexImage2DARB, glCompressedTexImage2DARB, NULL, 447),
-    NAME_FUNC_OFFSET( 6528, glCompressedTexImage3DARB, glCompressedTexImage3DARB, NULL, 448),
-    NAME_FUNC_OFFSET( 6554, glCompressedTexSubImage1DARB, glCompressedTexSubImage1DARB, NULL, 449),
-    NAME_FUNC_OFFSET( 6583, glCompressedTexSubImage2DARB, glCompressedTexSubImage2DARB, NULL, 450),
-    NAME_FUNC_OFFSET( 6612, glCompressedTexSubImage3DARB, glCompressedTexSubImage3DARB, NULL, 451),
-    NAME_FUNC_OFFSET( 6641, glGetCompressedTexImageARB, glGetCompressedTexImageARB, NULL, 452),
-    NAME_FUNC_OFFSET( 6668, glDisableVertexAttribArrayARB, glDisableVertexAttribArrayARB, NULL, 453),
-    NAME_FUNC_OFFSET( 6698, glEnableVertexAttribArrayARB, glEnableVertexAttribArrayARB, NULL, 454),
-    NAME_FUNC_OFFSET( 6727, glGetProgramEnvParameterdvARB, glGetProgramEnvParameterdvARB, NULL, 455),
-    NAME_FUNC_OFFSET( 6757, glGetProgramEnvParameterfvARB, glGetProgramEnvParameterfvARB, NULL, 456),
-    NAME_FUNC_OFFSET( 6787, glGetProgramLocalParameterdvARB, glGetProgramLocalParameterdvARB, NULL, 457),
-    NAME_FUNC_OFFSET( 6819, glGetProgramLocalParameterfvARB, glGetProgramLocalParameterfvARB, NULL, 458),
-    NAME_FUNC_OFFSET( 6851, glGetProgramStringARB, glGetProgramStringARB, NULL, 459),
-    NAME_FUNC_OFFSET( 6873, glGetProgramivARB, glGetProgramivARB, NULL, 460),
-    NAME_FUNC_OFFSET( 6891, glGetVertexAttribdvARB, glGetVertexAttribdvARB, NULL, 461),
-    NAME_FUNC_OFFSET( 6914, glGetVertexAttribfvARB, glGetVertexAttribfvARB, NULL, 462),
-    NAME_FUNC_OFFSET( 6937, glGetVertexAttribivARB, glGetVertexAttribivARB, NULL, 463),
-    NAME_FUNC_OFFSET( 6960, glProgramEnvParameter4dARB, glProgramEnvParameter4dARB, NULL, 464),
-    NAME_FUNC_OFFSET( 6987, glProgramEnvParameter4dvARB, glProgramEnvParameter4dvARB, NULL, 465),
-    NAME_FUNC_OFFSET( 7015, glProgramEnvParameter4fARB, glProgramEnvParameter4fARB, NULL, 466),
-    NAME_FUNC_OFFSET( 7042, glProgramEnvParameter4fvARB, glProgramEnvParameter4fvARB, NULL, 467),
-    NAME_FUNC_OFFSET( 7070, glProgramLocalParameter4dARB, glProgramLocalParameter4dARB, NULL, 468),
-    NAME_FUNC_OFFSET( 7099, glProgramLocalParameter4dvARB, glProgramLocalParameter4dvARB, NULL, 469),
-    NAME_FUNC_OFFSET( 7129, glProgramLocalParameter4fARB, glProgramLocalParameter4fARB, NULL, 470),
-    NAME_FUNC_OFFSET( 7158, glProgramLocalParameter4fvARB, glProgramLocalParameter4fvARB, NULL, 471),
-    NAME_FUNC_OFFSET( 7188, glProgramStringARB, glProgramStringARB, NULL, 472),
-    NAME_FUNC_OFFSET( 7207, glVertexAttrib1dARB, glVertexAttrib1dARB, NULL, 473),
-    NAME_FUNC_OFFSET( 7227, glVertexAttrib1dvARB, glVertexAttrib1dvARB, NULL, 474),
-    NAME_FUNC_OFFSET( 7248, glVertexAttrib1fARB, glVertexAttrib1fARB, NULL, 475),
-    NAME_FUNC_OFFSET( 7268, glVertexAttrib1fvARB, glVertexAttrib1fvARB, NULL, 476),
-    NAME_FUNC_OFFSET( 7289, glVertexAttrib1sARB, glVertexAttrib1sARB, NULL, 477),
-    NAME_FUNC_OFFSET( 7309, glVertexAttrib1svARB, glVertexAttrib1svARB, NULL, 478),
-    NAME_FUNC_OFFSET( 7330, glVertexAttrib2dARB, glVertexAttrib2dARB, NULL, 479),
-    NAME_FUNC_OFFSET( 7350, glVertexAttrib2dvARB, glVertexAttrib2dvARB, NULL, 480),
-    NAME_FUNC_OFFSET( 7371, glVertexAttrib2fARB, glVertexAttrib2fARB, NULL, 481),
-    NAME_FUNC_OFFSET( 7391, glVertexAttrib2fvARB, glVertexAttrib2fvARB, NULL, 482),
-    NAME_FUNC_OFFSET( 7412, glVertexAttrib2sARB, glVertexAttrib2sARB, NULL, 483),
-    NAME_FUNC_OFFSET( 7432, glVertexAttrib2svARB, glVertexAttrib2svARB, NULL, 484),
-    NAME_FUNC_OFFSET( 7453, glVertexAttrib3dARB, glVertexAttrib3dARB, NULL, 485),
-    NAME_FUNC_OFFSET( 7473, glVertexAttrib3dvARB, glVertexAttrib3dvARB, NULL, 486),
-    NAME_FUNC_OFFSET( 7494, glVertexAttrib3fARB, glVertexAttrib3fARB, NULL, 487),
-    NAME_FUNC_OFFSET( 7514, glVertexAttrib3fvARB, glVertexAttrib3fvARB, NULL, 488),
-    NAME_FUNC_OFFSET( 7535, glVertexAttrib3sARB, glVertexAttrib3sARB, NULL, 489),
-    NAME_FUNC_OFFSET( 7555, glVertexAttrib3svARB, glVertexAttrib3svARB, NULL, 490),
-    NAME_FUNC_OFFSET( 7576, glVertexAttrib4NbvARB, glVertexAttrib4NbvARB, NULL, 491),
-    NAME_FUNC_OFFSET( 7598, glVertexAttrib4NivARB, glVertexAttrib4NivARB, NULL, 492),
-    NAME_FUNC_OFFSET( 7620, glVertexAttrib4NsvARB, glVertexAttrib4NsvARB, NULL, 493),
-    NAME_FUNC_OFFSET( 7642, glVertexAttrib4NubARB, glVertexAttrib4NubARB, NULL, 494),
-    NAME_FUNC_OFFSET( 7664, glVertexAttrib4NubvARB, glVertexAttrib4NubvARB, NULL, 495),
-    NAME_FUNC_OFFSET( 7687, glVertexAttrib4NuivARB, glVertexAttrib4NuivARB, NULL, 496),
-    NAME_FUNC_OFFSET( 7710, glVertexAttrib4NusvARB, glVertexAttrib4NusvARB, NULL, 497),
-    NAME_FUNC_OFFSET( 7733, glVertexAttrib4bvARB, glVertexAttrib4bvARB, NULL, 498),
-    NAME_FUNC_OFFSET( 7754, glVertexAttrib4dARB, glVertexAttrib4dARB, NULL, 499),
-    NAME_FUNC_OFFSET( 7774, glVertexAttrib4dvARB, glVertexAttrib4dvARB, NULL, 500),
-    NAME_FUNC_OFFSET( 7795, glVertexAttrib4fARB, glVertexAttrib4fARB, NULL, 501),
-    NAME_FUNC_OFFSET( 7815, glVertexAttrib4fvARB, glVertexAttrib4fvARB, NULL, 502),
-    NAME_FUNC_OFFSET( 7836, glVertexAttrib4ivARB, glVertexAttrib4ivARB, NULL, 503),
-    NAME_FUNC_OFFSET( 7857, glVertexAttrib4sARB, glVertexAttrib4sARB, NULL, 504),
-    NAME_FUNC_OFFSET( 7877, glVertexAttrib4svARB, glVertexAttrib4svARB, NULL, 505),
-    NAME_FUNC_OFFSET( 7898, glVertexAttrib4ubvARB, glVertexAttrib4ubvARB, NULL, 506),
-    NAME_FUNC_OFFSET( 7920, glVertexAttrib4uivARB, glVertexAttrib4uivARB, NULL, 507),
-    NAME_FUNC_OFFSET( 7942, glVertexAttrib4usvARB, glVertexAttrib4usvARB, NULL, 508),
-    NAME_FUNC_OFFSET( 7964, glVertexAttribPointerARB, glVertexAttribPointerARB, NULL, 509),
-    NAME_FUNC_OFFSET( 7989, glBindBufferARB, glBindBufferARB, NULL, 510),
-    NAME_FUNC_OFFSET( 8005, glBufferDataARB, glBufferDataARB, NULL, 511),
-    NAME_FUNC_OFFSET( 8021, glBufferSubDataARB, glBufferSubDataARB, NULL, 512),
-    NAME_FUNC_OFFSET( 8040, glDeleteBuffersARB, glDeleteBuffersARB, NULL, 513),
-    NAME_FUNC_OFFSET( 8059, glGenBuffersARB, glGenBuffersARB, NULL, 514),
-    NAME_FUNC_OFFSET( 8075, glGetBufferParameterivARB, glGetBufferParameterivARB, NULL, 515),
-    NAME_FUNC_OFFSET( 8101, glGetBufferPointervARB, glGetBufferPointervARB, NULL, 516),
-    NAME_FUNC_OFFSET( 8124, glGetBufferSubDataARB, glGetBufferSubDataARB, NULL, 517),
-    NAME_FUNC_OFFSET( 8146, glIsBufferARB, glIsBufferARB, NULL, 518),
-    NAME_FUNC_OFFSET( 8160, glMapBufferARB, glMapBufferARB, NULL, 519),
-    NAME_FUNC_OFFSET( 8175, glUnmapBufferARB, glUnmapBufferARB, NULL, 520),
-    NAME_FUNC_OFFSET( 8192, glBeginQueryARB, glBeginQueryARB, NULL, 521),
-    NAME_FUNC_OFFSET( 8208, glDeleteQueriesARB, glDeleteQueriesARB, NULL, 522),
-    NAME_FUNC_OFFSET( 8227, glEndQueryARB, glEndQueryARB, NULL, 523),
-    NAME_FUNC_OFFSET( 8241, glGenQueriesARB, glGenQueriesARB, NULL, 524),
-    NAME_FUNC_OFFSET( 8257, glGetQueryObjectivARB, glGetQueryObjectivARB, NULL, 525),
-    NAME_FUNC_OFFSET( 8279, glGetQueryObjectuivARB, glGetQueryObjectuivARB, NULL, 526),
-    NAME_FUNC_OFFSET( 8302, glGetQueryivARB, glGetQueryivARB, NULL, 527),
-    NAME_FUNC_OFFSET( 8318, glIsQueryARB, glIsQueryARB, NULL, 528),
-    NAME_FUNC_OFFSET( 8331, glAttachObjectARB, glAttachObjectARB, NULL, 529),
-    NAME_FUNC_OFFSET( 8349, glCompileShaderARB, glCompileShaderARB, NULL, 530),
-    NAME_FUNC_OFFSET( 8368, glCreateProgramObjectARB, glCreateProgramObjectARB, NULL, 531),
-    NAME_FUNC_OFFSET( 8393, glCreateShaderObjectARB, glCreateShaderObjectARB, NULL, 532),
-    NAME_FUNC_OFFSET( 8417, glDeleteObjectARB, glDeleteObjectARB, NULL, 533),
-    NAME_FUNC_OFFSET( 8435, glDetachObjectARB, glDetachObjectARB, NULL, 534),
-    NAME_FUNC_OFFSET( 8453, glGetActiveUniformARB, glGetActiveUniformARB, NULL, 535),
-    NAME_FUNC_OFFSET( 8475, glGetAttachedObjectsARB, glGetAttachedObjectsARB, NULL, 536),
-    NAME_FUNC_OFFSET( 8499, glGetHandleARB, glGetHandleARB, NULL, 537),
-    NAME_FUNC_OFFSET( 8514, glGetInfoLogARB, glGetInfoLogARB, NULL, 538),
-    NAME_FUNC_OFFSET( 8530, glGetObjectParameterfvARB, glGetObjectParameterfvARB, NULL, 539),
-    NAME_FUNC_OFFSET( 8556, glGetObjectParameterivARB, glGetObjectParameterivARB, NULL, 540),
-    NAME_FUNC_OFFSET( 8582, glGetShaderSourceARB, glGetShaderSourceARB, NULL, 541),
-    NAME_FUNC_OFFSET( 8603, glGetUniformLocationARB, glGetUniformLocationARB, NULL, 542),
-    NAME_FUNC_OFFSET( 8627, glGetUniformfvARB, glGetUniformfvARB, NULL, 543),
-    NAME_FUNC_OFFSET( 8645, glGetUniformivARB, glGetUniformivARB, NULL, 544),
-    NAME_FUNC_OFFSET( 8663, glLinkProgramARB, glLinkProgramARB, NULL, 545),
-    NAME_FUNC_OFFSET( 8680, glShaderSourceARB, glShaderSourceARB, NULL, 546),
-    NAME_FUNC_OFFSET( 8698, glUniform1fARB, glUniform1fARB, NULL, 547),
-    NAME_FUNC_OFFSET( 8713, glUniform1fvARB, glUniform1fvARB, NULL, 548),
-    NAME_FUNC_OFFSET( 8729, glUniform1iARB, glUniform1iARB, NULL, 549),
-    NAME_FUNC_OFFSET( 8744, glUniform1ivARB, glUniform1ivARB, NULL, 550),
-    NAME_FUNC_OFFSET( 8760, glUniform2fARB, glUniform2fARB, NULL, 551),
-    NAME_FUNC_OFFSET( 8775, glUniform2fvARB, glUniform2fvARB, NULL, 552),
-    NAME_FUNC_OFFSET( 8791, glUniform2iARB, glUniform2iARB, NULL, 553),
-    NAME_FUNC_OFFSET( 8806, glUniform2ivARB, glUniform2ivARB, NULL, 554),
-    NAME_FUNC_OFFSET( 8822, glUniform3fARB, glUniform3fARB, NULL, 555),
-    NAME_FUNC_OFFSET( 8837, glUniform3fvARB, glUniform3fvARB, NULL, 556),
-    NAME_FUNC_OFFSET( 8853, glUniform3iARB, glUniform3iARB, NULL, 557),
-    NAME_FUNC_OFFSET( 8868, glUniform3ivARB, glUniform3ivARB, NULL, 558),
-    NAME_FUNC_OFFSET( 8884, glUniform4fARB, glUniform4fARB, NULL, 559),
-    NAME_FUNC_OFFSET( 8899, glUniform4fvARB, glUniform4fvARB, NULL, 560),
-    NAME_FUNC_OFFSET( 8915, glUniform4iARB, glUniform4iARB, NULL, 561),
-    NAME_FUNC_OFFSET( 8930, glUniform4ivARB, glUniform4ivARB, NULL, 562),
-    NAME_FUNC_OFFSET( 8946, glUniformMatrix2fvARB, glUniformMatrix2fvARB, NULL, 563),
-    NAME_FUNC_OFFSET( 8968, glUniformMatrix3fvARB, glUniformMatrix3fvARB, NULL, 564),
-    NAME_FUNC_OFFSET( 8990, glUniformMatrix4fvARB, glUniformMatrix4fvARB, NULL, 565),
-    NAME_FUNC_OFFSET( 9012, glUseProgramObjectARB, glUseProgramObjectARB, NULL, 566),
-    NAME_FUNC_OFFSET( 9034, glValidateProgramARB, glValidateProgramARB, NULL, 567),
-    NAME_FUNC_OFFSET( 9055, glBindAttribLocationARB, glBindAttribLocationARB, NULL, 568),
-    NAME_FUNC_OFFSET( 9079, glGetActiveAttribARB, glGetActiveAttribARB, NULL, 569),
-    NAME_FUNC_OFFSET( 9100, glGetAttribLocationARB, glGetAttribLocationARB, NULL, 570),
-    NAME_FUNC_OFFSET( 9123, glDrawBuffersARB, glDrawBuffersARB, NULL, 571),
-    NAME_FUNC_OFFSET( 9140, glClampColorARB, glClampColorARB, NULL, 572),
-    NAME_FUNC_OFFSET( 9156, glDrawArraysInstancedARB, glDrawArraysInstancedARB, NULL, 573),
-    NAME_FUNC_OFFSET( 9181, glDrawElementsInstancedARB, glDrawElementsInstancedARB, NULL, 574),
-    NAME_FUNC_OFFSET( 9208, glRenderbufferStorageMultisample, glRenderbufferStorageMultisample, NULL, 575),
-    NAME_FUNC_OFFSET( 9241, glFramebufferTextureARB, glFramebufferTextureARB, NULL, 576),
-    NAME_FUNC_OFFSET( 9265, glFramebufferTextureFaceARB, glFramebufferTextureFaceARB, NULL, 577),
-    NAME_FUNC_OFFSET( 9293, glProgramParameteriARB, glProgramParameteriARB, NULL, 578),
-    NAME_FUNC_OFFSET( 9316, glVertexAttribDivisorARB, glVertexAttribDivisorARB, NULL, 579),
-    NAME_FUNC_OFFSET( 9341, glFlushMappedBufferRange, glFlushMappedBufferRange, NULL, 580),
-    NAME_FUNC_OFFSET( 9366, glMapBufferRange, glMapBufferRange, NULL, 581),
-<<<<<<< HEAD
-    NAME_FUNC_OFFSET( 9383, glBindVertexArray, glBindVertexArray, NULL, 582),
-    NAME_FUNC_OFFSET( 9401, glGenVertexArrays, glGenVertexArrays, NULL, 583),
-    NAME_FUNC_OFFSET( 9419, glCopyBufferSubData, glCopyBufferSubData, NULL, 584),
-    NAME_FUNC_OFFSET( 9439, glClientWaitSync, glClientWaitSync, NULL, 585),
-    NAME_FUNC_OFFSET( 9456, glDeleteSync, glDeleteSync, NULL, 586),
-    NAME_FUNC_OFFSET( 9469, glFenceSync, glFenceSync, NULL, 587),
-    NAME_FUNC_OFFSET( 9481, glGetInteger64v, glGetInteger64v, NULL, 588),
-    NAME_FUNC_OFFSET( 9497, glGetSynciv, glGetSynciv, NULL, 589),
-    NAME_FUNC_OFFSET( 9509, glIsSync, glIsSync, NULL, 590),
-    NAME_FUNC_OFFSET( 9518, glWaitSync, glWaitSync, NULL, 591),
-    NAME_FUNC_OFFSET( 9529, glDrawElementsBaseVertex, glDrawElementsBaseVertex, NULL, 592),
-    NAME_FUNC_OFFSET( 9554, glDrawRangeElementsBaseVertex, glDrawRangeElementsBaseVertex, NULL, 593),
-    NAME_FUNC_OFFSET( 9584, glMultiDrawElementsBaseVertex, glMultiDrawElementsBaseVertex, NULL, 594),
-    NAME_FUNC_OFFSET( 9614, glBlendEquationSeparateiARB, glBlendEquationSeparateiARB, NULL, 595),
-    NAME_FUNC_OFFSET( 9642, glBlendEquationiARB, glBlendEquationiARB, NULL, 596),
-    NAME_FUNC_OFFSET( 9662, glBlendFuncSeparateiARB, glBlendFuncSeparateiARB, NULL, 597),
-    NAME_FUNC_OFFSET( 9686, glBlendFunciARB, glBlendFunciARB, NULL, 598),
-    NAME_FUNC_OFFSET( 9702, glBindTransformFeedback, glBindTransformFeedback, NULL, 599),
-    NAME_FUNC_OFFSET( 9726, glDeleteTransformFeedbacks, glDeleteTransformFeedbacks, NULL, 600),
-    NAME_FUNC_OFFSET( 9753, glDrawTransformFeedback, glDrawTransformFeedback, NULL, 601),
-    NAME_FUNC_OFFSET( 9777, glGenTransformFeedbacks, glGenTransformFeedbacks, NULL, 602),
-    NAME_FUNC_OFFSET( 9801, glIsTransformFeedback, glIsTransformFeedback, NULL, 603),
-    NAME_FUNC_OFFSET( 9823, glPauseTransformFeedback, glPauseTransformFeedback, NULL, 604),
-    NAME_FUNC_OFFSET( 9848, glResumeTransformFeedback, glResumeTransformFeedback, NULL, 605),
-    NAME_FUNC_OFFSET( 9874, glClearDepthf, glClearDepthf, NULL, 606),
-    NAME_FUNC_OFFSET( 9888, glDepthRangef, glDepthRangef, NULL, 607),
-    NAME_FUNC_OFFSET( 9902, glGetShaderPrecisionFormat, glGetShaderPrecisionFormat, NULL, 608),
-    NAME_FUNC_OFFSET( 9929, glReleaseShaderCompiler, glReleaseShaderCompiler, NULL, 609),
-    NAME_FUNC_OFFSET( 9953, glShaderBinary, glShaderBinary, NULL, 610),
-    NAME_FUNC_OFFSET( 9968, glPolygonOffsetEXT, glPolygonOffsetEXT, NULL, 611),
-    NAME_FUNC_OFFSET( 9987, gl_dispatch_stub_612, gl_dispatch_stub_612, NULL, 612),
-    NAME_FUNC_OFFSET(10019, gl_dispatch_stub_613, gl_dispatch_stub_613, NULL, 613),
-    NAME_FUNC_OFFSET(10051, gl_dispatch_stub_614, gl_dispatch_stub_614, NULL, 614),
-    NAME_FUNC_OFFSET(10079, gl_dispatch_stub_615, gl_dispatch_stub_615, NULL, 615),
-    NAME_FUNC_OFFSET(10108, gl_dispatch_stub_616, gl_dispatch_stub_616, NULL, 616),
-    NAME_FUNC_OFFSET(10136, gl_dispatch_stub_617, gl_dispatch_stub_617, NULL, 617),
-    NAME_FUNC_OFFSET(10165, gl_dispatch_stub_618, gl_dispatch_stub_618, NULL, 618),
-    NAME_FUNC_OFFSET(10182, gl_dispatch_stub_619, gl_dispatch_stub_619, NULL, 619),
-    NAME_FUNC_OFFSET(10202, glColorPointerEXT, glColorPointerEXT, NULL, 620),
-    NAME_FUNC_OFFSET(10220, glEdgeFlagPointerEXT, glEdgeFlagPointerEXT, NULL, 621),
-    NAME_FUNC_OFFSET(10241, glIndexPointerEXT, glIndexPointerEXT, NULL, 622),
-    NAME_FUNC_OFFSET(10259, glNormalPointerEXT, glNormalPointerEXT, NULL, 623),
-    NAME_FUNC_OFFSET(10278, glTexCoordPointerEXT, glTexCoordPointerEXT, NULL, 624),
-    NAME_FUNC_OFFSET(10299, glVertexPointerEXT, glVertexPointerEXT, NULL, 625),
-    NAME_FUNC_OFFSET(10318, glPointParameterfEXT, glPointParameterfEXT, NULL, 626),
-    NAME_FUNC_OFFSET(10339, glPointParameterfvEXT, glPointParameterfvEXT, NULL, 627),
-    NAME_FUNC_OFFSET(10361, glLockArraysEXT, glLockArraysEXT, NULL, 628),
-    NAME_FUNC_OFFSET(10377, glUnlockArraysEXT, glUnlockArraysEXT, NULL, 629),
-    NAME_FUNC_OFFSET(10395, glSecondaryColor3bEXT, glSecondaryColor3bEXT, NULL, 630),
-    NAME_FUNC_OFFSET(10417, glSecondaryColor3bvEXT, glSecondaryColor3bvEXT, NULL, 631),
-    NAME_FUNC_OFFSET(10440, glSecondaryColor3dEXT, glSecondaryColor3dEXT, NULL, 632),
-    NAME_FUNC_OFFSET(10462, glSecondaryColor3dvEXT, glSecondaryColor3dvEXT, NULL, 633),
-    NAME_FUNC_OFFSET(10485, glSecondaryColor3fEXT, glSecondaryColor3fEXT, NULL, 634),
-    NAME_FUNC_OFFSET(10507, glSecondaryColor3fvEXT, glSecondaryColor3fvEXT, NULL, 635),
-    NAME_FUNC_OFFSET(10530, glSecondaryColor3iEXT, glSecondaryColor3iEXT, NULL, 636),
-    NAME_FUNC_OFFSET(10552, glSecondaryColor3ivEXT, glSecondaryColor3ivEXT, NULL, 637),
-    NAME_FUNC_OFFSET(10575, glSecondaryColor3sEXT, glSecondaryColor3sEXT, NULL, 638),
-    NAME_FUNC_OFFSET(10597, glSecondaryColor3svEXT, glSecondaryColor3svEXT, NULL, 639),
-    NAME_FUNC_OFFSET(10620, glSecondaryColor3ubEXT, glSecondaryColor3ubEXT, NULL, 640),
-    NAME_FUNC_OFFSET(10643, glSecondaryColor3ubvEXT, glSecondaryColor3ubvEXT, NULL, 641),
-    NAME_FUNC_OFFSET(10667, glSecondaryColor3uiEXT, glSecondaryColor3uiEXT, NULL, 642),
-    NAME_FUNC_OFFSET(10690, glSecondaryColor3uivEXT, glSecondaryColor3uivEXT, NULL, 643),
-    NAME_FUNC_OFFSET(10714, glSecondaryColor3usEXT, glSecondaryColor3usEXT, NULL, 644),
-    NAME_FUNC_OFFSET(10737, glSecondaryColor3usvEXT, glSecondaryColor3usvEXT, NULL, 645),
-    NAME_FUNC_OFFSET(10761, glSecondaryColorPointerEXT, glSecondaryColorPointerEXT, NULL, 646),
-    NAME_FUNC_OFFSET(10788, glMultiDrawArraysEXT, glMultiDrawArraysEXT, NULL, 647),
-    NAME_FUNC_OFFSET(10809, glMultiDrawElementsEXT, glMultiDrawElementsEXT, NULL, 648),
-    NAME_FUNC_OFFSET(10832, glFogCoordPointerEXT, glFogCoordPointerEXT, NULL, 649),
-    NAME_FUNC_OFFSET(10853, glFogCoorddEXT, glFogCoorddEXT, NULL, 650),
-    NAME_FUNC_OFFSET(10868, glFogCoorddvEXT, glFogCoorddvEXT, NULL, 651),
-    NAME_FUNC_OFFSET(10884, glFogCoordfEXT, glFogCoordfEXT, NULL, 652),
-    NAME_FUNC_OFFSET(10899, glFogCoordfvEXT, glFogCoordfvEXT, NULL, 653),
-    NAME_FUNC_OFFSET(10915, gl_dispatch_stub_654, gl_dispatch_stub_654, NULL, 654),
-    NAME_FUNC_OFFSET(10933, glBlendFuncSeparateEXT, glBlendFuncSeparateEXT, NULL, 655),
-    NAME_FUNC_OFFSET(10956, glFlushVertexArrayRangeNV, glFlushVertexArrayRangeNV, NULL, 656),
-    NAME_FUNC_OFFSET(10982, glVertexArrayRangeNV, glVertexArrayRangeNV, NULL, 657),
-    NAME_FUNC_OFFSET(11003, glCombinerInputNV, glCombinerInputNV, NULL, 658),
-    NAME_FUNC_OFFSET(11021, glCombinerOutputNV, glCombinerOutputNV, NULL, 659),
-    NAME_FUNC_OFFSET(11040, glCombinerParameterfNV, glCombinerParameterfNV, NULL, 660),
-    NAME_FUNC_OFFSET(11063, glCombinerParameterfvNV, glCombinerParameterfvNV, NULL, 661),
-    NAME_FUNC_OFFSET(11087, glCombinerParameteriNV, glCombinerParameteriNV, NULL, 662),
-    NAME_FUNC_OFFSET(11110, glCombinerParameterivNV, glCombinerParameterivNV, NULL, 663),
-    NAME_FUNC_OFFSET(11134, glFinalCombinerInputNV, glFinalCombinerInputNV, NULL, 664),
-    NAME_FUNC_OFFSET(11157, glGetCombinerInputParameterfvNV, glGetCombinerInputParameterfvNV, NULL, 665),
-    NAME_FUNC_OFFSET(11189, glGetCombinerInputParameterivNV, glGetCombinerInputParameterivNV, NULL, 666),
-    NAME_FUNC_OFFSET(11221, glGetCombinerOutputParameterfvNV, glGetCombinerOutputParameterfvNV, NULL, 667),
-    NAME_FUNC_OFFSET(11254, glGetCombinerOutputParameterivNV, glGetCombinerOutputParameterivNV, NULL, 668),
-    NAME_FUNC_OFFSET(11287, glGetFinalCombinerInputParameterfvNV, glGetFinalCombinerInputParameterfvNV, NULL, 669),
-    NAME_FUNC_OFFSET(11324, glGetFinalCombinerInputParameterivNV, glGetFinalCombinerInputParameterivNV, NULL, 670),
-    NAME_FUNC_OFFSET(11361, glResizeBuffersMESA, glResizeBuffersMESA, NULL, 671),
-    NAME_FUNC_OFFSET(11381, glWindowPos2dMESA, glWindowPos2dMESA, NULL, 672),
-    NAME_FUNC_OFFSET(11399, glWindowPos2dvMESA, glWindowPos2dvMESA, NULL, 673),
-    NAME_FUNC_OFFSET(11418, glWindowPos2fMESA, glWindowPos2fMESA, NULL, 674),
-    NAME_FUNC_OFFSET(11436, glWindowPos2fvMESA, glWindowPos2fvMESA, NULL, 675),
-    NAME_FUNC_OFFSET(11455, glWindowPos2iMESA, glWindowPos2iMESA, NULL, 676),
-    NAME_FUNC_OFFSET(11473, glWindowPos2ivMESA, glWindowPos2ivMESA, NULL, 677),
-    NAME_FUNC_OFFSET(11492, glWindowPos2sMESA, glWindowPos2sMESA, NULL, 678),
-    NAME_FUNC_OFFSET(11510, glWindowPos2svMESA, glWindowPos2svMESA, NULL, 679),
-    NAME_FUNC_OFFSET(11529, glWindowPos3dMESA, glWindowPos3dMESA, NULL, 680),
-    NAME_FUNC_OFFSET(11547, glWindowPos3dvMESA, glWindowPos3dvMESA, NULL, 681),
-    NAME_FUNC_OFFSET(11566, glWindowPos3fMESA, glWindowPos3fMESA, NULL, 682),
-    NAME_FUNC_OFFSET(11584, glWindowPos3fvMESA, glWindowPos3fvMESA, NULL, 683),
-    NAME_FUNC_OFFSET(11603, glWindowPos3iMESA, glWindowPos3iMESA, NULL, 684),
-    NAME_FUNC_OFFSET(11621, glWindowPos3ivMESA, glWindowPos3ivMESA, NULL, 685),
-    NAME_FUNC_OFFSET(11640, glWindowPos3sMESA, glWindowPos3sMESA, NULL, 686),
-    NAME_FUNC_OFFSET(11658, glWindowPos3svMESA, glWindowPos3svMESA, NULL, 687),
-    NAME_FUNC_OFFSET(11677, glWindowPos4dMESA, glWindowPos4dMESA, NULL, 688),
-    NAME_FUNC_OFFSET(11695, glWindowPos4dvMESA, glWindowPos4dvMESA, NULL, 689),
-    NAME_FUNC_OFFSET(11714, glWindowPos4fMESA, glWindowPos4fMESA, NULL, 690),
-    NAME_FUNC_OFFSET(11732, glWindowPos4fvMESA, glWindowPos4fvMESA, NULL, 691),
-    NAME_FUNC_OFFSET(11751, glWindowPos4iMESA, glWindowPos4iMESA, NULL, 692),
-    NAME_FUNC_OFFSET(11769, glWindowPos4ivMESA, glWindowPos4ivMESA, NULL, 693),
-    NAME_FUNC_OFFSET(11788, glWindowPos4sMESA, glWindowPos4sMESA, NULL, 694),
-    NAME_FUNC_OFFSET(11806, glWindowPos4svMESA, glWindowPos4svMESA, NULL, 695),
-    NAME_FUNC_OFFSET(11825, gl_dispatch_stub_696, gl_dispatch_stub_696, NULL, 696),
-    NAME_FUNC_OFFSET(11850, gl_dispatch_stub_697, gl_dispatch_stub_697, NULL, 697),
-    NAME_FUNC_OFFSET(11877, gl_dispatch_stub_698, gl_dispatch_stub_698, NULL, 698),
-    NAME_FUNC_OFFSET(11894, gl_dispatch_stub_699, gl_dispatch_stub_699, NULL, 699),
-    NAME_FUNC_OFFSET(11910, gl_dispatch_stub_700, gl_dispatch_stub_700, NULL, 700),
-    NAME_FUNC_OFFSET(11924, gl_dispatch_stub_701, gl_dispatch_stub_701, NULL, 701),
-    NAME_FUNC_OFFSET(11939, gl_dispatch_stub_702, gl_dispatch_stub_702, NULL, 702),
-    NAME_FUNC_OFFSET(11951, gl_dispatch_stub_703, gl_dispatch_stub_703, NULL, 703),
-    NAME_FUNC_OFFSET(11964, gl_dispatch_stub_704, gl_dispatch_stub_704, NULL, 704),
-    NAME_FUNC_OFFSET(11978, glAreProgramsResidentNV, glAreProgramsResidentNV, NULL, 705),
-    NAME_FUNC_OFFSET(12002, glBindProgramNV, glBindProgramNV, NULL, 706),
-    NAME_FUNC_OFFSET(12018, glDeleteProgramsNV, glDeleteProgramsNV, NULL, 707),
-    NAME_FUNC_OFFSET(12037, glExecuteProgramNV, glExecuteProgramNV, NULL, 708),
-    NAME_FUNC_OFFSET(12056, glGenProgramsNV, glGenProgramsNV, NULL, 709),
-    NAME_FUNC_OFFSET(12072, glGetProgramParameterdvNV, glGetProgramParameterdvNV, NULL, 710),
-    NAME_FUNC_OFFSET(12098, glGetProgramParameterfvNV, glGetProgramParameterfvNV, NULL, 711),
-    NAME_FUNC_OFFSET(12124, glGetProgramStringNV, glGetProgramStringNV, NULL, 712),
-    NAME_FUNC_OFFSET(12145, glGetProgramivNV, glGetProgramivNV, NULL, 713),
-    NAME_FUNC_OFFSET(12162, glGetTrackMatrixivNV, glGetTrackMatrixivNV, NULL, 714),
-    NAME_FUNC_OFFSET(12183, glGetVertexAttribPointervNV, glGetVertexAttribPointervNV, NULL, 715),
-    NAME_FUNC_OFFSET(12211, glGetVertexAttribdvNV, glGetVertexAttribdvNV, NULL, 716),
-    NAME_FUNC_OFFSET(12233, glGetVertexAttribfvNV, glGetVertexAttribfvNV, NULL, 717),
-    NAME_FUNC_OFFSET(12255, glGetVertexAttribivNV, glGetVertexAttribivNV, NULL, 718),
-    NAME_FUNC_OFFSET(12277, glIsProgramNV, glIsProgramNV, NULL, 719),
-    NAME_FUNC_OFFSET(12291, glLoadProgramNV, glLoadProgramNV, NULL, 720),
-    NAME_FUNC_OFFSET(12307, glProgramParameters4dvNV, glProgramParameters4dvNV, NULL, 721),
-    NAME_FUNC_OFFSET(12332, glProgramParameters4fvNV, glProgramParameters4fvNV, NULL, 722),
-    NAME_FUNC_OFFSET(12357, glRequestResidentProgramsNV, glRequestResidentProgramsNV, NULL, 723),
-    NAME_FUNC_OFFSET(12385, glTrackMatrixNV, glTrackMatrixNV, NULL, 724),
-    NAME_FUNC_OFFSET(12401, glVertexAttrib1dNV, glVertexAttrib1dNV, NULL, 725),
-    NAME_FUNC_OFFSET(12420, glVertexAttrib1dvNV, glVertexAttrib1dvNV, NULL, 726),
-    NAME_FUNC_OFFSET(12440, glVertexAttrib1fNV, glVertexAttrib1fNV, NULL, 727),
-    NAME_FUNC_OFFSET(12459, glVertexAttrib1fvNV, glVertexAttrib1fvNV, NULL, 728),
-    NAME_FUNC_OFFSET(12479, glVertexAttrib1sNV, glVertexAttrib1sNV, NULL, 729),
-    NAME_FUNC_OFFSET(12498, glVertexAttrib1svNV, glVertexAttrib1svNV, NULL, 730),
-    NAME_FUNC_OFFSET(12518, glVertexAttrib2dNV, glVertexAttrib2dNV, NULL, 731),
-    NAME_FUNC_OFFSET(12537, glVertexAttrib2dvNV, glVertexAttrib2dvNV, NULL, 732),
-    NAME_FUNC_OFFSET(12557, glVertexAttrib2fNV, glVertexAttrib2fNV, NULL, 733),
-    NAME_FUNC_OFFSET(12576, glVertexAttrib2fvNV, glVertexAttrib2fvNV, NULL, 734),
-    NAME_FUNC_OFFSET(12596, glVertexAttrib2sNV, glVertexAttrib2sNV, NULL, 735),
-    NAME_FUNC_OFFSET(12615, glVertexAttrib2svNV, glVertexAttrib2svNV, NULL, 736),
-    NAME_FUNC_OFFSET(12635, glVertexAttrib3dNV, glVertexAttrib3dNV, NULL, 737),
-    NAME_FUNC_OFFSET(12654, glVertexAttrib3dvNV, glVertexAttrib3dvNV, NULL, 738),
-    NAME_FUNC_OFFSET(12674, glVertexAttrib3fNV, glVertexAttrib3fNV, NULL, 739),
-    NAME_FUNC_OFFSET(12693, glVertexAttrib3fvNV, glVertexAttrib3fvNV, NULL, 740),
-    NAME_FUNC_OFFSET(12713, glVertexAttrib3sNV, glVertexAttrib3sNV, NULL, 741),
-    NAME_FUNC_OFFSET(12732, glVertexAttrib3svNV, glVertexAttrib3svNV, NULL, 742),
-    NAME_FUNC_OFFSET(12752, glVertexAttrib4dNV, glVertexAttrib4dNV, NULL, 743),
-    NAME_FUNC_OFFSET(12771, glVertexAttrib4dvNV, glVertexAttrib4dvNV, NULL, 744),
-    NAME_FUNC_OFFSET(12791, glVertexAttrib4fNV, glVertexAttrib4fNV, NULL, 745),
-    NAME_FUNC_OFFSET(12810, glVertexAttrib4fvNV, glVertexAttrib4fvNV, NULL, 746),
-    NAME_FUNC_OFFSET(12830, glVertexAttrib4sNV, glVertexAttrib4sNV, NULL, 747),
-    NAME_FUNC_OFFSET(12849, glVertexAttrib4svNV, glVertexAttrib4svNV, NULL, 748),
-    NAME_FUNC_OFFSET(12869, glVertexAttrib4ubNV, glVertexAttrib4ubNV, NULL, 749),
-    NAME_FUNC_OFFSET(12889, glVertexAttrib4ubvNV, glVertexAttrib4ubvNV, NULL, 750),
-    NAME_FUNC_OFFSET(12910, glVertexAttribPointerNV, glVertexAttribPointerNV, NULL, 751),
-    NAME_FUNC_OFFSET(12934, glVertexAttribs1dvNV, glVertexAttribs1dvNV, NULL, 752),
-    NAME_FUNC_OFFSET(12955, glVertexAttribs1fvNV, glVertexAttribs1fvNV, NULL, 753),
-    NAME_FUNC_OFFSET(12976, glVertexAttribs1svNV, glVertexAttribs1svNV, NULL, 754),
-    NAME_FUNC_OFFSET(12997, glVertexAttribs2dvNV, glVertexAttribs2dvNV, NULL, 755),
-    NAME_FUNC_OFFSET(13018, glVertexAttribs2fvNV, glVertexAttribs2fvNV, NULL, 756),
-    NAME_FUNC_OFFSET(13039, glVertexAttribs2svNV, glVertexAttribs2svNV, NULL, 757),
-    NAME_FUNC_OFFSET(13060, glVertexAttribs3dvNV, glVertexAttribs3dvNV, NULL, 758),
-    NAME_FUNC_OFFSET(13081, glVertexAttribs3fvNV, glVertexAttribs3fvNV, NULL, 759),
-    NAME_FUNC_OFFSET(13102, glVertexAttribs3svNV, glVertexAttribs3svNV, NULL, 760),
-    NAME_FUNC_OFFSET(13123, glVertexAttribs4dvNV, glVertexAttribs4dvNV, NULL, 761),
-    NAME_FUNC_OFFSET(13144, glVertexAttribs4fvNV, glVertexAttribs4fvNV, NULL, 762),
-    NAME_FUNC_OFFSET(13165, glVertexAttribs4svNV, glVertexAttribs4svNV, NULL, 763),
-    NAME_FUNC_OFFSET(13186, glVertexAttribs4ubvNV, glVertexAttribs4ubvNV, NULL, 764),
-    NAME_FUNC_OFFSET(13208, glGetTexBumpParameterfvATI, glGetTexBumpParameterfvATI, NULL, 765),
-    NAME_FUNC_OFFSET(13235, glGetTexBumpParameterivATI, glGetTexBumpParameterivATI, NULL, 766),
-    NAME_FUNC_OFFSET(13262, glTexBumpParameterfvATI, glTexBumpParameterfvATI, NULL, 767),
-    NAME_FUNC_OFFSET(13286, glTexBumpParameterivATI, glTexBumpParameterivATI, NULL, 768),
-    NAME_FUNC_OFFSET(13310, glAlphaFragmentOp1ATI, glAlphaFragmentOp1ATI, NULL, 769),
-    NAME_FUNC_OFFSET(13332, glAlphaFragmentOp2ATI, glAlphaFragmentOp2ATI, NULL, 770),
-    NAME_FUNC_OFFSET(13354, glAlphaFragmentOp3ATI, glAlphaFragmentOp3ATI, NULL, 771),
-    NAME_FUNC_OFFSET(13376, glBeginFragmentShaderATI, glBeginFragmentShaderATI, NULL, 772),
-    NAME_FUNC_OFFSET(13401, glBindFragmentShaderATI, glBindFragmentShaderATI, NULL, 773),
-    NAME_FUNC_OFFSET(13425, glColorFragmentOp1ATI, glColorFragmentOp1ATI, NULL, 774),
-    NAME_FUNC_OFFSET(13447, glColorFragmentOp2ATI, glColorFragmentOp2ATI, NULL, 775),
-    NAME_FUNC_OFFSET(13469, glColorFragmentOp3ATI, glColorFragmentOp3ATI, NULL, 776),
-    NAME_FUNC_OFFSET(13491, glDeleteFragmentShaderATI, glDeleteFragmentShaderATI, NULL, 777),
-    NAME_FUNC_OFFSET(13517, glEndFragmentShaderATI, glEndFragmentShaderATI, NULL, 778),
-    NAME_FUNC_OFFSET(13540, glGenFragmentShadersATI, glGenFragmentShadersATI, NULL, 779),
-    NAME_FUNC_OFFSET(13564, glPassTexCoordATI, glPassTexCoordATI, NULL, 780),
-    NAME_FUNC_OFFSET(13582, glSampleMapATI, glSampleMapATI, NULL, 781),
-    NAME_FUNC_OFFSET(13597, glSetFragmentShaderConstantATI, glSetFragmentShaderConstantATI, NULL, 782),
-    NAME_FUNC_OFFSET(13628, glPointParameteriNV, glPointParameteriNV, NULL, 783),
-    NAME_FUNC_OFFSET(13648, glPointParameterivNV, glPointParameterivNV, NULL, 784),
-    NAME_FUNC_OFFSET(13669, gl_dispatch_stub_785, gl_dispatch_stub_785, NULL, 785),
-    NAME_FUNC_OFFSET(13692, gl_dispatch_stub_786, gl_dispatch_stub_786, NULL, 786),
-    NAME_FUNC_OFFSET(13715, gl_dispatch_stub_787, gl_dispatch_stub_787, NULL, 787),
-    NAME_FUNC_OFFSET(13741, gl_dispatch_stub_788, gl_dispatch_stub_788, NULL, 788),
-    NAME_FUNC_OFFSET(13764, gl_dispatch_stub_789, gl_dispatch_stub_789, NULL, 789),
-    NAME_FUNC_OFFSET(13785, glGetProgramNamedParameterdvNV, glGetProgramNamedParameterdvNV, NULL, 790),
-    NAME_FUNC_OFFSET(13816, glGetProgramNamedParameterfvNV, glGetProgramNamedParameterfvNV, NULL, 791),
-    NAME_FUNC_OFFSET(13847, glProgramNamedParameter4dNV, glProgramNamedParameter4dNV, NULL, 792),
-    NAME_FUNC_OFFSET(13875, glProgramNamedParameter4dvNV, glProgramNamedParameter4dvNV, NULL, 793),
-    NAME_FUNC_OFFSET(13904, glProgramNamedParameter4fNV, glProgramNamedParameter4fNV, NULL, 794),
-    NAME_FUNC_OFFSET(13932, glProgramNamedParameter4fvNV, glProgramNamedParameter4fvNV, NULL, 795),
-    NAME_FUNC_OFFSET(13961, glPrimitiveRestartIndexNV, glPrimitiveRestartIndexNV, NULL, 796),
-    NAME_FUNC_OFFSET(13987, glPrimitiveRestartNV, glPrimitiveRestartNV, NULL, 797),
-    NAME_FUNC_OFFSET(14008, gl_dispatch_stub_798, gl_dispatch_stub_798, NULL, 798),
-    NAME_FUNC_OFFSET(14025, gl_dispatch_stub_799, gl_dispatch_stub_799, NULL, 799),
-    NAME_FUNC_OFFSET(14052, glBindFramebufferEXT, glBindFramebufferEXT, NULL, 800),
-    NAME_FUNC_OFFSET(14073, glBindRenderbufferEXT, glBindRenderbufferEXT, NULL, 801),
-    NAME_FUNC_OFFSET(14095, glCheckFramebufferStatusEXT, glCheckFramebufferStatusEXT, NULL, 802),
-    NAME_FUNC_OFFSET(14123, glDeleteFramebuffersEXT, glDeleteFramebuffersEXT, NULL, 803),
-    NAME_FUNC_OFFSET(14147, glDeleteRenderbuffersEXT, glDeleteRenderbuffersEXT, NULL, 804),
-    NAME_FUNC_OFFSET(14172, glFramebufferRenderbufferEXT, glFramebufferRenderbufferEXT, NULL, 805),
-    NAME_FUNC_OFFSET(14201, glFramebufferTexture1DEXT, glFramebufferTexture1DEXT, NULL, 806),
-    NAME_FUNC_OFFSET(14227, glFramebufferTexture2DEXT, glFramebufferTexture2DEXT, NULL, 807),
-    NAME_FUNC_OFFSET(14253, glFramebufferTexture3DEXT, glFramebufferTexture3DEXT, NULL, 808),
-    NAME_FUNC_OFFSET(14279, glGenFramebuffersEXT, glGenFramebuffersEXT, NULL, 809),
-    NAME_FUNC_OFFSET(14300, glGenRenderbuffersEXT, glGenRenderbuffersEXT, NULL, 810),
-    NAME_FUNC_OFFSET(14322, glGenerateMipmapEXT, glGenerateMipmapEXT, NULL, 811),
-    NAME_FUNC_OFFSET(14342, glGetFramebufferAttachmentParameterivEXT, glGetFramebufferAttachmentParameterivEXT, NULL, 812),
-    NAME_FUNC_OFFSET(14383, glGetRenderbufferParameterivEXT, glGetRenderbufferParameterivEXT, NULL, 813),
-    NAME_FUNC_OFFSET(14415, glIsFramebufferEXT, glIsFramebufferEXT, NULL, 814),
-    NAME_FUNC_OFFSET(14434, glIsRenderbufferEXT, glIsRenderbufferEXT, NULL, 815),
-    NAME_FUNC_OFFSET(14454, glRenderbufferStorageEXT, glRenderbufferStorageEXT, NULL, 816),
-    NAME_FUNC_OFFSET(14479, gl_dispatch_stub_817, gl_dispatch_stub_817, NULL, 817),
-    NAME_FUNC_OFFSET(14500, gl_dispatch_stub_818, gl_dispatch_stub_818, NULL, 818),
-    NAME_FUNC_OFFSET(14524, gl_dispatch_stub_819, gl_dispatch_stub_819, NULL, 819),
-    NAME_FUNC_OFFSET(14554, glBindFragDataLocationEXT, glBindFragDataLocationEXT, NULL, 820),
-    NAME_FUNC_OFFSET(14580, glGetFragDataLocationEXT, glGetFragDataLocationEXT, NULL, 821),
-    NAME_FUNC_OFFSET(14605, glGetUniformuivEXT, glGetUniformuivEXT, NULL, 822),
-    NAME_FUNC_OFFSET(14624, glGetVertexAttribIivEXT, glGetVertexAttribIivEXT, NULL, 823),
-    NAME_FUNC_OFFSET(14648, glGetVertexAttribIuivEXT, glGetVertexAttribIuivEXT, NULL, 824),
-    NAME_FUNC_OFFSET(14673, glUniform1uiEXT, glUniform1uiEXT, NULL, 825),
-    NAME_FUNC_OFFSET(14689, glUniform1uivEXT, glUniform1uivEXT, NULL, 826),
-    NAME_FUNC_OFFSET(14706, glUniform2uiEXT, glUniform2uiEXT, NULL, 827),
-    NAME_FUNC_OFFSET(14722, glUniform2uivEXT, glUniform2uivEXT, NULL, 828),
-    NAME_FUNC_OFFSET(14739, glUniform3uiEXT, glUniform3uiEXT, NULL, 829),
-    NAME_FUNC_OFFSET(14755, glUniform3uivEXT, glUniform3uivEXT, NULL, 830),
-    NAME_FUNC_OFFSET(14772, glUniform4uiEXT, glUniform4uiEXT, NULL, 831),
-    NAME_FUNC_OFFSET(14788, glUniform4uivEXT, glUniform4uivEXT, NULL, 832),
-    NAME_FUNC_OFFSET(14805, glVertexAttribI1iEXT, glVertexAttribI1iEXT, NULL, 833),
-    NAME_FUNC_OFFSET(14826, glVertexAttribI1ivEXT, glVertexAttribI1ivEXT, NULL, 834),
-    NAME_FUNC_OFFSET(14848, glVertexAttribI1uiEXT, glVertexAttribI1uiEXT, NULL, 835),
-    NAME_FUNC_OFFSET(14870, glVertexAttribI1uivEXT, glVertexAttribI1uivEXT, NULL, 836),
-    NAME_FUNC_OFFSET(14893, glVertexAttribI2iEXT, glVertexAttribI2iEXT, NULL, 837),
-    NAME_FUNC_OFFSET(14914, glVertexAttribI2ivEXT, glVertexAttribI2ivEXT, NULL, 838),
-    NAME_FUNC_OFFSET(14936, glVertexAttribI2uiEXT, glVertexAttribI2uiEXT, NULL, 839),
-    NAME_FUNC_OFFSET(14958, glVertexAttribI2uivEXT, glVertexAttribI2uivEXT, NULL, 840),
-    NAME_FUNC_OFFSET(14981, glVertexAttribI3iEXT, glVertexAttribI3iEXT, NULL, 841),
-    NAME_FUNC_OFFSET(15002, glVertexAttribI3ivEXT, glVertexAttribI3ivEXT, NULL, 842),
-    NAME_FUNC_OFFSET(15024, glVertexAttribI3uiEXT, glVertexAttribI3uiEXT, NULL, 843),
-    NAME_FUNC_OFFSET(15046, glVertexAttribI3uivEXT, glVertexAttribI3uivEXT, NULL, 844),
-    NAME_FUNC_OFFSET(15069, glVertexAttribI4bvEXT, glVertexAttribI4bvEXT, NULL, 845),
-    NAME_FUNC_OFFSET(15091, glVertexAttribI4iEXT, glVertexAttribI4iEXT, NULL, 846),
-    NAME_FUNC_OFFSET(15112, glVertexAttribI4ivEXT, glVertexAttribI4ivEXT, NULL, 847),
-    NAME_FUNC_OFFSET(15134, glVertexAttribI4svEXT, glVertexAttribI4svEXT, NULL, 848),
-    NAME_FUNC_OFFSET(15156, glVertexAttribI4ubvEXT, glVertexAttribI4ubvEXT, NULL, 849),
-    NAME_FUNC_OFFSET(15179, glVertexAttribI4uiEXT, glVertexAttribI4uiEXT, NULL, 850),
-    NAME_FUNC_OFFSET(15201, glVertexAttribI4uivEXT, glVertexAttribI4uivEXT, NULL, 851),
-    NAME_FUNC_OFFSET(15224, glVertexAttribI4usvEXT, glVertexAttribI4usvEXT, NULL, 852),
-    NAME_FUNC_OFFSET(15247, glVertexAttribIPointerEXT, glVertexAttribIPointerEXT, NULL, 853),
-    NAME_FUNC_OFFSET(15273, glFramebufferTextureLayerEXT, glFramebufferTextureLayerEXT, NULL, 854),
-    NAME_FUNC_OFFSET(15302, glColorMaskIndexedEXT, glColorMaskIndexedEXT, NULL, 855),
-    NAME_FUNC_OFFSET(15324, glDisableIndexedEXT, glDisableIndexedEXT, NULL, 856),
-    NAME_FUNC_OFFSET(15344, glEnableIndexedEXT, glEnableIndexedEXT, NULL, 857),
-    NAME_FUNC_OFFSET(15363, glGetBooleanIndexedvEXT, glGetBooleanIndexedvEXT, NULL, 858),
-    NAME_FUNC_OFFSET(15387, glGetIntegerIndexedvEXT, glGetIntegerIndexedvEXT, NULL, 859),
-    NAME_FUNC_OFFSET(15411, glIsEnabledIndexedEXT, glIsEnabledIndexedEXT, NULL, 860),
-    NAME_FUNC_OFFSET(15433, glClearColorIiEXT, glClearColorIiEXT, NULL, 861),
-    NAME_FUNC_OFFSET(15451, glClearColorIuiEXT, glClearColorIuiEXT, NULL, 862),
-    NAME_FUNC_OFFSET(15470, glGetTexParameterIivEXT, glGetTexParameterIivEXT, NULL, 863),
-    NAME_FUNC_OFFSET(15494, glGetTexParameterIuivEXT, glGetTexParameterIuivEXT, NULL, 864),
-    NAME_FUNC_OFFSET(15519, glTexParameterIivEXT, glTexParameterIivEXT, NULL, 865),
-    NAME_FUNC_OFFSET(15540, glTexParameterIuivEXT, glTexParameterIuivEXT, NULL, 866),
-    NAME_FUNC_OFFSET(15562, glBeginConditionalRenderNV, glBeginConditionalRenderNV, NULL, 867),
-    NAME_FUNC_OFFSET(15589, glEndConditionalRenderNV, glEndConditionalRenderNV, NULL, 868),
-    NAME_FUNC_OFFSET(15614, glBeginTransformFeedbackEXT, glBeginTransformFeedbackEXT, NULL, 869),
-    NAME_FUNC_OFFSET(15642, glBindBufferBaseEXT, glBindBufferBaseEXT, NULL, 870),
-    NAME_FUNC_OFFSET(15662, glBindBufferOffsetEXT, glBindBufferOffsetEXT, NULL, 871),
-    NAME_FUNC_OFFSET(15684, glBindBufferRangeEXT, glBindBufferRangeEXT, NULL, 872),
-    NAME_FUNC_OFFSET(15705, glEndTransformFeedbackEXT, glEndTransformFeedbackEXT, NULL, 873),
-    NAME_FUNC_OFFSET(15731, glGetTransformFeedbackVaryingEXT, glGetTransformFeedbackVaryingEXT, NULL, 874),
-    NAME_FUNC_OFFSET(15764, glTransformFeedbackVaryingsEXT, glTransformFeedbackVaryingsEXT, NULL, 875),
-    NAME_FUNC_OFFSET(15795, glProvokingVertexEXT, glProvokingVertexEXT, NULL, 876),
-    NAME_FUNC_OFFSET(15816, gl_dispatch_stub_877, gl_dispatch_stub_877, NULL, 877),
-    NAME_FUNC_OFFSET(15847, gl_dispatch_stub_878, gl_dispatch_stub_878, NULL, 878),
-    NAME_FUNC_OFFSET(15867, glGetObjectParameterivAPPLE, glGetObjectParameterivAPPLE, NULL, 879),
-    NAME_FUNC_OFFSET(15895, glObjectPurgeableAPPLE, glObjectPurgeableAPPLE, NULL, 880),
-    NAME_FUNC_OFFSET(15918, glObjectUnpurgeableAPPLE, glObjectUnpurgeableAPPLE, NULL, 881),
-    NAME_FUNC_OFFSET(15943, glActiveProgramEXT, glActiveProgramEXT, NULL, 882),
-    NAME_FUNC_OFFSET(15962, glCreateShaderProgramEXT, glCreateShaderProgramEXT, NULL, 883),
-    NAME_FUNC_OFFSET(15987, glUseShaderProgramEXT, glUseShaderProgramEXT, NULL, 884),
-    NAME_FUNC_OFFSET(16009, glTextureBarrierNV, glTextureBarrierNV, NULL, 885),
-    NAME_FUNC_OFFSET(16028, gl_dispatch_stub_886, gl_dispatch_stub_886, NULL, 886),
-    NAME_FUNC_OFFSET(16053, gl_dispatch_stub_887, gl_dispatch_stub_887, NULL, 887),
-    NAME_FUNC_OFFSET(16082, gl_dispatch_stub_888, gl_dispatch_stub_888, NULL, 888),
-    NAME_FUNC_OFFSET(16113, gl_dispatch_stub_889, gl_dispatch_stub_889, NULL, 889),
-    NAME_FUNC_OFFSET(16137, gl_dispatch_stub_890, gl_dispatch_stub_890, NULL, 890),
-    NAME_FUNC_OFFSET(16162, glEGLImageTargetRenderbufferStorageOES, glEGLImageTargetRenderbufferStorageOES, NULL, 891),
-    NAME_FUNC_OFFSET(16201, glEGLImageTargetTexture2DOES, glEGLImageTargetTexture2DOES, NULL, 892),
-    NAME_FUNC_OFFSET(16230, glArrayElement, glArrayElement, NULL, 306),
-    NAME_FUNC_OFFSET(16248, glBindTexture, glBindTexture, NULL, 307),
-    NAME_FUNC_OFFSET(16265, glDrawArrays, glDrawArrays, NULL, 310),
-    NAME_FUNC_OFFSET(16281, glAreTexturesResident, glAreTexturesResidentEXT, glAreTexturesResidentEXT, 322),
-    NAME_FUNC_OFFSET(16306, glCopyTexImage1D, glCopyTexImage1D, NULL, 323),
-    NAME_FUNC_OFFSET(16326, glCopyTexImage2D, glCopyTexImage2D, NULL, 324),
-    NAME_FUNC_OFFSET(16346, glCopyTexSubImage1D, glCopyTexSubImage1D, NULL, 325),
-    NAME_FUNC_OFFSET(16369, glCopyTexSubImage2D, glCopyTexSubImage2D, NULL, 326),
-    NAME_FUNC_OFFSET(16392, glDeleteTextures, glDeleteTexturesEXT, glDeleteTexturesEXT, 327),
-    NAME_FUNC_OFFSET(16412, glGenTextures, glGenTexturesEXT, glGenTexturesEXT, 328),
-    NAME_FUNC_OFFSET(16429, glGetPointerv, glGetPointerv, NULL, 329),
-    NAME_FUNC_OFFSET(16446, glIsTexture, glIsTextureEXT, glIsTextureEXT, 330),
-    NAME_FUNC_OFFSET(16461, glPrioritizeTextures, glPrioritizeTextures, NULL, 331),
-    NAME_FUNC_OFFSET(16485, glTexSubImage1D, glTexSubImage1D, NULL, 332),
-    NAME_FUNC_OFFSET(16504, glTexSubImage2D, glTexSubImage2D, NULL, 333),
-    NAME_FUNC_OFFSET(16523, glBlendColor, glBlendColor, NULL, 336),
-    NAME_FUNC_OFFSET(16539, glBlendEquation, glBlendEquation, NULL, 337),
-    NAME_FUNC_OFFSET(16558, glDrawRangeElements, glDrawRangeElements, NULL, 338),
-    NAME_FUNC_OFFSET(16581, glColorTable, glColorTable, NULL, 339),
-    NAME_FUNC_OFFSET(16597, glColorTable, glColorTable, NULL, 339),
-    NAME_FUNC_OFFSET(16613, glColorTableParameterfv, glColorTableParameterfv, NULL, 340),
-    NAME_FUNC_OFFSET(16640, glColorTableParameteriv, glColorTableParameteriv, NULL, 341),
-    NAME_FUNC_OFFSET(16667, glCopyColorTable, glCopyColorTable, NULL, 342),
-    NAME_FUNC_OFFSET(16687, glGetColorTable, glGetColorTableEXT, glGetColorTableEXT, 343),
-    NAME_FUNC_OFFSET(16706, glGetColorTable, glGetColorTableEXT, glGetColorTableEXT, 343),
-    NAME_FUNC_OFFSET(16725, glGetColorTableParameterfv, glGetColorTableParameterfvEXT, glGetColorTableParameterfvEXT, 344),
-    NAME_FUNC_OFFSET(16755, glGetColorTableParameterfv, glGetColorTableParameterfvEXT, glGetColorTableParameterfvEXT, 344),
-    NAME_FUNC_OFFSET(16785, glGetColorTableParameteriv, glGetColorTableParameterivEXT, glGetColorTableParameterivEXT, 345),
-    NAME_FUNC_OFFSET(16815, glGetColorTableParameteriv, glGetColorTableParameterivEXT, glGetColorTableParameterivEXT, 345),
-    NAME_FUNC_OFFSET(16845, glColorSubTable, glColorSubTable, NULL, 346),
-    NAME_FUNC_OFFSET(16864, glCopyColorSubTable, glCopyColorSubTable, NULL, 347),
-    NAME_FUNC_OFFSET(16887, glConvolutionFilter1D, glConvolutionFilter1D, NULL, 348),
-    NAME_FUNC_OFFSET(16912, glConvolutionFilter2D, glConvolutionFilter2D, NULL, 349),
-    NAME_FUNC_OFFSET(16937, glConvolutionParameterf, glConvolutionParameterf, NULL, 350),
-    NAME_FUNC_OFFSET(16964, glConvolutionParameterfv, glConvolutionParameterfv, NULL, 351),
-    NAME_FUNC_OFFSET(16992, glConvolutionParameteri, glConvolutionParameteri, NULL, 352),
-    NAME_FUNC_OFFSET(17019, glConvolutionParameteriv, glConvolutionParameteriv, NULL, 353),
-    NAME_FUNC_OFFSET(17047, glCopyConvolutionFilter1D, glCopyConvolutionFilter1D, NULL, 354),
-    NAME_FUNC_OFFSET(17076, glCopyConvolutionFilter2D, glCopyConvolutionFilter2D, NULL, 355),
-    NAME_FUNC_OFFSET(17105, glGetConvolutionFilter, gl_dispatch_stub_356, gl_dispatch_stub_356, 356),
-    NAME_FUNC_OFFSET(17131, glGetConvolutionParameterfv, gl_dispatch_stub_357, gl_dispatch_stub_357, 357),
-    NAME_FUNC_OFFSET(17162, glGetConvolutionParameteriv, gl_dispatch_stub_358, gl_dispatch_stub_358, 358),
-    NAME_FUNC_OFFSET(17193, glGetSeparableFilter, gl_dispatch_stub_359, gl_dispatch_stub_359, 359),
-    NAME_FUNC_OFFSET(17217, glSeparableFilter2D, glSeparableFilter2D, NULL, 360),
-    NAME_FUNC_OFFSET(17240, glGetHistogram, gl_dispatch_stub_361, gl_dispatch_stub_361, 361),
-    NAME_FUNC_OFFSET(17258, glGetHistogramParameterfv, gl_dispatch_stub_362, gl_dispatch_stub_362, 362),
-    NAME_FUNC_OFFSET(17287, glGetHistogramParameteriv, gl_dispatch_stub_363, gl_dispatch_stub_363, 363),
-    NAME_FUNC_OFFSET(17316, glGetMinmax, gl_dispatch_stub_364, gl_dispatch_stub_364, 364),
-    NAME_FUNC_OFFSET(17331, glGetMinmaxParameterfv, gl_dispatch_stub_365, gl_dispatch_stub_365, 365),
-    NAME_FUNC_OFFSET(17357, glGetMinmaxParameteriv, gl_dispatch_stub_366, gl_dispatch_stub_366, 366),
-    NAME_FUNC_OFFSET(17383, glHistogram, glHistogram, NULL, 367),
-    NAME_FUNC_OFFSET(17398, glMinmax, glMinmax, NULL, 368),
-    NAME_FUNC_OFFSET(17410, glResetHistogram, glResetHistogram, NULL, 369),
-    NAME_FUNC_OFFSET(17430, glResetMinmax, glResetMinmax, NULL, 370),
-    NAME_FUNC_OFFSET(17447, glTexImage3D, glTexImage3D, NULL, 371),
-    NAME_FUNC_OFFSET(17463, glTexSubImage3D, glTexSubImage3D, NULL, 372),
-    NAME_FUNC_OFFSET(17482, glCopyTexSubImage3D, glCopyTexSubImage3D, NULL, 373),
-    NAME_FUNC_OFFSET(17505, glActiveTextureARB, glActiveTextureARB, NULL, 374),
-    NAME_FUNC_OFFSET(17521, glClientActiveTextureARB, glClientActiveTextureARB, NULL, 375),
-    NAME_FUNC_OFFSET(17543, glMultiTexCoord1dARB, glMultiTexCoord1dARB, NULL, 376),
-    NAME_FUNC_OFFSET(17561, glMultiTexCoord1dvARB, glMultiTexCoord1dvARB, NULL, 377),
-    NAME_FUNC_OFFSET(17580, glMultiTexCoord1fARB, glMultiTexCoord1fARB, NULL, 378),
-    NAME_FUNC_OFFSET(17598, glMultiTexCoord1fvARB, glMultiTexCoord1fvARB, NULL, 379),
-    NAME_FUNC_OFFSET(17617, glMultiTexCoord1iARB, glMultiTexCoord1iARB, NULL, 380),
-    NAME_FUNC_OFFSET(17635, glMultiTexCoord1ivARB, glMultiTexCoord1ivARB, NULL, 381),
-    NAME_FUNC_OFFSET(17654, glMultiTexCoord1sARB, glMultiTexCoord1sARB, NULL, 382),
-    NAME_FUNC_OFFSET(17672, glMultiTexCoord1svARB, glMultiTexCoord1svARB, NULL, 383),
-    NAME_FUNC_OFFSET(17691, glMultiTexCoord2dARB, glMultiTexCoord2dARB, NULL, 384),
-    NAME_FUNC_OFFSET(17709, glMultiTexCoord2dvARB, glMultiTexCoord2dvARB, NULL, 385),
-    NAME_FUNC_OFFSET(17728, glMultiTexCoord2fARB, glMultiTexCoord2fARB, NULL, 386),
-    NAME_FUNC_OFFSET(17746, glMultiTexCoord2fvARB, glMultiTexCoord2fvARB, NULL, 387),
-    NAME_FUNC_OFFSET(17765, glMultiTexCoord2iARB, glMultiTexCoord2iARB, NULL, 388),
-    NAME_FUNC_OFFSET(17783, glMultiTexCoord2ivARB, glMultiTexCoord2ivARB, NULL, 389),
-    NAME_FUNC_OFFSET(17802, glMultiTexCoord2sARB, glMultiTexCoord2sARB, NULL, 390),
-    NAME_FUNC_OFFSET(17820, glMultiTexCoord2svARB, glMultiTexCoord2svARB, NULL, 391),
-    NAME_FUNC_OFFSET(17839, glMultiTexCoord3dARB, glMultiTexCoord3dARB, NULL, 392),
-    NAME_FUNC_OFFSET(17857, glMultiTexCoord3dvARB, glMultiTexCoord3dvARB, NULL, 393),
-    NAME_FUNC_OFFSET(17876, glMultiTexCoord3fARB, glMultiTexCoord3fARB, NULL, 394),
-    NAME_FUNC_OFFSET(17894, glMultiTexCoord3fvARB, glMultiTexCoord3fvARB, NULL, 395),
-    NAME_FUNC_OFFSET(17913, glMultiTexCoord3iARB, glMultiTexCoord3iARB, NULL, 396),
-    NAME_FUNC_OFFSET(17931, glMultiTexCoord3ivARB, glMultiTexCoord3ivARB, NULL, 397),
-    NAME_FUNC_OFFSET(17950, glMultiTexCoord3sARB, glMultiTexCoord3sARB, NULL, 398),
-    NAME_FUNC_OFFSET(17968, glMultiTexCoord3svARB, glMultiTexCoord3svARB, NULL, 399),
-    NAME_FUNC_OFFSET(17987, glMultiTexCoord4dARB, glMultiTexCoord4dARB, NULL, 400),
-    NAME_FUNC_OFFSET(18005, glMultiTexCoord4dvARB, glMultiTexCoord4dvARB, NULL, 401),
-    NAME_FUNC_OFFSET(18024, glMultiTexCoord4fARB, glMultiTexCoord4fARB, NULL, 402),
-    NAME_FUNC_OFFSET(18042, glMultiTexCoord4fvARB, glMultiTexCoord4fvARB, NULL, 403),
-    NAME_FUNC_OFFSET(18061, glMultiTexCoord4iARB, glMultiTexCoord4iARB, NULL, 404),
-    NAME_FUNC_OFFSET(18079, glMultiTexCoord4ivARB, glMultiTexCoord4ivARB, NULL, 405),
-    NAME_FUNC_OFFSET(18098, glMultiTexCoord4sARB, glMultiTexCoord4sARB, NULL, 406),
-    NAME_FUNC_OFFSET(18116, glMultiTexCoord4svARB, glMultiTexCoord4svARB, NULL, 407),
-    NAME_FUNC_OFFSET(18135, glStencilOpSeparate, glStencilOpSeparate, NULL, 423),
-    NAME_FUNC_OFFSET(18158, glLoadTransposeMatrixdARB, glLoadTransposeMatrixdARB, NULL, 441),
-    NAME_FUNC_OFFSET(18181, glLoadTransposeMatrixfARB, glLoadTransposeMatrixfARB, NULL, 442),
-    NAME_FUNC_OFFSET(18204, glMultTransposeMatrixdARB, glMultTransposeMatrixdARB, NULL, 443),
-    NAME_FUNC_OFFSET(18227, glMultTransposeMatrixfARB, glMultTransposeMatrixfARB, NULL, 444),
-    NAME_FUNC_OFFSET(18250, glSampleCoverageARB, glSampleCoverageARB, NULL, 445),
-    NAME_FUNC_OFFSET(18267, glCompressedTexImage1DARB, glCompressedTexImage1DARB, NULL, 446),
-    NAME_FUNC_OFFSET(18290, glCompressedTexImage2DARB, glCompressedTexImage2DARB, NULL, 447),
-    NAME_FUNC_OFFSET(18313, glCompressedTexImage3DARB, glCompressedTexImage3DARB, NULL, 448),
-    NAME_FUNC_OFFSET(18336, glCompressedTexSubImage1DARB, glCompressedTexSubImage1DARB, NULL, 449),
-    NAME_FUNC_OFFSET(18362, glCompressedTexSubImage2DARB, glCompressedTexSubImage2DARB, NULL, 450),
-    NAME_FUNC_OFFSET(18388, glCompressedTexSubImage3DARB, glCompressedTexSubImage3DARB, NULL, 451),
-    NAME_FUNC_OFFSET(18414, glGetCompressedTexImageARB, glGetCompressedTexImageARB, NULL, 452),
-    NAME_FUNC_OFFSET(18438, glDisableVertexAttribArrayARB, glDisableVertexAttribArrayARB, NULL, 453),
-    NAME_FUNC_OFFSET(18465, glEnableVertexAttribArrayARB, glEnableVertexAttribArrayARB, NULL, 454),
-    NAME_FUNC_OFFSET(18491, glGetVertexAttribdvARB, glGetVertexAttribdvARB, NULL, 461),
-    NAME_FUNC_OFFSET(18511, glGetVertexAttribfvARB, glGetVertexAttribfvARB, NULL, 462),
-    NAME_FUNC_OFFSET(18531, glGetVertexAttribivARB, glGetVertexAttribivARB, NULL, 463),
-    NAME_FUNC_OFFSET(18551, glProgramEnvParameter4dARB, glProgramEnvParameter4dARB, NULL, 464),
-    NAME_FUNC_OFFSET(18574, glProgramEnvParameter4dvARB, glProgramEnvParameter4dvARB, NULL, 465),
-    NAME_FUNC_OFFSET(18598, glProgramEnvParameter4fARB, glProgramEnvParameter4fARB, NULL, 466),
-    NAME_FUNC_OFFSET(18621, glProgramEnvParameter4fvARB, glProgramEnvParameter4fvARB, NULL, 467),
-    NAME_FUNC_OFFSET(18645, glVertexAttrib1dARB, glVertexAttrib1dARB, NULL, 473),
-    NAME_FUNC_OFFSET(18662, glVertexAttrib1dvARB, glVertexAttrib1dvARB, NULL, 474),
-    NAME_FUNC_OFFSET(18680, glVertexAttrib1fARB, glVertexAttrib1fARB, NULL, 475),
-    NAME_FUNC_OFFSET(18697, glVertexAttrib1fvARB, glVertexAttrib1fvARB, NULL, 476),
-    NAME_FUNC_OFFSET(18715, glVertexAttrib1sARB, glVertexAttrib1sARB, NULL, 477),
-    NAME_FUNC_OFFSET(18732, glVertexAttrib1svARB, glVertexAttrib1svARB, NULL, 478),
-    NAME_FUNC_OFFSET(18750, glVertexAttrib2dARB, glVertexAttrib2dARB, NULL, 479),
-    NAME_FUNC_OFFSET(18767, glVertexAttrib2dvARB, glVertexAttrib2dvARB, NULL, 480),
-    NAME_FUNC_OFFSET(18785, glVertexAttrib2fARB, glVertexAttrib2fARB, NULL, 481),
-    NAME_FUNC_OFFSET(18802, glVertexAttrib2fvARB, glVertexAttrib2fvARB, NULL, 482),
-    NAME_FUNC_OFFSET(18820, glVertexAttrib2sARB, glVertexAttrib2sARB, NULL, 483),
-    NAME_FUNC_OFFSET(18837, glVertexAttrib2svARB, glVertexAttrib2svARB, NULL, 484),
-    NAME_FUNC_OFFSET(18855, glVertexAttrib3dARB, glVertexAttrib3dARB, NULL, 485),
-    NAME_FUNC_OFFSET(18872, glVertexAttrib3dvARB, glVertexAttrib3dvARB, NULL, 486),
-    NAME_FUNC_OFFSET(18890, glVertexAttrib3fARB, glVertexAttrib3fARB, NULL, 487),
-    NAME_FUNC_OFFSET(18907, glVertexAttrib3fvARB, glVertexAttrib3fvARB, NULL, 488),
-    NAME_FUNC_OFFSET(18925, glVertexAttrib3sARB, glVertexAttrib3sARB, NULL, 489),
-    NAME_FUNC_OFFSET(18942, glVertexAttrib3svARB, glVertexAttrib3svARB, NULL, 490),
-    NAME_FUNC_OFFSET(18960, glVertexAttrib4NbvARB, glVertexAttrib4NbvARB, NULL, 491),
-    NAME_FUNC_OFFSET(18979, glVertexAttrib4NivARB, glVertexAttrib4NivARB, NULL, 492),
-    NAME_FUNC_OFFSET(18998, glVertexAttrib4NsvARB, glVertexAttrib4NsvARB, NULL, 493),
-    NAME_FUNC_OFFSET(19017, glVertexAttrib4NubARB, glVertexAttrib4NubARB, NULL, 494),
-    NAME_FUNC_OFFSET(19036, glVertexAttrib4NubvARB, glVertexAttrib4NubvARB, NULL, 495),
-    NAME_FUNC_OFFSET(19056, glVertexAttrib4NuivARB, glVertexAttrib4NuivARB, NULL, 496),
-    NAME_FUNC_OFFSET(19076, glVertexAttrib4NusvARB, glVertexAttrib4NusvARB, NULL, 497),
-    NAME_FUNC_OFFSET(19096, glVertexAttrib4bvARB, glVertexAttrib4bvARB, NULL, 498),
-    NAME_FUNC_OFFSET(19114, glVertexAttrib4dARB, glVertexAttrib4dARB, NULL, 499),
-    NAME_FUNC_OFFSET(19131, glVertexAttrib4dvARB, glVertexAttrib4dvARB, NULL, 500),
-    NAME_FUNC_OFFSET(19149, glVertexAttrib4fARB, glVertexAttrib4fARB, NULL, 501),
-    NAME_FUNC_OFFSET(19166, glVertexAttrib4fvARB, glVertexAttrib4fvARB, NULL, 502),
-    NAME_FUNC_OFFSET(19184, glVertexAttrib4ivARB, glVertexAttrib4ivARB, NULL, 503),
-    NAME_FUNC_OFFSET(19202, glVertexAttrib4sARB, glVertexAttrib4sARB, NULL, 504),
-    NAME_FUNC_OFFSET(19219, glVertexAttrib4svARB, glVertexAttrib4svARB, NULL, 505),
-    NAME_FUNC_OFFSET(19237, glVertexAttrib4ubvARB, glVertexAttrib4ubvARB, NULL, 506),
-    NAME_FUNC_OFFSET(19256, glVertexAttrib4uivARB, glVertexAttrib4uivARB, NULL, 507),
-    NAME_FUNC_OFFSET(19275, glVertexAttrib4usvARB, glVertexAttrib4usvARB, NULL, 508),
-    NAME_FUNC_OFFSET(19294, glVertexAttribPointerARB, glVertexAttribPointerARB, NULL, 509),
-    NAME_FUNC_OFFSET(19316, glBindBufferARB, glBindBufferARB, NULL, 510),
-    NAME_FUNC_OFFSET(19329, glBufferDataARB, glBufferDataARB, NULL, 511),
-    NAME_FUNC_OFFSET(19342, glBufferSubDataARB, glBufferSubDataARB, NULL, 512),
-    NAME_FUNC_OFFSET(19358, glDeleteBuffersARB, glDeleteBuffersARB, NULL, 513),
-    NAME_FUNC_OFFSET(19374, glGenBuffersARB, glGenBuffersARB, NULL, 514),
-    NAME_FUNC_OFFSET(19387, glGetBufferParameterivARB, glGetBufferParameterivARB, NULL, 515),
-    NAME_FUNC_OFFSET(19410, glGetBufferPointervARB, glGetBufferPointervARB, NULL, 516),
-    NAME_FUNC_OFFSET(19430, glGetBufferSubDataARB, glGetBufferSubDataARB, NULL, 517),
-    NAME_FUNC_OFFSET(19449, glIsBufferARB, glIsBufferARB, NULL, 518),
-    NAME_FUNC_OFFSET(19460, glMapBufferARB, glMapBufferARB, NULL, 519),
-    NAME_FUNC_OFFSET(19472, glUnmapBufferARB, glUnmapBufferARB, NULL, 520),
-    NAME_FUNC_OFFSET(19486, glBeginQueryARB, glBeginQueryARB, NULL, 521),
-    NAME_FUNC_OFFSET(19499, glDeleteQueriesARB, glDeleteQueriesARB, NULL, 522),
-    NAME_FUNC_OFFSET(19515, glEndQueryARB, glEndQueryARB, NULL, 523),
-    NAME_FUNC_OFFSET(19526, glGenQueriesARB, glGenQueriesARB, NULL, 524),
-    NAME_FUNC_OFFSET(19539, glGetQueryObjectivARB, glGetQueryObjectivARB, NULL, 525),
-    NAME_FUNC_OFFSET(19558, glGetQueryObjectuivARB, glGetQueryObjectuivARB, NULL, 526),
-    NAME_FUNC_OFFSET(19578, glGetQueryivARB, glGetQueryivARB, NULL, 527),
-    NAME_FUNC_OFFSET(19591, glIsQueryARB, glIsQueryARB, NULL, 528),
-    NAME_FUNC_OFFSET(19601, glCompileShaderARB, glCompileShaderARB, NULL, 530),
-    NAME_FUNC_OFFSET(19617, glGetActiveUniformARB, glGetActiveUniformARB, NULL, 535),
-    NAME_FUNC_OFFSET(19636, glGetShaderSourceARB, glGetShaderSourceARB, NULL, 541),
-    NAME_FUNC_OFFSET(19654, glGetUniformLocationARB, glGetUniformLocationARB, NULL, 542),
-    NAME_FUNC_OFFSET(19675, glGetUniformfvARB, glGetUniformfvARB, NULL, 543),
-    NAME_FUNC_OFFSET(19690, glGetUniformivARB, glGetUniformivARB, NULL, 544),
-    NAME_FUNC_OFFSET(19705, glLinkProgramARB, glLinkProgramARB, NULL, 545),
-    NAME_FUNC_OFFSET(19719, glShaderSourceARB, glShaderSourceARB, NULL, 546),
-    NAME_FUNC_OFFSET(19734, glUniform1fARB, glUniform1fARB, NULL, 547),
-    NAME_FUNC_OFFSET(19746, glUniform1fvARB, glUniform1fvARB, NULL, 548),
-    NAME_FUNC_OFFSET(19759, glUniform1iARB, glUniform1iARB, NULL, 549),
-    NAME_FUNC_OFFSET(19771, glUniform1ivARB, glUniform1ivARB, NULL, 550),
-    NAME_FUNC_OFFSET(19784, glUniform2fARB, glUniform2fARB, NULL, 551),
-    NAME_FUNC_OFFSET(19796, glUniform2fvARB, glUniform2fvARB, NULL, 552),
-    NAME_FUNC_OFFSET(19809, glUniform2iARB, glUniform2iARB, NULL, 553),
-    NAME_FUNC_OFFSET(19821, glUniform2ivARB, glUniform2ivARB, NULL, 554),
-    NAME_FUNC_OFFSET(19834, glUniform3fARB, glUniform3fARB, NULL, 555),
-    NAME_FUNC_OFFSET(19846, glUniform3fvARB, glUniform3fvARB, NULL, 556),
-    NAME_FUNC_OFFSET(19859, glUniform3iARB, glUniform3iARB, NULL, 557),
-    NAME_FUNC_OFFSET(19871, glUniform3ivARB, glUniform3ivARB, NULL, 558),
-    NAME_FUNC_OFFSET(19884, glUniform4fARB, glUniform4fARB, NULL, 559),
-    NAME_FUNC_OFFSET(19896, glUniform4fvARB, glUniform4fvARB, NULL, 560),
-    NAME_FUNC_OFFSET(19909, glUniform4iARB, glUniform4iARB, NULL, 561),
-    NAME_FUNC_OFFSET(19921, glUniform4ivARB, glUniform4ivARB, NULL, 562),
-    NAME_FUNC_OFFSET(19934, glUniformMatrix2fvARB, glUniformMatrix2fvARB, NULL, 563),
-    NAME_FUNC_OFFSET(19953, glUniformMatrix3fvARB, glUniformMatrix3fvARB, NULL, 564),
-    NAME_FUNC_OFFSET(19972, glUniformMatrix4fvARB, glUniformMatrix4fvARB, NULL, 565),
-    NAME_FUNC_OFFSET(19991, glUseProgramObjectARB, glUseProgramObjectARB, NULL, 566),
-    NAME_FUNC_OFFSET(20004, glValidateProgramARB, glValidateProgramARB, NULL, 567),
-    NAME_FUNC_OFFSET(20022, glBindAttribLocationARB, glBindAttribLocationARB, NULL, 568),
-    NAME_FUNC_OFFSET(20043, glGetActiveAttribARB, glGetActiveAttribARB, NULL, 569),
-    NAME_FUNC_OFFSET(20061, glGetAttribLocationARB, glGetAttribLocationARB, NULL, 570),
-    NAME_FUNC_OFFSET(20081, glDrawBuffersARB, glDrawBuffersARB, NULL, 571),
-    NAME_FUNC_OFFSET(20095, glDrawBuffersARB, glDrawBuffersARB, NULL, 571),
-    NAME_FUNC_OFFSET(20112, glDrawArraysInstancedARB, glDrawArraysInstancedARB, NULL, 573),
-    NAME_FUNC_OFFSET(20137, glDrawArraysInstancedARB, glDrawArraysInstancedARB, NULL, 573),
-    NAME_FUNC_OFFSET(20159, glDrawElementsInstancedARB, glDrawElementsInstancedARB, NULL, 574),
-    NAME_FUNC_OFFSET(20186, glDrawElementsInstancedARB, glDrawElementsInstancedARB, NULL, 574),
-    NAME_FUNC_OFFSET(20210, glRenderbufferStorageMultisample, glRenderbufferStorageMultisample, NULL, 575),
-    NAME_FUNC_OFFSET(20246, gl_dispatch_stub_618, gl_dispatch_stub_618, NULL, 618),
-    NAME_FUNC_OFFSET(20262, gl_dispatch_stub_619, gl_dispatch_stub_619, NULL, 619),
-    NAME_FUNC_OFFSET(20281, glPointParameterfEXT, glPointParameterfEXT, NULL, 626),
-    NAME_FUNC_OFFSET(20299, glPointParameterfEXT, glPointParameterfEXT, NULL, 626),
-    NAME_FUNC_OFFSET(20320, glPointParameterfEXT, glPointParameterfEXT, NULL, 626),
-    NAME_FUNC_OFFSET(20342, glPointParameterfvEXT, glPointParameterfvEXT, NULL, 627),
-    NAME_FUNC_OFFSET(20361, glPointParameterfvEXT, glPointParameterfvEXT, NULL, 627),
-    NAME_FUNC_OFFSET(20383, glPointParameterfvEXT, glPointParameterfvEXT, NULL, 627),
-    NAME_FUNC_OFFSET(20406, glSecondaryColor3bEXT, glSecondaryColor3bEXT, NULL, 630),
-    NAME_FUNC_OFFSET(20425, glSecondaryColor3bvEXT, glSecondaryColor3bvEXT, NULL, 631),
-    NAME_FUNC_OFFSET(20445, glSecondaryColor3dEXT, glSecondaryColor3dEXT, NULL, 632),
-    NAME_FUNC_OFFSET(20464, glSecondaryColor3dvEXT, glSecondaryColor3dvEXT, NULL, 633),
-    NAME_FUNC_OFFSET(20484, glSecondaryColor3fEXT, glSecondaryColor3fEXT, NULL, 634),
-    NAME_FUNC_OFFSET(20503, glSecondaryColor3fvEXT, glSecondaryColor3fvEXT, NULL, 635),
-    NAME_FUNC_OFFSET(20523, glSecondaryColor3iEXT, glSecondaryColor3iEXT, NULL, 636),
-    NAME_FUNC_OFFSET(20542, glSecondaryColor3ivEXT, glSecondaryColor3ivEXT, NULL, 637),
-    NAME_FUNC_OFFSET(20562, glSecondaryColor3sEXT, glSecondaryColor3sEXT, NULL, 638),
-    NAME_FUNC_OFFSET(20581, glSecondaryColor3svEXT, glSecondaryColor3svEXT, NULL, 639),
-    NAME_FUNC_OFFSET(20601, glSecondaryColor3ubEXT, glSecondaryColor3ubEXT, NULL, 640),
-    NAME_FUNC_OFFSET(20621, glSecondaryColor3ubvEXT, glSecondaryColor3ubvEXT, NULL, 641),
-    NAME_FUNC_OFFSET(20642, glSecondaryColor3uiEXT, glSecondaryColor3uiEXT, NULL, 642),
-    NAME_FUNC_OFFSET(20662, glSecondaryColor3uivEXT, glSecondaryColor3uivEXT, NULL, 643),
-    NAME_FUNC_OFFSET(20683, glSecondaryColor3usEXT, glSecondaryColor3usEXT, NULL, 644),
-    NAME_FUNC_OFFSET(20703, glSecondaryColor3usvEXT, glSecondaryColor3usvEXT, NULL, 645),
-    NAME_FUNC_OFFSET(20724, glSecondaryColorPointerEXT, glSecondaryColorPointerEXT, NULL, 646),
-    NAME_FUNC_OFFSET(20748, glMultiDrawArraysEXT, glMultiDrawArraysEXT, NULL, 647),
-    NAME_FUNC_OFFSET(20766, glMultiDrawElementsEXT, glMultiDrawElementsEXT, NULL, 648),
-    NAME_FUNC_OFFSET(20786, glFogCoordPointerEXT, glFogCoordPointerEXT, NULL, 649),
-    NAME_FUNC_OFFSET(20804, glFogCoorddEXT, glFogCoorddEXT, NULL, 650),
-    NAME_FUNC_OFFSET(20816, glFogCoorddvEXT, glFogCoorddvEXT, NULL, 651),
-    NAME_FUNC_OFFSET(20829, glFogCoordfEXT, glFogCoordfEXT, NULL, 652),
-    NAME_FUNC_OFFSET(20841, glFogCoordfvEXT, glFogCoordfvEXT, NULL, 653),
-    NAME_FUNC_OFFSET(20854, glBlendFuncSeparateEXT, glBlendFuncSeparateEXT, NULL, 655),
-    NAME_FUNC_OFFSET(20874, glBlendFuncSeparateEXT, glBlendFuncSeparateEXT, NULL, 655),
-    NAME_FUNC_OFFSET(20898, glWindowPos2dMESA, glWindowPos2dMESA, NULL, 672),
-    NAME_FUNC_OFFSET(20912, glWindowPos2dMESA, glWindowPos2dMESA, NULL, 672),
-    NAME_FUNC_OFFSET(20929, glWindowPos2dvMESA, glWindowPos2dvMESA, NULL, 673),
-    NAME_FUNC_OFFSET(20944, glWindowPos2dvMESA, glWindowPos2dvMESA, NULL, 673),
-    NAME_FUNC_OFFSET(20962, glWindowPos2fMESA, glWindowPos2fMESA, NULL, 674),
-    NAME_FUNC_OFFSET(20976, glWindowPos2fMESA, glWindowPos2fMESA, NULL, 674),
-    NAME_FUNC_OFFSET(20993, glWindowPos2fvMESA, glWindowPos2fvMESA, NULL, 675),
-    NAME_FUNC_OFFSET(21008, glWindowPos2fvMESA, glWindowPos2fvMESA, NULL, 675),
-    NAME_FUNC_OFFSET(21026, glWindowPos2iMESA, glWindowPos2iMESA, NULL, 676),
-    NAME_FUNC_OFFSET(21040, glWindowPos2iMESA, glWindowPos2iMESA, NULL, 676),
-    NAME_FUNC_OFFSET(21057, glWindowPos2ivMESA, glWindowPos2ivMESA, NULL, 677),
-    NAME_FUNC_OFFSET(21072, glWindowPos2ivMESA, glWindowPos2ivMESA, NULL, 677),
-    NAME_FUNC_OFFSET(21090, glWindowPos2sMESA, glWindowPos2sMESA, NULL, 678),
-    NAME_FUNC_OFFSET(21104, glWindowPos2sMESA, glWindowPos2sMESA, NULL, 678),
-    NAME_FUNC_OFFSET(21121, glWindowPos2svMESA, glWindowPos2svMESA, NULL, 679),
-    NAME_FUNC_OFFSET(21136, glWindowPos2svMESA, glWindowPos2svMESA, NULL, 679),
-    NAME_FUNC_OFFSET(21154, glWindowPos3dMESA, glWindowPos3dMESA, NULL, 680),
-    NAME_FUNC_OFFSET(21168, glWindowPos3dMESA, glWindowPos3dMESA, NULL, 680),
-    NAME_FUNC_OFFSET(21185, glWindowPos3dvMESA, glWindowPos3dvMESA, NULL, 681),
-    NAME_FUNC_OFFSET(21200, glWindowPos3dvMESA, glWindowPos3dvMESA, NULL, 681),
-    NAME_FUNC_OFFSET(21218, glWindowPos3fMESA, glWindowPos3fMESA, NULL, 682),
-    NAME_FUNC_OFFSET(21232, glWindowPos3fMESA, glWindowPos3fMESA, NULL, 682),
-    NAME_FUNC_OFFSET(21249, glWindowPos3fvMESA, glWindowPos3fvMESA, NULL, 683),
-    NAME_FUNC_OFFSET(21264, glWindowPos3fvMESA, glWindowPos3fvMESA, NULL, 683),
-    NAME_FUNC_OFFSET(21282, glWindowPos3iMESA, glWindowPos3iMESA, NULL, 684),
-    NAME_FUNC_OFFSET(21296, glWindowPos3iMESA, glWindowPos3iMESA, NULL, 684),
-    NAME_FUNC_OFFSET(21313, glWindowPos3ivMESA, glWindowPos3ivMESA, NULL, 685),
-    NAME_FUNC_OFFSET(21328, glWindowPos3ivMESA, glWindowPos3ivMESA, NULL, 685),
-    NAME_FUNC_OFFSET(21346, glWindowPos3sMESA, glWindowPos3sMESA, NULL, 686),
-    NAME_FUNC_OFFSET(21360, glWindowPos3sMESA, glWindowPos3sMESA, NULL, 686),
-    NAME_FUNC_OFFSET(21377, glWindowPos3svMESA, glWindowPos3svMESA, NULL, 687),
-    NAME_FUNC_OFFSET(21392, glWindowPos3svMESA, glWindowPos3svMESA, NULL, 687),
-    NAME_FUNC_OFFSET(21410, glBindProgramNV, glBindProgramNV, NULL, 706),
-    NAME_FUNC_OFFSET(21427, glDeleteProgramsNV, glDeleteProgramsNV, NULL, 707),
-    NAME_FUNC_OFFSET(21447, glGenProgramsNV, glGenProgramsNV, NULL, 709),
-    NAME_FUNC_OFFSET(21464, glGetVertexAttribPointervNV, glGetVertexAttribPointervNV, NULL, 715),
-    NAME_FUNC_OFFSET(21490, glGetVertexAttribPointervNV, glGetVertexAttribPointervNV, NULL, 715),
-    NAME_FUNC_OFFSET(21519, glIsProgramNV, glIsProgramNV, NULL, 719),
-    NAME_FUNC_OFFSET(21534, glPointParameteriNV, glPointParameteriNV, NULL, 783),
-    NAME_FUNC_OFFSET(21552, glPointParameterivNV, glPointParameterivNV, NULL, 784),
-    NAME_FUNC_OFFSET(21571, gl_dispatch_stub_787, gl_dispatch_stub_787, NULL, 787),
-    NAME_FUNC_OFFSET(21592, gl_dispatch_stub_789, gl_dispatch_stub_789, NULL, 789),
-    NAME_FUNC_OFFSET(21608, glPrimitiveRestartIndexNV, glPrimitiveRestartIndexNV, NULL, 796),
-    NAME_FUNC_OFFSET(21632, gl_dispatch_stub_799, gl_dispatch_stub_799, NULL, 799),
-    NAME_FUNC_OFFSET(21656, gl_dispatch_stub_799, gl_dispatch_stub_799, NULL, 799),
-    NAME_FUNC_OFFSET(21683, glBindFramebufferEXT, glBindFramebufferEXT, NULL, 800),
-    NAME_FUNC_OFFSET(21701, glBindRenderbufferEXT, glBindRenderbufferEXT, NULL, 801),
-    NAME_FUNC_OFFSET(21720, glCheckFramebufferStatusEXT, glCheckFramebufferStatusEXT, NULL, 802),
-    NAME_FUNC_OFFSET(21745, glDeleteFramebuffersEXT, glDeleteFramebuffersEXT, NULL, 803),
-    NAME_FUNC_OFFSET(21766, glDeleteRenderbuffersEXT, glDeleteRenderbuffersEXT, NULL, 804),
-    NAME_FUNC_OFFSET(21788, glFramebufferRenderbufferEXT, glFramebufferRenderbufferEXT, NULL, 805),
-    NAME_FUNC_OFFSET(21814, glFramebufferTexture1DEXT, glFramebufferTexture1DEXT, NULL, 806),
-    NAME_FUNC_OFFSET(21837, glFramebufferTexture2DEXT, glFramebufferTexture2DEXT, NULL, 807),
-    NAME_FUNC_OFFSET(21860, glFramebufferTexture3DEXT, glFramebufferTexture3DEXT, NULL, 808),
-    NAME_FUNC_OFFSET(21883, glGenFramebuffersEXT, glGenFramebuffersEXT, NULL, 809),
-    NAME_FUNC_OFFSET(21901, glGenRenderbuffersEXT, glGenRenderbuffersEXT, NULL, 810),
-    NAME_FUNC_OFFSET(21920, glGenerateMipmapEXT, glGenerateMipmapEXT, NULL, 811),
-    NAME_FUNC_OFFSET(21937, glGetFramebufferAttachmentParameterivEXT, glGetFramebufferAttachmentParameterivEXT, NULL, 812),
-    NAME_FUNC_OFFSET(21975, glGetRenderbufferParameterivEXT, glGetRenderbufferParameterivEXT, NULL, 813),
-    NAME_FUNC_OFFSET(22004, glIsFramebufferEXT, glIsFramebufferEXT, NULL, 814),
-    NAME_FUNC_OFFSET(22020, glIsRenderbufferEXT, glIsRenderbufferEXT, NULL, 815),
-    NAME_FUNC_OFFSET(22037, glRenderbufferStorageEXT, glRenderbufferStorageEXT, NULL, 816),
-    NAME_FUNC_OFFSET(22059, gl_dispatch_stub_817, gl_dispatch_stub_817, NULL, 817),
-    NAME_FUNC_OFFSET(22077, glBindFragDataLocationEXT, glBindFragDataLocationEXT, NULL, 820),
-    NAME_FUNC_OFFSET(22100, glGetFragDataLocationEXT, glGetFragDataLocationEXT, NULL, 821),
-    NAME_FUNC_OFFSET(22122, glGetUniformuivEXT, glGetUniformuivEXT, NULL, 822),
-    NAME_FUNC_OFFSET(22138, glGetVertexAttribIivEXT, glGetVertexAttribIivEXT, NULL, 823),
-    NAME_FUNC_OFFSET(22159, glGetVertexAttribIuivEXT, glGetVertexAttribIuivEXT, NULL, 824),
-    NAME_FUNC_OFFSET(22181, glUniform1uiEXT, glUniform1uiEXT, NULL, 825),
-    NAME_FUNC_OFFSET(22194, glUniform1uivEXT, glUniform1uivEXT, NULL, 826),
-    NAME_FUNC_OFFSET(22208, glUniform2uiEXT, glUniform2uiEXT, NULL, 827),
-    NAME_FUNC_OFFSET(22221, glUniform2uivEXT, glUniform2uivEXT, NULL, 828),
-    NAME_FUNC_OFFSET(22235, glUniform3uiEXT, glUniform3uiEXT, NULL, 829),
-    NAME_FUNC_OFFSET(22248, glUniform3uivEXT, glUniform3uivEXT, NULL, 830),
-    NAME_FUNC_OFFSET(22262, glUniform4uiEXT, glUniform4uiEXT, NULL, 831),
-    NAME_FUNC_OFFSET(22275, glUniform4uivEXT, glUniform4uivEXT, NULL, 832),
-    NAME_FUNC_OFFSET(22289, glVertexAttribI1iEXT, glVertexAttribI1iEXT, NULL, 833),
-    NAME_FUNC_OFFSET(22307, glVertexAttribI1ivEXT, glVertexAttribI1ivEXT, NULL, 834),
-    NAME_FUNC_OFFSET(22326, glVertexAttribI1uiEXT, glVertexAttribI1uiEXT, NULL, 835),
-    NAME_FUNC_OFFSET(22345, glVertexAttribI1uivEXT, glVertexAttribI1uivEXT, NULL, 836),
-    NAME_FUNC_OFFSET(22365, glVertexAttribI2iEXT, glVertexAttribI2iEXT, NULL, 837),
-    NAME_FUNC_OFFSET(22383, glVertexAttribI2ivEXT, glVertexAttribI2ivEXT, NULL, 838),
-    NAME_FUNC_OFFSET(22402, glVertexAttribI2uiEXT, glVertexAttribI2uiEXT, NULL, 839),
-    NAME_FUNC_OFFSET(22421, glVertexAttribI2uivEXT, glVertexAttribI2uivEXT, NULL, 840),
-    NAME_FUNC_OFFSET(22441, glVertexAttribI3iEXT, glVertexAttribI3iEXT, NULL, 841),
-    NAME_FUNC_OFFSET(22459, glVertexAttribI3ivEXT, glVertexAttribI3ivEXT, NULL, 842),
-    NAME_FUNC_OFFSET(22478, glVertexAttribI3uiEXT, glVertexAttribI3uiEXT, NULL, 843),
-    NAME_FUNC_OFFSET(22497, glVertexAttribI3uivEXT, glVertexAttribI3uivEXT, NULL, 844),
-    NAME_FUNC_OFFSET(22517, glVertexAttribI4bvEXT, glVertexAttribI4bvEXT, NULL, 845),
-    NAME_FUNC_OFFSET(22536, glVertexAttribI4iEXT, glVertexAttribI4iEXT, NULL, 846),
-    NAME_FUNC_OFFSET(22554, glVertexAttribI4ivEXT, glVertexAttribI4ivEXT, NULL, 847),
-    NAME_FUNC_OFFSET(22573, glVertexAttribI4svEXT, glVertexAttribI4svEXT, NULL, 848),
-    NAME_FUNC_OFFSET(22592, glVertexAttribI4ubvEXT, glVertexAttribI4ubvEXT, NULL, 849),
-    NAME_FUNC_OFFSET(22612, glVertexAttribI4uiEXT, glVertexAttribI4uiEXT, NULL, 850),
-    NAME_FUNC_OFFSET(22631, glVertexAttribI4uivEXT, glVertexAttribI4uivEXT, NULL, 851),
-    NAME_FUNC_OFFSET(22651, glVertexAttribI4usvEXT, glVertexAttribI4usvEXT, NULL, 852),
-    NAME_FUNC_OFFSET(22671, glVertexAttribIPointerEXT, glVertexAttribIPointerEXT, NULL, 853),
-    NAME_FUNC_OFFSET(22694, glFramebufferTextureLayerEXT, glFramebufferTextureLayerEXT, NULL, 854),
-    NAME_FUNC_OFFSET(22720, glColorMaskIndexedEXT, glColorMaskIndexedEXT, NULL, 855),
-    NAME_FUNC_OFFSET(22733, glDisableIndexedEXT, glDisableIndexedEXT, NULL, 856),
-    NAME_FUNC_OFFSET(22744, glEnableIndexedEXT, glEnableIndexedEXT, NULL, 857),
-    NAME_FUNC_OFFSET(22754, glGetBooleanIndexedvEXT, glGetBooleanIndexedvEXT, NULL, 858),
-    NAME_FUNC_OFFSET(22770, glGetIntegerIndexedvEXT, glGetIntegerIndexedvEXT, NULL, 859),
-    NAME_FUNC_OFFSET(22786, glIsEnabledIndexedEXT, glIsEnabledIndexedEXT, NULL, 860),
-    NAME_FUNC_OFFSET(22799, glGetTexParameterIivEXT, glGetTexParameterIivEXT, NULL, 863),
-    NAME_FUNC_OFFSET(22820, glGetTexParameterIuivEXT, glGetTexParameterIuivEXT, NULL, 864),
-    NAME_FUNC_OFFSET(22842, glTexParameterIivEXT, glTexParameterIivEXT, NULL, 865),
-    NAME_FUNC_OFFSET(22860, glTexParameterIuivEXT, glTexParameterIuivEXT, NULL, 866),
-    NAME_FUNC_OFFSET(22879, glBeginConditionalRenderNV, glBeginConditionalRenderNV, NULL, 867),
-    NAME_FUNC_OFFSET(22904, glEndConditionalRenderNV, glEndConditionalRenderNV, NULL, 868),
-    NAME_FUNC_OFFSET(22927, glBeginTransformFeedbackEXT, glBeginTransformFeedbackEXT, NULL, 869),
-    NAME_FUNC_OFFSET(22952, glBindBufferBaseEXT, glBindBufferBaseEXT, NULL, 870),
-    NAME_FUNC_OFFSET(22969, glBindBufferRangeEXT, glBindBufferRangeEXT, NULL, 872),
-    NAME_FUNC_OFFSET(22987, glEndTransformFeedbackEXT, glEndTransformFeedbackEXT, NULL, 873),
-    NAME_FUNC_OFFSET(23010, glGetTransformFeedbackVaryingEXT, glGetTransformFeedbackVaryingEXT, NULL, 874),
-    NAME_FUNC_OFFSET(23040, glTransformFeedbackVaryingsEXT, glTransformFeedbackVaryingsEXT, NULL, 875),
-    NAME_FUNC_OFFSET(23068, glProvokingVertexEXT, glProvokingVertexEXT, NULL, 876),
-=======
-    NAME_FUNC_OFFSET( 9383, glTexBufferARB, glTexBufferARB, NULL, 582),
-    NAME_FUNC_OFFSET( 9398, glBindVertexArray, glBindVertexArray, NULL, 583),
-    NAME_FUNC_OFFSET( 9416, glGenVertexArrays, glGenVertexArrays, NULL, 584),
-    NAME_FUNC_OFFSET( 9434, glCopyBufferSubData, glCopyBufferSubData, NULL, 585),
-    NAME_FUNC_OFFSET( 9454, glClientWaitSync, glClientWaitSync, NULL, 586),
-    NAME_FUNC_OFFSET( 9471, glDeleteSync, glDeleteSync, NULL, 587),
-    NAME_FUNC_OFFSET( 9484, glFenceSync, glFenceSync, NULL, 588),
-    NAME_FUNC_OFFSET( 9496, glGetInteger64v, glGetInteger64v, NULL, 589),
-    NAME_FUNC_OFFSET( 9512, glGetSynciv, glGetSynciv, NULL, 590),
-    NAME_FUNC_OFFSET( 9524, glIsSync, glIsSync, NULL, 591),
-    NAME_FUNC_OFFSET( 9533, glWaitSync, glWaitSync, NULL, 592),
-    NAME_FUNC_OFFSET( 9544, glDrawElementsBaseVertex, glDrawElementsBaseVertex, NULL, 593),
-    NAME_FUNC_OFFSET( 9569, glDrawRangeElementsBaseVertex, glDrawRangeElementsBaseVertex, NULL, 594),
-    NAME_FUNC_OFFSET( 9599, glMultiDrawElementsBaseVertex, glMultiDrawElementsBaseVertex, NULL, 595),
-    NAME_FUNC_OFFSET( 9629, glBlendEquationSeparateiARB, glBlendEquationSeparateiARB, NULL, 596),
-    NAME_FUNC_OFFSET( 9657, glBlendEquationiARB, glBlendEquationiARB, NULL, 597),
-    NAME_FUNC_OFFSET( 9677, glBlendFuncSeparateiARB, glBlendFuncSeparateiARB, NULL, 598),
-    NAME_FUNC_OFFSET( 9701, glBlendFunciARB, glBlendFunciARB, NULL, 599),
-    NAME_FUNC_OFFSET( 9717, glBindTransformFeedback, glBindTransformFeedback, NULL, 600),
-    NAME_FUNC_OFFSET( 9741, glDeleteTransformFeedbacks, glDeleteTransformFeedbacks, NULL, 601),
-    NAME_FUNC_OFFSET( 9768, glDrawTransformFeedback, glDrawTransformFeedback, NULL, 602),
-    NAME_FUNC_OFFSET( 9792, glGenTransformFeedbacks, glGenTransformFeedbacks, NULL, 603),
-    NAME_FUNC_OFFSET( 9816, glIsTransformFeedback, glIsTransformFeedback, NULL, 604),
-    NAME_FUNC_OFFSET( 9838, glPauseTransformFeedback, glPauseTransformFeedback, NULL, 605),
-    NAME_FUNC_OFFSET( 9863, glResumeTransformFeedback, glResumeTransformFeedback, NULL, 606),
-    NAME_FUNC_OFFSET( 9889, glClearDepthf, glClearDepthf, NULL, 607),
-    NAME_FUNC_OFFSET( 9903, glDepthRangef, glDepthRangef, NULL, 608),
-    NAME_FUNC_OFFSET( 9917, glGetShaderPrecisionFormat, glGetShaderPrecisionFormat, NULL, 609),
-    NAME_FUNC_OFFSET( 9944, glReleaseShaderCompiler, glReleaseShaderCompiler, NULL, 610),
-    NAME_FUNC_OFFSET( 9968, glShaderBinary, glShaderBinary, NULL, 611),
-    NAME_FUNC_OFFSET( 9983, glPolygonOffsetEXT, glPolygonOffsetEXT, NULL, 612),
-    NAME_FUNC_OFFSET(10002, gl_dispatch_stub_613, gl_dispatch_stub_613, NULL, 613),
-    NAME_FUNC_OFFSET(10034, gl_dispatch_stub_614, gl_dispatch_stub_614, NULL, 614),
-    NAME_FUNC_OFFSET(10066, gl_dispatch_stub_615, gl_dispatch_stub_615, NULL, 615),
-    NAME_FUNC_OFFSET(10094, gl_dispatch_stub_616, gl_dispatch_stub_616, NULL, 616),
-    NAME_FUNC_OFFSET(10123, gl_dispatch_stub_617, gl_dispatch_stub_617, NULL, 617),
-    NAME_FUNC_OFFSET(10151, gl_dispatch_stub_618, gl_dispatch_stub_618, NULL, 618),
-    NAME_FUNC_OFFSET(10180, gl_dispatch_stub_619, gl_dispatch_stub_619, NULL, 619),
-    NAME_FUNC_OFFSET(10197, gl_dispatch_stub_620, gl_dispatch_stub_620, NULL, 620),
-    NAME_FUNC_OFFSET(10217, glColorPointerEXT, glColorPointerEXT, NULL, 621),
-    NAME_FUNC_OFFSET(10235, glEdgeFlagPointerEXT, glEdgeFlagPointerEXT, NULL, 622),
-    NAME_FUNC_OFFSET(10256, glIndexPointerEXT, glIndexPointerEXT, NULL, 623),
-    NAME_FUNC_OFFSET(10274, glNormalPointerEXT, glNormalPointerEXT, NULL, 624),
-    NAME_FUNC_OFFSET(10293, glTexCoordPointerEXT, glTexCoordPointerEXT, NULL, 625),
-    NAME_FUNC_OFFSET(10314, glVertexPointerEXT, glVertexPointerEXT, NULL, 626),
-    NAME_FUNC_OFFSET(10333, glPointParameterfEXT, glPointParameterfEXT, NULL, 627),
-    NAME_FUNC_OFFSET(10354, glPointParameterfvEXT, glPointParameterfvEXT, NULL, 628),
-    NAME_FUNC_OFFSET(10376, glLockArraysEXT, glLockArraysEXT, NULL, 629),
-    NAME_FUNC_OFFSET(10392, glUnlockArraysEXT, glUnlockArraysEXT, NULL, 630),
-    NAME_FUNC_OFFSET(10410, glSecondaryColor3bEXT, glSecondaryColor3bEXT, NULL, 631),
-    NAME_FUNC_OFFSET(10432, glSecondaryColor3bvEXT, glSecondaryColor3bvEXT, NULL, 632),
-    NAME_FUNC_OFFSET(10455, glSecondaryColor3dEXT, glSecondaryColor3dEXT, NULL, 633),
-    NAME_FUNC_OFFSET(10477, glSecondaryColor3dvEXT, glSecondaryColor3dvEXT, NULL, 634),
-    NAME_FUNC_OFFSET(10500, glSecondaryColor3fEXT, glSecondaryColor3fEXT, NULL, 635),
-    NAME_FUNC_OFFSET(10522, glSecondaryColor3fvEXT, glSecondaryColor3fvEXT, NULL, 636),
-    NAME_FUNC_OFFSET(10545, glSecondaryColor3iEXT, glSecondaryColor3iEXT, NULL, 637),
-    NAME_FUNC_OFFSET(10567, glSecondaryColor3ivEXT, glSecondaryColor3ivEXT, NULL, 638),
-    NAME_FUNC_OFFSET(10590, glSecondaryColor3sEXT, glSecondaryColor3sEXT, NULL, 639),
-    NAME_FUNC_OFFSET(10612, glSecondaryColor3svEXT, glSecondaryColor3svEXT, NULL, 640),
-    NAME_FUNC_OFFSET(10635, glSecondaryColor3ubEXT, glSecondaryColor3ubEXT, NULL, 641),
-    NAME_FUNC_OFFSET(10658, glSecondaryColor3ubvEXT, glSecondaryColor3ubvEXT, NULL, 642),
-    NAME_FUNC_OFFSET(10682, glSecondaryColor3uiEXT, glSecondaryColor3uiEXT, NULL, 643),
-    NAME_FUNC_OFFSET(10705, glSecondaryColor3uivEXT, glSecondaryColor3uivEXT, NULL, 644),
-    NAME_FUNC_OFFSET(10729, glSecondaryColor3usEXT, glSecondaryColor3usEXT, NULL, 645),
-    NAME_FUNC_OFFSET(10752, glSecondaryColor3usvEXT, glSecondaryColor3usvEXT, NULL, 646),
-    NAME_FUNC_OFFSET(10776, glSecondaryColorPointerEXT, glSecondaryColorPointerEXT, NULL, 647),
-    NAME_FUNC_OFFSET(10803, glMultiDrawArraysEXT, glMultiDrawArraysEXT, NULL, 648),
-    NAME_FUNC_OFFSET(10824, glMultiDrawElementsEXT, glMultiDrawElementsEXT, NULL, 649),
-    NAME_FUNC_OFFSET(10847, glFogCoordPointerEXT, glFogCoordPointerEXT, NULL, 650),
-    NAME_FUNC_OFFSET(10868, glFogCoorddEXT, glFogCoorddEXT, NULL, 651),
-    NAME_FUNC_OFFSET(10883, glFogCoorddvEXT, glFogCoorddvEXT, NULL, 652),
-    NAME_FUNC_OFFSET(10899, glFogCoordfEXT, glFogCoordfEXT, NULL, 653),
-    NAME_FUNC_OFFSET(10914, glFogCoordfvEXT, glFogCoordfvEXT, NULL, 654),
-    NAME_FUNC_OFFSET(10930, gl_dispatch_stub_655, gl_dispatch_stub_655, NULL, 655),
-    NAME_FUNC_OFFSET(10948, glBlendFuncSeparateEXT, glBlendFuncSeparateEXT, NULL, 656),
-    NAME_FUNC_OFFSET(10971, glFlushVertexArrayRangeNV, glFlushVertexArrayRangeNV, NULL, 657),
-    NAME_FUNC_OFFSET(10997, glVertexArrayRangeNV, glVertexArrayRangeNV, NULL, 658),
-    NAME_FUNC_OFFSET(11018, glCombinerInputNV, glCombinerInputNV, NULL, 659),
-    NAME_FUNC_OFFSET(11036, glCombinerOutputNV, glCombinerOutputNV, NULL, 660),
-    NAME_FUNC_OFFSET(11055, glCombinerParameterfNV, glCombinerParameterfNV, NULL, 661),
-    NAME_FUNC_OFFSET(11078, glCombinerParameterfvNV, glCombinerParameterfvNV, NULL, 662),
-    NAME_FUNC_OFFSET(11102, glCombinerParameteriNV, glCombinerParameteriNV, NULL, 663),
-    NAME_FUNC_OFFSET(11125, glCombinerParameterivNV, glCombinerParameterivNV, NULL, 664),
-    NAME_FUNC_OFFSET(11149, glFinalCombinerInputNV, glFinalCombinerInputNV, NULL, 665),
-    NAME_FUNC_OFFSET(11172, glGetCombinerInputParameterfvNV, glGetCombinerInputParameterfvNV, NULL, 666),
-    NAME_FUNC_OFFSET(11204, glGetCombinerInputParameterivNV, glGetCombinerInputParameterivNV, NULL, 667),
-    NAME_FUNC_OFFSET(11236, glGetCombinerOutputParameterfvNV, glGetCombinerOutputParameterfvNV, NULL, 668),
-    NAME_FUNC_OFFSET(11269, glGetCombinerOutputParameterivNV, glGetCombinerOutputParameterivNV, NULL, 669),
-    NAME_FUNC_OFFSET(11302, glGetFinalCombinerInputParameterfvNV, glGetFinalCombinerInputParameterfvNV, NULL, 670),
-    NAME_FUNC_OFFSET(11339, glGetFinalCombinerInputParameterivNV, glGetFinalCombinerInputParameterivNV, NULL, 671),
-    NAME_FUNC_OFFSET(11376, glResizeBuffersMESA, glResizeBuffersMESA, NULL, 672),
-    NAME_FUNC_OFFSET(11396, glWindowPos2dMESA, glWindowPos2dMESA, NULL, 673),
-    NAME_FUNC_OFFSET(11414, glWindowPos2dvMESA, glWindowPos2dvMESA, NULL, 674),
-    NAME_FUNC_OFFSET(11433, glWindowPos2fMESA, glWindowPos2fMESA, NULL, 675),
-    NAME_FUNC_OFFSET(11451, glWindowPos2fvMESA, glWindowPos2fvMESA, NULL, 676),
-    NAME_FUNC_OFFSET(11470, glWindowPos2iMESA, glWindowPos2iMESA, NULL, 677),
-    NAME_FUNC_OFFSET(11488, glWindowPos2ivMESA, glWindowPos2ivMESA, NULL, 678),
-    NAME_FUNC_OFFSET(11507, glWindowPos2sMESA, glWindowPos2sMESA, NULL, 679),
-    NAME_FUNC_OFFSET(11525, glWindowPos2svMESA, glWindowPos2svMESA, NULL, 680),
-    NAME_FUNC_OFFSET(11544, glWindowPos3dMESA, glWindowPos3dMESA, NULL, 681),
-    NAME_FUNC_OFFSET(11562, glWindowPos3dvMESA, glWindowPos3dvMESA, NULL, 682),
-    NAME_FUNC_OFFSET(11581, glWindowPos3fMESA, glWindowPos3fMESA, NULL, 683),
-    NAME_FUNC_OFFSET(11599, glWindowPos3fvMESA, glWindowPos3fvMESA, NULL, 684),
-    NAME_FUNC_OFFSET(11618, glWindowPos3iMESA, glWindowPos3iMESA, NULL, 685),
-    NAME_FUNC_OFFSET(11636, glWindowPos3ivMESA, glWindowPos3ivMESA, NULL, 686),
-    NAME_FUNC_OFFSET(11655, glWindowPos3sMESA, glWindowPos3sMESA, NULL, 687),
-    NAME_FUNC_OFFSET(11673, glWindowPos3svMESA, glWindowPos3svMESA, NULL, 688),
-    NAME_FUNC_OFFSET(11692, glWindowPos4dMESA, glWindowPos4dMESA, NULL, 689),
-    NAME_FUNC_OFFSET(11710, glWindowPos4dvMESA, glWindowPos4dvMESA, NULL, 690),
-    NAME_FUNC_OFFSET(11729, glWindowPos4fMESA, glWindowPos4fMESA, NULL, 691),
-    NAME_FUNC_OFFSET(11747, glWindowPos4fvMESA, glWindowPos4fvMESA, NULL, 692),
-    NAME_FUNC_OFFSET(11766, glWindowPos4iMESA, glWindowPos4iMESA, NULL, 693),
-    NAME_FUNC_OFFSET(11784, glWindowPos4ivMESA, glWindowPos4ivMESA, NULL, 694),
-    NAME_FUNC_OFFSET(11803, glWindowPos4sMESA, glWindowPos4sMESA, NULL, 695),
-    NAME_FUNC_OFFSET(11821, glWindowPos4svMESA, glWindowPos4svMESA, NULL, 696),
-    NAME_FUNC_OFFSET(11840, gl_dispatch_stub_697, gl_dispatch_stub_697, NULL, 697),
-    NAME_FUNC_OFFSET(11865, gl_dispatch_stub_698, gl_dispatch_stub_698, NULL, 698),
-    NAME_FUNC_OFFSET(11892, gl_dispatch_stub_699, gl_dispatch_stub_699, NULL, 699),
-    NAME_FUNC_OFFSET(11909, gl_dispatch_stub_700, gl_dispatch_stub_700, NULL, 700),
-    NAME_FUNC_OFFSET(11925, gl_dispatch_stub_701, gl_dispatch_stub_701, NULL, 701),
-    NAME_FUNC_OFFSET(11939, gl_dispatch_stub_702, gl_dispatch_stub_702, NULL, 702),
-    NAME_FUNC_OFFSET(11954, gl_dispatch_stub_703, gl_dispatch_stub_703, NULL, 703),
-    NAME_FUNC_OFFSET(11966, gl_dispatch_stub_704, gl_dispatch_stub_704, NULL, 704),
-    NAME_FUNC_OFFSET(11979, gl_dispatch_stub_705, gl_dispatch_stub_705, NULL, 705),
-    NAME_FUNC_OFFSET(11993, glAreProgramsResidentNV, glAreProgramsResidentNV, NULL, 706),
-    NAME_FUNC_OFFSET(12017, glBindProgramNV, glBindProgramNV, NULL, 707),
-    NAME_FUNC_OFFSET(12033, glDeleteProgramsNV, glDeleteProgramsNV, NULL, 708),
-    NAME_FUNC_OFFSET(12052, glExecuteProgramNV, glExecuteProgramNV, NULL, 709),
-    NAME_FUNC_OFFSET(12071, glGenProgramsNV, glGenProgramsNV, NULL, 710),
-    NAME_FUNC_OFFSET(12087, glGetProgramParameterdvNV, glGetProgramParameterdvNV, NULL, 711),
-    NAME_FUNC_OFFSET(12113, glGetProgramParameterfvNV, glGetProgramParameterfvNV, NULL, 712),
-    NAME_FUNC_OFFSET(12139, glGetProgramStringNV, glGetProgramStringNV, NULL, 713),
-    NAME_FUNC_OFFSET(12160, glGetProgramivNV, glGetProgramivNV, NULL, 714),
-    NAME_FUNC_OFFSET(12177, glGetTrackMatrixivNV, glGetTrackMatrixivNV, NULL, 715),
-    NAME_FUNC_OFFSET(12198, glGetVertexAttribPointervNV, glGetVertexAttribPointervNV, NULL, 716),
-    NAME_FUNC_OFFSET(12226, glGetVertexAttribdvNV, glGetVertexAttribdvNV, NULL, 717),
-    NAME_FUNC_OFFSET(12248, glGetVertexAttribfvNV, glGetVertexAttribfvNV, NULL, 718),
-    NAME_FUNC_OFFSET(12270, glGetVertexAttribivNV, glGetVertexAttribivNV, NULL, 719),
-    NAME_FUNC_OFFSET(12292, glIsProgramNV, glIsProgramNV, NULL, 720),
-    NAME_FUNC_OFFSET(12306, glLoadProgramNV, glLoadProgramNV, NULL, 721),
-    NAME_FUNC_OFFSET(12322, glProgramParameters4dvNV, glProgramParameters4dvNV, NULL, 722),
-    NAME_FUNC_OFFSET(12347, glProgramParameters4fvNV, glProgramParameters4fvNV, NULL, 723),
-    NAME_FUNC_OFFSET(12372, glRequestResidentProgramsNV, glRequestResidentProgramsNV, NULL, 724),
-    NAME_FUNC_OFFSET(12400, glTrackMatrixNV, glTrackMatrixNV, NULL, 725),
-    NAME_FUNC_OFFSET(12416, glVertexAttrib1dNV, glVertexAttrib1dNV, NULL, 726),
-    NAME_FUNC_OFFSET(12435, glVertexAttrib1dvNV, glVertexAttrib1dvNV, NULL, 727),
-    NAME_FUNC_OFFSET(12455, glVertexAttrib1fNV, glVertexAttrib1fNV, NULL, 728),
-    NAME_FUNC_OFFSET(12474, glVertexAttrib1fvNV, glVertexAttrib1fvNV, NULL, 729),
-    NAME_FUNC_OFFSET(12494, glVertexAttrib1sNV, glVertexAttrib1sNV, NULL, 730),
-    NAME_FUNC_OFFSET(12513, glVertexAttrib1svNV, glVertexAttrib1svNV, NULL, 731),
-    NAME_FUNC_OFFSET(12533, glVertexAttrib2dNV, glVertexAttrib2dNV, NULL, 732),
-    NAME_FUNC_OFFSET(12552, glVertexAttrib2dvNV, glVertexAttrib2dvNV, NULL, 733),
-    NAME_FUNC_OFFSET(12572, glVertexAttrib2fNV, glVertexAttrib2fNV, NULL, 734),
-    NAME_FUNC_OFFSET(12591, glVertexAttrib2fvNV, glVertexAttrib2fvNV, NULL, 735),
-    NAME_FUNC_OFFSET(12611, glVertexAttrib2sNV, glVertexAttrib2sNV, NULL, 736),
-    NAME_FUNC_OFFSET(12630, glVertexAttrib2svNV, glVertexAttrib2svNV, NULL, 737),
-    NAME_FUNC_OFFSET(12650, glVertexAttrib3dNV, glVertexAttrib3dNV, NULL, 738),
-    NAME_FUNC_OFFSET(12669, glVertexAttrib3dvNV, glVertexAttrib3dvNV, NULL, 739),
-    NAME_FUNC_OFFSET(12689, glVertexAttrib3fNV, glVertexAttrib3fNV, NULL, 740),
-    NAME_FUNC_OFFSET(12708, glVertexAttrib3fvNV, glVertexAttrib3fvNV, NULL, 741),
-    NAME_FUNC_OFFSET(12728, glVertexAttrib3sNV, glVertexAttrib3sNV, NULL, 742),
-    NAME_FUNC_OFFSET(12747, glVertexAttrib3svNV, glVertexAttrib3svNV, NULL, 743),
-    NAME_FUNC_OFFSET(12767, glVertexAttrib4dNV, glVertexAttrib4dNV, NULL, 744),
-    NAME_FUNC_OFFSET(12786, glVertexAttrib4dvNV, glVertexAttrib4dvNV, NULL, 745),
-    NAME_FUNC_OFFSET(12806, glVertexAttrib4fNV, glVertexAttrib4fNV, NULL, 746),
-    NAME_FUNC_OFFSET(12825, glVertexAttrib4fvNV, glVertexAttrib4fvNV, NULL, 747),
-    NAME_FUNC_OFFSET(12845, glVertexAttrib4sNV, glVertexAttrib4sNV, NULL, 748),
-    NAME_FUNC_OFFSET(12864, glVertexAttrib4svNV, glVertexAttrib4svNV, NULL, 749),
-    NAME_FUNC_OFFSET(12884, glVertexAttrib4ubNV, glVertexAttrib4ubNV, NULL, 750),
-    NAME_FUNC_OFFSET(12904, glVertexAttrib4ubvNV, glVertexAttrib4ubvNV, NULL, 751),
-    NAME_FUNC_OFFSET(12925, glVertexAttribPointerNV, glVertexAttribPointerNV, NULL, 752),
-    NAME_FUNC_OFFSET(12949, glVertexAttribs1dvNV, glVertexAttribs1dvNV, NULL, 753),
-    NAME_FUNC_OFFSET(12970, glVertexAttribs1fvNV, glVertexAttribs1fvNV, NULL, 754),
-    NAME_FUNC_OFFSET(12991, glVertexAttribs1svNV, glVertexAttribs1svNV, NULL, 755),
-    NAME_FUNC_OFFSET(13012, glVertexAttribs2dvNV, glVertexAttribs2dvNV, NULL, 756),
-    NAME_FUNC_OFFSET(13033, glVertexAttribs2fvNV, glVertexAttribs2fvNV, NULL, 757),
-    NAME_FUNC_OFFSET(13054, glVertexAttribs2svNV, glVertexAttribs2svNV, NULL, 758),
-    NAME_FUNC_OFFSET(13075, glVertexAttribs3dvNV, glVertexAttribs3dvNV, NULL, 759),
-    NAME_FUNC_OFFSET(13096, glVertexAttribs3fvNV, glVertexAttribs3fvNV, NULL, 760),
-    NAME_FUNC_OFFSET(13117, glVertexAttribs3svNV, glVertexAttribs3svNV, NULL, 761),
-    NAME_FUNC_OFFSET(13138, glVertexAttribs4dvNV, glVertexAttribs4dvNV, NULL, 762),
-    NAME_FUNC_OFFSET(13159, glVertexAttribs4fvNV, glVertexAttribs4fvNV, NULL, 763),
-    NAME_FUNC_OFFSET(13180, glVertexAttribs4svNV, glVertexAttribs4svNV, NULL, 764),
-    NAME_FUNC_OFFSET(13201, glVertexAttribs4ubvNV, glVertexAttribs4ubvNV, NULL, 765),
-    NAME_FUNC_OFFSET(13223, glGetTexBumpParameterfvATI, glGetTexBumpParameterfvATI, NULL, 766),
-    NAME_FUNC_OFFSET(13250, glGetTexBumpParameterivATI, glGetTexBumpParameterivATI, NULL, 767),
-    NAME_FUNC_OFFSET(13277, glTexBumpParameterfvATI, glTexBumpParameterfvATI, NULL, 768),
-    NAME_FUNC_OFFSET(13301, glTexBumpParameterivATI, glTexBumpParameterivATI, NULL, 769),
-    NAME_FUNC_OFFSET(13325, glAlphaFragmentOp1ATI, glAlphaFragmentOp1ATI, NULL, 770),
-    NAME_FUNC_OFFSET(13347, glAlphaFragmentOp2ATI, glAlphaFragmentOp2ATI, NULL, 771),
-    NAME_FUNC_OFFSET(13369, glAlphaFragmentOp3ATI, glAlphaFragmentOp3ATI, NULL, 772),
-    NAME_FUNC_OFFSET(13391, glBeginFragmentShaderATI, glBeginFragmentShaderATI, NULL, 773),
-    NAME_FUNC_OFFSET(13416, glBindFragmentShaderATI, glBindFragmentShaderATI, NULL, 774),
-    NAME_FUNC_OFFSET(13440, glColorFragmentOp1ATI, glColorFragmentOp1ATI, NULL, 775),
-    NAME_FUNC_OFFSET(13462, glColorFragmentOp2ATI, glColorFragmentOp2ATI, NULL, 776),
-    NAME_FUNC_OFFSET(13484, glColorFragmentOp3ATI, glColorFragmentOp3ATI, NULL, 777),
-    NAME_FUNC_OFFSET(13506, glDeleteFragmentShaderATI, glDeleteFragmentShaderATI, NULL, 778),
-    NAME_FUNC_OFFSET(13532, glEndFragmentShaderATI, glEndFragmentShaderATI, NULL, 779),
-    NAME_FUNC_OFFSET(13555, glGenFragmentShadersATI, glGenFragmentShadersATI, NULL, 780),
-    NAME_FUNC_OFFSET(13579, glPassTexCoordATI, glPassTexCoordATI, NULL, 781),
-    NAME_FUNC_OFFSET(13597, glSampleMapATI, glSampleMapATI, NULL, 782),
-    NAME_FUNC_OFFSET(13612, glSetFragmentShaderConstantATI, glSetFragmentShaderConstantATI, NULL, 783),
-    NAME_FUNC_OFFSET(13643, glPointParameteriNV, glPointParameteriNV, NULL, 784),
-    NAME_FUNC_OFFSET(13663, glPointParameterivNV, glPointParameterivNV, NULL, 785),
-    NAME_FUNC_OFFSET(13684, gl_dispatch_stub_786, gl_dispatch_stub_786, NULL, 786),
-    NAME_FUNC_OFFSET(13707, gl_dispatch_stub_787, gl_dispatch_stub_787, NULL, 787),
-    NAME_FUNC_OFFSET(13730, gl_dispatch_stub_788, gl_dispatch_stub_788, NULL, 788),
-    NAME_FUNC_OFFSET(13756, gl_dispatch_stub_789, gl_dispatch_stub_789, NULL, 789),
-    NAME_FUNC_OFFSET(13779, gl_dispatch_stub_790, gl_dispatch_stub_790, NULL, 790),
-    NAME_FUNC_OFFSET(13800, glGetProgramNamedParameterdvNV, glGetProgramNamedParameterdvNV, NULL, 791),
-    NAME_FUNC_OFFSET(13831, glGetProgramNamedParameterfvNV, glGetProgramNamedParameterfvNV, NULL, 792),
-    NAME_FUNC_OFFSET(13862, glProgramNamedParameter4dNV, glProgramNamedParameter4dNV, NULL, 793),
-    NAME_FUNC_OFFSET(13890, glProgramNamedParameter4dvNV, glProgramNamedParameter4dvNV, NULL, 794),
-    NAME_FUNC_OFFSET(13919, glProgramNamedParameter4fNV, glProgramNamedParameter4fNV, NULL, 795),
-    NAME_FUNC_OFFSET(13947, glProgramNamedParameter4fvNV, glProgramNamedParameter4fvNV, NULL, 796),
-    NAME_FUNC_OFFSET(13976, glPrimitiveRestartIndexNV, glPrimitiveRestartIndexNV, NULL, 797),
-    NAME_FUNC_OFFSET(14002, glPrimitiveRestartNV, glPrimitiveRestartNV, NULL, 798),
-    NAME_FUNC_OFFSET(14023, gl_dispatch_stub_799, gl_dispatch_stub_799, NULL, 799),
-    NAME_FUNC_OFFSET(14040, gl_dispatch_stub_800, gl_dispatch_stub_800, NULL, 800),
-    NAME_FUNC_OFFSET(14067, glBindFramebufferEXT, glBindFramebufferEXT, NULL, 801),
-    NAME_FUNC_OFFSET(14088, glBindRenderbufferEXT, glBindRenderbufferEXT, NULL, 802),
-    NAME_FUNC_OFFSET(14110, glCheckFramebufferStatusEXT, glCheckFramebufferStatusEXT, NULL, 803),
-    NAME_FUNC_OFFSET(14138, glDeleteFramebuffersEXT, glDeleteFramebuffersEXT, NULL, 804),
-    NAME_FUNC_OFFSET(14162, glDeleteRenderbuffersEXT, glDeleteRenderbuffersEXT, NULL, 805),
-    NAME_FUNC_OFFSET(14187, glFramebufferRenderbufferEXT, glFramebufferRenderbufferEXT, NULL, 806),
-    NAME_FUNC_OFFSET(14216, glFramebufferTexture1DEXT, glFramebufferTexture1DEXT, NULL, 807),
-    NAME_FUNC_OFFSET(14242, glFramebufferTexture2DEXT, glFramebufferTexture2DEXT, NULL, 808),
-    NAME_FUNC_OFFSET(14268, glFramebufferTexture3DEXT, glFramebufferTexture3DEXT, NULL, 809),
-    NAME_FUNC_OFFSET(14294, glGenFramebuffersEXT, glGenFramebuffersEXT, NULL, 810),
-    NAME_FUNC_OFFSET(14315, glGenRenderbuffersEXT, glGenRenderbuffersEXT, NULL, 811),
-    NAME_FUNC_OFFSET(14337, glGenerateMipmapEXT, glGenerateMipmapEXT, NULL, 812),
-    NAME_FUNC_OFFSET(14357, glGetFramebufferAttachmentParameterivEXT, glGetFramebufferAttachmentParameterivEXT, NULL, 813),
-    NAME_FUNC_OFFSET(14398, glGetRenderbufferParameterivEXT, glGetRenderbufferParameterivEXT, NULL, 814),
-    NAME_FUNC_OFFSET(14430, glIsFramebufferEXT, glIsFramebufferEXT, NULL, 815),
-    NAME_FUNC_OFFSET(14449, glIsRenderbufferEXT, glIsRenderbufferEXT, NULL, 816),
-    NAME_FUNC_OFFSET(14469, glRenderbufferStorageEXT, glRenderbufferStorageEXT, NULL, 817),
-    NAME_FUNC_OFFSET(14494, gl_dispatch_stub_818, gl_dispatch_stub_818, NULL, 818),
-    NAME_FUNC_OFFSET(14515, gl_dispatch_stub_819, gl_dispatch_stub_819, NULL, 819),
-    NAME_FUNC_OFFSET(14539, gl_dispatch_stub_820, gl_dispatch_stub_820, NULL, 820),
-    NAME_FUNC_OFFSET(14569, glBindFragDataLocationEXT, glBindFragDataLocationEXT, NULL, 821),
-    NAME_FUNC_OFFSET(14595, glGetFragDataLocationEXT, glGetFragDataLocationEXT, NULL, 822),
-    NAME_FUNC_OFFSET(14620, glGetUniformuivEXT, glGetUniformuivEXT, NULL, 823),
-    NAME_FUNC_OFFSET(14639, glGetVertexAttribIivEXT, glGetVertexAttribIivEXT, NULL, 824),
-    NAME_FUNC_OFFSET(14663, glGetVertexAttribIuivEXT, glGetVertexAttribIuivEXT, NULL, 825),
-    NAME_FUNC_OFFSET(14688, glUniform1uiEXT, glUniform1uiEXT, NULL, 826),
-    NAME_FUNC_OFFSET(14704, glUniform1uivEXT, glUniform1uivEXT, NULL, 827),
-    NAME_FUNC_OFFSET(14721, glUniform2uiEXT, glUniform2uiEXT, NULL, 828),
-    NAME_FUNC_OFFSET(14737, glUniform2uivEXT, glUniform2uivEXT, NULL, 829),
-    NAME_FUNC_OFFSET(14754, glUniform3uiEXT, glUniform3uiEXT, NULL, 830),
-    NAME_FUNC_OFFSET(14770, glUniform3uivEXT, glUniform3uivEXT, NULL, 831),
-    NAME_FUNC_OFFSET(14787, glUniform4uiEXT, glUniform4uiEXT, NULL, 832),
-    NAME_FUNC_OFFSET(14803, glUniform4uivEXT, glUniform4uivEXT, NULL, 833),
-    NAME_FUNC_OFFSET(14820, glVertexAttribI1iEXT, glVertexAttribI1iEXT, NULL, 834),
-    NAME_FUNC_OFFSET(14841, glVertexAttribI1ivEXT, glVertexAttribI1ivEXT, NULL, 835),
-    NAME_FUNC_OFFSET(14863, glVertexAttribI1uiEXT, glVertexAttribI1uiEXT, NULL, 836),
-    NAME_FUNC_OFFSET(14885, glVertexAttribI1uivEXT, glVertexAttribI1uivEXT, NULL, 837),
-    NAME_FUNC_OFFSET(14908, glVertexAttribI2iEXT, glVertexAttribI2iEXT, NULL, 838),
-    NAME_FUNC_OFFSET(14929, glVertexAttribI2ivEXT, glVertexAttribI2ivEXT, NULL, 839),
-    NAME_FUNC_OFFSET(14951, glVertexAttribI2uiEXT, glVertexAttribI2uiEXT, NULL, 840),
-    NAME_FUNC_OFFSET(14973, glVertexAttribI2uivEXT, glVertexAttribI2uivEXT, NULL, 841),
-    NAME_FUNC_OFFSET(14996, glVertexAttribI3iEXT, glVertexAttribI3iEXT, NULL, 842),
-    NAME_FUNC_OFFSET(15017, glVertexAttribI3ivEXT, glVertexAttribI3ivEXT, NULL, 843),
-    NAME_FUNC_OFFSET(15039, glVertexAttribI3uiEXT, glVertexAttribI3uiEXT, NULL, 844),
-    NAME_FUNC_OFFSET(15061, glVertexAttribI3uivEXT, glVertexAttribI3uivEXT, NULL, 845),
-    NAME_FUNC_OFFSET(15084, glVertexAttribI4bvEXT, glVertexAttribI4bvEXT, NULL, 846),
-    NAME_FUNC_OFFSET(15106, glVertexAttribI4iEXT, glVertexAttribI4iEXT, NULL, 847),
-    NAME_FUNC_OFFSET(15127, glVertexAttribI4ivEXT, glVertexAttribI4ivEXT, NULL, 848),
-    NAME_FUNC_OFFSET(15149, glVertexAttribI4svEXT, glVertexAttribI4svEXT, NULL, 849),
-    NAME_FUNC_OFFSET(15171, glVertexAttribI4ubvEXT, glVertexAttribI4ubvEXT, NULL, 850),
-    NAME_FUNC_OFFSET(15194, glVertexAttribI4uiEXT, glVertexAttribI4uiEXT, NULL, 851),
-    NAME_FUNC_OFFSET(15216, glVertexAttribI4uivEXT, glVertexAttribI4uivEXT, NULL, 852),
-    NAME_FUNC_OFFSET(15239, glVertexAttribI4usvEXT, glVertexAttribI4usvEXT, NULL, 853),
-    NAME_FUNC_OFFSET(15262, glVertexAttribIPointerEXT, glVertexAttribIPointerEXT, NULL, 854),
-    NAME_FUNC_OFFSET(15288, glFramebufferTextureLayerEXT, glFramebufferTextureLayerEXT, NULL, 855),
-    NAME_FUNC_OFFSET(15317, glColorMaskIndexedEXT, glColorMaskIndexedEXT, NULL, 856),
-    NAME_FUNC_OFFSET(15339, glDisableIndexedEXT, glDisableIndexedEXT, NULL, 857),
-    NAME_FUNC_OFFSET(15359, glEnableIndexedEXT, glEnableIndexedEXT, NULL, 858),
-    NAME_FUNC_OFFSET(15378, glGetBooleanIndexedvEXT, glGetBooleanIndexedvEXT, NULL, 859),
-    NAME_FUNC_OFFSET(15402, glGetIntegerIndexedvEXT, glGetIntegerIndexedvEXT, NULL, 860),
-    NAME_FUNC_OFFSET(15426, glIsEnabledIndexedEXT, glIsEnabledIndexedEXT, NULL, 861),
-    NAME_FUNC_OFFSET(15448, glClearColorIiEXT, glClearColorIiEXT, NULL, 862),
-    NAME_FUNC_OFFSET(15466, glClearColorIuiEXT, glClearColorIuiEXT, NULL, 863),
-    NAME_FUNC_OFFSET(15485, glGetTexParameterIivEXT, glGetTexParameterIivEXT, NULL, 864),
-    NAME_FUNC_OFFSET(15509, glGetTexParameterIuivEXT, glGetTexParameterIuivEXT, NULL, 865),
-    NAME_FUNC_OFFSET(15534, glTexParameterIivEXT, glTexParameterIivEXT, NULL, 866),
-    NAME_FUNC_OFFSET(15555, glTexParameterIuivEXT, glTexParameterIuivEXT, NULL, 867),
-    NAME_FUNC_OFFSET(15577, glBeginConditionalRenderNV, glBeginConditionalRenderNV, NULL, 868),
-    NAME_FUNC_OFFSET(15604, glEndConditionalRenderNV, glEndConditionalRenderNV, NULL, 869),
-    NAME_FUNC_OFFSET(15629, glBeginTransformFeedbackEXT, glBeginTransformFeedbackEXT, NULL, 870),
-    NAME_FUNC_OFFSET(15657, glBindBufferBaseEXT, glBindBufferBaseEXT, NULL, 871),
-    NAME_FUNC_OFFSET(15677, glBindBufferOffsetEXT, glBindBufferOffsetEXT, NULL, 872),
-    NAME_FUNC_OFFSET(15699, glBindBufferRangeEXT, glBindBufferRangeEXT, NULL, 873),
-    NAME_FUNC_OFFSET(15720, glEndTransformFeedbackEXT, glEndTransformFeedbackEXT, NULL, 874),
-    NAME_FUNC_OFFSET(15746, glGetTransformFeedbackVaryingEXT, glGetTransformFeedbackVaryingEXT, NULL, 875),
-    NAME_FUNC_OFFSET(15779, glTransformFeedbackVaryingsEXT, glTransformFeedbackVaryingsEXT, NULL, 876),
-    NAME_FUNC_OFFSET(15810, glProvokingVertexEXT, glProvokingVertexEXT, NULL, 877),
-    NAME_FUNC_OFFSET(15831, gl_dispatch_stub_878, gl_dispatch_stub_878, NULL, 878),
-    NAME_FUNC_OFFSET(15862, gl_dispatch_stub_879, gl_dispatch_stub_879, NULL, 879),
-    NAME_FUNC_OFFSET(15882, glGetObjectParameterivAPPLE, glGetObjectParameterivAPPLE, NULL, 880),
-    NAME_FUNC_OFFSET(15910, glObjectPurgeableAPPLE, glObjectPurgeableAPPLE, NULL, 881),
-    NAME_FUNC_OFFSET(15933, glObjectUnpurgeableAPPLE, glObjectUnpurgeableAPPLE, NULL, 882),
-    NAME_FUNC_OFFSET(15958, glActiveProgramEXT, glActiveProgramEXT, NULL, 883),
-    NAME_FUNC_OFFSET(15977, glCreateShaderProgramEXT, glCreateShaderProgramEXT, NULL, 884),
-    NAME_FUNC_OFFSET(16002, glUseShaderProgramEXT, glUseShaderProgramEXT, NULL, 885),
-    NAME_FUNC_OFFSET(16024, glTextureBarrierNV, glTextureBarrierNV, NULL, 886),
-    NAME_FUNC_OFFSET(16043, gl_dispatch_stub_887, gl_dispatch_stub_887, NULL, 887),
-    NAME_FUNC_OFFSET(16068, gl_dispatch_stub_888, gl_dispatch_stub_888, NULL, 888),
-    NAME_FUNC_OFFSET(16097, gl_dispatch_stub_889, gl_dispatch_stub_889, NULL, 889),
-    NAME_FUNC_OFFSET(16128, gl_dispatch_stub_890, gl_dispatch_stub_890, NULL, 890),
-    NAME_FUNC_OFFSET(16152, gl_dispatch_stub_891, gl_dispatch_stub_891, NULL, 891),
-    NAME_FUNC_OFFSET(16177, glEGLImageTargetRenderbufferStorageOES, glEGLImageTargetRenderbufferStorageOES, NULL, 892),
-    NAME_FUNC_OFFSET(16216, glEGLImageTargetTexture2DOES, glEGLImageTargetTexture2DOES, NULL, 893),
-    NAME_FUNC_OFFSET(16245, glArrayElement, glArrayElement, NULL, 306),
-    NAME_FUNC_OFFSET(16263, glBindTexture, glBindTexture, NULL, 307),
-    NAME_FUNC_OFFSET(16280, glDrawArrays, glDrawArrays, NULL, 310),
-    NAME_FUNC_OFFSET(16296, glAreTexturesResident, glAreTexturesResidentEXT, glAreTexturesResidentEXT, 322),
-    NAME_FUNC_OFFSET(16321, glCopyTexImage1D, glCopyTexImage1D, NULL, 323),
-    NAME_FUNC_OFFSET(16341, glCopyTexImage2D, glCopyTexImage2D, NULL, 324),
-    NAME_FUNC_OFFSET(16361, glCopyTexSubImage1D, glCopyTexSubImage1D, NULL, 325),
-    NAME_FUNC_OFFSET(16384, glCopyTexSubImage2D, glCopyTexSubImage2D, NULL, 326),
-    NAME_FUNC_OFFSET(16407, glDeleteTextures, glDeleteTexturesEXT, glDeleteTexturesEXT, 327),
-    NAME_FUNC_OFFSET(16427, glGenTextures, glGenTexturesEXT, glGenTexturesEXT, 328),
-    NAME_FUNC_OFFSET(16444, glGetPointerv, glGetPointerv, NULL, 329),
-    NAME_FUNC_OFFSET(16461, glIsTexture, glIsTextureEXT, glIsTextureEXT, 330),
-    NAME_FUNC_OFFSET(16476, glPrioritizeTextures, glPrioritizeTextures, NULL, 331),
-    NAME_FUNC_OFFSET(16500, glTexSubImage1D, glTexSubImage1D, NULL, 332),
-    NAME_FUNC_OFFSET(16519, glTexSubImage2D, glTexSubImage2D, NULL, 333),
-    NAME_FUNC_OFFSET(16538, glBlendColor, glBlendColor, NULL, 336),
-    NAME_FUNC_OFFSET(16554, glBlendEquation, glBlendEquation, NULL, 337),
-    NAME_FUNC_OFFSET(16573, glDrawRangeElements, glDrawRangeElements, NULL, 338),
-    NAME_FUNC_OFFSET(16596, glColorTable, glColorTable, NULL, 339),
-    NAME_FUNC_OFFSET(16612, glColorTable, glColorTable, NULL, 339),
-    NAME_FUNC_OFFSET(16628, glColorTableParameterfv, glColorTableParameterfv, NULL, 340),
-    NAME_FUNC_OFFSET(16655, glColorTableParameteriv, glColorTableParameteriv, NULL, 341),
-    NAME_FUNC_OFFSET(16682, glCopyColorTable, glCopyColorTable, NULL, 342),
-    NAME_FUNC_OFFSET(16702, glGetColorTable, glGetColorTableEXT, glGetColorTableEXT, 343),
-    NAME_FUNC_OFFSET(16721, glGetColorTable, glGetColorTableEXT, glGetColorTableEXT, 343),
-    NAME_FUNC_OFFSET(16740, glGetColorTableParameterfv, glGetColorTableParameterfvEXT, glGetColorTableParameterfvEXT, 344),
-    NAME_FUNC_OFFSET(16770, glGetColorTableParameterfv, glGetColorTableParameterfvEXT, glGetColorTableParameterfvEXT, 344),
-    NAME_FUNC_OFFSET(16800, glGetColorTableParameteriv, glGetColorTableParameterivEXT, glGetColorTableParameterivEXT, 345),
-    NAME_FUNC_OFFSET(16830, glGetColorTableParameteriv, glGetColorTableParameterivEXT, glGetColorTableParameterivEXT, 345),
-    NAME_FUNC_OFFSET(16860, glColorSubTable, glColorSubTable, NULL, 346),
-    NAME_FUNC_OFFSET(16879, glCopyColorSubTable, glCopyColorSubTable, NULL, 347),
-    NAME_FUNC_OFFSET(16902, glConvolutionFilter1D, glConvolutionFilter1D, NULL, 348),
-    NAME_FUNC_OFFSET(16927, glConvolutionFilter2D, glConvolutionFilter2D, NULL, 349),
-    NAME_FUNC_OFFSET(16952, glConvolutionParameterf, glConvolutionParameterf, NULL, 350),
-    NAME_FUNC_OFFSET(16979, glConvolutionParameterfv, glConvolutionParameterfv, NULL, 351),
-    NAME_FUNC_OFFSET(17007, glConvolutionParameteri, glConvolutionParameteri, NULL, 352),
-    NAME_FUNC_OFFSET(17034, glConvolutionParameteriv, glConvolutionParameteriv, NULL, 353),
-    NAME_FUNC_OFFSET(17062, glCopyConvolutionFilter1D, glCopyConvolutionFilter1D, NULL, 354),
-    NAME_FUNC_OFFSET(17091, glCopyConvolutionFilter2D, glCopyConvolutionFilter2D, NULL, 355),
-    NAME_FUNC_OFFSET(17120, glGetConvolutionFilter, gl_dispatch_stub_356, gl_dispatch_stub_356, 356),
-    NAME_FUNC_OFFSET(17146, glGetConvolutionParameterfv, gl_dispatch_stub_357, gl_dispatch_stub_357, 357),
-    NAME_FUNC_OFFSET(17177, glGetConvolutionParameteriv, gl_dispatch_stub_358, gl_dispatch_stub_358, 358),
-    NAME_FUNC_OFFSET(17208, glGetSeparableFilter, gl_dispatch_stub_359, gl_dispatch_stub_359, 359),
-    NAME_FUNC_OFFSET(17232, glSeparableFilter2D, glSeparableFilter2D, NULL, 360),
-    NAME_FUNC_OFFSET(17255, glGetHistogram, gl_dispatch_stub_361, gl_dispatch_stub_361, 361),
-    NAME_FUNC_OFFSET(17273, glGetHistogramParameterfv, gl_dispatch_stub_362, gl_dispatch_stub_362, 362),
-    NAME_FUNC_OFFSET(17302, glGetHistogramParameteriv, gl_dispatch_stub_363, gl_dispatch_stub_363, 363),
-    NAME_FUNC_OFFSET(17331, glGetMinmax, gl_dispatch_stub_364, gl_dispatch_stub_364, 364),
-    NAME_FUNC_OFFSET(17346, glGetMinmaxParameterfv, gl_dispatch_stub_365, gl_dispatch_stub_365, 365),
-    NAME_FUNC_OFFSET(17372, glGetMinmaxParameteriv, gl_dispatch_stub_366, gl_dispatch_stub_366, 366),
-    NAME_FUNC_OFFSET(17398, glHistogram, glHistogram, NULL, 367),
-    NAME_FUNC_OFFSET(17413, glMinmax, glMinmax, NULL, 368),
-    NAME_FUNC_OFFSET(17425, glResetHistogram, glResetHistogram, NULL, 369),
-    NAME_FUNC_OFFSET(17445, glResetMinmax, glResetMinmax, NULL, 370),
-    NAME_FUNC_OFFSET(17462, glTexImage3D, glTexImage3D, NULL, 371),
-    NAME_FUNC_OFFSET(17478, glTexSubImage3D, glTexSubImage3D, NULL, 372),
-    NAME_FUNC_OFFSET(17497, glCopyTexSubImage3D, glCopyTexSubImage3D, NULL, 373),
-    NAME_FUNC_OFFSET(17520, glActiveTextureARB, glActiveTextureARB, NULL, 374),
-    NAME_FUNC_OFFSET(17536, glClientActiveTextureARB, glClientActiveTextureARB, NULL, 375),
-    NAME_FUNC_OFFSET(17558, glMultiTexCoord1dARB, glMultiTexCoord1dARB, NULL, 376),
-    NAME_FUNC_OFFSET(17576, glMultiTexCoord1dvARB, glMultiTexCoord1dvARB, NULL, 377),
-    NAME_FUNC_OFFSET(17595, glMultiTexCoord1fARB, glMultiTexCoord1fARB, NULL, 378),
-    NAME_FUNC_OFFSET(17613, glMultiTexCoord1fvARB, glMultiTexCoord1fvARB, NULL, 379),
-    NAME_FUNC_OFFSET(17632, glMultiTexCoord1iARB, glMultiTexCoord1iARB, NULL, 380),
-    NAME_FUNC_OFFSET(17650, glMultiTexCoord1ivARB, glMultiTexCoord1ivARB, NULL, 381),
-    NAME_FUNC_OFFSET(17669, glMultiTexCoord1sARB, glMultiTexCoord1sARB, NULL, 382),
-    NAME_FUNC_OFFSET(17687, glMultiTexCoord1svARB, glMultiTexCoord1svARB, NULL, 383),
-    NAME_FUNC_OFFSET(17706, glMultiTexCoord2dARB, glMultiTexCoord2dARB, NULL, 384),
-    NAME_FUNC_OFFSET(17724, glMultiTexCoord2dvARB, glMultiTexCoord2dvARB, NULL, 385),
-    NAME_FUNC_OFFSET(17743, glMultiTexCoord2fARB, glMultiTexCoord2fARB, NULL, 386),
-    NAME_FUNC_OFFSET(17761, glMultiTexCoord2fvARB, glMultiTexCoord2fvARB, NULL, 387),
-    NAME_FUNC_OFFSET(17780, glMultiTexCoord2iARB, glMultiTexCoord2iARB, NULL, 388),
-    NAME_FUNC_OFFSET(17798, glMultiTexCoord2ivARB, glMultiTexCoord2ivARB, NULL, 389),
-    NAME_FUNC_OFFSET(17817, glMultiTexCoord2sARB, glMultiTexCoord2sARB, NULL, 390),
-    NAME_FUNC_OFFSET(17835, glMultiTexCoord2svARB, glMultiTexCoord2svARB, NULL, 391),
-    NAME_FUNC_OFFSET(17854, glMultiTexCoord3dARB, glMultiTexCoord3dARB, NULL, 392),
-    NAME_FUNC_OFFSET(17872, glMultiTexCoord3dvARB, glMultiTexCoord3dvARB, NULL, 393),
-    NAME_FUNC_OFFSET(17891, glMultiTexCoord3fARB, glMultiTexCoord3fARB, NULL, 394),
-    NAME_FUNC_OFFSET(17909, glMultiTexCoord3fvARB, glMultiTexCoord3fvARB, NULL, 395),
-    NAME_FUNC_OFFSET(17928, glMultiTexCoord3iARB, glMultiTexCoord3iARB, NULL, 396),
-    NAME_FUNC_OFFSET(17946, glMultiTexCoord3ivARB, glMultiTexCoord3ivARB, NULL, 397),
-    NAME_FUNC_OFFSET(17965, glMultiTexCoord3sARB, glMultiTexCoord3sARB, NULL, 398),
-    NAME_FUNC_OFFSET(17983, glMultiTexCoord3svARB, glMultiTexCoord3svARB, NULL, 399),
-    NAME_FUNC_OFFSET(18002, glMultiTexCoord4dARB, glMultiTexCoord4dARB, NULL, 400),
-    NAME_FUNC_OFFSET(18020, glMultiTexCoord4dvARB, glMultiTexCoord4dvARB, NULL, 401),
-    NAME_FUNC_OFFSET(18039, glMultiTexCoord4fARB, glMultiTexCoord4fARB, NULL, 402),
-    NAME_FUNC_OFFSET(18057, glMultiTexCoord4fvARB, glMultiTexCoord4fvARB, NULL, 403),
-    NAME_FUNC_OFFSET(18076, glMultiTexCoord4iARB, glMultiTexCoord4iARB, NULL, 404),
-    NAME_FUNC_OFFSET(18094, glMultiTexCoord4ivARB, glMultiTexCoord4ivARB, NULL, 405),
-    NAME_FUNC_OFFSET(18113, glMultiTexCoord4sARB, glMultiTexCoord4sARB, NULL, 406),
-    NAME_FUNC_OFFSET(18131, glMultiTexCoord4svARB, glMultiTexCoord4svARB, NULL, 407),
-    NAME_FUNC_OFFSET(18150, glStencilOpSeparate, glStencilOpSeparate, NULL, 423),
-    NAME_FUNC_OFFSET(18173, glLoadTransposeMatrixdARB, glLoadTransposeMatrixdARB, NULL, 441),
-    NAME_FUNC_OFFSET(18196, glLoadTransposeMatrixfARB, glLoadTransposeMatrixfARB, NULL, 442),
-    NAME_FUNC_OFFSET(18219, glMultTransposeMatrixdARB, glMultTransposeMatrixdARB, NULL, 443),
-    NAME_FUNC_OFFSET(18242, glMultTransposeMatrixfARB, glMultTransposeMatrixfARB, NULL, 444),
-    NAME_FUNC_OFFSET(18265, glSampleCoverageARB, glSampleCoverageARB, NULL, 445),
-    NAME_FUNC_OFFSET(18282, glCompressedTexImage1DARB, glCompressedTexImage1DARB, NULL, 446),
-    NAME_FUNC_OFFSET(18305, glCompressedTexImage2DARB, glCompressedTexImage2DARB, NULL, 447),
-    NAME_FUNC_OFFSET(18328, glCompressedTexImage3DARB, glCompressedTexImage3DARB, NULL, 448),
-    NAME_FUNC_OFFSET(18351, glCompressedTexSubImage1DARB, glCompressedTexSubImage1DARB, NULL, 449),
-    NAME_FUNC_OFFSET(18377, glCompressedTexSubImage2DARB, glCompressedTexSubImage2DARB, NULL, 450),
-    NAME_FUNC_OFFSET(18403, glCompressedTexSubImage3DARB, glCompressedTexSubImage3DARB, NULL, 451),
-    NAME_FUNC_OFFSET(18429, glGetCompressedTexImageARB, glGetCompressedTexImageARB, NULL, 452),
-    NAME_FUNC_OFFSET(18453, glDisableVertexAttribArrayARB, glDisableVertexAttribArrayARB, NULL, 453),
-    NAME_FUNC_OFFSET(18480, glEnableVertexAttribArrayARB, glEnableVertexAttribArrayARB, NULL, 454),
-    NAME_FUNC_OFFSET(18506, glGetVertexAttribdvARB, glGetVertexAttribdvARB, NULL, 461),
-    NAME_FUNC_OFFSET(18526, glGetVertexAttribfvARB, glGetVertexAttribfvARB, NULL, 462),
-    NAME_FUNC_OFFSET(18546, glGetVertexAttribivARB, glGetVertexAttribivARB, NULL, 463),
-    NAME_FUNC_OFFSET(18566, glProgramEnvParameter4dARB, glProgramEnvParameter4dARB, NULL, 464),
-    NAME_FUNC_OFFSET(18589, glProgramEnvParameter4dvARB, glProgramEnvParameter4dvARB, NULL, 465),
-    NAME_FUNC_OFFSET(18613, glProgramEnvParameter4fARB, glProgramEnvParameter4fARB, NULL, 466),
-    NAME_FUNC_OFFSET(18636, glProgramEnvParameter4fvARB, glProgramEnvParameter4fvARB, NULL, 467),
-    NAME_FUNC_OFFSET(18660, glVertexAttrib1dARB, glVertexAttrib1dARB, NULL, 473),
-    NAME_FUNC_OFFSET(18677, glVertexAttrib1dvARB, glVertexAttrib1dvARB, NULL, 474),
-    NAME_FUNC_OFFSET(18695, glVertexAttrib1fARB, glVertexAttrib1fARB, NULL, 475),
-    NAME_FUNC_OFFSET(18712, glVertexAttrib1fvARB, glVertexAttrib1fvARB, NULL, 476),
-    NAME_FUNC_OFFSET(18730, glVertexAttrib1sARB, glVertexAttrib1sARB, NULL, 477),
-    NAME_FUNC_OFFSET(18747, glVertexAttrib1svARB, glVertexAttrib1svARB, NULL, 478),
-    NAME_FUNC_OFFSET(18765, glVertexAttrib2dARB, glVertexAttrib2dARB, NULL, 479),
-    NAME_FUNC_OFFSET(18782, glVertexAttrib2dvARB, glVertexAttrib2dvARB, NULL, 480),
-    NAME_FUNC_OFFSET(18800, glVertexAttrib2fARB, glVertexAttrib2fARB, NULL, 481),
-    NAME_FUNC_OFFSET(18817, glVertexAttrib2fvARB, glVertexAttrib2fvARB, NULL, 482),
-    NAME_FUNC_OFFSET(18835, glVertexAttrib2sARB, glVertexAttrib2sARB, NULL, 483),
-    NAME_FUNC_OFFSET(18852, glVertexAttrib2svARB, glVertexAttrib2svARB, NULL, 484),
-    NAME_FUNC_OFFSET(18870, glVertexAttrib3dARB, glVertexAttrib3dARB, NULL, 485),
-    NAME_FUNC_OFFSET(18887, glVertexAttrib3dvARB, glVertexAttrib3dvARB, NULL, 486),
-    NAME_FUNC_OFFSET(18905, glVertexAttrib3fARB, glVertexAttrib3fARB, NULL, 487),
-    NAME_FUNC_OFFSET(18922, glVertexAttrib3fvARB, glVertexAttrib3fvARB, NULL, 488),
-    NAME_FUNC_OFFSET(18940, glVertexAttrib3sARB, glVertexAttrib3sARB, NULL, 489),
-    NAME_FUNC_OFFSET(18957, glVertexAttrib3svARB, glVertexAttrib3svARB, NULL, 490),
-    NAME_FUNC_OFFSET(18975, glVertexAttrib4NbvARB, glVertexAttrib4NbvARB, NULL, 491),
-    NAME_FUNC_OFFSET(18994, glVertexAttrib4NivARB, glVertexAttrib4NivARB, NULL, 492),
-    NAME_FUNC_OFFSET(19013, glVertexAttrib4NsvARB, glVertexAttrib4NsvARB, NULL, 493),
-    NAME_FUNC_OFFSET(19032, glVertexAttrib4NubARB, glVertexAttrib4NubARB, NULL, 494),
-    NAME_FUNC_OFFSET(19051, glVertexAttrib4NubvARB, glVertexAttrib4NubvARB, NULL, 495),
-    NAME_FUNC_OFFSET(19071, glVertexAttrib4NuivARB, glVertexAttrib4NuivARB, NULL, 496),
-    NAME_FUNC_OFFSET(19091, glVertexAttrib4NusvARB, glVertexAttrib4NusvARB, NULL, 497),
-    NAME_FUNC_OFFSET(19111, glVertexAttrib4bvARB, glVertexAttrib4bvARB, NULL, 498),
-    NAME_FUNC_OFFSET(19129, glVertexAttrib4dARB, glVertexAttrib4dARB, NULL, 499),
-    NAME_FUNC_OFFSET(19146, glVertexAttrib4dvARB, glVertexAttrib4dvARB, NULL, 500),
-    NAME_FUNC_OFFSET(19164, glVertexAttrib4fARB, glVertexAttrib4fARB, NULL, 501),
-    NAME_FUNC_OFFSET(19181, glVertexAttrib4fvARB, glVertexAttrib4fvARB, NULL, 502),
-    NAME_FUNC_OFFSET(19199, glVertexAttrib4ivARB, glVertexAttrib4ivARB, NULL, 503),
-    NAME_FUNC_OFFSET(19217, glVertexAttrib4sARB, glVertexAttrib4sARB, NULL, 504),
-    NAME_FUNC_OFFSET(19234, glVertexAttrib4svARB, glVertexAttrib4svARB, NULL, 505),
-    NAME_FUNC_OFFSET(19252, glVertexAttrib4ubvARB, glVertexAttrib4ubvARB, NULL, 506),
-    NAME_FUNC_OFFSET(19271, glVertexAttrib4uivARB, glVertexAttrib4uivARB, NULL, 507),
-    NAME_FUNC_OFFSET(19290, glVertexAttrib4usvARB, glVertexAttrib4usvARB, NULL, 508),
-    NAME_FUNC_OFFSET(19309, glVertexAttribPointerARB, glVertexAttribPointerARB, NULL, 509),
-    NAME_FUNC_OFFSET(19331, glBindBufferARB, glBindBufferARB, NULL, 510),
-    NAME_FUNC_OFFSET(19344, glBufferDataARB, glBufferDataARB, NULL, 511),
-    NAME_FUNC_OFFSET(19357, glBufferSubDataARB, glBufferSubDataARB, NULL, 512),
-    NAME_FUNC_OFFSET(19373, glDeleteBuffersARB, glDeleteBuffersARB, NULL, 513),
-    NAME_FUNC_OFFSET(19389, glGenBuffersARB, glGenBuffersARB, NULL, 514),
-    NAME_FUNC_OFFSET(19402, glGetBufferParameterivARB, glGetBufferParameterivARB, NULL, 515),
-    NAME_FUNC_OFFSET(19425, glGetBufferPointervARB, glGetBufferPointervARB, NULL, 516),
-    NAME_FUNC_OFFSET(19445, glGetBufferSubDataARB, glGetBufferSubDataARB, NULL, 517),
-    NAME_FUNC_OFFSET(19464, glIsBufferARB, glIsBufferARB, NULL, 518),
-    NAME_FUNC_OFFSET(19475, glMapBufferARB, glMapBufferARB, NULL, 519),
-    NAME_FUNC_OFFSET(19487, glUnmapBufferARB, glUnmapBufferARB, NULL, 520),
-    NAME_FUNC_OFFSET(19501, glBeginQueryARB, glBeginQueryARB, NULL, 521),
-    NAME_FUNC_OFFSET(19514, glDeleteQueriesARB, glDeleteQueriesARB, NULL, 522),
-    NAME_FUNC_OFFSET(19530, glEndQueryARB, glEndQueryARB, NULL, 523),
-    NAME_FUNC_OFFSET(19541, glGenQueriesARB, glGenQueriesARB, NULL, 524),
-    NAME_FUNC_OFFSET(19554, glGetQueryObjectivARB, glGetQueryObjectivARB, NULL, 525),
-    NAME_FUNC_OFFSET(19573, glGetQueryObjectuivARB, glGetQueryObjectuivARB, NULL, 526),
-    NAME_FUNC_OFFSET(19593, glGetQueryivARB, glGetQueryivARB, NULL, 527),
-    NAME_FUNC_OFFSET(19606, glIsQueryARB, glIsQueryARB, NULL, 528),
-    NAME_FUNC_OFFSET(19616, glCompileShaderARB, glCompileShaderARB, NULL, 530),
-    NAME_FUNC_OFFSET(19632, glGetActiveUniformARB, glGetActiveUniformARB, NULL, 535),
-    NAME_FUNC_OFFSET(19651, glGetShaderSourceARB, glGetShaderSourceARB, NULL, 541),
-    NAME_FUNC_OFFSET(19669, glGetUniformLocationARB, glGetUniformLocationARB, NULL, 542),
-    NAME_FUNC_OFFSET(19690, glGetUniformfvARB, glGetUniformfvARB, NULL, 543),
-    NAME_FUNC_OFFSET(19705, glGetUniformivARB, glGetUniformivARB, NULL, 544),
-    NAME_FUNC_OFFSET(19720, glLinkProgramARB, glLinkProgramARB, NULL, 545),
-    NAME_FUNC_OFFSET(19734, glShaderSourceARB, glShaderSourceARB, NULL, 546),
-    NAME_FUNC_OFFSET(19749, glUniform1fARB, glUniform1fARB, NULL, 547),
-    NAME_FUNC_OFFSET(19761, glUniform1fvARB, glUniform1fvARB, NULL, 548),
-    NAME_FUNC_OFFSET(19774, glUniform1iARB, glUniform1iARB, NULL, 549),
-    NAME_FUNC_OFFSET(19786, glUniform1ivARB, glUniform1ivARB, NULL, 550),
-    NAME_FUNC_OFFSET(19799, glUniform2fARB, glUniform2fARB, NULL, 551),
-    NAME_FUNC_OFFSET(19811, glUniform2fvARB, glUniform2fvARB, NULL, 552),
-    NAME_FUNC_OFFSET(19824, glUniform2iARB, glUniform2iARB, NULL, 553),
-    NAME_FUNC_OFFSET(19836, glUniform2ivARB, glUniform2ivARB, NULL, 554),
-    NAME_FUNC_OFFSET(19849, glUniform3fARB, glUniform3fARB, NULL, 555),
-    NAME_FUNC_OFFSET(19861, glUniform3fvARB, glUniform3fvARB, NULL, 556),
-    NAME_FUNC_OFFSET(19874, glUniform3iARB, glUniform3iARB, NULL, 557),
-    NAME_FUNC_OFFSET(19886, glUniform3ivARB, glUniform3ivARB, NULL, 558),
-    NAME_FUNC_OFFSET(19899, glUniform4fARB, glUniform4fARB, NULL, 559),
-    NAME_FUNC_OFFSET(19911, glUniform4fvARB, glUniform4fvARB, NULL, 560),
-    NAME_FUNC_OFFSET(19924, glUniform4iARB, glUniform4iARB, NULL, 561),
-    NAME_FUNC_OFFSET(19936, glUniform4ivARB, glUniform4ivARB, NULL, 562),
-    NAME_FUNC_OFFSET(19949, glUniformMatrix2fvARB, glUniformMatrix2fvARB, NULL, 563),
-    NAME_FUNC_OFFSET(19968, glUniformMatrix3fvARB, glUniformMatrix3fvARB, NULL, 564),
-    NAME_FUNC_OFFSET(19987, glUniformMatrix4fvARB, glUniformMatrix4fvARB, NULL, 565),
-    NAME_FUNC_OFFSET(20006, glUseProgramObjectARB, glUseProgramObjectARB, NULL, 566),
-    NAME_FUNC_OFFSET(20019, glValidateProgramARB, glValidateProgramARB, NULL, 567),
-    NAME_FUNC_OFFSET(20037, glBindAttribLocationARB, glBindAttribLocationARB, NULL, 568),
-    NAME_FUNC_OFFSET(20058, glGetActiveAttribARB, glGetActiveAttribARB, NULL, 569),
-    NAME_FUNC_OFFSET(20076, glGetAttribLocationARB, glGetAttribLocationARB, NULL, 570),
-    NAME_FUNC_OFFSET(20096, glDrawBuffersARB, glDrawBuffersARB, NULL, 571),
-    NAME_FUNC_OFFSET(20110, glDrawBuffersARB, glDrawBuffersARB, NULL, 571),
-    NAME_FUNC_OFFSET(20127, glDrawArraysInstancedARB, glDrawArraysInstancedARB, NULL, 573),
-    NAME_FUNC_OFFSET(20152, glDrawArraysInstancedARB, glDrawArraysInstancedARB, NULL, 573),
-    NAME_FUNC_OFFSET(20174, glDrawElementsInstancedARB, glDrawElementsInstancedARB, NULL, 574),
-    NAME_FUNC_OFFSET(20201, glDrawElementsInstancedARB, glDrawElementsInstancedARB, NULL, 574),
-    NAME_FUNC_OFFSET(20225, glRenderbufferStorageMultisample, glRenderbufferStorageMultisample, NULL, 575),
-    NAME_FUNC_OFFSET(20261, gl_dispatch_stub_619, gl_dispatch_stub_619, NULL, 619),
-    NAME_FUNC_OFFSET(20277, gl_dispatch_stub_620, gl_dispatch_stub_620, NULL, 620),
-    NAME_FUNC_OFFSET(20296, glPointParameterfEXT, glPointParameterfEXT, NULL, 627),
-    NAME_FUNC_OFFSET(20314, glPointParameterfEXT, glPointParameterfEXT, NULL, 627),
-    NAME_FUNC_OFFSET(20335, glPointParameterfEXT, glPointParameterfEXT, NULL, 627),
-    NAME_FUNC_OFFSET(20357, glPointParameterfvEXT, glPointParameterfvEXT, NULL, 628),
-    NAME_FUNC_OFFSET(20376, glPointParameterfvEXT, glPointParameterfvEXT, NULL, 628),
-    NAME_FUNC_OFFSET(20398, glPointParameterfvEXT, glPointParameterfvEXT, NULL, 628),
-    NAME_FUNC_OFFSET(20421, glSecondaryColor3bEXT, glSecondaryColor3bEXT, NULL, 631),
-    NAME_FUNC_OFFSET(20440, glSecondaryColor3bvEXT, glSecondaryColor3bvEXT, NULL, 632),
-    NAME_FUNC_OFFSET(20460, glSecondaryColor3dEXT, glSecondaryColor3dEXT, NULL, 633),
-    NAME_FUNC_OFFSET(20479, glSecondaryColor3dvEXT, glSecondaryColor3dvEXT, NULL, 634),
-    NAME_FUNC_OFFSET(20499, glSecondaryColor3fEXT, glSecondaryColor3fEXT, NULL, 635),
-    NAME_FUNC_OFFSET(20518, glSecondaryColor3fvEXT, glSecondaryColor3fvEXT, NULL, 636),
-    NAME_FUNC_OFFSET(20538, glSecondaryColor3iEXT, glSecondaryColor3iEXT, NULL, 637),
-    NAME_FUNC_OFFSET(20557, glSecondaryColor3ivEXT, glSecondaryColor3ivEXT, NULL, 638),
-    NAME_FUNC_OFFSET(20577, glSecondaryColor3sEXT, glSecondaryColor3sEXT, NULL, 639),
-    NAME_FUNC_OFFSET(20596, glSecondaryColor3svEXT, glSecondaryColor3svEXT, NULL, 640),
-    NAME_FUNC_OFFSET(20616, glSecondaryColor3ubEXT, glSecondaryColor3ubEXT, NULL, 641),
-    NAME_FUNC_OFFSET(20636, glSecondaryColor3ubvEXT, glSecondaryColor3ubvEXT, NULL, 642),
-    NAME_FUNC_OFFSET(20657, glSecondaryColor3uiEXT, glSecondaryColor3uiEXT, NULL, 643),
-    NAME_FUNC_OFFSET(20677, glSecondaryColor3uivEXT, glSecondaryColor3uivEXT, NULL, 644),
-    NAME_FUNC_OFFSET(20698, glSecondaryColor3usEXT, glSecondaryColor3usEXT, NULL, 645),
-    NAME_FUNC_OFFSET(20718, glSecondaryColor3usvEXT, glSecondaryColor3usvEXT, NULL, 646),
-    NAME_FUNC_OFFSET(20739, glSecondaryColorPointerEXT, glSecondaryColorPointerEXT, NULL, 647),
-    NAME_FUNC_OFFSET(20763, glMultiDrawArraysEXT, glMultiDrawArraysEXT, NULL, 648),
-    NAME_FUNC_OFFSET(20781, glMultiDrawElementsEXT, glMultiDrawElementsEXT, NULL, 649),
-    NAME_FUNC_OFFSET(20801, glFogCoordPointerEXT, glFogCoordPointerEXT, NULL, 650),
-    NAME_FUNC_OFFSET(20819, glFogCoorddEXT, glFogCoorddEXT, NULL, 651),
-    NAME_FUNC_OFFSET(20831, glFogCoorddvEXT, glFogCoorddvEXT, NULL, 652),
-    NAME_FUNC_OFFSET(20844, glFogCoordfEXT, glFogCoordfEXT, NULL, 653),
-    NAME_FUNC_OFFSET(20856, glFogCoordfvEXT, glFogCoordfvEXT, NULL, 654),
-    NAME_FUNC_OFFSET(20869, glBlendFuncSeparateEXT, glBlendFuncSeparateEXT, NULL, 656),
-    NAME_FUNC_OFFSET(20889, glBlendFuncSeparateEXT, glBlendFuncSeparateEXT, NULL, 656),
-    NAME_FUNC_OFFSET(20913, glWindowPos2dMESA, glWindowPos2dMESA, NULL, 673),
-    NAME_FUNC_OFFSET(20927, glWindowPos2dMESA, glWindowPos2dMESA, NULL, 673),
-    NAME_FUNC_OFFSET(20944, glWindowPos2dvMESA, glWindowPos2dvMESA, NULL, 674),
-    NAME_FUNC_OFFSET(20959, glWindowPos2dvMESA, glWindowPos2dvMESA, NULL, 674),
-    NAME_FUNC_OFFSET(20977, glWindowPos2fMESA, glWindowPos2fMESA, NULL, 675),
-    NAME_FUNC_OFFSET(20991, glWindowPos2fMESA, glWindowPos2fMESA, NULL, 675),
-    NAME_FUNC_OFFSET(21008, glWindowPos2fvMESA, glWindowPos2fvMESA, NULL, 676),
-    NAME_FUNC_OFFSET(21023, glWindowPos2fvMESA, glWindowPos2fvMESA, NULL, 676),
-    NAME_FUNC_OFFSET(21041, glWindowPos2iMESA, glWindowPos2iMESA, NULL, 677),
-    NAME_FUNC_OFFSET(21055, glWindowPos2iMESA, glWindowPos2iMESA, NULL, 677),
-    NAME_FUNC_OFFSET(21072, glWindowPos2ivMESA, glWindowPos2ivMESA, NULL, 678),
-    NAME_FUNC_OFFSET(21087, glWindowPos2ivMESA, glWindowPos2ivMESA, NULL, 678),
-    NAME_FUNC_OFFSET(21105, glWindowPos2sMESA, glWindowPos2sMESA, NULL, 679),
-    NAME_FUNC_OFFSET(21119, glWindowPos2sMESA, glWindowPos2sMESA, NULL, 679),
-    NAME_FUNC_OFFSET(21136, glWindowPos2svMESA, glWindowPos2svMESA, NULL, 680),
-    NAME_FUNC_OFFSET(21151, glWindowPos2svMESA, glWindowPos2svMESA, NULL, 680),
-    NAME_FUNC_OFFSET(21169, glWindowPos3dMESA, glWindowPos3dMESA, NULL, 681),
-    NAME_FUNC_OFFSET(21183, glWindowPos3dMESA, glWindowPos3dMESA, NULL, 681),
-    NAME_FUNC_OFFSET(21200, glWindowPos3dvMESA, glWindowPos3dvMESA, NULL, 682),
-    NAME_FUNC_OFFSET(21215, glWindowPos3dvMESA, glWindowPos3dvMESA, NULL, 682),
-    NAME_FUNC_OFFSET(21233, glWindowPos3fMESA, glWindowPos3fMESA, NULL, 683),
-    NAME_FUNC_OFFSET(21247, glWindowPos3fMESA, glWindowPos3fMESA, NULL, 683),
-    NAME_FUNC_OFFSET(21264, glWindowPos3fvMESA, glWindowPos3fvMESA, NULL, 684),
-    NAME_FUNC_OFFSET(21279, glWindowPos3fvMESA, glWindowPos3fvMESA, NULL, 684),
-    NAME_FUNC_OFFSET(21297, glWindowPos3iMESA, glWindowPos3iMESA, NULL, 685),
-    NAME_FUNC_OFFSET(21311, glWindowPos3iMESA, glWindowPos3iMESA, NULL, 685),
-    NAME_FUNC_OFFSET(21328, glWindowPos3ivMESA, glWindowPos3ivMESA, NULL, 686),
-    NAME_FUNC_OFFSET(21343, glWindowPos3ivMESA, glWindowPos3ivMESA, NULL, 686),
-    NAME_FUNC_OFFSET(21361, glWindowPos3sMESA, glWindowPos3sMESA, NULL, 687),
-    NAME_FUNC_OFFSET(21375, glWindowPos3sMESA, glWindowPos3sMESA, NULL, 687),
-    NAME_FUNC_OFFSET(21392, glWindowPos3svMESA, glWindowPos3svMESA, NULL, 688),
-    NAME_FUNC_OFFSET(21407, glWindowPos3svMESA, glWindowPos3svMESA, NULL, 688),
-    NAME_FUNC_OFFSET(21425, glBindProgramNV, glBindProgramNV, NULL, 707),
-    NAME_FUNC_OFFSET(21442, glDeleteProgramsNV, glDeleteProgramsNV, NULL, 708),
-    NAME_FUNC_OFFSET(21462, glGenProgramsNV, glGenProgramsNV, NULL, 710),
-    NAME_FUNC_OFFSET(21479, glGetVertexAttribPointervNV, glGetVertexAttribPointervNV, NULL, 716),
-    NAME_FUNC_OFFSET(21505, glGetVertexAttribPointervNV, glGetVertexAttribPointervNV, NULL, 716),
-    NAME_FUNC_OFFSET(21534, glIsProgramNV, glIsProgramNV, NULL, 720),
-    NAME_FUNC_OFFSET(21549, glPointParameteriNV, glPointParameteriNV, NULL, 784),
-    NAME_FUNC_OFFSET(21567, glPointParameterivNV, glPointParameterivNV, NULL, 785),
-    NAME_FUNC_OFFSET(21586, gl_dispatch_stub_788, gl_dispatch_stub_788, NULL, 788),
-    NAME_FUNC_OFFSET(21607, gl_dispatch_stub_790, gl_dispatch_stub_790, NULL, 790),
-    NAME_FUNC_OFFSET(21623, glPrimitiveRestartIndexNV, glPrimitiveRestartIndexNV, NULL, 797),
-    NAME_FUNC_OFFSET(21647, gl_dispatch_stub_800, gl_dispatch_stub_800, NULL, 800),
-    NAME_FUNC_OFFSET(21671, gl_dispatch_stub_800, gl_dispatch_stub_800, NULL, 800),
-    NAME_FUNC_OFFSET(21698, glBindFramebufferEXT, glBindFramebufferEXT, NULL, 801),
-    NAME_FUNC_OFFSET(21716, glBindRenderbufferEXT, glBindRenderbufferEXT, NULL, 802),
-    NAME_FUNC_OFFSET(21735, glCheckFramebufferStatusEXT, glCheckFramebufferStatusEXT, NULL, 803),
-    NAME_FUNC_OFFSET(21760, glDeleteFramebuffersEXT, glDeleteFramebuffersEXT, NULL, 804),
-    NAME_FUNC_OFFSET(21781, glDeleteRenderbuffersEXT, glDeleteRenderbuffersEXT, NULL, 805),
-    NAME_FUNC_OFFSET(21803, glFramebufferRenderbufferEXT, glFramebufferRenderbufferEXT, NULL, 806),
-    NAME_FUNC_OFFSET(21829, glFramebufferTexture1DEXT, glFramebufferTexture1DEXT, NULL, 807),
-    NAME_FUNC_OFFSET(21852, glFramebufferTexture2DEXT, glFramebufferTexture2DEXT, NULL, 808),
-    NAME_FUNC_OFFSET(21875, glFramebufferTexture3DEXT, glFramebufferTexture3DEXT, NULL, 809),
-    NAME_FUNC_OFFSET(21898, glGenFramebuffersEXT, glGenFramebuffersEXT, NULL, 810),
-    NAME_FUNC_OFFSET(21916, glGenRenderbuffersEXT, glGenRenderbuffersEXT, NULL, 811),
-    NAME_FUNC_OFFSET(21935, glGenerateMipmapEXT, glGenerateMipmapEXT, NULL, 812),
-    NAME_FUNC_OFFSET(21952, glGetFramebufferAttachmentParameterivEXT, glGetFramebufferAttachmentParameterivEXT, NULL, 813),
-    NAME_FUNC_OFFSET(21990, glGetRenderbufferParameterivEXT, glGetRenderbufferParameterivEXT, NULL, 814),
-    NAME_FUNC_OFFSET(22019, glIsFramebufferEXT, glIsFramebufferEXT, NULL, 815),
-    NAME_FUNC_OFFSET(22035, glIsRenderbufferEXT, glIsRenderbufferEXT, NULL, 816),
-    NAME_FUNC_OFFSET(22052, glRenderbufferStorageEXT, glRenderbufferStorageEXT, NULL, 817),
-    NAME_FUNC_OFFSET(22074, gl_dispatch_stub_818, gl_dispatch_stub_818, NULL, 818),
-    NAME_FUNC_OFFSET(22092, glBindFragDataLocationEXT, glBindFragDataLocationEXT, NULL, 821),
-    NAME_FUNC_OFFSET(22115, glGetFragDataLocationEXT, glGetFragDataLocationEXT, NULL, 822),
-    NAME_FUNC_OFFSET(22137, glGetUniformuivEXT, glGetUniformuivEXT, NULL, 823),
-    NAME_FUNC_OFFSET(22153, glGetVertexAttribIivEXT, glGetVertexAttribIivEXT, NULL, 824),
-    NAME_FUNC_OFFSET(22174, glGetVertexAttribIuivEXT, glGetVertexAttribIuivEXT, NULL, 825),
-    NAME_FUNC_OFFSET(22196, glUniform1uiEXT, glUniform1uiEXT, NULL, 826),
-    NAME_FUNC_OFFSET(22209, glUniform1uivEXT, glUniform1uivEXT, NULL, 827),
-    NAME_FUNC_OFFSET(22223, glUniform2uiEXT, glUniform2uiEXT, NULL, 828),
-    NAME_FUNC_OFFSET(22236, glUniform2uivEXT, glUniform2uivEXT, NULL, 829),
-    NAME_FUNC_OFFSET(22250, glUniform3uiEXT, glUniform3uiEXT, NULL, 830),
-    NAME_FUNC_OFFSET(22263, glUniform3uivEXT, glUniform3uivEXT, NULL, 831),
-    NAME_FUNC_OFFSET(22277, glUniform4uiEXT, glUniform4uiEXT, NULL, 832),
-    NAME_FUNC_OFFSET(22290, glUniform4uivEXT, glUniform4uivEXT, NULL, 833),
-    NAME_FUNC_OFFSET(22304, glVertexAttribI1iEXT, glVertexAttribI1iEXT, NULL, 834),
-    NAME_FUNC_OFFSET(22322, glVertexAttribI1ivEXT, glVertexAttribI1ivEXT, NULL, 835),
-    NAME_FUNC_OFFSET(22341, glVertexAttribI1uiEXT, glVertexAttribI1uiEXT, NULL, 836),
-    NAME_FUNC_OFFSET(22360, glVertexAttribI1uivEXT, glVertexAttribI1uivEXT, NULL, 837),
-    NAME_FUNC_OFFSET(22380, glVertexAttribI2iEXT, glVertexAttribI2iEXT, NULL, 838),
-    NAME_FUNC_OFFSET(22398, glVertexAttribI2ivEXT, glVertexAttribI2ivEXT, NULL, 839),
-    NAME_FUNC_OFFSET(22417, glVertexAttribI2uiEXT, glVertexAttribI2uiEXT, NULL, 840),
-    NAME_FUNC_OFFSET(22436, glVertexAttribI2uivEXT, glVertexAttribI2uivEXT, NULL, 841),
-    NAME_FUNC_OFFSET(22456, glVertexAttribI3iEXT, glVertexAttribI3iEXT, NULL, 842),
-    NAME_FUNC_OFFSET(22474, glVertexAttribI3ivEXT, glVertexAttribI3ivEXT, NULL, 843),
-    NAME_FUNC_OFFSET(22493, glVertexAttribI3uiEXT, glVertexAttribI3uiEXT, NULL, 844),
-    NAME_FUNC_OFFSET(22512, glVertexAttribI3uivEXT, glVertexAttribI3uivEXT, NULL, 845),
-    NAME_FUNC_OFFSET(22532, glVertexAttribI4bvEXT, glVertexAttribI4bvEXT, NULL, 846),
-    NAME_FUNC_OFFSET(22551, glVertexAttribI4iEXT, glVertexAttribI4iEXT, NULL, 847),
-    NAME_FUNC_OFFSET(22569, glVertexAttribI4ivEXT, glVertexAttribI4ivEXT, NULL, 848),
-    NAME_FUNC_OFFSET(22588, glVertexAttribI4svEXT, glVertexAttribI4svEXT, NULL, 849),
-    NAME_FUNC_OFFSET(22607, glVertexAttribI4ubvEXT, glVertexAttribI4ubvEXT, NULL, 850),
-    NAME_FUNC_OFFSET(22627, glVertexAttribI4uiEXT, glVertexAttribI4uiEXT, NULL, 851),
-    NAME_FUNC_OFFSET(22646, glVertexAttribI4uivEXT, glVertexAttribI4uivEXT, NULL, 852),
-    NAME_FUNC_OFFSET(22666, glVertexAttribI4usvEXT, glVertexAttribI4usvEXT, NULL, 853),
-    NAME_FUNC_OFFSET(22686, glVertexAttribIPointerEXT, glVertexAttribIPointerEXT, NULL, 854),
-    NAME_FUNC_OFFSET(22709, glFramebufferTextureLayerEXT, glFramebufferTextureLayerEXT, NULL, 855),
-    NAME_FUNC_OFFSET(22735, glColorMaskIndexedEXT, glColorMaskIndexedEXT, NULL, 856),
-    NAME_FUNC_OFFSET(22748, glDisableIndexedEXT, glDisableIndexedEXT, NULL, 857),
-    NAME_FUNC_OFFSET(22759, glEnableIndexedEXT, glEnableIndexedEXT, NULL, 858),
-    NAME_FUNC_OFFSET(22769, glGetBooleanIndexedvEXT, glGetBooleanIndexedvEXT, NULL, 859),
-    NAME_FUNC_OFFSET(22785, glGetIntegerIndexedvEXT, glGetIntegerIndexedvEXT, NULL, 860),
-    NAME_FUNC_OFFSET(22801, glIsEnabledIndexedEXT, glIsEnabledIndexedEXT, NULL, 861),
-    NAME_FUNC_OFFSET(22814, glGetTexParameterIivEXT, glGetTexParameterIivEXT, NULL, 864),
-    NAME_FUNC_OFFSET(22835, glGetTexParameterIuivEXT, glGetTexParameterIuivEXT, NULL, 865),
-    NAME_FUNC_OFFSET(22857, glTexParameterIivEXT, glTexParameterIivEXT, NULL, 866),
-    NAME_FUNC_OFFSET(22875, glTexParameterIuivEXT, glTexParameterIuivEXT, NULL, 867),
-    NAME_FUNC_OFFSET(22894, glBeginConditionalRenderNV, glBeginConditionalRenderNV, NULL, 868),
-    NAME_FUNC_OFFSET(22919, glEndConditionalRenderNV, glEndConditionalRenderNV, NULL, 869),
-    NAME_FUNC_OFFSET(22942, glBeginTransformFeedbackEXT, glBeginTransformFeedbackEXT, NULL, 870),
-    NAME_FUNC_OFFSET(22967, glBindBufferBaseEXT, glBindBufferBaseEXT, NULL, 871),
-    NAME_FUNC_OFFSET(22984, glBindBufferRangeEXT, glBindBufferRangeEXT, NULL, 873),
-    NAME_FUNC_OFFSET(23002, glEndTransformFeedbackEXT, glEndTransformFeedbackEXT, NULL, 874),
-    NAME_FUNC_OFFSET(23025, glGetTransformFeedbackVaryingEXT, glGetTransformFeedbackVaryingEXT, NULL, 875),
-    NAME_FUNC_OFFSET(23055, glTransformFeedbackVaryingsEXT, glTransformFeedbackVaryingsEXT, NULL, 876),
-    NAME_FUNC_OFFSET(23083, glProvokingVertexEXT, glProvokingVertexEXT, NULL, 877),
->>>>>>> 704e01fc
-    NAME_FUNC_OFFSET(-1, NULL, NULL, NULL, 0)
-};
-
-#undef NAME_FUNC_OFFSET
+/* DO NOT EDIT - This file generated automatically by gl_procs.py (from Mesa) script */
+
+/*
+ * Copyright (C) 1999-2001  Brian Paul   All Rights Reserved.
+ * (C) Copyright IBM Corporation 2004, 2006
+ * All Rights Reserved.
+ * 
+ * Permission is hereby granted, free of charge, to any person obtaining a
+ * copy of this software and associated documentation files (the "Software"),
+ * to deal in the Software without restriction, including without limitation
+ * the rights to use, copy, modify, merge, publish, distribute, sub license,
+ * and/or sell copies of the Software, and to permit persons to whom the
+ * Software is furnished to do so, subject to the following conditions:
+ * 
+ * The above copyright notice and this permission notice (including the next
+ * paragraph) shall be included in all copies or substantial portions of the
+ * Software.
+ * 
+ * THE SOFTWARE IS PROVIDED "AS IS", WITHOUT WARRANTY OF ANY KIND, EXPRESS OR
+ * IMPLIED, INCLUDING BUT NOT LIMITED TO THE WARRANTIES OF MERCHANTABILITY,
+ * FITNESS FOR A PARTICULAR PURPOSE AND NON-INFRINGEMENT.  IN NO EVENT SHALL
+ * BRIAN PAUL, IBM,
+ * AND/OR THEIR SUPPLIERS BE LIABLE FOR ANY CLAIM, DAMAGES OR OTHER LIABILITY,
+ * WHETHER IN AN ACTION OF CONTRACT, TORT OR OTHERWISE, ARISING FROM, OUT OF
+ * OR IN CONNECTION WITH THE SOFTWARE OR THE USE OR OTHER DEALINGS IN THE
+ * SOFTWARE.
+ */
+
+
+/* This file is only included by glapi.c and is used for
+ * the GetProcAddress() function
+ */
+
+typedef struct {
+    GLint Name_offset;
+#if defined(NEED_FUNCTION_POINTER) || defined(GLX_INDIRECT_RENDERING)
+    _glapi_proc Address;
+#endif
+    GLuint Offset;
+} glprocs_table_t;
+
+#if   !defined(NEED_FUNCTION_POINTER) && !defined(GLX_INDIRECT_RENDERING)
+#  define NAME_FUNC_OFFSET(n,f1,f2,f3,o) { n , o }
+#elif  defined(NEED_FUNCTION_POINTER) && !defined(GLX_INDIRECT_RENDERING)
+#  define NAME_FUNC_OFFSET(n,f1,f2,f3,o) { n , (_glapi_proc) f1 , o }
+#elif  defined(NEED_FUNCTION_POINTER) &&  defined(GLX_INDIRECT_RENDERING)
+#  define NAME_FUNC_OFFSET(n,f1,f2,f3,o) { n , (_glapi_proc) f2 , o }
+#elif !defined(NEED_FUNCTION_POINTER) &&  defined(GLX_INDIRECT_RENDERING)
+#  define NAME_FUNC_OFFSET(n,f1,f2,f3,o) { n , (_glapi_proc) f3 , o }
+#endif
+
+
+
+static const char gl_string_table[] =
+    "glNewList\0"
+    "glEndList\0"
+    "glCallList\0"
+    "glCallLists\0"
+    "glDeleteLists\0"
+    "glGenLists\0"
+    "glListBase\0"
+    "glBegin\0"
+    "glBitmap\0"
+    "glColor3b\0"
+    "glColor3bv\0"
+    "glColor3d\0"
+    "glColor3dv\0"
+    "glColor3f\0"
+    "glColor3fv\0"
+    "glColor3i\0"
+    "glColor3iv\0"
+    "glColor3s\0"
+    "glColor3sv\0"
+    "glColor3ub\0"
+    "glColor3ubv\0"
+    "glColor3ui\0"
+    "glColor3uiv\0"
+    "glColor3us\0"
+    "glColor3usv\0"
+    "glColor4b\0"
+    "glColor4bv\0"
+    "glColor4d\0"
+    "glColor4dv\0"
+    "glColor4f\0"
+    "glColor4fv\0"
+    "glColor4i\0"
+    "glColor4iv\0"
+    "glColor4s\0"
+    "glColor4sv\0"
+    "glColor4ub\0"
+    "glColor4ubv\0"
+    "glColor4ui\0"
+    "glColor4uiv\0"
+    "glColor4us\0"
+    "glColor4usv\0"
+    "glEdgeFlag\0"
+    "glEdgeFlagv\0"
+    "glEnd\0"
+    "glIndexd\0"
+    "glIndexdv\0"
+    "glIndexf\0"
+    "glIndexfv\0"
+    "glIndexi\0"
+    "glIndexiv\0"
+    "glIndexs\0"
+    "glIndexsv\0"
+    "glNormal3b\0"
+    "glNormal3bv\0"
+    "glNormal3d\0"
+    "glNormal3dv\0"
+    "glNormal3f\0"
+    "glNormal3fv\0"
+    "glNormal3i\0"
+    "glNormal3iv\0"
+    "glNormal3s\0"
+    "glNormal3sv\0"
+    "glRasterPos2d\0"
+    "glRasterPos2dv\0"
+    "glRasterPos2f\0"
+    "glRasterPos2fv\0"
+    "glRasterPos2i\0"
+    "glRasterPos2iv\0"
+    "glRasterPos2s\0"
+    "glRasterPos2sv\0"
+    "glRasterPos3d\0"
+    "glRasterPos3dv\0"
+    "glRasterPos3f\0"
+    "glRasterPos3fv\0"
+    "glRasterPos3i\0"
+    "glRasterPos3iv\0"
+    "glRasterPos3s\0"
+    "glRasterPos3sv\0"
+    "glRasterPos4d\0"
+    "glRasterPos4dv\0"
+    "glRasterPos4f\0"
+    "glRasterPos4fv\0"
+    "glRasterPos4i\0"
+    "glRasterPos4iv\0"
+    "glRasterPos4s\0"
+    "glRasterPos4sv\0"
+    "glRectd\0"
+    "glRectdv\0"
+    "glRectf\0"
+    "glRectfv\0"
+    "glRecti\0"
+    "glRectiv\0"
+    "glRects\0"
+    "glRectsv\0"
+    "glTexCoord1d\0"
+    "glTexCoord1dv\0"
+    "glTexCoord1f\0"
+    "glTexCoord1fv\0"
+    "glTexCoord1i\0"
+    "glTexCoord1iv\0"
+    "glTexCoord1s\0"
+    "glTexCoord1sv\0"
+    "glTexCoord2d\0"
+    "glTexCoord2dv\0"
+    "glTexCoord2f\0"
+    "glTexCoord2fv\0"
+    "glTexCoord2i\0"
+    "glTexCoord2iv\0"
+    "glTexCoord2s\0"
+    "glTexCoord2sv\0"
+    "glTexCoord3d\0"
+    "glTexCoord3dv\0"
+    "glTexCoord3f\0"
+    "glTexCoord3fv\0"
+    "glTexCoord3i\0"
+    "glTexCoord3iv\0"
+    "glTexCoord3s\0"
+    "glTexCoord3sv\0"
+    "glTexCoord4d\0"
+    "glTexCoord4dv\0"
+    "glTexCoord4f\0"
+    "glTexCoord4fv\0"
+    "glTexCoord4i\0"
+    "glTexCoord4iv\0"
+    "glTexCoord4s\0"
+    "glTexCoord4sv\0"
+    "glVertex2d\0"
+    "glVertex2dv\0"
+    "glVertex2f\0"
+    "glVertex2fv\0"
+    "glVertex2i\0"
+    "glVertex2iv\0"
+    "glVertex2s\0"
+    "glVertex2sv\0"
+    "glVertex3d\0"
+    "glVertex3dv\0"
+    "glVertex3f\0"
+    "glVertex3fv\0"
+    "glVertex3i\0"
+    "glVertex3iv\0"
+    "glVertex3s\0"
+    "glVertex3sv\0"
+    "glVertex4d\0"
+    "glVertex4dv\0"
+    "glVertex4f\0"
+    "glVertex4fv\0"
+    "glVertex4i\0"
+    "glVertex4iv\0"
+    "glVertex4s\0"
+    "glVertex4sv\0"
+    "glClipPlane\0"
+    "glColorMaterial\0"
+    "glCullFace\0"
+    "glFogf\0"
+    "glFogfv\0"
+    "glFogi\0"
+    "glFogiv\0"
+    "glFrontFace\0"
+    "glHint\0"
+    "glLightf\0"
+    "glLightfv\0"
+    "glLighti\0"
+    "glLightiv\0"
+    "glLightModelf\0"
+    "glLightModelfv\0"
+    "glLightModeli\0"
+    "glLightModeliv\0"
+    "glLineStipple\0"
+    "glLineWidth\0"
+    "glMaterialf\0"
+    "glMaterialfv\0"
+    "glMateriali\0"
+    "glMaterialiv\0"
+    "glPointSize\0"
+    "glPolygonMode\0"
+    "glPolygonStipple\0"
+    "glScissor\0"
+    "glShadeModel\0"
+    "glTexParameterf\0"
+    "glTexParameterfv\0"
+    "glTexParameteri\0"
+    "glTexParameteriv\0"
+    "glTexImage1D\0"
+    "glTexImage2D\0"
+    "glTexEnvf\0"
+    "glTexEnvfv\0"
+    "glTexEnvi\0"
+    "glTexEnviv\0"
+    "glTexGend\0"
+    "glTexGendv\0"
+    "glTexGenf\0"
+    "glTexGenfv\0"
+    "glTexGeni\0"
+    "glTexGeniv\0"
+    "glFeedbackBuffer\0"
+    "glSelectBuffer\0"
+    "glRenderMode\0"
+    "glInitNames\0"
+    "glLoadName\0"
+    "glPassThrough\0"
+    "glPopName\0"
+    "glPushName\0"
+    "glDrawBuffer\0"
+    "glClear\0"
+    "glClearAccum\0"
+    "glClearIndex\0"
+    "glClearColor\0"
+    "glClearStencil\0"
+    "glClearDepth\0"
+    "glStencilMask\0"
+    "glColorMask\0"
+    "glDepthMask\0"
+    "glIndexMask\0"
+    "glAccum\0"
+    "glDisable\0"
+    "glEnable\0"
+    "glFinish\0"
+    "glFlush\0"
+    "glPopAttrib\0"
+    "glPushAttrib\0"
+    "glMap1d\0"
+    "glMap1f\0"
+    "glMap2d\0"
+    "glMap2f\0"
+    "glMapGrid1d\0"
+    "glMapGrid1f\0"
+    "glMapGrid2d\0"
+    "glMapGrid2f\0"
+    "glEvalCoord1d\0"
+    "glEvalCoord1dv\0"
+    "glEvalCoord1f\0"
+    "glEvalCoord1fv\0"
+    "glEvalCoord2d\0"
+    "glEvalCoord2dv\0"
+    "glEvalCoord2f\0"
+    "glEvalCoord2fv\0"
+    "glEvalMesh1\0"
+    "glEvalPoint1\0"
+    "glEvalMesh2\0"
+    "glEvalPoint2\0"
+    "glAlphaFunc\0"
+    "glBlendFunc\0"
+    "glLogicOp\0"
+    "glStencilFunc\0"
+    "glStencilOp\0"
+    "glDepthFunc\0"
+    "glPixelZoom\0"
+    "glPixelTransferf\0"
+    "glPixelTransferi\0"
+    "glPixelStoref\0"
+    "glPixelStorei\0"
+    "glPixelMapfv\0"
+    "glPixelMapuiv\0"
+    "glPixelMapusv\0"
+    "glReadBuffer\0"
+    "glCopyPixels\0"
+    "glReadPixels\0"
+    "glDrawPixels\0"
+    "glGetBooleanv\0"
+    "glGetClipPlane\0"
+    "glGetDoublev\0"
+    "glGetError\0"
+    "glGetFloatv\0"
+    "glGetIntegerv\0"
+    "glGetLightfv\0"
+    "glGetLightiv\0"
+    "glGetMapdv\0"
+    "glGetMapfv\0"
+    "glGetMapiv\0"
+    "glGetMaterialfv\0"
+    "glGetMaterialiv\0"
+    "glGetPixelMapfv\0"
+    "glGetPixelMapuiv\0"
+    "glGetPixelMapusv\0"
+    "glGetPolygonStipple\0"
+    "glGetString\0"
+    "glGetTexEnvfv\0"
+    "glGetTexEnviv\0"
+    "glGetTexGendv\0"
+    "glGetTexGenfv\0"
+    "glGetTexGeniv\0"
+    "glGetTexImage\0"
+    "glGetTexParameterfv\0"
+    "glGetTexParameteriv\0"
+    "glGetTexLevelParameterfv\0"
+    "glGetTexLevelParameteriv\0"
+    "glIsEnabled\0"
+    "glIsList\0"
+    "glDepthRange\0"
+    "glFrustum\0"
+    "glLoadIdentity\0"
+    "glLoadMatrixf\0"
+    "glLoadMatrixd\0"
+    "glMatrixMode\0"
+    "glMultMatrixf\0"
+    "glMultMatrixd\0"
+    "glOrtho\0"
+    "glPopMatrix\0"
+    "glPushMatrix\0"
+    "glRotated\0"
+    "glRotatef\0"
+    "glScaled\0"
+    "glScalef\0"
+    "glTranslated\0"
+    "glTranslatef\0"
+    "glViewport\0"
+    "glArrayElement\0"
+    "glBindTexture\0"
+    "glColorPointer\0"
+    "glDisableClientState\0"
+    "glDrawArrays\0"
+    "glDrawElements\0"
+    "glEdgeFlagPointer\0"
+    "glEnableClientState\0"
+    "glIndexPointer\0"
+    "glIndexub\0"
+    "glIndexubv\0"
+    "glInterleavedArrays\0"
+    "glNormalPointer\0"
+    "glPolygonOffset\0"
+    "glTexCoordPointer\0"
+    "glVertexPointer\0"
+    "glAreTexturesResident\0"
+    "glCopyTexImage1D\0"
+    "glCopyTexImage2D\0"
+    "glCopyTexSubImage1D\0"
+    "glCopyTexSubImage2D\0"
+    "glDeleteTextures\0"
+    "glGenTextures\0"
+    "glGetPointerv\0"
+    "glIsTexture\0"
+    "glPrioritizeTextures\0"
+    "glTexSubImage1D\0"
+    "glTexSubImage2D\0"
+    "glPopClientAttrib\0"
+    "glPushClientAttrib\0"
+    "glBlendColor\0"
+    "glBlendEquation\0"
+    "glDrawRangeElements\0"
+    "glColorTable\0"
+    "glColorTableParameterfv\0"
+    "glColorTableParameteriv\0"
+    "glCopyColorTable\0"
+    "glGetColorTable\0"
+    "glGetColorTableParameterfv\0"
+    "glGetColorTableParameteriv\0"
+    "glColorSubTable\0"
+    "glCopyColorSubTable\0"
+    "glConvolutionFilter1D\0"
+    "glConvolutionFilter2D\0"
+    "glConvolutionParameterf\0"
+    "glConvolutionParameterfv\0"
+    "glConvolutionParameteri\0"
+    "glConvolutionParameteriv\0"
+    "glCopyConvolutionFilter1D\0"
+    "glCopyConvolutionFilter2D\0"
+    "glGetConvolutionFilter\0"
+    "glGetConvolutionParameterfv\0"
+    "glGetConvolutionParameteriv\0"
+    "glGetSeparableFilter\0"
+    "glSeparableFilter2D\0"
+    "glGetHistogram\0"
+    "glGetHistogramParameterfv\0"
+    "glGetHistogramParameteriv\0"
+    "glGetMinmax\0"
+    "glGetMinmaxParameterfv\0"
+    "glGetMinmaxParameteriv\0"
+    "glHistogram\0"
+    "glMinmax\0"
+    "glResetHistogram\0"
+    "glResetMinmax\0"
+    "glTexImage3D\0"
+    "glTexSubImage3D\0"
+    "glCopyTexSubImage3D\0"
+    "glActiveTextureARB\0"
+    "glClientActiveTextureARB\0"
+    "glMultiTexCoord1dARB\0"
+    "glMultiTexCoord1dvARB\0"
+    "glMultiTexCoord1fARB\0"
+    "glMultiTexCoord1fvARB\0"
+    "glMultiTexCoord1iARB\0"
+    "glMultiTexCoord1ivARB\0"
+    "glMultiTexCoord1sARB\0"
+    "glMultiTexCoord1svARB\0"
+    "glMultiTexCoord2dARB\0"
+    "glMultiTexCoord2dvARB\0"
+    "glMultiTexCoord2fARB\0"
+    "glMultiTexCoord2fvARB\0"
+    "glMultiTexCoord2iARB\0"
+    "glMultiTexCoord2ivARB\0"
+    "glMultiTexCoord2sARB\0"
+    "glMultiTexCoord2svARB\0"
+    "glMultiTexCoord3dARB\0"
+    "glMultiTexCoord3dvARB\0"
+    "glMultiTexCoord3fARB\0"
+    "glMultiTexCoord3fvARB\0"
+    "glMultiTexCoord3iARB\0"
+    "glMultiTexCoord3ivARB\0"
+    "glMultiTexCoord3sARB\0"
+    "glMultiTexCoord3svARB\0"
+    "glMultiTexCoord4dARB\0"
+    "glMultiTexCoord4dvARB\0"
+    "glMultiTexCoord4fARB\0"
+    "glMultiTexCoord4fvARB\0"
+    "glMultiTexCoord4iARB\0"
+    "glMultiTexCoord4ivARB\0"
+    "glMultiTexCoord4sARB\0"
+    "glMultiTexCoord4svARB\0"
+    "glAttachShader\0"
+    "glCreateProgram\0"
+    "glCreateShader\0"
+    "glDeleteProgram\0"
+    "glDeleteShader\0"
+    "glDetachShader\0"
+    "glGetAttachedShaders\0"
+    "glGetProgramInfoLog\0"
+    "glGetProgramiv\0"
+    "glGetShaderInfoLog\0"
+    "glGetShaderiv\0"
+    "glIsProgram\0"
+    "glIsShader\0"
+    "glStencilFuncSeparate\0"
+    "glStencilMaskSeparate\0"
+    "glStencilOpSeparate\0"
+    "glUniformMatrix2x3fv\0"
+    "glUniformMatrix2x4fv\0"
+    "glUniformMatrix3x2fv\0"
+    "glUniformMatrix3x4fv\0"
+    "glUniformMatrix4x2fv\0"
+    "glUniformMatrix4x3fv\0"
+    "glClampColor\0"
+    "glClearBufferfi\0"
+    "glClearBufferfv\0"
+    "glClearBufferiv\0"
+    "glClearBufferuiv\0"
+    "glGetStringi\0"
+    "glTexBuffer\0"
+    "glFramebufferTexture\0"
+    "glGetBufferParameteri64v\0"
+    "glGetInteger64i_v\0"
+    "glVertexAttribDivisor\0"
+    "glLoadTransposeMatrixdARB\0"
+    "glLoadTransposeMatrixfARB\0"
+    "glMultTransposeMatrixdARB\0"
+    "glMultTransposeMatrixfARB\0"
+    "glSampleCoverageARB\0"
+    "glCompressedTexImage1DARB\0"
+    "glCompressedTexImage2DARB\0"
+    "glCompressedTexImage3DARB\0"
+    "glCompressedTexSubImage1DARB\0"
+    "glCompressedTexSubImage2DARB\0"
+    "glCompressedTexSubImage3DARB\0"
+    "glGetCompressedTexImageARB\0"
+    "glDisableVertexAttribArrayARB\0"
+    "glEnableVertexAttribArrayARB\0"
+    "glGetProgramEnvParameterdvARB\0"
+    "glGetProgramEnvParameterfvARB\0"
+    "glGetProgramLocalParameterdvARB\0"
+    "glGetProgramLocalParameterfvARB\0"
+    "glGetProgramStringARB\0"
+    "glGetProgramivARB\0"
+    "glGetVertexAttribdvARB\0"
+    "glGetVertexAttribfvARB\0"
+    "glGetVertexAttribivARB\0"
+    "glProgramEnvParameter4dARB\0"
+    "glProgramEnvParameter4dvARB\0"
+    "glProgramEnvParameter4fARB\0"
+    "glProgramEnvParameter4fvARB\0"
+    "glProgramLocalParameter4dARB\0"
+    "glProgramLocalParameter4dvARB\0"
+    "glProgramLocalParameter4fARB\0"
+    "glProgramLocalParameter4fvARB\0"
+    "glProgramStringARB\0"
+    "glVertexAttrib1dARB\0"
+    "glVertexAttrib1dvARB\0"
+    "glVertexAttrib1fARB\0"
+    "glVertexAttrib1fvARB\0"
+    "glVertexAttrib1sARB\0"
+    "glVertexAttrib1svARB\0"
+    "glVertexAttrib2dARB\0"
+    "glVertexAttrib2dvARB\0"
+    "glVertexAttrib2fARB\0"
+    "glVertexAttrib2fvARB\0"
+    "glVertexAttrib2sARB\0"
+    "glVertexAttrib2svARB\0"
+    "glVertexAttrib3dARB\0"
+    "glVertexAttrib3dvARB\0"
+    "glVertexAttrib3fARB\0"
+    "glVertexAttrib3fvARB\0"
+    "glVertexAttrib3sARB\0"
+    "glVertexAttrib3svARB\0"
+    "glVertexAttrib4NbvARB\0"
+    "glVertexAttrib4NivARB\0"
+    "glVertexAttrib4NsvARB\0"
+    "glVertexAttrib4NubARB\0"
+    "glVertexAttrib4NubvARB\0"
+    "glVertexAttrib4NuivARB\0"
+    "glVertexAttrib4NusvARB\0"
+    "glVertexAttrib4bvARB\0"
+    "glVertexAttrib4dARB\0"
+    "glVertexAttrib4dvARB\0"
+    "glVertexAttrib4fARB\0"
+    "glVertexAttrib4fvARB\0"
+    "glVertexAttrib4ivARB\0"
+    "glVertexAttrib4sARB\0"
+    "glVertexAttrib4svARB\0"
+    "glVertexAttrib4ubvARB\0"
+    "glVertexAttrib4uivARB\0"
+    "glVertexAttrib4usvARB\0"
+    "glVertexAttribPointerARB\0"
+    "glBindBufferARB\0"
+    "glBufferDataARB\0"
+    "glBufferSubDataARB\0"
+    "glDeleteBuffersARB\0"
+    "glGenBuffersARB\0"
+    "glGetBufferParameterivARB\0"
+    "glGetBufferPointervARB\0"
+    "glGetBufferSubDataARB\0"
+    "glIsBufferARB\0"
+    "glMapBufferARB\0"
+    "glUnmapBufferARB\0"
+    "glBeginQueryARB\0"
+    "glDeleteQueriesARB\0"
+    "glEndQueryARB\0"
+    "glGenQueriesARB\0"
+    "glGetQueryObjectivARB\0"
+    "glGetQueryObjectuivARB\0"
+    "glGetQueryivARB\0"
+    "glIsQueryARB\0"
+    "glAttachObjectARB\0"
+    "glCompileShaderARB\0"
+    "glCreateProgramObjectARB\0"
+    "glCreateShaderObjectARB\0"
+    "glDeleteObjectARB\0"
+    "glDetachObjectARB\0"
+    "glGetActiveUniformARB\0"
+    "glGetAttachedObjectsARB\0"
+    "glGetHandleARB\0"
+    "glGetInfoLogARB\0"
+    "glGetObjectParameterfvARB\0"
+    "glGetObjectParameterivARB\0"
+    "glGetShaderSourceARB\0"
+    "glGetUniformLocationARB\0"
+    "glGetUniformfvARB\0"
+    "glGetUniformivARB\0"
+    "glLinkProgramARB\0"
+    "glShaderSourceARB\0"
+    "glUniform1fARB\0"
+    "glUniform1fvARB\0"
+    "glUniform1iARB\0"
+    "glUniform1ivARB\0"
+    "glUniform2fARB\0"
+    "glUniform2fvARB\0"
+    "glUniform2iARB\0"
+    "glUniform2ivARB\0"
+    "glUniform3fARB\0"
+    "glUniform3fvARB\0"
+    "glUniform3iARB\0"
+    "glUniform3ivARB\0"
+    "glUniform4fARB\0"
+    "glUniform4fvARB\0"
+    "glUniform4iARB\0"
+    "glUniform4ivARB\0"
+    "glUniformMatrix2fvARB\0"
+    "glUniformMatrix3fvARB\0"
+    "glUniformMatrix4fvARB\0"
+    "glUseProgramObjectARB\0"
+    "glValidateProgramARB\0"
+    "glBindAttribLocationARB\0"
+    "glGetActiveAttribARB\0"
+    "glGetAttribLocationARB\0"
+    "glDrawBuffersARB\0"
+    "glClampColorARB\0"
+    "glDrawArraysInstancedARB\0"
+    "glDrawElementsInstancedARB\0"
+    "glRenderbufferStorageMultisample\0"
+    "glFramebufferTextureARB\0"
+    "glFramebufferTextureFaceARB\0"
+    "glProgramParameteriARB\0"
+    "glVertexAttribDivisorARB\0"
+    "glFlushMappedBufferRange\0"
+    "glMapBufferRange\0"
+    "glTexBufferARB\0"
+    "glBindVertexArray\0"
+    "glGenVertexArrays\0"
+    "glCopyBufferSubData\0"
+    "glClientWaitSync\0"
+    "glDeleteSync\0"
+    "glFenceSync\0"
+    "glGetInteger64v\0"
+    "glGetSynciv\0"
+    "glIsSync\0"
+    "glWaitSync\0"
+    "glDrawElementsBaseVertex\0"
+    "glDrawRangeElementsBaseVertex\0"
+    "glMultiDrawElementsBaseVertex\0"
+    "glBlendEquationSeparateiARB\0"
+    "glBlendEquationiARB\0"
+    "glBlendFuncSeparateiARB\0"
+    "glBlendFunciARB\0"
+    "glBindTransformFeedback\0"
+    "glDeleteTransformFeedbacks\0"
+    "glDrawTransformFeedback\0"
+    "glGenTransformFeedbacks\0"
+    "glIsTransformFeedback\0"
+    "glPauseTransformFeedback\0"
+    "glResumeTransformFeedback\0"
+    "glClearDepthf\0"
+    "glDepthRangef\0"
+    "glGetShaderPrecisionFormat\0"
+    "glReleaseShaderCompiler\0"
+    "glShaderBinary\0"
+    "glPolygonOffsetEXT\0"
+    "glGetPixelTexGenParameterfvSGIS\0"
+    "glGetPixelTexGenParameterivSGIS\0"
+    "glPixelTexGenParameterfSGIS\0"
+    "glPixelTexGenParameterfvSGIS\0"
+    "glPixelTexGenParameteriSGIS\0"
+    "glPixelTexGenParameterivSGIS\0"
+    "glSampleMaskSGIS\0"
+    "glSamplePatternSGIS\0"
+    "glColorPointerEXT\0"
+    "glEdgeFlagPointerEXT\0"
+    "glIndexPointerEXT\0"
+    "glNormalPointerEXT\0"
+    "glTexCoordPointerEXT\0"
+    "glVertexPointerEXT\0"
+    "glPointParameterfEXT\0"
+    "glPointParameterfvEXT\0"
+    "glLockArraysEXT\0"
+    "glUnlockArraysEXT\0"
+    "glSecondaryColor3bEXT\0"
+    "glSecondaryColor3bvEXT\0"
+    "glSecondaryColor3dEXT\0"
+    "glSecondaryColor3dvEXT\0"
+    "glSecondaryColor3fEXT\0"
+    "glSecondaryColor3fvEXT\0"
+    "glSecondaryColor3iEXT\0"
+    "glSecondaryColor3ivEXT\0"
+    "glSecondaryColor3sEXT\0"
+    "glSecondaryColor3svEXT\0"
+    "glSecondaryColor3ubEXT\0"
+    "glSecondaryColor3ubvEXT\0"
+    "glSecondaryColor3uiEXT\0"
+    "glSecondaryColor3uivEXT\0"
+    "glSecondaryColor3usEXT\0"
+    "glSecondaryColor3usvEXT\0"
+    "glSecondaryColorPointerEXT\0"
+    "glMultiDrawArraysEXT\0"
+    "glMultiDrawElementsEXT\0"
+    "glFogCoordPointerEXT\0"
+    "glFogCoorddEXT\0"
+    "glFogCoorddvEXT\0"
+    "glFogCoordfEXT\0"
+    "glFogCoordfvEXT\0"
+    "glPixelTexGenSGIX\0"
+    "glBlendFuncSeparateEXT\0"
+    "glFlushVertexArrayRangeNV\0"
+    "glVertexArrayRangeNV\0"
+    "glCombinerInputNV\0"
+    "glCombinerOutputNV\0"
+    "glCombinerParameterfNV\0"
+    "glCombinerParameterfvNV\0"
+    "glCombinerParameteriNV\0"
+    "glCombinerParameterivNV\0"
+    "glFinalCombinerInputNV\0"
+    "glGetCombinerInputParameterfvNV\0"
+    "glGetCombinerInputParameterivNV\0"
+    "glGetCombinerOutputParameterfvNV\0"
+    "glGetCombinerOutputParameterivNV\0"
+    "glGetFinalCombinerInputParameterfvNV\0"
+    "glGetFinalCombinerInputParameterivNV\0"
+    "glResizeBuffersMESA\0"
+    "glWindowPos2dMESA\0"
+    "glWindowPos2dvMESA\0"
+    "glWindowPos2fMESA\0"
+    "glWindowPos2fvMESA\0"
+    "glWindowPos2iMESA\0"
+    "glWindowPos2ivMESA\0"
+    "glWindowPos2sMESA\0"
+    "glWindowPos2svMESA\0"
+    "glWindowPos3dMESA\0"
+    "glWindowPos3dvMESA\0"
+    "glWindowPos3fMESA\0"
+    "glWindowPos3fvMESA\0"
+    "glWindowPos3iMESA\0"
+    "glWindowPos3ivMESA\0"
+    "glWindowPos3sMESA\0"
+    "glWindowPos3svMESA\0"
+    "glWindowPos4dMESA\0"
+    "glWindowPos4dvMESA\0"
+    "glWindowPos4fMESA\0"
+    "glWindowPos4fvMESA\0"
+    "glWindowPos4iMESA\0"
+    "glWindowPos4ivMESA\0"
+    "glWindowPos4sMESA\0"
+    "glWindowPos4svMESA\0"
+    "glMultiModeDrawArraysIBM\0"
+    "glMultiModeDrawElementsIBM\0"
+    "glDeleteFencesNV\0"
+    "glFinishFenceNV\0"
+    "glGenFencesNV\0"
+    "glGetFenceivNV\0"
+    "glIsFenceNV\0"
+    "glSetFenceNV\0"
+    "glTestFenceNV\0"
+    "glAreProgramsResidentNV\0"
+    "glBindProgramNV\0"
+    "glDeleteProgramsNV\0"
+    "glExecuteProgramNV\0"
+    "glGenProgramsNV\0"
+    "glGetProgramParameterdvNV\0"
+    "glGetProgramParameterfvNV\0"
+    "glGetProgramStringNV\0"
+    "glGetProgramivNV\0"
+    "glGetTrackMatrixivNV\0"
+    "glGetVertexAttribPointervNV\0"
+    "glGetVertexAttribdvNV\0"
+    "glGetVertexAttribfvNV\0"
+    "glGetVertexAttribivNV\0"
+    "glIsProgramNV\0"
+    "glLoadProgramNV\0"
+    "glProgramParameters4dvNV\0"
+    "glProgramParameters4fvNV\0"
+    "glRequestResidentProgramsNV\0"
+    "glTrackMatrixNV\0"
+    "glVertexAttrib1dNV\0"
+    "glVertexAttrib1dvNV\0"
+    "glVertexAttrib1fNV\0"
+    "glVertexAttrib1fvNV\0"
+    "glVertexAttrib1sNV\0"
+    "glVertexAttrib1svNV\0"
+    "glVertexAttrib2dNV\0"
+    "glVertexAttrib2dvNV\0"
+    "glVertexAttrib2fNV\0"
+    "glVertexAttrib2fvNV\0"
+    "glVertexAttrib2sNV\0"
+    "glVertexAttrib2svNV\0"
+    "glVertexAttrib3dNV\0"
+    "glVertexAttrib3dvNV\0"
+    "glVertexAttrib3fNV\0"
+    "glVertexAttrib3fvNV\0"
+    "glVertexAttrib3sNV\0"
+    "glVertexAttrib3svNV\0"
+    "glVertexAttrib4dNV\0"
+    "glVertexAttrib4dvNV\0"
+    "glVertexAttrib4fNV\0"
+    "glVertexAttrib4fvNV\0"
+    "glVertexAttrib4sNV\0"
+    "glVertexAttrib4svNV\0"
+    "glVertexAttrib4ubNV\0"
+    "glVertexAttrib4ubvNV\0"
+    "glVertexAttribPointerNV\0"
+    "glVertexAttribs1dvNV\0"
+    "glVertexAttribs1fvNV\0"
+    "glVertexAttribs1svNV\0"
+    "glVertexAttribs2dvNV\0"
+    "glVertexAttribs2fvNV\0"
+    "glVertexAttribs2svNV\0"
+    "glVertexAttribs3dvNV\0"
+    "glVertexAttribs3fvNV\0"
+    "glVertexAttribs3svNV\0"
+    "glVertexAttribs4dvNV\0"
+    "glVertexAttribs4fvNV\0"
+    "glVertexAttribs4svNV\0"
+    "glVertexAttribs4ubvNV\0"
+    "glGetTexBumpParameterfvATI\0"
+    "glGetTexBumpParameterivATI\0"
+    "glTexBumpParameterfvATI\0"
+    "glTexBumpParameterivATI\0"
+    "glAlphaFragmentOp1ATI\0"
+    "glAlphaFragmentOp2ATI\0"
+    "glAlphaFragmentOp3ATI\0"
+    "glBeginFragmentShaderATI\0"
+    "glBindFragmentShaderATI\0"
+    "glColorFragmentOp1ATI\0"
+    "glColorFragmentOp2ATI\0"
+    "glColorFragmentOp3ATI\0"
+    "glDeleteFragmentShaderATI\0"
+    "glEndFragmentShaderATI\0"
+    "glGenFragmentShadersATI\0"
+    "glPassTexCoordATI\0"
+    "glSampleMapATI\0"
+    "glSetFragmentShaderConstantATI\0"
+    "glPointParameteriNV\0"
+    "glPointParameterivNV\0"
+    "glActiveStencilFaceEXT\0"
+    "glBindVertexArrayAPPLE\0"
+    "glDeleteVertexArraysAPPLE\0"
+    "glGenVertexArraysAPPLE\0"
+    "glIsVertexArrayAPPLE\0"
+    "glGetProgramNamedParameterdvNV\0"
+    "glGetProgramNamedParameterfvNV\0"
+    "glProgramNamedParameter4dNV\0"
+    "glProgramNamedParameter4dvNV\0"
+    "glProgramNamedParameter4fNV\0"
+    "glProgramNamedParameter4fvNV\0"
+    "glPrimitiveRestartIndexNV\0"
+    "glPrimitiveRestartNV\0"
+    "glDepthBoundsEXT\0"
+    "glBlendEquationSeparateEXT\0"
+    "glBindFramebufferEXT\0"
+    "glBindRenderbufferEXT\0"
+    "glCheckFramebufferStatusEXT\0"
+    "glDeleteFramebuffersEXT\0"
+    "glDeleteRenderbuffersEXT\0"
+    "glFramebufferRenderbufferEXT\0"
+    "glFramebufferTexture1DEXT\0"
+    "glFramebufferTexture2DEXT\0"
+    "glFramebufferTexture3DEXT\0"
+    "glGenFramebuffersEXT\0"
+    "glGenRenderbuffersEXT\0"
+    "glGenerateMipmapEXT\0"
+    "glGetFramebufferAttachmentParameterivEXT\0"
+    "glGetRenderbufferParameterivEXT\0"
+    "glIsFramebufferEXT\0"
+    "glIsRenderbufferEXT\0"
+    "glRenderbufferStorageEXT\0"
+    "glBlitFramebufferEXT\0"
+    "glBufferParameteriAPPLE\0"
+    "glFlushMappedBufferRangeAPPLE\0"
+    "glBindFragDataLocationEXT\0"
+    "glGetFragDataLocationEXT\0"
+    "glGetUniformuivEXT\0"
+    "glGetVertexAttribIivEXT\0"
+    "glGetVertexAttribIuivEXT\0"
+    "glUniform1uiEXT\0"
+    "glUniform1uivEXT\0"
+    "glUniform2uiEXT\0"
+    "glUniform2uivEXT\0"
+    "glUniform3uiEXT\0"
+    "glUniform3uivEXT\0"
+    "glUniform4uiEXT\0"
+    "glUniform4uivEXT\0"
+    "glVertexAttribI1iEXT\0"
+    "glVertexAttribI1ivEXT\0"
+    "glVertexAttribI1uiEXT\0"
+    "glVertexAttribI1uivEXT\0"
+    "glVertexAttribI2iEXT\0"
+    "glVertexAttribI2ivEXT\0"
+    "glVertexAttribI2uiEXT\0"
+    "glVertexAttribI2uivEXT\0"
+    "glVertexAttribI3iEXT\0"
+    "glVertexAttribI3ivEXT\0"
+    "glVertexAttribI3uiEXT\0"
+    "glVertexAttribI3uivEXT\0"
+    "glVertexAttribI4bvEXT\0"
+    "glVertexAttribI4iEXT\0"
+    "glVertexAttribI4ivEXT\0"
+    "glVertexAttribI4svEXT\0"
+    "glVertexAttribI4ubvEXT\0"
+    "glVertexAttribI4uiEXT\0"
+    "glVertexAttribI4uivEXT\0"
+    "glVertexAttribI4usvEXT\0"
+    "glVertexAttribIPointerEXT\0"
+    "glFramebufferTextureLayerEXT\0"
+    "glColorMaskIndexedEXT\0"
+    "glDisableIndexedEXT\0"
+    "glEnableIndexedEXT\0"
+    "glGetBooleanIndexedvEXT\0"
+    "glGetIntegerIndexedvEXT\0"
+    "glIsEnabledIndexedEXT\0"
+    "glClearColorIiEXT\0"
+    "glClearColorIuiEXT\0"
+    "glGetTexParameterIivEXT\0"
+    "glGetTexParameterIuivEXT\0"
+    "glTexParameterIivEXT\0"
+    "glTexParameterIuivEXT\0"
+    "glBeginConditionalRenderNV\0"
+    "glEndConditionalRenderNV\0"
+    "glBeginTransformFeedbackEXT\0"
+    "glBindBufferBaseEXT\0"
+    "glBindBufferOffsetEXT\0"
+    "glBindBufferRangeEXT\0"
+    "glEndTransformFeedbackEXT\0"
+    "glGetTransformFeedbackVaryingEXT\0"
+    "glTransformFeedbackVaryingsEXT\0"
+    "glProvokingVertexEXT\0"
+    "glGetTexParameterPointervAPPLE\0"
+    "glTextureRangeAPPLE\0"
+    "glGetObjectParameterivAPPLE\0"
+    "glObjectPurgeableAPPLE\0"
+    "glObjectUnpurgeableAPPLE\0"
+    "glActiveProgramEXT\0"
+    "glCreateShaderProgramEXT\0"
+    "glUseShaderProgramEXT\0"
+    "glTextureBarrierNV\0"
+    "glStencilFuncSeparateATI\0"
+    "glProgramEnvParameters4fvEXT\0"
+    "glProgramLocalParameters4fvEXT\0"
+    "glGetQueryObjecti64vEXT\0"
+    "glGetQueryObjectui64vEXT\0"
+    "glEGLImageTargetRenderbufferStorageOES\0"
+    "glEGLImageTargetTexture2DOES\0"
+    "glArrayElementEXT\0"
+    "glBindTextureEXT\0"
+    "glDrawArraysEXT\0"
+    "glAreTexturesResidentEXT\0"
+    "glCopyTexImage1DEXT\0"
+    "glCopyTexImage2DEXT\0"
+    "glCopyTexSubImage1DEXT\0"
+    "glCopyTexSubImage2DEXT\0"
+    "glDeleteTexturesEXT\0"
+    "glGenTexturesEXT\0"
+    "glGetPointervEXT\0"
+    "glIsTextureEXT\0"
+    "glPrioritizeTexturesEXT\0"
+    "glTexSubImage1DEXT\0"
+    "glTexSubImage2DEXT\0"
+    "glBlendColorEXT\0"
+    "glBlendEquationEXT\0"
+    "glDrawRangeElementsEXT\0"
+    "glColorTableSGI\0"
+    "glColorTableEXT\0"
+    "glColorTableParameterfvSGI\0"
+    "glColorTableParameterivSGI\0"
+    "glCopyColorTableSGI\0"
+    "glGetColorTableSGI\0"
+    "glGetColorTableEXT\0"
+    "glGetColorTableParameterfvSGI\0"
+    "glGetColorTableParameterfvEXT\0"
+    "glGetColorTableParameterivSGI\0"
+    "glGetColorTableParameterivEXT\0"
+    "glColorSubTableEXT\0"
+    "glCopyColorSubTableEXT\0"
+    "glConvolutionFilter1DEXT\0"
+    "glConvolutionFilter2DEXT\0"
+    "glConvolutionParameterfEXT\0"
+    "glConvolutionParameterfvEXT\0"
+    "glConvolutionParameteriEXT\0"
+    "glConvolutionParameterivEXT\0"
+    "glCopyConvolutionFilter1DEXT\0"
+    "glCopyConvolutionFilter2DEXT\0"
+    "glGetConvolutionFilterEXT\0"
+    "glGetConvolutionParameterfvEXT\0"
+    "glGetConvolutionParameterivEXT\0"
+    "glGetSeparableFilterEXT\0"
+    "glSeparableFilter2DEXT\0"
+    "glGetHistogramEXT\0"
+    "glGetHistogramParameterfvEXT\0"
+    "glGetHistogramParameterivEXT\0"
+    "glGetMinmaxEXT\0"
+    "glGetMinmaxParameterfvEXT\0"
+    "glGetMinmaxParameterivEXT\0"
+    "glHistogramEXT\0"
+    "glMinmaxEXT\0"
+    "glResetHistogramEXT\0"
+    "glResetMinmaxEXT\0"
+    "glTexImage3DEXT\0"
+    "glTexSubImage3DEXT\0"
+    "glCopyTexSubImage3DEXT\0"
+    "glActiveTexture\0"
+    "glClientActiveTexture\0"
+    "glMultiTexCoord1d\0"
+    "glMultiTexCoord1dv\0"
+    "glMultiTexCoord1f\0"
+    "glMultiTexCoord1fv\0"
+    "glMultiTexCoord1i\0"
+    "glMultiTexCoord1iv\0"
+    "glMultiTexCoord1s\0"
+    "glMultiTexCoord1sv\0"
+    "glMultiTexCoord2d\0"
+    "glMultiTexCoord2dv\0"
+    "glMultiTexCoord2f\0"
+    "glMultiTexCoord2fv\0"
+    "glMultiTexCoord2i\0"
+    "glMultiTexCoord2iv\0"
+    "glMultiTexCoord2s\0"
+    "glMultiTexCoord2sv\0"
+    "glMultiTexCoord3d\0"
+    "glMultiTexCoord3dv\0"
+    "glMultiTexCoord3f\0"
+    "glMultiTexCoord3fv\0"
+    "glMultiTexCoord3i\0"
+    "glMultiTexCoord3iv\0"
+    "glMultiTexCoord3s\0"
+    "glMultiTexCoord3sv\0"
+    "glMultiTexCoord4d\0"
+    "glMultiTexCoord4dv\0"
+    "glMultiTexCoord4f\0"
+    "glMultiTexCoord4fv\0"
+    "glMultiTexCoord4i\0"
+    "glMultiTexCoord4iv\0"
+    "glMultiTexCoord4s\0"
+    "glMultiTexCoord4sv\0"
+    "glStencilOpSeparateATI\0"
+    "glLoadTransposeMatrixd\0"
+    "glLoadTransposeMatrixf\0"
+    "glMultTransposeMatrixd\0"
+    "glMultTransposeMatrixf\0"
+    "glSampleCoverage\0"
+    "glCompressedTexImage1D\0"
+    "glCompressedTexImage2D\0"
+    "glCompressedTexImage3D\0"
+    "glCompressedTexSubImage1D\0"
+    "glCompressedTexSubImage2D\0"
+    "glCompressedTexSubImage3D\0"
+    "glGetCompressedTexImage\0"
+    "glDisableVertexAttribArray\0"
+    "glEnableVertexAttribArray\0"
+    "glGetVertexAttribdv\0"
+    "glGetVertexAttribfv\0"
+    "glGetVertexAttribiv\0"
+    "glProgramParameter4dNV\0"
+    "glProgramParameter4dvNV\0"
+    "glProgramParameter4fNV\0"
+    "glProgramParameter4fvNV\0"
+    "glVertexAttrib1d\0"
+    "glVertexAttrib1dv\0"
+    "glVertexAttrib1f\0"
+    "glVertexAttrib1fv\0"
+    "glVertexAttrib1s\0"
+    "glVertexAttrib1sv\0"
+    "glVertexAttrib2d\0"
+    "glVertexAttrib2dv\0"
+    "glVertexAttrib2f\0"
+    "glVertexAttrib2fv\0"
+    "glVertexAttrib2s\0"
+    "glVertexAttrib2sv\0"
+    "glVertexAttrib3d\0"
+    "glVertexAttrib3dv\0"
+    "glVertexAttrib3f\0"
+    "glVertexAttrib3fv\0"
+    "glVertexAttrib3s\0"
+    "glVertexAttrib3sv\0"
+    "glVertexAttrib4Nbv\0"
+    "glVertexAttrib4Niv\0"
+    "glVertexAttrib4Nsv\0"
+    "glVertexAttrib4Nub\0"
+    "glVertexAttrib4Nubv\0"
+    "glVertexAttrib4Nuiv\0"
+    "glVertexAttrib4Nusv\0"
+    "glVertexAttrib4bv\0"
+    "glVertexAttrib4d\0"
+    "glVertexAttrib4dv\0"
+    "glVertexAttrib4f\0"
+    "glVertexAttrib4fv\0"
+    "glVertexAttrib4iv\0"
+    "glVertexAttrib4s\0"
+    "glVertexAttrib4sv\0"
+    "glVertexAttrib4ubv\0"
+    "glVertexAttrib4uiv\0"
+    "glVertexAttrib4usv\0"
+    "glVertexAttribPointer\0"
+    "glBindBuffer\0"
+    "glBufferData\0"
+    "glBufferSubData\0"
+    "glDeleteBuffers\0"
+    "glGenBuffers\0"
+    "glGetBufferParameteriv\0"
+    "glGetBufferPointerv\0"
+    "glGetBufferSubData\0"
+    "glIsBuffer\0"
+    "glMapBuffer\0"
+    "glUnmapBuffer\0"
+    "glBeginQuery\0"
+    "glDeleteQueries\0"
+    "glEndQuery\0"
+    "glGenQueries\0"
+    "glGetQueryObjectiv\0"
+    "glGetQueryObjectuiv\0"
+    "glGetQueryiv\0"
+    "glIsQuery\0"
+    "glCompileShader\0"
+    "glGetActiveUniform\0"
+    "glGetShaderSource\0"
+    "glGetUniformLocation\0"
+    "glGetUniformfv\0"
+    "glGetUniformiv\0"
+    "glLinkProgram\0"
+    "glShaderSource\0"
+    "glUniform1f\0"
+    "glUniform1fv\0"
+    "glUniform1i\0"
+    "glUniform1iv\0"
+    "glUniform2f\0"
+    "glUniform2fv\0"
+    "glUniform2i\0"
+    "glUniform2iv\0"
+    "glUniform3f\0"
+    "glUniform3fv\0"
+    "glUniform3i\0"
+    "glUniform3iv\0"
+    "glUniform4f\0"
+    "glUniform4fv\0"
+    "glUniform4i\0"
+    "glUniform4iv\0"
+    "glUniformMatrix2fv\0"
+    "glUniformMatrix3fv\0"
+    "glUniformMatrix4fv\0"
+    "glUseProgram\0"
+    "glValidateProgram\0"
+    "glBindAttribLocation\0"
+    "glGetActiveAttrib\0"
+    "glGetAttribLocation\0"
+    "glDrawBuffers\0"
+    "glDrawBuffersATI\0"
+    "glDrawArraysInstancedEXT\0"
+    "glDrawArraysInstanced\0"
+    "glDrawElementsInstancedEXT\0"
+    "glDrawElementsInstanced\0"
+    "glRenderbufferStorageMultisampleEXT\0"
+    "glSampleMaskEXT\0"
+    "glSamplePatternEXT\0"
+    "glPointParameterf\0"
+    "glPointParameterfARB\0"
+    "glPointParameterfSGIS\0"
+    "glPointParameterfv\0"
+    "glPointParameterfvARB\0"
+    "glPointParameterfvSGIS\0"
+    "glSecondaryColor3b\0"
+    "glSecondaryColor3bv\0"
+    "glSecondaryColor3d\0"
+    "glSecondaryColor3dv\0"
+    "glSecondaryColor3f\0"
+    "glSecondaryColor3fv\0"
+    "glSecondaryColor3i\0"
+    "glSecondaryColor3iv\0"
+    "glSecondaryColor3s\0"
+    "glSecondaryColor3sv\0"
+    "glSecondaryColor3ub\0"
+    "glSecondaryColor3ubv\0"
+    "glSecondaryColor3ui\0"
+    "glSecondaryColor3uiv\0"
+    "glSecondaryColor3us\0"
+    "glSecondaryColor3usv\0"
+    "glSecondaryColorPointer\0"
+    "glMultiDrawArrays\0"
+    "glMultiDrawElements\0"
+    "glFogCoordPointer\0"
+    "glFogCoordd\0"
+    "glFogCoorddv\0"
+    "glFogCoordf\0"
+    "glFogCoordfv\0"
+    "glBlendFuncSeparate\0"
+    "glBlendFuncSeparateINGR\0"
+    "glWindowPos2d\0"
+    "glWindowPos2dARB\0"
+    "glWindowPos2dv\0"
+    "glWindowPos2dvARB\0"
+    "glWindowPos2f\0"
+    "glWindowPos2fARB\0"
+    "glWindowPos2fv\0"
+    "glWindowPos2fvARB\0"
+    "glWindowPos2i\0"
+    "glWindowPos2iARB\0"
+    "glWindowPos2iv\0"
+    "glWindowPos2ivARB\0"
+    "glWindowPos2s\0"
+    "glWindowPos2sARB\0"
+    "glWindowPos2sv\0"
+    "glWindowPos2svARB\0"
+    "glWindowPos3d\0"
+    "glWindowPos3dARB\0"
+    "glWindowPos3dv\0"
+    "glWindowPos3dvARB\0"
+    "glWindowPos3f\0"
+    "glWindowPos3fARB\0"
+    "glWindowPos3fv\0"
+    "glWindowPos3fvARB\0"
+    "glWindowPos3i\0"
+    "glWindowPos3iARB\0"
+    "glWindowPos3iv\0"
+    "glWindowPos3ivARB\0"
+    "glWindowPos3s\0"
+    "glWindowPos3sARB\0"
+    "glWindowPos3sv\0"
+    "glWindowPos3svARB\0"
+    "glBindProgramARB\0"
+    "glDeleteProgramsARB\0"
+    "glGenProgramsARB\0"
+    "glGetVertexAttribPointerv\0"
+    "glGetVertexAttribPointervARB\0"
+    "glIsProgramARB\0"
+    "glPointParameteri\0"
+    "glPointParameteriv\0"
+    "glDeleteVertexArrays\0"
+    "glIsVertexArray\0"
+    "glPrimitiveRestartIndex\0"
+    "glBlendEquationSeparate\0"
+    "glBlendEquationSeparateATI\0"
+    "glBindFramebuffer\0"
+    "glBindRenderbuffer\0"
+    "glCheckFramebufferStatus\0"
+    "glDeleteFramebuffers\0"
+    "glDeleteRenderbuffers\0"
+    "glFramebufferRenderbuffer\0"
+    "glFramebufferTexture1D\0"
+    "glFramebufferTexture2D\0"
+    "glFramebufferTexture3D\0"
+    "glGenFramebuffers\0"
+    "glGenRenderbuffers\0"
+    "glGenerateMipmap\0"
+    "glGetFramebufferAttachmentParameteriv\0"
+    "glGetRenderbufferParameteriv\0"
+    "glIsFramebuffer\0"
+    "glIsRenderbuffer\0"
+    "glRenderbufferStorage\0"
+    "glBlitFramebuffer\0"
+    "glBindFragDataLocation\0"
+    "glGetFragDataLocation\0"
+    "glGetUniformuiv\0"
+    "glGetVertexAttribIiv\0"
+    "glGetVertexAttribIuiv\0"
+    "glUniform1ui\0"
+    "glUniform1uiv\0"
+    "glUniform2ui\0"
+    "glUniform2uiv\0"
+    "glUniform3ui\0"
+    "glUniform3uiv\0"
+    "glUniform4ui\0"
+    "glUniform4uiv\0"
+    "glVertexAttribI1i\0"
+    "glVertexAttribI1iv\0"
+    "glVertexAttribI1ui\0"
+    "glVertexAttribI1uiv\0"
+    "glVertexAttribI2i\0"
+    "glVertexAttribI2iv\0"
+    "glVertexAttribI2ui\0"
+    "glVertexAttribI2uiv\0"
+    "glVertexAttribI3i\0"
+    "glVertexAttribI3iv\0"
+    "glVertexAttribI3ui\0"
+    "glVertexAttribI3uiv\0"
+    "glVertexAttribI4bv\0"
+    "glVertexAttribI4i\0"
+    "glVertexAttribI4iv\0"
+    "glVertexAttribI4sv\0"
+    "glVertexAttribI4ubv\0"
+    "glVertexAttribI4ui\0"
+    "glVertexAttribI4uiv\0"
+    "glVertexAttribI4usv\0"
+    "glVertexAttribIPointer\0"
+    "glFramebufferTextureLayer\0"
+    "glColorMaski\0"
+    "glDisablei\0"
+    "glEnablei\0"
+    "glGetBooleani_v\0"
+    "glGetIntegeri_v\0"
+    "glIsEnabledi\0"
+    "glGetTexParameterIiv\0"
+    "glGetTexParameterIuiv\0"
+    "glTexParameterIiv\0"
+    "glTexParameterIuiv\0"
+    "glBeginConditionalRender\0"
+    "glEndConditionalRender\0"
+    "glBeginTransformFeedback\0"
+    "glBindBufferBase\0"
+    "glBindBufferRange\0"
+    "glEndTransformFeedback\0"
+    "glGetTransformFeedbackVarying\0"
+    "glTransformFeedbackVaryings\0"
+    "glProvokingVertex\0"
+    ;
+
+
+#ifdef USE_MGL_NAMESPACE
+#define gl_dispatch_stub_343 mgl_dispatch_stub_343
+#define gl_dispatch_stub_344 mgl_dispatch_stub_344
+#define gl_dispatch_stub_345 mgl_dispatch_stub_345
+#define gl_dispatch_stub_356 mgl_dispatch_stub_356
+#define gl_dispatch_stub_357 mgl_dispatch_stub_357
+#define gl_dispatch_stub_358 mgl_dispatch_stub_358
+#define gl_dispatch_stub_359 mgl_dispatch_stub_359
+#define gl_dispatch_stub_361 mgl_dispatch_stub_361
+#define gl_dispatch_stub_362 mgl_dispatch_stub_362
+#define gl_dispatch_stub_363 mgl_dispatch_stub_363
+#define gl_dispatch_stub_364 mgl_dispatch_stub_364
+#define gl_dispatch_stub_365 mgl_dispatch_stub_365
+#define gl_dispatch_stub_366 mgl_dispatch_stub_366
+#define gl_dispatch_stub_613 mgl_dispatch_stub_613
+#define gl_dispatch_stub_614 mgl_dispatch_stub_614
+#define gl_dispatch_stub_615 mgl_dispatch_stub_615
+#define gl_dispatch_stub_616 mgl_dispatch_stub_616
+#define gl_dispatch_stub_617 mgl_dispatch_stub_617
+#define gl_dispatch_stub_618 mgl_dispatch_stub_618
+#define gl_dispatch_stub_619 mgl_dispatch_stub_619
+#define gl_dispatch_stub_620 mgl_dispatch_stub_620
+#define gl_dispatch_stub_655 mgl_dispatch_stub_655
+#define gl_dispatch_stub_697 mgl_dispatch_stub_697
+#define gl_dispatch_stub_698 mgl_dispatch_stub_698
+#define gl_dispatch_stub_699 mgl_dispatch_stub_699
+#define gl_dispatch_stub_700 mgl_dispatch_stub_700
+#define gl_dispatch_stub_701 mgl_dispatch_stub_701
+#define gl_dispatch_stub_702 mgl_dispatch_stub_702
+#define gl_dispatch_stub_703 mgl_dispatch_stub_703
+#define gl_dispatch_stub_704 mgl_dispatch_stub_704
+#define gl_dispatch_stub_705 mgl_dispatch_stub_705
+#define gl_dispatch_stub_786 mgl_dispatch_stub_786
+#define gl_dispatch_stub_787 mgl_dispatch_stub_787
+#define gl_dispatch_stub_788 mgl_dispatch_stub_788
+#define gl_dispatch_stub_789 mgl_dispatch_stub_789
+#define gl_dispatch_stub_790 mgl_dispatch_stub_790
+#define gl_dispatch_stub_799 mgl_dispatch_stub_799
+#define gl_dispatch_stub_800 mgl_dispatch_stub_800
+#define gl_dispatch_stub_818 mgl_dispatch_stub_818
+#define gl_dispatch_stub_819 mgl_dispatch_stub_819
+#define gl_dispatch_stub_820 mgl_dispatch_stub_820
+#define gl_dispatch_stub_878 mgl_dispatch_stub_878
+#define gl_dispatch_stub_879 mgl_dispatch_stub_879
+#define gl_dispatch_stub_887 mgl_dispatch_stub_887
+#define gl_dispatch_stub_888 mgl_dispatch_stub_888
+#define gl_dispatch_stub_889 mgl_dispatch_stub_889
+#define gl_dispatch_stub_890 mgl_dispatch_stub_890
+#define gl_dispatch_stub_891 mgl_dispatch_stub_891
+#endif /* USE_MGL_NAMESPACE */
+
+
+#if defined(NEED_FUNCTION_POINTER) || defined(GLX_INDIRECT_RENDERING)
+void GLAPIENTRY gl_dispatch_stub_343(GLenum target, GLenum format, GLenum type, GLvoid * table);
+void GLAPIENTRY gl_dispatch_stub_344(GLenum target, GLenum pname, GLfloat * params);
+void GLAPIENTRY gl_dispatch_stub_345(GLenum target, GLenum pname, GLint * params);
+void GLAPIENTRY gl_dispatch_stub_356(GLenum target, GLenum format, GLenum type, GLvoid * image);
+void GLAPIENTRY gl_dispatch_stub_357(GLenum target, GLenum pname, GLfloat * params);
+void GLAPIENTRY gl_dispatch_stub_358(GLenum target, GLenum pname, GLint * params);
+void GLAPIENTRY gl_dispatch_stub_359(GLenum target, GLenum format, GLenum type, GLvoid * row, GLvoid * column, GLvoid * span);
+void GLAPIENTRY gl_dispatch_stub_361(GLenum target, GLboolean reset, GLenum format, GLenum type, GLvoid * values);
+void GLAPIENTRY gl_dispatch_stub_362(GLenum target, GLenum pname, GLfloat * params);
+void GLAPIENTRY gl_dispatch_stub_363(GLenum target, GLenum pname, GLint * params);
+void GLAPIENTRY gl_dispatch_stub_364(GLenum target, GLboolean reset, GLenum format, GLenum type, GLvoid * values);
+void GLAPIENTRY gl_dispatch_stub_365(GLenum target, GLenum pname, GLfloat * params);
+void GLAPIENTRY gl_dispatch_stub_366(GLenum target, GLenum pname, GLint * params);
+void GLAPIENTRY gl_dispatch_stub_613(GLenum pname, GLfloat * params);
+void GLAPIENTRY gl_dispatch_stub_614(GLenum pname, GLint * params);
+void GLAPIENTRY gl_dispatch_stub_615(GLenum pname, GLfloat param);
+void GLAPIENTRY gl_dispatch_stub_616(GLenum pname, const GLfloat * params);
+void GLAPIENTRY gl_dispatch_stub_617(GLenum pname, GLint param);
+void GLAPIENTRY gl_dispatch_stub_618(GLenum pname, const GLint * params);
+void GLAPIENTRY gl_dispatch_stub_619(GLclampf value, GLboolean invert);
+void GLAPIENTRY gl_dispatch_stub_620(GLenum pattern);
+void GLAPIENTRY gl_dispatch_stub_655(GLenum mode);
+void GLAPIENTRY gl_dispatch_stub_697(const GLenum * mode, const GLint * first, const GLsizei * count, GLsizei primcount, GLint modestride);
+void GLAPIENTRY gl_dispatch_stub_698(const GLenum * mode, const GLsizei * count, GLenum type, const GLvoid * const * indices, GLsizei primcount, GLint modestride);
+void GLAPIENTRY gl_dispatch_stub_699(GLsizei n, const GLuint * fences);
+void GLAPIENTRY gl_dispatch_stub_700(GLuint fence);
+void GLAPIENTRY gl_dispatch_stub_701(GLsizei n, GLuint * fences);
+void GLAPIENTRY gl_dispatch_stub_702(GLuint fence, GLenum pname, GLint * params);
+GLboolean GLAPIENTRY gl_dispatch_stub_703(GLuint fence);
+void GLAPIENTRY gl_dispatch_stub_704(GLuint fence, GLenum condition);
+GLboolean GLAPIENTRY gl_dispatch_stub_705(GLuint fence);
+void GLAPIENTRY gl_dispatch_stub_786(GLenum face);
+void GLAPIENTRY gl_dispatch_stub_787(GLuint array);
+void GLAPIENTRY gl_dispatch_stub_788(GLsizei n, const GLuint * arrays);
+void GLAPIENTRY gl_dispatch_stub_789(GLsizei n, GLuint * arrays);
+GLboolean GLAPIENTRY gl_dispatch_stub_790(GLuint array);
+void GLAPIENTRY gl_dispatch_stub_799(GLclampd zmin, GLclampd zmax);
+void GLAPIENTRY gl_dispatch_stub_800(GLenum modeRGB, GLenum modeA);
+void GLAPIENTRY gl_dispatch_stub_818(GLint srcX0, GLint srcY0, GLint srcX1, GLint srcY1, GLint dstX0, GLint dstY0, GLint dstX1, GLint dstY1, GLbitfield mask, GLenum filter);
+void GLAPIENTRY gl_dispatch_stub_819(GLenum target, GLenum pname, GLint param);
+void GLAPIENTRY gl_dispatch_stub_820(GLenum target, GLintptr offset, GLsizeiptr size);
+void GLAPIENTRY gl_dispatch_stub_878(GLenum target, GLenum pname, GLvoid ** params);
+void GLAPIENTRY gl_dispatch_stub_879(GLenum target, GLsizei length, GLvoid * pointer);
+void GLAPIENTRY gl_dispatch_stub_887(GLenum frontfunc, GLenum backfunc, GLint ref, GLuint mask);
+void GLAPIENTRY gl_dispatch_stub_888(GLenum target, GLuint index, GLsizei count, const GLfloat * params);
+void GLAPIENTRY gl_dispatch_stub_889(GLenum target, GLuint index, GLsizei count, const GLfloat * params);
+void GLAPIENTRY gl_dispatch_stub_890(GLuint id, GLenum pname, GLint64EXT * params);
+void GLAPIENTRY gl_dispatch_stub_891(GLuint id, GLenum pname, GLuint64EXT * params);
+#endif /* defined(NEED_FUNCTION_POINTER) || defined(GLX_INDIRECT_RENDERING) */
+
+static const glprocs_table_t static_functions[] = {
+    NAME_FUNC_OFFSET(    0, glNewList, glNewList, NULL, 0),
+    NAME_FUNC_OFFSET(   10, glEndList, glEndList, NULL, 1),
+    NAME_FUNC_OFFSET(   20, glCallList, glCallList, NULL, 2),
+    NAME_FUNC_OFFSET(   31, glCallLists, glCallLists, NULL, 3),
+    NAME_FUNC_OFFSET(   43, glDeleteLists, glDeleteLists, NULL, 4),
+    NAME_FUNC_OFFSET(   57, glGenLists, glGenLists, NULL, 5),
+    NAME_FUNC_OFFSET(   68, glListBase, glListBase, NULL, 6),
+    NAME_FUNC_OFFSET(   79, glBegin, glBegin, NULL, 7),
+    NAME_FUNC_OFFSET(   87, glBitmap, glBitmap, NULL, 8),
+    NAME_FUNC_OFFSET(   96, glColor3b, glColor3b, NULL, 9),
+    NAME_FUNC_OFFSET(  106, glColor3bv, glColor3bv, NULL, 10),
+    NAME_FUNC_OFFSET(  117, glColor3d, glColor3d, NULL, 11),
+    NAME_FUNC_OFFSET(  127, glColor3dv, glColor3dv, NULL, 12),
+    NAME_FUNC_OFFSET(  138, glColor3f, glColor3f, NULL, 13),
+    NAME_FUNC_OFFSET(  148, glColor3fv, glColor3fv, NULL, 14),
+    NAME_FUNC_OFFSET(  159, glColor3i, glColor3i, NULL, 15),
+    NAME_FUNC_OFFSET(  169, glColor3iv, glColor3iv, NULL, 16),
+    NAME_FUNC_OFFSET(  180, glColor3s, glColor3s, NULL, 17),
+    NAME_FUNC_OFFSET(  190, glColor3sv, glColor3sv, NULL, 18),
+    NAME_FUNC_OFFSET(  201, glColor3ub, glColor3ub, NULL, 19),
+    NAME_FUNC_OFFSET(  212, glColor3ubv, glColor3ubv, NULL, 20),
+    NAME_FUNC_OFFSET(  224, glColor3ui, glColor3ui, NULL, 21),
+    NAME_FUNC_OFFSET(  235, glColor3uiv, glColor3uiv, NULL, 22),
+    NAME_FUNC_OFFSET(  247, glColor3us, glColor3us, NULL, 23),
+    NAME_FUNC_OFFSET(  258, glColor3usv, glColor3usv, NULL, 24),
+    NAME_FUNC_OFFSET(  270, glColor4b, glColor4b, NULL, 25),
+    NAME_FUNC_OFFSET(  280, glColor4bv, glColor4bv, NULL, 26),
+    NAME_FUNC_OFFSET(  291, glColor4d, glColor4d, NULL, 27),
+    NAME_FUNC_OFFSET(  301, glColor4dv, glColor4dv, NULL, 28),
+    NAME_FUNC_OFFSET(  312, glColor4f, glColor4f, NULL, 29),
+    NAME_FUNC_OFFSET(  322, glColor4fv, glColor4fv, NULL, 30),
+    NAME_FUNC_OFFSET(  333, glColor4i, glColor4i, NULL, 31),
+    NAME_FUNC_OFFSET(  343, glColor4iv, glColor4iv, NULL, 32),
+    NAME_FUNC_OFFSET(  354, glColor4s, glColor4s, NULL, 33),
+    NAME_FUNC_OFFSET(  364, glColor4sv, glColor4sv, NULL, 34),
+    NAME_FUNC_OFFSET(  375, glColor4ub, glColor4ub, NULL, 35),
+    NAME_FUNC_OFFSET(  386, glColor4ubv, glColor4ubv, NULL, 36),
+    NAME_FUNC_OFFSET(  398, glColor4ui, glColor4ui, NULL, 37),
+    NAME_FUNC_OFFSET(  409, glColor4uiv, glColor4uiv, NULL, 38),
+    NAME_FUNC_OFFSET(  421, glColor4us, glColor4us, NULL, 39),
+    NAME_FUNC_OFFSET(  432, glColor4usv, glColor4usv, NULL, 40),
+    NAME_FUNC_OFFSET(  444, glEdgeFlag, glEdgeFlag, NULL, 41),
+    NAME_FUNC_OFFSET(  455, glEdgeFlagv, glEdgeFlagv, NULL, 42),
+    NAME_FUNC_OFFSET(  467, glEnd, glEnd, NULL, 43),
+    NAME_FUNC_OFFSET(  473, glIndexd, glIndexd, NULL, 44),
+    NAME_FUNC_OFFSET(  482, glIndexdv, glIndexdv, NULL, 45),
+    NAME_FUNC_OFFSET(  492, glIndexf, glIndexf, NULL, 46),
+    NAME_FUNC_OFFSET(  501, glIndexfv, glIndexfv, NULL, 47),
+    NAME_FUNC_OFFSET(  511, glIndexi, glIndexi, NULL, 48),
+    NAME_FUNC_OFFSET(  520, glIndexiv, glIndexiv, NULL, 49),
+    NAME_FUNC_OFFSET(  530, glIndexs, glIndexs, NULL, 50),
+    NAME_FUNC_OFFSET(  539, glIndexsv, glIndexsv, NULL, 51),
+    NAME_FUNC_OFFSET(  549, glNormal3b, glNormal3b, NULL, 52),
+    NAME_FUNC_OFFSET(  560, glNormal3bv, glNormal3bv, NULL, 53),
+    NAME_FUNC_OFFSET(  572, glNormal3d, glNormal3d, NULL, 54),
+    NAME_FUNC_OFFSET(  583, glNormal3dv, glNormal3dv, NULL, 55),
+    NAME_FUNC_OFFSET(  595, glNormal3f, glNormal3f, NULL, 56),
+    NAME_FUNC_OFFSET(  606, glNormal3fv, glNormal3fv, NULL, 57),
+    NAME_FUNC_OFFSET(  618, glNormal3i, glNormal3i, NULL, 58),
+    NAME_FUNC_OFFSET(  629, glNormal3iv, glNormal3iv, NULL, 59),
+    NAME_FUNC_OFFSET(  641, glNormal3s, glNormal3s, NULL, 60),
+    NAME_FUNC_OFFSET(  652, glNormal3sv, glNormal3sv, NULL, 61),
+    NAME_FUNC_OFFSET(  664, glRasterPos2d, glRasterPos2d, NULL, 62),
+    NAME_FUNC_OFFSET(  678, glRasterPos2dv, glRasterPos2dv, NULL, 63),
+    NAME_FUNC_OFFSET(  693, glRasterPos2f, glRasterPos2f, NULL, 64),
+    NAME_FUNC_OFFSET(  707, glRasterPos2fv, glRasterPos2fv, NULL, 65),
+    NAME_FUNC_OFFSET(  722, glRasterPos2i, glRasterPos2i, NULL, 66),
+    NAME_FUNC_OFFSET(  736, glRasterPos2iv, glRasterPos2iv, NULL, 67),
+    NAME_FUNC_OFFSET(  751, glRasterPos2s, glRasterPos2s, NULL, 68),
+    NAME_FUNC_OFFSET(  765, glRasterPos2sv, glRasterPos2sv, NULL, 69),
+    NAME_FUNC_OFFSET(  780, glRasterPos3d, glRasterPos3d, NULL, 70),
+    NAME_FUNC_OFFSET(  794, glRasterPos3dv, glRasterPos3dv, NULL, 71),
+    NAME_FUNC_OFFSET(  809, glRasterPos3f, glRasterPos3f, NULL, 72),
+    NAME_FUNC_OFFSET(  823, glRasterPos3fv, glRasterPos3fv, NULL, 73),
+    NAME_FUNC_OFFSET(  838, glRasterPos3i, glRasterPos3i, NULL, 74),
+    NAME_FUNC_OFFSET(  852, glRasterPos3iv, glRasterPos3iv, NULL, 75),
+    NAME_FUNC_OFFSET(  867, glRasterPos3s, glRasterPos3s, NULL, 76),
+    NAME_FUNC_OFFSET(  881, glRasterPos3sv, glRasterPos3sv, NULL, 77),
+    NAME_FUNC_OFFSET(  896, glRasterPos4d, glRasterPos4d, NULL, 78),
+    NAME_FUNC_OFFSET(  910, glRasterPos4dv, glRasterPos4dv, NULL, 79),
+    NAME_FUNC_OFFSET(  925, glRasterPos4f, glRasterPos4f, NULL, 80),
+    NAME_FUNC_OFFSET(  939, glRasterPos4fv, glRasterPos4fv, NULL, 81),
+    NAME_FUNC_OFFSET(  954, glRasterPos4i, glRasterPos4i, NULL, 82),
+    NAME_FUNC_OFFSET(  968, glRasterPos4iv, glRasterPos4iv, NULL, 83),
+    NAME_FUNC_OFFSET(  983, glRasterPos4s, glRasterPos4s, NULL, 84),
+    NAME_FUNC_OFFSET(  997, glRasterPos4sv, glRasterPos4sv, NULL, 85),
+    NAME_FUNC_OFFSET( 1012, glRectd, glRectd, NULL, 86),
+    NAME_FUNC_OFFSET( 1020, glRectdv, glRectdv, NULL, 87),
+    NAME_FUNC_OFFSET( 1029, glRectf, glRectf, NULL, 88),
+    NAME_FUNC_OFFSET( 1037, glRectfv, glRectfv, NULL, 89),
+    NAME_FUNC_OFFSET( 1046, glRecti, glRecti, NULL, 90),
+    NAME_FUNC_OFFSET( 1054, glRectiv, glRectiv, NULL, 91),
+    NAME_FUNC_OFFSET( 1063, glRects, glRects, NULL, 92),
+    NAME_FUNC_OFFSET( 1071, glRectsv, glRectsv, NULL, 93),
+    NAME_FUNC_OFFSET( 1080, glTexCoord1d, glTexCoord1d, NULL, 94),
+    NAME_FUNC_OFFSET( 1093, glTexCoord1dv, glTexCoord1dv, NULL, 95),
+    NAME_FUNC_OFFSET( 1107, glTexCoord1f, glTexCoord1f, NULL, 96),
+    NAME_FUNC_OFFSET( 1120, glTexCoord1fv, glTexCoord1fv, NULL, 97),
+    NAME_FUNC_OFFSET( 1134, glTexCoord1i, glTexCoord1i, NULL, 98),
+    NAME_FUNC_OFFSET( 1147, glTexCoord1iv, glTexCoord1iv, NULL, 99),
+    NAME_FUNC_OFFSET( 1161, glTexCoord1s, glTexCoord1s, NULL, 100),
+    NAME_FUNC_OFFSET( 1174, glTexCoord1sv, glTexCoord1sv, NULL, 101),
+    NAME_FUNC_OFFSET( 1188, glTexCoord2d, glTexCoord2d, NULL, 102),
+    NAME_FUNC_OFFSET( 1201, glTexCoord2dv, glTexCoord2dv, NULL, 103),
+    NAME_FUNC_OFFSET( 1215, glTexCoord2f, glTexCoord2f, NULL, 104),
+    NAME_FUNC_OFFSET( 1228, glTexCoord2fv, glTexCoord2fv, NULL, 105),
+    NAME_FUNC_OFFSET( 1242, glTexCoord2i, glTexCoord2i, NULL, 106),
+    NAME_FUNC_OFFSET( 1255, glTexCoord2iv, glTexCoord2iv, NULL, 107),
+    NAME_FUNC_OFFSET( 1269, glTexCoord2s, glTexCoord2s, NULL, 108),
+    NAME_FUNC_OFFSET( 1282, glTexCoord2sv, glTexCoord2sv, NULL, 109),
+    NAME_FUNC_OFFSET( 1296, glTexCoord3d, glTexCoord3d, NULL, 110),
+    NAME_FUNC_OFFSET( 1309, glTexCoord3dv, glTexCoord3dv, NULL, 111),
+    NAME_FUNC_OFFSET( 1323, glTexCoord3f, glTexCoord3f, NULL, 112),
+    NAME_FUNC_OFFSET( 1336, glTexCoord3fv, glTexCoord3fv, NULL, 113),
+    NAME_FUNC_OFFSET( 1350, glTexCoord3i, glTexCoord3i, NULL, 114),
+    NAME_FUNC_OFFSET( 1363, glTexCoord3iv, glTexCoord3iv, NULL, 115),
+    NAME_FUNC_OFFSET( 1377, glTexCoord3s, glTexCoord3s, NULL, 116),
+    NAME_FUNC_OFFSET( 1390, glTexCoord3sv, glTexCoord3sv, NULL, 117),
+    NAME_FUNC_OFFSET( 1404, glTexCoord4d, glTexCoord4d, NULL, 118),
+    NAME_FUNC_OFFSET( 1417, glTexCoord4dv, glTexCoord4dv, NULL, 119),
+    NAME_FUNC_OFFSET( 1431, glTexCoord4f, glTexCoord4f, NULL, 120),
+    NAME_FUNC_OFFSET( 1444, glTexCoord4fv, glTexCoord4fv, NULL, 121),
+    NAME_FUNC_OFFSET( 1458, glTexCoord4i, glTexCoord4i, NULL, 122),
+    NAME_FUNC_OFFSET( 1471, glTexCoord4iv, glTexCoord4iv, NULL, 123),
+    NAME_FUNC_OFFSET( 1485, glTexCoord4s, glTexCoord4s, NULL, 124),
+    NAME_FUNC_OFFSET( 1498, glTexCoord4sv, glTexCoord4sv, NULL, 125),
+    NAME_FUNC_OFFSET( 1512, glVertex2d, glVertex2d, NULL, 126),
+    NAME_FUNC_OFFSET( 1523, glVertex2dv, glVertex2dv, NULL, 127),
+    NAME_FUNC_OFFSET( 1535, glVertex2f, glVertex2f, NULL, 128),
+    NAME_FUNC_OFFSET( 1546, glVertex2fv, glVertex2fv, NULL, 129),
+    NAME_FUNC_OFFSET( 1558, glVertex2i, glVertex2i, NULL, 130),
+    NAME_FUNC_OFFSET( 1569, glVertex2iv, glVertex2iv, NULL, 131),
+    NAME_FUNC_OFFSET( 1581, glVertex2s, glVertex2s, NULL, 132),
+    NAME_FUNC_OFFSET( 1592, glVertex2sv, glVertex2sv, NULL, 133),
+    NAME_FUNC_OFFSET( 1604, glVertex3d, glVertex3d, NULL, 134),
+    NAME_FUNC_OFFSET( 1615, glVertex3dv, glVertex3dv, NULL, 135),
+    NAME_FUNC_OFFSET( 1627, glVertex3f, glVertex3f, NULL, 136),
+    NAME_FUNC_OFFSET( 1638, glVertex3fv, glVertex3fv, NULL, 137),
+    NAME_FUNC_OFFSET( 1650, glVertex3i, glVertex3i, NULL, 138),
+    NAME_FUNC_OFFSET( 1661, glVertex3iv, glVertex3iv, NULL, 139),
+    NAME_FUNC_OFFSET( 1673, glVertex3s, glVertex3s, NULL, 140),
+    NAME_FUNC_OFFSET( 1684, glVertex3sv, glVertex3sv, NULL, 141),
+    NAME_FUNC_OFFSET( 1696, glVertex4d, glVertex4d, NULL, 142),
+    NAME_FUNC_OFFSET( 1707, glVertex4dv, glVertex4dv, NULL, 143),
+    NAME_FUNC_OFFSET( 1719, glVertex4f, glVertex4f, NULL, 144),
+    NAME_FUNC_OFFSET( 1730, glVertex4fv, glVertex4fv, NULL, 145),
+    NAME_FUNC_OFFSET( 1742, glVertex4i, glVertex4i, NULL, 146),
+    NAME_FUNC_OFFSET( 1753, glVertex4iv, glVertex4iv, NULL, 147),
+    NAME_FUNC_OFFSET( 1765, glVertex4s, glVertex4s, NULL, 148),
+    NAME_FUNC_OFFSET( 1776, glVertex4sv, glVertex4sv, NULL, 149),
+    NAME_FUNC_OFFSET( 1788, glClipPlane, glClipPlane, NULL, 150),
+    NAME_FUNC_OFFSET( 1800, glColorMaterial, glColorMaterial, NULL, 151),
+    NAME_FUNC_OFFSET( 1816, glCullFace, glCullFace, NULL, 152),
+    NAME_FUNC_OFFSET( 1827, glFogf, glFogf, NULL, 153),
+    NAME_FUNC_OFFSET( 1834, glFogfv, glFogfv, NULL, 154),
+    NAME_FUNC_OFFSET( 1842, glFogi, glFogi, NULL, 155),
+    NAME_FUNC_OFFSET( 1849, glFogiv, glFogiv, NULL, 156),
+    NAME_FUNC_OFFSET( 1857, glFrontFace, glFrontFace, NULL, 157),
+    NAME_FUNC_OFFSET( 1869, glHint, glHint, NULL, 158),
+    NAME_FUNC_OFFSET( 1876, glLightf, glLightf, NULL, 159),
+    NAME_FUNC_OFFSET( 1885, glLightfv, glLightfv, NULL, 160),
+    NAME_FUNC_OFFSET( 1895, glLighti, glLighti, NULL, 161),
+    NAME_FUNC_OFFSET( 1904, glLightiv, glLightiv, NULL, 162),
+    NAME_FUNC_OFFSET( 1914, glLightModelf, glLightModelf, NULL, 163),
+    NAME_FUNC_OFFSET( 1928, glLightModelfv, glLightModelfv, NULL, 164),
+    NAME_FUNC_OFFSET( 1943, glLightModeli, glLightModeli, NULL, 165),
+    NAME_FUNC_OFFSET( 1957, glLightModeliv, glLightModeliv, NULL, 166),
+    NAME_FUNC_OFFSET( 1972, glLineStipple, glLineStipple, NULL, 167),
+    NAME_FUNC_OFFSET( 1986, glLineWidth, glLineWidth, NULL, 168),
+    NAME_FUNC_OFFSET( 1998, glMaterialf, glMaterialf, NULL, 169),
+    NAME_FUNC_OFFSET( 2010, glMaterialfv, glMaterialfv, NULL, 170),
+    NAME_FUNC_OFFSET( 2023, glMateriali, glMateriali, NULL, 171),
+    NAME_FUNC_OFFSET( 2035, glMaterialiv, glMaterialiv, NULL, 172),
+    NAME_FUNC_OFFSET( 2048, glPointSize, glPointSize, NULL, 173),
+    NAME_FUNC_OFFSET( 2060, glPolygonMode, glPolygonMode, NULL, 174),
+    NAME_FUNC_OFFSET( 2074, glPolygonStipple, glPolygonStipple, NULL, 175),
+    NAME_FUNC_OFFSET( 2091, glScissor, glScissor, NULL, 176),
+    NAME_FUNC_OFFSET( 2101, glShadeModel, glShadeModel, NULL, 177),
+    NAME_FUNC_OFFSET( 2114, glTexParameterf, glTexParameterf, NULL, 178),
+    NAME_FUNC_OFFSET( 2130, glTexParameterfv, glTexParameterfv, NULL, 179),
+    NAME_FUNC_OFFSET( 2147, glTexParameteri, glTexParameteri, NULL, 180),
+    NAME_FUNC_OFFSET( 2163, glTexParameteriv, glTexParameteriv, NULL, 181),
+    NAME_FUNC_OFFSET( 2180, glTexImage1D, glTexImage1D, NULL, 182),
+    NAME_FUNC_OFFSET( 2193, glTexImage2D, glTexImage2D, NULL, 183),
+    NAME_FUNC_OFFSET( 2206, glTexEnvf, glTexEnvf, NULL, 184),
+    NAME_FUNC_OFFSET( 2216, glTexEnvfv, glTexEnvfv, NULL, 185),
+    NAME_FUNC_OFFSET( 2227, glTexEnvi, glTexEnvi, NULL, 186),
+    NAME_FUNC_OFFSET( 2237, glTexEnviv, glTexEnviv, NULL, 187),
+    NAME_FUNC_OFFSET( 2248, glTexGend, glTexGend, NULL, 188),
+    NAME_FUNC_OFFSET( 2258, glTexGendv, glTexGendv, NULL, 189),
+    NAME_FUNC_OFFSET( 2269, glTexGenf, glTexGenf, NULL, 190),
+    NAME_FUNC_OFFSET( 2279, glTexGenfv, glTexGenfv, NULL, 191),
+    NAME_FUNC_OFFSET( 2290, glTexGeni, glTexGeni, NULL, 192),
+    NAME_FUNC_OFFSET( 2300, glTexGeniv, glTexGeniv, NULL, 193),
+    NAME_FUNC_OFFSET( 2311, glFeedbackBuffer, glFeedbackBuffer, NULL, 194),
+    NAME_FUNC_OFFSET( 2328, glSelectBuffer, glSelectBuffer, NULL, 195),
+    NAME_FUNC_OFFSET( 2343, glRenderMode, glRenderMode, NULL, 196),
+    NAME_FUNC_OFFSET( 2356, glInitNames, glInitNames, NULL, 197),
+    NAME_FUNC_OFFSET( 2368, glLoadName, glLoadName, NULL, 198),
+    NAME_FUNC_OFFSET( 2379, glPassThrough, glPassThrough, NULL, 199),
+    NAME_FUNC_OFFSET( 2393, glPopName, glPopName, NULL, 200),
+    NAME_FUNC_OFFSET( 2403, glPushName, glPushName, NULL, 201),
+    NAME_FUNC_OFFSET( 2414, glDrawBuffer, glDrawBuffer, NULL, 202),
+    NAME_FUNC_OFFSET( 2427, glClear, glClear, NULL, 203),
+    NAME_FUNC_OFFSET( 2435, glClearAccum, glClearAccum, NULL, 204),
+    NAME_FUNC_OFFSET( 2448, glClearIndex, glClearIndex, NULL, 205),
+    NAME_FUNC_OFFSET( 2461, glClearColor, glClearColor, NULL, 206),
+    NAME_FUNC_OFFSET( 2474, glClearStencil, glClearStencil, NULL, 207),
+    NAME_FUNC_OFFSET( 2489, glClearDepth, glClearDepth, NULL, 208),
+    NAME_FUNC_OFFSET( 2502, glStencilMask, glStencilMask, NULL, 209),
+    NAME_FUNC_OFFSET( 2516, glColorMask, glColorMask, NULL, 210),
+    NAME_FUNC_OFFSET( 2528, glDepthMask, glDepthMask, NULL, 211),
+    NAME_FUNC_OFFSET( 2540, glIndexMask, glIndexMask, NULL, 212),
+    NAME_FUNC_OFFSET( 2552, glAccum, glAccum, NULL, 213),
+    NAME_FUNC_OFFSET( 2560, glDisable, glDisable, NULL, 214),
+    NAME_FUNC_OFFSET( 2570, glEnable, glEnable, NULL, 215),
+    NAME_FUNC_OFFSET( 2579, glFinish, glFinish, NULL, 216),
+    NAME_FUNC_OFFSET( 2588, glFlush, glFlush, NULL, 217),
+    NAME_FUNC_OFFSET( 2596, glPopAttrib, glPopAttrib, NULL, 218),
+    NAME_FUNC_OFFSET( 2608, glPushAttrib, glPushAttrib, NULL, 219),
+    NAME_FUNC_OFFSET( 2621, glMap1d, glMap1d, NULL, 220),
+    NAME_FUNC_OFFSET( 2629, glMap1f, glMap1f, NULL, 221),
+    NAME_FUNC_OFFSET( 2637, glMap2d, glMap2d, NULL, 222),
+    NAME_FUNC_OFFSET( 2645, glMap2f, glMap2f, NULL, 223),
+    NAME_FUNC_OFFSET( 2653, glMapGrid1d, glMapGrid1d, NULL, 224),
+    NAME_FUNC_OFFSET( 2665, glMapGrid1f, glMapGrid1f, NULL, 225),
+    NAME_FUNC_OFFSET( 2677, glMapGrid2d, glMapGrid2d, NULL, 226),
+    NAME_FUNC_OFFSET( 2689, glMapGrid2f, glMapGrid2f, NULL, 227),
+    NAME_FUNC_OFFSET( 2701, glEvalCoord1d, glEvalCoord1d, NULL, 228),
+    NAME_FUNC_OFFSET( 2715, glEvalCoord1dv, glEvalCoord1dv, NULL, 229),
+    NAME_FUNC_OFFSET( 2730, glEvalCoord1f, glEvalCoord1f, NULL, 230),
+    NAME_FUNC_OFFSET( 2744, glEvalCoord1fv, glEvalCoord1fv, NULL, 231),
+    NAME_FUNC_OFFSET( 2759, glEvalCoord2d, glEvalCoord2d, NULL, 232),
+    NAME_FUNC_OFFSET( 2773, glEvalCoord2dv, glEvalCoord2dv, NULL, 233),
+    NAME_FUNC_OFFSET( 2788, glEvalCoord2f, glEvalCoord2f, NULL, 234),
+    NAME_FUNC_OFFSET( 2802, glEvalCoord2fv, glEvalCoord2fv, NULL, 235),
+    NAME_FUNC_OFFSET( 2817, glEvalMesh1, glEvalMesh1, NULL, 236),
+    NAME_FUNC_OFFSET( 2829, glEvalPoint1, glEvalPoint1, NULL, 237),
+    NAME_FUNC_OFFSET( 2842, glEvalMesh2, glEvalMesh2, NULL, 238),
+    NAME_FUNC_OFFSET( 2854, glEvalPoint2, glEvalPoint2, NULL, 239),
+    NAME_FUNC_OFFSET( 2867, glAlphaFunc, glAlphaFunc, NULL, 240),
+    NAME_FUNC_OFFSET( 2879, glBlendFunc, glBlendFunc, NULL, 241),
+    NAME_FUNC_OFFSET( 2891, glLogicOp, glLogicOp, NULL, 242),
+    NAME_FUNC_OFFSET( 2901, glStencilFunc, glStencilFunc, NULL, 243),
+    NAME_FUNC_OFFSET( 2915, glStencilOp, glStencilOp, NULL, 244),
+    NAME_FUNC_OFFSET( 2927, glDepthFunc, glDepthFunc, NULL, 245),
+    NAME_FUNC_OFFSET( 2939, glPixelZoom, glPixelZoom, NULL, 246),
+    NAME_FUNC_OFFSET( 2951, glPixelTransferf, glPixelTransferf, NULL, 247),
+    NAME_FUNC_OFFSET( 2968, glPixelTransferi, glPixelTransferi, NULL, 248),
+    NAME_FUNC_OFFSET( 2985, glPixelStoref, glPixelStoref, NULL, 249),
+    NAME_FUNC_OFFSET( 2999, glPixelStorei, glPixelStorei, NULL, 250),
+    NAME_FUNC_OFFSET( 3013, glPixelMapfv, glPixelMapfv, NULL, 251),
+    NAME_FUNC_OFFSET( 3026, glPixelMapuiv, glPixelMapuiv, NULL, 252),
+    NAME_FUNC_OFFSET( 3040, glPixelMapusv, glPixelMapusv, NULL, 253),
+    NAME_FUNC_OFFSET( 3054, glReadBuffer, glReadBuffer, NULL, 254),
+    NAME_FUNC_OFFSET( 3067, glCopyPixels, glCopyPixels, NULL, 255),
+    NAME_FUNC_OFFSET( 3080, glReadPixels, glReadPixels, NULL, 256),
+    NAME_FUNC_OFFSET( 3093, glDrawPixels, glDrawPixels, NULL, 257),
+    NAME_FUNC_OFFSET( 3106, glGetBooleanv, glGetBooleanv, NULL, 258),
+    NAME_FUNC_OFFSET( 3120, glGetClipPlane, glGetClipPlane, NULL, 259),
+    NAME_FUNC_OFFSET( 3135, glGetDoublev, glGetDoublev, NULL, 260),
+    NAME_FUNC_OFFSET( 3148, glGetError, glGetError, NULL, 261),
+    NAME_FUNC_OFFSET( 3159, glGetFloatv, glGetFloatv, NULL, 262),
+    NAME_FUNC_OFFSET( 3171, glGetIntegerv, glGetIntegerv, NULL, 263),
+    NAME_FUNC_OFFSET( 3185, glGetLightfv, glGetLightfv, NULL, 264),
+    NAME_FUNC_OFFSET( 3198, glGetLightiv, glGetLightiv, NULL, 265),
+    NAME_FUNC_OFFSET( 3211, glGetMapdv, glGetMapdv, NULL, 266),
+    NAME_FUNC_OFFSET( 3222, glGetMapfv, glGetMapfv, NULL, 267),
+    NAME_FUNC_OFFSET( 3233, glGetMapiv, glGetMapiv, NULL, 268),
+    NAME_FUNC_OFFSET( 3244, glGetMaterialfv, glGetMaterialfv, NULL, 269),
+    NAME_FUNC_OFFSET( 3260, glGetMaterialiv, glGetMaterialiv, NULL, 270),
+    NAME_FUNC_OFFSET( 3276, glGetPixelMapfv, glGetPixelMapfv, NULL, 271),
+    NAME_FUNC_OFFSET( 3292, glGetPixelMapuiv, glGetPixelMapuiv, NULL, 272),
+    NAME_FUNC_OFFSET( 3309, glGetPixelMapusv, glGetPixelMapusv, NULL, 273),
+    NAME_FUNC_OFFSET( 3326, glGetPolygonStipple, glGetPolygonStipple, NULL, 274),
+    NAME_FUNC_OFFSET( 3346, glGetString, glGetString, NULL, 275),
+    NAME_FUNC_OFFSET( 3358, glGetTexEnvfv, glGetTexEnvfv, NULL, 276),
+    NAME_FUNC_OFFSET( 3372, glGetTexEnviv, glGetTexEnviv, NULL, 277),
+    NAME_FUNC_OFFSET( 3386, glGetTexGendv, glGetTexGendv, NULL, 278),
+    NAME_FUNC_OFFSET( 3400, glGetTexGenfv, glGetTexGenfv, NULL, 279),
+    NAME_FUNC_OFFSET( 3414, glGetTexGeniv, glGetTexGeniv, NULL, 280),
+    NAME_FUNC_OFFSET( 3428, glGetTexImage, glGetTexImage, NULL, 281),
+    NAME_FUNC_OFFSET( 3442, glGetTexParameterfv, glGetTexParameterfv, NULL, 282),
+    NAME_FUNC_OFFSET( 3462, glGetTexParameteriv, glGetTexParameteriv, NULL, 283),
+    NAME_FUNC_OFFSET( 3482, glGetTexLevelParameterfv, glGetTexLevelParameterfv, NULL, 284),
+    NAME_FUNC_OFFSET( 3507, glGetTexLevelParameteriv, glGetTexLevelParameteriv, NULL, 285),
+    NAME_FUNC_OFFSET( 3532, glIsEnabled, glIsEnabled, NULL, 286),
+    NAME_FUNC_OFFSET( 3544, glIsList, glIsList, NULL, 287),
+    NAME_FUNC_OFFSET( 3553, glDepthRange, glDepthRange, NULL, 288),
+    NAME_FUNC_OFFSET( 3566, glFrustum, glFrustum, NULL, 289),
+    NAME_FUNC_OFFSET( 3576, glLoadIdentity, glLoadIdentity, NULL, 290),
+    NAME_FUNC_OFFSET( 3591, glLoadMatrixf, glLoadMatrixf, NULL, 291),
+    NAME_FUNC_OFFSET( 3605, glLoadMatrixd, glLoadMatrixd, NULL, 292),
+    NAME_FUNC_OFFSET( 3619, glMatrixMode, glMatrixMode, NULL, 293),
+    NAME_FUNC_OFFSET( 3632, glMultMatrixf, glMultMatrixf, NULL, 294),
+    NAME_FUNC_OFFSET( 3646, glMultMatrixd, glMultMatrixd, NULL, 295),
+    NAME_FUNC_OFFSET( 3660, glOrtho, glOrtho, NULL, 296),
+    NAME_FUNC_OFFSET( 3668, glPopMatrix, glPopMatrix, NULL, 297),
+    NAME_FUNC_OFFSET( 3680, glPushMatrix, glPushMatrix, NULL, 298),
+    NAME_FUNC_OFFSET( 3693, glRotated, glRotated, NULL, 299),
+    NAME_FUNC_OFFSET( 3703, glRotatef, glRotatef, NULL, 300),
+    NAME_FUNC_OFFSET( 3713, glScaled, glScaled, NULL, 301),
+    NAME_FUNC_OFFSET( 3722, glScalef, glScalef, NULL, 302),
+    NAME_FUNC_OFFSET( 3731, glTranslated, glTranslated, NULL, 303),
+    NAME_FUNC_OFFSET( 3744, glTranslatef, glTranslatef, NULL, 304),
+    NAME_FUNC_OFFSET( 3757, glViewport, glViewport, NULL, 305),
+    NAME_FUNC_OFFSET( 3768, glArrayElement, glArrayElement, NULL, 306),
+    NAME_FUNC_OFFSET( 3783, glBindTexture, glBindTexture, NULL, 307),
+    NAME_FUNC_OFFSET( 3797, glColorPointer, glColorPointer, NULL, 308),
+    NAME_FUNC_OFFSET( 3812, glDisableClientState, glDisableClientState, NULL, 309),
+    NAME_FUNC_OFFSET( 3833, glDrawArrays, glDrawArrays, NULL, 310),
+    NAME_FUNC_OFFSET( 3846, glDrawElements, glDrawElements, NULL, 311),
+    NAME_FUNC_OFFSET( 3861, glEdgeFlagPointer, glEdgeFlagPointer, NULL, 312),
+    NAME_FUNC_OFFSET( 3879, glEnableClientState, glEnableClientState, NULL, 313),
+    NAME_FUNC_OFFSET( 3899, glIndexPointer, glIndexPointer, NULL, 314),
+    NAME_FUNC_OFFSET( 3914, glIndexub, glIndexub, NULL, 315),
+    NAME_FUNC_OFFSET( 3924, glIndexubv, glIndexubv, NULL, 316),
+    NAME_FUNC_OFFSET( 3935, glInterleavedArrays, glInterleavedArrays, NULL, 317),
+    NAME_FUNC_OFFSET( 3955, glNormalPointer, glNormalPointer, NULL, 318),
+    NAME_FUNC_OFFSET( 3971, glPolygonOffset, glPolygonOffset, NULL, 319),
+    NAME_FUNC_OFFSET( 3987, glTexCoordPointer, glTexCoordPointer, NULL, 320),
+    NAME_FUNC_OFFSET( 4005, glVertexPointer, glVertexPointer, NULL, 321),
+    NAME_FUNC_OFFSET( 4021, glAreTexturesResident, glAreTexturesResident, NULL, 322),
+    NAME_FUNC_OFFSET( 4043, glCopyTexImage1D, glCopyTexImage1D, NULL, 323),
+    NAME_FUNC_OFFSET( 4060, glCopyTexImage2D, glCopyTexImage2D, NULL, 324),
+    NAME_FUNC_OFFSET( 4077, glCopyTexSubImage1D, glCopyTexSubImage1D, NULL, 325),
+    NAME_FUNC_OFFSET( 4097, glCopyTexSubImage2D, glCopyTexSubImage2D, NULL, 326),
+    NAME_FUNC_OFFSET( 4117, glDeleteTextures, glDeleteTextures, NULL, 327),
+    NAME_FUNC_OFFSET( 4134, glGenTextures, glGenTextures, NULL, 328),
+    NAME_FUNC_OFFSET( 4148, glGetPointerv, glGetPointerv, NULL, 329),
+    NAME_FUNC_OFFSET( 4162, glIsTexture, glIsTexture, NULL, 330),
+    NAME_FUNC_OFFSET( 4174, glPrioritizeTextures, glPrioritizeTextures, NULL, 331),
+    NAME_FUNC_OFFSET( 4195, glTexSubImage1D, glTexSubImage1D, NULL, 332),
+    NAME_FUNC_OFFSET( 4211, glTexSubImage2D, glTexSubImage2D, NULL, 333),
+    NAME_FUNC_OFFSET( 4227, glPopClientAttrib, glPopClientAttrib, NULL, 334),
+    NAME_FUNC_OFFSET( 4245, glPushClientAttrib, glPushClientAttrib, NULL, 335),
+    NAME_FUNC_OFFSET( 4264, glBlendColor, glBlendColor, NULL, 336),
+    NAME_FUNC_OFFSET( 4277, glBlendEquation, glBlendEquation, NULL, 337),
+    NAME_FUNC_OFFSET( 4293, glDrawRangeElements, glDrawRangeElements, NULL, 338),
+    NAME_FUNC_OFFSET( 4313, glColorTable, glColorTable, NULL, 339),
+    NAME_FUNC_OFFSET( 4326, glColorTableParameterfv, glColorTableParameterfv, NULL, 340),
+    NAME_FUNC_OFFSET( 4350, glColorTableParameteriv, glColorTableParameteriv, NULL, 341),
+    NAME_FUNC_OFFSET( 4374, glCopyColorTable, glCopyColorTable, NULL, 342),
+    NAME_FUNC_OFFSET( 4391, glGetColorTable, glGetColorTable, NULL, 343),
+    NAME_FUNC_OFFSET( 4407, glGetColorTableParameterfv, glGetColorTableParameterfv, NULL, 344),
+    NAME_FUNC_OFFSET( 4434, glGetColorTableParameteriv, glGetColorTableParameteriv, NULL, 345),
+    NAME_FUNC_OFFSET( 4461, glColorSubTable, glColorSubTable, NULL, 346),
+    NAME_FUNC_OFFSET( 4477, glCopyColorSubTable, glCopyColorSubTable, NULL, 347),
+    NAME_FUNC_OFFSET( 4497, glConvolutionFilter1D, glConvolutionFilter1D, NULL, 348),
+    NAME_FUNC_OFFSET( 4519, glConvolutionFilter2D, glConvolutionFilter2D, NULL, 349),
+    NAME_FUNC_OFFSET( 4541, glConvolutionParameterf, glConvolutionParameterf, NULL, 350),
+    NAME_FUNC_OFFSET( 4565, glConvolutionParameterfv, glConvolutionParameterfv, NULL, 351),
+    NAME_FUNC_OFFSET( 4590, glConvolutionParameteri, glConvolutionParameteri, NULL, 352),
+    NAME_FUNC_OFFSET( 4614, glConvolutionParameteriv, glConvolutionParameteriv, NULL, 353),
+    NAME_FUNC_OFFSET( 4639, glCopyConvolutionFilter1D, glCopyConvolutionFilter1D, NULL, 354),
+    NAME_FUNC_OFFSET( 4665, glCopyConvolutionFilter2D, glCopyConvolutionFilter2D, NULL, 355),
+    NAME_FUNC_OFFSET( 4691, glGetConvolutionFilter, glGetConvolutionFilter, NULL, 356),
+    NAME_FUNC_OFFSET( 4714, glGetConvolutionParameterfv, glGetConvolutionParameterfv, NULL, 357),
+    NAME_FUNC_OFFSET( 4742, glGetConvolutionParameteriv, glGetConvolutionParameteriv, NULL, 358),
+    NAME_FUNC_OFFSET( 4770, glGetSeparableFilter, glGetSeparableFilter, NULL, 359),
+    NAME_FUNC_OFFSET( 4791, glSeparableFilter2D, glSeparableFilter2D, NULL, 360),
+    NAME_FUNC_OFFSET( 4811, glGetHistogram, glGetHistogram, NULL, 361),
+    NAME_FUNC_OFFSET( 4826, glGetHistogramParameterfv, glGetHistogramParameterfv, NULL, 362),
+    NAME_FUNC_OFFSET( 4852, glGetHistogramParameteriv, glGetHistogramParameteriv, NULL, 363),
+    NAME_FUNC_OFFSET( 4878, glGetMinmax, glGetMinmax, NULL, 364),
+    NAME_FUNC_OFFSET( 4890, glGetMinmaxParameterfv, glGetMinmaxParameterfv, NULL, 365),
+    NAME_FUNC_OFFSET( 4913, glGetMinmaxParameteriv, glGetMinmaxParameteriv, NULL, 366),
+    NAME_FUNC_OFFSET( 4936, glHistogram, glHistogram, NULL, 367),
+    NAME_FUNC_OFFSET( 4948, glMinmax, glMinmax, NULL, 368),
+    NAME_FUNC_OFFSET( 4957, glResetHistogram, glResetHistogram, NULL, 369),
+    NAME_FUNC_OFFSET( 4974, glResetMinmax, glResetMinmax, NULL, 370),
+    NAME_FUNC_OFFSET( 4988, glTexImage3D, glTexImage3D, NULL, 371),
+    NAME_FUNC_OFFSET( 5001, glTexSubImage3D, glTexSubImage3D, NULL, 372),
+    NAME_FUNC_OFFSET( 5017, glCopyTexSubImage3D, glCopyTexSubImage3D, NULL, 373),
+    NAME_FUNC_OFFSET( 5037, glActiveTextureARB, glActiveTextureARB, NULL, 374),
+    NAME_FUNC_OFFSET( 5056, glClientActiveTextureARB, glClientActiveTextureARB, NULL, 375),
+    NAME_FUNC_OFFSET( 5081, glMultiTexCoord1dARB, glMultiTexCoord1dARB, NULL, 376),
+    NAME_FUNC_OFFSET( 5102, glMultiTexCoord1dvARB, glMultiTexCoord1dvARB, NULL, 377),
+    NAME_FUNC_OFFSET( 5124, glMultiTexCoord1fARB, glMultiTexCoord1fARB, NULL, 378),
+    NAME_FUNC_OFFSET( 5145, glMultiTexCoord1fvARB, glMultiTexCoord1fvARB, NULL, 379),
+    NAME_FUNC_OFFSET( 5167, glMultiTexCoord1iARB, glMultiTexCoord1iARB, NULL, 380),
+    NAME_FUNC_OFFSET( 5188, glMultiTexCoord1ivARB, glMultiTexCoord1ivARB, NULL, 381),
+    NAME_FUNC_OFFSET( 5210, glMultiTexCoord1sARB, glMultiTexCoord1sARB, NULL, 382),
+    NAME_FUNC_OFFSET( 5231, glMultiTexCoord1svARB, glMultiTexCoord1svARB, NULL, 383),
+    NAME_FUNC_OFFSET( 5253, glMultiTexCoord2dARB, glMultiTexCoord2dARB, NULL, 384),
+    NAME_FUNC_OFFSET( 5274, glMultiTexCoord2dvARB, glMultiTexCoord2dvARB, NULL, 385),
+    NAME_FUNC_OFFSET( 5296, glMultiTexCoord2fARB, glMultiTexCoord2fARB, NULL, 386),
+    NAME_FUNC_OFFSET( 5317, glMultiTexCoord2fvARB, glMultiTexCoord2fvARB, NULL, 387),
+    NAME_FUNC_OFFSET( 5339, glMultiTexCoord2iARB, glMultiTexCoord2iARB, NULL, 388),
+    NAME_FUNC_OFFSET( 5360, glMultiTexCoord2ivARB, glMultiTexCoord2ivARB, NULL, 389),
+    NAME_FUNC_OFFSET( 5382, glMultiTexCoord2sARB, glMultiTexCoord2sARB, NULL, 390),
+    NAME_FUNC_OFFSET( 5403, glMultiTexCoord2svARB, glMultiTexCoord2svARB, NULL, 391),
+    NAME_FUNC_OFFSET( 5425, glMultiTexCoord3dARB, glMultiTexCoord3dARB, NULL, 392),
+    NAME_FUNC_OFFSET( 5446, glMultiTexCoord3dvARB, glMultiTexCoord3dvARB, NULL, 393),
+    NAME_FUNC_OFFSET( 5468, glMultiTexCoord3fARB, glMultiTexCoord3fARB, NULL, 394),
+    NAME_FUNC_OFFSET( 5489, glMultiTexCoord3fvARB, glMultiTexCoord3fvARB, NULL, 395),
+    NAME_FUNC_OFFSET( 5511, glMultiTexCoord3iARB, glMultiTexCoord3iARB, NULL, 396),
+    NAME_FUNC_OFFSET( 5532, glMultiTexCoord3ivARB, glMultiTexCoord3ivARB, NULL, 397),
+    NAME_FUNC_OFFSET( 5554, glMultiTexCoord3sARB, glMultiTexCoord3sARB, NULL, 398),
+    NAME_FUNC_OFFSET( 5575, glMultiTexCoord3svARB, glMultiTexCoord3svARB, NULL, 399),
+    NAME_FUNC_OFFSET( 5597, glMultiTexCoord4dARB, glMultiTexCoord4dARB, NULL, 400),
+    NAME_FUNC_OFFSET( 5618, glMultiTexCoord4dvARB, glMultiTexCoord4dvARB, NULL, 401),
+    NAME_FUNC_OFFSET( 5640, glMultiTexCoord4fARB, glMultiTexCoord4fARB, NULL, 402),
+    NAME_FUNC_OFFSET( 5661, glMultiTexCoord4fvARB, glMultiTexCoord4fvARB, NULL, 403),
+    NAME_FUNC_OFFSET( 5683, glMultiTexCoord4iARB, glMultiTexCoord4iARB, NULL, 404),
+    NAME_FUNC_OFFSET( 5704, glMultiTexCoord4ivARB, glMultiTexCoord4ivARB, NULL, 405),
+    NAME_FUNC_OFFSET( 5726, glMultiTexCoord4sARB, glMultiTexCoord4sARB, NULL, 406),
+    NAME_FUNC_OFFSET( 5747, glMultiTexCoord4svARB, glMultiTexCoord4svARB, NULL, 407),
+    NAME_FUNC_OFFSET( 5769, glAttachShader, glAttachShader, NULL, 408),
+    NAME_FUNC_OFFSET( 5784, glCreateProgram, glCreateProgram, NULL, 409),
+    NAME_FUNC_OFFSET( 5800, glCreateShader, glCreateShader, NULL, 410),
+    NAME_FUNC_OFFSET( 5815, glDeleteProgram, glDeleteProgram, NULL, 411),
+    NAME_FUNC_OFFSET( 5831, glDeleteShader, glDeleteShader, NULL, 412),
+    NAME_FUNC_OFFSET( 5846, glDetachShader, glDetachShader, NULL, 413),
+    NAME_FUNC_OFFSET( 5861, glGetAttachedShaders, glGetAttachedShaders, NULL, 414),
+    NAME_FUNC_OFFSET( 5882, glGetProgramInfoLog, glGetProgramInfoLog, NULL, 415),
+    NAME_FUNC_OFFSET( 5902, glGetProgramiv, glGetProgramiv, NULL, 416),
+    NAME_FUNC_OFFSET( 5917, glGetShaderInfoLog, glGetShaderInfoLog, NULL, 417),
+    NAME_FUNC_OFFSET( 5936, glGetShaderiv, glGetShaderiv, NULL, 418),
+    NAME_FUNC_OFFSET( 5950, glIsProgram, glIsProgram, NULL, 419),
+    NAME_FUNC_OFFSET( 5962, glIsShader, glIsShader, NULL, 420),
+    NAME_FUNC_OFFSET( 5973, glStencilFuncSeparate, glStencilFuncSeparate, NULL, 421),
+    NAME_FUNC_OFFSET( 5995, glStencilMaskSeparate, glStencilMaskSeparate, NULL, 422),
+    NAME_FUNC_OFFSET( 6017, glStencilOpSeparate, glStencilOpSeparate, NULL, 423),
+    NAME_FUNC_OFFSET( 6037, glUniformMatrix2x3fv, glUniformMatrix2x3fv, NULL, 424),
+    NAME_FUNC_OFFSET( 6058, glUniformMatrix2x4fv, glUniformMatrix2x4fv, NULL, 425),
+    NAME_FUNC_OFFSET( 6079, glUniformMatrix3x2fv, glUniformMatrix3x2fv, NULL, 426),
+    NAME_FUNC_OFFSET( 6100, glUniformMatrix3x4fv, glUniformMatrix3x4fv, NULL, 427),
+    NAME_FUNC_OFFSET( 6121, glUniformMatrix4x2fv, glUniformMatrix4x2fv, NULL, 428),
+    NAME_FUNC_OFFSET( 6142, glUniformMatrix4x3fv, glUniformMatrix4x3fv, NULL, 429),
+    NAME_FUNC_OFFSET( 6163, glClampColor, glClampColor, NULL, 430),
+    NAME_FUNC_OFFSET( 6176, glClearBufferfi, glClearBufferfi, NULL, 431),
+    NAME_FUNC_OFFSET( 6192, glClearBufferfv, glClearBufferfv, NULL, 432),
+    NAME_FUNC_OFFSET( 6208, glClearBufferiv, glClearBufferiv, NULL, 433),
+    NAME_FUNC_OFFSET( 6224, glClearBufferuiv, glClearBufferuiv, NULL, 434),
+    NAME_FUNC_OFFSET( 6241, glGetStringi, glGetStringi, NULL, 435),
+    NAME_FUNC_OFFSET( 6254, glTexBuffer, glTexBuffer, NULL, 436),
+    NAME_FUNC_OFFSET( 6266, glFramebufferTexture, glFramebufferTexture, NULL, 437),
+    NAME_FUNC_OFFSET( 6287, glGetBufferParameteri64v, glGetBufferParameteri64v, NULL, 438),
+    NAME_FUNC_OFFSET( 6312, glGetInteger64i_v, glGetInteger64i_v, NULL, 439),
+    NAME_FUNC_OFFSET( 6330, glVertexAttribDivisor, glVertexAttribDivisor, NULL, 440),
+    NAME_FUNC_OFFSET( 6352, glLoadTransposeMatrixdARB, glLoadTransposeMatrixdARB, NULL, 441),
+    NAME_FUNC_OFFSET( 6378, glLoadTransposeMatrixfARB, glLoadTransposeMatrixfARB, NULL, 442),
+    NAME_FUNC_OFFSET( 6404, glMultTransposeMatrixdARB, glMultTransposeMatrixdARB, NULL, 443),
+    NAME_FUNC_OFFSET( 6430, glMultTransposeMatrixfARB, glMultTransposeMatrixfARB, NULL, 444),
+    NAME_FUNC_OFFSET( 6456, glSampleCoverageARB, glSampleCoverageARB, NULL, 445),
+    NAME_FUNC_OFFSET( 6476, glCompressedTexImage1DARB, glCompressedTexImage1DARB, NULL, 446),
+    NAME_FUNC_OFFSET( 6502, glCompressedTexImage2DARB, glCompressedTexImage2DARB, NULL, 447),
+    NAME_FUNC_OFFSET( 6528, glCompressedTexImage3DARB, glCompressedTexImage3DARB, NULL, 448),
+    NAME_FUNC_OFFSET( 6554, glCompressedTexSubImage1DARB, glCompressedTexSubImage1DARB, NULL, 449),
+    NAME_FUNC_OFFSET( 6583, glCompressedTexSubImage2DARB, glCompressedTexSubImage2DARB, NULL, 450),
+    NAME_FUNC_OFFSET( 6612, glCompressedTexSubImage3DARB, glCompressedTexSubImage3DARB, NULL, 451),
+    NAME_FUNC_OFFSET( 6641, glGetCompressedTexImageARB, glGetCompressedTexImageARB, NULL, 452),
+    NAME_FUNC_OFFSET( 6668, glDisableVertexAttribArrayARB, glDisableVertexAttribArrayARB, NULL, 453),
+    NAME_FUNC_OFFSET( 6698, glEnableVertexAttribArrayARB, glEnableVertexAttribArrayARB, NULL, 454),
+    NAME_FUNC_OFFSET( 6727, glGetProgramEnvParameterdvARB, glGetProgramEnvParameterdvARB, NULL, 455),
+    NAME_FUNC_OFFSET( 6757, glGetProgramEnvParameterfvARB, glGetProgramEnvParameterfvARB, NULL, 456),
+    NAME_FUNC_OFFSET( 6787, glGetProgramLocalParameterdvARB, glGetProgramLocalParameterdvARB, NULL, 457),
+    NAME_FUNC_OFFSET( 6819, glGetProgramLocalParameterfvARB, glGetProgramLocalParameterfvARB, NULL, 458),
+    NAME_FUNC_OFFSET( 6851, glGetProgramStringARB, glGetProgramStringARB, NULL, 459),
+    NAME_FUNC_OFFSET( 6873, glGetProgramivARB, glGetProgramivARB, NULL, 460),
+    NAME_FUNC_OFFSET( 6891, glGetVertexAttribdvARB, glGetVertexAttribdvARB, NULL, 461),
+    NAME_FUNC_OFFSET( 6914, glGetVertexAttribfvARB, glGetVertexAttribfvARB, NULL, 462),
+    NAME_FUNC_OFFSET( 6937, glGetVertexAttribivARB, glGetVertexAttribivARB, NULL, 463),
+    NAME_FUNC_OFFSET( 6960, glProgramEnvParameter4dARB, glProgramEnvParameter4dARB, NULL, 464),
+    NAME_FUNC_OFFSET( 6987, glProgramEnvParameter4dvARB, glProgramEnvParameter4dvARB, NULL, 465),
+    NAME_FUNC_OFFSET( 7015, glProgramEnvParameter4fARB, glProgramEnvParameter4fARB, NULL, 466),
+    NAME_FUNC_OFFSET( 7042, glProgramEnvParameter4fvARB, glProgramEnvParameter4fvARB, NULL, 467),
+    NAME_FUNC_OFFSET( 7070, glProgramLocalParameter4dARB, glProgramLocalParameter4dARB, NULL, 468),
+    NAME_FUNC_OFFSET( 7099, glProgramLocalParameter4dvARB, glProgramLocalParameter4dvARB, NULL, 469),
+    NAME_FUNC_OFFSET( 7129, glProgramLocalParameter4fARB, glProgramLocalParameter4fARB, NULL, 470),
+    NAME_FUNC_OFFSET( 7158, glProgramLocalParameter4fvARB, glProgramLocalParameter4fvARB, NULL, 471),
+    NAME_FUNC_OFFSET( 7188, glProgramStringARB, glProgramStringARB, NULL, 472),
+    NAME_FUNC_OFFSET( 7207, glVertexAttrib1dARB, glVertexAttrib1dARB, NULL, 473),
+    NAME_FUNC_OFFSET( 7227, glVertexAttrib1dvARB, glVertexAttrib1dvARB, NULL, 474),
+    NAME_FUNC_OFFSET( 7248, glVertexAttrib1fARB, glVertexAttrib1fARB, NULL, 475),
+    NAME_FUNC_OFFSET( 7268, glVertexAttrib1fvARB, glVertexAttrib1fvARB, NULL, 476),
+    NAME_FUNC_OFFSET( 7289, glVertexAttrib1sARB, glVertexAttrib1sARB, NULL, 477),
+    NAME_FUNC_OFFSET( 7309, glVertexAttrib1svARB, glVertexAttrib1svARB, NULL, 478),
+    NAME_FUNC_OFFSET( 7330, glVertexAttrib2dARB, glVertexAttrib2dARB, NULL, 479),
+    NAME_FUNC_OFFSET( 7350, glVertexAttrib2dvARB, glVertexAttrib2dvARB, NULL, 480),
+    NAME_FUNC_OFFSET( 7371, glVertexAttrib2fARB, glVertexAttrib2fARB, NULL, 481),
+    NAME_FUNC_OFFSET( 7391, glVertexAttrib2fvARB, glVertexAttrib2fvARB, NULL, 482),
+    NAME_FUNC_OFFSET( 7412, glVertexAttrib2sARB, glVertexAttrib2sARB, NULL, 483),
+    NAME_FUNC_OFFSET( 7432, glVertexAttrib2svARB, glVertexAttrib2svARB, NULL, 484),
+    NAME_FUNC_OFFSET( 7453, glVertexAttrib3dARB, glVertexAttrib3dARB, NULL, 485),
+    NAME_FUNC_OFFSET( 7473, glVertexAttrib3dvARB, glVertexAttrib3dvARB, NULL, 486),
+    NAME_FUNC_OFFSET( 7494, glVertexAttrib3fARB, glVertexAttrib3fARB, NULL, 487),
+    NAME_FUNC_OFFSET( 7514, glVertexAttrib3fvARB, glVertexAttrib3fvARB, NULL, 488),
+    NAME_FUNC_OFFSET( 7535, glVertexAttrib3sARB, glVertexAttrib3sARB, NULL, 489),
+    NAME_FUNC_OFFSET( 7555, glVertexAttrib3svARB, glVertexAttrib3svARB, NULL, 490),
+    NAME_FUNC_OFFSET( 7576, glVertexAttrib4NbvARB, glVertexAttrib4NbvARB, NULL, 491),
+    NAME_FUNC_OFFSET( 7598, glVertexAttrib4NivARB, glVertexAttrib4NivARB, NULL, 492),
+    NAME_FUNC_OFFSET( 7620, glVertexAttrib4NsvARB, glVertexAttrib4NsvARB, NULL, 493),
+    NAME_FUNC_OFFSET( 7642, glVertexAttrib4NubARB, glVertexAttrib4NubARB, NULL, 494),
+    NAME_FUNC_OFFSET( 7664, glVertexAttrib4NubvARB, glVertexAttrib4NubvARB, NULL, 495),
+    NAME_FUNC_OFFSET( 7687, glVertexAttrib4NuivARB, glVertexAttrib4NuivARB, NULL, 496),
+    NAME_FUNC_OFFSET( 7710, glVertexAttrib4NusvARB, glVertexAttrib4NusvARB, NULL, 497),
+    NAME_FUNC_OFFSET( 7733, glVertexAttrib4bvARB, glVertexAttrib4bvARB, NULL, 498),
+    NAME_FUNC_OFFSET( 7754, glVertexAttrib4dARB, glVertexAttrib4dARB, NULL, 499),
+    NAME_FUNC_OFFSET( 7774, glVertexAttrib4dvARB, glVertexAttrib4dvARB, NULL, 500),
+    NAME_FUNC_OFFSET( 7795, glVertexAttrib4fARB, glVertexAttrib4fARB, NULL, 501),
+    NAME_FUNC_OFFSET( 7815, glVertexAttrib4fvARB, glVertexAttrib4fvARB, NULL, 502),
+    NAME_FUNC_OFFSET( 7836, glVertexAttrib4ivARB, glVertexAttrib4ivARB, NULL, 503),
+    NAME_FUNC_OFFSET( 7857, glVertexAttrib4sARB, glVertexAttrib4sARB, NULL, 504),
+    NAME_FUNC_OFFSET( 7877, glVertexAttrib4svARB, glVertexAttrib4svARB, NULL, 505),
+    NAME_FUNC_OFFSET( 7898, glVertexAttrib4ubvARB, glVertexAttrib4ubvARB, NULL, 506),
+    NAME_FUNC_OFFSET( 7920, glVertexAttrib4uivARB, glVertexAttrib4uivARB, NULL, 507),
+    NAME_FUNC_OFFSET( 7942, glVertexAttrib4usvARB, glVertexAttrib4usvARB, NULL, 508),
+    NAME_FUNC_OFFSET( 7964, glVertexAttribPointerARB, glVertexAttribPointerARB, NULL, 509),
+    NAME_FUNC_OFFSET( 7989, glBindBufferARB, glBindBufferARB, NULL, 510),
+    NAME_FUNC_OFFSET( 8005, glBufferDataARB, glBufferDataARB, NULL, 511),
+    NAME_FUNC_OFFSET( 8021, glBufferSubDataARB, glBufferSubDataARB, NULL, 512),
+    NAME_FUNC_OFFSET( 8040, glDeleteBuffersARB, glDeleteBuffersARB, NULL, 513),
+    NAME_FUNC_OFFSET( 8059, glGenBuffersARB, glGenBuffersARB, NULL, 514),
+    NAME_FUNC_OFFSET( 8075, glGetBufferParameterivARB, glGetBufferParameterivARB, NULL, 515),
+    NAME_FUNC_OFFSET( 8101, glGetBufferPointervARB, glGetBufferPointervARB, NULL, 516),
+    NAME_FUNC_OFFSET( 8124, glGetBufferSubDataARB, glGetBufferSubDataARB, NULL, 517),
+    NAME_FUNC_OFFSET( 8146, glIsBufferARB, glIsBufferARB, NULL, 518),
+    NAME_FUNC_OFFSET( 8160, glMapBufferARB, glMapBufferARB, NULL, 519),
+    NAME_FUNC_OFFSET( 8175, glUnmapBufferARB, glUnmapBufferARB, NULL, 520),
+    NAME_FUNC_OFFSET( 8192, glBeginQueryARB, glBeginQueryARB, NULL, 521),
+    NAME_FUNC_OFFSET( 8208, glDeleteQueriesARB, glDeleteQueriesARB, NULL, 522),
+    NAME_FUNC_OFFSET( 8227, glEndQueryARB, glEndQueryARB, NULL, 523),
+    NAME_FUNC_OFFSET( 8241, glGenQueriesARB, glGenQueriesARB, NULL, 524),
+    NAME_FUNC_OFFSET( 8257, glGetQueryObjectivARB, glGetQueryObjectivARB, NULL, 525),
+    NAME_FUNC_OFFSET( 8279, glGetQueryObjectuivARB, glGetQueryObjectuivARB, NULL, 526),
+    NAME_FUNC_OFFSET( 8302, glGetQueryivARB, glGetQueryivARB, NULL, 527),
+    NAME_FUNC_OFFSET( 8318, glIsQueryARB, glIsQueryARB, NULL, 528),
+    NAME_FUNC_OFFSET( 8331, glAttachObjectARB, glAttachObjectARB, NULL, 529),
+    NAME_FUNC_OFFSET( 8349, glCompileShaderARB, glCompileShaderARB, NULL, 530),
+    NAME_FUNC_OFFSET( 8368, glCreateProgramObjectARB, glCreateProgramObjectARB, NULL, 531),
+    NAME_FUNC_OFFSET( 8393, glCreateShaderObjectARB, glCreateShaderObjectARB, NULL, 532),
+    NAME_FUNC_OFFSET( 8417, glDeleteObjectARB, glDeleteObjectARB, NULL, 533),
+    NAME_FUNC_OFFSET( 8435, glDetachObjectARB, glDetachObjectARB, NULL, 534),
+    NAME_FUNC_OFFSET( 8453, glGetActiveUniformARB, glGetActiveUniformARB, NULL, 535),
+    NAME_FUNC_OFFSET( 8475, glGetAttachedObjectsARB, glGetAttachedObjectsARB, NULL, 536),
+    NAME_FUNC_OFFSET( 8499, glGetHandleARB, glGetHandleARB, NULL, 537),
+    NAME_FUNC_OFFSET( 8514, glGetInfoLogARB, glGetInfoLogARB, NULL, 538),
+    NAME_FUNC_OFFSET( 8530, glGetObjectParameterfvARB, glGetObjectParameterfvARB, NULL, 539),
+    NAME_FUNC_OFFSET( 8556, glGetObjectParameterivARB, glGetObjectParameterivARB, NULL, 540),
+    NAME_FUNC_OFFSET( 8582, glGetShaderSourceARB, glGetShaderSourceARB, NULL, 541),
+    NAME_FUNC_OFFSET( 8603, glGetUniformLocationARB, glGetUniformLocationARB, NULL, 542),
+    NAME_FUNC_OFFSET( 8627, glGetUniformfvARB, glGetUniformfvARB, NULL, 543),
+    NAME_FUNC_OFFSET( 8645, glGetUniformivARB, glGetUniformivARB, NULL, 544),
+    NAME_FUNC_OFFSET( 8663, glLinkProgramARB, glLinkProgramARB, NULL, 545),
+    NAME_FUNC_OFFSET( 8680, glShaderSourceARB, glShaderSourceARB, NULL, 546),
+    NAME_FUNC_OFFSET( 8698, glUniform1fARB, glUniform1fARB, NULL, 547),
+    NAME_FUNC_OFFSET( 8713, glUniform1fvARB, glUniform1fvARB, NULL, 548),
+    NAME_FUNC_OFFSET( 8729, glUniform1iARB, glUniform1iARB, NULL, 549),
+    NAME_FUNC_OFFSET( 8744, glUniform1ivARB, glUniform1ivARB, NULL, 550),
+    NAME_FUNC_OFFSET( 8760, glUniform2fARB, glUniform2fARB, NULL, 551),
+    NAME_FUNC_OFFSET( 8775, glUniform2fvARB, glUniform2fvARB, NULL, 552),
+    NAME_FUNC_OFFSET( 8791, glUniform2iARB, glUniform2iARB, NULL, 553),
+    NAME_FUNC_OFFSET( 8806, glUniform2ivARB, glUniform2ivARB, NULL, 554),
+    NAME_FUNC_OFFSET( 8822, glUniform3fARB, glUniform3fARB, NULL, 555),
+    NAME_FUNC_OFFSET( 8837, glUniform3fvARB, glUniform3fvARB, NULL, 556),
+    NAME_FUNC_OFFSET( 8853, glUniform3iARB, glUniform3iARB, NULL, 557),
+    NAME_FUNC_OFFSET( 8868, glUniform3ivARB, glUniform3ivARB, NULL, 558),
+    NAME_FUNC_OFFSET( 8884, glUniform4fARB, glUniform4fARB, NULL, 559),
+    NAME_FUNC_OFFSET( 8899, glUniform4fvARB, glUniform4fvARB, NULL, 560),
+    NAME_FUNC_OFFSET( 8915, glUniform4iARB, glUniform4iARB, NULL, 561),
+    NAME_FUNC_OFFSET( 8930, glUniform4ivARB, glUniform4ivARB, NULL, 562),
+    NAME_FUNC_OFFSET( 8946, glUniformMatrix2fvARB, glUniformMatrix2fvARB, NULL, 563),
+    NAME_FUNC_OFFSET( 8968, glUniformMatrix3fvARB, glUniformMatrix3fvARB, NULL, 564),
+    NAME_FUNC_OFFSET( 8990, glUniformMatrix4fvARB, glUniformMatrix4fvARB, NULL, 565),
+    NAME_FUNC_OFFSET( 9012, glUseProgramObjectARB, glUseProgramObjectARB, NULL, 566),
+    NAME_FUNC_OFFSET( 9034, glValidateProgramARB, glValidateProgramARB, NULL, 567),
+    NAME_FUNC_OFFSET( 9055, glBindAttribLocationARB, glBindAttribLocationARB, NULL, 568),
+    NAME_FUNC_OFFSET( 9079, glGetActiveAttribARB, glGetActiveAttribARB, NULL, 569),
+    NAME_FUNC_OFFSET( 9100, glGetAttribLocationARB, glGetAttribLocationARB, NULL, 570),
+    NAME_FUNC_OFFSET( 9123, glDrawBuffersARB, glDrawBuffersARB, NULL, 571),
+    NAME_FUNC_OFFSET( 9140, glClampColorARB, glClampColorARB, NULL, 572),
+    NAME_FUNC_OFFSET( 9156, glDrawArraysInstancedARB, glDrawArraysInstancedARB, NULL, 573),
+    NAME_FUNC_OFFSET( 9181, glDrawElementsInstancedARB, glDrawElementsInstancedARB, NULL, 574),
+    NAME_FUNC_OFFSET( 9208, glRenderbufferStorageMultisample, glRenderbufferStorageMultisample, NULL, 575),
+    NAME_FUNC_OFFSET( 9241, glFramebufferTextureARB, glFramebufferTextureARB, NULL, 576),
+    NAME_FUNC_OFFSET( 9265, glFramebufferTextureFaceARB, glFramebufferTextureFaceARB, NULL, 577),
+    NAME_FUNC_OFFSET( 9293, glProgramParameteriARB, glProgramParameteriARB, NULL, 578),
+    NAME_FUNC_OFFSET( 9316, glVertexAttribDivisorARB, glVertexAttribDivisorARB, NULL, 579),
+    NAME_FUNC_OFFSET( 9341, glFlushMappedBufferRange, glFlushMappedBufferRange, NULL, 580),
+    NAME_FUNC_OFFSET( 9366, glMapBufferRange, glMapBufferRange, NULL, 581),
+    NAME_FUNC_OFFSET( 9383, glTexBufferARB, glTexBufferARB, NULL, 582),
+    NAME_FUNC_OFFSET( 9398, glBindVertexArray, glBindVertexArray, NULL, 583),
+    NAME_FUNC_OFFSET( 9416, glGenVertexArrays, glGenVertexArrays, NULL, 584),
+    NAME_FUNC_OFFSET( 9434, glCopyBufferSubData, glCopyBufferSubData, NULL, 585),
+    NAME_FUNC_OFFSET( 9454, glClientWaitSync, glClientWaitSync, NULL, 586),
+    NAME_FUNC_OFFSET( 9471, glDeleteSync, glDeleteSync, NULL, 587),
+    NAME_FUNC_OFFSET( 9484, glFenceSync, glFenceSync, NULL, 588),
+    NAME_FUNC_OFFSET( 9496, glGetInteger64v, glGetInteger64v, NULL, 589),
+    NAME_FUNC_OFFSET( 9512, glGetSynciv, glGetSynciv, NULL, 590),
+    NAME_FUNC_OFFSET( 9524, glIsSync, glIsSync, NULL, 591),
+    NAME_FUNC_OFFSET( 9533, glWaitSync, glWaitSync, NULL, 592),
+    NAME_FUNC_OFFSET( 9544, glDrawElementsBaseVertex, glDrawElementsBaseVertex, NULL, 593),
+    NAME_FUNC_OFFSET( 9569, glDrawRangeElementsBaseVertex, glDrawRangeElementsBaseVertex, NULL, 594),
+    NAME_FUNC_OFFSET( 9599, glMultiDrawElementsBaseVertex, glMultiDrawElementsBaseVertex, NULL, 595),
+    NAME_FUNC_OFFSET( 9629, glBlendEquationSeparateiARB, glBlendEquationSeparateiARB, NULL, 596),
+    NAME_FUNC_OFFSET( 9657, glBlendEquationiARB, glBlendEquationiARB, NULL, 597),
+    NAME_FUNC_OFFSET( 9677, glBlendFuncSeparateiARB, glBlendFuncSeparateiARB, NULL, 598),
+    NAME_FUNC_OFFSET( 9701, glBlendFunciARB, glBlendFunciARB, NULL, 599),
+    NAME_FUNC_OFFSET( 9717, glBindTransformFeedback, glBindTransformFeedback, NULL, 600),
+    NAME_FUNC_OFFSET( 9741, glDeleteTransformFeedbacks, glDeleteTransformFeedbacks, NULL, 601),
+    NAME_FUNC_OFFSET( 9768, glDrawTransformFeedback, glDrawTransformFeedback, NULL, 602),
+    NAME_FUNC_OFFSET( 9792, glGenTransformFeedbacks, glGenTransformFeedbacks, NULL, 603),
+    NAME_FUNC_OFFSET( 9816, glIsTransformFeedback, glIsTransformFeedback, NULL, 604),
+    NAME_FUNC_OFFSET( 9838, glPauseTransformFeedback, glPauseTransformFeedback, NULL, 605),
+    NAME_FUNC_OFFSET( 9863, glResumeTransformFeedback, glResumeTransformFeedback, NULL, 606),
+    NAME_FUNC_OFFSET( 9889, glClearDepthf, glClearDepthf, NULL, 607),
+    NAME_FUNC_OFFSET( 9903, glDepthRangef, glDepthRangef, NULL, 608),
+    NAME_FUNC_OFFSET( 9917, glGetShaderPrecisionFormat, glGetShaderPrecisionFormat, NULL, 609),
+    NAME_FUNC_OFFSET( 9944, glReleaseShaderCompiler, glReleaseShaderCompiler, NULL, 610),
+    NAME_FUNC_OFFSET( 9968, glShaderBinary, glShaderBinary, NULL, 611),
+    NAME_FUNC_OFFSET( 9983, glPolygonOffsetEXT, glPolygonOffsetEXT, NULL, 612),
+    NAME_FUNC_OFFSET(10002, gl_dispatch_stub_613, gl_dispatch_stub_613, NULL, 613),
+    NAME_FUNC_OFFSET(10034, gl_dispatch_stub_614, gl_dispatch_stub_614, NULL, 614),
+    NAME_FUNC_OFFSET(10066, gl_dispatch_stub_615, gl_dispatch_stub_615, NULL, 615),
+    NAME_FUNC_OFFSET(10094, gl_dispatch_stub_616, gl_dispatch_stub_616, NULL, 616),
+    NAME_FUNC_OFFSET(10123, gl_dispatch_stub_617, gl_dispatch_stub_617, NULL, 617),
+    NAME_FUNC_OFFSET(10151, gl_dispatch_stub_618, gl_dispatch_stub_618, NULL, 618),
+    NAME_FUNC_OFFSET(10180, gl_dispatch_stub_619, gl_dispatch_stub_619, NULL, 619),
+    NAME_FUNC_OFFSET(10197, gl_dispatch_stub_620, gl_dispatch_stub_620, NULL, 620),
+    NAME_FUNC_OFFSET(10217, glColorPointerEXT, glColorPointerEXT, NULL, 621),
+    NAME_FUNC_OFFSET(10235, glEdgeFlagPointerEXT, glEdgeFlagPointerEXT, NULL, 622),
+    NAME_FUNC_OFFSET(10256, glIndexPointerEXT, glIndexPointerEXT, NULL, 623),
+    NAME_FUNC_OFFSET(10274, glNormalPointerEXT, glNormalPointerEXT, NULL, 624),
+    NAME_FUNC_OFFSET(10293, glTexCoordPointerEXT, glTexCoordPointerEXT, NULL, 625),
+    NAME_FUNC_OFFSET(10314, glVertexPointerEXT, glVertexPointerEXT, NULL, 626),
+    NAME_FUNC_OFFSET(10333, glPointParameterfEXT, glPointParameterfEXT, NULL, 627),
+    NAME_FUNC_OFFSET(10354, glPointParameterfvEXT, glPointParameterfvEXT, NULL, 628),
+    NAME_FUNC_OFFSET(10376, glLockArraysEXT, glLockArraysEXT, NULL, 629),
+    NAME_FUNC_OFFSET(10392, glUnlockArraysEXT, glUnlockArraysEXT, NULL, 630),
+    NAME_FUNC_OFFSET(10410, glSecondaryColor3bEXT, glSecondaryColor3bEXT, NULL, 631),
+    NAME_FUNC_OFFSET(10432, glSecondaryColor3bvEXT, glSecondaryColor3bvEXT, NULL, 632),
+    NAME_FUNC_OFFSET(10455, glSecondaryColor3dEXT, glSecondaryColor3dEXT, NULL, 633),
+    NAME_FUNC_OFFSET(10477, glSecondaryColor3dvEXT, glSecondaryColor3dvEXT, NULL, 634),
+    NAME_FUNC_OFFSET(10500, glSecondaryColor3fEXT, glSecondaryColor3fEXT, NULL, 635),
+    NAME_FUNC_OFFSET(10522, glSecondaryColor3fvEXT, glSecondaryColor3fvEXT, NULL, 636),
+    NAME_FUNC_OFFSET(10545, glSecondaryColor3iEXT, glSecondaryColor3iEXT, NULL, 637),
+    NAME_FUNC_OFFSET(10567, glSecondaryColor3ivEXT, glSecondaryColor3ivEXT, NULL, 638),
+    NAME_FUNC_OFFSET(10590, glSecondaryColor3sEXT, glSecondaryColor3sEXT, NULL, 639),
+    NAME_FUNC_OFFSET(10612, glSecondaryColor3svEXT, glSecondaryColor3svEXT, NULL, 640),
+    NAME_FUNC_OFFSET(10635, glSecondaryColor3ubEXT, glSecondaryColor3ubEXT, NULL, 641),
+    NAME_FUNC_OFFSET(10658, glSecondaryColor3ubvEXT, glSecondaryColor3ubvEXT, NULL, 642),
+    NAME_FUNC_OFFSET(10682, glSecondaryColor3uiEXT, glSecondaryColor3uiEXT, NULL, 643),
+    NAME_FUNC_OFFSET(10705, glSecondaryColor3uivEXT, glSecondaryColor3uivEXT, NULL, 644),
+    NAME_FUNC_OFFSET(10729, glSecondaryColor3usEXT, glSecondaryColor3usEXT, NULL, 645),
+    NAME_FUNC_OFFSET(10752, glSecondaryColor3usvEXT, glSecondaryColor3usvEXT, NULL, 646),
+    NAME_FUNC_OFFSET(10776, glSecondaryColorPointerEXT, glSecondaryColorPointerEXT, NULL, 647),
+    NAME_FUNC_OFFSET(10803, glMultiDrawArraysEXT, glMultiDrawArraysEXT, NULL, 648),
+    NAME_FUNC_OFFSET(10824, glMultiDrawElementsEXT, glMultiDrawElementsEXT, NULL, 649),
+    NAME_FUNC_OFFSET(10847, glFogCoordPointerEXT, glFogCoordPointerEXT, NULL, 650),
+    NAME_FUNC_OFFSET(10868, glFogCoorddEXT, glFogCoorddEXT, NULL, 651),
+    NAME_FUNC_OFFSET(10883, glFogCoorddvEXT, glFogCoorddvEXT, NULL, 652),
+    NAME_FUNC_OFFSET(10899, glFogCoordfEXT, glFogCoordfEXT, NULL, 653),
+    NAME_FUNC_OFFSET(10914, glFogCoordfvEXT, glFogCoordfvEXT, NULL, 654),
+    NAME_FUNC_OFFSET(10930, gl_dispatch_stub_655, gl_dispatch_stub_655, NULL, 655),
+    NAME_FUNC_OFFSET(10948, glBlendFuncSeparateEXT, glBlendFuncSeparateEXT, NULL, 656),
+    NAME_FUNC_OFFSET(10971, glFlushVertexArrayRangeNV, glFlushVertexArrayRangeNV, NULL, 657),
+    NAME_FUNC_OFFSET(10997, glVertexArrayRangeNV, glVertexArrayRangeNV, NULL, 658),
+    NAME_FUNC_OFFSET(11018, glCombinerInputNV, glCombinerInputNV, NULL, 659),
+    NAME_FUNC_OFFSET(11036, glCombinerOutputNV, glCombinerOutputNV, NULL, 660),
+    NAME_FUNC_OFFSET(11055, glCombinerParameterfNV, glCombinerParameterfNV, NULL, 661),
+    NAME_FUNC_OFFSET(11078, glCombinerParameterfvNV, glCombinerParameterfvNV, NULL, 662),
+    NAME_FUNC_OFFSET(11102, glCombinerParameteriNV, glCombinerParameteriNV, NULL, 663),
+    NAME_FUNC_OFFSET(11125, glCombinerParameterivNV, glCombinerParameterivNV, NULL, 664),
+    NAME_FUNC_OFFSET(11149, glFinalCombinerInputNV, glFinalCombinerInputNV, NULL, 665),
+    NAME_FUNC_OFFSET(11172, glGetCombinerInputParameterfvNV, glGetCombinerInputParameterfvNV, NULL, 666),
+    NAME_FUNC_OFFSET(11204, glGetCombinerInputParameterivNV, glGetCombinerInputParameterivNV, NULL, 667),
+    NAME_FUNC_OFFSET(11236, glGetCombinerOutputParameterfvNV, glGetCombinerOutputParameterfvNV, NULL, 668),
+    NAME_FUNC_OFFSET(11269, glGetCombinerOutputParameterivNV, glGetCombinerOutputParameterivNV, NULL, 669),
+    NAME_FUNC_OFFSET(11302, glGetFinalCombinerInputParameterfvNV, glGetFinalCombinerInputParameterfvNV, NULL, 670),
+    NAME_FUNC_OFFSET(11339, glGetFinalCombinerInputParameterivNV, glGetFinalCombinerInputParameterivNV, NULL, 671),
+    NAME_FUNC_OFFSET(11376, glResizeBuffersMESA, glResizeBuffersMESA, NULL, 672),
+    NAME_FUNC_OFFSET(11396, glWindowPos2dMESA, glWindowPos2dMESA, NULL, 673),
+    NAME_FUNC_OFFSET(11414, glWindowPos2dvMESA, glWindowPos2dvMESA, NULL, 674),
+    NAME_FUNC_OFFSET(11433, glWindowPos2fMESA, glWindowPos2fMESA, NULL, 675),
+    NAME_FUNC_OFFSET(11451, glWindowPos2fvMESA, glWindowPos2fvMESA, NULL, 676),
+    NAME_FUNC_OFFSET(11470, glWindowPos2iMESA, glWindowPos2iMESA, NULL, 677),
+    NAME_FUNC_OFFSET(11488, glWindowPos2ivMESA, glWindowPos2ivMESA, NULL, 678),
+    NAME_FUNC_OFFSET(11507, glWindowPos2sMESA, glWindowPos2sMESA, NULL, 679),
+    NAME_FUNC_OFFSET(11525, glWindowPos2svMESA, glWindowPos2svMESA, NULL, 680),
+    NAME_FUNC_OFFSET(11544, glWindowPos3dMESA, glWindowPos3dMESA, NULL, 681),
+    NAME_FUNC_OFFSET(11562, glWindowPos3dvMESA, glWindowPos3dvMESA, NULL, 682),
+    NAME_FUNC_OFFSET(11581, glWindowPos3fMESA, glWindowPos3fMESA, NULL, 683),
+    NAME_FUNC_OFFSET(11599, glWindowPos3fvMESA, glWindowPos3fvMESA, NULL, 684),
+    NAME_FUNC_OFFSET(11618, glWindowPos3iMESA, glWindowPos3iMESA, NULL, 685),
+    NAME_FUNC_OFFSET(11636, glWindowPos3ivMESA, glWindowPos3ivMESA, NULL, 686),
+    NAME_FUNC_OFFSET(11655, glWindowPos3sMESA, glWindowPos3sMESA, NULL, 687),
+    NAME_FUNC_OFFSET(11673, glWindowPos3svMESA, glWindowPos3svMESA, NULL, 688),
+    NAME_FUNC_OFFSET(11692, glWindowPos4dMESA, glWindowPos4dMESA, NULL, 689),
+    NAME_FUNC_OFFSET(11710, glWindowPos4dvMESA, glWindowPos4dvMESA, NULL, 690),
+    NAME_FUNC_OFFSET(11729, glWindowPos4fMESA, glWindowPos4fMESA, NULL, 691),
+    NAME_FUNC_OFFSET(11747, glWindowPos4fvMESA, glWindowPos4fvMESA, NULL, 692),
+    NAME_FUNC_OFFSET(11766, glWindowPos4iMESA, glWindowPos4iMESA, NULL, 693),
+    NAME_FUNC_OFFSET(11784, glWindowPos4ivMESA, glWindowPos4ivMESA, NULL, 694),
+    NAME_FUNC_OFFSET(11803, glWindowPos4sMESA, glWindowPos4sMESA, NULL, 695),
+    NAME_FUNC_OFFSET(11821, glWindowPos4svMESA, glWindowPos4svMESA, NULL, 696),
+    NAME_FUNC_OFFSET(11840, gl_dispatch_stub_697, gl_dispatch_stub_697, NULL, 697),
+    NAME_FUNC_OFFSET(11865, gl_dispatch_stub_698, gl_dispatch_stub_698, NULL, 698),
+    NAME_FUNC_OFFSET(11892, gl_dispatch_stub_699, gl_dispatch_stub_699, NULL, 699),
+    NAME_FUNC_OFFSET(11909, gl_dispatch_stub_700, gl_dispatch_stub_700, NULL, 700),
+    NAME_FUNC_OFFSET(11925, gl_dispatch_stub_701, gl_dispatch_stub_701, NULL, 701),
+    NAME_FUNC_OFFSET(11939, gl_dispatch_stub_702, gl_dispatch_stub_702, NULL, 702),
+    NAME_FUNC_OFFSET(11954, gl_dispatch_stub_703, gl_dispatch_stub_703, NULL, 703),
+    NAME_FUNC_OFFSET(11966, gl_dispatch_stub_704, gl_dispatch_stub_704, NULL, 704),
+    NAME_FUNC_OFFSET(11979, gl_dispatch_stub_705, gl_dispatch_stub_705, NULL, 705),
+    NAME_FUNC_OFFSET(11993, glAreProgramsResidentNV, glAreProgramsResidentNV, NULL, 706),
+    NAME_FUNC_OFFSET(12017, glBindProgramNV, glBindProgramNV, NULL, 707),
+    NAME_FUNC_OFFSET(12033, glDeleteProgramsNV, glDeleteProgramsNV, NULL, 708),
+    NAME_FUNC_OFFSET(12052, glExecuteProgramNV, glExecuteProgramNV, NULL, 709),
+    NAME_FUNC_OFFSET(12071, glGenProgramsNV, glGenProgramsNV, NULL, 710),
+    NAME_FUNC_OFFSET(12087, glGetProgramParameterdvNV, glGetProgramParameterdvNV, NULL, 711),
+    NAME_FUNC_OFFSET(12113, glGetProgramParameterfvNV, glGetProgramParameterfvNV, NULL, 712),
+    NAME_FUNC_OFFSET(12139, glGetProgramStringNV, glGetProgramStringNV, NULL, 713),
+    NAME_FUNC_OFFSET(12160, glGetProgramivNV, glGetProgramivNV, NULL, 714),
+    NAME_FUNC_OFFSET(12177, glGetTrackMatrixivNV, glGetTrackMatrixivNV, NULL, 715),
+    NAME_FUNC_OFFSET(12198, glGetVertexAttribPointervNV, glGetVertexAttribPointervNV, NULL, 716),
+    NAME_FUNC_OFFSET(12226, glGetVertexAttribdvNV, glGetVertexAttribdvNV, NULL, 717),
+    NAME_FUNC_OFFSET(12248, glGetVertexAttribfvNV, glGetVertexAttribfvNV, NULL, 718),
+    NAME_FUNC_OFFSET(12270, glGetVertexAttribivNV, glGetVertexAttribivNV, NULL, 719),
+    NAME_FUNC_OFFSET(12292, glIsProgramNV, glIsProgramNV, NULL, 720),
+    NAME_FUNC_OFFSET(12306, glLoadProgramNV, glLoadProgramNV, NULL, 721),
+    NAME_FUNC_OFFSET(12322, glProgramParameters4dvNV, glProgramParameters4dvNV, NULL, 722),
+    NAME_FUNC_OFFSET(12347, glProgramParameters4fvNV, glProgramParameters4fvNV, NULL, 723),
+    NAME_FUNC_OFFSET(12372, glRequestResidentProgramsNV, glRequestResidentProgramsNV, NULL, 724),
+    NAME_FUNC_OFFSET(12400, glTrackMatrixNV, glTrackMatrixNV, NULL, 725),
+    NAME_FUNC_OFFSET(12416, glVertexAttrib1dNV, glVertexAttrib1dNV, NULL, 726),
+    NAME_FUNC_OFFSET(12435, glVertexAttrib1dvNV, glVertexAttrib1dvNV, NULL, 727),
+    NAME_FUNC_OFFSET(12455, glVertexAttrib1fNV, glVertexAttrib1fNV, NULL, 728),
+    NAME_FUNC_OFFSET(12474, glVertexAttrib1fvNV, glVertexAttrib1fvNV, NULL, 729),
+    NAME_FUNC_OFFSET(12494, glVertexAttrib1sNV, glVertexAttrib1sNV, NULL, 730),
+    NAME_FUNC_OFFSET(12513, glVertexAttrib1svNV, glVertexAttrib1svNV, NULL, 731),
+    NAME_FUNC_OFFSET(12533, glVertexAttrib2dNV, glVertexAttrib2dNV, NULL, 732),
+    NAME_FUNC_OFFSET(12552, glVertexAttrib2dvNV, glVertexAttrib2dvNV, NULL, 733),
+    NAME_FUNC_OFFSET(12572, glVertexAttrib2fNV, glVertexAttrib2fNV, NULL, 734),
+    NAME_FUNC_OFFSET(12591, glVertexAttrib2fvNV, glVertexAttrib2fvNV, NULL, 735),
+    NAME_FUNC_OFFSET(12611, glVertexAttrib2sNV, glVertexAttrib2sNV, NULL, 736),
+    NAME_FUNC_OFFSET(12630, glVertexAttrib2svNV, glVertexAttrib2svNV, NULL, 737),
+    NAME_FUNC_OFFSET(12650, glVertexAttrib3dNV, glVertexAttrib3dNV, NULL, 738),
+    NAME_FUNC_OFFSET(12669, glVertexAttrib3dvNV, glVertexAttrib3dvNV, NULL, 739),
+    NAME_FUNC_OFFSET(12689, glVertexAttrib3fNV, glVertexAttrib3fNV, NULL, 740),
+    NAME_FUNC_OFFSET(12708, glVertexAttrib3fvNV, glVertexAttrib3fvNV, NULL, 741),
+    NAME_FUNC_OFFSET(12728, glVertexAttrib3sNV, glVertexAttrib3sNV, NULL, 742),
+    NAME_FUNC_OFFSET(12747, glVertexAttrib3svNV, glVertexAttrib3svNV, NULL, 743),
+    NAME_FUNC_OFFSET(12767, glVertexAttrib4dNV, glVertexAttrib4dNV, NULL, 744),
+    NAME_FUNC_OFFSET(12786, glVertexAttrib4dvNV, glVertexAttrib4dvNV, NULL, 745),
+    NAME_FUNC_OFFSET(12806, glVertexAttrib4fNV, glVertexAttrib4fNV, NULL, 746),
+    NAME_FUNC_OFFSET(12825, glVertexAttrib4fvNV, glVertexAttrib4fvNV, NULL, 747),
+    NAME_FUNC_OFFSET(12845, glVertexAttrib4sNV, glVertexAttrib4sNV, NULL, 748),
+    NAME_FUNC_OFFSET(12864, glVertexAttrib4svNV, glVertexAttrib4svNV, NULL, 749),
+    NAME_FUNC_OFFSET(12884, glVertexAttrib4ubNV, glVertexAttrib4ubNV, NULL, 750),
+    NAME_FUNC_OFFSET(12904, glVertexAttrib4ubvNV, glVertexAttrib4ubvNV, NULL, 751),
+    NAME_FUNC_OFFSET(12925, glVertexAttribPointerNV, glVertexAttribPointerNV, NULL, 752),
+    NAME_FUNC_OFFSET(12949, glVertexAttribs1dvNV, glVertexAttribs1dvNV, NULL, 753),
+    NAME_FUNC_OFFSET(12970, glVertexAttribs1fvNV, glVertexAttribs1fvNV, NULL, 754),
+    NAME_FUNC_OFFSET(12991, glVertexAttribs1svNV, glVertexAttribs1svNV, NULL, 755),
+    NAME_FUNC_OFFSET(13012, glVertexAttribs2dvNV, glVertexAttribs2dvNV, NULL, 756),
+    NAME_FUNC_OFFSET(13033, glVertexAttribs2fvNV, glVertexAttribs2fvNV, NULL, 757),
+    NAME_FUNC_OFFSET(13054, glVertexAttribs2svNV, glVertexAttribs2svNV, NULL, 758),
+    NAME_FUNC_OFFSET(13075, glVertexAttribs3dvNV, glVertexAttribs3dvNV, NULL, 759),
+    NAME_FUNC_OFFSET(13096, glVertexAttribs3fvNV, glVertexAttribs3fvNV, NULL, 760),
+    NAME_FUNC_OFFSET(13117, glVertexAttribs3svNV, glVertexAttribs3svNV, NULL, 761),
+    NAME_FUNC_OFFSET(13138, glVertexAttribs4dvNV, glVertexAttribs4dvNV, NULL, 762),
+    NAME_FUNC_OFFSET(13159, glVertexAttribs4fvNV, glVertexAttribs4fvNV, NULL, 763),
+    NAME_FUNC_OFFSET(13180, glVertexAttribs4svNV, glVertexAttribs4svNV, NULL, 764),
+    NAME_FUNC_OFFSET(13201, glVertexAttribs4ubvNV, glVertexAttribs4ubvNV, NULL, 765),
+    NAME_FUNC_OFFSET(13223, glGetTexBumpParameterfvATI, glGetTexBumpParameterfvATI, NULL, 766),
+    NAME_FUNC_OFFSET(13250, glGetTexBumpParameterivATI, glGetTexBumpParameterivATI, NULL, 767),
+    NAME_FUNC_OFFSET(13277, glTexBumpParameterfvATI, glTexBumpParameterfvATI, NULL, 768),
+    NAME_FUNC_OFFSET(13301, glTexBumpParameterivATI, glTexBumpParameterivATI, NULL, 769),
+    NAME_FUNC_OFFSET(13325, glAlphaFragmentOp1ATI, glAlphaFragmentOp1ATI, NULL, 770),
+    NAME_FUNC_OFFSET(13347, glAlphaFragmentOp2ATI, glAlphaFragmentOp2ATI, NULL, 771),
+    NAME_FUNC_OFFSET(13369, glAlphaFragmentOp3ATI, glAlphaFragmentOp3ATI, NULL, 772),
+    NAME_FUNC_OFFSET(13391, glBeginFragmentShaderATI, glBeginFragmentShaderATI, NULL, 773),
+    NAME_FUNC_OFFSET(13416, glBindFragmentShaderATI, glBindFragmentShaderATI, NULL, 774),
+    NAME_FUNC_OFFSET(13440, glColorFragmentOp1ATI, glColorFragmentOp1ATI, NULL, 775),
+    NAME_FUNC_OFFSET(13462, glColorFragmentOp2ATI, glColorFragmentOp2ATI, NULL, 776),
+    NAME_FUNC_OFFSET(13484, glColorFragmentOp3ATI, glColorFragmentOp3ATI, NULL, 777),
+    NAME_FUNC_OFFSET(13506, glDeleteFragmentShaderATI, glDeleteFragmentShaderATI, NULL, 778),
+    NAME_FUNC_OFFSET(13532, glEndFragmentShaderATI, glEndFragmentShaderATI, NULL, 779),
+    NAME_FUNC_OFFSET(13555, glGenFragmentShadersATI, glGenFragmentShadersATI, NULL, 780),
+    NAME_FUNC_OFFSET(13579, glPassTexCoordATI, glPassTexCoordATI, NULL, 781),
+    NAME_FUNC_OFFSET(13597, glSampleMapATI, glSampleMapATI, NULL, 782),
+    NAME_FUNC_OFFSET(13612, glSetFragmentShaderConstantATI, glSetFragmentShaderConstantATI, NULL, 783),
+    NAME_FUNC_OFFSET(13643, glPointParameteriNV, glPointParameteriNV, NULL, 784),
+    NAME_FUNC_OFFSET(13663, glPointParameterivNV, glPointParameterivNV, NULL, 785),
+    NAME_FUNC_OFFSET(13684, gl_dispatch_stub_786, gl_dispatch_stub_786, NULL, 786),
+    NAME_FUNC_OFFSET(13707, gl_dispatch_stub_787, gl_dispatch_stub_787, NULL, 787),
+    NAME_FUNC_OFFSET(13730, gl_dispatch_stub_788, gl_dispatch_stub_788, NULL, 788),
+    NAME_FUNC_OFFSET(13756, gl_dispatch_stub_789, gl_dispatch_stub_789, NULL, 789),
+    NAME_FUNC_OFFSET(13779, gl_dispatch_stub_790, gl_dispatch_stub_790, NULL, 790),
+    NAME_FUNC_OFFSET(13800, glGetProgramNamedParameterdvNV, glGetProgramNamedParameterdvNV, NULL, 791),
+    NAME_FUNC_OFFSET(13831, glGetProgramNamedParameterfvNV, glGetProgramNamedParameterfvNV, NULL, 792),
+    NAME_FUNC_OFFSET(13862, glProgramNamedParameter4dNV, glProgramNamedParameter4dNV, NULL, 793),
+    NAME_FUNC_OFFSET(13890, glProgramNamedParameter4dvNV, glProgramNamedParameter4dvNV, NULL, 794),
+    NAME_FUNC_OFFSET(13919, glProgramNamedParameter4fNV, glProgramNamedParameter4fNV, NULL, 795),
+    NAME_FUNC_OFFSET(13947, glProgramNamedParameter4fvNV, glProgramNamedParameter4fvNV, NULL, 796),
+    NAME_FUNC_OFFSET(13976, glPrimitiveRestartIndexNV, glPrimitiveRestartIndexNV, NULL, 797),
+    NAME_FUNC_OFFSET(14002, glPrimitiveRestartNV, glPrimitiveRestartNV, NULL, 798),
+    NAME_FUNC_OFFSET(14023, gl_dispatch_stub_799, gl_dispatch_stub_799, NULL, 799),
+    NAME_FUNC_OFFSET(14040, gl_dispatch_stub_800, gl_dispatch_stub_800, NULL, 800),
+    NAME_FUNC_OFFSET(14067, glBindFramebufferEXT, glBindFramebufferEXT, NULL, 801),
+    NAME_FUNC_OFFSET(14088, glBindRenderbufferEXT, glBindRenderbufferEXT, NULL, 802),
+    NAME_FUNC_OFFSET(14110, glCheckFramebufferStatusEXT, glCheckFramebufferStatusEXT, NULL, 803),
+    NAME_FUNC_OFFSET(14138, glDeleteFramebuffersEXT, glDeleteFramebuffersEXT, NULL, 804),
+    NAME_FUNC_OFFSET(14162, glDeleteRenderbuffersEXT, glDeleteRenderbuffersEXT, NULL, 805),
+    NAME_FUNC_OFFSET(14187, glFramebufferRenderbufferEXT, glFramebufferRenderbufferEXT, NULL, 806),
+    NAME_FUNC_OFFSET(14216, glFramebufferTexture1DEXT, glFramebufferTexture1DEXT, NULL, 807),
+    NAME_FUNC_OFFSET(14242, glFramebufferTexture2DEXT, glFramebufferTexture2DEXT, NULL, 808),
+    NAME_FUNC_OFFSET(14268, glFramebufferTexture3DEXT, glFramebufferTexture3DEXT, NULL, 809),
+    NAME_FUNC_OFFSET(14294, glGenFramebuffersEXT, glGenFramebuffersEXT, NULL, 810),
+    NAME_FUNC_OFFSET(14315, glGenRenderbuffersEXT, glGenRenderbuffersEXT, NULL, 811),
+    NAME_FUNC_OFFSET(14337, glGenerateMipmapEXT, glGenerateMipmapEXT, NULL, 812),
+    NAME_FUNC_OFFSET(14357, glGetFramebufferAttachmentParameterivEXT, glGetFramebufferAttachmentParameterivEXT, NULL, 813),
+    NAME_FUNC_OFFSET(14398, glGetRenderbufferParameterivEXT, glGetRenderbufferParameterivEXT, NULL, 814),
+    NAME_FUNC_OFFSET(14430, glIsFramebufferEXT, glIsFramebufferEXT, NULL, 815),
+    NAME_FUNC_OFFSET(14449, glIsRenderbufferEXT, glIsRenderbufferEXT, NULL, 816),
+    NAME_FUNC_OFFSET(14469, glRenderbufferStorageEXT, glRenderbufferStorageEXT, NULL, 817),
+    NAME_FUNC_OFFSET(14494, gl_dispatch_stub_818, gl_dispatch_stub_818, NULL, 818),
+    NAME_FUNC_OFFSET(14515, gl_dispatch_stub_819, gl_dispatch_stub_819, NULL, 819),
+    NAME_FUNC_OFFSET(14539, gl_dispatch_stub_820, gl_dispatch_stub_820, NULL, 820),
+    NAME_FUNC_OFFSET(14569, glBindFragDataLocationEXT, glBindFragDataLocationEXT, NULL, 821),
+    NAME_FUNC_OFFSET(14595, glGetFragDataLocationEXT, glGetFragDataLocationEXT, NULL, 822),
+    NAME_FUNC_OFFSET(14620, glGetUniformuivEXT, glGetUniformuivEXT, NULL, 823),
+    NAME_FUNC_OFFSET(14639, glGetVertexAttribIivEXT, glGetVertexAttribIivEXT, NULL, 824),
+    NAME_FUNC_OFFSET(14663, glGetVertexAttribIuivEXT, glGetVertexAttribIuivEXT, NULL, 825),
+    NAME_FUNC_OFFSET(14688, glUniform1uiEXT, glUniform1uiEXT, NULL, 826),
+    NAME_FUNC_OFFSET(14704, glUniform1uivEXT, glUniform1uivEXT, NULL, 827),
+    NAME_FUNC_OFFSET(14721, glUniform2uiEXT, glUniform2uiEXT, NULL, 828),
+    NAME_FUNC_OFFSET(14737, glUniform2uivEXT, glUniform2uivEXT, NULL, 829),
+    NAME_FUNC_OFFSET(14754, glUniform3uiEXT, glUniform3uiEXT, NULL, 830),
+    NAME_FUNC_OFFSET(14770, glUniform3uivEXT, glUniform3uivEXT, NULL, 831),
+    NAME_FUNC_OFFSET(14787, glUniform4uiEXT, glUniform4uiEXT, NULL, 832),
+    NAME_FUNC_OFFSET(14803, glUniform4uivEXT, glUniform4uivEXT, NULL, 833),
+    NAME_FUNC_OFFSET(14820, glVertexAttribI1iEXT, glVertexAttribI1iEXT, NULL, 834),
+    NAME_FUNC_OFFSET(14841, glVertexAttribI1ivEXT, glVertexAttribI1ivEXT, NULL, 835),
+    NAME_FUNC_OFFSET(14863, glVertexAttribI1uiEXT, glVertexAttribI1uiEXT, NULL, 836),
+    NAME_FUNC_OFFSET(14885, glVertexAttribI1uivEXT, glVertexAttribI1uivEXT, NULL, 837),
+    NAME_FUNC_OFFSET(14908, glVertexAttribI2iEXT, glVertexAttribI2iEXT, NULL, 838),
+    NAME_FUNC_OFFSET(14929, glVertexAttribI2ivEXT, glVertexAttribI2ivEXT, NULL, 839),
+    NAME_FUNC_OFFSET(14951, glVertexAttribI2uiEXT, glVertexAttribI2uiEXT, NULL, 840),
+    NAME_FUNC_OFFSET(14973, glVertexAttribI2uivEXT, glVertexAttribI2uivEXT, NULL, 841),
+    NAME_FUNC_OFFSET(14996, glVertexAttribI3iEXT, glVertexAttribI3iEXT, NULL, 842),
+    NAME_FUNC_OFFSET(15017, glVertexAttribI3ivEXT, glVertexAttribI3ivEXT, NULL, 843),
+    NAME_FUNC_OFFSET(15039, glVertexAttribI3uiEXT, glVertexAttribI3uiEXT, NULL, 844),
+    NAME_FUNC_OFFSET(15061, glVertexAttribI3uivEXT, glVertexAttribI3uivEXT, NULL, 845),
+    NAME_FUNC_OFFSET(15084, glVertexAttribI4bvEXT, glVertexAttribI4bvEXT, NULL, 846),
+    NAME_FUNC_OFFSET(15106, glVertexAttribI4iEXT, glVertexAttribI4iEXT, NULL, 847),
+    NAME_FUNC_OFFSET(15127, glVertexAttribI4ivEXT, glVertexAttribI4ivEXT, NULL, 848),
+    NAME_FUNC_OFFSET(15149, glVertexAttribI4svEXT, glVertexAttribI4svEXT, NULL, 849),
+    NAME_FUNC_OFFSET(15171, glVertexAttribI4ubvEXT, glVertexAttribI4ubvEXT, NULL, 850),
+    NAME_FUNC_OFFSET(15194, glVertexAttribI4uiEXT, glVertexAttribI4uiEXT, NULL, 851),
+    NAME_FUNC_OFFSET(15216, glVertexAttribI4uivEXT, glVertexAttribI4uivEXT, NULL, 852),
+    NAME_FUNC_OFFSET(15239, glVertexAttribI4usvEXT, glVertexAttribI4usvEXT, NULL, 853),
+    NAME_FUNC_OFFSET(15262, glVertexAttribIPointerEXT, glVertexAttribIPointerEXT, NULL, 854),
+    NAME_FUNC_OFFSET(15288, glFramebufferTextureLayerEXT, glFramebufferTextureLayerEXT, NULL, 855),
+    NAME_FUNC_OFFSET(15317, glColorMaskIndexedEXT, glColorMaskIndexedEXT, NULL, 856),
+    NAME_FUNC_OFFSET(15339, glDisableIndexedEXT, glDisableIndexedEXT, NULL, 857),
+    NAME_FUNC_OFFSET(15359, glEnableIndexedEXT, glEnableIndexedEXT, NULL, 858),
+    NAME_FUNC_OFFSET(15378, glGetBooleanIndexedvEXT, glGetBooleanIndexedvEXT, NULL, 859),
+    NAME_FUNC_OFFSET(15402, glGetIntegerIndexedvEXT, glGetIntegerIndexedvEXT, NULL, 860),
+    NAME_FUNC_OFFSET(15426, glIsEnabledIndexedEXT, glIsEnabledIndexedEXT, NULL, 861),
+    NAME_FUNC_OFFSET(15448, glClearColorIiEXT, glClearColorIiEXT, NULL, 862),
+    NAME_FUNC_OFFSET(15466, glClearColorIuiEXT, glClearColorIuiEXT, NULL, 863),
+    NAME_FUNC_OFFSET(15485, glGetTexParameterIivEXT, glGetTexParameterIivEXT, NULL, 864),
+    NAME_FUNC_OFFSET(15509, glGetTexParameterIuivEXT, glGetTexParameterIuivEXT, NULL, 865),
+    NAME_FUNC_OFFSET(15534, glTexParameterIivEXT, glTexParameterIivEXT, NULL, 866),
+    NAME_FUNC_OFFSET(15555, glTexParameterIuivEXT, glTexParameterIuivEXT, NULL, 867),
+    NAME_FUNC_OFFSET(15577, glBeginConditionalRenderNV, glBeginConditionalRenderNV, NULL, 868),
+    NAME_FUNC_OFFSET(15604, glEndConditionalRenderNV, glEndConditionalRenderNV, NULL, 869),
+    NAME_FUNC_OFFSET(15629, glBeginTransformFeedbackEXT, glBeginTransformFeedbackEXT, NULL, 870),
+    NAME_FUNC_OFFSET(15657, glBindBufferBaseEXT, glBindBufferBaseEXT, NULL, 871),
+    NAME_FUNC_OFFSET(15677, glBindBufferOffsetEXT, glBindBufferOffsetEXT, NULL, 872),
+    NAME_FUNC_OFFSET(15699, glBindBufferRangeEXT, glBindBufferRangeEXT, NULL, 873),
+    NAME_FUNC_OFFSET(15720, glEndTransformFeedbackEXT, glEndTransformFeedbackEXT, NULL, 874),
+    NAME_FUNC_OFFSET(15746, glGetTransformFeedbackVaryingEXT, glGetTransformFeedbackVaryingEXT, NULL, 875),
+    NAME_FUNC_OFFSET(15779, glTransformFeedbackVaryingsEXT, glTransformFeedbackVaryingsEXT, NULL, 876),
+    NAME_FUNC_OFFSET(15810, glProvokingVertexEXT, glProvokingVertexEXT, NULL, 877),
+    NAME_FUNC_OFFSET(15831, gl_dispatch_stub_878, gl_dispatch_stub_878, NULL, 878),
+    NAME_FUNC_OFFSET(15862, gl_dispatch_stub_879, gl_dispatch_stub_879, NULL, 879),
+    NAME_FUNC_OFFSET(15882, glGetObjectParameterivAPPLE, glGetObjectParameterivAPPLE, NULL, 880),
+    NAME_FUNC_OFFSET(15910, glObjectPurgeableAPPLE, glObjectPurgeableAPPLE, NULL, 881),
+    NAME_FUNC_OFFSET(15933, glObjectUnpurgeableAPPLE, glObjectUnpurgeableAPPLE, NULL, 882),
+    NAME_FUNC_OFFSET(15958, glActiveProgramEXT, glActiveProgramEXT, NULL, 883),
+    NAME_FUNC_OFFSET(15977, glCreateShaderProgramEXT, glCreateShaderProgramEXT, NULL, 884),
+    NAME_FUNC_OFFSET(16002, glUseShaderProgramEXT, glUseShaderProgramEXT, NULL, 885),
+    NAME_FUNC_OFFSET(16024, glTextureBarrierNV, glTextureBarrierNV, NULL, 886),
+    NAME_FUNC_OFFSET(16043, gl_dispatch_stub_887, gl_dispatch_stub_887, NULL, 887),
+    NAME_FUNC_OFFSET(16068, gl_dispatch_stub_888, gl_dispatch_stub_888, NULL, 888),
+    NAME_FUNC_OFFSET(16097, gl_dispatch_stub_889, gl_dispatch_stub_889, NULL, 889),
+    NAME_FUNC_OFFSET(16128, gl_dispatch_stub_890, gl_dispatch_stub_890, NULL, 890),
+    NAME_FUNC_OFFSET(16152, gl_dispatch_stub_891, gl_dispatch_stub_891, NULL, 891),
+    NAME_FUNC_OFFSET(16177, glEGLImageTargetRenderbufferStorageOES, glEGLImageTargetRenderbufferStorageOES, NULL, 892),
+    NAME_FUNC_OFFSET(16216, glEGLImageTargetTexture2DOES, glEGLImageTargetTexture2DOES, NULL, 893),
+    NAME_FUNC_OFFSET(16245, glArrayElement, glArrayElement, NULL, 306),
+    NAME_FUNC_OFFSET(16263, glBindTexture, glBindTexture, NULL, 307),
+    NAME_FUNC_OFFSET(16280, glDrawArrays, glDrawArrays, NULL, 310),
+    NAME_FUNC_OFFSET(16296, glAreTexturesResident, glAreTexturesResidentEXT, glAreTexturesResidentEXT, 322),
+    NAME_FUNC_OFFSET(16321, glCopyTexImage1D, glCopyTexImage1D, NULL, 323),
+    NAME_FUNC_OFFSET(16341, glCopyTexImage2D, glCopyTexImage2D, NULL, 324),
+    NAME_FUNC_OFFSET(16361, glCopyTexSubImage1D, glCopyTexSubImage1D, NULL, 325),
+    NAME_FUNC_OFFSET(16384, glCopyTexSubImage2D, glCopyTexSubImage2D, NULL, 326),
+    NAME_FUNC_OFFSET(16407, glDeleteTextures, glDeleteTexturesEXT, glDeleteTexturesEXT, 327),
+    NAME_FUNC_OFFSET(16427, glGenTextures, glGenTexturesEXT, glGenTexturesEXT, 328),
+    NAME_FUNC_OFFSET(16444, glGetPointerv, glGetPointerv, NULL, 329),
+    NAME_FUNC_OFFSET(16461, glIsTexture, glIsTextureEXT, glIsTextureEXT, 330),
+    NAME_FUNC_OFFSET(16476, glPrioritizeTextures, glPrioritizeTextures, NULL, 331),
+    NAME_FUNC_OFFSET(16500, glTexSubImage1D, glTexSubImage1D, NULL, 332),
+    NAME_FUNC_OFFSET(16519, glTexSubImage2D, glTexSubImage2D, NULL, 333),
+    NAME_FUNC_OFFSET(16538, glBlendColor, glBlendColor, NULL, 336),
+    NAME_FUNC_OFFSET(16554, glBlendEquation, glBlendEquation, NULL, 337),
+    NAME_FUNC_OFFSET(16573, glDrawRangeElements, glDrawRangeElements, NULL, 338),
+    NAME_FUNC_OFFSET(16596, glColorTable, glColorTable, NULL, 339),
+    NAME_FUNC_OFFSET(16612, glColorTable, glColorTable, NULL, 339),
+    NAME_FUNC_OFFSET(16628, glColorTableParameterfv, glColorTableParameterfv, NULL, 340),
+    NAME_FUNC_OFFSET(16655, glColorTableParameteriv, glColorTableParameteriv, NULL, 341),
+    NAME_FUNC_OFFSET(16682, glCopyColorTable, glCopyColorTable, NULL, 342),
+    NAME_FUNC_OFFSET(16702, glGetColorTable, glGetColorTableEXT, glGetColorTableEXT, 343),
+    NAME_FUNC_OFFSET(16721, glGetColorTable, glGetColorTableEXT, glGetColorTableEXT, 343),
+    NAME_FUNC_OFFSET(16740, glGetColorTableParameterfv, glGetColorTableParameterfvEXT, glGetColorTableParameterfvEXT, 344),
+    NAME_FUNC_OFFSET(16770, glGetColorTableParameterfv, glGetColorTableParameterfvEXT, glGetColorTableParameterfvEXT, 344),
+    NAME_FUNC_OFFSET(16800, glGetColorTableParameteriv, glGetColorTableParameterivEXT, glGetColorTableParameterivEXT, 345),
+    NAME_FUNC_OFFSET(16830, glGetColorTableParameteriv, glGetColorTableParameterivEXT, glGetColorTableParameterivEXT, 345),
+    NAME_FUNC_OFFSET(16860, glColorSubTable, glColorSubTable, NULL, 346),
+    NAME_FUNC_OFFSET(16879, glCopyColorSubTable, glCopyColorSubTable, NULL, 347),
+    NAME_FUNC_OFFSET(16902, glConvolutionFilter1D, glConvolutionFilter1D, NULL, 348),
+    NAME_FUNC_OFFSET(16927, glConvolutionFilter2D, glConvolutionFilter2D, NULL, 349),
+    NAME_FUNC_OFFSET(16952, glConvolutionParameterf, glConvolutionParameterf, NULL, 350),
+    NAME_FUNC_OFFSET(16979, glConvolutionParameterfv, glConvolutionParameterfv, NULL, 351),
+    NAME_FUNC_OFFSET(17007, glConvolutionParameteri, glConvolutionParameteri, NULL, 352),
+    NAME_FUNC_OFFSET(17034, glConvolutionParameteriv, glConvolutionParameteriv, NULL, 353),
+    NAME_FUNC_OFFSET(17062, glCopyConvolutionFilter1D, glCopyConvolutionFilter1D, NULL, 354),
+    NAME_FUNC_OFFSET(17091, glCopyConvolutionFilter2D, glCopyConvolutionFilter2D, NULL, 355),
+    NAME_FUNC_OFFSET(17120, glGetConvolutionFilter, gl_dispatch_stub_356, gl_dispatch_stub_356, 356),
+    NAME_FUNC_OFFSET(17146, glGetConvolutionParameterfv, gl_dispatch_stub_357, gl_dispatch_stub_357, 357),
+    NAME_FUNC_OFFSET(17177, glGetConvolutionParameteriv, gl_dispatch_stub_358, gl_dispatch_stub_358, 358),
+    NAME_FUNC_OFFSET(17208, glGetSeparableFilter, gl_dispatch_stub_359, gl_dispatch_stub_359, 359),
+    NAME_FUNC_OFFSET(17232, glSeparableFilter2D, glSeparableFilter2D, NULL, 360),
+    NAME_FUNC_OFFSET(17255, glGetHistogram, gl_dispatch_stub_361, gl_dispatch_stub_361, 361),
+    NAME_FUNC_OFFSET(17273, glGetHistogramParameterfv, gl_dispatch_stub_362, gl_dispatch_stub_362, 362),
+    NAME_FUNC_OFFSET(17302, glGetHistogramParameteriv, gl_dispatch_stub_363, gl_dispatch_stub_363, 363),
+    NAME_FUNC_OFFSET(17331, glGetMinmax, gl_dispatch_stub_364, gl_dispatch_stub_364, 364),
+    NAME_FUNC_OFFSET(17346, glGetMinmaxParameterfv, gl_dispatch_stub_365, gl_dispatch_stub_365, 365),
+    NAME_FUNC_OFFSET(17372, glGetMinmaxParameteriv, gl_dispatch_stub_366, gl_dispatch_stub_366, 366),
+    NAME_FUNC_OFFSET(17398, glHistogram, glHistogram, NULL, 367),
+    NAME_FUNC_OFFSET(17413, glMinmax, glMinmax, NULL, 368),
+    NAME_FUNC_OFFSET(17425, glResetHistogram, glResetHistogram, NULL, 369),
+    NAME_FUNC_OFFSET(17445, glResetMinmax, glResetMinmax, NULL, 370),
+    NAME_FUNC_OFFSET(17462, glTexImage3D, glTexImage3D, NULL, 371),
+    NAME_FUNC_OFFSET(17478, glTexSubImage3D, glTexSubImage3D, NULL, 372),
+    NAME_FUNC_OFFSET(17497, glCopyTexSubImage3D, glCopyTexSubImage3D, NULL, 373),
+    NAME_FUNC_OFFSET(17520, glActiveTextureARB, glActiveTextureARB, NULL, 374),
+    NAME_FUNC_OFFSET(17536, glClientActiveTextureARB, glClientActiveTextureARB, NULL, 375),
+    NAME_FUNC_OFFSET(17558, glMultiTexCoord1dARB, glMultiTexCoord1dARB, NULL, 376),
+    NAME_FUNC_OFFSET(17576, glMultiTexCoord1dvARB, glMultiTexCoord1dvARB, NULL, 377),
+    NAME_FUNC_OFFSET(17595, glMultiTexCoord1fARB, glMultiTexCoord1fARB, NULL, 378),
+    NAME_FUNC_OFFSET(17613, glMultiTexCoord1fvARB, glMultiTexCoord1fvARB, NULL, 379),
+    NAME_FUNC_OFFSET(17632, glMultiTexCoord1iARB, glMultiTexCoord1iARB, NULL, 380),
+    NAME_FUNC_OFFSET(17650, glMultiTexCoord1ivARB, glMultiTexCoord1ivARB, NULL, 381),
+    NAME_FUNC_OFFSET(17669, glMultiTexCoord1sARB, glMultiTexCoord1sARB, NULL, 382),
+    NAME_FUNC_OFFSET(17687, glMultiTexCoord1svARB, glMultiTexCoord1svARB, NULL, 383),
+    NAME_FUNC_OFFSET(17706, glMultiTexCoord2dARB, glMultiTexCoord2dARB, NULL, 384),
+    NAME_FUNC_OFFSET(17724, glMultiTexCoord2dvARB, glMultiTexCoord2dvARB, NULL, 385),
+    NAME_FUNC_OFFSET(17743, glMultiTexCoord2fARB, glMultiTexCoord2fARB, NULL, 386),
+    NAME_FUNC_OFFSET(17761, glMultiTexCoord2fvARB, glMultiTexCoord2fvARB, NULL, 387),
+    NAME_FUNC_OFFSET(17780, glMultiTexCoord2iARB, glMultiTexCoord2iARB, NULL, 388),
+    NAME_FUNC_OFFSET(17798, glMultiTexCoord2ivARB, glMultiTexCoord2ivARB, NULL, 389),
+    NAME_FUNC_OFFSET(17817, glMultiTexCoord2sARB, glMultiTexCoord2sARB, NULL, 390),
+    NAME_FUNC_OFFSET(17835, glMultiTexCoord2svARB, glMultiTexCoord2svARB, NULL, 391),
+    NAME_FUNC_OFFSET(17854, glMultiTexCoord3dARB, glMultiTexCoord3dARB, NULL, 392),
+    NAME_FUNC_OFFSET(17872, glMultiTexCoord3dvARB, glMultiTexCoord3dvARB, NULL, 393),
+    NAME_FUNC_OFFSET(17891, glMultiTexCoord3fARB, glMultiTexCoord3fARB, NULL, 394),
+    NAME_FUNC_OFFSET(17909, glMultiTexCoord3fvARB, glMultiTexCoord3fvARB, NULL, 395),
+    NAME_FUNC_OFFSET(17928, glMultiTexCoord3iARB, glMultiTexCoord3iARB, NULL, 396),
+    NAME_FUNC_OFFSET(17946, glMultiTexCoord3ivARB, glMultiTexCoord3ivARB, NULL, 397),
+    NAME_FUNC_OFFSET(17965, glMultiTexCoord3sARB, glMultiTexCoord3sARB, NULL, 398),
+    NAME_FUNC_OFFSET(17983, glMultiTexCoord3svARB, glMultiTexCoord3svARB, NULL, 399),
+    NAME_FUNC_OFFSET(18002, glMultiTexCoord4dARB, glMultiTexCoord4dARB, NULL, 400),
+    NAME_FUNC_OFFSET(18020, glMultiTexCoord4dvARB, glMultiTexCoord4dvARB, NULL, 401),
+    NAME_FUNC_OFFSET(18039, glMultiTexCoord4fARB, glMultiTexCoord4fARB, NULL, 402),
+    NAME_FUNC_OFFSET(18057, glMultiTexCoord4fvARB, glMultiTexCoord4fvARB, NULL, 403),
+    NAME_FUNC_OFFSET(18076, glMultiTexCoord4iARB, glMultiTexCoord4iARB, NULL, 404),
+    NAME_FUNC_OFFSET(18094, glMultiTexCoord4ivARB, glMultiTexCoord4ivARB, NULL, 405),
+    NAME_FUNC_OFFSET(18113, glMultiTexCoord4sARB, glMultiTexCoord4sARB, NULL, 406),
+    NAME_FUNC_OFFSET(18131, glMultiTexCoord4svARB, glMultiTexCoord4svARB, NULL, 407),
+    NAME_FUNC_OFFSET(18150, glStencilOpSeparate, glStencilOpSeparate, NULL, 423),
+    NAME_FUNC_OFFSET(18173, glLoadTransposeMatrixdARB, glLoadTransposeMatrixdARB, NULL, 441),
+    NAME_FUNC_OFFSET(18196, glLoadTransposeMatrixfARB, glLoadTransposeMatrixfARB, NULL, 442),
+    NAME_FUNC_OFFSET(18219, glMultTransposeMatrixdARB, glMultTransposeMatrixdARB, NULL, 443),
+    NAME_FUNC_OFFSET(18242, glMultTransposeMatrixfARB, glMultTransposeMatrixfARB, NULL, 444),
+    NAME_FUNC_OFFSET(18265, glSampleCoverageARB, glSampleCoverageARB, NULL, 445),
+    NAME_FUNC_OFFSET(18282, glCompressedTexImage1DARB, glCompressedTexImage1DARB, NULL, 446),
+    NAME_FUNC_OFFSET(18305, glCompressedTexImage2DARB, glCompressedTexImage2DARB, NULL, 447),
+    NAME_FUNC_OFFSET(18328, glCompressedTexImage3DARB, glCompressedTexImage3DARB, NULL, 448),
+    NAME_FUNC_OFFSET(18351, glCompressedTexSubImage1DARB, glCompressedTexSubImage1DARB, NULL, 449),
+    NAME_FUNC_OFFSET(18377, glCompressedTexSubImage2DARB, glCompressedTexSubImage2DARB, NULL, 450),
+    NAME_FUNC_OFFSET(18403, glCompressedTexSubImage3DARB, glCompressedTexSubImage3DARB, NULL, 451),
+    NAME_FUNC_OFFSET(18429, glGetCompressedTexImageARB, glGetCompressedTexImageARB, NULL, 452),
+    NAME_FUNC_OFFSET(18453, glDisableVertexAttribArrayARB, glDisableVertexAttribArrayARB, NULL, 453),
+    NAME_FUNC_OFFSET(18480, glEnableVertexAttribArrayARB, glEnableVertexAttribArrayARB, NULL, 454),
+    NAME_FUNC_OFFSET(18506, glGetVertexAttribdvARB, glGetVertexAttribdvARB, NULL, 461),
+    NAME_FUNC_OFFSET(18526, glGetVertexAttribfvARB, glGetVertexAttribfvARB, NULL, 462),
+    NAME_FUNC_OFFSET(18546, glGetVertexAttribivARB, glGetVertexAttribivARB, NULL, 463),
+    NAME_FUNC_OFFSET(18566, glProgramEnvParameter4dARB, glProgramEnvParameter4dARB, NULL, 464),
+    NAME_FUNC_OFFSET(18589, glProgramEnvParameter4dvARB, glProgramEnvParameter4dvARB, NULL, 465),
+    NAME_FUNC_OFFSET(18613, glProgramEnvParameter4fARB, glProgramEnvParameter4fARB, NULL, 466),
+    NAME_FUNC_OFFSET(18636, glProgramEnvParameter4fvARB, glProgramEnvParameter4fvARB, NULL, 467),
+    NAME_FUNC_OFFSET(18660, glVertexAttrib1dARB, glVertexAttrib1dARB, NULL, 473),
+    NAME_FUNC_OFFSET(18677, glVertexAttrib1dvARB, glVertexAttrib1dvARB, NULL, 474),
+    NAME_FUNC_OFFSET(18695, glVertexAttrib1fARB, glVertexAttrib1fARB, NULL, 475),
+    NAME_FUNC_OFFSET(18712, glVertexAttrib1fvARB, glVertexAttrib1fvARB, NULL, 476),
+    NAME_FUNC_OFFSET(18730, glVertexAttrib1sARB, glVertexAttrib1sARB, NULL, 477),
+    NAME_FUNC_OFFSET(18747, glVertexAttrib1svARB, glVertexAttrib1svARB, NULL, 478),
+    NAME_FUNC_OFFSET(18765, glVertexAttrib2dARB, glVertexAttrib2dARB, NULL, 479),
+    NAME_FUNC_OFFSET(18782, glVertexAttrib2dvARB, glVertexAttrib2dvARB, NULL, 480),
+    NAME_FUNC_OFFSET(18800, glVertexAttrib2fARB, glVertexAttrib2fARB, NULL, 481),
+    NAME_FUNC_OFFSET(18817, glVertexAttrib2fvARB, glVertexAttrib2fvARB, NULL, 482),
+    NAME_FUNC_OFFSET(18835, glVertexAttrib2sARB, glVertexAttrib2sARB, NULL, 483),
+    NAME_FUNC_OFFSET(18852, glVertexAttrib2svARB, glVertexAttrib2svARB, NULL, 484),
+    NAME_FUNC_OFFSET(18870, glVertexAttrib3dARB, glVertexAttrib3dARB, NULL, 485),
+    NAME_FUNC_OFFSET(18887, glVertexAttrib3dvARB, glVertexAttrib3dvARB, NULL, 486),
+    NAME_FUNC_OFFSET(18905, glVertexAttrib3fARB, glVertexAttrib3fARB, NULL, 487),
+    NAME_FUNC_OFFSET(18922, glVertexAttrib3fvARB, glVertexAttrib3fvARB, NULL, 488),
+    NAME_FUNC_OFFSET(18940, glVertexAttrib3sARB, glVertexAttrib3sARB, NULL, 489),
+    NAME_FUNC_OFFSET(18957, glVertexAttrib3svARB, glVertexAttrib3svARB, NULL, 490),
+    NAME_FUNC_OFFSET(18975, glVertexAttrib4NbvARB, glVertexAttrib4NbvARB, NULL, 491),
+    NAME_FUNC_OFFSET(18994, glVertexAttrib4NivARB, glVertexAttrib4NivARB, NULL, 492),
+    NAME_FUNC_OFFSET(19013, glVertexAttrib4NsvARB, glVertexAttrib4NsvARB, NULL, 493),
+    NAME_FUNC_OFFSET(19032, glVertexAttrib4NubARB, glVertexAttrib4NubARB, NULL, 494),
+    NAME_FUNC_OFFSET(19051, glVertexAttrib4NubvARB, glVertexAttrib4NubvARB, NULL, 495),
+    NAME_FUNC_OFFSET(19071, glVertexAttrib4NuivARB, glVertexAttrib4NuivARB, NULL, 496),
+    NAME_FUNC_OFFSET(19091, glVertexAttrib4NusvARB, glVertexAttrib4NusvARB, NULL, 497),
+    NAME_FUNC_OFFSET(19111, glVertexAttrib4bvARB, glVertexAttrib4bvARB, NULL, 498),
+    NAME_FUNC_OFFSET(19129, glVertexAttrib4dARB, glVertexAttrib4dARB, NULL, 499),
+    NAME_FUNC_OFFSET(19146, glVertexAttrib4dvARB, glVertexAttrib4dvARB, NULL, 500),
+    NAME_FUNC_OFFSET(19164, glVertexAttrib4fARB, glVertexAttrib4fARB, NULL, 501),
+    NAME_FUNC_OFFSET(19181, glVertexAttrib4fvARB, glVertexAttrib4fvARB, NULL, 502),
+    NAME_FUNC_OFFSET(19199, glVertexAttrib4ivARB, glVertexAttrib4ivARB, NULL, 503),
+    NAME_FUNC_OFFSET(19217, glVertexAttrib4sARB, glVertexAttrib4sARB, NULL, 504),
+    NAME_FUNC_OFFSET(19234, glVertexAttrib4svARB, glVertexAttrib4svARB, NULL, 505),
+    NAME_FUNC_OFFSET(19252, glVertexAttrib4ubvARB, glVertexAttrib4ubvARB, NULL, 506),
+    NAME_FUNC_OFFSET(19271, glVertexAttrib4uivARB, glVertexAttrib4uivARB, NULL, 507),
+    NAME_FUNC_OFFSET(19290, glVertexAttrib4usvARB, glVertexAttrib4usvARB, NULL, 508),
+    NAME_FUNC_OFFSET(19309, glVertexAttribPointerARB, glVertexAttribPointerARB, NULL, 509),
+    NAME_FUNC_OFFSET(19331, glBindBufferARB, glBindBufferARB, NULL, 510),
+    NAME_FUNC_OFFSET(19344, glBufferDataARB, glBufferDataARB, NULL, 511),
+    NAME_FUNC_OFFSET(19357, glBufferSubDataARB, glBufferSubDataARB, NULL, 512),
+    NAME_FUNC_OFFSET(19373, glDeleteBuffersARB, glDeleteBuffersARB, NULL, 513),
+    NAME_FUNC_OFFSET(19389, glGenBuffersARB, glGenBuffersARB, NULL, 514),
+    NAME_FUNC_OFFSET(19402, glGetBufferParameterivARB, glGetBufferParameterivARB, NULL, 515),
+    NAME_FUNC_OFFSET(19425, glGetBufferPointervARB, glGetBufferPointervARB, NULL, 516),
+    NAME_FUNC_OFFSET(19445, glGetBufferSubDataARB, glGetBufferSubDataARB, NULL, 517),
+    NAME_FUNC_OFFSET(19464, glIsBufferARB, glIsBufferARB, NULL, 518),
+    NAME_FUNC_OFFSET(19475, glMapBufferARB, glMapBufferARB, NULL, 519),
+    NAME_FUNC_OFFSET(19487, glUnmapBufferARB, glUnmapBufferARB, NULL, 520),
+    NAME_FUNC_OFFSET(19501, glBeginQueryARB, glBeginQueryARB, NULL, 521),
+    NAME_FUNC_OFFSET(19514, glDeleteQueriesARB, glDeleteQueriesARB, NULL, 522),
+    NAME_FUNC_OFFSET(19530, glEndQueryARB, glEndQueryARB, NULL, 523),
+    NAME_FUNC_OFFSET(19541, glGenQueriesARB, glGenQueriesARB, NULL, 524),
+    NAME_FUNC_OFFSET(19554, glGetQueryObjectivARB, glGetQueryObjectivARB, NULL, 525),
+    NAME_FUNC_OFFSET(19573, glGetQueryObjectuivARB, glGetQueryObjectuivARB, NULL, 526),
+    NAME_FUNC_OFFSET(19593, glGetQueryivARB, glGetQueryivARB, NULL, 527),
+    NAME_FUNC_OFFSET(19606, glIsQueryARB, glIsQueryARB, NULL, 528),
+    NAME_FUNC_OFFSET(19616, glCompileShaderARB, glCompileShaderARB, NULL, 530),
+    NAME_FUNC_OFFSET(19632, glGetActiveUniformARB, glGetActiveUniformARB, NULL, 535),
+    NAME_FUNC_OFFSET(19651, glGetShaderSourceARB, glGetShaderSourceARB, NULL, 541),
+    NAME_FUNC_OFFSET(19669, glGetUniformLocationARB, glGetUniformLocationARB, NULL, 542),
+    NAME_FUNC_OFFSET(19690, glGetUniformfvARB, glGetUniformfvARB, NULL, 543),
+    NAME_FUNC_OFFSET(19705, glGetUniformivARB, glGetUniformivARB, NULL, 544),
+    NAME_FUNC_OFFSET(19720, glLinkProgramARB, glLinkProgramARB, NULL, 545),
+    NAME_FUNC_OFFSET(19734, glShaderSourceARB, glShaderSourceARB, NULL, 546),
+    NAME_FUNC_OFFSET(19749, glUniform1fARB, glUniform1fARB, NULL, 547),
+    NAME_FUNC_OFFSET(19761, glUniform1fvARB, glUniform1fvARB, NULL, 548),
+    NAME_FUNC_OFFSET(19774, glUniform1iARB, glUniform1iARB, NULL, 549),
+    NAME_FUNC_OFFSET(19786, glUniform1ivARB, glUniform1ivARB, NULL, 550),
+    NAME_FUNC_OFFSET(19799, glUniform2fARB, glUniform2fARB, NULL, 551),
+    NAME_FUNC_OFFSET(19811, glUniform2fvARB, glUniform2fvARB, NULL, 552),
+    NAME_FUNC_OFFSET(19824, glUniform2iARB, glUniform2iARB, NULL, 553),
+    NAME_FUNC_OFFSET(19836, glUniform2ivARB, glUniform2ivARB, NULL, 554),
+    NAME_FUNC_OFFSET(19849, glUniform3fARB, glUniform3fARB, NULL, 555),
+    NAME_FUNC_OFFSET(19861, glUniform3fvARB, glUniform3fvARB, NULL, 556),
+    NAME_FUNC_OFFSET(19874, glUniform3iARB, glUniform3iARB, NULL, 557),
+    NAME_FUNC_OFFSET(19886, glUniform3ivARB, glUniform3ivARB, NULL, 558),
+    NAME_FUNC_OFFSET(19899, glUniform4fARB, glUniform4fARB, NULL, 559),
+    NAME_FUNC_OFFSET(19911, glUniform4fvARB, glUniform4fvARB, NULL, 560),
+    NAME_FUNC_OFFSET(19924, glUniform4iARB, glUniform4iARB, NULL, 561),
+    NAME_FUNC_OFFSET(19936, glUniform4ivARB, glUniform4ivARB, NULL, 562),
+    NAME_FUNC_OFFSET(19949, glUniformMatrix2fvARB, glUniformMatrix2fvARB, NULL, 563),
+    NAME_FUNC_OFFSET(19968, glUniformMatrix3fvARB, glUniformMatrix3fvARB, NULL, 564),
+    NAME_FUNC_OFFSET(19987, glUniformMatrix4fvARB, glUniformMatrix4fvARB, NULL, 565),
+    NAME_FUNC_OFFSET(20006, glUseProgramObjectARB, glUseProgramObjectARB, NULL, 566),
+    NAME_FUNC_OFFSET(20019, glValidateProgramARB, glValidateProgramARB, NULL, 567),
+    NAME_FUNC_OFFSET(20037, glBindAttribLocationARB, glBindAttribLocationARB, NULL, 568),
+    NAME_FUNC_OFFSET(20058, glGetActiveAttribARB, glGetActiveAttribARB, NULL, 569),
+    NAME_FUNC_OFFSET(20076, glGetAttribLocationARB, glGetAttribLocationARB, NULL, 570),
+    NAME_FUNC_OFFSET(20096, glDrawBuffersARB, glDrawBuffersARB, NULL, 571),
+    NAME_FUNC_OFFSET(20110, glDrawBuffersARB, glDrawBuffersARB, NULL, 571),
+    NAME_FUNC_OFFSET(20127, glDrawArraysInstancedARB, glDrawArraysInstancedARB, NULL, 573),
+    NAME_FUNC_OFFSET(20152, glDrawArraysInstancedARB, glDrawArraysInstancedARB, NULL, 573),
+    NAME_FUNC_OFFSET(20174, glDrawElementsInstancedARB, glDrawElementsInstancedARB, NULL, 574),
+    NAME_FUNC_OFFSET(20201, glDrawElementsInstancedARB, glDrawElementsInstancedARB, NULL, 574),
+    NAME_FUNC_OFFSET(20225, glRenderbufferStorageMultisample, glRenderbufferStorageMultisample, NULL, 575),
+    NAME_FUNC_OFFSET(20261, gl_dispatch_stub_619, gl_dispatch_stub_619, NULL, 619),
+    NAME_FUNC_OFFSET(20277, gl_dispatch_stub_620, gl_dispatch_stub_620, NULL, 620),
+    NAME_FUNC_OFFSET(20296, glPointParameterfEXT, glPointParameterfEXT, NULL, 627),
+    NAME_FUNC_OFFSET(20314, glPointParameterfEXT, glPointParameterfEXT, NULL, 627),
+    NAME_FUNC_OFFSET(20335, glPointParameterfEXT, glPointParameterfEXT, NULL, 627),
+    NAME_FUNC_OFFSET(20357, glPointParameterfvEXT, glPointParameterfvEXT, NULL, 628),
+    NAME_FUNC_OFFSET(20376, glPointParameterfvEXT, glPointParameterfvEXT, NULL, 628),
+    NAME_FUNC_OFFSET(20398, glPointParameterfvEXT, glPointParameterfvEXT, NULL, 628),
+    NAME_FUNC_OFFSET(20421, glSecondaryColor3bEXT, glSecondaryColor3bEXT, NULL, 631),
+    NAME_FUNC_OFFSET(20440, glSecondaryColor3bvEXT, glSecondaryColor3bvEXT, NULL, 632),
+    NAME_FUNC_OFFSET(20460, glSecondaryColor3dEXT, glSecondaryColor3dEXT, NULL, 633),
+    NAME_FUNC_OFFSET(20479, glSecondaryColor3dvEXT, glSecondaryColor3dvEXT, NULL, 634),
+    NAME_FUNC_OFFSET(20499, glSecondaryColor3fEXT, glSecondaryColor3fEXT, NULL, 635),
+    NAME_FUNC_OFFSET(20518, glSecondaryColor3fvEXT, glSecondaryColor3fvEXT, NULL, 636),
+    NAME_FUNC_OFFSET(20538, glSecondaryColor3iEXT, glSecondaryColor3iEXT, NULL, 637),
+    NAME_FUNC_OFFSET(20557, glSecondaryColor3ivEXT, glSecondaryColor3ivEXT, NULL, 638),
+    NAME_FUNC_OFFSET(20577, glSecondaryColor3sEXT, glSecondaryColor3sEXT, NULL, 639),
+    NAME_FUNC_OFFSET(20596, glSecondaryColor3svEXT, glSecondaryColor3svEXT, NULL, 640),
+    NAME_FUNC_OFFSET(20616, glSecondaryColor3ubEXT, glSecondaryColor3ubEXT, NULL, 641),
+    NAME_FUNC_OFFSET(20636, glSecondaryColor3ubvEXT, glSecondaryColor3ubvEXT, NULL, 642),
+    NAME_FUNC_OFFSET(20657, glSecondaryColor3uiEXT, glSecondaryColor3uiEXT, NULL, 643),
+    NAME_FUNC_OFFSET(20677, glSecondaryColor3uivEXT, glSecondaryColor3uivEXT, NULL, 644),
+    NAME_FUNC_OFFSET(20698, glSecondaryColor3usEXT, glSecondaryColor3usEXT, NULL, 645),
+    NAME_FUNC_OFFSET(20718, glSecondaryColor3usvEXT, glSecondaryColor3usvEXT, NULL, 646),
+    NAME_FUNC_OFFSET(20739, glSecondaryColorPointerEXT, glSecondaryColorPointerEXT, NULL, 647),
+    NAME_FUNC_OFFSET(20763, glMultiDrawArraysEXT, glMultiDrawArraysEXT, NULL, 648),
+    NAME_FUNC_OFFSET(20781, glMultiDrawElementsEXT, glMultiDrawElementsEXT, NULL, 649),
+    NAME_FUNC_OFFSET(20801, glFogCoordPointerEXT, glFogCoordPointerEXT, NULL, 650),
+    NAME_FUNC_OFFSET(20819, glFogCoorddEXT, glFogCoorddEXT, NULL, 651),
+    NAME_FUNC_OFFSET(20831, glFogCoorddvEXT, glFogCoorddvEXT, NULL, 652),
+    NAME_FUNC_OFFSET(20844, glFogCoordfEXT, glFogCoordfEXT, NULL, 653),
+    NAME_FUNC_OFFSET(20856, glFogCoordfvEXT, glFogCoordfvEXT, NULL, 654),
+    NAME_FUNC_OFFSET(20869, glBlendFuncSeparateEXT, glBlendFuncSeparateEXT, NULL, 656),
+    NAME_FUNC_OFFSET(20889, glBlendFuncSeparateEXT, glBlendFuncSeparateEXT, NULL, 656),
+    NAME_FUNC_OFFSET(20913, glWindowPos2dMESA, glWindowPos2dMESA, NULL, 673),
+    NAME_FUNC_OFFSET(20927, glWindowPos2dMESA, glWindowPos2dMESA, NULL, 673),
+    NAME_FUNC_OFFSET(20944, glWindowPos2dvMESA, glWindowPos2dvMESA, NULL, 674),
+    NAME_FUNC_OFFSET(20959, glWindowPos2dvMESA, glWindowPos2dvMESA, NULL, 674),
+    NAME_FUNC_OFFSET(20977, glWindowPos2fMESA, glWindowPos2fMESA, NULL, 675),
+    NAME_FUNC_OFFSET(20991, glWindowPos2fMESA, glWindowPos2fMESA, NULL, 675),
+    NAME_FUNC_OFFSET(21008, glWindowPos2fvMESA, glWindowPos2fvMESA, NULL, 676),
+    NAME_FUNC_OFFSET(21023, glWindowPos2fvMESA, glWindowPos2fvMESA, NULL, 676),
+    NAME_FUNC_OFFSET(21041, glWindowPos2iMESA, glWindowPos2iMESA, NULL, 677),
+    NAME_FUNC_OFFSET(21055, glWindowPos2iMESA, glWindowPos2iMESA, NULL, 677),
+    NAME_FUNC_OFFSET(21072, glWindowPos2ivMESA, glWindowPos2ivMESA, NULL, 678),
+    NAME_FUNC_OFFSET(21087, glWindowPos2ivMESA, glWindowPos2ivMESA, NULL, 678),
+    NAME_FUNC_OFFSET(21105, glWindowPos2sMESA, glWindowPos2sMESA, NULL, 679),
+    NAME_FUNC_OFFSET(21119, glWindowPos2sMESA, glWindowPos2sMESA, NULL, 679),
+    NAME_FUNC_OFFSET(21136, glWindowPos2svMESA, glWindowPos2svMESA, NULL, 680),
+    NAME_FUNC_OFFSET(21151, glWindowPos2svMESA, glWindowPos2svMESA, NULL, 680),
+    NAME_FUNC_OFFSET(21169, glWindowPos3dMESA, glWindowPos3dMESA, NULL, 681),
+    NAME_FUNC_OFFSET(21183, glWindowPos3dMESA, glWindowPos3dMESA, NULL, 681),
+    NAME_FUNC_OFFSET(21200, glWindowPos3dvMESA, glWindowPos3dvMESA, NULL, 682),
+    NAME_FUNC_OFFSET(21215, glWindowPos3dvMESA, glWindowPos3dvMESA, NULL, 682),
+    NAME_FUNC_OFFSET(21233, glWindowPos3fMESA, glWindowPos3fMESA, NULL, 683),
+    NAME_FUNC_OFFSET(21247, glWindowPos3fMESA, glWindowPos3fMESA, NULL, 683),
+    NAME_FUNC_OFFSET(21264, glWindowPos3fvMESA, glWindowPos3fvMESA, NULL, 684),
+    NAME_FUNC_OFFSET(21279, glWindowPos3fvMESA, glWindowPos3fvMESA, NULL, 684),
+    NAME_FUNC_OFFSET(21297, glWindowPos3iMESA, glWindowPos3iMESA, NULL, 685),
+    NAME_FUNC_OFFSET(21311, glWindowPos3iMESA, glWindowPos3iMESA, NULL, 685),
+    NAME_FUNC_OFFSET(21328, glWindowPos3ivMESA, glWindowPos3ivMESA, NULL, 686),
+    NAME_FUNC_OFFSET(21343, glWindowPos3ivMESA, glWindowPos3ivMESA, NULL, 686),
+    NAME_FUNC_OFFSET(21361, glWindowPos3sMESA, glWindowPos3sMESA, NULL, 687),
+    NAME_FUNC_OFFSET(21375, glWindowPos3sMESA, glWindowPos3sMESA, NULL, 687),
+    NAME_FUNC_OFFSET(21392, glWindowPos3svMESA, glWindowPos3svMESA, NULL, 688),
+    NAME_FUNC_OFFSET(21407, glWindowPos3svMESA, glWindowPos3svMESA, NULL, 688),
+    NAME_FUNC_OFFSET(21425, glBindProgramNV, glBindProgramNV, NULL, 707),
+    NAME_FUNC_OFFSET(21442, glDeleteProgramsNV, glDeleteProgramsNV, NULL, 708),
+    NAME_FUNC_OFFSET(21462, glGenProgramsNV, glGenProgramsNV, NULL, 710),
+    NAME_FUNC_OFFSET(21479, glGetVertexAttribPointervNV, glGetVertexAttribPointervNV, NULL, 716),
+    NAME_FUNC_OFFSET(21505, glGetVertexAttribPointervNV, glGetVertexAttribPointervNV, NULL, 716),
+    NAME_FUNC_OFFSET(21534, glIsProgramNV, glIsProgramNV, NULL, 720),
+    NAME_FUNC_OFFSET(21549, glPointParameteriNV, glPointParameteriNV, NULL, 784),
+    NAME_FUNC_OFFSET(21567, glPointParameterivNV, glPointParameterivNV, NULL, 785),
+    NAME_FUNC_OFFSET(21586, gl_dispatch_stub_788, gl_dispatch_stub_788, NULL, 788),
+    NAME_FUNC_OFFSET(21607, gl_dispatch_stub_790, gl_dispatch_stub_790, NULL, 790),
+    NAME_FUNC_OFFSET(21623, glPrimitiveRestartIndexNV, glPrimitiveRestartIndexNV, NULL, 797),
+    NAME_FUNC_OFFSET(21647, gl_dispatch_stub_800, gl_dispatch_stub_800, NULL, 800),
+    NAME_FUNC_OFFSET(21671, gl_dispatch_stub_800, gl_dispatch_stub_800, NULL, 800),
+    NAME_FUNC_OFFSET(21698, glBindFramebufferEXT, glBindFramebufferEXT, NULL, 801),
+    NAME_FUNC_OFFSET(21716, glBindRenderbufferEXT, glBindRenderbufferEXT, NULL, 802),
+    NAME_FUNC_OFFSET(21735, glCheckFramebufferStatusEXT, glCheckFramebufferStatusEXT, NULL, 803),
+    NAME_FUNC_OFFSET(21760, glDeleteFramebuffersEXT, glDeleteFramebuffersEXT, NULL, 804),
+    NAME_FUNC_OFFSET(21781, glDeleteRenderbuffersEXT, glDeleteRenderbuffersEXT, NULL, 805),
+    NAME_FUNC_OFFSET(21803, glFramebufferRenderbufferEXT, glFramebufferRenderbufferEXT, NULL, 806),
+    NAME_FUNC_OFFSET(21829, glFramebufferTexture1DEXT, glFramebufferTexture1DEXT, NULL, 807),
+    NAME_FUNC_OFFSET(21852, glFramebufferTexture2DEXT, glFramebufferTexture2DEXT, NULL, 808),
+    NAME_FUNC_OFFSET(21875, glFramebufferTexture3DEXT, glFramebufferTexture3DEXT, NULL, 809),
+    NAME_FUNC_OFFSET(21898, glGenFramebuffersEXT, glGenFramebuffersEXT, NULL, 810),
+    NAME_FUNC_OFFSET(21916, glGenRenderbuffersEXT, glGenRenderbuffersEXT, NULL, 811),
+    NAME_FUNC_OFFSET(21935, glGenerateMipmapEXT, glGenerateMipmapEXT, NULL, 812),
+    NAME_FUNC_OFFSET(21952, glGetFramebufferAttachmentParameterivEXT, glGetFramebufferAttachmentParameterivEXT, NULL, 813),
+    NAME_FUNC_OFFSET(21990, glGetRenderbufferParameterivEXT, glGetRenderbufferParameterivEXT, NULL, 814),
+    NAME_FUNC_OFFSET(22019, glIsFramebufferEXT, glIsFramebufferEXT, NULL, 815),
+    NAME_FUNC_OFFSET(22035, glIsRenderbufferEXT, glIsRenderbufferEXT, NULL, 816),
+    NAME_FUNC_OFFSET(22052, glRenderbufferStorageEXT, glRenderbufferStorageEXT, NULL, 817),
+    NAME_FUNC_OFFSET(22074, gl_dispatch_stub_818, gl_dispatch_stub_818, NULL, 818),
+    NAME_FUNC_OFFSET(22092, glBindFragDataLocationEXT, glBindFragDataLocationEXT, NULL, 821),
+    NAME_FUNC_OFFSET(22115, glGetFragDataLocationEXT, glGetFragDataLocationEXT, NULL, 822),
+    NAME_FUNC_OFFSET(22137, glGetUniformuivEXT, glGetUniformuivEXT, NULL, 823),
+    NAME_FUNC_OFFSET(22153, glGetVertexAttribIivEXT, glGetVertexAttribIivEXT, NULL, 824),
+    NAME_FUNC_OFFSET(22174, glGetVertexAttribIuivEXT, glGetVertexAttribIuivEXT, NULL, 825),
+    NAME_FUNC_OFFSET(22196, glUniform1uiEXT, glUniform1uiEXT, NULL, 826),
+    NAME_FUNC_OFFSET(22209, glUniform1uivEXT, glUniform1uivEXT, NULL, 827),
+    NAME_FUNC_OFFSET(22223, glUniform2uiEXT, glUniform2uiEXT, NULL, 828),
+    NAME_FUNC_OFFSET(22236, glUniform2uivEXT, glUniform2uivEXT, NULL, 829),
+    NAME_FUNC_OFFSET(22250, glUniform3uiEXT, glUniform3uiEXT, NULL, 830),
+    NAME_FUNC_OFFSET(22263, glUniform3uivEXT, glUniform3uivEXT, NULL, 831),
+    NAME_FUNC_OFFSET(22277, glUniform4uiEXT, glUniform4uiEXT, NULL, 832),
+    NAME_FUNC_OFFSET(22290, glUniform4uivEXT, glUniform4uivEXT, NULL, 833),
+    NAME_FUNC_OFFSET(22304, glVertexAttribI1iEXT, glVertexAttribI1iEXT, NULL, 834),
+    NAME_FUNC_OFFSET(22322, glVertexAttribI1ivEXT, glVertexAttribI1ivEXT, NULL, 835),
+    NAME_FUNC_OFFSET(22341, glVertexAttribI1uiEXT, glVertexAttribI1uiEXT, NULL, 836),
+    NAME_FUNC_OFFSET(22360, glVertexAttribI1uivEXT, glVertexAttribI1uivEXT, NULL, 837),
+    NAME_FUNC_OFFSET(22380, glVertexAttribI2iEXT, glVertexAttribI2iEXT, NULL, 838),
+    NAME_FUNC_OFFSET(22398, glVertexAttribI2ivEXT, glVertexAttribI2ivEXT, NULL, 839),
+    NAME_FUNC_OFFSET(22417, glVertexAttribI2uiEXT, glVertexAttribI2uiEXT, NULL, 840),
+    NAME_FUNC_OFFSET(22436, glVertexAttribI2uivEXT, glVertexAttribI2uivEXT, NULL, 841),
+    NAME_FUNC_OFFSET(22456, glVertexAttribI3iEXT, glVertexAttribI3iEXT, NULL, 842),
+    NAME_FUNC_OFFSET(22474, glVertexAttribI3ivEXT, glVertexAttribI3ivEXT, NULL, 843),
+    NAME_FUNC_OFFSET(22493, glVertexAttribI3uiEXT, glVertexAttribI3uiEXT, NULL, 844),
+    NAME_FUNC_OFFSET(22512, glVertexAttribI3uivEXT, glVertexAttribI3uivEXT, NULL, 845),
+    NAME_FUNC_OFFSET(22532, glVertexAttribI4bvEXT, glVertexAttribI4bvEXT, NULL, 846),
+    NAME_FUNC_OFFSET(22551, glVertexAttribI4iEXT, glVertexAttribI4iEXT, NULL, 847),
+    NAME_FUNC_OFFSET(22569, glVertexAttribI4ivEXT, glVertexAttribI4ivEXT, NULL, 848),
+    NAME_FUNC_OFFSET(22588, glVertexAttribI4svEXT, glVertexAttribI4svEXT, NULL, 849),
+    NAME_FUNC_OFFSET(22607, glVertexAttribI4ubvEXT, glVertexAttribI4ubvEXT, NULL, 850),
+    NAME_FUNC_OFFSET(22627, glVertexAttribI4uiEXT, glVertexAttribI4uiEXT, NULL, 851),
+    NAME_FUNC_OFFSET(22646, glVertexAttribI4uivEXT, glVertexAttribI4uivEXT, NULL, 852),
+    NAME_FUNC_OFFSET(22666, glVertexAttribI4usvEXT, glVertexAttribI4usvEXT, NULL, 853),
+    NAME_FUNC_OFFSET(22686, glVertexAttribIPointerEXT, glVertexAttribIPointerEXT, NULL, 854),
+    NAME_FUNC_OFFSET(22709, glFramebufferTextureLayerEXT, glFramebufferTextureLayerEXT, NULL, 855),
+    NAME_FUNC_OFFSET(22735, glColorMaskIndexedEXT, glColorMaskIndexedEXT, NULL, 856),
+    NAME_FUNC_OFFSET(22748, glDisableIndexedEXT, glDisableIndexedEXT, NULL, 857),
+    NAME_FUNC_OFFSET(22759, glEnableIndexedEXT, glEnableIndexedEXT, NULL, 858),
+    NAME_FUNC_OFFSET(22769, glGetBooleanIndexedvEXT, glGetBooleanIndexedvEXT, NULL, 859),
+    NAME_FUNC_OFFSET(22785, glGetIntegerIndexedvEXT, glGetIntegerIndexedvEXT, NULL, 860),
+    NAME_FUNC_OFFSET(22801, glIsEnabledIndexedEXT, glIsEnabledIndexedEXT, NULL, 861),
+    NAME_FUNC_OFFSET(22814, glGetTexParameterIivEXT, glGetTexParameterIivEXT, NULL, 864),
+    NAME_FUNC_OFFSET(22835, glGetTexParameterIuivEXT, glGetTexParameterIuivEXT, NULL, 865),
+    NAME_FUNC_OFFSET(22857, glTexParameterIivEXT, glTexParameterIivEXT, NULL, 866),
+    NAME_FUNC_OFFSET(22875, glTexParameterIuivEXT, glTexParameterIuivEXT, NULL, 867),
+    NAME_FUNC_OFFSET(22894, glBeginConditionalRenderNV, glBeginConditionalRenderNV, NULL, 868),
+    NAME_FUNC_OFFSET(22919, glEndConditionalRenderNV, glEndConditionalRenderNV, NULL, 869),
+    NAME_FUNC_OFFSET(22942, glBeginTransformFeedbackEXT, glBeginTransformFeedbackEXT, NULL, 870),
+    NAME_FUNC_OFFSET(22967, glBindBufferBaseEXT, glBindBufferBaseEXT, NULL, 871),
+    NAME_FUNC_OFFSET(22984, glBindBufferRangeEXT, glBindBufferRangeEXT, NULL, 873),
+    NAME_FUNC_OFFSET(23002, glEndTransformFeedbackEXT, glEndTransformFeedbackEXT, NULL, 874),
+    NAME_FUNC_OFFSET(23025, glGetTransformFeedbackVaryingEXT, glGetTransformFeedbackVaryingEXT, NULL, 875),
+    NAME_FUNC_OFFSET(23055, glTransformFeedbackVaryingsEXT, glTransformFeedbackVaryingsEXT, NULL, 876),
+    NAME_FUNC_OFFSET(23083, glProvokingVertexEXT, glProvokingVertexEXT, NULL, 877),
+    NAME_FUNC_OFFSET(-1, NULL, NULL, NULL, 0)
+};
+
+#undef NAME_FUNC_OFFSET