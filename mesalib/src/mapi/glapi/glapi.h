--- conflicted
+++ resolved
@@ -44,16 +44,13 @@
 #ifndef _GLAPI_H
 #define _GLAPI_H
 
-<<<<<<< HEAD
-#include "glthread.h"
-=======
 #include "u_thread.h"
->>>>>>> 321c0126
 
 
 #ifdef __cplusplus
 extern "C" {
 #endif
+
 
 #ifdef _GLAPI_NO_EXPORTS
 #  define _GLAPI_EXPORT
@@ -73,7 +70,6 @@
 
 #include "GL/gl.h"
 #include "GL/glext.h"
-#include "glthread.h"
 
 
 struct _glapi_table;
@@ -88,8 +84,8 @@
 #define _glapi_get_dispatch _mglapi_get_dispatch
 #define _glapi_set_context _mglapi_set_context
 #define _glapi_get_context _mglapi_get_context
+#define _glapi_Dispatch _mglapi_Dispatch
 #define _glapi_Context _mglapi_Context
-#define _glapi_Dispatch _mglapi_Dispatch
 #endif
 
 /*
@@ -104,12 +100,14 @@
  **/
 #if defined (GLX_USE_TLS)
 
-_GLAPI_EXPORT extern __thread struct _glapi_table * _glapi_tls_Dispatch;
+_GLAPI_EXPORT extern __thread struct _glapi_table * _glapi_tls_Dispatch
+  ;
 
+_GLAPI_EXPORT extern __thread void * _glapi_tls_Context
+  ;
+
+_GLAPI_EXPORT extern const struct _glapi_table *_glapi_Dispatch;
 _GLAPI_EXPORT extern const void *_glapi_Context;
-_GLAPI_EXPORT extern const struct _glapi_table *_glapi_Dispatch;
-
-_GLAPI_EXPORT extern __thread void * _glapi_tls_Context;
 
 # define GET_DISPATCH() _glapi_tls_Dispatch
 # define GET_CURRENT_CONTEXT(C)  struct gl_context *C = (struct gl_context *) _glapi_tls_Context
@@ -122,20 +120,22 @@
 #define SERVEXTERN _declspec(dllexport)
 #endif
 
+SERVEXTERN struct _glapi_table *_glapi_Dispatch;
 SERVEXTERN void *_glapi_Context;
-SERVEXTERN struct _glapi_table *_glapi_Dispatch;
 
 # ifdef THREADS
 
 #  define GET_DISPATCH() \
      (likely(_glapi_Dispatch) ? _glapi_Dispatch : _glapi_get_dispatch())
 
-
 #  define GET_CURRENT_CONTEXT(C)  struct gl_context *C = (struct gl_context *) \
      (likely(_glapi_Context) ? _glapi_Context : _glapi_get_context())
+
 # else
+
 #  define GET_DISPATCH() _glapi_Dispatch
 #  define GET_CURRENT_CONTEXT(C)  struct gl_context *C = (struct gl_context *) _glapi_Context
+
 # endif
 
 #endif /* defined (GLX_USE_TLS) */
@@ -187,8 +187,10 @@
 extern struct _glapi_table *
 _glapi_create_table_from_handle(void *handle, const char *symbol_prefix);
 
-#endif
+
 
 #ifdef __cplusplus
 }
-#endif+#endif
+
+#endif /* _GLAPI_H */