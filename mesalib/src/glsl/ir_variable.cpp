--- conflicted
+++ resolved
@@ -1,1697 +1,857 @@
-<<<<<<< HEAD
-/*
- * Copyright © 2010 Intel Corporation
- *
- * Permission is hereby granted, free of charge, to any person obtaining a
- * copy of this software and associated documentation files (the "Software"),
- * to deal in the Software without restriction, including without limitation
- * the rights to use, copy, modify, merge, publish, distribute, sublicense,
- * and/or sell copies of the Software, and to permit persons to whom the
- * Software is furnished to do so, subject to the following conditions:
- *
- * The above copyright notice and this permission notice (including the next
- * paragraph) shall be included in all copies or substantial portions of the
- * Software.
- *
- * THE SOFTWARE IS PROVIDED "AS IS", WITHOUT WARRANTY OF ANY KIND, EXPRESS OR
- * IMPLIED, INCLUDING BUT NOT LIMITED TO THE WARRANTIES OF MERCHANTABILITY,
- * FITNESS FOR A PARTICULAR PURPOSE AND NONINFRINGEMENT.  IN NO EVENT SHALL
- * THE AUTHORS OR COPYRIGHT HOLDERS BE LIABLE FOR ANY CLAIM, DAMAGES OR OTHER
- * LIABILITY, WHETHER IN AN ACTION OF CONTRACT, TORT OR OTHERWISE, ARISING
- * FROM, OUT OF OR IN CONNECTION WITH THE SOFTWARE OR THE USE OR OTHER
- * DEALINGS IN THE SOFTWARE.
- */
-
-#include "ir.h"
-#include "glsl_parser_extras.h"
-#include "glsl_symbol_table.h"
-#include "builtin_variables.h"
-#include "main/uniforms.h"
-#include "program/prog_parameter.h"
-#include "program/prog_statevars.h"
-#include "program/prog_instruction.h"
-
-static void generate_ARB_draw_buffers_variables(exec_list *,
-						struct _mesa_glsl_parse_state *,
-						bool, _mesa_glsl_parser_targets);
-
-static void
-generate_ARB_draw_instanced_variables(exec_list *,
-                                      struct _mesa_glsl_parse_state *,
-                                      bool, _mesa_glsl_parser_targets);
-
-static struct gl_builtin_uniform_element gl_DepthRange_elements[] = {
-   {"near", {STATE_DEPTH_RANGE, 0, 0}, SWIZZLE_XXXX},
-   {"far", {STATE_DEPTH_RANGE, 0, 0}, SWIZZLE_YYYY},
-   {"diff", {STATE_DEPTH_RANGE, 0, 0}, SWIZZLE_ZZZZ},
-};
-
-static struct gl_builtin_uniform_element gl_ClipPlane_elements[] = {
-   {NULL, {STATE_CLIPPLANE, 0, 0}, SWIZZLE_XYZW}
-};
-
-static struct gl_builtin_uniform_element gl_Point_elements[] = {
-   {"size", {STATE_POINT_SIZE}, SWIZZLE_XXXX},
-   {"sizeMin", {STATE_POINT_SIZE}, SWIZZLE_YYYY},
-   {"sizeMax", {STATE_POINT_SIZE}, SWIZZLE_ZZZZ},
-   {"fadeThresholdSize", {STATE_POINT_SIZE}, SWIZZLE_WWWW},
-   {"distanceConstantAttenuation", {STATE_POINT_ATTENUATION}, SWIZZLE_XXXX},
-   {"distanceLinearAttenuation", {STATE_POINT_ATTENUATION}, SWIZZLE_YYYY},
-   {"distanceQuadraticAttenuation", {STATE_POINT_ATTENUATION}, SWIZZLE_ZZZZ},
-};
-
-static struct gl_builtin_uniform_element gl_FrontMaterial_elements[] = {
-   {"emission", {STATE_MATERIAL, 0, STATE_EMISSION}, SWIZZLE_XYZW},
-   {"ambient", {STATE_MATERIAL, 0, STATE_AMBIENT}, SWIZZLE_XYZW},
-   {"diffuse", {STATE_MATERIAL, 0, STATE_DIFFUSE}, SWIZZLE_XYZW},
-   {"specular", {STATE_MATERIAL, 0, STATE_SPECULAR}, SWIZZLE_XYZW},
-   {"shininess", {STATE_MATERIAL, 0, STATE_SHININESS}, SWIZZLE_XXXX},
-};
-
-static struct gl_builtin_uniform_element gl_BackMaterial_elements[] = {
-   {"emission", {STATE_MATERIAL, 1, STATE_EMISSION}, SWIZZLE_XYZW},
-   {"ambient", {STATE_MATERIAL, 1, STATE_AMBIENT}, SWIZZLE_XYZW},
-   {"diffuse", {STATE_MATERIAL, 1, STATE_DIFFUSE}, SWIZZLE_XYZW},
-   {"specular", {STATE_MATERIAL, 1, STATE_SPECULAR}, SWIZZLE_XYZW},
-   {"shininess", {STATE_MATERIAL, 1, STATE_SHININESS}, SWIZZLE_XXXX},
-};
-
-static struct gl_builtin_uniform_element gl_LightSource_elements[] = {
-   {"ambient", {STATE_LIGHT, 0, STATE_AMBIENT}, SWIZZLE_XYZW},
-   {"diffuse", {STATE_LIGHT, 0, STATE_DIFFUSE}, SWIZZLE_XYZW},
-   {"specular", {STATE_LIGHT, 0, STATE_SPECULAR}, SWIZZLE_XYZW},
-   {"position", {STATE_LIGHT, 0, STATE_POSITION}, SWIZZLE_XYZW},
-   {"halfVector", {STATE_LIGHT, 0, STATE_HALF_VECTOR}, SWIZZLE_XYZW},
-   {"spotDirection", {STATE_LIGHT, 0, STATE_SPOT_DIRECTION},
-    MAKE_SWIZZLE4(SWIZZLE_X,
-		  SWIZZLE_Y,
-		  SWIZZLE_Z,
-		  SWIZZLE_Z)},
-   {"spotCosCutoff", {STATE_LIGHT, 0, STATE_SPOT_DIRECTION}, SWIZZLE_WWWW},
-   {"spotCutoff", {STATE_LIGHT, 0, STATE_SPOT_CUTOFF}, SWIZZLE_XXXX},
-   {"spotExponent", {STATE_LIGHT, 0, STATE_ATTENUATION}, SWIZZLE_WWWW},
-   {"constantAttenuation", {STATE_LIGHT, 0, STATE_ATTENUATION}, SWIZZLE_XXXX},
-   {"linearAttenuation", {STATE_LIGHT, 0, STATE_ATTENUATION}, SWIZZLE_YYYY},
-   {"quadraticAttenuation", {STATE_LIGHT, 0, STATE_ATTENUATION}, SWIZZLE_ZZZZ},
-};
-
-static struct gl_builtin_uniform_element gl_LightModel_elements[] = {
-   {"ambient", {STATE_LIGHTMODEL_AMBIENT, 0}, SWIZZLE_XYZW},
-};
-
-static struct gl_builtin_uniform_element gl_FrontLightModelProduct_elements[] = {
-   {"sceneColor", {STATE_LIGHTMODEL_SCENECOLOR, 0}, SWIZZLE_XYZW},
-};
-
-static struct gl_builtin_uniform_element gl_BackLightModelProduct_elements[] = {
-   {"sceneColor", {STATE_LIGHTMODEL_SCENECOLOR, 1}, SWIZZLE_XYZW},
-};
-
-static struct gl_builtin_uniform_element gl_FrontLightProduct_elements[] = {
-   {"ambient", {STATE_LIGHTPROD, 0, 0, STATE_AMBIENT}, SWIZZLE_XYZW},
-   {"diffuse", {STATE_LIGHTPROD, 0, 0, STATE_DIFFUSE}, SWIZZLE_XYZW},
-   {"specular", {STATE_LIGHTPROD, 0, 0, STATE_SPECULAR}, SWIZZLE_XYZW},
-};
-
-static struct gl_builtin_uniform_element gl_BackLightProduct_elements[] = {
-   {"ambient", {STATE_LIGHTPROD, 0, 1, STATE_AMBIENT}, SWIZZLE_XYZW},
-   {"diffuse", {STATE_LIGHTPROD, 0, 1, STATE_DIFFUSE}, SWIZZLE_XYZW},
-   {"specular", {STATE_LIGHTPROD, 0, 1, STATE_SPECULAR}, SWIZZLE_XYZW},
-};
-
-static struct gl_builtin_uniform_element gl_TextureEnvColor_elements[] = {
-   {NULL, {STATE_TEXENV_COLOR, 0}, SWIZZLE_XYZW},
-};
-
-static struct gl_builtin_uniform_element gl_EyePlaneS_elements[] = {
-   {NULL, {STATE_TEXGEN, 0, STATE_TEXGEN_EYE_S}, SWIZZLE_XYZW},
-};
-
-static struct gl_builtin_uniform_element gl_EyePlaneT_elements[] = {
-   {NULL, {STATE_TEXGEN, 0, STATE_TEXGEN_EYE_T}, SWIZZLE_XYZW},
-};
-
-static struct gl_builtin_uniform_element gl_EyePlaneR_elements[] = {
-   {NULL, {STATE_TEXGEN, 0, STATE_TEXGEN_EYE_R}, SWIZZLE_XYZW},
-};
-
-static struct gl_builtin_uniform_element gl_EyePlaneQ_elements[] = {
-   {NULL, {STATE_TEXGEN, 0, STATE_TEXGEN_EYE_Q}, SWIZZLE_XYZW},
-};
-
-static struct gl_builtin_uniform_element gl_ObjectPlaneS_elements[] = {
-   {NULL, {STATE_TEXGEN, 0, STATE_TEXGEN_OBJECT_S}, SWIZZLE_XYZW},
-};
-
-static struct gl_builtin_uniform_element gl_ObjectPlaneT_elements[] = {
-   {NULL, {STATE_TEXGEN, 0, STATE_TEXGEN_OBJECT_T}, SWIZZLE_XYZW},
-};
-
-static struct gl_builtin_uniform_element gl_ObjectPlaneR_elements[] = {
-   {NULL, {STATE_TEXGEN, 0, STATE_TEXGEN_OBJECT_R}, SWIZZLE_XYZW},
-};
-
-static struct gl_builtin_uniform_element gl_ObjectPlaneQ_elements[] = {
-   {NULL, {STATE_TEXGEN, 0, STATE_TEXGEN_OBJECT_Q}, SWIZZLE_XYZW},
-};
-
-static struct gl_builtin_uniform_element gl_Fog_elements[] = {
-   {"color", {STATE_FOG_COLOR}, SWIZZLE_XYZW},
-   {"density", {STATE_FOG_PARAMS}, SWIZZLE_XXXX},
-   {"start", {STATE_FOG_PARAMS}, SWIZZLE_YYYY},
-   {"end", {STATE_FOG_PARAMS}, SWIZZLE_ZZZZ},
-   {"scale", {STATE_FOG_PARAMS}, SWIZZLE_WWWW},
-};
-
-static struct gl_builtin_uniform_element gl_NormalScale_elements[] = {
-   {NULL, {STATE_NORMAL_SCALE}, SWIZZLE_XXXX},
-};
-
-static struct gl_builtin_uniform_element gl_MESABumpRotMatrix0_elements[] = {
-   {NULL, {STATE_INTERNAL, STATE_ROT_MATRIX_0}, SWIZZLE_XYZW},
-};
-
-static struct gl_builtin_uniform_element gl_MESABumpRotMatrix1_elements[] = {
-   {NULL, {STATE_INTERNAL, STATE_ROT_MATRIX_1}, SWIZZLE_XYZW},
-};
-
-static struct gl_builtin_uniform_element gl_MESAFogParamsOptimized_elements[] = {
-   {NULL, {STATE_INTERNAL, STATE_FOG_PARAMS_OPTIMIZED}, SWIZZLE_XYZW},
-};
-
-#define MATRIX(name, statevar, modifier)				\
-   static struct gl_builtin_uniform_element name ## _elements[] = {	\
-      { NULL, { statevar, 0, 0, 0, modifier}, SWIZZLE_XYZW },		\
-      { NULL, { statevar, 0, 1, 1, modifier}, SWIZZLE_XYZW },		\
-      { NULL, { statevar, 0, 2, 2, modifier}, SWIZZLE_XYZW },		\
-      { NULL, { statevar, 0, 3, 3, modifier}, SWIZZLE_XYZW },		\
-   }
-
-MATRIX(gl_ModelViewMatrix,
-       STATE_MODELVIEW_MATRIX, STATE_MATRIX_TRANSPOSE);
-MATRIX(gl_ModelViewMatrixInverse,
-       STATE_MODELVIEW_MATRIX, STATE_MATRIX_INVTRANS);
-MATRIX(gl_ModelViewMatrixTranspose,
-       STATE_MODELVIEW_MATRIX, 0);
-MATRIX(gl_ModelViewMatrixInverseTranspose,
-       STATE_MODELVIEW_MATRIX, STATE_MATRIX_INVERSE);
-
-MATRIX(gl_ProjectionMatrix,
-       STATE_PROJECTION_MATRIX, STATE_MATRIX_TRANSPOSE);
-MATRIX(gl_ProjectionMatrixInverse,
-       STATE_PROJECTION_MATRIX, STATE_MATRIX_INVTRANS);
-MATRIX(gl_ProjectionMatrixTranspose,
-       STATE_PROJECTION_MATRIX, 0);
-MATRIX(gl_ProjectionMatrixInverseTranspose,
-       STATE_PROJECTION_MATRIX, STATE_MATRIX_INVERSE);
-
-MATRIX(gl_ModelViewProjectionMatrix,
-       STATE_MVP_MATRIX, STATE_MATRIX_TRANSPOSE);
-MATRIX(gl_ModelViewProjectionMatrixInverse,
-       STATE_MVP_MATRIX, STATE_MATRIX_INVTRANS);
-MATRIX(gl_ModelViewProjectionMatrixTranspose,
-       STATE_MVP_MATRIX, 0);
-MATRIX(gl_ModelViewProjectionMatrixInverseTranspose,
-       STATE_MVP_MATRIX, STATE_MATRIX_INVERSE);
-
-MATRIX(gl_TextureMatrix,
-       STATE_TEXTURE_MATRIX, STATE_MATRIX_TRANSPOSE);
-MATRIX(gl_TextureMatrixInverse,
-       STATE_TEXTURE_MATRIX, STATE_MATRIX_INVTRANS);
-MATRIX(gl_TextureMatrixTranspose,
-       STATE_TEXTURE_MATRIX, 0);
-MATRIX(gl_TextureMatrixInverseTranspose,
-       STATE_TEXTURE_MATRIX, STATE_MATRIX_INVERSE);
-
-static struct gl_builtin_uniform_element gl_NormalMatrix_elements[] = {
-   { NULL, { STATE_MODELVIEW_MATRIX, 0, 0, 0, STATE_MATRIX_INVERSE},
-     SWIZZLE_XYZW },
-   { NULL, { STATE_MODELVIEW_MATRIX, 0, 1, 1, STATE_MATRIX_INVERSE},
-     SWIZZLE_XYZW },
-   { NULL, { STATE_MODELVIEW_MATRIX, 0, 2, 2, STATE_MATRIX_INVERSE},
-     SWIZZLE_XYZW },
-};
-
-#undef MATRIX
-
-#define STATEVAR(name) {#name, name ## _elements, Elements(name ## _elements)}
-
-const struct gl_builtin_uniform_desc _mesa_builtin_uniform_desc[] = {
-   STATEVAR(gl_DepthRange),
-   STATEVAR(gl_ClipPlane),
-   STATEVAR(gl_Point),
-   STATEVAR(gl_FrontMaterial),
-   STATEVAR(gl_BackMaterial),
-   STATEVAR(gl_LightSource),
-   STATEVAR(gl_LightModel),
-   STATEVAR(gl_FrontLightModelProduct),
-   STATEVAR(gl_BackLightModelProduct),
-   STATEVAR(gl_FrontLightProduct),
-   STATEVAR(gl_BackLightProduct),
-   STATEVAR(gl_TextureEnvColor),
-   STATEVAR(gl_EyePlaneS),
-   STATEVAR(gl_EyePlaneT),
-   STATEVAR(gl_EyePlaneR),
-   STATEVAR(gl_EyePlaneQ),
-   STATEVAR(gl_ObjectPlaneS),
-   STATEVAR(gl_ObjectPlaneT),
-   STATEVAR(gl_ObjectPlaneR),
-   STATEVAR(gl_ObjectPlaneQ),
-   STATEVAR(gl_Fog),
-
-   STATEVAR(gl_ModelViewMatrix),
-   STATEVAR(gl_ModelViewMatrixInverse),
-   STATEVAR(gl_ModelViewMatrixTranspose),
-   STATEVAR(gl_ModelViewMatrixInverseTranspose),
-
-   STATEVAR(gl_ProjectionMatrix),
-   STATEVAR(gl_ProjectionMatrixInverse),
-   STATEVAR(gl_ProjectionMatrixTranspose),
-   STATEVAR(gl_ProjectionMatrixInverseTranspose),
-
-   STATEVAR(gl_ModelViewProjectionMatrix),
-   STATEVAR(gl_ModelViewProjectionMatrixInverse),
-   STATEVAR(gl_ModelViewProjectionMatrixTranspose),
-   STATEVAR(gl_ModelViewProjectionMatrixInverseTranspose),
-
-   STATEVAR(gl_TextureMatrix),
-   STATEVAR(gl_TextureMatrixInverse),
-   STATEVAR(gl_TextureMatrixTranspose),
-   STATEVAR(gl_TextureMatrixInverseTranspose),
-
-   STATEVAR(gl_NormalMatrix),
-   STATEVAR(gl_NormalScale),
-
-   STATEVAR(gl_MESABumpRotMatrix0),
-   STATEVAR(gl_MESABumpRotMatrix1),
-   STATEVAR(gl_MESAFogParamsOptimized),
-
-   {NULL, NULL, 0}
-};
-
-static ir_variable *
-add_variable(exec_list *instructions, glsl_symbol_table *symtab,
-	     const char *name, const glsl_type *type,
-	     enum ir_variable_mode mode, int slot)
-{
-   ir_variable *var = new(symtab) ir_variable(type, name, mode);
-
-   switch (var->mode) {
-   case ir_var_auto:
-   case ir_var_in:
-   case ir_var_const_in:
-   case ir_var_uniform:
-   case ir_var_system_value:
-      var->read_only = true;
-      break;
-   case ir_var_inout:
-   case ir_var_out:
-      break;
-   default:
-      assert(0);
-      break;
-   }
-
-   var->location = slot;
-   var->explicit_location = (slot >= 0);
-
-   /* Once the variable is created an initialized, add it to the symbol table
-    * and add the declaration to the IR stream.
-    */
-   instructions->push_tail(var);
-
-   symtab->add_variable(var);
-   return var;
-}
-
-static ir_variable *
-add_uniform(exec_list *instructions, glsl_symbol_table *symtab,
-	    const char *name, const glsl_type *type)
-{
-   ir_variable *const uni =
-      add_variable(instructions, symtab, name, type, ir_var_uniform, -1);
-
-   unsigned i;
-   for (i = 0; _mesa_builtin_uniform_desc[i].name != NULL; i++) {
-      if (strcmp(_mesa_builtin_uniform_desc[i].name, name) == 0) {
-	 break;
-      }
-   }
-
-   assert(_mesa_builtin_uniform_desc[i].name != NULL);
-   const struct gl_builtin_uniform_desc* const statevar =
-      &_mesa_builtin_uniform_desc[i];
-
-   const unsigned array_count = type->is_array() ? type->length : 1;
-   uni->num_state_slots = array_count * statevar->num_elements;
-
-   ir_state_slot *slots =
-      ralloc_array(uni, ir_state_slot, uni->num_state_slots);
-
-   uni->state_slots = slots;
-
-   for (unsigned a = 0; a < array_count; a++) {
-      for (unsigned j = 0; j < statevar->num_elements; j++) {
-	 struct gl_builtin_uniform_element *element = &statevar->elements[j];
-
-	 memcpy(slots->tokens, element->tokens, sizeof(element->tokens));
-	 if (type->is_array()) {
-	    slots->tokens[1] = a;
-	 }
-
-	 slots->swizzle = element->swizzle;
-	 slots++;
-      }
-   }
-
-   return uni;
-}
-
-static void
-add_builtin_variable(exec_list *instructions, glsl_symbol_table *symtab,
-		     const builtin_variable *proto)
-{
-   /* Create a new variable declaration from the description supplied by
-    * the caller.
-    */
-   const glsl_type *const type = symtab->get_type(proto->type);
-
-   assert(type != NULL);
-
-   if (proto->mode == ir_var_uniform) {
-      add_uniform(instructions, symtab, proto->name, type);
-   } else {
-      add_variable(instructions, symtab, proto->name, type, proto->mode,
-		   proto->slot);
-   }
-}
-
-static void
-add_builtin_constant(exec_list *instructions, glsl_symbol_table *symtab,
-		     const char *name, int value)
-{
-   ir_variable *const var = add_variable(instructions, symtab,
-					 name, glsl_type::int_type,
-					 ir_var_auto, -1);
-   var->constant_value = new(var) ir_constant(value);
-}
-
-/* Several constants in GLSL ES have different names than normal desktop GLSL.
- * Therefore, this function should only be called on the ES path.
- */
-static void
-generate_100ES_uniforms(exec_list *instructions,
-		     struct _mesa_glsl_parse_state *state)
-{
-   glsl_symbol_table *const symtab = state->symbols;
-
-   add_builtin_constant(instructions, symtab, "gl_MaxVertexAttribs",
-			state->Const.MaxVertexAttribs);
-   add_builtin_constant(instructions, symtab, "gl_MaxVertexUniformVectors",
-			state->Const.MaxVertexUniformComponents);
-   add_builtin_constant(instructions, symtab, "gl_MaxVaryingVectors",
-			state->Const.MaxVaryingFloats / 4);
-   add_builtin_constant(instructions, symtab, "gl_MaxVertexTextureImageUnits",
-			state->Const.MaxVertexTextureImageUnits);
-   add_builtin_constant(instructions, symtab, "gl_MaxCombinedTextureImageUnits",
-			state->Const.MaxCombinedTextureImageUnits);
-   add_builtin_constant(instructions, symtab, "gl_MaxTextureImageUnits",
-			state->Const.MaxTextureImageUnits);
-   add_builtin_constant(instructions, symtab, "gl_MaxFragmentUniformVectors",
-			state->Const.MaxFragmentUniformComponents);
-
-   add_uniform(instructions, symtab, "gl_DepthRange",
-	       state->symbols->get_type("gl_DepthRangeParameters"));
-}
-
-static void
-generate_110_uniforms(exec_list *instructions,
-		      struct _mesa_glsl_parse_state *state)
-{
-   glsl_symbol_table *const symtab = state->symbols;
-
-   for (unsigned i = 0
-	   ; i < Elements(builtin_110_deprecated_uniforms)
-	   ; i++) {
-      add_builtin_variable(instructions, symtab,
-			   & builtin_110_deprecated_uniforms[i]);
-   }
-
-   add_builtin_constant(instructions, symtab, "gl_MaxLights",
-			state->Const.MaxLights);
-   add_builtin_constant(instructions, symtab, "gl_MaxClipPlanes",
-			state->Const.MaxClipPlanes);
-   add_builtin_constant(instructions, symtab, "gl_MaxTextureUnits",
-			state->Const.MaxTextureUnits);
-   add_builtin_constant(instructions, symtab, "gl_MaxTextureCoords",
-			state->Const.MaxTextureCoords);
-   add_builtin_constant(instructions, symtab, "gl_MaxVertexAttribs",
-			state->Const.MaxVertexAttribs);
-   add_builtin_constant(instructions, symtab, "gl_MaxVertexUniformComponents",
-			state->Const.MaxVertexUniformComponents);
-   add_builtin_constant(instructions, symtab, "gl_MaxVaryingFloats",
-			state->Const.MaxVaryingFloats);
-   add_builtin_constant(instructions, symtab, "gl_MaxVertexTextureImageUnits",
-			state->Const.MaxVertexTextureImageUnits);
-   add_builtin_constant(instructions, symtab, "gl_MaxCombinedTextureImageUnits",
-			state->Const.MaxCombinedTextureImageUnits);
-   add_builtin_constant(instructions, symtab, "gl_MaxTextureImageUnits",
-			state->Const.MaxTextureImageUnits);
-   add_builtin_constant(instructions, symtab, "gl_MaxFragmentUniformComponents",
-			state->Const.MaxFragmentUniformComponents);
-
-   const glsl_type *const mat4_array_type =
-      glsl_type::get_array_instance(glsl_type::mat4_type,
-				    state->Const.MaxTextureCoords);
-
-   add_uniform(instructions, symtab, "gl_TextureMatrix", mat4_array_type);
-   add_uniform(instructions, symtab, "gl_TextureMatrixInverse", mat4_array_type);
-   add_uniform(instructions, symtab, "gl_TextureMatrixTranspose", mat4_array_type);
-   add_uniform(instructions, symtab, "gl_TextureMatrixInverseTranspose", mat4_array_type);
-
-   add_uniform(instructions, symtab, "gl_DepthRange",
-		symtab->get_type("gl_DepthRangeParameters"));
-
-   add_uniform(instructions, symtab, "gl_ClipPlane",
-	       glsl_type::get_array_instance(glsl_type::vec4_type,
-					     state->Const.MaxClipPlanes));
-   add_uniform(instructions, symtab, "gl_Point",
-	       symtab->get_type("gl_PointParameters"));
-
-   const glsl_type *const material_parameters_type =
-      symtab->get_type("gl_MaterialParameters");
-   add_uniform(instructions, symtab, "gl_FrontMaterial", material_parameters_type);
-   add_uniform(instructions, symtab, "gl_BackMaterial", material_parameters_type);
-
-   const glsl_type *const light_source_array_type =
-      glsl_type::get_array_instance(symtab->get_type("gl_LightSourceParameters"), state->Const.MaxLights);
-
-   add_uniform(instructions, symtab, "gl_LightSource", light_source_array_type);
-
-   const glsl_type *const light_model_products_type =
-      symtab->get_type("gl_LightModelProducts");
-   add_uniform(instructions, symtab, "gl_FrontLightModelProduct",
-	       light_model_products_type);
-   add_uniform(instructions, symtab, "gl_BackLightModelProduct",
-	       light_model_products_type);
-
-   const glsl_type *const light_products_type =
-      glsl_type::get_array_instance(symtab->get_type("gl_LightProducts"),
-				    state->Const.MaxLights);
-   add_uniform(instructions, symtab, "gl_FrontLightProduct", light_products_type);
-   add_uniform(instructions, symtab, "gl_BackLightProduct", light_products_type);
-
-   add_uniform(instructions, symtab, "gl_TextureEnvColor",
-	       glsl_type::get_array_instance(glsl_type::vec4_type,
-					     state->Const.MaxTextureUnits));
-
-   const glsl_type *const texcoords_vec4 =
-      glsl_type::get_array_instance(glsl_type::vec4_type,
-				    state->Const.MaxTextureCoords);
-   add_uniform(instructions, symtab, "gl_EyePlaneS", texcoords_vec4);
-   add_uniform(instructions, symtab, "gl_EyePlaneT", texcoords_vec4);
-   add_uniform(instructions, symtab, "gl_EyePlaneR", texcoords_vec4);
-   add_uniform(instructions, symtab, "gl_EyePlaneQ", texcoords_vec4);
-   add_uniform(instructions, symtab, "gl_ObjectPlaneS", texcoords_vec4);
-   add_uniform(instructions, symtab, "gl_ObjectPlaneT", texcoords_vec4);
-   add_uniform(instructions, symtab, "gl_ObjectPlaneR", texcoords_vec4);
-   add_uniform(instructions, symtab, "gl_ObjectPlaneQ", texcoords_vec4);
-
-   add_uniform(instructions, symtab, "gl_Fog",
-	       symtab->get_type("gl_FogParameters"));
-}
-
-/* This function should only be called for ES, not desktop GL. */
-static void
-generate_100ES_vs_variables(exec_list *instructions,
-			  struct _mesa_glsl_parse_state *state)
-{
-   for (unsigned i = 0; i < Elements(builtin_core_vs_variables); i++) {
-      add_builtin_variable(instructions, state->symbols,
-			   & builtin_core_vs_variables[i]);
-   }
-
-   generate_100ES_uniforms(instructions, state);
-
-   generate_ARB_draw_buffers_variables(instructions, state, false,
-				       vertex_shader);
-}
-
-
-static void
-generate_110_vs_variables(exec_list *instructions,
-			  struct _mesa_glsl_parse_state *state)
-{
-   for (unsigned i = 0; i < Elements(builtin_core_vs_variables); i++) {
-      add_builtin_variable(instructions, state->symbols,
-			   & builtin_core_vs_variables[i]);
-   }
-
-   for (unsigned i = 0
-	   ; i < Elements(builtin_110_deprecated_vs_variables)
-	   ; i++) {
-      add_builtin_variable(instructions, state->symbols,
-			   & builtin_110_deprecated_vs_variables[i]);
-   }
-   generate_110_uniforms(instructions, state);
-
-   /* From page 54 (page 60 of the PDF) of the GLSL 1.20 spec:
-    *
-    *     "As with all arrays, indices used to subscript gl_TexCoord must
-    *     either be an integral constant expressions, or this array must be
-    *     re-declared by the shader with a size. The size can be at most
-    *     gl_MaxTextureCoords. Using indexes close to 0 may aid the
-    *     implementation in preserving varying resources."
-    */
-   const glsl_type *const vec4_array_type =
-      glsl_type::get_array_instance(glsl_type::vec4_type, 0);
-
-   add_variable(instructions, state->symbols,
-		"gl_TexCoord", vec4_array_type, ir_var_out, VERT_RESULT_TEX0);
-
-   generate_ARB_draw_buffers_variables(instructions, state, false,
-				       vertex_shader);
-}
-
-
-static void
-generate_120_vs_variables(exec_list *instructions,
-			  struct _mesa_glsl_parse_state *state)
-{
-   /* GLSL version 1.20 did not add any built-in variables in the vertex
-    * shader.
-    */
-   generate_110_vs_variables(instructions, state);
-}
-
-
-static void
-generate_130_vs_variables(exec_list *instructions,
-			  struct _mesa_glsl_parse_state *state)
-{
-   generate_120_vs_variables(instructions, state);
-
-   for (unsigned i = 0; i < Elements(builtin_130_vs_variables); i++) {
-      add_builtin_variable(instructions, state->symbols,
-			   & builtin_130_vs_variables[i]);
-   }
-
-   const glsl_type *const clip_distance_array_type =
-      glsl_type::get_array_instance(glsl_type::float_type,
-				    state->Const.MaxClipPlanes);
-
-   /* FINISHME: gl_ClipDistance needs a real location assigned. */
-   add_variable(instructions, state->symbols,
-		"gl_ClipDistance", clip_distance_array_type, ir_var_out, -1);
-
-}
-
-
-static void
-initialize_vs_variables(exec_list *instructions,
-			struct _mesa_glsl_parse_state *state)
-{
-
-   switch (state->language_version) {
-   case 100:
-      generate_100ES_vs_variables(instructions, state);
-      break;
-   case 110:
-      generate_110_vs_variables(instructions, state);
-      break;
-   case 120:
-      generate_120_vs_variables(instructions, state);
-      break;
-   case 130:
-      generate_130_vs_variables(instructions, state);
-      break;
-   }
-
-   if (state->ARB_draw_instanced_enable)
-      generate_ARB_draw_instanced_variables(instructions, state, false,
-                                            vertex_shader);
-}
-
-
-/* This function should only be called for ES, not desktop GL. */
-static void
-generate_100ES_fs_variables(exec_list *instructions,
-			  struct _mesa_glsl_parse_state *state)
-{
-   for (unsigned i = 0; i < Elements(builtin_core_fs_variables); i++) {
-      add_builtin_variable(instructions, state->symbols,
-			   & builtin_core_fs_variables[i]);
-   }
-
-   for (unsigned i = 0; i < Elements(builtin_100ES_fs_variables); i++) {
-      add_builtin_variable(instructions, state->symbols,
-			   & builtin_100ES_fs_variables[i]);
-   }
-
-   generate_100ES_uniforms(instructions, state);
-
-   generate_ARB_draw_buffers_variables(instructions, state, false,
-				       fragment_shader);
-}
-
-static void
-generate_110_fs_variables(exec_list *instructions,
-			  struct _mesa_glsl_parse_state *state)
-{
-   for (unsigned i = 0; i < Elements(builtin_core_fs_variables); i++) {
-      add_builtin_variable(instructions, state->symbols,
-			   & builtin_core_fs_variables[i]);
-   }
-
-   for (unsigned i = 0; i < Elements(builtin_110_fs_variables); i++) {
-      add_builtin_variable(instructions, state->symbols,
-			   & builtin_110_fs_variables[i]);
-   }
-
-   for (unsigned i = 0
-	   ; i < Elements(builtin_110_deprecated_fs_variables)
-	   ; i++) {
-      add_builtin_variable(instructions, state->symbols,
-			   & builtin_110_deprecated_fs_variables[i]);
-   }
-   generate_110_uniforms(instructions, state);
-
-   /* From page 54 (page 60 of the PDF) of the GLSL 1.20 spec:
-    *
-    *     "As with all arrays, indices used to subscript gl_TexCoord must
-    *     either be an integral constant expressions, or this array must be
-    *     re-declared by the shader with a size. The size can be at most
-    *     gl_MaxTextureCoords. Using indexes close to 0 may aid the
-    *     implementation in preserving varying resources."
-    */
-   const glsl_type *const vec4_array_type =
-      glsl_type::get_array_instance(glsl_type::vec4_type, 0);
-
-   add_variable(instructions, state->symbols,
-		"gl_TexCoord", vec4_array_type, ir_var_in, FRAG_ATTRIB_TEX0);
-
-   generate_ARB_draw_buffers_variables(instructions, state, false,
-				       fragment_shader);
-}
-
-
-static void
-generate_ARB_draw_buffers_variables(exec_list *instructions,
-				    struct _mesa_glsl_parse_state *state,
-				    bool warn, _mesa_glsl_parser_targets target)
-{
-   /* gl_MaxDrawBuffers is available in all shader stages.
-    */
-   ir_variable *const mdb =
-      add_variable(instructions, state->symbols,
-		   "gl_MaxDrawBuffers", glsl_type::int_type, ir_var_auto, -1);
-
-   if (warn)
-      mdb->warn_extension = "GL_ARB_draw_buffers";
-
-   mdb->constant_value = new(mdb)
-      ir_constant(int(state->Const.MaxDrawBuffers));
-
-
-   /* gl_FragData is only available in the fragment shader.
-    */
-   if (target == fragment_shader) {
-      const glsl_type *const vec4_array_type =
-	 glsl_type::get_array_instance(glsl_type::vec4_type,
-				       state->Const.MaxDrawBuffers);
-
-      ir_variable *const fd =
-	 add_variable(instructions, state->symbols,
-		      "gl_FragData", vec4_array_type,
-		      ir_var_out, FRAG_RESULT_DATA0);
-
-      if (warn)
-	 fd->warn_extension = "GL_ARB_draw_buffers";
-   }
-}
-
-
-static void
-generate_ARB_draw_instanced_variables(exec_list *instructions,
-                                      struct _mesa_glsl_parse_state *state,
-                                      bool warn,
-                                      _mesa_glsl_parser_targets target)
-{
-   /* gl_InstanceIDARB is only available in the vertex shader.
-    */
-   if (target == vertex_shader) {
-      ir_variable *const inst =
-         add_variable(instructions, state->symbols,
-		      "gl_InstanceIDARB", glsl_type::int_type,
-		      ir_var_system_value, SYSTEM_VALUE_INSTANCE_ID);
-
-      if (warn)
-         inst->warn_extension = "GL_ARB_draw_instanced";
-   }
-}
-
-
-static void
-generate_ARB_shader_stencil_export_variables(exec_list *instructions,
-					     struct _mesa_glsl_parse_state *state,
-					     bool warn)
-{
-   /* gl_FragStencilRefARB is only available in the fragment shader.
-    */
-   ir_variable *const fd =
-      add_variable(instructions, state->symbols,
-		   "gl_FragStencilRefARB", glsl_type::int_type,
-		   ir_var_out, FRAG_RESULT_STENCIL);
-
-   if (warn)
-      fd->warn_extension = "GL_ARB_shader_stencil_export";
-}
-
-static void
-generate_120_fs_variables(exec_list *instructions,
-			  struct _mesa_glsl_parse_state *state)
-{
-   generate_110_fs_variables(instructions, state);
-
-   for (unsigned i = 0
-	   ; i < Elements(builtin_120_fs_variables)
-	   ; i++) {
-      add_builtin_variable(instructions, state->symbols,
-			   & builtin_120_fs_variables[i]);
-   }
-}
-
-static void
-generate_130_fs_variables(exec_list *instructions,
-			  struct _mesa_glsl_parse_state *state)
-{
-   generate_120_fs_variables(instructions, state);
-
-   const glsl_type *const clip_distance_array_type =
-      glsl_type::get_array_instance(glsl_type::float_type,
-				    state->Const.MaxClipPlanes);
-
-   /* FINISHME: gl_ClipDistance needs a real location assigned. */
-   add_variable(instructions, state->symbols,
-		"gl_ClipDistance", clip_distance_array_type, ir_var_in, -1);
-}
-
-static void
-initialize_fs_variables(exec_list *instructions,
-			struct _mesa_glsl_parse_state *state)
-{
-
-   switch (state->language_version) {
-   case 100:
-      generate_100ES_fs_variables(instructions, state);
-      break;
-   case 110:
-      generate_110_fs_variables(instructions, state);
-      break;
-   case 120:
-      generate_120_fs_variables(instructions, state);
-      break;
-   case 130:
-      generate_130_fs_variables(instructions, state);
-      break;
-   }
-
-   if (state->ARB_shader_stencil_export_enable)
-      generate_ARB_shader_stencil_export_variables(instructions, state,
-						   state->ARB_shader_stencil_export_warn);
-}
-
-void
-_mesa_glsl_initialize_variables(exec_list *instructions,
-				struct _mesa_glsl_parse_state *state)
-{
-   switch (state->target) {
-   case vertex_shader:
-      initialize_vs_variables(instructions, state);
-      break;
-   case geometry_shader:
-      break;
-   case fragment_shader:
-      initialize_fs_variables(instructions, state);
-      break;
-   }
-}
-=======
-/*
- * Copyright © 2010 Intel Corporation
- *
- * Permission is hereby granted, free of charge, to any person obtaining a
- * copy of this software and associated documentation files (the "Software"),
- * to deal in the Software without restriction, including without limitation
- * the rights to use, copy, modify, merge, publish, distribute, sublicense,
- * and/or sell copies of the Software, and to permit persons to whom the
- * Software is furnished to do so, subject to the following conditions:
- *
- * The above copyright notice and this permission notice (including the next
- * paragraph) shall be included in all copies or substantial portions of the
- * Software.
- *
- * THE SOFTWARE IS PROVIDED "AS IS", WITHOUT WARRANTY OF ANY KIND, EXPRESS OR
- * IMPLIED, INCLUDING BUT NOT LIMITED TO THE WARRANTIES OF MERCHANTABILITY,
- * FITNESS FOR A PARTICULAR PURPOSE AND NONINFRINGEMENT.  IN NO EVENT SHALL
- * THE AUTHORS OR COPYRIGHT HOLDERS BE LIABLE FOR ANY CLAIM, DAMAGES OR OTHER
- * LIABILITY, WHETHER IN AN ACTION OF CONTRACT, TORT OR OTHERWISE, ARISING
- * FROM, OUT OF OR IN CONNECTION WITH THE SOFTWARE OR THE USE OR OTHER
- * DEALINGS IN THE SOFTWARE.
- */
-
-#include "ir.h"
-#include "glsl_parser_extras.h"
-#include "glsl_symbol_table.h"
-#include "builtin_variables.h"
-#include "main/uniforms.h"
-#include "program/prog_parameter.h"
-#include "program/prog_statevars.h"
-#include "program/prog_instruction.h"
-
-static void generate_ARB_draw_buffers_variables(exec_list *,
-						struct _mesa_glsl_parse_state *,
-						bool, _mesa_glsl_parser_targets);
-
-static void
-generate_ARB_draw_instanced_variables(exec_list *,
-                                      struct _mesa_glsl_parse_state *,
-                                      bool, _mesa_glsl_parser_targets);
-
-static struct gl_builtin_uniform_element gl_DepthRange_elements[] = {
-   {"near", {STATE_DEPTH_RANGE, 0, 0}, SWIZZLE_XXXX},
-   {"far", {STATE_DEPTH_RANGE, 0, 0}, SWIZZLE_YYYY},
-   {"diff", {STATE_DEPTH_RANGE, 0, 0}, SWIZZLE_ZZZZ},
-};
-
-static struct gl_builtin_uniform_element gl_ClipPlane_elements[] = {
-   {NULL, {STATE_CLIPPLANE, 0, 0}, SWIZZLE_XYZW}
-};
-
-static struct gl_builtin_uniform_element gl_Point_elements[] = {
-   {"size", {STATE_POINT_SIZE}, SWIZZLE_XXXX},
-   {"sizeMin", {STATE_POINT_SIZE}, SWIZZLE_YYYY},
-   {"sizeMax", {STATE_POINT_SIZE}, SWIZZLE_ZZZZ},
-   {"fadeThresholdSize", {STATE_POINT_SIZE}, SWIZZLE_WWWW},
-   {"distanceConstantAttenuation", {STATE_POINT_ATTENUATION}, SWIZZLE_XXXX},
-   {"distanceLinearAttenuation", {STATE_POINT_ATTENUATION}, SWIZZLE_YYYY},
-   {"distanceQuadraticAttenuation", {STATE_POINT_ATTENUATION}, SWIZZLE_ZZZZ},
-};
-
-static struct gl_builtin_uniform_element gl_FrontMaterial_elements[] = {
-   {"emission", {STATE_MATERIAL, 0, STATE_EMISSION}, SWIZZLE_XYZW},
-   {"ambient", {STATE_MATERIAL, 0, STATE_AMBIENT}, SWIZZLE_XYZW},
-   {"diffuse", {STATE_MATERIAL, 0, STATE_DIFFUSE}, SWIZZLE_XYZW},
-   {"specular", {STATE_MATERIAL, 0, STATE_SPECULAR}, SWIZZLE_XYZW},
-   {"shininess", {STATE_MATERIAL, 0, STATE_SHININESS}, SWIZZLE_XXXX},
-};
-
-static struct gl_builtin_uniform_element gl_BackMaterial_elements[] = {
-   {"emission", {STATE_MATERIAL, 1, STATE_EMISSION}, SWIZZLE_XYZW},
-   {"ambient", {STATE_MATERIAL, 1, STATE_AMBIENT}, SWIZZLE_XYZW},
-   {"diffuse", {STATE_MATERIAL, 1, STATE_DIFFUSE}, SWIZZLE_XYZW},
-   {"specular", {STATE_MATERIAL, 1, STATE_SPECULAR}, SWIZZLE_XYZW},
-   {"shininess", {STATE_MATERIAL, 1, STATE_SHININESS}, SWIZZLE_XXXX},
-};
-
-static struct gl_builtin_uniform_element gl_LightSource_elements[] = {
-   {"ambient", {STATE_LIGHT, 0, STATE_AMBIENT}, SWIZZLE_XYZW},
-   {"diffuse", {STATE_LIGHT, 0, STATE_DIFFUSE}, SWIZZLE_XYZW},
-   {"specular", {STATE_LIGHT, 0, STATE_SPECULAR}, SWIZZLE_XYZW},
-   {"position", {STATE_LIGHT, 0, STATE_POSITION}, SWIZZLE_XYZW},
-   {"halfVector", {STATE_LIGHT, 0, STATE_HALF_VECTOR}, SWIZZLE_XYZW},
-   {"spotDirection", {STATE_LIGHT, 0, STATE_SPOT_DIRECTION},
-    MAKE_SWIZZLE4(SWIZZLE_X,
-		  SWIZZLE_Y,
-		  SWIZZLE_Z,
-		  SWIZZLE_Z)},
-   {"spotCosCutoff", {STATE_LIGHT, 0, STATE_SPOT_DIRECTION}, SWIZZLE_WWWW},
-   {"spotCutoff", {STATE_LIGHT, 0, STATE_SPOT_CUTOFF}, SWIZZLE_XXXX},
-   {"spotExponent", {STATE_LIGHT, 0, STATE_ATTENUATION}, SWIZZLE_WWWW},
-   {"constantAttenuation", {STATE_LIGHT, 0, STATE_ATTENUATION}, SWIZZLE_XXXX},
-   {"linearAttenuation", {STATE_LIGHT, 0, STATE_ATTENUATION}, SWIZZLE_YYYY},
-   {"quadraticAttenuation", {STATE_LIGHT, 0, STATE_ATTENUATION}, SWIZZLE_ZZZZ},
-};
-
-static struct gl_builtin_uniform_element gl_LightModel_elements[] = {
-   {"ambient", {STATE_LIGHTMODEL_AMBIENT, 0}, SWIZZLE_XYZW},
-};
-
-static struct gl_builtin_uniform_element gl_FrontLightModelProduct_elements[] = {
-   {"sceneColor", {STATE_LIGHTMODEL_SCENECOLOR, 0}, SWIZZLE_XYZW},
-};
-
-static struct gl_builtin_uniform_element gl_BackLightModelProduct_elements[] = {
-   {"sceneColor", {STATE_LIGHTMODEL_SCENECOLOR, 1}, SWIZZLE_XYZW},
-};
-
-static struct gl_builtin_uniform_element gl_FrontLightProduct_elements[] = {
-   {"ambient", {STATE_LIGHTPROD, 0, 0, STATE_AMBIENT}, SWIZZLE_XYZW},
-   {"diffuse", {STATE_LIGHTPROD, 0, 0, STATE_DIFFUSE}, SWIZZLE_XYZW},
-   {"specular", {STATE_LIGHTPROD, 0, 0, STATE_SPECULAR}, SWIZZLE_XYZW},
-};
-
-static struct gl_builtin_uniform_element gl_BackLightProduct_elements[] = {
-   {"ambient", {STATE_LIGHTPROD, 0, 1, STATE_AMBIENT}, SWIZZLE_XYZW},
-   {"diffuse", {STATE_LIGHTPROD, 0, 1, STATE_DIFFUSE}, SWIZZLE_XYZW},
-   {"specular", {STATE_LIGHTPROD, 0, 1, STATE_SPECULAR}, SWIZZLE_XYZW},
-};
-
-static struct gl_builtin_uniform_element gl_TextureEnvColor_elements[] = {
-   {NULL, {STATE_TEXENV_COLOR, 0}, SWIZZLE_XYZW},
-};
-
-static struct gl_builtin_uniform_element gl_EyePlaneS_elements[] = {
-   {NULL, {STATE_TEXGEN, 0, STATE_TEXGEN_EYE_S}, SWIZZLE_XYZW},
-};
-
-static struct gl_builtin_uniform_element gl_EyePlaneT_elements[] = {
-   {NULL, {STATE_TEXGEN, 0, STATE_TEXGEN_EYE_T}, SWIZZLE_XYZW},
-};
-
-static struct gl_builtin_uniform_element gl_EyePlaneR_elements[] = {
-   {NULL, {STATE_TEXGEN, 0, STATE_TEXGEN_EYE_R}, SWIZZLE_XYZW},
-};
-
-static struct gl_builtin_uniform_element gl_EyePlaneQ_elements[] = {
-   {NULL, {STATE_TEXGEN, 0, STATE_TEXGEN_EYE_Q}, SWIZZLE_XYZW},
-};
-
-static struct gl_builtin_uniform_element gl_ObjectPlaneS_elements[] = {
-   {NULL, {STATE_TEXGEN, 0, STATE_TEXGEN_OBJECT_S}, SWIZZLE_XYZW},
-};
-
-static struct gl_builtin_uniform_element gl_ObjectPlaneT_elements[] = {
-   {NULL, {STATE_TEXGEN, 0, STATE_TEXGEN_OBJECT_T}, SWIZZLE_XYZW},
-};
-
-static struct gl_builtin_uniform_element gl_ObjectPlaneR_elements[] = {
-   {NULL, {STATE_TEXGEN, 0, STATE_TEXGEN_OBJECT_R}, SWIZZLE_XYZW},
-};
-
-static struct gl_builtin_uniform_element gl_ObjectPlaneQ_elements[] = {
-   {NULL, {STATE_TEXGEN, 0, STATE_TEXGEN_OBJECT_Q}, SWIZZLE_XYZW},
-};
-
-static struct gl_builtin_uniform_element gl_Fog_elements[] = {
-   {"color", {STATE_FOG_COLOR}, SWIZZLE_XYZW},
-   {"density", {STATE_FOG_PARAMS}, SWIZZLE_XXXX},
-   {"start", {STATE_FOG_PARAMS}, SWIZZLE_YYYY},
-   {"end", {STATE_FOG_PARAMS}, SWIZZLE_ZZZZ},
-   {"scale", {STATE_FOG_PARAMS}, SWIZZLE_WWWW},
-};
-
-static struct gl_builtin_uniform_element gl_NormalScale_elements[] = {
-   {NULL, {STATE_NORMAL_SCALE}, SWIZZLE_XXXX},
-};
-
-static struct gl_builtin_uniform_element gl_MESABumpRotMatrix0_elements[] = {
-   {NULL, {STATE_INTERNAL, STATE_ROT_MATRIX_0}, SWIZZLE_XYZW},
-};
-
-static struct gl_builtin_uniform_element gl_MESABumpRotMatrix1_elements[] = {
-   {NULL, {STATE_INTERNAL, STATE_ROT_MATRIX_1}, SWIZZLE_XYZW},
-};
-
-static struct gl_builtin_uniform_element gl_MESAFogParamsOptimized_elements[] = {
-   {NULL, {STATE_INTERNAL, STATE_FOG_PARAMS_OPTIMIZED}, SWIZZLE_XYZW},
-};
-
-#define MATRIX(name, statevar, modifier)				\
-   static struct gl_builtin_uniform_element name ## _elements[] = {	\
-      { NULL, { statevar, 0, 0, 0, modifier}, SWIZZLE_XYZW },		\
-      { NULL, { statevar, 0, 1, 1, modifier}, SWIZZLE_XYZW },		\
-      { NULL, { statevar, 0, 2, 2, modifier}, SWIZZLE_XYZW },		\
-      { NULL, { statevar, 0, 3, 3, modifier}, SWIZZLE_XYZW },		\
-   }
-
-MATRIX(gl_ModelViewMatrix,
-       STATE_MODELVIEW_MATRIX, STATE_MATRIX_TRANSPOSE);
-MATRIX(gl_ModelViewMatrixInverse,
-       STATE_MODELVIEW_MATRIX, STATE_MATRIX_INVTRANS);
-MATRIX(gl_ModelViewMatrixTranspose,
-       STATE_MODELVIEW_MATRIX, 0);
-MATRIX(gl_ModelViewMatrixInverseTranspose,
-       STATE_MODELVIEW_MATRIX, STATE_MATRIX_INVERSE);
-
-MATRIX(gl_ProjectionMatrix,
-       STATE_PROJECTION_MATRIX, STATE_MATRIX_TRANSPOSE);
-MATRIX(gl_ProjectionMatrixInverse,
-       STATE_PROJECTION_MATRIX, STATE_MATRIX_INVTRANS);
-MATRIX(gl_ProjectionMatrixTranspose,
-       STATE_PROJECTION_MATRIX, 0);
-MATRIX(gl_ProjectionMatrixInverseTranspose,
-       STATE_PROJECTION_MATRIX, STATE_MATRIX_INVERSE);
-
-MATRIX(gl_ModelViewProjectionMatrix,
-       STATE_MVP_MATRIX, STATE_MATRIX_TRANSPOSE);
-MATRIX(gl_ModelViewProjectionMatrixInverse,
-       STATE_MVP_MATRIX, STATE_MATRIX_INVTRANS);
-MATRIX(gl_ModelViewProjectionMatrixTranspose,
-       STATE_MVP_MATRIX, 0);
-MATRIX(gl_ModelViewProjectionMatrixInverseTranspose,
-       STATE_MVP_MATRIX, STATE_MATRIX_INVERSE);
-
-MATRIX(gl_TextureMatrix,
-       STATE_TEXTURE_MATRIX, STATE_MATRIX_TRANSPOSE);
-MATRIX(gl_TextureMatrixInverse,
-       STATE_TEXTURE_MATRIX, STATE_MATRIX_INVTRANS);
-MATRIX(gl_TextureMatrixTranspose,
-       STATE_TEXTURE_MATRIX, 0);
-MATRIX(gl_TextureMatrixInverseTranspose,
-       STATE_TEXTURE_MATRIX, STATE_MATRIX_INVERSE);
-
-static struct gl_builtin_uniform_element gl_NormalMatrix_elements[] = {
-   { NULL, { STATE_MODELVIEW_MATRIX, 0, 0, 0, STATE_MATRIX_INVERSE},
-     SWIZZLE_XYZW },
-   { NULL, { STATE_MODELVIEW_MATRIX, 0, 1, 1, STATE_MATRIX_INVERSE},
-     SWIZZLE_XYZW },
-   { NULL, { STATE_MODELVIEW_MATRIX, 0, 2, 2, STATE_MATRIX_INVERSE},
-     SWIZZLE_XYZW },
-};
-
-#undef MATRIX
-
-#define STATEVAR(name) {#name, name ## _elements, Elements(name ## _elements)}
-
-const struct gl_builtin_uniform_desc _mesa_builtin_uniform_desc[] = {
-   STATEVAR(gl_DepthRange),
-   STATEVAR(gl_ClipPlane),
-   STATEVAR(gl_Point),
-   STATEVAR(gl_FrontMaterial),
-   STATEVAR(gl_BackMaterial),
-   STATEVAR(gl_LightSource),
-   STATEVAR(gl_LightModel),
-   STATEVAR(gl_FrontLightModelProduct),
-   STATEVAR(gl_BackLightModelProduct),
-   STATEVAR(gl_FrontLightProduct),
-   STATEVAR(gl_BackLightProduct),
-   STATEVAR(gl_TextureEnvColor),
-   STATEVAR(gl_EyePlaneS),
-   STATEVAR(gl_EyePlaneT),
-   STATEVAR(gl_EyePlaneR),
-   STATEVAR(gl_EyePlaneQ),
-   STATEVAR(gl_ObjectPlaneS),
-   STATEVAR(gl_ObjectPlaneT),
-   STATEVAR(gl_ObjectPlaneR),
-   STATEVAR(gl_ObjectPlaneQ),
-   STATEVAR(gl_Fog),
-
-   STATEVAR(gl_ModelViewMatrix),
-   STATEVAR(gl_ModelViewMatrixInverse),
-   STATEVAR(gl_ModelViewMatrixTranspose),
-   STATEVAR(gl_ModelViewMatrixInverseTranspose),
-
-   STATEVAR(gl_ProjectionMatrix),
-   STATEVAR(gl_ProjectionMatrixInverse),
-   STATEVAR(gl_ProjectionMatrixTranspose),
-   STATEVAR(gl_ProjectionMatrixInverseTranspose),
-
-   STATEVAR(gl_ModelViewProjectionMatrix),
-   STATEVAR(gl_ModelViewProjectionMatrixInverse),
-   STATEVAR(gl_ModelViewProjectionMatrixTranspose),
-   STATEVAR(gl_ModelViewProjectionMatrixInverseTranspose),
-
-   STATEVAR(gl_TextureMatrix),
-   STATEVAR(gl_TextureMatrixInverse),
-   STATEVAR(gl_TextureMatrixTranspose),
-   STATEVAR(gl_TextureMatrixInverseTranspose),
-
-   STATEVAR(gl_NormalMatrix),
-   STATEVAR(gl_NormalScale),
-
-   STATEVAR(gl_MESABumpRotMatrix0),
-   STATEVAR(gl_MESABumpRotMatrix1),
-   STATEVAR(gl_MESAFogParamsOptimized),
-
-   {NULL, NULL, 0}
-};
-
-static ir_variable *
-add_variable(exec_list *instructions, glsl_symbol_table *symtab,
-	     const char *name, const glsl_type *type,
-	     enum ir_variable_mode mode, int slot)
-{
-   ir_variable *var = new(symtab) ir_variable(type, name, mode);
-
-   switch (var->mode) {
-   case ir_var_auto:
-   case ir_var_in:
-   case ir_var_const_in:
-   case ir_var_uniform:
-   case ir_var_system_value:
-      var->read_only = true;
-      break;
-   case ir_var_inout:
-   case ir_var_out:
-      break;
-   default:
-      assert(0);
-      break;
-   }
-
-   var->location = slot;
-   var->explicit_location = (slot >= 0);
-
-   /* Once the variable is created an initialized, add it to the symbol table
-    * and add the declaration to the IR stream.
-    */
-   instructions->push_tail(var);
-
-   symtab->add_variable(var);
-   return var;
-}
-
-static ir_variable *
-add_uniform(exec_list *instructions, glsl_symbol_table *symtab,
-	    const char *name, const glsl_type *type)
-{
-   ir_variable *const uni =
-      add_variable(instructions, symtab, name, type, ir_var_uniform, -1);
-
-   unsigned i;
-   for (i = 0; _mesa_builtin_uniform_desc[i].name != NULL; i++) {
-      if (strcmp(_mesa_builtin_uniform_desc[i].name, name) == 0) {
-	 break;
-      }
-   }
-
-   assert(_mesa_builtin_uniform_desc[i].name != NULL);
-   const struct gl_builtin_uniform_desc* const statevar =
-      &_mesa_builtin_uniform_desc[i];
-
-   const unsigned array_count = type->is_array() ? type->length : 1;
-   uni->num_state_slots = array_count * statevar->num_elements;
-
-   ir_state_slot *slots =
-      ralloc_array(uni, ir_state_slot, uni->num_state_slots);
-
-   uni->state_slots = slots;
-
-   for (unsigned a = 0; a < array_count; a++) {
-      for (unsigned j = 0; j < statevar->num_elements; j++) {
-	 struct gl_builtin_uniform_element *element = &statevar->elements[j];
-
-	 memcpy(slots->tokens, element->tokens, sizeof(element->tokens));
-	 if (type->is_array()) {
-	    slots->tokens[1] = a;
-	 }
-
-	 slots->swizzle = element->swizzle;
-	 slots++;
-      }
-   }
-
-   return uni;
-}
-
-static void
-add_builtin_variable(exec_list *instructions, glsl_symbol_table *symtab,
-		     const builtin_variable *proto)
-{
-   /* Create a new variable declaration from the description supplied by
-    * the caller.
-    */
-   const glsl_type *const type = symtab->get_type(proto->type);
-
-   assert(type != NULL);
-
-   if (proto->mode == ir_var_uniform) {
-      add_uniform(instructions, symtab, proto->name, type);
-   } else {
-      add_variable(instructions, symtab, proto->name, type, proto->mode,
-		   proto->slot);
-   }
-}
-
-static void
-add_builtin_constant(exec_list *instructions, glsl_symbol_table *symtab,
-		     const char *name, int value)
-{
-   ir_variable *const var = add_variable(instructions, symtab,
-					 name, glsl_type::int_type,
-					 ir_var_auto, -1);
-   var->constant_value = new(var) ir_constant(value);
-}
-
-/* Several constants in GLSL ES have different names than normal desktop GLSL.
- * Therefore, this function should only be called on the ES path.
- */
-static void
-generate_100ES_uniforms(exec_list *instructions,
-		     struct _mesa_glsl_parse_state *state)
-{
-   glsl_symbol_table *const symtab = state->symbols;
-
-   add_builtin_constant(instructions, symtab, "gl_MaxVertexAttribs",
-			state->Const.MaxVertexAttribs);
-   add_builtin_constant(instructions, symtab, "gl_MaxVertexUniformVectors",
-			state->Const.MaxVertexUniformComponents);
-   add_builtin_constant(instructions, symtab, "gl_MaxVaryingVectors",
-			state->Const.MaxVaryingFloats / 4);
-   add_builtin_constant(instructions, symtab, "gl_MaxVertexTextureImageUnits",
-			state->Const.MaxVertexTextureImageUnits);
-   add_builtin_constant(instructions, symtab, "gl_MaxCombinedTextureImageUnits",
-			state->Const.MaxCombinedTextureImageUnits);
-   add_builtin_constant(instructions, symtab, "gl_MaxTextureImageUnits",
-			state->Const.MaxTextureImageUnits);
-   add_builtin_constant(instructions, symtab, "gl_MaxFragmentUniformVectors",
-			state->Const.MaxFragmentUniformComponents);
-
-   add_uniform(instructions, symtab, "gl_DepthRange",
-	       state->symbols->get_type("gl_DepthRangeParameters"));
-}
-
-static void
-generate_110_uniforms(exec_list *instructions,
-		      struct _mesa_glsl_parse_state *state)
-{
-   glsl_symbol_table *const symtab = state->symbols;
-
-   for (unsigned i = 0
-	   ; i < Elements(builtin_110_deprecated_uniforms)
-	   ; i++) {
-      add_builtin_variable(instructions, symtab,
-			   & builtin_110_deprecated_uniforms[i]);
-   }
-
-   add_builtin_constant(instructions, symtab, "gl_MaxLights",
-			state->Const.MaxLights);
-   add_builtin_constant(instructions, symtab, "gl_MaxClipPlanes",
-			state->Const.MaxClipPlanes);
-   add_builtin_constant(instructions, symtab, "gl_MaxTextureUnits",
-			state->Const.MaxTextureUnits);
-   add_builtin_constant(instructions, symtab, "gl_MaxTextureCoords",
-			state->Const.MaxTextureCoords);
-   add_builtin_constant(instructions, symtab, "gl_MaxVertexAttribs",
-			state->Const.MaxVertexAttribs);
-   add_builtin_constant(instructions, symtab, "gl_MaxVertexUniformComponents",
-			state->Const.MaxVertexUniformComponents);
-   add_builtin_constant(instructions, symtab, "gl_MaxVaryingFloats",
-			state->Const.MaxVaryingFloats);
-   add_builtin_constant(instructions, symtab, "gl_MaxVertexTextureImageUnits",
-			state->Const.MaxVertexTextureImageUnits);
-   add_builtin_constant(instructions, symtab, "gl_MaxCombinedTextureImageUnits",
-			state->Const.MaxCombinedTextureImageUnits);
-   add_builtin_constant(instructions, symtab, "gl_MaxTextureImageUnits",
-			state->Const.MaxTextureImageUnits);
-   add_builtin_constant(instructions, symtab, "gl_MaxFragmentUniformComponents",
-			state->Const.MaxFragmentUniformComponents);
-
-   const glsl_type *const mat4_array_type =
-      glsl_type::get_array_instance(glsl_type::mat4_type,
-				    state->Const.MaxTextureCoords);
-
-   add_uniform(instructions, symtab, "gl_TextureMatrix", mat4_array_type);
-   add_uniform(instructions, symtab, "gl_TextureMatrixInverse", mat4_array_type);
-   add_uniform(instructions, symtab, "gl_TextureMatrixTranspose", mat4_array_type);
-   add_uniform(instructions, symtab, "gl_TextureMatrixInverseTranspose", mat4_array_type);
-
-   add_uniform(instructions, symtab, "gl_DepthRange",
-		symtab->get_type("gl_DepthRangeParameters"));
-
-   add_uniform(instructions, symtab, "gl_ClipPlane",
-	       glsl_type::get_array_instance(glsl_type::vec4_type,
-					     state->Const.MaxClipPlanes));
-   add_uniform(instructions, symtab, "gl_Point",
-	       symtab->get_type("gl_PointParameters"));
-
-   const glsl_type *const material_parameters_type =
-      symtab->get_type("gl_MaterialParameters");
-   add_uniform(instructions, symtab, "gl_FrontMaterial", material_parameters_type);
-   add_uniform(instructions, symtab, "gl_BackMaterial", material_parameters_type);
-
-   const glsl_type *const light_source_array_type =
-      glsl_type::get_array_instance(symtab->get_type("gl_LightSourceParameters"), state->Const.MaxLights);
-
-   add_uniform(instructions, symtab, "gl_LightSource", light_source_array_type);
-
-   const glsl_type *const light_model_products_type =
-      symtab->get_type("gl_LightModelProducts");
-   add_uniform(instructions, symtab, "gl_FrontLightModelProduct",
-	       light_model_products_type);
-   add_uniform(instructions, symtab, "gl_BackLightModelProduct",
-	       light_model_products_type);
-
-   const glsl_type *const light_products_type =
-      glsl_type::get_array_instance(symtab->get_type("gl_LightProducts"),
-				    state->Const.MaxLights);
-   add_uniform(instructions, symtab, "gl_FrontLightProduct", light_products_type);
-   add_uniform(instructions, symtab, "gl_BackLightProduct", light_products_type);
-
-   add_uniform(instructions, symtab, "gl_TextureEnvColor",
-	       glsl_type::get_array_instance(glsl_type::vec4_type,
-					     state->Const.MaxTextureUnits));
-
-   const glsl_type *const texcoords_vec4 =
-      glsl_type::get_array_instance(glsl_type::vec4_type,
-				    state->Const.MaxTextureCoords);
-   add_uniform(instructions, symtab, "gl_EyePlaneS", texcoords_vec4);
-   add_uniform(instructions, symtab, "gl_EyePlaneT", texcoords_vec4);
-   add_uniform(instructions, symtab, "gl_EyePlaneR", texcoords_vec4);
-   add_uniform(instructions, symtab, "gl_EyePlaneQ", texcoords_vec4);
-   add_uniform(instructions, symtab, "gl_ObjectPlaneS", texcoords_vec4);
-   add_uniform(instructions, symtab, "gl_ObjectPlaneT", texcoords_vec4);
-   add_uniform(instructions, symtab, "gl_ObjectPlaneR", texcoords_vec4);
-   add_uniform(instructions, symtab, "gl_ObjectPlaneQ", texcoords_vec4);
-
-   add_uniform(instructions, symtab, "gl_Fog",
-	       symtab->get_type("gl_FogParameters"));
-}
-
-/* This function should only be called for ES, not desktop GL. */
-static void
-generate_100ES_vs_variables(exec_list *instructions,
-			  struct _mesa_glsl_parse_state *state)
-{
-   for (unsigned i = 0; i < Elements(builtin_core_vs_variables); i++) {
-      add_builtin_variable(instructions, state->symbols,
-			   & builtin_core_vs_variables[i]);
-   }
-
-   generate_100ES_uniforms(instructions, state);
-
-   generate_ARB_draw_buffers_variables(instructions, state, false,
-				       vertex_shader);
-}
-
-
-static void
-generate_110_vs_variables(exec_list *instructions,
-			  struct _mesa_glsl_parse_state *state)
-{
-   for (unsigned i = 0; i < Elements(builtin_core_vs_variables); i++) {
-      add_builtin_variable(instructions, state->symbols,
-			   & builtin_core_vs_variables[i]);
-   }
-
-   for (unsigned i = 0
-	   ; i < Elements(builtin_110_deprecated_vs_variables)
-	   ; i++) {
-      add_builtin_variable(instructions, state->symbols,
-			   & builtin_110_deprecated_vs_variables[i]);
-   }
-   generate_110_uniforms(instructions, state);
-
-   /* From page 54 (page 60 of the PDF) of the GLSL 1.20 spec:
-    *
-    *     "As with all arrays, indices used to subscript gl_TexCoord must
-    *     either be an integral constant expressions, or this array must be
-    *     re-declared by the shader with a size. The size can be at most
-    *     gl_MaxTextureCoords. Using indexes close to 0 may aid the
-    *     implementation in preserving varying resources."
-    */
-   const glsl_type *const vec4_array_type =
-      glsl_type::get_array_instance(glsl_type::vec4_type, 0);
-
-   add_variable(instructions, state->symbols,
-		"gl_TexCoord", vec4_array_type, ir_var_out, VERT_RESULT_TEX0);
-
-   generate_ARB_draw_buffers_variables(instructions, state, false,
-				       vertex_shader);
-}
-
-
-static void
-generate_120_vs_variables(exec_list *instructions,
-			  struct _mesa_glsl_parse_state *state)
-{
-   /* GLSL version 1.20 did not add any built-in variables in the vertex
-    * shader.
-    */
-   generate_110_vs_variables(instructions, state);
-}
-
-
-static void
-generate_130_vs_variables(exec_list *instructions,
-			  struct _mesa_glsl_parse_state *state)
-{
-   generate_120_vs_variables(instructions, state);
-
-   for (unsigned i = 0; i < Elements(builtin_130_vs_variables); i++) {
-      add_builtin_variable(instructions, state->symbols,
-			   & builtin_130_vs_variables[i]);
-   }
-
-   const glsl_type *const clip_distance_array_type =
-      glsl_type::get_array_instance(glsl_type::float_type,
-				    state->Const.MaxClipPlanes);
-
-   /* FINISHME: gl_ClipDistance needs a real location assigned. */
-   add_variable(instructions, state->symbols,
-		"gl_ClipDistance", clip_distance_array_type, ir_var_out, -1);
-
-}
-
-
-static void
-initialize_vs_variables(exec_list *instructions,
-			struct _mesa_glsl_parse_state *state)
-{
-
-   switch (state->language_version) {
-   case 100:
-      generate_100ES_vs_variables(instructions, state);
-      break;
-   case 110:
-      generate_110_vs_variables(instructions, state);
-      break;
-   case 120:
-      generate_120_vs_variables(instructions, state);
-      break;
-   case 130:
-      generate_130_vs_variables(instructions, state);
-      break;
-   }
-
-   if (state->ARB_draw_instanced_enable)
-      generate_ARB_draw_instanced_variables(instructions, state, false,
-                                            vertex_shader);
-}
-
-
-/* This function should only be called for ES, not desktop GL. */
-static void
-generate_100ES_fs_variables(exec_list *instructions,
-			  struct _mesa_glsl_parse_state *state)
-{
-   for (unsigned i = 0; i < Elements(builtin_core_fs_variables); i++) {
-      add_builtin_variable(instructions, state->symbols,
-			   & builtin_core_fs_variables[i]);
-   }
-
-   for (unsigned i = 0; i < Elements(builtin_100ES_fs_variables); i++) {
-      add_builtin_variable(instructions, state->symbols,
-			   & builtin_100ES_fs_variables[i]);
-   }
-
-   generate_100ES_uniforms(instructions, state);
-
-   generate_ARB_draw_buffers_variables(instructions, state, false,
-				       fragment_shader);
-}
-
-static void
-generate_110_fs_variables(exec_list *instructions,
-			  struct _mesa_glsl_parse_state *state)
-{
-   for (unsigned i = 0; i < Elements(builtin_core_fs_variables); i++) {
-      add_builtin_variable(instructions, state->symbols,
-			   & builtin_core_fs_variables[i]);
-   }
-
-   for (unsigned i = 0; i < Elements(builtin_110_fs_variables); i++) {
-      add_builtin_variable(instructions, state->symbols,
-			   & builtin_110_fs_variables[i]);
-   }
-
-   for (unsigned i = 0
-	   ; i < Elements(builtin_110_deprecated_fs_variables)
-	   ; i++) {
-      add_builtin_variable(instructions, state->symbols,
-			   & builtin_110_deprecated_fs_variables[i]);
-   }
-   generate_110_uniforms(instructions, state);
-
-   /* From page 54 (page 60 of the PDF) of the GLSL 1.20 spec:
-    *
-    *     "As with all arrays, indices used to subscript gl_TexCoord must
-    *     either be an integral constant expressions, or this array must be
-    *     re-declared by the shader with a size. The size can be at most
-    *     gl_MaxTextureCoords. Using indexes close to 0 may aid the
-    *     implementation in preserving varying resources."
-    */
-   const glsl_type *const vec4_array_type =
-      glsl_type::get_array_instance(glsl_type::vec4_type, 0);
-
-   add_variable(instructions, state->symbols,
-		"gl_TexCoord", vec4_array_type, ir_var_in, FRAG_ATTRIB_TEX0);
-
-   generate_ARB_draw_buffers_variables(instructions, state, false,
-				       fragment_shader);
-}
-
-
-static void
-generate_ARB_draw_buffers_variables(exec_list *instructions,
-				    struct _mesa_glsl_parse_state *state,
-				    bool warn, _mesa_glsl_parser_targets target)
-{
-   /* gl_MaxDrawBuffers is available in all shader stages.
-    */
-   ir_variable *const mdb =
-      add_variable(instructions, state->symbols,
-		   "gl_MaxDrawBuffers", glsl_type::int_type, ir_var_auto, -1);
-
-   if (warn)
-      mdb->warn_extension = "GL_ARB_draw_buffers";
-
-   mdb->constant_value = new(mdb)
-      ir_constant(int(state->Const.MaxDrawBuffers));
-
-
-   /* gl_FragData is only available in the fragment shader.
-    */
-   if (target == fragment_shader) {
-      const glsl_type *const vec4_array_type =
-	 glsl_type::get_array_instance(glsl_type::vec4_type,
-				       state->Const.MaxDrawBuffers);
-
-      ir_variable *const fd =
-	 add_variable(instructions, state->symbols,
-		      "gl_FragData", vec4_array_type,
-		      ir_var_out, FRAG_RESULT_DATA0);
-
-      if (warn)
-	 fd->warn_extension = "GL_ARB_draw_buffers";
-   }
-}
-
-
-static void
-generate_ARB_draw_instanced_variables(exec_list *instructions,
-                                      struct _mesa_glsl_parse_state *state,
-                                      bool warn,
-                                      _mesa_glsl_parser_targets target)
-{
-   /* gl_InstanceIDARB is only available in the vertex shader.
-    */
-   if (target == vertex_shader) {
-      ir_variable *const inst =
-         add_variable(instructions, state->symbols,
-		      "gl_InstanceIDARB", glsl_type::int_type,
-		      ir_var_system_value, SYSTEM_VALUE_INSTANCE_ID);
-
-      if (warn)
-         inst->warn_extension = "GL_ARB_draw_instanced";
-   }
-}
-
-
-static void
-generate_ARB_shader_stencil_export_variables(exec_list *instructions,
-					     struct _mesa_glsl_parse_state *state,
-					     bool warn)
-{
-   /* gl_FragStencilRefARB is only available in the fragment shader.
-    */
-   ir_variable *const fd =
-      add_variable(instructions, state->symbols,
-		   "gl_FragStencilRefARB", glsl_type::int_type,
-		   ir_var_out, FRAG_RESULT_STENCIL);
-
-   if (warn)
-      fd->warn_extension = "GL_ARB_shader_stencil_export";
-}
-
-static void
-generate_AMD_shader_stencil_export_variables(exec_list *instructions,
-					     struct _mesa_glsl_parse_state *state,
-					     bool warn)
-{
-   /* gl_FragStencilRefAMD is only available in the fragment shader.
-    */
-   ir_variable *const fd =
-      add_variable(instructions, state->symbols,
-		   "gl_FragStencilRefAMD", glsl_type::int_type,
-		   ir_var_out, FRAG_RESULT_STENCIL);
-
-   if (warn)
-      fd->warn_extension = "GL_AMD_shader_stencil_export";
-}
-
-static void
-generate_120_fs_variables(exec_list *instructions,
-			  struct _mesa_glsl_parse_state *state)
-{
-   generate_110_fs_variables(instructions, state);
-
-   for (unsigned i = 0
-	   ; i < Elements(builtin_120_fs_variables)
-	   ; i++) {
-      add_builtin_variable(instructions, state->symbols,
-			   & builtin_120_fs_variables[i]);
-   }
-}
-
-static void
-generate_130_fs_variables(exec_list *instructions,
-			  struct _mesa_glsl_parse_state *state)
-{
-   generate_120_fs_variables(instructions, state);
-
-   const glsl_type *const clip_distance_array_type =
-      glsl_type::get_array_instance(glsl_type::float_type,
-				    state->Const.MaxClipPlanes);
-
-   /* FINISHME: gl_ClipDistance needs a real location assigned. */
-   add_variable(instructions, state->symbols,
-		"gl_ClipDistance", clip_distance_array_type, ir_var_in, -1);
-}
-
-static void
-initialize_fs_variables(exec_list *instructions,
-			struct _mesa_glsl_parse_state *state)
-{
-
-   switch (state->language_version) {
-   case 100:
-      generate_100ES_fs_variables(instructions, state);
-      break;
-   case 110:
-      generate_110_fs_variables(instructions, state);
-      break;
-   case 120:
-      generate_120_fs_variables(instructions, state);
-      break;
-   case 130:
-      generate_130_fs_variables(instructions, state);
-      break;
-   }
-
-   if (state->ARB_shader_stencil_export_enable)
-      generate_ARB_shader_stencil_export_variables(instructions, state,
-						   state->ARB_shader_stencil_export_warn);
-
-   if (state->AMD_shader_stencil_export_enable)
-      generate_AMD_shader_stencil_export_variables(instructions, state,
-						   state->AMD_shader_stencil_export_warn);
-}
-
-void
-_mesa_glsl_initialize_variables(exec_list *instructions,
-				struct _mesa_glsl_parse_state *state)
-{
-   switch (state->target) {
-   case vertex_shader:
-      initialize_vs_variables(instructions, state);
-      break;
-   case geometry_shader:
-      break;
-   case fragment_shader:
-      initialize_fs_variables(instructions, state);
-      break;
-   }
-}
->>>>>>> cc93496b
+/*
+ * Copyright © 2010 Intel Corporation
+ *
+ * Permission is hereby granted, free of charge, to any person obtaining a
+ * copy of this software and associated documentation files (the "Software"),
+ * to deal in the Software without restriction, including without limitation
+ * the rights to use, copy, modify, merge, publish, distribute, sublicense,
+ * and/or sell copies of the Software, and to permit persons to whom the
+ * Software is furnished to do so, subject to the following conditions:
+ *
+ * The above copyright notice and this permission notice (including the next
+ * paragraph) shall be included in all copies or substantial portions of the
+ * Software.
+ *
+ * THE SOFTWARE IS PROVIDED "AS IS", WITHOUT WARRANTY OF ANY KIND, EXPRESS OR
+ * IMPLIED, INCLUDING BUT NOT LIMITED TO THE WARRANTIES OF MERCHANTABILITY,
+ * FITNESS FOR A PARTICULAR PURPOSE AND NONINFRINGEMENT.  IN NO EVENT SHALL
+ * THE AUTHORS OR COPYRIGHT HOLDERS BE LIABLE FOR ANY CLAIM, DAMAGES OR OTHER
+ * LIABILITY, WHETHER IN AN ACTION OF CONTRACT, TORT OR OTHERWISE, ARISING
+ * FROM, OUT OF OR IN CONNECTION WITH THE SOFTWARE OR THE USE OR OTHER
+ * DEALINGS IN THE SOFTWARE.
+ */
+
+#include "ir.h"
+#include "glsl_parser_extras.h"
+#include "glsl_symbol_table.h"
+#include "builtin_variables.h"
+#include "main/uniforms.h"
+#include "program/prog_parameter.h"
+#include "program/prog_statevars.h"
+#include "program/prog_instruction.h"
+
+static void generate_ARB_draw_buffers_variables(exec_list *,
+						struct _mesa_glsl_parse_state *,
+						bool, _mesa_glsl_parser_targets);
+
+static void
+generate_ARB_draw_instanced_variables(exec_list *,
+                                      struct _mesa_glsl_parse_state *,
+                                      bool, _mesa_glsl_parser_targets);
+
+static struct gl_builtin_uniform_element gl_DepthRange_elements[] = {
+   {"near", {STATE_DEPTH_RANGE, 0, 0}, SWIZZLE_XXXX},
+   {"far", {STATE_DEPTH_RANGE, 0, 0}, SWIZZLE_YYYY},
+   {"diff", {STATE_DEPTH_RANGE, 0, 0}, SWIZZLE_ZZZZ},
+};
+
+static struct gl_builtin_uniform_element gl_ClipPlane_elements[] = {
+   {NULL, {STATE_CLIPPLANE, 0, 0}, SWIZZLE_XYZW}
+};
+
+static struct gl_builtin_uniform_element gl_Point_elements[] = {
+   {"size", {STATE_POINT_SIZE}, SWIZZLE_XXXX},
+   {"sizeMin", {STATE_POINT_SIZE}, SWIZZLE_YYYY},
+   {"sizeMax", {STATE_POINT_SIZE}, SWIZZLE_ZZZZ},
+   {"fadeThresholdSize", {STATE_POINT_SIZE}, SWIZZLE_WWWW},
+   {"distanceConstantAttenuation", {STATE_POINT_ATTENUATION}, SWIZZLE_XXXX},
+   {"distanceLinearAttenuation", {STATE_POINT_ATTENUATION}, SWIZZLE_YYYY},
+   {"distanceQuadraticAttenuation", {STATE_POINT_ATTENUATION}, SWIZZLE_ZZZZ},
+};
+
+static struct gl_builtin_uniform_element gl_FrontMaterial_elements[] = {
+   {"emission", {STATE_MATERIAL, 0, STATE_EMISSION}, SWIZZLE_XYZW},
+   {"ambient", {STATE_MATERIAL, 0, STATE_AMBIENT}, SWIZZLE_XYZW},
+   {"diffuse", {STATE_MATERIAL, 0, STATE_DIFFUSE}, SWIZZLE_XYZW},
+   {"specular", {STATE_MATERIAL, 0, STATE_SPECULAR}, SWIZZLE_XYZW},
+   {"shininess", {STATE_MATERIAL, 0, STATE_SHININESS}, SWIZZLE_XXXX},
+};
+
+static struct gl_builtin_uniform_element gl_BackMaterial_elements[] = {
+   {"emission", {STATE_MATERIAL, 1, STATE_EMISSION}, SWIZZLE_XYZW},
+   {"ambient", {STATE_MATERIAL, 1, STATE_AMBIENT}, SWIZZLE_XYZW},
+   {"diffuse", {STATE_MATERIAL, 1, STATE_DIFFUSE}, SWIZZLE_XYZW},
+   {"specular", {STATE_MATERIAL, 1, STATE_SPECULAR}, SWIZZLE_XYZW},
+   {"shininess", {STATE_MATERIAL, 1, STATE_SHININESS}, SWIZZLE_XXXX},
+};
+
+static struct gl_builtin_uniform_element gl_LightSource_elements[] = {
+   {"ambient", {STATE_LIGHT, 0, STATE_AMBIENT}, SWIZZLE_XYZW},
+   {"diffuse", {STATE_LIGHT, 0, STATE_DIFFUSE}, SWIZZLE_XYZW},
+   {"specular", {STATE_LIGHT, 0, STATE_SPECULAR}, SWIZZLE_XYZW},
+   {"position", {STATE_LIGHT, 0, STATE_POSITION}, SWIZZLE_XYZW},
+   {"halfVector", {STATE_LIGHT, 0, STATE_HALF_VECTOR}, SWIZZLE_XYZW},
+   {"spotDirection", {STATE_LIGHT, 0, STATE_SPOT_DIRECTION},
+    MAKE_SWIZZLE4(SWIZZLE_X,
+		  SWIZZLE_Y,
+		  SWIZZLE_Z,
+		  SWIZZLE_Z)},
+   {"spotCosCutoff", {STATE_LIGHT, 0, STATE_SPOT_DIRECTION}, SWIZZLE_WWWW},
+   {"spotCutoff", {STATE_LIGHT, 0, STATE_SPOT_CUTOFF}, SWIZZLE_XXXX},
+   {"spotExponent", {STATE_LIGHT, 0, STATE_ATTENUATION}, SWIZZLE_WWWW},
+   {"constantAttenuation", {STATE_LIGHT, 0, STATE_ATTENUATION}, SWIZZLE_XXXX},
+   {"linearAttenuation", {STATE_LIGHT, 0, STATE_ATTENUATION}, SWIZZLE_YYYY},
+   {"quadraticAttenuation", {STATE_LIGHT, 0, STATE_ATTENUATION}, SWIZZLE_ZZZZ},
+};
+
+static struct gl_builtin_uniform_element gl_LightModel_elements[] = {
+   {"ambient", {STATE_LIGHTMODEL_AMBIENT, 0}, SWIZZLE_XYZW},
+};
+
+static struct gl_builtin_uniform_element gl_FrontLightModelProduct_elements[] = {
+   {"sceneColor", {STATE_LIGHTMODEL_SCENECOLOR, 0}, SWIZZLE_XYZW},
+};
+
+static struct gl_builtin_uniform_element gl_BackLightModelProduct_elements[] = {
+   {"sceneColor", {STATE_LIGHTMODEL_SCENECOLOR, 1}, SWIZZLE_XYZW},
+};
+
+static struct gl_builtin_uniform_element gl_FrontLightProduct_elements[] = {
+   {"ambient", {STATE_LIGHTPROD, 0, 0, STATE_AMBIENT}, SWIZZLE_XYZW},
+   {"diffuse", {STATE_LIGHTPROD, 0, 0, STATE_DIFFUSE}, SWIZZLE_XYZW},
+   {"specular", {STATE_LIGHTPROD, 0, 0, STATE_SPECULAR}, SWIZZLE_XYZW},
+};
+
+static struct gl_builtin_uniform_element gl_BackLightProduct_elements[] = {
+   {"ambient", {STATE_LIGHTPROD, 0, 1, STATE_AMBIENT}, SWIZZLE_XYZW},
+   {"diffuse", {STATE_LIGHTPROD, 0, 1, STATE_DIFFUSE}, SWIZZLE_XYZW},
+   {"specular", {STATE_LIGHTPROD, 0, 1, STATE_SPECULAR}, SWIZZLE_XYZW},
+};
+
+static struct gl_builtin_uniform_element gl_TextureEnvColor_elements[] = {
+   {NULL, {STATE_TEXENV_COLOR, 0}, SWIZZLE_XYZW},
+};
+
+static struct gl_builtin_uniform_element gl_EyePlaneS_elements[] = {
+   {NULL, {STATE_TEXGEN, 0, STATE_TEXGEN_EYE_S}, SWIZZLE_XYZW},
+};
+
+static struct gl_builtin_uniform_element gl_EyePlaneT_elements[] = {
+   {NULL, {STATE_TEXGEN, 0, STATE_TEXGEN_EYE_T}, SWIZZLE_XYZW},
+};
+
+static struct gl_builtin_uniform_element gl_EyePlaneR_elements[] = {
+   {NULL, {STATE_TEXGEN, 0, STATE_TEXGEN_EYE_R}, SWIZZLE_XYZW},
+};
+
+static struct gl_builtin_uniform_element gl_EyePlaneQ_elements[] = {
+   {NULL, {STATE_TEXGEN, 0, STATE_TEXGEN_EYE_Q}, SWIZZLE_XYZW},
+};
+
+static struct gl_builtin_uniform_element gl_ObjectPlaneS_elements[] = {
+   {NULL, {STATE_TEXGEN, 0, STATE_TEXGEN_OBJECT_S}, SWIZZLE_XYZW},
+};
+
+static struct gl_builtin_uniform_element gl_ObjectPlaneT_elements[] = {
+   {NULL, {STATE_TEXGEN, 0, STATE_TEXGEN_OBJECT_T}, SWIZZLE_XYZW},
+};
+
+static struct gl_builtin_uniform_element gl_ObjectPlaneR_elements[] = {
+   {NULL, {STATE_TEXGEN, 0, STATE_TEXGEN_OBJECT_R}, SWIZZLE_XYZW},
+};
+
+static struct gl_builtin_uniform_element gl_ObjectPlaneQ_elements[] = {
+   {NULL, {STATE_TEXGEN, 0, STATE_TEXGEN_OBJECT_Q}, SWIZZLE_XYZW},
+};
+
+static struct gl_builtin_uniform_element gl_Fog_elements[] = {
+   {"color", {STATE_FOG_COLOR}, SWIZZLE_XYZW},
+   {"density", {STATE_FOG_PARAMS}, SWIZZLE_XXXX},
+   {"start", {STATE_FOG_PARAMS}, SWIZZLE_YYYY},
+   {"end", {STATE_FOG_PARAMS}, SWIZZLE_ZZZZ},
+   {"scale", {STATE_FOG_PARAMS}, SWIZZLE_WWWW},
+};
+
+static struct gl_builtin_uniform_element gl_NormalScale_elements[] = {
+   {NULL, {STATE_NORMAL_SCALE}, SWIZZLE_XXXX},
+};
+
+static struct gl_builtin_uniform_element gl_MESABumpRotMatrix0_elements[] = {
+   {NULL, {STATE_INTERNAL, STATE_ROT_MATRIX_0}, SWIZZLE_XYZW},
+};
+
+static struct gl_builtin_uniform_element gl_MESABumpRotMatrix1_elements[] = {
+   {NULL, {STATE_INTERNAL, STATE_ROT_MATRIX_1}, SWIZZLE_XYZW},
+};
+
+static struct gl_builtin_uniform_element gl_MESAFogParamsOptimized_elements[] = {
+   {NULL, {STATE_INTERNAL, STATE_FOG_PARAMS_OPTIMIZED}, SWIZZLE_XYZW},
+};
+
+#define MATRIX(name, statevar, modifier)				\
+   static struct gl_builtin_uniform_element name ## _elements[] = {	\
+      { NULL, { statevar, 0, 0, 0, modifier}, SWIZZLE_XYZW },		\
+      { NULL, { statevar, 0, 1, 1, modifier}, SWIZZLE_XYZW },		\
+      { NULL, { statevar, 0, 2, 2, modifier}, SWIZZLE_XYZW },		\
+      { NULL, { statevar, 0, 3, 3, modifier}, SWIZZLE_XYZW },		\
+   }
+
+MATRIX(gl_ModelViewMatrix,
+       STATE_MODELVIEW_MATRIX, STATE_MATRIX_TRANSPOSE);
+MATRIX(gl_ModelViewMatrixInverse,
+       STATE_MODELVIEW_MATRIX, STATE_MATRIX_INVTRANS);
+MATRIX(gl_ModelViewMatrixTranspose,
+       STATE_MODELVIEW_MATRIX, 0);
+MATRIX(gl_ModelViewMatrixInverseTranspose,
+       STATE_MODELVIEW_MATRIX, STATE_MATRIX_INVERSE);
+
+MATRIX(gl_ProjectionMatrix,
+       STATE_PROJECTION_MATRIX, STATE_MATRIX_TRANSPOSE);
+MATRIX(gl_ProjectionMatrixInverse,
+       STATE_PROJECTION_MATRIX, STATE_MATRIX_INVTRANS);
+MATRIX(gl_ProjectionMatrixTranspose,
+       STATE_PROJECTION_MATRIX, 0);
+MATRIX(gl_ProjectionMatrixInverseTranspose,
+       STATE_PROJECTION_MATRIX, STATE_MATRIX_INVERSE);
+
+MATRIX(gl_ModelViewProjectionMatrix,
+       STATE_MVP_MATRIX, STATE_MATRIX_TRANSPOSE);
+MATRIX(gl_ModelViewProjectionMatrixInverse,
+       STATE_MVP_MATRIX, STATE_MATRIX_INVTRANS);
+MATRIX(gl_ModelViewProjectionMatrixTranspose,
+       STATE_MVP_MATRIX, 0);
+MATRIX(gl_ModelViewProjectionMatrixInverseTranspose,
+       STATE_MVP_MATRIX, STATE_MATRIX_INVERSE);
+
+MATRIX(gl_TextureMatrix,
+       STATE_TEXTURE_MATRIX, STATE_MATRIX_TRANSPOSE);
+MATRIX(gl_TextureMatrixInverse,
+       STATE_TEXTURE_MATRIX, STATE_MATRIX_INVTRANS);
+MATRIX(gl_TextureMatrixTranspose,
+       STATE_TEXTURE_MATRIX, 0);
+MATRIX(gl_TextureMatrixInverseTranspose,
+       STATE_TEXTURE_MATRIX, STATE_MATRIX_INVERSE);
+
+static struct gl_builtin_uniform_element gl_NormalMatrix_elements[] = {
+   { NULL, { STATE_MODELVIEW_MATRIX, 0, 0, 0, STATE_MATRIX_INVERSE},
+     SWIZZLE_XYZW },
+   { NULL, { STATE_MODELVIEW_MATRIX, 0, 1, 1, STATE_MATRIX_INVERSE},
+     SWIZZLE_XYZW },
+   { NULL, { STATE_MODELVIEW_MATRIX, 0, 2, 2, STATE_MATRIX_INVERSE},
+     SWIZZLE_XYZW },
+};
+
+#undef MATRIX
+
+#define STATEVAR(name) {#name, name ## _elements, Elements(name ## _elements)}
+
+const struct gl_builtin_uniform_desc _mesa_builtin_uniform_desc[] = {
+   STATEVAR(gl_DepthRange),
+   STATEVAR(gl_ClipPlane),
+   STATEVAR(gl_Point),
+   STATEVAR(gl_FrontMaterial),
+   STATEVAR(gl_BackMaterial),
+   STATEVAR(gl_LightSource),
+   STATEVAR(gl_LightModel),
+   STATEVAR(gl_FrontLightModelProduct),
+   STATEVAR(gl_BackLightModelProduct),
+   STATEVAR(gl_FrontLightProduct),
+   STATEVAR(gl_BackLightProduct),
+   STATEVAR(gl_TextureEnvColor),
+   STATEVAR(gl_EyePlaneS),
+   STATEVAR(gl_EyePlaneT),
+   STATEVAR(gl_EyePlaneR),
+   STATEVAR(gl_EyePlaneQ),
+   STATEVAR(gl_ObjectPlaneS),
+   STATEVAR(gl_ObjectPlaneT),
+   STATEVAR(gl_ObjectPlaneR),
+   STATEVAR(gl_ObjectPlaneQ),
+   STATEVAR(gl_Fog),
+
+   STATEVAR(gl_ModelViewMatrix),
+   STATEVAR(gl_ModelViewMatrixInverse),
+   STATEVAR(gl_ModelViewMatrixTranspose),
+   STATEVAR(gl_ModelViewMatrixInverseTranspose),
+
+   STATEVAR(gl_ProjectionMatrix),
+   STATEVAR(gl_ProjectionMatrixInverse),
+   STATEVAR(gl_ProjectionMatrixTranspose),
+   STATEVAR(gl_ProjectionMatrixInverseTranspose),
+
+   STATEVAR(gl_ModelViewProjectionMatrix),
+   STATEVAR(gl_ModelViewProjectionMatrixInverse),
+   STATEVAR(gl_ModelViewProjectionMatrixTranspose),
+   STATEVAR(gl_ModelViewProjectionMatrixInverseTranspose),
+
+   STATEVAR(gl_TextureMatrix),
+   STATEVAR(gl_TextureMatrixInverse),
+   STATEVAR(gl_TextureMatrixTranspose),
+   STATEVAR(gl_TextureMatrixInverseTranspose),
+
+   STATEVAR(gl_NormalMatrix),
+   STATEVAR(gl_NormalScale),
+
+   STATEVAR(gl_MESABumpRotMatrix0),
+   STATEVAR(gl_MESABumpRotMatrix1),
+   STATEVAR(gl_MESAFogParamsOptimized),
+
+   {NULL, NULL, 0}
+};
+
+static ir_variable *
+add_variable(exec_list *instructions, glsl_symbol_table *symtab,
+	     const char *name, const glsl_type *type,
+	     enum ir_variable_mode mode, int slot)
+{
+   ir_variable *var = new(symtab) ir_variable(type, name, mode);
+
+   switch (var->mode) {
+   case ir_var_auto:
+   case ir_var_in:
+   case ir_var_const_in:
+   case ir_var_uniform:
+   case ir_var_system_value:
+      var->read_only = true;
+      break;
+   case ir_var_inout:
+   case ir_var_out:
+      break;
+   default:
+      assert(0);
+      break;
+   }
+
+   var->location = slot;
+   var->explicit_location = (slot >= 0);
+
+   /* Once the variable is created an initialized, add it to the symbol table
+    * and add the declaration to the IR stream.
+    */
+   instructions->push_tail(var);
+
+   symtab->add_variable(var);
+   return var;
+}
+
+static ir_variable *
+add_uniform(exec_list *instructions, glsl_symbol_table *symtab,
+	    const char *name, const glsl_type *type)
+{
+   ir_variable *const uni =
+      add_variable(instructions, symtab, name, type, ir_var_uniform, -1);
+
+   unsigned i;
+   for (i = 0; _mesa_builtin_uniform_desc[i].name != NULL; i++) {
+      if (strcmp(_mesa_builtin_uniform_desc[i].name, name) == 0) {
+	 break;
+      }
+   }
+
+   assert(_mesa_builtin_uniform_desc[i].name != NULL);
+   const struct gl_builtin_uniform_desc* const statevar =
+      &_mesa_builtin_uniform_desc[i];
+
+   const unsigned array_count = type->is_array() ? type->length : 1;
+   uni->num_state_slots = array_count * statevar->num_elements;
+
+   ir_state_slot *slots =
+      ralloc_array(uni, ir_state_slot, uni->num_state_slots);
+
+   uni->state_slots = slots;
+
+   for (unsigned a = 0; a < array_count; a++) {
+      for (unsigned j = 0; j < statevar->num_elements; j++) {
+	 struct gl_builtin_uniform_element *element = &statevar->elements[j];
+
+	 memcpy(slots->tokens, element->tokens, sizeof(element->tokens));
+	 if (type->is_array()) {
+	    slots->tokens[1] = a;
+	 }
+
+	 slots->swizzle = element->swizzle;
+	 slots++;
+      }
+   }
+
+   return uni;
+}
+
+static void
+add_builtin_variable(exec_list *instructions, glsl_symbol_table *symtab,
+		     const builtin_variable *proto)
+{
+   /* Create a new variable declaration from the description supplied by
+    * the caller.
+    */
+   const glsl_type *const type = symtab->get_type(proto->type);
+
+   assert(type != NULL);
+
+   if (proto->mode == ir_var_uniform) {
+      add_uniform(instructions, symtab, proto->name, type);
+   } else {
+      add_variable(instructions, symtab, proto->name, type, proto->mode,
+		   proto->slot);
+   }
+}
+
+static void
+add_builtin_constant(exec_list *instructions, glsl_symbol_table *symtab,
+		     const char *name, int value)
+{
+   ir_variable *const var = add_variable(instructions, symtab,
+					 name, glsl_type::int_type,
+					 ir_var_auto, -1);
+   var->constant_value = new(var) ir_constant(value);
+}
+
+/* Several constants in GLSL ES have different names than normal desktop GLSL.
+ * Therefore, this function should only be called on the ES path.
+ */
+static void
+generate_100ES_uniforms(exec_list *instructions,
+		     struct _mesa_glsl_parse_state *state)
+{
+   glsl_symbol_table *const symtab = state->symbols;
+
+   add_builtin_constant(instructions, symtab, "gl_MaxVertexAttribs",
+			state->Const.MaxVertexAttribs);
+   add_builtin_constant(instructions, symtab, "gl_MaxVertexUniformVectors",
+			state->Const.MaxVertexUniformComponents);
+   add_builtin_constant(instructions, symtab, "gl_MaxVaryingVectors",
+			state->Const.MaxVaryingFloats / 4);
+   add_builtin_constant(instructions, symtab, "gl_MaxVertexTextureImageUnits",
+			state->Const.MaxVertexTextureImageUnits);
+   add_builtin_constant(instructions, symtab, "gl_MaxCombinedTextureImageUnits",
+			state->Const.MaxCombinedTextureImageUnits);
+   add_builtin_constant(instructions, symtab, "gl_MaxTextureImageUnits",
+			state->Const.MaxTextureImageUnits);
+   add_builtin_constant(instructions, symtab, "gl_MaxFragmentUniformVectors",
+			state->Const.MaxFragmentUniformComponents);
+
+   add_uniform(instructions, symtab, "gl_DepthRange",
+	       state->symbols->get_type("gl_DepthRangeParameters"));
+}
+
+static void
+generate_110_uniforms(exec_list *instructions,
+		      struct _mesa_glsl_parse_state *state)
+{
+   glsl_symbol_table *const symtab = state->symbols;
+
+   for (unsigned i = 0
+	   ; i < Elements(builtin_110_deprecated_uniforms)
+	   ; i++) {
+      add_builtin_variable(instructions, symtab,
+			   & builtin_110_deprecated_uniforms[i]);
+   }
+
+   add_builtin_constant(instructions, symtab, "gl_MaxLights",
+			state->Const.MaxLights);
+   add_builtin_constant(instructions, symtab, "gl_MaxClipPlanes",
+			state->Const.MaxClipPlanes);
+   add_builtin_constant(instructions, symtab, "gl_MaxTextureUnits",
+			state->Const.MaxTextureUnits);
+   add_builtin_constant(instructions, symtab, "gl_MaxTextureCoords",
+			state->Const.MaxTextureCoords);
+   add_builtin_constant(instructions, symtab, "gl_MaxVertexAttribs",
+			state->Const.MaxVertexAttribs);
+   add_builtin_constant(instructions, symtab, "gl_MaxVertexUniformComponents",
+			state->Const.MaxVertexUniformComponents);
+   add_builtin_constant(instructions, symtab, "gl_MaxVaryingFloats",
+			state->Const.MaxVaryingFloats);
+   add_builtin_constant(instructions, symtab, "gl_MaxVertexTextureImageUnits",
+			state->Const.MaxVertexTextureImageUnits);
+   add_builtin_constant(instructions, symtab, "gl_MaxCombinedTextureImageUnits",
+			state->Const.MaxCombinedTextureImageUnits);
+   add_builtin_constant(instructions, symtab, "gl_MaxTextureImageUnits",
+			state->Const.MaxTextureImageUnits);
+   add_builtin_constant(instructions, symtab, "gl_MaxFragmentUniformComponents",
+			state->Const.MaxFragmentUniformComponents);
+
+   const glsl_type *const mat4_array_type =
+      glsl_type::get_array_instance(glsl_type::mat4_type,
+				    state->Const.MaxTextureCoords);
+
+   add_uniform(instructions, symtab, "gl_TextureMatrix", mat4_array_type);
+   add_uniform(instructions, symtab, "gl_TextureMatrixInverse", mat4_array_type);
+   add_uniform(instructions, symtab, "gl_TextureMatrixTranspose", mat4_array_type);
+   add_uniform(instructions, symtab, "gl_TextureMatrixInverseTranspose", mat4_array_type);
+
+   add_uniform(instructions, symtab, "gl_DepthRange",
+		symtab->get_type("gl_DepthRangeParameters"));
+
+   add_uniform(instructions, symtab, "gl_ClipPlane",
+	       glsl_type::get_array_instance(glsl_type::vec4_type,
+					     state->Const.MaxClipPlanes));
+   add_uniform(instructions, symtab, "gl_Point",
+	       symtab->get_type("gl_PointParameters"));
+
+   const glsl_type *const material_parameters_type =
+      symtab->get_type("gl_MaterialParameters");
+   add_uniform(instructions, symtab, "gl_FrontMaterial", material_parameters_type);
+   add_uniform(instructions, symtab, "gl_BackMaterial", material_parameters_type);
+
+   const glsl_type *const light_source_array_type =
+      glsl_type::get_array_instance(symtab->get_type("gl_LightSourceParameters"), state->Const.MaxLights);
+
+   add_uniform(instructions, symtab, "gl_LightSource", light_source_array_type);
+
+   const glsl_type *const light_model_products_type =
+      symtab->get_type("gl_LightModelProducts");
+   add_uniform(instructions, symtab, "gl_FrontLightModelProduct",
+	       light_model_products_type);
+   add_uniform(instructions, symtab, "gl_BackLightModelProduct",
+	       light_model_products_type);
+
+   const glsl_type *const light_products_type =
+      glsl_type::get_array_instance(symtab->get_type("gl_LightProducts"),
+				    state->Const.MaxLights);
+   add_uniform(instructions, symtab, "gl_FrontLightProduct", light_products_type);
+   add_uniform(instructions, symtab, "gl_BackLightProduct", light_products_type);
+
+   add_uniform(instructions, symtab, "gl_TextureEnvColor",
+	       glsl_type::get_array_instance(glsl_type::vec4_type,
+					     state->Const.MaxTextureUnits));
+
+   const glsl_type *const texcoords_vec4 =
+      glsl_type::get_array_instance(glsl_type::vec4_type,
+				    state->Const.MaxTextureCoords);
+   add_uniform(instructions, symtab, "gl_EyePlaneS", texcoords_vec4);
+   add_uniform(instructions, symtab, "gl_EyePlaneT", texcoords_vec4);
+   add_uniform(instructions, symtab, "gl_EyePlaneR", texcoords_vec4);
+   add_uniform(instructions, symtab, "gl_EyePlaneQ", texcoords_vec4);
+   add_uniform(instructions, symtab, "gl_ObjectPlaneS", texcoords_vec4);
+   add_uniform(instructions, symtab, "gl_ObjectPlaneT", texcoords_vec4);
+   add_uniform(instructions, symtab, "gl_ObjectPlaneR", texcoords_vec4);
+   add_uniform(instructions, symtab, "gl_ObjectPlaneQ", texcoords_vec4);
+
+   add_uniform(instructions, symtab, "gl_Fog",
+	       symtab->get_type("gl_FogParameters"));
+}
+
+/* This function should only be called for ES, not desktop GL. */
+static void
+generate_100ES_vs_variables(exec_list *instructions,
+			  struct _mesa_glsl_parse_state *state)
+{
+   for (unsigned i = 0; i < Elements(builtin_core_vs_variables); i++) {
+      add_builtin_variable(instructions, state->symbols,
+			   & builtin_core_vs_variables[i]);
+   }
+
+   generate_100ES_uniforms(instructions, state);
+
+   generate_ARB_draw_buffers_variables(instructions, state, false,
+				       vertex_shader);
+}
+
+
+static void
+generate_110_vs_variables(exec_list *instructions,
+			  struct _mesa_glsl_parse_state *state)
+{
+   for (unsigned i = 0; i < Elements(builtin_core_vs_variables); i++) {
+      add_builtin_variable(instructions, state->symbols,
+			   & builtin_core_vs_variables[i]);
+   }
+
+   for (unsigned i = 0
+	   ; i < Elements(builtin_110_deprecated_vs_variables)
+	   ; i++) {
+      add_builtin_variable(instructions, state->symbols,
+			   & builtin_110_deprecated_vs_variables[i]);
+   }
+   generate_110_uniforms(instructions, state);
+
+   /* From page 54 (page 60 of the PDF) of the GLSL 1.20 spec:
+    *
+    *     "As with all arrays, indices used to subscript gl_TexCoord must
+    *     either be an integral constant expressions, or this array must be
+    *     re-declared by the shader with a size. The size can be at most
+    *     gl_MaxTextureCoords. Using indexes close to 0 may aid the
+    *     implementation in preserving varying resources."
+    */
+   const glsl_type *const vec4_array_type =
+      glsl_type::get_array_instance(glsl_type::vec4_type, 0);
+
+   add_variable(instructions, state->symbols,
+		"gl_TexCoord", vec4_array_type, ir_var_out, VERT_RESULT_TEX0);
+
+   generate_ARB_draw_buffers_variables(instructions, state, false,
+				       vertex_shader);
+}
+
+
+static void
+generate_120_vs_variables(exec_list *instructions,
+			  struct _mesa_glsl_parse_state *state)
+{
+   /* GLSL version 1.20 did not add any built-in variables in the vertex
+    * shader.
+    */
+   generate_110_vs_variables(instructions, state);
+}
+
+
+static void
+generate_130_vs_variables(exec_list *instructions,
+			  struct _mesa_glsl_parse_state *state)
+{
+   generate_120_vs_variables(instructions, state);
+
+   for (unsigned i = 0; i < Elements(builtin_130_vs_variables); i++) {
+      add_builtin_variable(instructions, state->symbols,
+			   & builtin_130_vs_variables[i]);
+   }
+
+   const glsl_type *const clip_distance_array_type =
+      glsl_type::get_array_instance(glsl_type::float_type,
+				    state->Const.MaxClipPlanes);
+
+   /* FINISHME: gl_ClipDistance needs a real location assigned. */
+   add_variable(instructions, state->symbols,
+		"gl_ClipDistance", clip_distance_array_type, ir_var_out, -1);
+
+}
+
+
+static void
+initialize_vs_variables(exec_list *instructions,
+			struct _mesa_glsl_parse_state *state)
+{
+
+   switch (state->language_version) {
+   case 100:
+      generate_100ES_vs_variables(instructions, state);
+      break;
+   case 110:
+      generate_110_vs_variables(instructions, state);
+      break;
+   case 120:
+      generate_120_vs_variables(instructions, state);
+      break;
+   case 130:
+      generate_130_vs_variables(instructions, state);
+      break;
+   }
+
+   if (state->ARB_draw_instanced_enable)
+      generate_ARB_draw_instanced_variables(instructions, state, false,
+                                            vertex_shader);
+}
+
+
+/* This function should only be called for ES, not desktop GL. */
+static void
+generate_100ES_fs_variables(exec_list *instructions,
+			  struct _mesa_glsl_parse_state *state)
+{
+   for (unsigned i = 0; i < Elements(builtin_core_fs_variables); i++) {
+      add_builtin_variable(instructions, state->symbols,
+			   & builtin_core_fs_variables[i]);
+   }
+
+   for (unsigned i = 0; i < Elements(builtin_100ES_fs_variables); i++) {
+      add_builtin_variable(instructions, state->symbols,
+			   & builtin_100ES_fs_variables[i]);
+   }
+
+   generate_100ES_uniforms(instructions, state);
+
+   generate_ARB_draw_buffers_variables(instructions, state, false,
+				       fragment_shader);
+}
+
+static void
+generate_110_fs_variables(exec_list *instructions,
+			  struct _mesa_glsl_parse_state *state)
+{
+   for (unsigned i = 0; i < Elements(builtin_core_fs_variables); i++) {
+      add_builtin_variable(instructions, state->symbols,
+			   & builtin_core_fs_variables[i]);
+   }
+
+   for (unsigned i = 0; i < Elements(builtin_110_fs_variables); i++) {
+      add_builtin_variable(instructions, state->symbols,
+			   & builtin_110_fs_variables[i]);
+   }
+
+   for (unsigned i = 0
+	   ; i < Elements(builtin_110_deprecated_fs_variables)
+	   ; i++) {
+      add_builtin_variable(instructions, state->symbols,
+			   & builtin_110_deprecated_fs_variables[i]);
+   }
+   generate_110_uniforms(instructions, state);
+
+   /* From page 54 (page 60 of the PDF) of the GLSL 1.20 spec:
+    *
+    *     "As with all arrays, indices used to subscript gl_TexCoord must
+    *     either be an integral constant expressions, or this array must be
+    *     re-declared by the shader with a size. The size can be at most
+    *     gl_MaxTextureCoords. Using indexes close to 0 may aid the
+    *     implementation in preserving varying resources."
+    */
+   const glsl_type *const vec4_array_type =
+      glsl_type::get_array_instance(glsl_type::vec4_type, 0);
+
+   add_variable(instructions, state->symbols,
+		"gl_TexCoord", vec4_array_type, ir_var_in, FRAG_ATTRIB_TEX0);
+
+   generate_ARB_draw_buffers_variables(instructions, state, false,
+				       fragment_shader);
+}
+
+
+static void
+generate_ARB_draw_buffers_variables(exec_list *instructions,
+				    struct _mesa_glsl_parse_state *state,
+				    bool warn, _mesa_glsl_parser_targets target)
+{
+   /* gl_MaxDrawBuffers is available in all shader stages.
+    */
+   ir_variable *const mdb =
+      add_variable(instructions, state->symbols,
+		   "gl_MaxDrawBuffers", glsl_type::int_type, ir_var_auto, -1);
+
+   if (warn)
+      mdb->warn_extension = "GL_ARB_draw_buffers";
+
+   mdb->constant_value = new(mdb)
+      ir_constant(int(state->Const.MaxDrawBuffers));
+
+
+   /* gl_FragData is only available in the fragment shader.
+    */
+   if (target == fragment_shader) {
+      const glsl_type *const vec4_array_type =
+	 glsl_type::get_array_instance(glsl_type::vec4_type,
+				       state->Const.MaxDrawBuffers);
+
+      ir_variable *const fd =
+	 add_variable(instructions, state->symbols,
+		      "gl_FragData", vec4_array_type,
+		      ir_var_out, FRAG_RESULT_DATA0);
+
+      if (warn)
+	 fd->warn_extension = "GL_ARB_draw_buffers";
+   }
+}
+
+
+static void
+generate_ARB_draw_instanced_variables(exec_list *instructions,
+                                      struct _mesa_glsl_parse_state *state,
+                                      bool warn,
+                                      _mesa_glsl_parser_targets target)
+{
+   /* gl_InstanceIDARB is only available in the vertex shader.
+    */
+   if (target == vertex_shader) {
+      ir_variable *const inst =
+         add_variable(instructions, state->symbols,
+		      "gl_InstanceIDARB", glsl_type::int_type,
+		      ir_var_system_value, SYSTEM_VALUE_INSTANCE_ID);
+
+      if (warn)
+         inst->warn_extension = "GL_ARB_draw_instanced";
+   }
+}
+
+
+static void
+generate_ARB_shader_stencil_export_variables(exec_list *instructions,
+					     struct _mesa_glsl_parse_state *state,
+					     bool warn)
+{
+   /* gl_FragStencilRefARB is only available in the fragment shader.
+    */
+   ir_variable *const fd =
+      add_variable(instructions, state->symbols,
+		   "gl_FragStencilRefARB", glsl_type::int_type,
+		   ir_var_out, FRAG_RESULT_STENCIL);
+
+   if (warn)
+      fd->warn_extension = "GL_ARB_shader_stencil_export";
+}
+
+static void
+generate_AMD_shader_stencil_export_variables(exec_list *instructions,
+					     struct _mesa_glsl_parse_state *state,
+					     bool warn)
+{
+   /* gl_FragStencilRefAMD is only available in the fragment shader.
+    */
+   ir_variable *const fd =
+      add_variable(instructions, state->symbols,
+		   "gl_FragStencilRefAMD", glsl_type::int_type,
+		   ir_var_out, FRAG_RESULT_STENCIL);
+
+   if (warn)
+      fd->warn_extension = "GL_AMD_shader_stencil_export";
+}
+
+static void
+generate_120_fs_variables(exec_list *instructions,
+			  struct _mesa_glsl_parse_state *state)
+{
+   generate_110_fs_variables(instructions, state);
+
+   for (unsigned i = 0
+	   ; i < Elements(builtin_120_fs_variables)
+	   ; i++) {
+      add_builtin_variable(instructions, state->symbols,
+			   & builtin_120_fs_variables[i]);
+   }
+}
+
+static void
+generate_130_fs_variables(exec_list *instructions,
+			  struct _mesa_glsl_parse_state *state)
+{
+   generate_120_fs_variables(instructions, state);
+
+   const glsl_type *const clip_distance_array_type =
+      glsl_type::get_array_instance(glsl_type::float_type,
+				    state->Const.MaxClipPlanes);
+
+   /* FINISHME: gl_ClipDistance needs a real location assigned. */
+   add_variable(instructions, state->symbols,
+		"gl_ClipDistance", clip_distance_array_type, ir_var_in, -1);
+}
+
+static void
+initialize_fs_variables(exec_list *instructions,
+			struct _mesa_glsl_parse_state *state)
+{
+
+   switch (state->language_version) {
+   case 100:
+      generate_100ES_fs_variables(instructions, state);
+      break;
+   case 110:
+      generate_110_fs_variables(instructions, state);
+      break;
+   case 120:
+      generate_120_fs_variables(instructions, state);
+      break;
+   case 130:
+      generate_130_fs_variables(instructions, state);
+      break;
+   }
+
+   if (state->ARB_shader_stencil_export_enable)
+      generate_ARB_shader_stencil_export_variables(instructions, state,
+						   state->ARB_shader_stencil_export_warn);
+
+   if (state->AMD_shader_stencil_export_enable)
+      generate_AMD_shader_stencil_export_variables(instructions, state,
+						   state->AMD_shader_stencil_export_warn);
+}
+
+void
+_mesa_glsl_initialize_variables(exec_list *instructions,
+				struct _mesa_glsl_parse_state *state)
+{
+   switch (state->target) {
+   case vertex_shader:
+      initialize_vs_variables(instructions, state);
+      break;
+   case geometry_shader:
+      break;
+   case fragment_shader:
+      initialize_fs_variables(instructions, state);
+      break;
+   }
+}