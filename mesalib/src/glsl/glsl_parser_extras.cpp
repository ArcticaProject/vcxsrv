--- conflicted
+++ resolved
@@ -1,1918 +1,958 @@
-<<<<<<< HEAD
-/*
- * Copyright © 2008, 2009 Intel Corporation
- *
- * Permission is hereby granted, free of charge, to any person obtaining a
- * copy of this software and associated documentation files (the "Software"),
- * to deal in the Software without restriction, including without limitation
- * the rights to use, copy, modify, merge, publish, distribute, sublicense,
- * and/or sell copies of the Software, and to permit persons to whom the
- * Software is furnished to do so, subject to the following conditions:
- *
- * The above copyright notice and this permission notice (including the next
- * paragraph) shall be included in all copies or substantial portions of the
- * Software.
- *
- * THE SOFTWARE IS PROVIDED "AS IS", WITHOUT WARRANTY OF ANY KIND, EXPRESS OR
- * IMPLIED, INCLUDING BUT NOT LIMITED TO THE WARRANTIES OF MERCHANTABILITY,
- * FITNESS FOR A PARTICULAR PURPOSE AND NONINFRINGEMENT.  IN NO EVENT SHALL
- * THE AUTHORS OR COPYRIGHT HOLDERS BE LIABLE FOR ANY CLAIM, DAMAGES OR OTHER
- * LIABILITY, WHETHER IN AN ACTION OF CONTRACT, TORT OR OTHERWISE, ARISING
- * FROM, OUT OF OR IN CONNECTION WITH THE SOFTWARE OR THE USE OR OTHER
- * DEALINGS IN THE SOFTWARE.
- */
-#include <stdio.h>
-#include <stdarg.h>
-#include <string.h>
-#include <assert.h>
-
-extern "C" {
-#include "main/core.h" /* for struct gl_context */
-}
-
-#include "ralloc.h"
-#include "ast.h"
-#include "glsl_parser_extras.h"
-#include "glsl_parser.h"
-#include "ir_optimization.h"
-#include "loop_analysis.h"
-
-_mesa_glsl_parse_state::_mesa_glsl_parse_state(struct gl_context *ctx,
-					       GLenum target, void *mem_ctx)
-{
-   switch (target) {
-   case GL_VERTEX_SHADER:   this->target = vertex_shader; break;
-   case GL_FRAGMENT_SHADER: this->target = fragment_shader; break;
-   case GL_GEOMETRY_SHADER: this->target = geometry_shader; break;
-   }
-
-   this->scanner = NULL;
-   this->translation_unit.make_empty();
-   this->symbols = new(mem_ctx) glsl_symbol_table;
-   this->info_log = ralloc_strdup(mem_ctx, "");
-   this->error = false;
-   this->loop_or_switch_nesting = NULL;
-
-   /* Set default language version and extensions */
-   this->language_version = 110;
-   this->es_shader = false;
-   this->ARB_texture_rectangle_enable = true;
-
-   /* OpenGL ES 2.0 has different defaults from desktop GL. */
-   if (ctx->API == API_OPENGLES2) {
-      this->language_version = 100;
-      this->es_shader = true;
-      this->ARB_texture_rectangle_enable = false;
-   }
-
-   this->extensions = &ctx->Extensions;
-
-   this->Const.MaxLights = ctx->Const.MaxLights;
-   this->Const.MaxClipPlanes = ctx->Const.MaxClipPlanes;
-   this->Const.MaxTextureUnits = ctx->Const.MaxTextureUnits;
-   this->Const.MaxTextureCoords = ctx->Const.MaxTextureCoordUnits;
-   this->Const.MaxVertexAttribs = ctx->Const.VertexProgram.MaxAttribs;
-   this->Const.MaxVertexUniformComponents = ctx->Const.VertexProgram.MaxUniformComponents;
-   this->Const.MaxVaryingFloats = ctx->Const.MaxVarying * 4;
-   this->Const.MaxVertexTextureImageUnits = ctx->Const.MaxVertexTextureImageUnits;
-   this->Const.MaxCombinedTextureImageUnits = ctx->Const.MaxCombinedTextureImageUnits;
-   this->Const.MaxTextureImageUnits = ctx->Const.MaxTextureImageUnits;
-   this->Const.MaxFragmentUniformComponents = ctx->Const.FragmentProgram.MaxUniformComponents;
-
-   this->Const.MaxDrawBuffers = ctx->Const.MaxDrawBuffers;
-
-   /* Note: Once the OpenGL 3.0 'forward compatible' context or the OpenGL 3.2
-    * Core context is supported, this logic will need change.  Older versions of
-    * GLSL are no longer supported outside the compatibility contexts of 3.x.
-    */
-   this->Const.GLSL_100ES = (ctx->API == API_OPENGLES2)
-      || ctx->Extensions.ARB_ES2_compatibility;
-   this->Const.GLSL_110 = (ctx->API == API_OPENGL);
-   this->Const.GLSL_120 = (ctx->API == API_OPENGL)
-      && (ctx->Const.GLSLVersion >= 120);
-   this->Const.GLSL_130 = (ctx->API == API_OPENGL)
-      && (ctx->Const.GLSLVersion >= 130);
-
-   const unsigned lowest_version =
-      (ctx->API == API_OPENGLES2) || ctx->Extensions.ARB_ES2_compatibility
-      ? 100 : 110;
-   const unsigned highest_version =
-      (ctx->API == API_OPENGL) ? ctx->Const.GLSLVersion : 100;
-   char *supported = ralloc_strdup(this, "");
-
-   for (unsigned ver = lowest_version; ver <= highest_version; ver += 10) {
-      const char *const prefix = (ver == lowest_version)
-	 ? ""
-	 : ((ver == highest_version) ? ", and " : ", ");
-
-      ralloc_asprintf_append(& supported, "%s%d.%02d%s",
-			     prefix,
-			     ver / 100, ver % 100,
-			     (ver == 100) ? " ES" : "");
-   }
-
-   this->supported_version_string = supported;
-}
-
-const char *
-_mesa_glsl_shader_target_name(enum _mesa_glsl_parser_targets target)
-{
-   switch (target) {
-   case vertex_shader:   return "vertex";
-   case fragment_shader: return "fragment";
-   case geometry_shader: return "geometry";
-   }
-
-   assert(!"Should not get here.");
-   return "unknown";
-}
-
-
-void
-_mesa_glsl_error(YYLTYPE *locp, _mesa_glsl_parse_state *state,
-		 const char *fmt, ...)
-{
-   va_list ap;
-
-   state->error = true;
-
-   assert(state->info_log != NULL);
-   ralloc_asprintf_append(&state->info_log, "%u:%u(%u): error: ",
-					    locp->source,
-					    locp->first_line,
-					    locp->first_column);
-   va_start(ap, fmt);
-   ralloc_vasprintf_append(&state->info_log, fmt, ap);
-   va_end(ap);
-   ralloc_strcat(&state->info_log, "\n");
-}
-
-
-void
-_mesa_glsl_warning(const YYLTYPE *locp, _mesa_glsl_parse_state *state,
-		   const char *fmt, ...)
-{
-   va_list ap;
-
-   assert(state->info_log != NULL);
-   ralloc_asprintf_append(&state->info_log, "%u:%u(%u): warning: ",
-					    locp->source,
-					    locp->first_line,
-					    locp->first_column);
-   va_start(ap, fmt);
-   ralloc_vasprintf_append(&state->info_log, fmt, ap);
-   va_end(ap);
-   ralloc_strcat(&state->info_log, "\n");
-}
-
-
-/**
- * Enum representing the possible behaviors that can be specified in
- * an #extension directive.
- */
-enum ext_behavior {
-   extension_disable,
-   extension_enable,
-   extension_require,
-   extension_warn
-};
-
-/**
- * Element type for _mesa_glsl_supported_extensions
- */
-struct _mesa_glsl_extension {
-   /**
-    * Name of the extension when referred to in a GLSL extension
-    * statement
-    */
-   const char *name;
-
-   /** True if this extension is available to vertex shaders */
-   bool avail_in_VS;
-
-   /** True if this extension is available to geometry shaders */
-   bool avail_in_GS;
-
-   /** True if this extension is available to fragment shaders */
-   bool avail_in_FS;
-
-   /** True if this extension is available to desktop GL shaders */
-   bool avail_in_GL;
-
-   /** True if this extension is available to GLES shaders */
-   bool avail_in_ES;
-
-   /**
-    * Flag in the gl_extensions struct indicating whether this
-    * extension is supported by the driver, or
-    * &gl_extensions::dummy_true if supported by all drivers.
-    *
-    * Note: the type (GLboolean gl_extensions::*) is a "pointer to
-    * member" type, the type-safe alternative to the "offsetof" macro.
-    * In a nutshell:
-    *
-    * - foo bar::* p declares p to be an "offset" to a field of type
-    *   foo that exists within struct bar
-    * - &bar::baz computes the "offset" of field baz within struct bar
-    * - x.*p accesses the field of x that exists at "offset" p
-    * - x->*p is equivalent to (*x).*p
-    */
-   const GLboolean gl_extensions::* supported_flag;
-
-   /**
-    * Flag in the _mesa_glsl_parse_state struct that should be set
-    * when this extension is enabled.
-    *
-    * See note in _mesa_glsl_extension::supported_flag about "pointer
-    * to member" types.
-    */
-   bool _mesa_glsl_parse_state::* enable_flag;
-
-   /**
-    * Flag in the _mesa_glsl_parse_state struct that should be set
-    * when the shader requests "warn" behavior for this extension.
-    *
-    * See note in _mesa_glsl_extension::supported_flag about "pointer
-    * to member" types.
-    */
-   bool _mesa_glsl_parse_state::* warn_flag;
-
-
-   bool compatible_with_state(const _mesa_glsl_parse_state *state) const;
-   void set_flags(_mesa_glsl_parse_state *state, ext_behavior behavior) const;
-};
-
-#define EXT(NAME, VS, GS, FS, GL, ES, SUPPORTED_FLAG)                   \
-   { "GL_" #NAME, VS, GS, FS, GL, ES, &gl_extensions::SUPPORTED_FLAG,   \
-         &_mesa_glsl_parse_state::NAME##_enable,                        \
-         &_mesa_glsl_parse_state::NAME##_warn }
-
-/**
- * Table of extensions that can be enabled/disabled within a shader,
- * and the conditions under which they are supported.
- */
-static const _mesa_glsl_extension _mesa_glsl_supported_extensions[] = {
-   /*                                  target availability  API availability */
-   /* name                             VS     GS     FS     GL     ES         supported flag */
-   EXT(ARB_draw_buffers,               false, false, true,  true,  false,     dummy_true),
-   EXT(ARB_draw_instanced,             true,  false, false, true,  false,     ARB_draw_instanced),
-   EXT(ARB_explicit_attrib_location,   true,  false, true,  true,  false,     ARB_explicit_attrib_location),
-   EXT(ARB_fragment_coord_conventions, true,  false, true,  true,  false,     ARB_fragment_coord_conventions),
-   EXT(ARB_texture_rectangle,          true,  false, true,  true,  false,     dummy_true),
-   EXT(EXT_texture_array,              true,  false, true,  true,  false,     EXT_texture_array),
-   EXT(ARB_shader_texture_lod,         true,  false, true,  true,  false,     ARB_shader_texture_lod),
-   EXT(ARB_shader_stencil_export,      false, false, true,  true,  false,     ARB_shader_stencil_export),
-   EXT(AMD_conservative_depth,         true,  false, true,  true,  false,     AMD_conservative_depth),
-   EXT(AMD_shader_stencil_export,      false, false, true,  true,  false,     ARB_shader_stencil_export),
-   EXT(OES_texture_3D,                 true,  false, true,  false, true,      EXT_texture3D),
-};
-
-#undef EXT
-
-
-/**
- * Determine whether a given extension is compatible with the target,
- * API, and extension information in the current parser state.
- */
-bool _mesa_glsl_extension::compatible_with_state(const _mesa_glsl_parse_state *
-                                                 state) const
-{
-   /* Check that this extension matches the type of shader we are
-    * compiling to.
-    */
-   switch (state->target) {
-   case vertex_shader:
-      if (!this->avail_in_VS) {
-         return false;
-      }
-      break;
-   case geometry_shader:
-      if (!this->avail_in_GS) {
-         return false;
-      }
-      break;
-   case fragment_shader:
-      if (!this->avail_in_FS) {
-         return false;
-      }
-      break;
-   default:
-      assert (!"Unrecognized shader target");
-      return false;
-   }
-
-   /* Check that this extension matches whether we are compiling
-    * for desktop GL or GLES.
-    */
-   if (state->es_shader) {
-      if (!this->avail_in_ES) return false;
-   } else {
-      if (!this->avail_in_GL) return false;
-   }
-
-   /* Check that this extension is supported by the OpenGL
-    * implementation.
-    *
-    * Note: the ->* operator indexes into state->extensions by the
-    * offset this->supported_flag.  See
-    * _mesa_glsl_extension::supported_flag for more info.
-    */
-   return state->extensions->*(this->supported_flag);
-}
-
-/**
- * Set the appropriate flags in the parser state to establish the
- * given behavior for this extension.
- */
-void _mesa_glsl_extension::set_flags(_mesa_glsl_parse_state *state,
-                                     ext_behavior behavior) const
-{
-   /* Note: the ->* operator indexes into state by the
-    * offsets this->enable_flag and this->warn_flag.  See
-    * _mesa_glsl_extension::supported_flag for more info.
-    */
-   state->*(this->enable_flag) = (behavior != extension_disable);
-   state->*(this->warn_flag)   = (behavior == extension_warn);
-}
-
-/**
- * Find an extension by name in _mesa_glsl_supported_extensions.  If
- * the name is not found, return NULL.
- */
-static const _mesa_glsl_extension *find_extension(const char *name)
-{
-   for (unsigned i = 0; i < Elements(_mesa_glsl_supported_extensions); ++i) {
-      if (strcmp(name, _mesa_glsl_supported_extensions[i].name) == 0) {
-         return &_mesa_glsl_supported_extensions[i];
-      }
-   }
-   return NULL;
-}
-
-
-bool
-_mesa_glsl_process_extension(const char *name, YYLTYPE *name_locp,
-			     const char *behavior_string, YYLTYPE *behavior_locp,
-			     _mesa_glsl_parse_state *state)
-{
-   ext_behavior behavior;
-   if (strcmp(behavior_string, "warn") == 0) {
-      behavior = extension_warn;
-   } else if (strcmp(behavior_string, "require") == 0) {
-      behavior = extension_require;
-   } else if (strcmp(behavior_string, "enable") == 0) {
-      behavior = extension_enable;
-   } else if (strcmp(behavior_string, "disable") == 0) {
-      behavior = extension_disable;
-   } else {
-      _mesa_glsl_error(behavior_locp, state,
-		       "Unknown extension behavior `%s'",
-		       behavior_string);
-      return false;
-   }
-
-   if (strcmp(name, "all") == 0) {
-      if ((behavior == extension_enable) || (behavior == extension_require)) {
-	 _mesa_glsl_error(name_locp, state, "Cannot %s all extensions",
-			  (behavior == extension_enable)
-			  ? "enable" : "require");
-	 return false;
-      } else {
-         for (unsigned i = 0;
-              i < Elements(_mesa_glsl_supported_extensions); ++i) {
-            const _mesa_glsl_extension *extension
-               = &_mesa_glsl_supported_extensions[i];
-            if (extension->compatible_with_state(state)) {
-               _mesa_glsl_supported_extensions[i].set_flags(state, behavior);
-            }
-         }
-      }
-   } else {
-      const _mesa_glsl_extension *extension = find_extension(name);
-      if (extension && extension->compatible_with_state(state)) {
-         extension->set_flags(state, behavior);
-      } else {
-         static const char *const fmt = "extension `%s' unsupported in %s shader";
-
-         if (behavior == extension_require) {
-            _mesa_glsl_error(name_locp, state, fmt,
-                             name, _mesa_glsl_shader_target_name(state->target));
-            return false;
-         } else {
-            _mesa_glsl_warning(name_locp, state, fmt,
-                               name, _mesa_glsl_shader_target_name(state->target));
-         }
-      }
-   }
-
-   return true;
-}
-
-void
-_mesa_ast_type_qualifier_print(const struct ast_type_qualifier *q)
-{
-   if (q->flags.q.constant)
-      printf("const ");
-
-   if (q->flags.q.invariant)
-      printf("invariant ");
-
-   if (q->flags.q.attribute)
-      printf("attribute ");
-
-   if (q->flags.q.varying)
-      printf("varying ");
-
-   if (q->flags.q.in && q->flags.q.out)
-      printf("inout ");
-   else {
-      if (q->flags.q.in)
-	 printf("in ");
-
-      if (q->flags.q.out)
-	 printf("out ");
-   }
-
-   if (q->flags.q.centroid)
-      printf("centroid ");
-   if (q->flags.q.uniform)
-      printf("uniform ");
-   if (q->flags.q.smooth)
-      printf("smooth ");
-   if (q->flags.q.flat)
-      printf("flat ");
-   if (q->flags.q.noperspective)
-      printf("noperspective ");
-}
-
-
-void
-ast_node::print(void) const
-{
-   printf("unhandled node ");
-}
-
-
-ast_node::ast_node(void)
-{
-   this->location.source = 0;
-   this->location.line = 0;
-   this->location.column = 0;
-}
-
-
-static void
-ast_opt_array_size_print(bool is_array, const ast_expression *array_size)
-{
-   if (is_array) {
-      printf("[ ");
-
-      if (array_size)
-	 array_size->print();
-
-      printf("] ");
-   }
-}
-
-
-void
-ast_compound_statement::print(void) const
-{
-   printf("{\n");
-   
-   foreach_list_const(n, &this->statements) {
-      ast_node *ast = exec_node_data(ast_node, n, link);
-      ast->print();
-   }
-
-   printf("}\n");
-}
-
-
-ast_compound_statement::ast_compound_statement(int new_scope,
-					       ast_node *statements)
-{
-   this->new_scope = new_scope;
-
-   if (statements != NULL) {
-      this->statements.push_degenerate_list_at_head(&statements->link);
-   }
-}
-
-
-void
-ast_expression::print(void) const
-{
-   switch (oper) {
-   case ast_assign:
-   case ast_mul_assign:
-   case ast_div_assign:
-   case ast_mod_assign:
-   case ast_add_assign:
-   case ast_sub_assign:
-   case ast_ls_assign:
-   case ast_rs_assign:
-   case ast_and_assign:
-   case ast_xor_assign:
-   case ast_or_assign:
-      subexpressions[0]->print();
-      printf("%s ", operator_string(oper));
-      subexpressions[1]->print();
-      break;
-
-   case ast_field_selection:
-      subexpressions[0]->print();
-      printf(". %s ", primary_expression.identifier);
-      break;
-
-   case ast_plus:
-   case ast_neg:
-   case ast_bit_not:
-   case ast_logic_not:
-   case ast_pre_inc:
-   case ast_pre_dec:
-      printf("%s ", operator_string(oper));
-      subexpressions[0]->print();
-      break;
-
-   case ast_post_inc:
-   case ast_post_dec:
-      subexpressions[0]->print();
-      printf("%s ", operator_string(oper));
-      break;
-
-   case ast_conditional:
-      subexpressions[0]->print();
-      printf("? ");
-      subexpressions[1]->print();
-      printf(": ");
-      subexpressions[2]->print();
-      break;
-
-   case ast_array_index:
-      subexpressions[0]->print();
-      printf("[ ");
-      subexpressions[1]->print();
-      printf("] ");
-      break;
-
-   case ast_function_call: {
-      subexpressions[0]->print();
-      printf("( ");
-
-      foreach_list_const (n, &this->expressions) {
-	 if (n != this->expressions.get_head())
-	    printf(", ");
-
-	 ast_node *ast = exec_node_data(ast_node, n, link);
-	 ast->print();
-      }
-
-      printf(") ");
-      break;
-   }
-
-   case ast_identifier:
-      printf("%s ", primary_expression.identifier);
-      break;
-
-   case ast_int_constant:
-      printf("%d ", primary_expression.int_constant);
-      break;
-
-   case ast_uint_constant:
-      printf("%u ", primary_expression.uint_constant);
-      break;
-
-   case ast_float_constant:
-      printf("%f ", primary_expression.float_constant);
-      break;
-
-   case ast_bool_constant:
-      printf("%s ",
-	     primary_expression.bool_constant
-	     ? "true" : "false");
-      break;
-
-   case ast_sequence: {
-      printf("( ");
-      foreach_list_const(n, & this->expressions) {
-	 if (n != this->expressions.get_head())
-	    printf(", ");
-
-	 ast_node *ast = exec_node_data(ast_node, n, link);
-	 ast->print();
-      }
-      printf(") ");
-      break;
-   }
-
-   default:
-      assert(0);
-      break;
-   }
-}
-
-ast_expression::ast_expression(int oper,
-			       ast_expression *ex0,
-			       ast_expression *ex1,
-			       ast_expression *ex2)
-{
-   this->oper = ast_operators(oper);
-   this->subexpressions[0] = ex0;
-   this->subexpressions[1] = ex1;
-   this->subexpressions[2] = ex2;
-}
-
-
-void
-ast_expression_statement::print(void) const
-{
-   if (expression)
-      expression->print();
-
-   printf("; ");
-}
-
-
-ast_expression_statement::ast_expression_statement(ast_expression *ex) :
-   expression(ex)
-{
-   /* empty */
-}
-
-
-void
-ast_function::print(void) const
-{
-   return_type->print();
-   printf(" %s (", identifier);
-
-   foreach_list_const(n, & this->parameters) {
-      ast_node *ast = exec_node_data(ast_node, n, link);
-      ast->print();
-   }
-
-   printf(")");
-}
-
-
-ast_function::ast_function(void)
-   : is_definition(false), signature(NULL)
-{
-   /* empty */
-}
-
-
-void
-ast_fully_specified_type::print(void) const
-{
-   _mesa_ast_type_qualifier_print(& qualifier);
-   specifier->print();
-}
-
-
-void
-ast_parameter_declarator::print(void) const
-{
-   type->print();
-   if (identifier)
-      printf("%s ", identifier);
-   ast_opt_array_size_print(is_array, array_size);
-}
-
-
-void
-ast_function_definition::print(void) const
-{
-   prototype->print();
-   body->print();
-}
-
-
-void
-ast_declaration::print(void) const
-{
-   printf("%s ", identifier);
-   ast_opt_array_size_print(is_array, array_size);
-
-   if (initializer) {
-      printf("= ");
-      initializer->print();
-   }
-}
-
-
-ast_declaration::ast_declaration(char *identifier, int is_array,
-				 ast_expression *array_size,
-				 ast_expression *initializer)
-{
-   this->identifier = identifier;
-   this->is_array = is_array;
-   this->array_size = array_size;
-   this->initializer = initializer;
-}
-
-
-void
-ast_declarator_list::print(void) const
-{
-   assert(type || invariant);
-
-   if (type)
-      type->print();
-   else
-      printf("invariant ");
-
-   foreach_list_const (ptr, & this->declarations) {
-      if (ptr != this->declarations.get_head())
-	 printf(", ");
-
-      ast_node *ast = exec_node_data(ast_node, ptr, link);
-      ast->print();
-   }
-
-   printf("; ");
-}
-
-
-ast_declarator_list::ast_declarator_list(ast_fully_specified_type *type)
-{
-   this->type = type;
-   this->invariant = false;
-}
-
-void
-ast_jump_statement::print(void) const
-{
-   switch (mode) {
-   case ast_continue:
-      printf("continue; ");
-      break;
-   case ast_break:
-      printf("break; ");
-      break;
-   case ast_return:
-      printf("return ");
-      if (opt_return_value)
-	 opt_return_value->print();
-
-      printf("; ");
-      break;
-   case ast_discard:
-      printf("discard; ");
-      break;
-   }
-}
-
-
-ast_jump_statement::ast_jump_statement(int mode, ast_expression *return_value)
-{
-   this->mode = ast_jump_modes(mode);
-
-   if (mode == ast_return)
-      opt_return_value = return_value;
-}
-
-
-void
-ast_selection_statement::print(void) const
-{
-   printf("if ( ");
-   condition->print();
-   printf(") ");
-
-   then_statement->print();
-
-   if (else_statement) {
-      printf("else ");
-      else_statement->print();
-   }
-   
-}
-
-
-ast_selection_statement::ast_selection_statement(ast_expression *condition,
-						 ast_node *then_statement,
-						 ast_node *else_statement)
-{
-   this->condition = condition;
-   this->then_statement = then_statement;
-   this->else_statement = else_statement;
-}
-
-
-void
-ast_iteration_statement::print(void) const
-{
-   switch (mode) {
-   case ast_for:
-      printf("for( ");
-      if (init_statement)
-	 init_statement->print();
-      printf("; ");
-
-      if (condition)
-	 condition->print();
-      printf("; ");
-
-      if (rest_expression)
-	 rest_expression->print();
-      printf(") ");
-
-      body->print();
-      break;
-
-   case ast_while:
-      printf("while ( ");
-      if (condition)
-	 condition->print();
-      printf(") ");
-      body->print();
-      break;
-
-   case ast_do_while:
-      printf("do ");
-      body->print();
-      printf("while ( ");
-      if (condition)
-	 condition->print();
-      printf("); ");
-      break;
-   }
-}
-
-
-ast_iteration_statement::ast_iteration_statement(int mode,
-						 ast_node *init,
-						 ast_node *condition,
-						 ast_expression *rest_expression,
-						 ast_node *body)
-{
-   this->mode = ast_iteration_modes(mode);
-   this->init_statement = init;
-   this->condition = condition;
-   this->rest_expression = rest_expression;
-   this->body = body;
-}
-
-
-void
-ast_struct_specifier::print(void) const
-{
-   printf("struct %s { ", name);
-   foreach_list_const(n, &this->declarations) {
-      ast_node *ast = exec_node_data(ast_node, n, link);
-      ast->print();
-   }
-   printf("} ");
-}
-
-
-ast_struct_specifier::ast_struct_specifier(char *identifier,
-					   ast_node *declarator_list)
-{
-   if (identifier == NULL) {
-      static unsigned anon_count = 1;
-      identifier = ralloc_asprintf(this, "#anon_struct_%04x", anon_count);
-      anon_count++;
-   }
-   name = identifier;
-   this->declarations.push_degenerate_list_at_head(&declarator_list->link);
-}
-
-bool
-do_common_optimization(exec_list *ir, bool linked, unsigned max_unroll_iterations)
-{
-   GLboolean progress = GL_FALSE;
-
-   progress = lower_instructions(ir, SUB_TO_ADD_NEG) || progress;
-
-   if (linked) {
-      progress = do_function_inlining(ir) || progress;
-      progress = do_dead_functions(ir) || progress;
-   }
-   progress = do_structure_splitting(ir) || progress;
-   progress = do_if_simplification(ir) || progress;
-   progress = do_discard_simplification(ir) || progress;
-   progress = do_copy_propagation(ir) || progress;
-   progress = do_copy_propagation_elements(ir) || progress;
-   if (linked)
-      progress = do_dead_code(ir) || progress;
-   else
-      progress = do_dead_code_unlinked(ir) || progress;
-   progress = do_dead_code_local(ir) || progress;
-   progress = do_tree_grafting(ir) || progress;
-   progress = do_constant_propagation(ir) || progress;
-   if (linked)
-      progress = do_constant_variable(ir) || progress;
-   else
-      progress = do_constant_variable_unlinked(ir) || progress;
-   progress = do_constant_folding(ir) || progress;
-   progress = do_algebraic(ir) || progress;
-   progress = do_lower_jumps(ir) || progress;
-   progress = do_vec_index_to_swizzle(ir) || progress;
-   progress = do_swizzle_swizzle(ir) || progress;
-   progress = do_noop_swizzle(ir) || progress;
-
-   progress = optimize_redundant_jumps(ir) || progress;
-
-   loop_state *ls = analyze_loop_variables(ir);
-   if (ls->loop_found) {
-      progress = set_loop_controls(ir, ls) || progress;
-      progress = unroll_loops(ir, ls, max_unroll_iterations) || progress;
-   }
-   delete ls;
-
-   return progress;
-}
-
-extern "C" {
-
-/**
- * To be called at GL teardown time, this frees compiler datastructures.
- *
- * After calling this, any previously compiled shaders and shader
- * programs would be invalid.  So this should happen at approximately
- * program exit.
- */
-void
-_mesa_destroy_shader_compiler(void)
-{
-   _mesa_destroy_shader_compiler_caches();
-
-   _mesa_glsl_release_types();
-}
-
-/**
- * Releases compiler caches to trade off performance for memory.
- *
- * Intended to be used with glReleaseShaderCompiler().
- */
-void
-_mesa_destroy_shader_compiler_caches(void)
-{
-   _mesa_glsl_release_functions();
-}
-
-}
-=======
-/*
- * Copyright © 2008, 2009 Intel Corporation
- *
- * Permission is hereby granted, free of charge, to any person obtaining a
- * copy of this software and associated documentation files (the "Software"),
- * to deal in the Software without restriction, including without limitation
- * the rights to use, copy, modify, merge, publish, distribute, sublicense,
- * and/or sell copies of the Software, and to permit persons to whom the
- * Software is furnished to do so, subject to the following conditions:
- *
- * The above copyright notice and this permission notice (including the next
- * paragraph) shall be included in all copies or substantial portions of the
- * Software.
- *
- * THE SOFTWARE IS PROVIDED "AS IS", WITHOUT WARRANTY OF ANY KIND, EXPRESS OR
- * IMPLIED, INCLUDING BUT NOT LIMITED TO THE WARRANTIES OF MERCHANTABILITY,
- * FITNESS FOR A PARTICULAR PURPOSE AND NONINFRINGEMENT.  IN NO EVENT SHALL
- * THE AUTHORS OR COPYRIGHT HOLDERS BE LIABLE FOR ANY CLAIM, DAMAGES OR OTHER
- * LIABILITY, WHETHER IN AN ACTION OF CONTRACT, TORT OR OTHERWISE, ARISING
- * FROM, OUT OF OR IN CONNECTION WITH THE SOFTWARE OR THE USE OR OTHER
- * DEALINGS IN THE SOFTWARE.
- */
-#include <stdio.h>
-#include <stdarg.h>
-#include <string.h>
-#include <assert.h>
-
-extern "C" {
-#include "main/core.h" /* for struct gl_context */
-}
-
-#include "ralloc.h"
-#include "ast.h"
-#include "glsl_parser_extras.h"
-#include "glsl_parser.h"
-#include "ir_optimization.h"
-#include "loop_analysis.h"
-
-_mesa_glsl_parse_state::_mesa_glsl_parse_state(struct gl_context *ctx,
-					       GLenum target, void *mem_ctx)
-{
-   switch (target) {
-   case GL_VERTEX_SHADER:   this->target = vertex_shader; break;
-   case GL_FRAGMENT_SHADER: this->target = fragment_shader; break;
-   case GL_GEOMETRY_SHADER: this->target = geometry_shader; break;
-   }
-
-   this->scanner = NULL;
-   this->translation_unit.make_empty();
-   this->symbols = new(mem_ctx) glsl_symbol_table;
-   this->info_log = ralloc_strdup(mem_ctx, "");
-   this->error = false;
-   this->loop_or_switch_nesting = NULL;
-
-   /* Set default language version and extensions */
-   this->language_version = 110;
-   this->es_shader = false;
-   this->ARB_texture_rectangle_enable = true;
-
-   /* OpenGL ES 2.0 has different defaults from desktop GL. */
-   if (ctx->API == API_OPENGLES2) {
-      this->language_version = 100;
-      this->es_shader = true;
-      this->ARB_texture_rectangle_enable = false;
-   }
-
-   this->extensions = &ctx->Extensions;
-
-   this->Const.MaxLights = ctx->Const.MaxLights;
-   this->Const.MaxClipPlanes = ctx->Const.MaxClipPlanes;
-   this->Const.MaxTextureUnits = ctx->Const.MaxTextureUnits;
-   this->Const.MaxTextureCoords = ctx->Const.MaxTextureCoordUnits;
-   this->Const.MaxVertexAttribs = ctx->Const.VertexProgram.MaxAttribs;
-   this->Const.MaxVertexUniformComponents = ctx->Const.VertexProgram.MaxUniformComponents;
-   this->Const.MaxVaryingFloats = ctx->Const.MaxVarying * 4;
-   this->Const.MaxVertexTextureImageUnits = ctx->Const.MaxVertexTextureImageUnits;
-   this->Const.MaxCombinedTextureImageUnits = ctx->Const.MaxCombinedTextureImageUnits;
-   this->Const.MaxTextureImageUnits = ctx->Const.MaxTextureImageUnits;
-   this->Const.MaxFragmentUniformComponents = ctx->Const.FragmentProgram.MaxUniformComponents;
-
-   this->Const.MaxDrawBuffers = ctx->Const.MaxDrawBuffers;
-
-   /* Note: Once the OpenGL 3.0 'forward compatible' context or the OpenGL 3.2
-    * Core context is supported, this logic will need change.  Older versions of
-    * GLSL are no longer supported outside the compatibility contexts of 3.x.
-    */
-   this->Const.GLSL_100ES = (ctx->API == API_OPENGLES2)
-      || ctx->Extensions.ARB_ES2_compatibility;
-   this->Const.GLSL_110 = (ctx->API == API_OPENGL);
-   this->Const.GLSL_120 = (ctx->API == API_OPENGL)
-      && (ctx->Const.GLSLVersion >= 120);
-   this->Const.GLSL_130 = (ctx->API == API_OPENGL)
-      && (ctx->Const.GLSLVersion >= 130);
-
-   const unsigned lowest_version =
-      (ctx->API == API_OPENGLES2) || ctx->Extensions.ARB_ES2_compatibility
-      ? 100 : 110;
-   const unsigned highest_version =
-      (ctx->API == API_OPENGL) ? ctx->Const.GLSLVersion : 100;
-   char *supported = ralloc_strdup(this, "");
-
-   for (unsigned ver = lowest_version; ver <= highest_version; ver += 10) {
-      const char *const prefix = (ver == lowest_version)
-	 ? ""
-	 : ((ver == highest_version) ? ", and " : ", ");
-
-      ralloc_asprintf_append(& supported, "%s%d.%02d%s",
-			     prefix,
-			     ver / 100, ver % 100,
-			     (ver == 100) ? " ES" : "");
-   }
-
-   this->supported_version_string = supported;
-}
-
-const char *
-_mesa_glsl_shader_target_name(enum _mesa_glsl_parser_targets target)
-{
-   switch (target) {
-   case vertex_shader:   return "vertex";
-   case fragment_shader: return "fragment";
-   case geometry_shader: return "geometry";
-   }
-
-   assert(!"Should not get here.");
-   return "unknown";
-}
-
-
-void
-_mesa_glsl_error(YYLTYPE *locp, _mesa_glsl_parse_state *state,
-		 const char *fmt, ...)
-{
-   va_list ap;
-
-   state->error = true;
-
-   assert(state->info_log != NULL);
-   ralloc_asprintf_append(&state->info_log, "%u:%u(%u): error: ",
-					    locp->source,
-					    locp->first_line,
-					    locp->first_column);
-   va_start(ap, fmt);
-   ralloc_vasprintf_append(&state->info_log, fmt, ap);
-   va_end(ap);
-   ralloc_strcat(&state->info_log, "\n");
-}
-
-
-void
-_mesa_glsl_warning(const YYLTYPE *locp, _mesa_glsl_parse_state *state,
-		   const char *fmt, ...)
-{
-   va_list ap;
-
-   assert(state->info_log != NULL);
-   ralloc_asprintf_append(&state->info_log, "%u:%u(%u): warning: ",
-					    locp->source,
-					    locp->first_line,
-					    locp->first_column);
-   va_start(ap, fmt);
-   ralloc_vasprintf_append(&state->info_log, fmt, ap);
-   va_end(ap);
-   ralloc_strcat(&state->info_log, "\n");
-}
-
-
-/**
- * Enum representing the possible behaviors that can be specified in
- * an #extension directive.
- */
-enum ext_behavior {
-   extension_disable,
-   extension_enable,
-   extension_require,
-   extension_warn
-};
-
-/**
- * Element type for _mesa_glsl_supported_extensions
- */
-struct _mesa_glsl_extension {
-   /**
-    * Name of the extension when referred to in a GLSL extension
-    * statement
-    */
-   const char *name;
-
-   /** True if this extension is available to vertex shaders */
-   bool avail_in_VS;
-
-   /** True if this extension is available to geometry shaders */
-   bool avail_in_GS;
-
-   /** True if this extension is available to fragment shaders */
-   bool avail_in_FS;
-
-   /** True if this extension is available to desktop GL shaders */
-   bool avail_in_GL;
-
-   /** True if this extension is available to GLES shaders */
-   bool avail_in_ES;
-
-   /**
-    * Flag in the gl_extensions struct indicating whether this
-    * extension is supported by the driver, or
-    * &gl_extensions::dummy_true if supported by all drivers.
-    *
-    * Note: the type (GLboolean gl_extensions::*) is a "pointer to
-    * member" type, the type-safe alternative to the "offsetof" macro.
-    * In a nutshell:
-    *
-    * - foo bar::* p declares p to be an "offset" to a field of type
-    *   foo that exists within struct bar
-    * - &bar::baz computes the "offset" of field baz within struct bar
-    * - x.*p accesses the field of x that exists at "offset" p
-    * - x->*p is equivalent to (*x).*p
-    */
-   const GLboolean gl_extensions::* supported_flag;
-
-   /**
-    * Flag in the _mesa_glsl_parse_state struct that should be set
-    * when this extension is enabled.
-    *
-    * See note in _mesa_glsl_extension::supported_flag about "pointer
-    * to member" types.
-    */
-   bool _mesa_glsl_parse_state::* enable_flag;
-
-   /**
-    * Flag in the _mesa_glsl_parse_state struct that should be set
-    * when the shader requests "warn" behavior for this extension.
-    *
-    * See note in _mesa_glsl_extension::supported_flag about "pointer
-    * to member" types.
-    */
-   bool _mesa_glsl_parse_state::* warn_flag;
-
-
-   bool compatible_with_state(const _mesa_glsl_parse_state *state) const;
-   void set_flags(_mesa_glsl_parse_state *state, ext_behavior behavior) const;
-};
-
-#define EXT(NAME, VS, GS, FS, GL, ES, SUPPORTED_FLAG)                   \
-   { "GL_" #NAME, VS, GS, FS, GL, ES, &gl_extensions::SUPPORTED_FLAG,   \
-         &_mesa_glsl_parse_state::NAME##_enable,                        \
-         &_mesa_glsl_parse_state::NAME##_warn }
-
-/**
- * Table of extensions that can be enabled/disabled within a shader,
- * and the conditions under which they are supported.
- */
-static const _mesa_glsl_extension _mesa_glsl_supported_extensions[] = {
-   /*                                  target availability  API availability */
-   /* name                             VS     GS     FS     GL     ES         supported flag */
-   EXT(ARB_conservative_depth,         true,  false, true,  true,  false,     AMD_conservative_depth),
-   EXT(ARB_draw_buffers,               false, false, true,  true,  false,     dummy_true),
-   EXT(ARB_draw_instanced,             true,  false, false, true,  false,     ARB_draw_instanced),
-   EXT(ARB_explicit_attrib_location,   true,  false, true,  true,  false,     ARB_explicit_attrib_location),
-   EXT(ARB_fragment_coord_conventions, true,  false, true,  true,  false,     ARB_fragment_coord_conventions),
-   EXT(ARB_texture_rectangle,          true,  false, true,  true,  false,     dummy_true),
-   EXT(EXT_texture_array,              true,  false, true,  true,  false,     EXT_texture_array),
-   EXT(ARB_shader_texture_lod,         true,  false, true,  true,  false,     ARB_shader_texture_lod),
-   EXT(ARB_shader_stencil_export,      false, false, true,  true,  false,     ARB_shader_stencil_export),
-   EXT(AMD_conservative_depth,         true,  false, true,  true,  false,     AMD_conservative_depth),
-   EXT(AMD_shader_stencil_export,      false, false, true,  true,  false,     ARB_shader_stencil_export),
-   EXT(OES_texture_3D,                 true,  false, true,  false, true,      EXT_texture3D),
-};
-
-#undef EXT
-
-
-/**
- * Determine whether a given extension is compatible with the target,
- * API, and extension information in the current parser state.
- */
-bool _mesa_glsl_extension::compatible_with_state(const _mesa_glsl_parse_state *
-                                                 state) const
-{
-   /* Check that this extension matches the type of shader we are
-    * compiling to.
-    */
-   switch (state->target) {
-   case vertex_shader:
-      if (!this->avail_in_VS) {
-         return false;
-      }
-      break;
-   case geometry_shader:
-      if (!this->avail_in_GS) {
-         return false;
-      }
-      break;
-   case fragment_shader:
-      if (!this->avail_in_FS) {
-         return false;
-      }
-      break;
-   default:
-      assert (!"Unrecognized shader target");
-      return false;
-   }
-
-   /* Check that this extension matches whether we are compiling
-    * for desktop GL or GLES.
-    */
-   if (state->es_shader) {
-      if (!this->avail_in_ES) return false;
-   } else {
-      if (!this->avail_in_GL) return false;
-   }
-
-   /* Check that this extension is supported by the OpenGL
-    * implementation.
-    *
-    * Note: the ->* operator indexes into state->extensions by the
-    * offset this->supported_flag.  See
-    * _mesa_glsl_extension::supported_flag for more info.
-    */
-   return state->extensions->*(this->supported_flag);
-}
-
-/**
- * Set the appropriate flags in the parser state to establish the
- * given behavior for this extension.
- */
-void _mesa_glsl_extension::set_flags(_mesa_glsl_parse_state *state,
-                                     ext_behavior behavior) const
-{
-   /* Note: the ->* operator indexes into state by the
-    * offsets this->enable_flag and this->warn_flag.  See
-    * _mesa_glsl_extension::supported_flag for more info.
-    */
-   state->*(this->enable_flag) = (behavior != extension_disable);
-   state->*(this->warn_flag)   = (behavior == extension_warn);
-}
-
-/**
- * Find an extension by name in _mesa_glsl_supported_extensions.  If
- * the name is not found, return NULL.
- */
-static const _mesa_glsl_extension *find_extension(const char *name)
-{
-   for (unsigned i = 0; i < Elements(_mesa_glsl_supported_extensions); ++i) {
-      if (strcmp(name, _mesa_glsl_supported_extensions[i].name) == 0) {
-         return &_mesa_glsl_supported_extensions[i];
-      }
-   }
-   return NULL;
-}
-
-
-bool
-_mesa_glsl_process_extension(const char *name, YYLTYPE *name_locp,
-			     const char *behavior_string, YYLTYPE *behavior_locp,
-			     _mesa_glsl_parse_state *state)
-{
-   ext_behavior behavior;
-   if (strcmp(behavior_string, "warn") == 0) {
-      behavior = extension_warn;
-   } else if (strcmp(behavior_string, "require") == 0) {
-      behavior = extension_require;
-   } else if (strcmp(behavior_string, "enable") == 0) {
-      behavior = extension_enable;
-   } else if (strcmp(behavior_string, "disable") == 0) {
-      behavior = extension_disable;
-   } else {
-      _mesa_glsl_error(behavior_locp, state,
-		       "Unknown extension behavior `%s'",
-		       behavior_string);
-      return false;
-   }
-
-   if (strcmp(name, "all") == 0) {
-      if ((behavior == extension_enable) || (behavior == extension_require)) {
-	 _mesa_glsl_error(name_locp, state, "Cannot %s all extensions",
-			  (behavior == extension_enable)
-			  ? "enable" : "require");
-	 return false;
-      } else {
-         for (unsigned i = 0;
-              i < Elements(_mesa_glsl_supported_extensions); ++i) {
-            const _mesa_glsl_extension *extension
-               = &_mesa_glsl_supported_extensions[i];
-            if (extension->compatible_with_state(state)) {
-               _mesa_glsl_supported_extensions[i].set_flags(state, behavior);
-            }
-         }
-      }
-   } else {
-      const _mesa_glsl_extension *extension = find_extension(name);
-      if (extension && extension->compatible_with_state(state)) {
-         extension->set_flags(state, behavior);
-      } else {
-         static const char *const fmt = "extension `%s' unsupported in %s shader";
-
-         if (behavior == extension_require) {
-            _mesa_glsl_error(name_locp, state, fmt,
-                             name, _mesa_glsl_shader_target_name(state->target));
-            return false;
-         } else {
-            _mesa_glsl_warning(name_locp, state, fmt,
-                               name, _mesa_glsl_shader_target_name(state->target));
-         }
-      }
-   }
-
-   return true;
-}
-
-void
-_mesa_ast_type_qualifier_print(const struct ast_type_qualifier *q)
-{
-   if (q->flags.q.constant)
-      printf("const ");
-
-   if (q->flags.q.invariant)
-      printf("invariant ");
-
-   if (q->flags.q.attribute)
-      printf("attribute ");
-
-   if (q->flags.q.varying)
-      printf("varying ");
-
-   if (q->flags.q.in && q->flags.q.out)
-      printf("inout ");
-   else {
-      if (q->flags.q.in)
-	 printf("in ");
-
-      if (q->flags.q.out)
-	 printf("out ");
-   }
-
-   if (q->flags.q.centroid)
-      printf("centroid ");
-   if (q->flags.q.uniform)
-      printf("uniform ");
-   if (q->flags.q.smooth)
-      printf("smooth ");
-   if (q->flags.q.flat)
-      printf("flat ");
-   if (q->flags.q.noperspective)
-      printf("noperspective ");
-}
-
-
-void
-ast_node::print(void) const
-{
-   printf("unhandled node ");
-}
-
-
-ast_node::ast_node(void)
-{
-   this->location.source = 0;
-   this->location.line = 0;
-   this->location.column = 0;
-}
-
-
-static void
-ast_opt_array_size_print(bool is_array, const ast_expression *array_size)
-{
-   if (is_array) {
-      printf("[ ");
-
-      if (array_size)
-	 array_size->print();
-
-      printf("] ");
-   }
-}
-
-
-void
-ast_compound_statement::print(void) const
-{
-   printf("{\n");
-   
-   foreach_list_const(n, &this->statements) {
-      ast_node *ast = exec_node_data(ast_node, n, link);
-      ast->print();
-   }
-
-   printf("}\n");
-}
-
-
-ast_compound_statement::ast_compound_statement(int new_scope,
-					       ast_node *statements)
-{
-   this->new_scope = new_scope;
-
-   if (statements != NULL) {
-      this->statements.push_degenerate_list_at_head(&statements->link);
-   }
-}
-
-
-void
-ast_expression::print(void) const
-{
-   switch (oper) {
-   case ast_assign:
-   case ast_mul_assign:
-   case ast_div_assign:
-   case ast_mod_assign:
-   case ast_add_assign:
-   case ast_sub_assign:
-   case ast_ls_assign:
-   case ast_rs_assign:
-   case ast_and_assign:
-   case ast_xor_assign:
-   case ast_or_assign:
-      subexpressions[0]->print();
-      printf("%s ", operator_string(oper));
-      subexpressions[1]->print();
-      break;
-
-   case ast_field_selection:
-      subexpressions[0]->print();
-      printf(". %s ", primary_expression.identifier);
-      break;
-
-   case ast_plus:
-   case ast_neg:
-   case ast_bit_not:
-   case ast_logic_not:
-   case ast_pre_inc:
-   case ast_pre_dec:
-      printf("%s ", operator_string(oper));
-      subexpressions[0]->print();
-      break;
-
-   case ast_post_inc:
-   case ast_post_dec:
-      subexpressions[0]->print();
-      printf("%s ", operator_string(oper));
-      break;
-
-   case ast_conditional:
-      subexpressions[0]->print();
-      printf("? ");
-      subexpressions[1]->print();
-      printf(": ");
-      subexpressions[2]->print();
-      break;
-
-   case ast_array_index:
-      subexpressions[0]->print();
-      printf("[ ");
-      subexpressions[1]->print();
-      printf("] ");
-      break;
-
-   case ast_function_call: {
-      subexpressions[0]->print();
-      printf("( ");
-
-      foreach_list_const (n, &this->expressions) {
-	 if (n != this->expressions.get_head())
-	    printf(", ");
-
-	 ast_node *ast = exec_node_data(ast_node, n, link);
-	 ast->print();
-      }
-
-      printf(") ");
-      break;
-   }
-
-   case ast_identifier:
-      printf("%s ", primary_expression.identifier);
-      break;
-
-   case ast_int_constant:
-      printf("%d ", primary_expression.int_constant);
-      break;
-
-   case ast_uint_constant:
-      printf("%u ", primary_expression.uint_constant);
-      break;
-
-   case ast_float_constant:
-      printf("%f ", primary_expression.float_constant);
-      break;
-
-   case ast_bool_constant:
-      printf("%s ",
-	     primary_expression.bool_constant
-	     ? "true" : "false");
-      break;
-
-   case ast_sequence: {
-      printf("( ");
-      foreach_list_const(n, & this->expressions) {
-	 if (n != this->expressions.get_head())
-	    printf(", ");
-
-	 ast_node *ast = exec_node_data(ast_node, n, link);
-	 ast->print();
-      }
-      printf(") ");
-      break;
-   }
-
-   default:
-      assert(0);
-      break;
-   }
-}
-
-ast_expression::ast_expression(int oper,
-			       ast_expression *ex0,
-			       ast_expression *ex1,
-			       ast_expression *ex2)
-{
-   this->oper = ast_operators(oper);
-   this->subexpressions[0] = ex0;
-   this->subexpressions[1] = ex1;
-   this->subexpressions[2] = ex2;
-}
-
-
-void
-ast_expression_statement::print(void) const
-{
-   if (expression)
-      expression->print();
-
-   printf("; ");
-}
-
-
-ast_expression_statement::ast_expression_statement(ast_expression *ex) :
-   expression(ex)
-{
-   /* empty */
-}
-
-
-void
-ast_function::print(void) const
-{
-   return_type->print();
-   printf(" %s (", identifier);
-
-   foreach_list_const(n, & this->parameters) {
-      ast_node *ast = exec_node_data(ast_node, n, link);
-      ast->print();
-   }
-
-   printf(")");
-}
-
-
-ast_function::ast_function(void)
-   : is_definition(false), signature(NULL)
-{
-   /* empty */
-}
-
-
-void
-ast_fully_specified_type::print(void) const
-{
-   _mesa_ast_type_qualifier_print(& qualifier);
-   specifier->print();
-}
-
-
-void
-ast_parameter_declarator::print(void) const
-{
-   type->print();
-   if (identifier)
-      printf("%s ", identifier);
-   ast_opt_array_size_print(is_array, array_size);
-}
-
-
-void
-ast_function_definition::print(void) const
-{
-   prototype->print();
-   body->print();
-}
-
-
-void
-ast_declaration::print(void) const
-{
-   printf("%s ", identifier);
-   ast_opt_array_size_print(is_array, array_size);
-
-   if (initializer) {
-      printf("= ");
-      initializer->print();
-   }
-}
-
-
-ast_declaration::ast_declaration(char *identifier, int is_array,
-				 ast_expression *array_size,
-				 ast_expression *initializer)
-{
-   this->identifier = identifier;
-   this->is_array = is_array;
-   this->array_size = array_size;
-   this->initializer = initializer;
-}
-
-
-void
-ast_declarator_list::print(void) const
-{
-   assert(type || invariant);
-
-   if (type)
-      type->print();
-   else
-      printf("invariant ");
-
-   foreach_list_const (ptr, & this->declarations) {
-      if (ptr != this->declarations.get_head())
-	 printf(", ");
-
-      ast_node *ast = exec_node_data(ast_node, ptr, link);
-      ast->print();
-   }
-
-   printf("; ");
-}
-
-
-ast_declarator_list::ast_declarator_list(ast_fully_specified_type *type)
-{
-   this->type = type;
-   this->invariant = false;
-}
-
-void
-ast_jump_statement::print(void) const
-{
-   switch (mode) {
-   case ast_continue:
-      printf("continue; ");
-      break;
-   case ast_break:
-      printf("break; ");
-      break;
-   case ast_return:
-      printf("return ");
-      if (opt_return_value)
-	 opt_return_value->print();
-
-      printf("; ");
-      break;
-   case ast_discard:
-      printf("discard; ");
-      break;
-   }
-}
-
-
-ast_jump_statement::ast_jump_statement(int mode, ast_expression *return_value)
-{
-   this->mode = ast_jump_modes(mode);
-
-   if (mode == ast_return)
-      opt_return_value = return_value;
-}
-
-
-void
-ast_selection_statement::print(void) const
-{
-   printf("if ( ");
-   condition->print();
-   printf(") ");
-
-   then_statement->print();
-
-   if (else_statement) {
-      printf("else ");
-      else_statement->print();
-   }
-   
-}
-
-
-ast_selection_statement::ast_selection_statement(ast_expression *condition,
-						 ast_node *then_statement,
-						 ast_node *else_statement)
-{
-   this->condition = condition;
-   this->then_statement = then_statement;
-   this->else_statement = else_statement;
-}
-
-
-void
-ast_iteration_statement::print(void) const
-{
-   switch (mode) {
-   case ast_for:
-      printf("for( ");
-      if (init_statement)
-	 init_statement->print();
-      printf("; ");
-
-      if (condition)
-	 condition->print();
-      printf("; ");
-
-      if (rest_expression)
-	 rest_expression->print();
-      printf(") ");
-
-      body->print();
-      break;
-
-   case ast_while:
-      printf("while ( ");
-      if (condition)
-	 condition->print();
-      printf(") ");
-      body->print();
-      break;
-
-   case ast_do_while:
-      printf("do ");
-      body->print();
-      printf("while ( ");
-      if (condition)
-	 condition->print();
-      printf("); ");
-      break;
-   }
-}
-
-
-ast_iteration_statement::ast_iteration_statement(int mode,
-						 ast_node *init,
-						 ast_node *condition,
-						 ast_expression *rest_expression,
-						 ast_node *body)
-{
-   this->mode = ast_iteration_modes(mode);
-   this->init_statement = init;
-   this->condition = condition;
-   this->rest_expression = rest_expression;
-   this->body = body;
-}
-
-
-void
-ast_struct_specifier::print(void) const
-{
-   printf("struct %s { ", name);
-   foreach_list_const(n, &this->declarations) {
-      ast_node *ast = exec_node_data(ast_node, n, link);
-      ast->print();
-   }
-   printf("} ");
-}
-
-
-ast_struct_specifier::ast_struct_specifier(char *identifier,
-					   ast_node *declarator_list)
-{
-   if (identifier == NULL) {
-      static unsigned anon_count = 1;
-      identifier = ralloc_asprintf(this, "#anon_struct_%04x", anon_count);
-      anon_count++;
-   }
-   name = identifier;
-   this->declarations.push_degenerate_list_at_head(&declarator_list->link);
-}
-
-bool
-do_common_optimization(exec_list *ir, bool linked, unsigned max_unroll_iterations)
-{
-   GLboolean progress = GL_FALSE;
-
-   progress = lower_instructions(ir, SUB_TO_ADD_NEG) || progress;
-
-   if (linked) {
-      progress = do_function_inlining(ir) || progress;
-      progress = do_dead_functions(ir) || progress;
-   }
-   progress = do_structure_splitting(ir) || progress;
-   progress = do_if_simplification(ir) || progress;
-   progress = do_discard_simplification(ir) || progress;
-   progress = do_copy_propagation(ir) || progress;
-   progress = do_copy_propagation_elements(ir) || progress;
-   if (linked)
-      progress = do_dead_code(ir) || progress;
-   else
-      progress = do_dead_code_unlinked(ir) || progress;
-   progress = do_dead_code_local(ir) || progress;
-   progress = do_tree_grafting(ir) || progress;
-   progress = do_constant_propagation(ir) || progress;
-   if (linked)
-      progress = do_constant_variable(ir) || progress;
-   else
-      progress = do_constant_variable_unlinked(ir) || progress;
-   progress = do_constant_folding(ir) || progress;
-   progress = do_algebraic(ir) || progress;
-   progress = do_lower_jumps(ir) || progress;
-   progress = do_vec_index_to_swizzle(ir) || progress;
-   progress = do_swizzle_swizzle(ir) || progress;
-   progress = do_noop_swizzle(ir) || progress;
-
-   progress = optimize_redundant_jumps(ir) || progress;
-
-   loop_state *ls = analyze_loop_variables(ir);
-   if (ls->loop_found) {
-      progress = set_loop_controls(ir, ls) || progress;
-      progress = unroll_loops(ir, ls, max_unroll_iterations) || progress;
-   }
-   delete ls;
-
-   return progress;
-}
-
-extern "C" {
-
-/**
- * To be called at GL teardown time, this frees compiler datastructures.
- *
- * After calling this, any previously compiled shaders and shader
- * programs would be invalid.  So this should happen at approximately
- * program exit.
- */
-void
-_mesa_destroy_shader_compiler(void)
-{
-   _mesa_destroy_shader_compiler_caches();
-
-   _mesa_glsl_release_types();
-}
-
-/**
- * Releases compiler caches to trade off performance for memory.
- *
- * Intended to be used with glReleaseShaderCompiler().
- */
-void
-_mesa_destroy_shader_compiler_caches(void)
-{
-   _mesa_glsl_release_functions();
-}
-
-}
->>>>>>> 01df5d59
+/*
+ * Copyright © 2008, 2009 Intel Corporation
+ *
+ * Permission is hereby granted, free of charge, to any person obtaining a
+ * copy of this software and associated documentation files (the "Software"),
+ * to deal in the Software without restriction, including without limitation
+ * the rights to use, copy, modify, merge, publish, distribute, sublicense,
+ * and/or sell copies of the Software, and to permit persons to whom the
+ * Software is furnished to do so, subject to the following conditions:
+ *
+ * The above copyright notice and this permission notice (including the next
+ * paragraph) shall be included in all copies or substantial portions of the
+ * Software.
+ *
+ * THE SOFTWARE IS PROVIDED "AS IS", WITHOUT WARRANTY OF ANY KIND, EXPRESS OR
+ * IMPLIED, INCLUDING BUT NOT LIMITED TO THE WARRANTIES OF MERCHANTABILITY,
+ * FITNESS FOR A PARTICULAR PURPOSE AND NONINFRINGEMENT.  IN NO EVENT SHALL
+ * THE AUTHORS OR COPYRIGHT HOLDERS BE LIABLE FOR ANY CLAIM, DAMAGES OR OTHER
+ * LIABILITY, WHETHER IN AN ACTION OF CONTRACT, TORT OR OTHERWISE, ARISING
+ * FROM, OUT OF OR IN CONNECTION WITH THE SOFTWARE OR THE USE OR OTHER
+ * DEALINGS IN THE SOFTWARE.
+ */
+#include <stdio.h>
+#include <stdarg.h>
+#include <string.h>
+#include <assert.h>
+
+extern "C" {
+#include "main/core.h" /* for struct gl_context */
+}
+
+#include "ralloc.h"
+#include "ast.h"
+#include "glsl_parser_extras.h"
+#include "glsl_parser.h"
+#include "ir_optimization.h"
+#include "loop_analysis.h"
+
+_mesa_glsl_parse_state::_mesa_glsl_parse_state(struct gl_context *ctx,
+					       GLenum target, void *mem_ctx)
+{
+   switch (target) {
+   case GL_VERTEX_SHADER:   this->target = vertex_shader; break;
+   case GL_FRAGMENT_SHADER: this->target = fragment_shader; break;
+   case GL_GEOMETRY_SHADER: this->target = geometry_shader; break;
+   }
+
+   this->scanner = NULL;
+   this->translation_unit.make_empty();
+   this->symbols = new(mem_ctx) glsl_symbol_table;
+   this->info_log = ralloc_strdup(mem_ctx, "");
+   this->error = false;
+   this->loop_or_switch_nesting = NULL;
+
+   /* Set default language version and extensions */
+   this->language_version = 110;
+   this->es_shader = false;
+   this->ARB_texture_rectangle_enable = true;
+
+   /* OpenGL ES 2.0 has different defaults from desktop GL. */
+   if (ctx->API == API_OPENGLES2) {
+      this->language_version = 100;
+      this->es_shader = true;
+      this->ARB_texture_rectangle_enable = false;
+   }
+
+   this->extensions = &ctx->Extensions;
+
+   this->Const.MaxLights = ctx->Const.MaxLights;
+   this->Const.MaxClipPlanes = ctx->Const.MaxClipPlanes;
+   this->Const.MaxTextureUnits = ctx->Const.MaxTextureUnits;
+   this->Const.MaxTextureCoords = ctx->Const.MaxTextureCoordUnits;
+   this->Const.MaxVertexAttribs = ctx->Const.VertexProgram.MaxAttribs;
+   this->Const.MaxVertexUniformComponents = ctx->Const.VertexProgram.MaxUniformComponents;
+   this->Const.MaxVaryingFloats = ctx->Const.MaxVarying * 4;
+   this->Const.MaxVertexTextureImageUnits = ctx->Const.MaxVertexTextureImageUnits;
+   this->Const.MaxCombinedTextureImageUnits = ctx->Const.MaxCombinedTextureImageUnits;
+   this->Const.MaxTextureImageUnits = ctx->Const.MaxTextureImageUnits;
+   this->Const.MaxFragmentUniformComponents = ctx->Const.FragmentProgram.MaxUniformComponents;
+
+   this->Const.MaxDrawBuffers = ctx->Const.MaxDrawBuffers;
+
+   /* Note: Once the OpenGL 3.0 'forward compatible' context or the OpenGL 3.2
+    * Core context is supported, this logic will need change.  Older versions of
+    * GLSL are no longer supported outside the compatibility contexts of 3.x.
+    */
+   this->Const.GLSL_100ES = (ctx->API == API_OPENGLES2)
+      || ctx->Extensions.ARB_ES2_compatibility;
+   this->Const.GLSL_110 = (ctx->API == API_OPENGL);
+   this->Const.GLSL_120 = (ctx->API == API_OPENGL)
+      && (ctx->Const.GLSLVersion >= 120);
+   this->Const.GLSL_130 = (ctx->API == API_OPENGL)
+      && (ctx->Const.GLSLVersion >= 130);
+
+   const unsigned lowest_version =
+      (ctx->API == API_OPENGLES2) || ctx->Extensions.ARB_ES2_compatibility
+      ? 100 : 110;
+   const unsigned highest_version =
+      (ctx->API == API_OPENGL) ? ctx->Const.GLSLVersion : 100;
+   char *supported = ralloc_strdup(this, "");
+
+   for (unsigned ver = lowest_version; ver <= highest_version; ver += 10) {
+      const char *const prefix = (ver == lowest_version)
+	 ? ""
+	 : ((ver == highest_version) ? ", and " : ", ");
+
+      ralloc_asprintf_append(& supported, "%s%d.%02d%s",
+			     prefix,
+			     ver / 100, ver % 100,
+			     (ver == 100) ? " ES" : "");
+   }
+
+   this->supported_version_string = supported;
+}
+
+const char *
+_mesa_glsl_shader_target_name(enum _mesa_glsl_parser_targets target)
+{
+   switch (target) {
+   case vertex_shader:   return "vertex";
+   case fragment_shader: return "fragment";
+   case geometry_shader: return "geometry";
+   }
+
+   assert(!"Should not get here.");
+   return "unknown";
+}
+
+
+void
+_mesa_glsl_error(YYLTYPE *locp, _mesa_glsl_parse_state *state,
+		 const char *fmt, ...)
+{
+   va_list ap;
+
+   state->error = true;
+
+   assert(state->info_log != NULL);
+   ralloc_asprintf_append(&state->info_log, "%u:%u(%u): error: ",
+					    locp->source,
+					    locp->first_line,
+					    locp->first_column);
+   va_start(ap, fmt);
+   ralloc_vasprintf_append(&state->info_log, fmt, ap);
+   va_end(ap);
+   ralloc_strcat(&state->info_log, "\n");
+}
+
+
+void
+_mesa_glsl_warning(const YYLTYPE *locp, _mesa_glsl_parse_state *state,
+		   const char *fmt, ...)
+{
+   va_list ap;
+
+   assert(state->info_log != NULL);
+   ralloc_asprintf_append(&state->info_log, "%u:%u(%u): warning: ",
+					    locp->source,
+					    locp->first_line,
+					    locp->first_column);
+   va_start(ap, fmt);
+   ralloc_vasprintf_append(&state->info_log, fmt, ap);
+   va_end(ap);
+   ralloc_strcat(&state->info_log, "\n");
+}
+
+
+/**
+ * Enum representing the possible behaviors that can be specified in
+ * an #extension directive.
+ */
+enum ext_behavior {
+   extension_disable,
+   extension_enable,
+   extension_require,
+   extension_warn
+};
+
+/**
+ * Element type for _mesa_glsl_supported_extensions
+ */
+struct _mesa_glsl_extension {
+   /**
+    * Name of the extension when referred to in a GLSL extension
+    * statement
+    */
+   const char *name;
+
+   /** True if this extension is available to vertex shaders */
+   bool avail_in_VS;
+
+   /** True if this extension is available to geometry shaders */
+   bool avail_in_GS;
+
+   /** True if this extension is available to fragment shaders */
+   bool avail_in_FS;
+
+   /** True if this extension is available to desktop GL shaders */
+   bool avail_in_GL;
+
+   /** True if this extension is available to GLES shaders */
+   bool avail_in_ES;
+
+   /**
+    * Flag in the gl_extensions struct indicating whether this
+    * extension is supported by the driver, or
+    * &gl_extensions::dummy_true if supported by all drivers.
+    *
+    * Note: the type (GLboolean gl_extensions::*) is a "pointer to
+    * member" type, the type-safe alternative to the "offsetof" macro.
+    * In a nutshell:
+    *
+    * - foo bar::* p declares p to be an "offset" to a field of type
+    *   foo that exists within struct bar
+    * - &bar::baz computes the "offset" of field baz within struct bar
+    * - x.*p accesses the field of x that exists at "offset" p
+    * - x->*p is equivalent to (*x).*p
+    */
+   const GLboolean gl_extensions::* supported_flag;
+
+   /**
+    * Flag in the _mesa_glsl_parse_state struct that should be set
+    * when this extension is enabled.
+    *
+    * See note in _mesa_glsl_extension::supported_flag about "pointer
+    * to member" types.
+    */
+   bool _mesa_glsl_parse_state::* enable_flag;
+
+   /**
+    * Flag in the _mesa_glsl_parse_state struct that should be set
+    * when the shader requests "warn" behavior for this extension.
+    *
+    * See note in _mesa_glsl_extension::supported_flag about "pointer
+    * to member" types.
+    */
+   bool _mesa_glsl_parse_state::* warn_flag;
+
+
+   bool compatible_with_state(const _mesa_glsl_parse_state *state) const;
+   void set_flags(_mesa_glsl_parse_state *state, ext_behavior behavior) const;
+};
+
+#define EXT(NAME, VS, GS, FS, GL, ES, SUPPORTED_FLAG)                   \
+   { "GL_" #NAME, VS, GS, FS, GL, ES, &gl_extensions::SUPPORTED_FLAG,   \
+         &_mesa_glsl_parse_state::NAME##_enable,                        \
+         &_mesa_glsl_parse_state::NAME##_warn }
+
+/**
+ * Table of extensions that can be enabled/disabled within a shader,
+ * and the conditions under which they are supported.
+ */
+static const _mesa_glsl_extension _mesa_glsl_supported_extensions[] = {
+   /*                                  target availability  API availability */
+   /* name                             VS     GS     FS     GL     ES         supported flag */
+   EXT(ARB_conservative_depth,         true,  false, true,  true,  false,     AMD_conservative_depth),
+   EXT(ARB_draw_buffers,               false, false, true,  true,  false,     dummy_true),
+   EXT(ARB_draw_instanced,             true,  false, false, true,  false,     ARB_draw_instanced),
+   EXT(ARB_explicit_attrib_location,   true,  false, true,  true,  false,     ARB_explicit_attrib_location),
+   EXT(ARB_fragment_coord_conventions, true,  false, true,  true,  false,     ARB_fragment_coord_conventions),
+   EXT(ARB_texture_rectangle,          true,  false, true,  true,  false,     dummy_true),
+   EXT(EXT_texture_array,              true,  false, true,  true,  false,     EXT_texture_array),
+   EXT(ARB_shader_texture_lod,         true,  false, true,  true,  false,     ARB_shader_texture_lod),
+   EXT(ARB_shader_stencil_export,      false, false, true,  true,  false,     ARB_shader_stencil_export),
+   EXT(AMD_conservative_depth,         true,  false, true,  true,  false,     AMD_conservative_depth),
+   EXT(AMD_shader_stencil_export,      false, false, true,  true,  false,     ARB_shader_stencil_export),
+   EXT(OES_texture_3D,                 true,  false, true,  false, true,      EXT_texture3D),
+};
+
+#undef EXT
+
+
+/**
+ * Determine whether a given extension is compatible with the target,
+ * API, and extension information in the current parser state.
+ */
+bool _mesa_glsl_extension::compatible_with_state(const _mesa_glsl_parse_state *
+                                                 state) const
+{
+   /* Check that this extension matches the type of shader we are
+    * compiling to.
+    */
+   switch (state->target) {
+   case vertex_shader:
+      if (!this->avail_in_VS) {
+         return false;
+      }
+      break;
+   case geometry_shader:
+      if (!this->avail_in_GS) {
+         return false;
+      }
+      break;
+   case fragment_shader:
+      if (!this->avail_in_FS) {
+         return false;
+      }
+      break;
+   default:
+      assert (!"Unrecognized shader target");
+      return false;
+   }
+
+   /* Check that this extension matches whether we are compiling
+    * for desktop GL or GLES.
+    */
+   if (state->es_shader) {
+      if (!this->avail_in_ES) return false;
+   } else {
+      if (!this->avail_in_GL) return false;
+   }
+
+   /* Check that this extension is supported by the OpenGL
+    * implementation.
+    *
+    * Note: the ->* operator indexes into state->extensions by the
+    * offset this->supported_flag.  See
+    * _mesa_glsl_extension::supported_flag for more info.
+    */
+   return state->extensions->*(this->supported_flag);
+}
+
+/**
+ * Set the appropriate flags in the parser state to establish the
+ * given behavior for this extension.
+ */
+void _mesa_glsl_extension::set_flags(_mesa_glsl_parse_state *state,
+                                     ext_behavior behavior) const
+{
+   /* Note: the ->* operator indexes into state by the
+    * offsets this->enable_flag and this->warn_flag.  See
+    * _mesa_glsl_extension::supported_flag for more info.
+    */
+   state->*(this->enable_flag) = (behavior != extension_disable);
+   state->*(this->warn_flag)   = (behavior == extension_warn);
+}
+
+/**
+ * Find an extension by name in _mesa_glsl_supported_extensions.  If
+ * the name is not found, return NULL.
+ */
+static const _mesa_glsl_extension *find_extension(const char *name)
+{
+   for (unsigned i = 0; i < Elements(_mesa_glsl_supported_extensions); ++i) {
+      if (strcmp(name, _mesa_glsl_supported_extensions[i].name) == 0) {
+         return &_mesa_glsl_supported_extensions[i];
+      }
+   }
+   return NULL;
+}
+
+
+bool
+_mesa_glsl_process_extension(const char *name, YYLTYPE *name_locp,
+			     const char *behavior_string, YYLTYPE *behavior_locp,
+			     _mesa_glsl_parse_state *state)
+{
+   ext_behavior behavior;
+   if (strcmp(behavior_string, "warn") == 0) {
+      behavior = extension_warn;
+   } else if (strcmp(behavior_string, "require") == 0) {
+      behavior = extension_require;
+   } else if (strcmp(behavior_string, "enable") == 0) {
+      behavior = extension_enable;
+   } else if (strcmp(behavior_string, "disable") == 0) {
+      behavior = extension_disable;
+   } else {
+      _mesa_glsl_error(behavior_locp, state,
+		       "Unknown extension behavior `%s'",
+		       behavior_string);
+      return false;
+   }
+
+   if (strcmp(name, "all") == 0) {
+      if ((behavior == extension_enable) || (behavior == extension_require)) {
+	 _mesa_glsl_error(name_locp, state, "Cannot %s all extensions",
+			  (behavior == extension_enable)
+			  ? "enable" : "require");
+	 return false;
+      } else {
+         for (unsigned i = 0;
+              i < Elements(_mesa_glsl_supported_extensions); ++i) {
+            const _mesa_glsl_extension *extension
+               = &_mesa_glsl_supported_extensions[i];
+            if (extension->compatible_with_state(state)) {
+               _mesa_glsl_supported_extensions[i].set_flags(state, behavior);
+            }
+         }
+      }
+   } else {
+      const _mesa_glsl_extension *extension = find_extension(name);
+      if (extension && extension->compatible_with_state(state)) {
+         extension->set_flags(state, behavior);
+      } else {
+         static const char *const fmt = "extension `%s' unsupported in %s shader";
+
+         if (behavior == extension_require) {
+            _mesa_glsl_error(name_locp, state, fmt,
+                             name, _mesa_glsl_shader_target_name(state->target));
+            return false;
+         } else {
+            _mesa_glsl_warning(name_locp, state, fmt,
+                               name, _mesa_glsl_shader_target_name(state->target));
+         }
+      }
+   }
+
+   return true;
+}
+
+void
+_mesa_ast_type_qualifier_print(const struct ast_type_qualifier *q)
+{
+   if (q->flags.q.constant)
+      printf("const ");
+
+   if (q->flags.q.invariant)
+      printf("invariant ");
+
+   if (q->flags.q.attribute)
+      printf("attribute ");
+
+   if (q->flags.q.varying)
+      printf("varying ");
+
+   if (q->flags.q.in && q->flags.q.out)
+      printf("inout ");
+   else {
+      if (q->flags.q.in)
+	 printf("in ");
+
+      if (q->flags.q.out)
+	 printf("out ");
+   }
+
+   if (q->flags.q.centroid)
+      printf("centroid ");
+   if (q->flags.q.uniform)
+      printf("uniform ");
+   if (q->flags.q.smooth)
+      printf("smooth ");
+   if (q->flags.q.flat)
+      printf("flat ");
+   if (q->flags.q.noperspective)
+      printf("noperspective ");
+}
+
+
+void
+ast_node::print(void) const
+{
+   printf("unhandled node ");
+}
+
+
+ast_node::ast_node(void)
+{
+   this->location.source = 0;
+   this->location.line = 0;
+   this->location.column = 0;
+}
+
+
+static void
+ast_opt_array_size_print(bool is_array, const ast_expression *array_size)
+{
+   if (is_array) {
+      printf("[ ");
+
+      if (array_size)
+	 array_size->print();
+
+      printf("] ");
+   }
+}
+
+
+void
+ast_compound_statement::print(void) const
+{
+   printf("{\n");
+   
+   foreach_list_const(n, &this->statements) {
+      ast_node *ast = exec_node_data(ast_node, n, link);
+      ast->print();
+   }
+
+   printf("}\n");
+}
+
+
+ast_compound_statement::ast_compound_statement(int new_scope,
+					       ast_node *statements)
+{
+   this->new_scope = new_scope;
+
+   if (statements != NULL) {
+      this->statements.push_degenerate_list_at_head(&statements->link);
+   }
+}
+
+
+void
+ast_expression::print(void) const
+{
+   switch (oper) {
+   case ast_assign:
+   case ast_mul_assign:
+   case ast_div_assign:
+   case ast_mod_assign:
+   case ast_add_assign:
+   case ast_sub_assign:
+   case ast_ls_assign:
+   case ast_rs_assign:
+   case ast_and_assign:
+   case ast_xor_assign:
+   case ast_or_assign:
+      subexpressions[0]->print();
+      printf("%s ", operator_string(oper));
+      subexpressions[1]->print();
+      break;
+
+   case ast_field_selection:
+      subexpressions[0]->print();
+      printf(". %s ", primary_expression.identifier);
+      break;
+
+   case ast_plus:
+   case ast_neg:
+   case ast_bit_not:
+   case ast_logic_not:
+   case ast_pre_inc:
+   case ast_pre_dec:
+      printf("%s ", operator_string(oper));
+      subexpressions[0]->print();
+      break;
+
+   case ast_post_inc:
+   case ast_post_dec:
+      subexpressions[0]->print();
+      printf("%s ", operator_string(oper));
+      break;
+
+   case ast_conditional:
+      subexpressions[0]->print();
+      printf("? ");
+      subexpressions[1]->print();
+      printf(": ");
+      subexpressions[2]->print();
+      break;
+
+   case ast_array_index:
+      subexpressions[0]->print();
+      printf("[ ");
+      subexpressions[1]->print();
+      printf("] ");
+      break;
+
+   case ast_function_call: {
+      subexpressions[0]->print();
+      printf("( ");
+
+      foreach_list_const (n, &this->expressions) {
+	 if (n != this->expressions.get_head())
+	    printf(", ");
+
+	 ast_node *ast = exec_node_data(ast_node, n, link);
+	 ast->print();
+      }
+
+      printf(") ");
+      break;
+   }
+
+   case ast_identifier:
+      printf("%s ", primary_expression.identifier);
+      break;
+
+   case ast_int_constant:
+      printf("%d ", primary_expression.int_constant);
+      break;
+
+   case ast_uint_constant:
+      printf("%u ", primary_expression.uint_constant);
+      break;
+
+   case ast_float_constant:
+      printf("%f ", primary_expression.float_constant);
+      break;
+
+   case ast_bool_constant:
+      printf("%s ",
+	     primary_expression.bool_constant
+	     ? "true" : "false");
+      break;
+
+   case ast_sequence: {
+      printf("( ");
+      foreach_list_const(n, & this->expressions) {
+	 if (n != this->expressions.get_head())
+	    printf(", ");
+
+	 ast_node *ast = exec_node_data(ast_node, n, link);
+	 ast->print();
+      }
+      printf(") ");
+      break;
+   }
+
+   default:
+      assert(0);
+      break;
+   }
+}
+
+ast_expression::ast_expression(int oper,
+			       ast_expression *ex0,
+			       ast_expression *ex1,
+			       ast_expression *ex2)
+{
+   this->oper = ast_operators(oper);
+   this->subexpressions[0] = ex0;
+   this->subexpressions[1] = ex1;
+   this->subexpressions[2] = ex2;
+}
+
+
+void
+ast_expression_statement::print(void) const
+{
+   if (expression)
+      expression->print();
+
+   printf("; ");
+}
+
+
+ast_expression_statement::ast_expression_statement(ast_expression *ex) :
+   expression(ex)
+{
+   /* empty */
+}
+
+
+void
+ast_function::print(void) const
+{
+   return_type->print();
+   printf(" %s (", identifier);
+
+   foreach_list_const(n, & this->parameters) {
+      ast_node *ast = exec_node_data(ast_node, n, link);
+      ast->print();
+   }
+
+   printf(")");
+}
+
+
+ast_function::ast_function(void)
+   : is_definition(false), signature(NULL)
+{
+   /* empty */
+}
+
+
+void
+ast_fully_specified_type::print(void) const
+{
+   _mesa_ast_type_qualifier_print(& qualifier);
+   specifier->print();
+}
+
+
+void
+ast_parameter_declarator::print(void) const
+{
+   type->print();
+   if (identifier)
+      printf("%s ", identifier);
+   ast_opt_array_size_print(is_array, array_size);
+}
+
+
+void
+ast_function_definition::print(void) const
+{
+   prototype->print();
+   body->print();
+}
+
+
+void
+ast_declaration::print(void) const
+{
+   printf("%s ", identifier);
+   ast_opt_array_size_print(is_array, array_size);
+
+   if (initializer) {
+      printf("= ");
+      initializer->print();
+   }
+}
+
+
+ast_declaration::ast_declaration(char *identifier, int is_array,
+				 ast_expression *array_size,
+				 ast_expression *initializer)
+{
+   this->identifier = identifier;
+   this->is_array = is_array;
+   this->array_size = array_size;
+   this->initializer = initializer;
+}
+
+
+void
+ast_declarator_list::print(void) const
+{
+   assert(type || invariant);
+
+   if (type)
+      type->print();
+   else
+      printf("invariant ");
+
+   foreach_list_const (ptr, & this->declarations) {
+      if (ptr != this->declarations.get_head())
+	 printf(", ");
+
+      ast_node *ast = exec_node_data(ast_node, ptr, link);
+      ast->print();
+   }
+
+   printf("; ");
+}
+
+
+ast_declarator_list::ast_declarator_list(ast_fully_specified_type *type)
+{
+   this->type = type;
+   this->invariant = false;
+}
+
+void
+ast_jump_statement::print(void) const
+{
+   switch (mode) {
+   case ast_continue:
+      printf("continue; ");
+      break;
+   case ast_break:
+      printf("break; ");
+      break;
+   case ast_return:
+      printf("return ");
+      if (opt_return_value)
+	 opt_return_value->print();
+
+      printf("; ");
+      break;
+   case ast_discard:
+      printf("discard; ");
+      break;
+   }
+}
+
+
+ast_jump_statement::ast_jump_statement(int mode, ast_expression *return_value)
+{
+   this->mode = ast_jump_modes(mode);
+
+   if (mode == ast_return)
+      opt_return_value = return_value;
+}
+
+
+void
+ast_selection_statement::print(void) const
+{
+   printf("if ( ");
+   condition->print();
+   printf(") ");
+
+   then_statement->print();
+
+   if (else_statement) {
+      printf("else ");
+      else_statement->print();
+   }
+   
+}
+
+
+ast_selection_statement::ast_selection_statement(ast_expression *condition,
+						 ast_node *then_statement,
+						 ast_node *else_statement)
+{
+   this->condition = condition;
+   this->then_statement = then_statement;
+   this->else_statement = else_statement;
+}
+
+
+void
+ast_iteration_statement::print(void) const
+{
+   switch (mode) {
+   case ast_for:
+      printf("for( ");
+      if (init_statement)
+	 init_statement->print();
+      printf("; ");
+
+      if (condition)
+	 condition->print();
+      printf("; ");
+
+      if (rest_expression)
+	 rest_expression->print();
+      printf(") ");
+
+      body->print();
+      break;
+
+   case ast_while:
+      printf("while ( ");
+      if (condition)
+	 condition->print();
+      printf(") ");
+      body->print();
+      break;
+
+   case ast_do_while:
+      printf("do ");
+      body->print();
+      printf("while ( ");
+      if (condition)
+	 condition->print();
+      printf("); ");
+      break;
+   }
+}
+
+
+ast_iteration_statement::ast_iteration_statement(int mode,
+						 ast_node *init,
+						 ast_node *condition,
+						 ast_expression *rest_expression,
+						 ast_node *body)
+{
+   this->mode = ast_iteration_modes(mode);
+   this->init_statement = init;
+   this->condition = condition;
+   this->rest_expression = rest_expression;
+   this->body = body;
+}
+
+
+void
+ast_struct_specifier::print(void) const
+{
+   printf("struct %s { ", name);
+   foreach_list_const(n, &this->declarations) {
+      ast_node *ast = exec_node_data(ast_node, n, link);
+      ast->print();
+   }
+   printf("} ");
+}
+
+
+ast_struct_specifier::ast_struct_specifier(char *identifier,
+					   ast_node *declarator_list)
+{
+   if (identifier == NULL) {
+      static unsigned anon_count = 1;
+      identifier = ralloc_asprintf(this, "#anon_struct_%04x", anon_count);
+      anon_count++;
+   }
+   name = identifier;
+   this->declarations.push_degenerate_list_at_head(&declarator_list->link);
+}
+
+bool
+do_common_optimization(exec_list *ir, bool linked, unsigned max_unroll_iterations)
+{
+   GLboolean progress = GL_FALSE;
+
+   progress = lower_instructions(ir, SUB_TO_ADD_NEG) || progress;
+
+   if (linked) {
+      progress = do_function_inlining(ir) || progress;
+      progress = do_dead_functions(ir) || progress;
+   }
+   progress = do_structure_splitting(ir) || progress;
+   progress = do_if_simplification(ir) || progress;
+   progress = do_discard_simplification(ir) || progress;
+   progress = do_copy_propagation(ir) || progress;
+   progress = do_copy_propagation_elements(ir) || progress;
+   if (linked)
+      progress = do_dead_code(ir) || progress;
+   else
+      progress = do_dead_code_unlinked(ir) || progress;
+   progress = do_dead_code_local(ir) || progress;
+   progress = do_tree_grafting(ir) || progress;
+   progress = do_constant_propagation(ir) || progress;
+   if (linked)
+      progress = do_constant_variable(ir) || progress;
+   else
+      progress = do_constant_variable_unlinked(ir) || progress;
+   progress = do_constant_folding(ir) || progress;
+   progress = do_algebraic(ir) || progress;
+   progress = do_lower_jumps(ir) || progress;
+   progress = do_vec_index_to_swizzle(ir) || progress;
+   progress = do_swizzle_swizzle(ir) || progress;
+   progress = do_noop_swizzle(ir) || progress;
+
+   progress = optimize_redundant_jumps(ir) || progress;
+
+   loop_state *ls = analyze_loop_variables(ir);
+   if (ls->loop_found) {
+      progress = set_loop_controls(ir, ls) || progress;
+      progress = unroll_loops(ir, ls, max_unroll_iterations) || progress;
+   }
+   delete ls;
+
+   return progress;
+}
+
+extern "C" {
+
+/**
+ * To be called at GL teardown time, this frees compiler datastructures.
+ *
+ * After calling this, any previously compiled shaders and shader
+ * programs would be invalid.  So this should happen at approximately
+ * program exit.
+ */
+void
+_mesa_destroy_shader_compiler(void)
+{
+   _mesa_destroy_shader_compiler_caches();
+
+   _mesa_glsl_release_types();
+}
+
+/**
+ * Releases compiler caches to trade off performance for memory.
+ *
+ * Intended to be used with glReleaseShaderCompiler().
+ */
+void
+_mesa_destroy_shader_compiler_caches(void)
+{
+   _mesa_glsl_release_functions();
+}
+
+}