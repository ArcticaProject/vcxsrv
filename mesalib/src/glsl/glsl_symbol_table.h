--- conflicted
+++ resolved
@@ -43,47 +43,13 @@
  * type safe and some symbol table invariants.
  */
 struct glsl_symbol_table {
-<<<<<<< HEAD
-private:
-   static void
-   _glsl_symbol_table_destructor (glsl_symbol_table *table)
-   {
-      table->~glsl_symbol_table();
-   }
-
-public:
-   /* Callers of this ralloc-based new need not call delete. It's
-    * easier to just ralloc_free 'ctx' (or any of its ancestors). */
-   static void* operator new(size_t size, void *ctx)
-   {
-      void *table;
-
-      table = ralloc_size(ctx, size);
-      assert(table != NULL);
-
-      ralloc_set_destructor(table, (void (*)(void*)) _glsl_symbol_table_destructor);
-
-      return table;
-   }
-
-   /* If the user *does* call delete, that's OK, we will just
-    * ralloc_free in that case. Here, C++ will have already called the
-    * destructor so tell ralloc not to do that again. */
+   DECLARE_RALLOC_CXX_OPERATORS(glsl_symbol_table)
    static void operator delete(void *table, void *ctx)
    {
       ralloc_set_destructor(table, NULL);
       ralloc_free(table);
    }
-   static void operator delete(void *table)
-   {
-      ralloc_set_destructor(table, NULL);
-      ralloc_free(table);
-   }
-   
-=======
-   DECLARE_RALLOC_CXX_OPERATORS(glsl_symbol_table)
 
->>>>>>> 9480392b
    glsl_symbol_table();
    ~glsl_symbol_table();
 
