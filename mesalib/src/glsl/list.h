/*
 * Copyright © 2008, 2010 Intel Corporation
 *
 * Permission is hereby granted, free of charge, to any person obtaining a
 * copy of this software and associated documentation files (the "Software"),
 * to deal in the Software without restriction, including without limitation
 * the rights to use, copy, modify, merge, publish, distribute, sublicense,
 * and/or sell copies of the Software, and to permit persons to whom the
 * Software is furnished to do so, subject to the following conditions:
 *
 * The above copyright notice and this permission notice (including the next
 * paragraph) shall be included in all copies or substantial portions of the
 * Software.
 *
 * THE SOFTWARE IS PROVIDED "AS IS", WITHOUT WARRANTY OF ANY KIND, EXPRESS OR
 * IMPLIED, INCLUDING BUT NOT LIMITED TO THE WARRANTIES OF MERCHANTABILITY,
 * FITNESS FOR A PARTICULAR PURPOSE AND NONINFRINGEMENT.  IN NO EVENT SHALL
 * THE AUTHORS OR COPYRIGHT HOLDERS BE LIABLE FOR ANY CLAIM, DAMAGES OR OTHER
 * LIABILITY, WHETHER IN AN ACTION OF CONTRACT, TORT OR OTHERWISE, ARISING
 * FROM, OUT OF OR IN CONNECTION WITH THE SOFTWARE OR THE USE OR OTHER
 * DEALINGS IN THE SOFTWARE.
 */

/**
 * \file list.h
 * \brief Doubly-linked list abstract container type.
 *
 * Each doubly-linked list has a sentinel head and tail node.  These nodes
 * contain no data.  The head sentinel can be identified by its \c prev
 * pointer being \c NULL.  The tail sentinel can be identified by its
 * \c next pointer being \c NULL.
 *
 * A list is empty if either the head sentinel's \c next pointer points to the
 * tail sentinel or the tail sentinel's \c prev poiner points to the head
 * sentinel.
 *
 * Instead of tracking two separate \c node structures and a \c list structure
 * that points to them, the sentinel nodes are in a single structure.  Noting
 * that each sentinel node always has one \c NULL pointer, the \c NULL
 * pointers occupy the same memory location.  In the \c list structure
 * contains a the following:
 *
 *   - A \c head pointer that represents the \c next pointer of the
 *     head sentinel node.
 *   - A \c tail pointer that represents the \c prev pointer of the head
 *     sentinel node and the \c next pointer of the tail sentinel node.  This
 *     pointer is \b always \c NULL.
 *   - A \c tail_prev pointer that represents the \c prev pointer of the
 *     tail sentinel node.
 *
 * Therefore, if \c head->next is \c NULL or \c tail_prev->prev is \c NULL,
 * the list is empty.
 *
 * To anyone familiar with "exec lists" on the Amiga, this structure should
 * be immediately recognizable.  See the following link for the original Amiga
 * operating system documentation on the subject.
 *
 * http://www.natami.net/dev/Libraries_Manual_guide/node02D7.html
 *
 * \author Ian Romanick <ian.d.romanick@intel.com>
 */

#pragma once
#ifndef LIST_CONTAINER_H
#define LIST_CONTAINER_H

#ifndef __cplusplus
#include <stddef.h>
#endif
#include <assert.h>

#include "ralloc.h"

struct exec_node {
   struct exec_node *next;
   struct exec_node *prev;

#ifdef __cplusplus
   /* Callers of this ralloc-based new need not call delete. It's
    * easier to just ralloc_free 'ctx' (or any of its ancestors). */
   static void* operator new(size_t size, void *ctx)
   {
      void *node;

      node = ralloc_size(ctx, size);
      assert(node != NULL);

      return node;
   }

   /* If the user *does* call delete, that's OK, we will just
<<<<<<< HEAD
    * talloc_free in that case. */
   static void operator delete(void *node, void *ctx)
   {
      talloc_free(node);
   }
=======
    * ralloc_free in that case. */
>>>>>>> 0bf07d32
   static void operator delete(void *node)
   {
      ralloc_free(node);
   }

   exec_node() : next(NULL), prev(NULL)
   {
      /* empty */
   }

   const exec_node *get_next() const
   {
      return next;
   }

   exec_node *get_next()
   {
      return next;
   }

   const exec_node *get_prev() const
   {
      return prev;
   }

   exec_node *get_prev()
   {
      return prev;
   }

   void remove()
   {
      next->prev = prev;
      prev->next = next;
      next = NULL;
      prev = NULL;
   }

   /**
    * Link a node with itself
    *
    * This creates a sort of degenerate list that is occasionally useful.
    */
   void self_link()
   {
      next = this;
      prev = this;
   }

   /**
    * Insert a node in the list after the current node
    */
   void insert_after(exec_node *after)
   {
      after->next = this->next;
      after->prev = this;

      this->next->prev = after;
      this->next = after;
   }
   /**
    * Insert a node in the list before the current node
    */
   void insert_before(exec_node *before)
   {
      before->next = this;
      before->prev = this->prev;

      this->prev->next = before;
      this->prev = before;
   }

   /**
    * Insert another list in the list before the current node
    */
   void insert_before(struct exec_list *before);

   /**
    * Replace the current node with the given node.
    */
   void replace_with(exec_node *replacement)
   {
      replacement->prev = this->prev;
      replacement->next = this->next;

      this->prev->next = replacement;
      this->next->prev = replacement;
   }

   /**
    * Is this the sentinel at the tail of the list?
    */
   bool is_tail_sentinel() const
   {
      return this->next == NULL;
   }

   /**
    * Is this the sentinel at the head of the list?
    */
   bool is_head_sentinel() const
   {
      return this->prev == NULL;
   }
#endif
};


#ifdef __cplusplus
/* This macro will not work correctly if `t' uses virtual inheritance.  If you
 * are using virtual inheritance, you deserve a slow and painful death.  Enjoy!
 */
#define exec_list_offsetof(t, f, p) \
   (((char *) &((t *) p)->f) - ((char *) p))
#else
#define exec_list_offsetof(t, f, p) offsetof(t, f)
#endif

/**
 * Get a pointer to the structure containing an exec_node
 *
 * Given a pointer to an \c exec_node embedded in a structure, get a pointer to
 * the containing structure.
 *
 * \param type  Base type of the structure containing the node
 * \param node  Pointer to the \c exec_node
 * \param field Name of the field in \c type that is the embedded \c exec_node
 */
#define exec_node_data(type, node, field) \
   ((type *) (((char *) node) - exec_list_offsetof(type, field, node)))

#ifdef __cplusplus
struct exec_node;

class iterator {
public:
   void next()
   {
   }

   void *get()
   {
      return NULL;
   }

   bool has_next() const
   {
      return false;
   }
};

class exec_list_iterator : public iterator {
public:
   exec_list_iterator(exec_node *n) : node(n), _next(n->next)
   {
      /* empty */
   }

   void next()
   {
      node = _next;
      _next = node->next;
   }

   void remove()
   {
      node->remove();
   }

   exec_node *get()
   {
      return node;
   }

   bool has_next() const
   {
      return _next != NULL;
   }

private:
   exec_node *node;
   exec_node *_next;
};

#define foreach_iter(iter_type, iter, container) \
   for (iter_type iter = (container) . iterator(); iter.has_next(); iter.next())
#endif


struct exec_list {
   struct exec_node *head;
   struct exec_node *tail;
   struct exec_node *tail_pred;

#ifdef __cplusplus
   /* Callers of this ralloc-based new need not call delete. It's
    * easier to just ralloc_free 'ctx' (or any of its ancestors). */
   static void* operator new(size_t size, void *ctx)
   {
      void *node;

      node = ralloc_size(ctx, size);
      assert(node != NULL);

      return node;
   }

   /* If the user *does* call delete, that's OK, we will just
<<<<<<< HEAD
    * talloc_free in that case. */
   static void operator delete(void *node, void *ctx)
   {
      talloc_free(node);
   }
=======
    * ralloc_free in that case. */
>>>>>>> 0bf07d32
   static void operator delete(void *node)
   {
      ralloc_free(node);
   }

   exec_list()
   {
      make_empty();
   }

   void make_empty()
   {
      head = (exec_node *) & tail;
      tail = NULL;
      tail_pred = (exec_node *) & head;
   }

   bool is_empty() const
   {
      /* There are three ways to test whether a list is empty or not.
       *
       * - Check to see if the \c head points to the \c tail.
       * - Check to see if the \c tail_pred points to the \c head.
       * - Check to see if the \c head is the sentinel node by test whether its
       *   \c next pointer is \c NULL.
       *
       * The first two methods tend to generate better code on modern systems
       * because they save a pointer dereference.
       */
      return head == (exec_node *) &tail;
   }

   const exec_node *get_head() const
   {
      return !is_empty() ? head : NULL;
   }

   exec_node *get_head()
   {
      return !is_empty() ? head : NULL;
   }

   const exec_node *get_tail() const
   {
      return !is_empty() ? tail_pred : NULL;
   }

   exec_node *get_tail()
   {
      return !is_empty() ? tail_pred : NULL;
   }

   void push_head(exec_node *n)
   {
      n->next = head;
      n->prev = (exec_node *) &head;

      n->next->prev = n;
      head = n;
   }

   void push_tail(exec_node *n)
   {
      n->next = (exec_node *) &tail;
      n->prev = tail_pred;

      n->prev->next = n;
      tail_pred = n;
   }

   void push_degenerate_list_at_head(exec_node *n)
   {
      assert(n->prev->next == n);

      n->prev->next = head;
      head->prev = n->prev;
      n->prev = (exec_node *) &head;
      head = n;
   }

   /**
    * Remove the first node from a list and return it
    *
    * \return
    * The first node in the list or \c NULL if the list is empty.
    *
    * \sa exec_list::get_head
    */
   exec_node *pop_head()
   {
      exec_node *const n = this->get_head();
      if (n != NULL)
	 n->remove();

      return n;
   }

   /**
    * Move all of the nodes from this list to the target list
    */
   void move_nodes_to(exec_list *target)
   {
      if (is_empty()) {
	 target->make_empty();
      } else {
	 target->head = head;
	 target->tail = NULL;
	 target->tail_pred = tail_pred;

	 target->head->prev = (exec_node *) &target->head;
	 target->tail_pred->next = (exec_node *) &target->tail;

	 make_empty();
      }
   }

   /**
    * Append all nodes from the source list to the target list
    */
   void
   append_list(exec_list *source)
   {
      if (source->is_empty())
	 return;

      /* Link the first node of the source with the last node of the target list.
       */
      this->tail_pred->next = source->head;
      source->head->prev = this->tail_pred;

      /* Make the tail of the source list be the tail of the target list.
       */
      this->tail_pred = source->tail_pred;
      this->tail_pred->next = (exec_node *) &this->tail;

      /* Make the source list empty for good measure.
       */
      source->make_empty();
   }

   exec_list_iterator iterator()
   {
      return exec_list_iterator(head);
   }

   exec_list_iterator iterator() const
   {
      return exec_list_iterator((exec_node *) head);
   }
#endif
};


#ifdef __cplusplus
inline void exec_node::insert_before(exec_list *before)
{
   if (before->is_empty())
      return;

   before->tail_pred->next = this;
   before->head->prev = this->prev;

   this->prev->next = before->head;
   this->prev = before->tail_pred;

   before->make_empty();
}
#endif

/**
 * This version is safe even if the current node is removed.
 */ 
#define foreach_list_safe(__node, __list)			     \
   for (exec_node * __node = (__list)->head, * __next = __node->next \
	; __next != NULL					     \
	; __node = __next, __next = __next->next)

#define foreach_list(__node, __list)			\
   for (exec_node * __node = (__list)->head		\
	; (__node)->next != NULL 			\
	; (__node) = (__node)->next)

#define foreach_list_const(__node, __list)		\
   for (const exec_node * __node = (__list)->head	\
	; (__node)->next != NULL 			\
	; (__node) = (__node)->next)

#define foreach_list_typed(__type, __node, __field, __list)		\
   for (__type * __node =						\
	   exec_node_data(__type, (__list)->head, __field);		\
	(__node)->__field.next != NULL; 				\
	(__node) = exec_node_data(__type, (__node)->__field.next, __field))

#define foreach_list_typed_const(__type, __node, __field, __list)	\
   for (const __type * __node =						\
	   exec_node_data(__type, (__list)->head, __field);		\
	(__node)->__field.next != NULL; 				\
	(__node) = exec_node_data(__type, (__node)->__field.next, __field))

#endif /* LIST_CONTAINER_H */<|MERGE_RESOLUTION|>--- conflicted
+++ resolved
@@ -89,15 +89,11 @@
    }
 
    /* If the user *does* call delete, that's OK, we will just
-<<<<<<< HEAD
-    * talloc_free in that case. */
+    * ralloc_free in that case. */
    static void operator delete(void *node, void *ctx)
    {
-      talloc_free(node);
-   }
-=======
-    * ralloc_free in that case. */
->>>>>>> 0bf07d32
+      ralloc_free(node);
+   }
    static void operator delete(void *node)
    {
       ralloc_free(node);
@@ -306,15 +302,11 @@
    }
 
    /* If the user *does* call delete, that's OK, we will just
-<<<<<<< HEAD
-    * talloc_free in that case. */
+    * ralloc_free in that case. */
    static void operator delete(void *node, void *ctx)
    {
-      talloc_free(node);
-   }
-=======
-    * ralloc_free in that case. */
->>>>>>> 0bf07d32
+      ralloc_free(node);
+   }
    static void operator delete(void *node)
    {
       ralloc_free(node);
