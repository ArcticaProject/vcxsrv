/*
 * Copyright © 2008, 2010 Intel Corporation
 *
 * Permission is hereby granted, free of charge, to any person obtaining a
 * copy of this software and associated documentation files (the "Software"),
 * to deal in the Software without restriction, including without limitation
 * the rights to use, copy, modify, merge, publish, distribute, sublicense,
 * and/or sell copies of the Software, and to permit persons to whom the
 * Software is furnished to do so, subject to the following conditions:
 *
 * The above copyright notice and this permission notice (including the next
 * paragraph) shall be included in all copies or substantial portions of the
 * Software.
 *
 * THE SOFTWARE IS PROVIDED "AS IS", WITHOUT WARRANTY OF ANY KIND, EXPRESS OR
 * IMPLIED, INCLUDING BUT NOT LIMITED TO THE WARRANTIES OF MERCHANTABILITY,
 * FITNESS FOR A PARTICULAR PURPOSE AND NONINFRINGEMENT.  IN NO EVENT SHALL
 * THE AUTHORS OR COPYRIGHT HOLDERS BE LIABLE FOR ANY CLAIM, DAMAGES OR OTHER
 * LIABILITY, WHETHER IN AN ACTION OF CONTRACT, TORT OR OTHERWISE, ARISING
 * FROM, OUT OF OR IN CONNECTION WITH THE SOFTWARE OR THE USE OR OTHER
 * DEALINGS IN THE SOFTWARE.
 */

/**
 * \file list.h
 * \brief Doubly-linked list abstract container type.
 *
 * Each doubly-linked list has a sentinel head and tail node.  These nodes
 * contain no data.  The head sentinel can be identified by its \c prev
 * pointer being \c NULL.  The tail sentinel can be identified by its
 * \c next pointer being \c NULL.
 *
 * A list is empty if either the head sentinel's \c next pointer points to the
 * tail sentinel or the tail sentinel's \c prev poiner points to the head
 * sentinel.
 *
 * Instead of tracking two separate \c node structures and a \c list structure
 * that points to them, the sentinel nodes are in a single structure.  Noting
 * that each sentinel node always has one \c NULL pointer, the \c NULL
 * pointers occupy the same memory location.  In the \c list structure
 * contains a the following:
 *
 *   - A \c head pointer that represents the \c next pointer of the
 *     head sentinel node.
 *   - A \c tail pointer that represents the \c prev pointer of the head
 *     sentinel node and the \c next pointer of the tail sentinel node.  This
 *     pointer is \b always \c NULL.
 *   - A \c tail_prev pointer that represents the \c prev pointer of the
 *     tail sentinel node.
 *
 * Therefore, if \c head->next is \c NULL or \c tail_prev->prev is \c NULL,
 * the list is empty.
 *
 * To anyone familiar with "exec lists" on the Amiga, this structure should
 * be immediately recognizable.  See the following link for the original Amiga
 * operating system documentation on the subject.
 *
 * http://www.natami.net/dev/Libraries_Manual_guide/node02D7.html
 *
 * \author Ian Romanick <ian.d.romanick@intel.com>
 */

#pragma once
#ifndef LIST_CONTAINER_H
#define LIST_CONTAINER_H

#ifndef __cplusplus
#include <stddef.h>
#endif
#include <assert.h>

#include "ralloc.h"

struct exec_node {
   struct exec_node *next;
   struct exec_node *prev;

#ifdef __cplusplus
<<<<<<< HEAD
   /* Callers of this ralloc-based new need not call delete. It's
    * easier to just ralloc_free 'ctx' (or any of its ancestors). */
   static void* operator new(size_t size, void *ctx)
   {
      void *node;

      node = ralloc_size(ctx, size);
      assert(node != NULL);

      return node;
   }

   /* If the user *does* call delete, that's OK, we will just
    * ralloc_free in that case. */
   static void operator delete(void *node, void *ctx)
   {
      ralloc_free(node);
   }
   static void operator delete(void *node)
   {
      ralloc_free(node);
   }
=======
   DECLARE_RALLOC_CXX_OPERATORS(exec_node)
>>>>>>> e4d5a299

   exec_node() : next(NULL), prev(NULL)
   {
      /* empty */
   }

   const exec_node *get_next() const
   {
      return next;
   }

   exec_node *get_next()
   {
      return next;
   }

   const exec_node *get_prev() const
   {
      return prev;
   }

   exec_node *get_prev()
   {
      return prev;
   }

   void remove()
   {
      next->prev = prev;
      prev->next = next;
      next = NULL;
      prev = NULL;
   }

   /**
    * Link a node with itself
    *
    * This creates a sort of degenerate list that is occasionally useful.
    */
   void self_link()
   {
      next = this;
      prev = this;
   }

   /**
    * Insert a node in the list after the current node
    */
   void insert_after(exec_node *after)
   {
      after->next = this->next;
      after->prev = this;

      this->next->prev = after;
      this->next = after;
   }
   /**
    * Insert a node in the list before the current node
    */
   void insert_before(exec_node *before)
   {
      before->next = this;
      before->prev = this->prev;

      this->prev->next = before;
      this->prev = before;
   }

   /**
    * Insert another list in the list before the current node
    */
   void insert_before(struct exec_list *before);

   /**
    * Replace the current node with the given node.
    */
   void replace_with(exec_node *replacement)
   {
      replacement->prev = this->prev;
      replacement->next = this->next;

      this->prev->next = replacement;
      this->next->prev = replacement;
   }

   /**
    * Is this the sentinel at the tail of the list?
    */
   bool is_tail_sentinel() const
   {
      return this->next == NULL;
   }

   /**
    * Is this the sentinel at the head of the list?
    */
   bool is_head_sentinel() const
   {
      return this->prev == NULL;
   }
#endif
};


#ifdef __cplusplus
/* This macro will not work correctly if `t' uses virtual inheritance.  If you
 * are using virtual inheritance, you deserve a slow and painful death.  Enjoy!
 */
#define exec_list_offsetof(t, f, p) \
   (((char *) &((t *) p)->f) - ((char *) p))
#else
#define exec_list_offsetof(t, f, p) offsetof(t, f)
#endif

/**
 * Get a pointer to the structure containing an exec_node
 *
 * Given a pointer to an \c exec_node embedded in a structure, get a pointer to
 * the containing structure.
 *
 * \param type  Base type of the structure containing the node
 * \param node  Pointer to the \c exec_node
 * \param field Name of the field in \c type that is the embedded \c exec_node
 */
#define exec_node_data(type, node, field) \
   ((type *) (((char *) node) - exec_list_offsetof(type, field, node)))

#ifdef __cplusplus
struct exec_node;

class iterator {
public:
   void next()
   {
   }

   void *get()
   {
      return NULL;
   }

   bool has_next() const
   {
      return false;
   }
};

class exec_list_iterator : public iterator {
public:
   exec_list_iterator(exec_node *n) : node(n), _next(n->next)
   {
      /* empty */
   }

   void next()
   {
      node = _next;
      _next = node->next;
   }

   void remove()
   {
      node->remove();
   }

   exec_node *get()
   {
      return node;
   }

   bool has_next() const
   {
      return _next != NULL;
   }

private:
   exec_node *node;
   exec_node *_next;
};

#define foreach_iter(iter_type, iter, container) \
   for (iter_type iter = (container) . iterator(); iter.has_next(); iter.next())
#endif


struct exec_list {
   struct exec_node *head;
   struct exec_node *tail;
   struct exec_node *tail_pred;

#ifdef __cplusplus
<<<<<<< HEAD
   /* Callers of this ralloc-based new need not call delete. It's
    * easier to just ralloc_free 'ctx' (or any of its ancestors). */
   static void* operator new(size_t size, void *ctx)
   {
      void *node;

      node = ralloc_size(ctx, size);
      assert(node != NULL);

      return node;
   }

   /* If the user *does* call delete, that's OK, we will just
    * ralloc_free in that case. */
   static void operator delete(void *node, void *ctx)
   {
      ralloc_free(node);
   }
   static void operator delete(void *node)
   {
      ralloc_free(node);
   }
=======
   DECLARE_RALLOC_CXX_OPERATORS(exec_list)
>>>>>>> e4d5a299

   exec_list()
   {
      make_empty();
   }

   void make_empty()
   {
      head = (exec_node *) & tail;
      tail = NULL;
      tail_pred = (exec_node *) & head;
   }

   bool is_empty() const
   {
      /* There are three ways to test whether a list is empty or not.
       *
       * - Check to see if the \c head points to the \c tail.
       * - Check to see if the \c tail_pred points to the \c head.
       * - Check to see if the \c head is the sentinel node by test whether its
       *   \c next pointer is \c NULL.
       *
       * The first two methods tend to generate better code on modern systems
       * because they save a pointer dereference.
       */
      return head == (exec_node *) &tail;
   }

   const exec_node *get_head() const
   {
      return !is_empty() ? head : NULL;
   }

   exec_node *get_head()
   {
      return !is_empty() ? head : NULL;
   }

   const exec_node *get_tail() const
   {
      return !is_empty() ? tail_pred : NULL;
   }

   exec_node *get_tail()
   {
      return !is_empty() ? tail_pred : NULL;
   }

   void push_head(exec_node *n)
   {
      n->next = head;
      n->prev = (exec_node *) &head;

      n->next->prev = n;
      head = n;
   }

   void push_tail(exec_node *n)
   {
      n->next = (exec_node *) &tail;
      n->prev = tail_pred;

      n->prev->next = n;
      tail_pred = n;
   }

   void push_degenerate_list_at_head(exec_node *n)
   {
      assert(n->prev->next == n);

      n->prev->next = head;
      head->prev = n->prev;
      n->prev = (exec_node *) &head;
      head = n;
   }

   /**
    * Remove the first node from a list and return it
    *
    * \return
    * The first node in the list or \c NULL if the list is empty.
    *
    * \sa exec_list::get_head
    */
   exec_node *pop_head()
   {
      exec_node *const n = this->get_head();
      if (n != NULL)
	 n->remove();

      return n;
   }

   /**
    * Move all of the nodes from this list to the target list
    */
   void move_nodes_to(exec_list *target)
   {
      if (is_empty()) {
	 target->make_empty();
      } else {
	 target->head = head;
	 target->tail = NULL;
	 target->tail_pred = tail_pred;

	 target->head->prev = (exec_node *) &target->head;
	 target->tail_pred->next = (exec_node *) &target->tail;

	 make_empty();
      }
   }

   /**
    * Append all nodes from the source list to the target list
    */
   void
   append_list(exec_list *source)
   {
      if (source->is_empty())
	 return;

      /* Link the first node of the source with the last node of the target list.
       */
      this->tail_pred->next = source->head;
      source->head->prev = this->tail_pred;

      /* Make the tail of the source list be the tail of the target list.
       */
      this->tail_pred = source->tail_pred;
      this->tail_pred->next = (exec_node *) &this->tail;

      /* Make the source list empty for good measure.
       */
      source->make_empty();
   }

   exec_list_iterator iterator()
   {
      return exec_list_iterator(head);
   }

   exec_list_iterator iterator() const
   {
      return exec_list_iterator((exec_node *) head);
   }
#endif
};


#ifdef __cplusplus
inline void exec_node::insert_before(exec_list *before)
{
   if (before->is_empty())
      return;

   before->tail_pred->next = this;
   before->head->prev = this->prev;

   this->prev->next = before->head;
   this->prev = before->tail_pred;

   before->make_empty();
}
#endif

/**
 * This version is safe even if the current node is removed.
 */ 
#define foreach_list_safe(__node, __list)			     \
   for (exec_node * __node = (__list)->head, * __next = __node->next \
	; __next != NULL					     \
	; __node = __next, __next = __next->next)

#define foreach_list(__node, __list)			\
   for (exec_node * __node = (__list)->head		\
	; (__node)->next != NULL 			\
	; (__node) = (__node)->next)

#define foreach_list_const(__node, __list)		\
   for (const exec_node * __node = (__list)->head	\
	; (__node)->next != NULL 			\
	; (__node) = (__node)->next)

#define foreach_list_typed(__type, __node, __field, __list)		\
   for (__type * __node =						\
	   exec_node_data(__type, (__list)->head, __field);		\
	(__node)->__field.next != NULL; 				\
	(__node) = exec_node_data(__type, (__node)->__field.next, __field))

#define foreach_list_typed_const(__type, __node, __field, __list)	\
   for (const __type * __node =						\
	   exec_node_data(__type, (__list)->head, __field);		\
	(__node)->__field.next != NULL; 				\
	(__node) = exec_node_data(__type, (__node)->__field.next, __field))

#endif /* LIST_CONTAINER_H */<|MERGE_RESOLUTION|>--- conflicted
+++ resolved
@@ -76,32 +76,11 @@
    struct exec_node *prev;
 
 #ifdef __cplusplus
-<<<<<<< HEAD
-   /* Callers of this ralloc-based new need not call delete. It's
-    * easier to just ralloc_free 'ctx' (or any of its ancestors). */
-   static void* operator new(size_t size, void *ctx)
-   {
-      void *node;
-
-      node = ralloc_size(ctx, size);
-      assert(node != NULL);
-
-      return node;
-   }
-
-   /* If the user *does* call delete, that's OK, we will just
-    * ralloc_free in that case. */
+   DECLARE_RALLOC_CXX_OPERATORS(exec_node)
    static void operator delete(void *node, void *ctx)
    {
       ralloc_free(node);
    }
-   static void operator delete(void *node)
-   {
-      ralloc_free(node);
-   }
-=======
-   DECLARE_RALLOC_CXX_OPERATORS(exec_node)
->>>>>>> e4d5a299
 
    exec_node() : next(NULL), prev(NULL)
    {
@@ -293,32 +272,11 @@
    struct exec_node *tail_pred;
 
 #ifdef __cplusplus
-<<<<<<< HEAD
-   /* Callers of this ralloc-based new need not call delete. It's
-    * easier to just ralloc_free 'ctx' (or any of its ancestors). */
-   static void* operator new(size_t size, void *ctx)
-   {
-      void *node;
-
-      node = ralloc_size(ctx, size);
-      assert(node != NULL);
-
-      return node;
-   }
-
-   /* If the user *does* call delete, that's OK, we will just
-    * ralloc_free in that case. */
+   DECLARE_RALLOC_CXX_OPERATORS(exec_list)
    static void operator delete(void *node, void *ctx)
    {
       ralloc_free(node);
    }
-   static void operator delete(void *node)
-   {
-      ralloc_free(node);
-   }
-=======
-   DECLARE_RALLOC_CXX_OPERATORS(exec_list)
->>>>>>> e4d5a299
 
    exec_list()
    {
