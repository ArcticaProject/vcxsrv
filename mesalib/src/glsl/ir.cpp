--- conflicted
+++ resolved
@@ -561,13 +561,9 @@
    "ubo_load",
    "ldexp",
    "vector_extract",
-<<<<<<< HEAD
-   "fma_mesa",
-=======
    "interpolate_at_offset",
    "interpolate_at_sample",
-   "fma",
->>>>>>> d0c30e79
+   "fma_mesa",
    "lrp",
    "csel",
    "bfi",
