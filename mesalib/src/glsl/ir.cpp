<<<<<<< HEAD
/*
 * Copyright © 2010 Intel Corporation
 *
 * Permission is hereby granted, free of charge, to any person obtaining a
 * copy of this software and associated documentation files (the "Software"),
 * to deal in the Software without restriction, including without limitation
 * the rights to use, copy, modify, merge, publish, distribute, sublicense,
 * and/or sell copies of the Software, and to permit persons to whom the
 * Software is furnished to do so, subject to the following conditions:
 *
 * The above copyright notice and this permission notice (including the next
 * paragraph) shall be included in all copies or substantial portions of the
 * Software.
 *
 * THE SOFTWARE IS PROVIDED "AS IS", WITHOUT WARRANTY OF ANY KIND, EXPRESS OR
 * IMPLIED, INCLUDING BUT NOT LIMITED TO THE WARRANTIES OF MERCHANTABILITY,
 * FITNESS FOR A PARTICULAR PURPOSE AND NONINFRINGEMENT.  IN NO EVENT SHALL
 * THE AUTHORS OR COPYRIGHT HOLDERS BE LIABLE FOR ANY CLAIM, DAMAGES OR OTHER
 * LIABILITY, WHETHER IN AN ACTION OF CONTRACT, TORT OR OTHERWISE, ARISING
 * FROM, OUT OF OR IN CONNECTION WITH THE SOFTWARE OR THE USE OR OTHER
 * DEALINGS IN THE SOFTWARE.
 */
#include <string.h>
#include "main/core.h" /* for MAX2 */
#include "ir.h"
#include "ir_visitor.h"
#include "glsl_types.h"

ir_rvalue::ir_rvalue()
{
   this->type = glsl_type::error_type;
}

bool ir_rvalue::is_zero() const
{
   return false;
}

bool ir_rvalue::is_one() const
{
   return false;
}

bool ir_rvalue::is_negative_one() const
{
   return false;
}

/**
 * Modify the swizzle make to move one component to another
 *
 * \param m    IR swizzle to be modified
 * \param from Component in the RHS that is to be swizzled
 * \param to   Desired swizzle location of \c from
 */
static void
update_rhs_swizzle(ir_swizzle_mask &m, unsigned from, unsigned to)
{
   switch (to) {
   case 0: m.x = from; break;
   case 1: m.y = from; break;
   case 2: m.z = from; break;
   case 3: m.w = from; break;
   default: assert(!"Should not get here.");
   }

   m.num_components = MAX2(m.num_components, (to + 1));
}

void
ir_assignment::set_lhs(ir_rvalue *lhs)
{
   void *mem_ctx = this;
   bool swizzled = false;

   while (lhs != NULL) {
      ir_swizzle *swiz = lhs->as_swizzle();

      if (swiz == NULL)
	 break;

      unsigned write_mask = 0;
      ir_swizzle_mask rhs_swiz = { 0, 0, 0, 0, 0, 0 };

      for (unsigned i = 0; i < swiz->mask.num_components; i++) {
	 unsigned c = 0;

	 switch (i) {
	 case 0: c = swiz->mask.x; break;
	 case 1: c = swiz->mask.y; break;
	 case 2: c = swiz->mask.z; break;
	 case 3: c = swiz->mask.w; break;
	 default: assert(!"Should not get here.");
	 }

	 write_mask |= (((this->write_mask >> i) & 1) << c);
	 update_rhs_swizzle(rhs_swiz, i, c);
      }

      this->write_mask = write_mask;
      lhs = swiz->val;

      this->rhs = new(mem_ctx) ir_swizzle(this->rhs, rhs_swiz);
      swizzled = true;
   }

   if (swizzled) {
      /* Now, RHS channels line up with the LHS writemask.  Collapse it
       * to just the channels that will be written.
       */
      ir_swizzle_mask rhs_swiz = { 0, 0, 0, 0, 0, 0 };
      int rhs_chan = 0;
      for (int i = 0; i < 4; i++) {
	 if (write_mask & (1 << i))
	    update_rhs_swizzle(rhs_swiz, i, rhs_chan++);
      }
      this->rhs = new(mem_ctx) ir_swizzle(this->rhs, rhs_swiz);
   }

   assert((lhs == NULL) || lhs->as_dereference());

   this->lhs = (ir_dereference *) lhs;
}

ir_variable *
ir_assignment::whole_variable_written()
{
   ir_variable *v = this->lhs->whole_variable_referenced();

   if (v == NULL)
      return NULL;

   if (v->type->is_scalar())
      return v;

   if (v->type->is_vector()) {
      const unsigned mask = (1U << v->type->vector_elements) - 1;

      if (mask != this->write_mask)
	 return NULL;
   }

   /* Either all the vector components are assigned or the variable is some
    * composite type (and the whole thing is assigned.
    */
   return v;
}

ir_assignment::ir_assignment(ir_dereference *lhs, ir_rvalue *rhs,
			     ir_rvalue *condition, unsigned write_mask)
{
   this->ir_type = ir_type_assignment;
   this->condition = condition;
   this->rhs = rhs;
   this->lhs = lhs;
   this->write_mask = write_mask;

   if (lhs->type->is_scalar() || lhs->type->is_vector()) {
      int lhs_components = 0;
      for (int i = 0; i < 4; i++) {
	 if (write_mask & (1 << i))
	    lhs_components++;
      }

      assert(lhs_components == this->rhs->type->vector_elements);
   }
}

ir_assignment::ir_assignment(ir_rvalue *lhs, ir_rvalue *rhs,
			     ir_rvalue *condition)
{
   this->ir_type = ir_type_assignment;
   this->condition = condition;
   this->rhs = rhs;

   /* If the RHS is a vector type, assume that all components of the vector
    * type are being written to the LHS.  The write mask comes from the RHS
    * because we can have a case where the LHS is a vec4 and the RHS is a
    * vec3.  In that case, the assignment is:
    *
    *     (assign (...) (xyz) (var_ref lhs) (var_ref rhs))
    */
   if (rhs->type->is_vector())
      this->write_mask = (1U << rhs->type->vector_elements) - 1;
   else if (rhs->type->is_scalar())
      this->write_mask = 1;
   else
      this->write_mask = 0;

   this->set_lhs(lhs);
}


ir_expression::ir_expression(int op, const struct glsl_type *type,
			     ir_rvalue *op0)
{
   assert(get_num_operands(ir_expression_operation(op)) == 1);
   this->ir_type = ir_type_expression;
   this->type = type;
   this->operation = ir_expression_operation(op);
   this->operands[0] = op0;
   this->operands[1] = NULL;
   this->operands[2] = NULL;
   this->operands[3] = NULL;
}

ir_expression::ir_expression(int op, const struct glsl_type *type,
			     ir_rvalue *op0, ir_rvalue *op1)
{
   assert(((op1 == NULL) && (get_num_operands(ir_expression_operation(op)) == 1))
	  || (get_num_operands(ir_expression_operation(op)) == 2));
   this->ir_type = ir_type_expression;
   this->type = type;
   this->operation = ir_expression_operation(op);
   this->operands[0] = op0;
   this->operands[1] = op1;
   this->operands[2] = NULL;
   this->operands[3] = NULL;
}

ir_expression::ir_expression(int op, const struct glsl_type *type,
			     ir_rvalue *op0, ir_rvalue *op1,
			     ir_rvalue *op2, ir_rvalue *op3)
{
   this->ir_type = ir_type_expression;
   this->type = type;
   this->operation = ir_expression_operation(op);
   this->operands[0] = op0;
   this->operands[1] = op1;
   this->operands[2] = op2;
   this->operands[3] = op3;
}

ir_expression::ir_expression(int op, ir_rvalue *op0)
{
   this->ir_type = ir_type_expression;

   this->operation = ir_expression_operation(op);
   this->operands[0] = op0;
   this->operands[1] = NULL;
   this->operands[2] = NULL;
   this->operands[3] = NULL;

   assert(op <= ir_last_unop);

   switch (this->operation) {
   case ir_unop_bit_not:
   case ir_unop_logic_not:
   case ir_unop_neg:
   case ir_unop_abs:
   case ir_unop_sign:
   case ir_unop_rcp:
   case ir_unop_rsq:
   case ir_unop_sqrt:
   case ir_unop_exp:
   case ir_unop_log:
   case ir_unop_exp2:
   case ir_unop_log2:
   case ir_unop_trunc:
   case ir_unop_ceil:
   case ir_unop_floor:
   case ir_unop_fract:
   case ir_unop_round_even:
   case ir_unop_sin:
   case ir_unop_cos:
   case ir_unop_sin_reduced:
   case ir_unop_cos_reduced:
   case ir_unop_dFdx:
   case ir_unop_dFdy:
      this->type = op0->type;
      break;

   case ir_unop_f2i:
   case ir_unop_b2i:
      this->type = glsl_type::get_instance(GLSL_TYPE_INT,
					   op0->type->vector_elements, 1);
      break;

   case ir_unop_b2f:
   case ir_unop_i2f:
   case ir_unop_u2f:
      this->type = glsl_type::get_instance(GLSL_TYPE_FLOAT,
					   op0->type->vector_elements, 1);
      break;

   case ir_unop_f2b:
   case ir_unop_i2b:
      this->type = glsl_type::get_instance(GLSL_TYPE_BOOL,
					   op0->type->vector_elements, 1);
      break;

   case ir_unop_noise:
      this->type = glsl_type::float_type;
      break;

   case ir_unop_any:
      this->type = glsl_type::bool_type;
      break;

   default:
      assert(!"not reached: missing automatic type setup for ir_expression");
      this->type = op0->type;
      break;
   }
}

ir_expression::ir_expression(int op, ir_rvalue *op0, ir_rvalue *op1)
{
   this->ir_type = ir_type_expression;

   this->operation = ir_expression_operation(op);
   this->operands[0] = op0;
   this->operands[1] = op1;
   this->operands[2] = NULL;
   this->operands[3] = NULL;

   assert(op > ir_last_unop);

   switch (this->operation) {
   case ir_binop_all_equal:
   case ir_binop_any_nequal:
      this->type = glsl_type::bool_type;
      break;

   case ir_binop_add:
   case ir_binop_sub:
   case ir_binop_min:
   case ir_binop_max:
   case ir_binop_pow:
   case ir_binop_mul:
   case ir_binop_div:
   case ir_binop_mod:
      if (op0->type->is_scalar()) {
	 this->type = op1->type;
      } else if (op1->type->is_scalar()) {
	 this->type = op0->type;
      } else {
	 /* FINISHME: matrix types */
	 assert(!op0->type->is_matrix() && !op1->type->is_matrix());
	 assert(op0->type == op1->type);
	 this->type = op0->type;
      }
      break;

   case ir_binop_logic_and:
   case ir_binop_logic_xor:
   case ir_binop_logic_or:
   case ir_binop_bit_and:
   case ir_binop_bit_xor:
   case ir_binop_bit_or:
      if (op0->type->is_scalar()) {
	 this->type = op1->type;
      } else if (op1->type->is_scalar()) {
	 this->type = op0->type;
      }
      break;

   case ir_binop_equal:
   case ir_binop_nequal:
   case ir_binop_lequal:
   case ir_binop_gequal:
   case ir_binop_less:
   case ir_binop_greater:
      assert(op0->type == op1->type);
      this->type = glsl_type::get_instance(GLSL_TYPE_BOOL,
					   op0->type->vector_elements, 1);
      break;

   case ir_binop_dot:
      this->type = glsl_type::float_type;
      break;

   case ir_binop_lshift:
   case ir_binop_rshift:
      this->type = op0->type;
      break;

   default:
      assert(!"not reached: missing automatic type setup for ir_expression");
      this->type = glsl_type::float_type;
   }
}

unsigned int
ir_expression::get_num_operands(ir_expression_operation op)
{
   assert(op <= ir_last_opcode);

   if (op <= ir_last_unop)
      return 1;

   if (op <= ir_last_binop)
      return 2;

   if (op == ir_quadop_vector)
      return 4;

   assert(false);
   return 0;
}

static const char *const operator_strs[] = {
   "~",
   "!",
   "neg",
   "abs",
   "sign",
   "rcp",
   "rsq",
   "sqrt",
   "exp",
   "log",
   "exp2",
   "log2",
   "f2i",
   "i2f",
   "f2b",
   "b2f",
   "i2b",
   "b2i",
   "u2f",
   "any",
   "trunc",
   "ceil",
   "floor",
   "fract",
   "round_even",
   "sin",
   "cos",
   "sin_reduced",
   "cos_reduced",
   "dFdx",
   "dFdy",
   "noise",
   "+",
   "-",
   "*",
   "/",
   "%",
   "<",
   ">",
   "<=",
   ">=",
   "==",
   "!=",
   "all_equal",
   "any_nequal",
   "<<",
   ">>",
   "&",
   "^",
   "|",
   "&&",
   "^^",
   "||",
   "dot",
   "min",
   "max",
   "pow",
   "vector",
};

const char *ir_expression::operator_string(ir_expression_operation op)
{
   assert((unsigned int) op < Elements(operator_strs));
   assert(Elements(operator_strs) == (ir_quadop_vector + 1));
   return operator_strs[op];
}

const char *ir_expression::operator_string()
{
   return operator_string(this->operation);
}

const char*
depth_layout_string(ir_depth_layout layout)
{
   switch(layout) {
   case ir_depth_layout_none:      return "";
   case ir_depth_layout_any:       return "depth_any";
   case ir_depth_layout_greater:   return "depth_greater";
   case ir_depth_layout_less:      return "depth_less";
   case ir_depth_layout_unchanged: return "depth_unchanged";

   default:
      assert(0);
      return "";
   }
}

ir_expression_operation
ir_expression::get_operator(const char *str)
{
   const int operator_count = sizeof(operator_strs) / sizeof(operator_strs[0]);
   for (int op = 0; op < operator_count; op++) {
      if (strcmp(str, operator_strs[op]) == 0)
	 return (ir_expression_operation) op;
   }
   return (ir_expression_operation) -1;
}

ir_constant::ir_constant()
{
   this->ir_type = ir_type_constant;
}

ir_constant::ir_constant(const struct glsl_type *type,
			 const ir_constant_data *data)
{
   assert((type->base_type >= GLSL_TYPE_UINT)
	  && (type->base_type <= GLSL_TYPE_BOOL));

   this->ir_type = ir_type_constant;
   this->type = type;
   memcpy(& this->value, data, sizeof(this->value));
}

ir_constant::ir_constant(float f)
{
   this->ir_type = ir_type_constant;
   this->type = glsl_type::float_type;
   this->value.f[0] = f;
   for (int i = 1; i < 16; i++)  {
      this->value.f[i] = 0;
   }
}

ir_constant::ir_constant(unsigned int u)
{
   this->ir_type = ir_type_constant;
   this->type = glsl_type::uint_type;
   this->value.u[0] = u;
   for (int i = 1; i < 16; i++) {
      this->value.u[i] = 0;
   }
}

ir_constant::ir_constant(int i)
{
   this->ir_type = ir_type_constant;
   this->type = glsl_type::int_type;
   this->value.i[0] = i;
   for (int i = 1; i < 16; i++) {
      this->value.i[i] = 0;
   }
}

ir_constant::ir_constant(bool b)
{
   this->ir_type = ir_type_constant;
   this->type = glsl_type::bool_type;
   this->value.b[0] = b;
   for (int i = 1; i < 16; i++) {
      this->value.b[i] = false;
   }
}

ir_constant::ir_constant(const ir_constant *c, unsigned i)
{
   this->ir_type = ir_type_constant;
   this->type = c->type->get_base_type();

   switch (this->type->base_type) {
   case GLSL_TYPE_UINT:  this->value.u[0] = c->value.u[i]; break;
   case GLSL_TYPE_INT:   this->value.i[0] = c->value.i[i]; break;
   case GLSL_TYPE_FLOAT: this->value.f[0] = c->value.f[i]; break;
   case GLSL_TYPE_BOOL:  this->value.b[0] = c->value.b[i]; break;
   default:              assert(!"Should not get here."); break;
   }
}

ir_constant::ir_constant(const struct glsl_type *type, exec_list *value_list)
{
   this->ir_type = ir_type_constant;
   this->type = type;

   assert(type->is_scalar() || type->is_vector() || type->is_matrix()
	  || type->is_record() || type->is_array());

   if (type->is_array()) {
      this->array_elements = ralloc_array(this, ir_constant *, type->length);
      unsigned i = 0;
      foreach_list(node, value_list) {
	 ir_constant *value = (ir_constant *) node;
	 assert(value->as_constant() != NULL);

	 this->array_elements[i++] = value;
      }
      return;
   }

   /* If the constant is a record, the types of each of the entries in
    * value_list must be a 1-for-1 match with the structure components.  Each
    * entry must also be a constant.  Just move the nodes from the value_list
    * to the list in the ir_constant.
    */
   /* FINISHME: Should there be some type checking and / or assertions here? */
   /* FINISHME: Should the new constant take ownership of the nodes from
    * FINISHME: value_list, or should it make copies?
    */
   if (type->is_record()) {
      value_list->move_nodes_to(& this->components);
      return;
   }

   for (unsigned i = 0; i < 16; i++) {
      this->value.u[i] = 0;
   }

   ir_constant *value = (ir_constant *) (value_list->head);

   /* Constructors with exactly one scalar argument are special for vectors
    * and matrices.  For vectors, the scalar value is replicated to fill all
    * the components.  For matrices, the scalar fills the components of the
    * diagonal while the rest is filled with 0.
    */
   if (value->type->is_scalar() && value->next->is_tail_sentinel()) {
      if (type->is_matrix()) {
	 /* Matrix - fill diagonal (rest is already set to 0) */
	 assert(type->base_type == GLSL_TYPE_FLOAT);
	 for (unsigned i = 0; i < type->matrix_columns; i++)
	    this->value.f[i * type->vector_elements + i] = value->value.f[0];
      } else {
	 /* Vector or scalar - fill all components */
	 switch (type->base_type) {
	 case GLSL_TYPE_UINT:
	 case GLSL_TYPE_INT:
	    for (unsigned i = 0; i < type->components(); i++)
	       this->value.u[i] = value->value.u[0];
	    break;
	 case GLSL_TYPE_FLOAT:
	    for (unsigned i = 0; i < type->components(); i++)
	       this->value.f[i] = value->value.f[0];
	    break;
	 case GLSL_TYPE_BOOL:
	    for (unsigned i = 0; i < type->components(); i++)
	       this->value.b[i] = value->value.b[0];
	    break;
	 default:
	    assert(!"Should not get here.");
	    break;
	 }
      }
      return;
   }

   if (type->is_matrix() && value->type->is_matrix()) {
      assert(value->next->is_tail_sentinel());

      /* From section 5.4.2 of the GLSL 1.20 spec:
       * "If a matrix is constructed from a matrix, then each component
       *  (column i, row j) in the result that has a corresponding component
       *  (column i, row j) in the argument will be initialized from there."
       */
      unsigned cols = MIN2(type->matrix_columns, value->type->matrix_columns);
      unsigned rows = MIN2(type->vector_elements, value->type->vector_elements);
      for (unsigned i = 0; i < cols; i++) {
	 for (unsigned j = 0; j < rows; j++) {
	    const unsigned src = i * value->type->vector_elements + j;
	    const unsigned dst = i * type->vector_elements + j;
	    this->value.f[dst] = value->value.f[src];
	 }
      }

      /* "All other components will be initialized to the identity matrix." */
      for (unsigned i = cols; i < type->matrix_columns; i++)
	 this->value.f[i * type->vector_elements + i] = 1.0;

      return;
   }

   /* Use each component from each entry in the value_list to initialize one
    * component of the constant being constructed.
    */
   for (unsigned i = 0; i < type->components(); /* empty */) {
      assert(value->as_constant() != NULL);
      assert(!value->is_tail_sentinel());

      for (unsigned j = 0; j < value->type->components(); j++) {
	 switch (type->base_type) {
	 case GLSL_TYPE_UINT:
	    this->value.u[i] = value->get_uint_component(j);
	    break;
	 case GLSL_TYPE_INT:
	    this->value.i[i] = value->get_int_component(j);
	    break;
	 case GLSL_TYPE_FLOAT:
	    this->value.f[i] = value->get_float_component(j);
	    break;
	 case GLSL_TYPE_BOOL:
	    this->value.b[i] = value->get_bool_component(j);
	    break;
	 default:
	    /* FINISHME: What to do?  Exceptions are not the answer.
	     */
	    break;
	 }

	 i++;
	 if (i >= type->components())
	    break;
      }

      value = (ir_constant *) value->next;
   }
}

ir_constant *
ir_constant::zero(void *mem_ctx, const glsl_type *type)
{
   assert(type->is_numeric() || type->is_boolean());

   ir_constant *c = new(mem_ctx) ir_constant;
   c->type = type;
   memset(&c->value, 0, sizeof(c->value));

   return c;
}

bool
ir_constant::get_bool_component(unsigned i) const
{
   switch (this->type->base_type) {
   case GLSL_TYPE_UINT:  return this->value.u[i] != 0;
   case GLSL_TYPE_INT:   return this->value.i[i] != 0;
   case GLSL_TYPE_FLOAT: return ((int)this->value.f[i]) != 0;
   case GLSL_TYPE_BOOL:  return this->value.b[i];
   default:              assert(!"Should not get here."); break;
   }

   /* Must return something to make the compiler happy.  This is clearly an
    * error case.
    */
   return false;
}

float
ir_constant::get_float_component(unsigned i) const
{
   switch (this->type->base_type) {
   case GLSL_TYPE_UINT:  return (float) this->value.u[i];
   case GLSL_TYPE_INT:   return (float) this->value.i[i];
   case GLSL_TYPE_FLOAT: return this->value.f[i];
   case GLSL_TYPE_BOOL:  return this->value.b[i] ? 1.0 : 0.0;
   default:              assert(!"Should not get here."); break;
   }

   /* Must return something to make the compiler happy.  This is clearly an
    * error case.
    */
   return 0.0;
}

int
ir_constant::get_int_component(unsigned i) const
{
   switch (this->type->base_type) {
   case GLSL_TYPE_UINT:  return this->value.u[i];
   case GLSL_TYPE_INT:   return this->value.i[i];
   case GLSL_TYPE_FLOAT: return (int) this->value.f[i];
   case GLSL_TYPE_BOOL:  return this->value.b[i] ? 1 : 0;
   default:              assert(!"Should not get here."); break;
   }

   /* Must return something to make the compiler happy.  This is clearly an
    * error case.
    */
   return 0;
}

unsigned
ir_constant::get_uint_component(unsigned i) const
{
   switch (this->type->base_type) {
   case GLSL_TYPE_UINT:  return this->value.u[i];
   case GLSL_TYPE_INT:   return this->value.i[i];
   case GLSL_TYPE_FLOAT: return (unsigned) this->value.f[i];
   case GLSL_TYPE_BOOL:  return this->value.b[i] ? 1 : 0;
   default:              assert(!"Should not get here."); break;
   }

   /* Must return something to make the compiler happy.  This is clearly an
    * error case.
    */
   return 0;
}

ir_constant *
ir_constant::get_array_element(unsigned i) const
{
   assert(this->type->is_array());

   /* From page 35 (page 41 of the PDF) of the GLSL 1.20 spec:
    *
    *     "Behavior is undefined if a shader subscripts an array with an index
    *     less than 0 or greater than or equal to the size the array was
    *     declared with."
    *
    * Most out-of-bounds accesses are removed before things could get this far.
    * There are cases where non-constant array index values can get constant
    * folded.
    */
   if (int(i) < 0)
      i = 0;
   else if (i >= this->type->length)
      i = this->type->length - 1;

   return array_elements[i];
}

ir_constant *
ir_constant::get_record_field(const char *name)
{
   int idx = this->type->field_index(name);

   if (idx < 0)
      return NULL;

   if (this->components.is_empty())
      return NULL;

   exec_node *node = this->components.head;
   for (int i = 0; i < idx; i++) {
      node = node->next;

      /* If the end of the list is encountered before the element matching the
       * requested field is found, return NULL.
       */
      if (node->is_tail_sentinel())
	 return NULL;
   }

   return (ir_constant *) node;
}


bool
ir_constant::has_value(const ir_constant *c) const
{
   if (this->type != c->type)
      return false;

   if (this->type->is_array()) {
      for (unsigned i = 0; i < this->type->length; i++) {
	 if (!this->array_elements[i]->has_value(c->array_elements[i]))
	    return false;
      }
      return true;
   }

   if (this->type->base_type == GLSL_TYPE_STRUCT) {
      const exec_node *a_node = this->components.head;
      const exec_node *b_node = c->components.head;

      while (!a_node->is_tail_sentinel()) {
	 assert(!b_node->is_tail_sentinel());

	 const ir_constant *const a_field = (ir_constant *) a_node;
	 const ir_constant *const b_field = (ir_constant *) b_node;

	 if (!a_field->has_value(b_field))
	    return false;

	 a_node = a_node->next;
	 b_node = b_node->next;
      }

      return true;
   }

   for (unsigned i = 0; i < this->type->components(); i++) {
      switch (this->type->base_type) {
      case GLSL_TYPE_UINT:
	 if (this->value.u[i] != c->value.u[i])
	    return false;
	 break;
      case GLSL_TYPE_INT:
	 if (this->value.i[i] != c->value.i[i])
	    return false;
	 break;
      case GLSL_TYPE_FLOAT:
	 if (this->value.f[i] != c->value.f[i])
	    return false;
	 break;
      case GLSL_TYPE_BOOL:
	 if (this->value.b[i] != c->value.b[i])
	    return false;
	 break;
      default:
	 assert(!"Should not get here.");
	 return false;
      }
   }

   return true;
}

bool
ir_constant::is_zero() const
{
   if (!this->type->is_scalar() && !this->type->is_vector())
      return false;

   for (unsigned c = 0; c < this->type->vector_elements; c++) {
      switch (this->type->base_type) {
      case GLSL_TYPE_FLOAT:
	 if (this->value.f[c] != 0.0)
	    return false;
	 break;
      case GLSL_TYPE_INT:
	 if (this->value.i[c] != 0)
	    return false;
	 break;
      case GLSL_TYPE_UINT:
	 if (this->value.u[c] != 0)
	    return false;
	 break;
      case GLSL_TYPE_BOOL:
	 if (this->value.b[c] != false)
	    return false;
	 break;
      default:
	 /* The only other base types are structures, arrays, and samplers.
	  * Samplers cannot be constants, and the others should have been
	  * filtered out above.
	  */
	 assert(!"Should not get here.");
	 return false;
      }
   }

   return true;
}

bool
ir_constant::is_one() const
{
   if (!this->type->is_scalar() && !this->type->is_vector())
      return false;

   for (unsigned c = 0; c < this->type->vector_elements; c++) {
      switch (this->type->base_type) {
      case GLSL_TYPE_FLOAT:
	 if (this->value.f[c] != 1.0)
	    return false;
	 break;
      case GLSL_TYPE_INT:
	 if (this->value.i[c] != 1)
	    return false;
	 break;
      case GLSL_TYPE_UINT:
	 if (this->value.u[c] != 1)
	    return false;
	 break;
      case GLSL_TYPE_BOOL:
	 if (this->value.b[c] != true)
	    return false;
	 break;
      default:
	 /* The only other base types are structures, arrays, and samplers.
	  * Samplers cannot be constants, and the others should have been
	  * filtered out above.
	  */
	 assert(!"Should not get here.");
	 return false;
      }
   }

   return true;
}

bool
ir_constant::is_negative_one() const
{
   if (!this->type->is_scalar() && !this->type->is_vector())
      return false;

   if (this->type->is_boolean())
      return false;

   for (unsigned c = 0; c < this->type->vector_elements; c++) {
      switch (this->type->base_type) {
      case GLSL_TYPE_FLOAT:
	 if (this->value.f[c] != -1.0)
	    return false;
	 break;
      case GLSL_TYPE_INT:
	 if (this->value.i[c] != -1)
	    return false;
	 break;
      case GLSL_TYPE_UINT:
	 if (int(this->value.u[c]) != -1)
	    return false;
	 break;
      default:
	 /* The only other base types are structures, arrays, samplers, and
	  * booleans.  Samplers cannot be constants, and the others should
	  * have been filtered out above.
	  */
	 assert(!"Should not get here.");
	 return false;
      }
   }

   return true;
}

ir_loop::ir_loop()
{
   this->ir_type = ir_type_loop;
   this->cmp = ir_unop_neg;
   this->from = NULL;
   this->to = NULL;
   this->increment = NULL;
   this->counter = NULL;
}


ir_dereference_variable::ir_dereference_variable(ir_variable *var)
{
   this->ir_type = ir_type_dereference_variable;
   this->var = var;
   this->type = (var != NULL) ? var->type : glsl_type::error_type;
}


ir_dereference_array::ir_dereference_array(ir_rvalue *value,
					   ir_rvalue *array_index)
{
   this->ir_type = ir_type_dereference_array;
   this->array_index = array_index;
   this->set_array(value);
}


ir_dereference_array::ir_dereference_array(ir_variable *var,
					   ir_rvalue *array_index)
{
   void *ctx = ralloc_parent(var);

   this->ir_type = ir_type_dereference_array;
   this->array_index = array_index;
   this->set_array(new(ctx) ir_dereference_variable(var));
}


void
ir_dereference_array::set_array(ir_rvalue *value)
{
   this->array = value;
   this->type = glsl_type::error_type;

   if (this->array != NULL) {
      const glsl_type *const vt = this->array->type;

      if (vt->is_array()) {
	 type = vt->element_type();
      } else if (vt->is_matrix()) {
	 type = vt->column_type();
      } else if (vt->is_vector()) {
	 type = vt->get_base_type();
      }
   }
}


ir_dereference_record::ir_dereference_record(ir_rvalue *value,
					     const char *field)
{
   this->ir_type = ir_type_dereference_record;
   this->record = value;
   this->field = ralloc_strdup(this, field);
   this->type = (this->record != NULL)
      ? this->record->type->field_type(field) : glsl_type::error_type;
}


ir_dereference_record::ir_dereference_record(ir_variable *var,
					     const char *field)
{
   void *ctx = ralloc_parent(var);

   this->ir_type = ir_type_dereference_record;
   this->record = new(ctx) ir_dereference_variable(var);
   this->field = ralloc_strdup(this, field);
   this->type = (this->record != NULL)
      ? this->record->type->field_type(field) : glsl_type::error_type;
}

bool type_contains_sampler(const glsl_type *type)
{
   if (type->is_array()) {
      return type_contains_sampler(type->fields.array);
   } else if (type->is_record()) {
      for (unsigned int i = 0; i < type->length; i++) {
	 if (type_contains_sampler(type->fields.structure[i].type))
	    return true;
      }
      return false;
   } else {
      return type->is_sampler();
   }
}

bool
ir_dereference::is_lvalue()
{
   ir_variable *var = this->variable_referenced();

   /* Every l-value derference chain eventually ends in a variable.
    */
   if ((var == NULL) || var->read_only)
      return false;

   if (this->type->is_array() && !var->array_lvalue)
      return false;

   /* From page 17 (page 23 of the PDF) of the GLSL 1.20 spec:
    *
    *    "Samplers cannot be treated as l-values; hence cannot be used
    *     as out or inout function parameters, nor can they be
    *     assigned into."
    */
   if (type_contains_sampler(this->type))
      return false;

   return true;
}


const char *tex_opcode_strs[] = { "tex", "txb", "txl", "txd", "txf" };

const char *ir_texture::opcode_string()
{
   assert((unsigned int) op <=
	  sizeof(tex_opcode_strs) / sizeof(tex_opcode_strs[0]));
   return tex_opcode_strs[op];
}

ir_texture_opcode
ir_texture::get_opcode(const char *str)
{
   const int count = sizeof(tex_opcode_strs) / sizeof(tex_opcode_strs[0]);
   for (int op = 0; op < count; op++) {
      if (strcmp(str, tex_opcode_strs[op]) == 0)
	 return (ir_texture_opcode) op;
   }
   return (ir_texture_opcode) -1;
}


void
ir_texture::set_sampler(ir_dereference *sampler, const glsl_type *type)
{
   assert(sampler != NULL);
   assert(type != NULL);
   this->sampler = sampler;
   this->type = type;

   assert(sampler->type->sampler_type == (int) type->base_type);
   if (sampler->type->sampler_shadow)
      assert(type->vector_elements == 4 || type->vector_elements == 1);
   else
      assert(type->vector_elements == 4);
}


void
ir_swizzle::init_mask(const unsigned *comp, unsigned count)
{
   assert((count >= 1) && (count <= 4));

   memset(&this->mask, 0, sizeof(this->mask));
   this->mask.num_components = count;

   unsigned dup_mask = 0;
   switch (count) {
   case 4:
      assert(comp[3] <= 3);
      dup_mask |= (1U << comp[3])
	 & ((1U << comp[0]) | (1U << comp[1]) | (1U << comp[2]));
      this->mask.w = comp[3];

   case 3:
      assert(comp[2] <= 3);
      dup_mask |= (1U << comp[2])
	 & ((1U << comp[0]) | (1U << comp[1]));
      this->mask.z = comp[2];

   case 2:
      assert(comp[1] <= 3);
      dup_mask |= (1U << comp[1])
	 & ((1U << comp[0]));
      this->mask.y = comp[1];

   case 1:
      assert(comp[0] <= 3);
      this->mask.x = comp[0];
   }

   this->mask.has_duplicates = dup_mask != 0;

   /* Based on the number of elements in the swizzle and the base type
    * (i.e., float, int, unsigned, or bool) of the vector being swizzled,
    * generate the type of the resulting value.
    */
   type = glsl_type::get_instance(val->type->base_type, mask.num_components, 1);
}

ir_swizzle::ir_swizzle(ir_rvalue *val, unsigned x, unsigned y, unsigned z,
		       unsigned w, unsigned count)
   : val(val)
{
   const unsigned components[4] = { x, y, z, w };
   this->ir_type = ir_type_swizzle;
   this->init_mask(components, count);
}

ir_swizzle::ir_swizzle(ir_rvalue *val, const unsigned *comp,
		       unsigned count)
   : val(val)
{
   this->ir_type = ir_type_swizzle;
   this->init_mask(comp, count);
}

ir_swizzle::ir_swizzle(ir_rvalue *val, ir_swizzle_mask mask)
{
   this->ir_type = ir_type_swizzle;
   this->val = val;
   this->mask = mask;
   this->type = glsl_type::get_instance(val->type->base_type,
					mask.num_components, 1);
}

#define X 1
#define R 5
#define S 9
#define I 13

ir_swizzle *
ir_swizzle::create(ir_rvalue *val, const char *str, unsigned vector_length)
{
   void *ctx = ralloc_parent(val);

   /* For each possible swizzle character, this table encodes the value in
    * \c idx_map that represents the 0th element of the vector.  For invalid
    * swizzle characters (e.g., 'k'), a special value is used that will allow
    * detection of errors.
    */
   static const unsigned char base_idx[26] = {
   /* a  b  c  d  e  f  g  h  i  j  k  l  m */
      R, R, I, I, I, I, R, I, I, I, I, I, I,
   /* n  o  p  q  r  s  t  u  v  w  x  y  z */
      I, I, S, S, R, S, S, I, I, X, X, X, X
   };

   /* Each valid swizzle character has an entry in the previous table.  This
    * table encodes the base index encoded in the previous table plus the actual
    * index of the swizzle character.  When processing swizzles, the first
    * character in the string is indexed in the previous table.  Each character
    * in the string is indexed in this table, and the value found there has the
    * value form the first table subtracted.  The result must be on the range
    * [0,3].
    *
    * For example, the string "wzyx" will get X from the first table.  Each of
    * the charcaters will get X+3, X+2, X+1, and X+0 from this table.  After
    * subtraction, the swizzle values are { 3, 2, 1, 0 }.
    *
    * The string "wzrg" will get X from the first table.  Each of the characters
    * will get X+3, X+2, R+0, and R+1 from this table.  After subtraction, the
    * swizzle values are { 3, 2, 4, 5 }.  Since 4 and 5 are outside the range
    * [0,3], the error is detected.
    */
   static const unsigned char idx_map[26] = {
   /* a    b    c    d    e    f    g    h    i    j    k    l    m */
      R+3, R+2, 0,   0,   0,   0,   R+1, 0,   0,   0,   0,   0,   0,
   /* n    o    p    q    r    s    t    u    v    w    x    y    z */
      0,   0,   S+2, S+3, R+0, S+0, S+1, 0,   0,   X+3, X+0, X+1, X+2
   };

   int swiz_idx[4] = { 0, 0, 0, 0 };
   unsigned i;


   /* Validate the first character in the swizzle string and look up the base
    * index value as described above.
    */
   if ((str[0] < 'a') || (str[0] > 'z'))
      return NULL;

   const unsigned base = base_idx[str[0] - 'a'];


   for (i = 0; (i < 4) && (str[i] != '\0'); i++) {
      /* Validate the next character, and, as described above, convert it to a
       * swizzle index.
       */
      if ((str[i] < 'a') || (str[i] > 'z'))
	 return NULL;

      swiz_idx[i] = idx_map[str[i] - 'a'] - base;
      if ((swiz_idx[i] < 0) || (swiz_idx[i] >= (int) vector_length))
	 return NULL;
   }

   if (str[i] != '\0')
	 return NULL;

   return new(ctx) ir_swizzle(val, swiz_idx[0], swiz_idx[1], swiz_idx[2],
			      swiz_idx[3], i);
}

#undef X
#undef R
#undef S
#undef I

ir_variable *
ir_swizzle::variable_referenced()
{
   return this->val->variable_referenced();
}


ir_variable::ir_variable(const struct glsl_type *type, const char *name,
			 ir_variable_mode mode)
   : max_array_access(0), read_only(false), centroid(false), invariant(false),
     mode(mode), interpolation(ir_var_smooth), array_lvalue(false)
{
   this->ir_type = ir_type_variable;
   this->type = type;
   this->name = ralloc_strdup(this, name);
   this->explicit_location = false;
   this->location = -1;
   this->warn_extension = NULL;
   this->constant_value = NULL;
   this->origin_upper_left = false;
   this->pixel_center_integer = false;
   this->depth_layout = ir_depth_layout_none;
   this->used = false;

   if (type && type->base_type == GLSL_TYPE_SAMPLER)
      this->read_only = true;
}


const char *
ir_variable::interpolation_string() const
{
   switch (this->interpolation) {
   case ir_var_smooth:        return "smooth";
   case ir_var_flat:          return "flat";
   case ir_var_noperspective: return "noperspective";
   }

   assert(!"Should not get here.");
   return "";
}


unsigned
ir_variable::component_slots() const
{
   /* FINISHME: Sparsely accessed arrays require fewer slots. */
   return this->type->component_slots();
}


ir_function_signature::ir_function_signature(const glsl_type *return_type)
   : return_type(return_type), is_defined(false), _function(NULL)
{
   this->ir_type = ir_type_function_signature;
   this->is_builtin = false;
}


static bool
modes_match(unsigned a, unsigned b)
{
   if (a == b)
      return true;

   /* Accept "in" vs. "const in" */
   if ((a == ir_var_const_in && b == ir_var_in) ||
       (b == ir_var_const_in && a == ir_var_in))
      return true;

   return false;
}


const char *
ir_function_signature::qualifiers_match(exec_list *params)
{
   exec_list_iterator iter_a = parameters.iterator();
   exec_list_iterator iter_b = params->iterator();

   /* check that the qualifiers match. */
   while (iter_a.has_next()) {
      ir_variable *a = (ir_variable *)iter_a.get();
      ir_variable *b = (ir_variable *)iter_b.get();

      if (a->read_only != b->read_only ||
	  !modes_match(a->mode, b->mode) ||
	  a->interpolation != b->interpolation ||
	  a->centroid != b->centroid) {

	 /* parameter a's qualifiers don't match */
	 return a->name;
      }

      iter_a.next();
      iter_b.next();
   }
   return NULL;
}


void
ir_function_signature::replace_parameters(exec_list *new_params)
{
   /* Destroy all of the previous parameter information.  If the previous
    * parameter information comes from the function prototype, it may either
    * specify incorrect parameter names or not have names at all.
    */
   foreach_iter(exec_list_iterator, iter, parameters) {
      assert(((ir_instruction *) iter.get())->as_variable() != NULL);

      iter.remove();
   }

   new_params->move_nodes_to(&parameters);
}


ir_function::ir_function(const char *name)
{
   this->ir_type = ir_type_function;
   this->name = ralloc_strdup(this, name);
}


bool
ir_function::has_user_signature()
{
   foreach_list(n, &this->signatures) {
      ir_function_signature *const sig = (ir_function_signature *) n;
      if (!sig->is_builtin)
	 return true;
   }
   return false;
}


ir_call *
ir_call::get_error_instruction(void *ctx)
{
   ir_call *call = new(ctx) ir_call;

   call->type = glsl_type::error_type;
   return call;
}

void
ir_call::set_callee(ir_function_signature *sig)
{
   assert((this->type == NULL) || (this->type == sig->return_type));

   this->callee = sig;
}

void
visit_exec_list(exec_list *list, ir_visitor *visitor)
{
   foreach_iter(exec_list_iterator, iter, *list) {
      ((ir_instruction *)iter.get())->accept(visitor);
   }
}


static void
steal_memory(ir_instruction *ir, void *new_ctx)
{
   ir_variable *var = ir->as_variable();
   ir_constant *constant = ir->as_constant();
   if (var != NULL && var->constant_value != NULL)
      steal_memory(var->constant_value, ir);

   /* The components of aggregate constants are not visited by the normal
    * visitor, so steal their values by hand.
    */
   if (constant != NULL) {
      if (constant->type->is_record()) {
	 foreach_iter(exec_list_iterator, iter, constant->components) {
	    ir_constant *field = (ir_constant *)iter.get();
	    steal_memory(field, ir);
	 }
      } else if (constant->type->is_array()) {
	 for (unsigned int i = 0; i < constant->type->length; i++) {
	    steal_memory(constant->array_elements[i], ir);
	 }
      }
   }

   ralloc_steal(new_ctx, ir);
}


void
reparent_ir(exec_list *list, void *mem_ctx)
{
   foreach_list(node, list) {
      visit_tree((ir_instruction *) node, steal_memory, mem_ctx);
   }
}


static ir_rvalue *
try_min_one(ir_rvalue *ir)
{
   ir_expression *expr = ir->as_expression();

   if (!expr || expr->operation != ir_binop_min)
      return NULL;

   if (expr->operands[0]->is_one())
      return expr->operands[1];

   if (expr->operands[1]->is_one())
      return expr->operands[0];

   return NULL;
}

static ir_rvalue *
try_max_zero(ir_rvalue *ir)
{
   ir_expression *expr = ir->as_expression();

   if (!expr || expr->operation != ir_binop_max)
      return NULL;

   if (expr->operands[0]->is_zero())
      return expr->operands[1];

   if (expr->operands[1]->is_zero())
      return expr->operands[0];

   return NULL;
}

ir_rvalue *
ir_rvalue::as_rvalue_to_saturate()
{
   ir_expression *expr = this->as_expression();

   if (!expr)
      return NULL;

   ir_rvalue *max_zero = try_max_zero(expr);
   if (max_zero) {
      return try_min_one(max_zero);
   } else {
      ir_rvalue *min_one = try_min_one(expr);
      if (min_one) {
	 return try_max_zero(min_one);
      }
   }

   return NULL;
}
=======
/*
 * Copyright © 2010 Intel Corporation
 *
 * Permission is hereby granted, free of charge, to any person obtaining a
 * copy of this software and associated documentation files (the "Software"),
 * to deal in the Software without restriction, including without limitation
 * the rights to use, copy, modify, merge, publish, distribute, sublicense,
 * and/or sell copies of the Software, and to permit persons to whom the
 * Software is furnished to do so, subject to the following conditions:
 *
 * The above copyright notice and this permission notice (including the next
 * paragraph) shall be included in all copies or substantial portions of the
 * Software.
 *
 * THE SOFTWARE IS PROVIDED "AS IS", WITHOUT WARRANTY OF ANY KIND, EXPRESS OR
 * IMPLIED, INCLUDING BUT NOT LIMITED TO THE WARRANTIES OF MERCHANTABILITY,
 * FITNESS FOR A PARTICULAR PURPOSE AND NONINFRINGEMENT.  IN NO EVENT SHALL
 * THE AUTHORS OR COPYRIGHT HOLDERS BE LIABLE FOR ANY CLAIM, DAMAGES OR OTHER
 * LIABILITY, WHETHER IN AN ACTION OF CONTRACT, TORT OR OTHERWISE, ARISING
 * FROM, OUT OF OR IN CONNECTION WITH THE SOFTWARE OR THE USE OR OTHER
 * DEALINGS IN THE SOFTWARE.
 */
#include <string.h>
#include "main/core.h" /* for MAX2 */
#include "ir.h"
#include "ir_visitor.h"
#include "glsl_types.h"

ir_rvalue::ir_rvalue()
{
   this->type = glsl_type::error_type;
}

bool ir_rvalue::is_zero() const
{
   return false;
}

bool ir_rvalue::is_one() const
{
   return false;
}

bool ir_rvalue::is_negative_one() const
{
   return false;
}

/**
 * Modify the swizzle make to move one component to another
 *
 * \param m    IR swizzle to be modified
 * \param from Component in the RHS that is to be swizzled
 * \param to   Desired swizzle location of \c from
 */
static void
update_rhs_swizzle(ir_swizzle_mask &m, unsigned from, unsigned to)
{
   switch (to) {
   case 0: m.x = from; break;
   case 1: m.y = from; break;
   case 2: m.z = from; break;
   case 3: m.w = from; break;
   default: assert(!"Should not get here.");
   }

   m.num_components = MAX2(m.num_components, (to + 1));
}

void
ir_assignment::set_lhs(ir_rvalue *lhs)
{
   void *mem_ctx = this;
   bool swizzled = false;

   while (lhs != NULL) {
      ir_swizzle *swiz = lhs->as_swizzle();

      if (swiz == NULL)
	 break;

      unsigned write_mask = 0;
      ir_swizzle_mask rhs_swiz = { 0, 0, 0, 0, 0, 0 };

      for (unsigned i = 0; i < swiz->mask.num_components; i++) {
	 unsigned c = 0;

	 switch (i) {
	 case 0: c = swiz->mask.x; break;
	 case 1: c = swiz->mask.y; break;
	 case 2: c = swiz->mask.z; break;
	 case 3: c = swiz->mask.w; break;
	 default: assert(!"Should not get here.");
	 }

	 write_mask |= (((this->write_mask >> i) & 1) << c);
	 update_rhs_swizzle(rhs_swiz, i, c);
      }

      this->write_mask = write_mask;
      lhs = swiz->val;

      this->rhs = new(mem_ctx) ir_swizzle(this->rhs, rhs_swiz);
      swizzled = true;
   }

   if (swizzled) {
      /* Now, RHS channels line up with the LHS writemask.  Collapse it
       * to just the channels that will be written.
       */
      ir_swizzle_mask rhs_swiz = { 0, 0, 0, 0, 0, 0 };
      int rhs_chan = 0;
      for (int i = 0; i < 4; i++) {
	 if (write_mask & (1 << i))
	    update_rhs_swizzle(rhs_swiz, i, rhs_chan++);
      }
      this->rhs = new(mem_ctx) ir_swizzle(this->rhs, rhs_swiz);
   }

   assert((lhs == NULL) || lhs->as_dereference());

   this->lhs = (ir_dereference *) lhs;
}

ir_variable *
ir_assignment::whole_variable_written()
{
   ir_variable *v = this->lhs->whole_variable_referenced();

   if (v == NULL)
      return NULL;

   if (v->type->is_scalar())
      return v;

   if (v->type->is_vector()) {
      const unsigned mask = (1U << v->type->vector_elements) - 1;

      if (mask != this->write_mask)
	 return NULL;
   }

   /* Either all the vector components are assigned or the variable is some
    * composite type (and the whole thing is assigned.
    */
   return v;
}

ir_assignment::ir_assignment(ir_dereference *lhs, ir_rvalue *rhs,
			     ir_rvalue *condition, unsigned write_mask)
{
   this->ir_type = ir_type_assignment;
   this->condition = condition;
   this->rhs = rhs;
   this->lhs = lhs;
   this->write_mask = write_mask;

   if (lhs->type->is_scalar() || lhs->type->is_vector()) {
      int lhs_components = 0;
      for (int i = 0; i < 4; i++) {
	 if (write_mask & (1 << i))
	    lhs_components++;
      }

      assert(lhs_components == this->rhs->type->vector_elements);
   }
}

ir_assignment::ir_assignment(ir_rvalue *lhs, ir_rvalue *rhs,
			     ir_rvalue *condition)
{
   this->ir_type = ir_type_assignment;
   this->condition = condition;
   this->rhs = rhs;

   /* If the RHS is a vector type, assume that all components of the vector
    * type are being written to the LHS.  The write mask comes from the RHS
    * because we can have a case where the LHS is a vec4 and the RHS is a
    * vec3.  In that case, the assignment is:
    *
    *     (assign (...) (xyz) (var_ref lhs) (var_ref rhs))
    */
   if (rhs->type->is_vector())
      this->write_mask = (1U << rhs->type->vector_elements) - 1;
   else if (rhs->type->is_scalar())
      this->write_mask = 1;
   else
      this->write_mask = 0;

   this->set_lhs(lhs);
}


ir_expression::ir_expression(int op, const struct glsl_type *type,
			     ir_rvalue *op0)
{
   assert(get_num_operands(ir_expression_operation(op)) == 1);
   this->ir_type = ir_type_expression;
   this->type = type;
   this->operation = ir_expression_operation(op);
   this->operands[0] = op0;
   this->operands[1] = NULL;
   this->operands[2] = NULL;
   this->operands[3] = NULL;
}

ir_expression::ir_expression(int op, const struct glsl_type *type,
			     ir_rvalue *op0, ir_rvalue *op1)
{
   assert(((op1 == NULL) && (get_num_operands(ir_expression_operation(op)) == 1))
	  || (get_num_operands(ir_expression_operation(op)) == 2));
   this->ir_type = ir_type_expression;
   this->type = type;
   this->operation = ir_expression_operation(op);
   this->operands[0] = op0;
   this->operands[1] = op1;
   this->operands[2] = NULL;
   this->operands[3] = NULL;
}

ir_expression::ir_expression(int op, const struct glsl_type *type,
			     ir_rvalue *op0, ir_rvalue *op1,
			     ir_rvalue *op2, ir_rvalue *op3)
{
   this->ir_type = ir_type_expression;
   this->type = type;
   this->operation = ir_expression_operation(op);
   this->operands[0] = op0;
   this->operands[1] = op1;
   this->operands[2] = op2;
   this->operands[3] = op3;
}

ir_expression::ir_expression(int op, ir_rvalue *op0)
{
   this->ir_type = ir_type_expression;

   this->operation = ir_expression_operation(op);
   this->operands[0] = op0;
   this->operands[1] = NULL;
   this->operands[2] = NULL;
   this->operands[3] = NULL;

   assert(op <= ir_last_unop);

   switch (this->operation) {
   case ir_unop_bit_not:
   case ir_unop_logic_not:
   case ir_unop_neg:
   case ir_unop_abs:
   case ir_unop_sign:
   case ir_unop_rcp:
   case ir_unop_rsq:
   case ir_unop_sqrt:
   case ir_unop_exp:
   case ir_unop_log:
   case ir_unop_exp2:
   case ir_unop_log2:
   case ir_unop_trunc:
   case ir_unop_ceil:
   case ir_unop_floor:
   case ir_unop_fract:
   case ir_unop_round_even:
   case ir_unop_sin:
   case ir_unop_cos:
   case ir_unop_sin_reduced:
   case ir_unop_cos_reduced:
   case ir_unop_dFdx:
   case ir_unop_dFdy:
      this->type = op0->type;
      break;

   case ir_unop_f2i:
   case ir_unop_b2i:
   case ir_unop_u2i:
      this->type = glsl_type::get_instance(GLSL_TYPE_INT,
					   op0->type->vector_elements, 1);
      break;

   case ir_unop_b2f:
   case ir_unop_i2f:
   case ir_unop_u2f:
      this->type = glsl_type::get_instance(GLSL_TYPE_FLOAT,
					   op0->type->vector_elements, 1);
      break;

   case ir_unop_f2b:
   case ir_unop_i2b:
      this->type = glsl_type::get_instance(GLSL_TYPE_BOOL,
					   op0->type->vector_elements, 1);
      break;

   case ir_unop_i2u:
      this->type = glsl_type::get_instance(GLSL_TYPE_UINT,
					   op0->type->vector_elements, 1);
      break;

   case ir_unop_noise:
      this->type = glsl_type::float_type;
      break;

   case ir_unop_any:
      this->type = glsl_type::bool_type;
      break;

   default:
      assert(!"not reached: missing automatic type setup for ir_expression");
      this->type = op0->type;
      break;
   }
}

ir_expression::ir_expression(int op, ir_rvalue *op0, ir_rvalue *op1)
{
   this->ir_type = ir_type_expression;

   this->operation = ir_expression_operation(op);
   this->operands[0] = op0;
   this->operands[1] = op1;
   this->operands[2] = NULL;
   this->operands[3] = NULL;

   assert(op > ir_last_unop);

   switch (this->operation) {
   case ir_binop_all_equal:
   case ir_binop_any_nequal:
      this->type = glsl_type::bool_type;
      break;

   case ir_binop_add:
   case ir_binop_sub:
   case ir_binop_min:
   case ir_binop_max:
   case ir_binop_pow:
   case ir_binop_mul:
   case ir_binop_div:
   case ir_binop_mod:
      if (op0->type->is_scalar()) {
	 this->type = op1->type;
      } else if (op1->type->is_scalar()) {
	 this->type = op0->type;
      } else {
	 /* FINISHME: matrix types */
	 assert(!op0->type->is_matrix() && !op1->type->is_matrix());
	 assert(op0->type == op1->type);
	 this->type = op0->type;
      }
      break;

   case ir_binop_logic_and:
   case ir_binop_logic_xor:
   case ir_binop_logic_or:
   case ir_binop_bit_and:
   case ir_binop_bit_xor:
   case ir_binop_bit_or:
      if (op0->type->is_scalar()) {
	 this->type = op1->type;
      } else if (op1->type->is_scalar()) {
	 this->type = op0->type;
      }
      break;

   case ir_binop_equal:
   case ir_binop_nequal:
   case ir_binop_lequal:
   case ir_binop_gequal:
   case ir_binop_less:
   case ir_binop_greater:
      assert(op0->type == op1->type);
      this->type = glsl_type::get_instance(GLSL_TYPE_BOOL,
					   op0->type->vector_elements, 1);
      break;

   case ir_binop_dot:
      this->type = glsl_type::float_type;
      break;

   case ir_binop_lshift:
   case ir_binop_rshift:
      this->type = op0->type;
      break;

   default:
      assert(!"not reached: missing automatic type setup for ir_expression");
      this->type = glsl_type::float_type;
   }
}

unsigned int
ir_expression::get_num_operands(ir_expression_operation op)
{
   assert(op <= ir_last_opcode);

   if (op <= ir_last_unop)
      return 1;

   if (op <= ir_last_binop)
      return 2;

   if (op == ir_quadop_vector)
      return 4;

   assert(false);
   return 0;
}

static const char *const operator_strs[] = {
   "~",
   "!",
   "neg",
   "abs",
   "sign",
   "rcp",
   "rsq",
   "sqrt",
   "exp",
   "log",
   "exp2",
   "log2",
   "f2i",
   "i2f",
   "f2b",
   "b2f",
   "i2b",
   "b2i",
   "u2f",
   "i2u",
   "u2i",
   "any",
   "trunc",
   "ceil",
   "floor",
   "fract",
   "round_even",
   "sin",
   "cos",
   "sin_reduced",
   "cos_reduced",
   "dFdx",
   "dFdy",
   "noise",
   "+",
   "-",
   "*",
   "/",
   "%",
   "<",
   ">",
   "<=",
   ">=",
   "==",
   "!=",
   "all_equal",
   "any_nequal",
   "<<",
   ">>",
   "&",
   "^",
   "|",
   "&&",
   "^^",
   "||",
   "dot",
   "min",
   "max",
   "pow",
   "vector",
};

const char *ir_expression::operator_string(ir_expression_operation op)
{
   assert((unsigned int) op < Elements(operator_strs));
   assert(Elements(operator_strs) == (ir_quadop_vector + 1));
   return operator_strs[op];
}

const char *ir_expression::operator_string()
{
   return operator_string(this->operation);
}

const char*
depth_layout_string(ir_depth_layout layout)
{
   switch(layout) {
   case ir_depth_layout_none:      return "";
   case ir_depth_layout_any:       return "depth_any";
   case ir_depth_layout_greater:   return "depth_greater";
   case ir_depth_layout_less:      return "depth_less";
   case ir_depth_layout_unchanged: return "depth_unchanged";

   default:
      assert(0);
      return "";
   }
}

ir_expression_operation
ir_expression::get_operator(const char *str)
{
   const int operator_count = sizeof(operator_strs) / sizeof(operator_strs[0]);
   for (int op = 0; op < operator_count; op++) {
      if (strcmp(str, operator_strs[op]) == 0)
	 return (ir_expression_operation) op;
   }
   return (ir_expression_operation) -1;
}

ir_constant::ir_constant()
{
   this->ir_type = ir_type_constant;
}

ir_constant::ir_constant(const struct glsl_type *type,
			 const ir_constant_data *data)
{
   assert((type->base_type >= GLSL_TYPE_UINT)
	  && (type->base_type <= GLSL_TYPE_BOOL));

   this->ir_type = ir_type_constant;
   this->type = type;
   memcpy(& this->value, data, sizeof(this->value));
}

ir_constant::ir_constant(float f)
{
   this->ir_type = ir_type_constant;
   this->type = glsl_type::float_type;
   this->value.f[0] = f;
   for (int i = 1; i < 16; i++)  {
      this->value.f[i] = 0;
   }
}

ir_constant::ir_constant(unsigned int u)
{
   this->ir_type = ir_type_constant;
   this->type = glsl_type::uint_type;
   this->value.u[0] = u;
   for (int i = 1; i < 16; i++) {
      this->value.u[i] = 0;
   }
}

ir_constant::ir_constant(int i)
{
   this->ir_type = ir_type_constant;
   this->type = glsl_type::int_type;
   this->value.i[0] = i;
   for (int i = 1; i < 16; i++) {
      this->value.i[i] = 0;
   }
}

ir_constant::ir_constant(bool b)
{
   this->ir_type = ir_type_constant;
   this->type = glsl_type::bool_type;
   this->value.b[0] = b;
   for (int i = 1; i < 16; i++) {
      this->value.b[i] = false;
   }
}

ir_constant::ir_constant(const ir_constant *c, unsigned i)
{
   this->ir_type = ir_type_constant;
   this->type = c->type->get_base_type();

   switch (this->type->base_type) {
   case GLSL_TYPE_UINT:  this->value.u[0] = c->value.u[i]; break;
   case GLSL_TYPE_INT:   this->value.i[0] = c->value.i[i]; break;
   case GLSL_TYPE_FLOAT: this->value.f[0] = c->value.f[i]; break;
   case GLSL_TYPE_BOOL:  this->value.b[0] = c->value.b[i]; break;
   default:              assert(!"Should not get here."); break;
   }
}

ir_constant::ir_constant(const struct glsl_type *type, exec_list *value_list)
{
   this->ir_type = ir_type_constant;
   this->type = type;

   assert(type->is_scalar() || type->is_vector() || type->is_matrix()
	  || type->is_record() || type->is_array());

   if (type->is_array()) {
      this->array_elements = ralloc_array(this, ir_constant *, type->length);
      unsigned i = 0;
      foreach_list(node, value_list) {
	 ir_constant *value = (ir_constant *) node;
	 assert(value->as_constant() != NULL);

	 this->array_elements[i++] = value;
      }
      return;
   }

   /* If the constant is a record, the types of each of the entries in
    * value_list must be a 1-for-1 match with the structure components.  Each
    * entry must also be a constant.  Just move the nodes from the value_list
    * to the list in the ir_constant.
    */
   /* FINISHME: Should there be some type checking and / or assertions here? */
   /* FINISHME: Should the new constant take ownership of the nodes from
    * FINISHME: value_list, or should it make copies?
    */
   if (type->is_record()) {
      value_list->move_nodes_to(& this->components);
      return;
   }

   for (unsigned i = 0; i < 16; i++) {
      this->value.u[i] = 0;
   }

   ir_constant *value = (ir_constant *) (value_list->head);

   /* Constructors with exactly one scalar argument are special for vectors
    * and matrices.  For vectors, the scalar value is replicated to fill all
    * the components.  For matrices, the scalar fills the components of the
    * diagonal while the rest is filled with 0.
    */
   if (value->type->is_scalar() && value->next->is_tail_sentinel()) {
      if (type->is_matrix()) {
	 /* Matrix - fill diagonal (rest is already set to 0) */
	 assert(type->base_type == GLSL_TYPE_FLOAT);
	 for (unsigned i = 0; i < type->matrix_columns; i++)
	    this->value.f[i * type->vector_elements + i] = value->value.f[0];
      } else {
	 /* Vector or scalar - fill all components */
	 switch (type->base_type) {
	 case GLSL_TYPE_UINT:
	 case GLSL_TYPE_INT:
	    for (unsigned i = 0; i < type->components(); i++)
	       this->value.u[i] = value->value.u[0];
	    break;
	 case GLSL_TYPE_FLOAT:
	    for (unsigned i = 0; i < type->components(); i++)
	       this->value.f[i] = value->value.f[0];
	    break;
	 case GLSL_TYPE_BOOL:
	    for (unsigned i = 0; i < type->components(); i++)
	       this->value.b[i] = value->value.b[0];
	    break;
	 default:
	    assert(!"Should not get here.");
	    break;
	 }
      }
      return;
   }

   if (type->is_matrix() && value->type->is_matrix()) {
      assert(value->next->is_tail_sentinel());

      /* From section 5.4.2 of the GLSL 1.20 spec:
       * "If a matrix is constructed from a matrix, then each component
       *  (column i, row j) in the result that has a corresponding component
       *  (column i, row j) in the argument will be initialized from there."
       */
      unsigned cols = MIN2(type->matrix_columns, value->type->matrix_columns);
      unsigned rows = MIN2(type->vector_elements, value->type->vector_elements);
      for (unsigned i = 0; i < cols; i++) {
	 for (unsigned j = 0; j < rows; j++) {
	    const unsigned src = i * value->type->vector_elements + j;
	    const unsigned dst = i * type->vector_elements + j;
	    this->value.f[dst] = value->value.f[src];
	 }
      }

      /* "All other components will be initialized to the identity matrix." */
      for (unsigned i = cols; i < type->matrix_columns; i++)
	 this->value.f[i * type->vector_elements + i] = 1.0;

      return;
   }

   /* Use each component from each entry in the value_list to initialize one
    * component of the constant being constructed.
    */
   for (unsigned i = 0; i < type->components(); /* empty */) {
      assert(value->as_constant() != NULL);
      assert(!value->is_tail_sentinel());

      for (unsigned j = 0; j < value->type->components(); j++) {
	 switch (type->base_type) {
	 case GLSL_TYPE_UINT:
	    this->value.u[i] = value->get_uint_component(j);
	    break;
	 case GLSL_TYPE_INT:
	    this->value.i[i] = value->get_int_component(j);
	    break;
	 case GLSL_TYPE_FLOAT:
	    this->value.f[i] = value->get_float_component(j);
	    break;
	 case GLSL_TYPE_BOOL:
	    this->value.b[i] = value->get_bool_component(j);
	    break;
	 default:
	    /* FINISHME: What to do?  Exceptions are not the answer.
	     */
	    break;
	 }

	 i++;
	 if (i >= type->components())
	    break;
      }

      value = (ir_constant *) value->next;
   }
}

ir_constant *
ir_constant::zero(void *mem_ctx, const glsl_type *type)
{
   assert(type->is_numeric() || type->is_boolean());

   ir_constant *c = new(mem_ctx) ir_constant;
   c->type = type;
   memset(&c->value, 0, sizeof(c->value));

   return c;
}

bool
ir_constant::get_bool_component(unsigned i) const
{
   switch (this->type->base_type) {
   case GLSL_TYPE_UINT:  return this->value.u[i] != 0;
   case GLSL_TYPE_INT:   return this->value.i[i] != 0;
   case GLSL_TYPE_FLOAT: return ((int)this->value.f[i]) != 0;
   case GLSL_TYPE_BOOL:  return this->value.b[i];
   default:              assert(!"Should not get here."); break;
   }

   /* Must return something to make the compiler happy.  This is clearly an
    * error case.
    */
   return false;
}

float
ir_constant::get_float_component(unsigned i) const
{
   switch (this->type->base_type) {
   case GLSL_TYPE_UINT:  return (float) this->value.u[i];
   case GLSL_TYPE_INT:   return (float) this->value.i[i];
   case GLSL_TYPE_FLOAT: return this->value.f[i];
   case GLSL_TYPE_BOOL:  return this->value.b[i] ? 1.0 : 0.0;
   default:              assert(!"Should not get here."); break;
   }

   /* Must return something to make the compiler happy.  This is clearly an
    * error case.
    */
   return 0.0;
}

int
ir_constant::get_int_component(unsigned i) const
{
   switch (this->type->base_type) {
   case GLSL_TYPE_UINT:  return this->value.u[i];
   case GLSL_TYPE_INT:   return this->value.i[i];
   case GLSL_TYPE_FLOAT: return (int) this->value.f[i];
   case GLSL_TYPE_BOOL:  return this->value.b[i] ? 1 : 0;
   default:              assert(!"Should not get here."); break;
   }

   /* Must return something to make the compiler happy.  This is clearly an
    * error case.
    */
   return 0;
}

unsigned
ir_constant::get_uint_component(unsigned i) const
{
   switch (this->type->base_type) {
   case GLSL_TYPE_UINT:  return this->value.u[i];
   case GLSL_TYPE_INT:   return this->value.i[i];
   case GLSL_TYPE_FLOAT: return (unsigned) this->value.f[i];
   case GLSL_TYPE_BOOL:  return this->value.b[i] ? 1 : 0;
   default:              assert(!"Should not get here."); break;
   }

   /* Must return something to make the compiler happy.  This is clearly an
    * error case.
    */
   return 0;
}

ir_constant *
ir_constant::get_array_element(unsigned i) const
{
   assert(this->type->is_array());

   /* From page 35 (page 41 of the PDF) of the GLSL 1.20 spec:
    *
    *     "Behavior is undefined if a shader subscripts an array with an index
    *     less than 0 or greater than or equal to the size the array was
    *     declared with."
    *
    * Most out-of-bounds accesses are removed before things could get this far.
    * There are cases where non-constant array index values can get constant
    * folded.
    */
   if (int(i) < 0)
      i = 0;
   else if (i >= this->type->length)
      i = this->type->length - 1;

   return array_elements[i];
}

ir_constant *
ir_constant::get_record_field(const char *name)
{
   int idx = this->type->field_index(name);

   if (idx < 0)
      return NULL;

   if (this->components.is_empty())
      return NULL;

   exec_node *node = this->components.head;
   for (int i = 0; i < idx; i++) {
      node = node->next;

      /* If the end of the list is encountered before the element matching the
       * requested field is found, return NULL.
       */
      if (node->is_tail_sentinel())
	 return NULL;
   }

   return (ir_constant *) node;
}


bool
ir_constant::has_value(const ir_constant *c) const
{
   if (this->type != c->type)
      return false;

   if (this->type->is_array()) {
      for (unsigned i = 0; i < this->type->length; i++) {
	 if (!this->array_elements[i]->has_value(c->array_elements[i]))
	    return false;
      }
      return true;
   }

   if (this->type->base_type == GLSL_TYPE_STRUCT) {
      const exec_node *a_node = this->components.head;
      const exec_node *b_node = c->components.head;

      while (!a_node->is_tail_sentinel()) {
	 assert(!b_node->is_tail_sentinel());

	 const ir_constant *const a_field = (ir_constant *) a_node;
	 const ir_constant *const b_field = (ir_constant *) b_node;

	 if (!a_field->has_value(b_field))
	    return false;

	 a_node = a_node->next;
	 b_node = b_node->next;
      }

      return true;
   }

   for (unsigned i = 0; i < this->type->components(); i++) {
      switch (this->type->base_type) {
      case GLSL_TYPE_UINT:
	 if (this->value.u[i] != c->value.u[i])
	    return false;
	 break;
      case GLSL_TYPE_INT:
	 if (this->value.i[i] != c->value.i[i])
	    return false;
	 break;
      case GLSL_TYPE_FLOAT:
	 if (this->value.f[i] != c->value.f[i])
	    return false;
	 break;
      case GLSL_TYPE_BOOL:
	 if (this->value.b[i] != c->value.b[i])
	    return false;
	 break;
      default:
	 assert(!"Should not get here.");
	 return false;
      }
   }

   return true;
}

bool
ir_constant::is_zero() const
{
   if (!this->type->is_scalar() && !this->type->is_vector())
      return false;

   for (unsigned c = 0; c < this->type->vector_elements; c++) {
      switch (this->type->base_type) {
      case GLSL_TYPE_FLOAT:
	 if (this->value.f[c] != 0.0)
	    return false;
	 break;
      case GLSL_TYPE_INT:
	 if (this->value.i[c] != 0)
	    return false;
	 break;
      case GLSL_TYPE_UINT:
	 if (this->value.u[c] != 0)
	    return false;
	 break;
      case GLSL_TYPE_BOOL:
	 if (this->value.b[c] != false)
	    return false;
	 break;
      default:
	 /* The only other base types are structures, arrays, and samplers.
	  * Samplers cannot be constants, and the others should have been
	  * filtered out above.
	  */
	 assert(!"Should not get here.");
	 return false;
      }
   }

   return true;
}

bool
ir_constant::is_one() const
{
   if (!this->type->is_scalar() && !this->type->is_vector())
      return false;

   for (unsigned c = 0; c < this->type->vector_elements; c++) {
      switch (this->type->base_type) {
      case GLSL_TYPE_FLOAT:
	 if (this->value.f[c] != 1.0)
	    return false;
	 break;
      case GLSL_TYPE_INT:
	 if (this->value.i[c] != 1)
	    return false;
	 break;
      case GLSL_TYPE_UINT:
	 if (this->value.u[c] != 1)
	    return false;
	 break;
      case GLSL_TYPE_BOOL:
	 if (this->value.b[c] != true)
	    return false;
	 break;
      default:
	 /* The only other base types are structures, arrays, and samplers.
	  * Samplers cannot be constants, and the others should have been
	  * filtered out above.
	  */
	 assert(!"Should not get here.");
	 return false;
      }
   }

   return true;
}

bool
ir_constant::is_negative_one() const
{
   if (!this->type->is_scalar() && !this->type->is_vector())
      return false;

   if (this->type->is_boolean())
      return false;

   for (unsigned c = 0; c < this->type->vector_elements; c++) {
      switch (this->type->base_type) {
      case GLSL_TYPE_FLOAT:
	 if (this->value.f[c] != -1.0)
	    return false;
	 break;
      case GLSL_TYPE_INT:
	 if (this->value.i[c] != -1)
	    return false;
	 break;
      case GLSL_TYPE_UINT:
	 if (int(this->value.u[c]) != -1)
	    return false;
	 break;
      default:
	 /* The only other base types are structures, arrays, samplers, and
	  * booleans.  Samplers cannot be constants, and the others should
	  * have been filtered out above.
	  */
	 assert(!"Should not get here.");
	 return false;
      }
   }

   return true;
}

ir_loop::ir_loop()
{
   this->ir_type = ir_type_loop;
   this->cmp = ir_unop_neg;
   this->from = NULL;
   this->to = NULL;
   this->increment = NULL;
   this->counter = NULL;
}


ir_dereference_variable::ir_dereference_variable(ir_variable *var)
{
   this->ir_type = ir_type_dereference_variable;
   this->var = var;
   this->type = (var != NULL) ? var->type : glsl_type::error_type;
}


ir_dereference_array::ir_dereference_array(ir_rvalue *value,
					   ir_rvalue *array_index)
{
   this->ir_type = ir_type_dereference_array;
   this->array_index = array_index;
   this->set_array(value);
}


ir_dereference_array::ir_dereference_array(ir_variable *var,
					   ir_rvalue *array_index)
{
   void *ctx = ralloc_parent(var);

   this->ir_type = ir_type_dereference_array;
   this->array_index = array_index;
   this->set_array(new(ctx) ir_dereference_variable(var));
}


void
ir_dereference_array::set_array(ir_rvalue *value)
{
   this->array = value;
   this->type = glsl_type::error_type;

   if (this->array != NULL) {
      const glsl_type *const vt = this->array->type;

      if (vt->is_array()) {
	 type = vt->element_type();
      } else if (vt->is_matrix()) {
	 type = vt->column_type();
      } else if (vt->is_vector()) {
	 type = vt->get_base_type();
      }
   }
}


ir_dereference_record::ir_dereference_record(ir_rvalue *value,
					     const char *field)
{
   this->ir_type = ir_type_dereference_record;
   this->record = value;
   this->field = ralloc_strdup(this, field);
   this->type = (this->record != NULL)
      ? this->record->type->field_type(field) : glsl_type::error_type;
}


ir_dereference_record::ir_dereference_record(ir_variable *var,
					     const char *field)
{
   void *ctx = ralloc_parent(var);

   this->ir_type = ir_type_dereference_record;
   this->record = new(ctx) ir_dereference_variable(var);
   this->field = ralloc_strdup(this, field);
   this->type = (this->record != NULL)
      ? this->record->type->field_type(field) : glsl_type::error_type;
}

bool type_contains_sampler(const glsl_type *type)
{
   if (type->is_array()) {
      return type_contains_sampler(type->fields.array);
   } else if (type->is_record()) {
      for (unsigned int i = 0; i < type->length; i++) {
	 if (type_contains_sampler(type->fields.structure[i].type))
	    return true;
      }
      return false;
   } else {
      return type->is_sampler();
   }
}

bool
ir_dereference::is_lvalue()
{
   ir_variable *var = this->variable_referenced();

   /* Every l-value derference chain eventually ends in a variable.
    */
   if ((var == NULL) || var->read_only)
      return false;

   if (this->type->is_array() && !var->array_lvalue)
      return false;

   /* From page 17 (page 23 of the PDF) of the GLSL 1.20 spec:
    *
    *    "Samplers cannot be treated as l-values; hence cannot be used
    *     as out or inout function parameters, nor can they be
    *     assigned into."
    */
   if (type_contains_sampler(this->type))
      return false;

   return true;
}


const char *tex_opcode_strs[] = { "tex", "txb", "txl", "txd", "txf" };

const char *ir_texture::opcode_string()
{
   assert((unsigned int) op <=
	  sizeof(tex_opcode_strs) / sizeof(tex_opcode_strs[0]));
   return tex_opcode_strs[op];
}

ir_texture_opcode
ir_texture::get_opcode(const char *str)
{
   const int count = sizeof(tex_opcode_strs) / sizeof(tex_opcode_strs[0]);
   for (int op = 0; op < count; op++) {
      if (strcmp(str, tex_opcode_strs[op]) == 0)
	 return (ir_texture_opcode) op;
   }
   return (ir_texture_opcode) -1;
}


void
ir_texture::set_sampler(ir_dereference *sampler, const glsl_type *type)
{
   assert(sampler != NULL);
   assert(type != NULL);
   this->sampler = sampler;
   this->type = type;

   assert(sampler->type->sampler_type == (int) type->base_type);
   if (sampler->type->sampler_shadow)
      assert(type->vector_elements == 4 || type->vector_elements == 1);
   else
      assert(type->vector_elements == 4);
}


void
ir_swizzle::init_mask(const unsigned *comp, unsigned count)
{
   assert((count >= 1) && (count <= 4));

   memset(&this->mask, 0, sizeof(this->mask));
   this->mask.num_components = count;

   unsigned dup_mask = 0;
   switch (count) {
   case 4:
      assert(comp[3] <= 3);
      dup_mask |= (1U << comp[3])
	 & ((1U << comp[0]) | (1U << comp[1]) | (1U << comp[2]));
      this->mask.w = comp[3];

   case 3:
      assert(comp[2] <= 3);
      dup_mask |= (1U << comp[2])
	 & ((1U << comp[0]) | (1U << comp[1]));
      this->mask.z = comp[2];

   case 2:
      assert(comp[1] <= 3);
      dup_mask |= (1U << comp[1])
	 & ((1U << comp[0]));
      this->mask.y = comp[1];

   case 1:
      assert(comp[0] <= 3);
      this->mask.x = comp[0];
   }

   this->mask.has_duplicates = dup_mask != 0;

   /* Based on the number of elements in the swizzle and the base type
    * (i.e., float, int, unsigned, or bool) of the vector being swizzled,
    * generate the type of the resulting value.
    */
   type = glsl_type::get_instance(val->type->base_type, mask.num_components, 1);
}

ir_swizzle::ir_swizzle(ir_rvalue *val, unsigned x, unsigned y, unsigned z,
		       unsigned w, unsigned count)
   : val(val)
{
   const unsigned components[4] = { x, y, z, w };
   this->ir_type = ir_type_swizzle;
   this->init_mask(components, count);
}

ir_swizzle::ir_swizzle(ir_rvalue *val, const unsigned *comp,
		       unsigned count)
   : val(val)
{
   this->ir_type = ir_type_swizzle;
   this->init_mask(comp, count);
}

ir_swizzle::ir_swizzle(ir_rvalue *val, ir_swizzle_mask mask)
{
   this->ir_type = ir_type_swizzle;
   this->val = val;
   this->mask = mask;
   this->type = glsl_type::get_instance(val->type->base_type,
					mask.num_components, 1);
}

#define X 1
#define R 5
#define S 9
#define I 13

ir_swizzle *
ir_swizzle::create(ir_rvalue *val, const char *str, unsigned vector_length)
{
   void *ctx = ralloc_parent(val);

   /* For each possible swizzle character, this table encodes the value in
    * \c idx_map that represents the 0th element of the vector.  For invalid
    * swizzle characters (e.g., 'k'), a special value is used that will allow
    * detection of errors.
    */
   static const unsigned char base_idx[26] = {
   /* a  b  c  d  e  f  g  h  i  j  k  l  m */
      R, R, I, I, I, I, R, I, I, I, I, I, I,
   /* n  o  p  q  r  s  t  u  v  w  x  y  z */
      I, I, S, S, R, S, S, I, I, X, X, X, X
   };

   /* Each valid swizzle character has an entry in the previous table.  This
    * table encodes the base index encoded in the previous table plus the actual
    * index of the swizzle character.  When processing swizzles, the first
    * character in the string is indexed in the previous table.  Each character
    * in the string is indexed in this table, and the value found there has the
    * value form the first table subtracted.  The result must be on the range
    * [0,3].
    *
    * For example, the string "wzyx" will get X from the first table.  Each of
    * the charcaters will get X+3, X+2, X+1, and X+0 from this table.  After
    * subtraction, the swizzle values are { 3, 2, 1, 0 }.
    *
    * The string "wzrg" will get X from the first table.  Each of the characters
    * will get X+3, X+2, R+0, and R+1 from this table.  After subtraction, the
    * swizzle values are { 3, 2, 4, 5 }.  Since 4 and 5 are outside the range
    * [0,3], the error is detected.
    */
   static const unsigned char idx_map[26] = {
   /* a    b    c    d    e    f    g    h    i    j    k    l    m */
      R+3, R+2, 0,   0,   0,   0,   R+1, 0,   0,   0,   0,   0,   0,
   /* n    o    p    q    r    s    t    u    v    w    x    y    z */
      0,   0,   S+2, S+3, R+0, S+0, S+1, 0,   0,   X+3, X+0, X+1, X+2
   };

   int swiz_idx[4] = { 0, 0, 0, 0 };
   unsigned i;


   /* Validate the first character in the swizzle string and look up the base
    * index value as described above.
    */
   if ((str[0] < 'a') || (str[0] > 'z'))
      return NULL;

   const unsigned base = base_idx[str[0] - 'a'];


   for (i = 0; (i < 4) && (str[i] != '\0'); i++) {
      /* Validate the next character, and, as described above, convert it to a
       * swizzle index.
       */
      if ((str[i] < 'a') || (str[i] > 'z'))
	 return NULL;

      swiz_idx[i] = idx_map[str[i] - 'a'] - base;
      if ((swiz_idx[i] < 0) || (swiz_idx[i] >= (int) vector_length))
	 return NULL;
   }

   if (str[i] != '\0')
	 return NULL;

   return new(ctx) ir_swizzle(val, swiz_idx[0], swiz_idx[1], swiz_idx[2],
			      swiz_idx[3], i);
}

#undef X
#undef R
#undef S
#undef I

ir_variable *
ir_swizzle::variable_referenced()
{
   return this->val->variable_referenced();
}


ir_variable::ir_variable(const struct glsl_type *type, const char *name,
			 ir_variable_mode mode)
   : max_array_access(0), read_only(false), centroid(false), invariant(false),
     mode(mode), interpolation(ir_var_smooth), array_lvalue(false)
{
   this->ir_type = ir_type_variable;
   this->type = type;
   this->name = ralloc_strdup(this, name);
   this->explicit_location = false;
   this->location = -1;
   this->warn_extension = NULL;
   this->constant_value = NULL;
   this->origin_upper_left = false;
   this->pixel_center_integer = false;
   this->depth_layout = ir_depth_layout_none;
   this->used = false;

   if (type && type->base_type == GLSL_TYPE_SAMPLER)
      this->read_only = true;
}


const char *
ir_variable::interpolation_string() const
{
   switch (this->interpolation) {
   case ir_var_smooth:        return "smooth";
   case ir_var_flat:          return "flat";
   case ir_var_noperspective: return "noperspective";
   }

   assert(!"Should not get here.");
   return "";
}


unsigned
ir_variable::component_slots() const
{
   /* FINISHME: Sparsely accessed arrays require fewer slots. */
   return this->type->component_slots();
}


ir_function_signature::ir_function_signature(const glsl_type *return_type)
   : return_type(return_type), is_defined(false), _function(NULL)
{
   this->ir_type = ir_type_function_signature;
   this->is_builtin = false;
}


static bool
modes_match(unsigned a, unsigned b)
{
   if (a == b)
      return true;

   /* Accept "in" vs. "const in" */
   if ((a == ir_var_const_in && b == ir_var_in) ||
       (b == ir_var_const_in && a == ir_var_in))
      return true;

   return false;
}


const char *
ir_function_signature::qualifiers_match(exec_list *params)
{
   exec_list_iterator iter_a = parameters.iterator();
   exec_list_iterator iter_b = params->iterator();

   /* check that the qualifiers match. */
   while (iter_a.has_next()) {
      ir_variable *a = (ir_variable *)iter_a.get();
      ir_variable *b = (ir_variable *)iter_b.get();

      if (a->read_only != b->read_only ||
	  !modes_match(a->mode, b->mode) ||
	  a->interpolation != b->interpolation ||
	  a->centroid != b->centroid) {

	 /* parameter a's qualifiers don't match */
	 return a->name;
      }

      iter_a.next();
      iter_b.next();
   }
   return NULL;
}


void
ir_function_signature::replace_parameters(exec_list *new_params)
{
   /* Destroy all of the previous parameter information.  If the previous
    * parameter information comes from the function prototype, it may either
    * specify incorrect parameter names or not have names at all.
    */
   foreach_iter(exec_list_iterator, iter, parameters) {
      assert(((ir_instruction *) iter.get())->as_variable() != NULL);

      iter.remove();
   }

   new_params->move_nodes_to(&parameters);
}


ir_function::ir_function(const char *name)
{
   this->ir_type = ir_type_function;
   this->name = ralloc_strdup(this, name);
}


bool
ir_function::has_user_signature()
{
   foreach_list(n, &this->signatures) {
      ir_function_signature *const sig = (ir_function_signature *) n;
      if (!sig->is_builtin)
	 return true;
   }
   return false;
}


ir_call *
ir_call::get_error_instruction(void *ctx)
{
   ir_call *call = new(ctx) ir_call;

   call->type = glsl_type::error_type;
   return call;
}

void
ir_call::set_callee(ir_function_signature *sig)
{
   assert((this->type == NULL) || (this->type == sig->return_type));

   this->callee = sig;
}

void
visit_exec_list(exec_list *list, ir_visitor *visitor)
{
   foreach_iter(exec_list_iterator, iter, *list) {
      ((ir_instruction *)iter.get())->accept(visitor);
   }
}


static void
steal_memory(ir_instruction *ir, void *new_ctx)
{
   ir_variable *var = ir->as_variable();
   ir_constant *constant = ir->as_constant();
   if (var != NULL && var->constant_value != NULL)
      steal_memory(var->constant_value, ir);

   /* The components of aggregate constants are not visited by the normal
    * visitor, so steal their values by hand.
    */
   if (constant != NULL) {
      if (constant->type->is_record()) {
	 foreach_iter(exec_list_iterator, iter, constant->components) {
	    ir_constant *field = (ir_constant *)iter.get();
	    steal_memory(field, ir);
	 }
      } else if (constant->type->is_array()) {
	 for (unsigned int i = 0; i < constant->type->length; i++) {
	    steal_memory(constant->array_elements[i], ir);
	 }
      }
   }

   ralloc_steal(new_ctx, ir);
}


void
reparent_ir(exec_list *list, void *mem_ctx)
{
   foreach_list(node, list) {
      visit_tree((ir_instruction *) node, steal_memory, mem_ctx);
   }
}


static ir_rvalue *
try_min_one(ir_rvalue *ir)
{
   ir_expression *expr = ir->as_expression();

   if (!expr || expr->operation != ir_binop_min)
      return NULL;

   if (expr->operands[0]->is_one())
      return expr->operands[1];

   if (expr->operands[1]->is_one())
      return expr->operands[0];

   return NULL;
}

static ir_rvalue *
try_max_zero(ir_rvalue *ir)
{
   ir_expression *expr = ir->as_expression();

   if (!expr || expr->operation != ir_binop_max)
      return NULL;

   if (expr->operands[0]->is_zero())
      return expr->operands[1];

   if (expr->operands[1]->is_zero())
      return expr->operands[0];

   return NULL;
}

ir_rvalue *
ir_rvalue::as_rvalue_to_saturate()
{
   ir_expression *expr = this->as_expression();

   if (!expr)
      return NULL;

   ir_rvalue *max_zero = try_max_zero(expr);
   if (max_zero) {
      return try_min_one(max_zero);
   } else {
      ir_rvalue *min_one = try_min_one(expr);
      if (min_one) {
	 return try_max_zero(min_one);
      }
   }

   return NULL;
}
>>>>>>> d9f970a8
<|MERGE_RESOLUTION|>--- conflicted
+++ resolved
@@ -1,3155 +1,1580 @@
-<<<<<<< HEAD
-/*
- * Copyright © 2010 Intel Corporation
- *
- * Permission is hereby granted, free of charge, to any person obtaining a
- * copy of this software and associated documentation files (the "Software"),
- * to deal in the Software without restriction, including without limitation
- * the rights to use, copy, modify, merge, publish, distribute, sublicense,
- * and/or sell copies of the Software, and to permit persons to whom the
- * Software is furnished to do so, subject to the following conditions:
- *
- * The above copyright notice and this permission notice (including the next
- * paragraph) shall be included in all copies or substantial portions of the
- * Software.
- *
- * THE SOFTWARE IS PROVIDED "AS IS", WITHOUT WARRANTY OF ANY KIND, EXPRESS OR
- * IMPLIED, INCLUDING BUT NOT LIMITED TO THE WARRANTIES OF MERCHANTABILITY,
- * FITNESS FOR A PARTICULAR PURPOSE AND NONINFRINGEMENT.  IN NO EVENT SHALL
- * THE AUTHORS OR COPYRIGHT HOLDERS BE LIABLE FOR ANY CLAIM, DAMAGES OR OTHER
- * LIABILITY, WHETHER IN AN ACTION OF CONTRACT, TORT OR OTHERWISE, ARISING
- * FROM, OUT OF OR IN CONNECTION WITH THE SOFTWARE OR THE USE OR OTHER
- * DEALINGS IN THE SOFTWARE.
- */
-#include <string.h>
-#include "main/core.h" /* for MAX2 */
-#include "ir.h"
-#include "ir_visitor.h"
-#include "glsl_types.h"
-
-ir_rvalue::ir_rvalue()
-{
-   this->type = glsl_type::error_type;
-}
-
-bool ir_rvalue::is_zero() const
-{
-   return false;
-}
-
-bool ir_rvalue::is_one() const
-{
-   return false;
-}
-
-bool ir_rvalue::is_negative_one() const
-{
-   return false;
-}
-
-/**
- * Modify the swizzle make to move one component to another
- *
- * \param m    IR swizzle to be modified
- * \param from Component in the RHS that is to be swizzled
- * \param to   Desired swizzle location of \c from
- */
-static void
-update_rhs_swizzle(ir_swizzle_mask &m, unsigned from, unsigned to)
-{
-   switch (to) {
-   case 0: m.x = from; break;
-   case 1: m.y = from; break;
-   case 2: m.z = from; break;
-   case 3: m.w = from; break;
-   default: assert(!"Should not get here.");
-   }
-
-   m.num_components = MAX2(m.num_components, (to + 1));
-}
-
-void
-ir_assignment::set_lhs(ir_rvalue *lhs)
-{
-   void *mem_ctx = this;
-   bool swizzled = false;
-
-   while (lhs != NULL) {
-      ir_swizzle *swiz = lhs->as_swizzle();
-
-      if (swiz == NULL)
-	 break;
-
-      unsigned write_mask = 0;
-      ir_swizzle_mask rhs_swiz = { 0, 0, 0, 0, 0, 0 };
-
-      for (unsigned i = 0; i < swiz->mask.num_components; i++) {
-	 unsigned c = 0;
-
-	 switch (i) {
-	 case 0: c = swiz->mask.x; break;
-	 case 1: c = swiz->mask.y; break;
-	 case 2: c = swiz->mask.z; break;
-	 case 3: c = swiz->mask.w; break;
-	 default: assert(!"Should not get here.");
-	 }
-
-	 write_mask |= (((this->write_mask >> i) & 1) << c);
-	 update_rhs_swizzle(rhs_swiz, i, c);
-      }
-
-      this->write_mask = write_mask;
-      lhs = swiz->val;
-
-      this->rhs = new(mem_ctx) ir_swizzle(this->rhs, rhs_swiz);
-      swizzled = true;
-   }
-
-   if (swizzled) {
-      /* Now, RHS channels line up with the LHS writemask.  Collapse it
-       * to just the channels that will be written.
-       */
-      ir_swizzle_mask rhs_swiz = { 0, 0, 0, 0, 0, 0 };
-      int rhs_chan = 0;
-      for (int i = 0; i < 4; i++) {
-	 if (write_mask & (1 << i))
-	    update_rhs_swizzle(rhs_swiz, i, rhs_chan++);
-      }
-      this->rhs = new(mem_ctx) ir_swizzle(this->rhs, rhs_swiz);
-   }
-
-   assert((lhs == NULL) || lhs->as_dereference());
-
-   this->lhs = (ir_dereference *) lhs;
-}
-
-ir_variable *
-ir_assignment::whole_variable_written()
-{
-   ir_variable *v = this->lhs->whole_variable_referenced();
-
-   if (v == NULL)
-      return NULL;
-
-   if (v->type->is_scalar())
-      return v;
-
-   if (v->type->is_vector()) {
-      const unsigned mask = (1U << v->type->vector_elements) - 1;
-
-      if (mask != this->write_mask)
-	 return NULL;
-   }
-
-   /* Either all the vector components are assigned or the variable is some
-    * composite type (and the whole thing is assigned.
-    */
-   return v;
-}
-
-ir_assignment::ir_assignment(ir_dereference *lhs, ir_rvalue *rhs,
-			     ir_rvalue *condition, unsigned write_mask)
-{
-   this->ir_type = ir_type_assignment;
-   this->condition = condition;
-   this->rhs = rhs;
-   this->lhs = lhs;
-   this->write_mask = write_mask;
-
-   if (lhs->type->is_scalar() || lhs->type->is_vector()) {
-      int lhs_components = 0;
-      for (int i = 0; i < 4; i++) {
-	 if (write_mask & (1 << i))
-	    lhs_components++;
-      }
-
-      assert(lhs_components == this->rhs->type->vector_elements);
-   }
-}
-
-ir_assignment::ir_assignment(ir_rvalue *lhs, ir_rvalue *rhs,
-			     ir_rvalue *condition)
-{
-   this->ir_type = ir_type_assignment;
-   this->condition = condition;
-   this->rhs = rhs;
-
-   /* If the RHS is a vector type, assume that all components of the vector
-    * type are being written to the LHS.  The write mask comes from the RHS
-    * because we can have a case where the LHS is a vec4 and the RHS is a
-    * vec3.  In that case, the assignment is:
-    *
-    *     (assign (...) (xyz) (var_ref lhs) (var_ref rhs))
-    */
-   if (rhs->type->is_vector())
-      this->write_mask = (1U << rhs->type->vector_elements) - 1;
-   else if (rhs->type->is_scalar())
-      this->write_mask = 1;
-   else
-      this->write_mask = 0;
-
-   this->set_lhs(lhs);
-}
-
-
-ir_expression::ir_expression(int op, const struct glsl_type *type,
-			     ir_rvalue *op0)
-{
-   assert(get_num_operands(ir_expression_operation(op)) == 1);
-   this->ir_type = ir_type_expression;
-   this->type = type;
-   this->operation = ir_expression_operation(op);
-   this->operands[0] = op0;
-   this->operands[1] = NULL;
-   this->operands[2] = NULL;
-   this->operands[3] = NULL;
-}
-
-ir_expression::ir_expression(int op, const struct glsl_type *type,
-			     ir_rvalue *op0, ir_rvalue *op1)
-{
-   assert(((op1 == NULL) && (get_num_operands(ir_expression_operation(op)) == 1))
-	  || (get_num_operands(ir_expression_operation(op)) == 2));
-   this->ir_type = ir_type_expression;
-   this->type = type;
-   this->operation = ir_expression_operation(op);
-   this->operands[0] = op0;
-   this->operands[1] = op1;
-   this->operands[2] = NULL;
-   this->operands[3] = NULL;
-}
-
-ir_expression::ir_expression(int op, const struct glsl_type *type,
-			     ir_rvalue *op0, ir_rvalue *op1,
-			     ir_rvalue *op2, ir_rvalue *op3)
-{
-   this->ir_type = ir_type_expression;
-   this->type = type;
-   this->operation = ir_expression_operation(op);
-   this->operands[0] = op0;
-   this->operands[1] = op1;
-   this->operands[2] = op2;
-   this->operands[3] = op3;
-}
-
-ir_expression::ir_expression(int op, ir_rvalue *op0)
-{
-   this->ir_type = ir_type_expression;
-
-   this->operation = ir_expression_operation(op);
-   this->operands[0] = op0;
-   this->operands[1] = NULL;
-   this->operands[2] = NULL;
-   this->operands[3] = NULL;
-
-   assert(op <= ir_last_unop);
-
-   switch (this->operation) {
-   case ir_unop_bit_not:
-   case ir_unop_logic_not:
-   case ir_unop_neg:
-   case ir_unop_abs:
-   case ir_unop_sign:
-   case ir_unop_rcp:
-   case ir_unop_rsq:
-   case ir_unop_sqrt:
-   case ir_unop_exp:
-   case ir_unop_log:
-   case ir_unop_exp2:
-   case ir_unop_log2:
-   case ir_unop_trunc:
-   case ir_unop_ceil:
-   case ir_unop_floor:
-   case ir_unop_fract:
-   case ir_unop_round_even:
-   case ir_unop_sin:
-   case ir_unop_cos:
-   case ir_unop_sin_reduced:
-   case ir_unop_cos_reduced:
-   case ir_unop_dFdx:
-   case ir_unop_dFdy:
-      this->type = op0->type;
-      break;
-
-   case ir_unop_f2i:
-   case ir_unop_b2i:
-      this->type = glsl_type::get_instance(GLSL_TYPE_INT,
-					   op0->type->vector_elements, 1);
-      break;
-
-   case ir_unop_b2f:
-   case ir_unop_i2f:
-   case ir_unop_u2f:
-      this->type = glsl_type::get_instance(GLSL_TYPE_FLOAT,
-					   op0->type->vector_elements, 1);
-      break;
-
-   case ir_unop_f2b:
-   case ir_unop_i2b:
-      this->type = glsl_type::get_instance(GLSL_TYPE_BOOL,
-					   op0->type->vector_elements, 1);
-      break;
-
-   case ir_unop_noise:
-      this->type = glsl_type::float_type;
-      break;
-
-   case ir_unop_any:
-      this->type = glsl_type::bool_type;
-      break;
-
-   default:
-      assert(!"not reached: missing automatic type setup for ir_expression");
-      this->type = op0->type;
-      break;
-   }
-}
-
-ir_expression::ir_expression(int op, ir_rvalue *op0, ir_rvalue *op1)
-{
-   this->ir_type = ir_type_expression;
-
-   this->operation = ir_expression_operation(op);
-   this->operands[0] = op0;
-   this->operands[1] = op1;
-   this->operands[2] = NULL;
-   this->operands[3] = NULL;
-
-   assert(op > ir_last_unop);
-
-   switch (this->operation) {
-   case ir_binop_all_equal:
-   case ir_binop_any_nequal:
-      this->type = glsl_type::bool_type;
-      break;
-
-   case ir_binop_add:
-   case ir_binop_sub:
-   case ir_binop_min:
-   case ir_binop_max:
-   case ir_binop_pow:
-   case ir_binop_mul:
-   case ir_binop_div:
-   case ir_binop_mod:
-      if (op0->type->is_scalar()) {
-	 this->type = op1->type;
-      } else if (op1->type->is_scalar()) {
-	 this->type = op0->type;
-      } else {
-	 /* FINISHME: matrix types */
-	 assert(!op0->type->is_matrix() && !op1->type->is_matrix());
-	 assert(op0->type == op1->type);
-	 this->type = op0->type;
-      }
-      break;
-
-   case ir_binop_logic_and:
-   case ir_binop_logic_xor:
-   case ir_binop_logic_or:
-   case ir_binop_bit_and:
-   case ir_binop_bit_xor:
-   case ir_binop_bit_or:
-      if (op0->type->is_scalar()) {
-	 this->type = op1->type;
-      } else if (op1->type->is_scalar()) {
-	 this->type = op0->type;
-      }
-      break;
-
-   case ir_binop_equal:
-   case ir_binop_nequal:
-   case ir_binop_lequal:
-   case ir_binop_gequal:
-   case ir_binop_less:
-   case ir_binop_greater:
-      assert(op0->type == op1->type);
-      this->type = glsl_type::get_instance(GLSL_TYPE_BOOL,
-					   op0->type->vector_elements, 1);
-      break;
-
-   case ir_binop_dot:
-      this->type = glsl_type::float_type;
-      break;
-
-   case ir_binop_lshift:
-   case ir_binop_rshift:
-      this->type = op0->type;
-      break;
-
-   default:
-      assert(!"not reached: missing automatic type setup for ir_expression");
-      this->type = glsl_type::float_type;
-   }
-}
-
-unsigned int
-ir_expression::get_num_operands(ir_expression_operation op)
-{
-   assert(op <= ir_last_opcode);
-
-   if (op <= ir_last_unop)
-      return 1;
-
-   if (op <= ir_last_binop)
-      return 2;
-
-   if (op == ir_quadop_vector)
-      return 4;
-
-   assert(false);
-   return 0;
-}
-
-static const char *const operator_strs[] = {
-   "~",
-   "!",
-   "neg",
-   "abs",
-   "sign",
-   "rcp",
-   "rsq",
-   "sqrt",
-   "exp",
-   "log",
-   "exp2",
-   "log2",
-   "f2i",
-   "i2f",
-   "f2b",
-   "b2f",
-   "i2b",
-   "b2i",
-   "u2f",
-   "any",
-   "trunc",
-   "ceil",
-   "floor",
-   "fract",
-   "round_even",
-   "sin",
-   "cos",
-   "sin_reduced",
-   "cos_reduced",
-   "dFdx",
-   "dFdy",
-   "noise",
-   "+",
-   "-",
-   "*",
-   "/",
-   "%",
-   "<",
-   ">",
-   "<=",
-   ">=",
-   "==",
-   "!=",
-   "all_equal",
-   "any_nequal",
-   "<<",
-   ">>",
-   "&",
-   "^",
-   "|",
-   "&&",
-   "^^",
-   "||",
-   "dot",
-   "min",
-   "max",
-   "pow",
-   "vector",
-};
-
-const char *ir_expression::operator_string(ir_expression_operation op)
-{
-   assert((unsigned int) op < Elements(operator_strs));
-   assert(Elements(operator_strs) == (ir_quadop_vector + 1));
-   return operator_strs[op];
-}
-
-const char *ir_expression::operator_string()
-{
-   return operator_string(this->operation);
-}
-
-const char*
-depth_layout_string(ir_depth_layout layout)
-{
-   switch(layout) {
-   case ir_depth_layout_none:      return "";
-   case ir_depth_layout_any:       return "depth_any";
-   case ir_depth_layout_greater:   return "depth_greater";
-   case ir_depth_layout_less:      return "depth_less";
-   case ir_depth_layout_unchanged: return "depth_unchanged";
-
-   default:
-      assert(0);
-      return "";
-   }
-}
-
-ir_expression_operation
-ir_expression::get_operator(const char *str)
-{
-   const int operator_count = sizeof(operator_strs) / sizeof(operator_strs[0]);
-   for (int op = 0; op < operator_count; op++) {
-      if (strcmp(str, operator_strs[op]) == 0)
-	 return (ir_expression_operation) op;
-   }
-   return (ir_expression_operation) -1;
-}
-
-ir_constant::ir_constant()
-{
-   this->ir_type = ir_type_constant;
-}
-
-ir_constant::ir_constant(const struct glsl_type *type,
-			 const ir_constant_data *data)
-{
-   assert((type->base_type >= GLSL_TYPE_UINT)
-	  && (type->base_type <= GLSL_TYPE_BOOL));
-
-   this->ir_type = ir_type_constant;
-   this->type = type;
-   memcpy(& this->value, data, sizeof(this->value));
-}
-
-ir_constant::ir_constant(float f)
-{
-   this->ir_type = ir_type_constant;
-   this->type = glsl_type::float_type;
-   this->value.f[0] = f;
-   for (int i = 1; i < 16; i++)  {
-      this->value.f[i] = 0;
-   }
-}
-
-ir_constant::ir_constant(unsigned int u)
-{
-   this->ir_type = ir_type_constant;
-   this->type = glsl_type::uint_type;
-   this->value.u[0] = u;
-   for (int i = 1; i < 16; i++) {
-      this->value.u[i] = 0;
-   }
-}
-
-ir_constant::ir_constant(int i)
-{
-   this->ir_type = ir_type_constant;
-   this->type = glsl_type::int_type;
-   this->value.i[0] = i;
-   for (int i = 1; i < 16; i++) {
-      this->value.i[i] = 0;
-   }
-}
-
-ir_constant::ir_constant(bool b)
-{
-   this->ir_type = ir_type_constant;
-   this->type = glsl_type::bool_type;
-   this->value.b[0] = b;
-   for (int i = 1; i < 16; i++) {
-      this->value.b[i] = false;
-   }
-}
-
-ir_constant::ir_constant(const ir_constant *c, unsigned i)
-{
-   this->ir_type = ir_type_constant;
-   this->type = c->type->get_base_type();
-
-   switch (this->type->base_type) {
-   case GLSL_TYPE_UINT:  this->value.u[0] = c->value.u[i]; break;
-   case GLSL_TYPE_INT:   this->value.i[0] = c->value.i[i]; break;
-   case GLSL_TYPE_FLOAT: this->value.f[0] = c->value.f[i]; break;
-   case GLSL_TYPE_BOOL:  this->value.b[0] = c->value.b[i]; break;
-   default:              assert(!"Should not get here."); break;
-   }
-}
-
-ir_constant::ir_constant(const struct glsl_type *type, exec_list *value_list)
-{
-   this->ir_type = ir_type_constant;
-   this->type = type;
-
-   assert(type->is_scalar() || type->is_vector() || type->is_matrix()
-	  || type->is_record() || type->is_array());
-
-   if (type->is_array()) {
-      this->array_elements = ralloc_array(this, ir_constant *, type->length);
-      unsigned i = 0;
-      foreach_list(node, value_list) {
-	 ir_constant *value = (ir_constant *) node;
-	 assert(value->as_constant() != NULL);
-
-	 this->array_elements[i++] = value;
-      }
-      return;
-   }
-
-   /* If the constant is a record, the types of each of the entries in
-    * value_list must be a 1-for-1 match with the structure components.  Each
-    * entry must also be a constant.  Just move the nodes from the value_list
-    * to the list in the ir_constant.
-    */
-   /* FINISHME: Should there be some type checking and / or assertions here? */
-   /* FINISHME: Should the new constant take ownership of the nodes from
-    * FINISHME: value_list, or should it make copies?
-    */
-   if (type->is_record()) {
-      value_list->move_nodes_to(& this->components);
-      return;
-   }
-
-   for (unsigned i = 0; i < 16; i++) {
-      this->value.u[i] = 0;
-   }
-
-   ir_constant *value = (ir_constant *) (value_list->head);
-
-   /* Constructors with exactly one scalar argument are special for vectors
-    * and matrices.  For vectors, the scalar value is replicated to fill all
-    * the components.  For matrices, the scalar fills the components of the
-    * diagonal while the rest is filled with 0.
-    */
-   if (value->type->is_scalar() && value->next->is_tail_sentinel()) {
-      if (type->is_matrix()) {
-	 /* Matrix - fill diagonal (rest is already set to 0) */
-	 assert(type->base_type == GLSL_TYPE_FLOAT);
-	 for (unsigned i = 0; i < type->matrix_columns; i++)
-	    this->value.f[i * type->vector_elements + i] = value->value.f[0];
-      } else {
-	 /* Vector or scalar - fill all components */
-	 switch (type->base_type) {
-	 case GLSL_TYPE_UINT:
-	 case GLSL_TYPE_INT:
-	    for (unsigned i = 0; i < type->components(); i++)
-	       this->value.u[i] = value->value.u[0];
-	    break;
-	 case GLSL_TYPE_FLOAT:
-	    for (unsigned i = 0; i < type->components(); i++)
-	       this->value.f[i] = value->value.f[0];
-	    break;
-	 case GLSL_TYPE_BOOL:
-	    for (unsigned i = 0; i < type->components(); i++)
-	       this->value.b[i] = value->value.b[0];
-	    break;
-	 default:
-	    assert(!"Should not get here.");
-	    break;
-	 }
-      }
-      return;
-   }
-
-   if (type->is_matrix() && value->type->is_matrix()) {
-      assert(value->next->is_tail_sentinel());
-
-      /* From section 5.4.2 of the GLSL 1.20 spec:
-       * "If a matrix is constructed from a matrix, then each component
-       *  (column i, row j) in the result that has a corresponding component
-       *  (column i, row j) in the argument will be initialized from there."
-       */
-      unsigned cols = MIN2(type->matrix_columns, value->type->matrix_columns);
-      unsigned rows = MIN2(type->vector_elements, value->type->vector_elements);
-      for (unsigned i = 0; i < cols; i++) {
-	 for (unsigned j = 0; j < rows; j++) {
-	    const unsigned src = i * value->type->vector_elements + j;
-	    const unsigned dst = i * type->vector_elements + j;
-	    this->value.f[dst] = value->value.f[src];
-	 }
-      }
-
-      /* "All other components will be initialized to the identity matrix." */
-      for (unsigned i = cols; i < type->matrix_columns; i++)
-	 this->value.f[i * type->vector_elements + i] = 1.0;
-
-      return;
-   }
-
-   /* Use each component from each entry in the value_list to initialize one
-    * component of the constant being constructed.
-    */
-   for (unsigned i = 0; i < type->components(); /* empty */) {
-      assert(value->as_constant() != NULL);
-      assert(!value->is_tail_sentinel());
-
-      for (unsigned j = 0; j < value->type->components(); j++) {
-	 switch (type->base_type) {
-	 case GLSL_TYPE_UINT:
-	    this->value.u[i] = value->get_uint_component(j);
-	    break;
-	 case GLSL_TYPE_INT:
-	    this->value.i[i] = value->get_int_component(j);
-	    break;
-	 case GLSL_TYPE_FLOAT:
-	    this->value.f[i] = value->get_float_component(j);
-	    break;
-	 case GLSL_TYPE_BOOL:
-	    this->value.b[i] = value->get_bool_component(j);
-	    break;
-	 default:
-	    /* FINISHME: What to do?  Exceptions are not the answer.
-	     */
-	    break;
-	 }
-
-	 i++;
-	 if (i >= type->components())
-	    break;
-      }
-
-      value = (ir_constant *) value->next;
-   }
-}
-
-ir_constant *
-ir_constant::zero(void *mem_ctx, const glsl_type *type)
-{
-   assert(type->is_numeric() || type->is_boolean());
-
-   ir_constant *c = new(mem_ctx) ir_constant;
-   c->type = type;
-   memset(&c->value, 0, sizeof(c->value));
-
-   return c;
-}
-
-bool
-ir_constant::get_bool_component(unsigned i) const
-{
-   switch (this->type->base_type) {
-   case GLSL_TYPE_UINT:  return this->value.u[i] != 0;
-   case GLSL_TYPE_INT:   return this->value.i[i] != 0;
-   case GLSL_TYPE_FLOAT: return ((int)this->value.f[i]) != 0;
-   case GLSL_TYPE_BOOL:  return this->value.b[i];
-   default:              assert(!"Should not get here."); break;
-   }
-
-   /* Must return something to make the compiler happy.  This is clearly an
-    * error case.
-    */
-   return false;
-}
-
-float
-ir_constant::get_float_component(unsigned i) const
-{
-   switch (this->type->base_type) {
-   case GLSL_TYPE_UINT:  return (float) this->value.u[i];
-   case GLSL_TYPE_INT:   return (float) this->value.i[i];
-   case GLSL_TYPE_FLOAT: return this->value.f[i];
-   case GLSL_TYPE_BOOL:  return this->value.b[i] ? 1.0 : 0.0;
-   default:              assert(!"Should not get here."); break;
-   }
-
-   /* Must return something to make the compiler happy.  This is clearly an
-    * error case.
-    */
-   return 0.0;
-}
-
-int
-ir_constant::get_int_component(unsigned i) const
-{
-   switch (this->type->base_type) {
-   case GLSL_TYPE_UINT:  return this->value.u[i];
-   case GLSL_TYPE_INT:   return this->value.i[i];
-   case GLSL_TYPE_FLOAT: return (int) this->value.f[i];
-   case GLSL_TYPE_BOOL:  return this->value.b[i] ? 1 : 0;
-   default:              assert(!"Should not get here."); break;
-   }
-
-   /* Must return something to make the compiler happy.  This is clearly an
-    * error case.
-    */
-   return 0;
-}
-
-unsigned
-ir_constant::get_uint_component(unsigned i) const
-{
-   switch (this->type->base_type) {
-   case GLSL_TYPE_UINT:  return this->value.u[i];
-   case GLSL_TYPE_INT:   return this->value.i[i];
-   case GLSL_TYPE_FLOAT: return (unsigned) this->value.f[i];
-   case GLSL_TYPE_BOOL:  return this->value.b[i] ? 1 : 0;
-   default:              assert(!"Should not get here."); break;
-   }
-
-   /* Must return something to make the compiler happy.  This is clearly an
-    * error case.
-    */
-   return 0;
-}
-
-ir_constant *
-ir_constant::get_array_element(unsigned i) const
-{
-   assert(this->type->is_array());
-
-   /* From page 35 (page 41 of the PDF) of the GLSL 1.20 spec:
-    *
-    *     "Behavior is undefined if a shader subscripts an array with an index
-    *     less than 0 or greater than or equal to the size the array was
-    *     declared with."
-    *
-    * Most out-of-bounds accesses are removed before things could get this far.
-    * There are cases where non-constant array index values can get constant
-    * folded.
-    */
-   if (int(i) < 0)
-      i = 0;
-   else if (i >= this->type->length)
-      i = this->type->length - 1;
-
-   return array_elements[i];
-}
-
-ir_constant *
-ir_constant::get_record_field(const char *name)
-{
-   int idx = this->type->field_index(name);
-
-   if (idx < 0)
-      return NULL;
-
-   if (this->components.is_empty())
-      return NULL;
-
-   exec_node *node = this->components.head;
-   for (int i = 0; i < idx; i++) {
-      node = node->next;
-
-      /* If the end of the list is encountered before the element matching the
-       * requested field is found, return NULL.
-       */
-      if (node->is_tail_sentinel())
-	 return NULL;
-   }
-
-   return (ir_constant *) node;
-}
-
-
-bool
-ir_constant::has_value(const ir_constant *c) const
-{
-   if (this->type != c->type)
-      return false;
-
-   if (this->type->is_array()) {
-      for (unsigned i = 0; i < this->type->length; i++) {
-	 if (!this->array_elements[i]->has_value(c->array_elements[i]))
-	    return false;
-      }
-      return true;
-   }
-
-   if (this->type->base_type == GLSL_TYPE_STRUCT) {
-      const exec_node *a_node = this->components.head;
-      const exec_node *b_node = c->components.head;
-
-      while (!a_node->is_tail_sentinel()) {
-	 assert(!b_node->is_tail_sentinel());
-
-	 const ir_constant *const a_field = (ir_constant *) a_node;
-	 const ir_constant *const b_field = (ir_constant *) b_node;
-
-	 if (!a_field->has_value(b_field))
-	    return false;
-
-	 a_node = a_node->next;
-	 b_node = b_node->next;
-      }
-
-      return true;
-   }
-
-   for (unsigned i = 0; i < this->type->components(); i++) {
-      switch (this->type->base_type) {
-      case GLSL_TYPE_UINT:
-	 if (this->value.u[i] != c->value.u[i])
-	    return false;
-	 break;
-      case GLSL_TYPE_INT:
-	 if (this->value.i[i] != c->value.i[i])
-	    return false;
-	 break;
-      case GLSL_TYPE_FLOAT:
-	 if (this->value.f[i] != c->value.f[i])
-	    return false;
-	 break;
-      case GLSL_TYPE_BOOL:
-	 if (this->value.b[i] != c->value.b[i])
-	    return false;
-	 break;
-      default:
-	 assert(!"Should not get here.");
-	 return false;
-      }
-   }
-
-   return true;
-}
-
-bool
-ir_constant::is_zero() const
-{
-   if (!this->type->is_scalar() && !this->type->is_vector())
-      return false;
-
-   for (unsigned c = 0; c < this->type->vector_elements; c++) {
-      switch (this->type->base_type) {
-      case GLSL_TYPE_FLOAT:
-	 if (this->value.f[c] != 0.0)
-	    return false;
-	 break;
-      case GLSL_TYPE_INT:
-	 if (this->value.i[c] != 0)
-	    return false;
-	 break;
-      case GLSL_TYPE_UINT:
-	 if (this->value.u[c] != 0)
-	    return false;
-	 break;
-      case GLSL_TYPE_BOOL:
-	 if (this->value.b[c] != false)
-	    return false;
-	 break;
-      default:
-	 /* The only other base types are structures, arrays, and samplers.
-	  * Samplers cannot be constants, and the others should have been
-	  * filtered out above.
-	  */
-	 assert(!"Should not get here.");
-	 return false;
-      }
-   }
-
-   return true;
-}
-
-bool
-ir_constant::is_one() const
-{
-   if (!this->type->is_scalar() && !this->type->is_vector())
-      return false;
-
-   for (unsigned c = 0; c < this->type->vector_elements; c++) {
-      switch (this->type->base_type) {
-      case GLSL_TYPE_FLOAT:
-	 if (this->value.f[c] != 1.0)
-	    return false;
-	 break;
-      case GLSL_TYPE_INT:
-	 if (this->value.i[c] != 1)
-	    return false;
-	 break;
-      case GLSL_TYPE_UINT:
-	 if (this->value.u[c] != 1)
-	    return false;
-	 break;
-      case GLSL_TYPE_BOOL:
-	 if (this->value.b[c] != true)
-	    return false;
-	 break;
-      default:
-	 /* The only other base types are structures, arrays, and samplers.
-	  * Samplers cannot be constants, and the others should have been
-	  * filtered out above.
-	  */
-	 assert(!"Should not get here.");
-	 return false;
-      }
-   }
-
-   return true;
-}
-
-bool
-ir_constant::is_negative_one() const
-{
-   if (!this->type->is_scalar() && !this->type->is_vector())
-      return false;
-
-   if (this->type->is_boolean())
-      return false;
-
-   for (unsigned c = 0; c < this->type->vector_elements; c++) {
-      switch (this->type->base_type) {
-      case GLSL_TYPE_FLOAT:
-	 if (this->value.f[c] != -1.0)
-	    return false;
-	 break;
-      case GLSL_TYPE_INT:
-	 if (this->value.i[c] != -1)
-	    return false;
-	 break;
-      case GLSL_TYPE_UINT:
-	 if (int(this->value.u[c]) != -1)
-	    return false;
-	 break;
-      default:
-	 /* The only other base types are structures, arrays, samplers, and
-	  * booleans.  Samplers cannot be constants, and the others should
-	  * have been filtered out above.
-	  */
-	 assert(!"Should not get here.");
-	 return false;
-      }
-   }
-
-   return true;
-}
-
-ir_loop::ir_loop()
-{
-   this->ir_type = ir_type_loop;
-   this->cmp = ir_unop_neg;
-   this->from = NULL;
-   this->to = NULL;
-   this->increment = NULL;
-   this->counter = NULL;
-}
-
-
-ir_dereference_variable::ir_dereference_variable(ir_variable *var)
-{
-   this->ir_type = ir_type_dereference_variable;
-   this->var = var;
-   this->type = (var != NULL) ? var->type : glsl_type::error_type;
-}
-
-
-ir_dereference_array::ir_dereference_array(ir_rvalue *value,
-					   ir_rvalue *array_index)
-{
-   this->ir_type = ir_type_dereference_array;
-   this->array_index = array_index;
-   this->set_array(value);
-}
-
-
-ir_dereference_array::ir_dereference_array(ir_variable *var,
-					   ir_rvalue *array_index)
-{
-   void *ctx = ralloc_parent(var);
-
-   this->ir_type = ir_type_dereference_array;
-   this->array_index = array_index;
-   this->set_array(new(ctx) ir_dereference_variable(var));
-}
-
-
-void
-ir_dereference_array::set_array(ir_rvalue *value)
-{
-   this->array = value;
-   this->type = glsl_type::error_type;
-
-   if (this->array != NULL) {
-      const glsl_type *const vt = this->array->type;
-
-      if (vt->is_array()) {
-	 type = vt->element_type();
-      } else if (vt->is_matrix()) {
-	 type = vt->column_type();
-      } else if (vt->is_vector()) {
-	 type = vt->get_base_type();
-      }
-   }
-}
-
-
-ir_dereference_record::ir_dereference_record(ir_rvalue *value,
-					     const char *field)
-{
-   this->ir_type = ir_type_dereference_record;
-   this->record = value;
-   this->field = ralloc_strdup(this, field);
-   this->type = (this->record != NULL)
-      ? this->record->type->field_type(field) : glsl_type::error_type;
-}
-
-
-ir_dereference_record::ir_dereference_record(ir_variable *var,
-					     const char *field)
-{
-   void *ctx = ralloc_parent(var);
-
-   this->ir_type = ir_type_dereference_record;
-   this->record = new(ctx) ir_dereference_variable(var);
-   this->field = ralloc_strdup(this, field);
-   this->type = (this->record != NULL)
-      ? this->record->type->field_type(field) : glsl_type::error_type;
-}
-
-bool type_contains_sampler(const glsl_type *type)
-{
-   if (type->is_array()) {
-      return type_contains_sampler(type->fields.array);
-   } else if (type->is_record()) {
-      for (unsigned int i = 0; i < type->length; i++) {
-	 if (type_contains_sampler(type->fields.structure[i].type))
-	    return true;
-      }
-      return false;
-   } else {
-      return type->is_sampler();
-   }
-}
-
-bool
-ir_dereference::is_lvalue()
-{
-   ir_variable *var = this->variable_referenced();
-
-   /* Every l-value derference chain eventually ends in a variable.
-    */
-   if ((var == NULL) || var->read_only)
-      return false;
-
-   if (this->type->is_array() && !var->array_lvalue)
-      return false;
-
-   /* From page 17 (page 23 of the PDF) of the GLSL 1.20 spec:
-    *
-    *    "Samplers cannot be treated as l-values; hence cannot be used
-    *     as out or inout function parameters, nor can they be
-    *     assigned into."
-    */
-   if (type_contains_sampler(this->type))
-      return false;
-
-   return true;
-}
-
-
-const char *tex_opcode_strs[] = { "tex", "txb", "txl", "txd", "txf" };
-
-const char *ir_texture::opcode_string()
-{
-   assert((unsigned int) op <=
-	  sizeof(tex_opcode_strs) / sizeof(tex_opcode_strs[0]));
-   return tex_opcode_strs[op];
-}
-
-ir_texture_opcode
-ir_texture::get_opcode(const char *str)
-{
-   const int count = sizeof(tex_opcode_strs) / sizeof(tex_opcode_strs[0]);
-   for (int op = 0; op < count; op++) {
-      if (strcmp(str, tex_opcode_strs[op]) == 0)
-	 return (ir_texture_opcode) op;
-   }
-   return (ir_texture_opcode) -1;
-}
-
-
-void
-ir_texture::set_sampler(ir_dereference *sampler, const glsl_type *type)
-{
-   assert(sampler != NULL);
-   assert(type != NULL);
-   this->sampler = sampler;
-   this->type = type;
-
-   assert(sampler->type->sampler_type == (int) type->base_type);
-   if (sampler->type->sampler_shadow)
-      assert(type->vector_elements == 4 || type->vector_elements == 1);
-   else
-      assert(type->vector_elements == 4);
-}
-
-
-void
-ir_swizzle::init_mask(const unsigned *comp, unsigned count)
-{
-   assert((count >= 1) && (count <= 4));
-
-   memset(&this->mask, 0, sizeof(this->mask));
-   this->mask.num_components = count;
-
-   unsigned dup_mask = 0;
-   switch (count) {
-   case 4:
-      assert(comp[3] <= 3);
-      dup_mask |= (1U << comp[3])
-	 & ((1U << comp[0]) | (1U << comp[1]) | (1U << comp[2]));
-      this->mask.w = comp[3];
-
-   case 3:
-      assert(comp[2] <= 3);
-      dup_mask |= (1U << comp[2])
-	 & ((1U << comp[0]) | (1U << comp[1]));
-      this->mask.z = comp[2];
-
-   case 2:
-      assert(comp[1] <= 3);
-      dup_mask |= (1U << comp[1])
-	 & ((1U << comp[0]));
-      this->mask.y = comp[1];
-
-   case 1:
-      assert(comp[0] <= 3);
-      this->mask.x = comp[0];
-   }
-
-   this->mask.has_duplicates = dup_mask != 0;
-
-   /* Based on the number of elements in the swizzle and the base type
-    * (i.e., float, int, unsigned, or bool) of the vector being swizzled,
-    * generate the type of the resulting value.
-    */
-   type = glsl_type::get_instance(val->type->base_type, mask.num_components, 1);
-}
-
-ir_swizzle::ir_swizzle(ir_rvalue *val, unsigned x, unsigned y, unsigned z,
-		       unsigned w, unsigned count)
-   : val(val)
-{
-   const unsigned components[4] = { x, y, z, w };
-   this->ir_type = ir_type_swizzle;
-   this->init_mask(components, count);
-}
-
-ir_swizzle::ir_swizzle(ir_rvalue *val, const unsigned *comp,
-		       unsigned count)
-   : val(val)
-{
-   this->ir_type = ir_type_swizzle;
-   this->init_mask(comp, count);
-}
-
-ir_swizzle::ir_swizzle(ir_rvalue *val, ir_swizzle_mask mask)
-{
-   this->ir_type = ir_type_swizzle;
-   this->val = val;
-   this->mask = mask;
-   this->type = glsl_type::get_instance(val->type->base_type,
-					mask.num_components, 1);
-}
-
-#define X 1
-#define R 5
-#define S 9
-#define I 13
-
-ir_swizzle *
-ir_swizzle::create(ir_rvalue *val, const char *str, unsigned vector_length)
-{
-   void *ctx = ralloc_parent(val);
-
-   /* For each possible swizzle character, this table encodes the value in
-    * \c idx_map that represents the 0th element of the vector.  For invalid
-    * swizzle characters (e.g., 'k'), a special value is used that will allow
-    * detection of errors.
-    */
-   static const unsigned char base_idx[26] = {
-   /* a  b  c  d  e  f  g  h  i  j  k  l  m */
-      R, R, I, I, I, I, R, I, I, I, I, I, I,
-   /* n  o  p  q  r  s  t  u  v  w  x  y  z */
-      I, I, S, S, R, S, S, I, I, X, X, X, X
-   };
-
-   /* Each valid swizzle character has an entry in the previous table.  This
-    * table encodes the base index encoded in the previous table plus the actual
-    * index of the swizzle character.  When processing swizzles, the first
-    * character in the string is indexed in the previous table.  Each character
-    * in the string is indexed in this table, and the value found there has the
-    * value form the first table subtracted.  The result must be on the range
-    * [0,3].
-    *
-    * For example, the string "wzyx" will get X from the first table.  Each of
-    * the charcaters will get X+3, X+2, X+1, and X+0 from this table.  After
-    * subtraction, the swizzle values are { 3, 2, 1, 0 }.
-    *
-    * The string "wzrg" will get X from the first table.  Each of the characters
-    * will get X+3, X+2, R+0, and R+1 from this table.  After subtraction, the
-    * swizzle values are { 3, 2, 4, 5 }.  Since 4 and 5 are outside the range
-    * [0,3], the error is detected.
-    */
-   static const unsigned char idx_map[26] = {
-   /* a    b    c    d    e    f    g    h    i    j    k    l    m */
-      R+3, R+2, 0,   0,   0,   0,   R+1, 0,   0,   0,   0,   0,   0,
-   /* n    o    p    q    r    s    t    u    v    w    x    y    z */
-      0,   0,   S+2, S+3, R+0, S+0, S+1, 0,   0,   X+3, X+0, X+1, X+2
-   };
-
-   int swiz_idx[4] = { 0, 0, 0, 0 };
-   unsigned i;
-
-
-   /* Validate the first character in the swizzle string and look up the base
-    * index value as described above.
-    */
-   if ((str[0] < 'a') || (str[0] > 'z'))
-      return NULL;
-
-   const unsigned base = base_idx[str[0] - 'a'];
-
-
-   for (i = 0; (i < 4) && (str[i] != '\0'); i++) {
-      /* Validate the next character, and, as described above, convert it to a
-       * swizzle index.
-       */
-      if ((str[i] < 'a') || (str[i] > 'z'))
-	 return NULL;
-
-      swiz_idx[i] = idx_map[str[i] - 'a'] - base;
-      if ((swiz_idx[i] < 0) || (swiz_idx[i] >= (int) vector_length))
-	 return NULL;
-   }
-
-   if (str[i] != '\0')
-	 return NULL;
-
-   return new(ctx) ir_swizzle(val, swiz_idx[0], swiz_idx[1], swiz_idx[2],
-			      swiz_idx[3], i);
-}
-
-#undef X
-#undef R
-#undef S
-#undef I
-
-ir_variable *
-ir_swizzle::variable_referenced()
-{
-   return this->val->variable_referenced();
-}
-
-
-ir_variable::ir_variable(const struct glsl_type *type, const char *name,
-			 ir_variable_mode mode)
-   : max_array_access(0), read_only(false), centroid(false), invariant(false),
-     mode(mode), interpolation(ir_var_smooth), array_lvalue(false)
-{
-   this->ir_type = ir_type_variable;
-   this->type = type;
-   this->name = ralloc_strdup(this, name);
-   this->explicit_location = false;
-   this->location = -1;
-   this->warn_extension = NULL;
-   this->constant_value = NULL;
-   this->origin_upper_left = false;
-   this->pixel_center_integer = false;
-   this->depth_layout = ir_depth_layout_none;
-   this->used = false;
-
-   if (type && type->base_type == GLSL_TYPE_SAMPLER)
-      this->read_only = true;
-}
-
-
-const char *
-ir_variable::interpolation_string() const
-{
-   switch (this->interpolation) {
-   case ir_var_smooth:        return "smooth";
-   case ir_var_flat:          return "flat";
-   case ir_var_noperspective: return "noperspective";
-   }
-
-   assert(!"Should not get here.");
-   return "";
-}
-
-
-unsigned
-ir_variable::component_slots() const
-{
-   /* FINISHME: Sparsely accessed arrays require fewer slots. */
-   return this->type->component_slots();
-}
-
-
-ir_function_signature::ir_function_signature(const glsl_type *return_type)
-   : return_type(return_type), is_defined(false), _function(NULL)
-{
-   this->ir_type = ir_type_function_signature;
-   this->is_builtin = false;
-}
-
-
-static bool
-modes_match(unsigned a, unsigned b)
-{
-   if (a == b)
-      return true;
-
-   /* Accept "in" vs. "const in" */
-   if ((a == ir_var_const_in && b == ir_var_in) ||
-       (b == ir_var_const_in && a == ir_var_in))
-      return true;
-
-   return false;
-}
-
-
-const char *
-ir_function_signature::qualifiers_match(exec_list *params)
-{
-   exec_list_iterator iter_a = parameters.iterator();
-   exec_list_iterator iter_b = params->iterator();
-
-   /* check that the qualifiers match. */
-   while (iter_a.has_next()) {
-      ir_variable *a = (ir_variable *)iter_a.get();
-      ir_variable *b = (ir_variable *)iter_b.get();
-
-      if (a->read_only != b->read_only ||
-	  !modes_match(a->mode, b->mode) ||
-	  a->interpolation != b->interpolation ||
-	  a->centroid != b->centroid) {
-
-	 /* parameter a's qualifiers don't match */
-	 return a->name;
-      }
-
-      iter_a.next();
-      iter_b.next();
-   }
-   return NULL;
-}
-
-
-void
-ir_function_signature::replace_parameters(exec_list *new_params)
-{
-   /* Destroy all of the previous parameter information.  If the previous
-    * parameter information comes from the function prototype, it may either
-    * specify incorrect parameter names or not have names at all.
-    */
-   foreach_iter(exec_list_iterator, iter, parameters) {
-      assert(((ir_instruction *) iter.get())->as_variable() != NULL);
-
-      iter.remove();
-   }
-
-   new_params->move_nodes_to(&parameters);
-}
-
-
-ir_function::ir_function(const char *name)
-{
-   this->ir_type = ir_type_function;
-   this->name = ralloc_strdup(this, name);
-}
-
-
-bool
-ir_function::has_user_signature()
-{
-   foreach_list(n, &this->signatures) {
-      ir_function_signature *const sig = (ir_function_signature *) n;
-      if (!sig->is_builtin)
-	 return true;
-   }
-   return false;
-}
-
-
-ir_call *
-ir_call::get_error_instruction(void *ctx)
-{
-   ir_call *call = new(ctx) ir_call;
-
-   call->type = glsl_type::error_type;
-   return call;
-}
-
-void
-ir_call::set_callee(ir_function_signature *sig)
-{
-   assert((this->type == NULL) || (this->type == sig->return_type));
-
-   this->callee = sig;
-}
-
-void
-visit_exec_list(exec_list *list, ir_visitor *visitor)
-{
-   foreach_iter(exec_list_iterator, iter, *list) {
-      ((ir_instruction *)iter.get())->accept(visitor);
-   }
-}
-
-
-static void
-steal_memory(ir_instruction *ir, void *new_ctx)
-{
-   ir_variable *var = ir->as_variable();
-   ir_constant *constant = ir->as_constant();
-   if (var != NULL && var->constant_value != NULL)
-      steal_memory(var->constant_value, ir);
-
-   /* The components of aggregate constants are not visited by the normal
-    * visitor, so steal their values by hand.
-    */
-   if (constant != NULL) {
-      if (constant->type->is_record()) {
-	 foreach_iter(exec_list_iterator, iter, constant->components) {
-	    ir_constant *field = (ir_constant *)iter.get();
-	    steal_memory(field, ir);
-	 }
-      } else if (constant->type->is_array()) {
-	 for (unsigned int i = 0; i < constant->type->length; i++) {
-	    steal_memory(constant->array_elements[i], ir);
-	 }
-      }
-   }
-
-   ralloc_steal(new_ctx, ir);
-}
-
-
-void
-reparent_ir(exec_list *list, void *mem_ctx)
-{
-   foreach_list(node, list) {
-      visit_tree((ir_instruction *) node, steal_memory, mem_ctx);
-   }
-}
-
-
-static ir_rvalue *
-try_min_one(ir_rvalue *ir)
-{
-   ir_expression *expr = ir->as_expression();
-
-   if (!expr || expr->operation != ir_binop_min)
-      return NULL;
-
-   if (expr->operands[0]->is_one())
-      return expr->operands[1];
-
-   if (expr->operands[1]->is_one())
-      return expr->operands[0];
-
-   return NULL;
-}
-
-static ir_rvalue *
-try_max_zero(ir_rvalue *ir)
-{
-   ir_expression *expr = ir->as_expression();
-
-   if (!expr || expr->operation != ir_binop_max)
-      return NULL;
-
-   if (expr->operands[0]->is_zero())
-      return expr->operands[1];
-
-   if (expr->operands[1]->is_zero())
-      return expr->operands[0];
-
-   return NULL;
-}
-
-ir_rvalue *
-ir_rvalue::as_rvalue_to_saturate()
-{
-   ir_expression *expr = this->as_expression();
-
-   if (!expr)
-      return NULL;
-
-   ir_rvalue *max_zero = try_max_zero(expr);
-   if (max_zero) {
-      return try_min_one(max_zero);
-   } else {
-      ir_rvalue *min_one = try_min_one(expr);
-      if (min_one) {
-	 return try_max_zero(min_one);
-      }
-   }
-
-   return NULL;
-}
-=======
-/*
- * Copyright © 2010 Intel Corporation
- *
- * Permission is hereby granted, free of charge, to any person obtaining a
- * copy of this software and associated documentation files (the "Software"),
- * to deal in the Software without restriction, including without limitation
- * the rights to use, copy, modify, merge, publish, distribute, sublicense,
- * and/or sell copies of the Software, and to permit persons to whom the
- * Software is furnished to do so, subject to the following conditions:
- *
- * The above copyright notice and this permission notice (including the next
- * paragraph) shall be included in all copies or substantial portions of the
- * Software.
- *
- * THE SOFTWARE IS PROVIDED "AS IS", WITHOUT WARRANTY OF ANY KIND, EXPRESS OR
- * IMPLIED, INCLUDING BUT NOT LIMITED TO THE WARRANTIES OF MERCHANTABILITY,
- * FITNESS FOR A PARTICULAR PURPOSE AND NONINFRINGEMENT.  IN NO EVENT SHALL
- * THE AUTHORS OR COPYRIGHT HOLDERS BE LIABLE FOR ANY CLAIM, DAMAGES OR OTHER
- * LIABILITY, WHETHER IN AN ACTION OF CONTRACT, TORT OR OTHERWISE, ARISING
- * FROM, OUT OF OR IN CONNECTION WITH THE SOFTWARE OR THE USE OR OTHER
- * DEALINGS IN THE SOFTWARE.
- */
-#include <string.h>
-#include "main/core.h" /* for MAX2 */
-#include "ir.h"
-#include "ir_visitor.h"
-#include "glsl_types.h"
-
-ir_rvalue::ir_rvalue()
-{
-   this->type = glsl_type::error_type;
-}
-
-bool ir_rvalue::is_zero() const
-{
-   return false;
-}
-
-bool ir_rvalue::is_one() const
-{
-   return false;
-}
-
-bool ir_rvalue::is_negative_one() const
-{
-   return false;
-}
-
-/**
- * Modify the swizzle make to move one component to another
- *
- * \param m    IR swizzle to be modified
- * \param from Component in the RHS that is to be swizzled
- * \param to   Desired swizzle location of \c from
- */
-static void
-update_rhs_swizzle(ir_swizzle_mask &m, unsigned from, unsigned to)
-{
-   switch (to) {
-   case 0: m.x = from; break;
-   case 1: m.y = from; break;
-   case 2: m.z = from; break;
-   case 3: m.w = from; break;
-   default: assert(!"Should not get here.");
-   }
-
-   m.num_components = MAX2(m.num_components, (to + 1));
-}
-
-void
-ir_assignment::set_lhs(ir_rvalue *lhs)
-{
-   void *mem_ctx = this;
-   bool swizzled = false;
-
-   while (lhs != NULL) {
-      ir_swizzle *swiz = lhs->as_swizzle();
-
-      if (swiz == NULL)
-	 break;
-
-      unsigned write_mask = 0;
-      ir_swizzle_mask rhs_swiz = { 0, 0, 0, 0, 0, 0 };
-
-      for (unsigned i = 0; i < swiz->mask.num_components; i++) {
-	 unsigned c = 0;
-
-	 switch (i) {
-	 case 0: c = swiz->mask.x; break;
-	 case 1: c = swiz->mask.y; break;
-	 case 2: c = swiz->mask.z; break;
-	 case 3: c = swiz->mask.w; break;
-	 default: assert(!"Should not get here.");
-	 }
-
-	 write_mask |= (((this->write_mask >> i) & 1) << c);
-	 update_rhs_swizzle(rhs_swiz, i, c);
-      }
-
-      this->write_mask = write_mask;
-      lhs = swiz->val;
-
-      this->rhs = new(mem_ctx) ir_swizzle(this->rhs, rhs_swiz);
-      swizzled = true;
-   }
-
-   if (swizzled) {
-      /* Now, RHS channels line up with the LHS writemask.  Collapse it
-       * to just the channels that will be written.
-       */
-      ir_swizzle_mask rhs_swiz = { 0, 0, 0, 0, 0, 0 };
-      int rhs_chan = 0;
-      for (int i = 0; i < 4; i++) {
-	 if (write_mask & (1 << i))
-	    update_rhs_swizzle(rhs_swiz, i, rhs_chan++);
-      }
-      this->rhs = new(mem_ctx) ir_swizzle(this->rhs, rhs_swiz);
-   }
-
-   assert((lhs == NULL) || lhs->as_dereference());
-
-   this->lhs = (ir_dereference *) lhs;
-}
-
-ir_variable *
-ir_assignment::whole_variable_written()
-{
-   ir_variable *v = this->lhs->whole_variable_referenced();
-
-   if (v == NULL)
-      return NULL;
-
-   if (v->type->is_scalar())
-      return v;
-
-   if (v->type->is_vector()) {
-      const unsigned mask = (1U << v->type->vector_elements) - 1;
-
-      if (mask != this->write_mask)
-	 return NULL;
-   }
-
-   /* Either all the vector components are assigned or the variable is some
-    * composite type (and the whole thing is assigned.
-    */
-   return v;
-}
-
-ir_assignment::ir_assignment(ir_dereference *lhs, ir_rvalue *rhs,
-			     ir_rvalue *condition, unsigned write_mask)
-{
-   this->ir_type = ir_type_assignment;
-   this->condition = condition;
-   this->rhs = rhs;
-   this->lhs = lhs;
-   this->write_mask = write_mask;
-
-   if (lhs->type->is_scalar() || lhs->type->is_vector()) {
-      int lhs_components = 0;
-      for (int i = 0; i < 4; i++) {
-	 if (write_mask & (1 << i))
-	    lhs_components++;
-      }
-
-      assert(lhs_components == this->rhs->type->vector_elements);
-   }
-}
-
-ir_assignment::ir_assignment(ir_rvalue *lhs, ir_rvalue *rhs,
-			     ir_rvalue *condition)
-{
-   this->ir_type = ir_type_assignment;
-   this->condition = condition;
-   this->rhs = rhs;
-
-   /* If the RHS is a vector type, assume that all components of the vector
-    * type are being written to the LHS.  The write mask comes from the RHS
-    * because we can have a case where the LHS is a vec4 and the RHS is a
-    * vec3.  In that case, the assignment is:
-    *
-    *     (assign (...) (xyz) (var_ref lhs) (var_ref rhs))
-    */
-   if (rhs->type->is_vector())
-      this->write_mask = (1U << rhs->type->vector_elements) - 1;
-   else if (rhs->type->is_scalar())
-      this->write_mask = 1;
-   else
-      this->write_mask = 0;
-
-   this->set_lhs(lhs);
-}
-
-
-ir_expression::ir_expression(int op, const struct glsl_type *type,
-			     ir_rvalue *op0)
-{
-   assert(get_num_operands(ir_expression_operation(op)) == 1);
-   this->ir_type = ir_type_expression;
-   this->type = type;
-   this->operation = ir_expression_operation(op);
-   this->operands[0] = op0;
-   this->operands[1] = NULL;
-   this->operands[2] = NULL;
-   this->operands[3] = NULL;
-}
-
-ir_expression::ir_expression(int op, const struct glsl_type *type,
-			     ir_rvalue *op0, ir_rvalue *op1)
-{
-   assert(((op1 == NULL) && (get_num_operands(ir_expression_operation(op)) == 1))
-	  || (get_num_operands(ir_expression_operation(op)) == 2));
-   this->ir_type = ir_type_expression;
-   this->type = type;
-   this->operation = ir_expression_operation(op);
-   this->operands[0] = op0;
-   this->operands[1] = op1;
-   this->operands[2] = NULL;
-   this->operands[3] = NULL;
-}
-
-ir_expression::ir_expression(int op, const struct glsl_type *type,
-			     ir_rvalue *op0, ir_rvalue *op1,
-			     ir_rvalue *op2, ir_rvalue *op3)
-{
-   this->ir_type = ir_type_expression;
-   this->type = type;
-   this->operation = ir_expression_operation(op);
-   this->operands[0] = op0;
-   this->operands[1] = op1;
-   this->operands[2] = op2;
-   this->operands[3] = op3;
-}
-
-ir_expression::ir_expression(int op, ir_rvalue *op0)
-{
-   this->ir_type = ir_type_expression;
-
-   this->operation = ir_expression_operation(op);
-   this->operands[0] = op0;
-   this->operands[1] = NULL;
-   this->operands[2] = NULL;
-   this->operands[3] = NULL;
-
-   assert(op <= ir_last_unop);
-
-   switch (this->operation) {
-   case ir_unop_bit_not:
-   case ir_unop_logic_not:
-   case ir_unop_neg:
-   case ir_unop_abs:
-   case ir_unop_sign:
-   case ir_unop_rcp:
-   case ir_unop_rsq:
-   case ir_unop_sqrt:
-   case ir_unop_exp:
-   case ir_unop_log:
-   case ir_unop_exp2:
-   case ir_unop_log2:
-   case ir_unop_trunc:
-   case ir_unop_ceil:
-   case ir_unop_floor:
-   case ir_unop_fract:
-   case ir_unop_round_even:
-   case ir_unop_sin:
-   case ir_unop_cos:
-   case ir_unop_sin_reduced:
-   case ir_unop_cos_reduced:
-   case ir_unop_dFdx:
-   case ir_unop_dFdy:
-      this->type = op0->type;
-      break;
-
-   case ir_unop_f2i:
-   case ir_unop_b2i:
-   case ir_unop_u2i:
-      this->type = glsl_type::get_instance(GLSL_TYPE_INT,
-					   op0->type->vector_elements, 1);
-      break;
-
-   case ir_unop_b2f:
-   case ir_unop_i2f:
-   case ir_unop_u2f:
-      this->type = glsl_type::get_instance(GLSL_TYPE_FLOAT,
-					   op0->type->vector_elements, 1);
-      break;
-
-   case ir_unop_f2b:
-   case ir_unop_i2b:
-      this->type = glsl_type::get_instance(GLSL_TYPE_BOOL,
-					   op0->type->vector_elements, 1);
-      break;
-
-   case ir_unop_i2u:
-      this->type = glsl_type::get_instance(GLSL_TYPE_UINT,
-					   op0->type->vector_elements, 1);
-      break;
-
-   case ir_unop_noise:
-      this->type = glsl_type::float_type;
-      break;
-
-   case ir_unop_any:
-      this->type = glsl_type::bool_type;
-      break;
-
-   default:
-      assert(!"not reached: missing automatic type setup for ir_expression");
-      this->type = op0->type;
-      break;
-   }
-}
-
-ir_expression::ir_expression(int op, ir_rvalue *op0, ir_rvalue *op1)
-{
-   this->ir_type = ir_type_expression;
-
-   this->operation = ir_expression_operation(op);
-   this->operands[0] = op0;
-   this->operands[1] = op1;
-   this->operands[2] = NULL;
-   this->operands[3] = NULL;
-
-   assert(op > ir_last_unop);
-
-   switch (this->operation) {
-   case ir_binop_all_equal:
-   case ir_binop_any_nequal:
-      this->type = glsl_type::bool_type;
-      break;
-
-   case ir_binop_add:
-   case ir_binop_sub:
-   case ir_binop_min:
-   case ir_binop_max:
-   case ir_binop_pow:
-   case ir_binop_mul:
-   case ir_binop_div:
-   case ir_binop_mod:
-      if (op0->type->is_scalar()) {
-	 this->type = op1->type;
-      } else if (op1->type->is_scalar()) {
-	 this->type = op0->type;
-      } else {
-	 /* FINISHME: matrix types */
-	 assert(!op0->type->is_matrix() && !op1->type->is_matrix());
-	 assert(op0->type == op1->type);
-	 this->type = op0->type;
-      }
-      break;
-
-   case ir_binop_logic_and:
-   case ir_binop_logic_xor:
-   case ir_binop_logic_or:
-   case ir_binop_bit_and:
-   case ir_binop_bit_xor:
-   case ir_binop_bit_or:
-      if (op0->type->is_scalar()) {
-	 this->type = op1->type;
-      } else if (op1->type->is_scalar()) {
-	 this->type = op0->type;
-      }
-      break;
-
-   case ir_binop_equal:
-   case ir_binop_nequal:
-   case ir_binop_lequal:
-   case ir_binop_gequal:
-   case ir_binop_less:
-   case ir_binop_greater:
-      assert(op0->type == op1->type);
-      this->type = glsl_type::get_instance(GLSL_TYPE_BOOL,
-					   op0->type->vector_elements, 1);
-      break;
-
-   case ir_binop_dot:
-      this->type = glsl_type::float_type;
-      break;
-
-   case ir_binop_lshift:
-   case ir_binop_rshift:
-      this->type = op0->type;
-      break;
-
-   default:
-      assert(!"not reached: missing automatic type setup for ir_expression");
-      this->type = glsl_type::float_type;
-   }
-}
-
-unsigned int
-ir_expression::get_num_operands(ir_expression_operation op)
-{
-   assert(op <= ir_last_opcode);
-
-   if (op <= ir_last_unop)
-      return 1;
-
-   if (op <= ir_last_binop)
-      return 2;
-
-   if (op == ir_quadop_vector)
-      return 4;
-
-   assert(false);
-   return 0;
-}
-
-static const char *const operator_strs[] = {
-   "~",
-   "!",
-   "neg",
-   "abs",
-   "sign",
-   "rcp",
-   "rsq",
-   "sqrt",
-   "exp",
-   "log",
-   "exp2",
-   "log2",
-   "f2i",
-   "i2f",
-   "f2b",
-   "b2f",
-   "i2b",
-   "b2i",
-   "u2f",
-   "i2u",
-   "u2i",
-   "any",
-   "trunc",
-   "ceil",
-   "floor",
-   "fract",
-   "round_even",
-   "sin",
-   "cos",
-   "sin_reduced",
-   "cos_reduced",
-   "dFdx",
-   "dFdy",
-   "noise",
-   "+",
-   "-",
-   "*",
-   "/",
-   "%",
-   "<",
-   ">",
-   "<=",
-   ">=",
-   "==",
-   "!=",
-   "all_equal",
-   "any_nequal",
-   "<<",
-   ">>",
-   "&",
-   "^",
-   "|",
-   "&&",
-   "^^",
-   "||",
-   "dot",
-   "min",
-   "max",
-   "pow",
-   "vector",
-};
-
-const char *ir_expression::operator_string(ir_expression_operation op)
-{
-   assert((unsigned int) op < Elements(operator_strs));
-   assert(Elements(operator_strs) == (ir_quadop_vector + 1));
-   return operator_strs[op];
-}
-
-const char *ir_expression::operator_string()
-{
-   return operator_string(this->operation);
-}
-
-const char*
-depth_layout_string(ir_depth_layout layout)
-{
-   switch(layout) {
-   case ir_depth_layout_none:      return "";
-   case ir_depth_layout_any:       return "depth_any";
-   case ir_depth_layout_greater:   return "depth_greater";
-   case ir_depth_layout_less:      return "depth_less";
-   case ir_depth_layout_unchanged: return "depth_unchanged";
-
-   default:
-      assert(0);
-      return "";
-   }
-}
-
-ir_expression_operation
-ir_expression::get_operator(const char *str)
-{
-   const int operator_count = sizeof(operator_strs) / sizeof(operator_strs[0]);
-   for (int op = 0; op < operator_count; op++) {
-      if (strcmp(str, operator_strs[op]) == 0)
-	 return (ir_expression_operation) op;
-   }
-   return (ir_expression_operation) -1;
-}
-
-ir_constant::ir_constant()
-{
-   this->ir_type = ir_type_constant;
-}
-
-ir_constant::ir_constant(const struct glsl_type *type,
-			 const ir_constant_data *data)
-{
-   assert((type->base_type >= GLSL_TYPE_UINT)
-	  && (type->base_type <= GLSL_TYPE_BOOL));
-
-   this->ir_type = ir_type_constant;
-   this->type = type;
-   memcpy(& this->value, data, sizeof(this->value));
-}
-
-ir_constant::ir_constant(float f)
-{
-   this->ir_type = ir_type_constant;
-   this->type = glsl_type::float_type;
-   this->value.f[0] = f;
-   for (int i = 1; i < 16; i++)  {
-      this->value.f[i] = 0;
-   }
-}
-
-ir_constant::ir_constant(unsigned int u)
-{
-   this->ir_type = ir_type_constant;
-   this->type = glsl_type::uint_type;
-   this->value.u[0] = u;
-   for (int i = 1; i < 16; i++) {
-      this->value.u[i] = 0;
-   }
-}
-
-ir_constant::ir_constant(int i)
-{
-   this->ir_type = ir_type_constant;
-   this->type = glsl_type::int_type;
-   this->value.i[0] = i;
-   for (int i = 1; i < 16; i++) {
-      this->value.i[i] = 0;
-   }
-}
-
-ir_constant::ir_constant(bool b)
-{
-   this->ir_type = ir_type_constant;
-   this->type = glsl_type::bool_type;
-   this->value.b[0] = b;
-   for (int i = 1; i < 16; i++) {
-      this->value.b[i] = false;
-   }
-}
-
-ir_constant::ir_constant(const ir_constant *c, unsigned i)
-{
-   this->ir_type = ir_type_constant;
-   this->type = c->type->get_base_type();
-
-   switch (this->type->base_type) {
-   case GLSL_TYPE_UINT:  this->value.u[0] = c->value.u[i]; break;
-   case GLSL_TYPE_INT:   this->value.i[0] = c->value.i[i]; break;
-   case GLSL_TYPE_FLOAT: this->value.f[0] = c->value.f[i]; break;
-   case GLSL_TYPE_BOOL:  this->value.b[0] = c->value.b[i]; break;
-   default:              assert(!"Should not get here."); break;
-   }
-}
-
-ir_constant::ir_constant(const struct glsl_type *type, exec_list *value_list)
-{
-   this->ir_type = ir_type_constant;
-   this->type = type;
-
-   assert(type->is_scalar() || type->is_vector() || type->is_matrix()
-	  || type->is_record() || type->is_array());
-
-   if (type->is_array()) {
-      this->array_elements = ralloc_array(this, ir_constant *, type->length);
-      unsigned i = 0;
-      foreach_list(node, value_list) {
-	 ir_constant *value = (ir_constant *) node;
-	 assert(value->as_constant() != NULL);
-
-	 this->array_elements[i++] = value;
-      }
-      return;
-   }
-
-   /* If the constant is a record, the types of each of the entries in
-    * value_list must be a 1-for-1 match with the structure components.  Each
-    * entry must also be a constant.  Just move the nodes from the value_list
-    * to the list in the ir_constant.
-    */
-   /* FINISHME: Should there be some type checking and / or assertions here? */
-   /* FINISHME: Should the new constant take ownership of the nodes from
-    * FINISHME: value_list, or should it make copies?
-    */
-   if (type->is_record()) {
-      value_list->move_nodes_to(& this->components);
-      return;
-   }
-
-   for (unsigned i = 0; i < 16; i++) {
-      this->value.u[i] = 0;
-   }
-
-   ir_constant *value = (ir_constant *) (value_list->head);
-
-   /* Constructors with exactly one scalar argument are special for vectors
-    * and matrices.  For vectors, the scalar value is replicated to fill all
-    * the components.  For matrices, the scalar fills the components of the
-    * diagonal while the rest is filled with 0.
-    */
-   if (value->type->is_scalar() && value->next->is_tail_sentinel()) {
-      if (type->is_matrix()) {
-	 /* Matrix - fill diagonal (rest is already set to 0) */
-	 assert(type->base_type == GLSL_TYPE_FLOAT);
-	 for (unsigned i = 0; i < type->matrix_columns; i++)
-	    this->value.f[i * type->vector_elements + i] = value->value.f[0];
-      } else {
-	 /* Vector or scalar - fill all components */
-	 switch (type->base_type) {
-	 case GLSL_TYPE_UINT:
-	 case GLSL_TYPE_INT:
-	    for (unsigned i = 0; i < type->components(); i++)
-	       this->value.u[i] = value->value.u[0];
-	    break;
-	 case GLSL_TYPE_FLOAT:
-	    for (unsigned i = 0; i < type->components(); i++)
-	       this->value.f[i] = value->value.f[0];
-	    break;
-	 case GLSL_TYPE_BOOL:
-	    for (unsigned i = 0; i < type->components(); i++)
-	       this->value.b[i] = value->value.b[0];
-	    break;
-	 default:
-	    assert(!"Should not get here.");
-	    break;
-	 }
-      }
-      return;
-   }
-
-   if (type->is_matrix() && value->type->is_matrix()) {
-      assert(value->next->is_tail_sentinel());
-
-      /* From section 5.4.2 of the GLSL 1.20 spec:
-       * "If a matrix is constructed from a matrix, then each component
-       *  (column i, row j) in the result that has a corresponding component
-       *  (column i, row j) in the argument will be initialized from there."
-       */
-      unsigned cols = MIN2(type->matrix_columns, value->type->matrix_columns);
-      unsigned rows = MIN2(type->vector_elements, value->type->vector_elements);
-      for (unsigned i = 0; i < cols; i++) {
-	 for (unsigned j = 0; j < rows; j++) {
-	    const unsigned src = i * value->type->vector_elements + j;
-	    const unsigned dst = i * type->vector_elements + j;
-	    this->value.f[dst] = value->value.f[src];
-	 }
-      }
-
-      /* "All other components will be initialized to the identity matrix." */
-      for (unsigned i = cols; i < type->matrix_columns; i++)
-	 this->value.f[i * type->vector_elements + i] = 1.0;
-
-      return;
-   }
-
-   /* Use each component from each entry in the value_list to initialize one
-    * component of the constant being constructed.
-    */
-   for (unsigned i = 0; i < type->components(); /* empty */) {
-      assert(value->as_constant() != NULL);
-      assert(!value->is_tail_sentinel());
-
-      for (unsigned j = 0; j < value->type->components(); j++) {
-	 switch (type->base_type) {
-	 case GLSL_TYPE_UINT:
-	    this->value.u[i] = value->get_uint_component(j);
-	    break;
-	 case GLSL_TYPE_INT:
-	    this->value.i[i] = value->get_int_component(j);
-	    break;
-	 case GLSL_TYPE_FLOAT:
-	    this->value.f[i] = value->get_float_component(j);
-	    break;
-	 case GLSL_TYPE_BOOL:
-	    this->value.b[i] = value->get_bool_component(j);
-	    break;
-	 default:
-	    /* FINISHME: What to do?  Exceptions are not the answer.
-	     */
-	    break;
-	 }
-
-	 i++;
-	 if (i >= type->components())
-	    break;
-      }
-
-      value = (ir_constant *) value->next;
-   }
-}
-
-ir_constant *
-ir_constant::zero(void *mem_ctx, const glsl_type *type)
-{
-   assert(type->is_numeric() || type->is_boolean());
-
-   ir_constant *c = new(mem_ctx) ir_constant;
-   c->type = type;
-   memset(&c->value, 0, sizeof(c->value));
-
-   return c;
-}
-
-bool
-ir_constant::get_bool_component(unsigned i) const
-{
-   switch (this->type->base_type) {
-   case GLSL_TYPE_UINT:  return this->value.u[i] != 0;
-   case GLSL_TYPE_INT:   return this->value.i[i] != 0;
-   case GLSL_TYPE_FLOAT: return ((int)this->value.f[i]) != 0;
-   case GLSL_TYPE_BOOL:  return this->value.b[i];
-   default:              assert(!"Should not get here."); break;
-   }
-
-   /* Must return something to make the compiler happy.  This is clearly an
-    * error case.
-    */
-   return false;
-}
-
-float
-ir_constant::get_float_component(unsigned i) const
-{
-   switch (this->type->base_type) {
-   case GLSL_TYPE_UINT:  return (float) this->value.u[i];
-   case GLSL_TYPE_INT:   return (float) this->value.i[i];
-   case GLSL_TYPE_FLOAT: return this->value.f[i];
-   case GLSL_TYPE_BOOL:  return this->value.b[i] ? 1.0 : 0.0;
-   default:              assert(!"Should not get here."); break;
-   }
-
-   /* Must return something to make the compiler happy.  This is clearly an
-    * error case.
-    */
-   return 0.0;
-}
-
-int
-ir_constant::get_int_component(unsigned i) const
-{
-   switch (this->type->base_type) {
-   case GLSL_TYPE_UINT:  return this->value.u[i];
-   case GLSL_TYPE_INT:   return this->value.i[i];
-   case GLSL_TYPE_FLOAT: return (int) this->value.f[i];
-   case GLSL_TYPE_BOOL:  return this->value.b[i] ? 1 : 0;
-   default:              assert(!"Should not get here."); break;
-   }
-
-   /* Must return something to make the compiler happy.  This is clearly an
-    * error case.
-    */
-   return 0;
-}
-
-unsigned
-ir_constant::get_uint_component(unsigned i) const
-{
-   switch (this->type->base_type) {
-   case GLSL_TYPE_UINT:  return this->value.u[i];
-   case GLSL_TYPE_INT:   return this->value.i[i];
-   case GLSL_TYPE_FLOAT: return (unsigned) this->value.f[i];
-   case GLSL_TYPE_BOOL:  return this->value.b[i] ? 1 : 0;
-   default:              assert(!"Should not get here."); break;
-   }
-
-   /* Must return something to make the compiler happy.  This is clearly an
-    * error case.
-    */
-   return 0;
-}
-
-ir_constant *
-ir_constant::get_array_element(unsigned i) const
-{
-   assert(this->type->is_array());
-
-   /* From page 35 (page 41 of the PDF) of the GLSL 1.20 spec:
-    *
-    *     "Behavior is undefined if a shader subscripts an array with an index
-    *     less than 0 or greater than or equal to the size the array was
-    *     declared with."
-    *
-    * Most out-of-bounds accesses are removed before things could get this far.
-    * There are cases where non-constant array index values can get constant
-    * folded.
-    */
-   if (int(i) < 0)
-      i = 0;
-   else if (i >= this->type->length)
-      i = this->type->length - 1;
-
-   return array_elements[i];
-}
-
-ir_constant *
-ir_constant::get_record_field(const char *name)
-{
-   int idx = this->type->field_index(name);
-
-   if (idx < 0)
-      return NULL;
-
-   if (this->components.is_empty())
-      return NULL;
-
-   exec_node *node = this->components.head;
-   for (int i = 0; i < idx; i++) {
-      node = node->next;
-
-      /* If the end of the list is encountered before the element matching the
-       * requested field is found, return NULL.
-       */
-      if (node->is_tail_sentinel())
-	 return NULL;
-   }
-
-   return (ir_constant *) node;
-}
-
-
-bool
-ir_constant::has_value(const ir_constant *c) const
-{
-   if (this->type != c->type)
-      return false;
-
-   if (this->type->is_array()) {
-      for (unsigned i = 0; i < this->type->length; i++) {
-	 if (!this->array_elements[i]->has_value(c->array_elements[i]))
-	    return false;
-      }
-      return true;
-   }
-
-   if (this->type->base_type == GLSL_TYPE_STRUCT) {
-      const exec_node *a_node = this->components.head;
-      const exec_node *b_node = c->components.head;
-
-      while (!a_node->is_tail_sentinel()) {
-	 assert(!b_node->is_tail_sentinel());
-
-	 const ir_constant *const a_field = (ir_constant *) a_node;
-	 const ir_constant *const b_field = (ir_constant *) b_node;
-
-	 if (!a_field->has_value(b_field))
-	    return false;
-
-	 a_node = a_node->next;
-	 b_node = b_node->next;
-      }
-
-      return true;
-   }
-
-   for (unsigned i = 0; i < this->type->components(); i++) {
-      switch (this->type->base_type) {
-      case GLSL_TYPE_UINT:
-	 if (this->value.u[i] != c->value.u[i])
-	    return false;
-	 break;
-      case GLSL_TYPE_INT:
-	 if (this->value.i[i] != c->value.i[i])
-	    return false;
-	 break;
-      case GLSL_TYPE_FLOAT:
-	 if (this->value.f[i] != c->value.f[i])
-	    return false;
-	 break;
-      case GLSL_TYPE_BOOL:
-	 if (this->value.b[i] != c->value.b[i])
-	    return false;
-	 break;
-      default:
-	 assert(!"Should not get here.");
-	 return false;
-      }
-   }
-
-   return true;
-}
-
-bool
-ir_constant::is_zero() const
-{
-   if (!this->type->is_scalar() && !this->type->is_vector())
-      return false;
-
-   for (unsigned c = 0; c < this->type->vector_elements; c++) {
-      switch (this->type->base_type) {
-      case GLSL_TYPE_FLOAT:
-	 if (this->value.f[c] != 0.0)
-	    return false;
-	 break;
-      case GLSL_TYPE_INT:
-	 if (this->value.i[c] != 0)
-	    return false;
-	 break;
-      case GLSL_TYPE_UINT:
-	 if (this->value.u[c] != 0)
-	    return false;
-	 break;
-      case GLSL_TYPE_BOOL:
-	 if (this->value.b[c] != false)
-	    return false;
-	 break;
-      default:
-	 /* The only other base types are structures, arrays, and samplers.
-	  * Samplers cannot be constants, and the others should have been
-	  * filtered out above.
-	  */
-	 assert(!"Should not get here.");
-	 return false;
-      }
-   }
-
-   return true;
-}
-
-bool
-ir_constant::is_one() const
-{
-   if (!this->type->is_scalar() && !this->type->is_vector())
-      return false;
-
-   for (unsigned c = 0; c < this->type->vector_elements; c++) {
-      switch (this->type->base_type) {
-      case GLSL_TYPE_FLOAT:
-	 if (this->value.f[c] != 1.0)
-	    return false;
-	 break;
-      case GLSL_TYPE_INT:
-	 if (this->value.i[c] != 1)
-	    return false;
-	 break;
-      case GLSL_TYPE_UINT:
-	 if (this->value.u[c] != 1)
-	    return false;
-	 break;
-      case GLSL_TYPE_BOOL:
-	 if (this->value.b[c] != true)
-	    return false;
-	 break;
-      default:
-	 /* The only other base types are structures, arrays, and samplers.
-	  * Samplers cannot be constants, and the others should have been
-	  * filtered out above.
-	  */
-	 assert(!"Should not get here.");
-	 return false;
-      }
-   }
-
-   return true;
-}
-
-bool
-ir_constant::is_negative_one() const
-{
-   if (!this->type->is_scalar() && !this->type->is_vector())
-      return false;
-
-   if (this->type->is_boolean())
-      return false;
-
-   for (unsigned c = 0; c < this->type->vector_elements; c++) {
-      switch (this->type->base_type) {
-      case GLSL_TYPE_FLOAT:
-	 if (this->value.f[c] != -1.0)
-	    return false;
-	 break;
-      case GLSL_TYPE_INT:
-	 if (this->value.i[c] != -1)
-	    return false;
-	 break;
-      case GLSL_TYPE_UINT:
-	 if (int(this->value.u[c]) != -1)
-	    return false;
-	 break;
-      default:
-	 /* The only other base types are structures, arrays, samplers, and
-	  * booleans.  Samplers cannot be constants, and the others should
-	  * have been filtered out above.
-	  */
-	 assert(!"Should not get here.");
-	 return false;
-      }
-   }
-
-   return true;
-}
-
-ir_loop::ir_loop()
-{
-   this->ir_type = ir_type_loop;
-   this->cmp = ir_unop_neg;
-   this->from = NULL;
-   this->to = NULL;
-   this->increment = NULL;
-   this->counter = NULL;
-}
-
-
-ir_dereference_variable::ir_dereference_variable(ir_variable *var)
-{
-   this->ir_type = ir_type_dereference_variable;
-   this->var = var;
-   this->type = (var != NULL) ? var->type : glsl_type::error_type;
-}
-
-
-ir_dereference_array::ir_dereference_array(ir_rvalue *value,
-					   ir_rvalue *array_index)
-{
-   this->ir_type = ir_type_dereference_array;
-   this->array_index = array_index;
-   this->set_array(value);
-}
-
-
-ir_dereference_array::ir_dereference_array(ir_variable *var,
-					   ir_rvalue *array_index)
-{
-   void *ctx = ralloc_parent(var);
-
-   this->ir_type = ir_type_dereference_array;
-   this->array_index = array_index;
-   this->set_array(new(ctx) ir_dereference_variable(var));
-}
-
-
-void
-ir_dereference_array::set_array(ir_rvalue *value)
-{
-   this->array = value;
-   this->type = glsl_type::error_type;
-
-   if (this->array != NULL) {
-      const glsl_type *const vt = this->array->type;
-
-      if (vt->is_array()) {
-	 type = vt->element_type();
-      } else if (vt->is_matrix()) {
-	 type = vt->column_type();
-      } else if (vt->is_vector()) {
-	 type = vt->get_base_type();
-      }
-   }
-}
-
-
-ir_dereference_record::ir_dereference_record(ir_rvalue *value,
-					     const char *field)
-{
-   this->ir_type = ir_type_dereference_record;
-   this->record = value;
-   this->field = ralloc_strdup(this, field);
-   this->type = (this->record != NULL)
-      ? this->record->type->field_type(field) : glsl_type::error_type;
-}
-
-
-ir_dereference_record::ir_dereference_record(ir_variable *var,
-					     const char *field)
-{
-   void *ctx = ralloc_parent(var);
-
-   this->ir_type = ir_type_dereference_record;
-   this->record = new(ctx) ir_dereference_variable(var);
-   this->field = ralloc_strdup(this, field);
-   this->type = (this->record != NULL)
-      ? this->record->type->field_type(field) : glsl_type::error_type;
-}
-
-bool type_contains_sampler(const glsl_type *type)
-{
-   if (type->is_array()) {
-      return type_contains_sampler(type->fields.array);
-   } else if (type->is_record()) {
-      for (unsigned int i = 0; i < type->length; i++) {
-	 if (type_contains_sampler(type->fields.structure[i].type))
-	    return true;
-      }
-      return false;
-   } else {
-      return type->is_sampler();
-   }
-}
-
-bool
-ir_dereference::is_lvalue()
-{
-   ir_variable *var = this->variable_referenced();
-
-   /* Every l-value derference chain eventually ends in a variable.
-    */
-   if ((var == NULL) || var->read_only)
-      return false;
-
-   if (this->type->is_array() && !var->array_lvalue)
-      return false;
-
-   /* From page 17 (page 23 of the PDF) of the GLSL 1.20 spec:
-    *
-    *    "Samplers cannot be treated as l-values; hence cannot be used
-    *     as out or inout function parameters, nor can they be
-    *     assigned into."
-    */
-   if (type_contains_sampler(this->type))
-      return false;
-
-   return true;
-}
-
-
-const char *tex_opcode_strs[] = { "tex", "txb", "txl", "txd", "txf" };
-
-const char *ir_texture::opcode_string()
-{
-   assert((unsigned int) op <=
-	  sizeof(tex_opcode_strs) / sizeof(tex_opcode_strs[0]));
-   return tex_opcode_strs[op];
-}
-
-ir_texture_opcode
-ir_texture::get_opcode(const char *str)
-{
-   const int count = sizeof(tex_opcode_strs) / sizeof(tex_opcode_strs[0]);
-   for (int op = 0; op < count; op++) {
-      if (strcmp(str, tex_opcode_strs[op]) == 0)
-	 return (ir_texture_opcode) op;
-   }
-   return (ir_texture_opcode) -1;
-}
-
-
-void
-ir_texture::set_sampler(ir_dereference *sampler, const glsl_type *type)
-{
-   assert(sampler != NULL);
-   assert(type != NULL);
-   this->sampler = sampler;
-   this->type = type;
-
-   assert(sampler->type->sampler_type == (int) type->base_type);
-   if (sampler->type->sampler_shadow)
-      assert(type->vector_elements == 4 || type->vector_elements == 1);
-   else
-      assert(type->vector_elements == 4);
-}
-
-
-void
-ir_swizzle::init_mask(const unsigned *comp, unsigned count)
-{
-   assert((count >= 1) && (count <= 4));
-
-   memset(&this->mask, 0, sizeof(this->mask));
-   this->mask.num_components = count;
-
-   unsigned dup_mask = 0;
-   switch (count) {
-   case 4:
-      assert(comp[3] <= 3);
-      dup_mask |= (1U << comp[3])
-	 & ((1U << comp[0]) | (1U << comp[1]) | (1U << comp[2]));
-      this->mask.w = comp[3];
-
-   case 3:
-      assert(comp[2] <= 3);
-      dup_mask |= (1U << comp[2])
-	 & ((1U << comp[0]) | (1U << comp[1]));
-      this->mask.z = comp[2];
-
-   case 2:
-      assert(comp[1] <= 3);
-      dup_mask |= (1U << comp[1])
-	 & ((1U << comp[0]));
-      this->mask.y = comp[1];
-
-   case 1:
-      assert(comp[0] <= 3);
-      this->mask.x = comp[0];
-   }
-
-   this->mask.has_duplicates = dup_mask != 0;
-
-   /* Based on the number of elements in the swizzle and the base type
-    * (i.e., float, int, unsigned, or bool) of the vector being swizzled,
-    * generate the type of the resulting value.
-    */
-   type = glsl_type::get_instance(val->type->base_type, mask.num_components, 1);
-}
-
-ir_swizzle::ir_swizzle(ir_rvalue *val, unsigned x, unsigned y, unsigned z,
-		       unsigned w, unsigned count)
-   : val(val)
-{
-   const unsigned components[4] = { x, y, z, w };
-   this->ir_type = ir_type_swizzle;
-   this->init_mask(components, count);
-}
-
-ir_swizzle::ir_swizzle(ir_rvalue *val, const unsigned *comp,
-		       unsigned count)
-   : val(val)
-{
-   this->ir_type = ir_type_swizzle;
-   this->init_mask(comp, count);
-}
-
-ir_swizzle::ir_swizzle(ir_rvalue *val, ir_swizzle_mask mask)
-{
-   this->ir_type = ir_type_swizzle;
-   this->val = val;
-   this->mask = mask;
-   this->type = glsl_type::get_instance(val->type->base_type,
-					mask.num_components, 1);
-}
-
-#define X 1
-#define R 5
-#define S 9
-#define I 13
-
-ir_swizzle *
-ir_swizzle::create(ir_rvalue *val, const char *str, unsigned vector_length)
-{
-   void *ctx = ralloc_parent(val);
-
-   /* For each possible swizzle character, this table encodes the value in
-    * \c idx_map that represents the 0th element of the vector.  For invalid
-    * swizzle characters (e.g., 'k'), a special value is used that will allow
-    * detection of errors.
-    */
-   static const unsigned char base_idx[26] = {
-   /* a  b  c  d  e  f  g  h  i  j  k  l  m */
-      R, R, I, I, I, I, R, I, I, I, I, I, I,
-   /* n  o  p  q  r  s  t  u  v  w  x  y  z */
-      I, I, S, S, R, S, S, I, I, X, X, X, X
-   };
-
-   /* Each valid swizzle character has an entry in the previous table.  This
-    * table encodes the base index encoded in the previous table plus the actual
-    * index of the swizzle character.  When processing swizzles, the first
-    * character in the string is indexed in the previous table.  Each character
-    * in the string is indexed in this table, and the value found there has the
-    * value form the first table subtracted.  The result must be on the range
-    * [0,3].
-    *
-    * For example, the string "wzyx" will get X from the first table.  Each of
-    * the charcaters will get X+3, X+2, X+1, and X+0 from this table.  After
-    * subtraction, the swizzle values are { 3, 2, 1, 0 }.
-    *
-    * The string "wzrg" will get X from the first table.  Each of the characters
-    * will get X+3, X+2, R+0, and R+1 from this table.  After subtraction, the
-    * swizzle values are { 3, 2, 4, 5 }.  Since 4 and 5 are outside the range
-    * [0,3], the error is detected.
-    */
-   static const unsigned char idx_map[26] = {
-   /* a    b    c    d    e    f    g    h    i    j    k    l    m */
-      R+3, R+2, 0,   0,   0,   0,   R+1, 0,   0,   0,   0,   0,   0,
-   /* n    o    p    q    r    s    t    u    v    w    x    y    z */
-      0,   0,   S+2, S+3, R+0, S+0, S+1, 0,   0,   X+3, X+0, X+1, X+2
-   };
-
-   int swiz_idx[4] = { 0, 0, 0, 0 };
-   unsigned i;
-
-
-   /* Validate the first character in the swizzle string and look up the base
-    * index value as described above.
-    */
-   if ((str[0] < 'a') || (str[0] > 'z'))
-      return NULL;
-
-   const unsigned base = base_idx[str[0] - 'a'];
-
-
-   for (i = 0; (i < 4) && (str[i] != '\0'); i++) {
-      /* Validate the next character, and, as described above, convert it to a
-       * swizzle index.
-       */
-      if ((str[i] < 'a') || (str[i] > 'z'))
-	 return NULL;
-
-      swiz_idx[i] = idx_map[str[i] - 'a'] - base;
-      if ((swiz_idx[i] < 0) || (swiz_idx[i] >= (int) vector_length))
-	 return NULL;
-   }
-
-   if (str[i] != '\0')
-	 return NULL;
-
-   return new(ctx) ir_swizzle(val, swiz_idx[0], swiz_idx[1], swiz_idx[2],
-			      swiz_idx[3], i);
-}
-
-#undef X
-#undef R
-#undef S
-#undef I
-
-ir_variable *
-ir_swizzle::variable_referenced()
-{
-   return this->val->variable_referenced();
-}
-
-
-ir_variable::ir_variable(const struct glsl_type *type, const char *name,
-			 ir_variable_mode mode)
-   : max_array_access(0), read_only(false), centroid(false), invariant(false),
-     mode(mode), interpolation(ir_var_smooth), array_lvalue(false)
-{
-   this->ir_type = ir_type_variable;
-   this->type = type;
-   this->name = ralloc_strdup(this, name);
-   this->explicit_location = false;
-   this->location = -1;
-   this->warn_extension = NULL;
-   this->constant_value = NULL;
-   this->origin_upper_left = false;
-   this->pixel_center_integer = false;
-   this->depth_layout = ir_depth_layout_none;
-   this->used = false;
-
-   if (type && type->base_type == GLSL_TYPE_SAMPLER)
-      this->read_only = true;
-}
-
-
-const char *
-ir_variable::interpolation_string() const
-{
-   switch (this->interpolation) {
-   case ir_var_smooth:        return "smooth";
-   case ir_var_flat:          return "flat";
-   case ir_var_noperspective: return "noperspective";
-   }
-
-   assert(!"Should not get here.");
-   return "";
-}
-
-
-unsigned
-ir_variable::component_slots() const
-{
-   /* FINISHME: Sparsely accessed arrays require fewer slots. */
-   return this->type->component_slots();
-}
-
-
-ir_function_signature::ir_function_signature(const glsl_type *return_type)
-   : return_type(return_type), is_defined(false), _function(NULL)
-{
-   this->ir_type = ir_type_function_signature;
-   this->is_builtin = false;
-}
-
-
-static bool
-modes_match(unsigned a, unsigned b)
-{
-   if (a == b)
-      return true;
-
-   /* Accept "in" vs. "const in" */
-   if ((a == ir_var_const_in && b == ir_var_in) ||
-       (b == ir_var_const_in && a == ir_var_in))
-      return true;
-
-   return false;
-}
-
-
-const char *
-ir_function_signature::qualifiers_match(exec_list *params)
-{
-   exec_list_iterator iter_a = parameters.iterator();
-   exec_list_iterator iter_b = params->iterator();
-
-   /* check that the qualifiers match. */
-   while (iter_a.has_next()) {
-      ir_variable *a = (ir_variable *)iter_a.get();
-      ir_variable *b = (ir_variable *)iter_b.get();
-
-      if (a->read_only != b->read_only ||
-	  !modes_match(a->mode, b->mode) ||
-	  a->interpolation != b->interpolation ||
-	  a->centroid != b->centroid) {
-
-	 /* parameter a's qualifiers don't match */
-	 return a->name;
-      }
-
-      iter_a.next();
-      iter_b.next();
-   }
-   return NULL;
-}
-
-
-void
-ir_function_signature::replace_parameters(exec_list *new_params)
-{
-   /* Destroy all of the previous parameter information.  If the previous
-    * parameter information comes from the function prototype, it may either
-    * specify incorrect parameter names or not have names at all.
-    */
-   foreach_iter(exec_list_iterator, iter, parameters) {
-      assert(((ir_instruction *) iter.get())->as_variable() != NULL);
-
-      iter.remove();
-   }
-
-   new_params->move_nodes_to(&parameters);
-}
-
-
-ir_function::ir_function(const char *name)
-{
-   this->ir_type = ir_type_function;
-   this->name = ralloc_strdup(this, name);
-}
-
-
-bool
-ir_function::has_user_signature()
-{
-   foreach_list(n, &this->signatures) {
-      ir_function_signature *const sig = (ir_function_signature *) n;
-      if (!sig->is_builtin)
-	 return true;
-   }
-   return false;
-}
-
-
-ir_call *
-ir_call::get_error_instruction(void *ctx)
-{
-   ir_call *call = new(ctx) ir_call;
-
-   call->type = glsl_type::error_type;
-   return call;
-}
-
-void
-ir_call::set_callee(ir_function_signature *sig)
-{
-   assert((this->type == NULL) || (this->type == sig->return_type));
-
-   this->callee = sig;
-}
-
-void
-visit_exec_list(exec_list *list, ir_visitor *visitor)
-{
-   foreach_iter(exec_list_iterator, iter, *list) {
-      ((ir_instruction *)iter.get())->accept(visitor);
-   }
-}
-
-
-static void
-steal_memory(ir_instruction *ir, void *new_ctx)
-{
-   ir_variable *var = ir->as_variable();
-   ir_constant *constant = ir->as_constant();
-   if (var != NULL && var->constant_value != NULL)
-      steal_memory(var->constant_value, ir);
-
-   /* The components of aggregate constants are not visited by the normal
-    * visitor, so steal their values by hand.
-    */
-   if (constant != NULL) {
-      if (constant->type->is_record()) {
-	 foreach_iter(exec_list_iterator, iter, constant->components) {
-	    ir_constant *field = (ir_constant *)iter.get();
-	    steal_memory(field, ir);
-	 }
-      } else if (constant->type->is_array()) {
-	 for (unsigned int i = 0; i < constant->type->length; i++) {
-	    steal_memory(constant->array_elements[i], ir);
-	 }
-      }
-   }
-
-   ralloc_steal(new_ctx, ir);
-}
-
-
-void
-reparent_ir(exec_list *list, void *mem_ctx)
-{
-   foreach_list(node, list) {
-      visit_tree((ir_instruction *) node, steal_memory, mem_ctx);
-   }
-}
-
-
-static ir_rvalue *
-try_min_one(ir_rvalue *ir)
-{
-   ir_expression *expr = ir->as_expression();
-
-   if (!expr || expr->operation != ir_binop_min)
-      return NULL;
-
-   if (expr->operands[0]->is_one())
-      return expr->operands[1];
-
-   if (expr->operands[1]->is_one())
-      return expr->operands[0];
-
-   return NULL;
-}
-
-static ir_rvalue *
-try_max_zero(ir_rvalue *ir)
-{
-   ir_expression *expr = ir->as_expression();
-
-   if (!expr || expr->operation != ir_binop_max)
-      return NULL;
-
-   if (expr->operands[0]->is_zero())
-      return expr->operands[1];
-
-   if (expr->operands[1]->is_zero())
-      return expr->operands[0];
-
-   return NULL;
-}
-
-ir_rvalue *
-ir_rvalue::as_rvalue_to_saturate()
-{
-   ir_expression *expr = this->as_expression();
-
-   if (!expr)
-      return NULL;
-
-   ir_rvalue *max_zero = try_max_zero(expr);
-   if (max_zero) {
-      return try_min_one(max_zero);
-   } else {
-      ir_rvalue *min_one = try_min_one(expr);
-      if (min_one) {
-	 return try_max_zero(min_one);
-      }
-   }
-
-   return NULL;
-}
->>>>>>> d9f970a8
+/*
+ * Copyright © 2010 Intel Corporation
+ *
+ * Permission is hereby granted, free of charge, to any person obtaining a
+ * copy of this software and associated documentation files (the "Software"),
+ * to deal in the Software without restriction, including without limitation
+ * the rights to use, copy, modify, merge, publish, distribute, sublicense,
+ * and/or sell copies of the Software, and to permit persons to whom the
+ * Software is furnished to do so, subject to the following conditions:
+ *
+ * The above copyright notice and this permission notice (including the next
+ * paragraph) shall be included in all copies or substantial portions of the
+ * Software.
+ *
+ * THE SOFTWARE IS PROVIDED "AS IS", WITHOUT WARRANTY OF ANY KIND, EXPRESS OR
+ * IMPLIED, INCLUDING BUT NOT LIMITED TO THE WARRANTIES OF MERCHANTABILITY,
+ * FITNESS FOR A PARTICULAR PURPOSE AND NONINFRINGEMENT.  IN NO EVENT SHALL
+ * THE AUTHORS OR COPYRIGHT HOLDERS BE LIABLE FOR ANY CLAIM, DAMAGES OR OTHER
+ * LIABILITY, WHETHER IN AN ACTION OF CONTRACT, TORT OR OTHERWISE, ARISING
+ * FROM, OUT OF OR IN CONNECTION WITH THE SOFTWARE OR THE USE OR OTHER
+ * DEALINGS IN THE SOFTWARE.
+ */
+#include <string.h>
+#include "main/core.h" /* for MAX2 */
+#include "ir.h"
+#include "ir_visitor.h"
+#include "glsl_types.h"
+
+ir_rvalue::ir_rvalue()
+{
+   this->type = glsl_type::error_type;
+}
+
+bool ir_rvalue::is_zero() const
+{
+   return false;
+}
+
+bool ir_rvalue::is_one() const
+{
+   return false;
+}
+
+bool ir_rvalue::is_negative_one() const
+{
+   return false;
+}
+
+/**
+ * Modify the swizzle make to move one component to another
+ *
+ * \param m    IR swizzle to be modified
+ * \param from Component in the RHS that is to be swizzled
+ * \param to   Desired swizzle location of \c from
+ */
+static void
+update_rhs_swizzle(ir_swizzle_mask &m, unsigned from, unsigned to)
+{
+   switch (to) {
+   case 0: m.x = from; break;
+   case 1: m.y = from; break;
+   case 2: m.z = from; break;
+   case 3: m.w = from; break;
+   default: assert(!"Should not get here.");
+   }
+
+   m.num_components = MAX2(m.num_components, (to + 1));
+}
+
+void
+ir_assignment::set_lhs(ir_rvalue *lhs)
+{
+   void *mem_ctx = this;
+   bool swizzled = false;
+
+   while (lhs != NULL) {
+      ir_swizzle *swiz = lhs->as_swizzle();
+
+      if (swiz == NULL)
+	 break;
+
+      unsigned write_mask = 0;
+      ir_swizzle_mask rhs_swiz = { 0, 0, 0, 0, 0, 0 };
+
+      for (unsigned i = 0; i < swiz->mask.num_components; i++) {
+	 unsigned c = 0;
+
+	 switch (i) {
+	 case 0: c = swiz->mask.x; break;
+	 case 1: c = swiz->mask.y; break;
+	 case 2: c = swiz->mask.z; break;
+	 case 3: c = swiz->mask.w; break;
+	 default: assert(!"Should not get here.");
+	 }
+
+	 write_mask |= (((this->write_mask >> i) & 1) << c);
+	 update_rhs_swizzle(rhs_swiz, i, c);
+      }
+
+      this->write_mask = write_mask;
+      lhs = swiz->val;
+
+      this->rhs = new(mem_ctx) ir_swizzle(this->rhs, rhs_swiz);
+      swizzled = true;
+   }
+
+   if (swizzled) {
+      /* Now, RHS channels line up with the LHS writemask.  Collapse it
+       * to just the channels that will be written.
+       */
+      ir_swizzle_mask rhs_swiz = { 0, 0, 0, 0, 0, 0 };
+      int rhs_chan = 0;
+      for (int i = 0; i < 4; i++) {
+	 if (write_mask & (1 << i))
+	    update_rhs_swizzle(rhs_swiz, i, rhs_chan++);
+      }
+      this->rhs = new(mem_ctx) ir_swizzle(this->rhs, rhs_swiz);
+   }
+
+   assert((lhs == NULL) || lhs->as_dereference());
+
+   this->lhs = (ir_dereference *) lhs;
+}
+
+ir_variable *
+ir_assignment::whole_variable_written()
+{
+   ir_variable *v = this->lhs->whole_variable_referenced();
+
+   if (v == NULL)
+      return NULL;
+
+   if (v->type->is_scalar())
+      return v;
+
+   if (v->type->is_vector()) {
+      const unsigned mask = (1U << v->type->vector_elements) - 1;
+
+      if (mask != this->write_mask)
+	 return NULL;
+   }
+
+   /* Either all the vector components are assigned or the variable is some
+    * composite type (and the whole thing is assigned.
+    */
+   return v;
+}
+
+ir_assignment::ir_assignment(ir_dereference *lhs, ir_rvalue *rhs,
+			     ir_rvalue *condition, unsigned write_mask)
+{
+   this->ir_type = ir_type_assignment;
+   this->condition = condition;
+   this->rhs = rhs;
+   this->lhs = lhs;
+   this->write_mask = write_mask;
+
+   if (lhs->type->is_scalar() || lhs->type->is_vector()) {
+      int lhs_components = 0;
+      for (int i = 0; i < 4; i++) {
+	 if (write_mask & (1 << i))
+	    lhs_components++;
+      }
+
+      assert(lhs_components == this->rhs->type->vector_elements);
+   }
+}
+
+ir_assignment::ir_assignment(ir_rvalue *lhs, ir_rvalue *rhs,
+			     ir_rvalue *condition)
+{
+   this->ir_type = ir_type_assignment;
+   this->condition = condition;
+   this->rhs = rhs;
+
+   /* If the RHS is a vector type, assume that all components of the vector
+    * type are being written to the LHS.  The write mask comes from the RHS
+    * because we can have a case where the LHS is a vec4 and the RHS is a
+    * vec3.  In that case, the assignment is:
+    *
+    *     (assign (...) (xyz) (var_ref lhs) (var_ref rhs))
+    */
+   if (rhs->type->is_vector())
+      this->write_mask = (1U << rhs->type->vector_elements) - 1;
+   else if (rhs->type->is_scalar())
+      this->write_mask = 1;
+   else
+      this->write_mask = 0;
+
+   this->set_lhs(lhs);
+}
+
+
+ir_expression::ir_expression(int op, const struct glsl_type *type,
+			     ir_rvalue *op0)
+{
+   assert(get_num_operands(ir_expression_operation(op)) == 1);
+   this->ir_type = ir_type_expression;
+   this->type = type;
+   this->operation = ir_expression_operation(op);
+   this->operands[0] = op0;
+   this->operands[1] = NULL;
+   this->operands[2] = NULL;
+   this->operands[3] = NULL;
+}
+
+ir_expression::ir_expression(int op, const struct glsl_type *type,
+			     ir_rvalue *op0, ir_rvalue *op1)
+{
+   assert(((op1 == NULL) && (get_num_operands(ir_expression_operation(op)) == 1))
+	  || (get_num_operands(ir_expression_operation(op)) == 2));
+   this->ir_type = ir_type_expression;
+   this->type = type;
+   this->operation = ir_expression_operation(op);
+   this->operands[0] = op0;
+   this->operands[1] = op1;
+   this->operands[2] = NULL;
+   this->operands[3] = NULL;
+}
+
+ir_expression::ir_expression(int op, const struct glsl_type *type,
+			     ir_rvalue *op0, ir_rvalue *op1,
+			     ir_rvalue *op2, ir_rvalue *op3)
+{
+   this->ir_type = ir_type_expression;
+   this->type = type;
+   this->operation = ir_expression_operation(op);
+   this->operands[0] = op0;
+   this->operands[1] = op1;
+   this->operands[2] = op2;
+   this->operands[3] = op3;
+}
+
+ir_expression::ir_expression(int op, ir_rvalue *op0)
+{
+   this->ir_type = ir_type_expression;
+
+   this->operation = ir_expression_operation(op);
+   this->operands[0] = op0;
+   this->operands[1] = NULL;
+   this->operands[2] = NULL;
+   this->operands[3] = NULL;
+
+   assert(op <= ir_last_unop);
+
+   switch (this->operation) {
+   case ir_unop_bit_not:
+   case ir_unop_logic_not:
+   case ir_unop_neg:
+   case ir_unop_abs:
+   case ir_unop_sign:
+   case ir_unop_rcp:
+   case ir_unop_rsq:
+   case ir_unop_sqrt:
+   case ir_unop_exp:
+   case ir_unop_log:
+   case ir_unop_exp2:
+   case ir_unop_log2:
+   case ir_unop_trunc:
+   case ir_unop_ceil:
+   case ir_unop_floor:
+   case ir_unop_fract:
+   case ir_unop_round_even:
+   case ir_unop_sin:
+   case ir_unop_cos:
+   case ir_unop_sin_reduced:
+   case ir_unop_cos_reduced:
+   case ir_unop_dFdx:
+   case ir_unop_dFdy:
+      this->type = op0->type;
+      break;
+
+   case ir_unop_f2i:
+   case ir_unop_b2i:
+   case ir_unop_u2i:
+      this->type = glsl_type::get_instance(GLSL_TYPE_INT,
+					   op0->type->vector_elements, 1);
+      break;
+
+   case ir_unop_b2f:
+   case ir_unop_i2f:
+   case ir_unop_u2f:
+      this->type = glsl_type::get_instance(GLSL_TYPE_FLOAT,
+					   op0->type->vector_elements, 1);
+      break;
+
+   case ir_unop_f2b:
+   case ir_unop_i2b:
+      this->type = glsl_type::get_instance(GLSL_TYPE_BOOL,
+					   op0->type->vector_elements, 1);
+      break;
+
+   case ir_unop_i2u:
+      this->type = glsl_type::get_instance(GLSL_TYPE_UINT,
+					   op0->type->vector_elements, 1);
+      break;
+
+   case ir_unop_noise:
+      this->type = glsl_type::float_type;
+      break;
+
+   case ir_unop_any:
+      this->type = glsl_type::bool_type;
+      break;
+
+   default:
+      assert(!"not reached: missing automatic type setup for ir_expression");
+      this->type = op0->type;
+      break;
+   }
+}
+
+ir_expression::ir_expression(int op, ir_rvalue *op0, ir_rvalue *op1)
+{
+   this->ir_type = ir_type_expression;
+
+   this->operation = ir_expression_operation(op);
+   this->operands[0] = op0;
+   this->operands[1] = op1;
+   this->operands[2] = NULL;
+   this->operands[3] = NULL;
+
+   assert(op > ir_last_unop);
+
+   switch (this->operation) {
+   case ir_binop_all_equal:
+   case ir_binop_any_nequal:
+      this->type = glsl_type::bool_type;
+      break;
+
+   case ir_binop_add:
+   case ir_binop_sub:
+   case ir_binop_min:
+   case ir_binop_max:
+   case ir_binop_pow:
+   case ir_binop_mul:
+   case ir_binop_div:
+   case ir_binop_mod:
+      if (op0->type->is_scalar()) {
+	 this->type = op1->type;
+      } else if (op1->type->is_scalar()) {
+	 this->type = op0->type;
+      } else {
+	 /* FINISHME: matrix types */
+	 assert(!op0->type->is_matrix() && !op1->type->is_matrix());
+	 assert(op0->type == op1->type);
+	 this->type = op0->type;
+      }
+      break;
+
+   case ir_binop_logic_and:
+   case ir_binop_logic_xor:
+   case ir_binop_logic_or:
+   case ir_binop_bit_and:
+   case ir_binop_bit_xor:
+   case ir_binop_bit_or:
+      if (op0->type->is_scalar()) {
+	 this->type = op1->type;
+      } else if (op1->type->is_scalar()) {
+	 this->type = op0->type;
+      }
+      break;
+
+   case ir_binop_equal:
+   case ir_binop_nequal:
+   case ir_binop_lequal:
+   case ir_binop_gequal:
+   case ir_binop_less:
+   case ir_binop_greater:
+      assert(op0->type == op1->type);
+      this->type = glsl_type::get_instance(GLSL_TYPE_BOOL,
+					   op0->type->vector_elements, 1);
+      break;
+
+   case ir_binop_dot:
+      this->type = glsl_type::float_type;
+      break;
+
+   case ir_binop_lshift:
+   case ir_binop_rshift:
+      this->type = op0->type;
+      break;
+
+   default:
+      assert(!"not reached: missing automatic type setup for ir_expression");
+      this->type = glsl_type::float_type;
+   }
+}
+
+unsigned int
+ir_expression::get_num_operands(ir_expression_operation op)
+{
+   assert(op <= ir_last_opcode);
+
+   if (op <= ir_last_unop)
+      return 1;
+
+   if (op <= ir_last_binop)
+      return 2;
+
+   if (op == ir_quadop_vector)
+      return 4;
+
+   assert(false);
+   return 0;
+}
+
+static const char *const operator_strs[] = {
+   "~",
+   "!",
+   "neg",
+   "abs",
+   "sign",
+   "rcp",
+   "rsq",
+   "sqrt",
+   "exp",
+   "log",
+   "exp2",
+   "log2",
+   "f2i",
+   "i2f",
+   "f2b",
+   "b2f",
+   "i2b",
+   "b2i",
+   "u2f",
+   "i2u",
+   "u2i",
+   "any",
+   "trunc",
+   "ceil",
+   "floor",
+   "fract",
+   "round_even",
+   "sin",
+   "cos",
+   "sin_reduced",
+   "cos_reduced",
+   "dFdx",
+   "dFdy",
+   "noise",
+   "+",
+   "-",
+   "*",
+   "/",
+   "%",
+   "<",
+   ">",
+   "<=",
+   ">=",
+   "==",
+   "!=",
+   "all_equal",
+   "any_nequal",
+   "<<",
+   ">>",
+   "&",
+   "^",
+   "|",
+   "&&",
+   "^^",
+   "||",
+   "dot",
+   "min",
+   "max",
+   "pow",
+   "vector",
+};
+
+const char *ir_expression::operator_string(ir_expression_operation op)
+{
+   assert((unsigned int) op < Elements(operator_strs));
+   assert(Elements(operator_strs) == (ir_quadop_vector + 1));
+   return operator_strs[op];
+}
+
+const char *ir_expression::operator_string()
+{
+   return operator_string(this->operation);
+}
+
+const char*
+depth_layout_string(ir_depth_layout layout)
+{
+   switch(layout) {
+   case ir_depth_layout_none:      return "";
+   case ir_depth_layout_any:       return "depth_any";
+   case ir_depth_layout_greater:   return "depth_greater";
+   case ir_depth_layout_less:      return "depth_less";
+   case ir_depth_layout_unchanged: return "depth_unchanged";
+
+   default:
+      assert(0);
+      return "";
+   }
+}
+
+ir_expression_operation
+ir_expression::get_operator(const char *str)
+{
+   const int operator_count = sizeof(operator_strs) / sizeof(operator_strs[0]);
+   for (int op = 0; op < operator_count; op++) {
+      if (strcmp(str, operator_strs[op]) == 0)
+	 return (ir_expression_operation) op;
+   }
+   return (ir_expression_operation) -1;
+}
+
+ir_constant::ir_constant()
+{
+   this->ir_type = ir_type_constant;
+}
+
+ir_constant::ir_constant(const struct glsl_type *type,
+			 const ir_constant_data *data)
+{
+   assert((type->base_type >= GLSL_TYPE_UINT)
+	  && (type->base_type <= GLSL_TYPE_BOOL));
+
+   this->ir_type = ir_type_constant;
+   this->type = type;
+   memcpy(& this->value, data, sizeof(this->value));
+}
+
+ir_constant::ir_constant(float f)
+{
+   this->ir_type = ir_type_constant;
+   this->type = glsl_type::float_type;
+   this->value.f[0] = f;
+   for (int i = 1; i < 16; i++)  {
+      this->value.f[i] = 0;
+   }
+}
+
+ir_constant::ir_constant(unsigned int u)
+{
+   this->ir_type = ir_type_constant;
+   this->type = glsl_type::uint_type;
+   this->value.u[0] = u;
+   for (int i = 1; i < 16; i++) {
+      this->value.u[i] = 0;
+   }
+}
+
+ir_constant::ir_constant(int i)
+{
+   this->ir_type = ir_type_constant;
+   this->type = glsl_type::int_type;
+   this->value.i[0] = i;
+   for (int i = 1; i < 16; i++) {
+      this->value.i[i] = 0;
+   }
+}
+
+ir_constant::ir_constant(bool b)
+{
+   this->ir_type = ir_type_constant;
+   this->type = glsl_type::bool_type;
+   this->value.b[0] = b;
+   for (int i = 1; i < 16; i++) {
+      this->value.b[i] = false;
+   }
+}
+
+ir_constant::ir_constant(const ir_constant *c, unsigned i)
+{
+   this->ir_type = ir_type_constant;
+   this->type = c->type->get_base_type();
+
+   switch (this->type->base_type) {
+   case GLSL_TYPE_UINT:  this->value.u[0] = c->value.u[i]; break;
+   case GLSL_TYPE_INT:   this->value.i[0] = c->value.i[i]; break;
+   case GLSL_TYPE_FLOAT: this->value.f[0] = c->value.f[i]; break;
+   case GLSL_TYPE_BOOL:  this->value.b[0] = c->value.b[i]; break;
+   default:              assert(!"Should not get here."); break;
+   }
+}
+
+ir_constant::ir_constant(const struct glsl_type *type, exec_list *value_list)
+{
+   this->ir_type = ir_type_constant;
+   this->type = type;
+
+   assert(type->is_scalar() || type->is_vector() || type->is_matrix()
+	  || type->is_record() || type->is_array());
+
+   if (type->is_array()) {
+      this->array_elements = ralloc_array(this, ir_constant *, type->length);
+      unsigned i = 0;
+      foreach_list(node, value_list) {
+	 ir_constant *value = (ir_constant *) node;
+	 assert(value->as_constant() != NULL);
+
+	 this->array_elements[i++] = value;
+      }
+      return;
+   }
+
+   /* If the constant is a record, the types of each of the entries in
+    * value_list must be a 1-for-1 match with the structure components.  Each
+    * entry must also be a constant.  Just move the nodes from the value_list
+    * to the list in the ir_constant.
+    */
+   /* FINISHME: Should there be some type checking and / or assertions here? */
+   /* FINISHME: Should the new constant take ownership of the nodes from
+    * FINISHME: value_list, or should it make copies?
+    */
+   if (type->is_record()) {
+      value_list->move_nodes_to(& this->components);
+      return;
+   }
+
+   for (unsigned i = 0; i < 16; i++) {
+      this->value.u[i] = 0;
+   }
+
+   ir_constant *value = (ir_constant *) (value_list->head);
+
+   /* Constructors with exactly one scalar argument are special for vectors
+    * and matrices.  For vectors, the scalar value is replicated to fill all
+    * the components.  For matrices, the scalar fills the components of the
+    * diagonal while the rest is filled with 0.
+    */
+   if (value->type->is_scalar() && value->next->is_tail_sentinel()) {
+      if (type->is_matrix()) {
+	 /* Matrix - fill diagonal (rest is already set to 0) */
+	 assert(type->base_type == GLSL_TYPE_FLOAT);
+	 for (unsigned i = 0; i < type->matrix_columns; i++)
+	    this->value.f[i * type->vector_elements + i] = value->value.f[0];
+      } else {
+	 /* Vector or scalar - fill all components */
+	 switch (type->base_type) {
+	 case GLSL_TYPE_UINT:
+	 case GLSL_TYPE_INT:
+	    for (unsigned i = 0; i < type->components(); i++)
+	       this->value.u[i] = value->value.u[0];
+	    break;
+	 case GLSL_TYPE_FLOAT:
+	    for (unsigned i = 0; i < type->components(); i++)
+	       this->value.f[i] = value->value.f[0];
+	    break;
+	 case GLSL_TYPE_BOOL:
+	    for (unsigned i = 0; i < type->components(); i++)
+	       this->value.b[i] = value->value.b[0];
+	    break;
+	 default:
+	    assert(!"Should not get here.");
+	    break;
+	 }
+      }
+      return;
+   }
+
+   if (type->is_matrix() && value->type->is_matrix()) {
+      assert(value->next->is_tail_sentinel());
+
+      /* From section 5.4.2 of the GLSL 1.20 spec:
+       * "If a matrix is constructed from a matrix, then each component
+       *  (column i, row j) in the result that has a corresponding component
+       *  (column i, row j) in the argument will be initialized from there."
+       */
+      unsigned cols = MIN2(type->matrix_columns, value->type->matrix_columns);
+      unsigned rows = MIN2(type->vector_elements, value->type->vector_elements);
+      for (unsigned i = 0; i < cols; i++) {
+	 for (unsigned j = 0; j < rows; j++) {
+	    const unsigned src = i * value->type->vector_elements + j;
+	    const unsigned dst = i * type->vector_elements + j;
+	    this->value.f[dst] = value->value.f[src];
+	 }
+      }
+
+      /* "All other components will be initialized to the identity matrix." */
+      for (unsigned i = cols; i < type->matrix_columns; i++)
+	 this->value.f[i * type->vector_elements + i] = 1.0;
+
+      return;
+   }
+
+   /* Use each component from each entry in the value_list to initialize one
+    * component of the constant being constructed.
+    */
+   for (unsigned i = 0; i < type->components(); /* empty */) {
+      assert(value->as_constant() != NULL);
+      assert(!value->is_tail_sentinel());
+
+      for (unsigned j = 0; j < value->type->components(); j++) {
+	 switch (type->base_type) {
+	 case GLSL_TYPE_UINT:
+	    this->value.u[i] = value->get_uint_component(j);
+	    break;
+	 case GLSL_TYPE_INT:
+	    this->value.i[i] = value->get_int_component(j);
+	    break;
+	 case GLSL_TYPE_FLOAT:
+	    this->value.f[i] = value->get_float_component(j);
+	    break;
+	 case GLSL_TYPE_BOOL:
+	    this->value.b[i] = value->get_bool_component(j);
+	    break;
+	 default:
+	    /* FINISHME: What to do?  Exceptions are not the answer.
+	     */
+	    break;
+	 }
+
+	 i++;
+	 if (i >= type->components())
+	    break;
+      }
+
+      value = (ir_constant *) value->next;
+   }
+}
+
+ir_constant *
+ir_constant::zero(void *mem_ctx, const glsl_type *type)
+{
+   assert(type->is_numeric() || type->is_boolean());
+
+   ir_constant *c = new(mem_ctx) ir_constant;
+   c->type = type;
+   memset(&c->value, 0, sizeof(c->value));
+
+   return c;
+}
+
+bool
+ir_constant::get_bool_component(unsigned i) const
+{
+   switch (this->type->base_type) {
+   case GLSL_TYPE_UINT:  return this->value.u[i] != 0;
+   case GLSL_TYPE_INT:   return this->value.i[i] != 0;
+   case GLSL_TYPE_FLOAT: return ((int)this->value.f[i]) != 0;
+   case GLSL_TYPE_BOOL:  return this->value.b[i];
+   default:              assert(!"Should not get here."); break;
+   }
+
+   /* Must return something to make the compiler happy.  This is clearly an
+    * error case.
+    */
+   return false;
+}
+
+float
+ir_constant::get_float_component(unsigned i) const
+{
+   switch (this->type->base_type) {
+   case GLSL_TYPE_UINT:  return (float) this->value.u[i];
+   case GLSL_TYPE_INT:   return (float) this->value.i[i];
+   case GLSL_TYPE_FLOAT: return this->value.f[i];
+   case GLSL_TYPE_BOOL:  return this->value.b[i] ? 1.0 : 0.0;
+   default:              assert(!"Should not get here."); break;
+   }
+
+   /* Must return something to make the compiler happy.  This is clearly an
+    * error case.
+    */
+   return 0.0;
+}
+
+int
+ir_constant::get_int_component(unsigned i) const
+{
+   switch (this->type->base_type) {
+   case GLSL_TYPE_UINT:  return this->value.u[i];
+   case GLSL_TYPE_INT:   return this->value.i[i];
+   case GLSL_TYPE_FLOAT: return (int) this->value.f[i];
+   case GLSL_TYPE_BOOL:  return this->value.b[i] ? 1 : 0;
+   default:              assert(!"Should not get here."); break;
+   }
+
+   /* Must return something to make the compiler happy.  This is clearly an
+    * error case.
+    */
+   return 0;
+}
+
+unsigned
+ir_constant::get_uint_component(unsigned i) const
+{
+   switch (this->type->base_type) {
+   case GLSL_TYPE_UINT:  return this->value.u[i];
+   case GLSL_TYPE_INT:   return this->value.i[i];
+   case GLSL_TYPE_FLOAT: return (unsigned) this->value.f[i];
+   case GLSL_TYPE_BOOL:  return this->value.b[i] ? 1 : 0;
+   default:              assert(!"Should not get here."); break;
+   }
+
+   /* Must return something to make the compiler happy.  This is clearly an
+    * error case.
+    */
+   return 0;
+}
+
+ir_constant *
+ir_constant::get_array_element(unsigned i) const
+{
+   assert(this->type->is_array());
+
+   /* From page 35 (page 41 of the PDF) of the GLSL 1.20 spec:
+    *
+    *     "Behavior is undefined if a shader subscripts an array with an index
+    *     less than 0 or greater than or equal to the size the array was
+    *     declared with."
+    *
+    * Most out-of-bounds accesses are removed before things could get this far.
+    * There are cases where non-constant array index values can get constant
+    * folded.
+    */
+   if (int(i) < 0)
+      i = 0;
+   else if (i >= this->type->length)
+      i = this->type->length - 1;
+
+   return array_elements[i];
+}
+
+ir_constant *
+ir_constant::get_record_field(const char *name)
+{
+   int idx = this->type->field_index(name);
+
+   if (idx < 0)
+      return NULL;
+
+   if (this->components.is_empty())
+      return NULL;
+
+   exec_node *node = this->components.head;
+   for (int i = 0; i < idx; i++) {
+      node = node->next;
+
+      /* If the end of the list is encountered before the element matching the
+       * requested field is found, return NULL.
+       */
+      if (node->is_tail_sentinel())
+	 return NULL;
+   }
+
+   return (ir_constant *) node;
+}
+
+
+bool
+ir_constant::has_value(const ir_constant *c) const
+{
+   if (this->type != c->type)
+      return false;
+
+   if (this->type->is_array()) {
+      for (unsigned i = 0; i < this->type->length; i++) {
+	 if (!this->array_elements[i]->has_value(c->array_elements[i]))
+	    return false;
+      }
+      return true;
+   }
+
+   if (this->type->base_type == GLSL_TYPE_STRUCT) {
+      const exec_node *a_node = this->components.head;
+      const exec_node *b_node = c->components.head;
+
+      while (!a_node->is_tail_sentinel()) {
+	 assert(!b_node->is_tail_sentinel());
+
+	 const ir_constant *const a_field = (ir_constant *) a_node;
+	 const ir_constant *const b_field = (ir_constant *) b_node;
+
+	 if (!a_field->has_value(b_field))
+	    return false;
+
+	 a_node = a_node->next;
+	 b_node = b_node->next;
+      }
+
+      return true;
+   }
+
+   for (unsigned i = 0; i < this->type->components(); i++) {
+      switch (this->type->base_type) {
+      case GLSL_TYPE_UINT:
+	 if (this->value.u[i] != c->value.u[i])
+	    return false;
+	 break;
+      case GLSL_TYPE_INT:
+	 if (this->value.i[i] != c->value.i[i])
+	    return false;
+	 break;
+      case GLSL_TYPE_FLOAT:
+	 if (this->value.f[i] != c->value.f[i])
+	    return false;
+	 break;
+      case GLSL_TYPE_BOOL:
+	 if (this->value.b[i] != c->value.b[i])
+	    return false;
+	 break;
+      default:
+	 assert(!"Should not get here.");
+	 return false;
+      }
+   }
+
+   return true;
+}
+
+bool
+ir_constant::is_zero() const
+{
+   if (!this->type->is_scalar() && !this->type->is_vector())
+      return false;
+
+   for (unsigned c = 0; c < this->type->vector_elements; c++) {
+      switch (this->type->base_type) {
+      case GLSL_TYPE_FLOAT:
+	 if (this->value.f[c] != 0.0)
+	    return false;
+	 break;
+      case GLSL_TYPE_INT:
+	 if (this->value.i[c] != 0)
+	    return false;
+	 break;
+      case GLSL_TYPE_UINT:
+	 if (this->value.u[c] != 0)
+	    return false;
+	 break;
+      case GLSL_TYPE_BOOL:
+	 if (this->value.b[c] != false)
+	    return false;
+	 break;
+      default:
+	 /* The only other base types are structures, arrays, and samplers.
+	  * Samplers cannot be constants, and the others should have been
+	  * filtered out above.
+	  */
+	 assert(!"Should not get here.");
+	 return false;
+      }
+   }
+
+   return true;
+}
+
+bool
+ir_constant::is_one() const
+{
+   if (!this->type->is_scalar() && !this->type->is_vector())
+      return false;
+
+   for (unsigned c = 0; c < this->type->vector_elements; c++) {
+      switch (this->type->base_type) {
+      case GLSL_TYPE_FLOAT:
+	 if (this->value.f[c] != 1.0)
+	    return false;
+	 break;
+      case GLSL_TYPE_INT:
+	 if (this->value.i[c] != 1)
+	    return false;
+	 break;
+      case GLSL_TYPE_UINT:
+	 if (this->value.u[c] != 1)
+	    return false;
+	 break;
+      case GLSL_TYPE_BOOL:
+	 if (this->value.b[c] != true)
+	    return false;
+	 break;
+      default:
+	 /* The only other base types are structures, arrays, and samplers.
+	  * Samplers cannot be constants, and the others should have been
+	  * filtered out above.
+	  */
+	 assert(!"Should not get here.");
+	 return false;
+      }
+   }
+
+   return true;
+}
+
+bool
+ir_constant::is_negative_one() const
+{
+   if (!this->type->is_scalar() && !this->type->is_vector())
+      return false;
+
+   if (this->type->is_boolean())
+      return false;
+
+   for (unsigned c = 0; c < this->type->vector_elements; c++) {
+      switch (this->type->base_type) {
+      case GLSL_TYPE_FLOAT:
+	 if (this->value.f[c] != -1.0)
+	    return false;
+	 break;
+      case GLSL_TYPE_INT:
+	 if (this->value.i[c] != -1)
+	    return false;
+	 break;
+      case GLSL_TYPE_UINT:
+	 if (int(this->value.u[c]) != -1)
+	    return false;
+	 break;
+      default:
+	 /* The only other base types are structures, arrays, samplers, and
+	  * booleans.  Samplers cannot be constants, and the others should
+	  * have been filtered out above.
+	  */
+	 assert(!"Should not get here.");
+	 return false;
+      }
+   }
+
+   return true;
+}
+
+ir_loop::ir_loop()
+{
+   this->ir_type = ir_type_loop;
+   this->cmp = ir_unop_neg;
+   this->from = NULL;
+   this->to = NULL;
+   this->increment = NULL;
+   this->counter = NULL;
+}
+
+
+ir_dereference_variable::ir_dereference_variable(ir_variable *var)
+{
+   this->ir_type = ir_type_dereference_variable;
+   this->var = var;
+   this->type = (var != NULL) ? var->type : glsl_type::error_type;
+}
+
+
+ir_dereference_array::ir_dereference_array(ir_rvalue *value,
+					   ir_rvalue *array_index)
+{
+   this->ir_type = ir_type_dereference_array;
+   this->array_index = array_index;
+   this->set_array(value);
+}
+
+
+ir_dereference_array::ir_dereference_array(ir_variable *var,
+					   ir_rvalue *array_index)
+{
+   void *ctx = ralloc_parent(var);
+
+   this->ir_type = ir_type_dereference_array;
+   this->array_index = array_index;
+   this->set_array(new(ctx) ir_dereference_variable(var));
+}
+
+
+void
+ir_dereference_array::set_array(ir_rvalue *value)
+{
+   this->array = value;
+   this->type = glsl_type::error_type;
+
+   if (this->array != NULL) {
+      const glsl_type *const vt = this->array->type;
+
+      if (vt->is_array()) {
+	 type = vt->element_type();
+      } else if (vt->is_matrix()) {
+	 type = vt->column_type();
+      } else if (vt->is_vector()) {
+	 type = vt->get_base_type();
+      }
+   }
+}
+
+
+ir_dereference_record::ir_dereference_record(ir_rvalue *value,
+					     const char *field)
+{
+   this->ir_type = ir_type_dereference_record;
+   this->record = value;
+   this->field = ralloc_strdup(this, field);
+   this->type = (this->record != NULL)
+      ? this->record->type->field_type(field) : glsl_type::error_type;
+}
+
+
+ir_dereference_record::ir_dereference_record(ir_variable *var,
+					     const char *field)
+{
+   void *ctx = ralloc_parent(var);
+
+   this->ir_type = ir_type_dereference_record;
+   this->record = new(ctx) ir_dereference_variable(var);
+   this->field = ralloc_strdup(this, field);
+   this->type = (this->record != NULL)
+      ? this->record->type->field_type(field) : glsl_type::error_type;
+}
+
+bool type_contains_sampler(const glsl_type *type)
+{
+   if (type->is_array()) {
+      return type_contains_sampler(type->fields.array);
+   } else if (type->is_record()) {
+      for (unsigned int i = 0; i < type->length; i++) {
+	 if (type_contains_sampler(type->fields.structure[i].type))
+	    return true;
+      }
+      return false;
+   } else {
+      return type->is_sampler();
+   }
+}
+
+bool
+ir_dereference::is_lvalue()
+{
+   ir_variable *var = this->variable_referenced();
+
+   /* Every l-value derference chain eventually ends in a variable.
+    */
+   if ((var == NULL) || var->read_only)
+      return false;
+
+   if (this->type->is_array() && !var->array_lvalue)
+      return false;
+
+   /* From page 17 (page 23 of the PDF) of the GLSL 1.20 spec:
+    *
+    *    "Samplers cannot be treated as l-values; hence cannot be used
+    *     as out or inout function parameters, nor can they be
+    *     assigned into."
+    */
+   if (type_contains_sampler(this->type))
+      return false;
+
+   return true;
+}
+
+
+const char *tex_opcode_strs[] = { "tex", "txb", "txl", "txd", "txf" };
+
+const char *ir_texture::opcode_string()
+{
+   assert((unsigned int) op <=
+	  sizeof(tex_opcode_strs) / sizeof(tex_opcode_strs[0]));
+   return tex_opcode_strs[op];
+}
+
+ir_texture_opcode
+ir_texture::get_opcode(const char *str)
+{
+   const int count = sizeof(tex_opcode_strs) / sizeof(tex_opcode_strs[0]);
+   for (int op = 0; op < count; op++) {
+      if (strcmp(str, tex_opcode_strs[op]) == 0)
+	 return (ir_texture_opcode) op;
+   }
+   return (ir_texture_opcode) -1;
+}
+
+
+void
+ir_texture::set_sampler(ir_dereference *sampler, const glsl_type *type)
+{
+   assert(sampler != NULL);
+   assert(type != NULL);
+   this->sampler = sampler;
+   this->type = type;
+
+   assert(sampler->type->sampler_type == (int) type->base_type);
+   if (sampler->type->sampler_shadow)
+      assert(type->vector_elements == 4 || type->vector_elements == 1);
+   else
+      assert(type->vector_elements == 4);
+}
+
+
+void
+ir_swizzle::init_mask(const unsigned *comp, unsigned count)
+{
+   assert((count >= 1) && (count <= 4));
+
+   memset(&this->mask, 0, sizeof(this->mask));
+   this->mask.num_components = count;
+
+   unsigned dup_mask = 0;
+   switch (count) {
+   case 4:
+      assert(comp[3] <= 3);
+      dup_mask |= (1U << comp[3])
+	 & ((1U << comp[0]) | (1U << comp[1]) | (1U << comp[2]));
+      this->mask.w = comp[3];
+
+   case 3:
+      assert(comp[2] <= 3);
+      dup_mask |= (1U << comp[2])
+	 & ((1U << comp[0]) | (1U << comp[1]));
+      this->mask.z = comp[2];
+
+   case 2:
+      assert(comp[1] <= 3);
+      dup_mask |= (1U << comp[1])
+	 & ((1U << comp[0]));
+      this->mask.y = comp[1];
+
+   case 1:
+      assert(comp[0] <= 3);
+      this->mask.x = comp[0];
+   }
+
+   this->mask.has_duplicates = dup_mask != 0;
+
+   /* Based on the number of elements in the swizzle and the base type
+    * (i.e., float, int, unsigned, or bool) of the vector being swizzled,
+    * generate the type of the resulting value.
+    */
+   type = glsl_type::get_instance(val->type->base_type, mask.num_components, 1);
+}
+
+ir_swizzle::ir_swizzle(ir_rvalue *val, unsigned x, unsigned y, unsigned z,
+		       unsigned w, unsigned count)
+   : val(val)
+{
+   const unsigned components[4] = { x, y, z, w };
+   this->ir_type = ir_type_swizzle;
+   this->init_mask(components, count);
+}
+
+ir_swizzle::ir_swizzle(ir_rvalue *val, const unsigned *comp,
+		       unsigned count)
+   : val(val)
+{
+   this->ir_type = ir_type_swizzle;
+   this->init_mask(comp, count);
+}
+
+ir_swizzle::ir_swizzle(ir_rvalue *val, ir_swizzle_mask mask)
+{
+   this->ir_type = ir_type_swizzle;
+   this->val = val;
+   this->mask = mask;
+   this->type = glsl_type::get_instance(val->type->base_type,
+					mask.num_components, 1);
+}
+
+#define X 1
+#define R 5
+#define S 9
+#define I 13
+
+ir_swizzle *
+ir_swizzle::create(ir_rvalue *val, const char *str, unsigned vector_length)
+{
+   void *ctx = ralloc_parent(val);
+
+   /* For each possible swizzle character, this table encodes the value in
+    * \c idx_map that represents the 0th element of the vector.  For invalid
+    * swizzle characters (e.g., 'k'), a special value is used that will allow
+    * detection of errors.
+    */
+   static const unsigned char base_idx[26] = {
+   /* a  b  c  d  e  f  g  h  i  j  k  l  m */
+      R, R, I, I, I, I, R, I, I, I, I, I, I,
+   /* n  o  p  q  r  s  t  u  v  w  x  y  z */
+      I, I, S, S, R, S, S, I, I, X, X, X, X
+   };
+
+   /* Each valid swizzle character has an entry in the previous table.  This
+    * table encodes the base index encoded in the previous table plus the actual
+    * index of the swizzle character.  When processing swizzles, the first
+    * character in the string is indexed in the previous table.  Each character
+    * in the string is indexed in this table, and the value found there has the
+    * value form the first table subtracted.  The result must be on the range
+    * [0,3].
+    *
+    * For example, the string "wzyx" will get X from the first table.  Each of
+    * the charcaters will get X+3, X+2, X+1, and X+0 from this table.  After
+    * subtraction, the swizzle values are { 3, 2, 1, 0 }.
+    *
+    * The string "wzrg" will get X from the first table.  Each of the characters
+    * will get X+3, X+2, R+0, and R+1 from this table.  After subtraction, the
+    * swizzle values are { 3, 2, 4, 5 }.  Since 4 and 5 are outside the range
+    * [0,3], the error is detected.
+    */
+   static const unsigned char idx_map[26] = {
+   /* a    b    c    d    e    f    g    h    i    j    k    l    m */
+      R+3, R+2, 0,   0,   0,   0,   R+1, 0,   0,   0,   0,   0,   0,
+   /* n    o    p    q    r    s    t    u    v    w    x    y    z */
+      0,   0,   S+2, S+3, R+0, S+0, S+1, 0,   0,   X+3, X+0, X+1, X+2
+   };
+
+   int swiz_idx[4] = { 0, 0, 0, 0 };
+   unsigned i;
+
+
+   /* Validate the first character in the swizzle string and look up the base
+    * index value as described above.
+    */
+   if ((str[0] < 'a') || (str[0] > 'z'))
+      return NULL;
+
+   const unsigned base = base_idx[str[0] - 'a'];
+
+
+   for (i = 0; (i < 4) && (str[i] != '\0'); i++) {
+      /* Validate the next character, and, as described above, convert it to a
+       * swizzle index.
+       */
+      if ((str[i] < 'a') || (str[i] > 'z'))
+	 return NULL;
+
+      swiz_idx[i] = idx_map[str[i] - 'a'] - base;
+      if ((swiz_idx[i] < 0) || (swiz_idx[i] >= (int) vector_length))
+	 return NULL;
+   }
+
+   if (str[i] != '\0')
+	 return NULL;
+
+   return new(ctx) ir_swizzle(val, swiz_idx[0], swiz_idx[1], swiz_idx[2],
+			      swiz_idx[3], i);
+}
+
+#undef X
+#undef R
+#undef S
+#undef I
+
+ir_variable *
+ir_swizzle::variable_referenced()
+{
+   return this->val->variable_referenced();
+}
+
+
+ir_variable::ir_variable(const struct glsl_type *type, const char *name,
+			 ir_variable_mode mode)
+   : max_array_access(0), read_only(false), centroid(false), invariant(false),
+     mode(mode), interpolation(ir_var_smooth), array_lvalue(false)
+{
+   this->ir_type = ir_type_variable;
+   this->type = type;
+   this->name = ralloc_strdup(this, name);
+   this->explicit_location = false;
+   this->location = -1;
+   this->warn_extension = NULL;
+   this->constant_value = NULL;
+   this->origin_upper_left = false;
+   this->pixel_center_integer = false;
+   this->depth_layout = ir_depth_layout_none;
+   this->used = false;
+
+   if (type && type->base_type == GLSL_TYPE_SAMPLER)
+      this->read_only = true;
+}
+
+
+const char *
+ir_variable::interpolation_string() const
+{
+   switch (this->interpolation) {
+   case ir_var_smooth:        return "smooth";
+   case ir_var_flat:          return "flat";
+   case ir_var_noperspective: return "noperspective";
+   }
+
+   assert(!"Should not get here.");
+   return "";
+}
+
+
+unsigned
+ir_variable::component_slots() const
+{
+   /* FINISHME: Sparsely accessed arrays require fewer slots. */
+   return this->type->component_slots();
+}
+
+
+ir_function_signature::ir_function_signature(const glsl_type *return_type)
+   : return_type(return_type), is_defined(false), _function(NULL)
+{
+   this->ir_type = ir_type_function_signature;
+   this->is_builtin = false;
+}
+
+
+static bool
+modes_match(unsigned a, unsigned b)
+{
+   if (a == b)
+      return true;
+
+   /* Accept "in" vs. "const in" */
+   if ((a == ir_var_const_in && b == ir_var_in) ||
+       (b == ir_var_const_in && a == ir_var_in))
+      return true;
+
+   return false;
+}
+
+
+const char *
+ir_function_signature::qualifiers_match(exec_list *params)
+{
+   exec_list_iterator iter_a = parameters.iterator();
+   exec_list_iterator iter_b = params->iterator();
+
+   /* check that the qualifiers match. */
+   while (iter_a.has_next()) {
+      ir_variable *a = (ir_variable *)iter_a.get();
+      ir_variable *b = (ir_variable *)iter_b.get();
+
+      if (a->read_only != b->read_only ||
+	  !modes_match(a->mode, b->mode) ||
+	  a->interpolation != b->interpolation ||
+	  a->centroid != b->centroid) {
+
+	 /* parameter a's qualifiers don't match */
+	 return a->name;
+      }
+
+      iter_a.next();
+      iter_b.next();
+   }
+   return NULL;
+}
+
+
+void
+ir_function_signature::replace_parameters(exec_list *new_params)
+{
+   /* Destroy all of the previous parameter information.  If the previous
+    * parameter information comes from the function prototype, it may either
+    * specify incorrect parameter names or not have names at all.
+    */
+   foreach_iter(exec_list_iterator, iter, parameters) {
+      assert(((ir_instruction *) iter.get())->as_variable() != NULL);
+
+      iter.remove();
+   }
+
+   new_params->move_nodes_to(&parameters);
+}
+
+
+ir_function::ir_function(const char *name)
+{
+   this->ir_type = ir_type_function;
+   this->name = ralloc_strdup(this, name);
+}
+
+
+bool
+ir_function::has_user_signature()
+{
+   foreach_list(n, &this->signatures) {
+      ir_function_signature *const sig = (ir_function_signature *) n;
+      if (!sig->is_builtin)
+	 return true;
+   }
+   return false;
+}
+
+
+ir_call *
+ir_call::get_error_instruction(void *ctx)
+{
+   ir_call *call = new(ctx) ir_call;
+
+   call->type = glsl_type::error_type;
+   return call;
+}
+
+void
+ir_call::set_callee(ir_function_signature *sig)
+{
+   assert((this->type == NULL) || (this->type == sig->return_type));
+
+   this->callee = sig;
+}
+
+void
+visit_exec_list(exec_list *list, ir_visitor *visitor)
+{
+   foreach_iter(exec_list_iterator, iter, *list) {
+      ((ir_instruction *)iter.get())->accept(visitor);
+   }
+}
+
+
+static void
+steal_memory(ir_instruction *ir, void *new_ctx)
+{
+   ir_variable *var = ir->as_variable();
+   ir_constant *constant = ir->as_constant();
+   if (var != NULL && var->constant_value != NULL)
+      steal_memory(var->constant_value, ir);
+
+   /* The components of aggregate constants are not visited by the normal
+    * visitor, so steal their values by hand.
+    */
+   if (constant != NULL) {
+      if (constant->type->is_record()) {
+	 foreach_iter(exec_list_iterator, iter, constant->components) {
+	    ir_constant *field = (ir_constant *)iter.get();
+	    steal_memory(field, ir);
+	 }
+      } else if (constant->type->is_array()) {
+	 for (unsigned int i = 0; i < constant->type->length; i++) {
+	    steal_memory(constant->array_elements[i], ir);
+	 }
+      }
+   }
+
+   ralloc_steal(new_ctx, ir);
+}
+
+
+void
+reparent_ir(exec_list *list, void *mem_ctx)
+{
+   foreach_list(node, list) {
+      visit_tree((ir_instruction *) node, steal_memory, mem_ctx);
+   }
+}
+
+
+static ir_rvalue *
+try_min_one(ir_rvalue *ir)
+{
+   ir_expression *expr = ir->as_expression();
+
+   if (!expr || expr->operation != ir_binop_min)
+      return NULL;
+
+   if (expr->operands[0]->is_one())
+      return expr->operands[1];
+
+   if (expr->operands[1]->is_one())
+      return expr->operands[0];
+
+   return NULL;
+}
+
+static ir_rvalue *
+try_max_zero(ir_rvalue *ir)
+{
+   ir_expression *expr = ir->as_expression();
+
+   if (!expr || expr->operation != ir_binop_max)
+      return NULL;
+
+   if (expr->operands[0]->is_zero())
+      return expr->operands[1];
+
+   if (expr->operands[1]->is_zero())
+      return expr->operands[0];
+
+   return NULL;
+}
+
+ir_rvalue *
+ir_rvalue::as_rvalue_to_saturate()
+{
+   ir_expression *expr = this->as_expression();
+
+   if (!expr)
+      return NULL;
+
+   ir_rvalue *max_zero = try_max_zero(expr);
+   if (max_zero) {
+      return try_min_one(max_zero);
+   } else {
+      ir_rvalue *min_one = try_min_one(expr);
+      if (min_one) {
+	 return try_max_zero(min_one);
+      }
+   }
+
+   return NULL;
+}