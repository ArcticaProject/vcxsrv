<<<<<<< HEAD
/*
 * Copyright © 2010 Intel Corporation
 *
 * Permission is hereby granted, free of charge, to any person obtaining a
 * constant of this software and associated documentation files (the "Software"),
 * to deal in the Software without restriction, including without limitation
 * the rights to use, constant, modify, merge, publish, distribute, sublicense,
 * and/or sell copies of the Software, and to permit persons to whom the
 * Software is furnished to do so, subject to the following conditions:
 *
 * The above constantright notice and this permission notice (including the next
 * paragraph) shall be included in all copies or substantial portions of the
 * Software.
 *
 * THE SOFTWARE IS PROVIDED "AS IS", WITHOUT WARRANTY OF ANY KIND, EXPRESS OR
 * IMPLIED, INCLUDING BUT NOT LIMITED TO THE WARRANTIES OF MERCHANTABILITY,
 * FITNESS FOR A PARTICULAR PURPOSE AND NONINFRINGEMENT.  IN NO EVENT SHALL
 * THE AUTHORS OR CONSTANTRIGHT HOLDERS BE LIABLE FOR ANY CLAIM, DAMAGES OR OTHER
 * LIABILITY, WHETHER IN AN ACTION OF CONTRACT, TORT OR OTHERWISE, ARISING
 * FROM, OUT OF OR IN CONNECTION WITH THE SOFTWARE OR THE USE OR OTHER
 * DEALINGS IN THE SOFTWARE.
 */

/**
 * \file opt_constant_propagation.cpp
 *
 * Tracks assignments of constants to channels of variables, and
 * usage of those constant channels with direct usage of the constants.
 *
 * This can lead to constant folding and algebraic optimizations in
 * those later expressions, while causing no increase in instruction
 * count (due to constants being generally free to load from a
 * constant push buffer or as instruction immediate values) and
 * possibly reducing register pressure.
 */

#include "ir.h"
#include "ir_visitor.h"
#include "ir_rvalue_visitor.h"
#include "ir_basic_block.h"
#include "ir_optimization.h"
#include "glsl_types.h"

class acp_entry : public exec_node
{
public:
   acp_entry(ir_variable *var, unsigned write_mask, ir_constant *constant)
   {
      assert(var);
      assert(constant);
      this->var = var;
      this->write_mask = write_mask;
      this->constant = constant;
   }

   ir_variable *var;
   ir_constant *constant;
   unsigned write_mask;
};


class kill_entry : public exec_node
{
public:
   kill_entry(ir_variable *var, unsigned write_mask)
   {
      assert(var);
      this->var = var;
      this->write_mask = write_mask;
   }

   ir_variable *var;
   unsigned write_mask;
};

class ir_constant_propagation_visitor : public ir_rvalue_visitor {
public:
   ir_constant_propagation_visitor()
   {
      progress = false;
      mem_ctx = ralloc_context(0);
      this->acp = new(mem_ctx) exec_list;
      this->kills = new(mem_ctx) exec_list;
   }
   ~ir_constant_propagation_visitor()
   {
      ralloc_free(mem_ctx);
   }

   virtual ir_visitor_status visit_enter(class ir_loop *);
   virtual ir_visitor_status visit_enter(class ir_function_signature *);
   virtual ir_visitor_status visit_enter(class ir_function *);
   virtual ir_visitor_status visit_leave(class ir_assignment *);
   virtual ir_visitor_status visit_enter(class ir_call *);
   virtual ir_visitor_status visit_enter(class ir_if *);

   void add_constant(ir_assignment *ir);
   void kill(ir_variable *ir, unsigned write_mask);
   void handle_if_block(exec_list *instructions);
   void handle_rvalue(ir_rvalue **rvalue);

   /** List of acp_entry: The available constants to propagate */
   exec_list *acp;

   /**
    * List of kill_entry: The masks of variables whose values were
    * killed in this block.
    */
   exec_list *kills;

   bool progress;

   bool killed_all;

   void *mem_ctx;
};


void
ir_constant_propagation_visitor::handle_rvalue(ir_rvalue **rvalue)
{
   if (this->in_assignee || !*rvalue)
      return;

   const glsl_type *type = (*rvalue)->type;
   if (!type->is_scalar() && !type->is_vector())
      return;

   ir_swizzle *swiz = NULL;
   ir_dereference_variable *deref = (*rvalue)->as_dereference_variable();
   if (!deref) {
      swiz = (*rvalue)->as_swizzle();
      if (!swiz)
	 return;

      deref = swiz->val->as_dereference_variable();
      if (!deref)
	 return;
   }

   ir_constant_data data;
   memset(&data, 0, sizeof(data));

   for (unsigned int i = 0; i < type->components(); i++) {
      int channel;
      acp_entry *found = NULL;

      if (swiz) {
	 switch (i) {
	 case 0: channel = swiz->mask.x; break;
	 case 1: channel = swiz->mask.y; break;
	 case 2: channel = swiz->mask.z; break;
	 case 3: channel = swiz->mask.w; break;
	 default: assert(!"shouldn't be reached"); channel = 0; break;
	 }
      } else {
	 channel = i;
      }

      foreach_iter(exec_list_iterator, iter, *this->acp) {
	 acp_entry *entry = (acp_entry *)iter.get();
	 if (entry->var == deref->var && entry->write_mask & (1 << channel)) {
	    found = entry;
	    break;
	 }
      }

      if (!found)
	 return;

      int rhs_channel = 0;
      for (int j = 0; j < 4; j++) {
	 if (j == channel)
	    break;
	 if (found->write_mask & (1 << j))
	    rhs_channel++;
      }

      switch (type->base_type) {
      case GLSL_TYPE_FLOAT:
	 data.f[i] = found->constant->value.f[rhs_channel];
	 break;
      case GLSL_TYPE_INT:
	 data.i[i] = found->constant->value.i[rhs_channel];
	 break;
      case GLSL_TYPE_UINT:
	 data.u[i] = found->constant->value.u[rhs_channel];
	 break;
      case GLSL_TYPE_BOOL:
	 data.b[i] = found->constant->value.b[rhs_channel];
	 break;
      default:
	 assert(!"not reached");
	 break;
      }
   }

   *rvalue = new(ralloc_parent(deref)) ir_constant(type, &data);
   this->progress = true;
}

ir_visitor_status
ir_constant_propagation_visitor::visit_enter(ir_function_signature *ir)
{
   /* Treat entry into a function signature as a completely separate
    * block.  Any instructions at global scope will be shuffled into
    * main() at link time, so they're irrelevant to us.
    */
   exec_list *orig_acp = this->acp;
   exec_list *orig_kills = this->kills;
   bool orig_killed_all = this->killed_all;

   this->acp = new(mem_ctx) exec_list;
   this->kills = new(mem_ctx) exec_list;
   this->killed_all = false;

   visit_list_elements(this, &ir->body);

   this->kills = orig_kills;
   this->acp = orig_acp;
   this->killed_all = orig_killed_all;

   return visit_continue_with_parent;
}

ir_visitor_status
ir_constant_propagation_visitor::visit_leave(ir_assignment *ir)
{
   if (this->in_assignee)
      return visit_continue;

   kill(ir->lhs->variable_referenced(), ir->write_mask);

   add_constant(ir);

   return visit_continue;
}

ir_visitor_status
ir_constant_propagation_visitor::visit_enter(ir_function *ir)
{
   (void) ir;
   return visit_continue;
}

ir_visitor_status
ir_constant_propagation_visitor::visit_enter(ir_call *ir)
{
   /* Do constant propagation on call parameters, but skip any out params */
   exec_list_iterator sig_param_iter = ir->get_callee()->parameters.iterator();
   foreach_iter(exec_list_iterator, iter, ir->actual_parameters) {
      ir_variable *sig_param = (ir_variable *)sig_param_iter.get();
      ir_rvalue *param = (ir_rvalue *)iter.get();
      if (sig_param->mode != ir_var_out && sig_param->mode != ir_var_inout) {
	 ir_rvalue *new_param = param;
	 handle_rvalue(&new_param);
         if (new_param != param)
	    param->replace_with(new_param);
	 else
	    param->accept(this);
      }
      sig_param_iter.next();
   }

   /* Since we're unlinked, we don't (necssarily) know the side effects of
    * this call.  So kill all copies.
    */
   acp->make_empty();
   this->killed_all = true;

   return visit_continue_with_parent;
}

void
ir_constant_propagation_visitor::handle_if_block(exec_list *instructions)
{
   exec_list *orig_acp = this->acp;
   exec_list *orig_kills = this->kills;
   bool orig_killed_all = this->killed_all;

   this->acp = new(mem_ctx) exec_list;
   this->kills = new(mem_ctx) exec_list;
   this->killed_all = false;

   /* Populate the initial acp with a constant of the original */
   foreach_iter(exec_list_iterator, iter, *orig_acp) {
      acp_entry *a = (acp_entry *)iter.get();
      this->acp->push_tail(new(this->mem_ctx) acp_entry(a->var, a->write_mask,
							a->constant));
   }

   visit_list_elements(this, instructions);

   if (this->killed_all) {
      orig_acp->make_empty();
   }

   exec_list *new_kills = this->kills;
   this->kills = orig_kills;
   this->acp = orig_acp;
   this->killed_all = this->killed_all || orig_killed_all;

   foreach_iter(exec_list_iterator, iter, *new_kills) {
      kill_entry *k = (kill_entry *)iter.get();
      kill(k->var, k->write_mask);
   }
}

ir_visitor_status
ir_constant_propagation_visitor::visit_enter(ir_if *ir)
{
   ir->condition->accept(this);
   handle_rvalue(&ir->condition);

   handle_if_block(&ir->then_instructions);
   handle_if_block(&ir->else_instructions);

   /* handle_if_block() already descended into the children. */
   return visit_continue_with_parent;
}

ir_visitor_status
ir_constant_propagation_visitor::visit_enter(ir_loop *ir)
{
   exec_list *orig_acp = this->acp;
   exec_list *orig_kills = this->kills;
   bool orig_killed_all = this->killed_all;

   /* FINISHME: For now, the initial acp for loops is totally empty.
    * We could go through once, then go through again with the acp
    * cloned minus the killed entries after the first run through.
    */
   this->acp = new(mem_ctx) exec_list;
   this->kills = new(mem_ctx) exec_list;
   this->killed_all = false;

   visit_list_elements(this, &ir->body_instructions);

   if (this->killed_all) {
      orig_acp->make_empty();
   }

   exec_list *new_kills = this->kills;
   this->kills = orig_kills;
   this->acp = orig_acp;
   this->killed_all = this->killed_all || orig_killed_all;

   foreach_iter(exec_list_iterator, iter, *new_kills) {
      kill_entry *k = (kill_entry *)iter.get();
      kill(k->var, k->write_mask);
   }

   /* already descended into the children. */
   return visit_continue_with_parent;
}

void
ir_constant_propagation_visitor::kill(ir_variable *var, unsigned write_mask)
{
   assert(var != NULL);

   /* We don't track non-vectors. */
   if (!var->type->is_vector() && !var->type->is_scalar())
      return;

   /* Remove any entries currently in the ACP for this kill. */
   foreach_iter(exec_list_iterator, iter, *this->acp) {
      acp_entry *entry = (acp_entry *)iter.get();

      if (entry->var == var) {
	 entry->write_mask &= ~write_mask;
	 if (entry->write_mask == 0)
	    entry->remove();
      }
   }

   /* Add this writemask of the variable to the list of killed
    * variables in this block.
    */
   foreach_iter(exec_list_iterator, iter, *this->kills) {
      kill_entry *entry = (kill_entry *)iter.get();

      if (entry->var == var) {
	 entry->write_mask |= write_mask;
	 return;
      }
   }
   /* Not already in the list.  Make new entry. */
   this->kills->push_tail(new(this->mem_ctx) kill_entry(var, write_mask));
}

/**
 * Adds an entry to the available constant list if it's a plain assignment
 * of a variable to a variable.
 */
void
ir_constant_propagation_visitor::add_constant(ir_assignment *ir)
{
   acp_entry *entry;

   if (ir->condition)
      return;

   if (!ir->write_mask)
      return;

   ir_dereference_variable *deref = ir->lhs->as_dereference_variable();
   ir_constant *constant = ir->rhs->as_constant();

   if (!deref || !constant)
      return;

   /* Only do constant propagation on vectors.  Constant matrices,
    * arrays, or structures would require more work elsewhere.
    */
   if (!deref->var->type->is_vector() && !deref->var->type->is_scalar())
      return;

   entry = new(this->mem_ctx) acp_entry(deref->var, ir->write_mask, constant);
   this->acp->push_tail(entry);
}

/**
 * Does a constant propagation pass on the code present in the instruction stream.
 */
bool
do_constant_propagation(exec_list *instructions)
{
   ir_constant_propagation_visitor v;

   visit_list_elements(&v, instructions);

   return v.progress;
}
=======
/*
 * Copyright © 2010 Intel Corporation
 *
 * Permission is hereby granted, free of charge, to any person obtaining a
 * constant of this software and associated documentation files (the "Software"),
 * to deal in the Software without restriction, including without limitation
 * the rights to use, constant, modify, merge, publish, distribute, sublicense,
 * and/or sell copies of the Software, and to permit persons to whom the
 * Software is furnished to do so, subject to the following conditions:
 *
 * The above constantright notice and this permission notice (including the next
 * paragraph) shall be included in all copies or substantial portions of the
 * Software.
 *
 * THE SOFTWARE IS PROVIDED "AS IS", WITHOUT WARRANTY OF ANY KIND, EXPRESS OR
 * IMPLIED, INCLUDING BUT NOT LIMITED TO THE WARRANTIES OF MERCHANTABILITY,
 * FITNESS FOR A PARTICULAR PURPOSE AND NONINFRINGEMENT.  IN NO EVENT SHALL
 * THE AUTHORS OR CONSTANTRIGHT HOLDERS BE LIABLE FOR ANY CLAIM, DAMAGES OR OTHER
 * LIABILITY, WHETHER IN AN ACTION OF CONTRACT, TORT OR OTHERWISE, ARISING
 * FROM, OUT OF OR IN CONNECTION WITH THE SOFTWARE OR THE USE OR OTHER
 * DEALINGS IN THE SOFTWARE.
 */

/**
 * \file opt_constant_propagation.cpp
 *
 * Tracks assignments of constants to channels of variables, and
 * usage of those constant channels with direct usage of the constants.
 *
 * This can lead to constant folding and algebraic optimizations in
 * those later expressions, while causing no increase in instruction
 * count (due to constants being generally free to load from a
 * constant push buffer or as instruction immediate values) and
 * possibly reducing register pressure.
 */

#include "ir.h"
#include "ir_visitor.h"
#include "ir_rvalue_visitor.h"
#include "ir_basic_block.h"
#include "ir_optimization.h"
#include "glsl_types.h"

class acp_entry : public exec_node
{
public:
   acp_entry(ir_variable *var, unsigned write_mask, ir_constant *constant)
   {
      assert(var);
      assert(constant);
      this->var = var;
      this->write_mask = write_mask;
      this->constant = constant;
      this->initial_values = write_mask;
   }

   acp_entry(const acp_entry *src)
   {
      this->var = src->var;
      this->write_mask = src->write_mask;
      this->constant = src->constant;
      this->initial_values = src->initial_values;
   }

   ir_variable *var;
   ir_constant *constant;
   unsigned write_mask;

   /** Mask of values initially available in the constant. */
   unsigned initial_values;
};


class kill_entry : public exec_node
{
public:
   kill_entry(ir_variable *var, unsigned write_mask)
   {
      assert(var);
      this->var = var;
      this->write_mask = write_mask;
   }

   ir_variable *var;
   unsigned write_mask;
};

class ir_constant_propagation_visitor : public ir_rvalue_visitor {
public:
   ir_constant_propagation_visitor()
   {
      progress = false;
      mem_ctx = ralloc_context(0);
      this->acp = new(mem_ctx) exec_list;
      this->kills = new(mem_ctx) exec_list;
   }
   ~ir_constant_propagation_visitor()
   {
      ralloc_free(mem_ctx);
   }

   virtual ir_visitor_status visit_enter(class ir_loop *);
   virtual ir_visitor_status visit_enter(class ir_function_signature *);
   virtual ir_visitor_status visit_enter(class ir_function *);
   virtual ir_visitor_status visit_leave(class ir_assignment *);
   virtual ir_visitor_status visit_enter(class ir_call *);
   virtual ir_visitor_status visit_enter(class ir_if *);

   void add_constant(ir_assignment *ir);
   void kill(ir_variable *ir, unsigned write_mask);
   void handle_if_block(exec_list *instructions);
   void handle_rvalue(ir_rvalue **rvalue);

   /** List of acp_entry: The available constants to propagate */
   exec_list *acp;

   /**
    * List of kill_entry: The masks of variables whose values were
    * killed in this block.
    */
   exec_list *kills;

   bool progress;

   bool killed_all;

   void *mem_ctx;
};


void
ir_constant_propagation_visitor::handle_rvalue(ir_rvalue **rvalue)
{
   if (this->in_assignee || !*rvalue)
      return;

   const glsl_type *type = (*rvalue)->type;
   if (!type->is_scalar() && !type->is_vector())
      return;

   ir_swizzle *swiz = NULL;
   ir_dereference_variable *deref = (*rvalue)->as_dereference_variable();
   if (!deref) {
      swiz = (*rvalue)->as_swizzle();
      if (!swiz)
	 return;

      deref = swiz->val->as_dereference_variable();
      if (!deref)
	 return;
   }

   ir_constant_data data;
   memset(&data, 0, sizeof(data));

   for (unsigned int i = 0; i < type->components(); i++) {
      int channel;
      acp_entry *found = NULL;

      if (swiz) {
	 switch (i) {
	 case 0: channel = swiz->mask.x; break;
	 case 1: channel = swiz->mask.y; break;
	 case 2: channel = swiz->mask.z; break;
	 case 3: channel = swiz->mask.w; break;
	 default: assert(!"shouldn't be reached"); channel = 0; break;
	 }
      } else {
	 channel = i;
      }

      foreach_iter(exec_list_iterator, iter, *this->acp) {
	 acp_entry *entry = (acp_entry *)iter.get();
	 if (entry->var == deref->var && entry->write_mask & (1 << channel)) {
	    found = entry;
	    break;
	 }
      }

      if (!found)
	 return;

      int rhs_channel = 0;
      for (int j = 0; j < 4; j++) {
	 if (j == channel)
	    break;
	 if (found->initial_values & (1 << j))
	    rhs_channel++;
      }

      switch (type->base_type) {
      case GLSL_TYPE_FLOAT:
	 data.f[i] = found->constant->value.f[rhs_channel];
	 break;
      case GLSL_TYPE_INT:
	 data.i[i] = found->constant->value.i[rhs_channel];
	 break;
      case GLSL_TYPE_UINT:
	 data.u[i] = found->constant->value.u[rhs_channel];
	 break;
      case GLSL_TYPE_BOOL:
	 data.b[i] = found->constant->value.b[rhs_channel];
	 break;
      default:
	 assert(!"not reached");
	 break;
      }
   }

   *rvalue = new(ralloc_parent(deref)) ir_constant(type, &data);
   this->progress = true;
}

ir_visitor_status
ir_constant_propagation_visitor::visit_enter(ir_function_signature *ir)
{
   /* Treat entry into a function signature as a completely separate
    * block.  Any instructions at global scope will be shuffled into
    * main() at link time, so they're irrelevant to us.
    */
   exec_list *orig_acp = this->acp;
   exec_list *orig_kills = this->kills;
   bool orig_killed_all = this->killed_all;

   this->acp = new(mem_ctx) exec_list;
   this->kills = new(mem_ctx) exec_list;
   this->killed_all = false;

   visit_list_elements(this, &ir->body);

   this->kills = orig_kills;
   this->acp = orig_acp;
   this->killed_all = orig_killed_all;

   return visit_continue_with_parent;
}

ir_visitor_status
ir_constant_propagation_visitor::visit_leave(ir_assignment *ir)
{
   if (this->in_assignee)
      return visit_continue;

   kill(ir->lhs->variable_referenced(), ir->write_mask);

   add_constant(ir);

   return visit_continue;
}

ir_visitor_status
ir_constant_propagation_visitor::visit_enter(ir_function *ir)
{
   (void) ir;
   return visit_continue;
}

ir_visitor_status
ir_constant_propagation_visitor::visit_enter(ir_call *ir)
{
   /* Do constant propagation on call parameters, but skip any out params */
   exec_list_iterator sig_param_iter = ir->get_callee()->parameters.iterator();
   foreach_iter(exec_list_iterator, iter, ir->actual_parameters) {
      ir_variable *sig_param = (ir_variable *)sig_param_iter.get();
      ir_rvalue *param = (ir_rvalue *)iter.get();
      if (sig_param->mode != ir_var_out && sig_param->mode != ir_var_inout) {
	 ir_rvalue *new_param = param;
	 handle_rvalue(&new_param);
         if (new_param != param)
	    param->replace_with(new_param);
	 else
	    param->accept(this);
      }
      sig_param_iter.next();
   }

   /* Since we're unlinked, we don't (necssarily) know the side effects of
    * this call.  So kill all copies.
    */
   acp->make_empty();
   this->killed_all = true;

   return visit_continue_with_parent;
}

void
ir_constant_propagation_visitor::handle_if_block(exec_list *instructions)
{
   exec_list *orig_acp = this->acp;
   exec_list *orig_kills = this->kills;
   bool orig_killed_all = this->killed_all;

   this->acp = new(mem_ctx) exec_list;
   this->kills = new(mem_ctx) exec_list;
   this->killed_all = false;

   /* Populate the initial acp with a constant of the original */
   foreach_iter(exec_list_iterator, iter, *orig_acp) {
      acp_entry *a = (acp_entry *)iter.get();
      this->acp->push_tail(new(this->mem_ctx) acp_entry(a));
   }

   visit_list_elements(this, instructions);

   if (this->killed_all) {
      orig_acp->make_empty();
   }

   exec_list *new_kills = this->kills;
   this->kills = orig_kills;
   this->acp = orig_acp;
   this->killed_all = this->killed_all || orig_killed_all;

   foreach_iter(exec_list_iterator, iter, *new_kills) {
      kill_entry *k = (kill_entry *)iter.get();
      kill(k->var, k->write_mask);
   }
}

ir_visitor_status
ir_constant_propagation_visitor::visit_enter(ir_if *ir)
{
   ir->condition->accept(this);
   handle_rvalue(&ir->condition);

   handle_if_block(&ir->then_instructions);
   handle_if_block(&ir->else_instructions);

   /* handle_if_block() already descended into the children. */
   return visit_continue_with_parent;
}

ir_visitor_status
ir_constant_propagation_visitor::visit_enter(ir_loop *ir)
{
   exec_list *orig_acp = this->acp;
   exec_list *orig_kills = this->kills;
   bool orig_killed_all = this->killed_all;

   /* FINISHME: For now, the initial acp for loops is totally empty.
    * We could go through once, then go through again with the acp
    * cloned minus the killed entries after the first run through.
    */
   this->acp = new(mem_ctx) exec_list;
   this->kills = new(mem_ctx) exec_list;
   this->killed_all = false;

   visit_list_elements(this, &ir->body_instructions);

   if (this->killed_all) {
      orig_acp->make_empty();
   }

   exec_list *new_kills = this->kills;
   this->kills = orig_kills;
   this->acp = orig_acp;
   this->killed_all = this->killed_all || orig_killed_all;

   foreach_iter(exec_list_iterator, iter, *new_kills) {
      kill_entry *k = (kill_entry *)iter.get();
      kill(k->var, k->write_mask);
   }

   /* already descended into the children. */
   return visit_continue_with_parent;
}

void
ir_constant_propagation_visitor::kill(ir_variable *var, unsigned write_mask)
{
   assert(var != NULL);

   /* We don't track non-vectors. */
   if (!var->type->is_vector() && !var->type->is_scalar())
      return;

   /* Remove any entries currently in the ACP for this kill. */
   foreach_iter(exec_list_iterator, iter, *this->acp) {
      acp_entry *entry = (acp_entry *)iter.get();

      if (entry->var == var) {
	 entry->write_mask &= ~write_mask;
	 if (entry->write_mask == 0)
	    entry->remove();
      }
   }

   /* Add this writemask of the variable to the list of killed
    * variables in this block.
    */
   foreach_iter(exec_list_iterator, iter, *this->kills) {
      kill_entry *entry = (kill_entry *)iter.get();

      if (entry->var == var) {
	 entry->write_mask |= write_mask;
	 return;
      }
   }
   /* Not already in the list.  Make new entry. */
   this->kills->push_tail(new(this->mem_ctx) kill_entry(var, write_mask));
}

/**
 * Adds an entry to the available constant list if it's a plain assignment
 * of a variable to a variable.
 */
void
ir_constant_propagation_visitor::add_constant(ir_assignment *ir)
{
   acp_entry *entry;

   if (ir->condition)
      return;

   if (!ir->write_mask)
      return;

   ir_dereference_variable *deref = ir->lhs->as_dereference_variable();
   ir_constant *constant = ir->rhs->as_constant();

   if (!deref || !constant)
      return;

   /* Only do constant propagation on vectors.  Constant matrices,
    * arrays, or structures would require more work elsewhere.
    */
   if (!deref->var->type->is_vector() && !deref->var->type->is_scalar())
      return;

   entry = new(this->mem_ctx) acp_entry(deref->var, ir->write_mask, constant);
   this->acp->push_tail(entry);
}

/**
 * Does a constant propagation pass on the code present in the instruction stream.
 */
bool
do_constant_propagation(exec_list *instructions)
{
   ir_constant_propagation_visitor v;

   visit_list_elements(&v, instructions);

   return v.progress;
}
>>>>>>> 47a6ae67
<|MERGE_RESOLUTION|>--- conflicted
+++ resolved
@@ -1,882 +1,445 @@
-<<<<<<< HEAD
-/*
- * Copyright © 2010 Intel Corporation
- *
- * Permission is hereby granted, free of charge, to any person obtaining a
- * constant of this software and associated documentation files (the "Software"),
- * to deal in the Software without restriction, including without limitation
- * the rights to use, constant, modify, merge, publish, distribute, sublicense,
- * and/or sell copies of the Software, and to permit persons to whom the
- * Software is furnished to do so, subject to the following conditions:
- *
- * The above constantright notice and this permission notice (including the next
- * paragraph) shall be included in all copies or substantial portions of the
- * Software.
- *
- * THE SOFTWARE IS PROVIDED "AS IS", WITHOUT WARRANTY OF ANY KIND, EXPRESS OR
- * IMPLIED, INCLUDING BUT NOT LIMITED TO THE WARRANTIES OF MERCHANTABILITY,
- * FITNESS FOR A PARTICULAR PURPOSE AND NONINFRINGEMENT.  IN NO EVENT SHALL
- * THE AUTHORS OR CONSTANTRIGHT HOLDERS BE LIABLE FOR ANY CLAIM, DAMAGES OR OTHER
- * LIABILITY, WHETHER IN AN ACTION OF CONTRACT, TORT OR OTHERWISE, ARISING
- * FROM, OUT OF OR IN CONNECTION WITH THE SOFTWARE OR THE USE OR OTHER
- * DEALINGS IN THE SOFTWARE.
- */
-
-/**
- * \file opt_constant_propagation.cpp
- *
- * Tracks assignments of constants to channels of variables, and
- * usage of those constant channels with direct usage of the constants.
- *
- * This can lead to constant folding and algebraic optimizations in
- * those later expressions, while causing no increase in instruction
- * count (due to constants being generally free to load from a
- * constant push buffer or as instruction immediate values) and
- * possibly reducing register pressure.
- */
-
-#include "ir.h"
-#include "ir_visitor.h"
-#include "ir_rvalue_visitor.h"
-#include "ir_basic_block.h"
-#include "ir_optimization.h"
-#include "glsl_types.h"
-
-class acp_entry : public exec_node
-{
-public:
-   acp_entry(ir_variable *var, unsigned write_mask, ir_constant *constant)
-   {
-      assert(var);
-      assert(constant);
-      this->var = var;
-      this->write_mask = write_mask;
-      this->constant = constant;
-   }
-
-   ir_variable *var;
-   ir_constant *constant;
-   unsigned write_mask;
-};
-
-
-class kill_entry : public exec_node
-{
-public:
-   kill_entry(ir_variable *var, unsigned write_mask)
-   {
-      assert(var);
-      this->var = var;
-      this->write_mask = write_mask;
-   }
-
-   ir_variable *var;
-   unsigned write_mask;
-};
-
-class ir_constant_propagation_visitor : public ir_rvalue_visitor {
-public:
-   ir_constant_propagation_visitor()
-   {
-      progress = false;
-      mem_ctx = ralloc_context(0);
-      this->acp = new(mem_ctx) exec_list;
-      this->kills = new(mem_ctx) exec_list;
-   }
-   ~ir_constant_propagation_visitor()
-   {
-      ralloc_free(mem_ctx);
-   }
-
-   virtual ir_visitor_status visit_enter(class ir_loop *);
-   virtual ir_visitor_status visit_enter(class ir_function_signature *);
-   virtual ir_visitor_status visit_enter(class ir_function *);
-   virtual ir_visitor_status visit_leave(class ir_assignment *);
-   virtual ir_visitor_status visit_enter(class ir_call *);
-   virtual ir_visitor_status visit_enter(class ir_if *);
-
-   void add_constant(ir_assignment *ir);
-   void kill(ir_variable *ir, unsigned write_mask);
-   void handle_if_block(exec_list *instructions);
-   void handle_rvalue(ir_rvalue **rvalue);
-
-   /** List of acp_entry: The available constants to propagate */
-   exec_list *acp;
-
-   /**
-    * List of kill_entry: The masks of variables whose values were
-    * killed in this block.
-    */
-   exec_list *kills;
-
-   bool progress;
-
-   bool killed_all;
-
-   void *mem_ctx;
-};
-
-
-void
-ir_constant_propagation_visitor::handle_rvalue(ir_rvalue **rvalue)
-{
-   if (this->in_assignee || !*rvalue)
-      return;
-
-   const glsl_type *type = (*rvalue)->type;
-   if (!type->is_scalar() && !type->is_vector())
-      return;
-
-   ir_swizzle *swiz = NULL;
-   ir_dereference_variable *deref = (*rvalue)->as_dereference_variable();
-   if (!deref) {
-      swiz = (*rvalue)->as_swizzle();
-      if (!swiz)
-	 return;
-
-      deref = swiz->val->as_dereference_variable();
-      if (!deref)
-	 return;
-   }
-
-   ir_constant_data data;
-   memset(&data, 0, sizeof(data));
-
-   for (unsigned int i = 0; i < type->components(); i++) {
-      int channel;
-      acp_entry *found = NULL;
-
-      if (swiz) {
-	 switch (i) {
-	 case 0: channel = swiz->mask.x; break;
-	 case 1: channel = swiz->mask.y; break;
-	 case 2: channel = swiz->mask.z; break;
-	 case 3: channel = swiz->mask.w; break;
-	 default: assert(!"shouldn't be reached"); channel = 0; break;
-	 }
-      } else {
-	 channel = i;
-      }
-
-      foreach_iter(exec_list_iterator, iter, *this->acp) {
-	 acp_entry *entry = (acp_entry *)iter.get();
-	 if (entry->var == deref->var && entry->write_mask & (1 << channel)) {
-	    found = entry;
-	    break;
-	 }
-      }
-
-      if (!found)
-	 return;
-
-      int rhs_channel = 0;
-      for (int j = 0; j < 4; j++) {
-	 if (j == channel)
-	    break;
-	 if (found->write_mask & (1 << j))
-	    rhs_channel++;
-      }
-
-      switch (type->base_type) {
-      case GLSL_TYPE_FLOAT:
-	 data.f[i] = found->constant->value.f[rhs_channel];
-	 break;
-      case GLSL_TYPE_INT:
-	 data.i[i] = found->constant->value.i[rhs_channel];
-	 break;
-      case GLSL_TYPE_UINT:
-	 data.u[i] = found->constant->value.u[rhs_channel];
-	 break;
-      case GLSL_TYPE_BOOL:
-	 data.b[i] = found->constant->value.b[rhs_channel];
-	 break;
-      default:
-	 assert(!"not reached");
-	 break;
-      }
-   }
-
-   *rvalue = new(ralloc_parent(deref)) ir_constant(type, &data);
-   this->progress = true;
-}
-
-ir_visitor_status
-ir_constant_propagation_visitor::visit_enter(ir_function_signature *ir)
-{
-   /* Treat entry into a function signature as a completely separate
-    * block.  Any instructions at global scope will be shuffled into
-    * main() at link time, so they're irrelevant to us.
-    */
-   exec_list *orig_acp = this->acp;
-   exec_list *orig_kills = this->kills;
-   bool orig_killed_all = this->killed_all;
-
-   this->acp = new(mem_ctx) exec_list;
-   this->kills = new(mem_ctx) exec_list;
-   this->killed_all = false;
-
-   visit_list_elements(this, &ir->body);
-
-   this->kills = orig_kills;
-   this->acp = orig_acp;
-   this->killed_all = orig_killed_all;
-
-   return visit_continue_with_parent;
-}
-
-ir_visitor_status
-ir_constant_propagation_visitor::visit_leave(ir_assignment *ir)
-{
-   if (this->in_assignee)
-      return visit_continue;
-
-   kill(ir->lhs->variable_referenced(), ir->write_mask);
-
-   add_constant(ir);
-
-   return visit_continue;
-}
-
-ir_visitor_status
-ir_constant_propagation_visitor::visit_enter(ir_function *ir)
-{
-   (void) ir;
-   return visit_continue;
-}
-
-ir_visitor_status
-ir_constant_propagation_visitor::visit_enter(ir_call *ir)
-{
-   /* Do constant propagation on call parameters, but skip any out params */
-   exec_list_iterator sig_param_iter = ir->get_callee()->parameters.iterator();
-   foreach_iter(exec_list_iterator, iter, ir->actual_parameters) {
-      ir_variable *sig_param = (ir_variable *)sig_param_iter.get();
-      ir_rvalue *param = (ir_rvalue *)iter.get();
-      if (sig_param->mode != ir_var_out && sig_param->mode != ir_var_inout) {
-	 ir_rvalue *new_param = param;
-	 handle_rvalue(&new_param);
-         if (new_param != param)
-	    param->replace_with(new_param);
-	 else
-	    param->accept(this);
-      }
-      sig_param_iter.next();
-   }
-
-   /* Since we're unlinked, we don't (necssarily) know the side effects of
-    * this call.  So kill all copies.
-    */
-   acp->make_empty();
-   this->killed_all = true;
-
-   return visit_continue_with_parent;
-}
-
-void
-ir_constant_propagation_visitor::handle_if_block(exec_list *instructions)
-{
-   exec_list *orig_acp = this->acp;
-   exec_list *orig_kills = this->kills;
-   bool orig_killed_all = this->killed_all;
-
-   this->acp = new(mem_ctx) exec_list;
-   this->kills = new(mem_ctx) exec_list;
-   this->killed_all = false;
-
-   /* Populate the initial acp with a constant of the original */
-   foreach_iter(exec_list_iterator, iter, *orig_acp) {
-      acp_entry *a = (acp_entry *)iter.get();
-      this->acp->push_tail(new(this->mem_ctx) acp_entry(a->var, a->write_mask,
-							a->constant));
-   }
-
-   visit_list_elements(this, instructions);
-
-   if (this->killed_all) {
-      orig_acp->make_empty();
-   }
-
-   exec_list *new_kills = this->kills;
-   this->kills = orig_kills;
-   this->acp = orig_acp;
-   this->killed_all = this->killed_all || orig_killed_all;
-
-   foreach_iter(exec_list_iterator, iter, *new_kills) {
-      kill_entry *k = (kill_entry *)iter.get();
-      kill(k->var, k->write_mask);
-   }
-}
-
-ir_visitor_status
-ir_constant_propagation_visitor::visit_enter(ir_if *ir)
-{
-   ir->condition->accept(this);
-   handle_rvalue(&ir->condition);
-
-   handle_if_block(&ir->then_instructions);
-   handle_if_block(&ir->else_instructions);
-
-   /* handle_if_block() already descended into the children. */
-   return visit_continue_with_parent;
-}
-
-ir_visitor_status
-ir_constant_propagation_visitor::visit_enter(ir_loop *ir)
-{
-   exec_list *orig_acp = this->acp;
-   exec_list *orig_kills = this->kills;
-   bool orig_killed_all = this->killed_all;
-
-   /* FINISHME: For now, the initial acp for loops is totally empty.
-    * We could go through once, then go through again with the acp
-    * cloned minus the killed entries after the first run through.
-    */
-   this->acp = new(mem_ctx) exec_list;
-   this->kills = new(mem_ctx) exec_list;
-   this->killed_all = false;
-
-   visit_list_elements(this, &ir->body_instructions);
-
-   if (this->killed_all) {
-      orig_acp->make_empty();
-   }
-
-   exec_list *new_kills = this->kills;
-   this->kills = orig_kills;
-   this->acp = orig_acp;
-   this->killed_all = this->killed_all || orig_killed_all;
-
-   foreach_iter(exec_list_iterator, iter, *new_kills) {
-      kill_entry *k = (kill_entry *)iter.get();
-      kill(k->var, k->write_mask);
-   }
-
-   /* already descended into the children. */
-   return visit_continue_with_parent;
-}
-
-void
-ir_constant_propagation_visitor::kill(ir_variable *var, unsigned write_mask)
-{
-   assert(var != NULL);
-
-   /* We don't track non-vectors. */
-   if (!var->type->is_vector() && !var->type->is_scalar())
-      return;
-
-   /* Remove any entries currently in the ACP for this kill. */
-   foreach_iter(exec_list_iterator, iter, *this->acp) {
-      acp_entry *entry = (acp_entry *)iter.get();
-
-      if (entry->var == var) {
-	 entry->write_mask &= ~write_mask;
-	 if (entry->write_mask == 0)
-	    entry->remove();
-      }
-   }
-
-   /* Add this writemask of the variable to the list of killed
-    * variables in this block.
-    */
-   foreach_iter(exec_list_iterator, iter, *this->kills) {
-      kill_entry *entry = (kill_entry *)iter.get();
-
-      if (entry->var == var) {
-	 entry->write_mask |= write_mask;
-	 return;
-      }
-   }
-   /* Not already in the list.  Make new entry. */
-   this->kills->push_tail(new(this->mem_ctx) kill_entry(var, write_mask));
-}
-
-/**
- * Adds an entry to the available constant list if it's a plain assignment
- * of a variable to a variable.
- */
-void
-ir_constant_propagation_visitor::add_constant(ir_assignment *ir)
-{
-   acp_entry *entry;
-
-   if (ir->condition)
-      return;
-
-   if (!ir->write_mask)
-      return;
-
-   ir_dereference_variable *deref = ir->lhs->as_dereference_variable();
-   ir_constant *constant = ir->rhs->as_constant();
-
-   if (!deref || !constant)
-      return;
-
-   /* Only do constant propagation on vectors.  Constant matrices,
-    * arrays, or structures would require more work elsewhere.
-    */
-   if (!deref->var->type->is_vector() && !deref->var->type->is_scalar())
-      return;
-
-   entry = new(this->mem_ctx) acp_entry(deref->var, ir->write_mask, constant);
-   this->acp->push_tail(entry);
-}
-
-/**
- * Does a constant propagation pass on the code present in the instruction stream.
- */
-bool
-do_constant_propagation(exec_list *instructions)
-{
-   ir_constant_propagation_visitor v;
-
-   visit_list_elements(&v, instructions);
-
-   return v.progress;
-}
-=======
-/*
- * Copyright © 2010 Intel Corporation
- *
- * Permission is hereby granted, free of charge, to any person obtaining a
- * constant of this software and associated documentation files (the "Software"),
- * to deal in the Software without restriction, including without limitation
- * the rights to use, constant, modify, merge, publish, distribute, sublicense,
- * and/or sell copies of the Software, and to permit persons to whom the
- * Software is furnished to do so, subject to the following conditions:
- *
- * The above constantright notice and this permission notice (including the next
- * paragraph) shall be included in all copies or substantial portions of the
- * Software.
- *
- * THE SOFTWARE IS PROVIDED "AS IS", WITHOUT WARRANTY OF ANY KIND, EXPRESS OR
- * IMPLIED, INCLUDING BUT NOT LIMITED TO THE WARRANTIES OF MERCHANTABILITY,
- * FITNESS FOR A PARTICULAR PURPOSE AND NONINFRINGEMENT.  IN NO EVENT SHALL
- * THE AUTHORS OR CONSTANTRIGHT HOLDERS BE LIABLE FOR ANY CLAIM, DAMAGES OR OTHER
- * LIABILITY, WHETHER IN AN ACTION OF CONTRACT, TORT OR OTHERWISE, ARISING
- * FROM, OUT OF OR IN CONNECTION WITH THE SOFTWARE OR THE USE OR OTHER
- * DEALINGS IN THE SOFTWARE.
- */
-
-/**
- * \file opt_constant_propagation.cpp
- *
- * Tracks assignments of constants to channels of variables, and
- * usage of those constant channels with direct usage of the constants.
- *
- * This can lead to constant folding and algebraic optimizations in
- * those later expressions, while causing no increase in instruction
- * count (due to constants being generally free to load from a
- * constant push buffer or as instruction immediate values) and
- * possibly reducing register pressure.
- */
-
-#include "ir.h"
-#include "ir_visitor.h"
-#include "ir_rvalue_visitor.h"
-#include "ir_basic_block.h"
-#include "ir_optimization.h"
-#include "glsl_types.h"
-
-class acp_entry : public exec_node
-{
-public:
-   acp_entry(ir_variable *var, unsigned write_mask, ir_constant *constant)
-   {
-      assert(var);
-      assert(constant);
-      this->var = var;
-      this->write_mask = write_mask;
-      this->constant = constant;
-      this->initial_values = write_mask;
-   }
-
-   acp_entry(const acp_entry *src)
-   {
-      this->var = src->var;
-      this->write_mask = src->write_mask;
-      this->constant = src->constant;
-      this->initial_values = src->initial_values;
-   }
-
-   ir_variable *var;
-   ir_constant *constant;
-   unsigned write_mask;
-
-   /** Mask of values initially available in the constant. */
-   unsigned initial_values;
-};
-
-
-class kill_entry : public exec_node
-{
-public:
-   kill_entry(ir_variable *var, unsigned write_mask)
-   {
-      assert(var);
-      this->var = var;
-      this->write_mask = write_mask;
-   }
-
-   ir_variable *var;
-   unsigned write_mask;
-};
-
-class ir_constant_propagation_visitor : public ir_rvalue_visitor {
-public:
-   ir_constant_propagation_visitor()
-   {
-      progress = false;
-      mem_ctx = ralloc_context(0);
-      this->acp = new(mem_ctx) exec_list;
-      this->kills = new(mem_ctx) exec_list;
-   }
-   ~ir_constant_propagation_visitor()
-   {
-      ralloc_free(mem_ctx);
-   }
-
-   virtual ir_visitor_status visit_enter(class ir_loop *);
-   virtual ir_visitor_status visit_enter(class ir_function_signature *);
-   virtual ir_visitor_status visit_enter(class ir_function *);
-   virtual ir_visitor_status visit_leave(class ir_assignment *);
-   virtual ir_visitor_status visit_enter(class ir_call *);
-   virtual ir_visitor_status visit_enter(class ir_if *);
-
-   void add_constant(ir_assignment *ir);
-   void kill(ir_variable *ir, unsigned write_mask);
-   void handle_if_block(exec_list *instructions);
-   void handle_rvalue(ir_rvalue **rvalue);
-
-   /** List of acp_entry: The available constants to propagate */
-   exec_list *acp;
-
-   /**
-    * List of kill_entry: The masks of variables whose values were
-    * killed in this block.
-    */
-   exec_list *kills;
-
-   bool progress;
-
-   bool killed_all;
-
-   void *mem_ctx;
-};
-
-
-void
-ir_constant_propagation_visitor::handle_rvalue(ir_rvalue **rvalue)
-{
-   if (this->in_assignee || !*rvalue)
-      return;
-
-   const glsl_type *type = (*rvalue)->type;
-   if (!type->is_scalar() && !type->is_vector())
-      return;
-
-   ir_swizzle *swiz = NULL;
-   ir_dereference_variable *deref = (*rvalue)->as_dereference_variable();
-   if (!deref) {
-      swiz = (*rvalue)->as_swizzle();
-      if (!swiz)
-	 return;
-
-      deref = swiz->val->as_dereference_variable();
-      if (!deref)
-	 return;
-   }
-
-   ir_constant_data data;
-   memset(&data, 0, sizeof(data));
-
-   for (unsigned int i = 0; i < type->components(); i++) {
-      int channel;
-      acp_entry *found = NULL;
-
-      if (swiz) {
-	 switch (i) {
-	 case 0: channel = swiz->mask.x; break;
-	 case 1: channel = swiz->mask.y; break;
-	 case 2: channel = swiz->mask.z; break;
-	 case 3: channel = swiz->mask.w; break;
-	 default: assert(!"shouldn't be reached"); channel = 0; break;
-	 }
-      } else {
-	 channel = i;
-      }
-
-      foreach_iter(exec_list_iterator, iter, *this->acp) {
-	 acp_entry *entry = (acp_entry *)iter.get();
-	 if (entry->var == deref->var && entry->write_mask & (1 << channel)) {
-	    found = entry;
-	    break;
-	 }
-      }
-
-      if (!found)
-	 return;
-
-      int rhs_channel = 0;
-      for (int j = 0; j < 4; j++) {
-	 if (j == channel)
-	    break;
-	 if (found->initial_values & (1 << j))
-	    rhs_channel++;
-      }
-
-      switch (type->base_type) {
-      case GLSL_TYPE_FLOAT:
-	 data.f[i] = found->constant->value.f[rhs_channel];
-	 break;
-      case GLSL_TYPE_INT:
-	 data.i[i] = found->constant->value.i[rhs_channel];
-	 break;
-      case GLSL_TYPE_UINT:
-	 data.u[i] = found->constant->value.u[rhs_channel];
-	 break;
-      case GLSL_TYPE_BOOL:
-	 data.b[i] = found->constant->value.b[rhs_channel];
-	 break;
-      default:
-	 assert(!"not reached");
-	 break;
-      }
-   }
-
-   *rvalue = new(ralloc_parent(deref)) ir_constant(type, &data);
-   this->progress = true;
-}
-
-ir_visitor_status
-ir_constant_propagation_visitor::visit_enter(ir_function_signature *ir)
-{
-   /* Treat entry into a function signature as a completely separate
-    * block.  Any instructions at global scope will be shuffled into
-    * main() at link time, so they're irrelevant to us.
-    */
-   exec_list *orig_acp = this->acp;
-   exec_list *orig_kills = this->kills;
-   bool orig_killed_all = this->killed_all;
-
-   this->acp = new(mem_ctx) exec_list;
-   this->kills = new(mem_ctx) exec_list;
-   this->killed_all = false;
-
-   visit_list_elements(this, &ir->body);
-
-   this->kills = orig_kills;
-   this->acp = orig_acp;
-   this->killed_all = orig_killed_all;
-
-   return visit_continue_with_parent;
-}
-
-ir_visitor_status
-ir_constant_propagation_visitor::visit_leave(ir_assignment *ir)
-{
-   if (this->in_assignee)
-      return visit_continue;
-
-   kill(ir->lhs->variable_referenced(), ir->write_mask);
-
-   add_constant(ir);
-
-   return visit_continue;
-}
-
-ir_visitor_status
-ir_constant_propagation_visitor::visit_enter(ir_function *ir)
-{
-   (void) ir;
-   return visit_continue;
-}
-
-ir_visitor_status
-ir_constant_propagation_visitor::visit_enter(ir_call *ir)
-{
-   /* Do constant propagation on call parameters, but skip any out params */
-   exec_list_iterator sig_param_iter = ir->get_callee()->parameters.iterator();
-   foreach_iter(exec_list_iterator, iter, ir->actual_parameters) {
-      ir_variable *sig_param = (ir_variable *)sig_param_iter.get();
-      ir_rvalue *param = (ir_rvalue *)iter.get();
-      if (sig_param->mode != ir_var_out && sig_param->mode != ir_var_inout) {
-	 ir_rvalue *new_param = param;
-	 handle_rvalue(&new_param);
-         if (new_param != param)
-	    param->replace_with(new_param);
-	 else
-	    param->accept(this);
-      }
-      sig_param_iter.next();
-   }
-
-   /* Since we're unlinked, we don't (necssarily) know the side effects of
-    * this call.  So kill all copies.
-    */
-   acp->make_empty();
-   this->killed_all = true;
-
-   return visit_continue_with_parent;
-}
-
-void
-ir_constant_propagation_visitor::handle_if_block(exec_list *instructions)
-{
-   exec_list *orig_acp = this->acp;
-   exec_list *orig_kills = this->kills;
-   bool orig_killed_all = this->killed_all;
-
-   this->acp = new(mem_ctx) exec_list;
-   this->kills = new(mem_ctx) exec_list;
-   this->killed_all = false;
-
-   /* Populate the initial acp with a constant of the original */
-   foreach_iter(exec_list_iterator, iter, *orig_acp) {
-      acp_entry *a = (acp_entry *)iter.get();
-      this->acp->push_tail(new(this->mem_ctx) acp_entry(a));
-   }
-
-   visit_list_elements(this, instructions);
-
-   if (this->killed_all) {
-      orig_acp->make_empty();
-   }
-
-   exec_list *new_kills = this->kills;
-   this->kills = orig_kills;
-   this->acp = orig_acp;
-   this->killed_all = this->killed_all || orig_killed_all;
-
-   foreach_iter(exec_list_iterator, iter, *new_kills) {
-      kill_entry *k = (kill_entry *)iter.get();
-      kill(k->var, k->write_mask);
-   }
-}
-
-ir_visitor_status
-ir_constant_propagation_visitor::visit_enter(ir_if *ir)
-{
-   ir->condition->accept(this);
-   handle_rvalue(&ir->condition);
-
-   handle_if_block(&ir->then_instructions);
-   handle_if_block(&ir->else_instructions);
-
-   /* handle_if_block() already descended into the children. */
-   return visit_continue_with_parent;
-}
-
-ir_visitor_status
-ir_constant_propagation_visitor::visit_enter(ir_loop *ir)
-{
-   exec_list *orig_acp = this->acp;
-   exec_list *orig_kills = this->kills;
-   bool orig_killed_all = this->killed_all;
-
-   /* FINISHME: For now, the initial acp for loops is totally empty.
-    * We could go through once, then go through again with the acp
-    * cloned minus the killed entries after the first run through.
-    */
-   this->acp = new(mem_ctx) exec_list;
-   this->kills = new(mem_ctx) exec_list;
-   this->killed_all = false;
-
-   visit_list_elements(this, &ir->body_instructions);
-
-   if (this->killed_all) {
-      orig_acp->make_empty();
-   }
-
-   exec_list *new_kills = this->kills;
-   this->kills = orig_kills;
-   this->acp = orig_acp;
-   this->killed_all = this->killed_all || orig_killed_all;
-
-   foreach_iter(exec_list_iterator, iter, *new_kills) {
-      kill_entry *k = (kill_entry *)iter.get();
-      kill(k->var, k->write_mask);
-   }
-
-   /* already descended into the children. */
-   return visit_continue_with_parent;
-}
-
-void
-ir_constant_propagation_visitor::kill(ir_variable *var, unsigned write_mask)
-{
-   assert(var != NULL);
-
-   /* We don't track non-vectors. */
-   if (!var->type->is_vector() && !var->type->is_scalar())
-      return;
-
-   /* Remove any entries currently in the ACP for this kill. */
-   foreach_iter(exec_list_iterator, iter, *this->acp) {
-      acp_entry *entry = (acp_entry *)iter.get();
-
-      if (entry->var == var) {
-	 entry->write_mask &= ~write_mask;
-	 if (entry->write_mask == 0)
-	    entry->remove();
-      }
-   }
-
-   /* Add this writemask of the variable to the list of killed
-    * variables in this block.
-    */
-   foreach_iter(exec_list_iterator, iter, *this->kills) {
-      kill_entry *entry = (kill_entry *)iter.get();
-
-      if (entry->var == var) {
-	 entry->write_mask |= write_mask;
-	 return;
-      }
-   }
-   /* Not already in the list.  Make new entry. */
-   this->kills->push_tail(new(this->mem_ctx) kill_entry(var, write_mask));
-}
-
-/**
- * Adds an entry to the available constant list if it's a plain assignment
- * of a variable to a variable.
- */
-void
-ir_constant_propagation_visitor::add_constant(ir_assignment *ir)
-{
-   acp_entry *entry;
-
-   if (ir->condition)
-      return;
-
-   if (!ir->write_mask)
-      return;
-
-   ir_dereference_variable *deref = ir->lhs->as_dereference_variable();
-   ir_constant *constant = ir->rhs->as_constant();
-
-   if (!deref || !constant)
-      return;
-
-   /* Only do constant propagation on vectors.  Constant matrices,
-    * arrays, or structures would require more work elsewhere.
-    */
-   if (!deref->var->type->is_vector() && !deref->var->type->is_scalar())
-      return;
-
-   entry = new(this->mem_ctx) acp_entry(deref->var, ir->write_mask, constant);
-   this->acp->push_tail(entry);
-}
-
-/**
- * Does a constant propagation pass on the code present in the instruction stream.
- */
-bool
-do_constant_propagation(exec_list *instructions)
-{
-   ir_constant_propagation_visitor v;
-
-   visit_list_elements(&v, instructions);
-
-   return v.progress;
-}
->>>>>>> 47a6ae67
+/*
+ * Copyright © 2010 Intel Corporation
+ *
+ * Permission is hereby granted, free of charge, to any person obtaining a
+ * constant of this software and associated documentation files (the "Software"),
+ * to deal in the Software without restriction, including without limitation
+ * the rights to use, constant, modify, merge, publish, distribute, sublicense,
+ * and/or sell copies of the Software, and to permit persons to whom the
+ * Software is furnished to do so, subject to the following conditions:
+ *
+ * The above constantright notice and this permission notice (including the next
+ * paragraph) shall be included in all copies or substantial portions of the
+ * Software.
+ *
+ * THE SOFTWARE IS PROVIDED "AS IS", WITHOUT WARRANTY OF ANY KIND, EXPRESS OR
+ * IMPLIED, INCLUDING BUT NOT LIMITED TO THE WARRANTIES OF MERCHANTABILITY,
+ * FITNESS FOR A PARTICULAR PURPOSE AND NONINFRINGEMENT.  IN NO EVENT SHALL
+ * THE AUTHORS OR CONSTANTRIGHT HOLDERS BE LIABLE FOR ANY CLAIM, DAMAGES OR OTHER
+ * LIABILITY, WHETHER IN AN ACTION OF CONTRACT, TORT OR OTHERWISE, ARISING
+ * FROM, OUT OF OR IN CONNECTION WITH THE SOFTWARE OR THE USE OR OTHER
+ * DEALINGS IN THE SOFTWARE.
+ */
+
+/**
+ * \file opt_constant_propagation.cpp
+ *
+ * Tracks assignments of constants to channels of variables, and
+ * usage of those constant channels with direct usage of the constants.
+ *
+ * This can lead to constant folding and algebraic optimizations in
+ * those later expressions, while causing no increase in instruction
+ * count (due to constants being generally free to load from a
+ * constant push buffer or as instruction immediate values) and
+ * possibly reducing register pressure.
+ */
+
+#include "ir.h"
+#include "ir_visitor.h"
+#include "ir_rvalue_visitor.h"
+#include "ir_basic_block.h"
+#include "ir_optimization.h"
+#include "glsl_types.h"
+
+class acp_entry : public exec_node
+{
+public:
+   acp_entry(ir_variable *var, unsigned write_mask, ir_constant *constant)
+   {
+      assert(var);
+      assert(constant);
+      this->var = var;
+      this->write_mask = write_mask;
+      this->constant = constant;
+      this->initial_values = write_mask;
+   }
+
+   acp_entry(const acp_entry *src)
+   {
+      this->var = src->var;
+      this->write_mask = src->write_mask;
+      this->constant = src->constant;
+      this->initial_values = src->initial_values;
+   }
+
+   ir_variable *var;
+   ir_constant *constant;
+   unsigned write_mask;
+
+   /** Mask of values initially available in the constant. */
+   unsigned initial_values;
+};
+
+
+class kill_entry : public exec_node
+{
+public:
+   kill_entry(ir_variable *var, unsigned write_mask)
+   {
+      assert(var);
+      this->var = var;
+      this->write_mask = write_mask;
+   }
+
+   ir_variable *var;
+   unsigned write_mask;
+};
+
+class ir_constant_propagation_visitor : public ir_rvalue_visitor {
+public:
+   ir_constant_propagation_visitor()
+   {
+      progress = false;
+      mem_ctx = ralloc_context(0);
+      this->acp = new(mem_ctx) exec_list;
+      this->kills = new(mem_ctx) exec_list;
+   }
+   ~ir_constant_propagation_visitor()
+   {
+      ralloc_free(mem_ctx);
+   }
+
+   virtual ir_visitor_status visit_enter(class ir_loop *);
+   virtual ir_visitor_status visit_enter(class ir_function_signature *);
+   virtual ir_visitor_status visit_enter(class ir_function *);
+   virtual ir_visitor_status visit_leave(class ir_assignment *);
+   virtual ir_visitor_status visit_enter(class ir_call *);
+   virtual ir_visitor_status visit_enter(class ir_if *);
+
+   void add_constant(ir_assignment *ir);
+   void kill(ir_variable *ir, unsigned write_mask);
+   void handle_if_block(exec_list *instructions);
+   void handle_rvalue(ir_rvalue **rvalue);
+
+   /** List of acp_entry: The available constants to propagate */
+   exec_list *acp;
+
+   /**
+    * List of kill_entry: The masks of variables whose values were
+    * killed in this block.
+    */
+   exec_list *kills;
+
+   bool progress;
+
+   bool killed_all;
+
+   void *mem_ctx;
+};
+
+
+void
+ir_constant_propagation_visitor::handle_rvalue(ir_rvalue **rvalue)
+{
+   if (this->in_assignee || !*rvalue)
+      return;
+
+   const glsl_type *type = (*rvalue)->type;
+   if (!type->is_scalar() && !type->is_vector())
+      return;
+
+   ir_swizzle *swiz = NULL;
+   ir_dereference_variable *deref = (*rvalue)->as_dereference_variable();
+   if (!deref) {
+      swiz = (*rvalue)->as_swizzle();
+      if (!swiz)
+	 return;
+
+      deref = swiz->val->as_dereference_variable();
+      if (!deref)
+	 return;
+   }
+
+   ir_constant_data data;
+   memset(&data, 0, sizeof(data));
+
+   for (unsigned int i = 0; i < type->components(); i++) {
+      int channel;
+      acp_entry *found = NULL;
+
+      if (swiz) {
+	 switch (i) {
+	 case 0: channel = swiz->mask.x; break;
+	 case 1: channel = swiz->mask.y; break;
+	 case 2: channel = swiz->mask.z; break;
+	 case 3: channel = swiz->mask.w; break;
+	 default: assert(!"shouldn't be reached"); channel = 0; break;
+	 }
+      } else {
+	 channel = i;
+      }
+
+      foreach_iter(exec_list_iterator, iter, *this->acp) {
+	 acp_entry *entry = (acp_entry *)iter.get();
+	 if (entry->var == deref->var && entry->write_mask & (1 << channel)) {
+	    found = entry;
+	    break;
+	 }
+      }
+
+      if (!found)
+	 return;
+
+      int rhs_channel = 0;
+      for (int j = 0; j < 4; j++) {
+	 if (j == channel)
+	    break;
+	 if (found->initial_values & (1 << j))
+	    rhs_channel++;
+      }
+
+      switch (type->base_type) {
+      case GLSL_TYPE_FLOAT:
+	 data.f[i] = found->constant->value.f[rhs_channel];
+	 break;
+      case GLSL_TYPE_INT:
+	 data.i[i] = found->constant->value.i[rhs_channel];
+	 break;
+      case GLSL_TYPE_UINT:
+	 data.u[i] = found->constant->value.u[rhs_channel];
+	 break;
+      case GLSL_TYPE_BOOL:
+	 data.b[i] = found->constant->value.b[rhs_channel];
+	 break;
+      default:
+	 assert(!"not reached");
+	 break;
+      }
+   }
+
+   *rvalue = new(ralloc_parent(deref)) ir_constant(type, &data);
+   this->progress = true;
+}
+
+ir_visitor_status
+ir_constant_propagation_visitor::visit_enter(ir_function_signature *ir)
+{
+   /* Treat entry into a function signature as a completely separate
+    * block.  Any instructions at global scope will be shuffled into
+    * main() at link time, so they're irrelevant to us.
+    */
+   exec_list *orig_acp = this->acp;
+   exec_list *orig_kills = this->kills;
+   bool orig_killed_all = this->killed_all;
+
+   this->acp = new(mem_ctx) exec_list;
+   this->kills = new(mem_ctx) exec_list;
+   this->killed_all = false;
+
+   visit_list_elements(this, &ir->body);
+
+   this->kills = orig_kills;
+   this->acp = orig_acp;
+   this->killed_all = orig_killed_all;
+
+   return visit_continue_with_parent;
+}
+
+ir_visitor_status
+ir_constant_propagation_visitor::visit_leave(ir_assignment *ir)
+{
+   if (this->in_assignee)
+      return visit_continue;
+
+   kill(ir->lhs->variable_referenced(), ir->write_mask);
+
+   add_constant(ir);
+
+   return visit_continue;
+}
+
+ir_visitor_status
+ir_constant_propagation_visitor::visit_enter(ir_function *ir)
+{
+   (void) ir;
+   return visit_continue;
+}
+
+ir_visitor_status
+ir_constant_propagation_visitor::visit_enter(ir_call *ir)
+{
+   /* Do constant propagation on call parameters, but skip any out params */
+   exec_list_iterator sig_param_iter = ir->get_callee()->parameters.iterator();
+   foreach_iter(exec_list_iterator, iter, ir->actual_parameters) {
+      ir_variable *sig_param = (ir_variable *)sig_param_iter.get();
+      ir_rvalue *param = (ir_rvalue *)iter.get();
+      if (sig_param->mode != ir_var_out && sig_param->mode != ir_var_inout) {
+	 ir_rvalue *new_param = param;
+	 handle_rvalue(&new_param);
+         if (new_param != param)
+	    param->replace_with(new_param);
+	 else
+	    param->accept(this);
+      }
+      sig_param_iter.next();
+   }
+
+   /* Since we're unlinked, we don't (necssarily) know the side effects of
+    * this call.  So kill all copies.
+    */
+   acp->make_empty();
+   this->killed_all = true;
+
+   return visit_continue_with_parent;
+}
+
+void
+ir_constant_propagation_visitor::handle_if_block(exec_list *instructions)
+{
+   exec_list *orig_acp = this->acp;
+   exec_list *orig_kills = this->kills;
+   bool orig_killed_all = this->killed_all;
+
+   this->acp = new(mem_ctx) exec_list;
+   this->kills = new(mem_ctx) exec_list;
+   this->killed_all = false;
+
+   /* Populate the initial acp with a constant of the original */
+   foreach_iter(exec_list_iterator, iter, *orig_acp) {
+      acp_entry *a = (acp_entry *)iter.get();
+      this->acp->push_tail(new(this->mem_ctx) acp_entry(a));
+   }
+
+   visit_list_elements(this, instructions);
+
+   if (this->killed_all) {
+      orig_acp->make_empty();
+   }
+
+   exec_list *new_kills = this->kills;
+   this->kills = orig_kills;
+   this->acp = orig_acp;
+   this->killed_all = this->killed_all || orig_killed_all;
+
+   foreach_iter(exec_list_iterator, iter, *new_kills) {
+      kill_entry *k = (kill_entry *)iter.get();
+      kill(k->var, k->write_mask);
+   }
+}
+
+ir_visitor_status
+ir_constant_propagation_visitor::visit_enter(ir_if *ir)
+{
+   ir->condition->accept(this);
+   handle_rvalue(&ir->condition);
+
+   handle_if_block(&ir->then_instructions);
+   handle_if_block(&ir->else_instructions);
+
+   /* handle_if_block() already descended into the children. */
+   return visit_continue_with_parent;
+}
+
+ir_visitor_status
+ir_constant_propagation_visitor::visit_enter(ir_loop *ir)
+{
+   exec_list *orig_acp = this->acp;
+   exec_list *orig_kills = this->kills;
+   bool orig_killed_all = this->killed_all;
+
+   /* FINISHME: For now, the initial acp for loops is totally empty.
+    * We could go through once, then go through again with the acp
+    * cloned minus the killed entries after the first run through.
+    */
+   this->acp = new(mem_ctx) exec_list;
+   this->kills = new(mem_ctx) exec_list;
+   this->killed_all = false;
+
+   visit_list_elements(this, &ir->body_instructions);
+
+   if (this->killed_all) {
+      orig_acp->make_empty();
+   }
+
+   exec_list *new_kills = this->kills;
+   this->kills = orig_kills;
+   this->acp = orig_acp;
+   this->killed_all = this->killed_all || orig_killed_all;
+
+   foreach_iter(exec_list_iterator, iter, *new_kills) {
+      kill_entry *k = (kill_entry *)iter.get();
+      kill(k->var, k->write_mask);
+   }
+
+   /* already descended into the children. */
+   return visit_continue_with_parent;
+}
+
+void
+ir_constant_propagation_visitor::kill(ir_variable *var, unsigned write_mask)
+{
+   assert(var != NULL);
+
+   /* We don't track non-vectors. */
+   if (!var->type->is_vector() && !var->type->is_scalar())
+      return;
+
+   /* Remove any entries currently in the ACP for this kill. */
+   foreach_iter(exec_list_iterator, iter, *this->acp) {
+      acp_entry *entry = (acp_entry *)iter.get();
+
+      if (entry->var == var) {
+	 entry->write_mask &= ~write_mask;
+	 if (entry->write_mask == 0)
+	    entry->remove();
+      }
+   }
+
+   /* Add this writemask of the variable to the list of killed
+    * variables in this block.
+    */
+   foreach_iter(exec_list_iterator, iter, *this->kills) {
+      kill_entry *entry = (kill_entry *)iter.get();
+
+      if (entry->var == var) {
+	 entry->write_mask |= write_mask;
+	 return;
+      }
+   }
+   /* Not already in the list.  Make new entry. */
+   this->kills->push_tail(new(this->mem_ctx) kill_entry(var, write_mask));
+}
+
+/**
+ * Adds an entry to the available constant list if it's a plain assignment
+ * of a variable to a variable.
+ */
+void
+ir_constant_propagation_visitor::add_constant(ir_assignment *ir)
+{
+   acp_entry *entry;
+
+   if (ir->condition)
+      return;
+
+   if (!ir->write_mask)
+      return;
+
+   ir_dereference_variable *deref = ir->lhs->as_dereference_variable();
+   ir_constant *constant = ir->rhs->as_constant();
+
+   if (!deref || !constant)
+      return;
+
+   /* Only do constant propagation on vectors.  Constant matrices,
+    * arrays, or structures would require more work elsewhere.
+    */
+   if (!deref->var->type->is_vector() && !deref->var->type->is_scalar())
+      return;
+
+   entry = new(this->mem_ctx) acp_entry(deref->var, ir->write_mask, constant);
+   this->acp->push_tail(entry);
+}
+
+/**
+ * Does a constant propagation pass on the code present in the instruction stream.
+ */
+bool
+do_constant_propagation(exec_list *instructions)
+{
+   ir_constant_propagation_visitor v;
+
+   visit_list_elements(&v, instructions);
+
+   return v.progress;
+}