/*
 * Copyright © 2010 Intel Corporation
 *
 * Permission is hereby granted, free of charge, to any person obtaining a
 * copy of this software and associated documentation files (the "Software"),
 * to deal in the Software without restriction, including without limitation
 * the rights to use, copy, modify, merge, publish, distribute, sublicense,
 * and/or sell copies of the Software, and to permit persons to whom the
 * Software is furnished to do so, subject to the following conditions:
 *
 * The above copyright notice and this permission notice (including the next
 * paragraph) shall be included in all copies or substantial portions of the
 * Software.
 *
 * THE SOFTWARE IS PROVIDED "AS IS", WITHOUT WARRANTY OF ANY KIND, EXPRESS OR
 * IMPLIED, INCLUDING BUT NOT LIMITED TO THE WARRANTIES OF MERCHANTABILITY,
 * FITNESS FOR A PARTICULAR PURPOSE AND NONINFRINGEMENT.  IN NO EVENT SHALL
 * THE AUTHORS OR COPYRIGHT HOLDERS BE LIABLE FOR ANY CLAIM, DAMAGES OR OTHER
 * LIABILITY, WHETHER IN AN ACTION OF CONTRACT, TORT OR OTHERWISE, ARISING
 * FROM, OUT OF OR IN CONNECTION WITH THE SOFTWARE OR THE USE OR OTHER
 * DEALINGS IN THE SOFTWARE.
 */

/**
 * \file ir_constant_expression.cpp
 * Evaluate and process constant valued expressions
 *
 * In GLSL, constant valued expressions are used in several places.  These
 * must be processed and evaluated very early in the compilation process.
 *
 *    * Sizes of arrays
 *    * Initializers for uniforms
 *    * Initializers for \c const variables
 */

#include <math.h>
#include "main/core.h" /* for MAX2, MIN2, CLAMP */
#include "ir.h"
#include "ir_visitor.h"
#include "glsl_types.h"
#include "program/hash_table.h"

<<<<<<< HEAD
#ifdef _MSC_VER
#include <limits>

inline bool isnormal(float x)
{
    if(x < 0) x = -x;
    return x >= (std::numeric_limits<float>::min)()
        && x <= (std::numeric_limits<float>::max)();
}
inline float copysign(const float& x, const float& y)
{
   return fabs(x) * ((y<0) ? -1 : 1);
}
=======
#if defined(_MSC_VER) && (_MSC_VER < 1800)
static int isnormal(double x)
{
   return _fpclass(x) == _FPCLASS_NN || _fpclass(x) == _FPCLASS_PN;
}
#endif

#if defined(_MSC_VER)
static double copysign(double x, double y)
{
   return _copysign(x, y);
}
>>>>>>> e4d5a299
#endif

static float
dot(ir_constant *op0, ir_constant *op1)
{
   assert(op0->type->is_float() && op1->type->is_float());

   float result = 0;
   for (unsigned c = 0; c < op0->type->components(); c++)
      result += op0->value.f[c] * op1->value.f[c];

   return result;
}

/* This method is the only one supported by gcc.  Unions in particular
 * are iffy, and read-through-converted-pointer is killed by strict
 * aliasing.  OTOH, the compiler sees through the memcpy, so the
 * resulting asm is reasonable.
 */
static float
bitcast_u2f(unsigned int u)
{
   assert(sizeof(float) == sizeof(unsigned int));
   float f;
   memcpy(&f, &u, sizeof(f));
   return f;
}

static unsigned int
bitcast_f2u(float f)
{
   assert(sizeof(float) == sizeof(unsigned int));
   unsigned int u;
   memcpy(&u, &f, sizeof(f));
   return u;
}

/**
 * Evaluate one component of a floating-point 4x8 unpacking function.
 */
typedef uint8_t
(*pack_1x8_func_t)(float);

/**
 * Evaluate one component of a floating-point 2x16 unpacking function.
 */
typedef uint16_t
(*pack_1x16_func_t)(float);

/**
 * Evaluate one component of a floating-point 4x8 unpacking function.
 */
typedef float
(*unpack_1x8_func_t)(uint8_t);

/**
 * Evaluate one component of a floating-point 2x16 unpacking function.
 */
typedef float
(*unpack_1x16_func_t)(uint16_t);

/**
 * Evaluate a 2x16 floating-point packing function.
 */
static uint32_t
pack_2x16(pack_1x16_func_t pack_1x16,
          float x, float y)
{
   /* From section 8.4 of the GLSL ES 3.00 spec:
    *
    *    packSnorm2x16
    *    -------------
    *    The first component of the vector will be written to the least
    *    significant bits of the output; the last component will be written to
    *    the most significant bits.
    *
    * The specifications for the other packing functions contain similar
    * language.
    */
   uint32_t u = 0;
   u |= ((uint32_t) pack_1x16(x) << 0);
   u |= ((uint32_t) pack_1x16(y) << 16);
   return u;
}

/**
 * Evaluate a 4x8 floating-point packing function.
 */
static uint32_t
pack_4x8(pack_1x8_func_t pack_1x8,
         float x, float y, float z, float w)
{
   /* From section 8.4 of the GLSL 4.30 spec:
    *
    *    packSnorm4x8
    *    ------------
    *    The first component of the vector will be written to the least
    *    significant bits of the output; the last component will be written to
    *    the most significant bits.
    *
    * The specifications for the other packing functions contain similar
    * language.
    */
   uint32_t u = 0;
   u |= ((uint32_t) pack_1x8(x) << 0);
   u |= ((uint32_t) pack_1x8(y) << 8);
   u |= ((uint32_t) pack_1x8(z) << 16);
   u |= ((uint32_t) pack_1x8(w) << 24);
   return u;
}

/**
 * Evaluate a 2x16 floating-point unpacking function.
 */
static void
unpack_2x16(unpack_1x16_func_t unpack_1x16,
            uint32_t u,
            float *x, float *y)
{
    /* From section 8.4 of the GLSL ES 3.00 spec:
     *
     *    unpackSnorm2x16
     *    ---------------
     *    The first component of the returned vector will be extracted from
     *    the least significant bits of the input; the last component will be
     *    extracted from the most significant bits.
     *
     * The specifications for the other unpacking functions contain similar
     * language.
     */
   *x = unpack_1x16((uint16_t) (u & 0xffff));
   *y = unpack_1x16((uint16_t) (u >> 16));
}

/**
 * Evaluate a 4x8 floating-point unpacking function.
 */
static void
unpack_4x8(unpack_1x8_func_t unpack_1x8, uint32_t u,
           float *x, float *y, float *z, float *w)
{
    /* From section 8.4 of the GLSL 4.30 spec:
     *
     *    unpackSnorm4x8
     *    --------------
     *    The first component of the returned vector will be extracted from
     *    the least significant bits of the input; the last component will be
     *    extracted from the most significant bits.
     *
     * The specifications for the other unpacking functions contain similar
     * language.
     */
   *x = unpack_1x8((uint8_t) (u & 0xff));
   *y = unpack_1x8((uint8_t) (u >> 8));
   *z = unpack_1x8((uint8_t) (u >> 16));
   *w = unpack_1x8((uint8_t) (u >> 24));
}

/**
 * Evaluate one component of packSnorm4x8.
 */
static uint8_t
pack_snorm_1x8(float x)
{
    /* From section 8.4 of the GLSL 4.30 spec:
     *
     *    packSnorm4x8
     *    ------------
     *    The conversion for component c of v to fixed point is done as
     *    follows:
     *
     *      packSnorm4x8: round(clamp(c, -1, +1) * 127.0)
     *
     * We must first cast the float to an int, because casting a negative
     * float to a uint is undefined.
     */
   return (uint8_t) (int8_t)
          _mesa_round_to_even(CLAMP(x, -1.0f, +1.0f) * 127.0f);
}

/**
 * Evaluate one component of packSnorm2x16.
 */
static uint16_t
pack_snorm_1x16(float x)
{
    /* From section 8.4 of the GLSL ES 3.00 spec:
     *
     *    packSnorm2x16
     *    -------------
     *    The conversion for component c of v to fixed point is done as
     *    follows:
     *
     *      packSnorm2x16: round(clamp(c, -1, +1) * 32767.0)
     *
     * We must first cast the float to an int, because casting a negative
     * float to a uint is undefined.
     */
   return (uint16_t) (int16_t)
          _mesa_round_to_even(CLAMP(x, -1.0f, +1.0f) * 32767.0f);
}

/**
 * Evaluate one component of unpackSnorm4x8.
 */
static float
unpack_snorm_1x8(uint8_t u)
{
    /* From section 8.4 of the GLSL 4.30 spec:
     *
     *    unpackSnorm4x8
     *    --------------
     *    The conversion for unpacked fixed-point value f to floating point is
     *    done as follows:
     *
     *       unpackSnorm4x8: clamp(f / 127.0, -1, +1)
     */
   return CLAMP((int8_t) u / 127.0f, -1.0f, +1.0f);
}

/**
 * Evaluate one component of unpackSnorm2x16.
 */
static float
unpack_snorm_1x16(uint16_t u)
{
    /* From section 8.4 of the GLSL ES 3.00 spec:
     *
     *    unpackSnorm2x16
     *    ---------------
     *    The conversion for unpacked fixed-point value f to floating point is
     *    done as follows:
     *
     *       unpackSnorm2x16: clamp(f / 32767.0, -1, +1)
     */
   return CLAMP((int16_t) u / 32767.0f, -1.0f, +1.0f);
}

/**
 * Evaluate one component packUnorm4x8.
 */
static uint8_t
pack_unorm_1x8(float x)
{
    /* From section 8.4 of the GLSL 4.30 spec:
     *
     *    packUnorm4x8
     *    ------------
     *    The conversion for component c of v to fixed point is done as
     *    follows:
     *
     *       packUnorm4x8: round(clamp(c, 0, +1) * 255.0)
     */
   return (uint8_t) _mesa_round_to_even(CLAMP(x, 0.0f, 1.0f) * 255.0f);
}

/**
 * Evaluate one component packUnorm2x16.
 */
static uint16_t
pack_unorm_1x16(float x)
{
    /* From section 8.4 of the GLSL ES 3.00 spec:
     *
     *    packUnorm2x16
     *    -------------
     *    The conversion for component c of v to fixed point is done as
     *    follows:
     *
     *       packUnorm2x16: round(clamp(c, 0, +1) * 65535.0)
     */
   return (uint16_t) _mesa_round_to_even(CLAMP(x, 0.0f, 1.0f) * 65535.0f);
}

/**
 * Evaluate one component of unpackUnorm4x8.
 */
static float
unpack_unorm_1x8(uint8_t u)
{
    /* From section 8.4 of the GLSL 4.30 spec:
     *
     *    unpackUnorm4x8
     *    --------------
     *    The conversion for unpacked fixed-point value f to floating point is
     *    done as follows:
     *
     *       unpackUnorm4x8: f / 255.0
     */
   return (float) u / 255.0f;
}

/**
 * Evaluate one component of unpackUnorm2x16.
 */
static float
unpack_unorm_1x16(uint16_t u)
{
    /* From section 8.4 of the GLSL ES 3.00 spec:
     *
     *    unpackUnorm2x16
     *    ---------------
     *    The conversion for unpacked fixed-point value f to floating point is
     *    done as follows:
     *
     *       unpackUnorm2x16: f / 65535.0
     */
   return (float) u / 65535.0f;
}

/**
 * Evaluate one component of packHalf2x16.
 */
static uint16_t
pack_half_1x16(float x)
{
   return _mesa_float_to_half(x);
}

/**
 * Evaluate one component of unpackHalf2x16.
 */
static float
unpack_half_1x16(uint16_t u)
{
   return _mesa_half_to_float(u);
}

ir_constant *
ir_rvalue::constant_expression_value(struct hash_table *variable_context)
{
   assert(this->type->is_error());
   return NULL;
}

ir_constant *
ir_expression::constant_expression_value(struct hash_table *variable_context)
{
   if (this->type->is_error())
      return NULL;

   ir_constant *op[Elements(this->operands)] = { NULL, };
   ir_constant_data data;

   memset(&data, 0, sizeof(data));

   for (unsigned operand = 0; operand < this->get_num_operands(); operand++) {
      op[operand] = this->operands[operand]->constant_expression_value(variable_context);
      if (!op[operand])
	 return NULL;
   }

   if (op[1] != NULL)
      switch (this->operation) {
      case ir_binop_lshift:
      case ir_binop_rshift:
      case ir_binop_ldexp:
      case ir_binop_vector_extract:
      case ir_triop_csel:
      case ir_triop_bitfield_extract:
         break;

      default:
         assert(op[0]->type->base_type == op[1]->type->base_type);
         break;
      }

   bool op0_scalar = op[0]->type->is_scalar();
   bool op1_scalar = op[1] != NULL && op[1]->type->is_scalar();

   /* When iterating over a vector or matrix's components, we want to increase
    * the loop counter.  However, for scalars, we want to stay at 0.
    */
   unsigned c0_inc = op0_scalar ? 0 : 1;
   unsigned c1_inc = op1_scalar ? 0 : 1;
   unsigned components;
   if (op1_scalar || !op[1]) {
      components = op[0]->type->components();
   } else {
      components = op[1]->type->components();
   }

   void *ctx = ralloc_parent(this);

   /* Handle array operations here, rather than below. */
   if (op[0]->type->is_array()) {
      assert(op[1] != NULL && op[1]->type->is_array());
      switch (this->operation) {
      case ir_binop_all_equal:
	 return new(ctx) ir_constant(op[0]->has_value(op[1]));
      case ir_binop_any_nequal:
	 return new(ctx) ir_constant(!op[0]->has_value(op[1]));
      default:
	 break;
      }
      return NULL;
   }

   switch (this->operation) {
   case ir_unop_bit_not:
       switch (op[0]->type->base_type) {
       case GLSL_TYPE_INT:
           for (unsigned c = 0; c < components; c++)
               data.i[c] = ~ op[0]->value.i[c];
           break;
       case GLSL_TYPE_UINT:
           for (unsigned c = 0; c < components; c++)
               data.u[c] = ~ op[0]->value.u[c];
           break;
       default:
           assert(0);
       }
       break;

   case ir_unop_logic_not:
      assert(op[0]->type->base_type == GLSL_TYPE_BOOL);
      for (unsigned c = 0; c < op[0]->type->components(); c++)
	 data.b[c] = !op[0]->value.b[c];
      break;

   case ir_unop_f2i:
      assert(op[0]->type->base_type == GLSL_TYPE_FLOAT);
      for (unsigned c = 0; c < op[0]->type->components(); c++) {
	 data.i[c] = (int) op[0]->value.f[c];
      }
      break;
   case ir_unop_f2u:
      assert(op[0]->type->base_type == GLSL_TYPE_FLOAT);
      for (unsigned c = 0; c < op[0]->type->components(); c++) {
         data.i[c] = (unsigned) op[0]->value.f[c];
      }
      break;
   case ir_unop_i2f:
      assert(op[0]->type->base_type == GLSL_TYPE_INT);
      for (unsigned c = 0; c < op[0]->type->components(); c++) {
	 data.f[c] = (float) op[0]->value.i[c];
      }
      break;
   case ir_unop_u2f:
      assert(op[0]->type->base_type == GLSL_TYPE_UINT);
      for (unsigned c = 0; c < op[0]->type->components(); c++) {
	 data.f[c] = (float) op[0]->value.u[c];
      }
      break;
   case ir_unop_b2f:
      assert(op[0]->type->base_type == GLSL_TYPE_BOOL);
      for (unsigned c = 0; c < op[0]->type->components(); c++) {
	 data.f[c] = op[0]->value.b[c] ? 1.0F : 0.0F;
      }
      break;
   case ir_unop_f2b:
      assert(op[0]->type->base_type == GLSL_TYPE_FLOAT);
      for (unsigned c = 0; c < op[0]->type->components(); c++) {
	 data.b[c] = op[0]->value.f[c] != 0.0F ? true : false;
      }
      break;
   case ir_unop_b2i:
      assert(op[0]->type->base_type == GLSL_TYPE_BOOL);
      for (unsigned c = 0; c < op[0]->type->components(); c++) {
	 data.u[c] = op[0]->value.b[c] ? 1 : 0;
      }
      break;
   case ir_unop_i2b:
      assert(op[0]->type->is_integer());
      for (unsigned c = 0; c < op[0]->type->components(); c++) {
	 data.b[c] = op[0]->value.u[c] ? true : false;
      }
      break;
   case ir_unop_u2i:
      assert(op[0]->type->base_type == GLSL_TYPE_UINT);
      for (unsigned c = 0; c < op[0]->type->components(); c++) {
	 data.i[c] = op[0]->value.u[c];
      }
      break;
   case ir_unop_i2u:
      assert(op[0]->type->base_type == GLSL_TYPE_INT);
      for (unsigned c = 0; c < op[0]->type->components(); c++) {
	 data.u[c] = op[0]->value.i[c];
      }
      break;
   case ir_unop_bitcast_i2f:
      assert(op[0]->type->base_type == GLSL_TYPE_INT);
      for (unsigned c = 0; c < op[0]->type->components(); c++) {
	 data.f[c] = bitcast_u2f(op[0]->value.i[c]);
      }
      break;
   case ir_unop_bitcast_f2i:
      assert(op[0]->type->base_type == GLSL_TYPE_FLOAT);
      for (unsigned c = 0; c < op[0]->type->components(); c++) {
	 data.i[c] = bitcast_f2u(op[0]->value.f[c]);
      }
      break;
   case ir_unop_bitcast_u2f:
      assert(op[0]->type->base_type == GLSL_TYPE_UINT);
      for (unsigned c = 0; c < op[0]->type->components(); c++) {
	 data.f[c] = bitcast_u2f(op[0]->value.u[c]);
      }
      break;
   case ir_unop_bitcast_f2u:
      assert(op[0]->type->base_type == GLSL_TYPE_FLOAT);
      for (unsigned c = 0; c < op[0]->type->components(); c++) {
	 data.u[c] = bitcast_f2u(op[0]->value.f[c]);
      }
      break;
   case ir_unop_any:
      assert(op[0]->type->is_boolean());
      data.b[0] = false;
      for (unsigned c = 0; c < op[0]->type->components(); c++) {
	 if (op[0]->value.b[c])
	    data.b[0] = true;
      }
      break;

   case ir_unop_trunc:
      assert(op[0]->type->base_type == GLSL_TYPE_FLOAT);
      for (unsigned c = 0; c < op[0]->type->components(); c++) {
	 data.f[c] = truncf(op[0]->value.f[c]);
      }
      break;

   case ir_unop_round_even:
      assert(op[0]->type->base_type == GLSL_TYPE_FLOAT);
      for (unsigned c = 0; c < op[0]->type->components(); c++) {
	 data.f[c] = _mesa_round_to_even(op[0]->value.f[c]);
      }
      break;

   case ir_unop_ceil:
      assert(op[0]->type->base_type == GLSL_TYPE_FLOAT);
      for (unsigned c = 0; c < op[0]->type->components(); c++) {
	 data.f[c] = ceilf(op[0]->value.f[c]);
      }
      break;

   case ir_unop_floor:
      assert(op[0]->type->base_type == GLSL_TYPE_FLOAT);
      for (unsigned c = 0; c < op[0]->type->components(); c++) {
	 data.f[c] = floorf(op[0]->value.f[c]);
      }
      break;

   case ir_unop_fract:
      for (unsigned c = 0; c < op[0]->type->components(); c++) {
	 switch (this->type->base_type) {
	 case GLSL_TYPE_UINT:
	    data.u[c] = 0;
	    break;
	 case GLSL_TYPE_INT:
	    data.i[c] = 0;
	    break;
	 case GLSL_TYPE_FLOAT:
	    data.f[c] = op[0]->value.f[c] - floor(op[0]->value.f[c]);
	    break;
	 default:
	    assert(0);
	 }
      }
      break;

   case ir_unop_sin:
   case ir_unop_sin_reduced:
      assert(op[0]->type->base_type == GLSL_TYPE_FLOAT);
      for (unsigned c = 0; c < op[0]->type->components(); c++) {
	 data.f[c] = sinf(op[0]->value.f[c]);
      }
      break;

   case ir_unop_cos:
   case ir_unop_cos_reduced:
      assert(op[0]->type->base_type == GLSL_TYPE_FLOAT);
      for (unsigned c = 0; c < op[0]->type->components(); c++) {
	 data.f[c] = cosf(op[0]->value.f[c]);
      }
      break;

   case ir_unop_neg:
      for (unsigned c = 0; c < op[0]->type->components(); c++) {
	 switch (this->type->base_type) {
	 case GLSL_TYPE_UINT:
	    data.u[c] = -((int) op[0]->value.u[c]);
	    break;
	 case GLSL_TYPE_INT:
	    data.i[c] = -op[0]->value.i[c];
	    break;
	 case GLSL_TYPE_FLOAT:
	    data.f[c] = -op[0]->value.f[c];
	    break;
	 default:
	    assert(0);
	 }
      }
      break;

   case ir_unop_abs:
      for (unsigned c = 0; c < op[0]->type->components(); c++) {
	 switch (this->type->base_type) {
	 case GLSL_TYPE_UINT:
	    data.u[c] = op[0]->value.u[c];
	    break;
	 case GLSL_TYPE_INT:
	    data.i[c] = op[0]->value.i[c];
	    if (data.i[c] < 0)
	       data.i[c] = -data.i[c];
	    break;
	 case GLSL_TYPE_FLOAT:
	    data.f[c] = fabs(op[0]->value.f[c]);
	    break;
	 default:
	    assert(0);
	 }
      }
      break;

   case ir_unop_sign:
      for (unsigned c = 0; c < op[0]->type->components(); c++) {
	 switch (this->type->base_type) {
	 case GLSL_TYPE_UINT:
	    data.u[c] = op[0]->value.i[c] > 0;
	    break;
	 case GLSL_TYPE_INT:
	    data.i[c] = (op[0]->value.i[c] > 0) - (op[0]->value.i[c] < 0);
	    break;
	 case GLSL_TYPE_FLOAT:
	    data.f[c] = float((op[0]->value.f[c] > 0)-(op[0]->value.f[c] < 0));
	    break;
	 default:
	    assert(0);
	 }
      }
      break;

   case ir_unop_rcp:
      assert(op[0]->type->base_type == GLSL_TYPE_FLOAT);
      for (unsigned c = 0; c < op[0]->type->components(); c++) {
	 switch (this->type->base_type) {
	 case GLSL_TYPE_UINT:
	    if (op[0]->value.u[c] != 0.0)
	       data.u[c] = 1 / op[0]->value.u[c];
	    break;
	 case GLSL_TYPE_INT:
	    if (op[0]->value.i[c] != 0.0)
	       data.i[c] = 1 / op[0]->value.i[c];
	    break;
	 case GLSL_TYPE_FLOAT:
	    if (op[0]->value.f[c] != 0.0)
	       data.f[c] = 1.0F / op[0]->value.f[c];
	    break;
	 default:
	    assert(0);
	 }
      }
      break;

   case ir_unop_rsq:
      assert(op[0]->type->base_type == GLSL_TYPE_FLOAT);
      for (unsigned c = 0; c < op[0]->type->components(); c++) {
	 data.f[c] = 1.0F / sqrtf(op[0]->value.f[c]);
      }
      break;

   case ir_unop_sqrt:
      assert(op[0]->type->base_type == GLSL_TYPE_FLOAT);
      for (unsigned c = 0; c < op[0]->type->components(); c++) {
	 data.f[c] = sqrtf(op[0]->value.f[c]);
      }
      break;

   case ir_unop_exp:
      assert(op[0]->type->base_type == GLSL_TYPE_FLOAT);
      for (unsigned c = 0; c < op[0]->type->components(); c++) {
	 data.f[c] = expf(op[0]->value.f[c]);
      }
      break;

   case ir_unop_exp2:
      assert(op[0]->type->base_type == GLSL_TYPE_FLOAT);
      for (unsigned c = 0; c < op[0]->type->components(); c++) {
	 data.f[c] = exp2f(op[0]->value.f[c]);
      }
      break;

   case ir_unop_log:
      assert(op[0]->type->base_type == GLSL_TYPE_FLOAT);
      for (unsigned c = 0; c < op[0]->type->components(); c++) {
	 data.f[c] = logf(op[0]->value.f[c]);
      }
      break;

   case ir_unop_log2:
      assert(op[0]->type->base_type == GLSL_TYPE_FLOAT);
      for (unsigned c = 0; c < op[0]->type->components(); c++) {
	 data.f[c] = log2f(op[0]->value.f[c]);
      }
      break;

   case ir_unop_dFdx:
   case ir_unop_dFdy:
      assert(op[0]->type->base_type == GLSL_TYPE_FLOAT);
      for (unsigned c = 0; c < op[0]->type->components(); c++) {
	 data.f[c] = 0.0;
      }
      break;

   case ir_unop_pack_snorm_2x16:
      assert(op[0]->type == glsl_type::vec2_type);
      data.u[0] = pack_2x16(pack_snorm_1x16,
                            op[0]->value.f[0],
                            op[0]->value.f[1]);
      break;
   case ir_unop_pack_snorm_4x8:
      assert(op[0]->type == glsl_type::vec4_type);
      data.u[0] = pack_4x8(pack_snorm_1x8,
                           op[0]->value.f[0],
                           op[0]->value.f[1],
                           op[0]->value.f[2],
                           op[0]->value.f[3]);
      break;
   case ir_unop_unpack_snorm_2x16:
      assert(op[0]->type == glsl_type::uint_type);
      unpack_2x16(unpack_snorm_1x16,
                  op[0]->value.u[0],
                  &data.f[0], &data.f[1]);
      break;
   case ir_unop_unpack_snorm_4x8:
      assert(op[0]->type == glsl_type::uint_type);
      unpack_4x8(unpack_snorm_1x8,
                 op[0]->value.u[0],
                 &data.f[0], &data.f[1], &data.f[2], &data.f[3]);
      break;
   case ir_unop_pack_unorm_2x16:
      assert(op[0]->type == glsl_type::vec2_type);
      data.u[0] = pack_2x16(pack_unorm_1x16,
                            op[0]->value.f[0],
                            op[0]->value.f[1]);
      break;
   case ir_unop_pack_unorm_4x8:
      assert(op[0]->type == glsl_type::vec4_type);
      data.u[0] = pack_4x8(pack_unorm_1x8,
                           op[0]->value.f[0],
                           op[0]->value.f[1],
                           op[0]->value.f[2],
                           op[0]->value.f[3]);
      break;
   case ir_unop_unpack_unorm_2x16:
      assert(op[0]->type == glsl_type::uint_type);
      unpack_2x16(unpack_unorm_1x16,
                  op[0]->value.u[0],
                  &data.f[0], &data.f[1]);
      break;
   case ir_unop_unpack_unorm_4x8:
      assert(op[0]->type == glsl_type::uint_type);
      unpack_4x8(unpack_unorm_1x8,
                 op[0]->value.u[0],
                 &data.f[0], &data.f[1], &data.f[2], &data.f[3]);
      break;
   case ir_unop_pack_half_2x16:
      assert(op[0]->type == glsl_type::vec2_type);
      data.u[0] = pack_2x16(pack_half_1x16,
                            op[0]->value.f[0],
                            op[0]->value.f[1]);
      break;
   case ir_unop_unpack_half_2x16:
      assert(op[0]->type == glsl_type::uint_type);
      unpack_2x16(unpack_half_1x16,
                  op[0]->value.u[0],
                  &data.f[0], &data.f[1]);
      break;
   case ir_binop_pow:
      assert(op[0]->type->base_type == GLSL_TYPE_FLOAT);
      for (unsigned c = 0; c < op[0]->type->components(); c++) {
	 data.f[c] = powf(op[0]->value.f[c], op[1]->value.f[c]);
      }
      break;

   case ir_binop_dot:
      data.f[0] = dot(op[0], op[1]);
      break;

   case ir_binop_min:
      assert(op[0]->type == op[1]->type || op0_scalar || op1_scalar);
      for (unsigned c = 0, c0 = 0, c1 = 0;
	   c < components;
	   c0 += c0_inc, c1 += c1_inc, c++) {

	 switch (op[0]->type->base_type) {
	 case GLSL_TYPE_UINT:
	    data.u[c] = MIN2(op[0]->value.u[c0], op[1]->value.u[c1]);
	    break;
	 case GLSL_TYPE_INT:
	    data.i[c] = MIN2(op[0]->value.i[c0], op[1]->value.i[c1]);
	    break;
	 case GLSL_TYPE_FLOAT:
	    data.f[c] = MIN2(op[0]->value.f[c0], op[1]->value.f[c1]);
	    break;
	 default:
	    assert(0);
	 }
      }

      break;
   case ir_binop_max:
      assert(op[0]->type == op[1]->type || op0_scalar || op1_scalar);
      for (unsigned c = 0, c0 = 0, c1 = 0;
	   c < components;
	   c0 += c0_inc, c1 += c1_inc, c++) {

	 switch (op[0]->type->base_type) {
	 case GLSL_TYPE_UINT:
	    data.u[c] = MAX2(op[0]->value.u[c0], op[1]->value.u[c1]);
	    break;
	 case GLSL_TYPE_INT:
	    data.i[c] = MAX2(op[0]->value.i[c0], op[1]->value.i[c1]);
	    break;
	 case GLSL_TYPE_FLOAT:
	    data.f[c] = MAX2(op[0]->value.f[c0], op[1]->value.f[c1]);
	    break;
	 default:
	    assert(0);
	 }
      }
      break;

   case ir_binop_add:
      assert(op[0]->type == op[1]->type || op0_scalar || op1_scalar);
      for (unsigned c = 0, c0 = 0, c1 = 0;
	   c < components;
	   c0 += c0_inc, c1 += c1_inc, c++) {

	 switch (op[0]->type->base_type) {
	 case GLSL_TYPE_UINT:
	    data.u[c] = op[0]->value.u[c0] + op[1]->value.u[c1];
	    break;
	 case GLSL_TYPE_INT:
	    data.i[c] = op[0]->value.i[c0] + op[1]->value.i[c1];
	    break;
	 case GLSL_TYPE_FLOAT:
	    data.f[c] = op[0]->value.f[c0] + op[1]->value.f[c1];
	    break;
	 default:
	    assert(0);
	 }
      }

      break;
   case ir_binop_sub:
      assert(op[0]->type == op[1]->type || op0_scalar || op1_scalar);
      for (unsigned c = 0, c0 = 0, c1 = 0;
	   c < components;
	   c0 += c0_inc, c1 += c1_inc, c++) {

	 switch (op[0]->type->base_type) {
	 case GLSL_TYPE_UINT:
	    data.u[c] = op[0]->value.u[c0] - op[1]->value.u[c1];
	    break;
	 case GLSL_TYPE_INT:
	    data.i[c] = op[0]->value.i[c0] - op[1]->value.i[c1];
	    break;
	 case GLSL_TYPE_FLOAT:
	    data.f[c] = op[0]->value.f[c0] - op[1]->value.f[c1];
	    break;
	 default:
	    assert(0);
	 }
      }

      break;
   case ir_binop_mul:
      /* Check for equal types, or unequal types involving scalars */
      if ((op[0]->type == op[1]->type && !op[0]->type->is_matrix())
	  || op0_scalar || op1_scalar) {
	 for (unsigned c = 0, c0 = 0, c1 = 0;
	      c < components;
	      c0 += c0_inc, c1 += c1_inc, c++) {

	    switch (op[0]->type->base_type) {
	    case GLSL_TYPE_UINT:
	       data.u[c] = op[0]->value.u[c0] * op[1]->value.u[c1];
	       break;
	    case GLSL_TYPE_INT:
	       data.i[c] = op[0]->value.i[c0] * op[1]->value.i[c1];
	       break;
	    case GLSL_TYPE_FLOAT:
	       data.f[c] = op[0]->value.f[c0] * op[1]->value.f[c1];
	       break;
	    default:
	       assert(0);
	    }
	 }
      } else {
	 assert(op[0]->type->is_matrix() || op[1]->type->is_matrix());

	 /* Multiply an N-by-M matrix with an M-by-P matrix.  Since either
	  * matrix can be a GLSL vector, either N or P can be 1.
	  *
	  * For vec*mat, the vector is treated as a row vector.  This
	  * means the vector is a 1-row x M-column matrix.
	  *
	  * For mat*vec, the vector is treated as a column vector.  Since
	  * matrix_columns is 1 for vectors, this just works.
	  */
	 const unsigned n = op[0]->type->is_vector()
	    ? 1 : op[0]->type->vector_elements;
	 const unsigned m = op[1]->type->vector_elements;
	 const unsigned p = op[1]->type->matrix_columns;
	 for (unsigned j = 0; j < p; j++) {
	    for (unsigned i = 0; i < n; i++) {
	       for (unsigned k = 0; k < m; k++) {
		  data.f[i+n*j] += op[0]->value.f[i+n*k]*op[1]->value.f[k+m*j];
	       }
	    }
	 }
      }

      break;
   case ir_binop_div:
      /* FINISHME: Emit warning when division-by-zero is detected. */
      assert(op[0]->type == op[1]->type || op0_scalar || op1_scalar);
      for (unsigned c = 0, c0 = 0, c1 = 0;
	   c < components;
	   c0 += c0_inc, c1 += c1_inc, c++) {

	 switch (op[0]->type->base_type) {
	 case GLSL_TYPE_UINT:
	    if (op[1]->value.u[c1] == 0) {
	       data.u[c] = 0;
	    } else {
	       data.u[c] = op[0]->value.u[c0] / op[1]->value.u[c1];
	    }
	    break;
	 case GLSL_TYPE_INT:
	    if (op[1]->value.i[c1] == 0) {
	       data.i[c] = 0;
	    } else {
	       data.i[c] = op[0]->value.i[c0] / op[1]->value.i[c1];
	    }
	    break;
	 case GLSL_TYPE_FLOAT:
	    data.f[c] = op[0]->value.f[c0] / op[1]->value.f[c1];
	    break;
	 default:
	    assert(0);
	 }
      }

      break;
   case ir_binop_mod:
      /* FINISHME: Emit warning when division-by-zero is detected. */
      assert(op[0]->type == op[1]->type || op0_scalar || op1_scalar);
      for (unsigned c = 0, c0 = 0, c1 = 0;
	   c < components;
	   c0 += c0_inc, c1 += c1_inc, c++) {

	 switch (op[0]->type->base_type) {
	 case GLSL_TYPE_UINT:
	    if (op[1]->value.u[c1] == 0) {
	       data.u[c] = 0;
	    } else {
	       data.u[c] = op[0]->value.u[c0] % op[1]->value.u[c1];
	    }
	    break;
	 case GLSL_TYPE_INT:
	    if (op[1]->value.i[c1] == 0) {
	       data.i[c] = 0;
	    } else {
	       data.i[c] = op[0]->value.i[c0] % op[1]->value.i[c1];
	    }
	    break;
	 case GLSL_TYPE_FLOAT:
	    /* We don't use fmod because it rounds toward zero; GLSL specifies
	     * the use of floor.
	     */
	    data.f[c] = op[0]->value.f[c0] - op[1]->value.f[c1]
	       * floorf(op[0]->value.f[c0] / op[1]->value.f[c1]);
	    break;
	 default:
	    assert(0);
	 }
      }

      break;

   case ir_binop_logic_and:
      assert(op[0]->type->base_type == GLSL_TYPE_BOOL);
      for (unsigned c = 0; c < op[0]->type->components(); c++)
	 data.b[c] = op[0]->value.b[c] && op[1]->value.b[c];
      break;
   case ir_binop_logic_xor:
      assert(op[0]->type->base_type == GLSL_TYPE_BOOL);
      for (unsigned c = 0; c < op[0]->type->components(); c++)
	 data.b[c] = op[0]->value.b[c] ^ op[1]->value.b[c];
      break;
   case ir_binop_logic_or:
      assert(op[0]->type->base_type == GLSL_TYPE_BOOL);
      for (unsigned c = 0; c < op[0]->type->components(); c++)
	 data.b[c] = op[0]->value.b[c] || op[1]->value.b[c];
      break;

   case ir_binop_less:
      assert(op[0]->type == op[1]->type);
      for (unsigned c = 0; c < op[0]->type->components(); c++) {
	 switch (op[0]->type->base_type) {
	 case GLSL_TYPE_UINT:
	    data.b[c] = op[0]->value.u[c] < op[1]->value.u[c];
	    break;
	 case GLSL_TYPE_INT:
	    data.b[c] = op[0]->value.i[c] < op[1]->value.i[c];
	    break;
	 case GLSL_TYPE_FLOAT:
	    data.b[c] = op[0]->value.f[c] < op[1]->value.f[c];
	    break;
	 default:
	    assert(0);
	 }
      }
      break;
   case ir_binop_greater:
      assert(op[0]->type == op[1]->type);
      for (unsigned c = 0; c < op[0]->type->components(); c++) {
	 switch (op[0]->type->base_type) {
	 case GLSL_TYPE_UINT:
	    data.b[c] = op[0]->value.u[c] > op[1]->value.u[c];
	    break;
	 case GLSL_TYPE_INT:
	    data.b[c] = op[0]->value.i[c] > op[1]->value.i[c];
	    break;
	 case GLSL_TYPE_FLOAT:
	    data.b[c] = op[0]->value.f[c] > op[1]->value.f[c];
	    break;
	 default:
	    assert(0);
	 }
      }
      break;
   case ir_binop_lequal:
      assert(op[0]->type == op[1]->type);
      for (unsigned c = 0; c < op[0]->type->components(); c++) {
	 switch (op[0]->type->base_type) {
	 case GLSL_TYPE_UINT:
	    data.b[c] = op[0]->value.u[c] <= op[1]->value.u[c];
	    break;
	 case GLSL_TYPE_INT:
	    data.b[c] = op[0]->value.i[c] <= op[1]->value.i[c];
	    break;
	 case GLSL_TYPE_FLOAT:
	    data.b[c] = op[0]->value.f[c] <= op[1]->value.f[c];
	    break;
	 default:
	    assert(0);
	 }
      }
      break;
   case ir_binop_gequal:
      assert(op[0]->type == op[1]->type);
      for (unsigned c = 0; c < op[0]->type->components(); c++) {
	 switch (op[0]->type->base_type) {
	 case GLSL_TYPE_UINT:
	    data.b[c] = op[0]->value.u[c] >= op[1]->value.u[c];
	    break;
	 case GLSL_TYPE_INT:
	    data.b[c] = op[0]->value.i[c] >= op[1]->value.i[c];
	    break;
	 case GLSL_TYPE_FLOAT:
	    data.b[c] = op[0]->value.f[c] >= op[1]->value.f[c];
	    break;
	 default:
	    assert(0);
	 }
      }
      break;
   case ir_binop_equal:
      assert(op[0]->type == op[1]->type);
      for (unsigned c = 0; c < components; c++) {
	 switch (op[0]->type->base_type) {
	 case GLSL_TYPE_UINT:
	    data.b[c] = op[0]->value.u[c] == op[1]->value.u[c];
	    break;
	 case GLSL_TYPE_INT:
	    data.b[c] = op[0]->value.i[c] == op[1]->value.i[c];
	    break;
	 case GLSL_TYPE_FLOAT:
	    data.b[c] = op[0]->value.f[c] == op[1]->value.f[c];
	    break;
	 case GLSL_TYPE_BOOL:
	    data.b[c] = op[0]->value.b[c] == op[1]->value.b[c];
	    break;
	 default:
	    assert(0);
	 }
      }
      break;
   case ir_binop_nequal:
      assert(op[0]->type == op[1]->type);
      for (unsigned c = 0; c < components; c++) {
	 switch (op[0]->type->base_type) {
	 case GLSL_TYPE_UINT:
	    data.b[c] = op[0]->value.u[c] != op[1]->value.u[c];
	    break;
	 case GLSL_TYPE_INT:
	    data.b[c] = op[0]->value.i[c] != op[1]->value.i[c];
	    break;
	 case GLSL_TYPE_FLOAT:
	    data.b[c] = op[0]->value.f[c] != op[1]->value.f[c];
	    break;
	 case GLSL_TYPE_BOOL:
	    data.b[c] = op[0]->value.b[c] != op[1]->value.b[c];
	    break;
	 default:
	    assert(0);
	 }
      }
      break;
   case ir_binop_all_equal:
      data.b[0] = op[0]->has_value(op[1]);
      break;
   case ir_binop_any_nequal:
      data.b[0] = !op[0]->has_value(op[1]);
      break;

   case ir_binop_lshift:
      for (unsigned c = 0, c0 = 0, c1 = 0;
           c < components;
           c0 += c0_inc, c1 += c1_inc, c++) {

          if (op[0]->type->base_type == GLSL_TYPE_INT &&
              op[1]->type->base_type == GLSL_TYPE_INT) {
              data.i[c] = op[0]->value.i[c0] << op[1]->value.i[c1];

          } else if (op[0]->type->base_type == GLSL_TYPE_INT &&
                     op[1]->type->base_type == GLSL_TYPE_UINT) {
              data.i[c] = op[0]->value.i[c0] << op[1]->value.u[c1];

          } else if (op[0]->type->base_type == GLSL_TYPE_UINT &&
                     op[1]->type->base_type == GLSL_TYPE_INT) {
              data.u[c] = op[0]->value.u[c0] << op[1]->value.i[c1];

          } else if (op[0]->type->base_type == GLSL_TYPE_UINT &&
                     op[1]->type->base_type == GLSL_TYPE_UINT) {
              data.u[c] = op[0]->value.u[c0] << op[1]->value.u[c1];
          }
      }
      break;

   case ir_binop_rshift:
       for (unsigned c = 0, c0 = 0, c1 = 0;
            c < components;
            c0 += c0_inc, c1 += c1_inc, c++) {

           if (op[0]->type->base_type == GLSL_TYPE_INT &&
               op[1]->type->base_type == GLSL_TYPE_INT) {
               data.i[c] = op[0]->value.i[c0] >> op[1]->value.i[c1];

           } else if (op[0]->type->base_type == GLSL_TYPE_INT &&
                      op[1]->type->base_type == GLSL_TYPE_UINT) {
               data.i[c] = op[0]->value.i[c0] >> op[1]->value.u[c1];

           } else if (op[0]->type->base_type == GLSL_TYPE_UINT &&
                      op[1]->type->base_type == GLSL_TYPE_INT) {
               data.u[c] = op[0]->value.u[c0] >> op[1]->value.i[c1];

           } else if (op[0]->type->base_type == GLSL_TYPE_UINT &&
                      op[1]->type->base_type == GLSL_TYPE_UINT) {
               data.u[c] = op[0]->value.u[c0] >> op[1]->value.u[c1];
           }
       }
       break;

   case ir_binop_bit_and:
      for (unsigned c = 0, c0 = 0, c1 = 0;
           c < components;
           c0 += c0_inc, c1 += c1_inc, c++) {

          switch (op[0]->type->base_type) {
          case GLSL_TYPE_INT:
              data.i[c] = op[0]->value.i[c0] & op[1]->value.i[c1];
              break;
          case GLSL_TYPE_UINT:
              data.u[c] = op[0]->value.u[c0] & op[1]->value.u[c1];
              break;
          default:
              assert(0);
          }
      }
      break;

   case ir_binop_bit_or:
      for (unsigned c = 0, c0 = 0, c1 = 0;
           c < components;
           c0 += c0_inc, c1 += c1_inc, c++) {

          switch (op[0]->type->base_type) {
          case GLSL_TYPE_INT:
              data.i[c] = op[0]->value.i[c0] | op[1]->value.i[c1];
              break;
          case GLSL_TYPE_UINT:
              data.u[c] = op[0]->value.u[c0] | op[1]->value.u[c1];
              break;
          default:
              assert(0);
          }
      }
      break;

   case ir_binop_vector_extract: {
      const int c = CLAMP(op[1]->value.i[0], 0,
			  (int) op[0]->type->vector_elements - 1);

      switch (op[0]->type->base_type) {
      case GLSL_TYPE_UINT:
         data.u[0] = op[0]->value.u[c];
         break;
      case GLSL_TYPE_INT:
         data.i[0] = op[0]->value.i[c];
         break;
      case GLSL_TYPE_FLOAT:
         data.f[0] = op[0]->value.f[c];
         break;
      case GLSL_TYPE_BOOL:
         data.b[0] = op[0]->value.b[c];
         break;
      default:
         assert(0);
      }
      break;
   }

   case ir_binop_bit_xor:
      for (unsigned c = 0, c0 = 0, c1 = 0;
           c < components;
           c0 += c0_inc, c1 += c1_inc, c++) {

          switch (op[0]->type->base_type) {
          case GLSL_TYPE_INT:
              data.i[c] = op[0]->value.i[c0] ^ op[1]->value.i[c1];
              break;
          case GLSL_TYPE_UINT:
              data.u[c] = op[0]->value.u[c0] ^ op[1]->value.u[c1];
              break;
          default:
              assert(0);
          }
      }
      break;

   case ir_unop_bitfield_reverse:
      /* http://graphics.stanford.edu/~seander/bithacks.html#BitReverseObvious */
      for (unsigned c = 0; c < components; c++) {
         unsigned int v = op[0]->value.u[c]; // input bits to be reversed
         unsigned int r = v; // r will be reversed bits of v; first get LSB of v
         int s = sizeof(v) * CHAR_BIT - 1; // extra shift needed at end

         for (v >>= 1; v; v >>= 1) {
            r <<= 1;
            r |= v & 1;
            s--;
         }
         r <<= s; // shift when v's highest bits are zero

         data.u[c] = r;
      }
      break;

   case ir_unop_bit_count:
      for (unsigned c = 0; c < components; c++) {
         unsigned count = 0;
         unsigned v = op[0]->value.u[c];

         for (; v; count++) {
            v &= v - 1;
         }
         data.u[c] = count;
      }
      break;

   case ir_unop_find_msb:
      for (unsigned c = 0; c < components; c++) {
         int v = op[0]->value.i[c];

         if (v == 0 || (op[0]->type->base_type == GLSL_TYPE_INT && v == -1))
            data.i[c] = -1;
         else {
            int count = 0;
            int top_bit = op[0]->type->base_type == GLSL_TYPE_UINT
                          ? 0 : v & (1 << 31);

            while (((v & (1 << 31)) == top_bit) && count != 32) {
               count++;
               v <<= 1;
            }

            data.i[c] = 31 - count;
         }
      }
      break;

   case ir_unop_find_lsb:
      for (unsigned c = 0; c < components; c++) {
         if (op[0]->value.i[c] == 0)
            data.i[c] = -1;
         else {
            unsigned pos = 0;
            unsigned v = op[0]->value.u[c];

            for (; !(v & 1); v >>= 1) {
               pos++;
            }
            data.u[c] = pos;
         }
      }
      break;

   case ir_triop_bitfield_extract: {
      int offset = op[1]->value.i[0];
      int bits = op[2]->value.i[0];

      for (unsigned c = 0; c < components; c++) {
         if (bits == 0)
            data.u[c] = 0;
         else if (offset < 0 || bits < 0)
            data.u[c] = 0; /* Undefined, per spec. */
         else if (offset + bits > 32)
            data.u[c] = 0; /* Undefined, per spec. */
         else {
            if (op[0]->type->base_type == GLSL_TYPE_INT) {
               /* int so that the right shift will sign-extend. */
               int value = op[0]->value.i[c];
               value <<= 32 - bits - offset;
               value >>= 32 - bits;
               data.i[c] = value;
            } else {
               unsigned value = op[0]->value.u[c];
               value <<= 32 - bits - offset;
               value >>= 32 - bits;
               data.u[c] = value;
            }
         }
      }
      break;
   }

   case ir_binop_ldexp:
      for (unsigned c = 0; c < components; c++) {
         data.f[c] = ldexp(op[0]->value.f[c], op[1]->value.i[c]);
         /* Flush subnormal values to zero. */
         if (!isnormal(data.f[c]))
            data.f[c] = copysign(0.0f, op[0]->value.f[c]);
      }
      break;

   case ir_triop_fma:
      assert(op[0]->type->base_type == GLSL_TYPE_FLOAT);
      assert(op[1]->type->base_type == GLSL_TYPE_FLOAT);
      assert(op[2]->type->base_type == GLSL_TYPE_FLOAT);

      for (unsigned c = 0; c < components; c++) {
         data.f[c] = op[0]->value.f[c] * op[1]->value.f[c]
                                       + op[2]->value.f[c];
      }
      break;

   case ir_triop_lrp: {
      assert(op[0]->type->base_type == GLSL_TYPE_FLOAT);
      assert(op[1]->type->base_type == GLSL_TYPE_FLOAT);
      assert(op[2]->type->base_type == GLSL_TYPE_FLOAT);

      unsigned c2_inc = op[2]->type->is_scalar() ? 0 : 1;
      for (unsigned c = 0, c2 = 0; c < components; c2 += c2_inc, c++) {
         data.f[c] = op[0]->value.f[c] * (1.0f - op[2]->value.f[c2]) +
                     (op[1]->value.f[c] * op[2]->value.f[c2]);
      }
      break;
   }

   case ir_triop_csel:
      for (unsigned c = 0; c < components; c++) {
         data.u[c] = op[0]->value.b[c] ? op[1]->value.u[c]
                                       : op[2]->value.u[c];
      }
      break;

   case ir_triop_vector_insert: {
      const unsigned idx = op[2]->value.u[0];

      memcpy(&data, &op[0]->value, sizeof(data));

      switch (this->type->base_type) {
      case GLSL_TYPE_INT:
	 data.i[idx] = op[1]->value.i[0];
	 break;
      case GLSL_TYPE_UINT:
	 data.u[idx] = op[1]->value.u[0];
	 break;
      case GLSL_TYPE_FLOAT:
	 data.f[idx] = op[1]->value.f[0];
	 break;
      case GLSL_TYPE_BOOL:
	 data.b[idx] = op[1]->value.b[0];
	 break;
      default:
	 assert(!"Should not get here.");
	 break;
      }
      break;
   }

   case ir_quadop_bitfield_insert: {
      int offset = op[2]->value.i[0];
      int bits = op[3]->value.i[0];

      for (unsigned c = 0; c < components; c++) {
         if (bits == 0)
            data.u[c] = op[0]->value.u[c];
         else if (offset < 0 || bits < 0)
            data.u[c] = 0; /* Undefined, per spec. */
         else if (offset + bits > 32)
            data.u[c] = 0; /* Undefined, per spec. */
         else {
            unsigned insert_mask = ((1 << bits) - 1) << offset;

            unsigned insert = op[1]->value.u[c];
            insert <<= offset;
            insert &= insert_mask;

            unsigned base = op[0]->value.u[c];
            base &= ~insert_mask;

            data.u[c] = base | insert;
         }
      }
      break;
   }

   case ir_quadop_vector:
      for (unsigned c = 0; c < this->type->vector_elements; c++) {
	 switch (this->type->base_type) {
	 case GLSL_TYPE_INT:
	    data.i[c] = op[c]->value.i[0];
	    break;
	 case GLSL_TYPE_UINT:
	    data.u[c] = op[c]->value.u[0];
	    break;
	 case GLSL_TYPE_FLOAT:
	    data.f[c] = op[c]->value.f[0];
	    break;
	 default:
	    assert(0);
	 }
      }
      break;

   default:
      /* FINISHME: Should handle all expression types. */
      return NULL;
   }

   return new(ctx) ir_constant(this->type, &data);
}


ir_constant *
ir_texture::constant_expression_value(struct hash_table *variable_context)
{
   /* texture lookups aren't constant expressions */
   return NULL;
}


ir_constant *
ir_swizzle::constant_expression_value(struct hash_table *variable_context)
{
   ir_constant *v = this->val->constant_expression_value(variable_context);

   if (v != NULL) {
      ir_constant_data data = { { 0 } };

      const unsigned swiz_idx[4] = {
	 this->mask.x, this->mask.y, this->mask.z, this->mask.w
      };

      for (unsigned i = 0; i < this->mask.num_components; i++) {
	 switch (v->type->base_type) {
	 case GLSL_TYPE_UINT:
	 case GLSL_TYPE_INT:   data.u[i] = v->value.u[swiz_idx[i]]; break;
	 case GLSL_TYPE_FLOAT: data.f[i] = v->value.f[swiz_idx[i]]; break;
	 case GLSL_TYPE_BOOL:  data.b[i] = v->value.b[swiz_idx[i]]; break;
	 default:              assert(!"Should not get here."); break;
	 }
      }

      void *ctx = ralloc_parent(this);
      return new(ctx) ir_constant(this->type, &data);
   }
   return NULL;
}


void
ir_dereference_variable::constant_referenced(struct hash_table *variable_context,
					     ir_constant *&store, int &offset) const
{
   if (variable_context) {
      store = (ir_constant *)hash_table_find(variable_context, var);
      offset = 0;
   } else {
      store = NULL;
      offset = 0;
   }
}

ir_constant *
ir_dereference_variable::constant_expression_value(struct hash_table *variable_context)
{
   /* This may occur during compile and var->type is glsl_type::error_type */
   if (!var)
      return NULL;

   /* Give priority to the context hashtable, if it exists */
   if (variable_context) {
      ir_constant *value = (ir_constant *)hash_table_find(variable_context, var);
      if(value)
	 return value;
   }

   /* The constant_value of a uniform variable is its initializer,
    * not the lifetime constant value of the uniform.
    */
   if (var->mode == ir_var_uniform)
      return NULL;

   if (!var->constant_value)
      return NULL;

   return var->constant_value->clone(ralloc_parent(var), NULL);
}


void
ir_dereference_array::constant_referenced(struct hash_table *variable_context,
					  ir_constant *&store, int &offset) const
{
   ir_constant *index_c = array_index->constant_expression_value(variable_context);

   if (!index_c || !index_c->type->is_scalar() || !index_c->type->is_integer()) {
      store = 0;
      offset = 0;
      return;
   }

   int index = index_c->type->base_type == GLSL_TYPE_INT ?
      index_c->get_int_component(0) :
      index_c->get_uint_component(0);

   ir_constant *substore;
   int suboffset;
   const ir_dereference *deref = array->as_dereference();
   if (!deref) {
      store = 0;
      offset = 0;
      return;
   }

   deref->constant_referenced(variable_context, substore, suboffset);

   if (!substore) {
      store = 0;
      offset = 0;
      return;
   }

   const glsl_type *vt = array->type;
   if (vt->is_array()) {
      store = substore->get_array_element(index);
      offset = 0;
      return;
   }
   if (vt->is_matrix()) {
      store = substore;
      offset = index * vt->vector_elements;
      return;
   }
   if (vt->is_vector()) {
      store = substore;
      offset = suboffset + index;
      return;
   }

   store = 0;
   offset = 0;
}

ir_constant *
ir_dereference_array::constant_expression_value(struct hash_table *variable_context)
{
   ir_constant *array = this->array->constant_expression_value(variable_context);
   ir_constant *idx = this->array_index->constant_expression_value(variable_context);

   if ((array != NULL) && (idx != NULL)) {
      void *ctx = ralloc_parent(this);
      if (array->type->is_matrix()) {
	 /* Array access of a matrix results in a vector.
	  */
	 const unsigned column = idx->value.u[0];

	 const glsl_type *const column_type = array->type->column_type();

	 /* Offset in the constant matrix to the first element of the column
	  * to be extracted.
	  */
	 const unsigned mat_idx = column * column_type->vector_elements;

	 ir_constant_data data = { { 0 } };

	 switch (column_type->base_type) {
	 case GLSL_TYPE_UINT:
	 case GLSL_TYPE_INT:
	    for (unsigned i = 0; i < column_type->vector_elements; i++)
	       data.u[i] = array->value.u[mat_idx + i];

	    break;

	 case GLSL_TYPE_FLOAT:
	    for (unsigned i = 0; i < column_type->vector_elements; i++)
	       data.f[i] = array->value.f[mat_idx + i];

	    break;

	 default:
	    assert(!"Should not get here.");
	    break;
	 }

	 return new(ctx) ir_constant(column_type, &data);
      } else if (array->type->is_vector()) {
	 const unsigned component = idx->value.u[0];

	 return new(ctx) ir_constant(array, component);
      } else {
	 const unsigned index = idx->value.u[0];
	 return array->get_array_element(index)->clone(ctx, NULL);
      }
   }
   return NULL;
}


void
ir_dereference_record::constant_referenced(struct hash_table *variable_context,
					   ir_constant *&store, int &offset) const
{
   ir_constant *substore;
   int suboffset;
   const ir_dereference *deref = record->as_dereference();
   if (!deref) {
      store = 0;
      offset = 0;
      return;
   }

   deref->constant_referenced(variable_context, substore, suboffset);

   if (!substore) {
      store = 0;
      offset = 0;
      return;
   }

   store = substore->get_record_field(field);
   offset = 0;
}

ir_constant *
ir_dereference_record::constant_expression_value(struct hash_table *variable_context)
{
   ir_constant *v = this->record->constant_expression_value();

   return (v != NULL) ? v->get_record_field(this->field) : NULL;
}


ir_constant *
ir_assignment::constant_expression_value(struct hash_table *variable_context)
{
   /* FINISHME: Handle CEs involving assignment (return RHS) */
   return NULL;
}


ir_constant *
ir_constant::constant_expression_value(struct hash_table *variable_context)
{
   return this;
}


ir_constant *
ir_call::constant_expression_value(struct hash_table *variable_context)
{
   return this->callee->constant_expression_value(&this->actual_parameters, variable_context);
}


bool ir_function_signature::constant_expression_evaluate_expression_list(const struct exec_list &body,
									 struct hash_table *variable_context,
									 ir_constant **result)
{
   foreach_list(n, &body) {
      ir_instruction *inst = (ir_instruction *)n;
      switch(inst->ir_type) {

	 /* (declare () type symbol) */
      case ir_type_variable: {
	 ir_variable *var = inst->as_variable();
	 hash_table_insert(variable_context, ir_constant::zero(this, var->type), var);
	 break;
      }

	 /* (assign [condition] (write-mask) (ref) (value)) */
      case ir_type_assignment: {
	 ir_assignment *asg = inst->as_assignment();
	 if (asg->condition) {
	    ir_constant *cond = asg->condition->constant_expression_value(variable_context);
	    if (!cond)
	       return false;
	    if (!cond->get_bool_component(0))
	       break;
	 }

	 ir_constant *store = NULL;
	 int offset = 0;
	 asg->lhs->constant_referenced(variable_context, store, offset);

	 if (!store)
	    return false;

	 ir_constant *value = asg->rhs->constant_expression_value(variable_context);

	 if (!value)
	    return false;

	 store->copy_masked_offset(value, offset, asg->write_mask);
	 break;
      }

	 /* (return (expression)) */
      case ir_type_return:
	 assert (result);
	 *result = inst->as_return()->value->constant_expression_value(variable_context);
	 return *result != NULL;

	 /* (call name (ref) (params))*/
      case ir_type_call: {
	 ir_call *call = inst->as_call();

	 /* Just say no to void functions in constant expressions.  We
	  * don't need them at that point.
	  */

	 if (!call->return_deref)
	    return false;

	 ir_constant *store = NULL;
	 int offset = 0;
	 call->return_deref->constant_referenced(variable_context, store, offset);

	 if (!store)
	    return false;

	 ir_constant *value = call->constant_expression_value(variable_context);

	 if(!value)
	    return false;

	 store->copy_offset(value, offset);
	 break;
      }

	 /* (if condition (then-instructions) (else-instructions)) */
      case ir_type_if: {
	 ir_if *iif = inst->as_if();

	 ir_constant *cond = iif->condition->constant_expression_value(variable_context);
	 if (!cond || !cond->type->is_boolean())
	    return false;

	 exec_list &branch = cond->get_bool_component(0) ? iif->then_instructions : iif->else_instructions;

	 *result = NULL;
	 if (!constant_expression_evaluate_expression_list(branch, variable_context, result))
	    return false;

	 /* If there was a return in the branch chosen, drop out now. */
	 if (*result)
	    return true;

	 break;
      }

	 /* Every other expression type, we drop out. */
      default:
	 return false;
      }
   }

   /* Reaching the end of the block is not an error condition */
   if (result)
      *result = NULL;

   return true;
}

ir_constant *
ir_function_signature::constant_expression_value(exec_list *actual_parameters, struct hash_table *variable_context)
{
   const glsl_type *type = this->return_type;
   if (type == glsl_type::void_type)
      return NULL;

   /* From the GLSL 1.20 spec, page 23:
    * "Function calls to user-defined functions (non-built-in functions)
    *  cannot be used to form constant expressions."
    */
   if (!this->is_builtin())
      return NULL;

   /*
    * Of the builtin functions, only the texture lookups and the noise
    * ones must not be used in constant expressions.  They all include
    * specific opcodes so they don't need to be special-cased at this
    * point.
    */

   /* Initialize the table of dereferencable names with the function
    * parameters.  Verify their const-ness on the way.
    *
    * We expect the correctness of the number of parameters to have
    * been checked earlier.
    */
   hash_table *deref_hash = hash_table_ctor(8, hash_table_pointer_hash,
					    hash_table_pointer_compare);

   /* If "origin" is non-NULL, then the function body is there.  So we
    * have to use the variable objects from the object with the body,
    * but the parameter instanciation on the current object.
    */
   const exec_node *parameter_info = origin ? origin->parameters.head : parameters.head;

   foreach_list(n, actual_parameters) {
      ir_constant *constant = ((ir_rvalue *) n)->constant_expression_value(variable_context);
      if (constant == NULL) {
         hash_table_dtor(deref_hash);
         return NULL;
      }


      ir_variable *var = (ir_variable *)parameter_info;
      hash_table_insert(deref_hash, constant, var);

      parameter_info = parameter_info->next;
   }

   ir_constant *result = NULL;

   /* Now run the builtin function until something non-constant
    * happens or we get the result.
    */
   if (constant_expression_evaluate_expression_list(origin ? origin->body : body, deref_hash, &result) && result)
      result = result->clone(ralloc_parent(this), NULL);

   hash_table_dtor(deref_hash);

   return result;
}<|MERGE_RESOLUTION|>--- conflicted
+++ resolved
@@ -40,21 +40,6 @@
 #include "glsl_types.h"
 #include "program/hash_table.h"
 
-<<<<<<< HEAD
-#ifdef _MSC_VER
-#include <limits>
-
-inline bool isnormal(float x)
-{
-    if(x < 0) x = -x;
-    return x >= (std::numeric_limits<float>::min)()
-        && x <= (std::numeric_limits<float>::max)();
-}
-inline float copysign(const float& x, const float& y)
-{
-   return fabs(x) * ((y<0) ? -1 : 1);
-}
-=======
 #if defined(_MSC_VER) && (_MSC_VER < 1800)
 static int isnormal(double x)
 {
@@ -67,7 +52,6 @@
 {
    return _copysign(x, y);
 }
->>>>>>> e4d5a299
 #endif
 
 static float
