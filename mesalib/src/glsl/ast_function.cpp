--- conflicted
+++ resolved
@@ -1,2651 +1,1328 @@
-<<<<<<< HEAD
-/*
- * Copyright © 2010 Intel Corporation
- *
- * Permission is hereby granted, free of charge, to any person obtaining a
- * copy of this software and associated documentation files (the "Software"),
- * to deal in the Software without restriction, including without limitation
- * the rights to use, copy, modify, merge, publish, distribute, sublicense,
- * and/or sell copies of the Software, and to permit persons to whom the
- * Software is furnished to do so, subject to the following conditions:
- *
- * The above copyright notice and this permission notice (including the next
- * paragraph) shall be included in all copies or substantial portions of the
- * Software.
- *
- * THE SOFTWARE IS PROVIDED "AS IS", WITHOUT WARRANTY OF ANY KIND, EXPRESS OR
- * IMPLIED, INCLUDING BUT NOT LIMITED TO THE WARRANTIES OF MERCHANTABILITY,
- * FITNESS FOR A PARTICULAR PURPOSE AND NONINFRINGEMENT.  IN NO EVENT SHALL
- * THE AUTHORS OR COPYRIGHT HOLDERS BE LIABLE FOR ANY CLAIM, DAMAGES OR OTHER
- * LIABILITY, WHETHER IN AN ACTION OF CONTRACT, TORT OR OTHERWISE, ARISING
- * FROM, OUT OF OR IN CONNECTION WITH THE SOFTWARE OR THE USE OR OTHER
- * DEALINGS IN THE SOFTWARE.
- */
-
-#include "glsl_symbol_table.h"
-#include "ast.h"
-#include "glsl_types.h"
-#include "ir.h"
-#include "main/core.h" /* for MIN2 */
-
-static ir_rvalue *
-convert_component(ir_rvalue *src, const glsl_type *desired_type);
-
-bool
-apply_implicit_conversion(const glsl_type *to, ir_rvalue * &from,
-                          struct _mesa_glsl_parse_state *state);
-
-static unsigned
-process_parameters(exec_list *instructions, exec_list *actual_parameters,
-		   exec_list *parameters,
-		   struct _mesa_glsl_parse_state *state)
-{
-   unsigned count = 0;
-
-   foreach_list (n, parameters) {
-      ast_node *const ast = exec_node_data(ast_node, n, link);
-      ir_rvalue *result = ast->hir(instructions, state);
-
-      ir_constant *const constant = result->constant_expression_value();
-      if (constant != NULL)
-	 result = constant;
-
-      actual_parameters->push_tail(result);
-      count++;
-   }
-
-   return count;
-}
-
-
-/**
- * Generate a source prototype for a function signature
- *
- * \param return_type Return type of the function.  May be \c NULL.
- * \param name        Name of the function.
- * \param parameters  List of \c ir_instruction nodes representing the
- *                    parameter list for the function.  This may be either a
- *                    formal (\c ir_variable) or actual (\c ir_rvalue)
- *                    parameter list.  Only the type is used.
- *
- * \return
- * A ralloced string representing the prototype of the function.
- */
-char *
-prototype_string(const glsl_type *return_type, const char *name,
-		 exec_list *parameters)
-{
-   char *str = NULL;
-
-   if (return_type != NULL)
-      str = ralloc_asprintf(NULL, "%s ", return_type->name);
-
-   ralloc_asprintf_append(&str, "%s(", name);
-
-   const char *comma = "";
-   foreach_list(node, parameters) {
-      const ir_instruction *const param = (ir_instruction *) node;
-
-      ralloc_asprintf_append(&str, "%s%s", comma, param->type->name);
-      comma = ", ";
-   }
-
-   ralloc_strcat(&str, ")");
-   return str;
-}
-
-
-static ir_rvalue *
-match_function_by_name(exec_list *instructions, const char *name,
-		       YYLTYPE *loc, exec_list *actual_parameters,
-		       struct _mesa_glsl_parse_state *state)
-{
-   void *ctx = state;
-   ir_function *f = state->symbols->get_function(name);
-   ir_function_signature *sig;
-
-   sig = f ? f->matching_signature(actual_parameters) : NULL;
-
-   /* FINISHME: This doesn't handle the case where shader X contains a
-    * FINISHME: matching signature but shader X + N contains an _exact_
-    * FINISHME: matching signature.
-    */
-   if (sig == NULL
-       && (f == NULL || state->es_shader || !f->has_user_signature())
-       && state->symbols->get_type(name) == NULL
-       && (state->language_version == 110
-	   || state->symbols->get_variable(name) == NULL)) {
-      /* The current shader doesn't contain a matching function or signature.
-       * Before giving up, look for the prototype in the built-in functions.
-       */
-      for (unsigned i = 0; i < state->num_builtins_to_link; i++) {
-	 ir_function *builtin;
-	 builtin = state->builtins_to_link[i]->symbols->get_function(name);
-	 sig = builtin ? builtin->matching_signature(actual_parameters) : NULL;
-	 if (sig != NULL) {
-	    if (f == NULL) {
-	       f = new(ctx) ir_function(name);
-	       state->symbols->add_global_function(f);
-	       emit_function(state, instructions, f);
-	    }
-
-	    f->add_signature(sig->clone_prototype(f, NULL));
-	    break;
-	 }
-      }
-   }
-
-   if (sig != NULL) {
-      /* Verify that 'out' and 'inout' actual parameters are lvalues.  This
-       * isn't done in ir_function::matching_signature because that function
-       * cannot generate the necessary diagnostics.
-       *
-       * Also, validate that 'const_in' formal parameters (an extension of our
-       * IR) correspond to ir_constant actual parameters.
-       */
-      exec_list_iterator actual_iter = actual_parameters->iterator();
-      exec_list_iterator formal_iter = sig->parameters.iterator();
-
-      while (actual_iter.has_next()) {
-	 ir_rvalue *actual = (ir_rvalue *) actual_iter.get();
-	 ir_variable *formal = (ir_variable *) formal_iter.get();
-
-	 assert(actual != NULL);
-	 assert(formal != NULL);
-
-	 if (formal->mode == ir_var_const_in && !actual->as_constant()) {
-	    _mesa_glsl_error(loc, state,
-			     "parameter `%s' must be a constant expression",
-			     formal->name);
-	 }
-
-	 if ((formal->mode == ir_var_out)
-	     || (formal->mode == ir_var_inout)) {
-	    const char *mode = NULL;
-	    switch (formal->mode) {
-	    case ir_var_out:   mode = "out";   break;
-	    case ir_var_inout: mode = "inout"; break;
-	    default:           assert(false);  break;
-	    }
-            /* FIXME: 'loc' is incorrect (as of 2011-01-21). It is always
-             * FIXME: 0:0(0).
-             */
-	    if (actual->variable_referenced()
-	        && actual->variable_referenced()->read_only) {
-	       _mesa_glsl_error(loc, state,
-	                        "function parameter '%s %s' references the "
-	                        "read-only variable '%s'",
-	                        mode, formal->name,
-	                        actual->variable_referenced()->name);
-
-	    } else if (!actual->is_lvalue()) {
-               _mesa_glsl_error(loc, state,
-                                "function parameter '%s %s' is not an lvalue",
-                                mode, formal->name);
-	    }
-	 }
-
-	 if (formal->type->is_numeric() || formal->type->is_boolean()) {
-	    ir_rvalue *converted = convert_component(actual, formal->type);
-	    actual->replace_with(converted);
-	 }
-
-	 actual_iter.next();
-	 formal_iter.next();
-      }
-
-      /* Always insert the call in the instruction stream, and return a deref
-       * of its return val if it returns a value, since we don't know if
-       * the rvalue is going to be assigned to anything or not.
-       */
-      ir_call *call = new(ctx) ir_call(sig, actual_parameters);
-      if (!sig->return_type->is_void()) {
-	 ir_variable *var;
-	 ir_dereference_variable *deref;
-
-	 var = new(ctx) ir_variable(sig->return_type,
-				    ralloc_asprintf(ctx, "%s_retval",
-						    sig->function_name()),
-				    ir_var_temporary);
-	 instructions->push_tail(var);
-
-	 deref = new(ctx) ir_dereference_variable(var);
-	 ir_assignment *assign = new(ctx) ir_assignment(deref, call, NULL);
-	 instructions->push_tail(assign);
-	 if (state->language_version >= 120)
-	    var->constant_value = call->constant_expression_value();
-
-	 deref = new(ctx) ir_dereference_variable(var);
-	 return deref;
-      } else {
-	 instructions->push_tail(call);
-	 return NULL;
-      }
-   } else {
-      char *str = prototype_string(NULL, name, actual_parameters);
-
-      _mesa_glsl_error(loc, state, "no matching function for call to `%s'",
-		       str);
-      ralloc_free(str);
-
-      const char *prefix = "candidates are: ";
-
-      for (int i = -1; i < (int) state->num_builtins_to_link; i++) {
-	 glsl_symbol_table *syms = i >= 0 ? state->builtins_to_link[i]->symbols
-					  : state->symbols;
-	 f = syms->get_function(name);
-	 if (f == NULL)
-	    continue;
-
-	 foreach_list (node, &f->signatures) {
-	    ir_function_signature *sig = (ir_function_signature *) node;
-
-	    str = prototype_string(sig->return_type, f->name, &sig->parameters);
-	    _mesa_glsl_error(loc, state, "%s%s", prefix, str);
-	    ralloc_free(str);
-
-	    prefix = "                ";
-	 }
-
-      }
-
-      return ir_call::get_error_instruction(ctx);
-   }
-}
-
-
-/**
- * Perform automatic type conversion of constructor parameters
- *
- * This implements the rules in the "Conversion and Scalar Constructors"
- * section (GLSL 1.10 section 5.4.1), not the "Implicit Conversions" rules.
- */
-static ir_rvalue *
-convert_component(ir_rvalue *src, const glsl_type *desired_type)
-{
-   void *ctx = ralloc_parent(src);
-   const unsigned a = desired_type->base_type;
-   const unsigned b = src->type->base_type;
-   ir_expression *result = NULL;
-
-   if (src->type->is_error())
-      return src;
-
-   assert(a <= GLSL_TYPE_BOOL);
-   assert(b <= GLSL_TYPE_BOOL);
-
-   if (a == b)
-      return src;
-
-   switch (a) {
-   case GLSL_TYPE_UINT:
-      switch (b) {
-      case GLSL_TYPE_INT:
-	 result = new(ctx) ir_expression(ir_unop_i2u, src);
-	 break;
-      case GLSL_TYPE_FLOAT:
-	 result = new(ctx) ir_expression(ir_unop_i2u,
-		  new(ctx) ir_expression(ir_unop_f2i, src));
-	 break;
-      case GLSL_TYPE_BOOL:
-	 result = new(ctx) ir_expression(ir_unop_i2u,
-		  new(ctx) ir_expression(ir_unop_b2i, src));
-	 break;
-      }
-      break;
-   case GLSL_TYPE_INT:
-      switch (b) {
-      case GLSL_TYPE_UINT:
-	 result = new(ctx) ir_expression(ir_unop_u2i, src);
-	 break;
-      case GLSL_TYPE_FLOAT:
-	 result = new(ctx) ir_expression(ir_unop_f2i, src);
-	 break;
-      case GLSL_TYPE_BOOL:
-	 result = new(ctx) ir_expression(ir_unop_b2i, src);
-	 break;
-      }
-      break;
-   case GLSL_TYPE_FLOAT:
-      switch (b) {
-      case GLSL_TYPE_UINT:
-	 result = new(ctx) ir_expression(ir_unop_u2f, desired_type, src, NULL);
-	 break;
-      case GLSL_TYPE_INT:
-	 result = new(ctx) ir_expression(ir_unop_i2f, desired_type, src, NULL);
-	 break;
-      case GLSL_TYPE_BOOL:
-	 result = new(ctx) ir_expression(ir_unop_b2f, desired_type, src, NULL);
-	 break;
-      }
-      break;
-   case GLSL_TYPE_BOOL:
-      switch (b) {
-      case GLSL_TYPE_UINT:
-	 result = new(ctx) ir_expression(ir_unop_i2b,
-		  new(ctx) ir_expression(ir_unop_u2i, src));
-	 break;
-      case GLSL_TYPE_INT:
-	 result = new(ctx) ir_expression(ir_unop_i2b, desired_type, src, NULL);
-	 break;
-      case GLSL_TYPE_FLOAT:
-	 result = new(ctx) ir_expression(ir_unop_f2b, desired_type, src, NULL);
-	 break;
-      }
-      break;
-   }
-
-   assert(result != NULL);
-   assert(result->type == desired_type);
-
-   /* Try constant folding; it may fold in the conversion we just added. */
-   ir_constant *const constant = result->constant_expression_value();
-   return (constant != NULL) ? (ir_rvalue *) constant : (ir_rvalue *) result;
-}
-
-/**
- * Dereference a specific component from a scalar, vector, or matrix
- */
-static ir_rvalue *
-dereference_component(ir_rvalue *src, unsigned component)
-{
-   void *ctx = ralloc_parent(src);
-   assert(component < src->type->components());
-
-   /* If the source is a constant, just create a new constant instead of a
-    * dereference of the existing constant.
-    */
-   ir_constant *constant = src->as_constant();
-   if (constant)
-      return new(ctx) ir_constant(constant, component);
-
-   if (src->type->is_scalar()) {
-      return src;
-   } else if (src->type->is_vector()) {
-      return new(ctx) ir_swizzle(src, component, 0, 0, 0, 1);
-   } else {
-      assert(src->type->is_matrix());
-
-      /* Dereference a row of the matrix, then call this function again to get
-       * a specific element from that row.
-       */
-      const int c = component / src->type->column_type()->vector_elements;
-      const int r = component % src->type->column_type()->vector_elements;
-      ir_constant *const col_index = new(ctx) ir_constant(c);
-      ir_dereference *const col = new(ctx) ir_dereference_array(src, col_index);
-
-      col->type = src->type->column_type();
-
-      return dereference_component(col, r);
-   }
-
-   assert(!"Should not get here.");
-   return NULL;
-}
-
-
-static ir_rvalue *
-process_array_constructor(exec_list *instructions,
-			  const glsl_type *constructor_type,
-			  YYLTYPE *loc, exec_list *parameters,
-			  struct _mesa_glsl_parse_state *state)
-{
-   void *ctx = state;
-   /* Array constructors come in two forms: sized and unsized.  Sized array
-    * constructors look like 'vec4[2](a, b)', where 'a' and 'b' are vec4
-    * variables.  In this case the number of parameters must exactly match the
-    * specified size of the array.
-    *
-    * Unsized array constructors look like 'vec4[](a, b)', where 'a' and 'b'
-    * are vec4 variables.  In this case the size of the array being constructed
-    * is determined by the number of parameters.
-    *
-    * From page 52 (page 58 of the PDF) of the GLSL 1.50 spec:
-    *
-    *    "There must be exactly the same number of arguments as the size of
-    *    the array being constructed. If no size is present in the
-    *    constructor, then the array is explicitly sized to the number of
-    *    arguments provided. The arguments are assigned in order, starting at
-    *    element 0, to the elements of the constructed array. Each argument
-    *    must be the same type as the element type of the array, or be a type
-    *    that can be converted to the element type of the array according to
-    *    Section 4.1.10 "Implicit Conversions.""
-    */
-   exec_list actual_parameters;
-   const unsigned parameter_count =
-      process_parameters(instructions, &actual_parameters, parameters, state);
-
-   if ((parameter_count == 0)
-       || ((constructor_type->length != 0)
-	   && (constructor_type->length != parameter_count))) {
-      const unsigned min_param = (constructor_type->length == 0)
-	 ? 1 : constructor_type->length;
-
-      _mesa_glsl_error(loc, state, "array constructor must have %s %u "
-		       "parameter%s",
-		       (constructor_type->length != 0) ? "at least" : "exactly",
-		       min_param, (min_param <= 1) ? "" : "s");
-      return ir_call::get_error_instruction(ctx);
-   }
-
-   if (constructor_type->length == 0) {
-      constructor_type =
-	 glsl_type::get_array_instance(constructor_type->element_type(),
-				       parameter_count);
-      assert(constructor_type != NULL);
-      assert(constructor_type->length == parameter_count);
-   }
-
-   bool all_parameters_are_constant = true;
-
-   /* Type cast each parameter and, if possible, fold constants. */
-   foreach_list_safe(n, &actual_parameters) {
-      ir_rvalue *ir = (ir_rvalue *) n;
-      ir_rvalue *result = ir;
-
-      /* Apply implicit conversions (not the scalar constructor rules!) */
-      if (constructor_type->element_type()->is_float()) {
-	 const glsl_type *desired_type =
-	    glsl_type::get_instance(GLSL_TYPE_FLOAT,
-				    ir->type->vector_elements,
-				    ir->type->matrix_columns);
-	 result = convert_component(ir, desired_type);
-      }
-
-      if (result->type != constructor_type->element_type()) {
-	 _mesa_glsl_error(loc, state, "type error in array constructor: "
-			  "expected: %s, found %s",
-			  constructor_type->element_type()->name,
-			  result->type->name);
-      }
-
-      /* Attempt to convert the parameter to a constant valued expression.
-       * After doing so, track whether or not all the parameters to the
-       * constructor are trivially constant valued expressions.
-       */
-      ir_rvalue *const constant = result->constant_expression_value();
-
-      if (constant != NULL)
-         result = constant;
-      else
-         all_parameters_are_constant = false;
-
-      ir->replace_with(result);
-   }
-
-   if (all_parameters_are_constant)
-      return new(ctx) ir_constant(constructor_type, &actual_parameters);
-
-   ir_variable *var = new(ctx) ir_variable(constructor_type, "array_ctor",
-					   ir_var_temporary);
-   instructions->push_tail(var);
-
-   int i = 0;
-   foreach_list(node, &actual_parameters) {
-      ir_rvalue *rhs = (ir_rvalue *) node;
-      ir_rvalue *lhs = new(ctx) ir_dereference_array(var,
-						     new(ctx) ir_constant(i));
-
-      ir_instruction *assignment = new(ctx) ir_assignment(lhs, rhs, NULL);
-      instructions->push_tail(assignment);
-
-      i++;
-   }
-
-   return new(ctx) ir_dereference_variable(var);
-}
-
-
-/**
- * Try to convert a record constructor to a constant expression
- */
-static ir_constant *
-constant_record_constructor(const glsl_type *constructor_type,
-			    exec_list *parameters, void *mem_ctx)
-{
-   foreach_list(node, parameters) {
-      ir_constant *constant = ((ir_instruction *) node)->as_constant();
-      if (constant == NULL)
-	 return NULL;
-      node->replace_with(constant);
-   }
-
-   return new(mem_ctx) ir_constant(constructor_type, parameters);
-}
-
-
-/**
- * Determine if a list consists of a single scalar r-value
- */
-bool
-single_scalar_parameter(exec_list *parameters)
-{
-   const ir_rvalue *const p = (ir_rvalue *) parameters->head;
-   assert(((ir_rvalue *)p)->as_rvalue() != NULL);
-
-   return (p->type->is_scalar() && p->next->is_tail_sentinel());
-}
-
-
-/**
- * Generate inline code for a vector constructor
- *
- * The generated constructor code will consist of a temporary variable
- * declaration of the same type as the constructor.  A sequence of assignments
- * from constructor parameters to the temporary will follow.
- *
- * \return
- * An \c ir_dereference_variable of the temprorary generated in the constructor
- * body.
- */
-ir_rvalue *
-emit_inline_vector_constructor(const glsl_type *type,
-			       exec_list *instructions,
-			       exec_list *parameters,
-			       void *ctx)
-{
-   assert(!parameters->is_empty());
-
-   ir_variable *var = new(ctx) ir_variable(type, "vec_ctor", ir_var_temporary);
-   instructions->push_tail(var);
-
-   /* There are two kinds of vector constructors.
-    *
-    *  - Construct a vector from a single scalar by replicating that scalar to
-    *    all components of the vector.
-    *
-    *  - Construct a vector from an arbirary combination of vectors and
-    *    scalars.  The components of the constructor parameters are assigned
-    *    to the vector in order until the vector is full.
-    */
-   const unsigned lhs_components = type->components();
-   if (single_scalar_parameter(parameters)) {
-      ir_rvalue *first_param = (ir_rvalue *)parameters->head;
-      ir_rvalue *rhs = new(ctx) ir_swizzle(first_param, 0, 0, 0, 0,
-					   lhs_components);
-      ir_dereference_variable *lhs = new(ctx) ir_dereference_variable(var);
-      const unsigned mask = (1U << lhs_components) - 1;
-
-      assert(rhs->type == lhs->type);
-
-      ir_instruction *inst = new(ctx) ir_assignment(lhs, rhs, NULL, mask);
-      instructions->push_tail(inst);
-   } else {
-      unsigned base_component = 0;
-      unsigned base_lhs_component = 0;
-      ir_constant_data data;
-      unsigned constant_mask = 0, constant_components = 0;
-
-      memset(&data, 0, sizeof(data));
-
-      foreach_list(node, parameters) {
-	 ir_rvalue *param = (ir_rvalue *) node;
-	 unsigned rhs_components = param->type->components();
-
-	 /* Do not try to assign more components to the vector than it has!
-	  */
-	 if ((rhs_components + base_lhs_component) > lhs_components) {
-	    rhs_components = lhs_components - base_lhs_component;
-	 }
-
-	 const ir_constant *const c = param->as_constant();
-	 if (c != NULL) {
-	    for (unsigned i = 0; i < rhs_components; i++) {
-	       switch (c->type->base_type) {
-	       case GLSL_TYPE_UINT:
-		  data.u[i + base_component] = c->get_uint_component(i);
-		  break;
-	       case GLSL_TYPE_INT:
-		  data.i[i + base_component] = c->get_int_component(i);
-		  break;
-	       case GLSL_TYPE_FLOAT:
-		  data.f[i + base_component] = c->get_float_component(i);
-		  break;
-	       case GLSL_TYPE_BOOL:
-		  data.b[i + base_component] = c->get_bool_component(i);
-		  break;
-	       default:
-		  assert(!"Should not get here.");
-		  break;
-	       }
-	    }
-
-	    /* Mask of fields to be written in the assignment.
-	     */
-	    constant_mask |= ((1U << rhs_components) - 1) << base_lhs_component;
-	    constant_components += rhs_components;
-
-	    base_component += rhs_components;
-	 }
-	 /* Advance the component index by the number of components
-	  * that were just assigned.
-	  */
-	 base_lhs_component += rhs_components;
-      }
-
-      if (constant_mask != 0) {
-	 ir_dereference *lhs = new(ctx) ir_dereference_variable(var);
-	 const glsl_type *rhs_type = glsl_type::get_instance(var->type->base_type,
-							     constant_components,
-							     1);
-	 ir_rvalue *rhs = new(ctx) ir_constant(rhs_type, &data);
-
-	 ir_instruction *inst =
-	    new(ctx) ir_assignment(lhs, rhs, NULL, constant_mask);
-	 instructions->push_tail(inst);
-      }
-
-      base_component = 0;
-      foreach_list(node, parameters) {
-	 ir_rvalue *param = (ir_rvalue *) node;
-	 unsigned rhs_components = param->type->components();
-
-	 /* Do not try to assign more components to the vector than it has!
-	  */
-	 if ((rhs_components + base_component) > lhs_components) {
-	    rhs_components = lhs_components - base_component;
-	 }
-
-	 const ir_constant *const c = param->as_constant();
-	 if (c == NULL) {
-	    /* Mask of fields to be written in the assignment.
-	     */
-	    const unsigned write_mask = ((1U << rhs_components) - 1)
-	       << base_component;
-
-	    ir_dereference *lhs = new(ctx) ir_dereference_variable(var);
-
-	    /* Generate a swizzle so that LHS and RHS sizes match.
-	     */
-	    ir_rvalue *rhs =
-	       new(ctx) ir_swizzle(param, 0, 1, 2, 3, rhs_components);
-
-	    ir_instruction *inst =
-	       new(ctx) ir_assignment(lhs, rhs, NULL, write_mask);
-	    instructions->push_tail(inst);
-	 }
-
-	 /* Advance the component index by the number of components that were
-	  * just assigned.
-	  */
-	 base_component += rhs_components;
-      }
-   }
-   return new(ctx) ir_dereference_variable(var);
-}
-
-
-/**
- * Generate assignment of a portion of a vector to a portion of a matrix column
- *
- * \param src_base  First component of the source to be used in assignment
- * \param column    Column of destination to be assiged
- * \param row_base  First component of the destination column to be assigned
- * \param count     Number of components to be assigned
- *
- * \note
- * \c src_base + \c count must be less than or equal to the number of components
- * in the source vector.
- */
-ir_instruction *
-assign_to_matrix_column(ir_variable *var, unsigned column, unsigned row_base,
-			ir_rvalue *src, unsigned src_base, unsigned count,
-			void *mem_ctx)
-{
-   ir_constant *col_idx = new(mem_ctx) ir_constant(column);
-   ir_dereference *column_ref = new(mem_ctx) ir_dereference_array(var, col_idx);
-
-   assert(column_ref->type->components() >= (row_base + count));
-   assert(src->type->components() >= (src_base + count));
-
-   /* Generate a swizzle that extracts the number of components from the source
-    * that are to be assigned to the column of the matrix.
-    */
-   if (count < src->type->vector_elements) {
-      src = new(mem_ctx) ir_swizzle(src,
-				    src_base + 0, src_base + 1,
-				    src_base + 2, src_base + 3,
-				    count);
-   }
-
-   /* Mask of fields to be written in the assignment.
-    */
-   const unsigned write_mask = ((1U << count) - 1) << row_base;
-
-   return new(mem_ctx) ir_assignment(column_ref, src, NULL, write_mask);
-}
-
-
-/**
- * Generate inline code for a matrix constructor
- *
- * The generated constructor code will consist of a temporary variable
- * declaration of the same type as the constructor.  A sequence of assignments
- * from constructor parameters to the temporary will follow.
- *
- * \return
- * An \c ir_dereference_variable of the temprorary generated in the constructor
- * body.
- */
-ir_rvalue *
-emit_inline_matrix_constructor(const glsl_type *type,
-			       exec_list *instructions,
-			       exec_list *parameters,
-			       void *ctx)
-{
-   assert(!parameters->is_empty());
-
-   ir_variable *var = new(ctx) ir_variable(type, "mat_ctor", ir_var_temporary);
-   instructions->push_tail(var);
-
-   /* There are three kinds of matrix constructors.
-    *
-    *  - Construct a matrix from a single scalar by replicating that scalar to
-    *    along the diagonal of the matrix and setting all other components to
-    *    zero.
-    *
-    *  - Construct a matrix from an arbirary combination of vectors and
-    *    scalars.  The components of the constructor parameters are assigned
-    *    to the matrix in colum-major order until the matrix is full.
-    *
-    *  - Construct a matrix from a single matrix.  The source matrix is copied
-    *    to the upper left portion of the constructed matrix, and the remaining
-    *    elements take values from the identity matrix.
-    */
-   ir_rvalue *const first_param = (ir_rvalue *) parameters->head;
-   if (single_scalar_parameter(parameters)) {
-      /* Assign the scalar to the X component of a vec4, and fill the remaining
-       * components with zero.
-       */
-      ir_variable *rhs_var =
-	 new(ctx) ir_variable(glsl_type::vec4_type, "mat_ctor_vec",
-			      ir_var_temporary);
-      instructions->push_tail(rhs_var);
-
-      ir_constant_data zero;
-      zero.f[0] = 0.0;
-      zero.f[1] = 0.0;
-      zero.f[2] = 0.0;
-      zero.f[3] = 0.0;
-
-      ir_instruction *inst =
-	 new(ctx) ir_assignment(new(ctx) ir_dereference_variable(rhs_var),
-				new(ctx) ir_constant(rhs_var->type, &zero),
-				NULL);
-      instructions->push_tail(inst);
-
-      ir_dereference *const rhs_ref = new(ctx) ir_dereference_variable(rhs_var);
-
-      inst = new(ctx) ir_assignment(rhs_ref, first_param, NULL, 0x01);
-      instructions->push_tail(inst);
-
-      /* Assign the temporary vector to each column of the destination matrix
-       * with a swizzle that puts the X component on the diagonal of the
-       * matrix.  In some cases this may mean that the X component does not
-       * get assigned into the column at all (i.e., when the matrix has more
-       * columns than rows).
-       */
-      static const unsigned rhs_swiz[4][4] = {
-	 { 0, 1, 1, 1 },
-	 { 1, 0, 1, 1 },
-	 { 1, 1, 0, 1 },
-	 { 1, 1, 1, 0 }
-      };
-
-      const unsigned cols_to_init = MIN2(type->matrix_columns,
-					 type->vector_elements);
-      for (unsigned i = 0; i < cols_to_init; i++) {
-	 ir_constant *const col_idx = new(ctx) ir_constant(i);
-	 ir_rvalue *const col_ref = new(ctx) ir_dereference_array(var, col_idx);
-
-	 ir_rvalue *const rhs_ref = new(ctx) ir_dereference_variable(rhs_var);
-	 ir_rvalue *const rhs = new(ctx) ir_swizzle(rhs_ref, rhs_swiz[i],
-						    type->vector_elements);
-
-	 inst = new(ctx) ir_assignment(col_ref, rhs, NULL);
-	 instructions->push_tail(inst);
-      }
-
-      for (unsigned i = cols_to_init; i < type->matrix_columns; i++) {
-	 ir_constant *const col_idx = new(ctx) ir_constant(i);
-	 ir_rvalue *const col_ref = new(ctx) ir_dereference_array(var, col_idx);
-
-	 ir_rvalue *const rhs_ref = new(ctx) ir_dereference_variable(rhs_var);
-	 ir_rvalue *const rhs = new(ctx) ir_swizzle(rhs_ref, 1, 1, 1, 1,
-						    type->vector_elements);
-
-	 inst = new(ctx) ir_assignment(col_ref, rhs, NULL);
-	 instructions->push_tail(inst);
-      }
-   } else if (first_param->type->is_matrix()) {
-      /* From page 50 (56 of the PDF) of the GLSL 1.50 spec:
-       *
-       *     "If a matrix is constructed from a matrix, then each component
-       *     (column i, row j) in the result that has a corresponding
-       *     component (column i, row j) in the argument will be initialized
-       *     from there. All other components will be initialized to the
-       *     identity matrix. If a matrix argument is given to a matrix
-       *     constructor, it is an error to have any other arguments."
-       */
-      assert(first_param->next->is_tail_sentinel());
-      ir_rvalue *const src_matrix = first_param;
-
-      /* If the source matrix is smaller, pre-initialize the relavent parts of
-       * the destination matrix to the identity matrix.
-       */
-      if ((src_matrix->type->matrix_columns < var->type->matrix_columns)
-	  || (src_matrix->type->vector_elements < var->type->vector_elements)) {
-
-	 /* If the source matrix has fewer rows, every column of the destination
-	  * must be initialized.  Otherwise only the columns in the destination
-	  * that do not exist in the source must be initialized.
-	  */
-	 unsigned col =
-	    (src_matrix->type->vector_elements < var->type->vector_elements)
-	    ? 0 : src_matrix->type->matrix_columns;
-
-	 const glsl_type *const col_type = var->type->column_type();
-	 for (/* empty */; col < var->type->matrix_columns; col++) {
-	    ir_constant_data ident;
-
-	    ident.f[0] = 0.0;
-	    ident.f[1] = 0.0;
-	    ident.f[2] = 0.0;
-	    ident.f[3] = 0.0;
-
-	    ident.f[col] = 1.0;
-
-	    ir_rvalue *const rhs = new(ctx) ir_constant(col_type, &ident);
-
-	    ir_rvalue *const lhs =
-	       new(ctx) ir_dereference_array(var, new(ctx) ir_constant(col));
-
-	    ir_instruction *inst = new(ctx) ir_assignment(lhs, rhs, NULL);
-	    instructions->push_tail(inst);
-	 }
-      }
-
-      /* Assign columns from the source matrix to the destination matrix.
-       *
-       * Since the parameter will be used in the RHS of multiple assignments,
-       * generate a temporary and copy the paramter there.
-       */
-      ir_variable *const rhs_var =
-	 new(ctx) ir_variable(first_param->type, "mat_ctor_mat",
-			      ir_var_temporary);
-      instructions->push_tail(rhs_var);
-
-      ir_dereference *const rhs_var_ref =
-	 new(ctx) ir_dereference_variable(rhs_var);
-      ir_instruction *const inst =
-	 new(ctx) ir_assignment(rhs_var_ref, first_param, NULL);
-      instructions->push_tail(inst);
-
-      const unsigned last_row = MIN2(src_matrix->type->vector_elements,
-				     var->type->vector_elements);
-      const unsigned last_col = MIN2(src_matrix->type->matrix_columns,
-				     var->type->matrix_columns);
-
-      unsigned swiz[4] = { 0, 0, 0, 0 };
-      for (unsigned i = 1; i < last_row; i++)
-	 swiz[i] = i;
-
-      const unsigned write_mask = (1U << last_row) - 1;
-
-      for (unsigned i = 0; i < last_col; i++) {
-	 ir_dereference *const lhs =
-	    new(ctx) ir_dereference_array(var, new(ctx) ir_constant(i));
-	 ir_rvalue *const rhs_col =
-	    new(ctx) ir_dereference_array(rhs_var, new(ctx) ir_constant(i));
-
-	 /* If one matrix has columns that are smaller than the columns of the
-	  * other matrix, wrap the column access of the larger with a swizzle
-	  * so that the LHS and RHS of the assignment have the same size (and
-	  * therefore have the same type).
-	  *
-	  * It would be perfectly valid to unconditionally generate the
-	  * swizzles, this this will typically result in a more compact IR tree.
-	  */
-	 ir_rvalue *rhs;
-	 if (lhs->type->vector_elements != rhs_col->type->vector_elements) {
-	    rhs = new(ctx) ir_swizzle(rhs_col, swiz, last_row);
-	 } else {
-	    rhs = rhs_col;
-	 }
-
-	 ir_instruction *inst =
-	    new(ctx) ir_assignment(lhs, rhs, NULL, write_mask);
-	 instructions->push_tail(inst);
-      }
-   } else {
-      const unsigned cols = type->matrix_columns;
-      const unsigned rows = type->vector_elements;
-      unsigned col_idx = 0;
-      unsigned row_idx = 0;
-
-      foreach_list (node, parameters) {
-	 ir_rvalue *const rhs = (ir_rvalue *) node;
-	 const unsigned components_remaining_this_column = rows - row_idx;
-	 unsigned rhs_components = rhs->type->components();
-	 unsigned rhs_base = 0;
-
-	 /* Since the parameter might be used in the RHS of two assignments,
-	  * generate a temporary and copy the paramter there.
-	  */
-	 ir_variable *rhs_var =
-	    new(ctx) ir_variable(rhs->type, "mat_ctor_vec", ir_var_temporary);
-	 instructions->push_tail(rhs_var);
-
-	 ir_dereference *rhs_var_ref =
-	    new(ctx) ir_dereference_variable(rhs_var);
-	 ir_instruction *inst = new(ctx) ir_assignment(rhs_var_ref, rhs, NULL);
-	 instructions->push_tail(inst);
-
-	 /* Assign the current parameter to as many components of the matrix
-	  * as it will fill.
-	  *
-	  * NOTE: A single vector parameter can span two matrix columns.  A
-	  * single vec4, for example, can completely fill a mat2.
-	  */
-	 if (rhs_components >= components_remaining_this_column) {
-	    const unsigned count = MIN2(rhs_components,
-					components_remaining_this_column);
-
-	    rhs_var_ref = new(ctx) ir_dereference_variable(rhs_var);
-
-	    ir_instruction *inst = assign_to_matrix_column(var, col_idx,
-							   row_idx,
-							   rhs_var_ref, 0,
-							   count, ctx);
-	    instructions->push_tail(inst);
-
-	    rhs_base = count;
-
-	    col_idx++;
-	    row_idx = 0;
-	 }
-
-	 /* If there is data left in the parameter and components left to be
-	  * set in the destination, emit another assignment.  It is possible
-	  * that the assignment could be of a vec4 to the last element of the
-	  * matrix.  In this case col_idx==cols, but there is still data
-	  * left in the source parameter.  Obviously, don't emit an assignment
-	  * to data outside the destination matrix.
-	  */
-	 if ((col_idx < cols) && (rhs_base < rhs_components)) {
-	    const unsigned count = rhs_components - rhs_base;
-
-	    rhs_var_ref = new(ctx) ir_dereference_variable(rhs_var);
-
-	    ir_instruction *inst = assign_to_matrix_column(var, col_idx,
-							   row_idx,
-							   rhs_var_ref,
-							   rhs_base,
-							   count, ctx);
-	    instructions->push_tail(inst);
-
-	    row_idx += count;
-	 }
-      }
-   }
-
-   return new(ctx) ir_dereference_variable(var);
-}
-
-
-ir_rvalue *
-emit_inline_record_constructor(const glsl_type *type,
-			       exec_list *instructions,
-			       exec_list *parameters,
-			       void *mem_ctx)
-{
-   ir_variable *const var =
-      new(mem_ctx) ir_variable(type, "record_ctor", ir_var_temporary);
-   ir_dereference_variable *const d = new(mem_ctx) ir_dereference_variable(var);
-
-   instructions->push_tail(var);
-
-   exec_node *node = parameters->head;
-   for (unsigned i = 0; i < type->length; i++) {
-      assert(!node->is_tail_sentinel());
-
-      ir_dereference *const lhs =
-	 new(mem_ctx) ir_dereference_record(d->clone(mem_ctx, NULL),
-					    type->fields.structure[i].name);
-
-      ir_rvalue *const rhs = ((ir_instruction *) node)->as_rvalue();
-      assert(rhs != NULL);
-
-      ir_instruction *const assign = new(mem_ctx) ir_assignment(lhs, rhs, NULL);
-
-      instructions->push_tail(assign);
-      node = node->next;
-   }
-
-   return d;
-}
-
-
-ir_rvalue *
-ast_function_expression::hir(exec_list *instructions,
-			     struct _mesa_glsl_parse_state *state)
-{
-   void *ctx = state;
-   /* There are three sorts of function calls.
-    *
-    * 1. constructors - The first subexpression is an ast_type_specifier.
-    * 2. methods - Only the .length() method of array types.
-    * 3. functions - Calls to regular old functions.
-    *
-    * Method calls are actually detected when the ast_field_selection
-    * expression is handled.
-    */
-   if (is_constructor()) {
-      const ast_type_specifier *type = (ast_type_specifier *) subexpressions[0];
-      YYLTYPE loc = type->get_location();
-      const char *name;
-
-      const glsl_type *const constructor_type = type->glsl_type(& name, state);
-
-      /* constructor_type can be NULL if a variable with the same name as the
-       * structure has come into scope.
-       */
-      if (constructor_type == NULL) {
-	 _mesa_glsl_error(& loc, state, "unknown type `%s' (structure name "
-			  "may be shadowed by a variable with the same name)",
-			  type->type_name);
-	 return ir_call::get_error_instruction(ctx);
-      }
-
-
-      /* Constructors for samplers are illegal.
-       */
-      if (constructor_type->is_sampler()) {
-	 _mesa_glsl_error(& loc, state, "cannot construct sampler type `%s'",
-			  constructor_type->name);
-	 return ir_call::get_error_instruction(ctx);
-      }
-
-      if (constructor_type->is_array()) {
-	 if (state->language_version <= 110) {
-	    _mesa_glsl_error(& loc, state,
-			     "array constructors forbidden in GLSL 1.10");
-	    return ir_call::get_error_instruction(ctx);
-	 }
-
-	 return process_array_constructor(instructions, constructor_type,
-					  & loc, &this->expressions, state);
-      }
-
-
-      /* There are two kinds of constructor call.  Constructors for built-in
-       * language types, such as mat4 and vec2, are free form.  The only
-       * requirement is that the parameters must provide enough values of the
-       * correct scalar type.  Constructors for arrays and structures must
-       * have the exact number of parameters with matching types in the
-       * correct order.  These constructors follow essentially the same type
-       * matching rules as functions.
-       */
-      if (constructor_type->is_record()) {
-	 exec_list actual_parameters;
-
-	 process_parameters(instructions, &actual_parameters,
-			    &this->expressions, state);
-
-	 exec_node *node = actual_parameters.head;
-	 for (unsigned i = 0; i < constructor_type->length; i++) {
-	    ir_rvalue *ir = (ir_rvalue *) node;
-
-	    if (node->is_tail_sentinel()) {
-	       _mesa_glsl_error(&loc, state,
-				"insufficient parameters to constructor "
-				"for `%s'",
-				constructor_type->name);
-	       return ir_call::get_error_instruction(ctx);
-	    }
-
-	    if (apply_implicit_conversion(constructor_type->fields.structure[i].type,
-					  ir, state)) {
-	       node->replace_with(ir);
-	    } else {
-	       _mesa_glsl_error(&loc, state,
-				"parameter type mismatch in constructor "
-				"for `%s.%s' (%s vs %s)",
-				constructor_type->name,
-				constructor_type->fields.structure[i].name,
-				ir->type->name,
-				constructor_type->fields.structure[i].type->name);
-	       return ir_call::get_error_instruction(ctx);;
-	    }
-
-	    node = node->next;
-	 }
-
-	 if (!node->is_tail_sentinel()) {
-	    _mesa_glsl_error(&loc, state, "too many parameters in constructor "
-			     "for `%s'", constructor_type->name);
-	    return ir_call::get_error_instruction(ctx);
-	 }
-
-	 ir_rvalue *const constant =
-	    constant_record_constructor(constructor_type, &actual_parameters,
-					state);
-
-	 return (constant != NULL)
-	    ? constant
-	    : emit_inline_record_constructor(constructor_type, instructions,
-					     &actual_parameters, state);
-      }
-
-      if (!constructor_type->is_numeric() && !constructor_type->is_boolean())
-	 return ir_call::get_error_instruction(ctx);
-
-      /* Total number of components of the type being constructed. */
-      const unsigned type_components = constructor_type->components();
-
-      /* Number of components from parameters that have actually been
-       * consumed.  This is used to perform several kinds of error checking.
-       */
-      unsigned components_used = 0;
-
-      unsigned matrix_parameters = 0;
-      unsigned nonmatrix_parameters = 0;
-      exec_list actual_parameters;
-
-      foreach_list (n, &this->expressions) {
-	 ast_node *ast = exec_node_data(ast_node, n, link);
-	 ir_rvalue *result = ast->hir(instructions, state)->as_rvalue();
-
-	 /* From page 50 (page 56 of the PDF) of the GLSL 1.50 spec:
-	  *
-	  *    "It is an error to provide extra arguments beyond this
-	  *    last used argument."
-	  */
-	 if (components_used >= type_components) {
-	    _mesa_glsl_error(& loc, state, "too many parameters to `%s' "
-			     "constructor",
-			     constructor_type->name);
-	    return ir_call::get_error_instruction(ctx);
-	 }
-
-	 if (!result->type->is_numeric() && !result->type->is_boolean()) {
-	    _mesa_glsl_error(& loc, state, "cannot construct `%s' from a "
-			     "non-numeric data type",
-			     constructor_type->name);
-	    return ir_call::get_error_instruction(ctx);
-	 }
-
-	 /* Count the number of matrix and nonmatrix parameters.  This
-	  * is used below to enforce some of the constructor rules.
-	  */
-	 if (result->type->is_matrix())
-	    matrix_parameters++;
-	 else
-	    nonmatrix_parameters++;
-
-	 actual_parameters.push_tail(result);
-	 components_used += result->type->components();
-      }
-
-      /* From page 28 (page 34 of the PDF) of the GLSL 1.10 spec:
-       *
-       *    "It is an error to construct matrices from other matrices. This
-       *    is reserved for future use."
-       */
-      if (state->language_version == 110 && matrix_parameters > 0
-	  && constructor_type->is_matrix()) {
-	 _mesa_glsl_error(& loc, state, "cannot construct `%s' from a "
-			  "matrix in GLSL 1.10",
-			  constructor_type->name);
-	 return ir_call::get_error_instruction(ctx);
-      }
-
-      /* From page 50 (page 56 of the PDF) of the GLSL 1.50 spec:
-       *
-       *    "If a matrix argument is given to a matrix constructor, it is
-       *    an error to have any other arguments."
-       */
-      if ((matrix_parameters > 0)
-	  && ((matrix_parameters + nonmatrix_parameters) > 1)
-	  && constructor_type->is_matrix()) {
-	 _mesa_glsl_error(& loc, state, "for matrix `%s' constructor, "
-			  "matrix must be only parameter",
-			  constructor_type->name);
-	 return ir_call::get_error_instruction(ctx);
-      }
-
-      /* From page 28 (page 34 of the PDF) of the GLSL 1.10 spec:
-       *
-       *    "In these cases, there must be enough components provided in the
-       *    arguments to provide an initializer for every component in the
-       *    constructed value."
-       */
-      if (components_used < type_components && components_used != 1
-	  && matrix_parameters == 0) {
-	 _mesa_glsl_error(& loc, state, "too few components to construct "
-			  "`%s'",
-			  constructor_type->name);
-	 return ir_call::get_error_instruction(ctx);
-      }
-
-      /* Later, we cast each parameter to the same base type as the
-       * constructor.  Since there are no non-floating point matrices, we
-       * need to break them up into a series of column vectors.
-       */
-      if (constructor_type->base_type != GLSL_TYPE_FLOAT) {
-	 foreach_list_safe(n, &actual_parameters) {
-	    ir_rvalue *matrix = (ir_rvalue *) n;
-
-	    if (!matrix->type->is_matrix())
-	       continue;
-
-	    /* Create a temporary containing the matrix. */
-	    ir_variable *var = new(ctx) ir_variable(matrix->type, "matrix_tmp",
-						    ir_var_temporary);
-	    instructions->push_tail(var);
-	    instructions->push_tail(new(ctx) ir_assignment(new(ctx)
-	       ir_dereference_variable(var), matrix, NULL));
-	    var->constant_value = matrix->constant_expression_value();
-
-	    /* Replace the matrix with dereferences of its columns. */
-	    for (int i = 0; i < matrix->type->matrix_columns; i++) {
-	       matrix->insert_before(new (ctx) ir_dereference_array(var,
-		  new(ctx) ir_constant(i)));
-	    }
-	    matrix->remove();
-	 }
-      }
-
-      bool all_parameters_are_constant = true;
-
-      /* Type cast each parameter and, if possible, fold constants.*/
-      foreach_list_safe(n, &actual_parameters) {
-	 ir_rvalue *ir = (ir_rvalue *) n;
-
-	 const glsl_type *desired_type =
-	    glsl_type::get_instance(constructor_type->base_type,
-				    ir->type->vector_elements,
-				    ir->type->matrix_columns);
-	 ir_rvalue *result = convert_component(ir, desired_type);
-
-	 /* Attempt to convert the parameter to a constant valued expression.
-	  * After doing so, track whether or not all the parameters to the
-	  * constructor are trivially constant valued expressions.
-	  */
-	 ir_rvalue *const constant = result->constant_expression_value();
-
-	 if (constant != NULL)
-	    result = constant;
-	 else
-	    all_parameters_are_constant = false;
-
-	 if (result != ir) {
-	    ir->replace_with(result);
-	 }
-      }
-
-      /* If all of the parameters are trivially constant, create a
-       * constant representing the complete collection of parameters.
-       */
-      if (all_parameters_are_constant) {
-	 return new(ctx) ir_constant(constructor_type, &actual_parameters);
-      } else if (constructor_type->is_scalar()) {
-	 return dereference_component((ir_rvalue *) actual_parameters.head,
-				      0);
-      } else if (constructor_type->is_vector()) {
-	 return emit_inline_vector_constructor(constructor_type,
-					       instructions,
-					       &actual_parameters,
-					       ctx);
-      } else {
-	 assert(constructor_type->is_matrix());
-	 return emit_inline_matrix_constructor(constructor_type,
-					       instructions,
-					       &actual_parameters,
-					       ctx);
-      }
-   } else {
-      const ast_expression *id = subexpressions[0];
-      YYLTYPE loc = id->get_location();
-      exec_list actual_parameters;
-
-      process_parameters(instructions, &actual_parameters, &this->expressions,
-			 state);
-
-      return match_function_by_name(instructions, 
-				    id->primary_expression.identifier, & loc,
-				    &actual_parameters, state);
-   }
-
-   return ir_call::get_error_instruction(ctx);
-}
-=======
-/*
- * Copyright © 2010 Intel Corporation
- *
- * Permission is hereby granted, free of charge, to any person obtaining a
- * copy of this software and associated documentation files (the "Software"),
- * to deal in the Software without restriction, including without limitation
- * the rights to use, copy, modify, merge, publish, distribute, sublicense,
- * and/or sell copies of the Software, and to permit persons to whom the
- * Software is furnished to do so, subject to the following conditions:
- *
- * The above copyright notice and this permission notice (including the next
- * paragraph) shall be included in all copies or substantial portions of the
- * Software.
- *
- * THE SOFTWARE IS PROVIDED "AS IS", WITHOUT WARRANTY OF ANY KIND, EXPRESS OR
- * IMPLIED, INCLUDING BUT NOT LIMITED TO THE WARRANTIES OF MERCHANTABILITY,
- * FITNESS FOR A PARTICULAR PURPOSE AND NONINFRINGEMENT.  IN NO EVENT SHALL
- * THE AUTHORS OR COPYRIGHT HOLDERS BE LIABLE FOR ANY CLAIM, DAMAGES OR OTHER
- * LIABILITY, WHETHER IN AN ACTION OF CONTRACT, TORT OR OTHERWISE, ARISING
- * FROM, OUT OF OR IN CONNECTION WITH THE SOFTWARE OR THE USE OR OTHER
- * DEALINGS IN THE SOFTWARE.
- */
-
-#include "glsl_symbol_table.h"
-#include "ast.h"
-#include "glsl_types.h"
-#include "ir.h"
-#include "main/core.h" /* for MIN2 */
-
-static ir_rvalue *
-convert_component(ir_rvalue *src, const glsl_type *desired_type);
-
-bool
-apply_implicit_conversion(const glsl_type *to, ir_rvalue * &from,
-                          struct _mesa_glsl_parse_state *state);
-
-static unsigned
-process_parameters(exec_list *instructions, exec_list *actual_parameters,
-		   exec_list *parameters,
-		   struct _mesa_glsl_parse_state *state)
-{
-   unsigned count = 0;
-
-   foreach_list (n, parameters) {
-      ast_node *const ast = exec_node_data(ast_node, n, link);
-      ir_rvalue *result = ast->hir(instructions, state);
-
-      ir_constant *const constant = result->constant_expression_value();
-      if (constant != NULL)
-	 result = constant;
-
-      actual_parameters->push_tail(result);
-      count++;
-   }
-
-   return count;
-}
-
-
-/**
- * Generate a source prototype for a function signature
- *
- * \param return_type Return type of the function.  May be \c NULL.
- * \param name        Name of the function.
- * \param parameters  List of \c ir_instruction nodes representing the
- *                    parameter list for the function.  This may be either a
- *                    formal (\c ir_variable) or actual (\c ir_rvalue)
- *                    parameter list.  Only the type is used.
- *
- * \return
- * A ralloced string representing the prototype of the function.
- */
-char *
-prototype_string(const glsl_type *return_type, const char *name,
-		 exec_list *parameters)
-{
-   char *str = NULL;
-
-   if (return_type != NULL)
-      str = ralloc_asprintf(NULL, "%s ", return_type->name);
-
-   ralloc_asprintf_append(&str, "%s(", name);
-
-   const char *comma = "";
-   foreach_list(node, parameters) {
-      const ir_instruction *const param = (ir_instruction *) node;
-
-      ralloc_asprintf_append(&str, "%s%s", comma, param->type->name);
-      comma = ", ";
-   }
-
-   ralloc_strcat(&str, ")");
-   return str;
-}
-
-
-static ir_rvalue *
-match_function_by_name(exec_list *instructions, const char *name,
-		       YYLTYPE *loc, exec_list *actual_parameters,
-		       struct _mesa_glsl_parse_state *state)
-{
-   void *ctx = state;
-   ir_function *f = state->symbols->get_function(name);
-   ir_function_signature *sig;
-
-   sig = f ? f->matching_signature(actual_parameters) : NULL;
-
-   /* FINISHME: This doesn't handle the case where shader X contains a
-    * FINISHME: matching signature but shader X + N contains an _exact_
-    * FINISHME: matching signature.
-    */
-   if (sig == NULL
-       && (f == NULL || state->es_shader || !f->has_user_signature())
-       && state->symbols->get_type(name) == NULL
-       && (state->language_version == 110
-	   || state->symbols->get_variable(name) == NULL)) {
-      /* The current shader doesn't contain a matching function or signature.
-       * Before giving up, look for the prototype in the built-in functions.
-       */
-      for (unsigned i = 0; i < state->num_builtins_to_link; i++) {
-	 ir_function *builtin;
-	 builtin = state->builtins_to_link[i]->symbols->get_function(name);
-	 sig = builtin ? builtin->matching_signature(actual_parameters) : NULL;
-	 if (sig != NULL) {
-	    if (f == NULL) {
-	       f = new(ctx) ir_function(name);
-	       state->symbols->add_global_function(f);
-	       emit_function(state, instructions, f);
-	    }
-
-	    f->add_signature(sig->clone_prototype(f, NULL));
-	    break;
-	 }
-      }
-   }
-
-   if (sig != NULL) {
-      /* Verify that 'out' and 'inout' actual parameters are lvalues.  This
-       * isn't done in ir_function::matching_signature because that function
-       * cannot generate the necessary diagnostics.
-       *
-       * Also, validate that 'const_in' formal parameters (an extension of our
-       * IR) correspond to ir_constant actual parameters.
-       */
-      exec_list_iterator actual_iter = actual_parameters->iterator();
-      exec_list_iterator formal_iter = sig->parameters.iterator();
-
-      while (actual_iter.has_next()) {
-	 ir_rvalue *actual = (ir_rvalue *) actual_iter.get();
-	 ir_variable *formal = (ir_variable *) formal_iter.get();
-
-	 assert(actual != NULL);
-	 assert(formal != NULL);
-
-	 if (formal->mode == ir_var_const_in && !actual->as_constant()) {
-	    _mesa_glsl_error(loc, state,
-			     "parameter `%s' must be a constant expression",
-			     formal->name);
-	 }
-
-	 if ((formal->mode == ir_var_out)
-	     || (formal->mode == ir_var_inout)) {
-	    const char *mode = NULL;
-	    switch (formal->mode) {
-	    case ir_var_out:   mode = "out";   break;
-	    case ir_var_inout: mode = "inout"; break;
-	    default:           assert(false);  break;
-	    }
-            /* FIXME: 'loc' is incorrect (as of 2011-01-21). It is always
-             * FIXME: 0:0(0).
-             */
-	    if (actual->variable_referenced()
-	        && actual->variable_referenced()->read_only) {
-	       _mesa_glsl_error(loc, state,
-	                        "function parameter '%s %s' references the "
-	                        "read-only variable '%s'",
-	                        mode, formal->name,
-	                        actual->variable_referenced()->name);
-
-	    } else if (!actual->is_lvalue()) {
-               _mesa_glsl_error(loc, state,
-                                "function parameter '%s %s' is not an lvalue",
-                                mode, formal->name);
-	    }
-	 }
-
-	 if (formal->type->is_numeric() || formal->type->is_boolean()) {
-	    ir_rvalue *converted = convert_component(actual, formal->type);
-	    actual->replace_with(converted);
-	 }
-
-	 actual_iter.next();
-	 formal_iter.next();
-      }
-
-      /* Always insert the call in the instruction stream, and return a deref
-       * of its return val if it returns a value, since we don't know if
-       * the rvalue is going to be assigned to anything or not.
-       */
-      ir_call *call = new(ctx) ir_call(sig, actual_parameters);
-      if (!sig->return_type->is_void()) {
-	 ir_variable *var;
-	 ir_dereference_variable *deref;
-
-	 var = new(ctx) ir_variable(sig->return_type,
-				    ralloc_asprintf(ctx, "%s_retval",
-						    sig->function_name()),
-				    ir_var_temporary);
-	 instructions->push_tail(var);
-
-	 deref = new(ctx) ir_dereference_variable(var);
-	 ir_assignment *assign = new(ctx) ir_assignment(deref, call, NULL);
-	 instructions->push_tail(assign);
-	 if (state->language_version >= 120)
-	    var->constant_value = call->constant_expression_value();
-
-	 deref = new(ctx) ir_dereference_variable(var);
-	 return deref;
-      } else {
-	 instructions->push_tail(call);
-	 return NULL;
-      }
-   } else {
-      char *str = prototype_string(NULL, name, actual_parameters);
-
-      _mesa_glsl_error(loc, state, "no matching function for call to `%s'",
-		       str);
-      ralloc_free(str);
-
-      const char *prefix = "candidates are: ";
-
-      for (int i = -1; i < (int) state->num_builtins_to_link; i++) {
-	 glsl_symbol_table *syms = i >= 0 ? state->builtins_to_link[i]->symbols
-					  : state->symbols;
-	 f = syms->get_function(name);
-	 if (f == NULL)
-	    continue;
-
-	 foreach_list (node, &f->signatures) {
-	    ir_function_signature *sig = (ir_function_signature *) node;
-
-	    str = prototype_string(sig->return_type, f->name, &sig->parameters);
-	    _mesa_glsl_error(loc, state, "%s%s", prefix, str);
-	    ralloc_free(str);
-
-	    prefix = "                ";
-	 }
-
-      }
-
-      return ir_call::get_error_instruction(ctx);
-   }
-}
-
-
-/**
- * Perform automatic type conversion of constructor parameters
- *
- * This implements the rules in the "Conversion and Scalar Constructors"
- * section (GLSL 1.10 section 5.4.1), not the "Implicit Conversions" rules.
- */
-static ir_rvalue *
-convert_component(ir_rvalue *src, const glsl_type *desired_type)
-{
-   void *ctx = ralloc_parent(src);
-   const unsigned a = desired_type->base_type;
-   const unsigned b = src->type->base_type;
-   ir_expression *result = NULL;
-
-   if (src->type->is_error())
-      return src;
-
-   assert(a <= GLSL_TYPE_BOOL);
-   assert(b <= GLSL_TYPE_BOOL);
-
-   if (a == b)
-      return src;
-
-   switch (a) {
-   case GLSL_TYPE_UINT:
-      switch (b) {
-      case GLSL_TYPE_INT:
-	 result = new(ctx) ir_expression(ir_unop_i2u, src);
-	 break;
-      case GLSL_TYPE_FLOAT:
-	 result = new(ctx) ir_expression(ir_unop_i2u,
-		  new(ctx) ir_expression(ir_unop_f2i, src));
-	 break;
-      case GLSL_TYPE_BOOL:
-	 result = new(ctx) ir_expression(ir_unop_i2u,
-		  new(ctx) ir_expression(ir_unop_b2i, src));
-	 break;
-      }
-      break;
-   case GLSL_TYPE_INT:
-      switch (b) {
-      case GLSL_TYPE_UINT:
-	 result = new(ctx) ir_expression(ir_unop_u2i, src);
-	 break;
-      case GLSL_TYPE_FLOAT:
-	 result = new(ctx) ir_expression(ir_unop_f2i, src);
-	 break;
-      case GLSL_TYPE_BOOL:
-	 result = new(ctx) ir_expression(ir_unop_b2i, src);
-	 break;
-      }
-      break;
-   case GLSL_TYPE_FLOAT:
-      switch (b) {
-      case GLSL_TYPE_UINT:
-	 result = new(ctx) ir_expression(ir_unop_u2f, desired_type, src, NULL);
-	 break;
-      case GLSL_TYPE_INT:
-	 result = new(ctx) ir_expression(ir_unop_i2f, desired_type, src, NULL);
-	 break;
-      case GLSL_TYPE_BOOL:
-	 result = new(ctx) ir_expression(ir_unop_b2f, desired_type, src, NULL);
-	 break;
-      }
-      break;
-   case GLSL_TYPE_BOOL:
-      switch (b) {
-      case GLSL_TYPE_UINT:
-	 result = new(ctx) ir_expression(ir_unop_i2b,
-		  new(ctx) ir_expression(ir_unop_u2i, src));
-	 break;
-      case GLSL_TYPE_INT:
-	 result = new(ctx) ir_expression(ir_unop_i2b, desired_type, src, NULL);
-	 break;
-      case GLSL_TYPE_FLOAT:
-	 result = new(ctx) ir_expression(ir_unop_f2b, desired_type, src, NULL);
-	 break;
-      }
-      break;
-   }
-
-   assert(result != NULL);
-   assert(result->type == desired_type);
-
-   /* Try constant folding; it may fold in the conversion we just added. */
-   ir_constant *const constant = result->constant_expression_value();
-   return (constant != NULL) ? (ir_rvalue *) constant : (ir_rvalue *) result;
-}
-
-/**
- * Dereference a specific component from a scalar, vector, or matrix
- */
-static ir_rvalue *
-dereference_component(ir_rvalue *src, unsigned component)
-{
-   void *ctx = ralloc_parent(src);
-   assert(component < src->type->components());
-
-   /* If the source is a constant, just create a new constant instead of a
-    * dereference of the existing constant.
-    */
-   ir_constant *constant = src->as_constant();
-   if (constant)
-      return new(ctx) ir_constant(constant, component);
-
-   if (src->type->is_scalar()) {
-      return src;
-   } else if (src->type->is_vector()) {
-      return new(ctx) ir_swizzle(src, component, 0, 0, 0, 1);
-   } else {
-      assert(src->type->is_matrix());
-
-      /* Dereference a row of the matrix, then call this function again to get
-       * a specific element from that row.
-       */
-      const int c = component / src->type->column_type()->vector_elements;
-      const int r = component % src->type->column_type()->vector_elements;
-      ir_constant *const col_index = new(ctx) ir_constant(c);
-      ir_dereference *const col = new(ctx) ir_dereference_array(src, col_index);
-
-      col->type = src->type->column_type();
-
-      return dereference_component(col, r);
-   }
-
-   assert(!"Should not get here.");
-   return NULL;
-}
-
-
-static ir_rvalue *
-process_array_constructor(exec_list *instructions,
-			  const glsl_type *constructor_type,
-			  YYLTYPE *loc, exec_list *parameters,
-			  struct _mesa_glsl_parse_state *state)
-{
-   void *ctx = state;
-   /* Array constructors come in two forms: sized and unsized.  Sized array
-    * constructors look like 'vec4[2](a, b)', where 'a' and 'b' are vec4
-    * variables.  In this case the number of parameters must exactly match the
-    * specified size of the array.
-    *
-    * Unsized array constructors look like 'vec4[](a, b)', where 'a' and 'b'
-    * are vec4 variables.  In this case the size of the array being constructed
-    * is determined by the number of parameters.
-    *
-    * From page 52 (page 58 of the PDF) of the GLSL 1.50 spec:
-    *
-    *    "There must be exactly the same number of arguments as the size of
-    *    the array being constructed. If no size is present in the
-    *    constructor, then the array is explicitly sized to the number of
-    *    arguments provided. The arguments are assigned in order, starting at
-    *    element 0, to the elements of the constructed array. Each argument
-    *    must be the same type as the element type of the array, or be a type
-    *    that can be converted to the element type of the array according to
-    *    Section 4.1.10 "Implicit Conversions.""
-    */
-   exec_list actual_parameters;
-   const unsigned parameter_count =
-      process_parameters(instructions, &actual_parameters, parameters, state);
-
-   if ((parameter_count == 0)
-       || ((constructor_type->length != 0)
-	   && (constructor_type->length != parameter_count))) {
-      const unsigned min_param = (constructor_type->length == 0)
-	 ? 1 : constructor_type->length;
-
-      _mesa_glsl_error(loc, state, "array constructor must have %s %u "
-		       "parameter%s",
-		       (constructor_type->length != 0) ? "at least" : "exactly",
-		       min_param, (min_param <= 1) ? "" : "s");
-      return ir_call::get_error_instruction(ctx);
-   }
-
-   if (constructor_type->length == 0) {
-      constructor_type =
-	 glsl_type::get_array_instance(constructor_type->element_type(),
-				       parameter_count);
-      assert(constructor_type != NULL);
-      assert(constructor_type->length == parameter_count);
-   }
-
-   bool all_parameters_are_constant = true;
-
-   /* Type cast each parameter and, if possible, fold constants. */
-   foreach_list_safe(n, &actual_parameters) {
-      ir_rvalue *ir = (ir_rvalue *) n;
-      ir_rvalue *result = ir;
-
-      /* Apply implicit conversions (not the scalar constructor rules!). See
-       * the spec quote above. */
-      if (constructor_type->element_type()->is_float()) {
-	 const glsl_type *desired_type =
-	    glsl_type::get_instance(GLSL_TYPE_FLOAT,
-				    ir->type->vector_elements,
-				    ir->type->matrix_columns);
-	 if (result->type->can_implicitly_convert_to(desired_type)) {
-	    /* Even though convert_component() implements the constructor
-	     * conversion rules (not the implicit conversion rules), its safe
-	     * to use it here because we already checked that the implicit
-	     * conversion is legal.
-	     */
-	    result = convert_component(ir, desired_type);
-	 }
-      }
-
-      if (result->type != constructor_type->element_type()) {
-	 _mesa_glsl_error(loc, state, "type error in array constructor: "
-			  "expected: %s, found %s",
-			  constructor_type->element_type()->name,
-			  result->type->name);
-      }
-
-      /* Attempt to convert the parameter to a constant valued expression.
-       * After doing so, track whether or not all the parameters to the
-       * constructor are trivially constant valued expressions.
-       */
-      ir_rvalue *const constant = result->constant_expression_value();
-
-      if (constant != NULL)
-         result = constant;
-      else
-         all_parameters_are_constant = false;
-
-      ir->replace_with(result);
-   }
-
-   if (all_parameters_are_constant)
-      return new(ctx) ir_constant(constructor_type, &actual_parameters);
-
-   ir_variable *var = new(ctx) ir_variable(constructor_type, "array_ctor",
-					   ir_var_temporary);
-   instructions->push_tail(var);
-
-   int i = 0;
-   foreach_list(node, &actual_parameters) {
-      ir_rvalue *rhs = (ir_rvalue *) node;
-      ir_rvalue *lhs = new(ctx) ir_dereference_array(var,
-						     new(ctx) ir_constant(i));
-
-      ir_instruction *assignment = new(ctx) ir_assignment(lhs, rhs, NULL);
-      instructions->push_tail(assignment);
-
-      i++;
-   }
-
-   return new(ctx) ir_dereference_variable(var);
-}
-
-
-/**
- * Try to convert a record constructor to a constant expression
- */
-static ir_constant *
-constant_record_constructor(const glsl_type *constructor_type,
-			    exec_list *parameters, void *mem_ctx)
-{
-   foreach_list(node, parameters) {
-      ir_constant *constant = ((ir_instruction *) node)->as_constant();
-      if (constant == NULL)
-	 return NULL;
-      node->replace_with(constant);
-   }
-
-   return new(mem_ctx) ir_constant(constructor_type, parameters);
-}
-
-
-/**
- * Determine if a list consists of a single scalar r-value
- */
-bool
-single_scalar_parameter(exec_list *parameters)
-{
-   const ir_rvalue *const p = (ir_rvalue *) parameters->head;
-   assert(((ir_rvalue *)p)->as_rvalue() != NULL);
-
-   return (p->type->is_scalar() && p->next->is_tail_sentinel());
-}
-
-
-/**
- * Generate inline code for a vector constructor
- *
- * The generated constructor code will consist of a temporary variable
- * declaration of the same type as the constructor.  A sequence of assignments
- * from constructor parameters to the temporary will follow.
- *
- * \return
- * An \c ir_dereference_variable of the temprorary generated in the constructor
- * body.
- */
-ir_rvalue *
-emit_inline_vector_constructor(const glsl_type *type,
-			       exec_list *instructions,
-			       exec_list *parameters,
-			       void *ctx)
-{
-   assert(!parameters->is_empty());
-
-   ir_variable *var = new(ctx) ir_variable(type, "vec_ctor", ir_var_temporary);
-   instructions->push_tail(var);
-
-   /* There are two kinds of vector constructors.
-    *
-    *  - Construct a vector from a single scalar by replicating that scalar to
-    *    all components of the vector.
-    *
-    *  - Construct a vector from an arbirary combination of vectors and
-    *    scalars.  The components of the constructor parameters are assigned
-    *    to the vector in order until the vector is full.
-    */
-   const unsigned lhs_components = type->components();
-   if (single_scalar_parameter(parameters)) {
-      ir_rvalue *first_param = (ir_rvalue *)parameters->head;
-      ir_rvalue *rhs = new(ctx) ir_swizzle(first_param, 0, 0, 0, 0,
-					   lhs_components);
-      ir_dereference_variable *lhs = new(ctx) ir_dereference_variable(var);
-      const unsigned mask = (1U << lhs_components) - 1;
-
-      assert(rhs->type == lhs->type);
-
-      ir_instruction *inst = new(ctx) ir_assignment(lhs, rhs, NULL, mask);
-      instructions->push_tail(inst);
-   } else {
-      unsigned base_component = 0;
-      unsigned base_lhs_component = 0;
-      ir_constant_data data;
-      unsigned constant_mask = 0, constant_components = 0;
-
-      memset(&data, 0, sizeof(data));
-
-      foreach_list(node, parameters) {
-	 ir_rvalue *param = (ir_rvalue *) node;
-	 unsigned rhs_components = param->type->components();
-
-	 /* Do not try to assign more components to the vector than it has!
-	  */
-	 if ((rhs_components + base_lhs_component) > lhs_components) {
-	    rhs_components = lhs_components - base_lhs_component;
-	 }
-
-	 const ir_constant *const c = param->as_constant();
-	 if (c != NULL) {
-	    for (unsigned i = 0; i < rhs_components; i++) {
-	       switch (c->type->base_type) {
-	       case GLSL_TYPE_UINT:
-		  data.u[i + base_component] = c->get_uint_component(i);
-		  break;
-	       case GLSL_TYPE_INT:
-		  data.i[i + base_component] = c->get_int_component(i);
-		  break;
-	       case GLSL_TYPE_FLOAT:
-		  data.f[i + base_component] = c->get_float_component(i);
-		  break;
-	       case GLSL_TYPE_BOOL:
-		  data.b[i + base_component] = c->get_bool_component(i);
-		  break;
-	       default:
-		  assert(!"Should not get here.");
-		  break;
-	       }
-	    }
-
-	    /* Mask of fields to be written in the assignment.
-	     */
-	    constant_mask |= ((1U << rhs_components) - 1) << base_lhs_component;
-	    constant_components += rhs_components;
-
-	    base_component += rhs_components;
-	 }
-	 /* Advance the component index by the number of components
-	  * that were just assigned.
-	  */
-	 base_lhs_component += rhs_components;
-      }
-
-      if (constant_mask != 0) {
-	 ir_dereference *lhs = new(ctx) ir_dereference_variable(var);
-	 const glsl_type *rhs_type = glsl_type::get_instance(var->type->base_type,
-							     constant_components,
-							     1);
-	 ir_rvalue *rhs = new(ctx) ir_constant(rhs_type, &data);
-
-	 ir_instruction *inst =
-	    new(ctx) ir_assignment(lhs, rhs, NULL, constant_mask);
-	 instructions->push_tail(inst);
-      }
-
-      base_component = 0;
-      foreach_list(node, parameters) {
-	 ir_rvalue *param = (ir_rvalue *) node;
-	 unsigned rhs_components = param->type->components();
-
-	 /* Do not try to assign more components to the vector than it has!
-	  */
-	 if ((rhs_components + base_component) > lhs_components) {
-	    rhs_components = lhs_components - base_component;
-	 }
-
-	 const ir_constant *const c = param->as_constant();
-	 if (c == NULL) {
-	    /* Mask of fields to be written in the assignment.
-	     */
-	    const unsigned write_mask = ((1U << rhs_components) - 1)
-	       << base_component;
-
-	    ir_dereference *lhs = new(ctx) ir_dereference_variable(var);
-
-	    /* Generate a swizzle so that LHS and RHS sizes match.
-	     */
-	    ir_rvalue *rhs =
-	       new(ctx) ir_swizzle(param, 0, 1, 2, 3, rhs_components);
-
-	    ir_instruction *inst =
-	       new(ctx) ir_assignment(lhs, rhs, NULL, write_mask);
-	    instructions->push_tail(inst);
-	 }
-
-	 /* Advance the component index by the number of components that were
-	  * just assigned.
-	  */
-	 base_component += rhs_components;
-      }
-   }
-   return new(ctx) ir_dereference_variable(var);
-}
-
-
-/**
- * Generate assignment of a portion of a vector to a portion of a matrix column
- *
- * \param src_base  First component of the source to be used in assignment
- * \param column    Column of destination to be assiged
- * \param row_base  First component of the destination column to be assigned
- * \param count     Number of components to be assigned
- *
- * \note
- * \c src_base + \c count must be less than or equal to the number of components
- * in the source vector.
- */
-ir_instruction *
-assign_to_matrix_column(ir_variable *var, unsigned column, unsigned row_base,
-			ir_rvalue *src, unsigned src_base, unsigned count,
-			void *mem_ctx)
-{
-   ir_constant *col_idx = new(mem_ctx) ir_constant(column);
-   ir_dereference *column_ref = new(mem_ctx) ir_dereference_array(var, col_idx);
-
-   assert(column_ref->type->components() >= (row_base + count));
-   assert(src->type->components() >= (src_base + count));
-
-   /* Generate a swizzle that extracts the number of components from the source
-    * that are to be assigned to the column of the matrix.
-    */
-   if (count < src->type->vector_elements) {
-      src = new(mem_ctx) ir_swizzle(src,
-				    src_base + 0, src_base + 1,
-				    src_base + 2, src_base + 3,
-				    count);
-   }
-
-   /* Mask of fields to be written in the assignment.
-    */
-   const unsigned write_mask = ((1U << count) - 1) << row_base;
-
-   return new(mem_ctx) ir_assignment(column_ref, src, NULL, write_mask);
-}
-
-
-/**
- * Generate inline code for a matrix constructor
- *
- * The generated constructor code will consist of a temporary variable
- * declaration of the same type as the constructor.  A sequence of assignments
- * from constructor parameters to the temporary will follow.
- *
- * \return
- * An \c ir_dereference_variable of the temprorary generated in the constructor
- * body.
- */
-ir_rvalue *
-emit_inline_matrix_constructor(const glsl_type *type,
-			       exec_list *instructions,
-			       exec_list *parameters,
-			       void *ctx)
-{
-   assert(!parameters->is_empty());
-
-   ir_variable *var = new(ctx) ir_variable(type, "mat_ctor", ir_var_temporary);
-   instructions->push_tail(var);
-
-   /* There are three kinds of matrix constructors.
-    *
-    *  - Construct a matrix from a single scalar by replicating that scalar to
-    *    along the diagonal of the matrix and setting all other components to
-    *    zero.
-    *
-    *  - Construct a matrix from an arbirary combination of vectors and
-    *    scalars.  The components of the constructor parameters are assigned
-    *    to the matrix in colum-major order until the matrix is full.
-    *
-    *  - Construct a matrix from a single matrix.  The source matrix is copied
-    *    to the upper left portion of the constructed matrix, and the remaining
-    *    elements take values from the identity matrix.
-    */
-   ir_rvalue *const first_param = (ir_rvalue *) parameters->head;
-   if (single_scalar_parameter(parameters)) {
-      /* Assign the scalar to the X component of a vec4, and fill the remaining
-       * components with zero.
-       */
-      ir_variable *rhs_var =
-	 new(ctx) ir_variable(glsl_type::vec4_type, "mat_ctor_vec",
-			      ir_var_temporary);
-      instructions->push_tail(rhs_var);
-
-      ir_constant_data zero;
-      zero.f[0] = 0.0;
-      zero.f[1] = 0.0;
-      zero.f[2] = 0.0;
-      zero.f[3] = 0.0;
-
-      ir_instruction *inst =
-	 new(ctx) ir_assignment(new(ctx) ir_dereference_variable(rhs_var),
-				new(ctx) ir_constant(rhs_var->type, &zero),
-				NULL);
-      instructions->push_tail(inst);
-
-      ir_dereference *const rhs_ref = new(ctx) ir_dereference_variable(rhs_var);
-
-      inst = new(ctx) ir_assignment(rhs_ref, first_param, NULL, 0x01);
-      instructions->push_tail(inst);
-
-      /* Assign the temporary vector to each column of the destination matrix
-       * with a swizzle that puts the X component on the diagonal of the
-       * matrix.  In some cases this may mean that the X component does not
-       * get assigned into the column at all (i.e., when the matrix has more
-       * columns than rows).
-       */
-      static const unsigned rhs_swiz[4][4] = {
-	 { 0, 1, 1, 1 },
-	 { 1, 0, 1, 1 },
-	 { 1, 1, 0, 1 },
-	 { 1, 1, 1, 0 }
-      };
-
-      const unsigned cols_to_init = MIN2(type->matrix_columns,
-					 type->vector_elements);
-      for (unsigned i = 0; i < cols_to_init; i++) {
-	 ir_constant *const col_idx = new(ctx) ir_constant(i);
-	 ir_rvalue *const col_ref = new(ctx) ir_dereference_array(var, col_idx);
-
-	 ir_rvalue *const rhs_ref = new(ctx) ir_dereference_variable(rhs_var);
-	 ir_rvalue *const rhs = new(ctx) ir_swizzle(rhs_ref, rhs_swiz[i],
-						    type->vector_elements);
-
-	 inst = new(ctx) ir_assignment(col_ref, rhs, NULL);
-	 instructions->push_tail(inst);
-      }
-
-      for (unsigned i = cols_to_init; i < type->matrix_columns; i++) {
-	 ir_constant *const col_idx = new(ctx) ir_constant(i);
-	 ir_rvalue *const col_ref = new(ctx) ir_dereference_array(var, col_idx);
-
-	 ir_rvalue *const rhs_ref = new(ctx) ir_dereference_variable(rhs_var);
-	 ir_rvalue *const rhs = new(ctx) ir_swizzle(rhs_ref, 1, 1, 1, 1,
-						    type->vector_elements);
-
-	 inst = new(ctx) ir_assignment(col_ref, rhs, NULL);
-	 instructions->push_tail(inst);
-      }
-   } else if (first_param->type->is_matrix()) {
-      /* From page 50 (56 of the PDF) of the GLSL 1.50 spec:
-       *
-       *     "If a matrix is constructed from a matrix, then each component
-       *     (column i, row j) in the result that has a corresponding
-       *     component (column i, row j) in the argument will be initialized
-       *     from there. All other components will be initialized to the
-       *     identity matrix. If a matrix argument is given to a matrix
-       *     constructor, it is an error to have any other arguments."
-       */
-      assert(first_param->next->is_tail_sentinel());
-      ir_rvalue *const src_matrix = first_param;
-
-      /* If the source matrix is smaller, pre-initialize the relavent parts of
-       * the destination matrix to the identity matrix.
-       */
-      if ((src_matrix->type->matrix_columns < var->type->matrix_columns)
-	  || (src_matrix->type->vector_elements < var->type->vector_elements)) {
-
-	 /* If the source matrix has fewer rows, every column of the destination
-	  * must be initialized.  Otherwise only the columns in the destination
-	  * that do not exist in the source must be initialized.
-	  */
-	 unsigned col =
-	    (src_matrix->type->vector_elements < var->type->vector_elements)
-	    ? 0 : src_matrix->type->matrix_columns;
-
-	 const glsl_type *const col_type = var->type->column_type();
-	 for (/* empty */; col < var->type->matrix_columns; col++) {
-	    ir_constant_data ident;
-
-	    ident.f[0] = 0.0;
-	    ident.f[1] = 0.0;
-	    ident.f[2] = 0.0;
-	    ident.f[3] = 0.0;
-
-	    ident.f[col] = 1.0;
-
-	    ir_rvalue *const rhs = new(ctx) ir_constant(col_type, &ident);
-
-	    ir_rvalue *const lhs =
-	       new(ctx) ir_dereference_array(var, new(ctx) ir_constant(col));
-
-	    ir_instruction *inst = new(ctx) ir_assignment(lhs, rhs, NULL);
-	    instructions->push_tail(inst);
-	 }
-      }
-
-      /* Assign columns from the source matrix to the destination matrix.
-       *
-       * Since the parameter will be used in the RHS of multiple assignments,
-       * generate a temporary and copy the paramter there.
-       */
-      ir_variable *const rhs_var =
-	 new(ctx) ir_variable(first_param->type, "mat_ctor_mat",
-			      ir_var_temporary);
-      instructions->push_tail(rhs_var);
-
-      ir_dereference *const rhs_var_ref =
-	 new(ctx) ir_dereference_variable(rhs_var);
-      ir_instruction *const inst =
-	 new(ctx) ir_assignment(rhs_var_ref, first_param, NULL);
-      instructions->push_tail(inst);
-
-      const unsigned last_row = MIN2(src_matrix->type->vector_elements,
-				     var->type->vector_elements);
-      const unsigned last_col = MIN2(src_matrix->type->matrix_columns,
-				     var->type->matrix_columns);
-
-      unsigned swiz[4] = { 0, 0, 0, 0 };
-      for (unsigned i = 1; i < last_row; i++)
-	 swiz[i] = i;
-
-      const unsigned write_mask = (1U << last_row) - 1;
-
-      for (unsigned i = 0; i < last_col; i++) {
-	 ir_dereference *const lhs =
-	    new(ctx) ir_dereference_array(var, new(ctx) ir_constant(i));
-	 ir_rvalue *const rhs_col =
-	    new(ctx) ir_dereference_array(rhs_var, new(ctx) ir_constant(i));
-
-	 /* If one matrix has columns that are smaller than the columns of the
-	  * other matrix, wrap the column access of the larger with a swizzle
-	  * so that the LHS and RHS of the assignment have the same size (and
-	  * therefore have the same type).
-	  *
-	  * It would be perfectly valid to unconditionally generate the
-	  * swizzles, this this will typically result in a more compact IR tree.
-	  */
-	 ir_rvalue *rhs;
-	 if (lhs->type->vector_elements != rhs_col->type->vector_elements) {
-	    rhs = new(ctx) ir_swizzle(rhs_col, swiz, last_row);
-	 } else {
-	    rhs = rhs_col;
-	 }
-
-	 ir_instruction *inst =
-	    new(ctx) ir_assignment(lhs, rhs, NULL, write_mask);
-	 instructions->push_tail(inst);
-      }
-   } else {
-      const unsigned cols = type->matrix_columns;
-      const unsigned rows = type->vector_elements;
-      unsigned col_idx = 0;
-      unsigned row_idx = 0;
-
-      foreach_list (node, parameters) {
-	 ir_rvalue *const rhs = (ir_rvalue *) node;
-	 const unsigned components_remaining_this_column = rows - row_idx;
-	 unsigned rhs_components = rhs->type->components();
-	 unsigned rhs_base = 0;
-
-	 /* Since the parameter might be used in the RHS of two assignments,
-	  * generate a temporary and copy the paramter there.
-	  */
-	 ir_variable *rhs_var =
-	    new(ctx) ir_variable(rhs->type, "mat_ctor_vec", ir_var_temporary);
-	 instructions->push_tail(rhs_var);
-
-	 ir_dereference *rhs_var_ref =
-	    new(ctx) ir_dereference_variable(rhs_var);
-	 ir_instruction *inst = new(ctx) ir_assignment(rhs_var_ref, rhs, NULL);
-	 instructions->push_tail(inst);
-
-	 /* Assign the current parameter to as many components of the matrix
-	  * as it will fill.
-	  *
-	  * NOTE: A single vector parameter can span two matrix columns.  A
-	  * single vec4, for example, can completely fill a mat2.
-	  */
-	 if (rhs_components >= components_remaining_this_column) {
-	    const unsigned count = MIN2(rhs_components,
-					components_remaining_this_column);
-
-	    rhs_var_ref = new(ctx) ir_dereference_variable(rhs_var);
-
-	    ir_instruction *inst = assign_to_matrix_column(var, col_idx,
-							   row_idx,
-							   rhs_var_ref, 0,
-							   count, ctx);
-	    instructions->push_tail(inst);
-
-	    rhs_base = count;
-
-	    col_idx++;
-	    row_idx = 0;
-	 }
-
-	 /* If there is data left in the parameter and components left to be
-	  * set in the destination, emit another assignment.  It is possible
-	  * that the assignment could be of a vec4 to the last element of the
-	  * matrix.  In this case col_idx==cols, but there is still data
-	  * left in the source parameter.  Obviously, don't emit an assignment
-	  * to data outside the destination matrix.
-	  */
-	 if ((col_idx < cols) && (rhs_base < rhs_components)) {
-	    const unsigned count = rhs_components - rhs_base;
-
-	    rhs_var_ref = new(ctx) ir_dereference_variable(rhs_var);
-
-	    ir_instruction *inst = assign_to_matrix_column(var, col_idx,
-							   row_idx,
-							   rhs_var_ref,
-							   rhs_base,
-							   count, ctx);
-	    instructions->push_tail(inst);
-
-	    row_idx += count;
-	 }
-      }
-   }
-
-   return new(ctx) ir_dereference_variable(var);
-}
-
-
-ir_rvalue *
-emit_inline_record_constructor(const glsl_type *type,
-			       exec_list *instructions,
-			       exec_list *parameters,
-			       void *mem_ctx)
-{
-   ir_variable *const var =
-      new(mem_ctx) ir_variable(type, "record_ctor", ir_var_temporary);
-   ir_dereference_variable *const d = new(mem_ctx) ir_dereference_variable(var);
-
-   instructions->push_tail(var);
-
-   exec_node *node = parameters->head;
-   for (unsigned i = 0; i < type->length; i++) {
-      assert(!node->is_tail_sentinel());
-
-      ir_dereference *const lhs =
-	 new(mem_ctx) ir_dereference_record(d->clone(mem_ctx, NULL),
-					    type->fields.structure[i].name);
-
-      ir_rvalue *const rhs = ((ir_instruction *) node)->as_rvalue();
-      assert(rhs != NULL);
-
-      ir_instruction *const assign = new(mem_ctx) ir_assignment(lhs, rhs, NULL);
-
-      instructions->push_tail(assign);
-      node = node->next;
-   }
-
-   return d;
-}
-
-
-ir_rvalue *
-ast_function_expression::hir(exec_list *instructions,
-			     struct _mesa_glsl_parse_state *state)
-{
-   void *ctx = state;
-   /* There are three sorts of function calls.
-    *
-    * 1. constructors - The first subexpression is an ast_type_specifier.
-    * 2. methods - Only the .length() method of array types.
-    * 3. functions - Calls to regular old functions.
-    *
-    * Method calls are actually detected when the ast_field_selection
-    * expression is handled.
-    */
-   if (is_constructor()) {
-      const ast_type_specifier *type = (ast_type_specifier *) subexpressions[0];
-      YYLTYPE loc = type->get_location();
-      const char *name;
-
-      const glsl_type *const constructor_type = type->glsl_type(& name, state);
-
-      /* constructor_type can be NULL if a variable with the same name as the
-       * structure has come into scope.
-       */
-      if (constructor_type == NULL) {
-	 _mesa_glsl_error(& loc, state, "unknown type `%s' (structure name "
-			  "may be shadowed by a variable with the same name)",
-			  type->type_name);
-	 return ir_call::get_error_instruction(ctx);
-      }
-
-
-      /* Constructors for samplers are illegal.
-       */
-      if (constructor_type->is_sampler()) {
-	 _mesa_glsl_error(& loc, state, "cannot construct sampler type `%s'",
-			  constructor_type->name);
-	 return ir_call::get_error_instruction(ctx);
-      }
-
-      if (constructor_type->is_array()) {
-	 if (state->language_version <= 110) {
-	    _mesa_glsl_error(& loc, state,
-			     "array constructors forbidden in GLSL 1.10");
-	    return ir_call::get_error_instruction(ctx);
-	 }
-
-	 return process_array_constructor(instructions, constructor_type,
-					  & loc, &this->expressions, state);
-      }
-
-
-      /* There are two kinds of constructor call.  Constructors for built-in
-       * language types, such as mat4 and vec2, are free form.  The only
-       * requirement is that the parameters must provide enough values of the
-       * correct scalar type.  Constructors for arrays and structures must
-       * have the exact number of parameters with matching types in the
-       * correct order.  These constructors follow essentially the same type
-       * matching rules as functions.
-       */
-      if (constructor_type->is_record()) {
-	 exec_list actual_parameters;
-
-	 process_parameters(instructions, &actual_parameters,
-			    &this->expressions, state);
-
-	 exec_node *node = actual_parameters.head;
-	 for (unsigned i = 0; i < constructor_type->length; i++) {
-	    ir_rvalue *ir = (ir_rvalue *) node;
-
-	    if (node->is_tail_sentinel()) {
-	       _mesa_glsl_error(&loc, state,
-				"insufficient parameters to constructor "
-				"for `%s'",
-				constructor_type->name);
-	       return ir_call::get_error_instruction(ctx);
-	    }
-
-	    if (apply_implicit_conversion(constructor_type->fields.structure[i].type,
-					  ir, state)) {
-	       node->replace_with(ir);
-	    } else {
-	       _mesa_glsl_error(&loc, state,
-				"parameter type mismatch in constructor "
-				"for `%s.%s' (%s vs %s)",
-				constructor_type->name,
-				constructor_type->fields.structure[i].name,
-				ir->type->name,
-				constructor_type->fields.structure[i].type->name);
-	       return ir_call::get_error_instruction(ctx);;
-	    }
-
-	    node = node->next;
-	 }
-
-	 if (!node->is_tail_sentinel()) {
-	    _mesa_glsl_error(&loc, state, "too many parameters in constructor "
-			     "for `%s'", constructor_type->name);
-	    return ir_call::get_error_instruction(ctx);
-	 }
-
-	 ir_rvalue *const constant =
-	    constant_record_constructor(constructor_type, &actual_parameters,
-					state);
-
-	 return (constant != NULL)
-	    ? constant
-	    : emit_inline_record_constructor(constructor_type, instructions,
-					     &actual_parameters, state);
-      }
-
-      if (!constructor_type->is_numeric() && !constructor_type->is_boolean())
-	 return ir_call::get_error_instruction(ctx);
-
-      /* Total number of components of the type being constructed. */
-      const unsigned type_components = constructor_type->components();
-
-      /* Number of components from parameters that have actually been
-       * consumed.  This is used to perform several kinds of error checking.
-       */
-      unsigned components_used = 0;
-
-      unsigned matrix_parameters = 0;
-      unsigned nonmatrix_parameters = 0;
-      exec_list actual_parameters;
-
-      foreach_list (n, &this->expressions) {
-	 ast_node *ast = exec_node_data(ast_node, n, link);
-	 ir_rvalue *result = ast->hir(instructions, state)->as_rvalue();
-
-	 /* From page 50 (page 56 of the PDF) of the GLSL 1.50 spec:
-	  *
-	  *    "It is an error to provide extra arguments beyond this
-	  *    last used argument."
-	  */
-	 if (components_used >= type_components) {
-	    _mesa_glsl_error(& loc, state, "too many parameters to `%s' "
-			     "constructor",
-			     constructor_type->name);
-	    return ir_call::get_error_instruction(ctx);
-	 }
-
-	 if (!result->type->is_numeric() && !result->type->is_boolean()) {
-	    _mesa_glsl_error(& loc, state, "cannot construct `%s' from a "
-			     "non-numeric data type",
-			     constructor_type->name);
-	    return ir_call::get_error_instruction(ctx);
-	 }
-
-	 /* Count the number of matrix and nonmatrix parameters.  This
-	  * is used below to enforce some of the constructor rules.
-	  */
-	 if (result->type->is_matrix())
-	    matrix_parameters++;
-	 else
-	    nonmatrix_parameters++;
-
-	 actual_parameters.push_tail(result);
-	 components_used += result->type->components();
-      }
-
-      /* From page 28 (page 34 of the PDF) of the GLSL 1.10 spec:
-       *
-       *    "It is an error to construct matrices from other matrices. This
-       *    is reserved for future use."
-       */
-      if (state->language_version == 110 && matrix_parameters > 0
-	  && constructor_type->is_matrix()) {
-	 _mesa_glsl_error(& loc, state, "cannot construct `%s' from a "
-			  "matrix in GLSL 1.10",
-			  constructor_type->name);
-	 return ir_call::get_error_instruction(ctx);
-      }
-
-      /* From page 50 (page 56 of the PDF) of the GLSL 1.50 spec:
-       *
-       *    "If a matrix argument is given to a matrix constructor, it is
-       *    an error to have any other arguments."
-       */
-      if ((matrix_parameters > 0)
-	  && ((matrix_parameters + nonmatrix_parameters) > 1)
-	  && constructor_type->is_matrix()) {
-	 _mesa_glsl_error(& loc, state, "for matrix `%s' constructor, "
-			  "matrix must be only parameter",
-			  constructor_type->name);
-	 return ir_call::get_error_instruction(ctx);
-      }
-
-      /* From page 28 (page 34 of the PDF) of the GLSL 1.10 spec:
-       *
-       *    "In these cases, there must be enough components provided in the
-       *    arguments to provide an initializer for every component in the
-       *    constructed value."
-       */
-      if (components_used < type_components && components_used != 1
-	  && matrix_parameters == 0) {
-	 _mesa_glsl_error(& loc, state, "too few components to construct "
-			  "`%s'",
-			  constructor_type->name);
-	 return ir_call::get_error_instruction(ctx);
-      }
-
-      /* Later, we cast each parameter to the same base type as the
-       * constructor.  Since there are no non-floating point matrices, we
-       * need to break them up into a series of column vectors.
-       */
-      if (constructor_type->base_type != GLSL_TYPE_FLOAT) {
-	 foreach_list_safe(n, &actual_parameters) {
-	    ir_rvalue *matrix = (ir_rvalue *) n;
-
-	    if (!matrix->type->is_matrix())
-	       continue;
-
-	    /* Create a temporary containing the matrix. */
-	    ir_variable *var = new(ctx) ir_variable(matrix->type, "matrix_tmp",
-						    ir_var_temporary);
-	    instructions->push_tail(var);
-	    instructions->push_tail(new(ctx) ir_assignment(new(ctx)
-	       ir_dereference_variable(var), matrix, NULL));
-	    var->constant_value = matrix->constant_expression_value();
-
-	    /* Replace the matrix with dereferences of its columns. */
-	    for (int i = 0; i < matrix->type->matrix_columns; i++) {
-	       matrix->insert_before(new (ctx) ir_dereference_array(var,
-		  new(ctx) ir_constant(i)));
-	    }
-	    matrix->remove();
-	 }
-      }
-
-      bool all_parameters_are_constant = true;
-
-      /* Type cast each parameter and, if possible, fold constants.*/
-      foreach_list_safe(n, &actual_parameters) {
-	 ir_rvalue *ir = (ir_rvalue *) n;
-
-	 const glsl_type *desired_type =
-	    glsl_type::get_instance(constructor_type->base_type,
-				    ir->type->vector_elements,
-				    ir->type->matrix_columns);
-	 ir_rvalue *result = convert_component(ir, desired_type);
-
-	 /* Attempt to convert the parameter to a constant valued expression.
-	  * After doing so, track whether or not all the parameters to the
-	  * constructor are trivially constant valued expressions.
-	  */
-	 ir_rvalue *const constant = result->constant_expression_value();
-
-	 if (constant != NULL)
-	    result = constant;
-	 else
-	    all_parameters_are_constant = false;
-
-	 if (result != ir) {
-	    ir->replace_with(result);
-	 }
-      }
-
-      /* If all of the parameters are trivially constant, create a
-       * constant representing the complete collection of parameters.
-       */
-      if (all_parameters_are_constant) {
-	 return new(ctx) ir_constant(constructor_type, &actual_parameters);
-      } else if (constructor_type->is_scalar()) {
-	 return dereference_component((ir_rvalue *) actual_parameters.head,
-				      0);
-      } else if (constructor_type->is_vector()) {
-	 return emit_inline_vector_constructor(constructor_type,
-					       instructions,
-					       &actual_parameters,
-					       ctx);
-      } else {
-	 assert(constructor_type->is_matrix());
-	 return emit_inline_matrix_constructor(constructor_type,
-					       instructions,
-					       &actual_parameters,
-					       ctx);
-      }
-   } else {
-      const ast_expression *id = subexpressions[0];
-      YYLTYPE loc = id->get_location();
-      exec_list actual_parameters;
-
-      process_parameters(instructions, &actual_parameters, &this->expressions,
-			 state);
-
-      return match_function_by_name(instructions, 
-				    id->primary_expression.identifier, & loc,
-				    &actual_parameters, state);
-   }
-
-   return ir_call::get_error_instruction(ctx);
-}
->>>>>>> f87ad0cd
+/*
+ * Copyright © 2010 Intel Corporation
+ *
+ * Permission is hereby granted, free of charge, to any person obtaining a
+ * copy of this software and associated documentation files (the "Software"),
+ * to deal in the Software without restriction, including without limitation
+ * the rights to use, copy, modify, merge, publish, distribute, sublicense,
+ * and/or sell copies of the Software, and to permit persons to whom the
+ * Software is furnished to do so, subject to the following conditions:
+ *
+ * The above copyright notice and this permission notice (including the next
+ * paragraph) shall be included in all copies or substantial portions of the
+ * Software.
+ *
+ * THE SOFTWARE IS PROVIDED "AS IS", WITHOUT WARRANTY OF ANY KIND, EXPRESS OR
+ * IMPLIED, INCLUDING BUT NOT LIMITED TO THE WARRANTIES OF MERCHANTABILITY,
+ * FITNESS FOR A PARTICULAR PURPOSE AND NONINFRINGEMENT.  IN NO EVENT SHALL
+ * THE AUTHORS OR COPYRIGHT HOLDERS BE LIABLE FOR ANY CLAIM, DAMAGES OR OTHER
+ * LIABILITY, WHETHER IN AN ACTION OF CONTRACT, TORT OR OTHERWISE, ARISING
+ * FROM, OUT OF OR IN CONNECTION WITH THE SOFTWARE OR THE USE OR OTHER
+ * DEALINGS IN THE SOFTWARE.
+ */
+
+#include "glsl_symbol_table.h"
+#include "ast.h"
+#include "glsl_types.h"
+#include "ir.h"
+#include "main/core.h" /* for MIN2 */
+
+static ir_rvalue *
+convert_component(ir_rvalue *src, const glsl_type *desired_type);
+
+bool
+apply_implicit_conversion(const glsl_type *to, ir_rvalue * &from,
+                          struct _mesa_glsl_parse_state *state);
+
+static unsigned
+process_parameters(exec_list *instructions, exec_list *actual_parameters,
+		   exec_list *parameters,
+		   struct _mesa_glsl_parse_state *state)
+{
+   unsigned count = 0;
+
+   foreach_list (n, parameters) {
+      ast_node *const ast = exec_node_data(ast_node, n, link);
+      ir_rvalue *result = ast->hir(instructions, state);
+
+      ir_constant *const constant = result->constant_expression_value();
+      if (constant != NULL)
+	 result = constant;
+
+      actual_parameters->push_tail(result);
+      count++;
+   }
+
+   return count;
+}
+
+
+/**
+ * Generate a source prototype for a function signature
+ *
+ * \param return_type Return type of the function.  May be \c NULL.
+ * \param name        Name of the function.
+ * \param parameters  List of \c ir_instruction nodes representing the
+ *                    parameter list for the function.  This may be either a
+ *                    formal (\c ir_variable) or actual (\c ir_rvalue)
+ *                    parameter list.  Only the type is used.
+ *
+ * \return
+ * A ralloced string representing the prototype of the function.
+ */
+char *
+prototype_string(const glsl_type *return_type, const char *name,
+		 exec_list *parameters)
+{
+   char *str = NULL;
+
+   if (return_type != NULL)
+      str = ralloc_asprintf(NULL, "%s ", return_type->name);
+
+   ralloc_asprintf_append(&str, "%s(", name);
+
+   const char *comma = "";
+   foreach_list(node, parameters) {
+      const ir_instruction *const param = (ir_instruction *) node;
+
+      ralloc_asprintf_append(&str, "%s%s", comma, param->type->name);
+      comma = ", ";
+   }
+
+   ralloc_strcat(&str, ")");
+   return str;
+}
+
+
+static ir_rvalue *
+match_function_by_name(exec_list *instructions, const char *name,
+		       YYLTYPE *loc, exec_list *actual_parameters,
+		       struct _mesa_glsl_parse_state *state)
+{
+   void *ctx = state;
+   ir_function *f = state->symbols->get_function(name);
+   ir_function_signature *sig;
+
+   sig = f ? f->matching_signature(actual_parameters) : NULL;
+
+   /* FINISHME: This doesn't handle the case where shader X contains a
+    * FINISHME: matching signature but shader X + N contains an _exact_
+    * FINISHME: matching signature.
+    */
+   if (sig == NULL
+       && (f == NULL || state->es_shader || !f->has_user_signature())
+       && state->symbols->get_type(name) == NULL
+       && (state->language_version == 110
+	   || state->symbols->get_variable(name) == NULL)) {
+      /* The current shader doesn't contain a matching function or signature.
+       * Before giving up, look for the prototype in the built-in functions.
+       */
+      for (unsigned i = 0; i < state->num_builtins_to_link; i++) {
+	 ir_function *builtin;
+	 builtin = state->builtins_to_link[i]->symbols->get_function(name);
+	 sig = builtin ? builtin->matching_signature(actual_parameters) : NULL;
+	 if (sig != NULL) {
+	    if (f == NULL) {
+	       f = new(ctx) ir_function(name);
+	       state->symbols->add_global_function(f);
+	       emit_function(state, instructions, f);
+	    }
+
+	    f->add_signature(sig->clone_prototype(f, NULL));
+	    break;
+	 }
+      }
+   }
+
+   if (sig != NULL) {
+      /* Verify that 'out' and 'inout' actual parameters are lvalues.  This
+       * isn't done in ir_function::matching_signature because that function
+       * cannot generate the necessary diagnostics.
+       *
+       * Also, validate that 'const_in' formal parameters (an extension of our
+       * IR) correspond to ir_constant actual parameters.
+       */
+      exec_list_iterator actual_iter = actual_parameters->iterator();
+      exec_list_iterator formal_iter = sig->parameters.iterator();
+
+      while (actual_iter.has_next()) {
+	 ir_rvalue *actual = (ir_rvalue *) actual_iter.get();
+	 ir_variable *formal = (ir_variable *) formal_iter.get();
+
+	 assert(actual != NULL);
+	 assert(formal != NULL);
+
+	 if (formal->mode == ir_var_const_in && !actual->as_constant()) {
+	    _mesa_glsl_error(loc, state,
+			     "parameter `%s' must be a constant expression",
+			     formal->name);
+	 }
+
+	 if ((formal->mode == ir_var_out)
+	     || (formal->mode == ir_var_inout)) {
+	    const char *mode = NULL;
+	    switch (formal->mode) {
+	    case ir_var_out:   mode = "out";   break;
+	    case ir_var_inout: mode = "inout"; break;
+	    default:           assert(false);  break;
+	    }
+            /* FIXME: 'loc' is incorrect (as of 2011-01-21). It is always
+             * FIXME: 0:0(0).
+             */
+	    if (actual->variable_referenced()
+	        && actual->variable_referenced()->read_only) {
+	       _mesa_glsl_error(loc, state,
+	                        "function parameter '%s %s' references the "
+	                        "read-only variable '%s'",
+	                        mode, formal->name,
+	                        actual->variable_referenced()->name);
+
+	    } else if (!actual->is_lvalue()) {
+               _mesa_glsl_error(loc, state,
+                                "function parameter '%s %s' is not an lvalue",
+                                mode, formal->name);
+	    }
+	 }
+
+	 if (formal->type->is_numeric() || formal->type->is_boolean()) {
+	    ir_rvalue *converted = convert_component(actual, formal->type);
+	    actual->replace_with(converted);
+	 }
+
+	 actual_iter.next();
+	 formal_iter.next();
+      }
+
+      /* Always insert the call in the instruction stream, and return a deref
+       * of its return val if it returns a value, since we don't know if
+       * the rvalue is going to be assigned to anything or not.
+       */
+      ir_call *call = new(ctx) ir_call(sig, actual_parameters);
+      if (!sig->return_type->is_void()) {
+	 ir_variable *var;
+	 ir_dereference_variable *deref;
+
+	 var = new(ctx) ir_variable(sig->return_type,
+				    ralloc_asprintf(ctx, "%s_retval",
+						    sig->function_name()),
+				    ir_var_temporary);
+	 instructions->push_tail(var);
+
+	 deref = new(ctx) ir_dereference_variable(var);
+	 ir_assignment *assign = new(ctx) ir_assignment(deref, call, NULL);
+	 instructions->push_tail(assign);
+	 if (state->language_version >= 120)
+	    var->constant_value = call->constant_expression_value();
+
+	 deref = new(ctx) ir_dereference_variable(var);
+	 return deref;
+      } else {
+	 instructions->push_tail(call);
+	 return NULL;
+      }
+   } else {
+      char *str = prototype_string(NULL, name, actual_parameters);
+
+      _mesa_glsl_error(loc, state, "no matching function for call to `%s'",
+		       str);
+      ralloc_free(str);
+
+      const char *prefix = "candidates are: ";
+
+      for (int i = -1; i < (int) state->num_builtins_to_link; i++) {
+	 glsl_symbol_table *syms = i >= 0 ? state->builtins_to_link[i]->symbols
+					  : state->symbols;
+	 f = syms->get_function(name);
+	 if (f == NULL)
+	    continue;
+
+	 foreach_list (node, &f->signatures) {
+	    ir_function_signature *sig = (ir_function_signature *) node;
+
+	    str = prototype_string(sig->return_type, f->name, &sig->parameters);
+	    _mesa_glsl_error(loc, state, "%s%s", prefix, str);
+	    ralloc_free(str);
+
+	    prefix = "                ";
+	 }
+
+      }
+
+      return ir_call::get_error_instruction(ctx);
+   }
+}
+
+
+/**
+ * Perform automatic type conversion of constructor parameters
+ *
+ * This implements the rules in the "Conversion and Scalar Constructors"
+ * section (GLSL 1.10 section 5.4.1), not the "Implicit Conversions" rules.
+ */
+static ir_rvalue *
+convert_component(ir_rvalue *src, const glsl_type *desired_type)
+{
+   void *ctx = ralloc_parent(src);
+   const unsigned a = desired_type->base_type;
+   const unsigned b = src->type->base_type;
+   ir_expression *result = NULL;
+
+   if (src->type->is_error())
+      return src;
+
+   assert(a <= GLSL_TYPE_BOOL);
+   assert(b <= GLSL_TYPE_BOOL);
+
+   if (a == b)
+      return src;
+
+   switch (a) {
+   case GLSL_TYPE_UINT:
+      switch (b) {
+      case GLSL_TYPE_INT:
+	 result = new(ctx) ir_expression(ir_unop_i2u, src);
+	 break;
+      case GLSL_TYPE_FLOAT:
+	 result = new(ctx) ir_expression(ir_unop_i2u,
+		  new(ctx) ir_expression(ir_unop_f2i, src));
+	 break;
+      case GLSL_TYPE_BOOL:
+	 result = new(ctx) ir_expression(ir_unop_i2u,
+		  new(ctx) ir_expression(ir_unop_b2i, src));
+	 break;
+      }
+      break;
+   case GLSL_TYPE_INT:
+      switch (b) {
+      case GLSL_TYPE_UINT:
+	 result = new(ctx) ir_expression(ir_unop_u2i, src);
+	 break;
+      case GLSL_TYPE_FLOAT:
+	 result = new(ctx) ir_expression(ir_unop_f2i, src);
+	 break;
+      case GLSL_TYPE_BOOL:
+	 result = new(ctx) ir_expression(ir_unop_b2i, src);
+	 break;
+      }
+      break;
+   case GLSL_TYPE_FLOAT:
+      switch (b) {
+      case GLSL_TYPE_UINT:
+	 result = new(ctx) ir_expression(ir_unop_u2f, desired_type, src, NULL);
+	 break;
+      case GLSL_TYPE_INT:
+	 result = new(ctx) ir_expression(ir_unop_i2f, desired_type, src, NULL);
+	 break;
+      case GLSL_TYPE_BOOL:
+	 result = new(ctx) ir_expression(ir_unop_b2f, desired_type, src, NULL);
+	 break;
+      }
+      break;
+   case GLSL_TYPE_BOOL:
+      switch (b) {
+      case GLSL_TYPE_UINT:
+	 result = new(ctx) ir_expression(ir_unop_i2b,
+		  new(ctx) ir_expression(ir_unop_u2i, src));
+	 break;
+      case GLSL_TYPE_INT:
+	 result = new(ctx) ir_expression(ir_unop_i2b, desired_type, src, NULL);
+	 break;
+      case GLSL_TYPE_FLOAT:
+	 result = new(ctx) ir_expression(ir_unop_f2b, desired_type, src, NULL);
+	 break;
+      }
+      break;
+   }
+
+   assert(result != NULL);
+   assert(result->type == desired_type);
+
+   /* Try constant folding; it may fold in the conversion we just added. */
+   ir_constant *const constant = result->constant_expression_value();
+   return (constant != NULL) ? (ir_rvalue *) constant : (ir_rvalue *) result;
+}
+
+/**
+ * Dereference a specific component from a scalar, vector, or matrix
+ */
+static ir_rvalue *
+dereference_component(ir_rvalue *src, unsigned component)
+{
+   void *ctx = ralloc_parent(src);
+   assert(component < src->type->components());
+
+   /* If the source is a constant, just create a new constant instead of a
+    * dereference of the existing constant.
+    */
+   ir_constant *constant = src->as_constant();
+   if (constant)
+      return new(ctx) ir_constant(constant, component);
+
+   if (src->type->is_scalar()) {
+      return src;
+   } else if (src->type->is_vector()) {
+      return new(ctx) ir_swizzle(src, component, 0, 0, 0, 1);
+   } else {
+      assert(src->type->is_matrix());
+
+      /* Dereference a row of the matrix, then call this function again to get
+       * a specific element from that row.
+       */
+      const int c = component / src->type->column_type()->vector_elements;
+      const int r = component % src->type->column_type()->vector_elements;
+      ir_constant *const col_index = new(ctx) ir_constant(c);
+      ir_dereference *const col = new(ctx) ir_dereference_array(src, col_index);
+
+      col->type = src->type->column_type();
+
+      return dereference_component(col, r);
+   }
+
+   assert(!"Should not get here.");
+   return NULL;
+}
+
+
+static ir_rvalue *
+process_array_constructor(exec_list *instructions,
+			  const glsl_type *constructor_type,
+			  YYLTYPE *loc, exec_list *parameters,
+			  struct _mesa_glsl_parse_state *state)
+{
+   void *ctx = state;
+   /* Array constructors come in two forms: sized and unsized.  Sized array
+    * constructors look like 'vec4[2](a, b)', where 'a' and 'b' are vec4
+    * variables.  In this case the number of parameters must exactly match the
+    * specified size of the array.
+    *
+    * Unsized array constructors look like 'vec4[](a, b)', where 'a' and 'b'
+    * are vec4 variables.  In this case the size of the array being constructed
+    * is determined by the number of parameters.
+    *
+    * From page 52 (page 58 of the PDF) of the GLSL 1.50 spec:
+    *
+    *    "There must be exactly the same number of arguments as the size of
+    *    the array being constructed. If no size is present in the
+    *    constructor, then the array is explicitly sized to the number of
+    *    arguments provided. The arguments are assigned in order, starting at
+    *    element 0, to the elements of the constructed array. Each argument
+    *    must be the same type as the element type of the array, or be a type
+    *    that can be converted to the element type of the array according to
+    *    Section 4.1.10 "Implicit Conversions.""
+    */
+   exec_list actual_parameters;
+   const unsigned parameter_count =
+      process_parameters(instructions, &actual_parameters, parameters, state);
+
+   if ((parameter_count == 0)
+       || ((constructor_type->length != 0)
+	   && (constructor_type->length != parameter_count))) {
+      const unsigned min_param = (constructor_type->length == 0)
+	 ? 1 : constructor_type->length;
+
+      _mesa_glsl_error(loc, state, "array constructor must have %s %u "
+		       "parameter%s",
+		       (constructor_type->length != 0) ? "at least" : "exactly",
+		       min_param, (min_param <= 1) ? "" : "s");
+      return ir_call::get_error_instruction(ctx);
+   }
+
+   if (constructor_type->length == 0) {
+      constructor_type =
+	 glsl_type::get_array_instance(constructor_type->element_type(),
+				       parameter_count);
+      assert(constructor_type != NULL);
+      assert(constructor_type->length == parameter_count);
+   }
+
+   bool all_parameters_are_constant = true;
+
+   /* Type cast each parameter and, if possible, fold constants. */
+   foreach_list_safe(n, &actual_parameters) {
+      ir_rvalue *ir = (ir_rvalue *) n;
+      ir_rvalue *result = ir;
+
+      /* Apply implicit conversions (not the scalar constructor rules!). See
+       * the spec quote above. */
+      if (constructor_type->element_type()->is_float()) {
+	 const glsl_type *desired_type =
+	    glsl_type::get_instance(GLSL_TYPE_FLOAT,
+				    ir->type->vector_elements,
+				    ir->type->matrix_columns);
+	 if (result->type->can_implicitly_convert_to(desired_type)) {
+	    /* Even though convert_component() implements the constructor
+	     * conversion rules (not the implicit conversion rules), its safe
+	     * to use it here because we already checked that the implicit
+	     * conversion is legal.
+	     */
+	    result = convert_component(ir, desired_type);
+	 }
+      }
+
+      if (result->type != constructor_type->element_type()) {
+	 _mesa_glsl_error(loc, state, "type error in array constructor: "
+			  "expected: %s, found %s",
+			  constructor_type->element_type()->name,
+			  result->type->name);
+      }
+
+      /* Attempt to convert the parameter to a constant valued expression.
+       * After doing so, track whether or not all the parameters to the
+       * constructor are trivially constant valued expressions.
+       */
+      ir_rvalue *const constant = result->constant_expression_value();
+
+      if (constant != NULL)
+         result = constant;
+      else
+         all_parameters_are_constant = false;
+
+      ir->replace_with(result);
+   }
+
+   if (all_parameters_are_constant)
+      return new(ctx) ir_constant(constructor_type, &actual_parameters);
+
+   ir_variable *var = new(ctx) ir_variable(constructor_type, "array_ctor",
+					   ir_var_temporary);
+   instructions->push_tail(var);
+
+   int i = 0;
+   foreach_list(node, &actual_parameters) {
+      ir_rvalue *rhs = (ir_rvalue *) node;
+      ir_rvalue *lhs = new(ctx) ir_dereference_array(var,
+						     new(ctx) ir_constant(i));
+
+      ir_instruction *assignment = new(ctx) ir_assignment(lhs, rhs, NULL);
+      instructions->push_tail(assignment);
+
+      i++;
+   }
+
+   return new(ctx) ir_dereference_variable(var);
+}
+
+
+/**
+ * Try to convert a record constructor to a constant expression
+ */
+static ir_constant *
+constant_record_constructor(const glsl_type *constructor_type,
+			    exec_list *parameters, void *mem_ctx)
+{
+   foreach_list(node, parameters) {
+      ir_constant *constant = ((ir_instruction *) node)->as_constant();
+      if (constant == NULL)
+	 return NULL;
+      node->replace_with(constant);
+   }
+
+   return new(mem_ctx) ir_constant(constructor_type, parameters);
+}
+
+
+/**
+ * Determine if a list consists of a single scalar r-value
+ */
+bool
+single_scalar_parameter(exec_list *parameters)
+{
+   const ir_rvalue *const p = (ir_rvalue *) parameters->head;
+   assert(((ir_rvalue *)p)->as_rvalue() != NULL);
+
+   return (p->type->is_scalar() && p->next->is_tail_sentinel());
+}
+
+
+/**
+ * Generate inline code for a vector constructor
+ *
+ * The generated constructor code will consist of a temporary variable
+ * declaration of the same type as the constructor.  A sequence of assignments
+ * from constructor parameters to the temporary will follow.
+ *
+ * \return
+ * An \c ir_dereference_variable of the temprorary generated in the constructor
+ * body.
+ */
+ir_rvalue *
+emit_inline_vector_constructor(const glsl_type *type,
+			       exec_list *instructions,
+			       exec_list *parameters,
+			       void *ctx)
+{
+   assert(!parameters->is_empty());
+
+   ir_variable *var = new(ctx) ir_variable(type, "vec_ctor", ir_var_temporary);
+   instructions->push_tail(var);
+
+   /* There are two kinds of vector constructors.
+    *
+    *  - Construct a vector from a single scalar by replicating that scalar to
+    *    all components of the vector.
+    *
+    *  - Construct a vector from an arbirary combination of vectors and
+    *    scalars.  The components of the constructor parameters are assigned
+    *    to the vector in order until the vector is full.
+    */
+   const unsigned lhs_components = type->components();
+   if (single_scalar_parameter(parameters)) {
+      ir_rvalue *first_param = (ir_rvalue *)parameters->head;
+      ir_rvalue *rhs = new(ctx) ir_swizzle(first_param, 0, 0, 0, 0,
+					   lhs_components);
+      ir_dereference_variable *lhs = new(ctx) ir_dereference_variable(var);
+      const unsigned mask = (1U << lhs_components) - 1;
+
+      assert(rhs->type == lhs->type);
+
+      ir_instruction *inst = new(ctx) ir_assignment(lhs, rhs, NULL, mask);
+      instructions->push_tail(inst);
+   } else {
+      unsigned base_component = 0;
+      unsigned base_lhs_component = 0;
+      ir_constant_data data;
+      unsigned constant_mask = 0, constant_components = 0;
+
+      memset(&data, 0, sizeof(data));
+
+      foreach_list(node, parameters) {
+	 ir_rvalue *param = (ir_rvalue *) node;
+	 unsigned rhs_components = param->type->components();
+
+	 /* Do not try to assign more components to the vector than it has!
+	  */
+	 if ((rhs_components + base_lhs_component) > lhs_components) {
+	    rhs_components = lhs_components - base_lhs_component;
+	 }
+
+	 const ir_constant *const c = param->as_constant();
+	 if (c != NULL) {
+	    for (unsigned i = 0; i < rhs_components; i++) {
+	       switch (c->type->base_type) {
+	       case GLSL_TYPE_UINT:
+		  data.u[i + base_component] = c->get_uint_component(i);
+		  break;
+	       case GLSL_TYPE_INT:
+		  data.i[i + base_component] = c->get_int_component(i);
+		  break;
+	       case GLSL_TYPE_FLOAT:
+		  data.f[i + base_component] = c->get_float_component(i);
+		  break;
+	       case GLSL_TYPE_BOOL:
+		  data.b[i + base_component] = c->get_bool_component(i);
+		  break;
+	       default:
+		  assert(!"Should not get here.");
+		  break;
+	       }
+	    }
+
+	    /* Mask of fields to be written in the assignment.
+	     */
+	    constant_mask |= ((1U << rhs_components) - 1) << base_lhs_component;
+	    constant_components += rhs_components;
+
+	    base_component += rhs_components;
+	 }
+	 /* Advance the component index by the number of components
+	  * that were just assigned.
+	  */
+	 base_lhs_component += rhs_components;
+      }
+
+      if (constant_mask != 0) {
+	 ir_dereference *lhs = new(ctx) ir_dereference_variable(var);
+	 const glsl_type *rhs_type = glsl_type::get_instance(var->type->base_type,
+							     constant_components,
+							     1);
+	 ir_rvalue *rhs = new(ctx) ir_constant(rhs_type, &data);
+
+	 ir_instruction *inst =
+	    new(ctx) ir_assignment(lhs, rhs, NULL, constant_mask);
+	 instructions->push_tail(inst);
+      }
+
+      base_component = 0;
+      foreach_list(node, parameters) {
+	 ir_rvalue *param = (ir_rvalue *) node;
+	 unsigned rhs_components = param->type->components();
+
+	 /* Do not try to assign more components to the vector than it has!
+	  */
+	 if ((rhs_components + base_component) > lhs_components) {
+	    rhs_components = lhs_components - base_component;
+	 }
+
+	 const ir_constant *const c = param->as_constant();
+	 if (c == NULL) {
+	    /* Mask of fields to be written in the assignment.
+	     */
+	    const unsigned write_mask = ((1U << rhs_components) - 1)
+	       << base_component;
+
+	    ir_dereference *lhs = new(ctx) ir_dereference_variable(var);
+
+	    /* Generate a swizzle so that LHS and RHS sizes match.
+	     */
+	    ir_rvalue *rhs =
+	       new(ctx) ir_swizzle(param, 0, 1, 2, 3, rhs_components);
+
+	    ir_instruction *inst =
+	       new(ctx) ir_assignment(lhs, rhs, NULL, write_mask);
+	    instructions->push_tail(inst);
+	 }
+
+	 /* Advance the component index by the number of components that were
+	  * just assigned.
+	  */
+	 base_component += rhs_components;
+      }
+   }
+   return new(ctx) ir_dereference_variable(var);
+}
+
+
+/**
+ * Generate assignment of a portion of a vector to a portion of a matrix column
+ *
+ * \param src_base  First component of the source to be used in assignment
+ * \param column    Column of destination to be assiged
+ * \param row_base  First component of the destination column to be assigned
+ * \param count     Number of components to be assigned
+ *
+ * \note
+ * \c src_base + \c count must be less than or equal to the number of components
+ * in the source vector.
+ */
+ir_instruction *
+assign_to_matrix_column(ir_variable *var, unsigned column, unsigned row_base,
+			ir_rvalue *src, unsigned src_base, unsigned count,
+			void *mem_ctx)
+{
+   ir_constant *col_idx = new(mem_ctx) ir_constant(column);
+   ir_dereference *column_ref = new(mem_ctx) ir_dereference_array(var, col_idx);
+
+   assert(column_ref->type->components() >= (row_base + count));
+   assert(src->type->components() >= (src_base + count));
+
+   /* Generate a swizzle that extracts the number of components from the source
+    * that are to be assigned to the column of the matrix.
+    */
+   if (count < src->type->vector_elements) {
+      src = new(mem_ctx) ir_swizzle(src,
+				    src_base + 0, src_base + 1,
+				    src_base + 2, src_base + 3,
+				    count);
+   }
+
+   /* Mask of fields to be written in the assignment.
+    */
+   const unsigned write_mask = ((1U << count) - 1) << row_base;
+
+   return new(mem_ctx) ir_assignment(column_ref, src, NULL, write_mask);
+}
+
+
+/**
+ * Generate inline code for a matrix constructor
+ *
+ * The generated constructor code will consist of a temporary variable
+ * declaration of the same type as the constructor.  A sequence of assignments
+ * from constructor parameters to the temporary will follow.
+ *
+ * \return
+ * An \c ir_dereference_variable of the temprorary generated in the constructor
+ * body.
+ */
+ir_rvalue *
+emit_inline_matrix_constructor(const glsl_type *type,
+			       exec_list *instructions,
+			       exec_list *parameters,
+			       void *ctx)
+{
+   assert(!parameters->is_empty());
+
+   ir_variable *var = new(ctx) ir_variable(type, "mat_ctor", ir_var_temporary);
+   instructions->push_tail(var);
+
+   /* There are three kinds of matrix constructors.
+    *
+    *  - Construct a matrix from a single scalar by replicating that scalar to
+    *    along the diagonal of the matrix and setting all other components to
+    *    zero.
+    *
+    *  - Construct a matrix from an arbirary combination of vectors and
+    *    scalars.  The components of the constructor parameters are assigned
+    *    to the matrix in colum-major order until the matrix is full.
+    *
+    *  - Construct a matrix from a single matrix.  The source matrix is copied
+    *    to the upper left portion of the constructed matrix, and the remaining
+    *    elements take values from the identity matrix.
+    */
+   ir_rvalue *const first_param = (ir_rvalue *) parameters->head;
+   if (single_scalar_parameter(parameters)) {
+      /* Assign the scalar to the X component of a vec4, and fill the remaining
+       * components with zero.
+       */
+      ir_variable *rhs_var =
+	 new(ctx) ir_variable(glsl_type::vec4_type, "mat_ctor_vec",
+			      ir_var_temporary);
+      instructions->push_tail(rhs_var);
+
+      ir_constant_data zero;
+      zero.f[0] = 0.0;
+      zero.f[1] = 0.0;
+      zero.f[2] = 0.0;
+      zero.f[3] = 0.0;
+
+      ir_instruction *inst =
+	 new(ctx) ir_assignment(new(ctx) ir_dereference_variable(rhs_var),
+				new(ctx) ir_constant(rhs_var->type, &zero),
+				NULL);
+      instructions->push_tail(inst);
+
+      ir_dereference *const rhs_ref = new(ctx) ir_dereference_variable(rhs_var);
+
+      inst = new(ctx) ir_assignment(rhs_ref, first_param, NULL, 0x01);
+      instructions->push_tail(inst);
+
+      /* Assign the temporary vector to each column of the destination matrix
+       * with a swizzle that puts the X component on the diagonal of the
+       * matrix.  In some cases this may mean that the X component does not
+       * get assigned into the column at all (i.e., when the matrix has more
+       * columns than rows).
+       */
+      static const unsigned rhs_swiz[4][4] = {
+	 { 0, 1, 1, 1 },
+	 { 1, 0, 1, 1 },
+	 { 1, 1, 0, 1 },
+	 { 1, 1, 1, 0 }
+      };
+
+      const unsigned cols_to_init = MIN2(type->matrix_columns,
+					 type->vector_elements);
+      for (unsigned i = 0; i < cols_to_init; i++) {
+	 ir_constant *const col_idx = new(ctx) ir_constant(i);
+	 ir_rvalue *const col_ref = new(ctx) ir_dereference_array(var, col_idx);
+
+	 ir_rvalue *const rhs_ref = new(ctx) ir_dereference_variable(rhs_var);
+	 ir_rvalue *const rhs = new(ctx) ir_swizzle(rhs_ref, rhs_swiz[i],
+						    type->vector_elements);
+
+	 inst = new(ctx) ir_assignment(col_ref, rhs, NULL);
+	 instructions->push_tail(inst);
+      }
+
+      for (unsigned i = cols_to_init; i < type->matrix_columns; i++) {
+	 ir_constant *const col_idx = new(ctx) ir_constant(i);
+	 ir_rvalue *const col_ref = new(ctx) ir_dereference_array(var, col_idx);
+
+	 ir_rvalue *const rhs_ref = new(ctx) ir_dereference_variable(rhs_var);
+	 ir_rvalue *const rhs = new(ctx) ir_swizzle(rhs_ref, 1, 1, 1, 1,
+						    type->vector_elements);
+
+	 inst = new(ctx) ir_assignment(col_ref, rhs, NULL);
+	 instructions->push_tail(inst);
+      }
+   } else if (first_param->type->is_matrix()) {
+      /* From page 50 (56 of the PDF) of the GLSL 1.50 spec:
+       *
+       *     "If a matrix is constructed from a matrix, then each component
+       *     (column i, row j) in the result that has a corresponding
+       *     component (column i, row j) in the argument will be initialized
+       *     from there. All other components will be initialized to the
+       *     identity matrix. If a matrix argument is given to a matrix
+       *     constructor, it is an error to have any other arguments."
+       */
+      assert(first_param->next->is_tail_sentinel());
+      ir_rvalue *const src_matrix = first_param;
+
+      /* If the source matrix is smaller, pre-initialize the relavent parts of
+       * the destination matrix to the identity matrix.
+       */
+      if ((src_matrix->type->matrix_columns < var->type->matrix_columns)
+	  || (src_matrix->type->vector_elements < var->type->vector_elements)) {
+
+	 /* If the source matrix has fewer rows, every column of the destination
+	  * must be initialized.  Otherwise only the columns in the destination
+	  * that do not exist in the source must be initialized.
+	  */
+	 unsigned col =
+	    (src_matrix->type->vector_elements < var->type->vector_elements)
+	    ? 0 : src_matrix->type->matrix_columns;
+
+	 const glsl_type *const col_type = var->type->column_type();
+	 for (/* empty */; col < var->type->matrix_columns; col++) {
+	    ir_constant_data ident;
+
+	    ident.f[0] = 0.0;
+	    ident.f[1] = 0.0;
+	    ident.f[2] = 0.0;
+	    ident.f[3] = 0.0;
+
+	    ident.f[col] = 1.0;
+
+	    ir_rvalue *const rhs = new(ctx) ir_constant(col_type, &ident);
+
+	    ir_rvalue *const lhs =
+	       new(ctx) ir_dereference_array(var, new(ctx) ir_constant(col));
+
+	    ir_instruction *inst = new(ctx) ir_assignment(lhs, rhs, NULL);
+	    instructions->push_tail(inst);
+	 }
+      }
+
+      /* Assign columns from the source matrix to the destination matrix.
+       *
+       * Since the parameter will be used in the RHS of multiple assignments,
+       * generate a temporary and copy the paramter there.
+       */
+      ir_variable *const rhs_var =
+	 new(ctx) ir_variable(first_param->type, "mat_ctor_mat",
+			      ir_var_temporary);
+      instructions->push_tail(rhs_var);
+
+      ir_dereference *const rhs_var_ref =
+	 new(ctx) ir_dereference_variable(rhs_var);
+      ir_instruction *const inst =
+	 new(ctx) ir_assignment(rhs_var_ref, first_param, NULL);
+      instructions->push_tail(inst);
+
+      const unsigned last_row = MIN2(src_matrix->type->vector_elements,
+				     var->type->vector_elements);
+      const unsigned last_col = MIN2(src_matrix->type->matrix_columns,
+				     var->type->matrix_columns);
+
+      unsigned swiz[4] = { 0, 0, 0, 0 };
+      for (unsigned i = 1; i < last_row; i++)
+	 swiz[i] = i;
+
+      const unsigned write_mask = (1U << last_row) - 1;
+
+      for (unsigned i = 0; i < last_col; i++) {
+	 ir_dereference *const lhs =
+	    new(ctx) ir_dereference_array(var, new(ctx) ir_constant(i));
+	 ir_rvalue *const rhs_col =
+	    new(ctx) ir_dereference_array(rhs_var, new(ctx) ir_constant(i));
+
+	 /* If one matrix has columns that are smaller than the columns of the
+	  * other matrix, wrap the column access of the larger with a swizzle
+	  * so that the LHS and RHS of the assignment have the same size (and
+	  * therefore have the same type).
+	  *
+	  * It would be perfectly valid to unconditionally generate the
+	  * swizzles, this this will typically result in a more compact IR tree.
+	  */
+	 ir_rvalue *rhs;
+	 if (lhs->type->vector_elements != rhs_col->type->vector_elements) {
+	    rhs = new(ctx) ir_swizzle(rhs_col, swiz, last_row);
+	 } else {
+	    rhs = rhs_col;
+	 }
+
+	 ir_instruction *inst =
+	    new(ctx) ir_assignment(lhs, rhs, NULL, write_mask);
+	 instructions->push_tail(inst);
+      }
+   } else {
+      const unsigned cols = type->matrix_columns;
+      const unsigned rows = type->vector_elements;
+      unsigned col_idx = 0;
+      unsigned row_idx = 0;
+
+      foreach_list (node, parameters) {
+	 ir_rvalue *const rhs = (ir_rvalue *) node;
+	 const unsigned components_remaining_this_column = rows - row_idx;
+	 unsigned rhs_components = rhs->type->components();
+	 unsigned rhs_base = 0;
+
+	 /* Since the parameter might be used in the RHS of two assignments,
+	  * generate a temporary and copy the paramter there.
+	  */
+	 ir_variable *rhs_var =
+	    new(ctx) ir_variable(rhs->type, "mat_ctor_vec", ir_var_temporary);
+	 instructions->push_tail(rhs_var);
+
+	 ir_dereference *rhs_var_ref =
+	    new(ctx) ir_dereference_variable(rhs_var);
+	 ir_instruction *inst = new(ctx) ir_assignment(rhs_var_ref, rhs, NULL);
+	 instructions->push_tail(inst);
+
+	 /* Assign the current parameter to as many components of the matrix
+	  * as it will fill.
+	  *
+	  * NOTE: A single vector parameter can span two matrix columns.  A
+	  * single vec4, for example, can completely fill a mat2.
+	  */
+	 if (rhs_components >= components_remaining_this_column) {
+	    const unsigned count = MIN2(rhs_components,
+					components_remaining_this_column);
+
+	    rhs_var_ref = new(ctx) ir_dereference_variable(rhs_var);
+
+	    ir_instruction *inst = assign_to_matrix_column(var, col_idx,
+							   row_idx,
+							   rhs_var_ref, 0,
+							   count, ctx);
+	    instructions->push_tail(inst);
+
+	    rhs_base = count;
+
+	    col_idx++;
+	    row_idx = 0;
+	 }
+
+	 /* If there is data left in the parameter and components left to be
+	  * set in the destination, emit another assignment.  It is possible
+	  * that the assignment could be of a vec4 to the last element of the
+	  * matrix.  In this case col_idx==cols, but there is still data
+	  * left in the source parameter.  Obviously, don't emit an assignment
+	  * to data outside the destination matrix.
+	  */
+	 if ((col_idx < cols) && (rhs_base < rhs_components)) {
+	    const unsigned count = rhs_components - rhs_base;
+
+	    rhs_var_ref = new(ctx) ir_dereference_variable(rhs_var);
+
+	    ir_instruction *inst = assign_to_matrix_column(var, col_idx,
+							   row_idx,
+							   rhs_var_ref,
+							   rhs_base,
+							   count, ctx);
+	    instructions->push_tail(inst);
+
+	    row_idx += count;
+	 }
+      }
+   }
+
+   return new(ctx) ir_dereference_variable(var);
+}
+
+
+ir_rvalue *
+emit_inline_record_constructor(const glsl_type *type,
+			       exec_list *instructions,
+			       exec_list *parameters,
+			       void *mem_ctx)
+{
+   ir_variable *const var =
+      new(mem_ctx) ir_variable(type, "record_ctor", ir_var_temporary);
+   ir_dereference_variable *const d = new(mem_ctx) ir_dereference_variable(var);
+
+   instructions->push_tail(var);
+
+   exec_node *node = parameters->head;
+   for (unsigned i = 0; i < type->length; i++) {
+      assert(!node->is_tail_sentinel());
+
+      ir_dereference *const lhs =
+	 new(mem_ctx) ir_dereference_record(d->clone(mem_ctx, NULL),
+					    type->fields.structure[i].name);
+
+      ir_rvalue *const rhs = ((ir_instruction *) node)->as_rvalue();
+      assert(rhs != NULL);
+
+      ir_instruction *const assign = new(mem_ctx) ir_assignment(lhs, rhs, NULL);
+
+      instructions->push_tail(assign);
+      node = node->next;
+   }
+
+   return d;
+}
+
+
+ir_rvalue *
+ast_function_expression::hir(exec_list *instructions,
+			     struct _mesa_glsl_parse_state *state)
+{
+   void *ctx = state;
+   /* There are three sorts of function calls.
+    *
+    * 1. constructors - The first subexpression is an ast_type_specifier.
+    * 2. methods - Only the .length() method of array types.
+    * 3. functions - Calls to regular old functions.
+    *
+    * Method calls are actually detected when the ast_field_selection
+    * expression is handled.
+    */
+   if (is_constructor()) {
+      const ast_type_specifier *type = (ast_type_specifier *) subexpressions[0];
+      YYLTYPE loc = type->get_location();
+      const char *name;
+
+      const glsl_type *const constructor_type = type->glsl_type(& name, state);
+
+      /* constructor_type can be NULL if a variable with the same name as the
+       * structure has come into scope.
+       */
+      if (constructor_type == NULL) {
+	 _mesa_glsl_error(& loc, state, "unknown type `%s' (structure name "
+			  "may be shadowed by a variable with the same name)",
+			  type->type_name);
+	 return ir_call::get_error_instruction(ctx);
+      }
+
+
+      /* Constructors for samplers are illegal.
+       */
+      if (constructor_type->is_sampler()) {
+	 _mesa_glsl_error(& loc, state, "cannot construct sampler type `%s'",
+			  constructor_type->name);
+	 return ir_call::get_error_instruction(ctx);
+      }
+
+      if (constructor_type->is_array()) {
+	 if (state->language_version <= 110) {
+	    _mesa_glsl_error(& loc, state,
+			     "array constructors forbidden in GLSL 1.10");
+	    return ir_call::get_error_instruction(ctx);
+	 }
+
+	 return process_array_constructor(instructions, constructor_type,
+					  & loc, &this->expressions, state);
+      }
+
+
+      /* There are two kinds of constructor call.  Constructors for built-in
+       * language types, such as mat4 and vec2, are free form.  The only
+       * requirement is that the parameters must provide enough values of the
+       * correct scalar type.  Constructors for arrays and structures must
+       * have the exact number of parameters with matching types in the
+       * correct order.  These constructors follow essentially the same type
+       * matching rules as functions.
+       */
+      if (constructor_type->is_record()) {
+	 exec_list actual_parameters;
+
+	 process_parameters(instructions, &actual_parameters,
+			    &this->expressions, state);
+
+	 exec_node *node = actual_parameters.head;
+	 for (unsigned i = 0; i < constructor_type->length; i++) {
+	    ir_rvalue *ir = (ir_rvalue *) node;
+
+	    if (node->is_tail_sentinel()) {
+	       _mesa_glsl_error(&loc, state,
+				"insufficient parameters to constructor "
+				"for `%s'",
+				constructor_type->name);
+	       return ir_call::get_error_instruction(ctx);
+	    }
+
+	    if (apply_implicit_conversion(constructor_type->fields.structure[i].type,
+					  ir, state)) {
+	       node->replace_with(ir);
+	    } else {
+	       _mesa_glsl_error(&loc, state,
+				"parameter type mismatch in constructor "
+				"for `%s.%s' (%s vs %s)",
+				constructor_type->name,
+				constructor_type->fields.structure[i].name,
+				ir->type->name,
+				constructor_type->fields.structure[i].type->name);
+	       return ir_call::get_error_instruction(ctx);;
+	    }
+
+	    node = node->next;
+	 }
+
+	 if (!node->is_tail_sentinel()) {
+	    _mesa_glsl_error(&loc, state, "too many parameters in constructor "
+			     "for `%s'", constructor_type->name);
+	    return ir_call::get_error_instruction(ctx);
+	 }
+
+	 ir_rvalue *const constant =
+	    constant_record_constructor(constructor_type, &actual_parameters,
+					state);
+
+	 return (constant != NULL)
+	    ? constant
+	    : emit_inline_record_constructor(constructor_type, instructions,
+					     &actual_parameters, state);
+      }
+
+      if (!constructor_type->is_numeric() && !constructor_type->is_boolean())
+	 return ir_call::get_error_instruction(ctx);
+
+      /* Total number of components of the type being constructed. */
+      const unsigned type_components = constructor_type->components();
+
+      /* Number of components from parameters that have actually been
+       * consumed.  This is used to perform several kinds of error checking.
+       */
+      unsigned components_used = 0;
+
+      unsigned matrix_parameters = 0;
+      unsigned nonmatrix_parameters = 0;
+      exec_list actual_parameters;
+
+      foreach_list (n, &this->expressions) {
+	 ast_node *ast = exec_node_data(ast_node, n, link);
+	 ir_rvalue *result = ast->hir(instructions, state)->as_rvalue();
+
+	 /* From page 50 (page 56 of the PDF) of the GLSL 1.50 spec:
+	  *
+	  *    "It is an error to provide extra arguments beyond this
+	  *    last used argument."
+	  */
+	 if (components_used >= type_components) {
+	    _mesa_glsl_error(& loc, state, "too many parameters to `%s' "
+			     "constructor",
+			     constructor_type->name);
+	    return ir_call::get_error_instruction(ctx);
+	 }
+
+	 if (!result->type->is_numeric() && !result->type->is_boolean()) {
+	    _mesa_glsl_error(& loc, state, "cannot construct `%s' from a "
+			     "non-numeric data type",
+			     constructor_type->name);
+	    return ir_call::get_error_instruction(ctx);
+	 }
+
+	 /* Count the number of matrix and nonmatrix parameters.  This
+	  * is used below to enforce some of the constructor rules.
+	  */
+	 if (result->type->is_matrix())
+	    matrix_parameters++;
+	 else
+	    nonmatrix_parameters++;
+
+	 actual_parameters.push_tail(result);
+	 components_used += result->type->components();
+      }
+
+      /* From page 28 (page 34 of the PDF) of the GLSL 1.10 spec:
+       *
+       *    "It is an error to construct matrices from other matrices. This
+       *    is reserved for future use."
+       */
+      if (state->language_version == 110 && matrix_parameters > 0
+	  && constructor_type->is_matrix()) {
+	 _mesa_glsl_error(& loc, state, "cannot construct `%s' from a "
+			  "matrix in GLSL 1.10",
+			  constructor_type->name);
+	 return ir_call::get_error_instruction(ctx);
+      }
+
+      /* From page 50 (page 56 of the PDF) of the GLSL 1.50 spec:
+       *
+       *    "If a matrix argument is given to a matrix constructor, it is
+       *    an error to have any other arguments."
+       */
+      if ((matrix_parameters > 0)
+	  && ((matrix_parameters + nonmatrix_parameters) > 1)
+	  && constructor_type->is_matrix()) {
+	 _mesa_glsl_error(& loc, state, "for matrix `%s' constructor, "
+			  "matrix must be only parameter",
+			  constructor_type->name);
+	 return ir_call::get_error_instruction(ctx);
+      }
+
+      /* From page 28 (page 34 of the PDF) of the GLSL 1.10 spec:
+       *
+       *    "In these cases, there must be enough components provided in the
+       *    arguments to provide an initializer for every component in the
+       *    constructed value."
+       */
+      if (components_used < type_components && components_used != 1
+	  && matrix_parameters == 0) {
+	 _mesa_glsl_error(& loc, state, "too few components to construct "
+			  "`%s'",
+			  constructor_type->name);
+	 return ir_call::get_error_instruction(ctx);
+      }
+
+      /* Later, we cast each parameter to the same base type as the
+       * constructor.  Since there are no non-floating point matrices, we
+       * need to break them up into a series of column vectors.
+       */
+      if (constructor_type->base_type != GLSL_TYPE_FLOAT) {
+	 foreach_list_safe(n, &actual_parameters) {
+	    ir_rvalue *matrix = (ir_rvalue *) n;
+
+	    if (!matrix->type->is_matrix())
+	       continue;
+
+	    /* Create a temporary containing the matrix. */
+	    ir_variable *var = new(ctx) ir_variable(matrix->type, "matrix_tmp",
+						    ir_var_temporary);
+	    instructions->push_tail(var);
+	    instructions->push_tail(new(ctx) ir_assignment(new(ctx)
+	       ir_dereference_variable(var), matrix, NULL));
+	    var->constant_value = matrix->constant_expression_value();
+
+	    /* Replace the matrix with dereferences of its columns. */
+	    for (int i = 0; i < matrix->type->matrix_columns; i++) {
+	       matrix->insert_before(new (ctx) ir_dereference_array(var,
+		  new(ctx) ir_constant(i)));
+	    }
+	    matrix->remove();
+	 }
+      }
+
+      bool all_parameters_are_constant = true;
+
+      /* Type cast each parameter and, if possible, fold constants.*/
+      foreach_list_safe(n, &actual_parameters) {
+	 ir_rvalue *ir = (ir_rvalue *) n;
+
+	 const glsl_type *desired_type =
+	    glsl_type::get_instance(constructor_type->base_type,
+				    ir->type->vector_elements,
+				    ir->type->matrix_columns);
+	 ir_rvalue *result = convert_component(ir, desired_type);
+
+	 /* Attempt to convert the parameter to a constant valued expression.
+	  * After doing so, track whether or not all the parameters to the
+	  * constructor are trivially constant valued expressions.
+	  */
+	 ir_rvalue *const constant = result->constant_expression_value();
+
+	 if (constant != NULL)
+	    result = constant;
+	 else
+	    all_parameters_are_constant = false;
+
+	 if (result != ir) {
+	    ir->replace_with(result);
+	 }
+      }
+
+      /* If all of the parameters are trivially constant, create a
+       * constant representing the complete collection of parameters.
+       */
+      if (all_parameters_are_constant) {
+	 return new(ctx) ir_constant(constructor_type, &actual_parameters);
+      } else if (constructor_type->is_scalar()) {
+	 return dereference_component((ir_rvalue *) actual_parameters.head,
+				      0);
+      } else if (constructor_type->is_vector()) {
+	 return emit_inline_vector_constructor(constructor_type,
+					       instructions,
+					       &actual_parameters,
+					       ctx);
+      } else {
+	 assert(constructor_type->is_matrix());
+	 return emit_inline_matrix_constructor(constructor_type,
+					       instructions,
+					       &actual_parameters,
+					       ctx);
+      }
+   } else {
+      const ast_expression *id = subexpressions[0];
+      YYLTYPE loc = id->get_location();
+      exec_list actual_parameters;
+
+      process_parameters(instructions, &actual_parameters, &this->expressions,
+			 state);
+
+      return match_function_by_name(instructions, 
+				    id->primary_expression.identifier, & loc,
+				    &actual_parameters, state);
+   }
+
+   return ir_call::get_error_instruction(ctx);
+}