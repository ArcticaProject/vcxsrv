--- conflicted
+++ resolved
@@ -26,28 +26,11 @@
 
 class symbol_table_entry {
 public:
-<<<<<<< HEAD
-   /* Callers of this ralloc-based new need not call delete. It's
-    * easier to just ralloc_free 'ctx' (or any of its ancestors). */
-   static void* operator new(size_t size, void *ctx)
-   {
-      void *entry = ralloc_size(ctx, size);
-      assert(entry != NULL);
-      return entry;
-   }
-
-   /* If the user *does* call delete, that's OK, we will just ralloc_free. */
+   DECLARE_RALLOC_CXX_OPERATORS(symbol_table_entry);
    static void operator delete(void *entry, void *ctx)
    {
       ralloc_free(entry);
    }
-   static void operator delete(void *entry)
-   {
-      ralloc_free(entry);
-   }
-=======
-   DECLARE_RALLOC_CXX_OPERATORS(symbol_table_entry);
->>>>>>> e4d5a299
 
    bool add_interface(const glsl_type *i, enum ir_variable_mode mode)
    {
