--- conflicted
+++ resolved
@@ -1,222 +1,176 @@
-import common
-
-Import('*')
-
-from sys import executable as python_cmd
-
-env = env.Clone()
-
-env.Prepend(CPPPATH = [
-    '#include',
-    '#src/mapi',
-    '#src/mesa',
-    '#src/glsl',
-    '#src/glsl/glcpp',
-])
-
-# Make glcpp/glcpp-parse.h and glsl_parser.h reacheable from the include path
-env.Append(CPPPATH = [Dir('.').abspath])
-
-env.Append(YACCFLAGS = '-d')
-
-parser_env = env.Clone()
-parser_env.Append(YACCFLAGS = [
-    '--defines=%s' % File('glsl_parser.h').abspath,
-    '-p', '_mesa_glsl_',
-])
-
-glcpp_lexer = env.CFile('glcpp/glcpp-lex.c', 'glcpp/glcpp-lex.l')
-glcpp_parser = env.CFile('glcpp/glcpp-parse.c', 'glcpp/glcpp-parse.y')
-glsl_lexer = parser_env.CXXFile('glsl_lexer.cpp', 'glsl_lexer.ll')
-glsl_parser = parser_env.CXXFile('glsl_parser.cpp', 'glsl_parser.yy')
-
-<<<<<<< HEAD
-sources = [
-=======
-glsl_sources = [
->>>>>>> 98e55fbd
-    glcpp_lexer,
-    glcpp_parser[0],
-    'glcpp/pp.c',
-    'ast_expr.cpp',
-    'ast_function.cpp',
-    'ast_to_hir.cpp',
-    'ast_type.cpp',
-    glsl_lexer,
-    glsl_parser[0],
-    'glsl_parser_extras.cpp',
-    'glsl_types.cpp',
-    'glsl_symbol_table.cpp',
-    'hir_field_selection.cpp',
-    'ir_basic_block.cpp',
-    'ir_clone.cpp',
-    'ir_constant_expression.cpp',
-    'ir.cpp',
-    'ir_expression_flattening.cpp',
-    'ir_function_can_inline.cpp',
-    'ir_function.cpp',
-    'ir_hierarchical_visitor.cpp',
-    'ir_hv_accept.cpp',
-    'ir_import_prototypes.cpp',
-    'ir_print_visitor.cpp',
-    'ir_reader.cpp',
-    'ir_rvalue_visitor.cpp',
-    'ir_set_program_inouts.cpp',
-    'ir_validate.cpp',
-    'ir_variable.cpp',
-    'ir_variable_refcount.cpp',
-    'linker.cpp',
-    'link_functions.cpp',
-    'loop_analysis.cpp',
-    'loop_controls.cpp',
-    'loop_unroll.cpp',
-    'lower_discard.cpp',
-    'lower_if_to_cond_assign.cpp',
-    'lower_instructions.cpp',
-    'lower_jumps.cpp',
-    'lower_mat_op_to_vec.cpp',
-    'lower_noise.cpp',
-    'lower_variable_index_to_cond_assign.cpp',
-    'lower_vec_index_to_cond_assign.cpp',
-    'lower_vec_index_to_swizzle.cpp',
-    'lower_vector.cpp',
-    'opt_algebraic.cpp',
-    'opt_constant_folding.cpp',
-    'opt_constant_propagation.cpp',
-    'opt_constant_variable.cpp',
-    'opt_copy_propagation.cpp',
-    'opt_copy_propagation_elements.cpp',
-    'opt_dead_code.cpp',
-    'opt_dead_code_local.cpp',
-    'opt_dead_functions.cpp',
-    'opt_discard_simplification.cpp',
-    'opt_function_inlining.cpp',
-    'opt_if_simplification.cpp',
-    'opt_noop_swizzle.cpp',
-    'opt_redundant_jumps.cpp',
-    'opt_structure_splitting.cpp',
-    'opt_swizzle_swizzle.cpp',
-    'opt_tree_grafting.cpp',
-    'ralloc.c',
-    's_expression.cpp',
-    'strtod.c',
-] 
-
-<<<<<<< HEAD
-=======
-if env['msvc']:
-    env.Prepend(CPPPATH = ['#/src/getopt'])
-    env.PrependUnique(LIBS = [getopt])
->>>>>>> 98e55fbd
-
-if env['crosscompile'] and env['platform'] != 'embedded':
-    Import('builtin_glsl_function')
-else:
-<<<<<<< HEAD
-    if env['msvc']:
-        env.Prepend(CPPPATH = ['#/src/getopt'])
-        env.PrependUnique(LIBS = [getopt])
-
-    builtin_compiler = env.Program(
-        target = 'builtin_compiler',
-        source = sources + ['main.cpp', 'builtin_stubs.cpp',
-                            '#src/mesa/program/hash_table.c',
-                            '#src/mesa/program/symbol_table.c'],
-=======
-    main_obj = env.StaticObject('main.cpp')
-
-    mesa_objs = env.StaticObject([
-        '#src/mesa/program/hash_table.c',
-        '#src/mesa/program/symbol_table.c',
-    ])
-
-    builtin_compiler = env.Program(
-        target = 'builtin_compiler',
-        source = main_obj + glsl_sources + ['builtin_stubs.cpp'] + mesa_objs,
->>>>>>> 98e55fbd
-    )
-
-    # SCons builtin dependency scanner doesn't detect that glsl_lexer.ll
-    # depends on glsl_parser.h
-    env.Depends(builtin_compiler, glsl_parser)
-
-    builtin_glsl_function = env.CodeGenerate(
-        target = 'builtin_function.cpp',
-        script = 'builtins/tools/generate_builtins.py',
-        source = builtin_compiler,
-        command = python_cmd + ' $SCRIPT $SOURCE > $TARGET'
-    )
-
-    env.Depends(builtin_glsl_function, ['builtins/tools/generate_builtins.py', 'builtins/tools/texture_builtins.py'] + Glob('builtins/ir/*'))
-
-    Export('builtin_glsl_function')
-
-    if env['hostonly']:
-        Return()
-
-
-<<<<<<< HEAD
-sources += builtin_glsl_function
-
-glsl = env.ConvenienceLibrary(
-    target = 'glsl',
-    source = sources,
-=======
-glsl_sources += builtin_glsl_function
-
-glsl = env.ConvenienceLibrary(
-    target = 'glsl',
-    source = glsl_sources,
->>>>>>> 98e55fbd
-)
-
-# SCons builtin dependency scanner doesn't detect that glsl_lexer.ll depends on
-# glsl_parser.h
-env.Depends(glsl, glsl_parser)
-
-Export('glsl')
-
-<<<<<<< HEAD
-# FIXME: We can't build the programs because there's a cyclic dependency between tis directory and src/mesa
-Return()
-=======
-# Skip building these programs as they will cause SCons error "Two environments
-# with different actions were specified for the same target"
-if env['crosscompile'] or env['platform'] == 'embedded':
-    Return()
->>>>>>> 98e55fbd
-
-env = env.Clone()
-
-if env['platform'] == 'windows':
-    env.PrependUnique(LIBS = [
-        'user32',
-    ])
-
-env.Prepend(LIBS = [glsl])
-
-<<<<<<< HEAD
-env.Program(
-    target = 'glsl2',
-    source = [
-        'main.cpp',
-    ]
-)
-
-env.Program(
-    target = 'glcpp',
-    source = ['glcpp/glcpp.c'],
-)
-=======
-glsl2 = env.Program(
-    target = 'glsl2',
-    source = main_obj + mesa_objs,
-)
-env.Alias('glsl2', glsl2)
-
-glcpp = env.Program(
-    target = 'glcpp/glcpp',
-    source = ['glcpp/glcpp.c'] + mesa_objs,
-)
-env.Alias('glcpp', glcpp)
->>>>>>> 98e55fbd
+import common
+
+Import('*')
+
+from sys import executable as python_cmd
+
+env = env.Clone()
+
+env.Prepend(CPPPATH = [
+    '#include',
+    '#src/mapi',
+    '#src/mesa',
+    '#src/glsl',
+    '#src/glsl/glcpp',
+])
+
+# Make glcpp/glcpp-parse.h and glsl_parser.h reacheable from the include path
+env.Append(CPPPATH = [Dir('.').abspath])
+
+env.Append(YACCFLAGS = '-d')
+
+parser_env = env.Clone()
+parser_env.Append(YACCFLAGS = [
+    '--defines=%s' % File('glsl_parser.h').abspath,
+    '-p', '_mesa_glsl_',
+])
+
+glcpp_lexer = env.CFile('glcpp/glcpp-lex.c', 'glcpp/glcpp-lex.l')
+glcpp_parser = env.CFile('glcpp/glcpp-parse.c', 'glcpp/glcpp-parse.y')
+glsl_lexer = parser_env.CXXFile('glsl_lexer.cpp', 'glsl_lexer.ll')
+glsl_parser = parser_env.CXXFile('glsl_parser.cpp', 'glsl_parser.yy')
+
+glsl_sources = [
+    glcpp_lexer,
+    glcpp_parser[0],
+    'glcpp/pp.c',
+    'ast_expr.cpp',
+    'ast_function.cpp',
+    'ast_to_hir.cpp',
+    'ast_type.cpp',
+    glsl_lexer,
+    glsl_parser[0],
+    'glsl_parser_extras.cpp',
+    'glsl_types.cpp',
+    'glsl_symbol_table.cpp',
+    'hir_field_selection.cpp',
+    'ir_basic_block.cpp',
+    'ir_clone.cpp',
+    'ir_constant_expression.cpp',
+    'ir.cpp',
+    'ir_expression_flattening.cpp',
+    'ir_function_can_inline.cpp',
+    'ir_function.cpp',
+    'ir_hierarchical_visitor.cpp',
+    'ir_hv_accept.cpp',
+    'ir_import_prototypes.cpp',
+    'ir_print_visitor.cpp',
+    'ir_reader.cpp',
+    'ir_rvalue_visitor.cpp',
+    'ir_set_program_inouts.cpp',
+    'ir_validate.cpp',
+    'ir_variable.cpp',
+    'ir_variable_refcount.cpp',
+    'linker.cpp',
+    'link_functions.cpp',
+    'loop_analysis.cpp',
+    'loop_controls.cpp',
+    'loop_unroll.cpp',
+    'lower_discard.cpp',
+    'lower_if_to_cond_assign.cpp',
+    'lower_instructions.cpp',
+    'lower_jumps.cpp',
+    'lower_mat_op_to_vec.cpp',
+    'lower_noise.cpp',
+    'lower_variable_index_to_cond_assign.cpp',
+    'lower_vec_index_to_cond_assign.cpp',
+    'lower_vec_index_to_swizzle.cpp',
+    'lower_vector.cpp',
+    'opt_algebraic.cpp',
+    'opt_constant_folding.cpp',
+    'opt_constant_propagation.cpp',
+    'opt_constant_variable.cpp',
+    'opt_copy_propagation.cpp',
+    'opt_copy_propagation_elements.cpp',
+    'opt_dead_code.cpp',
+    'opt_dead_code_local.cpp',
+    'opt_dead_functions.cpp',
+    'opt_discard_simplification.cpp',
+    'opt_function_inlining.cpp',
+    'opt_if_simplification.cpp',
+    'opt_noop_swizzle.cpp',
+    'opt_redundant_jumps.cpp',
+    'opt_structure_splitting.cpp',
+    'opt_swizzle_swizzle.cpp',
+    'opt_tree_grafting.cpp',
+    'ralloc.c',
+    's_expression.cpp',
+    'strtod.c',
+] 
+
+if env['msvc']:
+    env.Prepend(CPPPATH = ['#/src/getopt'])
+    env.PrependUnique(LIBS = [getopt])
+
+if env['crosscompile'] and env['platform'] != 'embedded':
+    Import('builtin_glsl_function')
+else:
+    main_obj = env.StaticObject('main.cpp')
+
+    mesa_objs = env.StaticObject([
+        '#src/mesa/program/hash_table.c',
+        '#src/mesa/program/symbol_table.c',
+    ])
+
+    builtin_compiler = env.Program(
+        target = 'builtin_compiler',
+        source = main_obj + glsl_sources + ['builtin_stubs.cpp'] + mesa_objs,
+    )
+
+    # SCons builtin dependency scanner doesn't detect that glsl_lexer.ll
+    # depends on glsl_parser.h
+    env.Depends(builtin_compiler, glsl_parser)
+
+    builtin_glsl_function = env.CodeGenerate(
+        target = 'builtin_function.cpp',
+        script = 'builtins/tools/generate_builtins.py',
+        source = builtin_compiler,
+        command = python_cmd + ' $SCRIPT $SOURCE > $TARGET'
+    )
+
+    env.Depends(builtin_glsl_function, ['builtins/tools/generate_builtins.py', 'builtins/tools/texture_builtins.py'] + Glob('builtins/ir/*'))
+
+    Export('builtin_glsl_function')
+
+    if env['hostonly']:
+        Return()
+
+
+glsl_sources += builtin_glsl_function
+
+glsl = env.ConvenienceLibrary(
+    target = 'glsl',
+    source = glsl_sources,
+)
+
+# SCons builtin dependency scanner doesn't detect that glsl_lexer.ll depends on
+# glsl_parser.h
+env.Depends(glsl, glsl_parser)
+
+Export('glsl')
+
+# Skip building these programs as they will cause SCons error "Two environments
+# with different actions were specified for the same target"
+if env['crosscompile'] or env['platform'] == 'embedded':
+    Return()
+
+env = env.Clone()
+
+if env['platform'] == 'windows':
+    env.PrependUnique(LIBS = [
+        'user32',
+    ])
+
+env.Prepend(LIBS = [glsl])
+
+glsl2 = env.Program(
+    target = 'glsl2',
+    source = main_obj + mesa_objs,
+)
+env.Alias('glsl2', glsl2)
+
+glcpp = env.Program(
+    target = 'glcpp/glcpp',
+    source = ['glcpp/glcpp.c'] + mesa_objs,
+)
+env.Alias('glcpp', glcpp)