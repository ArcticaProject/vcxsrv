--- conflicted
+++ resolved
@@ -73,15 +73,11 @@
    _mesa_glsl_parse_state(struct gl_context *_ctx, GLenum target,
 			  void *mem_ctx);
 
-<<<<<<< HEAD
-   DECLARE_RZALLOC_CXX_OPERATORS(_mesa_glsl_parse_state);
+   DECLARE_RALLOC_CXX_OPERATORS(_mesa_glsl_parse_state);
    static void operator delete(void *mem, void *ctx)
    {
       ralloc_free(mem);
    }
-=======
-   DECLARE_RALLOC_CXX_OPERATORS(_mesa_glsl_parse_state);
->>>>>>> 8092f320
 
    /**
     * Generate a string representing the GLSL version currently being compiled
