--- conflicted
+++ resolved
@@ -73,30 +73,11 @@
    _mesa_glsl_parse_state(struct gl_context *_ctx, GLenum target,
 			  void *mem_ctx);
 
-<<<<<<< HEAD
-   /* Callers of this ralloc-based new need not call delete. It's
-    * easier to just ralloc_free 'ctx' (or any of its ancestors). */
-   static void* operator new(size_t size, void *ctx)
-   {
-      void *mem = rzalloc_size(ctx, size);
-      assert(mem != NULL);
-
-      return mem;
-   }
-
-   /* If the user *does* call delete, that's OK, we will just
-    * ralloc_free in that case. */
+   DECLARE_RZALLOC_CXX_OPERATORS(_mesa_glsl_parse_state);
    static void operator delete(void *mem, void *ctx)
    {
       ralloc_free(mem);
    }
-   static void operator delete(void *mem)
-   {
-      ralloc_free(mem);
-   }
-=======
-   DECLARE_RZALLOC_CXX_OPERATORS(_mesa_glsl_parse_state);
->>>>>>> e4d5a299
 
    /**
     * Generate a string representing the GLSL version currently being compiled
