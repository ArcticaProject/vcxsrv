--- conflicted
+++ resolved
@@ -1,559 +1,284 @@
-<<<<<<< HEAD
-/*
- * Copyright © 2010 Intel Corporation
- *
- * Permission is hereby granted, free of charge, to any person obtaining a
- * copy of this software and associated documentation files (the "Software"),
- * to deal in the Software without restriction, including without limitation
- * the rights to use, copy, modify, merge, publish, distribute, sublicense,
- * and/or sell copies of the Software, and to permit persons to whom the
- * Software is furnished to do so, subject to the following conditions:
- *
- * The above copyright notice and this permission notice (including the next
- * paragraph) shall be included in all copies or substantial portions of the
- * Software.
- *
- * THE SOFTWARE IS PROVIDED "AS IS", WITHOUT WARRANTY OF ANY KIND, EXPRESS OR
- * IMPLIED, INCLUDING BUT NOT LIMITED TO THE WARRANTIES OF MERCHANTABILITY,
- * FITNESS FOR A PARTICULAR PURPOSE AND NONINFRINGEMENT.  IN NO EVENT SHALL
- * THE AUTHORS OR COPYRIGHT HOLDERS BE LIABLE FOR ANY CLAIM, DAMAGES OR OTHER
- * LIABILITY, WHETHER IN AN ACTION OF CONTRACT, TORT OR OTHERWISE, ARISING
- * FROM, OUT OF OR IN CONNECTION WITH THE SOFTWARE OR THE USE OR OTHER
- * DEALINGS IN THE SOFTWARE.
- */
-
-#include "main/core.h"
-#include "glsl_symbol_table.h"
-#include "glsl_parser_extras.h"
-#include "ir.h"
-#include "program.h"
-#include "program/hash_table.h"
-#include "linker.h"
-
-static ir_function_signature *
-find_matching_signature(const char *name, const exec_list *actual_parameters,
-			gl_shader **shader_list, unsigned num_shaders);
-
-class call_link_visitor : public ir_hierarchical_visitor {
-public:
-   call_link_visitor(gl_shader_program *prog, gl_shader *linked,
-		     gl_shader **shader_list, unsigned num_shaders)
-   {
-      this->prog = prog;
-      this->shader_list = shader_list;
-      this->num_shaders = num_shaders;
-      this->success = true;
-      this->linked = linked;
-
-      this->locals = hash_table_ctor(0, hash_table_pointer_hash,
-				     hash_table_pointer_compare);
-   }
-
-   ~call_link_visitor()
-   {
-      hash_table_dtor(this->locals);
-   }
-
-   virtual ir_visitor_status visit(ir_variable *ir)
-   {
-      hash_table_insert(locals, ir, ir);
-      return visit_continue;
-   }
-
-   virtual ir_visitor_status visit_enter(ir_call *ir)
-   {
-      /* If ir is an ir_call from a function that was imported from another
-       * shader callee will point to an ir_function_signature in the original
-       * shader.  In this case the function signature MUST NOT BE MODIFIED.
-       * Doing so will modify the original shader.  This may prevent that
-       * shader from being linkable in other programs.
-       */
-      const ir_function_signature *const callee = ir->get_callee();
-      assert(callee != NULL);
-      const char *const name = callee->function_name();
-
-      /* Determine if the requested function signature already exists in the
-       * final linked shader.  If it does, use it as the target of the call.
-       */
-      ir_function_signature *sig =
-	 find_matching_signature(name, &callee->parameters, &linked, 1);
-      if (sig != NULL) {
-	 ir->set_callee(sig);
-	 return visit_continue;
-      }
-
-      /* Try to find the signature in one of the other shaders that is being
-       * linked.  If it's not found there, return an error.
-       */
-      sig = find_matching_signature(name, &ir->actual_parameters, shader_list,
-				    num_shaders);
-      if (sig == NULL) {
-	 /* FINISHME: Log the full signature of unresolved function.
-	  */
-	 linker_error_printf(this->prog, "unresolved reference to function "
-			     "`%s'\n", name);
-	 this->success = false;
-	 return visit_stop;
-      }
-
-      /* Find the prototype information in the linked shader.  Generate any
-       * details that may be missing.
-       */
-      ir_function *f = linked->symbols->get_function(name);
-      if (f == NULL) {
-	 f = new(linked) ir_function(name);
-
-	 /* Add the new function to the linked IR.
-	  */
-	 linked->symbols->add_function(f);
-	 linked->ir->push_head(f);
-      }
-
-      ir_function_signature *linked_sig =
-	 f->exact_matching_signature(&callee->parameters);
-      if (linked_sig == NULL) {
-	 linked_sig = new(linked) ir_function_signature(callee->return_type);
-	 f->add_signature(linked_sig);
-      }
-
-      /* At this point linked_sig and called may be the same.  If ir is an
-       * ir_call from linked then linked_sig and callee will be
-       * ir_function_signatures that have no definitions (is_defined is false).
-       */
-      assert(!linked_sig->is_defined);
-      assert(linked_sig->body.is_empty());
-
-      /* Create an in-place clone of the function definition.  This multistep
-       * process introduces some complexity here, but it has some advantages.
-       * The parameter list and the and function body are cloned separately.
-       * The clone of the parameter list is used to prime the hashtable used
-       * to replace variable references in the cloned body.
-       *
-       * The big advantage is that the ir_function_signature does not change.
-       * This means that we don't have to process the rest of the IR tree to
-       * patch ir_call nodes.  In addition, there is no way to remove or
-       * replace signature stored in a function.  One could easily be added,
-       * but this avoids the need.
-       */
-      struct hash_table *ht = hash_table_ctor(0, hash_table_pointer_hash,
-					      hash_table_pointer_compare);
-      exec_list formal_parameters;
-      foreach_list_const(node, &sig->parameters) {
-	 const ir_instruction *const original = (ir_instruction *) node;
-	 assert(const_cast<ir_instruction *>(original)->as_variable());
-
-	 ir_instruction *copy = original->clone(linked, ht);
-	 formal_parameters.push_tail(copy);
-      }
-
-      linked_sig->replace_parameters(&formal_parameters);
-
-      foreach_list_const(node, &sig->body) {
-	 const ir_instruction *const original = (ir_instruction *) node;
-
-	 ir_instruction *copy = original->clone(linked, ht);
-	 linked_sig->body.push_tail(copy);
-      }
-
-      linked_sig->is_defined = true;
-      hash_table_dtor(ht);
-
-      /* Patch references inside the function to things outside the function
-       * (i.e., function calls and global variables).
-       */
-      linked_sig->accept(this);
-
-      ir->set_callee(linked_sig);
-
-      return visit_continue;
-   }
-
-   virtual ir_visitor_status visit(ir_dereference_variable *ir)
-   {
-      if (hash_table_find(locals, ir->var) == NULL) {
-	 /* The non-function variable must be a global, so try to find the
-	  * variable in the shader's symbol table.  If the variable is not
-	  * found, then it's a global that *MUST* be defined in the original
-	  * shader.
-	  */
-	 ir_variable *var = linked->symbols->get_variable(ir->var->name);
-	 if (var == NULL) {
-	    /* Clone the ir_variable that the dereference already has and add
-	     * it to the linked shader.
-	     */
-	    var = ir->var->clone(linked, NULL);
-	    linked->symbols->add_variable(var);
-	    linked->ir->push_head(var);
-	 } else if (var->type->is_array()) {
-	    /* It is possible to have a global array declared in multiple
-	     * shaders without a size.  The array is implicitly sized by the
-	     * maximal access to it in *any* shader.  Because of this, we
-	     * need to track the maximal access to the array as linking pulls
-	     * more functions in that access the array.
-	     */
-	    var->max_array_access =
-	       MAX2(var->max_array_access, ir->var->max_array_access);
-
-	    if (var->type->length == 0 && ir->var->type->length != 0)
-	       var->type = ir->var->type;
-	 }
-
-	 ir->var = var;
-      }
-
-      return visit_continue;
-   }
-
-   /** Was function linking successful? */
-   bool success;
-
-private:
-   /**
-    * Shader program being linked
-    *
-    * This is only used for logging error messages.
-    */
-   gl_shader_program *prog;
-
-   /** List of shaders available for linking. */
-   gl_shader **shader_list;
-
-   /** Number of shaders available for linking. */
-   unsigned num_shaders;
-
-   /**
-    * Final linked shader
-    *
-    * This is used two ways.  It is used to find global variables in the
-    * linked shader that are accessed by the function.  It is also used to add
-    * global variables from the shader where the function originated.
-    */
-   gl_shader *linked;
-
-   /**
-    * Table of variables local to the function.
-    */
-   hash_table *locals;
-};
-
-
-/**
- * Searches a list of shaders for a particular function definition
- */
-ir_function_signature *
-find_matching_signature(const char *name, const exec_list *actual_parameters,
-			gl_shader **shader_list, unsigned num_shaders)
-{
-   for (unsigned i = 0; i < num_shaders; i++) {
-      ir_function *const f = shader_list[i]->symbols->get_function(name);
-
-      if (f == NULL)
-	 continue;
-
-      ir_function_signature *sig = f->matching_signature(actual_parameters);
-
-      if ((sig == NULL) || !sig->is_defined)
-	 continue;
-
-      return sig;
-   }
-
-   return NULL;
-}
-
-
-bool
-link_function_calls(gl_shader_program *prog, gl_shader *main,
-		    gl_shader **shader_list, unsigned num_shaders)
-{
-   call_link_visitor v(prog, main, shader_list, num_shaders);
-
-   v.run(main->ir);
-   return v.success;
-}
-=======
-/*
- * Copyright © 2010 Intel Corporation
- *
- * Permission is hereby granted, free of charge, to any person obtaining a
- * copy of this software and associated documentation files (the "Software"),
- * to deal in the Software without restriction, including without limitation
- * the rights to use, copy, modify, merge, publish, distribute, sublicense,
- * and/or sell copies of the Software, and to permit persons to whom the
- * Software is furnished to do so, subject to the following conditions:
- *
- * The above copyright notice and this permission notice (including the next
- * paragraph) shall be included in all copies or substantial portions of the
- * Software.
- *
- * THE SOFTWARE IS PROVIDED "AS IS", WITHOUT WARRANTY OF ANY KIND, EXPRESS OR
- * IMPLIED, INCLUDING BUT NOT LIMITED TO THE WARRANTIES OF MERCHANTABILITY,
- * FITNESS FOR A PARTICULAR PURPOSE AND NONINFRINGEMENT.  IN NO EVENT SHALL
- * THE AUTHORS OR COPYRIGHT HOLDERS BE LIABLE FOR ANY CLAIM, DAMAGES OR OTHER
- * LIABILITY, WHETHER IN AN ACTION OF CONTRACT, TORT OR OTHERWISE, ARISING
- * FROM, OUT OF OR IN CONNECTION WITH THE SOFTWARE OR THE USE OR OTHER
- * DEALINGS IN THE SOFTWARE.
- */
-
-#include "main/core.h"
-#include "glsl_symbol_table.h"
-#include "glsl_parser_extras.h"
-#include "ir.h"
-#include "program.h"
-#include "program/hash_table.h"
-#include "linker.h"
-
-static ir_function_signature *
-find_matching_signature(const char *name, const exec_list *actual_parameters,
-			gl_shader **shader_list, unsigned num_shaders,
-			bool use_builtin);
-
-class call_link_visitor : public ir_hierarchical_visitor {
-public:
-   call_link_visitor(gl_shader_program *prog, gl_shader *linked,
-		     gl_shader **shader_list, unsigned num_shaders)
-   {
-      this->prog = prog;
-      this->shader_list = shader_list;
-      this->num_shaders = num_shaders;
-      this->success = true;
-      this->linked = linked;
-
-      this->locals = hash_table_ctor(0, hash_table_pointer_hash,
-				     hash_table_pointer_compare);
-   }
-
-   ~call_link_visitor()
-   {
-      hash_table_dtor(this->locals);
-   }
-
-   virtual ir_visitor_status visit(ir_variable *ir)
-   {
-      hash_table_insert(locals, ir, ir);
-      return visit_continue;
-   }
-
-   virtual ir_visitor_status visit_enter(ir_call *ir)
-   {
-      /* If ir is an ir_call from a function that was imported from another
-       * shader callee will point to an ir_function_signature in the original
-       * shader.  In this case the function signature MUST NOT BE MODIFIED.
-       * Doing so will modify the original shader.  This may prevent that
-       * shader from being linkable in other programs.
-       */
-      const ir_function_signature *const callee = ir->get_callee();
-      assert(callee != NULL);
-      const char *const name = callee->function_name();
-
-      /* Determine if the requested function signature already exists in the
-       * final linked shader.  If it does, use it as the target of the call.
-       */
-      ir_function_signature *sig =
-	 find_matching_signature(name, &callee->parameters, &linked, 1,
-				 ir->use_builtin);
-      if (sig != NULL) {
-	 ir->set_callee(sig);
-	 return visit_continue;
-      }
-
-      /* Try to find the signature in one of the other shaders that is being
-       * linked.  If it's not found there, return an error.
-       */
-      sig = find_matching_signature(name, &ir->actual_parameters, shader_list,
-				    num_shaders, ir->use_builtin);
-      if (sig == NULL) {
-	 /* FINISHME: Log the full signature of unresolved function.
-	  */
-	 linker_error_printf(this->prog, "unresolved reference to function "
-			     "`%s'\n", name);
-	 this->success = false;
-	 return visit_stop;
-      }
-
-      /* Find the prototype information in the linked shader.  Generate any
-       * details that may be missing.
-       */
-      ir_function *f = linked->symbols->get_function(name);
-      if (f == NULL) {
-	 f = new(linked) ir_function(name);
-
-	 /* Add the new function to the linked IR.
-	  */
-	 linked->symbols->add_function(f);
-	 linked->ir->push_head(f);
-      }
-
-      ir_function_signature *linked_sig =
-	 f->exact_matching_signature(&callee->parameters);
-      if ((linked_sig == NULL)
-	  || ((linked_sig != NULL)
-	      && (linked_sig->is_builtin != ir->use_builtin))) {
-	 linked_sig = new(linked) ir_function_signature(callee->return_type);
-	 f->add_signature(linked_sig);
-      }
-
-      /* At this point linked_sig and called may be the same.  If ir is an
-       * ir_call from linked then linked_sig and callee will be
-       * ir_function_signatures that have no definitions (is_defined is false).
-       */
-      assert(!linked_sig->is_defined);
-      assert(linked_sig->body.is_empty());
-
-      /* Create an in-place clone of the function definition.  This multistep
-       * process introduces some complexity here, but it has some advantages.
-       * The parameter list and the and function body are cloned separately.
-       * The clone of the parameter list is used to prime the hashtable used
-       * to replace variable references in the cloned body.
-       *
-       * The big advantage is that the ir_function_signature does not change.
-       * This means that we don't have to process the rest of the IR tree to
-       * patch ir_call nodes.  In addition, there is no way to remove or
-       * replace signature stored in a function.  One could easily be added,
-       * but this avoids the need.
-       */
-      struct hash_table *ht = hash_table_ctor(0, hash_table_pointer_hash,
-					      hash_table_pointer_compare);
-      exec_list formal_parameters;
-      foreach_list_const(node, &sig->parameters) {
-	 const ir_instruction *const original = (ir_instruction *) node;
-	 assert(const_cast<ir_instruction *>(original)->as_variable());
-
-	 ir_instruction *copy = original->clone(linked, ht);
-	 formal_parameters.push_tail(copy);
-      }
-
-      linked_sig->replace_parameters(&formal_parameters);
-
-      foreach_list_const(node, &sig->body) {
-	 const ir_instruction *const original = (ir_instruction *) node;
-
-	 ir_instruction *copy = original->clone(linked, ht);
-	 linked_sig->body.push_tail(copy);
-      }
-
-      linked_sig->is_defined = true;
-      hash_table_dtor(ht);
-
-      /* Patch references inside the function to things outside the function
-       * (i.e., function calls and global variables).
-       */
-      linked_sig->accept(this);
-
-      ir->set_callee(linked_sig);
-
-      return visit_continue;
-   }
-
-   virtual ir_visitor_status visit(ir_dereference_variable *ir)
-   {
-      if (hash_table_find(locals, ir->var) == NULL) {
-	 /* The non-function variable must be a global, so try to find the
-	  * variable in the shader's symbol table.  If the variable is not
-	  * found, then it's a global that *MUST* be defined in the original
-	  * shader.
-	  */
-	 ir_variable *var = linked->symbols->get_variable(ir->var->name);
-	 if (var == NULL) {
-	    /* Clone the ir_variable that the dereference already has and add
-	     * it to the linked shader.
-	     */
-	    var = ir->var->clone(linked, NULL);
-	    linked->symbols->add_variable(var);
-	    linked->ir->push_head(var);
-	 } else if (var->type->is_array()) {
-	    /* It is possible to have a global array declared in multiple
-	     * shaders without a size.  The array is implicitly sized by the
-	     * maximal access to it in *any* shader.  Because of this, we
-	     * need to track the maximal access to the array as linking pulls
-	     * more functions in that access the array.
-	     */
-	    var->max_array_access =
-	       MAX2(var->max_array_access, ir->var->max_array_access);
-
-	    if (var->type->length == 0 && ir->var->type->length != 0)
-	       var->type = ir->var->type;
-	 }
-
-	 ir->var = var;
-      }
-
-      return visit_continue;
-   }
-
-   /** Was function linking successful? */
-   bool success;
-
-private:
-   /**
-    * Shader program being linked
-    *
-    * This is only used for logging error messages.
-    */
-   gl_shader_program *prog;
-
-   /** List of shaders available for linking. */
-   gl_shader **shader_list;
-
-   /** Number of shaders available for linking. */
-   unsigned num_shaders;
-
-   /**
-    * Final linked shader
-    *
-    * This is used two ways.  It is used to find global variables in the
-    * linked shader that are accessed by the function.  It is also used to add
-    * global variables from the shader where the function originated.
-    */
-   gl_shader *linked;
-
-   /**
-    * Table of variables local to the function.
-    */
-   hash_table *locals;
-};
-
-
-/**
- * Searches a list of shaders for a particular function definition
- */
-ir_function_signature *
-find_matching_signature(const char *name, const exec_list *actual_parameters,
-			gl_shader **shader_list, unsigned num_shaders,
-			bool use_builtin)
-{
-   for (unsigned i = 0; i < num_shaders; i++) {
-      ir_function *const f = shader_list[i]->symbols->get_function(name);
-
-      if (f == NULL)
-	 continue;
-
-      ir_function_signature *sig = f->matching_signature(actual_parameters);
-
-      if ((sig == NULL) || !sig->is_defined)
-	 continue;
-
-      /* If this function expects to bind to a built-in function and the
-       * signature that we found isn't a built-in, keep looking.  Also keep
-       * looking if we expect a non-built-in but found a built-in.
-       */
-      if (use_builtin != sig->is_builtin)
-	    continue;
-
-      return sig;
-   }
-
-   return NULL;
-}
-
-
-bool
-link_function_calls(gl_shader_program *prog, gl_shader *main,
-		    gl_shader **shader_list, unsigned num_shaders)
-{
-   call_link_visitor v(prog, main, shader_list, num_shaders);
-
-   v.run(main->ir);
-   return v.success;
-}
->>>>>>> 88101146
+/*
+ * Copyright © 2010 Intel Corporation
+ *
+ * Permission is hereby granted, free of charge, to any person obtaining a
+ * copy of this software and associated documentation files (the "Software"),
+ * to deal in the Software without restriction, including without limitation
+ * the rights to use, copy, modify, merge, publish, distribute, sublicense,
+ * and/or sell copies of the Software, and to permit persons to whom the
+ * Software is furnished to do so, subject to the following conditions:
+ *
+ * The above copyright notice and this permission notice (including the next
+ * paragraph) shall be included in all copies or substantial portions of the
+ * Software.
+ *
+ * THE SOFTWARE IS PROVIDED "AS IS", WITHOUT WARRANTY OF ANY KIND, EXPRESS OR
+ * IMPLIED, INCLUDING BUT NOT LIMITED TO THE WARRANTIES OF MERCHANTABILITY,
+ * FITNESS FOR A PARTICULAR PURPOSE AND NONINFRINGEMENT.  IN NO EVENT SHALL
+ * THE AUTHORS OR COPYRIGHT HOLDERS BE LIABLE FOR ANY CLAIM, DAMAGES OR OTHER
+ * LIABILITY, WHETHER IN AN ACTION OF CONTRACT, TORT OR OTHERWISE, ARISING
+ * FROM, OUT OF OR IN CONNECTION WITH THE SOFTWARE OR THE USE OR OTHER
+ * DEALINGS IN THE SOFTWARE.
+ */
+
+#include "main/core.h"
+#include "glsl_symbol_table.h"
+#include "glsl_parser_extras.h"
+#include "ir.h"
+#include "program.h"
+#include "program/hash_table.h"
+#include "linker.h"
+
+static ir_function_signature *
+find_matching_signature(const char *name, const exec_list *actual_parameters,
+			gl_shader **shader_list, unsigned num_shaders,
+			bool use_builtin);
+
+class call_link_visitor : public ir_hierarchical_visitor {
+public:
+   call_link_visitor(gl_shader_program *prog, gl_shader *linked,
+		     gl_shader **shader_list, unsigned num_shaders)
+   {
+      this->prog = prog;
+      this->shader_list = shader_list;
+      this->num_shaders = num_shaders;
+      this->success = true;
+      this->linked = linked;
+
+      this->locals = hash_table_ctor(0, hash_table_pointer_hash,
+				     hash_table_pointer_compare);
+   }
+
+   ~call_link_visitor()
+   {
+      hash_table_dtor(this->locals);
+   }
+
+   virtual ir_visitor_status visit(ir_variable *ir)
+   {
+      hash_table_insert(locals, ir, ir);
+      return visit_continue;
+   }
+
+   virtual ir_visitor_status visit_enter(ir_call *ir)
+   {
+      /* If ir is an ir_call from a function that was imported from another
+       * shader callee will point to an ir_function_signature in the original
+       * shader.  In this case the function signature MUST NOT BE MODIFIED.
+       * Doing so will modify the original shader.  This may prevent that
+       * shader from being linkable in other programs.
+       */
+      const ir_function_signature *const callee = ir->get_callee();
+      assert(callee != NULL);
+      const char *const name = callee->function_name();
+
+      /* Determine if the requested function signature already exists in the
+       * final linked shader.  If it does, use it as the target of the call.
+       */
+      ir_function_signature *sig =
+	 find_matching_signature(name, &callee->parameters, &linked, 1,
+				 ir->use_builtin);
+      if (sig != NULL) {
+	 ir->set_callee(sig);
+	 return visit_continue;
+      }
+
+      /* Try to find the signature in one of the other shaders that is being
+       * linked.  If it's not found there, return an error.
+       */
+      sig = find_matching_signature(name, &ir->actual_parameters, shader_list,
+				    num_shaders, ir->use_builtin);
+      if (sig == NULL) {
+	 /* FINISHME: Log the full signature of unresolved function.
+	  */
+	 linker_error_printf(this->prog, "unresolved reference to function "
+			     "`%s'\n", name);
+	 this->success = false;
+	 return visit_stop;
+      }
+
+      /* Find the prototype information in the linked shader.  Generate any
+       * details that may be missing.
+       */
+      ir_function *f = linked->symbols->get_function(name);
+      if (f == NULL) {
+	 f = new(linked) ir_function(name);
+
+	 /* Add the new function to the linked IR.
+	  */
+	 linked->symbols->add_function(f);
+	 linked->ir->push_head(f);
+      }
+
+      ir_function_signature *linked_sig =
+	 f->exact_matching_signature(&callee->parameters);
+      if ((linked_sig == NULL)
+	  || ((linked_sig != NULL)
+	      && (linked_sig->is_builtin != ir->use_builtin))) {
+	 linked_sig = new(linked) ir_function_signature(callee->return_type);
+	 f->add_signature(linked_sig);
+      }
+
+      /* At this point linked_sig and called may be the same.  If ir is an
+       * ir_call from linked then linked_sig and callee will be
+       * ir_function_signatures that have no definitions (is_defined is false).
+       */
+      assert(!linked_sig->is_defined);
+      assert(linked_sig->body.is_empty());
+
+      /* Create an in-place clone of the function definition.  This multistep
+       * process introduces some complexity here, but it has some advantages.
+       * The parameter list and the and function body are cloned separately.
+       * The clone of the parameter list is used to prime the hashtable used
+       * to replace variable references in the cloned body.
+       *
+       * The big advantage is that the ir_function_signature does not change.
+       * This means that we don't have to process the rest of the IR tree to
+       * patch ir_call nodes.  In addition, there is no way to remove or
+       * replace signature stored in a function.  One could easily be added,
+       * but this avoids the need.
+       */
+      struct hash_table *ht = hash_table_ctor(0, hash_table_pointer_hash,
+					      hash_table_pointer_compare);
+      exec_list formal_parameters;
+      foreach_list_const(node, &sig->parameters) {
+	 const ir_instruction *const original = (ir_instruction *) node;
+	 assert(const_cast<ir_instruction *>(original)->as_variable());
+
+	 ir_instruction *copy = original->clone(linked, ht);
+	 formal_parameters.push_tail(copy);
+      }
+
+      linked_sig->replace_parameters(&formal_parameters);
+
+      foreach_list_const(node, &sig->body) {
+	 const ir_instruction *const original = (ir_instruction *) node;
+
+	 ir_instruction *copy = original->clone(linked, ht);
+	 linked_sig->body.push_tail(copy);
+      }
+
+      linked_sig->is_defined = true;
+      hash_table_dtor(ht);
+
+      /* Patch references inside the function to things outside the function
+       * (i.e., function calls and global variables).
+       */
+      linked_sig->accept(this);
+
+      ir->set_callee(linked_sig);
+
+      return visit_continue;
+   }
+
+   virtual ir_visitor_status visit(ir_dereference_variable *ir)
+   {
+      if (hash_table_find(locals, ir->var) == NULL) {
+	 /* The non-function variable must be a global, so try to find the
+	  * variable in the shader's symbol table.  If the variable is not
+	  * found, then it's a global that *MUST* be defined in the original
+	  * shader.
+	  */
+	 ir_variable *var = linked->symbols->get_variable(ir->var->name);
+	 if (var == NULL) {
+	    /* Clone the ir_variable that the dereference already has and add
+	     * it to the linked shader.
+	     */
+	    var = ir->var->clone(linked, NULL);
+	    linked->symbols->add_variable(var);
+	    linked->ir->push_head(var);
+	 } else if (var->type->is_array()) {
+	    /* It is possible to have a global array declared in multiple
+	     * shaders without a size.  The array is implicitly sized by the
+	     * maximal access to it in *any* shader.  Because of this, we
+	     * need to track the maximal access to the array as linking pulls
+	     * more functions in that access the array.
+	     */
+	    var->max_array_access =
+	       MAX2(var->max_array_access, ir->var->max_array_access);
+
+	    if (var->type->length == 0 && ir->var->type->length != 0)
+	       var->type = ir->var->type;
+	 }
+
+	 ir->var = var;
+      }
+
+      return visit_continue;
+   }
+
+   /** Was function linking successful? */
+   bool success;
+
+private:
+   /**
+    * Shader program being linked
+    *
+    * This is only used for logging error messages.
+    */
+   gl_shader_program *prog;
+
+   /** List of shaders available for linking. */
+   gl_shader **shader_list;
+
+   /** Number of shaders available for linking. */
+   unsigned num_shaders;
+
+   /**
+    * Final linked shader
+    *
+    * This is used two ways.  It is used to find global variables in the
+    * linked shader that are accessed by the function.  It is also used to add
+    * global variables from the shader where the function originated.
+    */
+   gl_shader *linked;
+
+   /**
+    * Table of variables local to the function.
+    */
+   hash_table *locals;
+};
+
+
+/**
+ * Searches a list of shaders for a particular function definition
+ */
+ir_function_signature *
+find_matching_signature(const char *name, const exec_list *actual_parameters,
+			gl_shader **shader_list, unsigned num_shaders,
+			bool use_builtin)
+{
+   for (unsigned i = 0; i < num_shaders; i++) {
+      ir_function *const f = shader_list[i]->symbols->get_function(name);
+
+      if (f == NULL)
+	 continue;
+
+      ir_function_signature *sig = f->matching_signature(actual_parameters);
+
+      if ((sig == NULL) || !sig->is_defined)
+	 continue;
+
+      /* If this function expects to bind to a built-in function and the
+       * signature that we found isn't a built-in, keep looking.  Also keep
+       * looking if we expect a non-built-in but found a built-in.
+       */
+      if (use_builtin != sig->is_builtin)
+	    continue;
+
+      return sig;
+   }
+
+   return NULL;
+}
+
+
+bool
+link_function_calls(gl_shader_program *prog, gl_shader *main,
+		    gl_shader **shader_list, unsigned num_shaders)
+{
+   call_link_visitor v(prog, main, shader_list, num_shaders);
+
+   v.run(main->ir);
+   return v.success;
+}