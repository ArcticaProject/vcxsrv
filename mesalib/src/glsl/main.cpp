<<<<<<< HEAD
/*
 * Copyright © 2008, 2009 Intel Corporation
 *
 * Permission is hereby granted, free of charge, to any person obtaining a
 * copy of this software and associated documentation files (the "Software"),
 * to deal in the Software without restriction, including without limitation
 * the rights to use, copy, modify, merge, publish, distribute, sublicense,
 * and/or sell copies of the Software, and to permit persons to whom the
 * Software is furnished to do so, subject to the following conditions:
 *
 * The above copyright notice and this permission notice (including the next
 * paragraph) shall be included in all copies or substantial portions of the
 * Software.
 *
 * THE SOFTWARE IS PROVIDED "AS IS", WITHOUT WARRANTY OF ANY KIND, EXPRESS OR
 * IMPLIED, INCLUDING BUT NOT LIMITED TO THE WARRANTIES OF MERCHANTABILITY,
 * FITNESS FOR A PARTICULAR PURPOSE AND NONINFRINGEMENT.  IN NO EVENT SHALL
 * THE AUTHORS OR COPYRIGHT HOLDERS BE LIABLE FOR ANY CLAIM, DAMAGES OR OTHER
 * LIABILITY, WHETHER IN AN ACTION OF CONTRACT, TORT OR OTHERWISE, ARISING
 * FROM, OUT OF OR IN CONNECTION WITH THE SOFTWARE OR THE USE OR OTHER
 * DEALINGS IN THE SOFTWARE.
 */
#include <cstdlib>
#include <cstdio>
#include <io.h>

#ifdef _MSC_VER
#define __STDC__ 1
#include <getopt.h>
typedef size_t ssize_t;
#define open _open
#define read _read
#define fstat _fstat
#define stat _stat
#define close _close
#define O_RDONLY _O_RDONLY
#endif

#include <sys/types.h>
#include <sys/stat.h>
#include <fcntl.h>
#include <unistd.h>

#include "ast.h"
#include "glsl_parser_extras.h"
#include "glsl_parser.h"
#include "ir_optimization.h"
#include "ir_print_visitor.h"
#include "program.h"
#include "loop_analysis.h"

extern "C" struct gl_shader *
_mesa_new_shader(GLcontext *ctx, GLuint name, GLenum type);

/* Copied from shader_api.c for the stand-alone compiler.
 */
struct gl_shader *
_mesa_new_shader(GLcontext *ctx, GLuint name, GLenum type)
{
   struct gl_shader *shader;

   (void) ctx;

   assert(type == GL_FRAGMENT_SHADER || type == GL_VERTEX_SHADER);
   shader = talloc_zero(NULL, struct gl_shader);
   if (shader) {
      shader->Type = type;
      shader->Name = name;
      shader->RefCount = 1;
   }
   return shader;
}

static void
initialize_context(GLcontext *ctx, gl_api api)
{
   memset(ctx, 0, sizeof(*ctx));

   ctx->API = api;

   ctx->Extensions.ARB_draw_buffers = GL_TRUE;
   ctx->Extensions.ARB_fragment_coord_conventions = GL_TRUE;
   ctx->Extensions.EXT_texture_array = GL_TRUE;
   ctx->Extensions.NV_texture_rectangle = GL_TRUE;

   /* 1.10 minimums. */
   ctx->Const.MaxLights = 8;
   ctx->Const.MaxClipPlanes = 8;
   ctx->Const.MaxTextureUnits = 2;

   /* More than the 1.10 minimum to appease parser tests taken from
    * apps that (hopefully) already checked the number of coords.
    */
   ctx->Const.MaxTextureCoordUnits = 4;

   ctx->Const.VertexProgram.MaxAttribs = 16;
   ctx->Const.VertexProgram.MaxUniformComponents = 512;
   ctx->Const.MaxVarying = 8;
   ctx->Const.MaxVertexTextureImageUnits = 0;
   ctx->Const.MaxCombinedTextureImageUnits = 2;
   ctx->Const.MaxTextureImageUnits = 2;
   ctx->Const.FragmentProgram.MaxUniformComponents = 64;

   ctx->Const.MaxDrawBuffers = 2;

   ctx->Driver.NewShader = _mesa_new_shader;
}

/* Returned string will have 'ctx' as its talloc owner. */
static char *
load_text_file(void *ctx, const char *file_name)
{
	char *text = NULL;
	struct stat st;
	ssize_t total_read = 0;
	int fd = open(file_name, O_RDONLY);

	if (fd < 0) {
		return NULL;
	}

	if (fstat(fd, & st) == 0) {
	   text = (char *) talloc_size(ctx, st.st_size + 1);
		if (text != NULL) {
			do {
				ssize_t bytes = read(fd, text + total_read,
						     st.st_size - total_read);
				if (bytes < 0) {
					free(text);
					text = NULL;
					break;
				}

				if (bytes == 0) {
					break;
				}

				total_read += bytes;
			} while (total_read < st.st_size);

			text[total_read] = '\0';
		}
	}

	close(fd);

	return text;
}


void
usage_fail(const char *name)
{
      printf("%s <filename.frag|filename.vert>\n", name);
      exit(EXIT_FAILURE);
}


int glsl_es = 0;
int dump_ast = 0;
int dump_hir = 0;
int dump_lir = 0;
int do_link = 0;

const struct option compiler_opts[] = {
   { "glsl-es",  0, &glsl_es,  1 },
   { "dump-ast", 0, &dump_ast, 1 },
   { "dump-hir", 0, &dump_hir, 1 },
   { "dump-lir", 0, &dump_lir, 1 },
   { "link",     0, &do_link,  1 },
   { NULL, 0, NULL, 0 }
};

void
compile_shader(GLcontext *ctx, struct gl_shader *shader)
{
   struct _mesa_glsl_parse_state *state =
      new(shader) _mesa_glsl_parse_state(ctx, shader->Type, shader);

   const char *source = shader->Source;
   state->error = preprocess(state, &source, &state->info_log,
			     state->extensions, ctx->API);

   if (!state->error) {
      _mesa_glsl_lexer_ctor(state, source);
      _mesa_glsl_parse(state);
      _mesa_glsl_lexer_dtor(state);
   }

   if (dump_ast) {
      foreach_list_const(n, &state->translation_unit) {
	 ast_node *ast = exec_node_data(ast_node, n, link);
	 ast->print();
      }
      printf("\n\n");
   }

   shader->ir = new(shader) exec_list;
   if (!state->error && !state->translation_unit.is_empty())
      _mesa_ast_to_hir(shader->ir, state);

   /* Print out the unoptimized IR. */
   if (!state->error && dump_hir) {
      validate_ir_tree(shader->ir);
      _mesa_print_ir(shader->ir, state);
   }

   /* Optimization passes */
   if (!state->error && !shader->ir->is_empty()) {
      bool progress;
      do {
	 progress = false;

	 progress = do_function_inlining(shader->ir) || progress;
	 progress = do_if_simplification(shader->ir) || progress;
	 progress = do_copy_propagation(shader->ir) || progress;
	 progress = do_dead_code_local(shader->ir) || progress;
	 progress = do_dead_code_unlinked(shader->ir) || progress;
	 progress = do_tree_grafting(shader->ir) || progress;
	 progress = do_constant_propagation(shader->ir) || progress;
	 progress = do_constant_variable_unlinked(shader->ir) || progress;
	 progress = do_constant_folding(shader->ir) || progress;
	 progress = do_algebraic(shader->ir) || progress;
	 progress = do_vec_index_to_swizzle(shader->ir) || progress;
	 progress = do_vec_index_to_cond_assign(shader->ir) || progress;
	 progress = do_swizzle_swizzle(shader->ir) || progress;

	 loop_state *ls = analyze_loop_variables(shader->ir);
	 progress = set_loop_controls(shader->ir, ls) || progress;
	 progress = unroll_loops(shader->ir, ls, 32) || progress;
	 delete ls;
      } while (progress);

      validate_ir_tree(shader->ir);
   }


   /* Print out the resulting IR */
   if (!state->error && dump_lir) {
      _mesa_print_ir(shader->ir, state);
   }

   shader->symbols = state->symbols;
   shader->CompileStatus = !state->error;
   shader->Version = state->language_version;
   memcpy(shader->builtins_to_link, state->builtins_to_link,
	  sizeof(shader->builtins_to_link[0]) * state->num_builtins_to_link);
   shader->num_builtins_to_link = state->num_builtins_to_link;

   if (shader->InfoLog)
      talloc_free(shader->InfoLog);

   shader->InfoLog = state->info_log;

   /* Retain any live IR, but trash the rest. */
   reparent_ir(shader->ir, shader);

   talloc_free(state);

   return;
}

int
main(int argc, char **argv)
{
   int status = EXIT_SUCCESS;
   GLcontext local_ctx;
   GLcontext *ctx = &local_ctx;

   int c;
   int idx = 0;
   while ((c = getopt_long(argc, argv, "", compiler_opts, &idx)) != -1)
      /* empty */ ;


   if (argc <= optind)
      usage_fail(argv[0]);

   initialize_context(ctx, (glsl_es) ? API_OPENGLES2 : API_OPENGL);

   struct gl_shader_program *whole_program;

   whole_program = talloc_zero (NULL, struct gl_shader_program);
   assert(whole_program != NULL);

   for (/* empty */; argc > optind; optind++) {
      whole_program->Shaders = (struct gl_shader **)
	 talloc_realloc(whole_program, whole_program->Shaders,
			struct gl_shader *, whole_program->NumShaders + 1);
      assert(whole_program->Shaders != NULL);

      struct gl_shader *shader = talloc_zero(whole_program, gl_shader);

      whole_program->Shaders[whole_program->NumShaders] = shader;
      whole_program->NumShaders++;

      const unsigned len = strlen(argv[optind]);
      if (len < 6)
	 usage_fail(argv[0]);

      const char *const ext = & argv[optind][len - 5];
      if (strncmp(".vert", ext, 5) == 0)
	 shader->Type = GL_VERTEX_SHADER;
      else if (strncmp(".geom", ext, 5) == 0)
	 shader->Type = GL_GEOMETRY_SHADER;
      else if (strncmp(".frag", ext, 5) == 0)
	 shader->Type = GL_FRAGMENT_SHADER;
      else
	 usage_fail(argv[0]);

      shader->Source = load_text_file(whole_program, argv[optind]);
      if (shader->Source == NULL) {
	 printf("File \"%s\" does not exist.\n", argv[optind]);
	 exit(EXIT_FAILURE);
      }

      compile_shader(ctx, shader);

      if (!shader->CompileStatus) {
	 printf("Info log for %s:\n%s\n", argv[optind], shader->InfoLog);
	 status = EXIT_FAILURE;
	 break;
      }
   }

   if ((status == EXIT_SUCCESS) && do_link)  {
      link_shaders(ctx, whole_program);
      status = (whole_program->LinkStatus) ? EXIT_SUCCESS : EXIT_FAILURE;

      if (strlen(whole_program->InfoLog) > 0)
	 printf("Info log for linking:\n%s\n", whole_program->InfoLog);
   }

   for (unsigned i = 0; i < whole_program->_NumLinkedShaders; i++)
      talloc_free(whole_program->_LinkedShaders[i]);

   talloc_free(whole_program);
   _mesa_glsl_release_types();
   _mesa_glsl_release_functions();

   return status;
}
=======
/*
 * Copyright © 2008, 2009 Intel Corporation
 *
 * Permission is hereby granted, free of charge, to any person obtaining a
 * copy of this software and associated documentation files (the "Software"),
 * to deal in the Software without restriction, including without limitation
 * the rights to use, copy, modify, merge, publish, distribute, sublicense,
 * and/or sell copies of the Software, and to permit persons to whom the
 * Software is furnished to do so, subject to the following conditions:
 *
 * The above copyright notice and this permission notice (including the next
 * paragraph) shall be included in all copies or substantial portions of the
 * Software.
 *
 * THE SOFTWARE IS PROVIDED "AS IS", WITHOUT WARRANTY OF ANY KIND, EXPRESS OR
 * IMPLIED, INCLUDING BUT NOT LIMITED TO THE WARRANTIES OF MERCHANTABILITY,
 * FITNESS FOR A PARTICULAR PURPOSE AND NONINFRINGEMENT.  IN NO EVENT SHALL
 * THE AUTHORS OR COPYRIGHT HOLDERS BE LIABLE FOR ANY CLAIM, DAMAGES OR OTHER
 * LIABILITY, WHETHER IN AN ACTION OF CONTRACT, TORT OR OTHERWISE, ARISING
 * FROM, OUT OF OR IN CONNECTION WITH THE SOFTWARE OR THE USE OR OTHER
 * DEALINGS IN THE SOFTWARE.
 */
#include <cstdlib>
#include <cstdio>
#include <getopt.h>

#include <sys/types.h>
#include <sys/stat.h>
#include <fcntl.h>
#include <unistd.h>

#include "ast.h"
#include "glsl_parser_extras.h"
#include "glsl_parser.h"
#include "ir_optimization.h"
#include "ir_print_visitor.h"
#include "program.h"
#include "loop_analysis.h"

extern "C" struct gl_shader *
_mesa_new_shader(struct gl_context *ctx, GLuint name, GLenum type);

extern "C" void
_mesa_reference_shader(struct gl_context *ctx, struct gl_shader **ptr,
                       struct gl_shader *sh);

/* Copied from shader_api.c for the stand-alone compiler.
 */
void
_mesa_reference_shader(struct gl_context *ctx, struct gl_shader **ptr,
                       struct gl_shader *sh)
{
   *ptr = sh;
}

struct gl_shader *
_mesa_new_shader(struct gl_context *ctx, GLuint name, GLenum type)
{
   struct gl_shader *shader;

   (void) ctx;

   assert(type == GL_FRAGMENT_SHADER || type == GL_VERTEX_SHADER);
   shader = talloc_zero(NULL, struct gl_shader);
   if (shader) {
      shader->Type = type;
      shader->Name = name;
      shader->RefCount = 1;
   }
   return shader;
}

static void
initialize_context(struct gl_context *ctx, gl_api api)
{
   memset(ctx, 0, sizeof(*ctx));

   ctx->API = api;

   ctx->Extensions.ARB_draw_buffers = GL_TRUE;
   ctx->Extensions.ARB_fragment_coord_conventions = GL_TRUE;
   ctx->Extensions.EXT_texture_array = GL_TRUE;
   ctx->Extensions.NV_texture_rectangle = GL_TRUE;

   /* 1.10 minimums. */
   ctx->Const.MaxLights = 8;
   ctx->Const.MaxClipPlanes = 8;
   ctx->Const.MaxTextureUnits = 2;

   /* More than the 1.10 minimum to appease parser tests taken from
    * apps that (hopefully) already checked the number of coords.
    */
   ctx->Const.MaxTextureCoordUnits = 4;

   ctx->Const.VertexProgram.MaxAttribs = 16;
   ctx->Const.VertexProgram.MaxUniformComponents = 512;
   ctx->Const.MaxVarying = 8;
   ctx->Const.MaxVertexTextureImageUnits = 0;
   ctx->Const.MaxCombinedTextureImageUnits = 2;
   ctx->Const.MaxTextureImageUnits = 2;
   ctx->Const.FragmentProgram.MaxUniformComponents = 64;

   ctx->Const.MaxDrawBuffers = 2;

   ctx->Driver.NewShader = _mesa_new_shader;
}

/* Returned string will have 'ctx' as its talloc owner. */
static char *
load_text_file(void *ctx, const char *file_name)
{
	char *text = NULL;
	struct stat st;
	ssize_t total_read = 0;
	int fd = open(file_name, O_RDONLY);

	if (fd < 0) {
		return NULL;
	}

	if (fstat(fd, & st) == 0) {
	   text = (char *) talloc_size(ctx, st.st_size + 1);
		if (text != NULL) {
			do {
				ssize_t bytes = read(fd, text + total_read,
						     st.st_size - total_read);
				if (bytes < 0) {
					free(text);
					text = NULL;
					break;
				}

				if (bytes == 0) {
					break;
				}

				total_read += bytes;
			} while (total_read < st.st_size);

			text[total_read] = '\0';
		}
	}

	close(fd);

	return text;
}

int glsl_es = 0;
int dump_ast = 0;
int dump_hir = 0;
int dump_lir = 0;
int do_link = 0;

const struct option compiler_opts[] = {
   { "glsl-es",  0, &glsl_es,  1 },
   { "dump-ast", 0, &dump_ast, 1 },
   { "dump-hir", 0, &dump_hir, 1 },
   { "dump-lir", 0, &dump_lir, 1 },
   { "link",     0, &do_link,  1 },
   { NULL, 0, NULL, 0 }
};

/**
 * \brief Print proper usage and exit with failure.
 */
void
usage_fail(const char *name)
{

   const char *header =
      "usage: %s [options] <file.vert | file.geom | file.frag>\n"
      "\n"
      "Possible options are:\n";
   printf(header, name, name);
   for (const struct option *o = compiler_opts; o->name != 0; ++o) {
      printf("    --%s\n", o->name);
   }
   exit(EXIT_FAILURE);
}


void
compile_shader(struct gl_context *ctx, struct gl_shader *shader)
{
   struct _mesa_glsl_parse_state *state =
      new(shader) _mesa_glsl_parse_state(ctx, shader->Type, shader);

   const char *source = shader->Source;
   state->error = preprocess(state, &source, &state->info_log,
			     state->extensions, ctx->API);

   if (!state->error) {
      _mesa_glsl_lexer_ctor(state, source);
      _mesa_glsl_parse(state);
      _mesa_glsl_lexer_dtor(state);
   }

   if (dump_ast) {
      foreach_list_const(n, &state->translation_unit) {
	 ast_node *ast = exec_node_data(ast_node, n, link);
	 ast->print();
      }
      printf("\n\n");
   }

   shader->ir = new(shader) exec_list;
   if (!state->error && !state->translation_unit.is_empty())
      _mesa_ast_to_hir(shader->ir, state);

   /* Print out the unoptimized IR. */
   if (!state->error && dump_hir) {
      validate_ir_tree(shader->ir);
      _mesa_print_ir(shader->ir, state);
   }

   /* Optimization passes */
   if (!state->error && !shader->ir->is_empty()) {
      bool progress;
      do {
	 progress = do_common_optimization(shader->ir, false, 32);
      } while (progress);

      validate_ir_tree(shader->ir);
   }


   /* Print out the resulting IR */
   if (!state->error && dump_lir) {
      _mesa_print_ir(shader->ir, state);
   }

   shader->symbols = state->symbols;
   shader->CompileStatus = !state->error;
   shader->Version = state->language_version;
   memcpy(shader->builtins_to_link, state->builtins_to_link,
	  sizeof(shader->builtins_to_link[0]) * state->num_builtins_to_link);
   shader->num_builtins_to_link = state->num_builtins_to_link;

   if (shader->InfoLog)
      talloc_free(shader->InfoLog);

   shader->InfoLog = state->info_log;

   /* Retain any live IR, but trash the rest. */
   reparent_ir(shader->ir, shader);

   talloc_free(state);

   return;
}

int
main(int argc, char **argv)
{
   int status = EXIT_SUCCESS;
   struct gl_context local_ctx;
   struct gl_context *ctx = &local_ctx;

   int c;
   int idx = 0;
   while ((c = getopt_long(argc, argv, "", compiler_opts, &idx)) != -1)
      /* empty */ ;


   if (argc <= optind)
      usage_fail(argv[0]);

   initialize_context(ctx, (glsl_es) ? API_OPENGLES2 : API_OPENGL);

   struct gl_shader_program *whole_program;

   whole_program = talloc_zero (NULL, struct gl_shader_program);
   assert(whole_program != NULL);

   for (/* empty */; argc > optind; optind++) {
      whole_program->Shaders = (struct gl_shader **)
	 talloc_realloc(whole_program, whole_program->Shaders,
			struct gl_shader *, whole_program->NumShaders + 1);
      assert(whole_program->Shaders != NULL);

      struct gl_shader *shader = talloc_zero(whole_program, gl_shader);

      whole_program->Shaders[whole_program->NumShaders] = shader;
      whole_program->NumShaders++;

      const unsigned len = strlen(argv[optind]);
      if (len < 6)
	 usage_fail(argv[0]);

      const char *const ext = & argv[optind][len - 5];
      if (strncmp(".vert", ext, 5) == 0)
	 shader->Type = GL_VERTEX_SHADER;
      else if (strncmp(".geom", ext, 5) == 0)
	 shader->Type = GL_GEOMETRY_SHADER;
      else if (strncmp(".frag", ext, 5) == 0)
	 shader->Type = GL_FRAGMENT_SHADER;
      else
	 usage_fail(argv[0]);

      shader->Source = load_text_file(whole_program, argv[optind]);
      if (shader->Source == NULL) {
	 printf("File \"%s\" does not exist.\n", argv[optind]);
	 exit(EXIT_FAILURE);
      }

      compile_shader(ctx, shader);

      if (!shader->CompileStatus) {
	 printf("Info log for %s:\n%s\n", argv[optind], shader->InfoLog);
	 status = EXIT_FAILURE;
	 break;
      }
   }

   if ((status == EXIT_SUCCESS) && do_link)  {
      link_shaders(ctx, whole_program);
      status = (whole_program->LinkStatus) ? EXIT_SUCCESS : EXIT_FAILURE;

      if (strlen(whole_program->InfoLog) > 0)
	 printf("Info log for linking:\n%s\n", whole_program->InfoLog);
   }

   for (unsigned i = 0; i < MESA_SHADER_TYPES; i++)
      talloc_free(whole_program->_LinkedShaders[i]);

   talloc_free(whole_program);
   _mesa_glsl_release_types();
   _mesa_glsl_release_functions();

   return status;
}
>>>>>>> 807c6931
<|MERGE_RESOLUTION|>--- conflicted
+++ resolved
@@ -1,677 +1,344 @@
-<<<<<<< HEAD
-/*
- * Copyright © 2008, 2009 Intel Corporation
- *
- * Permission is hereby granted, free of charge, to any person obtaining a
- * copy of this software and associated documentation files (the "Software"),
- * to deal in the Software without restriction, including without limitation
- * the rights to use, copy, modify, merge, publish, distribute, sublicense,
- * and/or sell copies of the Software, and to permit persons to whom the
- * Software is furnished to do so, subject to the following conditions:
- *
- * The above copyright notice and this permission notice (including the next
- * paragraph) shall be included in all copies or substantial portions of the
- * Software.
- *
- * THE SOFTWARE IS PROVIDED "AS IS", WITHOUT WARRANTY OF ANY KIND, EXPRESS OR
- * IMPLIED, INCLUDING BUT NOT LIMITED TO THE WARRANTIES OF MERCHANTABILITY,
- * FITNESS FOR A PARTICULAR PURPOSE AND NONINFRINGEMENT.  IN NO EVENT SHALL
- * THE AUTHORS OR COPYRIGHT HOLDERS BE LIABLE FOR ANY CLAIM, DAMAGES OR OTHER
- * LIABILITY, WHETHER IN AN ACTION OF CONTRACT, TORT OR OTHERWISE, ARISING
- * FROM, OUT OF OR IN CONNECTION WITH THE SOFTWARE OR THE USE OR OTHER
- * DEALINGS IN THE SOFTWARE.
- */
-#include <cstdlib>
-#include <cstdio>
-#include <io.h>
-
-#ifdef _MSC_VER
-#define __STDC__ 1
-#include <getopt.h>
-typedef size_t ssize_t;
-#define open _open
-#define read _read
-#define fstat _fstat
-#define stat _stat
-#define close _close
-#define O_RDONLY _O_RDONLY
-#endif
-
-#include <sys/types.h>
-#include <sys/stat.h>
-#include <fcntl.h>
-#include <unistd.h>
-
-#include "ast.h"
-#include "glsl_parser_extras.h"
-#include "glsl_parser.h"
-#include "ir_optimization.h"
-#include "ir_print_visitor.h"
-#include "program.h"
-#include "loop_analysis.h"
-
-extern "C" struct gl_shader *
-_mesa_new_shader(GLcontext *ctx, GLuint name, GLenum type);
-
-/* Copied from shader_api.c for the stand-alone compiler.
- */
-struct gl_shader *
-_mesa_new_shader(GLcontext *ctx, GLuint name, GLenum type)
-{
-   struct gl_shader *shader;
-
-   (void) ctx;
-
-   assert(type == GL_FRAGMENT_SHADER || type == GL_VERTEX_SHADER);
-   shader = talloc_zero(NULL, struct gl_shader);
-   if (shader) {
-      shader->Type = type;
-      shader->Name = name;
-      shader->RefCount = 1;
-   }
-   return shader;
-}
-
-static void
-initialize_context(GLcontext *ctx, gl_api api)
-{
-   memset(ctx, 0, sizeof(*ctx));
-
-   ctx->API = api;
-
-   ctx->Extensions.ARB_draw_buffers = GL_TRUE;
-   ctx->Extensions.ARB_fragment_coord_conventions = GL_TRUE;
-   ctx->Extensions.EXT_texture_array = GL_TRUE;
-   ctx->Extensions.NV_texture_rectangle = GL_TRUE;
-
-   /* 1.10 minimums. */
-   ctx->Const.MaxLights = 8;
-   ctx->Const.MaxClipPlanes = 8;
-   ctx->Const.MaxTextureUnits = 2;
-
-   /* More than the 1.10 minimum to appease parser tests taken from
-    * apps that (hopefully) already checked the number of coords.
-    */
-   ctx->Const.MaxTextureCoordUnits = 4;
-
-   ctx->Const.VertexProgram.MaxAttribs = 16;
-   ctx->Const.VertexProgram.MaxUniformComponents = 512;
-   ctx->Const.MaxVarying = 8;
-   ctx->Const.MaxVertexTextureImageUnits = 0;
-   ctx->Const.MaxCombinedTextureImageUnits = 2;
-   ctx->Const.MaxTextureImageUnits = 2;
-   ctx->Const.FragmentProgram.MaxUniformComponents = 64;
-
-   ctx->Const.MaxDrawBuffers = 2;
-
-   ctx->Driver.NewShader = _mesa_new_shader;
-}
-
-/* Returned string will have 'ctx' as its talloc owner. */
-static char *
-load_text_file(void *ctx, const char *file_name)
-{
-	char *text = NULL;
-	struct stat st;
-	ssize_t total_read = 0;
-	int fd = open(file_name, O_RDONLY);
-
-	if (fd < 0) {
-		return NULL;
-	}
-
-	if (fstat(fd, & st) == 0) {
-	   text = (char *) talloc_size(ctx, st.st_size + 1);
-		if (text != NULL) {
-			do {
-				ssize_t bytes = read(fd, text + total_read,
-						     st.st_size - total_read);
-				if (bytes < 0) {
-					free(text);
-					text = NULL;
-					break;
-				}
-
-				if (bytes == 0) {
-					break;
-				}
-
-				total_read += bytes;
-			} while (total_read < st.st_size);
-
-			text[total_read] = '\0';
-		}
-	}
-
-	close(fd);
-
-	return text;
-}
-
-
-void
-usage_fail(const char *name)
-{
-      printf("%s <filename.frag|filename.vert>\n", name);
-      exit(EXIT_FAILURE);
-}
-
-
-int glsl_es = 0;
-int dump_ast = 0;
-int dump_hir = 0;
-int dump_lir = 0;
-int do_link = 0;
-
-const struct option compiler_opts[] = {
-   { "glsl-es",  0, &glsl_es,  1 },
-   { "dump-ast", 0, &dump_ast, 1 },
-   { "dump-hir", 0, &dump_hir, 1 },
-   { "dump-lir", 0, &dump_lir, 1 },
-   { "link",     0, &do_link,  1 },
-   { NULL, 0, NULL, 0 }
-};
-
-void
-compile_shader(GLcontext *ctx, struct gl_shader *shader)
-{
-   struct _mesa_glsl_parse_state *state =
-      new(shader) _mesa_glsl_parse_state(ctx, shader->Type, shader);
-
-   const char *source = shader->Source;
-   state->error = preprocess(state, &source, &state->info_log,
-			     state->extensions, ctx->API);
-
-   if (!state->error) {
-      _mesa_glsl_lexer_ctor(state, source);
-      _mesa_glsl_parse(state);
-      _mesa_glsl_lexer_dtor(state);
-   }
-
-   if (dump_ast) {
-      foreach_list_const(n, &state->translation_unit) {
-	 ast_node *ast = exec_node_data(ast_node, n, link);
-	 ast->print();
-      }
-      printf("\n\n");
-   }
-
-   shader->ir = new(shader) exec_list;
-   if (!state->error && !state->translation_unit.is_empty())
-      _mesa_ast_to_hir(shader->ir, state);
-
-   /* Print out the unoptimized IR. */
-   if (!state->error && dump_hir) {
-      validate_ir_tree(shader->ir);
-      _mesa_print_ir(shader->ir, state);
-   }
-
-   /* Optimization passes */
-   if (!state->error && !shader->ir->is_empty()) {
-      bool progress;
-      do {
-	 progress = false;
-
-	 progress = do_function_inlining(shader->ir) || progress;
-	 progress = do_if_simplification(shader->ir) || progress;
-	 progress = do_copy_propagation(shader->ir) || progress;
-	 progress = do_dead_code_local(shader->ir) || progress;
-	 progress = do_dead_code_unlinked(shader->ir) || progress;
-	 progress = do_tree_grafting(shader->ir) || progress;
-	 progress = do_constant_propagation(shader->ir) || progress;
-	 progress = do_constant_variable_unlinked(shader->ir) || progress;
-	 progress = do_constant_folding(shader->ir) || progress;
-	 progress = do_algebraic(shader->ir) || progress;
-	 progress = do_vec_index_to_swizzle(shader->ir) || progress;
-	 progress = do_vec_index_to_cond_assign(shader->ir) || progress;
-	 progress = do_swizzle_swizzle(shader->ir) || progress;
-
-	 loop_state *ls = analyze_loop_variables(shader->ir);
-	 progress = set_loop_controls(shader->ir, ls) || progress;
-	 progress = unroll_loops(shader->ir, ls, 32) || progress;
-	 delete ls;
-      } while (progress);
-
-      validate_ir_tree(shader->ir);
-   }
-
-
-   /* Print out the resulting IR */
-   if (!state->error && dump_lir) {
-      _mesa_print_ir(shader->ir, state);
-   }
-
-   shader->symbols = state->symbols;
-   shader->CompileStatus = !state->error;
-   shader->Version = state->language_version;
-   memcpy(shader->builtins_to_link, state->builtins_to_link,
-	  sizeof(shader->builtins_to_link[0]) * state->num_builtins_to_link);
-   shader->num_builtins_to_link = state->num_builtins_to_link;
-
-   if (shader->InfoLog)
-      talloc_free(shader->InfoLog);
-
-   shader->InfoLog = state->info_log;
-
-   /* Retain any live IR, but trash the rest. */
-   reparent_ir(shader->ir, shader);
-
-   talloc_free(state);
-
-   return;
-}
-
-int
-main(int argc, char **argv)
-{
-   int status = EXIT_SUCCESS;
-   GLcontext local_ctx;
-   GLcontext *ctx = &local_ctx;
-
-   int c;
-   int idx = 0;
-   while ((c = getopt_long(argc, argv, "", compiler_opts, &idx)) != -1)
-      /* empty */ ;
-
-
-   if (argc <= optind)
-      usage_fail(argv[0]);
-
-   initialize_context(ctx, (glsl_es) ? API_OPENGLES2 : API_OPENGL);
-
-   struct gl_shader_program *whole_program;
-
-   whole_program = talloc_zero (NULL, struct gl_shader_program);
-   assert(whole_program != NULL);
-
-   for (/* empty */; argc > optind; optind++) {
-      whole_program->Shaders = (struct gl_shader **)
-	 talloc_realloc(whole_program, whole_program->Shaders,
-			struct gl_shader *, whole_program->NumShaders + 1);
-      assert(whole_program->Shaders != NULL);
-
-      struct gl_shader *shader = talloc_zero(whole_program, gl_shader);
-
-      whole_program->Shaders[whole_program->NumShaders] = shader;
-      whole_program->NumShaders++;
-
-      const unsigned len = strlen(argv[optind]);
-      if (len < 6)
-	 usage_fail(argv[0]);
-
-      const char *const ext = & argv[optind][len - 5];
-      if (strncmp(".vert", ext, 5) == 0)
-	 shader->Type = GL_VERTEX_SHADER;
-      else if (strncmp(".geom", ext, 5) == 0)
-	 shader->Type = GL_GEOMETRY_SHADER;
-      else if (strncmp(".frag", ext, 5) == 0)
-	 shader->Type = GL_FRAGMENT_SHADER;
-      else
-	 usage_fail(argv[0]);
-
-      shader->Source = load_text_file(whole_program, argv[optind]);
-      if (shader->Source == NULL) {
-	 printf("File \"%s\" does not exist.\n", argv[optind]);
-	 exit(EXIT_FAILURE);
-      }
-
-      compile_shader(ctx, shader);
-
-      if (!shader->CompileStatus) {
-	 printf("Info log for %s:\n%s\n", argv[optind], shader->InfoLog);
-	 status = EXIT_FAILURE;
-	 break;
-      }
-   }
-
-   if ((status == EXIT_SUCCESS) && do_link)  {
-      link_shaders(ctx, whole_program);
-      status = (whole_program->LinkStatus) ? EXIT_SUCCESS : EXIT_FAILURE;
-
-      if (strlen(whole_program->InfoLog) > 0)
-	 printf("Info log for linking:\n%s\n", whole_program->InfoLog);
-   }
-
-   for (unsigned i = 0; i < whole_program->_NumLinkedShaders; i++)
-      talloc_free(whole_program->_LinkedShaders[i]);
-
-   talloc_free(whole_program);
-   _mesa_glsl_release_types();
-   _mesa_glsl_release_functions();
-
-   return status;
-}
-=======
-/*
- * Copyright © 2008, 2009 Intel Corporation
- *
- * Permission is hereby granted, free of charge, to any person obtaining a
- * copy of this software and associated documentation files (the "Software"),
- * to deal in the Software without restriction, including without limitation
- * the rights to use, copy, modify, merge, publish, distribute, sublicense,
- * and/or sell copies of the Software, and to permit persons to whom the
- * Software is furnished to do so, subject to the following conditions:
- *
- * The above copyright notice and this permission notice (including the next
- * paragraph) shall be included in all copies or substantial portions of the
- * Software.
- *
- * THE SOFTWARE IS PROVIDED "AS IS", WITHOUT WARRANTY OF ANY KIND, EXPRESS OR
- * IMPLIED, INCLUDING BUT NOT LIMITED TO THE WARRANTIES OF MERCHANTABILITY,
- * FITNESS FOR A PARTICULAR PURPOSE AND NONINFRINGEMENT.  IN NO EVENT SHALL
- * THE AUTHORS OR COPYRIGHT HOLDERS BE LIABLE FOR ANY CLAIM, DAMAGES OR OTHER
- * LIABILITY, WHETHER IN AN ACTION OF CONTRACT, TORT OR OTHERWISE, ARISING
- * FROM, OUT OF OR IN CONNECTION WITH THE SOFTWARE OR THE USE OR OTHER
- * DEALINGS IN THE SOFTWARE.
- */
-#include <cstdlib>
-#include <cstdio>
-#include <getopt.h>
-
-#include <sys/types.h>
-#include <sys/stat.h>
-#include <fcntl.h>
-#include <unistd.h>
-
-#include "ast.h"
-#include "glsl_parser_extras.h"
-#include "glsl_parser.h"
-#include "ir_optimization.h"
-#include "ir_print_visitor.h"
-#include "program.h"
-#include "loop_analysis.h"
-
-extern "C" struct gl_shader *
-_mesa_new_shader(struct gl_context *ctx, GLuint name, GLenum type);
-
-extern "C" void
-_mesa_reference_shader(struct gl_context *ctx, struct gl_shader **ptr,
-                       struct gl_shader *sh);
-
-/* Copied from shader_api.c for the stand-alone compiler.
- */
-void
-_mesa_reference_shader(struct gl_context *ctx, struct gl_shader **ptr,
-                       struct gl_shader *sh)
-{
-   *ptr = sh;
-}
-
-struct gl_shader *
-_mesa_new_shader(struct gl_context *ctx, GLuint name, GLenum type)
-{
-   struct gl_shader *shader;
-
-   (void) ctx;
-
-   assert(type == GL_FRAGMENT_SHADER || type == GL_VERTEX_SHADER);
-   shader = talloc_zero(NULL, struct gl_shader);
-   if (shader) {
-      shader->Type = type;
-      shader->Name = name;
-      shader->RefCount = 1;
-   }
-   return shader;
-}
-
-static void
-initialize_context(struct gl_context *ctx, gl_api api)
-{
-   memset(ctx, 0, sizeof(*ctx));
-
-   ctx->API = api;
-
-   ctx->Extensions.ARB_draw_buffers = GL_TRUE;
-   ctx->Extensions.ARB_fragment_coord_conventions = GL_TRUE;
-   ctx->Extensions.EXT_texture_array = GL_TRUE;
-   ctx->Extensions.NV_texture_rectangle = GL_TRUE;
-
-   /* 1.10 minimums. */
-   ctx->Const.MaxLights = 8;
-   ctx->Const.MaxClipPlanes = 8;
-   ctx->Const.MaxTextureUnits = 2;
-
-   /* More than the 1.10 minimum to appease parser tests taken from
-    * apps that (hopefully) already checked the number of coords.
-    */
-   ctx->Const.MaxTextureCoordUnits = 4;
-
-   ctx->Const.VertexProgram.MaxAttribs = 16;
-   ctx->Const.VertexProgram.MaxUniformComponents = 512;
-   ctx->Const.MaxVarying = 8;
-   ctx->Const.MaxVertexTextureImageUnits = 0;
-   ctx->Const.MaxCombinedTextureImageUnits = 2;
-   ctx->Const.MaxTextureImageUnits = 2;
-   ctx->Const.FragmentProgram.MaxUniformComponents = 64;
-
-   ctx->Const.MaxDrawBuffers = 2;
-
-   ctx->Driver.NewShader = _mesa_new_shader;
-}
-
-/* Returned string will have 'ctx' as its talloc owner. */
-static char *
-load_text_file(void *ctx, const char *file_name)
-{
-	char *text = NULL;
-	struct stat st;
-	ssize_t total_read = 0;
-	int fd = open(file_name, O_RDONLY);
-
-	if (fd < 0) {
-		return NULL;
-	}
-
-	if (fstat(fd, & st) == 0) {
-	   text = (char *) talloc_size(ctx, st.st_size + 1);
-		if (text != NULL) {
-			do {
-				ssize_t bytes = read(fd, text + total_read,
-						     st.st_size - total_read);
-				if (bytes < 0) {
-					free(text);
-					text = NULL;
-					break;
-				}
-
-				if (bytes == 0) {
-					break;
-				}
-
-				total_read += bytes;
-			} while (total_read < st.st_size);
-
-			text[total_read] = '\0';
-		}
-	}
-
-	close(fd);
-
-	return text;
-}
-
-int glsl_es = 0;
-int dump_ast = 0;
-int dump_hir = 0;
-int dump_lir = 0;
-int do_link = 0;
-
-const struct option compiler_opts[] = {
-   { "glsl-es",  0, &glsl_es,  1 },
-   { "dump-ast", 0, &dump_ast, 1 },
-   { "dump-hir", 0, &dump_hir, 1 },
-   { "dump-lir", 0, &dump_lir, 1 },
-   { "link",     0, &do_link,  1 },
-   { NULL, 0, NULL, 0 }
-};
-
-/**
- * \brief Print proper usage and exit with failure.
- */
-void
-usage_fail(const char *name)
-{
-
-   const char *header =
-      "usage: %s [options] <file.vert | file.geom | file.frag>\n"
-      "\n"
-      "Possible options are:\n";
-   printf(header, name, name);
-   for (const struct option *o = compiler_opts; o->name != 0; ++o) {
-      printf("    --%s\n", o->name);
-   }
-   exit(EXIT_FAILURE);
-}
-
-
-void
-compile_shader(struct gl_context *ctx, struct gl_shader *shader)
-{
-   struct _mesa_glsl_parse_state *state =
-      new(shader) _mesa_glsl_parse_state(ctx, shader->Type, shader);
-
-   const char *source = shader->Source;
-   state->error = preprocess(state, &source, &state->info_log,
-			     state->extensions, ctx->API);
-
-   if (!state->error) {
-      _mesa_glsl_lexer_ctor(state, source);
-      _mesa_glsl_parse(state);
-      _mesa_glsl_lexer_dtor(state);
-   }
-
-   if (dump_ast) {
-      foreach_list_const(n, &state->translation_unit) {
-	 ast_node *ast = exec_node_data(ast_node, n, link);
-	 ast->print();
-      }
-      printf("\n\n");
-   }
-
-   shader->ir = new(shader) exec_list;
-   if (!state->error && !state->translation_unit.is_empty())
-      _mesa_ast_to_hir(shader->ir, state);
-
-   /* Print out the unoptimized IR. */
-   if (!state->error && dump_hir) {
-      validate_ir_tree(shader->ir);
-      _mesa_print_ir(shader->ir, state);
-   }
-
-   /* Optimization passes */
-   if (!state->error && !shader->ir->is_empty()) {
-      bool progress;
-      do {
-	 progress = do_common_optimization(shader->ir, false, 32);
-      } while (progress);
-
-      validate_ir_tree(shader->ir);
-   }
-
-
-   /* Print out the resulting IR */
-   if (!state->error && dump_lir) {
-      _mesa_print_ir(shader->ir, state);
-   }
-
-   shader->symbols = state->symbols;
-   shader->CompileStatus = !state->error;
-   shader->Version = state->language_version;
-   memcpy(shader->builtins_to_link, state->builtins_to_link,
-	  sizeof(shader->builtins_to_link[0]) * state->num_builtins_to_link);
-   shader->num_builtins_to_link = state->num_builtins_to_link;
-
-   if (shader->InfoLog)
-      talloc_free(shader->InfoLog);
-
-   shader->InfoLog = state->info_log;
-
-   /* Retain any live IR, but trash the rest. */
-   reparent_ir(shader->ir, shader);
-
-   talloc_free(state);
-
-   return;
-}
-
-int
-main(int argc, char **argv)
-{
-   int status = EXIT_SUCCESS;
-   struct gl_context local_ctx;
-   struct gl_context *ctx = &local_ctx;
-
-   int c;
-   int idx = 0;
-   while ((c = getopt_long(argc, argv, "", compiler_opts, &idx)) != -1)
-      /* empty */ ;
-
-
-   if (argc <= optind)
-      usage_fail(argv[0]);
-
-   initialize_context(ctx, (glsl_es) ? API_OPENGLES2 : API_OPENGL);
-
-   struct gl_shader_program *whole_program;
-
-   whole_program = talloc_zero (NULL, struct gl_shader_program);
-   assert(whole_program != NULL);
-
-   for (/* empty */; argc > optind; optind++) {
-      whole_program->Shaders = (struct gl_shader **)
-	 talloc_realloc(whole_program, whole_program->Shaders,
-			struct gl_shader *, whole_program->NumShaders + 1);
-      assert(whole_program->Shaders != NULL);
-
-      struct gl_shader *shader = talloc_zero(whole_program, gl_shader);
-
-      whole_program->Shaders[whole_program->NumShaders] = shader;
-      whole_program->NumShaders++;
-
-      const unsigned len = strlen(argv[optind]);
-      if (len < 6)
-	 usage_fail(argv[0]);
-
-      const char *const ext = & argv[optind][len - 5];
-      if (strncmp(".vert", ext, 5) == 0)
-	 shader->Type = GL_VERTEX_SHADER;
-      else if (strncmp(".geom", ext, 5) == 0)
-	 shader->Type = GL_GEOMETRY_SHADER;
-      else if (strncmp(".frag", ext, 5) == 0)
-	 shader->Type = GL_FRAGMENT_SHADER;
-      else
-	 usage_fail(argv[0]);
-
-      shader->Source = load_text_file(whole_program, argv[optind]);
-      if (shader->Source == NULL) {
-	 printf("File \"%s\" does not exist.\n", argv[optind]);
-	 exit(EXIT_FAILURE);
-      }
-
-      compile_shader(ctx, shader);
-
-      if (!shader->CompileStatus) {
-	 printf("Info log for %s:\n%s\n", argv[optind], shader->InfoLog);
-	 status = EXIT_FAILURE;
-	 break;
-      }
-   }
-
-   if ((status == EXIT_SUCCESS) && do_link)  {
-      link_shaders(ctx, whole_program);
-      status = (whole_program->LinkStatus) ? EXIT_SUCCESS : EXIT_FAILURE;
-
-      if (strlen(whole_program->InfoLog) > 0)
-	 printf("Info log for linking:\n%s\n", whole_program->InfoLog);
-   }
-
-   for (unsigned i = 0; i < MESA_SHADER_TYPES; i++)
-      talloc_free(whole_program->_LinkedShaders[i]);
-
-   talloc_free(whole_program);
-   _mesa_glsl_release_types();
-   _mesa_glsl_release_functions();
-
-   return status;
-}
->>>>>>> 807c6931
+/*
+ * Copyright © 2008, 2009 Intel Corporation
+ *
+ * Permission is hereby granted, free of charge, to any person obtaining a
+ * copy of this software and associated documentation files (the "Software"),
+ * to deal in the Software without restriction, including without limitation
+ * the rights to use, copy, modify, merge, publish, distribute, sublicense,
+ * and/or sell copies of the Software, and to permit persons to whom the
+ * Software is furnished to do so, subject to the following conditions:
+ *
+ * The above copyright notice and this permission notice (including the next
+ * paragraph) shall be included in all copies or substantial portions of the
+ * Software.
+ *
+ * THE SOFTWARE IS PROVIDED "AS IS", WITHOUT WARRANTY OF ANY KIND, EXPRESS OR
+ * IMPLIED, INCLUDING BUT NOT LIMITED TO THE WARRANTIES OF MERCHANTABILITY,
+ * FITNESS FOR A PARTICULAR PURPOSE AND NONINFRINGEMENT.  IN NO EVENT SHALL
+ * THE AUTHORS OR COPYRIGHT HOLDERS BE LIABLE FOR ANY CLAIM, DAMAGES OR OTHER
+ * LIABILITY, WHETHER IN AN ACTION OF CONTRACT, TORT OR OTHERWISE, ARISING
+ * FROM, OUT OF OR IN CONNECTION WITH THE SOFTWARE OR THE USE OR OTHER
+ * DEALINGS IN THE SOFTWARE.
+ */
+#include <cstdlib>
+#include <cstdio>
+#include <io.h>
+
+#ifdef _MSC_VER
+#define __STDC__ 1
+#include <getopt.h>
+typedef size_t ssize_t;
+#define open _open
+#define read _read
+#define fstat _fstat
+#define stat _stat
+#define close _close
+#define O_RDONLY _O_RDONLY
+#endif
+
+#include <sys/types.h>
+#include <sys/stat.h>
+#include <fcntl.h>
+#include <unistd.h>
+
+#include "ast.h"
+#include "glsl_parser_extras.h"
+#include "glsl_parser.h"
+#include "ir_optimization.h"
+#include "ir_print_visitor.h"
+#include "program.h"
+#include "loop_analysis.h"
+
+extern "C" struct gl_shader *
+_mesa_new_shader(struct gl_context *ctx, GLuint name, GLenum type);
+
+extern "C" void
+_mesa_reference_shader(struct gl_context *ctx, struct gl_shader **ptr,
+                       struct gl_shader *sh);
+
+/* Copied from shader_api.c for the stand-alone compiler.
+ */
+void
+_mesa_reference_shader(struct gl_context *ctx, struct gl_shader **ptr,
+                       struct gl_shader *sh)
+{
+   *ptr = sh;
+}
+
+struct gl_shader *
+_mesa_new_shader(struct gl_context *ctx, GLuint name, GLenum type)
+{
+   struct gl_shader *shader;
+
+   (void) ctx;
+
+   assert(type == GL_FRAGMENT_SHADER || type == GL_VERTEX_SHADER);
+   shader = talloc_zero(NULL, struct gl_shader);
+   if (shader) {
+      shader->Type = type;
+      shader->Name = name;
+      shader->RefCount = 1;
+   }
+   return shader;
+}
+
+static void
+initialize_context(struct gl_context *ctx, gl_api api)
+{
+   memset(ctx, 0, sizeof(*ctx));
+
+   ctx->API = api;
+
+   ctx->Extensions.ARB_draw_buffers = GL_TRUE;
+   ctx->Extensions.ARB_fragment_coord_conventions = GL_TRUE;
+   ctx->Extensions.EXT_texture_array = GL_TRUE;
+   ctx->Extensions.NV_texture_rectangle = GL_TRUE;
+
+   /* 1.10 minimums. */
+   ctx->Const.MaxLights = 8;
+   ctx->Const.MaxClipPlanes = 8;
+   ctx->Const.MaxTextureUnits = 2;
+
+   /* More than the 1.10 minimum to appease parser tests taken from
+    * apps that (hopefully) already checked the number of coords.
+    */
+   ctx->Const.MaxTextureCoordUnits = 4;
+
+   ctx->Const.VertexProgram.MaxAttribs = 16;
+   ctx->Const.VertexProgram.MaxUniformComponents = 512;
+   ctx->Const.MaxVarying = 8;
+   ctx->Const.MaxVertexTextureImageUnits = 0;
+   ctx->Const.MaxCombinedTextureImageUnits = 2;
+   ctx->Const.MaxTextureImageUnits = 2;
+   ctx->Const.FragmentProgram.MaxUniformComponents = 64;
+
+   ctx->Const.MaxDrawBuffers = 2;
+
+   ctx->Driver.NewShader = _mesa_new_shader;
+}
+
+/* Returned string will have 'ctx' as its talloc owner. */
+static char *
+load_text_file(void *ctx, const char *file_name)
+{
+	char *text = NULL;
+	struct stat st;
+	ssize_t total_read = 0;
+	int fd = open(file_name, O_RDONLY);
+
+	if (fd < 0) {
+		return NULL;
+	}
+
+	if (fstat(fd, & st) == 0) {
+	   text = (char *) talloc_size(ctx, st.st_size + 1);
+		if (text != NULL) {
+			do {
+				ssize_t bytes = read(fd, text + total_read,
+						     st.st_size - total_read);
+				if (bytes < 0) {
+					free(text);
+					text = NULL;
+					break;
+				}
+
+				if (bytes == 0) {
+					break;
+				}
+
+				total_read += bytes;
+			} while (total_read < st.st_size);
+
+			text[total_read] = '\0';
+		}
+	}
+
+	close(fd);
+
+	return text;
+}
+
+int glsl_es = 0;
+int dump_ast = 0;
+int dump_hir = 0;
+int dump_lir = 0;
+int do_link = 0;
+
+const struct option compiler_opts[] = {
+   { "glsl-es",  0, &glsl_es,  1 },
+   { "dump-ast", 0, &dump_ast, 1 },
+   { "dump-hir", 0, &dump_hir, 1 },
+   { "dump-lir", 0, &dump_lir, 1 },
+   { "link",     0, &do_link,  1 },
+   { NULL, 0, NULL, 0 }
+};
+
+/**
+ * \brief Print proper usage and exit with failure.
+ */
+void
+usage_fail(const char *name)
+{
+
+   const char *header =
+      "usage: %s [options] <file.vert | file.geom | file.frag>\n"
+      "\n"
+      "Possible options are:\n";
+   printf(header, name, name);
+   for (const struct option *o = compiler_opts; o->name != 0; ++o) {
+      printf("    --%s\n", o->name);
+   }
+   exit(EXIT_FAILURE);
+}
+
+
+void
+compile_shader(struct gl_context *ctx, struct gl_shader *shader)
+{
+   struct _mesa_glsl_parse_state *state =
+      new(shader) _mesa_glsl_parse_state(ctx, shader->Type, shader);
+
+   const char *source = shader->Source;
+   state->error = preprocess(state, &source, &state->info_log,
+			     state->extensions, ctx->API);
+
+   if (!state->error) {
+      _mesa_glsl_lexer_ctor(state, source);
+      _mesa_glsl_parse(state);
+      _mesa_glsl_lexer_dtor(state);
+   }
+
+   if (dump_ast) {
+      foreach_list_const(n, &state->translation_unit) {
+	 ast_node *ast = exec_node_data(ast_node, n, link);
+	 ast->print();
+      }
+      printf("\n\n");
+   }
+
+   shader->ir = new(shader) exec_list;
+   if (!state->error && !state->translation_unit.is_empty())
+      _mesa_ast_to_hir(shader->ir, state);
+
+   /* Print out the unoptimized IR. */
+   if (!state->error && dump_hir) {
+      validate_ir_tree(shader->ir);
+      _mesa_print_ir(shader->ir, state);
+   }
+
+   /* Optimization passes */
+   if (!state->error && !shader->ir->is_empty()) {
+      bool progress;
+      do {
+	 progress = do_common_optimization(shader->ir, false, 32);
+      } while (progress);
+
+      validate_ir_tree(shader->ir);
+   }
+
+
+   /* Print out the resulting IR */
+   if (!state->error && dump_lir) {
+      _mesa_print_ir(shader->ir, state);
+   }
+
+   shader->symbols = state->symbols;
+   shader->CompileStatus = !state->error;
+   shader->Version = state->language_version;
+   memcpy(shader->builtins_to_link, state->builtins_to_link,
+	  sizeof(shader->builtins_to_link[0]) * state->num_builtins_to_link);
+   shader->num_builtins_to_link = state->num_builtins_to_link;
+
+   if (shader->InfoLog)
+      talloc_free(shader->InfoLog);
+
+   shader->InfoLog = state->info_log;
+
+   /* Retain any live IR, but trash the rest. */
+   reparent_ir(shader->ir, shader);
+
+   talloc_free(state);
+
+   return;
+}
+
+int
+main(int argc, char **argv)
+{
+   int status = EXIT_SUCCESS;
+   struct gl_context local_ctx;
+   struct gl_context *ctx = &local_ctx;
+
+   int c;
+   int idx = 0;
+   while ((c = getopt_long(argc, argv, "", compiler_opts, &idx)) != -1)
+      /* empty */ ;
+
+
+   if (argc <= optind)
+      usage_fail(argv[0]);
+
+   initialize_context(ctx, (glsl_es) ? API_OPENGLES2 : API_OPENGL);
+
+   struct gl_shader_program *whole_program;
+
+   whole_program = talloc_zero (NULL, struct gl_shader_program);
+   assert(whole_program != NULL);
+
+   for (/* empty */; argc > optind; optind++) {
+      whole_program->Shaders = (struct gl_shader **)
+	 talloc_realloc(whole_program, whole_program->Shaders,
+			struct gl_shader *, whole_program->NumShaders + 1);
+      assert(whole_program->Shaders != NULL);
+
+      struct gl_shader *shader = talloc_zero(whole_program, gl_shader);
+
+      whole_program->Shaders[whole_program->NumShaders] = shader;
+      whole_program->NumShaders++;
+
+      const unsigned len = strlen(argv[optind]);
+      if (len < 6)
+	 usage_fail(argv[0]);
+
+      const char *const ext = & argv[optind][len - 5];
+      if (strncmp(".vert", ext, 5) == 0)
+	 shader->Type = GL_VERTEX_SHADER;
+      else if (strncmp(".geom", ext, 5) == 0)
+	 shader->Type = GL_GEOMETRY_SHADER;
+      else if (strncmp(".frag", ext, 5) == 0)
+	 shader->Type = GL_FRAGMENT_SHADER;
+      else
+	 usage_fail(argv[0]);
+
+      shader->Source = load_text_file(whole_program, argv[optind]);
+      if (shader->Source == NULL) {
+	 printf("File \"%s\" does not exist.\n", argv[optind]);
+	 exit(EXIT_FAILURE);
+      }
+
+      compile_shader(ctx, shader);
+
+      if (!shader->CompileStatus) {
+	 printf("Info log for %s:\n%s\n", argv[optind], shader->InfoLog);
+	 status = EXIT_FAILURE;
+	 break;
+      }
+   }
+
+   if ((status == EXIT_SUCCESS) && do_link)  {
+      link_shaders(ctx, whole_program);
+      status = (whole_program->LinkStatus) ? EXIT_SUCCESS : EXIT_FAILURE;
+
+      if (strlen(whole_program->InfoLog) > 0)
+	 printf("Info log for linking:\n%s\n", whole_program->InfoLog);
+   }
+
+   for (unsigned i = 0; i < MESA_SHADER_TYPES; i++)
+      talloc_free(whole_program->_LinkedShaders[i]);
+
+   talloc_free(whole_program);
+   _mesa_glsl_release_types();
+   _mesa_glsl_release_functions();
+
+   return status;
+}