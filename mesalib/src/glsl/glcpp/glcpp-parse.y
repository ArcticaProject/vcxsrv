<<<<<<< HEAD
%{
/*
 * Copyright © 2010 Intel Corporation
 *
 * Permission is hereby granted, free of charge, to any person obtaining a
 * copy of this software and associated documentation files (the "Software"),
 * to deal in the Software without restriction, including without limitation
 * the rights to use, copy, modify, merge, publish, distribute, sublicense,
 * and/or sell copies of the Software, and to permit persons to whom the
 * Software is furnished to do so, subject to the following conditions:
 *
 * The above copyright notice and this permission notice (including the next
 * paragraph) shall be included in all copies or substantial portions of the
 * Software.
 *
 * THE SOFTWARE IS PROVIDED "AS IS", WITHOUT WARRANTY OF ANY KIND, EXPRESS OR
 * IMPLIED, INCLUDING BUT NOT LIMITED TO THE WARRANTIES OF MERCHANTABILITY,
 * FITNESS FOR A PARTICULAR PURPOSE AND NONINFRINGEMENT.  IN NO EVENT SHALL
 * THE AUTHORS OR COPYRIGHT HOLDERS BE LIABLE FOR ANY CLAIM, DAMAGES OR OTHER
 * LIABILITY, WHETHER IN AN ACTION OF CONTRACT, TORT OR OTHERWISE, ARISING
 * FROM, OUT OF OR IN CONNECTION WITH THE SOFTWARE OR THE USE OR OTHER
 * DEALINGS IN THE SOFTWARE.
 */

#include <stdio.h>
#include <stdlib.h>
#include <string.h>
#include <assert.h>
#include <inttypes.h>

#include "glcpp.h"
#include "main/core.h" /* for struct gl_extensions */
#include "main/mtypes.h" /* for gl_api enum */

static void
yyerror (YYLTYPE *locp, glcpp_parser_t *parser, const char *error);

static void
_define_object_macro (glcpp_parser_t *parser,
		      YYLTYPE *loc,
		      const char *macro,
		      token_list_t *replacements);

static void
_define_function_macro (glcpp_parser_t *parser,
			YYLTYPE *loc,
			const char *macro,
			string_list_t *parameters,
			token_list_t *replacements);

static string_list_t *
_string_list_create (void *ctx);

static void
_string_list_append_item (string_list_t *list, const char *str);

static int
_string_list_contains (string_list_t *list, const char *member, int *index);

static int
_string_list_length (string_list_t *list);

static int
_string_list_equal (string_list_t *a, string_list_t *b);

static argument_list_t *
_argument_list_create (void *ctx);

static void
_argument_list_append (argument_list_t *list, token_list_t *argument);

static int
_argument_list_length (argument_list_t *list);

static token_list_t *
_argument_list_member_at (argument_list_t *list, int index);

/* Note: This function ralloc_steal()s the str pointer. */
static token_t *
_token_create_str (void *ctx, int type, char *str);

static token_t *
_token_create_ival (void *ctx, int type, int ival);

static token_list_t *
_token_list_create (void *ctx);

/* Note: This function calls ralloc_steal on token. */
static void
_token_list_append (token_list_t *list, token_t *token);

static void
_token_list_append_list (token_list_t *list, token_list_t *tail);

static int
_token_list_equal_ignoring_space (token_list_t *a, token_list_t *b);

static void
_parser_active_list_push (glcpp_parser_t *parser,
			  const char *identifier,
			  token_node_t *marker);

static void
_parser_active_list_pop (glcpp_parser_t *parser);

static int
_parser_active_list_contains (glcpp_parser_t *parser, const char *identifier);

static void
_glcpp_parser_expand_if (glcpp_parser_t *parser, int type, token_list_t *list);

static void
_glcpp_parser_expand_token_list (glcpp_parser_t *parser,
				 token_list_t *list);

static void
_glcpp_parser_print_expanded_token_list (glcpp_parser_t *parser,
					 token_list_t *list);

static void
_glcpp_parser_skip_stack_push_if (glcpp_parser_t *parser, YYLTYPE *loc,
				  int condition);

static void
_glcpp_parser_skip_stack_change_if (glcpp_parser_t *parser, YYLTYPE *loc,
				    const char *type, int condition);

static void
_glcpp_parser_skip_stack_pop (glcpp_parser_t *parser, YYLTYPE *loc);

#define yylex glcpp_parser_lex

static int
glcpp_parser_lex (YYSTYPE *yylval, YYLTYPE *yylloc, glcpp_parser_t *parser);

static void
glcpp_parser_lex_from (glcpp_parser_t *parser, token_list_t *list);

static void
add_builtin_define(glcpp_parser_t *parser, const char *name, int value);

%}

%pure-parser
%error-verbose

%locations
%initial-action {
	@$.first_line = 1;
	@$.first_column = 1;
	@$.last_line = 1;
	@$.last_column = 1;
	@$.source = 0;
}

%parse-param {glcpp_parser_t *parser}
%lex-param {glcpp_parser_t *parser}

%expect 0
%token COMMA_FINAL DEFINED ELIF_EXPANDED HASH HASH_DEFINE_FUNC HASH_DEFINE_OBJ HASH_ELIF HASH_ELSE HASH_ENDIF HASH_IF HASH_IFDEF HASH_IFNDEF HASH_UNDEF HASH_VERSION IDENTIFIER IF_EXPANDED INTEGER INTEGER_STRING NEWLINE OTHER PLACEHOLDER SPACE
%token PASTE
%type <ival> expression INTEGER operator SPACE integer_constant
%type <str> IDENTIFIER INTEGER_STRING OTHER
%type <string_list> identifier_list
%type <token> preprocessing_token conditional_token
%type <token_list> pp_tokens replacement_list text_line conditional_tokens
%left OR
%left AND
%left '|'
%left '^'
%left '&'
%left EQUAL NOT_EQUAL
%left '<' '>' LESS_OR_EQUAL GREATER_OR_EQUAL
%left LEFT_SHIFT RIGHT_SHIFT
%left '+' '-'
%left '*' '/' '%'
%right UNARY

%%

input:
	/* empty */
|	input line
;

line:
	control_line {
		ralloc_strcat (&parser->output, "\n");
	}
|	text_line {
		_glcpp_parser_print_expanded_token_list (parser, $1);
		ralloc_strcat (&parser->output, "\n");
		ralloc_free ($1);
	}
|	expanded_line
|	HASH non_directive
;

expanded_line:
	IF_EXPANDED expression NEWLINE {
		_glcpp_parser_skip_stack_push_if (parser, & @1, $2);
	}
|	ELIF_EXPANDED expression NEWLINE {
		_glcpp_parser_skip_stack_change_if (parser, & @1, "elif", $2);
	}
;

control_line:
	HASH_DEFINE_OBJ	IDENTIFIER replacement_list NEWLINE {
		_define_object_macro (parser, & @2, $2, $3);
	}
|	HASH_DEFINE_FUNC IDENTIFIER '(' ')' replacement_list NEWLINE {
		_define_function_macro (parser, & @2, $2, NULL, $5);
	}
|	HASH_DEFINE_FUNC IDENTIFIER '(' identifier_list ')' replacement_list NEWLINE {
		_define_function_macro (parser, & @2, $2, $4, $6);
	}
|	HASH_UNDEF IDENTIFIER NEWLINE {
		macro_t *macro = hash_table_find (parser->defines, $2);
		if (macro) {
			hash_table_remove (parser->defines, $2);
			ralloc_free (macro);
		}
		ralloc_free ($2);
	}
|	HASH_IF conditional_tokens NEWLINE {
		/* Be careful to only evaluate the 'if' expression if
		 * we are not skipping. When we are skipping, we
		 * simply push a new 0-valued 'if' onto the skip
		 * stack.
		 *
		 * This avoids generating diagnostics for invalid
		 * expressions that are being skipped. */
		if (parser->skip_stack == NULL ||
		    parser->skip_stack->type == SKIP_NO_SKIP)
		{
			_glcpp_parser_expand_if (parser, IF_EXPANDED, $2);
		}	
		else
		{
			_glcpp_parser_skip_stack_push_if (parser, & @1, 0);
			parser->skip_stack->type = SKIP_TO_ENDIF;
		}
	}
|	HASH_IF NEWLINE {
		/* #if without an expression is only an error if we
		 *  are not skipping */
		if (parser->skip_stack == NULL ||
		    parser->skip_stack->type == SKIP_NO_SKIP)
		{
			glcpp_error(& @1, parser, "#if with no expression");
		}	
		_glcpp_parser_skip_stack_push_if (parser, & @1, 0);
	}
|	HASH_IFDEF IDENTIFIER junk NEWLINE {
		macro_t *macro = hash_table_find (parser->defines, $2);
		ralloc_free ($2);
		_glcpp_parser_skip_stack_push_if (parser, & @1, macro != NULL);
	}
|	HASH_IFNDEF IDENTIFIER junk NEWLINE {
		macro_t *macro = hash_table_find (parser->defines, $2);
		ralloc_free ($2);
		_glcpp_parser_skip_stack_push_if (parser, & @1, macro == NULL);
	}
|	HASH_ELIF conditional_tokens NEWLINE {
		/* Be careful to only evaluate the 'elif' expression
		 * if we are not skipping. When we are skipping, we
		 * simply change to a 0-valued 'elif' on the skip
		 * stack.
		 *
		 * This avoids generating diagnostics for invalid
		 * expressions that are being skipped. */
		if (parser->skip_stack &&
		    parser->skip_stack->type == SKIP_TO_ELSE)
		{
			_glcpp_parser_expand_if (parser, ELIF_EXPANDED, $2);
		}
		else
		{
			_glcpp_parser_skip_stack_change_if (parser, & @1,
							    "elif", 0);
		}
	}
|	HASH_ELIF NEWLINE {
		/* #elif without an expression is an error unless we
		 * are skipping. */
		if (parser->skip_stack &&
		    parser->skip_stack->type == SKIP_TO_ELSE)
		{
			glcpp_error(& @1, parser, "#elif with no expression");
		}
		else
		{
			_glcpp_parser_skip_stack_change_if (parser, & @1,
							    "elif", 0);
			glcpp_warning(& @1, parser, "ignoring illegal #elif without expression");
		}
	}
|	HASH_ELSE NEWLINE {
		_glcpp_parser_skip_stack_change_if (parser, & @1, "else", 1);
	}
|	HASH_ENDIF NEWLINE {
		_glcpp_parser_skip_stack_pop (parser, & @1);
	}
|	HASH_VERSION integer_constant NEWLINE {
		macro_t *macro = hash_table_find (parser->defines, "__VERSION__");
		if (macro) {
			hash_table_remove (parser->defines, "__VERSION__");
			ralloc_free (macro);
		}
		add_builtin_define (parser, "__VERSION__", $2);

		if ($2 == 100)
			add_builtin_define (parser, "GL_ES", 1);

		/* Currently, all ES2 implementations support highp in the
		 * fragment shader, so we always define this macro in ES2.
		 * If we ever get a driver that doesn't support highp, we'll
		 * need to add a flag to the gl_context and check that here.
		 */
		if ($2 >= 130 || $2 == 100)
			add_builtin_define (parser, "GL_FRAGMENT_PRECISION_HIGH", 1);

		ralloc_asprintf_append (&parser->output, "#version %" PRIiMAX, $2);
	}
|	HASH NEWLINE
;

integer_constant:
	INTEGER_STRING {
		if (strlen ($1) >= 3 && strncmp ($1, "0x", 2) == 0) {
			$$ = strtoll ($1 + 2, NULL, 16);
		} else if ($1[0] == '0') {
			$$ = strtoll ($1, NULL, 8);
		} else {
			$$ = strtoll ($1, NULL, 10);
		}
	}
|	INTEGER {
		$$ = $1;
	}

expression:
	integer_constant
|	expression OR expression {
		$$ = $1 || $3;
	}
|	expression AND expression {
		$$ = $1 && $3;
	}
|	expression '|' expression {
		$$ = $1 | $3;
	}
|	expression '^' expression {
		$$ = $1 ^ $3;
	}
|	expression '&' expression {
		$$ = $1 & $3;
	}
|	expression NOT_EQUAL expression {
		$$ = $1 != $3;
	}
|	expression EQUAL expression {
		$$ = $1 == $3;
	}
|	expression GREATER_OR_EQUAL expression {
		$$ = $1 >= $3;
	}
|	expression LESS_OR_EQUAL expression {
		$$ = $1 <= $3;
	}
|	expression '>' expression {
		$$ = $1 > $3;
	}
|	expression '<' expression {
		$$ = $1 < $3;
	}
|	expression RIGHT_SHIFT expression {
		$$ = $1 >> $3;
	}
|	expression LEFT_SHIFT expression {
		$$ = $1 << $3;
	}
|	expression '-' expression {
		$$ = $1 - $3;
	}
|	expression '+' expression {
		$$ = $1 + $3;
	}
|	expression '%' expression {
		if ($3 == 0) {
			yyerror (& @1, parser,
				 "zero modulus in preprocessor directive");
		} else {
			$$ = $1 % $3;
		}
	}
|	expression '/' expression {
		if ($3 == 0) {
			yyerror (& @1, parser,
				 "division by 0 in preprocessor directive");
		} else {
			$$ = $1 / $3;
		}
	}
|	expression '*' expression {
		$$ = $1 * $3;
	}
|	'!' expression %prec UNARY {
		$$ = ! $2;
	}
|	'~' expression %prec UNARY {
		$$ = ~ $2;
	}
|	'-' expression %prec UNARY {
		$$ = - $2;
	}
|	'+' expression %prec UNARY {
		$$ = + $2;
	}
|	'(' expression ')' {
		$$ = $2;
	}
;

identifier_list:
	IDENTIFIER {
		$$ = _string_list_create (parser);
		_string_list_append_item ($$, $1);
		ralloc_steal ($$, $1);
	}
|	identifier_list ',' IDENTIFIER {
		$$ = $1;	
		_string_list_append_item ($$, $3);
		ralloc_steal ($$, $3);
	}
;

text_line:
	NEWLINE { $$ = NULL; }
|	pp_tokens NEWLINE
;

non_directive:
	pp_tokens NEWLINE {
		yyerror (& @1, parser, "Invalid tokens after #");
	}
;

replacement_list:
	/* empty */ { $$ = NULL; }
|	pp_tokens
;

junk:
	/* empty */
|	pp_tokens {
		glcpp_warning(&@1, parser, "extra tokens at end of directive");
	}
;

conditional_token:
	/* Handle "defined" operator */
	DEFINED IDENTIFIER {
		int v = hash_table_find (parser->defines, $2) ? 1 : 0;
		$$ = _token_create_ival (parser, INTEGER, v);
	}
|	DEFINED '(' IDENTIFIER ')' {
		int v = hash_table_find (parser->defines, $3) ? 1 : 0;
		$$ = _token_create_ival (parser, INTEGER, v);
	}
|	preprocessing_token
;

conditional_tokens:
	/* Exactly the same as pp_tokens, but using conditional_token */
	conditional_token {
		$$ = _token_list_create (parser);
		_token_list_append ($$, $1);
	}
|	conditional_tokens conditional_token {
		$$ = $1;
		_token_list_append ($$, $2);
	}
;

pp_tokens:
	preprocessing_token {
		parser->space_tokens = 1;
		$$ = _token_list_create (parser);
		_token_list_append ($$, $1);
	}
|	pp_tokens preprocessing_token {
		$$ = $1;
		_token_list_append ($$, $2);
	}
;

preprocessing_token:
	IDENTIFIER {
		$$ = _token_create_str (parser, IDENTIFIER, $1);
		$$->location = yylloc;
	}
|	INTEGER_STRING {
		$$ = _token_create_str (parser, INTEGER_STRING, $1);
		$$->location = yylloc;
	}
|	operator {
		$$ = _token_create_ival (parser, $1, $1);
		$$->location = yylloc;
	}
|	OTHER {
		$$ = _token_create_str (parser, OTHER, $1);
		$$->location = yylloc;
	}
|	SPACE {
		$$ = _token_create_ival (parser, SPACE, SPACE);
		$$->location = yylloc;
	}
;

operator:
	'['			{ $$ = '['; }
|	']'			{ $$ = ']'; }
|	'('			{ $$ = '('; }
|	')'			{ $$ = ')'; }
|	'{'			{ $$ = '{'; }
|	'}'			{ $$ = '}'; }
|	'.'			{ $$ = '.'; }
|	'&'			{ $$ = '&'; }
|	'*'			{ $$ = '*'; }
|	'+'			{ $$ = '+'; }
|	'-'			{ $$ = '-'; }
|	'~'			{ $$ = '~'; }
|	'!'			{ $$ = '!'; }
|	'/'			{ $$ = '/'; }
|	'%'			{ $$ = '%'; }
|	LEFT_SHIFT		{ $$ = LEFT_SHIFT; }
|	RIGHT_SHIFT		{ $$ = RIGHT_SHIFT; }
|	'<'			{ $$ = '<'; }
|	'>'			{ $$ = '>'; }
|	LESS_OR_EQUAL		{ $$ = LESS_OR_EQUAL; }
|	GREATER_OR_EQUAL	{ $$ = GREATER_OR_EQUAL; }
|	EQUAL			{ $$ = EQUAL; }
|	NOT_EQUAL		{ $$ = NOT_EQUAL; }
|	'^'			{ $$ = '^'; }
|	'|'			{ $$ = '|'; }
|	AND			{ $$ = AND; }
|	OR			{ $$ = OR; }
|	';'			{ $$ = ';'; }
|	','			{ $$ = ','; }
|	'='			{ $$ = '='; }
|	PASTE			{ $$ = PASTE; }
;

%%

string_list_t *
_string_list_create (void *ctx)
{
	string_list_t *list;

	list = ralloc (ctx, string_list_t);
	list->head = NULL;
	list->tail = NULL;

	return list;
}

void
_string_list_append_item (string_list_t *list, const char *str)
{
	string_node_t *node;

	node = ralloc (list, string_node_t);
	node->str = ralloc_strdup (node, str);

	node->next = NULL;

	if (list->head == NULL) {
		list->head = node;
	} else {
		list->tail->next = node;
	}

	list->tail = node;
}

int
_string_list_contains (string_list_t *list, const char *member, int *index)
{
	string_node_t *node;
	int i;

	if (list == NULL)
		return 0;

	for (i = 0, node = list->head; node; i++, node = node->next) {
		if (strcmp (node->str, member) == 0) {
			if (index)
				*index = i;
			return 1;
		}
	}

	return 0;
}

int
_string_list_length (string_list_t *list)
{
	int length = 0;
	string_node_t *node;

	if (list == NULL)
		return 0;

	for (node = list->head; node; node = node->next)
		length++;

	return length;
}

int
_string_list_equal (string_list_t *a, string_list_t *b)
{
	string_node_t *node_a, *node_b;

	if (a == NULL && b == NULL)
		return 1;

	if (a == NULL || b == NULL)
		return 0;

	for (node_a = a->head, node_b = b->head;
	     node_a && node_b;
	     node_a = node_a->next, node_b = node_b->next)
	{
		if (strcmp (node_a->str, node_b->str))
			return 0;
	}

	/* Catch the case of lists being different lengths, (which
	 * would cause the loop above to terminate after the shorter
	 * list). */
	return node_a == node_b;
}

argument_list_t *
_argument_list_create (void *ctx)
{
	argument_list_t *list;

	list = ralloc (ctx, argument_list_t);
	list->head = NULL;
	list->tail = NULL;

	return list;
}

void
_argument_list_append (argument_list_t *list, token_list_t *argument)
{
	argument_node_t *node;

	node = ralloc (list, argument_node_t);
	node->argument = argument;

	node->next = NULL;

	if (list->head == NULL) {
		list->head = node;
	} else {
		list->tail->next = node;
	}

	list->tail = node;
}

int
_argument_list_length (argument_list_t *list)
{
	int length = 0;
	argument_node_t *node;

	if (list == NULL)
		return 0;

	for (node = list->head; node; node = node->next)
		length++;

	return length;
}

token_list_t *
_argument_list_member_at (argument_list_t *list, int index)
{
	argument_node_t *node;
	int i;

	if (list == NULL)
		return NULL;

	node = list->head;
	for (i = 0; i < index; i++) {
		node = node->next;
		if (node == NULL)
			break;
	}

	if (node)
		return node->argument;

	return NULL;
}

/* Note: This function ralloc_steal()s the str pointer. */
token_t *
_token_create_str (void *ctx, int type, char *str)
{
	token_t *token;

	token = ralloc (ctx, token_t);
	token->type = type;
	token->value.str = str;

	ralloc_steal (token, str);

	return token;
}

token_t *
_token_create_ival (void *ctx, int type, int ival)
{
	token_t *token;

	token = ralloc (ctx, token_t);
	token->type = type;
	token->value.ival = ival;

	return token;
}

token_list_t *
_token_list_create (void *ctx)
{
	token_list_t *list;

	list = ralloc (ctx, token_list_t);
	list->head = NULL;
	list->tail = NULL;
	list->non_space_tail = NULL;

	return list;
}

void
_token_list_append (token_list_t *list, token_t *token)
{
	token_node_t *node;

	node = ralloc (list, token_node_t);
	node->token = token;
	node->next = NULL;

	ralloc_steal (list, token);

	if (list->head == NULL) {
		list->head = node;
	} else {
		list->tail->next = node;
	}

	list->tail = node;
	if (token->type != SPACE)
		list->non_space_tail = node;
}

void
_token_list_append_list (token_list_t *list, token_list_t *tail)
{
	if (tail == NULL || tail->head == NULL)
		return;

	if (list->head == NULL) {
		list->head = tail->head;
	} else {
		list->tail->next = tail->head;
	}

	list->tail = tail->tail;
	list->non_space_tail = tail->non_space_tail;
}

static token_list_t *
_token_list_copy (void *ctx, token_list_t *other)
{
	token_list_t *copy;
	token_node_t *node;

	if (other == NULL)
		return NULL;

	copy = _token_list_create (ctx);
	for (node = other->head; node; node = node->next) {
		token_t *new_token = ralloc (copy, token_t);
		*new_token = *node->token;
		_token_list_append (copy, new_token);
	}

	return copy;
}

static void
_token_list_trim_trailing_space (token_list_t *list)
{
	token_node_t *tail, *next;

	if (list->non_space_tail) {
		tail = list->non_space_tail->next;
		list->non_space_tail->next = NULL;
		list->tail = list->non_space_tail;

		while (tail) {
			next = tail->next;
			ralloc_free (tail);
			tail = next;
		}
	}
}

static int
_token_list_is_empty_ignoring_space (token_list_t *l)
{
	token_node_t *n;

	if (l == NULL)
		return 1;

	n = l->head;
	while (n != NULL && n->token->type == SPACE)
		n = n->next;

	return n == NULL;
}

int
_token_list_equal_ignoring_space (token_list_t *a, token_list_t *b)
{
	token_node_t *node_a, *node_b;

	if (a == NULL || b == NULL) {
		int a_empty = _token_list_is_empty_ignoring_space(a);
		int b_empty = _token_list_is_empty_ignoring_space(b);
		return a_empty == b_empty;
	}

	node_a = a->head;
	node_b = b->head;

	while (1)
	{
		if (node_a == NULL && node_b == NULL)
			break;

		if (node_a == NULL || node_b == NULL)
			return 0;

		if (node_a->token->type == SPACE) {
			node_a = node_a->next;
			continue;
		}

		if (node_b->token->type == SPACE) {
			node_b = node_b->next;
			continue;
		}

		if (node_a->token->type != node_b->token->type)
			return 0;

		switch (node_a->token->type) {
		case INTEGER:
			if (node_a->token->value.ival != 
			    node_b->token->value.ival)
			{
				return 0;
			}
			break;
		case IDENTIFIER:
		case INTEGER_STRING:
		case OTHER:
			if (strcmp (node_a->token->value.str,
				    node_b->token->value.str))
			{
				return 0;
			}
			break;
		}

		node_a = node_a->next;
		node_b = node_b->next;
	}

	return 1;
}

static void
_token_print (char **out, token_t *token)
{
	if (token->type < 256) {
		ralloc_asprintf_append (out, "%c", token->type);
		return;
	}

	switch (token->type) {
	case INTEGER:
		ralloc_asprintf_append (out, "%" PRIiMAX, token->value.ival);
		break;
	case IDENTIFIER:
	case INTEGER_STRING:
	case OTHER:
		ralloc_strcat (out, token->value.str);
		break;
	case SPACE:
		ralloc_strcat (out, " ");
		break;
	case LEFT_SHIFT:
		ralloc_strcat (out, "<<");
		break;
	case RIGHT_SHIFT:
		ralloc_strcat (out, ">>");
		break;
	case LESS_OR_EQUAL:
		ralloc_strcat (out, "<=");
		break;
	case GREATER_OR_EQUAL:
		ralloc_strcat (out, ">=");
		break;
	case EQUAL:
		ralloc_strcat (out, "==");
		break;
	case NOT_EQUAL:
		ralloc_strcat (out, "!=");
		break;
	case AND:
		ralloc_strcat (out, "&&");
		break;
	case OR:
		ralloc_strcat (out, "||");
		break;
	case PASTE:
		ralloc_strcat (out, "##");
		break;
	case COMMA_FINAL:
		ralloc_strcat (out, ",");
		break;
	case PLACEHOLDER:
		/* Nothing to print. */
		break;
	default:
		assert(!"Error: Don't know how to print token.");
		break;
	}
}

/* Return a new token (ralloc()ed off of 'token') formed by pasting
 * 'token' and 'other'. Note that this function may return 'token' or
 * 'other' directly rather than allocating anything new.
 *
 * Caution: Only very cursory error-checking is performed to see if
 * the final result is a valid single token. */
static token_t *
_token_paste (glcpp_parser_t *parser, token_t *token, token_t *other)
{
	token_t *combined = NULL;

	/* Pasting a placeholder onto anything makes no change. */
	if (other->type == PLACEHOLDER)
		return token;

	/* When 'token' is a placeholder, just return 'other'. */
	if (token->type == PLACEHOLDER)
		return other;

	/* A very few single-character punctuators can be combined
	 * with another to form a multi-character punctuator. */
	switch (token->type) {
	case '<':
		if (other->type == '<')
			combined = _token_create_ival (token, LEFT_SHIFT, LEFT_SHIFT);
		else if (other->type == '=')
			combined = _token_create_ival (token, LESS_OR_EQUAL, LESS_OR_EQUAL);
		break;
	case '>':
		if (other->type == '>')
			combined = _token_create_ival (token, RIGHT_SHIFT, RIGHT_SHIFT);
		else if (other->type == '=')
			combined = _token_create_ival (token, GREATER_OR_EQUAL, GREATER_OR_EQUAL);
		break;
	case '=':
		if (other->type == '=')
			combined = _token_create_ival (token, EQUAL, EQUAL);
		break;
	case '!':
		if (other->type == '=')
			combined = _token_create_ival (token, NOT_EQUAL, NOT_EQUAL);
		break;
	case '&':
		if (other->type == '&')
			combined = _token_create_ival (token, AND, AND);
		break;
	case '|':
		if (other->type == '|')
			combined = _token_create_ival (token, OR, OR);
		break;
	}

	if (combined != NULL) {
		/* Inherit the location from the first token */
		combined->location = token->location;
		return combined;
	}

	/* Two string-valued tokens can usually just be mashed
	 * together.
	 *
	 * XXX: This isn't actually legitimate. Several things here
	 * should result in a diagnostic since the result cannot be a
	 * valid, single pre-processing token. For example, pasting
	 * "123" and "abc" is not legal, but we don't catch that
	 * here. */
	if ((token->type == IDENTIFIER || token->type == OTHER || token->type == INTEGER_STRING) &&
	    (other->type == IDENTIFIER || other->type == OTHER || other->type == INTEGER_STRING))
	{
		char *str;

		str = ralloc_asprintf (token, "%s%s", token->value.str,
				       other->value.str);
		combined = _token_create_str (token, token->type, str);
		combined->location = token->location;
		return combined;
	}

	glcpp_error (&token->location, parser, "");
	ralloc_strcat (&parser->info_log, "Pasting \"");
	_token_print (&parser->info_log, token);
	ralloc_strcat (&parser->info_log, "\" and \"");
	_token_print (&parser->info_log, other);
	ralloc_strcat (&parser->info_log, "\" does not give a valid preprocessing token.\n");

	return token;
}

static void
_token_list_print (glcpp_parser_t *parser, token_list_t *list)
{
	token_node_t *node;

	if (list == NULL)
		return;

	for (node = list->head; node; node = node->next)
		_token_print (&parser->output, node->token);
}

void
yyerror (YYLTYPE *locp, glcpp_parser_t *parser, const char *error)
{
	glcpp_error(locp, parser, "%s", error);
}

static void add_builtin_define(glcpp_parser_t *parser,
			       const char *name, int value)
{
   token_t *tok;
   token_list_t *list;

   tok = _token_create_ival (parser, INTEGER, value);

   list = _token_list_create(parser);
   _token_list_append(list, tok);
   _define_object_macro(parser, NULL, name, list);
}

glcpp_parser_t *
glcpp_parser_create (const struct gl_extensions *extensions, int api)
{
	glcpp_parser_t *parser;
	int language_version;

	parser = ralloc (NULL, glcpp_parser_t);

	glcpp_lex_init_extra (parser, &parser->scanner);
	parser->defines = hash_table_ctor (32, hash_table_string_hash,
					   hash_table_string_compare);
	parser->active = NULL;
	parser->lexing_if = 0;
	parser->space_tokens = 1;
	parser->newline_as_space = 0;
	parser->in_control_line = 0;
	parser->paren_count = 0;

	parser->skip_stack = NULL;

	parser->lex_from_list = NULL;
	parser->lex_from_node = NULL;

	parser->output = ralloc_strdup(parser, "");
	parser->info_log = ralloc_strdup(parser, "");
	parser->error = 0;

	/* Add pre-defined macros. */
	add_builtin_define(parser, "GL_ARB_draw_buffers", 1);
	add_builtin_define(parser, "GL_ARB_texture_rectangle", 1);

	if (api == API_OPENGLES2)
		add_builtin_define(parser, "GL_ES", 1);

	if (extensions != NULL) {
	   if (extensions->EXT_texture_array) {
	      add_builtin_define(parser, "GL_EXT_texture_array", 1);
	   }

	   if (extensions->ARB_fragment_coord_conventions)
	      add_builtin_define(parser, "GL_ARB_fragment_coord_conventions",
				 1);

	   if (extensions->ARB_explicit_attrib_location)
	      add_builtin_define(parser, "GL_ARB_explicit_attrib_location", 1);
	   if (extensions->AMD_conservative_depth)
	      add_builtin_define(parser, "GL_AMD_conservative_depth", 1);
	}

	language_version = 110;
	add_builtin_define(parser, "__VERSION__", language_version);

	return parser;
}

int
glcpp_parser_parse (glcpp_parser_t *parser)
{
	return yyparse (parser);
}

void
glcpp_parser_destroy (glcpp_parser_t *parser)
{
	glcpp_lex_destroy (parser->scanner);
	hash_table_dtor (parser->defines);
	ralloc_free (parser);
}

typedef enum function_status
{
	FUNCTION_STATUS_SUCCESS,
	FUNCTION_NOT_A_FUNCTION,
	FUNCTION_UNBALANCED_PARENTHESES
} function_status_t;

/* Find a set of function-like macro arguments by looking for a
 * balanced set of parentheses.
 *
 * When called, 'node' should be the opening-parenthesis token, (or
 * perhaps preceeding SPACE tokens). Upon successful return *last will
 * be the last consumed node, (corresponding to the closing right
 * parenthesis).
 *
 * Return values:
 *
 *   FUNCTION_STATUS_SUCCESS:
 *
 *	Successfully parsed a set of function arguments.	
 *
 *   FUNCTION_NOT_A_FUNCTION:
 *
 *	Macro name not followed by a '('. This is not an error, but
 *	simply that the macro name should be treated as a non-macro.
 *
 *   FUNCTION_UNBALANCED_PARENTHESES
 *
 *	Macro name is not followed by a balanced set of parentheses.
 */
static function_status_t
_arguments_parse (argument_list_t *arguments,
		  token_node_t *node,
		  token_node_t **last)
{
	token_list_t *argument;
	int paren_count;

	node = node->next;

	/* Ignore whitespace before first parenthesis. */
	while (node && node->token->type == SPACE)
		node = node->next;

	if (node == NULL || node->token->type != '(')
		return FUNCTION_NOT_A_FUNCTION;

	node = node->next;

	argument = _token_list_create (arguments);
	_argument_list_append (arguments, argument);

	for (paren_count = 1; node; node = node->next) {
		if (node->token->type == '(')
		{
			paren_count++;
		}
		else if (node->token->type == ')')
		{
			paren_count--;
			if (paren_count == 0)
				break;
		}

		if (node->token->type == ',' &&
			 paren_count == 1)
		{
			_token_list_trim_trailing_space (argument);
			argument = _token_list_create (arguments);
			_argument_list_append (arguments, argument);
		}
		else {
			if (argument->head == NULL) {
				/* Don't treat initial whitespace as
				 * part of the arguement. */
				if (node->token->type == SPACE)
					continue;
			}
			_token_list_append (argument, node->token);
		}
	}

	if (paren_count)
		return FUNCTION_UNBALANCED_PARENTHESES;

	*last = node;

	return FUNCTION_STATUS_SUCCESS;
}

static token_list_t *
_token_list_create_with_one_space (void *ctx)
{
	token_list_t *list;
	token_t *space;

	list = _token_list_create (ctx);
	space = _token_create_ival (list, SPACE, SPACE);
	_token_list_append (list, space);

	return list;
}

static void
_glcpp_parser_expand_if (glcpp_parser_t *parser, int type, token_list_t *list)
{
	token_list_t *expanded;
	token_t *token;

	expanded = _token_list_create (parser);
	token = _token_create_ival (parser, type, type);
	_token_list_append (expanded, token);
	_glcpp_parser_expand_token_list (parser, list);
	_token_list_append_list (expanded, list);
	glcpp_parser_lex_from (parser, expanded);
}

/* This is a helper function that's essentially part of the
 * implementation of _glcpp_parser_expand_node. It shouldn't be called
 * except for by that function.
 *
 * Returns NULL if node is a simple token with no expansion, (that is,
 * although 'node' corresponds to an identifier defined as a
 * function-like macro, it is not followed with a parenthesized
 * argument list).
 *
 * Compute the complete expansion of node (which is a function-like
 * macro) and subsequent nodes which are arguments.
 *
 * Returns the token list that results from the expansion and sets
 * *last to the last node in the list that was consumed by the
 * expansion. Specifically, *last will be set as follows: as the
 * token of the closing right parenthesis.
 */
static token_list_t *
_glcpp_parser_expand_function (glcpp_parser_t *parser,
			       token_node_t *node,
			       token_node_t **last)
			       
{
	macro_t *macro;
	const char *identifier;
	argument_list_t *arguments;
	function_status_t status;
	token_list_t *substituted;
	int parameter_index;

	identifier = node->token->value.str;

	macro = hash_table_find (parser->defines, identifier);

	assert (macro->is_function);

	arguments = _argument_list_create (parser);
	status = _arguments_parse (arguments, node, last);

	switch (status) {
	case FUNCTION_STATUS_SUCCESS:
		break;
	case FUNCTION_NOT_A_FUNCTION:
		return NULL;
	case FUNCTION_UNBALANCED_PARENTHESES:
		glcpp_error (&node->token->location, parser, "Macro %s call has unbalanced parentheses\n", identifier);
		return NULL;
	}

	/* Replace a macro defined as empty with a SPACE token. */
	if (macro->replacements == NULL) {
		ralloc_free (arguments);
		return _token_list_create_with_one_space (parser);
	}

	if (! ((_argument_list_length (arguments) == 
		_string_list_length (macro->parameters)) ||
	       (_string_list_length (macro->parameters) == 0 &&
		_argument_list_length (arguments) == 1 &&
		arguments->head->argument->head == NULL)))
	{
		glcpp_error (&node->token->location, parser,
			      "Error: macro %s invoked with %d arguments (expected %d)\n",
			      identifier,
			      _argument_list_length (arguments),
			      _string_list_length (macro->parameters));
		return NULL;
	}

	/* Perform argument substitution on the replacement list. */
	substituted = _token_list_create (arguments);

	for (node = macro->replacements->head; node; node = node->next)
	{
		if (node->token->type == IDENTIFIER &&
		    _string_list_contains (macro->parameters,
					   node->token->value.str,
					   &parameter_index))
		{
			token_list_t *argument;
			argument = _argument_list_member_at (arguments,
							     parameter_index);
			/* Before substituting, we expand the argument
			 * tokens, or append a placeholder token for
			 * an empty argument. */
			if (argument->head) {
				token_list_t *expanded_argument;
				expanded_argument = _token_list_copy (parser,
								      argument);
				_glcpp_parser_expand_token_list (parser,
								 expanded_argument);
				_token_list_append_list (substituted,
							 expanded_argument);
			} else {
				token_t *new_token;

				new_token = _token_create_ival (substituted,
								PLACEHOLDER,
								PLACEHOLDER);
				_token_list_append (substituted, new_token);
			}
		} else {
			_token_list_append (substituted, node->token);
		}
	}

	/* After argument substitution, and before further expansion
	 * below, implement token pasting. */

	_token_list_trim_trailing_space (substituted);

	node = substituted->head;
	while (node)
	{
		token_node_t *next_non_space;

		/* Look ahead for a PASTE token, skipping space. */
		next_non_space = node->next;
		while (next_non_space && next_non_space->token->type == SPACE)
			next_non_space = next_non_space->next;

		if (next_non_space == NULL)
			break;

		if (next_non_space->token->type != PASTE) {
			node = next_non_space;
			continue;
		}

		/* Now find the next non-space token after the PASTE. */
		next_non_space = next_non_space->next;
		while (next_non_space && next_non_space->token->type == SPACE)
			next_non_space = next_non_space->next;

		if (next_non_space == NULL) {
			yyerror (&node->token->location, parser, "'##' cannot appear at either end of a macro expansion\n");
			return NULL;
		}

		node->token = _token_paste (parser, node->token, next_non_space->token);
		node->next = next_non_space->next;
		if (next_non_space == substituted->tail)
			substituted->tail = node;

		node = node->next;
	}

	substituted->non_space_tail = substituted->tail;

	return substituted;
}

/* Compute the complete expansion of node, (and subsequent nodes after
 * 'node' in the case that 'node' is a function-like macro and
 * subsequent nodes are arguments).
 *
 * Returns NULL if node is a simple token with no expansion.
 *
 * Otherwise, returns the token list that results from the expansion
 * and sets *last to the last node in the list that was consumed by
 * the expansion. Specifically, *last will be set as follows:
 *
 *	As 'node' in the case of object-like macro expansion.
 *
 *	As the token of the closing right parenthesis in the case of
 *	function-like macro expansion.
 */
static token_list_t *
_glcpp_parser_expand_node (glcpp_parser_t *parser,
			   token_node_t *node,
			   token_node_t **last)
{
	token_t *token = node->token;
	const char *identifier;
	macro_t *macro;

	/* We only expand identifiers */
	if (token->type != IDENTIFIER) {
		/* We change any COMMA into a COMMA_FINAL to prevent
		 * it being mistaken for an argument separator
		 * later. */
		if (token->type == ',') {
			token->type = COMMA_FINAL;
			token->value.ival = COMMA_FINAL;
		}

		return NULL;
	}

	/* Look up this identifier in the hash table. */
	identifier = token->value.str;
	macro = hash_table_find (parser->defines, identifier);

	/* Not a macro, so no expansion needed. */
	if (macro == NULL)
		return NULL;

	/* Finally, don't expand this macro if we're already actively
	 * expanding it, (to avoid infinite recursion). */
	if (_parser_active_list_contains (parser, identifier)) {
		/* We change the token type here from IDENTIFIER to
		 * OTHER to prevent any future expansion of this
		 * unexpanded token. */
		char *str;
		token_list_t *expansion;
		token_t *final;

		str = ralloc_strdup (parser, token->value.str);
		final = _token_create_str (parser, OTHER, str);
		expansion = _token_list_create (parser);
		_token_list_append (expansion, final);
		*last = node;
		return expansion;
	}

	if (! macro->is_function)
	{
		*last = node;

		/* Replace a macro defined as empty with a SPACE token. */
		if (macro->replacements == NULL)
			return _token_list_create_with_one_space (parser);

		return _token_list_copy (parser, macro->replacements);
	}

	return _glcpp_parser_expand_function (parser, node, last);
}

/* Push a new identifier onto the parser's active list.
 *
 * Here, 'marker' is the token node that appears in the list after the
 * expansion of 'identifier'. That is, when the list iterator begins
 * examining 'marker', then it is time to pop this node from the
 * active stack.
 */
static void
_parser_active_list_push (glcpp_parser_t *parser,
			  const char *identifier,
			  token_node_t *marker)
{
	active_list_t *node;

	node = ralloc (parser->active, active_list_t);
	node->identifier = ralloc_strdup (node, identifier);
	node->marker = marker;
	node->next = parser->active;

	parser->active = node;
}

static void
_parser_active_list_pop (glcpp_parser_t *parser)
{
	active_list_t *node = parser->active;

	if (node == NULL) {
		parser->active = NULL;
		return;
	}

	node = parser->active->next;
	ralloc_free (parser->active);

	parser->active = node;
}

static int
_parser_active_list_contains (glcpp_parser_t *parser, const char *identifier)
{
	active_list_t *node;

	if (parser->active == NULL)
		return 0;

	for (node = parser->active; node; node = node->next)
		if (strcmp (node->identifier, identifier) == 0)
			return 1;

	return 0;
}

/* Walk over the token list replacing nodes with their expansion.
 * Whenever nodes are expanded the walking will walk over the new
 * nodes, continuing to expand as necessary. The results are placed in
 * 'list' itself;
 */
static void
_glcpp_parser_expand_token_list (glcpp_parser_t *parser,
				 token_list_t *list)
{
	token_node_t *node_prev;
	token_node_t *node, *last = NULL;
	token_list_t *expansion;
	active_list_t *active_initial = parser->active;

	if (list == NULL)
		return;

	_token_list_trim_trailing_space (list);

	node_prev = NULL;
	node = list->head;

	while (node) {

		while (parser->active && parser->active->marker == node)
			_parser_active_list_pop (parser);

		expansion = _glcpp_parser_expand_node (parser, node, &last);
		if (expansion) {
			token_node_t *n;

			for (n = node; n != last->next; n = n->next)
				while (parser->active &&
				       parser->active->marker == n)
				{
					_parser_active_list_pop (parser);
				}

			_parser_active_list_push (parser,
						  node->token->value.str,
						  last->next);
			
			/* Splice expansion into list, supporting a
			 * simple deletion if the expansion is
			 * empty. */
			if (expansion->head) {
				if (node_prev)
					node_prev->next = expansion->head;
				else
					list->head = expansion->head;
				expansion->tail->next = last->next;
				if (last == list->tail)
					list->tail = expansion->tail;
			} else {
				if (node_prev)
					node_prev->next = last->next;
				else
					list->head = last->next;
				if (last == list->tail)
					list->tail = NULL;
			}
		} else {
			node_prev = node;
		}
		node = node_prev ? node_prev->next : list->head;
	}

	/* Remove any lingering effects of this invocation on the
	 * active list. That is, pop until the list looks like it did
	 * at the beginning of this function. */
	while (parser->active && parser->active != active_initial)
		_parser_active_list_pop (parser);

	list->non_space_tail = list->tail;
}

void
_glcpp_parser_print_expanded_token_list (glcpp_parser_t *parser,
					 token_list_t *list)
{
	if (list == NULL)
		return;

	_glcpp_parser_expand_token_list (parser, list);

	_token_list_trim_trailing_space (list);

	_token_list_print (parser, list);
}

static void
_check_for_reserved_macro_name (glcpp_parser_t *parser, YYLTYPE *loc,
				const char *identifier)
{
	/* According to the GLSL specification, macro names starting with "__"
	 * or "GL_" are reserved for future use.  So, don't allow them.
	 */
	if (strncmp(identifier, "__", 2) == 0) {
		glcpp_error (loc, parser, "Macro names starting with \"__\" are reserved.\n");
	}
	if (strncmp(identifier, "GL_", 3) == 0) {
		glcpp_error (loc, parser, "Macro names starting with \"GL_\" are reserved.\n");
	}
}

static int
_macro_equal (macro_t *a, macro_t *b)
{
	if (a->is_function != b->is_function)
		return 0;

	if (a->is_function) {
		if (! _string_list_equal (a->parameters, b->parameters))
			return 0;
	}

	return _token_list_equal_ignoring_space (a->replacements,
						 b->replacements);
}

void
_define_object_macro (glcpp_parser_t *parser,
		      YYLTYPE *loc,
		      const char *identifier,
		      token_list_t *replacements)
{
	macro_t *macro, *previous;

	if (loc != NULL)
		_check_for_reserved_macro_name(parser, loc, identifier);

	macro = ralloc (parser, macro_t);

	macro->is_function = 0;
	macro->parameters = NULL;
	macro->identifier = ralloc_strdup (macro, identifier);
	macro->replacements = replacements;
	ralloc_steal (macro, replacements);

	previous = hash_table_find (parser->defines, identifier);
	if (previous) {
		if (_macro_equal (macro, previous)) {
			ralloc_free (macro);
			return;
		}
		glcpp_error (loc, parser, "Redefinition of macro %s\n",
			     identifier);
	}

	hash_table_insert (parser->defines, macro, identifier);
}

void
_define_function_macro (glcpp_parser_t *parser,
			YYLTYPE *loc,
			const char *identifier,
			string_list_t *parameters,
			token_list_t *replacements)
{
	macro_t *macro, *previous;

	_check_for_reserved_macro_name(parser, loc, identifier);

	macro = ralloc (parser, macro_t);
	ralloc_steal (macro, parameters);
	ralloc_steal (macro, replacements);

	macro->is_function = 1;
	macro->parameters = parameters;
	macro->identifier = ralloc_strdup (macro, identifier);
	macro->replacements = replacements;
	previous = hash_table_find (parser->defines, identifier);
	if (previous) {
		if (_macro_equal (macro, previous)) {
			ralloc_free (macro);
			return;
		}
		glcpp_error (loc, parser, "Redefinition of macro %s\n",
			     identifier);
	}

	hash_table_insert (parser->defines, macro, identifier);
}

static int
glcpp_parser_lex (YYSTYPE *yylval, YYLTYPE *yylloc, glcpp_parser_t *parser)
{
	token_node_t *node;
	int ret;

	if (parser->lex_from_list == NULL) {
		ret = glcpp_lex (yylval, yylloc, parser->scanner);

		/* XXX: This ugly block of code exists for the sole
		 * purpose of converting a NEWLINE token into a SPACE
		 * token, but only in the case where we have seen a
		 * function-like macro name, but have not yet seen its
		 * closing parenthesis.
		 *
		 * There's perhaps a more compact way to do this with
		 * mid-rule actions in the grammar.
		 *
		 * I'm definitely not pleased with the complexity of
		 * this code here.
		 */
		if (parser->newline_as_space)
		{
			if (ret == '(') {
				parser->paren_count++;
			} else if (ret == ')') {
				parser->paren_count--;
				if (parser->paren_count == 0)
					parser->newline_as_space = 0;
			} else if (ret == NEWLINE) {
				ret = SPACE;
			} else if (ret != SPACE) {
				if (parser->paren_count == 0)
					parser->newline_as_space = 0;
			}
		}
		else if (parser->in_control_line)
		{
			if (ret == NEWLINE)
				parser->in_control_line = 0;
		}
		else if (ret == HASH_DEFINE_OBJ || ret == HASH_DEFINE_FUNC ||
			   ret == HASH_UNDEF || ret == HASH_IF ||
			   ret == HASH_IFDEF || ret == HASH_IFNDEF ||
			   ret == HASH_ELIF || ret == HASH_ELSE ||
			   ret == HASH_ENDIF || ret == HASH)
		{
			parser->in_control_line = 1;
		}
		else if (ret == IDENTIFIER)
		{
			macro_t *macro;
			macro = hash_table_find (parser->defines,
						 yylval->str);
			if (macro && macro->is_function) {
				parser->newline_as_space = 1;
				parser->paren_count = 0;
			}
		}

		return ret;
	}

	node = parser->lex_from_node;

	if (node == NULL) {
		ralloc_free (parser->lex_from_list);
		parser->lex_from_list = NULL;
		return NEWLINE;
	}

	*yylval = node->token->value;
	ret = node->token->type;

	parser->lex_from_node = node->next;

	return ret;
}

static void
glcpp_parser_lex_from (glcpp_parser_t *parser, token_list_t *list)
{
	token_node_t *node;

	assert (parser->lex_from_list == NULL);

	/* Copy list, eliminating any space tokens. */
	parser->lex_from_list = _token_list_create (parser);

	for (node = list->head; node; node = node->next) {
		if (node->token->type == SPACE)
			continue;
		_token_list_append (parser->lex_from_list, node->token);
	}

	ralloc_free (list);

	parser->lex_from_node = parser->lex_from_list->head;

	/* It's possible the list consisted of nothing but whitespace. */
	if (parser->lex_from_node == NULL) {
		ralloc_free (parser->lex_from_list);
		parser->lex_from_list = NULL;
	}
}

static void
_glcpp_parser_skip_stack_push_if (glcpp_parser_t *parser, YYLTYPE *loc,
				  int condition)
{
	skip_type_t current = SKIP_NO_SKIP;
	skip_node_t *node;

	if (parser->skip_stack)
		current = parser->skip_stack->type;

	node = ralloc (parser, skip_node_t);
	node->loc = *loc;

	if (current == SKIP_NO_SKIP) {
		if (condition)
			node->type = SKIP_NO_SKIP;
		else
			node->type = SKIP_TO_ELSE;
	} else {
		node->type = SKIP_TO_ENDIF;
	}

	node->next = parser->skip_stack;
	parser->skip_stack = node;
}

static void
_glcpp_parser_skip_stack_change_if (glcpp_parser_t *parser, YYLTYPE *loc,
				    const char *type, int condition)
{
	if (parser->skip_stack == NULL) {
		glcpp_error (loc, parser, "%s without #if\n", type);
		return;
	}

	if (parser->skip_stack->type == SKIP_TO_ELSE) {
		if (condition)
			parser->skip_stack->type = SKIP_NO_SKIP;
	} else {
		parser->skip_stack->type = SKIP_TO_ENDIF;
	}
}

static void
_glcpp_parser_skip_stack_pop (glcpp_parser_t *parser, YYLTYPE *loc)
{
	skip_node_t *node;

	if (parser->skip_stack == NULL) {
		glcpp_error (loc, parser, "#endif without #if\n");
		return;
	}

	node = parser->skip_stack;
	parser->skip_stack = node->next;
	ralloc_free (node);
}
=======
%{
/*
 * Copyright © 2010 Intel Corporation
 *
 * Permission is hereby granted, free of charge, to any person obtaining a
 * copy of this software and associated documentation files (the "Software"),
 * to deal in the Software without restriction, including without limitation
 * the rights to use, copy, modify, merge, publish, distribute, sublicense,
 * and/or sell copies of the Software, and to permit persons to whom the
 * Software is furnished to do so, subject to the following conditions:
 *
 * The above copyright notice and this permission notice (including the next
 * paragraph) shall be included in all copies or substantial portions of the
 * Software.
 *
 * THE SOFTWARE IS PROVIDED "AS IS", WITHOUT WARRANTY OF ANY KIND, EXPRESS OR
 * IMPLIED, INCLUDING BUT NOT LIMITED TO THE WARRANTIES OF MERCHANTABILITY,
 * FITNESS FOR A PARTICULAR PURPOSE AND NONINFRINGEMENT.  IN NO EVENT SHALL
 * THE AUTHORS OR COPYRIGHT HOLDERS BE LIABLE FOR ANY CLAIM, DAMAGES OR OTHER
 * LIABILITY, WHETHER IN AN ACTION OF CONTRACT, TORT OR OTHERWISE, ARISING
 * FROM, OUT OF OR IN CONNECTION WITH THE SOFTWARE OR THE USE OR OTHER
 * DEALINGS IN THE SOFTWARE.
 */

#include <stdio.h>
#include <stdlib.h>
#include <string.h>
#include <assert.h>
#include <inttypes.h>

#include "glcpp.h"
#include "main/core.h" /* for struct gl_extensions */
#include "main/mtypes.h" /* for gl_api enum */

static void
yyerror (YYLTYPE *locp, glcpp_parser_t *parser, const char *error);

static void
_define_object_macro (glcpp_parser_t *parser,
		      YYLTYPE *loc,
		      const char *macro,
		      token_list_t *replacements);

static void
_define_function_macro (glcpp_parser_t *parser,
			YYLTYPE *loc,
			const char *macro,
			string_list_t *parameters,
			token_list_t *replacements);

static string_list_t *
_string_list_create (void *ctx);

static void
_string_list_append_item (string_list_t *list, const char *str);

static int
_string_list_contains (string_list_t *list, const char *member, int *index);

static int
_string_list_length (string_list_t *list);

static int
_string_list_equal (string_list_t *a, string_list_t *b);

static argument_list_t *
_argument_list_create (void *ctx);

static void
_argument_list_append (argument_list_t *list, token_list_t *argument);

static int
_argument_list_length (argument_list_t *list);

static token_list_t *
_argument_list_member_at (argument_list_t *list, int index);

/* Note: This function ralloc_steal()s the str pointer. */
static token_t *
_token_create_str (void *ctx, int type, char *str);

static token_t *
_token_create_ival (void *ctx, int type, int ival);

static token_list_t *
_token_list_create (void *ctx);

/* Note: This function calls ralloc_steal on token. */
static void
_token_list_append (token_list_t *list, token_t *token);

static void
_token_list_append_list (token_list_t *list, token_list_t *tail);

static int
_token_list_equal_ignoring_space (token_list_t *a, token_list_t *b);

static void
_parser_active_list_push (glcpp_parser_t *parser,
			  const char *identifier,
			  token_node_t *marker);

static void
_parser_active_list_pop (glcpp_parser_t *parser);

static int
_parser_active_list_contains (glcpp_parser_t *parser, const char *identifier);

static void
_glcpp_parser_expand_if (glcpp_parser_t *parser, int type, token_list_t *list);

static void
_glcpp_parser_expand_token_list (glcpp_parser_t *parser,
				 token_list_t *list);

static void
_glcpp_parser_print_expanded_token_list (glcpp_parser_t *parser,
					 token_list_t *list);

static void
_glcpp_parser_skip_stack_push_if (glcpp_parser_t *parser, YYLTYPE *loc,
				  int condition);

static void
_glcpp_parser_skip_stack_change_if (glcpp_parser_t *parser, YYLTYPE *loc,
				    const char *type, int condition);

static void
_glcpp_parser_skip_stack_pop (glcpp_parser_t *parser, YYLTYPE *loc);

#define yylex glcpp_parser_lex

static int
glcpp_parser_lex (YYSTYPE *yylval, YYLTYPE *yylloc, glcpp_parser_t *parser);

static void
glcpp_parser_lex_from (glcpp_parser_t *parser, token_list_t *list);

static void
add_builtin_define(glcpp_parser_t *parser, const char *name, int value);

%}

%pure-parser
%error-verbose

%locations
%initial-action {
	@$.first_line = 1;
	@$.first_column = 1;
	@$.last_line = 1;
	@$.last_column = 1;
	@$.source = 0;
}

%parse-param {glcpp_parser_t *parser}
%lex-param {glcpp_parser_t *parser}

%expect 0
%token COMMA_FINAL DEFINED ELIF_EXPANDED HASH HASH_DEFINE_FUNC HASH_DEFINE_OBJ HASH_ELIF HASH_ELSE HASH_ENDIF HASH_IF HASH_IFDEF HASH_IFNDEF HASH_UNDEF HASH_VERSION IDENTIFIER IF_EXPANDED INTEGER INTEGER_STRING NEWLINE OTHER PLACEHOLDER SPACE
%token PASTE
%type <ival> expression INTEGER operator SPACE integer_constant
%type <str> IDENTIFIER INTEGER_STRING OTHER
%type <string_list> identifier_list
%type <token> preprocessing_token conditional_token
%type <token_list> pp_tokens replacement_list text_line conditional_tokens
%left OR
%left AND
%left '|'
%left '^'
%left '&'
%left EQUAL NOT_EQUAL
%left '<' '>' LESS_OR_EQUAL GREATER_OR_EQUAL
%left LEFT_SHIFT RIGHT_SHIFT
%left '+' '-'
%left '*' '/' '%'
%right UNARY

%%

input:
	/* empty */
|	input line
;

line:
	control_line {
		ralloc_strcat (&parser->output, "\n");
	}
|	text_line {
		_glcpp_parser_print_expanded_token_list (parser, $1);
		ralloc_strcat (&parser->output, "\n");
		ralloc_free ($1);
	}
|	expanded_line
|	HASH non_directive
;

expanded_line:
	IF_EXPANDED expression NEWLINE {
		_glcpp_parser_skip_stack_push_if (parser, & @1, $2);
	}
|	ELIF_EXPANDED expression NEWLINE {
		_glcpp_parser_skip_stack_change_if (parser, & @1, "elif", $2);
	}
;

control_line:
	HASH_DEFINE_OBJ	IDENTIFIER replacement_list NEWLINE {
		_define_object_macro (parser, & @2, $2, $3);
	}
|	HASH_DEFINE_FUNC IDENTIFIER '(' ')' replacement_list NEWLINE {
		_define_function_macro (parser, & @2, $2, NULL, $5);
	}
|	HASH_DEFINE_FUNC IDENTIFIER '(' identifier_list ')' replacement_list NEWLINE {
		_define_function_macro (parser, & @2, $2, $4, $6);
	}
|	HASH_UNDEF IDENTIFIER NEWLINE {
		macro_t *macro = hash_table_find (parser->defines, $2);
		if (macro) {
			hash_table_remove (parser->defines, $2);
			ralloc_free (macro);
		}
		ralloc_free ($2);
	}
|	HASH_IF conditional_tokens NEWLINE {
		/* Be careful to only evaluate the 'if' expression if
		 * we are not skipping. When we are skipping, we
		 * simply push a new 0-valued 'if' onto the skip
		 * stack.
		 *
		 * This avoids generating diagnostics for invalid
		 * expressions that are being skipped. */
		if (parser->skip_stack == NULL ||
		    parser->skip_stack->type == SKIP_NO_SKIP)
		{
			_glcpp_parser_expand_if (parser, IF_EXPANDED, $2);
		}	
		else
		{
			_glcpp_parser_skip_stack_push_if (parser, & @1, 0);
			parser->skip_stack->type = SKIP_TO_ENDIF;
		}
	}
|	HASH_IF NEWLINE {
		/* #if without an expression is only an error if we
		 *  are not skipping */
		if (parser->skip_stack == NULL ||
		    parser->skip_stack->type == SKIP_NO_SKIP)
		{
			glcpp_error(& @1, parser, "#if with no expression");
		}	
		_glcpp_parser_skip_stack_push_if (parser, & @1, 0);
	}
|	HASH_IFDEF IDENTIFIER junk NEWLINE {
		macro_t *macro = hash_table_find (parser->defines, $2);
		ralloc_free ($2);
		_glcpp_parser_skip_stack_push_if (parser, & @1, macro != NULL);
	}
|	HASH_IFNDEF IDENTIFIER junk NEWLINE {
		macro_t *macro = hash_table_find (parser->defines, $2);
		ralloc_free ($2);
		_glcpp_parser_skip_stack_push_if (parser, & @1, macro == NULL);
	}
|	HASH_ELIF conditional_tokens NEWLINE {
		/* Be careful to only evaluate the 'elif' expression
		 * if we are not skipping. When we are skipping, we
		 * simply change to a 0-valued 'elif' on the skip
		 * stack.
		 *
		 * This avoids generating diagnostics for invalid
		 * expressions that are being skipped. */
		if (parser->skip_stack &&
		    parser->skip_stack->type == SKIP_TO_ELSE)
		{
			_glcpp_parser_expand_if (parser, ELIF_EXPANDED, $2);
		}
		else
		{
			_glcpp_parser_skip_stack_change_if (parser, & @1,
							    "elif", 0);
		}
	}
|	HASH_ELIF NEWLINE {
		/* #elif without an expression is an error unless we
		 * are skipping. */
		if (parser->skip_stack &&
		    parser->skip_stack->type == SKIP_TO_ELSE)
		{
			glcpp_error(& @1, parser, "#elif with no expression");
		}
		else
		{
			_glcpp_parser_skip_stack_change_if (parser, & @1,
							    "elif", 0);
			glcpp_warning(& @1, parser, "ignoring illegal #elif without expression");
		}
	}
|	HASH_ELSE NEWLINE {
		_glcpp_parser_skip_stack_change_if (parser, & @1, "else", 1);
	}
|	HASH_ENDIF NEWLINE {
		_glcpp_parser_skip_stack_pop (parser, & @1);
	}
|	HASH_VERSION integer_constant NEWLINE {
		macro_t *macro = hash_table_find (parser->defines, "__VERSION__");
		if (macro) {
			hash_table_remove (parser->defines, "__VERSION__");
			ralloc_free (macro);
		}
		add_builtin_define (parser, "__VERSION__", $2);

		if ($2 == 100)
			add_builtin_define (parser, "GL_ES", 1);

		/* Currently, all ES2 implementations support highp in the
		 * fragment shader, so we always define this macro in ES2.
		 * If we ever get a driver that doesn't support highp, we'll
		 * need to add a flag to the gl_context and check that here.
		 */
		if ($2 >= 130 || $2 == 100)
			add_builtin_define (parser, "GL_FRAGMENT_PRECISION_HIGH", 1);

		ralloc_asprintf_append (&parser->output, "#version %" PRIiMAX, $2);
	}
|	HASH NEWLINE
;

integer_constant:
	INTEGER_STRING {
		if (strlen ($1) >= 3 && strncmp ($1, "0x", 2) == 0) {
			$$ = strtoll ($1 + 2, NULL, 16);
		} else if ($1[0] == '0') {
			$$ = strtoll ($1, NULL, 8);
		} else {
			$$ = strtoll ($1, NULL, 10);
		}
	}
|	INTEGER {
		$$ = $1;
	}

expression:
	integer_constant
|	expression OR expression {
		$$ = $1 || $3;
	}
|	expression AND expression {
		$$ = $1 && $3;
	}
|	expression '|' expression {
		$$ = $1 | $3;
	}
|	expression '^' expression {
		$$ = $1 ^ $3;
	}
|	expression '&' expression {
		$$ = $1 & $3;
	}
|	expression NOT_EQUAL expression {
		$$ = $1 != $3;
	}
|	expression EQUAL expression {
		$$ = $1 == $3;
	}
|	expression GREATER_OR_EQUAL expression {
		$$ = $1 >= $3;
	}
|	expression LESS_OR_EQUAL expression {
		$$ = $1 <= $3;
	}
|	expression '>' expression {
		$$ = $1 > $3;
	}
|	expression '<' expression {
		$$ = $1 < $3;
	}
|	expression RIGHT_SHIFT expression {
		$$ = $1 >> $3;
	}
|	expression LEFT_SHIFT expression {
		$$ = $1 << $3;
	}
|	expression '-' expression {
		$$ = $1 - $3;
	}
|	expression '+' expression {
		$$ = $1 + $3;
	}
|	expression '%' expression {
		if ($3 == 0) {
			yyerror (& @1, parser,
				 "zero modulus in preprocessor directive");
		} else {
			$$ = $1 % $3;
		}
	}
|	expression '/' expression {
		if ($3 == 0) {
			yyerror (& @1, parser,
				 "division by 0 in preprocessor directive");
		} else {
			$$ = $1 / $3;
		}
	}
|	expression '*' expression {
		$$ = $1 * $3;
	}
|	'!' expression %prec UNARY {
		$$ = ! $2;
	}
|	'~' expression %prec UNARY {
		$$ = ~ $2;
	}
|	'-' expression %prec UNARY {
		$$ = - $2;
	}
|	'+' expression %prec UNARY {
		$$ = + $2;
	}
|	'(' expression ')' {
		$$ = $2;
	}
;

identifier_list:
	IDENTIFIER {
		$$ = _string_list_create (parser);
		_string_list_append_item ($$, $1);
		ralloc_steal ($$, $1);
	}
|	identifier_list ',' IDENTIFIER {
		$$ = $1;	
		_string_list_append_item ($$, $3);
		ralloc_steal ($$, $3);
	}
;

text_line:
	NEWLINE { $$ = NULL; }
|	pp_tokens NEWLINE
;

non_directive:
	pp_tokens NEWLINE {
		yyerror (& @1, parser, "Invalid tokens after #");
	}
;

replacement_list:
	/* empty */ { $$ = NULL; }
|	pp_tokens
;

junk:
	/* empty */
|	pp_tokens {
		glcpp_warning(&@1, parser, "extra tokens at end of directive");
	}
;

conditional_token:
	/* Handle "defined" operator */
	DEFINED IDENTIFIER {
		int v = hash_table_find (parser->defines, $2) ? 1 : 0;
		$$ = _token_create_ival (parser, INTEGER, v);
	}
|	DEFINED '(' IDENTIFIER ')' {
		int v = hash_table_find (parser->defines, $3) ? 1 : 0;
		$$ = _token_create_ival (parser, INTEGER, v);
	}
|	preprocessing_token
;

conditional_tokens:
	/* Exactly the same as pp_tokens, but using conditional_token */
	conditional_token {
		$$ = _token_list_create (parser);
		_token_list_append ($$, $1);
	}
|	conditional_tokens conditional_token {
		$$ = $1;
		_token_list_append ($$, $2);
	}
;

pp_tokens:
	preprocessing_token {
		parser->space_tokens = 1;
		$$ = _token_list_create (parser);
		_token_list_append ($$, $1);
	}
|	pp_tokens preprocessing_token {
		$$ = $1;
		_token_list_append ($$, $2);
	}
;

preprocessing_token:
	IDENTIFIER {
		$$ = _token_create_str (parser, IDENTIFIER, $1);
		$$->location = yylloc;
	}
|	INTEGER_STRING {
		$$ = _token_create_str (parser, INTEGER_STRING, $1);
		$$->location = yylloc;
	}
|	operator {
		$$ = _token_create_ival (parser, $1, $1);
		$$->location = yylloc;
	}
|	OTHER {
		$$ = _token_create_str (parser, OTHER, $1);
		$$->location = yylloc;
	}
|	SPACE {
		$$ = _token_create_ival (parser, SPACE, SPACE);
		$$->location = yylloc;
	}
;

operator:
	'['			{ $$ = '['; }
|	']'			{ $$ = ']'; }
|	'('			{ $$ = '('; }
|	')'			{ $$ = ')'; }
|	'{'			{ $$ = '{'; }
|	'}'			{ $$ = '}'; }
|	'.'			{ $$ = '.'; }
|	'&'			{ $$ = '&'; }
|	'*'			{ $$ = '*'; }
|	'+'			{ $$ = '+'; }
|	'-'			{ $$ = '-'; }
|	'~'			{ $$ = '~'; }
|	'!'			{ $$ = '!'; }
|	'/'			{ $$ = '/'; }
|	'%'			{ $$ = '%'; }
|	LEFT_SHIFT		{ $$ = LEFT_SHIFT; }
|	RIGHT_SHIFT		{ $$ = RIGHT_SHIFT; }
|	'<'			{ $$ = '<'; }
|	'>'			{ $$ = '>'; }
|	LESS_OR_EQUAL		{ $$ = LESS_OR_EQUAL; }
|	GREATER_OR_EQUAL	{ $$ = GREATER_OR_EQUAL; }
|	EQUAL			{ $$ = EQUAL; }
|	NOT_EQUAL		{ $$ = NOT_EQUAL; }
|	'^'			{ $$ = '^'; }
|	'|'			{ $$ = '|'; }
|	AND			{ $$ = AND; }
|	OR			{ $$ = OR; }
|	';'			{ $$ = ';'; }
|	','			{ $$ = ','; }
|	'='			{ $$ = '='; }
|	PASTE			{ $$ = PASTE; }
;

%%

string_list_t *
_string_list_create (void *ctx)
{
	string_list_t *list;

	list = ralloc (ctx, string_list_t);
	list->head = NULL;
	list->tail = NULL;

	return list;
}

void
_string_list_append_item (string_list_t *list, const char *str)
{
	string_node_t *node;

	node = ralloc (list, string_node_t);
	node->str = ralloc_strdup (node, str);

	node->next = NULL;

	if (list->head == NULL) {
		list->head = node;
	} else {
		list->tail->next = node;
	}

	list->tail = node;
}

int
_string_list_contains (string_list_t *list, const char *member, int *index)
{
	string_node_t *node;
	int i;

	if (list == NULL)
		return 0;

	for (i = 0, node = list->head; node; i++, node = node->next) {
		if (strcmp (node->str, member) == 0) {
			if (index)
				*index = i;
			return 1;
		}
	}

	return 0;
}

int
_string_list_length (string_list_t *list)
{
	int length = 0;
	string_node_t *node;

	if (list == NULL)
		return 0;

	for (node = list->head; node; node = node->next)
		length++;

	return length;
}

int
_string_list_equal (string_list_t *a, string_list_t *b)
{
	string_node_t *node_a, *node_b;

	if (a == NULL && b == NULL)
		return 1;

	if (a == NULL || b == NULL)
		return 0;

	for (node_a = a->head, node_b = b->head;
	     node_a && node_b;
	     node_a = node_a->next, node_b = node_b->next)
	{
		if (strcmp (node_a->str, node_b->str))
			return 0;
	}

	/* Catch the case of lists being different lengths, (which
	 * would cause the loop above to terminate after the shorter
	 * list). */
	return node_a == node_b;
}

argument_list_t *
_argument_list_create (void *ctx)
{
	argument_list_t *list;

	list = ralloc (ctx, argument_list_t);
	list->head = NULL;
	list->tail = NULL;

	return list;
}

void
_argument_list_append (argument_list_t *list, token_list_t *argument)
{
	argument_node_t *node;

	node = ralloc (list, argument_node_t);
	node->argument = argument;

	node->next = NULL;

	if (list->head == NULL) {
		list->head = node;
	} else {
		list->tail->next = node;
	}

	list->tail = node;
}

int
_argument_list_length (argument_list_t *list)
{
	int length = 0;
	argument_node_t *node;

	if (list == NULL)
		return 0;

	for (node = list->head; node; node = node->next)
		length++;

	return length;
}

token_list_t *
_argument_list_member_at (argument_list_t *list, int index)
{
	argument_node_t *node;
	int i;

	if (list == NULL)
		return NULL;

	node = list->head;
	for (i = 0; i < index; i++) {
		node = node->next;
		if (node == NULL)
			break;
	}

	if (node)
		return node->argument;

	return NULL;
}

/* Note: This function ralloc_steal()s the str pointer. */
token_t *
_token_create_str (void *ctx, int type, char *str)
{
	token_t *token;

	token = ralloc (ctx, token_t);
	token->type = type;
	token->value.str = str;

	ralloc_steal (token, str);

	return token;
}

token_t *
_token_create_ival (void *ctx, int type, int ival)
{
	token_t *token;

	token = ralloc (ctx, token_t);
	token->type = type;
	token->value.ival = ival;

	return token;
}

token_list_t *
_token_list_create (void *ctx)
{
	token_list_t *list;

	list = ralloc (ctx, token_list_t);
	list->head = NULL;
	list->tail = NULL;
	list->non_space_tail = NULL;

	return list;
}

void
_token_list_append (token_list_t *list, token_t *token)
{
	token_node_t *node;

	node = ralloc (list, token_node_t);
	node->token = token;
	node->next = NULL;

	ralloc_steal (list, token);

	if (list->head == NULL) {
		list->head = node;
	} else {
		list->tail->next = node;
	}

	list->tail = node;
	if (token->type != SPACE)
		list->non_space_tail = node;
}

void
_token_list_append_list (token_list_t *list, token_list_t *tail)
{
	if (tail == NULL || tail->head == NULL)
		return;

	if (list->head == NULL) {
		list->head = tail->head;
	} else {
		list->tail->next = tail->head;
	}

	list->tail = tail->tail;
	list->non_space_tail = tail->non_space_tail;
}

static token_list_t *
_token_list_copy (void *ctx, token_list_t *other)
{
	token_list_t *copy;
	token_node_t *node;

	if (other == NULL)
		return NULL;

	copy = _token_list_create (ctx);
	for (node = other->head; node; node = node->next) {
		token_t *new_token = ralloc (copy, token_t);
		*new_token = *node->token;
		_token_list_append (copy, new_token);
	}

	return copy;
}

static void
_token_list_trim_trailing_space (token_list_t *list)
{
	token_node_t *tail, *next;

	if (list->non_space_tail) {
		tail = list->non_space_tail->next;
		list->non_space_tail->next = NULL;
		list->tail = list->non_space_tail;

		while (tail) {
			next = tail->next;
			ralloc_free (tail);
			tail = next;
		}
	}
}

static int
_token_list_is_empty_ignoring_space (token_list_t *l)
{
	token_node_t *n;

	if (l == NULL)
		return 1;

	n = l->head;
	while (n != NULL && n->token->type == SPACE)
		n = n->next;

	return n == NULL;
}

int
_token_list_equal_ignoring_space (token_list_t *a, token_list_t *b)
{
	token_node_t *node_a, *node_b;

	if (a == NULL || b == NULL) {
		int a_empty = _token_list_is_empty_ignoring_space(a);
		int b_empty = _token_list_is_empty_ignoring_space(b);
		return a_empty == b_empty;
	}

	node_a = a->head;
	node_b = b->head;

	while (1)
	{
		if (node_a == NULL && node_b == NULL)
			break;

		if (node_a == NULL || node_b == NULL)
			return 0;

		if (node_a->token->type == SPACE) {
			node_a = node_a->next;
			continue;
		}

		if (node_b->token->type == SPACE) {
			node_b = node_b->next;
			continue;
		}

		if (node_a->token->type != node_b->token->type)
			return 0;

		switch (node_a->token->type) {
		case INTEGER:
			if (node_a->token->value.ival != 
			    node_b->token->value.ival)
			{
				return 0;
			}
			break;
		case IDENTIFIER:
		case INTEGER_STRING:
		case OTHER:
			if (strcmp (node_a->token->value.str,
				    node_b->token->value.str))
			{
				return 0;
			}
			break;
		}

		node_a = node_a->next;
		node_b = node_b->next;
	}

	return 1;
}

static void
_token_print (char **out, token_t *token)
{
	if (token->type < 256) {
		ralloc_asprintf_append (out, "%c", token->type);
		return;
	}

	switch (token->type) {
	case INTEGER:
		ralloc_asprintf_append (out, "%" PRIiMAX, token->value.ival);
		break;
	case IDENTIFIER:
	case INTEGER_STRING:
	case OTHER:
		ralloc_strcat (out, token->value.str);
		break;
	case SPACE:
		ralloc_strcat (out, " ");
		break;
	case LEFT_SHIFT:
		ralloc_strcat (out, "<<");
		break;
	case RIGHT_SHIFT:
		ralloc_strcat (out, ">>");
		break;
	case LESS_OR_EQUAL:
		ralloc_strcat (out, "<=");
		break;
	case GREATER_OR_EQUAL:
		ralloc_strcat (out, ">=");
		break;
	case EQUAL:
		ralloc_strcat (out, "==");
		break;
	case NOT_EQUAL:
		ralloc_strcat (out, "!=");
		break;
	case AND:
		ralloc_strcat (out, "&&");
		break;
	case OR:
		ralloc_strcat (out, "||");
		break;
	case PASTE:
		ralloc_strcat (out, "##");
		break;
	case COMMA_FINAL:
		ralloc_strcat (out, ",");
		break;
	case PLACEHOLDER:
		/* Nothing to print. */
		break;
	default:
		assert(!"Error: Don't know how to print token.");
		break;
	}
}

/* Return a new token (ralloc()ed off of 'token') formed by pasting
 * 'token' and 'other'. Note that this function may return 'token' or
 * 'other' directly rather than allocating anything new.
 *
 * Caution: Only very cursory error-checking is performed to see if
 * the final result is a valid single token. */
static token_t *
_token_paste (glcpp_parser_t *parser, token_t *token, token_t *other)
{
	token_t *combined = NULL;

	/* Pasting a placeholder onto anything makes no change. */
	if (other->type == PLACEHOLDER)
		return token;

	/* When 'token' is a placeholder, just return 'other'. */
	if (token->type == PLACEHOLDER)
		return other;

	/* A very few single-character punctuators can be combined
	 * with another to form a multi-character punctuator. */
	switch (token->type) {
	case '<':
		if (other->type == '<')
			combined = _token_create_ival (token, LEFT_SHIFT, LEFT_SHIFT);
		else if (other->type == '=')
			combined = _token_create_ival (token, LESS_OR_EQUAL, LESS_OR_EQUAL);
		break;
	case '>':
		if (other->type == '>')
			combined = _token_create_ival (token, RIGHT_SHIFT, RIGHT_SHIFT);
		else if (other->type == '=')
			combined = _token_create_ival (token, GREATER_OR_EQUAL, GREATER_OR_EQUAL);
		break;
	case '=':
		if (other->type == '=')
			combined = _token_create_ival (token, EQUAL, EQUAL);
		break;
	case '!':
		if (other->type == '=')
			combined = _token_create_ival (token, NOT_EQUAL, NOT_EQUAL);
		break;
	case '&':
		if (other->type == '&')
			combined = _token_create_ival (token, AND, AND);
		break;
	case '|':
		if (other->type == '|')
			combined = _token_create_ival (token, OR, OR);
		break;
	}

	if (combined != NULL) {
		/* Inherit the location from the first token */
		combined->location = token->location;
		return combined;
	}

	/* Two string-valued tokens can usually just be mashed
	 * together.
	 *
	 * XXX: This isn't actually legitimate. Several things here
	 * should result in a diagnostic since the result cannot be a
	 * valid, single pre-processing token. For example, pasting
	 * "123" and "abc" is not legal, but we don't catch that
	 * here. */
	if ((token->type == IDENTIFIER || token->type == OTHER || token->type == INTEGER_STRING) &&
	    (other->type == IDENTIFIER || other->type == OTHER || other->type == INTEGER_STRING))
	{
		char *str;

		str = ralloc_asprintf (token, "%s%s", token->value.str,
				       other->value.str);
		combined = _token_create_str (token, token->type, str);
		combined->location = token->location;
		return combined;
	}

	glcpp_error (&token->location, parser, "");
	ralloc_strcat (&parser->info_log, "Pasting \"");
	_token_print (&parser->info_log, token);
	ralloc_strcat (&parser->info_log, "\" and \"");
	_token_print (&parser->info_log, other);
	ralloc_strcat (&parser->info_log, "\" does not give a valid preprocessing token.\n");

	return token;
}

static void
_token_list_print (glcpp_parser_t *parser, token_list_t *list)
{
	token_node_t *node;

	if (list == NULL)
		return;

	for (node = list->head; node; node = node->next)
		_token_print (&parser->output, node->token);
}

void
yyerror (YYLTYPE *locp, glcpp_parser_t *parser, const char *error)
{
	glcpp_error(locp, parser, "%s", error);
}

static void add_builtin_define(glcpp_parser_t *parser,
			       const char *name, int value)
{
   token_t *tok;
   token_list_t *list;

   tok = _token_create_ival (parser, INTEGER, value);

   list = _token_list_create(parser);
   _token_list_append(list, tok);
   _define_object_macro(parser, NULL, name, list);
}

glcpp_parser_t *
glcpp_parser_create (const struct gl_extensions *extensions, int api)
{
	glcpp_parser_t *parser;
	int language_version;

	parser = ralloc (NULL, glcpp_parser_t);

	glcpp_lex_init_extra (parser, &parser->scanner);
	parser->defines = hash_table_ctor (32, hash_table_string_hash,
					   hash_table_string_compare);
	parser->active = NULL;
	parser->lexing_if = 0;
	parser->space_tokens = 1;
	parser->newline_as_space = 0;
	parser->in_control_line = 0;
	parser->paren_count = 0;

	parser->skip_stack = NULL;

	parser->lex_from_list = NULL;
	parser->lex_from_node = NULL;

	parser->output = ralloc_strdup(parser, "");
	parser->info_log = ralloc_strdup(parser, "");
	parser->error = 0;

	/* Add pre-defined macros. */
	add_builtin_define(parser, "GL_ARB_draw_buffers", 1);
	add_builtin_define(parser, "GL_ARB_texture_rectangle", 1);

	if (api == API_OPENGLES2)
		add_builtin_define(parser, "GL_ES", 1);

	if (extensions != NULL) {
	   if (extensions->EXT_texture_array) {
	      add_builtin_define(parser, "GL_EXT_texture_array", 1);
	   }

	   if (extensions->ARB_fragment_coord_conventions)
	      add_builtin_define(parser, "GL_ARB_fragment_coord_conventions",
				 1);

	   if (extensions->ARB_explicit_attrib_location)
	      add_builtin_define(parser, "GL_ARB_explicit_attrib_location", 1);

	   if (extensions->ARB_shader_texture_lod)
	      add_builtin_define(parser, "GL_ARB_shader_texture_lod", 1);

	   if (extensions->AMD_conservative_depth)
	      add_builtin_define(parser, "GL_AMD_conservative_depth", 1);
	}

	language_version = 110;
	add_builtin_define(parser, "__VERSION__", language_version);

	return parser;
}

int
glcpp_parser_parse (glcpp_parser_t *parser)
{
	return yyparse (parser);
}

void
glcpp_parser_destroy (glcpp_parser_t *parser)
{
	glcpp_lex_destroy (parser->scanner);
	hash_table_dtor (parser->defines);
	ralloc_free (parser);
}

typedef enum function_status
{
	FUNCTION_STATUS_SUCCESS,
	FUNCTION_NOT_A_FUNCTION,
	FUNCTION_UNBALANCED_PARENTHESES
} function_status_t;

/* Find a set of function-like macro arguments by looking for a
 * balanced set of parentheses.
 *
 * When called, 'node' should be the opening-parenthesis token, (or
 * perhaps preceeding SPACE tokens). Upon successful return *last will
 * be the last consumed node, (corresponding to the closing right
 * parenthesis).
 *
 * Return values:
 *
 *   FUNCTION_STATUS_SUCCESS:
 *
 *	Successfully parsed a set of function arguments.	
 *
 *   FUNCTION_NOT_A_FUNCTION:
 *
 *	Macro name not followed by a '('. This is not an error, but
 *	simply that the macro name should be treated as a non-macro.
 *
 *   FUNCTION_UNBALANCED_PARENTHESES
 *
 *	Macro name is not followed by a balanced set of parentheses.
 */
static function_status_t
_arguments_parse (argument_list_t *arguments,
		  token_node_t *node,
		  token_node_t **last)
{
	token_list_t *argument;
	int paren_count;

	node = node->next;

	/* Ignore whitespace before first parenthesis. */
	while (node && node->token->type == SPACE)
		node = node->next;

	if (node == NULL || node->token->type != '(')
		return FUNCTION_NOT_A_FUNCTION;

	node = node->next;

	argument = _token_list_create (arguments);
	_argument_list_append (arguments, argument);

	for (paren_count = 1; node; node = node->next) {
		if (node->token->type == '(')
		{
			paren_count++;
		}
		else if (node->token->type == ')')
		{
			paren_count--;
			if (paren_count == 0)
				break;
		}

		if (node->token->type == ',' &&
			 paren_count == 1)
		{
			_token_list_trim_trailing_space (argument);
			argument = _token_list_create (arguments);
			_argument_list_append (arguments, argument);
		}
		else {
			if (argument->head == NULL) {
				/* Don't treat initial whitespace as
				 * part of the arguement. */
				if (node->token->type == SPACE)
					continue;
			}
			_token_list_append (argument, node->token);
		}
	}

	if (paren_count)
		return FUNCTION_UNBALANCED_PARENTHESES;

	*last = node;

	return FUNCTION_STATUS_SUCCESS;
}

static token_list_t *
_token_list_create_with_one_space (void *ctx)
{
	token_list_t *list;
	token_t *space;

	list = _token_list_create (ctx);
	space = _token_create_ival (list, SPACE, SPACE);
	_token_list_append (list, space);

	return list;
}

static void
_glcpp_parser_expand_if (glcpp_parser_t *parser, int type, token_list_t *list)
{
	token_list_t *expanded;
	token_t *token;

	expanded = _token_list_create (parser);
	token = _token_create_ival (parser, type, type);
	_token_list_append (expanded, token);
	_glcpp_parser_expand_token_list (parser, list);
	_token_list_append_list (expanded, list);
	glcpp_parser_lex_from (parser, expanded);
}

/* This is a helper function that's essentially part of the
 * implementation of _glcpp_parser_expand_node. It shouldn't be called
 * except for by that function.
 *
 * Returns NULL if node is a simple token with no expansion, (that is,
 * although 'node' corresponds to an identifier defined as a
 * function-like macro, it is not followed with a parenthesized
 * argument list).
 *
 * Compute the complete expansion of node (which is a function-like
 * macro) and subsequent nodes which are arguments.
 *
 * Returns the token list that results from the expansion and sets
 * *last to the last node in the list that was consumed by the
 * expansion. Specifically, *last will be set as follows: as the
 * token of the closing right parenthesis.
 */
static token_list_t *
_glcpp_parser_expand_function (glcpp_parser_t *parser,
			       token_node_t *node,
			       token_node_t **last)
			       
{
	macro_t *macro;
	const char *identifier;
	argument_list_t *arguments;
	function_status_t status;
	token_list_t *substituted;
	int parameter_index;

	identifier = node->token->value.str;

	macro = hash_table_find (parser->defines, identifier);

	assert (macro->is_function);

	arguments = _argument_list_create (parser);
	status = _arguments_parse (arguments, node, last);

	switch (status) {
	case FUNCTION_STATUS_SUCCESS:
		break;
	case FUNCTION_NOT_A_FUNCTION:
		return NULL;
	case FUNCTION_UNBALANCED_PARENTHESES:
		glcpp_error (&node->token->location, parser, "Macro %s call has unbalanced parentheses\n", identifier);
		return NULL;
	}

	/* Replace a macro defined as empty with a SPACE token. */
	if (macro->replacements == NULL) {
		ralloc_free (arguments);
		return _token_list_create_with_one_space (parser);
	}

	if (! ((_argument_list_length (arguments) == 
		_string_list_length (macro->parameters)) ||
	       (_string_list_length (macro->parameters) == 0 &&
		_argument_list_length (arguments) == 1 &&
		arguments->head->argument->head == NULL)))
	{
		glcpp_error (&node->token->location, parser,
			      "Error: macro %s invoked with %d arguments (expected %d)\n",
			      identifier,
			      _argument_list_length (arguments),
			      _string_list_length (macro->parameters));
		return NULL;
	}

	/* Perform argument substitution on the replacement list. */
	substituted = _token_list_create (arguments);

	for (node = macro->replacements->head; node; node = node->next)
	{
		if (node->token->type == IDENTIFIER &&
		    _string_list_contains (macro->parameters,
					   node->token->value.str,
					   &parameter_index))
		{
			token_list_t *argument;
			argument = _argument_list_member_at (arguments,
							     parameter_index);
			/* Before substituting, we expand the argument
			 * tokens, or append a placeholder token for
			 * an empty argument. */
			if (argument->head) {
				token_list_t *expanded_argument;
				expanded_argument = _token_list_copy (parser,
								      argument);
				_glcpp_parser_expand_token_list (parser,
								 expanded_argument);
				_token_list_append_list (substituted,
							 expanded_argument);
			} else {
				token_t *new_token;

				new_token = _token_create_ival (substituted,
								PLACEHOLDER,
								PLACEHOLDER);
				_token_list_append (substituted, new_token);
			}
		} else {
			_token_list_append (substituted, node->token);
		}
	}

	/* After argument substitution, and before further expansion
	 * below, implement token pasting. */

	_token_list_trim_trailing_space (substituted);

	node = substituted->head;
	while (node)
	{
		token_node_t *next_non_space;

		/* Look ahead for a PASTE token, skipping space. */
		next_non_space = node->next;
		while (next_non_space && next_non_space->token->type == SPACE)
			next_non_space = next_non_space->next;

		if (next_non_space == NULL)
			break;

		if (next_non_space->token->type != PASTE) {
			node = next_non_space;
			continue;
		}

		/* Now find the next non-space token after the PASTE. */
		next_non_space = next_non_space->next;
		while (next_non_space && next_non_space->token->type == SPACE)
			next_non_space = next_non_space->next;

		if (next_non_space == NULL) {
			yyerror (&node->token->location, parser, "'##' cannot appear at either end of a macro expansion\n");
			return NULL;
		}

		node->token = _token_paste (parser, node->token, next_non_space->token);
		node->next = next_non_space->next;
		if (next_non_space == substituted->tail)
			substituted->tail = node;

		node = node->next;
	}

	substituted->non_space_tail = substituted->tail;

	return substituted;
}

/* Compute the complete expansion of node, (and subsequent nodes after
 * 'node' in the case that 'node' is a function-like macro and
 * subsequent nodes are arguments).
 *
 * Returns NULL if node is a simple token with no expansion.
 *
 * Otherwise, returns the token list that results from the expansion
 * and sets *last to the last node in the list that was consumed by
 * the expansion. Specifically, *last will be set as follows:
 *
 *	As 'node' in the case of object-like macro expansion.
 *
 *	As the token of the closing right parenthesis in the case of
 *	function-like macro expansion.
 */
static token_list_t *
_glcpp_parser_expand_node (glcpp_parser_t *parser,
			   token_node_t *node,
			   token_node_t **last)
{
	token_t *token = node->token;
	const char *identifier;
	macro_t *macro;

	/* We only expand identifiers */
	if (token->type != IDENTIFIER) {
		/* We change any COMMA into a COMMA_FINAL to prevent
		 * it being mistaken for an argument separator
		 * later. */
		if (token->type == ',') {
			token->type = COMMA_FINAL;
			token->value.ival = COMMA_FINAL;
		}

		return NULL;
	}

	/* Look up this identifier in the hash table. */
	identifier = token->value.str;
	macro = hash_table_find (parser->defines, identifier);

	/* Not a macro, so no expansion needed. */
	if (macro == NULL)
		return NULL;

	/* Finally, don't expand this macro if we're already actively
	 * expanding it, (to avoid infinite recursion). */
	if (_parser_active_list_contains (parser, identifier)) {
		/* We change the token type here from IDENTIFIER to
		 * OTHER to prevent any future expansion of this
		 * unexpanded token. */
		char *str;
		token_list_t *expansion;
		token_t *final;

		str = ralloc_strdup (parser, token->value.str);
		final = _token_create_str (parser, OTHER, str);
		expansion = _token_list_create (parser);
		_token_list_append (expansion, final);
		*last = node;
		return expansion;
	}

	if (! macro->is_function)
	{
		*last = node;

		/* Replace a macro defined as empty with a SPACE token. */
		if (macro->replacements == NULL)
			return _token_list_create_with_one_space (parser);

		return _token_list_copy (parser, macro->replacements);
	}

	return _glcpp_parser_expand_function (parser, node, last);
}

/* Push a new identifier onto the parser's active list.
 *
 * Here, 'marker' is the token node that appears in the list after the
 * expansion of 'identifier'. That is, when the list iterator begins
 * examining 'marker', then it is time to pop this node from the
 * active stack.
 */
static void
_parser_active_list_push (glcpp_parser_t *parser,
			  const char *identifier,
			  token_node_t *marker)
{
	active_list_t *node;

	node = ralloc (parser->active, active_list_t);
	node->identifier = ralloc_strdup (node, identifier);
	node->marker = marker;
	node->next = parser->active;

	parser->active = node;
}

static void
_parser_active_list_pop (glcpp_parser_t *parser)
{
	active_list_t *node = parser->active;

	if (node == NULL) {
		parser->active = NULL;
		return;
	}

	node = parser->active->next;
	ralloc_free (parser->active);

	parser->active = node;
}

static int
_parser_active_list_contains (glcpp_parser_t *parser, const char *identifier)
{
	active_list_t *node;

	if (parser->active == NULL)
		return 0;

	for (node = parser->active; node; node = node->next)
		if (strcmp (node->identifier, identifier) == 0)
			return 1;

	return 0;
}

/* Walk over the token list replacing nodes with their expansion.
 * Whenever nodes are expanded the walking will walk over the new
 * nodes, continuing to expand as necessary. The results are placed in
 * 'list' itself;
 */
static void
_glcpp_parser_expand_token_list (glcpp_parser_t *parser,
				 token_list_t *list)
{
	token_node_t *node_prev;
	token_node_t *node, *last = NULL;
	token_list_t *expansion;
	active_list_t *active_initial = parser->active;

	if (list == NULL)
		return;

	_token_list_trim_trailing_space (list);

	node_prev = NULL;
	node = list->head;

	while (node) {

		while (parser->active && parser->active->marker == node)
			_parser_active_list_pop (parser);

		expansion = _glcpp_parser_expand_node (parser, node, &last);
		if (expansion) {
			token_node_t *n;

			for (n = node; n != last->next; n = n->next)
				while (parser->active &&
				       parser->active->marker == n)
				{
					_parser_active_list_pop (parser);
				}

			_parser_active_list_push (parser,
						  node->token->value.str,
						  last->next);
			
			/* Splice expansion into list, supporting a
			 * simple deletion if the expansion is
			 * empty. */
			if (expansion->head) {
				if (node_prev)
					node_prev->next = expansion->head;
				else
					list->head = expansion->head;
				expansion->tail->next = last->next;
				if (last == list->tail)
					list->tail = expansion->tail;
			} else {
				if (node_prev)
					node_prev->next = last->next;
				else
					list->head = last->next;
				if (last == list->tail)
					list->tail = NULL;
			}
		} else {
			node_prev = node;
		}
		node = node_prev ? node_prev->next : list->head;
	}

	/* Remove any lingering effects of this invocation on the
	 * active list. That is, pop until the list looks like it did
	 * at the beginning of this function. */
	while (parser->active && parser->active != active_initial)
		_parser_active_list_pop (parser);

	list->non_space_tail = list->tail;
}

void
_glcpp_parser_print_expanded_token_list (glcpp_parser_t *parser,
					 token_list_t *list)
{
	if (list == NULL)
		return;

	_glcpp_parser_expand_token_list (parser, list);

	_token_list_trim_trailing_space (list);

	_token_list_print (parser, list);
}

static void
_check_for_reserved_macro_name (glcpp_parser_t *parser, YYLTYPE *loc,
				const char *identifier)
{
	/* According to the GLSL specification, macro names starting with "__"
	 * or "GL_" are reserved for future use.  So, don't allow them.
	 */
	if (strncmp(identifier, "__", 2) == 0) {
		glcpp_error (loc, parser, "Macro names starting with \"__\" are reserved.\n");
	}
	if (strncmp(identifier, "GL_", 3) == 0) {
		glcpp_error (loc, parser, "Macro names starting with \"GL_\" are reserved.\n");
	}
}

static int
_macro_equal (macro_t *a, macro_t *b)
{
	if (a->is_function != b->is_function)
		return 0;

	if (a->is_function) {
		if (! _string_list_equal (a->parameters, b->parameters))
			return 0;
	}

	return _token_list_equal_ignoring_space (a->replacements,
						 b->replacements);
}

void
_define_object_macro (glcpp_parser_t *parser,
		      YYLTYPE *loc,
		      const char *identifier,
		      token_list_t *replacements)
{
	macro_t *macro, *previous;

	if (loc != NULL)
		_check_for_reserved_macro_name(parser, loc, identifier);

	macro = ralloc (parser, macro_t);

	macro->is_function = 0;
	macro->parameters = NULL;
	macro->identifier = ralloc_strdup (macro, identifier);
	macro->replacements = replacements;
	ralloc_steal (macro, replacements);

	previous = hash_table_find (parser->defines, identifier);
	if (previous) {
		if (_macro_equal (macro, previous)) {
			ralloc_free (macro);
			return;
		}
		glcpp_error (loc, parser, "Redefinition of macro %s\n",
			     identifier);
	}

	hash_table_insert (parser->defines, macro, identifier);
}

void
_define_function_macro (glcpp_parser_t *parser,
			YYLTYPE *loc,
			const char *identifier,
			string_list_t *parameters,
			token_list_t *replacements)
{
	macro_t *macro, *previous;

	_check_for_reserved_macro_name(parser, loc, identifier);

	macro = ralloc (parser, macro_t);
	ralloc_steal (macro, parameters);
	ralloc_steal (macro, replacements);

	macro->is_function = 1;
	macro->parameters = parameters;
	macro->identifier = ralloc_strdup (macro, identifier);
	macro->replacements = replacements;
	previous = hash_table_find (parser->defines, identifier);
	if (previous) {
		if (_macro_equal (macro, previous)) {
			ralloc_free (macro);
			return;
		}
		glcpp_error (loc, parser, "Redefinition of macro %s\n",
			     identifier);
	}

	hash_table_insert (parser->defines, macro, identifier);
}

static int
glcpp_parser_lex (YYSTYPE *yylval, YYLTYPE *yylloc, glcpp_parser_t *parser)
{
	token_node_t *node;
	int ret;

	if (parser->lex_from_list == NULL) {
		ret = glcpp_lex (yylval, yylloc, parser->scanner);

		/* XXX: This ugly block of code exists for the sole
		 * purpose of converting a NEWLINE token into a SPACE
		 * token, but only in the case where we have seen a
		 * function-like macro name, but have not yet seen its
		 * closing parenthesis.
		 *
		 * There's perhaps a more compact way to do this with
		 * mid-rule actions in the grammar.
		 *
		 * I'm definitely not pleased with the complexity of
		 * this code here.
		 */
		if (parser->newline_as_space)
		{
			if (ret == '(') {
				parser->paren_count++;
			} else if (ret == ')') {
				parser->paren_count--;
				if (parser->paren_count == 0)
					parser->newline_as_space = 0;
			} else if (ret == NEWLINE) {
				ret = SPACE;
			} else if (ret != SPACE) {
				if (parser->paren_count == 0)
					parser->newline_as_space = 0;
			}
		}
		else if (parser->in_control_line)
		{
			if (ret == NEWLINE)
				parser->in_control_line = 0;
		}
		else if (ret == HASH_DEFINE_OBJ || ret == HASH_DEFINE_FUNC ||
			   ret == HASH_UNDEF || ret == HASH_IF ||
			   ret == HASH_IFDEF || ret == HASH_IFNDEF ||
			   ret == HASH_ELIF || ret == HASH_ELSE ||
			   ret == HASH_ENDIF || ret == HASH)
		{
			parser->in_control_line = 1;
		}
		else if (ret == IDENTIFIER)
		{
			macro_t *macro;
			macro = hash_table_find (parser->defines,
						 yylval->str);
			if (macro && macro->is_function) {
				parser->newline_as_space = 1;
				parser->paren_count = 0;
			}
		}

		return ret;
	}

	node = parser->lex_from_node;

	if (node == NULL) {
		ralloc_free (parser->lex_from_list);
		parser->lex_from_list = NULL;
		return NEWLINE;
	}

	*yylval = node->token->value;
	ret = node->token->type;

	parser->lex_from_node = node->next;

	return ret;
}

static void
glcpp_parser_lex_from (glcpp_parser_t *parser, token_list_t *list)
{
	token_node_t *node;

	assert (parser->lex_from_list == NULL);

	/* Copy list, eliminating any space tokens. */
	parser->lex_from_list = _token_list_create (parser);

	for (node = list->head; node; node = node->next) {
		if (node->token->type == SPACE)
			continue;
		_token_list_append (parser->lex_from_list, node->token);
	}

	ralloc_free (list);

	parser->lex_from_node = parser->lex_from_list->head;

	/* It's possible the list consisted of nothing but whitespace. */
	if (parser->lex_from_node == NULL) {
		ralloc_free (parser->lex_from_list);
		parser->lex_from_list = NULL;
	}
}

static void
_glcpp_parser_skip_stack_push_if (glcpp_parser_t *parser, YYLTYPE *loc,
				  int condition)
{
	skip_type_t current = SKIP_NO_SKIP;
	skip_node_t *node;

	if (parser->skip_stack)
		current = parser->skip_stack->type;

	node = ralloc (parser, skip_node_t);
	node->loc = *loc;

	if (current == SKIP_NO_SKIP) {
		if (condition)
			node->type = SKIP_NO_SKIP;
		else
			node->type = SKIP_TO_ELSE;
	} else {
		node->type = SKIP_TO_ENDIF;
	}

	node->next = parser->skip_stack;
	parser->skip_stack = node;
}

static void
_glcpp_parser_skip_stack_change_if (glcpp_parser_t *parser, YYLTYPE *loc,
				    const char *type, int condition)
{
	if (parser->skip_stack == NULL) {
		glcpp_error (loc, parser, "%s without #if\n", type);
		return;
	}

	if (parser->skip_stack->type == SKIP_TO_ELSE) {
		if (condition)
			parser->skip_stack->type = SKIP_NO_SKIP;
	} else {
		parser->skip_stack->type = SKIP_TO_ENDIF;
	}
}

static void
_glcpp_parser_skip_stack_pop (glcpp_parser_t *parser, YYLTYPE *loc)
{
	skip_node_t *node;

	if (parser->skip_stack == NULL) {
		glcpp_error (loc, parser, "#endif without #if\n");
		return;
	}

	node = parser->skip_stack;
	parser->skip_stack = node->next;
	ralloc_free (node);
}
>>>>>>> 0f6aea15
<|MERGE_RESOLUTION|>--- conflicted
+++ resolved
@@ -1,3807 +1,1904 @@
-<<<<<<< HEAD
-%{
-/*
- * Copyright © 2010 Intel Corporation
- *
- * Permission is hereby granted, free of charge, to any person obtaining a
- * copy of this software and associated documentation files (the "Software"),
- * to deal in the Software without restriction, including without limitation
- * the rights to use, copy, modify, merge, publish, distribute, sublicense,
- * and/or sell copies of the Software, and to permit persons to whom the
- * Software is furnished to do so, subject to the following conditions:
- *
- * The above copyright notice and this permission notice (including the next
- * paragraph) shall be included in all copies or substantial portions of the
- * Software.
- *
- * THE SOFTWARE IS PROVIDED "AS IS", WITHOUT WARRANTY OF ANY KIND, EXPRESS OR
- * IMPLIED, INCLUDING BUT NOT LIMITED TO THE WARRANTIES OF MERCHANTABILITY,
- * FITNESS FOR A PARTICULAR PURPOSE AND NONINFRINGEMENT.  IN NO EVENT SHALL
- * THE AUTHORS OR COPYRIGHT HOLDERS BE LIABLE FOR ANY CLAIM, DAMAGES OR OTHER
- * LIABILITY, WHETHER IN AN ACTION OF CONTRACT, TORT OR OTHERWISE, ARISING
- * FROM, OUT OF OR IN CONNECTION WITH THE SOFTWARE OR THE USE OR OTHER
- * DEALINGS IN THE SOFTWARE.
- */
-
-#include <stdio.h>
-#include <stdlib.h>
-#include <string.h>
-#include <assert.h>
-#include <inttypes.h>
-
-#include "glcpp.h"
-#include "main/core.h" /* for struct gl_extensions */
-#include "main/mtypes.h" /* for gl_api enum */
-
-static void
-yyerror (YYLTYPE *locp, glcpp_parser_t *parser, const char *error);
-
-static void
-_define_object_macro (glcpp_parser_t *parser,
-		      YYLTYPE *loc,
-		      const char *macro,
-		      token_list_t *replacements);
-
-static void
-_define_function_macro (glcpp_parser_t *parser,
-			YYLTYPE *loc,
-			const char *macro,
-			string_list_t *parameters,
-			token_list_t *replacements);
-
-static string_list_t *
-_string_list_create (void *ctx);
-
-static void
-_string_list_append_item (string_list_t *list, const char *str);
-
-static int
-_string_list_contains (string_list_t *list, const char *member, int *index);
-
-static int
-_string_list_length (string_list_t *list);
-
-static int
-_string_list_equal (string_list_t *a, string_list_t *b);
-
-static argument_list_t *
-_argument_list_create (void *ctx);
-
-static void
-_argument_list_append (argument_list_t *list, token_list_t *argument);
-
-static int
-_argument_list_length (argument_list_t *list);
-
-static token_list_t *
-_argument_list_member_at (argument_list_t *list, int index);
-
-/* Note: This function ralloc_steal()s the str pointer. */
-static token_t *
-_token_create_str (void *ctx, int type, char *str);
-
-static token_t *
-_token_create_ival (void *ctx, int type, int ival);
-
-static token_list_t *
-_token_list_create (void *ctx);
-
-/* Note: This function calls ralloc_steal on token. */
-static void
-_token_list_append (token_list_t *list, token_t *token);
-
-static void
-_token_list_append_list (token_list_t *list, token_list_t *tail);
-
-static int
-_token_list_equal_ignoring_space (token_list_t *a, token_list_t *b);
-
-static void
-_parser_active_list_push (glcpp_parser_t *parser,
-			  const char *identifier,
-			  token_node_t *marker);
-
-static void
-_parser_active_list_pop (glcpp_parser_t *parser);
-
-static int
-_parser_active_list_contains (glcpp_parser_t *parser, const char *identifier);
-
-static void
-_glcpp_parser_expand_if (glcpp_parser_t *parser, int type, token_list_t *list);
-
-static void
-_glcpp_parser_expand_token_list (glcpp_parser_t *parser,
-				 token_list_t *list);
-
-static void
-_glcpp_parser_print_expanded_token_list (glcpp_parser_t *parser,
-					 token_list_t *list);
-
-static void
-_glcpp_parser_skip_stack_push_if (glcpp_parser_t *parser, YYLTYPE *loc,
-				  int condition);
-
-static void
-_glcpp_parser_skip_stack_change_if (glcpp_parser_t *parser, YYLTYPE *loc,
-				    const char *type, int condition);
-
-static void
-_glcpp_parser_skip_stack_pop (glcpp_parser_t *parser, YYLTYPE *loc);
-
-#define yylex glcpp_parser_lex
-
-static int
-glcpp_parser_lex (YYSTYPE *yylval, YYLTYPE *yylloc, glcpp_parser_t *parser);
-
-static void
-glcpp_parser_lex_from (glcpp_parser_t *parser, token_list_t *list);
-
-static void
-add_builtin_define(glcpp_parser_t *parser, const char *name, int value);
-
-%}
-
-%pure-parser
-%error-verbose
-
-%locations
-%initial-action {
-	@$.first_line = 1;
-	@$.first_column = 1;
-	@$.last_line = 1;
-	@$.last_column = 1;
-	@$.source = 0;
-}
-
-%parse-param {glcpp_parser_t *parser}
-%lex-param {glcpp_parser_t *parser}
-
-%expect 0
-%token COMMA_FINAL DEFINED ELIF_EXPANDED HASH HASH_DEFINE_FUNC HASH_DEFINE_OBJ HASH_ELIF HASH_ELSE HASH_ENDIF HASH_IF HASH_IFDEF HASH_IFNDEF HASH_UNDEF HASH_VERSION IDENTIFIER IF_EXPANDED INTEGER INTEGER_STRING NEWLINE OTHER PLACEHOLDER SPACE
-%token PASTE
-%type <ival> expression INTEGER operator SPACE integer_constant
-%type <str> IDENTIFIER INTEGER_STRING OTHER
-%type <string_list> identifier_list
-%type <token> preprocessing_token conditional_token
-%type <token_list> pp_tokens replacement_list text_line conditional_tokens
-%left OR
-%left AND
-%left '|'
-%left '^'
-%left '&'
-%left EQUAL NOT_EQUAL
-%left '<' '>' LESS_OR_EQUAL GREATER_OR_EQUAL
-%left LEFT_SHIFT RIGHT_SHIFT
-%left '+' '-'
-%left '*' '/' '%'
-%right UNARY
-
-%%
-
-input:
-	/* empty */
-|	input line
-;
-
-line:
-	control_line {
-		ralloc_strcat (&parser->output, "\n");
-	}
-|	text_line {
-		_glcpp_parser_print_expanded_token_list (parser, $1);
-		ralloc_strcat (&parser->output, "\n");
-		ralloc_free ($1);
-	}
-|	expanded_line
-|	HASH non_directive
-;
-
-expanded_line:
-	IF_EXPANDED expression NEWLINE {
-		_glcpp_parser_skip_stack_push_if (parser, & @1, $2);
-	}
-|	ELIF_EXPANDED expression NEWLINE {
-		_glcpp_parser_skip_stack_change_if (parser, & @1, "elif", $2);
-	}
-;
-
-control_line:
-	HASH_DEFINE_OBJ	IDENTIFIER replacement_list NEWLINE {
-		_define_object_macro (parser, & @2, $2, $3);
-	}
-|	HASH_DEFINE_FUNC IDENTIFIER '(' ')' replacement_list NEWLINE {
-		_define_function_macro (parser, & @2, $2, NULL, $5);
-	}
-|	HASH_DEFINE_FUNC IDENTIFIER '(' identifier_list ')' replacement_list NEWLINE {
-		_define_function_macro (parser, & @2, $2, $4, $6);
-	}
-|	HASH_UNDEF IDENTIFIER NEWLINE {
-		macro_t *macro = hash_table_find (parser->defines, $2);
-		if (macro) {
-			hash_table_remove (parser->defines, $2);
-			ralloc_free (macro);
-		}
-		ralloc_free ($2);
-	}
-|	HASH_IF conditional_tokens NEWLINE {
-		/* Be careful to only evaluate the 'if' expression if
-		 * we are not skipping. When we are skipping, we
-		 * simply push a new 0-valued 'if' onto the skip
-		 * stack.
-		 *
-		 * This avoids generating diagnostics for invalid
-		 * expressions that are being skipped. */
-		if (parser->skip_stack == NULL ||
-		    parser->skip_stack->type == SKIP_NO_SKIP)
-		{
-			_glcpp_parser_expand_if (parser, IF_EXPANDED, $2);
-		}	
-		else
-		{
-			_glcpp_parser_skip_stack_push_if (parser, & @1, 0);
-			parser->skip_stack->type = SKIP_TO_ENDIF;
-		}
-	}
-|	HASH_IF NEWLINE {
-		/* #if without an expression is only an error if we
-		 *  are not skipping */
-		if (parser->skip_stack == NULL ||
-		    parser->skip_stack->type == SKIP_NO_SKIP)
-		{
-			glcpp_error(& @1, parser, "#if with no expression");
-		}	
-		_glcpp_parser_skip_stack_push_if (parser, & @1, 0);
-	}
-|	HASH_IFDEF IDENTIFIER junk NEWLINE {
-		macro_t *macro = hash_table_find (parser->defines, $2);
-		ralloc_free ($2);
-		_glcpp_parser_skip_stack_push_if (parser, & @1, macro != NULL);
-	}
-|	HASH_IFNDEF IDENTIFIER junk NEWLINE {
-		macro_t *macro = hash_table_find (parser->defines, $2);
-		ralloc_free ($2);
-		_glcpp_parser_skip_stack_push_if (parser, & @1, macro == NULL);
-	}
-|	HASH_ELIF conditional_tokens NEWLINE {
-		/* Be careful to only evaluate the 'elif' expression
-		 * if we are not skipping. When we are skipping, we
-		 * simply change to a 0-valued 'elif' on the skip
-		 * stack.
-		 *
-		 * This avoids generating diagnostics for invalid
-		 * expressions that are being skipped. */
-		if (parser->skip_stack &&
-		    parser->skip_stack->type == SKIP_TO_ELSE)
-		{
-			_glcpp_parser_expand_if (parser, ELIF_EXPANDED, $2);
-		}
-		else
-		{
-			_glcpp_parser_skip_stack_change_if (parser, & @1,
-							    "elif", 0);
-		}
-	}
-|	HASH_ELIF NEWLINE {
-		/* #elif without an expression is an error unless we
-		 * are skipping. */
-		if (parser->skip_stack &&
-		    parser->skip_stack->type == SKIP_TO_ELSE)
-		{
-			glcpp_error(& @1, parser, "#elif with no expression");
-		}
-		else
-		{
-			_glcpp_parser_skip_stack_change_if (parser, & @1,
-							    "elif", 0);
-			glcpp_warning(& @1, parser, "ignoring illegal #elif without expression");
-		}
-	}
-|	HASH_ELSE NEWLINE {
-		_glcpp_parser_skip_stack_change_if (parser, & @1, "else", 1);
-	}
-|	HASH_ENDIF NEWLINE {
-		_glcpp_parser_skip_stack_pop (parser, & @1);
-	}
-|	HASH_VERSION integer_constant NEWLINE {
-		macro_t *macro = hash_table_find (parser->defines, "__VERSION__");
-		if (macro) {
-			hash_table_remove (parser->defines, "__VERSION__");
-			ralloc_free (macro);
-		}
-		add_builtin_define (parser, "__VERSION__", $2);
-
-		if ($2 == 100)
-			add_builtin_define (parser, "GL_ES", 1);
-
-		/* Currently, all ES2 implementations support highp in the
-		 * fragment shader, so we always define this macro in ES2.
-		 * If we ever get a driver that doesn't support highp, we'll
-		 * need to add a flag to the gl_context and check that here.
-		 */
-		if ($2 >= 130 || $2 == 100)
-			add_builtin_define (parser, "GL_FRAGMENT_PRECISION_HIGH", 1);
-
-		ralloc_asprintf_append (&parser->output, "#version %" PRIiMAX, $2);
-	}
-|	HASH NEWLINE
-;
-
-integer_constant:
-	INTEGER_STRING {
-		if (strlen ($1) >= 3 && strncmp ($1, "0x", 2) == 0) {
-			$$ = strtoll ($1 + 2, NULL, 16);
-		} else if ($1[0] == '0') {
-			$$ = strtoll ($1, NULL, 8);
-		} else {
-			$$ = strtoll ($1, NULL, 10);
-		}
-	}
-|	INTEGER {
-		$$ = $1;
-	}
-
-expression:
-	integer_constant
-|	expression OR expression {
-		$$ = $1 || $3;
-	}
-|	expression AND expression {
-		$$ = $1 && $3;
-	}
-|	expression '|' expression {
-		$$ = $1 | $3;
-	}
-|	expression '^' expression {
-		$$ = $1 ^ $3;
-	}
-|	expression '&' expression {
-		$$ = $1 & $3;
-	}
-|	expression NOT_EQUAL expression {
-		$$ = $1 != $3;
-	}
-|	expression EQUAL expression {
-		$$ = $1 == $3;
-	}
-|	expression GREATER_OR_EQUAL expression {
-		$$ = $1 >= $3;
-	}
-|	expression LESS_OR_EQUAL expression {
-		$$ = $1 <= $3;
-	}
-|	expression '>' expression {
-		$$ = $1 > $3;
-	}
-|	expression '<' expression {
-		$$ = $1 < $3;
-	}
-|	expression RIGHT_SHIFT expression {
-		$$ = $1 >> $3;
-	}
-|	expression LEFT_SHIFT expression {
-		$$ = $1 << $3;
-	}
-|	expression '-' expression {
-		$$ = $1 - $3;
-	}
-|	expression '+' expression {
-		$$ = $1 + $3;
-	}
-|	expression '%' expression {
-		if ($3 == 0) {
-			yyerror (& @1, parser,
-				 "zero modulus in preprocessor directive");
-		} else {
-			$$ = $1 % $3;
-		}
-	}
-|	expression '/' expression {
-		if ($3 == 0) {
-			yyerror (& @1, parser,
-				 "division by 0 in preprocessor directive");
-		} else {
-			$$ = $1 / $3;
-		}
-	}
-|	expression '*' expression {
-		$$ = $1 * $3;
-	}
-|	'!' expression %prec UNARY {
-		$$ = ! $2;
-	}
-|	'~' expression %prec UNARY {
-		$$ = ~ $2;
-	}
-|	'-' expression %prec UNARY {
-		$$ = - $2;
-	}
-|	'+' expression %prec UNARY {
-		$$ = + $2;
-	}
-|	'(' expression ')' {
-		$$ = $2;
-	}
-;
-
-identifier_list:
-	IDENTIFIER {
-		$$ = _string_list_create (parser);
-		_string_list_append_item ($$, $1);
-		ralloc_steal ($$, $1);
-	}
-|	identifier_list ',' IDENTIFIER {
-		$$ = $1;	
-		_string_list_append_item ($$, $3);
-		ralloc_steal ($$, $3);
-	}
-;
-
-text_line:
-	NEWLINE { $$ = NULL; }
-|	pp_tokens NEWLINE
-;
-
-non_directive:
-	pp_tokens NEWLINE {
-		yyerror (& @1, parser, "Invalid tokens after #");
-	}
-;
-
-replacement_list:
-	/* empty */ { $$ = NULL; }
-|	pp_tokens
-;
-
-junk:
-	/* empty */
-|	pp_tokens {
-		glcpp_warning(&@1, parser, "extra tokens at end of directive");
-	}
-;
-
-conditional_token:
-	/* Handle "defined" operator */
-	DEFINED IDENTIFIER {
-		int v = hash_table_find (parser->defines, $2) ? 1 : 0;
-		$$ = _token_create_ival (parser, INTEGER, v);
-	}
-|	DEFINED '(' IDENTIFIER ')' {
-		int v = hash_table_find (parser->defines, $3) ? 1 : 0;
-		$$ = _token_create_ival (parser, INTEGER, v);
-	}
-|	preprocessing_token
-;
-
-conditional_tokens:
-	/* Exactly the same as pp_tokens, but using conditional_token */
-	conditional_token {
-		$$ = _token_list_create (parser);
-		_token_list_append ($$, $1);
-	}
-|	conditional_tokens conditional_token {
-		$$ = $1;
-		_token_list_append ($$, $2);
-	}
-;
-
-pp_tokens:
-	preprocessing_token {
-		parser->space_tokens = 1;
-		$$ = _token_list_create (parser);
-		_token_list_append ($$, $1);
-	}
-|	pp_tokens preprocessing_token {
-		$$ = $1;
-		_token_list_append ($$, $2);
-	}
-;
-
-preprocessing_token:
-	IDENTIFIER {
-		$$ = _token_create_str (parser, IDENTIFIER, $1);
-		$$->location = yylloc;
-	}
-|	INTEGER_STRING {
-		$$ = _token_create_str (parser, INTEGER_STRING, $1);
-		$$->location = yylloc;
-	}
-|	operator {
-		$$ = _token_create_ival (parser, $1, $1);
-		$$->location = yylloc;
-	}
-|	OTHER {
-		$$ = _token_create_str (parser, OTHER, $1);
-		$$->location = yylloc;
-	}
-|	SPACE {
-		$$ = _token_create_ival (parser, SPACE, SPACE);
-		$$->location = yylloc;
-	}
-;
-
-operator:
-	'['			{ $$ = '['; }
-|	']'			{ $$ = ']'; }
-|	'('			{ $$ = '('; }
-|	')'			{ $$ = ')'; }
-|	'{'			{ $$ = '{'; }
-|	'}'			{ $$ = '}'; }
-|	'.'			{ $$ = '.'; }
-|	'&'			{ $$ = '&'; }
-|	'*'			{ $$ = '*'; }
-|	'+'			{ $$ = '+'; }
-|	'-'			{ $$ = '-'; }
-|	'~'			{ $$ = '~'; }
-|	'!'			{ $$ = '!'; }
-|	'/'			{ $$ = '/'; }
-|	'%'			{ $$ = '%'; }
-|	LEFT_SHIFT		{ $$ = LEFT_SHIFT; }
-|	RIGHT_SHIFT		{ $$ = RIGHT_SHIFT; }
-|	'<'			{ $$ = '<'; }
-|	'>'			{ $$ = '>'; }
-|	LESS_OR_EQUAL		{ $$ = LESS_OR_EQUAL; }
-|	GREATER_OR_EQUAL	{ $$ = GREATER_OR_EQUAL; }
-|	EQUAL			{ $$ = EQUAL; }
-|	NOT_EQUAL		{ $$ = NOT_EQUAL; }
-|	'^'			{ $$ = '^'; }
-|	'|'			{ $$ = '|'; }
-|	AND			{ $$ = AND; }
-|	OR			{ $$ = OR; }
-|	';'			{ $$ = ';'; }
-|	','			{ $$ = ','; }
-|	'='			{ $$ = '='; }
-|	PASTE			{ $$ = PASTE; }
-;
-
-%%
-
-string_list_t *
-_string_list_create (void *ctx)
-{
-	string_list_t *list;
-
-	list = ralloc (ctx, string_list_t);
-	list->head = NULL;
-	list->tail = NULL;
-
-	return list;
-}
-
-void
-_string_list_append_item (string_list_t *list, const char *str)
-{
-	string_node_t *node;
-
-	node = ralloc (list, string_node_t);
-	node->str = ralloc_strdup (node, str);
-
-	node->next = NULL;
-
-	if (list->head == NULL) {
-		list->head = node;
-	} else {
-		list->tail->next = node;
-	}
-
-	list->tail = node;
-}
-
-int
-_string_list_contains (string_list_t *list, const char *member, int *index)
-{
-	string_node_t *node;
-	int i;
-
-	if (list == NULL)
-		return 0;
-
-	for (i = 0, node = list->head; node; i++, node = node->next) {
-		if (strcmp (node->str, member) == 0) {
-			if (index)
-				*index = i;
-			return 1;
-		}
-	}
-
-	return 0;
-}
-
-int
-_string_list_length (string_list_t *list)
-{
-	int length = 0;
-	string_node_t *node;
-
-	if (list == NULL)
-		return 0;
-
-	for (node = list->head; node; node = node->next)
-		length++;
-
-	return length;
-}
-
-int
-_string_list_equal (string_list_t *a, string_list_t *b)
-{
-	string_node_t *node_a, *node_b;
-
-	if (a == NULL && b == NULL)
-		return 1;
-
-	if (a == NULL || b == NULL)
-		return 0;
-
-	for (node_a = a->head, node_b = b->head;
-	     node_a && node_b;
-	     node_a = node_a->next, node_b = node_b->next)
-	{
-		if (strcmp (node_a->str, node_b->str))
-			return 0;
-	}
-
-	/* Catch the case of lists being different lengths, (which
-	 * would cause the loop above to terminate after the shorter
-	 * list). */
-	return node_a == node_b;
-}
-
-argument_list_t *
-_argument_list_create (void *ctx)
-{
-	argument_list_t *list;
-
-	list = ralloc (ctx, argument_list_t);
-	list->head = NULL;
-	list->tail = NULL;
-
-	return list;
-}
-
-void
-_argument_list_append (argument_list_t *list, token_list_t *argument)
-{
-	argument_node_t *node;
-
-	node = ralloc (list, argument_node_t);
-	node->argument = argument;
-
-	node->next = NULL;
-
-	if (list->head == NULL) {
-		list->head = node;
-	} else {
-		list->tail->next = node;
-	}
-
-	list->tail = node;
-}
-
-int
-_argument_list_length (argument_list_t *list)
-{
-	int length = 0;
-	argument_node_t *node;
-
-	if (list == NULL)
-		return 0;
-
-	for (node = list->head; node; node = node->next)
-		length++;
-
-	return length;
-}
-
-token_list_t *
-_argument_list_member_at (argument_list_t *list, int index)
-{
-	argument_node_t *node;
-	int i;
-
-	if (list == NULL)
-		return NULL;
-
-	node = list->head;
-	for (i = 0; i < index; i++) {
-		node = node->next;
-		if (node == NULL)
-			break;
-	}
-
-	if (node)
-		return node->argument;
-
-	return NULL;
-}
-
-/* Note: This function ralloc_steal()s the str pointer. */
-token_t *
-_token_create_str (void *ctx, int type, char *str)
-{
-	token_t *token;
-
-	token = ralloc (ctx, token_t);
-	token->type = type;
-	token->value.str = str;
-
-	ralloc_steal (token, str);
-
-	return token;
-}
-
-token_t *
-_token_create_ival (void *ctx, int type, int ival)
-{
-	token_t *token;
-
-	token = ralloc (ctx, token_t);
-	token->type = type;
-	token->value.ival = ival;
-
-	return token;
-}
-
-token_list_t *
-_token_list_create (void *ctx)
-{
-	token_list_t *list;
-
-	list = ralloc (ctx, token_list_t);
-	list->head = NULL;
-	list->tail = NULL;
-	list->non_space_tail = NULL;
-
-	return list;
-}
-
-void
-_token_list_append (token_list_t *list, token_t *token)
-{
-	token_node_t *node;
-
-	node = ralloc (list, token_node_t);
-	node->token = token;
-	node->next = NULL;
-
-	ralloc_steal (list, token);
-
-	if (list->head == NULL) {
-		list->head = node;
-	} else {
-		list->tail->next = node;
-	}
-
-	list->tail = node;
-	if (token->type != SPACE)
-		list->non_space_tail = node;
-}
-
-void
-_token_list_append_list (token_list_t *list, token_list_t *tail)
-{
-	if (tail == NULL || tail->head == NULL)
-		return;
-
-	if (list->head == NULL) {
-		list->head = tail->head;
-	} else {
-		list->tail->next = tail->head;
-	}
-
-	list->tail = tail->tail;
-	list->non_space_tail = tail->non_space_tail;
-}
-
-static token_list_t *
-_token_list_copy (void *ctx, token_list_t *other)
-{
-	token_list_t *copy;
-	token_node_t *node;
-
-	if (other == NULL)
-		return NULL;
-
-	copy = _token_list_create (ctx);
-	for (node = other->head; node; node = node->next) {
-		token_t *new_token = ralloc (copy, token_t);
-		*new_token = *node->token;
-		_token_list_append (copy, new_token);
-	}
-
-	return copy;
-}
-
-static void
-_token_list_trim_trailing_space (token_list_t *list)
-{
-	token_node_t *tail, *next;
-
-	if (list->non_space_tail) {
-		tail = list->non_space_tail->next;
-		list->non_space_tail->next = NULL;
-		list->tail = list->non_space_tail;
-
-		while (tail) {
-			next = tail->next;
-			ralloc_free (tail);
-			tail = next;
-		}
-	}
-}
-
-static int
-_token_list_is_empty_ignoring_space (token_list_t *l)
-{
-	token_node_t *n;
-
-	if (l == NULL)
-		return 1;
-
-	n = l->head;
-	while (n != NULL && n->token->type == SPACE)
-		n = n->next;
-
-	return n == NULL;
-}
-
-int
-_token_list_equal_ignoring_space (token_list_t *a, token_list_t *b)
-{
-	token_node_t *node_a, *node_b;
-
-	if (a == NULL || b == NULL) {
-		int a_empty = _token_list_is_empty_ignoring_space(a);
-		int b_empty = _token_list_is_empty_ignoring_space(b);
-		return a_empty == b_empty;
-	}
-
-	node_a = a->head;
-	node_b = b->head;
-
-	while (1)
-	{
-		if (node_a == NULL && node_b == NULL)
-			break;
-
-		if (node_a == NULL || node_b == NULL)
-			return 0;
-
-		if (node_a->token->type == SPACE) {
-			node_a = node_a->next;
-			continue;
-		}
-
-		if (node_b->token->type == SPACE) {
-			node_b = node_b->next;
-			continue;
-		}
-
-		if (node_a->token->type != node_b->token->type)
-			return 0;
-
-		switch (node_a->token->type) {
-		case INTEGER:
-			if (node_a->token->value.ival != 
-			    node_b->token->value.ival)
-			{
-				return 0;
-			}
-			break;
-		case IDENTIFIER:
-		case INTEGER_STRING:
-		case OTHER:
-			if (strcmp (node_a->token->value.str,
-				    node_b->token->value.str))
-			{
-				return 0;
-			}
-			break;
-		}
-
-		node_a = node_a->next;
-		node_b = node_b->next;
-	}
-
-	return 1;
-}
-
-static void
-_token_print (char **out, token_t *token)
-{
-	if (token->type < 256) {
-		ralloc_asprintf_append (out, "%c", token->type);
-		return;
-	}
-
-	switch (token->type) {
-	case INTEGER:
-		ralloc_asprintf_append (out, "%" PRIiMAX, token->value.ival);
-		break;
-	case IDENTIFIER:
-	case INTEGER_STRING:
-	case OTHER:
-		ralloc_strcat (out, token->value.str);
-		break;
-	case SPACE:
-		ralloc_strcat (out, " ");
-		break;
-	case LEFT_SHIFT:
-		ralloc_strcat (out, "<<");
-		break;
-	case RIGHT_SHIFT:
-		ralloc_strcat (out, ">>");
-		break;
-	case LESS_OR_EQUAL:
-		ralloc_strcat (out, "<=");
-		break;
-	case GREATER_OR_EQUAL:
-		ralloc_strcat (out, ">=");
-		break;
-	case EQUAL:
-		ralloc_strcat (out, "==");
-		break;
-	case NOT_EQUAL:
-		ralloc_strcat (out, "!=");
-		break;
-	case AND:
-		ralloc_strcat (out, "&&");
-		break;
-	case OR:
-		ralloc_strcat (out, "||");
-		break;
-	case PASTE:
-		ralloc_strcat (out, "##");
-		break;
-	case COMMA_FINAL:
-		ralloc_strcat (out, ",");
-		break;
-	case PLACEHOLDER:
-		/* Nothing to print. */
-		break;
-	default:
-		assert(!"Error: Don't know how to print token.");
-		break;
-	}
-}
-
-/* Return a new token (ralloc()ed off of 'token') formed by pasting
- * 'token' and 'other'. Note that this function may return 'token' or
- * 'other' directly rather than allocating anything new.
- *
- * Caution: Only very cursory error-checking is performed to see if
- * the final result is a valid single token. */
-static token_t *
-_token_paste (glcpp_parser_t *parser, token_t *token, token_t *other)
-{
-	token_t *combined = NULL;
-
-	/* Pasting a placeholder onto anything makes no change. */
-	if (other->type == PLACEHOLDER)
-		return token;
-
-	/* When 'token' is a placeholder, just return 'other'. */
-	if (token->type == PLACEHOLDER)
-		return other;
-
-	/* A very few single-character punctuators can be combined
-	 * with another to form a multi-character punctuator. */
-	switch (token->type) {
-	case '<':
-		if (other->type == '<')
-			combined = _token_create_ival (token, LEFT_SHIFT, LEFT_SHIFT);
-		else if (other->type == '=')
-			combined = _token_create_ival (token, LESS_OR_EQUAL, LESS_OR_EQUAL);
-		break;
-	case '>':
-		if (other->type == '>')
-			combined = _token_create_ival (token, RIGHT_SHIFT, RIGHT_SHIFT);
-		else if (other->type == '=')
-			combined = _token_create_ival (token, GREATER_OR_EQUAL, GREATER_OR_EQUAL);
-		break;
-	case '=':
-		if (other->type == '=')
-			combined = _token_create_ival (token, EQUAL, EQUAL);
-		break;
-	case '!':
-		if (other->type == '=')
-			combined = _token_create_ival (token, NOT_EQUAL, NOT_EQUAL);
-		break;
-	case '&':
-		if (other->type == '&')
-			combined = _token_create_ival (token, AND, AND);
-		break;
-	case '|':
-		if (other->type == '|')
-			combined = _token_create_ival (token, OR, OR);
-		break;
-	}
-
-	if (combined != NULL) {
-		/* Inherit the location from the first token */
-		combined->location = token->location;
-		return combined;
-	}
-
-	/* Two string-valued tokens can usually just be mashed
-	 * together.
-	 *
-	 * XXX: This isn't actually legitimate. Several things here
-	 * should result in a diagnostic since the result cannot be a
-	 * valid, single pre-processing token. For example, pasting
-	 * "123" and "abc" is not legal, but we don't catch that
-	 * here. */
-	if ((token->type == IDENTIFIER || token->type == OTHER || token->type == INTEGER_STRING) &&
-	    (other->type == IDENTIFIER || other->type == OTHER || other->type == INTEGER_STRING))
-	{
-		char *str;
-
-		str = ralloc_asprintf (token, "%s%s", token->value.str,
-				       other->value.str);
-		combined = _token_create_str (token, token->type, str);
-		combined->location = token->location;
-		return combined;
-	}
-
-	glcpp_error (&token->location, parser, "");
-	ralloc_strcat (&parser->info_log, "Pasting \"");
-	_token_print (&parser->info_log, token);
-	ralloc_strcat (&parser->info_log, "\" and \"");
-	_token_print (&parser->info_log, other);
-	ralloc_strcat (&parser->info_log, "\" does not give a valid preprocessing token.\n");
-
-	return token;
-}
-
-static void
-_token_list_print (glcpp_parser_t *parser, token_list_t *list)
-{
-	token_node_t *node;
-
-	if (list == NULL)
-		return;
-
-	for (node = list->head; node; node = node->next)
-		_token_print (&parser->output, node->token);
-}
-
-void
-yyerror (YYLTYPE *locp, glcpp_parser_t *parser, const char *error)
-{
-	glcpp_error(locp, parser, "%s", error);
-}
-
-static void add_builtin_define(glcpp_parser_t *parser,
-			       const char *name, int value)
-{
-   token_t *tok;
-   token_list_t *list;
-
-   tok = _token_create_ival (parser, INTEGER, value);
-
-   list = _token_list_create(parser);
-   _token_list_append(list, tok);
-   _define_object_macro(parser, NULL, name, list);
-}
-
-glcpp_parser_t *
-glcpp_parser_create (const struct gl_extensions *extensions, int api)
-{
-	glcpp_parser_t *parser;
-	int language_version;
-
-	parser = ralloc (NULL, glcpp_parser_t);
-
-	glcpp_lex_init_extra (parser, &parser->scanner);
-	parser->defines = hash_table_ctor (32, hash_table_string_hash,
-					   hash_table_string_compare);
-	parser->active = NULL;
-	parser->lexing_if = 0;
-	parser->space_tokens = 1;
-	parser->newline_as_space = 0;
-	parser->in_control_line = 0;
-	parser->paren_count = 0;
-
-	parser->skip_stack = NULL;
-
-	parser->lex_from_list = NULL;
-	parser->lex_from_node = NULL;
-
-	parser->output = ralloc_strdup(parser, "");
-	parser->info_log = ralloc_strdup(parser, "");
-	parser->error = 0;
-
-	/* Add pre-defined macros. */
-	add_builtin_define(parser, "GL_ARB_draw_buffers", 1);
-	add_builtin_define(parser, "GL_ARB_texture_rectangle", 1);
-
-	if (api == API_OPENGLES2)
-		add_builtin_define(parser, "GL_ES", 1);
-
-	if (extensions != NULL) {
-	   if (extensions->EXT_texture_array) {
-	      add_builtin_define(parser, "GL_EXT_texture_array", 1);
-	   }
-
-	   if (extensions->ARB_fragment_coord_conventions)
-	      add_builtin_define(parser, "GL_ARB_fragment_coord_conventions",
-				 1);
-
-	   if (extensions->ARB_explicit_attrib_location)
-	      add_builtin_define(parser, "GL_ARB_explicit_attrib_location", 1);
-	   if (extensions->AMD_conservative_depth)
-	      add_builtin_define(parser, "GL_AMD_conservative_depth", 1);
-	}
-
-	language_version = 110;
-	add_builtin_define(parser, "__VERSION__", language_version);
-
-	return parser;
-}
-
-int
-glcpp_parser_parse (glcpp_parser_t *parser)
-{
-	return yyparse (parser);
-}
-
-void
-glcpp_parser_destroy (glcpp_parser_t *parser)
-{
-	glcpp_lex_destroy (parser->scanner);
-	hash_table_dtor (parser->defines);
-	ralloc_free (parser);
-}
-
-typedef enum function_status
-{
-	FUNCTION_STATUS_SUCCESS,
-	FUNCTION_NOT_A_FUNCTION,
-	FUNCTION_UNBALANCED_PARENTHESES
-} function_status_t;
-
-/* Find a set of function-like macro arguments by looking for a
- * balanced set of parentheses.
- *
- * When called, 'node' should be the opening-parenthesis token, (or
- * perhaps preceeding SPACE tokens). Upon successful return *last will
- * be the last consumed node, (corresponding to the closing right
- * parenthesis).
- *
- * Return values:
- *
- *   FUNCTION_STATUS_SUCCESS:
- *
- *	Successfully parsed a set of function arguments.	
- *
- *   FUNCTION_NOT_A_FUNCTION:
- *
- *	Macro name not followed by a '('. This is not an error, but
- *	simply that the macro name should be treated as a non-macro.
- *
- *   FUNCTION_UNBALANCED_PARENTHESES
- *
- *	Macro name is not followed by a balanced set of parentheses.
- */
-static function_status_t
-_arguments_parse (argument_list_t *arguments,
-		  token_node_t *node,
-		  token_node_t **last)
-{
-	token_list_t *argument;
-	int paren_count;
-
-	node = node->next;
-
-	/* Ignore whitespace before first parenthesis. */
-	while (node && node->token->type == SPACE)
-		node = node->next;
-
-	if (node == NULL || node->token->type != '(')
-		return FUNCTION_NOT_A_FUNCTION;
-
-	node = node->next;
-
-	argument = _token_list_create (arguments);
-	_argument_list_append (arguments, argument);
-
-	for (paren_count = 1; node; node = node->next) {
-		if (node->token->type == '(')
-		{
-			paren_count++;
-		}
-		else if (node->token->type == ')')
-		{
-			paren_count--;
-			if (paren_count == 0)
-				break;
-		}
-
-		if (node->token->type == ',' &&
-			 paren_count == 1)
-		{
-			_token_list_trim_trailing_space (argument);
-			argument = _token_list_create (arguments);
-			_argument_list_append (arguments, argument);
-		}
-		else {
-			if (argument->head == NULL) {
-				/* Don't treat initial whitespace as
-				 * part of the arguement. */
-				if (node->token->type == SPACE)
-					continue;
-			}
-			_token_list_append (argument, node->token);
-		}
-	}
-
-	if (paren_count)
-		return FUNCTION_UNBALANCED_PARENTHESES;
-
-	*last = node;
-
-	return FUNCTION_STATUS_SUCCESS;
-}
-
-static token_list_t *
-_token_list_create_with_one_space (void *ctx)
-{
-	token_list_t *list;
-	token_t *space;
-
-	list = _token_list_create (ctx);
-	space = _token_create_ival (list, SPACE, SPACE);
-	_token_list_append (list, space);
-
-	return list;
-}
-
-static void
-_glcpp_parser_expand_if (glcpp_parser_t *parser, int type, token_list_t *list)
-{
-	token_list_t *expanded;
-	token_t *token;
-
-	expanded = _token_list_create (parser);
-	token = _token_create_ival (parser, type, type);
-	_token_list_append (expanded, token);
-	_glcpp_parser_expand_token_list (parser, list);
-	_token_list_append_list (expanded, list);
-	glcpp_parser_lex_from (parser, expanded);
-}
-
-/* This is a helper function that's essentially part of the
- * implementation of _glcpp_parser_expand_node. It shouldn't be called
- * except for by that function.
- *
- * Returns NULL if node is a simple token with no expansion, (that is,
- * although 'node' corresponds to an identifier defined as a
- * function-like macro, it is not followed with a parenthesized
- * argument list).
- *
- * Compute the complete expansion of node (which is a function-like
- * macro) and subsequent nodes which are arguments.
- *
- * Returns the token list that results from the expansion and sets
- * *last to the last node in the list that was consumed by the
- * expansion. Specifically, *last will be set as follows: as the
- * token of the closing right parenthesis.
- */
-static token_list_t *
-_glcpp_parser_expand_function (glcpp_parser_t *parser,
-			       token_node_t *node,
-			       token_node_t **last)
-			       
-{
-	macro_t *macro;
-	const char *identifier;
-	argument_list_t *arguments;
-	function_status_t status;
-	token_list_t *substituted;
-	int parameter_index;
-
-	identifier = node->token->value.str;
-
-	macro = hash_table_find (parser->defines, identifier);
-
-	assert (macro->is_function);
-
-	arguments = _argument_list_create (parser);
-	status = _arguments_parse (arguments, node, last);
-
-	switch (status) {
-	case FUNCTION_STATUS_SUCCESS:
-		break;
-	case FUNCTION_NOT_A_FUNCTION:
-		return NULL;
-	case FUNCTION_UNBALANCED_PARENTHESES:
-		glcpp_error (&node->token->location, parser, "Macro %s call has unbalanced parentheses\n", identifier);
-		return NULL;
-	}
-
-	/* Replace a macro defined as empty with a SPACE token. */
-	if (macro->replacements == NULL) {
-		ralloc_free (arguments);
-		return _token_list_create_with_one_space (parser);
-	}
-
-	if (! ((_argument_list_length (arguments) == 
-		_string_list_length (macro->parameters)) ||
-	       (_string_list_length (macro->parameters) == 0 &&
-		_argument_list_length (arguments) == 1 &&
-		arguments->head->argument->head == NULL)))
-	{
-		glcpp_error (&node->token->location, parser,
-			      "Error: macro %s invoked with %d arguments (expected %d)\n",
-			      identifier,
-			      _argument_list_length (arguments),
-			      _string_list_length (macro->parameters));
-		return NULL;
-	}
-
-	/* Perform argument substitution on the replacement list. */
-	substituted = _token_list_create (arguments);
-
-	for (node = macro->replacements->head; node; node = node->next)
-	{
-		if (node->token->type == IDENTIFIER &&
-		    _string_list_contains (macro->parameters,
-					   node->token->value.str,
-					   &parameter_index))
-		{
-			token_list_t *argument;
-			argument = _argument_list_member_at (arguments,
-							     parameter_index);
-			/* Before substituting, we expand the argument
-			 * tokens, or append a placeholder token for
-			 * an empty argument. */
-			if (argument->head) {
-				token_list_t *expanded_argument;
-				expanded_argument = _token_list_copy (parser,
-								      argument);
-				_glcpp_parser_expand_token_list (parser,
-								 expanded_argument);
-				_token_list_append_list (substituted,
-							 expanded_argument);
-			} else {
-				token_t *new_token;
-
-				new_token = _token_create_ival (substituted,
-								PLACEHOLDER,
-								PLACEHOLDER);
-				_token_list_append (substituted, new_token);
-			}
-		} else {
-			_token_list_append (substituted, node->token);
-		}
-	}
-
-	/* After argument substitution, and before further expansion
-	 * below, implement token pasting. */
-
-	_token_list_trim_trailing_space (substituted);
-
-	node = substituted->head;
-	while (node)
-	{
-		token_node_t *next_non_space;
-
-		/* Look ahead for a PASTE token, skipping space. */
-		next_non_space = node->next;
-		while (next_non_space && next_non_space->token->type == SPACE)
-			next_non_space = next_non_space->next;
-
-		if (next_non_space == NULL)
-			break;
-
-		if (next_non_space->token->type != PASTE) {
-			node = next_non_space;
-			continue;
-		}
-
-		/* Now find the next non-space token after the PASTE. */
-		next_non_space = next_non_space->next;
-		while (next_non_space && next_non_space->token->type == SPACE)
-			next_non_space = next_non_space->next;
-
-		if (next_non_space == NULL) {
-			yyerror (&node->token->location, parser, "'##' cannot appear at either end of a macro expansion\n");
-			return NULL;
-		}
-
-		node->token = _token_paste (parser, node->token, next_non_space->token);
-		node->next = next_non_space->next;
-		if (next_non_space == substituted->tail)
-			substituted->tail = node;
-
-		node = node->next;
-	}
-
-	substituted->non_space_tail = substituted->tail;
-
-	return substituted;
-}
-
-/* Compute the complete expansion of node, (and subsequent nodes after
- * 'node' in the case that 'node' is a function-like macro and
- * subsequent nodes are arguments).
- *
- * Returns NULL if node is a simple token with no expansion.
- *
- * Otherwise, returns the token list that results from the expansion
- * and sets *last to the last node in the list that was consumed by
- * the expansion. Specifically, *last will be set as follows:
- *
- *	As 'node' in the case of object-like macro expansion.
- *
- *	As the token of the closing right parenthesis in the case of
- *	function-like macro expansion.
- */
-static token_list_t *
-_glcpp_parser_expand_node (glcpp_parser_t *parser,
-			   token_node_t *node,
-			   token_node_t **last)
-{
-	token_t *token = node->token;
-	const char *identifier;
-	macro_t *macro;
-
-	/* We only expand identifiers */
-	if (token->type != IDENTIFIER) {
-		/* We change any COMMA into a COMMA_FINAL to prevent
-		 * it being mistaken for an argument separator
-		 * later. */
-		if (token->type == ',') {
-			token->type = COMMA_FINAL;
-			token->value.ival = COMMA_FINAL;
-		}
-
-		return NULL;
-	}
-
-	/* Look up this identifier in the hash table. */
-	identifier = token->value.str;
-	macro = hash_table_find (parser->defines, identifier);
-
-	/* Not a macro, so no expansion needed. */
-	if (macro == NULL)
-		return NULL;
-
-	/* Finally, don't expand this macro if we're already actively
-	 * expanding it, (to avoid infinite recursion). */
-	if (_parser_active_list_contains (parser, identifier)) {
-		/* We change the token type here from IDENTIFIER to
-		 * OTHER to prevent any future expansion of this
-		 * unexpanded token. */
-		char *str;
-		token_list_t *expansion;
-		token_t *final;
-
-		str = ralloc_strdup (parser, token->value.str);
-		final = _token_create_str (parser, OTHER, str);
-		expansion = _token_list_create (parser);
-		_token_list_append (expansion, final);
-		*last = node;
-		return expansion;
-	}
-
-	if (! macro->is_function)
-	{
-		*last = node;
-
-		/* Replace a macro defined as empty with a SPACE token. */
-		if (macro->replacements == NULL)
-			return _token_list_create_with_one_space (parser);
-
-		return _token_list_copy (parser, macro->replacements);
-	}
-
-	return _glcpp_parser_expand_function (parser, node, last);
-}
-
-/* Push a new identifier onto the parser's active list.
- *
- * Here, 'marker' is the token node that appears in the list after the
- * expansion of 'identifier'. That is, when the list iterator begins
- * examining 'marker', then it is time to pop this node from the
- * active stack.
- */
-static void
-_parser_active_list_push (glcpp_parser_t *parser,
-			  const char *identifier,
-			  token_node_t *marker)
-{
-	active_list_t *node;
-
-	node = ralloc (parser->active, active_list_t);
-	node->identifier = ralloc_strdup (node, identifier);
-	node->marker = marker;
-	node->next = parser->active;
-
-	parser->active = node;
-}
-
-static void
-_parser_active_list_pop (glcpp_parser_t *parser)
-{
-	active_list_t *node = parser->active;
-
-	if (node == NULL) {
-		parser->active = NULL;
-		return;
-	}
-
-	node = parser->active->next;
-	ralloc_free (parser->active);
-
-	parser->active = node;
-}
-
-static int
-_parser_active_list_contains (glcpp_parser_t *parser, const char *identifier)
-{
-	active_list_t *node;
-
-	if (parser->active == NULL)
-		return 0;
-
-	for (node = parser->active; node; node = node->next)
-		if (strcmp (node->identifier, identifier) == 0)
-			return 1;
-
-	return 0;
-}
-
-/* Walk over the token list replacing nodes with their expansion.
- * Whenever nodes are expanded the walking will walk over the new
- * nodes, continuing to expand as necessary. The results are placed in
- * 'list' itself;
- */
-static void
-_glcpp_parser_expand_token_list (glcpp_parser_t *parser,
-				 token_list_t *list)
-{
-	token_node_t *node_prev;
-	token_node_t *node, *last = NULL;
-	token_list_t *expansion;
-	active_list_t *active_initial = parser->active;
-
-	if (list == NULL)
-		return;
-
-	_token_list_trim_trailing_space (list);
-
-	node_prev = NULL;
-	node = list->head;
-
-	while (node) {
-
-		while (parser->active && parser->active->marker == node)
-			_parser_active_list_pop (parser);
-
-		expansion = _glcpp_parser_expand_node (parser, node, &last);
-		if (expansion) {
-			token_node_t *n;
-
-			for (n = node; n != last->next; n = n->next)
-				while (parser->active &&
-				       parser->active->marker == n)
-				{
-					_parser_active_list_pop (parser);
-				}
-
-			_parser_active_list_push (parser,
-						  node->token->value.str,
-						  last->next);
-			
-			/* Splice expansion into list, supporting a
-			 * simple deletion if the expansion is
-			 * empty. */
-			if (expansion->head) {
-				if (node_prev)
-					node_prev->next = expansion->head;
-				else
-					list->head = expansion->head;
-				expansion->tail->next = last->next;
-				if (last == list->tail)
-					list->tail = expansion->tail;
-			} else {
-				if (node_prev)
-					node_prev->next = last->next;
-				else
-					list->head = last->next;
-				if (last == list->tail)
-					list->tail = NULL;
-			}
-		} else {
-			node_prev = node;
-		}
-		node = node_prev ? node_prev->next : list->head;
-	}
-
-	/* Remove any lingering effects of this invocation on the
-	 * active list. That is, pop until the list looks like it did
-	 * at the beginning of this function. */
-	while (parser->active && parser->active != active_initial)
-		_parser_active_list_pop (parser);
-
-	list->non_space_tail = list->tail;
-}
-
-void
-_glcpp_parser_print_expanded_token_list (glcpp_parser_t *parser,
-					 token_list_t *list)
-{
-	if (list == NULL)
-		return;
-
-	_glcpp_parser_expand_token_list (parser, list);
-
-	_token_list_trim_trailing_space (list);
-
-	_token_list_print (parser, list);
-}
-
-static void
-_check_for_reserved_macro_name (glcpp_parser_t *parser, YYLTYPE *loc,
-				const char *identifier)
-{
-	/* According to the GLSL specification, macro names starting with "__"
-	 * or "GL_" are reserved for future use.  So, don't allow them.
-	 */
-	if (strncmp(identifier, "__", 2) == 0) {
-		glcpp_error (loc, parser, "Macro names starting with \"__\" are reserved.\n");
-	}
-	if (strncmp(identifier, "GL_", 3) == 0) {
-		glcpp_error (loc, parser, "Macro names starting with \"GL_\" are reserved.\n");
-	}
-}
-
-static int
-_macro_equal (macro_t *a, macro_t *b)
-{
-	if (a->is_function != b->is_function)
-		return 0;
-
-	if (a->is_function) {
-		if (! _string_list_equal (a->parameters, b->parameters))
-			return 0;
-	}
-
-	return _token_list_equal_ignoring_space (a->replacements,
-						 b->replacements);
-}
-
-void
-_define_object_macro (glcpp_parser_t *parser,
-		      YYLTYPE *loc,
-		      const char *identifier,
-		      token_list_t *replacements)
-{
-	macro_t *macro, *previous;
-
-	if (loc != NULL)
-		_check_for_reserved_macro_name(parser, loc, identifier);
-
-	macro = ralloc (parser, macro_t);
-
-	macro->is_function = 0;
-	macro->parameters = NULL;
-	macro->identifier = ralloc_strdup (macro, identifier);
-	macro->replacements = replacements;
-	ralloc_steal (macro, replacements);
-
-	previous = hash_table_find (parser->defines, identifier);
-	if (previous) {
-		if (_macro_equal (macro, previous)) {
-			ralloc_free (macro);
-			return;
-		}
-		glcpp_error (loc, parser, "Redefinition of macro %s\n",
-			     identifier);
-	}
-
-	hash_table_insert (parser->defines, macro, identifier);
-}
-
-void
-_define_function_macro (glcpp_parser_t *parser,
-			YYLTYPE *loc,
-			const char *identifier,
-			string_list_t *parameters,
-			token_list_t *replacements)
-{
-	macro_t *macro, *previous;
-
-	_check_for_reserved_macro_name(parser, loc, identifier);
-
-	macro = ralloc (parser, macro_t);
-	ralloc_steal (macro, parameters);
-	ralloc_steal (macro, replacements);
-
-	macro->is_function = 1;
-	macro->parameters = parameters;
-	macro->identifier = ralloc_strdup (macro, identifier);
-	macro->replacements = replacements;
-	previous = hash_table_find (parser->defines, identifier);
-	if (previous) {
-		if (_macro_equal (macro, previous)) {
-			ralloc_free (macro);
-			return;
-		}
-		glcpp_error (loc, parser, "Redefinition of macro %s\n",
-			     identifier);
-	}
-
-	hash_table_insert (parser->defines, macro, identifier);
-}
-
-static int
-glcpp_parser_lex (YYSTYPE *yylval, YYLTYPE *yylloc, glcpp_parser_t *parser)
-{
-	token_node_t *node;
-	int ret;
-
-	if (parser->lex_from_list == NULL) {
-		ret = glcpp_lex (yylval, yylloc, parser->scanner);
-
-		/* XXX: This ugly block of code exists for the sole
-		 * purpose of converting a NEWLINE token into a SPACE
-		 * token, but only in the case where we have seen a
-		 * function-like macro name, but have not yet seen its
-		 * closing parenthesis.
-		 *
-		 * There's perhaps a more compact way to do this with
-		 * mid-rule actions in the grammar.
-		 *
-		 * I'm definitely not pleased with the complexity of
-		 * this code here.
-		 */
-		if (parser->newline_as_space)
-		{
-			if (ret == '(') {
-				parser->paren_count++;
-			} else if (ret == ')') {
-				parser->paren_count--;
-				if (parser->paren_count == 0)
-					parser->newline_as_space = 0;
-			} else if (ret == NEWLINE) {
-				ret = SPACE;
-			} else if (ret != SPACE) {
-				if (parser->paren_count == 0)
-					parser->newline_as_space = 0;
-			}
-		}
-		else if (parser->in_control_line)
-		{
-			if (ret == NEWLINE)
-				parser->in_control_line = 0;
-		}
-		else if (ret == HASH_DEFINE_OBJ || ret == HASH_DEFINE_FUNC ||
-			   ret == HASH_UNDEF || ret == HASH_IF ||
-			   ret == HASH_IFDEF || ret == HASH_IFNDEF ||
-			   ret == HASH_ELIF || ret == HASH_ELSE ||
-			   ret == HASH_ENDIF || ret == HASH)
-		{
-			parser->in_control_line = 1;
-		}
-		else if (ret == IDENTIFIER)
-		{
-			macro_t *macro;
-			macro = hash_table_find (parser->defines,
-						 yylval->str);
-			if (macro && macro->is_function) {
-				parser->newline_as_space = 1;
-				parser->paren_count = 0;
-			}
-		}
-
-		return ret;
-	}
-
-	node = parser->lex_from_node;
-
-	if (node == NULL) {
-		ralloc_free (parser->lex_from_list);
-		parser->lex_from_list = NULL;
-		return NEWLINE;
-	}
-
-	*yylval = node->token->value;
-	ret = node->token->type;
-
-	parser->lex_from_node = node->next;
-
-	return ret;
-}
-
-static void
-glcpp_parser_lex_from (glcpp_parser_t *parser, token_list_t *list)
-{
-	token_node_t *node;
-
-	assert (parser->lex_from_list == NULL);
-
-	/* Copy list, eliminating any space tokens. */
-	parser->lex_from_list = _token_list_create (parser);
-
-	for (node = list->head; node; node = node->next) {
-		if (node->token->type == SPACE)
-			continue;
-		_token_list_append (parser->lex_from_list, node->token);
-	}
-
-	ralloc_free (list);
-
-	parser->lex_from_node = parser->lex_from_list->head;
-
-	/* It's possible the list consisted of nothing but whitespace. */
-	if (parser->lex_from_node == NULL) {
-		ralloc_free (parser->lex_from_list);
-		parser->lex_from_list = NULL;
-	}
-}
-
-static void
-_glcpp_parser_skip_stack_push_if (glcpp_parser_t *parser, YYLTYPE *loc,
-				  int condition)
-{
-	skip_type_t current = SKIP_NO_SKIP;
-	skip_node_t *node;
-
-	if (parser->skip_stack)
-		current = parser->skip_stack->type;
-
-	node = ralloc (parser, skip_node_t);
-	node->loc = *loc;
-
-	if (current == SKIP_NO_SKIP) {
-		if (condition)
-			node->type = SKIP_NO_SKIP;
-		else
-			node->type = SKIP_TO_ELSE;
-	} else {
-		node->type = SKIP_TO_ENDIF;
-	}
-
-	node->next = parser->skip_stack;
-	parser->skip_stack = node;
-}
-
-static void
-_glcpp_parser_skip_stack_change_if (glcpp_parser_t *parser, YYLTYPE *loc,
-				    const char *type, int condition)
-{
-	if (parser->skip_stack == NULL) {
-		glcpp_error (loc, parser, "%s without #if\n", type);
-		return;
-	}
-
-	if (parser->skip_stack->type == SKIP_TO_ELSE) {
-		if (condition)
-			parser->skip_stack->type = SKIP_NO_SKIP;
-	} else {
-		parser->skip_stack->type = SKIP_TO_ENDIF;
-	}
-}
-
-static void
-_glcpp_parser_skip_stack_pop (glcpp_parser_t *parser, YYLTYPE *loc)
-{
-	skip_node_t *node;
-
-	if (parser->skip_stack == NULL) {
-		glcpp_error (loc, parser, "#endif without #if\n");
-		return;
-	}
-
-	node = parser->skip_stack;
-	parser->skip_stack = node->next;
-	ralloc_free (node);
-}
-=======
-%{
-/*
- * Copyright © 2010 Intel Corporation
- *
- * Permission is hereby granted, free of charge, to any person obtaining a
- * copy of this software and associated documentation files (the "Software"),
- * to deal in the Software without restriction, including without limitation
- * the rights to use, copy, modify, merge, publish, distribute, sublicense,
- * and/or sell copies of the Software, and to permit persons to whom the
- * Software is furnished to do so, subject to the following conditions:
- *
- * The above copyright notice and this permission notice (including the next
- * paragraph) shall be included in all copies or substantial portions of the
- * Software.
- *
- * THE SOFTWARE IS PROVIDED "AS IS", WITHOUT WARRANTY OF ANY KIND, EXPRESS OR
- * IMPLIED, INCLUDING BUT NOT LIMITED TO THE WARRANTIES OF MERCHANTABILITY,
- * FITNESS FOR A PARTICULAR PURPOSE AND NONINFRINGEMENT.  IN NO EVENT SHALL
- * THE AUTHORS OR COPYRIGHT HOLDERS BE LIABLE FOR ANY CLAIM, DAMAGES OR OTHER
- * LIABILITY, WHETHER IN AN ACTION OF CONTRACT, TORT OR OTHERWISE, ARISING
- * FROM, OUT OF OR IN CONNECTION WITH THE SOFTWARE OR THE USE OR OTHER
- * DEALINGS IN THE SOFTWARE.
- */
-
-#include <stdio.h>
-#include <stdlib.h>
-#include <string.h>
-#include <assert.h>
-#include <inttypes.h>
-
-#include "glcpp.h"
-#include "main/core.h" /* for struct gl_extensions */
-#include "main/mtypes.h" /* for gl_api enum */
-
-static void
-yyerror (YYLTYPE *locp, glcpp_parser_t *parser, const char *error);
-
-static void
-_define_object_macro (glcpp_parser_t *parser,
-		      YYLTYPE *loc,
-		      const char *macro,
-		      token_list_t *replacements);
-
-static void
-_define_function_macro (glcpp_parser_t *parser,
-			YYLTYPE *loc,
-			const char *macro,
-			string_list_t *parameters,
-			token_list_t *replacements);
-
-static string_list_t *
-_string_list_create (void *ctx);
-
-static void
-_string_list_append_item (string_list_t *list, const char *str);
-
-static int
-_string_list_contains (string_list_t *list, const char *member, int *index);
-
-static int
-_string_list_length (string_list_t *list);
-
-static int
-_string_list_equal (string_list_t *a, string_list_t *b);
-
-static argument_list_t *
-_argument_list_create (void *ctx);
-
-static void
-_argument_list_append (argument_list_t *list, token_list_t *argument);
-
-static int
-_argument_list_length (argument_list_t *list);
-
-static token_list_t *
-_argument_list_member_at (argument_list_t *list, int index);
-
-/* Note: This function ralloc_steal()s the str pointer. */
-static token_t *
-_token_create_str (void *ctx, int type, char *str);
-
-static token_t *
-_token_create_ival (void *ctx, int type, int ival);
-
-static token_list_t *
-_token_list_create (void *ctx);
-
-/* Note: This function calls ralloc_steal on token. */
-static void
-_token_list_append (token_list_t *list, token_t *token);
-
-static void
-_token_list_append_list (token_list_t *list, token_list_t *tail);
-
-static int
-_token_list_equal_ignoring_space (token_list_t *a, token_list_t *b);
-
-static void
-_parser_active_list_push (glcpp_parser_t *parser,
-			  const char *identifier,
-			  token_node_t *marker);
-
-static void
-_parser_active_list_pop (glcpp_parser_t *parser);
-
-static int
-_parser_active_list_contains (glcpp_parser_t *parser, const char *identifier);
-
-static void
-_glcpp_parser_expand_if (glcpp_parser_t *parser, int type, token_list_t *list);
-
-static void
-_glcpp_parser_expand_token_list (glcpp_parser_t *parser,
-				 token_list_t *list);
-
-static void
-_glcpp_parser_print_expanded_token_list (glcpp_parser_t *parser,
-					 token_list_t *list);
-
-static void
-_glcpp_parser_skip_stack_push_if (glcpp_parser_t *parser, YYLTYPE *loc,
-				  int condition);
-
-static void
-_glcpp_parser_skip_stack_change_if (glcpp_parser_t *parser, YYLTYPE *loc,
-				    const char *type, int condition);
-
-static void
-_glcpp_parser_skip_stack_pop (glcpp_parser_t *parser, YYLTYPE *loc);
-
-#define yylex glcpp_parser_lex
-
-static int
-glcpp_parser_lex (YYSTYPE *yylval, YYLTYPE *yylloc, glcpp_parser_t *parser);
-
-static void
-glcpp_parser_lex_from (glcpp_parser_t *parser, token_list_t *list);
-
-static void
-add_builtin_define(glcpp_parser_t *parser, const char *name, int value);
-
-%}
-
-%pure-parser
-%error-verbose
-
-%locations
-%initial-action {
-	@$.first_line = 1;
-	@$.first_column = 1;
-	@$.last_line = 1;
-	@$.last_column = 1;
-	@$.source = 0;
-}
-
-%parse-param {glcpp_parser_t *parser}
-%lex-param {glcpp_parser_t *parser}
-
-%expect 0
-%token COMMA_FINAL DEFINED ELIF_EXPANDED HASH HASH_DEFINE_FUNC HASH_DEFINE_OBJ HASH_ELIF HASH_ELSE HASH_ENDIF HASH_IF HASH_IFDEF HASH_IFNDEF HASH_UNDEF HASH_VERSION IDENTIFIER IF_EXPANDED INTEGER INTEGER_STRING NEWLINE OTHER PLACEHOLDER SPACE
-%token PASTE
-%type <ival> expression INTEGER operator SPACE integer_constant
-%type <str> IDENTIFIER INTEGER_STRING OTHER
-%type <string_list> identifier_list
-%type <token> preprocessing_token conditional_token
-%type <token_list> pp_tokens replacement_list text_line conditional_tokens
-%left OR
-%left AND
-%left '|'
-%left '^'
-%left '&'
-%left EQUAL NOT_EQUAL
-%left '<' '>' LESS_OR_EQUAL GREATER_OR_EQUAL
-%left LEFT_SHIFT RIGHT_SHIFT
-%left '+' '-'
-%left '*' '/' '%'
-%right UNARY
-
-%%
-
-input:
-	/* empty */
-|	input line
-;
-
-line:
-	control_line {
-		ralloc_strcat (&parser->output, "\n");
-	}
-|	text_line {
-		_glcpp_parser_print_expanded_token_list (parser, $1);
-		ralloc_strcat (&parser->output, "\n");
-		ralloc_free ($1);
-	}
-|	expanded_line
-|	HASH non_directive
-;
-
-expanded_line:
-	IF_EXPANDED expression NEWLINE {
-		_glcpp_parser_skip_stack_push_if (parser, & @1, $2);
-	}
-|	ELIF_EXPANDED expression NEWLINE {
-		_glcpp_parser_skip_stack_change_if (parser, & @1, "elif", $2);
-	}
-;
-
-control_line:
-	HASH_DEFINE_OBJ	IDENTIFIER replacement_list NEWLINE {
-		_define_object_macro (parser, & @2, $2, $3);
-	}
-|	HASH_DEFINE_FUNC IDENTIFIER '(' ')' replacement_list NEWLINE {
-		_define_function_macro (parser, & @2, $2, NULL, $5);
-	}
-|	HASH_DEFINE_FUNC IDENTIFIER '(' identifier_list ')' replacement_list NEWLINE {
-		_define_function_macro (parser, & @2, $2, $4, $6);
-	}
-|	HASH_UNDEF IDENTIFIER NEWLINE {
-		macro_t *macro = hash_table_find (parser->defines, $2);
-		if (macro) {
-			hash_table_remove (parser->defines, $2);
-			ralloc_free (macro);
-		}
-		ralloc_free ($2);
-	}
-|	HASH_IF conditional_tokens NEWLINE {
-		/* Be careful to only evaluate the 'if' expression if
-		 * we are not skipping. When we are skipping, we
-		 * simply push a new 0-valued 'if' onto the skip
-		 * stack.
-		 *
-		 * This avoids generating diagnostics for invalid
-		 * expressions that are being skipped. */
-		if (parser->skip_stack == NULL ||
-		    parser->skip_stack->type == SKIP_NO_SKIP)
-		{
-			_glcpp_parser_expand_if (parser, IF_EXPANDED, $2);
-		}	
-		else
-		{
-			_glcpp_parser_skip_stack_push_if (parser, & @1, 0);
-			parser->skip_stack->type = SKIP_TO_ENDIF;
-		}
-	}
-|	HASH_IF NEWLINE {
-		/* #if without an expression is only an error if we
-		 *  are not skipping */
-		if (parser->skip_stack == NULL ||
-		    parser->skip_stack->type == SKIP_NO_SKIP)
-		{
-			glcpp_error(& @1, parser, "#if with no expression");
-		}	
-		_glcpp_parser_skip_stack_push_if (parser, & @1, 0);
-	}
-|	HASH_IFDEF IDENTIFIER junk NEWLINE {
-		macro_t *macro = hash_table_find (parser->defines, $2);
-		ralloc_free ($2);
-		_glcpp_parser_skip_stack_push_if (parser, & @1, macro != NULL);
-	}
-|	HASH_IFNDEF IDENTIFIER junk NEWLINE {
-		macro_t *macro = hash_table_find (parser->defines, $2);
-		ralloc_free ($2);
-		_glcpp_parser_skip_stack_push_if (parser, & @1, macro == NULL);
-	}
-|	HASH_ELIF conditional_tokens NEWLINE {
-		/* Be careful to only evaluate the 'elif' expression
-		 * if we are not skipping. When we are skipping, we
-		 * simply change to a 0-valued 'elif' on the skip
-		 * stack.
-		 *
-		 * This avoids generating diagnostics for invalid
-		 * expressions that are being skipped. */
-		if (parser->skip_stack &&
-		    parser->skip_stack->type == SKIP_TO_ELSE)
-		{
-			_glcpp_parser_expand_if (parser, ELIF_EXPANDED, $2);
-		}
-		else
-		{
-			_glcpp_parser_skip_stack_change_if (parser, & @1,
-							    "elif", 0);
-		}
-	}
-|	HASH_ELIF NEWLINE {
-		/* #elif without an expression is an error unless we
-		 * are skipping. */
-		if (parser->skip_stack &&
-		    parser->skip_stack->type == SKIP_TO_ELSE)
-		{
-			glcpp_error(& @1, parser, "#elif with no expression");
-		}
-		else
-		{
-			_glcpp_parser_skip_stack_change_if (parser, & @1,
-							    "elif", 0);
-			glcpp_warning(& @1, parser, "ignoring illegal #elif without expression");
-		}
-	}
-|	HASH_ELSE NEWLINE {
-		_glcpp_parser_skip_stack_change_if (parser, & @1, "else", 1);
-	}
-|	HASH_ENDIF NEWLINE {
-		_glcpp_parser_skip_stack_pop (parser, & @1);
-	}
-|	HASH_VERSION integer_constant NEWLINE {
-		macro_t *macro = hash_table_find (parser->defines, "__VERSION__");
-		if (macro) {
-			hash_table_remove (parser->defines, "__VERSION__");
-			ralloc_free (macro);
-		}
-		add_builtin_define (parser, "__VERSION__", $2);
-
-		if ($2 == 100)
-			add_builtin_define (parser, "GL_ES", 1);
-
-		/* Currently, all ES2 implementations support highp in the
-		 * fragment shader, so we always define this macro in ES2.
-		 * If we ever get a driver that doesn't support highp, we'll
-		 * need to add a flag to the gl_context and check that here.
-		 */
-		if ($2 >= 130 || $2 == 100)
-			add_builtin_define (parser, "GL_FRAGMENT_PRECISION_HIGH", 1);
-
-		ralloc_asprintf_append (&parser->output, "#version %" PRIiMAX, $2);
-	}
-|	HASH NEWLINE
-;
-
-integer_constant:
-	INTEGER_STRING {
-		if (strlen ($1) >= 3 && strncmp ($1, "0x", 2) == 0) {
-			$$ = strtoll ($1 + 2, NULL, 16);
-		} else if ($1[0] == '0') {
-			$$ = strtoll ($1, NULL, 8);
-		} else {
-			$$ = strtoll ($1, NULL, 10);
-		}
-	}
-|	INTEGER {
-		$$ = $1;
-	}
-
-expression:
-	integer_constant
-|	expression OR expression {
-		$$ = $1 || $3;
-	}
-|	expression AND expression {
-		$$ = $1 && $3;
-	}
-|	expression '|' expression {
-		$$ = $1 | $3;
-	}
-|	expression '^' expression {
-		$$ = $1 ^ $3;
-	}
-|	expression '&' expression {
-		$$ = $1 & $3;
-	}
-|	expression NOT_EQUAL expression {
-		$$ = $1 != $3;
-	}
-|	expression EQUAL expression {
-		$$ = $1 == $3;
-	}
-|	expression GREATER_OR_EQUAL expression {
-		$$ = $1 >= $3;
-	}
-|	expression LESS_OR_EQUAL expression {
-		$$ = $1 <= $3;
-	}
-|	expression '>' expression {
-		$$ = $1 > $3;
-	}
-|	expression '<' expression {
-		$$ = $1 < $3;
-	}
-|	expression RIGHT_SHIFT expression {
-		$$ = $1 >> $3;
-	}
-|	expression LEFT_SHIFT expression {
-		$$ = $1 << $3;
-	}
-|	expression '-' expression {
-		$$ = $1 - $3;
-	}
-|	expression '+' expression {
-		$$ = $1 + $3;
-	}
-|	expression '%' expression {
-		if ($3 == 0) {
-			yyerror (& @1, parser,
-				 "zero modulus in preprocessor directive");
-		} else {
-			$$ = $1 % $3;
-		}
-	}
-|	expression '/' expression {
-		if ($3 == 0) {
-			yyerror (& @1, parser,
-				 "division by 0 in preprocessor directive");
-		} else {
-			$$ = $1 / $3;
-		}
-	}
-|	expression '*' expression {
-		$$ = $1 * $3;
-	}
-|	'!' expression %prec UNARY {
-		$$ = ! $2;
-	}
-|	'~' expression %prec UNARY {
-		$$ = ~ $2;
-	}
-|	'-' expression %prec UNARY {
-		$$ = - $2;
-	}
-|	'+' expression %prec UNARY {
-		$$ = + $2;
-	}
-|	'(' expression ')' {
-		$$ = $2;
-	}
-;
-
-identifier_list:
-	IDENTIFIER {
-		$$ = _string_list_create (parser);
-		_string_list_append_item ($$, $1);
-		ralloc_steal ($$, $1);
-	}
-|	identifier_list ',' IDENTIFIER {
-		$$ = $1;	
-		_string_list_append_item ($$, $3);
-		ralloc_steal ($$, $3);
-	}
-;
-
-text_line:
-	NEWLINE { $$ = NULL; }
-|	pp_tokens NEWLINE
-;
-
-non_directive:
-	pp_tokens NEWLINE {
-		yyerror (& @1, parser, "Invalid tokens after #");
-	}
-;
-
-replacement_list:
-	/* empty */ { $$ = NULL; }
-|	pp_tokens
-;
-
-junk:
-	/* empty */
-|	pp_tokens {
-		glcpp_warning(&@1, parser, "extra tokens at end of directive");
-	}
-;
-
-conditional_token:
-	/* Handle "defined" operator */
-	DEFINED IDENTIFIER {
-		int v = hash_table_find (parser->defines, $2) ? 1 : 0;
-		$$ = _token_create_ival (parser, INTEGER, v);
-	}
-|	DEFINED '(' IDENTIFIER ')' {
-		int v = hash_table_find (parser->defines, $3) ? 1 : 0;
-		$$ = _token_create_ival (parser, INTEGER, v);
-	}
-|	preprocessing_token
-;
-
-conditional_tokens:
-	/* Exactly the same as pp_tokens, but using conditional_token */
-	conditional_token {
-		$$ = _token_list_create (parser);
-		_token_list_append ($$, $1);
-	}
-|	conditional_tokens conditional_token {
-		$$ = $1;
-		_token_list_append ($$, $2);
-	}
-;
-
-pp_tokens:
-	preprocessing_token {
-		parser->space_tokens = 1;
-		$$ = _token_list_create (parser);
-		_token_list_append ($$, $1);
-	}
-|	pp_tokens preprocessing_token {
-		$$ = $1;
-		_token_list_append ($$, $2);
-	}
-;
-
-preprocessing_token:
-	IDENTIFIER {
-		$$ = _token_create_str (parser, IDENTIFIER, $1);
-		$$->location = yylloc;
-	}
-|	INTEGER_STRING {
-		$$ = _token_create_str (parser, INTEGER_STRING, $1);
-		$$->location = yylloc;
-	}
-|	operator {
-		$$ = _token_create_ival (parser, $1, $1);
-		$$->location = yylloc;
-	}
-|	OTHER {
-		$$ = _token_create_str (parser, OTHER, $1);
-		$$->location = yylloc;
-	}
-|	SPACE {
-		$$ = _token_create_ival (parser, SPACE, SPACE);
-		$$->location = yylloc;
-	}
-;
-
-operator:
-	'['			{ $$ = '['; }
-|	']'			{ $$ = ']'; }
-|	'('			{ $$ = '('; }
-|	')'			{ $$ = ')'; }
-|	'{'			{ $$ = '{'; }
-|	'}'			{ $$ = '}'; }
-|	'.'			{ $$ = '.'; }
-|	'&'			{ $$ = '&'; }
-|	'*'			{ $$ = '*'; }
-|	'+'			{ $$ = '+'; }
-|	'-'			{ $$ = '-'; }
-|	'~'			{ $$ = '~'; }
-|	'!'			{ $$ = '!'; }
-|	'/'			{ $$ = '/'; }
-|	'%'			{ $$ = '%'; }
-|	LEFT_SHIFT		{ $$ = LEFT_SHIFT; }
-|	RIGHT_SHIFT		{ $$ = RIGHT_SHIFT; }
-|	'<'			{ $$ = '<'; }
-|	'>'			{ $$ = '>'; }
-|	LESS_OR_EQUAL		{ $$ = LESS_OR_EQUAL; }
-|	GREATER_OR_EQUAL	{ $$ = GREATER_OR_EQUAL; }
-|	EQUAL			{ $$ = EQUAL; }
-|	NOT_EQUAL		{ $$ = NOT_EQUAL; }
-|	'^'			{ $$ = '^'; }
-|	'|'			{ $$ = '|'; }
-|	AND			{ $$ = AND; }
-|	OR			{ $$ = OR; }
-|	';'			{ $$ = ';'; }
-|	','			{ $$ = ','; }
-|	'='			{ $$ = '='; }
-|	PASTE			{ $$ = PASTE; }
-;
-
-%%
-
-string_list_t *
-_string_list_create (void *ctx)
-{
-	string_list_t *list;
-
-	list = ralloc (ctx, string_list_t);
-	list->head = NULL;
-	list->tail = NULL;
-
-	return list;
-}
-
-void
-_string_list_append_item (string_list_t *list, const char *str)
-{
-	string_node_t *node;
-
-	node = ralloc (list, string_node_t);
-	node->str = ralloc_strdup (node, str);
-
-	node->next = NULL;
-
-	if (list->head == NULL) {
-		list->head = node;
-	} else {
-		list->tail->next = node;
-	}
-
-	list->tail = node;
-}
-
-int
-_string_list_contains (string_list_t *list, const char *member, int *index)
-{
-	string_node_t *node;
-	int i;
-
-	if (list == NULL)
-		return 0;
-
-	for (i = 0, node = list->head; node; i++, node = node->next) {
-		if (strcmp (node->str, member) == 0) {
-			if (index)
-				*index = i;
-			return 1;
-		}
-	}
-
-	return 0;
-}
-
-int
-_string_list_length (string_list_t *list)
-{
-	int length = 0;
-	string_node_t *node;
-
-	if (list == NULL)
-		return 0;
-
-	for (node = list->head; node; node = node->next)
-		length++;
-
-	return length;
-}
-
-int
-_string_list_equal (string_list_t *a, string_list_t *b)
-{
-	string_node_t *node_a, *node_b;
-
-	if (a == NULL && b == NULL)
-		return 1;
-
-	if (a == NULL || b == NULL)
-		return 0;
-
-	for (node_a = a->head, node_b = b->head;
-	     node_a && node_b;
-	     node_a = node_a->next, node_b = node_b->next)
-	{
-		if (strcmp (node_a->str, node_b->str))
-			return 0;
-	}
-
-	/* Catch the case of lists being different lengths, (which
-	 * would cause the loop above to terminate after the shorter
-	 * list). */
-	return node_a == node_b;
-}
-
-argument_list_t *
-_argument_list_create (void *ctx)
-{
-	argument_list_t *list;
-
-	list = ralloc (ctx, argument_list_t);
-	list->head = NULL;
-	list->tail = NULL;
-
-	return list;
-}
-
-void
-_argument_list_append (argument_list_t *list, token_list_t *argument)
-{
-	argument_node_t *node;
-
-	node = ralloc (list, argument_node_t);
-	node->argument = argument;
-
-	node->next = NULL;
-
-	if (list->head == NULL) {
-		list->head = node;
-	} else {
-		list->tail->next = node;
-	}
-
-	list->tail = node;
-}
-
-int
-_argument_list_length (argument_list_t *list)
-{
-	int length = 0;
-	argument_node_t *node;
-
-	if (list == NULL)
-		return 0;
-
-	for (node = list->head; node; node = node->next)
-		length++;
-
-	return length;
-}
-
-token_list_t *
-_argument_list_member_at (argument_list_t *list, int index)
-{
-	argument_node_t *node;
-	int i;
-
-	if (list == NULL)
-		return NULL;
-
-	node = list->head;
-	for (i = 0; i < index; i++) {
-		node = node->next;
-		if (node == NULL)
-			break;
-	}
-
-	if (node)
-		return node->argument;
-
-	return NULL;
-}
-
-/* Note: This function ralloc_steal()s the str pointer. */
-token_t *
-_token_create_str (void *ctx, int type, char *str)
-{
-	token_t *token;
-
-	token = ralloc (ctx, token_t);
-	token->type = type;
-	token->value.str = str;
-
-	ralloc_steal (token, str);
-
-	return token;
-}
-
-token_t *
-_token_create_ival (void *ctx, int type, int ival)
-{
-	token_t *token;
-
-	token = ralloc (ctx, token_t);
-	token->type = type;
-	token->value.ival = ival;
-
-	return token;
-}
-
-token_list_t *
-_token_list_create (void *ctx)
-{
-	token_list_t *list;
-
-	list = ralloc (ctx, token_list_t);
-	list->head = NULL;
-	list->tail = NULL;
-	list->non_space_tail = NULL;
-
-	return list;
-}
-
-void
-_token_list_append (token_list_t *list, token_t *token)
-{
-	token_node_t *node;
-
-	node = ralloc (list, token_node_t);
-	node->token = token;
-	node->next = NULL;
-
-	ralloc_steal (list, token);
-
-	if (list->head == NULL) {
-		list->head = node;
-	} else {
-		list->tail->next = node;
-	}
-
-	list->tail = node;
-	if (token->type != SPACE)
-		list->non_space_tail = node;
-}
-
-void
-_token_list_append_list (token_list_t *list, token_list_t *tail)
-{
-	if (tail == NULL || tail->head == NULL)
-		return;
-
-	if (list->head == NULL) {
-		list->head = tail->head;
-	} else {
-		list->tail->next = tail->head;
-	}
-
-	list->tail = tail->tail;
-	list->non_space_tail = tail->non_space_tail;
-}
-
-static token_list_t *
-_token_list_copy (void *ctx, token_list_t *other)
-{
-	token_list_t *copy;
-	token_node_t *node;
-
-	if (other == NULL)
-		return NULL;
-
-	copy = _token_list_create (ctx);
-	for (node = other->head; node; node = node->next) {
-		token_t *new_token = ralloc (copy, token_t);
-		*new_token = *node->token;
-		_token_list_append (copy, new_token);
-	}
-
-	return copy;
-}
-
-static void
-_token_list_trim_trailing_space (token_list_t *list)
-{
-	token_node_t *tail, *next;
-
-	if (list->non_space_tail) {
-		tail = list->non_space_tail->next;
-		list->non_space_tail->next = NULL;
-		list->tail = list->non_space_tail;
-
-		while (tail) {
-			next = tail->next;
-			ralloc_free (tail);
-			tail = next;
-		}
-	}
-}
-
-static int
-_token_list_is_empty_ignoring_space (token_list_t *l)
-{
-	token_node_t *n;
-
-	if (l == NULL)
-		return 1;
-
-	n = l->head;
-	while (n != NULL && n->token->type == SPACE)
-		n = n->next;
-
-	return n == NULL;
-}
-
-int
-_token_list_equal_ignoring_space (token_list_t *a, token_list_t *b)
-{
-	token_node_t *node_a, *node_b;
-
-	if (a == NULL || b == NULL) {
-		int a_empty = _token_list_is_empty_ignoring_space(a);
-		int b_empty = _token_list_is_empty_ignoring_space(b);
-		return a_empty == b_empty;
-	}
-
-	node_a = a->head;
-	node_b = b->head;
-
-	while (1)
-	{
-		if (node_a == NULL && node_b == NULL)
-			break;
-
-		if (node_a == NULL || node_b == NULL)
-			return 0;
-
-		if (node_a->token->type == SPACE) {
-			node_a = node_a->next;
-			continue;
-		}
-
-		if (node_b->token->type == SPACE) {
-			node_b = node_b->next;
-			continue;
-		}
-
-		if (node_a->token->type != node_b->token->type)
-			return 0;
-
-		switch (node_a->token->type) {
-		case INTEGER:
-			if (node_a->token->value.ival != 
-			    node_b->token->value.ival)
-			{
-				return 0;
-			}
-			break;
-		case IDENTIFIER:
-		case INTEGER_STRING:
-		case OTHER:
-			if (strcmp (node_a->token->value.str,
-				    node_b->token->value.str))
-			{
-				return 0;
-			}
-			break;
-		}
-
-		node_a = node_a->next;
-		node_b = node_b->next;
-	}
-
-	return 1;
-}
-
-static void
-_token_print (char **out, token_t *token)
-{
-	if (token->type < 256) {
-		ralloc_asprintf_append (out, "%c", token->type);
-		return;
-	}
-
-	switch (token->type) {
-	case INTEGER:
-		ralloc_asprintf_append (out, "%" PRIiMAX, token->value.ival);
-		break;
-	case IDENTIFIER:
-	case INTEGER_STRING:
-	case OTHER:
-		ralloc_strcat (out, token->value.str);
-		break;
-	case SPACE:
-		ralloc_strcat (out, " ");
-		break;
-	case LEFT_SHIFT:
-		ralloc_strcat (out, "<<");
-		break;
-	case RIGHT_SHIFT:
-		ralloc_strcat (out, ">>");
-		break;
-	case LESS_OR_EQUAL:
-		ralloc_strcat (out, "<=");
-		break;
-	case GREATER_OR_EQUAL:
-		ralloc_strcat (out, ">=");
-		break;
-	case EQUAL:
-		ralloc_strcat (out, "==");
-		break;
-	case NOT_EQUAL:
-		ralloc_strcat (out, "!=");
-		break;
-	case AND:
-		ralloc_strcat (out, "&&");
-		break;
-	case OR:
-		ralloc_strcat (out, "||");
-		break;
-	case PASTE:
-		ralloc_strcat (out, "##");
-		break;
-	case COMMA_FINAL:
-		ralloc_strcat (out, ",");
-		break;
-	case PLACEHOLDER:
-		/* Nothing to print. */
-		break;
-	default:
-		assert(!"Error: Don't know how to print token.");
-		break;
-	}
-}
-
-/* Return a new token (ralloc()ed off of 'token') formed by pasting
- * 'token' and 'other'. Note that this function may return 'token' or
- * 'other' directly rather than allocating anything new.
- *
- * Caution: Only very cursory error-checking is performed to see if
- * the final result is a valid single token. */
-static token_t *
-_token_paste (glcpp_parser_t *parser, token_t *token, token_t *other)
-{
-	token_t *combined = NULL;
-
-	/* Pasting a placeholder onto anything makes no change. */
-	if (other->type == PLACEHOLDER)
-		return token;
-
-	/* When 'token' is a placeholder, just return 'other'. */
-	if (token->type == PLACEHOLDER)
-		return other;
-
-	/* A very few single-character punctuators can be combined
-	 * with another to form a multi-character punctuator. */
-	switch (token->type) {
-	case '<':
-		if (other->type == '<')
-			combined = _token_create_ival (token, LEFT_SHIFT, LEFT_SHIFT);
-		else if (other->type == '=')
-			combined = _token_create_ival (token, LESS_OR_EQUAL, LESS_OR_EQUAL);
-		break;
-	case '>':
-		if (other->type == '>')
-			combined = _token_create_ival (token, RIGHT_SHIFT, RIGHT_SHIFT);
-		else if (other->type == '=')
-			combined = _token_create_ival (token, GREATER_OR_EQUAL, GREATER_OR_EQUAL);
-		break;
-	case '=':
-		if (other->type == '=')
-			combined = _token_create_ival (token, EQUAL, EQUAL);
-		break;
-	case '!':
-		if (other->type == '=')
-			combined = _token_create_ival (token, NOT_EQUAL, NOT_EQUAL);
-		break;
-	case '&':
-		if (other->type == '&')
-			combined = _token_create_ival (token, AND, AND);
-		break;
-	case '|':
-		if (other->type == '|')
-			combined = _token_create_ival (token, OR, OR);
-		break;
-	}
-
-	if (combined != NULL) {
-		/* Inherit the location from the first token */
-		combined->location = token->location;
-		return combined;
-	}
-
-	/* Two string-valued tokens can usually just be mashed
-	 * together.
-	 *
-	 * XXX: This isn't actually legitimate. Several things here
-	 * should result in a diagnostic since the result cannot be a
-	 * valid, single pre-processing token. For example, pasting
-	 * "123" and "abc" is not legal, but we don't catch that
-	 * here. */
-	if ((token->type == IDENTIFIER || token->type == OTHER || token->type == INTEGER_STRING) &&
-	    (other->type == IDENTIFIER || other->type == OTHER || other->type == INTEGER_STRING))
-	{
-		char *str;
-
-		str = ralloc_asprintf (token, "%s%s", token->value.str,
-				       other->value.str);
-		combined = _token_create_str (token, token->type, str);
-		combined->location = token->location;
-		return combined;
-	}
-
-	glcpp_error (&token->location, parser, "");
-	ralloc_strcat (&parser->info_log, "Pasting \"");
-	_token_print (&parser->info_log, token);
-	ralloc_strcat (&parser->info_log, "\" and \"");
-	_token_print (&parser->info_log, other);
-	ralloc_strcat (&parser->info_log, "\" does not give a valid preprocessing token.\n");
-
-	return token;
-}
-
-static void
-_token_list_print (glcpp_parser_t *parser, token_list_t *list)
-{
-	token_node_t *node;
-
-	if (list == NULL)
-		return;
-
-	for (node = list->head; node; node = node->next)
-		_token_print (&parser->output, node->token);
-}
-
-void
-yyerror (YYLTYPE *locp, glcpp_parser_t *parser, const char *error)
-{
-	glcpp_error(locp, parser, "%s", error);
-}
-
-static void add_builtin_define(glcpp_parser_t *parser,
-			       const char *name, int value)
-{
-   token_t *tok;
-   token_list_t *list;
-
-   tok = _token_create_ival (parser, INTEGER, value);
-
-   list = _token_list_create(parser);
-   _token_list_append(list, tok);
-   _define_object_macro(parser, NULL, name, list);
-}
-
-glcpp_parser_t *
-glcpp_parser_create (const struct gl_extensions *extensions, int api)
-{
-	glcpp_parser_t *parser;
-	int language_version;
-
-	parser = ralloc (NULL, glcpp_parser_t);
-
-	glcpp_lex_init_extra (parser, &parser->scanner);
-	parser->defines = hash_table_ctor (32, hash_table_string_hash,
-					   hash_table_string_compare);
-	parser->active = NULL;
-	parser->lexing_if = 0;
-	parser->space_tokens = 1;
-	parser->newline_as_space = 0;
-	parser->in_control_line = 0;
-	parser->paren_count = 0;
-
-	parser->skip_stack = NULL;
-
-	parser->lex_from_list = NULL;
-	parser->lex_from_node = NULL;
-
-	parser->output = ralloc_strdup(parser, "");
-	parser->info_log = ralloc_strdup(parser, "");
-	parser->error = 0;
-
-	/* Add pre-defined macros. */
-	add_builtin_define(parser, "GL_ARB_draw_buffers", 1);
-	add_builtin_define(parser, "GL_ARB_texture_rectangle", 1);
-
-	if (api == API_OPENGLES2)
-		add_builtin_define(parser, "GL_ES", 1);
-
-	if (extensions != NULL) {
-	   if (extensions->EXT_texture_array) {
-	      add_builtin_define(parser, "GL_EXT_texture_array", 1);
-	   }
-
-	   if (extensions->ARB_fragment_coord_conventions)
-	      add_builtin_define(parser, "GL_ARB_fragment_coord_conventions",
-				 1);
-
-	   if (extensions->ARB_explicit_attrib_location)
-	      add_builtin_define(parser, "GL_ARB_explicit_attrib_location", 1);
-
-	   if (extensions->ARB_shader_texture_lod)
-	      add_builtin_define(parser, "GL_ARB_shader_texture_lod", 1);
-
-	   if (extensions->AMD_conservative_depth)
-	      add_builtin_define(parser, "GL_AMD_conservative_depth", 1);
-	}
-
-	language_version = 110;
-	add_builtin_define(parser, "__VERSION__", language_version);
-
-	return parser;
-}
-
-int
-glcpp_parser_parse (glcpp_parser_t *parser)
-{
-	return yyparse (parser);
-}
-
-void
-glcpp_parser_destroy (glcpp_parser_t *parser)
-{
-	glcpp_lex_destroy (parser->scanner);
-	hash_table_dtor (parser->defines);
-	ralloc_free (parser);
-}
-
-typedef enum function_status
-{
-	FUNCTION_STATUS_SUCCESS,
-	FUNCTION_NOT_A_FUNCTION,
-	FUNCTION_UNBALANCED_PARENTHESES
-} function_status_t;
-
-/* Find a set of function-like macro arguments by looking for a
- * balanced set of parentheses.
- *
- * When called, 'node' should be the opening-parenthesis token, (or
- * perhaps preceeding SPACE tokens). Upon successful return *last will
- * be the last consumed node, (corresponding to the closing right
- * parenthesis).
- *
- * Return values:
- *
- *   FUNCTION_STATUS_SUCCESS:
- *
- *	Successfully parsed a set of function arguments.	
- *
- *   FUNCTION_NOT_A_FUNCTION:
- *
- *	Macro name not followed by a '('. This is not an error, but
- *	simply that the macro name should be treated as a non-macro.
- *
- *   FUNCTION_UNBALANCED_PARENTHESES
- *
- *	Macro name is not followed by a balanced set of parentheses.
- */
-static function_status_t
-_arguments_parse (argument_list_t *arguments,
-		  token_node_t *node,
-		  token_node_t **last)
-{
-	token_list_t *argument;
-	int paren_count;
-
-	node = node->next;
-
-	/* Ignore whitespace before first parenthesis. */
-	while (node && node->token->type == SPACE)
-		node = node->next;
-
-	if (node == NULL || node->token->type != '(')
-		return FUNCTION_NOT_A_FUNCTION;
-
-	node = node->next;
-
-	argument = _token_list_create (arguments);
-	_argument_list_append (arguments, argument);
-
-	for (paren_count = 1; node; node = node->next) {
-		if (node->token->type == '(')
-		{
-			paren_count++;
-		}
-		else if (node->token->type == ')')
-		{
-			paren_count--;
-			if (paren_count == 0)
-				break;
-		}
-
-		if (node->token->type == ',' &&
-			 paren_count == 1)
-		{
-			_token_list_trim_trailing_space (argument);
-			argument = _token_list_create (arguments);
-			_argument_list_append (arguments, argument);
-		}
-		else {
-			if (argument->head == NULL) {
-				/* Don't treat initial whitespace as
-				 * part of the arguement. */
-				if (node->token->type == SPACE)
-					continue;
-			}
-			_token_list_append (argument, node->token);
-		}
-	}
-
-	if (paren_count)
-		return FUNCTION_UNBALANCED_PARENTHESES;
-
-	*last = node;
-
-	return FUNCTION_STATUS_SUCCESS;
-}
-
-static token_list_t *
-_token_list_create_with_one_space (void *ctx)
-{
-	token_list_t *list;
-	token_t *space;
-
-	list = _token_list_create (ctx);
-	space = _token_create_ival (list, SPACE, SPACE);
-	_token_list_append (list, space);
-
-	return list;
-}
-
-static void
-_glcpp_parser_expand_if (glcpp_parser_t *parser, int type, token_list_t *list)
-{
-	token_list_t *expanded;
-	token_t *token;
-
-	expanded = _token_list_create (parser);
-	token = _token_create_ival (parser, type, type);
-	_token_list_append (expanded, token);
-	_glcpp_parser_expand_token_list (parser, list);
-	_token_list_append_list (expanded, list);
-	glcpp_parser_lex_from (parser, expanded);
-}
-
-/* This is a helper function that's essentially part of the
- * implementation of _glcpp_parser_expand_node. It shouldn't be called
- * except for by that function.
- *
- * Returns NULL if node is a simple token with no expansion, (that is,
- * although 'node' corresponds to an identifier defined as a
- * function-like macro, it is not followed with a parenthesized
- * argument list).
- *
- * Compute the complete expansion of node (which is a function-like
- * macro) and subsequent nodes which are arguments.
- *
- * Returns the token list that results from the expansion and sets
- * *last to the last node in the list that was consumed by the
- * expansion. Specifically, *last will be set as follows: as the
- * token of the closing right parenthesis.
- */
-static token_list_t *
-_glcpp_parser_expand_function (glcpp_parser_t *parser,
-			       token_node_t *node,
-			       token_node_t **last)
-			       
-{
-	macro_t *macro;
-	const char *identifier;
-	argument_list_t *arguments;
-	function_status_t status;
-	token_list_t *substituted;
-	int parameter_index;
-
-	identifier = node->token->value.str;
-
-	macro = hash_table_find (parser->defines, identifier);
-
-	assert (macro->is_function);
-
-	arguments = _argument_list_create (parser);
-	status = _arguments_parse (arguments, node, last);
-
-	switch (status) {
-	case FUNCTION_STATUS_SUCCESS:
-		break;
-	case FUNCTION_NOT_A_FUNCTION:
-		return NULL;
-	case FUNCTION_UNBALANCED_PARENTHESES:
-		glcpp_error (&node->token->location, parser, "Macro %s call has unbalanced parentheses\n", identifier);
-		return NULL;
-	}
-
-	/* Replace a macro defined as empty with a SPACE token. */
-	if (macro->replacements == NULL) {
-		ralloc_free (arguments);
-		return _token_list_create_with_one_space (parser);
-	}
-
-	if (! ((_argument_list_length (arguments) == 
-		_string_list_length (macro->parameters)) ||
-	       (_string_list_length (macro->parameters) == 0 &&
-		_argument_list_length (arguments) == 1 &&
-		arguments->head->argument->head == NULL)))
-	{
-		glcpp_error (&node->token->location, parser,
-			      "Error: macro %s invoked with %d arguments (expected %d)\n",
-			      identifier,
-			      _argument_list_length (arguments),
-			      _string_list_length (macro->parameters));
-		return NULL;
-	}
-
-	/* Perform argument substitution on the replacement list. */
-	substituted = _token_list_create (arguments);
-
-	for (node = macro->replacements->head; node; node = node->next)
-	{
-		if (node->token->type == IDENTIFIER &&
-		    _string_list_contains (macro->parameters,
-					   node->token->value.str,
-					   &parameter_index))
-		{
-			token_list_t *argument;
-			argument = _argument_list_member_at (arguments,
-							     parameter_index);
-			/* Before substituting, we expand the argument
-			 * tokens, or append a placeholder token for
-			 * an empty argument. */
-			if (argument->head) {
-				token_list_t *expanded_argument;
-				expanded_argument = _token_list_copy (parser,
-								      argument);
-				_glcpp_parser_expand_token_list (parser,
-								 expanded_argument);
-				_token_list_append_list (substituted,
-							 expanded_argument);
-			} else {
-				token_t *new_token;
-
-				new_token = _token_create_ival (substituted,
-								PLACEHOLDER,
-								PLACEHOLDER);
-				_token_list_append (substituted, new_token);
-			}
-		} else {
-			_token_list_append (substituted, node->token);
-		}
-	}
-
-	/* After argument substitution, and before further expansion
-	 * below, implement token pasting. */
-
-	_token_list_trim_trailing_space (substituted);
-
-	node = substituted->head;
-	while (node)
-	{
-		token_node_t *next_non_space;
-
-		/* Look ahead for a PASTE token, skipping space. */
-		next_non_space = node->next;
-		while (next_non_space && next_non_space->token->type == SPACE)
-			next_non_space = next_non_space->next;
-
-		if (next_non_space == NULL)
-			break;
-
-		if (next_non_space->token->type != PASTE) {
-			node = next_non_space;
-			continue;
-		}
-
-		/* Now find the next non-space token after the PASTE. */
-		next_non_space = next_non_space->next;
-		while (next_non_space && next_non_space->token->type == SPACE)
-			next_non_space = next_non_space->next;
-
-		if (next_non_space == NULL) {
-			yyerror (&node->token->location, parser, "'##' cannot appear at either end of a macro expansion\n");
-			return NULL;
-		}
-
-		node->token = _token_paste (parser, node->token, next_non_space->token);
-		node->next = next_non_space->next;
-		if (next_non_space == substituted->tail)
-			substituted->tail = node;
-
-		node = node->next;
-	}
-
-	substituted->non_space_tail = substituted->tail;
-
-	return substituted;
-}
-
-/* Compute the complete expansion of node, (and subsequent nodes after
- * 'node' in the case that 'node' is a function-like macro and
- * subsequent nodes are arguments).
- *
- * Returns NULL if node is a simple token with no expansion.
- *
- * Otherwise, returns the token list that results from the expansion
- * and sets *last to the last node in the list that was consumed by
- * the expansion. Specifically, *last will be set as follows:
- *
- *	As 'node' in the case of object-like macro expansion.
- *
- *	As the token of the closing right parenthesis in the case of
- *	function-like macro expansion.
- */
-static token_list_t *
-_glcpp_parser_expand_node (glcpp_parser_t *parser,
-			   token_node_t *node,
-			   token_node_t **last)
-{
-	token_t *token = node->token;
-	const char *identifier;
-	macro_t *macro;
-
-	/* We only expand identifiers */
-	if (token->type != IDENTIFIER) {
-		/* We change any COMMA into a COMMA_FINAL to prevent
-		 * it being mistaken for an argument separator
-		 * later. */
-		if (token->type == ',') {
-			token->type = COMMA_FINAL;
-			token->value.ival = COMMA_FINAL;
-		}
-
-		return NULL;
-	}
-
-	/* Look up this identifier in the hash table. */
-	identifier = token->value.str;
-	macro = hash_table_find (parser->defines, identifier);
-
-	/* Not a macro, so no expansion needed. */
-	if (macro == NULL)
-		return NULL;
-
-	/* Finally, don't expand this macro if we're already actively
-	 * expanding it, (to avoid infinite recursion). */
-	if (_parser_active_list_contains (parser, identifier)) {
-		/* We change the token type here from IDENTIFIER to
-		 * OTHER to prevent any future expansion of this
-		 * unexpanded token. */
-		char *str;
-		token_list_t *expansion;
-		token_t *final;
-
-		str = ralloc_strdup (parser, token->value.str);
-		final = _token_create_str (parser, OTHER, str);
-		expansion = _token_list_create (parser);
-		_token_list_append (expansion, final);
-		*last = node;
-		return expansion;
-	}
-
-	if (! macro->is_function)
-	{
-		*last = node;
-
-		/* Replace a macro defined as empty with a SPACE token. */
-		if (macro->replacements == NULL)
-			return _token_list_create_with_one_space (parser);
-
-		return _token_list_copy (parser, macro->replacements);
-	}
-
-	return _glcpp_parser_expand_function (parser, node, last);
-}
-
-/* Push a new identifier onto the parser's active list.
- *
- * Here, 'marker' is the token node that appears in the list after the
- * expansion of 'identifier'. That is, when the list iterator begins
- * examining 'marker', then it is time to pop this node from the
- * active stack.
- */
-static void
-_parser_active_list_push (glcpp_parser_t *parser,
-			  const char *identifier,
-			  token_node_t *marker)
-{
-	active_list_t *node;
-
-	node = ralloc (parser->active, active_list_t);
-	node->identifier = ralloc_strdup (node, identifier);
-	node->marker = marker;
-	node->next = parser->active;
-
-	parser->active = node;
-}
-
-static void
-_parser_active_list_pop (glcpp_parser_t *parser)
-{
-	active_list_t *node = parser->active;
-
-	if (node == NULL) {
-		parser->active = NULL;
-		return;
-	}
-
-	node = parser->active->next;
-	ralloc_free (parser->active);
-
-	parser->active = node;
-}
-
-static int
-_parser_active_list_contains (glcpp_parser_t *parser, const char *identifier)
-{
-	active_list_t *node;
-
-	if (parser->active == NULL)
-		return 0;
-
-	for (node = parser->active; node; node = node->next)
-		if (strcmp (node->identifier, identifier) == 0)
-			return 1;
-
-	return 0;
-}
-
-/* Walk over the token list replacing nodes with their expansion.
- * Whenever nodes are expanded the walking will walk over the new
- * nodes, continuing to expand as necessary. The results are placed in
- * 'list' itself;
- */
-static void
-_glcpp_parser_expand_token_list (glcpp_parser_t *parser,
-				 token_list_t *list)
-{
-	token_node_t *node_prev;
-	token_node_t *node, *last = NULL;
-	token_list_t *expansion;
-	active_list_t *active_initial = parser->active;
-
-	if (list == NULL)
-		return;
-
-	_token_list_trim_trailing_space (list);
-
-	node_prev = NULL;
-	node = list->head;
-
-	while (node) {
-
-		while (parser->active && parser->active->marker == node)
-			_parser_active_list_pop (parser);
-
-		expansion = _glcpp_parser_expand_node (parser, node, &last);
-		if (expansion) {
-			token_node_t *n;
-
-			for (n = node; n != last->next; n = n->next)
-				while (parser->active &&
-				       parser->active->marker == n)
-				{
-					_parser_active_list_pop (parser);
-				}
-
-			_parser_active_list_push (parser,
-						  node->token->value.str,
-						  last->next);
-			
-			/* Splice expansion into list, supporting a
-			 * simple deletion if the expansion is
-			 * empty. */
-			if (expansion->head) {
-				if (node_prev)
-					node_prev->next = expansion->head;
-				else
-					list->head = expansion->head;
-				expansion->tail->next = last->next;
-				if (last == list->tail)
-					list->tail = expansion->tail;
-			} else {
-				if (node_prev)
-					node_prev->next = last->next;
-				else
-					list->head = last->next;
-				if (last == list->tail)
-					list->tail = NULL;
-			}
-		} else {
-			node_prev = node;
-		}
-		node = node_prev ? node_prev->next : list->head;
-	}
-
-	/* Remove any lingering effects of this invocation on the
-	 * active list. That is, pop until the list looks like it did
-	 * at the beginning of this function. */
-	while (parser->active && parser->active != active_initial)
-		_parser_active_list_pop (parser);
-
-	list->non_space_tail = list->tail;
-}
-
-void
-_glcpp_parser_print_expanded_token_list (glcpp_parser_t *parser,
-					 token_list_t *list)
-{
-	if (list == NULL)
-		return;
-
-	_glcpp_parser_expand_token_list (parser, list);
-
-	_token_list_trim_trailing_space (list);
-
-	_token_list_print (parser, list);
-}
-
-static void
-_check_for_reserved_macro_name (glcpp_parser_t *parser, YYLTYPE *loc,
-				const char *identifier)
-{
-	/* According to the GLSL specification, macro names starting with "__"
-	 * or "GL_" are reserved for future use.  So, don't allow them.
-	 */
-	if (strncmp(identifier, "__", 2) == 0) {
-		glcpp_error (loc, parser, "Macro names starting with \"__\" are reserved.\n");
-	}
-	if (strncmp(identifier, "GL_", 3) == 0) {
-		glcpp_error (loc, parser, "Macro names starting with \"GL_\" are reserved.\n");
-	}
-}
-
-static int
-_macro_equal (macro_t *a, macro_t *b)
-{
-	if (a->is_function != b->is_function)
-		return 0;
-
-	if (a->is_function) {
-		if (! _string_list_equal (a->parameters, b->parameters))
-			return 0;
-	}
-
-	return _token_list_equal_ignoring_space (a->replacements,
-						 b->replacements);
-}
-
-void
-_define_object_macro (glcpp_parser_t *parser,
-		      YYLTYPE *loc,
-		      const char *identifier,
-		      token_list_t *replacements)
-{
-	macro_t *macro, *previous;
-
-	if (loc != NULL)
-		_check_for_reserved_macro_name(parser, loc, identifier);
-
-	macro = ralloc (parser, macro_t);
-
-	macro->is_function = 0;
-	macro->parameters = NULL;
-	macro->identifier = ralloc_strdup (macro, identifier);
-	macro->replacements = replacements;
-	ralloc_steal (macro, replacements);
-
-	previous = hash_table_find (parser->defines, identifier);
-	if (previous) {
-		if (_macro_equal (macro, previous)) {
-			ralloc_free (macro);
-			return;
-		}
-		glcpp_error (loc, parser, "Redefinition of macro %s\n",
-			     identifier);
-	}
-
-	hash_table_insert (parser->defines, macro, identifier);
-}
-
-void
-_define_function_macro (glcpp_parser_t *parser,
-			YYLTYPE *loc,
-			const char *identifier,
-			string_list_t *parameters,
-			token_list_t *replacements)
-{
-	macro_t *macro, *previous;
-
-	_check_for_reserved_macro_name(parser, loc, identifier);
-
-	macro = ralloc (parser, macro_t);
-	ralloc_steal (macro, parameters);
-	ralloc_steal (macro, replacements);
-
-	macro->is_function = 1;
-	macro->parameters = parameters;
-	macro->identifier = ralloc_strdup (macro, identifier);
-	macro->replacements = replacements;
-	previous = hash_table_find (parser->defines, identifier);
-	if (previous) {
-		if (_macro_equal (macro, previous)) {
-			ralloc_free (macro);
-			return;
-		}
-		glcpp_error (loc, parser, "Redefinition of macro %s\n",
-			     identifier);
-	}
-
-	hash_table_insert (parser->defines, macro, identifier);
-}
-
-static int
-glcpp_parser_lex (YYSTYPE *yylval, YYLTYPE *yylloc, glcpp_parser_t *parser)
-{
-	token_node_t *node;
-	int ret;
-
-	if (parser->lex_from_list == NULL) {
-		ret = glcpp_lex (yylval, yylloc, parser->scanner);
-
-		/* XXX: This ugly block of code exists for the sole
-		 * purpose of converting a NEWLINE token into a SPACE
-		 * token, but only in the case where we have seen a
-		 * function-like macro name, but have not yet seen its
-		 * closing parenthesis.
-		 *
-		 * There's perhaps a more compact way to do this with
-		 * mid-rule actions in the grammar.
-		 *
-		 * I'm definitely not pleased with the complexity of
-		 * this code here.
-		 */
-		if (parser->newline_as_space)
-		{
-			if (ret == '(') {
-				parser->paren_count++;
-			} else if (ret == ')') {
-				parser->paren_count--;
-				if (parser->paren_count == 0)
-					parser->newline_as_space = 0;
-			} else if (ret == NEWLINE) {
-				ret = SPACE;
-			} else if (ret != SPACE) {
-				if (parser->paren_count == 0)
-					parser->newline_as_space = 0;
-			}
-		}
-		else if (parser->in_control_line)
-		{
-			if (ret == NEWLINE)
-				parser->in_control_line = 0;
-		}
-		else if (ret == HASH_DEFINE_OBJ || ret == HASH_DEFINE_FUNC ||
-			   ret == HASH_UNDEF || ret == HASH_IF ||
-			   ret == HASH_IFDEF || ret == HASH_IFNDEF ||
-			   ret == HASH_ELIF || ret == HASH_ELSE ||
-			   ret == HASH_ENDIF || ret == HASH)
-		{
-			parser->in_control_line = 1;
-		}
-		else if (ret == IDENTIFIER)
-		{
-			macro_t *macro;
-			macro = hash_table_find (parser->defines,
-						 yylval->str);
-			if (macro && macro->is_function) {
-				parser->newline_as_space = 1;
-				parser->paren_count = 0;
-			}
-		}
-
-		return ret;
-	}
-
-	node = parser->lex_from_node;
-
-	if (node == NULL) {
-		ralloc_free (parser->lex_from_list);
-		parser->lex_from_list = NULL;
-		return NEWLINE;
-	}
-
-	*yylval = node->token->value;
-	ret = node->token->type;
-
-	parser->lex_from_node = node->next;
-
-	return ret;
-}
-
-static void
-glcpp_parser_lex_from (glcpp_parser_t *parser, token_list_t *list)
-{
-	token_node_t *node;
-
-	assert (parser->lex_from_list == NULL);
-
-	/* Copy list, eliminating any space tokens. */
-	parser->lex_from_list = _token_list_create (parser);
-
-	for (node = list->head; node; node = node->next) {
-		if (node->token->type == SPACE)
-			continue;
-		_token_list_append (parser->lex_from_list, node->token);
-	}
-
-	ralloc_free (list);
-
-	parser->lex_from_node = parser->lex_from_list->head;
-
-	/* It's possible the list consisted of nothing but whitespace. */
-	if (parser->lex_from_node == NULL) {
-		ralloc_free (parser->lex_from_list);
-		parser->lex_from_list = NULL;
-	}
-}
-
-static void
-_glcpp_parser_skip_stack_push_if (glcpp_parser_t *parser, YYLTYPE *loc,
-				  int condition)
-{
-	skip_type_t current = SKIP_NO_SKIP;
-	skip_node_t *node;
-
-	if (parser->skip_stack)
-		current = parser->skip_stack->type;
-
-	node = ralloc (parser, skip_node_t);
-	node->loc = *loc;
-
-	if (current == SKIP_NO_SKIP) {
-		if (condition)
-			node->type = SKIP_NO_SKIP;
-		else
-			node->type = SKIP_TO_ELSE;
-	} else {
-		node->type = SKIP_TO_ENDIF;
-	}
-
-	node->next = parser->skip_stack;
-	parser->skip_stack = node;
-}
-
-static void
-_glcpp_parser_skip_stack_change_if (glcpp_parser_t *parser, YYLTYPE *loc,
-				    const char *type, int condition)
-{
-	if (parser->skip_stack == NULL) {
-		glcpp_error (loc, parser, "%s without #if\n", type);
-		return;
-	}
-
-	if (parser->skip_stack->type == SKIP_TO_ELSE) {
-		if (condition)
-			parser->skip_stack->type = SKIP_NO_SKIP;
-	} else {
-		parser->skip_stack->type = SKIP_TO_ENDIF;
-	}
-}
-
-static void
-_glcpp_parser_skip_stack_pop (glcpp_parser_t *parser, YYLTYPE *loc)
-{
-	skip_node_t *node;
-
-	if (parser->skip_stack == NULL) {
-		glcpp_error (loc, parser, "#endif without #if\n");
-		return;
-	}
-
-	node = parser->skip_stack;
-	parser->skip_stack = node->next;
-	ralloc_free (node);
-}
->>>>>>> 0f6aea15
+%{
+/*
+ * Copyright © 2010 Intel Corporation
+ *
+ * Permission is hereby granted, free of charge, to any person obtaining a
+ * copy of this software and associated documentation files (the "Software"),
+ * to deal in the Software without restriction, including without limitation
+ * the rights to use, copy, modify, merge, publish, distribute, sublicense,
+ * and/or sell copies of the Software, and to permit persons to whom the
+ * Software is furnished to do so, subject to the following conditions:
+ *
+ * The above copyright notice and this permission notice (including the next
+ * paragraph) shall be included in all copies or substantial portions of the
+ * Software.
+ *
+ * THE SOFTWARE IS PROVIDED "AS IS", WITHOUT WARRANTY OF ANY KIND, EXPRESS OR
+ * IMPLIED, INCLUDING BUT NOT LIMITED TO THE WARRANTIES OF MERCHANTABILITY,
+ * FITNESS FOR A PARTICULAR PURPOSE AND NONINFRINGEMENT.  IN NO EVENT SHALL
+ * THE AUTHORS OR COPYRIGHT HOLDERS BE LIABLE FOR ANY CLAIM, DAMAGES OR OTHER
+ * LIABILITY, WHETHER IN AN ACTION OF CONTRACT, TORT OR OTHERWISE, ARISING
+ * FROM, OUT OF OR IN CONNECTION WITH THE SOFTWARE OR THE USE OR OTHER
+ * DEALINGS IN THE SOFTWARE.
+ */
+
+#include <stdio.h>
+#include <stdlib.h>
+#include <string.h>
+#include <assert.h>
+#include <inttypes.h>
+
+#include "glcpp.h"
+#include "main/core.h" /* for struct gl_extensions */
+#include "main/mtypes.h" /* for gl_api enum */
+
+static void
+yyerror (YYLTYPE *locp, glcpp_parser_t *parser, const char *error);
+
+static void
+_define_object_macro (glcpp_parser_t *parser,
+		      YYLTYPE *loc,
+		      const char *macro,
+		      token_list_t *replacements);
+
+static void
+_define_function_macro (glcpp_parser_t *parser,
+			YYLTYPE *loc,
+			const char *macro,
+			string_list_t *parameters,
+			token_list_t *replacements);
+
+static string_list_t *
+_string_list_create (void *ctx);
+
+static void
+_string_list_append_item (string_list_t *list, const char *str);
+
+static int
+_string_list_contains (string_list_t *list, const char *member, int *index);
+
+static int
+_string_list_length (string_list_t *list);
+
+static int
+_string_list_equal (string_list_t *a, string_list_t *b);
+
+static argument_list_t *
+_argument_list_create (void *ctx);
+
+static void
+_argument_list_append (argument_list_t *list, token_list_t *argument);
+
+static int
+_argument_list_length (argument_list_t *list);
+
+static token_list_t *
+_argument_list_member_at (argument_list_t *list, int index);
+
+/* Note: This function ralloc_steal()s the str pointer. */
+static token_t *
+_token_create_str (void *ctx, int type, char *str);
+
+static token_t *
+_token_create_ival (void *ctx, int type, int ival);
+
+static token_list_t *
+_token_list_create (void *ctx);
+
+/* Note: This function calls ralloc_steal on token. */
+static void
+_token_list_append (token_list_t *list, token_t *token);
+
+static void
+_token_list_append_list (token_list_t *list, token_list_t *tail);
+
+static int
+_token_list_equal_ignoring_space (token_list_t *a, token_list_t *b);
+
+static void
+_parser_active_list_push (glcpp_parser_t *parser,
+			  const char *identifier,
+			  token_node_t *marker);
+
+static void
+_parser_active_list_pop (glcpp_parser_t *parser);
+
+static int
+_parser_active_list_contains (glcpp_parser_t *parser, const char *identifier);
+
+static void
+_glcpp_parser_expand_if (glcpp_parser_t *parser, int type, token_list_t *list);
+
+static void
+_glcpp_parser_expand_token_list (glcpp_parser_t *parser,
+				 token_list_t *list);
+
+static void
+_glcpp_parser_print_expanded_token_list (glcpp_parser_t *parser,
+					 token_list_t *list);
+
+static void
+_glcpp_parser_skip_stack_push_if (glcpp_parser_t *parser, YYLTYPE *loc,
+				  int condition);
+
+static void
+_glcpp_parser_skip_stack_change_if (glcpp_parser_t *parser, YYLTYPE *loc,
+				    const char *type, int condition);
+
+static void
+_glcpp_parser_skip_stack_pop (glcpp_parser_t *parser, YYLTYPE *loc);
+
+#define yylex glcpp_parser_lex
+
+static int
+glcpp_parser_lex (YYSTYPE *yylval, YYLTYPE *yylloc, glcpp_parser_t *parser);
+
+static void
+glcpp_parser_lex_from (glcpp_parser_t *parser, token_list_t *list);
+
+static void
+add_builtin_define(glcpp_parser_t *parser, const char *name, int value);
+
+%}
+
+%pure-parser
+%error-verbose
+
+%locations
+%initial-action {
+	@$.first_line = 1;
+	@$.first_column = 1;
+	@$.last_line = 1;
+	@$.last_column = 1;
+	@$.source = 0;
+}
+
+%parse-param {glcpp_parser_t *parser}
+%lex-param {glcpp_parser_t *parser}
+
+%expect 0
+%token COMMA_FINAL DEFINED ELIF_EXPANDED HASH HASH_DEFINE_FUNC HASH_DEFINE_OBJ HASH_ELIF HASH_ELSE HASH_ENDIF HASH_IF HASH_IFDEF HASH_IFNDEF HASH_UNDEF HASH_VERSION IDENTIFIER IF_EXPANDED INTEGER INTEGER_STRING NEWLINE OTHER PLACEHOLDER SPACE
+%token PASTE
+%type <ival> expression INTEGER operator SPACE integer_constant
+%type <str> IDENTIFIER INTEGER_STRING OTHER
+%type <string_list> identifier_list
+%type <token> preprocessing_token conditional_token
+%type <token_list> pp_tokens replacement_list text_line conditional_tokens
+%left OR
+%left AND
+%left '|'
+%left '^'
+%left '&'
+%left EQUAL NOT_EQUAL
+%left '<' '>' LESS_OR_EQUAL GREATER_OR_EQUAL
+%left LEFT_SHIFT RIGHT_SHIFT
+%left '+' '-'
+%left '*' '/' '%'
+%right UNARY
+
+%%
+
+input:
+	/* empty */
+|	input line
+;
+
+line:
+	control_line {
+		ralloc_strcat (&parser->output, "\n");
+	}
+|	text_line {
+		_glcpp_parser_print_expanded_token_list (parser, $1);
+		ralloc_strcat (&parser->output, "\n");
+		ralloc_free ($1);
+	}
+|	expanded_line
+|	HASH non_directive
+;
+
+expanded_line:
+	IF_EXPANDED expression NEWLINE {
+		_glcpp_parser_skip_stack_push_if (parser, & @1, $2);
+	}
+|	ELIF_EXPANDED expression NEWLINE {
+		_glcpp_parser_skip_stack_change_if (parser, & @1, "elif", $2);
+	}
+;
+
+control_line:
+	HASH_DEFINE_OBJ	IDENTIFIER replacement_list NEWLINE {
+		_define_object_macro (parser, & @2, $2, $3);
+	}
+|	HASH_DEFINE_FUNC IDENTIFIER '(' ')' replacement_list NEWLINE {
+		_define_function_macro (parser, & @2, $2, NULL, $5);
+	}
+|	HASH_DEFINE_FUNC IDENTIFIER '(' identifier_list ')' replacement_list NEWLINE {
+		_define_function_macro (parser, & @2, $2, $4, $6);
+	}
+|	HASH_UNDEF IDENTIFIER NEWLINE {
+		macro_t *macro = hash_table_find (parser->defines, $2);
+		if (macro) {
+			hash_table_remove (parser->defines, $2);
+			ralloc_free (macro);
+		}
+		ralloc_free ($2);
+	}
+|	HASH_IF conditional_tokens NEWLINE {
+		/* Be careful to only evaluate the 'if' expression if
+		 * we are not skipping. When we are skipping, we
+		 * simply push a new 0-valued 'if' onto the skip
+		 * stack.
+		 *
+		 * This avoids generating diagnostics for invalid
+		 * expressions that are being skipped. */
+		if (parser->skip_stack == NULL ||
+		    parser->skip_stack->type == SKIP_NO_SKIP)
+		{
+			_glcpp_parser_expand_if (parser, IF_EXPANDED, $2);
+		}	
+		else
+		{
+			_glcpp_parser_skip_stack_push_if (parser, & @1, 0);
+			parser->skip_stack->type = SKIP_TO_ENDIF;
+		}
+	}
+|	HASH_IF NEWLINE {
+		/* #if without an expression is only an error if we
+		 *  are not skipping */
+		if (parser->skip_stack == NULL ||
+		    parser->skip_stack->type == SKIP_NO_SKIP)
+		{
+			glcpp_error(& @1, parser, "#if with no expression");
+		}	
+		_glcpp_parser_skip_stack_push_if (parser, & @1, 0);
+	}
+|	HASH_IFDEF IDENTIFIER junk NEWLINE {
+		macro_t *macro = hash_table_find (parser->defines, $2);
+		ralloc_free ($2);
+		_glcpp_parser_skip_stack_push_if (parser, & @1, macro != NULL);
+	}
+|	HASH_IFNDEF IDENTIFIER junk NEWLINE {
+		macro_t *macro = hash_table_find (parser->defines, $2);
+		ralloc_free ($2);
+		_glcpp_parser_skip_stack_push_if (parser, & @1, macro == NULL);
+	}
+|	HASH_ELIF conditional_tokens NEWLINE {
+		/* Be careful to only evaluate the 'elif' expression
+		 * if we are not skipping. When we are skipping, we
+		 * simply change to a 0-valued 'elif' on the skip
+		 * stack.
+		 *
+		 * This avoids generating diagnostics for invalid
+		 * expressions that are being skipped. */
+		if (parser->skip_stack &&
+		    parser->skip_stack->type == SKIP_TO_ELSE)
+		{
+			_glcpp_parser_expand_if (parser, ELIF_EXPANDED, $2);
+		}
+		else
+		{
+			_glcpp_parser_skip_stack_change_if (parser, & @1,
+							    "elif", 0);
+		}
+	}
+|	HASH_ELIF NEWLINE {
+		/* #elif without an expression is an error unless we
+		 * are skipping. */
+		if (parser->skip_stack &&
+		    parser->skip_stack->type == SKIP_TO_ELSE)
+		{
+			glcpp_error(& @1, parser, "#elif with no expression");
+		}
+		else
+		{
+			_glcpp_parser_skip_stack_change_if (parser, & @1,
+							    "elif", 0);
+			glcpp_warning(& @1, parser, "ignoring illegal #elif without expression");
+		}
+	}
+|	HASH_ELSE NEWLINE {
+		_glcpp_parser_skip_stack_change_if (parser, & @1, "else", 1);
+	}
+|	HASH_ENDIF NEWLINE {
+		_glcpp_parser_skip_stack_pop (parser, & @1);
+	}
+|	HASH_VERSION integer_constant NEWLINE {
+		macro_t *macro = hash_table_find (parser->defines, "__VERSION__");
+		if (macro) {
+			hash_table_remove (parser->defines, "__VERSION__");
+			ralloc_free (macro);
+		}
+		add_builtin_define (parser, "__VERSION__", $2);
+
+		if ($2 == 100)
+			add_builtin_define (parser, "GL_ES", 1);
+
+		/* Currently, all ES2 implementations support highp in the
+		 * fragment shader, so we always define this macro in ES2.
+		 * If we ever get a driver that doesn't support highp, we'll
+		 * need to add a flag to the gl_context and check that here.
+		 */
+		if ($2 >= 130 || $2 == 100)
+			add_builtin_define (parser, "GL_FRAGMENT_PRECISION_HIGH", 1);
+
+		ralloc_asprintf_append (&parser->output, "#version %" PRIiMAX, $2);
+	}
+|	HASH NEWLINE
+;
+
+integer_constant:
+	INTEGER_STRING {
+		if (strlen ($1) >= 3 && strncmp ($1, "0x", 2) == 0) {
+			$$ = strtoll ($1 + 2, NULL, 16);
+		} else if ($1[0] == '0') {
+			$$ = strtoll ($1, NULL, 8);
+		} else {
+			$$ = strtoll ($1, NULL, 10);
+		}
+	}
+|	INTEGER {
+		$$ = $1;
+	}
+
+expression:
+	integer_constant
+|	expression OR expression {
+		$$ = $1 || $3;
+	}
+|	expression AND expression {
+		$$ = $1 && $3;
+	}
+|	expression '|' expression {
+		$$ = $1 | $3;
+	}
+|	expression '^' expression {
+		$$ = $1 ^ $3;
+	}
+|	expression '&' expression {
+		$$ = $1 & $3;
+	}
+|	expression NOT_EQUAL expression {
+		$$ = $1 != $3;
+	}
+|	expression EQUAL expression {
+		$$ = $1 == $3;
+	}
+|	expression GREATER_OR_EQUAL expression {
+		$$ = $1 >= $3;
+	}
+|	expression LESS_OR_EQUAL expression {
+		$$ = $1 <= $3;
+	}
+|	expression '>' expression {
+		$$ = $1 > $3;
+	}
+|	expression '<' expression {
+		$$ = $1 < $3;
+	}
+|	expression RIGHT_SHIFT expression {
+		$$ = $1 >> $3;
+	}
+|	expression LEFT_SHIFT expression {
+		$$ = $1 << $3;
+	}
+|	expression '-' expression {
+		$$ = $1 - $3;
+	}
+|	expression '+' expression {
+		$$ = $1 + $3;
+	}
+|	expression '%' expression {
+		if ($3 == 0) {
+			yyerror (& @1, parser,
+				 "zero modulus in preprocessor directive");
+		} else {
+			$$ = $1 % $3;
+		}
+	}
+|	expression '/' expression {
+		if ($3 == 0) {
+			yyerror (& @1, parser,
+				 "division by 0 in preprocessor directive");
+		} else {
+			$$ = $1 / $3;
+		}
+	}
+|	expression '*' expression {
+		$$ = $1 * $3;
+	}
+|	'!' expression %prec UNARY {
+		$$ = ! $2;
+	}
+|	'~' expression %prec UNARY {
+		$$ = ~ $2;
+	}
+|	'-' expression %prec UNARY {
+		$$ = - $2;
+	}
+|	'+' expression %prec UNARY {
+		$$ = + $2;
+	}
+|	'(' expression ')' {
+		$$ = $2;
+	}
+;
+
+identifier_list:
+	IDENTIFIER {
+		$$ = _string_list_create (parser);
+		_string_list_append_item ($$, $1);
+		ralloc_steal ($$, $1);
+	}
+|	identifier_list ',' IDENTIFIER {
+		$$ = $1;	
+		_string_list_append_item ($$, $3);
+		ralloc_steal ($$, $3);
+	}
+;
+
+text_line:
+	NEWLINE { $$ = NULL; }
+|	pp_tokens NEWLINE
+;
+
+non_directive:
+	pp_tokens NEWLINE {
+		yyerror (& @1, parser, "Invalid tokens after #");
+	}
+;
+
+replacement_list:
+	/* empty */ { $$ = NULL; }
+|	pp_tokens
+;
+
+junk:
+	/* empty */
+|	pp_tokens {
+		glcpp_warning(&@1, parser, "extra tokens at end of directive");
+	}
+;
+
+conditional_token:
+	/* Handle "defined" operator */
+	DEFINED IDENTIFIER {
+		int v = hash_table_find (parser->defines, $2) ? 1 : 0;
+		$$ = _token_create_ival (parser, INTEGER, v);
+	}
+|	DEFINED '(' IDENTIFIER ')' {
+		int v = hash_table_find (parser->defines, $3) ? 1 : 0;
+		$$ = _token_create_ival (parser, INTEGER, v);
+	}
+|	preprocessing_token
+;
+
+conditional_tokens:
+	/* Exactly the same as pp_tokens, but using conditional_token */
+	conditional_token {
+		$$ = _token_list_create (parser);
+		_token_list_append ($$, $1);
+	}
+|	conditional_tokens conditional_token {
+		$$ = $1;
+		_token_list_append ($$, $2);
+	}
+;
+
+pp_tokens:
+	preprocessing_token {
+		parser->space_tokens = 1;
+		$$ = _token_list_create (parser);
+		_token_list_append ($$, $1);
+	}
+|	pp_tokens preprocessing_token {
+		$$ = $1;
+		_token_list_append ($$, $2);
+	}
+;
+
+preprocessing_token:
+	IDENTIFIER {
+		$$ = _token_create_str (parser, IDENTIFIER, $1);
+		$$->location = yylloc;
+	}
+|	INTEGER_STRING {
+		$$ = _token_create_str (parser, INTEGER_STRING, $1);
+		$$->location = yylloc;
+	}
+|	operator {
+		$$ = _token_create_ival (parser, $1, $1);
+		$$->location = yylloc;
+	}
+|	OTHER {
+		$$ = _token_create_str (parser, OTHER, $1);
+		$$->location = yylloc;
+	}
+|	SPACE {
+		$$ = _token_create_ival (parser, SPACE, SPACE);
+		$$->location = yylloc;
+	}
+;
+
+operator:
+	'['			{ $$ = '['; }
+|	']'			{ $$ = ']'; }
+|	'('			{ $$ = '('; }
+|	')'			{ $$ = ')'; }
+|	'{'			{ $$ = '{'; }
+|	'}'			{ $$ = '}'; }
+|	'.'			{ $$ = '.'; }
+|	'&'			{ $$ = '&'; }
+|	'*'			{ $$ = '*'; }
+|	'+'			{ $$ = '+'; }
+|	'-'			{ $$ = '-'; }
+|	'~'			{ $$ = '~'; }
+|	'!'			{ $$ = '!'; }
+|	'/'			{ $$ = '/'; }
+|	'%'			{ $$ = '%'; }
+|	LEFT_SHIFT		{ $$ = LEFT_SHIFT; }
+|	RIGHT_SHIFT		{ $$ = RIGHT_SHIFT; }
+|	'<'			{ $$ = '<'; }
+|	'>'			{ $$ = '>'; }
+|	LESS_OR_EQUAL		{ $$ = LESS_OR_EQUAL; }
+|	GREATER_OR_EQUAL	{ $$ = GREATER_OR_EQUAL; }
+|	EQUAL			{ $$ = EQUAL; }
+|	NOT_EQUAL		{ $$ = NOT_EQUAL; }
+|	'^'			{ $$ = '^'; }
+|	'|'			{ $$ = '|'; }
+|	AND			{ $$ = AND; }
+|	OR			{ $$ = OR; }
+|	';'			{ $$ = ';'; }
+|	','			{ $$ = ','; }
+|	'='			{ $$ = '='; }
+|	PASTE			{ $$ = PASTE; }
+;
+
+%%
+
+string_list_t *
+_string_list_create (void *ctx)
+{
+	string_list_t *list;
+
+	list = ralloc (ctx, string_list_t);
+	list->head = NULL;
+	list->tail = NULL;
+
+	return list;
+}
+
+void
+_string_list_append_item (string_list_t *list, const char *str)
+{
+	string_node_t *node;
+
+	node = ralloc (list, string_node_t);
+	node->str = ralloc_strdup (node, str);
+
+	node->next = NULL;
+
+	if (list->head == NULL) {
+		list->head = node;
+	} else {
+		list->tail->next = node;
+	}
+
+	list->tail = node;
+}
+
+int
+_string_list_contains (string_list_t *list, const char *member, int *index)
+{
+	string_node_t *node;
+	int i;
+
+	if (list == NULL)
+		return 0;
+
+	for (i = 0, node = list->head; node; i++, node = node->next) {
+		if (strcmp (node->str, member) == 0) {
+			if (index)
+				*index = i;
+			return 1;
+		}
+	}
+
+	return 0;
+}
+
+int
+_string_list_length (string_list_t *list)
+{
+	int length = 0;
+	string_node_t *node;
+
+	if (list == NULL)
+		return 0;
+
+	for (node = list->head; node; node = node->next)
+		length++;
+
+	return length;
+}
+
+int
+_string_list_equal (string_list_t *a, string_list_t *b)
+{
+	string_node_t *node_a, *node_b;
+
+	if (a == NULL && b == NULL)
+		return 1;
+
+	if (a == NULL || b == NULL)
+		return 0;
+
+	for (node_a = a->head, node_b = b->head;
+	     node_a && node_b;
+	     node_a = node_a->next, node_b = node_b->next)
+	{
+		if (strcmp (node_a->str, node_b->str))
+			return 0;
+	}
+
+	/* Catch the case of lists being different lengths, (which
+	 * would cause the loop above to terminate after the shorter
+	 * list). */
+	return node_a == node_b;
+}
+
+argument_list_t *
+_argument_list_create (void *ctx)
+{
+	argument_list_t *list;
+
+	list = ralloc (ctx, argument_list_t);
+	list->head = NULL;
+	list->tail = NULL;
+
+	return list;
+}
+
+void
+_argument_list_append (argument_list_t *list, token_list_t *argument)
+{
+	argument_node_t *node;
+
+	node = ralloc (list, argument_node_t);
+	node->argument = argument;
+
+	node->next = NULL;
+
+	if (list->head == NULL) {
+		list->head = node;
+	} else {
+		list->tail->next = node;
+	}
+
+	list->tail = node;
+}
+
+int
+_argument_list_length (argument_list_t *list)
+{
+	int length = 0;
+	argument_node_t *node;
+
+	if (list == NULL)
+		return 0;
+
+	for (node = list->head; node; node = node->next)
+		length++;
+
+	return length;
+}
+
+token_list_t *
+_argument_list_member_at (argument_list_t *list, int index)
+{
+	argument_node_t *node;
+	int i;
+
+	if (list == NULL)
+		return NULL;
+
+	node = list->head;
+	for (i = 0; i < index; i++) {
+		node = node->next;
+		if (node == NULL)
+			break;
+	}
+
+	if (node)
+		return node->argument;
+
+	return NULL;
+}
+
+/* Note: This function ralloc_steal()s the str pointer. */
+token_t *
+_token_create_str (void *ctx, int type, char *str)
+{
+	token_t *token;
+
+	token = ralloc (ctx, token_t);
+	token->type = type;
+	token->value.str = str;
+
+	ralloc_steal (token, str);
+
+	return token;
+}
+
+token_t *
+_token_create_ival (void *ctx, int type, int ival)
+{
+	token_t *token;
+
+	token = ralloc (ctx, token_t);
+	token->type = type;
+	token->value.ival = ival;
+
+	return token;
+}
+
+token_list_t *
+_token_list_create (void *ctx)
+{
+	token_list_t *list;
+
+	list = ralloc (ctx, token_list_t);
+	list->head = NULL;
+	list->tail = NULL;
+	list->non_space_tail = NULL;
+
+	return list;
+}
+
+void
+_token_list_append (token_list_t *list, token_t *token)
+{
+	token_node_t *node;
+
+	node = ralloc (list, token_node_t);
+	node->token = token;
+	node->next = NULL;
+
+	ralloc_steal (list, token);
+
+	if (list->head == NULL) {
+		list->head = node;
+	} else {
+		list->tail->next = node;
+	}
+
+	list->tail = node;
+	if (token->type != SPACE)
+		list->non_space_tail = node;
+}
+
+void
+_token_list_append_list (token_list_t *list, token_list_t *tail)
+{
+	if (tail == NULL || tail->head == NULL)
+		return;
+
+	if (list->head == NULL) {
+		list->head = tail->head;
+	} else {
+		list->tail->next = tail->head;
+	}
+
+	list->tail = tail->tail;
+	list->non_space_tail = tail->non_space_tail;
+}
+
+static token_list_t *
+_token_list_copy (void *ctx, token_list_t *other)
+{
+	token_list_t *copy;
+	token_node_t *node;
+
+	if (other == NULL)
+		return NULL;
+
+	copy = _token_list_create (ctx);
+	for (node = other->head; node; node = node->next) {
+		token_t *new_token = ralloc (copy, token_t);
+		*new_token = *node->token;
+		_token_list_append (copy, new_token);
+	}
+
+	return copy;
+}
+
+static void
+_token_list_trim_trailing_space (token_list_t *list)
+{
+	token_node_t *tail, *next;
+
+	if (list->non_space_tail) {
+		tail = list->non_space_tail->next;
+		list->non_space_tail->next = NULL;
+		list->tail = list->non_space_tail;
+
+		while (tail) {
+			next = tail->next;
+			ralloc_free (tail);
+			tail = next;
+		}
+	}
+}
+
+static int
+_token_list_is_empty_ignoring_space (token_list_t *l)
+{
+	token_node_t *n;
+
+	if (l == NULL)
+		return 1;
+
+	n = l->head;
+	while (n != NULL && n->token->type == SPACE)
+		n = n->next;
+
+	return n == NULL;
+}
+
+int
+_token_list_equal_ignoring_space (token_list_t *a, token_list_t *b)
+{
+	token_node_t *node_a, *node_b;
+
+	if (a == NULL || b == NULL) {
+		int a_empty = _token_list_is_empty_ignoring_space(a);
+		int b_empty = _token_list_is_empty_ignoring_space(b);
+		return a_empty == b_empty;
+	}
+
+	node_a = a->head;
+	node_b = b->head;
+
+	while (1)
+	{
+		if (node_a == NULL && node_b == NULL)
+			break;
+
+		if (node_a == NULL || node_b == NULL)
+			return 0;
+
+		if (node_a->token->type == SPACE) {
+			node_a = node_a->next;
+			continue;
+		}
+
+		if (node_b->token->type == SPACE) {
+			node_b = node_b->next;
+			continue;
+		}
+
+		if (node_a->token->type != node_b->token->type)
+			return 0;
+
+		switch (node_a->token->type) {
+		case INTEGER:
+			if (node_a->token->value.ival != 
+			    node_b->token->value.ival)
+			{
+				return 0;
+			}
+			break;
+		case IDENTIFIER:
+		case INTEGER_STRING:
+		case OTHER:
+			if (strcmp (node_a->token->value.str,
+				    node_b->token->value.str))
+			{
+				return 0;
+			}
+			break;
+		}
+
+		node_a = node_a->next;
+		node_b = node_b->next;
+	}
+
+	return 1;
+}
+
+static void
+_token_print (char **out, token_t *token)
+{
+	if (token->type < 256) {
+		ralloc_asprintf_append (out, "%c", token->type);
+		return;
+	}
+
+	switch (token->type) {
+	case INTEGER:
+		ralloc_asprintf_append (out, "%" PRIiMAX, token->value.ival);
+		break;
+	case IDENTIFIER:
+	case INTEGER_STRING:
+	case OTHER:
+		ralloc_strcat (out, token->value.str);
+		break;
+	case SPACE:
+		ralloc_strcat (out, " ");
+		break;
+	case LEFT_SHIFT:
+		ralloc_strcat (out, "<<");
+		break;
+	case RIGHT_SHIFT:
+		ralloc_strcat (out, ">>");
+		break;
+	case LESS_OR_EQUAL:
+		ralloc_strcat (out, "<=");
+		break;
+	case GREATER_OR_EQUAL:
+		ralloc_strcat (out, ">=");
+		break;
+	case EQUAL:
+		ralloc_strcat (out, "==");
+		break;
+	case NOT_EQUAL:
+		ralloc_strcat (out, "!=");
+		break;
+	case AND:
+		ralloc_strcat (out, "&&");
+		break;
+	case OR:
+		ralloc_strcat (out, "||");
+		break;
+	case PASTE:
+		ralloc_strcat (out, "##");
+		break;
+	case COMMA_FINAL:
+		ralloc_strcat (out, ",");
+		break;
+	case PLACEHOLDER:
+		/* Nothing to print. */
+		break;
+	default:
+		assert(!"Error: Don't know how to print token.");
+		break;
+	}
+}
+
+/* Return a new token (ralloc()ed off of 'token') formed by pasting
+ * 'token' and 'other'. Note that this function may return 'token' or
+ * 'other' directly rather than allocating anything new.
+ *
+ * Caution: Only very cursory error-checking is performed to see if
+ * the final result is a valid single token. */
+static token_t *
+_token_paste (glcpp_parser_t *parser, token_t *token, token_t *other)
+{
+	token_t *combined = NULL;
+
+	/* Pasting a placeholder onto anything makes no change. */
+	if (other->type == PLACEHOLDER)
+		return token;
+
+	/* When 'token' is a placeholder, just return 'other'. */
+	if (token->type == PLACEHOLDER)
+		return other;
+
+	/* A very few single-character punctuators can be combined
+	 * with another to form a multi-character punctuator. */
+	switch (token->type) {
+	case '<':
+		if (other->type == '<')
+			combined = _token_create_ival (token, LEFT_SHIFT, LEFT_SHIFT);
+		else if (other->type == '=')
+			combined = _token_create_ival (token, LESS_OR_EQUAL, LESS_OR_EQUAL);
+		break;
+	case '>':
+		if (other->type == '>')
+			combined = _token_create_ival (token, RIGHT_SHIFT, RIGHT_SHIFT);
+		else if (other->type == '=')
+			combined = _token_create_ival (token, GREATER_OR_EQUAL, GREATER_OR_EQUAL);
+		break;
+	case '=':
+		if (other->type == '=')
+			combined = _token_create_ival (token, EQUAL, EQUAL);
+		break;
+	case '!':
+		if (other->type == '=')
+			combined = _token_create_ival (token, NOT_EQUAL, NOT_EQUAL);
+		break;
+	case '&':
+		if (other->type == '&')
+			combined = _token_create_ival (token, AND, AND);
+		break;
+	case '|':
+		if (other->type == '|')
+			combined = _token_create_ival (token, OR, OR);
+		break;
+	}
+
+	if (combined != NULL) {
+		/* Inherit the location from the first token */
+		combined->location = token->location;
+		return combined;
+	}
+
+	/* Two string-valued tokens can usually just be mashed
+	 * together.
+	 *
+	 * XXX: This isn't actually legitimate. Several things here
+	 * should result in a diagnostic since the result cannot be a
+	 * valid, single pre-processing token. For example, pasting
+	 * "123" and "abc" is not legal, but we don't catch that
+	 * here. */
+	if ((token->type == IDENTIFIER || token->type == OTHER || token->type == INTEGER_STRING) &&
+	    (other->type == IDENTIFIER || other->type == OTHER || other->type == INTEGER_STRING))
+	{
+		char *str;
+
+		str = ralloc_asprintf (token, "%s%s", token->value.str,
+				       other->value.str);
+		combined = _token_create_str (token, token->type, str);
+		combined->location = token->location;
+		return combined;
+	}
+
+	glcpp_error (&token->location, parser, "");
+	ralloc_strcat (&parser->info_log, "Pasting \"");
+	_token_print (&parser->info_log, token);
+	ralloc_strcat (&parser->info_log, "\" and \"");
+	_token_print (&parser->info_log, other);
+	ralloc_strcat (&parser->info_log, "\" does not give a valid preprocessing token.\n");
+
+	return token;
+}
+
+static void
+_token_list_print (glcpp_parser_t *parser, token_list_t *list)
+{
+	token_node_t *node;
+
+	if (list == NULL)
+		return;
+
+	for (node = list->head; node; node = node->next)
+		_token_print (&parser->output, node->token);
+}
+
+void
+yyerror (YYLTYPE *locp, glcpp_parser_t *parser, const char *error)
+{
+	glcpp_error(locp, parser, "%s", error);
+}
+
+static void add_builtin_define(glcpp_parser_t *parser,
+			       const char *name, int value)
+{
+   token_t *tok;
+   token_list_t *list;
+
+   tok = _token_create_ival (parser, INTEGER, value);
+
+   list = _token_list_create(parser);
+   _token_list_append(list, tok);
+   _define_object_macro(parser, NULL, name, list);
+}
+
+glcpp_parser_t *
+glcpp_parser_create (const struct gl_extensions *extensions, int api)
+{
+	glcpp_parser_t *parser;
+	int language_version;
+
+	parser = ralloc (NULL, glcpp_parser_t);
+
+	glcpp_lex_init_extra (parser, &parser->scanner);
+	parser->defines = hash_table_ctor (32, hash_table_string_hash,
+					   hash_table_string_compare);
+	parser->active = NULL;
+	parser->lexing_if = 0;
+	parser->space_tokens = 1;
+	parser->newline_as_space = 0;
+	parser->in_control_line = 0;
+	parser->paren_count = 0;
+
+	parser->skip_stack = NULL;
+
+	parser->lex_from_list = NULL;
+	parser->lex_from_node = NULL;
+
+	parser->output = ralloc_strdup(parser, "");
+	parser->info_log = ralloc_strdup(parser, "");
+	parser->error = 0;
+
+	/* Add pre-defined macros. */
+	add_builtin_define(parser, "GL_ARB_draw_buffers", 1);
+	add_builtin_define(parser, "GL_ARB_texture_rectangle", 1);
+
+	if (api == API_OPENGLES2)
+		add_builtin_define(parser, "GL_ES", 1);
+
+	if (extensions != NULL) {
+	   if (extensions->EXT_texture_array) {
+	      add_builtin_define(parser, "GL_EXT_texture_array", 1);
+	   }
+
+	   if (extensions->ARB_fragment_coord_conventions)
+	      add_builtin_define(parser, "GL_ARB_fragment_coord_conventions",
+				 1);
+
+	   if (extensions->ARB_explicit_attrib_location)
+	      add_builtin_define(parser, "GL_ARB_explicit_attrib_location", 1);
+
+	   if (extensions->ARB_shader_texture_lod)
+	      add_builtin_define(parser, "GL_ARB_shader_texture_lod", 1);
+
+	   if (extensions->AMD_conservative_depth)
+	      add_builtin_define(parser, "GL_AMD_conservative_depth", 1);
+	}
+
+	language_version = 110;
+	add_builtin_define(parser, "__VERSION__", language_version);
+
+	return parser;
+}
+
+int
+glcpp_parser_parse (glcpp_parser_t *parser)
+{
+	return yyparse (parser);
+}
+
+void
+glcpp_parser_destroy (glcpp_parser_t *parser)
+{
+	glcpp_lex_destroy (parser->scanner);
+	hash_table_dtor (parser->defines);
+	ralloc_free (parser);
+}
+
+typedef enum function_status
+{
+	FUNCTION_STATUS_SUCCESS,
+	FUNCTION_NOT_A_FUNCTION,
+	FUNCTION_UNBALANCED_PARENTHESES
+} function_status_t;
+
+/* Find a set of function-like macro arguments by looking for a
+ * balanced set of parentheses.
+ *
+ * When called, 'node' should be the opening-parenthesis token, (or
+ * perhaps preceeding SPACE tokens). Upon successful return *last will
+ * be the last consumed node, (corresponding to the closing right
+ * parenthesis).
+ *
+ * Return values:
+ *
+ *   FUNCTION_STATUS_SUCCESS:
+ *
+ *	Successfully parsed a set of function arguments.	
+ *
+ *   FUNCTION_NOT_A_FUNCTION:
+ *
+ *	Macro name not followed by a '('. This is not an error, but
+ *	simply that the macro name should be treated as a non-macro.
+ *
+ *   FUNCTION_UNBALANCED_PARENTHESES
+ *
+ *	Macro name is not followed by a balanced set of parentheses.
+ */
+static function_status_t
+_arguments_parse (argument_list_t *arguments,
+		  token_node_t *node,
+		  token_node_t **last)
+{
+	token_list_t *argument;
+	int paren_count;
+
+	node = node->next;
+
+	/* Ignore whitespace before first parenthesis. */
+	while (node && node->token->type == SPACE)
+		node = node->next;
+
+	if (node == NULL || node->token->type != '(')
+		return FUNCTION_NOT_A_FUNCTION;
+
+	node = node->next;
+
+	argument = _token_list_create (arguments);
+	_argument_list_append (arguments, argument);
+
+	for (paren_count = 1; node; node = node->next) {
+		if (node->token->type == '(')
+		{
+			paren_count++;
+		}
+		else if (node->token->type == ')')
+		{
+			paren_count--;
+			if (paren_count == 0)
+				break;
+		}
+
+		if (node->token->type == ',' &&
+			 paren_count == 1)
+		{
+			_token_list_trim_trailing_space (argument);
+			argument = _token_list_create (arguments);
+			_argument_list_append (arguments, argument);
+		}
+		else {
+			if (argument->head == NULL) {
+				/* Don't treat initial whitespace as
+				 * part of the arguement. */
+				if (node->token->type == SPACE)
+					continue;
+			}
+			_token_list_append (argument, node->token);
+		}
+	}
+
+	if (paren_count)
+		return FUNCTION_UNBALANCED_PARENTHESES;
+
+	*last = node;
+
+	return FUNCTION_STATUS_SUCCESS;
+}
+
+static token_list_t *
+_token_list_create_with_one_space (void *ctx)
+{
+	token_list_t *list;
+	token_t *space;
+
+	list = _token_list_create (ctx);
+	space = _token_create_ival (list, SPACE, SPACE);
+	_token_list_append (list, space);
+
+	return list;
+}
+
+static void
+_glcpp_parser_expand_if (glcpp_parser_t *parser, int type, token_list_t *list)
+{
+	token_list_t *expanded;
+	token_t *token;
+
+	expanded = _token_list_create (parser);
+	token = _token_create_ival (parser, type, type);
+	_token_list_append (expanded, token);
+	_glcpp_parser_expand_token_list (parser, list);
+	_token_list_append_list (expanded, list);
+	glcpp_parser_lex_from (parser, expanded);
+}
+
+/* This is a helper function that's essentially part of the
+ * implementation of _glcpp_parser_expand_node. It shouldn't be called
+ * except for by that function.
+ *
+ * Returns NULL if node is a simple token with no expansion, (that is,
+ * although 'node' corresponds to an identifier defined as a
+ * function-like macro, it is not followed with a parenthesized
+ * argument list).
+ *
+ * Compute the complete expansion of node (which is a function-like
+ * macro) and subsequent nodes which are arguments.
+ *
+ * Returns the token list that results from the expansion and sets
+ * *last to the last node in the list that was consumed by the
+ * expansion. Specifically, *last will be set as follows: as the
+ * token of the closing right parenthesis.
+ */
+static token_list_t *
+_glcpp_parser_expand_function (glcpp_parser_t *parser,
+			       token_node_t *node,
+			       token_node_t **last)
+			       
+{
+	macro_t *macro;
+	const char *identifier;
+	argument_list_t *arguments;
+	function_status_t status;
+	token_list_t *substituted;
+	int parameter_index;
+
+	identifier = node->token->value.str;
+
+	macro = hash_table_find (parser->defines, identifier);
+
+	assert (macro->is_function);
+
+	arguments = _argument_list_create (parser);
+	status = _arguments_parse (arguments, node, last);
+
+	switch (status) {
+	case FUNCTION_STATUS_SUCCESS:
+		break;
+	case FUNCTION_NOT_A_FUNCTION:
+		return NULL;
+	case FUNCTION_UNBALANCED_PARENTHESES:
+		glcpp_error (&node->token->location, parser, "Macro %s call has unbalanced parentheses\n", identifier);
+		return NULL;
+	}
+
+	/* Replace a macro defined as empty with a SPACE token. */
+	if (macro->replacements == NULL) {
+		ralloc_free (arguments);
+		return _token_list_create_with_one_space (parser);
+	}
+
+	if (! ((_argument_list_length (arguments) == 
+		_string_list_length (macro->parameters)) ||
+	       (_string_list_length (macro->parameters) == 0 &&
+		_argument_list_length (arguments) == 1 &&
+		arguments->head->argument->head == NULL)))
+	{
+		glcpp_error (&node->token->location, parser,
+			      "Error: macro %s invoked with %d arguments (expected %d)\n",
+			      identifier,
+			      _argument_list_length (arguments),
+			      _string_list_length (macro->parameters));
+		return NULL;
+	}
+
+	/* Perform argument substitution on the replacement list. */
+	substituted = _token_list_create (arguments);
+
+	for (node = macro->replacements->head; node; node = node->next)
+	{
+		if (node->token->type == IDENTIFIER &&
+		    _string_list_contains (macro->parameters,
+					   node->token->value.str,
+					   &parameter_index))
+		{
+			token_list_t *argument;
+			argument = _argument_list_member_at (arguments,
+							     parameter_index);
+			/* Before substituting, we expand the argument
+			 * tokens, or append a placeholder token for
+			 * an empty argument. */
+			if (argument->head) {
+				token_list_t *expanded_argument;
+				expanded_argument = _token_list_copy (parser,
+								      argument);
+				_glcpp_parser_expand_token_list (parser,
+								 expanded_argument);
+				_token_list_append_list (substituted,
+							 expanded_argument);
+			} else {
+				token_t *new_token;
+
+				new_token = _token_create_ival (substituted,
+								PLACEHOLDER,
+								PLACEHOLDER);
+				_token_list_append (substituted, new_token);
+			}
+		} else {
+			_token_list_append (substituted, node->token);
+		}
+	}
+
+	/* After argument substitution, and before further expansion
+	 * below, implement token pasting. */
+
+	_token_list_trim_trailing_space (substituted);
+
+	node = substituted->head;
+	while (node)
+	{
+		token_node_t *next_non_space;
+
+		/* Look ahead for a PASTE token, skipping space. */
+		next_non_space = node->next;
+		while (next_non_space && next_non_space->token->type == SPACE)
+			next_non_space = next_non_space->next;
+
+		if (next_non_space == NULL)
+			break;
+
+		if (next_non_space->token->type != PASTE) {
+			node = next_non_space;
+			continue;
+		}
+
+		/* Now find the next non-space token after the PASTE. */
+		next_non_space = next_non_space->next;
+		while (next_non_space && next_non_space->token->type == SPACE)
+			next_non_space = next_non_space->next;
+
+		if (next_non_space == NULL) {
+			yyerror (&node->token->location, parser, "'##' cannot appear at either end of a macro expansion\n");
+			return NULL;
+		}
+
+		node->token = _token_paste (parser, node->token, next_non_space->token);
+		node->next = next_non_space->next;
+		if (next_non_space == substituted->tail)
+			substituted->tail = node;
+
+		node = node->next;
+	}
+
+	substituted->non_space_tail = substituted->tail;
+
+	return substituted;
+}
+
+/* Compute the complete expansion of node, (and subsequent nodes after
+ * 'node' in the case that 'node' is a function-like macro and
+ * subsequent nodes are arguments).
+ *
+ * Returns NULL if node is a simple token with no expansion.
+ *
+ * Otherwise, returns the token list that results from the expansion
+ * and sets *last to the last node in the list that was consumed by
+ * the expansion. Specifically, *last will be set as follows:
+ *
+ *	As 'node' in the case of object-like macro expansion.
+ *
+ *	As the token of the closing right parenthesis in the case of
+ *	function-like macro expansion.
+ */
+static token_list_t *
+_glcpp_parser_expand_node (glcpp_parser_t *parser,
+			   token_node_t *node,
+			   token_node_t **last)
+{
+	token_t *token = node->token;
+	const char *identifier;
+	macro_t *macro;
+
+	/* We only expand identifiers */
+	if (token->type != IDENTIFIER) {
+		/* We change any COMMA into a COMMA_FINAL to prevent
+		 * it being mistaken for an argument separator
+		 * later. */
+		if (token->type == ',') {
+			token->type = COMMA_FINAL;
+			token->value.ival = COMMA_FINAL;
+		}
+
+		return NULL;
+	}
+
+	/* Look up this identifier in the hash table. */
+	identifier = token->value.str;
+	macro = hash_table_find (parser->defines, identifier);
+
+	/* Not a macro, so no expansion needed. */
+	if (macro == NULL)
+		return NULL;
+
+	/* Finally, don't expand this macro if we're already actively
+	 * expanding it, (to avoid infinite recursion). */
+	if (_parser_active_list_contains (parser, identifier)) {
+		/* We change the token type here from IDENTIFIER to
+		 * OTHER to prevent any future expansion of this
+		 * unexpanded token. */
+		char *str;
+		token_list_t *expansion;
+		token_t *final;
+
+		str = ralloc_strdup (parser, token->value.str);
+		final = _token_create_str (parser, OTHER, str);
+		expansion = _token_list_create (parser);
+		_token_list_append (expansion, final);
+		*last = node;
+		return expansion;
+	}
+
+	if (! macro->is_function)
+	{
+		*last = node;
+
+		/* Replace a macro defined as empty with a SPACE token. */
+		if (macro->replacements == NULL)
+			return _token_list_create_with_one_space (parser);
+
+		return _token_list_copy (parser, macro->replacements);
+	}
+
+	return _glcpp_parser_expand_function (parser, node, last);
+}
+
+/* Push a new identifier onto the parser's active list.
+ *
+ * Here, 'marker' is the token node that appears in the list after the
+ * expansion of 'identifier'. That is, when the list iterator begins
+ * examining 'marker', then it is time to pop this node from the
+ * active stack.
+ */
+static void
+_parser_active_list_push (glcpp_parser_t *parser,
+			  const char *identifier,
+			  token_node_t *marker)
+{
+	active_list_t *node;
+
+	node = ralloc (parser->active, active_list_t);
+	node->identifier = ralloc_strdup (node, identifier);
+	node->marker = marker;
+	node->next = parser->active;
+
+	parser->active = node;
+}
+
+static void
+_parser_active_list_pop (glcpp_parser_t *parser)
+{
+	active_list_t *node = parser->active;
+
+	if (node == NULL) {
+		parser->active = NULL;
+		return;
+	}
+
+	node = parser->active->next;
+	ralloc_free (parser->active);
+
+	parser->active = node;
+}
+
+static int
+_parser_active_list_contains (glcpp_parser_t *parser, const char *identifier)
+{
+	active_list_t *node;
+
+	if (parser->active == NULL)
+		return 0;
+
+	for (node = parser->active; node; node = node->next)
+		if (strcmp (node->identifier, identifier) == 0)
+			return 1;
+
+	return 0;
+}
+
+/* Walk over the token list replacing nodes with their expansion.
+ * Whenever nodes are expanded the walking will walk over the new
+ * nodes, continuing to expand as necessary. The results are placed in
+ * 'list' itself;
+ */
+static void
+_glcpp_parser_expand_token_list (glcpp_parser_t *parser,
+				 token_list_t *list)
+{
+	token_node_t *node_prev;
+	token_node_t *node, *last = NULL;
+	token_list_t *expansion;
+	active_list_t *active_initial = parser->active;
+
+	if (list == NULL)
+		return;
+
+	_token_list_trim_trailing_space (list);
+
+	node_prev = NULL;
+	node = list->head;
+
+	while (node) {
+
+		while (parser->active && parser->active->marker == node)
+			_parser_active_list_pop (parser);
+
+		expansion = _glcpp_parser_expand_node (parser, node, &last);
+		if (expansion) {
+			token_node_t *n;
+
+			for (n = node; n != last->next; n = n->next)
+				while (parser->active &&
+				       parser->active->marker == n)
+				{
+					_parser_active_list_pop (parser);
+				}
+
+			_parser_active_list_push (parser,
+						  node->token->value.str,
+						  last->next);
+			
+			/* Splice expansion into list, supporting a
+			 * simple deletion if the expansion is
+			 * empty. */
+			if (expansion->head) {
+				if (node_prev)
+					node_prev->next = expansion->head;
+				else
+					list->head = expansion->head;
+				expansion->tail->next = last->next;
+				if (last == list->tail)
+					list->tail = expansion->tail;
+			} else {
+				if (node_prev)
+					node_prev->next = last->next;
+				else
+					list->head = last->next;
+				if (last == list->tail)
+					list->tail = NULL;
+			}
+		} else {
+			node_prev = node;
+		}
+		node = node_prev ? node_prev->next : list->head;
+	}
+
+	/* Remove any lingering effects of this invocation on the
+	 * active list. That is, pop until the list looks like it did
+	 * at the beginning of this function. */
+	while (parser->active && parser->active != active_initial)
+		_parser_active_list_pop (parser);
+
+	list->non_space_tail = list->tail;
+}
+
+void
+_glcpp_parser_print_expanded_token_list (glcpp_parser_t *parser,
+					 token_list_t *list)
+{
+	if (list == NULL)
+		return;
+
+	_glcpp_parser_expand_token_list (parser, list);
+
+	_token_list_trim_trailing_space (list);
+
+	_token_list_print (parser, list);
+}
+
+static void
+_check_for_reserved_macro_name (glcpp_parser_t *parser, YYLTYPE *loc,
+				const char *identifier)
+{
+	/* According to the GLSL specification, macro names starting with "__"
+	 * or "GL_" are reserved for future use.  So, don't allow them.
+	 */
+	if (strncmp(identifier, "__", 2) == 0) {
+		glcpp_error (loc, parser, "Macro names starting with \"__\" are reserved.\n");
+	}
+	if (strncmp(identifier, "GL_", 3) == 0) {
+		glcpp_error (loc, parser, "Macro names starting with \"GL_\" are reserved.\n");
+	}
+}
+
+static int
+_macro_equal (macro_t *a, macro_t *b)
+{
+	if (a->is_function != b->is_function)
+		return 0;
+
+	if (a->is_function) {
+		if (! _string_list_equal (a->parameters, b->parameters))
+			return 0;
+	}
+
+	return _token_list_equal_ignoring_space (a->replacements,
+						 b->replacements);
+}
+
+void
+_define_object_macro (glcpp_parser_t *parser,
+		      YYLTYPE *loc,
+		      const char *identifier,
+		      token_list_t *replacements)
+{
+	macro_t *macro, *previous;
+
+	if (loc != NULL)
+		_check_for_reserved_macro_name(parser, loc, identifier);
+
+	macro = ralloc (parser, macro_t);
+
+	macro->is_function = 0;
+	macro->parameters = NULL;
+	macro->identifier = ralloc_strdup (macro, identifier);
+	macro->replacements = replacements;
+	ralloc_steal (macro, replacements);
+
+	previous = hash_table_find (parser->defines, identifier);
+	if (previous) {
+		if (_macro_equal (macro, previous)) {
+			ralloc_free (macro);
+			return;
+		}
+		glcpp_error (loc, parser, "Redefinition of macro %s\n",
+			     identifier);
+	}
+
+	hash_table_insert (parser->defines, macro, identifier);
+}
+
+void
+_define_function_macro (glcpp_parser_t *parser,
+			YYLTYPE *loc,
+			const char *identifier,
+			string_list_t *parameters,
+			token_list_t *replacements)
+{
+	macro_t *macro, *previous;
+
+	_check_for_reserved_macro_name(parser, loc, identifier);
+
+	macro = ralloc (parser, macro_t);
+	ralloc_steal (macro, parameters);
+	ralloc_steal (macro, replacements);
+
+	macro->is_function = 1;
+	macro->parameters = parameters;
+	macro->identifier = ralloc_strdup (macro, identifier);
+	macro->replacements = replacements;
+	previous = hash_table_find (parser->defines, identifier);
+	if (previous) {
+		if (_macro_equal (macro, previous)) {
+			ralloc_free (macro);
+			return;
+		}
+		glcpp_error (loc, parser, "Redefinition of macro %s\n",
+			     identifier);
+	}
+
+	hash_table_insert (parser->defines, macro, identifier);
+}
+
+static int
+glcpp_parser_lex (YYSTYPE *yylval, YYLTYPE *yylloc, glcpp_parser_t *parser)
+{
+	token_node_t *node;
+	int ret;
+
+	if (parser->lex_from_list == NULL) {
+		ret = glcpp_lex (yylval, yylloc, parser->scanner);
+
+		/* XXX: This ugly block of code exists for the sole
+		 * purpose of converting a NEWLINE token into a SPACE
+		 * token, but only in the case where we have seen a
+		 * function-like macro name, but have not yet seen its
+		 * closing parenthesis.
+		 *
+		 * There's perhaps a more compact way to do this with
+		 * mid-rule actions in the grammar.
+		 *
+		 * I'm definitely not pleased with the complexity of
+		 * this code here.
+		 */
+		if (parser->newline_as_space)
+		{
+			if (ret == '(') {
+				parser->paren_count++;
+			} else if (ret == ')') {
+				parser->paren_count--;
+				if (parser->paren_count == 0)
+					parser->newline_as_space = 0;
+			} else if (ret == NEWLINE) {
+				ret = SPACE;
+			} else if (ret != SPACE) {
+				if (parser->paren_count == 0)
+					parser->newline_as_space = 0;
+			}
+		}
+		else if (parser->in_control_line)
+		{
+			if (ret == NEWLINE)
+				parser->in_control_line = 0;
+		}
+		else if (ret == HASH_DEFINE_OBJ || ret == HASH_DEFINE_FUNC ||
+			   ret == HASH_UNDEF || ret == HASH_IF ||
+			   ret == HASH_IFDEF || ret == HASH_IFNDEF ||
+			   ret == HASH_ELIF || ret == HASH_ELSE ||
+			   ret == HASH_ENDIF || ret == HASH)
+		{
+			parser->in_control_line = 1;
+		}
+		else if (ret == IDENTIFIER)
+		{
+			macro_t *macro;
+			macro = hash_table_find (parser->defines,
+						 yylval->str);
+			if (macro && macro->is_function) {
+				parser->newline_as_space = 1;
+				parser->paren_count = 0;
+			}
+		}
+
+		return ret;
+	}
+
+	node = parser->lex_from_node;
+
+	if (node == NULL) {
+		ralloc_free (parser->lex_from_list);
+		parser->lex_from_list = NULL;
+		return NEWLINE;
+	}
+
+	*yylval = node->token->value;
+	ret = node->token->type;
+
+	parser->lex_from_node = node->next;
+
+	return ret;
+}
+
+static void
+glcpp_parser_lex_from (glcpp_parser_t *parser, token_list_t *list)
+{
+	token_node_t *node;
+
+	assert (parser->lex_from_list == NULL);
+
+	/* Copy list, eliminating any space tokens. */
+	parser->lex_from_list = _token_list_create (parser);
+
+	for (node = list->head; node; node = node->next) {
+		if (node->token->type == SPACE)
+			continue;
+		_token_list_append (parser->lex_from_list, node->token);
+	}
+
+	ralloc_free (list);
+
+	parser->lex_from_node = parser->lex_from_list->head;
+
+	/* It's possible the list consisted of nothing but whitespace. */
+	if (parser->lex_from_node == NULL) {
+		ralloc_free (parser->lex_from_list);
+		parser->lex_from_list = NULL;
+	}
+}
+
+static void
+_glcpp_parser_skip_stack_push_if (glcpp_parser_t *parser, YYLTYPE *loc,
+				  int condition)
+{
+	skip_type_t current = SKIP_NO_SKIP;
+	skip_node_t *node;
+
+	if (parser->skip_stack)
+		current = parser->skip_stack->type;
+
+	node = ralloc (parser, skip_node_t);
+	node->loc = *loc;
+
+	if (current == SKIP_NO_SKIP) {
+		if (condition)
+			node->type = SKIP_NO_SKIP;
+		else
+			node->type = SKIP_TO_ELSE;
+	} else {
+		node->type = SKIP_TO_ENDIF;
+	}
+
+	node->next = parser->skip_stack;
+	parser->skip_stack = node;
+}
+
+static void
+_glcpp_parser_skip_stack_change_if (glcpp_parser_t *parser, YYLTYPE *loc,
+				    const char *type, int condition)
+{
+	if (parser->skip_stack == NULL) {
+		glcpp_error (loc, parser, "%s without #if\n", type);
+		return;
+	}
+
+	if (parser->skip_stack->type == SKIP_TO_ELSE) {
+		if (condition)
+			parser->skip_stack->type = SKIP_NO_SKIP;
+	} else {
+		parser->skip_stack->type = SKIP_TO_ENDIF;
+	}
+}
+
+static void
+_glcpp_parser_skip_stack_pop (glcpp_parser_t *parser, YYLTYPE *loc)
+{
+	skip_node_t *node;
+
+	if (parser->skip_stack == NULL) {
+		glcpp_error (loc, parser, "#endif without #if\n");
+		return;
+	}
+
+	node = parser->skip_stack;
+	parser->skip_stack = node->next;
+	ralloc_free (node);
+}