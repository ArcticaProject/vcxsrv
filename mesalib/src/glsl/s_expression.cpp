<<<<<<< HEAD
/* -*- c++ -*- */
/*
 * Copyright © 2010 Intel Corporation
 *
 * Permission is hereby granted, free of charge, to any person obtaining a
 * copy of this software and associated documentation files (the "Software"),
 * to deal in the Software without restriction, including without limitation
 * the rights to use, copy, modify, merge, publish, distribute, sublicense,
 * and/or sell copies of the Software, and to permit persons to whom the
 * Software is furnished to do so, subject to the following conditions:
 *
 * The above copyright notice and this permission notice (including the next
 * paragraph) shall be included in all copies or substantial portions of the
 * Software.
 *
 * THE SOFTWARE IS PROVIDED "AS IS", WITHOUT WARRANTY OF ANY KIND, EXPRESS OR
 * IMPLIED, INCLUDING BUT NOT LIMITED TO THE WARRANTIES OF MERCHANTABILITY,
 * FITNESS FOR A PARTICULAR PURPOSE AND NONINFRINGEMENT.  IN NO EVENT SHALL
 * THE AUTHORS OR COPYRIGHT HOLDERS BE LIABLE FOR ANY CLAIM, DAMAGES OR OTHER
 * LIABILITY, WHETHER IN AN ACTION OF CONTRACT, TORT OR OTHERWISE, ARISING
 * FROM, OUT OF OR IN CONNECTION WITH THE SOFTWARE OR THE USE OR OTHER
 * DEALINGS IN THE SOFTWARE.
 */

#include <assert.h>
#include "s_expression.h"

s_symbol::s_symbol(const char *tmp, size_t n)
{
   this->str = ralloc_strndup (this, tmp, n);
   assert(this->str != NULL);
}

s_list::s_list()
{
}

static void
skip_whitespace(const char *& src)
{
   src += strspn(src, " \v\t\r\n");
   /* Also skip Scheme-style comments: semi-colon 'til end of line */
   if (src[0] == ';') {
      src += strcspn(src, "\n");
      skip_whitespace(src);
   }
}

static s_expression *
read_atom(void *ctx, const char *& src)
{
   s_expression *expr = NULL;

   skip_whitespace(src);

   size_t n = strcspn(src, "( \v\t\r\n);");
   if (n == 0)
      return NULL; // no atom

   // Check if the atom is a number.
   char *float_end = NULL;
   double f = glsl_strtod(src, &float_end);
   if (float_end != src) {
      char *int_end = NULL;
      int i = strtol(src, &int_end, 10);
      // If strtod matched more characters, it must have a decimal part
      if (float_end > int_end)
	 expr = new(ctx) s_float(f);
      else
	 expr = new(ctx) s_int(i);
   } else {
      // Not a number; return a symbol.
      expr = new(ctx) s_symbol(src, n);
   }

   src += n;

   return expr;
}

s_expression *
s_expression::read_expression(void *ctx, const char *&src)
{
   assert(src != NULL);

   s_expression *atom = read_atom(ctx, src);
   if (atom != NULL)
      return atom;

   skip_whitespace(src);
   if (src[0] == '(') {
      ++src;

      s_list *list = new(ctx) s_list;
      s_expression *expr;

      while ((expr = read_expression(ctx, src)) != NULL) {
	 list->subexpressions.push_tail(expr);
      }
      skip_whitespace(src);
      if (src[0] != ')') {
	 printf("Unclosed expression (check your parenthesis).\n");
	 return NULL;
      }
      ++src;
      return list;
   }
   return NULL;
}

void s_int::print()
{
   printf("%d", this->val);
}

void s_float::print()
{
   printf("%f", this->val);
}

void s_symbol::print()
{
   printf("%s", this->str);
}

void s_list::print()
{
   printf("(");
   foreach_iter(exec_list_iterator, it, this->subexpressions) {
      s_expression *expr = (s_expression*) it.get();
      expr->print();
      if (!expr->next->is_tail_sentinel())
	 printf(" ");
   }
   printf(")");
}

// --------------------------------------------------

bool
s_pattern::match(s_expression *expr)
{
   switch (type)
   {
   case EXPR:   *p_expr = expr; break;
   case LIST:   if (expr->is_list())   *p_list   = (s_list *)   expr; break;
   case SYMBOL: if (expr->is_symbol()) *p_symbol = (s_symbol *) expr; break;
   case NUMBER: if (expr->is_number()) *p_number = (s_number *) expr; break;
   case INT:    if (expr->is_int())    *p_int    = (s_int *)    expr; break;
   case STRING:
      s_symbol *sym = SX_AS_SYMBOL(expr);
      if (sym != NULL && strcmp(sym->value(), literal) == 0)
	 return true;
      return false;
   };

   return *p_expr == expr;
}

bool
s_match(s_expression *top, unsigned n, s_pattern *pattern, bool partial)
{
   s_list *list = SX_AS_LIST(top);
   if (list == NULL)
      return false;

   unsigned i = 0;
   foreach_iter(exec_list_iterator, it, list->subexpressions) {
      if (i >= n)
	 return partial; /* More actual items than the pattern expected */

      s_expression *expr = (s_expression *) it.get();
      if (expr == NULL || !pattern[i].match(expr))
	 return false;

      i++;
   }

   if (i < n)
      return false; /* Less actual items than the pattern expected */

   return true;
}
=======
/* -*- c++ -*- */
/*
 * Copyright © 2010 Intel Corporation
 *
 * Permission is hereby granted, free of charge, to any person obtaining a
 * copy of this software and associated documentation files (the "Software"),
 * to deal in the Software without restriction, including without limitation
 * the rights to use, copy, modify, merge, publish, distribute, sublicense,
 * and/or sell copies of the Software, and to permit persons to whom the
 * Software is furnished to do so, subject to the following conditions:
 *
 * The above copyright notice and this permission notice (including the next
 * paragraph) shall be included in all copies or substantial portions of the
 * Software.
 *
 * THE SOFTWARE IS PROVIDED "AS IS", WITHOUT WARRANTY OF ANY KIND, EXPRESS OR
 * IMPLIED, INCLUDING BUT NOT LIMITED TO THE WARRANTIES OF MERCHANTABILITY,
 * FITNESS FOR A PARTICULAR PURPOSE AND NONINFRINGEMENT.  IN NO EVENT SHALL
 * THE AUTHORS OR COPYRIGHT HOLDERS BE LIABLE FOR ANY CLAIM, DAMAGES OR OTHER
 * LIABILITY, WHETHER IN AN ACTION OF CONTRACT, TORT OR OTHERWISE, ARISING
 * FROM, OUT OF OR IN CONNECTION WITH THE SOFTWARE OR THE USE OR OTHER
 * DEALINGS IN THE SOFTWARE.
 */

#include <assert.h>
#include "s_expression.h"

s_symbol::s_symbol(const char *str, size_t n)
{
   /* Assume the given string is already nul-terminated and in memory that
    * will live as long as this node.
    */
   assert(str[n] == '\0');
   this->str = str;
}

s_list::s_list()
{
}

static void
skip_whitespace(const char *&src, char *&symbol_buffer)
{
   size_t n = strspn(src, " \v\t\r\n");
   src += n;
   symbol_buffer += n;
   /* Also skip Scheme-style comments: semi-colon 'til end of line */
   if (src[0] == ';') {
      n = strcspn(src, "\n");
      src += n;
      symbol_buffer += n;
      skip_whitespace(src, symbol_buffer);
   }
}

static s_expression *
read_atom(void *ctx, const char *&src, char *&symbol_buffer)
{
   s_expression *expr = NULL;

   skip_whitespace(src, symbol_buffer);

   size_t n = strcspn(src, "( \v\t\r\n);");
   if (n == 0)
      return NULL; // no atom

   // Check if the atom is a number.
   char *float_end = NULL;
   double f = glsl_strtod(src, &float_end);
   if (float_end != src) {
      char *int_end = NULL;
      int i = strtol(src, &int_end, 10);
      // If strtod matched more characters, it must have a decimal part
      if (float_end > int_end)
	 expr = new(ctx) s_float(f);
      else
	 expr = new(ctx) s_int(i);
   } else {
      // Not a number; return a symbol.
      symbol_buffer[n] = '\0';
      expr = new(ctx) s_symbol(symbol_buffer, n);
   }

   src += n;
   symbol_buffer += n;

   return expr;
}

static s_expression *
__read_expression(void *ctx, const char *&src, char *&symbol_buffer)
{
   s_expression *atom = read_atom(ctx, src, symbol_buffer);
   if (atom != NULL)
      return atom;

   skip_whitespace(src, symbol_buffer);
   if (src[0] == '(') {
      ++src;
      ++symbol_buffer;

      s_list *list = new(ctx) s_list;
      s_expression *expr;

      while ((expr = __read_expression(ctx, src, symbol_buffer)) != NULL) {
	 list->subexpressions.push_tail(expr);
      }
      skip_whitespace(src, symbol_buffer);
      if (src[0] != ')') {
	 printf("Unclosed expression (check your parenthesis).\n");
	 return NULL;
      }
      ++src;
      ++symbol_buffer;
      return list;
   }
   return NULL;
}

s_expression *
s_expression::read_expression(void *ctx, const char *&src)
{
   assert(src != NULL);

   /* When we encounter a Symbol, we need to save a nul-terminated copy of
    * the string.  However, ralloc_strndup'ing every individual Symbol is
    * extremely expensive.  We could avoid this by simply overwriting the
    * next character (guaranteed to be whitespace, parens, or semicolon) with
    * a nul-byte.  But overwriting non-whitespace would mess up parsing.
    *
    * So, just copy the whole buffer ahead of time.  Walk both, leaving the
    * original source string unmodified, and altering the copy to contain the
    * necessary nul-bytes whenever we encounter a symbol.
    */
   char *symbol_buffer = ralloc_strdup(ctx, src);
   return __read_expression(ctx, src, symbol_buffer);
}

void s_int::print()
{
   printf("%d", this->val);
}

void s_float::print()
{
   printf("%f", this->val);
}

void s_symbol::print()
{
   printf("%s", this->str);
}

void s_list::print()
{
   printf("(");
   foreach_iter(exec_list_iterator, it, this->subexpressions) {
      s_expression *expr = (s_expression*) it.get();
      expr->print();
      if (!expr->next->is_tail_sentinel())
	 printf(" ");
   }
   printf(")");
}

// --------------------------------------------------

bool
s_pattern::match(s_expression *expr)
{
   switch (type)
   {
   case EXPR:   *p_expr = expr; break;
   case LIST:   if (expr->is_list())   *p_list   = (s_list *)   expr; break;
   case SYMBOL: if (expr->is_symbol()) *p_symbol = (s_symbol *) expr; break;
   case NUMBER: if (expr->is_number()) *p_number = (s_number *) expr; break;
   case INT:    if (expr->is_int())    *p_int    = (s_int *)    expr; break;
   case STRING:
      s_symbol *sym = SX_AS_SYMBOL(expr);
      if (sym != NULL && strcmp(sym->value(), literal) == 0)
	 return true;
      return false;
   };

   return *p_expr == expr;
}

bool
s_match(s_expression *top, unsigned n, s_pattern *pattern, bool partial)
{
   s_list *list = SX_AS_LIST(top);
   if (list == NULL)
      return false;

   unsigned i = 0;
   foreach_iter(exec_list_iterator, it, list->subexpressions) {
      if (i >= n)
	 return partial; /* More actual items than the pattern expected */

      s_expression *expr = (s_expression *) it.get();
      if (expr == NULL || !pattern[i].match(expr))
	 return false;

      i++;
   }

   if (i < n)
      return false; /* Less actual items than the pattern expected */

   return true;
}
>>>>>>> 91e91b72
<|MERGE_RESOLUTION|>--- conflicted
+++ resolved
@@ -1,397 +1,211 @@
-<<<<<<< HEAD
-/* -*- c++ -*- */
-/*
- * Copyright © 2010 Intel Corporation
- *
- * Permission is hereby granted, free of charge, to any person obtaining a
- * copy of this software and associated documentation files (the "Software"),
- * to deal in the Software without restriction, including without limitation
- * the rights to use, copy, modify, merge, publish, distribute, sublicense,
- * and/or sell copies of the Software, and to permit persons to whom the
- * Software is furnished to do so, subject to the following conditions:
- *
- * The above copyright notice and this permission notice (including the next
- * paragraph) shall be included in all copies or substantial portions of the
- * Software.
- *
- * THE SOFTWARE IS PROVIDED "AS IS", WITHOUT WARRANTY OF ANY KIND, EXPRESS OR
- * IMPLIED, INCLUDING BUT NOT LIMITED TO THE WARRANTIES OF MERCHANTABILITY,
- * FITNESS FOR A PARTICULAR PURPOSE AND NONINFRINGEMENT.  IN NO EVENT SHALL
- * THE AUTHORS OR COPYRIGHT HOLDERS BE LIABLE FOR ANY CLAIM, DAMAGES OR OTHER
- * LIABILITY, WHETHER IN AN ACTION OF CONTRACT, TORT OR OTHERWISE, ARISING
- * FROM, OUT OF OR IN CONNECTION WITH THE SOFTWARE OR THE USE OR OTHER
- * DEALINGS IN THE SOFTWARE.
- */
-
-#include <assert.h>
-#include "s_expression.h"
-
-s_symbol::s_symbol(const char *tmp, size_t n)
-{
-   this->str = ralloc_strndup (this, tmp, n);
-   assert(this->str != NULL);
-}
-
-s_list::s_list()
-{
-}
-
-static void
-skip_whitespace(const char *& src)
-{
-   src += strspn(src, " \v\t\r\n");
-   /* Also skip Scheme-style comments: semi-colon 'til end of line */
-   if (src[0] == ';') {
-      src += strcspn(src, "\n");
-      skip_whitespace(src);
-   }
-}
-
-static s_expression *
-read_atom(void *ctx, const char *& src)
-{
-   s_expression *expr = NULL;
-
-   skip_whitespace(src);
-
-   size_t n = strcspn(src, "( \v\t\r\n);");
-   if (n == 0)
-      return NULL; // no atom
-
-   // Check if the atom is a number.
-   char *float_end = NULL;
-   double f = glsl_strtod(src, &float_end);
-   if (float_end != src) {
-      char *int_end = NULL;
-      int i = strtol(src, &int_end, 10);
-      // If strtod matched more characters, it must have a decimal part
-      if (float_end > int_end)
-	 expr = new(ctx) s_float(f);
-      else
-	 expr = new(ctx) s_int(i);
-   } else {
-      // Not a number; return a symbol.
-      expr = new(ctx) s_symbol(src, n);
-   }
-
-   src += n;
-
-   return expr;
-}
-
-s_expression *
-s_expression::read_expression(void *ctx, const char *&src)
-{
-   assert(src != NULL);
-
-   s_expression *atom = read_atom(ctx, src);
-   if (atom != NULL)
-      return atom;
-
-   skip_whitespace(src);
-   if (src[0] == '(') {
-      ++src;
-
-      s_list *list = new(ctx) s_list;
-      s_expression *expr;
-
-      while ((expr = read_expression(ctx, src)) != NULL) {
-	 list->subexpressions.push_tail(expr);
-      }
-      skip_whitespace(src);
-      if (src[0] != ')') {
-	 printf("Unclosed expression (check your parenthesis).\n");
-	 return NULL;
-      }
-      ++src;
-      return list;
-   }
-   return NULL;
-}
-
-void s_int::print()
-{
-   printf("%d", this->val);
-}
-
-void s_float::print()
-{
-   printf("%f", this->val);
-}
-
-void s_symbol::print()
-{
-   printf("%s", this->str);
-}
-
-void s_list::print()
-{
-   printf("(");
-   foreach_iter(exec_list_iterator, it, this->subexpressions) {
-      s_expression *expr = (s_expression*) it.get();
-      expr->print();
-      if (!expr->next->is_tail_sentinel())
-	 printf(" ");
-   }
-   printf(")");
-}
-
-// --------------------------------------------------
-
-bool
-s_pattern::match(s_expression *expr)
-{
-   switch (type)
-   {
-   case EXPR:   *p_expr = expr; break;
-   case LIST:   if (expr->is_list())   *p_list   = (s_list *)   expr; break;
-   case SYMBOL: if (expr->is_symbol()) *p_symbol = (s_symbol *) expr; break;
-   case NUMBER: if (expr->is_number()) *p_number = (s_number *) expr; break;
-   case INT:    if (expr->is_int())    *p_int    = (s_int *)    expr; break;
-   case STRING:
-      s_symbol *sym = SX_AS_SYMBOL(expr);
-      if (sym != NULL && strcmp(sym->value(), literal) == 0)
-	 return true;
-      return false;
-   };
-
-   return *p_expr == expr;
-}
-
-bool
-s_match(s_expression *top, unsigned n, s_pattern *pattern, bool partial)
-{
-   s_list *list = SX_AS_LIST(top);
-   if (list == NULL)
-      return false;
-
-   unsigned i = 0;
-   foreach_iter(exec_list_iterator, it, list->subexpressions) {
-      if (i >= n)
-	 return partial; /* More actual items than the pattern expected */
-
-      s_expression *expr = (s_expression *) it.get();
-      if (expr == NULL || !pattern[i].match(expr))
-	 return false;
-
-      i++;
-   }
-
-   if (i < n)
-      return false; /* Less actual items than the pattern expected */
-
-   return true;
-}
-=======
-/* -*- c++ -*- */
-/*
- * Copyright © 2010 Intel Corporation
- *
- * Permission is hereby granted, free of charge, to any person obtaining a
- * copy of this software and associated documentation files (the "Software"),
- * to deal in the Software without restriction, including without limitation
- * the rights to use, copy, modify, merge, publish, distribute, sublicense,
- * and/or sell copies of the Software, and to permit persons to whom the
- * Software is furnished to do so, subject to the following conditions:
- *
- * The above copyright notice and this permission notice (including the next
- * paragraph) shall be included in all copies or substantial portions of the
- * Software.
- *
- * THE SOFTWARE IS PROVIDED "AS IS", WITHOUT WARRANTY OF ANY KIND, EXPRESS OR
- * IMPLIED, INCLUDING BUT NOT LIMITED TO THE WARRANTIES OF MERCHANTABILITY,
- * FITNESS FOR A PARTICULAR PURPOSE AND NONINFRINGEMENT.  IN NO EVENT SHALL
- * THE AUTHORS OR COPYRIGHT HOLDERS BE LIABLE FOR ANY CLAIM, DAMAGES OR OTHER
- * LIABILITY, WHETHER IN AN ACTION OF CONTRACT, TORT OR OTHERWISE, ARISING
- * FROM, OUT OF OR IN CONNECTION WITH THE SOFTWARE OR THE USE OR OTHER
- * DEALINGS IN THE SOFTWARE.
- */
-
-#include <assert.h>
-#include "s_expression.h"
-
-s_symbol::s_symbol(const char *str, size_t n)
-{
-   /* Assume the given string is already nul-terminated and in memory that
-    * will live as long as this node.
-    */
-   assert(str[n] == '\0');
-   this->str = str;
-}
-
-s_list::s_list()
-{
-}
-
-static void
-skip_whitespace(const char *&src, char *&symbol_buffer)
-{
-   size_t n = strspn(src, " \v\t\r\n");
-   src += n;
-   symbol_buffer += n;
-   /* Also skip Scheme-style comments: semi-colon 'til end of line */
-   if (src[0] == ';') {
-      n = strcspn(src, "\n");
-      src += n;
-      symbol_buffer += n;
-      skip_whitespace(src, symbol_buffer);
-   }
-}
-
-static s_expression *
-read_atom(void *ctx, const char *&src, char *&symbol_buffer)
-{
-   s_expression *expr = NULL;
-
-   skip_whitespace(src, symbol_buffer);
-
-   size_t n = strcspn(src, "( \v\t\r\n);");
-   if (n == 0)
-      return NULL; // no atom
-
-   // Check if the atom is a number.
-   char *float_end = NULL;
-   double f = glsl_strtod(src, &float_end);
-   if (float_end != src) {
-      char *int_end = NULL;
-      int i = strtol(src, &int_end, 10);
-      // If strtod matched more characters, it must have a decimal part
-      if (float_end > int_end)
-	 expr = new(ctx) s_float(f);
-      else
-	 expr = new(ctx) s_int(i);
-   } else {
-      // Not a number; return a symbol.
-      symbol_buffer[n] = '\0';
-      expr = new(ctx) s_symbol(symbol_buffer, n);
-   }
-
-   src += n;
-   symbol_buffer += n;
-
-   return expr;
-}
-
-static s_expression *
-__read_expression(void *ctx, const char *&src, char *&symbol_buffer)
-{
-   s_expression *atom = read_atom(ctx, src, symbol_buffer);
-   if (atom != NULL)
-      return atom;
-
-   skip_whitespace(src, symbol_buffer);
-   if (src[0] == '(') {
-      ++src;
-      ++symbol_buffer;
-
-      s_list *list = new(ctx) s_list;
-      s_expression *expr;
-
-      while ((expr = __read_expression(ctx, src, symbol_buffer)) != NULL) {
-	 list->subexpressions.push_tail(expr);
-      }
-      skip_whitespace(src, symbol_buffer);
-      if (src[0] != ')') {
-	 printf("Unclosed expression (check your parenthesis).\n");
-	 return NULL;
-      }
-      ++src;
-      ++symbol_buffer;
-      return list;
-   }
-   return NULL;
-}
-
-s_expression *
-s_expression::read_expression(void *ctx, const char *&src)
-{
-   assert(src != NULL);
-
-   /* When we encounter a Symbol, we need to save a nul-terminated copy of
-    * the string.  However, ralloc_strndup'ing every individual Symbol is
-    * extremely expensive.  We could avoid this by simply overwriting the
-    * next character (guaranteed to be whitespace, parens, or semicolon) with
-    * a nul-byte.  But overwriting non-whitespace would mess up parsing.
-    *
-    * So, just copy the whole buffer ahead of time.  Walk both, leaving the
-    * original source string unmodified, and altering the copy to contain the
-    * necessary nul-bytes whenever we encounter a symbol.
-    */
-   char *symbol_buffer = ralloc_strdup(ctx, src);
-   return __read_expression(ctx, src, symbol_buffer);
-}
-
-void s_int::print()
-{
-   printf("%d", this->val);
-}
-
-void s_float::print()
-{
-   printf("%f", this->val);
-}
-
-void s_symbol::print()
-{
-   printf("%s", this->str);
-}
-
-void s_list::print()
-{
-   printf("(");
-   foreach_iter(exec_list_iterator, it, this->subexpressions) {
-      s_expression *expr = (s_expression*) it.get();
-      expr->print();
-      if (!expr->next->is_tail_sentinel())
-	 printf(" ");
-   }
-   printf(")");
-}
-
-// --------------------------------------------------
-
-bool
-s_pattern::match(s_expression *expr)
-{
-   switch (type)
-   {
-   case EXPR:   *p_expr = expr; break;
-   case LIST:   if (expr->is_list())   *p_list   = (s_list *)   expr; break;
-   case SYMBOL: if (expr->is_symbol()) *p_symbol = (s_symbol *) expr; break;
-   case NUMBER: if (expr->is_number()) *p_number = (s_number *) expr; break;
-   case INT:    if (expr->is_int())    *p_int    = (s_int *)    expr; break;
-   case STRING:
-      s_symbol *sym = SX_AS_SYMBOL(expr);
-      if (sym != NULL && strcmp(sym->value(), literal) == 0)
-	 return true;
-      return false;
-   };
-
-   return *p_expr == expr;
-}
-
-bool
-s_match(s_expression *top, unsigned n, s_pattern *pattern, bool partial)
-{
-   s_list *list = SX_AS_LIST(top);
-   if (list == NULL)
-      return false;
-
-   unsigned i = 0;
-   foreach_iter(exec_list_iterator, it, list->subexpressions) {
-      if (i >= n)
-	 return partial; /* More actual items than the pattern expected */
-
-      s_expression *expr = (s_expression *) it.get();
-      if (expr == NULL || !pattern[i].match(expr))
-	 return false;
-
-      i++;
-   }
-
-   if (i < n)
-      return false; /* Less actual items than the pattern expected */
-
-   return true;
-}
->>>>>>> 91e91b72
+/* -*- c++ -*- */
+/*
+ * Copyright © 2010 Intel Corporation
+ *
+ * Permission is hereby granted, free of charge, to any person obtaining a
+ * copy of this software and associated documentation files (the "Software"),
+ * to deal in the Software without restriction, including without limitation
+ * the rights to use, copy, modify, merge, publish, distribute, sublicense,
+ * and/or sell copies of the Software, and to permit persons to whom the
+ * Software is furnished to do so, subject to the following conditions:
+ *
+ * The above copyright notice and this permission notice (including the next
+ * paragraph) shall be included in all copies or substantial portions of the
+ * Software.
+ *
+ * THE SOFTWARE IS PROVIDED "AS IS", WITHOUT WARRANTY OF ANY KIND, EXPRESS OR
+ * IMPLIED, INCLUDING BUT NOT LIMITED TO THE WARRANTIES OF MERCHANTABILITY,
+ * FITNESS FOR A PARTICULAR PURPOSE AND NONINFRINGEMENT.  IN NO EVENT SHALL
+ * THE AUTHORS OR COPYRIGHT HOLDERS BE LIABLE FOR ANY CLAIM, DAMAGES OR OTHER
+ * LIABILITY, WHETHER IN AN ACTION OF CONTRACT, TORT OR OTHERWISE, ARISING
+ * FROM, OUT OF OR IN CONNECTION WITH THE SOFTWARE OR THE USE OR OTHER
+ * DEALINGS IN THE SOFTWARE.
+ */
+
+#include <assert.h>
+#include "s_expression.h"
+
+s_symbol::s_symbol(const char *str, size_t n)
+{
+   /* Assume the given string is already nul-terminated and in memory that
+    * will live as long as this node.
+    */
+   assert(str[n] == '\0');
+   this->str = str;
+}
+
+s_list::s_list()
+{
+}
+
+static void
+skip_whitespace(const char *&src, char *&symbol_buffer)
+{
+   size_t n = strspn(src, " \v\t\r\n");
+   src += n;
+   symbol_buffer += n;
+   /* Also skip Scheme-style comments: semi-colon 'til end of line */
+   if (src[0] == ';') {
+      n = strcspn(src, "\n");
+      src += n;
+      symbol_buffer += n;
+      skip_whitespace(src, symbol_buffer);
+   }
+}
+
+static s_expression *
+read_atom(void *ctx, const char *&src, char *&symbol_buffer)
+{
+   s_expression *expr = NULL;
+
+   skip_whitespace(src, symbol_buffer);
+
+   size_t n = strcspn(src, "( \v\t\r\n);");
+   if (n == 0)
+      return NULL; // no atom
+
+   // Check if the atom is a number.
+   char *float_end = NULL;
+   double f = glsl_strtod(src, &float_end);
+   if (float_end != src) {
+      char *int_end = NULL;
+      int i = strtol(src, &int_end, 10);
+      // If strtod matched more characters, it must have a decimal part
+      if (float_end > int_end)
+	 expr = new(ctx) s_float(f);
+      else
+	 expr = new(ctx) s_int(i);
+   } else {
+      // Not a number; return a symbol.
+      symbol_buffer[n] = '\0';
+      expr = new(ctx) s_symbol(symbol_buffer, n);
+   }
+
+   src += n;
+   symbol_buffer += n;
+
+   return expr;
+}
+
+static s_expression *
+__read_expression(void *ctx, const char *&src, char *&symbol_buffer)
+{
+   s_expression *atom = read_atom(ctx, src, symbol_buffer);
+   if (atom != NULL)
+      return atom;
+
+   skip_whitespace(src, symbol_buffer);
+   if (src[0] == '(') {
+      ++src;
+      ++symbol_buffer;
+
+      s_list *list = new(ctx) s_list;
+      s_expression *expr;
+
+      while ((expr = __read_expression(ctx, src, symbol_buffer)) != NULL) {
+	 list->subexpressions.push_tail(expr);
+      }
+      skip_whitespace(src, symbol_buffer);
+      if (src[0] != ')') {
+	 printf("Unclosed expression (check your parenthesis).\n");
+	 return NULL;
+      }
+      ++src;
+      ++symbol_buffer;
+      return list;
+   }
+   return NULL;
+}
+
+s_expression *
+s_expression::read_expression(void *ctx, const char *&src)
+{
+   assert(src != NULL);
+
+   /* When we encounter a Symbol, we need to save a nul-terminated copy of
+    * the string.  However, ralloc_strndup'ing every individual Symbol is
+    * extremely expensive.  We could avoid this by simply overwriting the
+    * next character (guaranteed to be whitespace, parens, or semicolon) with
+    * a nul-byte.  But overwriting non-whitespace would mess up parsing.
+    *
+    * So, just copy the whole buffer ahead of time.  Walk both, leaving the
+    * original source string unmodified, and altering the copy to contain the
+    * necessary nul-bytes whenever we encounter a symbol.
+    */
+   char *symbol_buffer = ralloc_strdup(ctx, src);
+   return __read_expression(ctx, src, symbol_buffer);
+}
+
+void s_int::print()
+{
+   printf("%d", this->val);
+}
+
+void s_float::print()
+{
+   printf("%f", this->val);
+}
+
+void s_symbol::print()
+{
+   printf("%s", this->str);
+}
+
+void s_list::print()
+{
+   printf("(");
+   foreach_iter(exec_list_iterator, it, this->subexpressions) {
+      s_expression *expr = (s_expression*) it.get();
+      expr->print();
+      if (!expr->next->is_tail_sentinel())
+	 printf(" ");
+   }
+   printf(")");
+}
+
+// --------------------------------------------------
+
+bool
+s_pattern::match(s_expression *expr)
+{
+   switch (type)
+   {
+   case EXPR:   *p_expr = expr; break;
+   case LIST:   if (expr->is_list())   *p_list   = (s_list *)   expr; break;
+   case SYMBOL: if (expr->is_symbol()) *p_symbol = (s_symbol *) expr; break;
+   case NUMBER: if (expr->is_number()) *p_number = (s_number *) expr; break;
+   case INT:    if (expr->is_int())    *p_int    = (s_int *)    expr; break;
+   case STRING:
+      s_symbol *sym = SX_AS_SYMBOL(expr);
+      if (sym != NULL && strcmp(sym->value(), literal) == 0)
+	 return true;
+      return false;
+   };
+
+   return *p_expr == expr;
+}
+
+bool
+s_match(s_expression *top, unsigned n, s_pattern *pattern, bool partial)
+{
+   s_list *list = SX_AS_LIST(top);
+   if (list == NULL)
+      return false;
+
+   unsigned i = 0;
+   foreach_iter(exec_list_iterator, it, list->subexpressions) {
+      if (i >= n)
+	 return partial; /* More actual items than the pattern expected */
+
+      s_expression *expr = (s_expression *) it.get();
+      if (expr == NULL || !pattern[i].match(expr))
+	 return false;
+
+      i++;
+   }
+
+   if (i < n)
+      return false; /* Less actual items than the pattern expected */
+
+   return true;
+}