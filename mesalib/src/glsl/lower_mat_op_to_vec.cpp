<<<<<<< HEAD
/*
 * Copyright © 2010 Intel Corporation
 *
 * Permission is hereby granted, free of charge, to any person obtaining a
 * copy of this software and associated documentation files (the "Software"),
 * to deal in the Software without restriction, including without limitation
 * the rights to use, copy, modify, merge, publish, distribute, sublicense,
 * and/or sell copies of the Software, and to permit persons to whom the
 * Software is furnished to do so, subject to the following conditions:
 *
 * The above copyright notice and this permission notice (including the next
 * paragraph) shall be included in all copies or substantial portions of the
 * Software.
 *
 * THE SOFTWARE IS PROVIDED "AS IS", WITHOUT WARRANTY OF ANY KIND, EXPRESS OR
 * IMPLIED, INCLUDING BUT NOT LIMITED TO THE WARRANTIES OF MERCHANTABILITY,
 * FITNESS FOR A PARTICULAR PURPOSE AND NONINFRINGEMENT.  IN NO EVENT SHALL
 * THE AUTHORS OR COPYRIGHT HOLDERS BE LIABLE FOR ANY CLAIM, DAMAGES OR OTHER
 * LIABILITY, WHETHER IN AN ACTION OF CONTRACT, TORT OR OTHERWISE, ARISING
 * FROM, OUT OF OR IN CONNECTION WITH THE SOFTWARE OR THE USE OR OTHER
 * DEALINGS IN THE SOFTWARE.
 */

/**
 * \file lower_mat_op_to_vec.cpp
 *
 * Breaks matrix operation expressions down to a series of vector operations.
 *
 * Generally this is how we have to codegen matrix operations for a
 * GPU, so this gives us the chance to constant fold operations on a
 * column or row.
 */

#include "ir.h"
#include "ir_expression_flattening.h"
#include "glsl_types.h"

class ir_mat_op_to_vec_visitor : public ir_hierarchical_visitor {
public:
   ir_mat_op_to_vec_visitor()
   {
      this->made_progress = false;
      this->mem_ctx = NULL;
   }

   ir_visitor_status visit_leave(ir_assignment *);

   ir_dereference *get_column(ir_variable *var, int col);
   ir_rvalue *get_element(ir_variable *var, int col, int row);

   void do_mul_mat_mat(ir_variable *result_var,
		       ir_variable *a_var, ir_variable *b_var);
   void do_mul_mat_vec(ir_variable *result_var,
		       ir_variable *a_var, ir_variable *b_var);
   void do_mul_vec_mat(ir_variable *result_var,
		       ir_variable *a_var, ir_variable *b_var);
   void do_mul_mat_scalar(ir_variable *result_var,
			  ir_variable *a_var, ir_variable *b_var);
   void do_equal_mat_mat(ir_variable *result_var, ir_variable *a_var,
			 ir_variable *b_var, bool test_equal);

   void *mem_ctx;
   bool made_progress;
};

static bool
mat_op_to_vec_predicate(ir_instruction *ir)
{
   ir_expression *expr = ir->as_expression();
   unsigned int i;

   if (!expr)
      return false;

   for (i = 0; i < expr->get_num_operands(); i++) {
      if (expr->operands[i]->type->is_matrix())
	 return true;
   }

   return false;
}

bool
do_mat_op_to_vec(exec_list *instructions)
{
   ir_mat_op_to_vec_visitor v;

   /* Pull out any matrix expression to a separate assignment to a
    * temp.  This will make our handling of the breakdown to
    * operations on the matrix's vector components much easier.
    */
   do_expression_flattening(instructions, mat_op_to_vec_predicate);

   visit_list_elements(&v, instructions);

   return v.made_progress;
}

ir_rvalue *
ir_mat_op_to_vec_visitor::get_element(ir_variable *var, int col, int row)
{
   ir_dereference *deref;

   deref = new(mem_ctx) ir_dereference_variable(var);

   if (var->type->is_matrix()) {
      deref = new(mem_ctx) ir_dereference_array(var,
						new(mem_ctx) ir_constant(col));
   } else {
      assert(col == 0);
   }

   return new(mem_ctx) ir_swizzle(deref, row, 0, 0, 0, 1);
}

ir_dereference *
ir_mat_op_to_vec_visitor::get_column(ir_variable *var, int row)
{
   ir_dereference *deref;

   if (!var->type->is_matrix()) {
      deref = new(mem_ctx) ir_dereference_variable(var);
   } else {
      deref = new(mem_ctx) ir_dereference_variable(var);
      deref = new(mem_ctx) ir_dereference_array(deref,
						new(mem_ctx) ir_constant(row));
   }

   return deref;
}

void
ir_mat_op_to_vec_visitor::do_mul_mat_mat(ir_variable *result_var,
					 ir_variable *a_var,
					 ir_variable *b_var)
{
   int b_col, i;
   ir_assignment *assign;
   ir_expression *expr;

   for (b_col = 0; b_col < b_var->type->matrix_columns; b_col++) {
      ir_rvalue *a = get_column(a_var, 0);
      ir_rvalue *b = get_element(b_var, b_col, 0);

      /* first column */
      expr = new(mem_ctx) ir_expression(ir_binop_mul,
					a->type,
					a,
					b);

      /* following columns */
      for (i = 1; i < a_var->type->matrix_columns; i++) {
	 ir_expression *mul_expr;

	 a = get_column(a_var, i);
	 b = get_element(b_var, b_col, i);

	 mul_expr = new(mem_ctx) ir_expression(ir_binop_mul,
					       a->type,
					       a,
					       b);
	 expr = new(mem_ctx) ir_expression(ir_binop_add,
					   a->type,
					   expr,
					   mul_expr);
      }

      ir_rvalue *result = get_column(result_var, b_col);
      assign = new(mem_ctx) ir_assignment(result,
					  expr,
					  NULL);
      base_ir->insert_before(assign);
   }
}

void
ir_mat_op_to_vec_visitor::do_mul_mat_vec(ir_variable *result_var,
					 ir_variable *a_var,
					 ir_variable *b_var)
{
   int i;
   ir_rvalue *a = get_column(a_var, 0);
   ir_rvalue *b = get_element(b_var, 0, 0);
   ir_assignment *assign;
   ir_expression *expr;

   /* first column */
   expr = new(mem_ctx) ir_expression(ir_binop_mul,
				     result_var->type,
				     a,
				     b);

   /* following columns */
   for (i = 1; i < a_var->type->matrix_columns; i++) {
      ir_expression *mul_expr;

      a = get_column(a_var, i);
      b = get_element(b_var, 0, i);

      mul_expr = new(mem_ctx) ir_expression(ir_binop_mul,
					    result_var->type,
					    a,
					    b);
      expr = new(mem_ctx) ir_expression(ir_binop_add,
					result_var->type,
					expr,
					mul_expr);
   }

   ir_rvalue *result = new(mem_ctx) ir_dereference_variable(result_var);
   assign = new(mem_ctx) ir_assignment(result,
				       expr,
				       NULL);
   base_ir->insert_before(assign);
}

void
ir_mat_op_to_vec_visitor::do_mul_vec_mat(ir_variable *result_var,
					 ir_variable *a_var,
					 ir_variable *b_var)
{
   int i;

   for (i = 0; i < b_var->type->matrix_columns; i++) {
      ir_rvalue *a = new(mem_ctx) ir_dereference_variable(a_var);
      ir_rvalue *b = get_column(b_var, i);
      ir_rvalue *result;
      ir_expression *column_expr;
      ir_assignment *column_assign;

      result = new(mem_ctx) ir_dereference_variable(result_var);
      result = new(mem_ctx) ir_swizzle(result, i, 0, 0, 0, 1);

      column_expr = new(mem_ctx) ir_expression(ir_binop_dot,
					       result->type,
					       a,
					       b);

      column_assign = new(mem_ctx) ir_assignment(result,
						 column_expr,
						 NULL);
      base_ir->insert_before(column_assign);
   }
}

void
ir_mat_op_to_vec_visitor::do_mul_mat_scalar(ir_variable *result_var,
					    ir_variable *a_var,
					    ir_variable *b_var)
{
   int i;

   for (i = 0; i < a_var->type->matrix_columns; i++) {
      ir_rvalue *a = get_column(a_var, i);
      ir_rvalue *b = new(mem_ctx) ir_dereference_variable(b_var);
      ir_rvalue *result = get_column(result_var, i);
      ir_expression *column_expr;
      ir_assignment *column_assign;

      column_expr = new(mem_ctx) ir_expression(ir_binop_mul,
					       result->type,
					       a,
					       b);

      column_assign = new(mem_ctx) ir_assignment(result,
						 column_expr,
						 NULL);
      base_ir->insert_before(column_assign);
   }
}

void
ir_mat_op_to_vec_visitor::do_equal_mat_mat(ir_variable *result_var,
					   ir_variable *a_var,
					   ir_variable *b_var,
					   bool test_equal)
{
   /* This essentially implements the following GLSL:
    *
    * bool equal(mat4 a, mat4 b)
    * {
    *   return !any(bvec4(a[0] != b[0],
    *                     a[1] != b[1],
    *                     a[2] != b[2],
    *                     a[3] != b[3]);
    * }
    *
    * bool nequal(mat4 a, mat4 b)
    * {
    *   return any(bvec4(a[0] != b[0],
    *                    a[1] != b[1],
    *                    a[2] != b[2],
    *                    a[3] != b[3]);
    * }
    */
   const unsigned columns = a_var->type->matrix_columns;
   const glsl_type *const bvec_type =
      glsl_type::get_instance(GLSL_TYPE_BOOL, columns, 1);

   ir_variable *const tmp_bvec =
      new(this->mem_ctx) ir_variable(bvec_type, "mat_cmp_bvec",
				     ir_var_temporary);
   this->base_ir->insert_before(tmp_bvec);

   for (unsigned i = 0; i < columns; i++) {
      ir_dereference *const op0 = get_column(a_var, i);
      ir_dereference *const op1 = get_column(b_var, i);

      ir_expression *const cmp =
	 new(this->mem_ctx) ir_expression(ir_binop_any_nequal,
					  glsl_type::bool_type, op0, op1);

      ir_dereference *const lhs =
	 new(this->mem_ctx) ir_dereference_variable(tmp_bvec);

      ir_assignment *const assign =
	 new(this->mem_ctx) ir_assignment(lhs, cmp, NULL, (1U << i));

      this->base_ir->insert_before(assign);
   }

   ir_rvalue *const val =
      new(this->mem_ctx) ir_dereference_variable(tmp_bvec);

   ir_expression *any =
      new(this->mem_ctx) ir_expression(ir_unop_any, glsl_type::bool_type,
				       val, NULL);

   if (test_equal)
      any = new(this->mem_ctx) ir_expression(ir_unop_logic_not,
					     glsl_type::bool_type,
					     any, NULL);

   ir_rvalue *const result =
      new(this->mem_ctx) ir_dereference_variable(result_var);

   ir_assignment *const assign =
	 new(mem_ctx) ir_assignment(result, any, NULL);
   base_ir->insert_before(assign);
}

static bool
has_matrix_operand(const ir_expression *expr, unsigned &columns)
{
   for (unsigned i = 0; i < expr->get_num_operands(); i++) {
      if (expr->operands[i]->type->is_matrix()) {
	 columns = expr->operands[i]->type->matrix_columns;
	 return true;
      }
   }

   return false;
}


ir_visitor_status
ir_mat_op_to_vec_visitor::visit_leave(ir_assignment *orig_assign)
{
   ir_expression *orig_expr = orig_assign->rhs->as_expression();
   unsigned int i, matrix_columns = 1;
   ir_variable *op_var[2];

   if (!orig_expr)
      return visit_continue;

   if (!has_matrix_operand(orig_expr, matrix_columns))
      return visit_continue;

   assert(orig_expr->get_num_operands() <= 2);

   mem_ctx = ralloc_parent(orig_assign);

   ir_dereference_variable *lhs_deref =
      orig_assign->lhs->as_dereference_variable();
   assert(lhs_deref);

   ir_variable *result_var = lhs_deref->var;

   /* Store the expression operands in temps so we can use them
    * multiple times.
    */
   for (i = 0; i < orig_expr->get_num_operands(); i++) {
      ir_assignment *assign;

      op_var[i] = new(mem_ctx) ir_variable(orig_expr->operands[i]->type,
					   "mat_op_to_vec",
					   ir_var_temporary);
      base_ir->insert_before(op_var[i]);

      lhs_deref = new(mem_ctx) ir_dereference_variable(op_var[i]);
      assign = new(mem_ctx) ir_assignment(lhs_deref,
					  orig_expr->operands[i],
					  NULL);
      base_ir->insert_before(assign);
   }

   /* OK, time to break down this matrix operation. */
   switch (orig_expr->operation) {
   case ir_unop_neg: {
      const unsigned mask = (1U << result_var->type->vector_elements) - 1;

      /* Apply the operation to each column.*/
      for (i = 0; i < matrix_columns; i++) {
	 ir_rvalue *op0 = get_column(op_var[0], i);
	 ir_dereference *result = get_column(result_var, i);
	 ir_expression *column_expr;
	 ir_assignment *column_assign;

	 column_expr = new(mem_ctx) ir_expression(orig_expr->operation,
						  result->type,
						  op0,
						  NULL);

	 column_assign = new(mem_ctx) ir_assignment(result,
						    column_expr,
						    NULL,
						    mask);
	 assert(column_assign->write_mask != 0);
	 base_ir->insert_before(column_assign);
      }
      break;
   }
   case ir_binop_add:
   case ir_binop_sub:
   case ir_binop_div:
   case ir_binop_mod: {
      const unsigned mask = (1U << result_var->type->vector_elements) - 1;

      /* For most operations, the matrix version is just going
       * column-wise through and applying the operation to each column
       * if available.
       */
      for (i = 0; i < matrix_columns; i++) {
	 ir_rvalue *op0 = get_column(op_var[0], i);
	 ir_rvalue *op1 = get_column(op_var[1], i);
	 ir_dereference *result = get_column(result_var, i);
	 ir_expression *column_expr;
	 ir_assignment *column_assign;

	 column_expr = new(mem_ctx) ir_expression(orig_expr->operation,
						  result->type,
						  op0,
						  op1);

	 column_assign = new(mem_ctx) ir_assignment(result,
						    column_expr,
						    NULL,
						    mask);
	 assert(column_assign->write_mask != 0);
	 base_ir->insert_before(column_assign);
      }
      break;
   }
   case ir_binop_mul:
      if (op_var[0]->type->is_matrix()) {
	 if (op_var[1]->type->is_matrix()) {
	    do_mul_mat_mat(result_var, op_var[0], op_var[1]);
	 } else if (op_var[1]->type->is_vector()) {
	    do_mul_mat_vec(result_var, op_var[0], op_var[1]);
	 } else {
	    assert(op_var[1]->type->is_scalar());
	    do_mul_mat_scalar(result_var, op_var[0], op_var[1]);
	 }
      } else {
	 assert(op_var[1]->type->is_matrix());
	 if (op_var[0]->type->is_vector()) {
	    do_mul_vec_mat(result_var, op_var[0], op_var[1]);
	 } else {
	    assert(op_var[0]->type->is_scalar());
	    do_mul_mat_scalar(result_var, op_var[1], op_var[0]);
	 }
      }
      break;

   case ir_binop_all_equal:
   case ir_binop_any_nequal:
      do_equal_mat_mat(result_var, op_var[1], op_var[0],
		       (orig_expr->operation == ir_binop_all_equal));
      break;

   default:
      printf("FINISHME: Handle matrix operation for %s\n",
	     orig_expr->operator_string());
      abort();
   }
   orig_assign->remove();
   this->made_progress = true;

   return visit_continue;
}
=======
/*
 * Copyright © 2010 Intel Corporation
 *
 * Permission is hereby granted, free of charge, to any person obtaining a
 * copy of this software and associated documentation files (the "Software"),
 * to deal in the Software without restriction, including without limitation
 * the rights to use, copy, modify, merge, publish, distribute, sublicense,
 * and/or sell copies of the Software, and to permit persons to whom the
 * Software is furnished to do so, subject to the following conditions:
 *
 * The above copyright notice and this permission notice (including the next
 * paragraph) shall be included in all copies or substantial portions of the
 * Software.
 *
 * THE SOFTWARE IS PROVIDED "AS IS", WITHOUT WARRANTY OF ANY KIND, EXPRESS OR
 * IMPLIED, INCLUDING BUT NOT LIMITED TO THE WARRANTIES OF MERCHANTABILITY,
 * FITNESS FOR A PARTICULAR PURPOSE AND NONINFRINGEMENT.  IN NO EVENT SHALL
 * THE AUTHORS OR COPYRIGHT HOLDERS BE LIABLE FOR ANY CLAIM, DAMAGES OR OTHER
 * LIABILITY, WHETHER IN AN ACTION OF CONTRACT, TORT OR OTHERWISE, ARISING
 * FROM, OUT OF OR IN CONNECTION WITH THE SOFTWARE OR THE USE OR OTHER
 * DEALINGS IN THE SOFTWARE.
 */

/**
 * \file lower_mat_op_to_vec.cpp
 *
 * Breaks matrix operation expressions down to a series of vector operations.
 *
 * Generally this is how we have to codegen matrix operations for a
 * GPU, so this gives us the chance to constant fold operations on a
 * column or row.
 */

#include "ir.h"
#include "ir_expression_flattening.h"
#include "glsl_types.h"

class ir_mat_op_to_vec_visitor : public ir_hierarchical_visitor {
public:
   ir_mat_op_to_vec_visitor()
   {
      this->made_progress = false;
      this->mem_ctx = NULL;
   }

   ir_visitor_status visit_leave(ir_assignment *);

   ir_dereference *get_column(ir_dereference *val, int col);
   ir_rvalue *get_element(ir_dereference *val, int col, int row);

   void do_mul_mat_mat(ir_dereference *result,
		       ir_dereference *a, ir_dereference *b);
   void do_mul_mat_vec(ir_dereference *result,
		       ir_dereference *a, ir_dereference *b);
   void do_mul_vec_mat(ir_dereference *result,
		       ir_dereference *a, ir_dereference *b);
   void do_mul_mat_scalar(ir_dereference *result,
			  ir_dereference *a, ir_dereference *b);
   void do_equal_mat_mat(ir_dereference *result, ir_dereference *a,
			 ir_dereference *b, bool test_equal);

   void *mem_ctx;
   bool made_progress;
};

static bool
mat_op_to_vec_predicate(ir_instruction *ir)
{
   ir_expression *expr = ir->as_expression();
   unsigned int i;

   if (!expr)
      return false;

   for (i = 0; i < expr->get_num_operands(); i++) {
      if (expr->operands[i]->type->is_matrix())
	 return true;
   }

   return false;
}

bool
do_mat_op_to_vec(exec_list *instructions)
{
   ir_mat_op_to_vec_visitor v;

   /* Pull out any matrix expression to a separate assignment to a
    * temp.  This will make our handling of the breakdown to
    * operations on the matrix's vector components much easier.
    */
   do_expression_flattening(instructions, mat_op_to_vec_predicate);

   visit_list_elements(&v, instructions);

   return v.made_progress;
}

ir_rvalue *
ir_mat_op_to_vec_visitor::get_element(ir_dereference *val, int col, int row)
{
   val = get_column(val, col);

   return new(mem_ctx) ir_swizzle(val, row, 0, 0, 0, 1);
}

ir_dereference *
ir_mat_op_to_vec_visitor::get_column(ir_dereference *val, int row)
{
   val = val->clone(mem_ctx, NULL);

   if (val->type->is_matrix()) {
      val = new(mem_ctx) ir_dereference_array(val,
					      new(mem_ctx) ir_constant(row));
   }

   return val;
}

void
ir_mat_op_to_vec_visitor::do_mul_mat_mat(ir_dereference *result,
					 ir_dereference *a,
					 ir_dereference *b)
{
   int b_col, i;
   ir_assignment *assign;
   ir_expression *expr;

   for (b_col = 0; b_col < b->type->matrix_columns; b_col++) {
      /* first column */
      expr = new(mem_ctx) ir_expression(ir_binop_mul,
					get_column(a, 0),
					get_element(b, b_col, 0));

      /* following columns */
      for (i = 1; i < a->type->matrix_columns; i++) {
	 ir_expression *mul_expr;

	 mul_expr = new(mem_ctx) ir_expression(ir_binop_mul,
					       get_column(a, i),
					       get_element(b, b_col, i));
	 expr = new(mem_ctx) ir_expression(ir_binop_add,
					   expr,
					   mul_expr);
      }

      assign = new(mem_ctx) ir_assignment(get_column(result, b_col), expr);
      base_ir->insert_before(assign);
   }
}

void
ir_mat_op_to_vec_visitor::do_mul_mat_vec(ir_dereference *result,
					 ir_dereference *a,
					 ir_dereference *b)
{
   int i;
   ir_assignment *assign;
   ir_expression *expr;

   /* first column */
   expr = new(mem_ctx) ir_expression(ir_binop_mul,
				     get_column(a, 0),
				     get_element(b, 0, 0));

   /* following columns */
   for (i = 1; i < a->type->matrix_columns; i++) {
      ir_expression *mul_expr;

      mul_expr = new(mem_ctx) ir_expression(ir_binop_mul,
					    get_column(a, i),
					    get_element(b, 0, i));
      expr = new(mem_ctx) ir_expression(ir_binop_add, expr, mul_expr);
   }

   result = result->clone(mem_ctx, NULL);
   assign = new(mem_ctx) ir_assignment(result, expr);
   base_ir->insert_before(assign);
}

void
ir_mat_op_to_vec_visitor::do_mul_vec_mat(ir_dereference *result,
					 ir_dereference *a,
					 ir_dereference *b)
{
   int i;

   for (i = 0; i < b->type->matrix_columns; i++) {
      ir_rvalue *column_result;
      ir_expression *column_expr;
      ir_assignment *column_assign;

      column_result = result->clone(mem_ctx, NULL);
      column_result = new(mem_ctx) ir_swizzle(column_result, i, 0, 0, 0, 1);

      column_expr = new(mem_ctx) ir_expression(ir_binop_dot,
					       a->clone(mem_ctx, NULL),
					       get_column(b, i));

      column_assign = new(mem_ctx) ir_assignment(column_result,
						 column_expr);
      base_ir->insert_before(column_assign);
   }
}

void
ir_mat_op_to_vec_visitor::do_mul_mat_scalar(ir_dereference *result,
					    ir_dereference *a,
					    ir_dereference *b)
{
   int i;

   for (i = 0; i < a->type->matrix_columns; i++) {
      ir_expression *column_expr;
      ir_assignment *column_assign;

      column_expr = new(mem_ctx) ir_expression(ir_binop_mul,
					       get_column(a, i),
					       b->clone(mem_ctx, NULL));

      column_assign = new(mem_ctx) ir_assignment(get_column(result, i),
						 column_expr);
      base_ir->insert_before(column_assign);
   }
}

void
ir_mat_op_to_vec_visitor::do_equal_mat_mat(ir_dereference *result,
					   ir_dereference *a,
					   ir_dereference *b,
					   bool test_equal)
{
   /* This essentially implements the following GLSL:
    *
    * bool equal(mat4 a, mat4 b)
    * {
    *   return !any(bvec4(a[0] != b[0],
    *                     a[1] != b[1],
    *                     a[2] != b[2],
    *                     a[3] != b[3]);
    * }
    *
    * bool nequal(mat4 a, mat4 b)
    * {
    *   return any(bvec4(a[0] != b[0],
    *                    a[1] != b[1],
    *                    a[2] != b[2],
    *                    a[3] != b[3]);
    * }
    */
   const unsigned columns = a->type->matrix_columns;
   const glsl_type *const bvec_type =
      glsl_type::get_instance(GLSL_TYPE_BOOL, columns, 1);

   ir_variable *const tmp_bvec =
      new(this->mem_ctx) ir_variable(bvec_type, "mat_cmp_bvec",
				     ir_var_temporary);
   this->base_ir->insert_before(tmp_bvec);

   for (unsigned i = 0; i < columns; i++) {
      ir_expression *const cmp =
	 new(this->mem_ctx) ir_expression(ir_binop_any_nequal,
					  get_column(a, i),
					  get_column(b, i));

      ir_dereference *const lhs =
	 new(this->mem_ctx) ir_dereference_variable(tmp_bvec);

      ir_assignment *const assign =
	 new(this->mem_ctx) ir_assignment(lhs, cmp, NULL, (1U << i));

      this->base_ir->insert_before(assign);
   }

   ir_rvalue *const val = new(this->mem_ctx) ir_dereference_variable(tmp_bvec);
   ir_expression *any = new(this->mem_ctx) ir_expression(ir_unop_any, val);

   if (test_equal)
      any = new(this->mem_ctx) ir_expression(ir_unop_logic_not, any);

   ir_assignment *const assign =
      new(mem_ctx) ir_assignment(result->clone(mem_ctx, NULL), any);
   base_ir->insert_before(assign);
}

static bool
has_matrix_operand(const ir_expression *expr, unsigned &columns)
{
   for (unsigned i = 0; i < expr->get_num_operands(); i++) {
      if (expr->operands[i]->type->is_matrix()) {
	 columns = expr->operands[i]->type->matrix_columns;
	 return true;
      }
   }

   return false;
}


ir_visitor_status
ir_mat_op_to_vec_visitor::visit_leave(ir_assignment *orig_assign)
{
   ir_expression *orig_expr = orig_assign->rhs->as_expression();
   unsigned int i, matrix_columns = 1;
   ir_dereference *op[2];

   if (!orig_expr)
      return visit_continue;

   if (!has_matrix_operand(orig_expr, matrix_columns))
      return visit_continue;

   assert(orig_expr->get_num_operands() <= 2);

   mem_ctx = ralloc_parent(orig_assign);

   ir_dereference_variable *result =
      orig_assign->lhs->as_dereference_variable();
   assert(result);

   /* Store the expression operands in temps so we can use them
    * multiple times.
    */
   for (i = 0; i < orig_expr->get_num_operands(); i++) {
      ir_assignment *assign;
      ir_dereference *deref = orig_expr->operands[i]->as_dereference();

      /* Avoid making a temporary if we don't need to to avoid aliasing. */
      if (deref &&
	  deref->variable_referenced() != result->variable_referenced()) {
	 op[i] = deref;
	 continue;
      }

      /* Otherwise, store the operand in a temporary generally if it's
       * not a dereference.
       */
      ir_variable *var = new(mem_ctx) ir_variable(orig_expr->operands[i]->type,
						  "mat_op_to_vec",
						  ir_var_temporary);
      base_ir->insert_before(var);

      /* Note that we use this dereference for the assignment.  That means
       * that others that want to use op[i] have to clone the deref.
       */
      op[i] = new(mem_ctx) ir_dereference_variable(var);
      assign = new(mem_ctx) ir_assignment(op[i], orig_expr->operands[i]);
      base_ir->insert_before(assign);
   }

   /* OK, time to break down this matrix operation. */
   switch (orig_expr->operation) {
   case ir_unop_neg: {
      /* Apply the operation to each column.*/
      for (i = 0; i < matrix_columns; i++) {
	 ir_expression *column_expr;
	 ir_assignment *column_assign;

	 column_expr = new(mem_ctx) ir_expression(orig_expr->operation,
						  get_column(op[0], i));

	 column_assign = new(mem_ctx) ir_assignment(get_column(result, i),
						    column_expr);
	 assert(column_assign->write_mask != 0);
	 base_ir->insert_before(column_assign);
      }
      break;
   }
   case ir_binop_add:
   case ir_binop_sub:
   case ir_binop_div:
   case ir_binop_mod: {
      /* For most operations, the matrix version is just going
       * column-wise through and applying the operation to each column
       * if available.
       */
      for (i = 0; i < matrix_columns; i++) {
	 ir_expression *column_expr;
	 ir_assignment *column_assign;

	 column_expr = new(mem_ctx) ir_expression(orig_expr->operation,
						  get_column(op[0], i),
						  get_column(op[1], i));

	 column_assign = new(mem_ctx) ir_assignment(get_column(result, i),
						    column_expr);
	 assert(column_assign->write_mask != 0);
	 base_ir->insert_before(column_assign);
      }
      break;
   }
   case ir_binop_mul:
      if (op[0]->type->is_matrix()) {
	 if (op[1]->type->is_matrix()) {
	    do_mul_mat_mat(result, op[0], op[1]);
	 } else if (op[1]->type->is_vector()) {
	    do_mul_mat_vec(result, op[0], op[1]);
	 } else {
	    assert(op[1]->type->is_scalar());
	    do_mul_mat_scalar(result, op[0], op[1]);
	 }
      } else {
	 assert(op[1]->type->is_matrix());
	 if (op[0]->type->is_vector()) {
	    do_mul_vec_mat(result, op[0], op[1]);
	 } else {
	    assert(op[0]->type->is_scalar());
	    do_mul_mat_scalar(result, op[1], op[0]);
	 }
      }
      break;

   case ir_binop_all_equal:
   case ir_binop_any_nequal:
      do_equal_mat_mat(result, op[1], op[0],
		       (orig_expr->operation == ir_binop_all_equal));
      break;

   default:
      printf("FINISHME: Handle matrix operation for %s\n",
	     orig_expr->operator_string());
      abort();
   }
   orig_assign->remove();
   this->made_progress = true;

   return visit_continue;
}
>>>>>>> d9f970a8
<|MERGE_RESOLUTION|>--- conflicted
+++ resolved
@@ -1,921 +1,428 @@
-<<<<<<< HEAD
-/*
- * Copyright © 2010 Intel Corporation
- *
- * Permission is hereby granted, free of charge, to any person obtaining a
- * copy of this software and associated documentation files (the "Software"),
- * to deal in the Software without restriction, including without limitation
- * the rights to use, copy, modify, merge, publish, distribute, sublicense,
- * and/or sell copies of the Software, and to permit persons to whom the
- * Software is furnished to do so, subject to the following conditions:
- *
- * The above copyright notice and this permission notice (including the next
- * paragraph) shall be included in all copies or substantial portions of the
- * Software.
- *
- * THE SOFTWARE IS PROVIDED "AS IS", WITHOUT WARRANTY OF ANY KIND, EXPRESS OR
- * IMPLIED, INCLUDING BUT NOT LIMITED TO THE WARRANTIES OF MERCHANTABILITY,
- * FITNESS FOR A PARTICULAR PURPOSE AND NONINFRINGEMENT.  IN NO EVENT SHALL
- * THE AUTHORS OR COPYRIGHT HOLDERS BE LIABLE FOR ANY CLAIM, DAMAGES OR OTHER
- * LIABILITY, WHETHER IN AN ACTION OF CONTRACT, TORT OR OTHERWISE, ARISING
- * FROM, OUT OF OR IN CONNECTION WITH THE SOFTWARE OR THE USE OR OTHER
- * DEALINGS IN THE SOFTWARE.
- */
-
-/**
- * \file lower_mat_op_to_vec.cpp
- *
- * Breaks matrix operation expressions down to a series of vector operations.
- *
- * Generally this is how we have to codegen matrix operations for a
- * GPU, so this gives us the chance to constant fold operations on a
- * column or row.
- */
-
-#include "ir.h"
-#include "ir_expression_flattening.h"
-#include "glsl_types.h"
-
-class ir_mat_op_to_vec_visitor : public ir_hierarchical_visitor {
-public:
-   ir_mat_op_to_vec_visitor()
-   {
-      this->made_progress = false;
-      this->mem_ctx = NULL;
-   }
-
-   ir_visitor_status visit_leave(ir_assignment *);
-
-   ir_dereference *get_column(ir_variable *var, int col);
-   ir_rvalue *get_element(ir_variable *var, int col, int row);
-
-   void do_mul_mat_mat(ir_variable *result_var,
-		       ir_variable *a_var, ir_variable *b_var);
-   void do_mul_mat_vec(ir_variable *result_var,
-		       ir_variable *a_var, ir_variable *b_var);
-   void do_mul_vec_mat(ir_variable *result_var,
-		       ir_variable *a_var, ir_variable *b_var);
-   void do_mul_mat_scalar(ir_variable *result_var,
-			  ir_variable *a_var, ir_variable *b_var);
-   void do_equal_mat_mat(ir_variable *result_var, ir_variable *a_var,
-			 ir_variable *b_var, bool test_equal);
-
-   void *mem_ctx;
-   bool made_progress;
-};
-
-static bool
-mat_op_to_vec_predicate(ir_instruction *ir)
-{
-   ir_expression *expr = ir->as_expression();
-   unsigned int i;
-
-   if (!expr)
-      return false;
-
-   for (i = 0; i < expr->get_num_operands(); i++) {
-      if (expr->operands[i]->type->is_matrix())
-	 return true;
-   }
-
-   return false;
-}
-
-bool
-do_mat_op_to_vec(exec_list *instructions)
-{
-   ir_mat_op_to_vec_visitor v;
-
-   /* Pull out any matrix expression to a separate assignment to a
-    * temp.  This will make our handling of the breakdown to
-    * operations on the matrix's vector components much easier.
-    */
-   do_expression_flattening(instructions, mat_op_to_vec_predicate);
-
-   visit_list_elements(&v, instructions);
-
-   return v.made_progress;
-}
-
-ir_rvalue *
-ir_mat_op_to_vec_visitor::get_element(ir_variable *var, int col, int row)
-{
-   ir_dereference *deref;
-
-   deref = new(mem_ctx) ir_dereference_variable(var);
-
-   if (var->type->is_matrix()) {
-      deref = new(mem_ctx) ir_dereference_array(var,
-						new(mem_ctx) ir_constant(col));
-   } else {
-      assert(col == 0);
-   }
-
-   return new(mem_ctx) ir_swizzle(deref, row, 0, 0, 0, 1);
-}
-
-ir_dereference *
-ir_mat_op_to_vec_visitor::get_column(ir_variable *var, int row)
-{
-   ir_dereference *deref;
-
-   if (!var->type->is_matrix()) {
-      deref = new(mem_ctx) ir_dereference_variable(var);
-   } else {
-      deref = new(mem_ctx) ir_dereference_variable(var);
-      deref = new(mem_ctx) ir_dereference_array(deref,
-						new(mem_ctx) ir_constant(row));
-   }
-
-   return deref;
-}
-
-void
-ir_mat_op_to_vec_visitor::do_mul_mat_mat(ir_variable *result_var,
-					 ir_variable *a_var,
-					 ir_variable *b_var)
-{
-   int b_col, i;
-   ir_assignment *assign;
-   ir_expression *expr;
-
-   for (b_col = 0; b_col < b_var->type->matrix_columns; b_col++) {
-      ir_rvalue *a = get_column(a_var, 0);
-      ir_rvalue *b = get_element(b_var, b_col, 0);
-
-      /* first column */
-      expr = new(mem_ctx) ir_expression(ir_binop_mul,
-					a->type,
-					a,
-					b);
-
-      /* following columns */
-      for (i = 1; i < a_var->type->matrix_columns; i++) {
-	 ir_expression *mul_expr;
-
-	 a = get_column(a_var, i);
-	 b = get_element(b_var, b_col, i);
-
-	 mul_expr = new(mem_ctx) ir_expression(ir_binop_mul,
-					       a->type,
-					       a,
-					       b);
-	 expr = new(mem_ctx) ir_expression(ir_binop_add,
-					   a->type,
-					   expr,
-					   mul_expr);
-      }
-
-      ir_rvalue *result = get_column(result_var, b_col);
-      assign = new(mem_ctx) ir_assignment(result,
-					  expr,
-					  NULL);
-      base_ir->insert_before(assign);
-   }
-}
-
-void
-ir_mat_op_to_vec_visitor::do_mul_mat_vec(ir_variable *result_var,
-					 ir_variable *a_var,
-					 ir_variable *b_var)
-{
-   int i;
-   ir_rvalue *a = get_column(a_var, 0);
-   ir_rvalue *b = get_element(b_var, 0, 0);
-   ir_assignment *assign;
-   ir_expression *expr;
-
-   /* first column */
-   expr = new(mem_ctx) ir_expression(ir_binop_mul,
-				     result_var->type,
-				     a,
-				     b);
-
-   /* following columns */
-   for (i = 1; i < a_var->type->matrix_columns; i++) {
-      ir_expression *mul_expr;
-
-      a = get_column(a_var, i);
-      b = get_element(b_var, 0, i);
-
-      mul_expr = new(mem_ctx) ir_expression(ir_binop_mul,
-					    result_var->type,
-					    a,
-					    b);
-      expr = new(mem_ctx) ir_expression(ir_binop_add,
-					result_var->type,
-					expr,
-					mul_expr);
-   }
-
-   ir_rvalue *result = new(mem_ctx) ir_dereference_variable(result_var);
-   assign = new(mem_ctx) ir_assignment(result,
-				       expr,
-				       NULL);
-   base_ir->insert_before(assign);
-}
-
-void
-ir_mat_op_to_vec_visitor::do_mul_vec_mat(ir_variable *result_var,
-					 ir_variable *a_var,
-					 ir_variable *b_var)
-{
-   int i;
-
-   for (i = 0; i < b_var->type->matrix_columns; i++) {
-      ir_rvalue *a = new(mem_ctx) ir_dereference_variable(a_var);
-      ir_rvalue *b = get_column(b_var, i);
-      ir_rvalue *result;
-      ir_expression *column_expr;
-      ir_assignment *column_assign;
-
-      result = new(mem_ctx) ir_dereference_variable(result_var);
-      result = new(mem_ctx) ir_swizzle(result, i, 0, 0, 0, 1);
-
-      column_expr = new(mem_ctx) ir_expression(ir_binop_dot,
-					       result->type,
-					       a,
-					       b);
-
-      column_assign = new(mem_ctx) ir_assignment(result,
-						 column_expr,
-						 NULL);
-      base_ir->insert_before(column_assign);
-   }
-}
-
-void
-ir_mat_op_to_vec_visitor::do_mul_mat_scalar(ir_variable *result_var,
-					    ir_variable *a_var,
-					    ir_variable *b_var)
-{
-   int i;
-
-   for (i = 0; i < a_var->type->matrix_columns; i++) {
-      ir_rvalue *a = get_column(a_var, i);
-      ir_rvalue *b = new(mem_ctx) ir_dereference_variable(b_var);
-      ir_rvalue *result = get_column(result_var, i);
-      ir_expression *column_expr;
-      ir_assignment *column_assign;
-
-      column_expr = new(mem_ctx) ir_expression(ir_binop_mul,
-					       result->type,
-					       a,
-					       b);
-
-      column_assign = new(mem_ctx) ir_assignment(result,
-						 column_expr,
-						 NULL);
-      base_ir->insert_before(column_assign);
-   }
-}
-
-void
-ir_mat_op_to_vec_visitor::do_equal_mat_mat(ir_variable *result_var,
-					   ir_variable *a_var,
-					   ir_variable *b_var,
-					   bool test_equal)
-{
-   /* This essentially implements the following GLSL:
-    *
-    * bool equal(mat4 a, mat4 b)
-    * {
-    *   return !any(bvec4(a[0] != b[0],
-    *                     a[1] != b[1],
-    *                     a[2] != b[2],
-    *                     a[3] != b[3]);
-    * }
-    *
-    * bool nequal(mat4 a, mat4 b)
-    * {
-    *   return any(bvec4(a[0] != b[0],
-    *                    a[1] != b[1],
-    *                    a[2] != b[2],
-    *                    a[3] != b[3]);
-    * }
-    */
-   const unsigned columns = a_var->type->matrix_columns;
-   const glsl_type *const bvec_type =
-      glsl_type::get_instance(GLSL_TYPE_BOOL, columns, 1);
-
-   ir_variable *const tmp_bvec =
-      new(this->mem_ctx) ir_variable(bvec_type, "mat_cmp_bvec",
-				     ir_var_temporary);
-   this->base_ir->insert_before(tmp_bvec);
-
-   for (unsigned i = 0; i < columns; i++) {
-      ir_dereference *const op0 = get_column(a_var, i);
-      ir_dereference *const op1 = get_column(b_var, i);
-
-      ir_expression *const cmp =
-	 new(this->mem_ctx) ir_expression(ir_binop_any_nequal,
-					  glsl_type::bool_type, op0, op1);
-
-      ir_dereference *const lhs =
-	 new(this->mem_ctx) ir_dereference_variable(tmp_bvec);
-
-      ir_assignment *const assign =
-	 new(this->mem_ctx) ir_assignment(lhs, cmp, NULL, (1U << i));
-
-      this->base_ir->insert_before(assign);
-   }
-
-   ir_rvalue *const val =
-      new(this->mem_ctx) ir_dereference_variable(tmp_bvec);
-
-   ir_expression *any =
-      new(this->mem_ctx) ir_expression(ir_unop_any, glsl_type::bool_type,
-				       val, NULL);
-
-   if (test_equal)
-      any = new(this->mem_ctx) ir_expression(ir_unop_logic_not,
-					     glsl_type::bool_type,
-					     any, NULL);
-
-   ir_rvalue *const result =
-      new(this->mem_ctx) ir_dereference_variable(result_var);
-
-   ir_assignment *const assign =
-	 new(mem_ctx) ir_assignment(result, any, NULL);
-   base_ir->insert_before(assign);
-}
-
-static bool
-has_matrix_operand(const ir_expression *expr, unsigned &columns)
-{
-   for (unsigned i = 0; i < expr->get_num_operands(); i++) {
-      if (expr->operands[i]->type->is_matrix()) {
-	 columns = expr->operands[i]->type->matrix_columns;
-	 return true;
-      }
-   }
-
-   return false;
-}
-
-
-ir_visitor_status
-ir_mat_op_to_vec_visitor::visit_leave(ir_assignment *orig_assign)
-{
-   ir_expression *orig_expr = orig_assign->rhs->as_expression();
-   unsigned int i, matrix_columns = 1;
-   ir_variable *op_var[2];
-
-   if (!orig_expr)
-      return visit_continue;
-
-   if (!has_matrix_operand(orig_expr, matrix_columns))
-      return visit_continue;
-
-   assert(orig_expr->get_num_operands() <= 2);
-
-   mem_ctx = ralloc_parent(orig_assign);
-
-   ir_dereference_variable *lhs_deref =
-      orig_assign->lhs->as_dereference_variable();
-   assert(lhs_deref);
-
-   ir_variable *result_var = lhs_deref->var;
-
-   /* Store the expression operands in temps so we can use them
-    * multiple times.
-    */
-   for (i = 0; i < orig_expr->get_num_operands(); i++) {
-      ir_assignment *assign;
-
-      op_var[i] = new(mem_ctx) ir_variable(orig_expr->operands[i]->type,
-					   "mat_op_to_vec",
-					   ir_var_temporary);
-      base_ir->insert_before(op_var[i]);
-
-      lhs_deref = new(mem_ctx) ir_dereference_variable(op_var[i]);
-      assign = new(mem_ctx) ir_assignment(lhs_deref,
-					  orig_expr->operands[i],
-					  NULL);
-      base_ir->insert_before(assign);
-   }
-
-   /* OK, time to break down this matrix operation. */
-   switch (orig_expr->operation) {
-   case ir_unop_neg: {
-      const unsigned mask = (1U << result_var->type->vector_elements) - 1;
-
-      /* Apply the operation to each column.*/
-      for (i = 0; i < matrix_columns; i++) {
-	 ir_rvalue *op0 = get_column(op_var[0], i);
-	 ir_dereference *result = get_column(result_var, i);
-	 ir_expression *column_expr;
-	 ir_assignment *column_assign;
-
-	 column_expr = new(mem_ctx) ir_expression(orig_expr->operation,
-						  result->type,
-						  op0,
-						  NULL);
-
-	 column_assign = new(mem_ctx) ir_assignment(result,
-						    column_expr,
-						    NULL,
-						    mask);
-	 assert(column_assign->write_mask != 0);
-	 base_ir->insert_before(column_assign);
-      }
-      break;
-   }
-   case ir_binop_add:
-   case ir_binop_sub:
-   case ir_binop_div:
-   case ir_binop_mod: {
-      const unsigned mask = (1U << result_var->type->vector_elements) - 1;
-
-      /* For most operations, the matrix version is just going
-       * column-wise through and applying the operation to each column
-       * if available.
-       */
-      for (i = 0; i < matrix_columns; i++) {
-	 ir_rvalue *op0 = get_column(op_var[0], i);
-	 ir_rvalue *op1 = get_column(op_var[1], i);
-	 ir_dereference *result = get_column(result_var, i);
-	 ir_expression *column_expr;
-	 ir_assignment *column_assign;
-
-	 column_expr = new(mem_ctx) ir_expression(orig_expr->operation,
-						  result->type,
-						  op0,
-						  op1);
-
-	 column_assign = new(mem_ctx) ir_assignment(result,
-						    column_expr,
-						    NULL,
-						    mask);
-	 assert(column_assign->write_mask != 0);
-	 base_ir->insert_before(column_assign);
-      }
-      break;
-   }
-   case ir_binop_mul:
-      if (op_var[0]->type->is_matrix()) {
-	 if (op_var[1]->type->is_matrix()) {
-	    do_mul_mat_mat(result_var, op_var[0], op_var[1]);
-	 } else if (op_var[1]->type->is_vector()) {
-	    do_mul_mat_vec(result_var, op_var[0], op_var[1]);
-	 } else {
-	    assert(op_var[1]->type->is_scalar());
-	    do_mul_mat_scalar(result_var, op_var[0], op_var[1]);
-	 }
-      } else {
-	 assert(op_var[1]->type->is_matrix());
-	 if (op_var[0]->type->is_vector()) {
-	    do_mul_vec_mat(result_var, op_var[0], op_var[1]);
-	 } else {
-	    assert(op_var[0]->type->is_scalar());
-	    do_mul_mat_scalar(result_var, op_var[1], op_var[0]);
-	 }
-      }
-      break;
-
-   case ir_binop_all_equal:
-   case ir_binop_any_nequal:
-      do_equal_mat_mat(result_var, op_var[1], op_var[0],
-		       (orig_expr->operation == ir_binop_all_equal));
-      break;
-
-   default:
-      printf("FINISHME: Handle matrix operation for %s\n",
-	     orig_expr->operator_string());
-      abort();
-   }
-   orig_assign->remove();
-   this->made_progress = true;
-
-   return visit_continue;
-}
-=======
-/*
- * Copyright © 2010 Intel Corporation
- *
- * Permission is hereby granted, free of charge, to any person obtaining a
- * copy of this software and associated documentation files (the "Software"),
- * to deal in the Software without restriction, including without limitation
- * the rights to use, copy, modify, merge, publish, distribute, sublicense,
- * and/or sell copies of the Software, and to permit persons to whom the
- * Software is furnished to do so, subject to the following conditions:
- *
- * The above copyright notice and this permission notice (including the next
- * paragraph) shall be included in all copies or substantial portions of the
- * Software.
- *
- * THE SOFTWARE IS PROVIDED "AS IS", WITHOUT WARRANTY OF ANY KIND, EXPRESS OR
- * IMPLIED, INCLUDING BUT NOT LIMITED TO THE WARRANTIES OF MERCHANTABILITY,
- * FITNESS FOR A PARTICULAR PURPOSE AND NONINFRINGEMENT.  IN NO EVENT SHALL
- * THE AUTHORS OR COPYRIGHT HOLDERS BE LIABLE FOR ANY CLAIM, DAMAGES OR OTHER
- * LIABILITY, WHETHER IN AN ACTION OF CONTRACT, TORT OR OTHERWISE, ARISING
- * FROM, OUT OF OR IN CONNECTION WITH THE SOFTWARE OR THE USE OR OTHER
- * DEALINGS IN THE SOFTWARE.
- */
-
-/**
- * \file lower_mat_op_to_vec.cpp
- *
- * Breaks matrix operation expressions down to a series of vector operations.
- *
- * Generally this is how we have to codegen matrix operations for a
- * GPU, so this gives us the chance to constant fold operations on a
- * column or row.
- */
-
-#include "ir.h"
-#include "ir_expression_flattening.h"
-#include "glsl_types.h"
-
-class ir_mat_op_to_vec_visitor : public ir_hierarchical_visitor {
-public:
-   ir_mat_op_to_vec_visitor()
-   {
-      this->made_progress = false;
-      this->mem_ctx = NULL;
-   }
-
-   ir_visitor_status visit_leave(ir_assignment *);
-
-   ir_dereference *get_column(ir_dereference *val, int col);
-   ir_rvalue *get_element(ir_dereference *val, int col, int row);
-
-   void do_mul_mat_mat(ir_dereference *result,
-		       ir_dereference *a, ir_dereference *b);
-   void do_mul_mat_vec(ir_dereference *result,
-		       ir_dereference *a, ir_dereference *b);
-   void do_mul_vec_mat(ir_dereference *result,
-		       ir_dereference *a, ir_dereference *b);
-   void do_mul_mat_scalar(ir_dereference *result,
-			  ir_dereference *a, ir_dereference *b);
-   void do_equal_mat_mat(ir_dereference *result, ir_dereference *a,
-			 ir_dereference *b, bool test_equal);
-
-   void *mem_ctx;
-   bool made_progress;
-};
-
-static bool
-mat_op_to_vec_predicate(ir_instruction *ir)
-{
-   ir_expression *expr = ir->as_expression();
-   unsigned int i;
-
-   if (!expr)
-      return false;
-
-   for (i = 0; i < expr->get_num_operands(); i++) {
-      if (expr->operands[i]->type->is_matrix())
-	 return true;
-   }
-
-   return false;
-}
-
-bool
-do_mat_op_to_vec(exec_list *instructions)
-{
-   ir_mat_op_to_vec_visitor v;
-
-   /* Pull out any matrix expression to a separate assignment to a
-    * temp.  This will make our handling of the breakdown to
-    * operations on the matrix's vector components much easier.
-    */
-   do_expression_flattening(instructions, mat_op_to_vec_predicate);
-
-   visit_list_elements(&v, instructions);
-
-   return v.made_progress;
-}
-
-ir_rvalue *
-ir_mat_op_to_vec_visitor::get_element(ir_dereference *val, int col, int row)
-{
-   val = get_column(val, col);
-
-   return new(mem_ctx) ir_swizzle(val, row, 0, 0, 0, 1);
-}
-
-ir_dereference *
-ir_mat_op_to_vec_visitor::get_column(ir_dereference *val, int row)
-{
-   val = val->clone(mem_ctx, NULL);
-
-   if (val->type->is_matrix()) {
-      val = new(mem_ctx) ir_dereference_array(val,
-					      new(mem_ctx) ir_constant(row));
-   }
-
-   return val;
-}
-
-void
-ir_mat_op_to_vec_visitor::do_mul_mat_mat(ir_dereference *result,
-					 ir_dereference *a,
-					 ir_dereference *b)
-{
-   int b_col, i;
-   ir_assignment *assign;
-   ir_expression *expr;
-
-   for (b_col = 0; b_col < b->type->matrix_columns; b_col++) {
-      /* first column */
-      expr = new(mem_ctx) ir_expression(ir_binop_mul,
-					get_column(a, 0),
-					get_element(b, b_col, 0));
-
-      /* following columns */
-      for (i = 1; i < a->type->matrix_columns; i++) {
-	 ir_expression *mul_expr;
-
-	 mul_expr = new(mem_ctx) ir_expression(ir_binop_mul,
-					       get_column(a, i),
-					       get_element(b, b_col, i));
-	 expr = new(mem_ctx) ir_expression(ir_binop_add,
-					   expr,
-					   mul_expr);
-      }
-
-      assign = new(mem_ctx) ir_assignment(get_column(result, b_col), expr);
-      base_ir->insert_before(assign);
-   }
-}
-
-void
-ir_mat_op_to_vec_visitor::do_mul_mat_vec(ir_dereference *result,
-					 ir_dereference *a,
-					 ir_dereference *b)
-{
-   int i;
-   ir_assignment *assign;
-   ir_expression *expr;
-
-   /* first column */
-   expr = new(mem_ctx) ir_expression(ir_binop_mul,
-				     get_column(a, 0),
-				     get_element(b, 0, 0));
-
-   /* following columns */
-   for (i = 1; i < a->type->matrix_columns; i++) {
-      ir_expression *mul_expr;
-
-      mul_expr = new(mem_ctx) ir_expression(ir_binop_mul,
-					    get_column(a, i),
-					    get_element(b, 0, i));
-      expr = new(mem_ctx) ir_expression(ir_binop_add, expr, mul_expr);
-   }
-
-   result = result->clone(mem_ctx, NULL);
-   assign = new(mem_ctx) ir_assignment(result, expr);
-   base_ir->insert_before(assign);
-}
-
-void
-ir_mat_op_to_vec_visitor::do_mul_vec_mat(ir_dereference *result,
-					 ir_dereference *a,
-					 ir_dereference *b)
-{
-   int i;
-
-   for (i = 0; i < b->type->matrix_columns; i++) {
-      ir_rvalue *column_result;
-      ir_expression *column_expr;
-      ir_assignment *column_assign;
-
-      column_result = result->clone(mem_ctx, NULL);
-      column_result = new(mem_ctx) ir_swizzle(column_result, i, 0, 0, 0, 1);
-
-      column_expr = new(mem_ctx) ir_expression(ir_binop_dot,
-					       a->clone(mem_ctx, NULL),
-					       get_column(b, i));
-
-      column_assign = new(mem_ctx) ir_assignment(column_result,
-						 column_expr);
-      base_ir->insert_before(column_assign);
-   }
-}
-
-void
-ir_mat_op_to_vec_visitor::do_mul_mat_scalar(ir_dereference *result,
-					    ir_dereference *a,
-					    ir_dereference *b)
-{
-   int i;
-
-   for (i = 0; i < a->type->matrix_columns; i++) {
-      ir_expression *column_expr;
-      ir_assignment *column_assign;
-
-      column_expr = new(mem_ctx) ir_expression(ir_binop_mul,
-					       get_column(a, i),
-					       b->clone(mem_ctx, NULL));
-
-      column_assign = new(mem_ctx) ir_assignment(get_column(result, i),
-						 column_expr);
-      base_ir->insert_before(column_assign);
-   }
-}
-
-void
-ir_mat_op_to_vec_visitor::do_equal_mat_mat(ir_dereference *result,
-					   ir_dereference *a,
-					   ir_dereference *b,
-					   bool test_equal)
-{
-   /* This essentially implements the following GLSL:
-    *
-    * bool equal(mat4 a, mat4 b)
-    * {
-    *   return !any(bvec4(a[0] != b[0],
-    *                     a[1] != b[1],
-    *                     a[2] != b[2],
-    *                     a[3] != b[3]);
-    * }
-    *
-    * bool nequal(mat4 a, mat4 b)
-    * {
-    *   return any(bvec4(a[0] != b[0],
-    *                    a[1] != b[1],
-    *                    a[2] != b[2],
-    *                    a[3] != b[3]);
-    * }
-    */
-   const unsigned columns = a->type->matrix_columns;
-   const glsl_type *const bvec_type =
-      glsl_type::get_instance(GLSL_TYPE_BOOL, columns, 1);
-
-   ir_variable *const tmp_bvec =
-      new(this->mem_ctx) ir_variable(bvec_type, "mat_cmp_bvec",
-				     ir_var_temporary);
-   this->base_ir->insert_before(tmp_bvec);
-
-   for (unsigned i = 0; i < columns; i++) {
-      ir_expression *const cmp =
-	 new(this->mem_ctx) ir_expression(ir_binop_any_nequal,
-					  get_column(a, i),
-					  get_column(b, i));
-
-      ir_dereference *const lhs =
-	 new(this->mem_ctx) ir_dereference_variable(tmp_bvec);
-
-      ir_assignment *const assign =
-	 new(this->mem_ctx) ir_assignment(lhs, cmp, NULL, (1U << i));
-
-      this->base_ir->insert_before(assign);
-   }
-
-   ir_rvalue *const val = new(this->mem_ctx) ir_dereference_variable(tmp_bvec);
-   ir_expression *any = new(this->mem_ctx) ir_expression(ir_unop_any, val);
-
-   if (test_equal)
-      any = new(this->mem_ctx) ir_expression(ir_unop_logic_not, any);
-
-   ir_assignment *const assign =
-      new(mem_ctx) ir_assignment(result->clone(mem_ctx, NULL), any);
-   base_ir->insert_before(assign);
-}
-
-static bool
-has_matrix_operand(const ir_expression *expr, unsigned &columns)
-{
-   for (unsigned i = 0; i < expr->get_num_operands(); i++) {
-      if (expr->operands[i]->type->is_matrix()) {
-	 columns = expr->operands[i]->type->matrix_columns;
-	 return true;
-      }
-   }
-
-   return false;
-}
-
-
-ir_visitor_status
-ir_mat_op_to_vec_visitor::visit_leave(ir_assignment *orig_assign)
-{
-   ir_expression *orig_expr = orig_assign->rhs->as_expression();
-   unsigned int i, matrix_columns = 1;
-   ir_dereference *op[2];
-
-   if (!orig_expr)
-      return visit_continue;
-
-   if (!has_matrix_operand(orig_expr, matrix_columns))
-      return visit_continue;
-
-   assert(orig_expr->get_num_operands() <= 2);
-
-   mem_ctx = ralloc_parent(orig_assign);
-
-   ir_dereference_variable *result =
-      orig_assign->lhs->as_dereference_variable();
-   assert(result);
-
-   /* Store the expression operands in temps so we can use them
-    * multiple times.
-    */
-   for (i = 0; i < orig_expr->get_num_operands(); i++) {
-      ir_assignment *assign;
-      ir_dereference *deref = orig_expr->operands[i]->as_dereference();
-
-      /* Avoid making a temporary if we don't need to to avoid aliasing. */
-      if (deref &&
-	  deref->variable_referenced() != result->variable_referenced()) {
-	 op[i] = deref;
-	 continue;
-      }
-
-      /* Otherwise, store the operand in a temporary generally if it's
-       * not a dereference.
-       */
-      ir_variable *var = new(mem_ctx) ir_variable(orig_expr->operands[i]->type,
-						  "mat_op_to_vec",
-						  ir_var_temporary);
-      base_ir->insert_before(var);
-
-      /* Note that we use this dereference for the assignment.  That means
-       * that others that want to use op[i] have to clone the deref.
-       */
-      op[i] = new(mem_ctx) ir_dereference_variable(var);
-      assign = new(mem_ctx) ir_assignment(op[i], orig_expr->operands[i]);
-      base_ir->insert_before(assign);
-   }
-
-   /* OK, time to break down this matrix operation. */
-   switch (orig_expr->operation) {
-   case ir_unop_neg: {
-      /* Apply the operation to each column.*/
-      for (i = 0; i < matrix_columns; i++) {
-	 ir_expression *column_expr;
-	 ir_assignment *column_assign;
-
-	 column_expr = new(mem_ctx) ir_expression(orig_expr->operation,
-						  get_column(op[0], i));
-
-	 column_assign = new(mem_ctx) ir_assignment(get_column(result, i),
-						    column_expr);
-	 assert(column_assign->write_mask != 0);
-	 base_ir->insert_before(column_assign);
-      }
-      break;
-   }
-   case ir_binop_add:
-   case ir_binop_sub:
-   case ir_binop_div:
-   case ir_binop_mod: {
-      /* For most operations, the matrix version is just going
-       * column-wise through and applying the operation to each column
-       * if available.
-       */
-      for (i = 0; i < matrix_columns; i++) {
-	 ir_expression *column_expr;
-	 ir_assignment *column_assign;
-
-	 column_expr = new(mem_ctx) ir_expression(orig_expr->operation,
-						  get_column(op[0], i),
-						  get_column(op[1], i));
-
-	 column_assign = new(mem_ctx) ir_assignment(get_column(result, i),
-						    column_expr);
-	 assert(column_assign->write_mask != 0);
-	 base_ir->insert_before(column_assign);
-      }
-      break;
-   }
-   case ir_binop_mul:
-      if (op[0]->type->is_matrix()) {
-	 if (op[1]->type->is_matrix()) {
-	    do_mul_mat_mat(result, op[0], op[1]);
-	 } else if (op[1]->type->is_vector()) {
-	    do_mul_mat_vec(result, op[0], op[1]);
-	 } else {
-	    assert(op[1]->type->is_scalar());
-	    do_mul_mat_scalar(result, op[0], op[1]);
-	 }
-      } else {
-	 assert(op[1]->type->is_matrix());
-	 if (op[0]->type->is_vector()) {
-	    do_mul_vec_mat(result, op[0], op[1]);
-	 } else {
-	    assert(op[0]->type->is_scalar());
-	    do_mul_mat_scalar(result, op[1], op[0]);
-	 }
-      }
-      break;
-
-   case ir_binop_all_equal:
-   case ir_binop_any_nequal:
-      do_equal_mat_mat(result, op[1], op[0],
-		       (orig_expr->operation == ir_binop_all_equal));
-      break;
-
-   default:
-      printf("FINISHME: Handle matrix operation for %s\n",
-	     orig_expr->operator_string());
-      abort();
-   }
-   orig_assign->remove();
-   this->made_progress = true;
-
-   return visit_continue;
-}
->>>>>>> d9f970a8
+/*
+ * Copyright © 2010 Intel Corporation
+ *
+ * Permission is hereby granted, free of charge, to any person obtaining a
+ * copy of this software and associated documentation files (the "Software"),
+ * to deal in the Software without restriction, including without limitation
+ * the rights to use, copy, modify, merge, publish, distribute, sublicense,
+ * and/or sell copies of the Software, and to permit persons to whom the
+ * Software is furnished to do so, subject to the following conditions:
+ *
+ * The above copyright notice and this permission notice (including the next
+ * paragraph) shall be included in all copies or substantial portions of the
+ * Software.
+ *
+ * THE SOFTWARE IS PROVIDED "AS IS", WITHOUT WARRANTY OF ANY KIND, EXPRESS OR
+ * IMPLIED, INCLUDING BUT NOT LIMITED TO THE WARRANTIES OF MERCHANTABILITY,
+ * FITNESS FOR A PARTICULAR PURPOSE AND NONINFRINGEMENT.  IN NO EVENT SHALL
+ * THE AUTHORS OR COPYRIGHT HOLDERS BE LIABLE FOR ANY CLAIM, DAMAGES OR OTHER
+ * LIABILITY, WHETHER IN AN ACTION OF CONTRACT, TORT OR OTHERWISE, ARISING
+ * FROM, OUT OF OR IN CONNECTION WITH THE SOFTWARE OR THE USE OR OTHER
+ * DEALINGS IN THE SOFTWARE.
+ */
+
+/**
+ * \file lower_mat_op_to_vec.cpp
+ *
+ * Breaks matrix operation expressions down to a series of vector operations.
+ *
+ * Generally this is how we have to codegen matrix operations for a
+ * GPU, so this gives us the chance to constant fold operations on a
+ * column or row.
+ */
+
+#include "ir.h"
+#include "ir_expression_flattening.h"
+#include "glsl_types.h"
+
+class ir_mat_op_to_vec_visitor : public ir_hierarchical_visitor {
+public:
+   ir_mat_op_to_vec_visitor()
+   {
+      this->made_progress = false;
+      this->mem_ctx = NULL;
+   }
+
+   ir_visitor_status visit_leave(ir_assignment *);
+
+   ir_dereference *get_column(ir_dereference *val, int col);
+   ir_rvalue *get_element(ir_dereference *val, int col, int row);
+
+   void do_mul_mat_mat(ir_dereference *result,
+		       ir_dereference *a, ir_dereference *b);
+   void do_mul_mat_vec(ir_dereference *result,
+		       ir_dereference *a, ir_dereference *b);
+   void do_mul_vec_mat(ir_dereference *result,
+		       ir_dereference *a, ir_dereference *b);
+   void do_mul_mat_scalar(ir_dereference *result,
+			  ir_dereference *a, ir_dereference *b);
+   void do_equal_mat_mat(ir_dereference *result, ir_dereference *a,
+			 ir_dereference *b, bool test_equal);
+
+   void *mem_ctx;
+   bool made_progress;
+};
+
+static bool
+mat_op_to_vec_predicate(ir_instruction *ir)
+{
+   ir_expression *expr = ir->as_expression();
+   unsigned int i;
+
+   if (!expr)
+      return false;
+
+   for (i = 0; i < expr->get_num_operands(); i++) {
+      if (expr->operands[i]->type->is_matrix())
+	 return true;
+   }
+
+   return false;
+}
+
+bool
+do_mat_op_to_vec(exec_list *instructions)
+{
+   ir_mat_op_to_vec_visitor v;
+
+   /* Pull out any matrix expression to a separate assignment to a
+    * temp.  This will make our handling of the breakdown to
+    * operations on the matrix's vector components much easier.
+    */
+   do_expression_flattening(instructions, mat_op_to_vec_predicate);
+
+   visit_list_elements(&v, instructions);
+
+   return v.made_progress;
+}
+
+ir_rvalue *
+ir_mat_op_to_vec_visitor::get_element(ir_dereference *val, int col, int row)
+{
+   val = get_column(val, col);
+
+   return new(mem_ctx) ir_swizzle(val, row, 0, 0, 0, 1);
+}
+
+ir_dereference *
+ir_mat_op_to_vec_visitor::get_column(ir_dereference *val, int row)
+{
+   val = val->clone(mem_ctx, NULL);
+
+   if (val->type->is_matrix()) {
+      val = new(mem_ctx) ir_dereference_array(val,
+					      new(mem_ctx) ir_constant(row));
+   }
+
+   return val;
+}
+
+void
+ir_mat_op_to_vec_visitor::do_mul_mat_mat(ir_dereference *result,
+					 ir_dereference *a,
+					 ir_dereference *b)
+{
+   int b_col, i;
+   ir_assignment *assign;
+   ir_expression *expr;
+
+   for (b_col = 0; b_col < b->type->matrix_columns; b_col++) {
+      /* first column */
+      expr = new(mem_ctx) ir_expression(ir_binop_mul,
+					get_column(a, 0),
+					get_element(b, b_col, 0));
+
+      /* following columns */
+      for (i = 1; i < a->type->matrix_columns; i++) {
+	 ir_expression *mul_expr;
+
+	 mul_expr = new(mem_ctx) ir_expression(ir_binop_mul,
+					       get_column(a, i),
+					       get_element(b, b_col, i));
+	 expr = new(mem_ctx) ir_expression(ir_binop_add,
+					   expr,
+					   mul_expr);
+      }
+
+      assign = new(mem_ctx) ir_assignment(get_column(result, b_col), expr);
+      base_ir->insert_before(assign);
+   }
+}
+
+void
+ir_mat_op_to_vec_visitor::do_mul_mat_vec(ir_dereference *result,
+					 ir_dereference *a,
+					 ir_dereference *b)
+{
+   int i;
+   ir_assignment *assign;
+   ir_expression *expr;
+
+   /* first column */
+   expr = new(mem_ctx) ir_expression(ir_binop_mul,
+				     get_column(a, 0),
+				     get_element(b, 0, 0));
+
+   /* following columns */
+   for (i = 1; i < a->type->matrix_columns; i++) {
+      ir_expression *mul_expr;
+
+      mul_expr = new(mem_ctx) ir_expression(ir_binop_mul,
+					    get_column(a, i),
+					    get_element(b, 0, i));
+      expr = new(mem_ctx) ir_expression(ir_binop_add, expr, mul_expr);
+   }
+
+   result = result->clone(mem_ctx, NULL);
+   assign = new(mem_ctx) ir_assignment(result, expr);
+   base_ir->insert_before(assign);
+}
+
+void
+ir_mat_op_to_vec_visitor::do_mul_vec_mat(ir_dereference *result,
+					 ir_dereference *a,
+					 ir_dereference *b)
+{
+   int i;
+
+   for (i = 0; i < b->type->matrix_columns; i++) {
+      ir_rvalue *column_result;
+      ir_expression *column_expr;
+      ir_assignment *column_assign;
+
+      column_result = result->clone(mem_ctx, NULL);
+      column_result = new(mem_ctx) ir_swizzle(column_result, i, 0, 0, 0, 1);
+
+      column_expr = new(mem_ctx) ir_expression(ir_binop_dot,
+					       a->clone(mem_ctx, NULL),
+					       get_column(b, i));
+
+      column_assign = new(mem_ctx) ir_assignment(column_result,
+						 column_expr);
+      base_ir->insert_before(column_assign);
+   }
+}
+
+void
+ir_mat_op_to_vec_visitor::do_mul_mat_scalar(ir_dereference *result,
+					    ir_dereference *a,
+					    ir_dereference *b)
+{
+   int i;
+
+   for (i = 0; i < a->type->matrix_columns; i++) {
+      ir_expression *column_expr;
+      ir_assignment *column_assign;
+
+      column_expr = new(mem_ctx) ir_expression(ir_binop_mul,
+					       get_column(a, i),
+					       b->clone(mem_ctx, NULL));
+
+      column_assign = new(mem_ctx) ir_assignment(get_column(result, i),
+						 column_expr);
+      base_ir->insert_before(column_assign);
+   }
+}
+
+void
+ir_mat_op_to_vec_visitor::do_equal_mat_mat(ir_dereference *result,
+					   ir_dereference *a,
+					   ir_dereference *b,
+					   bool test_equal)
+{
+   /* This essentially implements the following GLSL:
+    *
+    * bool equal(mat4 a, mat4 b)
+    * {
+    *   return !any(bvec4(a[0] != b[0],
+    *                     a[1] != b[1],
+    *                     a[2] != b[2],
+    *                     a[3] != b[3]);
+    * }
+    *
+    * bool nequal(mat4 a, mat4 b)
+    * {
+    *   return any(bvec4(a[0] != b[0],
+    *                    a[1] != b[1],
+    *                    a[2] != b[2],
+    *                    a[3] != b[3]);
+    * }
+    */
+   const unsigned columns = a->type->matrix_columns;
+   const glsl_type *const bvec_type =
+      glsl_type::get_instance(GLSL_TYPE_BOOL, columns, 1);
+
+   ir_variable *const tmp_bvec =
+      new(this->mem_ctx) ir_variable(bvec_type, "mat_cmp_bvec",
+				     ir_var_temporary);
+   this->base_ir->insert_before(tmp_bvec);
+
+   for (unsigned i = 0; i < columns; i++) {
+      ir_expression *const cmp =
+	 new(this->mem_ctx) ir_expression(ir_binop_any_nequal,
+					  get_column(a, i),
+					  get_column(b, i));
+
+      ir_dereference *const lhs =
+	 new(this->mem_ctx) ir_dereference_variable(tmp_bvec);
+
+      ir_assignment *const assign =
+	 new(this->mem_ctx) ir_assignment(lhs, cmp, NULL, (1U << i));
+
+      this->base_ir->insert_before(assign);
+   }
+
+   ir_rvalue *const val = new(this->mem_ctx) ir_dereference_variable(tmp_bvec);
+   ir_expression *any = new(this->mem_ctx) ir_expression(ir_unop_any, val);
+
+   if (test_equal)
+      any = new(this->mem_ctx) ir_expression(ir_unop_logic_not, any);
+
+   ir_assignment *const assign =
+      new(mem_ctx) ir_assignment(result->clone(mem_ctx, NULL), any);
+   base_ir->insert_before(assign);
+}
+
+static bool
+has_matrix_operand(const ir_expression *expr, unsigned &columns)
+{
+   for (unsigned i = 0; i < expr->get_num_operands(); i++) {
+      if (expr->operands[i]->type->is_matrix()) {
+	 columns = expr->operands[i]->type->matrix_columns;
+	 return true;
+      }
+   }
+
+   return false;
+}
+
+
+ir_visitor_status
+ir_mat_op_to_vec_visitor::visit_leave(ir_assignment *orig_assign)
+{
+   ir_expression *orig_expr = orig_assign->rhs->as_expression();
+   unsigned int i, matrix_columns = 1;
+   ir_dereference *op[2];
+
+   if (!orig_expr)
+      return visit_continue;
+
+   if (!has_matrix_operand(orig_expr, matrix_columns))
+      return visit_continue;
+
+   assert(orig_expr->get_num_operands() <= 2);
+
+   mem_ctx = ralloc_parent(orig_assign);
+
+   ir_dereference_variable *result =
+      orig_assign->lhs->as_dereference_variable();
+   assert(result);
+
+   /* Store the expression operands in temps so we can use them
+    * multiple times.
+    */
+   for (i = 0; i < orig_expr->get_num_operands(); i++) {
+      ir_assignment *assign;
+      ir_dereference *deref = orig_expr->operands[i]->as_dereference();
+
+      /* Avoid making a temporary if we don't need to to avoid aliasing. */
+      if (deref &&
+	  deref->variable_referenced() != result->variable_referenced()) {
+	 op[i] = deref;
+	 continue;
+      }
+
+      /* Otherwise, store the operand in a temporary generally if it's
+       * not a dereference.
+       */
+      ir_variable *var = new(mem_ctx) ir_variable(orig_expr->operands[i]->type,
+						  "mat_op_to_vec",
+						  ir_var_temporary);
+      base_ir->insert_before(var);
+
+      /* Note that we use this dereference for the assignment.  That means
+       * that others that want to use op[i] have to clone the deref.
+       */
+      op[i] = new(mem_ctx) ir_dereference_variable(var);
+      assign = new(mem_ctx) ir_assignment(op[i], orig_expr->operands[i]);
+      base_ir->insert_before(assign);
+   }
+
+   /* OK, time to break down this matrix operation. */
+   switch (orig_expr->operation) {
+   case ir_unop_neg: {
+      /* Apply the operation to each column.*/
+      for (i = 0; i < matrix_columns; i++) {
+	 ir_expression *column_expr;
+	 ir_assignment *column_assign;
+
+	 column_expr = new(mem_ctx) ir_expression(orig_expr->operation,
+						  get_column(op[0], i));
+
+	 column_assign = new(mem_ctx) ir_assignment(get_column(result, i),
+						    column_expr);
+	 assert(column_assign->write_mask != 0);
+	 base_ir->insert_before(column_assign);
+      }
+      break;
+   }
+   case ir_binop_add:
+   case ir_binop_sub:
+   case ir_binop_div:
+   case ir_binop_mod: {
+      /* For most operations, the matrix version is just going
+       * column-wise through and applying the operation to each column
+       * if available.
+       */
+      for (i = 0; i < matrix_columns; i++) {
+	 ir_expression *column_expr;
+	 ir_assignment *column_assign;
+
+	 column_expr = new(mem_ctx) ir_expression(orig_expr->operation,
+						  get_column(op[0], i),
+						  get_column(op[1], i));
+
+	 column_assign = new(mem_ctx) ir_assignment(get_column(result, i),
+						    column_expr);
+	 assert(column_assign->write_mask != 0);
+	 base_ir->insert_before(column_assign);
+      }
+      break;
+   }
+   case ir_binop_mul:
+      if (op[0]->type->is_matrix()) {
+	 if (op[1]->type->is_matrix()) {
+	    do_mul_mat_mat(result, op[0], op[1]);
+	 } else if (op[1]->type->is_vector()) {
+	    do_mul_mat_vec(result, op[0], op[1]);
+	 } else {
+	    assert(op[1]->type->is_scalar());
+	    do_mul_mat_scalar(result, op[0], op[1]);
+	 }
+      } else {
+	 assert(op[1]->type->is_matrix());
+	 if (op[0]->type->is_vector()) {
+	    do_mul_vec_mat(result, op[0], op[1]);
+	 } else {
+	    assert(op[0]->type->is_scalar());
+	    do_mul_mat_scalar(result, op[1], op[0]);
+	 }
+      }
+      break;
+
+   case ir_binop_all_equal:
+   case ir_binop_any_nequal:
+      do_equal_mat_mat(result, op[1], op[0],
+		       (orig_expr->operation == ir_binop_all_equal));
+      break;
+
+   default:
+      printf("FINISHME: Handle matrix operation for %s\n",
+	     orig_expr->operator_string());
+      abort();
+   }
+   orig_assign->remove();
+   this->made_progress = true;
+
+   return visit_continue;
+}