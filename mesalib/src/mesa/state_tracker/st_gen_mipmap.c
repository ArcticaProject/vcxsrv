<<<<<<< HEAD
/**************************************************************************
 * 
 * Copyright 2008 Tungsten Graphics, Inc., Cedar Park, Texas.
 * All Rights Reserved.
 * 
 * Permission is hereby granted, free of charge, to any person obtaining a
 * copy of this software and associated documentation files (the
 * "Software"), to deal in the Software without restriction, including
 * without limitation the rights to use, copy, modify, merge, publish,
 * distribute, sub license, and/or sell copies of the Software, and to
 * permit persons to whom the Software is furnished to do so, subject to
 * the following conditions:
 * 
 * The above copyright notice and this permission notice (including the
 * next paragraph) shall be included in all copies or substantial portions
 * of the Software.
 * 
 * THE SOFTWARE IS PROVIDED "AS IS", WITHOUT WARRANTY OF ANY KIND, EXPRESS
 * OR IMPLIED, INCLUDING BUT NOT LIMITED TO THE WARRANTIES OF
 * MERCHANTABILITY, FITNESS FOR A PARTICULAR PURPOSE AND NON-INFRINGEMENT.
 * IN NO EVENT SHALL TUNGSTEN GRAPHICS AND/OR ITS SUPPLIERS BE LIABLE FOR
 * ANY CLAIM, DAMAGES OR OTHER LIABILITY, WHETHER IN AN ACTION OF CONTRACT,
 * TORT OR OTHERWISE, ARISING FROM, OUT OF OR IN CONNECTION WITH THE
 * SOFTWARE OR THE USE OR OTHER DEALINGS IN THE SOFTWARE.
 * 
 **************************************************************************/


#include "main/imports.h"
#include "main/mipmap.h"
#include "main/teximage.h"

#include "pipe/p_context.h"
#include "pipe/p_defines.h"
#include "util/u_inlines.h"
#include "util/u_format.h"
#include "util/u_gen_mipmap.h"

#include "st_debug.h"
#include "st_context.h"
#include "st_texture.h"
#include "st_gen_mipmap.h"
#include "st_cb_texture.h"


/**
 * one-time init for generate mipmap
 * XXX Note: there may be other times we need no-op/simple state like this.
 * In that case, some code refactoring would be good.
 */
void
st_init_generate_mipmap(struct st_context *st)
{
   st->gen_mipmap = util_create_gen_mipmap(st->pipe, st->cso_context);
}


void
st_destroy_generate_mipmap(struct st_context *st)
{
   util_destroy_gen_mipmap(st->gen_mipmap);
   st->gen_mipmap = NULL;
}


/**
 * Generate mipmap levels using hardware rendering.
 * \return TRUE if successful, FALSE if not possible
 */
static boolean
st_render_mipmap(struct st_context *st,
                 GLenum target,
                 struct st_texture_object *stObj,
                 uint baseLevel, uint lastLevel)
{
   struct pipe_context *pipe = st->pipe;
   struct pipe_screen *screen = pipe->screen;
   struct pipe_sampler_view *psv = st_get_texture_sampler_view(stObj, pipe);
   const uint face = _mesa_tex_target_to_face(target);

   assert(psv->texture == stObj->pt);
#if 0
   assert(target != GL_TEXTURE_3D); /* implemented but untested */
#endif

   /* check if we can render in the texture's format */
   /* XXX should probably kill this and always use util_gen_mipmap
      since this implements a sw fallback as well */
   if (!screen->is_format_supported(screen, psv->format, psv->texture->target,
                                    0, PIPE_BIND_RENDER_TARGET, 0)) {
      return FALSE;
   }

   util_gen_mipmap(st->gen_mipmap, psv, face, baseLevel, lastLevel,
                   PIPE_TEX_FILTER_LINEAR);

   return TRUE;
}


/**
 * Helper function to decompress an image.  The result is a 32-bpp RGBA
 * image with stride==width.
 */
static void
decompress_image(enum pipe_format format,
                 const uint8_t *src, uint8_t *dst,
                 unsigned width, unsigned height, unsigned src_stride)
{
   const struct util_format_description *desc = util_format_description(format);
   const uint bw = util_format_get_blockwidth(format);
   const uint bh = util_format_get_blockheight(format);
   const uint dst_stride = 4 * MAX2(width, bw);

   desc->unpack_rgba_8unorm(dst, dst_stride, src, src_stride, width, height);

   if (width < bw || height < bh) {
      /* We're decompressing an image smaller than the compression
       * block size.  We don't want garbage pixel values in the region
       * outside (width x height) so replicate pixels from the (width
       * x height) region to fill out the (bw x bh) block size.
       */
      uint x, y;
      for (y = 0; y < bh; y++) {
         for (x = 0; x < bw; x++) {
            if (x >= width || y >= height) {
               uint p = (y * bw + x) * 4;
               dst[p + 0] = dst[0];
               dst[p + 1] = dst[1];
               dst[p + 2] = dst[2];
               dst[p + 3] = dst[3];
            }
         }
      }
   }
}


/**
 * Helper function to compress an image.  The source is a 32-bpp RGBA image
 * with stride==width.
 */
static void
compress_image(enum pipe_format format,
               const uint8_t *src, uint8_t *dst,
               unsigned width, unsigned height, unsigned dst_stride)
{
   const struct util_format_description *desc = util_format_description(format);
   const uint src_stride = 4 * width;

   desc->pack_rgba_8unorm(dst, dst_stride, src, src_stride, width, height);
}


/**
 * Software fallback for generate mipmap levels.
 */
static void
fallback_generate_mipmap(struct gl_context *ctx, GLenum target,
                         struct gl_texture_object *texObj)
{
   struct pipe_context *pipe = st_context(ctx)->pipe;
   struct pipe_resource *pt = st_get_texobj_resource(texObj);
   const uint baseLevel = texObj->BaseLevel;
   const uint lastLevel = pt->last_level;
   const uint face = _mesa_tex_target_to_face(target);
   uint dstLevel;
   GLenum datatype;
   GLuint comps;
   GLboolean compressed;

   if (ST_DEBUG & DEBUG_FALLBACK)
      debug_printf("%s: fallback processing\n", __FUNCTION__);

   assert(target != GL_TEXTURE_3D); /* not done yet */

   compressed =
      _mesa_is_format_compressed(texObj->Image[face][baseLevel]->TexFormat);

   if (compressed) {
      datatype = GL_UNSIGNED_BYTE;
      comps = 4;
   }
   else {
      _mesa_format_to_type_and_comps(texObj->Image[face][baseLevel]->TexFormat,
                                     &datatype, &comps);
      assert(comps > 0 && "bad texture format in fallback_generate_mipmap()");
   }

   for (dstLevel = baseLevel + 1; dstLevel <= lastLevel; dstLevel++) {
      const uint srcLevel = dstLevel - 1;
      const uint srcWidth = u_minify(pt->width0, srcLevel);
      const uint srcHeight = u_minify(pt->height0, srcLevel);
      const uint srcDepth = u_minify(pt->depth0, srcLevel);
      const uint dstWidth = u_minify(pt->width0, dstLevel);
      const uint dstHeight = u_minify(pt->height0, dstLevel);
      const uint dstDepth = u_minify(pt->depth0, dstLevel);
      struct pipe_transfer *srcTrans, *dstTrans;
      const ubyte *srcData;
      ubyte *dstData;
      int srcStride, dstStride;

      srcTrans = pipe_get_transfer(st_context(ctx)->pipe, pt, srcLevel,
                                   face,
                                   PIPE_TRANSFER_READ, 0, 0,
                                   srcWidth, srcHeight);

      dstTrans = pipe_get_transfer(st_context(ctx)->pipe, pt, dstLevel,
                                   face,
                                   PIPE_TRANSFER_WRITE, 0, 0,
                                   dstWidth, dstHeight);

      srcData = (ubyte *) pipe_transfer_map(pipe, srcTrans);
      dstData = (ubyte *) pipe_transfer_map(pipe, dstTrans);

      srcStride = srcTrans->stride / util_format_get_blocksize(srcTrans->resource->format);
      dstStride = dstTrans->stride / util_format_get_blocksize(dstTrans->resource->format);

     /* this cannot work correctly for 3d since it does
        not respect layerStride. */
      if (compressed) {
         const enum pipe_format format = pt->format;
         const uint bw = util_format_get_blockwidth(format);
         const uint bh = util_format_get_blockheight(format);
         const uint srcWidth2 = align(srcWidth, bw);
         const uint srcHeight2 = align(srcHeight, bh);
         const uint dstWidth2 = align(dstWidth, bw);
         const uint dstHeight2 = align(dstHeight, bh);
         uint8_t *srcTemp, *dstTemp;

         assert(comps == 4);

         srcTemp = malloc(srcWidth2 * srcHeight2 * comps + 000);
         dstTemp = malloc(dstWidth2 * dstHeight2 * comps + 000);

         /* decompress the src image: srcData -> srcTemp */
         decompress_image(format, srcData, srcTemp, srcWidth, srcHeight, srcTrans->stride);

         _mesa_generate_mipmap_level(target, datatype, comps,
                                     0 /*border*/,
                                     srcWidth2, srcHeight2, srcDepth,
                                     srcTemp,
                                     srcWidth2, /* stride in texels */
                                     dstWidth2, dstHeight2, dstDepth,
                                     dstTemp,
                                     dstWidth2); /* stride in texels */

         /* compress the new image: dstTemp -> dstData */
         compress_image(format, dstTemp, dstData, dstWidth, dstHeight, dstTrans->stride);

         free(srcTemp);
         free(dstTemp);
      }
      else {
         _mesa_generate_mipmap_level(target, datatype, comps,
                                     0 /*border*/,
                                     srcWidth, srcHeight, srcDepth,
                                     srcData,
                                     srcStride, /* stride in texels */
                                     dstWidth, dstHeight, dstDepth,
                                     dstData,
                                     dstStride); /* stride in texels */
      }

      pipe_transfer_unmap(pipe, srcTrans);
      pipe_transfer_unmap(pipe, dstTrans);

      pipe->transfer_destroy(pipe, srcTrans);
      pipe->transfer_destroy(pipe, dstTrans);
   }
}


/**
 * Compute the expected number of mipmap levels in the texture given
 * the width/height/depth of the base image and the GL_TEXTURE_BASE_LEVEL/
 * GL_TEXTURE_MAX_LEVEL settings.  This will tell us how many mipmap
 * levels should be generated.
 */
static GLuint
compute_num_levels(struct gl_context *ctx,
                   struct gl_texture_object *texObj,
                   GLenum target)
{
   if (target == GL_TEXTURE_RECTANGLE_ARB) {
      return 1;
   }
   else {
      const struct gl_texture_image *baseImage = 
         _mesa_get_tex_image(ctx, texObj, target, texObj->BaseLevel);
      GLuint size, numLevels;

      size = MAX2(baseImage->Width2, baseImage->Height2);
      size = MAX2(size, baseImage->Depth2);

      numLevels = texObj->BaseLevel;

      while (size > 0) {
         numLevels++;
         size >>= 1;
      }

      numLevels = MIN2(numLevels, texObj->MaxLevel + 1);

      assert(numLevels >= 1);

      return numLevels;
   }
}


/**
 * Called via ctx->Driver.GenerateMipmap().
 */
void
st_generate_mipmap(struct gl_context *ctx, GLenum target,
                   struct gl_texture_object *texObj)
{
   struct st_context *st = st_context(ctx);
   struct st_texture_object *stObj = st_texture_object(texObj);
   struct pipe_resource *pt = st_get_texobj_resource(texObj);
   const uint baseLevel = texObj->BaseLevel;
   uint lastLevel;
   uint dstLevel;

   if (!pt)
      return;

   /* not sure if this ultimately actually should work,
      but we're not supporting multisampled textures yet. */
   assert(pt->nr_samples < 2);

   /* find expected last mipmap level to generate*/
   lastLevel = compute_num_levels(ctx, texObj, target) - 1;

   if (lastLevel == 0)
      return;

   /* The texture isn't in a "complete" state yet so set the expected
    * lastLevel here, since it won't get done in st_finalize_texture().
    */
   stObj->lastLevel = lastLevel;

   if (pt->last_level < lastLevel) {
      /* The current gallium texture doesn't have space for all the
       * mipmap levels we need to generate.  So allocate a new texture.
       */
      struct pipe_resource *oldTex = stObj->pt;

      /* create new texture with space for more levels */
      stObj->pt = st_texture_create(st,
                                    oldTex->target,
                                    oldTex->format,
                                    lastLevel,
                                    oldTex->width0,
                                    oldTex->height0,
                                    oldTex->depth0,
                                    oldTex->array_size,
                                    oldTex->bind);

      /* This will copy the old texture's base image into the new texture
       * which we just allocated.
       */
      st_finalize_texture(ctx, st->pipe, texObj);

      /* release the old tex (will likely be freed too) */
      pipe_resource_reference(&oldTex, NULL);
      pipe_sampler_view_reference(&stObj->sampler_view, NULL);
   }
   else {
      /* Make sure that the base texture image data is present in the
       * texture buffer.
       */
      st_finalize_texture(ctx, st->pipe, texObj);
   }

   pt = stObj->pt;

   assert(pt->last_level >= lastLevel);

   /* Try to generate the mipmap by rendering/texturing.  If that fails,
    * use the software fallback.
    */
   if (!st_render_mipmap(st, target, stObj, baseLevel, lastLevel)) {
      /* since the util code actually also has a fallback, should
         probably make it never fail and kill this */
      fallback_generate_mipmap(ctx, target, texObj);
   }

   /* Fill in the Mesa gl_texture_image fields */
   for (dstLevel = baseLevel + 1; dstLevel <= lastLevel; dstLevel++) {
      const uint srcLevel = dstLevel - 1;
      const struct gl_texture_image *srcImage
         = _mesa_get_tex_image(ctx, texObj, target, srcLevel);
      struct gl_texture_image *dstImage;
      struct st_texture_image *stImage;
      uint dstWidth = u_minify(pt->width0, dstLevel);
      uint dstHeight = u_minify(pt->height0, dstLevel);
      uint dstDepth = u_minify(pt->depth0, dstLevel); 
      uint border = srcImage->Border;

      dstImage = _mesa_get_tex_image(ctx, texObj, target, dstLevel);
      if (!dstImage) {
         _mesa_error(ctx, GL_OUT_OF_MEMORY, "generating mipmaps");
         return;
      }

      /* Free old image data */
      if (dstImage->Data)
         ctx->Driver.FreeTexImageData(ctx, dstImage);

      /* initialize new image */
      _mesa_init_teximage_fields(ctx, target, dstImage, dstWidth, dstHeight,
                                 dstDepth, border, srcImage->InternalFormat,
                                 srcImage->TexFormat);

      stImage = st_texture_image(dstImage);
      stImage->level = dstLevel;

      pipe_resource_reference(&stImage->pt, pt);
   }
}
=======
/**************************************************************************
 * 
 * Copyright 2008 Tungsten Graphics, Inc., Cedar Park, Texas.
 * All Rights Reserved.
 * 
 * Permission is hereby granted, free of charge, to any person obtaining a
 * copy of this software and associated documentation files (the
 * "Software"), to deal in the Software without restriction, including
 * without limitation the rights to use, copy, modify, merge, publish,
 * distribute, sub license, and/or sell copies of the Software, and to
 * permit persons to whom the Software is furnished to do so, subject to
 * the following conditions:
 * 
 * The above copyright notice and this permission notice (including the
 * next paragraph) shall be included in all copies or substantial portions
 * of the Software.
 * 
 * THE SOFTWARE IS PROVIDED "AS IS", WITHOUT WARRANTY OF ANY KIND, EXPRESS
 * OR IMPLIED, INCLUDING BUT NOT LIMITED TO THE WARRANTIES OF
 * MERCHANTABILITY, FITNESS FOR A PARTICULAR PURPOSE AND NON-INFRINGEMENT.
 * IN NO EVENT SHALL TUNGSTEN GRAPHICS AND/OR ITS SUPPLIERS BE LIABLE FOR
 * ANY CLAIM, DAMAGES OR OTHER LIABILITY, WHETHER IN AN ACTION OF CONTRACT,
 * TORT OR OTHERWISE, ARISING FROM, OUT OF OR IN CONNECTION WITH THE
 * SOFTWARE OR THE USE OR OTHER DEALINGS IN THE SOFTWARE.
 * 
 **************************************************************************/


#include "main/imports.h"
#include "main/mipmap.h"
#include "main/teximage.h"

#include "pipe/p_context.h"
#include "pipe/p_defines.h"
#include "util/u_inlines.h"
#include "util/u_format.h"
#include "util/u_gen_mipmap.h"

#include "st_debug.h"
#include "st_context.h"
#include "st_texture.h"
#include "st_gen_mipmap.h"
#include "st_cb_texture.h"


/**
 * one-time init for generate mipmap
 * XXX Note: there may be other times we need no-op/simple state like this.
 * In that case, some code refactoring would be good.
 */
void
st_init_generate_mipmap(struct st_context *st)
{
   st->gen_mipmap = util_create_gen_mipmap(st->pipe, st->cso_context);
}


void
st_destroy_generate_mipmap(struct st_context *st)
{
   util_destroy_gen_mipmap(st->gen_mipmap);
   st->gen_mipmap = NULL;
}


/**
 * Generate mipmap levels using hardware rendering.
 * \return TRUE if successful, FALSE if not possible
 */
static boolean
st_render_mipmap(struct st_context *st,
                 GLenum target,
                 struct st_texture_object *stObj,
                 uint baseLevel, uint lastLevel)
{
   struct pipe_context *pipe = st->pipe;
   struct pipe_screen *screen = pipe->screen;
   struct pipe_sampler_view *psv = st_get_texture_sampler_view(stObj, pipe);
   const uint face = _mesa_tex_target_to_face(target);

   assert(psv->texture == stObj->pt);
#if 0
   assert(target != GL_TEXTURE_3D); /* implemented but untested */
#endif

   /* check if we can render in the texture's format */
   /* XXX should probably kill this and always use util_gen_mipmap
      since this implements a sw fallback as well */
   if (!screen->is_format_supported(screen, psv->format, psv->texture->target,
                                    0, PIPE_BIND_RENDER_TARGET, 0)) {
      return FALSE;
   }

   util_gen_mipmap(st->gen_mipmap, psv, face, baseLevel, lastLevel,
                   PIPE_TEX_FILTER_LINEAR);

   return TRUE;
}


/**
 * Helper function to decompress an image.  The result is a 32-bpp RGBA
 * image with stride==width.
 */
static void
decompress_image(enum pipe_format format, int datatype,
                 const uint8_t *src, void *dst,
                 unsigned width, unsigned height, unsigned src_stride)
{
   const struct util_format_description *desc = util_format_description(format);
   const uint bw = util_format_get_blockwidth(format);
   const uint bh = util_format_get_blockheight(format);
   uint dst_stride = 4 * MAX2(width, bw);

   if (datatype == GL_FLOAT) {
      desc->unpack_rgba_float((float *)dst, dst_stride * sizeof(GLfloat), src, src_stride, width, height);
      if (width < bw || height < bh) {
	 float *dst_p = (float *)dst;
	 /* We're decompressing an image smaller than the compression
	  * block size.  We don't want garbage pixel values in the region
	  * outside (width x height) so replicate pixels from the (width
	  * x height) region to fill out the (bw x bh) block size.
	  */
	 uint x, y;
	 for (y = 0; y < bh; y++) {
	    for (x = 0; x < bw; x++) {
	       if (x >= width || y >= height) {
		  uint p = (y * bw + x) * 4;
		  dst_p[p + 0] = dst_p[0];
		  dst_p[p + 1] = dst_p[1];
		  dst_p[p + 2] = dst_p[2];
		  dst_p[p + 3] = dst_p[3];
	       }
	    }
	 }
      }
   } else {
      desc->unpack_rgba_8unorm((uint8_t *)dst, dst_stride, src, src_stride, width, height);
      if (width < bw || height < bh) {
	 uint8_t *dst_p = (uint8_t *)dst;
	 /* We're decompressing an image smaller than the compression
	  * block size.  We don't want garbage pixel values in the region
	  * outside (width x height) so replicate pixels from the (width
	  * x height) region to fill out the (bw x bh) block size.
	  */
	 uint x, y;
	 for (y = 0; y < bh; y++) {
	    for (x = 0; x < bw; x++) {
	       if (x >= width || y >= height) {
		  uint p = (y * bw + x) * 4;
		  dst_p[p + 0] = dst_p[0];
		  dst_p[p + 1] = dst_p[1];
		  dst_p[p + 2] = dst_p[2];
		  dst_p[p + 3] = dst_p[3];
	       }
	    }
	 }
      }
   }
}

/**
 * Helper function to compress an image.  The source is a 32-bpp RGBA image
 * with stride==width.
 */
static void
compress_image(enum pipe_format format, int datatype,
               const void *src, uint8_t *dst,
               unsigned width, unsigned height, unsigned dst_stride)
{
   const struct util_format_description *desc = util_format_description(format);
   const uint src_stride = 4 * width;

   if (datatype == GL_FLOAT)
      desc->pack_rgba_float(dst, dst_stride, (GLfloat *)src, src_stride * sizeof(GLfloat), width, height);
   else
      desc->pack_rgba_8unorm(dst, dst_stride, (uint8_t *)src, src_stride, width, height);
}


/**
 * Software fallback for generate mipmap levels.
 */
static void
fallback_generate_mipmap(struct gl_context *ctx, GLenum target,
                         struct gl_texture_object *texObj)
{
   struct pipe_context *pipe = st_context(ctx)->pipe;
   struct pipe_resource *pt = st_get_texobj_resource(texObj);
   const uint baseLevel = texObj->BaseLevel;
   const uint lastLevel = pt->last_level;
   const uint face = _mesa_tex_target_to_face(target);
   uint dstLevel;
   GLenum datatype;
   GLuint comps;
   GLboolean compressed;

   if (ST_DEBUG & DEBUG_FALLBACK)
      debug_printf("%s: fallback processing\n", __FUNCTION__);

   assert(target != GL_TEXTURE_3D); /* not done yet */

   compressed =
      _mesa_is_format_compressed(texObj->Image[face][baseLevel]->TexFormat);

   if (compressed) {
      if (texObj->Image[face][baseLevel]->TexFormat == MESA_FORMAT_SIGNED_RED_RGTC1 ||
	  texObj->Image[face][baseLevel]->TexFormat == MESA_FORMAT_SIGNED_RG_RGTC2)
         datatype = GL_FLOAT;
      else
         datatype = GL_UNSIGNED_BYTE;
      
      comps = 4;
   }
   else {
      _mesa_format_to_type_and_comps(texObj->Image[face][baseLevel]->TexFormat,
                                     &datatype, &comps);
      assert(comps > 0 && "bad texture format in fallback_generate_mipmap()");
   }

   for (dstLevel = baseLevel + 1; dstLevel <= lastLevel; dstLevel++) {
      const uint srcLevel = dstLevel - 1;
      const uint srcWidth = u_minify(pt->width0, srcLevel);
      const uint srcHeight = u_minify(pt->height0, srcLevel);
      const uint srcDepth = u_minify(pt->depth0, srcLevel);
      const uint dstWidth = u_minify(pt->width0, dstLevel);
      const uint dstHeight = u_minify(pt->height0, dstLevel);
      const uint dstDepth = u_minify(pt->depth0, dstLevel);
      struct pipe_transfer *srcTrans, *dstTrans;
      const ubyte *srcData;
      ubyte *dstData;
      int srcStride, dstStride;

      srcTrans = pipe_get_transfer(st_context(ctx)->pipe, pt, srcLevel,
                                   face,
                                   PIPE_TRANSFER_READ, 0, 0,
                                   srcWidth, srcHeight);

      dstTrans = pipe_get_transfer(st_context(ctx)->pipe, pt, dstLevel,
                                   face,
                                   PIPE_TRANSFER_WRITE, 0, 0,
                                   dstWidth, dstHeight);

      srcData = (ubyte *) pipe_transfer_map(pipe, srcTrans);
      dstData = (ubyte *) pipe_transfer_map(pipe, dstTrans);

      srcStride = srcTrans->stride / util_format_get_blocksize(srcTrans->resource->format);
      dstStride = dstTrans->stride / util_format_get_blocksize(dstTrans->resource->format);

     /* this cannot work correctly for 3d since it does
        not respect layerStride. */
      if (compressed) {
         const enum pipe_format format = pt->format;
         const uint bw = util_format_get_blockwidth(format);
         const uint bh = util_format_get_blockheight(format);
         const uint srcWidth2 = align(srcWidth, bw);
         const uint srcHeight2 = align(srcHeight, bh);
         const uint dstWidth2 = align(dstWidth, bw);
         const uint dstHeight2 = align(dstHeight, bh);
         uint8_t *srcTemp, *dstTemp;

         assert(comps == 4);

         srcTemp = malloc(srcWidth2 * srcHeight2 * comps * (datatype == GL_FLOAT ? 4 : 1));
         dstTemp = malloc(dstWidth2 * dstHeight2 * comps * (datatype == GL_FLOAT ? 4 : 1));

         /* decompress the src image: srcData -> srcTemp */
         decompress_image(format, datatype, srcData, srcTemp, srcWidth2, srcHeight2, srcTrans->stride);

         _mesa_generate_mipmap_level(target, datatype, comps,
                                     0 /*border*/,
                                     srcWidth2, srcHeight2, srcDepth,
                                     srcTemp,
                                     srcWidth2, /* stride in texels */
                                     dstWidth2, dstHeight2, dstDepth,
                                     dstTemp,
                                     dstWidth2); /* stride in texels */

         /* compress the new image: dstTemp -> dstData */
         compress_image(format, datatype, dstTemp, dstData, dstWidth2, dstHeight2, dstTrans->stride);

         free(srcTemp);
         free(dstTemp);
      }
      else {
         _mesa_generate_mipmap_level(target, datatype, comps,
                                     0 /*border*/,
                                     srcWidth, srcHeight, srcDepth,
                                     srcData,
                                     srcStride, /* stride in texels */
                                     dstWidth, dstHeight, dstDepth,
                                     dstData,
                                     dstStride); /* stride in texels */
      }

      pipe_transfer_unmap(pipe, srcTrans);
      pipe_transfer_unmap(pipe, dstTrans);

      pipe->transfer_destroy(pipe, srcTrans);
      pipe->transfer_destroy(pipe, dstTrans);
   }
}


/**
 * Compute the expected number of mipmap levels in the texture given
 * the width/height/depth of the base image and the GL_TEXTURE_BASE_LEVEL/
 * GL_TEXTURE_MAX_LEVEL settings.  This will tell us how many mipmap
 * levels should be generated.
 */
static GLuint
compute_num_levels(struct gl_context *ctx,
                   struct gl_texture_object *texObj,
                   GLenum target)
{
   if (target == GL_TEXTURE_RECTANGLE_ARB) {
      return 1;
   }
   else {
      const struct gl_texture_image *baseImage = 
         _mesa_get_tex_image(ctx, texObj, target, texObj->BaseLevel);
      GLuint size, numLevels;

      size = MAX2(baseImage->Width2, baseImage->Height2);
      size = MAX2(size, baseImage->Depth2);

      numLevels = texObj->BaseLevel;

      while (size > 0) {
         numLevels++;
         size >>= 1;
      }

      numLevels = MIN2(numLevels, texObj->MaxLevel + 1);

      assert(numLevels >= 1);

      return numLevels;
   }
}


/**
 * Called via ctx->Driver.GenerateMipmap().
 */
void
st_generate_mipmap(struct gl_context *ctx, GLenum target,
                   struct gl_texture_object *texObj)
{
   struct st_context *st = st_context(ctx);
   struct st_texture_object *stObj = st_texture_object(texObj);
   struct pipe_resource *pt = st_get_texobj_resource(texObj);
   const uint baseLevel = texObj->BaseLevel;
   uint lastLevel;
   uint dstLevel;

   if (!pt)
      return;

   /* not sure if this ultimately actually should work,
      but we're not supporting multisampled textures yet. */
   assert(pt->nr_samples < 2);

   /* find expected last mipmap level to generate*/
   lastLevel = compute_num_levels(ctx, texObj, target) - 1;

   if (lastLevel == 0)
      return;

   /* The texture isn't in a "complete" state yet so set the expected
    * lastLevel here, since it won't get done in st_finalize_texture().
    */
   stObj->lastLevel = lastLevel;

   if (pt->last_level < lastLevel) {
      /* The current gallium texture doesn't have space for all the
       * mipmap levels we need to generate.  So allocate a new texture.
       */
      struct pipe_resource *oldTex = stObj->pt;

      /* create new texture with space for more levels */
      stObj->pt = st_texture_create(st,
                                    oldTex->target,
                                    oldTex->format,
                                    lastLevel,
                                    oldTex->width0,
                                    oldTex->height0,
                                    oldTex->depth0,
                                    oldTex->array_size,
                                    oldTex->bind);

      /* This will copy the old texture's base image into the new texture
       * which we just allocated.
       */
      st_finalize_texture(ctx, st->pipe, texObj);

      /* release the old tex (will likely be freed too) */
      pipe_resource_reference(&oldTex, NULL);
      pipe_sampler_view_reference(&stObj->sampler_view, NULL);
   }
   else {
      /* Make sure that the base texture image data is present in the
       * texture buffer.
       */
      st_finalize_texture(ctx, st->pipe, texObj);
   }

   pt = stObj->pt;

   assert(pt->last_level >= lastLevel);

   /* Try to generate the mipmap by rendering/texturing.  If that fails,
    * use the software fallback.
    */
   if (!st_render_mipmap(st, target, stObj, baseLevel, lastLevel)) {
      /* since the util code actually also has a fallback, should
         probably make it never fail and kill this */
      fallback_generate_mipmap(ctx, target, texObj);
   }

   /* Fill in the Mesa gl_texture_image fields */
   for (dstLevel = baseLevel + 1; dstLevel <= lastLevel; dstLevel++) {
      const uint srcLevel = dstLevel - 1;
      const struct gl_texture_image *srcImage
         = _mesa_get_tex_image(ctx, texObj, target, srcLevel);
      struct gl_texture_image *dstImage;
      struct st_texture_image *stImage;
      uint dstWidth = u_minify(pt->width0, dstLevel);
      uint dstHeight = u_minify(pt->height0, dstLevel);
      uint dstDepth = u_minify(pt->depth0, dstLevel); 
      uint border = srcImage->Border;

      dstImage = _mesa_get_tex_image(ctx, texObj, target, dstLevel);
      if (!dstImage) {
         _mesa_error(ctx, GL_OUT_OF_MEMORY, "generating mipmaps");
         return;
      }

      /* Free old image data */
      if (dstImage->Data)
         ctx->Driver.FreeTexImageData(ctx, dstImage);

      /* initialize new image */
      _mesa_init_teximage_fields(ctx, target, dstImage, dstWidth, dstHeight,
                                 dstDepth, border, srcImage->InternalFormat,
                                 srcImage->TexFormat);

      stImage = st_texture_image(dstImage);
      stImage->level = dstLevel;

      pipe_resource_reference(&stImage->pt, pt);
   }
}
>>>>>>> 56950d7b
<|MERGE_RESOLUTION|>--- conflicted
+++ resolved
@@ -1,878 +1,453 @@
-<<<<<<< HEAD
-/**************************************************************************
- * 
- * Copyright 2008 Tungsten Graphics, Inc., Cedar Park, Texas.
- * All Rights Reserved.
- * 
- * Permission is hereby granted, free of charge, to any person obtaining a
- * copy of this software and associated documentation files (the
- * "Software"), to deal in the Software without restriction, including
- * without limitation the rights to use, copy, modify, merge, publish,
- * distribute, sub license, and/or sell copies of the Software, and to
- * permit persons to whom the Software is furnished to do so, subject to
- * the following conditions:
- * 
- * The above copyright notice and this permission notice (including the
- * next paragraph) shall be included in all copies or substantial portions
- * of the Software.
- * 
- * THE SOFTWARE IS PROVIDED "AS IS", WITHOUT WARRANTY OF ANY KIND, EXPRESS
- * OR IMPLIED, INCLUDING BUT NOT LIMITED TO THE WARRANTIES OF
- * MERCHANTABILITY, FITNESS FOR A PARTICULAR PURPOSE AND NON-INFRINGEMENT.
- * IN NO EVENT SHALL TUNGSTEN GRAPHICS AND/OR ITS SUPPLIERS BE LIABLE FOR
- * ANY CLAIM, DAMAGES OR OTHER LIABILITY, WHETHER IN AN ACTION OF CONTRACT,
- * TORT OR OTHERWISE, ARISING FROM, OUT OF OR IN CONNECTION WITH THE
- * SOFTWARE OR THE USE OR OTHER DEALINGS IN THE SOFTWARE.
- * 
- **************************************************************************/
-
-
-#include "main/imports.h"
-#include "main/mipmap.h"
-#include "main/teximage.h"
-
-#include "pipe/p_context.h"
-#include "pipe/p_defines.h"
-#include "util/u_inlines.h"
-#include "util/u_format.h"
-#include "util/u_gen_mipmap.h"
-
-#include "st_debug.h"
-#include "st_context.h"
-#include "st_texture.h"
-#include "st_gen_mipmap.h"
-#include "st_cb_texture.h"
-
-
-/**
- * one-time init for generate mipmap
- * XXX Note: there may be other times we need no-op/simple state like this.
- * In that case, some code refactoring would be good.
- */
-void
-st_init_generate_mipmap(struct st_context *st)
-{
-   st->gen_mipmap = util_create_gen_mipmap(st->pipe, st->cso_context);
-}
-
-
-void
-st_destroy_generate_mipmap(struct st_context *st)
-{
-   util_destroy_gen_mipmap(st->gen_mipmap);
-   st->gen_mipmap = NULL;
-}
-
-
-/**
- * Generate mipmap levels using hardware rendering.
- * \return TRUE if successful, FALSE if not possible
- */
-static boolean
-st_render_mipmap(struct st_context *st,
-                 GLenum target,
-                 struct st_texture_object *stObj,
-                 uint baseLevel, uint lastLevel)
-{
-   struct pipe_context *pipe = st->pipe;
-   struct pipe_screen *screen = pipe->screen;
-   struct pipe_sampler_view *psv = st_get_texture_sampler_view(stObj, pipe);
-   const uint face = _mesa_tex_target_to_face(target);
-
-   assert(psv->texture == stObj->pt);
-#if 0
-   assert(target != GL_TEXTURE_3D); /* implemented but untested */
-#endif
-
-   /* check if we can render in the texture's format */
-   /* XXX should probably kill this and always use util_gen_mipmap
-      since this implements a sw fallback as well */
-   if (!screen->is_format_supported(screen, psv->format, psv->texture->target,
-                                    0, PIPE_BIND_RENDER_TARGET, 0)) {
-      return FALSE;
-   }
-
-   util_gen_mipmap(st->gen_mipmap, psv, face, baseLevel, lastLevel,
-                   PIPE_TEX_FILTER_LINEAR);
-
-   return TRUE;
-}
-
-
-/**
- * Helper function to decompress an image.  The result is a 32-bpp RGBA
- * image with stride==width.
- */
-static void
-decompress_image(enum pipe_format format,
-                 const uint8_t *src, uint8_t *dst,
-                 unsigned width, unsigned height, unsigned src_stride)
-{
-   const struct util_format_description *desc = util_format_description(format);
-   const uint bw = util_format_get_blockwidth(format);
-   const uint bh = util_format_get_blockheight(format);
-   const uint dst_stride = 4 * MAX2(width, bw);
-
-   desc->unpack_rgba_8unorm(dst, dst_stride, src, src_stride, width, height);
-
-   if (width < bw || height < bh) {
-      /* We're decompressing an image smaller than the compression
-       * block size.  We don't want garbage pixel values in the region
-       * outside (width x height) so replicate pixels from the (width
-       * x height) region to fill out the (bw x bh) block size.
-       */
-      uint x, y;
-      for (y = 0; y < bh; y++) {
-         for (x = 0; x < bw; x++) {
-            if (x >= width || y >= height) {
-               uint p = (y * bw + x) * 4;
-               dst[p + 0] = dst[0];
-               dst[p + 1] = dst[1];
-               dst[p + 2] = dst[2];
-               dst[p + 3] = dst[3];
-            }
-         }
-      }
-   }
-}
-
-
-/**
- * Helper function to compress an image.  The source is a 32-bpp RGBA image
- * with stride==width.
- */
-static void
-compress_image(enum pipe_format format,
-               const uint8_t *src, uint8_t *dst,
-               unsigned width, unsigned height, unsigned dst_stride)
-{
-   const struct util_format_description *desc = util_format_description(format);
-   const uint src_stride = 4 * width;
-
-   desc->pack_rgba_8unorm(dst, dst_stride, src, src_stride, width, height);
-}
-
-
-/**
- * Software fallback for generate mipmap levels.
- */
-static void
-fallback_generate_mipmap(struct gl_context *ctx, GLenum target,
-                         struct gl_texture_object *texObj)
-{
-   struct pipe_context *pipe = st_context(ctx)->pipe;
-   struct pipe_resource *pt = st_get_texobj_resource(texObj);
-   const uint baseLevel = texObj->BaseLevel;
-   const uint lastLevel = pt->last_level;
-   const uint face = _mesa_tex_target_to_face(target);
-   uint dstLevel;
-   GLenum datatype;
-   GLuint comps;
-   GLboolean compressed;
-
-   if (ST_DEBUG & DEBUG_FALLBACK)
-      debug_printf("%s: fallback processing\n", __FUNCTION__);
-
-   assert(target != GL_TEXTURE_3D); /* not done yet */
-
-   compressed =
-      _mesa_is_format_compressed(texObj->Image[face][baseLevel]->TexFormat);
-
-   if (compressed) {
-      datatype = GL_UNSIGNED_BYTE;
-      comps = 4;
-   }
-   else {
-      _mesa_format_to_type_and_comps(texObj->Image[face][baseLevel]->TexFormat,
-                                     &datatype, &comps);
-      assert(comps > 0 && "bad texture format in fallback_generate_mipmap()");
-   }
-
-   for (dstLevel = baseLevel + 1; dstLevel <= lastLevel; dstLevel++) {
-      const uint srcLevel = dstLevel - 1;
-      const uint srcWidth = u_minify(pt->width0, srcLevel);
-      const uint srcHeight = u_minify(pt->height0, srcLevel);
-      const uint srcDepth = u_minify(pt->depth0, srcLevel);
-      const uint dstWidth = u_minify(pt->width0, dstLevel);
-      const uint dstHeight = u_minify(pt->height0, dstLevel);
-      const uint dstDepth = u_minify(pt->depth0, dstLevel);
-      struct pipe_transfer *srcTrans, *dstTrans;
-      const ubyte *srcData;
-      ubyte *dstData;
-      int srcStride, dstStride;
-
-      srcTrans = pipe_get_transfer(st_context(ctx)->pipe, pt, srcLevel,
-                                   face,
-                                   PIPE_TRANSFER_READ, 0, 0,
-                                   srcWidth, srcHeight);
-
-      dstTrans = pipe_get_transfer(st_context(ctx)->pipe, pt, dstLevel,
-                                   face,
-                                   PIPE_TRANSFER_WRITE, 0, 0,
-                                   dstWidth, dstHeight);
-
-      srcData = (ubyte *) pipe_transfer_map(pipe, srcTrans);
-      dstData = (ubyte *) pipe_transfer_map(pipe, dstTrans);
-
-      srcStride = srcTrans->stride / util_format_get_blocksize(srcTrans->resource->format);
-      dstStride = dstTrans->stride / util_format_get_blocksize(dstTrans->resource->format);
-
-     /* this cannot work correctly for 3d since it does
-        not respect layerStride. */
-      if (compressed) {
-         const enum pipe_format format = pt->format;
-         const uint bw = util_format_get_blockwidth(format);
-         const uint bh = util_format_get_blockheight(format);
-         const uint srcWidth2 = align(srcWidth, bw);
-         const uint srcHeight2 = align(srcHeight, bh);
-         const uint dstWidth2 = align(dstWidth, bw);
-         const uint dstHeight2 = align(dstHeight, bh);
-         uint8_t *srcTemp, *dstTemp;
-
-         assert(comps == 4);
-
-         srcTemp = malloc(srcWidth2 * srcHeight2 * comps + 000);
-         dstTemp = malloc(dstWidth2 * dstHeight2 * comps + 000);
-
-         /* decompress the src image: srcData -> srcTemp */
-         decompress_image(format, srcData, srcTemp, srcWidth, srcHeight, srcTrans->stride);
-
-         _mesa_generate_mipmap_level(target, datatype, comps,
-                                     0 /*border*/,
-                                     srcWidth2, srcHeight2, srcDepth,
-                                     srcTemp,
-                                     srcWidth2, /* stride in texels */
-                                     dstWidth2, dstHeight2, dstDepth,
-                                     dstTemp,
-                                     dstWidth2); /* stride in texels */
-
-         /* compress the new image: dstTemp -> dstData */
-         compress_image(format, dstTemp, dstData, dstWidth, dstHeight, dstTrans->stride);
-
-         free(srcTemp);
-         free(dstTemp);
-      }
-      else {
-         _mesa_generate_mipmap_level(target, datatype, comps,
-                                     0 /*border*/,
-                                     srcWidth, srcHeight, srcDepth,
-                                     srcData,
-                                     srcStride, /* stride in texels */
-                                     dstWidth, dstHeight, dstDepth,
-                                     dstData,
-                                     dstStride); /* stride in texels */
-      }
-
-      pipe_transfer_unmap(pipe, srcTrans);
-      pipe_transfer_unmap(pipe, dstTrans);
-
-      pipe->transfer_destroy(pipe, srcTrans);
-      pipe->transfer_destroy(pipe, dstTrans);
-   }
-}
-
-
-/**
- * Compute the expected number of mipmap levels in the texture given
- * the width/height/depth of the base image and the GL_TEXTURE_BASE_LEVEL/
- * GL_TEXTURE_MAX_LEVEL settings.  This will tell us how many mipmap
- * levels should be generated.
- */
-static GLuint
-compute_num_levels(struct gl_context *ctx,
-                   struct gl_texture_object *texObj,
-                   GLenum target)
-{
-   if (target == GL_TEXTURE_RECTANGLE_ARB) {
-      return 1;
-   }
-   else {
-      const struct gl_texture_image *baseImage = 
-         _mesa_get_tex_image(ctx, texObj, target, texObj->BaseLevel);
-      GLuint size, numLevels;
-
-      size = MAX2(baseImage->Width2, baseImage->Height2);
-      size = MAX2(size, baseImage->Depth2);
-
-      numLevels = texObj->BaseLevel;
-
-      while (size > 0) {
-         numLevels++;
-         size >>= 1;
-      }
-
-      numLevels = MIN2(numLevels, texObj->MaxLevel + 1);
-
-      assert(numLevels >= 1);
-
-      return numLevels;
-   }
-}
-
-
-/**
- * Called via ctx->Driver.GenerateMipmap().
- */
-void
-st_generate_mipmap(struct gl_context *ctx, GLenum target,
-                   struct gl_texture_object *texObj)
-{
-   struct st_context *st = st_context(ctx);
-   struct st_texture_object *stObj = st_texture_object(texObj);
-   struct pipe_resource *pt = st_get_texobj_resource(texObj);
-   const uint baseLevel = texObj->BaseLevel;
-   uint lastLevel;
-   uint dstLevel;
-
-   if (!pt)
-      return;
-
-   /* not sure if this ultimately actually should work,
-      but we're not supporting multisampled textures yet. */
-   assert(pt->nr_samples < 2);
-
-   /* find expected last mipmap level to generate*/
-   lastLevel = compute_num_levels(ctx, texObj, target) - 1;
-
-   if (lastLevel == 0)
-      return;
-
-   /* The texture isn't in a "complete" state yet so set the expected
-    * lastLevel here, since it won't get done in st_finalize_texture().
-    */
-   stObj->lastLevel = lastLevel;
-
-   if (pt->last_level < lastLevel) {
-      /* The current gallium texture doesn't have space for all the
-       * mipmap levels we need to generate.  So allocate a new texture.
-       */
-      struct pipe_resource *oldTex = stObj->pt;
-
-      /* create new texture with space for more levels */
-      stObj->pt = st_texture_create(st,
-                                    oldTex->target,
-                                    oldTex->format,
-                                    lastLevel,
-                                    oldTex->width0,
-                                    oldTex->height0,
-                                    oldTex->depth0,
-                                    oldTex->array_size,
-                                    oldTex->bind);
-
-      /* This will copy the old texture's base image into the new texture
-       * which we just allocated.
-       */
-      st_finalize_texture(ctx, st->pipe, texObj);
-
-      /* release the old tex (will likely be freed too) */
-      pipe_resource_reference(&oldTex, NULL);
-      pipe_sampler_view_reference(&stObj->sampler_view, NULL);
-   }
-   else {
-      /* Make sure that the base texture image data is present in the
-       * texture buffer.
-       */
-      st_finalize_texture(ctx, st->pipe, texObj);
-   }
-
-   pt = stObj->pt;
-
-   assert(pt->last_level >= lastLevel);
-
-   /* Try to generate the mipmap by rendering/texturing.  If that fails,
-    * use the software fallback.
-    */
-   if (!st_render_mipmap(st, target, stObj, baseLevel, lastLevel)) {
-      /* since the util code actually also has a fallback, should
-         probably make it never fail and kill this */
-      fallback_generate_mipmap(ctx, target, texObj);
-   }
-
-   /* Fill in the Mesa gl_texture_image fields */
-   for (dstLevel = baseLevel + 1; dstLevel <= lastLevel; dstLevel++) {
-      const uint srcLevel = dstLevel - 1;
-      const struct gl_texture_image *srcImage
-         = _mesa_get_tex_image(ctx, texObj, target, srcLevel);
-      struct gl_texture_image *dstImage;
-      struct st_texture_image *stImage;
-      uint dstWidth = u_minify(pt->width0, dstLevel);
-      uint dstHeight = u_minify(pt->height0, dstLevel);
-      uint dstDepth = u_minify(pt->depth0, dstLevel); 
-      uint border = srcImage->Border;
-
-      dstImage = _mesa_get_tex_image(ctx, texObj, target, dstLevel);
-      if (!dstImage) {
-         _mesa_error(ctx, GL_OUT_OF_MEMORY, "generating mipmaps");
-         return;
-      }
-
-      /* Free old image data */
-      if (dstImage->Data)
-         ctx->Driver.FreeTexImageData(ctx, dstImage);
-
-      /* initialize new image */
-      _mesa_init_teximage_fields(ctx, target, dstImage, dstWidth, dstHeight,
-                                 dstDepth, border, srcImage->InternalFormat,
-                                 srcImage->TexFormat);
-
-      stImage = st_texture_image(dstImage);
-      stImage->level = dstLevel;
-
-      pipe_resource_reference(&stImage->pt, pt);
-   }
-}
-=======
-/**************************************************************************
- * 
- * Copyright 2008 Tungsten Graphics, Inc., Cedar Park, Texas.
- * All Rights Reserved.
- * 
- * Permission is hereby granted, free of charge, to any person obtaining a
- * copy of this software and associated documentation files (the
- * "Software"), to deal in the Software without restriction, including
- * without limitation the rights to use, copy, modify, merge, publish,
- * distribute, sub license, and/or sell copies of the Software, and to
- * permit persons to whom the Software is furnished to do so, subject to
- * the following conditions:
- * 
- * The above copyright notice and this permission notice (including the
- * next paragraph) shall be included in all copies or substantial portions
- * of the Software.
- * 
- * THE SOFTWARE IS PROVIDED "AS IS", WITHOUT WARRANTY OF ANY KIND, EXPRESS
- * OR IMPLIED, INCLUDING BUT NOT LIMITED TO THE WARRANTIES OF
- * MERCHANTABILITY, FITNESS FOR A PARTICULAR PURPOSE AND NON-INFRINGEMENT.
- * IN NO EVENT SHALL TUNGSTEN GRAPHICS AND/OR ITS SUPPLIERS BE LIABLE FOR
- * ANY CLAIM, DAMAGES OR OTHER LIABILITY, WHETHER IN AN ACTION OF CONTRACT,
- * TORT OR OTHERWISE, ARISING FROM, OUT OF OR IN CONNECTION WITH THE
- * SOFTWARE OR THE USE OR OTHER DEALINGS IN THE SOFTWARE.
- * 
- **************************************************************************/
-
-
-#include "main/imports.h"
-#include "main/mipmap.h"
-#include "main/teximage.h"
-
-#include "pipe/p_context.h"
-#include "pipe/p_defines.h"
-#include "util/u_inlines.h"
-#include "util/u_format.h"
-#include "util/u_gen_mipmap.h"
-
-#include "st_debug.h"
-#include "st_context.h"
-#include "st_texture.h"
-#include "st_gen_mipmap.h"
-#include "st_cb_texture.h"
-
-
-/**
- * one-time init for generate mipmap
- * XXX Note: there may be other times we need no-op/simple state like this.
- * In that case, some code refactoring would be good.
- */
-void
-st_init_generate_mipmap(struct st_context *st)
-{
-   st->gen_mipmap = util_create_gen_mipmap(st->pipe, st->cso_context);
-}
-
-
-void
-st_destroy_generate_mipmap(struct st_context *st)
-{
-   util_destroy_gen_mipmap(st->gen_mipmap);
-   st->gen_mipmap = NULL;
-}
-
-
-/**
- * Generate mipmap levels using hardware rendering.
- * \return TRUE if successful, FALSE if not possible
- */
-static boolean
-st_render_mipmap(struct st_context *st,
-                 GLenum target,
-                 struct st_texture_object *stObj,
-                 uint baseLevel, uint lastLevel)
-{
-   struct pipe_context *pipe = st->pipe;
-   struct pipe_screen *screen = pipe->screen;
-   struct pipe_sampler_view *psv = st_get_texture_sampler_view(stObj, pipe);
-   const uint face = _mesa_tex_target_to_face(target);
-
-   assert(psv->texture == stObj->pt);
-#if 0
-   assert(target != GL_TEXTURE_3D); /* implemented but untested */
-#endif
-
-   /* check if we can render in the texture's format */
-   /* XXX should probably kill this and always use util_gen_mipmap
-      since this implements a sw fallback as well */
-   if (!screen->is_format_supported(screen, psv->format, psv->texture->target,
-                                    0, PIPE_BIND_RENDER_TARGET, 0)) {
-      return FALSE;
-   }
-
-   util_gen_mipmap(st->gen_mipmap, psv, face, baseLevel, lastLevel,
-                   PIPE_TEX_FILTER_LINEAR);
-
-   return TRUE;
-}
-
-
-/**
- * Helper function to decompress an image.  The result is a 32-bpp RGBA
- * image with stride==width.
- */
-static void
-decompress_image(enum pipe_format format, int datatype,
-                 const uint8_t *src, void *dst,
-                 unsigned width, unsigned height, unsigned src_stride)
-{
-   const struct util_format_description *desc = util_format_description(format);
-   const uint bw = util_format_get_blockwidth(format);
-   const uint bh = util_format_get_blockheight(format);
-   uint dst_stride = 4 * MAX2(width, bw);
-
-   if (datatype == GL_FLOAT) {
-      desc->unpack_rgba_float((float *)dst, dst_stride * sizeof(GLfloat), src, src_stride, width, height);
-      if (width < bw || height < bh) {
-	 float *dst_p = (float *)dst;
-	 /* We're decompressing an image smaller than the compression
-	  * block size.  We don't want garbage pixel values in the region
-	  * outside (width x height) so replicate pixels from the (width
-	  * x height) region to fill out the (bw x bh) block size.
-	  */
-	 uint x, y;
-	 for (y = 0; y < bh; y++) {
-	    for (x = 0; x < bw; x++) {
-	       if (x >= width || y >= height) {
-		  uint p = (y * bw + x) * 4;
-		  dst_p[p + 0] = dst_p[0];
-		  dst_p[p + 1] = dst_p[1];
-		  dst_p[p + 2] = dst_p[2];
-		  dst_p[p + 3] = dst_p[3];
-	       }
-	    }
-	 }
-      }
-   } else {
-      desc->unpack_rgba_8unorm((uint8_t *)dst, dst_stride, src, src_stride, width, height);
-      if (width < bw || height < bh) {
-	 uint8_t *dst_p = (uint8_t *)dst;
-	 /* We're decompressing an image smaller than the compression
-	  * block size.  We don't want garbage pixel values in the region
-	  * outside (width x height) so replicate pixels from the (width
-	  * x height) region to fill out the (bw x bh) block size.
-	  */
-	 uint x, y;
-	 for (y = 0; y < bh; y++) {
-	    for (x = 0; x < bw; x++) {
-	       if (x >= width || y >= height) {
-		  uint p = (y * bw + x) * 4;
-		  dst_p[p + 0] = dst_p[0];
-		  dst_p[p + 1] = dst_p[1];
-		  dst_p[p + 2] = dst_p[2];
-		  dst_p[p + 3] = dst_p[3];
-	       }
-	    }
-	 }
-      }
-   }
-}
-
-/**
- * Helper function to compress an image.  The source is a 32-bpp RGBA image
- * with stride==width.
- */
-static void
-compress_image(enum pipe_format format, int datatype,
-               const void *src, uint8_t *dst,
-               unsigned width, unsigned height, unsigned dst_stride)
-{
-   const struct util_format_description *desc = util_format_description(format);
-   const uint src_stride = 4 * width;
-
-   if (datatype == GL_FLOAT)
-      desc->pack_rgba_float(dst, dst_stride, (GLfloat *)src, src_stride * sizeof(GLfloat), width, height);
-   else
-      desc->pack_rgba_8unorm(dst, dst_stride, (uint8_t *)src, src_stride, width, height);
-}
-
-
-/**
- * Software fallback for generate mipmap levels.
- */
-static void
-fallback_generate_mipmap(struct gl_context *ctx, GLenum target,
-                         struct gl_texture_object *texObj)
-{
-   struct pipe_context *pipe = st_context(ctx)->pipe;
-   struct pipe_resource *pt = st_get_texobj_resource(texObj);
-   const uint baseLevel = texObj->BaseLevel;
-   const uint lastLevel = pt->last_level;
-   const uint face = _mesa_tex_target_to_face(target);
-   uint dstLevel;
-   GLenum datatype;
-   GLuint comps;
-   GLboolean compressed;
-
-   if (ST_DEBUG & DEBUG_FALLBACK)
-      debug_printf("%s: fallback processing\n", __FUNCTION__);
-
-   assert(target != GL_TEXTURE_3D); /* not done yet */
-
-   compressed =
-      _mesa_is_format_compressed(texObj->Image[face][baseLevel]->TexFormat);
-
-   if (compressed) {
-      if (texObj->Image[face][baseLevel]->TexFormat == MESA_FORMAT_SIGNED_RED_RGTC1 ||
-	  texObj->Image[face][baseLevel]->TexFormat == MESA_FORMAT_SIGNED_RG_RGTC2)
-         datatype = GL_FLOAT;
-      else
-         datatype = GL_UNSIGNED_BYTE;
-      
-      comps = 4;
-   }
-   else {
-      _mesa_format_to_type_and_comps(texObj->Image[face][baseLevel]->TexFormat,
-                                     &datatype, &comps);
-      assert(comps > 0 && "bad texture format in fallback_generate_mipmap()");
-   }
-
-   for (dstLevel = baseLevel + 1; dstLevel <= lastLevel; dstLevel++) {
-      const uint srcLevel = dstLevel - 1;
-      const uint srcWidth = u_minify(pt->width0, srcLevel);
-      const uint srcHeight = u_minify(pt->height0, srcLevel);
-      const uint srcDepth = u_minify(pt->depth0, srcLevel);
-      const uint dstWidth = u_minify(pt->width0, dstLevel);
-      const uint dstHeight = u_minify(pt->height0, dstLevel);
-      const uint dstDepth = u_minify(pt->depth0, dstLevel);
-      struct pipe_transfer *srcTrans, *dstTrans;
-      const ubyte *srcData;
-      ubyte *dstData;
-      int srcStride, dstStride;
-
-      srcTrans = pipe_get_transfer(st_context(ctx)->pipe, pt, srcLevel,
-                                   face,
-                                   PIPE_TRANSFER_READ, 0, 0,
-                                   srcWidth, srcHeight);
-
-      dstTrans = pipe_get_transfer(st_context(ctx)->pipe, pt, dstLevel,
-                                   face,
-                                   PIPE_TRANSFER_WRITE, 0, 0,
-                                   dstWidth, dstHeight);
-
-      srcData = (ubyte *) pipe_transfer_map(pipe, srcTrans);
-      dstData = (ubyte *) pipe_transfer_map(pipe, dstTrans);
-
-      srcStride = srcTrans->stride / util_format_get_blocksize(srcTrans->resource->format);
-      dstStride = dstTrans->stride / util_format_get_blocksize(dstTrans->resource->format);
-
-     /* this cannot work correctly for 3d since it does
-        not respect layerStride. */
-      if (compressed) {
-         const enum pipe_format format = pt->format;
-         const uint bw = util_format_get_blockwidth(format);
-         const uint bh = util_format_get_blockheight(format);
-         const uint srcWidth2 = align(srcWidth, bw);
-         const uint srcHeight2 = align(srcHeight, bh);
-         const uint dstWidth2 = align(dstWidth, bw);
-         const uint dstHeight2 = align(dstHeight, bh);
-         uint8_t *srcTemp, *dstTemp;
-
-         assert(comps == 4);
-
-         srcTemp = malloc(srcWidth2 * srcHeight2 * comps * (datatype == GL_FLOAT ? 4 : 1));
-         dstTemp = malloc(dstWidth2 * dstHeight2 * comps * (datatype == GL_FLOAT ? 4 : 1));
-
-         /* decompress the src image: srcData -> srcTemp */
-         decompress_image(format, datatype, srcData, srcTemp, srcWidth2, srcHeight2, srcTrans->stride);
-
-         _mesa_generate_mipmap_level(target, datatype, comps,
-                                     0 /*border*/,
-                                     srcWidth2, srcHeight2, srcDepth,
-                                     srcTemp,
-                                     srcWidth2, /* stride in texels */
-                                     dstWidth2, dstHeight2, dstDepth,
-                                     dstTemp,
-                                     dstWidth2); /* stride in texels */
-
-         /* compress the new image: dstTemp -> dstData */
-         compress_image(format, datatype, dstTemp, dstData, dstWidth2, dstHeight2, dstTrans->stride);
-
-         free(srcTemp);
-         free(dstTemp);
-      }
-      else {
-         _mesa_generate_mipmap_level(target, datatype, comps,
-                                     0 /*border*/,
-                                     srcWidth, srcHeight, srcDepth,
-                                     srcData,
-                                     srcStride, /* stride in texels */
-                                     dstWidth, dstHeight, dstDepth,
-                                     dstData,
-                                     dstStride); /* stride in texels */
-      }
-
-      pipe_transfer_unmap(pipe, srcTrans);
-      pipe_transfer_unmap(pipe, dstTrans);
-
-      pipe->transfer_destroy(pipe, srcTrans);
-      pipe->transfer_destroy(pipe, dstTrans);
-   }
-}
-
-
-/**
- * Compute the expected number of mipmap levels in the texture given
- * the width/height/depth of the base image and the GL_TEXTURE_BASE_LEVEL/
- * GL_TEXTURE_MAX_LEVEL settings.  This will tell us how many mipmap
- * levels should be generated.
- */
-static GLuint
-compute_num_levels(struct gl_context *ctx,
-                   struct gl_texture_object *texObj,
-                   GLenum target)
-{
-   if (target == GL_TEXTURE_RECTANGLE_ARB) {
-      return 1;
-   }
-   else {
-      const struct gl_texture_image *baseImage = 
-         _mesa_get_tex_image(ctx, texObj, target, texObj->BaseLevel);
-      GLuint size, numLevels;
-
-      size = MAX2(baseImage->Width2, baseImage->Height2);
-      size = MAX2(size, baseImage->Depth2);
-
-      numLevels = texObj->BaseLevel;
-
-      while (size > 0) {
-         numLevels++;
-         size >>= 1;
-      }
-
-      numLevels = MIN2(numLevels, texObj->MaxLevel + 1);
-
-      assert(numLevels >= 1);
-
-      return numLevels;
-   }
-}
-
-
-/**
- * Called via ctx->Driver.GenerateMipmap().
- */
-void
-st_generate_mipmap(struct gl_context *ctx, GLenum target,
-                   struct gl_texture_object *texObj)
-{
-   struct st_context *st = st_context(ctx);
-   struct st_texture_object *stObj = st_texture_object(texObj);
-   struct pipe_resource *pt = st_get_texobj_resource(texObj);
-   const uint baseLevel = texObj->BaseLevel;
-   uint lastLevel;
-   uint dstLevel;
-
-   if (!pt)
-      return;
-
-   /* not sure if this ultimately actually should work,
-      but we're not supporting multisampled textures yet. */
-   assert(pt->nr_samples < 2);
-
-   /* find expected last mipmap level to generate*/
-   lastLevel = compute_num_levels(ctx, texObj, target) - 1;
-
-   if (lastLevel == 0)
-      return;
-
-   /* The texture isn't in a "complete" state yet so set the expected
-    * lastLevel here, since it won't get done in st_finalize_texture().
-    */
-   stObj->lastLevel = lastLevel;
-
-   if (pt->last_level < lastLevel) {
-      /* The current gallium texture doesn't have space for all the
-       * mipmap levels we need to generate.  So allocate a new texture.
-       */
-      struct pipe_resource *oldTex = stObj->pt;
-
-      /* create new texture with space for more levels */
-      stObj->pt = st_texture_create(st,
-                                    oldTex->target,
-                                    oldTex->format,
-                                    lastLevel,
-                                    oldTex->width0,
-                                    oldTex->height0,
-                                    oldTex->depth0,
-                                    oldTex->array_size,
-                                    oldTex->bind);
-
-      /* This will copy the old texture's base image into the new texture
-       * which we just allocated.
-       */
-      st_finalize_texture(ctx, st->pipe, texObj);
-
-      /* release the old tex (will likely be freed too) */
-      pipe_resource_reference(&oldTex, NULL);
-      pipe_sampler_view_reference(&stObj->sampler_view, NULL);
-   }
-   else {
-      /* Make sure that the base texture image data is present in the
-       * texture buffer.
-       */
-      st_finalize_texture(ctx, st->pipe, texObj);
-   }
-
-   pt = stObj->pt;
-
-   assert(pt->last_level >= lastLevel);
-
-   /* Try to generate the mipmap by rendering/texturing.  If that fails,
-    * use the software fallback.
-    */
-   if (!st_render_mipmap(st, target, stObj, baseLevel, lastLevel)) {
-      /* since the util code actually also has a fallback, should
-         probably make it never fail and kill this */
-      fallback_generate_mipmap(ctx, target, texObj);
-   }
-
-   /* Fill in the Mesa gl_texture_image fields */
-   for (dstLevel = baseLevel + 1; dstLevel <= lastLevel; dstLevel++) {
-      const uint srcLevel = dstLevel - 1;
-      const struct gl_texture_image *srcImage
-         = _mesa_get_tex_image(ctx, texObj, target, srcLevel);
-      struct gl_texture_image *dstImage;
-      struct st_texture_image *stImage;
-      uint dstWidth = u_minify(pt->width0, dstLevel);
-      uint dstHeight = u_minify(pt->height0, dstLevel);
-      uint dstDepth = u_minify(pt->depth0, dstLevel); 
-      uint border = srcImage->Border;
-
-      dstImage = _mesa_get_tex_image(ctx, texObj, target, dstLevel);
-      if (!dstImage) {
-         _mesa_error(ctx, GL_OUT_OF_MEMORY, "generating mipmaps");
-         return;
-      }
-
-      /* Free old image data */
-      if (dstImage->Data)
-         ctx->Driver.FreeTexImageData(ctx, dstImage);
-
-      /* initialize new image */
-      _mesa_init_teximage_fields(ctx, target, dstImage, dstWidth, dstHeight,
-                                 dstDepth, border, srcImage->InternalFormat,
-                                 srcImage->TexFormat);
-
-      stImage = st_texture_image(dstImage);
-      stImage->level = dstLevel;
-
-      pipe_resource_reference(&stImage->pt, pt);
-   }
-}
->>>>>>> 56950d7b
+/**************************************************************************
+ * 
+ * Copyright 2008 Tungsten Graphics, Inc., Cedar Park, Texas.
+ * All Rights Reserved.
+ * 
+ * Permission is hereby granted, free of charge, to any person obtaining a
+ * copy of this software and associated documentation files (the
+ * "Software"), to deal in the Software without restriction, including
+ * without limitation the rights to use, copy, modify, merge, publish,
+ * distribute, sub license, and/or sell copies of the Software, and to
+ * permit persons to whom the Software is furnished to do so, subject to
+ * the following conditions:
+ * 
+ * The above copyright notice and this permission notice (including the
+ * next paragraph) shall be included in all copies or substantial portions
+ * of the Software.
+ * 
+ * THE SOFTWARE IS PROVIDED "AS IS", WITHOUT WARRANTY OF ANY KIND, EXPRESS
+ * OR IMPLIED, INCLUDING BUT NOT LIMITED TO THE WARRANTIES OF
+ * MERCHANTABILITY, FITNESS FOR A PARTICULAR PURPOSE AND NON-INFRINGEMENT.
+ * IN NO EVENT SHALL TUNGSTEN GRAPHICS AND/OR ITS SUPPLIERS BE LIABLE FOR
+ * ANY CLAIM, DAMAGES OR OTHER LIABILITY, WHETHER IN AN ACTION OF CONTRACT,
+ * TORT OR OTHERWISE, ARISING FROM, OUT OF OR IN CONNECTION WITH THE
+ * SOFTWARE OR THE USE OR OTHER DEALINGS IN THE SOFTWARE.
+ * 
+ **************************************************************************/
+
+
+#include "main/imports.h"
+#include "main/mipmap.h"
+#include "main/teximage.h"
+
+#include "pipe/p_context.h"
+#include "pipe/p_defines.h"
+#include "util/u_inlines.h"
+#include "util/u_format.h"
+#include "util/u_gen_mipmap.h"
+
+#include "st_debug.h"
+#include "st_context.h"
+#include "st_texture.h"
+#include "st_gen_mipmap.h"
+#include "st_cb_texture.h"
+
+
+/**
+ * one-time init for generate mipmap
+ * XXX Note: there may be other times we need no-op/simple state like this.
+ * In that case, some code refactoring would be good.
+ */
+void
+st_init_generate_mipmap(struct st_context *st)
+{
+   st->gen_mipmap = util_create_gen_mipmap(st->pipe, st->cso_context);
+}
+
+
+void
+st_destroy_generate_mipmap(struct st_context *st)
+{
+   util_destroy_gen_mipmap(st->gen_mipmap);
+   st->gen_mipmap = NULL;
+}
+
+
+/**
+ * Generate mipmap levels using hardware rendering.
+ * \return TRUE if successful, FALSE if not possible
+ */
+static boolean
+st_render_mipmap(struct st_context *st,
+                 GLenum target,
+                 struct st_texture_object *stObj,
+                 uint baseLevel, uint lastLevel)
+{
+   struct pipe_context *pipe = st->pipe;
+   struct pipe_screen *screen = pipe->screen;
+   struct pipe_sampler_view *psv = st_get_texture_sampler_view(stObj, pipe);
+   const uint face = _mesa_tex_target_to_face(target);
+
+   assert(psv->texture == stObj->pt);
+#if 0
+   assert(target != GL_TEXTURE_3D); /* implemented but untested */
+#endif
+
+   /* check if we can render in the texture's format */
+   /* XXX should probably kill this and always use util_gen_mipmap
+      since this implements a sw fallback as well */
+   if (!screen->is_format_supported(screen, psv->format, psv->texture->target,
+                                    0, PIPE_BIND_RENDER_TARGET, 0)) {
+      return FALSE;
+   }
+
+   util_gen_mipmap(st->gen_mipmap, psv, face, baseLevel, lastLevel,
+                   PIPE_TEX_FILTER_LINEAR);
+
+   return TRUE;
+}
+
+
+/**
+ * Helper function to decompress an image.  The result is a 32-bpp RGBA
+ * image with stride==width.
+ */
+static void
+decompress_image(enum pipe_format format, int datatype,
+                 const uint8_t *src, void *dst,
+                 unsigned width, unsigned height, unsigned src_stride)
+{
+   const struct util_format_description *desc = util_format_description(format);
+   const uint bw = util_format_get_blockwidth(format);
+   const uint bh = util_format_get_blockheight(format);
+   uint dst_stride = 4 * MAX2(width, bw);
+
+   if (datatype == GL_FLOAT) {
+      desc->unpack_rgba_float((float *)dst, dst_stride * sizeof(GLfloat), src, src_stride, width, height);
+      if (width < bw || height < bh) {
+	 float *dst_p = (float *)dst;
+	 /* We're decompressing an image smaller than the compression
+	  * block size.  We don't want garbage pixel values in the region
+	  * outside (width x height) so replicate pixels from the (width
+	  * x height) region to fill out the (bw x bh) block size.
+	  */
+	 uint x, y;
+	 for (y = 0; y < bh; y++) {
+	    for (x = 0; x < bw; x++) {
+	       if (x >= width || y >= height) {
+		  uint p = (y * bw + x) * 4;
+		  dst_p[p + 0] = dst_p[0];
+		  dst_p[p + 1] = dst_p[1];
+		  dst_p[p + 2] = dst_p[2];
+		  dst_p[p + 3] = dst_p[3];
+	       }
+	    }
+	 }
+      }
+   } else {
+      desc->unpack_rgba_8unorm((uint8_t *)dst, dst_stride, src, src_stride, width, height);
+      if (width < bw || height < bh) {
+	 uint8_t *dst_p = (uint8_t *)dst;
+	 /* We're decompressing an image smaller than the compression
+	  * block size.  We don't want garbage pixel values in the region
+	  * outside (width x height) so replicate pixels from the (width
+	  * x height) region to fill out the (bw x bh) block size.
+	  */
+	 uint x, y;
+	 for (y = 0; y < bh; y++) {
+	    for (x = 0; x < bw; x++) {
+	       if (x >= width || y >= height) {
+		  uint p = (y * bw + x) * 4;
+		  dst_p[p + 0] = dst_p[0];
+		  dst_p[p + 1] = dst_p[1];
+		  dst_p[p + 2] = dst_p[2];
+		  dst_p[p + 3] = dst_p[3];
+	       }
+	    }
+	 }
+      }
+   }
+}
+
+/**
+ * Helper function to compress an image.  The source is a 32-bpp RGBA image
+ * with stride==width.
+ */
+static void
+compress_image(enum pipe_format format, int datatype,
+               const void *src, uint8_t *dst,
+               unsigned width, unsigned height, unsigned dst_stride)
+{
+   const struct util_format_description *desc = util_format_description(format);
+   const uint src_stride = 4 * width;
+
+   if (datatype == GL_FLOAT)
+      desc->pack_rgba_float(dst, dst_stride, (GLfloat *)src, src_stride * sizeof(GLfloat), width, height);
+   else
+      desc->pack_rgba_8unorm(dst, dst_stride, (uint8_t *)src, src_stride, width, height);
+}
+
+
+/**
+ * Software fallback for generate mipmap levels.
+ */
+static void
+fallback_generate_mipmap(struct gl_context *ctx, GLenum target,
+                         struct gl_texture_object *texObj)
+{
+   struct pipe_context *pipe = st_context(ctx)->pipe;
+   struct pipe_resource *pt = st_get_texobj_resource(texObj);
+   const uint baseLevel = texObj->BaseLevel;
+   const uint lastLevel = pt->last_level;
+   const uint face = _mesa_tex_target_to_face(target);
+   uint dstLevel;
+   GLenum datatype;
+   GLuint comps;
+   GLboolean compressed;
+
+   if (ST_DEBUG & DEBUG_FALLBACK)
+      debug_printf("%s: fallback processing\n", __FUNCTION__);
+
+   assert(target != GL_TEXTURE_3D); /* not done yet */
+
+   compressed =
+      _mesa_is_format_compressed(texObj->Image[face][baseLevel]->TexFormat);
+
+   if (compressed) {
+      if (texObj->Image[face][baseLevel]->TexFormat == MESA_FORMAT_SIGNED_RED_RGTC1 ||
+	  texObj->Image[face][baseLevel]->TexFormat == MESA_FORMAT_SIGNED_RG_RGTC2)
+         datatype = GL_FLOAT;
+      else
+         datatype = GL_UNSIGNED_BYTE;
+      
+      comps = 4;
+   }
+   else {
+      _mesa_format_to_type_and_comps(texObj->Image[face][baseLevel]->TexFormat,
+                                     &datatype, &comps);
+      assert(comps > 0 && "bad texture format in fallback_generate_mipmap()");
+   }
+
+   for (dstLevel = baseLevel + 1; dstLevel <= lastLevel; dstLevel++) {
+      const uint srcLevel = dstLevel - 1;
+      const uint srcWidth = u_minify(pt->width0, srcLevel);
+      const uint srcHeight = u_minify(pt->height0, srcLevel);
+      const uint srcDepth = u_minify(pt->depth0, srcLevel);
+      const uint dstWidth = u_minify(pt->width0, dstLevel);
+      const uint dstHeight = u_minify(pt->height0, dstLevel);
+      const uint dstDepth = u_minify(pt->depth0, dstLevel);
+      struct pipe_transfer *srcTrans, *dstTrans;
+      const ubyte *srcData;
+      ubyte *dstData;
+      int srcStride, dstStride;
+
+      srcTrans = pipe_get_transfer(st_context(ctx)->pipe, pt, srcLevel,
+                                   face,
+                                   PIPE_TRANSFER_READ, 0, 0,
+                                   srcWidth, srcHeight);
+
+      dstTrans = pipe_get_transfer(st_context(ctx)->pipe, pt, dstLevel,
+                                   face,
+                                   PIPE_TRANSFER_WRITE, 0, 0,
+                                   dstWidth, dstHeight);
+
+      srcData = (ubyte *) pipe_transfer_map(pipe, srcTrans);
+      dstData = (ubyte *) pipe_transfer_map(pipe, dstTrans);
+
+      srcStride = srcTrans->stride / util_format_get_blocksize(srcTrans->resource->format);
+      dstStride = dstTrans->stride / util_format_get_blocksize(dstTrans->resource->format);
+
+     /* this cannot work correctly for 3d since it does
+        not respect layerStride. */
+      if (compressed) {
+         const enum pipe_format format = pt->format;
+         const uint bw = util_format_get_blockwidth(format);
+         const uint bh = util_format_get_blockheight(format);
+         const uint srcWidth2 = align(srcWidth, bw);
+         const uint srcHeight2 = align(srcHeight, bh);
+         const uint dstWidth2 = align(dstWidth, bw);
+         const uint dstHeight2 = align(dstHeight, bh);
+         uint8_t *srcTemp, *dstTemp;
+
+         assert(comps == 4);
+
+         srcTemp = malloc(srcWidth2 * srcHeight2 * comps * (datatype == GL_FLOAT ? 4 : 1));
+         dstTemp = malloc(dstWidth2 * dstHeight2 * comps * (datatype == GL_FLOAT ? 4 : 1));
+
+         /* decompress the src image: srcData -> srcTemp */
+         decompress_image(format, datatype, srcData, srcTemp, srcWidth2, srcHeight2, srcTrans->stride);
+
+         _mesa_generate_mipmap_level(target, datatype, comps,
+                                     0 /*border*/,
+                                     srcWidth2, srcHeight2, srcDepth,
+                                     srcTemp,
+                                     srcWidth2, /* stride in texels */
+                                     dstWidth2, dstHeight2, dstDepth,
+                                     dstTemp,
+                                     dstWidth2); /* stride in texels */
+
+         /* compress the new image: dstTemp -> dstData */
+         compress_image(format, datatype, dstTemp, dstData, dstWidth2, dstHeight2, dstTrans->stride);
+
+         free(srcTemp);
+         free(dstTemp);
+      }
+      else {
+         _mesa_generate_mipmap_level(target, datatype, comps,
+                                     0 /*border*/,
+                                     srcWidth, srcHeight, srcDepth,
+                                     srcData,
+                                     srcStride, /* stride in texels */
+                                     dstWidth, dstHeight, dstDepth,
+                                     dstData,
+                                     dstStride); /* stride in texels */
+      }
+
+      pipe_transfer_unmap(pipe, srcTrans);
+      pipe_transfer_unmap(pipe, dstTrans);
+
+      pipe->transfer_destroy(pipe, srcTrans);
+      pipe->transfer_destroy(pipe, dstTrans);
+   }
+}
+
+
+/**
+ * Compute the expected number of mipmap levels in the texture given
+ * the width/height/depth of the base image and the GL_TEXTURE_BASE_LEVEL/
+ * GL_TEXTURE_MAX_LEVEL settings.  This will tell us how many mipmap
+ * levels should be generated.
+ */
+static GLuint
+compute_num_levels(struct gl_context *ctx,
+                   struct gl_texture_object *texObj,
+                   GLenum target)
+{
+   if (target == GL_TEXTURE_RECTANGLE_ARB) {
+      return 1;
+   }
+   else {
+      const struct gl_texture_image *baseImage = 
+         _mesa_get_tex_image(ctx, texObj, target, texObj->BaseLevel);
+      GLuint size, numLevels;
+
+      size = MAX2(baseImage->Width2, baseImage->Height2);
+      size = MAX2(size, baseImage->Depth2);
+
+      numLevels = texObj->BaseLevel;
+
+      while (size > 0) {
+         numLevels++;
+         size >>= 1;
+      }
+
+      numLevels = MIN2(numLevels, texObj->MaxLevel + 1);
+
+      assert(numLevels >= 1);
+
+      return numLevels;
+   }
+}
+
+
+/**
+ * Called via ctx->Driver.GenerateMipmap().
+ */
+void
+st_generate_mipmap(struct gl_context *ctx, GLenum target,
+                   struct gl_texture_object *texObj)
+{
+   struct st_context *st = st_context(ctx);
+   struct st_texture_object *stObj = st_texture_object(texObj);
+   struct pipe_resource *pt = st_get_texobj_resource(texObj);
+   const uint baseLevel = texObj->BaseLevel;
+   uint lastLevel;
+   uint dstLevel;
+
+   if (!pt)
+      return;
+
+   /* not sure if this ultimately actually should work,
+      but we're not supporting multisampled textures yet. */
+   assert(pt->nr_samples < 2);
+
+   /* find expected last mipmap level to generate*/
+   lastLevel = compute_num_levels(ctx, texObj, target) - 1;
+
+   if (lastLevel == 0)
+      return;
+
+   /* The texture isn't in a "complete" state yet so set the expected
+    * lastLevel here, since it won't get done in st_finalize_texture().
+    */
+   stObj->lastLevel = lastLevel;
+
+   if (pt->last_level < lastLevel) {
+      /* The current gallium texture doesn't have space for all the
+       * mipmap levels we need to generate.  So allocate a new texture.
+       */
+      struct pipe_resource *oldTex = stObj->pt;
+
+      /* create new texture with space for more levels */
+      stObj->pt = st_texture_create(st,
+                                    oldTex->target,
+                                    oldTex->format,
+                                    lastLevel,
+                                    oldTex->width0,
+                                    oldTex->height0,
+                                    oldTex->depth0,
+                                    oldTex->array_size,
+                                    oldTex->bind);
+
+      /* This will copy the old texture's base image into the new texture
+       * which we just allocated.
+       */
+      st_finalize_texture(ctx, st->pipe, texObj);
+
+      /* release the old tex (will likely be freed too) */
+      pipe_resource_reference(&oldTex, NULL);
+      pipe_sampler_view_reference(&stObj->sampler_view, NULL);
+   }
+   else {
+      /* Make sure that the base texture image data is present in the
+       * texture buffer.
+       */
+      st_finalize_texture(ctx, st->pipe, texObj);
+   }
+
+   pt = stObj->pt;
+
+   assert(pt->last_level >= lastLevel);
+
+   /* Try to generate the mipmap by rendering/texturing.  If that fails,
+    * use the software fallback.
+    */
+   if (!st_render_mipmap(st, target, stObj, baseLevel, lastLevel)) {
+      /* since the util code actually also has a fallback, should
+         probably make it never fail and kill this */
+      fallback_generate_mipmap(ctx, target, texObj);
+   }
+
+   /* Fill in the Mesa gl_texture_image fields */
+   for (dstLevel = baseLevel + 1; dstLevel <= lastLevel; dstLevel++) {
+      const uint srcLevel = dstLevel - 1;
+      const struct gl_texture_image *srcImage
+         = _mesa_get_tex_image(ctx, texObj, target, srcLevel);
+      struct gl_texture_image *dstImage;
+      struct st_texture_image *stImage;
+      uint dstWidth = u_minify(pt->width0, dstLevel);
+      uint dstHeight = u_minify(pt->height0, dstLevel);
+      uint dstDepth = u_minify(pt->depth0, dstLevel); 
+      uint border = srcImage->Border;
+
+      dstImage = _mesa_get_tex_image(ctx, texObj, target, dstLevel);
+      if (!dstImage) {
+         _mesa_error(ctx, GL_OUT_OF_MEMORY, "generating mipmaps");
+         return;
+      }
+
+      /* Free old image data */
+      if (dstImage->Data)
+         ctx->Driver.FreeTexImageData(ctx, dstImage);
+
+      /* initialize new image */
+      _mesa_init_teximage_fields(ctx, target, dstImage, dstWidth, dstHeight,
+                                 dstDepth, border, srcImage->InternalFormat,
+                                 srcImage->TexFormat);
+
+      stImage = st_texture_image(dstImage);
+      stImage->level = dstLevel;
+
+      pipe_resource_reference(&stImage->pt, pt);
+   }
+}