/**************************************************************************
 * 
 * Copyright 2007 Tungsten Graphics, Inc., Cedar Park, Texas.
 * All Rights Reserved.
 * 
 * Permission is hereby granted, free of charge, to any person obtaining a
 * copy of this software and associated documentation files (the
 * "Software"), to deal in the Software without restriction, including
 * without limitation the rights to use, copy, modify, merge, publish,
 * distribute, sub license, and/or sell copies of the Software, and to
 * permit persons to whom the Software is furnished to do so, subject to
 * the following conditions:
 * 
 * The above copyright notice and this permission notice (including the
 * next paragraph) shall be included in all copies or substantial portions
 * of the Software.
 * 
 * THE SOFTWARE IS PROVIDED "AS IS", WITHOUT WARRANTY OF ANY KIND, EXPRESS
 * OR IMPLIED, INCLUDING BUT NOT LIMITED TO THE WARRANTIES OF
 * MERCHANTABILITY, FITNESS FOR A PARTICULAR PURPOSE AND NON-INFRINGEMENT.
 * IN NO EVENT SHALL TUNGSTEN GRAPHICS AND/OR ITS SUPPLIERS BE LIABLE FOR
 * ANY CLAIM, DAMAGES OR OTHER LIABILITY, WHETHER IN AN ACTION OF CONTRACT,
 * TORT OR OTHERWISE, ARISING FROM, OUT OF OR IN CONNECTION WITH THE
 * SOFTWARE OR THE USE OR OTHER DEALINGS IN THE SOFTWARE.
 * 
 **************************************************************************/

 /*
  * Authors:
  *   Keith Whitwell <keith@tungstengraphics.com>
  *   Brian Paul
  */
 

#include "main/macros.h"
#include "main/mtypes.h"
#include "main/samplerobj.h"
#include "program/prog_instruction.h"

#include "st_context.h"
#include "st_atom.h"
#include "st_texture.h"
#include "st_format.h"
#include "st_cb_texture.h"
#include "pipe/p_context.h"
#include "util/u_format.h"
#include "util/u_inlines.h"
#include "cso_cache/cso_context.h"


/**
 * Combine depth texture mode with "swizzle" so that depth mode swizzling
 * takes place before texture swizzling, and return the resulting swizzle.
 * If the format is not a depth format, return "swizzle" unchanged.
 *
 * \param format     PIPE_FORMAT_*.
 * \param swizzle    Texture swizzle, a bitmask computed using MAKE_SWIZZLE4.
 * \param depthmode  One of GL_LUMINANCE, GL_INTENSITY, GL_ALPHA, GL_RED.
 */
static GLuint
apply_depthmode(enum pipe_format format, GLuint swizzle, GLenum depthmode)
{
   const struct util_format_description *desc =
         util_format_description(format);
   unsigned char swiz[4];
   unsigned i;

   if (desc->colorspace != UTIL_FORMAT_COLORSPACE_ZS ||
       desc->swizzle[0] == UTIL_FORMAT_SWIZZLE_NONE) {
      /* Not a depth format. */
      return swizzle;
   }

   for (i = 0; i < 4; i++)
      swiz[i] = GET_SWZ(swizzle, i);

   switch (depthmode) {
      case GL_LUMINANCE:
         /* Rewrite reads from W to ONE, and reads from XYZ to XXX. */
         for (i = 0; i < 4; i++)
            if (swiz[i] == SWIZZLE_W)
               swiz[i] = SWIZZLE_ONE;
            else if (swiz[i] < SWIZZLE_W)
               swiz[i] = SWIZZLE_X;
         break;

      case GL_INTENSITY:
         /* Rewrite reads from XYZW to XXXX. */
         for (i = 0; i < 4; i++)
            if (swiz[i] <= SWIZZLE_W)
               swiz[i] = SWIZZLE_X;
         break;

      case GL_ALPHA:
         /* Rewrite reads from W to X, and reads from XYZ to 000. */
         for (i = 0; i < 4; i++)
            if (swiz[i] == SWIZZLE_W)
               swiz[i] = SWIZZLE_X;
            else if (swiz[i] < SWIZZLE_W)
               swiz[i] = SWIZZLE_ZERO;
         break;
      case GL_RED:
	 /* Rewrite reads W to 1, XYZ to X00 */
	 for (i = 0; i < 4; i++)
	    if (swiz[i] == SWIZZLE_W)
	       swiz[i] = SWIZZLE_ONE;
	    else if (swiz[i] == SWIZZLE_Y || swiz[i] == SWIZZLE_Z)
	       swiz[i] = SWIZZLE_ZERO;
	 break;
   }

   return MAKE_SWIZZLE4(swiz[0], swiz[1], swiz[2], swiz[3]);
}


/**
 * Return TRUE if the swizzling described by "swizzle" and
 * "depthmode" (for depth textures only) is different from the swizzling
 * set in the given sampler view.
 *
 * \param sv         A sampler view.
 * \param swizzle    Texture swizzle, a bitmask computed using MAKE_SWIZZLE4.
 * \param depthmode  One of GL_LUMINANCE, GL_INTENSITY, GL_ALPHA.
 */
static boolean
check_sampler_swizzle(struct pipe_sampler_view *sv,
                      GLuint swizzle, GLenum depthmode)
{
   swizzle = apply_depthmode(sv->texture->format, swizzle, depthmode);

   if ((sv->swizzle_r != GET_SWZ(swizzle, 0)) ||
       (sv->swizzle_g != GET_SWZ(swizzle, 1)) ||
       (sv->swizzle_b != GET_SWZ(swizzle, 2)) ||
       (sv->swizzle_a != GET_SWZ(swizzle, 3)))
      return TRUE;
   return FALSE;
}


static INLINE struct pipe_sampler_view *
st_create_texture_sampler_view_from_stobj(struct pipe_context *pipe,
					  struct st_texture_object *stObj,
                                          const struct gl_sampler_object *samp,
					  enum pipe_format format)
{
   struct pipe_sampler_view templ;
   GLuint swizzle = apply_depthmode(stObj->pt->format,
                                    stObj->base._Swizzle,
                                    samp->DepthMode);

   u_sampler_view_default_template(&templ,
                                   stObj->pt,
                                   format);
   templ.u.tex.first_level = stObj->base.BaseLevel;

   if (swizzle != SWIZZLE_NOOP) {
      templ.swizzle_r = GET_SWZ(swizzle, 0);
      templ.swizzle_g = GET_SWZ(swizzle, 1);
      templ.swizzle_b = GET_SWZ(swizzle, 2);
      templ.swizzle_a = GET_SWZ(swizzle, 3);
   }

   return pipe->create_sampler_view(pipe, stObj->pt, &templ);
}


static INLINE struct pipe_sampler_view *
st_get_texture_sampler_view_from_stobj(struct st_texture_object *stObj,
				       struct pipe_context *pipe,
                                       const struct gl_sampler_object *samp,
				       enum pipe_format format)
{
   if (!stObj || !stObj->pt) {
      return NULL;
   }

   if (!stObj->sampler_view) {
      stObj->sampler_view =
         st_create_texture_sampler_view_from_stobj(pipe, stObj, samp, format);
   }

   return stObj->sampler_view;
}

static GLboolean
update_single_texture(struct st_context *st, struct pipe_sampler_view **sampler_view,
		      GLuint texUnit)
{
   struct pipe_context *pipe = st->pipe;
   const struct gl_sampler_object *samp;
   struct gl_texture_object *texObj;
   struct st_texture_object *stObj;
   enum pipe_format st_view_format;
   GLboolean retval;

   samp = _mesa_get_samplerobj(st->ctx, texUnit);

   texObj = st->ctx->Texture.Unit[texUnit]._Current;

   if (!texObj) {
      texObj = st_get_default_texture(st);
      samp = &texObj->Sampler;
   }
   stObj = st_texture_object(texObj);

   retval = st_finalize_texture(st->ctx, st->pipe, texObj);
   if (!retval) {
      /* out of mem */
      return GL_FALSE;
   }

   /* Determine the format of the texture sampler view */
   st_view_format = stObj->pt->format;
   {
      const struct st_texture_image *firstImage =
	 st_texture_image(stObj->base.Image[0][stObj->base.BaseLevel]);
      const gl_format texFormat = firstImage->base.TexFormat;
      enum pipe_format firstImageFormat =
	 st_mesa_format_to_pipe_format(texFormat);

      if ((samp->sRGBDecode == GL_SKIP_DECODE_EXT) &&
	  (_mesa_get_format_color_encoding(texFormat) == GL_SRGB)) {
	 /* don't do sRGB->RGB conversion.  Interpret the texture
	  * texture data as linear values.
	  */
	 const gl_format linearFormat =
	    _mesa_get_srgb_format_linear(texFormat);
	 firstImageFormat = st_mesa_format_to_pipe_format(linearFormat);
      }

      if (firstImageFormat != stObj->pt->format)
	 st_view_format = firstImageFormat;
   }


   /* if sampler view has changed dereference it */
   if (stObj->sampler_view) {
      if (check_sampler_swizzle(stObj->sampler_view,
				stObj->base._Swizzle,
				samp->DepthMode) ||
	  (st_view_format != stObj->sampler_view->format) ||
	  stObj->base.BaseLevel != stObj->sampler_view->u.tex.first_level) {
	 pipe_sampler_view_reference(&stObj->sampler_view, NULL);
      }
   }

   *sampler_view = st_get_texture_sampler_view_from_stobj(stObj, pipe,
							  samp,
							  st_view_format);
   return GL_TRUE;
}

static void 
update_vertex_textures(struct st_context *st)
{
   struct gl_vertex_program *vprog = st->ctx->VertexProgram._Current;
   GLuint su;

   st->state.num_vertex_textures = 0;

   /* loop over sampler units (aka tex image units) */
   for (su = 0; su < st->ctx->Const.MaxTextureImageUnits; su++) {
      struct pipe_sampler_view *sampler_view = NULL;
      if (vprog->Base.SamplersUsed & (1 << su)) {
         GLboolean retval;
         GLuint texUnit;

	 texUnit = vprog->Base.SamplerUnits[su];

	 retval = update_single_texture(st, &sampler_view, texUnit);
	 if (retval == GL_FALSE)
	    continue;

	 st->state.num_vertex_textures = su + 1;

      }
      pipe_sampler_view_reference(&st->state.sampler_vertex_views[su], sampler_view);
   }

   if (st->ctx->Const.MaxVertexTextureImageUnits > 0) {
      GLuint numUnits = MIN2(st->state.num_vertex_textures,
                             st->ctx->Const.MaxVertexTextureImageUnits);
      cso_set_vertex_sampler_views(st->cso_context,
                                   numUnits,
                                   st->state.sampler_vertex_views);
   }
}

static void 
update_fragment_textures(struct st_context *st)
{
   struct gl_fragment_program *fprog = st->ctx->FragmentProgram._Current;
   GLuint su;

   st->state.num_textures = 0;

   /* loop over sampler units (aka tex image units) */
   for (su = 0; su < st->ctx->Const.MaxTextureImageUnits; su++) {
      struct pipe_sampler_view *sampler_view = NULL;
      if (fprog->Base.SamplersUsed & (1 << su)) {
         GLboolean retval;
         GLuint texUnit;

	 texUnit = fprog->Base.SamplerUnits[su];

	 retval = update_single_texture(st, &sampler_view, texUnit);
	 if (retval == GL_FALSE)
	    continue;

         st->state.num_textures = su + 1;
      }
      pipe_sampler_view_reference(&st->state.sampler_views[su], sampler_view);
   }

   cso_set_fragment_sampler_views(st->cso_context,
                                  st->state.num_textures,
                                  st->state.sampler_views);
}

<<<<<<< HEAD
static void 
update_textures(struct st_context *st)
{
  update_fragment_textures(st);
  update_vertex_textures(st);
}

=======
>>>>>>> 52011cfe
const struct st_tracked_state st_update_texture = {
   "st_update_texture",					/* name */
   {							/* dirty */
      _NEW_TEXTURE,					/* mesa */
      ST_NEW_FRAGMENT_PROGRAM,				/* st */
   },
<<<<<<< HEAD
   update_textures					/* update */
=======
   update_fragment_textures				/* update */
};

const struct st_tracked_state st_update_vertex_texture = {
   "st_update_vertex_texture",					/* name */
   {							/* dirty */
      _NEW_TEXTURE,					/* mesa */
      ST_NEW_VERTEX_PROGRAM,				/* st */
   },
   update_vertex_textures				/* update */
>>>>>>> 52011cfe
};

static void 
finalize_textures(struct st_context *st)
{
   struct gl_fragment_program *fprog = st->ctx->FragmentProgram._Current;
   const GLboolean prev_missing_textures = st->missing_textures;
   GLuint su;

   st->missing_textures = GL_FALSE;

   for (su = 0; su < st->ctx->Const.MaxTextureCoordUnits; su++) {
      if (fprog->Base.SamplersUsed & (1 << su)) {
         const GLuint texUnit = fprog->Base.SamplerUnits[su];
         struct gl_texture_object *texObj
            = st->ctx->Texture.Unit[texUnit]._Current;

         if (texObj) {
            GLboolean retval;

            retval = st_finalize_texture(st->ctx, st->pipe, texObj);
            if (!retval) {
               /* out of mem */
               st->missing_textures = GL_TRUE;
               continue;
            }
         }
      }
   }

   if (prev_missing_textures != st->missing_textures)
      st->dirty.st |= ST_NEW_FRAGMENT_PROGRAM;
}



const struct st_tracked_state st_finalize_textures = {
   "st_finalize_textures",		/* name */
   {					/* dirty */
      _NEW_TEXTURE,			/* mesa */
      0,				/* st */
   },
   finalize_textures			/* update */
};
<|MERGE_RESOLUTION|>--- conflicted
+++ resolved
@@ -1,393 +1,379 @@
-/**************************************************************************
- * 
- * Copyright 2007 Tungsten Graphics, Inc., Cedar Park, Texas.
- * All Rights Reserved.
- * 
- * Permission is hereby granted, free of charge, to any person obtaining a
- * copy of this software and associated documentation files (the
- * "Software"), to deal in the Software without restriction, including
- * without limitation the rights to use, copy, modify, merge, publish,
- * distribute, sub license, and/or sell copies of the Software, and to
- * permit persons to whom the Software is furnished to do so, subject to
- * the following conditions:
- * 
- * The above copyright notice and this permission notice (including the
- * next paragraph) shall be included in all copies or substantial portions
- * of the Software.
- * 
- * THE SOFTWARE IS PROVIDED "AS IS", WITHOUT WARRANTY OF ANY KIND, EXPRESS
- * OR IMPLIED, INCLUDING BUT NOT LIMITED TO THE WARRANTIES OF
- * MERCHANTABILITY, FITNESS FOR A PARTICULAR PURPOSE AND NON-INFRINGEMENT.
- * IN NO EVENT SHALL TUNGSTEN GRAPHICS AND/OR ITS SUPPLIERS BE LIABLE FOR
- * ANY CLAIM, DAMAGES OR OTHER LIABILITY, WHETHER IN AN ACTION OF CONTRACT,
- * TORT OR OTHERWISE, ARISING FROM, OUT OF OR IN CONNECTION WITH THE
- * SOFTWARE OR THE USE OR OTHER DEALINGS IN THE SOFTWARE.
- * 
- **************************************************************************/
-
- /*
-  * Authors:
-  *   Keith Whitwell <keith@tungstengraphics.com>
-  *   Brian Paul
-  */
- 
-
-#include "main/macros.h"
-#include "main/mtypes.h"
-#include "main/samplerobj.h"
-#include "program/prog_instruction.h"
-
-#include "st_context.h"
-#include "st_atom.h"
-#include "st_texture.h"
-#include "st_format.h"
-#include "st_cb_texture.h"
-#include "pipe/p_context.h"
-#include "util/u_format.h"
-#include "util/u_inlines.h"
-#include "cso_cache/cso_context.h"
-
-
-/**
- * Combine depth texture mode with "swizzle" so that depth mode swizzling
- * takes place before texture swizzling, and return the resulting swizzle.
- * If the format is not a depth format, return "swizzle" unchanged.
- *
- * \param format     PIPE_FORMAT_*.
- * \param swizzle    Texture swizzle, a bitmask computed using MAKE_SWIZZLE4.
- * \param depthmode  One of GL_LUMINANCE, GL_INTENSITY, GL_ALPHA, GL_RED.
- */
-static GLuint
-apply_depthmode(enum pipe_format format, GLuint swizzle, GLenum depthmode)
-{
-   const struct util_format_description *desc =
-         util_format_description(format);
-   unsigned char swiz[4];
-   unsigned i;
-
-   if (desc->colorspace != UTIL_FORMAT_COLORSPACE_ZS ||
-       desc->swizzle[0] == UTIL_FORMAT_SWIZZLE_NONE) {
-      /* Not a depth format. */
-      return swizzle;
-   }
-
-   for (i = 0; i < 4; i++)
-      swiz[i] = GET_SWZ(swizzle, i);
-
-   switch (depthmode) {
-      case GL_LUMINANCE:
-         /* Rewrite reads from W to ONE, and reads from XYZ to XXX. */
-         for (i = 0; i < 4; i++)
-            if (swiz[i] == SWIZZLE_W)
-               swiz[i] = SWIZZLE_ONE;
-            else if (swiz[i] < SWIZZLE_W)
-               swiz[i] = SWIZZLE_X;
-         break;
-
-      case GL_INTENSITY:
-         /* Rewrite reads from XYZW to XXXX. */
-         for (i = 0; i < 4; i++)
-            if (swiz[i] <= SWIZZLE_W)
-               swiz[i] = SWIZZLE_X;
-         break;
-
-      case GL_ALPHA:
-         /* Rewrite reads from W to X, and reads from XYZ to 000. */
-         for (i = 0; i < 4; i++)
-            if (swiz[i] == SWIZZLE_W)
-               swiz[i] = SWIZZLE_X;
-            else if (swiz[i] < SWIZZLE_W)
-               swiz[i] = SWIZZLE_ZERO;
-         break;
-      case GL_RED:
-	 /* Rewrite reads W to 1, XYZ to X00 */
-	 for (i = 0; i < 4; i++)
-	    if (swiz[i] == SWIZZLE_W)
-	       swiz[i] = SWIZZLE_ONE;
-	    else if (swiz[i] == SWIZZLE_Y || swiz[i] == SWIZZLE_Z)
-	       swiz[i] = SWIZZLE_ZERO;
-	 break;
-   }
-
-   return MAKE_SWIZZLE4(swiz[0], swiz[1], swiz[2], swiz[3]);
-}
-
-
-/**
- * Return TRUE if the swizzling described by "swizzle" and
- * "depthmode" (for depth textures only) is different from the swizzling
- * set in the given sampler view.
- *
- * \param sv         A sampler view.
- * \param swizzle    Texture swizzle, a bitmask computed using MAKE_SWIZZLE4.
- * \param depthmode  One of GL_LUMINANCE, GL_INTENSITY, GL_ALPHA.
- */
-static boolean
-check_sampler_swizzle(struct pipe_sampler_view *sv,
-                      GLuint swizzle, GLenum depthmode)
-{
-   swizzle = apply_depthmode(sv->texture->format, swizzle, depthmode);
-
-   if ((sv->swizzle_r != GET_SWZ(swizzle, 0)) ||
-       (sv->swizzle_g != GET_SWZ(swizzle, 1)) ||
-       (sv->swizzle_b != GET_SWZ(swizzle, 2)) ||
-       (sv->swizzle_a != GET_SWZ(swizzle, 3)))
-      return TRUE;
-   return FALSE;
-}
-
-
-static INLINE struct pipe_sampler_view *
-st_create_texture_sampler_view_from_stobj(struct pipe_context *pipe,
-					  struct st_texture_object *stObj,
-                                          const struct gl_sampler_object *samp,
-					  enum pipe_format format)
-{
-   struct pipe_sampler_view templ;
-   GLuint swizzle = apply_depthmode(stObj->pt->format,
-                                    stObj->base._Swizzle,
-                                    samp->DepthMode);
-
-   u_sampler_view_default_template(&templ,
-                                   stObj->pt,
-                                   format);
-   templ.u.tex.first_level = stObj->base.BaseLevel;
-
-   if (swizzle != SWIZZLE_NOOP) {
-      templ.swizzle_r = GET_SWZ(swizzle, 0);
-      templ.swizzle_g = GET_SWZ(swizzle, 1);
-      templ.swizzle_b = GET_SWZ(swizzle, 2);
-      templ.swizzle_a = GET_SWZ(swizzle, 3);
-   }
-
-   return pipe->create_sampler_view(pipe, stObj->pt, &templ);
-}
-
-
-static INLINE struct pipe_sampler_view *
-st_get_texture_sampler_view_from_stobj(struct st_texture_object *stObj,
-				       struct pipe_context *pipe,
-                                       const struct gl_sampler_object *samp,
-				       enum pipe_format format)
-{
-   if (!stObj || !stObj->pt) {
-      return NULL;
-   }
-
-   if (!stObj->sampler_view) {
-      stObj->sampler_view =
-         st_create_texture_sampler_view_from_stobj(pipe, stObj, samp, format);
-   }
-
-   return stObj->sampler_view;
-}
-
-static GLboolean
-update_single_texture(struct st_context *st, struct pipe_sampler_view **sampler_view,
-		      GLuint texUnit)
-{
-   struct pipe_context *pipe = st->pipe;
-   const struct gl_sampler_object *samp;
-   struct gl_texture_object *texObj;
-   struct st_texture_object *stObj;
-   enum pipe_format st_view_format;
-   GLboolean retval;
-
-   samp = _mesa_get_samplerobj(st->ctx, texUnit);
-
-   texObj = st->ctx->Texture.Unit[texUnit]._Current;
-
-   if (!texObj) {
-      texObj = st_get_default_texture(st);
-      samp = &texObj->Sampler;
-   }
-   stObj = st_texture_object(texObj);
-
-   retval = st_finalize_texture(st->ctx, st->pipe, texObj);
-   if (!retval) {
-      /* out of mem */
-      return GL_FALSE;
-   }
-
-   /* Determine the format of the texture sampler view */
-   st_view_format = stObj->pt->format;
-   {
-      const struct st_texture_image *firstImage =
-	 st_texture_image(stObj->base.Image[0][stObj->base.BaseLevel]);
-      const gl_format texFormat = firstImage->base.TexFormat;
-      enum pipe_format firstImageFormat =
-	 st_mesa_format_to_pipe_format(texFormat);
-
-      if ((samp->sRGBDecode == GL_SKIP_DECODE_EXT) &&
-	  (_mesa_get_format_color_encoding(texFormat) == GL_SRGB)) {
-	 /* don't do sRGB->RGB conversion.  Interpret the texture
-	  * texture data as linear values.
-	  */
-	 const gl_format linearFormat =
-	    _mesa_get_srgb_format_linear(texFormat);
-	 firstImageFormat = st_mesa_format_to_pipe_format(linearFormat);
-      }
-
-      if (firstImageFormat != stObj->pt->format)
-	 st_view_format = firstImageFormat;
-   }
-
-
-   /* if sampler view has changed dereference it */
-   if (stObj->sampler_view) {
-      if (check_sampler_swizzle(stObj->sampler_view,
-				stObj->base._Swizzle,
-				samp->DepthMode) ||
-	  (st_view_format != stObj->sampler_view->format) ||
-	  stObj->base.BaseLevel != stObj->sampler_view->u.tex.first_level) {
-	 pipe_sampler_view_reference(&stObj->sampler_view, NULL);
-      }
-   }
-
-   *sampler_view = st_get_texture_sampler_view_from_stobj(stObj, pipe,
-							  samp,
-							  st_view_format);
-   return GL_TRUE;
-}
-
-static void 
-update_vertex_textures(struct st_context *st)
-{
-   struct gl_vertex_program *vprog = st->ctx->VertexProgram._Current;
-   GLuint su;
-
-   st->state.num_vertex_textures = 0;
-
-   /* loop over sampler units (aka tex image units) */
-   for (su = 0; su < st->ctx->Const.MaxTextureImageUnits; su++) {
-      struct pipe_sampler_view *sampler_view = NULL;
-      if (vprog->Base.SamplersUsed & (1 << su)) {
-         GLboolean retval;
-         GLuint texUnit;
-
-	 texUnit = vprog->Base.SamplerUnits[su];
-
-	 retval = update_single_texture(st, &sampler_view, texUnit);
-	 if (retval == GL_FALSE)
-	    continue;
-
-	 st->state.num_vertex_textures = su + 1;
-
-      }
-      pipe_sampler_view_reference(&st->state.sampler_vertex_views[su], sampler_view);
-   }
-
-   if (st->ctx->Const.MaxVertexTextureImageUnits > 0) {
-      GLuint numUnits = MIN2(st->state.num_vertex_textures,
-                             st->ctx->Const.MaxVertexTextureImageUnits);
-      cso_set_vertex_sampler_views(st->cso_context,
-                                   numUnits,
-                                   st->state.sampler_vertex_views);
-   }
-}
-
-static void 
-update_fragment_textures(struct st_context *st)
-{
-   struct gl_fragment_program *fprog = st->ctx->FragmentProgram._Current;
-   GLuint su;
-
-   st->state.num_textures = 0;
-
-   /* loop over sampler units (aka tex image units) */
-   for (su = 0; su < st->ctx->Const.MaxTextureImageUnits; su++) {
-      struct pipe_sampler_view *sampler_view = NULL;
-      if (fprog->Base.SamplersUsed & (1 << su)) {
-         GLboolean retval;
-         GLuint texUnit;
-
-	 texUnit = fprog->Base.SamplerUnits[su];
-
-	 retval = update_single_texture(st, &sampler_view, texUnit);
-	 if (retval == GL_FALSE)
-	    continue;
-
-         st->state.num_textures = su + 1;
-      }
-      pipe_sampler_view_reference(&st->state.sampler_views[su], sampler_view);
-   }
-
-   cso_set_fragment_sampler_views(st->cso_context,
-                                  st->state.num_textures,
-                                  st->state.sampler_views);
-}
-
-<<<<<<< HEAD
-static void 
-update_textures(struct st_context *st)
-{
-  update_fragment_textures(st);
-  update_vertex_textures(st);
-}
-
-=======
->>>>>>> 52011cfe
-const struct st_tracked_state st_update_texture = {
-   "st_update_texture",					/* name */
-   {							/* dirty */
-      _NEW_TEXTURE,					/* mesa */
-      ST_NEW_FRAGMENT_PROGRAM,				/* st */
-   },
-<<<<<<< HEAD
-   update_textures					/* update */
-=======
-   update_fragment_textures				/* update */
-};
-
-const struct st_tracked_state st_update_vertex_texture = {
-   "st_update_vertex_texture",					/* name */
-   {							/* dirty */
-      _NEW_TEXTURE,					/* mesa */
-      ST_NEW_VERTEX_PROGRAM,				/* st */
-   },
-   update_vertex_textures				/* update */
->>>>>>> 52011cfe
-};
-
-static void 
-finalize_textures(struct st_context *st)
-{
-   struct gl_fragment_program *fprog = st->ctx->FragmentProgram._Current;
-   const GLboolean prev_missing_textures = st->missing_textures;
-   GLuint su;
-
-   st->missing_textures = GL_FALSE;
-
-   for (su = 0; su < st->ctx->Const.MaxTextureCoordUnits; su++) {
-      if (fprog->Base.SamplersUsed & (1 << su)) {
-         const GLuint texUnit = fprog->Base.SamplerUnits[su];
-         struct gl_texture_object *texObj
-            = st->ctx->Texture.Unit[texUnit]._Current;
-
-         if (texObj) {
-            GLboolean retval;
-
-            retval = st_finalize_texture(st->ctx, st->pipe, texObj);
-            if (!retval) {
-               /* out of mem */
-               st->missing_textures = GL_TRUE;
-               continue;
-            }
-         }
-      }
-   }
-
-   if (prev_missing_textures != st->missing_textures)
-      st->dirty.st |= ST_NEW_FRAGMENT_PROGRAM;
-}
-
-
-
-const struct st_tracked_state st_finalize_textures = {
-   "st_finalize_textures",		/* name */
-   {					/* dirty */
-      _NEW_TEXTURE,			/* mesa */
-      0,				/* st */
-   },
-   finalize_textures			/* update */
-};
+/**************************************************************************
+ * 
+ * Copyright 2007 Tungsten Graphics, Inc., Cedar Park, Texas.
+ * All Rights Reserved.
+ * 
+ * Permission is hereby granted, free of charge, to any person obtaining a
+ * copy of this software and associated documentation files (the
+ * "Software"), to deal in the Software without restriction, including
+ * without limitation the rights to use, copy, modify, merge, publish,
+ * distribute, sub license, and/or sell copies of the Software, and to
+ * permit persons to whom the Software is furnished to do so, subject to
+ * the following conditions:
+ * 
+ * The above copyright notice and this permission notice (including the
+ * next paragraph) shall be included in all copies or substantial portions
+ * of the Software.
+ * 
+ * THE SOFTWARE IS PROVIDED "AS IS", WITHOUT WARRANTY OF ANY KIND, EXPRESS
+ * OR IMPLIED, INCLUDING BUT NOT LIMITED TO THE WARRANTIES OF
+ * MERCHANTABILITY, FITNESS FOR A PARTICULAR PURPOSE AND NON-INFRINGEMENT.
+ * IN NO EVENT SHALL TUNGSTEN GRAPHICS AND/OR ITS SUPPLIERS BE LIABLE FOR
+ * ANY CLAIM, DAMAGES OR OTHER LIABILITY, WHETHER IN AN ACTION OF CONTRACT,
+ * TORT OR OTHERWISE, ARISING FROM, OUT OF OR IN CONNECTION WITH THE
+ * SOFTWARE OR THE USE OR OTHER DEALINGS IN THE SOFTWARE.
+ * 
+ **************************************************************************/
+
+ /*
+  * Authors:
+  *   Keith Whitwell <keith@tungstengraphics.com>
+  *   Brian Paul
+  */
+ 
+
+#include "main/macros.h"
+#include "main/mtypes.h"
+#include "main/samplerobj.h"
+#include "program/prog_instruction.h"
+
+#include "st_context.h"
+#include "st_atom.h"
+#include "st_texture.h"
+#include "st_format.h"
+#include "st_cb_texture.h"
+#include "pipe/p_context.h"
+#include "util/u_format.h"
+#include "util/u_inlines.h"
+#include "cso_cache/cso_context.h"
+
+
+/**
+ * Combine depth texture mode with "swizzle" so that depth mode swizzling
+ * takes place before texture swizzling, and return the resulting swizzle.
+ * If the format is not a depth format, return "swizzle" unchanged.
+ *
+ * \param format     PIPE_FORMAT_*.
+ * \param swizzle    Texture swizzle, a bitmask computed using MAKE_SWIZZLE4.
+ * \param depthmode  One of GL_LUMINANCE, GL_INTENSITY, GL_ALPHA, GL_RED.
+ */
+static GLuint
+apply_depthmode(enum pipe_format format, GLuint swizzle, GLenum depthmode)
+{
+   const struct util_format_description *desc =
+         util_format_description(format);
+   unsigned char swiz[4];
+   unsigned i;
+
+   if (desc->colorspace != UTIL_FORMAT_COLORSPACE_ZS ||
+       desc->swizzle[0] == UTIL_FORMAT_SWIZZLE_NONE) {
+      /* Not a depth format. */
+      return swizzle;
+   }
+
+   for (i = 0; i < 4; i++)
+      swiz[i] = GET_SWZ(swizzle, i);
+
+   switch (depthmode) {
+      case GL_LUMINANCE:
+         /* Rewrite reads from W to ONE, and reads from XYZ to XXX. */
+         for (i = 0; i < 4; i++)
+            if (swiz[i] == SWIZZLE_W)
+               swiz[i] = SWIZZLE_ONE;
+            else if (swiz[i] < SWIZZLE_W)
+               swiz[i] = SWIZZLE_X;
+         break;
+
+      case GL_INTENSITY:
+         /* Rewrite reads from XYZW to XXXX. */
+         for (i = 0; i < 4; i++)
+            if (swiz[i] <= SWIZZLE_W)
+               swiz[i] = SWIZZLE_X;
+         break;
+
+      case GL_ALPHA:
+         /* Rewrite reads from W to X, and reads from XYZ to 000. */
+         for (i = 0; i < 4; i++)
+            if (swiz[i] == SWIZZLE_W)
+               swiz[i] = SWIZZLE_X;
+            else if (swiz[i] < SWIZZLE_W)
+               swiz[i] = SWIZZLE_ZERO;
+         break;
+      case GL_RED:
+	 /* Rewrite reads W to 1, XYZ to X00 */
+	 for (i = 0; i < 4; i++)
+	    if (swiz[i] == SWIZZLE_W)
+	       swiz[i] = SWIZZLE_ONE;
+	    else if (swiz[i] == SWIZZLE_Y || swiz[i] == SWIZZLE_Z)
+	       swiz[i] = SWIZZLE_ZERO;
+	 break;
+   }
+
+   return MAKE_SWIZZLE4(swiz[0], swiz[1], swiz[2], swiz[3]);
+}
+
+
+/**
+ * Return TRUE if the swizzling described by "swizzle" and
+ * "depthmode" (for depth textures only) is different from the swizzling
+ * set in the given sampler view.
+ *
+ * \param sv         A sampler view.
+ * \param swizzle    Texture swizzle, a bitmask computed using MAKE_SWIZZLE4.
+ * \param depthmode  One of GL_LUMINANCE, GL_INTENSITY, GL_ALPHA.
+ */
+static boolean
+check_sampler_swizzle(struct pipe_sampler_view *sv,
+                      GLuint swizzle, GLenum depthmode)
+{
+   swizzle = apply_depthmode(sv->texture->format, swizzle, depthmode);
+
+   if ((sv->swizzle_r != GET_SWZ(swizzle, 0)) ||
+       (sv->swizzle_g != GET_SWZ(swizzle, 1)) ||
+       (sv->swizzle_b != GET_SWZ(swizzle, 2)) ||
+       (sv->swizzle_a != GET_SWZ(swizzle, 3)))
+      return TRUE;
+   return FALSE;
+}
+
+
+static INLINE struct pipe_sampler_view *
+st_create_texture_sampler_view_from_stobj(struct pipe_context *pipe,
+					  struct st_texture_object *stObj,
+                                          const struct gl_sampler_object *samp,
+					  enum pipe_format format)
+{
+   struct pipe_sampler_view templ;
+   GLuint swizzle = apply_depthmode(stObj->pt->format,
+                                    stObj->base._Swizzle,
+                                    samp->DepthMode);
+
+   u_sampler_view_default_template(&templ,
+                                   stObj->pt,
+                                   format);
+   templ.u.tex.first_level = stObj->base.BaseLevel;
+
+   if (swizzle != SWIZZLE_NOOP) {
+      templ.swizzle_r = GET_SWZ(swizzle, 0);
+      templ.swizzle_g = GET_SWZ(swizzle, 1);
+      templ.swizzle_b = GET_SWZ(swizzle, 2);
+      templ.swizzle_a = GET_SWZ(swizzle, 3);
+   }
+
+   return pipe->create_sampler_view(pipe, stObj->pt, &templ);
+}
+
+
+static INLINE struct pipe_sampler_view *
+st_get_texture_sampler_view_from_stobj(struct st_texture_object *stObj,
+				       struct pipe_context *pipe,
+                                       const struct gl_sampler_object *samp,
+				       enum pipe_format format)
+{
+   if (!stObj || !stObj->pt) {
+      return NULL;
+   }
+
+   if (!stObj->sampler_view) {
+      stObj->sampler_view =
+         st_create_texture_sampler_view_from_stobj(pipe, stObj, samp, format);
+   }
+
+   return stObj->sampler_view;
+}
+
+static GLboolean
+update_single_texture(struct st_context *st, struct pipe_sampler_view **sampler_view,
+		      GLuint texUnit)
+{
+   struct pipe_context *pipe = st->pipe;
+   const struct gl_sampler_object *samp;
+   struct gl_texture_object *texObj;
+   struct st_texture_object *stObj;
+   enum pipe_format st_view_format;
+   GLboolean retval;
+
+   samp = _mesa_get_samplerobj(st->ctx, texUnit);
+
+   texObj = st->ctx->Texture.Unit[texUnit]._Current;
+
+   if (!texObj) {
+      texObj = st_get_default_texture(st);
+      samp = &texObj->Sampler;
+   }
+   stObj = st_texture_object(texObj);
+
+   retval = st_finalize_texture(st->ctx, st->pipe, texObj);
+   if (!retval) {
+      /* out of mem */
+      return GL_FALSE;
+   }
+
+   /* Determine the format of the texture sampler view */
+   st_view_format = stObj->pt->format;
+   {
+      const struct st_texture_image *firstImage =
+	 st_texture_image(stObj->base.Image[0][stObj->base.BaseLevel]);
+      const gl_format texFormat = firstImage->base.TexFormat;
+      enum pipe_format firstImageFormat =
+	 st_mesa_format_to_pipe_format(texFormat);
+
+      if ((samp->sRGBDecode == GL_SKIP_DECODE_EXT) &&
+	  (_mesa_get_format_color_encoding(texFormat) == GL_SRGB)) {
+	 /* don't do sRGB->RGB conversion.  Interpret the texture
+	  * texture data as linear values.
+	  */
+	 const gl_format linearFormat =
+	    _mesa_get_srgb_format_linear(texFormat);
+	 firstImageFormat = st_mesa_format_to_pipe_format(linearFormat);
+      }
+
+      if (firstImageFormat != stObj->pt->format)
+	 st_view_format = firstImageFormat;
+   }
+
+
+   /* if sampler view has changed dereference it */
+   if (stObj->sampler_view) {
+      if (check_sampler_swizzle(stObj->sampler_view,
+				stObj->base._Swizzle,
+				samp->DepthMode) ||
+	  (st_view_format != stObj->sampler_view->format) ||
+	  stObj->base.BaseLevel != stObj->sampler_view->u.tex.first_level) {
+	 pipe_sampler_view_reference(&stObj->sampler_view, NULL);
+      }
+   }
+
+   *sampler_view = st_get_texture_sampler_view_from_stobj(stObj, pipe,
+							  samp,
+							  st_view_format);
+   return GL_TRUE;
+}
+
+static void 
+update_vertex_textures(struct st_context *st)
+{
+   struct gl_vertex_program *vprog = st->ctx->VertexProgram._Current;
+   GLuint su;
+
+   st->state.num_vertex_textures = 0;
+
+   /* loop over sampler units (aka tex image units) */
+   for (su = 0; su < st->ctx->Const.MaxTextureImageUnits; su++) {
+      struct pipe_sampler_view *sampler_view = NULL;
+      if (vprog->Base.SamplersUsed & (1 << su)) {
+         GLboolean retval;
+         GLuint texUnit;
+
+	 texUnit = vprog->Base.SamplerUnits[su];
+
+	 retval = update_single_texture(st, &sampler_view, texUnit);
+	 if (retval == GL_FALSE)
+	    continue;
+
+	 st->state.num_vertex_textures = su + 1;
+
+      }
+      pipe_sampler_view_reference(&st->state.sampler_vertex_views[su], sampler_view);
+   }
+
+   if (st->ctx->Const.MaxVertexTextureImageUnits > 0) {
+      GLuint numUnits = MIN2(st->state.num_vertex_textures,
+                             st->ctx->Const.MaxVertexTextureImageUnits);
+      cso_set_vertex_sampler_views(st->cso_context,
+                                   numUnits,
+                                   st->state.sampler_vertex_views);
+   }
+}
+
+static void 
+update_fragment_textures(struct st_context *st)
+{
+   struct gl_fragment_program *fprog = st->ctx->FragmentProgram._Current;
+   GLuint su;
+
+   st->state.num_textures = 0;
+
+   /* loop over sampler units (aka tex image units) */
+   for (su = 0; su < st->ctx->Const.MaxTextureImageUnits; su++) {
+      struct pipe_sampler_view *sampler_view = NULL;
+      if (fprog->Base.SamplersUsed & (1 << su)) {
+         GLboolean retval;
+         GLuint texUnit;
+
+	 texUnit = fprog->Base.SamplerUnits[su];
+
+	 retval = update_single_texture(st, &sampler_view, texUnit);
+	 if (retval == GL_FALSE)
+	    continue;
+
+         st->state.num_textures = su + 1;
+      }
+      pipe_sampler_view_reference(&st->state.sampler_views[su], sampler_view);
+   }
+
+   cso_set_fragment_sampler_views(st->cso_context,
+                                  st->state.num_textures,
+                                  st->state.sampler_views);
+}
+
+const struct st_tracked_state st_update_texture = {
+   "st_update_texture",					/* name */
+   {							/* dirty */
+      _NEW_TEXTURE,					/* mesa */
+      ST_NEW_FRAGMENT_PROGRAM,				/* st */
+   },
+   update_fragment_textures				/* update */
+};
+
+const struct st_tracked_state st_update_vertex_texture = {
+   "st_update_vertex_texture",					/* name */
+   {							/* dirty */
+      _NEW_TEXTURE,					/* mesa */
+      ST_NEW_VERTEX_PROGRAM,				/* st */
+   },
+   update_vertex_textures				/* update */
+};
+
+static void 
+finalize_textures(struct st_context *st)
+{
+   struct gl_fragment_program *fprog = st->ctx->FragmentProgram._Current;
+   const GLboolean prev_missing_textures = st->missing_textures;
+   GLuint su;
+
+   st->missing_textures = GL_FALSE;
+
+   for (su = 0; su < st->ctx->Const.MaxTextureCoordUnits; su++) {
+      if (fprog->Base.SamplersUsed & (1 << su)) {
+         const GLuint texUnit = fprog->Base.SamplerUnits[su];
+         struct gl_texture_object *texObj
+            = st->ctx->Texture.Unit[texUnit]._Current;
+
+         if (texObj) {
+            GLboolean retval;
+
+            retval = st_finalize_texture(st->ctx, st->pipe, texObj);
+            if (!retval) {
+               /* out of mem */
+               st->missing_textures = GL_TRUE;
+               continue;
+            }
+         }
+      }
+   }
+
+   if (prev_missing_textures != st->missing_textures)
+      st->dirty.st |= ST_NEW_FRAGMENT_PROGRAM;
+}
+
+
+
+const struct st_tracked_state st_finalize_textures = {
+   "st_finalize_textures",		/* name */
+   {					/* dirty */
+      _NEW_TEXTURE,			/* mesa */
+      0,				/* st */
+   },
+   finalize_textures			/* update */
+};