--- conflicted
+++ resolved
@@ -1,184 +1,165 @@
-/**************************************************************************
- * 
- * Copyright 2007 Tungsten Graphics, Inc., Cedar Park, Texas.
- * All Rights Reserved.
- * 
- * Permission is hereby granted, free of charge, to any person obtaining a
- * copy of this software and associated documentation files (the
- * "Software"), to deal in the Software without restriction, including
- * without limitation the rights to use, copy, modify, merge, publish,
- * distribute, sub license, and/or sell copies of the Software, and to
- * permit persons to whom the Software is furnished to do so, subject to
- * the following conditions:
- * 
- * The above copyright notice and this permission notice (including the
- * next paragraph) shall be included in all copies or substantial portions
- * of the Software.
- * 
- * THE SOFTWARE IS PROVIDED "AS IS", WITHOUT WARRANTY OF ANY KIND, EXPRESS
- * OR IMPLIED, INCLUDING BUT NOT LIMITED TO THE WARRANTIES OF
- * MERCHANTABILITY, FITNESS FOR A PARTICULAR PURPOSE AND NON-INFRINGEMENT.
- * IN NO EVENT SHALL TUNGSTEN GRAPHICS AND/OR ITS SUPPLIERS BE LIABLE FOR
- * ANY CLAIM, DAMAGES OR OTHER LIABILITY, WHETHER IN AN ACTION OF CONTRACT,
- * TORT OR OTHERWISE, ARISING FROM, OUT OF OR IN CONNECTION WITH THE
- * SOFTWARE OR THE USE OR OTHER DEALINGS IN THE SOFTWARE.
- * 
- **************************************************************************/
-
- /*
-  * Authors:
-  *   Keith Whitwell <keith@tungstengraphics.com>
-  *   Brian Paul
-  */
-
-#include "main/glheader.h"
-#include "main/macros.h"
-#include "main/context.h"
-#include "st_context.h"
-#include "st_cb_bitmap.h"
-#include "st_cb_flush.h"
-#include "st_cb_clear.h"
-#include "st_cb_fbo.h"
-#include "st_manager.h"
-#include "pipe/p_context.h"
-#include "pipe/p_defines.h"
-#include "pipe/p_screen.h"
-#include "util/u_gen_mipmap.h"
-#include "util/u_blit.h"
-
-
-/** Check if we have a front color buffer and if it's been drawn to. */
-static INLINE GLboolean
-is_front_buffer_dirty(struct st_context *st)
-{
-   struct gl_framebuffer *fb = st->ctx->DrawBuffer;
-   struct st_renderbuffer *strb
-      = st_renderbuffer(fb->Attachment[BUFFER_FRONT_LEFT].Renderbuffer);
-   return strb && strb->defined;
-}
-
-
-/**
- * Tell the screen to display the front color buffer on-screen.
- */
-static void
-display_front_buffer(struct st_context *st)
-{
-   struct gl_framebuffer *fb = st->ctx->DrawBuffer;
-   struct st_renderbuffer *strb
-      = st_renderbuffer(fb->Attachment[BUFFER_FRONT_LEFT].Renderbuffer);
-
-   if (strb) {
-      /* Hook for copying "fake" frontbuffer if necessary:
-       */
-      st_manager_flush_frontbuffer(st);
-   }
-}
-
-
-<<<<<<< HEAD
-void st_flush( struct st_context *st, uint pipeFlushFlags,
-=======
-void st_flush( struct st_context *st,
->>>>>>> 77ec02ad
-               struct pipe_fence_handle **fence )
-{
-   FLUSH_CURRENT(st->ctx, 0);
-
-   /* Release any vertex buffers that might potentially be accessed in
-    * successive frames:
-    */
-   st_flush_bitmap(st);
-   st_flush_clear(st);
-   util_blit_flush(st->blit);
-   util_gen_mipmap_flush(st->gen_mipmap);
-
-<<<<<<< HEAD
-   st->pipe->flush( st->pipe, pipeFlushFlags, fence );
-=======
-   st->pipe->flush( st->pipe, fence );
->>>>>>> 77ec02ad
-}
-
-
-/**
- * Flush, and wait for completion.
- */
-void st_finish( struct st_context *st )
-{
-   struct pipe_fence_handle *fence = NULL;
-
-<<<<<<< HEAD
-   st_flush(st, PIPE_FLUSH_RENDER_CACHE | PIPE_FLUSH_FRAME, &fence);
-
-   if(fence) {
-      st->pipe->screen->fence_finish(st->pipe->screen, fence, 0,
-=======
-   st_flush(st, &fence);
-
-   if(fence) {
-      st->pipe->screen->fence_finish(st->pipe->screen, fence,
->>>>>>> 77ec02ad
-                                     PIPE_TIMEOUT_INFINITE);
-      st->pipe->screen->fence_reference(st->pipe->screen, &fence, NULL);
-   }
-}
-
-
-
-/**
- * Called via ctx->Driver.Flush()
- */
-static void st_glFlush(struct gl_context *ctx)
-{
-   struct st_context *st = st_context(ctx);
-
-   /* Don't call st_finish() here.  It is not the state tracker's
-    * responsibilty to inject sleeps in the hope of avoiding buffer
-    * synchronization issues.  Calling finish() here will just hide
-    * problems that need to be fixed elsewhere.
-    */
-<<<<<<< HEAD
-   st_flush(st, PIPE_FLUSH_RENDER_CACHE | PIPE_FLUSH_FRAME, NULL);
-=======
-   st_flush(st, NULL);
->>>>>>> 77ec02ad
-
-   if (is_front_buffer_dirty(st)) {
-      display_front_buffer(st);
-   }
-}
-
-
-/**
- * Called via ctx->Driver.Finish()
- */
-static void st_glFinish(struct gl_context *ctx)
-{
-   struct st_context *st = st_context(ctx);
-
-   st_finish(st);
-
-   if (is_front_buffer_dirty(st)) {
-      display_front_buffer(st);
-   }
-}
-
-
-void st_init_flush_functions(struct dd_function_table *functions)
-{
-   functions->Flush = st_glFlush;
-   functions->Finish = st_glFinish;
-
-   /* Windows opengl32.dll calls glFinish prior to every swapbuffers.
-    * This is unnecessary and degrades performance.  Luckily we have some
-    * scope to work around this, as the externally-visible behaviour of
-    * Finish() is identical to Flush() in all cases - no differences in
-    * rendering or ReadPixels are visible if we opt not to wait here.
-    *
-    * Only set this up on windows to avoid suprise elsewhere.
-    */
-#ifdef PIPE_OS_WINDOWS
-   functions->Finish = st_glFlush;
-#endif
-}
+/**************************************************************************
+ * 
+ * Copyright 2007 Tungsten Graphics, Inc., Cedar Park, Texas.
+ * All Rights Reserved.
+ * 
+ * Permission is hereby granted, free of charge, to any person obtaining a
+ * copy of this software and associated documentation files (the
+ * "Software"), to deal in the Software without restriction, including
+ * without limitation the rights to use, copy, modify, merge, publish,
+ * distribute, sub license, and/or sell copies of the Software, and to
+ * permit persons to whom the Software is furnished to do so, subject to
+ * the following conditions:
+ * 
+ * The above copyright notice and this permission notice (including the
+ * next paragraph) shall be included in all copies or substantial portions
+ * of the Software.
+ * 
+ * THE SOFTWARE IS PROVIDED "AS IS", WITHOUT WARRANTY OF ANY KIND, EXPRESS
+ * OR IMPLIED, INCLUDING BUT NOT LIMITED TO THE WARRANTIES OF
+ * MERCHANTABILITY, FITNESS FOR A PARTICULAR PURPOSE AND NON-INFRINGEMENT.
+ * IN NO EVENT SHALL TUNGSTEN GRAPHICS AND/OR ITS SUPPLIERS BE LIABLE FOR
+ * ANY CLAIM, DAMAGES OR OTHER LIABILITY, WHETHER IN AN ACTION OF CONTRACT,
+ * TORT OR OTHERWISE, ARISING FROM, OUT OF OR IN CONNECTION WITH THE
+ * SOFTWARE OR THE USE OR OTHER DEALINGS IN THE SOFTWARE.
+ * 
+ **************************************************************************/
+
+ /*
+  * Authors:
+  *   Keith Whitwell <keith@tungstengraphics.com>
+  *   Brian Paul
+  */
+
+#include "main/glheader.h"
+#include "main/macros.h"
+#include "main/context.h"
+#include "st_context.h"
+#include "st_cb_bitmap.h"
+#include "st_cb_flush.h"
+#include "st_cb_clear.h"
+#include "st_cb_fbo.h"
+#include "st_manager.h"
+#include "pipe/p_context.h"
+#include "pipe/p_defines.h"
+#include "pipe/p_screen.h"
+#include "util/u_gen_mipmap.h"
+#include "util/u_blit.h"
+
+
+/** Check if we have a front color buffer and if it's been drawn to. */
+static INLINE GLboolean
+is_front_buffer_dirty(struct st_context *st)
+{
+   struct gl_framebuffer *fb = st->ctx->DrawBuffer;
+   struct st_renderbuffer *strb
+      = st_renderbuffer(fb->Attachment[BUFFER_FRONT_LEFT].Renderbuffer);
+   return strb && strb->defined;
+}
+
+
+/**
+ * Tell the screen to display the front color buffer on-screen.
+ */
+static void
+display_front_buffer(struct st_context *st)
+{
+   struct gl_framebuffer *fb = st->ctx->DrawBuffer;
+   struct st_renderbuffer *strb
+      = st_renderbuffer(fb->Attachment[BUFFER_FRONT_LEFT].Renderbuffer);
+
+   if (strb) {
+      /* Hook for copying "fake" frontbuffer if necessary:
+       */
+      st_manager_flush_frontbuffer(st);
+   }
+}
+
+
+void st_flush( struct st_context *st,
+               struct pipe_fence_handle **fence )
+{
+   FLUSH_CURRENT(st->ctx, 0);
+
+   /* Release any vertex buffers that might potentially be accessed in
+    * successive frames:
+    */
+   st_flush_bitmap(st);
+   st_flush_clear(st);
+   util_blit_flush(st->blit);
+   util_gen_mipmap_flush(st->gen_mipmap);
+
+   st->pipe->flush( st->pipe, fence );
+}
+
+
+/**
+ * Flush, and wait for completion.
+ */
+void st_finish( struct st_context *st )
+{
+   struct pipe_fence_handle *fence = NULL;
+
+   st_flush(st, &fence);
+
+   if(fence) {
+      st->pipe->screen->fence_finish(st->pipe->screen, fence,
+                                     PIPE_TIMEOUT_INFINITE);
+      st->pipe->screen->fence_reference(st->pipe->screen, &fence, NULL);
+   }
+}
+
+
+
+/**
+ * Called via ctx->Driver.Flush()
+ */
+static void st_glFlush(struct gl_context *ctx)
+{
+   struct st_context *st = st_context(ctx);
+
+   /* Don't call st_finish() here.  It is not the state tracker's
+    * responsibilty to inject sleeps in the hope of avoiding buffer
+    * synchronization issues.  Calling finish() here will just hide
+    * problems that need to be fixed elsewhere.
+    */
+   st_flush(st, NULL);
+
+   if (is_front_buffer_dirty(st)) {
+      display_front_buffer(st);
+   }
+}
+
+
+/**
+ * Called via ctx->Driver.Finish()
+ */
+static void st_glFinish(struct gl_context *ctx)
+{
+   struct st_context *st = st_context(ctx);
+
+   st_finish(st);
+
+   if (is_front_buffer_dirty(st)) {
+      display_front_buffer(st);
+   }
+}
+
+
+void st_init_flush_functions(struct dd_function_table *functions)
+{
+   functions->Flush = st_glFlush;
+   functions->Finish = st_glFinish;
+
+   /* Windows opengl32.dll calls glFinish prior to every swapbuffers.
+    * This is unnecessary and degrades performance.  Luckily we have some
+    * scope to work around this, as the externally-visible behaviour of
+    * Finish() is identical to Flush() in all cases - no differences in
+    * rendering or ReadPixels are visible if we opt not to wait here.
+    *
+    * Only set this up on windows to avoid suprise elsewhere.
+    */
+#ifdef PIPE_OS_WINDOWS
+   functions->Finish = st_glFlush;
+#endif
+}