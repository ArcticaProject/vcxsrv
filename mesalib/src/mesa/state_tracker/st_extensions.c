--- conflicted
+++ resolved
@@ -1,1254 +1,630 @@
-<<<<<<< HEAD
-/**************************************************************************
- * 
- * Copyright 2007 Tungsten Graphics, Inc., Cedar Park, Texas.
- * Copyright (c) 2008 VMware, Inc.
- * All Rights Reserved.
- * 
- * Permission is hereby granted, free of charge, to any person obtaining a
- * copy of this software and associated documentation files (the
- * "Software"), to deal in the Software without restriction, including
- * without limitation the rights to use, copy, modify, merge, publish,
- * distribute, sub license, and/or sell copies of the Software, and to
- * permit persons to whom the Software is furnished to do so, subject to
- * the following conditions:
- * 
- * The above copyright notice and this permission notice (including the
- * next paragraph) shall be included in all copies or substantial portions
- * of the Software.
- * 
- * THE SOFTWARE IS PROVIDED "AS IS", WITHOUT WARRANTY OF ANY KIND, EXPRESS
- * OR IMPLIED, INCLUDING BUT NOT LIMITED TO THE WARRANTIES OF
- * MERCHANTABILITY, FITNESS FOR A PARTICULAR PURPOSE AND NON-INFRINGEMENT.
- * IN NO EVENT SHALL TUNGSTEN GRAPHICS AND/OR ITS SUPPLIERS BE LIABLE FOR
- * ANY CLAIM, DAMAGES OR OTHER LIABILITY, WHETHER IN AN ACTION OF CONTRACT,
- * TORT OR OTHERWISE, ARISING FROM, OUT OF OR IN CONNECTION WITH THE
- * SOFTWARE OR THE USE OR OTHER DEALINGS IN THE SOFTWARE.
- * 
- **************************************************************************/
-
-#include "main/imports.h"
-#include "main/context.h"
-#include "main/macros.h"
-#include "main/mfeatures.h"
-
-#include "pipe/p_context.h"
-#include "pipe/p_defines.h"
-#include "pipe/p_screen.h"
-
-#include "st_context.h"
-#include "st_extensions.h"
-
-
-static int _min(int a, int b)
-{
-   return (a < b) ? a : b;
-}
-
-static float _maxf(float a, float b)
-{
-   return (a > b) ? a : b;
-}
-
-static int _clamp(int a, int min, int max)
-{
-   if (a < min)
-      return min;
-   else if (a > max)
-      return max;
-   else
-      return a;
-}
-
-
-/**
- * Query driver to get implementation limits.
- * Note that we have to limit/clamp against Mesa's internal limits too.
- */
-void st_init_limits(struct st_context *st)
-{
-   struct pipe_screen *screen = st->pipe->screen;
-   struct gl_constants *c = &st->ctx->Const;
-   gl_shader_type sh;
-
-   c->MaxTextureLevels
-      = _min(screen->get_param(screen, PIPE_CAP_MAX_TEXTURE_2D_LEVELS),
-            MAX_TEXTURE_LEVELS);
-
-   c->Max3DTextureLevels
-      = _min(screen->get_param(screen, PIPE_CAP_MAX_TEXTURE_3D_LEVELS),
-            MAX_3D_TEXTURE_LEVELS);
-
-   c->MaxCubeTextureLevels
-      = _min(screen->get_param(screen, PIPE_CAP_MAX_TEXTURE_CUBE_LEVELS),
-            MAX_CUBE_TEXTURE_LEVELS);
-
-   c->MaxTextureRectSize
-      = _min(1 << (c->MaxTextureLevels - 1), MAX_TEXTURE_RECT_SIZE);
-
-   c->MaxTextureImageUnits
-      = _min(screen->get_param(screen, PIPE_CAP_MAX_TEXTURE_IMAGE_UNITS),
-            MAX_TEXTURE_IMAGE_UNITS);
-
-   c->MaxVertexTextureImageUnits
-      = _min(screen->get_param(screen, PIPE_CAP_MAX_VERTEX_TEXTURE_UNITS),
-             MAX_VERTEX_TEXTURE_IMAGE_UNITS);
-
-   c->MaxCombinedTextureImageUnits
-      = _min(screen->get_param(screen, PIPE_CAP_MAX_COMBINED_SAMPLERS),
-             MAX_COMBINED_TEXTURE_IMAGE_UNITS);
-
-   c->MaxTextureCoordUnits
-      = _min(c->MaxTextureImageUnits, MAX_TEXTURE_COORD_UNITS);
-
-   c->MaxTextureUnits = _min(c->MaxTextureImageUnits, c->MaxTextureCoordUnits);
-
-   c->MaxDrawBuffers
-      = _clamp(screen->get_param(screen, PIPE_CAP_MAX_RENDER_TARGETS),
-              1, MAX_DRAW_BUFFERS);
-
-   c->MaxLineWidth
-      = _maxf(1.0f, screen->get_paramf(screen, PIPE_CAP_MAX_LINE_WIDTH));
-   c->MaxLineWidthAA
-      = _maxf(1.0f, screen->get_paramf(screen, PIPE_CAP_MAX_LINE_WIDTH_AA));
-
-   c->MaxPointSize
-      = _maxf(1.0f, screen->get_paramf(screen, PIPE_CAP_MAX_POINT_WIDTH));
-   c->MaxPointSizeAA
-      = _maxf(1.0f, screen->get_paramf(screen, PIPE_CAP_MAX_POINT_WIDTH_AA));
-   /* called after _mesa_create_context/_mesa_init_point, fix default user
-    * settable max point size up
-    */
-   st->ctx->Point.MaxSize = MAX2(c->MaxPointSize, c->MaxPointSizeAA);
-   /* these are not queryable. Note that GL basically mandates a 1.0 minimum
-    * for non-aa sizes, but we can go down to 0.0 for aa points.
-    */
-   c->MinPointSize = 1.0f;
-   c->MinPointSizeAA = 0.0f;
-
-   c->MaxTextureMaxAnisotropy
-      = _maxf(2.0f, screen->get_paramf(screen, PIPE_CAP_MAX_TEXTURE_ANISOTROPY));
-
-   c->MaxTextureLodBias
-      = screen->get_paramf(screen, PIPE_CAP_MAX_TEXTURE_LOD_BIAS);
-
-   c->MaxDrawBuffers
-      = CLAMP(screen->get_param(screen, PIPE_CAP_MAX_RENDER_TARGETS),
-              1, MAX_DRAW_BUFFERS);
-
-   /* Quads always follow GL provoking rules. */
-   c->QuadsFollowProvokingVertexConvention = GL_FALSE;
-
-   for (sh = 0; sh < MESA_SHADER_TYPES; ++sh) {
-      struct gl_shader_compiler_options *options =
-         &st->ctx->ShaderCompilerOptions[sh];
-      struct gl_program_constants *pc;
-
-      switch (sh) {
-      case PIPE_SHADER_FRAGMENT:
-         pc = &c->FragmentProgram;
-         break;
-      case PIPE_SHADER_VERTEX:
-         pc = &c->VertexProgram;
-         break;
-      case PIPE_SHADER_GEOMETRY:
-         pc = &c->GeometryProgram;
-         break;
-      default:
-         assert(0);
-         continue;
-      }
-
-      pc->MaxNativeInstructions    = screen->get_shader_param(screen, sh, PIPE_SHADER_CAP_MAX_INSTRUCTIONS);
-      pc->MaxNativeAluInstructions = screen->get_shader_param(screen, sh, PIPE_SHADER_CAP_MAX_ALU_INSTRUCTIONS);
-      pc->MaxNativeTexInstructions = screen->get_shader_param(screen, sh, PIPE_SHADER_CAP_MAX_TEX_INSTRUCTIONS);
-      pc->MaxNativeTexIndirections = screen->get_shader_param(screen, sh, PIPE_SHADER_CAP_MAX_TEX_INDIRECTIONS);
-      pc->MaxNativeAttribs         = screen->get_shader_param(screen, sh, PIPE_SHADER_CAP_MAX_INPUTS);
-      pc->MaxNativeTemps           = screen->get_shader_param(screen, sh, PIPE_SHADER_CAP_MAX_TEMPS);
-      pc->MaxNativeAddressRegs     = screen->get_shader_param(screen, sh, PIPE_SHADER_CAP_MAX_ADDRS);
-      pc->MaxNativeParameters      = screen->get_shader_param(screen, sh, PIPE_SHADER_CAP_MAX_CONSTS);
-      pc->MaxUniformComponents     = 4 * MIN2(pc->MaxNativeParameters, MAX_UNIFORMS);
-      /* raise MaxParameters if native support is higher */
-      pc->MaxParameters            = MAX2(pc->MaxParameters, pc->MaxNativeParameters);
-
-      options->EmitNoNoise = TRUE;
-
-      /* TODO: make these more fine-grained if anyone needs it */
-      options->EmitNoIfs = !screen->get_shader_param(screen, sh, PIPE_SHADER_CAP_MAX_CONTROL_FLOW_DEPTH);
-      options->EmitNoLoops = !screen->get_shader_param(screen, sh, PIPE_SHADER_CAP_MAX_CONTROL_FLOW_DEPTH);
-      options->EmitNoFunctions = !screen->get_shader_param(screen, sh, PIPE_SHADER_CAP_SUBROUTINES);
-      options->EmitNoMainReturn = !screen->get_shader_param(screen, sh, PIPE_SHADER_CAP_SUBROUTINES);
-
-      options->EmitNoCont = !screen->get_shader_param(screen, sh, PIPE_SHADER_CAP_TGSI_CONT_SUPPORTED);
-
-      options->EmitNoIndirectInput = !screen->get_shader_param(screen, sh,
-                                        PIPE_SHADER_CAP_INDIRECT_INPUT_ADDR);
-      options->EmitNoIndirectOutput = !screen->get_shader_param(screen, sh,
-                                        PIPE_SHADER_CAP_INDIRECT_OUTPUT_ADDR);
-      options->EmitNoIndirectTemp = !screen->get_shader_param(screen, sh,
-                                        PIPE_SHADER_CAP_INDIRECT_TEMP_ADDR);
-      options->EmitNoIndirectUniform = !screen->get_shader_param(screen, sh,
-                                        PIPE_SHADER_CAP_INDIRECT_CONST_ADDR);
-
-      if (options->EmitNoLoops)
-         options->MaxUnrollIterations = MIN2(screen->get_shader_param(screen, sh, PIPE_SHADER_CAP_MAX_INSTRUCTIONS), 65536);
-   }
-
-   /* PIPE_CAP_MAX_FS_INPUTS specifies the number of COLORn + GENERICn inputs
-    * and is set in MaxNativeAttribs. It's always 2 colors + N generic
-    * attributes. The GLSL compiler never uses COLORn for varyings, so we
-    * subtract the 2 colors to get the maximum number of varyings (generic
-    * attributes) supported by a driver. */
-   c->MaxVarying = screen->get_shader_param(screen, PIPE_SHADER_FRAGMENT, PIPE_SHADER_CAP_MAX_INPUTS) - 2;
-   c->MaxVarying = MIN2(c->MaxVarying, MAX_VARYING);
-
-   /* XXX we'll need a better query here someday */
-   if (screen->get_param(screen, PIPE_CAP_GLSL)) {
-      c->GLSLVersion = 120;
-   }
-}
-
-
-/**
- * Use pipe_screen::get_param() to query PIPE_CAP_ values to determine
- * which GL extensions are supported.
- * Quite a few extensions are always supported because they are standard
- * features or can be built on top of other gallium features.
- * Some fine tuning may still be needed.
- */
-void st_init_extensions(struct st_context *st)
-{
-   struct pipe_screen *screen = st->pipe->screen;
-   struct gl_context *ctx = st->ctx;
-
-   /*
-    * Extensions that are supported by all Gallium drivers:
-    */
-   ctx->Extensions.ARB_copy_buffer = GL_TRUE;
-   ctx->Extensions.ARB_draw_elements_base_vertex = GL_TRUE;
-   ctx->Extensions.ARB_fragment_coord_conventions = GL_TRUE;
-   ctx->Extensions.ARB_fragment_program = GL_TRUE;
-   ctx->Extensions.ARB_half_float_pixel = GL_TRUE;
-   ctx->Extensions.ARB_map_buffer_range = GL_TRUE;
-   ctx->Extensions.ARB_multisample = GL_TRUE;
-   ctx->Extensions.ARB_sampler_objects = GL_TRUE;
-   ctx->Extensions.ARB_texture_border_clamp = GL_TRUE; /* XXX temp */
-   ctx->Extensions.ARB_texture_compression = GL_TRUE;
-   ctx->Extensions.ARB_texture_cube_map = GL_TRUE;
-   ctx->Extensions.ARB_texture_env_combine = GL_TRUE;
-   ctx->Extensions.ARB_texture_env_crossbar = GL_TRUE;
-   ctx->Extensions.ARB_texture_env_dot3 = GL_TRUE;
-   ctx->Extensions.ARB_vertex_array_object = GL_TRUE;
-   ctx->Extensions.ARB_vertex_buffer_object = GL_TRUE;
-   ctx->Extensions.ARB_vertex_program = GL_TRUE;
-   ctx->Extensions.ARB_window_pos = GL_TRUE;
-
-   ctx->Extensions.EXT_blend_color = GL_TRUE;
-   ctx->Extensions.EXT_blend_func_separate = GL_TRUE;
-   ctx->Extensions.EXT_blend_logic_op = GL_TRUE;
-   ctx->Extensions.EXT_blend_minmax = GL_TRUE;
-   ctx->Extensions.EXT_blend_subtract = GL_TRUE;
-   ctx->Extensions.EXT_framebuffer_blit = GL_TRUE;
-   ctx->Extensions.EXT_framebuffer_object = GL_TRUE;
-   ctx->Extensions.EXT_framebuffer_multisample = GL_TRUE;
-   ctx->Extensions.EXT_fog_coord = GL_TRUE;
-   ctx->Extensions.EXT_gpu_program_parameters = GL_TRUE;
-   ctx->Extensions.EXT_multi_draw_arrays = GL_TRUE;
-   ctx->Extensions.EXT_pixel_buffer_object = GL_TRUE;
-   ctx->Extensions.EXT_point_parameters = GL_TRUE;
-   ctx->Extensions.EXT_provoking_vertex = GL_TRUE;
-   ctx->Extensions.EXT_secondary_color = GL_TRUE;
-   ctx->Extensions.EXT_stencil_wrap = GL_TRUE;
-   ctx->Extensions.EXT_texture_env_add = GL_TRUE;
-   ctx->Extensions.EXT_texture_env_combine = GL_TRUE;
-   ctx->Extensions.EXT_texture_env_dot3 = GL_TRUE;
-   ctx->Extensions.EXT_texture_lod_bias = GL_TRUE;
-   ctx->Extensions.EXT_vertex_array_bgra = GL_TRUE;
-   if (ctx->API == API_OPENGLES || ctx->API == API_OPENGLES2)
-	   ctx->Extensions.EXT_texture_format_BGRA8888 = GL_TRUE;
-
-   ctx->Extensions.APPLE_vertex_array_object = GL_TRUE;
-
-   ctx->Extensions.ATI_texture_env_combine3 = GL_TRUE;
-
-   ctx->Extensions.MESA_pack_invert = GL_TRUE;
-
-   ctx->Extensions.NV_blend_square = GL_TRUE;
-   ctx->Extensions.NV_texgen_reflection = GL_TRUE;
-   ctx->Extensions.NV_texture_env_combine4 = GL_TRUE;
-   ctx->Extensions.NV_texture_rectangle = GL_TRUE;
-#if 0
-   /* possibly could support the following two */
-   ctx->Extensions.NV_vertex_program = GL_TRUE;
-   ctx->Extensions.NV_vertex_program1_1 = GL_TRUE;
-#endif
-
-#if FEATURE_OES_EGL_image
-   ctx->Extensions.OES_EGL_image = GL_TRUE;
-#endif
-#if FEATURE_OES_draw_texture
-   ctx->Extensions.OES_draw_texture = GL_TRUE;
-#endif
-
-   ctx->Extensions.SGIS_generate_mipmap = GL_TRUE;
-
-   /*
-    * Extensions that depend on the driver/hardware:
-    */
-   if (screen->get_param(screen, PIPE_CAP_MAX_RENDER_TARGETS) > 0) {
-      ctx->Extensions.ARB_draw_buffers = GL_TRUE;
-   }
-
-   if (screen->get_param(screen, PIPE_CAP_TEXTURE_SWIZZLE) > 0) {
-      ctx->Extensions.EXT_texture_swizzle = GL_TRUE;
-   }
-
-   if (screen->get_param(screen, PIPE_CAP_GLSL)) {
-      ctx->Extensions.ARB_fragment_shader = GL_TRUE;
-      ctx->Extensions.ARB_vertex_shader = GL_TRUE;
-      ctx->Extensions.ARB_shader_objects = GL_TRUE;
-      ctx->Extensions.ARB_shading_language_100 = GL_TRUE;
-      ctx->Extensions.ARB_explicit_attrib_location = GL_TRUE;
-      ctx->Extensions.EXT_separate_shader_objects = GL_TRUE;
-   }
-
-   if (screen->get_param(screen, PIPE_CAP_TEXTURE_MIRROR_REPEAT) > 0) {
-      ctx->Extensions.ARB_texture_mirrored_repeat = GL_TRUE;
-   }
-
-   if (screen->get_param(screen, PIPE_CAP_BLEND_EQUATION_SEPARATE)) {
-      ctx->Extensions.EXT_blend_equation_separate = GL_TRUE;
-   }
-
-   if (screen->get_param(screen, PIPE_CAP_TEXTURE_MIRROR_CLAMP) > 0) {
-      ctx->Extensions.EXT_texture_mirror_clamp = GL_TRUE;
-      ctx->Extensions.ATI_texture_mirror_once = GL_TRUE;
-   }
-
-   if (screen->get_param(screen, PIPE_CAP_NPOT_TEXTURES)) {
-      ctx->Extensions.ARB_texture_non_power_of_two = GL_TRUE;
-   }
-
-   if (screen->get_param(screen, PIPE_CAP_MAX_TEXTURE_IMAGE_UNITS) > 1) {
-      ctx->Extensions.ARB_multitexture = GL_TRUE;
-   }
-
-   if (screen->get_param(screen, PIPE_CAP_TWO_SIDED_STENCIL)) {
-      ctx->Extensions.ATI_separate_stencil = GL_TRUE;
-      ctx->Extensions.EXT_stencil_two_side = GL_TRUE;
-   }
-
-   if (screen->get_param(screen, PIPE_CAP_ANISOTROPIC_FILTER)) {
-      ctx->Extensions.EXT_texture_filter_anisotropic = GL_TRUE;
-   }
-
-   if (screen->get_param(screen, PIPE_CAP_POINT_SPRITE)) {
-      ctx->Extensions.ARB_point_sprite = GL_TRUE;
-      /* GL_NV_point_sprite is not supported by gallium because we don't
-       * support the GL_POINT_SPRITE_R_MODE_NV option.
-       */
-   }
-
-   if (screen->get_param(screen, PIPE_CAP_OCCLUSION_QUERY)) {
-      ctx->Extensions.ARB_occlusion_query = GL_TRUE;
-      ctx->Extensions.ARB_occlusion_query2 = GL_TRUE;
-   }
-   if (screen->get_param(screen, PIPE_CAP_TIMER_QUERY)) {
-     ctx->Extensions.EXT_timer_query = GL_TRUE;
-   }
-
-   if (screen->get_param(screen, PIPE_CAP_TEXTURE_SHADOW_MAP)) {
-      ctx->Extensions.ARB_depth_texture = GL_TRUE;
-      ctx->Extensions.ARB_fragment_program_shadow = GL_TRUE;
-      ctx->Extensions.ARB_shadow = GL_TRUE;
-      ctx->Extensions.EXT_shadow_funcs = GL_TRUE;
-      /*ctx->Extensions.ARB_shadow_ambient = GL_TRUE;*/
-   }
-
-   /* GL_EXT_packed_depth_stencil requires both the ability to render to
-    * a depth/stencil buffer and texture from depth/stencil source.
-    */
-   if (screen->is_format_supported(screen, PIPE_FORMAT_S8_USCALED_Z24_UNORM,
-                                   PIPE_TEXTURE_2D, 0,
-                                   PIPE_BIND_DEPTH_STENCIL) &&
-       screen->is_format_supported(screen, PIPE_FORMAT_S8_USCALED_Z24_UNORM,
-                                   PIPE_TEXTURE_2D, 0,
-                                   PIPE_BIND_SAMPLER_VIEW)) {
-      ctx->Extensions.EXT_packed_depth_stencil = GL_TRUE;
-   }
-   else if (screen->is_format_supported(screen, PIPE_FORMAT_Z24_UNORM_S8_USCALED,
-                                        PIPE_TEXTURE_2D, 0,
-                                        PIPE_BIND_DEPTH_STENCIL) &&
-            screen->is_format_supported(screen, PIPE_FORMAT_Z24_UNORM_S8_USCALED,
-                                        PIPE_TEXTURE_2D, 0,
-                                        PIPE_BIND_SAMPLER_VIEW)) {
-      ctx->Extensions.EXT_packed_depth_stencil = GL_TRUE;
-   }
-
-   /* float support - assume nothing exclusively supports 64-bit floats */
-   if (screen->is_format_supported(screen, PIPE_FORMAT_R32G32B32A32_FLOAT,
-                                   PIPE_TEXTURE_2D, 0,
-                                   PIPE_BIND_SAMPLER_VIEW |
-                                   PIPE_BIND_RENDER_TARGET) &&
-      screen->is_format_supported(screen, PIPE_FORMAT_R16G16B16A16_FLOAT,
-                                   PIPE_TEXTURE_2D, 0,
-                                   PIPE_BIND_SAMPLER_VIEW |
-                                   PIPE_BIND_RENDER_TARGET)) {
-      ctx->Extensions.ARB_texture_float = GL_TRUE;
-   }
-
-   /* sRGB support */
-   if (screen->is_format_supported(screen, PIPE_FORMAT_A8B8G8R8_SRGB,
-                                   PIPE_TEXTURE_2D, 0,
-                                   PIPE_BIND_SAMPLER_VIEW) ||
-      screen->is_format_supported(screen, PIPE_FORMAT_B8G8R8A8_SRGB,
-                                   PIPE_TEXTURE_2D, 0,
-                                   PIPE_BIND_SAMPLER_VIEW)) {
-      ctx->Extensions.EXT_texture_sRGB = GL_TRUE;
-      ctx->Extensions.EXT_texture_sRGB_decode = GL_TRUE;
-      if (screen->is_format_supported(screen, PIPE_FORMAT_A8B8G8R8_SRGB,
-                                   PIPE_TEXTURE_2D, 0,
-                                   PIPE_BIND_RENDER_TARGET) ||
-          screen->is_format_supported(screen, PIPE_FORMAT_B8G8R8A8_SRGB,
-                                   PIPE_TEXTURE_2D, 0,
-                                   PIPE_BIND_RENDER_TARGET)) {
-         ctx->Extensions.EXT_framebuffer_sRGB = GL_TRUE;
-         ctx->Const.sRGBCapable = GL_TRUE;
-      }
-   }
-
-   if (screen->is_format_supported(screen, PIPE_FORMAT_R8G8_UNORM,
-                                   PIPE_TEXTURE_2D, 0,
-                                   PIPE_BIND_SAMPLER_VIEW)) {
-      ctx->Extensions.ARB_texture_rg = GL_TRUE;
-   }
-
-   /* s3tc support */
-   if (screen->is_format_supported(screen, PIPE_FORMAT_DXT5_RGBA,
-                                   PIPE_TEXTURE_2D, 0,
-                                   PIPE_BIND_SAMPLER_VIEW) &&
-       ctx->Mesa_DXTn) {
-      ctx->Extensions.EXT_texture_compression_s3tc = GL_TRUE;
-      ctx->Extensions.S3_s3tc = GL_TRUE;
-   }
-
-   if (screen->is_format_supported(screen, PIPE_FORMAT_RGTC1_UNORM,
-                                   PIPE_TEXTURE_2D, 0,
-                                   PIPE_BIND_SAMPLER_VIEW) &&
-       screen->is_format_supported(screen, PIPE_FORMAT_RGTC1_SNORM,
-				   PIPE_TEXTURE_2D, 0,
-                                   PIPE_BIND_SAMPLER_VIEW) &&
-       screen->is_format_supported(screen, PIPE_FORMAT_RGTC2_UNORM,
-                                   PIPE_TEXTURE_2D, 0,
-                                   PIPE_BIND_SAMPLER_VIEW) &&
-       screen->is_format_supported(screen, PIPE_FORMAT_RGTC2_SNORM,
-                                   PIPE_TEXTURE_2D, 0,
-                                   PIPE_BIND_SAMPLER_VIEW)
-       ) {
-     ctx->Extensions.ARB_texture_compression_rgtc = GL_TRUE;
-   }
-
-   if (screen->is_format_supported(screen, PIPE_FORMAT_LATC1_UNORM,
-                                   PIPE_TEXTURE_2D, 0,
-                                   PIPE_BIND_SAMPLER_VIEW) &&
-       screen->is_format_supported(screen, PIPE_FORMAT_LATC1_SNORM,
-                                   PIPE_TEXTURE_2D, 0,
-                                   PIPE_BIND_SAMPLER_VIEW) &&
-       screen->is_format_supported(screen, PIPE_FORMAT_LATC2_UNORM,
-                                   PIPE_TEXTURE_2D, 0,
-                                   PIPE_BIND_SAMPLER_VIEW) &&
-       screen->is_format_supported(screen, PIPE_FORMAT_LATC2_SNORM,
-                                   PIPE_TEXTURE_2D, 0,
-                                   PIPE_BIND_SAMPLER_VIEW)) {
-      ctx->Extensions.EXT_texture_compression_latc = GL_TRUE;
-   }
-
-   if (screen->is_format_supported(screen, PIPE_FORMAT_LATC2_UNORM,
-                                   PIPE_TEXTURE_2D, 0,
-                                   PIPE_BIND_SAMPLER_VIEW)) {
-      ctx->Extensions.ATI_texture_compression_3dc = GL_TRUE;
-   }
-
-   if (screen->is_format_supported(screen, PIPE_FORMAT_R8G8B8A8_SNORM,
-                                   PIPE_TEXTURE_2D, 0,
-                                   PIPE_BIND_SAMPLER_VIEW)) {
-      ctx->Extensions.EXT_texture_snorm = GL_TRUE;
-   }
-
-   /* ycbcr support */
-   if (screen->is_format_supported(screen, PIPE_FORMAT_UYVY, 
-                                   PIPE_TEXTURE_2D, 0,
-                                   PIPE_BIND_SAMPLER_VIEW) ||
-       screen->is_format_supported(screen, PIPE_FORMAT_YUYV, 
-                                   PIPE_TEXTURE_2D, 0,
-                                   PIPE_BIND_SAMPLER_VIEW)) {
-      ctx->Extensions.MESA_ycbcr_texture = GL_TRUE;
-   }
-
-   /* GL_EXT_texture_array */
-   if (screen->get_param(screen, PIPE_CAP_ARRAY_TEXTURES)) {
-      ctx->Extensions.EXT_texture_array = GL_TRUE;
-      ctx->Extensions.MESA_texture_array = GL_TRUE;
-   }
-
-   /* GL_ARB_framebuffer_object */
-   if (ctx->Extensions.EXT_packed_depth_stencil) {
-      /* we support always support GL_EXT_framebuffer_blit */
-      ctx->Extensions.ARB_framebuffer_object = GL_TRUE;
-   }
-
-   if (st->pipe->render_condition) {
-      ctx->Extensions.NV_conditional_render = GL_TRUE;
-   }
-
-   if (screen->get_param(screen, PIPE_CAP_INDEP_BLEND_ENABLE)) {
-      ctx->Extensions.EXT_draw_buffers2 = GL_TRUE;
-   }
-
-   if (screen->get_param(screen, PIPE_CAP_INDEP_BLEND_FUNC)) {
-      ctx->Extensions.ARB_draw_buffers_blend = GL_TRUE;
-   }
-
-   /* GL_ARB_half_float_vertex */
-   if (screen->is_format_supported(screen, PIPE_FORMAT_R16G16B16A16_FLOAT,
-                                   PIPE_BUFFER, 0,
-                                   PIPE_BIND_VERTEX_BUFFER)) {
-      ctx->Extensions.ARB_half_float_vertex = GL_TRUE;
-   }
-
-   if (screen->is_format_supported(screen, PIPE_FORMAT_R32G32B32A32_FIXED,
-                                   PIPE_BUFFER, 0,
-                                   PIPE_BIND_VERTEX_BUFFER)) {
-      ctx->Extensions.ARB_ES2_compatibility = GL_TRUE;
-   }
-
-   if (screen->get_shader_param(screen, PIPE_SHADER_GEOMETRY, PIPE_SHADER_CAP_MAX_INSTRUCTIONS) > 0) {
-#if 0 /* XXX re-enable when GLSL compiler again supports geometry shaders */
-      ctx->Extensions.ARB_geometry_shader4 = GL_TRUE;
-#endif
-   }
-
-   if (screen->get_param(screen, PIPE_CAP_PRIMITIVE_RESTART)) {
-      ctx->Extensions.NV_primitive_restart = GL_TRUE;
-   }
-
-   if (screen->get_param(screen, PIPE_CAP_DEPTH_CLAMP)) {
-      ctx->Extensions.ARB_depth_clamp = GL_TRUE;
-   }
-
-   /* This extension does not actually require support of floating point
-    * render targets, just clamping controls.
-    * Advertise this extension if either fragment color clamping is supported
-    * or no render targets having color values outside of the range [0, 1]
-    * are supported, in which case the fragment color clamping has no effect
-    * on rendering.
-    */
-   if (screen->get_param(screen, PIPE_CAP_FRAGMENT_COLOR_CLAMP_CONTROL) ||
-       (!screen->is_format_supported(screen, PIPE_FORMAT_R8G8B8A8_SNORM,
-                                     PIPE_TEXTURE_2D, 0,
-                                     PIPE_BIND_RENDER_TARGET) &&
-        !screen->is_format_supported(screen, PIPE_FORMAT_R16G16B16A16_SNORM,
-                                     PIPE_TEXTURE_2D, 0,
-                                     PIPE_BIND_RENDER_TARGET) &&
-        !screen->is_format_supported(screen, PIPE_FORMAT_R16G16B16A16_FLOAT,
-                                     PIPE_TEXTURE_2D, 0,
-                                     PIPE_BIND_RENDER_TARGET) &&
-        !screen->is_format_supported(screen, PIPE_FORMAT_R32G32B32A32_FLOAT,
-                                     PIPE_TEXTURE_2D, 0,
-                                     PIPE_BIND_RENDER_TARGET) &&
-        !screen->is_format_supported(screen, PIPE_FORMAT_R11G11B10_FLOAT,
-                                     PIPE_TEXTURE_2D, 0,
-                                     PIPE_BIND_RENDER_TARGET) &&
-        !screen->is_format_supported(screen, PIPE_FORMAT_R9G9B9E5_FLOAT,
-                                     PIPE_TEXTURE_2D, 0,
-                                     PIPE_BIND_RENDER_TARGET))) {
-      ctx->Extensions.ARB_color_buffer_float = GL_TRUE;
-   }
-
-   if (screen->get_param(screen, PIPE_CAP_SHADER_STENCIL_EXPORT)) {
-      ctx->Extensions.ARB_shader_stencil_export = GL_TRUE;
-   }
-
-   if (screen->get_param(screen, PIPE_CAP_TGSI_INSTANCEID)) {
-      ctx->Extensions.ARB_draw_instanced = GL_TRUE;
-   }
-   if (screen->get_param(screen, PIPE_CAP_VERTEX_ELEMENT_INSTANCE_DIVISOR)) {
-      ctx->Extensions.ARB_instanced_arrays = GL_TRUE;
-   }
-
-   if (screen->fence_finish) {
-      ctx->Extensions.ARB_sync = GL_TRUE;
-   }
-
-   if (st->pipe->texture_barrier) {
-      ctx->Extensions.NV_texture_barrier = GL_TRUE;
-   }
-
-   if (screen->is_format_supported(screen, PIPE_FORMAT_R9G9B9E5_FLOAT,
-                                   PIPE_TEXTURE_2D, 0,
-                                   PIPE_BIND_SAMPLER_VIEW)) {
-      ctx->Extensions.EXT_texture_shared_exponent = GL_TRUE;
-   }
-
-   if (screen->is_format_supported(screen, PIPE_FORMAT_R11G11B10_FLOAT,
-                                   PIPE_TEXTURE_2D, 0,
-                                   PIPE_BIND_RENDER_TARGET |
-                                   PIPE_BIND_SAMPLER_VIEW)) {
-      ctx->Extensions.EXT_packed_float = GL_TRUE;
-   }
-
-   if (screen->get_param(screen, PIPE_CAP_SEAMLESS_CUBE_MAP_PER_TEXTURE)) {
-      ctx->Extensions.ARB_seamless_cube_map = GL_TRUE;
-      ctx->Extensions.AMD_seamless_cubemap_per_texture = GL_TRUE;
-   }
-   else if (screen->get_param(screen, PIPE_CAP_SEAMLESS_CUBE_MAP)) {
-      ctx->Extensions.ARB_seamless_cube_map = GL_TRUE;
-   }
-
-   if (screen->get_param(screen, PIPE_CAP_SM3)) {
-      ctx->Extensions.ARB_shader_texture_lod = GL_TRUE;
-   }
-
-   if (screen->is_format_supported(screen, PIPE_FORMAT_Z32_FLOAT,
-                                   PIPE_TEXTURE_2D, 0,
-                                   PIPE_BIND_DEPTH_STENCIL |
-                                   PIPE_BIND_SAMPLER_VIEW) &&
-       screen->is_format_supported(screen, PIPE_FORMAT_Z32_FLOAT_S8X24_USCALED,
-                                   PIPE_TEXTURE_2D, 0,
-                                   PIPE_BIND_DEPTH_STENCIL |
-                                   PIPE_BIND_SAMPLER_VIEW)) {
-      ctx->Extensions.ARB_depth_buffer_float = GL_TRUE;
-   }
-}
-=======
-/**************************************************************************
- * 
- * Copyright 2007 Tungsten Graphics, Inc., Cedar Park, Texas.
- * Copyright (c) 2008 VMware, Inc.
- * All Rights Reserved.
- * 
- * Permission is hereby granted, free of charge, to any person obtaining a
- * copy of this software and associated documentation files (the
- * "Software"), to deal in the Software without restriction, including
- * without limitation the rights to use, copy, modify, merge, publish,
- * distribute, sub license, and/or sell copies of the Software, and to
- * permit persons to whom the Software is furnished to do so, subject to
- * the following conditions:
- * 
- * The above copyright notice and this permission notice (including the
- * next paragraph) shall be included in all copies or substantial portions
- * of the Software.
- * 
- * THE SOFTWARE IS PROVIDED "AS IS", WITHOUT WARRANTY OF ANY KIND, EXPRESS
- * OR IMPLIED, INCLUDING BUT NOT LIMITED TO THE WARRANTIES OF
- * MERCHANTABILITY, FITNESS FOR A PARTICULAR PURPOSE AND NON-INFRINGEMENT.
- * IN NO EVENT SHALL TUNGSTEN GRAPHICS AND/OR ITS SUPPLIERS BE LIABLE FOR
- * ANY CLAIM, DAMAGES OR OTHER LIABILITY, WHETHER IN AN ACTION OF CONTRACT,
- * TORT OR OTHERWISE, ARISING FROM, OUT OF OR IN CONNECTION WITH THE
- * SOFTWARE OR THE USE OR OTHER DEALINGS IN THE SOFTWARE.
- * 
- **************************************************************************/
-
-#include "main/imports.h"
-#include "main/context.h"
-#include "main/macros.h"
-#include "main/mfeatures.h"
-
-#include "pipe/p_context.h"
-#include "pipe/p_defines.h"
-#include "pipe/p_screen.h"
-
-#include "st_context.h"
-#include "st_extensions.h"
-
-
-static int _min(int a, int b)
-{
-   return (a < b) ? a : b;
-}
-
-static float _maxf(float a, float b)
-{
-   return (a > b) ? a : b;
-}
-
-static int _clamp(int a, int min, int max)
-{
-   if (a < min)
-      return min;
-   else if (a > max)
-      return max;
-   else
-      return a;
-}
-
-
-/**
- * Query driver to get implementation limits.
- * Note that we have to limit/clamp against Mesa's internal limits too.
- */
-void st_init_limits(struct st_context *st)
-{
-   struct pipe_screen *screen = st->pipe->screen;
-   struct gl_constants *c = &st->ctx->Const;
-   gl_shader_type sh;
-
-   c->MaxTextureLevels
-      = _min(screen->get_param(screen, PIPE_CAP_MAX_TEXTURE_2D_LEVELS),
-            MAX_TEXTURE_LEVELS);
-
-   c->Max3DTextureLevels
-      = _min(screen->get_param(screen, PIPE_CAP_MAX_TEXTURE_3D_LEVELS),
-            MAX_3D_TEXTURE_LEVELS);
-
-   c->MaxCubeTextureLevels
-      = _min(screen->get_param(screen, PIPE_CAP_MAX_TEXTURE_CUBE_LEVELS),
-            MAX_CUBE_TEXTURE_LEVELS);
-
-   c->MaxTextureRectSize
-      = _min(1 << (c->MaxTextureLevels - 1), MAX_TEXTURE_RECT_SIZE);
-
-   c->MaxTextureImageUnits
-      = _min(screen->get_param(screen, PIPE_CAP_MAX_TEXTURE_IMAGE_UNITS),
-            MAX_TEXTURE_IMAGE_UNITS);
-
-   c->MaxVertexTextureImageUnits
-      = _min(screen->get_param(screen, PIPE_CAP_MAX_VERTEX_TEXTURE_UNITS),
-             MAX_VERTEX_TEXTURE_IMAGE_UNITS);
-
-   c->MaxCombinedTextureImageUnits
-      = _min(screen->get_param(screen, PIPE_CAP_MAX_COMBINED_SAMPLERS),
-             MAX_COMBINED_TEXTURE_IMAGE_UNITS);
-
-   c->MaxTextureCoordUnits
-      = _min(c->MaxTextureImageUnits, MAX_TEXTURE_COORD_UNITS);
-
-   c->MaxTextureUnits = _min(c->MaxTextureImageUnits, c->MaxTextureCoordUnits);
-
-   c->MaxDrawBuffers
-      = _clamp(screen->get_param(screen, PIPE_CAP_MAX_RENDER_TARGETS),
-              1, MAX_DRAW_BUFFERS);
-
-   c->MaxLineWidth
-      = _maxf(1.0f, screen->get_paramf(screen, PIPE_CAP_MAX_LINE_WIDTH));
-   c->MaxLineWidthAA
-      = _maxf(1.0f, screen->get_paramf(screen, PIPE_CAP_MAX_LINE_WIDTH_AA));
-
-   c->MaxPointSize
-      = _maxf(1.0f, screen->get_paramf(screen, PIPE_CAP_MAX_POINT_WIDTH));
-   c->MaxPointSizeAA
-      = _maxf(1.0f, screen->get_paramf(screen, PIPE_CAP_MAX_POINT_WIDTH_AA));
-   /* called after _mesa_create_context/_mesa_init_point, fix default user
-    * settable max point size up
-    */
-   st->ctx->Point.MaxSize = MAX2(c->MaxPointSize, c->MaxPointSizeAA);
-   /* these are not queryable. Note that GL basically mandates a 1.0 minimum
-    * for non-aa sizes, but we can go down to 0.0 for aa points.
-    */
-   c->MinPointSize = 1.0f;
-   c->MinPointSizeAA = 0.0f;
-
-   c->MaxTextureMaxAnisotropy
-      = _maxf(2.0f, screen->get_paramf(screen, PIPE_CAP_MAX_TEXTURE_ANISOTROPY));
-
-   c->MaxTextureLodBias
-      = screen->get_paramf(screen, PIPE_CAP_MAX_TEXTURE_LOD_BIAS);
-
-   c->MaxDrawBuffers
-      = CLAMP(screen->get_param(screen, PIPE_CAP_MAX_RENDER_TARGETS),
-              1, MAX_DRAW_BUFFERS);
-
-   /* Quads always follow GL provoking rules. */
-   c->QuadsFollowProvokingVertexConvention = GL_FALSE;
-
-   for (sh = 0; sh < MESA_SHADER_TYPES; ++sh) {
-      struct gl_shader_compiler_options *options =
-         &st->ctx->ShaderCompilerOptions[sh];
-      struct gl_program_constants *pc;
-
-      switch (sh) {
-      case PIPE_SHADER_FRAGMENT:
-         pc = &c->FragmentProgram;
-         break;
-      case PIPE_SHADER_VERTEX:
-         pc = &c->VertexProgram;
-         break;
-      case PIPE_SHADER_GEOMETRY:
-         pc = &c->GeometryProgram;
-         break;
-      default:
-         assert(0);
-         continue;
-      }
-
-      pc->MaxNativeInstructions    = screen->get_shader_param(screen, sh, PIPE_SHADER_CAP_MAX_INSTRUCTIONS);
-      pc->MaxNativeAluInstructions = screen->get_shader_param(screen, sh, PIPE_SHADER_CAP_MAX_ALU_INSTRUCTIONS);
-      pc->MaxNativeTexInstructions = screen->get_shader_param(screen, sh, PIPE_SHADER_CAP_MAX_TEX_INSTRUCTIONS);
-      pc->MaxNativeTexIndirections = screen->get_shader_param(screen, sh, PIPE_SHADER_CAP_MAX_TEX_INDIRECTIONS);
-      pc->MaxNativeAttribs         = screen->get_shader_param(screen, sh, PIPE_SHADER_CAP_MAX_INPUTS);
-      pc->MaxNativeTemps           = screen->get_shader_param(screen, sh, PIPE_SHADER_CAP_MAX_TEMPS);
-      pc->MaxNativeAddressRegs     = screen->get_shader_param(screen, sh, PIPE_SHADER_CAP_MAX_ADDRS);
-      pc->MaxNativeParameters      = screen->get_shader_param(screen, sh, PIPE_SHADER_CAP_MAX_CONSTS);
-      pc->MaxUniformComponents     = 4 * MIN2(pc->MaxNativeParameters, MAX_UNIFORMS);
-      /* raise MaxParameters if native support is higher */
-      pc->MaxParameters            = MAX2(pc->MaxParameters, pc->MaxNativeParameters);
-
-      options->EmitNoNoise = TRUE;
-
-      /* TODO: make these more fine-grained if anyone needs it */
-      options->EmitNoIfs = !screen->get_shader_param(screen, sh, PIPE_SHADER_CAP_MAX_CONTROL_FLOW_DEPTH);
-      options->EmitNoLoops = !screen->get_shader_param(screen, sh, PIPE_SHADER_CAP_MAX_CONTROL_FLOW_DEPTH);
-      options->EmitNoFunctions = !screen->get_shader_param(screen, sh, PIPE_SHADER_CAP_SUBROUTINES);
-      options->EmitNoMainReturn = !screen->get_shader_param(screen, sh, PIPE_SHADER_CAP_SUBROUTINES);
-
-      options->EmitNoCont = !screen->get_shader_param(screen, sh, PIPE_SHADER_CAP_TGSI_CONT_SUPPORTED);
-
-      options->EmitNoIndirectInput = !screen->get_shader_param(screen, sh,
-                                        PIPE_SHADER_CAP_INDIRECT_INPUT_ADDR);
-      options->EmitNoIndirectOutput = !screen->get_shader_param(screen, sh,
-                                        PIPE_SHADER_CAP_INDIRECT_OUTPUT_ADDR);
-      options->EmitNoIndirectTemp = !screen->get_shader_param(screen, sh,
-                                        PIPE_SHADER_CAP_INDIRECT_TEMP_ADDR);
-      options->EmitNoIndirectUniform = !screen->get_shader_param(screen, sh,
-                                        PIPE_SHADER_CAP_INDIRECT_CONST_ADDR);
-
-      if (options->EmitNoLoops)
-         options->MaxUnrollIterations = MIN2(screen->get_shader_param(screen, sh, PIPE_SHADER_CAP_MAX_INSTRUCTIONS), 65536);
-   }
-
-   /* PIPE_CAP_MAX_FS_INPUTS specifies the number of COLORn + GENERICn inputs
-    * and is set in MaxNativeAttribs. It's always 2 colors + N generic
-    * attributes. The GLSL compiler never uses COLORn for varyings, so we
-    * subtract the 2 colors to get the maximum number of varyings (generic
-    * attributes) supported by a driver. */
-   c->MaxVarying = screen->get_shader_param(screen, PIPE_SHADER_FRAGMENT, PIPE_SHADER_CAP_MAX_INPUTS) - 2;
-   c->MaxVarying = MIN2(c->MaxVarying, MAX_VARYING);
-
-   /* XXX we'll need a better query here someday */
-   if (screen->get_param(screen, PIPE_CAP_GLSL)) {
-      c->GLSLVersion = 120;
-   }
-}
-
-
-static GLboolean st_get_s3tc_override(void)
-{
-   const char *override = _mesa_getenv("force_s3tc_enable");
-   if (override && !strcmp(override, "true"))
-      return GL_TRUE;
-   return GL_FALSE;
-}
-
-
-/**
- * Use pipe_screen::get_param() to query PIPE_CAP_ values to determine
- * which GL extensions are supported.
- * Quite a few extensions are always supported because they are standard
- * features or can be built on top of other gallium features.
- * Some fine tuning may still be needed.
- */
-void st_init_extensions(struct st_context *st)
-{
-   struct pipe_screen *screen = st->pipe->screen;
-   struct gl_context *ctx = st->ctx;
-
-   /*
-    * Extensions that are supported by all Gallium drivers:
-    */
-   ctx->Extensions.ARB_copy_buffer = GL_TRUE;
-   ctx->Extensions.ARB_draw_elements_base_vertex = GL_TRUE;
-   ctx->Extensions.ARB_fragment_coord_conventions = GL_TRUE;
-   ctx->Extensions.ARB_fragment_program = GL_TRUE;
-   ctx->Extensions.ARB_half_float_pixel = GL_TRUE;
-   ctx->Extensions.ARB_map_buffer_range = GL_TRUE;
-   ctx->Extensions.ARB_multisample = GL_TRUE;
-   ctx->Extensions.ARB_sampler_objects = GL_TRUE;
-   ctx->Extensions.ARB_texture_border_clamp = GL_TRUE; /* XXX temp */
-   ctx->Extensions.ARB_texture_compression = GL_TRUE;
-   ctx->Extensions.ARB_texture_cube_map = GL_TRUE;
-   ctx->Extensions.ARB_texture_env_combine = GL_TRUE;
-   ctx->Extensions.ARB_texture_env_crossbar = GL_TRUE;
-   ctx->Extensions.ARB_texture_env_dot3 = GL_TRUE;
-   ctx->Extensions.ARB_vertex_array_object = GL_TRUE;
-   ctx->Extensions.ARB_vertex_buffer_object = GL_TRUE;
-   ctx->Extensions.ARB_vertex_program = GL_TRUE;
-   ctx->Extensions.ARB_window_pos = GL_TRUE;
-
-   ctx->Extensions.EXT_blend_color = GL_TRUE;
-   ctx->Extensions.EXT_blend_func_separate = GL_TRUE;
-   ctx->Extensions.EXT_blend_logic_op = GL_TRUE;
-   ctx->Extensions.EXT_blend_minmax = GL_TRUE;
-   ctx->Extensions.EXT_blend_subtract = GL_TRUE;
-   ctx->Extensions.EXT_framebuffer_blit = GL_TRUE;
-   ctx->Extensions.EXT_framebuffer_object = GL_TRUE;
-   ctx->Extensions.EXT_framebuffer_multisample = GL_TRUE;
-   ctx->Extensions.EXT_fog_coord = GL_TRUE;
-   ctx->Extensions.EXT_gpu_program_parameters = GL_TRUE;
-   ctx->Extensions.EXT_multi_draw_arrays = GL_TRUE;
-   ctx->Extensions.EXT_pixel_buffer_object = GL_TRUE;
-   ctx->Extensions.EXT_point_parameters = GL_TRUE;
-   ctx->Extensions.EXT_provoking_vertex = GL_TRUE;
-   ctx->Extensions.EXT_secondary_color = GL_TRUE;
-   ctx->Extensions.EXT_stencil_wrap = GL_TRUE;
-   ctx->Extensions.EXT_texture_env_add = GL_TRUE;
-   ctx->Extensions.EXT_texture_env_combine = GL_TRUE;
-   ctx->Extensions.EXT_texture_env_dot3 = GL_TRUE;
-   ctx->Extensions.EXT_texture_lod_bias = GL_TRUE;
-   ctx->Extensions.EXT_vertex_array_bgra = GL_TRUE;
-   if (ctx->API == API_OPENGLES || ctx->API == API_OPENGLES2)
-	   ctx->Extensions.EXT_texture_format_BGRA8888 = GL_TRUE;
-
-   ctx->Extensions.APPLE_vertex_array_object = GL_TRUE;
-
-   ctx->Extensions.ATI_texture_env_combine3 = GL_TRUE;
-
-   ctx->Extensions.MESA_pack_invert = GL_TRUE;
-
-   ctx->Extensions.NV_blend_square = GL_TRUE;
-   ctx->Extensions.NV_texgen_reflection = GL_TRUE;
-   ctx->Extensions.NV_texture_env_combine4 = GL_TRUE;
-   ctx->Extensions.NV_texture_rectangle = GL_TRUE;
-#if 0
-   /* possibly could support the following two */
-   ctx->Extensions.NV_vertex_program = GL_TRUE;
-   ctx->Extensions.NV_vertex_program1_1 = GL_TRUE;
-#endif
-
-#if FEATURE_OES_EGL_image
-   ctx->Extensions.OES_EGL_image = GL_TRUE;
-#endif
-#if FEATURE_OES_draw_texture
-   ctx->Extensions.OES_draw_texture = GL_TRUE;
-#endif
-
-   ctx->Extensions.SGIS_generate_mipmap = GL_TRUE;
-
-   /*
-    * Extensions that depend on the driver/hardware:
-    */
-   if (screen->get_param(screen, PIPE_CAP_MAX_RENDER_TARGETS) > 0) {
-      ctx->Extensions.ARB_draw_buffers = GL_TRUE;
-   }
-
-   if (screen->get_param(screen, PIPE_CAP_TEXTURE_SWIZZLE) > 0) {
-      ctx->Extensions.EXT_texture_swizzle = GL_TRUE;
-   }
-
-   if (screen->get_param(screen, PIPE_CAP_GLSL)) {
-      ctx->Extensions.ARB_fragment_shader = GL_TRUE;
-      ctx->Extensions.ARB_vertex_shader = GL_TRUE;
-      ctx->Extensions.ARB_shader_objects = GL_TRUE;
-      ctx->Extensions.ARB_shading_language_100 = GL_TRUE;
-      ctx->Extensions.ARB_explicit_attrib_location = GL_TRUE;
-      ctx->Extensions.EXT_separate_shader_objects = GL_TRUE;
-   }
-
-   if (screen->get_param(screen, PIPE_CAP_TEXTURE_MIRROR_REPEAT) > 0) {
-      ctx->Extensions.ARB_texture_mirrored_repeat = GL_TRUE;
-   }
-
-   if (screen->get_param(screen, PIPE_CAP_BLEND_EQUATION_SEPARATE)) {
-      ctx->Extensions.EXT_blend_equation_separate = GL_TRUE;
-   }
-
-   if (screen->get_param(screen, PIPE_CAP_TEXTURE_MIRROR_CLAMP) > 0) {
-      ctx->Extensions.EXT_texture_mirror_clamp = GL_TRUE;
-      ctx->Extensions.ATI_texture_mirror_once = GL_TRUE;
-   }
-
-   if (screen->get_param(screen, PIPE_CAP_NPOT_TEXTURES)) {
-      ctx->Extensions.ARB_texture_non_power_of_two = GL_TRUE;
-   }
-
-   if (screen->get_param(screen, PIPE_CAP_MAX_TEXTURE_IMAGE_UNITS) > 1) {
-      ctx->Extensions.ARB_multitexture = GL_TRUE;
-   }
-
-   if (screen->get_param(screen, PIPE_CAP_TWO_SIDED_STENCIL)) {
-      ctx->Extensions.ATI_separate_stencil = GL_TRUE;
-      ctx->Extensions.EXT_stencil_two_side = GL_TRUE;
-   }
-
-   if (screen->get_param(screen, PIPE_CAP_ANISOTROPIC_FILTER)) {
-      ctx->Extensions.EXT_texture_filter_anisotropic = GL_TRUE;
-   }
-
-   if (screen->get_param(screen, PIPE_CAP_POINT_SPRITE)) {
-      ctx->Extensions.ARB_point_sprite = GL_TRUE;
-      /* GL_NV_point_sprite is not supported by gallium because we don't
-       * support the GL_POINT_SPRITE_R_MODE_NV option.
-       */
-   }
-
-   if (screen->get_param(screen, PIPE_CAP_OCCLUSION_QUERY)) {
-      ctx->Extensions.ARB_occlusion_query = GL_TRUE;
-      ctx->Extensions.ARB_occlusion_query2 = GL_TRUE;
-   }
-   if (screen->get_param(screen, PIPE_CAP_TIMER_QUERY)) {
-     ctx->Extensions.EXT_timer_query = GL_TRUE;
-   }
-
-   if (screen->get_param(screen, PIPE_CAP_TEXTURE_SHADOW_MAP)) {
-      ctx->Extensions.ARB_depth_texture = GL_TRUE;
-      ctx->Extensions.ARB_fragment_program_shadow = GL_TRUE;
-      ctx->Extensions.ARB_shadow = GL_TRUE;
-      ctx->Extensions.EXT_shadow_funcs = GL_TRUE;
-      /*ctx->Extensions.ARB_shadow_ambient = GL_TRUE;*/
-   }
-
-   /* GL_EXT_packed_depth_stencil requires both the ability to render to
-    * a depth/stencil buffer and texture from depth/stencil source.
-    */
-   if (screen->is_format_supported(screen, PIPE_FORMAT_S8_USCALED_Z24_UNORM,
-                                   PIPE_TEXTURE_2D, 0,
-                                   PIPE_BIND_DEPTH_STENCIL) &&
-       screen->is_format_supported(screen, PIPE_FORMAT_S8_USCALED_Z24_UNORM,
-                                   PIPE_TEXTURE_2D, 0,
-                                   PIPE_BIND_SAMPLER_VIEW)) {
-      ctx->Extensions.EXT_packed_depth_stencil = GL_TRUE;
-   }
-   else if (screen->is_format_supported(screen, PIPE_FORMAT_Z24_UNORM_S8_USCALED,
-                                        PIPE_TEXTURE_2D, 0,
-                                        PIPE_BIND_DEPTH_STENCIL) &&
-            screen->is_format_supported(screen, PIPE_FORMAT_Z24_UNORM_S8_USCALED,
-                                        PIPE_TEXTURE_2D, 0,
-                                        PIPE_BIND_SAMPLER_VIEW)) {
-      ctx->Extensions.EXT_packed_depth_stencil = GL_TRUE;
-   }
-
-   /* float support - assume nothing exclusively supports 64-bit floats */
-   if (screen->is_format_supported(screen, PIPE_FORMAT_R32G32B32A32_FLOAT,
-                                   PIPE_TEXTURE_2D, 0,
-                                   PIPE_BIND_SAMPLER_VIEW |
-                                   PIPE_BIND_RENDER_TARGET) &&
-      screen->is_format_supported(screen, PIPE_FORMAT_R16G16B16A16_FLOAT,
-                                   PIPE_TEXTURE_2D, 0,
-                                   PIPE_BIND_SAMPLER_VIEW |
-                                   PIPE_BIND_RENDER_TARGET)) {
-      ctx->Extensions.ARB_texture_float = GL_TRUE;
-   }
-
-   /* sRGB support */
-   if (screen->is_format_supported(screen, PIPE_FORMAT_A8B8G8R8_SRGB,
-                                   PIPE_TEXTURE_2D, 0,
-                                   PIPE_BIND_SAMPLER_VIEW) ||
-      screen->is_format_supported(screen, PIPE_FORMAT_B8G8R8A8_SRGB,
-                                   PIPE_TEXTURE_2D, 0,
-                                   PIPE_BIND_SAMPLER_VIEW)) {
-      ctx->Extensions.EXT_texture_sRGB = GL_TRUE;
-      ctx->Extensions.EXT_texture_sRGB_decode = GL_TRUE;
-      if (screen->is_format_supported(screen, PIPE_FORMAT_A8B8G8R8_SRGB,
-                                   PIPE_TEXTURE_2D, 0,
-                                   PIPE_BIND_RENDER_TARGET) ||
-          screen->is_format_supported(screen, PIPE_FORMAT_B8G8R8A8_SRGB,
-                                   PIPE_TEXTURE_2D, 0,
-                                   PIPE_BIND_RENDER_TARGET)) {
-         ctx->Extensions.EXT_framebuffer_sRGB = GL_TRUE;
-         ctx->Const.sRGBCapable = GL_TRUE;
-      }
-   }
-
-   if (screen->is_format_supported(screen, PIPE_FORMAT_R8G8_UNORM,
-                                   PIPE_TEXTURE_2D, 0,
-                                   PIPE_BIND_SAMPLER_VIEW)) {
-      ctx->Extensions.ARB_texture_rg = GL_TRUE;
-   }
-
-   /* s3tc support */
-   if (screen->is_format_supported(screen, PIPE_FORMAT_DXT5_RGBA,
-                                   PIPE_TEXTURE_2D, 0,
-                                   PIPE_BIND_SAMPLER_VIEW) &&
-       (ctx->Mesa_DXTn || st_get_s3tc_override())) {
-      ctx->Extensions.EXT_texture_compression_s3tc = GL_TRUE;
-      ctx->Extensions.S3_s3tc = GL_TRUE;
-   }
-
-   if (screen->is_format_supported(screen, PIPE_FORMAT_RGTC1_UNORM,
-                                   PIPE_TEXTURE_2D, 0,
-                                   PIPE_BIND_SAMPLER_VIEW) &&
-       screen->is_format_supported(screen, PIPE_FORMAT_RGTC1_SNORM,
-				   PIPE_TEXTURE_2D, 0,
-                                   PIPE_BIND_SAMPLER_VIEW) &&
-       screen->is_format_supported(screen, PIPE_FORMAT_RGTC2_UNORM,
-                                   PIPE_TEXTURE_2D, 0,
-                                   PIPE_BIND_SAMPLER_VIEW) &&
-       screen->is_format_supported(screen, PIPE_FORMAT_RGTC2_SNORM,
-                                   PIPE_TEXTURE_2D, 0,
-                                   PIPE_BIND_SAMPLER_VIEW)
-       ) {
-     ctx->Extensions.ARB_texture_compression_rgtc = GL_TRUE;
-   }
-
-   if (screen->is_format_supported(screen, PIPE_FORMAT_LATC1_UNORM,
-                                   PIPE_TEXTURE_2D, 0,
-                                   PIPE_BIND_SAMPLER_VIEW) &&
-       screen->is_format_supported(screen, PIPE_FORMAT_LATC1_SNORM,
-                                   PIPE_TEXTURE_2D, 0,
-                                   PIPE_BIND_SAMPLER_VIEW) &&
-       screen->is_format_supported(screen, PIPE_FORMAT_LATC2_UNORM,
-                                   PIPE_TEXTURE_2D, 0,
-                                   PIPE_BIND_SAMPLER_VIEW) &&
-       screen->is_format_supported(screen, PIPE_FORMAT_LATC2_SNORM,
-                                   PIPE_TEXTURE_2D, 0,
-                                   PIPE_BIND_SAMPLER_VIEW)) {
-      ctx->Extensions.EXT_texture_compression_latc = GL_TRUE;
-   }
-
-   if (screen->is_format_supported(screen, PIPE_FORMAT_LATC2_UNORM,
-                                   PIPE_TEXTURE_2D, 0,
-                                   PIPE_BIND_SAMPLER_VIEW)) {
-      ctx->Extensions.ATI_texture_compression_3dc = GL_TRUE;
-   }
-
-   if (screen->is_format_supported(screen, PIPE_FORMAT_R8G8B8A8_SNORM,
-                                   PIPE_TEXTURE_2D, 0,
-                                   PIPE_BIND_SAMPLER_VIEW)) {
-      ctx->Extensions.EXT_texture_snorm = GL_TRUE;
-   }
-
-   /* ycbcr support */
-   if (screen->is_format_supported(screen, PIPE_FORMAT_UYVY, 
-                                   PIPE_TEXTURE_2D, 0,
-                                   PIPE_BIND_SAMPLER_VIEW) ||
-       screen->is_format_supported(screen, PIPE_FORMAT_YUYV, 
-                                   PIPE_TEXTURE_2D, 0,
-                                   PIPE_BIND_SAMPLER_VIEW)) {
-      ctx->Extensions.MESA_ycbcr_texture = GL_TRUE;
-   }
-
-   /* GL_EXT_texture_array */
-   if (screen->get_param(screen, PIPE_CAP_ARRAY_TEXTURES)) {
-      ctx->Extensions.EXT_texture_array = GL_TRUE;
-      ctx->Extensions.MESA_texture_array = GL_TRUE;
-   }
-
-   /* GL_ARB_framebuffer_object */
-   if (ctx->Extensions.EXT_packed_depth_stencil) {
-      /* we support always support GL_EXT_framebuffer_blit */
-      ctx->Extensions.ARB_framebuffer_object = GL_TRUE;
-   }
-
-   if (st->pipe->render_condition) {
-      ctx->Extensions.NV_conditional_render = GL_TRUE;
-   }
-
-   if (screen->get_param(screen, PIPE_CAP_INDEP_BLEND_ENABLE)) {
-      ctx->Extensions.EXT_draw_buffers2 = GL_TRUE;
-   }
-
-   if (screen->get_param(screen, PIPE_CAP_INDEP_BLEND_FUNC)) {
-      ctx->Extensions.ARB_draw_buffers_blend = GL_TRUE;
-   }
-
-   /* GL_ARB_half_float_vertex */
-   if (screen->is_format_supported(screen, PIPE_FORMAT_R16G16B16A16_FLOAT,
-                                   PIPE_BUFFER, 0,
-                                   PIPE_BIND_VERTEX_BUFFER)) {
-      ctx->Extensions.ARB_half_float_vertex = GL_TRUE;
-   }
-
-   if (screen->is_format_supported(screen, PIPE_FORMAT_R32G32B32A32_FIXED,
-                                   PIPE_BUFFER, 0,
-                                   PIPE_BIND_VERTEX_BUFFER)) {
-      ctx->Extensions.ARB_ES2_compatibility = GL_TRUE;
-   }
-
-   if (screen->get_shader_param(screen, PIPE_SHADER_GEOMETRY, PIPE_SHADER_CAP_MAX_INSTRUCTIONS) > 0) {
-#if 0 /* XXX re-enable when GLSL compiler again supports geometry shaders */
-      ctx->Extensions.ARB_geometry_shader4 = GL_TRUE;
-#endif
-   }
-
-   if (screen->get_param(screen, PIPE_CAP_PRIMITIVE_RESTART)) {
-      ctx->Extensions.NV_primitive_restart = GL_TRUE;
-   }
-
-   if (screen->get_param(screen, PIPE_CAP_DEPTH_CLAMP)) {
-      ctx->Extensions.ARB_depth_clamp = GL_TRUE;
-   }
-
-   /* This extension does not actually require support of floating point
-    * render targets, just clamping controls.
-    * Advertise this extension if either fragment color clamping is supported
-    * or no render targets having color values outside of the range [0, 1]
-    * are supported, in which case the fragment color clamping has no effect
-    * on rendering.
-    */
-   if (screen->get_param(screen, PIPE_CAP_FRAGMENT_COLOR_CLAMP_CONTROL) ||
-       (!screen->is_format_supported(screen, PIPE_FORMAT_R8G8B8A8_SNORM,
-                                     PIPE_TEXTURE_2D, 0,
-                                     PIPE_BIND_RENDER_TARGET) &&
-        !screen->is_format_supported(screen, PIPE_FORMAT_R16G16B16A16_SNORM,
-                                     PIPE_TEXTURE_2D, 0,
-                                     PIPE_BIND_RENDER_TARGET) &&
-        !screen->is_format_supported(screen, PIPE_FORMAT_R16G16B16A16_FLOAT,
-                                     PIPE_TEXTURE_2D, 0,
-                                     PIPE_BIND_RENDER_TARGET) &&
-        !screen->is_format_supported(screen, PIPE_FORMAT_R32G32B32A32_FLOAT,
-                                     PIPE_TEXTURE_2D, 0,
-                                     PIPE_BIND_RENDER_TARGET) &&
-        !screen->is_format_supported(screen, PIPE_FORMAT_R11G11B10_FLOAT,
-                                     PIPE_TEXTURE_2D, 0,
-                                     PIPE_BIND_RENDER_TARGET) &&
-        !screen->is_format_supported(screen, PIPE_FORMAT_R9G9B9E5_FLOAT,
-                                     PIPE_TEXTURE_2D, 0,
-                                     PIPE_BIND_RENDER_TARGET))) {
-      ctx->Extensions.ARB_color_buffer_float = GL_TRUE;
-   }
-
-   if (screen->get_param(screen, PIPE_CAP_SHADER_STENCIL_EXPORT)) {
-      ctx->Extensions.ARB_shader_stencil_export = GL_TRUE;
-   }
-
-   if (screen->get_param(screen, PIPE_CAP_TGSI_INSTANCEID)) {
-      ctx->Extensions.ARB_draw_instanced = GL_TRUE;
-   }
-   if (screen->get_param(screen, PIPE_CAP_VERTEX_ELEMENT_INSTANCE_DIVISOR)) {
-      ctx->Extensions.ARB_instanced_arrays = GL_TRUE;
-   }
-
-   if (screen->fence_finish) {
-      ctx->Extensions.ARB_sync = GL_TRUE;
-   }
-
-   if (st->pipe->texture_barrier) {
-      ctx->Extensions.NV_texture_barrier = GL_TRUE;
-   }
-
-   if (screen->is_format_supported(screen, PIPE_FORMAT_R9G9B9E5_FLOAT,
-                                   PIPE_TEXTURE_2D, 0,
-                                   PIPE_BIND_SAMPLER_VIEW)) {
-      ctx->Extensions.EXT_texture_shared_exponent = GL_TRUE;
-   }
-
-   if (screen->is_format_supported(screen, PIPE_FORMAT_R11G11B10_FLOAT,
-                                   PIPE_TEXTURE_2D, 0,
-                                   PIPE_BIND_RENDER_TARGET |
-                                   PIPE_BIND_SAMPLER_VIEW)) {
-      ctx->Extensions.EXT_packed_float = GL_TRUE;
-   }
-
-   if (screen->get_param(screen, PIPE_CAP_SEAMLESS_CUBE_MAP_PER_TEXTURE)) {
-      ctx->Extensions.ARB_seamless_cube_map = GL_TRUE;
-      ctx->Extensions.AMD_seamless_cubemap_per_texture = GL_TRUE;
-   }
-   else if (screen->get_param(screen, PIPE_CAP_SEAMLESS_CUBE_MAP)) {
-      ctx->Extensions.ARB_seamless_cube_map = GL_TRUE;
-   }
-
-   if (screen->get_param(screen, PIPE_CAP_SM3)) {
-      ctx->Extensions.ARB_shader_texture_lod = GL_TRUE;
-   }
-
-   if (screen->is_format_supported(screen, PIPE_FORMAT_Z32_FLOAT,
-                                   PIPE_TEXTURE_2D, 0,
-                                   PIPE_BIND_DEPTH_STENCIL |
-                                   PIPE_BIND_SAMPLER_VIEW) &&
-       screen->is_format_supported(screen, PIPE_FORMAT_Z32_FLOAT_S8X24_USCALED,
-                                   PIPE_TEXTURE_2D, 0,
-                                   PIPE_BIND_DEPTH_STENCIL |
-                                   PIPE_BIND_SAMPLER_VIEW)) {
-      ctx->Extensions.ARB_depth_buffer_float = GL_TRUE;
-   }
-}
->>>>>>> 01dc3700
+/**************************************************************************
+ * 
+ * Copyright 2007 Tungsten Graphics, Inc., Cedar Park, Texas.
+ * Copyright (c) 2008 VMware, Inc.
+ * All Rights Reserved.
+ * 
+ * Permission is hereby granted, free of charge, to any person obtaining a
+ * copy of this software and associated documentation files (the
+ * "Software"), to deal in the Software without restriction, including
+ * without limitation the rights to use, copy, modify, merge, publish,
+ * distribute, sub license, and/or sell copies of the Software, and to
+ * permit persons to whom the Software is furnished to do so, subject to
+ * the following conditions:
+ * 
+ * The above copyright notice and this permission notice (including the
+ * next paragraph) shall be included in all copies or substantial portions
+ * of the Software.
+ * 
+ * THE SOFTWARE IS PROVIDED "AS IS", WITHOUT WARRANTY OF ANY KIND, EXPRESS
+ * OR IMPLIED, INCLUDING BUT NOT LIMITED TO THE WARRANTIES OF
+ * MERCHANTABILITY, FITNESS FOR A PARTICULAR PURPOSE AND NON-INFRINGEMENT.
+ * IN NO EVENT SHALL TUNGSTEN GRAPHICS AND/OR ITS SUPPLIERS BE LIABLE FOR
+ * ANY CLAIM, DAMAGES OR OTHER LIABILITY, WHETHER IN AN ACTION OF CONTRACT,
+ * TORT OR OTHERWISE, ARISING FROM, OUT OF OR IN CONNECTION WITH THE
+ * SOFTWARE OR THE USE OR OTHER DEALINGS IN THE SOFTWARE.
+ * 
+ **************************************************************************/
+
+#include "main/imports.h"
+#include "main/context.h"
+#include "main/macros.h"
+#include "main/mfeatures.h"
+
+#include "pipe/p_context.h"
+#include "pipe/p_defines.h"
+#include "pipe/p_screen.h"
+
+#include "st_context.h"
+#include "st_extensions.h"
+
+
+static int _min(int a, int b)
+{
+   return (a < b) ? a : b;
+}
+
+static float _maxf(float a, float b)
+{
+   return (a > b) ? a : b;
+}
+
+static int _clamp(int a, int min, int max)
+{
+   if (a < min)
+      return min;
+   else if (a > max)
+      return max;
+   else
+      return a;
+}
+
+
+/**
+ * Query driver to get implementation limits.
+ * Note that we have to limit/clamp against Mesa's internal limits too.
+ */
+void st_init_limits(struct st_context *st)
+{
+   struct pipe_screen *screen = st->pipe->screen;
+   struct gl_constants *c = &st->ctx->Const;
+   gl_shader_type sh;
+
+   c->MaxTextureLevels
+      = _min(screen->get_param(screen, PIPE_CAP_MAX_TEXTURE_2D_LEVELS),
+            MAX_TEXTURE_LEVELS);
+
+   c->Max3DTextureLevels
+      = _min(screen->get_param(screen, PIPE_CAP_MAX_TEXTURE_3D_LEVELS),
+            MAX_3D_TEXTURE_LEVELS);
+
+   c->MaxCubeTextureLevels
+      = _min(screen->get_param(screen, PIPE_CAP_MAX_TEXTURE_CUBE_LEVELS),
+            MAX_CUBE_TEXTURE_LEVELS);
+
+   c->MaxTextureRectSize
+      = _min(1 << (c->MaxTextureLevels - 1), MAX_TEXTURE_RECT_SIZE);
+
+   c->MaxTextureImageUnits
+      = _min(screen->get_param(screen, PIPE_CAP_MAX_TEXTURE_IMAGE_UNITS),
+            MAX_TEXTURE_IMAGE_UNITS);
+
+   c->MaxVertexTextureImageUnits
+      = _min(screen->get_param(screen, PIPE_CAP_MAX_VERTEX_TEXTURE_UNITS),
+             MAX_VERTEX_TEXTURE_IMAGE_UNITS);
+
+   c->MaxCombinedTextureImageUnits
+      = _min(screen->get_param(screen, PIPE_CAP_MAX_COMBINED_SAMPLERS),
+             MAX_COMBINED_TEXTURE_IMAGE_UNITS);
+
+   c->MaxTextureCoordUnits
+      = _min(c->MaxTextureImageUnits, MAX_TEXTURE_COORD_UNITS);
+
+   c->MaxTextureUnits = _min(c->MaxTextureImageUnits, c->MaxTextureCoordUnits);
+
+   c->MaxDrawBuffers
+      = _clamp(screen->get_param(screen, PIPE_CAP_MAX_RENDER_TARGETS),
+              1, MAX_DRAW_BUFFERS);
+
+   c->MaxLineWidth
+      = _maxf(1.0f, screen->get_paramf(screen, PIPE_CAP_MAX_LINE_WIDTH));
+   c->MaxLineWidthAA
+      = _maxf(1.0f, screen->get_paramf(screen, PIPE_CAP_MAX_LINE_WIDTH_AA));
+
+   c->MaxPointSize
+      = _maxf(1.0f, screen->get_paramf(screen, PIPE_CAP_MAX_POINT_WIDTH));
+   c->MaxPointSizeAA
+      = _maxf(1.0f, screen->get_paramf(screen, PIPE_CAP_MAX_POINT_WIDTH_AA));
+   /* called after _mesa_create_context/_mesa_init_point, fix default user
+    * settable max point size up
+    */
+   st->ctx->Point.MaxSize = MAX2(c->MaxPointSize, c->MaxPointSizeAA);
+   /* these are not queryable. Note that GL basically mandates a 1.0 minimum
+    * for non-aa sizes, but we can go down to 0.0 for aa points.
+    */
+   c->MinPointSize = 1.0f;
+   c->MinPointSizeAA = 0.0f;
+
+   c->MaxTextureMaxAnisotropy
+      = _maxf(2.0f, screen->get_paramf(screen, PIPE_CAP_MAX_TEXTURE_ANISOTROPY));
+
+   c->MaxTextureLodBias
+      = screen->get_paramf(screen, PIPE_CAP_MAX_TEXTURE_LOD_BIAS);
+
+   c->MaxDrawBuffers
+      = CLAMP(screen->get_param(screen, PIPE_CAP_MAX_RENDER_TARGETS),
+              1, MAX_DRAW_BUFFERS);
+
+   /* Quads always follow GL provoking rules. */
+   c->QuadsFollowProvokingVertexConvention = GL_FALSE;
+
+   for (sh = 0; sh < MESA_SHADER_TYPES; ++sh) {
+      struct gl_shader_compiler_options *options =
+         &st->ctx->ShaderCompilerOptions[sh];
+      struct gl_program_constants *pc;
+
+      switch (sh) {
+      case PIPE_SHADER_FRAGMENT:
+         pc = &c->FragmentProgram;
+         break;
+      case PIPE_SHADER_VERTEX:
+         pc = &c->VertexProgram;
+         break;
+      case PIPE_SHADER_GEOMETRY:
+         pc = &c->GeometryProgram;
+         break;
+      default:
+         assert(0);
+         continue;
+      }
+
+      pc->MaxNativeInstructions    = screen->get_shader_param(screen, sh, PIPE_SHADER_CAP_MAX_INSTRUCTIONS);
+      pc->MaxNativeAluInstructions = screen->get_shader_param(screen, sh, PIPE_SHADER_CAP_MAX_ALU_INSTRUCTIONS);
+      pc->MaxNativeTexInstructions = screen->get_shader_param(screen, sh, PIPE_SHADER_CAP_MAX_TEX_INSTRUCTIONS);
+      pc->MaxNativeTexIndirections = screen->get_shader_param(screen, sh, PIPE_SHADER_CAP_MAX_TEX_INDIRECTIONS);
+      pc->MaxNativeAttribs         = screen->get_shader_param(screen, sh, PIPE_SHADER_CAP_MAX_INPUTS);
+      pc->MaxNativeTemps           = screen->get_shader_param(screen, sh, PIPE_SHADER_CAP_MAX_TEMPS);
+      pc->MaxNativeAddressRegs     = screen->get_shader_param(screen, sh, PIPE_SHADER_CAP_MAX_ADDRS);
+      pc->MaxNativeParameters      = screen->get_shader_param(screen, sh, PIPE_SHADER_CAP_MAX_CONSTS);
+      pc->MaxUniformComponents     = 4 * MIN2(pc->MaxNativeParameters, MAX_UNIFORMS);
+      /* raise MaxParameters if native support is higher */
+      pc->MaxParameters            = MAX2(pc->MaxParameters, pc->MaxNativeParameters);
+
+      options->EmitNoNoise = TRUE;
+
+      /* TODO: make these more fine-grained if anyone needs it */
+      options->EmitNoIfs = !screen->get_shader_param(screen, sh, PIPE_SHADER_CAP_MAX_CONTROL_FLOW_DEPTH);
+      options->EmitNoLoops = !screen->get_shader_param(screen, sh, PIPE_SHADER_CAP_MAX_CONTROL_FLOW_DEPTH);
+      options->EmitNoFunctions = !screen->get_shader_param(screen, sh, PIPE_SHADER_CAP_SUBROUTINES);
+      options->EmitNoMainReturn = !screen->get_shader_param(screen, sh, PIPE_SHADER_CAP_SUBROUTINES);
+
+      options->EmitNoCont = !screen->get_shader_param(screen, sh, PIPE_SHADER_CAP_TGSI_CONT_SUPPORTED);
+
+      options->EmitNoIndirectInput = !screen->get_shader_param(screen, sh,
+                                        PIPE_SHADER_CAP_INDIRECT_INPUT_ADDR);
+      options->EmitNoIndirectOutput = !screen->get_shader_param(screen, sh,
+                                        PIPE_SHADER_CAP_INDIRECT_OUTPUT_ADDR);
+      options->EmitNoIndirectTemp = !screen->get_shader_param(screen, sh,
+                                        PIPE_SHADER_CAP_INDIRECT_TEMP_ADDR);
+      options->EmitNoIndirectUniform = !screen->get_shader_param(screen, sh,
+                                        PIPE_SHADER_CAP_INDIRECT_CONST_ADDR);
+
+      if (options->EmitNoLoops)
+         options->MaxUnrollIterations = MIN2(screen->get_shader_param(screen, sh, PIPE_SHADER_CAP_MAX_INSTRUCTIONS), 65536);
+   }
+
+   /* PIPE_CAP_MAX_FS_INPUTS specifies the number of COLORn + GENERICn inputs
+    * and is set in MaxNativeAttribs. It's always 2 colors + N generic
+    * attributes. The GLSL compiler never uses COLORn for varyings, so we
+    * subtract the 2 colors to get the maximum number of varyings (generic
+    * attributes) supported by a driver. */
+   c->MaxVarying = screen->get_shader_param(screen, PIPE_SHADER_FRAGMENT, PIPE_SHADER_CAP_MAX_INPUTS) - 2;
+   c->MaxVarying = MIN2(c->MaxVarying, MAX_VARYING);
+
+   /* XXX we'll need a better query here someday */
+   if (screen->get_param(screen, PIPE_CAP_GLSL)) {
+      c->GLSLVersion = 120;
+   }
+}
+
+
+static GLboolean st_get_s3tc_override(void)
+{
+   const char *override = _mesa_getenv("force_s3tc_enable");
+   if (override && !strcmp(override, "true"))
+      return GL_TRUE;
+   return GL_FALSE;
+}
+
+
+/**
+ * Use pipe_screen::get_param() to query PIPE_CAP_ values to determine
+ * which GL extensions are supported.
+ * Quite a few extensions are always supported because they are standard
+ * features or can be built on top of other gallium features.
+ * Some fine tuning may still be needed.
+ */
+void st_init_extensions(struct st_context *st)
+{
+   struct pipe_screen *screen = st->pipe->screen;
+   struct gl_context *ctx = st->ctx;
+
+   /*
+    * Extensions that are supported by all Gallium drivers:
+    */
+   ctx->Extensions.ARB_copy_buffer = GL_TRUE;
+   ctx->Extensions.ARB_draw_elements_base_vertex = GL_TRUE;
+   ctx->Extensions.ARB_fragment_coord_conventions = GL_TRUE;
+   ctx->Extensions.ARB_fragment_program = GL_TRUE;
+   ctx->Extensions.ARB_half_float_pixel = GL_TRUE;
+   ctx->Extensions.ARB_map_buffer_range = GL_TRUE;
+   ctx->Extensions.ARB_multisample = GL_TRUE;
+   ctx->Extensions.ARB_sampler_objects = GL_TRUE;
+   ctx->Extensions.ARB_texture_border_clamp = GL_TRUE; /* XXX temp */
+   ctx->Extensions.ARB_texture_compression = GL_TRUE;
+   ctx->Extensions.ARB_texture_cube_map = GL_TRUE;
+   ctx->Extensions.ARB_texture_env_combine = GL_TRUE;
+   ctx->Extensions.ARB_texture_env_crossbar = GL_TRUE;
+   ctx->Extensions.ARB_texture_env_dot3 = GL_TRUE;
+   ctx->Extensions.ARB_vertex_array_object = GL_TRUE;
+   ctx->Extensions.ARB_vertex_buffer_object = GL_TRUE;
+   ctx->Extensions.ARB_vertex_program = GL_TRUE;
+   ctx->Extensions.ARB_window_pos = GL_TRUE;
+
+   ctx->Extensions.EXT_blend_color = GL_TRUE;
+   ctx->Extensions.EXT_blend_func_separate = GL_TRUE;
+   ctx->Extensions.EXT_blend_logic_op = GL_TRUE;
+   ctx->Extensions.EXT_blend_minmax = GL_TRUE;
+   ctx->Extensions.EXT_blend_subtract = GL_TRUE;
+   ctx->Extensions.EXT_framebuffer_blit = GL_TRUE;
+   ctx->Extensions.EXT_framebuffer_object = GL_TRUE;
+   ctx->Extensions.EXT_framebuffer_multisample = GL_TRUE;
+   ctx->Extensions.EXT_fog_coord = GL_TRUE;
+   ctx->Extensions.EXT_gpu_program_parameters = GL_TRUE;
+   ctx->Extensions.EXT_multi_draw_arrays = GL_TRUE;
+   ctx->Extensions.EXT_pixel_buffer_object = GL_TRUE;
+   ctx->Extensions.EXT_point_parameters = GL_TRUE;
+   ctx->Extensions.EXT_provoking_vertex = GL_TRUE;
+   ctx->Extensions.EXT_secondary_color = GL_TRUE;
+   ctx->Extensions.EXT_stencil_wrap = GL_TRUE;
+   ctx->Extensions.EXT_texture_env_add = GL_TRUE;
+   ctx->Extensions.EXT_texture_env_combine = GL_TRUE;
+   ctx->Extensions.EXT_texture_env_dot3 = GL_TRUE;
+   ctx->Extensions.EXT_texture_lod_bias = GL_TRUE;
+   ctx->Extensions.EXT_vertex_array_bgra = GL_TRUE;
+   if (ctx->API == API_OPENGLES || ctx->API == API_OPENGLES2)
+	   ctx->Extensions.EXT_texture_format_BGRA8888 = GL_TRUE;
+
+   ctx->Extensions.APPLE_vertex_array_object = GL_TRUE;
+
+   ctx->Extensions.ATI_texture_env_combine3 = GL_TRUE;
+
+   ctx->Extensions.MESA_pack_invert = GL_TRUE;
+
+   ctx->Extensions.NV_blend_square = GL_TRUE;
+   ctx->Extensions.NV_texgen_reflection = GL_TRUE;
+   ctx->Extensions.NV_texture_env_combine4 = GL_TRUE;
+   ctx->Extensions.NV_texture_rectangle = GL_TRUE;
+#if 0
+   /* possibly could support the following two */
+   ctx->Extensions.NV_vertex_program = GL_TRUE;
+   ctx->Extensions.NV_vertex_program1_1 = GL_TRUE;
+#endif
+
+#if FEATURE_OES_EGL_image
+   ctx->Extensions.OES_EGL_image = GL_TRUE;
+#endif
+#if FEATURE_OES_draw_texture
+   ctx->Extensions.OES_draw_texture = GL_TRUE;
+#endif
+
+   ctx->Extensions.SGIS_generate_mipmap = GL_TRUE;
+
+   /*
+    * Extensions that depend on the driver/hardware:
+    */
+   if (screen->get_param(screen, PIPE_CAP_MAX_RENDER_TARGETS) > 0) {
+      ctx->Extensions.ARB_draw_buffers = GL_TRUE;
+   }
+
+   if (screen->get_param(screen, PIPE_CAP_TEXTURE_SWIZZLE) > 0) {
+      ctx->Extensions.EXT_texture_swizzle = GL_TRUE;
+   }
+
+   if (screen->get_param(screen, PIPE_CAP_GLSL)) {
+      ctx->Extensions.ARB_fragment_shader = GL_TRUE;
+      ctx->Extensions.ARB_vertex_shader = GL_TRUE;
+      ctx->Extensions.ARB_shader_objects = GL_TRUE;
+      ctx->Extensions.ARB_shading_language_100 = GL_TRUE;
+      ctx->Extensions.ARB_explicit_attrib_location = GL_TRUE;
+      ctx->Extensions.EXT_separate_shader_objects = GL_TRUE;
+   }
+
+   if (screen->get_param(screen, PIPE_CAP_TEXTURE_MIRROR_REPEAT) > 0) {
+      ctx->Extensions.ARB_texture_mirrored_repeat = GL_TRUE;
+   }
+
+   if (screen->get_param(screen, PIPE_CAP_BLEND_EQUATION_SEPARATE)) {
+      ctx->Extensions.EXT_blend_equation_separate = GL_TRUE;
+   }
+
+   if (screen->get_param(screen, PIPE_CAP_TEXTURE_MIRROR_CLAMP) > 0) {
+      ctx->Extensions.EXT_texture_mirror_clamp = GL_TRUE;
+      ctx->Extensions.ATI_texture_mirror_once = GL_TRUE;
+   }
+
+   if (screen->get_param(screen, PIPE_CAP_NPOT_TEXTURES)) {
+      ctx->Extensions.ARB_texture_non_power_of_two = GL_TRUE;
+   }
+
+   if (screen->get_param(screen, PIPE_CAP_MAX_TEXTURE_IMAGE_UNITS) > 1) {
+      ctx->Extensions.ARB_multitexture = GL_TRUE;
+   }
+
+   if (screen->get_param(screen, PIPE_CAP_TWO_SIDED_STENCIL)) {
+      ctx->Extensions.ATI_separate_stencil = GL_TRUE;
+      ctx->Extensions.EXT_stencil_two_side = GL_TRUE;
+   }
+
+   if (screen->get_param(screen, PIPE_CAP_ANISOTROPIC_FILTER)) {
+      ctx->Extensions.EXT_texture_filter_anisotropic = GL_TRUE;
+   }
+
+   if (screen->get_param(screen, PIPE_CAP_POINT_SPRITE)) {
+      ctx->Extensions.ARB_point_sprite = GL_TRUE;
+      /* GL_NV_point_sprite is not supported by gallium because we don't
+       * support the GL_POINT_SPRITE_R_MODE_NV option.
+       */
+   }
+
+   if (screen->get_param(screen, PIPE_CAP_OCCLUSION_QUERY)) {
+      ctx->Extensions.ARB_occlusion_query = GL_TRUE;
+      ctx->Extensions.ARB_occlusion_query2 = GL_TRUE;
+   }
+   if (screen->get_param(screen, PIPE_CAP_TIMER_QUERY)) {
+     ctx->Extensions.EXT_timer_query = GL_TRUE;
+   }
+
+   if (screen->get_param(screen, PIPE_CAP_TEXTURE_SHADOW_MAP)) {
+      ctx->Extensions.ARB_depth_texture = GL_TRUE;
+      ctx->Extensions.ARB_fragment_program_shadow = GL_TRUE;
+      ctx->Extensions.ARB_shadow = GL_TRUE;
+      ctx->Extensions.EXT_shadow_funcs = GL_TRUE;
+      /*ctx->Extensions.ARB_shadow_ambient = GL_TRUE;*/
+   }
+
+   /* GL_EXT_packed_depth_stencil requires both the ability to render to
+    * a depth/stencil buffer and texture from depth/stencil source.
+    */
+   if (screen->is_format_supported(screen, PIPE_FORMAT_S8_USCALED_Z24_UNORM,
+                                   PIPE_TEXTURE_2D, 0,
+                                   PIPE_BIND_DEPTH_STENCIL) &&
+       screen->is_format_supported(screen, PIPE_FORMAT_S8_USCALED_Z24_UNORM,
+                                   PIPE_TEXTURE_2D, 0,
+                                   PIPE_BIND_SAMPLER_VIEW)) {
+      ctx->Extensions.EXT_packed_depth_stencil = GL_TRUE;
+   }
+   else if (screen->is_format_supported(screen, PIPE_FORMAT_Z24_UNORM_S8_USCALED,
+                                        PIPE_TEXTURE_2D, 0,
+                                        PIPE_BIND_DEPTH_STENCIL) &&
+            screen->is_format_supported(screen, PIPE_FORMAT_Z24_UNORM_S8_USCALED,
+                                        PIPE_TEXTURE_2D, 0,
+                                        PIPE_BIND_SAMPLER_VIEW)) {
+      ctx->Extensions.EXT_packed_depth_stencil = GL_TRUE;
+   }
+
+   /* float support - assume nothing exclusively supports 64-bit floats */
+   if (screen->is_format_supported(screen, PIPE_FORMAT_R32G32B32A32_FLOAT,
+                                   PIPE_TEXTURE_2D, 0,
+                                   PIPE_BIND_SAMPLER_VIEW |
+                                   PIPE_BIND_RENDER_TARGET) &&
+      screen->is_format_supported(screen, PIPE_FORMAT_R16G16B16A16_FLOAT,
+                                   PIPE_TEXTURE_2D, 0,
+                                   PIPE_BIND_SAMPLER_VIEW |
+                                   PIPE_BIND_RENDER_TARGET)) {
+      ctx->Extensions.ARB_texture_float = GL_TRUE;
+   }
+
+   /* sRGB support */
+   if (screen->is_format_supported(screen, PIPE_FORMAT_A8B8G8R8_SRGB,
+                                   PIPE_TEXTURE_2D, 0,
+                                   PIPE_BIND_SAMPLER_VIEW) ||
+      screen->is_format_supported(screen, PIPE_FORMAT_B8G8R8A8_SRGB,
+                                   PIPE_TEXTURE_2D, 0,
+                                   PIPE_BIND_SAMPLER_VIEW)) {
+      ctx->Extensions.EXT_texture_sRGB = GL_TRUE;
+      ctx->Extensions.EXT_texture_sRGB_decode = GL_TRUE;
+      if (screen->is_format_supported(screen, PIPE_FORMAT_A8B8G8R8_SRGB,
+                                   PIPE_TEXTURE_2D, 0,
+                                   PIPE_BIND_RENDER_TARGET) ||
+          screen->is_format_supported(screen, PIPE_FORMAT_B8G8R8A8_SRGB,
+                                   PIPE_TEXTURE_2D, 0,
+                                   PIPE_BIND_RENDER_TARGET)) {
+         ctx->Extensions.EXT_framebuffer_sRGB = GL_TRUE;
+         ctx->Const.sRGBCapable = GL_TRUE;
+      }
+   }
+
+   if (screen->is_format_supported(screen, PIPE_FORMAT_R8G8_UNORM,
+                                   PIPE_TEXTURE_2D, 0,
+                                   PIPE_BIND_SAMPLER_VIEW)) {
+      ctx->Extensions.ARB_texture_rg = GL_TRUE;
+   }
+
+   /* s3tc support */
+   if (screen->is_format_supported(screen, PIPE_FORMAT_DXT5_RGBA,
+                                   PIPE_TEXTURE_2D, 0,
+                                   PIPE_BIND_SAMPLER_VIEW) &&
+       (ctx->Mesa_DXTn || st_get_s3tc_override())) {
+      ctx->Extensions.EXT_texture_compression_s3tc = GL_TRUE;
+      ctx->Extensions.S3_s3tc = GL_TRUE;
+   }
+
+   if (screen->is_format_supported(screen, PIPE_FORMAT_RGTC1_UNORM,
+                                   PIPE_TEXTURE_2D, 0,
+                                   PIPE_BIND_SAMPLER_VIEW) &&
+       screen->is_format_supported(screen, PIPE_FORMAT_RGTC1_SNORM,
+				   PIPE_TEXTURE_2D, 0,
+                                   PIPE_BIND_SAMPLER_VIEW) &&
+       screen->is_format_supported(screen, PIPE_FORMAT_RGTC2_UNORM,
+                                   PIPE_TEXTURE_2D, 0,
+                                   PIPE_BIND_SAMPLER_VIEW) &&
+       screen->is_format_supported(screen, PIPE_FORMAT_RGTC2_SNORM,
+                                   PIPE_TEXTURE_2D, 0,
+                                   PIPE_BIND_SAMPLER_VIEW)
+       ) {
+     ctx->Extensions.ARB_texture_compression_rgtc = GL_TRUE;
+   }
+
+   if (screen->is_format_supported(screen, PIPE_FORMAT_LATC1_UNORM,
+                                   PIPE_TEXTURE_2D, 0,
+                                   PIPE_BIND_SAMPLER_VIEW) &&
+       screen->is_format_supported(screen, PIPE_FORMAT_LATC1_SNORM,
+                                   PIPE_TEXTURE_2D, 0,
+                                   PIPE_BIND_SAMPLER_VIEW) &&
+       screen->is_format_supported(screen, PIPE_FORMAT_LATC2_UNORM,
+                                   PIPE_TEXTURE_2D, 0,
+                                   PIPE_BIND_SAMPLER_VIEW) &&
+       screen->is_format_supported(screen, PIPE_FORMAT_LATC2_SNORM,
+                                   PIPE_TEXTURE_2D, 0,
+                                   PIPE_BIND_SAMPLER_VIEW)) {
+      ctx->Extensions.EXT_texture_compression_latc = GL_TRUE;
+   }
+
+   if (screen->is_format_supported(screen, PIPE_FORMAT_LATC2_UNORM,
+                                   PIPE_TEXTURE_2D, 0,
+                                   PIPE_BIND_SAMPLER_VIEW)) {
+      ctx->Extensions.ATI_texture_compression_3dc = GL_TRUE;
+   }
+
+   if (screen->is_format_supported(screen, PIPE_FORMAT_R8G8B8A8_SNORM,
+                                   PIPE_TEXTURE_2D, 0,
+                                   PIPE_BIND_SAMPLER_VIEW)) {
+      ctx->Extensions.EXT_texture_snorm = GL_TRUE;
+   }
+
+   /* ycbcr support */
+   if (screen->is_format_supported(screen, PIPE_FORMAT_UYVY, 
+                                   PIPE_TEXTURE_2D, 0,
+                                   PIPE_BIND_SAMPLER_VIEW) ||
+       screen->is_format_supported(screen, PIPE_FORMAT_YUYV, 
+                                   PIPE_TEXTURE_2D, 0,
+                                   PIPE_BIND_SAMPLER_VIEW)) {
+      ctx->Extensions.MESA_ycbcr_texture = GL_TRUE;
+   }
+
+   /* GL_EXT_texture_array */
+   if (screen->get_param(screen, PIPE_CAP_ARRAY_TEXTURES)) {
+      ctx->Extensions.EXT_texture_array = GL_TRUE;
+      ctx->Extensions.MESA_texture_array = GL_TRUE;
+   }
+
+   /* GL_ARB_framebuffer_object */
+   if (ctx->Extensions.EXT_packed_depth_stencil) {
+      /* we support always support GL_EXT_framebuffer_blit */
+      ctx->Extensions.ARB_framebuffer_object = GL_TRUE;
+   }
+
+   if (st->pipe->render_condition) {
+      ctx->Extensions.NV_conditional_render = GL_TRUE;
+   }
+
+   if (screen->get_param(screen, PIPE_CAP_INDEP_BLEND_ENABLE)) {
+      ctx->Extensions.EXT_draw_buffers2 = GL_TRUE;
+   }
+
+   if (screen->get_param(screen, PIPE_CAP_INDEP_BLEND_FUNC)) {
+      ctx->Extensions.ARB_draw_buffers_blend = GL_TRUE;
+   }
+
+   /* GL_ARB_half_float_vertex */
+   if (screen->is_format_supported(screen, PIPE_FORMAT_R16G16B16A16_FLOAT,
+                                   PIPE_BUFFER, 0,
+                                   PIPE_BIND_VERTEX_BUFFER)) {
+      ctx->Extensions.ARB_half_float_vertex = GL_TRUE;
+   }
+
+   if (screen->is_format_supported(screen, PIPE_FORMAT_R32G32B32A32_FIXED,
+                                   PIPE_BUFFER, 0,
+                                   PIPE_BIND_VERTEX_BUFFER)) {
+      ctx->Extensions.ARB_ES2_compatibility = GL_TRUE;
+   }
+
+   if (screen->get_shader_param(screen, PIPE_SHADER_GEOMETRY, PIPE_SHADER_CAP_MAX_INSTRUCTIONS) > 0) {
+#if 0 /* XXX re-enable when GLSL compiler again supports geometry shaders */
+      ctx->Extensions.ARB_geometry_shader4 = GL_TRUE;
+#endif
+   }
+
+   if (screen->get_param(screen, PIPE_CAP_PRIMITIVE_RESTART)) {
+      ctx->Extensions.NV_primitive_restart = GL_TRUE;
+   }
+
+   if (screen->get_param(screen, PIPE_CAP_DEPTH_CLAMP)) {
+      ctx->Extensions.ARB_depth_clamp = GL_TRUE;
+   }
+
+   /* This extension does not actually require support of floating point
+    * render targets, just clamping controls.
+    * Advertise this extension if either fragment color clamping is supported
+    * or no render targets having color values outside of the range [0, 1]
+    * are supported, in which case the fragment color clamping has no effect
+    * on rendering.
+    */
+   if (screen->get_param(screen, PIPE_CAP_FRAGMENT_COLOR_CLAMP_CONTROL) ||
+       (!screen->is_format_supported(screen, PIPE_FORMAT_R8G8B8A8_SNORM,
+                                     PIPE_TEXTURE_2D, 0,
+                                     PIPE_BIND_RENDER_TARGET) &&
+        !screen->is_format_supported(screen, PIPE_FORMAT_R16G16B16A16_SNORM,
+                                     PIPE_TEXTURE_2D, 0,
+                                     PIPE_BIND_RENDER_TARGET) &&
+        !screen->is_format_supported(screen, PIPE_FORMAT_R16G16B16A16_FLOAT,
+                                     PIPE_TEXTURE_2D, 0,
+                                     PIPE_BIND_RENDER_TARGET) &&
+        !screen->is_format_supported(screen, PIPE_FORMAT_R32G32B32A32_FLOAT,
+                                     PIPE_TEXTURE_2D, 0,
+                                     PIPE_BIND_RENDER_TARGET) &&
+        !screen->is_format_supported(screen, PIPE_FORMAT_R11G11B10_FLOAT,
+                                     PIPE_TEXTURE_2D, 0,
+                                     PIPE_BIND_RENDER_TARGET) &&
+        !screen->is_format_supported(screen, PIPE_FORMAT_R9G9B9E5_FLOAT,
+                                     PIPE_TEXTURE_2D, 0,
+                                     PIPE_BIND_RENDER_TARGET))) {
+      ctx->Extensions.ARB_color_buffer_float = GL_TRUE;
+   }
+
+   if (screen->get_param(screen, PIPE_CAP_SHADER_STENCIL_EXPORT)) {
+      ctx->Extensions.ARB_shader_stencil_export = GL_TRUE;
+   }
+
+   if (screen->get_param(screen, PIPE_CAP_TGSI_INSTANCEID)) {
+      ctx->Extensions.ARB_draw_instanced = GL_TRUE;
+   }
+   if (screen->get_param(screen, PIPE_CAP_VERTEX_ELEMENT_INSTANCE_DIVISOR)) {
+      ctx->Extensions.ARB_instanced_arrays = GL_TRUE;
+   }
+
+   if (screen->fence_finish) {
+      ctx->Extensions.ARB_sync = GL_TRUE;
+   }
+
+   if (st->pipe->texture_barrier) {
+      ctx->Extensions.NV_texture_barrier = GL_TRUE;
+   }
+
+   if (screen->is_format_supported(screen, PIPE_FORMAT_R9G9B9E5_FLOAT,
+                                   PIPE_TEXTURE_2D, 0,
+                                   PIPE_BIND_SAMPLER_VIEW)) {
+      ctx->Extensions.EXT_texture_shared_exponent = GL_TRUE;
+   }
+
+   if (screen->is_format_supported(screen, PIPE_FORMAT_R11G11B10_FLOAT,
+                                   PIPE_TEXTURE_2D, 0,
+                                   PIPE_BIND_RENDER_TARGET |
+                                   PIPE_BIND_SAMPLER_VIEW)) {
+      ctx->Extensions.EXT_packed_float = GL_TRUE;
+   }
+
+   if (screen->get_param(screen, PIPE_CAP_SEAMLESS_CUBE_MAP_PER_TEXTURE)) {
+      ctx->Extensions.ARB_seamless_cube_map = GL_TRUE;
+      ctx->Extensions.AMD_seamless_cubemap_per_texture = GL_TRUE;
+   }
+   else if (screen->get_param(screen, PIPE_CAP_SEAMLESS_CUBE_MAP)) {
+      ctx->Extensions.ARB_seamless_cube_map = GL_TRUE;
+   }
+
+   if (screen->get_param(screen, PIPE_CAP_SM3)) {
+      ctx->Extensions.ARB_shader_texture_lod = GL_TRUE;
+   }
+
+   if (screen->is_format_supported(screen, PIPE_FORMAT_Z32_FLOAT,
+                                   PIPE_TEXTURE_2D, 0,
+                                   PIPE_BIND_DEPTH_STENCIL |
+                                   PIPE_BIND_SAMPLER_VIEW) &&
+       screen->is_format_supported(screen, PIPE_FORMAT_Z32_FLOAT_S8X24_USCALED,
+                                   PIPE_TEXTURE_2D, 0,
+                                   PIPE_BIND_DEPTH_STENCIL |
+                                   PIPE_BIND_SAMPLER_VIEW)) {
+      ctx->Extensions.ARB_depth_buffer_float = GL_TRUE;
+   }
+}