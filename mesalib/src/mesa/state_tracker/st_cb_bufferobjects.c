<<<<<<< HEAD
/**************************************************************************
 * 
 * Copyright 2007 Tungsten Graphics, Inc., Cedar Park, Texas.
 * All Rights Reserved.
 * 
 * Permission is hereby granted, free of charge, to any person obtaining a
 * copy of this software and associated documentation files (the
 * "Software"), to deal in the Software without restriction, including
 * without limitation the rights to use, copy, modify, merge, publish,
 * distribute, sub license, and/or sell copies of the Software, and to
 * permit persons to whom the Software is furnished to do so, subject to
 * the following conditions:
 * 
 * The above copyright notice and this permission notice (including the
 * next paragraph) shall be included in all copies or substantial portions
 * of the Software.
 * 
 * THE SOFTWARE IS PROVIDED "AS IS", WITHOUT WARRANTY OF ANY KIND, EXPRESS
 * OR IMPLIED, INCLUDING BUT NOT LIMITED TO THE WARRANTIES OF
 * MERCHANTABILITY, FITNESS FOR A PARTICULAR PURPOSE AND NON-INFRINGEMENT.
 * IN NO EVENT SHALL TUNGSTEN GRAPHICS AND/OR ITS SUPPLIERS BE LIABLE FOR
 * ANY CLAIM, DAMAGES OR OTHER LIABILITY, WHETHER IN AN ACTION OF CONTRACT,
 * TORT OR OTHERWISE, ARISING FROM, OUT OF OR IN CONNECTION WITH THE
 * SOFTWARE OR THE USE OR OTHER DEALINGS IN THE SOFTWARE.
 * 
 **************************************************************************/


/**
 * Functions for pixel buffer objects and vertex/element buffer objects.
 */


#include "main/imports.h"
#include "main/mtypes.h"
#include "main/arrayobj.h"
#include "main/bufferobj.h"

#include "st_context.h"
#include "st_cb_bufferobjects.h"

#include "pipe/p_context.h"
#include "pipe/p_defines.h"
#include "util/u_inlines.h"


/**
 * There is some duplication between mesa's bufferobjects and our
 * bufmgr buffers.  Both have an integer handle and a hashtable to
 * lookup an opaque structure.  It would be nice if the handles and
 * internal structure where somehow shared.
 */
static struct gl_buffer_object *
st_bufferobj_alloc(struct gl_context *ctx, GLuint name, GLenum target)
{
   struct st_buffer_object *st_obj = ST_CALLOC_STRUCT(st_buffer_object);

   if (!st_obj)
      return NULL;

   _mesa_initialize_buffer_object(&st_obj->Base, name, target);

   return &st_obj->Base;
}



/**
 * Deallocate/free a vertex/pixel buffer object.
 * Called via glDeleteBuffersARB().
 */
static void
st_bufferobj_free(struct gl_context *ctx, struct gl_buffer_object *obj)
{
   struct st_buffer_object *st_obj = st_buffer_object(obj);

   assert(obj->RefCount == 0);
   assert(st_obj->transfer == NULL);

   if (st_obj->buffer) 
      pipe_resource_reference(&st_obj->buffer, NULL);

   free(st_obj);
}



/**
 * Replace data in a subrange of buffer object.  If the data range
 * specified by size + offset extends beyond the end of the buffer or
 * if data is NULL, no copy is performed.
 * Called via glBufferSubDataARB().
 */
static void
st_bufferobj_subdata(struct gl_context *ctx,
		     GLenum target,
		     GLintptrARB offset,
		     GLsizeiptrARB size,
		     const GLvoid * data, struct gl_buffer_object *obj)
{
   struct st_buffer_object *st_obj = st_buffer_object(obj);

   /* we may be called from VBO code, so double-check params here */
   ASSERT(offset >= 0);
   ASSERT(size >= 0);
   ASSERT(offset + size <= obj->Size);

   if (!size)
      return;

   /*
    * According to ARB_vertex_buffer_object specification, if data is null,
    * then the contents of the buffer object's data store is undefined. We just
    * ignore, and leave it unchanged.
    */
   if (!data)
      return;

   /* Now that transfers are per-context, we don't have to figure out
    * flushing here.  Usually drivers won't need to flush in this case
    * even if the buffer is currently referenced by hardware - they
    * just queue the upload as dma rather than mapping the underlying
    * buffer directly.
    */
   pipe_buffer_write(st_context(ctx)->pipe,
		     st_obj->buffer,
		     offset, size, data);
}


/**
 * Called via glGetBufferSubDataARB().
 */
static void
st_bufferobj_get_subdata(struct gl_context *ctx,
                         GLenum target,
                         GLintptrARB offset,
                         GLsizeiptrARB size,
                         GLvoid * data, struct gl_buffer_object *obj)
{
   struct st_buffer_object *st_obj = st_buffer_object(obj);

   /* we may be called from VBO code, so double-check params here */
   ASSERT(offset >= 0);
   ASSERT(size >= 0);
   ASSERT(offset + size <= obj->Size);

   if (!size)
      return;

   pipe_buffer_read(st_context(ctx)->pipe, st_obj->buffer,
                    offset, size, data);
}


/**
 * Allocate space for and store data in a buffer object.  Any data that was
 * previously stored in the buffer object is lost.  If data is NULL,
 * memory will be allocated, but no copy will occur.
 * Called via ctx->Driver.BufferData().
 * \return GL_TRUE for success, GL_FALSE if out of memory
 */
static GLboolean
st_bufferobj_data(struct gl_context *ctx,
		  GLenum target,
		  GLsizeiptrARB size,
		  const GLvoid * data,
		  GLenum usage, 
		  struct gl_buffer_object *obj)
{
   struct st_context *st = st_context(ctx);
   struct pipe_context *pipe = st->pipe;
   struct st_buffer_object *st_obj = st_buffer_object(obj);
   unsigned bind, pipe_usage;

   st_obj->Base.Size = size;
   st_obj->Base.Usage = usage;
   
   switch(target) {
   case GL_PIXEL_PACK_BUFFER_ARB:
   case GL_PIXEL_UNPACK_BUFFER_ARB:
      bind = PIPE_BIND_RENDER_TARGET | PIPE_BIND_SAMPLER_VIEW;
      break;
   case GL_ARRAY_BUFFER_ARB:
      bind = PIPE_BIND_VERTEX_BUFFER;
      break;
   case GL_ELEMENT_ARRAY_BUFFER_ARB:
      bind = PIPE_BIND_INDEX_BUFFER;
      break;
   default:
      bind = 0;
   }

   switch (usage) {
   case GL_STATIC_DRAW:
   case GL_STATIC_READ:
   case GL_STATIC_COPY:
      pipe_usage = PIPE_USAGE_STATIC;
      break;
   case GL_DYNAMIC_DRAW:
   case GL_DYNAMIC_READ:
   case GL_DYNAMIC_COPY:
      pipe_usage = PIPE_USAGE_DYNAMIC;
      break;
   case GL_STREAM_DRAW:
   case GL_STREAM_READ:
   case GL_STREAM_COPY:
      pipe_usage = PIPE_USAGE_STREAM;
      break;
   default:
      pipe_usage = PIPE_USAGE_DEFAULT;
   }

   pipe_resource_reference( &st_obj->buffer, NULL );

   if (size != 0) {
      st_obj->buffer = pipe_buffer_create(pipe->screen, bind,
                                          pipe_usage, size);

      if (!st_obj->buffer) {
         return GL_FALSE;
      }

      if (data)
         pipe_buffer_write(pipe, st_obj->buffer, 0, size, data);
      return GL_TRUE;
   }

   return GL_TRUE;
}


/**
 * Dummy data whose's pointer is used for zero size buffers or ranges.
 */
static long st_bufferobj_zero_length = 0;



/**
 * Called via glMapBufferARB().
 */
static void *
st_bufferobj_map(struct gl_context *ctx, GLenum target, GLenum access,
                 struct gl_buffer_object *obj)
{
   struct st_buffer_object *st_obj = st_buffer_object(obj);
   uint flags;

   switch (access) {
   case GL_WRITE_ONLY:
      flags = PIPE_TRANSFER_WRITE;
      break;
   case GL_READ_ONLY:
      flags = PIPE_TRANSFER_READ;
      break;
   case GL_READ_WRITE:
   default:
      flags = PIPE_TRANSFER_READ_WRITE;
      break;      
   }

   /* Handle zero-size buffers here rather than in drivers */
   if (obj->Size == 0) {
      obj->Pointer = &st_bufferobj_zero_length;
   }
   else {
      obj->Pointer = pipe_buffer_map(st_context(ctx)->pipe,
                                     st_obj->buffer,
                                     flags,
                                     &st_obj->transfer);
   }

   if (obj->Pointer) {
      obj->Offset = 0;
      obj->Length = obj->Size;
   }
   return obj->Pointer;
}


/**
 * Called via glMapBufferRange().
 */
static void *
st_bufferobj_map_range(struct gl_context *ctx, GLenum target, 
                       GLintptr offset, GLsizeiptr length, GLbitfield access,
                       struct gl_buffer_object *obj)
{
   struct pipe_context *pipe = st_context(ctx)->pipe;
   struct st_buffer_object *st_obj = st_buffer_object(obj);
   enum pipe_transfer_usage flags = 0x0;

   if (access & GL_MAP_WRITE_BIT)
      flags |= PIPE_TRANSFER_WRITE;

   if (access & GL_MAP_READ_BIT)
      flags |= PIPE_TRANSFER_READ;

   if (access & GL_MAP_FLUSH_EXPLICIT_BIT)
      flags |= PIPE_TRANSFER_FLUSH_EXPLICIT;

   if (access & GL_MAP_INVALIDATE_BUFFER_BIT) {
      flags |= PIPE_TRANSFER_DISCARD_WHOLE_RESOURCE;
   }
   else if (access & GL_MAP_INVALIDATE_RANGE_BIT) {
      if (offset == 0 && length == obj->Size)
         flags |= PIPE_TRANSFER_DISCARD_WHOLE_RESOURCE;
      else
         flags |= PIPE_TRANSFER_DISCARD_RANGE;
   }
   
   if (access & GL_MAP_UNSYNCHRONIZED_BIT)
      flags |= PIPE_TRANSFER_UNSYNCHRONIZED;

   /* ... other flags ...
    */

   if (access & MESA_MAP_NOWAIT_BIT)
      flags |= PIPE_TRANSFER_DONTBLOCK;

   assert(offset >= 0);
   assert(length >= 0);
   assert(offset < obj->Size);
   assert(offset + length <= obj->Size);

   /*
    * We go out of way here to hide the degenerate yet valid case of zero
    * length range from the pipe driver.
    */
   if (!length) {
      obj->Pointer = &st_bufferobj_zero_length;
   }
   else {
      obj->Pointer = pipe_buffer_map_range(pipe, 
                                           st_obj->buffer,
                                           offset, length,
                                           flags,
                                           &st_obj->transfer);
      if (obj->Pointer) {
         obj->Pointer = (ubyte *) obj->Pointer + offset;
      }
   }
   
   if (obj->Pointer) {
      obj->Offset = offset;
      obj->Length = length;
      obj->AccessFlags = access;
   }

   return obj->Pointer;
}


static void
st_bufferobj_flush_mapped_range(struct gl_context *ctx, GLenum target, 
                                GLintptr offset, GLsizeiptr length,
                                struct gl_buffer_object *obj)
{
   struct pipe_context *pipe = st_context(ctx)->pipe;
   struct st_buffer_object *st_obj = st_buffer_object(obj);

   /* Subrange is relative to mapped range */
   assert(offset >= 0);
   assert(length >= 0);
   assert(offset + length <= obj->Length);
   assert(obj->Pointer);
   
   if (!length)
      return;

   pipe_buffer_flush_mapped_range(pipe, st_obj->transfer, 
                                  obj->Offset + offset, length);
}


/**
 * Called via glUnmapBufferARB().
 */
static GLboolean
st_bufferobj_unmap(struct gl_context *ctx, GLenum target, struct gl_buffer_object *obj)
{
   struct pipe_context *pipe = st_context(ctx)->pipe;
   struct st_buffer_object *st_obj = st_buffer_object(obj);

   if (obj->Length)
      pipe_buffer_unmap(pipe, st_obj->transfer);

   st_obj->transfer = NULL;
   obj->Pointer = NULL;
   obj->Offset = 0;
   obj->Length = 0;
   return GL_TRUE;
}


/**
 * Called via glCopyBufferSubData().
 */
static void
st_copy_buffer_subdata(struct gl_context *ctx,
                       struct gl_buffer_object *src,
                       struct gl_buffer_object *dst,
                       GLintptr readOffset, GLintptr writeOffset,
                       GLsizeiptr size)
{
   struct pipe_context *pipe = st_context(ctx)->pipe;
   struct st_buffer_object *srcObj = st_buffer_object(src);
   struct st_buffer_object *dstObj = st_buffer_object(dst);
   struct pipe_box box;

   if(!size)
      return;

   /* buffer should not already be mapped */
   assert(!src->Pointer);
   assert(!dst->Pointer);

   u_box_1d(readOffset, size, &box);

   pipe->resource_copy_region(pipe, dstObj->buffer, 0, writeOffset, 0, 0,
                              srcObj->buffer, 0, &box);
}


/* TODO: if buffer wasn't created with appropriate usage flags, need
 * to recreate it now and copy contents -- or possibly create a
 * gallium entrypoint to extend the usage flags and let the driver
 * decide if a copy is necessary.
 */
void
st_bufferobj_validate_usage(struct st_context *st,
			    struct st_buffer_object *obj,
			    unsigned usage)
{
}


void
st_init_bufferobject_functions(struct dd_function_table *functions)
{
   functions->NewBufferObject = st_bufferobj_alloc;
   functions->DeleteBuffer = st_bufferobj_free;
   functions->BufferData = st_bufferobj_data;
   functions->BufferSubData = st_bufferobj_subdata;
   functions->GetBufferSubData = st_bufferobj_get_subdata;
   functions->MapBuffer = st_bufferobj_map;
   functions->MapBufferRange = st_bufferobj_map_range;
   functions->FlushMappedBufferRange = st_bufferobj_flush_mapped_range;
   functions->UnmapBuffer = st_bufferobj_unmap;
   functions->CopyBufferSubData = st_copy_buffer_subdata;

   /* For GL_APPLE_vertex_array_object */
   functions->NewArrayObject = _mesa_new_array_object;
   functions->DeleteArrayObject = _mesa_delete_array_object;
}
=======
/**************************************************************************
 * 
 * Copyright 2007 Tungsten Graphics, Inc., Cedar Park, Texas.
 * All Rights Reserved.
 * 
 * Permission is hereby granted, free of charge, to any person obtaining a
 * copy of this software and associated documentation files (the
 * "Software"), to deal in the Software without restriction, including
 * without limitation the rights to use, copy, modify, merge, publish,
 * distribute, sub license, and/or sell copies of the Software, and to
 * permit persons to whom the Software is furnished to do so, subject to
 * the following conditions:
 * 
 * The above copyright notice and this permission notice (including the
 * next paragraph) shall be included in all copies or substantial portions
 * of the Software.
 * 
 * THE SOFTWARE IS PROVIDED "AS IS", WITHOUT WARRANTY OF ANY KIND, EXPRESS
 * OR IMPLIED, INCLUDING BUT NOT LIMITED TO THE WARRANTIES OF
 * MERCHANTABILITY, FITNESS FOR A PARTICULAR PURPOSE AND NON-INFRINGEMENT.
 * IN NO EVENT SHALL TUNGSTEN GRAPHICS AND/OR ITS SUPPLIERS BE LIABLE FOR
 * ANY CLAIM, DAMAGES OR OTHER LIABILITY, WHETHER IN AN ACTION OF CONTRACT,
 * TORT OR OTHERWISE, ARISING FROM, OUT OF OR IN CONNECTION WITH THE
 * SOFTWARE OR THE USE OR OTHER DEALINGS IN THE SOFTWARE.
 * 
 **************************************************************************/


/**
 * Functions for pixel buffer objects and vertex/element buffer objects.
 */


#include "main/imports.h"
#include "main/mtypes.h"
#include "main/arrayobj.h"
#include "main/bufferobj.h"

#include "st_context.h"
#include "st_cb_bufferobjects.h"

#include "pipe/p_context.h"
#include "pipe/p_defines.h"
#include "util/u_inlines.h"


/**
 * There is some duplication between mesa's bufferobjects and our
 * bufmgr buffers.  Both have an integer handle and a hashtable to
 * lookup an opaque structure.  It would be nice if the handles and
 * internal structure where somehow shared.
 */
static struct gl_buffer_object *
st_bufferobj_alloc(struct gl_context *ctx, GLuint name, GLenum target)
{
   struct st_buffer_object *st_obj = ST_CALLOC_STRUCT(st_buffer_object);

   if (!st_obj)
      return NULL;

   _mesa_initialize_buffer_object(&st_obj->Base, name, target);

   return &st_obj->Base;
}



/**
 * Deallocate/free a vertex/pixel buffer object.
 * Called via glDeleteBuffersARB().
 */
static void
st_bufferobj_free(struct gl_context *ctx, struct gl_buffer_object *obj)
{
   struct st_buffer_object *st_obj = st_buffer_object(obj);

   assert(obj->RefCount == 0);
   assert(st_obj->transfer == NULL);

   if (st_obj->buffer) 
      pipe_resource_reference(&st_obj->buffer, NULL);

   free(st_obj);
}



/**
 * Replace data in a subrange of buffer object.  If the data range
 * specified by size + offset extends beyond the end of the buffer or
 * if data is NULL, no copy is performed.
 * Called via glBufferSubDataARB().
 */
static void
st_bufferobj_subdata(struct gl_context *ctx,
		     GLintptrARB offset,
		     GLsizeiptrARB size,
		     const GLvoid * data, struct gl_buffer_object *obj)
{
   struct st_buffer_object *st_obj = st_buffer_object(obj);

   /* we may be called from VBO code, so double-check params here */
   ASSERT(offset >= 0);
   ASSERT(size >= 0);
   ASSERT(offset + size <= obj->Size);

   if (!size)
      return;

   /*
    * According to ARB_vertex_buffer_object specification, if data is null,
    * then the contents of the buffer object's data store is undefined. We just
    * ignore, and leave it unchanged.
    */
   if (!data)
      return;

   /* Now that transfers are per-context, we don't have to figure out
    * flushing here.  Usually drivers won't need to flush in this case
    * even if the buffer is currently referenced by hardware - they
    * just queue the upload as dma rather than mapping the underlying
    * buffer directly.
    */
   pipe_buffer_write(st_context(ctx)->pipe,
		     st_obj->buffer,
		     offset, size, data);
}


/**
 * Called via glGetBufferSubDataARB().
 */
static void
st_bufferobj_get_subdata(struct gl_context *ctx,
                         GLintptrARB offset,
                         GLsizeiptrARB size,
                         GLvoid * data, struct gl_buffer_object *obj)
{
   struct st_buffer_object *st_obj = st_buffer_object(obj);

   /* we may be called from VBO code, so double-check params here */
   ASSERT(offset >= 0);
   ASSERT(size >= 0);
   ASSERT(offset + size <= obj->Size);

   if (!size)
      return;

   pipe_buffer_read(st_context(ctx)->pipe, st_obj->buffer,
                    offset, size, data);
}


/**
 * Allocate space for and store data in a buffer object.  Any data that was
 * previously stored in the buffer object is lost.  If data is NULL,
 * memory will be allocated, but no copy will occur.
 * Called via ctx->Driver.BufferData().
 * \return GL_TRUE for success, GL_FALSE if out of memory
 */
static GLboolean
st_bufferobj_data(struct gl_context *ctx,
		  GLenum target,
		  GLsizeiptrARB size,
		  const GLvoid * data,
		  GLenum usage, 
		  struct gl_buffer_object *obj)
{
   struct st_context *st = st_context(ctx);
   struct pipe_context *pipe = st->pipe;
   struct st_buffer_object *st_obj = st_buffer_object(obj);
   unsigned bind, pipe_usage;

   st_obj->Base.Size = size;
   st_obj->Base.Usage = usage;
   
   switch(target) {
   case GL_PIXEL_PACK_BUFFER_ARB:
   case GL_PIXEL_UNPACK_BUFFER_ARB:
      bind = PIPE_BIND_RENDER_TARGET | PIPE_BIND_SAMPLER_VIEW;
      break;
   case GL_ARRAY_BUFFER_ARB:
      bind = PIPE_BIND_VERTEX_BUFFER;
      break;
   case GL_ELEMENT_ARRAY_BUFFER_ARB:
      bind = PIPE_BIND_INDEX_BUFFER;
      break;
   default:
      bind = 0;
   }

   switch (usage) {
   case GL_STATIC_DRAW:
   case GL_STATIC_READ:
   case GL_STATIC_COPY:
      pipe_usage = PIPE_USAGE_STATIC;
      break;
   case GL_DYNAMIC_DRAW:
   case GL_DYNAMIC_READ:
   case GL_DYNAMIC_COPY:
      pipe_usage = PIPE_USAGE_DYNAMIC;
      break;
   case GL_STREAM_DRAW:
   case GL_STREAM_READ:
   case GL_STREAM_COPY:
      pipe_usage = PIPE_USAGE_STREAM;
      break;
   default:
      pipe_usage = PIPE_USAGE_DEFAULT;
   }

   pipe_resource_reference( &st_obj->buffer, NULL );

   if (size != 0) {
      st_obj->buffer = pipe_buffer_create(pipe->screen, bind,
                                          pipe_usage, size);

      if (!st_obj->buffer) {
         return GL_FALSE;
      }

      if (data)
         pipe_buffer_write(pipe, st_obj->buffer, 0, size, data);
      return GL_TRUE;
   }

   return GL_TRUE;
}


/**
 * Dummy data whose's pointer is used for zero size buffers or ranges.
 */
static long st_bufferobj_zero_length = 0;



/**
 * Called via glMapBufferRange().
 */
static void *
st_bufferobj_map_range(struct gl_context *ctx,
                       GLintptr offset, GLsizeiptr length, GLbitfield access,
                       struct gl_buffer_object *obj)
{
   struct pipe_context *pipe = st_context(ctx)->pipe;
   struct st_buffer_object *st_obj = st_buffer_object(obj);
   enum pipe_transfer_usage flags = 0x0;

   if (access & GL_MAP_WRITE_BIT)
      flags |= PIPE_TRANSFER_WRITE;

   if (access & GL_MAP_READ_BIT)
      flags |= PIPE_TRANSFER_READ;

   if (access & GL_MAP_FLUSH_EXPLICIT_BIT)
      flags |= PIPE_TRANSFER_FLUSH_EXPLICIT;

   if (access & GL_MAP_INVALIDATE_BUFFER_BIT) {
      flags |= PIPE_TRANSFER_DISCARD_WHOLE_RESOURCE;
   }
   else if (access & GL_MAP_INVALIDATE_RANGE_BIT) {
      if (offset == 0 && length == obj->Size)
         flags |= PIPE_TRANSFER_DISCARD_WHOLE_RESOURCE;
      else
         flags |= PIPE_TRANSFER_DISCARD_RANGE;
   }
   
   if (access & GL_MAP_UNSYNCHRONIZED_BIT)
      flags |= PIPE_TRANSFER_UNSYNCHRONIZED;

   /* ... other flags ...
    */

   if (access & MESA_MAP_NOWAIT_BIT)
      flags |= PIPE_TRANSFER_DONTBLOCK;

   assert(offset >= 0);
   assert(length >= 0);
   assert(offset < obj->Size);
   assert(offset + length <= obj->Size);

   /*
    * We go out of way here to hide the degenerate yet valid case of zero
    * length range from the pipe driver.
    */
   if (!length) {
      obj->Pointer = &st_bufferobj_zero_length;
   }
   else {
      obj->Pointer = pipe_buffer_map_range(pipe, 
                                           st_obj->buffer,
                                           offset, length,
                                           flags,
                                           &st_obj->transfer);
      if (obj->Pointer) {
         obj->Pointer = (ubyte *) obj->Pointer + offset;
      }
   }
   
   if (obj->Pointer) {
      obj->Offset = offset;
      obj->Length = length;
      obj->AccessFlags = access;
   }

   return obj->Pointer;
}


static void
st_bufferobj_flush_mapped_range(struct gl_context *ctx,
                                GLintptr offset, GLsizeiptr length,
                                struct gl_buffer_object *obj)
{
   struct pipe_context *pipe = st_context(ctx)->pipe;
   struct st_buffer_object *st_obj = st_buffer_object(obj);

   /* Subrange is relative to mapped range */
   assert(offset >= 0);
   assert(length >= 0);
   assert(offset + length <= obj->Length);
   assert(obj->Pointer);
   
   if (!length)
      return;

   pipe_buffer_flush_mapped_range(pipe, st_obj->transfer, 
                                  obj->Offset + offset, length);
}


/**
 * Called via glUnmapBufferARB().
 */
static GLboolean
st_bufferobj_unmap(struct gl_context *ctx, struct gl_buffer_object *obj)
{
   struct pipe_context *pipe = st_context(ctx)->pipe;
   struct st_buffer_object *st_obj = st_buffer_object(obj);

   if (obj->Length)
      pipe_buffer_unmap(pipe, st_obj->transfer);

   st_obj->transfer = NULL;
   obj->Pointer = NULL;
   obj->Offset = 0;
   obj->Length = 0;
   return GL_TRUE;
}


/**
 * Called via glCopyBufferSubData().
 */
static void
st_copy_buffer_subdata(struct gl_context *ctx,
                       struct gl_buffer_object *src,
                       struct gl_buffer_object *dst,
                       GLintptr readOffset, GLintptr writeOffset,
                       GLsizeiptr size)
{
   struct pipe_context *pipe = st_context(ctx)->pipe;
   struct st_buffer_object *srcObj = st_buffer_object(src);
   struct st_buffer_object *dstObj = st_buffer_object(dst);
   struct pipe_box box;

   if(!size)
      return;

   /* buffer should not already be mapped */
   assert(!src->Pointer);
   assert(!dst->Pointer);

   u_box_1d(readOffset, size, &box);

   pipe->resource_copy_region(pipe, dstObj->buffer, 0, writeOffset, 0, 0,
                              srcObj->buffer, 0, &box);
}


/* TODO: if buffer wasn't created with appropriate usage flags, need
 * to recreate it now and copy contents -- or possibly create a
 * gallium entrypoint to extend the usage flags and let the driver
 * decide if a copy is necessary.
 */
void
st_bufferobj_validate_usage(struct st_context *st,
			    struct st_buffer_object *obj,
			    unsigned usage)
{
}


void
st_init_bufferobject_functions(struct dd_function_table *functions)
{
   functions->NewBufferObject = st_bufferobj_alloc;
   functions->DeleteBuffer = st_bufferobj_free;
   functions->BufferData = st_bufferobj_data;
   functions->BufferSubData = st_bufferobj_subdata;
   functions->GetBufferSubData = st_bufferobj_get_subdata;
   functions->MapBufferRange = st_bufferobj_map_range;
   functions->FlushMappedBufferRange = st_bufferobj_flush_mapped_range;
   functions->UnmapBuffer = st_bufferobj_unmap;
   functions->CopyBufferSubData = st_copy_buffer_subdata;

   /* For GL_APPLE_vertex_array_object */
   functions->NewArrayObject = _mesa_new_array_object;
   functions->DeleteArrayObject = _mesa_delete_array_object;
}
>>>>>>> 01df5d59
<|MERGE_RESOLUTION|>--- conflicted
+++ resolved
@@ -1,870 +1,411 @@
-<<<<<<< HEAD
-/**************************************************************************
- * 
- * Copyright 2007 Tungsten Graphics, Inc., Cedar Park, Texas.
- * All Rights Reserved.
- * 
- * Permission is hereby granted, free of charge, to any person obtaining a
- * copy of this software and associated documentation files (the
- * "Software"), to deal in the Software without restriction, including
- * without limitation the rights to use, copy, modify, merge, publish,
- * distribute, sub license, and/or sell copies of the Software, and to
- * permit persons to whom the Software is furnished to do so, subject to
- * the following conditions:
- * 
- * The above copyright notice and this permission notice (including the
- * next paragraph) shall be included in all copies or substantial portions
- * of the Software.
- * 
- * THE SOFTWARE IS PROVIDED "AS IS", WITHOUT WARRANTY OF ANY KIND, EXPRESS
- * OR IMPLIED, INCLUDING BUT NOT LIMITED TO THE WARRANTIES OF
- * MERCHANTABILITY, FITNESS FOR A PARTICULAR PURPOSE AND NON-INFRINGEMENT.
- * IN NO EVENT SHALL TUNGSTEN GRAPHICS AND/OR ITS SUPPLIERS BE LIABLE FOR
- * ANY CLAIM, DAMAGES OR OTHER LIABILITY, WHETHER IN AN ACTION OF CONTRACT,
- * TORT OR OTHERWISE, ARISING FROM, OUT OF OR IN CONNECTION WITH THE
- * SOFTWARE OR THE USE OR OTHER DEALINGS IN THE SOFTWARE.
- * 
- **************************************************************************/
-
-
-/**
- * Functions for pixel buffer objects and vertex/element buffer objects.
- */
-
-
-#include "main/imports.h"
-#include "main/mtypes.h"
-#include "main/arrayobj.h"
-#include "main/bufferobj.h"
-
-#include "st_context.h"
-#include "st_cb_bufferobjects.h"
-
-#include "pipe/p_context.h"
-#include "pipe/p_defines.h"
-#include "util/u_inlines.h"
-
-
-/**
- * There is some duplication between mesa's bufferobjects and our
- * bufmgr buffers.  Both have an integer handle and a hashtable to
- * lookup an opaque structure.  It would be nice if the handles and
- * internal structure where somehow shared.
- */
-static struct gl_buffer_object *
-st_bufferobj_alloc(struct gl_context *ctx, GLuint name, GLenum target)
-{
-   struct st_buffer_object *st_obj = ST_CALLOC_STRUCT(st_buffer_object);
-
-   if (!st_obj)
-      return NULL;
-
-   _mesa_initialize_buffer_object(&st_obj->Base, name, target);
-
-   return &st_obj->Base;
-}
-
-
-
-/**
- * Deallocate/free a vertex/pixel buffer object.
- * Called via glDeleteBuffersARB().
- */
-static void
-st_bufferobj_free(struct gl_context *ctx, struct gl_buffer_object *obj)
-{
-   struct st_buffer_object *st_obj = st_buffer_object(obj);
-
-   assert(obj->RefCount == 0);
-   assert(st_obj->transfer == NULL);
-
-   if (st_obj->buffer) 
-      pipe_resource_reference(&st_obj->buffer, NULL);
-
-   free(st_obj);
-}
-
-
-
-/**
- * Replace data in a subrange of buffer object.  If the data range
- * specified by size + offset extends beyond the end of the buffer or
- * if data is NULL, no copy is performed.
- * Called via glBufferSubDataARB().
- */
-static void
-st_bufferobj_subdata(struct gl_context *ctx,
-		     GLenum target,
-		     GLintptrARB offset,
-		     GLsizeiptrARB size,
-		     const GLvoid * data, struct gl_buffer_object *obj)
-{
-   struct st_buffer_object *st_obj = st_buffer_object(obj);
-
-   /* we may be called from VBO code, so double-check params here */
-   ASSERT(offset >= 0);
-   ASSERT(size >= 0);
-   ASSERT(offset + size <= obj->Size);
-
-   if (!size)
-      return;
-
-   /*
-    * According to ARB_vertex_buffer_object specification, if data is null,
-    * then the contents of the buffer object's data store is undefined. We just
-    * ignore, and leave it unchanged.
-    */
-   if (!data)
-      return;
-
-   /* Now that transfers are per-context, we don't have to figure out
-    * flushing here.  Usually drivers won't need to flush in this case
-    * even if the buffer is currently referenced by hardware - they
-    * just queue the upload as dma rather than mapping the underlying
-    * buffer directly.
-    */
-   pipe_buffer_write(st_context(ctx)->pipe,
-		     st_obj->buffer,
-		     offset, size, data);
-}
-
-
-/**
- * Called via glGetBufferSubDataARB().
- */
-static void
-st_bufferobj_get_subdata(struct gl_context *ctx,
-                         GLenum target,
-                         GLintptrARB offset,
-                         GLsizeiptrARB size,
-                         GLvoid * data, struct gl_buffer_object *obj)
-{
-   struct st_buffer_object *st_obj = st_buffer_object(obj);
-
-   /* we may be called from VBO code, so double-check params here */
-   ASSERT(offset >= 0);
-   ASSERT(size >= 0);
-   ASSERT(offset + size <= obj->Size);
-
-   if (!size)
-      return;
-
-   pipe_buffer_read(st_context(ctx)->pipe, st_obj->buffer,
-                    offset, size, data);
-}
-
-
-/**
- * Allocate space for and store data in a buffer object.  Any data that was
- * previously stored in the buffer object is lost.  If data is NULL,
- * memory will be allocated, but no copy will occur.
- * Called via ctx->Driver.BufferData().
- * \return GL_TRUE for success, GL_FALSE if out of memory
- */
-static GLboolean
-st_bufferobj_data(struct gl_context *ctx,
-		  GLenum target,
-		  GLsizeiptrARB size,
-		  const GLvoid * data,
-		  GLenum usage, 
-		  struct gl_buffer_object *obj)
-{
-   struct st_context *st = st_context(ctx);
-   struct pipe_context *pipe = st->pipe;
-   struct st_buffer_object *st_obj = st_buffer_object(obj);
-   unsigned bind, pipe_usage;
-
-   st_obj->Base.Size = size;
-   st_obj->Base.Usage = usage;
-   
-   switch(target) {
-   case GL_PIXEL_PACK_BUFFER_ARB:
-   case GL_PIXEL_UNPACK_BUFFER_ARB:
-      bind = PIPE_BIND_RENDER_TARGET | PIPE_BIND_SAMPLER_VIEW;
-      break;
-   case GL_ARRAY_BUFFER_ARB:
-      bind = PIPE_BIND_VERTEX_BUFFER;
-      break;
-   case GL_ELEMENT_ARRAY_BUFFER_ARB:
-      bind = PIPE_BIND_INDEX_BUFFER;
-      break;
-   default:
-      bind = 0;
-   }
-
-   switch (usage) {
-   case GL_STATIC_DRAW:
-   case GL_STATIC_READ:
-   case GL_STATIC_COPY:
-      pipe_usage = PIPE_USAGE_STATIC;
-      break;
-   case GL_DYNAMIC_DRAW:
-   case GL_DYNAMIC_READ:
-   case GL_DYNAMIC_COPY:
-      pipe_usage = PIPE_USAGE_DYNAMIC;
-      break;
-   case GL_STREAM_DRAW:
-   case GL_STREAM_READ:
-   case GL_STREAM_COPY:
-      pipe_usage = PIPE_USAGE_STREAM;
-      break;
-   default:
-      pipe_usage = PIPE_USAGE_DEFAULT;
-   }
-
-   pipe_resource_reference( &st_obj->buffer, NULL );
-
-   if (size != 0) {
-      st_obj->buffer = pipe_buffer_create(pipe->screen, bind,
-                                          pipe_usage, size);
-
-      if (!st_obj->buffer) {
-         return GL_FALSE;
-      }
-
-      if (data)
-         pipe_buffer_write(pipe, st_obj->buffer, 0, size, data);
-      return GL_TRUE;
-   }
-
-   return GL_TRUE;
-}
-
-
-/**
- * Dummy data whose's pointer is used for zero size buffers or ranges.
- */
-static long st_bufferobj_zero_length = 0;
-
-
-
-/**
- * Called via glMapBufferARB().
- */
-static void *
-st_bufferobj_map(struct gl_context *ctx, GLenum target, GLenum access,
-                 struct gl_buffer_object *obj)
-{
-   struct st_buffer_object *st_obj = st_buffer_object(obj);
-   uint flags;
-
-   switch (access) {
-   case GL_WRITE_ONLY:
-      flags = PIPE_TRANSFER_WRITE;
-      break;
-   case GL_READ_ONLY:
-      flags = PIPE_TRANSFER_READ;
-      break;
-   case GL_READ_WRITE:
-   default:
-      flags = PIPE_TRANSFER_READ_WRITE;
-      break;      
-   }
-
-   /* Handle zero-size buffers here rather than in drivers */
-   if (obj->Size == 0) {
-      obj->Pointer = &st_bufferobj_zero_length;
-   }
-   else {
-      obj->Pointer = pipe_buffer_map(st_context(ctx)->pipe,
-                                     st_obj->buffer,
-                                     flags,
-                                     &st_obj->transfer);
-   }
-
-   if (obj->Pointer) {
-      obj->Offset = 0;
-      obj->Length = obj->Size;
-   }
-   return obj->Pointer;
-}
-
-
-/**
- * Called via glMapBufferRange().
- */
-static void *
-st_bufferobj_map_range(struct gl_context *ctx, GLenum target, 
-                       GLintptr offset, GLsizeiptr length, GLbitfield access,
-                       struct gl_buffer_object *obj)
-{
-   struct pipe_context *pipe = st_context(ctx)->pipe;
-   struct st_buffer_object *st_obj = st_buffer_object(obj);
-   enum pipe_transfer_usage flags = 0x0;
-
-   if (access & GL_MAP_WRITE_BIT)
-      flags |= PIPE_TRANSFER_WRITE;
-
-   if (access & GL_MAP_READ_BIT)
-      flags |= PIPE_TRANSFER_READ;
-
-   if (access & GL_MAP_FLUSH_EXPLICIT_BIT)
-      flags |= PIPE_TRANSFER_FLUSH_EXPLICIT;
-
-   if (access & GL_MAP_INVALIDATE_BUFFER_BIT) {
-      flags |= PIPE_TRANSFER_DISCARD_WHOLE_RESOURCE;
-   }
-   else if (access & GL_MAP_INVALIDATE_RANGE_BIT) {
-      if (offset == 0 && length == obj->Size)
-         flags |= PIPE_TRANSFER_DISCARD_WHOLE_RESOURCE;
-      else
-         flags |= PIPE_TRANSFER_DISCARD_RANGE;
-   }
-   
-   if (access & GL_MAP_UNSYNCHRONIZED_BIT)
-      flags |= PIPE_TRANSFER_UNSYNCHRONIZED;
-
-   /* ... other flags ...
-    */
-
-   if (access & MESA_MAP_NOWAIT_BIT)
-      flags |= PIPE_TRANSFER_DONTBLOCK;
-
-   assert(offset >= 0);
-   assert(length >= 0);
-   assert(offset < obj->Size);
-   assert(offset + length <= obj->Size);
-
-   /*
-    * We go out of way here to hide the degenerate yet valid case of zero
-    * length range from the pipe driver.
-    */
-   if (!length) {
-      obj->Pointer = &st_bufferobj_zero_length;
-   }
-   else {
-      obj->Pointer = pipe_buffer_map_range(pipe, 
-                                           st_obj->buffer,
-                                           offset, length,
-                                           flags,
-                                           &st_obj->transfer);
-      if (obj->Pointer) {
-         obj->Pointer = (ubyte *) obj->Pointer + offset;
-      }
-   }
-   
-   if (obj->Pointer) {
-      obj->Offset = offset;
-      obj->Length = length;
-      obj->AccessFlags = access;
-   }
-
-   return obj->Pointer;
-}
-
-
-static void
-st_bufferobj_flush_mapped_range(struct gl_context *ctx, GLenum target, 
-                                GLintptr offset, GLsizeiptr length,
-                                struct gl_buffer_object *obj)
-{
-   struct pipe_context *pipe = st_context(ctx)->pipe;
-   struct st_buffer_object *st_obj = st_buffer_object(obj);
-
-   /* Subrange is relative to mapped range */
-   assert(offset >= 0);
-   assert(length >= 0);
-   assert(offset + length <= obj->Length);
-   assert(obj->Pointer);
-   
-   if (!length)
-      return;
-
-   pipe_buffer_flush_mapped_range(pipe, st_obj->transfer, 
-                                  obj->Offset + offset, length);
-}
-
-
-/**
- * Called via glUnmapBufferARB().
- */
-static GLboolean
-st_bufferobj_unmap(struct gl_context *ctx, GLenum target, struct gl_buffer_object *obj)
-{
-   struct pipe_context *pipe = st_context(ctx)->pipe;
-   struct st_buffer_object *st_obj = st_buffer_object(obj);
-
-   if (obj->Length)
-      pipe_buffer_unmap(pipe, st_obj->transfer);
-
-   st_obj->transfer = NULL;
-   obj->Pointer = NULL;
-   obj->Offset = 0;
-   obj->Length = 0;
-   return GL_TRUE;
-}
-
-
-/**
- * Called via glCopyBufferSubData().
- */
-static void
-st_copy_buffer_subdata(struct gl_context *ctx,
-                       struct gl_buffer_object *src,
-                       struct gl_buffer_object *dst,
-                       GLintptr readOffset, GLintptr writeOffset,
-                       GLsizeiptr size)
-{
-   struct pipe_context *pipe = st_context(ctx)->pipe;
-   struct st_buffer_object *srcObj = st_buffer_object(src);
-   struct st_buffer_object *dstObj = st_buffer_object(dst);
-   struct pipe_box box;
-
-   if(!size)
-      return;
-
-   /* buffer should not already be mapped */
-   assert(!src->Pointer);
-   assert(!dst->Pointer);
-
-   u_box_1d(readOffset, size, &box);
-
-   pipe->resource_copy_region(pipe, dstObj->buffer, 0, writeOffset, 0, 0,
-                              srcObj->buffer, 0, &box);
-}
-
-
-/* TODO: if buffer wasn't created with appropriate usage flags, need
- * to recreate it now and copy contents -- or possibly create a
- * gallium entrypoint to extend the usage flags and let the driver
- * decide if a copy is necessary.
- */
-void
-st_bufferobj_validate_usage(struct st_context *st,
-			    struct st_buffer_object *obj,
-			    unsigned usage)
-{
-}
-
-
-void
-st_init_bufferobject_functions(struct dd_function_table *functions)
-{
-   functions->NewBufferObject = st_bufferobj_alloc;
-   functions->DeleteBuffer = st_bufferobj_free;
-   functions->BufferData = st_bufferobj_data;
-   functions->BufferSubData = st_bufferobj_subdata;
-   functions->GetBufferSubData = st_bufferobj_get_subdata;
-   functions->MapBuffer = st_bufferobj_map;
-   functions->MapBufferRange = st_bufferobj_map_range;
-   functions->FlushMappedBufferRange = st_bufferobj_flush_mapped_range;
-   functions->UnmapBuffer = st_bufferobj_unmap;
-   functions->CopyBufferSubData = st_copy_buffer_subdata;
-
-   /* For GL_APPLE_vertex_array_object */
-   functions->NewArrayObject = _mesa_new_array_object;
-   functions->DeleteArrayObject = _mesa_delete_array_object;
-}
-=======
-/**************************************************************************
- * 
- * Copyright 2007 Tungsten Graphics, Inc., Cedar Park, Texas.
- * All Rights Reserved.
- * 
- * Permission is hereby granted, free of charge, to any person obtaining a
- * copy of this software and associated documentation files (the
- * "Software"), to deal in the Software without restriction, including
- * without limitation the rights to use, copy, modify, merge, publish,
- * distribute, sub license, and/or sell copies of the Software, and to
- * permit persons to whom the Software is furnished to do so, subject to
- * the following conditions:
- * 
- * The above copyright notice and this permission notice (including the
- * next paragraph) shall be included in all copies or substantial portions
- * of the Software.
- * 
- * THE SOFTWARE IS PROVIDED "AS IS", WITHOUT WARRANTY OF ANY KIND, EXPRESS
- * OR IMPLIED, INCLUDING BUT NOT LIMITED TO THE WARRANTIES OF
- * MERCHANTABILITY, FITNESS FOR A PARTICULAR PURPOSE AND NON-INFRINGEMENT.
- * IN NO EVENT SHALL TUNGSTEN GRAPHICS AND/OR ITS SUPPLIERS BE LIABLE FOR
- * ANY CLAIM, DAMAGES OR OTHER LIABILITY, WHETHER IN AN ACTION OF CONTRACT,
- * TORT OR OTHERWISE, ARISING FROM, OUT OF OR IN CONNECTION WITH THE
- * SOFTWARE OR THE USE OR OTHER DEALINGS IN THE SOFTWARE.
- * 
- **************************************************************************/
-
-
-/**
- * Functions for pixel buffer objects and vertex/element buffer objects.
- */
-
-
-#include "main/imports.h"
-#include "main/mtypes.h"
-#include "main/arrayobj.h"
-#include "main/bufferobj.h"
-
-#include "st_context.h"
-#include "st_cb_bufferobjects.h"
-
-#include "pipe/p_context.h"
-#include "pipe/p_defines.h"
-#include "util/u_inlines.h"
-
-
-/**
- * There is some duplication between mesa's bufferobjects and our
- * bufmgr buffers.  Both have an integer handle and a hashtable to
- * lookup an opaque structure.  It would be nice if the handles and
- * internal structure where somehow shared.
- */
-static struct gl_buffer_object *
-st_bufferobj_alloc(struct gl_context *ctx, GLuint name, GLenum target)
-{
-   struct st_buffer_object *st_obj = ST_CALLOC_STRUCT(st_buffer_object);
-
-   if (!st_obj)
-      return NULL;
-
-   _mesa_initialize_buffer_object(&st_obj->Base, name, target);
-
-   return &st_obj->Base;
-}
-
-
-
-/**
- * Deallocate/free a vertex/pixel buffer object.
- * Called via glDeleteBuffersARB().
- */
-static void
-st_bufferobj_free(struct gl_context *ctx, struct gl_buffer_object *obj)
-{
-   struct st_buffer_object *st_obj = st_buffer_object(obj);
-
-   assert(obj->RefCount == 0);
-   assert(st_obj->transfer == NULL);
-
-   if (st_obj->buffer) 
-      pipe_resource_reference(&st_obj->buffer, NULL);
-
-   free(st_obj);
-}
-
-
-
-/**
- * Replace data in a subrange of buffer object.  If the data range
- * specified by size + offset extends beyond the end of the buffer or
- * if data is NULL, no copy is performed.
- * Called via glBufferSubDataARB().
- */
-static void
-st_bufferobj_subdata(struct gl_context *ctx,
-		     GLintptrARB offset,
-		     GLsizeiptrARB size,
-		     const GLvoid * data, struct gl_buffer_object *obj)
-{
-   struct st_buffer_object *st_obj = st_buffer_object(obj);
-
-   /* we may be called from VBO code, so double-check params here */
-   ASSERT(offset >= 0);
-   ASSERT(size >= 0);
-   ASSERT(offset + size <= obj->Size);
-
-   if (!size)
-      return;
-
-   /*
-    * According to ARB_vertex_buffer_object specification, if data is null,
-    * then the contents of the buffer object's data store is undefined. We just
-    * ignore, and leave it unchanged.
-    */
-   if (!data)
-      return;
-
-   /* Now that transfers are per-context, we don't have to figure out
-    * flushing here.  Usually drivers won't need to flush in this case
-    * even if the buffer is currently referenced by hardware - they
-    * just queue the upload as dma rather than mapping the underlying
-    * buffer directly.
-    */
-   pipe_buffer_write(st_context(ctx)->pipe,
-		     st_obj->buffer,
-		     offset, size, data);
-}
-
-
-/**
- * Called via glGetBufferSubDataARB().
- */
-static void
-st_bufferobj_get_subdata(struct gl_context *ctx,
-                         GLintptrARB offset,
-                         GLsizeiptrARB size,
-                         GLvoid * data, struct gl_buffer_object *obj)
-{
-   struct st_buffer_object *st_obj = st_buffer_object(obj);
-
-   /* we may be called from VBO code, so double-check params here */
-   ASSERT(offset >= 0);
-   ASSERT(size >= 0);
-   ASSERT(offset + size <= obj->Size);
-
-   if (!size)
-      return;
-
-   pipe_buffer_read(st_context(ctx)->pipe, st_obj->buffer,
-                    offset, size, data);
-}
-
-
-/**
- * Allocate space for and store data in a buffer object.  Any data that was
- * previously stored in the buffer object is lost.  If data is NULL,
- * memory will be allocated, but no copy will occur.
- * Called via ctx->Driver.BufferData().
- * \return GL_TRUE for success, GL_FALSE if out of memory
- */
-static GLboolean
-st_bufferobj_data(struct gl_context *ctx,
-		  GLenum target,
-		  GLsizeiptrARB size,
-		  const GLvoid * data,
-		  GLenum usage, 
-		  struct gl_buffer_object *obj)
-{
-   struct st_context *st = st_context(ctx);
-   struct pipe_context *pipe = st->pipe;
-   struct st_buffer_object *st_obj = st_buffer_object(obj);
-   unsigned bind, pipe_usage;
-
-   st_obj->Base.Size = size;
-   st_obj->Base.Usage = usage;
-   
-   switch(target) {
-   case GL_PIXEL_PACK_BUFFER_ARB:
-   case GL_PIXEL_UNPACK_BUFFER_ARB:
-      bind = PIPE_BIND_RENDER_TARGET | PIPE_BIND_SAMPLER_VIEW;
-      break;
-   case GL_ARRAY_BUFFER_ARB:
-      bind = PIPE_BIND_VERTEX_BUFFER;
-      break;
-   case GL_ELEMENT_ARRAY_BUFFER_ARB:
-      bind = PIPE_BIND_INDEX_BUFFER;
-      break;
-   default:
-      bind = 0;
-   }
-
-   switch (usage) {
-   case GL_STATIC_DRAW:
-   case GL_STATIC_READ:
-   case GL_STATIC_COPY:
-      pipe_usage = PIPE_USAGE_STATIC;
-      break;
-   case GL_DYNAMIC_DRAW:
-   case GL_DYNAMIC_READ:
-   case GL_DYNAMIC_COPY:
-      pipe_usage = PIPE_USAGE_DYNAMIC;
-      break;
-   case GL_STREAM_DRAW:
-   case GL_STREAM_READ:
-   case GL_STREAM_COPY:
-      pipe_usage = PIPE_USAGE_STREAM;
-      break;
-   default:
-      pipe_usage = PIPE_USAGE_DEFAULT;
-   }
-
-   pipe_resource_reference( &st_obj->buffer, NULL );
-
-   if (size != 0) {
-      st_obj->buffer = pipe_buffer_create(pipe->screen, bind,
-                                          pipe_usage, size);
-
-      if (!st_obj->buffer) {
-         return GL_FALSE;
-      }
-
-      if (data)
-         pipe_buffer_write(pipe, st_obj->buffer, 0, size, data);
-      return GL_TRUE;
-   }
-
-   return GL_TRUE;
-}
-
-
-/**
- * Dummy data whose's pointer is used for zero size buffers or ranges.
- */
-static long st_bufferobj_zero_length = 0;
-
-
-
-/**
- * Called via glMapBufferRange().
- */
-static void *
-st_bufferobj_map_range(struct gl_context *ctx,
-                       GLintptr offset, GLsizeiptr length, GLbitfield access,
-                       struct gl_buffer_object *obj)
-{
-   struct pipe_context *pipe = st_context(ctx)->pipe;
-   struct st_buffer_object *st_obj = st_buffer_object(obj);
-   enum pipe_transfer_usage flags = 0x0;
-
-   if (access & GL_MAP_WRITE_BIT)
-      flags |= PIPE_TRANSFER_WRITE;
-
-   if (access & GL_MAP_READ_BIT)
-      flags |= PIPE_TRANSFER_READ;
-
-   if (access & GL_MAP_FLUSH_EXPLICIT_BIT)
-      flags |= PIPE_TRANSFER_FLUSH_EXPLICIT;
-
-   if (access & GL_MAP_INVALIDATE_BUFFER_BIT) {
-      flags |= PIPE_TRANSFER_DISCARD_WHOLE_RESOURCE;
-   }
-   else if (access & GL_MAP_INVALIDATE_RANGE_BIT) {
-      if (offset == 0 && length == obj->Size)
-         flags |= PIPE_TRANSFER_DISCARD_WHOLE_RESOURCE;
-      else
-         flags |= PIPE_TRANSFER_DISCARD_RANGE;
-   }
-   
-   if (access & GL_MAP_UNSYNCHRONIZED_BIT)
-      flags |= PIPE_TRANSFER_UNSYNCHRONIZED;
-
-   /* ... other flags ...
-    */
-
-   if (access & MESA_MAP_NOWAIT_BIT)
-      flags |= PIPE_TRANSFER_DONTBLOCK;
-
-   assert(offset >= 0);
-   assert(length >= 0);
-   assert(offset < obj->Size);
-   assert(offset + length <= obj->Size);
-
-   /*
-    * We go out of way here to hide the degenerate yet valid case of zero
-    * length range from the pipe driver.
-    */
-   if (!length) {
-      obj->Pointer = &st_bufferobj_zero_length;
-   }
-   else {
-      obj->Pointer = pipe_buffer_map_range(pipe, 
-                                           st_obj->buffer,
-                                           offset, length,
-                                           flags,
-                                           &st_obj->transfer);
-      if (obj->Pointer) {
-         obj->Pointer = (ubyte *) obj->Pointer + offset;
-      }
-   }
-   
-   if (obj->Pointer) {
-      obj->Offset = offset;
-      obj->Length = length;
-      obj->AccessFlags = access;
-   }
-
-   return obj->Pointer;
-}
-
-
-static void
-st_bufferobj_flush_mapped_range(struct gl_context *ctx,
-                                GLintptr offset, GLsizeiptr length,
-                                struct gl_buffer_object *obj)
-{
-   struct pipe_context *pipe = st_context(ctx)->pipe;
-   struct st_buffer_object *st_obj = st_buffer_object(obj);
-
-   /* Subrange is relative to mapped range */
-   assert(offset >= 0);
-   assert(length >= 0);
-   assert(offset + length <= obj->Length);
-   assert(obj->Pointer);
-   
-   if (!length)
-      return;
-
-   pipe_buffer_flush_mapped_range(pipe, st_obj->transfer, 
-                                  obj->Offset + offset, length);
-}
-
-
-/**
- * Called via glUnmapBufferARB().
- */
-static GLboolean
-st_bufferobj_unmap(struct gl_context *ctx, struct gl_buffer_object *obj)
-{
-   struct pipe_context *pipe = st_context(ctx)->pipe;
-   struct st_buffer_object *st_obj = st_buffer_object(obj);
-
-   if (obj->Length)
-      pipe_buffer_unmap(pipe, st_obj->transfer);
-
-   st_obj->transfer = NULL;
-   obj->Pointer = NULL;
-   obj->Offset = 0;
-   obj->Length = 0;
-   return GL_TRUE;
-}
-
-
-/**
- * Called via glCopyBufferSubData().
- */
-static void
-st_copy_buffer_subdata(struct gl_context *ctx,
-                       struct gl_buffer_object *src,
-                       struct gl_buffer_object *dst,
-                       GLintptr readOffset, GLintptr writeOffset,
-                       GLsizeiptr size)
-{
-   struct pipe_context *pipe = st_context(ctx)->pipe;
-   struct st_buffer_object *srcObj = st_buffer_object(src);
-   struct st_buffer_object *dstObj = st_buffer_object(dst);
-   struct pipe_box box;
-
-   if(!size)
-      return;
-
-   /* buffer should not already be mapped */
-   assert(!src->Pointer);
-   assert(!dst->Pointer);
-
-   u_box_1d(readOffset, size, &box);
-
-   pipe->resource_copy_region(pipe, dstObj->buffer, 0, writeOffset, 0, 0,
-                              srcObj->buffer, 0, &box);
-}
-
-
-/* TODO: if buffer wasn't created with appropriate usage flags, need
- * to recreate it now and copy contents -- or possibly create a
- * gallium entrypoint to extend the usage flags and let the driver
- * decide if a copy is necessary.
- */
-void
-st_bufferobj_validate_usage(struct st_context *st,
-			    struct st_buffer_object *obj,
-			    unsigned usage)
-{
-}
-
-
-void
-st_init_bufferobject_functions(struct dd_function_table *functions)
-{
-   functions->NewBufferObject = st_bufferobj_alloc;
-   functions->DeleteBuffer = st_bufferobj_free;
-   functions->BufferData = st_bufferobj_data;
-   functions->BufferSubData = st_bufferobj_subdata;
-   functions->GetBufferSubData = st_bufferobj_get_subdata;
-   functions->MapBufferRange = st_bufferobj_map_range;
-   functions->FlushMappedBufferRange = st_bufferobj_flush_mapped_range;
-   functions->UnmapBuffer = st_bufferobj_unmap;
-   functions->CopyBufferSubData = st_copy_buffer_subdata;
-
-   /* For GL_APPLE_vertex_array_object */
-   functions->NewArrayObject = _mesa_new_array_object;
-   functions->DeleteArrayObject = _mesa_delete_array_object;
-}
->>>>>>> 01df5d59
+/**************************************************************************
+ * 
+ * Copyright 2007 Tungsten Graphics, Inc., Cedar Park, Texas.
+ * All Rights Reserved.
+ * 
+ * Permission is hereby granted, free of charge, to any person obtaining a
+ * copy of this software and associated documentation files (the
+ * "Software"), to deal in the Software without restriction, including
+ * without limitation the rights to use, copy, modify, merge, publish,
+ * distribute, sub license, and/or sell copies of the Software, and to
+ * permit persons to whom the Software is furnished to do so, subject to
+ * the following conditions:
+ * 
+ * The above copyright notice and this permission notice (including the
+ * next paragraph) shall be included in all copies or substantial portions
+ * of the Software.
+ * 
+ * THE SOFTWARE IS PROVIDED "AS IS", WITHOUT WARRANTY OF ANY KIND, EXPRESS
+ * OR IMPLIED, INCLUDING BUT NOT LIMITED TO THE WARRANTIES OF
+ * MERCHANTABILITY, FITNESS FOR A PARTICULAR PURPOSE AND NON-INFRINGEMENT.
+ * IN NO EVENT SHALL TUNGSTEN GRAPHICS AND/OR ITS SUPPLIERS BE LIABLE FOR
+ * ANY CLAIM, DAMAGES OR OTHER LIABILITY, WHETHER IN AN ACTION OF CONTRACT,
+ * TORT OR OTHERWISE, ARISING FROM, OUT OF OR IN CONNECTION WITH THE
+ * SOFTWARE OR THE USE OR OTHER DEALINGS IN THE SOFTWARE.
+ * 
+ **************************************************************************/
+
+
+/**
+ * Functions for pixel buffer objects and vertex/element buffer objects.
+ */
+
+
+#include "main/imports.h"
+#include "main/mtypes.h"
+#include "main/arrayobj.h"
+#include "main/bufferobj.h"
+
+#include "st_context.h"
+#include "st_cb_bufferobjects.h"
+
+#include "pipe/p_context.h"
+#include "pipe/p_defines.h"
+#include "util/u_inlines.h"
+
+
+/**
+ * There is some duplication between mesa's bufferobjects and our
+ * bufmgr buffers.  Both have an integer handle and a hashtable to
+ * lookup an opaque structure.  It would be nice if the handles and
+ * internal structure where somehow shared.
+ */
+static struct gl_buffer_object *
+st_bufferobj_alloc(struct gl_context *ctx, GLuint name, GLenum target)
+{
+   struct st_buffer_object *st_obj = ST_CALLOC_STRUCT(st_buffer_object);
+
+   if (!st_obj)
+      return NULL;
+
+   _mesa_initialize_buffer_object(&st_obj->Base, name, target);
+
+   return &st_obj->Base;
+}
+
+
+
+/**
+ * Deallocate/free a vertex/pixel buffer object.
+ * Called via glDeleteBuffersARB().
+ */
+static void
+st_bufferobj_free(struct gl_context *ctx, struct gl_buffer_object *obj)
+{
+   struct st_buffer_object *st_obj = st_buffer_object(obj);
+
+   assert(obj->RefCount == 0);
+   assert(st_obj->transfer == NULL);
+
+   if (st_obj->buffer) 
+      pipe_resource_reference(&st_obj->buffer, NULL);
+
+   free(st_obj);
+}
+
+
+
+/**
+ * Replace data in a subrange of buffer object.  If the data range
+ * specified by size + offset extends beyond the end of the buffer or
+ * if data is NULL, no copy is performed.
+ * Called via glBufferSubDataARB().
+ */
+static void
+st_bufferobj_subdata(struct gl_context *ctx,
+		     GLintptrARB offset,
+		     GLsizeiptrARB size,
+		     const GLvoid * data, struct gl_buffer_object *obj)
+{
+   struct st_buffer_object *st_obj = st_buffer_object(obj);
+
+   /* we may be called from VBO code, so double-check params here */
+   ASSERT(offset >= 0);
+   ASSERT(size >= 0);
+   ASSERT(offset + size <= obj->Size);
+
+   if (!size)
+      return;
+
+   /*
+    * According to ARB_vertex_buffer_object specification, if data is null,
+    * then the contents of the buffer object's data store is undefined. We just
+    * ignore, and leave it unchanged.
+    */
+   if (!data)
+      return;
+
+   /* Now that transfers are per-context, we don't have to figure out
+    * flushing here.  Usually drivers won't need to flush in this case
+    * even if the buffer is currently referenced by hardware - they
+    * just queue the upload as dma rather than mapping the underlying
+    * buffer directly.
+    */
+   pipe_buffer_write(st_context(ctx)->pipe,
+		     st_obj->buffer,
+		     offset, size, data);
+}
+
+
+/**
+ * Called via glGetBufferSubDataARB().
+ */
+static void
+st_bufferobj_get_subdata(struct gl_context *ctx,
+                         GLintptrARB offset,
+                         GLsizeiptrARB size,
+                         GLvoid * data, struct gl_buffer_object *obj)
+{
+   struct st_buffer_object *st_obj = st_buffer_object(obj);
+
+   /* we may be called from VBO code, so double-check params here */
+   ASSERT(offset >= 0);
+   ASSERT(size >= 0);
+   ASSERT(offset + size <= obj->Size);
+
+   if (!size)
+      return;
+
+   pipe_buffer_read(st_context(ctx)->pipe, st_obj->buffer,
+                    offset, size, data);
+}
+
+
+/**
+ * Allocate space for and store data in a buffer object.  Any data that was
+ * previously stored in the buffer object is lost.  If data is NULL,
+ * memory will be allocated, but no copy will occur.
+ * Called via ctx->Driver.BufferData().
+ * \return GL_TRUE for success, GL_FALSE if out of memory
+ */
+static GLboolean
+st_bufferobj_data(struct gl_context *ctx,
+		  GLenum target,
+		  GLsizeiptrARB size,
+		  const GLvoid * data,
+		  GLenum usage, 
+		  struct gl_buffer_object *obj)
+{
+   struct st_context *st = st_context(ctx);
+   struct pipe_context *pipe = st->pipe;
+   struct st_buffer_object *st_obj = st_buffer_object(obj);
+   unsigned bind, pipe_usage;
+
+   st_obj->Base.Size = size;
+   st_obj->Base.Usage = usage;
+   
+   switch(target) {
+   case GL_PIXEL_PACK_BUFFER_ARB:
+   case GL_PIXEL_UNPACK_BUFFER_ARB:
+      bind = PIPE_BIND_RENDER_TARGET | PIPE_BIND_SAMPLER_VIEW;
+      break;
+   case GL_ARRAY_BUFFER_ARB:
+      bind = PIPE_BIND_VERTEX_BUFFER;
+      break;
+   case GL_ELEMENT_ARRAY_BUFFER_ARB:
+      bind = PIPE_BIND_INDEX_BUFFER;
+      break;
+   default:
+      bind = 0;
+   }
+
+   switch (usage) {
+   case GL_STATIC_DRAW:
+   case GL_STATIC_READ:
+   case GL_STATIC_COPY:
+      pipe_usage = PIPE_USAGE_STATIC;
+      break;
+   case GL_DYNAMIC_DRAW:
+   case GL_DYNAMIC_READ:
+   case GL_DYNAMIC_COPY:
+      pipe_usage = PIPE_USAGE_DYNAMIC;
+      break;
+   case GL_STREAM_DRAW:
+   case GL_STREAM_READ:
+   case GL_STREAM_COPY:
+      pipe_usage = PIPE_USAGE_STREAM;
+      break;
+   default:
+      pipe_usage = PIPE_USAGE_DEFAULT;
+   }
+
+   pipe_resource_reference( &st_obj->buffer, NULL );
+
+   if (size != 0) {
+      st_obj->buffer = pipe_buffer_create(pipe->screen, bind,
+                                          pipe_usage, size);
+
+      if (!st_obj->buffer) {
+         return GL_FALSE;
+      }
+
+      if (data)
+         pipe_buffer_write(pipe, st_obj->buffer, 0, size, data);
+      return GL_TRUE;
+   }
+
+   return GL_TRUE;
+}
+
+
+/**
+ * Dummy data whose's pointer is used for zero size buffers or ranges.
+ */
+static long st_bufferobj_zero_length = 0;
+
+
+
+/**
+ * Called via glMapBufferRange().
+ */
+static void *
+st_bufferobj_map_range(struct gl_context *ctx,
+                       GLintptr offset, GLsizeiptr length, GLbitfield access,
+                       struct gl_buffer_object *obj)
+{
+   struct pipe_context *pipe = st_context(ctx)->pipe;
+   struct st_buffer_object *st_obj = st_buffer_object(obj);
+   enum pipe_transfer_usage flags = 0x0;
+
+   if (access & GL_MAP_WRITE_BIT)
+      flags |= PIPE_TRANSFER_WRITE;
+
+   if (access & GL_MAP_READ_BIT)
+      flags |= PIPE_TRANSFER_READ;
+
+   if (access & GL_MAP_FLUSH_EXPLICIT_BIT)
+      flags |= PIPE_TRANSFER_FLUSH_EXPLICIT;
+
+   if (access & GL_MAP_INVALIDATE_BUFFER_BIT) {
+      flags |= PIPE_TRANSFER_DISCARD_WHOLE_RESOURCE;
+   }
+   else if (access & GL_MAP_INVALIDATE_RANGE_BIT) {
+      if (offset == 0 && length == obj->Size)
+         flags |= PIPE_TRANSFER_DISCARD_WHOLE_RESOURCE;
+      else
+         flags |= PIPE_TRANSFER_DISCARD_RANGE;
+   }
+   
+   if (access & GL_MAP_UNSYNCHRONIZED_BIT)
+      flags |= PIPE_TRANSFER_UNSYNCHRONIZED;
+
+   /* ... other flags ...
+    */
+
+   if (access & MESA_MAP_NOWAIT_BIT)
+      flags |= PIPE_TRANSFER_DONTBLOCK;
+
+   assert(offset >= 0);
+   assert(length >= 0);
+   assert(offset < obj->Size);
+   assert(offset + length <= obj->Size);
+
+   /*
+    * We go out of way here to hide the degenerate yet valid case of zero
+    * length range from the pipe driver.
+    */
+   if (!length) {
+      obj->Pointer = &st_bufferobj_zero_length;
+   }
+   else {
+      obj->Pointer = pipe_buffer_map_range(pipe, 
+                                           st_obj->buffer,
+                                           offset, length,
+                                           flags,
+                                           &st_obj->transfer);
+      if (obj->Pointer) {
+         obj->Pointer = (ubyte *) obj->Pointer + offset;
+      }
+   }
+   
+   if (obj->Pointer) {
+      obj->Offset = offset;
+      obj->Length = length;
+      obj->AccessFlags = access;
+   }
+
+   return obj->Pointer;
+}
+
+
+static void
+st_bufferobj_flush_mapped_range(struct gl_context *ctx,
+                                GLintptr offset, GLsizeiptr length,
+                                struct gl_buffer_object *obj)
+{
+   struct pipe_context *pipe = st_context(ctx)->pipe;
+   struct st_buffer_object *st_obj = st_buffer_object(obj);
+
+   /* Subrange is relative to mapped range */
+   assert(offset >= 0);
+   assert(length >= 0);
+   assert(offset + length <= obj->Length);
+   assert(obj->Pointer);
+   
+   if (!length)
+      return;
+
+   pipe_buffer_flush_mapped_range(pipe, st_obj->transfer, 
+                                  obj->Offset + offset, length);
+}
+
+
+/**
+ * Called via glUnmapBufferARB().
+ */
+static GLboolean
+st_bufferobj_unmap(struct gl_context *ctx, struct gl_buffer_object *obj)
+{
+   struct pipe_context *pipe = st_context(ctx)->pipe;
+   struct st_buffer_object *st_obj = st_buffer_object(obj);
+
+   if (obj->Length)
+      pipe_buffer_unmap(pipe, st_obj->transfer);
+
+   st_obj->transfer = NULL;
+   obj->Pointer = NULL;
+   obj->Offset = 0;
+   obj->Length = 0;
+   return GL_TRUE;
+}
+
+
+/**
+ * Called via glCopyBufferSubData().
+ */
+static void
+st_copy_buffer_subdata(struct gl_context *ctx,
+                       struct gl_buffer_object *src,
+                       struct gl_buffer_object *dst,
+                       GLintptr readOffset, GLintptr writeOffset,
+                       GLsizeiptr size)
+{
+   struct pipe_context *pipe = st_context(ctx)->pipe;
+   struct st_buffer_object *srcObj = st_buffer_object(src);
+   struct st_buffer_object *dstObj = st_buffer_object(dst);
+   struct pipe_box box;
+
+   if(!size)
+      return;
+
+   /* buffer should not already be mapped */
+   assert(!src->Pointer);
+   assert(!dst->Pointer);
+
+   u_box_1d(readOffset, size, &box);
+
+   pipe->resource_copy_region(pipe, dstObj->buffer, 0, writeOffset, 0, 0,
+                              srcObj->buffer, 0, &box);
+}
+
+
+/* TODO: if buffer wasn't created with appropriate usage flags, need
+ * to recreate it now and copy contents -- or possibly create a
+ * gallium entrypoint to extend the usage flags and let the driver
+ * decide if a copy is necessary.
+ */
+void
+st_bufferobj_validate_usage(struct st_context *st,
+			    struct st_buffer_object *obj,
+			    unsigned usage)
+{
+}
+
+
+void
+st_init_bufferobject_functions(struct dd_function_table *functions)
+{
+   functions->NewBufferObject = st_bufferobj_alloc;
+   functions->DeleteBuffer = st_bufferobj_free;
+   functions->BufferData = st_bufferobj_data;
+   functions->BufferSubData = st_bufferobj_subdata;
+   functions->GetBufferSubData = st_bufferobj_get_subdata;
+   functions->MapBufferRange = st_bufferobj_map_range;
+   functions->FlushMappedBufferRange = st_bufferobj_flush_mapped_range;
+   functions->UnmapBuffer = st_bufferobj_unmap;
+   functions->CopyBufferSubData = st_copy_buffer_subdata;
+
+   /* For GL_APPLE_vertex_array_object */
+   functions->NewArrayObject = _mesa_new_array_object;
+   functions->DeleteArrayObject = _mesa_delete_array_object;
+}