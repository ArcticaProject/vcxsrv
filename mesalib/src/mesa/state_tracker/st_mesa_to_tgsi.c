--- conflicted
+++ resolved
@@ -1,2565 +1,1281 @@
-<<<<<<< HEAD
-/**************************************************************************
- * 
- * Copyright 2007-2008 Tungsten Graphics, Inc., Cedar Park, Texas.
- * All Rights Reserved.
- * 
- * Permission is hereby granted, free of charge, to any person obtaining a
- * copy of this software and associated documentation files (the
- * "Software"), to deal in the Software without restriction, including
- * without limitation the rights to use, copy, modify, merge, publish,
- * distribute, sub license, and/or sell copies of the Software, and to
- * permit persons to whom the Software is furnished to do so, subject to
- * the following conditions:
- * 
- * The above copyright notice and this permission notice (including the
- * next paragraph) shall be included in all copies or substantial portions
- * of the Software.
- * 
- * THE SOFTWARE IS PROVIDED "AS IS", WITHOUT WARRANTY OF ANY KIND, EXPRESS
- * OR IMPLIED, INCLUDING BUT NOT LIMITED TO THE WARRANTIES OF
- * MERCHANTABILITY, FITNESS FOR A PARTICULAR PURPOSE AND NON-INFRINGEMENT.
- * IN NO EVENT SHALL TUNGSTEN GRAPHICS AND/OR ITS SUPPLIERS BE LIABLE FOR
- * ANY CLAIM, DAMAGES OR OTHER LIABILITY, WHETHER IN AN ACTION OF CONTRACT,
- * TORT OR OTHERWISE, ARISING FROM, OUT OF OR IN CONNECTION WITH THE
- * SOFTWARE OR THE USE OR OTHER DEALINGS IN THE SOFTWARE.
- * 
- **************************************************************************/
-
-/*
- * \author
- * Michal Krol,
- * Keith Whitwell
- */
-
-#include "pipe/p_compiler.h"
-#include "pipe/p_context.h"
-#include "pipe/p_screen.h"
-#include "pipe/p_shader_tokens.h"
-#include "pipe/p_state.h"
-#include "tgsi/tgsi_ureg.h"
-#include "st_mesa_to_tgsi.h"
-#include "st_context.h"
-#include "program/prog_instruction.h"
-#include "program/prog_parameter.h"
-#include "util/u_debug.h"
-#include "util/u_math.h"
-#include "util/u_memory.h"
-
-
-#define PROGRAM_ANY_CONST ((1 << PROGRAM_LOCAL_PARAM) |  \
-                           (1 << PROGRAM_ENV_PARAM) |    \
-                           (1 << PROGRAM_STATE_VAR) |    \
-                           (1 << PROGRAM_NAMED_PARAM) |  \
-                           (1 << PROGRAM_CONSTANT) |     \
-                           (1 << PROGRAM_UNIFORM))
-
-
-struct label {
-   unsigned branch_target;
-   unsigned token;
-};
-
-
-/**
- * Intermediate state used during shader translation.
- */
-struct st_translate {
-   struct ureg_program *ureg;
-
-   struct ureg_dst temps[MAX_PROGRAM_TEMPS];
-   struct ureg_src *constants;
-   struct ureg_dst outputs[PIPE_MAX_SHADER_OUTPUTS];
-   struct ureg_src inputs[PIPE_MAX_SHADER_INPUTS];
-   struct ureg_dst address[1];
-   struct ureg_src samplers[PIPE_MAX_SAMPLERS];
-   struct ureg_src systemValues[SYSTEM_VALUE_MAX];
-
-   /* Extra info for handling point size clamping in vertex shader */
-   struct ureg_dst pointSizeResult; /**< Actual point size output register */
-   struct ureg_src pointSizeConst;  /**< Point size range constant register */
-   GLint pointSizeOutIndex;         /**< Temp point size output register */
-   GLboolean prevInstWrotePointSize;
-
-   const GLuint *inputMapping;
-   const GLuint *outputMapping;
-
-   /* For every instruction that contains a label (eg CALL), keep
-    * details so that we can go back afterwards and emit the correct
-    * tgsi instruction number for each label.
-    */
-   struct label *labels;
-   unsigned labels_size;
-   unsigned labels_count;
-
-   /* Keep a record of the tgsi instruction number that each mesa
-    * instruction starts at, will be used to fix up labels after
-    * translation.
-    */
-   unsigned *insn;
-   unsigned insn_size;
-   unsigned insn_count;
-
-   unsigned procType;  /**< TGSI_PROCESSOR_VERTEX/FRAGMENT */
-
-   boolean error;
-};
-
-
-/** Map Mesa's SYSTEM_VALUE_x to TGSI_SEMANTIC_x */
-static unsigned mesa_sysval_to_semantic[SYSTEM_VALUE_MAX] = {
-   TGSI_SEMANTIC_FACE,
-   TGSI_SEMANTIC_INSTANCEID
-};
-
-
-/**
- * Make note of a branch to a label in the TGSI code.
- * After we've emitted all instructions, we'll go over the list
- * of labels built here and patch the TGSI code with the actual
- * location of each label.
- */
-static unsigned *get_label( struct st_translate *t,
-                            unsigned branch_target )
-{
-   unsigned i;
-
-   if (t->labels_count + 1 >= t->labels_size) {
-      unsigned old_size = t->labels_size;
-      t->labels_size = 1 << (util_logbase2(t->labels_size) + 1);
-      t->labels = REALLOC( t->labels, 
-                           old_size * sizeof t->labels[0], 
-                           t->labels_size * sizeof t->labels[0] );
-      if (t->labels == NULL) {
-         static unsigned dummy;
-         t->error = TRUE;
-         return &dummy;
-      }
-   }
-
-   i = t->labels_count++;
-   t->labels[i].branch_target = branch_target;
-   return &t->labels[i].token;
-}
-
-
-/**
- * Called prior to emitting the TGSI code for each Mesa instruction.
- * Allocate additional space for instructions if needed.
- * Update the insn[] array so the next Mesa instruction points to
- * the next TGSI instruction.
- */
-static void set_insn_start( struct st_translate *t,
-                            unsigned start )
-{
-   if (t->insn_count + 1 >= t->insn_size) {
-      unsigned old_size = t->insn_size;
-      t->insn_size = 1 << (util_logbase2(t->insn_size) + 1);
-      t->insn = REALLOC( t->insn, 
-                         old_size * sizeof t->insn[0], 
-                         t->insn_size * sizeof t->insn[0] );
-      if (t->insn == NULL) {
-         t->error = TRUE;
-         return;
-      }
-   }
-
-   t->insn[t->insn_count++] = start;
-}
-
-
-/**
- * Map a Mesa dst register to a TGSI ureg_dst register.
- */
-static struct ureg_dst
-dst_register( struct st_translate *t,
-              gl_register_file file,
-              GLuint index )
-{
-   switch( file ) {
-   case PROGRAM_UNDEFINED:
-      return ureg_dst_undef();
-
-   case PROGRAM_TEMPORARY:
-      if (ureg_dst_is_undef(t->temps[index]))
-         t->temps[index] = ureg_DECL_temporary( t->ureg );
-
-      return t->temps[index];
-
-   case PROGRAM_OUTPUT:
-      if (t->procType == TGSI_PROCESSOR_VERTEX && index == VERT_RESULT_PSIZ)
-         t->prevInstWrotePointSize = GL_TRUE;
-
-      if (t->procType == TGSI_PROCESSOR_VERTEX)
-         assert(index < VERT_RESULT_MAX);
-      else if (t->procType == TGSI_PROCESSOR_FRAGMENT)
-         assert(index < FRAG_RESULT_MAX);
-      else
-         assert(index < GEOM_RESULT_MAX);
-
-      assert(t->outputMapping[index] < Elements(t->outputs));
-
-      return t->outputs[t->outputMapping[index]];
-
-   case PROGRAM_ADDRESS:
-      return t->address[index];
-
-   default:
-      debug_assert( 0 );
-      return ureg_dst_undef();
-   }
-}
-
-
-/**
- * Map a Mesa src register to a TGSI ureg_src register.
- */
-static struct ureg_src
-src_register( struct st_translate *t,
-              gl_register_file file,
-              GLint index )
-{
-   switch( file ) {
-   case PROGRAM_UNDEFINED:
-      return ureg_src_undef();
-
-   case PROGRAM_TEMPORARY:
-      assert(index >= 0);
-      assert(index < Elements(t->temps));
-      if (ureg_dst_is_undef(t->temps[index]))
-         t->temps[index] = ureg_DECL_temporary( t->ureg );
-      return ureg_src(t->temps[index]);
-
-   case PROGRAM_NAMED_PARAM:
-   case PROGRAM_ENV_PARAM:
-   case PROGRAM_LOCAL_PARAM:
-   case PROGRAM_UNIFORM:
-      assert(index >= 0);
-      return t->constants[index];
-   case PROGRAM_STATE_VAR:
-   case PROGRAM_CONSTANT:       /* ie, immediate */
-      if (index < 0)
-         return ureg_DECL_constant( t->ureg, 0 );
-      else
-         return t->constants[index];
-
-   case PROGRAM_INPUT:
-      assert(t->inputMapping[index] < Elements(t->inputs));
-      return t->inputs[t->inputMapping[index]];
-
-   case PROGRAM_OUTPUT:
-      assert(t->outputMapping[index] < Elements(t->outputs));
-      return ureg_src(t->outputs[t->outputMapping[index]]); /* not needed? */
-
-   case PROGRAM_ADDRESS:
-      return ureg_src(t->address[index]);
-
-   case PROGRAM_SYSTEM_VALUE:
-      assert(index < Elements(t->systemValues));
-      return t->systemValues[index];
-
-   default:
-      debug_assert( 0 );
-      return ureg_src_undef();
-   }
-}
-
-
-/**
- * Map mesa texture target to TGSI texture target.
- */
-static unsigned
-translate_texture_target( GLuint textarget,
-                          GLboolean shadow )
-{
-   if (shadow) {
-      switch( textarget ) {
-      case TEXTURE_1D_INDEX:   return TGSI_TEXTURE_SHADOW1D;
-      case TEXTURE_2D_INDEX:   return TGSI_TEXTURE_SHADOW2D;
-      case TEXTURE_RECT_INDEX: return TGSI_TEXTURE_SHADOWRECT;
-      default: break;
-      }
-   }
-
-   switch( textarget ) {
-   case TEXTURE_1D_INDEX:   return TGSI_TEXTURE_1D;
-   case TEXTURE_2D_INDEX:   return TGSI_TEXTURE_2D;
-   case TEXTURE_3D_INDEX:   return TGSI_TEXTURE_3D;
-   case TEXTURE_CUBE_INDEX: return TGSI_TEXTURE_CUBE;
-   case TEXTURE_RECT_INDEX: return TGSI_TEXTURE_RECT;
-   case TEXTURE_1D_ARRAY_INDEX:   return TGSI_TEXTURE_1D_ARRAY;
-   case TEXTURE_2D_ARRAY_INDEX:   return TGSI_TEXTURE_2D_ARRAY;
-   default:
-      debug_assert( 0 );
-      return TGSI_TEXTURE_1D;
-   }
-}
-
-
-/**
- * Create a TGSI ureg_dst register from a Mesa dest register.
- */
-static struct ureg_dst
-translate_dst( struct st_translate *t,
-               const struct prog_dst_register *DstReg,
-               boolean saturate )
-{
-   struct ureg_dst dst = dst_register( t, 
-                                       DstReg->File,
-                                       DstReg->Index );
-
-   dst = ureg_writemask( dst, 
-                         DstReg->WriteMask );
-   
-   if (saturate)
-      dst = ureg_saturate( dst );
-
-   if (DstReg->RelAddr)
-      dst = ureg_dst_indirect( dst, ureg_src(t->address[0]) );
-
-   return dst;
-}
-
-
-/**
- * Create a TGSI ureg_src register from a Mesa src register.
- */
-static struct ureg_src
-translate_src( struct st_translate *t,
-               const struct prog_src_register *SrcReg )
-{
-   struct ureg_src src = src_register( t, SrcReg->File, SrcReg->Index );
-
-   if (t->procType == TGSI_PROCESSOR_GEOMETRY && SrcReg->HasIndex2) {
-      src = src_register( t, SrcReg->File, SrcReg->Index2 );
-      if (SrcReg->RelAddr2)
-         src = ureg_src_dimension_indirect( src, ureg_src(t->address[0]),
-                                            SrcReg->Index);
-      else
-         src = ureg_src_dimension( src, SrcReg->Index);
-   }
-
-   src = ureg_swizzle( src,
-                       GET_SWZ( SrcReg->Swizzle, 0 ) & 0x3,
-                       GET_SWZ( SrcReg->Swizzle, 1 ) & 0x3,
-                       GET_SWZ( SrcReg->Swizzle, 2 ) & 0x3,
-                       GET_SWZ( SrcReg->Swizzle, 3 ) & 0x3);
-
-   if (SrcReg->Negate == NEGATE_XYZW)
-      src = ureg_negate(src);
-
-   if (SrcReg->Abs) 
-      src = ureg_abs(src);
-
-   if (SrcReg->RelAddr) {
-      src = ureg_src_indirect( src, ureg_src(t->address[0]));
-      if (SrcReg->File != PROGRAM_INPUT &&
-          SrcReg->File != PROGRAM_OUTPUT) {
-         /* If SrcReg->Index was negative, it was set to zero in
-          * src_register().  Reassign it now.  But don't do this
-          * for input/output regs since they get remapped while
-          * const buffers don't.
-          */
-         src.Index = SrcReg->Index;
-      }
-   }
-
-   return src;
-}
-
-
-static struct ureg_src swizzle_4v( struct ureg_src src,
-                                   const unsigned *swz )
-{
-   return ureg_swizzle( src, swz[0], swz[1], swz[2], swz[3] );
-}
-
-
-/**
- * Translate a SWZ instruction into a MOV, MUL or MAD instruction.  EG:
- *
- *   SWZ dst, src.x-y10 
- * 
- * becomes:
- *
- *   MAD dst {1,-1,0,0}, src.xyxx, {0,0,1,0}
- */
-static void emit_swz( struct st_translate *t,
-                      struct ureg_dst dst,
-                      const struct prog_src_register *SrcReg )
-{
-   struct ureg_program *ureg = t->ureg;
-   struct ureg_src src = src_register( t, SrcReg->File, SrcReg->Index );
-
-   unsigned negate_mask =  SrcReg->Negate;
-
-   unsigned one_mask = ((GET_SWZ(SrcReg->Swizzle, 0) == SWIZZLE_ONE) << 0 |
-                        (GET_SWZ(SrcReg->Swizzle, 1) == SWIZZLE_ONE) << 1 |
-                        (GET_SWZ(SrcReg->Swizzle, 2) == SWIZZLE_ONE) << 2 |
-                        (GET_SWZ(SrcReg->Swizzle, 3) == SWIZZLE_ONE) << 3);
-
-   unsigned zero_mask = ((GET_SWZ(SrcReg->Swizzle, 0) == SWIZZLE_ZERO) << 0 |
-                         (GET_SWZ(SrcReg->Swizzle, 1) == SWIZZLE_ZERO) << 1 |
-                         (GET_SWZ(SrcReg->Swizzle, 2) == SWIZZLE_ZERO) << 2 |
-                         (GET_SWZ(SrcReg->Swizzle, 3) == SWIZZLE_ZERO) << 3);
-
-   unsigned negative_one_mask = one_mask & negate_mask;
-   unsigned positive_one_mask = one_mask & ~negate_mask;
-   
-   struct ureg_src imm;
-   unsigned i;
-   unsigned mul_swizzle[4] = {0,0,0,0};
-   unsigned add_swizzle[4] = {0,0,0,0};
-   unsigned src_swizzle[4] = {0,0,0,0};
-   boolean need_add = FALSE;
-   boolean need_mul = FALSE;
-
-   if (dst.WriteMask == 0)
-      return;
-
-   /* Is this just a MOV?
-    */
-   if (zero_mask == 0 &&
-       one_mask == 0 &&
-       (negate_mask == 0 || negate_mask == TGSI_WRITEMASK_XYZW)) 
-   {
-      ureg_MOV( ureg, dst, translate_src( t, SrcReg ));
-      return;
-   }
-
-#define IMM_ZERO    0
-#define IMM_ONE     1
-#define IMM_NEG_ONE 2
-
-   imm = ureg_imm3f( ureg, 0, 1, -1 );
-
-   for (i = 0; i < 4; i++) {
-      unsigned bit = 1 << i;
-
-      if (dst.WriteMask & bit) {
-         if (positive_one_mask & bit) {
-            mul_swizzle[i] = IMM_ZERO;
-            add_swizzle[i] = IMM_ONE;
-            need_add = TRUE;
-         }
-         else if (negative_one_mask & bit) {
-            mul_swizzle[i] = IMM_ZERO;
-            add_swizzle[i] = IMM_NEG_ONE;
-            need_add = TRUE;
-         }
-         else if (zero_mask & bit) {
-            mul_swizzle[i] = IMM_ZERO;
-            add_swizzle[i] = IMM_ZERO;
-            need_add = TRUE;
-         }
-         else {
-            add_swizzle[i] = IMM_ZERO;
-            src_swizzle[i] = GET_SWZ(SrcReg->Swizzle, i);
-            need_mul = TRUE;
-            if (negate_mask & bit) {
-               mul_swizzle[i] = IMM_NEG_ONE;
-            }
-            else {
-               mul_swizzle[i] = IMM_ONE;
-            }
-         }
-      }
-   }
-
-   if (need_mul && need_add) {
-      ureg_MAD( ureg, 
-                dst,
-                swizzle_4v( src, src_swizzle ),
-                swizzle_4v( imm, mul_swizzle ),
-                swizzle_4v( imm, add_swizzle ) );
-   }
-   else if (need_mul) {
-      ureg_MUL( ureg, 
-                dst,
-                swizzle_4v( src, src_swizzle ),
-                swizzle_4v( imm, mul_swizzle ) );
-   }
-   else if (need_add) {
-      ureg_MOV( ureg, 
-                dst,
-                swizzle_4v( imm, add_swizzle ) );
-   }
-   else {
-      debug_assert(0);
-   }
-
-#undef IMM_ZERO
-#undef IMM_ONE
-#undef IMM_NEG_ONE
-}
-
-
-/**
- * Negate the value of DDY to match GL semantics where (0,0) is the
- * lower-left corner of the window.
- * Note that the GL_ARB_fragment_coord_conventions extension will
- * effect this someday.
- */
-static void emit_ddy( struct st_translate *t,
-                      struct ureg_dst dst,
-                      const struct prog_src_register *SrcReg )
-{
-   struct ureg_program *ureg = t->ureg;
-   struct ureg_src src = translate_src( t, SrcReg );
-   src = ureg_negate( src );
-   ureg_DDY( ureg, dst, src );
-}
-
-
-
-static unsigned
-translate_opcode( unsigned op )
-{
-   switch( op ) {
-   case OPCODE_ARL:
-      return TGSI_OPCODE_ARL;
-   case OPCODE_ABS:
-      return TGSI_OPCODE_ABS;
-   case OPCODE_ADD:
-      return TGSI_OPCODE_ADD;
-   case OPCODE_BGNLOOP:
-      return TGSI_OPCODE_BGNLOOP;
-   case OPCODE_BGNSUB:
-      return TGSI_OPCODE_BGNSUB;
-   case OPCODE_BRA:
-      return TGSI_OPCODE_BRA;
-   case OPCODE_BRK:
-      return TGSI_OPCODE_BRK;
-   case OPCODE_CAL:
-      return TGSI_OPCODE_CAL;
-   case OPCODE_CMP:
-      return TGSI_OPCODE_CMP;
-   case OPCODE_CONT:
-      return TGSI_OPCODE_CONT;
-   case OPCODE_COS:
-      return TGSI_OPCODE_COS;
-   case OPCODE_DDX:
-      return TGSI_OPCODE_DDX;
-   case OPCODE_DDY:
-      return TGSI_OPCODE_DDY;
-   case OPCODE_DP2:
-      return TGSI_OPCODE_DP2;
-   case OPCODE_DP2A:
-      return TGSI_OPCODE_DP2A;
-   case OPCODE_DP3:
-      return TGSI_OPCODE_DP3;
-   case OPCODE_DP4:
-      return TGSI_OPCODE_DP4;
-   case OPCODE_DPH:
-      return TGSI_OPCODE_DPH;
-   case OPCODE_DST:
-      return TGSI_OPCODE_DST;
-   case OPCODE_ELSE:
-      return TGSI_OPCODE_ELSE;
-   case OPCODE_EMIT_VERTEX:
-      return TGSI_OPCODE_EMIT;
-   case OPCODE_END_PRIMITIVE:
-      return TGSI_OPCODE_ENDPRIM;
-   case OPCODE_ENDIF:
-      return TGSI_OPCODE_ENDIF;
-   case OPCODE_ENDLOOP:
-      return TGSI_OPCODE_ENDLOOP;
-   case OPCODE_ENDSUB:
-      return TGSI_OPCODE_ENDSUB;
-   case OPCODE_EX2:
-      return TGSI_OPCODE_EX2;
-   case OPCODE_EXP:
-      return TGSI_OPCODE_EXP;
-   case OPCODE_FLR:
-      return TGSI_OPCODE_FLR;
-   case OPCODE_FRC:
-      return TGSI_OPCODE_FRC;
-   case OPCODE_IF:
-      return TGSI_OPCODE_IF;
-   case OPCODE_TRUNC:
-      return TGSI_OPCODE_TRUNC;
-   case OPCODE_KIL:
-      return TGSI_OPCODE_KIL;
-   case OPCODE_KIL_NV:
-      return TGSI_OPCODE_KILP;
-   case OPCODE_LG2:
-      return TGSI_OPCODE_LG2;
-   case OPCODE_LOG:
-      return TGSI_OPCODE_LOG;
-   case OPCODE_LIT:
-      return TGSI_OPCODE_LIT;
-   case OPCODE_LRP:
-      return TGSI_OPCODE_LRP;
-   case OPCODE_MAD:
-      return TGSI_OPCODE_MAD;
-   case OPCODE_MAX:
-      return TGSI_OPCODE_MAX;
-   case OPCODE_MIN:
-      return TGSI_OPCODE_MIN;
-   case OPCODE_MOV:
-      return TGSI_OPCODE_MOV;
-   case OPCODE_MUL:
-      return TGSI_OPCODE_MUL;
-   case OPCODE_NOP:
-      return TGSI_OPCODE_NOP;
-   case OPCODE_NRM3:
-      return TGSI_OPCODE_NRM;
-   case OPCODE_NRM4:
-      return TGSI_OPCODE_NRM4;
-   case OPCODE_POW:
-      return TGSI_OPCODE_POW;
-   case OPCODE_RCP:
-      return TGSI_OPCODE_RCP;
-   case OPCODE_RET:
-      return TGSI_OPCODE_RET;
-   case OPCODE_RSQ:
-      return TGSI_OPCODE_RSQ;
-   case OPCODE_SCS:
-      return TGSI_OPCODE_SCS;
-   case OPCODE_SEQ:
-      return TGSI_OPCODE_SEQ;
-   case OPCODE_SGE:
-      return TGSI_OPCODE_SGE;
-   case OPCODE_SGT:
-      return TGSI_OPCODE_SGT;
-   case OPCODE_SIN:
-      return TGSI_OPCODE_SIN;
-   case OPCODE_SLE:
-      return TGSI_OPCODE_SLE;
-   case OPCODE_SLT:
-      return TGSI_OPCODE_SLT;
-   case OPCODE_SNE:
-      return TGSI_OPCODE_SNE;
-   case OPCODE_SSG:
-      return TGSI_OPCODE_SSG;
-   case OPCODE_SUB:
-      return TGSI_OPCODE_SUB;
-   case OPCODE_TEX:
-      return TGSI_OPCODE_TEX;
-   case OPCODE_TXB:
-      return TGSI_OPCODE_TXB;
-   case OPCODE_TXD:
-      return TGSI_OPCODE_TXD;
-   case OPCODE_TXL:
-      return TGSI_OPCODE_TXL;
-   case OPCODE_TXP:
-      return TGSI_OPCODE_TXP;
-   case OPCODE_XPD:
-      return TGSI_OPCODE_XPD;
-   case OPCODE_END:
-      return TGSI_OPCODE_END;
-   default:
-      debug_assert( 0 );
-      return TGSI_OPCODE_NOP;
-   }
-}
-
-
-static void
-compile_instruction(
-   struct st_translate *t,
-   const struct prog_instruction *inst )
-{
-   struct ureg_program *ureg = t->ureg;
-   GLuint i;
-   struct ureg_dst dst[1];
-   struct ureg_src src[4];
-   unsigned num_dst;
-   unsigned num_src;
-
-   num_dst = _mesa_num_inst_dst_regs( inst->Opcode );
-   num_src = _mesa_num_inst_src_regs( inst->Opcode );
-
-   if (num_dst) 
-      dst[0] = translate_dst( t, 
-                              &inst->DstReg,
-                              inst->SaturateMode );
-
-   for (i = 0; i < num_src; i++) 
-      src[i] = translate_src( t, &inst->SrcReg[i] );
-
-   switch( inst->Opcode ) {
-   case OPCODE_SWZ:
-      emit_swz( t, dst[0], &inst->SrcReg[0] );
-      return;
-
-   case OPCODE_BGNLOOP:
-   case OPCODE_CAL:
-   case OPCODE_ELSE:
-   case OPCODE_ENDLOOP:
-   case OPCODE_IF:
-      debug_assert(num_dst == 0);
-      ureg_label_insn( ureg,
-                       translate_opcode( inst->Opcode ),
-                       src, num_src,
-                       get_label( t, inst->BranchTarget ));
-      return;
-
-   case OPCODE_TEX:
-   case OPCODE_TXB:
-   case OPCODE_TXD:
-   case OPCODE_TXL:
-   case OPCODE_TXP:
-      src[num_src++] = t->samplers[inst->TexSrcUnit];
-      ureg_tex_insn( ureg,
-                     translate_opcode( inst->Opcode ),
-                     dst, num_dst, 
-                     translate_texture_target( inst->TexSrcTarget,
-                                               inst->TexShadow ),
-                     src, num_src );
-      return;
-
-   case OPCODE_SCS:
-      dst[0] = ureg_writemask(dst[0], TGSI_WRITEMASK_XY );
-      ureg_insn( ureg, 
-                 translate_opcode( inst->Opcode ), 
-                 dst, num_dst, 
-                 src, num_src );
-      break;
-
-   case OPCODE_XPD:
-      dst[0] = ureg_writemask(dst[0], TGSI_WRITEMASK_XYZ );
-      ureg_insn( ureg, 
-                 translate_opcode( inst->Opcode ), 
-                 dst, num_dst, 
-                 src, num_src );
-      break;
-
-   case OPCODE_NOISE1:
-   case OPCODE_NOISE2:
-   case OPCODE_NOISE3:
-   case OPCODE_NOISE4:
-      /* At some point, a motivated person could add a better
-       * implementation of noise.  Currently not even the nvidia
-       * binary drivers do anything more than this.  In any case, the
-       * place to do this is in the GL state tracker, not the poor
-       * driver.
-       */
-      ureg_MOV( ureg, dst[0], ureg_imm1f(ureg, 0.5) );
-      break;
-		 
-   case OPCODE_DDY:
-      emit_ddy( t, dst[0], &inst->SrcReg[0] );
-      break;
-
-   default:
-      ureg_insn( ureg, 
-                 translate_opcode( inst->Opcode ), 
-                 dst, num_dst, 
-                 src, num_src );
-      break;
-   }
-}
-
-
-/**
- * Emit the TGSI instructions for inverting and adjusting WPOS.
- * This code is unavoidable because it also depends on whether
- * a FBO is bound (STATE_FB_WPOS_Y_TRANSFORM).
- */
-static void
-emit_wpos_adjustment( struct st_translate *t,
-                      const struct gl_program *program,
-                      boolean invert,
-                      GLfloat adjX, GLfloat adjY[2])
-{
-   struct ureg_program *ureg = t->ureg;
-
-   /* Fragment program uses fragment position input.
-    * Need to replace instances of INPUT[WPOS] with temp T
-    * where T = INPUT[WPOS] by y is inverted.
-    */
-   static const gl_state_index wposTransformState[STATE_LENGTH]
-      = { STATE_INTERNAL, STATE_FB_WPOS_Y_TRANSFORM, 0, 0, 0 };
-   
-   /* XXX: note we are modifying the incoming shader here!  Need to
-    * do this before emitting the constant decls below, or this
-    * will be missed:
-    */
-   unsigned wposTransConst = _mesa_add_state_reference(program->Parameters,
-                                                       wposTransformState);
-
-   struct ureg_src wpostrans = ureg_DECL_constant( ureg, wposTransConst );
-   struct ureg_dst wpos_temp = ureg_DECL_temporary( ureg );
-   struct ureg_src wpos_input = t->inputs[t->inputMapping[FRAG_ATTRIB_WPOS]];
-
-   /* First, apply the coordinate shift: */
-   if (adjX || adjY[0] || adjY[1]) {
-      if (adjY[0] != adjY[1]) {
-         /* Adjust the y coordinate by adjY[1] or adjY[0] respectively
-          * depending on whether inversion is actually going to be applied
-          * or not, which is determined by testing against the inversion
-          * state variable used below, which will be either +1 or -1.
-          */
-         struct ureg_dst adj_temp = ureg_DECL_temporary(ureg);
-
-         ureg_CMP(ureg, adj_temp,
-                  ureg_scalar(wpostrans, invert ? 2 : 0),
-                  ureg_imm4f(ureg, adjX, adjY[0], 0.0f, 0.0f),
-                  ureg_imm4f(ureg, adjX, adjY[1], 0.0f, 0.0f));
-         ureg_ADD(ureg, wpos_temp, wpos_input, ureg_src(adj_temp));
-      } else {
-         ureg_ADD(ureg, wpos_temp, wpos_input,
-                  ureg_imm4f(ureg, adjX, adjY[0], 0.0f, 0.0f));
-      }
-      wpos_input = ureg_src(wpos_temp);
-   } else {
-      /* MOV wpos_temp, input[wpos]
-       */
-      ureg_MOV( ureg, wpos_temp, wpos_input );
-   }
-
-   /* Now the conditional y flip: STATE_FB_WPOS_Y_TRANSFORM.xy/zw will be
-    * inversion/identity, or the other way around if we're drawing to an FBO.
-    */
-   if (invert) {
-      /* MAD wpos_temp.y, wpos_input, wpostrans.xxxx, wpostrans.yyyy
-       */
-      ureg_MAD( ureg,
-                ureg_writemask(wpos_temp, TGSI_WRITEMASK_Y ),
-                wpos_input,
-                ureg_scalar(wpostrans, 0),
-                ureg_scalar(wpostrans, 1));
-   } else {
-      /* MAD wpos_temp.y, wpos_input, wpostrans.zzzz, wpostrans.wwww
-       */
-      ureg_MAD( ureg,
-                ureg_writemask(wpos_temp, TGSI_WRITEMASK_Y ),
-                wpos_input,
-                ureg_scalar(wpostrans, 2),
-                ureg_scalar(wpostrans, 3));
-   }
-
-   /* Use wpos_temp as position input from here on:
-    */
-   t->inputs[t->inputMapping[FRAG_ATTRIB_WPOS]] = ureg_src(wpos_temp);
-}
-
-
-/**
- * Emit fragment position/ooordinate code.
- */
-static void
-emit_wpos(struct st_context *st,
-          struct st_translate *t,
-          const struct gl_program *program,
-          struct ureg_program *ureg)
-{
-   const struct gl_fragment_program *fp =
-      (const struct gl_fragment_program *) program;
-   struct pipe_screen *pscreen = st->pipe->screen;
-   GLfloat adjX = 0.0f;
-   GLfloat adjY[2] = { 0.0f, 0.0f };
-   boolean invert = FALSE;
-
-   /* Query the pixel center conventions supported by the pipe driver and set
-    * adjX, adjY to help out if it cannot handle the requested one internally.
-    *
-    * The bias of the y-coordinate depends on whether y-inversion takes place
-    * (adjY[1]) or not (adjY[0]), which is in turn dependent on whether we are
-    * drawing to an FBO (causes additional inversion), and whether the the pipe
-    * driver origin and the requested origin differ (the latter condition is
-    * stored in the 'invert' variable).
-    *
-    * For height = 100 (i = integer, h = half-integer, l = lower, u = upper):
-    *
-    * center shift only:
-    * i -> h: +0.5
-    * h -> i: -0.5
-    *
-    * inversion only:
-    * l,i -> u,i: ( 0.0 + 1.0) * -1 + 100 = 99
-    * l,h -> u,h: ( 0.5 + 0.0) * -1 + 100 = 99.5
-    * u,i -> l,i: (99.0 + 1.0) * -1 + 100 = 0
-    * u,h -> l,h: (99.5 + 0.0) * -1 + 100 = 0.5
-    *
-    * inversion and center shift:
-    * l,i -> u,h: ( 0.0 + 0.5) * -1 + 100 = 99.5
-    * l,h -> u,i: ( 0.5 + 0.5) * -1 + 100 = 99
-    * u,i -> l,h: (99.0 + 0.5) * -1 + 100 = 0.5
-    * u,h -> l,i: (99.5 + 0.5) * -1 + 100 = 0
-    */
-   if (fp->OriginUpperLeft) {
-      /* Fragment shader wants origin in upper-left */
-      if (pscreen->get_param(pscreen, PIPE_CAP_TGSI_FS_COORD_ORIGIN_UPPER_LEFT)) {
-         /* the driver supports upper-left origin */
-      }
-      else if (pscreen->get_param(pscreen, PIPE_CAP_TGSI_FS_COORD_ORIGIN_LOWER_LEFT)) {
-         /* the driver supports lower-left origin, need to invert Y */
-         ureg_property_fs_coord_origin(ureg, TGSI_FS_COORD_ORIGIN_LOWER_LEFT);
-         invert = TRUE;
-      }
-      else
-         assert(0);
-   }
-   else {
-      /* Fragment shader wants origin in lower-left */
-      if (pscreen->get_param(pscreen, PIPE_CAP_TGSI_FS_COORD_ORIGIN_LOWER_LEFT))
-         /* the driver supports lower-left origin */
-         ureg_property_fs_coord_origin(ureg, TGSI_FS_COORD_ORIGIN_LOWER_LEFT);
-      else if (pscreen->get_param(pscreen, PIPE_CAP_TGSI_FS_COORD_ORIGIN_UPPER_LEFT))
-         /* the driver supports upper-left origin, need to invert Y */
-         invert = TRUE;
-      else
-         assert(0);
-   }
-   
-   if (fp->PixelCenterInteger) {
-      /* Fragment shader wants pixel center integer */
-      if (pscreen->get_param(pscreen, PIPE_CAP_TGSI_FS_COORD_PIXEL_CENTER_INTEGER)) {
-         /* the driver supports pixel center integer */
-         adjY[1] = 1.0f;
-         ureg_property_fs_coord_pixel_center(ureg, TGSI_FS_COORD_PIXEL_CENTER_INTEGER);
-      }
-      else if (pscreen->get_param(pscreen, PIPE_CAP_TGSI_FS_COORD_PIXEL_CENTER_HALF_INTEGER)) {
-         /* the driver supports pixel center half integer, need to bias X,Y */
-         adjX = -0.5f;
-         adjY[0] = -0.5f;
-         adjY[1] = 0.5f;
-      }
-      else
-         assert(0);
-   }
-   else {
-      /* Fragment shader wants pixel center half integer */
-      if (pscreen->get_param(pscreen, PIPE_CAP_TGSI_FS_COORD_PIXEL_CENTER_HALF_INTEGER)) {
-         /* the driver supports pixel center half integer */
-      }
-      else if (pscreen->get_param(pscreen, PIPE_CAP_TGSI_FS_COORD_PIXEL_CENTER_INTEGER)) {
-         /* the driver supports pixel center integer, need to bias X,Y */
-         adjX = adjY[0] = adjY[1] = 0.5f;
-         ureg_property_fs_coord_pixel_center(ureg, TGSI_FS_COORD_PIXEL_CENTER_INTEGER);
-      }
-      else
-         assert(0);
-   }
-
-   /* we invert after adjustment so that we avoid the MOV to temporary,
-    * and reuse the adjustment ADD instead */
-   emit_wpos_adjustment(t, program, invert, adjX, adjY);
-}
-
-
-/**
- * OpenGL's fragment gl_FrontFace input is 1 for front-facing, 0 for back.
- * TGSI uses +1 for front, -1 for back.
- * This function converts the TGSI value to the GL value.  Simply clamping/
- * saturating the value to [0,1] does the job.
- */
-static void
-emit_face_var( struct st_translate *t,
-               const struct gl_program *program )
-{
-   struct ureg_program *ureg = t->ureg;
-   struct ureg_dst face_temp = ureg_DECL_temporary( ureg );
-   struct ureg_src face_input = t->inputs[t->inputMapping[FRAG_ATTRIB_FACE]];
-
-   /* MOV_SAT face_temp, input[face]
-    */
-   face_temp = ureg_saturate( face_temp );
-   ureg_MOV( ureg, face_temp, face_input );
-
-   /* Use face_temp as face input from here on:
-    */
-   t->inputs[t->inputMapping[FRAG_ATTRIB_FACE]] = ureg_src(face_temp);
-}
-
-
-static void
-emit_edgeflags( struct st_translate *t,
-                 const struct gl_program *program )
-{
-   struct ureg_program *ureg = t->ureg;
-   struct ureg_dst edge_dst = t->outputs[t->outputMapping[VERT_RESULT_EDGE]];
-   struct ureg_src edge_src = t->inputs[t->inputMapping[VERT_ATTRIB_EDGEFLAG]];
-
-   ureg_MOV( ureg, edge_dst, edge_src );
-}
-
-
-/**
- * Translate Mesa program to TGSI format.
- * \param program  the program to translate
- * \param numInputs  number of input registers used
- * \param inputMapping  maps Mesa fragment program inputs to TGSI generic
- *                      input indexes
- * \param inputSemanticName  the TGSI_SEMANTIC flag for each input
- * \param inputSemanticIndex  the semantic index (ex: which texcoord) for
- *                            each input
- * \param interpMode  the TGSI_INTERPOLATE_LINEAR/PERSP mode for each input
- * \param numOutputs  number of output registers used
- * \param outputMapping  maps Mesa fragment program outputs to TGSI
- *                       generic outputs
- * \param outputSemanticName  the TGSI_SEMANTIC flag for each output
- * \param outputSemanticIndex  the semantic index (ex: which texcoord) for
- *                             each output
- *
- * \return  PIPE_OK or PIPE_ERROR_OUT_OF_MEMORY
- */
-enum pipe_error
-st_translate_mesa_program(
-   struct gl_context *ctx,
-   uint procType,
-   struct ureg_program *ureg,
-   const struct gl_program *program,
-   GLuint numInputs,
-   const GLuint inputMapping[],
-   const ubyte inputSemanticName[],
-   const ubyte inputSemanticIndex[],
-   const GLuint interpMode[],
-   GLuint numOutputs,
-   const GLuint outputMapping[],
-   const ubyte outputSemanticName[],
-   const ubyte outputSemanticIndex[],
-   boolean passthrough_edgeflags )
-{
-   struct st_translate translate, *t;
-   unsigned i;
-   enum pipe_error ret = PIPE_OK;
-
-   assert(numInputs <= Elements(t->inputs));
-   assert(numOutputs <= Elements(t->outputs));
-
-   t = &translate;
-   memset(t, 0, sizeof *t);
-
-   t->procType = procType;
-   t->inputMapping = inputMapping;
-   t->outputMapping = outputMapping;
-   t->ureg = ureg;
-   t->pointSizeOutIndex = -1;
-   t->prevInstWrotePointSize = GL_FALSE;
-
-   /*_mesa_print_program(program);*/
-
-   /*
-    * Declare input attributes.
-    */
-   if (procType == TGSI_PROCESSOR_FRAGMENT) {
-      for (i = 0; i < numInputs; i++) {
-         if (program->InputFlags[0] & PROG_PARAM_BIT_CYL_WRAP) {
-            t->inputs[i] = ureg_DECL_fs_input_cyl(ureg,
-                                                  inputSemanticName[i],
-                                                  inputSemanticIndex[i],
-                                                  interpMode[i],
-                                                  TGSI_CYLINDRICAL_WRAP_X);
-         }
-         else {
-            t->inputs[i] = ureg_DECL_fs_input(ureg,
-                                              inputSemanticName[i],
-                                              inputSemanticIndex[i],
-                                              interpMode[i]);
-         }
-      }
-
-      if (program->InputsRead & FRAG_BIT_WPOS) {
-         /* Must do this after setting up t->inputs, and before
-          * emitting constant references, below:
-          */
-         emit_wpos(st_context(ctx), t, program, ureg);
-      }
-
-      if (program->InputsRead & FRAG_BIT_FACE) {
-         emit_face_var( t, program );
-      }
-
-      /*
-       * Declare output attributes.
-       */
-      for (i = 0; i < numOutputs; i++) {
-         switch (outputSemanticName[i]) {
-         case TGSI_SEMANTIC_POSITION:
-            t->outputs[i] = ureg_DECL_output( ureg,
-                                              TGSI_SEMANTIC_POSITION, /* Z / Depth */
-                                              outputSemanticIndex[i] );
-
-            t->outputs[i] = ureg_writemask( t->outputs[i],
-                                            TGSI_WRITEMASK_Z );
-            break;
-         case TGSI_SEMANTIC_STENCIL:
-            t->outputs[i] = ureg_DECL_output( ureg,
-                                              TGSI_SEMANTIC_STENCIL, /* Stencil */
-                                              outputSemanticIndex[i] );
-            t->outputs[i] = ureg_writemask( t->outputs[i],
-                                            TGSI_WRITEMASK_Y );
-            break;
-         case TGSI_SEMANTIC_COLOR:
-            t->outputs[i] = ureg_DECL_output( ureg,
-                                              TGSI_SEMANTIC_COLOR,
-                                              outputSemanticIndex[i] );
-            break;
-         default:
-            debug_assert(0);
-            return 0;
-         }
-      }
-   }
-   else if (procType == TGSI_PROCESSOR_GEOMETRY) {
-      for (i = 0; i < numInputs; i++) {
-         t->inputs[i] = ureg_DECL_gs_input(ureg,
-                                           i,
-                                           inputSemanticName[i],
-                                           inputSemanticIndex[i]);
-      }
-
-      for (i = 0; i < numOutputs; i++) {
-         t->outputs[i] = ureg_DECL_output( ureg,
-                                           outputSemanticName[i],
-                                           outputSemanticIndex[i] );
-      }
-   }
-   else {
-      assert(procType == TGSI_PROCESSOR_VERTEX);
-
-      for (i = 0; i < numInputs; i++) {
-         t->inputs[i] = ureg_DECL_vs_input(ureg, i);
-      }
-
-      for (i = 0; i < numOutputs; i++) {
-         t->outputs[i] = ureg_DECL_output( ureg,
-                                           outputSemanticName[i],
-                                           outputSemanticIndex[i] );
-         if ((outputSemanticName[i] == TGSI_SEMANTIC_PSIZE) && program->Id) {
-            /* Writing to the point size result register requires special
-             * handling to implement clamping.
-             */
-            static const gl_state_index pointSizeClampState[STATE_LENGTH]
-               = { STATE_INTERNAL, STATE_POINT_SIZE_IMPL_CLAMP, 0, 0, 0 };
-               /* XXX: note we are modifying the incoming shader here!  Need to
-               * do this before emitting the constant decls below, or this
-               * will be missed:
-               */
-            unsigned pointSizeClampConst =
-               _mesa_add_state_reference(program->Parameters,
-                                         pointSizeClampState);
-            struct ureg_dst psizregtemp = ureg_DECL_temporary( ureg );
-            t->pointSizeConst = ureg_DECL_constant( ureg, pointSizeClampConst );
-            t->pointSizeResult = t->outputs[i];
-            t->pointSizeOutIndex = i;
-            t->outputs[i] = psizregtemp;
-         }
-      }
-      if (passthrough_edgeflags)
-         emit_edgeflags( t, program );
-   }
-
-   /* Declare address register.
-    */
-   if (program->NumAddressRegs > 0) {
-      debug_assert( program->NumAddressRegs == 1 );
-      t->address[0] = ureg_DECL_address( ureg );
-   }
-
-   /* Declare misc input registers
-    */
-   {
-      GLbitfield sysInputs = program->SystemValuesRead;
-      unsigned numSys = 0;
-      for (i = 0; sysInputs; i++) {
-         if (sysInputs & (1 << i)) {
-            unsigned semName = mesa_sysval_to_semantic[i];
-            t->systemValues[i] = ureg_DECL_system_value(ureg, numSys, semName, 0);
-            numSys++;
-            sysInputs &= ~(1 << i);
-         }
-      }
-   }
-
-   if (program->IndirectRegisterFiles & (1 << PROGRAM_TEMPORARY)) {
-      /* If temps are accessed with indirect addressing, declare temporaries
-       * in sequential order.  Else, we declare them on demand elsewhere.
-       */
-      for (i = 0; i < program->NumTemporaries; i++) {
-         /* XXX use TGSI_FILE_TEMPORARY_ARRAY when it's supported by ureg */
-         t->temps[i] = ureg_DECL_temporary( t->ureg );
-      }
-   }
-
-   /* Emit constants and immediates.  Mesa uses a single index space
-    * for these, so we put all the translated regs in t->constants.
-    */
-   if (program->Parameters) {
-      t->constants = CALLOC( program->Parameters->NumParameters,
-                             sizeof t->constants[0] );
-      if (t->constants == NULL) {
-         ret = PIPE_ERROR_OUT_OF_MEMORY;
-         goto out;
-      }
-
-      for (i = 0; i < program->Parameters->NumParameters; i++) {
-         switch (program->Parameters->Parameters[i].Type) {
-         case PROGRAM_ENV_PARAM:
-         case PROGRAM_LOCAL_PARAM:
-         case PROGRAM_STATE_VAR:
-         case PROGRAM_NAMED_PARAM:
-         case PROGRAM_UNIFORM:
-            t->constants[i] = ureg_DECL_constant( ureg, i );
-            break;
-
-            /* Emit immediates only when there's no indirect addressing of
-             * the const buffer.
-             * FIXME: Be smarter and recognize param arrays:
-             * indirect addressing is only valid within the referenced
-             * array.
-             */
-         case PROGRAM_CONSTANT:
-            if (program->IndirectRegisterFiles & PROGRAM_ANY_CONST)
-               t->constants[i] = ureg_DECL_constant( ureg, i );
-            else
-               t->constants[i] = 
-                  ureg_DECL_immediate( ureg,
-                                       program->Parameters->ParameterValues[i],
-                                       4 );
-            break;
-         default:
-            break;
-         }
-      }
-   }
-
-   /* texture samplers */
-   for (i = 0; i < ctx->Const.MaxTextureImageUnits; i++) {
-      if (program->SamplersUsed & (1 << i)) {
-         t->samplers[i] = ureg_DECL_sampler( ureg, i );
-      }
-   }
-
-   /* Emit each instruction in turn:
-    */
-   for (i = 0; i < program->NumInstructions; i++) {
-      set_insn_start( t, ureg_get_instruction_number( ureg ));
-      compile_instruction( t, &program->Instructions[i] );
-
-      if (t->prevInstWrotePointSize && program->Id) {
-         /* The previous instruction wrote to the (fake) vertex point size
-          * result register.  Now we need to clamp that value to the min/max
-          * point size range, putting the result into the real point size
-          * register.
-          * Note that we can't do this easily at the end of program due to
-          * possible early return.
-          */
-         set_insn_start( t, ureg_get_instruction_number( ureg ));
-         ureg_MAX( t->ureg,
-                   ureg_writemask(t->outputs[t->pointSizeOutIndex], WRITEMASK_X),
-                   ureg_src(t->outputs[t->pointSizeOutIndex]),
-                   ureg_swizzle(t->pointSizeConst, 1,1,1,1));
-         ureg_MIN( t->ureg, ureg_writemask(t->pointSizeResult, WRITEMASK_X),
-                   ureg_src(t->outputs[t->pointSizeOutIndex]),
-                   ureg_swizzle(t->pointSizeConst, 2,2,2,2));
-      }
-      t->prevInstWrotePointSize = GL_FALSE;
-   }
-
-   /* Fix up all emitted labels:
-    */
-   for (i = 0; i < t->labels_count; i++) {
-      ureg_fixup_label( ureg,
-                        t->labels[i].token,
-                        t->insn[t->labels[i].branch_target] );
-   }
-
-out:
-   FREE(t->insn);
-   FREE(t->labels);
-   FREE(t->constants);
-
-   if (t->error) {
-      debug_printf("%s: translate error flag set\n", __FUNCTION__);
-   }
-
-   return ret;
-}
-
-
-/**
- * Tokens cannot be free with free otherwise the builtin gallium
- * malloc debugging will get confused.
- */
-void
-st_free_tokens(const struct tgsi_token *tokens)
-{
-   FREE((void *)tokens);
-}
-=======
-/**************************************************************************
- * 
- * Copyright 2007-2008 Tungsten Graphics, Inc., Cedar Park, Texas.
- * All Rights Reserved.
- * 
- * Permission is hereby granted, free of charge, to any person obtaining a
- * copy of this software and associated documentation files (the
- * "Software"), to deal in the Software without restriction, including
- * without limitation the rights to use, copy, modify, merge, publish,
- * distribute, sub license, and/or sell copies of the Software, and to
- * permit persons to whom the Software is furnished to do so, subject to
- * the following conditions:
- * 
- * The above copyright notice and this permission notice (including the
- * next paragraph) shall be included in all copies or substantial portions
- * of the Software.
- * 
- * THE SOFTWARE IS PROVIDED "AS IS", WITHOUT WARRANTY OF ANY KIND, EXPRESS
- * OR IMPLIED, INCLUDING BUT NOT LIMITED TO THE WARRANTIES OF
- * MERCHANTABILITY, FITNESS FOR A PARTICULAR PURPOSE AND NON-INFRINGEMENT.
- * IN NO EVENT SHALL TUNGSTEN GRAPHICS AND/OR ITS SUPPLIERS BE LIABLE FOR
- * ANY CLAIM, DAMAGES OR OTHER LIABILITY, WHETHER IN AN ACTION OF CONTRACT,
- * TORT OR OTHERWISE, ARISING FROM, OUT OF OR IN CONNECTION WITH THE
- * SOFTWARE OR THE USE OR OTHER DEALINGS IN THE SOFTWARE.
- * 
- **************************************************************************/
-
-/*
- * \author
- * Michal Krol,
- * Keith Whitwell
- */
-
-#include "pipe/p_compiler.h"
-#include "pipe/p_context.h"
-#include "pipe/p_screen.h"
-#include "pipe/p_shader_tokens.h"
-#include "pipe/p_state.h"
-#include "tgsi/tgsi_ureg.h"
-#include "st_mesa_to_tgsi.h"
-#include "st_context.h"
-#include "program/prog_instruction.h"
-#include "program/prog_parameter.h"
-#include "util/u_debug.h"
-#include "util/u_math.h"
-#include "util/u_memory.h"
-
-
-#define PROGRAM_ANY_CONST ((1 << PROGRAM_LOCAL_PARAM) |  \
-                           (1 << PROGRAM_ENV_PARAM) |    \
-                           (1 << PROGRAM_STATE_VAR) |    \
-                           (1 << PROGRAM_NAMED_PARAM) |  \
-                           (1 << PROGRAM_CONSTANT) |     \
-                           (1 << PROGRAM_UNIFORM))
-
-
-struct label {
-   unsigned branch_target;
-   unsigned token;
-};
-
-
-/**
- * Intermediate state used during shader translation.
- */
-struct st_translate {
-   struct ureg_program *ureg;
-
-   struct ureg_dst temps[MAX_PROGRAM_TEMPS];
-   struct ureg_src *constants;
-   struct ureg_dst outputs[PIPE_MAX_SHADER_OUTPUTS];
-   struct ureg_src inputs[PIPE_MAX_SHADER_INPUTS];
-   struct ureg_dst address[1];
-   struct ureg_src samplers[PIPE_MAX_SAMPLERS];
-   struct ureg_src systemValues[SYSTEM_VALUE_MAX];
-
-   /* Extra info for handling point size clamping in vertex shader */
-   struct ureg_dst pointSizeResult; /**< Actual point size output register */
-   struct ureg_src pointSizeConst;  /**< Point size range constant register */
-   GLint pointSizeOutIndex;         /**< Temp point size output register */
-   GLboolean prevInstWrotePointSize;
-
-   const GLuint *inputMapping;
-   const GLuint *outputMapping;
-
-   /* For every instruction that contains a label (eg CALL), keep
-    * details so that we can go back afterwards and emit the correct
-    * tgsi instruction number for each label.
-    */
-   struct label *labels;
-   unsigned labels_size;
-   unsigned labels_count;
-
-   /* Keep a record of the tgsi instruction number that each mesa
-    * instruction starts at, will be used to fix up labels after
-    * translation.
-    */
-   unsigned *insn;
-   unsigned insn_size;
-   unsigned insn_count;
-
-   unsigned procType;  /**< TGSI_PROCESSOR_VERTEX/FRAGMENT */
-
-   boolean error;
-};
-
-
-/** Map Mesa's SYSTEM_VALUE_x to TGSI_SEMANTIC_x */
-static unsigned mesa_sysval_to_semantic[SYSTEM_VALUE_MAX] = {
-   TGSI_SEMANTIC_FACE,
-   TGSI_SEMANTIC_INSTANCEID
-};
-
-
-/**
- * Make note of a branch to a label in the TGSI code.
- * After we've emitted all instructions, we'll go over the list
- * of labels built here and patch the TGSI code with the actual
- * location of each label.
- */
-static unsigned *get_label( struct st_translate *t,
-                            unsigned branch_target )
-{
-   unsigned i;
-
-   if (t->labels_count + 1 >= t->labels_size) {
-      unsigned old_size = t->labels_size;
-      t->labels_size = 1 << (util_logbase2(t->labels_size) + 1);
-      t->labels = REALLOC( t->labels, 
-                           old_size * sizeof t->labels[0], 
-                           t->labels_size * sizeof t->labels[0] );
-      if (t->labels == NULL) {
-         static unsigned dummy;
-         t->error = TRUE;
-         return &dummy;
-      }
-   }
-
-   i = t->labels_count++;
-   t->labels[i].branch_target = branch_target;
-   return &t->labels[i].token;
-}
-
-
-/**
- * Called prior to emitting the TGSI code for each Mesa instruction.
- * Allocate additional space for instructions if needed.
- * Update the insn[] array so the next Mesa instruction points to
- * the next TGSI instruction.
- */
-static void set_insn_start( struct st_translate *t,
-                            unsigned start )
-{
-   if (t->insn_count + 1 >= t->insn_size) {
-      unsigned old_size = t->insn_size;
-      t->insn_size = 1 << (util_logbase2(t->insn_size) + 1);
-      t->insn = REALLOC( t->insn, 
-                         old_size * sizeof t->insn[0], 
-                         t->insn_size * sizeof t->insn[0] );
-      if (t->insn == NULL) {
-         t->error = TRUE;
-         return;
-      }
-   }
-
-   t->insn[t->insn_count++] = start;
-}
-
-
-/**
- * Map a Mesa dst register to a TGSI ureg_dst register.
- */
-static struct ureg_dst
-dst_register( struct st_translate *t,
-              gl_register_file file,
-              GLuint index )
-{
-   switch( file ) {
-   case PROGRAM_UNDEFINED:
-      return ureg_dst_undef();
-
-   case PROGRAM_TEMPORARY:
-      if (ureg_dst_is_undef(t->temps[index]))
-         t->temps[index] = ureg_DECL_temporary( t->ureg );
-
-      return t->temps[index];
-
-   case PROGRAM_OUTPUT:
-      if (t->procType == TGSI_PROCESSOR_VERTEX && index == VERT_RESULT_PSIZ)
-         t->prevInstWrotePointSize = GL_TRUE;
-
-      if (t->procType == TGSI_PROCESSOR_VERTEX)
-         assert(index < VERT_RESULT_MAX);
-      else if (t->procType == TGSI_PROCESSOR_FRAGMENT)
-         assert(index < FRAG_RESULT_MAX);
-      else
-         assert(index < GEOM_RESULT_MAX);
-
-      assert(t->outputMapping[index] < Elements(t->outputs));
-
-      return t->outputs[t->outputMapping[index]];
-
-   case PROGRAM_ADDRESS:
-      return t->address[index];
-
-   default:
-      debug_assert( 0 );
-      return ureg_dst_undef();
-   }
-}
-
-
-/**
- * Map a Mesa src register to a TGSI ureg_src register.
- */
-static struct ureg_src
-src_register( struct st_translate *t,
-              gl_register_file file,
-              GLint index )
-{
-   switch( file ) {
-   case PROGRAM_UNDEFINED:
-      return ureg_src_undef();
-
-   case PROGRAM_TEMPORARY:
-      assert(index >= 0);
-      assert(index < Elements(t->temps));
-      if (ureg_dst_is_undef(t->temps[index]))
-         t->temps[index] = ureg_DECL_temporary( t->ureg );
-      return ureg_src(t->temps[index]);
-
-   case PROGRAM_NAMED_PARAM:
-   case PROGRAM_ENV_PARAM:
-   case PROGRAM_LOCAL_PARAM:
-   case PROGRAM_UNIFORM:
-      assert(index >= 0);
-      return t->constants[index];
-   case PROGRAM_STATE_VAR:
-   case PROGRAM_CONSTANT:       /* ie, immediate */
-      if (index < 0)
-         return ureg_DECL_constant( t->ureg, 0 );
-      else
-         return t->constants[index];
-
-   case PROGRAM_INPUT:
-      assert(t->inputMapping[index] < Elements(t->inputs));
-      return t->inputs[t->inputMapping[index]];
-
-   case PROGRAM_OUTPUT:
-      assert(t->outputMapping[index] < Elements(t->outputs));
-      return ureg_src(t->outputs[t->outputMapping[index]]); /* not needed? */
-
-   case PROGRAM_ADDRESS:
-      return ureg_src(t->address[index]);
-
-   case PROGRAM_SYSTEM_VALUE:
-      assert(index < Elements(t->systemValues));
-      return t->systemValues[index];
-
-   default:
-      debug_assert( 0 );
-      return ureg_src_undef();
-   }
-}
-
-
-/**
- * Map mesa texture target to TGSI texture target.
- */
-unsigned
-translate_texture_target( GLuint textarget,
-                          GLboolean shadow )
-{
-   if (shadow) {
-      switch( textarget ) {
-      case TEXTURE_1D_INDEX:   return TGSI_TEXTURE_SHADOW1D;
-      case TEXTURE_2D_INDEX:   return TGSI_TEXTURE_SHADOW2D;
-      case TEXTURE_RECT_INDEX: return TGSI_TEXTURE_SHADOWRECT;
-      default: break;
-      }
-   }
-
-   switch( textarget ) {
-   case TEXTURE_1D_INDEX:   return TGSI_TEXTURE_1D;
-   case TEXTURE_2D_INDEX:   return TGSI_TEXTURE_2D;
-   case TEXTURE_3D_INDEX:   return TGSI_TEXTURE_3D;
-   case TEXTURE_CUBE_INDEX: return TGSI_TEXTURE_CUBE;
-   case TEXTURE_RECT_INDEX: return TGSI_TEXTURE_RECT;
-   case TEXTURE_1D_ARRAY_INDEX:   return TGSI_TEXTURE_1D_ARRAY;
-   case TEXTURE_2D_ARRAY_INDEX:   return TGSI_TEXTURE_2D_ARRAY;
-   default:
-      debug_assert( 0 );
-      return TGSI_TEXTURE_1D;
-   }
-}
-
-
-/**
- * Create a TGSI ureg_dst register from a Mesa dest register.
- */
-static struct ureg_dst
-translate_dst( struct st_translate *t,
-               const struct prog_dst_register *DstReg,
-               boolean saturate )
-{
-   struct ureg_dst dst = dst_register( t, 
-                                       DstReg->File,
-                                       DstReg->Index );
-
-   dst = ureg_writemask( dst, 
-                         DstReg->WriteMask );
-   
-   if (saturate)
-      dst = ureg_saturate( dst );
-
-   if (DstReg->RelAddr)
-      dst = ureg_dst_indirect( dst, ureg_src(t->address[0]) );
-
-   return dst;
-}
-
-
-/**
- * Create a TGSI ureg_src register from a Mesa src register.
- */
-static struct ureg_src
-translate_src( struct st_translate *t,
-               const struct prog_src_register *SrcReg )
-{
-   struct ureg_src src = src_register( t, SrcReg->File, SrcReg->Index );
-
-   if (t->procType == TGSI_PROCESSOR_GEOMETRY && SrcReg->HasIndex2) {
-      src = src_register( t, SrcReg->File, SrcReg->Index2 );
-      if (SrcReg->RelAddr2)
-         src = ureg_src_dimension_indirect( src, ureg_src(t->address[0]),
-                                            SrcReg->Index);
-      else
-         src = ureg_src_dimension( src, SrcReg->Index);
-   }
-
-   src = ureg_swizzle( src,
-                       GET_SWZ( SrcReg->Swizzle, 0 ) & 0x3,
-                       GET_SWZ( SrcReg->Swizzle, 1 ) & 0x3,
-                       GET_SWZ( SrcReg->Swizzle, 2 ) & 0x3,
-                       GET_SWZ( SrcReg->Swizzle, 3 ) & 0x3);
-
-   if (SrcReg->Negate == NEGATE_XYZW)
-      src = ureg_negate(src);
-
-   if (SrcReg->Abs) 
-      src = ureg_abs(src);
-
-   if (SrcReg->RelAddr) {
-      src = ureg_src_indirect( src, ureg_src(t->address[0]));
-      if (SrcReg->File != PROGRAM_INPUT &&
-          SrcReg->File != PROGRAM_OUTPUT) {
-         /* If SrcReg->Index was negative, it was set to zero in
-          * src_register().  Reassign it now.  But don't do this
-          * for input/output regs since they get remapped while
-          * const buffers don't.
-          */
-         src.Index = SrcReg->Index;
-      }
-   }
-
-   return src;
-}
-
-
-static struct ureg_src swizzle_4v( struct ureg_src src,
-                                   const unsigned *swz )
-{
-   return ureg_swizzle( src, swz[0], swz[1], swz[2], swz[3] );
-}
-
-
-/**
- * Translate a SWZ instruction into a MOV, MUL or MAD instruction.  EG:
- *
- *   SWZ dst, src.x-y10 
- * 
- * becomes:
- *
- *   MAD dst {1,-1,0,0}, src.xyxx, {0,0,1,0}
- */
-static void emit_swz( struct st_translate *t,
-                      struct ureg_dst dst,
-                      const struct prog_src_register *SrcReg )
-{
-   struct ureg_program *ureg = t->ureg;
-   struct ureg_src src = src_register( t, SrcReg->File, SrcReg->Index );
-
-   unsigned negate_mask =  SrcReg->Negate;
-
-   unsigned one_mask = ((GET_SWZ(SrcReg->Swizzle, 0) == SWIZZLE_ONE) << 0 |
-                        (GET_SWZ(SrcReg->Swizzle, 1) == SWIZZLE_ONE) << 1 |
-                        (GET_SWZ(SrcReg->Swizzle, 2) == SWIZZLE_ONE) << 2 |
-                        (GET_SWZ(SrcReg->Swizzle, 3) == SWIZZLE_ONE) << 3);
-
-   unsigned zero_mask = ((GET_SWZ(SrcReg->Swizzle, 0) == SWIZZLE_ZERO) << 0 |
-                         (GET_SWZ(SrcReg->Swizzle, 1) == SWIZZLE_ZERO) << 1 |
-                         (GET_SWZ(SrcReg->Swizzle, 2) == SWIZZLE_ZERO) << 2 |
-                         (GET_SWZ(SrcReg->Swizzle, 3) == SWIZZLE_ZERO) << 3);
-
-   unsigned negative_one_mask = one_mask & negate_mask;
-   unsigned positive_one_mask = one_mask & ~negate_mask;
-   
-   struct ureg_src imm;
-   unsigned i;
-   unsigned mul_swizzle[4] = {0,0,0,0};
-   unsigned add_swizzle[4] = {0,0,0,0};
-   unsigned src_swizzle[4] = {0,0,0,0};
-   boolean need_add = FALSE;
-   boolean need_mul = FALSE;
-
-   if (dst.WriteMask == 0)
-      return;
-
-   /* Is this just a MOV?
-    */
-   if (zero_mask == 0 &&
-       one_mask == 0 &&
-       (negate_mask == 0 || negate_mask == TGSI_WRITEMASK_XYZW)) 
-   {
-      ureg_MOV( ureg, dst, translate_src( t, SrcReg ));
-      return;
-   }
-
-#define IMM_ZERO    0
-#define IMM_ONE     1
-#define IMM_NEG_ONE 2
-
-   imm = ureg_imm3f( ureg, 0, 1, -1 );
-
-   for (i = 0; i < 4; i++) {
-      unsigned bit = 1 << i;
-
-      if (dst.WriteMask & bit) {
-         if (positive_one_mask & bit) {
-            mul_swizzle[i] = IMM_ZERO;
-            add_swizzle[i] = IMM_ONE;
-            need_add = TRUE;
-         }
-         else if (negative_one_mask & bit) {
-            mul_swizzle[i] = IMM_ZERO;
-            add_swizzle[i] = IMM_NEG_ONE;
-            need_add = TRUE;
-         }
-         else if (zero_mask & bit) {
-            mul_swizzle[i] = IMM_ZERO;
-            add_swizzle[i] = IMM_ZERO;
-            need_add = TRUE;
-         }
-         else {
-            add_swizzle[i] = IMM_ZERO;
-            src_swizzle[i] = GET_SWZ(SrcReg->Swizzle, i);
-            need_mul = TRUE;
-            if (negate_mask & bit) {
-               mul_swizzle[i] = IMM_NEG_ONE;
-            }
-            else {
-               mul_swizzle[i] = IMM_ONE;
-            }
-         }
-      }
-   }
-
-   if (need_mul && need_add) {
-      ureg_MAD( ureg, 
-                dst,
-                swizzle_4v( src, src_swizzle ),
-                swizzle_4v( imm, mul_swizzle ),
-                swizzle_4v( imm, add_swizzle ) );
-   }
-   else if (need_mul) {
-      ureg_MUL( ureg, 
-                dst,
-                swizzle_4v( src, src_swizzle ),
-                swizzle_4v( imm, mul_swizzle ) );
-   }
-   else if (need_add) {
-      ureg_MOV( ureg, 
-                dst,
-                swizzle_4v( imm, add_swizzle ) );
-   }
-   else {
-      debug_assert(0);
-   }
-
-#undef IMM_ZERO
-#undef IMM_ONE
-#undef IMM_NEG_ONE
-}
-
-
-/**
- * Negate the value of DDY to match GL semantics where (0,0) is the
- * lower-left corner of the window.
- * Note that the GL_ARB_fragment_coord_conventions extension will
- * effect this someday.
- */
-static void emit_ddy( struct st_translate *t,
-                      struct ureg_dst dst,
-                      const struct prog_src_register *SrcReg )
-{
-   struct ureg_program *ureg = t->ureg;
-   struct ureg_src src = translate_src( t, SrcReg );
-   src = ureg_negate( src );
-   ureg_DDY( ureg, dst, src );
-}
-
-
-
-unsigned
-translate_opcode( unsigned op )
-{
-   switch( op ) {
-   case OPCODE_ARL:
-      return TGSI_OPCODE_ARL;
-   case OPCODE_ABS:
-      return TGSI_OPCODE_ABS;
-   case OPCODE_ADD:
-      return TGSI_OPCODE_ADD;
-   case OPCODE_BGNLOOP:
-      return TGSI_OPCODE_BGNLOOP;
-   case OPCODE_BGNSUB:
-      return TGSI_OPCODE_BGNSUB;
-   case OPCODE_BRA:
-      return TGSI_OPCODE_BRA;
-   case OPCODE_BRK:
-      return TGSI_OPCODE_BRK;
-   case OPCODE_CAL:
-      return TGSI_OPCODE_CAL;
-   case OPCODE_CMP:
-      return TGSI_OPCODE_CMP;
-   case OPCODE_CONT:
-      return TGSI_OPCODE_CONT;
-   case OPCODE_COS:
-      return TGSI_OPCODE_COS;
-   case OPCODE_DDX:
-      return TGSI_OPCODE_DDX;
-   case OPCODE_DDY:
-      return TGSI_OPCODE_DDY;
-   case OPCODE_DP2:
-      return TGSI_OPCODE_DP2;
-   case OPCODE_DP2A:
-      return TGSI_OPCODE_DP2A;
-   case OPCODE_DP3:
-      return TGSI_OPCODE_DP3;
-   case OPCODE_DP4:
-      return TGSI_OPCODE_DP4;
-   case OPCODE_DPH:
-      return TGSI_OPCODE_DPH;
-   case OPCODE_DST:
-      return TGSI_OPCODE_DST;
-   case OPCODE_ELSE:
-      return TGSI_OPCODE_ELSE;
-   case OPCODE_EMIT_VERTEX:
-      return TGSI_OPCODE_EMIT;
-   case OPCODE_END_PRIMITIVE:
-      return TGSI_OPCODE_ENDPRIM;
-   case OPCODE_ENDIF:
-      return TGSI_OPCODE_ENDIF;
-   case OPCODE_ENDLOOP:
-      return TGSI_OPCODE_ENDLOOP;
-   case OPCODE_ENDSUB:
-      return TGSI_OPCODE_ENDSUB;
-   case OPCODE_EX2:
-      return TGSI_OPCODE_EX2;
-   case OPCODE_EXP:
-      return TGSI_OPCODE_EXP;
-   case OPCODE_FLR:
-      return TGSI_OPCODE_FLR;
-   case OPCODE_FRC:
-      return TGSI_OPCODE_FRC;
-   case OPCODE_IF:
-      return TGSI_OPCODE_IF;
-   case OPCODE_TRUNC:
-      return TGSI_OPCODE_TRUNC;
-   case OPCODE_KIL:
-      return TGSI_OPCODE_KIL;
-   case OPCODE_KIL_NV:
-      return TGSI_OPCODE_KILP;
-   case OPCODE_LG2:
-      return TGSI_OPCODE_LG2;
-   case OPCODE_LOG:
-      return TGSI_OPCODE_LOG;
-   case OPCODE_LIT:
-      return TGSI_OPCODE_LIT;
-   case OPCODE_LRP:
-      return TGSI_OPCODE_LRP;
-   case OPCODE_MAD:
-      return TGSI_OPCODE_MAD;
-   case OPCODE_MAX:
-      return TGSI_OPCODE_MAX;
-   case OPCODE_MIN:
-      return TGSI_OPCODE_MIN;
-   case OPCODE_MOV:
-      return TGSI_OPCODE_MOV;
-   case OPCODE_MUL:
-      return TGSI_OPCODE_MUL;
-   case OPCODE_NOP:
-      return TGSI_OPCODE_NOP;
-   case OPCODE_NRM3:
-      return TGSI_OPCODE_NRM;
-   case OPCODE_NRM4:
-      return TGSI_OPCODE_NRM4;
-   case OPCODE_POW:
-      return TGSI_OPCODE_POW;
-   case OPCODE_RCP:
-      return TGSI_OPCODE_RCP;
-   case OPCODE_RET:
-      return TGSI_OPCODE_RET;
-   case OPCODE_RSQ:
-      return TGSI_OPCODE_RSQ;
-   case OPCODE_SCS:
-      return TGSI_OPCODE_SCS;
-   case OPCODE_SEQ:
-      return TGSI_OPCODE_SEQ;
-   case OPCODE_SGE:
-      return TGSI_OPCODE_SGE;
-   case OPCODE_SGT:
-      return TGSI_OPCODE_SGT;
-   case OPCODE_SIN:
-      return TGSI_OPCODE_SIN;
-   case OPCODE_SLE:
-      return TGSI_OPCODE_SLE;
-   case OPCODE_SLT:
-      return TGSI_OPCODE_SLT;
-   case OPCODE_SNE:
-      return TGSI_OPCODE_SNE;
-   case OPCODE_SSG:
-      return TGSI_OPCODE_SSG;
-   case OPCODE_SUB:
-      return TGSI_OPCODE_SUB;
-   case OPCODE_TEX:
-      return TGSI_OPCODE_TEX;
-   case OPCODE_TXB:
-      return TGSI_OPCODE_TXB;
-   case OPCODE_TXD:
-      return TGSI_OPCODE_TXD;
-   case OPCODE_TXL:
-      return TGSI_OPCODE_TXL;
-   case OPCODE_TXP:
-      return TGSI_OPCODE_TXP;
-   case OPCODE_XPD:
-      return TGSI_OPCODE_XPD;
-   case OPCODE_END:
-      return TGSI_OPCODE_END;
-   default:
-      debug_assert( 0 );
-      return TGSI_OPCODE_NOP;
-   }
-}
-
-
-static void
-compile_instruction(
-   struct st_translate *t,
-   const struct prog_instruction *inst )
-{
-   struct ureg_program *ureg = t->ureg;
-   GLuint i;
-   struct ureg_dst dst[1];
-   struct ureg_src src[4];
-   unsigned num_dst;
-   unsigned num_src;
-
-   num_dst = _mesa_num_inst_dst_regs( inst->Opcode );
-   num_src = _mesa_num_inst_src_regs( inst->Opcode );
-
-   if (num_dst) 
-      dst[0] = translate_dst( t, 
-                              &inst->DstReg,
-                              inst->SaturateMode );
-
-   for (i = 0; i < num_src; i++) 
-      src[i] = translate_src( t, &inst->SrcReg[i] );
-
-   switch( inst->Opcode ) {
-   case OPCODE_SWZ:
-      emit_swz( t, dst[0], &inst->SrcReg[0] );
-      return;
-
-   case OPCODE_BGNLOOP:
-   case OPCODE_CAL:
-   case OPCODE_ELSE:
-   case OPCODE_ENDLOOP:
-   case OPCODE_IF:
-      debug_assert(num_dst == 0);
-      ureg_label_insn( ureg,
-                       translate_opcode( inst->Opcode ),
-                       src, num_src,
-                       get_label( t, inst->BranchTarget ));
-      return;
-
-   case OPCODE_TEX:
-   case OPCODE_TXB:
-   case OPCODE_TXD:
-   case OPCODE_TXL:
-   case OPCODE_TXP:
-      src[num_src++] = t->samplers[inst->TexSrcUnit];
-      ureg_tex_insn( ureg,
-                     translate_opcode( inst->Opcode ),
-                     dst, num_dst, 
-                     translate_texture_target( inst->TexSrcTarget,
-                                               inst->TexShadow ),
-                     src, num_src );
-      return;
-
-   case OPCODE_SCS:
-      dst[0] = ureg_writemask(dst[0], TGSI_WRITEMASK_XY );
-      ureg_insn( ureg, 
-                 translate_opcode( inst->Opcode ), 
-                 dst, num_dst, 
-                 src, num_src );
-      break;
-
-   case OPCODE_XPD:
-      dst[0] = ureg_writemask(dst[0], TGSI_WRITEMASK_XYZ );
-      ureg_insn( ureg, 
-                 translate_opcode( inst->Opcode ), 
-                 dst, num_dst, 
-                 src, num_src );
-      break;
-
-   case OPCODE_NOISE1:
-   case OPCODE_NOISE2:
-   case OPCODE_NOISE3:
-   case OPCODE_NOISE4:
-      /* At some point, a motivated person could add a better
-       * implementation of noise.  Currently not even the nvidia
-       * binary drivers do anything more than this.  In any case, the
-       * place to do this is in the GL state tracker, not the poor
-       * driver.
-       */
-      ureg_MOV( ureg, dst[0], ureg_imm1f(ureg, 0.5) );
-      break;
-		 
-   case OPCODE_DDY:
-      emit_ddy( t, dst[0], &inst->SrcReg[0] );
-      break;
-
-   default:
-      ureg_insn( ureg, 
-                 translate_opcode( inst->Opcode ), 
-                 dst, num_dst, 
-                 src, num_src );
-      break;
-   }
-}
-
-
-/**
- * Emit the TGSI instructions for inverting and adjusting WPOS.
- * This code is unavoidable because it also depends on whether
- * a FBO is bound (STATE_FB_WPOS_Y_TRANSFORM).
- */
-static void
-emit_wpos_adjustment( struct st_translate *t,
-                      const struct gl_program *program,
-                      boolean invert,
-                      GLfloat adjX, GLfloat adjY[2])
-{
-   struct ureg_program *ureg = t->ureg;
-
-   /* Fragment program uses fragment position input.
-    * Need to replace instances of INPUT[WPOS] with temp T
-    * where T = INPUT[WPOS] by y is inverted.
-    */
-   static const gl_state_index wposTransformState[STATE_LENGTH]
-      = { STATE_INTERNAL, STATE_FB_WPOS_Y_TRANSFORM, 0, 0, 0 };
-   
-   /* XXX: note we are modifying the incoming shader here!  Need to
-    * do this before emitting the constant decls below, or this
-    * will be missed:
-    */
-   unsigned wposTransConst = _mesa_add_state_reference(program->Parameters,
-                                                       wposTransformState);
-
-   struct ureg_src wpostrans = ureg_DECL_constant( ureg, wposTransConst );
-   struct ureg_dst wpos_temp = ureg_DECL_temporary( ureg );
-   struct ureg_src wpos_input = t->inputs[t->inputMapping[FRAG_ATTRIB_WPOS]];
-
-   /* First, apply the coordinate shift: */
-   if (adjX || adjY[0] || adjY[1]) {
-      if (adjY[0] != adjY[1]) {
-         /* Adjust the y coordinate by adjY[1] or adjY[0] respectively
-          * depending on whether inversion is actually going to be applied
-          * or not, which is determined by testing against the inversion
-          * state variable used below, which will be either +1 or -1.
-          */
-         struct ureg_dst adj_temp = ureg_DECL_temporary(ureg);
-
-         ureg_CMP(ureg, adj_temp,
-                  ureg_scalar(wpostrans, invert ? 2 : 0),
-                  ureg_imm4f(ureg, adjX, adjY[0], 0.0f, 0.0f),
-                  ureg_imm4f(ureg, adjX, adjY[1], 0.0f, 0.0f));
-         ureg_ADD(ureg, wpos_temp, wpos_input, ureg_src(adj_temp));
-      } else {
-         ureg_ADD(ureg, wpos_temp, wpos_input,
-                  ureg_imm4f(ureg, adjX, adjY[0], 0.0f, 0.0f));
-      }
-      wpos_input = ureg_src(wpos_temp);
-   } else {
-      /* MOV wpos_temp, input[wpos]
-       */
-      ureg_MOV( ureg, wpos_temp, wpos_input );
-   }
-
-   /* Now the conditional y flip: STATE_FB_WPOS_Y_TRANSFORM.xy/zw will be
-    * inversion/identity, or the other way around if we're drawing to an FBO.
-    */
-   if (invert) {
-      /* MAD wpos_temp.y, wpos_input, wpostrans.xxxx, wpostrans.yyyy
-       */
-      ureg_MAD( ureg,
-                ureg_writemask(wpos_temp, TGSI_WRITEMASK_Y ),
-                wpos_input,
-                ureg_scalar(wpostrans, 0),
-                ureg_scalar(wpostrans, 1));
-   } else {
-      /* MAD wpos_temp.y, wpos_input, wpostrans.zzzz, wpostrans.wwww
-       */
-      ureg_MAD( ureg,
-                ureg_writemask(wpos_temp, TGSI_WRITEMASK_Y ),
-                wpos_input,
-                ureg_scalar(wpostrans, 2),
-                ureg_scalar(wpostrans, 3));
-   }
-
-   /* Use wpos_temp as position input from here on:
-    */
-   t->inputs[t->inputMapping[FRAG_ATTRIB_WPOS]] = ureg_src(wpos_temp);
-}
-
-
-/**
- * Emit fragment position/ooordinate code.
- */
-static void
-emit_wpos(struct st_context *st,
-          struct st_translate *t,
-          const struct gl_program *program,
-          struct ureg_program *ureg)
-{
-   const struct gl_fragment_program *fp =
-      (const struct gl_fragment_program *) program;
-   struct pipe_screen *pscreen = st->pipe->screen;
-   GLfloat adjX = 0.0f;
-   GLfloat adjY[2] = { 0.0f, 0.0f };
-   boolean invert = FALSE;
-
-   /* Query the pixel center conventions supported by the pipe driver and set
-    * adjX, adjY to help out if it cannot handle the requested one internally.
-    *
-    * The bias of the y-coordinate depends on whether y-inversion takes place
-    * (adjY[1]) or not (adjY[0]), which is in turn dependent on whether we are
-    * drawing to an FBO (causes additional inversion), and whether the the pipe
-    * driver origin and the requested origin differ (the latter condition is
-    * stored in the 'invert' variable).
-    *
-    * For height = 100 (i = integer, h = half-integer, l = lower, u = upper):
-    *
-    * center shift only:
-    * i -> h: +0.5
-    * h -> i: -0.5
-    *
-    * inversion only:
-    * l,i -> u,i: ( 0.0 + 1.0) * -1 + 100 = 99
-    * l,h -> u,h: ( 0.5 + 0.0) * -1 + 100 = 99.5
-    * u,i -> l,i: (99.0 + 1.0) * -1 + 100 = 0
-    * u,h -> l,h: (99.5 + 0.0) * -1 + 100 = 0.5
-    *
-    * inversion and center shift:
-    * l,i -> u,h: ( 0.0 + 0.5) * -1 + 100 = 99.5
-    * l,h -> u,i: ( 0.5 + 0.5) * -1 + 100 = 99
-    * u,i -> l,h: (99.0 + 0.5) * -1 + 100 = 0.5
-    * u,h -> l,i: (99.5 + 0.5) * -1 + 100 = 0
-    */
-   if (fp->OriginUpperLeft) {
-      /* Fragment shader wants origin in upper-left */
-      if (pscreen->get_param(pscreen, PIPE_CAP_TGSI_FS_COORD_ORIGIN_UPPER_LEFT)) {
-         /* the driver supports upper-left origin */
-      }
-      else if (pscreen->get_param(pscreen, PIPE_CAP_TGSI_FS_COORD_ORIGIN_LOWER_LEFT)) {
-         /* the driver supports lower-left origin, need to invert Y */
-         ureg_property_fs_coord_origin(ureg, TGSI_FS_COORD_ORIGIN_LOWER_LEFT);
-         invert = TRUE;
-      }
-      else
-         assert(0);
-   }
-   else {
-      /* Fragment shader wants origin in lower-left */
-      if (pscreen->get_param(pscreen, PIPE_CAP_TGSI_FS_COORD_ORIGIN_LOWER_LEFT))
-         /* the driver supports lower-left origin */
-         ureg_property_fs_coord_origin(ureg, TGSI_FS_COORD_ORIGIN_LOWER_LEFT);
-      else if (pscreen->get_param(pscreen, PIPE_CAP_TGSI_FS_COORD_ORIGIN_UPPER_LEFT))
-         /* the driver supports upper-left origin, need to invert Y */
-         invert = TRUE;
-      else
-         assert(0);
-   }
-   
-   if (fp->PixelCenterInteger) {
-      /* Fragment shader wants pixel center integer */
-      if (pscreen->get_param(pscreen, PIPE_CAP_TGSI_FS_COORD_PIXEL_CENTER_INTEGER)) {
-         /* the driver supports pixel center integer */
-         adjY[1] = 1.0f;
-         ureg_property_fs_coord_pixel_center(ureg, TGSI_FS_COORD_PIXEL_CENTER_INTEGER);
-      }
-      else if (pscreen->get_param(pscreen, PIPE_CAP_TGSI_FS_COORD_PIXEL_CENTER_HALF_INTEGER)) {
-         /* the driver supports pixel center half integer, need to bias X,Y */
-         adjX = -0.5f;
-         adjY[0] = -0.5f;
-         adjY[1] = 0.5f;
-      }
-      else
-         assert(0);
-   }
-   else {
-      /* Fragment shader wants pixel center half integer */
-      if (pscreen->get_param(pscreen, PIPE_CAP_TGSI_FS_COORD_PIXEL_CENTER_HALF_INTEGER)) {
-         /* the driver supports pixel center half integer */
-      }
-      else if (pscreen->get_param(pscreen, PIPE_CAP_TGSI_FS_COORD_PIXEL_CENTER_INTEGER)) {
-         /* the driver supports pixel center integer, need to bias X,Y */
-         adjX = adjY[0] = adjY[1] = 0.5f;
-         ureg_property_fs_coord_pixel_center(ureg, TGSI_FS_COORD_PIXEL_CENTER_INTEGER);
-      }
-      else
-         assert(0);
-   }
-
-   /* we invert after adjustment so that we avoid the MOV to temporary,
-    * and reuse the adjustment ADD instead */
-   emit_wpos_adjustment(t, program, invert, adjX, adjY);
-}
-
-
-/**
- * OpenGL's fragment gl_FrontFace input is 1 for front-facing, 0 for back.
- * TGSI uses +1 for front, -1 for back.
- * This function converts the TGSI value to the GL value.  Simply clamping/
- * saturating the value to [0,1] does the job.
- */
-static void
-emit_face_var( struct st_translate *t,
-               const struct gl_program *program )
-{
-   struct ureg_program *ureg = t->ureg;
-   struct ureg_dst face_temp = ureg_DECL_temporary( ureg );
-   struct ureg_src face_input = t->inputs[t->inputMapping[FRAG_ATTRIB_FACE]];
-
-   /* MOV_SAT face_temp, input[face]
-    */
-   face_temp = ureg_saturate( face_temp );
-   ureg_MOV( ureg, face_temp, face_input );
-
-   /* Use face_temp as face input from here on:
-    */
-   t->inputs[t->inputMapping[FRAG_ATTRIB_FACE]] = ureg_src(face_temp);
-}
-
-
-static void
-emit_edgeflags( struct st_translate *t,
-                 const struct gl_program *program )
-{
-   struct ureg_program *ureg = t->ureg;
-   struct ureg_dst edge_dst = t->outputs[t->outputMapping[VERT_RESULT_EDGE]];
-   struct ureg_src edge_src = t->inputs[t->inputMapping[VERT_ATTRIB_EDGEFLAG]];
-
-   ureg_MOV( ureg, edge_dst, edge_src );
-}
-
-
-/**
- * Translate Mesa program to TGSI format.
- * \param program  the program to translate
- * \param numInputs  number of input registers used
- * \param inputMapping  maps Mesa fragment program inputs to TGSI generic
- *                      input indexes
- * \param inputSemanticName  the TGSI_SEMANTIC flag for each input
- * \param inputSemanticIndex  the semantic index (ex: which texcoord) for
- *                            each input
- * \param interpMode  the TGSI_INTERPOLATE_LINEAR/PERSP mode for each input
- * \param numOutputs  number of output registers used
- * \param outputMapping  maps Mesa fragment program outputs to TGSI
- *                       generic outputs
- * \param outputSemanticName  the TGSI_SEMANTIC flag for each output
- * \param outputSemanticIndex  the semantic index (ex: which texcoord) for
- *                             each output
- *
- * \return  PIPE_OK or PIPE_ERROR_OUT_OF_MEMORY
- */
-enum pipe_error
-st_translate_mesa_program(
-   struct gl_context *ctx,
-   uint procType,
-   struct ureg_program *ureg,
-   const struct gl_program *program,
-   GLuint numInputs,
-   const GLuint inputMapping[],
-   const ubyte inputSemanticName[],
-   const ubyte inputSemanticIndex[],
-   const GLuint interpMode[],
-   GLuint numOutputs,
-   const GLuint outputMapping[],
-   const ubyte outputSemanticName[],
-   const ubyte outputSemanticIndex[],
-   boolean passthrough_edgeflags )
-{
-   struct st_translate translate, *t;
-   unsigned i;
-   enum pipe_error ret = PIPE_OK;
-
-   assert(numInputs <= Elements(t->inputs));
-   assert(numOutputs <= Elements(t->outputs));
-
-   t = &translate;
-   memset(t, 0, sizeof *t);
-
-   t->procType = procType;
-   t->inputMapping = inputMapping;
-   t->outputMapping = outputMapping;
-   t->ureg = ureg;
-   t->pointSizeOutIndex = -1;
-   t->prevInstWrotePointSize = GL_FALSE;
-
-   /*_mesa_print_program(program);*/
-
-   /*
-    * Declare input attributes.
-    */
-   if (procType == TGSI_PROCESSOR_FRAGMENT) {
-      for (i = 0; i < numInputs; i++) {
-         if (program->InputFlags[0] & PROG_PARAM_BIT_CYL_WRAP) {
-            t->inputs[i] = ureg_DECL_fs_input_cyl(ureg,
-                                                  inputSemanticName[i],
-                                                  inputSemanticIndex[i],
-                                                  interpMode[i],
-                                                  TGSI_CYLINDRICAL_WRAP_X);
-         }
-         else {
-            t->inputs[i] = ureg_DECL_fs_input(ureg,
-                                              inputSemanticName[i],
-                                              inputSemanticIndex[i],
-                                              interpMode[i]);
-         }
-      }
-
-      if (program->InputsRead & FRAG_BIT_WPOS) {
-         /* Must do this after setting up t->inputs, and before
-          * emitting constant references, below:
-          */
-         emit_wpos(st_context(ctx), t, program, ureg);
-      }
-
-      if (program->InputsRead & FRAG_BIT_FACE) {
-         emit_face_var( t, program );
-      }
-
-      /*
-       * Declare output attributes.
-       */
-      for (i = 0; i < numOutputs; i++) {
-         switch (outputSemanticName[i]) {
-         case TGSI_SEMANTIC_POSITION:
-            t->outputs[i] = ureg_DECL_output( ureg,
-                                              TGSI_SEMANTIC_POSITION, /* Z / Depth */
-                                              outputSemanticIndex[i] );
-
-            t->outputs[i] = ureg_writemask( t->outputs[i],
-                                            TGSI_WRITEMASK_Z );
-            break;
-         case TGSI_SEMANTIC_STENCIL:
-            t->outputs[i] = ureg_DECL_output( ureg,
-                                              TGSI_SEMANTIC_STENCIL, /* Stencil */
-                                              outputSemanticIndex[i] );
-            t->outputs[i] = ureg_writemask( t->outputs[i],
-                                            TGSI_WRITEMASK_Y );
-            break;
-         case TGSI_SEMANTIC_COLOR:
-            t->outputs[i] = ureg_DECL_output( ureg,
-                                              TGSI_SEMANTIC_COLOR,
-                                              outputSemanticIndex[i] );
-            break;
-         default:
-            debug_assert(0);
-            return 0;
-         }
-      }
-   }
-   else if (procType == TGSI_PROCESSOR_GEOMETRY) {
-      for (i = 0; i < numInputs; i++) {
-         t->inputs[i] = ureg_DECL_gs_input(ureg,
-                                           i,
-                                           inputSemanticName[i],
-                                           inputSemanticIndex[i]);
-      }
-
-      for (i = 0; i < numOutputs; i++) {
-         t->outputs[i] = ureg_DECL_output( ureg,
-                                           outputSemanticName[i],
-                                           outputSemanticIndex[i] );
-      }
-   }
-   else {
-      assert(procType == TGSI_PROCESSOR_VERTEX);
-
-      for (i = 0; i < numInputs; i++) {
-         t->inputs[i] = ureg_DECL_vs_input(ureg, i);
-      }
-
-      for (i = 0; i < numOutputs; i++) {
-         t->outputs[i] = ureg_DECL_output( ureg,
-                                           outputSemanticName[i],
-                                           outputSemanticIndex[i] );
-         if ((outputSemanticName[i] == TGSI_SEMANTIC_PSIZE) && program->Id) {
-            /* Writing to the point size result register requires special
-             * handling to implement clamping.
-             */
-            static const gl_state_index pointSizeClampState[STATE_LENGTH]
-               = { STATE_INTERNAL, STATE_POINT_SIZE_IMPL_CLAMP, 0, 0, 0 };
-               /* XXX: note we are modifying the incoming shader here!  Need to
-               * do this before emitting the constant decls below, or this
-               * will be missed:
-               */
-            unsigned pointSizeClampConst =
-               _mesa_add_state_reference(program->Parameters,
-                                         pointSizeClampState);
-            struct ureg_dst psizregtemp = ureg_DECL_temporary( ureg );
-            t->pointSizeConst = ureg_DECL_constant( ureg, pointSizeClampConst );
-            t->pointSizeResult = t->outputs[i];
-            t->pointSizeOutIndex = i;
-            t->outputs[i] = psizregtemp;
-         }
-      }
-      if (passthrough_edgeflags)
-         emit_edgeflags( t, program );
-   }
-
-   /* Declare address register.
-    */
-   if (program->NumAddressRegs > 0) {
-      debug_assert( program->NumAddressRegs == 1 );
-      t->address[0] = ureg_DECL_address( ureg );
-   }
-
-   /* Declare misc input registers
-    */
-   {
-      GLbitfield sysInputs = program->SystemValuesRead;
-      unsigned numSys = 0;
-      for (i = 0; sysInputs; i++) {
-         if (sysInputs & (1 << i)) {
-            unsigned semName = mesa_sysval_to_semantic[i];
-            t->systemValues[i] = ureg_DECL_system_value(ureg, numSys, semName, 0);
-            numSys++;
-            sysInputs &= ~(1 << i);
-         }
-      }
-   }
-
-   if (program->IndirectRegisterFiles & (1 << PROGRAM_TEMPORARY)) {
-      /* If temps are accessed with indirect addressing, declare temporaries
-       * in sequential order.  Else, we declare them on demand elsewhere.
-       */
-      for (i = 0; i < program->NumTemporaries; i++) {
-         /* XXX use TGSI_FILE_TEMPORARY_ARRAY when it's supported by ureg */
-         t->temps[i] = ureg_DECL_temporary( t->ureg );
-      }
-   }
-
-   /* Emit constants and immediates.  Mesa uses a single index space
-    * for these, so we put all the translated regs in t->constants.
-    */
-   if (program->Parameters) {
-      t->constants = CALLOC( program->Parameters->NumParameters,
-                             sizeof t->constants[0] );
-      if (t->constants == NULL) {
-         ret = PIPE_ERROR_OUT_OF_MEMORY;
-         goto out;
-      }
-
-      for (i = 0; i < program->Parameters->NumParameters; i++) {
-         switch (program->Parameters->Parameters[i].Type) {
-         case PROGRAM_ENV_PARAM:
-         case PROGRAM_LOCAL_PARAM:
-         case PROGRAM_STATE_VAR:
-         case PROGRAM_NAMED_PARAM:
-         case PROGRAM_UNIFORM:
-            t->constants[i] = ureg_DECL_constant( ureg, i );
-            break;
-
-            /* Emit immediates only when there's no indirect addressing of
-             * the const buffer.
-             * FIXME: Be smarter and recognize param arrays:
-             * indirect addressing is only valid within the referenced
-             * array.
-             */
-         case PROGRAM_CONSTANT:
-            if (program->IndirectRegisterFiles & PROGRAM_ANY_CONST)
-               t->constants[i] = ureg_DECL_constant( ureg, i );
-            else
-               t->constants[i] = 
-                  ureg_DECL_immediate( ureg,
-                                       (const float*) program->Parameters->ParameterValues[i],
-                                       4 );
-            break;
-         default:
-            break;
-         }
-      }
-   }
-
-   /* texture samplers */
-   for (i = 0; i < ctx->Const.MaxTextureImageUnits; i++) {
-      if (program->SamplersUsed & (1 << i)) {
-         t->samplers[i] = ureg_DECL_sampler( ureg, i );
-      }
-   }
-
-   /* Emit each instruction in turn:
-    */
-   for (i = 0; i < program->NumInstructions; i++) {
-      set_insn_start( t, ureg_get_instruction_number( ureg ));
-      compile_instruction( t, &program->Instructions[i] );
-
-      if (t->prevInstWrotePointSize && program->Id) {
-         /* The previous instruction wrote to the (fake) vertex point size
-          * result register.  Now we need to clamp that value to the min/max
-          * point size range, putting the result into the real point size
-          * register.
-          * Note that we can't do this easily at the end of program due to
-          * possible early return.
-          */
-         set_insn_start( t, ureg_get_instruction_number( ureg ));
-         ureg_MAX( t->ureg,
-                   ureg_writemask(t->outputs[t->pointSizeOutIndex], WRITEMASK_X),
-                   ureg_src(t->outputs[t->pointSizeOutIndex]),
-                   ureg_swizzle(t->pointSizeConst, 1,1,1,1));
-         ureg_MIN( t->ureg, ureg_writemask(t->pointSizeResult, WRITEMASK_X),
-                   ureg_src(t->outputs[t->pointSizeOutIndex]),
-                   ureg_swizzle(t->pointSizeConst, 2,2,2,2));
-      }
-      t->prevInstWrotePointSize = GL_FALSE;
-   }
-
-   /* Fix up all emitted labels:
-    */
-   for (i = 0; i < t->labels_count; i++) {
-      ureg_fixup_label( ureg,
-                        t->labels[i].token,
-                        t->insn[t->labels[i].branch_target] );
-   }
-
-out:
-   FREE(t->insn);
-   FREE(t->labels);
-   FREE(t->constants);
-
-   if (t->error) {
-      debug_printf("%s: translate error flag set\n", __FUNCTION__);
-   }
-
-   return ret;
-}
-
-
-/**
- * Tokens cannot be free with free otherwise the builtin gallium
- * malloc debugging will get confused.
- */
-void
-st_free_tokens(const struct tgsi_token *tokens)
-{
-   FREE((void *)tokens);
-}
->>>>>>> d1054125
+/**************************************************************************
+ * 
+ * Copyright 2007-2008 Tungsten Graphics, Inc., Cedar Park, Texas.
+ * All Rights Reserved.
+ * 
+ * Permission is hereby granted, free of charge, to any person obtaining a
+ * copy of this software and associated documentation files (the
+ * "Software"), to deal in the Software without restriction, including
+ * without limitation the rights to use, copy, modify, merge, publish,
+ * distribute, sub license, and/or sell copies of the Software, and to
+ * permit persons to whom the Software is furnished to do so, subject to
+ * the following conditions:
+ * 
+ * The above copyright notice and this permission notice (including the
+ * next paragraph) shall be included in all copies or substantial portions
+ * of the Software.
+ * 
+ * THE SOFTWARE IS PROVIDED "AS IS", WITHOUT WARRANTY OF ANY KIND, EXPRESS
+ * OR IMPLIED, INCLUDING BUT NOT LIMITED TO THE WARRANTIES OF
+ * MERCHANTABILITY, FITNESS FOR A PARTICULAR PURPOSE AND NON-INFRINGEMENT.
+ * IN NO EVENT SHALL TUNGSTEN GRAPHICS AND/OR ITS SUPPLIERS BE LIABLE FOR
+ * ANY CLAIM, DAMAGES OR OTHER LIABILITY, WHETHER IN AN ACTION OF CONTRACT,
+ * TORT OR OTHERWISE, ARISING FROM, OUT OF OR IN CONNECTION WITH THE
+ * SOFTWARE OR THE USE OR OTHER DEALINGS IN THE SOFTWARE.
+ * 
+ **************************************************************************/
+
+/*
+ * \author
+ * Michal Krol,
+ * Keith Whitwell
+ */
+
+#include "pipe/p_compiler.h"
+#include "pipe/p_context.h"
+#include "pipe/p_screen.h"
+#include "pipe/p_shader_tokens.h"
+#include "pipe/p_state.h"
+#include "tgsi/tgsi_ureg.h"
+#include "st_mesa_to_tgsi.h"
+#include "st_context.h"
+#include "program/prog_instruction.h"
+#include "program/prog_parameter.h"
+#include "util/u_debug.h"
+#include "util/u_math.h"
+#include "util/u_memory.h"
+
+
+#define PROGRAM_ANY_CONST ((1 << PROGRAM_LOCAL_PARAM) |  \
+                           (1 << PROGRAM_ENV_PARAM) |    \
+                           (1 << PROGRAM_STATE_VAR) |    \
+                           (1 << PROGRAM_NAMED_PARAM) |  \
+                           (1 << PROGRAM_CONSTANT) |     \
+                           (1 << PROGRAM_UNIFORM))
+
+
+struct label {
+   unsigned branch_target;
+   unsigned token;
+};
+
+
+/**
+ * Intermediate state used during shader translation.
+ */
+struct st_translate {
+   struct ureg_program *ureg;
+
+   struct ureg_dst temps[MAX_PROGRAM_TEMPS];
+   struct ureg_src *constants;
+   struct ureg_dst outputs[PIPE_MAX_SHADER_OUTPUTS];
+   struct ureg_src inputs[PIPE_MAX_SHADER_INPUTS];
+   struct ureg_dst address[1];
+   struct ureg_src samplers[PIPE_MAX_SAMPLERS];
+   struct ureg_src systemValues[SYSTEM_VALUE_MAX];
+
+   /* Extra info for handling point size clamping in vertex shader */
+   struct ureg_dst pointSizeResult; /**< Actual point size output register */
+   struct ureg_src pointSizeConst;  /**< Point size range constant register */
+   GLint pointSizeOutIndex;         /**< Temp point size output register */
+   GLboolean prevInstWrotePointSize;
+
+   const GLuint *inputMapping;
+   const GLuint *outputMapping;
+
+   /* For every instruction that contains a label (eg CALL), keep
+    * details so that we can go back afterwards and emit the correct
+    * tgsi instruction number for each label.
+    */
+   struct label *labels;
+   unsigned labels_size;
+   unsigned labels_count;
+
+   /* Keep a record of the tgsi instruction number that each mesa
+    * instruction starts at, will be used to fix up labels after
+    * translation.
+    */
+   unsigned *insn;
+   unsigned insn_size;
+   unsigned insn_count;
+
+   unsigned procType;  /**< TGSI_PROCESSOR_VERTEX/FRAGMENT */
+
+   boolean error;
+};
+
+
+/** Map Mesa's SYSTEM_VALUE_x to TGSI_SEMANTIC_x */
+static unsigned mesa_sysval_to_semantic[SYSTEM_VALUE_MAX] = {
+   TGSI_SEMANTIC_FACE,
+   TGSI_SEMANTIC_INSTANCEID
+};
+
+
+/**
+ * Make note of a branch to a label in the TGSI code.
+ * After we've emitted all instructions, we'll go over the list
+ * of labels built here and patch the TGSI code with the actual
+ * location of each label.
+ */
+static unsigned *get_label( struct st_translate *t,
+                            unsigned branch_target )
+{
+   unsigned i;
+
+   if (t->labels_count + 1 >= t->labels_size) {
+      unsigned old_size = t->labels_size;
+      t->labels_size = 1 << (util_logbase2(t->labels_size) + 1);
+      t->labels = REALLOC( t->labels, 
+                           old_size * sizeof t->labels[0], 
+                           t->labels_size * sizeof t->labels[0] );
+      if (t->labels == NULL) {
+         static unsigned dummy;
+         t->error = TRUE;
+         return &dummy;
+      }
+   }
+
+   i = t->labels_count++;
+   t->labels[i].branch_target = branch_target;
+   return &t->labels[i].token;
+}
+
+
+/**
+ * Called prior to emitting the TGSI code for each Mesa instruction.
+ * Allocate additional space for instructions if needed.
+ * Update the insn[] array so the next Mesa instruction points to
+ * the next TGSI instruction.
+ */
+static void set_insn_start( struct st_translate *t,
+                            unsigned start )
+{
+   if (t->insn_count + 1 >= t->insn_size) {
+      unsigned old_size = t->insn_size;
+      t->insn_size = 1 << (util_logbase2(t->insn_size) + 1);
+      t->insn = REALLOC( t->insn, 
+                         old_size * sizeof t->insn[0], 
+                         t->insn_size * sizeof t->insn[0] );
+      if (t->insn == NULL) {
+         t->error = TRUE;
+         return;
+      }
+   }
+
+   t->insn[t->insn_count++] = start;
+}
+
+
+/**
+ * Map a Mesa dst register to a TGSI ureg_dst register.
+ */
+static struct ureg_dst
+dst_register( struct st_translate *t,
+              gl_register_file file,
+              GLuint index )
+{
+   switch( file ) {
+   case PROGRAM_UNDEFINED:
+      return ureg_dst_undef();
+
+   case PROGRAM_TEMPORARY:
+      if (ureg_dst_is_undef(t->temps[index]))
+         t->temps[index] = ureg_DECL_temporary( t->ureg );
+
+      return t->temps[index];
+
+   case PROGRAM_OUTPUT:
+      if (t->procType == TGSI_PROCESSOR_VERTEX && index == VERT_RESULT_PSIZ)
+         t->prevInstWrotePointSize = GL_TRUE;
+
+      if (t->procType == TGSI_PROCESSOR_VERTEX)
+         assert(index < VERT_RESULT_MAX);
+      else if (t->procType == TGSI_PROCESSOR_FRAGMENT)
+         assert(index < FRAG_RESULT_MAX);
+      else
+         assert(index < GEOM_RESULT_MAX);
+
+      assert(t->outputMapping[index] < Elements(t->outputs));
+
+      return t->outputs[t->outputMapping[index]];
+
+   case PROGRAM_ADDRESS:
+      return t->address[index];
+
+   default:
+      debug_assert( 0 );
+      return ureg_dst_undef();
+   }
+}
+
+
+/**
+ * Map a Mesa src register to a TGSI ureg_src register.
+ */
+static struct ureg_src
+src_register( struct st_translate *t,
+              gl_register_file file,
+              GLint index )
+{
+   switch( file ) {
+   case PROGRAM_UNDEFINED:
+      return ureg_src_undef();
+
+   case PROGRAM_TEMPORARY:
+      assert(index >= 0);
+      assert(index < Elements(t->temps));
+      if (ureg_dst_is_undef(t->temps[index]))
+         t->temps[index] = ureg_DECL_temporary( t->ureg );
+      return ureg_src(t->temps[index]);
+
+   case PROGRAM_NAMED_PARAM:
+   case PROGRAM_ENV_PARAM:
+   case PROGRAM_LOCAL_PARAM:
+   case PROGRAM_UNIFORM:
+      assert(index >= 0);
+      return t->constants[index];
+   case PROGRAM_STATE_VAR:
+   case PROGRAM_CONSTANT:       /* ie, immediate */
+      if (index < 0)
+         return ureg_DECL_constant( t->ureg, 0 );
+      else
+         return t->constants[index];
+
+   case PROGRAM_INPUT:
+      assert(t->inputMapping[index] < Elements(t->inputs));
+      return t->inputs[t->inputMapping[index]];
+
+   case PROGRAM_OUTPUT:
+      assert(t->outputMapping[index] < Elements(t->outputs));
+      return ureg_src(t->outputs[t->outputMapping[index]]); /* not needed? */
+
+   case PROGRAM_ADDRESS:
+      return ureg_src(t->address[index]);
+
+   case PROGRAM_SYSTEM_VALUE:
+      assert(index < Elements(t->systemValues));
+      return t->systemValues[index];
+
+   default:
+      debug_assert( 0 );
+      return ureg_src_undef();
+   }
+}
+
+
+/**
+ * Map mesa texture target to TGSI texture target.
+ */
+unsigned
+translate_texture_target( GLuint textarget,
+                          GLboolean shadow )
+{
+   if (shadow) {
+      switch( textarget ) {
+      case TEXTURE_1D_INDEX:   return TGSI_TEXTURE_SHADOW1D;
+      case TEXTURE_2D_INDEX:   return TGSI_TEXTURE_SHADOW2D;
+      case TEXTURE_RECT_INDEX: return TGSI_TEXTURE_SHADOWRECT;
+      default: break;
+      }
+   }
+
+   switch( textarget ) {
+   case TEXTURE_1D_INDEX:   return TGSI_TEXTURE_1D;
+   case TEXTURE_2D_INDEX:   return TGSI_TEXTURE_2D;
+   case TEXTURE_3D_INDEX:   return TGSI_TEXTURE_3D;
+   case TEXTURE_CUBE_INDEX: return TGSI_TEXTURE_CUBE;
+   case TEXTURE_RECT_INDEX: return TGSI_TEXTURE_RECT;
+   case TEXTURE_1D_ARRAY_INDEX:   return TGSI_TEXTURE_1D_ARRAY;
+   case TEXTURE_2D_ARRAY_INDEX:   return TGSI_TEXTURE_2D_ARRAY;
+   default:
+      debug_assert( 0 );
+      return TGSI_TEXTURE_1D;
+   }
+}
+
+
+/**
+ * Create a TGSI ureg_dst register from a Mesa dest register.
+ */
+static struct ureg_dst
+translate_dst( struct st_translate *t,
+               const struct prog_dst_register *DstReg,
+               boolean saturate )
+{
+   struct ureg_dst dst = dst_register( t, 
+                                       DstReg->File,
+                                       DstReg->Index );
+
+   dst = ureg_writemask( dst, 
+                         DstReg->WriteMask );
+   
+   if (saturate)
+      dst = ureg_saturate( dst );
+
+   if (DstReg->RelAddr)
+      dst = ureg_dst_indirect( dst, ureg_src(t->address[0]) );
+
+   return dst;
+}
+
+
+/**
+ * Create a TGSI ureg_src register from a Mesa src register.
+ */
+static struct ureg_src
+translate_src( struct st_translate *t,
+               const struct prog_src_register *SrcReg )
+{
+   struct ureg_src src = src_register( t, SrcReg->File, SrcReg->Index );
+
+   if (t->procType == TGSI_PROCESSOR_GEOMETRY && SrcReg->HasIndex2) {
+      src = src_register( t, SrcReg->File, SrcReg->Index2 );
+      if (SrcReg->RelAddr2)
+         src = ureg_src_dimension_indirect( src, ureg_src(t->address[0]),
+                                            SrcReg->Index);
+      else
+         src = ureg_src_dimension( src, SrcReg->Index);
+   }
+
+   src = ureg_swizzle( src,
+                       GET_SWZ( SrcReg->Swizzle, 0 ) & 0x3,
+                       GET_SWZ( SrcReg->Swizzle, 1 ) & 0x3,
+                       GET_SWZ( SrcReg->Swizzle, 2 ) & 0x3,
+                       GET_SWZ( SrcReg->Swizzle, 3 ) & 0x3);
+
+   if (SrcReg->Negate == NEGATE_XYZW)
+      src = ureg_negate(src);
+
+   if (SrcReg->Abs) 
+      src = ureg_abs(src);
+
+   if (SrcReg->RelAddr) {
+      src = ureg_src_indirect( src, ureg_src(t->address[0]));
+      if (SrcReg->File != PROGRAM_INPUT &&
+          SrcReg->File != PROGRAM_OUTPUT) {
+         /* If SrcReg->Index was negative, it was set to zero in
+          * src_register().  Reassign it now.  But don't do this
+          * for input/output regs since they get remapped while
+          * const buffers don't.
+          */
+         src.Index = SrcReg->Index;
+      }
+   }
+
+   return src;
+}
+
+
+static struct ureg_src swizzle_4v( struct ureg_src src,
+                                   const unsigned *swz )
+{
+   return ureg_swizzle( src, swz[0], swz[1], swz[2], swz[3] );
+}
+
+
+/**
+ * Translate a SWZ instruction into a MOV, MUL or MAD instruction.  EG:
+ *
+ *   SWZ dst, src.x-y10 
+ * 
+ * becomes:
+ *
+ *   MAD dst {1,-1,0,0}, src.xyxx, {0,0,1,0}
+ */
+static void emit_swz( struct st_translate *t,
+                      struct ureg_dst dst,
+                      const struct prog_src_register *SrcReg )
+{
+   struct ureg_program *ureg = t->ureg;
+   struct ureg_src src = src_register( t, SrcReg->File, SrcReg->Index );
+
+   unsigned negate_mask =  SrcReg->Negate;
+
+   unsigned one_mask = ((GET_SWZ(SrcReg->Swizzle, 0) == SWIZZLE_ONE) << 0 |
+                        (GET_SWZ(SrcReg->Swizzle, 1) == SWIZZLE_ONE) << 1 |
+                        (GET_SWZ(SrcReg->Swizzle, 2) == SWIZZLE_ONE) << 2 |
+                        (GET_SWZ(SrcReg->Swizzle, 3) == SWIZZLE_ONE) << 3);
+
+   unsigned zero_mask = ((GET_SWZ(SrcReg->Swizzle, 0) == SWIZZLE_ZERO) << 0 |
+                         (GET_SWZ(SrcReg->Swizzle, 1) == SWIZZLE_ZERO) << 1 |
+                         (GET_SWZ(SrcReg->Swizzle, 2) == SWIZZLE_ZERO) << 2 |
+                         (GET_SWZ(SrcReg->Swizzle, 3) == SWIZZLE_ZERO) << 3);
+
+   unsigned negative_one_mask = one_mask & negate_mask;
+   unsigned positive_one_mask = one_mask & ~negate_mask;
+   
+   struct ureg_src imm;
+   unsigned i;
+   unsigned mul_swizzle[4] = {0,0,0,0};
+   unsigned add_swizzle[4] = {0,0,0,0};
+   unsigned src_swizzle[4] = {0,0,0,0};
+   boolean need_add = FALSE;
+   boolean need_mul = FALSE;
+
+   if (dst.WriteMask == 0)
+      return;
+
+   /* Is this just a MOV?
+    */
+   if (zero_mask == 0 &&
+       one_mask == 0 &&
+       (negate_mask == 0 || negate_mask == TGSI_WRITEMASK_XYZW)) 
+   {
+      ureg_MOV( ureg, dst, translate_src( t, SrcReg ));
+      return;
+   }
+
+#define IMM_ZERO    0
+#define IMM_ONE     1
+#define IMM_NEG_ONE 2
+
+   imm = ureg_imm3f( ureg, 0, 1, -1 );
+
+   for (i = 0; i < 4; i++) {
+      unsigned bit = 1 << i;
+
+      if (dst.WriteMask & bit) {
+         if (positive_one_mask & bit) {
+            mul_swizzle[i] = IMM_ZERO;
+            add_swizzle[i] = IMM_ONE;
+            need_add = TRUE;
+         }
+         else if (negative_one_mask & bit) {
+            mul_swizzle[i] = IMM_ZERO;
+            add_swizzle[i] = IMM_NEG_ONE;
+            need_add = TRUE;
+         }
+         else if (zero_mask & bit) {
+            mul_swizzle[i] = IMM_ZERO;
+            add_swizzle[i] = IMM_ZERO;
+            need_add = TRUE;
+         }
+         else {
+            add_swizzle[i] = IMM_ZERO;
+            src_swizzle[i] = GET_SWZ(SrcReg->Swizzle, i);
+            need_mul = TRUE;
+            if (negate_mask & bit) {
+               mul_swizzle[i] = IMM_NEG_ONE;
+            }
+            else {
+               mul_swizzle[i] = IMM_ONE;
+            }
+         }
+      }
+   }
+
+   if (need_mul && need_add) {
+      ureg_MAD( ureg, 
+                dst,
+                swizzle_4v( src, src_swizzle ),
+                swizzle_4v( imm, mul_swizzle ),
+                swizzle_4v( imm, add_swizzle ) );
+   }
+   else if (need_mul) {
+      ureg_MUL( ureg, 
+                dst,
+                swizzle_4v( src, src_swizzle ),
+                swizzle_4v( imm, mul_swizzle ) );
+   }
+   else if (need_add) {
+      ureg_MOV( ureg, 
+                dst,
+                swizzle_4v( imm, add_swizzle ) );
+   }
+   else {
+      debug_assert(0);
+   }
+
+#undef IMM_ZERO
+#undef IMM_ONE
+#undef IMM_NEG_ONE
+}
+
+
+/**
+ * Negate the value of DDY to match GL semantics where (0,0) is the
+ * lower-left corner of the window.
+ * Note that the GL_ARB_fragment_coord_conventions extension will
+ * effect this someday.
+ */
+static void emit_ddy( struct st_translate *t,
+                      struct ureg_dst dst,
+                      const struct prog_src_register *SrcReg )
+{
+   struct ureg_program *ureg = t->ureg;
+   struct ureg_src src = translate_src( t, SrcReg );
+   src = ureg_negate( src );
+   ureg_DDY( ureg, dst, src );
+}
+
+
+
+unsigned
+translate_opcode( unsigned op )
+{
+   switch( op ) {
+   case OPCODE_ARL:
+      return TGSI_OPCODE_ARL;
+   case OPCODE_ABS:
+      return TGSI_OPCODE_ABS;
+   case OPCODE_ADD:
+      return TGSI_OPCODE_ADD;
+   case OPCODE_BGNLOOP:
+      return TGSI_OPCODE_BGNLOOP;
+   case OPCODE_BGNSUB:
+      return TGSI_OPCODE_BGNSUB;
+   case OPCODE_BRA:
+      return TGSI_OPCODE_BRA;
+   case OPCODE_BRK:
+      return TGSI_OPCODE_BRK;
+   case OPCODE_CAL:
+      return TGSI_OPCODE_CAL;
+   case OPCODE_CMP:
+      return TGSI_OPCODE_CMP;
+   case OPCODE_CONT:
+      return TGSI_OPCODE_CONT;
+   case OPCODE_COS:
+      return TGSI_OPCODE_COS;
+   case OPCODE_DDX:
+      return TGSI_OPCODE_DDX;
+   case OPCODE_DDY:
+      return TGSI_OPCODE_DDY;
+   case OPCODE_DP2:
+      return TGSI_OPCODE_DP2;
+   case OPCODE_DP2A:
+      return TGSI_OPCODE_DP2A;
+   case OPCODE_DP3:
+      return TGSI_OPCODE_DP3;
+   case OPCODE_DP4:
+      return TGSI_OPCODE_DP4;
+   case OPCODE_DPH:
+      return TGSI_OPCODE_DPH;
+   case OPCODE_DST:
+      return TGSI_OPCODE_DST;
+   case OPCODE_ELSE:
+      return TGSI_OPCODE_ELSE;
+   case OPCODE_EMIT_VERTEX:
+      return TGSI_OPCODE_EMIT;
+   case OPCODE_END_PRIMITIVE:
+      return TGSI_OPCODE_ENDPRIM;
+   case OPCODE_ENDIF:
+      return TGSI_OPCODE_ENDIF;
+   case OPCODE_ENDLOOP:
+      return TGSI_OPCODE_ENDLOOP;
+   case OPCODE_ENDSUB:
+      return TGSI_OPCODE_ENDSUB;
+   case OPCODE_EX2:
+      return TGSI_OPCODE_EX2;
+   case OPCODE_EXP:
+      return TGSI_OPCODE_EXP;
+   case OPCODE_FLR:
+      return TGSI_OPCODE_FLR;
+   case OPCODE_FRC:
+      return TGSI_OPCODE_FRC;
+   case OPCODE_IF:
+      return TGSI_OPCODE_IF;
+   case OPCODE_TRUNC:
+      return TGSI_OPCODE_TRUNC;
+   case OPCODE_KIL:
+      return TGSI_OPCODE_KIL;
+   case OPCODE_KIL_NV:
+      return TGSI_OPCODE_KILP;
+   case OPCODE_LG2:
+      return TGSI_OPCODE_LG2;
+   case OPCODE_LOG:
+      return TGSI_OPCODE_LOG;
+   case OPCODE_LIT:
+      return TGSI_OPCODE_LIT;
+   case OPCODE_LRP:
+      return TGSI_OPCODE_LRP;
+   case OPCODE_MAD:
+      return TGSI_OPCODE_MAD;
+   case OPCODE_MAX:
+      return TGSI_OPCODE_MAX;
+   case OPCODE_MIN:
+      return TGSI_OPCODE_MIN;
+   case OPCODE_MOV:
+      return TGSI_OPCODE_MOV;
+   case OPCODE_MUL:
+      return TGSI_OPCODE_MUL;
+   case OPCODE_NOP:
+      return TGSI_OPCODE_NOP;
+   case OPCODE_NRM3:
+      return TGSI_OPCODE_NRM;
+   case OPCODE_NRM4:
+      return TGSI_OPCODE_NRM4;
+   case OPCODE_POW:
+      return TGSI_OPCODE_POW;
+   case OPCODE_RCP:
+      return TGSI_OPCODE_RCP;
+   case OPCODE_RET:
+      return TGSI_OPCODE_RET;
+   case OPCODE_RSQ:
+      return TGSI_OPCODE_RSQ;
+   case OPCODE_SCS:
+      return TGSI_OPCODE_SCS;
+   case OPCODE_SEQ:
+      return TGSI_OPCODE_SEQ;
+   case OPCODE_SGE:
+      return TGSI_OPCODE_SGE;
+   case OPCODE_SGT:
+      return TGSI_OPCODE_SGT;
+   case OPCODE_SIN:
+      return TGSI_OPCODE_SIN;
+   case OPCODE_SLE:
+      return TGSI_OPCODE_SLE;
+   case OPCODE_SLT:
+      return TGSI_OPCODE_SLT;
+   case OPCODE_SNE:
+      return TGSI_OPCODE_SNE;
+   case OPCODE_SSG:
+      return TGSI_OPCODE_SSG;
+   case OPCODE_SUB:
+      return TGSI_OPCODE_SUB;
+   case OPCODE_TEX:
+      return TGSI_OPCODE_TEX;
+   case OPCODE_TXB:
+      return TGSI_OPCODE_TXB;
+   case OPCODE_TXD:
+      return TGSI_OPCODE_TXD;
+   case OPCODE_TXL:
+      return TGSI_OPCODE_TXL;
+   case OPCODE_TXP:
+      return TGSI_OPCODE_TXP;
+   case OPCODE_XPD:
+      return TGSI_OPCODE_XPD;
+   case OPCODE_END:
+      return TGSI_OPCODE_END;
+   default:
+      debug_assert( 0 );
+      return TGSI_OPCODE_NOP;
+   }
+}
+
+
+static void
+compile_instruction(
+   struct st_translate *t,
+   const struct prog_instruction *inst )
+{
+   struct ureg_program *ureg = t->ureg;
+   GLuint i;
+   struct ureg_dst dst[1];
+   struct ureg_src src[4];
+   unsigned num_dst;
+   unsigned num_src;
+
+   num_dst = _mesa_num_inst_dst_regs( inst->Opcode );
+   num_src = _mesa_num_inst_src_regs( inst->Opcode );
+
+   if (num_dst) 
+      dst[0] = translate_dst( t, 
+                              &inst->DstReg,
+                              inst->SaturateMode );
+
+   for (i = 0; i < num_src; i++) 
+      src[i] = translate_src( t, &inst->SrcReg[i] );
+
+   switch( inst->Opcode ) {
+   case OPCODE_SWZ:
+      emit_swz( t, dst[0], &inst->SrcReg[0] );
+      return;
+
+   case OPCODE_BGNLOOP:
+   case OPCODE_CAL:
+   case OPCODE_ELSE:
+   case OPCODE_ENDLOOP:
+   case OPCODE_IF:
+      debug_assert(num_dst == 0);
+      ureg_label_insn( ureg,
+                       translate_opcode( inst->Opcode ),
+                       src, num_src,
+                       get_label( t, inst->BranchTarget ));
+      return;
+
+   case OPCODE_TEX:
+   case OPCODE_TXB:
+   case OPCODE_TXD:
+   case OPCODE_TXL:
+   case OPCODE_TXP:
+      src[num_src++] = t->samplers[inst->TexSrcUnit];
+      ureg_tex_insn( ureg,
+                     translate_opcode( inst->Opcode ),
+                     dst, num_dst, 
+                     translate_texture_target( inst->TexSrcTarget,
+                                               inst->TexShadow ),
+                     src, num_src );
+      return;
+
+   case OPCODE_SCS:
+      dst[0] = ureg_writemask(dst[0], TGSI_WRITEMASK_XY );
+      ureg_insn( ureg, 
+                 translate_opcode( inst->Opcode ), 
+                 dst, num_dst, 
+                 src, num_src );
+      break;
+
+   case OPCODE_XPD:
+      dst[0] = ureg_writemask(dst[0], TGSI_WRITEMASK_XYZ );
+      ureg_insn( ureg, 
+                 translate_opcode( inst->Opcode ), 
+                 dst, num_dst, 
+                 src, num_src );
+      break;
+
+   case OPCODE_NOISE1:
+   case OPCODE_NOISE2:
+   case OPCODE_NOISE3:
+   case OPCODE_NOISE4:
+      /* At some point, a motivated person could add a better
+       * implementation of noise.  Currently not even the nvidia
+       * binary drivers do anything more than this.  In any case, the
+       * place to do this is in the GL state tracker, not the poor
+       * driver.
+       */
+      ureg_MOV( ureg, dst[0], ureg_imm1f(ureg, 0.5) );
+      break;
+		 
+   case OPCODE_DDY:
+      emit_ddy( t, dst[0], &inst->SrcReg[0] );
+      break;
+
+   default:
+      ureg_insn( ureg, 
+                 translate_opcode( inst->Opcode ), 
+                 dst, num_dst, 
+                 src, num_src );
+      break;
+   }
+}
+
+
+/**
+ * Emit the TGSI instructions for inverting and adjusting WPOS.
+ * This code is unavoidable because it also depends on whether
+ * a FBO is bound (STATE_FB_WPOS_Y_TRANSFORM).
+ */
+static void
+emit_wpos_adjustment( struct st_translate *t,
+                      const struct gl_program *program,
+                      boolean invert,
+                      GLfloat adjX, GLfloat adjY[2])
+{
+   struct ureg_program *ureg = t->ureg;
+
+   /* Fragment program uses fragment position input.
+    * Need to replace instances of INPUT[WPOS] with temp T
+    * where T = INPUT[WPOS] by y is inverted.
+    */
+   static const gl_state_index wposTransformState[STATE_LENGTH]
+      = { STATE_INTERNAL, STATE_FB_WPOS_Y_TRANSFORM, 0, 0, 0 };
+   
+   /* XXX: note we are modifying the incoming shader here!  Need to
+    * do this before emitting the constant decls below, or this
+    * will be missed:
+    */
+   unsigned wposTransConst = _mesa_add_state_reference(program->Parameters,
+                                                       wposTransformState);
+
+   struct ureg_src wpostrans = ureg_DECL_constant( ureg, wposTransConst );
+   struct ureg_dst wpos_temp = ureg_DECL_temporary( ureg );
+   struct ureg_src wpos_input = t->inputs[t->inputMapping[FRAG_ATTRIB_WPOS]];
+
+   /* First, apply the coordinate shift: */
+   if (adjX || adjY[0] || adjY[1]) {
+      if (adjY[0] != adjY[1]) {
+         /* Adjust the y coordinate by adjY[1] or adjY[0] respectively
+          * depending on whether inversion is actually going to be applied
+          * or not, which is determined by testing against the inversion
+          * state variable used below, which will be either +1 or -1.
+          */
+         struct ureg_dst adj_temp = ureg_DECL_temporary(ureg);
+
+         ureg_CMP(ureg, adj_temp,
+                  ureg_scalar(wpostrans, invert ? 2 : 0),
+                  ureg_imm4f(ureg, adjX, adjY[0], 0.0f, 0.0f),
+                  ureg_imm4f(ureg, adjX, adjY[1], 0.0f, 0.0f));
+         ureg_ADD(ureg, wpos_temp, wpos_input, ureg_src(adj_temp));
+      } else {
+         ureg_ADD(ureg, wpos_temp, wpos_input,
+                  ureg_imm4f(ureg, adjX, adjY[0], 0.0f, 0.0f));
+      }
+      wpos_input = ureg_src(wpos_temp);
+   } else {
+      /* MOV wpos_temp, input[wpos]
+       */
+      ureg_MOV( ureg, wpos_temp, wpos_input );
+   }
+
+   /* Now the conditional y flip: STATE_FB_WPOS_Y_TRANSFORM.xy/zw will be
+    * inversion/identity, or the other way around if we're drawing to an FBO.
+    */
+   if (invert) {
+      /* MAD wpos_temp.y, wpos_input, wpostrans.xxxx, wpostrans.yyyy
+       */
+      ureg_MAD( ureg,
+                ureg_writemask(wpos_temp, TGSI_WRITEMASK_Y ),
+                wpos_input,
+                ureg_scalar(wpostrans, 0),
+                ureg_scalar(wpostrans, 1));
+   } else {
+      /* MAD wpos_temp.y, wpos_input, wpostrans.zzzz, wpostrans.wwww
+       */
+      ureg_MAD( ureg,
+                ureg_writemask(wpos_temp, TGSI_WRITEMASK_Y ),
+                wpos_input,
+                ureg_scalar(wpostrans, 2),
+                ureg_scalar(wpostrans, 3));
+   }
+
+   /* Use wpos_temp as position input from here on:
+    */
+   t->inputs[t->inputMapping[FRAG_ATTRIB_WPOS]] = ureg_src(wpos_temp);
+}
+
+
+/**
+ * Emit fragment position/ooordinate code.
+ */
+static void
+emit_wpos(struct st_context *st,
+          struct st_translate *t,
+          const struct gl_program *program,
+          struct ureg_program *ureg)
+{
+   const struct gl_fragment_program *fp =
+      (const struct gl_fragment_program *) program;
+   struct pipe_screen *pscreen = st->pipe->screen;
+   GLfloat adjX = 0.0f;
+   GLfloat adjY[2] = { 0.0f, 0.0f };
+   boolean invert = FALSE;
+
+   /* Query the pixel center conventions supported by the pipe driver and set
+    * adjX, adjY to help out if it cannot handle the requested one internally.
+    *
+    * The bias of the y-coordinate depends on whether y-inversion takes place
+    * (adjY[1]) or not (adjY[0]), which is in turn dependent on whether we are
+    * drawing to an FBO (causes additional inversion), and whether the the pipe
+    * driver origin and the requested origin differ (the latter condition is
+    * stored in the 'invert' variable).
+    *
+    * For height = 100 (i = integer, h = half-integer, l = lower, u = upper):
+    *
+    * center shift only:
+    * i -> h: +0.5
+    * h -> i: -0.5
+    *
+    * inversion only:
+    * l,i -> u,i: ( 0.0 + 1.0) * -1 + 100 = 99
+    * l,h -> u,h: ( 0.5 + 0.0) * -1 + 100 = 99.5
+    * u,i -> l,i: (99.0 + 1.0) * -1 + 100 = 0
+    * u,h -> l,h: (99.5 + 0.0) * -1 + 100 = 0.5
+    *
+    * inversion and center shift:
+    * l,i -> u,h: ( 0.0 + 0.5) * -1 + 100 = 99.5
+    * l,h -> u,i: ( 0.5 + 0.5) * -1 + 100 = 99
+    * u,i -> l,h: (99.0 + 0.5) * -1 + 100 = 0.5
+    * u,h -> l,i: (99.5 + 0.5) * -1 + 100 = 0
+    */
+   if (fp->OriginUpperLeft) {
+      /* Fragment shader wants origin in upper-left */
+      if (pscreen->get_param(pscreen, PIPE_CAP_TGSI_FS_COORD_ORIGIN_UPPER_LEFT)) {
+         /* the driver supports upper-left origin */
+      }
+      else if (pscreen->get_param(pscreen, PIPE_CAP_TGSI_FS_COORD_ORIGIN_LOWER_LEFT)) {
+         /* the driver supports lower-left origin, need to invert Y */
+         ureg_property_fs_coord_origin(ureg, TGSI_FS_COORD_ORIGIN_LOWER_LEFT);
+         invert = TRUE;
+      }
+      else
+         assert(0);
+   }
+   else {
+      /* Fragment shader wants origin in lower-left */
+      if (pscreen->get_param(pscreen, PIPE_CAP_TGSI_FS_COORD_ORIGIN_LOWER_LEFT))
+         /* the driver supports lower-left origin */
+         ureg_property_fs_coord_origin(ureg, TGSI_FS_COORD_ORIGIN_LOWER_LEFT);
+      else if (pscreen->get_param(pscreen, PIPE_CAP_TGSI_FS_COORD_ORIGIN_UPPER_LEFT))
+         /* the driver supports upper-left origin, need to invert Y */
+         invert = TRUE;
+      else
+         assert(0);
+   }
+   
+   if (fp->PixelCenterInteger) {
+      /* Fragment shader wants pixel center integer */
+      if (pscreen->get_param(pscreen, PIPE_CAP_TGSI_FS_COORD_PIXEL_CENTER_INTEGER)) {
+         /* the driver supports pixel center integer */
+         adjY[1] = 1.0f;
+         ureg_property_fs_coord_pixel_center(ureg, TGSI_FS_COORD_PIXEL_CENTER_INTEGER);
+      }
+      else if (pscreen->get_param(pscreen, PIPE_CAP_TGSI_FS_COORD_PIXEL_CENTER_HALF_INTEGER)) {
+         /* the driver supports pixel center half integer, need to bias X,Y */
+         adjX = -0.5f;
+         adjY[0] = -0.5f;
+         adjY[1] = 0.5f;
+      }
+      else
+         assert(0);
+   }
+   else {
+      /* Fragment shader wants pixel center half integer */
+      if (pscreen->get_param(pscreen, PIPE_CAP_TGSI_FS_COORD_PIXEL_CENTER_HALF_INTEGER)) {
+         /* the driver supports pixel center half integer */
+      }
+      else if (pscreen->get_param(pscreen, PIPE_CAP_TGSI_FS_COORD_PIXEL_CENTER_INTEGER)) {
+         /* the driver supports pixel center integer, need to bias X,Y */
+         adjX = adjY[0] = adjY[1] = 0.5f;
+         ureg_property_fs_coord_pixel_center(ureg, TGSI_FS_COORD_PIXEL_CENTER_INTEGER);
+      }
+      else
+         assert(0);
+   }
+
+   /* we invert after adjustment so that we avoid the MOV to temporary,
+    * and reuse the adjustment ADD instead */
+   emit_wpos_adjustment(t, program, invert, adjX, adjY);
+}
+
+
+/**
+ * OpenGL's fragment gl_FrontFace input is 1 for front-facing, 0 for back.
+ * TGSI uses +1 for front, -1 for back.
+ * This function converts the TGSI value to the GL value.  Simply clamping/
+ * saturating the value to [0,1] does the job.
+ */
+static void
+emit_face_var( struct st_translate *t,
+               const struct gl_program *program )
+{
+   struct ureg_program *ureg = t->ureg;
+   struct ureg_dst face_temp = ureg_DECL_temporary( ureg );
+   struct ureg_src face_input = t->inputs[t->inputMapping[FRAG_ATTRIB_FACE]];
+
+   /* MOV_SAT face_temp, input[face]
+    */
+   face_temp = ureg_saturate( face_temp );
+   ureg_MOV( ureg, face_temp, face_input );
+
+   /* Use face_temp as face input from here on:
+    */
+   t->inputs[t->inputMapping[FRAG_ATTRIB_FACE]] = ureg_src(face_temp);
+}
+
+
+static void
+emit_edgeflags( struct st_translate *t,
+                 const struct gl_program *program )
+{
+   struct ureg_program *ureg = t->ureg;
+   struct ureg_dst edge_dst = t->outputs[t->outputMapping[VERT_RESULT_EDGE]];
+   struct ureg_src edge_src = t->inputs[t->inputMapping[VERT_ATTRIB_EDGEFLAG]];
+
+   ureg_MOV( ureg, edge_dst, edge_src );
+}
+
+
+/**
+ * Translate Mesa program to TGSI format.
+ * \param program  the program to translate
+ * \param numInputs  number of input registers used
+ * \param inputMapping  maps Mesa fragment program inputs to TGSI generic
+ *                      input indexes
+ * \param inputSemanticName  the TGSI_SEMANTIC flag for each input
+ * \param inputSemanticIndex  the semantic index (ex: which texcoord) for
+ *                            each input
+ * \param interpMode  the TGSI_INTERPOLATE_LINEAR/PERSP mode for each input
+ * \param numOutputs  number of output registers used
+ * \param outputMapping  maps Mesa fragment program outputs to TGSI
+ *                       generic outputs
+ * \param outputSemanticName  the TGSI_SEMANTIC flag for each output
+ * \param outputSemanticIndex  the semantic index (ex: which texcoord) for
+ *                             each output
+ *
+ * \return  PIPE_OK or PIPE_ERROR_OUT_OF_MEMORY
+ */
+enum pipe_error
+st_translate_mesa_program(
+   struct gl_context *ctx,
+   uint procType,
+   struct ureg_program *ureg,
+   const struct gl_program *program,
+   GLuint numInputs,
+   const GLuint inputMapping[],
+   const ubyte inputSemanticName[],
+   const ubyte inputSemanticIndex[],
+   const GLuint interpMode[],
+   GLuint numOutputs,
+   const GLuint outputMapping[],
+   const ubyte outputSemanticName[],
+   const ubyte outputSemanticIndex[],
+   boolean passthrough_edgeflags )
+{
+   struct st_translate translate, *t;
+   unsigned i;
+   enum pipe_error ret = PIPE_OK;
+
+   assert(numInputs <= Elements(t->inputs));
+   assert(numOutputs <= Elements(t->outputs));
+
+   t = &translate;
+   memset(t, 0, sizeof *t);
+
+   t->procType = procType;
+   t->inputMapping = inputMapping;
+   t->outputMapping = outputMapping;
+   t->ureg = ureg;
+   t->pointSizeOutIndex = -1;
+   t->prevInstWrotePointSize = GL_FALSE;
+
+   /*_mesa_print_program(program);*/
+
+   /*
+    * Declare input attributes.
+    */
+   if (procType == TGSI_PROCESSOR_FRAGMENT) {
+      for (i = 0; i < numInputs; i++) {
+         if (program->InputFlags[0] & PROG_PARAM_BIT_CYL_WRAP) {
+            t->inputs[i] = ureg_DECL_fs_input_cyl(ureg,
+                                                  inputSemanticName[i],
+                                                  inputSemanticIndex[i],
+                                                  interpMode[i],
+                                                  TGSI_CYLINDRICAL_WRAP_X);
+         }
+         else {
+            t->inputs[i] = ureg_DECL_fs_input(ureg,
+                                              inputSemanticName[i],
+                                              inputSemanticIndex[i],
+                                              interpMode[i]);
+         }
+      }
+
+      if (program->InputsRead & FRAG_BIT_WPOS) {
+         /* Must do this after setting up t->inputs, and before
+          * emitting constant references, below:
+          */
+         emit_wpos(st_context(ctx), t, program, ureg);
+      }
+
+      if (program->InputsRead & FRAG_BIT_FACE) {
+         emit_face_var( t, program );
+      }
+
+      /*
+       * Declare output attributes.
+       */
+      for (i = 0; i < numOutputs; i++) {
+         switch (outputSemanticName[i]) {
+         case TGSI_SEMANTIC_POSITION:
+            t->outputs[i] = ureg_DECL_output( ureg,
+                                              TGSI_SEMANTIC_POSITION, /* Z / Depth */
+                                              outputSemanticIndex[i] );
+
+            t->outputs[i] = ureg_writemask( t->outputs[i],
+                                            TGSI_WRITEMASK_Z );
+            break;
+         case TGSI_SEMANTIC_STENCIL:
+            t->outputs[i] = ureg_DECL_output( ureg,
+                                              TGSI_SEMANTIC_STENCIL, /* Stencil */
+                                              outputSemanticIndex[i] );
+            t->outputs[i] = ureg_writemask( t->outputs[i],
+                                            TGSI_WRITEMASK_Y );
+            break;
+         case TGSI_SEMANTIC_COLOR:
+            t->outputs[i] = ureg_DECL_output( ureg,
+                                              TGSI_SEMANTIC_COLOR,
+                                              outputSemanticIndex[i] );
+            break;
+         default:
+            debug_assert(0);
+            return 0;
+         }
+      }
+   }
+   else if (procType == TGSI_PROCESSOR_GEOMETRY) {
+      for (i = 0; i < numInputs; i++) {
+         t->inputs[i] = ureg_DECL_gs_input(ureg,
+                                           i,
+                                           inputSemanticName[i],
+                                           inputSemanticIndex[i]);
+      }
+
+      for (i = 0; i < numOutputs; i++) {
+         t->outputs[i] = ureg_DECL_output( ureg,
+                                           outputSemanticName[i],
+                                           outputSemanticIndex[i] );
+      }
+   }
+   else {
+      assert(procType == TGSI_PROCESSOR_VERTEX);
+
+      for (i = 0; i < numInputs; i++) {
+         t->inputs[i] = ureg_DECL_vs_input(ureg, i);
+      }
+
+      for (i = 0; i < numOutputs; i++) {
+         t->outputs[i] = ureg_DECL_output( ureg,
+                                           outputSemanticName[i],
+                                           outputSemanticIndex[i] );
+         if ((outputSemanticName[i] == TGSI_SEMANTIC_PSIZE) && program->Id) {
+            /* Writing to the point size result register requires special
+             * handling to implement clamping.
+             */
+            static const gl_state_index pointSizeClampState[STATE_LENGTH]
+               = { STATE_INTERNAL, STATE_POINT_SIZE_IMPL_CLAMP, 0, 0, 0 };
+               /* XXX: note we are modifying the incoming shader here!  Need to
+               * do this before emitting the constant decls below, or this
+               * will be missed:
+               */
+            unsigned pointSizeClampConst =
+               _mesa_add_state_reference(program->Parameters,
+                                         pointSizeClampState);
+            struct ureg_dst psizregtemp = ureg_DECL_temporary( ureg );
+            t->pointSizeConst = ureg_DECL_constant( ureg, pointSizeClampConst );
+            t->pointSizeResult = t->outputs[i];
+            t->pointSizeOutIndex = i;
+            t->outputs[i] = psizregtemp;
+         }
+      }
+      if (passthrough_edgeflags)
+         emit_edgeflags( t, program );
+   }
+
+   /* Declare address register.
+    */
+   if (program->NumAddressRegs > 0) {
+      debug_assert( program->NumAddressRegs == 1 );
+      t->address[0] = ureg_DECL_address( ureg );
+   }
+
+   /* Declare misc input registers
+    */
+   {
+      GLbitfield sysInputs = program->SystemValuesRead;
+      unsigned numSys = 0;
+      for (i = 0; sysInputs; i++) {
+         if (sysInputs & (1 << i)) {
+            unsigned semName = mesa_sysval_to_semantic[i];
+            t->systemValues[i] = ureg_DECL_system_value(ureg, numSys, semName, 0);
+            numSys++;
+            sysInputs &= ~(1 << i);
+         }
+      }
+   }
+
+   if (program->IndirectRegisterFiles & (1 << PROGRAM_TEMPORARY)) {
+      /* If temps are accessed with indirect addressing, declare temporaries
+       * in sequential order.  Else, we declare them on demand elsewhere.
+       */
+      for (i = 0; i < program->NumTemporaries; i++) {
+         /* XXX use TGSI_FILE_TEMPORARY_ARRAY when it's supported by ureg */
+         t->temps[i] = ureg_DECL_temporary( t->ureg );
+      }
+   }
+
+   /* Emit constants and immediates.  Mesa uses a single index space
+    * for these, so we put all the translated regs in t->constants.
+    */
+   if (program->Parameters) {
+      t->constants = CALLOC( program->Parameters->NumParameters,
+                             sizeof t->constants[0] );
+      if (t->constants == NULL) {
+         ret = PIPE_ERROR_OUT_OF_MEMORY;
+         goto out;
+      }
+
+      for (i = 0; i < program->Parameters->NumParameters; i++) {
+         switch (program->Parameters->Parameters[i].Type) {
+         case PROGRAM_ENV_PARAM:
+         case PROGRAM_LOCAL_PARAM:
+         case PROGRAM_STATE_VAR:
+         case PROGRAM_NAMED_PARAM:
+         case PROGRAM_UNIFORM:
+            t->constants[i] = ureg_DECL_constant( ureg, i );
+            break;
+
+            /* Emit immediates only when there's no indirect addressing of
+             * the const buffer.
+             * FIXME: Be smarter and recognize param arrays:
+             * indirect addressing is only valid within the referenced
+             * array.
+             */
+         case PROGRAM_CONSTANT:
+            if (program->IndirectRegisterFiles & PROGRAM_ANY_CONST)
+               t->constants[i] = ureg_DECL_constant( ureg, i );
+            else
+               t->constants[i] = 
+                  ureg_DECL_immediate( ureg,
+                                       (const float*) program->Parameters->ParameterValues[i],
+                                       4 );
+            break;
+         default:
+            break;
+         }
+      }
+   }
+
+   /* texture samplers */
+   for (i = 0; i < ctx->Const.MaxTextureImageUnits; i++) {
+      if (program->SamplersUsed & (1 << i)) {
+         t->samplers[i] = ureg_DECL_sampler( ureg, i );
+      }
+   }
+
+   /* Emit each instruction in turn:
+    */
+   for (i = 0; i < program->NumInstructions; i++) {
+      set_insn_start( t, ureg_get_instruction_number( ureg ));
+      compile_instruction( t, &program->Instructions[i] );
+
+      if (t->prevInstWrotePointSize && program->Id) {
+         /* The previous instruction wrote to the (fake) vertex point size
+          * result register.  Now we need to clamp that value to the min/max
+          * point size range, putting the result into the real point size
+          * register.
+          * Note that we can't do this easily at the end of program due to
+          * possible early return.
+          */
+         set_insn_start( t, ureg_get_instruction_number( ureg ));
+         ureg_MAX( t->ureg,
+                   ureg_writemask(t->outputs[t->pointSizeOutIndex], WRITEMASK_X),
+                   ureg_src(t->outputs[t->pointSizeOutIndex]),
+                   ureg_swizzle(t->pointSizeConst, 1,1,1,1));
+         ureg_MIN( t->ureg, ureg_writemask(t->pointSizeResult, WRITEMASK_X),
+                   ureg_src(t->outputs[t->pointSizeOutIndex]),
+                   ureg_swizzle(t->pointSizeConst, 2,2,2,2));
+      }
+      t->prevInstWrotePointSize = GL_FALSE;
+   }
+
+   /* Fix up all emitted labels:
+    */
+   for (i = 0; i < t->labels_count; i++) {
+      ureg_fixup_label( ureg,
+                        t->labels[i].token,
+                        t->insn[t->labels[i].branch_target] );
+   }
+
+out:
+   FREE(t->insn);
+   FREE(t->labels);
+   FREE(t->constants);
+
+   if (t->error) {
+      debug_printf("%s: translate error flag set\n", __FUNCTION__);
+   }
+
+   return ret;
+}
+
+
+/**
+ * Tokens cannot be free with free otherwise the builtin gallium
+ * malloc debugging will get confused.
+ */
+void
+st_free_tokens(const struct tgsi_token *tokens)
+{
+   FREE((void *)tokens);
+}