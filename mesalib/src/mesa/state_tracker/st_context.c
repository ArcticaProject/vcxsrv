/**************************************************************************
 * 
 * Copyright 2007 Tungsten Graphics, Inc., Cedar Park, Texas.
 * All Rights Reserved.
 * 
 * Permission is hereby granted, free of charge, to any person obtaining a
 * copy of this software and associated documentation files (the
 * "Software"), to deal in the Software without restriction, including
 * without limitation the rights to use, copy, modify, merge, publish,
 * distribute, sub license, and/or sell copies of the Software, and to
 * permit persons to whom the Software is furnished to do so, subject to
 * the following conditions:
 * 
 * The above copyright notice and this permission notice (including the
 * next paragraph) shall be included in all copies or substantial portions
 * of the Software.
 * 
 * THE SOFTWARE IS PROVIDED "AS IS", WITHOUT WARRANTY OF ANY KIND, EXPRESS
 * OR IMPLIED, INCLUDING BUT NOT LIMITED TO THE WARRANTIES OF
 * MERCHANTABILITY, FITNESS FOR A PARTICULAR PURPOSE AND NON-INFRINGEMENT.
 * IN NO EVENT SHALL TUNGSTEN GRAPHICS AND/OR ITS SUPPLIERS BE LIABLE FOR
 * ANY CLAIM, DAMAGES OR OTHER LIABILITY, WHETHER IN AN ACTION OF CONTRACT,
 * TORT OR OTHERWISE, ARISING FROM, OUT OF OR IN CONNECTION WITH THE
 * SOFTWARE OR THE USE OR OTHER DEALINGS IN THE SOFTWARE.
 * 
 **************************************************************************/

#include "main/imports.h"
#include "main/context.h"
#include "main/shaderobj.h"
#include "program/prog_cache.h"
#include "vbo/vbo.h"
#include "glapi/glapi.h"
#include "st_context.h"
#include "st_debug.h"
#include "st_cb_accum.h"
#include "st_cb_bitmap.h"
#include "st_cb_blit.h"
#include "st_cb_bufferobjects.h"
#include "st_cb_clear.h"
#include "st_cb_condrender.h"
#include "st_cb_drawpixels.h"
#include "st_cb_rasterpos.h"
#include "st_cb_drawtex.h"
#include "st_cb_eglimage.h"
#include "st_cb_fbo.h"
#include "st_cb_feedback.h"
#include "st_cb_program.h"
#include "st_cb_queryobj.h"
#include "st_cb_readpixels.h"
#include "st_cb_texture.h"
#include "st_cb_xformfb.h"
#include "st_cb_flush.h"
#include "st_cb_syncobj.h"
#include "st_cb_strings.h"
<<<<<<< HEAD
=======
#include "st_cb_texturebarrier.h"
>>>>>>> 5e633abc
#include "st_cb_viewport.h"
#include "st_atom.h"
#include "st_draw.h"
#include "st_extensions.h"
#include "st_gen_mipmap.h"
#include "st_program.h"
#include "pipe/p_context.h"
#include "util/u_inlines.h"
#include "cso_cache/cso_context.h"


DEBUG_GET_ONCE_BOOL_OPTION(mesa_mvp_dp4, "MESA_MVP_DP4", FALSE)


/**
 * Called via ctx->Driver.UpdateState()
 */
void st_invalidate_state(struct gl_context * ctx, GLuint new_state)
{
   struct st_context *st = st_context(ctx);

   st->dirty.mesa |= new_state;
   st->dirty.st |= ST_NEW_MESA;

   /* This is the only core Mesa module we depend upon.
    * No longer use swrast, swsetup, tnl.
    */
   _vbo_InvalidateState(ctx, new_state);
}


/**
 * Check for multisample env var override.
 */
int
st_get_msaa(void)
{
   const char *msaa = _mesa_getenv("__GL_FSAA_MODE");
   if (msaa)
      return atoi(msaa);
   return 0;
}


static struct st_context *
st_create_context_priv( struct gl_context *ctx, struct pipe_context *pipe )
{
   uint i;
   struct st_context *st = ST_CALLOC_STRUCT( st_context );
   
   ctx->st = st;

   st->ctx = ctx;
   st->pipe = pipe;

   /* XXX: this is one-off, per-screen init: */
   st_debug_init();
   
   /* state tracker needs the VBO module */
   _vbo_CreateContext(ctx);

   st->dirty.mesa = ~0;
   st->dirty.st = ~0;

   st->cso_context = cso_create_context(pipe);

   st_init_atoms( st );
   st_init_bitmap(st);
   st_init_clear(st);
   st_init_draw( st );
   st_init_generate_mipmap(st);
   st_init_blit(st);

   if(pipe->screen->get_param(pipe->screen, PIPE_CAP_NPOT_TEXTURES))
      st->internal_target = PIPE_TEXTURE_2D;
   else
      st->internal_target = PIPE_TEXTURE_RECT;

   for (i = 0; i < PIPE_MAX_SAMPLERS; i++)
      st->state.sampler_list[i] = &st->state.samplers[i];

   for (i = 0; i < 3; i++) {
      memset(&st->velems_util_draw[i], 0, sizeof(struct pipe_vertex_element));
      st->velems_util_draw[i].src_offset = i * 4 * sizeof(float);
      st->velems_util_draw[i].instance_divisor = 0;
      st->velems_util_draw[i].vertex_buffer_index = 0;
      st->velems_util_draw[i].src_format = PIPE_FORMAT_R32G32B32A32_FLOAT;
   }

   /* we want all vertex data to be placed in buffer objects */
   vbo_use_buffer_objects(ctx);

   /* Need these flags:
    */
   st->ctx->FragmentProgram._MaintainTexEnvProgram = GL_TRUE;

   st->ctx->VertexProgram._MaintainTnlProgram = GL_TRUE;

   st->pixel_xfer.cache = _mesa_new_program_cache();

   st->force_msaa = st_get_msaa();

   /* GL limits and extensions */
   st_init_limits(st);
   st_init_extensions(st);

   return st;
}


struct st_context *st_create_context(gl_api api, struct pipe_context *pipe,
                                     const struct gl_config *visual,
                                     struct st_context *share)
{
   struct gl_context *ctx;
   struct gl_context *shareCtx = share ? share->ctx : NULL;
   struct dd_function_table funcs;

   /* Sanity checks */
   assert(MESA_SHADER_VERTEX == PIPE_SHADER_VERTEX);
   assert(MESA_SHADER_FRAGMENT == PIPE_SHADER_FRAGMENT);
   assert(MESA_SHADER_GEOMETRY == PIPE_SHADER_GEOMETRY);

   memset(&funcs, 0, sizeof(funcs));
   st_init_driver_functions(&funcs);

   ctx = _mesa_create_context(api, visual, shareCtx, &funcs, NULL);

   /* XXX: need a capability bit in gallium to query if the pipe
    * driver prefers DP4 or MUL/MAD for vertex transformation.
    */
   if (debug_get_option_mesa_mvp_dp4())
      _mesa_set_mvp_with_dp4( ctx, GL_TRUE );

   return st_create_context_priv(ctx, pipe);
}


static void st_destroy_context_priv( struct st_context *st )
{
   uint i;

   st_destroy_atoms( st );
   st_destroy_draw( st );
   st_destroy_generate_mipmap(st);
   st_destroy_blit(st);
   st_destroy_clear(st);
   st_destroy_bitmap(st);
   st_destroy_drawpix(st);
   st_destroy_drawtex(st);

   /* Unreference any user vertex buffers. */
   for (i = 0; i < st->num_user_vbs; i++) {
      pipe_resource_reference(&st->user_vb[i], NULL);
   }

   for (i = 0; i < Elements(st->state.sampler_views); i++) {
      pipe_sampler_view_reference(&st->state.sampler_views[i], NULL);
   }

   if (st->default_texture) {
      st->ctx->Driver.DeleteTexture(st->ctx, st->default_texture);
      st->default_texture = NULL;
   }

   free( st );
}

 
void st_destroy_context( struct st_context *st )
{
   struct pipe_context *pipe = st->pipe;
   struct cso_context *cso = st->cso_context;
   struct gl_context *ctx = st->ctx;
   GLuint i;

   /* need to unbind and destroy CSO objects before anything else */
   cso_release_all(st->cso_context);

   st_reference_fragprog(st, &st->fp, NULL);
   st_reference_vertprog(st, &st->vp, NULL);

   /* release framebuffer surfaces */
   for (i = 0; i < PIPE_MAX_COLOR_BUFS; i++) {
      pipe_surface_reference(&st->state.framebuffer.cbufs[i], NULL);
   }
   pipe_surface_reference(&st->state.framebuffer.zsbuf, NULL);

   pipe->set_index_buffer(pipe, NULL);

   for (i = 0; i < PIPE_SHADER_TYPES; i++) {
      pipe->set_constant_buffer(pipe, i, 0, NULL);
   }

   _mesa_delete_program_cache(st->ctx, st->pixel_xfer.cache);

   _vbo_DestroyContext(st->ctx);

   st_destroy_program_variants(st);

   _mesa_free_context_data(ctx);

   st_destroy_context_priv(st);

   cso_destroy_context(cso);

   pipe->destroy( pipe );

   free(ctx);
}


void st_init_driver_functions(struct dd_function_table *functions)
{
   _mesa_init_shader_object_functions(functions);

   st_init_accum_functions(functions);
   st_init_blit_functions(functions);
   st_init_bufferobject_functions(functions);
   st_init_clear_functions(functions);
   st_init_bitmap_functions(functions);
   st_init_drawpixels_functions(functions);
   st_init_rasterpos_functions(functions);

   st_init_drawtex_functions(functions);

   st_init_eglimage_functions(functions);

   st_init_fbo_functions(functions);
   st_init_feedback_functions(functions);
   st_init_program_functions(functions);
   st_init_query_functions(functions);
   st_init_cond_render_functions(functions);
   st_init_readpixels_functions(functions);
   st_init_texture_functions(functions);
<<<<<<< HEAD
=======
   st_init_texture_barrier_functions(functions);
>>>>>>> 5e633abc
   st_init_flush_functions(functions);
   st_init_string_functions(functions);
   st_init_viewport_functions(functions);

   st_init_xformfb_functions(functions);
   st_init_syncobj_functions(functions);

   functions->UpdateState = st_invalidate_state;
}
<|MERGE_RESOLUTION|>--- conflicted
+++ resolved
@@ -1,307 +1,301 @@
-/**************************************************************************
- * 
- * Copyright 2007 Tungsten Graphics, Inc., Cedar Park, Texas.
- * All Rights Reserved.
- * 
- * Permission is hereby granted, free of charge, to any person obtaining a
- * copy of this software and associated documentation files (the
- * "Software"), to deal in the Software without restriction, including
- * without limitation the rights to use, copy, modify, merge, publish,
- * distribute, sub license, and/or sell copies of the Software, and to
- * permit persons to whom the Software is furnished to do so, subject to
- * the following conditions:
- * 
- * The above copyright notice and this permission notice (including the
- * next paragraph) shall be included in all copies or substantial portions
- * of the Software.
- * 
- * THE SOFTWARE IS PROVIDED "AS IS", WITHOUT WARRANTY OF ANY KIND, EXPRESS
- * OR IMPLIED, INCLUDING BUT NOT LIMITED TO THE WARRANTIES OF
- * MERCHANTABILITY, FITNESS FOR A PARTICULAR PURPOSE AND NON-INFRINGEMENT.
- * IN NO EVENT SHALL TUNGSTEN GRAPHICS AND/OR ITS SUPPLIERS BE LIABLE FOR
- * ANY CLAIM, DAMAGES OR OTHER LIABILITY, WHETHER IN AN ACTION OF CONTRACT,
- * TORT OR OTHERWISE, ARISING FROM, OUT OF OR IN CONNECTION WITH THE
- * SOFTWARE OR THE USE OR OTHER DEALINGS IN THE SOFTWARE.
- * 
- **************************************************************************/
-
-#include "main/imports.h"
-#include "main/context.h"
-#include "main/shaderobj.h"
-#include "program/prog_cache.h"
-#include "vbo/vbo.h"
-#include "glapi/glapi.h"
-#include "st_context.h"
-#include "st_debug.h"
-#include "st_cb_accum.h"
-#include "st_cb_bitmap.h"
-#include "st_cb_blit.h"
-#include "st_cb_bufferobjects.h"
-#include "st_cb_clear.h"
-#include "st_cb_condrender.h"
-#include "st_cb_drawpixels.h"
-#include "st_cb_rasterpos.h"
-#include "st_cb_drawtex.h"
-#include "st_cb_eglimage.h"
-#include "st_cb_fbo.h"
-#include "st_cb_feedback.h"
-#include "st_cb_program.h"
-#include "st_cb_queryobj.h"
-#include "st_cb_readpixels.h"
-#include "st_cb_texture.h"
-#include "st_cb_xformfb.h"
-#include "st_cb_flush.h"
-#include "st_cb_syncobj.h"
-#include "st_cb_strings.h"
-<<<<<<< HEAD
-=======
-#include "st_cb_texturebarrier.h"
->>>>>>> 5e633abc
-#include "st_cb_viewport.h"
-#include "st_atom.h"
-#include "st_draw.h"
-#include "st_extensions.h"
-#include "st_gen_mipmap.h"
-#include "st_program.h"
-#include "pipe/p_context.h"
-#include "util/u_inlines.h"
-#include "cso_cache/cso_context.h"
-
-
-DEBUG_GET_ONCE_BOOL_OPTION(mesa_mvp_dp4, "MESA_MVP_DP4", FALSE)
-
-
-/**
- * Called via ctx->Driver.UpdateState()
- */
-void st_invalidate_state(struct gl_context * ctx, GLuint new_state)
-{
-   struct st_context *st = st_context(ctx);
-
-   st->dirty.mesa |= new_state;
-   st->dirty.st |= ST_NEW_MESA;
-
-   /* This is the only core Mesa module we depend upon.
-    * No longer use swrast, swsetup, tnl.
-    */
-   _vbo_InvalidateState(ctx, new_state);
-}
-
-
-/**
- * Check for multisample env var override.
- */
-int
-st_get_msaa(void)
-{
-   const char *msaa = _mesa_getenv("__GL_FSAA_MODE");
-   if (msaa)
-      return atoi(msaa);
-   return 0;
-}
-
-
-static struct st_context *
-st_create_context_priv( struct gl_context *ctx, struct pipe_context *pipe )
-{
-   uint i;
-   struct st_context *st = ST_CALLOC_STRUCT( st_context );
-   
-   ctx->st = st;
-
-   st->ctx = ctx;
-   st->pipe = pipe;
-
-   /* XXX: this is one-off, per-screen init: */
-   st_debug_init();
-   
-   /* state tracker needs the VBO module */
-   _vbo_CreateContext(ctx);
-
-   st->dirty.mesa = ~0;
-   st->dirty.st = ~0;
-
-   st->cso_context = cso_create_context(pipe);
-
-   st_init_atoms( st );
-   st_init_bitmap(st);
-   st_init_clear(st);
-   st_init_draw( st );
-   st_init_generate_mipmap(st);
-   st_init_blit(st);
-
-   if(pipe->screen->get_param(pipe->screen, PIPE_CAP_NPOT_TEXTURES))
-      st->internal_target = PIPE_TEXTURE_2D;
-   else
-      st->internal_target = PIPE_TEXTURE_RECT;
-
-   for (i = 0; i < PIPE_MAX_SAMPLERS; i++)
-      st->state.sampler_list[i] = &st->state.samplers[i];
-
-   for (i = 0; i < 3; i++) {
-      memset(&st->velems_util_draw[i], 0, sizeof(struct pipe_vertex_element));
-      st->velems_util_draw[i].src_offset = i * 4 * sizeof(float);
-      st->velems_util_draw[i].instance_divisor = 0;
-      st->velems_util_draw[i].vertex_buffer_index = 0;
-      st->velems_util_draw[i].src_format = PIPE_FORMAT_R32G32B32A32_FLOAT;
-   }
-
-   /* we want all vertex data to be placed in buffer objects */
-   vbo_use_buffer_objects(ctx);
-
-   /* Need these flags:
-    */
-   st->ctx->FragmentProgram._MaintainTexEnvProgram = GL_TRUE;
-
-   st->ctx->VertexProgram._MaintainTnlProgram = GL_TRUE;
-
-   st->pixel_xfer.cache = _mesa_new_program_cache();
-
-   st->force_msaa = st_get_msaa();
-
-   /* GL limits and extensions */
-   st_init_limits(st);
-   st_init_extensions(st);
-
-   return st;
-}
-
-
-struct st_context *st_create_context(gl_api api, struct pipe_context *pipe,
-                                     const struct gl_config *visual,
-                                     struct st_context *share)
-{
-   struct gl_context *ctx;
-   struct gl_context *shareCtx = share ? share->ctx : NULL;
-   struct dd_function_table funcs;
-
-   /* Sanity checks */
-   assert(MESA_SHADER_VERTEX == PIPE_SHADER_VERTEX);
-   assert(MESA_SHADER_FRAGMENT == PIPE_SHADER_FRAGMENT);
-   assert(MESA_SHADER_GEOMETRY == PIPE_SHADER_GEOMETRY);
-
-   memset(&funcs, 0, sizeof(funcs));
-   st_init_driver_functions(&funcs);
-
-   ctx = _mesa_create_context(api, visual, shareCtx, &funcs, NULL);
-
-   /* XXX: need a capability bit in gallium to query if the pipe
-    * driver prefers DP4 or MUL/MAD for vertex transformation.
-    */
-   if (debug_get_option_mesa_mvp_dp4())
-      _mesa_set_mvp_with_dp4( ctx, GL_TRUE );
-
-   return st_create_context_priv(ctx, pipe);
-}
-
-
-static void st_destroy_context_priv( struct st_context *st )
-{
-   uint i;
-
-   st_destroy_atoms( st );
-   st_destroy_draw( st );
-   st_destroy_generate_mipmap(st);
-   st_destroy_blit(st);
-   st_destroy_clear(st);
-   st_destroy_bitmap(st);
-   st_destroy_drawpix(st);
-   st_destroy_drawtex(st);
-
-   /* Unreference any user vertex buffers. */
-   for (i = 0; i < st->num_user_vbs; i++) {
-      pipe_resource_reference(&st->user_vb[i], NULL);
-   }
-
-   for (i = 0; i < Elements(st->state.sampler_views); i++) {
-      pipe_sampler_view_reference(&st->state.sampler_views[i], NULL);
-   }
-
-   if (st->default_texture) {
-      st->ctx->Driver.DeleteTexture(st->ctx, st->default_texture);
-      st->default_texture = NULL;
-   }
-
-   free( st );
-}
-
- 
-void st_destroy_context( struct st_context *st )
-{
-   struct pipe_context *pipe = st->pipe;
-   struct cso_context *cso = st->cso_context;
-   struct gl_context *ctx = st->ctx;
-   GLuint i;
-
-   /* need to unbind and destroy CSO objects before anything else */
-   cso_release_all(st->cso_context);
-
-   st_reference_fragprog(st, &st->fp, NULL);
-   st_reference_vertprog(st, &st->vp, NULL);
-
-   /* release framebuffer surfaces */
-   for (i = 0; i < PIPE_MAX_COLOR_BUFS; i++) {
-      pipe_surface_reference(&st->state.framebuffer.cbufs[i], NULL);
-   }
-   pipe_surface_reference(&st->state.framebuffer.zsbuf, NULL);
-
-   pipe->set_index_buffer(pipe, NULL);
-
-   for (i = 0; i < PIPE_SHADER_TYPES; i++) {
-      pipe->set_constant_buffer(pipe, i, 0, NULL);
-   }
-
-   _mesa_delete_program_cache(st->ctx, st->pixel_xfer.cache);
-
-   _vbo_DestroyContext(st->ctx);
-
-   st_destroy_program_variants(st);
-
-   _mesa_free_context_data(ctx);
-
-   st_destroy_context_priv(st);
-
-   cso_destroy_context(cso);
-
-   pipe->destroy( pipe );
-
-   free(ctx);
-}
-
-
-void st_init_driver_functions(struct dd_function_table *functions)
-{
-   _mesa_init_shader_object_functions(functions);
-
-   st_init_accum_functions(functions);
-   st_init_blit_functions(functions);
-   st_init_bufferobject_functions(functions);
-   st_init_clear_functions(functions);
-   st_init_bitmap_functions(functions);
-   st_init_drawpixels_functions(functions);
-   st_init_rasterpos_functions(functions);
-
-   st_init_drawtex_functions(functions);
-
-   st_init_eglimage_functions(functions);
-
-   st_init_fbo_functions(functions);
-   st_init_feedback_functions(functions);
-   st_init_program_functions(functions);
-   st_init_query_functions(functions);
-   st_init_cond_render_functions(functions);
-   st_init_readpixels_functions(functions);
-   st_init_texture_functions(functions);
-<<<<<<< HEAD
-=======
-   st_init_texture_barrier_functions(functions);
->>>>>>> 5e633abc
-   st_init_flush_functions(functions);
-   st_init_string_functions(functions);
-   st_init_viewport_functions(functions);
-
-   st_init_xformfb_functions(functions);
-   st_init_syncobj_functions(functions);
-
-   functions->UpdateState = st_invalidate_state;
-}
+/**************************************************************************
+ * 
+ * Copyright 2007 Tungsten Graphics, Inc., Cedar Park, Texas.
+ * All Rights Reserved.
+ * 
+ * Permission is hereby granted, free of charge, to any person obtaining a
+ * copy of this software and associated documentation files (the
+ * "Software"), to deal in the Software without restriction, including
+ * without limitation the rights to use, copy, modify, merge, publish,
+ * distribute, sub license, and/or sell copies of the Software, and to
+ * permit persons to whom the Software is furnished to do so, subject to
+ * the following conditions:
+ * 
+ * The above copyright notice and this permission notice (including the
+ * next paragraph) shall be included in all copies or substantial portions
+ * of the Software.
+ * 
+ * THE SOFTWARE IS PROVIDED "AS IS", WITHOUT WARRANTY OF ANY KIND, EXPRESS
+ * OR IMPLIED, INCLUDING BUT NOT LIMITED TO THE WARRANTIES OF
+ * MERCHANTABILITY, FITNESS FOR A PARTICULAR PURPOSE AND NON-INFRINGEMENT.
+ * IN NO EVENT SHALL TUNGSTEN GRAPHICS AND/OR ITS SUPPLIERS BE LIABLE FOR
+ * ANY CLAIM, DAMAGES OR OTHER LIABILITY, WHETHER IN AN ACTION OF CONTRACT,
+ * TORT OR OTHERWISE, ARISING FROM, OUT OF OR IN CONNECTION WITH THE
+ * SOFTWARE OR THE USE OR OTHER DEALINGS IN THE SOFTWARE.
+ * 
+ **************************************************************************/
+
+#include "main/imports.h"
+#include "main/context.h"
+#include "main/shaderobj.h"
+#include "program/prog_cache.h"
+#include "vbo/vbo.h"
+#include "glapi/glapi.h"
+#include "st_context.h"
+#include "st_debug.h"
+#include "st_cb_accum.h"
+#include "st_cb_bitmap.h"
+#include "st_cb_blit.h"
+#include "st_cb_bufferobjects.h"
+#include "st_cb_clear.h"
+#include "st_cb_condrender.h"
+#include "st_cb_drawpixels.h"
+#include "st_cb_rasterpos.h"
+#include "st_cb_drawtex.h"
+#include "st_cb_eglimage.h"
+#include "st_cb_fbo.h"
+#include "st_cb_feedback.h"
+#include "st_cb_program.h"
+#include "st_cb_queryobj.h"
+#include "st_cb_readpixels.h"
+#include "st_cb_texture.h"
+#include "st_cb_xformfb.h"
+#include "st_cb_flush.h"
+#include "st_cb_syncobj.h"
+#include "st_cb_strings.h"
+#include "st_cb_texturebarrier.h"
+#include "st_cb_viewport.h"
+#include "st_atom.h"
+#include "st_draw.h"
+#include "st_extensions.h"
+#include "st_gen_mipmap.h"
+#include "st_program.h"
+#include "pipe/p_context.h"
+#include "util/u_inlines.h"
+#include "cso_cache/cso_context.h"
+
+
+DEBUG_GET_ONCE_BOOL_OPTION(mesa_mvp_dp4, "MESA_MVP_DP4", FALSE)
+
+
+/**
+ * Called via ctx->Driver.UpdateState()
+ */
+void st_invalidate_state(struct gl_context * ctx, GLuint new_state)
+{
+   struct st_context *st = st_context(ctx);
+
+   st->dirty.mesa |= new_state;
+   st->dirty.st |= ST_NEW_MESA;
+
+   /* This is the only core Mesa module we depend upon.
+    * No longer use swrast, swsetup, tnl.
+    */
+   _vbo_InvalidateState(ctx, new_state);
+}
+
+
+/**
+ * Check for multisample env var override.
+ */
+int
+st_get_msaa(void)
+{
+   const char *msaa = _mesa_getenv("__GL_FSAA_MODE");
+   if (msaa)
+      return atoi(msaa);
+   return 0;
+}
+
+
+static struct st_context *
+st_create_context_priv( struct gl_context *ctx, struct pipe_context *pipe )
+{
+   uint i;
+   struct st_context *st = ST_CALLOC_STRUCT( st_context );
+   
+   ctx->st = st;
+
+   st->ctx = ctx;
+   st->pipe = pipe;
+
+   /* XXX: this is one-off, per-screen init: */
+   st_debug_init();
+   
+   /* state tracker needs the VBO module */
+   _vbo_CreateContext(ctx);
+
+   st->dirty.mesa = ~0;
+   st->dirty.st = ~0;
+
+   st->cso_context = cso_create_context(pipe);
+
+   st_init_atoms( st );
+   st_init_bitmap(st);
+   st_init_clear(st);
+   st_init_draw( st );
+   st_init_generate_mipmap(st);
+   st_init_blit(st);
+
+   if(pipe->screen->get_param(pipe->screen, PIPE_CAP_NPOT_TEXTURES))
+      st->internal_target = PIPE_TEXTURE_2D;
+   else
+      st->internal_target = PIPE_TEXTURE_RECT;
+
+   for (i = 0; i < PIPE_MAX_SAMPLERS; i++)
+      st->state.sampler_list[i] = &st->state.samplers[i];
+
+   for (i = 0; i < 3; i++) {
+      memset(&st->velems_util_draw[i], 0, sizeof(struct pipe_vertex_element));
+      st->velems_util_draw[i].src_offset = i * 4 * sizeof(float);
+      st->velems_util_draw[i].instance_divisor = 0;
+      st->velems_util_draw[i].vertex_buffer_index = 0;
+      st->velems_util_draw[i].src_format = PIPE_FORMAT_R32G32B32A32_FLOAT;
+   }
+
+   /* we want all vertex data to be placed in buffer objects */
+   vbo_use_buffer_objects(ctx);
+
+   /* Need these flags:
+    */
+   st->ctx->FragmentProgram._MaintainTexEnvProgram = GL_TRUE;
+
+   st->ctx->VertexProgram._MaintainTnlProgram = GL_TRUE;
+
+   st->pixel_xfer.cache = _mesa_new_program_cache();
+
+   st->force_msaa = st_get_msaa();
+
+   /* GL limits and extensions */
+   st_init_limits(st);
+   st_init_extensions(st);
+
+   return st;
+}
+
+
+struct st_context *st_create_context(gl_api api, struct pipe_context *pipe,
+                                     const struct gl_config *visual,
+                                     struct st_context *share)
+{
+   struct gl_context *ctx;
+   struct gl_context *shareCtx = share ? share->ctx : NULL;
+   struct dd_function_table funcs;
+
+   /* Sanity checks */
+   assert(MESA_SHADER_VERTEX == PIPE_SHADER_VERTEX);
+   assert(MESA_SHADER_FRAGMENT == PIPE_SHADER_FRAGMENT);
+   assert(MESA_SHADER_GEOMETRY == PIPE_SHADER_GEOMETRY);
+
+   memset(&funcs, 0, sizeof(funcs));
+   st_init_driver_functions(&funcs);
+
+   ctx = _mesa_create_context(api, visual, shareCtx, &funcs, NULL);
+
+   /* XXX: need a capability bit in gallium to query if the pipe
+    * driver prefers DP4 or MUL/MAD for vertex transformation.
+    */
+   if (debug_get_option_mesa_mvp_dp4())
+      _mesa_set_mvp_with_dp4( ctx, GL_TRUE );
+
+   return st_create_context_priv(ctx, pipe);
+}
+
+
+static void st_destroy_context_priv( struct st_context *st )
+{
+   uint i;
+
+   st_destroy_atoms( st );
+   st_destroy_draw( st );
+   st_destroy_generate_mipmap(st);
+   st_destroy_blit(st);
+   st_destroy_clear(st);
+   st_destroy_bitmap(st);
+   st_destroy_drawpix(st);
+   st_destroy_drawtex(st);
+
+   /* Unreference any user vertex buffers. */
+   for (i = 0; i < st->num_user_vbs; i++) {
+      pipe_resource_reference(&st->user_vb[i], NULL);
+   }
+
+   for (i = 0; i < Elements(st->state.sampler_views); i++) {
+      pipe_sampler_view_reference(&st->state.sampler_views[i], NULL);
+   }
+
+   if (st->default_texture) {
+      st->ctx->Driver.DeleteTexture(st->ctx, st->default_texture);
+      st->default_texture = NULL;
+   }
+
+   free( st );
+}
+
+ 
+void st_destroy_context( struct st_context *st )
+{
+   struct pipe_context *pipe = st->pipe;
+   struct cso_context *cso = st->cso_context;
+   struct gl_context *ctx = st->ctx;
+   GLuint i;
+
+   /* need to unbind and destroy CSO objects before anything else */
+   cso_release_all(st->cso_context);
+
+   st_reference_fragprog(st, &st->fp, NULL);
+   st_reference_vertprog(st, &st->vp, NULL);
+
+   /* release framebuffer surfaces */
+   for (i = 0; i < PIPE_MAX_COLOR_BUFS; i++) {
+      pipe_surface_reference(&st->state.framebuffer.cbufs[i], NULL);
+   }
+   pipe_surface_reference(&st->state.framebuffer.zsbuf, NULL);
+
+   pipe->set_index_buffer(pipe, NULL);
+
+   for (i = 0; i < PIPE_SHADER_TYPES; i++) {
+      pipe->set_constant_buffer(pipe, i, 0, NULL);
+   }
+
+   _mesa_delete_program_cache(st->ctx, st->pixel_xfer.cache);
+
+   _vbo_DestroyContext(st->ctx);
+
+   st_destroy_program_variants(st);
+
+   _mesa_free_context_data(ctx);
+
+   st_destroy_context_priv(st);
+
+   cso_destroy_context(cso);
+
+   pipe->destroy( pipe );
+
+   free(ctx);
+}
+
+
+void st_init_driver_functions(struct dd_function_table *functions)
+{
+   _mesa_init_shader_object_functions(functions);
+
+   st_init_accum_functions(functions);
+   st_init_blit_functions(functions);
+   st_init_bufferobject_functions(functions);
+   st_init_clear_functions(functions);
+   st_init_bitmap_functions(functions);
+   st_init_drawpixels_functions(functions);
+   st_init_rasterpos_functions(functions);
+
+   st_init_drawtex_functions(functions);
+
+   st_init_eglimage_functions(functions);
+
+   st_init_fbo_functions(functions);
+   st_init_feedback_functions(functions);
+   st_init_program_functions(functions);
+   st_init_query_functions(functions);
+   st_init_cond_render_functions(functions);
+   st_init_readpixels_functions(functions);
+   st_init_texture_functions(functions);
+   st_init_texture_barrier_functions(functions);
+   st_init_flush_functions(functions);
+   st_init_string_functions(functions);
+   st_init_viewport_functions(functions);
+
+   st_init_xformfb_functions(functions);
+   st_init_syncobj_functions(functions);
+
+   functions->UpdateState = st_invalidate_state;
+}