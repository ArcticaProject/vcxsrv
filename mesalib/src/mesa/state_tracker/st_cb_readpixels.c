--- conflicted
+++ resolved
@@ -1,1128 +1,564 @@
-<<<<<<< HEAD
-/**************************************************************************
- * 
- * Copyright 2007 Tungsten Graphics, Inc., Cedar Park, Texas.
- * All Rights Reserved.
- * 
- * Permission is hereby granted, free of charge, to any person obtaining a
- * copy of this software and associated documentation files (the
- * "Software"), to deal in the Software without restriction, including
- * without limitation the rights to use, copy, modify, merge, publish,
- * distribute, sub license, and/or sell copies of the Software, and to
- * permit persons to whom the Software is furnished to do so, subject to
- * the following conditions:
- * 
- * The above copyright notice and this permission notice (including the
- * next paragraph) shall be included in all copies or substantial portions
- * of the Software.
- * 
- * THE SOFTWARE IS PROVIDED "AS IS", WITHOUT WARRANTY OF ANY KIND, EXPRESS
- * OR IMPLIED, INCLUDING BUT NOT LIMITED TO THE WARRANTIES OF
- * MERCHANTABILITY, FITNESS FOR A PARTICULAR PURPOSE AND NON-INFRINGEMENT.
- * IN NO EVENT SHALL TUNGSTEN GRAPHICS AND/OR ITS SUPPLIERS BE LIABLE FOR
- * ANY CLAIM, DAMAGES OR OTHER LIABILITY, WHETHER IN AN ACTION OF CONTRACT,
- * TORT OR OTHERWISE, ARISING FROM, OUT OF OR IN CONNECTION WITH THE
- * SOFTWARE OR THE USE OR OTHER DEALINGS IN THE SOFTWARE.
- * 
- **************************************************************************/
-
-
-/**
- * glReadPixels interface to pipe
- *
- * \author Brian Paul
- */
-
-
-#include "main/imports.h"
-#include "main/bufferobj.h"
-#include "main/context.h"
-#include "main/image.h"
-#include "main/pack.h"
-#include "main/pbo.h"
-
-#include "pipe/p_context.h"
-#include "pipe/p_defines.h"
-#include "util/u_format.h"
-#include "util/u_inlines.h"
-#include "util/u_tile.h"
-
-#include "st_debug.h"
-#include "st_context.h"
-#include "st_atom.h"
-#include "st_cb_bitmap.h"
-#include "st_cb_readpixels.h"
-#include "st_cb_fbo.h"
-
-/**
- * Special case for reading stencil buffer.
- * For color/depth we use get_tile().  For stencil, map the stencil buffer.
- */
-void
-st_read_stencil_pixels(struct gl_context *ctx, GLint x, GLint y,
-                       GLsizei width, GLsizei height,
-                       GLenum format, GLenum type,
-                       const struct gl_pixelstore_attrib *packing,
-                       GLvoid *pixels)
-{
-   struct gl_framebuffer *fb = ctx->ReadBuffer;
-   struct pipe_context *pipe = st_context(ctx)->pipe;
-   struct st_renderbuffer *strb = st_renderbuffer(fb->_StencilBuffer);
-   struct pipe_transfer *pt;
-   ubyte *stmap;
-   GLint j;
-
-   if (strb->Base.Wrapped) {
-      strb = st_renderbuffer(strb->Base.Wrapped);
-   }
-
-   if (st_fb_orientation(ctx->DrawBuffer) == Y_0_TOP) {
-      y = ctx->DrawBuffer->Height - y - height;
-   }
-
-   /* Create a read transfer from the renderbuffer's texture */
-
-   pt = pipe_get_transfer(pipe, strb->texture,
-                          0, 0,
-                          PIPE_TRANSFER_READ,
-                          x, y, width, height);
-
-   /* map the stencil buffer */
-   stmap = pipe_transfer_map(pipe, pt);
-
-   /* width should never be > MAX_WIDTH since we did clipping earlier */
-   ASSERT(width <= MAX_WIDTH);
-
-   /* process image row by row */
-   for (j = 0; j < height; j++) {
-      GLvoid *dest;
-      GLstencil sValues[MAX_WIDTH];
-      GLfloat zValues[MAX_WIDTH];
-      GLint srcY;
-
-      if (st_fb_orientation(ctx->DrawBuffer) == Y_0_TOP) {
-         srcY = height - j - 1;
-      }
-      else {
-         srcY = j;
-      }
-
-      /* get stencil (and Z) values */
-      switch (pt->resource->format) {
-      case PIPE_FORMAT_S8_USCALED:
-         {
-            const ubyte *src = stmap + srcY * pt->stride;
-            memcpy(sValues, src, width);
-         }
-         break;
-      case PIPE_FORMAT_Z24_UNORM_S8_USCALED:
-         if (format == GL_DEPTH_STENCIL) {
-            const uint *src = (uint *) (stmap + srcY * pt->stride);
-            const GLfloat scale = 1.0f / (0xffffff);
-            GLint k;
-            for (k = 0; k < width; k++) {
-               sValues[k] = src[k] >> 24;
-               zValues[k] = (src[k] & 0xffffff) * scale;
-            }
-         }
-         else {
-            const uint *src = (uint *) (stmap + srcY * pt->stride);
-            GLint k;
-            for (k = 0; k < width; k++) {
-               sValues[k] = src[k] >> 24;
-            }
-         }
-         break;
-      case PIPE_FORMAT_S8_USCALED_Z24_UNORM:
-         if (format == GL_DEPTH_STENCIL) {
-            const uint *src = (uint *) (stmap + srcY * pt->stride);
-            const GLfloat scale = 1.0f / (0xffffff);
-            GLint k;
-            for (k = 0; k < width; k++) {
-               sValues[k] = src[k] & 0xff;
-               zValues[k] = (src[k] >> 8) * scale;
-            }
-         }
-         else {
-            const uint *src = (uint *) (stmap + srcY * pt->stride);
-            GLint k;
-            for (k = 0; k < width; k++) {
-               sValues[k] = src[k] & 0xff;
-            }
-         }
-         break;
-      default:
-         assert(0);
-      }
-
-      /* store */
-      dest = _mesa_image_address2d(packing, pixels, width, height,
-                                   format, type, j, 0);
-      if (format == GL_DEPTH_STENCIL) {
-         _mesa_pack_depth_stencil_span(ctx, width, dest,
-                                       zValues, sValues, packing);
-      }
-      else {
-         _mesa_pack_stencil_span(ctx, width, type, dest, sValues, packing);
-      }
-   }
-
-   /* unmap the stencil buffer */
-   pipe_transfer_unmap(pipe, pt);
-   pipe->transfer_destroy(pipe, pt);
-}
-
-
-/**
- * Return renderbuffer to use for reading color pixels for glRead/CopyPixel
- * commands.
- */
-struct st_renderbuffer *
-st_get_color_read_renderbuffer(struct gl_context *ctx)
-{
-   struct gl_framebuffer *fb = ctx->ReadBuffer;
-   struct st_renderbuffer *strb =
-      st_renderbuffer(fb->_ColorReadBuffer);
-
-   return strb;
-}
-
-
-/**
- * Try to do glReadPixels in a fast manner for common cases.
- * \return GL_TRUE for success, GL_FALSE for failure
- */
-static GLboolean
-st_fast_readpixels(struct gl_context *ctx, struct st_renderbuffer *strb,
-                   GLint x, GLint y, GLsizei width, GLsizei height,
-                   GLenum format, GLenum type,
-                   const struct gl_pixelstore_attrib *pack,
-                   GLvoid *dest)
-{
-   enum combination {
-      A8R8G8B8_UNORM_TO_RGBA_UBYTE,
-      A8R8G8B8_UNORM_TO_RGB_UBYTE,
-      A8R8G8B8_UNORM_TO_BGRA_UINT
-   } combo;
-
-   if (ctx->_ImageTransferState)
-      return GL_FALSE;
-
-   if (strb->format == PIPE_FORMAT_B8G8R8A8_UNORM &&
-       format == GL_RGBA && type == GL_UNSIGNED_BYTE) {
-      combo = A8R8G8B8_UNORM_TO_RGBA_UBYTE;
-   }
-   else if (strb->format == PIPE_FORMAT_B8G8R8A8_UNORM &&
-            format == GL_RGB && type == GL_UNSIGNED_BYTE) {
-      combo = A8R8G8B8_UNORM_TO_RGB_UBYTE;
-   }
-   else if (strb->format == PIPE_FORMAT_B8G8R8A8_UNORM &&
-            format == GL_BGRA && type == GL_UNSIGNED_INT_8_8_8_8_REV) {
-      combo = A8R8G8B8_UNORM_TO_BGRA_UINT;
-   }
-   else {
-      return GL_FALSE;
-   }
-
-   /*printf("st_fast_readpixels combo %d\n", (GLint) combo);*/
-
-   {
-      struct pipe_context *pipe = st_context(ctx)->pipe;
-      struct pipe_transfer *trans;
-      const GLubyte *map;
-      GLubyte *dst;
-      GLint row, col, dy, dstStride;
-
-      if (st_fb_orientation(ctx->ReadBuffer) == Y_0_TOP) {
-         /* convert GL Y to Gallium Y */
-         y = strb->texture->height0 - y - height;
-      }
-
-      trans = pipe_get_transfer(pipe, strb->texture,
-                                0, 0,
-                                PIPE_TRANSFER_READ,
-                                x, y, width, height);
-      if (!trans) {
-         return GL_FALSE;
-      }
-
-      map = pipe_transfer_map(pipe, trans);
-      if (!map) {
-         pipe->transfer_destroy(pipe, trans);
-         return GL_FALSE;
-      }
-
-      /* We always write to the user/dest buffer from low addr to high addr
-       * but the read order depends on renderbuffer orientation
-       */
-      if (st_fb_orientation(ctx->ReadBuffer) == Y_0_TOP) {
-         /* read source rows from bottom to top */
-         y = height - 1;
-         dy = -1;
-      }
-      else {
-         /* read source rows from top to bottom */
-         y = 0;
-         dy = 1;
-      }
-
-      dst = _mesa_image_address2d(pack, dest, width, height,
-                                  format, type, 0, 0);
-      dstStride = _mesa_image_row_stride(pack, width, format, type);
-
-      switch (combo) {
-      case A8R8G8B8_UNORM_TO_RGBA_UBYTE:
-         for (row = 0; row < height; row++) {
-            const GLubyte *src = map + y * trans->stride;
-            for (col = 0; col < width; col++) {
-               GLuint pixel = ((GLuint *) src)[col];
-               dst[col*4+0] = (pixel >> 16) & 0xff;
-               dst[col*4+1] = (pixel >>  8) & 0xff;
-               dst[col*4+2] = (pixel >>  0) & 0xff;
-               dst[col*4+3] = (pixel >> 24) & 0xff;
-            }
-            dst += dstStride;
-            y += dy;
-         }
-         break;
-      case A8R8G8B8_UNORM_TO_RGB_UBYTE:
-         for (row = 0; row < height; row++) {
-            const GLubyte *src = map + y * trans->stride;
-            for (col = 0; col < width; col++) {
-               GLuint pixel = ((GLuint *) src)[col];
-               dst[col*3+0] = (pixel >> 16) & 0xff;
-               dst[col*3+1] = (pixel >>  8) & 0xff;
-               dst[col*3+2] = (pixel >>  0) & 0xff;
-            }
-            dst += dstStride;
-            y += dy;
-         }
-         break;
-      case A8R8G8B8_UNORM_TO_BGRA_UINT:
-         for (row = 0; row < height; row++) {
-            const GLubyte *src = map + y * trans->stride;
-            memcpy(dst, src, 4 * width);
-            dst += dstStride;
-            y += dy;
-         }
-         break;
-      default:
-         ; /* nothing */
-      }
-
-      pipe_transfer_unmap(pipe, trans);
-      pipe->transfer_destroy(pipe, trans);
-   }
-
-   return GL_TRUE;
-}
-
-
-/**
- * Do glReadPixels by getting rows from the framebuffer transfer with
- * get_tile().  Convert to requested format/type with Mesa image routines.
- * Image transfer ops are done in software too.
- */
-static void
-st_readpixels(struct gl_context *ctx, GLint x, GLint y, GLsizei width, GLsizei height,
-              GLenum format, GLenum type,
-              const struct gl_pixelstore_attrib *pack,
-              GLvoid *dest)
-{
-   struct st_context *st = st_context(ctx);
-   struct pipe_context *pipe = st->pipe;
-   GLfloat (*temp)[4];
-   const GLbitfield transferOps = ctx->_ImageTransferState;
-   GLsizei i, j;
-   GLint yStep, dfStride;
-   GLfloat *df;
-   struct st_renderbuffer *strb;
-   struct gl_pixelstore_attrib clippedPacking = *pack;
-   struct pipe_transfer *trans;
-   enum pipe_format pformat;
-
-   assert(ctx->ReadBuffer->Width > 0);
-
-   st_validate_state(st);
-
-   /* Do all needed clipping here, so that we can forget about it later */
-   if (!_mesa_clip_readpixels(ctx, &x, &y, &width, &height, &clippedPacking)) {
-      /* The ReadPixels transfer is totally outside the window bounds */
-      return;
-   }
-
-   st_flush_bitmap_cache(st);
-
-   dest = _mesa_map_pbo_dest(ctx, &clippedPacking, dest);
-   if (!dest)
-      return;
-
-   if (format == GL_STENCIL_INDEX ||
-       format == GL_DEPTH_STENCIL) {
-      st_read_stencil_pixels(ctx, x, y, width, height,
-                             format, type, pack, dest);
-      return;
-   }
-   else if (format == GL_DEPTH_COMPONENT) {
-      strb = st_renderbuffer(ctx->ReadBuffer->_DepthBuffer);
-      if (strb->Base.Wrapped) {
-         strb = st_renderbuffer(strb->Base.Wrapped);
-      }
-   }
-   else {
-      /* Read color buffer */
-      strb = st_get_color_read_renderbuffer(ctx);
-   }
-
-   if (!strb)
-      return;
-
-   /* try a fast-path readpixels before anything else */
-   if (st_fast_readpixels(ctx, strb, x, y, width, height,
-                          format, type, pack, dest)) {
-      /* success! */
-      _mesa_unmap_pbo_dest(ctx, &clippedPacking);
-      return;
-   }
-
-   /* allocate temp pixel row buffer */
-   temp = (GLfloat (*)[4]) malloc(4 * width * sizeof(GLfloat));
-   if (!temp) {
-      _mesa_error(ctx, GL_OUT_OF_MEMORY, "glReadPixels");
-      return;
-   }
-
-   if (format == GL_RGBA && type == GL_FLOAT) {
-      /* write tile(row) directly into user's buffer */
-      df = (GLfloat *) _mesa_image_address2d(&clippedPacking, dest, width,
-                                             height, format, type, 0, 0);
-      dfStride = width * 4;
-   }
-   else {
-      /* write tile(row) into temp row buffer */
-      df = (GLfloat *) temp;
-      dfStride = 0;
-   }
-
-   if (st_fb_orientation(ctx->ReadBuffer) == Y_0_TOP) {
-      /* convert GL Y to Gallium Y */
-      y = strb->Base.Height - y - height;
-   }
-
-   /* Create a read transfer from the renderbuffer's texture */
-   trans = pipe_get_transfer(pipe, strb->texture,
-                             0, 0,
-                             PIPE_TRANSFER_READ,
-                             x, y, width, height);
-
-   /* determine bottom-to-top vs. top-to-bottom order */
-   if (st_fb_orientation(ctx->ReadBuffer) == Y_0_TOP) {
-      y = height - 1;
-      yStep = -1;
-   }
-   else {
-      y = 0;
-      yStep = 1;
-   }
-
-   /* possibly convert sRGB format to linear RGB format */
-   pformat = util_format_linear(trans->resource->format);
-
-   if (ST_DEBUG & DEBUG_FALLBACK)
-      debug_printf("%s: fallback processing\n", __FUNCTION__);
-
-   /*
-    * Copy pixels from pipe_transfer to user memory
-    */
-   {
-      /* dest of first pixel in client memory */
-      GLubyte *dst = _mesa_image_address2d(&clippedPacking, dest, width,
-                                           height, format, type, 0, 0);
-      /* dest row stride */
-      const GLint dstStride = _mesa_image_row_stride(&clippedPacking, width,
-                                                     format, type);
-
-      if (pformat == PIPE_FORMAT_Z24_UNORM_S8_USCALED ||
-          pformat == PIPE_FORMAT_Z24X8_UNORM) {
-         if (format == GL_DEPTH_COMPONENT) {
-            for (i = 0; i < height; i++) {
-               GLuint ztemp[MAX_WIDTH];
-               GLfloat zfloat[MAX_WIDTH];
-               const double scale = 1.0 / ((1 << 24) - 1);
-               pipe_get_tile_raw(pipe, trans, 0, y, width, 1, ztemp, 0);
-               y += yStep;
-               for (j = 0; j < width; j++) {
-                  zfloat[j] = (float) (scale * (ztemp[j] & 0xffffff));
-               }
-               _mesa_pack_depth_span(ctx, width, dst, type,
-                                     zfloat, &clippedPacking);
-               dst += dstStride;
-            }
-         }
-         else {
-            /* XXX: unreachable code -- should be before st_read_stencil_pixels */
-            assert(format == GL_DEPTH_STENCIL_EXT);
-            for (i = 0; i < height; i++) {
-               GLuint *zshort = (GLuint *)dst;
-               pipe_get_tile_raw(pipe, trans, 0, y, width, 1, dst, 0);
-               y += yStep;
-               /* Reverse into 24/8 */
-               for (j = 0; j < width; j++) {
-                  zshort[j] = (zshort[j] << 8) | (zshort[j] >> 24);
-               }
-               dst += dstStride;
-            }
-         }
-      }
-      else if (pformat == PIPE_FORMAT_S8_USCALED_Z24_UNORM ||
-               pformat == PIPE_FORMAT_X8Z24_UNORM) {
-         if (format == GL_DEPTH_COMPONENT) {
-            for (i = 0; i < height; i++) {
-               GLuint ztemp[MAX_WIDTH];
-               GLfloat zfloat[MAX_WIDTH];
-               const double scale = 1.0 / ((1 << 24) - 1);
-               pipe_get_tile_raw(pipe, trans, 0, y, width, 1, ztemp, 0);
-               y += yStep;
-               for (j = 0; j < width; j++) {
-                  zfloat[j] = (float) (scale * ((ztemp[j] >> 8) & 0xffffff));
-               }
-               _mesa_pack_depth_span(ctx, width, dst, type,
-                                     zfloat, &clippedPacking);
-               dst += dstStride;
-            }
-         }
-         else {
-            /* XXX: unreachable code -- should be before st_read_stencil_pixels */
-            assert(format == GL_DEPTH_STENCIL_EXT);
-            for (i = 0; i < height; i++) {
-               pipe_get_tile_raw(pipe, trans, 0, y, width, 1, dst, 0);
-               y += yStep;
-               dst += dstStride;
-            }
-         }
-      }
-      else if (pformat == PIPE_FORMAT_Z16_UNORM) {
-         for (i = 0; i < height; i++) {
-            GLushort ztemp[MAX_WIDTH];
-            GLfloat zfloat[MAX_WIDTH];
-            const double scale = 1.0 / 0xffff;
-            pipe_get_tile_raw(pipe, trans, 0, y, width, 1, ztemp, 0);
-            y += yStep;
-            for (j = 0; j < width; j++) {
-               zfloat[j] = (float) (scale * ztemp[j]);
-            }
-            _mesa_pack_depth_span(ctx, width, dst, type,
-                                  zfloat, &clippedPacking);
-            dst += dstStride;
-         }
-      }
-      else if (pformat == PIPE_FORMAT_Z32_UNORM) {
-         for (i = 0; i < height; i++) {
-            GLuint ztemp[MAX_WIDTH];
-            GLfloat zfloat[MAX_WIDTH];
-            const double scale = 1.0 / 0xffffffff;
-            pipe_get_tile_raw(pipe, trans, 0, y, width, 1, ztemp, 0);
-            y += yStep;
-            for (j = 0; j < width; j++) {
-               zfloat[j] = (float) (scale * ztemp[j]);
-            }
-            _mesa_pack_depth_span(ctx, width, dst, type,
-                                  zfloat, &clippedPacking);
-            dst += dstStride;
-         }
-      }
-      else {
-         /* RGBA format */
-         /* Do a row at a time to flip image data vertically */
-         for (i = 0; i < height; i++) {
-            pipe_get_tile_rgba_format(pipe, trans, 0, y, width, 1,
-                                      pformat, df);
-            y += yStep;
-            df += dfStride;
-            if (!dfStride) {
-               _mesa_pack_rgba_span_float(ctx, width, temp, format, type, dst,
-                                          &clippedPacking, transferOps);
-               dst += dstStride;
-            }
-         }
-      }
-   }
-
-   free(temp);
-
-   pipe->transfer_destroy(pipe, trans);
-
-   _mesa_unmap_pbo_dest(ctx, &clippedPacking);
-}
-
-
-void st_init_readpixels_functions(struct dd_function_table *functions)
-{
-   functions->ReadPixels = st_readpixels;
-}
-=======
-/**************************************************************************
- * 
- * Copyright 2007 Tungsten Graphics, Inc., Cedar Park, Texas.
- * All Rights Reserved.
- * 
- * Permission is hereby granted, free of charge, to any person obtaining a
- * copy of this software and associated documentation files (the
- * "Software"), to deal in the Software without restriction, including
- * without limitation the rights to use, copy, modify, merge, publish,
- * distribute, sub license, and/or sell copies of the Software, and to
- * permit persons to whom the Software is furnished to do so, subject to
- * the following conditions:
- * 
- * The above copyright notice and this permission notice (including the
- * next paragraph) shall be included in all copies or substantial portions
- * of the Software.
- * 
- * THE SOFTWARE IS PROVIDED "AS IS", WITHOUT WARRANTY OF ANY KIND, EXPRESS
- * OR IMPLIED, INCLUDING BUT NOT LIMITED TO THE WARRANTIES OF
- * MERCHANTABILITY, FITNESS FOR A PARTICULAR PURPOSE AND NON-INFRINGEMENT.
- * IN NO EVENT SHALL TUNGSTEN GRAPHICS AND/OR ITS SUPPLIERS BE LIABLE FOR
- * ANY CLAIM, DAMAGES OR OTHER LIABILITY, WHETHER IN AN ACTION OF CONTRACT,
- * TORT OR OTHERWISE, ARISING FROM, OUT OF OR IN CONNECTION WITH THE
- * SOFTWARE OR THE USE OR OTHER DEALINGS IN THE SOFTWARE.
- * 
- **************************************************************************/
-
-
-/**
- * glReadPixels interface to pipe
- *
- * \author Brian Paul
- */
-
-
-#include "main/imports.h"
-#include "main/bufferobj.h"
-#include "main/context.h"
-#include "main/image.h"
-#include "main/pack.h"
-#include "main/pbo.h"
-
-#include "pipe/p_context.h"
-#include "pipe/p_defines.h"
-#include "util/u_format.h"
-#include "util/u_inlines.h"
-#include "util/u_tile.h"
-
-#include "st_debug.h"
-#include "st_context.h"
-#include "st_atom.h"
-#include "st_cb_bitmap.h"
-#include "st_cb_readpixels.h"
-#include "st_cb_fbo.h"
-
-/**
- * Special case for reading stencil buffer.
- * For color/depth we use get_tile().  For stencil, map the stencil buffer.
- */
-void
-st_read_stencil_pixels(struct gl_context *ctx, GLint x, GLint y,
-                       GLsizei width, GLsizei height,
-                       GLenum format, GLenum type,
-                       const struct gl_pixelstore_attrib *packing,
-                       GLvoid *pixels)
-{
-   struct gl_framebuffer *fb = ctx->ReadBuffer;
-   struct pipe_context *pipe = st_context(ctx)->pipe;
-   struct st_renderbuffer *strb = st_renderbuffer(fb->_StencilBuffer);
-   struct pipe_transfer *pt;
-   ubyte *stmap;
-   GLint j;
-
-   if (strb->Base.Wrapped) {
-      strb = st_renderbuffer(strb->Base.Wrapped);
-   }
-
-   if (st_fb_orientation(ctx->DrawBuffer) == Y_0_TOP) {
-      y = ctx->DrawBuffer->Height - y - height;
-   }
-
-   /* Create a read transfer from the renderbuffer's texture */
-
-   pt = pipe_get_transfer(pipe, strb->texture,
-                          0, 0,
-                          PIPE_TRANSFER_READ,
-                          x, y, width, height);
-
-   /* map the stencil buffer */
-   stmap = pipe_transfer_map(pipe, pt);
-
-   /* width should never be > MAX_WIDTH since we did clipping earlier */
-   ASSERT(width <= MAX_WIDTH);
-
-   /* process image row by row */
-   for (j = 0; j < height; j++) {
-      GLvoid *dest;
-      GLstencil sValues[MAX_WIDTH];
-      GLfloat zValues[MAX_WIDTH];
-      GLint srcY;
-
-      if (st_fb_orientation(ctx->DrawBuffer) == Y_0_TOP) {
-         srcY = height - j - 1;
-      }
-      else {
-         srcY = j;
-      }
-
-      /* get stencil (and Z) values */
-      switch (pt->resource->format) {
-      case PIPE_FORMAT_S8_USCALED:
-         {
-            const ubyte *src = stmap + srcY * pt->stride;
-            memcpy(sValues, src, width);
-         }
-         break;
-      case PIPE_FORMAT_Z24_UNORM_S8_USCALED:
-         if (format == GL_DEPTH_STENCIL) {
-            const uint *src = (uint *) (stmap + srcY * pt->stride);
-            const GLfloat scale = 1.0f / (0xffffff);
-            GLint k;
-            for (k = 0; k < width; k++) {
-               sValues[k] = src[k] >> 24;
-               zValues[k] = (src[k] & 0xffffff) * scale;
-            }
-         }
-         else {
-            const uint *src = (uint *) (stmap + srcY * pt->stride);
-            GLint k;
-            for (k = 0; k < width; k++) {
-               sValues[k] = src[k] >> 24;
-            }
-         }
-         break;
-      case PIPE_FORMAT_S8_USCALED_Z24_UNORM:
-         if (format == GL_DEPTH_STENCIL) {
-            const uint *src = (uint *) (stmap + srcY * pt->stride);
-            const GLfloat scale = 1.0f / (0xffffff);
-            GLint k;
-            for (k = 0; k < width; k++) {
-               sValues[k] = src[k] & 0xff;
-               zValues[k] = (src[k] >> 8) * scale;
-            }
-         }
-         else {
-            const uint *src = (uint *) (stmap + srcY * pt->stride);
-            GLint k;
-            for (k = 0; k < width; k++) {
-               sValues[k] = src[k] & 0xff;
-            }
-         }
-         break;
-      default:
-         assert(0);
-      }
-
-      /* store */
-      dest = _mesa_image_address2d(packing, pixels, width, height,
-                                   format, type, j, 0);
-      if (format == GL_DEPTH_STENCIL) {
-         _mesa_pack_depth_stencil_span(ctx, width, dest,
-                                       zValues, sValues, packing);
-      }
-      else {
-         _mesa_pack_stencil_span(ctx, width, type, dest, sValues, packing);
-      }
-   }
-
-   /* unmap the stencil buffer */
-   pipe_transfer_unmap(pipe, pt);
-   pipe->transfer_destroy(pipe, pt);
-}
-
-
-/**
- * Return renderbuffer to use for reading color pixels for glRead/CopyPixel
- * commands.
- */
-struct st_renderbuffer *
-st_get_color_read_renderbuffer(struct gl_context *ctx)
-{
-   struct gl_framebuffer *fb = ctx->ReadBuffer;
-   struct st_renderbuffer *strb =
-      st_renderbuffer(fb->_ColorReadBuffer);
-
-   return strb;
-}
-
-
-/**
- * Try to do glReadPixels in a fast manner for common cases.
- * \return GL_TRUE for success, GL_FALSE for failure
- */
-static GLboolean
-st_fast_readpixels(struct gl_context *ctx, struct st_renderbuffer *strb,
-                   GLint x, GLint y, GLsizei width, GLsizei height,
-                   GLenum format, GLenum type,
-                   const struct gl_pixelstore_attrib *pack,
-                   GLvoid *dest)
-{
-   enum combination {
-      A8R8G8B8_UNORM_TO_RGBA_UBYTE,
-      A8R8G8B8_UNORM_TO_RGB_UBYTE,
-      A8R8G8B8_UNORM_TO_BGRA_UINT
-   } combo;
-
-   if (ctx->_ImageTransferState)
-      return GL_FALSE;
-
-   if (strb->format == PIPE_FORMAT_B8G8R8A8_UNORM &&
-       format == GL_RGBA && type == GL_UNSIGNED_BYTE) {
-      combo = A8R8G8B8_UNORM_TO_RGBA_UBYTE;
-   }
-   else if (strb->format == PIPE_FORMAT_B8G8R8A8_UNORM &&
-            format == GL_RGB && type == GL_UNSIGNED_BYTE) {
-      combo = A8R8G8B8_UNORM_TO_RGB_UBYTE;
-   }
-   else if (strb->format == PIPE_FORMAT_B8G8R8A8_UNORM &&
-            format == GL_BGRA && type == GL_UNSIGNED_INT_8_8_8_8_REV) {
-      combo = A8R8G8B8_UNORM_TO_BGRA_UINT;
-   }
-   else {
-      return GL_FALSE;
-   }
-
-   /*printf("st_fast_readpixels combo %d\n", (GLint) combo);*/
-
-   {
-      struct pipe_context *pipe = st_context(ctx)->pipe;
-      struct pipe_transfer *trans;
-      const GLubyte *map;
-      GLubyte *dst;
-      GLint row, col, dy, dstStride;
-
-      if (st_fb_orientation(ctx->ReadBuffer) == Y_0_TOP) {
-         /* convert GL Y to Gallium Y */
-         y = strb->texture->height0 - y - height;
-      }
-
-      trans = pipe_get_transfer(pipe, strb->texture,
-                                0, 0,
-                                PIPE_TRANSFER_READ,
-                                x, y, width, height);
-      if (!trans) {
-         return GL_FALSE;
-      }
-
-      map = pipe_transfer_map(pipe, trans);
-      if (!map) {
-         pipe->transfer_destroy(pipe, trans);
-         return GL_FALSE;
-      }
-
-      /* We always write to the user/dest buffer from low addr to high addr
-       * but the read order depends on renderbuffer orientation
-       */
-      if (st_fb_orientation(ctx->ReadBuffer) == Y_0_TOP) {
-         /* read source rows from bottom to top */
-         y = height - 1;
-         dy = -1;
-      }
-      else {
-         /* read source rows from top to bottom */
-         y = 0;
-         dy = 1;
-      }
-
-      dst = _mesa_image_address2d(pack, dest, width, height,
-                                  format, type, 0, 0);
-      dstStride = _mesa_image_row_stride(pack, width, format, type);
-
-      switch (combo) {
-      case A8R8G8B8_UNORM_TO_RGBA_UBYTE:
-         for (row = 0; row < height; row++) {
-            const GLubyte *src = map + y * trans->stride;
-            for (col = 0; col < width; col++) {
-               GLuint pixel = ((GLuint *) src)[col];
-               dst[col*4+0] = (pixel >> 16) & 0xff;
-               dst[col*4+1] = (pixel >>  8) & 0xff;
-               dst[col*4+2] = (pixel >>  0) & 0xff;
-               dst[col*4+3] = (pixel >> 24) & 0xff;
-            }
-            dst += dstStride;
-            y += dy;
-         }
-         break;
-      case A8R8G8B8_UNORM_TO_RGB_UBYTE:
-         for (row = 0; row < height; row++) {
-            const GLubyte *src = map + y * trans->stride;
-            for (col = 0; col < width; col++) {
-               GLuint pixel = ((GLuint *) src)[col];
-               dst[col*3+0] = (pixel >> 16) & 0xff;
-               dst[col*3+1] = (pixel >>  8) & 0xff;
-               dst[col*3+2] = (pixel >>  0) & 0xff;
-            }
-            dst += dstStride;
-            y += dy;
-         }
-         break;
-      case A8R8G8B8_UNORM_TO_BGRA_UINT:
-         for (row = 0; row < height; row++) {
-            const GLubyte *src = map + y * trans->stride;
-            memcpy(dst, src, 4 * width);
-            dst += dstStride;
-            y += dy;
-         }
-         break;
-      default:
-         ; /* nothing */
-      }
-
-      pipe_transfer_unmap(pipe, trans);
-      pipe->transfer_destroy(pipe, trans);
-   }
-
-   return GL_TRUE;
-}
-
-
-/**
- * Do glReadPixels by getting rows from the framebuffer transfer with
- * get_tile().  Convert to requested format/type with Mesa image routines.
- * Image transfer ops are done in software too.
- */
-static void
-st_readpixels(struct gl_context *ctx, GLint x, GLint y, GLsizei width, GLsizei height,
-              GLenum format, GLenum type,
-              const struct gl_pixelstore_attrib *pack,
-              GLvoid *dest)
-{
-   struct st_context *st = st_context(ctx);
-   struct pipe_context *pipe = st->pipe;
-   GLfloat (*temp)[4];
-   GLbitfield transferOps = ctx->_ImageTransferState;
-   GLsizei i, j;
-   GLint yStep, dfStride;
-   GLfloat *df;
-   struct st_renderbuffer *strb;
-   struct gl_pixelstore_attrib clippedPacking = *pack;
-   struct pipe_transfer *trans;
-   enum pipe_format pformat;
-
-   assert(ctx->ReadBuffer->Width > 0);
-
-   st_validate_state(st);
-
-   /* Do all needed clipping here, so that we can forget about it later */
-   if (!_mesa_clip_readpixels(ctx, &x, &y, &width, &height, &clippedPacking)) {
-      /* The ReadPixels transfer is totally outside the window bounds */
-      return;
-   }
-
-   st_flush_bitmap_cache(st);
-
-   dest = _mesa_map_pbo_dest(ctx, &clippedPacking, dest);
-   if (!dest)
-      return;
-
-   if (format == GL_STENCIL_INDEX ||
-       format == GL_DEPTH_STENCIL) {
-      st_read_stencil_pixels(ctx, x, y, width, height,
-                             format, type, pack, dest);
-      return;
-   }
-   else if (format == GL_DEPTH_COMPONENT) {
-      strb = st_renderbuffer(ctx->ReadBuffer->_DepthBuffer);
-      if (strb->Base.Wrapped) {
-         strb = st_renderbuffer(strb->Base.Wrapped);
-      }
-   }
-   else {
-      /* Read color buffer */
-      strb = st_get_color_read_renderbuffer(ctx);
-   }
-
-   if (!strb)
-      return;
-
-   /* try a fast-path readpixels before anything else */
-   if (st_fast_readpixels(ctx, strb, x, y, width, height,
-                          format, type, pack, dest)) {
-      /* success! */
-      _mesa_unmap_pbo_dest(ctx, &clippedPacking);
-      return;
-   }
-
-   /* allocate temp pixel row buffer */
-   temp = (GLfloat (*)[4]) malloc(4 * width * sizeof(GLfloat));
-   if (!temp) {
-      _mesa_error(ctx, GL_OUT_OF_MEMORY, "glReadPixels");
-      return;
-   }
-
-   if(ctx->Color._ClampReadColor)
-      transferOps |= IMAGE_CLAMP_BIT;
-
-   if (format == GL_RGBA && type == GL_FLOAT && !transferOps) {
-      /* write tile(row) directly into user's buffer */
-      df = (GLfloat *) _mesa_image_address2d(&clippedPacking, dest, width,
-                                             height, format, type, 0, 0);
-      dfStride = width * 4;
-   }
-   else {
-      /* write tile(row) into temp row buffer */
-      df = (GLfloat *) temp;
-      dfStride = 0;
-   }
-
-   if (st_fb_orientation(ctx->ReadBuffer) == Y_0_TOP) {
-      /* convert GL Y to Gallium Y */
-      y = strb->Base.Height - y - height;
-   }
-
-   /* Create a read transfer from the renderbuffer's texture */
-   trans = pipe_get_transfer(pipe, strb->texture,
-                             0, 0,
-                             PIPE_TRANSFER_READ,
-                             x, y, width, height);
-
-   /* determine bottom-to-top vs. top-to-bottom order */
-   if (st_fb_orientation(ctx->ReadBuffer) == Y_0_TOP) {
-      y = height - 1;
-      yStep = -1;
-   }
-   else {
-      y = 0;
-      yStep = 1;
-   }
-
-   /* possibly convert sRGB format to linear RGB format */
-   pformat = util_format_linear(trans->resource->format);
-
-   if (ST_DEBUG & DEBUG_FALLBACK)
-      debug_printf("%s: fallback processing\n", __FUNCTION__);
-
-   /*
-    * Copy pixels from pipe_transfer to user memory
-    */
-   {
-      /* dest of first pixel in client memory */
-      GLubyte *dst = _mesa_image_address2d(&clippedPacking, dest, width,
-                                           height, format, type, 0, 0);
-      /* dest row stride */
-      const GLint dstStride = _mesa_image_row_stride(&clippedPacking, width,
-                                                     format, type);
-
-      if (pformat == PIPE_FORMAT_Z24_UNORM_S8_USCALED ||
-          pformat == PIPE_FORMAT_Z24X8_UNORM) {
-         if (format == GL_DEPTH_COMPONENT) {
-            for (i = 0; i < height; i++) {
-               GLuint ztemp[MAX_WIDTH];
-               GLfloat zfloat[MAX_WIDTH];
-               const double scale = 1.0 / ((1 << 24) - 1);
-               pipe_get_tile_raw(pipe, trans, 0, y, width, 1, ztemp, 0);
-               y += yStep;
-               for (j = 0; j < width; j++) {
-                  zfloat[j] = (float) (scale * (ztemp[j] & 0xffffff));
-               }
-               _mesa_pack_depth_span(ctx, width, dst, type,
-                                     zfloat, &clippedPacking);
-               dst += dstStride;
-            }
-         }
-         else {
-            /* XXX: unreachable code -- should be before st_read_stencil_pixels */
-            assert(format == GL_DEPTH_STENCIL_EXT);
-            for (i = 0; i < height; i++) {
-               GLuint *zshort = (GLuint *)dst;
-               pipe_get_tile_raw(pipe, trans, 0, y, width, 1, dst, 0);
-               y += yStep;
-               /* Reverse into 24/8 */
-               for (j = 0; j < width; j++) {
-                  zshort[j] = (zshort[j] << 8) | (zshort[j] >> 24);
-               }
-               dst += dstStride;
-            }
-         }
-      }
-      else if (pformat == PIPE_FORMAT_S8_USCALED_Z24_UNORM ||
-               pformat == PIPE_FORMAT_X8Z24_UNORM) {
-         if (format == GL_DEPTH_COMPONENT) {
-            for (i = 0; i < height; i++) {
-               GLuint ztemp[MAX_WIDTH];
-               GLfloat zfloat[MAX_WIDTH];
-               const double scale = 1.0 / ((1 << 24) - 1);
-               pipe_get_tile_raw(pipe, trans, 0, y, width, 1, ztemp, 0);
-               y += yStep;
-               for (j = 0; j < width; j++) {
-                  zfloat[j] = (float) (scale * ((ztemp[j] >> 8) & 0xffffff));
-               }
-               _mesa_pack_depth_span(ctx, width, dst, type,
-                                     zfloat, &clippedPacking);
-               dst += dstStride;
-            }
-         }
-         else {
-            /* XXX: unreachable code -- should be before st_read_stencil_pixels */
-            assert(format == GL_DEPTH_STENCIL_EXT);
-            for (i = 0; i < height; i++) {
-               pipe_get_tile_raw(pipe, trans, 0, y, width, 1, dst, 0);
-               y += yStep;
-               dst += dstStride;
-            }
-         }
-      }
-      else if (pformat == PIPE_FORMAT_Z16_UNORM) {
-         for (i = 0; i < height; i++) {
-            GLushort ztemp[MAX_WIDTH];
-            GLfloat zfloat[MAX_WIDTH];
-            const double scale = 1.0 / 0xffff;
-            pipe_get_tile_raw(pipe, trans, 0, y, width, 1, ztemp, 0);
-            y += yStep;
-            for (j = 0; j < width; j++) {
-               zfloat[j] = (float) (scale * ztemp[j]);
-            }
-            _mesa_pack_depth_span(ctx, width, dst, type,
-                                  zfloat, &clippedPacking);
-            dst += dstStride;
-         }
-      }
-      else if (pformat == PIPE_FORMAT_Z32_UNORM) {
-         for (i = 0; i < height; i++) {
-            GLuint ztemp[MAX_WIDTH];
-            GLfloat zfloat[MAX_WIDTH];
-            const double scale = 1.0 / 0xffffffff;
-            pipe_get_tile_raw(pipe, trans, 0, y, width, 1, ztemp, 0);
-            y += yStep;
-            for (j = 0; j < width; j++) {
-               zfloat[j] = (float) (scale * ztemp[j]);
-            }
-            _mesa_pack_depth_span(ctx, width, dst, type,
-                                  zfloat, &clippedPacking);
-            dst += dstStride;
-         }
-      }
-      else {
-         /* RGBA format */
-         /* Do a row at a time to flip image data vertically */
-         for (i = 0; i < height; i++) {
-            pipe_get_tile_rgba_format(pipe, trans, 0, y, width, 1,
-                                      pformat, df);
-            y += yStep;
-            df += dfStride;
-            if (!dfStride) {
-               _mesa_pack_rgba_span_float(ctx, width, temp, format, type, dst,
-                                          &clippedPacking, transferOps);
-               dst += dstStride;
-            }
-         }
-      }
-   }
-
-   free(temp);
-
-   pipe->transfer_destroy(pipe, trans);
-
-   _mesa_unmap_pbo_dest(ctx, &clippedPacking);
-}
-
-
-void st_init_readpixels_functions(struct dd_function_table *functions)
-{
-   functions->ReadPixels = st_readpixels;
-}
->>>>>>> aee5cfef
+/**************************************************************************
+ * 
+ * Copyright 2007 Tungsten Graphics, Inc., Cedar Park, Texas.
+ * All Rights Reserved.
+ * 
+ * Permission is hereby granted, free of charge, to any person obtaining a
+ * copy of this software and associated documentation files (the
+ * "Software"), to deal in the Software without restriction, including
+ * without limitation the rights to use, copy, modify, merge, publish,
+ * distribute, sub license, and/or sell copies of the Software, and to
+ * permit persons to whom the Software is furnished to do so, subject to
+ * the following conditions:
+ * 
+ * The above copyright notice and this permission notice (including the
+ * next paragraph) shall be included in all copies or substantial portions
+ * of the Software.
+ * 
+ * THE SOFTWARE IS PROVIDED "AS IS", WITHOUT WARRANTY OF ANY KIND, EXPRESS
+ * OR IMPLIED, INCLUDING BUT NOT LIMITED TO THE WARRANTIES OF
+ * MERCHANTABILITY, FITNESS FOR A PARTICULAR PURPOSE AND NON-INFRINGEMENT.
+ * IN NO EVENT SHALL TUNGSTEN GRAPHICS AND/OR ITS SUPPLIERS BE LIABLE FOR
+ * ANY CLAIM, DAMAGES OR OTHER LIABILITY, WHETHER IN AN ACTION OF CONTRACT,
+ * TORT OR OTHERWISE, ARISING FROM, OUT OF OR IN CONNECTION WITH THE
+ * SOFTWARE OR THE USE OR OTHER DEALINGS IN THE SOFTWARE.
+ * 
+ **************************************************************************/
+
+
+/**
+ * glReadPixels interface to pipe
+ *
+ * \author Brian Paul
+ */
+
+
+#include "main/imports.h"
+#include "main/bufferobj.h"
+#include "main/context.h"
+#include "main/image.h"
+#include "main/pack.h"
+#include "main/pbo.h"
+
+#include "pipe/p_context.h"
+#include "pipe/p_defines.h"
+#include "util/u_format.h"
+#include "util/u_inlines.h"
+#include "util/u_tile.h"
+
+#include "st_debug.h"
+#include "st_context.h"
+#include "st_atom.h"
+#include "st_cb_bitmap.h"
+#include "st_cb_readpixels.h"
+#include "st_cb_fbo.h"
+
+/**
+ * Special case for reading stencil buffer.
+ * For color/depth we use get_tile().  For stencil, map the stencil buffer.
+ */
+void
+st_read_stencil_pixels(struct gl_context *ctx, GLint x, GLint y,
+                       GLsizei width, GLsizei height,
+                       GLenum format, GLenum type,
+                       const struct gl_pixelstore_attrib *packing,
+                       GLvoid *pixels)
+{
+   struct gl_framebuffer *fb = ctx->ReadBuffer;
+   struct pipe_context *pipe = st_context(ctx)->pipe;
+   struct st_renderbuffer *strb = st_renderbuffer(fb->_StencilBuffer);
+   struct pipe_transfer *pt;
+   ubyte *stmap;
+   GLint j;
+
+   if (strb->Base.Wrapped) {
+      strb = st_renderbuffer(strb->Base.Wrapped);
+   }
+
+   if (st_fb_orientation(ctx->DrawBuffer) == Y_0_TOP) {
+      y = ctx->DrawBuffer->Height - y - height;
+   }
+
+   /* Create a read transfer from the renderbuffer's texture */
+
+   pt = pipe_get_transfer(pipe, strb->texture,
+                          0, 0,
+                          PIPE_TRANSFER_READ,
+                          x, y, width, height);
+
+   /* map the stencil buffer */
+   stmap = pipe_transfer_map(pipe, pt);
+
+   /* width should never be > MAX_WIDTH since we did clipping earlier */
+   ASSERT(width <= MAX_WIDTH);
+
+   /* process image row by row */
+   for (j = 0; j < height; j++) {
+      GLvoid *dest;
+      GLstencil sValues[MAX_WIDTH];
+      GLfloat zValues[MAX_WIDTH];
+      GLint srcY;
+
+      if (st_fb_orientation(ctx->DrawBuffer) == Y_0_TOP) {
+         srcY = height - j - 1;
+      }
+      else {
+         srcY = j;
+      }
+
+      /* get stencil (and Z) values */
+      switch (pt->resource->format) {
+      case PIPE_FORMAT_S8_USCALED:
+         {
+            const ubyte *src = stmap + srcY * pt->stride;
+            memcpy(sValues, src, width);
+         }
+         break;
+      case PIPE_FORMAT_Z24_UNORM_S8_USCALED:
+         if (format == GL_DEPTH_STENCIL) {
+            const uint *src = (uint *) (stmap + srcY * pt->stride);
+            const GLfloat scale = 1.0f / (0xffffff);
+            GLint k;
+            for (k = 0; k < width; k++) {
+               sValues[k] = src[k] >> 24;
+               zValues[k] = (src[k] & 0xffffff) * scale;
+            }
+         }
+         else {
+            const uint *src = (uint *) (stmap + srcY * pt->stride);
+            GLint k;
+            for (k = 0; k < width; k++) {
+               sValues[k] = src[k] >> 24;
+            }
+         }
+         break;
+      case PIPE_FORMAT_S8_USCALED_Z24_UNORM:
+         if (format == GL_DEPTH_STENCIL) {
+            const uint *src = (uint *) (stmap + srcY * pt->stride);
+            const GLfloat scale = 1.0f / (0xffffff);
+            GLint k;
+            for (k = 0; k < width; k++) {
+               sValues[k] = src[k] & 0xff;
+               zValues[k] = (src[k] >> 8) * scale;
+            }
+         }
+         else {
+            const uint *src = (uint *) (stmap + srcY * pt->stride);
+            GLint k;
+            for (k = 0; k < width; k++) {
+               sValues[k] = src[k] & 0xff;
+            }
+         }
+         break;
+      default:
+         assert(0);
+      }
+
+      /* store */
+      dest = _mesa_image_address2d(packing, pixels, width, height,
+                                   format, type, j, 0);
+      if (format == GL_DEPTH_STENCIL) {
+         _mesa_pack_depth_stencil_span(ctx, width, dest,
+                                       zValues, sValues, packing);
+      }
+      else {
+         _mesa_pack_stencil_span(ctx, width, type, dest, sValues, packing);
+      }
+   }
+
+   /* unmap the stencil buffer */
+   pipe_transfer_unmap(pipe, pt);
+   pipe->transfer_destroy(pipe, pt);
+}
+
+
+/**
+ * Return renderbuffer to use for reading color pixels for glRead/CopyPixel
+ * commands.
+ */
+struct st_renderbuffer *
+st_get_color_read_renderbuffer(struct gl_context *ctx)
+{
+   struct gl_framebuffer *fb = ctx->ReadBuffer;
+   struct st_renderbuffer *strb =
+      st_renderbuffer(fb->_ColorReadBuffer);
+
+   return strb;
+}
+
+
+/**
+ * Try to do glReadPixels in a fast manner for common cases.
+ * \return GL_TRUE for success, GL_FALSE for failure
+ */
+static GLboolean
+st_fast_readpixels(struct gl_context *ctx, struct st_renderbuffer *strb,
+                   GLint x, GLint y, GLsizei width, GLsizei height,
+                   GLenum format, GLenum type,
+                   const struct gl_pixelstore_attrib *pack,
+                   GLvoid *dest)
+{
+   enum combination {
+      A8R8G8B8_UNORM_TO_RGBA_UBYTE,
+      A8R8G8B8_UNORM_TO_RGB_UBYTE,
+      A8R8G8B8_UNORM_TO_BGRA_UINT
+   } combo;
+
+   if (ctx->_ImageTransferState)
+      return GL_FALSE;
+
+   if (strb->format == PIPE_FORMAT_B8G8R8A8_UNORM &&
+       format == GL_RGBA && type == GL_UNSIGNED_BYTE) {
+      combo = A8R8G8B8_UNORM_TO_RGBA_UBYTE;
+   }
+   else if (strb->format == PIPE_FORMAT_B8G8R8A8_UNORM &&
+            format == GL_RGB && type == GL_UNSIGNED_BYTE) {
+      combo = A8R8G8B8_UNORM_TO_RGB_UBYTE;
+   }
+   else if (strb->format == PIPE_FORMAT_B8G8R8A8_UNORM &&
+            format == GL_BGRA && type == GL_UNSIGNED_INT_8_8_8_8_REV) {
+      combo = A8R8G8B8_UNORM_TO_BGRA_UINT;
+   }
+   else {
+      return GL_FALSE;
+   }
+
+   /*printf("st_fast_readpixels combo %d\n", (GLint) combo);*/
+
+   {
+      struct pipe_context *pipe = st_context(ctx)->pipe;
+      struct pipe_transfer *trans;
+      const GLubyte *map;
+      GLubyte *dst;
+      GLint row, col, dy, dstStride;
+
+      if (st_fb_orientation(ctx->ReadBuffer) == Y_0_TOP) {
+         /* convert GL Y to Gallium Y */
+         y = strb->texture->height0 - y - height;
+      }
+
+      trans = pipe_get_transfer(pipe, strb->texture,
+                                0, 0,
+                                PIPE_TRANSFER_READ,
+                                x, y, width, height);
+      if (!trans) {
+         return GL_FALSE;
+      }
+
+      map = pipe_transfer_map(pipe, trans);
+      if (!map) {
+         pipe->transfer_destroy(pipe, trans);
+         return GL_FALSE;
+      }
+
+      /* We always write to the user/dest buffer from low addr to high addr
+       * but the read order depends on renderbuffer orientation
+       */
+      if (st_fb_orientation(ctx->ReadBuffer) == Y_0_TOP) {
+         /* read source rows from bottom to top */
+         y = height - 1;
+         dy = -1;
+      }
+      else {
+         /* read source rows from top to bottom */
+         y = 0;
+         dy = 1;
+      }
+
+      dst = _mesa_image_address2d(pack, dest, width, height,
+                                  format, type, 0, 0);
+      dstStride = _mesa_image_row_stride(pack, width, format, type);
+
+      switch (combo) {
+      case A8R8G8B8_UNORM_TO_RGBA_UBYTE:
+         for (row = 0; row < height; row++) {
+            const GLubyte *src = map + y * trans->stride;
+            for (col = 0; col < width; col++) {
+               GLuint pixel = ((GLuint *) src)[col];
+               dst[col*4+0] = (pixel >> 16) & 0xff;
+               dst[col*4+1] = (pixel >>  8) & 0xff;
+               dst[col*4+2] = (pixel >>  0) & 0xff;
+               dst[col*4+3] = (pixel >> 24) & 0xff;
+            }
+            dst += dstStride;
+            y += dy;
+         }
+         break;
+      case A8R8G8B8_UNORM_TO_RGB_UBYTE:
+         for (row = 0; row < height; row++) {
+            const GLubyte *src = map + y * trans->stride;
+            for (col = 0; col < width; col++) {
+               GLuint pixel = ((GLuint *) src)[col];
+               dst[col*3+0] = (pixel >> 16) & 0xff;
+               dst[col*3+1] = (pixel >>  8) & 0xff;
+               dst[col*3+2] = (pixel >>  0) & 0xff;
+            }
+            dst += dstStride;
+            y += dy;
+         }
+         break;
+      case A8R8G8B8_UNORM_TO_BGRA_UINT:
+         for (row = 0; row < height; row++) {
+            const GLubyte *src = map + y * trans->stride;
+            memcpy(dst, src, 4 * width);
+            dst += dstStride;
+            y += dy;
+         }
+         break;
+      default:
+         ; /* nothing */
+      }
+
+      pipe_transfer_unmap(pipe, trans);
+      pipe->transfer_destroy(pipe, trans);
+   }
+
+   return GL_TRUE;
+}
+
+
+/**
+ * Do glReadPixels by getting rows from the framebuffer transfer with
+ * get_tile().  Convert to requested format/type with Mesa image routines.
+ * Image transfer ops are done in software too.
+ */
+static void
+st_readpixels(struct gl_context *ctx, GLint x, GLint y, GLsizei width, GLsizei height,
+              GLenum format, GLenum type,
+              const struct gl_pixelstore_attrib *pack,
+              GLvoid *dest)
+{
+   struct st_context *st = st_context(ctx);
+   struct pipe_context *pipe = st->pipe;
+   GLfloat (*temp)[4];
+   GLbitfield transferOps = ctx->_ImageTransferState;
+   GLsizei i, j;
+   GLint yStep, dfStride;
+   GLfloat *df;
+   struct st_renderbuffer *strb;
+   struct gl_pixelstore_attrib clippedPacking = *pack;
+   struct pipe_transfer *trans;
+   enum pipe_format pformat;
+
+   assert(ctx->ReadBuffer->Width > 0);
+
+   st_validate_state(st);
+
+   /* Do all needed clipping here, so that we can forget about it later */
+   if (!_mesa_clip_readpixels(ctx, &x, &y, &width, &height, &clippedPacking)) {
+      /* The ReadPixels transfer is totally outside the window bounds */
+      return;
+   }
+
+   st_flush_bitmap_cache(st);
+
+   dest = _mesa_map_pbo_dest(ctx, &clippedPacking, dest);
+   if (!dest)
+      return;
+
+   if (format == GL_STENCIL_INDEX ||
+       format == GL_DEPTH_STENCIL) {
+      st_read_stencil_pixels(ctx, x, y, width, height,
+                             format, type, pack, dest);
+      return;
+   }
+   else if (format == GL_DEPTH_COMPONENT) {
+      strb = st_renderbuffer(ctx->ReadBuffer->_DepthBuffer);
+      if (strb->Base.Wrapped) {
+         strb = st_renderbuffer(strb->Base.Wrapped);
+      }
+   }
+   else {
+      /* Read color buffer */
+      strb = st_get_color_read_renderbuffer(ctx);
+   }
+
+   if (!strb)
+      return;
+
+   /* try a fast-path readpixels before anything else */
+   if (st_fast_readpixels(ctx, strb, x, y, width, height,
+                          format, type, pack, dest)) {
+      /* success! */
+      _mesa_unmap_pbo_dest(ctx, &clippedPacking);
+      return;
+   }
+
+   /* allocate temp pixel row buffer */
+   temp = (GLfloat (*)[4]) malloc(4 * width * sizeof(GLfloat));
+   if (!temp) {
+      _mesa_error(ctx, GL_OUT_OF_MEMORY, "glReadPixels");
+      return;
+   }
+
+   if(ctx->Color._ClampReadColor)
+      transferOps |= IMAGE_CLAMP_BIT;
+
+   if (format == GL_RGBA && type == GL_FLOAT && !transferOps) {
+      /* write tile(row) directly into user's buffer */
+      df = (GLfloat *) _mesa_image_address2d(&clippedPacking, dest, width,
+                                             height, format, type, 0, 0);
+      dfStride = width * 4;
+   }
+   else {
+      /* write tile(row) into temp row buffer */
+      df = (GLfloat *) temp;
+      dfStride = 0;
+   }
+
+   if (st_fb_orientation(ctx->ReadBuffer) == Y_0_TOP) {
+      /* convert GL Y to Gallium Y */
+      y = strb->Base.Height - y - height;
+   }
+
+   /* Create a read transfer from the renderbuffer's texture */
+   trans = pipe_get_transfer(pipe, strb->texture,
+                             0, 0,
+                             PIPE_TRANSFER_READ,
+                             x, y, width, height);
+
+   /* determine bottom-to-top vs. top-to-bottom order */
+   if (st_fb_orientation(ctx->ReadBuffer) == Y_0_TOP) {
+      y = height - 1;
+      yStep = -1;
+   }
+   else {
+      y = 0;
+      yStep = 1;
+   }
+
+   /* possibly convert sRGB format to linear RGB format */
+   pformat = util_format_linear(trans->resource->format);
+
+   if (ST_DEBUG & DEBUG_FALLBACK)
+      debug_printf("%s: fallback processing\n", __FUNCTION__);
+
+   /*
+    * Copy pixels from pipe_transfer to user memory
+    */
+   {
+      /* dest of first pixel in client memory */
+      GLubyte *dst = _mesa_image_address2d(&clippedPacking, dest, width,
+                                           height, format, type, 0, 0);
+      /* dest row stride */
+      const GLint dstStride = _mesa_image_row_stride(&clippedPacking, width,
+                                                     format, type);
+
+      if (pformat == PIPE_FORMAT_Z24_UNORM_S8_USCALED ||
+          pformat == PIPE_FORMAT_Z24X8_UNORM) {
+         if (format == GL_DEPTH_COMPONENT) {
+            for (i = 0; i < height; i++) {
+               GLuint ztemp[MAX_WIDTH];
+               GLfloat zfloat[MAX_WIDTH];
+               const double scale = 1.0 / ((1 << 24) - 1);
+               pipe_get_tile_raw(pipe, trans, 0, y, width, 1, ztemp, 0);
+               y += yStep;
+               for (j = 0; j < width; j++) {
+                  zfloat[j] = (float) (scale * (ztemp[j] & 0xffffff));
+               }
+               _mesa_pack_depth_span(ctx, width, dst, type,
+                                     zfloat, &clippedPacking);
+               dst += dstStride;
+            }
+         }
+         else {
+            /* XXX: unreachable code -- should be before st_read_stencil_pixels */
+            assert(format == GL_DEPTH_STENCIL_EXT);
+            for (i = 0; i < height; i++) {
+               GLuint *zshort = (GLuint *)dst;
+               pipe_get_tile_raw(pipe, trans, 0, y, width, 1, dst, 0);
+               y += yStep;
+               /* Reverse into 24/8 */
+               for (j = 0; j < width; j++) {
+                  zshort[j] = (zshort[j] << 8) | (zshort[j] >> 24);
+               }
+               dst += dstStride;
+            }
+         }
+      }
+      else if (pformat == PIPE_FORMAT_S8_USCALED_Z24_UNORM ||
+               pformat == PIPE_FORMAT_X8Z24_UNORM) {
+         if (format == GL_DEPTH_COMPONENT) {
+            for (i = 0; i < height; i++) {
+               GLuint ztemp[MAX_WIDTH];
+               GLfloat zfloat[MAX_WIDTH];
+               const double scale = 1.0 / ((1 << 24) - 1);
+               pipe_get_tile_raw(pipe, trans, 0, y, width, 1, ztemp, 0);
+               y += yStep;
+               for (j = 0; j < width; j++) {
+                  zfloat[j] = (float) (scale * ((ztemp[j] >> 8) & 0xffffff));
+               }
+               _mesa_pack_depth_span(ctx, width, dst, type,
+                                     zfloat, &clippedPacking);
+               dst += dstStride;
+            }
+         }
+         else {
+            /* XXX: unreachable code -- should be before st_read_stencil_pixels */
+            assert(format == GL_DEPTH_STENCIL_EXT);
+            for (i = 0; i < height; i++) {
+               pipe_get_tile_raw(pipe, trans, 0, y, width, 1, dst, 0);
+               y += yStep;
+               dst += dstStride;
+            }
+         }
+      }
+      else if (pformat == PIPE_FORMAT_Z16_UNORM) {
+         for (i = 0; i < height; i++) {
+            GLushort ztemp[MAX_WIDTH];
+            GLfloat zfloat[MAX_WIDTH];
+            const double scale = 1.0 / 0xffff;
+            pipe_get_tile_raw(pipe, trans, 0, y, width, 1, ztemp, 0);
+            y += yStep;
+            for (j = 0; j < width; j++) {
+               zfloat[j] = (float) (scale * ztemp[j]);
+            }
+            _mesa_pack_depth_span(ctx, width, dst, type,
+                                  zfloat, &clippedPacking);
+            dst += dstStride;
+         }
+      }
+      else if (pformat == PIPE_FORMAT_Z32_UNORM) {
+         for (i = 0; i < height; i++) {
+            GLuint ztemp[MAX_WIDTH];
+            GLfloat zfloat[MAX_WIDTH];
+            const double scale = 1.0 / 0xffffffff;
+            pipe_get_tile_raw(pipe, trans, 0, y, width, 1, ztemp, 0);
+            y += yStep;
+            for (j = 0; j < width; j++) {
+               zfloat[j] = (float) (scale * ztemp[j]);
+            }
+            _mesa_pack_depth_span(ctx, width, dst, type,
+                                  zfloat, &clippedPacking);
+            dst += dstStride;
+         }
+      }
+      else {
+         /* RGBA format */
+         /* Do a row at a time to flip image data vertically */
+         for (i = 0; i < height; i++) {
+            pipe_get_tile_rgba_format(pipe, trans, 0, y, width, 1,
+                                      pformat, df);
+            y += yStep;
+            df += dfStride;
+            if (!dfStride) {
+               _mesa_pack_rgba_span_float(ctx, width, temp, format, type, dst,
+                                          &clippedPacking, transferOps);
+               dst += dstStride;
+            }
+         }
+      }
+   }
+
+   free(temp);
+
+   pipe->transfer_destroy(pipe, trans);
+
+   _mesa_unmap_pbo_dest(ctx, &clippedPacking);
+}
+
+
+void st_init_readpixels_functions(struct dd_function_table *functions)
+{
+   functions->ReadPixels = st_readpixels;
+}