/**************************************************************************
 * 
 * Copyright 2007 Tungsten Graphics, Inc., Cedar Park, Texas.
 * All Rights Reserved.
 * Copyright 2009 VMware, Inc.  All Rights Reserved.
 * 
 * Permission is hereby granted, free of charge, to any person obtaining a
 * copy of this software and associated documentation files (the
 * "Software"), to deal in the Software without restriction, including
 * without limitation the rights to use, copy, modify, merge, publish,
 * distribute, sub license, and/or sell copies of the Software, and to
 * permit persons to whom the Software is furnished to do so, subject to
 * the following conditions:
 * 
 * The above copyright notice and this permission notice (including the
 * next paragraph) shall be included in all copies or substantial portions
 * of the Software.
 * 
 * THE SOFTWARE IS PROVIDED "AS IS", WITHOUT WARRANTY OF ANY KIND, EXPRESS
 * OR IMPLIED, INCLUDING BUT NOT LIMITED TO THE WARRANTIES OF
 * MERCHANTABILITY, FITNESS FOR A PARTICULAR PURPOSE AND NON-INFRINGEMENT.
 * IN NO EVENT SHALL TUNGSTEN GRAPHICS AND/OR ITS SUPPLIERS BE LIABLE FOR
 * ANY CLAIM, DAMAGES OR OTHER LIABILITY, WHETHER IN AN ACTION OF CONTRACT,
 * TORT OR OTHERWISE, ARISING FROM, OUT OF OR IN CONNECTION WITH THE
 * SOFTWARE OR THE USE OR OTHER DEALINGS IN THE SOFTWARE.
 * 
 **************************************************************************/

 /*
  * Authors:
  *   Keith Whitwell <keith@tungstengraphics.com>
  *   Brian Paul
  *   Michel Dänzer
  */

#include "main/glheader.h"
#include "main/formats.h"
#include "main/macros.h"
#include "program/prog_instruction.h"
#include "st_context.h"
#include "st_atom.h"
#include "st_cb_accum.h"
#include "st_cb_clear.h"
#include "st_cb_fbo.h"
#include "st_format.h"
#include "st_program.h"

#include "pipe/p_context.h"
#include "pipe/p_shader_tokens.h"
#include "pipe/p_state.h"
#include "pipe/p_defines.h"
#include "util/u_format.h"
#include "util/u_inlines.h"
#include "util/u_simple_shaders.h"
#include "util/u_draw_quad.h"

#include "cso_cache/cso_context.h"


/**
 * Do per-context initialization for glClear.
 */
void
st_init_clear(struct st_context *st)
{
<<<<<<< HEAD
   struct pipe_context *pipe = st->pipe;
=======
>>>>>>> b5d1fd89
   struct pipe_screen *pscreen = st->pipe->screen;

   memset(&st->clear, 0, sizeof(st->clear));

   st->clear.raster.gl_rasterization_rules = 1;
   st->clear.enable_ds_separate = pscreen->get_param(pscreen, PIPE_CAP_DEPTHSTENCIL_CLEAR_SEPARATE);
<<<<<<< HEAD

   /* fragment shader state: color pass-through program */
   st->clear.fs = util_make_fragment_passthrough_shader(pipe);

   /* vertex shader state: color/position pass-through */
   {
      const uint semantic_names[] = { TGSI_SEMANTIC_POSITION,
                                      TGSI_SEMANTIC_COLOR };
      const uint semantic_indexes[] = { 0, 0 };
      st->clear.vs = util_make_vertex_passthrough_shader(pipe, 2,
                                                         semantic_names,
                                                         semantic_indexes);
   }
=======
>>>>>>> b5d1fd89
}


/**
 * Free per-context state for glClear.
 */
void
st_destroy_clear(struct st_context *st)
{
   if (st->clear.fs) {
      cso_delete_fragment_shader(st->cso_context, st->clear.fs);
      st->clear.fs = NULL;
   }
   if (st->clear.vs) {
      cso_delete_vertex_shader(st->cso_context, st->clear.vs);
      st->clear.vs = NULL;
   }
   if (st->clear.vbuf) {
      pipe_resource_reference(&st->clear.vbuf, NULL);
      st->clear.vbuf = NULL;
   }
}


/**
<<<<<<< HEAD
=======
 * Helper function to set the fragment shaders.
 */
static INLINE void
set_fragment_shader(struct st_context *st)
{
   if (!st->clear.fs)
      st->clear.fs = util_make_fragment_passthrough_shader(st->pipe);

   cso_set_fragment_shader_handle(st->cso_context, st->clear.fs);
}


/**
 * Helper function to set the vertex shader.
 */
static INLINE void
set_vertex_shader(struct st_context *st)
{
   /* vertex shader - still required to provide the linkage between
    * fragment shader input semantics and vertex_element/buffers.
    */
   if (!st->clear.vs)
   {
      const uint semantic_names[] = { TGSI_SEMANTIC_POSITION,
                                      TGSI_SEMANTIC_COLOR };
      const uint semantic_indexes[] = { 0, 0 };
      st->clear.vs = util_make_vertex_passthrough_shader(st->pipe, 2,
                                                         semantic_names,
                                                         semantic_indexes);
   }

   cso_set_vertex_shader_handle(st->cso_context, st->clear.vs);
}


/**
>>>>>>> b5d1fd89
 * Draw a screen-aligned quadrilateral.
 * Coords are clip coords with y=0=bottom.
 */
static void
draw_quad(struct st_context *st,
          float x0, float y0, float x1, float y1, GLfloat z,
          const GLfloat color[4])
{
   struct pipe_context *pipe = st->pipe;

   /* XXX: Need to improve buffer_write to allow NO_WAIT (as well as
    * no_flush) updates to buffers where we know there is no conflict
    * with previous data.  Currently using max_slots > 1 will cause
    * synchronous rendering if the driver flushes its command buffers
    * between one bitmap and the next.  Our flush hook below isn't
    * sufficient to catch this as the driver doesn't tell us when it
    * flushes its own command buffers.  Until this gets fixed, pay the
    * price of allocating a new buffer for each bitmap cache-flush to
    * avoid synchronous rendering.
    */
   const GLuint max_slots = 1; /* 1024 / sizeof(st->clear.vertices); */
   GLuint i;

   if (st->clear.vbuf_slot >= max_slots) {
      pipe_resource_reference(&st->clear.vbuf, NULL);
      st->clear.vbuf_slot = 0;
   }

   if (!st->clear.vbuf) {
      st->clear.vbuf = pipe_buffer_create(pipe->screen,
                                          PIPE_BIND_VERTEX_BUFFER,
                                          PIPE_USAGE_STREAM,
                                          max_slots * sizeof(st->clear.vertices));
   }

   /* positions */
   st->clear.vertices[0][0][0] = x0;
   st->clear.vertices[0][0][1] = y0;

   st->clear.vertices[1][0][0] = x1;
   st->clear.vertices[1][0][1] = y0;

   st->clear.vertices[2][0][0] = x1;
   st->clear.vertices[2][0][1] = y1;

   st->clear.vertices[3][0][0] = x0;
   st->clear.vertices[3][0][1] = y1;

   /* same for all verts: */
   for (i = 0; i < 4; i++) {
      st->clear.vertices[i][0][2] = z;
      st->clear.vertices[i][0][3] = 1.0;
      st->clear.vertices[i][1][0] = color[0];
      st->clear.vertices[i][1][1] = color[1];
      st->clear.vertices[i][1][2] = color[2];
      st->clear.vertices[i][1][3] = color[3];
   }

   /* put vertex data into vbuf */
   pipe_buffer_write_nooverlap(st->pipe, st->clear.vbuf,
                                           st->clear.vbuf_slot
                                             * sizeof(st->clear.vertices),
                                           sizeof(st->clear.vertices),
                                           st->clear.vertices);

   /* draw */
   util_draw_vertex_buffer(pipe,
                           st->cso_context,
                           st->clear.vbuf, 
                           st->clear.vbuf_slot * sizeof(st->clear.vertices),
                           PIPE_PRIM_TRIANGLE_FAN,
                           4,  /* verts */
                           2); /* attribs/vert */

   /* Increment slot */
   st->clear.vbuf_slot++;
}



/**
 * Do glClear by drawing a quadrilateral.
 * The vertices of the quad will be computed from the
 * ctx->DrawBuffer->_X/Ymin/max fields.
 */
static void
clear_with_quad(struct gl_context *ctx,
                GLboolean color, GLboolean depth, GLboolean stencil)
{
   struct st_context *st = st_context(ctx);
   const struct gl_framebuffer *fb = ctx->DrawBuffer;
   const GLfloat fb_width = (GLfloat) fb->Width;
   const GLfloat fb_height = (GLfloat) fb->Height;
   const GLfloat x0 = (GLfloat) ctx->DrawBuffer->_Xmin / fb_width * 2.0f - 1.0f;
   const GLfloat x1 = (GLfloat) ctx->DrawBuffer->_Xmax / fb_width * 2.0f - 1.0f;
   const GLfloat y0 = (GLfloat) ctx->DrawBuffer->_Ymin / fb_height * 2.0f - 1.0f;
   const GLfloat y1 = (GLfloat) ctx->DrawBuffer->_Ymax / fb_height * 2.0f - 1.0f;
   float clearColor[4];

   /*
   printf("%s %s%s%s %f,%f %f,%f\n", __FUNCTION__, 
	  color ? "color, " : "",
	  depth ? "depth, " : "",
	  stencil ? "stencil" : "",
	  x0, y0,
	  x1, y1);
   */

   cso_save_blend(st->cso_context);
   cso_save_stencil_ref(st->cso_context);
   cso_save_depth_stencil_alpha(st->cso_context);
   cso_save_rasterizer(st->cso_context);
   cso_save_viewport(st->cso_context);
   cso_save_clip(st->cso_context);
   cso_save_fragment_shader(st->cso_context);
   cso_save_vertex_shader(st->cso_context);
   cso_save_vertex_elements(st->cso_context);
   cso_save_vertex_buffers(st->cso_context);

   /* blend state: RGBA masking */
   {
      struct pipe_blend_state blend;
      memset(&blend, 0, sizeof(blend));
      blend.rt[0].rgb_src_factor = PIPE_BLENDFACTOR_ONE;
      blend.rt[0].alpha_src_factor = PIPE_BLENDFACTOR_ONE;
      blend.rt[0].rgb_dst_factor = PIPE_BLENDFACTOR_ZERO;
      blend.rt[0].alpha_dst_factor = PIPE_BLENDFACTOR_ZERO;
      if (color) {
         if (ctx->Color.ColorMask[0][0])
            blend.rt[0].colormask |= PIPE_MASK_R;
         if (ctx->Color.ColorMask[0][1])
            blend.rt[0].colormask |= PIPE_MASK_G;
         if (ctx->Color.ColorMask[0][2])
            blend.rt[0].colormask |= PIPE_MASK_B;
         if (ctx->Color.ColorMask[0][3])
            blend.rt[0].colormask |= PIPE_MASK_A;
         if (st->ctx->Color.DitherFlag)
            blend.dither = 1;
      }
      cso_set_blend(st->cso_context, &blend);
   }

   /* depth_stencil state: always pass/set to ref value */
   {
      struct pipe_depth_stencil_alpha_state depth_stencil;
      memset(&depth_stencil, 0, sizeof(depth_stencil));
      if (depth) {
         depth_stencil.depth.enabled = 1;
         depth_stencil.depth.writemask = 1;
         depth_stencil.depth.func = PIPE_FUNC_ALWAYS;
      }

      if (stencil) {
         struct pipe_stencil_ref stencil_ref;
         memset(&stencil_ref, 0, sizeof(stencil_ref));
         depth_stencil.stencil[0].enabled = 1;
         depth_stencil.stencil[0].func = PIPE_FUNC_ALWAYS;
         depth_stencil.stencil[0].fail_op = PIPE_STENCIL_OP_REPLACE;
         depth_stencil.stencil[0].zpass_op = PIPE_STENCIL_OP_REPLACE;
         depth_stencil.stencil[0].zfail_op = PIPE_STENCIL_OP_REPLACE;
         depth_stencil.stencil[0].valuemask = 0xff;
         depth_stencil.stencil[0].writemask = ctx->Stencil.WriteMask[0] & 0xff;
         stencil_ref.ref_value[0] = ctx->Stencil.Clear;
         cso_set_stencil_ref(st->cso_context, &stencil_ref);
      }

      cso_set_depth_stencil_alpha(st->cso_context, &depth_stencil);
   }

   cso_set_vertex_elements(st->cso_context, 2, st->velems_util_draw);

   cso_set_rasterizer(st->cso_context, &st->clear.raster);

   /* viewport state: viewport matching window dims */
   {
      const GLboolean invert = (st_fb_orientation(fb) == Y_0_TOP);
      struct pipe_viewport_state vp;
      vp.scale[0] = 0.5f * fb_width;
      vp.scale[1] = fb_height * (invert ? -0.5f : 0.5f);
      vp.scale[2] = 1.0f;
      vp.scale[3] = 1.0f;
      vp.translate[0] = 0.5f * fb_width;
      vp.translate[1] = 0.5f * fb_height;
      vp.translate[2] = 0.0f;
      vp.translate[3] = 0.0f;
      cso_set_viewport(st->cso_context, &vp);
   }

   cso_set_clip(st->cso_context, &st->clear.clip);
<<<<<<< HEAD
   cso_set_fragment_shader_handle(st->cso_context, st->clear.fs);
   cso_set_vertex_shader_handle(st->cso_context, st->clear.vs);
=======
   set_fragment_shader(st);
   set_vertex_shader(st);
>>>>>>> b5d1fd89

   if (ctx->DrawBuffer->_ColorDrawBuffers[0]) {
      st_translate_color(ctx->Color.ClearColor,
                         ctx->DrawBuffer->_ColorDrawBuffers[0]->_BaseFormat,
                         clearColor);
   }

   /* draw quad matching scissor rect */
   draw_quad(st, x0, y0, x1, y1, (GLfloat) ctx->Depth.Clear, clearColor);

   /* Restore pipe state */
   cso_restore_blend(st->cso_context);
   cso_restore_stencil_ref(st->cso_context);
   cso_restore_depth_stencil_alpha(st->cso_context);
   cso_restore_rasterizer(st->cso_context);
   cso_restore_viewport(st->cso_context);
   cso_restore_clip(st->cso_context);
   cso_restore_fragment_shader(st->cso_context);
   cso_restore_vertex_shader(st->cso_context);
   cso_restore_vertex_elements(st->cso_context);
   cso_restore_vertex_buffers(st->cso_context);
}


/**
 * Determine if we need to clear the depth buffer by drawing a quad.
 */
static INLINE GLboolean
check_clear_color_with_quad(struct gl_context *ctx, struct gl_renderbuffer *rb)
{
   if (ctx->Scissor.Enabled &&
       (ctx->Scissor.X != 0 ||
        ctx->Scissor.Y != 0 ||
        ctx->Scissor.Width < rb->Width ||
        ctx->Scissor.Height < rb->Height))
      return GL_TRUE;

   if (!ctx->Color.ColorMask[0][0] ||
       !ctx->Color.ColorMask[0][1] ||
       !ctx->Color.ColorMask[0][2] ||
       !ctx->Color.ColorMask[0][3])
      return GL_TRUE;

   return GL_FALSE;
}


/**
 * Determine if we need to clear the combiend depth/stencil buffer by
 * drawing a quad.
 */
static INLINE GLboolean
check_clear_depth_stencil_with_quad(struct gl_context *ctx, struct gl_renderbuffer *rb)
{
   const GLuint stencilMax = 0xff;
   GLboolean maskStencil
      = (ctx->Stencil.WriteMask[0] & stencilMax) != stencilMax;

   assert(rb->Format == MESA_FORMAT_S8 ||
          rb->Format == MESA_FORMAT_Z24_S8 ||
          rb->Format == MESA_FORMAT_S8_Z24);

   if (ctx->Scissor.Enabled &&
       (ctx->Scissor.X != 0 ||
        ctx->Scissor.Y != 0 ||
        ctx->Scissor.Width < rb->Width ||
        ctx->Scissor.Height < rb->Height))
      return GL_TRUE;

   if (maskStencil)
      return GL_TRUE;

   return GL_FALSE;
}


/**
 * Determine if we need to clear the depth buffer by drawing a quad.
 */
static INLINE GLboolean
check_clear_depth_with_quad(struct gl_context *ctx, struct gl_renderbuffer *rb,
                            boolean ds_separate)
{
   const struct st_renderbuffer *strb = st_renderbuffer(rb);
   const GLboolean isDS = util_format_is_depth_and_stencil(strb->surface->format);

   if (ctx->Scissor.Enabled &&
       (ctx->Scissor.X != 0 ||
        ctx->Scissor.Y != 0 ||
        ctx->Scissor.Width < rb->Width ||
        ctx->Scissor.Height < rb->Height))
      return GL_TRUE;

   if (!ds_separate && isDS && ctx->DrawBuffer->Visual.stencilBits > 0)
      return GL_TRUE;

   return GL_FALSE;
}


/**
 * Determine if we need to clear the stencil buffer by drawing a quad.
 */
static INLINE GLboolean
check_clear_stencil_with_quad(struct gl_context *ctx, struct gl_renderbuffer *rb,
                              boolean ds_separate)
{
   const struct st_renderbuffer *strb = st_renderbuffer(rb);
   const GLboolean isDS = util_format_is_depth_and_stencil(strb->surface->format);
   const GLuint stencilMax = 0xff;
   const GLboolean maskStencil
      = (ctx->Stencil.WriteMask[0] & stencilMax) != stencilMax;

   assert(rb->Format == MESA_FORMAT_S8 ||
          rb->Format == MESA_FORMAT_Z24_S8 ||
          rb->Format == MESA_FORMAT_S8_Z24);

   if (maskStencil) 
      return GL_TRUE;

   if (ctx->Scissor.Enabled &&
       (ctx->Scissor.X != 0 ||
        ctx->Scissor.Y != 0 ||
        ctx->Scissor.Width < rb->Width ||
        ctx->Scissor.Height < rb->Height))
      return GL_TRUE;

   /* This is correct, but it is necessary to look at the depth clear
    * value held in the surface when it comes time to issue the clear,
    * rather than taking depth and stencil clear values from the
    * current state.
    */
   if (!ds_separate && isDS && ctx->DrawBuffer->Visual.depthBits > 0)
      return GL_TRUE;

   return GL_FALSE;
}



/**
 * Called when we need to flush.
 */
void
st_flush_clear(struct st_context *st)
{
   /* Release vertex buffer to avoid synchronous rendering if we were
    * to map it in the next frame.
    */
   pipe_resource_reference(&st->clear.vbuf, NULL);
   st->clear.vbuf_slot = 0;
}
 


/**
 * Called via ctx->Driver.Clear()
 */
static void
st_Clear(struct gl_context *ctx, GLbitfield mask)
{
   static const GLbitfield BUFFER_BITS_DS
      = (BUFFER_BIT_DEPTH | BUFFER_BIT_STENCIL);
   struct st_context *st = st_context(ctx);
   struct gl_renderbuffer *depthRb
      = ctx->DrawBuffer->Attachment[BUFFER_DEPTH].Renderbuffer;
   struct gl_renderbuffer *stencilRb
      = ctx->DrawBuffer->Attachment[BUFFER_STENCIL].Renderbuffer;
   GLbitfield quad_buffers = 0x0;
   GLbitfield clear_buffers = 0x0;
   GLuint i;

   /* This makes sure the pipe has the latest scissor, etc values */
   st_validate_state( st );

   if (mask & BUFFER_BITS_COLOR) {
      for (i = 0; i < ctx->DrawBuffer->_NumColorDrawBuffers; i++) {
         GLuint b = ctx->DrawBuffer->_ColorDrawBufferIndexes[i];

         if (mask & (1 << b)) {
            struct gl_renderbuffer *rb
               = ctx->DrawBuffer->Attachment[b].Renderbuffer;
            struct st_renderbuffer *strb = st_renderbuffer(rb);

            if (!strb || !strb->surface)
               continue;

            if (check_clear_color_with_quad( ctx, rb ))
               quad_buffers |= PIPE_CLEAR_COLOR;
            else
               clear_buffers |= PIPE_CLEAR_COLOR;
         }
      }
   }

   if ((mask & BUFFER_BITS_DS) == BUFFER_BITS_DS && depthRb == stencilRb) {
      /* clearing combined depth + stencil */
      struct st_renderbuffer *strb = st_renderbuffer(depthRb);

      if (strb->surface) {
         if (check_clear_depth_stencil_with_quad(ctx, depthRb))
            quad_buffers |= PIPE_CLEAR_DEPTHSTENCIL;
         else
            clear_buffers |= PIPE_CLEAR_DEPTHSTENCIL;
      }
   }
   else {
      /* separate depth/stencil clears */
      /* I don't think truly separate buffers are actually possible in gallium or hw? */
      if (mask & BUFFER_BIT_DEPTH) {
         struct st_renderbuffer *strb = st_renderbuffer(depthRb);

         if (strb->surface) {
            if (check_clear_depth_with_quad(ctx, depthRb,
                                            st->clear.enable_ds_separate))
               quad_buffers |= PIPE_CLEAR_DEPTH;
            else
               clear_buffers |= PIPE_CLEAR_DEPTH;
         }
      }
      if (mask & BUFFER_BIT_STENCIL) {
         struct st_renderbuffer *strb = st_renderbuffer(stencilRb);

         if (strb->surface) {
            if (check_clear_stencil_with_quad(ctx, stencilRb,
                                              st->clear.enable_ds_separate))
               quad_buffers |= PIPE_CLEAR_STENCIL;
            else
               clear_buffers |= PIPE_CLEAR_STENCIL;
         }
      }
   }

   /*
    * If we're going to use clear_with_quad() for any reason, use it for
    * everything possible.
    */
   if (quad_buffers) {
      quad_buffers |= clear_buffers;
      clear_with_quad(ctx,
                      quad_buffers & PIPE_CLEAR_COLOR,
                      quad_buffers & PIPE_CLEAR_DEPTH,
                      quad_buffers & PIPE_CLEAR_STENCIL);
   } else if (clear_buffers) {
      /* driver cannot know it can clear everything if the buffer
       * is a combined depth/stencil buffer but this wasn't actually
       * required from the visual. Hence fix this up to avoid potential
       * read-modify-write in the driver.
       */
      float clearColor[4];

      if ((clear_buffers & PIPE_CLEAR_DEPTHSTENCIL) &&
          ((clear_buffers & PIPE_CLEAR_DEPTHSTENCIL) != PIPE_CLEAR_DEPTHSTENCIL) &&
          (depthRb == stencilRb) &&
          (ctx->DrawBuffer->Visual.depthBits == 0 ||
           ctx->DrawBuffer->Visual.stencilBits == 0))
         clear_buffers |= PIPE_CLEAR_DEPTHSTENCIL;

      if (ctx->DrawBuffer->_ColorDrawBuffers[0]) {
         st_translate_color(ctx->Color.ClearColor,
                            ctx->DrawBuffer->_ColorDrawBuffers[0]->_BaseFormat,
                            clearColor);
      }

      st->pipe->clear(st->pipe, clear_buffers, ctx->Color.ClearColor,
                      ctx->Depth.Clear, ctx->Stencil.Clear);
   }
   if (mask & BUFFER_BIT_ACCUM)
      st_clear_accum_buffer(ctx,
                            ctx->DrawBuffer->Attachment[BUFFER_ACCUM].Renderbuffer);
}


void
st_init_clear_functions(struct dd_function_table *functions)
{
   functions->Clear = st_Clear;
}
<|MERGE_RESOLUTION|>--- conflicted
+++ resolved
@@ -1,629 +1,601 @@
-/**************************************************************************
- * 
- * Copyright 2007 Tungsten Graphics, Inc., Cedar Park, Texas.
- * All Rights Reserved.
- * Copyright 2009 VMware, Inc.  All Rights Reserved.
- * 
- * Permission is hereby granted, free of charge, to any person obtaining a
- * copy of this software and associated documentation files (the
- * "Software"), to deal in the Software without restriction, including
- * without limitation the rights to use, copy, modify, merge, publish,
- * distribute, sub license, and/or sell copies of the Software, and to
- * permit persons to whom the Software is furnished to do so, subject to
- * the following conditions:
- * 
- * The above copyright notice and this permission notice (including the
- * next paragraph) shall be included in all copies or substantial portions
- * of the Software.
- * 
- * THE SOFTWARE IS PROVIDED "AS IS", WITHOUT WARRANTY OF ANY KIND, EXPRESS
- * OR IMPLIED, INCLUDING BUT NOT LIMITED TO THE WARRANTIES OF
- * MERCHANTABILITY, FITNESS FOR A PARTICULAR PURPOSE AND NON-INFRINGEMENT.
- * IN NO EVENT SHALL TUNGSTEN GRAPHICS AND/OR ITS SUPPLIERS BE LIABLE FOR
- * ANY CLAIM, DAMAGES OR OTHER LIABILITY, WHETHER IN AN ACTION OF CONTRACT,
- * TORT OR OTHERWISE, ARISING FROM, OUT OF OR IN CONNECTION WITH THE
- * SOFTWARE OR THE USE OR OTHER DEALINGS IN THE SOFTWARE.
- * 
- **************************************************************************/
-
- /*
-  * Authors:
-  *   Keith Whitwell <keith@tungstengraphics.com>
-  *   Brian Paul
-  *   Michel Dänzer
-  */
-
-#include "main/glheader.h"
-#include "main/formats.h"
-#include "main/macros.h"
-#include "program/prog_instruction.h"
-#include "st_context.h"
-#include "st_atom.h"
-#include "st_cb_accum.h"
-#include "st_cb_clear.h"
-#include "st_cb_fbo.h"
-#include "st_format.h"
-#include "st_program.h"
-
-#include "pipe/p_context.h"
-#include "pipe/p_shader_tokens.h"
-#include "pipe/p_state.h"
-#include "pipe/p_defines.h"
-#include "util/u_format.h"
-#include "util/u_inlines.h"
-#include "util/u_simple_shaders.h"
-#include "util/u_draw_quad.h"
-
-#include "cso_cache/cso_context.h"
-
-
-/**
- * Do per-context initialization for glClear.
- */
-void
-st_init_clear(struct st_context *st)
-{
-<<<<<<< HEAD
-   struct pipe_context *pipe = st->pipe;
-=======
->>>>>>> b5d1fd89
-   struct pipe_screen *pscreen = st->pipe->screen;
-
-   memset(&st->clear, 0, sizeof(st->clear));
-
-   st->clear.raster.gl_rasterization_rules = 1;
-   st->clear.enable_ds_separate = pscreen->get_param(pscreen, PIPE_CAP_DEPTHSTENCIL_CLEAR_SEPARATE);
-<<<<<<< HEAD
-
-   /* fragment shader state: color pass-through program */
-   st->clear.fs = util_make_fragment_passthrough_shader(pipe);
-
-   /* vertex shader state: color/position pass-through */
-   {
-      const uint semantic_names[] = { TGSI_SEMANTIC_POSITION,
-                                      TGSI_SEMANTIC_COLOR };
-      const uint semantic_indexes[] = { 0, 0 };
-      st->clear.vs = util_make_vertex_passthrough_shader(pipe, 2,
-                                                         semantic_names,
-                                                         semantic_indexes);
-   }
-=======
->>>>>>> b5d1fd89
-}
-
-
-/**
- * Free per-context state for glClear.
- */
-void
-st_destroy_clear(struct st_context *st)
-{
-   if (st->clear.fs) {
-      cso_delete_fragment_shader(st->cso_context, st->clear.fs);
-      st->clear.fs = NULL;
-   }
-   if (st->clear.vs) {
-      cso_delete_vertex_shader(st->cso_context, st->clear.vs);
-      st->clear.vs = NULL;
-   }
-   if (st->clear.vbuf) {
-      pipe_resource_reference(&st->clear.vbuf, NULL);
-      st->clear.vbuf = NULL;
-   }
-}
-
-
-/**
-<<<<<<< HEAD
-=======
- * Helper function to set the fragment shaders.
- */
-static INLINE void
-set_fragment_shader(struct st_context *st)
-{
-   if (!st->clear.fs)
-      st->clear.fs = util_make_fragment_passthrough_shader(st->pipe);
-
-   cso_set_fragment_shader_handle(st->cso_context, st->clear.fs);
-}
-
-
-/**
- * Helper function to set the vertex shader.
- */
-static INLINE void
-set_vertex_shader(struct st_context *st)
-{
-   /* vertex shader - still required to provide the linkage between
-    * fragment shader input semantics and vertex_element/buffers.
-    */
-   if (!st->clear.vs)
-   {
-      const uint semantic_names[] = { TGSI_SEMANTIC_POSITION,
-                                      TGSI_SEMANTIC_COLOR };
-      const uint semantic_indexes[] = { 0, 0 };
-      st->clear.vs = util_make_vertex_passthrough_shader(st->pipe, 2,
-                                                         semantic_names,
-                                                         semantic_indexes);
-   }
-
-   cso_set_vertex_shader_handle(st->cso_context, st->clear.vs);
-}
-
-
-/**
->>>>>>> b5d1fd89
- * Draw a screen-aligned quadrilateral.
- * Coords are clip coords with y=0=bottom.
- */
-static void
-draw_quad(struct st_context *st,
-          float x0, float y0, float x1, float y1, GLfloat z,
-          const GLfloat color[4])
-{
-   struct pipe_context *pipe = st->pipe;
-
-   /* XXX: Need to improve buffer_write to allow NO_WAIT (as well as
-    * no_flush) updates to buffers where we know there is no conflict
-    * with previous data.  Currently using max_slots > 1 will cause
-    * synchronous rendering if the driver flushes its command buffers
-    * between one bitmap and the next.  Our flush hook below isn't
-    * sufficient to catch this as the driver doesn't tell us when it
-    * flushes its own command buffers.  Until this gets fixed, pay the
-    * price of allocating a new buffer for each bitmap cache-flush to
-    * avoid synchronous rendering.
-    */
-   const GLuint max_slots = 1; /* 1024 / sizeof(st->clear.vertices); */
-   GLuint i;
-
-   if (st->clear.vbuf_slot >= max_slots) {
-      pipe_resource_reference(&st->clear.vbuf, NULL);
-      st->clear.vbuf_slot = 0;
-   }
-
-   if (!st->clear.vbuf) {
-      st->clear.vbuf = pipe_buffer_create(pipe->screen,
-                                          PIPE_BIND_VERTEX_BUFFER,
-                                          PIPE_USAGE_STREAM,
-                                          max_slots * sizeof(st->clear.vertices));
-   }
-
-   /* positions */
-   st->clear.vertices[0][0][0] = x0;
-   st->clear.vertices[0][0][1] = y0;
-
-   st->clear.vertices[1][0][0] = x1;
-   st->clear.vertices[1][0][1] = y0;
-
-   st->clear.vertices[2][0][0] = x1;
-   st->clear.vertices[2][0][1] = y1;
-
-   st->clear.vertices[3][0][0] = x0;
-   st->clear.vertices[3][0][1] = y1;
-
-   /* same for all verts: */
-   for (i = 0; i < 4; i++) {
-      st->clear.vertices[i][0][2] = z;
-      st->clear.vertices[i][0][3] = 1.0;
-      st->clear.vertices[i][1][0] = color[0];
-      st->clear.vertices[i][1][1] = color[1];
-      st->clear.vertices[i][1][2] = color[2];
-      st->clear.vertices[i][1][3] = color[3];
-   }
-
-   /* put vertex data into vbuf */
-   pipe_buffer_write_nooverlap(st->pipe, st->clear.vbuf,
-                                           st->clear.vbuf_slot
-                                             * sizeof(st->clear.vertices),
-                                           sizeof(st->clear.vertices),
-                                           st->clear.vertices);
-
-   /* draw */
-   util_draw_vertex_buffer(pipe,
-                           st->cso_context,
-                           st->clear.vbuf, 
-                           st->clear.vbuf_slot * sizeof(st->clear.vertices),
-                           PIPE_PRIM_TRIANGLE_FAN,
-                           4,  /* verts */
-                           2); /* attribs/vert */
-
-   /* Increment slot */
-   st->clear.vbuf_slot++;
-}
-
-
-
-/**
- * Do glClear by drawing a quadrilateral.
- * The vertices of the quad will be computed from the
- * ctx->DrawBuffer->_X/Ymin/max fields.
- */
-static void
-clear_with_quad(struct gl_context *ctx,
-                GLboolean color, GLboolean depth, GLboolean stencil)
-{
-   struct st_context *st = st_context(ctx);
-   const struct gl_framebuffer *fb = ctx->DrawBuffer;
-   const GLfloat fb_width = (GLfloat) fb->Width;
-   const GLfloat fb_height = (GLfloat) fb->Height;
-   const GLfloat x0 = (GLfloat) ctx->DrawBuffer->_Xmin / fb_width * 2.0f - 1.0f;
-   const GLfloat x1 = (GLfloat) ctx->DrawBuffer->_Xmax / fb_width * 2.0f - 1.0f;
-   const GLfloat y0 = (GLfloat) ctx->DrawBuffer->_Ymin / fb_height * 2.0f - 1.0f;
-   const GLfloat y1 = (GLfloat) ctx->DrawBuffer->_Ymax / fb_height * 2.0f - 1.0f;
-   float clearColor[4];
-
-   /*
-   printf("%s %s%s%s %f,%f %f,%f\n", __FUNCTION__, 
-	  color ? "color, " : "",
-	  depth ? "depth, " : "",
-	  stencil ? "stencil" : "",
-	  x0, y0,
-	  x1, y1);
-   */
-
-   cso_save_blend(st->cso_context);
-   cso_save_stencil_ref(st->cso_context);
-   cso_save_depth_stencil_alpha(st->cso_context);
-   cso_save_rasterizer(st->cso_context);
-   cso_save_viewport(st->cso_context);
-   cso_save_clip(st->cso_context);
-   cso_save_fragment_shader(st->cso_context);
-   cso_save_vertex_shader(st->cso_context);
-   cso_save_vertex_elements(st->cso_context);
-   cso_save_vertex_buffers(st->cso_context);
-
-   /* blend state: RGBA masking */
-   {
-      struct pipe_blend_state blend;
-      memset(&blend, 0, sizeof(blend));
-      blend.rt[0].rgb_src_factor = PIPE_BLENDFACTOR_ONE;
-      blend.rt[0].alpha_src_factor = PIPE_BLENDFACTOR_ONE;
-      blend.rt[0].rgb_dst_factor = PIPE_BLENDFACTOR_ZERO;
-      blend.rt[0].alpha_dst_factor = PIPE_BLENDFACTOR_ZERO;
-      if (color) {
-         if (ctx->Color.ColorMask[0][0])
-            blend.rt[0].colormask |= PIPE_MASK_R;
-         if (ctx->Color.ColorMask[0][1])
-            blend.rt[0].colormask |= PIPE_MASK_G;
-         if (ctx->Color.ColorMask[0][2])
-            blend.rt[0].colormask |= PIPE_MASK_B;
-         if (ctx->Color.ColorMask[0][3])
-            blend.rt[0].colormask |= PIPE_MASK_A;
-         if (st->ctx->Color.DitherFlag)
-            blend.dither = 1;
-      }
-      cso_set_blend(st->cso_context, &blend);
-   }
-
-   /* depth_stencil state: always pass/set to ref value */
-   {
-      struct pipe_depth_stencil_alpha_state depth_stencil;
-      memset(&depth_stencil, 0, sizeof(depth_stencil));
-      if (depth) {
-         depth_stencil.depth.enabled = 1;
-         depth_stencil.depth.writemask = 1;
-         depth_stencil.depth.func = PIPE_FUNC_ALWAYS;
-      }
-
-      if (stencil) {
-         struct pipe_stencil_ref stencil_ref;
-         memset(&stencil_ref, 0, sizeof(stencil_ref));
-         depth_stencil.stencil[0].enabled = 1;
-         depth_stencil.stencil[0].func = PIPE_FUNC_ALWAYS;
-         depth_stencil.stencil[0].fail_op = PIPE_STENCIL_OP_REPLACE;
-         depth_stencil.stencil[0].zpass_op = PIPE_STENCIL_OP_REPLACE;
-         depth_stencil.stencil[0].zfail_op = PIPE_STENCIL_OP_REPLACE;
-         depth_stencil.stencil[0].valuemask = 0xff;
-         depth_stencil.stencil[0].writemask = ctx->Stencil.WriteMask[0] & 0xff;
-         stencil_ref.ref_value[0] = ctx->Stencil.Clear;
-         cso_set_stencil_ref(st->cso_context, &stencil_ref);
-      }
-
-      cso_set_depth_stencil_alpha(st->cso_context, &depth_stencil);
-   }
-
-   cso_set_vertex_elements(st->cso_context, 2, st->velems_util_draw);
-
-   cso_set_rasterizer(st->cso_context, &st->clear.raster);
-
-   /* viewport state: viewport matching window dims */
-   {
-      const GLboolean invert = (st_fb_orientation(fb) == Y_0_TOP);
-      struct pipe_viewport_state vp;
-      vp.scale[0] = 0.5f * fb_width;
-      vp.scale[1] = fb_height * (invert ? -0.5f : 0.5f);
-      vp.scale[2] = 1.0f;
-      vp.scale[3] = 1.0f;
-      vp.translate[0] = 0.5f * fb_width;
-      vp.translate[1] = 0.5f * fb_height;
-      vp.translate[2] = 0.0f;
-      vp.translate[3] = 0.0f;
-      cso_set_viewport(st->cso_context, &vp);
-   }
-
-   cso_set_clip(st->cso_context, &st->clear.clip);
-<<<<<<< HEAD
-   cso_set_fragment_shader_handle(st->cso_context, st->clear.fs);
-   cso_set_vertex_shader_handle(st->cso_context, st->clear.vs);
-=======
-   set_fragment_shader(st);
-   set_vertex_shader(st);
->>>>>>> b5d1fd89
-
-   if (ctx->DrawBuffer->_ColorDrawBuffers[0]) {
-      st_translate_color(ctx->Color.ClearColor,
-                         ctx->DrawBuffer->_ColorDrawBuffers[0]->_BaseFormat,
-                         clearColor);
-   }
-
-   /* draw quad matching scissor rect */
-   draw_quad(st, x0, y0, x1, y1, (GLfloat) ctx->Depth.Clear, clearColor);
-
-   /* Restore pipe state */
-   cso_restore_blend(st->cso_context);
-   cso_restore_stencil_ref(st->cso_context);
-   cso_restore_depth_stencil_alpha(st->cso_context);
-   cso_restore_rasterizer(st->cso_context);
-   cso_restore_viewport(st->cso_context);
-   cso_restore_clip(st->cso_context);
-   cso_restore_fragment_shader(st->cso_context);
-   cso_restore_vertex_shader(st->cso_context);
-   cso_restore_vertex_elements(st->cso_context);
-   cso_restore_vertex_buffers(st->cso_context);
-}
-
-
-/**
- * Determine if we need to clear the depth buffer by drawing a quad.
- */
-static INLINE GLboolean
-check_clear_color_with_quad(struct gl_context *ctx, struct gl_renderbuffer *rb)
-{
-   if (ctx->Scissor.Enabled &&
-       (ctx->Scissor.X != 0 ||
-        ctx->Scissor.Y != 0 ||
-        ctx->Scissor.Width < rb->Width ||
-        ctx->Scissor.Height < rb->Height))
-      return GL_TRUE;
-
-   if (!ctx->Color.ColorMask[0][0] ||
-       !ctx->Color.ColorMask[0][1] ||
-       !ctx->Color.ColorMask[0][2] ||
-       !ctx->Color.ColorMask[0][3])
-      return GL_TRUE;
-
-   return GL_FALSE;
-}
-
-
-/**
- * Determine if we need to clear the combiend depth/stencil buffer by
- * drawing a quad.
- */
-static INLINE GLboolean
-check_clear_depth_stencil_with_quad(struct gl_context *ctx, struct gl_renderbuffer *rb)
-{
-   const GLuint stencilMax = 0xff;
-   GLboolean maskStencil
-      = (ctx->Stencil.WriteMask[0] & stencilMax) != stencilMax;
-
-   assert(rb->Format == MESA_FORMAT_S8 ||
-          rb->Format == MESA_FORMAT_Z24_S8 ||
-          rb->Format == MESA_FORMAT_S8_Z24);
-
-   if (ctx->Scissor.Enabled &&
-       (ctx->Scissor.X != 0 ||
-        ctx->Scissor.Y != 0 ||
-        ctx->Scissor.Width < rb->Width ||
-        ctx->Scissor.Height < rb->Height))
-      return GL_TRUE;
-
-   if (maskStencil)
-      return GL_TRUE;
-
-   return GL_FALSE;
-}
-
-
-/**
- * Determine if we need to clear the depth buffer by drawing a quad.
- */
-static INLINE GLboolean
-check_clear_depth_with_quad(struct gl_context *ctx, struct gl_renderbuffer *rb,
-                            boolean ds_separate)
-{
-   const struct st_renderbuffer *strb = st_renderbuffer(rb);
-   const GLboolean isDS = util_format_is_depth_and_stencil(strb->surface->format);
-
-   if (ctx->Scissor.Enabled &&
-       (ctx->Scissor.X != 0 ||
-        ctx->Scissor.Y != 0 ||
-        ctx->Scissor.Width < rb->Width ||
-        ctx->Scissor.Height < rb->Height))
-      return GL_TRUE;
-
-   if (!ds_separate && isDS && ctx->DrawBuffer->Visual.stencilBits > 0)
-      return GL_TRUE;
-
-   return GL_FALSE;
-}
-
-
-/**
- * Determine if we need to clear the stencil buffer by drawing a quad.
- */
-static INLINE GLboolean
-check_clear_stencil_with_quad(struct gl_context *ctx, struct gl_renderbuffer *rb,
-                              boolean ds_separate)
-{
-   const struct st_renderbuffer *strb = st_renderbuffer(rb);
-   const GLboolean isDS = util_format_is_depth_and_stencil(strb->surface->format);
-   const GLuint stencilMax = 0xff;
-   const GLboolean maskStencil
-      = (ctx->Stencil.WriteMask[0] & stencilMax) != stencilMax;
-
-   assert(rb->Format == MESA_FORMAT_S8 ||
-          rb->Format == MESA_FORMAT_Z24_S8 ||
-          rb->Format == MESA_FORMAT_S8_Z24);
-
-   if (maskStencil) 
-      return GL_TRUE;
-
-   if (ctx->Scissor.Enabled &&
-       (ctx->Scissor.X != 0 ||
-        ctx->Scissor.Y != 0 ||
-        ctx->Scissor.Width < rb->Width ||
-        ctx->Scissor.Height < rb->Height))
-      return GL_TRUE;
-
-   /* This is correct, but it is necessary to look at the depth clear
-    * value held in the surface when it comes time to issue the clear,
-    * rather than taking depth and stencil clear values from the
-    * current state.
-    */
-   if (!ds_separate && isDS && ctx->DrawBuffer->Visual.depthBits > 0)
-      return GL_TRUE;
-
-   return GL_FALSE;
-}
-
-
-
-/**
- * Called when we need to flush.
- */
-void
-st_flush_clear(struct st_context *st)
-{
-   /* Release vertex buffer to avoid synchronous rendering if we were
-    * to map it in the next frame.
-    */
-   pipe_resource_reference(&st->clear.vbuf, NULL);
-   st->clear.vbuf_slot = 0;
-}
- 
-
-
-/**
- * Called via ctx->Driver.Clear()
- */
-static void
-st_Clear(struct gl_context *ctx, GLbitfield mask)
-{
-   static const GLbitfield BUFFER_BITS_DS
-      = (BUFFER_BIT_DEPTH | BUFFER_BIT_STENCIL);
-   struct st_context *st = st_context(ctx);
-   struct gl_renderbuffer *depthRb
-      = ctx->DrawBuffer->Attachment[BUFFER_DEPTH].Renderbuffer;
-   struct gl_renderbuffer *stencilRb
-      = ctx->DrawBuffer->Attachment[BUFFER_STENCIL].Renderbuffer;
-   GLbitfield quad_buffers = 0x0;
-   GLbitfield clear_buffers = 0x0;
-   GLuint i;
-
-   /* This makes sure the pipe has the latest scissor, etc values */
-   st_validate_state( st );
-
-   if (mask & BUFFER_BITS_COLOR) {
-      for (i = 0; i < ctx->DrawBuffer->_NumColorDrawBuffers; i++) {
-         GLuint b = ctx->DrawBuffer->_ColorDrawBufferIndexes[i];
-
-         if (mask & (1 << b)) {
-            struct gl_renderbuffer *rb
-               = ctx->DrawBuffer->Attachment[b].Renderbuffer;
-            struct st_renderbuffer *strb = st_renderbuffer(rb);
-
-            if (!strb || !strb->surface)
-               continue;
-
-            if (check_clear_color_with_quad( ctx, rb ))
-               quad_buffers |= PIPE_CLEAR_COLOR;
-            else
-               clear_buffers |= PIPE_CLEAR_COLOR;
-         }
-      }
-   }
-
-   if ((mask & BUFFER_BITS_DS) == BUFFER_BITS_DS && depthRb == stencilRb) {
-      /* clearing combined depth + stencil */
-      struct st_renderbuffer *strb = st_renderbuffer(depthRb);
-
-      if (strb->surface) {
-         if (check_clear_depth_stencil_with_quad(ctx, depthRb))
-            quad_buffers |= PIPE_CLEAR_DEPTHSTENCIL;
-         else
-            clear_buffers |= PIPE_CLEAR_DEPTHSTENCIL;
-      }
-   }
-   else {
-      /* separate depth/stencil clears */
-      /* I don't think truly separate buffers are actually possible in gallium or hw? */
-      if (mask & BUFFER_BIT_DEPTH) {
-         struct st_renderbuffer *strb = st_renderbuffer(depthRb);
-
-         if (strb->surface) {
-            if (check_clear_depth_with_quad(ctx, depthRb,
-                                            st->clear.enable_ds_separate))
-               quad_buffers |= PIPE_CLEAR_DEPTH;
-            else
-               clear_buffers |= PIPE_CLEAR_DEPTH;
-         }
-      }
-      if (mask & BUFFER_BIT_STENCIL) {
-         struct st_renderbuffer *strb = st_renderbuffer(stencilRb);
-
-         if (strb->surface) {
-            if (check_clear_stencil_with_quad(ctx, stencilRb,
-                                              st->clear.enable_ds_separate))
-               quad_buffers |= PIPE_CLEAR_STENCIL;
-            else
-               clear_buffers |= PIPE_CLEAR_STENCIL;
-         }
-      }
-   }
-
-   /*
-    * If we're going to use clear_with_quad() for any reason, use it for
-    * everything possible.
-    */
-   if (quad_buffers) {
-      quad_buffers |= clear_buffers;
-      clear_with_quad(ctx,
-                      quad_buffers & PIPE_CLEAR_COLOR,
-                      quad_buffers & PIPE_CLEAR_DEPTH,
-                      quad_buffers & PIPE_CLEAR_STENCIL);
-   } else if (clear_buffers) {
-      /* driver cannot know it can clear everything if the buffer
-       * is a combined depth/stencil buffer but this wasn't actually
-       * required from the visual. Hence fix this up to avoid potential
-       * read-modify-write in the driver.
-       */
-      float clearColor[4];
-
-      if ((clear_buffers & PIPE_CLEAR_DEPTHSTENCIL) &&
-          ((clear_buffers & PIPE_CLEAR_DEPTHSTENCIL) != PIPE_CLEAR_DEPTHSTENCIL) &&
-          (depthRb == stencilRb) &&
-          (ctx->DrawBuffer->Visual.depthBits == 0 ||
-           ctx->DrawBuffer->Visual.stencilBits == 0))
-         clear_buffers |= PIPE_CLEAR_DEPTHSTENCIL;
-
-      if (ctx->DrawBuffer->_ColorDrawBuffers[0]) {
-         st_translate_color(ctx->Color.ClearColor,
-                            ctx->DrawBuffer->_ColorDrawBuffers[0]->_BaseFormat,
-                            clearColor);
-      }
-
-      st->pipe->clear(st->pipe, clear_buffers, ctx->Color.ClearColor,
-                      ctx->Depth.Clear, ctx->Stencil.Clear);
-   }
-   if (mask & BUFFER_BIT_ACCUM)
-      st_clear_accum_buffer(ctx,
-                            ctx->DrawBuffer->Attachment[BUFFER_ACCUM].Renderbuffer);
-}
-
-
-void
-st_init_clear_functions(struct dd_function_table *functions)
-{
-   functions->Clear = st_Clear;
-}
+/**************************************************************************
+ * 
+ * Copyright 2007 Tungsten Graphics, Inc., Cedar Park, Texas.
+ * All Rights Reserved.
+ * Copyright 2009 VMware, Inc.  All Rights Reserved.
+ * 
+ * Permission is hereby granted, free of charge, to any person obtaining a
+ * copy of this software and associated documentation files (the
+ * "Software"), to deal in the Software without restriction, including
+ * without limitation the rights to use, copy, modify, merge, publish,
+ * distribute, sub license, and/or sell copies of the Software, and to
+ * permit persons to whom the Software is furnished to do so, subject to
+ * the following conditions:
+ * 
+ * The above copyright notice and this permission notice (including the
+ * next paragraph) shall be included in all copies or substantial portions
+ * of the Software.
+ * 
+ * THE SOFTWARE IS PROVIDED "AS IS", WITHOUT WARRANTY OF ANY KIND, EXPRESS
+ * OR IMPLIED, INCLUDING BUT NOT LIMITED TO THE WARRANTIES OF
+ * MERCHANTABILITY, FITNESS FOR A PARTICULAR PURPOSE AND NON-INFRINGEMENT.
+ * IN NO EVENT SHALL TUNGSTEN GRAPHICS AND/OR ITS SUPPLIERS BE LIABLE FOR
+ * ANY CLAIM, DAMAGES OR OTHER LIABILITY, WHETHER IN AN ACTION OF CONTRACT,
+ * TORT OR OTHERWISE, ARISING FROM, OUT OF OR IN CONNECTION WITH THE
+ * SOFTWARE OR THE USE OR OTHER DEALINGS IN THE SOFTWARE.
+ * 
+ **************************************************************************/
+
+ /*
+  * Authors:
+  *   Keith Whitwell <keith@tungstengraphics.com>
+  *   Brian Paul
+  *   Michel Dänzer
+  */
+
+#include "main/glheader.h"
+#include "main/formats.h"
+#include "main/macros.h"
+#include "program/prog_instruction.h"
+#include "st_context.h"
+#include "st_atom.h"
+#include "st_cb_accum.h"
+#include "st_cb_clear.h"
+#include "st_cb_fbo.h"
+#include "st_format.h"
+#include "st_program.h"
+
+#include "pipe/p_context.h"
+#include "pipe/p_shader_tokens.h"
+#include "pipe/p_state.h"
+#include "pipe/p_defines.h"
+#include "util/u_format.h"
+#include "util/u_inlines.h"
+#include "util/u_simple_shaders.h"
+#include "util/u_draw_quad.h"
+
+#include "cso_cache/cso_context.h"
+
+
+/**
+ * Do per-context initialization for glClear.
+ */
+void
+st_init_clear(struct st_context *st)
+{
+   struct pipe_screen *pscreen = st->pipe->screen;
+
+   memset(&st->clear, 0, sizeof(st->clear));
+
+   st->clear.raster.gl_rasterization_rules = 1;
+   st->clear.enable_ds_separate = pscreen->get_param(pscreen, PIPE_CAP_DEPTHSTENCIL_CLEAR_SEPARATE);
+}
+
+
+/**
+ * Free per-context state for glClear.
+ */
+void
+st_destroy_clear(struct st_context *st)
+{
+   if (st->clear.fs) {
+      cso_delete_fragment_shader(st->cso_context, st->clear.fs);
+      st->clear.fs = NULL;
+   }
+   if (st->clear.vs) {
+      cso_delete_vertex_shader(st->cso_context, st->clear.vs);
+      st->clear.vs = NULL;
+   }
+   if (st->clear.vbuf) {
+      pipe_resource_reference(&st->clear.vbuf, NULL);
+      st->clear.vbuf = NULL;
+   }
+}
+
+
+/**
+ * Helper function to set the fragment shaders.
+ */
+static INLINE void
+set_fragment_shader(struct st_context *st)
+{
+   if (!st->clear.fs)
+      st->clear.fs = util_make_fragment_passthrough_shader(st->pipe);
+
+   cso_set_fragment_shader_handle(st->cso_context, st->clear.fs);
+}
+
+
+/**
+ * Helper function to set the vertex shader.
+ */
+static INLINE void
+set_vertex_shader(struct st_context *st)
+{
+   /* vertex shader - still required to provide the linkage between
+    * fragment shader input semantics and vertex_element/buffers.
+    */
+   if (!st->clear.vs)
+   {
+      const uint semantic_names[] = { TGSI_SEMANTIC_POSITION,
+                                      TGSI_SEMANTIC_COLOR };
+      const uint semantic_indexes[] = { 0, 0 };
+      st->clear.vs = util_make_vertex_passthrough_shader(st->pipe, 2,
+                                                         semantic_names,
+                                                         semantic_indexes);
+   }
+
+   cso_set_vertex_shader_handle(st->cso_context, st->clear.vs);
+}
+
+
+/**
+ * Draw a screen-aligned quadrilateral.
+ * Coords are clip coords with y=0=bottom.
+ */
+static void
+draw_quad(struct st_context *st,
+          float x0, float y0, float x1, float y1, GLfloat z,
+          const GLfloat color[4])
+{
+   struct pipe_context *pipe = st->pipe;
+
+   /* XXX: Need to improve buffer_write to allow NO_WAIT (as well as
+    * no_flush) updates to buffers where we know there is no conflict
+    * with previous data.  Currently using max_slots > 1 will cause
+    * synchronous rendering if the driver flushes its command buffers
+    * between one bitmap and the next.  Our flush hook below isn't
+    * sufficient to catch this as the driver doesn't tell us when it
+    * flushes its own command buffers.  Until this gets fixed, pay the
+    * price of allocating a new buffer for each bitmap cache-flush to
+    * avoid synchronous rendering.
+    */
+   const GLuint max_slots = 1; /* 1024 / sizeof(st->clear.vertices); */
+   GLuint i;
+
+   if (st->clear.vbuf_slot >= max_slots) {
+      pipe_resource_reference(&st->clear.vbuf, NULL);
+      st->clear.vbuf_slot = 0;
+   }
+
+   if (!st->clear.vbuf) {
+      st->clear.vbuf = pipe_buffer_create(pipe->screen,
+                                          PIPE_BIND_VERTEX_BUFFER,
+                                          PIPE_USAGE_STREAM,
+                                          max_slots * sizeof(st->clear.vertices));
+   }
+
+   /* positions */
+   st->clear.vertices[0][0][0] = x0;
+   st->clear.vertices[0][0][1] = y0;
+
+   st->clear.vertices[1][0][0] = x1;
+   st->clear.vertices[1][0][1] = y0;
+
+   st->clear.vertices[2][0][0] = x1;
+   st->clear.vertices[2][0][1] = y1;
+
+   st->clear.vertices[3][0][0] = x0;
+   st->clear.vertices[3][0][1] = y1;
+
+   /* same for all verts: */
+   for (i = 0; i < 4; i++) {
+      st->clear.vertices[i][0][2] = z;
+      st->clear.vertices[i][0][3] = 1.0;
+      st->clear.vertices[i][1][0] = color[0];
+      st->clear.vertices[i][1][1] = color[1];
+      st->clear.vertices[i][1][2] = color[2];
+      st->clear.vertices[i][1][3] = color[3];
+   }
+
+   /* put vertex data into vbuf */
+   pipe_buffer_write_nooverlap(st->pipe, st->clear.vbuf,
+                                           st->clear.vbuf_slot
+                                             * sizeof(st->clear.vertices),
+                                           sizeof(st->clear.vertices),
+                                           st->clear.vertices);
+
+   /* draw */
+   util_draw_vertex_buffer(pipe,
+                           st->cso_context,
+                           st->clear.vbuf, 
+                           st->clear.vbuf_slot * sizeof(st->clear.vertices),
+                           PIPE_PRIM_TRIANGLE_FAN,
+                           4,  /* verts */
+                           2); /* attribs/vert */
+
+   /* Increment slot */
+   st->clear.vbuf_slot++;
+}
+
+
+
+/**
+ * Do glClear by drawing a quadrilateral.
+ * The vertices of the quad will be computed from the
+ * ctx->DrawBuffer->_X/Ymin/max fields.
+ */
+static void
+clear_with_quad(struct gl_context *ctx,
+                GLboolean color, GLboolean depth, GLboolean stencil)
+{
+   struct st_context *st = st_context(ctx);
+   const struct gl_framebuffer *fb = ctx->DrawBuffer;
+   const GLfloat fb_width = (GLfloat) fb->Width;
+   const GLfloat fb_height = (GLfloat) fb->Height;
+   const GLfloat x0 = (GLfloat) ctx->DrawBuffer->_Xmin / fb_width * 2.0f - 1.0f;
+   const GLfloat x1 = (GLfloat) ctx->DrawBuffer->_Xmax / fb_width * 2.0f - 1.0f;
+   const GLfloat y0 = (GLfloat) ctx->DrawBuffer->_Ymin / fb_height * 2.0f - 1.0f;
+   const GLfloat y1 = (GLfloat) ctx->DrawBuffer->_Ymax / fb_height * 2.0f - 1.0f;
+   float clearColor[4];
+
+   /*
+   printf("%s %s%s%s %f,%f %f,%f\n", __FUNCTION__, 
+	  color ? "color, " : "",
+	  depth ? "depth, " : "",
+	  stencil ? "stencil" : "",
+	  x0, y0,
+	  x1, y1);
+   */
+
+   cso_save_blend(st->cso_context);
+   cso_save_stencil_ref(st->cso_context);
+   cso_save_depth_stencil_alpha(st->cso_context);
+   cso_save_rasterizer(st->cso_context);
+   cso_save_viewport(st->cso_context);
+   cso_save_clip(st->cso_context);
+   cso_save_fragment_shader(st->cso_context);
+   cso_save_vertex_shader(st->cso_context);
+   cso_save_vertex_elements(st->cso_context);
+   cso_save_vertex_buffers(st->cso_context);
+
+   /* blend state: RGBA masking */
+   {
+      struct pipe_blend_state blend;
+      memset(&blend, 0, sizeof(blend));
+      blend.rt[0].rgb_src_factor = PIPE_BLENDFACTOR_ONE;
+      blend.rt[0].alpha_src_factor = PIPE_BLENDFACTOR_ONE;
+      blend.rt[0].rgb_dst_factor = PIPE_BLENDFACTOR_ZERO;
+      blend.rt[0].alpha_dst_factor = PIPE_BLENDFACTOR_ZERO;
+      if (color) {
+         if (ctx->Color.ColorMask[0][0])
+            blend.rt[0].colormask |= PIPE_MASK_R;
+         if (ctx->Color.ColorMask[0][1])
+            blend.rt[0].colormask |= PIPE_MASK_G;
+         if (ctx->Color.ColorMask[0][2])
+            blend.rt[0].colormask |= PIPE_MASK_B;
+         if (ctx->Color.ColorMask[0][3])
+            blend.rt[0].colormask |= PIPE_MASK_A;
+         if (st->ctx->Color.DitherFlag)
+            blend.dither = 1;
+      }
+      cso_set_blend(st->cso_context, &blend);
+   }
+
+   /* depth_stencil state: always pass/set to ref value */
+   {
+      struct pipe_depth_stencil_alpha_state depth_stencil;
+      memset(&depth_stencil, 0, sizeof(depth_stencil));
+      if (depth) {
+         depth_stencil.depth.enabled = 1;
+         depth_stencil.depth.writemask = 1;
+         depth_stencil.depth.func = PIPE_FUNC_ALWAYS;
+      }
+
+      if (stencil) {
+         struct pipe_stencil_ref stencil_ref;
+         memset(&stencil_ref, 0, sizeof(stencil_ref));
+         depth_stencil.stencil[0].enabled = 1;
+         depth_stencil.stencil[0].func = PIPE_FUNC_ALWAYS;
+         depth_stencil.stencil[0].fail_op = PIPE_STENCIL_OP_REPLACE;
+         depth_stencil.stencil[0].zpass_op = PIPE_STENCIL_OP_REPLACE;
+         depth_stencil.stencil[0].zfail_op = PIPE_STENCIL_OP_REPLACE;
+         depth_stencil.stencil[0].valuemask = 0xff;
+         depth_stencil.stencil[0].writemask = ctx->Stencil.WriteMask[0] & 0xff;
+         stencil_ref.ref_value[0] = ctx->Stencil.Clear;
+         cso_set_stencil_ref(st->cso_context, &stencil_ref);
+      }
+
+      cso_set_depth_stencil_alpha(st->cso_context, &depth_stencil);
+   }
+
+   cso_set_vertex_elements(st->cso_context, 2, st->velems_util_draw);
+
+   cso_set_rasterizer(st->cso_context, &st->clear.raster);
+
+   /* viewport state: viewport matching window dims */
+   {
+      const GLboolean invert = (st_fb_orientation(fb) == Y_0_TOP);
+      struct pipe_viewport_state vp;
+      vp.scale[0] = 0.5f * fb_width;
+      vp.scale[1] = fb_height * (invert ? -0.5f : 0.5f);
+      vp.scale[2] = 1.0f;
+      vp.scale[3] = 1.0f;
+      vp.translate[0] = 0.5f * fb_width;
+      vp.translate[1] = 0.5f * fb_height;
+      vp.translate[2] = 0.0f;
+      vp.translate[3] = 0.0f;
+      cso_set_viewport(st->cso_context, &vp);
+   }
+
+   cso_set_clip(st->cso_context, &st->clear.clip);
+   set_fragment_shader(st);
+   set_vertex_shader(st);
+
+   if (ctx->DrawBuffer->_ColorDrawBuffers[0]) {
+      st_translate_color(ctx->Color.ClearColor,
+                         ctx->DrawBuffer->_ColorDrawBuffers[0]->_BaseFormat,
+                         clearColor);
+   }
+
+   /* draw quad matching scissor rect */
+   draw_quad(st, x0, y0, x1, y1, (GLfloat) ctx->Depth.Clear, clearColor);
+
+   /* Restore pipe state */
+   cso_restore_blend(st->cso_context);
+   cso_restore_stencil_ref(st->cso_context);
+   cso_restore_depth_stencil_alpha(st->cso_context);
+   cso_restore_rasterizer(st->cso_context);
+   cso_restore_viewport(st->cso_context);
+   cso_restore_clip(st->cso_context);
+   cso_restore_fragment_shader(st->cso_context);
+   cso_restore_vertex_shader(st->cso_context);
+   cso_restore_vertex_elements(st->cso_context);
+   cso_restore_vertex_buffers(st->cso_context);
+}
+
+
+/**
+ * Determine if we need to clear the depth buffer by drawing a quad.
+ */
+static INLINE GLboolean
+check_clear_color_with_quad(struct gl_context *ctx, struct gl_renderbuffer *rb)
+{
+   if (ctx->Scissor.Enabled &&
+       (ctx->Scissor.X != 0 ||
+        ctx->Scissor.Y != 0 ||
+        ctx->Scissor.Width < rb->Width ||
+        ctx->Scissor.Height < rb->Height))
+      return GL_TRUE;
+
+   if (!ctx->Color.ColorMask[0][0] ||
+       !ctx->Color.ColorMask[0][1] ||
+       !ctx->Color.ColorMask[0][2] ||
+       !ctx->Color.ColorMask[0][3])
+      return GL_TRUE;
+
+   return GL_FALSE;
+}
+
+
+/**
+ * Determine if we need to clear the combiend depth/stencil buffer by
+ * drawing a quad.
+ */
+static INLINE GLboolean
+check_clear_depth_stencil_with_quad(struct gl_context *ctx, struct gl_renderbuffer *rb)
+{
+   const GLuint stencilMax = 0xff;
+   GLboolean maskStencil
+      = (ctx->Stencil.WriteMask[0] & stencilMax) != stencilMax;
+
+   assert(rb->Format == MESA_FORMAT_S8 ||
+          rb->Format == MESA_FORMAT_Z24_S8 ||
+          rb->Format == MESA_FORMAT_S8_Z24);
+
+   if (ctx->Scissor.Enabled &&
+       (ctx->Scissor.X != 0 ||
+        ctx->Scissor.Y != 0 ||
+        ctx->Scissor.Width < rb->Width ||
+        ctx->Scissor.Height < rb->Height))
+      return GL_TRUE;
+
+   if (maskStencil)
+      return GL_TRUE;
+
+   return GL_FALSE;
+}
+
+
+/**
+ * Determine if we need to clear the depth buffer by drawing a quad.
+ */
+static INLINE GLboolean
+check_clear_depth_with_quad(struct gl_context *ctx, struct gl_renderbuffer *rb,
+                            boolean ds_separate)
+{
+   const struct st_renderbuffer *strb = st_renderbuffer(rb);
+   const GLboolean isDS = util_format_is_depth_and_stencil(strb->surface->format);
+
+   if (ctx->Scissor.Enabled &&
+       (ctx->Scissor.X != 0 ||
+        ctx->Scissor.Y != 0 ||
+        ctx->Scissor.Width < rb->Width ||
+        ctx->Scissor.Height < rb->Height))
+      return GL_TRUE;
+
+   if (!ds_separate && isDS && ctx->DrawBuffer->Visual.stencilBits > 0)
+      return GL_TRUE;
+
+   return GL_FALSE;
+}
+
+
+/**
+ * Determine if we need to clear the stencil buffer by drawing a quad.
+ */
+static INLINE GLboolean
+check_clear_stencil_with_quad(struct gl_context *ctx, struct gl_renderbuffer *rb,
+                              boolean ds_separate)
+{
+   const struct st_renderbuffer *strb = st_renderbuffer(rb);
+   const GLboolean isDS = util_format_is_depth_and_stencil(strb->surface->format);
+   const GLuint stencilMax = 0xff;
+   const GLboolean maskStencil
+      = (ctx->Stencil.WriteMask[0] & stencilMax) != stencilMax;
+
+   assert(rb->Format == MESA_FORMAT_S8 ||
+          rb->Format == MESA_FORMAT_Z24_S8 ||
+          rb->Format == MESA_FORMAT_S8_Z24);
+
+   if (maskStencil) 
+      return GL_TRUE;
+
+   if (ctx->Scissor.Enabled &&
+       (ctx->Scissor.X != 0 ||
+        ctx->Scissor.Y != 0 ||
+        ctx->Scissor.Width < rb->Width ||
+        ctx->Scissor.Height < rb->Height))
+      return GL_TRUE;
+
+   /* This is correct, but it is necessary to look at the depth clear
+    * value held in the surface when it comes time to issue the clear,
+    * rather than taking depth and stencil clear values from the
+    * current state.
+    */
+   if (!ds_separate && isDS && ctx->DrawBuffer->Visual.depthBits > 0)
+      return GL_TRUE;
+
+   return GL_FALSE;
+}
+
+
+
+/**
+ * Called when we need to flush.
+ */
+void
+st_flush_clear(struct st_context *st)
+{
+   /* Release vertex buffer to avoid synchronous rendering if we were
+    * to map it in the next frame.
+    */
+   pipe_resource_reference(&st->clear.vbuf, NULL);
+   st->clear.vbuf_slot = 0;
+}
+ 
+
+
+/**
+ * Called via ctx->Driver.Clear()
+ */
+static void
+st_Clear(struct gl_context *ctx, GLbitfield mask)
+{
+   static const GLbitfield BUFFER_BITS_DS
+      = (BUFFER_BIT_DEPTH | BUFFER_BIT_STENCIL);
+   struct st_context *st = st_context(ctx);
+   struct gl_renderbuffer *depthRb
+      = ctx->DrawBuffer->Attachment[BUFFER_DEPTH].Renderbuffer;
+   struct gl_renderbuffer *stencilRb
+      = ctx->DrawBuffer->Attachment[BUFFER_STENCIL].Renderbuffer;
+   GLbitfield quad_buffers = 0x0;
+   GLbitfield clear_buffers = 0x0;
+   GLuint i;
+
+   /* This makes sure the pipe has the latest scissor, etc values */
+   st_validate_state( st );
+
+   if (mask & BUFFER_BITS_COLOR) {
+      for (i = 0; i < ctx->DrawBuffer->_NumColorDrawBuffers; i++) {
+         GLuint b = ctx->DrawBuffer->_ColorDrawBufferIndexes[i];
+
+         if (mask & (1 << b)) {
+            struct gl_renderbuffer *rb
+               = ctx->DrawBuffer->Attachment[b].Renderbuffer;
+            struct st_renderbuffer *strb = st_renderbuffer(rb);
+
+            if (!strb || !strb->surface)
+               continue;
+
+            if (check_clear_color_with_quad( ctx, rb ))
+               quad_buffers |= PIPE_CLEAR_COLOR;
+            else
+               clear_buffers |= PIPE_CLEAR_COLOR;
+         }
+      }
+   }
+
+   if ((mask & BUFFER_BITS_DS) == BUFFER_BITS_DS && depthRb == stencilRb) {
+      /* clearing combined depth + stencil */
+      struct st_renderbuffer *strb = st_renderbuffer(depthRb);
+
+      if (strb->surface) {
+         if (check_clear_depth_stencil_with_quad(ctx, depthRb))
+            quad_buffers |= PIPE_CLEAR_DEPTHSTENCIL;
+         else
+            clear_buffers |= PIPE_CLEAR_DEPTHSTENCIL;
+      }
+   }
+   else {
+      /* separate depth/stencil clears */
+      /* I don't think truly separate buffers are actually possible in gallium or hw? */
+      if (mask & BUFFER_BIT_DEPTH) {
+         struct st_renderbuffer *strb = st_renderbuffer(depthRb);
+
+         if (strb->surface) {
+            if (check_clear_depth_with_quad(ctx, depthRb,
+                                            st->clear.enable_ds_separate))
+               quad_buffers |= PIPE_CLEAR_DEPTH;
+            else
+               clear_buffers |= PIPE_CLEAR_DEPTH;
+         }
+      }
+      if (mask & BUFFER_BIT_STENCIL) {
+         struct st_renderbuffer *strb = st_renderbuffer(stencilRb);
+
+         if (strb->surface) {
+            if (check_clear_stencil_with_quad(ctx, stencilRb,
+                                              st->clear.enable_ds_separate))
+               quad_buffers |= PIPE_CLEAR_STENCIL;
+            else
+               clear_buffers |= PIPE_CLEAR_STENCIL;
+         }
+      }
+   }
+
+   /*
+    * If we're going to use clear_with_quad() for any reason, use it for
+    * everything possible.
+    */
+   if (quad_buffers) {
+      quad_buffers |= clear_buffers;
+      clear_with_quad(ctx,
+                      quad_buffers & PIPE_CLEAR_COLOR,
+                      quad_buffers & PIPE_CLEAR_DEPTH,
+                      quad_buffers & PIPE_CLEAR_STENCIL);
+   } else if (clear_buffers) {
+      /* driver cannot know it can clear everything if the buffer
+       * is a combined depth/stencil buffer but this wasn't actually
+       * required from the visual. Hence fix this up to avoid potential
+       * read-modify-write in the driver.
+       */
+      float clearColor[4];
+
+      if ((clear_buffers & PIPE_CLEAR_DEPTHSTENCIL) &&
+          ((clear_buffers & PIPE_CLEAR_DEPTHSTENCIL) != PIPE_CLEAR_DEPTHSTENCIL) &&
+          (depthRb == stencilRb) &&
+          (ctx->DrawBuffer->Visual.depthBits == 0 ||
+           ctx->DrawBuffer->Visual.stencilBits == 0))
+         clear_buffers |= PIPE_CLEAR_DEPTHSTENCIL;
+
+      if (ctx->DrawBuffer->_ColorDrawBuffers[0]) {
+         st_translate_color(ctx->Color.ClearColor,
+                            ctx->DrawBuffer->_ColorDrawBuffers[0]->_BaseFormat,
+                            clearColor);
+      }
+
+      st->pipe->clear(st->pipe, clear_buffers, ctx->Color.ClearColor,
+                      ctx->Depth.Clear, ctx->Stencil.Clear);
+   }
+   if (mask & BUFFER_BIT_ACCUM)
+      st_clear_accum_buffer(ctx,
+                            ctx->DrawBuffer->Attachment[BUFFER_ACCUM].Renderbuffer);
+}
+
+
+void
+st_init_clear_functions(struct dd_function_table *functions)
+{
+   functions->Clear = st_Clear;
+}