--- conflicted
+++ resolved
@@ -1,3103 +1,1551 @@
-<<<<<<< HEAD
-/**************************************************************************
- * 
- * Copyright 2007 Tungsten Graphics, Inc., Cedar Park, Texas.
- * All Rights Reserved.
- * 
- * Permission is hereby granted, free of charge, to any person obtaining a
- * copy of this software and associated documentation files (the
- * "Software"), to deal in the Software without restriction, including
- * without limitation the rights to use, copy, modify, merge, publish,
- * distribute, sub license, and/or sell copies of the Software, and to
- * permit persons to whom the Software is furnished to do so, subject to
- * the following conditions:
- * 
- * The above copyright notice and this permission notice (including the
- * next paragraph) shall be included in all copies or substantial portions
- * of the Software.
- * 
- * THE SOFTWARE IS PROVIDED "AS IS", WITHOUT WARRANTY OF ANY KIND, EXPRESS
- * OR IMPLIED, INCLUDING BUT NOT LIMITED TO THE WARRANTIES OF
- * MERCHANTABILITY, FITNESS FOR A PARTICULAR PURPOSE AND NON-INFRINGEMENT.
- * IN NO EVENT SHALL TUNGSTEN GRAPHICS AND/OR ITS SUPPLIERS BE LIABLE FOR
- * ANY CLAIM, DAMAGES OR OTHER LIABILITY, WHETHER IN AN ACTION OF CONTRACT,
- * TORT OR OTHERWISE, ARISING FROM, OUT OF OR IN CONNECTION WITH THE
- * SOFTWARE OR THE USE OR OTHER DEALINGS IN THE SOFTWARE.
- * 
- **************************************************************************/
-
- /*
-  * Authors:
-  *   Brian Paul
-  */
-
-#include "main/imports.h"
-#include "main/image.h"
-#include "main/bufferobj.h"
-#include "main/macros.h"
-#include "main/mfeatures.h"
-#include "main/mtypes.h"
-#include "main/pack.h"
-#include "main/pbo.h"
-#include "main/texformat.h"
-#include "main/teximage.h"
-#include "main/texstore.h"
-#include "program/program.h"
-#include "program/prog_print.h"
-#include "program/prog_instruction.h"
-
-#include "st_atom.h"
-#include "st_atom_constbuf.h"
-#include "st_cb_drawpixels.h"
-#include "st_cb_readpixels.h"
-#include "st_cb_fbo.h"
-#include "st_context.h"
-#include "st_debug.h"
-#include "st_format.h"
-#include "st_program.h"
-#include "st_texture.h"
-
-#include "pipe/p_context.h"
-#include "pipe/p_defines.h"
-#include "tgsi/tgsi_ureg.h"
-#include "util/u_draw_quad.h"
-#include "util/u_format.h"
-#include "util/u_inlines.h"
-#include "util/u_math.h"
-#include "util/u_tile.h"
-#include "cso_cache/cso_context.h"
-
-
-#if FEATURE_drawpix
-
-/**
- * Check if the given program is:
- * 0: MOVE result.color, fragment.color;
- * 1: END;
- */
-static GLboolean
-is_passthrough_program(const struct gl_fragment_program *prog)
-{
-   if (prog->Base.NumInstructions == 2) {
-      const struct prog_instruction *inst = prog->Base.Instructions;
-      if (inst[0].Opcode == OPCODE_MOV &&
-          inst[1].Opcode == OPCODE_END &&
-          inst[0].DstReg.File == PROGRAM_OUTPUT &&
-          inst[0].DstReg.Index == FRAG_RESULT_COLOR &&
-          inst[0].DstReg.WriteMask == WRITEMASK_XYZW &&
-          inst[0].SrcReg[0].File == PROGRAM_INPUT &&
-          inst[0].SrcReg[0].Index == FRAG_ATTRIB_COL0 &&
-          inst[0].SrcReg[0].Swizzle == SWIZZLE_XYZW) {
-         return GL_TRUE;
-      }
-   }
-   return GL_FALSE;
-}
-
-
-
-/**
- * Make fragment shader for glDraw/CopyPixels.  This shader is made
- * by combining the pixel transfer shader with the user-defined shader.
- * \param fpIn  the current/incoming fragment program
- * \param fpOut  returns the combined fragment program
- */
-void
-st_make_drawpix_fragment_program(struct st_context *st,
-                                 struct gl_fragment_program *fpIn,
-                                 struct gl_fragment_program **fpOut)
-{
-   struct gl_program *newProg;
-
-   if (is_passthrough_program(fpIn)) {
-      newProg = (struct gl_program *) _mesa_clone_fragment_program(st->ctx,
-                                             &st->pixel_xfer.program->Base);
-   }
-   else {
-#if 0
-      /* debug */
-      printf("Base program:\n");
-      _mesa_print_program(&fpIn->Base);
-      printf("DrawPix program:\n");
-      _mesa_print_program(&st->pixel_xfer.program->Base.Base);
-#endif
-      newProg = _mesa_combine_programs(st->ctx,
-                                       &st->pixel_xfer.program->Base.Base,
-                                       &fpIn->Base);
-   }
-
-#if 0
-   /* debug */
-   printf("Combined DrawPixels program:\n");
-   _mesa_print_program(newProg);
-   printf("InputsRead: 0x%x\n", newProg->InputsRead);
-   printf("OutputsWritten: 0x%x\n", newProg->OutputsWritten);
-   _mesa_print_parameter_list(newProg->Parameters);
-#endif
-
-   *fpOut = (struct gl_fragment_program *) newProg;
-}
-
-
-/**
- * Create fragment program that does a TEX() instruction to get a Z and/or
- * stencil value value, then writes to FRAG_RESULT_DEPTH/FRAG_RESULT_STENCIL.
- * Used for glDrawPixels(GL_DEPTH_COMPONENT / GL_STENCIL_INDEX).
- * Pass fragment color through as-is.
- * \return pointer to the gl_fragment program
- */
-struct gl_fragment_program *
-st_make_drawpix_z_stencil_program(struct st_context *st,
-                                  GLboolean write_depth,
-                                  GLboolean write_stencil)
-{
-   struct gl_context *ctx = st->ctx;
-   struct gl_program *p;
-   struct gl_fragment_program *fp;
-   GLuint ic = 0;
-   const GLuint shaderIndex = write_depth * 2 + write_stencil;
-
-   assert(shaderIndex < Elements(st->drawpix.shaders));
-
-   if (st->drawpix.shaders[shaderIndex]) {
-      /* already have the proper shader */
-      return st->drawpix.shaders[shaderIndex];
-   }
-
-   /*
-    * Create shader now
-    */
-   p = ctx->Driver.NewProgram(ctx, GL_FRAGMENT_PROGRAM_ARB, 0);
-   if (!p)
-      return NULL;
-
-   p->NumInstructions = write_depth ? 2 : 1;
-   p->NumInstructions += write_stencil ? 1 : 0;
-
-   p->Instructions = _mesa_alloc_instructions(p->NumInstructions);
-   if (!p->Instructions) {
-      ctx->Driver.DeleteProgram(ctx, p);
-      return NULL;
-   }
-   _mesa_init_instructions(p->Instructions, p->NumInstructions);
-
-   if (write_depth) {
-      /* TEX result.depth, fragment.texcoord[0], texture[0], 2D; */
-      p->Instructions[ic].Opcode = OPCODE_TEX;
-      p->Instructions[ic].DstReg.File = PROGRAM_OUTPUT;
-      p->Instructions[ic].DstReg.Index = FRAG_RESULT_DEPTH;
-      p->Instructions[ic].DstReg.WriteMask = WRITEMASK_Z;
-      p->Instructions[ic].SrcReg[0].File = PROGRAM_INPUT;
-      p->Instructions[ic].SrcReg[0].Index = FRAG_ATTRIB_TEX0;
-      p->Instructions[ic].TexSrcUnit = 0;
-      p->Instructions[ic].TexSrcTarget = TEXTURE_2D_INDEX;
-      ic++;
-   }
-
-   if (write_stencil) {
-      /* TEX result.stencil, fragment.texcoord[0], texture[0], 2D; */
-      p->Instructions[ic].Opcode = OPCODE_TEX;
-      p->Instructions[ic].DstReg.File = PROGRAM_OUTPUT;
-      p->Instructions[ic].DstReg.Index = FRAG_RESULT_STENCIL;
-      p->Instructions[ic].DstReg.WriteMask = WRITEMASK_Y;
-      p->Instructions[ic].SrcReg[0].File = PROGRAM_INPUT;
-      p->Instructions[ic].SrcReg[0].Index = FRAG_ATTRIB_TEX0;
-      p->Instructions[ic].TexSrcUnit = 1;
-      p->Instructions[ic].TexSrcTarget = TEXTURE_2D_INDEX;
-      ic++;
-   }
-
-   /* END; */
-   p->Instructions[ic++].Opcode = OPCODE_END;
-
-   assert(ic == p->NumInstructions);
-
-   p->InputsRead = FRAG_BIT_TEX0 | FRAG_BIT_COL0;
-   p->OutputsWritten = 0;
-   if (write_depth)
-      p->OutputsWritten |= BITFIELD64_BIT(FRAG_RESULT_DEPTH);
-   if (write_stencil)
-      p->OutputsWritten |= BITFIELD64_BIT(FRAG_RESULT_STENCIL);
-
-   p->SamplersUsed =  0x1;  /* sampler 0 (bit 0) is used */
-   if (write_stencil)
-      p->SamplersUsed |= 1 << 1;
-
-   fp = (struct gl_fragment_program *) p;
-
-   /* save the new shader */
-   st->drawpix.shaders[shaderIndex] = fp;
-
-   return fp;
-}
-
-
-/**
- * Create a simple vertex shader that just passes through the
- * vertex position and texcoord (and optionally, color).
- */
-static void *
-make_passthrough_vertex_shader(struct st_context *st, 
-                               GLboolean passColor)
-{
-   if (!st->drawpix.vert_shaders[passColor]) {
-      struct ureg_program *ureg = ureg_create( TGSI_PROCESSOR_VERTEX );
-
-      if (ureg == NULL)
-         return NULL;
-
-      /* MOV result.pos, vertex.pos; */
-      ureg_MOV(ureg, 
-               ureg_DECL_output( ureg, TGSI_SEMANTIC_POSITION, 0 ),
-               ureg_DECL_vs_input( ureg, 0 ));
-      
-      /* MOV result.texcoord0, vertex.attr[1]; */
-      ureg_MOV(ureg, 
-               ureg_DECL_output( ureg, TGSI_SEMANTIC_GENERIC, 0 ),
-               ureg_DECL_vs_input( ureg, 1 ));
-      
-      if (passColor) {
-         /* MOV result.color0, vertex.attr[2]; */
-         ureg_MOV(ureg, 
-                  ureg_DECL_output( ureg, TGSI_SEMANTIC_COLOR, 0 ),
-                  ureg_DECL_vs_input( ureg, 2 ));
-      }
-
-      ureg_END( ureg );
-      
-      st->drawpix.vert_shaders[passColor] = 
-         ureg_create_shader_and_destroy( ureg, st->pipe );
-   }
-
-   return st->drawpix.vert_shaders[passColor];
-}
-
-
-/**
- * Return a texture base format for drawing/copying an image
- * of the given format.
- */
-static GLenum
-base_format(GLenum format)
-{
-   switch (format) {
-   case GL_DEPTH_COMPONENT:
-      return GL_DEPTH_COMPONENT;
-   case GL_DEPTH_STENCIL:
-      return GL_DEPTH_STENCIL;
-   case GL_STENCIL_INDEX:
-      return GL_STENCIL_INDEX;
-   default:
-      return GL_RGBA;
-   }
-}
-
-
-/**
- * Return a texture internalFormat for drawing/copying an image
- * of the given format and type.
- */
-static GLenum
-internal_format(struct gl_context *ctx, GLenum format, GLenum type)
-{
-   switch (format) {
-   case GL_DEPTH_COMPONENT:
-      return GL_DEPTH_COMPONENT;
-   case GL_DEPTH_STENCIL:
-      return GL_DEPTH_STENCIL;
-   case GL_STENCIL_INDEX:
-      return GL_STENCIL_INDEX;
-   default:
-      if (_mesa_is_integer_format(format)) {
-         switch (type) {
-         case GL_BYTE:
-            return GL_RGBA8I;
-         case GL_UNSIGNED_BYTE:
-            return GL_RGBA8UI;
-         case GL_SHORT:
-            return GL_RGBA16I;
-         case GL_UNSIGNED_SHORT:
-            return GL_RGBA16UI;
-         case GL_INT:
-            return GL_RGBA32I;
-         case GL_UNSIGNED_INT:
-            return GL_RGBA32UI;
-         default:
-            assert(0 && "Unexpected type in internal_format()");
-            return GL_RGBA_INTEGER;
-         }
-      }
-      else {
-         switch (type) {
-         case GL_UNSIGNED_BYTE:
-         case GL_UNSIGNED_INT_8_8_8_8:
-         case GL_UNSIGNED_INT_8_8_8_8_REV:
-         default:
-            return GL_RGBA8;
-
-         case GL_UNSIGNED_BYTE_3_3_2:
-         case GL_UNSIGNED_BYTE_2_3_3_REV:
-         case GL_UNSIGNED_SHORT_4_4_4_4:
-         case GL_UNSIGNED_SHORT_4_4_4_4_REV:
-            return GL_RGBA4;
-
-         case GL_UNSIGNED_SHORT_5_6_5:
-         case GL_UNSIGNED_SHORT_5_6_5_REV:
-         case GL_UNSIGNED_SHORT_5_5_5_1:
-         case GL_UNSIGNED_SHORT_1_5_5_5_REV:
-            return GL_RGB5_A1;
-
-         case GL_UNSIGNED_INT_10_10_10_2:
-         case GL_UNSIGNED_INT_2_10_10_10_REV:
-            return GL_RGB10_A2;
-
-         case GL_UNSIGNED_SHORT:
-         case GL_UNSIGNED_INT:
-            return GL_RGBA16;
-
-         case GL_BYTE:
-            return
-               ctx->Extensions.EXT_texture_snorm ? GL_RGBA8_SNORM : GL_RGBA8;
-
-         case GL_SHORT:
-         case GL_INT:
-            return
-               ctx->Extensions.EXT_texture_snorm ? GL_RGBA16_SNORM : GL_RGBA16;
-
-         case GL_HALF_FLOAT_ARB:
-            return
-               ctx->Extensions.ARB_texture_float ? GL_RGBA16F :
-               ctx->Extensions.EXT_texture_snorm ? GL_RGBA16_SNORM : GL_RGBA16;
-
-         case GL_FLOAT:
-         case GL_DOUBLE:
-            return
-               ctx->Extensions.ARB_texture_float ? GL_RGBA32F :
-               ctx->Extensions.EXT_texture_snorm ? GL_RGBA16_SNORM : GL_RGBA16;
-
-         case GL_UNSIGNED_INT_5_9_9_9_REV:
-            assert(ctx->Extensions.EXT_texture_shared_exponent);
-            return GL_RGB9_E5;
-
-         case GL_UNSIGNED_INT_10F_11F_11F_REV:
-            assert(ctx->Extensions.EXT_packed_float);
-            return GL_R11F_G11F_B10F;
-         }
-      }
-   }
-}
-
-
-/**
- * Create a temporary texture to hold an image of the given size.
- * If width, height are not POT and the driver only handles POT textures,
- * allocate the next larger size of texture that is POT.
- */
-static struct pipe_resource *
-alloc_texture(struct st_context *st, GLsizei width, GLsizei height,
-              enum pipe_format texFormat)
-{
-   struct pipe_resource *pt;
-
-   pt = st_texture_create(st, st->internal_target, texFormat, 0,
-                          width, height, 1, 1, PIPE_BIND_SAMPLER_VIEW);
-
-   return pt;
-}
-
-
-/**
- * Make texture containing an image for glDrawPixels image.
- * If 'pixels' is NULL, leave the texture image data undefined.
- */
-static struct pipe_resource *
-make_texture(struct st_context *st,
-	     GLsizei width, GLsizei height, GLenum format, GLenum type,
-	     const struct gl_pixelstore_attrib *unpack,
-	     const GLvoid *pixels)
-{
-   struct gl_context *ctx = st->ctx;
-   struct pipe_context *pipe = st->pipe;
-   gl_format mformat;
-   struct pipe_resource *pt;
-   enum pipe_format pipeFormat;
-   GLenum baseInternalFormat, intFormat;
-
-   intFormat = internal_format(ctx, format, type);
-   baseInternalFormat = _mesa_base_tex_format(ctx, intFormat);
-
-   mformat = st_ChooseTextureFormat_renderable(ctx, intFormat,
-                                               format, type, GL_FALSE);
-   assert(mformat);
-
-   pipeFormat = st_mesa_format_to_pipe_format(mformat);
-   assert(pipeFormat);
-
-   pixels = _mesa_map_pbo_source(ctx, unpack, pixels);
-   if (!pixels)
-      return NULL;
-
-   /* alloc temporary texture */
-   pt = alloc_texture(st, width, height, pipeFormat);
-   if (!pt) {
-      _mesa_unmap_pbo_source(ctx, unpack);
-      return NULL;
-   }
-
-   {
-      struct pipe_transfer *transfer;
-      static const GLuint dstImageOffsets = 0;
-      GLboolean success;
-      GLubyte *dest;
-      const GLbitfield imageTransferStateSave = ctx->_ImageTransferState;
-
-      /* we'll do pixel transfer in a fragment shader */
-      ctx->_ImageTransferState = 0x0;
-
-      transfer = pipe_get_transfer(st->pipe, pt, 0, 0,
-                                   PIPE_TRANSFER_WRITE, 0, 0,
-                                   width, height);
-
-      /* map texture transfer */
-      dest = pipe_transfer_map(pipe, transfer);
-
-
-      /* Put image into texture transfer.
-       * Note that the image is actually going to be upside down in
-       * the texture.  We deal with that with texcoords.
-       */
-      success = _mesa_texstore(ctx, 2,           /* dims */
-                               baseInternalFormat, /* baseInternalFormat */
-                               mformat,          /* gl_format */
-                               dest,             /* dest */
-                               0, 0, 0,          /* dstX/Y/Zoffset */
-                               transfer->stride, /* dstRowStride, bytes */
-                               &dstImageOffsets, /* dstImageOffsets */
-                               width, height, 1, /* size */
-                               format, type,     /* src format/type */
-                               pixels,           /* data source */
-                               unpack);
-
-      /* unmap */
-      pipe_transfer_unmap(pipe, transfer);
-      pipe->transfer_destroy(pipe, transfer);
-
-      assert(success);
-
-      /* restore */
-      ctx->_ImageTransferState = imageTransferStateSave;
-   }
-
-   _mesa_unmap_pbo_source(ctx, unpack);
-
-   return pt;
-}
-
-
-/**
- * Draw quad with texcoords and optional color.
- * Coords are gallium window coords with y=0=top.
- * \param color  may be null
- * \param invertTex  if true, flip texcoords vertically
- */
-static void
-draw_quad(struct gl_context *ctx, GLfloat x0, GLfloat y0, GLfloat z,
-          GLfloat x1, GLfloat y1, const GLfloat *color,
-          GLboolean invertTex, GLfloat maxXcoord, GLfloat maxYcoord)
-{
-   struct st_context *st = st_context(ctx);
-   struct pipe_context *pipe = st->pipe;
-   GLfloat verts[4][3][4]; /* four verts, three attribs, XYZW */
-
-   /* setup vertex data */
-   {
-      const struct gl_framebuffer *fb = st->ctx->DrawBuffer;
-      const GLfloat fb_width = (GLfloat) fb->Width;
-      const GLfloat fb_height = (GLfloat) fb->Height;
-      const GLfloat clip_x0 = x0 / fb_width * 2.0f - 1.0f;
-      const GLfloat clip_y0 = y0 / fb_height * 2.0f - 1.0f;
-      const GLfloat clip_x1 = x1 / fb_width * 2.0f - 1.0f;
-      const GLfloat clip_y1 = y1 / fb_height * 2.0f - 1.0f;
-      const GLfloat sLeft = 0.0f, sRight = maxXcoord;
-      const GLfloat tTop = invertTex ? maxYcoord : 0.0f;
-      const GLfloat tBot = invertTex ? 0.0f : maxYcoord;
-      GLuint i;
-
-      /* upper-left */
-      verts[0][0][0] = clip_x0;    /* v[0].attr[0].x */
-      verts[0][0][1] = clip_y0;    /* v[0].attr[0].y */
-
-      /* upper-right */
-      verts[1][0][0] = clip_x1;
-      verts[1][0][1] = clip_y0;
-
-      /* lower-right */
-      verts[2][0][0] = clip_x1;
-      verts[2][0][1] = clip_y1;
-
-      /* lower-left */
-      verts[3][0][0] = clip_x0;
-      verts[3][0][1] = clip_y1;
-
-      verts[0][1][0] = sLeft; /* v[0].attr[1].S */
-      verts[0][1][1] = tTop;  /* v[0].attr[1].T */
-      verts[1][1][0] = sRight;
-      verts[1][1][1] = tTop;
-      verts[2][1][0] = sRight;
-      verts[2][1][1] = tBot;
-      verts[3][1][0] = sLeft;
-      verts[3][1][1] = tBot;
-
-      /* same for all verts: */
-      if (color) {
-         for (i = 0; i < 4; i++) {
-            verts[i][0][2] = z;         /* v[i].attr[0].z */
-            verts[i][0][3] = 1.0f;      /* v[i].attr[0].w */
-            verts[i][2][0] = color[0];  /* v[i].attr[2].r */
-            verts[i][2][1] = color[1];  /* v[i].attr[2].g */
-            verts[i][2][2] = color[2];  /* v[i].attr[2].b */
-            verts[i][2][3] = color[3];  /* v[i].attr[2].a */
-            verts[i][1][2] = 0.0f;      /* v[i].attr[1].R */
-            verts[i][1][3] = 1.0f;      /* v[i].attr[1].Q */
-         }
-      }
-      else {
-         for (i = 0; i < 4; i++) {
-            verts[i][0][2] = z;    /*Z*/
-            verts[i][0][3] = 1.0f; /*W*/
-            verts[i][1][2] = 0.0f; /*R*/
-            verts[i][1][3] = 1.0f; /*Q*/
-         }
-      }
-   }
-
-   {
-      struct pipe_resource *buf;
-
-      /* allocate/load buffer object with vertex data */
-      buf = pipe_buffer_create(pipe->screen,
-			       PIPE_BIND_VERTEX_BUFFER,
-			       PIPE_USAGE_STATIC,
-                               sizeof(verts));
-      pipe_buffer_write(st->pipe, buf, 0, sizeof(verts), verts);
-
-      util_draw_vertex_buffer(pipe, st->cso_context, buf, 0,
-                              PIPE_PRIM_QUADS,
-                              4,  /* verts */
-                              3); /* attribs/vert */
-      pipe_resource_reference(&buf, NULL);
-   }
-}
-
-
-
-static void
-draw_textured_quad(struct gl_context *ctx, GLint x, GLint y, GLfloat z,
-                   GLsizei width, GLsizei height,
-                   GLfloat zoomX, GLfloat zoomY,
-                   struct pipe_sampler_view **sv,
-                   int num_sampler_view,
-                   void *driver_vp,
-                   void *driver_fp,
-                   const GLfloat *color,
-                   GLboolean invertTex,
-                   GLboolean write_depth, GLboolean write_stencil)
-{
-   struct st_context *st = st_context(ctx);
-   struct pipe_context *pipe = st->pipe;
-   struct cso_context *cso = st->cso_context;
-   GLfloat x0, y0, x1, y1;
-   GLsizei maxSize;
-   boolean normalized = sv[0]->texture->target != PIPE_TEXTURE_RECT;
-
-   /* limit checks */
-   /* XXX if DrawPixels image is larger than max texture size, break
-    * it up into chunks.
-    */
-   maxSize = 1 << (pipe->screen->get_param(pipe->screen,
-                                        PIPE_CAP_MAX_TEXTURE_2D_LEVELS) - 1);
-   assert(width <= maxSize);
-   assert(height <= maxSize);
-
-   cso_save_rasterizer(cso);
-   cso_save_viewport(cso);
-   cso_save_samplers(cso);
-   cso_save_fragment_sampler_views(cso);
-   cso_save_fragment_shader(cso);
-   cso_save_vertex_shader(cso);
-   cso_save_vertex_elements(cso);
-   cso_save_vertex_buffers(cso);
-   if (write_stencil) {
-      cso_save_depth_stencil_alpha(cso);
-      cso_save_blend(cso);
-   }
-
-   /* rasterizer state: just scissor */
-   {
-      struct pipe_rasterizer_state rasterizer;
-      memset(&rasterizer, 0, sizeof(rasterizer));
-      rasterizer.clamp_fragment_color = ctx->Color._ClampFragmentColor;
-      rasterizer.gl_rasterization_rules = 1;
-      rasterizer.scissor = ctx->Scissor.Enabled;
-      cso_set_rasterizer(cso, &rasterizer);
-   }
-
-   if (write_stencil) {
-      /* Stencil writing bypasses the normal fragment pipeline to
-       * disable color writing and set stencil test to always pass.
-       */
-      struct pipe_depth_stencil_alpha_state dsa;
-      struct pipe_blend_state blend;
-
-      /* depth/stencil */
-      memset(&dsa, 0, sizeof(dsa));
-      dsa.stencil[0].enabled = 1;
-      dsa.stencil[0].func = PIPE_FUNC_ALWAYS;
-      dsa.stencil[0].writemask = ctx->Stencil.WriteMask[0] & 0xff;
-      dsa.stencil[0].zpass_op = PIPE_STENCIL_OP_REPLACE;
-      if (write_depth) {
-         /* writing depth+stencil: depth test always passes */
-         dsa.depth.enabled = 1;
-         dsa.depth.writemask = ctx->Depth.Mask;
-         dsa.depth.func = PIPE_FUNC_ALWAYS;
-      }
-      cso_set_depth_stencil_alpha(cso, &dsa);
-
-      /* blend (colormask) */
-      memset(&blend, 0, sizeof(blend));
-      cso_set_blend(cso, &blend);
-   }
-
-   /* fragment shader state: TEX lookup program */
-   cso_set_fragment_shader_handle(cso, driver_fp);
-
-   /* vertex shader state: position + texcoord pass-through */
-   cso_set_vertex_shader_handle(cso, driver_vp);
-
-
-   /* texture sampling state: */
-   {
-      struct pipe_sampler_state sampler;
-      memset(&sampler, 0, sizeof(sampler));
-      sampler.wrap_s = PIPE_TEX_WRAP_CLAMP;
-      sampler.wrap_t = PIPE_TEX_WRAP_CLAMP;
-      sampler.wrap_r = PIPE_TEX_WRAP_CLAMP;
-      sampler.min_img_filter = PIPE_TEX_FILTER_NEAREST;
-      sampler.min_mip_filter = PIPE_TEX_MIPFILTER_NONE;
-      sampler.mag_img_filter = PIPE_TEX_FILTER_NEAREST;
-      sampler.normalized_coords = normalized;
-
-      cso_single_sampler(cso, 0, &sampler);
-      if (num_sampler_view > 1) {
-         cso_single_sampler(cso, 1, &sampler);
-      }
-      cso_single_sampler_done(cso);
-   }
-
-   /* viewport state: viewport matching window dims */
-   {
-      const float w = (float) ctx->DrawBuffer->Width;
-      const float h = (float) ctx->DrawBuffer->Height;
-      struct pipe_viewport_state vp;
-      vp.scale[0] =  0.5f * w;
-      vp.scale[1] = -0.5f * h;
-      vp.scale[2] = 0.5f;
-      vp.scale[3] = 1.0f;
-      vp.translate[0] = 0.5f * w;
-      vp.translate[1] = 0.5f * h;
-      vp.translate[2] = 0.5f;
-      vp.translate[3] = 0.0f;
-      cso_set_viewport(cso, &vp);
-   }
-
-   cso_set_vertex_elements(cso, 3, st->velems_util_draw);
-
-   /* texture state: */
-   cso_set_fragment_sampler_views(cso, num_sampler_view, sv);
-
-   /* Compute Gallium window coords (y=0=top) with pixel zoom.
-    * Recall that these coords are transformed by the current
-    * vertex shader and viewport transformation.
-    */
-   if (st_fb_orientation(ctx->DrawBuffer) == Y_0_BOTTOM) {
-      y = ctx->DrawBuffer->Height - (int) (y + height * ctx->Pixel.ZoomY);
-      invertTex = !invertTex;
-   }
-
-   x0 = (GLfloat) x;
-   x1 = x + width * ctx->Pixel.ZoomX;
-   y0 = (GLfloat) y;
-   y1 = y + height * ctx->Pixel.ZoomY;
-
-   /* convert Z from [0,1] to [-1,-1] to match viewport Z scale/bias */
-   z = z * 2.0 - 1.0;
-
-   draw_quad(ctx, x0, y0, z, x1, y1, color, invertTex,
-             normalized ? ((GLfloat) width / sv[0]->texture->width0) : (GLfloat)width,
-             normalized ? ((GLfloat) height / sv[0]->texture->height0) : (GLfloat)height);
-
-   /* restore state */
-   cso_restore_rasterizer(cso);
-   cso_restore_viewport(cso);
-   cso_restore_samplers(cso);
-   cso_restore_fragment_sampler_views(cso);
-   cso_restore_fragment_shader(cso);
-   cso_restore_vertex_shader(cso);
-   cso_restore_vertex_elements(cso);
-   cso_restore_vertex_buffers(cso);
-   if (write_stencil) {
-      cso_restore_depth_stencil_alpha(cso);
-      cso_restore_blend(cso);
-   }
-}
-
-
-/**
- * Software fallback to do glDrawPixels(GL_STENCIL_INDEX) when we
- * can't use a fragment shader to write stencil values.
- */
-static void
-draw_stencil_pixels(struct gl_context *ctx, GLint x, GLint y,
-                    GLsizei width, GLsizei height, GLenum format, GLenum type,
-                    const struct gl_pixelstore_attrib *unpack,
-                    const GLvoid *pixels)
-{
-   struct st_context *st = st_context(ctx);
-   struct pipe_context *pipe = st->pipe;
-   struct st_renderbuffer *strb;
-   enum pipe_transfer_usage usage;
-   struct pipe_transfer *pt;
-   const GLboolean zoom = ctx->Pixel.ZoomX != 1.0 || ctx->Pixel.ZoomY != 1.0;
-   GLint skipPixels;
-   ubyte *stmap;
-   struct gl_pixelstore_attrib clippedUnpack = *unpack;
-
-   if (!zoom) {
-      if (!_mesa_clip_drawpixels(ctx, &x, &y, &width, &height,
-                                 &clippedUnpack)) {
-         /* totally clipped */
-         return;
-      }
-   }
-
-   strb = st_renderbuffer(ctx->DrawBuffer->
-                          Attachment[BUFFER_STENCIL].Renderbuffer);
-
-   if (st_fb_orientation(ctx->DrawBuffer) == Y_0_TOP) {
-      y = ctx->DrawBuffer->Height - y - height;
-   }
-
-   if(format != GL_DEPTH_STENCIL && 
-      util_format_get_component_bits(strb->format,
-                                     UTIL_FORMAT_COLORSPACE_ZS, 0) != 0)
-      usage = PIPE_TRANSFER_READ_WRITE;
-   else
-      usage = PIPE_TRANSFER_WRITE;
-
-   pt = pipe_get_transfer(pipe, strb->texture,
-                          strb->rtt_level, strb->rtt_face + strb->rtt_slice,
-                          usage, x, y,
-                          width, height);
-
-   stmap = pipe_transfer_map(pipe, pt);
-
-   pixels = _mesa_map_pbo_source(ctx, &clippedUnpack, pixels);
-   assert(pixels);
-
-   /* if width > MAX_WIDTH, have to process image in chunks */
-   skipPixels = 0;
-   while (skipPixels < width) {
-      const GLint spanX = skipPixels;
-      const GLint spanWidth = MIN2(width - skipPixels, MAX_WIDTH);
-      GLint row;
-      for (row = 0; row < height; row++) {
-         GLubyte sValues[MAX_WIDTH];
-         GLuint zValues[MAX_WIDTH];
-         GLenum destType = GL_UNSIGNED_BYTE;
-         const GLvoid *source = _mesa_image_address2d(&clippedUnpack, pixels,
-                                                      width, height,
-                                                      format, type,
-                                                      row, skipPixels);
-         _mesa_unpack_stencil_span(ctx, spanWidth, destType, sValues,
-                                   type, source, &clippedUnpack,
-                                   ctx->_ImageTransferState);
-
-         if (format == GL_DEPTH_STENCIL) {
-            _mesa_unpack_depth_span(ctx, spanWidth, GL_UNSIGNED_INT, zValues,
-                                    (1 << 24) - 1, type, source,
-                                    &clippedUnpack);
-         }
-
-         if (zoom) {
-            _mesa_problem(ctx, "Gallium glDrawPixels(GL_STENCIL) with "
-                          "zoom not complete");
-         }
-
-         {
-            GLint spanY;
-
-            if (st_fb_orientation(ctx->DrawBuffer) == Y_0_TOP) {
-               spanY = height - row - 1;
-            }
-            else {
-               spanY = row;
-            }
-
-            /* now pack the stencil (and Z) values in the dest format */
-            switch (pt->resource->format) {
-            case PIPE_FORMAT_S8_USCALED:
-               {
-                  ubyte *dest = stmap + spanY * pt->stride + spanX;
-                  assert(usage == PIPE_TRANSFER_WRITE);
-                  memcpy(dest, sValues, spanWidth);
-               }
-               break;
-            case PIPE_FORMAT_Z24_UNORM_S8_USCALED:
-               if (format == GL_DEPTH_STENCIL) {
-                  uint *dest = (uint *) (stmap + spanY * pt->stride + spanX*4);
-                  GLint k;
-                  assert(usage == PIPE_TRANSFER_WRITE);
-                  for (k = 0; k < spanWidth; k++) {
-                     dest[k] = zValues[k] | (sValues[k] << 24);
-                  }
-               }
-               else {
-                  uint *dest = (uint *) (stmap + spanY * pt->stride + spanX*4);
-                  GLint k;
-                  assert(usage == PIPE_TRANSFER_READ_WRITE);
-                  for (k = 0; k < spanWidth; k++) {
-                     dest[k] = (dest[k] & 0xffffff) | (sValues[k] << 24);
-                  }
-               }
-               break;
-            case PIPE_FORMAT_S8_USCALED_Z24_UNORM:
-               if (format == GL_DEPTH_STENCIL) {
-                  uint *dest = (uint *) (stmap + spanY * pt->stride + spanX*4);
-                  GLint k;
-                  assert(usage == PIPE_TRANSFER_WRITE);
-                  for (k = 0; k < spanWidth; k++) {
-                     dest[k] = (zValues[k] << 8) | (sValues[k] & 0xff);
-                  }
-               }
-               else {
-                  uint *dest = (uint *) (stmap + spanY * pt->stride + spanX*4);
-                  GLint k;
-                  assert(usage == PIPE_TRANSFER_READ_WRITE);
-                  for (k = 0; k < spanWidth; k++) {
-                     dest[k] = (dest[k] & 0xffffff00) | (sValues[k] & 0xff);
-                  }
-               }
-               break;
-            default:
-               assert(0);
-            }
-         }
-      }
-      skipPixels += spanWidth;
-   }
-
-   _mesa_unmap_pbo_source(ctx, &clippedUnpack);
-
-   /* unmap the stencil buffer */
-   pipe_transfer_unmap(pipe, pt);
-   pipe->transfer_destroy(pipe, pt);
-}
-
-
-/**
- * Get fragment program variant for a glDrawPixels or glCopyPixels
- * command for RGBA data.
- */
-static struct st_fp_variant *
-get_color_fp_variant(struct st_context *st)
-{
-   struct gl_context *ctx = st->ctx;
-   struct st_fp_variant_key key;
-   struct st_fp_variant *fpv;
-
-   memset(&key, 0, sizeof(key));
-
-   key.st = st;
-   key.drawpixels = 1;
-   key.scaleAndBias = (ctx->Pixel.RedBias != 0.0 ||
-                       ctx->Pixel.RedScale != 1.0 ||
-                       ctx->Pixel.GreenBias != 0.0 ||
-                       ctx->Pixel.GreenScale != 1.0 ||
-                       ctx->Pixel.BlueBias != 0.0 ||
-                       ctx->Pixel.BlueScale != 1.0 ||
-                       ctx->Pixel.AlphaBias != 0.0 ||
-                       ctx->Pixel.AlphaScale != 1.0);
-   key.pixelMaps = ctx->Pixel.MapColorFlag;
-
-   fpv = st_get_fp_variant(st, st->fp, &key);
-
-   return fpv;
-}
-
-
-/**
- * Get fragment program variant for a glDrawPixels or glCopyPixels
- * command for depth/stencil data.
- */
-static struct st_fp_variant *
-get_depth_stencil_fp_variant(struct st_context *st, GLboolean write_depth,
-                             GLboolean write_stencil)
-{
-   struct st_fp_variant_key key;
-   struct st_fp_variant *fpv;
-
-   memset(&key, 0, sizeof(key));
-
-   key.st = st;
-   key.drawpixels = 1;
-   key.drawpixels_z = write_depth;
-   key.drawpixels_stencil = write_stencil;
-
-   fpv = st_get_fp_variant(st, st->fp, &key);
-
-   return fpv;
-}
-
-
-/**
- * Called via ctx->Driver.DrawPixels()
- */
-static void
-st_DrawPixels(struct gl_context *ctx, GLint x, GLint y,
-              GLsizei width, GLsizei height,
-              GLenum format, GLenum type,
-              const struct gl_pixelstore_attrib *unpack, const GLvoid *pixels)
-{
-   void *driver_vp, *driver_fp;
-   struct st_context *st = st_context(ctx);
-   const GLfloat *color;
-   struct pipe_context *pipe = st->pipe;
-   GLboolean write_stencil = GL_FALSE, write_depth = GL_FALSE;
-   struct pipe_sampler_view *sv[2];
-   int num_sampler_view = 1;
-   enum pipe_format stencil_format = PIPE_FORMAT_NONE;
-   struct st_fp_variant *fpv;
-
-   if (format == GL_DEPTH_STENCIL)
-      write_stencil = write_depth = GL_TRUE;
-   else if (format == GL_STENCIL_INDEX)
-      write_stencil = GL_TRUE;
-   else if (format == GL_DEPTH_COMPONENT)
-      write_depth = GL_TRUE;
-
-   if (write_stencil) {
-      enum pipe_format tex_format;
-      /* can we write to stencil if not fallback */
-      if (!pipe->screen->get_param(pipe->screen, PIPE_CAP_SHADER_STENCIL_EXPORT))
-	 goto stencil_fallback;
-      
-      tex_format = st_choose_format(st->pipe->screen, base_format(format),
-                                    PIPE_TEXTURE_2D,
-				    0, PIPE_BIND_SAMPLER_VIEW);
-      if (tex_format == PIPE_FORMAT_Z24_UNORM_S8_USCALED)
-	 stencil_format = PIPE_FORMAT_X24S8_USCALED;
-      else if (tex_format == PIPE_FORMAT_S8_USCALED_Z24_UNORM)
-	 stencil_format = PIPE_FORMAT_S8X24_USCALED;
-      else
-	 stencil_format = PIPE_FORMAT_S8_USCALED;
-      if (stencil_format == PIPE_FORMAT_NONE)
-	 goto stencil_fallback;
-   }
-
-   /* Mesa state should be up to date by now */
-   assert(ctx->NewState == 0x0);
-
-   st_validate_state(st);
-
-   /*
-    * Get vertex/fragment shaders
-    */
-   if (write_depth || write_stencil) {
-      fpv = get_depth_stencil_fp_variant(st, write_depth, write_stencil);
-
-      driver_fp = fpv->driver_shader;
-
-      driver_vp = make_passthrough_vertex_shader(st, GL_TRUE);
-
-      color = ctx->Current.RasterColor;
-   }
-   else {
-      fpv = get_color_fp_variant(st);
-
-      driver_fp = fpv->driver_shader;
-
-      driver_vp = make_passthrough_vertex_shader(st, GL_FALSE);
-
-      color = NULL;
-      if (st->pixel_xfer.pixelmap_enabled) {
-	  sv[1] = st->pixel_xfer.pixelmap_sampler_view;
-	  num_sampler_view++;
-      }
-   }
-
-   /* update fragment program constants */
-   st_upload_constants(st, fpv->parameters, PIPE_SHADER_FRAGMENT);
-
-   /* draw with textured quad */
-   {
-      struct pipe_resource *pt
-         = make_texture(st, width, height, format, type, unpack, pixels);
-      if (pt) {
-         sv[0] = st_create_texture_sampler_view(st->pipe, pt);
-
-         if (sv[0]) {
-	    if (write_stencil) {
-	       sv[1] = st_create_texture_sampler_view_format(st->pipe, pt,
-                                                             stencil_format);
-	       num_sampler_view++;
-	    }
-
-            draw_textured_quad(ctx, x, y, ctx->Current.RasterPos[2],
-                               width, height,
-                               ctx->Pixel.ZoomX, ctx->Pixel.ZoomY,
-                               sv,
-                               num_sampler_view,
-                               driver_vp,
-                               driver_fp,
-                               color, GL_FALSE, write_depth, write_stencil);
-            pipe_sampler_view_reference(&sv[0], NULL);
-            if (num_sampler_view > 1)
-               pipe_sampler_view_reference(&sv[1], NULL);
-         }
-         pipe_resource_reference(&pt, NULL);
-      }
-   }
-   return;
-
-stencil_fallback:
-   draw_stencil_pixels(ctx, x, y, width, height, format, type,
-		       unpack, pixels);
-}
-
-
-
-/**
- * Software fallback for glCopyPixels(GL_STENCIL).
- */
-static void
-copy_stencil_pixels(struct gl_context *ctx, GLint srcx, GLint srcy,
-                    GLsizei width, GLsizei height,
-                    GLint dstx, GLint dsty)
-{
-   struct st_renderbuffer *rbDraw;
-   struct pipe_context *pipe = st_context(ctx)->pipe;
-   enum pipe_transfer_usage usage;
-   struct pipe_transfer *ptDraw;
-   ubyte *drawMap;
-   ubyte *buffer;
-   int i;
-
-   buffer = malloc(width * height * sizeof(ubyte));
-   if (!buffer) {
-      _mesa_error(ctx, GL_OUT_OF_MEMORY, "glCopyPixels(stencil)");
-      return;
-   }
-
-   /* Get the dest renderbuffer.  If there's a wrapper, use the
-    * underlying renderbuffer.
-    */
-   rbDraw = st_renderbuffer(ctx->DrawBuffer->_StencilBuffer);
-   if (rbDraw->Base.Wrapped)
-      rbDraw = st_renderbuffer(rbDraw->Base.Wrapped);
-
-   /* this will do stencil pixel transfer ops */
-   st_read_stencil_pixels(ctx, srcx, srcy, width, height,
-                          GL_STENCIL_INDEX, GL_UNSIGNED_BYTE,
-                          &ctx->DefaultPacking, buffer);
-
-   if (0) {
-      /* debug code: dump stencil values */
-      GLint row, col;
-      for (row = 0; row < height; row++) {
-         printf("%3d: ", row);
-         for (col = 0; col < width; col++) {
-            printf("%02x ", buffer[col + row * width]);
-         }
-         printf("\n");
-      }
-   }
-
-   if (util_format_get_component_bits(rbDraw->format,
-                                     UTIL_FORMAT_COLORSPACE_ZS, 0) != 0)
-      usage = PIPE_TRANSFER_READ_WRITE;
-   else
-      usage = PIPE_TRANSFER_WRITE;
-
-   if (st_fb_orientation(ctx->DrawBuffer) == Y_0_TOP) {
-      dsty = rbDraw->Base.Height - dsty - height;
-   }
-
-   ptDraw = pipe_get_transfer(pipe,
-                              rbDraw->texture,
-                              rbDraw->rtt_level,
-                              rbDraw->rtt_face + rbDraw->rtt_slice,
-                              usage, dstx, dsty,
-                              width, height);
-
-   assert(util_format_get_blockwidth(ptDraw->resource->format) == 1);
-   assert(util_format_get_blockheight(ptDraw->resource->format) == 1);
-
-   /* map the stencil buffer */
-   drawMap = pipe_transfer_map(pipe, ptDraw);
-
-   /* draw */
-   /* XXX PixelZoom not handled yet */
-   for (i = 0; i < height; i++) {
-      ubyte *dst;
-      const ubyte *src;
-      int y;
-
-      y = i;
-
-      if (st_fb_orientation(ctx->DrawBuffer) == Y_0_TOP) {
-         y = height - y - 1;
-      }
-
-      dst = drawMap + y * ptDraw->stride;
-      src = buffer + i * width;
-
-      switch (ptDraw->resource->format) {
-      case PIPE_FORMAT_Z24_UNORM_S8_USCALED:
-         {
-            uint *dst4 = (uint *) dst;
-            int j;
-            assert(usage == PIPE_TRANSFER_READ_WRITE);
-            for (j = 0; j < width; j++) {
-               *dst4 = (*dst4 & 0xffffff) | (src[j] << 24);
-               dst4++;
-            }
-         }
-         break;
-      case PIPE_FORMAT_S8_USCALED_Z24_UNORM:
-         {
-            uint *dst4 = (uint *) dst;
-            int j;
-            assert(usage == PIPE_TRANSFER_READ_WRITE);
-            for (j = 0; j < width; j++) {
-               *dst4 = (*dst4 & 0xffffff00) | (src[j] & 0xff);
-               dst4++;
-            }
-         }
-         break;
-      case PIPE_FORMAT_S8_USCALED:
-         assert(usage == PIPE_TRANSFER_WRITE);
-         memcpy(dst, src, width);
-         break;
-      default:
-         assert(0);
-      }
-   }
-
-   free(buffer);
-
-   /* unmap the stencil buffer */
-   pipe_transfer_unmap(pipe, ptDraw);
-   pipe->transfer_destroy(pipe, ptDraw);
-}
-
-
-/** Do the src/dest regions overlap? */
-static GLboolean
-regions_overlap(GLint srcX, GLint srcY, GLint dstX, GLint dstY,
-                GLsizei width, GLsizei height)
-{
-   if (srcX + width <= dstX ||
-       dstX + width <= srcX ||
-       srcY + height <= dstY ||
-       dstY + height <= srcY)
-      return GL_FALSE;
-   else
-      return GL_TRUE;
-}
-
-
-/**
- * Try to do a glCopyPixels for simple cases with a blit by calling
- * pipe->resource_copy_region().
- *
- * We can do this when we're copying color pixels (depth/stencil
- * eventually) with no pixel zoom, no pixel transfer ops, no
- * per-fragment ops, the src/dest regions don't overlap and the
- * src/dest pixel formats are the same.
- */
-static GLboolean
-blit_copy_pixels(struct gl_context *ctx, GLint srcx, GLint srcy,
-                 GLsizei width, GLsizei height,
-                 GLint dstx, GLint dsty, GLenum type)
-{
-   struct st_context *st = st_context(ctx);
-   struct pipe_context *pipe = st->pipe;
-   struct gl_pixelstore_attrib pack, unpack;
-   GLint readX, readY, readW, readH;
-
-   if (type == GL_COLOR &&
-       ctx->Pixel.ZoomX == 1.0 &&
-       ctx->Pixel.ZoomY == 1.0 &&
-       ctx->_ImageTransferState == 0x0 &&
-       !ctx->Color.BlendEnabled &&
-       !ctx->Color.AlphaEnabled &&
-       !ctx->Depth.Test &&
-       !ctx->Fog.Enabled &&
-       !ctx->Stencil.Enabled &&
-       !ctx->FragmentProgram.Enabled &&
-       !ctx->VertexProgram.Enabled &&
-       !ctx->Shader.CurrentFragmentProgram &&
-       st_fb_orientation(ctx->ReadBuffer) == st_fb_orientation(ctx->DrawBuffer) &&
-       ctx->DrawBuffer->_NumColorDrawBuffers == 1 &&
-       !ctx->Query.CondRenderQuery) {
-      struct st_renderbuffer *rbRead, *rbDraw;
-      GLint drawX, drawY;
-
-      /*
-       * Clip the read region against the src buffer bounds.
-       * We'll still allocate a temporary buffer/texture for the original
-       * src region size but we'll only read the region which is on-screen.
-       * This may mean that we draw garbage pixels into the dest region, but
-       * that's expected.
-       */
-      readX = srcx;
-      readY = srcy;
-      readW = width;
-      readH = height;
-      pack = ctx->DefaultPacking;
-      if (!_mesa_clip_readpixels(ctx, &readX, &readY, &readW, &readH, &pack))
-         return GL_TRUE; /* all done */
-
-      /* clip against dest buffer bounds and scissor box */
-      drawX = dstx + pack.SkipPixels;
-      drawY = dsty + pack.SkipRows;
-      unpack = pack;
-      if (!_mesa_clip_drawpixels(ctx, &drawX, &drawY, &readW, &readH, &unpack))
-         return GL_TRUE; /* all done */
-
-      readX = readX - pack.SkipPixels + unpack.SkipPixels;
-      readY = readY - pack.SkipRows + unpack.SkipRows;
-
-      rbRead = st_get_color_read_renderbuffer(ctx);
-      rbDraw = st_renderbuffer(ctx->DrawBuffer->_ColorDrawBuffers[0]);
-
-      if ((rbRead != rbDraw ||
-           !regions_overlap(readX, readY, drawX, drawY, readW, readH)) &&
-          rbRead->Base.Format == rbDraw->Base.Format) {
-         struct pipe_box srcBox;
-
-         /* flip src/dst position if needed */
-         if (st_fb_orientation(ctx->ReadBuffer) == Y_0_TOP) {
-            /* both buffers will have the same orientation */
-            readY = ctx->ReadBuffer->Height - readY - readH;
-            drawY = ctx->DrawBuffer->Height - drawY - readH;
-         }
-
-         u_box_2d(readX, readY, readW, readH, &srcBox);
-
-         pipe->resource_copy_region(pipe,
-                                    rbDraw->texture,
-                                    rbDraw->rtt_level, drawX, drawY, 0,
-                                    rbRead->texture,
-                                    rbRead->rtt_level, &srcBox);
-         return GL_TRUE;
-      }
-   }
-
-   return GL_FALSE;
-}
-
-
-static void
-st_CopyPixels(struct gl_context *ctx, GLint srcx, GLint srcy,
-              GLsizei width, GLsizei height,
-              GLint dstx, GLint dsty, GLenum type)
-{
-   struct st_context *st = st_context(ctx);
-   struct pipe_context *pipe = st->pipe;
-   struct pipe_screen *screen = pipe->screen;
-   struct st_renderbuffer *rbRead;
-   void *driver_vp, *driver_fp;
-   struct pipe_resource *pt;
-   struct pipe_sampler_view *sv[2];
-   int num_sampler_view = 1;
-   GLfloat *color;
-   enum pipe_format srcFormat, texFormat;
-   GLboolean invertTex = GL_FALSE;
-   GLint readX, readY, readW, readH;
-   GLuint sample_count;
-   struct gl_pixelstore_attrib pack = ctx->DefaultPacking;
-   struct st_fp_variant *fpv;
-
-   st_validate_state(st);
-
-   if (type == GL_STENCIL) {
-      /* can't use texturing to do stencil */
-      copy_stencil_pixels(ctx, srcx, srcy, width, height, dstx, dsty);
-      return;
-   }
-
-   if (blit_copy_pixels(ctx, srcx, srcy, width, height, dstx, dsty, type))
-      return;
-
-   /*
-    * The subsequent code implements glCopyPixels by copying the source
-    * pixels into a temporary texture that's then applied to a textured quad.
-    * When we draw the textured quad, all the usual per-fragment operations
-    * are handled.
-    */
-
-
-   /*
-    * Get vertex/fragment shaders
-    */
-   if (type == GL_COLOR) {
-      rbRead = st_get_color_read_renderbuffer(ctx);
-      color = NULL;
-
-      fpv = get_color_fp_variant(st);
-      driver_fp = fpv->driver_shader;
-
-      driver_vp = make_passthrough_vertex_shader(st, GL_FALSE);
-
-      if (st->pixel_xfer.pixelmap_enabled) {
-	  sv[1] = st->pixel_xfer.pixelmap_sampler_view;
-	  num_sampler_view++;
-      }
-   }
-   else {
-      assert(type == GL_DEPTH);
-      rbRead = st_renderbuffer(ctx->ReadBuffer->_DepthBuffer);
-      color = ctx->Current.Attrib[VERT_ATTRIB_COLOR0];
-
-      fpv = get_depth_stencil_fp_variant(st, GL_TRUE, GL_FALSE);
-      driver_fp = fpv->driver_shader;
-
-      driver_vp = make_passthrough_vertex_shader(st, GL_TRUE);
-   }
-
-   /* update fragment program constants */
-   st_upload_constants(st, fpv->parameters, PIPE_SHADER_FRAGMENT);
-
-
-   if (rbRead->Base.Wrapped)
-      rbRead = st_renderbuffer(rbRead->Base.Wrapped);
-
-   sample_count = rbRead->texture->nr_samples;
-   /* I believe this would be legal, presumably would need to do a resolve
-      for color, and for depth/stencil spec says to just use one of the
-      depth/stencil samples per pixel? Need some transfer clarifications. */
-   assert(sample_count < 2);
-
-   srcFormat = rbRead->texture->format;
-
-   if (screen->is_format_supported(screen, srcFormat, st->internal_target,
-                                   sample_count,
-                                   PIPE_BIND_SAMPLER_VIEW)) {
-      texFormat = srcFormat;
-   }
-   else {
-      /* srcFormat can't be used as a texture format */
-      if (type == GL_DEPTH) {
-         texFormat = st_choose_format(screen, GL_DEPTH_COMPONENT,
-                                      st->internal_target, sample_count,
-                                      PIPE_BIND_DEPTH_STENCIL);
-         assert(texFormat != PIPE_FORMAT_NONE);
-      }
-      else {
-         /* default color format */
-         texFormat = st_choose_format(screen, GL_RGBA, st->internal_target,
-                                      sample_count, PIPE_BIND_SAMPLER_VIEW);
-         assert(texFormat != PIPE_FORMAT_NONE);
-      }
-   }
-
-   /* Invert src region if needed */
-   if (st_fb_orientation(ctx->ReadBuffer) == Y_0_TOP) {
-      srcy = ctx->ReadBuffer->Height - srcy - height;
-      invertTex = !invertTex;
-   }
-
-   /* Clip the read region against the src buffer bounds.
-    * We'll still allocate a temporary buffer/texture for the original
-    * src region size but we'll only read the region which is on-screen.
-    * This may mean that we draw garbage pixels into the dest region, but
-    * that's expected.
-    */
-   readX = srcx;
-   readY = srcy;
-   readW = width;
-   readH = height;
-   _mesa_clip_readpixels(ctx, &readX, &readY, &readW, &readH, &pack);
-   readW = MAX2(0, readW);
-   readH = MAX2(0, readH);
-
-   /* alloc temporary texture */
-   pt = alloc_texture(st, width, height, texFormat);
-   if (!pt)
-      return;
-
-   sv[0] = st_create_texture_sampler_view(st->pipe, pt);
-   if (!sv[0]) {
-      pipe_resource_reference(&pt, NULL);
-      return;
-   }
-
-   /* Make temporary texture which is a copy of the src region.
-    */
-   if (srcFormat == texFormat) {
-      struct pipe_box src_box;
-      u_box_2d(readX, readY, readW, readH, &src_box);
-      /* copy source framebuffer surface into mipmap/texture */
-      pipe->resource_copy_region(pipe,
-                                 pt,                                /* dest tex */
-                                 0,                                 /* dest lvl */
-                                 pack.SkipPixels, pack.SkipRows, 0, /* dest pos */
-                                 rbRead->texture,                   /* src tex */
-                                 rbRead->rtt_level,                 /* src lvl */
-                                 &src_box);
-
-   }
-   else {
-      /* CPU-based fallback/conversion */
-      struct pipe_transfer *ptRead =
-         pipe_get_transfer(st->pipe, rbRead->texture,
-                           rbRead->rtt_level,
-                           rbRead->rtt_face + rbRead->rtt_slice,
-                           PIPE_TRANSFER_READ,
-                           readX, readY, readW, readH);
-      struct pipe_transfer *ptTex;
-      enum pipe_transfer_usage transfer_usage;
-
-      if (ST_DEBUG & DEBUG_FALLBACK)
-         debug_printf("%s: fallback processing\n", __FUNCTION__);
-
-      if (type == GL_DEPTH && util_format_is_depth_and_stencil(pt->format))
-         transfer_usage = PIPE_TRANSFER_READ_WRITE;
-      else
-         transfer_usage = PIPE_TRANSFER_WRITE;
-
-      ptTex = pipe_get_transfer(st->pipe, pt, 0, 0, transfer_usage,
-                                0, 0, width, height);
-
-      /* copy image from ptRead surface to ptTex surface */
-      if (type == GL_COLOR) {
-         /* alternate path using get/put_tile() */
-         GLfloat *buf = (GLfloat *) malloc(width * height * 4 * sizeof(GLfloat));
-         enum pipe_format readFormat, drawFormat;
-         readFormat = util_format_linear(rbRead->texture->format);
-         drawFormat = util_format_linear(pt->format);
-         pipe_get_tile_rgba_format(pipe, ptRead, 0, 0, readW, readH,
-                                   readFormat, buf);
-         pipe_put_tile_rgba_format(pipe, ptTex, pack.SkipPixels, pack.SkipRows,
-                                   readW, readH, drawFormat, buf);
-         free(buf);
-      }
-      else {
-         /* GL_DEPTH */
-         GLuint *buf = (GLuint *) malloc(width * height * sizeof(GLuint));
-         pipe_get_tile_z(pipe, ptRead, 0, 0, readW, readH, buf);
-         pipe_put_tile_z(pipe, ptTex, pack.SkipPixels, pack.SkipRows,
-                         readW, readH, buf);
-         free(buf);
-      }
-
-      pipe->transfer_destroy(pipe, ptRead);
-      pipe->transfer_destroy(pipe, ptTex);
-   }
-
-   /* OK, the texture 'pt' contains the src image/pixels.  Now draw a
-    * textured quad with that texture.
-    */
-   draw_textured_quad(ctx, dstx, dsty, ctx->Current.RasterPos[2],
-                      width, height, ctx->Pixel.ZoomX, ctx->Pixel.ZoomY,
-                      sv,
-                      num_sampler_view,
-                      driver_vp, 
-                      driver_fp,
-                      color, invertTex, GL_FALSE, GL_FALSE);
-
-   pipe_resource_reference(&pt, NULL);
-   pipe_sampler_view_reference(&sv[0], NULL);
-}
-
-
-
-void st_init_drawpixels_functions(struct dd_function_table *functions)
-{
-   functions->DrawPixels = st_DrawPixels;
-   functions->CopyPixels = st_CopyPixels;
-}
-
-
-void
-st_destroy_drawpix(struct st_context *st)
-{
-   GLuint i;
-
-   for (i = 0; i < Elements(st->drawpix.shaders); i++) {
-      if (st->drawpix.shaders[i])
-         _mesa_reference_fragprog(st->ctx, &st->drawpix.shaders[i], NULL);
-   }
-
-   st_reference_fragprog(st, &st->pixel_xfer.combined_prog, NULL);
-   if (st->drawpix.vert_shaders[0])
-      ureg_free_tokens(st->drawpix.vert_shaders[0]);
-   if (st->drawpix.vert_shaders[1])
-      ureg_free_tokens(st->drawpix.vert_shaders[1]);
-}
-
-#endif /* FEATURE_drawpix */
-=======
-/**************************************************************************
- * 
- * Copyright 2007 Tungsten Graphics, Inc., Cedar Park, Texas.
- * All Rights Reserved.
- * 
- * Permission is hereby granted, free of charge, to any person obtaining a
- * copy of this software and associated documentation files (the
- * "Software"), to deal in the Software without restriction, including
- * without limitation the rights to use, copy, modify, merge, publish,
- * distribute, sub license, and/or sell copies of the Software, and to
- * permit persons to whom the Software is furnished to do so, subject to
- * the following conditions:
- * 
- * The above copyright notice and this permission notice (including the
- * next paragraph) shall be included in all copies or substantial portions
- * of the Software.
- * 
- * THE SOFTWARE IS PROVIDED "AS IS", WITHOUT WARRANTY OF ANY KIND, EXPRESS
- * OR IMPLIED, INCLUDING BUT NOT LIMITED TO THE WARRANTIES OF
- * MERCHANTABILITY, FITNESS FOR A PARTICULAR PURPOSE AND NON-INFRINGEMENT.
- * IN NO EVENT SHALL TUNGSTEN GRAPHICS AND/OR ITS SUPPLIERS BE LIABLE FOR
- * ANY CLAIM, DAMAGES OR OTHER LIABILITY, WHETHER IN AN ACTION OF CONTRACT,
- * TORT OR OTHERWISE, ARISING FROM, OUT OF OR IN CONNECTION WITH THE
- * SOFTWARE OR THE USE OR OTHER DEALINGS IN THE SOFTWARE.
- * 
- **************************************************************************/
-
- /*
-  * Authors:
-  *   Brian Paul
-  */
-
-#include "main/imports.h"
-#include "main/image.h"
-#include "main/bufferobj.h"
-#include "main/macros.h"
-#include "main/mfeatures.h"
-#include "main/mtypes.h"
-#include "main/pack.h"
-#include "main/pbo.h"
-#include "main/texformat.h"
-#include "main/teximage.h"
-#include "main/texstore.h"
-#include "program/program.h"
-#include "program/prog_print.h"
-#include "program/prog_instruction.h"
-
-#include "st_atom.h"
-#include "st_atom_constbuf.h"
-#include "st_cb_drawpixels.h"
-#include "st_cb_readpixels.h"
-#include "st_cb_fbo.h"
-#include "st_context.h"
-#include "st_debug.h"
-#include "st_format.h"
-#include "st_program.h"
-#include "st_texture.h"
-
-#include "pipe/p_context.h"
-#include "pipe/p_defines.h"
-#include "tgsi/tgsi_ureg.h"
-#include "util/u_draw_quad.h"
-#include "util/u_format.h"
-#include "util/u_inlines.h"
-#include "util/u_math.h"
-#include "util/u_tile.h"
-#include "cso_cache/cso_context.h"
-
-
-#if FEATURE_drawpix
-
-/**
- * Check if the given program is:
- * 0: MOVE result.color, fragment.color;
- * 1: END;
- */
-static GLboolean
-is_passthrough_program(const struct gl_fragment_program *prog)
-{
-   if (prog->Base.NumInstructions == 2) {
-      const struct prog_instruction *inst = prog->Base.Instructions;
-      if (inst[0].Opcode == OPCODE_MOV &&
-          inst[1].Opcode == OPCODE_END &&
-          inst[0].DstReg.File == PROGRAM_OUTPUT &&
-          inst[0].DstReg.Index == FRAG_RESULT_COLOR &&
-          inst[0].DstReg.WriteMask == WRITEMASK_XYZW &&
-          inst[0].SrcReg[0].File == PROGRAM_INPUT &&
-          inst[0].SrcReg[0].Index == FRAG_ATTRIB_COL0 &&
-          inst[0].SrcReg[0].Swizzle == SWIZZLE_XYZW) {
-         return GL_TRUE;
-      }
-   }
-   return GL_FALSE;
-}
-
-
-
-/**
- * Make fragment shader for glDraw/CopyPixels.  This shader is made
- * by combining the pixel transfer shader with the user-defined shader.
- * \param fpIn  the current/incoming fragment program
- * \param fpOut  returns the combined fragment program
- */
-void
-st_make_drawpix_fragment_program(struct st_context *st,
-                                 struct gl_fragment_program *fpIn,
-                                 struct gl_fragment_program **fpOut)
-{
-   struct gl_program *newProg;
-
-   if (is_passthrough_program(fpIn)) {
-      newProg = (struct gl_program *) _mesa_clone_fragment_program(st->ctx,
-                                             &st->pixel_xfer.program->Base);
-   }
-   else {
-#if 0
-      /* debug */
-      printf("Base program:\n");
-      _mesa_print_program(&fpIn->Base);
-      printf("DrawPix program:\n");
-      _mesa_print_program(&st->pixel_xfer.program->Base.Base);
-#endif
-      newProg = _mesa_combine_programs(st->ctx,
-                                       &st->pixel_xfer.program->Base.Base,
-                                       &fpIn->Base);
-   }
-
-#if 0
-   /* debug */
-   printf("Combined DrawPixels program:\n");
-   _mesa_print_program(newProg);
-   printf("InputsRead: 0x%x\n", newProg->InputsRead);
-   printf("OutputsWritten: 0x%x\n", newProg->OutputsWritten);
-   _mesa_print_parameter_list(newProg->Parameters);
-#endif
-
-   *fpOut = (struct gl_fragment_program *) newProg;
-}
-
-
-/**
- * Create fragment program that does a TEX() instruction to get a Z and/or
- * stencil value value, then writes to FRAG_RESULT_DEPTH/FRAG_RESULT_STENCIL.
- * Used for glDrawPixels(GL_DEPTH_COMPONENT / GL_STENCIL_INDEX).
- * Pass fragment color through as-is.
- * \return pointer to the gl_fragment program
- */
-struct gl_fragment_program *
-st_make_drawpix_z_stencil_program(struct st_context *st,
-                                  GLboolean write_depth,
-                                  GLboolean write_stencil)
-{
-   struct gl_context *ctx = st->ctx;
-   struct gl_program *p;
-   struct gl_fragment_program *fp;
-   GLuint ic = 0;
-   const GLuint shaderIndex = write_depth * 2 + write_stencil;
-
-   assert(shaderIndex < Elements(st->drawpix.shaders));
-
-   if (st->drawpix.shaders[shaderIndex]) {
-      /* already have the proper shader */
-      return st->drawpix.shaders[shaderIndex];
-   }
-
-   /*
-    * Create shader now
-    */
-   p = ctx->Driver.NewProgram(ctx, GL_FRAGMENT_PROGRAM_ARB, 0);
-   if (!p)
-      return NULL;
-
-   p->NumInstructions = write_depth ? 2 : 1;
-   p->NumInstructions += write_stencil ? 1 : 0;
-
-   p->Instructions = _mesa_alloc_instructions(p->NumInstructions);
-   if (!p->Instructions) {
-      ctx->Driver.DeleteProgram(ctx, p);
-      return NULL;
-   }
-   _mesa_init_instructions(p->Instructions, p->NumInstructions);
-
-   if (write_depth) {
-      /* TEX result.depth, fragment.texcoord[0], texture[0], 2D; */
-      p->Instructions[ic].Opcode = OPCODE_TEX;
-      p->Instructions[ic].DstReg.File = PROGRAM_OUTPUT;
-      p->Instructions[ic].DstReg.Index = FRAG_RESULT_DEPTH;
-      p->Instructions[ic].DstReg.WriteMask = WRITEMASK_Z;
-      p->Instructions[ic].SrcReg[0].File = PROGRAM_INPUT;
-      p->Instructions[ic].SrcReg[0].Index = FRAG_ATTRIB_TEX0;
-      p->Instructions[ic].TexSrcUnit = 0;
-      p->Instructions[ic].TexSrcTarget = TEXTURE_2D_INDEX;
-      ic++;
-   }
-
-   if (write_stencil) {
-      /* TEX result.stencil, fragment.texcoord[0], texture[0], 2D; */
-      p->Instructions[ic].Opcode = OPCODE_TEX;
-      p->Instructions[ic].DstReg.File = PROGRAM_OUTPUT;
-      p->Instructions[ic].DstReg.Index = FRAG_RESULT_STENCIL;
-      p->Instructions[ic].DstReg.WriteMask = WRITEMASK_Y;
-      p->Instructions[ic].SrcReg[0].File = PROGRAM_INPUT;
-      p->Instructions[ic].SrcReg[0].Index = FRAG_ATTRIB_TEX0;
-      p->Instructions[ic].TexSrcUnit = 1;
-      p->Instructions[ic].TexSrcTarget = TEXTURE_2D_INDEX;
-      ic++;
-   }
-
-   /* END; */
-   p->Instructions[ic++].Opcode = OPCODE_END;
-
-   assert(ic == p->NumInstructions);
-
-   p->InputsRead = FRAG_BIT_TEX0 | FRAG_BIT_COL0;
-   p->OutputsWritten = 0;
-   if (write_depth)
-      p->OutputsWritten |= BITFIELD64_BIT(FRAG_RESULT_DEPTH);
-   if (write_stencil)
-      p->OutputsWritten |= BITFIELD64_BIT(FRAG_RESULT_STENCIL);
-
-   p->SamplersUsed =  0x1;  /* sampler 0 (bit 0) is used */
-   if (write_stencil)
-      p->SamplersUsed |= 1 << 1;
-
-   fp = (struct gl_fragment_program *) p;
-
-   /* save the new shader */
-   st->drawpix.shaders[shaderIndex] = fp;
-
-   return fp;
-}
-
-
-/**
- * Create a simple vertex shader that just passes through the
- * vertex position and texcoord (and optionally, color).
- */
-static void *
-make_passthrough_vertex_shader(struct st_context *st, 
-                               GLboolean passColor)
-{
-   if (!st->drawpix.vert_shaders[passColor]) {
-      struct ureg_program *ureg = ureg_create( TGSI_PROCESSOR_VERTEX );
-
-      if (ureg == NULL)
-         return NULL;
-
-      /* MOV result.pos, vertex.pos; */
-      ureg_MOV(ureg, 
-               ureg_DECL_output( ureg, TGSI_SEMANTIC_POSITION, 0 ),
-               ureg_DECL_vs_input( ureg, 0 ));
-      
-      /* MOV result.texcoord0, vertex.attr[1]; */
-      ureg_MOV(ureg, 
-               ureg_DECL_output( ureg, TGSI_SEMANTIC_GENERIC, 0 ),
-               ureg_DECL_vs_input( ureg, 1 ));
-      
-      if (passColor) {
-         /* MOV result.color0, vertex.attr[2]; */
-         ureg_MOV(ureg, 
-                  ureg_DECL_output( ureg, TGSI_SEMANTIC_COLOR, 0 ),
-                  ureg_DECL_vs_input( ureg, 2 ));
-      }
-
-      ureg_END( ureg );
-      
-      st->drawpix.vert_shaders[passColor] = 
-         ureg_create_shader_and_destroy( ureg, st->pipe );
-   }
-
-   return st->drawpix.vert_shaders[passColor];
-}
-
-
-/**
- * Return a texture base format for drawing/copying an image
- * of the given format.
- */
-static GLenum
-base_format(GLenum format)
-{
-   switch (format) {
-   case GL_DEPTH_COMPONENT:
-      return GL_DEPTH_COMPONENT;
-   case GL_DEPTH_STENCIL:
-      return GL_DEPTH_STENCIL;
-   case GL_STENCIL_INDEX:
-      return GL_STENCIL_INDEX;
-   default:
-      return GL_RGBA;
-   }
-}
-
-
-/**
- * Return a texture internalFormat for drawing/copying an image
- * of the given format and type.
- */
-static GLenum
-internal_format(struct gl_context *ctx, GLenum format, GLenum type)
-{
-   switch (format) {
-   case GL_DEPTH_COMPONENT:
-      return GL_DEPTH_COMPONENT;
-   case GL_DEPTH_STENCIL:
-      return GL_DEPTH_STENCIL;
-   case GL_STENCIL_INDEX:
-      return GL_STENCIL_INDEX;
-   default:
-      if (_mesa_is_integer_format(format)) {
-         switch (type) {
-         case GL_BYTE:
-            return GL_RGBA8I;
-         case GL_UNSIGNED_BYTE:
-            return GL_RGBA8UI;
-         case GL_SHORT:
-            return GL_RGBA16I;
-         case GL_UNSIGNED_SHORT:
-            return GL_RGBA16UI;
-         case GL_INT:
-            return GL_RGBA32I;
-         case GL_UNSIGNED_INT:
-            return GL_RGBA32UI;
-         default:
-            assert(0 && "Unexpected type in internal_format()");
-            return GL_RGBA_INTEGER;
-         }
-      }
-      else {
-         switch (type) {
-         case GL_UNSIGNED_BYTE:
-         case GL_UNSIGNED_INT_8_8_8_8:
-         case GL_UNSIGNED_INT_8_8_8_8_REV:
-         default:
-            return GL_RGBA8;
-
-         case GL_UNSIGNED_BYTE_3_3_2:
-         case GL_UNSIGNED_BYTE_2_3_3_REV:
-         case GL_UNSIGNED_SHORT_4_4_4_4:
-         case GL_UNSIGNED_SHORT_4_4_4_4_REV:
-            return GL_RGBA4;
-
-         case GL_UNSIGNED_SHORT_5_6_5:
-         case GL_UNSIGNED_SHORT_5_6_5_REV:
-         case GL_UNSIGNED_SHORT_5_5_5_1:
-         case GL_UNSIGNED_SHORT_1_5_5_5_REV:
-            return GL_RGB5_A1;
-
-         case GL_UNSIGNED_INT_10_10_10_2:
-         case GL_UNSIGNED_INT_2_10_10_10_REV:
-            return GL_RGB10_A2;
-
-         case GL_UNSIGNED_SHORT:
-         case GL_UNSIGNED_INT:
-            return GL_RGBA16;
-
-         case GL_BYTE:
-            return
-               ctx->Extensions.EXT_texture_snorm ? GL_RGBA8_SNORM : GL_RGBA8;
-
-         case GL_SHORT:
-         case GL_INT:
-            return
-               ctx->Extensions.EXT_texture_snorm ? GL_RGBA16_SNORM : GL_RGBA16;
-
-         case GL_HALF_FLOAT_ARB:
-            return
-               ctx->Extensions.ARB_texture_float ? GL_RGBA16F :
-               ctx->Extensions.EXT_texture_snorm ? GL_RGBA16_SNORM : GL_RGBA16;
-
-         case GL_FLOAT:
-         case GL_DOUBLE:
-            return
-               ctx->Extensions.ARB_texture_float ? GL_RGBA32F :
-               ctx->Extensions.EXT_texture_snorm ? GL_RGBA16_SNORM : GL_RGBA16;
-
-         case GL_UNSIGNED_INT_5_9_9_9_REV:
-            assert(ctx->Extensions.EXT_texture_shared_exponent);
-            return GL_RGB9_E5;
-
-         case GL_UNSIGNED_INT_10F_11F_11F_REV:
-            assert(ctx->Extensions.EXT_packed_float);
-            return GL_R11F_G11F_B10F;
-         }
-      }
-   }
-}
-
-
-/**
- * Create a temporary texture to hold an image of the given size.
- * If width, height are not POT and the driver only handles POT textures,
- * allocate the next larger size of texture that is POT.
- */
-static struct pipe_resource *
-alloc_texture(struct st_context *st, GLsizei width, GLsizei height,
-              enum pipe_format texFormat)
-{
-   struct pipe_resource *pt;
-
-   pt = st_texture_create(st, st->internal_target, texFormat, 0,
-                          width, height, 1, 1, PIPE_BIND_SAMPLER_VIEW);
-
-   return pt;
-}
-
-
-/**
- * Make texture containing an image for glDrawPixels image.
- * If 'pixels' is NULL, leave the texture image data undefined.
- */
-static struct pipe_resource *
-make_texture(struct st_context *st,
-	     GLsizei width, GLsizei height, GLenum format, GLenum type,
-	     const struct gl_pixelstore_attrib *unpack,
-	     const GLvoid *pixels)
-{
-   struct gl_context *ctx = st->ctx;
-   struct pipe_context *pipe = st->pipe;
-   gl_format mformat;
-   struct pipe_resource *pt;
-   enum pipe_format pipeFormat;
-   GLenum baseInternalFormat, intFormat;
-
-   intFormat = internal_format(ctx, format, type);
-   baseInternalFormat = _mesa_base_tex_format(ctx, intFormat);
-
-   mformat = st_ChooseTextureFormat_renderable(ctx, intFormat,
-                                               format, type, GL_FALSE);
-   assert(mformat);
-
-   pipeFormat = st_mesa_format_to_pipe_format(mformat);
-   assert(pipeFormat);
-
-   pixels = _mesa_map_pbo_source(ctx, unpack, pixels);
-   if (!pixels)
-      return NULL;
-
-   /* alloc temporary texture */
-   pt = alloc_texture(st, width, height, pipeFormat);
-   if (!pt) {
-      _mesa_unmap_pbo_source(ctx, unpack);
-      return NULL;
-   }
-
-   {
-      struct pipe_transfer *transfer;
-      static const GLuint dstImageOffsets = 0;
-      GLboolean success;
-      GLubyte *dest;
-      const GLbitfield imageTransferStateSave = ctx->_ImageTransferState;
-
-      /* we'll do pixel transfer in a fragment shader */
-      ctx->_ImageTransferState = 0x0;
-
-      transfer = pipe_get_transfer(st->pipe, pt, 0, 0,
-                                   PIPE_TRANSFER_WRITE, 0, 0,
-                                   width, height);
-
-      /* map texture transfer */
-      dest = pipe_transfer_map(pipe, transfer);
-
-
-      /* Put image into texture transfer.
-       * Note that the image is actually going to be upside down in
-       * the texture.  We deal with that with texcoords.
-       */
-      success = _mesa_texstore(ctx, 2,           /* dims */
-                               baseInternalFormat, /* baseInternalFormat */
-                               mformat,          /* gl_format */
-                               dest,             /* dest */
-                               0, 0, 0,          /* dstX/Y/Zoffset */
-                               transfer->stride, /* dstRowStride, bytes */
-                               &dstImageOffsets, /* dstImageOffsets */
-                               width, height, 1, /* size */
-                               format, type,     /* src format/type */
-                               pixels,           /* data source */
-                               unpack);
-
-      /* unmap */
-      pipe_transfer_unmap(pipe, transfer);
-      pipe->transfer_destroy(pipe, transfer);
-
-      assert(success);
-
-      /* restore */
-      ctx->_ImageTransferState = imageTransferStateSave;
-   }
-
-   _mesa_unmap_pbo_source(ctx, unpack);
-
-   return pt;
-}
-
-
-/**
- * Draw quad with texcoords and optional color.
- * Coords are gallium window coords with y=0=top.
- * \param color  may be null
- * \param invertTex  if true, flip texcoords vertically
- */
-static void
-draw_quad(struct gl_context *ctx, GLfloat x0, GLfloat y0, GLfloat z,
-          GLfloat x1, GLfloat y1, const GLfloat *color,
-          GLboolean invertTex, GLfloat maxXcoord, GLfloat maxYcoord)
-{
-   struct st_context *st = st_context(ctx);
-   struct pipe_context *pipe = st->pipe;
-   GLfloat verts[4][3][4]; /* four verts, three attribs, XYZW */
-
-   /* setup vertex data */
-   {
-      const struct gl_framebuffer *fb = st->ctx->DrawBuffer;
-      const GLfloat fb_width = (GLfloat) fb->Width;
-      const GLfloat fb_height = (GLfloat) fb->Height;
-      const GLfloat clip_x0 = x0 / fb_width * 2.0f - 1.0f;
-      const GLfloat clip_y0 = y0 / fb_height * 2.0f - 1.0f;
-      const GLfloat clip_x1 = x1 / fb_width * 2.0f - 1.0f;
-      const GLfloat clip_y1 = y1 / fb_height * 2.0f - 1.0f;
-      const GLfloat sLeft = 0.0f, sRight = maxXcoord;
-      const GLfloat tTop = invertTex ? maxYcoord : 0.0f;
-      const GLfloat tBot = invertTex ? 0.0f : maxYcoord;
-      GLuint i;
-
-      /* upper-left */
-      verts[0][0][0] = clip_x0;    /* v[0].attr[0].x */
-      verts[0][0][1] = clip_y0;    /* v[0].attr[0].y */
-
-      /* upper-right */
-      verts[1][0][0] = clip_x1;
-      verts[1][0][1] = clip_y0;
-
-      /* lower-right */
-      verts[2][0][0] = clip_x1;
-      verts[2][0][1] = clip_y1;
-
-      /* lower-left */
-      verts[3][0][0] = clip_x0;
-      verts[3][0][1] = clip_y1;
-
-      verts[0][1][0] = sLeft; /* v[0].attr[1].S */
-      verts[0][1][1] = tTop;  /* v[0].attr[1].T */
-      verts[1][1][0] = sRight;
-      verts[1][1][1] = tTop;
-      verts[2][1][0] = sRight;
-      verts[2][1][1] = tBot;
-      verts[3][1][0] = sLeft;
-      verts[3][1][1] = tBot;
-
-      /* same for all verts: */
-      if (color) {
-         for (i = 0; i < 4; i++) {
-            verts[i][0][2] = z;         /* v[i].attr[0].z */
-            verts[i][0][3] = 1.0f;      /* v[i].attr[0].w */
-            verts[i][2][0] = color[0];  /* v[i].attr[2].r */
-            verts[i][2][1] = color[1];  /* v[i].attr[2].g */
-            verts[i][2][2] = color[2];  /* v[i].attr[2].b */
-            verts[i][2][3] = color[3];  /* v[i].attr[2].a */
-            verts[i][1][2] = 0.0f;      /* v[i].attr[1].R */
-            verts[i][1][3] = 1.0f;      /* v[i].attr[1].Q */
-         }
-      }
-      else {
-         for (i = 0; i < 4; i++) {
-            verts[i][0][2] = z;    /*Z*/
-            verts[i][0][3] = 1.0f; /*W*/
-            verts[i][1][2] = 0.0f; /*R*/
-            verts[i][1][3] = 1.0f; /*Q*/
-         }
-      }
-   }
-
-   {
-      struct pipe_resource *buf;
-
-      /* allocate/load buffer object with vertex data */
-      buf = pipe_buffer_create(pipe->screen,
-			       PIPE_BIND_VERTEX_BUFFER,
-			       PIPE_USAGE_STATIC,
-                               sizeof(verts));
-      pipe_buffer_write(st->pipe, buf, 0, sizeof(verts), verts);
-
-      util_draw_vertex_buffer(pipe, st->cso_context, buf, 0,
-                              PIPE_PRIM_QUADS,
-                              4,  /* verts */
-                              3); /* attribs/vert */
-      pipe_resource_reference(&buf, NULL);
-   }
-}
-
-
-
-static void
-draw_textured_quad(struct gl_context *ctx, GLint x, GLint y, GLfloat z,
-                   GLsizei width, GLsizei height,
-                   GLfloat zoomX, GLfloat zoomY,
-                   struct pipe_sampler_view **sv,
-                   int num_sampler_view,
-                   void *driver_vp,
-                   void *driver_fp,
-                   const GLfloat *color,
-                   GLboolean invertTex,
-                   GLboolean write_depth, GLboolean write_stencil)
-{
-   struct st_context *st = st_context(ctx);
-   struct pipe_context *pipe = st->pipe;
-   struct cso_context *cso = st->cso_context;
-   GLfloat x0, y0, x1, y1;
-   GLsizei maxSize;
-   boolean normalized = sv[0]->texture->target != PIPE_TEXTURE_RECT;
-
-   /* limit checks */
-   /* XXX if DrawPixels image is larger than max texture size, break
-    * it up into chunks.
-    */
-   maxSize = 1 << (pipe->screen->get_param(pipe->screen,
-                                        PIPE_CAP_MAX_TEXTURE_2D_LEVELS) - 1);
-   assert(width <= maxSize);
-   assert(height <= maxSize);
-
-   cso_save_rasterizer(cso);
-   cso_save_viewport(cso);
-   cso_save_samplers(cso);
-   cso_save_fragment_sampler_views(cso);
-   cso_save_fragment_shader(cso);
-   cso_save_vertex_shader(cso);
-   cso_save_vertex_elements(cso);
-   cso_save_vertex_buffers(cso);
-   if (write_stencil) {
-      cso_save_depth_stencil_alpha(cso);
-      cso_save_blend(cso);
-   }
-
-   /* rasterizer state: just scissor */
-   {
-      struct pipe_rasterizer_state rasterizer;
-      memset(&rasterizer, 0, sizeof(rasterizer));
-      rasterizer.clamp_fragment_color = ctx->Color._ClampFragmentColor;
-      rasterizer.gl_rasterization_rules = 1;
-      rasterizer.scissor = ctx->Scissor.Enabled;
-      cso_set_rasterizer(cso, &rasterizer);
-   }
-
-   if (write_stencil) {
-      /* Stencil writing bypasses the normal fragment pipeline to
-       * disable color writing and set stencil test to always pass.
-       */
-      struct pipe_depth_stencil_alpha_state dsa;
-      struct pipe_blend_state blend;
-
-      /* depth/stencil */
-      memset(&dsa, 0, sizeof(dsa));
-      dsa.stencil[0].enabled = 1;
-      dsa.stencil[0].func = PIPE_FUNC_ALWAYS;
-      dsa.stencil[0].writemask = ctx->Stencil.WriteMask[0] & 0xff;
-      dsa.stencil[0].zpass_op = PIPE_STENCIL_OP_REPLACE;
-      if (write_depth) {
-         /* writing depth+stencil: depth test always passes */
-         dsa.depth.enabled = 1;
-         dsa.depth.writemask = ctx->Depth.Mask;
-         dsa.depth.func = PIPE_FUNC_ALWAYS;
-      }
-      cso_set_depth_stencil_alpha(cso, &dsa);
-
-      /* blend (colormask) */
-      memset(&blend, 0, sizeof(blend));
-      cso_set_blend(cso, &blend);
-   }
-
-   /* fragment shader state: TEX lookup program */
-   cso_set_fragment_shader_handle(cso, driver_fp);
-
-   /* vertex shader state: position + texcoord pass-through */
-   cso_set_vertex_shader_handle(cso, driver_vp);
-
-
-   /* texture sampling state: */
-   {
-      struct pipe_sampler_state sampler;
-      memset(&sampler, 0, sizeof(sampler));
-      sampler.wrap_s = PIPE_TEX_WRAP_CLAMP;
-      sampler.wrap_t = PIPE_TEX_WRAP_CLAMP;
-      sampler.wrap_r = PIPE_TEX_WRAP_CLAMP;
-      sampler.min_img_filter = PIPE_TEX_FILTER_NEAREST;
-      sampler.min_mip_filter = PIPE_TEX_MIPFILTER_NONE;
-      sampler.mag_img_filter = PIPE_TEX_FILTER_NEAREST;
-      sampler.normalized_coords = normalized;
-
-      cso_single_sampler(cso, 0, &sampler);
-      if (num_sampler_view > 1) {
-         cso_single_sampler(cso, 1, &sampler);
-      }
-      cso_single_sampler_done(cso);
-   }
-
-   /* viewport state: viewport matching window dims */
-   {
-      const float w = (float) ctx->DrawBuffer->Width;
-      const float h = (float) ctx->DrawBuffer->Height;
-      struct pipe_viewport_state vp;
-      vp.scale[0] =  0.5f * w;
-      vp.scale[1] = -0.5f * h;
-      vp.scale[2] = 0.5f;
-      vp.scale[3] = 1.0f;
-      vp.translate[0] = 0.5f * w;
-      vp.translate[1] = 0.5f * h;
-      vp.translate[2] = 0.5f;
-      vp.translate[3] = 0.0f;
-      cso_set_viewport(cso, &vp);
-   }
-
-   cso_set_vertex_elements(cso, 3, st->velems_util_draw);
-
-   /* texture state: */
-   cso_set_fragment_sampler_views(cso, num_sampler_view, sv);
-
-   /* Compute Gallium window coords (y=0=top) with pixel zoom.
-    * Recall that these coords are transformed by the current
-    * vertex shader and viewport transformation.
-    */
-   if (st_fb_orientation(ctx->DrawBuffer) == Y_0_BOTTOM) {
-      y = ctx->DrawBuffer->Height - (int) (y + height * ctx->Pixel.ZoomY);
-      invertTex = !invertTex;
-   }
-
-   x0 = (GLfloat) x;
-   x1 = x + width * ctx->Pixel.ZoomX;
-   y0 = (GLfloat) y;
-   y1 = y + height * ctx->Pixel.ZoomY;
-
-   /* convert Z from [0,1] to [-1,-1] to match viewport Z scale/bias */
-   z = z * 2.0 - 1.0;
-
-   draw_quad(ctx, x0, y0, z, x1, y1, color, invertTex,
-             normalized ? ((GLfloat) width / sv[0]->texture->width0) : (GLfloat)width,
-             normalized ? ((GLfloat) height / sv[0]->texture->height0) : (GLfloat)height);
-
-   /* restore state */
-   cso_restore_rasterizer(cso);
-   cso_restore_viewport(cso);
-   cso_restore_samplers(cso);
-   cso_restore_fragment_sampler_views(cso);
-   cso_restore_fragment_shader(cso);
-   cso_restore_vertex_shader(cso);
-   cso_restore_vertex_elements(cso);
-   cso_restore_vertex_buffers(cso);
-   if (write_stencil) {
-      cso_restore_depth_stencil_alpha(cso);
-      cso_restore_blend(cso);
-   }
-}
-
-
-/**
- * Software fallback to do glDrawPixels(GL_STENCIL_INDEX) when we
- * can't use a fragment shader to write stencil values.
- */
-static void
-draw_stencil_pixels(struct gl_context *ctx, GLint x, GLint y,
-                    GLsizei width, GLsizei height, GLenum format, GLenum type,
-                    const struct gl_pixelstore_attrib *unpack,
-                    const GLvoid *pixels)
-{
-   struct st_context *st = st_context(ctx);
-   struct pipe_context *pipe = st->pipe;
-   struct st_renderbuffer *strb;
-   enum pipe_transfer_usage usage;
-   struct pipe_transfer *pt;
-   const GLboolean zoom = ctx->Pixel.ZoomX != 1.0 || ctx->Pixel.ZoomY != 1.0;
-   GLint skipPixels;
-   ubyte *stmap;
-   struct gl_pixelstore_attrib clippedUnpack = *unpack;
-
-   if (!zoom) {
-      if (!_mesa_clip_drawpixels(ctx, &x, &y, &width, &height,
-                                 &clippedUnpack)) {
-         /* totally clipped */
-         return;
-      }
-   }
-
-   strb = st_renderbuffer(ctx->DrawBuffer->
-                          Attachment[BUFFER_STENCIL].Renderbuffer);
-
-   if (st_fb_orientation(ctx->DrawBuffer) == Y_0_TOP) {
-      y = ctx->DrawBuffer->Height - y - height;
-   }
-
-   if(format != GL_DEPTH_STENCIL && 
-      util_format_get_component_bits(strb->format,
-                                     UTIL_FORMAT_COLORSPACE_ZS, 0) != 0)
-      usage = PIPE_TRANSFER_READ_WRITE;
-   else
-      usage = PIPE_TRANSFER_WRITE;
-
-   pt = pipe_get_transfer(pipe, strb->texture,
-                          strb->rtt_level, strb->rtt_face + strb->rtt_slice,
-                          usage, x, y,
-                          width, height);
-
-   stmap = pipe_transfer_map(pipe, pt);
-
-   pixels = _mesa_map_pbo_source(ctx, &clippedUnpack, pixels);
-   assert(pixels);
-
-   /* if width > MAX_WIDTH, have to process image in chunks */
-   skipPixels = 0;
-   while (skipPixels < width) {
-      const GLint spanX = skipPixels;
-      const GLint spanWidth = MIN2(width - skipPixels, MAX_WIDTH);
-      GLint row;
-      for (row = 0; row < height; row++) {
-         GLubyte sValues[MAX_WIDTH];
-         GLuint zValues[MAX_WIDTH];
-         GLenum destType = GL_UNSIGNED_BYTE;
-         const GLvoid *source = _mesa_image_address2d(&clippedUnpack, pixels,
-                                                      width, height,
-                                                      format, type,
-                                                      row, skipPixels);
-         _mesa_unpack_stencil_span(ctx, spanWidth, destType, sValues,
-                                   type, source, &clippedUnpack,
-                                   ctx->_ImageTransferState);
-
-         if (format == GL_DEPTH_STENCIL) {
-            _mesa_unpack_depth_span(ctx, spanWidth, GL_UNSIGNED_INT, zValues,
-                                    (1 << 24) - 1, type, source,
-                                    &clippedUnpack);
-         }
-
-         if (zoom) {
-            _mesa_problem(ctx, "Gallium glDrawPixels(GL_STENCIL) with "
-                          "zoom not complete");
-         }
-
-         {
-            GLint spanY;
-
-            if (st_fb_orientation(ctx->DrawBuffer) == Y_0_TOP) {
-               spanY = height - row - 1;
-            }
-            else {
-               spanY = row;
-            }
-
-            /* now pack the stencil (and Z) values in the dest format */
-            switch (pt->resource->format) {
-            case PIPE_FORMAT_S8_USCALED:
-               {
-                  ubyte *dest = stmap + spanY * pt->stride + spanX;
-                  assert(usage == PIPE_TRANSFER_WRITE);
-                  memcpy(dest, sValues, spanWidth);
-               }
-               break;
-            case PIPE_FORMAT_Z24_UNORM_S8_USCALED:
-               if (format == GL_DEPTH_STENCIL) {
-                  uint *dest = (uint *) (stmap + spanY * pt->stride + spanX*4);
-                  GLint k;
-                  assert(usage == PIPE_TRANSFER_WRITE);
-                  for (k = 0; k < spanWidth; k++) {
-                     dest[k] = zValues[k] | (sValues[k] << 24);
-                  }
-               }
-               else {
-                  uint *dest = (uint *) (stmap + spanY * pt->stride + spanX*4);
-                  GLint k;
-                  assert(usage == PIPE_TRANSFER_READ_WRITE);
-                  for (k = 0; k < spanWidth; k++) {
-                     dest[k] = (dest[k] & 0xffffff) | (sValues[k] << 24);
-                  }
-               }
-               break;
-            case PIPE_FORMAT_S8_USCALED_Z24_UNORM:
-               if (format == GL_DEPTH_STENCIL) {
-                  uint *dest = (uint *) (stmap + spanY * pt->stride + spanX*4);
-                  GLint k;
-                  assert(usage == PIPE_TRANSFER_WRITE);
-                  for (k = 0; k < spanWidth; k++) {
-                     dest[k] = (zValues[k] << 8) | (sValues[k] & 0xff);
-                  }
-               }
-               else {
-                  uint *dest = (uint *) (stmap + spanY * pt->stride + spanX*4);
-                  GLint k;
-                  assert(usage == PIPE_TRANSFER_READ_WRITE);
-                  for (k = 0; k < spanWidth; k++) {
-                     dest[k] = (dest[k] & 0xffffff00) | (sValues[k] & 0xff);
-                  }
-               }
-               break;
-            default:
-               assert(0);
-            }
-         }
-      }
-      skipPixels += spanWidth;
-   }
-
-   _mesa_unmap_pbo_source(ctx, &clippedUnpack);
-
-   /* unmap the stencil buffer */
-   pipe_transfer_unmap(pipe, pt);
-   pipe->transfer_destroy(pipe, pt);
-}
-
-
-/**
- * Get fragment program variant for a glDrawPixels or glCopyPixels
- * command for RGBA data.
- */
-static struct st_fp_variant *
-get_color_fp_variant(struct st_context *st)
-{
-   struct gl_context *ctx = st->ctx;
-   struct st_fp_variant_key key;
-   struct st_fp_variant *fpv;
-
-   memset(&key, 0, sizeof(key));
-
-   key.st = st;
-   key.drawpixels = 1;
-   key.scaleAndBias = (ctx->Pixel.RedBias != 0.0 ||
-                       ctx->Pixel.RedScale != 1.0 ||
-                       ctx->Pixel.GreenBias != 0.0 ||
-                       ctx->Pixel.GreenScale != 1.0 ||
-                       ctx->Pixel.BlueBias != 0.0 ||
-                       ctx->Pixel.BlueScale != 1.0 ||
-                       ctx->Pixel.AlphaBias != 0.0 ||
-                       ctx->Pixel.AlphaScale != 1.0);
-   key.pixelMaps = ctx->Pixel.MapColorFlag;
-
-   fpv = st_get_fp_variant(st, st->fp, &key);
-
-   return fpv;
-}
-
-
-/**
- * Get fragment program variant for a glDrawPixels or glCopyPixels
- * command for depth/stencil data.
- */
-static struct st_fp_variant *
-get_depth_stencil_fp_variant(struct st_context *st, GLboolean write_depth,
-                             GLboolean write_stencil)
-{
-   struct st_fp_variant_key key;
-   struct st_fp_variant *fpv;
-
-   memset(&key, 0, sizeof(key));
-
-   key.st = st;
-   key.drawpixels = 1;
-   key.drawpixels_z = write_depth;
-   key.drawpixels_stencil = write_stencil;
-
-   fpv = st_get_fp_variant(st, st->fp, &key);
-
-   return fpv;
-}
-
-
-/**
- * Called via ctx->Driver.DrawPixels()
- */
-static void
-st_DrawPixels(struct gl_context *ctx, GLint x, GLint y,
-              GLsizei width, GLsizei height,
-              GLenum format, GLenum type,
-              const struct gl_pixelstore_attrib *unpack, const GLvoid *pixels)
-{
-   void *driver_vp, *driver_fp;
-   struct st_context *st = st_context(ctx);
-   const GLfloat *color;
-   struct pipe_context *pipe = st->pipe;
-   GLboolean write_stencil = GL_FALSE, write_depth = GL_FALSE;
-   struct pipe_sampler_view *sv[2];
-   int num_sampler_view = 1;
-   enum pipe_format stencil_format = PIPE_FORMAT_NONE;
-   struct st_fp_variant *fpv;
-
-   if (format == GL_DEPTH_STENCIL)
-      write_stencil = write_depth = GL_TRUE;
-   else if (format == GL_STENCIL_INDEX)
-      write_stencil = GL_TRUE;
-   else if (format == GL_DEPTH_COMPONENT)
-      write_depth = GL_TRUE;
-
-   if (write_stencil) {
-      enum pipe_format tex_format;
-      /* can we write to stencil if not fallback */
-      if (!pipe->screen->get_param(pipe->screen, PIPE_CAP_SHADER_STENCIL_EXPORT))
-	 goto stencil_fallback;
-
-      tex_format = st_choose_format(st->pipe->screen, base_format(format),
-                                    GL_NONE, GL_NONE,
-                                    PIPE_TEXTURE_2D,
-				    0, PIPE_BIND_SAMPLER_VIEW);
-      if (tex_format == PIPE_FORMAT_Z24_UNORM_S8_USCALED)
-	 stencil_format = PIPE_FORMAT_X24S8_USCALED;
-      else if (tex_format == PIPE_FORMAT_S8_USCALED_Z24_UNORM)
-	 stencil_format = PIPE_FORMAT_S8X24_USCALED;
-      else
-	 stencil_format = PIPE_FORMAT_S8_USCALED;
-      if (stencil_format == PIPE_FORMAT_NONE)
-	 goto stencil_fallback;
-   }
-
-   /* Mesa state should be up to date by now */
-   assert(ctx->NewState == 0x0);
-
-   st_validate_state(st);
-
-   /*
-    * Get vertex/fragment shaders
-    */
-   if (write_depth || write_stencil) {
-      fpv = get_depth_stencil_fp_variant(st, write_depth, write_stencil);
-
-      driver_fp = fpv->driver_shader;
-
-      driver_vp = make_passthrough_vertex_shader(st, GL_TRUE);
-
-      color = ctx->Current.RasterColor;
-   }
-   else {
-      fpv = get_color_fp_variant(st);
-
-      driver_fp = fpv->driver_shader;
-
-      driver_vp = make_passthrough_vertex_shader(st, GL_FALSE);
-
-      color = NULL;
-      if (st->pixel_xfer.pixelmap_enabled) {
-	  sv[1] = st->pixel_xfer.pixelmap_sampler_view;
-	  num_sampler_view++;
-      }
-   }
-
-   /* update fragment program constants */
-   st_upload_constants(st, fpv->parameters, PIPE_SHADER_FRAGMENT);
-
-   /* draw with textured quad */
-   {
-      struct pipe_resource *pt
-         = make_texture(st, width, height, format, type, unpack, pixels);
-      if (pt) {
-         sv[0] = st_create_texture_sampler_view(st->pipe, pt);
-
-         if (sv[0]) {
-	    if (write_stencil) {
-	       sv[1] = st_create_texture_sampler_view_format(st->pipe, pt,
-                                                             stencil_format);
-	       num_sampler_view++;
-	    }
-
-            draw_textured_quad(ctx, x, y, ctx->Current.RasterPos[2],
-                               width, height,
-                               ctx->Pixel.ZoomX, ctx->Pixel.ZoomY,
-                               sv,
-                               num_sampler_view,
-                               driver_vp,
-                               driver_fp,
-                               color, GL_FALSE, write_depth, write_stencil);
-            pipe_sampler_view_reference(&sv[0], NULL);
-            if (num_sampler_view > 1)
-               pipe_sampler_view_reference(&sv[1], NULL);
-         }
-         pipe_resource_reference(&pt, NULL);
-      }
-   }
-   return;
-
-stencil_fallback:
-   draw_stencil_pixels(ctx, x, y, width, height, format, type,
-		       unpack, pixels);
-}
-
-
-
-/**
- * Software fallback for glCopyPixels(GL_STENCIL).
- */
-static void
-copy_stencil_pixels(struct gl_context *ctx, GLint srcx, GLint srcy,
-                    GLsizei width, GLsizei height,
-                    GLint dstx, GLint dsty)
-{
-   struct st_renderbuffer *rbDraw;
-   struct pipe_context *pipe = st_context(ctx)->pipe;
-   enum pipe_transfer_usage usage;
-   struct pipe_transfer *ptDraw;
-   ubyte *drawMap;
-   ubyte *buffer;
-   int i;
-
-   buffer = malloc(width * height * sizeof(ubyte));
-   if (!buffer) {
-      _mesa_error(ctx, GL_OUT_OF_MEMORY, "glCopyPixels(stencil)");
-      return;
-   }
-
-   /* Get the dest renderbuffer.  If there's a wrapper, use the
-    * underlying renderbuffer.
-    */
-   rbDraw = st_renderbuffer(ctx->DrawBuffer->_StencilBuffer);
-   if (rbDraw->Base.Wrapped)
-      rbDraw = st_renderbuffer(rbDraw->Base.Wrapped);
-
-   /* this will do stencil pixel transfer ops */
-   st_read_stencil_pixels(ctx, srcx, srcy, width, height,
-                          GL_STENCIL_INDEX, GL_UNSIGNED_BYTE,
-                          &ctx->DefaultPacking, buffer);
-
-   if (0) {
-      /* debug code: dump stencil values */
-      GLint row, col;
-      for (row = 0; row < height; row++) {
-         printf("%3d: ", row);
-         for (col = 0; col < width; col++) {
-            printf("%02x ", buffer[col + row * width]);
-         }
-         printf("\n");
-      }
-   }
-
-   if (util_format_get_component_bits(rbDraw->format,
-                                     UTIL_FORMAT_COLORSPACE_ZS, 0) != 0)
-      usage = PIPE_TRANSFER_READ_WRITE;
-   else
-      usage = PIPE_TRANSFER_WRITE;
-
-   if (st_fb_orientation(ctx->DrawBuffer) == Y_0_TOP) {
-      dsty = rbDraw->Base.Height - dsty - height;
-   }
-
-   ptDraw = pipe_get_transfer(pipe,
-                              rbDraw->texture,
-                              rbDraw->rtt_level,
-                              rbDraw->rtt_face + rbDraw->rtt_slice,
-                              usage, dstx, dsty,
-                              width, height);
-
-   assert(util_format_get_blockwidth(ptDraw->resource->format) == 1);
-   assert(util_format_get_blockheight(ptDraw->resource->format) == 1);
-
-   /* map the stencil buffer */
-   drawMap = pipe_transfer_map(pipe, ptDraw);
-
-   /* draw */
-   /* XXX PixelZoom not handled yet */
-   for (i = 0; i < height; i++) {
-      ubyte *dst;
-      const ubyte *src;
-      int y;
-
-      y = i;
-
-      if (st_fb_orientation(ctx->DrawBuffer) == Y_0_TOP) {
-         y = height - y - 1;
-      }
-
-      dst = drawMap + y * ptDraw->stride;
-      src = buffer + i * width;
-
-      switch (ptDraw->resource->format) {
-      case PIPE_FORMAT_Z24_UNORM_S8_USCALED:
-         {
-            uint *dst4 = (uint *) dst;
-            int j;
-            assert(usage == PIPE_TRANSFER_READ_WRITE);
-            for (j = 0; j < width; j++) {
-               *dst4 = (*dst4 & 0xffffff) | (src[j] << 24);
-               dst4++;
-            }
-         }
-         break;
-      case PIPE_FORMAT_S8_USCALED_Z24_UNORM:
-         {
-            uint *dst4 = (uint *) dst;
-            int j;
-            assert(usage == PIPE_TRANSFER_READ_WRITE);
-            for (j = 0; j < width; j++) {
-               *dst4 = (*dst4 & 0xffffff00) | (src[j] & 0xff);
-               dst4++;
-            }
-         }
-         break;
-      case PIPE_FORMAT_S8_USCALED:
-         assert(usage == PIPE_TRANSFER_WRITE);
-         memcpy(dst, src, width);
-         break;
-      default:
-         assert(0);
-      }
-   }
-
-   free(buffer);
-
-   /* unmap the stencil buffer */
-   pipe_transfer_unmap(pipe, ptDraw);
-   pipe->transfer_destroy(pipe, ptDraw);
-}
-
-
-/** Do the src/dest regions overlap? */
-static GLboolean
-regions_overlap(GLint srcX, GLint srcY, GLint dstX, GLint dstY,
-                GLsizei width, GLsizei height)
-{
-   if (srcX + width <= dstX ||
-       dstX + width <= srcX ||
-       srcY + height <= dstY ||
-       dstY + height <= srcY)
-      return GL_FALSE;
-   else
-      return GL_TRUE;
-}
-
-
-/**
- * Try to do a glCopyPixels for simple cases with a blit by calling
- * pipe->resource_copy_region().
- *
- * We can do this when we're copying color pixels (depth/stencil
- * eventually) with no pixel zoom, no pixel transfer ops, no
- * per-fragment ops, the src/dest regions don't overlap and the
- * src/dest pixel formats are the same.
- */
-static GLboolean
-blit_copy_pixels(struct gl_context *ctx, GLint srcx, GLint srcy,
-                 GLsizei width, GLsizei height,
-                 GLint dstx, GLint dsty, GLenum type)
-{
-   struct st_context *st = st_context(ctx);
-   struct pipe_context *pipe = st->pipe;
-   struct gl_pixelstore_attrib pack, unpack;
-   GLint readX, readY, readW, readH;
-
-   if (type == GL_COLOR &&
-       ctx->Pixel.ZoomX == 1.0 &&
-       ctx->Pixel.ZoomY == 1.0 &&
-       ctx->_ImageTransferState == 0x0 &&
-       !ctx->Color.BlendEnabled &&
-       !ctx->Color.AlphaEnabled &&
-       !ctx->Depth.Test &&
-       !ctx->Fog.Enabled &&
-       !ctx->Stencil.Enabled &&
-       !ctx->FragmentProgram.Enabled &&
-       !ctx->VertexProgram.Enabled &&
-       !ctx->Shader.CurrentFragmentProgram &&
-       st_fb_orientation(ctx->ReadBuffer) == st_fb_orientation(ctx->DrawBuffer) &&
-       ctx->DrawBuffer->_NumColorDrawBuffers == 1 &&
-       !ctx->Query.CondRenderQuery) {
-      struct st_renderbuffer *rbRead, *rbDraw;
-      GLint drawX, drawY;
-
-      /*
-       * Clip the read region against the src buffer bounds.
-       * We'll still allocate a temporary buffer/texture for the original
-       * src region size but we'll only read the region which is on-screen.
-       * This may mean that we draw garbage pixels into the dest region, but
-       * that's expected.
-       */
-      readX = srcx;
-      readY = srcy;
-      readW = width;
-      readH = height;
-      pack = ctx->DefaultPacking;
-      if (!_mesa_clip_readpixels(ctx, &readX, &readY, &readW, &readH, &pack))
-         return GL_TRUE; /* all done */
-
-      /* clip against dest buffer bounds and scissor box */
-      drawX = dstx + pack.SkipPixels;
-      drawY = dsty + pack.SkipRows;
-      unpack = pack;
-      if (!_mesa_clip_drawpixels(ctx, &drawX, &drawY, &readW, &readH, &unpack))
-         return GL_TRUE; /* all done */
-
-      readX = readX - pack.SkipPixels + unpack.SkipPixels;
-      readY = readY - pack.SkipRows + unpack.SkipRows;
-
-      rbRead = st_get_color_read_renderbuffer(ctx);
-      rbDraw = st_renderbuffer(ctx->DrawBuffer->_ColorDrawBuffers[0]);
-
-      if ((rbRead != rbDraw ||
-           !regions_overlap(readX, readY, drawX, drawY, readW, readH)) &&
-          rbRead->Base.Format == rbDraw->Base.Format) {
-         struct pipe_box srcBox;
-
-         /* flip src/dst position if needed */
-         if (st_fb_orientation(ctx->ReadBuffer) == Y_0_TOP) {
-            /* both buffers will have the same orientation */
-            readY = ctx->ReadBuffer->Height - readY - readH;
-            drawY = ctx->DrawBuffer->Height - drawY - readH;
-         }
-
-         u_box_2d(readX, readY, readW, readH, &srcBox);
-
-         pipe->resource_copy_region(pipe,
-                                    rbDraw->texture,
-                                    rbDraw->rtt_level, drawX, drawY, 0,
-                                    rbRead->texture,
-                                    rbRead->rtt_level, &srcBox);
-         return GL_TRUE;
-      }
-   }
-
-   return GL_FALSE;
-}
-
-
-static void
-st_CopyPixels(struct gl_context *ctx, GLint srcx, GLint srcy,
-              GLsizei width, GLsizei height,
-              GLint dstx, GLint dsty, GLenum type)
-{
-   struct st_context *st = st_context(ctx);
-   struct pipe_context *pipe = st->pipe;
-   struct pipe_screen *screen = pipe->screen;
-   struct st_renderbuffer *rbRead;
-   void *driver_vp, *driver_fp;
-   struct pipe_resource *pt;
-   struct pipe_sampler_view *sv[2];
-   int num_sampler_view = 1;
-   GLfloat *color;
-   enum pipe_format srcFormat, texFormat;
-   GLboolean invertTex = GL_FALSE;
-   GLint readX, readY, readW, readH;
-   GLuint sample_count;
-   struct gl_pixelstore_attrib pack = ctx->DefaultPacking;
-   struct st_fp_variant *fpv;
-
-   st_validate_state(st);
-
-   if (type == GL_STENCIL) {
-      /* can't use texturing to do stencil */
-      copy_stencil_pixels(ctx, srcx, srcy, width, height, dstx, dsty);
-      return;
-   }
-
-   if (blit_copy_pixels(ctx, srcx, srcy, width, height, dstx, dsty, type))
-      return;
-
-   /*
-    * The subsequent code implements glCopyPixels by copying the source
-    * pixels into a temporary texture that's then applied to a textured quad.
-    * When we draw the textured quad, all the usual per-fragment operations
-    * are handled.
-    */
-
-
-   /*
-    * Get vertex/fragment shaders
-    */
-   if (type == GL_COLOR) {
-      rbRead = st_get_color_read_renderbuffer(ctx);
-      color = NULL;
-
-      fpv = get_color_fp_variant(st);
-      driver_fp = fpv->driver_shader;
-
-      driver_vp = make_passthrough_vertex_shader(st, GL_FALSE);
-
-      if (st->pixel_xfer.pixelmap_enabled) {
-	  sv[1] = st->pixel_xfer.pixelmap_sampler_view;
-	  num_sampler_view++;
-      }
-   }
-   else {
-      assert(type == GL_DEPTH);
-      rbRead = st_renderbuffer(ctx->ReadBuffer->_DepthBuffer);
-      color = ctx->Current.Attrib[VERT_ATTRIB_COLOR0];
-
-      fpv = get_depth_stencil_fp_variant(st, GL_TRUE, GL_FALSE);
-      driver_fp = fpv->driver_shader;
-
-      driver_vp = make_passthrough_vertex_shader(st, GL_TRUE);
-   }
-
-   /* update fragment program constants */
-   st_upload_constants(st, fpv->parameters, PIPE_SHADER_FRAGMENT);
-
-
-   if (rbRead->Base.Wrapped)
-      rbRead = st_renderbuffer(rbRead->Base.Wrapped);
-
-   sample_count = rbRead->texture->nr_samples;
-   /* I believe this would be legal, presumably would need to do a resolve
-      for color, and for depth/stencil spec says to just use one of the
-      depth/stencil samples per pixel? Need some transfer clarifications. */
-   assert(sample_count < 2);
-
-   srcFormat = rbRead->texture->format;
-
-   if (screen->is_format_supported(screen, srcFormat, st->internal_target,
-                                   sample_count,
-                                   PIPE_BIND_SAMPLER_VIEW)) {
-      texFormat = srcFormat;
-   }
-   else {
-      /* srcFormat can't be used as a texture format */
-      if (type == GL_DEPTH) {
-         texFormat = st_choose_format(screen, GL_DEPTH_COMPONENT,
-                                      st->internal_target, GL_NONE, GL_NONE,
-				      sample_count, PIPE_BIND_DEPTH_STENCIL);
-         assert(texFormat != PIPE_FORMAT_NONE);
-      }
-      else {
-         /* default color format */
-         texFormat = st_choose_format(screen, GL_RGBA,
-                                      st->internal_target, GL_NONE, GL_NONE,
-                                      sample_count, PIPE_BIND_SAMPLER_VIEW);
-         assert(texFormat != PIPE_FORMAT_NONE);
-      }
-   }
-
-   /* Invert src region if needed */
-   if (st_fb_orientation(ctx->ReadBuffer) == Y_0_TOP) {
-      srcy = ctx->ReadBuffer->Height - srcy - height;
-      invertTex = !invertTex;
-   }
-
-   /* Clip the read region against the src buffer bounds.
-    * We'll still allocate a temporary buffer/texture for the original
-    * src region size but we'll only read the region which is on-screen.
-    * This may mean that we draw garbage pixels into the dest region, but
-    * that's expected.
-    */
-   readX = srcx;
-   readY = srcy;
-   readW = width;
-   readH = height;
-   _mesa_clip_readpixels(ctx, &readX, &readY, &readW, &readH, &pack);
-   readW = MAX2(0, readW);
-   readH = MAX2(0, readH);
-
-   /* alloc temporary texture */
-   pt = alloc_texture(st, width, height, texFormat);
-   if (!pt)
-      return;
-
-   sv[0] = st_create_texture_sampler_view(st->pipe, pt);
-   if (!sv[0]) {
-      pipe_resource_reference(&pt, NULL);
-      return;
-   }
-
-   /* Make temporary texture which is a copy of the src region.
-    */
-   if (srcFormat == texFormat) {
-      struct pipe_box src_box;
-      u_box_2d(readX, readY, readW, readH, &src_box);
-      /* copy source framebuffer surface into mipmap/texture */
-      pipe->resource_copy_region(pipe,
-                                 pt,                                /* dest tex */
-                                 0,                                 /* dest lvl */
-                                 pack.SkipPixels, pack.SkipRows, 0, /* dest pos */
-                                 rbRead->texture,                   /* src tex */
-                                 rbRead->rtt_level,                 /* src lvl */
-                                 &src_box);
-
-   }
-   else {
-      /* CPU-based fallback/conversion */
-      struct pipe_transfer *ptRead =
-         pipe_get_transfer(st->pipe, rbRead->texture,
-                           rbRead->rtt_level,
-                           rbRead->rtt_face + rbRead->rtt_slice,
-                           PIPE_TRANSFER_READ,
-                           readX, readY, readW, readH);
-      struct pipe_transfer *ptTex;
-      enum pipe_transfer_usage transfer_usage;
-
-      if (ST_DEBUG & DEBUG_FALLBACK)
-         debug_printf("%s: fallback processing\n", __FUNCTION__);
-
-      if (type == GL_DEPTH && util_format_is_depth_and_stencil(pt->format))
-         transfer_usage = PIPE_TRANSFER_READ_WRITE;
-      else
-         transfer_usage = PIPE_TRANSFER_WRITE;
-
-      ptTex = pipe_get_transfer(st->pipe, pt, 0, 0, transfer_usage,
-                                0, 0, width, height);
-
-      /* copy image from ptRead surface to ptTex surface */
-      if (type == GL_COLOR) {
-         /* alternate path using get/put_tile() */
-         GLfloat *buf = (GLfloat *) malloc(width * height * 4 * sizeof(GLfloat));
-         enum pipe_format readFormat, drawFormat;
-         readFormat = util_format_linear(rbRead->texture->format);
-         drawFormat = util_format_linear(pt->format);
-         pipe_get_tile_rgba_format(pipe, ptRead, 0, 0, readW, readH,
-                                   readFormat, buf);
-         pipe_put_tile_rgba_format(pipe, ptTex, pack.SkipPixels, pack.SkipRows,
-                                   readW, readH, drawFormat, buf);
-         free(buf);
-      }
-      else {
-         /* GL_DEPTH */
-         GLuint *buf = (GLuint *) malloc(width * height * sizeof(GLuint));
-         pipe_get_tile_z(pipe, ptRead, 0, 0, readW, readH, buf);
-         pipe_put_tile_z(pipe, ptTex, pack.SkipPixels, pack.SkipRows,
-                         readW, readH, buf);
-         free(buf);
-      }
-
-      pipe->transfer_destroy(pipe, ptRead);
-      pipe->transfer_destroy(pipe, ptTex);
-   }
-
-   /* OK, the texture 'pt' contains the src image/pixels.  Now draw a
-    * textured quad with that texture.
-    */
-   draw_textured_quad(ctx, dstx, dsty, ctx->Current.RasterPos[2],
-                      width, height, ctx->Pixel.ZoomX, ctx->Pixel.ZoomY,
-                      sv,
-                      num_sampler_view,
-                      driver_vp, 
-                      driver_fp,
-                      color, invertTex, GL_FALSE, GL_FALSE);
-
-   pipe_resource_reference(&pt, NULL);
-   pipe_sampler_view_reference(&sv[0], NULL);
-}
-
-
-
-void st_init_drawpixels_functions(struct dd_function_table *functions)
-{
-   functions->DrawPixels = st_DrawPixels;
-   functions->CopyPixels = st_CopyPixels;
-}
-
-
-void
-st_destroy_drawpix(struct st_context *st)
-{
-   GLuint i;
-
-   for (i = 0; i < Elements(st->drawpix.shaders); i++) {
-      if (st->drawpix.shaders[i])
-         _mesa_reference_fragprog(st->ctx, &st->drawpix.shaders[i], NULL);
-   }
-
-   st_reference_fragprog(st, &st->pixel_xfer.combined_prog, NULL);
-   if (st->drawpix.vert_shaders[0])
-      ureg_free_tokens(st->drawpix.vert_shaders[0]);
-   if (st->drawpix.vert_shaders[1])
-      ureg_free_tokens(st->drawpix.vert_shaders[1]);
-}
-
-#endif /* FEATURE_drawpix */
->>>>>>> 97c96ddb
+/**************************************************************************
+ * 
+ * Copyright 2007 Tungsten Graphics, Inc., Cedar Park, Texas.
+ * All Rights Reserved.
+ * 
+ * Permission is hereby granted, free of charge, to any person obtaining a
+ * copy of this software and associated documentation files (the
+ * "Software"), to deal in the Software without restriction, including
+ * without limitation the rights to use, copy, modify, merge, publish,
+ * distribute, sub license, and/or sell copies of the Software, and to
+ * permit persons to whom the Software is furnished to do so, subject to
+ * the following conditions:
+ * 
+ * The above copyright notice and this permission notice (including the
+ * next paragraph) shall be included in all copies or substantial portions
+ * of the Software.
+ * 
+ * THE SOFTWARE IS PROVIDED "AS IS", WITHOUT WARRANTY OF ANY KIND, EXPRESS
+ * OR IMPLIED, INCLUDING BUT NOT LIMITED TO THE WARRANTIES OF
+ * MERCHANTABILITY, FITNESS FOR A PARTICULAR PURPOSE AND NON-INFRINGEMENT.
+ * IN NO EVENT SHALL TUNGSTEN GRAPHICS AND/OR ITS SUPPLIERS BE LIABLE FOR
+ * ANY CLAIM, DAMAGES OR OTHER LIABILITY, WHETHER IN AN ACTION OF CONTRACT,
+ * TORT OR OTHERWISE, ARISING FROM, OUT OF OR IN CONNECTION WITH THE
+ * SOFTWARE OR THE USE OR OTHER DEALINGS IN THE SOFTWARE.
+ * 
+ **************************************************************************/
+
+ /*
+  * Authors:
+  *   Brian Paul
+  */
+
+#include "main/imports.h"
+#include "main/image.h"
+#include "main/bufferobj.h"
+#include "main/macros.h"
+#include "main/mfeatures.h"
+#include "main/mtypes.h"
+#include "main/pack.h"
+#include "main/pbo.h"
+#include "main/texformat.h"
+#include "main/teximage.h"
+#include "main/texstore.h"
+#include "program/program.h"
+#include "program/prog_print.h"
+#include "program/prog_instruction.h"
+
+#include "st_atom.h"
+#include "st_atom_constbuf.h"
+#include "st_cb_drawpixels.h"
+#include "st_cb_readpixels.h"
+#include "st_cb_fbo.h"
+#include "st_context.h"
+#include "st_debug.h"
+#include "st_format.h"
+#include "st_program.h"
+#include "st_texture.h"
+
+#include "pipe/p_context.h"
+#include "pipe/p_defines.h"
+#include "tgsi/tgsi_ureg.h"
+#include "util/u_draw_quad.h"
+#include "util/u_format.h"
+#include "util/u_inlines.h"
+#include "util/u_math.h"
+#include "util/u_tile.h"
+#include "cso_cache/cso_context.h"
+
+
+#if FEATURE_drawpix
+
+/**
+ * Check if the given program is:
+ * 0: MOVE result.color, fragment.color;
+ * 1: END;
+ */
+static GLboolean
+is_passthrough_program(const struct gl_fragment_program *prog)
+{
+   if (prog->Base.NumInstructions == 2) {
+      const struct prog_instruction *inst = prog->Base.Instructions;
+      if (inst[0].Opcode == OPCODE_MOV &&
+          inst[1].Opcode == OPCODE_END &&
+          inst[0].DstReg.File == PROGRAM_OUTPUT &&
+          inst[0].DstReg.Index == FRAG_RESULT_COLOR &&
+          inst[0].DstReg.WriteMask == WRITEMASK_XYZW &&
+          inst[0].SrcReg[0].File == PROGRAM_INPUT &&
+          inst[0].SrcReg[0].Index == FRAG_ATTRIB_COL0 &&
+          inst[0].SrcReg[0].Swizzle == SWIZZLE_XYZW) {
+         return GL_TRUE;
+      }
+   }
+   return GL_FALSE;
+}
+
+
+
+/**
+ * Make fragment shader for glDraw/CopyPixels.  This shader is made
+ * by combining the pixel transfer shader with the user-defined shader.
+ * \param fpIn  the current/incoming fragment program
+ * \param fpOut  returns the combined fragment program
+ */
+void
+st_make_drawpix_fragment_program(struct st_context *st,
+                                 struct gl_fragment_program *fpIn,
+                                 struct gl_fragment_program **fpOut)
+{
+   struct gl_program *newProg;
+
+   if (is_passthrough_program(fpIn)) {
+      newProg = (struct gl_program *) _mesa_clone_fragment_program(st->ctx,
+                                             &st->pixel_xfer.program->Base);
+   }
+   else {
+#if 0
+      /* debug */
+      printf("Base program:\n");
+      _mesa_print_program(&fpIn->Base);
+      printf("DrawPix program:\n");
+      _mesa_print_program(&st->pixel_xfer.program->Base.Base);
+#endif
+      newProg = _mesa_combine_programs(st->ctx,
+                                       &st->pixel_xfer.program->Base.Base,
+                                       &fpIn->Base);
+   }
+
+#if 0
+   /* debug */
+   printf("Combined DrawPixels program:\n");
+   _mesa_print_program(newProg);
+   printf("InputsRead: 0x%x\n", newProg->InputsRead);
+   printf("OutputsWritten: 0x%x\n", newProg->OutputsWritten);
+   _mesa_print_parameter_list(newProg->Parameters);
+#endif
+
+   *fpOut = (struct gl_fragment_program *) newProg;
+}
+
+
+/**
+ * Create fragment program that does a TEX() instruction to get a Z and/or
+ * stencil value value, then writes to FRAG_RESULT_DEPTH/FRAG_RESULT_STENCIL.
+ * Used for glDrawPixels(GL_DEPTH_COMPONENT / GL_STENCIL_INDEX).
+ * Pass fragment color through as-is.
+ * \return pointer to the gl_fragment program
+ */
+struct gl_fragment_program *
+st_make_drawpix_z_stencil_program(struct st_context *st,
+                                  GLboolean write_depth,
+                                  GLboolean write_stencil)
+{
+   struct gl_context *ctx = st->ctx;
+   struct gl_program *p;
+   struct gl_fragment_program *fp;
+   GLuint ic = 0;
+   const GLuint shaderIndex = write_depth * 2 + write_stencil;
+
+   assert(shaderIndex < Elements(st->drawpix.shaders));
+
+   if (st->drawpix.shaders[shaderIndex]) {
+      /* already have the proper shader */
+      return st->drawpix.shaders[shaderIndex];
+   }
+
+   /*
+    * Create shader now
+    */
+   p = ctx->Driver.NewProgram(ctx, GL_FRAGMENT_PROGRAM_ARB, 0);
+   if (!p)
+      return NULL;
+
+   p->NumInstructions = write_depth ? 2 : 1;
+   p->NumInstructions += write_stencil ? 1 : 0;
+
+   p->Instructions = _mesa_alloc_instructions(p->NumInstructions);
+   if (!p->Instructions) {
+      ctx->Driver.DeleteProgram(ctx, p);
+      return NULL;
+   }
+   _mesa_init_instructions(p->Instructions, p->NumInstructions);
+
+   if (write_depth) {
+      /* TEX result.depth, fragment.texcoord[0], texture[0], 2D; */
+      p->Instructions[ic].Opcode = OPCODE_TEX;
+      p->Instructions[ic].DstReg.File = PROGRAM_OUTPUT;
+      p->Instructions[ic].DstReg.Index = FRAG_RESULT_DEPTH;
+      p->Instructions[ic].DstReg.WriteMask = WRITEMASK_Z;
+      p->Instructions[ic].SrcReg[0].File = PROGRAM_INPUT;
+      p->Instructions[ic].SrcReg[0].Index = FRAG_ATTRIB_TEX0;
+      p->Instructions[ic].TexSrcUnit = 0;
+      p->Instructions[ic].TexSrcTarget = TEXTURE_2D_INDEX;
+      ic++;
+   }
+
+   if (write_stencil) {
+      /* TEX result.stencil, fragment.texcoord[0], texture[0], 2D; */
+      p->Instructions[ic].Opcode = OPCODE_TEX;
+      p->Instructions[ic].DstReg.File = PROGRAM_OUTPUT;
+      p->Instructions[ic].DstReg.Index = FRAG_RESULT_STENCIL;
+      p->Instructions[ic].DstReg.WriteMask = WRITEMASK_Y;
+      p->Instructions[ic].SrcReg[0].File = PROGRAM_INPUT;
+      p->Instructions[ic].SrcReg[0].Index = FRAG_ATTRIB_TEX0;
+      p->Instructions[ic].TexSrcUnit = 1;
+      p->Instructions[ic].TexSrcTarget = TEXTURE_2D_INDEX;
+      ic++;
+   }
+
+   /* END; */
+   p->Instructions[ic++].Opcode = OPCODE_END;
+
+   assert(ic == p->NumInstructions);
+
+   p->InputsRead = FRAG_BIT_TEX0 | FRAG_BIT_COL0;
+   p->OutputsWritten = 0;
+   if (write_depth)
+      p->OutputsWritten |= BITFIELD64_BIT(FRAG_RESULT_DEPTH);
+   if (write_stencil)
+      p->OutputsWritten |= BITFIELD64_BIT(FRAG_RESULT_STENCIL);
+
+   p->SamplersUsed =  0x1;  /* sampler 0 (bit 0) is used */
+   if (write_stencil)
+      p->SamplersUsed |= 1 << 1;
+
+   fp = (struct gl_fragment_program *) p;
+
+   /* save the new shader */
+   st->drawpix.shaders[shaderIndex] = fp;
+
+   return fp;
+}
+
+
+/**
+ * Create a simple vertex shader that just passes through the
+ * vertex position and texcoord (and optionally, color).
+ */
+static void *
+make_passthrough_vertex_shader(struct st_context *st, 
+                               GLboolean passColor)
+{
+   if (!st->drawpix.vert_shaders[passColor]) {
+      struct ureg_program *ureg = ureg_create( TGSI_PROCESSOR_VERTEX );
+
+      if (ureg == NULL)
+         return NULL;
+
+      /* MOV result.pos, vertex.pos; */
+      ureg_MOV(ureg, 
+               ureg_DECL_output( ureg, TGSI_SEMANTIC_POSITION, 0 ),
+               ureg_DECL_vs_input( ureg, 0 ));
+      
+      /* MOV result.texcoord0, vertex.attr[1]; */
+      ureg_MOV(ureg, 
+               ureg_DECL_output( ureg, TGSI_SEMANTIC_GENERIC, 0 ),
+               ureg_DECL_vs_input( ureg, 1 ));
+      
+      if (passColor) {
+         /* MOV result.color0, vertex.attr[2]; */
+         ureg_MOV(ureg, 
+                  ureg_DECL_output( ureg, TGSI_SEMANTIC_COLOR, 0 ),
+                  ureg_DECL_vs_input( ureg, 2 ));
+      }
+
+      ureg_END( ureg );
+      
+      st->drawpix.vert_shaders[passColor] = 
+         ureg_create_shader_and_destroy( ureg, st->pipe );
+   }
+
+   return st->drawpix.vert_shaders[passColor];
+}
+
+
+/**
+ * Return a texture base format for drawing/copying an image
+ * of the given format.
+ */
+static GLenum
+base_format(GLenum format)
+{
+   switch (format) {
+   case GL_DEPTH_COMPONENT:
+      return GL_DEPTH_COMPONENT;
+   case GL_DEPTH_STENCIL:
+      return GL_DEPTH_STENCIL;
+   case GL_STENCIL_INDEX:
+      return GL_STENCIL_INDEX;
+   default:
+      return GL_RGBA;
+   }
+}
+
+
+/**
+ * Return a texture internalFormat for drawing/copying an image
+ * of the given format and type.
+ */
+static GLenum
+internal_format(struct gl_context *ctx, GLenum format, GLenum type)
+{
+   switch (format) {
+   case GL_DEPTH_COMPONENT:
+      return GL_DEPTH_COMPONENT;
+   case GL_DEPTH_STENCIL:
+      return GL_DEPTH_STENCIL;
+   case GL_STENCIL_INDEX:
+      return GL_STENCIL_INDEX;
+   default:
+      if (_mesa_is_integer_format(format)) {
+         switch (type) {
+         case GL_BYTE:
+            return GL_RGBA8I;
+         case GL_UNSIGNED_BYTE:
+            return GL_RGBA8UI;
+         case GL_SHORT:
+            return GL_RGBA16I;
+         case GL_UNSIGNED_SHORT:
+            return GL_RGBA16UI;
+         case GL_INT:
+            return GL_RGBA32I;
+         case GL_UNSIGNED_INT:
+            return GL_RGBA32UI;
+         default:
+            assert(0 && "Unexpected type in internal_format()");
+            return GL_RGBA_INTEGER;
+         }
+      }
+      else {
+         switch (type) {
+         case GL_UNSIGNED_BYTE:
+         case GL_UNSIGNED_INT_8_8_8_8:
+         case GL_UNSIGNED_INT_8_8_8_8_REV:
+         default:
+            return GL_RGBA8;
+
+         case GL_UNSIGNED_BYTE_3_3_2:
+         case GL_UNSIGNED_BYTE_2_3_3_REV:
+         case GL_UNSIGNED_SHORT_4_4_4_4:
+         case GL_UNSIGNED_SHORT_4_4_4_4_REV:
+            return GL_RGBA4;
+
+         case GL_UNSIGNED_SHORT_5_6_5:
+         case GL_UNSIGNED_SHORT_5_6_5_REV:
+         case GL_UNSIGNED_SHORT_5_5_5_1:
+         case GL_UNSIGNED_SHORT_1_5_5_5_REV:
+            return GL_RGB5_A1;
+
+         case GL_UNSIGNED_INT_10_10_10_2:
+         case GL_UNSIGNED_INT_2_10_10_10_REV:
+            return GL_RGB10_A2;
+
+         case GL_UNSIGNED_SHORT:
+         case GL_UNSIGNED_INT:
+            return GL_RGBA16;
+
+         case GL_BYTE:
+            return
+               ctx->Extensions.EXT_texture_snorm ? GL_RGBA8_SNORM : GL_RGBA8;
+
+         case GL_SHORT:
+         case GL_INT:
+            return
+               ctx->Extensions.EXT_texture_snorm ? GL_RGBA16_SNORM : GL_RGBA16;
+
+         case GL_HALF_FLOAT_ARB:
+            return
+               ctx->Extensions.ARB_texture_float ? GL_RGBA16F :
+               ctx->Extensions.EXT_texture_snorm ? GL_RGBA16_SNORM : GL_RGBA16;
+
+         case GL_FLOAT:
+         case GL_DOUBLE:
+            return
+               ctx->Extensions.ARB_texture_float ? GL_RGBA32F :
+               ctx->Extensions.EXT_texture_snorm ? GL_RGBA16_SNORM : GL_RGBA16;
+
+         case GL_UNSIGNED_INT_5_9_9_9_REV:
+            assert(ctx->Extensions.EXT_texture_shared_exponent);
+            return GL_RGB9_E5;
+
+         case GL_UNSIGNED_INT_10F_11F_11F_REV:
+            assert(ctx->Extensions.EXT_packed_float);
+            return GL_R11F_G11F_B10F;
+         }
+      }
+   }
+}
+
+
+/**
+ * Create a temporary texture to hold an image of the given size.
+ * If width, height are not POT and the driver only handles POT textures,
+ * allocate the next larger size of texture that is POT.
+ */
+static struct pipe_resource *
+alloc_texture(struct st_context *st, GLsizei width, GLsizei height,
+              enum pipe_format texFormat)
+{
+   struct pipe_resource *pt;
+
+   pt = st_texture_create(st, st->internal_target, texFormat, 0,
+                          width, height, 1, 1, PIPE_BIND_SAMPLER_VIEW);
+
+   return pt;
+}
+
+
+/**
+ * Make texture containing an image for glDrawPixels image.
+ * If 'pixels' is NULL, leave the texture image data undefined.
+ */
+static struct pipe_resource *
+make_texture(struct st_context *st,
+	     GLsizei width, GLsizei height, GLenum format, GLenum type,
+	     const struct gl_pixelstore_attrib *unpack,
+	     const GLvoid *pixels)
+{
+   struct gl_context *ctx = st->ctx;
+   struct pipe_context *pipe = st->pipe;
+   gl_format mformat;
+   struct pipe_resource *pt;
+   enum pipe_format pipeFormat;
+   GLenum baseInternalFormat, intFormat;
+
+   intFormat = internal_format(ctx, format, type);
+   baseInternalFormat = _mesa_base_tex_format(ctx, intFormat);
+
+   mformat = st_ChooseTextureFormat_renderable(ctx, intFormat,
+                                               format, type, GL_FALSE);
+   assert(mformat);
+
+   pipeFormat = st_mesa_format_to_pipe_format(mformat);
+   assert(pipeFormat);
+
+   pixels = _mesa_map_pbo_source(ctx, unpack, pixels);
+   if (!pixels)
+      return NULL;
+
+   /* alloc temporary texture */
+   pt = alloc_texture(st, width, height, pipeFormat);
+   if (!pt) {
+      _mesa_unmap_pbo_source(ctx, unpack);
+      return NULL;
+   }
+
+   {
+      struct pipe_transfer *transfer;
+      static const GLuint dstImageOffsets = 0;
+      GLboolean success;
+      GLubyte *dest;
+      const GLbitfield imageTransferStateSave = ctx->_ImageTransferState;
+
+      /* we'll do pixel transfer in a fragment shader */
+      ctx->_ImageTransferState = 0x0;
+
+      transfer = pipe_get_transfer(st->pipe, pt, 0, 0,
+                                   PIPE_TRANSFER_WRITE, 0, 0,
+                                   width, height);
+
+      /* map texture transfer */
+      dest = pipe_transfer_map(pipe, transfer);
+
+
+      /* Put image into texture transfer.
+       * Note that the image is actually going to be upside down in
+       * the texture.  We deal with that with texcoords.
+       */
+      success = _mesa_texstore(ctx, 2,           /* dims */
+                               baseInternalFormat, /* baseInternalFormat */
+                               mformat,          /* gl_format */
+                               dest,             /* dest */
+                               0, 0, 0,          /* dstX/Y/Zoffset */
+                               transfer->stride, /* dstRowStride, bytes */
+                               &dstImageOffsets, /* dstImageOffsets */
+                               width, height, 1, /* size */
+                               format, type,     /* src format/type */
+                               pixels,           /* data source */
+                               unpack);
+
+      /* unmap */
+      pipe_transfer_unmap(pipe, transfer);
+      pipe->transfer_destroy(pipe, transfer);
+
+      assert(success);
+
+      /* restore */
+      ctx->_ImageTransferState = imageTransferStateSave;
+   }
+
+   _mesa_unmap_pbo_source(ctx, unpack);
+
+   return pt;
+}
+
+
+/**
+ * Draw quad with texcoords and optional color.
+ * Coords are gallium window coords with y=0=top.
+ * \param color  may be null
+ * \param invertTex  if true, flip texcoords vertically
+ */
+static void
+draw_quad(struct gl_context *ctx, GLfloat x0, GLfloat y0, GLfloat z,
+          GLfloat x1, GLfloat y1, const GLfloat *color,
+          GLboolean invertTex, GLfloat maxXcoord, GLfloat maxYcoord)
+{
+   struct st_context *st = st_context(ctx);
+   struct pipe_context *pipe = st->pipe;
+   GLfloat verts[4][3][4]; /* four verts, three attribs, XYZW */
+
+   /* setup vertex data */
+   {
+      const struct gl_framebuffer *fb = st->ctx->DrawBuffer;
+      const GLfloat fb_width = (GLfloat) fb->Width;
+      const GLfloat fb_height = (GLfloat) fb->Height;
+      const GLfloat clip_x0 = x0 / fb_width * 2.0f - 1.0f;
+      const GLfloat clip_y0 = y0 / fb_height * 2.0f - 1.0f;
+      const GLfloat clip_x1 = x1 / fb_width * 2.0f - 1.0f;
+      const GLfloat clip_y1 = y1 / fb_height * 2.0f - 1.0f;
+      const GLfloat sLeft = 0.0f, sRight = maxXcoord;
+      const GLfloat tTop = invertTex ? maxYcoord : 0.0f;
+      const GLfloat tBot = invertTex ? 0.0f : maxYcoord;
+      GLuint i;
+
+      /* upper-left */
+      verts[0][0][0] = clip_x0;    /* v[0].attr[0].x */
+      verts[0][0][1] = clip_y0;    /* v[0].attr[0].y */
+
+      /* upper-right */
+      verts[1][0][0] = clip_x1;
+      verts[1][0][1] = clip_y0;
+
+      /* lower-right */
+      verts[2][0][0] = clip_x1;
+      verts[2][0][1] = clip_y1;
+
+      /* lower-left */
+      verts[3][0][0] = clip_x0;
+      verts[3][0][1] = clip_y1;
+
+      verts[0][1][0] = sLeft; /* v[0].attr[1].S */
+      verts[0][1][1] = tTop;  /* v[0].attr[1].T */
+      verts[1][1][0] = sRight;
+      verts[1][1][1] = tTop;
+      verts[2][1][0] = sRight;
+      verts[2][1][1] = tBot;
+      verts[3][1][0] = sLeft;
+      verts[3][1][1] = tBot;
+
+      /* same for all verts: */
+      if (color) {
+         for (i = 0; i < 4; i++) {
+            verts[i][0][2] = z;         /* v[i].attr[0].z */
+            verts[i][0][3] = 1.0f;      /* v[i].attr[0].w */
+            verts[i][2][0] = color[0];  /* v[i].attr[2].r */
+            verts[i][2][1] = color[1];  /* v[i].attr[2].g */
+            verts[i][2][2] = color[2];  /* v[i].attr[2].b */
+            verts[i][2][3] = color[3];  /* v[i].attr[2].a */
+            verts[i][1][2] = 0.0f;      /* v[i].attr[1].R */
+            verts[i][1][3] = 1.0f;      /* v[i].attr[1].Q */
+         }
+      }
+      else {
+         for (i = 0; i < 4; i++) {
+            verts[i][0][2] = z;    /*Z*/
+            verts[i][0][3] = 1.0f; /*W*/
+            verts[i][1][2] = 0.0f; /*R*/
+            verts[i][1][3] = 1.0f; /*Q*/
+         }
+      }
+   }
+
+   {
+      struct pipe_resource *buf;
+
+      /* allocate/load buffer object with vertex data */
+      buf = pipe_buffer_create(pipe->screen,
+			       PIPE_BIND_VERTEX_BUFFER,
+			       PIPE_USAGE_STATIC,
+                               sizeof(verts));
+      pipe_buffer_write(st->pipe, buf, 0, sizeof(verts), verts);
+
+      util_draw_vertex_buffer(pipe, st->cso_context, buf, 0,
+                              PIPE_PRIM_QUADS,
+                              4,  /* verts */
+                              3); /* attribs/vert */
+      pipe_resource_reference(&buf, NULL);
+   }
+}
+
+
+
+static void
+draw_textured_quad(struct gl_context *ctx, GLint x, GLint y, GLfloat z,
+                   GLsizei width, GLsizei height,
+                   GLfloat zoomX, GLfloat zoomY,
+                   struct pipe_sampler_view **sv,
+                   int num_sampler_view,
+                   void *driver_vp,
+                   void *driver_fp,
+                   const GLfloat *color,
+                   GLboolean invertTex,
+                   GLboolean write_depth, GLboolean write_stencil)
+{
+   struct st_context *st = st_context(ctx);
+   struct pipe_context *pipe = st->pipe;
+   struct cso_context *cso = st->cso_context;
+   GLfloat x0, y0, x1, y1;
+   GLsizei maxSize;
+   boolean normalized = sv[0]->texture->target != PIPE_TEXTURE_RECT;
+
+   /* limit checks */
+   /* XXX if DrawPixels image is larger than max texture size, break
+    * it up into chunks.
+    */
+   maxSize = 1 << (pipe->screen->get_param(pipe->screen,
+                                        PIPE_CAP_MAX_TEXTURE_2D_LEVELS) - 1);
+   assert(width <= maxSize);
+   assert(height <= maxSize);
+
+   cso_save_rasterizer(cso);
+   cso_save_viewport(cso);
+   cso_save_samplers(cso);
+   cso_save_fragment_sampler_views(cso);
+   cso_save_fragment_shader(cso);
+   cso_save_vertex_shader(cso);
+   cso_save_vertex_elements(cso);
+   cso_save_vertex_buffers(cso);
+   if (write_stencil) {
+      cso_save_depth_stencil_alpha(cso);
+      cso_save_blend(cso);
+   }
+
+   /* rasterizer state: just scissor */
+   {
+      struct pipe_rasterizer_state rasterizer;
+      memset(&rasterizer, 0, sizeof(rasterizer));
+      rasterizer.clamp_fragment_color = ctx->Color._ClampFragmentColor;
+      rasterizer.gl_rasterization_rules = 1;
+      rasterizer.scissor = ctx->Scissor.Enabled;
+      cso_set_rasterizer(cso, &rasterizer);
+   }
+
+   if (write_stencil) {
+      /* Stencil writing bypasses the normal fragment pipeline to
+       * disable color writing and set stencil test to always pass.
+       */
+      struct pipe_depth_stencil_alpha_state dsa;
+      struct pipe_blend_state blend;
+
+      /* depth/stencil */
+      memset(&dsa, 0, sizeof(dsa));
+      dsa.stencil[0].enabled = 1;
+      dsa.stencil[0].func = PIPE_FUNC_ALWAYS;
+      dsa.stencil[0].writemask = ctx->Stencil.WriteMask[0] & 0xff;
+      dsa.stencil[0].zpass_op = PIPE_STENCIL_OP_REPLACE;
+      if (write_depth) {
+         /* writing depth+stencil: depth test always passes */
+         dsa.depth.enabled = 1;
+         dsa.depth.writemask = ctx->Depth.Mask;
+         dsa.depth.func = PIPE_FUNC_ALWAYS;
+      }
+      cso_set_depth_stencil_alpha(cso, &dsa);
+
+      /* blend (colormask) */
+      memset(&blend, 0, sizeof(blend));
+      cso_set_blend(cso, &blend);
+   }
+
+   /* fragment shader state: TEX lookup program */
+   cso_set_fragment_shader_handle(cso, driver_fp);
+
+   /* vertex shader state: position + texcoord pass-through */
+   cso_set_vertex_shader_handle(cso, driver_vp);
+
+
+   /* texture sampling state: */
+   {
+      struct pipe_sampler_state sampler;
+      memset(&sampler, 0, sizeof(sampler));
+      sampler.wrap_s = PIPE_TEX_WRAP_CLAMP;
+      sampler.wrap_t = PIPE_TEX_WRAP_CLAMP;
+      sampler.wrap_r = PIPE_TEX_WRAP_CLAMP;
+      sampler.min_img_filter = PIPE_TEX_FILTER_NEAREST;
+      sampler.min_mip_filter = PIPE_TEX_MIPFILTER_NONE;
+      sampler.mag_img_filter = PIPE_TEX_FILTER_NEAREST;
+      sampler.normalized_coords = normalized;
+
+      cso_single_sampler(cso, 0, &sampler);
+      if (num_sampler_view > 1) {
+         cso_single_sampler(cso, 1, &sampler);
+      }
+      cso_single_sampler_done(cso);
+   }
+
+   /* viewport state: viewport matching window dims */
+   {
+      const float w = (float) ctx->DrawBuffer->Width;
+      const float h = (float) ctx->DrawBuffer->Height;
+      struct pipe_viewport_state vp;
+      vp.scale[0] =  0.5f * w;
+      vp.scale[1] = -0.5f * h;
+      vp.scale[2] = 0.5f;
+      vp.scale[3] = 1.0f;
+      vp.translate[0] = 0.5f * w;
+      vp.translate[1] = 0.5f * h;
+      vp.translate[2] = 0.5f;
+      vp.translate[3] = 0.0f;
+      cso_set_viewport(cso, &vp);
+   }
+
+   cso_set_vertex_elements(cso, 3, st->velems_util_draw);
+
+   /* texture state: */
+   cso_set_fragment_sampler_views(cso, num_sampler_view, sv);
+
+   /* Compute Gallium window coords (y=0=top) with pixel zoom.
+    * Recall that these coords are transformed by the current
+    * vertex shader and viewport transformation.
+    */
+   if (st_fb_orientation(ctx->DrawBuffer) == Y_0_BOTTOM) {
+      y = ctx->DrawBuffer->Height - (int) (y + height * ctx->Pixel.ZoomY);
+      invertTex = !invertTex;
+   }
+
+   x0 = (GLfloat) x;
+   x1 = x + width * ctx->Pixel.ZoomX;
+   y0 = (GLfloat) y;
+   y1 = y + height * ctx->Pixel.ZoomY;
+
+   /* convert Z from [0,1] to [-1,-1] to match viewport Z scale/bias */
+   z = z * 2.0 - 1.0;
+
+   draw_quad(ctx, x0, y0, z, x1, y1, color, invertTex,
+             normalized ? ((GLfloat) width / sv[0]->texture->width0) : (GLfloat)width,
+             normalized ? ((GLfloat) height / sv[0]->texture->height0) : (GLfloat)height);
+
+   /* restore state */
+   cso_restore_rasterizer(cso);
+   cso_restore_viewport(cso);
+   cso_restore_samplers(cso);
+   cso_restore_fragment_sampler_views(cso);
+   cso_restore_fragment_shader(cso);
+   cso_restore_vertex_shader(cso);
+   cso_restore_vertex_elements(cso);
+   cso_restore_vertex_buffers(cso);
+   if (write_stencil) {
+      cso_restore_depth_stencil_alpha(cso);
+      cso_restore_blend(cso);
+   }
+}
+
+
+/**
+ * Software fallback to do glDrawPixels(GL_STENCIL_INDEX) when we
+ * can't use a fragment shader to write stencil values.
+ */
+static void
+draw_stencil_pixels(struct gl_context *ctx, GLint x, GLint y,
+                    GLsizei width, GLsizei height, GLenum format, GLenum type,
+                    const struct gl_pixelstore_attrib *unpack,
+                    const GLvoid *pixels)
+{
+   struct st_context *st = st_context(ctx);
+   struct pipe_context *pipe = st->pipe;
+   struct st_renderbuffer *strb;
+   enum pipe_transfer_usage usage;
+   struct pipe_transfer *pt;
+   const GLboolean zoom = ctx->Pixel.ZoomX != 1.0 || ctx->Pixel.ZoomY != 1.0;
+   GLint skipPixels;
+   ubyte *stmap;
+   struct gl_pixelstore_attrib clippedUnpack = *unpack;
+
+   if (!zoom) {
+      if (!_mesa_clip_drawpixels(ctx, &x, &y, &width, &height,
+                                 &clippedUnpack)) {
+         /* totally clipped */
+         return;
+      }
+   }
+
+   strb = st_renderbuffer(ctx->DrawBuffer->
+                          Attachment[BUFFER_STENCIL].Renderbuffer);
+
+   if (st_fb_orientation(ctx->DrawBuffer) == Y_0_TOP) {
+      y = ctx->DrawBuffer->Height - y - height;
+   }
+
+   if(format != GL_DEPTH_STENCIL && 
+      util_format_get_component_bits(strb->format,
+                                     UTIL_FORMAT_COLORSPACE_ZS, 0) != 0)
+      usage = PIPE_TRANSFER_READ_WRITE;
+   else
+      usage = PIPE_TRANSFER_WRITE;
+
+   pt = pipe_get_transfer(pipe, strb->texture,
+                          strb->rtt_level, strb->rtt_face + strb->rtt_slice,
+                          usage, x, y,
+                          width, height);
+
+   stmap = pipe_transfer_map(pipe, pt);
+
+   pixels = _mesa_map_pbo_source(ctx, &clippedUnpack, pixels);
+   assert(pixels);
+
+   /* if width > MAX_WIDTH, have to process image in chunks */
+   skipPixels = 0;
+   while (skipPixels < width) {
+      const GLint spanX = skipPixels;
+      const GLint spanWidth = MIN2(width - skipPixels, MAX_WIDTH);
+      GLint row;
+      for (row = 0; row < height; row++) {
+         GLubyte sValues[MAX_WIDTH];
+         GLuint zValues[MAX_WIDTH];
+         GLenum destType = GL_UNSIGNED_BYTE;
+         const GLvoid *source = _mesa_image_address2d(&clippedUnpack, pixels,
+                                                      width, height,
+                                                      format, type,
+                                                      row, skipPixels);
+         _mesa_unpack_stencil_span(ctx, spanWidth, destType, sValues,
+                                   type, source, &clippedUnpack,
+                                   ctx->_ImageTransferState);
+
+         if (format == GL_DEPTH_STENCIL) {
+            _mesa_unpack_depth_span(ctx, spanWidth, GL_UNSIGNED_INT, zValues,
+                                    (1 << 24) - 1, type, source,
+                                    &clippedUnpack);
+         }
+
+         if (zoom) {
+            _mesa_problem(ctx, "Gallium glDrawPixels(GL_STENCIL) with "
+                          "zoom not complete");
+         }
+
+         {
+            GLint spanY;
+
+            if (st_fb_orientation(ctx->DrawBuffer) == Y_0_TOP) {
+               spanY = height - row - 1;
+            }
+            else {
+               spanY = row;
+            }
+
+            /* now pack the stencil (and Z) values in the dest format */
+            switch (pt->resource->format) {
+            case PIPE_FORMAT_S8_USCALED:
+               {
+                  ubyte *dest = stmap + spanY * pt->stride + spanX;
+                  assert(usage == PIPE_TRANSFER_WRITE);
+                  memcpy(dest, sValues, spanWidth);
+               }
+               break;
+            case PIPE_FORMAT_Z24_UNORM_S8_USCALED:
+               if (format == GL_DEPTH_STENCIL) {
+                  uint *dest = (uint *) (stmap + spanY * pt->stride + spanX*4);
+                  GLint k;
+                  assert(usage == PIPE_TRANSFER_WRITE);
+                  for (k = 0; k < spanWidth; k++) {
+                     dest[k] = zValues[k] | (sValues[k] << 24);
+                  }
+               }
+               else {
+                  uint *dest = (uint *) (stmap + spanY * pt->stride + spanX*4);
+                  GLint k;
+                  assert(usage == PIPE_TRANSFER_READ_WRITE);
+                  for (k = 0; k < spanWidth; k++) {
+                     dest[k] = (dest[k] & 0xffffff) | (sValues[k] << 24);
+                  }
+               }
+               break;
+            case PIPE_FORMAT_S8_USCALED_Z24_UNORM:
+               if (format == GL_DEPTH_STENCIL) {
+                  uint *dest = (uint *) (stmap + spanY * pt->stride + spanX*4);
+                  GLint k;
+                  assert(usage == PIPE_TRANSFER_WRITE);
+                  for (k = 0; k < spanWidth; k++) {
+                     dest[k] = (zValues[k] << 8) | (sValues[k] & 0xff);
+                  }
+               }
+               else {
+                  uint *dest = (uint *) (stmap + spanY * pt->stride + spanX*4);
+                  GLint k;
+                  assert(usage == PIPE_TRANSFER_READ_WRITE);
+                  for (k = 0; k < spanWidth; k++) {
+                     dest[k] = (dest[k] & 0xffffff00) | (sValues[k] & 0xff);
+                  }
+               }
+               break;
+            default:
+               assert(0);
+            }
+         }
+      }
+      skipPixels += spanWidth;
+   }
+
+   _mesa_unmap_pbo_source(ctx, &clippedUnpack);
+
+   /* unmap the stencil buffer */
+   pipe_transfer_unmap(pipe, pt);
+   pipe->transfer_destroy(pipe, pt);
+}
+
+
+/**
+ * Get fragment program variant for a glDrawPixels or glCopyPixels
+ * command for RGBA data.
+ */
+static struct st_fp_variant *
+get_color_fp_variant(struct st_context *st)
+{
+   struct gl_context *ctx = st->ctx;
+   struct st_fp_variant_key key;
+   struct st_fp_variant *fpv;
+
+   memset(&key, 0, sizeof(key));
+
+   key.st = st;
+   key.drawpixels = 1;
+   key.scaleAndBias = (ctx->Pixel.RedBias != 0.0 ||
+                       ctx->Pixel.RedScale != 1.0 ||
+                       ctx->Pixel.GreenBias != 0.0 ||
+                       ctx->Pixel.GreenScale != 1.0 ||
+                       ctx->Pixel.BlueBias != 0.0 ||
+                       ctx->Pixel.BlueScale != 1.0 ||
+                       ctx->Pixel.AlphaBias != 0.0 ||
+                       ctx->Pixel.AlphaScale != 1.0);
+   key.pixelMaps = ctx->Pixel.MapColorFlag;
+
+   fpv = st_get_fp_variant(st, st->fp, &key);
+
+   return fpv;
+}
+
+
+/**
+ * Get fragment program variant for a glDrawPixels or glCopyPixels
+ * command for depth/stencil data.
+ */
+static struct st_fp_variant *
+get_depth_stencil_fp_variant(struct st_context *st, GLboolean write_depth,
+                             GLboolean write_stencil)
+{
+   struct st_fp_variant_key key;
+   struct st_fp_variant *fpv;
+
+   memset(&key, 0, sizeof(key));
+
+   key.st = st;
+   key.drawpixels = 1;
+   key.drawpixels_z = write_depth;
+   key.drawpixels_stencil = write_stencil;
+
+   fpv = st_get_fp_variant(st, st->fp, &key);
+
+   return fpv;
+}
+
+
+/**
+ * Called via ctx->Driver.DrawPixels()
+ */
+static void
+st_DrawPixels(struct gl_context *ctx, GLint x, GLint y,
+              GLsizei width, GLsizei height,
+              GLenum format, GLenum type,
+              const struct gl_pixelstore_attrib *unpack, const GLvoid *pixels)
+{
+   void *driver_vp, *driver_fp;
+   struct st_context *st = st_context(ctx);
+   const GLfloat *color;
+   struct pipe_context *pipe = st->pipe;
+   GLboolean write_stencil = GL_FALSE, write_depth = GL_FALSE;
+   struct pipe_sampler_view *sv[2];
+   int num_sampler_view = 1;
+   enum pipe_format stencil_format = PIPE_FORMAT_NONE;
+   struct st_fp_variant *fpv;
+
+   if (format == GL_DEPTH_STENCIL)
+      write_stencil = write_depth = GL_TRUE;
+   else if (format == GL_STENCIL_INDEX)
+      write_stencil = GL_TRUE;
+   else if (format == GL_DEPTH_COMPONENT)
+      write_depth = GL_TRUE;
+
+   if (write_stencil) {
+      enum pipe_format tex_format;
+      /* can we write to stencil if not fallback */
+      if (!pipe->screen->get_param(pipe->screen, PIPE_CAP_SHADER_STENCIL_EXPORT))
+	 goto stencil_fallback;
+
+      tex_format = st_choose_format(st->pipe->screen, base_format(format),
+                                    GL_NONE, GL_NONE,
+                                    PIPE_TEXTURE_2D,
+				    0, PIPE_BIND_SAMPLER_VIEW);
+      if (tex_format == PIPE_FORMAT_Z24_UNORM_S8_USCALED)
+	 stencil_format = PIPE_FORMAT_X24S8_USCALED;
+      else if (tex_format == PIPE_FORMAT_S8_USCALED_Z24_UNORM)
+	 stencil_format = PIPE_FORMAT_S8X24_USCALED;
+      else
+	 stencil_format = PIPE_FORMAT_S8_USCALED;
+      if (stencil_format == PIPE_FORMAT_NONE)
+	 goto stencil_fallback;
+   }
+
+   /* Mesa state should be up to date by now */
+   assert(ctx->NewState == 0x0);
+
+   st_validate_state(st);
+
+   /*
+    * Get vertex/fragment shaders
+    */
+   if (write_depth || write_stencil) {
+      fpv = get_depth_stencil_fp_variant(st, write_depth, write_stencil);
+
+      driver_fp = fpv->driver_shader;
+
+      driver_vp = make_passthrough_vertex_shader(st, GL_TRUE);
+
+      color = ctx->Current.RasterColor;
+   }
+   else {
+      fpv = get_color_fp_variant(st);
+
+      driver_fp = fpv->driver_shader;
+
+      driver_vp = make_passthrough_vertex_shader(st, GL_FALSE);
+
+      color = NULL;
+      if (st->pixel_xfer.pixelmap_enabled) {
+	  sv[1] = st->pixel_xfer.pixelmap_sampler_view;
+	  num_sampler_view++;
+      }
+   }
+
+   /* update fragment program constants */
+   st_upload_constants(st, fpv->parameters, PIPE_SHADER_FRAGMENT);
+
+   /* draw with textured quad */
+   {
+      struct pipe_resource *pt
+         = make_texture(st, width, height, format, type, unpack, pixels);
+      if (pt) {
+         sv[0] = st_create_texture_sampler_view(st->pipe, pt);
+
+         if (sv[0]) {
+	    if (write_stencil) {
+	       sv[1] = st_create_texture_sampler_view_format(st->pipe, pt,
+                                                             stencil_format);
+	       num_sampler_view++;
+	    }
+
+            draw_textured_quad(ctx, x, y, ctx->Current.RasterPos[2],
+                               width, height,
+                               ctx->Pixel.ZoomX, ctx->Pixel.ZoomY,
+                               sv,
+                               num_sampler_view,
+                               driver_vp,
+                               driver_fp,
+                               color, GL_FALSE, write_depth, write_stencil);
+            pipe_sampler_view_reference(&sv[0], NULL);
+            if (num_sampler_view > 1)
+               pipe_sampler_view_reference(&sv[1], NULL);
+         }
+         pipe_resource_reference(&pt, NULL);
+      }
+   }
+   return;
+
+stencil_fallback:
+   draw_stencil_pixels(ctx, x, y, width, height, format, type,
+		       unpack, pixels);
+}
+
+
+
+/**
+ * Software fallback for glCopyPixels(GL_STENCIL).
+ */
+static void
+copy_stencil_pixels(struct gl_context *ctx, GLint srcx, GLint srcy,
+                    GLsizei width, GLsizei height,
+                    GLint dstx, GLint dsty)
+{
+   struct st_renderbuffer *rbDraw;
+   struct pipe_context *pipe = st_context(ctx)->pipe;
+   enum pipe_transfer_usage usage;
+   struct pipe_transfer *ptDraw;
+   ubyte *drawMap;
+   ubyte *buffer;
+   int i;
+
+   buffer = malloc(width * height * sizeof(ubyte));
+   if (!buffer) {
+      _mesa_error(ctx, GL_OUT_OF_MEMORY, "glCopyPixels(stencil)");
+      return;
+   }
+
+   /* Get the dest renderbuffer.  If there's a wrapper, use the
+    * underlying renderbuffer.
+    */
+   rbDraw = st_renderbuffer(ctx->DrawBuffer->_StencilBuffer);
+   if (rbDraw->Base.Wrapped)
+      rbDraw = st_renderbuffer(rbDraw->Base.Wrapped);
+
+   /* this will do stencil pixel transfer ops */
+   st_read_stencil_pixels(ctx, srcx, srcy, width, height,
+                          GL_STENCIL_INDEX, GL_UNSIGNED_BYTE,
+                          &ctx->DefaultPacking, buffer);
+
+   if (0) {
+      /* debug code: dump stencil values */
+      GLint row, col;
+      for (row = 0; row < height; row++) {
+         printf("%3d: ", row);
+         for (col = 0; col < width; col++) {
+            printf("%02x ", buffer[col + row * width]);
+         }
+         printf("\n");
+      }
+   }
+
+   if (util_format_get_component_bits(rbDraw->format,
+                                     UTIL_FORMAT_COLORSPACE_ZS, 0) != 0)
+      usage = PIPE_TRANSFER_READ_WRITE;
+   else
+      usage = PIPE_TRANSFER_WRITE;
+
+   if (st_fb_orientation(ctx->DrawBuffer) == Y_0_TOP) {
+      dsty = rbDraw->Base.Height - dsty - height;
+   }
+
+   ptDraw = pipe_get_transfer(pipe,
+                              rbDraw->texture,
+                              rbDraw->rtt_level,
+                              rbDraw->rtt_face + rbDraw->rtt_slice,
+                              usage, dstx, dsty,
+                              width, height);
+
+   assert(util_format_get_blockwidth(ptDraw->resource->format) == 1);
+   assert(util_format_get_blockheight(ptDraw->resource->format) == 1);
+
+   /* map the stencil buffer */
+   drawMap = pipe_transfer_map(pipe, ptDraw);
+
+   /* draw */
+   /* XXX PixelZoom not handled yet */
+   for (i = 0; i < height; i++) {
+      ubyte *dst;
+      const ubyte *src;
+      int y;
+
+      y = i;
+
+      if (st_fb_orientation(ctx->DrawBuffer) == Y_0_TOP) {
+         y = height - y - 1;
+      }
+
+      dst = drawMap + y * ptDraw->stride;
+      src = buffer + i * width;
+
+      switch (ptDraw->resource->format) {
+      case PIPE_FORMAT_Z24_UNORM_S8_USCALED:
+         {
+            uint *dst4 = (uint *) dst;
+            int j;
+            assert(usage == PIPE_TRANSFER_READ_WRITE);
+            for (j = 0; j < width; j++) {
+               *dst4 = (*dst4 & 0xffffff) | (src[j] << 24);
+               dst4++;
+            }
+         }
+         break;
+      case PIPE_FORMAT_S8_USCALED_Z24_UNORM:
+         {
+            uint *dst4 = (uint *) dst;
+            int j;
+            assert(usage == PIPE_TRANSFER_READ_WRITE);
+            for (j = 0; j < width; j++) {
+               *dst4 = (*dst4 & 0xffffff00) | (src[j] & 0xff);
+               dst4++;
+            }
+         }
+         break;
+      case PIPE_FORMAT_S8_USCALED:
+         assert(usage == PIPE_TRANSFER_WRITE);
+         memcpy(dst, src, width);
+         break;
+      default:
+         assert(0);
+      }
+   }
+
+   free(buffer);
+
+   /* unmap the stencil buffer */
+   pipe_transfer_unmap(pipe, ptDraw);
+   pipe->transfer_destroy(pipe, ptDraw);
+}
+
+
+/** Do the src/dest regions overlap? */
+static GLboolean
+regions_overlap(GLint srcX, GLint srcY, GLint dstX, GLint dstY,
+                GLsizei width, GLsizei height)
+{
+   if (srcX + width <= dstX ||
+       dstX + width <= srcX ||
+       srcY + height <= dstY ||
+       dstY + height <= srcY)
+      return GL_FALSE;
+   else
+      return GL_TRUE;
+}
+
+
+/**
+ * Try to do a glCopyPixels for simple cases with a blit by calling
+ * pipe->resource_copy_region().
+ *
+ * We can do this when we're copying color pixels (depth/stencil
+ * eventually) with no pixel zoom, no pixel transfer ops, no
+ * per-fragment ops, the src/dest regions don't overlap and the
+ * src/dest pixel formats are the same.
+ */
+static GLboolean
+blit_copy_pixels(struct gl_context *ctx, GLint srcx, GLint srcy,
+                 GLsizei width, GLsizei height,
+                 GLint dstx, GLint dsty, GLenum type)
+{
+   struct st_context *st = st_context(ctx);
+   struct pipe_context *pipe = st->pipe;
+   struct gl_pixelstore_attrib pack, unpack;
+   GLint readX, readY, readW, readH;
+
+   if (type == GL_COLOR &&
+       ctx->Pixel.ZoomX == 1.0 &&
+       ctx->Pixel.ZoomY == 1.0 &&
+       ctx->_ImageTransferState == 0x0 &&
+       !ctx->Color.BlendEnabled &&
+       !ctx->Color.AlphaEnabled &&
+       !ctx->Depth.Test &&
+       !ctx->Fog.Enabled &&
+       !ctx->Stencil.Enabled &&
+       !ctx->FragmentProgram.Enabled &&
+       !ctx->VertexProgram.Enabled &&
+       !ctx->Shader.CurrentFragmentProgram &&
+       st_fb_orientation(ctx->ReadBuffer) == st_fb_orientation(ctx->DrawBuffer) &&
+       ctx->DrawBuffer->_NumColorDrawBuffers == 1 &&
+       !ctx->Query.CondRenderQuery) {
+      struct st_renderbuffer *rbRead, *rbDraw;
+      GLint drawX, drawY;
+
+      /*
+       * Clip the read region against the src buffer bounds.
+       * We'll still allocate a temporary buffer/texture for the original
+       * src region size but we'll only read the region which is on-screen.
+       * This may mean that we draw garbage pixels into the dest region, but
+       * that's expected.
+       */
+      readX = srcx;
+      readY = srcy;
+      readW = width;
+      readH = height;
+      pack = ctx->DefaultPacking;
+      if (!_mesa_clip_readpixels(ctx, &readX, &readY, &readW, &readH, &pack))
+         return GL_TRUE; /* all done */
+
+      /* clip against dest buffer bounds and scissor box */
+      drawX = dstx + pack.SkipPixels;
+      drawY = dsty + pack.SkipRows;
+      unpack = pack;
+      if (!_mesa_clip_drawpixels(ctx, &drawX, &drawY, &readW, &readH, &unpack))
+         return GL_TRUE; /* all done */
+
+      readX = readX - pack.SkipPixels + unpack.SkipPixels;
+      readY = readY - pack.SkipRows + unpack.SkipRows;
+
+      rbRead = st_get_color_read_renderbuffer(ctx);
+      rbDraw = st_renderbuffer(ctx->DrawBuffer->_ColorDrawBuffers[0]);
+
+      if ((rbRead != rbDraw ||
+           !regions_overlap(readX, readY, drawX, drawY, readW, readH)) &&
+          rbRead->Base.Format == rbDraw->Base.Format) {
+         struct pipe_box srcBox;
+
+         /* flip src/dst position if needed */
+         if (st_fb_orientation(ctx->ReadBuffer) == Y_0_TOP) {
+            /* both buffers will have the same orientation */
+            readY = ctx->ReadBuffer->Height - readY - readH;
+            drawY = ctx->DrawBuffer->Height - drawY - readH;
+         }
+
+         u_box_2d(readX, readY, readW, readH, &srcBox);
+
+         pipe->resource_copy_region(pipe,
+                                    rbDraw->texture,
+                                    rbDraw->rtt_level, drawX, drawY, 0,
+                                    rbRead->texture,
+                                    rbRead->rtt_level, &srcBox);
+         return GL_TRUE;
+      }
+   }
+
+   return GL_FALSE;
+}
+
+
+static void
+st_CopyPixels(struct gl_context *ctx, GLint srcx, GLint srcy,
+              GLsizei width, GLsizei height,
+              GLint dstx, GLint dsty, GLenum type)
+{
+   struct st_context *st = st_context(ctx);
+   struct pipe_context *pipe = st->pipe;
+   struct pipe_screen *screen = pipe->screen;
+   struct st_renderbuffer *rbRead;
+   void *driver_vp, *driver_fp;
+   struct pipe_resource *pt;
+   struct pipe_sampler_view *sv[2];
+   int num_sampler_view = 1;
+   GLfloat *color;
+   enum pipe_format srcFormat, texFormat;
+   GLboolean invertTex = GL_FALSE;
+   GLint readX, readY, readW, readH;
+   GLuint sample_count;
+   struct gl_pixelstore_attrib pack = ctx->DefaultPacking;
+   struct st_fp_variant *fpv;
+
+   st_validate_state(st);
+
+   if (type == GL_STENCIL) {
+      /* can't use texturing to do stencil */
+      copy_stencil_pixels(ctx, srcx, srcy, width, height, dstx, dsty);
+      return;
+   }
+
+   if (blit_copy_pixels(ctx, srcx, srcy, width, height, dstx, dsty, type))
+      return;
+
+   /*
+    * The subsequent code implements glCopyPixels by copying the source
+    * pixels into a temporary texture that's then applied to a textured quad.
+    * When we draw the textured quad, all the usual per-fragment operations
+    * are handled.
+    */
+
+
+   /*
+    * Get vertex/fragment shaders
+    */
+   if (type == GL_COLOR) {
+      rbRead = st_get_color_read_renderbuffer(ctx);
+      color = NULL;
+
+      fpv = get_color_fp_variant(st);
+      driver_fp = fpv->driver_shader;
+
+      driver_vp = make_passthrough_vertex_shader(st, GL_FALSE);
+
+      if (st->pixel_xfer.pixelmap_enabled) {
+	  sv[1] = st->pixel_xfer.pixelmap_sampler_view;
+	  num_sampler_view++;
+      }
+   }
+   else {
+      assert(type == GL_DEPTH);
+      rbRead = st_renderbuffer(ctx->ReadBuffer->_DepthBuffer);
+      color = ctx->Current.Attrib[VERT_ATTRIB_COLOR0];
+
+      fpv = get_depth_stencil_fp_variant(st, GL_TRUE, GL_FALSE);
+      driver_fp = fpv->driver_shader;
+
+      driver_vp = make_passthrough_vertex_shader(st, GL_TRUE);
+   }
+
+   /* update fragment program constants */
+   st_upload_constants(st, fpv->parameters, PIPE_SHADER_FRAGMENT);
+
+
+   if (rbRead->Base.Wrapped)
+      rbRead = st_renderbuffer(rbRead->Base.Wrapped);
+
+   sample_count = rbRead->texture->nr_samples;
+   /* I believe this would be legal, presumably would need to do a resolve
+      for color, and for depth/stencil spec says to just use one of the
+      depth/stencil samples per pixel? Need some transfer clarifications. */
+   assert(sample_count < 2);
+
+   srcFormat = rbRead->texture->format;
+
+   if (screen->is_format_supported(screen, srcFormat, st->internal_target,
+                                   sample_count,
+                                   PIPE_BIND_SAMPLER_VIEW)) {
+      texFormat = srcFormat;
+   }
+   else {
+      /* srcFormat can't be used as a texture format */
+      if (type == GL_DEPTH) {
+         texFormat = st_choose_format(screen, GL_DEPTH_COMPONENT,
+                                      st->internal_target, GL_NONE, GL_NONE,
+				      sample_count, PIPE_BIND_DEPTH_STENCIL);
+         assert(texFormat != PIPE_FORMAT_NONE);
+      }
+      else {
+         /* default color format */
+         texFormat = st_choose_format(screen, GL_RGBA,
+                                      st->internal_target, GL_NONE, GL_NONE,
+                                      sample_count, PIPE_BIND_SAMPLER_VIEW);
+         assert(texFormat != PIPE_FORMAT_NONE);
+      }
+   }
+
+   /* Invert src region if needed */
+   if (st_fb_orientation(ctx->ReadBuffer) == Y_0_TOP) {
+      srcy = ctx->ReadBuffer->Height - srcy - height;
+      invertTex = !invertTex;
+   }
+
+   /* Clip the read region against the src buffer bounds.
+    * We'll still allocate a temporary buffer/texture for the original
+    * src region size but we'll only read the region which is on-screen.
+    * This may mean that we draw garbage pixels into the dest region, but
+    * that's expected.
+    */
+   readX = srcx;
+   readY = srcy;
+   readW = width;
+   readH = height;
+   _mesa_clip_readpixels(ctx, &readX, &readY, &readW, &readH, &pack);
+   readW = MAX2(0, readW);
+   readH = MAX2(0, readH);
+
+   /* alloc temporary texture */
+   pt = alloc_texture(st, width, height, texFormat);
+   if (!pt)
+      return;
+
+   sv[0] = st_create_texture_sampler_view(st->pipe, pt);
+   if (!sv[0]) {
+      pipe_resource_reference(&pt, NULL);
+      return;
+   }
+
+   /* Make temporary texture which is a copy of the src region.
+    */
+   if (srcFormat == texFormat) {
+      struct pipe_box src_box;
+      u_box_2d(readX, readY, readW, readH, &src_box);
+      /* copy source framebuffer surface into mipmap/texture */
+      pipe->resource_copy_region(pipe,
+                                 pt,                                /* dest tex */
+                                 0,                                 /* dest lvl */
+                                 pack.SkipPixels, pack.SkipRows, 0, /* dest pos */
+                                 rbRead->texture,                   /* src tex */
+                                 rbRead->rtt_level,                 /* src lvl */
+                                 &src_box);
+
+   }
+   else {
+      /* CPU-based fallback/conversion */
+      struct pipe_transfer *ptRead =
+         pipe_get_transfer(st->pipe, rbRead->texture,
+                           rbRead->rtt_level,
+                           rbRead->rtt_face + rbRead->rtt_slice,
+                           PIPE_TRANSFER_READ,
+                           readX, readY, readW, readH);
+      struct pipe_transfer *ptTex;
+      enum pipe_transfer_usage transfer_usage;
+
+      if (ST_DEBUG & DEBUG_FALLBACK)
+         debug_printf("%s: fallback processing\n", __FUNCTION__);
+
+      if (type == GL_DEPTH && util_format_is_depth_and_stencil(pt->format))
+         transfer_usage = PIPE_TRANSFER_READ_WRITE;
+      else
+         transfer_usage = PIPE_TRANSFER_WRITE;
+
+      ptTex = pipe_get_transfer(st->pipe, pt, 0, 0, transfer_usage,
+                                0, 0, width, height);
+
+      /* copy image from ptRead surface to ptTex surface */
+      if (type == GL_COLOR) {
+         /* alternate path using get/put_tile() */
+         GLfloat *buf = (GLfloat *) malloc(width * height * 4 * sizeof(GLfloat));
+         enum pipe_format readFormat, drawFormat;
+         readFormat = util_format_linear(rbRead->texture->format);
+         drawFormat = util_format_linear(pt->format);
+         pipe_get_tile_rgba_format(pipe, ptRead, 0, 0, readW, readH,
+                                   readFormat, buf);
+         pipe_put_tile_rgba_format(pipe, ptTex, pack.SkipPixels, pack.SkipRows,
+                                   readW, readH, drawFormat, buf);
+         free(buf);
+      }
+      else {
+         /* GL_DEPTH */
+         GLuint *buf = (GLuint *) malloc(width * height * sizeof(GLuint));
+         pipe_get_tile_z(pipe, ptRead, 0, 0, readW, readH, buf);
+         pipe_put_tile_z(pipe, ptTex, pack.SkipPixels, pack.SkipRows,
+                         readW, readH, buf);
+         free(buf);
+      }
+
+      pipe->transfer_destroy(pipe, ptRead);
+      pipe->transfer_destroy(pipe, ptTex);
+   }
+
+   /* OK, the texture 'pt' contains the src image/pixels.  Now draw a
+    * textured quad with that texture.
+    */
+   draw_textured_quad(ctx, dstx, dsty, ctx->Current.RasterPos[2],
+                      width, height, ctx->Pixel.ZoomX, ctx->Pixel.ZoomY,
+                      sv,
+                      num_sampler_view,
+                      driver_vp, 
+                      driver_fp,
+                      color, invertTex, GL_FALSE, GL_FALSE);
+
+   pipe_resource_reference(&pt, NULL);
+   pipe_sampler_view_reference(&sv[0], NULL);
+}
+
+
+
+void st_init_drawpixels_functions(struct dd_function_table *functions)
+{
+   functions->DrawPixels = st_DrawPixels;
+   functions->CopyPixels = st_CopyPixels;
+}
+
+
+void
+st_destroy_drawpix(struct st_context *st)
+{
+   GLuint i;
+
+   for (i = 0; i < Elements(st->drawpix.shaders); i++) {
+      if (st->drawpix.shaders[i])
+         _mesa_reference_fragprog(st->ctx, &st->drawpix.shaders[i], NULL);
+   }
+
+   st_reference_fragprog(st, &st->pixel_xfer.combined_prog, NULL);
+   if (st->drawpix.vert_shaders[0])
+      ureg_free_tokens(st->drawpix.vert_shaders[0]);
+   if (st->drawpix.vert_shaders[1])
+      ureg_free_tokens(st->drawpix.vert_shaders[1]);
+}
+
+#endif /* FEATURE_drawpix */