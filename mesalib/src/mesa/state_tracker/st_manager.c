--- conflicted
+++ resolved
@@ -1,928 +1,923 @@
-/*
- * Mesa 3-D graphics library
- * Version:  7.9
- *
- * Copyright (C) 2010 LunarG Inc.
- *
- * Permission is hereby granted, free of charge, to any person obtaining a
- * copy of this software and associated documentation files (the "Software"),
- * to deal in the Software without restriction, including without limitation
- * the rights to use, copy, modify, merge, publish, distribute, sublicense,
- * and/or sell copies of the Software, and to permit persons to whom the
- * Software is furnished to do so, subject to the following conditions:
- *
- * The above copyright notice and this permission notice shall be included
- * in all copies or substantial portions of the Software.
- *
- * THE SOFTWARE IS PROVIDED "AS IS", WITHOUT WARRANTY OF ANY KIND, EXPRESS OR
- * IMPLIED, INCLUDING BUT NOT LIMITED TO THE WARRANTIES OF MERCHANTABILITY,
- * FITNESS FOR A PARTICULAR PURPOSE AND NONINFRINGEMENT.  IN NO EVENT SHALL
- * THE AUTHORS OR COPYRIGHT HOLDERS BE LIABLE FOR ANY CLAIM, DAMAGES OR OTHER
- * LIABILITY, WHETHER IN AN ACTION OF CONTRACT, TORT OR OTHERWISE, ARISING
- * FROM, OUT OF OR IN CONNECTION WITH THE SOFTWARE OR THE USE OR OTHER
- * DEALINGS IN THE SOFTWARE.
- *
- * Authors:
- *    Chia-I Wu <olv@lunarg.com>
- */
-
-#include "state_tracker/st_gl_api.h"
-
-#include "pipe/p_context.h"
-#include "pipe/p_screen.h"
-#include "util/u_format.h"
-#include "util/u_pointer.h"
-#include "util/u_inlines.h"
-#include "util/u_atomic.h"
-#include "util/u_surface.h"
-
-#include "main/mtypes.h"
-#include "main/context.h"
-#include "main/mfeatures.h"
-#include "main/texobj.h"
-#include "main/teximage.h"
-#include "main/texstate.h"
-#include "main/framebuffer.h"
-#include "main/fbobject.h"
-#include "main/renderbuffer.h"
-#include "main/version.h"
-#include "st_texture.h"
-
-#include "st_context.h"
-#include "st_format.h"
-#include "st_cb_fbo.h"
-#include "st_cb_flush.h"
-#include "st_manager.h"
-
-/**
- * Cast wrapper to convert a struct gl_framebuffer to an st_framebuffer.
- * Return NULL if the struct gl_framebuffer is a user-created framebuffer.
- * We'll only return non-null for window system framebuffers.
- * Note that this function may fail.
- */
-static INLINE struct st_framebuffer *
-st_ws_framebuffer(struct gl_framebuffer *fb)
-{
-   /* FBO cannot be casted.  See st_new_framebuffer */
-   return (struct st_framebuffer *) ((fb && !fb->Name) ? fb : NULL);
-}
-
-/**
- * Map an attachment to a buffer index.
- */
-static INLINE gl_buffer_index
-attachment_to_buffer_index(enum st_attachment_type statt)
-{
-   gl_buffer_index index;
-
-   switch (statt) {
-   case ST_ATTACHMENT_FRONT_LEFT:
-      index = BUFFER_FRONT_LEFT;
-      break;
-   case ST_ATTACHMENT_BACK_LEFT:
-      index = BUFFER_BACK_LEFT;
-      break;
-   case ST_ATTACHMENT_FRONT_RIGHT:
-      index = BUFFER_FRONT_RIGHT;
-      break;
-   case ST_ATTACHMENT_BACK_RIGHT:
-      index = BUFFER_BACK_RIGHT;
-      break;
-   case ST_ATTACHMENT_DEPTH_STENCIL:
-      index = BUFFER_DEPTH;
-      break;
-   case ST_ATTACHMENT_ACCUM:
-      index = BUFFER_ACCUM;
-      break;
-   case ST_ATTACHMENT_SAMPLE:
-   default:
-      index = BUFFER_COUNT;
-      break;
-   }
-
-   return index;
-}
-
-/**
- * Map a buffer index to an attachment.
- */
-static INLINE enum st_attachment_type
-buffer_index_to_attachment(gl_buffer_index index)
-{
-   enum st_attachment_type statt;
-
-   switch (index) {
-   case BUFFER_FRONT_LEFT:
-      statt = ST_ATTACHMENT_FRONT_LEFT;
-      break;
-   case BUFFER_BACK_LEFT:
-      statt = ST_ATTACHMENT_BACK_LEFT;
-      break;
-   case BUFFER_FRONT_RIGHT:
-      statt = ST_ATTACHMENT_FRONT_RIGHT;
-      break;
-   case BUFFER_BACK_RIGHT:
-      statt = ST_ATTACHMENT_BACK_RIGHT;
-      break;
-   case BUFFER_DEPTH:
-      statt = ST_ATTACHMENT_DEPTH_STENCIL;
-      break;
-   case BUFFER_ACCUM:
-      statt = ST_ATTACHMENT_ACCUM;
-      break;
-   default:
-      statt = ST_ATTACHMENT_INVALID;
-      break;
-   }
-
-   return statt;
-}
-
-/**
- * Validate a framebuffer to make sure up-to-date pipe_textures are used.
- */
-static void
-st_framebuffer_validate(struct st_framebuffer *stfb, struct st_context *st)
-{
-   struct pipe_context *pipe = st->pipe;
-   struct pipe_resource *textures[ST_ATTACHMENT_COUNT];
-   uint width, height;
-   unsigned i;
-   boolean changed = FALSE;
-
-   if (!p_atomic_read(&stfb->revalidate))
-      return;
-
-   /* validate the fb */
-   if (!stfb->iface->validate(stfb->iface, stfb->statts, stfb->num_statts, textures))
-      return;
-
-   width = stfb->Base.Width;
-   height = stfb->Base.Height;
-
-   for (i = 0; i < stfb->num_statts; i++) {
-      struct st_renderbuffer *strb;
-      struct pipe_surface *ps, surf_tmpl;
-      gl_buffer_index idx;
-
-      if (!textures[i])
-         continue;
-
-      idx = attachment_to_buffer_index(stfb->statts[i]);
-      if (idx >= BUFFER_COUNT) {
-         pipe_resource_reference(&textures[i], NULL);
-         continue;
-      }
-
-      strb = st_renderbuffer(stfb->Base.Attachment[idx].Renderbuffer);
-      assert(strb);
-      if (strb->texture == textures[i]) {
-         pipe_resource_reference(&textures[i], NULL);
-         continue;
-      }
-
-      memset(&surf_tmpl, 0, sizeof(surf_tmpl));
-      u_surface_default_template(&surf_tmpl, textures[i],
-                                 PIPE_BIND_RENDER_TARGET);
-      ps = pipe->create_surface(pipe, textures[i], &surf_tmpl);
-      if (ps) {
-         pipe_surface_reference(&strb->surface, ps);
-         pipe_resource_reference(&strb->texture, ps->texture);
-         /* ownership transfered */
-         pipe_surface_reference(&ps, NULL);
-
-         changed = TRUE;
-
-         strb->Base.Width = strb->surface->width;
-         strb->Base.Height = strb->surface->height;
-
-         width = strb->Base.Width;
-         height = strb->Base.Height;
-      }
-
-      pipe_resource_reference(&textures[i], NULL);
-   }
-
-   if (changed) {
-      st->dirty.st |= ST_NEW_FRAMEBUFFER;
-      _mesa_resize_framebuffer(st->ctx, &stfb->Base, width, height);
-
-      assert(stfb->Base.Width == width);
-      assert(stfb->Base.Height == height);
-   }
-
-   p_atomic_set(&stfb->revalidate, FALSE);
-}
-
-/**
- * Update the attachments to validate by looping the existing renderbuffers.
- */
-static void
-st_framebuffer_update_attachments(struct st_framebuffer *stfb)
-{
-   gl_buffer_index idx;
-
-   stfb->num_statts = 0;
-   for (idx = 0; idx < BUFFER_COUNT; idx++) {
-      struct st_renderbuffer *strb;
-      enum st_attachment_type statt;
-
-      strb = st_renderbuffer(stfb->Base.Attachment[idx].Renderbuffer);
-      if (!strb || strb->software)
-         continue;
-
-      statt = buffer_index_to_attachment(idx);
-      if (statt != ST_ATTACHMENT_INVALID &&
-          st_visual_have_buffers(stfb->iface->visual, 1 << statt))
-         stfb->statts[stfb->num_statts++] = statt;
-   }
-
-   p_atomic_set(&stfb->revalidate, TRUE);
-}
-
-/**
- * Add a renderbuffer to the framebuffer.
- */
-static boolean
-st_framebuffer_add_renderbuffer(struct st_framebuffer *stfb,
-                                gl_buffer_index idx)
-{
-   struct gl_renderbuffer *rb;
-   enum pipe_format format;
-   int samples;
-   boolean sw;
-
-   if (!stfb->iface)
-      return FALSE;
-
-   /* do not distinguish depth/stencil buffers */
-   if (idx == BUFFER_STENCIL)
-      idx = BUFFER_DEPTH;
-
-   switch (idx) {
-   case BUFFER_DEPTH:
-      format = stfb->iface->visual->depth_stencil_format;
-      sw = FALSE;
-      break;
-   case BUFFER_ACCUM:
-      format = stfb->iface->visual->accum_format;
-      sw = TRUE;
-      break;
-   default:
-      format = stfb->iface->visual->color_format;
-      sw = FALSE;
-      break;
-   }
-
-   if (format == PIPE_FORMAT_NONE)
-      return FALSE;
-
-   samples = stfb->iface->visual->samples;
-   if (!samples)
-      samples = st_get_msaa();
-
-   rb = st_new_renderbuffer_fb(format, samples, sw);
-   if (!rb)
-      return FALSE;
-
-   if (idx != BUFFER_DEPTH) {
-      _mesa_add_renderbuffer(&stfb->Base, idx, rb);
-   }
-   else {
-      if (util_format_get_component_bits(format, UTIL_FORMAT_COLORSPACE_ZS, 0))
-         _mesa_add_renderbuffer(&stfb->Base, BUFFER_DEPTH, rb);
-      if (util_format_get_component_bits(format, UTIL_FORMAT_COLORSPACE_ZS, 1))
-         _mesa_add_renderbuffer(&stfb->Base, BUFFER_STENCIL, rb);
-   }
-
-   return TRUE;
-}
-
-/**
- * Intialize a struct gl_config from a visual.
- */
-static void
-st_visual_to_context_mode(const struct st_visual *visual,
-                          struct gl_config *mode)
-{
-   memset(mode, 0, sizeof(*mode));
-
-   if (st_visual_have_buffers(visual, ST_ATTACHMENT_BACK_LEFT_MASK))
-      mode->doubleBufferMode = GL_TRUE;
-   if (st_visual_have_buffers(visual,
-            ST_ATTACHMENT_FRONT_RIGHT_MASK | ST_ATTACHMENT_BACK_RIGHT_MASK))
-      mode->stereoMode = GL_TRUE;
-
-   if (visual->color_format != PIPE_FORMAT_NONE) {
-      mode->rgbMode = GL_TRUE;
-
-      mode->redBits =
-         util_format_get_component_bits(visual->color_format,
-               UTIL_FORMAT_COLORSPACE_RGB, 0);
-      mode->greenBits =
-         util_format_get_component_bits(visual->color_format,
-               UTIL_FORMAT_COLORSPACE_RGB, 1);
-      mode->blueBits =
-         util_format_get_component_bits(visual->color_format,
-               UTIL_FORMAT_COLORSPACE_RGB, 2);
-      mode->alphaBits =
-         util_format_get_component_bits(visual->color_format,
-               UTIL_FORMAT_COLORSPACE_RGB, 3);
-
-      mode->rgbBits = mode->redBits +
-         mode->greenBits + mode->blueBits + mode->alphaBits;
-   }
-
-   if (visual->depth_stencil_format != PIPE_FORMAT_NONE) {
-      mode->depthBits =
-         util_format_get_component_bits(visual->depth_stencil_format,
-               UTIL_FORMAT_COLORSPACE_ZS, 0);
-      mode->stencilBits =
-         util_format_get_component_bits(visual->depth_stencil_format,
-               UTIL_FORMAT_COLORSPACE_ZS, 1);
-
-      mode->haveDepthBuffer = mode->depthBits > 0;
-      mode->haveStencilBuffer = mode->stencilBits > 0;
-   }
-
-   if (visual->accum_format != PIPE_FORMAT_NONE) {
-      mode->haveAccumBuffer = GL_TRUE;
-
-      mode->accumRedBits =
-         util_format_get_component_bits(visual->accum_format,
-               UTIL_FORMAT_COLORSPACE_RGB, 0);
-      mode->accumGreenBits =
-         util_format_get_component_bits(visual->accum_format,
-               UTIL_FORMAT_COLORSPACE_RGB, 1);
-      mode->accumBlueBits =
-         util_format_get_component_bits(visual->accum_format,
-               UTIL_FORMAT_COLORSPACE_RGB, 2);
-      mode->accumAlphaBits =
-         util_format_get_component_bits(visual->accum_format,
-               UTIL_FORMAT_COLORSPACE_RGB, 3);
-   }
-
-   if (visual->samples) {
-      mode->sampleBuffers = 1;
-      mode->samples = visual->samples;
-   }
-}
-
-/**
- * Determine the default draw or read buffer from a visual.
- */
-static void
-st_visual_to_default_buffer(const struct st_visual *visual,
-                            GLenum *buffer, GLint *index)
-{
-   enum st_attachment_type statt;
-   GLenum buf;
-   gl_buffer_index idx;
-
-   statt = visual->render_buffer;
-   /* do nothing if an invalid render buffer is specified */
-   if (statt == ST_ATTACHMENT_INVALID ||
-       !st_visual_have_buffers(visual, 1 << statt))
-      return;
-
-   switch (statt) {
-   case ST_ATTACHMENT_FRONT_LEFT:
-      buf = GL_FRONT_LEFT;
-      idx = BUFFER_FRONT_LEFT;
-      break;
-   case ST_ATTACHMENT_BACK_LEFT:
-      buf = GL_BACK_LEFT;
-      idx = BUFFER_BACK_LEFT;
-      break;
-   case ST_ATTACHMENT_FRONT_RIGHT:
-      buf = GL_FRONT_RIGHT;
-      idx = BUFFER_FRONT_RIGHT;
-      break;
-   case ST_ATTACHMENT_BACK_RIGHT:
-      buf = GL_BACK_RIGHT;
-      idx = BUFFER_BACK_RIGHT;
-      break;
-   default:
-      buf = GL_NONE;
-      idx = BUFFER_COUNT;
-      break;
-   }
-
-   if (buf != GL_NONE) {
-      if (buffer)
-         *buffer = buf;
-      if (index)
-         *index = idx;
-   }
-}
-
-/**
- * Create a framebuffer from a manager interface.
- */
-static struct st_framebuffer *
-st_framebuffer_create(struct st_framebuffer_iface *stfbi)
-{
-   struct st_framebuffer *stfb;
-   struct gl_config mode;
-   gl_buffer_index idx;
-
-   if (!stfbi)
-      return NULL;
-
-   stfb = CALLOC_STRUCT(st_framebuffer);
-   if (!stfb)
-      return NULL;
-
-   st_visual_to_context_mode(stfbi->visual, &mode);
-   _mesa_initialize_window_framebuffer(&stfb->Base, &mode);
-
-   /* modify the draw/read buffers of the fb */
-   st_visual_to_default_buffer(stfbi->visual, &stfb->Base.ColorDrawBuffer[0],
-         &stfb->Base._ColorDrawBufferIndexes[0]);
-   st_visual_to_default_buffer(stfbi->visual, &stfb->Base.ColorReadBuffer,
-         &stfb->Base._ColorReadBufferIndex);
-
-   stfb->iface = stfbi;
-
-   /* add the color buffer */
-   idx = stfb->Base._ColorDrawBufferIndexes[0];
-   if (!st_framebuffer_add_renderbuffer(stfb, idx)) {
-      FREE(stfb);
-      return NULL;
-   }
-
-   st_framebuffer_add_renderbuffer(stfb, BUFFER_DEPTH);
-   st_framebuffer_add_renderbuffer(stfb, BUFFER_ACCUM);
-
-   st_framebuffer_update_attachments(stfb);
-
-   stfb->Base.Initialized = GL_TRUE;
-
-   return stfb;
-}
-
-/**
- * Reference a framebuffer.
- */
-static void
-st_framebuffer_reference(struct st_framebuffer **ptr,
-                         struct st_framebuffer *stfb)
-{
-   struct gl_framebuffer *fb = &stfb->Base;
-   _mesa_reference_framebuffer((struct gl_framebuffer **) ptr, fb);
-}
-
-static void
-st_context_notify_invalid_framebuffer(struct st_context_iface *stctxi,
-                                      struct st_framebuffer_iface *stfbi)
-{
-   struct st_context *st = (struct st_context *) stctxi;
-   struct st_framebuffer *stfb;
-
-   /* either draw or read winsys fb */
-   stfb = st_ws_framebuffer(st->ctx->WinSysDrawBuffer);
-   if (!stfb || stfb->iface != stfbi)
-      stfb = st_ws_framebuffer(st->ctx->WinSysReadBuffer);
-
-   if (stfb && stfb->iface == stfbi) {
-      p_atomic_set(&stfb->revalidate, TRUE);
-   }
-   else {
-      /* This function is probably getting called when we've detected a
-       * change in a window's size but the currently bound context is
-       * not bound to that window.
-       * If the st_framebuffer_iface structure had a pointer to the
-       * corresponding st_framebuffer we'd be able to handle this.
-       */
-   }
-}
-
-static void
-st_context_flush(struct st_context_iface *stctxi, unsigned flags,
-                 struct pipe_fence_handle **fence)
-{
-   struct st_context *st = (struct st_context *) stctxi;
-<<<<<<< HEAD
-   st_flush(st, flags, fence);
-   if (flags & PIPE_FLUSH_RENDER_CACHE)
-=======
-   st_flush(st, fence);
-   if (flags & ST_FLUSH_FRONT)
->>>>>>> 77ec02ad
-      st_manager_flush_frontbuffer(st);
-}
-
-static boolean
-st_context_teximage(struct st_context_iface *stctxi,
-                    enum st_texture_type target,
-                    int level, enum pipe_format internal_format,
-                    struct pipe_resource *tex, boolean mipmap)
-{
-   struct st_context *st = (struct st_context *) stctxi;
-   struct gl_context *ctx = st->ctx;
-   struct gl_texture_unit *texUnit = _mesa_get_current_tex_unit(ctx);
-   struct gl_texture_object *texObj;
-   struct gl_texture_image *texImage;
-   struct st_texture_object *stObj;
-   struct st_texture_image *stImage;
-   GLenum internalFormat;
-   GLuint width, height, depth;
-
-   switch (target) {
-   case ST_TEXTURE_1D:
-      target = GL_TEXTURE_1D;
-      break;
-   case ST_TEXTURE_2D:
-      target = GL_TEXTURE_2D;
-      break;
-   case ST_TEXTURE_3D:
-      target = GL_TEXTURE_3D;
-      break;
-   case ST_TEXTURE_RECT:
-      target = GL_TEXTURE_RECTANGLE_ARB;
-      break;
-   default:
-      return FALSE;
-      break;
-   }
-
-   texObj = _mesa_select_tex_object(ctx, texUnit, target);
-   _mesa_lock_texture(ctx, texObj);
-
-   stObj = st_texture_object(texObj);
-   /* switch to surface based */
-   if (!stObj->surface_based) {
-      _mesa_clear_texture_object(ctx, texObj);
-      stObj->surface_based = GL_TRUE;
-   }
-
-   texImage = _mesa_get_tex_image(ctx, texObj, target, level);
-   stImage = st_texture_image(texImage);
-   if (tex) {
-      gl_format texFormat;
-
-      /*
-       * XXX When internal_format and tex->format differ, st_finalize_texture
-       * needs to allocate a new texture with internal_format and copy the
-       * texture here into the new one.  It will result in surface_copy being
-       * called on surfaces whose formats differ.
-       *
-       * To avoid that, internal_format is (wrongly) ignored here.  A sane fix
-       * is to use a sampler view.
-       */
-      if (!st_sampler_compat_formats(tex->format, internal_format))
-	 internal_format = tex->format;
-     
-      if (util_format_get_component_bits(internal_format,
-               UTIL_FORMAT_COLORSPACE_RGB, 3) > 0)
-         internalFormat = GL_RGBA;
-      else
-         internalFormat = GL_RGB;
-
-      texFormat = st_ChooseTextureFormat(ctx, internalFormat,
-                                         GL_RGBA, GL_UNSIGNED_BYTE);
-
-      _mesa_init_teximage_fields(ctx, target, texImage,
-                                 tex->width0, tex->height0, 1, 0,
-                                 internalFormat, texFormat);
-
-      width = tex->width0;
-      height = tex->height0;
-      depth = tex->depth0;
-
-      /* grow the image size until we hit level = 0 */
-      while (level > 0) {
-         if (width != 1)
-            width <<= 1;
-         if (height != 1)
-            height <<= 1;
-         if (depth != 1)
-            depth <<= 1;
-         level--;
-      }
-   }
-   else {
-      _mesa_clear_texture_image(ctx, texImage);
-      width = height = depth = 0;
-   }
-
-   pipe_resource_reference(&stImage->pt, tex);
-   stObj->width0 = width;
-   stObj->height0 = height;
-   stObj->depth0 = depth;
-
-   _mesa_dirty_texobj(ctx, texObj, GL_TRUE);
-   _mesa_unlock_texture(ctx, texObj);
-   
-   return TRUE;
-}
-
-static void
-st_context_copy(struct st_context_iface *stctxi,
-                struct st_context_iface *stsrci, unsigned mask)
-{
-   struct st_context *st = (struct st_context *) stctxi;
-   struct st_context *src = (struct st_context *) stsrci;
-
-   _mesa_copy_context(src->ctx, st->ctx, mask);
-}
-
-static boolean
-st_context_share(struct st_context_iface *stctxi,
-                 struct st_context_iface *stsrci)
-{
-   struct st_context *st = (struct st_context *) stctxi;
-   struct st_context *src = (struct st_context *) stsrci;
-
-   return _mesa_share_state(st->ctx, src->ctx);
-}
-
-static void
-st_context_destroy(struct st_context_iface *stctxi)
-{
-   struct st_context *st = (struct st_context *) stctxi;
-   st_destroy_context(st);
-}
-
-static struct st_context_iface *
-st_api_create_context(struct st_api *stapi, struct st_manager *smapi,
-                      const struct st_context_attribs *attribs,
-                      struct st_context_iface *shared_stctxi)
-{
-   struct st_context *shared_ctx = (struct st_context *) shared_stctxi;
-   struct st_context *st;
-   struct pipe_context *pipe;
-   struct gl_config mode;
-   gl_api api;
-
-   if (!(stapi->profile_mask & (1 << attribs->profile)))
-      return NULL;
-
-   switch (attribs->profile) {
-   case ST_PROFILE_DEFAULT:
-      api = API_OPENGL;
-      break;
-   case ST_PROFILE_OPENGL_ES1:
-      api = API_OPENGLES;
-      break;
-   case ST_PROFILE_OPENGL_ES2:
-      api = API_OPENGLES2;
-      break;
-   case ST_PROFILE_OPENGL_CORE:
-   default:
-      return NULL;
-      break;
-   }
-
-   pipe = smapi->screen->context_create(smapi->screen, NULL);
-   if (!pipe)
-      return NULL;
-
-   st_visual_to_context_mode(&attribs->visual, &mode);
-   st = st_create_context(api, pipe, &mode, shared_ctx);
-   if (!st) {
-      pipe->destroy(pipe);
-      return NULL;
-   }
-
-   /* need to perform version check */
-   if (attribs->major > 1 || attribs->minor > 0) {
-      _mesa_compute_version(st->ctx);
-
-      /* is the actual version less than the requested version? */
-      if (st->ctx->VersionMajor * 10 + st->ctx->VersionMinor <
-          attribs->major * 10 + attribs->minor) {
-         st_destroy_context(st);
-         return NULL;
-      }
-   }
-
-   st->invalidate_on_gl_viewport =
-      smapi->get_param(smapi, ST_MANAGER_BROKEN_INVALIDATE);
-
-   st->iface.destroy = st_context_destroy;
-   st->iface.notify_invalid_framebuffer =
-      st_context_notify_invalid_framebuffer;
-   st->iface.flush = st_context_flush;
-   st->iface.teximage = st_context_teximage;
-   st->iface.copy = st_context_copy;
-   st->iface.share = st_context_share;
-   st->iface.st_context_private = (void *) smapi;
-
-   return &st->iface;
-}
-
-static boolean
-st_api_make_current(struct st_api *stapi, struct st_context_iface *stctxi,
-                    struct st_framebuffer_iface *stdrawi,
-                    struct st_framebuffer_iface *streadi)
-{
-   struct st_context *st = (struct st_context *) stctxi;
-   struct st_framebuffer *stdraw, *stread, *stfb;
-   boolean ret;
-
-   _glapi_check_multithread();
-
-   if (st) {
-      /* reuse/create the draw fb */
-      stfb = st_ws_framebuffer(st->ctx->WinSysDrawBuffer);
-      if (stfb && stfb->iface == stdrawi) {
-         stdraw = NULL;
-         st_framebuffer_reference(&stdraw, stfb);
-      }
-      else {
-         stdraw = st_framebuffer_create(stdrawi);
-      }
-
-      /* reuse/create the read fb */
-      stfb = st_ws_framebuffer(st->ctx->WinSysReadBuffer);
-      if (!stfb || stfb->iface != streadi)
-         stfb = stdraw;
-      if (stfb && stfb->iface == streadi) {
-         stread = NULL;
-         st_framebuffer_reference(&stread, stfb);
-      }
-      else {
-         stread = st_framebuffer_create(streadi);
-      }
-
-      if (stdraw && stread) {
-         st_framebuffer_validate(stdraw, st);
-         if (stread != stdraw)
-            st_framebuffer_validate(stread, st);
-
-         /* modify the draw/read buffers of the context */
-         if (stdraw->iface) {
-            st_visual_to_default_buffer(stdraw->iface->visual,
-                  &st->ctx->Color.DrawBuffer[0], NULL);
-         }
-         if (stread->iface) {
-            st_visual_to_default_buffer(stread->iface->visual,
-                  &st->ctx->Pixel.ReadBuffer, NULL);
-         }
-
-         ret = _mesa_make_current(st->ctx, &stdraw->Base, &stread->Base);
-      }
-      else {
-         struct gl_framebuffer *incomplete = _mesa_get_incomplete_framebuffer();
-         ret = _mesa_make_current(st->ctx, incomplete, incomplete);
-      }
-
-      st_framebuffer_reference(&stdraw, NULL);
-      st_framebuffer_reference(&stread, NULL);
-   }
-   else {
-      ret = _mesa_make_current(NULL, NULL, NULL);
-   }
-
-   return ret;
-}
-
-static struct st_context_iface *
-st_api_get_current(struct st_api *stapi)
-{
-   GET_CURRENT_CONTEXT(ctx);
-   struct st_context *st = (ctx) ? ctx->st : NULL;
-
-   return (st) ? &st->iface : NULL;
-}
-
-static st_proc_t
-st_api_get_proc_address(struct st_api *stapi, const char *procname)
-{
-   return (st_proc_t) _glapi_get_proc_address(procname);
-}
-
-static void
-st_api_destroy(struct st_api *stapi)
-{
-}
-
-/**
- * Flush the front buffer if the current context renders to the front buffer.
- */
-void
-st_manager_flush_frontbuffer(struct st_context *st)
-{
-   struct st_framebuffer *stfb = st_ws_framebuffer(st->ctx->DrawBuffer);
-   struct st_renderbuffer *strb = NULL;
-
-   if (stfb)
-      strb = st_renderbuffer(stfb->Base.Attachment[BUFFER_FRONT_LEFT].Renderbuffer);
-   if (!strb)
-      return;
-
-   /* never a dummy fb */
-   assert(stfb->iface);
-   stfb->iface->flush_front(stfb->iface, ST_ATTACHMENT_FRONT_LEFT);
-}
-
-/**
- * Return the surface of an EGLImage.
- * FIXME: I think this should operate on resources, not surfaces
- */
-struct pipe_surface *
-st_manager_get_egl_image_surface(struct st_context *st,
-                                 void *eglimg, unsigned usage)
-{
-   struct st_manager *smapi =
-      (struct st_manager *) st->iface.st_context_private;
-   struct st_egl_image stimg;
-   struct pipe_surface *ps, surf_tmpl;
-
-   if (!smapi || !smapi->get_egl_image)
-      return NULL;
-
-   memset(&stimg, 0, sizeof(stimg));
-   if (!smapi->get_egl_image(smapi, eglimg, &stimg))
-      return NULL;
-
-   memset(&surf_tmpl, 0, sizeof(surf_tmpl));
-   surf_tmpl.format = stimg.texture->format;
-   surf_tmpl.usage = usage;
-   surf_tmpl.u.tex.level = stimg.level;
-   surf_tmpl.u.tex.first_layer = stimg.layer;
-   surf_tmpl.u.tex.last_layer = stimg.layer;
-   ps = st->pipe->create_surface(st->pipe, stimg.texture, &surf_tmpl);
-   pipe_resource_reference(&stimg.texture, NULL);
-
-   return ps;
-}
-
-/**
- * Re-validate the framebuffers.
- */
-void
-st_manager_validate_framebuffers(struct st_context *st)
-{
-   struct st_framebuffer *stdraw = st_ws_framebuffer(st->ctx->DrawBuffer);
-   struct st_framebuffer *stread = st_ws_framebuffer(st->ctx->ReadBuffer);
-
-   if (stdraw)
-      st_framebuffer_validate(stdraw, st);
-   if (stread && stread != stdraw)
-      st_framebuffer_validate(stread, st);
-}
-
-/**
- * Add a color renderbuffer on demand.
- */
-boolean
-st_manager_add_color_renderbuffer(struct st_context *st,
-                                  struct gl_framebuffer *fb,
-                                  gl_buffer_index idx)
-{
-   struct st_framebuffer *stfb = st_ws_framebuffer(fb);
-
-   /* FBO */
-   if (!stfb)
-      return FALSE;
-
-   if (stfb->Base.Attachment[idx].Renderbuffer)
-      return TRUE;
-
-   switch (idx) {
-   case BUFFER_FRONT_LEFT:
-   case BUFFER_BACK_LEFT:
-   case BUFFER_FRONT_RIGHT:
-   case BUFFER_BACK_RIGHT:
-      break;
-   default:
-      return FALSE;
-      break;
-   }
-
-   if (!st_framebuffer_add_renderbuffer(stfb, idx))
-      return FALSE;
-
-   st_framebuffer_update_attachments(stfb);
-   st_invalidate_state(st->ctx, _NEW_BUFFERS);
-
-   return TRUE;
-}
-
-static const struct st_api st_gl_api = {
-   "Mesa " MESA_VERSION_STRING,
-   ST_API_OPENGL,
-#if FEATURE_GL
-   ST_PROFILE_DEFAULT_MASK |
-#endif
-#if FEATURE_ES1
-   ST_PROFILE_OPENGL_ES1_MASK |
-#endif
-#if FEATURE_ES2
-   ST_PROFILE_OPENGL_ES2_MASK |
-#endif
-   0,
-   st_api_destroy,
-   st_api_get_proc_address,
-   st_api_create_context,
-   st_api_make_current,
-   st_api_get_current,
-};
-
-struct st_api *
-st_gl_api_create(void)
-{
-   return (struct st_api *) &st_gl_api;
-}
+/*
+ * Mesa 3-D graphics library
+ * Version:  7.9
+ *
+ * Copyright (C) 2010 LunarG Inc.
+ *
+ * Permission is hereby granted, free of charge, to any person obtaining a
+ * copy of this software and associated documentation files (the "Software"),
+ * to deal in the Software without restriction, including without limitation
+ * the rights to use, copy, modify, merge, publish, distribute, sublicense,
+ * and/or sell copies of the Software, and to permit persons to whom the
+ * Software is furnished to do so, subject to the following conditions:
+ *
+ * The above copyright notice and this permission notice shall be included
+ * in all copies or substantial portions of the Software.
+ *
+ * THE SOFTWARE IS PROVIDED "AS IS", WITHOUT WARRANTY OF ANY KIND, EXPRESS OR
+ * IMPLIED, INCLUDING BUT NOT LIMITED TO THE WARRANTIES OF MERCHANTABILITY,
+ * FITNESS FOR A PARTICULAR PURPOSE AND NONINFRINGEMENT.  IN NO EVENT SHALL
+ * THE AUTHORS OR COPYRIGHT HOLDERS BE LIABLE FOR ANY CLAIM, DAMAGES OR OTHER
+ * LIABILITY, WHETHER IN AN ACTION OF CONTRACT, TORT OR OTHERWISE, ARISING
+ * FROM, OUT OF OR IN CONNECTION WITH THE SOFTWARE OR THE USE OR OTHER
+ * DEALINGS IN THE SOFTWARE.
+ *
+ * Authors:
+ *    Chia-I Wu <olv@lunarg.com>
+ */
+
+#include "state_tracker/st_gl_api.h"
+
+#include "pipe/p_context.h"
+#include "pipe/p_screen.h"
+#include "util/u_format.h"
+#include "util/u_pointer.h"
+#include "util/u_inlines.h"
+#include "util/u_atomic.h"
+#include "util/u_surface.h"
+
+#include "main/mtypes.h"
+#include "main/context.h"
+#include "main/mfeatures.h"
+#include "main/texobj.h"
+#include "main/teximage.h"
+#include "main/texstate.h"
+#include "main/framebuffer.h"
+#include "main/fbobject.h"
+#include "main/renderbuffer.h"
+#include "main/version.h"
+#include "st_texture.h"
+
+#include "st_context.h"
+#include "st_format.h"
+#include "st_cb_fbo.h"
+#include "st_cb_flush.h"
+#include "st_manager.h"
+
+/**
+ * Cast wrapper to convert a struct gl_framebuffer to an st_framebuffer.
+ * Return NULL if the struct gl_framebuffer is a user-created framebuffer.
+ * We'll only return non-null for window system framebuffers.
+ * Note that this function may fail.
+ */
+static INLINE struct st_framebuffer *
+st_ws_framebuffer(struct gl_framebuffer *fb)
+{
+   /* FBO cannot be casted.  See st_new_framebuffer */
+   return (struct st_framebuffer *) ((fb && !fb->Name) ? fb : NULL);
+}
+
+/**
+ * Map an attachment to a buffer index.
+ */
+static INLINE gl_buffer_index
+attachment_to_buffer_index(enum st_attachment_type statt)
+{
+   gl_buffer_index index;
+
+   switch (statt) {
+   case ST_ATTACHMENT_FRONT_LEFT:
+      index = BUFFER_FRONT_LEFT;
+      break;
+   case ST_ATTACHMENT_BACK_LEFT:
+      index = BUFFER_BACK_LEFT;
+      break;
+   case ST_ATTACHMENT_FRONT_RIGHT:
+      index = BUFFER_FRONT_RIGHT;
+      break;
+   case ST_ATTACHMENT_BACK_RIGHT:
+      index = BUFFER_BACK_RIGHT;
+      break;
+   case ST_ATTACHMENT_DEPTH_STENCIL:
+      index = BUFFER_DEPTH;
+      break;
+   case ST_ATTACHMENT_ACCUM:
+      index = BUFFER_ACCUM;
+      break;
+   case ST_ATTACHMENT_SAMPLE:
+   default:
+      index = BUFFER_COUNT;
+      break;
+   }
+
+   return index;
+}
+
+/**
+ * Map a buffer index to an attachment.
+ */
+static INLINE enum st_attachment_type
+buffer_index_to_attachment(gl_buffer_index index)
+{
+   enum st_attachment_type statt;
+
+   switch (index) {
+   case BUFFER_FRONT_LEFT:
+      statt = ST_ATTACHMENT_FRONT_LEFT;
+      break;
+   case BUFFER_BACK_LEFT:
+      statt = ST_ATTACHMENT_BACK_LEFT;
+      break;
+   case BUFFER_FRONT_RIGHT:
+      statt = ST_ATTACHMENT_FRONT_RIGHT;
+      break;
+   case BUFFER_BACK_RIGHT:
+      statt = ST_ATTACHMENT_BACK_RIGHT;
+      break;
+   case BUFFER_DEPTH:
+      statt = ST_ATTACHMENT_DEPTH_STENCIL;
+      break;
+   case BUFFER_ACCUM:
+      statt = ST_ATTACHMENT_ACCUM;
+      break;
+   default:
+      statt = ST_ATTACHMENT_INVALID;
+      break;
+   }
+
+   return statt;
+}
+
+/**
+ * Validate a framebuffer to make sure up-to-date pipe_textures are used.
+ */
+static void
+st_framebuffer_validate(struct st_framebuffer *stfb, struct st_context *st)
+{
+   struct pipe_context *pipe = st->pipe;
+   struct pipe_resource *textures[ST_ATTACHMENT_COUNT];
+   uint width, height;
+   unsigned i;
+   boolean changed = FALSE;
+
+   if (!p_atomic_read(&stfb->revalidate))
+      return;
+
+   /* validate the fb */
+   if (!stfb->iface->validate(stfb->iface, stfb->statts, stfb->num_statts, textures))
+      return;
+
+   width = stfb->Base.Width;
+   height = stfb->Base.Height;
+
+   for (i = 0; i < stfb->num_statts; i++) {
+      struct st_renderbuffer *strb;
+      struct pipe_surface *ps, surf_tmpl;
+      gl_buffer_index idx;
+
+      if (!textures[i])
+         continue;
+
+      idx = attachment_to_buffer_index(stfb->statts[i]);
+      if (idx >= BUFFER_COUNT) {
+         pipe_resource_reference(&textures[i], NULL);
+         continue;
+      }
+
+      strb = st_renderbuffer(stfb->Base.Attachment[idx].Renderbuffer);
+      assert(strb);
+      if (strb->texture == textures[i]) {
+         pipe_resource_reference(&textures[i], NULL);
+         continue;
+      }
+
+      memset(&surf_tmpl, 0, sizeof(surf_tmpl));
+      u_surface_default_template(&surf_tmpl, textures[i],
+                                 PIPE_BIND_RENDER_TARGET);
+      ps = pipe->create_surface(pipe, textures[i], &surf_tmpl);
+      if (ps) {
+         pipe_surface_reference(&strb->surface, ps);
+         pipe_resource_reference(&strb->texture, ps->texture);
+         /* ownership transfered */
+         pipe_surface_reference(&ps, NULL);
+
+         changed = TRUE;
+
+         strb->Base.Width = strb->surface->width;
+         strb->Base.Height = strb->surface->height;
+
+         width = strb->Base.Width;
+         height = strb->Base.Height;
+      }
+
+      pipe_resource_reference(&textures[i], NULL);
+   }
+
+   if (changed) {
+      st->dirty.st |= ST_NEW_FRAMEBUFFER;
+      _mesa_resize_framebuffer(st->ctx, &stfb->Base, width, height);
+
+      assert(stfb->Base.Width == width);
+      assert(stfb->Base.Height == height);
+   }
+
+   p_atomic_set(&stfb->revalidate, FALSE);
+}
+
+/**
+ * Update the attachments to validate by looping the existing renderbuffers.
+ */
+static void
+st_framebuffer_update_attachments(struct st_framebuffer *stfb)
+{
+   gl_buffer_index idx;
+
+   stfb->num_statts = 0;
+   for (idx = 0; idx < BUFFER_COUNT; idx++) {
+      struct st_renderbuffer *strb;
+      enum st_attachment_type statt;
+
+      strb = st_renderbuffer(stfb->Base.Attachment[idx].Renderbuffer);
+      if (!strb || strb->software)
+         continue;
+
+      statt = buffer_index_to_attachment(idx);
+      if (statt != ST_ATTACHMENT_INVALID &&
+          st_visual_have_buffers(stfb->iface->visual, 1 << statt))
+         stfb->statts[stfb->num_statts++] = statt;
+   }
+
+   p_atomic_set(&stfb->revalidate, TRUE);
+}
+
+/**
+ * Add a renderbuffer to the framebuffer.
+ */
+static boolean
+st_framebuffer_add_renderbuffer(struct st_framebuffer *stfb,
+                                gl_buffer_index idx)
+{
+   struct gl_renderbuffer *rb;
+   enum pipe_format format;
+   int samples;
+   boolean sw;
+
+   if (!stfb->iface)
+      return FALSE;
+
+   /* do not distinguish depth/stencil buffers */
+   if (idx == BUFFER_STENCIL)
+      idx = BUFFER_DEPTH;
+
+   switch (idx) {
+   case BUFFER_DEPTH:
+      format = stfb->iface->visual->depth_stencil_format;
+      sw = FALSE;
+      break;
+   case BUFFER_ACCUM:
+      format = stfb->iface->visual->accum_format;
+      sw = TRUE;
+      break;
+   default:
+      format = stfb->iface->visual->color_format;
+      sw = FALSE;
+      break;
+   }
+
+   if (format == PIPE_FORMAT_NONE)
+      return FALSE;
+
+   samples = stfb->iface->visual->samples;
+   if (!samples)
+      samples = st_get_msaa();
+
+   rb = st_new_renderbuffer_fb(format, samples, sw);
+   if (!rb)
+      return FALSE;
+
+   if (idx != BUFFER_DEPTH) {
+      _mesa_add_renderbuffer(&stfb->Base, idx, rb);
+   }
+   else {
+      if (util_format_get_component_bits(format, UTIL_FORMAT_COLORSPACE_ZS, 0))
+         _mesa_add_renderbuffer(&stfb->Base, BUFFER_DEPTH, rb);
+      if (util_format_get_component_bits(format, UTIL_FORMAT_COLORSPACE_ZS, 1))
+         _mesa_add_renderbuffer(&stfb->Base, BUFFER_STENCIL, rb);
+   }
+
+   return TRUE;
+}
+
+/**
+ * Intialize a struct gl_config from a visual.
+ */
+static void
+st_visual_to_context_mode(const struct st_visual *visual,
+                          struct gl_config *mode)
+{
+   memset(mode, 0, sizeof(*mode));
+
+   if (st_visual_have_buffers(visual, ST_ATTACHMENT_BACK_LEFT_MASK))
+      mode->doubleBufferMode = GL_TRUE;
+   if (st_visual_have_buffers(visual,
+            ST_ATTACHMENT_FRONT_RIGHT_MASK | ST_ATTACHMENT_BACK_RIGHT_MASK))
+      mode->stereoMode = GL_TRUE;
+
+   if (visual->color_format != PIPE_FORMAT_NONE) {
+      mode->rgbMode = GL_TRUE;
+
+      mode->redBits =
+         util_format_get_component_bits(visual->color_format,
+               UTIL_FORMAT_COLORSPACE_RGB, 0);
+      mode->greenBits =
+         util_format_get_component_bits(visual->color_format,
+               UTIL_FORMAT_COLORSPACE_RGB, 1);
+      mode->blueBits =
+         util_format_get_component_bits(visual->color_format,
+               UTIL_FORMAT_COLORSPACE_RGB, 2);
+      mode->alphaBits =
+         util_format_get_component_bits(visual->color_format,
+               UTIL_FORMAT_COLORSPACE_RGB, 3);
+
+      mode->rgbBits = mode->redBits +
+         mode->greenBits + mode->blueBits + mode->alphaBits;
+   }
+
+   if (visual->depth_stencil_format != PIPE_FORMAT_NONE) {
+      mode->depthBits =
+         util_format_get_component_bits(visual->depth_stencil_format,
+               UTIL_FORMAT_COLORSPACE_ZS, 0);
+      mode->stencilBits =
+         util_format_get_component_bits(visual->depth_stencil_format,
+               UTIL_FORMAT_COLORSPACE_ZS, 1);
+
+      mode->haveDepthBuffer = mode->depthBits > 0;
+      mode->haveStencilBuffer = mode->stencilBits > 0;
+   }
+
+   if (visual->accum_format != PIPE_FORMAT_NONE) {
+      mode->haveAccumBuffer = GL_TRUE;
+
+      mode->accumRedBits =
+         util_format_get_component_bits(visual->accum_format,
+               UTIL_FORMAT_COLORSPACE_RGB, 0);
+      mode->accumGreenBits =
+         util_format_get_component_bits(visual->accum_format,
+               UTIL_FORMAT_COLORSPACE_RGB, 1);
+      mode->accumBlueBits =
+         util_format_get_component_bits(visual->accum_format,
+               UTIL_FORMAT_COLORSPACE_RGB, 2);
+      mode->accumAlphaBits =
+         util_format_get_component_bits(visual->accum_format,
+               UTIL_FORMAT_COLORSPACE_RGB, 3);
+   }
+
+   if (visual->samples) {
+      mode->sampleBuffers = 1;
+      mode->samples = visual->samples;
+   }
+}
+
+/**
+ * Determine the default draw or read buffer from a visual.
+ */
+static void
+st_visual_to_default_buffer(const struct st_visual *visual,
+                            GLenum *buffer, GLint *index)
+{
+   enum st_attachment_type statt;
+   GLenum buf;
+   gl_buffer_index idx;
+
+   statt = visual->render_buffer;
+   /* do nothing if an invalid render buffer is specified */
+   if (statt == ST_ATTACHMENT_INVALID ||
+       !st_visual_have_buffers(visual, 1 << statt))
+      return;
+
+   switch (statt) {
+   case ST_ATTACHMENT_FRONT_LEFT:
+      buf = GL_FRONT_LEFT;
+      idx = BUFFER_FRONT_LEFT;
+      break;
+   case ST_ATTACHMENT_BACK_LEFT:
+      buf = GL_BACK_LEFT;
+      idx = BUFFER_BACK_LEFT;
+      break;
+   case ST_ATTACHMENT_FRONT_RIGHT:
+      buf = GL_FRONT_RIGHT;
+      idx = BUFFER_FRONT_RIGHT;
+      break;
+   case ST_ATTACHMENT_BACK_RIGHT:
+      buf = GL_BACK_RIGHT;
+      idx = BUFFER_BACK_RIGHT;
+      break;
+   default:
+      buf = GL_NONE;
+      idx = BUFFER_COUNT;
+      break;
+   }
+
+   if (buf != GL_NONE) {
+      if (buffer)
+         *buffer = buf;
+      if (index)
+         *index = idx;
+   }
+}
+
+/**
+ * Create a framebuffer from a manager interface.
+ */
+static struct st_framebuffer *
+st_framebuffer_create(struct st_framebuffer_iface *stfbi)
+{
+   struct st_framebuffer *stfb;
+   struct gl_config mode;
+   gl_buffer_index idx;
+
+   if (!stfbi)
+      return NULL;
+
+   stfb = CALLOC_STRUCT(st_framebuffer);
+   if (!stfb)
+      return NULL;
+
+   st_visual_to_context_mode(stfbi->visual, &mode);
+   _mesa_initialize_window_framebuffer(&stfb->Base, &mode);
+
+   /* modify the draw/read buffers of the fb */
+   st_visual_to_default_buffer(stfbi->visual, &stfb->Base.ColorDrawBuffer[0],
+         &stfb->Base._ColorDrawBufferIndexes[0]);
+   st_visual_to_default_buffer(stfbi->visual, &stfb->Base.ColorReadBuffer,
+         &stfb->Base._ColorReadBufferIndex);
+
+   stfb->iface = stfbi;
+
+   /* add the color buffer */
+   idx = stfb->Base._ColorDrawBufferIndexes[0];
+   if (!st_framebuffer_add_renderbuffer(stfb, idx)) {
+      FREE(stfb);
+      return NULL;
+   }
+
+   st_framebuffer_add_renderbuffer(stfb, BUFFER_DEPTH);
+   st_framebuffer_add_renderbuffer(stfb, BUFFER_ACCUM);
+
+   st_framebuffer_update_attachments(stfb);
+
+   stfb->Base.Initialized = GL_TRUE;
+
+   return stfb;
+}
+
+/**
+ * Reference a framebuffer.
+ */
+static void
+st_framebuffer_reference(struct st_framebuffer **ptr,
+                         struct st_framebuffer *stfb)
+{
+   struct gl_framebuffer *fb = &stfb->Base;
+   _mesa_reference_framebuffer((struct gl_framebuffer **) ptr, fb);
+}
+
+static void
+st_context_notify_invalid_framebuffer(struct st_context_iface *stctxi,
+                                      struct st_framebuffer_iface *stfbi)
+{
+   struct st_context *st = (struct st_context *) stctxi;
+   struct st_framebuffer *stfb;
+
+   /* either draw or read winsys fb */
+   stfb = st_ws_framebuffer(st->ctx->WinSysDrawBuffer);
+   if (!stfb || stfb->iface != stfbi)
+      stfb = st_ws_framebuffer(st->ctx->WinSysReadBuffer);
+
+   if (stfb && stfb->iface == stfbi) {
+      p_atomic_set(&stfb->revalidate, TRUE);
+   }
+   else {
+      /* This function is probably getting called when we've detected a
+       * change in a window's size but the currently bound context is
+       * not bound to that window.
+       * If the st_framebuffer_iface structure had a pointer to the
+       * corresponding st_framebuffer we'd be able to handle this.
+       */
+   }
+}
+
+static void
+st_context_flush(struct st_context_iface *stctxi, unsigned flags,
+                 struct pipe_fence_handle **fence)
+{
+   struct st_context *st = (struct st_context *) stctxi;
+   st_flush(st, fence);
+   if (flags & ST_FLUSH_FRONT)
+      st_manager_flush_frontbuffer(st);
+}
+
+static boolean
+st_context_teximage(struct st_context_iface *stctxi,
+                    enum st_texture_type target,
+                    int level, enum pipe_format internal_format,
+                    struct pipe_resource *tex, boolean mipmap)
+{
+   struct st_context *st = (struct st_context *) stctxi;
+   struct gl_context *ctx = st->ctx;
+   struct gl_texture_unit *texUnit = _mesa_get_current_tex_unit(ctx);
+   struct gl_texture_object *texObj;
+   struct gl_texture_image *texImage;
+   struct st_texture_object *stObj;
+   struct st_texture_image *stImage;
+   GLenum internalFormat;
+   GLuint width, height, depth;
+
+   switch (target) {
+   case ST_TEXTURE_1D:
+      target = GL_TEXTURE_1D;
+      break;
+   case ST_TEXTURE_2D:
+      target = GL_TEXTURE_2D;
+      break;
+   case ST_TEXTURE_3D:
+      target = GL_TEXTURE_3D;
+      break;
+   case ST_TEXTURE_RECT:
+      target = GL_TEXTURE_RECTANGLE_ARB;
+      break;
+   default:
+      return FALSE;
+      break;
+   }
+
+   texObj = _mesa_select_tex_object(ctx, texUnit, target);
+   _mesa_lock_texture(ctx, texObj);
+
+   stObj = st_texture_object(texObj);
+   /* switch to surface based */
+   if (!stObj->surface_based) {
+      _mesa_clear_texture_object(ctx, texObj);
+      stObj->surface_based = GL_TRUE;
+   }
+
+   texImage = _mesa_get_tex_image(ctx, texObj, target, level);
+   stImage = st_texture_image(texImage);
+   if (tex) {
+      gl_format texFormat;
+
+      /*
+       * XXX When internal_format and tex->format differ, st_finalize_texture
+       * needs to allocate a new texture with internal_format and copy the
+       * texture here into the new one.  It will result in surface_copy being
+       * called on surfaces whose formats differ.
+       *
+       * To avoid that, internal_format is (wrongly) ignored here.  A sane fix
+       * is to use a sampler view.
+       */
+      if (!st_sampler_compat_formats(tex->format, internal_format))
+	 internal_format = tex->format;
+     
+      if (util_format_get_component_bits(internal_format,
+               UTIL_FORMAT_COLORSPACE_RGB, 3) > 0)
+         internalFormat = GL_RGBA;
+      else
+         internalFormat = GL_RGB;
+
+      texFormat = st_ChooseTextureFormat(ctx, internalFormat,
+                                         GL_RGBA, GL_UNSIGNED_BYTE);
+
+      _mesa_init_teximage_fields(ctx, target, texImage,
+                                 tex->width0, tex->height0, 1, 0,
+                                 internalFormat, texFormat);
+
+      width = tex->width0;
+      height = tex->height0;
+      depth = tex->depth0;
+
+      /* grow the image size until we hit level = 0 */
+      while (level > 0) {
+         if (width != 1)
+            width <<= 1;
+         if (height != 1)
+            height <<= 1;
+         if (depth != 1)
+            depth <<= 1;
+         level--;
+      }
+   }
+   else {
+      _mesa_clear_texture_image(ctx, texImage);
+      width = height = depth = 0;
+   }
+
+   pipe_resource_reference(&stImage->pt, tex);
+   stObj->width0 = width;
+   stObj->height0 = height;
+   stObj->depth0 = depth;
+
+   _mesa_dirty_texobj(ctx, texObj, GL_TRUE);
+   _mesa_unlock_texture(ctx, texObj);
+   
+   return TRUE;
+}
+
+static void
+st_context_copy(struct st_context_iface *stctxi,
+                struct st_context_iface *stsrci, unsigned mask)
+{
+   struct st_context *st = (struct st_context *) stctxi;
+   struct st_context *src = (struct st_context *) stsrci;
+
+   _mesa_copy_context(src->ctx, st->ctx, mask);
+}
+
+static boolean
+st_context_share(struct st_context_iface *stctxi,
+                 struct st_context_iface *stsrci)
+{
+   struct st_context *st = (struct st_context *) stctxi;
+   struct st_context *src = (struct st_context *) stsrci;
+
+   return _mesa_share_state(st->ctx, src->ctx);
+}
+
+static void
+st_context_destroy(struct st_context_iface *stctxi)
+{
+   struct st_context *st = (struct st_context *) stctxi;
+   st_destroy_context(st);
+}
+
+static struct st_context_iface *
+st_api_create_context(struct st_api *stapi, struct st_manager *smapi,
+                      const struct st_context_attribs *attribs,
+                      struct st_context_iface *shared_stctxi)
+{
+   struct st_context *shared_ctx = (struct st_context *) shared_stctxi;
+   struct st_context *st;
+   struct pipe_context *pipe;
+   struct gl_config mode;
+   gl_api api;
+
+   if (!(stapi->profile_mask & (1 << attribs->profile)))
+      return NULL;
+
+   switch (attribs->profile) {
+   case ST_PROFILE_DEFAULT:
+      api = API_OPENGL;
+      break;
+   case ST_PROFILE_OPENGL_ES1:
+      api = API_OPENGLES;
+      break;
+   case ST_PROFILE_OPENGL_ES2:
+      api = API_OPENGLES2;
+      break;
+   case ST_PROFILE_OPENGL_CORE:
+   default:
+      return NULL;
+      break;
+   }
+
+   pipe = smapi->screen->context_create(smapi->screen, NULL);
+   if (!pipe)
+      return NULL;
+
+   st_visual_to_context_mode(&attribs->visual, &mode);
+   st = st_create_context(api, pipe, &mode, shared_ctx);
+   if (!st) {
+      pipe->destroy(pipe);
+      return NULL;
+   }
+
+   /* need to perform version check */
+   if (attribs->major > 1 || attribs->minor > 0) {
+      _mesa_compute_version(st->ctx);
+
+      /* is the actual version less than the requested version? */
+      if (st->ctx->VersionMajor * 10 + st->ctx->VersionMinor <
+          attribs->major * 10 + attribs->minor) {
+         st_destroy_context(st);
+         return NULL;
+      }
+   }
+
+   st->invalidate_on_gl_viewport =
+      smapi->get_param(smapi, ST_MANAGER_BROKEN_INVALIDATE);
+
+   st->iface.destroy = st_context_destroy;
+   st->iface.notify_invalid_framebuffer =
+      st_context_notify_invalid_framebuffer;
+   st->iface.flush = st_context_flush;
+   st->iface.teximage = st_context_teximage;
+   st->iface.copy = st_context_copy;
+   st->iface.share = st_context_share;
+   st->iface.st_context_private = (void *) smapi;
+
+   return &st->iface;
+}
+
+static boolean
+st_api_make_current(struct st_api *stapi, struct st_context_iface *stctxi,
+                    struct st_framebuffer_iface *stdrawi,
+                    struct st_framebuffer_iface *streadi)
+{
+   struct st_context *st = (struct st_context *) stctxi;
+   struct st_framebuffer *stdraw, *stread, *stfb;
+   boolean ret;
+
+   _glapi_check_multithread();
+
+   if (st) {
+      /* reuse/create the draw fb */
+      stfb = st_ws_framebuffer(st->ctx->WinSysDrawBuffer);
+      if (stfb && stfb->iface == stdrawi) {
+         stdraw = NULL;
+         st_framebuffer_reference(&stdraw, stfb);
+      }
+      else {
+         stdraw = st_framebuffer_create(stdrawi);
+      }
+
+      /* reuse/create the read fb */
+      stfb = st_ws_framebuffer(st->ctx->WinSysReadBuffer);
+      if (!stfb || stfb->iface != streadi)
+         stfb = stdraw;
+      if (stfb && stfb->iface == streadi) {
+         stread = NULL;
+         st_framebuffer_reference(&stread, stfb);
+      }
+      else {
+         stread = st_framebuffer_create(streadi);
+      }
+
+      if (stdraw && stread) {
+         st_framebuffer_validate(stdraw, st);
+         if (stread != stdraw)
+            st_framebuffer_validate(stread, st);
+
+         /* modify the draw/read buffers of the context */
+         if (stdraw->iface) {
+            st_visual_to_default_buffer(stdraw->iface->visual,
+                  &st->ctx->Color.DrawBuffer[0], NULL);
+         }
+         if (stread->iface) {
+            st_visual_to_default_buffer(stread->iface->visual,
+                  &st->ctx->Pixel.ReadBuffer, NULL);
+         }
+
+         ret = _mesa_make_current(st->ctx, &stdraw->Base, &stread->Base);
+      }
+      else {
+         struct gl_framebuffer *incomplete = _mesa_get_incomplete_framebuffer();
+         ret = _mesa_make_current(st->ctx, incomplete, incomplete);
+      }
+
+      st_framebuffer_reference(&stdraw, NULL);
+      st_framebuffer_reference(&stread, NULL);
+   }
+   else {
+      ret = _mesa_make_current(NULL, NULL, NULL);
+   }
+
+   return ret;
+}
+
+static struct st_context_iface *
+st_api_get_current(struct st_api *stapi)
+{
+   GET_CURRENT_CONTEXT(ctx);
+   struct st_context *st = (ctx) ? ctx->st : NULL;
+
+   return (st) ? &st->iface : NULL;
+}
+
+static st_proc_t
+st_api_get_proc_address(struct st_api *stapi, const char *procname)
+{
+   return (st_proc_t) _glapi_get_proc_address(procname);
+}
+
+static void
+st_api_destroy(struct st_api *stapi)
+{
+}
+
+/**
+ * Flush the front buffer if the current context renders to the front buffer.
+ */
+void
+st_manager_flush_frontbuffer(struct st_context *st)
+{
+   struct st_framebuffer *stfb = st_ws_framebuffer(st->ctx->DrawBuffer);
+   struct st_renderbuffer *strb = NULL;
+
+   if (stfb)
+      strb = st_renderbuffer(stfb->Base.Attachment[BUFFER_FRONT_LEFT].Renderbuffer);
+   if (!strb)
+      return;
+
+   /* never a dummy fb */
+   assert(stfb->iface);
+   stfb->iface->flush_front(stfb->iface, ST_ATTACHMENT_FRONT_LEFT);
+}
+
+/**
+ * Return the surface of an EGLImage.
+ * FIXME: I think this should operate on resources, not surfaces
+ */
+struct pipe_surface *
+st_manager_get_egl_image_surface(struct st_context *st,
+                                 void *eglimg, unsigned usage)
+{
+   struct st_manager *smapi =
+      (struct st_manager *) st->iface.st_context_private;
+   struct st_egl_image stimg;
+   struct pipe_surface *ps, surf_tmpl;
+
+   if (!smapi || !smapi->get_egl_image)
+      return NULL;
+
+   memset(&stimg, 0, sizeof(stimg));
+   if (!smapi->get_egl_image(smapi, eglimg, &stimg))
+      return NULL;
+
+   memset(&surf_tmpl, 0, sizeof(surf_tmpl));
+   surf_tmpl.format = stimg.texture->format;
+   surf_tmpl.usage = usage;
+   surf_tmpl.u.tex.level = stimg.level;
+   surf_tmpl.u.tex.first_layer = stimg.layer;
+   surf_tmpl.u.tex.last_layer = stimg.layer;
+   ps = st->pipe->create_surface(st->pipe, stimg.texture, &surf_tmpl);
+   pipe_resource_reference(&stimg.texture, NULL);
+
+   return ps;
+}
+
+/**
+ * Re-validate the framebuffers.
+ */
+void
+st_manager_validate_framebuffers(struct st_context *st)
+{
+   struct st_framebuffer *stdraw = st_ws_framebuffer(st->ctx->DrawBuffer);
+   struct st_framebuffer *stread = st_ws_framebuffer(st->ctx->ReadBuffer);
+
+   if (stdraw)
+      st_framebuffer_validate(stdraw, st);
+   if (stread && stread != stdraw)
+      st_framebuffer_validate(stread, st);
+}
+
+/**
+ * Add a color renderbuffer on demand.
+ */
+boolean
+st_manager_add_color_renderbuffer(struct st_context *st,
+                                  struct gl_framebuffer *fb,
+                                  gl_buffer_index idx)
+{
+   struct st_framebuffer *stfb = st_ws_framebuffer(fb);
+
+   /* FBO */
+   if (!stfb)
+      return FALSE;
+
+   if (stfb->Base.Attachment[idx].Renderbuffer)
+      return TRUE;
+
+   switch (idx) {
+   case BUFFER_FRONT_LEFT:
+   case BUFFER_BACK_LEFT:
+   case BUFFER_FRONT_RIGHT:
+   case BUFFER_BACK_RIGHT:
+      break;
+   default:
+      return FALSE;
+      break;
+   }
+
+   if (!st_framebuffer_add_renderbuffer(stfb, idx))
+      return FALSE;
+
+   st_framebuffer_update_attachments(stfb);
+   st_invalidate_state(st->ctx, _NEW_BUFFERS);
+
+   return TRUE;
+}
+
+static const struct st_api st_gl_api = {
+   "Mesa " MESA_VERSION_STRING,
+   ST_API_OPENGL,
+#if FEATURE_GL
+   ST_PROFILE_DEFAULT_MASK |
+#endif
+#if FEATURE_ES1
+   ST_PROFILE_OPENGL_ES1_MASK |
+#endif
+#if FEATURE_ES2
+   ST_PROFILE_OPENGL_ES2_MASK |
+#endif
+   0,
+   st_api_destroy,
+   st_api_get_proc_address,
+   st_api_create_context,
+   st_api_make_current,
+   st_api_get_current,
+};
+
+struct st_api *
+st_gl_api_create(void)
+{
+   return (struct st_api *) &st_gl_api;
+}