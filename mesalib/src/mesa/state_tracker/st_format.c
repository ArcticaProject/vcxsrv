<<<<<<< HEAD
/**************************************************************************
 * 
 * Copyright 2007 Tungsten Graphics, Inc., Cedar Park, Texas.
 * Copyright (c) 2008-2010 VMware, Inc.
 * All Rights Reserved.
 * 
 * Permission is hereby granted, free of charge, to any person obtaining a
 * copy of this software and associated documentation files (the
 * "Software"), to deal in the Software without restriction, including
 * without limitation the rights to use, copy, modify, merge, publish,
 * distribute, sub license, and/or sell copies of the Software, and to
 * permit persons to whom the Software is furnished to do so, subject to
 * the following conditions:
 * 
 * The above copyright notice and this permission notice (including the
 * next paragraph) shall be included in all copies or substantial portions
 * of the Software.
 * 
 * THE SOFTWARE IS PROVIDED "AS IS", WITHOUT WARRANTY OF ANY KIND, EXPRESS
 * OR IMPLIED, INCLUDING BUT NOT LIMITED TO THE WARRANTIES OF
 * MERCHANTABILITY, FITNESS FOR A PARTICULAR PURPOSE AND NON-INFRINGEMENT.
 * IN NO EVENT SHALL TUNGSTEN GRAPHICS AND/OR ITS SUPPLIERS BE LIABLE FOR
 * ANY CLAIM, DAMAGES OR OTHER LIABILITY, WHETHER IN AN ACTION OF CONTRACT,
 * TORT OR OTHERWISE, ARISING FROM, OUT OF OR IN CONNECTION WITH THE
 * SOFTWARE OR THE USE OR OTHER DEALINGS IN THE SOFTWARE.
 * 
 **************************************************************************/


/**
 * Mesa / Gallium format conversion and format selection code.
 * \author Brian Paul
 */

#include "main/imports.h"
#include "main/context.h"
#include "main/texstore.h"
#include "main/image.h"
#include "main/macros.h"
#include "main/mfeatures.h"

#include "pipe/p_context.h"
#include "pipe/p_defines.h"
#include "pipe/p_screen.h"
#include "util/u_format.h"
#include "st_context.h"
#include "st_format.h"


static GLuint
format_max_bits(enum pipe_format format)
{
   GLuint size = util_format_get_component_bits(format, UTIL_FORMAT_COLORSPACE_RGB, 0);

   size = MAX2(size, util_format_get_component_bits(format, UTIL_FORMAT_COLORSPACE_RGB, 1));
   size = MAX2(size, util_format_get_component_bits(format, UTIL_FORMAT_COLORSPACE_RGB, 2));
   size = MAX2(size, util_format_get_component_bits(format, UTIL_FORMAT_COLORSPACE_RGB, 3));
   size = MAX2(size, util_format_get_component_bits(format, UTIL_FORMAT_COLORSPACE_ZS, 0));
   size = MAX2(size, util_format_get_component_bits(format, UTIL_FORMAT_COLORSPACE_ZS, 1));
   return size;
}


/**
 * Return basic GL datatype for the given gallium format.
 */
GLenum
st_format_datatype(enum pipe_format format)
{
   const struct util_format_description *desc;

   desc = util_format_description(format);
   assert(desc);

   if (desc->layout == UTIL_FORMAT_LAYOUT_PLAIN) {
      if (format == PIPE_FORMAT_B5G5R5A1_UNORM ||
          format == PIPE_FORMAT_B5G6R5_UNORM) {
         return GL_UNSIGNED_SHORT;
      }
      else if (format == PIPE_FORMAT_Z24_UNORM_S8_USCALED ||
               format == PIPE_FORMAT_S8_USCALED_Z24_UNORM ||
               format == PIPE_FORMAT_Z24X8_UNORM ||
               format == PIPE_FORMAT_X8Z24_UNORM) {
         return GL_UNSIGNED_INT_24_8;
      }
      else {
         const GLuint size = format_max_bits(format);
         if (size == 8) {
            if (desc->channel[0].type == UTIL_FORMAT_TYPE_UNSIGNED)
               return GL_UNSIGNED_BYTE;
            else
               return GL_BYTE;
         }
         else if (size == 16) {
            if (desc->channel[0].type == UTIL_FORMAT_TYPE_UNSIGNED)
               return GL_UNSIGNED_SHORT;
            else
               return GL_SHORT;
         }
         else {
            assert( size <= 32 );
            if (desc->channel[0].type == UTIL_FORMAT_TYPE_UNSIGNED)
               return GL_UNSIGNED_INT;
            else
               return GL_INT;
         }
      }
   }
   else if (format == PIPE_FORMAT_UYVY) {
      return GL_UNSIGNED_SHORT;
   }
   else if (format == PIPE_FORMAT_YUYV) {
      return GL_UNSIGNED_SHORT;
   }
   else {
      /* probably a compressed format, unsupported anyway */
      return GL_NONE;
   }
}


/**
 * Translate Mesa format to Gallium format.
 */
enum pipe_format
st_mesa_format_to_pipe_format(gl_format mesaFormat)
{
   switch (mesaFormat) {
   case MESA_FORMAT_RGBA8888:
      return PIPE_FORMAT_A8B8G8R8_UNORM;
   case MESA_FORMAT_RGBA8888_REV:
      return PIPE_FORMAT_R8G8B8A8_UNORM;
   case MESA_FORMAT_ARGB8888:
      return PIPE_FORMAT_B8G8R8A8_UNORM;
   case MESA_FORMAT_ARGB8888_REV:
      return PIPE_FORMAT_A8R8G8B8_UNORM;
   case MESA_FORMAT_XRGB8888:
      return PIPE_FORMAT_B8G8R8X8_UNORM;
   case MESA_FORMAT_XRGB8888_REV:
      return PIPE_FORMAT_X8R8G8B8_UNORM;
   case MESA_FORMAT_ARGB1555:
      return PIPE_FORMAT_B5G5R5A1_UNORM;
   case MESA_FORMAT_ARGB4444:
      return PIPE_FORMAT_B4G4R4A4_UNORM;
   case MESA_FORMAT_RGB565:
      return PIPE_FORMAT_B5G6R5_UNORM;
   case MESA_FORMAT_RGB332:
      return PIPE_FORMAT_B2G3R3_UNORM;
   case MESA_FORMAT_ARGB2101010:
      return PIPE_FORMAT_B10G10R10A2_UNORM;
   case MESA_FORMAT_AL44:
      return PIPE_FORMAT_L4A4_UNORM;
   case MESA_FORMAT_AL88:
      return PIPE_FORMAT_L8A8_UNORM;
   case MESA_FORMAT_AL1616:
      return PIPE_FORMAT_L16A16_UNORM;
   case MESA_FORMAT_A8:
      return PIPE_FORMAT_A8_UNORM;
   case MESA_FORMAT_A16:
      return PIPE_FORMAT_A16_UNORM;
   case MESA_FORMAT_L8:
      return PIPE_FORMAT_L8_UNORM;
   case MESA_FORMAT_L16:
      return PIPE_FORMAT_L16_UNORM;
   case MESA_FORMAT_I8:
      return PIPE_FORMAT_I8_UNORM;
   case MESA_FORMAT_I16:
      return PIPE_FORMAT_I16_UNORM;
   case MESA_FORMAT_Z16:
      return PIPE_FORMAT_Z16_UNORM;
   case MESA_FORMAT_Z32:
      return PIPE_FORMAT_Z32_UNORM;
   case MESA_FORMAT_Z24_S8:
      return PIPE_FORMAT_S8_USCALED_Z24_UNORM;
   case MESA_FORMAT_S8_Z24:
      return PIPE_FORMAT_Z24_UNORM_S8_USCALED;
   case MESA_FORMAT_Z24_X8:
      return PIPE_FORMAT_X8Z24_UNORM;
   case MESA_FORMAT_X8_Z24:
      return PIPE_FORMAT_Z24X8_UNORM;
   case MESA_FORMAT_S8:
      return PIPE_FORMAT_S8_USCALED;
   case MESA_FORMAT_YCBCR:
      return PIPE_FORMAT_UYVY;
#if FEATURE_texture_s3tc
   case MESA_FORMAT_RGB_DXT1:
      return PIPE_FORMAT_DXT1_RGB;
   case MESA_FORMAT_RGBA_DXT1:
      return PIPE_FORMAT_DXT1_RGBA;
   case MESA_FORMAT_RGBA_DXT3:
      return PIPE_FORMAT_DXT3_RGBA;
   case MESA_FORMAT_RGBA_DXT5:
      return PIPE_FORMAT_DXT5_RGBA;
#if FEATURE_EXT_texture_sRGB
   case MESA_FORMAT_SRGB_DXT1:
      return PIPE_FORMAT_DXT1_SRGB;
   case MESA_FORMAT_SRGBA_DXT1:
      return PIPE_FORMAT_DXT1_SRGBA;
   case MESA_FORMAT_SRGBA_DXT3:
      return PIPE_FORMAT_DXT3_SRGBA;
   case MESA_FORMAT_SRGBA_DXT5:
      return PIPE_FORMAT_DXT5_SRGBA;
#endif
#endif
#if FEATURE_EXT_texture_sRGB
   case MESA_FORMAT_SLA8:
      return PIPE_FORMAT_L8A8_SRGB;
   case MESA_FORMAT_SL8:
      return PIPE_FORMAT_L8_SRGB;
   case MESA_FORMAT_SRGB8:
      return PIPE_FORMAT_R8G8B8_SRGB;
   case MESA_FORMAT_SRGBA8:
      return PIPE_FORMAT_A8B8G8R8_SRGB;
   case MESA_FORMAT_SARGB8:
      return PIPE_FORMAT_B8G8R8A8_SRGB;
#endif
   case MESA_FORMAT_R8:
      return PIPE_FORMAT_R8_UNORM;
   case MESA_FORMAT_R16:
      return PIPE_FORMAT_R16_UNORM;
   case MESA_FORMAT_RG88:
      return PIPE_FORMAT_R8G8_UNORM;
   case MESA_FORMAT_RG1616:
      return PIPE_FORMAT_R16G16_UNORM;
   case MESA_FORMAT_RGBA_16:
      return PIPE_FORMAT_R16G16B16A16_UNORM;

   /* signed int formats */
   case MESA_FORMAT_RGBA_INT8:
      return PIPE_FORMAT_R8G8B8A8_SSCALED;
   case MESA_FORMAT_RGBA_INT16:
      return PIPE_FORMAT_R16G16B16A16_SSCALED;
   case MESA_FORMAT_RGBA_INT32:
      return PIPE_FORMAT_R32G32B32A32_SSCALED;

   /* unsigned int formats */
   case MESA_FORMAT_RGBA_UINT8:
      return PIPE_FORMAT_R8G8B8A8_USCALED;
   case MESA_FORMAT_RGBA_UINT16:
      return PIPE_FORMAT_R16G16B16A16_USCALED;
   case MESA_FORMAT_RGBA_UINT32:
      return PIPE_FORMAT_R32G32B32A32_USCALED;

   case MESA_FORMAT_RED_RGTC1:
      return PIPE_FORMAT_RGTC1_UNORM;
   case MESA_FORMAT_SIGNED_RED_RGTC1:
      return PIPE_FORMAT_RGTC1_SNORM;
   case MESA_FORMAT_RG_RGTC2:
      return PIPE_FORMAT_RGTC2_UNORM;
   case MESA_FORMAT_SIGNED_RG_RGTC2:
      return PIPE_FORMAT_RGTC2_SNORM;
   default:
      assert(0);
      return PIPE_FORMAT_NONE;
   }
}


/**
 * Translate Gallium format to Mesa format.
 */
gl_format
st_pipe_format_to_mesa_format(enum pipe_format format)
{
   switch (format) {
   case PIPE_FORMAT_A8B8G8R8_UNORM:
      return MESA_FORMAT_RGBA8888;
   case PIPE_FORMAT_R8G8B8A8_UNORM:
      return MESA_FORMAT_RGBA8888_REV;
   case PIPE_FORMAT_B8G8R8A8_UNORM:
      return MESA_FORMAT_ARGB8888;
   case PIPE_FORMAT_A8R8G8B8_UNORM:
      return MESA_FORMAT_ARGB8888_REV;
   case PIPE_FORMAT_B8G8R8X8_UNORM:
      return MESA_FORMAT_XRGB8888;
   case PIPE_FORMAT_X8R8G8B8_UNORM:
      return MESA_FORMAT_XRGB8888_REV;
   case PIPE_FORMAT_B5G5R5A1_UNORM:
      return MESA_FORMAT_ARGB1555;
   case PIPE_FORMAT_B4G4R4A4_UNORM:
      return MESA_FORMAT_ARGB4444;
   case PIPE_FORMAT_B5G6R5_UNORM:
      return MESA_FORMAT_RGB565;
   case PIPE_FORMAT_B2G3R3_UNORM:
      return MESA_FORMAT_RGB332;
   case PIPE_FORMAT_B10G10R10A2_UNORM:
      return MESA_FORMAT_ARGB2101010;
   case PIPE_FORMAT_L4A4_UNORM:
      return MESA_FORMAT_AL44;
   case PIPE_FORMAT_L8A8_UNORM:
      return MESA_FORMAT_AL88;
   case PIPE_FORMAT_L16A16_UNORM:
      return MESA_FORMAT_AL1616;
   case PIPE_FORMAT_A8_UNORM:
      return MESA_FORMAT_A8;
   case PIPE_FORMAT_A16_UNORM:
      return MESA_FORMAT_A16;
   case PIPE_FORMAT_L8_UNORM:
      return MESA_FORMAT_L8;
   case PIPE_FORMAT_L16_UNORM:
      return MESA_FORMAT_L16;
   case PIPE_FORMAT_I8_UNORM:
      return MESA_FORMAT_I8;
   case PIPE_FORMAT_I16_UNORM:
      return MESA_FORMAT_I16;
   case PIPE_FORMAT_S8_USCALED:
      return MESA_FORMAT_S8;

   case PIPE_FORMAT_R16G16B16A16_UNORM:
      return MESA_FORMAT_RGBA_16;
   case PIPE_FORMAT_R16G16B16A16_SNORM:
      return MESA_FORMAT_SIGNED_RGBA_16;

   case PIPE_FORMAT_Z16_UNORM:
      return MESA_FORMAT_Z16;
   case PIPE_FORMAT_Z32_UNORM:
      return MESA_FORMAT_Z32;
   case PIPE_FORMAT_S8_USCALED_Z24_UNORM:
      return MESA_FORMAT_Z24_S8;
   case PIPE_FORMAT_X8Z24_UNORM:
      return MESA_FORMAT_Z24_X8;
   case PIPE_FORMAT_Z24X8_UNORM:
      return MESA_FORMAT_X8_Z24;
   case PIPE_FORMAT_Z24_UNORM_S8_USCALED:
      return MESA_FORMAT_S8_Z24;

   case PIPE_FORMAT_UYVY:
      return MESA_FORMAT_YCBCR;
   case PIPE_FORMAT_YUYV:
      return MESA_FORMAT_YCBCR_REV;

#if FEATURE_texture_s3tc
   case PIPE_FORMAT_DXT1_RGB:
      return MESA_FORMAT_RGB_DXT1;
   case PIPE_FORMAT_DXT1_RGBA:
      return MESA_FORMAT_RGBA_DXT1;
   case PIPE_FORMAT_DXT3_RGBA:
      return MESA_FORMAT_RGBA_DXT3;
   case PIPE_FORMAT_DXT5_RGBA:
      return MESA_FORMAT_RGBA_DXT5;
#if FEATURE_EXT_texture_sRGB
   case PIPE_FORMAT_DXT1_SRGB:
      return MESA_FORMAT_SRGB_DXT1;
   case PIPE_FORMAT_DXT1_SRGBA:
      return MESA_FORMAT_SRGBA_DXT1;
   case PIPE_FORMAT_DXT3_SRGBA:
      return MESA_FORMAT_SRGBA_DXT3;
   case PIPE_FORMAT_DXT5_SRGBA:
      return MESA_FORMAT_SRGBA_DXT5;
#endif
#endif

#if FEATURE_EXT_texture_sRGB
   case PIPE_FORMAT_L8A8_SRGB:
      return MESA_FORMAT_SLA8;
   case PIPE_FORMAT_L8_SRGB:
      return MESA_FORMAT_SL8;
   case PIPE_FORMAT_R8G8B8_SRGB:
      return MESA_FORMAT_SRGB8;
   case PIPE_FORMAT_A8B8G8R8_SRGB:
      return MESA_FORMAT_SRGBA8;
   case PIPE_FORMAT_B8G8R8A8_SRGB:
      return MESA_FORMAT_SARGB8;
#endif

   case PIPE_FORMAT_R8_UNORM:
      return MESA_FORMAT_R8;
   case PIPE_FORMAT_R16_UNORM:
      return MESA_FORMAT_R16;
   case PIPE_FORMAT_R8G8_UNORM:
      return MESA_FORMAT_RG88;
   case PIPE_FORMAT_R16G16_UNORM:
      return MESA_FORMAT_RG1616;

   /* signed int formats */
   case PIPE_FORMAT_R8G8B8A8_SSCALED:
      return MESA_FORMAT_RGBA_INT8;
   case PIPE_FORMAT_R16G16B16A16_SSCALED:
      return MESA_FORMAT_RGBA_INT16;
   case PIPE_FORMAT_R32G32B32A32_SSCALED:
      return MESA_FORMAT_RGBA_INT32;

   /* unsigned int formats */
   case PIPE_FORMAT_R8G8B8A8_USCALED:
      return MESA_FORMAT_RGBA_UINT8;
   case PIPE_FORMAT_R16G16B16A16_USCALED:
      return MESA_FORMAT_RGBA_UINT16;
   case PIPE_FORMAT_R32G32B32A32_USCALED:
      return MESA_FORMAT_RGBA_UINT32;

   case PIPE_FORMAT_RGTC1_UNORM:
      return MESA_FORMAT_RED_RGTC1;
   case PIPE_FORMAT_RGTC1_SNORM:
      return MESA_FORMAT_SIGNED_RED_RGTC1;
   case PIPE_FORMAT_RGTC2_UNORM:
      return MESA_FORMAT_RG_RGTC2;
   case PIPE_FORMAT_RGTC2_SNORM:
      return MESA_FORMAT_SIGNED_RG_RGTC2;

   default:
      assert(0);
      return MESA_FORMAT_NONE;
   }
}


/**
 * Return first supported format from the given list.
 */
static enum pipe_format
find_supported_format(struct pipe_screen *screen, 
                      const enum pipe_format formats[],
                      uint num_formats,
                      enum pipe_texture_target target,
                      unsigned sample_count,
                      unsigned tex_usage,
                      unsigned geom_flags)
{
   uint i;
   for (i = 0; i < num_formats; i++) {
      if (screen->is_format_supported(screen, formats[i], target,
                                      sample_count, tex_usage, geom_flags)) {
         return formats[i];
      }
   }
   return PIPE_FORMAT_NONE;
}


/**
 * Find an RGBA format supported by the context/winsys.
 */
static enum pipe_format
default_rgba_format(struct pipe_screen *screen, 
                    enum pipe_texture_target target,
                    unsigned sample_count,
                    unsigned tex_usage,
                    unsigned geom_flags)
{
   static const enum pipe_format colorFormats[] = {
      PIPE_FORMAT_B8G8R8A8_UNORM,
      PIPE_FORMAT_A8R8G8B8_UNORM,
      PIPE_FORMAT_A8B8G8R8_UNORM,
      PIPE_FORMAT_B5G6R5_UNORM
   };
   return find_supported_format(screen, colorFormats, Elements(colorFormats),
                                target, sample_count, tex_usage, geom_flags);
}


/**
 * Find an RGB format supported by the context/winsys.
 */
static enum pipe_format
default_rgb_format(struct pipe_screen *screen, 
                   enum pipe_texture_target target,
                   unsigned sample_count,
                   unsigned tex_usage,
                   unsigned geom_flags)
{
   static const enum pipe_format colorFormats[] = {
      PIPE_FORMAT_B8G8R8X8_UNORM,
      PIPE_FORMAT_X8R8G8B8_UNORM,
      PIPE_FORMAT_X8B8G8R8_UNORM,
      PIPE_FORMAT_B8G8R8A8_UNORM,
      PIPE_FORMAT_A8R8G8B8_UNORM,
      PIPE_FORMAT_A8B8G8R8_UNORM,
      PIPE_FORMAT_B5G6R5_UNORM
   };
   return find_supported_format(screen, colorFormats, Elements(colorFormats),
                                target, sample_count, tex_usage, geom_flags);
}

/**
 * Find an sRGBA format supported by the context/winsys.
 */
static enum pipe_format
default_srgba_format(struct pipe_screen *screen, 
                    enum pipe_texture_target target,
                    unsigned sample_count,
                    unsigned tex_usage,
                    unsigned geom_flags)
{
   static const enum pipe_format colorFormats[] = {
      PIPE_FORMAT_B8G8R8A8_SRGB,
      PIPE_FORMAT_A8R8G8B8_SRGB,
      PIPE_FORMAT_A8B8G8R8_SRGB,
   };
   return find_supported_format(screen, colorFormats, Elements(colorFormats),
                                target, sample_count, tex_usage, geom_flags);
}


/**
 * Given an OpenGL internalFormat value for a texture or surface, return
 * the best matching PIPE_FORMAT_x, or PIPE_FORMAT_NONE if there's no match.
 * This is called during glTexImage2D, for example.
 *
 * The bindings parameter typically has PIPE_BIND_SAMPLER_VIEW set, plus
 * either PIPE_BINDING_RENDER_TARGET or PIPE_BINDING_DEPTH_STENCIL if
 * we want render-to-texture ability.
 *
 * \param internalFormat  the user value passed to glTexImage2D
 * \param target  one of PIPE_TEXTURE_x
 * \param bindings  bitmask of PIPE_BIND_x flags.
 */
enum pipe_format
st_choose_format(struct pipe_screen *screen, GLenum internalFormat,
                 enum pipe_texture_target target, unsigned sample_count,
                 unsigned bindings)
{
   unsigned geom_flags = 0; /* we don't care about POT vs. NPOT here, yet */

   switch (internalFormat) {
   case GL_RGB10:
   case GL_RGB10_A2:
      if (screen->is_format_supported( screen, PIPE_FORMAT_B10G10R10A2_UNORM,
                                       target, sample_count, bindings,
                                       geom_flags ))
         return PIPE_FORMAT_B10G10R10A2_UNORM;
      /* Pass through. */
   case 4:
   case GL_RGBA:
   case GL_RGBA8:
      return default_rgba_format( screen, target, sample_count, bindings,
                                  geom_flags );

   case GL_BGRA:
      if (screen->is_format_supported( screen, PIPE_FORMAT_B8G8R8A8_UNORM,
                                       target, sample_count, bindings,
                                       geom_flags ))
         return PIPE_FORMAT_B8G8R8A8_UNORM;
      return default_rgba_format( screen, target, sample_count, bindings,
                                  geom_flags );

   case 3:
   case GL_RGB:
   case GL_RGB8:
      return default_rgb_format( screen, target, sample_count, bindings,
                                 geom_flags );

   case GL_RGB12:
   case GL_RGB16:
   case GL_RGBA12:
   case GL_RGBA16:
      if (screen->is_format_supported( screen, PIPE_FORMAT_R16G16B16A16_UNORM,
                                             target, sample_count, bindings,
                                             geom_flags ))
         return PIPE_FORMAT_R16G16B16A16_UNORM;
      return default_rgba_format( screen, target, sample_count, bindings,
                                  geom_flags );

   case GL_RGBA4:
   case GL_RGBA2:
      if (screen->is_format_supported( screen, PIPE_FORMAT_B4G4R4A4_UNORM,
                                       target, sample_count, bindings,
                                       geom_flags ))
         return PIPE_FORMAT_B4G4R4A4_UNORM;
      return default_rgba_format( screen, target, sample_count, bindings,
                                  geom_flags );

   case GL_RGB5_A1:
      if (screen->is_format_supported( screen, PIPE_FORMAT_B5G5R5A1_UNORM,
                                       target, sample_count, bindings,
                                       geom_flags ))
         return PIPE_FORMAT_B5G5R5A1_UNORM;
      return default_rgba_format( screen, target, sample_count, bindings,
                                  geom_flags );

   case GL_R3_G3_B2:
      if (screen->is_format_supported( screen, PIPE_FORMAT_B2G3R3_UNORM,
                                       target, sample_count, bindings,
                                       geom_flags ))
         return PIPE_FORMAT_B2G3R3_UNORM;
      /* Pass through. */
   case GL_RGB5:
   case GL_RGB4:
      if (screen->is_format_supported( screen, PIPE_FORMAT_B5G6R5_UNORM,
                                       target, sample_count, bindings,
                                       geom_flags ))
         return PIPE_FORMAT_B5G6R5_UNORM;
      if (screen->is_format_supported( screen, PIPE_FORMAT_B5G5R5A1_UNORM,
                                       target, sample_count, bindings,
                                       geom_flags ))
         return PIPE_FORMAT_B5G5R5A1_UNORM;
      return default_rgba_format( screen, target, sample_count, bindings,
                                  geom_flags );

   case GL_ALPHA12:
   case GL_ALPHA16:
      if (screen->is_format_supported( screen, PIPE_FORMAT_A16_UNORM, target,
                                       sample_count, bindings, geom_flags ))
         return PIPE_FORMAT_A16_UNORM;
      /* Pass through. */
   case GL_ALPHA:
   case GL_ALPHA4:
   case GL_ALPHA8:
   case GL_COMPRESSED_ALPHA:
      if (screen->is_format_supported( screen, PIPE_FORMAT_A8_UNORM, target,
                                       sample_count, bindings, geom_flags ))
         return PIPE_FORMAT_A8_UNORM;
      return default_rgba_format( screen, target, sample_count, bindings,
                                  geom_flags );

   case GL_LUMINANCE12:
   case GL_LUMINANCE16:
      if (screen->is_format_supported( screen, PIPE_FORMAT_L16_UNORM, target,
                                       sample_count, bindings, geom_flags ))
         return PIPE_FORMAT_L16_UNORM;
      /* Pass through. */
   case 1:
   case GL_LUMINANCE:
   case GL_LUMINANCE4:
   case GL_LUMINANCE8:
   case GL_COMPRESSED_LUMINANCE:
      if (screen->is_format_supported( screen, PIPE_FORMAT_L8_UNORM, target,
                                       sample_count, bindings, geom_flags ))
         return PIPE_FORMAT_L8_UNORM;
      return default_rgba_format( screen, target, sample_count, bindings,
                                  geom_flags );

   case GL_LUMINANCE12_ALPHA4:
   case GL_LUMINANCE12_ALPHA12:
   case GL_LUMINANCE16_ALPHA16:
      if (screen->is_format_supported( screen, PIPE_FORMAT_L16A16_UNORM, target,
                                       sample_count, bindings, geom_flags ))
         return PIPE_FORMAT_L16A16_UNORM;
      /* Pass through. */
   case 2:
   case GL_LUMINANCE_ALPHA:
   case GL_LUMINANCE6_ALPHA2:
   case GL_LUMINANCE8_ALPHA8:
   case GL_COMPRESSED_LUMINANCE_ALPHA:
      if (screen->is_format_supported( screen, PIPE_FORMAT_L8A8_UNORM, target,
                                       sample_count, bindings, geom_flags ))
         return PIPE_FORMAT_L8A8_UNORM;
      return default_rgba_format( screen, target, sample_count, bindings,
                                  geom_flags );

   case GL_LUMINANCE4_ALPHA4:
      if (screen->is_format_supported( screen, PIPE_FORMAT_L4A4_UNORM, target,
                                       sample_count, bindings, geom_flags ))
         return PIPE_FORMAT_L4A4_UNORM;
      if (screen->is_format_supported( screen, PIPE_FORMAT_L8A8_UNORM, target,
                                       sample_count, bindings, geom_flags ))
         return PIPE_FORMAT_L8A8_UNORM;
      return default_rgba_format( screen, target, sample_count, bindings,
                                  geom_flags );

   case GL_INTENSITY12:
   case GL_INTENSITY16:
      if (screen->is_format_supported( screen, PIPE_FORMAT_I16_UNORM, target,
                                       sample_count, bindings, geom_flags ))
         return PIPE_FORMAT_I16_UNORM;
      /* Pass through. */
   case GL_INTENSITY:
   case GL_INTENSITY4:
   case GL_INTENSITY8:
   case GL_COMPRESSED_INTENSITY:
      if (screen->is_format_supported( screen, PIPE_FORMAT_I8_UNORM, target,
                                       sample_count, bindings, geom_flags ))
         return PIPE_FORMAT_I8_UNORM;
      return default_rgba_format( screen, target, sample_count, bindings,
                                  geom_flags );

   case GL_YCBCR_MESA:
      if (screen->is_format_supported(screen, PIPE_FORMAT_UYVY, target,
                                      sample_count, bindings, geom_flags)) {
         return PIPE_FORMAT_UYVY;
      }
      if (screen->is_format_supported(screen, PIPE_FORMAT_YUYV, target,
                                      sample_count, bindings, geom_flags)) {
         return PIPE_FORMAT_YUYV;
      }
      return PIPE_FORMAT_NONE;

   case GL_COMPRESSED_RED:
   case GL_COMPRESSED_RG:
   case GL_COMPRESSED_RGB:
      /* can only sample from compressed formats */
      if (bindings & ~PIPE_BIND_SAMPLER_VIEW)
         return PIPE_FORMAT_NONE;
      else if (screen->is_format_supported(screen, PIPE_FORMAT_DXT1_RGB,
                                           target, sample_count, bindings,
                                           geom_flags))
         return PIPE_FORMAT_DXT1_RGB;
      else
         return default_rgb_format(screen, target, sample_count, bindings,
                                   geom_flags);

   case GL_COMPRESSED_RGBA:
      /* can only sample from compressed formats */
      if (bindings & ~PIPE_BIND_SAMPLER_VIEW)
         return PIPE_FORMAT_NONE;
      else if (screen->is_format_supported(screen, PIPE_FORMAT_DXT3_RGBA,
                                           target, sample_count, bindings,
                                           geom_flags))
         return PIPE_FORMAT_DXT3_RGBA;
      else
         return default_rgba_format(screen, target, sample_count, bindings,
                                    geom_flags);

   case GL_RGB_S3TC:
   case GL_RGB4_S3TC:
   case GL_COMPRESSED_RGB_S3TC_DXT1_EXT:
      if (screen->is_format_supported(screen, PIPE_FORMAT_DXT1_RGB,
                                      target, sample_count, bindings,
                                      geom_flags))
         return PIPE_FORMAT_DXT1_RGB;
      else
         return PIPE_FORMAT_NONE;

   case GL_COMPRESSED_RGBA_S3TC_DXT1_EXT:
      if (screen->is_format_supported(screen, PIPE_FORMAT_DXT1_RGBA,
                                      target, sample_count, bindings,
                                      geom_flags))
         return PIPE_FORMAT_DXT1_RGBA;
      else
         return PIPE_FORMAT_NONE;

   case GL_RGBA_S3TC:
   case GL_RGBA4_S3TC:
   case GL_COMPRESSED_RGBA_S3TC_DXT3_EXT:
      if (screen->is_format_supported(screen, PIPE_FORMAT_DXT3_RGBA,
                                      target, sample_count, bindings,
                                      geom_flags))
         return PIPE_FORMAT_DXT3_RGBA;
      else
         return PIPE_FORMAT_NONE;

   case GL_COMPRESSED_RGBA_S3TC_DXT5_EXT:
      if (screen->is_format_supported(screen, PIPE_FORMAT_DXT5_RGBA,
                                      target, sample_count, bindings,
                                      geom_flags))
         return PIPE_FORMAT_DXT5_RGBA;
      else
         return PIPE_FORMAT_NONE;

#if 0
   case GL_COMPRESSED_RGB_FXT1_3DFX:
      return PIPE_FORMAT_RGB_FXT1;
   case GL_COMPRESSED_RGBA_FXT1_3DFX:
      return PIPE_FORMAT_RGB_FXT1;
#endif

   case GL_DEPTH_COMPONENT16:
      if (screen->is_format_supported(screen, PIPE_FORMAT_Z16_UNORM, target,
                                      sample_count, bindings, geom_flags))
         return PIPE_FORMAT_Z16_UNORM;
      /* fall-through */
   case GL_DEPTH_COMPONENT24:
      if (screen->is_format_supported(screen, PIPE_FORMAT_Z24_UNORM_S8_USCALED,
                                      target, sample_count, bindings, geom_flags))
         return PIPE_FORMAT_Z24_UNORM_S8_USCALED;
      if (screen->is_format_supported(screen, PIPE_FORMAT_S8_USCALED_Z24_UNORM,
                                      target, sample_count, bindings, geom_flags))
         return PIPE_FORMAT_S8_USCALED_Z24_UNORM;
      /* fall-through */
   case GL_DEPTH_COMPONENT32:
      if (screen->is_format_supported(screen, PIPE_FORMAT_Z32_UNORM, target,
                                      sample_count, bindings, geom_flags))
         return PIPE_FORMAT_Z32_UNORM;
      /* fall-through */
   case GL_DEPTH_COMPONENT:
      {
         static const enum pipe_format formats[] = {
            PIPE_FORMAT_Z32_UNORM,
            PIPE_FORMAT_Z24_UNORM_S8_USCALED,
            PIPE_FORMAT_S8_USCALED_Z24_UNORM,
            PIPE_FORMAT_Z16_UNORM
         };
         return find_supported_format(screen, formats, Elements(formats),
                                      target, sample_count, bindings, geom_flags);
      }

   case GL_STENCIL_INDEX:
   case GL_STENCIL_INDEX1_EXT:
   case GL_STENCIL_INDEX4_EXT:
   case GL_STENCIL_INDEX8_EXT:
   case GL_STENCIL_INDEX16_EXT:
      {
         static const enum pipe_format formats[] = {
            PIPE_FORMAT_S8_USCALED,
            PIPE_FORMAT_Z24_UNORM_S8_USCALED,
            PIPE_FORMAT_S8_USCALED_Z24_UNORM
         };
         return find_supported_format(screen, formats, Elements(formats),
                                      target, sample_count, bindings, geom_flags);
      }

   case GL_DEPTH_STENCIL_EXT:
   case GL_DEPTH24_STENCIL8_EXT:
      {
         static const enum pipe_format formats[] = {
            PIPE_FORMAT_Z24_UNORM_S8_USCALED,
            PIPE_FORMAT_S8_USCALED_Z24_UNORM
         };
         return find_supported_format(screen, formats, Elements(formats),
                                      target, sample_count, bindings, geom_flags);
      }

   case GL_SRGB_EXT:
   case GL_SRGB8_EXT:
   case GL_SRGB_ALPHA_EXT:
   case GL_SRGB8_ALPHA8_EXT:
      return default_srgba_format( screen, target, sample_count, bindings,
                                   geom_flags );

   case GL_COMPRESSED_SRGB_EXT:
   case GL_COMPRESSED_SRGB_S3TC_DXT1_EXT:
      if (screen->is_format_supported(screen, PIPE_FORMAT_DXT1_SRGB, target,
                                      sample_count, bindings, geom_flags))
         return PIPE_FORMAT_DXT1_SRGB;
      return default_srgba_format( screen, target, sample_count, bindings,
                                   geom_flags );

   case GL_COMPRESSED_SRGB_ALPHA_S3TC_DXT1_EXT:
      return PIPE_FORMAT_DXT1_SRGBA;

   case GL_COMPRESSED_SRGB_ALPHA_EXT:
   case GL_COMPRESSED_SRGB_ALPHA_S3TC_DXT3_EXT:
      if (screen->is_format_supported(screen, PIPE_FORMAT_DXT3_SRGBA, target,
                                      sample_count, bindings, geom_flags))
         return PIPE_FORMAT_DXT3_SRGBA;
      return default_srgba_format( screen, target, sample_count, bindings,
                                   geom_flags );

   case GL_COMPRESSED_SRGB_ALPHA_S3TC_DXT5_EXT:
      return PIPE_FORMAT_DXT5_SRGBA;

   case GL_SLUMINANCE_ALPHA_EXT:
   case GL_SLUMINANCE8_ALPHA8_EXT:
   case GL_COMPRESSED_SLUMINANCE_EXT:
   case GL_COMPRESSED_SLUMINANCE_ALPHA_EXT:
      if (screen->is_format_supported(screen, PIPE_FORMAT_L8A8_SRGB, target,
                                      sample_count, bindings, geom_flags))
         return PIPE_FORMAT_L8A8_SRGB;
      return default_srgba_format( screen, target, sample_count, bindings,
                                   geom_flags );

   case GL_SLUMINANCE_EXT:
   case GL_SLUMINANCE8_EXT:
      if (screen->is_format_supported(screen, PIPE_FORMAT_L8_SRGB, target,
                                      sample_count, bindings, geom_flags))
         return PIPE_FORMAT_L8_SRGB;
      return default_srgba_format( screen, target, sample_count, bindings,
                                   geom_flags );

   case GL_RED:
   case GL_R8:
      if (screen->is_format_supported(screen, PIPE_FORMAT_R8_UNORM, target,
				      sample_count, bindings, geom_flags))
	      return PIPE_FORMAT_R8_UNORM;
      return PIPE_FORMAT_NONE;
   case GL_RG:
   case GL_RG8:
      if (screen->is_format_supported(screen, PIPE_FORMAT_R8G8_UNORM, target,
				      sample_count, bindings, geom_flags))
	      return PIPE_FORMAT_R8G8_UNORM;
      return PIPE_FORMAT_NONE;

   case GL_R16:
      if (screen->is_format_supported(screen, PIPE_FORMAT_R16_UNORM, target,
				      sample_count, bindings, geom_flags))
	      return PIPE_FORMAT_R16_UNORM;
      return PIPE_FORMAT_NONE;

   case GL_RG16:
      if (screen->is_format_supported(screen, PIPE_FORMAT_R16G16_UNORM, target,
				      sample_count, bindings, geom_flags))
	      return PIPE_FORMAT_R16G16_UNORM;
      return PIPE_FORMAT_NONE;

   case GL_COMPRESSED_RED_RGTC1:
      if (screen->is_format_supported(screen, PIPE_FORMAT_RGTC1_UNORM, target,
				      sample_count, bindings, geom_flags))
	      return PIPE_FORMAT_RGTC1_UNORM;
      return PIPE_FORMAT_NONE;

   case GL_COMPRESSED_SIGNED_RED_RGTC1:
      if (screen->is_format_supported(screen, PIPE_FORMAT_RGTC1_SNORM, target,
				      sample_count, bindings, geom_flags))
	      return PIPE_FORMAT_RGTC1_SNORM;
      return PIPE_FORMAT_NONE;

   case GL_COMPRESSED_RG_RGTC2:
      if (screen->is_format_supported(screen, PIPE_FORMAT_RGTC2_UNORM, target,
				      sample_count, bindings, geom_flags))
	      return PIPE_FORMAT_RGTC2_UNORM;
      return PIPE_FORMAT_NONE;

   case GL_COMPRESSED_SIGNED_RG_RGTC2:
      if (screen->is_format_supported(screen, PIPE_FORMAT_RGTC2_SNORM, target,
				      sample_count, bindings, geom_flags))
	      return PIPE_FORMAT_RGTC2_SNORM;
      return PIPE_FORMAT_NONE;

   /* signed/unsigned integer formats.
    * XXX Mesa only has formats for RGBA signed/unsigned integer formats.
    * If/when new formats are added this code should be updated.
    */
   case GL_RED_INTEGER_EXT:
   case GL_GREEN_INTEGER_EXT:
   case GL_BLUE_INTEGER_EXT:
   case GL_ALPHA_INTEGER_EXT:
   case GL_RGB_INTEGER_EXT:
   case GL_RGBA_INTEGER_EXT:
   case GL_BGR_INTEGER_EXT:
   case GL_BGRA_INTEGER_EXT:
   case GL_LUMINANCE_INTEGER_EXT:
   case GL_LUMINANCE_ALPHA_INTEGER_EXT:
      /* fall-through */
   case GL_RGBA8I_EXT:
   case GL_RGB8I_EXT:
   case GL_ALPHA8I_EXT:
   case GL_INTENSITY8I_EXT:
   case GL_LUMINANCE8I_EXT:
   case GL_LUMINANCE_ALPHA8I_EXT:
      if (screen->is_format_supported(screen, PIPE_FORMAT_R8G8B8A8_SSCALED,
                                      target,
				      sample_count, bindings, geom_flags))
         return PIPE_FORMAT_R8G8B8A8_SSCALED;
      return PIPE_FORMAT_NONE;
   case GL_RGBA16I_EXT:
   case GL_RGB16I_EXT:
   case GL_ALPHA16I_EXT:
   case GL_INTENSITY16I_EXT:
   case GL_LUMINANCE16I_EXT:
   case GL_LUMINANCE_ALPHA16I_EXT:
      if (screen->is_format_supported(screen, PIPE_FORMAT_R16G16B16A16_SSCALED,
                                      target,
				      sample_count, bindings, geom_flags))
         return PIPE_FORMAT_R16G16B16A16_SSCALED;
      return PIPE_FORMAT_NONE;
   case GL_RGBA32I_EXT:
   case GL_RGB32I_EXT:
   case GL_ALPHA32I_EXT:
   case GL_INTENSITY32I_EXT:
   case GL_LUMINANCE32I_EXT:
   case GL_LUMINANCE_ALPHA32I_EXT:
      /* xxx */
      if (screen->is_format_supported(screen, PIPE_FORMAT_R32G32B32A32_SSCALED,
                                      target,
				      sample_count, bindings, geom_flags))
         return PIPE_FORMAT_R32G32B32A32_SSCALED;
      return PIPE_FORMAT_NONE;

   case GL_RGBA8UI_EXT:
   case GL_RGB8UI_EXT:
   case GL_ALPHA8UI_EXT:
   case GL_INTENSITY8UI_EXT:
   case GL_LUMINANCE8UI_EXT:
   case GL_LUMINANCE_ALPHA8UI_EXT:
      if (screen->is_format_supported(screen, PIPE_FORMAT_R8G8B8A8_USCALED,
                                      target,
				      sample_count, bindings, geom_flags))
         return PIPE_FORMAT_R8G8B8A8_USCALED;
      return PIPE_FORMAT_NONE;

   case GL_RGBA16UI_EXT:
   case GL_RGB16UI_EXT:
   case GL_ALPHA16UI_EXT:
   case GL_INTENSITY16UI_EXT:
   case GL_LUMINANCE16UI_EXT:
   case GL_LUMINANCE_ALPHA16UI_EXT:
      if (screen->is_format_supported(screen, PIPE_FORMAT_R16G16B16A16_USCALED,
                                      target,
				      sample_count, bindings, geom_flags))
         return PIPE_FORMAT_R16G16B16A16_USCALED;
      return PIPE_FORMAT_NONE;

   case GL_RGBA32UI_EXT:
   case GL_RGB32UI_EXT:
   case GL_ALPHA32UI_EXT:
   case GL_INTENSITY32UI_EXT:
   case GL_LUMINANCE32UI_EXT:
   case GL_LUMINANCE_ALPHA32UI_EXT:
      if (screen->is_format_supported(screen, PIPE_FORMAT_R32G32B32A32_USCALED,
                                      target,
				      sample_count, bindings, geom_flags))
         return PIPE_FORMAT_R32G32B32A32_USCALED;
      return PIPE_FORMAT_NONE;

   default:
      return PIPE_FORMAT_NONE;
   }
}


/**
 * Called by FBO code to choose a PIPE_FORMAT_ for drawing surfaces.
 */
enum pipe_format
st_choose_renderbuffer_format(struct pipe_screen *screen,
                              GLenum internalFormat, unsigned sample_count)
{
   uint usage;
   if (_mesa_is_depth_or_stencil_format(internalFormat))
      usage = PIPE_BIND_DEPTH_STENCIL;
   else
      usage = PIPE_BIND_RENDER_TARGET;
   return st_choose_format(screen, internalFormat, PIPE_TEXTURE_2D,
                           sample_count, usage);
}


/**
 * Called via ctx->Driver.chooseTextureFormat().
 */
gl_format
st_ChooseTextureFormat_renderable(struct gl_context *ctx, GLint internalFormat,
				  GLenum format, GLenum type, GLboolean renderable)
{
   struct pipe_screen *screen = st_context(ctx)->pipe->screen;
   enum pipe_format pFormat;
   uint bindings;

   (void) format;
   (void) type;

   /* GL textures may wind up being render targets, but we don't know
    * that in advance.  Specify potential render target flags now.
    */
   bindings = PIPE_BIND_SAMPLER_VIEW;
   if (renderable == GL_TRUE) {
      if (_mesa_is_depth_format(internalFormat) ||
	  _mesa_is_depth_or_stencil_format(internalFormat))
	 bindings |= PIPE_BIND_DEPTH_STENCIL;
      else 
	 bindings |= PIPE_BIND_RENDER_TARGET;
   }

   pFormat = st_choose_format(screen, internalFormat,
                              PIPE_TEXTURE_2D, 0, bindings);

   if (pFormat == PIPE_FORMAT_NONE) {
      /* try choosing format again, this time without render target bindings */
      pFormat = st_choose_format(screen, internalFormat,
                                 PIPE_TEXTURE_2D, 0, PIPE_BIND_SAMPLER_VIEW);
   }

   if (pFormat == PIPE_FORMAT_NONE) {
      /* no luck at all */
      return MESA_FORMAT_NONE;
   }

   return st_pipe_format_to_mesa_format(pFormat);
}

gl_format
st_ChooseTextureFormat(struct gl_context *ctx, GLint internalFormat,
                       GLenum format, GLenum type)
{
   boolean want_renderable =
      internalFormat == 3 || internalFormat == 4 ||
      internalFormat == GL_RGB || internalFormat == GL_RGBA ||
      internalFormat == GL_RGB8 || internalFormat == GL_RGBA8 ||
      internalFormat == GL_BGRA;

   return st_ChooseTextureFormat_renderable(ctx, internalFormat,
					    format, type, want_renderable);
}

/**
 * Test if a gallium format is equivalent to a GL format/type.
 */
GLboolean
st_equal_formats(enum pipe_format pFormat, GLenum format, GLenum type)
{
   switch (pFormat) {
   case PIPE_FORMAT_A8B8G8R8_UNORM:
      return format == GL_RGBA && type == GL_UNSIGNED_BYTE;
   case PIPE_FORMAT_A8R8G8B8_UNORM:
      return format == GL_BGRA && type == GL_UNSIGNED_BYTE;
   case PIPE_FORMAT_B5G6R5_UNORM:
      return format == GL_RGB && type == GL_UNSIGNED_SHORT_5_6_5;
   /* XXX more combos... */
   default:
      return GL_FALSE;
   }
}

GLboolean
st_sampler_compat_formats(enum pipe_format format1, enum pipe_format format2)
{
   if (format1 == format2)
      return GL_TRUE;

   if (format1 == PIPE_FORMAT_B8G8R8A8_UNORM &&
       format2 == PIPE_FORMAT_B8G8R8X8_UNORM)
      return GL_TRUE;

   if (format1 == PIPE_FORMAT_B8G8R8X8_UNORM &&
       format2 == PIPE_FORMAT_B8G8R8A8_UNORM)
      return GL_TRUE;

   if (format1 == PIPE_FORMAT_A8B8G8R8_UNORM &&
       format2 == PIPE_FORMAT_X8B8G8R8_UNORM)
      return GL_TRUE;

   if (format1 == PIPE_FORMAT_X8B8G8R8_UNORM &&
       format2 == PIPE_FORMAT_A8B8G8R8_UNORM)
      return GL_TRUE;

   if (format1 == PIPE_FORMAT_A8R8G8B8_UNORM &&
       format2 == PIPE_FORMAT_X8R8G8B8_UNORM)
      return GL_TRUE;

   if (format1 == PIPE_FORMAT_X8R8G8B8_UNORM &&
       format2 == PIPE_FORMAT_A8R8G8B8_UNORM)
      return GL_TRUE;

   return GL_FALSE;
}



/**
 * This is used for translating texture border color and the clear
 * color.  For example, the clear color is interpreted according to
 * the renderbuffer's base format.  For example, if clearing a
 * GL_LUMINANCE buffer, ClearColor[0] = luminance and ClearColor[1] =
 * alpha.  Similarly for texture border colors.
 */
void
st_translate_color(const GLfloat colorIn[4], GLenum baseFormat,
                   GLfloat colorOut[4])
{
   switch (baseFormat) {
   case GL_RED:
      colorOut[0] = colorIn[0];
      colorOut[1] = 0.0F;
      colorOut[2] = 0.0F;
      colorOut[3] = 1.0F;
      break;
   case GL_RG:
      colorOut[0] = colorIn[0];
      colorOut[1] = colorIn[1];
      colorOut[2] = 0.0F;
      colorOut[3] = 1.0F;
      break;
   case GL_RGB:
      colorOut[0] = colorIn[0];
      colorOut[1] = colorIn[1];
      colorOut[2] = colorIn[2];
      colorOut[3] = 1.0F;
      break;
   case GL_ALPHA:
      colorOut[0] = colorOut[1] = colorOut[2] = 0.0;
      colorOut[3] = colorIn[3];
      break;
   case GL_LUMINANCE:
      colorOut[0] = colorOut[1] = colorOut[2] = colorIn[0];
      colorOut[3] = 1.0;
      break;
   case GL_LUMINANCE_ALPHA:
      colorOut[0] = colorOut[1] = colorOut[2] = colorIn[0];
      colorOut[3] = colorIn[3];
      break;
   case GL_INTENSITY:
      colorOut[0] = colorOut[1] = colorOut[2] = colorOut[3] = colorIn[0];
      break;
   default:
      COPY_4V(colorOut, colorIn);
   }
}
=======
/**************************************************************************
 * 
 * Copyright 2007 Tungsten Graphics, Inc., Cedar Park, Texas.
 * Copyright (c) 2008-2010 VMware, Inc.
 * All Rights Reserved.
 * 
 * Permission is hereby granted, free of charge, to any person obtaining a
 * copy of this software and associated documentation files (the
 * "Software"), to deal in the Software without restriction, including
 * without limitation the rights to use, copy, modify, merge, publish,
 * distribute, sub license, and/or sell copies of the Software, and to
 * permit persons to whom the Software is furnished to do so, subject to
 * the following conditions:
 * 
 * The above copyright notice and this permission notice (including the
 * next paragraph) shall be included in all copies or substantial portions
 * of the Software.
 * 
 * THE SOFTWARE IS PROVIDED "AS IS", WITHOUT WARRANTY OF ANY KIND, EXPRESS
 * OR IMPLIED, INCLUDING BUT NOT LIMITED TO THE WARRANTIES OF
 * MERCHANTABILITY, FITNESS FOR A PARTICULAR PURPOSE AND NON-INFRINGEMENT.
 * IN NO EVENT SHALL TUNGSTEN GRAPHICS AND/OR ITS SUPPLIERS BE LIABLE FOR
 * ANY CLAIM, DAMAGES OR OTHER LIABILITY, WHETHER IN AN ACTION OF CONTRACT,
 * TORT OR OTHERWISE, ARISING FROM, OUT OF OR IN CONNECTION WITH THE
 * SOFTWARE OR THE USE OR OTHER DEALINGS IN THE SOFTWARE.
 * 
 **************************************************************************/


/**
 * Mesa / Gallium format conversion and format selection code.
 * \author Brian Paul
 */

#include "main/imports.h"
#include "main/context.h"
#include "main/texstore.h"
#include "main/image.h"
#include "main/macros.h"
#include "main/mfeatures.h"

#include "pipe/p_context.h"
#include "pipe/p_defines.h"
#include "pipe/p_screen.h"
#include "util/u_format.h"
#include "st_context.h"
#include "st_format.h"


static GLuint
format_max_bits(enum pipe_format format)
{
   GLuint size = util_format_get_component_bits(format, UTIL_FORMAT_COLORSPACE_RGB, 0);

   size = MAX2(size, util_format_get_component_bits(format, UTIL_FORMAT_COLORSPACE_RGB, 1));
   size = MAX2(size, util_format_get_component_bits(format, UTIL_FORMAT_COLORSPACE_RGB, 2));
   size = MAX2(size, util_format_get_component_bits(format, UTIL_FORMAT_COLORSPACE_RGB, 3));
   size = MAX2(size, util_format_get_component_bits(format, UTIL_FORMAT_COLORSPACE_ZS, 0));
   size = MAX2(size, util_format_get_component_bits(format, UTIL_FORMAT_COLORSPACE_ZS, 1));
   return size;
}


/**
 * Return basic GL datatype for the given gallium format.
 */
GLenum
st_format_datatype(enum pipe_format format)
{
   const struct util_format_description *desc;

   desc = util_format_description(format);
   assert(desc);

   if (desc->layout == UTIL_FORMAT_LAYOUT_PLAIN) {
      if (format == PIPE_FORMAT_B5G5R5A1_UNORM ||
          format == PIPE_FORMAT_B5G6R5_UNORM) {
         return GL_UNSIGNED_SHORT;
      }
      else if (format == PIPE_FORMAT_Z24_UNORM_S8_USCALED ||
               format == PIPE_FORMAT_S8_USCALED_Z24_UNORM ||
               format == PIPE_FORMAT_Z24X8_UNORM ||
               format == PIPE_FORMAT_X8Z24_UNORM) {
         return GL_UNSIGNED_INT_24_8;
      }
      else {
         const GLuint size = format_max_bits(format);
         if (size == 8) {
            if (desc->channel[0].type == UTIL_FORMAT_TYPE_UNSIGNED)
               return GL_UNSIGNED_BYTE;
            else
               return GL_BYTE;
         }
         else if (size == 16) {
            if (desc->channel[0].type == UTIL_FORMAT_TYPE_UNSIGNED)
               return GL_UNSIGNED_SHORT;
            else
               return GL_SHORT;
         }
         else {
            assert( size <= 32 );
            if (desc->channel[0].type == UTIL_FORMAT_TYPE_UNSIGNED)
               return GL_UNSIGNED_INT;
            else
               return GL_INT;
         }
      }
   }
   else if (format == PIPE_FORMAT_UYVY) {
      return GL_UNSIGNED_SHORT;
   }
   else if (format == PIPE_FORMAT_YUYV) {
      return GL_UNSIGNED_SHORT;
   }
   else {
      /* probably a compressed format, unsupported anyway */
      return GL_NONE;
   }
}


/**
 * Translate Mesa format to Gallium format.
 */
enum pipe_format
st_mesa_format_to_pipe_format(gl_format mesaFormat)
{
   switch (mesaFormat) {
   case MESA_FORMAT_RGBA8888:
      return PIPE_FORMAT_A8B8G8R8_UNORM;
   case MESA_FORMAT_RGBA8888_REV:
      return PIPE_FORMAT_R8G8B8A8_UNORM;
   case MESA_FORMAT_ARGB8888:
      return PIPE_FORMAT_B8G8R8A8_UNORM;
   case MESA_FORMAT_ARGB8888_REV:
      return PIPE_FORMAT_A8R8G8B8_UNORM;
   case MESA_FORMAT_XRGB8888:
      return PIPE_FORMAT_B8G8R8X8_UNORM;
   case MESA_FORMAT_XRGB8888_REV:
      return PIPE_FORMAT_X8R8G8B8_UNORM;
   case MESA_FORMAT_ARGB1555:
      return PIPE_FORMAT_B5G5R5A1_UNORM;
   case MESA_FORMAT_ARGB4444:
      return PIPE_FORMAT_B4G4R4A4_UNORM;
   case MESA_FORMAT_RGB565:
      return PIPE_FORMAT_B5G6R5_UNORM;
   case MESA_FORMAT_RGB332:
      return PIPE_FORMAT_B2G3R3_UNORM;
   case MESA_FORMAT_ARGB2101010:
      return PIPE_FORMAT_B10G10R10A2_UNORM;
   case MESA_FORMAT_AL44:
      return PIPE_FORMAT_L4A4_UNORM;
   case MESA_FORMAT_AL88:
      return PIPE_FORMAT_L8A8_UNORM;
   case MESA_FORMAT_AL1616:
      return PIPE_FORMAT_L16A16_UNORM;
   case MESA_FORMAT_A8:
      return PIPE_FORMAT_A8_UNORM;
   case MESA_FORMAT_A16:
      return PIPE_FORMAT_A16_UNORM;
   case MESA_FORMAT_L8:
      return PIPE_FORMAT_L8_UNORM;
   case MESA_FORMAT_L16:
      return PIPE_FORMAT_L16_UNORM;
   case MESA_FORMAT_I8:
      return PIPE_FORMAT_I8_UNORM;
   case MESA_FORMAT_I16:
      return PIPE_FORMAT_I16_UNORM;
   case MESA_FORMAT_Z16:
      return PIPE_FORMAT_Z16_UNORM;
   case MESA_FORMAT_Z32:
      return PIPE_FORMAT_Z32_UNORM;
   case MESA_FORMAT_Z24_S8:
      return PIPE_FORMAT_S8_USCALED_Z24_UNORM;
   case MESA_FORMAT_S8_Z24:
      return PIPE_FORMAT_Z24_UNORM_S8_USCALED;
   case MESA_FORMAT_Z24_X8:
      return PIPE_FORMAT_X8Z24_UNORM;
   case MESA_FORMAT_X8_Z24:
      return PIPE_FORMAT_Z24X8_UNORM;
   case MESA_FORMAT_S8:
      return PIPE_FORMAT_S8_USCALED;
   case MESA_FORMAT_YCBCR:
      return PIPE_FORMAT_UYVY;
#if FEATURE_texture_s3tc
   case MESA_FORMAT_RGB_DXT1:
      return PIPE_FORMAT_DXT1_RGB;
   case MESA_FORMAT_RGBA_DXT1:
      return PIPE_FORMAT_DXT1_RGBA;
   case MESA_FORMAT_RGBA_DXT3:
      return PIPE_FORMAT_DXT3_RGBA;
   case MESA_FORMAT_RGBA_DXT5:
      return PIPE_FORMAT_DXT5_RGBA;
#if FEATURE_EXT_texture_sRGB
   case MESA_FORMAT_SRGB_DXT1:
      return PIPE_FORMAT_DXT1_SRGB;
   case MESA_FORMAT_SRGBA_DXT1:
      return PIPE_FORMAT_DXT1_SRGBA;
   case MESA_FORMAT_SRGBA_DXT3:
      return PIPE_FORMAT_DXT3_SRGBA;
   case MESA_FORMAT_SRGBA_DXT5:
      return PIPE_FORMAT_DXT5_SRGBA;
#endif
#endif
#if FEATURE_EXT_texture_sRGB
   case MESA_FORMAT_SLA8:
      return PIPE_FORMAT_L8A8_SRGB;
   case MESA_FORMAT_SL8:
      return PIPE_FORMAT_L8_SRGB;
   case MESA_FORMAT_SRGB8:
      return PIPE_FORMAT_R8G8B8_SRGB;
   case MESA_FORMAT_SRGBA8:
      return PIPE_FORMAT_A8B8G8R8_SRGB;
   case MESA_FORMAT_SARGB8:
      return PIPE_FORMAT_B8G8R8A8_SRGB;
#endif
   case MESA_FORMAT_R8:
      return PIPE_FORMAT_R8_UNORM;
   case MESA_FORMAT_R16:
      return PIPE_FORMAT_R16_UNORM;
   case MESA_FORMAT_RG88:
      return PIPE_FORMAT_R8G8_UNORM;
   case MESA_FORMAT_RG1616:
      return PIPE_FORMAT_R16G16_UNORM;
   case MESA_FORMAT_RGBA_16:
      return PIPE_FORMAT_R16G16B16A16_UNORM;

   /* signed int formats */
   case MESA_FORMAT_RGBA_INT8:
      return PIPE_FORMAT_R8G8B8A8_SSCALED;
   case MESA_FORMAT_RGBA_INT16:
      return PIPE_FORMAT_R16G16B16A16_SSCALED;
   case MESA_FORMAT_RGBA_INT32:
      return PIPE_FORMAT_R32G32B32A32_SSCALED;

   /* unsigned int formats */
   case MESA_FORMAT_RGBA_UINT8:
      return PIPE_FORMAT_R8G8B8A8_USCALED;
   case MESA_FORMAT_RGBA_UINT16:
      return PIPE_FORMAT_R16G16B16A16_USCALED;
   case MESA_FORMAT_RGBA_UINT32:
      return PIPE_FORMAT_R32G32B32A32_USCALED;

   case MESA_FORMAT_RED_RGTC1:
      return PIPE_FORMAT_RGTC1_UNORM;
   case MESA_FORMAT_SIGNED_RED_RGTC1:
      return PIPE_FORMAT_RGTC1_SNORM;
   case MESA_FORMAT_RG_RGTC2:
      return PIPE_FORMAT_RGTC2_UNORM;
   case MESA_FORMAT_SIGNED_RG_RGTC2:
      return PIPE_FORMAT_RGTC2_SNORM;
   default:
      assert(0);
      return PIPE_FORMAT_NONE;
   }
}


/**
 * Translate Gallium format to Mesa format.
 */
gl_format
st_pipe_format_to_mesa_format(enum pipe_format format)
{
   switch (format) {
   case PIPE_FORMAT_A8B8G8R8_UNORM:
      return MESA_FORMAT_RGBA8888;
   case PIPE_FORMAT_R8G8B8A8_UNORM:
      return MESA_FORMAT_RGBA8888_REV;
   case PIPE_FORMAT_B8G8R8A8_UNORM:
      return MESA_FORMAT_ARGB8888;
   case PIPE_FORMAT_A8R8G8B8_UNORM:
      return MESA_FORMAT_ARGB8888_REV;
   case PIPE_FORMAT_B8G8R8X8_UNORM:
      return MESA_FORMAT_XRGB8888;
   case PIPE_FORMAT_X8R8G8B8_UNORM:
      return MESA_FORMAT_XRGB8888_REV;
   case PIPE_FORMAT_B5G5R5A1_UNORM:
      return MESA_FORMAT_ARGB1555;
   case PIPE_FORMAT_B4G4R4A4_UNORM:
      return MESA_FORMAT_ARGB4444;
   case PIPE_FORMAT_B5G6R5_UNORM:
      return MESA_FORMAT_RGB565;
   case PIPE_FORMAT_B2G3R3_UNORM:
      return MESA_FORMAT_RGB332;
   case PIPE_FORMAT_B10G10R10A2_UNORM:
      return MESA_FORMAT_ARGB2101010;
   case PIPE_FORMAT_L4A4_UNORM:
      return MESA_FORMAT_AL44;
   case PIPE_FORMAT_L8A8_UNORM:
      return MESA_FORMAT_AL88;
   case PIPE_FORMAT_L16A16_UNORM:
      return MESA_FORMAT_AL1616;
   case PIPE_FORMAT_A8_UNORM:
      return MESA_FORMAT_A8;
   case PIPE_FORMAT_A16_UNORM:
      return MESA_FORMAT_A16;
   case PIPE_FORMAT_L8_UNORM:
      return MESA_FORMAT_L8;
   case PIPE_FORMAT_L16_UNORM:
      return MESA_FORMAT_L16;
   case PIPE_FORMAT_I8_UNORM:
      return MESA_FORMAT_I8;
   case PIPE_FORMAT_I16_UNORM:
      return MESA_FORMAT_I16;
   case PIPE_FORMAT_S8_USCALED:
      return MESA_FORMAT_S8;

   case PIPE_FORMAT_R16G16B16A16_UNORM:
      return MESA_FORMAT_RGBA_16;
   case PIPE_FORMAT_R16G16B16A16_SNORM:
      return MESA_FORMAT_SIGNED_RGBA_16;

   case PIPE_FORMAT_Z16_UNORM:
      return MESA_FORMAT_Z16;
   case PIPE_FORMAT_Z32_UNORM:
      return MESA_FORMAT_Z32;
   case PIPE_FORMAT_S8_USCALED_Z24_UNORM:
      return MESA_FORMAT_Z24_S8;
   case PIPE_FORMAT_X8Z24_UNORM:
      return MESA_FORMAT_Z24_X8;
   case PIPE_FORMAT_Z24X8_UNORM:
      return MESA_FORMAT_X8_Z24;
   case PIPE_FORMAT_Z24_UNORM_S8_USCALED:
      return MESA_FORMAT_S8_Z24;

   case PIPE_FORMAT_UYVY:
      return MESA_FORMAT_YCBCR;
   case PIPE_FORMAT_YUYV:
      return MESA_FORMAT_YCBCR_REV;

#if FEATURE_texture_s3tc
   case PIPE_FORMAT_DXT1_RGB:
      return MESA_FORMAT_RGB_DXT1;
   case PIPE_FORMAT_DXT1_RGBA:
      return MESA_FORMAT_RGBA_DXT1;
   case PIPE_FORMAT_DXT3_RGBA:
      return MESA_FORMAT_RGBA_DXT3;
   case PIPE_FORMAT_DXT5_RGBA:
      return MESA_FORMAT_RGBA_DXT5;
#if FEATURE_EXT_texture_sRGB
   case PIPE_FORMAT_DXT1_SRGB:
      return MESA_FORMAT_SRGB_DXT1;
   case PIPE_FORMAT_DXT1_SRGBA:
      return MESA_FORMAT_SRGBA_DXT1;
   case PIPE_FORMAT_DXT3_SRGBA:
      return MESA_FORMAT_SRGBA_DXT3;
   case PIPE_FORMAT_DXT5_SRGBA:
      return MESA_FORMAT_SRGBA_DXT5;
#endif
#endif

#if FEATURE_EXT_texture_sRGB
   case PIPE_FORMAT_L8A8_SRGB:
      return MESA_FORMAT_SLA8;
   case PIPE_FORMAT_L8_SRGB:
      return MESA_FORMAT_SL8;
   case PIPE_FORMAT_R8G8B8_SRGB:
      return MESA_FORMAT_SRGB8;
   case PIPE_FORMAT_A8B8G8R8_SRGB:
      return MESA_FORMAT_SRGBA8;
   case PIPE_FORMAT_B8G8R8A8_SRGB:
      return MESA_FORMAT_SARGB8;
#endif

   case PIPE_FORMAT_R8_UNORM:
      return MESA_FORMAT_R8;
   case PIPE_FORMAT_R16_UNORM:
      return MESA_FORMAT_R16;
   case PIPE_FORMAT_R8G8_UNORM:
      return MESA_FORMAT_RG88;
   case PIPE_FORMAT_R16G16_UNORM:
      return MESA_FORMAT_RG1616;

   /* signed int formats */
   case PIPE_FORMAT_R8G8B8A8_SSCALED:
      return MESA_FORMAT_RGBA_INT8;
   case PIPE_FORMAT_R16G16B16A16_SSCALED:
      return MESA_FORMAT_RGBA_INT16;
   case PIPE_FORMAT_R32G32B32A32_SSCALED:
      return MESA_FORMAT_RGBA_INT32;

   /* unsigned int formats */
   case PIPE_FORMAT_R8G8B8A8_USCALED:
      return MESA_FORMAT_RGBA_UINT8;
   case PIPE_FORMAT_R16G16B16A16_USCALED:
      return MESA_FORMAT_RGBA_UINT16;
   case PIPE_FORMAT_R32G32B32A32_USCALED:
      return MESA_FORMAT_RGBA_UINT32;

   case PIPE_FORMAT_RGTC1_UNORM:
      return MESA_FORMAT_RED_RGTC1;
   case PIPE_FORMAT_RGTC1_SNORM:
      return MESA_FORMAT_SIGNED_RED_RGTC1;
   case PIPE_FORMAT_RGTC2_UNORM:
      return MESA_FORMAT_RG_RGTC2;
   case PIPE_FORMAT_RGTC2_SNORM:
      return MESA_FORMAT_SIGNED_RG_RGTC2;

   default:
      assert(0);
      return MESA_FORMAT_NONE;
   }
}


/**
 * Return first supported format from the given list.
 */
static enum pipe_format
find_supported_format(struct pipe_screen *screen, 
                      const enum pipe_format formats[],
                      uint num_formats,
                      enum pipe_texture_target target,
                      unsigned sample_count,
                      unsigned tex_usage,
                      unsigned geom_flags)
{
   uint i;
   for (i = 0; i < num_formats; i++) {
      if (screen->is_format_supported(screen, formats[i], target,
                                      sample_count, tex_usage, geom_flags)) {
         return formats[i];
      }
   }
   return PIPE_FORMAT_NONE;
}


/**
 * Find an RGBA format supported by the context/winsys.
 */
static enum pipe_format
default_rgba_format(struct pipe_screen *screen, 
                    enum pipe_texture_target target,
                    unsigned sample_count,
                    unsigned tex_usage,
                    unsigned geom_flags)
{
   static const enum pipe_format colorFormats[] = {
      PIPE_FORMAT_B8G8R8A8_UNORM,
      PIPE_FORMAT_A8R8G8B8_UNORM,
      PIPE_FORMAT_A8B8G8R8_UNORM,
      PIPE_FORMAT_B5G6R5_UNORM
   };
   return find_supported_format(screen, colorFormats, Elements(colorFormats),
                                target, sample_count, tex_usage, geom_flags);
}


/**
 * Find an RGB format supported by the context/winsys.
 */
static enum pipe_format
default_rgb_format(struct pipe_screen *screen, 
                   enum pipe_texture_target target,
                   unsigned sample_count,
                   unsigned tex_usage,
                   unsigned geom_flags)
{
   static const enum pipe_format colorFormats[] = {
      PIPE_FORMAT_B8G8R8X8_UNORM,
      PIPE_FORMAT_X8R8G8B8_UNORM,
      PIPE_FORMAT_X8B8G8R8_UNORM,
      PIPE_FORMAT_B8G8R8A8_UNORM,
      PIPE_FORMAT_A8R8G8B8_UNORM,
      PIPE_FORMAT_A8B8G8R8_UNORM,
      PIPE_FORMAT_B5G6R5_UNORM
   };
   return find_supported_format(screen, colorFormats, Elements(colorFormats),
                                target, sample_count, tex_usage, geom_flags);
}

/**
 * Find an sRGBA format supported by the context/winsys.
 */
static enum pipe_format
default_srgba_format(struct pipe_screen *screen, 
                    enum pipe_texture_target target,
                    unsigned sample_count,
                    unsigned tex_usage,
                    unsigned geom_flags)
{
   static const enum pipe_format colorFormats[] = {
      PIPE_FORMAT_B8G8R8A8_SRGB,
      PIPE_FORMAT_A8R8G8B8_SRGB,
      PIPE_FORMAT_A8B8G8R8_SRGB,
   };
   return find_supported_format(screen, colorFormats, Elements(colorFormats),
                                target, sample_count, tex_usage, geom_flags);
}


/**
 * Given an OpenGL internalFormat value for a texture or surface, return
 * the best matching PIPE_FORMAT_x, or PIPE_FORMAT_NONE if there's no match.
 * This is called during glTexImage2D, for example.
 *
 * The bindings parameter typically has PIPE_BIND_SAMPLER_VIEW set, plus
 * either PIPE_BINDING_RENDER_TARGET or PIPE_BINDING_DEPTH_STENCIL if
 * we want render-to-texture ability.
 *
 * \param internalFormat  the user value passed to glTexImage2D
 * \param target  one of PIPE_TEXTURE_x
 * \param bindings  bitmask of PIPE_BIND_x flags.
 */
enum pipe_format
st_choose_format(struct pipe_screen *screen, GLenum internalFormat,
                 enum pipe_texture_target target, unsigned sample_count,
                 unsigned bindings)
{
   unsigned geom_flags = 0; /* we don't care about POT vs. NPOT here, yet */

   switch (internalFormat) {
   case GL_RGB10:
   case GL_RGB10_A2:
      if (screen->is_format_supported( screen, PIPE_FORMAT_B10G10R10A2_UNORM,
                                       target, sample_count, bindings,
                                       geom_flags ))
         return PIPE_FORMAT_B10G10R10A2_UNORM;
      /* Pass through. */
   case 4:
   case GL_RGBA:
   case GL_RGBA8:
      return default_rgba_format( screen, target, sample_count, bindings,
                                  geom_flags );

   case GL_BGRA:
      if (screen->is_format_supported( screen, PIPE_FORMAT_B8G8R8A8_UNORM,
                                       target, sample_count, bindings,
                                       geom_flags ))
         return PIPE_FORMAT_B8G8R8A8_UNORM;
      return default_rgba_format( screen, target, sample_count, bindings,
                                  geom_flags );

   case 3:
   case GL_RGB:
   case GL_RGB8:
      return default_rgb_format( screen, target, sample_count, bindings,
                                 geom_flags );

   case GL_RGB12:
   case GL_RGB16:
   case GL_RGBA12:
   case GL_RGBA16:
      if (screen->is_format_supported( screen, PIPE_FORMAT_R16G16B16A16_UNORM,
                                             target, sample_count, bindings,
                                             geom_flags ))
         return PIPE_FORMAT_R16G16B16A16_UNORM;
      return default_rgba_format( screen, target, sample_count, bindings,
                                  geom_flags );

   case GL_RGBA4:
   case GL_RGBA2:
      if (screen->is_format_supported( screen, PIPE_FORMAT_B4G4R4A4_UNORM,
                                       target, sample_count, bindings,
                                       geom_flags ))
         return PIPE_FORMAT_B4G4R4A4_UNORM;
      return default_rgba_format( screen, target, sample_count, bindings,
                                  geom_flags );

   case GL_RGB5_A1:
      if (screen->is_format_supported( screen, PIPE_FORMAT_B5G5R5A1_UNORM,
                                       target, sample_count, bindings,
                                       geom_flags ))
         return PIPE_FORMAT_B5G5R5A1_UNORM;
      return default_rgba_format( screen, target, sample_count, bindings,
                                  geom_flags );

   case GL_R3_G3_B2:
      if (screen->is_format_supported( screen, PIPE_FORMAT_B2G3R3_UNORM,
                                       target, sample_count, bindings,
                                       geom_flags ))
         return PIPE_FORMAT_B2G3R3_UNORM;
      /* Pass through. */
   case GL_RGB5:
   case GL_RGB4:
      if (screen->is_format_supported( screen, PIPE_FORMAT_B5G6R5_UNORM,
                                       target, sample_count, bindings,
                                       geom_flags ))
         return PIPE_FORMAT_B5G6R5_UNORM;
      if (screen->is_format_supported( screen, PIPE_FORMAT_B5G5R5A1_UNORM,
                                       target, sample_count, bindings,
                                       geom_flags ))
         return PIPE_FORMAT_B5G5R5A1_UNORM;
      return default_rgba_format( screen, target, sample_count, bindings,
                                  geom_flags );

   case GL_ALPHA12:
   case GL_ALPHA16:
      if (screen->is_format_supported( screen, PIPE_FORMAT_A16_UNORM, target,
                                       sample_count, bindings, geom_flags ))
         return PIPE_FORMAT_A16_UNORM;
      /* Pass through. */
   case GL_ALPHA:
   case GL_ALPHA4:
   case GL_ALPHA8:
   case GL_COMPRESSED_ALPHA:
      if (screen->is_format_supported( screen, PIPE_FORMAT_A8_UNORM, target,
                                       sample_count, bindings, geom_flags ))
         return PIPE_FORMAT_A8_UNORM;
      return default_rgba_format( screen, target, sample_count, bindings,
                                  geom_flags );

   case GL_LUMINANCE12:
   case GL_LUMINANCE16:
      if (screen->is_format_supported( screen, PIPE_FORMAT_L16_UNORM, target,
                                       sample_count, bindings, geom_flags ))
         return PIPE_FORMAT_L16_UNORM;
      /* Pass through. */
   case 1:
   case GL_LUMINANCE:
   case GL_LUMINANCE4:
   case GL_LUMINANCE8:
   case GL_COMPRESSED_LUMINANCE:
      if (screen->is_format_supported( screen, PIPE_FORMAT_L8_UNORM, target,
                                       sample_count, bindings, geom_flags ))
         return PIPE_FORMAT_L8_UNORM;
      return default_rgba_format( screen, target, sample_count, bindings,
                                  geom_flags );

   case GL_LUMINANCE12_ALPHA4:
   case GL_LUMINANCE12_ALPHA12:
   case GL_LUMINANCE16_ALPHA16:
      if (screen->is_format_supported( screen, PIPE_FORMAT_L16A16_UNORM, target,
                                       sample_count, bindings, geom_flags ))
         return PIPE_FORMAT_L16A16_UNORM;
      /* Pass through. */
   case 2:
   case GL_LUMINANCE_ALPHA:
   case GL_LUMINANCE6_ALPHA2:
   case GL_LUMINANCE8_ALPHA8:
   case GL_COMPRESSED_LUMINANCE_ALPHA:
      if (screen->is_format_supported( screen, PIPE_FORMAT_L8A8_UNORM, target,
                                       sample_count, bindings, geom_flags ))
         return PIPE_FORMAT_L8A8_UNORM;
      return default_rgba_format( screen, target, sample_count, bindings,
                                  geom_flags );

   case GL_LUMINANCE4_ALPHA4:
      if (screen->is_format_supported( screen, PIPE_FORMAT_L4A4_UNORM, target,
                                       sample_count, bindings, geom_flags ))
         return PIPE_FORMAT_L4A4_UNORM;
      if (screen->is_format_supported( screen, PIPE_FORMAT_L8A8_UNORM, target,
                                       sample_count, bindings, geom_flags ))
         return PIPE_FORMAT_L8A8_UNORM;
      return default_rgba_format( screen, target, sample_count, bindings,
                                  geom_flags );

   case GL_INTENSITY12:
   case GL_INTENSITY16:
      if (screen->is_format_supported( screen, PIPE_FORMAT_I16_UNORM, target,
                                       sample_count, bindings, geom_flags ))
         return PIPE_FORMAT_I16_UNORM;
      /* Pass through. */
   case GL_INTENSITY:
   case GL_INTENSITY4:
   case GL_INTENSITY8:
   case GL_COMPRESSED_INTENSITY:
      if (screen->is_format_supported( screen, PIPE_FORMAT_I8_UNORM, target,
                                       sample_count, bindings, geom_flags ))
         return PIPE_FORMAT_I8_UNORM;
      return default_rgba_format( screen, target, sample_count, bindings,
                                  geom_flags );

   case GL_YCBCR_MESA:
      if (screen->is_format_supported(screen, PIPE_FORMAT_UYVY, target,
                                      sample_count, bindings, geom_flags)) {
         return PIPE_FORMAT_UYVY;
      }
      if (screen->is_format_supported(screen, PIPE_FORMAT_YUYV, target,
                                      sample_count, bindings, geom_flags)) {
         return PIPE_FORMAT_YUYV;
      }
      return PIPE_FORMAT_NONE;

   case GL_COMPRESSED_RGB:
      /* can only sample from compressed formats */
      if (bindings & ~PIPE_BIND_SAMPLER_VIEW)
         return PIPE_FORMAT_NONE;
      else if (screen->is_format_supported(screen, PIPE_FORMAT_DXT1_RGB,
                                           target, sample_count, bindings,
                                           geom_flags))
         return PIPE_FORMAT_DXT1_RGB;
      else
         return default_rgb_format(screen, target, sample_count, bindings,
                                   geom_flags);

   case GL_COMPRESSED_RGBA:
      /* can only sample from compressed formats */
      if (bindings & ~PIPE_BIND_SAMPLER_VIEW)
         return PIPE_FORMAT_NONE;
      else if (screen->is_format_supported(screen, PIPE_FORMAT_DXT3_RGBA,
                                           target, sample_count, bindings,
                                           geom_flags))
         return PIPE_FORMAT_DXT3_RGBA;
      else
         return default_rgba_format(screen, target, sample_count, bindings,
                                    geom_flags);

   case GL_RGB_S3TC:
   case GL_RGB4_S3TC:
   case GL_COMPRESSED_RGB_S3TC_DXT1_EXT:
      if (screen->is_format_supported(screen, PIPE_FORMAT_DXT1_RGB,
                                      target, sample_count, bindings,
                                      geom_flags))
         return PIPE_FORMAT_DXT1_RGB;
      else
         return PIPE_FORMAT_NONE;

   case GL_COMPRESSED_RGBA_S3TC_DXT1_EXT:
      if (screen->is_format_supported(screen, PIPE_FORMAT_DXT1_RGBA,
                                      target, sample_count, bindings,
                                      geom_flags))
         return PIPE_FORMAT_DXT1_RGBA;
      else
         return PIPE_FORMAT_NONE;

   case GL_RGBA_S3TC:
   case GL_RGBA4_S3TC:
   case GL_COMPRESSED_RGBA_S3TC_DXT3_EXT:
      if (screen->is_format_supported(screen, PIPE_FORMAT_DXT3_RGBA,
                                      target, sample_count, bindings,
                                      geom_flags))
         return PIPE_FORMAT_DXT3_RGBA;
      else
         return PIPE_FORMAT_NONE;

   case GL_COMPRESSED_RGBA_S3TC_DXT5_EXT:
      if (screen->is_format_supported(screen, PIPE_FORMAT_DXT5_RGBA,
                                      target, sample_count, bindings,
                                      geom_flags))
         return PIPE_FORMAT_DXT5_RGBA;
      else
         return PIPE_FORMAT_NONE;

#if 0
   case GL_COMPRESSED_RGB_FXT1_3DFX:
      return PIPE_FORMAT_RGB_FXT1;
   case GL_COMPRESSED_RGBA_FXT1_3DFX:
      return PIPE_FORMAT_RGB_FXT1;
#endif

   case GL_DEPTH_COMPONENT16:
      if (screen->is_format_supported(screen, PIPE_FORMAT_Z16_UNORM, target,
                                      sample_count, bindings, geom_flags))
         return PIPE_FORMAT_Z16_UNORM;
      /* fall-through */
   case GL_DEPTH_COMPONENT24:
      if (screen->is_format_supported(screen, PIPE_FORMAT_Z24_UNORM_S8_USCALED,
                                      target, sample_count, bindings, geom_flags))
         return PIPE_FORMAT_Z24_UNORM_S8_USCALED;
      if (screen->is_format_supported(screen, PIPE_FORMAT_S8_USCALED_Z24_UNORM,
                                      target, sample_count, bindings, geom_flags))
         return PIPE_FORMAT_S8_USCALED_Z24_UNORM;
      /* fall-through */
   case GL_DEPTH_COMPONENT32:
      if (screen->is_format_supported(screen, PIPE_FORMAT_Z32_UNORM, target,
                                      sample_count, bindings, geom_flags))
         return PIPE_FORMAT_Z32_UNORM;
      /* fall-through */
   case GL_DEPTH_COMPONENT:
      {
         static const enum pipe_format formats[] = {
            PIPE_FORMAT_Z32_UNORM,
            PIPE_FORMAT_Z24_UNORM_S8_USCALED,
            PIPE_FORMAT_S8_USCALED_Z24_UNORM,
            PIPE_FORMAT_Z16_UNORM
         };
         return find_supported_format(screen, formats, Elements(formats),
                                      target, sample_count, bindings, geom_flags);
      }

   case GL_STENCIL_INDEX:
   case GL_STENCIL_INDEX1_EXT:
   case GL_STENCIL_INDEX4_EXT:
   case GL_STENCIL_INDEX8_EXT:
   case GL_STENCIL_INDEX16_EXT:
      {
         static const enum pipe_format formats[] = {
            PIPE_FORMAT_S8_USCALED,
            PIPE_FORMAT_Z24_UNORM_S8_USCALED,
            PIPE_FORMAT_S8_USCALED_Z24_UNORM
         };
         return find_supported_format(screen, formats, Elements(formats),
                                      target, sample_count, bindings, geom_flags);
      }

   case GL_DEPTH_STENCIL_EXT:
   case GL_DEPTH24_STENCIL8_EXT:
      {
         static const enum pipe_format formats[] = {
            PIPE_FORMAT_Z24_UNORM_S8_USCALED,
            PIPE_FORMAT_S8_USCALED_Z24_UNORM
         };
         return find_supported_format(screen, formats, Elements(formats),
                                      target, sample_count, bindings, geom_flags);
      }

   case GL_SRGB_EXT:
   case GL_SRGB8_EXT:
   case GL_SRGB_ALPHA_EXT:
   case GL_SRGB8_ALPHA8_EXT:
      return default_srgba_format( screen, target, sample_count, bindings,
                                   geom_flags );

   case GL_COMPRESSED_SRGB_EXT:
   case GL_COMPRESSED_SRGB_S3TC_DXT1_EXT:
      if (screen->is_format_supported(screen, PIPE_FORMAT_DXT1_SRGB, target,
                                      sample_count, bindings, geom_flags))
         return PIPE_FORMAT_DXT1_SRGB;
      return default_srgba_format( screen, target, sample_count, bindings,
                                   geom_flags );

   case GL_COMPRESSED_SRGB_ALPHA_S3TC_DXT1_EXT:
      return PIPE_FORMAT_DXT1_SRGBA;

   case GL_COMPRESSED_SRGB_ALPHA_EXT:
   case GL_COMPRESSED_SRGB_ALPHA_S3TC_DXT3_EXT:
      if (screen->is_format_supported(screen, PIPE_FORMAT_DXT3_SRGBA, target,
                                      sample_count, bindings, geom_flags))
         return PIPE_FORMAT_DXT3_SRGBA;
      return default_srgba_format( screen, target, sample_count, bindings,
                                   geom_flags );

   case GL_COMPRESSED_SRGB_ALPHA_S3TC_DXT5_EXT:
      return PIPE_FORMAT_DXT5_SRGBA;

   case GL_SLUMINANCE_ALPHA_EXT:
   case GL_SLUMINANCE8_ALPHA8_EXT:
   case GL_COMPRESSED_SLUMINANCE_EXT:
   case GL_COMPRESSED_SLUMINANCE_ALPHA_EXT:
      if (screen->is_format_supported(screen, PIPE_FORMAT_L8A8_SRGB, target,
                                      sample_count, bindings, geom_flags))
         return PIPE_FORMAT_L8A8_SRGB;
      return default_srgba_format( screen, target, sample_count, bindings,
                                   geom_flags );

   case GL_SLUMINANCE_EXT:
   case GL_SLUMINANCE8_EXT:
      if (screen->is_format_supported(screen, PIPE_FORMAT_L8_SRGB, target,
                                      sample_count, bindings, geom_flags))
         return PIPE_FORMAT_L8_SRGB;
      return default_srgba_format( screen, target, sample_count, bindings,
                                   geom_flags );

   case GL_RED:
   case GL_R8:
      if (screen->is_format_supported(screen, PIPE_FORMAT_R8_UNORM, target,
				      sample_count, bindings, geom_flags))
	      return PIPE_FORMAT_R8_UNORM;
      return PIPE_FORMAT_NONE;
   case GL_RG:
   case GL_RG8:
      if (screen->is_format_supported(screen, PIPE_FORMAT_R8G8_UNORM, target,
				      sample_count, bindings, geom_flags))
	      return PIPE_FORMAT_R8G8_UNORM;
      return PIPE_FORMAT_NONE;

   case GL_R16:
      if (screen->is_format_supported(screen, PIPE_FORMAT_R16_UNORM, target,
				      sample_count, bindings, geom_flags))
	      return PIPE_FORMAT_R16_UNORM;
      return PIPE_FORMAT_NONE;

   case GL_RG16:
      if (screen->is_format_supported(screen, PIPE_FORMAT_R16G16_UNORM, target,
				      sample_count, bindings, geom_flags))
	      return PIPE_FORMAT_R16G16_UNORM;
      return PIPE_FORMAT_NONE;

   case GL_COMPRESSED_RED:
   case GL_COMPRESSED_RED_RGTC1:
      if (screen->is_format_supported(screen, PIPE_FORMAT_RGTC1_UNORM, target,
				      sample_count, bindings, geom_flags))
	      return PIPE_FORMAT_RGTC1_UNORM;
      if (screen->is_format_supported(screen, PIPE_FORMAT_R8_UNORM, target,
				      sample_count, bindings, geom_flags))
	      return PIPE_FORMAT_R8_UNORM;
      return PIPE_FORMAT_NONE;

   case GL_COMPRESSED_SIGNED_RED_RGTC1:
      if (screen->is_format_supported(screen, PIPE_FORMAT_RGTC1_SNORM, target,
				      sample_count, bindings, geom_flags))
	      return PIPE_FORMAT_RGTC1_SNORM;
      return PIPE_FORMAT_NONE;

   case GL_COMPRESSED_RG:
   case GL_COMPRESSED_RG_RGTC2:
      if (screen->is_format_supported(screen, PIPE_FORMAT_RGTC2_UNORM, target,
				      sample_count, bindings, geom_flags))
	      return PIPE_FORMAT_RGTC2_UNORM;
      if (screen->is_format_supported(screen, PIPE_FORMAT_R8G8_UNORM, target,
				      sample_count, bindings, geom_flags))
	      return PIPE_FORMAT_R8G8_UNORM;
      return PIPE_FORMAT_NONE;

   case GL_COMPRESSED_SIGNED_RG_RGTC2:
      if (screen->is_format_supported(screen, PIPE_FORMAT_RGTC2_SNORM, target,
				      sample_count, bindings, geom_flags))
	      return PIPE_FORMAT_RGTC2_SNORM;
      return PIPE_FORMAT_NONE;

   /* signed/unsigned integer formats.
    * XXX Mesa only has formats for RGBA signed/unsigned integer formats.
    * If/when new formats are added this code should be updated.
    */
   case GL_RED_INTEGER_EXT:
   case GL_GREEN_INTEGER_EXT:
   case GL_BLUE_INTEGER_EXT:
   case GL_ALPHA_INTEGER_EXT:
   case GL_RGB_INTEGER_EXT:
   case GL_RGBA_INTEGER_EXT:
   case GL_BGR_INTEGER_EXT:
   case GL_BGRA_INTEGER_EXT:
   case GL_LUMINANCE_INTEGER_EXT:
   case GL_LUMINANCE_ALPHA_INTEGER_EXT:
      /* fall-through */
   case GL_RGBA8I_EXT:
   case GL_RGB8I_EXT:
   case GL_ALPHA8I_EXT:
   case GL_INTENSITY8I_EXT:
   case GL_LUMINANCE8I_EXT:
   case GL_LUMINANCE_ALPHA8I_EXT:
      if (screen->is_format_supported(screen, PIPE_FORMAT_R8G8B8A8_SSCALED,
                                      target,
				      sample_count, bindings, geom_flags))
         return PIPE_FORMAT_R8G8B8A8_SSCALED;
      return PIPE_FORMAT_NONE;
   case GL_RGBA16I_EXT:
   case GL_RGB16I_EXT:
   case GL_ALPHA16I_EXT:
   case GL_INTENSITY16I_EXT:
   case GL_LUMINANCE16I_EXT:
   case GL_LUMINANCE_ALPHA16I_EXT:
      if (screen->is_format_supported(screen, PIPE_FORMAT_R16G16B16A16_SSCALED,
                                      target,
				      sample_count, bindings, geom_flags))
         return PIPE_FORMAT_R16G16B16A16_SSCALED;
      return PIPE_FORMAT_NONE;
   case GL_RGBA32I_EXT:
   case GL_RGB32I_EXT:
   case GL_ALPHA32I_EXT:
   case GL_INTENSITY32I_EXT:
   case GL_LUMINANCE32I_EXT:
   case GL_LUMINANCE_ALPHA32I_EXT:
      /* xxx */
      if (screen->is_format_supported(screen, PIPE_FORMAT_R32G32B32A32_SSCALED,
                                      target,
				      sample_count, bindings, geom_flags))
         return PIPE_FORMAT_R32G32B32A32_SSCALED;
      return PIPE_FORMAT_NONE;

   case GL_RGBA8UI_EXT:
   case GL_RGB8UI_EXT:
   case GL_ALPHA8UI_EXT:
   case GL_INTENSITY8UI_EXT:
   case GL_LUMINANCE8UI_EXT:
   case GL_LUMINANCE_ALPHA8UI_EXT:
      if (screen->is_format_supported(screen, PIPE_FORMAT_R8G8B8A8_USCALED,
                                      target,
				      sample_count, bindings, geom_flags))
         return PIPE_FORMAT_R8G8B8A8_USCALED;
      return PIPE_FORMAT_NONE;

   case GL_RGBA16UI_EXT:
   case GL_RGB16UI_EXT:
   case GL_ALPHA16UI_EXT:
   case GL_INTENSITY16UI_EXT:
   case GL_LUMINANCE16UI_EXT:
   case GL_LUMINANCE_ALPHA16UI_EXT:
      if (screen->is_format_supported(screen, PIPE_FORMAT_R16G16B16A16_USCALED,
                                      target,
				      sample_count, bindings, geom_flags))
         return PIPE_FORMAT_R16G16B16A16_USCALED;
      return PIPE_FORMAT_NONE;

   case GL_RGBA32UI_EXT:
   case GL_RGB32UI_EXT:
   case GL_ALPHA32UI_EXT:
   case GL_INTENSITY32UI_EXT:
   case GL_LUMINANCE32UI_EXT:
   case GL_LUMINANCE_ALPHA32UI_EXT:
      if (screen->is_format_supported(screen, PIPE_FORMAT_R32G32B32A32_USCALED,
                                      target,
				      sample_count, bindings, geom_flags))
         return PIPE_FORMAT_R32G32B32A32_USCALED;
      return PIPE_FORMAT_NONE;

   default:
      return PIPE_FORMAT_NONE;
   }
}


/**
 * Called by FBO code to choose a PIPE_FORMAT_ for drawing surfaces.
 */
enum pipe_format
st_choose_renderbuffer_format(struct pipe_screen *screen,
                              GLenum internalFormat, unsigned sample_count)
{
   uint usage;
   if (_mesa_is_depth_or_stencil_format(internalFormat))
      usage = PIPE_BIND_DEPTH_STENCIL;
   else
      usage = PIPE_BIND_RENDER_TARGET;
   return st_choose_format(screen, internalFormat, PIPE_TEXTURE_2D,
                           sample_count, usage);
}


/**
 * Called via ctx->Driver.chooseTextureFormat().
 */
gl_format
st_ChooseTextureFormat_renderable(struct gl_context *ctx, GLint internalFormat,
				  GLenum format, GLenum type, GLboolean renderable)
{
   struct pipe_screen *screen = st_context(ctx)->pipe->screen;
   enum pipe_format pFormat;
   uint bindings;

   (void) format;
   (void) type;

   /* GL textures may wind up being render targets, but we don't know
    * that in advance.  Specify potential render target flags now.
    */
   bindings = PIPE_BIND_SAMPLER_VIEW;
   if (renderable == GL_TRUE) {
      if (_mesa_is_depth_format(internalFormat) ||
	  _mesa_is_depth_or_stencil_format(internalFormat))
	 bindings |= PIPE_BIND_DEPTH_STENCIL;
      else 
	 bindings |= PIPE_BIND_RENDER_TARGET;
   }

   pFormat = st_choose_format(screen, internalFormat,
                              PIPE_TEXTURE_2D, 0, bindings);

   if (pFormat == PIPE_FORMAT_NONE) {
      /* try choosing format again, this time without render target bindings */
      pFormat = st_choose_format(screen, internalFormat,
                                 PIPE_TEXTURE_2D, 0, PIPE_BIND_SAMPLER_VIEW);
   }

   if (pFormat == PIPE_FORMAT_NONE) {
      /* no luck at all */
      return MESA_FORMAT_NONE;
   }

   return st_pipe_format_to_mesa_format(pFormat);
}

gl_format
st_ChooseTextureFormat(struct gl_context *ctx, GLint internalFormat,
                       GLenum format, GLenum type)
{
   boolean want_renderable =
      internalFormat == 3 || internalFormat == 4 ||
      internalFormat == GL_RGB || internalFormat == GL_RGBA ||
      internalFormat == GL_RGB8 || internalFormat == GL_RGBA8 ||
      internalFormat == GL_BGRA;

   return st_ChooseTextureFormat_renderable(ctx, internalFormat,
					    format, type, want_renderable);
}

/**
 * Test if a gallium format is equivalent to a GL format/type.
 */
GLboolean
st_equal_formats(enum pipe_format pFormat, GLenum format, GLenum type)
{
   switch (pFormat) {
   case PIPE_FORMAT_A8B8G8R8_UNORM:
      return format == GL_RGBA && type == GL_UNSIGNED_BYTE;
   case PIPE_FORMAT_A8R8G8B8_UNORM:
      return format == GL_BGRA && type == GL_UNSIGNED_BYTE;
   case PIPE_FORMAT_B5G6R5_UNORM:
      return format == GL_RGB && type == GL_UNSIGNED_SHORT_5_6_5;
   /* XXX more combos... */
   default:
      return GL_FALSE;
   }
}

GLboolean
st_sampler_compat_formats(enum pipe_format format1, enum pipe_format format2)
{
   if (format1 == format2)
      return GL_TRUE;

   if (format1 == PIPE_FORMAT_B8G8R8A8_UNORM &&
       format2 == PIPE_FORMAT_B8G8R8X8_UNORM)
      return GL_TRUE;

   if (format1 == PIPE_FORMAT_B8G8R8X8_UNORM &&
       format2 == PIPE_FORMAT_B8G8R8A8_UNORM)
      return GL_TRUE;

   if (format1 == PIPE_FORMAT_A8B8G8R8_UNORM &&
       format2 == PIPE_FORMAT_X8B8G8R8_UNORM)
      return GL_TRUE;

   if (format1 == PIPE_FORMAT_X8B8G8R8_UNORM &&
       format2 == PIPE_FORMAT_A8B8G8R8_UNORM)
      return GL_TRUE;

   if (format1 == PIPE_FORMAT_A8R8G8B8_UNORM &&
       format2 == PIPE_FORMAT_X8R8G8B8_UNORM)
      return GL_TRUE;

   if (format1 == PIPE_FORMAT_X8R8G8B8_UNORM &&
       format2 == PIPE_FORMAT_A8R8G8B8_UNORM)
      return GL_TRUE;

   return GL_FALSE;
}



/**
 * This is used for translating texture border color and the clear
 * color.  For example, the clear color is interpreted according to
 * the renderbuffer's base format.  For example, if clearing a
 * GL_LUMINANCE buffer, ClearColor[0] = luminance and ClearColor[1] =
 * alpha.  Similarly for texture border colors.
 */
void
st_translate_color(const GLfloat colorIn[4], GLenum baseFormat,
                   GLfloat colorOut[4])
{
   switch (baseFormat) {
   case GL_RED:
      colorOut[0] = colorIn[0];
      colorOut[1] = 0.0F;
      colorOut[2] = 0.0F;
      colorOut[3] = 1.0F;
      break;
   case GL_RG:
      colorOut[0] = colorIn[0];
      colorOut[1] = colorIn[1];
      colorOut[2] = 0.0F;
      colorOut[3] = 1.0F;
      break;
   case GL_RGB:
      colorOut[0] = colorIn[0];
      colorOut[1] = colorIn[1];
      colorOut[2] = colorIn[2];
      colorOut[3] = 1.0F;
      break;
   case GL_ALPHA:
      colorOut[0] = colorOut[1] = colorOut[2] = 0.0;
      colorOut[3] = colorIn[3];
      break;
   case GL_LUMINANCE:
      colorOut[0] = colorOut[1] = colorOut[2] = colorIn[0];
      colorOut[3] = 1.0;
      break;
   case GL_LUMINANCE_ALPHA:
      colorOut[0] = colorOut[1] = colorOut[2] = colorIn[0];
      colorOut[3] = colorIn[3];
      break;
   case GL_INTENSITY:
      colorOut[0] = colorOut[1] = colorOut[2] = colorOut[3] = colorIn[0];
      break;
   default:
      COPY_4V(colorOut, colorIn);
   }
}
>>>>>>> 56950d7b
<|MERGE_RESOLUTION|>--- conflicted
+++ resolved
@@ -1,2341 +1,1172 @@
-<<<<<<< HEAD
-/**************************************************************************
- * 
- * Copyright 2007 Tungsten Graphics, Inc., Cedar Park, Texas.
- * Copyright (c) 2008-2010 VMware, Inc.
- * All Rights Reserved.
- * 
- * Permission is hereby granted, free of charge, to any person obtaining a
- * copy of this software and associated documentation files (the
- * "Software"), to deal in the Software without restriction, including
- * without limitation the rights to use, copy, modify, merge, publish,
- * distribute, sub license, and/or sell copies of the Software, and to
- * permit persons to whom the Software is furnished to do so, subject to
- * the following conditions:
- * 
- * The above copyright notice and this permission notice (including the
- * next paragraph) shall be included in all copies or substantial portions
- * of the Software.
- * 
- * THE SOFTWARE IS PROVIDED "AS IS", WITHOUT WARRANTY OF ANY KIND, EXPRESS
- * OR IMPLIED, INCLUDING BUT NOT LIMITED TO THE WARRANTIES OF
- * MERCHANTABILITY, FITNESS FOR A PARTICULAR PURPOSE AND NON-INFRINGEMENT.
- * IN NO EVENT SHALL TUNGSTEN GRAPHICS AND/OR ITS SUPPLIERS BE LIABLE FOR
- * ANY CLAIM, DAMAGES OR OTHER LIABILITY, WHETHER IN AN ACTION OF CONTRACT,
- * TORT OR OTHERWISE, ARISING FROM, OUT OF OR IN CONNECTION WITH THE
- * SOFTWARE OR THE USE OR OTHER DEALINGS IN THE SOFTWARE.
- * 
- **************************************************************************/
-
-
-/**
- * Mesa / Gallium format conversion and format selection code.
- * \author Brian Paul
- */
-
-#include "main/imports.h"
-#include "main/context.h"
-#include "main/texstore.h"
-#include "main/image.h"
-#include "main/macros.h"
-#include "main/mfeatures.h"
-
-#include "pipe/p_context.h"
-#include "pipe/p_defines.h"
-#include "pipe/p_screen.h"
-#include "util/u_format.h"
-#include "st_context.h"
-#include "st_format.h"
-
-
-static GLuint
-format_max_bits(enum pipe_format format)
-{
-   GLuint size = util_format_get_component_bits(format, UTIL_FORMAT_COLORSPACE_RGB, 0);
-
-   size = MAX2(size, util_format_get_component_bits(format, UTIL_FORMAT_COLORSPACE_RGB, 1));
-   size = MAX2(size, util_format_get_component_bits(format, UTIL_FORMAT_COLORSPACE_RGB, 2));
-   size = MAX2(size, util_format_get_component_bits(format, UTIL_FORMAT_COLORSPACE_RGB, 3));
-   size = MAX2(size, util_format_get_component_bits(format, UTIL_FORMAT_COLORSPACE_ZS, 0));
-   size = MAX2(size, util_format_get_component_bits(format, UTIL_FORMAT_COLORSPACE_ZS, 1));
-   return size;
-}
-
-
-/**
- * Return basic GL datatype for the given gallium format.
- */
-GLenum
-st_format_datatype(enum pipe_format format)
-{
-   const struct util_format_description *desc;
-
-   desc = util_format_description(format);
-   assert(desc);
-
-   if (desc->layout == UTIL_FORMAT_LAYOUT_PLAIN) {
-      if (format == PIPE_FORMAT_B5G5R5A1_UNORM ||
-          format == PIPE_FORMAT_B5G6R5_UNORM) {
-         return GL_UNSIGNED_SHORT;
-      }
-      else if (format == PIPE_FORMAT_Z24_UNORM_S8_USCALED ||
-               format == PIPE_FORMAT_S8_USCALED_Z24_UNORM ||
-               format == PIPE_FORMAT_Z24X8_UNORM ||
-               format == PIPE_FORMAT_X8Z24_UNORM) {
-         return GL_UNSIGNED_INT_24_8;
-      }
-      else {
-         const GLuint size = format_max_bits(format);
-         if (size == 8) {
-            if (desc->channel[0].type == UTIL_FORMAT_TYPE_UNSIGNED)
-               return GL_UNSIGNED_BYTE;
-            else
-               return GL_BYTE;
-         }
-         else if (size == 16) {
-            if (desc->channel[0].type == UTIL_FORMAT_TYPE_UNSIGNED)
-               return GL_UNSIGNED_SHORT;
-            else
-               return GL_SHORT;
-         }
-         else {
-            assert( size <= 32 );
-            if (desc->channel[0].type == UTIL_FORMAT_TYPE_UNSIGNED)
-               return GL_UNSIGNED_INT;
-            else
-               return GL_INT;
-         }
-      }
-   }
-   else if (format == PIPE_FORMAT_UYVY) {
-      return GL_UNSIGNED_SHORT;
-   }
-   else if (format == PIPE_FORMAT_YUYV) {
-      return GL_UNSIGNED_SHORT;
-   }
-   else {
-      /* probably a compressed format, unsupported anyway */
-      return GL_NONE;
-   }
-}
-
-
-/**
- * Translate Mesa format to Gallium format.
- */
-enum pipe_format
-st_mesa_format_to_pipe_format(gl_format mesaFormat)
-{
-   switch (mesaFormat) {
-   case MESA_FORMAT_RGBA8888:
-      return PIPE_FORMAT_A8B8G8R8_UNORM;
-   case MESA_FORMAT_RGBA8888_REV:
-      return PIPE_FORMAT_R8G8B8A8_UNORM;
-   case MESA_FORMAT_ARGB8888:
-      return PIPE_FORMAT_B8G8R8A8_UNORM;
-   case MESA_FORMAT_ARGB8888_REV:
-      return PIPE_FORMAT_A8R8G8B8_UNORM;
-   case MESA_FORMAT_XRGB8888:
-      return PIPE_FORMAT_B8G8R8X8_UNORM;
-   case MESA_FORMAT_XRGB8888_REV:
-      return PIPE_FORMAT_X8R8G8B8_UNORM;
-   case MESA_FORMAT_ARGB1555:
-      return PIPE_FORMAT_B5G5R5A1_UNORM;
-   case MESA_FORMAT_ARGB4444:
-      return PIPE_FORMAT_B4G4R4A4_UNORM;
-   case MESA_FORMAT_RGB565:
-      return PIPE_FORMAT_B5G6R5_UNORM;
-   case MESA_FORMAT_RGB332:
-      return PIPE_FORMAT_B2G3R3_UNORM;
-   case MESA_FORMAT_ARGB2101010:
-      return PIPE_FORMAT_B10G10R10A2_UNORM;
-   case MESA_FORMAT_AL44:
-      return PIPE_FORMAT_L4A4_UNORM;
-   case MESA_FORMAT_AL88:
-      return PIPE_FORMAT_L8A8_UNORM;
-   case MESA_FORMAT_AL1616:
-      return PIPE_FORMAT_L16A16_UNORM;
-   case MESA_FORMAT_A8:
-      return PIPE_FORMAT_A8_UNORM;
-   case MESA_FORMAT_A16:
-      return PIPE_FORMAT_A16_UNORM;
-   case MESA_FORMAT_L8:
-      return PIPE_FORMAT_L8_UNORM;
-   case MESA_FORMAT_L16:
-      return PIPE_FORMAT_L16_UNORM;
-   case MESA_FORMAT_I8:
-      return PIPE_FORMAT_I8_UNORM;
-   case MESA_FORMAT_I16:
-      return PIPE_FORMAT_I16_UNORM;
-   case MESA_FORMAT_Z16:
-      return PIPE_FORMAT_Z16_UNORM;
-   case MESA_FORMAT_Z32:
-      return PIPE_FORMAT_Z32_UNORM;
-   case MESA_FORMAT_Z24_S8:
-      return PIPE_FORMAT_S8_USCALED_Z24_UNORM;
-   case MESA_FORMAT_S8_Z24:
-      return PIPE_FORMAT_Z24_UNORM_S8_USCALED;
-   case MESA_FORMAT_Z24_X8:
-      return PIPE_FORMAT_X8Z24_UNORM;
-   case MESA_FORMAT_X8_Z24:
-      return PIPE_FORMAT_Z24X8_UNORM;
-   case MESA_FORMAT_S8:
-      return PIPE_FORMAT_S8_USCALED;
-   case MESA_FORMAT_YCBCR:
-      return PIPE_FORMAT_UYVY;
-#if FEATURE_texture_s3tc
-   case MESA_FORMAT_RGB_DXT1:
-      return PIPE_FORMAT_DXT1_RGB;
-   case MESA_FORMAT_RGBA_DXT1:
-      return PIPE_FORMAT_DXT1_RGBA;
-   case MESA_FORMAT_RGBA_DXT3:
-      return PIPE_FORMAT_DXT3_RGBA;
-   case MESA_FORMAT_RGBA_DXT5:
-      return PIPE_FORMAT_DXT5_RGBA;
-#if FEATURE_EXT_texture_sRGB
-   case MESA_FORMAT_SRGB_DXT1:
-      return PIPE_FORMAT_DXT1_SRGB;
-   case MESA_FORMAT_SRGBA_DXT1:
-      return PIPE_FORMAT_DXT1_SRGBA;
-   case MESA_FORMAT_SRGBA_DXT3:
-      return PIPE_FORMAT_DXT3_SRGBA;
-   case MESA_FORMAT_SRGBA_DXT5:
-      return PIPE_FORMAT_DXT5_SRGBA;
-#endif
-#endif
-#if FEATURE_EXT_texture_sRGB
-   case MESA_FORMAT_SLA8:
-      return PIPE_FORMAT_L8A8_SRGB;
-   case MESA_FORMAT_SL8:
-      return PIPE_FORMAT_L8_SRGB;
-   case MESA_FORMAT_SRGB8:
-      return PIPE_FORMAT_R8G8B8_SRGB;
-   case MESA_FORMAT_SRGBA8:
-      return PIPE_FORMAT_A8B8G8R8_SRGB;
-   case MESA_FORMAT_SARGB8:
-      return PIPE_FORMAT_B8G8R8A8_SRGB;
-#endif
-   case MESA_FORMAT_R8:
-      return PIPE_FORMAT_R8_UNORM;
-   case MESA_FORMAT_R16:
-      return PIPE_FORMAT_R16_UNORM;
-   case MESA_FORMAT_RG88:
-      return PIPE_FORMAT_R8G8_UNORM;
-   case MESA_FORMAT_RG1616:
-      return PIPE_FORMAT_R16G16_UNORM;
-   case MESA_FORMAT_RGBA_16:
-      return PIPE_FORMAT_R16G16B16A16_UNORM;
-
-   /* signed int formats */
-   case MESA_FORMAT_RGBA_INT8:
-      return PIPE_FORMAT_R8G8B8A8_SSCALED;
-   case MESA_FORMAT_RGBA_INT16:
-      return PIPE_FORMAT_R16G16B16A16_SSCALED;
-   case MESA_FORMAT_RGBA_INT32:
-      return PIPE_FORMAT_R32G32B32A32_SSCALED;
-
-   /* unsigned int formats */
-   case MESA_FORMAT_RGBA_UINT8:
-      return PIPE_FORMAT_R8G8B8A8_USCALED;
-   case MESA_FORMAT_RGBA_UINT16:
-      return PIPE_FORMAT_R16G16B16A16_USCALED;
-   case MESA_FORMAT_RGBA_UINT32:
-      return PIPE_FORMAT_R32G32B32A32_USCALED;
-
-   case MESA_FORMAT_RED_RGTC1:
-      return PIPE_FORMAT_RGTC1_UNORM;
-   case MESA_FORMAT_SIGNED_RED_RGTC1:
-      return PIPE_FORMAT_RGTC1_SNORM;
-   case MESA_FORMAT_RG_RGTC2:
-      return PIPE_FORMAT_RGTC2_UNORM;
-   case MESA_FORMAT_SIGNED_RG_RGTC2:
-      return PIPE_FORMAT_RGTC2_SNORM;
-   default:
-      assert(0);
-      return PIPE_FORMAT_NONE;
-   }
-}
-
-
-/**
- * Translate Gallium format to Mesa format.
- */
-gl_format
-st_pipe_format_to_mesa_format(enum pipe_format format)
-{
-   switch (format) {
-   case PIPE_FORMAT_A8B8G8R8_UNORM:
-      return MESA_FORMAT_RGBA8888;
-   case PIPE_FORMAT_R8G8B8A8_UNORM:
-      return MESA_FORMAT_RGBA8888_REV;
-   case PIPE_FORMAT_B8G8R8A8_UNORM:
-      return MESA_FORMAT_ARGB8888;
-   case PIPE_FORMAT_A8R8G8B8_UNORM:
-      return MESA_FORMAT_ARGB8888_REV;
-   case PIPE_FORMAT_B8G8R8X8_UNORM:
-      return MESA_FORMAT_XRGB8888;
-   case PIPE_FORMAT_X8R8G8B8_UNORM:
-      return MESA_FORMAT_XRGB8888_REV;
-   case PIPE_FORMAT_B5G5R5A1_UNORM:
-      return MESA_FORMAT_ARGB1555;
-   case PIPE_FORMAT_B4G4R4A4_UNORM:
-      return MESA_FORMAT_ARGB4444;
-   case PIPE_FORMAT_B5G6R5_UNORM:
-      return MESA_FORMAT_RGB565;
-   case PIPE_FORMAT_B2G3R3_UNORM:
-      return MESA_FORMAT_RGB332;
-   case PIPE_FORMAT_B10G10R10A2_UNORM:
-      return MESA_FORMAT_ARGB2101010;
-   case PIPE_FORMAT_L4A4_UNORM:
-      return MESA_FORMAT_AL44;
-   case PIPE_FORMAT_L8A8_UNORM:
-      return MESA_FORMAT_AL88;
-   case PIPE_FORMAT_L16A16_UNORM:
-      return MESA_FORMAT_AL1616;
-   case PIPE_FORMAT_A8_UNORM:
-      return MESA_FORMAT_A8;
-   case PIPE_FORMAT_A16_UNORM:
-      return MESA_FORMAT_A16;
-   case PIPE_FORMAT_L8_UNORM:
-      return MESA_FORMAT_L8;
-   case PIPE_FORMAT_L16_UNORM:
-      return MESA_FORMAT_L16;
-   case PIPE_FORMAT_I8_UNORM:
-      return MESA_FORMAT_I8;
-   case PIPE_FORMAT_I16_UNORM:
-      return MESA_FORMAT_I16;
-   case PIPE_FORMAT_S8_USCALED:
-      return MESA_FORMAT_S8;
-
-   case PIPE_FORMAT_R16G16B16A16_UNORM:
-      return MESA_FORMAT_RGBA_16;
-   case PIPE_FORMAT_R16G16B16A16_SNORM:
-      return MESA_FORMAT_SIGNED_RGBA_16;
-
-   case PIPE_FORMAT_Z16_UNORM:
-      return MESA_FORMAT_Z16;
-   case PIPE_FORMAT_Z32_UNORM:
-      return MESA_FORMAT_Z32;
-   case PIPE_FORMAT_S8_USCALED_Z24_UNORM:
-      return MESA_FORMAT_Z24_S8;
-   case PIPE_FORMAT_X8Z24_UNORM:
-      return MESA_FORMAT_Z24_X8;
-   case PIPE_FORMAT_Z24X8_UNORM:
-      return MESA_FORMAT_X8_Z24;
-   case PIPE_FORMAT_Z24_UNORM_S8_USCALED:
-      return MESA_FORMAT_S8_Z24;
-
-   case PIPE_FORMAT_UYVY:
-      return MESA_FORMAT_YCBCR;
-   case PIPE_FORMAT_YUYV:
-      return MESA_FORMAT_YCBCR_REV;
-
-#if FEATURE_texture_s3tc
-   case PIPE_FORMAT_DXT1_RGB:
-      return MESA_FORMAT_RGB_DXT1;
-   case PIPE_FORMAT_DXT1_RGBA:
-      return MESA_FORMAT_RGBA_DXT1;
-   case PIPE_FORMAT_DXT3_RGBA:
-      return MESA_FORMAT_RGBA_DXT3;
-   case PIPE_FORMAT_DXT5_RGBA:
-      return MESA_FORMAT_RGBA_DXT5;
-#if FEATURE_EXT_texture_sRGB
-   case PIPE_FORMAT_DXT1_SRGB:
-      return MESA_FORMAT_SRGB_DXT1;
-   case PIPE_FORMAT_DXT1_SRGBA:
-      return MESA_FORMAT_SRGBA_DXT1;
-   case PIPE_FORMAT_DXT3_SRGBA:
-      return MESA_FORMAT_SRGBA_DXT3;
-   case PIPE_FORMAT_DXT5_SRGBA:
-      return MESA_FORMAT_SRGBA_DXT5;
-#endif
-#endif
-
-#if FEATURE_EXT_texture_sRGB
-   case PIPE_FORMAT_L8A8_SRGB:
-      return MESA_FORMAT_SLA8;
-   case PIPE_FORMAT_L8_SRGB:
-      return MESA_FORMAT_SL8;
-   case PIPE_FORMAT_R8G8B8_SRGB:
-      return MESA_FORMAT_SRGB8;
-   case PIPE_FORMAT_A8B8G8R8_SRGB:
-      return MESA_FORMAT_SRGBA8;
-   case PIPE_FORMAT_B8G8R8A8_SRGB:
-      return MESA_FORMAT_SARGB8;
-#endif
-
-   case PIPE_FORMAT_R8_UNORM:
-      return MESA_FORMAT_R8;
-   case PIPE_FORMAT_R16_UNORM:
-      return MESA_FORMAT_R16;
-   case PIPE_FORMAT_R8G8_UNORM:
-      return MESA_FORMAT_RG88;
-   case PIPE_FORMAT_R16G16_UNORM:
-      return MESA_FORMAT_RG1616;
-
-   /* signed int formats */
-   case PIPE_FORMAT_R8G8B8A8_SSCALED:
-      return MESA_FORMAT_RGBA_INT8;
-   case PIPE_FORMAT_R16G16B16A16_SSCALED:
-      return MESA_FORMAT_RGBA_INT16;
-   case PIPE_FORMAT_R32G32B32A32_SSCALED:
-      return MESA_FORMAT_RGBA_INT32;
-
-   /* unsigned int formats */
-   case PIPE_FORMAT_R8G8B8A8_USCALED:
-      return MESA_FORMAT_RGBA_UINT8;
-   case PIPE_FORMAT_R16G16B16A16_USCALED:
-      return MESA_FORMAT_RGBA_UINT16;
-   case PIPE_FORMAT_R32G32B32A32_USCALED:
-      return MESA_FORMAT_RGBA_UINT32;
-
-   case PIPE_FORMAT_RGTC1_UNORM:
-      return MESA_FORMAT_RED_RGTC1;
-   case PIPE_FORMAT_RGTC1_SNORM:
-      return MESA_FORMAT_SIGNED_RED_RGTC1;
-   case PIPE_FORMAT_RGTC2_UNORM:
-      return MESA_FORMAT_RG_RGTC2;
-   case PIPE_FORMAT_RGTC2_SNORM:
-      return MESA_FORMAT_SIGNED_RG_RGTC2;
-
-   default:
-      assert(0);
-      return MESA_FORMAT_NONE;
-   }
-}
-
-
-/**
- * Return first supported format from the given list.
- */
-static enum pipe_format
-find_supported_format(struct pipe_screen *screen, 
-                      const enum pipe_format formats[],
-                      uint num_formats,
-                      enum pipe_texture_target target,
-                      unsigned sample_count,
-                      unsigned tex_usage,
-                      unsigned geom_flags)
-{
-   uint i;
-   for (i = 0; i < num_formats; i++) {
-      if (screen->is_format_supported(screen, formats[i], target,
-                                      sample_count, tex_usage, geom_flags)) {
-         return formats[i];
-      }
-   }
-   return PIPE_FORMAT_NONE;
-}
-
-
-/**
- * Find an RGBA format supported by the context/winsys.
- */
-static enum pipe_format
-default_rgba_format(struct pipe_screen *screen, 
-                    enum pipe_texture_target target,
-                    unsigned sample_count,
-                    unsigned tex_usage,
-                    unsigned geom_flags)
-{
-   static const enum pipe_format colorFormats[] = {
-      PIPE_FORMAT_B8G8R8A8_UNORM,
-      PIPE_FORMAT_A8R8G8B8_UNORM,
-      PIPE_FORMAT_A8B8G8R8_UNORM,
-      PIPE_FORMAT_B5G6R5_UNORM
-   };
-   return find_supported_format(screen, colorFormats, Elements(colorFormats),
-                                target, sample_count, tex_usage, geom_flags);
-}
-
-
-/**
- * Find an RGB format supported by the context/winsys.
- */
-static enum pipe_format
-default_rgb_format(struct pipe_screen *screen, 
-                   enum pipe_texture_target target,
-                   unsigned sample_count,
-                   unsigned tex_usage,
-                   unsigned geom_flags)
-{
-   static const enum pipe_format colorFormats[] = {
-      PIPE_FORMAT_B8G8R8X8_UNORM,
-      PIPE_FORMAT_X8R8G8B8_UNORM,
-      PIPE_FORMAT_X8B8G8R8_UNORM,
-      PIPE_FORMAT_B8G8R8A8_UNORM,
-      PIPE_FORMAT_A8R8G8B8_UNORM,
-      PIPE_FORMAT_A8B8G8R8_UNORM,
-      PIPE_FORMAT_B5G6R5_UNORM
-   };
-   return find_supported_format(screen, colorFormats, Elements(colorFormats),
-                                target, sample_count, tex_usage, geom_flags);
-}
-
-/**
- * Find an sRGBA format supported by the context/winsys.
- */
-static enum pipe_format
-default_srgba_format(struct pipe_screen *screen, 
-                    enum pipe_texture_target target,
-                    unsigned sample_count,
-                    unsigned tex_usage,
-                    unsigned geom_flags)
-{
-   static const enum pipe_format colorFormats[] = {
-      PIPE_FORMAT_B8G8R8A8_SRGB,
-      PIPE_FORMAT_A8R8G8B8_SRGB,
-      PIPE_FORMAT_A8B8G8R8_SRGB,
-   };
-   return find_supported_format(screen, colorFormats, Elements(colorFormats),
-                                target, sample_count, tex_usage, geom_flags);
-}
-
-
-/**
- * Given an OpenGL internalFormat value for a texture or surface, return
- * the best matching PIPE_FORMAT_x, or PIPE_FORMAT_NONE if there's no match.
- * This is called during glTexImage2D, for example.
- *
- * The bindings parameter typically has PIPE_BIND_SAMPLER_VIEW set, plus
- * either PIPE_BINDING_RENDER_TARGET or PIPE_BINDING_DEPTH_STENCIL if
- * we want render-to-texture ability.
- *
- * \param internalFormat  the user value passed to glTexImage2D
- * \param target  one of PIPE_TEXTURE_x
- * \param bindings  bitmask of PIPE_BIND_x flags.
- */
-enum pipe_format
-st_choose_format(struct pipe_screen *screen, GLenum internalFormat,
-                 enum pipe_texture_target target, unsigned sample_count,
-                 unsigned bindings)
-{
-   unsigned geom_flags = 0; /* we don't care about POT vs. NPOT here, yet */
-
-   switch (internalFormat) {
-   case GL_RGB10:
-   case GL_RGB10_A2:
-      if (screen->is_format_supported( screen, PIPE_FORMAT_B10G10R10A2_UNORM,
-                                       target, sample_count, bindings,
-                                       geom_flags ))
-         return PIPE_FORMAT_B10G10R10A2_UNORM;
-      /* Pass through. */
-   case 4:
-   case GL_RGBA:
-   case GL_RGBA8:
-      return default_rgba_format( screen, target, sample_count, bindings,
-                                  geom_flags );
-
-   case GL_BGRA:
-      if (screen->is_format_supported( screen, PIPE_FORMAT_B8G8R8A8_UNORM,
-                                       target, sample_count, bindings,
-                                       geom_flags ))
-         return PIPE_FORMAT_B8G8R8A8_UNORM;
-      return default_rgba_format( screen, target, sample_count, bindings,
-                                  geom_flags );
-
-   case 3:
-   case GL_RGB:
-   case GL_RGB8:
-      return default_rgb_format( screen, target, sample_count, bindings,
-                                 geom_flags );
-
-   case GL_RGB12:
-   case GL_RGB16:
-   case GL_RGBA12:
-   case GL_RGBA16:
-      if (screen->is_format_supported( screen, PIPE_FORMAT_R16G16B16A16_UNORM,
-                                             target, sample_count, bindings,
-                                             geom_flags ))
-         return PIPE_FORMAT_R16G16B16A16_UNORM;
-      return default_rgba_format( screen, target, sample_count, bindings,
-                                  geom_flags );
-
-   case GL_RGBA4:
-   case GL_RGBA2:
-      if (screen->is_format_supported( screen, PIPE_FORMAT_B4G4R4A4_UNORM,
-                                       target, sample_count, bindings,
-                                       geom_flags ))
-         return PIPE_FORMAT_B4G4R4A4_UNORM;
-      return default_rgba_format( screen, target, sample_count, bindings,
-                                  geom_flags );
-
-   case GL_RGB5_A1:
-      if (screen->is_format_supported( screen, PIPE_FORMAT_B5G5R5A1_UNORM,
-                                       target, sample_count, bindings,
-                                       geom_flags ))
-         return PIPE_FORMAT_B5G5R5A1_UNORM;
-      return default_rgba_format( screen, target, sample_count, bindings,
-                                  geom_flags );
-
-   case GL_R3_G3_B2:
-      if (screen->is_format_supported( screen, PIPE_FORMAT_B2G3R3_UNORM,
-                                       target, sample_count, bindings,
-                                       geom_flags ))
-         return PIPE_FORMAT_B2G3R3_UNORM;
-      /* Pass through. */
-   case GL_RGB5:
-   case GL_RGB4:
-      if (screen->is_format_supported( screen, PIPE_FORMAT_B5G6R5_UNORM,
-                                       target, sample_count, bindings,
-                                       geom_flags ))
-         return PIPE_FORMAT_B5G6R5_UNORM;
-      if (screen->is_format_supported( screen, PIPE_FORMAT_B5G5R5A1_UNORM,
-                                       target, sample_count, bindings,
-                                       geom_flags ))
-         return PIPE_FORMAT_B5G5R5A1_UNORM;
-      return default_rgba_format( screen, target, sample_count, bindings,
-                                  geom_flags );
-
-   case GL_ALPHA12:
-   case GL_ALPHA16:
-      if (screen->is_format_supported( screen, PIPE_FORMAT_A16_UNORM, target,
-                                       sample_count, bindings, geom_flags ))
-         return PIPE_FORMAT_A16_UNORM;
-      /* Pass through. */
-   case GL_ALPHA:
-   case GL_ALPHA4:
-   case GL_ALPHA8:
-   case GL_COMPRESSED_ALPHA:
-      if (screen->is_format_supported( screen, PIPE_FORMAT_A8_UNORM, target,
-                                       sample_count, bindings, geom_flags ))
-         return PIPE_FORMAT_A8_UNORM;
-      return default_rgba_format( screen, target, sample_count, bindings,
-                                  geom_flags );
-
-   case GL_LUMINANCE12:
-   case GL_LUMINANCE16:
-      if (screen->is_format_supported( screen, PIPE_FORMAT_L16_UNORM, target,
-                                       sample_count, bindings, geom_flags ))
-         return PIPE_FORMAT_L16_UNORM;
-      /* Pass through. */
-   case 1:
-   case GL_LUMINANCE:
-   case GL_LUMINANCE4:
-   case GL_LUMINANCE8:
-   case GL_COMPRESSED_LUMINANCE:
-      if (screen->is_format_supported( screen, PIPE_FORMAT_L8_UNORM, target,
-                                       sample_count, bindings, geom_flags ))
-         return PIPE_FORMAT_L8_UNORM;
-      return default_rgba_format( screen, target, sample_count, bindings,
-                                  geom_flags );
-
-   case GL_LUMINANCE12_ALPHA4:
-   case GL_LUMINANCE12_ALPHA12:
-   case GL_LUMINANCE16_ALPHA16:
-      if (screen->is_format_supported( screen, PIPE_FORMAT_L16A16_UNORM, target,
-                                       sample_count, bindings, geom_flags ))
-         return PIPE_FORMAT_L16A16_UNORM;
-      /* Pass through. */
-   case 2:
-   case GL_LUMINANCE_ALPHA:
-   case GL_LUMINANCE6_ALPHA2:
-   case GL_LUMINANCE8_ALPHA8:
-   case GL_COMPRESSED_LUMINANCE_ALPHA:
-      if (screen->is_format_supported( screen, PIPE_FORMAT_L8A8_UNORM, target,
-                                       sample_count, bindings, geom_flags ))
-         return PIPE_FORMAT_L8A8_UNORM;
-      return default_rgba_format( screen, target, sample_count, bindings,
-                                  geom_flags );
-
-   case GL_LUMINANCE4_ALPHA4:
-      if (screen->is_format_supported( screen, PIPE_FORMAT_L4A4_UNORM, target,
-                                       sample_count, bindings, geom_flags ))
-         return PIPE_FORMAT_L4A4_UNORM;
-      if (screen->is_format_supported( screen, PIPE_FORMAT_L8A8_UNORM, target,
-                                       sample_count, bindings, geom_flags ))
-         return PIPE_FORMAT_L8A8_UNORM;
-      return default_rgba_format( screen, target, sample_count, bindings,
-                                  geom_flags );
-
-   case GL_INTENSITY12:
-   case GL_INTENSITY16:
-      if (screen->is_format_supported( screen, PIPE_FORMAT_I16_UNORM, target,
-                                       sample_count, bindings, geom_flags ))
-         return PIPE_FORMAT_I16_UNORM;
-      /* Pass through. */
-   case GL_INTENSITY:
-   case GL_INTENSITY4:
-   case GL_INTENSITY8:
-   case GL_COMPRESSED_INTENSITY:
-      if (screen->is_format_supported( screen, PIPE_FORMAT_I8_UNORM, target,
-                                       sample_count, bindings, geom_flags ))
-         return PIPE_FORMAT_I8_UNORM;
-      return default_rgba_format( screen, target, sample_count, bindings,
-                                  geom_flags );
-
-   case GL_YCBCR_MESA:
-      if (screen->is_format_supported(screen, PIPE_FORMAT_UYVY, target,
-                                      sample_count, bindings, geom_flags)) {
-         return PIPE_FORMAT_UYVY;
-      }
-      if (screen->is_format_supported(screen, PIPE_FORMAT_YUYV, target,
-                                      sample_count, bindings, geom_flags)) {
-         return PIPE_FORMAT_YUYV;
-      }
-      return PIPE_FORMAT_NONE;
-
-   case GL_COMPRESSED_RED:
-   case GL_COMPRESSED_RG:
-   case GL_COMPRESSED_RGB:
-      /* can only sample from compressed formats */
-      if (bindings & ~PIPE_BIND_SAMPLER_VIEW)
-         return PIPE_FORMAT_NONE;
-      else if (screen->is_format_supported(screen, PIPE_FORMAT_DXT1_RGB,
-                                           target, sample_count, bindings,
-                                           geom_flags))
-         return PIPE_FORMAT_DXT1_RGB;
-      else
-         return default_rgb_format(screen, target, sample_count, bindings,
-                                   geom_flags);
-
-   case GL_COMPRESSED_RGBA:
-      /* can only sample from compressed formats */
-      if (bindings & ~PIPE_BIND_SAMPLER_VIEW)
-         return PIPE_FORMAT_NONE;
-      else if (screen->is_format_supported(screen, PIPE_FORMAT_DXT3_RGBA,
-                                           target, sample_count, bindings,
-                                           geom_flags))
-         return PIPE_FORMAT_DXT3_RGBA;
-      else
-         return default_rgba_format(screen, target, sample_count, bindings,
-                                    geom_flags);
-
-   case GL_RGB_S3TC:
-   case GL_RGB4_S3TC:
-   case GL_COMPRESSED_RGB_S3TC_DXT1_EXT:
-      if (screen->is_format_supported(screen, PIPE_FORMAT_DXT1_RGB,
-                                      target, sample_count, bindings,
-                                      geom_flags))
-         return PIPE_FORMAT_DXT1_RGB;
-      else
-         return PIPE_FORMAT_NONE;
-
-   case GL_COMPRESSED_RGBA_S3TC_DXT1_EXT:
-      if (screen->is_format_supported(screen, PIPE_FORMAT_DXT1_RGBA,
-                                      target, sample_count, bindings,
-                                      geom_flags))
-         return PIPE_FORMAT_DXT1_RGBA;
-      else
-         return PIPE_FORMAT_NONE;
-
-   case GL_RGBA_S3TC:
-   case GL_RGBA4_S3TC:
-   case GL_COMPRESSED_RGBA_S3TC_DXT3_EXT:
-      if (screen->is_format_supported(screen, PIPE_FORMAT_DXT3_RGBA,
-                                      target, sample_count, bindings,
-                                      geom_flags))
-         return PIPE_FORMAT_DXT3_RGBA;
-      else
-         return PIPE_FORMAT_NONE;
-
-   case GL_COMPRESSED_RGBA_S3TC_DXT5_EXT:
-      if (screen->is_format_supported(screen, PIPE_FORMAT_DXT5_RGBA,
-                                      target, sample_count, bindings,
-                                      geom_flags))
-         return PIPE_FORMAT_DXT5_RGBA;
-      else
-         return PIPE_FORMAT_NONE;
-
-#if 0
-   case GL_COMPRESSED_RGB_FXT1_3DFX:
-      return PIPE_FORMAT_RGB_FXT1;
-   case GL_COMPRESSED_RGBA_FXT1_3DFX:
-      return PIPE_FORMAT_RGB_FXT1;
-#endif
-
-   case GL_DEPTH_COMPONENT16:
-      if (screen->is_format_supported(screen, PIPE_FORMAT_Z16_UNORM, target,
-                                      sample_count, bindings, geom_flags))
-         return PIPE_FORMAT_Z16_UNORM;
-      /* fall-through */
-   case GL_DEPTH_COMPONENT24:
-      if (screen->is_format_supported(screen, PIPE_FORMAT_Z24_UNORM_S8_USCALED,
-                                      target, sample_count, bindings, geom_flags))
-         return PIPE_FORMAT_Z24_UNORM_S8_USCALED;
-      if (screen->is_format_supported(screen, PIPE_FORMAT_S8_USCALED_Z24_UNORM,
-                                      target, sample_count, bindings, geom_flags))
-         return PIPE_FORMAT_S8_USCALED_Z24_UNORM;
-      /* fall-through */
-   case GL_DEPTH_COMPONENT32:
-      if (screen->is_format_supported(screen, PIPE_FORMAT_Z32_UNORM, target,
-                                      sample_count, bindings, geom_flags))
-         return PIPE_FORMAT_Z32_UNORM;
-      /* fall-through */
-   case GL_DEPTH_COMPONENT:
-      {
-         static const enum pipe_format formats[] = {
-            PIPE_FORMAT_Z32_UNORM,
-            PIPE_FORMAT_Z24_UNORM_S8_USCALED,
-            PIPE_FORMAT_S8_USCALED_Z24_UNORM,
-            PIPE_FORMAT_Z16_UNORM
-         };
-         return find_supported_format(screen, formats, Elements(formats),
-                                      target, sample_count, bindings, geom_flags);
-      }
-
-   case GL_STENCIL_INDEX:
-   case GL_STENCIL_INDEX1_EXT:
-   case GL_STENCIL_INDEX4_EXT:
-   case GL_STENCIL_INDEX8_EXT:
-   case GL_STENCIL_INDEX16_EXT:
-      {
-         static const enum pipe_format formats[] = {
-            PIPE_FORMAT_S8_USCALED,
-            PIPE_FORMAT_Z24_UNORM_S8_USCALED,
-            PIPE_FORMAT_S8_USCALED_Z24_UNORM
-         };
-         return find_supported_format(screen, formats, Elements(formats),
-                                      target, sample_count, bindings, geom_flags);
-      }
-
-   case GL_DEPTH_STENCIL_EXT:
-   case GL_DEPTH24_STENCIL8_EXT:
-      {
-         static const enum pipe_format formats[] = {
-            PIPE_FORMAT_Z24_UNORM_S8_USCALED,
-            PIPE_FORMAT_S8_USCALED_Z24_UNORM
-         };
-         return find_supported_format(screen, formats, Elements(formats),
-                                      target, sample_count, bindings, geom_flags);
-      }
-
-   case GL_SRGB_EXT:
-   case GL_SRGB8_EXT:
-   case GL_SRGB_ALPHA_EXT:
-   case GL_SRGB8_ALPHA8_EXT:
-      return default_srgba_format( screen, target, sample_count, bindings,
-                                   geom_flags );
-
-   case GL_COMPRESSED_SRGB_EXT:
-   case GL_COMPRESSED_SRGB_S3TC_DXT1_EXT:
-      if (screen->is_format_supported(screen, PIPE_FORMAT_DXT1_SRGB, target,
-                                      sample_count, bindings, geom_flags))
-         return PIPE_FORMAT_DXT1_SRGB;
-      return default_srgba_format( screen, target, sample_count, bindings,
-                                   geom_flags );
-
-   case GL_COMPRESSED_SRGB_ALPHA_S3TC_DXT1_EXT:
-      return PIPE_FORMAT_DXT1_SRGBA;
-
-   case GL_COMPRESSED_SRGB_ALPHA_EXT:
-   case GL_COMPRESSED_SRGB_ALPHA_S3TC_DXT3_EXT:
-      if (screen->is_format_supported(screen, PIPE_FORMAT_DXT3_SRGBA, target,
-                                      sample_count, bindings, geom_flags))
-         return PIPE_FORMAT_DXT3_SRGBA;
-      return default_srgba_format( screen, target, sample_count, bindings,
-                                   geom_flags );
-
-   case GL_COMPRESSED_SRGB_ALPHA_S3TC_DXT5_EXT:
-      return PIPE_FORMAT_DXT5_SRGBA;
-
-   case GL_SLUMINANCE_ALPHA_EXT:
-   case GL_SLUMINANCE8_ALPHA8_EXT:
-   case GL_COMPRESSED_SLUMINANCE_EXT:
-   case GL_COMPRESSED_SLUMINANCE_ALPHA_EXT:
-      if (screen->is_format_supported(screen, PIPE_FORMAT_L8A8_SRGB, target,
-                                      sample_count, bindings, geom_flags))
-         return PIPE_FORMAT_L8A8_SRGB;
-      return default_srgba_format( screen, target, sample_count, bindings,
-                                   geom_flags );
-
-   case GL_SLUMINANCE_EXT:
-   case GL_SLUMINANCE8_EXT:
-      if (screen->is_format_supported(screen, PIPE_FORMAT_L8_SRGB, target,
-                                      sample_count, bindings, geom_flags))
-         return PIPE_FORMAT_L8_SRGB;
-      return default_srgba_format( screen, target, sample_count, bindings,
-                                   geom_flags );
-
-   case GL_RED:
-   case GL_R8:
-      if (screen->is_format_supported(screen, PIPE_FORMAT_R8_UNORM, target,
-				      sample_count, bindings, geom_flags))
-	      return PIPE_FORMAT_R8_UNORM;
-      return PIPE_FORMAT_NONE;
-   case GL_RG:
-   case GL_RG8:
-      if (screen->is_format_supported(screen, PIPE_FORMAT_R8G8_UNORM, target,
-				      sample_count, bindings, geom_flags))
-	      return PIPE_FORMAT_R8G8_UNORM;
-      return PIPE_FORMAT_NONE;
-
-   case GL_R16:
-      if (screen->is_format_supported(screen, PIPE_FORMAT_R16_UNORM, target,
-				      sample_count, bindings, geom_flags))
-	      return PIPE_FORMAT_R16_UNORM;
-      return PIPE_FORMAT_NONE;
-
-   case GL_RG16:
-      if (screen->is_format_supported(screen, PIPE_FORMAT_R16G16_UNORM, target,
-				      sample_count, bindings, geom_flags))
-	      return PIPE_FORMAT_R16G16_UNORM;
-      return PIPE_FORMAT_NONE;
-
-   case GL_COMPRESSED_RED_RGTC1:
-      if (screen->is_format_supported(screen, PIPE_FORMAT_RGTC1_UNORM, target,
-				      sample_count, bindings, geom_flags))
-	      return PIPE_FORMAT_RGTC1_UNORM;
-      return PIPE_FORMAT_NONE;
-
-   case GL_COMPRESSED_SIGNED_RED_RGTC1:
-      if (screen->is_format_supported(screen, PIPE_FORMAT_RGTC1_SNORM, target,
-				      sample_count, bindings, geom_flags))
-	      return PIPE_FORMAT_RGTC1_SNORM;
-      return PIPE_FORMAT_NONE;
-
-   case GL_COMPRESSED_RG_RGTC2:
-      if (screen->is_format_supported(screen, PIPE_FORMAT_RGTC2_UNORM, target,
-				      sample_count, bindings, geom_flags))
-	      return PIPE_FORMAT_RGTC2_UNORM;
-      return PIPE_FORMAT_NONE;
-
-   case GL_COMPRESSED_SIGNED_RG_RGTC2:
-      if (screen->is_format_supported(screen, PIPE_FORMAT_RGTC2_SNORM, target,
-				      sample_count, bindings, geom_flags))
-	      return PIPE_FORMAT_RGTC2_SNORM;
-      return PIPE_FORMAT_NONE;
-
-   /* signed/unsigned integer formats.
-    * XXX Mesa only has formats for RGBA signed/unsigned integer formats.
-    * If/when new formats are added this code should be updated.
-    */
-   case GL_RED_INTEGER_EXT:
-   case GL_GREEN_INTEGER_EXT:
-   case GL_BLUE_INTEGER_EXT:
-   case GL_ALPHA_INTEGER_EXT:
-   case GL_RGB_INTEGER_EXT:
-   case GL_RGBA_INTEGER_EXT:
-   case GL_BGR_INTEGER_EXT:
-   case GL_BGRA_INTEGER_EXT:
-   case GL_LUMINANCE_INTEGER_EXT:
-   case GL_LUMINANCE_ALPHA_INTEGER_EXT:
-      /* fall-through */
-   case GL_RGBA8I_EXT:
-   case GL_RGB8I_EXT:
-   case GL_ALPHA8I_EXT:
-   case GL_INTENSITY8I_EXT:
-   case GL_LUMINANCE8I_EXT:
-   case GL_LUMINANCE_ALPHA8I_EXT:
-      if (screen->is_format_supported(screen, PIPE_FORMAT_R8G8B8A8_SSCALED,
-                                      target,
-				      sample_count, bindings, geom_flags))
-         return PIPE_FORMAT_R8G8B8A8_SSCALED;
-      return PIPE_FORMAT_NONE;
-   case GL_RGBA16I_EXT:
-   case GL_RGB16I_EXT:
-   case GL_ALPHA16I_EXT:
-   case GL_INTENSITY16I_EXT:
-   case GL_LUMINANCE16I_EXT:
-   case GL_LUMINANCE_ALPHA16I_EXT:
-      if (screen->is_format_supported(screen, PIPE_FORMAT_R16G16B16A16_SSCALED,
-                                      target,
-				      sample_count, bindings, geom_flags))
-         return PIPE_FORMAT_R16G16B16A16_SSCALED;
-      return PIPE_FORMAT_NONE;
-   case GL_RGBA32I_EXT:
-   case GL_RGB32I_EXT:
-   case GL_ALPHA32I_EXT:
-   case GL_INTENSITY32I_EXT:
-   case GL_LUMINANCE32I_EXT:
-   case GL_LUMINANCE_ALPHA32I_EXT:
-      /* xxx */
-      if (screen->is_format_supported(screen, PIPE_FORMAT_R32G32B32A32_SSCALED,
-                                      target,
-				      sample_count, bindings, geom_flags))
-         return PIPE_FORMAT_R32G32B32A32_SSCALED;
-      return PIPE_FORMAT_NONE;
-
-   case GL_RGBA8UI_EXT:
-   case GL_RGB8UI_EXT:
-   case GL_ALPHA8UI_EXT:
-   case GL_INTENSITY8UI_EXT:
-   case GL_LUMINANCE8UI_EXT:
-   case GL_LUMINANCE_ALPHA8UI_EXT:
-      if (screen->is_format_supported(screen, PIPE_FORMAT_R8G8B8A8_USCALED,
-                                      target,
-				      sample_count, bindings, geom_flags))
-         return PIPE_FORMAT_R8G8B8A8_USCALED;
-      return PIPE_FORMAT_NONE;
-
-   case GL_RGBA16UI_EXT:
-   case GL_RGB16UI_EXT:
-   case GL_ALPHA16UI_EXT:
-   case GL_INTENSITY16UI_EXT:
-   case GL_LUMINANCE16UI_EXT:
-   case GL_LUMINANCE_ALPHA16UI_EXT:
-      if (screen->is_format_supported(screen, PIPE_FORMAT_R16G16B16A16_USCALED,
-                                      target,
-				      sample_count, bindings, geom_flags))
-         return PIPE_FORMAT_R16G16B16A16_USCALED;
-      return PIPE_FORMAT_NONE;
-
-   case GL_RGBA32UI_EXT:
-   case GL_RGB32UI_EXT:
-   case GL_ALPHA32UI_EXT:
-   case GL_INTENSITY32UI_EXT:
-   case GL_LUMINANCE32UI_EXT:
-   case GL_LUMINANCE_ALPHA32UI_EXT:
-      if (screen->is_format_supported(screen, PIPE_FORMAT_R32G32B32A32_USCALED,
-                                      target,
-				      sample_count, bindings, geom_flags))
-         return PIPE_FORMAT_R32G32B32A32_USCALED;
-      return PIPE_FORMAT_NONE;
-
-   default:
-      return PIPE_FORMAT_NONE;
-   }
-}
-
-
-/**
- * Called by FBO code to choose a PIPE_FORMAT_ for drawing surfaces.
- */
-enum pipe_format
-st_choose_renderbuffer_format(struct pipe_screen *screen,
-                              GLenum internalFormat, unsigned sample_count)
-{
-   uint usage;
-   if (_mesa_is_depth_or_stencil_format(internalFormat))
-      usage = PIPE_BIND_DEPTH_STENCIL;
-   else
-      usage = PIPE_BIND_RENDER_TARGET;
-   return st_choose_format(screen, internalFormat, PIPE_TEXTURE_2D,
-                           sample_count, usage);
-}
-
-
-/**
- * Called via ctx->Driver.chooseTextureFormat().
- */
-gl_format
-st_ChooseTextureFormat_renderable(struct gl_context *ctx, GLint internalFormat,
-				  GLenum format, GLenum type, GLboolean renderable)
-{
-   struct pipe_screen *screen = st_context(ctx)->pipe->screen;
-   enum pipe_format pFormat;
-   uint bindings;
-
-   (void) format;
-   (void) type;
-
-   /* GL textures may wind up being render targets, but we don't know
-    * that in advance.  Specify potential render target flags now.
-    */
-   bindings = PIPE_BIND_SAMPLER_VIEW;
-   if (renderable == GL_TRUE) {
-      if (_mesa_is_depth_format(internalFormat) ||
-	  _mesa_is_depth_or_stencil_format(internalFormat))
-	 bindings |= PIPE_BIND_DEPTH_STENCIL;
-      else 
-	 bindings |= PIPE_BIND_RENDER_TARGET;
-   }
-
-   pFormat = st_choose_format(screen, internalFormat,
-                              PIPE_TEXTURE_2D, 0, bindings);
-
-   if (pFormat == PIPE_FORMAT_NONE) {
-      /* try choosing format again, this time without render target bindings */
-      pFormat = st_choose_format(screen, internalFormat,
-                                 PIPE_TEXTURE_2D, 0, PIPE_BIND_SAMPLER_VIEW);
-   }
-
-   if (pFormat == PIPE_FORMAT_NONE) {
-      /* no luck at all */
-      return MESA_FORMAT_NONE;
-   }
-
-   return st_pipe_format_to_mesa_format(pFormat);
-}
-
-gl_format
-st_ChooseTextureFormat(struct gl_context *ctx, GLint internalFormat,
-                       GLenum format, GLenum type)
-{
-   boolean want_renderable =
-      internalFormat == 3 || internalFormat == 4 ||
-      internalFormat == GL_RGB || internalFormat == GL_RGBA ||
-      internalFormat == GL_RGB8 || internalFormat == GL_RGBA8 ||
-      internalFormat == GL_BGRA;
-
-   return st_ChooseTextureFormat_renderable(ctx, internalFormat,
-					    format, type, want_renderable);
-}
-
-/**
- * Test if a gallium format is equivalent to a GL format/type.
- */
-GLboolean
-st_equal_formats(enum pipe_format pFormat, GLenum format, GLenum type)
-{
-   switch (pFormat) {
-   case PIPE_FORMAT_A8B8G8R8_UNORM:
-      return format == GL_RGBA && type == GL_UNSIGNED_BYTE;
-   case PIPE_FORMAT_A8R8G8B8_UNORM:
-      return format == GL_BGRA && type == GL_UNSIGNED_BYTE;
-   case PIPE_FORMAT_B5G6R5_UNORM:
-      return format == GL_RGB && type == GL_UNSIGNED_SHORT_5_6_5;
-   /* XXX more combos... */
-   default:
-      return GL_FALSE;
-   }
-}
-
-GLboolean
-st_sampler_compat_formats(enum pipe_format format1, enum pipe_format format2)
-{
-   if (format1 == format2)
-      return GL_TRUE;
-
-   if (format1 == PIPE_FORMAT_B8G8R8A8_UNORM &&
-       format2 == PIPE_FORMAT_B8G8R8X8_UNORM)
-      return GL_TRUE;
-
-   if (format1 == PIPE_FORMAT_B8G8R8X8_UNORM &&
-       format2 == PIPE_FORMAT_B8G8R8A8_UNORM)
-      return GL_TRUE;
-
-   if (format1 == PIPE_FORMAT_A8B8G8R8_UNORM &&
-       format2 == PIPE_FORMAT_X8B8G8R8_UNORM)
-      return GL_TRUE;
-
-   if (format1 == PIPE_FORMAT_X8B8G8R8_UNORM &&
-       format2 == PIPE_FORMAT_A8B8G8R8_UNORM)
-      return GL_TRUE;
-
-   if (format1 == PIPE_FORMAT_A8R8G8B8_UNORM &&
-       format2 == PIPE_FORMAT_X8R8G8B8_UNORM)
-      return GL_TRUE;
-
-   if (format1 == PIPE_FORMAT_X8R8G8B8_UNORM &&
-       format2 == PIPE_FORMAT_A8R8G8B8_UNORM)
-      return GL_TRUE;
-
-   return GL_FALSE;
-}
-
-
-
-/**
- * This is used for translating texture border color and the clear
- * color.  For example, the clear color is interpreted according to
- * the renderbuffer's base format.  For example, if clearing a
- * GL_LUMINANCE buffer, ClearColor[0] = luminance and ClearColor[1] =
- * alpha.  Similarly for texture border colors.
- */
-void
-st_translate_color(const GLfloat colorIn[4], GLenum baseFormat,
-                   GLfloat colorOut[4])
-{
-   switch (baseFormat) {
-   case GL_RED:
-      colorOut[0] = colorIn[0];
-      colorOut[1] = 0.0F;
-      colorOut[2] = 0.0F;
-      colorOut[3] = 1.0F;
-      break;
-   case GL_RG:
-      colorOut[0] = colorIn[0];
-      colorOut[1] = colorIn[1];
-      colorOut[2] = 0.0F;
-      colorOut[3] = 1.0F;
-      break;
-   case GL_RGB:
-      colorOut[0] = colorIn[0];
-      colorOut[1] = colorIn[1];
-      colorOut[2] = colorIn[2];
-      colorOut[3] = 1.0F;
-      break;
-   case GL_ALPHA:
-      colorOut[0] = colorOut[1] = colorOut[2] = 0.0;
-      colorOut[3] = colorIn[3];
-      break;
-   case GL_LUMINANCE:
-      colorOut[0] = colorOut[1] = colorOut[2] = colorIn[0];
-      colorOut[3] = 1.0;
-      break;
-   case GL_LUMINANCE_ALPHA:
-      colorOut[0] = colorOut[1] = colorOut[2] = colorIn[0];
-      colorOut[3] = colorIn[3];
-      break;
-   case GL_INTENSITY:
-      colorOut[0] = colorOut[1] = colorOut[2] = colorOut[3] = colorIn[0];
-      break;
-   default:
-      COPY_4V(colorOut, colorIn);
-   }
-}
-=======
-/**************************************************************************
- * 
- * Copyright 2007 Tungsten Graphics, Inc., Cedar Park, Texas.
- * Copyright (c) 2008-2010 VMware, Inc.
- * All Rights Reserved.
- * 
- * Permission is hereby granted, free of charge, to any person obtaining a
- * copy of this software and associated documentation files (the
- * "Software"), to deal in the Software without restriction, including
- * without limitation the rights to use, copy, modify, merge, publish,
- * distribute, sub license, and/or sell copies of the Software, and to
- * permit persons to whom the Software is furnished to do so, subject to
- * the following conditions:
- * 
- * The above copyright notice and this permission notice (including the
- * next paragraph) shall be included in all copies or substantial portions
- * of the Software.
- * 
- * THE SOFTWARE IS PROVIDED "AS IS", WITHOUT WARRANTY OF ANY KIND, EXPRESS
- * OR IMPLIED, INCLUDING BUT NOT LIMITED TO THE WARRANTIES OF
- * MERCHANTABILITY, FITNESS FOR A PARTICULAR PURPOSE AND NON-INFRINGEMENT.
- * IN NO EVENT SHALL TUNGSTEN GRAPHICS AND/OR ITS SUPPLIERS BE LIABLE FOR
- * ANY CLAIM, DAMAGES OR OTHER LIABILITY, WHETHER IN AN ACTION OF CONTRACT,
- * TORT OR OTHERWISE, ARISING FROM, OUT OF OR IN CONNECTION WITH THE
- * SOFTWARE OR THE USE OR OTHER DEALINGS IN THE SOFTWARE.
- * 
- **************************************************************************/
-
-
-/**
- * Mesa / Gallium format conversion and format selection code.
- * \author Brian Paul
- */
-
-#include "main/imports.h"
-#include "main/context.h"
-#include "main/texstore.h"
-#include "main/image.h"
-#include "main/macros.h"
-#include "main/mfeatures.h"
-
-#include "pipe/p_context.h"
-#include "pipe/p_defines.h"
-#include "pipe/p_screen.h"
-#include "util/u_format.h"
-#include "st_context.h"
-#include "st_format.h"
-
-
-static GLuint
-format_max_bits(enum pipe_format format)
-{
-   GLuint size = util_format_get_component_bits(format, UTIL_FORMAT_COLORSPACE_RGB, 0);
-
-   size = MAX2(size, util_format_get_component_bits(format, UTIL_FORMAT_COLORSPACE_RGB, 1));
-   size = MAX2(size, util_format_get_component_bits(format, UTIL_FORMAT_COLORSPACE_RGB, 2));
-   size = MAX2(size, util_format_get_component_bits(format, UTIL_FORMAT_COLORSPACE_RGB, 3));
-   size = MAX2(size, util_format_get_component_bits(format, UTIL_FORMAT_COLORSPACE_ZS, 0));
-   size = MAX2(size, util_format_get_component_bits(format, UTIL_FORMAT_COLORSPACE_ZS, 1));
-   return size;
-}
-
-
-/**
- * Return basic GL datatype for the given gallium format.
- */
-GLenum
-st_format_datatype(enum pipe_format format)
-{
-   const struct util_format_description *desc;
-
-   desc = util_format_description(format);
-   assert(desc);
-
-   if (desc->layout == UTIL_FORMAT_LAYOUT_PLAIN) {
-      if (format == PIPE_FORMAT_B5G5R5A1_UNORM ||
-          format == PIPE_FORMAT_B5G6R5_UNORM) {
-         return GL_UNSIGNED_SHORT;
-      }
-      else if (format == PIPE_FORMAT_Z24_UNORM_S8_USCALED ||
-               format == PIPE_FORMAT_S8_USCALED_Z24_UNORM ||
-               format == PIPE_FORMAT_Z24X8_UNORM ||
-               format == PIPE_FORMAT_X8Z24_UNORM) {
-         return GL_UNSIGNED_INT_24_8;
-      }
-      else {
-         const GLuint size = format_max_bits(format);
-         if (size == 8) {
-            if (desc->channel[0].type == UTIL_FORMAT_TYPE_UNSIGNED)
-               return GL_UNSIGNED_BYTE;
-            else
-               return GL_BYTE;
-         }
-         else if (size == 16) {
-            if (desc->channel[0].type == UTIL_FORMAT_TYPE_UNSIGNED)
-               return GL_UNSIGNED_SHORT;
-            else
-               return GL_SHORT;
-         }
-         else {
-            assert( size <= 32 );
-            if (desc->channel[0].type == UTIL_FORMAT_TYPE_UNSIGNED)
-               return GL_UNSIGNED_INT;
-            else
-               return GL_INT;
-         }
-      }
-   }
-   else if (format == PIPE_FORMAT_UYVY) {
-      return GL_UNSIGNED_SHORT;
-   }
-   else if (format == PIPE_FORMAT_YUYV) {
-      return GL_UNSIGNED_SHORT;
-   }
-   else {
-      /* probably a compressed format, unsupported anyway */
-      return GL_NONE;
-   }
-}
-
-
-/**
- * Translate Mesa format to Gallium format.
- */
-enum pipe_format
-st_mesa_format_to_pipe_format(gl_format mesaFormat)
-{
-   switch (mesaFormat) {
-   case MESA_FORMAT_RGBA8888:
-      return PIPE_FORMAT_A8B8G8R8_UNORM;
-   case MESA_FORMAT_RGBA8888_REV:
-      return PIPE_FORMAT_R8G8B8A8_UNORM;
-   case MESA_FORMAT_ARGB8888:
-      return PIPE_FORMAT_B8G8R8A8_UNORM;
-   case MESA_FORMAT_ARGB8888_REV:
-      return PIPE_FORMAT_A8R8G8B8_UNORM;
-   case MESA_FORMAT_XRGB8888:
-      return PIPE_FORMAT_B8G8R8X8_UNORM;
-   case MESA_FORMAT_XRGB8888_REV:
-      return PIPE_FORMAT_X8R8G8B8_UNORM;
-   case MESA_FORMAT_ARGB1555:
-      return PIPE_FORMAT_B5G5R5A1_UNORM;
-   case MESA_FORMAT_ARGB4444:
-      return PIPE_FORMAT_B4G4R4A4_UNORM;
-   case MESA_FORMAT_RGB565:
-      return PIPE_FORMAT_B5G6R5_UNORM;
-   case MESA_FORMAT_RGB332:
-      return PIPE_FORMAT_B2G3R3_UNORM;
-   case MESA_FORMAT_ARGB2101010:
-      return PIPE_FORMAT_B10G10R10A2_UNORM;
-   case MESA_FORMAT_AL44:
-      return PIPE_FORMAT_L4A4_UNORM;
-   case MESA_FORMAT_AL88:
-      return PIPE_FORMAT_L8A8_UNORM;
-   case MESA_FORMAT_AL1616:
-      return PIPE_FORMAT_L16A16_UNORM;
-   case MESA_FORMAT_A8:
-      return PIPE_FORMAT_A8_UNORM;
-   case MESA_FORMAT_A16:
-      return PIPE_FORMAT_A16_UNORM;
-   case MESA_FORMAT_L8:
-      return PIPE_FORMAT_L8_UNORM;
-   case MESA_FORMAT_L16:
-      return PIPE_FORMAT_L16_UNORM;
-   case MESA_FORMAT_I8:
-      return PIPE_FORMAT_I8_UNORM;
-   case MESA_FORMAT_I16:
-      return PIPE_FORMAT_I16_UNORM;
-   case MESA_FORMAT_Z16:
-      return PIPE_FORMAT_Z16_UNORM;
-   case MESA_FORMAT_Z32:
-      return PIPE_FORMAT_Z32_UNORM;
-   case MESA_FORMAT_Z24_S8:
-      return PIPE_FORMAT_S8_USCALED_Z24_UNORM;
-   case MESA_FORMAT_S8_Z24:
-      return PIPE_FORMAT_Z24_UNORM_S8_USCALED;
-   case MESA_FORMAT_Z24_X8:
-      return PIPE_FORMAT_X8Z24_UNORM;
-   case MESA_FORMAT_X8_Z24:
-      return PIPE_FORMAT_Z24X8_UNORM;
-   case MESA_FORMAT_S8:
-      return PIPE_FORMAT_S8_USCALED;
-   case MESA_FORMAT_YCBCR:
-      return PIPE_FORMAT_UYVY;
-#if FEATURE_texture_s3tc
-   case MESA_FORMAT_RGB_DXT1:
-      return PIPE_FORMAT_DXT1_RGB;
-   case MESA_FORMAT_RGBA_DXT1:
-      return PIPE_FORMAT_DXT1_RGBA;
-   case MESA_FORMAT_RGBA_DXT3:
-      return PIPE_FORMAT_DXT3_RGBA;
-   case MESA_FORMAT_RGBA_DXT5:
-      return PIPE_FORMAT_DXT5_RGBA;
-#if FEATURE_EXT_texture_sRGB
-   case MESA_FORMAT_SRGB_DXT1:
-      return PIPE_FORMAT_DXT1_SRGB;
-   case MESA_FORMAT_SRGBA_DXT1:
-      return PIPE_FORMAT_DXT1_SRGBA;
-   case MESA_FORMAT_SRGBA_DXT3:
-      return PIPE_FORMAT_DXT3_SRGBA;
-   case MESA_FORMAT_SRGBA_DXT5:
-      return PIPE_FORMAT_DXT5_SRGBA;
-#endif
-#endif
-#if FEATURE_EXT_texture_sRGB
-   case MESA_FORMAT_SLA8:
-      return PIPE_FORMAT_L8A8_SRGB;
-   case MESA_FORMAT_SL8:
-      return PIPE_FORMAT_L8_SRGB;
-   case MESA_FORMAT_SRGB8:
-      return PIPE_FORMAT_R8G8B8_SRGB;
-   case MESA_FORMAT_SRGBA8:
-      return PIPE_FORMAT_A8B8G8R8_SRGB;
-   case MESA_FORMAT_SARGB8:
-      return PIPE_FORMAT_B8G8R8A8_SRGB;
-#endif
-   case MESA_FORMAT_R8:
-      return PIPE_FORMAT_R8_UNORM;
-   case MESA_FORMAT_R16:
-      return PIPE_FORMAT_R16_UNORM;
-   case MESA_FORMAT_RG88:
-      return PIPE_FORMAT_R8G8_UNORM;
-   case MESA_FORMAT_RG1616:
-      return PIPE_FORMAT_R16G16_UNORM;
-   case MESA_FORMAT_RGBA_16:
-      return PIPE_FORMAT_R16G16B16A16_UNORM;
-
-   /* signed int formats */
-   case MESA_FORMAT_RGBA_INT8:
-      return PIPE_FORMAT_R8G8B8A8_SSCALED;
-   case MESA_FORMAT_RGBA_INT16:
-      return PIPE_FORMAT_R16G16B16A16_SSCALED;
-   case MESA_FORMAT_RGBA_INT32:
-      return PIPE_FORMAT_R32G32B32A32_SSCALED;
-
-   /* unsigned int formats */
-   case MESA_FORMAT_RGBA_UINT8:
-      return PIPE_FORMAT_R8G8B8A8_USCALED;
-   case MESA_FORMAT_RGBA_UINT16:
-      return PIPE_FORMAT_R16G16B16A16_USCALED;
-   case MESA_FORMAT_RGBA_UINT32:
-      return PIPE_FORMAT_R32G32B32A32_USCALED;
-
-   case MESA_FORMAT_RED_RGTC1:
-      return PIPE_FORMAT_RGTC1_UNORM;
-   case MESA_FORMAT_SIGNED_RED_RGTC1:
-      return PIPE_FORMAT_RGTC1_SNORM;
-   case MESA_FORMAT_RG_RGTC2:
-      return PIPE_FORMAT_RGTC2_UNORM;
-   case MESA_FORMAT_SIGNED_RG_RGTC2:
-      return PIPE_FORMAT_RGTC2_SNORM;
-   default:
-      assert(0);
-      return PIPE_FORMAT_NONE;
-   }
-}
-
-
-/**
- * Translate Gallium format to Mesa format.
- */
-gl_format
-st_pipe_format_to_mesa_format(enum pipe_format format)
-{
-   switch (format) {
-   case PIPE_FORMAT_A8B8G8R8_UNORM:
-      return MESA_FORMAT_RGBA8888;
-   case PIPE_FORMAT_R8G8B8A8_UNORM:
-      return MESA_FORMAT_RGBA8888_REV;
-   case PIPE_FORMAT_B8G8R8A8_UNORM:
-      return MESA_FORMAT_ARGB8888;
-   case PIPE_FORMAT_A8R8G8B8_UNORM:
-      return MESA_FORMAT_ARGB8888_REV;
-   case PIPE_FORMAT_B8G8R8X8_UNORM:
-      return MESA_FORMAT_XRGB8888;
-   case PIPE_FORMAT_X8R8G8B8_UNORM:
-      return MESA_FORMAT_XRGB8888_REV;
-   case PIPE_FORMAT_B5G5R5A1_UNORM:
-      return MESA_FORMAT_ARGB1555;
-   case PIPE_FORMAT_B4G4R4A4_UNORM:
-      return MESA_FORMAT_ARGB4444;
-   case PIPE_FORMAT_B5G6R5_UNORM:
-      return MESA_FORMAT_RGB565;
-   case PIPE_FORMAT_B2G3R3_UNORM:
-      return MESA_FORMAT_RGB332;
-   case PIPE_FORMAT_B10G10R10A2_UNORM:
-      return MESA_FORMAT_ARGB2101010;
-   case PIPE_FORMAT_L4A4_UNORM:
-      return MESA_FORMAT_AL44;
-   case PIPE_FORMAT_L8A8_UNORM:
-      return MESA_FORMAT_AL88;
-   case PIPE_FORMAT_L16A16_UNORM:
-      return MESA_FORMAT_AL1616;
-   case PIPE_FORMAT_A8_UNORM:
-      return MESA_FORMAT_A8;
-   case PIPE_FORMAT_A16_UNORM:
-      return MESA_FORMAT_A16;
-   case PIPE_FORMAT_L8_UNORM:
-      return MESA_FORMAT_L8;
-   case PIPE_FORMAT_L16_UNORM:
-      return MESA_FORMAT_L16;
-   case PIPE_FORMAT_I8_UNORM:
-      return MESA_FORMAT_I8;
-   case PIPE_FORMAT_I16_UNORM:
-      return MESA_FORMAT_I16;
-   case PIPE_FORMAT_S8_USCALED:
-      return MESA_FORMAT_S8;
-
-   case PIPE_FORMAT_R16G16B16A16_UNORM:
-      return MESA_FORMAT_RGBA_16;
-   case PIPE_FORMAT_R16G16B16A16_SNORM:
-      return MESA_FORMAT_SIGNED_RGBA_16;
-
-   case PIPE_FORMAT_Z16_UNORM:
-      return MESA_FORMAT_Z16;
-   case PIPE_FORMAT_Z32_UNORM:
-      return MESA_FORMAT_Z32;
-   case PIPE_FORMAT_S8_USCALED_Z24_UNORM:
-      return MESA_FORMAT_Z24_S8;
-   case PIPE_FORMAT_X8Z24_UNORM:
-      return MESA_FORMAT_Z24_X8;
-   case PIPE_FORMAT_Z24X8_UNORM:
-      return MESA_FORMAT_X8_Z24;
-   case PIPE_FORMAT_Z24_UNORM_S8_USCALED:
-      return MESA_FORMAT_S8_Z24;
-
-   case PIPE_FORMAT_UYVY:
-      return MESA_FORMAT_YCBCR;
-   case PIPE_FORMAT_YUYV:
-      return MESA_FORMAT_YCBCR_REV;
-
-#if FEATURE_texture_s3tc
-   case PIPE_FORMAT_DXT1_RGB:
-      return MESA_FORMAT_RGB_DXT1;
-   case PIPE_FORMAT_DXT1_RGBA:
-      return MESA_FORMAT_RGBA_DXT1;
-   case PIPE_FORMAT_DXT3_RGBA:
-      return MESA_FORMAT_RGBA_DXT3;
-   case PIPE_FORMAT_DXT5_RGBA:
-      return MESA_FORMAT_RGBA_DXT5;
-#if FEATURE_EXT_texture_sRGB
-   case PIPE_FORMAT_DXT1_SRGB:
-      return MESA_FORMAT_SRGB_DXT1;
-   case PIPE_FORMAT_DXT1_SRGBA:
-      return MESA_FORMAT_SRGBA_DXT1;
-   case PIPE_FORMAT_DXT3_SRGBA:
-      return MESA_FORMAT_SRGBA_DXT3;
-   case PIPE_FORMAT_DXT5_SRGBA:
-      return MESA_FORMAT_SRGBA_DXT5;
-#endif
-#endif
-
-#if FEATURE_EXT_texture_sRGB
-   case PIPE_FORMAT_L8A8_SRGB:
-      return MESA_FORMAT_SLA8;
-   case PIPE_FORMAT_L8_SRGB:
-      return MESA_FORMAT_SL8;
-   case PIPE_FORMAT_R8G8B8_SRGB:
-      return MESA_FORMAT_SRGB8;
-   case PIPE_FORMAT_A8B8G8R8_SRGB:
-      return MESA_FORMAT_SRGBA8;
-   case PIPE_FORMAT_B8G8R8A8_SRGB:
-      return MESA_FORMAT_SARGB8;
-#endif
-
-   case PIPE_FORMAT_R8_UNORM:
-      return MESA_FORMAT_R8;
-   case PIPE_FORMAT_R16_UNORM:
-      return MESA_FORMAT_R16;
-   case PIPE_FORMAT_R8G8_UNORM:
-      return MESA_FORMAT_RG88;
-   case PIPE_FORMAT_R16G16_UNORM:
-      return MESA_FORMAT_RG1616;
-
-   /* signed int formats */
-   case PIPE_FORMAT_R8G8B8A8_SSCALED:
-      return MESA_FORMAT_RGBA_INT8;
-   case PIPE_FORMAT_R16G16B16A16_SSCALED:
-      return MESA_FORMAT_RGBA_INT16;
-   case PIPE_FORMAT_R32G32B32A32_SSCALED:
-      return MESA_FORMAT_RGBA_INT32;
-
-   /* unsigned int formats */
-   case PIPE_FORMAT_R8G8B8A8_USCALED:
-      return MESA_FORMAT_RGBA_UINT8;
-   case PIPE_FORMAT_R16G16B16A16_USCALED:
-      return MESA_FORMAT_RGBA_UINT16;
-   case PIPE_FORMAT_R32G32B32A32_USCALED:
-      return MESA_FORMAT_RGBA_UINT32;
-
-   case PIPE_FORMAT_RGTC1_UNORM:
-      return MESA_FORMAT_RED_RGTC1;
-   case PIPE_FORMAT_RGTC1_SNORM:
-      return MESA_FORMAT_SIGNED_RED_RGTC1;
-   case PIPE_FORMAT_RGTC2_UNORM:
-      return MESA_FORMAT_RG_RGTC2;
-   case PIPE_FORMAT_RGTC2_SNORM:
-      return MESA_FORMAT_SIGNED_RG_RGTC2;
-
-   default:
-      assert(0);
-      return MESA_FORMAT_NONE;
-   }
-}
-
-
-/**
- * Return first supported format from the given list.
- */
-static enum pipe_format
-find_supported_format(struct pipe_screen *screen, 
-                      const enum pipe_format formats[],
-                      uint num_formats,
-                      enum pipe_texture_target target,
-                      unsigned sample_count,
-                      unsigned tex_usage,
-                      unsigned geom_flags)
-{
-   uint i;
-   for (i = 0; i < num_formats; i++) {
-      if (screen->is_format_supported(screen, formats[i], target,
-                                      sample_count, tex_usage, geom_flags)) {
-         return formats[i];
-      }
-   }
-   return PIPE_FORMAT_NONE;
-}
-
-
-/**
- * Find an RGBA format supported by the context/winsys.
- */
-static enum pipe_format
-default_rgba_format(struct pipe_screen *screen, 
-                    enum pipe_texture_target target,
-                    unsigned sample_count,
-                    unsigned tex_usage,
-                    unsigned geom_flags)
-{
-   static const enum pipe_format colorFormats[] = {
-      PIPE_FORMAT_B8G8R8A8_UNORM,
-      PIPE_FORMAT_A8R8G8B8_UNORM,
-      PIPE_FORMAT_A8B8G8R8_UNORM,
-      PIPE_FORMAT_B5G6R5_UNORM
-   };
-   return find_supported_format(screen, colorFormats, Elements(colorFormats),
-                                target, sample_count, tex_usage, geom_flags);
-}
-
-
-/**
- * Find an RGB format supported by the context/winsys.
- */
-static enum pipe_format
-default_rgb_format(struct pipe_screen *screen, 
-                   enum pipe_texture_target target,
-                   unsigned sample_count,
-                   unsigned tex_usage,
-                   unsigned geom_flags)
-{
-   static const enum pipe_format colorFormats[] = {
-      PIPE_FORMAT_B8G8R8X8_UNORM,
-      PIPE_FORMAT_X8R8G8B8_UNORM,
-      PIPE_FORMAT_X8B8G8R8_UNORM,
-      PIPE_FORMAT_B8G8R8A8_UNORM,
-      PIPE_FORMAT_A8R8G8B8_UNORM,
-      PIPE_FORMAT_A8B8G8R8_UNORM,
-      PIPE_FORMAT_B5G6R5_UNORM
-   };
-   return find_supported_format(screen, colorFormats, Elements(colorFormats),
-                                target, sample_count, tex_usage, geom_flags);
-}
-
-/**
- * Find an sRGBA format supported by the context/winsys.
- */
-static enum pipe_format
-default_srgba_format(struct pipe_screen *screen, 
-                    enum pipe_texture_target target,
-                    unsigned sample_count,
-                    unsigned tex_usage,
-                    unsigned geom_flags)
-{
-   static const enum pipe_format colorFormats[] = {
-      PIPE_FORMAT_B8G8R8A8_SRGB,
-      PIPE_FORMAT_A8R8G8B8_SRGB,
-      PIPE_FORMAT_A8B8G8R8_SRGB,
-   };
-   return find_supported_format(screen, colorFormats, Elements(colorFormats),
-                                target, sample_count, tex_usage, geom_flags);
-}
-
-
-/**
- * Given an OpenGL internalFormat value for a texture or surface, return
- * the best matching PIPE_FORMAT_x, or PIPE_FORMAT_NONE if there's no match.
- * This is called during glTexImage2D, for example.
- *
- * The bindings parameter typically has PIPE_BIND_SAMPLER_VIEW set, plus
- * either PIPE_BINDING_RENDER_TARGET or PIPE_BINDING_DEPTH_STENCIL if
- * we want render-to-texture ability.
- *
- * \param internalFormat  the user value passed to glTexImage2D
- * \param target  one of PIPE_TEXTURE_x
- * \param bindings  bitmask of PIPE_BIND_x flags.
- */
-enum pipe_format
-st_choose_format(struct pipe_screen *screen, GLenum internalFormat,
-                 enum pipe_texture_target target, unsigned sample_count,
-                 unsigned bindings)
-{
-   unsigned geom_flags = 0; /* we don't care about POT vs. NPOT here, yet */
-
-   switch (internalFormat) {
-   case GL_RGB10:
-   case GL_RGB10_A2:
-      if (screen->is_format_supported( screen, PIPE_FORMAT_B10G10R10A2_UNORM,
-                                       target, sample_count, bindings,
-                                       geom_flags ))
-         return PIPE_FORMAT_B10G10R10A2_UNORM;
-      /* Pass through. */
-   case 4:
-   case GL_RGBA:
-   case GL_RGBA8:
-      return default_rgba_format( screen, target, sample_count, bindings,
-                                  geom_flags );
-
-   case GL_BGRA:
-      if (screen->is_format_supported( screen, PIPE_FORMAT_B8G8R8A8_UNORM,
-                                       target, sample_count, bindings,
-                                       geom_flags ))
-         return PIPE_FORMAT_B8G8R8A8_UNORM;
-      return default_rgba_format( screen, target, sample_count, bindings,
-                                  geom_flags );
-
-   case 3:
-   case GL_RGB:
-   case GL_RGB8:
-      return default_rgb_format( screen, target, sample_count, bindings,
-                                 geom_flags );
-
-   case GL_RGB12:
-   case GL_RGB16:
-   case GL_RGBA12:
-   case GL_RGBA16:
-      if (screen->is_format_supported( screen, PIPE_FORMAT_R16G16B16A16_UNORM,
-                                             target, sample_count, bindings,
-                                             geom_flags ))
-         return PIPE_FORMAT_R16G16B16A16_UNORM;
-      return default_rgba_format( screen, target, sample_count, bindings,
-                                  geom_flags );
-
-   case GL_RGBA4:
-   case GL_RGBA2:
-      if (screen->is_format_supported( screen, PIPE_FORMAT_B4G4R4A4_UNORM,
-                                       target, sample_count, bindings,
-                                       geom_flags ))
-         return PIPE_FORMAT_B4G4R4A4_UNORM;
-      return default_rgba_format( screen, target, sample_count, bindings,
-                                  geom_flags );
-
-   case GL_RGB5_A1:
-      if (screen->is_format_supported( screen, PIPE_FORMAT_B5G5R5A1_UNORM,
-                                       target, sample_count, bindings,
-                                       geom_flags ))
-         return PIPE_FORMAT_B5G5R5A1_UNORM;
-      return default_rgba_format( screen, target, sample_count, bindings,
-                                  geom_flags );
-
-   case GL_R3_G3_B2:
-      if (screen->is_format_supported( screen, PIPE_FORMAT_B2G3R3_UNORM,
-                                       target, sample_count, bindings,
-                                       geom_flags ))
-         return PIPE_FORMAT_B2G3R3_UNORM;
-      /* Pass through. */
-   case GL_RGB5:
-   case GL_RGB4:
-      if (screen->is_format_supported( screen, PIPE_FORMAT_B5G6R5_UNORM,
-                                       target, sample_count, bindings,
-                                       geom_flags ))
-         return PIPE_FORMAT_B5G6R5_UNORM;
-      if (screen->is_format_supported( screen, PIPE_FORMAT_B5G5R5A1_UNORM,
-                                       target, sample_count, bindings,
-                                       geom_flags ))
-         return PIPE_FORMAT_B5G5R5A1_UNORM;
-      return default_rgba_format( screen, target, sample_count, bindings,
-                                  geom_flags );
-
-   case GL_ALPHA12:
-   case GL_ALPHA16:
-      if (screen->is_format_supported( screen, PIPE_FORMAT_A16_UNORM, target,
-                                       sample_count, bindings, geom_flags ))
-         return PIPE_FORMAT_A16_UNORM;
-      /* Pass through. */
-   case GL_ALPHA:
-   case GL_ALPHA4:
-   case GL_ALPHA8:
-   case GL_COMPRESSED_ALPHA:
-      if (screen->is_format_supported( screen, PIPE_FORMAT_A8_UNORM, target,
-                                       sample_count, bindings, geom_flags ))
-         return PIPE_FORMAT_A8_UNORM;
-      return default_rgba_format( screen, target, sample_count, bindings,
-                                  geom_flags );
-
-   case GL_LUMINANCE12:
-   case GL_LUMINANCE16:
-      if (screen->is_format_supported( screen, PIPE_FORMAT_L16_UNORM, target,
-                                       sample_count, bindings, geom_flags ))
-         return PIPE_FORMAT_L16_UNORM;
-      /* Pass through. */
-   case 1:
-   case GL_LUMINANCE:
-   case GL_LUMINANCE4:
-   case GL_LUMINANCE8:
-   case GL_COMPRESSED_LUMINANCE:
-      if (screen->is_format_supported( screen, PIPE_FORMAT_L8_UNORM, target,
-                                       sample_count, bindings, geom_flags ))
-         return PIPE_FORMAT_L8_UNORM;
-      return default_rgba_format( screen, target, sample_count, bindings,
-                                  geom_flags );
-
-   case GL_LUMINANCE12_ALPHA4:
-   case GL_LUMINANCE12_ALPHA12:
-   case GL_LUMINANCE16_ALPHA16:
-      if (screen->is_format_supported( screen, PIPE_FORMAT_L16A16_UNORM, target,
-                                       sample_count, bindings, geom_flags ))
-         return PIPE_FORMAT_L16A16_UNORM;
-      /* Pass through. */
-   case 2:
-   case GL_LUMINANCE_ALPHA:
-   case GL_LUMINANCE6_ALPHA2:
-   case GL_LUMINANCE8_ALPHA8:
-   case GL_COMPRESSED_LUMINANCE_ALPHA:
-      if (screen->is_format_supported( screen, PIPE_FORMAT_L8A8_UNORM, target,
-                                       sample_count, bindings, geom_flags ))
-         return PIPE_FORMAT_L8A8_UNORM;
-      return default_rgba_format( screen, target, sample_count, bindings,
-                                  geom_flags );
-
-   case GL_LUMINANCE4_ALPHA4:
-      if (screen->is_format_supported( screen, PIPE_FORMAT_L4A4_UNORM, target,
-                                       sample_count, bindings, geom_flags ))
-         return PIPE_FORMAT_L4A4_UNORM;
-      if (screen->is_format_supported( screen, PIPE_FORMAT_L8A8_UNORM, target,
-                                       sample_count, bindings, geom_flags ))
-         return PIPE_FORMAT_L8A8_UNORM;
-      return default_rgba_format( screen, target, sample_count, bindings,
-                                  geom_flags );
-
-   case GL_INTENSITY12:
-   case GL_INTENSITY16:
-      if (screen->is_format_supported( screen, PIPE_FORMAT_I16_UNORM, target,
-                                       sample_count, bindings, geom_flags ))
-         return PIPE_FORMAT_I16_UNORM;
-      /* Pass through. */
-   case GL_INTENSITY:
-   case GL_INTENSITY4:
-   case GL_INTENSITY8:
-   case GL_COMPRESSED_INTENSITY:
-      if (screen->is_format_supported( screen, PIPE_FORMAT_I8_UNORM, target,
-                                       sample_count, bindings, geom_flags ))
-         return PIPE_FORMAT_I8_UNORM;
-      return default_rgba_format( screen, target, sample_count, bindings,
-                                  geom_flags );
-
-   case GL_YCBCR_MESA:
-      if (screen->is_format_supported(screen, PIPE_FORMAT_UYVY, target,
-                                      sample_count, bindings, geom_flags)) {
-         return PIPE_FORMAT_UYVY;
-      }
-      if (screen->is_format_supported(screen, PIPE_FORMAT_YUYV, target,
-                                      sample_count, bindings, geom_flags)) {
-         return PIPE_FORMAT_YUYV;
-      }
-      return PIPE_FORMAT_NONE;
-
-   case GL_COMPRESSED_RGB:
-      /* can only sample from compressed formats */
-      if (bindings & ~PIPE_BIND_SAMPLER_VIEW)
-         return PIPE_FORMAT_NONE;
-      else if (screen->is_format_supported(screen, PIPE_FORMAT_DXT1_RGB,
-                                           target, sample_count, bindings,
-                                           geom_flags))
-         return PIPE_FORMAT_DXT1_RGB;
-      else
-         return default_rgb_format(screen, target, sample_count, bindings,
-                                   geom_flags);
-
-   case GL_COMPRESSED_RGBA:
-      /* can only sample from compressed formats */
-      if (bindings & ~PIPE_BIND_SAMPLER_VIEW)
-         return PIPE_FORMAT_NONE;
-      else if (screen->is_format_supported(screen, PIPE_FORMAT_DXT3_RGBA,
-                                           target, sample_count, bindings,
-                                           geom_flags))
-         return PIPE_FORMAT_DXT3_RGBA;
-      else
-         return default_rgba_format(screen, target, sample_count, bindings,
-                                    geom_flags);
-
-   case GL_RGB_S3TC:
-   case GL_RGB4_S3TC:
-   case GL_COMPRESSED_RGB_S3TC_DXT1_EXT:
-      if (screen->is_format_supported(screen, PIPE_FORMAT_DXT1_RGB,
-                                      target, sample_count, bindings,
-                                      geom_flags))
-         return PIPE_FORMAT_DXT1_RGB;
-      else
-         return PIPE_FORMAT_NONE;
-
-   case GL_COMPRESSED_RGBA_S3TC_DXT1_EXT:
-      if (screen->is_format_supported(screen, PIPE_FORMAT_DXT1_RGBA,
-                                      target, sample_count, bindings,
-                                      geom_flags))
-         return PIPE_FORMAT_DXT1_RGBA;
-      else
-         return PIPE_FORMAT_NONE;
-
-   case GL_RGBA_S3TC:
-   case GL_RGBA4_S3TC:
-   case GL_COMPRESSED_RGBA_S3TC_DXT3_EXT:
-      if (screen->is_format_supported(screen, PIPE_FORMAT_DXT3_RGBA,
-                                      target, sample_count, bindings,
-                                      geom_flags))
-         return PIPE_FORMAT_DXT3_RGBA;
-      else
-         return PIPE_FORMAT_NONE;
-
-   case GL_COMPRESSED_RGBA_S3TC_DXT5_EXT:
-      if (screen->is_format_supported(screen, PIPE_FORMAT_DXT5_RGBA,
-                                      target, sample_count, bindings,
-                                      geom_flags))
-         return PIPE_FORMAT_DXT5_RGBA;
-      else
-         return PIPE_FORMAT_NONE;
-
-#if 0
-   case GL_COMPRESSED_RGB_FXT1_3DFX:
-      return PIPE_FORMAT_RGB_FXT1;
-   case GL_COMPRESSED_RGBA_FXT1_3DFX:
-      return PIPE_FORMAT_RGB_FXT1;
-#endif
-
-   case GL_DEPTH_COMPONENT16:
-      if (screen->is_format_supported(screen, PIPE_FORMAT_Z16_UNORM, target,
-                                      sample_count, bindings, geom_flags))
-         return PIPE_FORMAT_Z16_UNORM;
-      /* fall-through */
-   case GL_DEPTH_COMPONENT24:
-      if (screen->is_format_supported(screen, PIPE_FORMAT_Z24_UNORM_S8_USCALED,
-                                      target, sample_count, bindings, geom_flags))
-         return PIPE_FORMAT_Z24_UNORM_S8_USCALED;
-      if (screen->is_format_supported(screen, PIPE_FORMAT_S8_USCALED_Z24_UNORM,
-                                      target, sample_count, bindings, geom_flags))
-         return PIPE_FORMAT_S8_USCALED_Z24_UNORM;
-      /* fall-through */
-   case GL_DEPTH_COMPONENT32:
-      if (screen->is_format_supported(screen, PIPE_FORMAT_Z32_UNORM, target,
-                                      sample_count, bindings, geom_flags))
-         return PIPE_FORMAT_Z32_UNORM;
-      /* fall-through */
-   case GL_DEPTH_COMPONENT:
-      {
-         static const enum pipe_format formats[] = {
-            PIPE_FORMAT_Z32_UNORM,
-            PIPE_FORMAT_Z24_UNORM_S8_USCALED,
-            PIPE_FORMAT_S8_USCALED_Z24_UNORM,
-            PIPE_FORMAT_Z16_UNORM
-         };
-         return find_supported_format(screen, formats, Elements(formats),
-                                      target, sample_count, bindings, geom_flags);
-      }
-
-   case GL_STENCIL_INDEX:
-   case GL_STENCIL_INDEX1_EXT:
-   case GL_STENCIL_INDEX4_EXT:
-   case GL_STENCIL_INDEX8_EXT:
-   case GL_STENCIL_INDEX16_EXT:
-      {
-         static const enum pipe_format formats[] = {
-            PIPE_FORMAT_S8_USCALED,
-            PIPE_FORMAT_Z24_UNORM_S8_USCALED,
-            PIPE_FORMAT_S8_USCALED_Z24_UNORM
-         };
-         return find_supported_format(screen, formats, Elements(formats),
-                                      target, sample_count, bindings, geom_flags);
-      }
-
-   case GL_DEPTH_STENCIL_EXT:
-   case GL_DEPTH24_STENCIL8_EXT:
-      {
-         static const enum pipe_format formats[] = {
-            PIPE_FORMAT_Z24_UNORM_S8_USCALED,
-            PIPE_FORMAT_S8_USCALED_Z24_UNORM
-         };
-         return find_supported_format(screen, formats, Elements(formats),
-                                      target, sample_count, bindings, geom_flags);
-      }
-
-   case GL_SRGB_EXT:
-   case GL_SRGB8_EXT:
-   case GL_SRGB_ALPHA_EXT:
-   case GL_SRGB8_ALPHA8_EXT:
-      return default_srgba_format( screen, target, sample_count, bindings,
-                                   geom_flags );
-
-   case GL_COMPRESSED_SRGB_EXT:
-   case GL_COMPRESSED_SRGB_S3TC_DXT1_EXT:
-      if (screen->is_format_supported(screen, PIPE_FORMAT_DXT1_SRGB, target,
-                                      sample_count, bindings, geom_flags))
-         return PIPE_FORMAT_DXT1_SRGB;
-      return default_srgba_format( screen, target, sample_count, bindings,
-                                   geom_flags );
-
-   case GL_COMPRESSED_SRGB_ALPHA_S3TC_DXT1_EXT:
-      return PIPE_FORMAT_DXT1_SRGBA;
-
-   case GL_COMPRESSED_SRGB_ALPHA_EXT:
-   case GL_COMPRESSED_SRGB_ALPHA_S3TC_DXT3_EXT:
-      if (screen->is_format_supported(screen, PIPE_FORMAT_DXT3_SRGBA, target,
-                                      sample_count, bindings, geom_flags))
-         return PIPE_FORMAT_DXT3_SRGBA;
-      return default_srgba_format( screen, target, sample_count, bindings,
-                                   geom_flags );
-
-   case GL_COMPRESSED_SRGB_ALPHA_S3TC_DXT5_EXT:
-      return PIPE_FORMAT_DXT5_SRGBA;
-
-   case GL_SLUMINANCE_ALPHA_EXT:
-   case GL_SLUMINANCE8_ALPHA8_EXT:
-   case GL_COMPRESSED_SLUMINANCE_EXT:
-   case GL_COMPRESSED_SLUMINANCE_ALPHA_EXT:
-      if (screen->is_format_supported(screen, PIPE_FORMAT_L8A8_SRGB, target,
-                                      sample_count, bindings, geom_flags))
-         return PIPE_FORMAT_L8A8_SRGB;
-      return default_srgba_format( screen, target, sample_count, bindings,
-                                   geom_flags );
-
-   case GL_SLUMINANCE_EXT:
-   case GL_SLUMINANCE8_EXT:
-      if (screen->is_format_supported(screen, PIPE_FORMAT_L8_SRGB, target,
-                                      sample_count, bindings, geom_flags))
-         return PIPE_FORMAT_L8_SRGB;
-      return default_srgba_format( screen, target, sample_count, bindings,
-                                   geom_flags );
-
-   case GL_RED:
-   case GL_R8:
-      if (screen->is_format_supported(screen, PIPE_FORMAT_R8_UNORM, target,
-				      sample_count, bindings, geom_flags))
-	      return PIPE_FORMAT_R8_UNORM;
-      return PIPE_FORMAT_NONE;
-   case GL_RG:
-   case GL_RG8:
-      if (screen->is_format_supported(screen, PIPE_FORMAT_R8G8_UNORM, target,
-				      sample_count, bindings, geom_flags))
-	      return PIPE_FORMAT_R8G8_UNORM;
-      return PIPE_FORMAT_NONE;
-
-   case GL_R16:
-      if (screen->is_format_supported(screen, PIPE_FORMAT_R16_UNORM, target,
-				      sample_count, bindings, geom_flags))
-	      return PIPE_FORMAT_R16_UNORM;
-      return PIPE_FORMAT_NONE;
-
-   case GL_RG16:
-      if (screen->is_format_supported(screen, PIPE_FORMAT_R16G16_UNORM, target,
-				      sample_count, bindings, geom_flags))
-	      return PIPE_FORMAT_R16G16_UNORM;
-      return PIPE_FORMAT_NONE;
-
-   case GL_COMPRESSED_RED:
-   case GL_COMPRESSED_RED_RGTC1:
-      if (screen->is_format_supported(screen, PIPE_FORMAT_RGTC1_UNORM, target,
-				      sample_count, bindings, geom_flags))
-	      return PIPE_FORMAT_RGTC1_UNORM;
-      if (screen->is_format_supported(screen, PIPE_FORMAT_R8_UNORM, target,
-				      sample_count, bindings, geom_flags))
-	      return PIPE_FORMAT_R8_UNORM;
-      return PIPE_FORMAT_NONE;
-
-   case GL_COMPRESSED_SIGNED_RED_RGTC1:
-      if (screen->is_format_supported(screen, PIPE_FORMAT_RGTC1_SNORM, target,
-				      sample_count, bindings, geom_flags))
-	      return PIPE_FORMAT_RGTC1_SNORM;
-      return PIPE_FORMAT_NONE;
-
-   case GL_COMPRESSED_RG:
-   case GL_COMPRESSED_RG_RGTC2:
-      if (screen->is_format_supported(screen, PIPE_FORMAT_RGTC2_UNORM, target,
-				      sample_count, bindings, geom_flags))
-	      return PIPE_FORMAT_RGTC2_UNORM;
-      if (screen->is_format_supported(screen, PIPE_FORMAT_R8G8_UNORM, target,
-				      sample_count, bindings, geom_flags))
-	      return PIPE_FORMAT_R8G8_UNORM;
-      return PIPE_FORMAT_NONE;
-
-   case GL_COMPRESSED_SIGNED_RG_RGTC2:
-      if (screen->is_format_supported(screen, PIPE_FORMAT_RGTC2_SNORM, target,
-				      sample_count, bindings, geom_flags))
-	      return PIPE_FORMAT_RGTC2_SNORM;
-      return PIPE_FORMAT_NONE;
-
-   /* signed/unsigned integer formats.
-    * XXX Mesa only has formats for RGBA signed/unsigned integer formats.
-    * If/when new formats are added this code should be updated.
-    */
-   case GL_RED_INTEGER_EXT:
-   case GL_GREEN_INTEGER_EXT:
-   case GL_BLUE_INTEGER_EXT:
-   case GL_ALPHA_INTEGER_EXT:
-   case GL_RGB_INTEGER_EXT:
-   case GL_RGBA_INTEGER_EXT:
-   case GL_BGR_INTEGER_EXT:
-   case GL_BGRA_INTEGER_EXT:
-   case GL_LUMINANCE_INTEGER_EXT:
-   case GL_LUMINANCE_ALPHA_INTEGER_EXT:
-      /* fall-through */
-   case GL_RGBA8I_EXT:
-   case GL_RGB8I_EXT:
-   case GL_ALPHA8I_EXT:
-   case GL_INTENSITY8I_EXT:
-   case GL_LUMINANCE8I_EXT:
-   case GL_LUMINANCE_ALPHA8I_EXT:
-      if (screen->is_format_supported(screen, PIPE_FORMAT_R8G8B8A8_SSCALED,
-                                      target,
-				      sample_count, bindings, geom_flags))
-         return PIPE_FORMAT_R8G8B8A8_SSCALED;
-      return PIPE_FORMAT_NONE;
-   case GL_RGBA16I_EXT:
-   case GL_RGB16I_EXT:
-   case GL_ALPHA16I_EXT:
-   case GL_INTENSITY16I_EXT:
-   case GL_LUMINANCE16I_EXT:
-   case GL_LUMINANCE_ALPHA16I_EXT:
-      if (screen->is_format_supported(screen, PIPE_FORMAT_R16G16B16A16_SSCALED,
-                                      target,
-				      sample_count, bindings, geom_flags))
-         return PIPE_FORMAT_R16G16B16A16_SSCALED;
-      return PIPE_FORMAT_NONE;
-   case GL_RGBA32I_EXT:
-   case GL_RGB32I_EXT:
-   case GL_ALPHA32I_EXT:
-   case GL_INTENSITY32I_EXT:
-   case GL_LUMINANCE32I_EXT:
-   case GL_LUMINANCE_ALPHA32I_EXT:
-      /* xxx */
-      if (screen->is_format_supported(screen, PIPE_FORMAT_R32G32B32A32_SSCALED,
-                                      target,
-				      sample_count, bindings, geom_flags))
-         return PIPE_FORMAT_R32G32B32A32_SSCALED;
-      return PIPE_FORMAT_NONE;
-
-   case GL_RGBA8UI_EXT:
-   case GL_RGB8UI_EXT:
-   case GL_ALPHA8UI_EXT:
-   case GL_INTENSITY8UI_EXT:
-   case GL_LUMINANCE8UI_EXT:
-   case GL_LUMINANCE_ALPHA8UI_EXT:
-      if (screen->is_format_supported(screen, PIPE_FORMAT_R8G8B8A8_USCALED,
-                                      target,
-				      sample_count, bindings, geom_flags))
-         return PIPE_FORMAT_R8G8B8A8_USCALED;
-      return PIPE_FORMAT_NONE;
-
-   case GL_RGBA16UI_EXT:
-   case GL_RGB16UI_EXT:
-   case GL_ALPHA16UI_EXT:
-   case GL_INTENSITY16UI_EXT:
-   case GL_LUMINANCE16UI_EXT:
-   case GL_LUMINANCE_ALPHA16UI_EXT:
-      if (screen->is_format_supported(screen, PIPE_FORMAT_R16G16B16A16_USCALED,
-                                      target,
-				      sample_count, bindings, geom_flags))
-         return PIPE_FORMAT_R16G16B16A16_USCALED;
-      return PIPE_FORMAT_NONE;
-
-   case GL_RGBA32UI_EXT:
-   case GL_RGB32UI_EXT:
-   case GL_ALPHA32UI_EXT:
-   case GL_INTENSITY32UI_EXT:
-   case GL_LUMINANCE32UI_EXT:
-   case GL_LUMINANCE_ALPHA32UI_EXT:
-      if (screen->is_format_supported(screen, PIPE_FORMAT_R32G32B32A32_USCALED,
-                                      target,
-				      sample_count, bindings, geom_flags))
-         return PIPE_FORMAT_R32G32B32A32_USCALED;
-      return PIPE_FORMAT_NONE;
-
-   default:
-      return PIPE_FORMAT_NONE;
-   }
-}
-
-
-/**
- * Called by FBO code to choose a PIPE_FORMAT_ for drawing surfaces.
- */
-enum pipe_format
-st_choose_renderbuffer_format(struct pipe_screen *screen,
-                              GLenum internalFormat, unsigned sample_count)
-{
-   uint usage;
-   if (_mesa_is_depth_or_stencil_format(internalFormat))
-      usage = PIPE_BIND_DEPTH_STENCIL;
-   else
-      usage = PIPE_BIND_RENDER_TARGET;
-   return st_choose_format(screen, internalFormat, PIPE_TEXTURE_2D,
-                           sample_count, usage);
-}
-
-
-/**
- * Called via ctx->Driver.chooseTextureFormat().
- */
-gl_format
-st_ChooseTextureFormat_renderable(struct gl_context *ctx, GLint internalFormat,
-				  GLenum format, GLenum type, GLboolean renderable)
-{
-   struct pipe_screen *screen = st_context(ctx)->pipe->screen;
-   enum pipe_format pFormat;
-   uint bindings;
-
-   (void) format;
-   (void) type;
-
-   /* GL textures may wind up being render targets, but we don't know
-    * that in advance.  Specify potential render target flags now.
-    */
-   bindings = PIPE_BIND_SAMPLER_VIEW;
-   if (renderable == GL_TRUE) {
-      if (_mesa_is_depth_format(internalFormat) ||
-	  _mesa_is_depth_or_stencil_format(internalFormat))
-	 bindings |= PIPE_BIND_DEPTH_STENCIL;
-      else 
-	 bindings |= PIPE_BIND_RENDER_TARGET;
-   }
-
-   pFormat = st_choose_format(screen, internalFormat,
-                              PIPE_TEXTURE_2D, 0, bindings);
-
-   if (pFormat == PIPE_FORMAT_NONE) {
-      /* try choosing format again, this time without render target bindings */
-      pFormat = st_choose_format(screen, internalFormat,
-                                 PIPE_TEXTURE_2D, 0, PIPE_BIND_SAMPLER_VIEW);
-   }
-
-   if (pFormat == PIPE_FORMAT_NONE) {
-      /* no luck at all */
-      return MESA_FORMAT_NONE;
-   }
-
-   return st_pipe_format_to_mesa_format(pFormat);
-}
-
-gl_format
-st_ChooseTextureFormat(struct gl_context *ctx, GLint internalFormat,
-                       GLenum format, GLenum type)
-{
-   boolean want_renderable =
-      internalFormat == 3 || internalFormat == 4 ||
-      internalFormat == GL_RGB || internalFormat == GL_RGBA ||
-      internalFormat == GL_RGB8 || internalFormat == GL_RGBA8 ||
-      internalFormat == GL_BGRA;
-
-   return st_ChooseTextureFormat_renderable(ctx, internalFormat,
-					    format, type, want_renderable);
-}
-
-/**
- * Test if a gallium format is equivalent to a GL format/type.
- */
-GLboolean
-st_equal_formats(enum pipe_format pFormat, GLenum format, GLenum type)
-{
-   switch (pFormat) {
-   case PIPE_FORMAT_A8B8G8R8_UNORM:
-      return format == GL_RGBA && type == GL_UNSIGNED_BYTE;
-   case PIPE_FORMAT_A8R8G8B8_UNORM:
-      return format == GL_BGRA && type == GL_UNSIGNED_BYTE;
-   case PIPE_FORMAT_B5G6R5_UNORM:
-      return format == GL_RGB && type == GL_UNSIGNED_SHORT_5_6_5;
-   /* XXX more combos... */
-   default:
-      return GL_FALSE;
-   }
-}
-
-GLboolean
-st_sampler_compat_formats(enum pipe_format format1, enum pipe_format format2)
-{
-   if (format1 == format2)
-      return GL_TRUE;
-
-   if (format1 == PIPE_FORMAT_B8G8R8A8_UNORM &&
-       format2 == PIPE_FORMAT_B8G8R8X8_UNORM)
-      return GL_TRUE;
-
-   if (format1 == PIPE_FORMAT_B8G8R8X8_UNORM &&
-       format2 == PIPE_FORMAT_B8G8R8A8_UNORM)
-      return GL_TRUE;
-
-   if (format1 == PIPE_FORMAT_A8B8G8R8_UNORM &&
-       format2 == PIPE_FORMAT_X8B8G8R8_UNORM)
-      return GL_TRUE;
-
-   if (format1 == PIPE_FORMAT_X8B8G8R8_UNORM &&
-       format2 == PIPE_FORMAT_A8B8G8R8_UNORM)
-      return GL_TRUE;
-
-   if (format1 == PIPE_FORMAT_A8R8G8B8_UNORM &&
-       format2 == PIPE_FORMAT_X8R8G8B8_UNORM)
-      return GL_TRUE;
-
-   if (format1 == PIPE_FORMAT_X8R8G8B8_UNORM &&
-       format2 == PIPE_FORMAT_A8R8G8B8_UNORM)
-      return GL_TRUE;
-
-   return GL_FALSE;
-}
-
-
-
-/**
- * This is used for translating texture border color and the clear
- * color.  For example, the clear color is interpreted according to
- * the renderbuffer's base format.  For example, if clearing a
- * GL_LUMINANCE buffer, ClearColor[0] = luminance and ClearColor[1] =
- * alpha.  Similarly for texture border colors.
- */
-void
-st_translate_color(const GLfloat colorIn[4], GLenum baseFormat,
-                   GLfloat colorOut[4])
-{
-   switch (baseFormat) {
-   case GL_RED:
-      colorOut[0] = colorIn[0];
-      colorOut[1] = 0.0F;
-      colorOut[2] = 0.0F;
-      colorOut[3] = 1.0F;
-      break;
-   case GL_RG:
-      colorOut[0] = colorIn[0];
-      colorOut[1] = colorIn[1];
-      colorOut[2] = 0.0F;
-      colorOut[3] = 1.0F;
-      break;
-   case GL_RGB:
-      colorOut[0] = colorIn[0];
-      colorOut[1] = colorIn[1];
-      colorOut[2] = colorIn[2];
-      colorOut[3] = 1.0F;
-      break;
-   case GL_ALPHA:
-      colorOut[0] = colorOut[1] = colorOut[2] = 0.0;
-      colorOut[3] = colorIn[3];
-      break;
-   case GL_LUMINANCE:
-      colorOut[0] = colorOut[1] = colorOut[2] = colorIn[0];
-      colorOut[3] = 1.0;
-      break;
-   case GL_LUMINANCE_ALPHA:
-      colorOut[0] = colorOut[1] = colorOut[2] = colorIn[0];
-      colorOut[3] = colorIn[3];
-      break;
-   case GL_INTENSITY:
-      colorOut[0] = colorOut[1] = colorOut[2] = colorOut[3] = colorIn[0];
-      break;
-   default:
-      COPY_4V(colorOut, colorIn);
-   }
-}
->>>>>>> 56950d7b
+/**************************************************************************
+ * 
+ * Copyright 2007 Tungsten Graphics, Inc., Cedar Park, Texas.
+ * Copyright (c) 2008-2010 VMware, Inc.
+ * All Rights Reserved.
+ * 
+ * Permission is hereby granted, free of charge, to any person obtaining a
+ * copy of this software and associated documentation files (the
+ * "Software"), to deal in the Software without restriction, including
+ * without limitation the rights to use, copy, modify, merge, publish,
+ * distribute, sub license, and/or sell copies of the Software, and to
+ * permit persons to whom the Software is furnished to do so, subject to
+ * the following conditions:
+ * 
+ * The above copyright notice and this permission notice (including the
+ * next paragraph) shall be included in all copies or substantial portions
+ * of the Software.
+ * 
+ * THE SOFTWARE IS PROVIDED "AS IS", WITHOUT WARRANTY OF ANY KIND, EXPRESS
+ * OR IMPLIED, INCLUDING BUT NOT LIMITED TO THE WARRANTIES OF
+ * MERCHANTABILITY, FITNESS FOR A PARTICULAR PURPOSE AND NON-INFRINGEMENT.
+ * IN NO EVENT SHALL TUNGSTEN GRAPHICS AND/OR ITS SUPPLIERS BE LIABLE FOR
+ * ANY CLAIM, DAMAGES OR OTHER LIABILITY, WHETHER IN AN ACTION OF CONTRACT,
+ * TORT OR OTHERWISE, ARISING FROM, OUT OF OR IN CONNECTION WITH THE
+ * SOFTWARE OR THE USE OR OTHER DEALINGS IN THE SOFTWARE.
+ * 
+ **************************************************************************/
+
+
+/**
+ * Mesa / Gallium format conversion and format selection code.
+ * \author Brian Paul
+ */
+
+#include "main/imports.h"
+#include "main/context.h"
+#include "main/texstore.h"
+#include "main/image.h"
+#include "main/macros.h"
+#include "main/mfeatures.h"
+
+#include "pipe/p_context.h"
+#include "pipe/p_defines.h"
+#include "pipe/p_screen.h"
+#include "util/u_format.h"
+#include "st_context.h"
+#include "st_format.h"
+
+
+static GLuint
+format_max_bits(enum pipe_format format)
+{
+   GLuint size = util_format_get_component_bits(format, UTIL_FORMAT_COLORSPACE_RGB, 0);
+
+   size = MAX2(size, util_format_get_component_bits(format, UTIL_FORMAT_COLORSPACE_RGB, 1));
+   size = MAX2(size, util_format_get_component_bits(format, UTIL_FORMAT_COLORSPACE_RGB, 2));
+   size = MAX2(size, util_format_get_component_bits(format, UTIL_FORMAT_COLORSPACE_RGB, 3));
+   size = MAX2(size, util_format_get_component_bits(format, UTIL_FORMAT_COLORSPACE_ZS, 0));
+   size = MAX2(size, util_format_get_component_bits(format, UTIL_FORMAT_COLORSPACE_ZS, 1));
+   return size;
+}
+
+
+/**
+ * Return basic GL datatype for the given gallium format.
+ */
+GLenum
+st_format_datatype(enum pipe_format format)
+{
+   const struct util_format_description *desc;
+
+   desc = util_format_description(format);
+   assert(desc);
+
+   if (desc->layout == UTIL_FORMAT_LAYOUT_PLAIN) {
+      if (format == PIPE_FORMAT_B5G5R5A1_UNORM ||
+          format == PIPE_FORMAT_B5G6R5_UNORM) {
+         return GL_UNSIGNED_SHORT;
+      }
+      else if (format == PIPE_FORMAT_Z24_UNORM_S8_USCALED ||
+               format == PIPE_FORMAT_S8_USCALED_Z24_UNORM ||
+               format == PIPE_FORMAT_Z24X8_UNORM ||
+               format == PIPE_FORMAT_X8Z24_UNORM) {
+         return GL_UNSIGNED_INT_24_8;
+      }
+      else {
+         const GLuint size = format_max_bits(format);
+         if (size == 8) {
+            if (desc->channel[0].type == UTIL_FORMAT_TYPE_UNSIGNED)
+               return GL_UNSIGNED_BYTE;
+            else
+               return GL_BYTE;
+         }
+         else if (size == 16) {
+            if (desc->channel[0].type == UTIL_FORMAT_TYPE_UNSIGNED)
+               return GL_UNSIGNED_SHORT;
+            else
+               return GL_SHORT;
+         }
+         else {
+            assert( size <= 32 );
+            if (desc->channel[0].type == UTIL_FORMAT_TYPE_UNSIGNED)
+               return GL_UNSIGNED_INT;
+            else
+               return GL_INT;
+         }
+      }
+   }
+   else if (format == PIPE_FORMAT_UYVY) {
+      return GL_UNSIGNED_SHORT;
+   }
+   else if (format == PIPE_FORMAT_YUYV) {
+      return GL_UNSIGNED_SHORT;
+   }
+   else {
+      /* probably a compressed format, unsupported anyway */
+      return GL_NONE;
+   }
+}
+
+
+/**
+ * Translate Mesa format to Gallium format.
+ */
+enum pipe_format
+st_mesa_format_to_pipe_format(gl_format mesaFormat)
+{
+   switch (mesaFormat) {
+   case MESA_FORMAT_RGBA8888:
+      return PIPE_FORMAT_A8B8G8R8_UNORM;
+   case MESA_FORMAT_RGBA8888_REV:
+      return PIPE_FORMAT_R8G8B8A8_UNORM;
+   case MESA_FORMAT_ARGB8888:
+      return PIPE_FORMAT_B8G8R8A8_UNORM;
+   case MESA_FORMAT_ARGB8888_REV:
+      return PIPE_FORMAT_A8R8G8B8_UNORM;
+   case MESA_FORMAT_XRGB8888:
+      return PIPE_FORMAT_B8G8R8X8_UNORM;
+   case MESA_FORMAT_XRGB8888_REV:
+      return PIPE_FORMAT_X8R8G8B8_UNORM;
+   case MESA_FORMAT_ARGB1555:
+      return PIPE_FORMAT_B5G5R5A1_UNORM;
+   case MESA_FORMAT_ARGB4444:
+      return PIPE_FORMAT_B4G4R4A4_UNORM;
+   case MESA_FORMAT_RGB565:
+      return PIPE_FORMAT_B5G6R5_UNORM;
+   case MESA_FORMAT_RGB332:
+      return PIPE_FORMAT_B2G3R3_UNORM;
+   case MESA_FORMAT_ARGB2101010:
+      return PIPE_FORMAT_B10G10R10A2_UNORM;
+   case MESA_FORMAT_AL44:
+      return PIPE_FORMAT_L4A4_UNORM;
+   case MESA_FORMAT_AL88:
+      return PIPE_FORMAT_L8A8_UNORM;
+   case MESA_FORMAT_AL1616:
+      return PIPE_FORMAT_L16A16_UNORM;
+   case MESA_FORMAT_A8:
+      return PIPE_FORMAT_A8_UNORM;
+   case MESA_FORMAT_A16:
+      return PIPE_FORMAT_A16_UNORM;
+   case MESA_FORMAT_L8:
+      return PIPE_FORMAT_L8_UNORM;
+   case MESA_FORMAT_L16:
+      return PIPE_FORMAT_L16_UNORM;
+   case MESA_FORMAT_I8:
+      return PIPE_FORMAT_I8_UNORM;
+   case MESA_FORMAT_I16:
+      return PIPE_FORMAT_I16_UNORM;
+   case MESA_FORMAT_Z16:
+      return PIPE_FORMAT_Z16_UNORM;
+   case MESA_FORMAT_Z32:
+      return PIPE_FORMAT_Z32_UNORM;
+   case MESA_FORMAT_Z24_S8:
+      return PIPE_FORMAT_S8_USCALED_Z24_UNORM;
+   case MESA_FORMAT_S8_Z24:
+      return PIPE_FORMAT_Z24_UNORM_S8_USCALED;
+   case MESA_FORMAT_Z24_X8:
+      return PIPE_FORMAT_X8Z24_UNORM;
+   case MESA_FORMAT_X8_Z24:
+      return PIPE_FORMAT_Z24X8_UNORM;
+   case MESA_FORMAT_S8:
+      return PIPE_FORMAT_S8_USCALED;
+   case MESA_FORMAT_YCBCR:
+      return PIPE_FORMAT_UYVY;
+#if FEATURE_texture_s3tc
+   case MESA_FORMAT_RGB_DXT1:
+      return PIPE_FORMAT_DXT1_RGB;
+   case MESA_FORMAT_RGBA_DXT1:
+      return PIPE_FORMAT_DXT1_RGBA;
+   case MESA_FORMAT_RGBA_DXT3:
+      return PIPE_FORMAT_DXT3_RGBA;
+   case MESA_FORMAT_RGBA_DXT5:
+      return PIPE_FORMAT_DXT5_RGBA;
+#if FEATURE_EXT_texture_sRGB
+   case MESA_FORMAT_SRGB_DXT1:
+      return PIPE_FORMAT_DXT1_SRGB;
+   case MESA_FORMAT_SRGBA_DXT1:
+      return PIPE_FORMAT_DXT1_SRGBA;
+   case MESA_FORMAT_SRGBA_DXT3:
+      return PIPE_FORMAT_DXT3_SRGBA;
+   case MESA_FORMAT_SRGBA_DXT5:
+      return PIPE_FORMAT_DXT5_SRGBA;
+#endif
+#endif
+#if FEATURE_EXT_texture_sRGB
+   case MESA_FORMAT_SLA8:
+      return PIPE_FORMAT_L8A8_SRGB;
+   case MESA_FORMAT_SL8:
+      return PIPE_FORMAT_L8_SRGB;
+   case MESA_FORMAT_SRGB8:
+      return PIPE_FORMAT_R8G8B8_SRGB;
+   case MESA_FORMAT_SRGBA8:
+      return PIPE_FORMAT_A8B8G8R8_SRGB;
+   case MESA_FORMAT_SARGB8:
+      return PIPE_FORMAT_B8G8R8A8_SRGB;
+#endif
+   case MESA_FORMAT_R8:
+      return PIPE_FORMAT_R8_UNORM;
+   case MESA_FORMAT_R16:
+      return PIPE_FORMAT_R16_UNORM;
+   case MESA_FORMAT_RG88:
+      return PIPE_FORMAT_R8G8_UNORM;
+   case MESA_FORMAT_RG1616:
+      return PIPE_FORMAT_R16G16_UNORM;
+   case MESA_FORMAT_RGBA_16:
+      return PIPE_FORMAT_R16G16B16A16_UNORM;
+
+   /* signed int formats */
+   case MESA_FORMAT_RGBA_INT8:
+      return PIPE_FORMAT_R8G8B8A8_SSCALED;
+   case MESA_FORMAT_RGBA_INT16:
+      return PIPE_FORMAT_R16G16B16A16_SSCALED;
+   case MESA_FORMAT_RGBA_INT32:
+      return PIPE_FORMAT_R32G32B32A32_SSCALED;
+
+   /* unsigned int formats */
+   case MESA_FORMAT_RGBA_UINT8:
+      return PIPE_FORMAT_R8G8B8A8_USCALED;
+   case MESA_FORMAT_RGBA_UINT16:
+      return PIPE_FORMAT_R16G16B16A16_USCALED;
+   case MESA_FORMAT_RGBA_UINT32:
+      return PIPE_FORMAT_R32G32B32A32_USCALED;
+
+   case MESA_FORMAT_RED_RGTC1:
+      return PIPE_FORMAT_RGTC1_UNORM;
+   case MESA_FORMAT_SIGNED_RED_RGTC1:
+      return PIPE_FORMAT_RGTC1_SNORM;
+   case MESA_FORMAT_RG_RGTC2:
+      return PIPE_FORMAT_RGTC2_UNORM;
+   case MESA_FORMAT_SIGNED_RG_RGTC2:
+      return PIPE_FORMAT_RGTC2_SNORM;
+   default:
+      assert(0);
+      return PIPE_FORMAT_NONE;
+   }
+}
+
+
+/**
+ * Translate Gallium format to Mesa format.
+ */
+gl_format
+st_pipe_format_to_mesa_format(enum pipe_format format)
+{
+   switch (format) {
+   case PIPE_FORMAT_A8B8G8R8_UNORM:
+      return MESA_FORMAT_RGBA8888;
+   case PIPE_FORMAT_R8G8B8A8_UNORM:
+      return MESA_FORMAT_RGBA8888_REV;
+   case PIPE_FORMAT_B8G8R8A8_UNORM:
+      return MESA_FORMAT_ARGB8888;
+   case PIPE_FORMAT_A8R8G8B8_UNORM:
+      return MESA_FORMAT_ARGB8888_REV;
+   case PIPE_FORMAT_B8G8R8X8_UNORM:
+      return MESA_FORMAT_XRGB8888;
+   case PIPE_FORMAT_X8R8G8B8_UNORM:
+      return MESA_FORMAT_XRGB8888_REV;
+   case PIPE_FORMAT_B5G5R5A1_UNORM:
+      return MESA_FORMAT_ARGB1555;
+   case PIPE_FORMAT_B4G4R4A4_UNORM:
+      return MESA_FORMAT_ARGB4444;
+   case PIPE_FORMAT_B5G6R5_UNORM:
+      return MESA_FORMAT_RGB565;
+   case PIPE_FORMAT_B2G3R3_UNORM:
+      return MESA_FORMAT_RGB332;
+   case PIPE_FORMAT_B10G10R10A2_UNORM:
+      return MESA_FORMAT_ARGB2101010;
+   case PIPE_FORMAT_L4A4_UNORM:
+      return MESA_FORMAT_AL44;
+   case PIPE_FORMAT_L8A8_UNORM:
+      return MESA_FORMAT_AL88;
+   case PIPE_FORMAT_L16A16_UNORM:
+      return MESA_FORMAT_AL1616;
+   case PIPE_FORMAT_A8_UNORM:
+      return MESA_FORMAT_A8;
+   case PIPE_FORMAT_A16_UNORM:
+      return MESA_FORMAT_A16;
+   case PIPE_FORMAT_L8_UNORM:
+      return MESA_FORMAT_L8;
+   case PIPE_FORMAT_L16_UNORM:
+      return MESA_FORMAT_L16;
+   case PIPE_FORMAT_I8_UNORM:
+      return MESA_FORMAT_I8;
+   case PIPE_FORMAT_I16_UNORM:
+      return MESA_FORMAT_I16;
+   case PIPE_FORMAT_S8_USCALED:
+      return MESA_FORMAT_S8;
+
+   case PIPE_FORMAT_R16G16B16A16_UNORM:
+      return MESA_FORMAT_RGBA_16;
+   case PIPE_FORMAT_R16G16B16A16_SNORM:
+      return MESA_FORMAT_SIGNED_RGBA_16;
+
+   case PIPE_FORMAT_Z16_UNORM:
+      return MESA_FORMAT_Z16;
+   case PIPE_FORMAT_Z32_UNORM:
+      return MESA_FORMAT_Z32;
+   case PIPE_FORMAT_S8_USCALED_Z24_UNORM:
+      return MESA_FORMAT_Z24_S8;
+   case PIPE_FORMAT_X8Z24_UNORM:
+      return MESA_FORMAT_Z24_X8;
+   case PIPE_FORMAT_Z24X8_UNORM:
+      return MESA_FORMAT_X8_Z24;
+   case PIPE_FORMAT_Z24_UNORM_S8_USCALED:
+      return MESA_FORMAT_S8_Z24;
+
+   case PIPE_FORMAT_UYVY:
+      return MESA_FORMAT_YCBCR;
+   case PIPE_FORMAT_YUYV:
+      return MESA_FORMAT_YCBCR_REV;
+
+#if FEATURE_texture_s3tc
+   case PIPE_FORMAT_DXT1_RGB:
+      return MESA_FORMAT_RGB_DXT1;
+   case PIPE_FORMAT_DXT1_RGBA:
+      return MESA_FORMAT_RGBA_DXT1;
+   case PIPE_FORMAT_DXT3_RGBA:
+      return MESA_FORMAT_RGBA_DXT3;
+   case PIPE_FORMAT_DXT5_RGBA:
+      return MESA_FORMAT_RGBA_DXT5;
+#if FEATURE_EXT_texture_sRGB
+   case PIPE_FORMAT_DXT1_SRGB:
+      return MESA_FORMAT_SRGB_DXT1;
+   case PIPE_FORMAT_DXT1_SRGBA:
+      return MESA_FORMAT_SRGBA_DXT1;
+   case PIPE_FORMAT_DXT3_SRGBA:
+      return MESA_FORMAT_SRGBA_DXT3;
+   case PIPE_FORMAT_DXT5_SRGBA:
+      return MESA_FORMAT_SRGBA_DXT5;
+#endif
+#endif
+
+#if FEATURE_EXT_texture_sRGB
+   case PIPE_FORMAT_L8A8_SRGB:
+      return MESA_FORMAT_SLA8;
+   case PIPE_FORMAT_L8_SRGB:
+      return MESA_FORMAT_SL8;
+   case PIPE_FORMAT_R8G8B8_SRGB:
+      return MESA_FORMAT_SRGB8;
+   case PIPE_FORMAT_A8B8G8R8_SRGB:
+      return MESA_FORMAT_SRGBA8;
+   case PIPE_FORMAT_B8G8R8A8_SRGB:
+      return MESA_FORMAT_SARGB8;
+#endif
+
+   case PIPE_FORMAT_R8_UNORM:
+      return MESA_FORMAT_R8;
+   case PIPE_FORMAT_R16_UNORM:
+      return MESA_FORMAT_R16;
+   case PIPE_FORMAT_R8G8_UNORM:
+      return MESA_FORMAT_RG88;
+   case PIPE_FORMAT_R16G16_UNORM:
+      return MESA_FORMAT_RG1616;
+
+   /* signed int formats */
+   case PIPE_FORMAT_R8G8B8A8_SSCALED:
+      return MESA_FORMAT_RGBA_INT8;
+   case PIPE_FORMAT_R16G16B16A16_SSCALED:
+      return MESA_FORMAT_RGBA_INT16;
+   case PIPE_FORMAT_R32G32B32A32_SSCALED:
+      return MESA_FORMAT_RGBA_INT32;
+
+   /* unsigned int formats */
+   case PIPE_FORMAT_R8G8B8A8_USCALED:
+      return MESA_FORMAT_RGBA_UINT8;
+   case PIPE_FORMAT_R16G16B16A16_USCALED:
+      return MESA_FORMAT_RGBA_UINT16;
+   case PIPE_FORMAT_R32G32B32A32_USCALED:
+      return MESA_FORMAT_RGBA_UINT32;
+
+   case PIPE_FORMAT_RGTC1_UNORM:
+      return MESA_FORMAT_RED_RGTC1;
+   case PIPE_FORMAT_RGTC1_SNORM:
+      return MESA_FORMAT_SIGNED_RED_RGTC1;
+   case PIPE_FORMAT_RGTC2_UNORM:
+      return MESA_FORMAT_RG_RGTC2;
+   case PIPE_FORMAT_RGTC2_SNORM:
+      return MESA_FORMAT_SIGNED_RG_RGTC2;
+
+   default:
+      assert(0);
+      return MESA_FORMAT_NONE;
+   }
+}
+
+
+/**
+ * Return first supported format from the given list.
+ */
+static enum pipe_format
+find_supported_format(struct pipe_screen *screen, 
+                      const enum pipe_format formats[],
+                      uint num_formats,
+                      enum pipe_texture_target target,
+                      unsigned sample_count,
+                      unsigned tex_usage,
+                      unsigned geom_flags)
+{
+   uint i;
+   for (i = 0; i < num_formats; i++) {
+      if (screen->is_format_supported(screen, formats[i], target,
+                                      sample_count, tex_usage, geom_flags)) {
+         return formats[i];
+      }
+   }
+   return PIPE_FORMAT_NONE;
+}
+
+
+/**
+ * Find an RGBA format supported by the context/winsys.
+ */
+static enum pipe_format
+default_rgba_format(struct pipe_screen *screen, 
+                    enum pipe_texture_target target,
+                    unsigned sample_count,
+                    unsigned tex_usage,
+                    unsigned geom_flags)
+{
+   static const enum pipe_format colorFormats[] = {
+      PIPE_FORMAT_B8G8R8A8_UNORM,
+      PIPE_FORMAT_A8R8G8B8_UNORM,
+      PIPE_FORMAT_A8B8G8R8_UNORM,
+      PIPE_FORMAT_B5G6R5_UNORM
+   };
+   return find_supported_format(screen, colorFormats, Elements(colorFormats),
+                                target, sample_count, tex_usage, geom_flags);
+}
+
+
+/**
+ * Find an RGB format supported by the context/winsys.
+ */
+static enum pipe_format
+default_rgb_format(struct pipe_screen *screen, 
+                   enum pipe_texture_target target,
+                   unsigned sample_count,
+                   unsigned tex_usage,
+                   unsigned geom_flags)
+{
+   static const enum pipe_format colorFormats[] = {
+      PIPE_FORMAT_B8G8R8X8_UNORM,
+      PIPE_FORMAT_X8R8G8B8_UNORM,
+      PIPE_FORMAT_X8B8G8R8_UNORM,
+      PIPE_FORMAT_B8G8R8A8_UNORM,
+      PIPE_FORMAT_A8R8G8B8_UNORM,
+      PIPE_FORMAT_A8B8G8R8_UNORM,
+      PIPE_FORMAT_B5G6R5_UNORM
+   };
+   return find_supported_format(screen, colorFormats, Elements(colorFormats),
+                                target, sample_count, tex_usage, geom_flags);
+}
+
+/**
+ * Find an sRGBA format supported by the context/winsys.
+ */
+static enum pipe_format
+default_srgba_format(struct pipe_screen *screen, 
+                    enum pipe_texture_target target,
+                    unsigned sample_count,
+                    unsigned tex_usage,
+                    unsigned geom_flags)
+{
+   static const enum pipe_format colorFormats[] = {
+      PIPE_FORMAT_B8G8R8A8_SRGB,
+      PIPE_FORMAT_A8R8G8B8_SRGB,
+      PIPE_FORMAT_A8B8G8R8_SRGB,
+   };
+   return find_supported_format(screen, colorFormats, Elements(colorFormats),
+                                target, sample_count, tex_usage, geom_flags);
+}
+
+
+/**
+ * Given an OpenGL internalFormat value for a texture or surface, return
+ * the best matching PIPE_FORMAT_x, or PIPE_FORMAT_NONE if there's no match.
+ * This is called during glTexImage2D, for example.
+ *
+ * The bindings parameter typically has PIPE_BIND_SAMPLER_VIEW set, plus
+ * either PIPE_BINDING_RENDER_TARGET or PIPE_BINDING_DEPTH_STENCIL if
+ * we want render-to-texture ability.
+ *
+ * \param internalFormat  the user value passed to glTexImage2D
+ * \param target  one of PIPE_TEXTURE_x
+ * \param bindings  bitmask of PIPE_BIND_x flags.
+ */
+enum pipe_format
+st_choose_format(struct pipe_screen *screen, GLenum internalFormat,
+                 enum pipe_texture_target target, unsigned sample_count,
+                 unsigned bindings)
+{
+   unsigned geom_flags = 0; /* we don't care about POT vs. NPOT here, yet */
+
+   switch (internalFormat) {
+   case GL_RGB10:
+   case GL_RGB10_A2:
+      if (screen->is_format_supported( screen, PIPE_FORMAT_B10G10R10A2_UNORM,
+                                       target, sample_count, bindings,
+                                       geom_flags ))
+         return PIPE_FORMAT_B10G10R10A2_UNORM;
+      /* Pass through. */
+   case 4:
+   case GL_RGBA:
+   case GL_RGBA8:
+      return default_rgba_format( screen, target, sample_count, bindings,
+                                  geom_flags );
+
+   case GL_BGRA:
+      if (screen->is_format_supported( screen, PIPE_FORMAT_B8G8R8A8_UNORM,
+                                       target, sample_count, bindings,
+                                       geom_flags ))
+         return PIPE_FORMAT_B8G8R8A8_UNORM;
+      return default_rgba_format( screen, target, sample_count, bindings,
+                                  geom_flags );
+
+   case 3:
+   case GL_RGB:
+   case GL_RGB8:
+      return default_rgb_format( screen, target, sample_count, bindings,
+                                 geom_flags );
+
+   case GL_RGB12:
+   case GL_RGB16:
+   case GL_RGBA12:
+   case GL_RGBA16:
+      if (screen->is_format_supported( screen, PIPE_FORMAT_R16G16B16A16_UNORM,
+                                             target, sample_count, bindings,
+                                             geom_flags ))
+         return PIPE_FORMAT_R16G16B16A16_UNORM;
+      return default_rgba_format( screen, target, sample_count, bindings,
+                                  geom_flags );
+
+   case GL_RGBA4:
+   case GL_RGBA2:
+      if (screen->is_format_supported( screen, PIPE_FORMAT_B4G4R4A4_UNORM,
+                                       target, sample_count, bindings,
+                                       geom_flags ))
+         return PIPE_FORMAT_B4G4R4A4_UNORM;
+      return default_rgba_format( screen, target, sample_count, bindings,
+                                  geom_flags );
+
+   case GL_RGB5_A1:
+      if (screen->is_format_supported( screen, PIPE_FORMAT_B5G5R5A1_UNORM,
+                                       target, sample_count, bindings,
+                                       geom_flags ))
+         return PIPE_FORMAT_B5G5R5A1_UNORM;
+      return default_rgba_format( screen, target, sample_count, bindings,
+                                  geom_flags );
+
+   case GL_R3_G3_B2:
+      if (screen->is_format_supported( screen, PIPE_FORMAT_B2G3R3_UNORM,
+                                       target, sample_count, bindings,
+                                       geom_flags ))
+         return PIPE_FORMAT_B2G3R3_UNORM;
+      /* Pass through. */
+   case GL_RGB5:
+   case GL_RGB4:
+      if (screen->is_format_supported( screen, PIPE_FORMAT_B5G6R5_UNORM,
+                                       target, sample_count, bindings,
+                                       geom_flags ))
+         return PIPE_FORMAT_B5G6R5_UNORM;
+      if (screen->is_format_supported( screen, PIPE_FORMAT_B5G5R5A1_UNORM,
+                                       target, sample_count, bindings,
+                                       geom_flags ))
+         return PIPE_FORMAT_B5G5R5A1_UNORM;
+      return default_rgba_format( screen, target, sample_count, bindings,
+                                  geom_flags );
+
+   case GL_ALPHA12:
+   case GL_ALPHA16:
+      if (screen->is_format_supported( screen, PIPE_FORMAT_A16_UNORM, target,
+                                       sample_count, bindings, geom_flags ))
+         return PIPE_FORMAT_A16_UNORM;
+      /* Pass through. */
+   case GL_ALPHA:
+   case GL_ALPHA4:
+   case GL_ALPHA8:
+   case GL_COMPRESSED_ALPHA:
+      if (screen->is_format_supported( screen, PIPE_FORMAT_A8_UNORM, target,
+                                       sample_count, bindings, geom_flags ))
+         return PIPE_FORMAT_A8_UNORM;
+      return default_rgba_format( screen, target, sample_count, bindings,
+                                  geom_flags );
+
+   case GL_LUMINANCE12:
+   case GL_LUMINANCE16:
+      if (screen->is_format_supported( screen, PIPE_FORMAT_L16_UNORM, target,
+                                       sample_count, bindings, geom_flags ))
+         return PIPE_FORMAT_L16_UNORM;
+      /* Pass through. */
+   case 1:
+   case GL_LUMINANCE:
+   case GL_LUMINANCE4:
+   case GL_LUMINANCE8:
+   case GL_COMPRESSED_LUMINANCE:
+      if (screen->is_format_supported( screen, PIPE_FORMAT_L8_UNORM, target,
+                                       sample_count, bindings, geom_flags ))
+         return PIPE_FORMAT_L8_UNORM;
+      return default_rgba_format( screen, target, sample_count, bindings,
+                                  geom_flags );
+
+   case GL_LUMINANCE12_ALPHA4:
+   case GL_LUMINANCE12_ALPHA12:
+   case GL_LUMINANCE16_ALPHA16:
+      if (screen->is_format_supported( screen, PIPE_FORMAT_L16A16_UNORM, target,
+                                       sample_count, bindings, geom_flags ))
+         return PIPE_FORMAT_L16A16_UNORM;
+      /* Pass through. */
+   case 2:
+   case GL_LUMINANCE_ALPHA:
+   case GL_LUMINANCE6_ALPHA2:
+   case GL_LUMINANCE8_ALPHA8:
+   case GL_COMPRESSED_LUMINANCE_ALPHA:
+      if (screen->is_format_supported( screen, PIPE_FORMAT_L8A8_UNORM, target,
+                                       sample_count, bindings, geom_flags ))
+         return PIPE_FORMAT_L8A8_UNORM;
+      return default_rgba_format( screen, target, sample_count, bindings,
+                                  geom_flags );
+
+   case GL_LUMINANCE4_ALPHA4:
+      if (screen->is_format_supported( screen, PIPE_FORMAT_L4A4_UNORM, target,
+                                       sample_count, bindings, geom_flags ))
+         return PIPE_FORMAT_L4A4_UNORM;
+      if (screen->is_format_supported( screen, PIPE_FORMAT_L8A8_UNORM, target,
+                                       sample_count, bindings, geom_flags ))
+         return PIPE_FORMAT_L8A8_UNORM;
+      return default_rgba_format( screen, target, sample_count, bindings,
+                                  geom_flags );
+
+   case GL_INTENSITY12:
+   case GL_INTENSITY16:
+      if (screen->is_format_supported( screen, PIPE_FORMAT_I16_UNORM, target,
+                                       sample_count, bindings, geom_flags ))
+         return PIPE_FORMAT_I16_UNORM;
+      /* Pass through. */
+   case GL_INTENSITY:
+   case GL_INTENSITY4:
+   case GL_INTENSITY8:
+   case GL_COMPRESSED_INTENSITY:
+      if (screen->is_format_supported( screen, PIPE_FORMAT_I8_UNORM, target,
+                                       sample_count, bindings, geom_flags ))
+         return PIPE_FORMAT_I8_UNORM;
+      return default_rgba_format( screen, target, sample_count, bindings,
+                                  geom_flags );
+
+   case GL_YCBCR_MESA:
+      if (screen->is_format_supported(screen, PIPE_FORMAT_UYVY, target,
+                                      sample_count, bindings, geom_flags)) {
+         return PIPE_FORMAT_UYVY;
+      }
+      if (screen->is_format_supported(screen, PIPE_FORMAT_YUYV, target,
+                                      sample_count, bindings, geom_flags)) {
+         return PIPE_FORMAT_YUYV;
+      }
+      return PIPE_FORMAT_NONE;
+
+   case GL_COMPRESSED_RGB:
+      /* can only sample from compressed formats */
+      if (bindings & ~PIPE_BIND_SAMPLER_VIEW)
+         return PIPE_FORMAT_NONE;
+      else if (screen->is_format_supported(screen, PIPE_FORMAT_DXT1_RGB,
+                                           target, sample_count, bindings,
+                                           geom_flags))
+         return PIPE_FORMAT_DXT1_RGB;
+      else
+         return default_rgb_format(screen, target, sample_count, bindings,
+                                   geom_flags);
+
+   case GL_COMPRESSED_RGBA:
+      /* can only sample from compressed formats */
+      if (bindings & ~PIPE_BIND_SAMPLER_VIEW)
+         return PIPE_FORMAT_NONE;
+      else if (screen->is_format_supported(screen, PIPE_FORMAT_DXT3_RGBA,
+                                           target, sample_count, bindings,
+                                           geom_flags))
+         return PIPE_FORMAT_DXT3_RGBA;
+      else
+         return default_rgba_format(screen, target, sample_count, bindings,
+                                    geom_flags);
+
+   case GL_RGB_S3TC:
+   case GL_RGB4_S3TC:
+   case GL_COMPRESSED_RGB_S3TC_DXT1_EXT:
+      if (screen->is_format_supported(screen, PIPE_FORMAT_DXT1_RGB,
+                                      target, sample_count, bindings,
+                                      geom_flags))
+         return PIPE_FORMAT_DXT1_RGB;
+      else
+         return PIPE_FORMAT_NONE;
+
+   case GL_COMPRESSED_RGBA_S3TC_DXT1_EXT:
+      if (screen->is_format_supported(screen, PIPE_FORMAT_DXT1_RGBA,
+                                      target, sample_count, bindings,
+                                      geom_flags))
+         return PIPE_FORMAT_DXT1_RGBA;
+      else
+         return PIPE_FORMAT_NONE;
+
+   case GL_RGBA_S3TC:
+   case GL_RGBA4_S3TC:
+   case GL_COMPRESSED_RGBA_S3TC_DXT3_EXT:
+      if (screen->is_format_supported(screen, PIPE_FORMAT_DXT3_RGBA,
+                                      target, sample_count, bindings,
+                                      geom_flags))
+         return PIPE_FORMAT_DXT3_RGBA;
+      else
+         return PIPE_FORMAT_NONE;
+
+   case GL_COMPRESSED_RGBA_S3TC_DXT5_EXT:
+      if (screen->is_format_supported(screen, PIPE_FORMAT_DXT5_RGBA,
+                                      target, sample_count, bindings,
+                                      geom_flags))
+         return PIPE_FORMAT_DXT5_RGBA;
+      else
+         return PIPE_FORMAT_NONE;
+
+#if 0
+   case GL_COMPRESSED_RGB_FXT1_3DFX:
+      return PIPE_FORMAT_RGB_FXT1;
+   case GL_COMPRESSED_RGBA_FXT1_3DFX:
+      return PIPE_FORMAT_RGB_FXT1;
+#endif
+
+   case GL_DEPTH_COMPONENT16:
+      if (screen->is_format_supported(screen, PIPE_FORMAT_Z16_UNORM, target,
+                                      sample_count, bindings, geom_flags))
+         return PIPE_FORMAT_Z16_UNORM;
+      /* fall-through */
+   case GL_DEPTH_COMPONENT24:
+      if (screen->is_format_supported(screen, PIPE_FORMAT_Z24_UNORM_S8_USCALED,
+                                      target, sample_count, bindings, geom_flags))
+         return PIPE_FORMAT_Z24_UNORM_S8_USCALED;
+      if (screen->is_format_supported(screen, PIPE_FORMAT_S8_USCALED_Z24_UNORM,
+                                      target, sample_count, bindings, geom_flags))
+         return PIPE_FORMAT_S8_USCALED_Z24_UNORM;
+      /* fall-through */
+   case GL_DEPTH_COMPONENT32:
+      if (screen->is_format_supported(screen, PIPE_FORMAT_Z32_UNORM, target,
+                                      sample_count, bindings, geom_flags))
+         return PIPE_FORMAT_Z32_UNORM;
+      /* fall-through */
+   case GL_DEPTH_COMPONENT:
+      {
+         static const enum pipe_format formats[] = {
+            PIPE_FORMAT_Z32_UNORM,
+            PIPE_FORMAT_Z24_UNORM_S8_USCALED,
+            PIPE_FORMAT_S8_USCALED_Z24_UNORM,
+            PIPE_FORMAT_Z16_UNORM
+         };
+         return find_supported_format(screen, formats, Elements(formats),
+                                      target, sample_count, bindings, geom_flags);
+      }
+
+   case GL_STENCIL_INDEX:
+   case GL_STENCIL_INDEX1_EXT:
+   case GL_STENCIL_INDEX4_EXT:
+   case GL_STENCIL_INDEX8_EXT:
+   case GL_STENCIL_INDEX16_EXT:
+      {
+         static const enum pipe_format formats[] = {
+            PIPE_FORMAT_S8_USCALED,
+            PIPE_FORMAT_Z24_UNORM_S8_USCALED,
+            PIPE_FORMAT_S8_USCALED_Z24_UNORM
+         };
+         return find_supported_format(screen, formats, Elements(formats),
+                                      target, sample_count, bindings, geom_flags);
+      }
+
+   case GL_DEPTH_STENCIL_EXT:
+   case GL_DEPTH24_STENCIL8_EXT:
+      {
+         static const enum pipe_format formats[] = {
+            PIPE_FORMAT_Z24_UNORM_S8_USCALED,
+            PIPE_FORMAT_S8_USCALED_Z24_UNORM
+         };
+         return find_supported_format(screen, formats, Elements(formats),
+                                      target, sample_count, bindings, geom_flags);
+      }
+
+   case GL_SRGB_EXT:
+   case GL_SRGB8_EXT:
+   case GL_SRGB_ALPHA_EXT:
+   case GL_SRGB8_ALPHA8_EXT:
+      return default_srgba_format( screen, target, sample_count, bindings,
+                                   geom_flags );
+
+   case GL_COMPRESSED_SRGB_EXT:
+   case GL_COMPRESSED_SRGB_S3TC_DXT1_EXT:
+      if (screen->is_format_supported(screen, PIPE_FORMAT_DXT1_SRGB, target,
+                                      sample_count, bindings, geom_flags))
+         return PIPE_FORMAT_DXT1_SRGB;
+      return default_srgba_format( screen, target, sample_count, bindings,
+                                   geom_flags );
+
+   case GL_COMPRESSED_SRGB_ALPHA_S3TC_DXT1_EXT:
+      return PIPE_FORMAT_DXT1_SRGBA;
+
+   case GL_COMPRESSED_SRGB_ALPHA_EXT:
+   case GL_COMPRESSED_SRGB_ALPHA_S3TC_DXT3_EXT:
+      if (screen->is_format_supported(screen, PIPE_FORMAT_DXT3_SRGBA, target,
+                                      sample_count, bindings, geom_flags))
+         return PIPE_FORMAT_DXT3_SRGBA;
+      return default_srgba_format( screen, target, sample_count, bindings,
+                                   geom_flags );
+
+   case GL_COMPRESSED_SRGB_ALPHA_S3TC_DXT5_EXT:
+      return PIPE_FORMAT_DXT5_SRGBA;
+
+   case GL_SLUMINANCE_ALPHA_EXT:
+   case GL_SLUMINANCE8_ALPHA8_EXT:
+   case GL_COMPRESSED_SLUMINANCE_EXT:
+   case GL_COMPRESSED_SLUMINANCE_ALPHA_EXT:
+      if (screen->is_format_supported(screen, PIPE_FORMAT_L8A8_SRGB, target,
+                                      sample_count, bindings, geom_flags))
+         return PIPE_FORMAT_L8A8_SRGB;
+      return default_srgba_format( screen, target, sample_count, bindings,
+                                   geom_flags );
+
+   case GL_SLUMINANCE_EXT:
+   case GL_SLUMINANCE8_EXT:
+      if (screen->is_format_supported(screen, PIPE_FORMAT_L8_SRGB, target,
+                                      sample_count, bindings, geom_flags))
+         return PIPE_FORMAT_L8_SRGB;
+      return default_srgba_format( screen, target, sample_count, bindings,
+                                   geom_flags );
+
+   case GL_RED:
+   case GL_R8:
+      if (screen->is_format_supported(screen, PIPE_FORMAT_R8_UNORM, target,
+				      sample_count, bindings, geom_flags))
+	      return PIPE_FORMAT_R8_UNORM;
+      return PIPE_FORMAT_NONE;
+   case GL_RG:
+   case GL_RG8:
+      if (screen->is_format_supported(screen, PIPE_FORMAT_R8G8_UNORM, target,
+				      sample_count, bindings, geom_flags))
+	      return PIPE_FORMAT_R8G8_UNORM;
+      return PIPE_FORMAT_NONE;
+
+   case GL_R16:
+      if (screen->is_format_supported(screen, PIPE_FORMAT_R16_UNORM, target,
+				      sample_count, bindings, geom_flags))
+	      return PIPE_FORMAT_R16_UNORM;
+      return PIPE_FORMAT_NONE;
+
+   case GL_RG16:
+      if (screen->is_format_supported(screen, PIPE_FORMAT_R16G16_UNORM, target,
+				      sample_count, bindings, geom_flags))
+	      return PIPE_FORMAT_R16G16_UNORM;
+      return PIPE_FORMAT_NONE;
+
+   case GL_COMPRESSED_RED:
+   case GL_COMPRESSED_RED_RGTC1:
+      if (screen->is_format_supported(screen, PIPE_FORMAT_RGTC1_UNORM, target,
+				      sample_count, bindings, geom_flags))
+	      return PIPE_FORMAT_RGTC1_UNORM;
+      if (screen->is_format_supported(screen, PIPE_FORMAT_R8_UNORM, target,
+				      sample_count, bindings, geom_flags))
+	      return PIPE_FORMAT_R8_UNORM;
+      return PIPE_FORMAT_NONE;
+
+   case GL_COMPRESSED_SIGNED_RED_RGTC1:
+      if (screen->is_format_supported(screen, PIPE_FORMAT_RGTC1_SNORM, target,
+				      sample_count, bindings, geom_flags))
+	      return PIPE_FORMAT_RGTC1_SNORM;
+      return PIPE_FORMAT_NONE;
+
+   case GL_COMPRESSED_RG:
+   case GL_COMPRESSED_RG_RGTC2:
+      if (screen->is_format_supported(screen, PIPE_FORMAT_RGTC2_UNORM, target,
+				      sample_count, bindings, geom_flags))
+	      return PIPE_FORMAT_RGTC2_UNORM;
+      if (screen->is_format_supported(screen, PIPE_FORMAT_R8G8_UNORM, target,
+				      sample_count, bindings, geom_flags))
+	      return PIPE_FORMAT_R8G8_UNORM;
+      return PIPE_FORMAT_NONE;
+
+   case GL_COMPRESSED_SIGNED_RG_RGTC2:
+      if (screen->is_format_supported(screen, PIPE_FORMAT_RGTC2_SNORM, target,
+				      sample_count, bindings, geom_flags))
+	      return PIPE_FORMAT_RGTC2_SNORM;
+      return PIPE_FORMAT_NONE;
+
+   /* signed/unsigned integer formats.
+    * XXX Mesa only has formats for RGBA signed/unsigned integer formats.
+    * If/when new formats are added this code should be updated.
+    */
+   case GL_RED_INTEGER_EXT:
+   case GL_GREEN_INTEGER_EXT:
+   case GL_BLUE_INTEGER_EXT:
+   case GL_ALPHA_INTEGER_EXT:
+   case GL_RGB_INTEGER_EXT:
+   case GL_RGBA_INTEGER_EXT:
+   case GL_BGR_INTEGER_EXT:
+   case GL_BGRA_INTEGER_EXT:
+   case GL_LUMINANCE_INTEGER_EXT:
+   case GL_LUMINANCE_ALPHA_INTEGER_EXT:
+      /* fall-through */
+   case GL_RGBA8I_EXT:
+   case GL_RGB8I_EXT:
+   case GL_ALPHA8I_EXT:
+   case GL_INTENSITY8I_EXT:
+   case GL_LUMINANCE8I_EXT:
+   case GL_LUMINANCE_ALPHA8I_EXT:
+      if (screen->is_format_supported(screen, PIPE_FORMAT_R8G8B8A8_SSCALED,
+                                      target,
+				      sample_count, bindings, geom_flags))
+         return PIPE_FORMAT_R8G8B8A8_SSCALED;
+      return PIPE_FORMAT_NONE;
+   case GL_RGBA16I_EXT:
+   case GL_RGB16I_EXT:
+   case GL_ALPHA16I_EXT:
+   case GL_INTENSITY16I_EXT:
+   case GL_LUMINANCE16I_EXT:
+   case GL_LUMINANCE_ALPHA16I_EXT:
+      if (screen->is_format_supported(screen, PIPE_FORMAT_R16G16B16A16_SSCALED,
+                                      target,
+				      sample_count, bindings, geom_flags))
+         return PIPE_FORMAT_R16G16B16A16_SSCALED;
+      return PIPE_FORMAT_NONE;
+   case GL_RGBA32I_EXT:
+   case GL_RGB32I_EXT:
+   case GL_ALPHA32I_EXT:
+   case GL_INTENSITY32I_EXT:
+   case GL_LUMINANCE32I_EXT:
+   case GL_LUMINANCE_ALPHA32I_EXT:
+      /* xxx */
+      if (screen->is_format_supported(screen, PIPE_FORMAT_R32G32B32A32_SSCALED,
+                                      target,
+				      sample_count, bindings, geom_flags))
+         return PIPE_FORMAT_R32G32B32A32_SSCALED;
+      return PIPE_FORMAT_NONE;
+
+   case GL_RGBA8UI_EXT:
+   case GL_RGB8UI_EXT:
+   case GL_ALPHA8UI_EXT:
+   case GL_INTENSITY8UI_EXT:
+   case GL_LUMINANCE8UI_EXT:
+   case GL_LUMINANCE_ALPHA8UI_EXT:
+      if (screen->is_format_supported(screen, PIPE_FORMAT_R8G8B8A8_USCALED,
+                                      target,
+				      sample_count, bindings, geom_flags))
+         return PIPE_FORMAT_R8G8B8A8_USCALED;
+      return PIPE_FORMAT_NONE;
+
+   case GL_RGBA16UI_EXT:
+   case GL_RGB16UI_EXT:
+   case GL_ALPHA16UI_EXT:
+   case GL_INTENSITY16UI_EXT:
+   case GL_LUMINANCE16UI_EXT:
+   case GL_LUMINANCE_ALPHA16UI_EXT:
+      if (screen->is_format_supported(screen, PIPE_FORMAT_R16G16B16A16_USCALED,
+                                      target,
+				      sample_count, bindings, geom_flags))
+         return PIPE_FORMAT_R16G16B16A16_USCALED;
+      return PIPE_FORMAT_NONE;
+
+   case GL_RGBA32UI_EXT:
+   case GL_RGB32UI_EXT:
+   case GL_ALPHA32UI_EXT:
+   case GL_INTENSITY32UI_EXT:
+   case GL_LUMINANCE32UI_EXT:
+   case GL_LUMINANCE_ALPHA32UI_EXT:
+      if (screen->is_format_supported(screen, PIPE_FORMAT_R32G32B32A32_USCALED,
+                                      target,
+				      sample_count, bindings, geom_flags))
+         return PIPE_FORMAT_R32G32B32A32_USCALED;
+      return PIPE_FORMAT_NONE;
+
+   default:
+      return PIPE_FORMAT_NONE;
+   }
+}
+
+
+/**
+ * Called by FBO code to choose a PIPE_FORMAT_ for drawing surfaces.
+ */
+enum pipe_format
+st_choose_renderbuffer_format(struct pipe_screen *screen,
+                              GLenum internalFormat, unsigned sample_count)
+{
+   uint usage;
+   if (_mesa_is_depth_or_stencil_format(internalFormat))
+      usage = PIPE_BIND_DEPTH_STENCIL;
+   else
+      usage = PIPE_BIND_RENDER_TARGET;
+   return st_choose_format(screen, internalFormat, PIPE_TEXTURE_2D,
+                           sample_count, usage);
+}
+
+
+/**
+ * Called via ctx->Driver.chooseTextureFormat().
+ */
+gl_format
+st_ChooseTextureFormat_renderable(struct gl_context *ctx, GLint internalFormat,
+				  GLenum format, GLenum type, GLboolean renderable)
+{
+   struct pipe_screen *screen = st_context(ctx)->pipe->screen;
+   enum pipe_format pFormat;
+   uint bindings;
+
+   (void) format;
+   (void) type;
+
+   /* GL textures may wind up being render targets, but we don't know
+    * that in advance.  Specify potential render target flags now.
+    */
+   bindings = PIPE_BIND_SAMPLER_VIEW;
+   if (renderable == GL_TRUE) {
+      if (_mesa_is_depth_format(internalFormat) ||
+	  _mesa_is_depth_or_stencil_format(internalFormat))
+	 bindings |= PIPE_BIND_DEPTH_STENCIL;
+      else 
+	 bindings |= PIPE_BIND_RENDER_TARGET;
+   }
+
+   pFormat = st_choose_format(screen, internalFormat,
+                              PIPE_TEXTURE_2D, 0, bindings);
+
+   if (pFormat == PIPE_FORMAT_NONE) {
+      /* try choosing format again, this time without render target bindings */
+      pFormat = st_choose_format(screen, internalFormat,
+                                 PIPE_TEXTURE_2D, 0, PIPE_BIND_SAMPLER_VIEW);
+   }
+
+   if (pFormat == PIPE_FORMAT_NONE) {
+      /* no luck at all */
+      return MESA_FORMAT_NONE;
+   }
+
+   return st_pipe_format_to_mesa_format(pFormat);
+}
+
+gl_format
+st_ChooseTextureFormat(struct gl_context *ctx, GLint internalFormat,
+                       GLenum format, GLenum type)
+{
+   boolean want_renderable =
+      internalFormat == 3 || internalFormat == 4 ||
+      internalFormat == GL_RGB || internalFormat == GL_RGBA ||
+      internalFormat == GL_RGB8 || internalFormat == GL_RGBA8 ||
+      internalFormat == GL_BGRA;
+
+   return st_ChooseTextureFormat_renderable(ctx, internalFormat,
+					    format, type, want_renderable);
+}
+
+/**
+ * Test if a gallium format is equivalent to a GL format/type.
+ */
+GLboolean
+st_equal_formats(enum pipe_format pFormat, GLenum format, GLenum type)
+{
+   switch (pFormat) {
+   case PIPE_FORMAT_A8B8G8R8_UNORM:
+      return format == GL_RGBA && type == GL_UNSIGNED_BYTE;
+   case PIPE_FORMAT_A8R8G8B8_UNORM:
+      return format == GL_BGRA && type == GL_UNSIGNED_BYTE;
+   case PIPE_FORMAT_B5G6R5_UNORM:
+      return format == GL_RGB && type == GL_UNSIGNED_SHORT_5_6_5;
+   /* XXX more combos... */
+   default:
+      return GL_FALSE;
+   }
+}
+
+GLboolean
+st_sampler_compat_formats(enum pipe_format format1, enum pipe_format format2)
+{
+   if (format1 == format2)
+      return GL_TRUE;
+
+   if (format1 == PIPE_FORMAT_B8G8R8A8_UNORM &&
+       format2 == PIPE_FORMAT_B8G8R8X8_UNORM)
+      return GL_TRUE;
+
+   if (format1 == PIPE_FORMAT_B8G8R8X8_UNORM &&
+       format2 == PIPE_FORMAT_B8G8R8A8_UNORM)
+      return GL_TRUE;
+
+   if (format1 == PIPE_FORMAT_A8B8G8R8_UNORM &&
+       format2 == PIPE_FORMAT_X8B8G8R8_UNORM)
+      return GL_TRUE;
+
+   if (format1 == PIPE_FORMAT_X8B8G8R8_UNORM &&
+       format2 == PIPE_FORMAT_A8B8G8R8_UNORM)
+      return GL_TRUE;
+
+   if (format1 == PIPE_FORMAT_A8R8G8B8_UNORM &&
+       format2 == PIPE_FORMAT_X8R8G8B8_UNORM)
+      return GL_TRUE;
+
+   if (format1 == PIPE_FORMAT_X8R8G8B8_UNORM &&
+       format2 == PIPE_FORMAT_A8R8G8B8_UNORM)
+      return GL_TRUE;
+
+   return GL_FALSE;
+}
+
+
+
+/**
+ * This is used for translating texture border color and the clear
+ * color.  For example, the clear color is interpreted according to
+ * the renderbuffer's base format.  For example, if clearing a
+ * GL_LUMINANCE buffer, ClearColor[0] = luminance and ClearColor[1] =
+ * alpha.  Similarly for texture border colors.
+ */
+void
+st_translate_color(const GLfloat colorIn[4], GLenum baseFormat,
+                   GLfloat colorOut[4])
+{
+   switch (baseFormat) {
+   case GL_RED:
+      colorOut[0] = colorIn[0];
+      colorOut[1] = 0.0F;
+      colorOut[2] = 0.0F;
+      colorOut[3] = 1.0F;
+      break;
+   case GL_RG:
+      colorOut[0] = colorIn[0];
+      colorOut[1] = colorIn[1];
+      colorOut[2] = 0.0F;
+      colorOut[3] = 1.0F;
+      break;
+   case GL_RGB:
+      colorOut[0] = colorIn[0];
+      colorOut[1] = colorIn[1];
+      colorOut[2] = colorIn[2];
+      colorOut[3] = 1.0F;
+      break;
+   case GL_ALPHA:
+      colorOut[0] = colorOut[1] = colorOut[2] = 0.0;
+      colorOut[3] = colorIn[3];
+      break;
+   case GL_LUMINANCE:
+      colorOut[0] = colorOut[1] = colorOut[2] = colorIn[0];
+      colorOut[3] = 1.0;
+      break;
+   case GL_LUMINANCE_ALPHA:
+      colorOut[0] = colorOut[1] = colorOut[2] = colorIn[0];
+      colorOut[3] = colorIn[3];
+      break;
+   case GL_INTENSITY:
+      colorOut[0] = colorOut[1] = colorOut[2] = colorOut[3] = colorIn[0];
+      break;
+   default:
+      COPY_4V(colorOut, colorIn);
+   }
+}