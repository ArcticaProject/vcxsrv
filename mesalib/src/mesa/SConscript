<<<<<<< HEAD
#######################################################################
# SConscript for Mesa


Import('*')

env = env.Clone()

env.Append(CPPPATH = [
    '#/src/mapi',
    '#/src/glsl',
    '#/src/mesa',
])

env.Append(CPPDEFINES = [
    'FEATURE_GL=1',
])

if env['platform'] == 'windows':
    env.Append(CPPDEFINES = [
        '_GDI32_', # prevent gl* being declared __declspec(dllimport) in MS headers
        'BUILD_GL32', # declare gl* as __declspec(dllexport) in Mesa headers
    ])
    if not env['gles']:
        # prevent _glapi_* from being declared __declspec(dllimport)
        env.Append(CPPDEFINES = ['_GLAPI_NO_EXPORTS'])
else:
    env.Append(CPPDEFINES = [
        'IN_DRI_DRIVER', # enable the remap table (for DRI drivers)
    ])

#
# Source files
#

main_sources = [
    'main/api_arrayelt.c',
    'main/api_exec.c',
    'main/api_loopback.c',
    'main/api_noop.c',
    'main/api_validate.c',
    'main/accum.c',
    'main/arbprogram.c',
    'main/atifragshader.c',
    'main/attrib.c',
    'main/arrayobj.c',
    'main/blend.c',
    'main/bufferobj.c',
    'main/buffers.c',
    'main/clear.c',
    'main/clip.c',
    'main/colortab.c',
    'main/condrender.c',
    'main/context.c',
    'main/convolve.c',
    'main/cpuinfo.c',
    'main/debug.c',
    'main/depth.c',
    'main/depthstencil.c',
    'main/dlist.c',
    'main/dlopen.c',
    'main/drawpix.c',
    'main/drawtex.c',
    'main/enable.c',
    'main/enums.c',
    'main/eval.c',
    'main/execmem.c',
    'main/extensions.c',
    'main/fbobject.c',
    'main/feedback.c',
    'main/ff_fragment_shader.cpp',
    'main/ffvertex_prog.c',
    'main/fog.c',
    'main/formats.c',
    'main/framebuffer.c',
    'main/get.c',
    'main/getstring.c',
    'main/hash.c',
    'main/hint.c',
    'main/histogram.c',
    'main/image.c',
    'main/imports.c',
    'main/light.c',
    'main/lines.c',
    'main/matrix.c',
    'main/mipmap.c',
    'main/mm.c',
    'main/multisample.c',
    'main/nvprogram.c',
    'main/pack.c',
    'main/pbo.c',
    'main/pixel.c',
    'main/pixelstore.c',
    'main/pixeltransfer.c',
    'main/points.c',
    'main/polygon.c',
    'main/querymatrix.c',
    'main/queryobj.c',
    'main/rastpos.c',
    'main/readpix.c',
    'main/remap.c',
    'main/renderbuffer.c',
    'main/samplerobj.c',
    'main/scissor.c',
    'main/shaderapi.c',
    'main/shaderobj.c',
    'main/shared.c',
    'main/state.c',
    'main/stencil.c',
    'main/syncobj.c',
    'main/texcompress.c',
    'main/texcompress_rgtc.c',
    'main/texcompress_s3tc.c',
    'main/texcompress_fxt1.c',
    'main/texenv.c',
    'main/texfetch.c',
    'main/texformat.c',
    'main/texgen.c',
    'main/texgetimage.c',
    'main/teximage.c',
    'main/texobj.c',
    'main/texpal.c',
    'main/texparam.c',
    'main/texrender.c',
    'main/texstate.c',
    'main/texstore.c',
    'main/texturebarrier.c',
    'main/transformfeedback.c',
    'main/uniforms.c',
    'main/varray.c',
    'main/version.c',
    'main/viewport.c',
    'main/vtxfmt.c',
]

math_sources = [
    'math/m_debug_clip.c',
    'math/m_debug_norm.c',
    'math/m_debug_xform.c',
    'math/m_eval.c',
    'math/m_matrix.c',
    'math/m_translate.c',
    'math/m_vector.c',
    'math/m_xform.c',
]

math_xform_sources = [
    'math/m_xform.c'
]

swrast_sources = [
    'swrast/s_aaline.c',
    'swrast/s_aatriangle.c',
    'swrast/s_accum.c',
    'swrast/s_alpha.c',
    'swrast/s_atifragshader.c',
    'swrast/s_bitmap.c',
    'swrast/s_blend.c',
    'swrast/s_blit.c',
    'swrast/s_clear.c',
    'swrast/s_copypix.c',
    'swrast/s_context.c',
    'swrast/s_depth.c',
    'swrast/s_drawpix.c',
    'swrast/s_feedback.c',
    'swrast/s_fog.c',
    'swrast/s_fragprog.c',
    'swrast/s_lines.c',
    'swrast/s_logic.c',
    'swrast/s_masking.c',
    'swrast/s_points.c',
    'swrast/s_readpix.c',
    'swrast/s_span.c',
    'swrast/s_stencil.c',
    'swrast/s_texcombine.c',
    'swrast/s_texfilter.c',
    'swrast/s_triangle.c',
    'swrast/s_zoom.c',
]

swrast_setup_sources = [
    'swrast_setup/ss_context.c',
    'swrast_setup/ss_triangle.c',
]

tnl_sources = [
    'tnl/t_context.c',
    'tnl/t_pipeline.c',
    'tnl/t_draw.c',
    'tnl/t_rasterpos.c',
    'tnl/t_vb_program.c',
    'tnl/t_vb_render.c',
    'tnl/t_vb_texgen.c',
    'tnl/t_vb_texmat.c',
    'tnl/t_vb_vertex.c',
    'tnl/t_vb_fog.c',
    'tnl/t_vb_light.c',
    'tnl/t_vb_normals.c',
    'tnl/t_vb_points.c',
    'tnl/t_vp_build.c',
    'tnl/t_vertex.c',
    'tnl/t_vertex_sse.c',
    'tnl/t_vertex_generic.c',
]

vbo_sources = [
    'vbo/vbo_context.c',
    'vbo/vbo_exec.c',
    'vbo/vbo_exec_api.c',
    'vbo/vbo_exec_array.c',
    'vbo/vbo_exec_draw.c',
    'vbo/vbo_exec_eval.c',
    'vbo/vbo_rebase.c',
    'vbo/vbo_split.c',
    'vbo/vbo_split_copy.c',
    'vbo/vbo_split_inplace.c',
    'vbo/vbo_save.c',
    'vbo/vbo_save_api.c',
    'vbo/vbo_save_draw.c',
    'vbo/vbo_save_loopback.c',
]

statetracker_sources = [
    'state_tracker/st_atom.c',
    'state_tracker/st_atom_blend.c',
    'state_tracker/st_atom_clip.c',
    'state_tracker/st_atom_constbuf.c',
    'state_tracker/st_atom_depth.c',
    'state_tracker/st_atom_framebuffer.c',
    'state_tracker/st_atom_msaa.c',
    'state_tracker/st_atom_pixeltransfer.c',
    'state_tracker/st_atom_sampler.c',
    'state_tracker/st_atom_scissor.c',
    'state_tracker/st_atom_shader.c',
    'state_tracker/st_atom_rasterizer.c',
    'state_tracker/st_atom_stipple.c',
    'state_tracker/st_atom_texture.c',
    'state_tracker/st_atom_viewport.c',
    'state_tracker/st_cb_accum.c',
    'state_tracker/st_cb_bitmap.c',
    'state_tracker/st_cb_blit.c',
    'state_tracker/st_cb_bufferobjects.c',
    'state_tracker/st_cb_clear.c',
    'state_tracker/st_cb_condrender.c',
    'state_tracker/st_cb_flush.c',
    'state_tracker/st_cb_drawpixels.c',
    'state_tracker/st_cb_drawtex.c',
    'state_tracker/st_cb_eglimage.c',
    'state_tracker/st_cb_fbo.c',
    'state_tracker/st_cb_feedback.c',
    'state_tracker/st_cb_program.c',
    'state_tracker/st_cb_queryobj.c',
    'state_tracker/st_cb_rasterpos.c',
    'state_tracker/st_cb_readpixels.c',
    'state_tracker/st_cb_syncobj.c',
    'state_tracker/st_cb_strings.c',
    'state_tracker/st_cb_texture.c',
    'state_tracker/st_cb_texturebarrier.c',
    'state_tracker/st_cb_viewport.c',
    'state_tracker/st_cb_xformfb.c',
    'state_tracker/st_context.c',
    'state_tracker/st_debug.c',
    'state_tracker/st_draw.c',
    'state_tracker/st_draw_feedback.c',
    'state_tracker/st_extensions.c',
    'state_tracker/st_format.c',
    'state_tracker/st_gen_mipmap.c',
    'state_tracker/st_manager.c',
    'state_tracker/st_mesa_to_tgsi.c',
    'state_tracker/st_program.c',
    'state_tracker/st_texture.c',
]

env.Append(YACCFLAGS = '-d')
program_lex = env.CFile('program/lex.yy.c', 'program/program_lexer.l')
program_parse = env.CFile('program/program_parse.tab.c',
                          'program/program_parse.y')

# Make program/program_parse.tab.h reacheable from the include path
env.Append(CPPPATH = [Dir('.').abspath])

program_sources = [
    'program/arbprogparse.c',
    'program/hash_table.c',
    'program/ir_to_mesa.cpp',
    'program/nvfragparse.c',
    'program/nvvertparse.c',
    'program/program.c',
    'program/program_parse_extra.c',
    'program/prog_cache.c',
    'program/prog_execute.c',
    'program/prog_instruction.c',
    'program/prog_noise.c',
    'program/prog_optimize.c',
    'program/prog_parameter.c',
    'program/prog_parameter_layout.c',
    'program/prog_print.c',
    'program/prog_statevars.c',
    'program/prog_uniform.c',
    'program/programopt.c',
    'program/sampler.cpp',
    'program/symbol_table.c',
    program_lex,
    program_parse[0],
]

common_driver_sources =	[
    'drivers/common/driverfuncs.c',
    'drivers/common/meta.c',
]

mesa_sources = (
    main_sources +
    math_sources +
    math_xform_sources +
    program_sources +
    vbo_sources +
    tnl_sources +
    swrast_sources +
    swrast_setup_sources +
    common_driver_sources +
    statetracker_sources
)

if env['gles']:
    from sys import executable as python_cmd

    env.Append(CPPDEFINES = ['FEATURE_ES1=1', 'FEATURE_ES2=1'])

    # generate GLES sources
    gles_sources = []
    gles_sources += env.CodeGenerate(
        target = 'main/api_exec_es1.c',
        script = 'main/es_generator.py',
        source = 'main/APIspec.xml',
        command = python_cmd + ' $SCRIPT -S $SOURCE -V GLES1.1 > $TARGET'
    )
    gles_sources += env.CodeGenerate(
        target = 'main/api_exec_es2.c',
        script = 'main/es_generator.py',
        source = 'main/APIspec.xml',
        command = python_cmd + ' $SCRIPT -S $SOURCE -V GLES2.0 > $TARGET'
    )

    # generate GLES headers
    GLAPI = '#src/mapi/glapi/'
    gles_headers = []
    gles_headers += env.CodeGenerate(
        target = 'es1api/main/glapidispatch.h',
        script = GLAPI + 'gen/gl_table.py',
        source = GLAPI + 'gen-es/es1_API.xml',
        command = python_cmd + ' $SCRIPT -c -m remap_table -f $SOURCE > $TARGET',
    )
    gles_headers += env.CodeGenerate(
        target = 'es1api/main/remap_helper.h',
        script = GLAPI + 'gen/remap_helper.py',
        source = GLAPI + 'gen-es/es1_API.xml',
        command = python_cmd + ' $SCRIPT -f $SOURCE > $TARGET',
    )
    gles_headers += env.CodeGenerate(
        target = 'es2api/main/glapidispatch.h',
        script = GLAPI + 'gen/gl_table.py',
        source = GLAPI + 'gen-es/es2_API.xml',
        command = python_cmd + ' $SCRIPT -c -m remap_table -f $SOURCE > $TARGET',
    )
    gles_headers += env.CodeGenerate(
        target = 'es2api/main/remap_helper.h',
        script = GLAPI + 'gen/remap_helper.py',
        source = GLAPI + 'gen-es/es2_API.xml',
        command = python_cmd + ' $SCRIPT -f $SOURCE > $TARGET',
    )

    env.Depends(gles_sources, gles_headers)

    # gles_sources #include gles_headers with full path
    env.Append(CPPPATH = [gles_headers[0].dir.up().up()])

    mesa_sources += gles_sources

#
# Assembly sources
#
if env['gcc'] and env['platform'] != 'windows':
    if env['machine'] == 'x86':
        env.Append(CPPDEFINES = [
            'USE_X86_ASM',
            'USE_MMX_ASM',
            'USE_3DNOW_ASM',
            'USE_SSE_ASM',
        ])
        mesa_sources += [
            'x86/common_x86.c',
            'x86/x86_xform.c',
            'x86/3dnow.c',
            'x86/sse.c',
            'x86/common_x86_asm.S',
            'x86/x86_xform2.S',
            'x86/x86_xform3.S',
            'x86/x86_xform4.S',
            'x86/x86_cliptest.S',
            'x86/mmx_blend.S',
            'x86/3dnow_xform1.S',
            'x86/3dnow_xform2.S',
            'x86/3dnow_xform3.S',
            'x86/3dnow_xform4.S',
            'x86/3dnow_normal.S',
            'x86/sse_xform1.S',
            'x86/sse_xform2.S',
            'x86/sse_xform3.S',
            'x86/sse_xform4.S',
            'x86/sse_normal.S',
            'x86/read_rgba_span_x86.S',
        ]
    elif env['machine'] == 'x86_64':
        env.Append(CPPDEFINES = [
            'USE_X86_64_ASM',
        ])
        mesa_sources += [
            'x86-64/x86-64.c',
            'x86-64/xform4.S',
        ]
    elif env['machine'] == 'ppc':
        env.Append(CPPDEFINES = [
            'USE_PPC_ASM',
            'USE_VMX_ASM',
        ])
        mesa_sources += [
            'ppc/common_ppc.c',
        ]
    elif env['machine'] == 'sparc':
        mesa_sources += [
            'sparc/sparc.c',
            'sparc/clip.S',
            'sparc/norm.S',
            'sparc/xform.S',
        ]
    else:
        pass

    # Generate matypes.h
    if env['machine'] in ('x86', 'x86_64'):
        # See http://www.scons.org/wiki/UsingCodeGenerators
        gen_matypes = env.Program(
            target = 'gen_matypes',
            source = 'x86/gen_matypes.c',
        )
        matypes = env.Command(
            'matypes.h',
            gen_matypes,
            gen_matypes[0].abspath + ' > $TARGET',
        )
        # Add the dir containing the generated header (somewhere inside  the
        # build dir) to the include path
        env.Append(CPPPATH = [matypes[0].dir])


# Create the git_sha1.h file if it doesn't exist already
try:
    f = open('main/git_sha1.h', 'r')
    f.close()
except IOError:
    f = open('main/git_sha1.h', 'w')
    f.close()
# and update CPPPATH so the git_sha1.h header can be found
env.Append(CPPPATH = ["#" + env['build_dir'] + "/mesa/main"])


#
# Libraries
#

mesa = env.ConvenienceLibrary(
    target = 'mesa',
    source = mesa_sources,
)

env.Alias('mesa', mesa)

Export('mesa')

SConscript('drivers/SConscript')
=======
#######################################################################
# SConscript for Mesa


Import('*')

env = env.Clone()

env.Append(CPPPATH = [
    '#/src/mapi',
    '#/src/glsl',
    '#/src/mesa',
])

env.Append(CPPDEFINES = [
    'FEATURE_GL=1',
])

if env['platform'] == 'windows':
    env.Append(CPPDEFINES = [
        '_GDI32_', # prevent gl* being declared __declspec(dllimport) in MS headers
        'BUILD_GL32', # declare gl* as __declspec(dllexport) in Mesa headers
    ])
    if not env['gles']:
        # prevent _glapi_* from being declared __declspec(dllimport)
        env.Append(CPPDEFINES = ['_GLAPI_NO_EXPORTS'])
else:
    env.Append(CPPDEFINES = [
        'IN_DRI_DRIVER', # enable the remap table (for DRI drivers)
    ])

#
# Source files
#

main_sources = [
    'main/api_arrayelt.c',
    'main/api_exec.c',
    'main/api_loopback.c',
    'main/api_noop.c',
    'main/api_validate.c',
    'main/accum.c',
    'main/arbprogram.c',
    'main/atifragshader.c',
    'main/attrib.c',
    'main/arrayobj.c',
    'main/blend.c',
    'main/bufferobj.c',
    'main/buffers.c',
    'main/clear.c',
    'main/clip.c',
    'main/colortab.c',
    'main/condrender.c',
    'main/context.c',
    'main/convolve.c',
    'main/cpuinfo.c',
    'main/debug.c',
    'main/depth.c',
    'main/depthstencil.c',
    'main/dlist.c',
    'main/dlopen.c',
    'main/drawpix.c',
    'main/drawtex.c',
    'main/enable.c',
    'main/enums.c',
    'main/eval.c',
    'main/execmem.c',
    'main/extensions.c',
    'main/fbobject.c',
    'main/feedback.c',
    'main/ff_fragment_shader.cpp',
    'main/ffvertex_prog.c',
    'main/fog.c',
    'main/formats.c',
    'main/framebuffer.c',
    'main/get.c',
    'main/getstring.c',
    'main/hash.c',
    'main/hint.c',
    'main/histogram.c',
    'main/image.c',
    'main/imports.c',
    'main/light.c',
    'main/lines.c',
    'main/matrix.c',
    'main/mipmap.c',
    'main/mm.c',
    'main/multisample.c',
    'main/nvprogram.c',
    'main/pack.c',
    'main/pbo.c',
    'main/pixel.c',
    'main/pixelstore.c',
    'main/pixeltransfer.c',
    'main/points.c',
    'main/polygon.c',
    'main/querymatrix.c',
    'main/queryobj.c',
    'main/rastpos.c',
    'main/readpix.c',
    'main/remap.c',
    'main/renderbuffer.c',
    'main/samplerobj.c',
    'main/scissor.c',
    'main/shaderapi.c',
    'main/shaderobj.c',
    'main/shared.c',
    'main/state.c',
    'main/stencil.c',
    'main/syncobj.c',
    'main/texcompress.c',
    'main/texcompress_rgtc.c',
    'main/texcompress_s3tc.c',
    'main/texcompress_fxt1.c',
    'main/texenv.c',
    'main/texfetch.c',
    'main/texformat.c',
    'main/texgen.c',
    'main/texgetimage.c',
    'main/teximage.c',
    'main/texobj.c',
    'main/texpal.c',
    'main/texparam.c',
    'main/texrender.c',
    'main/texstate.c',
    'main/texstore.c',
    'main/texturebarrier.c',
    'main/transformfeedback.c',
    'main/uniforms.c',
    'main/varray.c',
    'main/version.c',
    'main/viewport.c',
    'main/vtxfmt.c',
]

math_sources = [
    'math/m_debug_clip.c',
    'math/m_debug_norm.c',
    'math/m_debug_xform.c',
    'math/m_eval.c',
    'math/m_matrix.c',
    'math/m_translate.c',
    'math/m_vector.c',
    'math/m_xform.c',
]

math_xform_sources = [
    'math/m_xform.c'
]

swrast_sources = [
    'swrast/s_aaline.c',
    'swrast/s_aatriangle.c',
    'swrast/s_accum.c',
    'swrast/s_alpha.c',
    'swrast/s_atifragshader.c',
    'swrast/s_bitmap.c',
    'swrast/s_blend.c',
    'swrast/s_blit.c',
    'swrast/s_clear.c',
    'swrast/s_copypix.c',
    'swrast/s_context.c',
    'swrast/s_depth.c',
    'swrast/s_drawpix.c',
    'swrast/s_feedback.c',
    'swrast/s_fog.c',
    'swrast/s_fragprog.c',
    'swrast/s_lines.c',
    'swrast/s_logic.c',
    'swrast/s_masking.c',
    'swrast/s_points.c',
    'swrast/s_readpix.c',
    'swrast/s_span.c',
    'swrast/s_stencil.c',
    'swrast/s_texcombine.c',
    'swrast/s_texfilter.c',
    'swrast/s_triangle.c',
    'swrast/s_zoom.c',
]

swrast_setup_sources = [
    'swrast_setup/ss_context.c',
    'swrast_setup/ss_triangle.c',
]

tnl_sources = [
    'tnl/t_context.c',
    'tnl/t_pipeline.c',
    'tnl/t_draw.c',
    'tnl/t_rasterpos.c',
    'tnl/t_vb_program.c',
    'tnl/t_vb_render.c',
    'tnl/t_vb_texgen.c',
    'tnl/t_vb_texmat.c',
    'tnl/t_vb_vertex.c',
    'tnl/t_vb_fog.c',
    'tnl/t_vb_light.c',
    'tnl/t_vb_normals.c',
    'tnl/t_vb_points.c',
    'tnl/t_vp_build.c',
    'tnl/t_vertex.c',
    'tnl/t_vertex_sse.c',
    'tnl/t_vertex_generic.c',
]

vbo_sources = [
    'vbo/vbo_context.c',
    'vbo/vbo_exec.c',
    'vbo/vbo_exec_api.c',
    'vbo/vbo_exec_array.c',
    'vbo/vbo_exec_draw.c',
    'vbo/vbo_exec_eval.c',
    'vbo/vbo_rebase.c',
    'vbo/vbo_split.c',
    'vbo/vbo_split_copy.c',
    'vbo/vbo_split_inplace.c',
    'vbo/vbo_save.c',
    'vbo/vbo_save_api.c',
    'vbo/vbo_save_draw.c',
    'vbo/vbo_save_loopback.c',
]

statetracker_sources = [
    'state_tracker/st_atom.c',
    'state_tracker/st_atom_blend.c',
    'state_tracker/st_atom_clip.c',
    'state_tracker/st_atom_constbuf.c',
    'state_tracker/st_atom_depth.c',
    'state_tracker/st_atom_framebuffer.c',
    'state_tracker/st_atom_msaa.c',
    'state_tracker/st_atom_pixeltransfer.c',
    'state_tracker/st_atom_sampler.c',
    'state_tracker/st_atom_scissor.c',
    'state_tracker/st_atom_shader.c',
    'state_tracker/st_atom_rasterizer.c',
    'state_tracker/st_atom_stipple.c',
    'state_tracker/st_atom_texture.c',
    'state_tracker/st_atom_viewport.c',
    'state_tracker/st_cb_accum.c',
    'state_tracker/st_cb_bitmap.c',
    'state_tracker/st_cb_blit.c',
    'state_tracker/st_cb_bufferobjects.c',
    'state_tracker/st_cb_clear.c',
    'state_tracker/st_cb_condrender.c',
    'state_tracker/st_cb_flush.c',
    'state_tracker/st_cb_drawpixels.c',
    'state_tracker/st_cb_drawtex.c',
    'state_tracker/st_cb_eglimage.c',
    'state_tracker/st_cb_fbo.c',
    'state_tracker/st_cb_feedback.c',
    'state_tracker/st_cb_program.c',
    'state_tracker/st_cb_queryobj.c',
    'state_tracker/st_cb_rasterpos.c',
    'state_tracker/st_cb_readpixels.c',
    'state_tracker/st_cb_syncobj.c',
    'state_tracker/st_cb_strings.c',
    'state_tracker/st_cb_texture.c',
    'state_tracker/st_cb_texturebarrier.c',
    'state_tracker/st_cb_viewport.c',
    'state_tracker/st_cb_xformfb.c',
    'state_tracker/st_context.c',
    'state_tracker/st_debug.c',
    'state_tracker/st_draw.c',
    'state_tracker/st_draw_feedback.c',
    'state_tracker/st_extensions.c',
    'state_tracker/st_format.c',
    'state_tracker/st_gen_mipmap.c',
    'state_tracker/st_manager.c',
    'state_tracker/st_mesa_to_tgsi.c',
    'state_tracker/st_program.c',
    'state_tracker/st_texture.c',
]

env.Append(YACCFLAGS = '-d')
program_lex = env.CFile('program/lex.yy.c', 'program/program_lexer.l')
program_parse = env.CFile('program/program_parse.tab.c',
                          'program/program_parse.y')

# Make program/program_parse.tab.h reacheable from the include path
env.Append(CPPPATH = [Dir('.').abspath])

program_sources = [
    'program/arbprogparse.c',
    'program/hash_table.c',
    'program/ir_to_mesa.cpp',
    'program/nvfragparse.c',
    'program/nvvertparse.c',
    'program/program.c',
    'program/program_parse_extra.c',
    'program/prog_cache.c',
    'program/prog_execute.c',
    'program/prog_instruction.c',
    'program/prog_noise.c',
    'program/prog_optimize.c',
    'program/prog_parameter.c',
    'program/prog_parameter_layout.c',
    'program/prog_print.c',
    'program/prog_statevars.c',
    'program/prog_uniform.c',
    'program/programopt.c',
    'program/sampler.cpp',
    'program/symbol_table.c',
    program_lex,
    program_parse[0],
]

common_driver_sources =	[
    'drivers/common/driverfuncs.c',
    'drivers/common/meta.c',
]

mesa_sources = (
    main_sources +
    math_sources +
    math_xform_sources +
    program_sources +
    vbo_sources +
    tnl_sources +
    swrast_sources +
    swrast_setup_sources +
    common_driver_sources +
    statetracker_sources
)

if env['gles']:
    from sys import executable as python_cmd

    env.Append(CPPDEFINES = ['FEATURE_ES1=1', 'FEATURE_ES2=1'])

    # generate GLES sources
    gles_sources = []
    gles_sources += env.CodeGenerate(
        target = 'main/api_exec_es1.c',
        script = 'main/es_generator.py',
        source = 'main/APIspec.xml',
        command = python_cmd + ' $SCRIPT -S $SOURCE -V GLES1.1 > $TARGET'
    )
    gles_sources += env.CodeGenerate(
        target = 'main/api_exec_es2.c',
        script = 'main/es_generator.py',
        source = 'main/APIspec.xml',
        command = python_cmd + ' $SCRIPT -S $SOURCE -V GLES2.0 > $TARGET'
    )

    # generate GLES headers
    GLAPI = '#src/mapi/glapi/'
    gles_headers = []
    gles_headers += env.CodeGenerate(
        target = 'es1api/main/dispatch.h',
        script = GLAPI + 'gen/gl_table.py',
        source = GLAPI + 'gen-es/es1_API.xml',
        command = python_cmd + ' $SCRIPT -c -m remap_table -f $SOURCE > $TARGET',
    )
    gles_headers += env.CodeGenerate(
        target = 'es1api/main/remap_helper.h',
        script = GLAPI + 'gen/remap_helper.py',
        source = GLAPI + 'gen-es/es1_API.xml',
        command = python_cmd + ' $SCRIPT -f $SOURCE > $TARGET',
    )
    gles_headers += env.CodeGenerate(
        target = 'es2api/main/dispatch.h',
        script = GLAPI + 'gen/gl_table.py',
        source = GLAPI + 'gen-es/es2_API.xml',
        command = python_cmd + ' $SCRIPT -c -m remap_table -f $SOURCE > $TARGET',
    )
    gles_headers += env.CodeGenerate(
        target = 'es2api/main/remap_helper.h',
        script = GLAPI + 'gen/remap_helper.py',
        source = GLAPI + 'gen-es/es2_API.xml',
        command = python_cmd + ' $SCRIPT -f $SOURCE > $TARGET',
    )

    env.Depends(gles_sources, gles_headers)

    # gles_sources #include gles_headers with full path
    env.Append(CPPPATH = [gles_headers[0].dir.up().up()])

    mesa_sources += gles_sources

#
# Assembly sources
#
if env['gcc'] and env['platform'] != 'windows':
    if env['machine'] == 'x86':
        env.Append(CPPDEFINES = [
            'USE_X86_ASM',
            'USE_MMX_ASM',
            'USE_3DNOW_ASM',
            'USE_SSE_ASM',
        ])
        mesa_sources += [
            'x86/common_x86.c',
            'x86/x86_xform.c',
            'x86/3dnow.c',
            'x86/sse.c',
            'x86/common_x86_asm.S',
            'x86/x86_xform2.S',
            'x86/x86_xform3.S',
            'x86/x86_xform4.S',
            'x86/x86_cliptest.S',
            'x86/mmx_blend.S',
            'x86/3dnow_xform1.S',
            'x86/3dnow_xform2.S',
            'x86/3dnow_xform3.S',
            'x86/3dnow_xform4.S',
            'x86/3dnow_normal.S',
            'x86/sse_xform1.S',
            'x86/sse_xform2.S',
            'x86/sse_xform3.S',
            'x86/sse_xform4.S',
            'x86/sse_normal.S',
            'x86/read_rgba_span_x86.S',
        ]
    elif env['machine'] == 'x86_64':
        env.Append(CPPDEFINES = [
            'USE_X86_64_ASM',
        ])
        mesa_sources += [
            'x86-64/x86-64.c',
            'x86-64/xform4.S',
        ]
    elif env['machine'] == 'ppc':
        env.Append(CPPDEFINES = [
            'USE_PPC_ASM',
            'USE_VMX_ASM',
        ])
        mesa_sources += [
            'ppc/common_ppc.c',
        ]
    elif env['machine'] == 'sparc':
        mesa_sources += [
            'sparc/sparc.c',
            'sparc/clip.S',
            'sparc/norm.S',
            'sparc/xform.S',
        ]
    else:
        pass

    # Generate matypes.h
    if env['machine'] in ('x86', 'x86_64'):
        # See http://www.scons.org/wiki/UsingCodeGenerators
        gen_matypes = env.Program(
            target = 'gen_matypes',
            source = 'x86/gen_matypes.c',
        )
        matypes = env.Command(
            'matypes.h',
            gen_matypes,
            gen_matypes[0].abspath + ' > $TARGET',
        )
        # Add the dir containing the generated header (somewhere inside  the
        # build dir) to the include path
        env.Append(CPPPATH = [matypes[0].dir])


# Create the git_sha1.h file if it doesn't exist already
try:
    f = open('main/git_sha1.h', 'r')
    f.close()
except IOError:
    f = open('main/git_sha1.h', 'w')
    f.close()
# and update CPPPATH so the git_sha1.h header can be found
env.Append(CPPPATH = ["#" + env['build_dir'] + "/mesa/main"])


#
# Libraries
#

mesa = env.ConvenienceLibrary(
    target = 'mesa',
    source = mesa_sources,
)

env.Alias('mesa', mesa)

Export('mesa')

SConscript('drivers/SConscript')
>>>>>>> 0a9d2abe
<|MERGE_RESOLUTION|>--- conflicted
+++ resolved
@@ -1,965 +1,481 @@
-<<<<<<< HEAD
-#######################################################################
-# SConscript for Mesa
-
-
-Import('*')
-
-env = env.Clone()
-
-env.Append(CPPPATH = [
-    '#/src/mapi',
-    '#/src/glsl',
-    '#/src/mesa',
-])
-
-env.Append(CPPDEFINES = [
-    'FEATURE_GL=1',
-])
-
-if env['platform'] == 'windows':
-    env.Append(CPPDEFINES = [
-        '_GDI32_', # prevent gl* being declared __declspec(dllimport) in MS headers
-        'BUILD_GL32', # declare gl* as __declspec(dllexport) in Mesa headers
-    ])
-    if not env['gles']:
-        # prevent _glapi_* from being declared __declspec(dllimport)
-        env.Append(CPPDEFINES = ['_GLAPI_NO_EXPORTS'])
-else:
-    env.Append(CPPDEFINES = [
-        'IN_DRI_DRIVER', # enable the remap table (for DRI drivers)
-    ])
-
-#
-# Source files
-#
-
-main_sources = [
-    'main/api_arrayelt.c',
-    'main/api_exec.c',
-    'main/api_loopback.c',
-    'main/api_noop.c',
-    'main/api_validate.c',
-    'main/accum.c',
-    'main/arbprogram.c',
-    'main/atifragshader.c',
-    'main/attrib.c',
-    'main/arrayobj.c',
-    'main/blend.c',
-    'main/bufferobj.c',
-    'main/buffers.c',
-    'main/clear.c',
-    'main/clip.c',
-    'main/colortab.c',
-    'main/condrender.c',
-    'main/context.c',
-    'main/convolve.c',
-    'main/cpuinfo.c',
-    'main/debug.c',
-    'main/depth.c',
-    'main/depthstencil.c',
-    'main/dlist.c',
-    'main/dlopen.c',
-    'main/drawpix.c',
-    'main/drawtex.c',
-    'main/enable.c',
-    'main/enums.c',
-    'main/eval.c',
-    'main/execmem.c',
-    'main/extensions.c',
-    'main/fbobject.c',
-    'main/feedback.c',
-    'main/ff_fragment_shader.cpp',
-    'main/ffvertex_prog.c',
-    'main/fog.c',
-    'main/formats.c',
-    'main/framebuffer.c',
-    'main/get.c',
-    'main/getstring.c',
-    'main/hash.c',
-    'main/hint.c',
-    'main/histogram.c',
-    'main/image.c',
-    'main/imports.c',
-    'main/light.c',
-    'main/lines.c',
-    'main/matrix.c',
-    'main/mipmap.c',
-    'main/mm.c',
-    'main/multisample.c',
-    'main/nvprogram.c',
-    'main/pack.c',
-    'main/pbo.c',
-    'main/pixel.c',
-    'main/pixelstore.c',
-    'main/pixeltransfer.c',
-    'main/points.c',
-    'main/polygon.c',
-    'main/querymatrix.c',
-    'main/queryobj.c',
-    'main/rastpos.c',
-    'main/readpix.c',
-    'main/remap.c',
-    'main/renderbuffer.c',
-    'main/samplerobj.c',
-    'main/scissor.c',
-    'main/shaderapi.c',
-    'main/shaderobj.c',
-    'main/shared.c',
-    'main/state.c',
-    'main/stencil.c',
-    'main/syncobj.c',
-    'main/texcompress.c',
-    'main/texcompress_rgtc.c',
-    'main/texcompress_s3tc.c',
-    'main/texcompress_fxt1.c',
-    'main/texenv.c',
-    'main/texfetch.c',
-    'main/texformat.c',
-    'main/texgen.c',
-    'main/texgetimage.c',
-    'main/teximage.c',
-    'main/texobj.c',
-    'main/texpal.c',
-    'main/texparam.c',
-    'main/texrender.c',
-    'main/texstate.c',
-    'main/texstore.c',
-    'main/texturebarrier.c',
-    'main/transformfeedback.c',
-    'main/uniforms.c',
-    'main/varray.c',
-    'main/version.c',
-    'main/viewport.c',
-    'main/vtxfmt.c',
-]
-
-math_sources = [
-    'math/m_debug_clip.c',
-    'math/m_debug_norm.c',
-    'math/m_debug_xform.c',
-    'math/m_eval.c',
-    'math/m_matrix.c',
-    'math/m_translate.c',
-    'math/m_vector.c',
-    'math/m_xform.c',
-]
-
-math_xform_sources = [
-    'math/m_xform.c'
-]
-
-swrast_sources = [
-    'swrast/s_aaline.c',
-    'swrast/s_aatriangle.c',
-    'swrast/s_accum.c',
-    'swrast/s_alpha.c',
-    'swrast/s_atifragshader.c',
-    'swrast/s_bitmap.c',
-    'swrast/s_blend.c',
-    'swrast/s_blit.c',
-    'swrast/s_clear.c',
-    'swrast/s_copypix.c',
-    'swrast/s_context.c',
-    'swrast/s_depth.c',
-    'swrast/s_drawpix.c',
-    'swrast/s_feedback.c',
-    'swrast/s_fog.c',
-    'swrast/s_fragprog.c',
-    'swrast/s_lines.c',
-    'swrast/s_logic.c',
-    'swrast/s_masking.c',
-    'swrast/s_points.c',
-    'swrast/s_readpix.c',
-    'swrast/s_span.c',
-    'swrast/s_stencil.c',
-    'swrast/s_texcombine.c',
-    'swrast/s_texfilter.c',
-    'swrast/s_triangle.c',
-    'swrast/s_zoom.c',
-]
-
-swrast_setup_sources = [
-    'swrast_setup/ss_context.c',
-    'swrast_setup/ss_triangle.c',
-]
-
-tnl_sources = [
-    'tnl/t_context.c',
-    'tnl/t_pipeline.c',
-    'tnl/t_draw.c',
-    'tnl/t_rasterpos.c',
-    'tnl/t_vb_program.c',
-    'tnl/t_vb_render.c',
-    'tnl/t_vb_texgen.c',
-    'tnl/t_vb_texmat.c',
-    'tnl/t_vb_vertex.c',
-    'tnl/t_vb_fog.c',
-    'tnl/t_vb_light.c',
-    'tnl/t_vb_normals.c',
-    'tnl/t_vb_points.c',
-    'tnl/t_vp_build.c',
-    'tnl/t_vertex.c',
-    'tnl/t_vertex_sse.c',
-    'tnl/t_vertex_generic.c',
-]
-
-vbo_sources = [
-    'vbo/vbo_context.c',
-    'vbo/vbo_exec.c',
-    'vbo/vbo_exec_api.c',
-    'vbo/vbo_exec_array.c',
-    'vbo/vbo_exec_draw.c',
-    'vbo/vbo_exec_eval.c',
-    'vbo/vbo_rebase.c',
-    'vbo/vbo_split.c',
-    'vbo/vbo_split_copy.c',
-    'vbo/vbo_split_inplace.c',
-    'vbo/vbo_save.c',
-    'vbo/vbo_save_api.c',
-    'vbo/vbo_save_draw.c',
-    'vbo/vbo_save_loopback.c',
-]
-
-statetracker_sources = [
-    'state_tracker/st_atom.c',
-    'state_tracker/st_atom_blend.c',
-    'state_tracker/st_atom_clip.c',
-    'state_tracker/st_atom_constbuf.c',
-    'state_tracker/st_atom_depth.c',
-    'state_tracker/st_atom_framebuffer.c',
-    'state_tracker/st_atom_msaa.c',
-    'state_tracker/st_atom_pixeltransfer.c',
-    'state_tracker/st_atom_sampler.c',
-    'state_tracker/st_atom_scissor.c',
-    'state_tracker/st_atom_shader.c',
-    'state_tracker/st_atom_rasterizer.c',
-    'state_tracker/st_atom_stipple.c',
-    'state_tracker/st_atom_texture.c',
-    'state_tracker/st_atom_viewport.c',
-    'state_tracker/st_cb_accum.c',
-    'state_tracker/st_cb_bitmap.c',
-    'state_tracker/st_cb_blit.c',
-    'state_tracker/st_cb_bufferobjects.c',
-    'state_tracker/st_cb_clear.c',
-    'state_tracker/st_cb_condrender.c',
-    'state_tracker/st_cb_flush.c',
-    'state_tracker/st_cb_drawpixels.c',
-    'state_tracker/st_cb_drawtex.c',
-    'state_tracker/st_cb_eglimage.c',
-    'state_tracker/st_cb_fbo.c',
-    'state_tracker/st_cb_feedback.c',
-    'state_tracker/st_cb_program.c',
-    'state_tracker/st_cb_queryobj.c',
-    'state_tracker/st_cb_rasterpos.c',
-    'state_tracker/st_cb_readpixels.c',
-    'state_tracker/st_cb_syncobj.c',
-    'state_tracker/st_cb_strings.c',
-    'state_tracker/st_cb_texture.c',
-    'state_tracker/st_cb_texturebarrier.c',
-    'state_tracker/st_cb_viewport.c',
-    'state_tracker/st_cb_xformfb.c',
-    'state_tracker/st_context.c',
-    'state_tracker/st_debug.c',
-    'state_tracker/st_draw.c',
-    'state_tracker/st_draw_feedback.c',
-    'state_tracker/st_extensions.c',
-    'state_tracker/st_format.c',
-    'state_tracker/st_gen_mipmap.c',
-    'state_tracker/st_manager.c',
-    'state_tracker/st_mesa_to_tgsi.c',
-    'state_tracker/st_program.c',
-    'state_tracker/st_texture.c',
-]
-
-env.Append(YACCFLAGS = '-d')
-program_lex = env.CFile('program/lex.yy.c', 'program/program_lexer.l')
-program_parse = env.CFile('program/program_parse.tab.c',
-                          'program/program_parse.y')
-
-# Make program/program_parse.tab.h reacheable from the include path
-env.Append(CPPPATH = [Dir('.').abspath])
-
-program_sources = [
-    'program/arbprogparse.c',
-    'program/hash_table.c',
-    'program/ir_to_mesa.cpp',
-    'program/nvfragparse.c',
-    'program/nvvertparse.c',
-    'program/program.c',
-    'program/program_parse_extra.c',
-    'program/prog_cache.c',
-    'program/prog_execute.c',
-    'program/prog_instruction.c',
-    'program/prog_noise.c',
-    'program/prog_optimize.c',
-    'program/prog_parameter.c',
-    'program/prog_parameter_layout.c',
-    'program/prog_print.c',
-    'program/prog_statevars.c',
-    'program/prog_uniform.c',
-    'program/programopt.c',
-    'program/sampler.cpp',
-    'program/symbol_table.c',
-    program_lex,
-    program_parse[0],
-]
-
-common_driver_sources =	[
-    'drivers/common/driverfuncs.c',
-    'drivers/common/meta.c',
-]
-
-mesa_sources = (
-    main_sources +
-    math_sources +
-    math_xform_sources +
-    program_sources +
-    vbo_sources +
-    tnl_sources +
-    swrast_sources +
-    swrast_setup_sources +
-    common_driver_sources +
-    statetracker_sources
-)
-
-if env['gles']:
-    from sys import executable as python_cmd
-
-    env.Append(CPPDEFINES = ['FEATURE_ES1=1', 'FEATURE_ES2=1'])
-
-    # generate GLES sources
-    gles_sources = []
-    gles_sources += env.CodeGenerate(
-        target = 'main/api_exec_es1.c',
-        script = 'main/es_generator.py',
-        source = 'main/APIspec.xml',
-        command = python_cmd + ' $SCRIPT -S $SOURCE -V GLES1.1 > $TARGET'
-    )
-    gles_sources += env.CodeGenerate(
-        target = 'main/api_exec_es2.c',
-        script = 'main/es_generator.py',
-        source = 'main/APIspec.xml',
-        command = python_cmd + ' $SCRIPT -S $SOURCE -V GLES2.0 > $TARGET'
-    )
-
-    # generate GLES headers
-    GLAPI = '#src/mapi/glapi/'
-    gles_headers = []
-    gles_headers += env.CodeGenerate(
-        target = 'es1api/main/glapidispatch.h',
-        script = GLAPI + 'gen/gl_table.py',
-        source = GLAPI + 'gen-es/es1_API.xml',
-        command = python_cmd + ' $SCRIPT -c -m remap_table -f $SOURCE > $TARGET',
-    )
-    gles_headers += env.CodeGenerate(
-        target = 'es1api/main/remap_helper.h',
-        script = GLAPI + 'gen/remap_helper.py',
-        source = GLAPI + 'gen-es/es1_API.xml',
-        command = python_cmd + ' $SCRIPT -f $SOURCE > $TARGET',
-    )
-    gles_headers += env.CodeGenerate(
-        target = 'es2api/main/glapidispatch.h',
-        script = GLAPI + 'gen/gl_table.py',
-        source = GLAPI + 'gen-es/es2_API.xml',
-        command = python_cmd + ' $SCRIPT -c -m remap_table -f $SOURCE > $TARGET',
-    )
-    gles_headers += env.CodeGenerate(
-        target = 'es2api/main/remap_helper.h',
-        script = GLAPI + 'gen/remap_helper.py',
-        source = GLAPI + 'gen-es/es2_API.xml',
-        command = python_cmd + ' $SCRIPT -f $SOURCE > $TARGET',
-    )
-
-    env.Depends(gles_sources, gles_headers)
-
-    # gles_sources #include gles_headers with full path
-    env.Append(CPPPATH = [gles_headers[0].dir.up().up()])
-
-    mesa_sources += gles_sources
-
-#
-# Assembly sources
-#
-if env['gcc'] and env['platform'] != 'windows':
-    if env['machine'] == 'x86':
-        env.Append(CPPDEFINES = [
-            'USE_X86_ASM',
-            'USE_MMX_ASM',
-            'USE_3DNOW_ASM',
-            'USE_SSE_ASM',
-        ])
-        mesa_sources += [
-            'x86/common_x86.c',
-            'x86/x86_xform.c',
-            'x86/3dnow.c',
-            'x86/sse.c',
-            'x86/common_x86_asm.S',
-            'x86/x86_xform2.S',
-            'x86/x86_xform3.S',
-            'x86/x86_xform4.S',
-            'x86/x86_cliptest.S',
-            'x86/mmx_blend.S',
-            'x86/3dnow_xform1.S',
-            'x86/3dnow_xform2.S',
-            'x86/3dnow_xform3.S',
-            'x86/3dnow_xform4.S',
-            'x86/3dnow_normal.S',
-            'x86/sse_xform1.S',
-            'x86/sse_xform2.S',
-            'x86/sse_xform3.S',
-            'x86/sse_xform4.S',
-            'x86/sse_normal.S',
-            'x86/read_rgba_span_x86.S',
-        ]
-    elif env['machine'] == 'x86_64':
-        env.Append(CPPDEFINES = [
-            'USE_X86_64_ASM',
-        ])
-        mesa_sources += [
-            'x86-64/x86-64.c',
-            'x86-64/xform4.S',
-        ]
-    elif env['machine'] == 'ppc':
-        env.Append(CPPDEFINES = [
-            'USE_PPC_ASM',
-            'USE_VMX_ASM',
-        ])
-        mesa_sources += [
-            'ppc/common_ppc.c',
-        ]
-    elif env['machine'] == 'sparc':
-        mesa_sources += [
-            'sparc/sparc.c',
-            'sparc/clip.S',
-            'sparc/norm.S',
-            'sparc/xform.S',
-        ]
-    else:
-        pass
-
-    # Generate matypes.h
-    if env['machine'] in ('x86', 'x86_64'):
-        # See http://www.scons.org/wiki/UsingCodeGenerators
-        gen_matypes = env.Program(
-            target = 'gen_matypes',
-            source = 'x86/gen_matypes.c',
-        )
-        matypes = env.Command(
-            'matypes.h',
-            gen_matypes,
-            gen_matypes[0].abspath + ' > $TARGET',
-        )
-        # Add the dir containing the generated header (somewhere inside  the
-        # build dir) to the include path
-        env.Append(CPPPATH = [matypes[0].dir])
-
-
-# Create the git_sha1.h file if it doesn't exist already
-try:
-    f = open('main/git_sha1.h', 'r')
-    f.close()
-except IOError:
-    f = open('main/git_sha1.h', 'w')
-    f.close()
-# and update CPPPATH so the git_sha1.h header can be found
-env.Append(CPPPATH = ["#" + env['build_dir'] + "/mesa/main"])
-
-
-#
-# Libraries
-#
-
-mesa = env.ConvenienceLibrary(
-    target = 'mesa',
-    source = mesa_sources,
-)
-
-env.Alias('mesa', mesa)
-
-Export('mesa')
-
-SConscript('drivers/SConscript')
-=======
-#######################################################################
-# SConscript for Mesa
-
-
-Import('*')
-
-env = env.Clone()
-
-env.Append(CPPPATH = [
-    '#/src/mapi',
-    '#/src/glsl',
-    '#/src/mesa',
-])
-
-env.Append(CPPDEFINES = [
-    'FEATURE_GL=1',
-])
-
-if env['platform'] == 'windows':
-    env.Append(CPPDEFINES = [
-        '_GDI32_', # prevent gl* being declared __declspec(dllimport) in MS headers
-        'BUILD_GL32', # declare gl* as __declspec(dllexport) in Mesa headers
-    ])
-    if not env['gles']:
-        # prevent _glapi_* from being declared __declspec(dllimport)
-        env.Append(CPPDEFINES = ['_GLAPI_NO_EXPORTS'])
-else:
-    env.Append(CPPDEFINES = [
-        'IN_DRI_DRIVER', # enable the remap table (for DRI drivers)
-    ])
-
-#
-# Source files
-#
-
-main_sources = [
-    'main/api_arrayelt.c',
-    'main/api_exec.c',
-    'main/api_loopback.c',
-    'main/api_noop.c',
-    'main/api_validate.c',
-    'main/accum.c',
-    'main/arbprogram.c',
-    'main/atifragshader.c',
-    'main/attrib.c',
-    'main/arrayobj.c',
-    'main/blend.c',
-    'main/bufferobj.c',
-    'main/buffers.c',
-    'main/clear.c',
-    'main/clip.c',
-    'main/colortab.c',
-    'main/condrender.c',
-    'main/context.c',
-    'main/convolve.c',
-    'main/cpuinfo.c',
-    'main/debug.c',
-    'main/depth.c',
-    'main/depthstencil.c',
-    'main/dlist.c',
-    'main/dlopen.c',
-    'main/drawpix.c',
-    'main/drawtex.c',
-    'main/enable.c',
-    'main/enums.c',
-    'main/eval.c',
-    'main/execmem.c',
-    'main/extensions.c',
-    'main/fbobject.c',
-    'main/feedback.c',
-    'main/ff_fragment_shader.cpp',
-    'main/ffvertex_prog.c',
-    'main/fog.c',
-    'main/formats.c',
-    'main/framebuffer.c',
-    'main/get.c',
-    'main/getstring.c',
-    'main/hash.c',
-    'main/hint.c',
-    'main/histogram.c',
-    'main/image.c',
-    'main/imports.c',
-    'main/light.c',
-    'main/lines.c',
-    'main/matrix.c',
-    'main/mipmap.c',
-    'main/mm.c',
-    'main/multisample.c',
-    'main/nvprogram.c',
-    'main/pack.c',
-    'main/pbo.c',
-    'main/pixel.c',
-    'main/pixelstore.c',
-    'main/pixeltransfer.c',
-    'main/points.c',
-    'main/polygon.c',
-    'main/querymatrix.c',
-    'main/queryobj.c',
-    'main/rastpos.c',
-    'main/readpix.c',
-    'main/remap.c',
-    'main/renderbuffer.c',
-    'main/samplerobj.c',
-    'main/scissor.c',
-    'main/shaderapi.c',
-    'main/shaderobj.c',
-    'main/shared.c',
-    'main/state.c',
-    'main/stencil.c',
-    'main/syncobj.c',
-    'main/texcompress.c',
-    'main/texcompress_rgtc.c',
-    'main/texcompress_s3tc.c',
-    'main/texcompress_fxt1.c',
-    'main/texenv.c',
-    'main/texfetch.c',
-    'main/texformat.c',
-    'main/texgen.c',
-    'main/texgetimage.c',
-    'main/teximage.c',
-    'main/texobj.c',
-    'main/texpal.c',
-    'main/texparam.c',
-    'main/texrender.c',
-    'main/texstate.c',
-    'main/texstore.c',
-    'main/texturebarrier.c',
-    'main/transformfeedback.c',
-    'main/uniforms.c',
-    'main/varray.c',
-    'main/version.c',
-    'main/viewport.c',
-    'main/vtxfmt.c',
-]
-
-math_sources = [
-    'math/m_debug_clip.c',
-    'math/m_debug_norm.c',
-    'math/m_debug_xform.c',
-    'math/m_eval.c',
-    'math/m_matrix.c',
-    'math/m_translate.c',
-    'math/m_vector.c',
-    'math/m_xform.c',
-]
-
-math_xform_sources = [
-    'math/m_xform.c'
-]
-
-swrast_sources = [
-    'swrast/s_aaline.c',
-    'swrast/s_aatriangle.c',
-    'swrast/s_accum.c',
-    'swrast/s_alpha.c',
-    'swrast/s_atifragshader.c',
-    'swrast/s_bitmap.c',
-    'swrast/s_blend.c',
-    'swrast/s_blit.c',
-    'swrast/s_clear.c',
-    'swrast/s_copypix.c',
-    'swrast/s_context.c',
-    'swrast/s_depth.c',
-    'swrast/s_drawpix.c',
-    'swrast/s_feedback.c',
-    'swrast/s_fog.c',
-    'swrast/s_fragprog.c',
-    'swrast/s_lines.c',
-    'swrast/s_logic.c',
-    'swrast/s_masking.c',
-    'swrast/s_points.c',
-    'swrast/s_readpix.c',
-    'swrast/s_span.c',
-    'swrast/s_stencil.c',
-    'swrast/s_texcombine.c',
-    'swrast/s_texfilter.c',
-    'swrast/s_triangle.c',
-    'swrast/s_zoom.c',
-]
-
-swrast_setup_sources = [
-    'swrast_setup/ss_context.c',
-    'swrast_setup/ss_triangle.c',
-]
-
-tnl_sources = [
-    'tnl/t_context.c',
-    'tnl/t_pipeline.c',
-    'tnl/t_draw.c',
-    'tnl/t_rasterpos.c',
-    'tnl/t_vb_program.c',
-    'tnl/t_vb_render.c',
-    'tnl/t_vb_texgen.c',
-    'tnl/t_vb_texmat.c',
-    'tnl/t_vb_vertex.c',
-    'tnl/t_vb_fog.c',
-    'tnl/t_vb_light.c',
-    'tnl/t_vb_normals.c',
-    'tnl/t_vb_points.c',
-    'tnl/t_vp_build.c',
-    'tnl/t_vertex.c',
-    'tnl/t_vertex_sse.c',
-    'tnl/t_vertex_generic.c',
-]
-
-vbo_sources = [
-    'vbo/vbo_context.c',
-    'vbo/vbo_exec.c',
-    'vbo/vbo_exec_api.c',
-    'vbo/vbo_exec_array.c',
-    'vbo/vbo_exec_draw.c',
-    'vbo/vbo_exec_eval.c',
-    'vbo/vbo_rebase.c',
-    'vbo/vbo_split.c',
-    'vbo/vbo_split_copy.c',
-    'vbo/vbo_split_inplace.c',
-    'vbo/vbo_save.c',
-    'vbo/vbo_save_api.c',
-    'vbo/vbo_save_draw.c',
-    'vbo/vbo_save_loopback.c',
-]
-
-statetracker_sources = [
-    'state_tracker/st_atom.c',
-    'state_tracker/st_atom_blend.c',
-    'state_tracker/st_atom_clip.c',
-    'state_tracker/st_atom_constbuf.c',
-    'state_tracker/st_atom_depth.c',
-    'state_tracker/st_atom_framebuffer.c',
-    'state_tracker/st_atom_msaa.c',
-    'state_tracker/st_atom_pixeltransfer.c',
-    'state_tracker/st_atom_sampler.c',
-    'state_tracker/st_atom_scissor.c',
-    'state_tracker/st_atom_shader.c',
-    'state_tracker/st_atom_rasterizer.c',
-    'state_tracker/st_atom_stipple.c',
-    'state_tracker/st_atom_texture.c',
-    'state_tracker/st_atom_viewport.c',
-    'state_tracker/st_cb_accum.c',
-    'state_tracker/st_cb_bitmap.c',
-    'state_tracker/st_cb_blit.c',
-    'state_tracker/st_cb_bufferobjects.c',
-    'state_tracker/st_cb_clear.c',
-    'state_tracker/st_cb_condrender.c',
-    'state_tracker/st_cb_flush.c',
-    'state_tracker/st_cb_drawpixels.c',
-    'state_tracker/st_cb_drawtex.c',
-    'state_tracker/st_cb_eglimage.c',
-    'state_tracker/st_cb_fbo.c',
-    'state_tracker/st_cb_feedback.c',
-    'state_tracker/st_cb_program.c',
-    'state_tracker/st_cb_queryobj.c',
-    'state_tracker/st_cb_rasterpos.c',
-    'state_tracker/st_cb_readpixels.c',
-    'state_tracker/st_cb_syncobj.c',
-    'state_tracker/st_cb_strings.c',
-    'state_tracker/st_cb_texture.c',
-    'state_tracker/st_cb_texturebarrier.c',
-    'state_tracker/st_cb_viewport.c',
-    'state_tracker/st_cb_xformfb.c',
-    'state_tracker/st_context.c',
-    'state_tracker/st_debug.c',
-    'state_tracker/st_draw.c',
-    'state_tracker/st_draw_feedback.c',
-    'state_tracker/st_extensions.c',
-    'state_tracker/st_format.c',
-    'state_tracker/st_gen_mipmap.c',
-    'state_tracker/st_manager.c',
-    'state_tracker/st_mesa_to_tgsi.c',
-    'state_tracker/st_program.c',
-    'state_tracker/st_texture.c',
-]
-
-env.Append(YACCFLAGS = '-d')
-program_lex = env.CFile('program/lex.yy.c', 'program/program_lexer.l')
-program_parse = env.CFile('program/program_parse.tab.c',
-                          'program/program_parse.y')
-
-# Make program/program_parse.tab.h reacheable from the include path
-env.Append(CPPPATH = [Dir('.').abspath])
-
-program_sources = [
-    'program/arbprogparse.c',
-    'program/hash_table.c',
-    'program/ir_to_mesa.cpp',
-    'program/nvfragparse.c',
-    'program/nvvertparse.c',
-    'program/program.c',
-    'program/program_parse_extra.c',
-    'program/prog_cache.c',
-    'program/prog_execute.c',
-    'program/prog_instruction.c',
-    'program/prog_noise.c',
-    'program/prog_optimize.c',
-    'program/prog_parameter.c',
-    'program/prog_parameter_layout.c',
-    'program/prog_print.c',
-    'program/prog_statevars.c',
-    'program/prog_uniform.c',
-    'program/programopt.c',
-    'program/sampler.cpp',
-    'program/symbol_table.c',
-    program_lex,
-    program_parse[0],
-]
-
-common_driver_sources =	[
-    'drivers/common/driverfuncs.c',
-    'drivers/common/meta.c',
-]
-
-mesa_sources = (
-    main_sources +
-    math_sources +
-    math_xform_sources +
-    program_sources +
-    vbo_sources +
-    tnl_sources +
-    swrast_sources +
-    swrast_setup_sources +
-    common_driver_sources +
-    statetracker_sources
-)
-
-if env['gles']:
-    from sys import executable as python_cmd
-
-    env.Append(CPPDEFINES = ['FEATURE_ES1=1', 'FEATURE_ES2=1'])
-
-    # generate GLES sources
-    gles_sources = []
-    gles_sources += env.CodeGenerate(
-        target = 'main/api_exec_es1.c',
-        script = 'main/es_generator.py',
-        source = 'main/APIspec.xml',
-        command = python_cmd + ' $SCRIPT -S $SOURCE -V GLES1.1 > $TARGET'
-    )
-    gles_sources += env.CodeGenerate(
-        target = 'main/api_exec_es2.c',
-        script = 'main/es_generator.py',
-        source = 'main/APIspec.xml',
-        command = python_cmd + ' $SCRIPT -S $SOURCE -V GLES2.0 > $TARGET'
-    )
-
-    # generate GLES headers
-    GLAPI = '#src/mapi/glapi/'
-    gles_headers = []
-    gles_headers += env.CodeGenerate(
-        target = 'es1api/main/dispatch.h',
-        script = GLAPI + 'gen/gl_table.py',
-        source = GLAPI + 'gen-es/es1_API.xml',
-        command = python_cmd + ' $SCRIPT -c -m remap_table -f $SOURCE > $TARGET',
-    )
-    gles_headers += env.CodeGenerate(
-        target = 'es1api/main/remap_helper.h',
-        script = GLAPI + 'gen/remap_helper.py',
-        source = GLAPI + 'gen-es/es1_API.xml',
-        command = python_cmd + ' $SCRIPT -f $SOURCE > $TARGET',
-    )
-    gles_headers += env.CodeGenerate(
-        target = 'es2api/main/dispatch.h',
-        script = GLAPI + 'gen/gl_table.py',
-        source = GLAPI + 'gen-es/es2_API.xml',
-        command = python_cmd + ' $SCRIPT -c -m remap_table -f $SOURCE > $TARGET',
-    )
-    gles_headers += env.CodeGenerate(
-        target = 'es2api/main/remap_helper.h',
-        script = GLAPI + 'gen/remap_helper.py',
-        source = GLAPI + 'gen-es/es2_API.xml',
-        command = python_cmd + ' $SCRIPT -f $SOURCE > $TARGET',
-    )
-
-    env.Depends(gles_sources, gles_headers)
-
-    # gles_sources #include gles_headers with full path
-    env.Append(CPPPATH = [gles_headers[0].dir.up().up()])
-
-    mesa_sources += gles_sources
-
-#
-# Assembly sources
-#
-if env['gcc'] and env['platform'] != 'windows':
-    if env['machine'] == 'x86':
-        env.Append(CPPDEFINES = [
-            'USE_X86_ASM',
-            'USE_MMX_ASM',
-            'USE_3DNOW_ASM',
-            'USE_SSE_ASM',
-        ])
-        mesa_sources += [
-            'x86/common_x86.c',
-            'x86/x86_xform.c',
-            'x86/3dnow.c',
-            'x86/sse.c',
-            'x86/common_x86_asm.S',
-            'x86/x86_xform2.S',
-            'x86/x86_xform3.S',
-            'x86/x86_xform4.S',
-            'x86/x86_cliptest.S',
-            'x86/mmx_blend.S',
-            'x86/3dnow_xform1.S',
-            'x86/3dnow_xform2.S',
-            'x86/3dnow_xform3.S',
-            'x86/3dnow_xform4.S',
-            'x86/3dnow_normal.S',
-            'x86/sse_xform1.S',
-            'x86/sse_xform2.S',
-            'x86/sse_xform3.S',
-            'x86/sse_xform4.S',
-            'x86/sse_normal.S',
-            'x86/read_rgba_span_x86.S',
-        ]
-    elif env['machine'] == 'x86_64':
-        env.Append(CPPDEFINES = [
-            'USE_X86_64_ASM',
-        ])
-        mesa_sources += [
-            'x86-64/x86-64.c',
-            'x86-64/xform4.S',
-        ]
-    elif env['machine'] == 'ppc':
-        env.Append(CPPDEFINES = [
-            'USE_PPC_ASM',
-            'USE_VMX_ASM',
-        ])
-        mesa_sources += [
-            'ppc/common_ppc.c',
-        ]
-    elif env['machine'] == 'sparc':
-        mesa_sources += [
-            'sparc/sparc.c',
-            'sparc/clip.S',
-            'sparc/norm.S',
-            'sparc/xform.S',
-        ]
-    else:
-        pass
-
-    # Generate matypes.h
-    if env['machine'] in ('x86', 'x86_64'):
-        # See http://www.scons.org/wiki/UsingCodeGenerators
-        gen_matypes = env.Program(
-            target = 'gen_matypes',
-            source = 'x86/gen_matypes.c',
-        )
-        matypes = env.Command(
-            'matypes.h',
-            gen_matypes,
-            gen_matypes[0].abspath + ' > $TARGET',
-        )
-        # Add the dir containing the generated header (somewhere inside  the
-        # build dir) to the include path
-        env.Append(CPPPATH = [matypes[0].dir])
-
-
-# Create the git_sha1.h file if it doesn't exist already
-try:
-    f = open('main/git_sha1.h', 'r')
-    f.close()
-except IOError:
-    f = open('main/git_sha1.h', 'w')
-    f.close()
-# and update CPPPATH so the git_sha1.h header can be found
-env.Append(CPPPATH = ["#" + env['build_dir'] + "/mesa/main"])
-
-
-#
-# Libraries
-#
-
-mesa = env.ConvenienceLibrary(
-    target = 'mesa',
-    source = mesa_sources,
-)
-
-env.Alias('mesa', mesa)
-
-Export('mesa')
-
-SConscript('drivers/SConscript')
->>>>>>> 0a9d2abe
+#######################################################################
+# SConscript for Mesa
+
+
+Import('*')
+
+env = env.Clone()
+
+env.Append(CPPPATH = [
+    '#/src/mapi',
+    '#/src/glsl',
+    '#/src/mesa',
+])
+
+env.Append(CPPDEFINES = [
+    'FEATURE_GL=1',
+])
+
+if env['platform'] == 'windows':
+    env.Append(CPPDEFINES = [
+        '_GDI32_', # prevent gl* being declared __declspec(dllimport) in MS headers
+        'BUILD_GL32', # declare gl* as __declspec(dllexport) in Mesa headers
+    ])
+    if not env['gles']:
+        # prevent _glapi_* from being declared __declspec(dllimport)
+        env.Append(CPPDEFINES = ['_GLAPI_NO_EXPORTS'])
+else:
+    env.Append(CPPDEFINES = [
+        'IN_DRI_DRIVER', # enable the remap table (for DRI drivers)
+    ])
+
+#
+# Source files
+#
+
+main_sources = [
+    'main/api_arrayelt.c',
+    'main/api_exec.c',
+    'main/api_loopback.c',
+    'main/api_noop.c',
+    'main/api_validate.c',
+    'main/accum.c',
+    'main/arbprogram.c',
+    'main/atifragshader.c',
+    'main/attrib.c',
+    'main/arrayobj.c',
+    'main/blend.c',
+    'main/bufferobj.c',
+    'main/buffers.c',
+    'main/clear.c',
+    'main/clip.c',
+    'main/colortab.c',
+    'main/condrender.c',
+    'main/context.c',
+    'main/convolve.c',
+    'main/cpuinfo.c',
+    'main/debug.c',
+    'main/depth.c',
+    'main/depthstencil.c',
+    'main/dlist.c',
+    'main/dlopen.c',
+    'main/drawpix.c',
+    'main/drawtex.c',
+    'main/enable.c',
+    'main/enums.c',
+    'main/eval.c',
+    'main/execmem.c',
+    'main/extensions.c',
+    'main/fbobject.c',
+    'main/feedback.c',
+    'main/ff_fragment_shader.cpp',
+    'main/ffvertex_prog.c',
+    'main/fog.c',
+    'main/formats.c',
+    'main/framebuffer.c',
+    'main/get.c',
+    'main/getstring.c',
+    'main/hash.c',
+    'main/hint.c',
+    'main/histogram.c',
+    'main/image.c',
+    'main/imports.c',
+    'main/light.c',
+    'main/lines.c',
+    'main/matrix.c',
+    'main/mipmap.c',
+    'main/mm.c',
+    'main/multisample.c',
+    'main/nvprogram.c',
+    'main/pack.c',
+    'main/pbo.c',
+    'main/pixel.c',
+    'main/pixelstore.c',
+    'main/pixeltransfer.c',
+    'main/points.c',
+    'main/polygon.c',
+    'main/querymatrix.c',
+    'main/queryobj.c',
+    'main/rastpos.c',
+    'main/readpix.c',
+    'main/remap.c',
+    'main/renderbuffer.c',
+    'main/samplerobj.c',
+    'main/scissor.c',
+    'main/shaderapi.c',
+    'main/shaderobj.c',
+    'main/shared.c',
+    'main/state.c',
+    'main/stencil.c',
+    'main/syncobj.c',
+    'main/texcompress.c',
+    'main/texcompress_rgtc.c',
+    'main/texcompress_s3tc.c',
+    'main/texcompress_fxt1.c',
+    'main/texenv.c',
+    'main/texfetch.c',
+    'main/texformat.c',
+    'main/texgen.c',
+    'main/texgetimage.c',
+    'main/teximage.c',
+    'main/texobj.c',
+    'main/texpal.c',
+    'main/texparam.c',
+    'main/texrender.c',
+    'main/texstate.c',
+    'main/texstore.c',
+    'main/texturebarrier.c',
+    'main/transformfeedback.c',
+    'main/uniforms.c',
+    'main/varray.c',
+    'main/version.c',
+    'main/viewport.c',
+    'main/vtxfmt.c',
+]
+
+math_sources = [
+    'math/m_debug_clip.c',
+    'math/m_debug_norm.c',
+    'math/m_debug_xform.c',
+    'math/m_eval.c',
+    'math/m_matrix.c',
+    'math/m_translate.c',
+    'math/m_vector.c',
+    'math/m_xform.c',
+]
+
+math_xform_sources = [
+    'math/m_xform.c'
+]
+
+swrast_sources = [
+    'swrast/s_aaline.c',
+    'swrast/s_aatriangle.c',
+    'swrast/s_accum.c',
+    'swrast/s_alpha.c',
+    'swrast/s_atifragshader.c',
+    'swrast/s_bitmap.c',
+    'swrast/s_blend.c',
+    'swrast/s_blit.c',
+    'swrast/s_clear.c',
+    'swrast/s_copypix.c',
+    'swrast/s_context.c',
+    'swrast/s_depth.c',
+    'swrast/s_drawpix.c',
+    'swrast/s_feedback.c',
+    'swrast/s_fog.c',
+    'swrast/s_fragprog.c',
+    'swrast/s_lines.c',
+    'swrast/s_logic.c',
+    'swrast/s_masking.c',
+    'swrast/s_points.c',
+    'swrast/s_readpix.c',
+    'swrast/s_span.c',
+    'swrast/s_stencil.c',
+    'swrast/s_texcombine.c',
+    'swrast/s_texfilter.c',
+    'swrast/s_triangle.c',
+    'swrast/s_zoom.c',
+]
+
+swrast_setup_sources = [
+    'swrast_setup/ss_context.c',
+    'swrast_setup/ss_triangle.c',
+]
+
+tnl_sources = [
+    'tnl/t_context.c',
+    'tnl/t_pipeline.c',
+    'tnl/t_draw.c',
+    'tnl/t_rasterpos.c',
+    'tnl/t_vb_program.c',
+    'tnl/t_vb_render.c',
+    'tnl/t_vb_texgen.c',
+    'tnl/t_vb_texmat.c',
+    'tnl/t_vb_vertex.c',
+    'tnl/t_vb_fog.c',
+    'tnl/t_vb_light.c',
+    'tnl/t_vb_normals.c',
+    'tnl/t_vb_points.c',
+    'tnl/t_vp_build.c',
+    'tnl/t_vertex.c',
+    'tnl/t_vertex_sse.c',
+    'tnl/t_vertex_generic.c',
+]
+
+vbo_sources = [
+    'vbo/vbo_context.c',
+    'vbo/vbo_exec.c',
+    'vbo/vbo_exec_api.c',
+    'vbo/vbo_exec_array.c',
+    'vbo/vbo_exec_draw.c',
+    'vbo/vbo_exec_eval.c',
+    'vbo/vbo_rebase.c',
+    'vbo/vbo_split.c',
+    'vbo/vbo_split_copy.c',
+    'vbo/vbo_split_inplace.c',
+    'vbo/vbo_save.c',
+    'vbo/vbo_save_api.c',
+    'vbo/vbo_save_draw.c',
+    'vbo/vbo_save_loopback.c',
+]
+
+statetracker_sources = [
+    'state_tracker/st_atom.c',
+    'state_tracker/st_atom_blend.c',
+    'state_tracker/st_atom_clip.c',
+    'state_tracker/st_atom_constbuf.c',
+    'state_tracker/st_atom_depth.c',
+    'state_tracker/st_atom_framebuffer.c',
+    'state_tracker/st_atom_msaa.c',
+    'state_tracker/st_atom_pixeltransfer.c',
+    'state_tracker/st_atom_sampler.c',
+    'state_tracker/st_atom_scissor.c',
+    'state_tracker/st_atom_shader.c',
+    'state_tracker/st_atom_rasterizer.c',
+    'state_tracker/st_atom_stipple.c',
+    'state_tracker/st_atom_texture.c',
+    'state_tracker/st_atom_viewport.c',
+    'state_tracker/st_cb_accum.c',
+    'state_tracker/st_cb_bitmap.c',
+    'state_tracker/st_cb_blit.c',
+    'state_tracker/st_cb_bufferobjects.c',
+    'state_tracker/st_cb_clear.c',
+    'state_tracker/st_cb_condrender.c',
+    'state_tracker/st_cb_flush.c',
+    'state_tracker/st_cb_drawpixels.c',
+    'state_tracker/st_cb_drawtex.c',
+    'state_tracker/st_cb_eglimage.c',
+    'state_tracker/st_cb_fbo.c',
+    'state_tracker/st_cb_feedback.c',
+    'state_tracker/st_cb_program.c',
+    'state_tracker/st_cb_queryobj.c',
+    'state_tracker/st_cb_rasterpos.c',
+    'state_tracker/st_cb_readpixels.c',
+    'state_tracker/st_cb_syncobj.c',
+    'state_tracker/st_cb_strings.c',
+    'state_tracker/st_cb_texture.c',
+    'state_tracker/st_cb_texturebarrier.c',
+    'state_tracker/st_cb_viewport.c',
+    'state_tracker/st_cb_xformfb.c',
+    'state_tracker/st_context.c',
+    'state_tracker/st_debug.c',
+    'state_tracker/st_draw.c',
+    'state_tracker/st_draw_feedback.c',
+    'state_tracker/st_extensions.c',
+    'state_tracker/st_format.c',
+    'state_tracker/st_gen_mipmap.c',
+    'state_tracker/st_manager.c',
+    'state_tracker/st_mesa_to_tgsi.c',
+    'state_tracker/st_program.c',
+    'state_tracker/st_texture.c',
+]
+
+env.Append(YACCFLAGS = '-d')
+program_lex = env.CFile('program/lex.yy.c', 'program/program_lexer.l')
+program_parse = env.CFile('program/program_parse.tab.c',
+                          'program/program_parse.y')
+
+# Make program/program_parse.tab.h reacheable from the include path
+env.Append(CPPPATH = [Dir('.').abspath])
+
+program_sources = [
+    'program/arbprogparse.c',
+    'program/hash_table.c',
+    'program/ir_to_mesa.cpp',
+    'program/nvfragparse.c',
+    'program/nvvertparse.c',
+    'program/program.c',
+    'program/program_parse_extra.c',
+    'program/prog_cache.c',
+    'program/prog_execute.c',
+    'program/prog_instruction.c',
+    'program/prog_noise.c',
+    'program/prog_optimize.c',
+    'program/prog_parameter.c',
+    'program/prog_parameter_layout.c',
+    'program/prog_print.c',
+    'program/prog_statevars.c',
+    'program/prog_uniform.c',
+    'program/programopt.c',
+    'program/sampler.cpp',
+    'program/symbol_table.c',
+    program_lex,
+    program_parse[0],
+]
+
+common_driver_sources =	[
+    'drivers/common/driverfuncs.c',
+    'drivers/common/meta.c',
+]
+
+mesa_sources = (
+    main_sources +
+    math_sources +
+    math_xform_sources +
+    program_sources +
+    vbo_sources +
+    tnl_sources +
+    swrast_sources +
+    swrast_setup_sources +
+    common_driver_sources +
+    statetracker_sources
+)
+
+if env['gles']:
+    from sys import executable as python_cmd
+
+    env.Append(CPPDEFINES = ['FEATURE_ES1=1', 'FEATURE_ES2=1'])
+
+    # generate GLES sources
+    gles_sources = []
+    gles_sources += env.CodeGenerate(
+        target = 'main/api_exec_es1.c',
+        script = 'main/es_generator.py',
+        source = 'main/APIspec.xml',
+        command = python_cmd + ' $SCRIPT -S $SOURCE -V GLES1.1 > $TARGET'
+    )
+    gles_sources += env.CodeGenerate(
+        target = 'main/api_exec_es2.c',
+        script = 'main/es_generator.py',
+        source = 'main/APIspec.xml',
+        command = python_cmd + ' $SCRIPT -S $SOURCE -V GLES2.0 > $TARGET'
+    )
+
+    # generate GLES headers
+    GLAPI = '#src/mapi/glapi/'
+    gles_headers = []
+    gles_headers += env.CodeGenerate(
+        target = 'es1api/main/dispatch.h',
+        script = GLAPI + 'gen/gl_table.py',
+        source = GLAPI + 'gen-es/es1_API.xml',
+        command = python_cmd + ' $SCRIPT -c -m remap_table -f $SOURCE > $TARGET',
+    )
+    gles_headers += env.CodeGenerate(
+        target = 'es1api/main/remap_helper.h',
+        script = GLAPI + 'gen/remap_helper.py',
+        source = GLAPI + 'gen-es/es1_API.xml',
+        command = python_cmd + ' $SCRIPT -f $SOURCE > $TARGET',
+    )
+    gles_headers += env.CodeGenerate(
+        target = 'es2api/main/dispatch.h',
+        script = GLAPI + 'gen/gl_table.py',
+        source = GLAPI + 'gen-es/es2_API.xml',
+        command = python_cmd + ' $SCRIPT -c -m remap_table -f $SOURCE > $TARGET',
+    )
+    gles_headers += env.CodeGenerate(
+        target = 'es2api/main/remap_helper.h',
+        script = GLAPI + 'gen/remap_helper.py',
+        source = GLAPI + 'gen-es/es2_API.xml',
+        command = python_cmd + ' $SCRIPT -f $SOURCE > $TARGET',
+    )
+
+    env.Depends(gles_sources, gles_headers)
+
+    # gles_sources #include gles_headers with full path
+    env.Append(CPPPATH = [gles_headers[0].dir.up().up()])
+
+    mesa_sources += gles_sources
+
+#
+# Assembly sources
+#
+if env['gcc'] and env['platform'] != 'windows':
+    if env['machine'] == 'x86':
+        env.Append(CPPDEFINES = [
+            'USE_X86_ASM',
+            'USE_MMX_ASM',
+            'USE_3DNOW_ASM',
+            'USE_SSE_ASM',
+        ])
+        mesa_sources += [
+            'x86/common_x86.c',
+            'x86/x86_xform.c',
+            'x86/3dnow.c',
+            'x86/sse.c',
+            'x86/common_x86_asm.S',
+            'x86/x86_xform2.S',
+            'x86/x86_xform3.S',
+            'x86/x86_xform4.S',
+            'x86/x86_cliptest.S',
+            'x86/mmx_blend.S',
+            'x86/3dnow_xform1.S',
+            'x86/3dnow_xform2.S',
+            'x86/3dnow_xform3.S',
+            'x86/3dnow_xform4.S',
+            'x86/3dnow_normal.S',
+            'x86/sse_xform1.S',
+            'x86/sse_xform2.S',
+            'x86/sse_xform3.S',
+            'x86/sse_xform4.S',
+            'x86/sse_normal.S',
+            'x86/read_rgba_span_x86.S',
+        ]
+    elif env['machine'] == 'x86_64':
+        env.Append(CPPDEFINES = [
+            'USE_X86_64_ASM',
+        ])
+        mesa_sources += [
+            'x86-64/x86-64.c',
+            'x86-64/xform4.S',
+        ]
+    elif env['machine'] == 'ppc':
+        env.Append(CPPDEFINES = [
+            'USE_PPC_ASM',
+            'USE_VMX_ASM',
+        ])
+        mesa_sources += [
+            'ppc/common_ppc.c',
+        ]
+    elif env['machine'] == 'sparc':
+        mesa_sources += [
+            'sparc/sparc.c',
+            'sparc/clip.S',
+            'sparc/norm.S',
+            'sparc/xform.S',
+        ]
+    else:
+        pass
+
+    # Generate matypes.h
+    if env['machine'] in ('x86', 'x86_64'):
+        # See http://www.scons.org/wiki/UsingCodeGenerators
+        gen_matypes = env.Program(
+            target = 'gen_matypes',
+            source = 'x86/gen_matypes.c',
+        )
+        matypes = env.Command(
+            'matypes.h',
+            gen_matypes,
+            gen_matypes[0].abspath + ' > $TARGET',
+        )
+        # Add the dir containing the generated header (somewhere inside  the
+        # build dir) to the include path
+        env.Append(CPPPATH = [matypes[0].dir])
+
+
+# Create the git_sha1.h file if it doesn't exist already
+try:
+    f = open('main/git_sha1.h', 'r')
+    f.close()
+except IOError:
+    f = open('main/git_sha1.h', 'w')
+    f.close()
+# and update CPPPATH so the git_sha1.h header can be found
+env.Append(CPPPATH = ["#" + env['build_dir'] + "/mesa/main"])
+
+
+#
+# Libraries
+#
+
+mesa = env.ConvenienceLibrary(
+    target = 'mesa',
+    source = mesa_sources,
+)
+
+env.Alias('mesa', mesa)
+
+Export('mesa')
+
+SConscript('drivers/SConscript')