<<<<<<< HEAD
/*
 * Mesa 3-D graphics library
 * Version:  6.5.3
 *
 * Copyright (C) 1999-2007  Brian Paul   All Rights Reserved.
 *
 * Permission is hereby granted, free of charge, to any person obtaining a
 * copy of this software and associated documentation files (the "Software"),
 * to deal in the Software without restriction, including without limitation
 * the rights to use, copy, modify, merge, publish, distribute, sublicense,
 * and/or sell copies of the Software, and to permit persons to whom the
 * Software is furnished to do so, subject to the following conditions:
 *
 * The above copyright notice and this permission notice shall be included
 * in all copies or substantial portions of the Software.
 *
 * THE SOFTWARE IS PROVIDED "AS IS", WITHOUT WARRANTY OF ANY KIND, EXPRESS
 * OR IMPLIED, INCLUDING BUT NOT LIMITED TO THE WARRANTIES OF MERCHANTABILITY,
 * FITNESS FOR A PARTICULAR PURPOSE AND NONINFRINGEMENT.  IN NO EVENT SHALL
 * BRIAN PAUL BE LIABLE FOR ANY CLAIM, DAMAGES OR OTHER LIABILITY, WHETHER IN
 * AN ACTION OF CONTRACT, TORT OR OTHERWISE, ARISING FROM, OUT OF OR IN
 * CONNECTION WITH THE SOFTWARE OR THE USE OR OTHER DEALINGS IN THE SOFTWARE.
 */

/**
 * \file  programopt.c 
 * Vertex/Fragment program optimizations and transformations for program
 * options, etc.
 *
 * \author Brian Paul
 */


#include "main/glheader.h"
#include "main/context.h"
#include "prog_parameter.h"
#include "prog_statevars.h"
#include "program.h"
#include "programopt.h"
#include "prog_instruction.h"


/**
 * This function inserts instructions for coordinate modelview * projection
 * into a vertex program.
 * May be used to implement the position_invariant option.
 */
static void
_mesa_insert_mvp_dp4_code(struct gl_context *ctx, struct gl_vertex_program *vprog)
{
   struct prog_instruction *newInst;
   const GLuint origLen = vprog->Base.NumInstructions;
   const GLuint newLen = origLen + 4;
   GLuint i;

   /*
    * Setup state references for the modelview/projection matrix.
    * XXX we should check if these state vars are already declared.
    */
   static const gl_state_index mvpState[4][STATE_LENGTH] = {
      { STATE_MVP_MATRIX, 0, 0, 0, 0 },  /* state.matrix.mvp.row[0] */
      { STATE_MVP_MATRIX, 0, 1, 1, 0 },  /* state.matrix.mvp.row[1] */
      { STATE_MVP_MATRIX, 0, 2, 2, 0 },  /* state.matrix.mvp.row[2] */
      { STATE_MVP_MATRIX, 0, 3, 3, 0 },  /* state.matrix.mvp.row[3] */
   };
   GLint mvpRef[4];

   for (i = 0; i < 4; i++) {
      mvpRef[i] = _mesa_add_state_reference(vprog->Base.Parameters,
                                            mvpState[i]);
   }

   /* Alloc storage for new instructions */
   newInst = _mesa_alloc_instructions(newLen);
   if (!newInst) {
      _mesa_error(ctx, GL_OUT_OF_MEMORY,
                  "glProgramString(inserting position_invariant code)");
      return;
   }

   /*
    * Generated instructions:
    * newInst[0] = DP4 result.position.x, mvp.row[0], vertex.position;
    * newInst[1] = DP4 result.position.y, mvp.row[1], vertex.position;
    * newInst[2] = DP4 result.position.z, mvp.row[2], vertex.position;
    * newInst[3] = DP4 result.position.w, mvp.row[3], vertex.position;
    */
   _mesa_init_instructions(newInst, 4);
   for (i = 0; i < 4; i++) {
      newInst[i].Opcode = OPCODE_DP4;
      newInst[i].DstReg.File = PROGRAM_OUTPUT;
      newInst[i].DstReg.Index = VERT_RESULT_HPOS;
      newInst[i].DstReg.WriteMask = (WRITEMASK_X << i);
      newInst[i].SrcReg[0].File = PROGRAM_STATE_VAR;
      newInst[i].SrcReg[0].Index = mvpRef[i];
      newInst[i].SrcReg[0].Swizzle = SWIZZLE_NOOP;
      newInst[i].SrcReg[1].File = PROGRAM_INPUT;
      newInst[i].SrcReg[1].Index = VERT_ATTRIB_POS;
      newInst[i].SrcReg[1].Swizzle = SWIZZLE_NOOP;
   }

   /* Append original instructions after new instructions */
   _mesa_copy_instructions (newInst + 4, vprog->Base.Instructions, origLen);

   /* free old instructions */
   _mesa_free_instructions(vprog->Base.Instructions, origLen);

   /* install new instructions */
   vprog->Base.Instructions = newInst;
   vprog->Base.NumInstructions = newLen;
   vprog->Base.InputsRead |= VERT_BIT_POS;
   vprog->Base.OutputsWritten |= BITFIELD64_BIT(VERT_RESULT_HPOS);
}


static void
_mesa_insert_mvp_mad_code(struct gl_context *ctx, struct gl_vertex_program *vprog)
{
   struct prog_instruction *newInst;
   const GLuint origLen = vprog->Base.NumInstructions;
   const GLuint newLen = origLen + 4;
   GLuint hposTemp;
   GLuint i;

   /*
    * Setup state references for the modelview/projection matrix.
    * XXX we should check if these state vars are already declared.
    */
   static const gl_state_index mvpState[4][STATE_LENGTH] = {
      { STATE_MVP_MATRIX, 0, 0, 0, STATE_MATRIX_TRANSPOSE },
      { STATE_MVP_MATRIX, 0, 1, 1, STATE_MATRIX_TRANSPOSE },
      { STATE_MVP_MATRIX, 0, 2, 2, STATE_MATRIX_TRANSPOSE },
      { STATE_MVP_MATRIX, 0, 3, 3, STATE_MATRIX_TRANSPOSE },
   };
   GLint mvpRef[4];

   for (i = 0; i < 4; i++) {
      mvpRef[i] = _mesa_add_state_reference(vprog->Base.Parameters,
                                            mvpState[i]);
   }

   /* Alloc storage for new instructions */
   newInst = _mesa_alloc_instructions(newLen);
   if (!newInst) {
      _mesa_error(ctx, GL_OUT_OF_MEMORY,
                  "glProgramString(inserting position_invariant code)");
      return;
   }

   /* TEMP hposTemp; */
   hposTemp = vprog->Base.NumTemporaries++;

   /*
    * Generated instructions:
    *    emit_op2(p, OPCODE_MUL, tmp, 0, swizzle1(src,X), mat[0]);
    *    emit_op3(p, OPCODE_MAD, tmp, 0, swizzle1(src,Y), mat[1], tmp);
    *    emit_op3(p, OPCODE_MAD, tmp, 0, swizzle1(src,Z), mat[2], tmp);
    *    emit_op3(p, OPCODE_MAD, dest, 0, swizzle1(src,W), mat[3], tmp);
    */
   _mesa_init_instructions(newInst, 4);

   newInst[0].Opcode = OPCODE_MUL;
   newInst[0].DstReg.File = PROGRAM_TEMPORARY;
   newInst[0].DstReg.Index = hposTemp;
   newInst[0].DstReg.WriteMask = WRITEMASK_XYZW;
   newInst[0].SrcReg[0].File = PROGRAM_INPUT;
   newInst[0].SrcReg[0].Index = VERT_ATTRIB_POS;
   newInst[0].SrcReg[0].Swizzle = SWIZZLE_XXXX;
   newInst[0].SrcReg[1].File = PROGRAM_STATE_VAR;
   newInst[0].SrcReg[1].Index = mvpRef[0];
   newInst[0].SrcReg[1].Swizzle = SWIZZLE_NOOP;

   for (i = 1; i <= 2; i++) {
      newInst[i].Opcode = OPCODE_MAD;
      newInst[i].DstReg.File = PROGRAM_TEMPORARY;
      newInst[i].DstReg.Index = hposTemp;
      newInst[i].DstReg.WriteMask = WRITEMASK_XYZW;
      newInst[i].SrcReg[0].File = PROGRAM_INPUT;
      newInst[i].SrcReg[0].Index = VERT_ATTRIB_POS;
      newInst[i].SrcReg[0].Swizzle = MAKE_SWIZZLE4(i,i,i,i);
      newInst[i].SrcReg[1].File = PROGRAM_STATE_VAR;
      newInst[i].SrcReg[1].Index = mvpRef[i];
      newInst[i].SrcReg[1].Swizzle = SWIZZLE_NOOP;
      newInst[i].SrcReg[2].File = PROGRAM_TEMPORARY;
      newInst[i].SrcReg[2].Index = hposTemp;
      newInst[1].SrcReg[2].Swizzle = SWIZZLE_NOOP;
   }

   newInst[3].Opcode = OPCODE_MAD;
   newInst[3].DstReg.File = PROGRAM_OUTPUT;
   newInst[3].DstReg.Index = VERT_RESULT_HPOS;
   newInst[3].DstReg.WriteMask = WRITEMASK_XYZW;
   newInst[3].SrcReg[0].File = PROGRAM_INPUT;
   newInst[3].SrcReg[0].Index = VERT_ATTRIB_POS;
   newInst[3].SrcReg[0].Swizzle = SWIZZLE_WWWW;
   newInst[3].SrcReg[1].File = PROGRAM_STATE_VAR;
   newInst[3].SrcReg[1].Index = mvpRef[3];
   newInst[3].SrcReg[1].Swizzle = SWIZZLE_NOOP;
   newInst[3].SrcReg[2].File = PROGRAM_TEMPORARY;
   newInst[3].SrcReg[2].Index = hposTemp;
   newInst[3].SrcReg[2].Swizzle = SWIZZLE_NOOP;


   /* Append original instructions after new instructions */
   _mesa_copy_instructions (newInst + 4, vprog->Base.Instructions, origLen);

   /* free old instructions */
   _mesa_free_instructions(vprog->Base.Instructions, origLen);

   /* install new instructions */
   vprog->Base.Instructions = newInst;
   vprog->Base.NumInstructions = newLen;
   vprog->Base.InputsRead |= VERT_BIT_POS;
   vprog->Base.OutputsWritten |= BITFIELD64_BIT(VERT_RESULT_HPOS);
}


void
_mesa_insert_mvp_code(struct gl_context *ctx, struct gl_vertex_program *vprog)
{
   if (ctx->mvp_with_dp4) 
      _mesa_insert_mvp_dp4_code( ctx, vprog );
   else
      _mesa_insert_mvp_mad_code( ctx, vprog );
}
      





/**
 * Append extra instructions onto the given fragment program to implement
 * the fog mode specified by fprog->FogOption.
 * The fragment.fogcoord input is used to compute the fog blend factor.
 *
 * XXX with a little work, this function could be adapted to add fog code
 * to vertex programs too.
 */
void
_mesa_append_fog_code(struct gl_context *ctx, struct gl_fragment_program *fprog, GLboolean saturate)
{
   static const gl_state_index fogPStateOpt[STATE_LENGTH]
      = { STATE_INTERNAL, STATE_FOG_PARAMS_OPTIMIZED, 0, 0, 0 };
   static const gl_state_index fogColorState[STATE_LENGTH]
      = { STATE_FOG_COLOR, 0, 0, 0, 0};
   struct prog_instruction *newInst, *inst;
   const GLuint origLen = fprog->Base.NumInstructions;
   const GLuint newLen = origLen + 5;
   GLuint i;
   GLint fogPRefOpt, fogColorRef; /* state references */
   GLuint colorTemp, fogFactorTemp; /* temporary registerss */

   if (fprog->FogOption == GL_NONE) {
      _mesa_problem(ctx, "_mesa_append_fog_code() called for fragment program"
                    " with FogOption == GL_NONE");
      return;
   }

   /* Alloc storage for new instructions */
   newInst = _mesa_alloc_instructions(newLen);
   if (!newInst) {
      _mesa_error(ctx, GL_OUT_OF_MEMORY,
                  "glProgramString(inserting fog_option code)");
      return;
   }

   /* Copy orig instructions into new instruction buffer */
   _mesa_copy_instructions(newInst, fprog->Base.Instructions, origLen);

   /* PARAM fogParamsRefOpt = internal optimized fog params; */
   fogPRefOpt
      = _mesa_add_state_reference(fprog->Base.Parameters, fogPStateOpt);
   /* PARAM fogColorRef = state.fog.color; */
   fogColorRef
      = _mesa_add_state_reference(fprog->Base.Parameters, fogColorState);

   /* TEMP colorTemp; */
   colorTemp = fprog->Base.NumTemporaries++;
   /* TEMP fogFactorTemp; */
   fogFactorTemp = fprog->Base.NumTemporaries++;

   /* Scan program to find where result.color is written */
   inst = newInst;
   for (i = 0; i < fprog->Base.NumInstructions; i++) {
      if (inst->Opcode == OPCODE_END)
         break;
      if (inst->DstReg.File == PROGRAM_OUTPUT &&
          inst->DstReg.Index == FRAG_RESULT_COLOR) {
         /* change the instruction to write to colorTemp w/ clamping */
         inst->DstReg.File = PROGRAM_TEMPORARY;
         inst->DstReg.Index = colorTemp;
         inst->SaturateMode = saturate;
         /* don't break (may be several writes to result.color) */
      }
      inst++;
   }
   assert(inst->Opcode == OPCODE_END); /* we'll overwrite this inst */

   _mesa_init_instructions(inst, 5);

   /* emit instructions to compute fog blending factor */
   /* this is always clamped to [0, 1] regardless of fragment clamping */
   if (fprog->FogOption == GL_LINEAR) {
      /* MAD fogFactorTemp.x, fragment.fogcoord.x, fogPRefOpt.x, fogPRefOpt.y; */
      inst->Opcode = OPCODE_MAD;
      inst->DstReg.File = PROGRAM_TEMPORARY;
      inst->DstReg.Index = fogFactorTemp;
      inst->DstReg.WriteMask = WRITEMASK_X;
      inst->SrcReg[0].File = PROGRAM_INPUT;
      inst->SrcReg[0].Index = FRAG_ATTRIB_FOGC;
      inst->SrcReg[0].Swizzle = SWIZZLE_XXXX;
      inst->SrcReg[1].File = PROGRAM_STATE_VAR;
      inst->SrcReg[1].Index = fogPRefOpt;
      inst->SrcReg[1].Swizzle = SWIZZLE_XXXX;
      inst->SrcReg[2].File = PROGRAM_STATE_VAR;
      inst->SrcReg[2].Index = fogPRefOpt;
      inst->SrcReg[2].Swizzle = SWIZZLE_YYYY;
      inst->SaturateMode = SATURATE_ZERO_ONE;
      inst++;
   }
   else {
      ASSERT(fprog->FogOption == GL_EXP || fprog->FogOption == GL_EXP2);
      /* fogPRefOpt.z = d/ln(2), fogPRefOpt.w = d/sqrt(ln(2) */
      /* EXP: MUL fogFactorTemp.x, fogPRefOpt.z, fragment.fogcoord.x; */
      /* EXP2: MUL fogFactorTemp.x, fogPRefOpt.w, fragment.fogcoord.x; */
      inst->Opcode = OPCODE_MUL;
      inst->DstReg.File = PROGRAM_TEMPORARY;
      inst->DstReg.Index = fogFactorTemp;
      inst->DstReg.WriteMask = WRITEMASK_X;
      inst->SrcReg[0].File = PROGRAM_STATE_VAR;
      inst->SrcReg[0].Index = fogPRefOpt;
      inst->SrcReg[0].Swizzle
         = (fprog->FogOption == GL_EXP) ? SWIZZLE_ZZZZ : SWIZZLE_WWWW;
      inst->SrcReg[1].File = PROGRAM_INPUT;
      inst->SrcReg[1].Index = FRAG_ATTRIB_FOGC;
      inst->SrcReg[1].Swizzle = SWIZZLE_XXXX;
      inst++;
      if (fprog->FogOption == GL_EXP2) {
         /* MUL fogFactorTemp.x, fogFactorTemp.x, fogFactorTemp.x; */
         inst->Opcode = OPCODE_MUL;
         inst->DstReg.File = PROGRAM_TEMPORARY;
         inst->DstReg.Index = fogFactorTemp;
         inst->DstReg.WriteMask = WRITEMASK_X;
         inst->SrcReg[0].File = PROGRAM_TEMPORARY;
         inst->SrcReg[0].Index = fogFactorTemp;
         inst->SrcReg[0].Swizzle = SWIZZLE_XXXX;
         inst->SrcReg[1].File = PROGRAM_TEMPORARY;
         inst->SrcReg[1].Index = fogFactorTemp;
         inst->SrcReg[1].Swizzle = SWIZZLE_XXXX;
         inst++;
      }
      /* EX2_SAT fogFactorTemp.x, -fogFactorTemp.x; */
      inst->Opcode = OPCODE_EX2;
      inst->DstReg.File = PROGRAM_TEMPORARY;
      inst->DstReg.Index = fogFactorTemp;
      inst->DstReg.WriteMask = WRITEMASK_X;
      inst->SrcReg[0].File = PROGRAM_TEMPORARY;
      inst->SrcReg[0].Index = fogFactorTemp;
      inst->SrcReg[0].Negate = NEGATE_XYZW;
      inst->SrcReg[0].Swizzle = SWIZZLE_XXXX;
      inst->SaturateMode = SATURATE_ZERO_ONE;
      inst++;
   }
   /* LRP result.color.xyz, fogFactorTemp.xxxx, colorTemp, fogColorRef; */
   inst->Opcode = OPCODE_LRP;
   inst->DstReg.File = PROGRAM_OUTPUT;
   inst->DstReg.Index = FRAG_RESULT_COLOR;
   inst->DstReg.WriteMask = WRITEMASK_XYZ;
   inst->SrcReg[0].File = PROGRAM_TEMPORARY;
   inst->SrcReg[0].Index = fogFactorTemp;
   inst->SrcReg[0].Swizzle = SWIZZLE_XXXX;
   inst->SrcReg[1].File = PROGRAM_TEMPORARY;
   inst->SrcReg[1].Index = colorTemp;
   inst->SrcReg[1].Swizzle = SWIZZLE_NOOP;
   inst->SrcReg[2].File = PROGRAM_STATE_VAR;
   inst->SrcReg[2].Index = fogColorRef;
   inst->SrcReg[2].Swizzle = SWIZZLE_NOOP;
   inst++;
   /* MOV result.color.w, colorTemp.x;  # copy alpha */
   inst->Opcode = OPCODE_MOV;
   inst->DstReg.File = PROGRAM_OUTPUT;
   inst->DstReg.Index = FRAG_RESULT_COLOR;
   inst->DstReg.WriteMask = WRITEMASK_W;
   inst->SrcReg[0].File = PROGRAM_TEMPORARY;
   inst->SrcReg[0].Index = colorTemp;
   inst->SrcReg[0].Swizzle = SWIZZLE_NOOP;
   inst++;
   /* END; */
   inst->Opcode = OPCODE_END;
   inst++;

   /* free old instructions */
   _mesa_free_instructions(fprog->Base.Instructions, origLen);

   /* install new instructions */
   fprog->Base.Instructions = newInst;
   fprog->Base.NumInstructions = inst - newInst;
   fprog->Base.InputsRead |= FRAG_BIT_FOGC;
   /* XXX do this?  fprog->FogOption = GL_NONE; */
}



static GLboolean
is_texture_instruction(const struct prog_instruction *inst)
{
   switch (inst->Opcode) {
   case OPCODE_TEX:
   case OPCODE_TXB:
   case OPCODE_TXD:
   case OPCODE_TXL:
   case OPCODE_TXP:
   case OPCODE_TXP_NV:
      return GL_TRUE;
   default:
      return GL_FALSE;
   }
}
      

/**
 * Count the number of texure indirections in the given program.
 * The program's NumTexIndirections field will be updated.
 * See the GL_ARB_fragment_program spec (issue 24) for details.
 * XXX we count texture indirections in texenvprogram.c (maybe use this code
 * instead and elsewhere).
 */
void
_mesa_count_texture_indirections(struct gl_program *prog)
{
   GLuint indirections = 1;
   GLbitfield tempsOutput = 0x0;
   GLbitfield aluTemps = 0x0;
   GLuint i;

   for (i = 0; i < prog->NumInstructions; i++) {
      const struct prog_instruction *inst = prog->Instructions + i;

      if (is_texture_instruction(inst)) {
         if (((inst->SrcReg[0].File == PROGRAM_TEMPORARY) && 
              (tempsOutput & (1 << inst->SrcReg[0].Index))) ||
             ((inst->Opcode != OPCODE_KIL) &&
              (inst->DstReg.File == PROGRAM_TEMPORARY) && 
              (aluTemps & (1 << inst->DstReg.Index)))) 
            {
               indirections++;
               tempsOutput = 0x0;
               aluTemps = 0x0;
            }
      }
      else {
         GLuint j;
         for (j = 0; j < 3; j++) {
            if (inst->SrcReg[j].File == PROGRAM_TEMPORARY)
               aluTemps |= (1 << inst->SrcReg[j].Index);
         }
         if (inst->DstReg.File == PROGRAM_TEMPORARY)
            aluTemps |= (1 << inst->DstReg.Index);
      }

      if ((inst->Opcode != OPCODE_KIL) && (inst->DstReg.File == PROGRAM_TEMPORARY))
         tempsOutput |= (1 << inst->DstReg.Index);
   }

   prog->NumTexIndirections = indirections;
}


/**
 * Count number of texture instructions in given program and update the
 * program's NumTexInstructions field.
 */
void
_mesa_count_texture_instructions(struct gl_program *prog)
{
   GLuint i;
   prog->NumTexInstructions = 0;
   for (i = 0; i < prog->NumInstructions; i++) {
      prog->NumTexInstructions += is_texture_instruction(prog->Instructions + i);
   }
}


/**
 * Scan/rewrite program to remove reads of custom (output) registers.
 * The passed type has to be either PROGRAM_OUTPUT or PROGRAM_VARYING
 * (for vertex shaders).
 * In GLSL shaders, varying vars can be read and written.
 * On some hardware, trying to read an output register causes trouble.
 * So, rewrite the program to use a temporary register in this case.
 */
void
_mesa_remove_output_reads(struct gl_program *prog, gl_register_file type)
{
   GLuint i;
   GLint outputMap[VERT_RESULT_MAX];
   GLuint numVaryingReads = 0;
   GLboolean usedTemps[MAX_PROGRAM_TEMPS];
   GLuint firstTemp = 0;

   _mesa_find_used_registers(prog, PROGRAM_TEMPORARY,
                             usedTemps, MAX_PROGRAM_TEMPS);

   assert(type == PROGRAM_VARYING || type == PROGRAM_OUTPUT);
   assert(prog->Target == GL_VERTEX_PROGRAM_ARB || type != PROGRAM_VARYING);

   for (i = 0; i < VERT_RESULT_MAX; i++)
      outputMap[i] = -1;

   /* look for instructions which read from varying vars */
   for (i = 0; i < prog->NumInstructions; i++) {
      struct prog_instruction *inst = prog->Instructions + i;
      const GLuint numSrc = _mesa_num_inst_src_regs(inst->Opcode);
      GLuint j;
      for (j = 0; j < numSrc; j++) {
         if (inst->SrcReg[j].File == type) {
            /* replace the read with a temp reg */
            const GLuint var = inst->SrcReg[j].Index;
            if (outputMap[var] == -1) {
               numVaryingReads++;
               outputMap[var] = _mesa_find_free_register(usedTemps,
                                                         MAX_PROGRAM_TEMPS,
                                                         firstTemp);
               firstTemp = outputMap[var] + 1;
            }
            inst->SrcReg[j].File = PROGRAM_TEMPORARY;
            inst->SrcReg[j].Index = outputMap[var];
         }
      }
   }

   if (numVaryingReads == 0)
      return; /* nothing to be done */

   /* look for instructions which write to the varying vars identified above */
   for (i = 0; i < prog->NumInstructions; i++) {
      struct prog_instruction *inst = prog->Instructions + i;
      if (inst->DstReg.File == type &&
          outputMap[inst->DstReg.Index] >= 0) {
         /* change inst to write to the temp reg, instead of the varying */
         inst->DstReg.File = PROGRAM_TEMPORARY;
         inst->DstReg.Index = outputMap[inst->DstReg.Index];
      }
   }

   /* insert new instructions to copy the temp vars to the varying vars */
   {
      struct prog_instruction *inst;
      GLint endPos, var;

      /* Look for END instruction and insert the new varying writes */
      endPos = -1;
      for (i = 0; i < prog->NumInstructions; i++) {
         struct prog_instruction *inst = prog->Instructions + i;
         if (inst->Opcode == OPCODE_END) {
            endPos = i;
            _mesa_insert_instructions(prog, i, numVaryingReads);
            break;
         }
      }

      assert(endPos >= 0);

      /* insert new MOV instructions here */
      inst = prog->Instructions + endPos;
      for (var = 0; var < VERT_RESULT_MAX; var++) {
         if (outputMap[var] >= 0) {
            /* MOV VAR[var], TEMP[tmp]; */
            inst->Opcode = OPCODE_MOV;
            inst->DstReg.File = type;
            inst->DstReg.Index = var;
            inst->SrcReg[0].File = PROGRAM_TEMPORARY;
            inst->SrcReg[0].Index = outputMap[var];
            inst++;
         }
      }
   }
}


/**
 * Make the given fragment program into a "no-op" shader.
 * Actually, just copy the incoming fragment color (or texcoord)
 * to the output color.
 * This is for debug/test purposes.
 */
void
_mesa_nop_fragment_program(struct gl_context *ctx, struct gl_fragment_program *prog)
{
   struct prog_instruction *inst;
   GLuint inputAttr;

   inst = _mesa_alloc_instructions(2);
   if (!inst) {
      _mesa_error(ctx, GL_OUT_OF_MEMORY, "_mesa_nop_fragment_program");
      return;
   }

   _mesa_init_instructions(inst, 2);

   inst[0].Opcode = OPCODE_MOV;
   inst[0].DstReg.File = PROGRAM_OUTPUT;
   inst[0].DstReg.Index = FRAG_RESULT_COLOR;
   inst[0].SrcReg[0].File = PROGRAM_INPUT;
   if (prog->Base.InputsRead & FRAG_BIT_COL0)
      inputAttr = FRAG_ATTRIB_COL0;
   else
      inputAttr = FRAG_ATTRIB_TEX0;
   inst[0].SrcReg[0].Index = inputAttr;

   inst[1].Opcode = OPCODE_END;

   _mesa_free_instructions(prog->Base.Instructions,
                           prog->Base.NumInstructions);

   prog->Base.Instructions = inst;
   prog->Base.NumInstructions = 2;
   prog->Base.InputsRead = 1 << inputAttr;
   prog->Base.OutputsWritten = BITFIELD64_BIT(FRAG_RESULT_COLOR);
}


/**
 * \sa _mesa_nop_fragment_program
 * Replace the given vertex program with a "no-op" program that just
 * transforms vertex position and emits color.
 */
void
_mesa_nop_vertex_program(struct gl_context *ctx, struct gl_vertex_program *prog)
{
   struct prog_instruction *inst;
   GLuint inputAttr;

   /*
    * Start with a simple vertex program that emits color.
    */
   inst = _mesa_alloc_instructions(2);
   if (!inst) {
      _mesa_error(ctx, GL_OUT_OF_MEMORY, "_mesa_nop_vertex_program");
      return;
   }

   _mesa_init_instructions(inst, 2);

   inst[0].Opcode = OPCODE_MOV;
   inst[0].DstReg.File = PROGRAM_OUTPUT;
   inst[0].DstReg.Index = VERT_RESULT_COL0;
   inst[0].SrcReg[0].File = PROGRAM_INPUT;
   if (prog->Base.InputsRead & VERT_BIT_COLOR0)
      inputAttr = VERT_ATTRIB_COLOR0;
   else
      inputAttr = VERT_ATTRIB_TEX0;
   inst[0].SrcReg[0].Index = inputAttr;

   inst[1].Opcode = OPCODE_END;

   _mesa_free_instructions(prog->Base.Instructions,
                           prog->Base.NumInstructions);

   prog->Base.Instructions = inst;
   prog->Base.NumInstructions = 2;
   prog->Base.InputsRead = 1 << inputAttr;
   prog->Base.OutputsWritten = BITFIELD64_BIT(VERT_RESULT_COL0);

   /*
    * Now insert code to do standard modelview/projection transformation.
    */
   _mesa_insert_mvp_code(ctx, prog);
}
=======
/*
 * Mesa 3-D graphics library
 * Version:  6.5.3
 *
 * Copyright (C) 1999-2007  Brian Paul   All Rights Reserved.
 *
 * Permission is hereby granted, free of charge, to any person obtaining a
 * copy of this software and associated documentation files (the "Software"),
 * to deal in the Software without restriction, including without limitation
 * the rights to use, copy, modify, merge, publish, distribute, sublicense,
 * and/or sell copies of the Software, and to permit persons to whom the
 * Software is furnished to do so, subject to the following conditions:
 *
 * The above copyright notice and this permission notice shall be included
 * in all copies or substantial portions of the Software.
 *
 * THE SOFTWARE IS PROVIDED "AS IS", WITHOUT WARRANTY OF ANY KIND, EXPRESS
 * OR IMPLIED, INCLUDING BUT NOT LIMITED TO THE WARRANTIES OF MERCHANTABILITY,
 * FITNESS FOR A PARTICULAR PURPOSE AND NONINFRINGEMENT.  IN NO EVENT SHALL
 * BRIAN PAUL BE LIABLE FOR ANY CLAIM, DAMAGES OR OTHER LIABILITY, WHETHER IN
 * AN ACTION OF CONTRACT, TORT OR OTHERWISE, ARISING FROM, OUT OF OR IN
 * CONNECTION WITH THE SOFTWARE OR THE USE OR OTHER DEALINGS IN THE SOFTWARE.
 */

/**
 * \file  programopt.c 
 * Vertex/Fragment program optimizations and transformations for program
 * options, etc.
 *
 * \author Brian Paul
 */


#include "main/glheader.h"
#include "main/context.h"
#include "prog_parameter.h"
#include "prog_statevars.h"
#include "program.h"
#include "programopt.h"
#include "prog_instruction.h"


/**
 * This function inserts instructions for coordinate modelview * projection
 * into a vertex program.
 * May be used to implement the position_invariant option.
 */
static void
_mesa_insert_mvp_dp4_code(struct gl_context *ctx, struct gl_vertex_program *vprog)
{
   struct prog_instruction *newInst;
   const GLuint origLen = vprog->Base.NumInstructions;
   const GLuint newLen = origLen + 4;
   GLuint i;

   /*
    * Setup state references for the modelview/projection matrix.
    * XXX we should check if these state vars are already declared.
    */
   static const gl_state_index mvpState[4][STATE_LENGTH] = {
      { STATE_MVP_MATRIX, 0, 0, 0, 0 },  /* state.matrix.mvp.row[0] */
      { STATE_MVP_MATRIX, 0, 1, 1, 0 },  /* state.matrix.mvp.row[1] */
      { STATE_MVP_MATRIX, 0, 2, 2, 0 },  /* state.matrix.mvp.row[2] */
      { STATE_MVP_MATRIX, 0, 3, 3, 0 },  /* state.matrix.mvp.row[3] */
   };
   GLint mvpRef[4];

   for (i = 0; i < 4; i++) {
      mvpRef[i] = _mesa_add_state_reference(vprog->Base.Parameters,
                                            mvpState[i]);
   }

   /* Alloc storage for new instructions */
   newInst = _mesa_alloc_instructions(newLen);
   if (!newInst) {
      _mesa_error(ctx, GL_OUT_OF_MEMORY,
                  "glProgramString(inserting position_invariant code)");
      return;
   }

   /*
    * Generated instructions:
    * newInst[0] = DP4 result.position.x, mvp.row[0], vertex.position;
    * newInst[1] = DP4 result.position.y, mvp.row[1], vertex.position;
    * newInst[2] = DP4 result.position.z, mvp.row[2], vertex.position;
    * newInst[3] = DP4 result.position.w, mvp.row[3], vertex.position;
    */
   _mesa_init_instructions(newInst, 4);
   for (i = 0; i < 4; i++) {
      newInst[i].Opcode = OPCODE_DP4;
      newInst[i].DstReg.File = PROGRAM_OUTPUT;
      newInst[i].DstReg.Index = VERT_RESULT_HPOS;
      newInst[i].DstReg.WriteMask = (WRITEMASK_X << i);
      newInst[i].SrcReg[0].File = PROGRAM_STATE_VAR;
      newInst[i].SrcReg[0].Index = mvpRef[i];
      newInst[i].SrcReg[0].Swizzle = SWIZZLE_NOOP;
      newInst[i].SrcReg[1].File = PROGRAM_INPUT;
      newInst[i].SrcReg[1].Index = VERT_ATTRIB_POS;
      newInst[i].SrcReg[1].Swizzle = SWIZZLE_NOOP;
   }

   /* Append original instructions after new instructions */
   _mesa_copy_instructions (newInst + 4, vprog->Base.Instructions, origLen);

   /* free old instructions */
   _mesa_free_instructions(vprog->Base.Instructions, origLen);

   /* install new instructions */
   vprog->Base.Instructions = newInst;
   vprog->Base.NumInstructions = newLen;
   vprog->Base.InputsRead |= VERT_BIT_POS;
   vprog->Base.OutputsWritten |= BITFIELD64_BIT(VERT_RESULT_HPOS);
}


static void
_mesa_insert_mvp_mad_code(struct gl_context *ctx, struct gl_vertex_program *vprog)
{
   struct prog_instruction *newInst;
   const GLuint origLen = vprog->Base.NumInstructions;
   const GLuint newLen = origLen + 4;
   GLuint hposTemp;
   GLuint i;

   /*
    * Setup state references for the modelview/projection matrix.
    * XXX we should check if these state vars are already declared.
    */
   static const gl_state_index mvpState[4][STATE_LENGTH] = {
      { STATE_MVP_MATRIX, 0, 0, 0, STATE_MATRIX_TRANSPOSE },
      { STATE_MVP_MATRIX, 0, 1, 1, STATE_MATRIX_TRANSPOSE },
      { STATE_MVP_MATRIX, 0, 2, 2, STATE_MATRIX_TRANSPOSE },
      { STATE_MVP_MATRIX, 0, 3, 3, STATE_MATRIX_TRANSPOSE },
   };
   GLint mvpRef[4];

   for (i = 0; i < 4; i++) {
      mvpRef[i] = _mesa_add_state_reference(vprog->Base.Parameters,
                                            mvpState[i]);
   }

   /* Alloc storage for new instructions */
   newInst = _mesa_alloc_instructions(newLen);
   if (!newInst) {
      _mesa_error(ctx, GL_OUT_OF_MEMORY,
                  "glProgramString(inserting position_invariant code)");
      return;
   }

   /* TEMP hposTemp; */
   hposTemp = vprog->Base.NumTemporaries++;

   /*
    * Generated instructions:
    *    emit_op2(p, OPCODE_MUL, tmp, 0, swizzle1(src,X), mat[0]);
    *    emit_op3(p, OPCODE_MAD, tmp, 0, swizzle1(src,Y), mat[1], tmp);
    *    emit_op3(p, OPCODE_MAD, tmp, 0, swizzle1(src,Z), mat[2], tmp);
    *    emit_op3(p, OPCODE_MAD, dest, 0, swizzle1(src,W), mat[3], tmp);
    */
   _mesa_init_instructions(newInst, 4);

   newInst[0].Opcode = OPCODE_MUL;
   newInst[0].DstReg.File = PROGRAM_TEMPORARY;
   newInst[0].DstReg.Index = hposTemp;
   newInst[0].DstReg.WriteMask = WRITEMASK_XYZW;
   newInst[0].SrcReg[0].File = PROGRAM_INPUT;
   newInst[0].SrcReg[0].Index = VERT_ATTRIB_POS;
   newInst[0].SrcReg[0].Swizzle = SWIZZLE_XXXX;
   newInst[0].SrcReg[1].File = PROGRAM_STATE_VAR;
   newInst[0].SrcReg[1].Index = mvpRef[0];
   newInst[0].SrcReg[1].Swizzle = SWIZZLE_NOOP;

   for (i = 1; i <= 2; i++) {
      newInst[i].Opcode = OPCODE_MAD;
      newInst[i].DstReg.File = PROGRAM_TEMPORARY;
      newInst[i].DstReg.Index = hposTemp;
      newInst[i].DstReg.WriteMask = WRITEMASK_XYZW;
      newInst[i].SrcReg[0].File = PROGRAM_INPUT;
      newInst[i].SrcReg[0].Index = VERT_ATTRIB_POS;
      newInst[i].SrcReg[0].Swizzle = MAKE_SWIZZLE4(i,i,i,i);
      newInst[i].SrcReg[1].File = PROGRAM_STATE_VAR;
      newInst[i].SrcReg[1].Index = mvpRef[i];
      newInst[i].SrcReg[1].Swizzle = SWIZZLE_NOOP;
      newInst[i].SrcReg[2].File = PROGRAM_TEMPORARY;
      newInst[i].SrcReg[2].Index = hposTemp;
      newInst[1].SrcReg[2].Swizzle = SWIZZLE_NOOP;
   }

   newInst[3].Opcode = OPCODE_MAD;
   newInst[3].DstReg.File = PROGRAM_OUTPUT;
   newInst[3].DstReg.Index = VERT_RESULT_HPOS;
   newInst[3].DstReg.WriteMask = WRITEMASK_XYZW;
   newInst[3].SrcReg[0].File = PROGRAM_INPUT;
   newInst[3].SrcReg[0].Index = VERT_ATTRIB_POS;
   newInst[3].SrcReg[0].Swizzle = SWIZZLE_WWWW;
   newInst[3].SrcReg[1].File = PROGRAM_STATE_VAR;
   newInst[3].SrcReg[1].Index = mvpRef[3];
   newInst[3].SrcReg[1].Swizzle = SWIZZLE_NOOP;
   newInst[3].SrcReg[2].File = PROGRAM_TEMPORARY;
   newInst[3].SrcReg[2].Index = hposTemp;
   newInst[3].SrcReg[2].Swizzle = SWIZZLE_NOOP;


   /* Append original instructions after new instructions */
   _mesa_copy_instructions (newInst + 4, vprog->Base.Instructions, origLen);

   /* free old instructions */
   _mesa_free_instructions(vprog->Base.Instructions, origLen);

   /* install new instructions */
   vprog->Base.Instructions = newInst;
   vprog->Base.NumInstructions = newLen;
   vprog->Base.InputsRead |= VERT_BIT_POS;
   vprog->Base.OutputsWritten |= BITFIELD64_BIT(VERT_RESULT_HPOS);
}


void
_mesa_insert_mvp_code(struct gl_context *ctx, struct gl_vertex_program *vprog)
{
   if (ctx->mvp_with_dp4) 
      _mesa_insert_mvp_dp4_code( ctx, vprog );
   else
      _mesa_insert_mvp_mad_code( ctx, vprog );
}
      





/**
 * Append instructions to implement fog
 *
 * The \c fragment.fogcoord input is used to compute the fog blend factor.
 *
 * \param ctx      The GL context
 * \param fprog    Fragment program that fog instructions will be appended to.
 * \param fog_mode Fog mode.  One of \c GL_EXP, \c GL_EXP2, or \c GL_LINEAR.
 * \param saturate True if writes to color outputs should be clamped to [0, 1]
 *
 * \note
 * This function sets \c FRAG_BIT_FOGC in \c fprog->Base.InputsRead.
 *
 * \todo With a little work, this function could be adapted to add fog code
 * to vertex programs too.
 */
void
_mesa_append_fog_code(struct gl_context *ctx,
		      struct gl_fragment_program *fprog, GLenum fog_mode,
		      GLboolean saturate)
{
   static const gl_state_index fogPStateOpt[STATE_LENGTH]
      = { STATE_INTERNAL, STATE_FOG_PARAMS_OPTIMIZED, 0, 0, 0 };
   static const gl_state_index fogColorState[STATE_LENGTH]
      = { STATE_FOG_COLOR, 0, 0, 0, 0};
   struct prog_instruction *newInst, *inst;
   const GLuint origLen = fprog->Base.NumInstructions;
   const GLuint newLen = origLen + 5;
   GLuint i;
   GLint fogPRefOpt, fogColorRef; /* state references */
   GLuint colorTemp, fogFactorTemp; /* temporary registerss */

   if (fog_mode == GL_NONE) {
      _mesa_problem(ctx, "_mesa_append_fog_code() called for fragment program"
                    " with fog_mode == GL_NONE");
      return;
   }

   /* Alloc storage for new instructions */
   newInst = _mesa_alloc_instructions(newLen);
   if (!newInst) {
      _mesa_error(ctx, GL_OUT_OF_MEMORY,
                  "glProgramString(inserting fog_option code)");
      return;
   }

   /* Copy orig instructions into new instruction buffer */
   _mesa_copy_instructions(newInst, fprog->Base.Instructions, origLen);

   /* PARAM fogParamsRefOpt = internal optimized fog params; */
   fogPRefOpt
      = _mesa_add_state_reference(fprog->Base.Parameters, fogPStateOpt);
   /* PARAM fogColorRef = state.fog.color; */
   fogColorRef
      = _mesa_add_state_reference(fprog->Base.Parameters, fogColorState);

   /* TEMP colorTemp; */
   colorTemp = fprog->Base.NumTemporaries++;
   /* TEMP fogFactorTemp; */
   fogFactorTemp = fprog->Base.NumTemporaries++;

   /* Scan program to find where result.color is written */
   inst = newInst;
   for (i = 0; i < fprog->Base.NumInstructions; i++) {
      if (inst->Opcode == OPCODE_END)
         break;
      if (inst->DstReg.File == PROGRAM_OUTPUT &&
          inst->DstReg.Index == FRAG_RESULT_COLOR) {
         /* change the instruction to write to colorTemp w/ clamping */
         inst->DstReg.File = PROGRAM_TEMPORARY;
         inst->DstReg.Index = colorTemp;
         inst->SaturateMode = saturate;
         /* don't break (may be several writes to result.color) */
      }
      inst++;
   }
   assert(inst->Opcode == OPCODE_END); /* we'll overwrite this inst */

   _mesa_init_instructions(inst, 5);

   /* emit instructions to compute fog blending factor */
   /* this is always clamped to [0, 1] regardless of fragment clamping */
   if (fog_mode == GL_LINEAR) {
      /* MAD fogFactorTemp.x, fragment.fogcoord.x, fogPRefOpt.x, fogPRefOpt.y; */
      inst->Opcode = OPCODE_MAD;
      inst->DstReg.File = PROGRAM_TEMPORARY;
      inst->DstReg.Index = fogFactorTemp;
      inst->DstReg.WriteMask = WRITEMASK_X;
      inst->SrcReg[0].File = PROGRAM_INPUT;
      inst->SrcReg[0].Index = FRAG_ATTRIB_FOGC;
      inst->SrcReg[0].Swizzle = SWIZZLE_XXXX;
      inst->SrcReg[1].File = PROGRAM_STATE_VAR;
      inst->SrcReg[1].Index = fogPRefOpt;
      inst->SrcReg[1].Swizzle = SWIZZLE_XXXX;
      inst->SrcReg[2].File = PROGRAM_STATE_VAR;
      inst->SrcReg[2].Index = fogPRefOpt;
      inst->SrcReg[2].Swizzle = SWIZZLE_YYYY;
      inst->SaturateMode = SATURATE_ZERO_ONE;
      inst++;
   }
   else {
      ASSERT(fog_mode == GL_EXP || fog_mode == GL_EXP2);
      /* fogPRefOpt.z = d/ln(2), fogPRefOpt.w = d/sqrt(ln(2) */
      /* EXP: MUL fogFactorTemp.x, fogPRefOpt.z, fragment.fogcoord.x; */
      /* EXP2: MUL fogFactorTemp.x, fogPRefOpt.w, fragment.fogcoord.x; */
      inst->Opcode = OPCODE_MUL;
      inst->DstReg.File = PROGRAM_TEMPORARY;
      inst->DstReg.Index = fogFactorTemp;
      inst->DstReg.WriteMask = WRITEMASK_X;
      inst->SrcReg[0].File = PROGRAM_STATE_VAR;
      inst->SrcReg[0].Index = fogPRefOpt;
      inst->SrcReg[0].Swizzle
         = (fog_mode == GL_EXP) ? SWIZZLE_ZZZZ : SWIZZLE_WWWW;
      inst->SrcReg[1].File = PROGRAM_INPUT;
      inst->SrcReg[1].Index = FRAG_ATTRIB_FOGC;
      inst->SrcReg[1].Swizzle = SWIZZLE_XXXX;
      inst++;
      if (fog_mode == GL_EXP2) {
         /* MUL fogFactorTemp.x, fogFactorTemp.x, fogFactorTemp.x; */
         inst->Opcode = OPCODE_MUL;
         inst->DstReg.File = PROGRAM_TEMPORARY;
         inst->DstReg.Index = fogFactorTemp;
         inst->DstReg.WriteMask = WRITEMASK_X;
         inst->SrcReg[0].File = PROGRAM_TEMPORARY;
         inst->SrcReg[0].Index = fogFactorTemp;
         inst->SrcReg[0].Swizzle = SWIZZLE_XXXX;
         inst->SrcReg[1].File = PROGRAM_TEMPORARY;
         inst->SrcReg[1].Index = fogFactorTemp;
         inst->SrcReg[1].Swizzle = SWIZZLE_XXXX;
         inst++;
      }
      /* EX2_SAT fogFactorTemp.x, -fogFactorTemp.x; */
      inst->Opcode = OPCODE_EX2;
      inst->DstReg.File = PROGRAM_TEMPORARY;
      inst->DstReg.Index = fogFactorTemp;
      inst->DstReg.WriteMask = WRITEMASK_X;
      inst->SrcReg[0].File = PROGRAM_TEMPORARY;
      inst->SrcReg[0].Index = fogFactorTemp;
      inst->SrcReg[0].Negate = NEGATE_XYZW;
      inst->SrcReg[0].Swizzle = SWIZZLE_XXXX;
      inst->SaturateMode = SATURATE_ZERO_ONE;
      inst++;
   }
   /* LRP result.color.xyz, fogFactorTemp.xxxx, colorTemp, fogColorRef; */
   inst->Opcode = OPCODE_LRP;
   inst->DstReg.File = PROGRAM_OUTPUT;
   inst->DstReg.Index = FRAG_RESULT_COLOR;
   inst->DstReg.WriteMask = WRITEMASK_XYZ;
   inst->SrcReg[0].File = PROGRAM_TEMPORARY;
   inst->SrcReg[0].Index = fogFactorTemp;
   inst->SrcReg[0].Swizzle = SWIZZLE_XXXX;
   inst->SrcReg[1].File = PROGRAM_TEMPORARY;
   inst->SrcReg[1].Index = colorTemp;
   inst->SrcReg[1].Swizzle = SWIZZLE_NOOP;
   inst->SrcReg[2].File = PROGRAM_STATE_VAR;
   inst->SrcReg[2].Index = fogColorRef;
   inst->SrcReg[2].Swizzle = SWIZZLE_NOOP;
   inst++;
   /* MOV result.color.w, colorTemp.x;  # copy alpha */
   inst->Opcode = OPCODE_MOV;
   inst->DstReg.File = PROGRAM_OUTPUT;
   inst->DstReg.Index = FRAG_RESULT_COLOR;
   inst->DstReg.WriteMask = WRITEMASK_W;
   inst->SrcReg[0].File = PROGRAM_TEMPORARY;
   inst->SrcReg[0].Index = colorTemp;
   inst->SrcReg[0].Swizzle = SWIZZLE_NOOP;
   inst++;
   /* END; */
   inst->Opcode = OPCODE_END;
   inst++;

   /* free old instructions */
   _mesa_free_instructions(fprog->Base.Instructions, origLen);

   /* install new instructions */
   fprog->Base.Instructions = newInst;
   fprog->Base.NumInstructions = inst - newInst;
   fprog->Base.InputsRead |= FRAG_BIT_FOGC;
}



static GLboolean
is_texture_instruction(const struct prog_instruction *inst)
{
   switch (inst->Opcode) {
   case OPCODE_TEX:
   case OPCODE_TXB:
   case OPCODE_TXD:
   case OPCODE_TXL:
   case OPCODE_TXP:
   case OPCODE_TXP_NV:
      return GL_TRUE;
   default:
      return GL_FALSE;
   }
}
      

/**
 * Count the number of texure indirections in the given program.
 * The program's NumTexIndirections field will be updated.
 * See the GL_ARB_fragment_program spec (issue 24) for details.
 * XXX we count texture indirections in texenvprogram.c (maybe use this code
 * instead and elsewhere).
 */
void
_mesa_count_texture_indirections(struct gl_program *prog)
{
   GLuint indirections = 1;
   GLbitfield tempsOutput = 0x0;
   GLbitfield aluTemps = 0x0;
   GLuint i;

   for (i = 0; i < prog->NumInstructions; i++) {
      const struct prog_instruction *inst = prog->Instructions + i;

      if (is_texture_instruction(inst)) {
         if (((inst->SrcReg[0].File == PROGRAM_TEMPORARY) && 
              (tempsOutput & (1 << inst->SrcReg[0].Index))) ||
             ((inst->Opcode != OPCODE_KIL) &&
              (inst->DstReg.File == PROGRAM_TEMPORARY) && 
              (aluTemps & (1 << inst->DstReg.Index)))) 
            {
               indirections++;
               tempsOutput = 0x0;
               aluTemps = 0x0;
            }
      }
      else {
         GLuint j;
         for (j = 0; j < 3; j++) {
            if (inst->SrcReg[j].File == PROGRAM_TEMPORARY)
               aluTemps |= (1 << inst->SrcReg[j].Index);
         }
         if (inst->DstReg.File == PROGRAM_TEMPORARY)
            aluTemps |= (1 << inst->DstReg.Index);
      }

      if ((inst->Opcode != OPCODE_KIL) && (inst->DstReg.File == PROGRAM_TEMPORARY))
         tempsOutput |= (1 << inst->DstReg.Index);
   }

   prog->NumTexIndirections = indirections;
}


/**
 * Count number of texture instructions in given program and update the
 * program's NumTexInstructions field.
 */
void
_mesa_count_texture_instructions(struct gl_program *prog)
{
   GLuint i;
   prog->NumTexInstructions = 0;
   for (i = 0; i < prog->NumInstructions; i++) {
      prog->NumTexInstructions += is_texture_instruction(prog->Instructions + i);
   }
}


/**
 * Scan/rewrite program to remove reads of custom (output) registers.
 * The passed type has to be either PROGRAM_OUTPUT or PROGRAM_VARYING
 * (for vertex shaders).
 * In GLSL shaders, varying vars can be read and written.
 * On some hardware, trying to read an output register causes trouble.
 * So, rewrite the program to use a temporary register in this case.
 */
void
_mesa_remove_output_reads(struct gl_program *prog, gl_register_file type)
{
   GLuint i;
   GLint outputMap[VERT_RESULT_MAX];
   GLuint numVaryingReads = 0;
   GLboolean usedTemps[MAX_PROGRAM_TEMPS];
   GLuint firstTemp = 0;

   _mesa_find_used_registers(prog, PROGRAM_TEMPORARY,
                             usedTemps, MAX_PROGRAM_TEMPS);

   assert(type == PROGRAM_VARYING || type == PROGRAM_OUTPUT);
   assert(prog->Target == GL_VERTEX_PROGRAM_ARB || type != PROGRAM_VARYING);

   for (i = 0; i < VERT_RESULT_MAX; i++)
      outputMap[i] = -1;

   /* look for instructions which read from varying vars */
   for (i = 0; i < prog->NumInstructions; i++) {
      struct prog_instruction *inst = prog->Instructions + i;
      const GLuint numSrc = _mesa_num_inst_src_regs(inst->Opcode);
      GLuint j;
      for (j = 0; j < numSrc; j++) {
         if (inst->SrcReg[j].File == type) {
            /* replace the read with a temp reg */
            const GLuint var = inst->SrcReg[j].Index;
            if (outputMap[var] == -1) {
               numVaryingReads++;
               outputMap[var] = _mesa_find_free_register(usedTemps,
                                                         MAX_PROGRAM_TEMPS,
                                                         firstTemp);
               firstTemp = outputMap[var] + 1;
            }
            inst->SrcReg[j].File = PROGRAM_TEMPORARY;
            inst->SrcReg[j].Index = outputMap[var];
         }
      }
   }

   if (numVaryingReads == 0)
      return; /* nothing to be done */

   /* look for instructions which write to the varying vars identified above */
   for (i = 0; i < prog->NumInstructions; i++) {
      struct prog_instruction *inst = prog->Instructions + i;
      if (inst->DstReg.File == type &&
          outputMap[inst->DstReg.Index] >= 0) {
         /* change inst to write to the temp reg, instead of the varying */
         inst->DstReg.File = PROGRAM_TEMPORARY;
         inst->DstReg.Index = outputMap[inst->DstReg.Index];
      }
   }

   /* insert new instructions to copy the temp vars to the varying vars */
   {
      struct prog_instruction *inst;
      GLint endPos, var;

      /* Look for END instruction and insert the new varying writes */
      endPos = -1;
      for (i = 0; i < prog->NumInstructions; i++) {
         struct prog_instruction *inst = prog->Instructions + i;
         if (inst->Opcode == OPCODE_END) {
            endPos = i;
            _mesa_insert_instructions(prog, i, numVaryingReads);
            break;
         }
      }

      assert(endPos >= 0);

      /* insert new MOV instructions here */
      inst = prog->Instructions + endPos;
      for (var = 0; var < VERT_RESULT_MAX; var++) {
         if (outputMap[var] >= 0) {
            /* MOV VAR[var], TEMP[tmp]; */
            inst->Opcode = OPCODE_MOV;
            inst->DstReg.File = type;
            inst->DstReg.Index = var;
            inst->SrcReg[0].File = PROGRAM_TEMPORARY;
            inst->SrcReg[0].Index = outputMap[var];
            inst++;
         }
      }
   }
}


/**
 * Make the given fragment program into a "no-op" shader.
 * Actually, just copy the incoming fragment color (or texcoord)
 * to the output color.
 * This is for debug/test purposes.
 */
void
_mesa_nop_fragment_program(struct gl_context *ctx, struct gl_fragment_program *prog)
{
   struct prog_instruction *inst;
   GLuint inputAttr;

   inst = _mesa_alloc_instructions(2);
   if (!inst) {
      _mesa_error(ctx, GL_OUT_OF_MEMORY, "_mesa_nop_fragment_program");
      return;
   }

   _mesa_init_instructions(inst, 2);

   inst[0].Opcode = OPCODE_MOV;
   inst[0].DstReg.File = PROGRAM_OUTPUT;
   inst[0].DstReg.Index = FRAG_RESULT_COLOR;
   inst[0].SrcReg[0].File = PROGRAM_INPUT;
   if (prog->Base.InputsRead & FRAG_BIT_COL0)
      inputAttr = FRAG_ATTRIB_COL0;
   else
      inputAttr = FRAG_ATTRIB_TEX0;
   inst[0].SrcReg[0].Index = inputAttr;

   inst[1].Opcode = OPCODE_END;

   _mesa_free_instructions(prog->Base.Instructions,
                           prog->Base.NumInstructions);

   prog->Base.Instructions = inst;
   prog->Base.NumInstructions = 2;
   prog->Base.InputsRead = 1 << inputAttr;
   prog->Base.OutputsWritten = BITFIELD64_BIT(FRAG_RESULT_COLOR);
}


/**
 * \sa _mesa_nop_fragment_program
 * Replace the given vertex program with a "no-op" program that just
 * transforms vertex position and emits color.
 */
void
_mesa_nop_vertex_program(struct gl_context *ctx, struct gl_vertex_program *prog)
{
   struct prog_instruction *inst;
   GLuint inputAttr;

   /*
    * Start with a simple vertex program that emits color.
    */
   inst = _mesa_alloc_instructions(2);
   if (!inst) {
      _mesa_error(ctx, GL_OUT_OF_MEMORY, "_mesa_nop_vertex_program");
      return;
   }

   _mesa_init_instructions(inst, 2);

   inst[0].Opcode = OPCODE_MOV;
   inst[0].DstReg.File = PROGRAM_OUTPUT;
   inst[0].DstReg.Index = VERT_RESULT_COL0;
   inst[0].SrcReg[0].File = PROGRAM_INPUT;
   if (prog->Base.InputsRead & VERT_BIT_COLOR0)
      inputAttr = VERT_ATTRIB_COLOR0;
   else
      inputAttr = VERT_ATTRIB_TEX0;
   inst[0].SrcReg[0].Index = inputAttr;

   inst[1].Opcode = OPCODE_END;

   _mesa_free_instructions(prog->Base.Instructions,
                           prog->Base.NumInstructions);

   prog->Base.Instructions = inst;
   prog->Base.NumInstructions = 2;
   prog->Base.InputsRead = 1 << inputAttr;
   prog->Base.OutputsWritten = BITFIELD64_BIT(VERT_RESULT_COL0);

   /*
    * Now insert code to do standard modelview/projection transformation.
    */
   _mesa_insert_mvp_code(ctx, prog);
}
>>>>>>> 96d6df5d
<|MERGE_RESOLUTION|>--- conflicted
+++ resolved
@@ -1,1352 +1,679 @@
-<<<<<<< HEAD
-/*
- * Mesa 3-D graphics library
- * Version:  6.5.3
- *
- * Copyright (C) 1999-2007  Brian Paul   All Rights Reserved.
- *
- * Permission is hereby granted, free of charge, to any person obtaining a
- * copy of this software and associated documentation files (the "Software"),
- * to deal in the Software without restriction, including without limitation
- * the rights to use, copy, modify, merge, publish, distribute, sublicense,
- * and/or sell copies of the Software, and to permit persons to whom the
- * Software is furnished to do so, subject to the following conditions:
- *
- * The above copyright notice and this permission notice shall be included
- * in all copies or substantial portions of the Software.
- *
- * THE SOFTWARE IS PROVIDED "AS IS", WITHOUT WARRANTY OF ANY KIND, EXPRESS
- * OR IMPLIED, INCLUDING BUT NOT LIMITED TO THE WARRANTIES OF MERCHANTABILITY,
- * FITNESS FOR A PARTICULAR PURPOSE AND NONINFRINGEMENT.  IN NO EVENT SHALL
- * BRIAN PAUL BE LIABLE FOR ANY CLAIM, DAMAGES OR OTHER LIABILITY, WHETHER IN
- * AN ACTION OF CONTRACT, TORT OR OTHERWISE, ARISING FROM, OUT OF OR IN
- * CONNECTION WITH THE SOFTWARE OR THE USE OR OTHER DEALINGS IN THE SOFTWARE.
- */
-
-/**
- * \file  programopt.c 
- * Vertex/Fragment program optimizations and transformations for program
- * options, etc.
- *
- * \author Brian Paul
- */
-
-
-#include "main/glheader.h"
-#include "main/context.h"
-#include "prog_parameter.h"
-#include "prog_statevars.h"
-#include "program.h"
-#include "programopt.h"
-#include "prog_instruction.h"
-
-
-/**
- * This function inserts instructions for coordinate modelview * projection
- * into a vertex program.
- * May be used to implement the position_invariant option.
- */
-static void
-_mesa_insert_mvp_dp4_code(struct gl_context *ctx, struct gl_vertex_program *vprog)
-{
-   struct prog_instruction *newInst;
-   const GLuint origLen = vprog->Base.NumInstructions;
-   const GLuint newLen = origLen + 4;
-   GLuint i;
-
-   /*
-    * Setup state references for the modelview/projection matrix.
-    * XXX we should check if these state vars are already declared.
-    */
-   static const gl_state_index mvpState[4][STATE_LENGTH] = {
-      { STATE_MVP_MATRIX, 0, 0, 0, 0 },  /* state.matrix.mvp.row[0] */
-      { STATE_MVP_MATRIX, 0, 1, 1, 0 },  /* state.matrix.mvp.row[1] */
-      { STATE_MVP_MATRIX, 0, 2, 2, 0 },  /* state.matrix.mvp.row[2] */
-      { STATE_MVP_MATRIX, 0, 3, 3, 0 },  /* state.matrix.mvp.row[3] */
-   };
-   GLint mvpRef[4];
-
-   for (i = 0; i < 4; i++) {
-      mvpRef[i] = _mesa_add_state_reference(vprog->Base.Parameters,
-                                            mvpState[i]);
-   }
-
-   /* Alloc storage for new instructions */
-   newInst = _mesa_alloc_instructions(newLen);
-   if (!newInst) {
-      _mesa_error(ctx, GL_OUT_OF_MEMORY,
-                  "glProgramString(inserting position_invariant code)");
-      return;
-   }
-
-   /*
-    * Generated instructions:
-    * newInst[0] = DP4 result.position.x, mvp.row[0], vertex.position;
-    * newInst[1] = DP4 result.position.y, mvp.row[1], vertex.position;
-    * newInst[2] = DP4 result.position.z, mvp.row[2], vertex.position;
-    * newInst[3] = DP4 result.position.w, mvp.row[3], vertex.position;
-    */
-   _mesa_init_instructions(newInst, 4);
-   for (i = 0; i < 4; i++) {
-      newInst[i].Opcode = OPCODE_DP4;
-      newInst[i].DstReg.File = PROGRAM_OUTPUT;
-      newInst[i].DstReg.Index = VERT_RESULT_HPOS;
-      newInst[i].DstReg.WriteMask = (WRITEMASK_X << i);
-      newInst[i].SrcReg[0].File = PROGRAM_STATE_VAR;
-      newInst[i].SrcReg[0].Index = mvpRef[i];
-      newInst[i].SrcReg[0].Swizzle = SWIZZLE_NOOP;
-      newInst[i].SrcReg[1].File = PROGRAM_INPUT;
-      newInst[i].SrcReg[1].Index = VERT_ATTRIB_POS;
-      newInst[i].SrcReg[1].Swizzle = SWIZZLE_NOOP;
-   }
-
-   /* Append original instructions after new instructions */
-   _mesa_copy_instructions (newInst + 4, vprog->Base.Instructions, origLen);
-
-   /* free old instructions */
-   _mesa_free_instructions(vprog->Base.Instructions, origLen);
-
-   /* install new instructions */
-   vprog->Base.Instructions = newInst;
-   vprog->Base.NumInstructions = newLen;
-   vprog->Base.InputsRead |= VERT_BIT_POS;
-   vprog->Base.OutputsWritten |= BITFIELD64_BIT(VERT_RESULT_HPOS);
-}
-
-
-static void
-_mesa_insert_mvp_mad_code(struct gl_context *ctx, struct gl_vertex_program *vprog)
-{
-   struct prog_instruction *newInst;
-   const GLuint origLen = vprog->Base.NumInstructions;
-   const GLuint newLen = origLen + 4;
-   GLuint hposTemp;
-   GLuint i;
-
-   /*
-    * Setup state references for the modelview/projection matrix.
-    * XXX we should check if these state vars are already declared.
-    */
-   static const gl_state_index mvpState[4][STATE_LENGTH] = {
-      { STATE_MVP_MATRIX, 0, 0, 0, STATE_MATRIX_TRANSPOSE },
-      { STATE_MVP_MATRIX, 0, 1, 1, STATE_MATRIX_TRANSPOSE },
-      { STATE_MVP_MATRIX, 0, 2, 2, STATE_MATRIX_TRANSPOSE },
-      { STATE_MVP_MATRIX, 0, 3, 3, STATE_MATRIX_TRANSPOSE },
-   };
-   GLint mvpRef[4];
-
-   for (i = 0; i < 4; i++) {
-      mvpRef[i] = _mesa_add_state_reference(vprog->Base.Parameters,
-                                            mvpState[i]);
-   }
-
-   /* Alloc storage for new instructions */
-   newInst = _mesa_alloc_instructions(newLen);
-   if (!newInst) {
-      _mesa_error(ctx, GL_OUT_OF_MEMORY,
-                  "glProgramString(inserting position_invariant code)");
-      return;
-   }
-
-   /* TEMP hposTemp; */
-   hposTemp = vprog->Base.NumTemporaries++;
-
-   /*
-    * Generated instructions:
-    *    emit_op2(p, OPCODE_MUL, tmp, 0, swizzle1(src,X), mat[0]);
-    *    emit_op3(p, OPCODE_MAD, tmp, 0, swizzle1(src,Y), mat[1], tmp);
-    *    emit_op3(p, OPCODE_MAD, tmp, 0, swizzle1(src,Z), mat[2], tmp);
-    *    emit_op3(p, OPCODE_MAD, dest, 0, swizzle1(src,W), mat[3], tmp);
-    */
-   _mesa_init_instructions(newInst, 4);
-
-   newInst[0].Opcode = OPCODE_MUL;
-   newInst[0].DstReg.File = PROGRAM_TEMPORARY;
-   newInst[0].DstReg.Index = hposTemp;
-   newInst[0].DstReg.WriteMask = WRITEMASK_XYZW;
-   newInst[0].SrcReg[0].File = PROGRAM_INPUT;
-   newInst[0].SrcReg[0].Index = VERT_ATTRIB_POS;
-   newInst[0].SrcReg[0].Swizzle = SWIZZLE_XXXX;
-   newInst[0].SrcReg[1].File = PROGRAM_STATE_VAR;
-   newInst[0].SrcReg[1].Index = mvpRef[0];
-   newInst[0].SrcReg[1].Swizzle = SWIZZLE_NOOP;
-
-   for (i = 1; i <= 2; i++) {
-      newInst[i].Opcode = OPCODE_MAD;
-      newInst[i].DstReg.File = PROGRAM_TEMPORARY;
-      newInst[i].DstReg.Index = hposTemp;
-      newInst[i].DstReg.WriteMask = WRITEMASK_XYZW;
-      newInst[i].SrcReg[0].File = PROGRAM_INPUT;
-      newInst[i].SrcReg[0].Index = VERT_ATTRIB_POS;
-      newInst[i].SrcReg[0].Swizzle = MAKE_SWIZZLE4(i,i,i,i);
-      newInst[i].SrcReg[1].File = PROGRAM_STATE_VAR;
-      newInst[i].SrcReg[1].Index = mvpRef[i];
-      newInst[i].SrcReg[1].Swizzle = SWIZZLE_NOOP;
-      newInst[i].SrcReg[2].File = PROGRAM_TEMPORARY;
-      newInst[i].SrcReg[2].Index = hposTemp;
-      newInst[1].SrcReg[2].Swizzle = SWIZZLE_NOOP;
-   }
-
-   newInst[3].Opcode = OPCODE_MAD;
-   newInst[3].DstReg.File = PROGRAM_OUTPUT;
-   newInst[3].DstReg.Index = VERT_RESULT_HPOS;
-   newInst[3].DstReg.WriteMask = WRITEMASK_XYZW;
-   newInst[3].SrcReg[0].File = PROGRAM_INPUT;
-   newInst[3].SrcReg[0].Index = VERT_ATTRIB_POS;
-   newInst[3].SrcReg[0].Swizzle = SWIZZLE_WWWW;
-   newInst[3].SrcReg[1].File = PROGRAM_STATE_VAR;
-   newInst[3].SrcReg[1].Index = mvpRef[3];
-   newInst[3].SrcReg[1].Swizzle = SWIZZLE_NOOP;
-   newInst[3].SrcReg[2].File = PROGRAM_TEMPORARY;
-   newInst[3].SrcReg[2].Index = hposTemp;
-   newInst[3].SrcReg[2].Swizzle = SWIZZLE_NOOP;
-
-
-   /* Append original instructions after new instructions */
-   _mesa_copy_instructions (newInst + 4, vprog->Base.Instructions, origLen);
-
-   /* free old instructions */
-   _mesa_free_instructions(vprog->Base.Instructions, origLen);
-
-   /* install new instructions */
-   vprog->Base.Instructions = newInst;
-   vprog->Base.NumInstructions = newLen;
-   vprog->Base.InputsRead |= VERT_BIT_POS;
-   vprog->Base.OutputsWritten |= BITFIELD64_BIT(VERT_RESULT_HPOS);
-}
-
-
-void
-_mesa_insert_mvp_code(struct gl_context *ctx, struct gl_vertex_program *vprog)
-{
-   if (ctx->mvp_with_dp4) 
-      _mesa_insert_mvp_dp4_code( ctx, vprog );
-   else
-      _mesa_insert_mvp_mad_code( ctx, vprog );
-}
-      
-
-
-
-
-
-/**
- * Append extra instructions onto the given fragment program to implement
- * the fog mode specified by fprog->FogOption.
- * The fragment.fogcoord input is used to compute the fog blend factor.
- *
- * XXX with a little work, this function could be adapted to add fog code
- * to vertex programs too.
- */
-void
-_mesa_append_fog_code(struct gl_context *ctx, struct gl_fragment_program *fprog, GLboolean saturate)
-{
-   static const gl_state_index fogPStateOpt[STATE_LENGTH]
-      = { STATE_INTERNAL, STATE_FOG_PARAMS_OPTIMIZED, 0, 0, 0 };
-   static const gl_state_index fogColorState[STATE_LENGTH]
-      = { STATE_FOG_COLOR, 0, 0, 0, 0};
-   struct prog_instruction *newInst, *inst;
-   const GLuint origLen = fprog->Base.NumInstructions;
-   const GLuint newLen = origLen + 5;
-   GLuint i;
-   GLint fogPRefOpt, fogColorRef; /* state references */
-   GLuint colorTemp, fogFactorTemp; /* temporary registerss */
-
-   if (fprog->FogOption == GL_NONE) {
-      _mesa_problem(ctx, "_mesa_append_fog_code() called for fragment program"
-                    " with FogOption == GL_NONE");
-      return;
-   }
-
-   /* Alloc storage for new instructions */
-   newInst = _mesa_alloc_instructions(newLen);
-   if (!newInst) {
-      _mesa_error(ctx, GL_OUT_OF_MEMORY,
-                  "glProgramString(inserting fog_option code)");
-      return;
-   }
-
-   /* Copy orig instructions into new instruction buffer */
-   _mesa_copy_instructions(newInst, fprog->Base.Instructions, origLen);
-
-   /* PARAM fogParamsRefOpt = internal optimized fog params; */
-   fogPRefOpt
-      = _mesa_add_state_reference(fprog->Base.Parameters, fogPStateOpt);
-   /* PARAM fogColorRef = state.fog.color; */
-   fogColorRef
-      = _mesa_add_state_reference(fprog->Base.Parameters, fogColorState);
-
-   /* TEMP colorTemp; */
-   colorTemp = fprog->Base.NumTemporaries++;
-   /* TEMP fogFactorTemp; */
-   fogFactorTemp = fprog->Base.NumTemporaries++;
-
-   /* Scan program to find where result.color is written */
-   inst = newInst;
-   for (i = 0; i < fprog->Base.NumInstructions; i++) {
-      if (inst->Opcode == OPCODE_END)
-         break;
-      if (inst->DstReg.File == PROGRAM_OUTPUT &&
-          inst->DstReg.Index == FRAG_RESULT_COLOR) {
-         /* change the instruction to write to colorTemp w/ clamping */
-         inst->DstReg.File = PROGRAM_TEMPORARY;
-         inst->DstReg.Index = colorTemp;
-         inst->SaturateMode = saturate;
-         /* don't break (may be several writes to result.color) */
-      }
-      inst++;
-   }
-   assert(inst->Opcode == OPCODE_END); /* we'll overwrite this inst */
-
-   _mesa_init_instructions(inst, 5);
-
-   /* emit instructions to compute fog blending factor */
-   /* this is always clamped to [0, 1] regardless of fragment clamping */
-   if (fprog->FogOption == GL_LINEAR) {
-      /* MAD fogFactorTemp.x, fragment.fogcoord.x, fogPRefOpt.x, fogPRefOpt.y; */
-      inst->Opcode = OPCODE_MAD;
-      inst->DstReg.File = PROGRAM_TEMPORARY;
-      inst->DstReg.Index = fogFactorTemp;
-      inst->DstReg.WriteMask = WRITEMASK_X;
-      inst->SrcReg[0].File = PROGRAM_INPUT;
-      inst->SrcReg[0].Index = FRAG_ATTRIB_FOGC;
-      inst->SrcReg[0].Swizzle = SWIZZLE_XXXX;
-      inst->SrcReg[1].File = PROGRAM_STATE_VAR;
-      inst->SrcReg[1].Index = fogPRefOpt;
-      inst->SrcReg[1].Swizzle = SWIZZLE_XXXX;
-      inst->SrcReg[2].File = PROGRAM_STATE_VAR;
-      inst->SrcReg[2].Index = fogPRefOpt;
-      inst->SrcReg[2].Swizzle = SWIZZLE_YYYY;
-      inst->SaturateMode = SATURATE_ZERO_ONE;
-      inst++;
-   }
-   else {
-      ASSERT(fprog->FogOption == GL_EXP || fprog->FogOption == GL_EXP2);
-      /* fogPRefOpt.z = d/ln(2), fogPRefOpt.w = d/sqrt(ln(2) */
-      /* EXP: MUL fogFactorTemp.x, fogPRefOpt.z, fragment.fogcoord.x; */
-      /* EXP2: MUL fogFactorTemp.x, fogPRefOpt.w, fragment.fogcoord.x; */
-      inst->Opcode = OPCODE_MUL;
-      inst->DstReg.File = PROGRAM_TEMPORARY;
-      inst->DstReg.Index = fogFactorTemp;
-      inst->DstReg.WriteMask = WRITEMASK_X;
-      inst->SrcReg[0].File = PROGRAM_STATE_VAR;
-      inst->SrcReg[0].Index = fogPRefOpt;
-      inst->SrcReg[0].Swizzle
-         = (fprog->FogOption == GL_EXP) ? SWIZZLE_ZZZZ : SWIZZLE_WWWW;
-      inst->SrcReg[1].File = PROGRAM_INPUT;
-      inst->SrcReg[1].Index = FRAG_ATTRIB_FOGC;
-      inst->SrcReg[1].Swizzle = SWIZZLE_XXXX;
-      inst++;
-      if (fprog->FogOption == GL_EXP2) {
-         /* MUL fogFactorTemp.x, fogFactorTemp.x, fogFactorTemp.x; */
-         inst->Opcode = OPCODE_MUL;
-         inst->DstReg.File = PROGRAM_TEMPORARY;
-         inst->DstReg.Index = fogFactorTemp;
-         inst->DstReg.WriteMask = WRITEMASK_X;
-         inst->SrcReg[0].File = PROGRAM_TEMPORARY;
-         inst->SrcReg[0].Index = fogFactorTemp;
-         inst->SrcReg[0].Swizzle = SWIZZLE_XXXX;
-         inst->SrcReg[1].File = PROGRAM_TEMPORARY;
-         inst->SrcReg[1].Index = fogFactorTemp;
-         inst->SrcReg[1].Swizzle = SWIZZLE_XXXX;
-         inst++;
-      }
-      /* EX2_SAT fogFactorTemp.x, -fogFactorTemp.x; */
-      inst->Opcode = OPCODE_EX2;
-      inst->DstReg.File = PROGRAM_TEMPORARY;
-      inst->DstReg.Index = fogFactorTemp;
-      inst->DstReg.WriteMask = WRITEMASK_X;
-      inst->SrcReg[0].File = PROGRAM_TEMPORARY;
-      inst->SrcReg[0].Index = fogFactorTemp;
-      inst->SrcReg[0].Negate = NEGATE_XYZW;
-      inst->SrcReg[0].Swizzle = SWIZZLE_XXXX;
-      inst->SaturateMode = SATURATE_ZERO_ONE;
-      inst++;
-   }
-   /* LRP result.color.xyz, fogFactorTemp.xxxx, colorTemp, fogColorRef; */
-   inst->Opcode = OPCODE_LRP;
-   inst->DstReg.File = PROGRAM_OUTPUT;
-   inst->DstReg.Index = FRAG_RESULT_COLOR;
-   inst->DstReg.WriteMask = WRITEMASK_XYZ;
-   inst->SrcReg[0].File = PROGRAM_TEMPORARY;
-   inst->SrcReg[0].Index = fogFactorTemp;
-   inst->SrcReg[0].Swizzle = SWIZZLE_XXXX;
-   inst->SrcReg[1].File = PROGRAM_TEMPORARY;
-   inst->SrcReg[1].Index = colorTemp;
-   inst->SrcReg[1].Swizzle = SWIZZLE_NOOP;
-   inst->SrcReg[2].File = PROGRAM_STATE_VAR;
-   inst->SrcReg[2].Index = fogColorRef;
-   inst->SrcReg[2].Swizzle = SWIZZLE_NOOP;
-   inst++;
-   /* MOV result.color.w, colorTemp.x;  # copy alpha */
-   inst->Opcode = OPCODE_MOV;
-   inst->DstReg.File = PROGRAM_OUTPUT;
-   inst->DstReg.Index = FRAG_RESULT_COLOR;
-   inst->DstReg.WriteMask = WRITEMASK_W;
-   inst->SrcReg[0].File = PROGRAM_TEMPORARY;
-   inst->SrcReg[0].Index = colorTemp;
-   inst->SrcReg[0].Swizzle = SWIZZLE_NOOP;
-   inst++;
-   /* END; */
-   inst->Opcode = OPCODE_END;
-   inst++;
-
-   /* free old instructions */
-   _mesa_free_instructions(fprog->Base.Instructions, origLen);
-
-   /* install new instructions */
-   fprog->Base.Instructions = newInst;
-   fprog->Base.NumInstructions = inst - newInst;
-   fprog->Base.InputsRead |= FRAG_BIT_FOGC;
-   /* XXX do this?  fprog->FogOption = GL_NONE; */
-}
-
-
-
-static GLboolean
-is_texture_instruction(const struct prog_instruction *inst)
-{
-   switch (inst->Opcode) {
-   case OPCODE_TEX:
-   case OPCODE_TXB:
-   case OPCODE_TXD:
-   case OPCODE_TXL:
-   case OPCODE_TXP:
-   case OPCODE_TXP_NV:
-      return GL_TRUE;
-   default:
-      return GL_FALSE;
-   }
-}
-      
-
-/**
- * Count the number of texure indirections in the given program.
- * The program's NumTexIndirections field will be updated.
- * See the GL_ARB_fragment_program spec (issue 24) for details.
- * XXX we count texture indirections in texenvprogram.c (maybe use this code
- * instead and elsewhere).
- */
-void
-_mesa_count_texture_indirections(struct gl_program *prog)
-{
-   GLuint indirections = 1;
-   GLbitfield tempsOutput = 0x0;
-   GLbitfield aluTemps = 0x0;
-   GLuint i;
-
-   for (i = 0; i < prog->NumInstructions; i++) {
-      const struct prog_instruction *inst = prog->Instructions + i;
-
-      if (is_texture_instruction(inst)) {
-         if (((inst->SrcReg[0].File == PROGRAM_TEMPORARY) && 
-              (tempsOutput & (1 << inst->SrcReg[0].Index))) ||
-             ((inst->Opcode != OPCODE_KIL) &&
-              (inst->DstReg.File == PROGRAM_TEMPORARY) && 
-              (aluTemps & (1 << inst->DstReg.Index)))) 
-            {
-               indirections++;
-               tempsOutput = 0x0;
-               aluTemps = 0x0;
-            }
-      }
-      else {
-         GLuint j;
-         for (j = 0; j < 3; j++) {
-            if (inst->SrcReg[j].File == PROGRAM_TEMPORARY)
-               aluTemps |= (1 << inst->SrcReg[j].Index);
-         }
-         if (inst->DstReg.File == PROGRAM_TEMPORARY)
-            aluTemps |= (1 << inst->DstReg.Index);
-      }
-
-      if ((inst->Opcode != OPCODE_KIL) && (inst->DstReg.File == PROGRAM_TEMPORARY))
-         tempsOutput |= (1 << inst->DstReg.Index);
-   }
-
-   prog->NumTexIndirections = indirections;
-}
-
-
-/**
- * Count number of texture instructions in given program and update the
- * program's NumTexInstructions field.
- */
-void
-_mesa_count_texture_instructions(struct gl_program *prog)
-{
-   GLuint i;
-   prog->NumTexInstructions = 0;
-   for (i = 0; i < prog->NumInstructions; i++) {
-      prog->NumTexInstructions += is_texture_instruction(prog->Instructions + i);
-   }
-}
-
-
-/**
- * Scan/rewrite program to remove reads of custom (output) registers.
- * The passed type has to be either PROGRAM_OUTPUT or PROGRAM_VARYING
- * (for vertex shaders).
- * In GLSL shaders, varying vars can be read and written.
- * On some hardware, trying to read an output register causes trouble.
- * So, rewrite the program to use a temporary register in this case.
- */
-void
-_mesa_remove_output_reads(struct gl_program *prog, gl_register_file type)
-{
-   GLuint i;
-   GLint outputMap[VERT_RESULT_MAX];
-   GLuint numVaryingReads = 0;
-   GLboolean usedTemps[MAX_PROGRAM_TEMPS];
-   GLuint firstTemp = 0;
-
-   _mesa_find_used_registers(prog, PROGRAM_TEMPORARY,
-                             usedTemps, MAX_PROGRAM_TEMPS);
-
-   assert(type == PROGRAM_VARYING || type == PROGRAM_OUTPUT);
-   assert(prog->Target == GL_VERTEX_PROGRAM_ARB || type != PROGRAM_VARYING);
-
-   for (i = 0; i < VERT_RESULT_MAX; i++)
-      outputMap[i] = -1;
-
-   /* look for instructions which read from varying vars */
-   for (i = 0; i < prog->NumInstructions; i++) {
-      struct prog_instruction *inst = prog->Instructions + i;
-      const GLuint numSrc = _mesa_num_inst_src_regs(inst->Opcode);
-      GLuint j;
-      for (j = 0; j < numSrc; j++) {
-         if (inst->SrcReg[j].File == type) {
-            /* replace the read with a temp reg */
-            const GLuint var = inst->SrcReg[j].Index;
-            if (outputMap[var] == -1) {
-               numVaryingReads++;
-               outputMap[var] = _mesa_find_free_register(usedTemps,
-                                                         MAX_PROGRAM_TEMPS,
-                                                         firstTemp);
-               firstTemp = outputMap[var] + 1;
-            }
-            inst->SrcReg[j].File = PROGRAM_TEMPORARY;
-            inst->SrcReg[j].Index = outputMap[var];
-         }
-      }
-   }
-
-   if (numVaryingReads == 0)
-      return; /* nothing to be done */
-
-   /* look for instructions which write to the varying vars identified above */
-   for (i = 0; i < prog->NumInstructions; i++) {
-      struct prog_instruction *inst = prog->Instructions + i;
-      if (inst->DstReg.File == type &&
-          outputMap[inst->DstReg.Index] >= 0) {
-         /* change inst to write to the temp reg, instead of the varying */
-         inst->DstReg.File = PROGRAM_TEMPORARY;
-         inst->DstReg.Index = outputMap[inst->DstReg.Index];
-      }
-   }
-
-   /* insert new instructions to copy the temp vars to the varying vars */
-   {
-      struct prog_instruction *inst;
-      GLint endPos, var;
-
-      /* Look for END instruction and insert the new varying writes */
-      endPos = -1;
-      for (i = 0; i < prog->NumInstructions; i++) {
-         struct prog_instruction *inst = prog->Instructions + i;
-         if (inst->Opcode == OPCODE_END) {
-            endPos = i;
-            _mesa_insert_instructions(prog, i, numVaryingReads);
-            break;
-         }
-      }
-
-      assert(endPos >= 0);
-
-      /* insert new MOV instructions here */
-      inst = prog->Instructions + endPos;
-      for (var = 0; var < VERT_RESULT_MAX; var++) {
-         if (outputMap[var] >= 0) {
-            /* MOV VAR[var], TEMP[tmp]; */
-            inst->Opcode = OPCODE_MOV;
-            inst->DstReg.File = type;
-            inst->DstReg.Index = var;
-            inst->SrcReg[0].File = PROGRAM_TEMPORARY;
-            inst->SrcReg[0].Index = outputMap[var];
-            inst++;
-         }
-      }
-   }
-}
-
-
-/**
- * Make the given fragment program into a "no-op" shader.
- * Actually, just copy the incoming fragment color (or texcoord)
- * to the output color.
- * This is for debug/test purposes.
- */
-void
-_mesa_nop_fragment_program(struct gl_context *ctx, struct gl_fragment_program *prog)
-{
-   struct prog_instruction *inst;
-   GLuint inputAttr;
-
-   inst = _mesa_alloc_instructions(2);
-   if (!inst) {
-      _mesa_error(ctx, GL_OUT_OF_MEMORY, "_mesa_nop_fragment_program");
-      return;
-   }
-
-   _mesa_init_instructions(inst, 2);
-
-   inst[0].Opcode = OPCODE_MOV;
-   inst[0].DstReg.File = PROGRAM_OUTPUT;
-   inst[0].DstReg.Index = FRAG_RESULT_COLOR;
-   inst[0].SrcReg[0].File = PROGRAM_INPUT;
-   if (prog->Base.InputsRead & FRAG_BIT_COL0)
-      inputAttr = FRAG_ATTRIB_COL0;
-   else
-      inputAttr = FRAG_ATTRIB_TEX0;
-   inst[0].SrcReg[0].Index = inputAttr;
-
-   inst[1].Opcode = OPCODE_END;
-
-   _mesa_free_instructions(prog->Base.Instructions,
-                           prog->Base.NumInstructions);
-
-   prog->Base.Instructions = inst;
-   prog->Base.NumInstructions = 2;
-   prog->Base.InputsRead = 1 << inputAttr;
-   prog->Base.OutputsWritten = BITFIELD64_BIT(FRAG_RESULT_COLOR);
-}
-
-
-/**
- * \sa _mesa_nop_fragment_program
- * Replace the given vertex program with a "no-op" program that just
- * transforms vertex position and emits color.
- */
-void
-_mesa_nop_vertex_program(struct gl_context *ctx, struct gl_vertex_program *prog)
-{
-   struct prog_instruction *inst;
-   GLuint inputAttr;
-
-   /*
-    * Start with a simple vertex program that emits color.
-    */
-   inst = _mesa_alloc_instructions(2);
-   if (!inst) {
-      _mesa_error(ctx, GL_OUT_OF_MEMORY, "_mesa_nop_vertex_program");
-      return;
-   }
-
-   _mesa_init_instructions(inst, 2);
-
-   inst[0].Opcode = OPCODE_MOV;
-   inst[0].DstReg.File = PROGRAM_OUTPUT;
-   inst[0].DstReg.Index = VERT_RESULT_COL0;
-   inst[0].SrcReg[0].File = PROGRAM_INPUT;
-   if (prog->Base.InputsRead & VERT_BIT_COLOR0)
-      inputAttr = VERT_ATTRIB_COLOR0;
-   else
-      inputAttr = VERT_ATTRIB_TEX0;
-   inst[0].SrcReg[0].Index = inputAttr;
-
-   inst[1].Opcode = OPCODE_END;
-
-   _mesa_free_instructions(prog->Base.Instructions,
-                           prog->Base.NumInstructions);
-
-   prog->Base.Instructions = inst;
-   prog->Base.NumInstructions = 2;
-   prog->Base.InputsRead = 1 << inputAttr;
-   prog->Base.OutputsWritten = BITFIELD64_BIT(VERT_RESULT_COL0);
-
-   /*
-    * Now insert code to do standard modelview/projection transformation.
-    */
-   _mesa_insert_mvp_code(ctx, prog);
-}
-=======
-/*
- * Mesa 3-D graphics library
- * Version:  6.5.3
- *
- * Copyright (C) 1999-2007  Brian Paul   All Rights Reserved.
- *
- * Permission is hereby granted, free of charge, to any person obtaining a
- * copy of this software and associated documentation files (the "Software"),
- * to deal in the Software without restriction, including without limitation
- * the rights to use, copy, modify, merge, publish, distribute, sublicense,
- * and/or sell copies of the Software, and to permit persons to whom the
- * Software is furnished to do so, subject to the following conditions:
- *
- * The above copyright notice and this permission notice shall be included
- * in all copies or substantial portions of the Software.
- *
- * THE SOFTWARE IS PROVIDED "AS IS", WITHOUT WARRANTY OF ANY KIND, EXPRESS
- * OR IMPLIED, INCLUDING BUT NOT LIMITED TO THE WARRANTIES OF MERCHANTABILITY,
- * FITNESS FOR A PARTICULAR PURPOSE AND NONINFRINGEMENT.  IN NO EVENT SHALL
- * BRIAN PAUL BE LIABLE FOR ANY CLAIM, DAMAGES OR OTHER LIABILITY, WHETHER IN
- * AN ACTION OF CONTRACT, TORT OR OTHERWISE, ARISING FROM, OUT OF OR IN
- * CONNECTION WITH THE SOFTWARE OR THE USE OR OTHER DEALINGS IN THE SOFTWARE.
- */
-
-/**
- * \file  programopt.c 
- * Vertex/Fragment program optimizations and transformations for program
- * options, etc.
- *
- * \author Brian Paul
- */
-
-
-#include "main/glheader.h"
-#include "main/context.h"
-#include "prog_parameter.h"
-#include "prog_statevars.h"
-#include "program.h"
-#include "programopt.h"
-#include "prog_instruction.h"
-
-
-/**
- * This function inserts instructions for coordinate modelview * projection
- * into a vertex program.
- * May be used to implement the position_invariant option.
- */
-static void
-_mesa_insert_mvp_dp4_code(struct gl_context *ctx, struct gl_vertex_program *vprog)
-{
-   struct prog_instruction *newInst;
-   const GLuint origLen = vprog->Base.NumInstructions;
-   const GLuint newLen = origLen + 4;
-   GLuint i;
-
-   /*
-    * Setup state references for the modelview/projection matrix.
-    * XXX we should check if these state vars are already declared.
-    */
-   static const gl_state_index mvpState[4][STATE_LENGTH] = {
-      { STATE_MVP_MATRIX, 0, 0, 0, 0 },  /* state.matrix.mvp.row[0] */
-      { STATE_MVP_MATRIX, 0, 1, 1, 0 },  /* state.matrix.mvp.row[1] */
-      { STATE_MVP_MATRIX, 0, 2, 2, 0 },  /* state.matrix.mvp.row[2] */
-      { STATE_MVP_MATRIX, 0, 3, 3, 0 },  /* state.matrix.mvp.row[3] */
-   };
-   GLint mvpRef[4];
-
-   for (i = 0; i < 4; i++) {
-      mvpRef[i] = _mesa_add_state_reference(vprog->Base.Parameters,
-                                            mvpState[i]);
-   }
-
-   /* Alloc storage for new instructions */
-   newInst = _mesa_alloc_instructions(newLen);
-   if (!newInst) {
-      _mesa_error(ctx, GL_OUT_OF_MEMORY,
-                  "glProgramString(inserting position_invariant code)");
-      return;
-   }
-
-   /*
-    * Generated instructions:
-    * newInst[0] = DP4 result.position.x, mvp.row[0], vertex.position;
-    * newInst[1] = DP4 result.position.y, mvp.row[1], vertex.position;
-    * newInst[2] = DP4 result.position.z, mvp.row[2], vertex.position;
-    * newInst[3] = DP4 result.position.w, mvp.row[3], vertex.position;
-    */
-   _mesa_init_instructions(newInst, 4);
-   for (i = 0; i < 4; i++) {
-      newInst[i].Opcode = OPCODE_DP4;
-      newInst[i].DstReg.File = PROGRAM_OUTPUT;
-      newInst[i].DstReg.Index = VERT_RESULT_HPOS;
-      newInst[i].DstReg.WriteMask = (WRITEMASK_X << i);
-      newInst[i].SrcReg[0].File = PROGRAM_STATE_VAR;
-      newInst[i].SrcReg[0].Index = mvpRef[i];
-      newInst[i].SrcReg[0].Swizzle = SWIZZLE_NOOP;
-      newInst[i].SrcReg[1].File = PROGRAM_INPUT;
-      newInst[i].SrcReg[1].Index = VERT_ATTRIB_POS;
-      newInst[i].SrcReg[1].Swizzle = SWIZZLE_NOOP;
-   }
-
-   /* Append original instructions after new instructions */
-   _mesa_copy_instructions (newInst + 4, vprog->Base.Instructions, origLen);
-
-   /* free old instructions */
-   _mesa_free_instructions(vprog->Base.Instructions, origLen);
-
-   /* install new instructions */
-   vprog->Base.Instructions = newInst;
-   vprog->Base.NumInstructions = newLen;
-   vprog->Base.InputsRead |= VERT_BIT_POS;
-   vprog->Base.OutputsWritten |= BITFIELD64_BIT(VERT_RESULT_HPOS);
-}
-
-
-static void
-_mesa_insert_mvp_mad_code(struct gl_context *ctx, struct gl_vertex_program *vprog)
-{
-   struct prog_instruction *newInst;
-   const GLuint origLen = vprog->Base.NumInstructions;
-   const GLuint newLen = origLen + 4;
-   GLuint hposTemp;
-   GLuint i;
-
-   /*
-    * Setup state references for the modelview/projection matrix.
-    * XXX we should check if these state vars are already declared.
-    */
-   static const gl_state_index mvpState[4][STATE_LENGTH] = {
-      { STATE_MVP_MATRIX, 0, 0, 0, STATE_MATRIX_TRANSPOSE },
-      { STATE_MVP_MATRIX, 0, 1, 1, STATE_MATRIX_TRANSPOSE },
-      { STATE_MVP_MATRIX, 0, 2, 2, STATE_MATRIX_TRANSPOSE },
-      { STATE_MVP_MATRIX, 0, 3, 3, STATE_MATRIX_TRANSPOSE },
-   };
-   GLint mvpRef[4];
-
-   for (i = 0; i < 4; i++) {
-      mvpRef[i] = _mesa_add_state_reference(vprog->Base.Parameters,
-                                            mvpState[i]);
-   }
-
-   /* Alloc storage for new instructions */
-   newInst = _mesa_alloc_instructions(newLen);
-   if (!newInst) {
-      _mesa_error(ctx, GL_OUT_OF_MEMORY,
-                  "glProgramString(inserting position_invariant code)");
-      return;
-   }
-
-   /* TEMP hposTemp; */
-   hposTemp = vprog->Base.NumTemporaries++;
-
-   /*
-    * Generated instructions:
-    *    emit_op2(p, OPCODE_MUL, tmp, 0, swizzle1(src,X), mat[0]);
-    *    emit_op3(p, OPCODE_MAD, tmp, 0, swizzle1(src,Y), mat[1], tmp);
-    *    emit_op3(p, OPCODE_MAD, tmp, 0, swizzle1(src,Z), mat[2], tmp);
-    *    emit_op3(p, OPCODE_MAD, dest, 0, swizzle1(src,W), mat[3], tmp);
-    */
-   _mesa_init_instructions(newInst, 4);
-
-   newInst[0].Opcode = OPCODE_MUL;
-   newInst[0].DstReg.File = PROGRAM_TEMPORARY;
-   newInst[0].DstReg.Index = hposTemp;
-   newInst[0].DstReg.WriteMask = WRITEMASK_XYZW;
-   newInst[0].SrcReg[0].File = PROGRAM_INPUT;
-   newInst[0].SrcReg[0].Index = VERT_ATTRIB_POS;
-   newInst[0].SrcReg[0].Swizzle = SWIZZLE_XXXX;
-   newInst[0].SrcReg[1].File = PROGRAM_STATE_VAR;
-   newInst[0].SrcReg[1].Index = mvpRef[0];
-   newInst[0].SrcReg[1].Swizzle = SWIZZLE_NOOP;
-
-   for (i = 1; i <= 2; i++) {
-      newInst[i].Opcode = OPCODE_MAD;
-      newInst[i].DstReg.File = PROGRAM_TEMPORARY;
-      newInst[i].DstReg.Index = hposTemp;
-      newInst[i].DstReg.WriteMask = WRITEMASK_XYZW;
-      newInst[i].SrcReg[0].File = PROGRAM_INPUT;
-      newInst[i].SrcReg[0].Index = VERT_ATTRIB_POS;
-      newInst[i].SrcReg[0].Swizzle = MAKE_SWIZZLE4(i,i,i,i);
-      newInst[i].SrcReg[1].File = PROGRAM_STATE_VAR;
-      newInst[i].SrcReg[1].Index = mvpRef[i];
-      newInst[i].SrcReg[1].Swizzle = SWIZZLE_NOOP;
-      newInst[i].SrcReg[2].File = PROGRAM_TEMPORARY;
-      newInst[i].SrcReg[2].Index = hposTemp;
-      newInst[1].SrcReg[2].Swizzle = SWIZZLE_NOOP;
-   }
-
-   newInst[3].Opcode = OPCODE_MAD;
-   newInst[3].DstReg.File = PROGRAM_OUTPUT;
-   newInst[3].DstReg.Index = VERT_RESULT_HPOS;
-   newInst[3].DstReg.WriteMask = WRITEMASK_XYZW;
-   newInst[3].SrcReg[0].File = PROGRAM_INPUT;
-   newInst[3].SrcReg[0].Index = VERT_ATTRIB_POS;
-   newInst[3].SrcReg[0].Swizzle = SWIZZLE_WWWW;
-   newInst[3].SrcReg[1].File = PROGRAM_STATE_VAR;
-   newInst[3].SrcReg[1].Index = mvpRef[3];
-   newInst[3].SrcReg[1].Swizzle = SWIZZLE_NOOP;
-   newInst[3].SrcReg[2].File = PROGRAM_TEMPORARY;
-   newInst[3].SrcReg[2].Index = hposTemp;
-   newInst[3].SrcReg[2].Swizzle = SWIZZLE_NOOP;
-
-
-   /* Append original instructions after new instructions */
-   _mesa_copy_instructions (newInst + 4, vprog->Base.Instructions, origLen);
-
-   /* free old instructions */
-   _mesa_free_instructions(vprog->Base.Instructions, origLen);
-
-   /* install new instructions */
-   vprog->Base.Instructions = newInst;
-   vprog->Base.NumInstructions = newLen;
-   vprog->Base.InputsRead |= VERT_BIT_POS;
-   vprog->Base.OutputsWritten |= BITFIELD64_BIT(VERT_RESULT_HPOS);
-}
-
-
-void
-_mesa_insert_mvp_code(struct gl_context *ctx, struct gl_vertex_program *vprog)
-{
-   if (ctx->mvp_with_dp4) 
-      _mesa_insert_mvp_dp4_code( ctx, vprog );
-   else
-      _mesa_insert_mvp_mad_code( ctx, vprog );
-}
-      
-
-
-
-
-
-/**
- * Append instructions to implement fog
- *
- * The \c fragment.fogcoord input is used to compute the fog blend factor.
- *
- * \param ctx      The GL context
- * \param fprog    Fragment program that fog instructions will be appended to.
- * \param fog_mode Fog mode.  One of \c GL_EXP, \c GL_EXP2, or \c GL_LINEAR.
- * \param saturate True if writes to color outputs should be clamped to [0, 1]
- *
- * \note
- * This function sets \c FRAG_BIT_FOGC in \c fprog->Base.InputsRead.
- *
- * \todo With a little work, this function could be adapted to add fog code
- * to vertex programs too.
- */
-void
-_mesa_append_fog_code(struct gl_context *ctx,
-		      struct gl_fragment_program *fprog, GLenum fog_mode,
-		      GLboolean saturate)
-{
-   static const gl_state_index fogPStateOpt[STATE_LENGTH]
-      = { STATE_INTERNAL, STATE_FOG_PARAMS_OPTIMIZED, 0, 0, 0 };
-   static const gl_state_index fogColorState[STATE_LENGTH]
-      = { STATE_FOG_COLOR, 0, 0, 0, 0};
-   struct prog_instruction *newInst, *inst;
-   const GLuint origLen = fprog->Base.NumInstructions;
-   const GLuint newLen = origLen + 5;
-   GLuint i;
-   GLint fogPRefOpt, fogColorRef; /* state references */
-   GLuint colorTemp, fogFactorTemp; /* temporary registerss */
-
-   if (fog_mode == GL_NONE) {
-      _mesa_problem(ctx, "_mesa_append_fog_code() called for fragment program"
-                    " with fog_mode == GL_NONE");
-      return;
-   }
-
-   /* Alloc storage for new instructions */
-   newInst = _mesa_alloc_instructions(newLen);
-   if (!newInst) {
-      _mesa_error(ctx, GL_OUT_OF_MEMORY,
-                  "glProgramString(inserting fog_option code)");
-      return;
-   }
-
-   /* Copy orig instructions into new instruction buffer */
-   _mesa_copy_instructions(newInst, fprog->Base.Instructions, origLen);
-
-   /* PARAM fogParamsRefOpt = internal optimized fog params; */
-   fogPRefOpt
-      = _mesa_add_state_reference(fprog->Base.Parameters, fogPStateOpt);
-   /* PARAM fogColorRef = state.fog.color; */
-   fogColorRef
-      = _mesa_add_state_reference(fprog->Base.Parameters, fogColorState);
-
-   /* TEMP colorTemp; */
-   colorTemp = fprog->Base.NumTemporaries++;
-   /* TEMP fogFactorTemp; */
-   fogFactorTemp = fprog->Base.NumTemporaries++;
-
-   /* Scan program to find where result.color is written */
-   inst = newInst;
-   for (i = 0; i < fprog->Base.NumInstructions; i++) {
-      if (inst->Opcode == OPCODE_END)
-         break;
-      if (inst->DstReg.File == PROGRAM_OUTPUT &&
-          inst->DstReg.Index == FRAG_RESULT_COLOR) {
-         /* change the instruction to write to colorTemp w/ clamping */
-         inst->DstReg.File = PROGRAM_TEMPORARY;
-         inst->DstReg.Index = colorTemp;
-         inst->SaturateMode = saturate;
-         /* don't break (may be several writes to result.color) */
-      }
-      inst++;
-   }
-   assert(inst->Opcode == OPCODE_END); /* we'll overwrite this inst */
-
-   _mesa_init_instructions(inst, 5);
-
-   /* emit instructions to compute fog blending factor */
-   /* this is always clamped to [0, 1] regardless of fragment clamping */
-   if (fog_mode == GL_LINEAR) {
-      /* MAD fogFactorTemp.x, fragment.fogcoord.x, fogPRefOpt.x, fogPRefOpt.y; */
-      inst->Opcode = OPCODE_MAD;
-      inst->DstReg.File = PROGRAM_TEMPORARY;
-      inst->DstReg.Index = fogFactorTemp;
-      inst->DstReg.WriteMask = WRITEMASK_X;
-      inst->SrcReg[0].File = PROGRAM_INPUT;
-      inst->SrcReg[0].Index = FRAG_ATTRIB_FOGC;
-      inst->SrcReg[0].Swizzle = SWIZZLE_XXXX;
-      inst->SrcReg[1].File = PROGRAM_STATE_VAR;
-      inst->SrcReg[1].Index = fogPRefOpt;
-      inst->SrcReg[1].Swizzle = SWIZZLE_XXXX;
-      inst->SrcReg[2].File = PROGRAM_STATE_VAR;
-      inst->SrcReg[2].Index = fogPRefOpt;
-      inst->SrcReg[2].Swizzle = SWIZZLE_YYYY;
-      inst->SaturateMode = SATURATE_ZERO_ONE;
-      inst++;
-   }
-   else {
-      ASSERT(fog_mode == GL_EXP || fog_mode == GL_EXP2);
-      /* fogPRefOpt.z = d/ln(2), fogPRefOpt.w = d/sqrt(ln(2) */
-      /* EXP: MUL fogFactorTemp.x, fogPRefOpt.z, fragment.fogcoord.x; */
-      /* EXP2: MUL fogFactorTemp.x, fogPRefOpt.w, fragment.fogcoord.x; */
-      inst->Opcode = OPCODE_MUL;
-      inst->DstReg.File = PROGRAM_TEMPORARY;
-      inst->DstReg.Index = fogFactorTemp;
-      inst->DstReg.WriteMask = WRITEMASK_X;
-      inst->SrcReg[0].File = PROGRAM_STATE_VAR;
-      inst->SrcReg[0].Index = fogPRefOpt;
-      inst->SrcReg[0].Swizzle
-         = (fog_mode == GL_EXP) ? SWIZZLE_ZZZZ : SWIZZLE_WWWW;
-      inst->SrcReg[1].File = PROGRAM_INPUT;
-      inst->SrcReg[1].Index = FRAG_ATTRIB_FOGC;
-      inst->SrcReg[1].Swizzle = SWIZZLE_XXXX;
-      inst++;
-      if (fog_mode == GL_EXP2) {
-         /* MUL fogFactorTemp.x, fogFactorTemp.x, fogFactorTemp.x; */
-         inst->Opcode = OPCODE_MUL;
-         inst->DstReg.File = PROGRAM_TEMPORARY;
-         inst->DstReg.Index = fogFactorTemp;
-         inst->DstReg.WriteMask = WRITEMASK_X;
-         inst->SrcReg[0].File = PROGRAM_TEMPORARY;
-         inst->SrcReg[0].Index = fogFactorTemp;
-         inst->SrcReg[0].Swizzle = SWIZZLE_XXXX;
-         inst->SrcReg[1].File = PROGRAM_TEMPORARY;
-         inst->SrcReg[1].Index = fogFactorTemp;
-         inst->SrcReg[1].Swizzle = SWIZZLE_XXXX;
-         inst++;
-      }
-      /* EX2_SAT fogFactorTemp.x, -fogFactorTemp.x; */
-      inst->Opcode = OPCODE_EX2;
-      inst->DstReg.File = PROGRAM_TEMPORARY;
-      inst->DstReg.Index = fogFactorTemp;
-      inst->DstReg.WriteMask = WRITEMASK_X;
-      inst->SrcReg[0].File = PROGRAM_TEMPORARY;
-      inst->SrcReg[0].Index = fogFactorTemp;
-      inst->SrcReg[0].Negate = NEGATE_XYZW;
-      inst->SrcReg[0].Swizzle = SWIZZLE_XXXX;
-      inst->SaturateMode = SATURATE_ZERO_ONE;
-      inst++;
-   }
-   /* LRP result.color.xyz, fogFactorTemp.xxxx, colorTemp, fogColorRef; */
-   inst->Opcode = OPCODE_LRP;
-   inst->DstReg.File = PROGRAM_OUTPUT;
-   inst->DstReg.Index = FRAG_RESULT_COLOR;
-   inst->DstReg.WriteMask = WRITEMASK_XYZ;
-   inst->SrcReg[0].File = PROGRAM_TEMPORARY;
-   inst->SrcReg[0].Index = fogFactorTemp;
-   inst->SrcReg[0].Swizzle = SWIZZLE_XXXX;
-   inst->SrcReg[1].File = PROGRAM_TEMPORARY;
-   inst->SrcReg[1].Index = colorTemp;
-   inst->SrcReg[1].Swizzle = SWIZZLE_NOOP;
-   inst->SrcReg[2].File = PROGRAM_STATE_VAR;
-   inst->SrcReg[2].Index = fogColorRef;
-   inst->SrcReg[2].Swizzle = SWIZZLE_NOOP;
-   inst++;
-   /* MOV result.color.w, colorTemp.x;  # copy alpha */
-   inst->Opcode = OPCODE_MOV;
-   inst->DstReg.File = PROGRAM_OUTPUT;
-   inst->DstReg.Index = FRAG_RESULT_COLOR;
-   inst->DstReg.WriteMask = WRITEMASK_W;
-   inst->SrcReg[0].File = PROGRAM_TEMPORARY;
-   inst->SrcReg[0].Index = colorTemp;
-   inst->SrcReg[0].Swizzle = SWIZZLE_NOOP;
-   inst++;
-   /* END; */
-   inst->Opcode = OPCODE_END;
-   inst++;
-
-   /* free old instructions */
-   _mesa_free_instructions(fprog->Base.Instructions, origLen);
-
-   /* install new instructions */
-   fprog->Base.Instructions = newInst;
-   fprog->Base.NumInstructions = inst - newInst;
-   fprog->Base.InputsRead |= FRAG_BIT_FOGC;
-}
-
-
-
-static GLboolean
-is_texture_instruction(const struct prog_instruction *inst)
-{
-   switch (inst->Opcode) {
-   case OPCODE_TEX:
-   case OPCODE_TXB:
-   case OPCODE_TXD:
-   case OPCODE_TXL:
-   case OPCODE_TXP:
-   case OPCODE_TXP_NV:
-      return GL_TRUE;
-   default:
-      return GL_FALSE;
-   }
-}
-      
-
-/**
- * Count the number of texure indirections in the given program.
- * The program's NumTexIndirections field will be updated.
- * See the GL_ARB_fragment_program spec (issue 24) for details.
- * XXX we count texture indirections in texenvprogram.c (maybe use this code
- * instead and elsewhere).
- */
-void
-_mesa_count_texture_indirections(struct gl_program *prog)
-{
-   GLuint indirections = 1;
-   GLbitfield tempsOutput = 0x0;
-   GLbitfield aluTemps = 0x0;
-   GLuint i;
-
-   for (i = 0; i < prog->NumInstructions; i++) {
-      const struct prog_instruction *inst = prog->Instructions + i;
-
-      if (is_texture_instruction(inst)) {
-         if (((inst->SrcReg[0].File == PROGRAM_TEMPORARY) && 
-              (tempsOutput & (1 << inst->SrcReg[0].Index))) ||
-             ((inst->Opcode != OPCODE_KIL) &&
-              (inst->DstReg.File == PROGRAM_TEMPORARY) && 
-              (aluTemps & (1 << inst->DstReg.Index)))) 
-            {
-               indirections++;
-               tempsOutput = 0x0;
-               aluTemps = 0x0;
-            }
-      }
-      else {
-         GLuint j;
-         for (j = 0; j < 3; j++) {
-            if (inst->SrcReg[j].File == PROGRAM_TEMPORARY)
-               aluTemps |= (1 << inst->SrcReg[j].Index);
-         }
-         if (inst->DstReg.File == PROGRAM_TEMPORARY)
-            aluTemps |= (1 << inst->DstReg.Index);
-      }
-
-      if ((inst->Opcode != OPCODE_KIL) && (inst->DstReg.File == PROGRAM_TEMPORARY))
-         tempsOutput |= (1 << inst->DstReg.Index);
-   }
-
-   prog->NumTexIndirections = indirections;
-}
-
-
-/**
- * Count number of texture instructions in given program and update the
- * program's NumTexInstructions field.
- */
-void
-_mesa_count_texture_instructions(struct gl_program *prog)
-{
-   GLuint i;
-   prog->NumTexInstructions = 0;
-   for (i = 0; i < prog->NumInstructions; i++) {
-      prog->NumTexInstructions += is_texture_instruction(prog->Instructions + i);
-   }
-}
-
-
-/**
- * Scan/rewrite program to remove reads of custom (output) registers.
- * The passed type has to be either PROGRAM_OUTPUT or PROGRAM_VARYING
- * (for vertex shaders).
- * In GLSL shaders, varying vars can be read and written.
- * On some hardware, trying to read an output register causes trouble.
- * So, rewrite the program to use a temporary register in this case.
- */
-void
-_mesa_remove_output_reads(struct gl_program *prog, gl_register_file type)
-{
-   GLuint i;
-   GLint outputMap[VERT_RESULT_MAX];
-   GLuint numVaryingReads = 0;
-   GLboolean usedTemps[MAX_PROGRAM_TEMPS];
-   GLuint firstTemp = 0;
-
-   _mesa_find_used_registers(prog, PROGRAM_TEMPORARY,
-                             usedTemps, MAX_PROGRAM_TEMPS);
-
-   assert(type == PROGRAM_VARYING || type == PROGRAM_OUTPUT);
-   assert(prog->Target == GL_VERTEX_PROGRAM_ARB || type != PROGRAM_VARYING);
-
-   for (i = 0; i < VERT_RESULT_MAX; i++)
-      outputMap[i] = -1;
-
-   /* look for instructions which read from varying vars */
-   for (i = 0; i < prog->NumInstructions; i++) {
-      struct prog_instruction *inst = prog->Instructions + i;
-      const GLuint numSrc = _mesa_num_inst_src_regs(inst->Opcode);
-      GLuint j;
-      for (j = 0; j < numSrc; j++) {
-         if (inst->SrcReg[j].File == type) {
-            /* replace the read with a temp reg */
-            const GLuint var = inst->SrcReg[j].Index;
-            if (outputMap[var] == -1) {
-               numVaryingReads++;
-               outputMap[var] = _mesa_find_free_register(usedTemps,
-                                                         MAX_PROGRAM_TEMPS,
-                                                         firstTemp);
-               firstTemp = outputMap[var] + 1;
-            }
-            inst->SrcReg[j].File = PROGRAM_TEMPORARY;
-            inst->SrcReg[j].Index = outputMap[var];
-         }
-      }
-   }
-
-   if (numVaryingReads == 0)
-      return; /* nothing to be done */
-
-   /* look for instructions which write to the varying vars identified above */
-   for (i = 0; i < prog->NumInstructions; i++) {
-      struct prog_instruction *inst = prog->Instructions + i;
-      if (inst->DstReg.File == type &&
-          outputMap[inst->DstReg.Index] >= 0) {
-         /* change inst to write to the temp reg, instead of the varying */
-         inst->DstReg.File = PROGRAM_TEMPORARY;
-         inst->DstReg.Index = outputMap[inst->DstReg.Index];
-      }
-   }
-
-   /* insert new instructions to copy the temp vars to the varying vars */
-   {
-      struct prog_instruction *inst;
-      GLint endPos, var;
-
-      /* Look for END instruction and insert the new varying writes */
-      endPos = -1;
-      for (i = 0; i < prog->NumInstructions; i++) {
-         struct prog_instruction *inst = prog->Instructions + i;
-         if (inst->Opcode == OPCODE_END) {
-            endPos = i;
-            _mesa_insert_instructions(prog, i, numVaryingReads);
-            break;
-         }
-      }
-
-      assert(endPos >= 0);
-
-      /* insert new MOV instructions here */
-      inst = prog->Instructions + endPos;
-      for (var = 0; var < VERT_RESULT_MAX; var++) {
-         if (outputMap[var] >= 0) {
-            /* MOV VAR[var], TEMP[tmp]; */
-            inst->Opcode = OPCODE_MOV;
-            inst->DstReg.File = type;
-            inst->DstReg.Index = var;
-            inst->SrcReg[0].File = PROGRAM_TEMPORARY;
-            inst->SrcReg[0].Index = outputMap[var];
-            inst++;
-         }
-      }
-   }
-}
-
-
-/**
- * Make the given fragment program into a "no-op" shader.
- * Actually, just copy the incoming fragment color (or texcoord)
- * to the output color.
- * This is for debug/test purposes.
- */
-void
-_mesa_nop_fragment_program(struct gl_context *ctx, struct gl_fragment_program *prog)
-{
-   struct prog_instruction *inst;
-   GLuint inputAttr;
-
-   inst = _mesa_alloc_instructions(2);
-   if (!inst) {
-      _mesa_error(ctx, GL_OUT_OF_MEMORY, "_mesa_nop_fragment_program");
-      return;
-   }
-
-   _mesa_init_instructions(inst, 2);
-
-   inst[0].Opcode = OPCODE_MOV;
-   inst[0].DstReg.File = PROGRAM_OUTPUT;
-   inst[0].DstReg.Index = FRAG_RESULT_COLOR;
-   inst[0].SrcReg[0].File = PROGRAM_INPUT;
-   if (prog->Base.InputsRead & FRAG_BIT_COL0)
-      inputAttr = FRAG_ATTRIB_COL0;
-   else
-      inputAttr = FRAG_ATTRIB_TEX0;
-   inst[0].SrcReg[0].Index = inputAttr;
-
-   inst[1].Opcode = OPCODE_END;
-
-   _mesa_free_instructions(prog->Base.Instructions,
-                           prog->Base.NumInstructions);
-
-   prog->Base.Instructions = inst;
-   prog->Base.NumInstructions = 2;
-   prog->Base.InputsRead = 1 << inputAttr;
-   prog->Base.OutputsWritten = BITFIELD64_BIT(FRAG_RESULT_COLOR);
-}
-
-
-/**
- * \sa _mesa_nop_fragment_program
- * Replace the given vertex program with a "no-op" program that just
- * transforms vertex position and emits color.
- */
-void
-_mesa_nop_vertex_program(struct gl_context *ctx, struct gl_vertex_program *prog)
-{
-   struct prog_instruction *inst;
-   GLuint inputAttr;
-
-   /*
-    * Start with a simple vertex program that emits color.
-    */
-   inst = _mesa_alloc_instructions(2);
-   if (!inst) {
-      _mesa_error(ctx, GL_OUT_OF_MEMORY, "_mesa_nop_vertex_program");
-      return;
-   }
-
-   _mesa_init_instructions(inst, 2);
-
-   inst[0].Opcode = OPCODE_MOV;
-   inst[0].DstReg.File = PROGRAM_OUTPUT;
-   inst[0].DstReg.Index = VERT_RESULT_COL0;
-   inst[0].SrcReg[0].File = PROGRAM_INPUT;
-   if (prog->Base.InputsRead & VERT_BIT_COLOR0)
-      inputAttr = VERT_ATTRIB_COLOR0;
-   else
-      inputAttr = VERT_ATTRIB_TEX0;
-   inst[0].SrcReg[0].Index = inputAttr;
-
-   inst[1].Opcode = OPCODE_END;
-
-   _mesa_free_instructions(prog->Base.Instructions,
-                           prog->Base.NumInstructions);
-
-   prog->Base.Instructions = inst;
-   prog->Base.NumInstructions = 2;
-   prog->Base.InputsRead = 1 << inputAttr;
-   prog->Base.OutputsWritten = BITFIELD64_BIT(VERT_RESULT_COL0);
-
-   /*
-    * Now insert code to do standard modelview/projection transformation.
-    */
-   _mesa_insert_mvp_code(ctx, prog);
-}
->>>>>>> 96d6df5d
+/*
+ * Mesa 3-D graphics library
+ * Version:  6.5.3
+ *
+ * Copyright (C) 1999-2007  Brian Paul   All Rights Reserved.
+ *
+ * Permission is hereby granted, free of charge, to any person obtaining a
+ * copy of this software and associated documentation files (the "Software"),
+ * to deal in the Software without restriction, including without limitation
+ * the rights to use, copy, modify, merge, publish, distribute, sublicense,
+ * and/or sell copies of the Software, and to permit persons to whom the
+ * Software is furnished to do so, subject to the following conditions:
+ *
+ * The above copyright notice and this permission notice shall be included
+ * in all copies or substantial portions of the Software.
+ *
+ * THE SOFTWARE IS PROVIDED "AS IS", WITHOUT WARRANTY OF ANY KIND, EXPRESS
+ * OR IMPLIED, INCLUDING BUT NOT LIMITED TO THE WARRANTIES OF MERCHANTABILITY,
+ * FITNESS FOR A PARTICULAR PURPOSE AND NONINFRINGEMENT.  IN NO EVENT SHALL
+ * BRIAN PAUL BE LIABLE FOR ANY CLAIM, DAMAGES OR OTHER LIABILITY, WHETHER IN
+ * AN ACTION OF CONTRACT, TORT OR OTHERWISE, ARISING FROM, OUT OF OR IN
+ * CONNECTION WITH THE SOFTWARE OR THE USE OR OTHER DEALINGS IN THE SOFTWARE.
+ */
+
+/**
+ * \file  programopt.c 
+ * Vertex/Fragment program optimizations and transformations for program
+ * options, etc.
+ *
+ * \author Brian Paul
+ */
+
+
+#include "main/glheader.h"
+#include "main/context.h"
+#include "prog_parameter.h"
+#include "prog_statevars.h"
+#include "program.h"
+#include "programopt.h"
+#include "prog_instruction.h"
+
+
+/**
+ * This function inserts instructions for coordinate modelview * projection
+ * into a vertex program.
+ * May be used to implement the position_invariant option.
+ */
+static void
+_mesa_insert_mvp_dp4_code(struct gl_context *ctx, struct gl_vertex_program *vprog)
+{
+   struct prog_instruction *newInst;
+   const GLuint origLen = vprog->Base.NumInstructions;
+   const GLuint newLen = origLen + 4;
+   GLuint i;
+
+   /*
+    * Setup state references for the modelview/projection matrix.
+    * XXX we should check if these state vars are already declared.
+    */
+   static const gl_state_index mvpState[4][STATE_LENGTH] = {
+      { STATE_MVP_MATRIX, 0, 0, 0, 0 },  /* state.matrix.mvp.row[0] */
+      { STATE_MVP_MATRIX, 0, 1, 1, 0 },  /* state.matrix.mvp.row[1] */
+      { STATE_MVP_MATRIX, 0, 2, 2, 0 },  /* state.matrix.mvp.row[2] */
+      { STATE_MVP_MATRIX, 0, 3, 3, 0 },  /* state.matrix.mvp.row[3] */
+   };
+   GLint mvpRef[4];
+
+   for (i = 0; i < 4; i++) {
+      mvpRef[i] = _mesa_add_state_reference(vprog->Base.Parameters,
+                                            mvpState[i]);
+   }
+
+   /* Alloc storage for new instructions */
+   newInst = _mesa_alloc_instructions(newLen);
+   if (!newInst) {
+      _mesa_error(ctx, GL_OUT_OF_MEMORY,
+                  "glProgramString(inserting position_invariant code)");
+      return;
+   }
+
+   /*
+    * Generated instructions:
+    * newInst[0] = DP4 result.position.x, mvp.row[0], vertex.position;
+    * newInst[1] = DP4 result.position.y, mvp.row[1], vertex.position;
+    * newInst[2] = DP4 result.position.z, mvp.row[2], vertex.position;
+    * newInst[3] = DP4 result.position.w, mvp.row[3], vertex.position;
+    */
+   _mesa_init_instructions(newInst, 4);
+   for (i = 0; i < 4; i++) {
+      newInst[i].Opcode = OPCODE_DP4;
+      newInst[i].DstReg.File = PROGRAM_OUTPUT;
+      newInst[i].DstReg.Index = VERT_RESULT_HPOS;
+      newInst[i].DstReg.WriteMask = (WRITEMASK_X << i);
+      newInst[i].SrcReg[0].File = PROGRAM_STATE_VAR;
+      newInst[i].SrcReg[0].Index = mvpRef[i];
+      newInst[i].SrcReg[0].Swizzle = SWIZZLE_NOOP;
+      newInst[i].SrcReg[1].File = PROGRAM_INPUT;
+      newInst[i].SrcReg[1].Index = VERT_ATTRIB_POS;
+      newInst[i].SrcReg[1].Swizzle = SWIZZLE_NOOP;
+   }
+
+   /* Append original instructions after new instructions */
+   _mesa_copy_instructions (newInst + 4, vprog->Base.Instructions, origLen);
+
+   /* free old instructions */
+   _mesa_free_instructions(vprog->Base.Instructions, origLen);
+
+   /* install new instructions */
+   vprog->Base.Instructions = newInst;
+   vprog->Base.NumInstructions = newLen;
+   vprog->Base.InputsRead |= VERT_BIT_POS;
+   vprog->Base.OutputsWritten |= BITFIELD64_BIT(VERT_RESULT_HPOS);
+}
+
+
+static void
+_mesa_insert_mvp_mad_code(struct gl_context *ctx, struct gl_vertex_program *vprog)
+{
+   struct prog_instruction *newInst;
+   const GLuint origLen = vprog->Base.NumInstructions;
+   const GLuint newLen = origLen + 4;
+   GLuint hposTemp;
+   GLuint i;
+
+   /*
+    * Setup state references for the modelview/projection matrix.
+    * XXX we should check if these state vars are already declared.
+    */
+   static const gl_state_index mvpState[4][STATE_LENGTH] = {
+      { STATE_MVP_MATRIX, 0, 0, 0, STATE_MATRIX_TRANSPOSE },
+      { STATE_MVP_MATRIX, 0, 1, 1, STATE_MATRIX_TRANSPOSE },
+      { STATE_MVP_MATRIX, 0, 2, 2, STATE_MATRIX_TRANSPOSE },
+      { STATE_MVP_MATRIX, 0, 3, 3, STATE_MATRIX_TRANSPOSE },
+   };
+   GLint mvpRef[4];
+
+   for (i = 0; i < 4; i++) {
+      mvpRef[i] = _mesa_add_state_reference(vprog->Base.Parameters,
+                                            mvpState[i]);
+   }
+
+   /* Alloc storage for new instructions */
+   newInst = _mesa_alloc_instructions(newLen);
+   if (!newInst) {
+      _mesa_error(ctx, GL_OUT_OF_MEMORY,
+                  "glProgramString(inserting position_invariant code)");
+      return;
+   }
+
+   /* TEMP hposTemp; */
+   hposTemp = vprog->Base.NumTemporaries++;
+
+   /*
+    * Generated instructions:
+    *    emit_op2(p, OPCODE_MUL, tmp, 0, swizzle1(src,X), mat[0]);
+    *    emit_op3(p, OPCODE_MAD, tmp, 0, swizzle1(src,Y), mat[1], tmp);
+    *    emit_op3(p, OPCODE_MAD, tmp, 0, swizzle1(src,Z), mat[2], tmp);
+    *    emit_op3(p, OPCODE_MAD, dest, 0, swizzle1(src,W), mat[3], tmp);
+    */
+   _mesa_init_instructions(newInst, 4);
+
+   newInst[0].Opcode = OPCODE_MUL;
+   newInst[0].DstReg.File = PROGRAM_TEMPORARY;
+   newInst[0].DstReg.Index = hposTemp;
+   newInst[0].DstReg.WriteMask = WRITEMASK_XYZW;
+   newInst[0].SrcReg[0].File = PROGRAM_INPUT;
+   newInst[0].SrcReg[0].Index = VERT_ATTRIB_POS;
+   newInst[0].SrcReg[0].Swizzle = SWIZZLE_XXXX;
+   newInst[0].SrcReg[1].File = PROGRAM_STATE_VAR;
+   newInst[0].SrcReg[1].Index = mvpRef[0];
+   newInst[0].SrcReg[1].Swizzle = SWIZZLE_NOOP;
+
+   for (i = 1; i <= 2; i++) {
+      newInst[i].Opcode = OPCODE_MAD;
+      newInst[i].DstReg.File = PROGRAM_TEMPORARY;
+      newInst[i].DstReg.Index = hposTemp;
+      newInst[i].DstReg.WriteMask = WRITEMASK_XYZW;
+      newInst[i].SrcReg[0].File = PROGRAM_INPUT;
+      newInst[i].SrcReg[0].Index = VERT_ATTRIB_POS;
+      newInst[i].SrcReg[0].Swizzle = MAKE_SWIZZLE4(i,i,i,i);
+      newInst[i].SrcReg[1].File = PROGRAM_STATE_VAR;
+      newInst[i].SrcReg[1].Index = mvpRef[i];
+      newInst[i].SrcReg[1].Swizzle = SWIZZLE_NOOP;
+      newInst[i].SrcReg[2].File = PROGRAM_TEMPORARY;
+      newInst[i].SrcReg[2].Index = hposTemp;
+      newInst[1].SrcReg[2].Swizzle = SWIZZLE_NOOP;
+   }
+
+   newInst[3].Opcode = OPCODE_MAD;
+   newInst[3].DstReg.File = PROGRAM_OUTPUT;
+   newInst[3].DstReg.Index = VERT_RESULT_HPOS;
+   newInst[3].DstReg.WriteMask = WRITEMASK_XYZW;
+   newInst[3].SrcReg[0].File = PROGRAM_INPUT;
+   newInst[3].SrcReg[0].Index = VERT_ATTRIB_POS;
+   newInst[3].SrcReg[0].Swizzle = SWIZZLE_WWWW;
+   newInst[3].SrcReg[1].File = PROGRAM_STATE_VAR;
+   newInst[3].SrcReg[1].Index = mvpRef[3];
+   newInst[3].SrcReg[1].Swizzle = SWIZZLE_NOOP;
+   newInst[3].SrcReg[2].File = PROGRAM_TEMPORARY;
+   newInst[3].SrcReg[2].Index = hposTemp;
+   newInst[3].SrcReg[2].Swizzle = SWIZZLE_NOOP;
+
+
+   /* Append original instructions after new instructions */
+   _mesa_copy_instructions (newInst + 4, vprog->Base.Instructions, origLen);
+
+   /* free old instructions */
+   _mesa_free_instructions(vprog->Base.Instructions, origLen);
+
+   /* install new instructions */
+   vprog->Base.Instructions = newInst;
+   vprog->Base.NumInstructions = newLen;
+   vprog->Base.InputsRead |= VERT_BIT_POS;
+   vprog->Base.OutputsWritten |= BITFIELD64_BIT(VERT_RESULT_HPOS);
+}
+
+
+void
+_mesa_insert_mvp_code(struct gl_context *ctx, struct gl_vertex_program *vprog)
+{
+   if (ctx->mvp_with_dp4) 
+      _mesa_insert_mvp_dp4_code( ctx, vprog );
+   else
+      _mesa_insert_mvp_mad_code( ctx, vprog );
+}
+      
+
+
+
+
+
+/**
+ * Append instructions to implement fog
+ *
+ * The \c fragment.fogcoord input is used to compute the fog blend factor.
+ *
+ * \param ctx      The GL context
+ * \param fprog    Fragment program that fog instructions will be appended to.
+ * \param fog_mode Fog mode.  One of \c GL_EXP, \c GL_EXP2, or \c GL_LINEAR.
+ * \param saturate True if writes to color outputs should be clamped to [0, 1]
+ *
+ * \note
+ * This function sets \c FRAG_BIT_FOGC in \c fprog->Base.InputsRead.
+ *
+ * \todo With a little work, this function could be adapted to add fog code
+ * to vertex programs too.
+ */
+void
+_mesa_append_fog_code(struct gl_context *ctx,
+		      struct gl_fragment_program *fprog, GLenum fog_mode,
+		      GLboolean saturate)
+{
+   static const gl_state_index fogPStateOpt[STATE_LENGTH]
+      = { STATE_INTERNAL, STATE_FOG_PARAMS_OPTIMIZED, 0, 0, 0 };
+   static const gl_state_index fogColorState[STATE_LENGTH]
+      = { STATE_FOG_COLOR, 0, 0, 0, 0};
+   struct prog_instruction *newInst, *inst;
+   const GLuint origLen = fprog->Base.NumInstructions;
+   const GLuint newLen = origLen + 5;
+   GLuint i;
+   GLint fogPRefOpt, fogColorRef; /* state references */
+   GLuint colorTemp, fogFactorTemp; /* temporary registerss */
+
+   if (fog_mode == GL_NONE) {
+      _mesa_problem(ctx, "_mesa_append_fog_code() called for fragment program"
+                    " with fog_mode == GL_NONE");
+      return;
+   }
+
+   /* Alloc storage for new instructions */
+   newInst = _mesa_alloc_instructions(newLen);
+   if (!newInst) {
+      _mesa_error(ctx, GL_OUT_OF_MEMORY,
+                  "glProgramString(inserting fog_option code)");
+      return;
+   }
+
+   /* Copy orig instructions into new instruction buffer */
+   _mesa_copy_instructions(newInst, fprog->Base.Instructions, origLen);
+
+   /* PARAM fogParamsRefOpt = internal optimized fog params; */
+   fogPRefOpt
+      = _mesa_add_state_reference(fprog->Base.Parameters, fogPStateOpt);
+   /* PARAM fogColorRef = state.fog.color; */
+   fogColorRef
+      = _mesa_add_state_reference(fprog->Base.Parameters, fogColorState);
+
+   /* TEMP colorTemp; */
+   colorTemp = fprog->Base.NumTemporaries++;
+   /* TEMP fogFactorTemp; */
+   fogFactorTemp = fprog->Base.NumTemporaries++;
+
+   /* Scan program to find where result.color is written */
+   inst = newInst;
+   for (i = 0; i < fprog->Base.NumInstructions; i++) {
+      if (inst->Opcode == OPCODE_END)
+         break;
+      if (inst->DstReg.File == PROGRAM_OUTPUT &&
+          inst->DstReg.Index == FRAG_RESULT_COLOR) {
+         /* change the instruction to write to colorTemp w/ clamping */
+         inst->DstReg.File = PROGRAM_TEMPORARY;
+         inst->DstReg.Index = colorTemp;
+         inst->SaturateMode = saturate;
+         /* don't break (may be several writes to result.color) */
+      }
+      inst++;
+   }
+   assert(inst->Opcode == OPCODE_END); /* we'll overwrite this inst */
+
+   _mesa_init_instructions(inst, 5);
+
+   /* emit instructions to compute fog blending factor */
+   /* this is always clamped to [0, 1] regardless of fragment clamping */
+   if (fog_mode == GL_LINEAR) {
+      /* MAD fogFactorTemp.x, fragment.fogcoord.x, fogPRefOpt.x, fogPRefOpt.y; */
+      inst->Opcode = OPCODE_MAD;
+      inst->DstReg.File = PROGRAM_TEMPORARY;
+      inst->DstReg.Index = fogFactorTemp;
+      inst->DstReg.WriteMask = WRITEMASK_X;
+      inst->SrcReg[0].File = PROGRAM_INPUT;
+      inst->SrcReg[0].Index = FRAG_ATTRIB_FOGC;
+      inst->SrcReg[0].Swizzle = SWIZZLE_XXXX;
+      inst->SrcReg[1].File = PROGRAM_STATE_VAR;
+      inst->SrcReg[1].Index = fogPRefOpt;
+      inst->SrcReg[1].Swizzle = SWIZZLE_XXXX;
+      inst->SrcReg[2].File = PROGRAM_STATE_VAR;
+      inst->SrcReg[2].Index = fogPRefOpt;
+      inst->SrcReg[2].Swizzle = SWIZZLE_YYYY;
+      inst->SaturateMode = SATURATE_ZERO_ONE;
+      inst++;
+   }
+   else {
+      ASSERT(fog_mode == GL_EXP || fog_mode == GL_EXP2);
+      /* fogPRefOpt.z = d/ln(2), fogPRefOpt.w = d/sqrt(ln(2) */
+      /* EXP: MUL fogFactorTemp.x, fogPRefOpt.z, fragment.fogcoord.x; */
+      /* EXP2: MUL fogFactorTemp.x, fogPRefOpt.w, fragment.fogcoord.x; */
+      inst->Opcode = OPCODE_MUL;
+      inst->DstReg.File = PROGRAM_TEMPORARY;
+      inst->DstReg.Index = fogFactorTemp;
+      inst->DstReg.WriteMask = WRITEMASK_X;
+      inst->SrcReg[0].File = PROGRAM_STATE_VAR;
+      inst->SrcReg[0].Index = fogPRefOpt;
+      inst->SrcReg[0].Swizzle
+         = (fog_mode == GL_EXP) ? SWIZZLE_ZZZZ : SWIZZLE_WWWW;
+      inst->SrcReg[1].File = PROGRAM_INPUT;
+      inst->SrcReg[1].Index = FRAG_ATTRIB_FOGC;
+      inst->SrcReg[1].Swizzle = SWIZZLE_XXXX;
+      inst++;
+      if (fog_mode == GL_EXP2) {
+         /* MUL fogFactorTemp.x, fogFactorTemp.x, fogFactorTemp.x; */
+         inst->Opcode = OPCODE_MUL;
+         inst->DstReg.File = PROGRAM_TEMPORARY;
+         inst->DstReg.Index = fogFactorTemp;
+         inst->DstReg.WriteMask = WRITEMASK_X;
+         inst->SrcReg[0].File = PROGRAM_TEMPORARY;
+         inst->SrcReg[0].Index = fogFactorTemp;
+         inst->SrcReg[0].Swizzle = SWIZZLE_XXXX;
+         inst->SrcReg[1].File = PROGRAM_TEMPORARY;
+         inst->SrcReg[1].Index = fogFactorTemp;
+         inst->SrcReg[1].Swizzle = SWIZZLE_XXXX;
+         inst++;
+      }
+      /* EX2_SAT fogFactorTemp.x, -fogFactorTemp.x; */
+      inst->Opcode = OPCODE_EX2;
+      inst->DstReg.File = PROGRAM_TEMPORARY;
+      inst->DstReg.Index = fogFactorTemp;
+      inst->DstReg.WriteMask = WRITEMASK_X;
+      inst->SrcReg[0].File = PROGRAM_TEMPORARY;
+      inst->SrcReg[0].Index = fogFactorTemp;
+      inst->SrcReg[0].Negate = NEGATE_XYZW;
+      inst->SrcReg[0].Swizzle = SWIZZLE_XXXX;
+      inst->SaturateMode = SATURATE_ZERO_ONE;
+      inst++;
+   }
+   /* LRP result.color.xyz, fogFactorTemp.xxxx, colorTemp, fogColorRef; */
+   inst->Opcode = OPCODE_LRP;
+   inst->DstReg.File = PROGRAM_OUTPUT;
+   inst->DstReg.Index = FRAG_RESULT_COLOR;
+   inst->DstReg.WriteMask = WRITEMASK_XYZ;
+   inst->SrcReg[0].File = PROGRAM_TEMPORARY;
+   inst->SrcReg[0].Index = fogFactorTemp;
+   inst->SrcReg[0].Swizzle = SWIZZLE_XXXX;
+   inst->SrcReg[1].File = PROGRAM_TEMPORARY;
+   inst->SrcReg[1].Index = colorTemp;
+   inst->SrcReg[1].Swizzle = SWIZZLE_NOOP;
+   inst->SrcReg[2].File = PROGRAM_STATE_VAR;
+   inst->SrcReg[2].Index = fogColorRef;
+   inst->SrcReg[2].Swizzle = SWIZZLE_NOOP;
+   inst++;
+   /* MOV result.color.w, colorTemp.x;  # copy alpha */
+   inst->Opcode = OPCODE_MOV;
+   inst->DstReg.File = PROGRAM_OUTPUT;
+   inst->DstReg.Index = FRAG_RESULT_COLOR;
+   inst->DstReg.WriteMask = WRITEMASK_W;
+   inst->SrcReg[0].File = PROGRAM_TEMPORARY;
+   inst->SrcReg[0].Index = colorTemp;
+   inst->SrcReg[0].Swizzle = SWIZZLE_NOOP;
+   inst++;
+   /* END; */
+   inst->Opcode = OPCODE_END;
+   inst++;
+
+   /* free old instructions */
+   _mesa_free_instructions(fprog->Base.Instructions, origLen);
+
+   /* install new instructions */
+   fprog->Base.Instructions = newInst;
+   fprog->Base.NumInstructions = inst - newInst;
+   fprog->Base.InputsRead |= FRAG_BIT_FOGC;
+}
+
+
+
+static GLboolean
+is_texture_instruction(const struct prog_instruction *inst)
+{
+   switch (inst->Opcode) {
+   case OPCODE_TEX:
+   case OPCODE_TXB:
+   case OPCODE_TXD:
+   case OPCODE_TXL:
+   case OPCODE_TXP:
+   case OPCODE_TXP_NV:
+      return GL_TRUE;
+   default:
+      return GL_FALSE;
+   }
+}
+      
+
+/**
+ * Count the number of texure indirections in the given program.
+ * The program's NumTexIndirections field will be updated.
+ * See the GL_ARB_fragment_program spec (issue 24) for details.
+ * XXX we count texture indirections in texenvprogram.c (maybe use this code
+ * instead and elsewhere).
+ */
+void
+_mesa_count_texture_indirections(struct gl_program *prog)
+{
+   GLuint indirections = 1;
+   GLbitfield tempsOutput = 0x0;
+   GLbitfield aluTemps = 0x0;
+   GLuint i;
+
+   for (i = 0; i < prog->NumInstructions; i++) {
+      const struct prog_instruction *inst = prog->Instructions + i;
+
+      if (is_texture_instruction(inst)) {
+         if (((inst->SrcReg[0].File == PROGRAM_TEMPORARY) && 
+              (tempsOutput & (1 << inst->SrcReg[0].Index))) ||
+             ((inst->Opcode != OPCODE_KIL) &&
+              (inst->DstReg.File == PROGRAM_TEMPORARY) && 
+              (aluTemps & (1 << inst->DstReg.Index)))) 
+            {
+               indirections++;
+               tempsOutput = 0x0;
+               aluTemps = 0x0;
+            }
+      }
+      else {
+         GLuint j;
+         for (j = 0; j < 3; j++) {
+            if (inst->SrcReg[j].File == PROGRAM_TEMPORARY)
+               aluTemps |= (1 << inst->SrcReg[j].Index);
+         }
+         if (inst->DstReg.File == PROGRAM_TEMPORARY)
+            aluTemps |= (1 << inst->DstReg.Index);
+      }
+
+      if ((inst->Opcode != OPCODE_KIL) && (inst->DstReg.File == PROGRAM_TEMPORARY))
+         tempsOutput |= (1 << inst->DstReg.Index);
+   }
+
+   prog->NumTexIndirections = indirections;
+}
+
+
+/**
+ * Count number of texture instructions in given program and update the
+ * program's NumTexInstructions field.
+ */
+void
+_mesa_count_texture_instructions(struct gl_program *prog)
+{
+   GLuint i;
+   prog->NumTexInstructions = 0;
+   for (i = 0; i < prog->NumInstructions; i++) {
+      prog->NumTexInstructions += is_texture_instruction(prog->Instructions + i);
+   }
+}
+
+
+/**
+ * Scan/rewrite program to remove reads of custom (output) registers.
+ * The passed type has to be either PROGRAM_OUTPUT or PROGRAM_VARYING
+ * (for vertex shaders).
+ * In GLSL shaders, varying vars can be read and written.
+ * On some hardware, trying to read an output register causes trouble.
+ * So, rewrite the program to use a temporary register in this case.
+ */
+void
+_mesa_remove_output_reads(struct gl_program *prog, gl_register_file type)
+{
+   GLuint i;
+   GLint outputMap[VERT_RESULT_MAX];
+   GLuint numVaryingReads = 0;
+   GLboolean usedTemps[MAX_PROGRAM_TEMPS];
+   GLuint firstTemp = 0;
+
+   _mesa_find_used_registers(prog, PROGRAM_TEMPORARY,
+                             usedTemps, MAX_PROGRAM_TEMPS);
+
+   assert(type == PROGRAM_VARYING || type == PROGRAM_OUTPUT);
+   assert(prog->Target == GL_VERTEX_PROGRAM_ARB || type != PROGRAM_VARYING);
+
+   for (i = 0; i < VERT_RESULT_MAX; i++)
+      outputMap[i] = -1;
+
+   /* look for instructions which read from varying vars */
+   for (i = 0; i < prog->NumInstructions; i++) {
+      struct prog_instruction *inst = prog->Instructions + i;
+      const GLuint numSrc = _mesa_num_inst_src_regs(inst->Opcode);
+      GLuint j;
+      for (j = 0; j < numSrc; j++) {
+         if (inst->SrcReg[j].File == type) {
+            /* replace the read with a temp reg */
+            const GLuint var = inst->SrcReg[j].Index;
+            if (outputMap[var] == -1) {
+               numVaryingReads++;
+               outputMap[var] = _mesa_find_free_register(usedTemps,
+                                                         MAX_PROGRAM_TEMPS,
+                                                         firstTemp);
+               firstTemp = outputMap[var] + 1;
+            }
+            inst->SrcReg[j].File = PROGRAM_TEMPORARY;
+            inst->SrcReg[j].Index = outputMap[var];
+         }
+      }
+   }
+
+   if (numVaryingReads == 0)
+      return; /* nothing to be done */
+
+   /* look for instructions which write to the varying vars identified above */
+   for (i = 0; i < prog->NumInstructions; i++) {
+      struct prog_instruction *inst = prog->Instructions + i;
+      if (inst->DstReg.File == type &&
+          outputMap[inst->DstReg.Index] >= 0) {
+         /* change inst to write to the temp reg, instead of the varying */
+         inst->DstReg.File = PROGRAM_TEMPORARY;
+         inst->DstReg.Index = outputMap[inst->DstReg.Index];
+      }
+   }
+
+   /* insert new instructions to copy the temp vars to the varying vars */
+   {
+      struct prog_instruction *inst;
+      GLint endPos, var;
+
+      /* Look for END instruction and insert the new varying writes */
+      endPos = -1;
+      for (i = 0; i < prog->NumInstructions; i++) {
+         struct prog_instruction *inst = prog->Instructions + i;
+         if (inst->Opcode == OPCODE_END) {
+            endPos = i;
+            _mesa_insert_instructions(prog, i, numVaryingReads);
+            break;
+         }
+      }
+
+      assert(endPos >= 0);
+
+      /* insert new MOV instructions here */
+      inst = prog->Instructions + endPos;
+      for (var = 0; var < VERT_RESULT_MAX; var++) {
+         if (outputMap[var] >= 0) {
+            /* MOV VAR[var], TEMP[tmp]; */
+            inst->Opcode = OPCODE_MOV;
+            inst->DstReg.File = type;
+            inst->DstReg.Index = var;
+            inst->SrcReg[0].File = PROGRAM_TEMPORARY;
+            inst->SrcReg[0].Index = outputMap[var];
+            inst++;
+         }
+      }
+   }
+}
+
+
+/**
+ * Make the given fragment program into a "no-op" shader.
+ * Actually, just copy the incoming fragment color (or texcoord)
+ * to the output color.
+ * This is for debug/test purposes.
+ */
+void
+_mesa_nop_fragment_program(struct gl_context *ctx, struct gl_fragment_program *prog)
+{
+   struct prog_instruction *inst;
+   GLuint inputAttr;
+
+   inst = _mesa_alloc_instructions(2);
+   if (!inst) {
+      _mesa_error(ctx, GL_OUT_OF_MEMORY, "_mesa_nop_fragment_program");
+      return;
+   }
+
+   _mesa_init_instructions(inst, 2);
+
+   inst[0].Opcode = OPCODE_MOV;
+   inst[0].DstReg.File = PROGRAM_OUTPUT;
+   inst[0].DstReg.Index = FRAG_RESULT_COLOR;
+   inst[0].SrcReg[0].File = PROGRAM_INPUT;
+   if (prog->Base.InputsRead & FRAG_BIT_COL0)
+      inputAttr = FRAG_ATTRIB_COL0;
+   else
+      inputAttr = FRAG_ATTRIB_TEX0;
+   inst[0].SrcReg[0].Index = inputAttr;
+
+   inst[1].Opcode = OPCODE_END;
+
+   _mesa_free_instructions(prog->Base.Instructions,
+                           prog->Base.NumInstructions);
+
+   prog->Base.Instructions = inst;
+   prog->Base.NumInstructions = 2;
+   prog->Base.InputsRead = 1 << inputAttr;
+   prog->Base.OutputsWritten = BITFIELD64_BIT(FRAG_RESULT_COLOR);
+}
+
+
+/**
+ * \sa _mesa_nop_fragment_program
+ * Replace the given vertex program with a "no-op" program that just
+ * transforms vertex position and emits color.
+ */
+void
+_mesa_nop_vertex_program(struct gl_context *ctx, struct gl_vertex_program *prog)
+{
+   struct prog_instruction *inst;
+   GLuint inputAttr;
+
+   /*
+    * Start with a simple vertex program that emits color.
+    */
+   inst = _mesa_alloc_instructions(2);
+   if (!inst) {
+      _mesa_error(ctx, GL_OUT_OF_MEMORY, "_mesa_nop_vertex_program");
+      return;
+   }
+
+   _mesa_init_instructions(inst, 2);
+
+   inst[0].Opcode = OPCODE_MOV;
+   inst[0].DstReg.File = PROGRAM_OUTPUT;
+   inst[0].DstReg.Index = VERT_RESULT_COL0;
+   inst[0].SrcReg[0].File = PROGRAM_INPUT;
+   if (prog->Base.InputsRead & VERT_BIT_COLOR0)
+      inputAttr = VERT_ATTRIB_COLOR0;
+   else
+      inputAttr = VERT_ATTRIB_TEX0;
+   inst[0].SrcReg[0].Index = inputAttr;
+
+   inst[1].Opcode = OPCODE_END;
+
+   _mesa_free_instructions(prog->Base.Instructions,
+                           prog->Base.NumInstructions);
+
+   prog->Base.Instructions = inst;
+   prog->Base.NumInstructions = 2;
+   prog->Base.InputsRead = 1 << inputAttr;
+   prog->Base.OutputsWritten = BITFIELD64_BIT(VERT_RESULT_COL0);
+
+   /*
+    * Now insert code to do standard modelview/projection transformation.
+    */
+   _mesa_insert_mvp_code(ctx, prog);
+}