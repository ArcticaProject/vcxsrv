<<<<<<< HEAD
/*
 * Mesa 3-D graphics library
 * Version:  7.3
 *
 * Copyright (C) 1999-2008  Brian Paul   All Rights Reserved.
 * Copyright (C) 2009  VMware, Inc.  All Rights Reserved.
 *
 * Permission is hereby granted, free of charge, to any person obtaining a
 * copy of this software and associated documentation files (the "Software"),
 * to deal in the Software without restriction, including without limitation
 * the rights to use, copy, modify, merge, publish, distribute, sublicense,
 * and/or sell copies of the Software, and to permit persons to whom the
 * Software is furnished to do so, subject to the following conditions:
 *
 * The above copyright notice and this permission notice shall be included
 * in all copies or substantial portions of the Software.
 *
 * THE SOFTWARE IS PROVIDED "AS IS", WITHOUT WARRANTY OF ANY KIND, EXPRESS
 * OR IMPLIED, INCLUDING BUT NOT LIMITED TO THE WARRANTIES OF MERCHANTABILITY,
 * FITNESS FOR A PARTICULAR PURPOSE AND NONINFRINGEMENT.  IN NO EVENT SHALL
 * BRIAN PAUL BE LIABLE FOR ANY CLAIM, DAMAGES OR OTHER LIABILITY, WHETHER IN
 * AN ACTION OF CONTRACT, TORT OR OTHERWISE, ARISING FROM, OUT OF OR IN
 * CONNECTION WITH THE SOFTWARE OR THE USE OR OTHER DEALINGS IN THE SOFTWARE.
 */

/**
 * \file prog_print.c
 * Print vertex/fragment programs - for debugging.
 * \author Brian Paul
 */

#include "main/glheader.h"
#include "main/context.h"
#include "main/imports.h"
#include "prog_instruction.h"
#include "prog_parameter.h"
#include "prog_print.h"
#include "prog_statevars.h"



/**
 * Return string name for given program/register file.
 */
const char *
_mesa_register_file_name(gl_register_file f)
{
   switch (f) {
   case PROGRAM_TEMPORARY:
      return "TEMP";
   case PROGRAM_LOCAL_PARAM:
      return "LOCAL";
   case PROGRAM_ENV_PARAM:
      return "ENV";
   case PROGRAM_STATE_VAR:
      return "STATE";
   case PROGRAM_INPUT:
      return "INPUT";
   case PROGRAM_OUTPUT:
      return "OUTPUT";
   case PROGRAM_NAMED_PARAM:
      return "NAMED";
   case PROGRAM_CONSTANT:
      return "CONST";
   case PROGRAM_UNIFORM:
      return "UNIFORM";
   case PROGRAM_VARYING:
      return "VARYING";
   case PROGRAM_WRITE_ONLY:
      return "WRITE_ONLY";
   case PROGRAM_ADDRESS:
      return "ADDR";
   case PROGRAM_SAMPLER:
      return "SAMPLER";
   case PROGRAM_SYSTEM_VALUE:
      return "SYSVAL";
   case PROGRAM_UNDEFINED:
      return "UNDEFINED";
   default:
      {
         static char s[20];
         _mesa_snprintf(s, sizeof(s), "FILE%u", f);
         return s;
      }
   }
}


/**
 * Return ARB_v/f_prog-style input attrib string.
 */
static const char *
arb_input_attrib_string(GLint index, GLenum progType)
{
   /*
    * These strings should match the VERT_ATTRIB_x and FRAG_ATTRIB_x tokens.
    */
   const char *vertAttribs[] = {
      "vertex.position",
      "vertex.weight",
      "vertex.normal",
      "vertex.color.primary",
      "vertex.color.secondary",
      "vertex.fogcoord",
      "vertex.(six)",
      "vertex.(seven)",
      "vertex.texcoord[0]",
      "vertex.texcoord[1]",
      "vertex.texcoord[2]",
      "vertex.texcoord[3]",
      "vertex.texcoord[4]",
      "vertex.texcoord[5]",
      "vertex.texcoord[6]",
      "vertex.texcoord[7]",
      "vertex.attrib[0]",
      "vertex.attrib[1]",
      "vertex.attrib[2]",
      "vertex.attrib[3]",
      "vertex.attrib[4]",
      "vertex.attrib[5]",
      "vertex.attrib[6]",
      "vertex.attrib[7]",
      "vertex.attrib[8]",
      "vertex.attrib[9]",
      "vertex.attrib[10]",
      "vertex.attrib[11]",
      "vertex.attrib[12]",
      "vertex.attrib[13]",
      "vertex.attrib[14]",
      "vertex.attrib[15]"
   };
   const char *fragAttribs[] = {
      "fragment.position",
      "fragment.color.primary",
      "fragment.color.secondary",
      "fragment.fogcoord",
      "fragment.texcoord[0]",
      "fragment.texcoord[1]",
      "fragment.texcoord[2]",
      "fragment.texcoord[3]",
      "fragment.texcoord[4]",
      "fragment.texcoord[5]",
      "fragment.texcoord[6]",
      "fragment.texcoord[7]",
      "fragment.varying[0]",
      "fragment.varying[1]",
      "fragment.varying[2]",
      "fragment.varying[3]",
      "fragment.varying[4]",
      "fragment.varying[5]",
      "fragment.varying[6]",
      "fragment.varying[7]"
   };

   /* sanity checks */
   assert(strcmp(vertAttribs[VERT_ATTRIB_TEX0], "vertex.texcoord[0]") == 0);
   assert(strcmp(vertAttribs[VERT_ATTRIB_GENERIC15], "vertex.attrib[15]") == 0);

   if (progType == GL_VERTEX_PROGRAM_ARB) {
      assert(index < sizeof(vertAttribs) / sizeof(vertAttribs[0]));
      return vertAttribs[index];
   }
   else {
      assert(index < sizeof(fragAttribs) / sizeof(fragAttribs[0]));
      return fragAttribs[index];
   }
}


/**
 * Print a vertex program's InputsRead field in human-readable format.
 * For debugging.
 */
void
_mesa_print_vp_inputs(GLbitfield inputs)
{
   printf("VP Inputs 0x%x: \n", inputs);
   while (inputs) {
      GLint attr = _mesa_ffs(inputs) - 1;
      const char *name = arb_input_attrib_string(attr,
                                                 GL_VERTEX_PROGRAM_ARB);
      printf("  %d: %s\n", attr, name);
      inputs &= ~(1 << attr);
   }
}


/**
 * Print a fragment program's InputsRead field in human-readable format.
 * For debugging.
 */
void
_mesa_print_fp_inputs(GLbitfield inputs)
{
   printf("FP Inputs 0x%x: \n", inputs);
   while (inputs) {
      GLint attr = _mesa_ffs(inputs) - 1;
      const char *name = arb_input_attrib_string(attr,
                                                 GL_FRAGMENT_PROGRAM_ARB);
      printf("  %d: %s\n", attr, name);
      inputs &= ~(1 << attr);
   }
}



/**
 * Return ARB_v/f_prog-style output attrib string.
 */
static const char *
arb_output_attrib_string(GLint index, GLenum progType)
{
   /*
    * These strings should match the VERT_RESULT_x and FRAG_RESULT_x tokens.
    */
   const char *vertResults[] = {
      "result.position",
      "result.color.primary",
      "result.color.secondary",
      "result.fogcoord",
      "result.texcoord[0]",
      "result.texcoord[1]",
      "result.texcoord[2]",
      "result.texcoord[3]",
      "result.texcoord[4]",
      "result.texcoord[5]",
      "result.texcoord[6]",
      "result.texcoord[7]",
      "result.varying[0]",
      "result.varying[1]",
      "result.varying[2]",
      "result.varying[3]",
      "result.varying[4]",
      "result.varying[5]",
      "result.varying[6]",
      "result.varying[7]"
   };
   const char *fragResults[] = {
      "result.color",
      "result.color(half)",
      "result.depth",
      "result.color[0]",
      "result.color[1]",
      "result.color[2]",
      "result.color[3]"
   };

   if (progType == GL_VERTEX_PROGRAM_ARB) {
      assert(index < sizeof(vertResults) / sizeof(vertResults[0]));
      return vertResults[index];
   }
   else {
      assert(index < sizeof(fragResults) / sizeof(fragResults[0]));
      return fragResults[index];
   }
}


/**
 * Return string representation of the given register.
 * Note that some types of registers (like PROGRAM_UNIFORM) aren't defined
 * by the ARB/NV program languages so we've taken some liberties here.
 * \param f  the register file (PROGRAM_INPUT, PROGRAM_TEMPORARY, etc)
 * \param index  number of the register in the register file
 * \param mode  the output format/mode/style
 * \param prog  pointer to containing program
 */
static const char *
reg_string(gl_register_file f, GLint index, gl_prog_print_mode mode,
           GLboolean relAddr, const struct gl_program *prog,
           GLboolean hasIndex2, GLboolean relAddr2, GLint index2)
{
   static char str[100];
   const char *addr = relAddr ? "ADDR+" : "";

   str[0] = 0;

   switch (mode) {
   case PROG_PRINT_DEBUG:
      sprintf(str, "%s[%s%d]",
              _mesa_register_file_name(f), addr, index);
      if (hasIndex2) {
         int offset = strlen(str);
         const char *addr2 = relAddr2 ? "ADDR+" : "";
         sprintf(str+offset, "[%s%d]", addr2, index2);
      }
      break;

   case PROG_PRINT_ARB:
      switch (f) {
      case PROGRAM_INPUT:
         sprintf(str, "%s", arb_input_attrib_string(index, prog->Target));
         break;
      case PROGRAM_OUTPUT:
         sprintf(str, "%s", arb_output_attrib_string(index, prog->Target));
         break;
      case PROGRAM_TEMPORARY:
         sprintf(str, "temp%d", index);
         break;
      case PROGRAM_ENV_PARAM:
         sprintf(str, "program.env[%s%d]", addr, index);
         break;
      case PROGRAM_LOCAL_PARAM:
         sprintf(str, "program.local[%s%d]", addr, index);
         break;
      case PROGRAM_VARYING: /* extension */
         sprintf(str, "varying[%s%d]", addr, index);
         break;
      case PROGRAM_CONSTANT: /* extension */
         sprintf(str, "constant[%s%d]", addr, index);
         break;
      case PROGRAM_UNIFORM: /* extension */
         sprintf(str, "uniform[%s%d]", addr, index);
         break;
      case PROGRAM_SYSTEM_VALUE:
         sprintf(str, "sysvalue[%s%d]", addr, index);
         break;
      case PROGRAM_STATE_VAR:
         {
            struct gl_program_parameter *param
               = prog->Parameters->Parameters + index;
            char *state = _mesa_program_state_string(param->StateIndexes);
            sprintf(str, "%s", state);
            free(state);
         }
         break;
      case PROGRAM_ADDRESS:
         sprintf(str, "A%d", index);
         break;
      default:
         _mesa_problem(NULL, "bad file in reg_string()");
      }
      break;

   case PROG_PRINT_NV:
      switch (f) {
      case PROGRAM_INPUT:
         if (prog->Target == GL_VERTEX_PROGRAM_ARB)
            sprintf(str, "v[%d]", index);
         else
            sprintf(str, "f[%d]", index);
         break;
      case PROGRAM_OUTPUT:
         sprintf(str, "o[%d]", index);
         break;
      case PROGRAM_TEMPORARY:
         sprintf(str, "R%d", index);
         break;
      case PROGRAM_ENV_PARAM:
         sprintf(str, "c[%d]", index);
         break;
      case PROGRAM_VARYING: /* extension */
         sprintf(str, "varying[%s%d]", addr, index);
         break;
      case PROGRAM_UNIFORM: /* extension */
         sprintf(str, "uniform[%s%d]", addr, index);
         break;
      case PROGRAM_CONSTANT: /* extension */
         sprintf(str, "constant[%s%d]", addr, index);
         break;
      case PROGRAM_STATE_VAR: /* extension */
         sprintf(str, "state[%s%d]", addr, index);
         break;
      default:
         _mesa_problem(NULL, "bad file in reg_string()");
      }
      break;

   default:
      _mesa_problem(NULL, "bad mode in reg_string()");
   }

   return str;
}


/**
 * Return a string representation of the given swizzle word.
 * If extended is true, use extended (comma-separated) format.
 * \param swizzle  the swizzle field
 * \param negateBase  4-bit negation vector
 * \param extended  if true, also allow 0, 1 values
 */
const char *
_mesa_swizzle_string(GLuint swizzle, GLuint negateMask, GLboolean extended)
{
   static const char swz[] = "xyzw01!?";  /* See SWIZZLE_x definitions */
   static char s[20];
   GLuint i = 0;

   if (!extended && swizzle == SWIZZLE_NOOP && negateMask == 0)
      return ""; /* no swizzle/negation */

   if (!extended)
      s[i++] = '.';

   if (negateMask & NEGATE_X)
      s[i++] = '-';
   s[i++] = swz[GET_SWZ(swizzle, 0)];

   if (extended) {
      s[i++] = ',';
   }

   if (negateMask & NEGATE_Y)
      s[i++] = '-';
   s[i++] = swz[GET_SWZ(swizzle, 1)];

   if (extended) {
      s[i++] = ',';
   }

   if (negateMask & NEGATE_Z)
      s[i++] = '-';
   s[i++] = swz[GET_SWZ(swizzle, 2)];

   if (extended) {
      s[i++] = ',';
   }

   if (negateMask & NEGATE_W)
      s[i++] = '-';
   s[i++] = swz[GET_SWZ(swizzle, 3)];

   s[i] = 0;
   return s;
}


void
_mesa_print_swizzle(GLuint swizzle)
{
   if (swizzle == SWIZZLE_XYZW) {
      printf(".xyzw\n");
   }
   else {
      const char *s = _mesa_swizzle_string(swizzle, 0, 0);
      printf("%s\n", s);
   }
}


const char *
_mesa_writemask_string(GLuint writeMask)
{
   static char s[10];
   GLuint i = 0;

   if (writeMask == WRITEMASK_XYZW)
      return "";

   s[i++] = '.';
   if (writeMask & WRITEMASK_X)
      s[i++] = 'x';
   if (writeMask & WRITEMASK_Y)
      s[i++] = 'y';
   if (writeMask & WRITEMASK_Z)
      s[i++] = 'z';
   if (writeMask & WRITEMASK_W)
      s[i++] = 'w';

   s[i] = 0;
   return s;
}


const char *
_mesa_condcode_string(GLuint condcode)
{
   switch (condcode) {
   case COND_GT:  return "GT";
   case COND_EQ:  return "EQ";
   case COND_LT:  return "LT";
   case COND_UN:  return "UN";
   case COND_GE:  return "GE";
   case COND_LE:  return "LE";
   case COND_NE:  return "NE";
   case COND_TR:  return "TR";
   case COND_FL:  return "FL";
   default: return "cond???";
   }
}


static void
fprint_dst_reg(FILE * f,
               const struct prog_dst_register *dstReg,
               gl_prog_print_mode mode,
               const struct gl_program *prog)
{
   fprintf(f, "%s%s",
	   reg_string((gl_register_file) dstReg->File,
		      dstReg->Index, mode, dstReg->RelAddr, prog,
                      GL_FALSE, GL_FALSE, 0),
	   _mesa_writemask_string(dstReg->WriteMask));
   
   if (dstReg->CondMask != COND_TR) {
      fprintf(f, " (%s.%s)",
	      _mesa_condcode_string(dstReg->CondMask),
	      _mesa_swizzle_string(dstReg->CondSwizzle,
				   GL_FALSE, GL_FALSE));
   }

#if 0
   fprintf(f, "%s[%d]%s",
	   _mesa_register_file_name((gl_register_file) dstReg->File),
	   dstReg->Index,
	   _mesa_writemask_string(dstReg->WriteMask));
#endif
}


static void
fprint_src_reg(FILE *f,
               const struct prog_src_register *srcReg, 
               gl_prog_print_mode mode,
               const struct gl_program *prog)
{
   const char *abs = srcReg->Abs ? "|" : "";

   fprintf(f, "%s%s%s%s",
	   abs,
	   reg_string((gl_register_file) srcReg->File,
		      srcReg->Index, mode, srcReg->RelAddr, prog,
                      srcReg->HasIndex2, srcReg->RelAddr2, srcReg->Index2),
	   _mesa_swizzle_string(srcReg->Swizzle,
				srcReg->Negate, GL_FALSE),
	   abs);
#if 0
   fprintf(f, "%s[%d]%s",
	   _mesa_register_file_name((gl_register_file) srcReg->File),
	   srcReg->Index,
	   _mesa_swizzle_string(srcReg->Swizzle,
				srcReg->Negate, GL_FALSE));
#endif
}


static void
fprint_comment(FILE *f, const struct prog_instruction *inst)
{
   if (inst->Comment)
      fprintf(f, ";  # %s\n", inst->Comment);
   else
      fprintf(f, ";\n");
}


void
_mesa_fprint_alu_instruction(FILE *f,
			     const struct prog_instruction *inst,
			     const char *opcode_string, GLuint numRegs,
			     gl_prog_print_mode mode,
			     const struct gl_program *prog)
{
   GLuint j;

   fprintf(f, "%s", opcode_string);
   if (inst->CondUpdate)
      fprintf(f, ".C");

   /* frag prog only */
   if (inst->SaturateMode == SATURATE_ZERO_ONE)
      fprintf(f, "_SAT");

   fprintf(f, " ");
   if (inst->DstReg.File != PROGRAM_UNDEFINED) {
      fprint_dst_reg(f, &inst->DstReg, mode, prog);
   }
   else {
      fprintf(f, " ???");
   }

   if (numRegs > 0)
      fprintf(f, ", ");

   for (j = 0; j < numRegs; j++) {
      fprint_src_reg(f, inst->SrcReg + j, mode, prog);
      if (j + 1 < numRegs)
	 fprintf(f, ", ");
   }

   fprint_comment(f, inst);
}


void
_mesa_print_alu_instruction(const struct prog_instruction *inst,
                            const char *opcode_string, GLuint numRegs)
{
   _mesa_fprint_alu_instruction(stderr, inst, opcode_string,
				numRegs, PROG_PRINT_DEBUG, NULL);
}


/**
 * Print a single vertex/fragment program instruction.
 */
GLint
_mesa_fprint_instruction_opt(FILE *f,
                            const struct prog_instruction *inst,
                            GLint indent,
                            gl_prog_print_mode mode,
                            const struct gl_program *prog)
{
   GLint i;

   if (inst->Opcode == OPCODE_ELSE ||
       inst->Opcode == OPCODE_ENDIF ||
       inst->Opcode == OPCODE_ENDLOOP ||
       inst->Opcode == OPCODE_ENDSUB) {
      indent -= 3;
   }
   for (i = 0; i < indent; i++) {
      fprintf(f, " ");
   }

   switch (inst->Opcode) {
   case OPCODE_PRINT:
      fprintf(f, "PRINT '%s'", (char *) inst->Data);
      if (inst->SrcReg[0].File != PROGRAM_UNDEFINED) {
         fprintf(f, ", ");
         fprintf(f, "%s[%d]%s",
                 _mesa_register_file_name((gl_register_file) inst->SrcReg[0].File),
		 inst->SrcReg[0].Index,
		 _mesa_swizzle_string(inst->SrcReg[0].Swizzle,
				      inst->SrcReg[0].Negate, GL_FALSE));
      }
      if (inst->Comment)
         fprintf(f, "  # %s", inst->Comment);
      fprint_comment(f, inst);
      break;
   case OPCODE_SWZ:
      fprintf(f, "SWZ");
      if (inst->SaturateMode == SATURATE_ZERO_ONE)
         fprintf(f, "_SAT");
      fprintf(f, " ");
      fprint_dst_reg(f, &inst->DstReg, mode, prog);
      fprintf(f, ", %s[%d], %s",
	      _mesa_register_file_name((gl_register_file) inst->SrcReg[0].File),
	      inst->SrcReg[0].Index,
	      _mesa_swizzle_string(inst->SrcReg[0].Swizzle,
				   inst->SrcReg[0].Negate, GL_TRUE));
      fprint_comment(f, inst);
      break;
   case OPCODE_TEX:
   case OPCODE_TXP:
   case OPCODE_TXL:
   case OPCODE_TXB:
   case OPCODE_TXD:
      fprintf(f, "%s", _mesa_opcode_string(inst->Opcode));
      if (inst->SaturateMode == SATURATE_ZERO_ONE)
         fprintf(f, "_SAT");
      fprintf(f, " ");
      fprint_dst_reg(f, &inst->DstReg, mode, prog);
      fprintf(f, ", ");
      fprint_src_reg(f, &inst->SrcReg[0], mode, prog);
      if (inst->Opcode == OPCODE_TXD) {
         fprintf(f, ", ");
         fprint_src_reg(f, &inst->SrcReg[1], mode, prog);
         fprintf(f, ", ");
         fprint_src_reg(f, &inst->SrcReg[2], mode, prog);
      }
      fprintf(f, ", texture[%d], ", inst->TexSrcUnit);
      switch (inst->TexSrcTarget) {
      case TEXTURE_1D_INDEX:   fprintf(f, "1D");    break;
      case TEXTURE_2D_INDEX:   fprintf(f, "2D");    break;
      case TEXTURE_3D_INDEX:   fprintf(f, "3D");    break;
      case TEXTURE_CUBE_INDEX: fprintf(f, "CUBE");  break;
      case TEXTURE_RECT_INDEX: fprintf(f, "RECT");  break;
      case TEXTURE_1D_ARRAY_INDEX: fprintf(f, "1D_ARRAY"); break;
      case TEXTURE_2D_ARRAY_INDEX: fprintf(f, "2D_ARRAY"); break;
      default:
         ;
      }
      if (inst->TexShadow)
         fprintf(f, " SHADOW");
      fprint_comment(f, inst);
      break;

   case OPCODE_KIL:
      fprintf(f, "%s", _mesa_opcode_string(inst->Opcode));
      fprintf(f, " ");
      fprint_src_reg(f, &inst->SrcReg[0], mode, prog);
      fprint_comment(f, inst);
      break;
   case OPCODE_KIL_NV:
      fprintf(f, "%s", _mesa_opcode_string(inst->Opcode));
      fprintf(f, " ");
      fprintf(f, "%s.%s",
	      _mesa_condcode_string(inst->DstReg.CondMask),
	      _mesa_swizzle_string(inst->DstReg.CondSwizzle,
				   GL_FALSE, GL_FALSE));
      fprint_comment(f, inst);
      break;

   case OPCODE_ARL:
      fprintf(f, "ARL ");
      fprint_dst_reg(f, &inst->DstReg, mode, prog);
      fprintf(f, ", ");
      fprint_src_reg(f, &inst->SrcReg[0], mode, prog);
      fprint_comment(f, inst);
      break;
   case OPCODE_BRA:
      fprintf(f, "BRA %d (%s%s)",
	      inst->BranchTarget,
	      _mesa_condcode_string(inst->DstReg.CondMask),
	      _mesa_swizzle_string(inst->DstReg.CondSwizzle, 0, GL_FALSE));
      fprint_comment(f, inst);
      break;
   case OPCODE_IF:
      if (inst->SrcReg[0].File != PROGRAM_UNDEFINED) {
         /* Use ordinary register */
         fprintf(f, "IF ");
         fprint_src_reg(f, &inst->SrcReg[0], mode, prog);
         fprintf(f, "; ");
      }
      else {
         /* Use cond codes */
         fprintf(f, "IF (%s%s);",
		 _mesa_condcode_string(inst->DstReg.CondMask),
		 _mesa_swizzle_string(inst->DstReg.CondSwizzle,
				      0, GL_FALSE));
      }
      fprintf(f, " # (if false, goto %d)", inst->BranchTarget);
      fprint_comment(f, inst);
      return indent + 3;
   case OPCODE_ELSE:
      fprintf(f, "ELSE; # (goto %d)\n", inst->BranchTarget);
      return indent + 3;
   case OPCODE_ENDIF:
      fprintf(f, "ENDIF;\n");
      break;
   case OPCODE_BGNLOOP:
      fprintf(f, "BGNLOOP; # (end at %d)\n", inst->BranchTarget);
      return indent + 3;
   case OPCODE_ENDLOOP:
      fprintf(f, "ENDLOOP; # (goto %d)\n", inst->BranchTarget);
      break;
   case OPCODE_BRK:
   case OPCODE_CONT:
      fprintf(f, "%s (%s%s); # (goto %d)",
	      _mesa_opcode_string(inst->Opcode),
	      _mesa_condcode_string(inst->DstReg.CondMask),
	      _mesa_swizzle_string(inst->DstReg.CondSwizzle, 0, GL_FALSE),
	      inst->BranchTarget);
      fprint_comment(f, inst);
      break;

   case OPCODE_BGNSUB:
      if (mode == PROG_PRINT_NV) {
         fprintf(f, "%s:\n", inst->Comment); /* comment is label */
         return indent;
      }
      else {
         fprintf(f, "BGNSUB");
         fprint_comment(f, inst);
         return indent + 3;
      }
   case OPCODE_ENDSUB:
      if (mode == PROG_PRINT_DEBUG) {
         fprintf(f, "ENDSUB");
         fprint_comment(f, inst);
      }
      break;
   case OPCODE_CAL:
      if (mode == PROG_PRINT_NV) {
         fprintf(f, "CAL %s;  # (goto %d)\n", inst->Comment, inst->BranchTarget);
      }
      else {
         fprintf(f, "CAL %u", inst->BranchTarget);
         fprint_comment(f, inst);
      }
      break;
   case OPCODE_RET:
      fprintf(f, "RET (%s%s)",
	      _mesa_condcode_string(inst->DstReg.CondMask),
	      _mesa_swizzle_string(inst->DstReg.CondSwizzle, 0, GL_FALSE));
      fprint_comment(f, inst);
      break;

   case OPCODE_END:
      fprintf(f, "END\n");
      break;
   case OPCODE_NOP:
      if (mode == PROG_PRINT_DEBUG) {
         fprintf(f, "NOP");
         fprint_comment(f, inst);
      }
      else if (inst->Comment) {
         /* ARB/NV extensions don't have NOP instruction */
         fprintf(f, "# %s\n", inst->Comment);
      }
      break;
   case OPCODE_EMIT_VERTEX:
      fprintf(f, "EMIT_VERTEX\n");
      break;
   case OPCODE_END_PRIMITIVE:
      fprintf(f, "END_PRIMITIVE\n");
      break;
   /* XXX may need other special-case instructions */
   default:
      if (inst->Opcode < MAX_OPCODE) {
         /* typical alu instruction */
         _mesa_fprint_alu_instruction(f, inst,
				      _mesa_opcode_string(inst->Opcode),
				      _mesa_num_inst_src_regs(inst->Opcode),
				      mode, prog);
      }
      else {
         _mesa_fprint_alu_instruction(f, inst,
				      _mesa_opcode_string(inst->Opcode),
				      3/*_mesa_num_inst_src_regs(inst->Opcode)*/,
				      mode, prog);
      }
      break;
   }
   return indent;
}


GLint
_mesa_print_instruction_opt(const struct prog_instruction *inst,
                            GLint indent,
                            gl_prog_print_mode mode,
                            const struct gl_program *prog)
{
   return _mesa_fprint_instruction_opt(stderr, inst, indent, mode, prog);
}


void
_mesa_print_instruction(const struct prog_instruction *inst)
{
   /* note: 4th param should be ignored for PROG_PRINT_DEBUG */
   _mesa_fprint_instruction_opt(stderr, inst, 0, PROG_PRINT_DEBUG, NULL);
}



/**
 * Print program, with options.
 */
void
_mesa_fprint_program_opt(FILE *f,
                         const struct gl_program *prog,
                         gl_prog_print_mode mode,
                         GLboolean lineNumbers)
{
   GLuint i, indent = 0;

   switch (prog->Target) {
   case GL_VERTEX_PROGRAM_ARB:
      if (mode == PROG_PRINT_ARB)
         fprintf(f, "!!ARBvp1.0\n");
      else if (mode == PROG_PRINT_NV)
         fprintf(f, "!!VP1.0\n");
      else
         fprintf(f, "# Vertex Program/Shader %u\n", prog->Id);
      break;
   case GL_FRAGMENT_PROGRAM_ARB:
   case GL_FRAGMENT_PROGRAM_NV:
      if (mode == PROG_PRINT_ARB)
         fprintf(f, "!!ARBfp1.0\n");
      else if (mode == PROG_PRINT_NV)
         fprintf(f, "!!FP1.0\n");
      else
         fprintf(f, "# Fragment Program/Shader %u\n", prog->Id);
      break;
   case MESA_GEOMETRY_PROGRAM:
      fprintf(f, "# Geometry Shader\n");
   }

   for (i = 0; i < prog->NumInstructions; i++) {
      if (lineNumbers)
         fprintf(f, "%3d: ", i);
      indent = _mesa_fprint_instruction_opt(f, prog->Instructions + i,
                                           indent, mode, prog);
   }
}


/**
 * Print program to stderr, default options.
 */
void
_mesa_print_program(const struct gl_program *prog)
{
   _mesa_fprint_program_opt(stderr, prog, PROG_PRINT_DEBUG, GL_TRUE);
}


/**
 * Return binary representation of 64-bit value (as a string).
 * Insert a comma to separate each group of 8 bits.
 * Note we return a pointer to local static storage so this is not
 * re-entrant, etc.
 * XXX move to imports.[ch] if useful elsewhere.
 */
static const char *
binary(GLbitfield64 val)
{
   static char buf[80];
   GLint i, len = 0;
   for (i = 63; i >= 0; --i) {
      if (val & (BITFIELD64_BIT(i)))
         buf[len++] = '1';
      else if (len > 0 || i == 0)
         buf[len++] = '0';
      if (len > 0 && ((i-1) % 8) == 7)
         buf[len++] = ',';
   }
   buf[len] = '\0';
   return buf;
}


/**
 * Print all of a program's parameters/fields to given file.
 */
static void
_mesa_fprint_program_parameters(FILE *f,
                                struct gl_context *ctx,
                                const struct gl_program *prog)
{
   GLuint i;

   fprintf(f, "InputsRead: 0x%x (0b%s)\n",
                 prog->InputsRead, binary(prog->InputsRead));
   fprintf(f, "OutputsWritten: 0x%llx (0b%s)\n",
                 (unsigned long long)prog->OutputsWritten, 
		 binary(prog->OutputsWritten));
   fprintf(f, "NumInstructions=%d\n", prog->NumInstructions);
   fprintf(f, "NumTemporaries=%d\n", prog->NumTemporaries);
   fprintf(f, "NumParameters=%d\n", prog->NumParameters);
   fprintf(f, "NumAttributes=%d\n", prog->NumAttributes);
   fprintf(f, "NumAddressRegs=%d\n", prog->NumAddressRegs);
   fprintf(f, "IndirectRegisterFiles: 0x%x (0b%s)\n",
           prog->IndirectRegisterFiles, binary(prog->IndirectRegisterFiles));
   fprintf(f, "SamplersUsed: 0x%x (0b%s)\n",
                 prog->SamplersUsed, binary(prog->SamplersUsed));
   fprintf(f, "Samplers=[ ");
   for (i = 0; i < MAX_SAMPLERS; i++) {
      fprintf(f, "%d ", prog->SamplerUnits[i]);
   }
   fprintf(f, "]\n");

   _mesa_load_state_parameters(ctx, prog->Parameters);

#if 0
   fprintf(f, "Local Params:\n");
   for (i = 0; i < MAX_PROGRAM_LOCAL_PARAMS; i++){
      const GLfloat *p = prog->LocalParams[i];
      fprintf(f, "%2d: %f, %f, %f, %f\n", i, p[0], p[1], p[2], p[3]);
   }
#endif	
   _mesa_print_parameter_list(prog->Parameters);
}


/**
 * Print all of a program's parameters/fields to stderr.
 */
void
_mesa_print_program_parameters(struct gl_context *ctx, const struct gl_program *prog)
{
   _mesa_fprint_program_parameters(stderr, ctx, prog);
}


/**
 * Print a program parameter list to given file.
 */
static void
_mesa_fprint_parameter_list(FILE *f,
                            const struct gl_program_parameter_list *list)
{
   GLuint i;

   if (!list)
      return;

   if (0)
      fprintf(f, "param list %p\n", (void *) list);
   fprintf(f, "dirty state flags: 0x%x\n", list->StateFlags);
   for (i = 0; i < list->NumParameters; i++){
      struct gl_program_parameter *param = list->Parameters + i;
      const GLfloat *v = list->ParameterValues[i];
      fprintf(f, "param[%d] sz=%d %s %s = {%.3g, %.3g, %.3g, %.3g}",
	      i, param->Size,
	      _mesa_register_file_name(list->Parameters[i].Type),
	      param->Name, v[0], v[1], v[2], v[3]);
      if (param->Flags & PROG_PARAM_BIT_CENTROID)
         fprintf(f, " Centroid");
      if (param->Flags & PROG_PARAM_BIT_INVARIANT)
         fprintf(f, " Invariant");
      if (param->Flags & PROG_PARAM_BIT_FLAT)
         fprintf(f, " Flat");
      if (param->Flags & PROG_PARAM_BIT_LINEAR)
         fprintf(f, " Linear");
      fprintf(f, "\n");
   }
}


/**
 * Print a program parameter list to stderr.
 */
void
_mesa_print_parameter_list(const struct gl_program_parameter_list *list)
{
   _mesa_fprint_parameter_list(stderr, list);
}


/**
 * Write shader and associated info to a file.
 */
void
_mesa_write_shader_to_file(const struct gl_shader *shader)
{
   const char *type;
   char filename[100];
   FILE *f;

   if (shader->Type == GL_FRAGMENT_SHADER)
      type = "frag";
   else if (shader->Type == GL_VERTEX_SHADER)
      type = "vert";
   else
      type = "geom";

   _mesa_snprintf(filename, sizeof(filename), "shader_%u.%s", shader->Name, type);
   f = fopen(filename, "w");
   if (!f) {
      fprintf(stderr, "Unable to open %s for writing\n", filename);
      return;
   }

   fprintf(f, "/* Shader %u source, checksum %u */\n", shader->Name, shader->SourceChecksum);
   fputs(shader->Source, f);
   fprintf(f, "\n");

   fprintf(f, "/* Compile status: %s */\n",
           shader->CompileStatus ? "ok" : "fail");
   fprintf(f, "/* Log Info: */\n");
   if (shader->InfoLog) {
      fputs(shader->InfoLog, f);
   }
   if (shader->CompileStatus && shader->Program) {
      fprintf(f, "/* GPU code */\n");
      fprintf(f, "/*\n");
      _mesa_fprint_program_opt(f, shader->Program, PROG_PRINT_DEBUG, GL_TRUE);
      fprintf(f, "*/\n");
      fprintf(f, "/* Parameters / constants */\n");
      fprintf(f, "/*\n");
      _mesa_fprint_parameter_list(f, shader->Program->Parameters);
      fprintf(f, "*/\n");
   }

   fclose(f);
}


/**
 * Append the shader's uniform info/values to the shader log file.
 * The log file will typically have been created by the
 * _mesa_write_shader_to_file function.
 */
void
_mesa_append_uniforms_to_file(const struct gl_shader *shader,
                              const struct gl_program *prog)
{
   const char *type;
   char filename[100];
   FILE *f;

   if (shader->Type == GL_FRAGMENT_SHADER)
      type = "frag";
   else
      type = "vert";

   _mesa_snprintf(filename, sizeof(filename), "shader_%u.%s", shader->Name, type);
   f = fopen(filename, "a"); /* append */
   if (!f) {
      fprintf(stderr, "Unable to open %s for appending\n", filename);
      return;
   }

   fprintf(f, "/* First-draw parameters / constants */\n");
   fprintf(f, "/*\n");
   _mesa_fprint_parameter_list(f, prog->Parameters);
   fprintf(f, "*/\n");

   fclose(f);
}
=======
/*
 * Mesa 3-D graphics library
 * Version:  7.3
 *
 * Copyright (C) 1999-2008  Brian Paul   All Rights Reserved.
 * Copyright (C) 2009  VMware, Inc.  All Rights Reserved.
 *
 * Permission is hereby granted, free of charge, to any person obtaining a
 * copy of this software and associated documentation files (the "Software"),
 * to deal in the Software without restriction, including without limitation
 * the rights to use, copy, modify, merge, publish, distribute, sublicense,
 * and/or sell copies of the Software, and to permit persons to whom the
 * Software is furnished to do so, subject to the following conditions:
 *
 * The above copyright notice and this permission notice shall be included
 * in all copies or substantial portions of the Software.
 *
 * THE SOFTWARE IS PROVIDED "AS IS", WITHOUT WARRANTY OF ANY KIND, EXPRESS
 * OR IMPLIED, INCLUDING BUT NOT LIMITED TO THE WARRANTIES OF MERCHANTABILITY,
 * FITNESS FOR A PARTICULAR PURPOSE AND NONINFRINGEMENT.  IN NO EVENT SHALL
 * BRIAN PAUL BE LIABLE FOR ANY CLAIM, DAMAGES OR OTHER LIABILITY, WHETHER IN
 * AN ACTION OF CONTRACT, TORT OR OTHERWISE, ARISING FROM, OUT OF OR IN
 * CONNECTION WITH THE SOFTWARE OR THE USE OR OTHER DEALINGS IN THE SOFTWARE.
 */

/**
 * \file prog_print.c
 * Print vertex/fragment programs - for debugging.
 * \author Brian Paul
 */

#include "main/glheader.h"
#include "main/context.h"
#include "main/imports.h"
#include "prog_instruction.h"
#include "prog_parameter.h"
#include "prog_print.h"
#include "prog_statevars.h"



/**
 * Return string name for given program/register file.
 */
const char *
_mesa_register_file_name(gl_register_file f)
{
   switch (f) {
   case PROGRAM_TEMPORARY:
      return "TEMP";
   case PROGRAM_LOCAL_PARAM:
      return "LOCAL";
   case PROGRAM_ENV_PARAM:
      return "ENV";
   case PROGRAM_STATE_VAR:
      return "STATE";
   case PROGRAM_INPUT:
      return "INPUT";
   case PROGRAM_OUTPUT:
      return "OUTPUT";
   case PROGRAM_NAMED_PARAM:
      return "NAMED";
   case PROGRAM_CONSTANT:
      return "CONST";
   case PROGRAM_UNIFORM:
      return "UNIFORM";
   case PROGRAM_VARYING:
      return "VARYING";
   case PROGRAM_WRITE_ONLY:
      return "WRITE_ONLY";
   case PROGRAM_ADDRESS:
      return "ADDR";
   case PROGRAM_SAMPLER:
      return "SAMPLER";
   case PROGRAM_SYSTEM_VALUE:
      return "SYSVAL";
   case PROGRAM_UNDEFINED:
      return "UNDEFINED";
   default:
      {
         static char s[20];
         _mesa_snprintf(s, sizeof(s), "FILE%u", f);
         return s;
      }
   }
}


/**
 * Return ARB_v/f_prog-style input attrib string.
 */
static const char *
arb_input_attrib_string(GLint index, GLenum progType)
{
   /*
    * These strings should match the VERT_ATTRIB_x and FRAG_ATTRIB_x tokens.
    */
   const char *vertAttribs[] = {
      "vertex.position",
      "vertex.weight",
      "vertex.normal",
      "vertex.color.primary",
      "vertex.color.secondary",
      "vertex.fogcoord",
      "vertex.(six)",
      "vertex.(seven)",
      "vertex.texcoord[0]",
      "vertex.texcoord[1]",
      "vertex.texcoord[2]",
      "vertex.texcoord[3]",
      "vertex.texcoord[4]",
      "vertex.texcoord[5]",
      "vertex.texcoord[6]",
      "vertex.texcoord[7]",
      "vertex.attrib[0]",
      "vertex.attrib[1]",
      "vertex.attrib[2]",
      "vertex.attrib[3]",
      "vertex.attrib[4]",
      "vertex.attrib[5]",
      "vertex.attrib[6]",
      "vertex.attrib[7]",
      "vertex.attrib[8]",
      "vertex.attrib[9]",
      "vertex.attrib[10]",
      "vertex.attrib[11]",
      "vertex.attrib[12]",
      "vertex.attrib[13]",
      "vertex.attrib[14]",
      "vertex.attrib[15]"
   };
   const char *fragAttribs[] = {
      "fragment.position",
      "fragment.color.primary",
      "fragment.color.secondary",
      "fragment.fogcoord",
      "fragment.texcoord[0]",
      "fragment.texcoord[1]",
      "fragment.texcoord[2]",
      "fragment.texcoord[3]",
      "fragment.texcoord[4]",
      "fragment.texcoord[5]",
      "fragment.texcoord[6]",
      "fragment.texcoord[7]",
      "fragment.varying[0]",
      "fragment.varying[1]",
      "fragment.varying[2]",
      "fragment.varying[3]",
      "fragment.varying[4]",
      "fragment.varying[5]",
      "fragment.varying[6]",
      "fragment.varying[7]"
   };

   /* sanity checks */
   assert(strcmp(vertAttribs[VERT_ATTRIB_TEX0], "vertex.texcoord[0]") == 0);
   assert(strcmp(vertAttribs[VERT_ATTRIB_GENERIC15], "vertex.attrib[15]") == 0);

   if (progType == GL_VERTEX_PROGRAM_ARB) {
      assert(index < sizeof(vertAttribs) / sizeof(vertAttribs[0]));
      return vertAttribs[index];
   }
   else {
      assert(index < sizeof(fragAttribs) / sizeof(fragAttribs[0]));
      return fragAttribs[index];
   }
}


/**
 * Print a vertex program's InputsRead field in human-readable format.
 * For debugging.
 */
void
_mesa_print_vp_inputs(GLbitfield inputs)
{
   printf("VP Inputs 0x%x: \n", inputs);
   while (inputs) {
      GLint attr = _mesa_ffs(inputs) - 1;
      const char *name = arb_input_attrib_string(attr,
                                                 GL_VERTEX_PROGRAM_ARB);
      printf("  %d: %s\n", attr, name);
      inputs &= ~(1 << attr);
   }
}


/**
 * Print a fragment program's InputsRead field in human-readable format.
 * For debugging.
 */
void
_mesa_print_fp_inputs(GLbitfield inputs)
{
   printf("FP Inputs 0x%x: \n", inputs);
   while (inputs) {
      GLint attr = _mesa_ffs(inputs) - 1;
      const char *name = arb_input_attrib_string(attr,
                                                 GL_FRAGMENT_PROGRAM_ARB);
      printf("  %d: %s\n", attr, name);
      inputs &= ~(1 << attr);
   }
}



/**
 * Return ARB_v/f_prog-style output attrib string.
 */
static const char *
arb_output_attrib_string(GLint index, GLenum progType)
{
   /*
    * These strings should match the VERT_RESULT_x and FRAG_RESULT_x tokens.
    */
   const char *vertResults[] = {
      "result.position",
      "result.color.primary",
      "result.color.secondary",
      "result.fogcoord",
      "result.texcoord[0]",
      "result.texcoord[1]",
      "result.texcoord[2]",
      "result.texcoord[3]",
      "result.texcoord[4]",
      "result.texcoord[5]",
      "result.texcoord[6]",
      "result.texcoord[7]",
      "result.varying[0]",
      "result.varying[1]",
      "result.varying[2]",
      "result.varying[3]",
      "result.varying[4]",
      "result.varying[5]",
      "result.varying[6]",
      "result.varying[7]"
   };
   const char *fragResults[] = {
      "result.color",
      "result.color(half)",
      "result.depth",
      "result.color[0]",
      "result.color[1]",
      "result.color[2]",
      "result.color[3]"
   };

   if (progType == GL_VERTEX_PROGRAM_ARB) {
      assert(index < sizeof(vertResults) / sizeof(vertResults[0]));
      return vertResults[index];
   }
   else {
      assert(index < sizeof(fragResults) / sizeof(fragResults[0]));
      return fragResults[index];
   }
}


/**
 * Return string representation of the given register.
 * Note that some types of registers (like PROGRAM_UNIFORM) aren't defined
 * by the ARB/NV program languages so we've taken some liberties here.
 * \param f  the register file (PROGRAM_INPUT, PROGRAM_TEMPORARY, etc)
 * \param index  number of the register in the register file
 * \param mode  the output format/mode/style
 * \param prog  pointer to containing program
 */
static const char *
reg_string(gl_register_file f, GLint index, gl_prog_print_mode mode,
           GLboolean relAddr, const struct gl_program *prog,
           GLboolean hasIndex2, GLboolean relAddr2, GLint index2)
{
   static char str[100];
   const char *addr = relAddr ? "ADDR+" : "";

   str[0] = 0;

   switch (mode) {
   case PROG_PRINT_DEBUG:
      sprintf(str, "%s[%s%d]",
              _mesa_register_file_name(f), addr, index);
      if (hasIndex2) {
         int offset = strlen(str);
         const char *addr2 = relAddr2 ? "ADDR+" : "";
         sprintf(str+offset, "[%s%d]", addr2, index2);
      }
      break;

   case PROG_PRINT_ARB:
      switch (f) {
      case PROGRAM_INPUT:
         sprintf(str, "%s", arb_input_attrib_string(index, prog->Target));
         break;
      case PROGRAM_OUTPUT:
         sprintf(str, "%s", arb_output_attrib_string(index, prog->Target));
         break;
      case PROGRAM_TEMPORARY:
         sprintf(str, "temp%d", index);
         break;
      case PROGRAM_ENV_PARAM:
         sprintf(str, "program.env[%s%d]", addr, index);
         break;
      case PROGRAM_LOCAL_PARAM:
         sprintf(str, "program.local[%s%d]", addr, index);
         break;
      case PROGRAM_VARYING: /* extension */
         sprintf(str, "varying[%s%d]", addr, index);
         break;
      case PROGRAM_CONSTANT: /* extension */
         sprintf(str, "constant[%s%d]", addr, index);
         break;
      case PROGRAM_UNIFORM: /* extension */
         sprintf(str, "uniform[%s%d]", addr, index);
         break;
      case PROGRAM_SYSTEM_VALUE:
         sprintf(str, "sysvalue[%s%d]", addr, index);
         break;
      case PROGRAM_STATE_VAR:
         {
            struct gl_program_parameter *param
               = prog->Parameters->Parameters + index;
            char *state = _mesa_program_state_string(param->StateIndexes);
            sprintf(str, "%s", state);
            free(state);
         }
         break;
      case PROGRAM_ADDRESS:
         sprintf(str, "A%d", index);
         break;
      default:
         _mesa_problem(NULL, "bad file in reg_string()");
      }
      break;

   case PROG_PRINT_NV:
      switch (f) {
      case PROGRAM_INPUT:
         if (prog->Target == GL_VERTEX_PROGRAM_ARB)
            sprintf(str, "v[%d]", index);
         else
            sprintf(str, "f[%d]", index);
         break;
      case PROGRAM_OUTPUT:
         sprintf(str, "o[%d]", index);
         break;
      case PROGRAM_TEMPORARY:
         sprintf(str, "R%d", index);
         break;
      case PROGRAM_ENV_PARAM:
         sprintf(str, "c[%d]", index);
         break;
      case PROGRAM_VARYING: /* extension */
         sprintf(str, "varying[%s%d]", addr, index);
         break;
      case PROGRAM_UNIFORM: /* extension */
         sprintf(str, "uniform[%s%d]", addr, index);
         break;
      case PROGRAM_CONSTANT: /* extension */
         sprintf(str, "constant[%s%d]", addr, index);
         break;
      case PROGRAM_STATE_VAR: /* extension */
         sprintf(str, "state[%s%d]", addr, index);
         break;
      default:
         _mesa_problem(NULL, "bad file in reg_string()");
      }
      break;

   default:
      _mesa_problem(NULL, "bad mode in reg_string()");
   }

   return str;
}


/**
 * Return a string representation of the given swizzle word.
 * If extended is true, use extended (comma-separated) format.
 * \param swizzle  the swizzle field
 * \param negateBase  4-bit negation vector
 * \param extended  if true, also allow 0, 1 values
 */
const char *
_mesa_swizzle_string(GLuint swizzle, GLuint negateMask, GLboolean extended)
{
   static const char swz[] = "xyzw01!?";  /* See SWIZZLE_x definitions */
   static char s[20];
   GLuint i = 0;

   if (!extended && swizzle == SWIZZLE_NOOP && negateMask == 0)
      return ""; /* no swizzle/negation */

   if (!extended)
      s[i++] = '.';

   if (negateMask & NEGATE_X)
      s[i++] = '-';
   s[i++] = swz[GET_SWZ(swizzle, 0)];

   if (extended) {
      s[i++] = ',';
   }

   if (negateMask & NEGATE_Y)
      s[i++] = '-';
   s[i++] = swz[GET_SWZ(swizzle, 1)];

   if (extended) {
      s[i++] = ',';
   }

   if (negateMask & NEGATE_Z)
      s[i++] = '-';
   s[i++] = swz[GET_SWZ(swizzle, 2)];

   if (extended) {
      s[i++] = ',';
   }

   if (negateMask & NEGATE_W)
      s[i++] = '-';
   s[i++] = swz[GET_SWZ(swizzle, 3)];

   s[i] = 0;
   return s;
}


void
_mesa_print_swizzle(GLuint swizzle)
{
   if (swizzle == SWIZZLE_XYZW) {
      printf(".xyzw\n");
   }
   else {
      const char *s = _mesa_swizzle_string(swizzle, 0, 0);
      printf("%s\n", s);
   }
}


const char *
_mesa_writemask_string(GLuint writeMask)
{
   static char s[10];
   GLuint i = 0;

   if (writeMask == WRITEMASK_XYZW)
      return "";

   s[i++] = '.';
   if (writeMask & WRITEMASK_X)
      s[i++] = 'x';
   if (writeMask & WRITEMASK_Y)
      s[i++] = 'y';
   if (writeMask & WRITEMASK_Z)
      s[i++] = 'z';
   if (writeMask & WRITEMASK_W)
      s[i++] = 'w';

   s[i] = 0;
   return s;
}


const char *
_mesa_condcode_string(GLuint condcode)
{
   switch (condcode) {
   case COND_GT:  return "GT";
   case COND_EQ:  return "EQ";
   case COND_LT:  return "LT";
   case COND_UN:  return "UN";
   case COND_GE:  return "GE";
   case COND_LE:  return "LE";
   case COND_NE:  return "NE";
   case COND_TR:  return "TR";
   case COND_FL:  return "FL";
   default: return "cond???";
   }
}


static void
fprint_dst_reg(FILE * f,
               const struct prog_dst_register *dstReg,
               gl_prog_print_mode mode,
               const struct gl_program *prog)
{
   fprintf(f, "%s%s",
	   reg_string((gl_register_file) dstReg->File,
		      dstReg->Index, mode, dstReg->RelAddr, prog,
                      GL_FALSE, GL_FALSE, 0),
	   _mesa_writemask_string(dstReg->WriteMask));
   
   if (dstReg->CondMask != COND_TR) {
      fprintf(f, " (%s.%s)",
	      _mesa_condcode_string(dstReg->CondMask),
	      _mesa_swizzle_string(dstReg->CondSwizzle,
				   GL_FALSE, GL_FALSE));
   }

#if 0
   fprintf(f, "%s[%d]%s",
	   _mesa_register_file_name((gl_register_file) dstReg->File),
	   dstReg->Index,
	   _mesa_writemask_string(dstReg->WriteMask));
#endif
}


static void
fprint_src_reg(FILE *f,
               const struct prog_src_register *srcReg, 
               gl_prog_print_mode mode,
               const struct gl_program *prog)
{
   const char *abs = srcReg->Abs ? "|" : "";

   fprintf(f, "%s%s%s%s",
	   abs,
	   reg_string((gl_register_file) srcReg->File,
		      srcReg->Index, mode, srcReg->RelAddr, prog,
                      srcReg->HasIndex2, srcReg->RelAddr2, srcReg->Index2),
	   _mesa_swizzle_string(srcReg->Swizzle,
				srcReg->Negate, GL_FALSE),
	   abs);
#if 0
   fprintf(f, "%s[%d]%s",
	   _mesa_register_file_name((gl_register_file) srcReg->File),
	   srcReg->Index,
	   _mesa_swizzle_string(srcReg->Swizzle,
				srcReg->Negate, GL_FALSE));
#endif
}


static void
fprint_comment(FILE *f, const struct prog_instruction *inst)
{
   if (inst->Comment)
      fprintf(f, ";  # %s\n", inst->Comment);
   else
      fprintf(f, ";\n");
}


void
_mesa_fprint_alu_instruction(FILE *f,
			     const struct prog_instruction *inst,
			     const char *opcode_string, GLuint numRegs,
			     gl_prog_print_mode mode,
			     const struct gl_program *prog)
{
   GLuint j;

   fprintf(f, "%s", opcode_string);
   if (inst->CondUpdate)
      fprintf(f, ".C");

   /* frag prog only */
   if (inst->SaturateMode == SATURATE_ZERO_ONE)
      fprintf(f, "_SAT");

   fprintf(f, " ");
   if (inst->DstReg.File != PROGRAM_UNDEFINED) {
      fprint_dst_reg(f, &inst->DstReg, mode, prog);
   }
   else {
      fprintf(f, " ???");
   }

   if (numRegs > 0)
      fprintf(f, ", ");

   for (j = 0; j < numRegs; j++) {
      fprint_src_reg(f, inst->SrcReg + j, mode, prog);
      if (j + 1 < numRegs)
	 fprintf(f, ", ");
   }

   fprint_comment(f, inst);
}


void
_mesa_print_alu_instruction(const struct prog_instruction *inst,
                            const char *opcode_string, GLuint numRegs)
{
   _mesa_fprint_alu_instruction(stderr, inst, opcode_string,
				numRegs, PROG_PRINT_DEBUG, NULL);
}


/**
 * Print a single vertex/fragment program instruction.
 */
GLint
_mesa_fprint_instruction_opt(FILE *f,
                            const struct prog_instruction *inst,
                            GLint indent,
                            gl_prog_print_mode mode,
                            const struct gl_program *prog)
{
   GLint i;

   if (inst->Opcode == OPCODE_ELSE ||
       inst->Opcode == OPCODE_ENDIF ||
       inst->Opcode == OPCODE_ENDLOOP ||
       inst->Opcode == OPCODE_ENDSUB) {
      indent -= 3;
   }
   for (i = 0; i < indent; i++) {
      fprintf(f, " ");
   }

   switch (inst->Opcode) {
   case OPCODE_PRINT:
      fprintf(f, "PRINT '%s'", (char *) inst->Data);
      if (inst->SrcReg[0].File != PROGRAM_UNDEFINED) {
         fprintf(f, ", ");
         fprintf(f, "%s[%d]%s",
                 _mesa_register_file_name((gl_register_file) inst->SrcReg[0].File),
		 inst->SrcReg[0].Index,
		 _mesa_swizzle_string(inst->SrcReg[0].Swizzle,
				      inst->SrcReg[0].Negate, GL_FALSE));
      }
      if (inst->Comment)
         fprintf(f, "  # %s", inst->Comment);
      fprint_comment(f, inst);
      break;
   case OPCODE_SWZ:
      fprintf(f, "SWZ");
      if (inst->SaturateMode == SATURATE_ZERO_ONE)
         fprintf(f, "_SAT");
      fprintf(f, " ");
      fprint_dst_reg(f, &inst->DstReg, mode, prog);
      fprintf(f, ", %s[%d], %s",
	      _mesa_register_file_name((gl_register_file) inst->SrcReg[0].File),
	      inst->SrcReg[0].Index,
	      _mesa_swizzle_string(inst->SrcReg[0].Swizzle,
				   inst->SrcReg[0].Negate, GL_TRUE));
      fprint_comment(f, inst);
      break;
   case OPCODE_TEX:
   case OPCODE_TXP:
   case OPCODE_TXL:
   case OPCODE_TXB:
   case OPCODE_TXD:
      fprintf(f, "%s", _mesa_opcode_string(inst->Opcode));
      if (inst->SaturateMode == SATURATE_ZERO_ONE)
         fprintf(f, "_SAT");
      fprintf(f, " ");
      fprint_dst_reg(f, &inst->DstReg, mode, prog);
      fprintf(f, ", ");
      fprint_src_reg(f, &inst->SrcReg[0], mode, prog);
      if (inst->Opcode == OPCODE_TXD) {
         fprintf(f, ", ");
         fprint_src_reg(f, &inst->SrcReg[1], mode, prog);
         fprintf(f, ", ");
         fprint_src_reg(f, &inst->SrcReg[2], mode, prog);
      }
      fprintf(f, ", texture[%d], ", inst->TexSrcUnit);
      switch (inst->TexSrcTarget) {
      case TEXTURE_1D_INDEX:   fprintf(f, "1D");    break;
      case TEXTURE_2D_INDEX:   fprintf(f, "2D");    break;
      case TEXTURE_3D_INDEX:   fprintf(f, "3D");    break;
      case TEXTURE_CUBE_INDEX: fprintf(f, "CUBE");  break;
      case TEXTURE_RECT_INDEX: fprintf(f, "RECT");  break;
      case TEXTURE_1D_ARRAY_INDEX: fprintf(f, "1D_ARRAY"); break;
      case TEXTURE_2D_ARRAY_INDEX: fprintf(f, "2D_ARRAY"); break;
      default:
         ;
      }
      if (inst->TexShadow)
         fprintf(f, " SHADOW");
      fprint_comment(f, inst);
      break;

   case OPCODE_KIL:
      fprintf(f, "%s", _mesa_opcode_string(inst->Opcode));
      fprintf(f, " ");
      fprint_src_reg(f, &inst->SrcReg[0], mode, prog);
      fprint_comment(f, inst);
      break;
   case OPCODE_KIL_NV:
      fprintf(f, "%s", _mesa_opcode_string(inst->Opcode));
      fprintf(f, " ");
      fprintf(f, "%s.%s",
	      _mesa_condcode_string(inst->DstReg.CondMask),
	      _mesa_swizzle_string(inst->DstReg.CondSwizzle,
				   GL_FALSE, GL_FALSE));
      fprint_comment(f, inst);
      break;

   case OPCODE_ARL:
      fprintf(f, "ARL ");
      fprint_dst_reg(f, &inst->DstReg, mode, prog);
      fprintf(f, ", ");
      fprint_src_reg(f, &inst->SrcReg[0], mode, prog);
      fprint_comment(f, inst);
      break;
   case OPCODE_BRA:
      fprintf(f, "BRA %d (%s%s)",
	      inst->BranchTarget,
	      _mesa_condcode_string(inst->DstReg.CondMask),
	      _mesa_swizzle_string(inst->DstReg.CondSwizzle, 0, GL_FALSE));
      fprint_comment(f, inst);
      break;
   case OPCODE_IF:
      if (inst->SrcReg[0].File != PROGRAM_UNDEFINED) {
         /* Use ordinary register */
         fprintf(f, "IF ");
         fprint_src_reg(f, &inst->SrcReg[0], mode, prog);
         fprintf(f, "; ");
      }
      else {
         /* Use cond codes */
         fprintf(f, "IF (%s%s);",
		 _mesa_condcode_string(inst->DstReg.CondMask),
		 _mesa_swizzle_string(inst->DstReg.CondSwizzle,
				      0, GL_FALSE));
      }
      fprintf(f, " # (if false, goto %d)", inst->BranchTarget);
      fprint_comment(f, inst);
      return indent + 3;
   case OPCODE_ELSE:
      fprintf(f, "ELSE; # (goto %d)\n", inst->BranchTarget);
      return indent + 3;
   case OPCODE_ENDIF:
      fprintf(f, "ENDIF;\n");
      break;
   case OPCODE_BGNLOOP:
      fprintf(f, "BGNLOOP; # (end at %d)\n", inst->BranchTarget);
      return indent + 3;
   case OPCODE_ENDLOOP:
      fprintf(f, "ENDLOOP; # (goto %d)\n", inst->BranchTarget);
      break;
   case OPCODE_BRK:
   case OPCODE_CONT:
      fprintf(f, "%s (%s%s); # (goto %d)",
	      _mesa_opcode_string(inst->Opcode),
	      _mesa_condcode_string(inst->DstReg.CondMask),
	      _mesa_swizzle_string(inst->DstReg.CondSwizzle, 0, GL_FALSE),
	      inst->BranchTarget);
      fprint_comment(f, inst);
      break;

   case OPCODE_BGNSUB:
      if (mode == PROG_PRINT_NV) {
         fprintf(f, "%s:\n", inst->Comment); /* comment is label */
         return indent;
      }
      else {
         fprintf(f, "BGNSUB");
         fprint_comment(f, inst);
         return indent + 3;
      }
   case OPCODE_ENDSUB:
      if (mode == PROG_PRINT_DEBUG) {
         fprintf(f, "ENDSUB");
         fprint_comment(f, inst);
      }
      break;
   case OPCODE_CAL:
      if (mode == PROG_PRINT_NV) {
         fprintf(f, "CAL %s;  # (goto %d)\n", inst->Comment, inst->BranchTarget);
      }
      else {
         fprintf(f, "CAL %u", inst->BranchTarget);
         fprint_comment(f, inst);
      }
      break;
   case OPCODE_RET:
      fprintf(f, "RET (%s%s)",
	      _mesa_condcode_string(inst->DstReg.CondMask),
	      _mesa_swizzle_string(inst->DstReg.CondSwizzle, 0, GL_FALSE));
      fprint_comment(f, inst);
      break;

   case OPCODE_END:
      fprintf(f, "END\n");
      break;
   case OPCODE_NOP:
      if (mode == PROG_PRINT_DEBUG) {
         fprintf(f, "NOP");
         fprint_comment(f, inst);
      }
      else if (inst->Comment) {
         /* ARB/NV extensions don't have NOP instruction */
         fprintf(f, "# %s\n", inst->Comment);
      }
      break;
   case OPCODE_EMIT_VERTEX:
      fprintf(f, "EMIT_VERTEX\n");
      break;
   case OPCODE_END_PRIMITIVE:
      fprintf(f, "END_PRIMITIVE\n");
      break;
   /* XXX may need other special-case instructions */
   default:
      if (inst->Opcode < MAX_OPCODE) {
         /* typical alu instruction */
         _mesa_fprint_alu_instruction(f, inst,
				      _mesa_opcode_string(inst->Opcode),
				      _mesa_num_inst_src_regs(inst->Opcode),
				      mode, prog);
      }
      else {
         _mesa_fprint_alu_instruction(f, inst,
				      _mesa_opcode_string(inst->Opcode),
				      3/*_mesa_num_inst_src_regs(inst->Opcode)*/,
				      mode, prog);
      }
      break;
   }
   return indent;
}


GLint
_mesa_print_instruction_opt(const struct prog_instruction *inst,
                            GLint indent,
                            gl_prog_print_mode mode,
                            const struct gl_program *prog)
{
   return _mesa_fprint_instruction_opt(stderr, inst, indent, mode, prog);
}


void
_mesa_print_instruction(const struct prog_instruction *inst)
{
   /* note: 4th param should be ignored for PROG_PRINT_DEBUG */
   _mesa_fprint_instruction_opt(stderr, inst, 0, PROG_PRINT_DEBUG, NULL);
}



/**
 * Print program, with options.
 */
void
_mesa_fprint_program_opt(FILE *f,
                         const struct gl_program *prog,
                         gl_prog_print_mode mode,
                         GLboolean lineNumbers)
{
   GLuint i, indent = 0;

   switch (prog->Target) {
   case GL_VERTEX_PROGRAM_ARB:
      if (mode == PROG_PRINT_ARB)
         fprintf(f, "!!ARBvp1.0\n");
      else if (mode == PROG_PRINT_NV)
         fprintf(f, "!!VP1.0\n");
      else
         fprintf(f, "# Vertex Program/Shader %u\n", prog->Id);
      break;
   case GL_FRAGMENT_PROGRAM_ARB:
   case GL_FRAGMENT_PROGRAM_NV:
      if (mode == PROG_PRINT_ARB)
         fprintf(f, "!!ARBfp1.0\n");
      else if (mode == PROG_PRINT_NV)
         fprintf(f, "!!FP1.0\n");
      else
         fprintf(f, "# Fragment Program/Shader %u\n", prog->Id);
      break;
   case MESA_GEOMETRY_PROGRAM:
      fprintf(f, "# Geometry Shader\n");
   }

   for (i = 0; i < prog->NumInstructions; i++) {
      if (lineNumbers)
         fprintf(f, "%3d: ", i);
      indent = _mesa_fprint_instruction_opt(f, prog->Instructions + i,
                                           indent, mode, prog);
   }
}


/**
 * Print program to stderr, default options.
 */
void
_mesa_print_program(const struct gl_program *prog)
{
   _mesa_fprint_program_opt(stderr, prog, PROG_PRINT_DEBUG, GL_TRUE);
}


/**
 * Return binary representation of 64-bit value (as a string).
 * Insert a comma to separate each group of 8 bits.
 * Note we return a pointer to local static storage so this is not
 * re-entrant, etc.
 * XXX move to imports.[ch] if useful elsewhere.
 */
static const char *
binary(GLbitfield64 val)
{
   static char buf[80];
   GLint i, len = 0;
   for (i = 63; i >= 0; --i) {
      if (val & (BITFIELD64_BIT(i)))
         buf[len++] = '1';
      else if (len > 0 || i == 0)
         buf[len++] = '0';
      if (len > 0 && ((i-1) % 8) == 7)
         buf[len++] = ',';
   }
   buf[len] = '\0';
   return buf;
}


/**
 * Print all of a program's parameters/fields to given file.
 */
static void
_mesa_fprint_program_parameters(FILE *f,
                                struct gl_context *ctx,
                                const struct gl_program *prog)
{
   GLuint i;

   fprintf(f, "InputsRead: 0x%x (0b%s)\n",
                 prog->InputsRead, binary(prog->InputsRead));
   fprintf(f, "OutputsWritten: 0x%llx (0b%s)\n",
                 (unsigned long long)prog->OutputsWritten, 
		 binary(prog->OutputsWritten));
   fprintf(f, "NumInstructions=%d\n", prog->NumInstructions);
   fprintf(f, "NumTemporaries=%d\n", prog->NumTemporaries);
   fprintf(f, "NumParameters=%d\n", prog->NumParameters);
   fprintf(f, "NumAttributes=%d\n", prog->NumAttributes);
   fprintf(f, "NumAddressRegs=%d\n", prog->NumAddressRegs);
   fprintf(f, "IndirectRegisterFiles: 0x%x (0b%s)\n",
           prog->IndirectRegisterFiles, binary(prog->IndirectRegisterFiles));
   fprintf(f, "SamplersUsed: 0x%x (0b%s)\n",
                 prog->SamplersUsed, binary(prog->SamplersUsed));
   fprintf(f, "Samplers=[ ");
   for (i = 0; i < MAX_SAMPLERS; i++) {
      fprintf(f, "%d ", prog->SamplerUnits[i]);
   }
   fprintf(f, "]\n");

   _mesa_load_state_parameters(ctx, prog->Parameters);

#if 0
   fprintf(f, "Local Params:\n");
   for (i = 0; i < MAX_PROGRAM_LOCAL_PARAMS; i++){
      const GLfloat *p = prog->LocalParams[i];
      fprintf(f, "%2d: %f, %f, %f, %f\n", i, p[0], p[1], p[2], p[3]);
   }
#endif	
   _mesa_print_parameter_list(prog->Parameters);
}


/**
 * Print all of a program's parameters/fields to stderr.
 */
void
_mesa_print_program_parameters(struct gl_context *ctx, const struct gl_program *prog)
{
   _mesa_fprint_program_parameters(stderr, ctx, prog);
}


/**
 * Print a program parameter list to given file.
 */
static void
_mesa_fprint_parameter_list(FILE *f,
                            const struct gl_program_parameter_list *list)
{
   GLuint i;

   if (!list)
      return;

   if (0)
      fprintf(f, "param list %p\n", (void *) list);
   fprintf(f, "dirty state flags: 0x%x\n", list->StateFlags);
   for (i = 0; i < list->NumParameters; i++){
      struct gl_program_parameter *param = list->Parameters + i;
      const GLfloat *v = (GLfloat *) list->ParameterValues[i];
      fprintf(f, "param[%d] sz=%d %s %s = {%.3g, %.3g, %.3g, %.3g}",
	      i, param->Size,
	      _mesa_register_file_name(list->Parameters[i].Type),
	      param->Name, v[0], v[1], v[2], v[3]);
      if (param->Flags & PROG_PARAM_BIT_CENTROID)
         fprintf(f, " Centroid");
      if (param->Flags & PROG_PARAM_BIT_INVARIANT)
         fprintf(f, " Invariant");
      if (param->Flags & PROG_PARAM_BIT_FLAT)
         fprintf(f, " Flat");
      if (param->Flags & PROG_PARAM_BIT_LINEAR)
         fprintf(f, " Linear");
      fprintf(f, "\n");
   }
}


/**
 * Print a program parameter list to stderr.
 */
void
_mesa_print_parameter_list(const struct gl_program_parameter_list *list)
{
   _mesa_fprint_parameter_list(stderr, list);
}


/**
 * Write shader and associated info to a file.
 */
void
_mesa_write_shader_to_file(const struct gl_shader *shader)
{
   const char *type;
   char filename[100];
   FILE *f;

   if (shader->Type == GL_FRAGMENT_SHADER)
      type = "frag";
   else if (shader->Type == GL_VERTEX_SHADER)
      type = "vert";
   else
      type = "geom";

   _mesa_snprintf(filename, sizeof(filename), "shader_%u.%s", shader->Name, type);
   f = fopen(filename, "w");
   if (!f) {
      fprintf(stderr, "Unable to open %s for writing\n", filename);
      return;
   }

   fprintf(f, "/* Shader %u source, checksum %u */\n", shader->Name, shader->SourceChecksum);
   fputs(shader->Source, f);
   fprintf(f, "\n");

   fprintf(f, "/* Compile status: %s */\n",
           shader->CompileStatus ? "ok" : "fail");
   fprintf(f, "/* Log Info: */\n");
   if (shader->InfoLog) {
      fputs(shader->InfoLog, f);
   }
   if (shader->CompileStatus && shader->Program) {
      fprintf(f, "/* GPU code */\n");
      fprintf(f, "/*\n");
      _mesa_fprint_program_opt(f, shader->Program, PROG_PRINT_DEBUG, GL_TRUE);
      fprintf(f, "*/\n");
      fprintf(f, "/* Parameters / constants */\n");
      fprintf(f, "/*\n");
      _mesa_fprint_parameter_list(f, shader->Program->Parameters);
      fprintf(f, "*/\n");
   }

   fclose(f);
}


/**
 * Append the shader's uniform info/values to the shader log file.
 * The log file will typically have been created by the
 * _mesa_write_shader_to_file function.
 */
void
_mesa_append_uniforms_to_file(const struct gl_shader *shader,
                              const struct gl_program *prog)
{
   const char *type;
   char filename[100];
   FILE *f;

   if (shader->Type == GL_FRAGMENT_SHADER)
      type = "frag";
   else
      type = "vert";

   _mesa_snprintf(filename, sizeof(filename), "shader_%u.%s", shader->Name, type);
   f = fopen(filename, "a"); /* append */
   if (!f) {
      fprintf(stderr, "Unable to open %s for appending\n", filename);
      return;
   }

   fprintf(f, "/* First-draw parameters / constants */\n");
   fprintf(f, "/*\n");
   _mesa_fprint_parameter_list(f, prog->Parameters);
   fprintf(f, "*/\n");

   fclose(f);
}
>>>>>>> d1054125
<|MERGE_RESOLUTION|>--- conflicted
+++ resolved
@@ -1,2195 +1,1096 @@
-<<<<<<< HEAD
-/*
- * Mesa 3-D graphics library
- * Version:  7.3
- *
- * Copyright (C) 1999-2008  Brian Paul   All Rights Reserved.
- * Copyright (C) 2009  VMware, Inc.  All Rights Reserved.
- *
- * Permission is hereby granted, free of charge, to any person obtaining a
- * copy of this software and associated documentation files (the "Software"),
- * to deal in the Software without restriction, including without limitation
- * the rights to use, copy, modify, merge, publish, distribute, sublicense,
- * and/or sell copies of the Software, and to permit persons to whom the
- * Software is furnished to do so, subject to the following conditions:
- *
- * The above copyright notice and this permission notice shall be included
- * in all copies or substantial portions of the Software.
- *
- * THE SOFTWARE IS PROVIDED "AS IS", WITHOUT WARRANTY OF ANY KIND, EXPRESS
- * OR IMPLIED, INCLUDING BUT NOT LIMITED TO THE WARRANTIES OF MERCHANTABILITY,
- * FITNESS FOR A PARTICULAR PURPOSE AND NONINFRINGEMENT.  IN NO EVENT SHALL
- * BRIAN PAUL BE LIABLE FOR ANY CLAIM, DAMAGES OR OTHER LIABILITY, WHETHER IN
- * AN ACTION OF CONTRACT, TORT OR OTHERWISE, ARISING FROM, OUT OF OR IN
- * CONNECTION WITH THE SOFTWARE OR THE USE OR OTHER DEALINGS IN THE SOFTWARE.
- */
-
-/**
- * \file prog_print.c
- * Print vertex/fragment programs - for debugging.
- * \author Brian Paul
- */
-
-#include "main/glheader.h"
-#include "main/context.h"
-#include "main/imports.h"
-#include "prog_instruction.h"
-#include "prog_parameter.h"
-#include "prog_print.h"
-#include "prog_statevars.h"
-
-
-
-/**
- * Return string name for given program/register file.
- */
-const char *
-_mesa_register_file_name(gl_register_file f)
-{
-   switch (f) {
-   case PROGRAM_TEMPORARY:
-      return "TEMP";
-   case PROGRAM_LOCAL_PARAM:
-      return "LOCAL";
-   case PROGRAM_ENV_PARAM:
-      return "ENV";
-   case PROGRAM_STATE_VAR:
-      return "STATE";
-   case PROGRAM_INPUT:
-      return "INPUT";
-   case PROGRAM_OUTPUT:
-      return "OUTPUT";
-   case PROGRAM_NAMED_PARAM:
-      return "NAMED";
-   case PROGRAM_CONSTANT:
-      return "CONST";
-   case PROGRAM_UNIFORM:
-      return "UNIFORM";
-   case PROGRAM_VARYING:
-      return "VARYING";
-   case PROGRAM_WRITE_ONLY:
-      return "WRITE_ONLY";
-   case PROGRAM_ADDRESS:
-      return "ADDR";
-   case PROGRAM_SAMPLER:
-      return "SAMPLER";
-   case PROGRAM_SYSTEM_VALUE:
-      return "SYSVAL";
-   case PROGRAM_UNDEFINED:
-      return "UNDEFINED";
-   default:
-      {
-         static char s[20];
-         _mesa_snprintf(s, sizeof(s), "FILE%u", f);
-         return s;
-      }
-   }
-}
-
-
-/**
- * Return ARB_v/f_prog-style input attrib string.
- */
-static const char *
-arb_input_attrib_string(GLint index, GLenum progType)
-{
-   /*
-    * These strings should match the VERT_ATTRIB_x and FRAG_ATTRIB_x tokens.
-    */
-   const char *vertAttribs[] = {
-      "vertex.position",
-      "vertex.weight",
-      "vertex.normal",
-      "vertex.color.primary",
-      "vertex.color.secondary",
-      "vertex.fogcoord",
-      "vertex.(six)",
-      "vertex.(seven)",
-      "vertex.texcoord[0]",
-      "vertex.texcoord[1]",
-      "vertex.texcoord[2]",
-      "vertex.texcoord[3]",
-      "vertex.texcoord[4]",
-      "vertex.texcoord[5]",
-      "vertex.texcoord[6]",
-      "vertex.texcoord[7]",
-      "vertex.attrib[0]",
-      "vertex.attrib[1]",
-      "vertex.attrib[2]",
-      "vertex.attrib[3]",
-      "vertex.attrib[4]",
-      "vertex.attrib[5]",
-      "vertex.attrib[6]",
-      "vertex.attrib[7]",
-      "vertex.attrib[8]",
-      "vertex.attrib[9]",
-      "vertex.attrib[10]",
-      "vertex.attrib[11]",
-      "vertex.attrib[12]",
-      "vertex.attrib[13]",
-      "vertex.attrib[14]",
-      "vertex.attrib[15]"
-   };
-   const char *fragAttribs[] = {
-      "fragment.position",
-      "fragment.color.primary",
-      "fragment.color.secondary",
-      "fragment.fogcoord",
-      "fragment.texcoord[0]",
-      "fragment.texcoord[1]",
-      "fragment.texcoord[2]",
-      "fragment.texcoord[3]",
-      "fragment.texcoord[4]",
-      "fragment.texcoord[5]",
-      "fragment.texcoord[6]",
-      "fragment.texcoord[7]",
-      "fragment.varying[0]",
-      "fragment.varying[1]",
-      "fragment.varying[2]",
-      "fragment.varying[3]",
-      "fragment.varying[4]",
-      "fragment.varying[5]",
-      "fragment.varying[6]",
-      "fragment.varying[7]"
-   };
-
-   /* sanity checks */
-   assert(strcmp(vertAttribs[VERT_ATTRIB_TEX0], "vertex.texcoord[0]") == 0);
-   assert(strcmp(vertAttribs[VERT_ATTRIB_GENERIC15], "vertex.attrib[15]") == 0);
-
-   if (progType == GL_VERTEX_PROGRAM_ARB) {
-      assert(index < sizeof(vertAttribs) / sizeof(vertAttribs[0]));
-      return vertAttribs[index];
-   }
-   else {
-      assert(index < sizeof(fragAttribs) / sizeof(fragAttribs[0]));
-      return fragAttribs[index];
-   }
-}
-
-
-/**
- * Print a vertex program's InputsRead field in human-readable format.
- * For debugging.
- */
-void
-_mesa_print_vp_inputs(GLbitfield inputs)
-{
-   printf("VP Inputs 0x%x: \n", inputs);
-   while (inputs) {
-      GLint attr = _mesa_ffs(inputs) - 1;
-      const char *name = arb_input_attrib_string(attr,
-                                                 GL_VERTEX_PROGRAM_ARB);
-      printf("  %d: %s\n", attr, name);
-      inputs &= ~(1 << attr);
-   }
-}
-
-
-/**
- * Print a fragment program's InputsRead field in human-readable format.
- * For debugging.
- */
-void
-_mesa_print_fp_inputs(GLbitfield inputs)
-{
-   printf("FP Inputs 0x%x: \n", inputs);
-   while (inputs) {
-      GLint attr = _mesa_ffs(inputs) - 1;
-      const char *name = arb_input_attrib_string(attr,
-                                                 GL_FRAGMENT_PROGRAM_ARB);
-      printf("  %d: %s\n", attr, name);
-      inputs &= ~(1 << attr);
-   }
-}
-
-
-
-/**
- * Return ARB_v/f_prog-style output attrib string.
- */
-static const char *
-arb_output_attrib_string(GLint index, GLenum progType)
-{
-   /*
-    * These strings should match the VERT_RESULT_x and FRAG_RESULT_x tokens.
-    */
-   const char *vertResults[] = {
-      "result.position",
-      "result.color.primary",
-      "result.color.secondary",
-      "result.fogcoord",
-      "result.texcoord[0]",
-      "result.texcoord[1]",
-      "result.texcoord[2]",
-      "result.texcoord[3]",
-      "result.texcoord[4]",
-      "result.texcoord[5]",
-      "result.texcoord[6]",
-      "result.texcoord[7]",
-      "result.varying[0]",
-      "result.varying[1]",
-      "result.varying[2]",
-      "result.varying[3]",
-      "result.varying[4]",
-      "result.varying[5]",
-      "result.varying[6]",
-      "result.varying[7]"
-   };
-   const char *fragResults[] = {
-      "result.color",
-      "result.color(half)",
-      "result.depth",
-      "result.color[0]",
-      "result.color[1]",
-      "result.color[2]",
-      "result.color[3]"
-   };
-
-   if (progType == GL_VERTEX_PROGRAM_ARB) {
-      assert(index < sizeof(vertResults) / sizeof(vertResults[0]));
-      return vertResults[index];
-   }
-   else {
-      assert(index < sizeof(fragResults) / sizeof(fragResults[0]));
-      return fragResults[index];
-   }
-}
-
-
-/**
- * Return string representation of the given register.
- * Note that some types of registers (like PROGRAM_UNIFORM) aren't defined
- * by the ARB/NV program languages so we've taken some liberties here.
- * \param f  the register file (PROGRAM_INPUT, PROGRAM_TEMPORARY, etc)
- * \param index  number of the register in the register file
- * \param mode  the output format/mode/style
- * \param prog  pointer to containing program
- */
-static const char *
-reg_string(gl_register_file f, GLint index, gl_prog_print_mode mode,
-           GLboolean relAddr, const struct gl_program *prog,
-           GLboolean hasIndex2, GLboolean relAddr2, GLint index2)
-{
-   static char str[100];
-   const char *addr = relAddr ? "ADDR+" : "";
-
-   str[0] = 0;
-
-   switch (mode) {
-   case PROG_PRINT_DEBUG:
-      sprintf(str, "%s[%s%d]",
-              _mesa_register_file_name(f), addr, index);
-      if (hasIndex2) {
-         int offset = strlen(str);
-         const char *addr2 = relAddr2 ? "ADDR+" : "";
-         sprintf(str+offset, "[%s%d]", addr2, index2);
-      }
-      break;
-
-   case PROG_PRINT_ARB:
-      switch (f) {
-      case PROGRAM_INPUT:
-         sprintf(str, "%s", arb_input_attrib_string(index, prog->Target));
-         break;
-      case PROGRAM_OUTPUT:
-         sprintf(str, "%s", arb_output_attrib_string(index, prog->Target));
-         break;
-      case PROGRAM_TEMPORARY:
-         sprintf(str, "temp%d", index);
-         break;
-      case PROGRAM_ENV_PARAM:
-         sprintf(str, "program.env[%s%d]", addr, index);
-         break;
-      case PROGRAM_LOCAL_PARAM:
-         sprintf(str, "program.local[%s%d]", addr, index);
-         break;
-      case PROGRAM_VARYING: /* extension */
-         sprintf(str, "varying[%s%d]", addr, index);
-         break;
-      case PROGRAM_CONSTANT: /* extension */
-         sprintf(str, "constant[%s%d]", addr, index);
-         break;
-      case PROGRAM_UNIFORM: /* extension */
-         sprintf(str, "uniform[%s%d]", addr, index);
-         break;
-      case PROGRAM_SYSTEM_VALUE:
-         sprintf(str, "sysvalue[%s%d]", addr, index);
-         break;
-      case PROGRAM_STATE_VAR:
-         {
-            struct gl_program_parameter *param
-               = prog->Parameters->Parameters + index;
-            char *state = _mesa_program_state_string(param->StateIndexes);
-            sprintf(str, "%s", state);
-            free(state);
-         }
-         break;
-      case PROGRAM_ADDRESS:
-         sprintf(str, "A%d", index);
-         break;
-      default:
-         _mesa_problem(NULL, "bad file in reg_string()");
-      }
-      break;
-
-   case PROG_PRINT_NV:
-      switch (f) {
-      case PROGRAM_INPUT:
-         if (prog->Target == GL_VERTEX_PROGRAM_ARB)
-            sprintf(str, "v[%d]", index);
-         else
-            sprintf(str, "f[%d]", index);
-         break;
-      case PROGRAM_OUTPUT:
-         sprintf(str, "o[%d]", index);
-         break;
-      case PROGRAM_TEMPORARY:
-         sprintf(str, "R%d", index);
-         break;
-      case PROGRAM_ENV_PARAM:
-         sprintf(str, "c[%d]", index);
-         break;
-      case PROGRAM_VARYING: /* extension */
-         sprintf(str, "varying[%s%d]", addr, index);
-         break;
-      case PROGRAM_UNIFORM: /* extension */
-         sprintf(str, "uniform[%s%d]", addr, index);
-         break;
-      case PROGRAM_CONSTANT: /* extension */
-         sprintf(str, "constant[%s%d]", addr, index);
-         break;
-      case PROGRAM_STATE_VAR: /* extension */
-         sprintf(str, "state[%s%d]", addr, index);
-         break;
-      default:
-         _mesa_problem(NULL, "bad file in reg_string()");
-      }
-      break;
-
-   default:
-      _mesa_problem(NULL, "bad mode in reg_string()");
-   }
-
-   return str;
-}
-
-
-/**
- * Return a string representation of the given swizzle word.
- * If extended is true, use extended (comma-separated) format.
- * \param swizzle  the swizzle field
- * \param negateBase  4-bit negation vector
- * \param extended  if true, also allow 0, 1 values
- */
-const char *
-_mesa_swizzle_string(GLuint swizzle, GLuint negateMask, GLboolean extended)
-{
-   static const char swz[] = "xyzw01!?";  /* See SWIZZLE_x definitions */
-   static char s[20];
-   GLuint i = 0;
-
-   if (!extended && swizzle == SWIZZLE_NOOP && negateMask == 0)
-      return ""; /* no swizzle/negation */
-
-   if (!extended)
-      s[i++] = '.';
-
-   if (negateMask & NEGATE_X)
-      s[i++] = '-';
-   s[i++] = swz[GET_SWZ(swizzle, 0)];
-
-   if (extended) {
-      s[i++] = ',';
-   }
-
-   if (negateMask & NEGATE_Y)
-      s[i++] = '-';
-   s[i++] = swz[GET_SWZ(swizzle, 1)];
-
-   if (extended) {
-      s[i++] = ',';
-   }
-
-   if (negateMask & NEGATE_Z)
-      s[i++] = '-';
-   s[i++] = swz[GET_SWZ(swizzle, 2)];
-
-   if (extended) {
-      s[i++] = ',';
-   }
-
-   if (negateMask & NEGATE_W)
-      s[i++] = '-';
-   s[i++] = swz[GET_SWZ(swizzle, 3)];
-
-   s[i] = 0;
-   return s;
-}
-
-
-void
-_mesa_print_swizzle(GLuint swizzle)
-{
-   if (swizzle == SWIZZLE_XYZW) {
-      printf(".xyzw\n");
-   }
-   else {
-      const char *s = _mesa_swizzle_string(swizzle, 0, 0);
-      printf("%s\n", s);
-   }
-}
-
-
-const char *
-_mesa_writemask_string(GLuint writeMask)
-{
-   static char s[10];
-   GLuint i = 0;
-
-   if (writeMask == WRITEMASK_XYZW)
-      return "";
-
-   s[i++] = '.';
-   if (writeMask & WRITEMASK_X)
-      s[i++] = 'x';
-   if (writeMask & WRITEMASK_Y)
-      s[i++] = 'y';
-   if (writeMask & WRITEMASK_Z)
-      s[i++] = 'z';
-   if (writeMask & WRITEMASK_W)
-      s[i++] = 'w';
-
-   s[i] = 0;
-   return s;
-}
-
-
-const char *
-_mesa_condcode_string(GLuint condcode)
-{
-   switch (condcode) {
-   case COND_GT:  return "GT";
-   case COND_EQ:  return "EQ";
-   case COND_LT:  return "LT";
-   case COND_UN:  return "UN";
-   case COND_GE:  return "GE";
-   case COND_LE:  return "LE";
-   case COND_NE:  return "NE";
-   case COND_TR:  return "TR";
-   case COND_FL:  return "FL";
-   default: return "cond???";
-   }
-}
-
-
-static void
-fprint_dst_reg(FILE * f,
-               const struct prog_dst_register *dstReg,
-               gl_prog_print_mode mode,
-               const struct gl_program *prog)
-{
-   fprintf(f, "%s%s",
-	   reg_string((gl_register_file) dstReg->File,
-		      dstReg->Index, mode, dstReg->RelAddr, prog,
-                      GL_FALSE, GL_FALSE, 0),
-	   _mesa_writemask_string(dstReg->WriteMask));
-   
-   if (dstReg->CondMask != COND_TR) {
-      fprintf(f, " (%s.%s)",
-	      _mesa_condcode_string(dstReg->CondMask),
-	      _mesa_swizzle_string(dstReg->CondSwizzle,
-				   GL_FALSE, GL_FALSE));
-   }
-
-#if 0
-   fprintf(f, "%s[%d]%s",
-	   _mesa_register_file_name((gl_register_file) dstReg->File),
-	   dstReg->Index,
-	   _mesa_writemask_string(dstReg->WriteMask));
-#endif
-}
-
-
-static void
-fprint_src_reg(FILE *f,
-               const struct prog_src_register *srcReg, 
-               gl_prog_print_mode mode,
-               const struct gl_program *prog)
-{
-   const char *abs = srcReg->Abs ? "|" : "";
-
-   fprintf(f, "%s%s%s%s",
-	   abs,
-	   reg_string((gl_register_file) srcReg->File,
-		      srcReg->Index, mode, srcReg->RelAddr, prog,
-                      srcReg->HasIndex2, srcReg->RelAddr2, srcReg->Index2),
-	   _mesa_swizzle_string(srcReg->Swizzle,
-				srcReg->Negate, GL_FALSE),
-	   abs);
-#if 0
-   fprintf(f, "%s[%d]%s",
-	   _mesa_register_file_name((gl_register_file) srcReg->File),
-	   srcReg->Index,
-	   _mesa_swizzle_string(srcReg->Swizzle,
-				srcReg->Negate, GL_FALSE));
-#endif
-}
-
-
-static void
-fprint_comment(FILE *f, const struct prog_instruction *inst)
-{
-   if (inst->Comment)
-      fprintf(f, ";  # %s\n", inst->Comment);
-   else
-      fprintf(f, ";\n");
-}
-
-
-void
-_mesa_fprint_alu_instruction(FILE *f,
-			     const struct prog_instruction *inst,
-			     const char *opcode_string, GLuint numRegs,
-			     gl_prog_print_mode mode,
-			     const struct gl_program *prog)
-{
-   GLuint j;
-
-   fprintf(f, "%s", opcode_string);
-   if (inst->CondUpdate)
-      fprintf(f, ".C");
-
-   /* frag prog only */
-   if (inst->SaturateMode == SATURATE_ZERO_ONE)
-      fprintf(f, "_SAT");
-
-   fprintf(f, " ");
-   if (inst->DstReg.File != PROGRAM_UNDEFINED) {
-      fprint_dst_reg(f, &inst->DstReg, mode, prog);
-   }
-   else {
-      fprintf(f, " ???");
-   }
-
-   if (numRegs > 0)
-      fprintf(f, ", ");
-
-   for (j = 0; j < numRegs; j++) {
-      fprint_src_reg(f, inst->SrcReg + j, mode, prog);
-      if (j + 1 < numRegs)
-	 fprintf(f, ", ");
-   }
-
-   fprint_comment(f, inst);
-}
-
-
-void
-_mesa_print_alu_instruction(const struct prog_instruction *inst,
-                            const char *opcode_string, GLuint numRegs)
-{
-   _mesa_fprint_alu_instruction(stderr, inst, opcode_string,
-				numRegs, PROG_PRINT_DEBUG, NULL);
-}
-
-
-/**
- * Print a single vertex/fragment program instruction.
- */
-GLint
-_mesa_fprint_instruction_opt(FILE *f,
-                            const struct prog_instruction *inst,
-                            GLint indent,
-                            gl_prog_print_mode mode,
-                            const struct gl_program *prog)
-{
-   GLint i;
-
-   if (inst->Opcode == OPCODE_ELSE ||
-       inst->Opcode == OPCODE_ENDIF ||
-       inst->Opcode == OPCODE_ENDLOOP ||
-       inst->Opcode == OPCODE_ENDSUB) {
-      indent -= 3;
-   }
-   for (i = 0; i < indent; i++) {
-      fprintf(f, " ");
-   }
-
-   switch (inst->Opcode) {
-   case OPCODE_PRINT:
-      fprintf(f, "PRINT '%s'", (char *) inst->Data);
-      if (inst->SrcReg[0].File != PROGRAM_UNDEFINED) {
-         fprintf(f, ", ");
-         fprintf(f, "%s[%d]%s",
-                 _mesa_register_file_name((gl_register_file) inst->SrcReg[0].File),
-		 inst->SrcReg[0].Index,
-		 _mesa_swizzle_string(inst->SrcReg[0].Swizzle,
-				      inst->SrcReg[0].Negate, GL_FALSE));
-      }
-      if (inst->Comment)
-         fprintf(f, "  # %s", inst->Comment);
-      fprint_comment(f, inst);
-      break;
-   case OPCODE_SWZ:
-      fprintf(f, "SWZ");
-      if (inst->SaturateMode == SATURATE_ZERO_ONE)
-         fprintf(f, "_SAT");
-      fprintf(f, " ");
-      fprint_dst_reg(f, &inst->DstReg, mode, prog);
-      fprintf(f, ", %s[%d], %s",
-	      _mesa_register_file_name((gl_register_file) inst->SrcReg[0].File),
-	      inst->SrcReg[0].Index,
-	      _mesa_swizzle_string(inst->SrcReg[0].Swizzle,
-				   inst->SrcReg[0].Negate, GL_TRUE));
-      fprint_comment(f, inst);
-      break;
-   case OPCODE_TEX:
-   case OPCODE_TXP:
-   case OPCODE_TXL:
-   case OPCODE_TXB:
-   case OPCODE_TXD:
-      fprintf(f, "%s", _mesa_opcode_string(inst->Opcode));
-      if (inst->SaturateMode == SATURATE_ZERO_ONE)
-         fprintf(f, "_SAT");
-      fprintf(f, " ");
-      fprint_dst_reg(f, &inst->DstReg, mode, prog);
-      fprintf(f, ", ");
-      fprint_src_reg(f, &inst->SrcReg[0], mode, prog);
-      if (inst->Opcode == OPCODE_TXD) {
-         fprintf(f, ", ");
-         fprint_src_reg(f, &inst->SrcReg[1], mode, prog);
-         fprintf(f, ", ");
-         fprint_src_reg(f, &inst->SrcReg[2], mode, prog);
-      }
-      fprintf(f, ", texture[%d], ", inst->TexSrcUnit);
-      switch (inst->TexSrcTarget) {
-      case TEXTURE_1D_INDEX:   fprintf(f, "1D");    break;
-      case TEXTURE_2D_INDEX:   fprintf(f, "2D");    break;
-      case TEXTURE_3D_INDEX:   fprintf(f, "3D");    break;
-      case TEXTURE_CUBE_INDEX: fprintf(f, "CUBE");  break;
-      case TEXTURE_RECT_INDEX: fprintf(f, "RECT");  break;
-      case TEXTURE_1D_ARRAY_INDEX: fprintf(f, "1D_ARRAY"); break;
-      case TEXTURE_2D_ARRAY_INDEX: fprintf(f, "2D_ARRAY"); break;
-      default:
-         ;
-      }
-      if (inst->TexShadow)
-         fprintf(f, " SHADOW");
-      fprint_comment(f, inst);
-      break;
-
-   case OPCODE_KIL:
-      fprintf(f, "%s", _mesa_opcode_string(inst->Opcode));
-      fprintf(f, " ");
-      fprint_src_reg(f, &inst->SrcReg[0], mode, prog);
-      fprint_comment(f, inst);
-      break;
-   case OPCODE_KIL_NV:
-      fprintf(f, "%s", _mesa_opcode_string(inst->Opcode));
-      fprintf(f, " ");
-      fprintf(f, "%s.%s",
-	      _mesa_condcode_string(inst->DstReg.CondMask),
-	      _mesa_swizzle_string(inst->DstReg.CondSwizzle,
-				   GL_FALSE, GL_FALSE));
-      fprint_comment(f, inst);
-      break;
-
-   case OPCODE_ARL:
-      fprintf(f, "ARL ");
-      fprint_dst_reg(f, &inst->DstReg, mode, prog);
-      fprintf(f, ", ");
-      fprint_src_reg(f, &inst->SrcReg[0], mode, prog);
-      fprint_comment(f, inst);
-      break;
-   case OPCODE_BRA:
-      fprintf(f, "BRA %d (%s%s)",
-	      inst->BranchTarget,
-	      _mesa_condcode_string(inst->DstReg.CondMask),
-	      _mesa_swizzle_string(inst->DstReg.CondSwizzle, 0, GL_FALSE));
-      fprint_comment(f, inst);
-      break;
-   case OPCODE_IF:
-      if (inst->SrcReg[0].File != PROGRAM_UNDEFINED) {
-         /* Use ordinary register */
-         fprintf(f, "IF ");
-         fprint_src_reg(f, &inst->SrcReg[0], mode, prog);
-         fprintf(f, "; ");
-      }
-      else {
-         /* Use cond codes */
-         fprintf(f, "IF (%s%s);",
-		 _mesa_condcode_string(inst->DstReg.CondMask),
-		 _mesa_swizzle_string(inst->DstReg.CondSwizzle,
-				      0, GL_FALSE));
-      }
-      fprintf(f, " # (if false, goto %d)", inst->BranchTarget);
-      fprint_comment(f, inst);
-      return indent + 3;
-   case OPCODE_ELSE:
-      fprintf(f, "ELSE; # (goto %d)\n", inst->BranchTarget);
-      return indent + 3;
-   case OPCODE_ENDIF:
-      fprintf(f, "ENDIF;\n");
-      break;
-   case OPCODE_BGNLOOP:
-      fprintf(f, "BGNLOOP; # (end at %d)\n", inst->BranchTarget);
-      return indent + 3;
-   case OPCODE_ENDLOOP:
-      fprintf(f, "ENDLOOP; # (goto %d)\n", inst->BranchTarget);
-      break;
-   case OPCODE_BRK:
-   case OPCODE_CONT:
-      fprintf(f, "%s (%s%s); # (goto %d)",
-	      _mesa_opcode_string(inst->Opcode),
-	      _mesa_condcode_string(inst->DstReg.CondMask),
-	      _mesa_swizzle_string(inst->DstReg.CondSwizzle, 0, GL_FALSE),
-	      inst->BranchTarget);
-      fprint_comment(f, inst);
-      break;
-
-   case OPCODE_BGNSUB:
-      if (mode == PROG_PRINT_NV) {
-         fprintf(f, "%s:\n", inst->Comment); /* comment is label */
-         return indent;
-      }
-      else {
-         fprintf(f, "BGNSUB");
-         fprint_comment(f, inst);
-         return indent + 3;
-      }
-   case OPCODE_ENDSUB:
-      if (mode == PROG_PRINT_DEBUG) {
-         fprintf(f, "ENDSUB");
-         fprint_comment(f, inst);
-      }
-      break;
-   case OPCODE_CAL:
-      if (mode == PROG_PRINT_NV) {
-         fprintf(f, "CAL %s;  # (goto %d)\n", inst->Comment, inst->BranchTarget);
-      }
-      else {
-         fprintf(f, "CAL %u", inst->BranchTarget);
-         fprint_comment(f, inst);
-      }
-      break;
-   case OPCODE_RET:
-      fprintf(f, "RET (%s%s)",
-	      _mesa_condcode_string(inst->DstReg.CondMask),
-	      _mesa_swizzle_string(inst->DstReg.CondSwizzle, 0, GL_FALSE));
-      fprint_comment(f, inst);
-      break;
-
-   case OPCODE_END:
-      fprintf(f, "END\n");
-      break;
-   case OPCODE_NOP:
-      if (mode == PROG_PRINT_DEBUG) {
-         fprintf(f, "NOP");
-         fprint_comment(f, inst);
-      }
-      else if (inst->Comment) {
-         /* ARB/NV extensions don't have NOP instruction */
-         fprintf(f, "# %s\n", inst->Comment);
-      }
-      break;
-   case OPCODE_EMIT_VERTEX:
-      fprintf(f, "EMIT_VERTEX\n");
-      break;
-   case OPCODE_END_PRIMITIVE:
-      fprintf(f, "END_PRIMITIVE\n");
-      break;
-   /* XXX may need other special-case instructions */
-   default:
-      if (inst->Opcode < MAX_OPCODE) {
-         /* typical alu instruction */
-         _mesa_fprint_alu_instruction(f, inst,
-				      _mesa_opcode_string(inst->Opcode),
-				      _mesa_num_inst_src_regs(inst->Opcode),
-				      mode, prog);
-      }
-      else {
-         _mesa_fprint_alu_instruction(f, inst,
-				      _mesa_opcode_string(inst->Opcode),
-				      3/*_mesa_num_inst_src_regs(inst->Opcode)*/,
-				      mode, prog);
-      }
-      break;
-   }
-   return indent;
-}
-
-
-GLint
-_mesa_print_instruction_opt(const struct prog_instruction *inst,
-                            GLint indent,
-                            gl_prog_print_mode mode,
-                            const struct gl_program *prog)
-{
-   return _mesa_fprint_instruction_opt(stderr, inst, indent, mode, prog);
-}
-
-
-void
-_mesa_print_instruction(const struct prog_instruction *inst)
-{
-   /* note: 4th param should be ignored for PROG_PRINT_DEBUG */
-   _mesa_fprint_instruction_opt(stderr, inst, 0, PROG_PRINT_DEBUG, NULL);
-}
-
-
-
-/**
- * Print program, with options.
- */
-void
-_mesa_fprint_program_opt(FILE *f,
-                         const struct gl_program *prog,
-                         gl_prog_print_mode mode,
-                         GLboolean lineNumbers)
-{
-   GLuint i, indent = 0;
-
-   switch (prog->Target) {
-   case GL_VERTEX_PROGRAM_ARB:
-      if (mode == PROG_PRINT_ARB)
-         fprintf(f, "!!ARBvp1.0\n");
-      else if (mode == PROG_PRINT_NV)
-         fprintf(f, "!!VP1.0\n");
-      else
-         fprintf(f, "# Vertex Program/Shader %u\n", prog->Id);
-      break;
-   case GL_FRAGMENT_PROGRAM_ARB:
-   case GL_FRAGMENT_PROGRAM_NV:
-      if (mode == PROG_PRINT_ARB)
-         fprintf(f, "!!ARBfp1.0\n");
-      else if (mode == PROG_PRINT_NV)
-         fprintf(f, "!!FP1.0\n");
-      else
-         fprintf(f, "# Fragment Program/Shader %u\n", prog->Id);
-      break;
-   case MESA_GEOMETRY_PROGRAM:
-      fprintf(f, "# Geometry Shader\n");
-   }
-
-   for (i = 0; i < prog->NumInstructions; i++) {
-      if (lineNumbers)
-         fprintf(f, "%3d: ", i);
-      indent = _mesa_fprint_instruction_opt(f, prog->Instructions + i,
-                                           indent, mode, prog);
-   }
-}
-
-
-/**
- * Print program to stderr, default options.
- */
-void
-_mesa_print_program(const struct gl_program *prog)
-{
-   _mesa_fprint_program_opt(stderr, prog, PROG_PRINT_DEBUG, GL_TRUE);
-}
-
-
-/**
- * Return binary representation of 64-bit value (as a string).
- * Insert a comma to separate each group of 8 bits.
- * Note we return a pointer to local static storage so this is not
- * re-entrant, etc.
- * XXX move to imports.[ch] if useful elsewhere.
- */
-static const char *
-binary(GLbitfield64 val)
-{
-   static char buf[80];
-   GLint i, len = 0;
-   for (i = 63; i >= 0; --i) {
-      if (val & (BITFIELD64_BIT(i)))
-         buf[len++] = '1';
-      else if (len > 0 || i == 0)
-         buf[len++] = '0';
-      if (len > 0 && ((i-1) % 8) == 7)
-         buf[len++] = ',';
-   }
-   buf[len] = '\0';
-   return buf;
-}
-
-
-/**
- * Print all of a program's parameters/fields to given file.
- */
-static void
-_mesa_fprint_program_parameters(FILE *f,
-                                struct gl_context *ctx,
-                                const struct gl_program *prog)
-{
-   GLuint i;
-
-   fprintf(f, "InputsRead: 0x%x (0b%s)\n",
-                 prog->InputsRead, binary(prog->InputsRead));
-   fprintf(f, "OutputsWritten: 0x%llx (0b%s)\n",
-                 (unsigned long long)prog->OutputsWritten, 
-		 binary(prog->OutputsWritten));
-   fprintf(f, "NumInstructions=%d\n", prog->NumInstructions);
-   fprintf(f, "NumTemporaries=%d\n", prog->NumTemporaries);
-   fprintf(f, "NumParameters=%d\n", prog->NumParameters);
-   fprintf(f, "NumAttributes=%d\n", prog->NumAttributes);
-   fprintf(f, "NumAddressRegs=%d\n", prog->NumAddressRegs);
-   fprintf(f, "IndirectRegisterFiles: 0x%x (0b%s)\n",
-           prog->IndirectRegisterFiles, binary(prog->IndirectRegisterFiles));
-   fprintf(f, "SamplersUsed: 0x%x (0b%s)\n",
-                 prog->SamplersUsed, binary(prog->SamplersUsed));
-   fprintf(f, "Samplers=[ ");
-   for (i = 0; i < MAX_SAMPLERS; i++) {
-      fprintf(f, "%d ", prog->SamplerUnits[i]);
-   }
-   fprintf(f, "]\n");
-
-   _mesa_load_state_parameters(ctx, prog->Parameters);
-
-#if 0
-   fprintf(f, "Local Params:\n");
-   for (i = 0; i < MAX_PROGRAM_LOCAL_PARAMS; i++){
-      const GLfloat *p = prog->LocalParams[i];
-      fprintf(f, "%2d: %f, %f, %f, %f\n", i, p[0], p[1], p[2], p[3]);
-   }
-#endif	
-   _mesa_print_parameter_list(prog->Parameters);
-}
-
-
-/**
- * Print all of a program's parameters/fields to stderr.
- */
-void
-_mesa_print_program_parameters(struct gl_context *ctx, const struct gl_program *prog)
-{
-   _mesa_fprint_program_parameters(stderr, ctx, prog);
-}
-
-
-/**
- * Print a program parameter list to given file.
- */
-static void
-_mesa_fprint_parameter_list(FILE *f,
-                            const struct gl_program_parameter_list *list)
-{
-   GLuint i;
-
-   if (!list)
-      return;
-
-   if (0)
-      fprintf(f, "param list %p\n", (void *) list);
-   fprintf(f, "dirty state flags: 0x%x\n", list->StateFlags);
-   for (i = 0; i < list->NumParameters; i++){
-      struct gl_program_parameter *param = list->Parameters + i;
-      const GLfloat *v = list->ParameterValues[i];
-      fprintf(f, "param[%d] sz=%d %s %s = {%.3g, %.3g, %.3g, %.3g}",
-	      i, param->Size,
-	      _mesa_register_file_name(list->Parameters[i].Type),
-	      param->Name, v[0], v[1], v[2], v[3]);
-      if (param->Flags & PROG_PARAM_BIT_CENTROID)
-         fprintf(f, " Centroid");
-      if (param->Flags & PROG_PARAM_BIT_INVARIANT)
-         fprintf(f, " Invariant");
-      if (param->Flags & PROG_PARAM_BIT_FLAT)
-         fprintf(f, " Flat");
-      if (param->Flags & PROG_PARAM_BIT_LINEAR)
-         fprintf(f, " Linear");
-      fprintf(f, "\n");
-   }
-}
-
-
-/**
- * Print a program parameter list to stderr.
- */
-void
-_mesa_print_parameter_list(const struct gl_program_parameter_list *list)
-{
-   _mesa_fprint_parameter_list(stderr, list);
-}
-
-
-/**
- * Write shader and associated info to a file.
- */
-void
-_mesa_write_shader_to_file(const struct gl_shader *shader)
-{
-   const char *type;
-   char filename[100];
-   FILE *f;
-
-   if (shader->Type == GL_FRAGMENT_SHADER)
-      type = "frag";
-   else if (shader->Type == GL_VERTEX_SHADER)
-      type = "vert";
-   else
-      type = "geom";
-
-   _mesa_snprintf(filename, sizeof(filename), "shader_%u.%s", shader->Name, type);
-   f = fopen(filename, "w");
-   if (!f) {
-      fprintf(stderr, "Unable to open %s for writing\n", filename);
-      return;
-   }
-
-   fprintf(f, "/* Shader %u source, checksum %u */\n", shader->Name, shader->SourceChecksum);
-   fputs(shader->Source, f);
-   fprintf(f, "\n");
-
-   fprintf(f, "/* Compile status: %s */\n",
-           shader->CompileStatus ? "ok" : "fail");
-   fprintf(f, "/* Log Info: */\n");
-   if (shader->InfoLog) {
-      fputs(shader->InfoLog, f);
-   }
-   if (shader->CompileStatus && shader->Program) {
-      fprintf(f, "/* GPU code */\n");
-      fprintf(f, "/*\n");
-      _mesa_fprint_program_opt(f, shader->Program, PROG_PRINT_DEBUG, GL_TRUE);
-      fprintf(f, "*/\n");
-      fprintf(f, "/* Parameters / constants */\n");
-      fprintf(f, "/*\n");
-      _mesa_fprint_parameter_list(f, shader->Program->Parameters);
-      fprintf(f, "*/\n");
-   }
-
-   fclose(f);
-}
-
-
-/**
- * Append the shader's uniform info/values to the shader log file.
- * The log file will typically have been created by the
- * _mesa_write_shader_to_file function.
- */
-void
-_mesa_append_uniforms_to_file(const struct gl_shader *shader,
-                              const struct gl_program *prog)
-{
-   const char *type;
-   char filename[100];
-   FILE *f;
-
-   if (shader->Type == GL_FRAGMENT_SHADER)
-      type = "frag";
-   else
-      type = "vert";
-
-   _mesa_snprintf(filename, sizeof(filename), "shader_%u.%s", shader->Name, type);
-   f = fopen(filename, "a"); /* append */
-   if (!f) {
-      fprintf(stderr, "Unable to open %s for appending\n", filename);
-      return;
-   }
-
-   fprintf(f, "/* First-draw parameters / constants */\n");
-   fprintf(f, "/*\n");
-   _mesa_fprint_parameter_list(f, prog->Parameters);
-   fprintf(f, "*/\n");
-
-   fclose(f);
-}
-=======
-/*
- * Mesa 3-D graphics library
- * Version:  7.3
- *
- * Copyright (C) 1999-2008  Brian Paul   All Rights Reserved.
- * Copyright (C) 2009  VMware, Inc.  All Rights Reserved.
- *
- * Permission is hereby granted, free of charge, to any person obtaining a
- * copy of this software and associated documentation files (the "Software"),
- * to deal in the Software without restriction, including without limitation
- * the rights to use, copy, modify, merge, publish, distribute, sublicense,
- * and/or sell copies of the Software, and to permit persons to whom the
- * Software is furnished to do so, subject to the following conditions:
- *
- * The above copyright notice and this permission notice shall be included
- * in all copies or substantial portions of the Software.
- *
- * THE SOFTWARE IS PROVIDED "AS IS", WITHOUT WARRANTY OF ANY KIND, EXPRESS
- * OR IMPLIED, INCLUDING BUT NOT LIMITED TO THE WARRANTIES OF MERCHANTABILITY,
- * FITNESS FOR A PARTICULAR PURPOSE AND NONINFRINGEMENT.  IN NO EVENT SHALL
- * BRIAN PAUL BE LIABLE FOR ANY CLAIM, DAMAGES OR OTHER LIABILITY, WHETHER IN
- * AN ACTION OF CONTRACT, TORT OR OTHERWISE, ARISING FROM, OUT OF OR IN
- * CONNECTION WITH THE SOFTWARE OR THE USE OR OTHER DEALINGS IN THE SOFTWARE.
- */
-
-/**
- * \file prog_print.c
- * Print vertex/fragment programs - for debugging.
- * \author Brian Paul
- */
-
-#include "main/glheader.h"
-#include "main/context.h"
-#include "main/imports.h"
-#include "prog_instruction.h"
-#include "prog_parameter.h"
-#include "prog_print.h"
-#include "prog_statevars.h"
-
-
-
-/**
- * Return string name for given program/register file.
- */
-const char *
-_mesa_register_file_name(gl_register_file f)
-{
-   switch (f) {
-   case PROGRAM_TEMPORARY:
-      return "TEMP";
-   case PROGRAM_LOCAL_PARAM:
-      return "LOCAL";
-   case PROGRAM_ENV_PARAM:
-      return "ENV";
-   case PROGRAM_STATE_VAR:
-      return "STATE";
-   case PROGRAM_INPUT:
-      return "INPUT";
-   case PROGRAM_OUTPUT:
-      return "OUTPUT";
-   case PROGRAM_NAMED_PARAM:
-      return "NAMED";
-   case PROGRAM_CONSTANT:
-      return "CONST";
-   case PROGRAM_UNIFORM:
-      return "UNIFORM";
-   case PROGRAM_VARYING:
-      return "VARYING";
-   case PROGRAM_WRITE_ONLY:
-      return "WRITE_ONLY";
-   case PROGRAM_ADDRESS:
-      return "ADDR";
-   case PROGRAM_SAMPLER:
-      return "SAMPLER";
-   case PROGRAM_SYSTEM_VALUE:
-      return "SYSVAL";
-   case PROGRAM_UNDEFINED:
-      return "UNDEFINED";
-   default:
-      {
-         static char s[20];
-         _mesa_snprintf(s, sizeof(s), "FILE%u", f);
-         return s;
-      }
-   }
-}
-
-
-/**
- * Return ARB_v/f_prog-style input attrib string.
- */
-static const char *
-arb_input_attrib_string(GLint index, GLenum progType)
-{
-   /*
-    * These strings should match the VERT_ATTRIB_x and FRAG_ATTRIB_x tokens.
-    */
-   const char *vertAttribs[] = {
-      "vertex.position",
-      "vertex.weight",
-      "vertex.normal",
-      "vertex.color.primary",
-      "vertex.color.secondary",
-      "vertex.fogcoord",
-      "vertex.(six)",
-      "vertex.(seven)",
-      "vertex.texcoord[0]",
-      "vertex.texcoord[1]",
-      "vertex.texcoord[2]",
-      "vertex.texcoord[3]",
-      "vertex.texcoord[4]",
-      "vertex.texcoord[5]",
-      "vertex.texcoord[6]",
-      "vertex.texcoord[7]",
-      "vertex.attrib[0]",
-      "vertex.attrib[1]",
-      "vertex.attrib[2]",
-      "vertex.attrib[3]",
-      "vertex.attrib[4]",
-      "vertex.attrib[5]",
-      "vertex.attrib[6]",
-      "vertex.attrib[7]",
-      "vertex.attrib[8]",
-      "vertex.attrib[9]",
-      "vertex.attrib[10]",
-      "vertex.attrib[11]",
-      "vertex.attrib[12]",
-      "vertex.attrib[13]",
-      "vertex.attrib[14]",
-      "vertex.attrib[15]"
-   };
-   const char *fragAttribs[] = {
-      "fragment.position",
-      "fragment.color.primary",
-      "fragment.color.secondary",
-      "fragment.fogcoord",
-      "fragment.texcoord[0]",
-      "fragment.texcoord[1]",
-      "fragment.texcoord[2]",
-      "fragment.texcoord[3]",
-      "fragment.texcoord[4]",
-      "fragment.texcoord[5]",
-      "fragment.texcoord[6]",
-      "fragment.texcoord[7]",
-      "fragment.varying[0]",
-      "fragment.varying[1]",
-      "fragment.varying[2]",
-      "fragment.varying[3]",
-      "fragment.varying[4]",
-      "fragment.varying[5]",
-      "fragment.varying[6]",
-      "fragment.varying[7]"
-   };
-
-   /* sanity checks */
-   assert(strcmp(vertAttribs[VERT_ATTRIB_TEX0], "vertex.texcoord[0]") == 0);
-   assert(strcmp(vertAttribs[VERT_ATTRIB_GENERIC15], "vertex.attrib[15]") == 0);
-
-   if (progType == GL_VERTEX_PROGRAM_ARB) {
-      assert(index < sizeof(vertAttribs) / sizeof(vertAttribs[0]));
-      return vertAttribs[index];
-   }
-   else {
-      assert(index < sizeof(fragAttribs) / sizeof(fragAttribs[0]));
-      return fragAttribs[index];
-   }
-}
-
-
-/**
- * Print a vertex program's InputsRead field in human-readable format.
- * For debugging.
- */
-void
-_mesa_print_vp_inputs(GLbitfield inputs)
-{
-   printf("VP Inputs 0x%x: \n", inputs);
-   while (inputs) {
-      GLint attr = _mesa_ffs(inputs) - 1;
-      const char *name = arb_input_attrib_string(attr,
-                                                 GL_VERTEX_PROGRAM_ARB);
-      printf("  %d: %s\n", attr, name);
-      inputs &= ~(1 << attr);
-   }
-}
-
-
-/**
- * Print a fragment program's InputsRead field in human-readable format.
- * For debugging.
- */
-void
-_mesa_print_fp_inputs(GLbitfield inputs)
-{
-   printf("FP Inputs 0x%x: \n", inputs);
-   while (inputs) {
-      GLint attr = _mesa_ffs(inputs) - 1;
-      const char *name = arb_input_attrib_string(attr,
-                                                 GL_FRAGMENT_PROGRAM_ARB);
-      printf("  %d: %s\n", attr, name);
-      inputs &= ~(1 << attr);
-   }
-}
-
-
-
-/**
- * Return ARB_v/f_prog-style output attrib string.
- */
-static const char *
-arb_output_attrib_string(GLint index, GLenum progType)
-{
-   /*
-    * These strings should match the VERT_RESULT_x and FRAG_RESULT_x tokens.
-    */
-   const char *vertResults[] = {
-      "result.position",
-      "result.color.primary",
-      "result.color.secondary",
-      "result.fogcoord",
-      "result.texcoord[0]",
-      "result.texcoord[1]",
-      "result.texcoord[2]",
-      "result.texcoord[3]",
-      "result.texcoord[4]",
-      "result.texcoord[5]",
-      "result.texcoord[6]",
-      "result.texcoord[7]",
-      "result.varying[0]",
-      "result.varying[1]",
-      "result.varying[2]",
-      "result.varying[3]",
-      "result.varying[4]",
-      "result.varying[5]",
-      "result.varying[6]",
-      "result.varying[7]"
-   };
-   const char *fragResults[] = {
-      "result.color",
-      "result.color(half)",
-      "result.depth",
-      "result.color[0]",
-      "result.color[1]",
-      "result.color[2]",
-      "result.color[3]"
-   };
-
-   if (progType == GL_VERTEX_PROGRAM_ARB) {
-      assert(index < sizeof(vertResults) / sizeof(vertResults[0]));
-      return vertResults[index];
-   }
-   else {
-      assert(index < sizeof(fragResults) / sizeof(fragResults[0]));
-      return fragResults[index];
-   }
-}
-
-
-/**
- * Return string representation of the given register.
- * Note that some types of registers (like PROGRAM_UNIFORM) aren't defined
- * by the ARB/NV program languages so we've taken some liberties here.
- * \param f  the register file (PROGRAM_INPUT, PROGRAM_TEMPORARY, etc)
- * \param index  number of the register in the register file
- * \param mode  the output format/mode/style
- * \param prog  pointer to containing program
- */
-static const char *
-reg_string(gl_register_file f, GLint index, gl_prog_print_mode mode,
-           GLboolean relAddr, const struct gl_program *prog,
-           GLboolean hasIndex2, GLboolean relAddr2, GLint index2)
-{
-   static char str[100];
-   const char *addr = relAddr ? "ADDR+" : "";
-
-   str[0] = 0;
-
-   switch (mode) {
-   case PROG_PRINT_DEBUG:
-      sprintf(str, "%s[%s%d]",
-              _mesa_register_file_name(f), addr, index);
-      if (hasIndex2) {
-         int offset = strlen(str);
-         const char *addr2 = relAddr2 ? "ADDR+" : "";
-         sprintf(str+offset, "[%s%d]", addr2, index2);
-      }
-      break;
-
-   case PROG_PRINT_ARB:
-      switch (f) {
-      case PROGRAM_INPUT:
-         sprintf(str, "%s", arb_input_attrib_string(index, prog->Target));
-         break;
-      case PROGRAM_OUTPUT:
-         sprintf(str, "%s", arb_output_attrib_string(index, prog->Target));
-         break;
-      case PROGRAM_TEMPORARY:
-         sprintf(str, "temp%d", index);
-         break;
-      case PROGRAM_ENV_PARAM:
-         sprintf(str, "program.env[%s%d]", addr, index);
-         break;
-      case PROGRAM_LOCAL_PARAM:
-         sprintf(str, "program.local[%s%d]", addr, index);
-         break;
-      case PROGRAM_VARYING: /* extension */
-         sprintf(str, "varying[%s%d]", addr, index);
-         break;
-      case PROGRAM_CONSTANT: /* extension */
-         sprintf(str, "constant[%s%d]", addr, index);
-         break;
-      case PROGRAM_UNIFORM: /* extension */
-         sprintf(str, "uniform[%s%d]", addr, index);
-         break;
-      case PROGRAM_SYSTEM_VALUE:
-         sprintf(str, "sysvalue[%s%d]", addr, index);
-         break;
-      case PROGRAM_STATE_VAR:
-         {
-            struct gl_program_parameter *param
-               = prog->Parameters->Parameters + index;
-            char *state = _mesa_program_state_string(param->StateIndexes);
-            sprintf(str, "%s", state);
-            free(state);
-         }
-         break;
-      case PROGRAM_ADDRESS:
-         sprintf(str, "A%d", index);
-         break;
-      default:
-         _mesa_problem(NULL, "bad file in reg_string()");
-      }
-      break;
-
-   case PROG_PRINT_NV:
-      switch (f) {
-      case PROGRAM_INPUT:
-         if (prog->Target == GL_VERTEX_PROGRAM_ARB)
-            sprintf(str, "v[%d]", index);
-         else
-            sprintf(str, "f[%d]", index);
-         break;
-      case PROGRAM_OUTPUT:
-         sprintf(str, "o[%d]", index);
-         break;
-      case PROGRAM_TEMPORARY:
-         sprintf(str, "R%d", index);
-         break;
-      case PROGRAM_ENV_PARAM:
-         sprintf(str, "c[%d]", index);
-         break;
-      case PROGRAM_VARYING: /* extension */
-         sprintf(str, "varying[%s%d]", addr, index);
-         break;
-      case PROGRAM_UNIFORM: /* extension */
-         sprintf(str, "uniform[%s%d]", addr, index);
-         break;
-      case PROGRAM_CONSTANT: /* extension */
-         sprintf(str, "constant[%s%d]", addr, index);
-         break;
-      case PROGRAM_STATE_VAR: /* extension */
-         sprintf(str, "state[%s%d]", addr, index);
-         break;
-      default:
-         _mesa_problem(NULL, "bad file in reg_string()");
-      }
-      break;
-
-   default:
-      _mesa_problem(NULL, "bad mode in reg_string()");
-   }
-
-   return str;
-}
-
-
-/**
- * Return a string representation of the given swizzle word.
- * If extended is true, use extended (comma-separated) format.
- * \param swizzle  the swizzle field
- * \param negateBase  4-bit negation vector
- * \param extended  if true, also allow 0, 1 values
- */
-const char *
-_mesa_swizzle_string(GLuint swizzle, GLuint negateMask, GLboolean extended)
-{
-   static const char swz[] = "xyzw01!?";  /* See SWIZZLE_x definitions */
-   static char s[20];
-   GLuint i = 0;
-
-   if (!extended && swizzle == SWIZZLE_NOOP && negateMask == 0)
-      return ""; /* no swizzle/negation */
-
-   if (!extended)
-      s[i++] = '.';
-
-   if (negateMask & NEGATE_X)
-      s[i++] = '-';
-   s[i++] = swz[GET_SWZ(swizzle, 0)];
-
-   if (extended) {
-      s[i++] = ',';
-   }
-
-   if (negateMask & NEGATE_Y)
-      s[i++] = '-';
-   s[i++] = swz[GET_SWZ(swizzle, 1)];
-
-   if (extended) {
-      s[i++] = ',';
-   }
-
-   if (negateMask & NEGATE_Z)
-      s[i++] = '-';
-   s[i++] = swz[GET_SWZ(swizzle, 2)];
-
-   if (extended) {
-      s[i++] = ',';
-   }
-
-   if (negateMask & NEGATE_W)
-      s[i++] = '-';
-   s[i++] = swz[GET_SWZ(swizzle, 3)];
-
-   s[i] = 0;
-   return s;
-}
-
-
-void
-_mesa_print_swizzle(GLuint swizzle)
-{
-   if (swizzle == SWIZZLE_XYZW) {
-      printf(".xyzw\n");
-   }
-   else {
-      const char *s = _mesa_swizzle_string(swizzle, 0, 0);
-      printf("%s\n", s);
-   }
-}
-
-
-const char *
-_mesa_writemask_string(GLuint writeMask)
-{
-   static char s[10];
-   GLuint i = 0;
-
-   if (writeMask == WRITEMASK_XYZW)
-      return "";
-
-   s[i++] = '.';
-   if (writeMask & WRITEMASK_X)
-      s[i++] = 'x';
-   if (writeMask & WRITEMASK_Y)
-      s[i++] = 'y';
-   if (writeMask & WRITEMASK_Z)
-      s[i++] = 'z';
-   if (writeMask & WRITEMASK_W)
-      s[i++] = 'w';
-
-   s[i] = 0;
-   return s;
-}
-
-
-const char *
-_mesa_condcode_string(GLuint condcode)
-{
-   switch (condcode) {
-   case COND_GT:  return "GT";
-   case COND_EQ:  return "EQ";
-   case COND_LT:  return "LT";
-   case COND_UN:  return "UN";
-   case COND_GE:  return "GE";
-   case COND_LE:  return "LE";
-   case COND_NE:  return "NE";
-   case COND_TR:  return "TR";
-   case COND_FL:  return "FL";
-   default: return "cond???";
-   }
-}
-
-
-static void
-fprint_dst_reg(FILE * f,
-               const struct prog_dst_register *dstReg,
-               gl_prog_print_mode mode,
-               const struct gl_program *prog)
-{
-   fprintf(f, "%s%s",
-	   reg_string((gl_register_file) dstReg->File,
-		      dstReg->Index, mode, dstReg->RelAddr, prog,
-                      GL_FALSE, GL_FALSE, 0),
-	   _mesa_writemask_string(dstReg->WriteMask));
-   
-   if (dstReg->CondMask != COND_TR) {
-      fprintf(f, " (%s.%s)",
-	      _mesa_condcode_string(dstReg->CondMask),
-	      _mesa_swizzle_string(dstReg->CondSwizzle,
-				   GL_FALSE, GL_FALSE));
-   }
-
-#if 0
-   fprintf(f, "%s[%d]%s",
-	   _mesa_register_file_name((gl_register_file) dstReg->File),
-	   dstReg->Index,
-	   _mesa_writemask_string(dstReg->WriteMask));
-#endif
-}
-
-
-static void
-fprint_src_reg(FILE *f,
-               const struct prog_src_register *srcReg, 
-               gl_prog_print_mode mode,
-               const struct gl_program *prog)
-{
-   const char *abs = srcReg->Abs ? "|" : "";
-
-   fprintf(f, "%s%s%s%s",
-	   abs,
-	   reg_string((gl_register_file) srcReg->File,
-		      srcReg->Index, mode, srcReg->RelAddr, prog,
-                      srcReg->HasIndex2, srcReg->RelAddr2, srcReg->Index2),
-	   _mesa_swizzle_string(srcReg->Swizzle,
-				srcReg->Negate, GL_FALSE),
-	   abs);
-#if 0
-   fprintf(f, "%s[%d]%s",
-	   _mesa_register_file_name((gl_register_file) srcReg->File),
-	   srcReg->Index,
-	   _mesa_swizzle_string(srcReg->Swizzle,
-				srcReg->Negate, GL_FALSE));
-#endif
-}
-
-
-static void
-fprint_comment(FILE *f, const struct prog_instruction *inst)
-{
-   if (inst->Comment)
-      fprintf(f, ";  # %s\n", inst->Comment);
-   else
-      fprintf(f, ";\n");
-}
-
-
-void
-_mesa_fprint_alu_instruction(FILE *f,
-			     const struct prog_instruction *inst,
-			     const char *opcode_string, GLuint numRegs,
-			     gl_prog_print_mode mode,
-			     const struct gl_program *prog)
-{
-   GLuint j;
-
-   fprintf(f, "%s", opcode_string);
-   if (inst->CondUpdate)
-      fprintf(f, ".C");
-
-   /* frag prog only */
-   if (inst->SaturateMode == SATURATE_ZERO_ONE)
-      fprintf(f, "_SAT");
-
-   fprintf(f, " ");
-   if (inst->DstReg.File != PROGRAM_UNDEFINED) {
-      fprint_dst_reg(f, &inst->DstReg, mode, prog);
-   }
-   else {
-      fprintf(f, " ???");
-   }
-
-   if (numRegs > 0)
-      fprintf(f, ", ");
-
-   for (j = 0; j < numRegs; j++) {
-      fprint_src_reg(f, inst->SrcReg + j, mode, prog);
-      if (j + 1 < numRegs)
-	 fprintf(f, ", ");
-   }
-
-   fprint_comment(f, inst);
-}
-
-
-void
-_mesa_print_alu_instruction(const struct prog_instruction *inst,
-                            const char *opcode_string, GLuint numRegs)
-{
-   _mesa_fprint_alu_instruction(stderr, inst, opcode_string,
-				numRegs, PROG_PRINT_DEBUG, NULL);
-}
-
-
-/**
- * Print a single vertex/fragment program instruction.
- */
-GLint
-_mesa_fprint_instruction_opt(FILE *f,
-                            const struct prog_instruction *inst,
-                            GLint indent,
-                            gl_prog_print_mode mode,
-                            const struct gl_program *prog)
-{
-   GLint i;
-
-   if (inst->Opcode == OPCODE_ELSE ||
-       inst->Opcode == OPCODE_ENDIF ||
-       inst->Opcode == OPCODE_ENDLOOP ||
-       inst->Opcode == OPCODE_ENDSUB) {
-      indent -= 3;
-   }
-   for (i = 0; i < indent; i++) {
-      fprintf(f, " ");
-   }
-
-   switch (inst->Opcode) {
-   case OPCODE_PRINT:
-      fprintf(f, "PRINT '%s'", (char *) inst->Data);
-      if (inst->SrcReg[0].File != PROGRAM_UNDEFINED) {
-         fprintf(f, ", ");
-         fprintf(f, "%s[%d]%s",
-                 _mesa_register_file_name((gl_register_file) inst->SrcReg[0].File),
-		 inst->SrcReg[0].Index,
-		 _mesa_swizzle_string(inst->SrcReg[0].Swizzle,
-				      inst->SrcReg[0].Negate, GL_FALSE));
-      }
-      if (inst->Comment)
-         fprintf(f, "  # %s", inst->Comment);
-      fprint_comment(f, inst);
-      break;
-   case OPCODE_SWZ:
-      fprintf(f, "SWZ");
-      if (inst->SaturateMode == SATURATE_ZERO_ONE)
-         fprintf(f, "_SAT");
-      fprintf(f, " ");
-      fprint_dst_reg(f, &inst->DstReg, mode, prog);
-      fprintf(f, ", %s[%d], %s",
-	      _mesa_register_file_name((gl_register_file) inst->SrcReg[0].File),
-	      inst->SrcReg[0].Index,
-	      _mesa_swizzle_string(inst->SrcReg[0].Swizzle,
-				   inst->SrcReg[0].Negate, GL_TRUE));
-      fprint_comment(f, inst);
-      break;
-   case OPCODE_TEX:
-   case OPCODE_TXP:
-   case OPCODE_TXL:
-   case OPCODE_TXB:
-   case OPCODE_TXD:
-      fprintf(f, "%s", _mesa_opcode_string(inst->Opcode));
-      if (inst->SaturateMode == SATURATE_ZERO_ONE)
-         fprintf(f, "_SAT");
-      fprintf(f, " ");
-      fprint_dst_reg(f, &inst->DstReg, mode, prog);
-      fprintf(f, ", ");
-      fprint_src_reg(f, &inst->SrcReg[0], mode, prog);
-      if (inst->Opcode == OPCODE_TXD) {
-         fprintf(f, ", ");
-         fprint_src_reg(f, &inst->SrcReg[1], mode, prog);
-         fprintf(f, ", ");
-         fprint_src_reg(f, &inst->SrcReg[2], mode, prog);
-      }
-      fprintf(f, ", texture[%d], ", inst->TexSrcUnit);
-      switch (inst->TexSrcTarget) {
-      case TEXTURE_1D_INDEX:   fprintf(f, "1D");    break;
-      case TEXTURE_2D_INDEX:   fprintf(f, "2D");    break;
-      case TEXTURE_3D_INDEX:   fprintf(f, "3D");    break;
-      case TEXTURE_CUBE_INDEX: fprintf(f, "CUBE");  break;
-      case TEXTURE_RECT_INDEX: fprintf(f, "RECT");  break;
-      case TEXTURE_1D_ARRAY_INDEX: fprintf(f, "1D_ARRAY"); break;
-      case TEXTURE_2D_ARRAY_INDEX: fprintf(f, "2D_ARRAY"); break;
-      default:
-         ;
-      }
-      if (inst->TexShadow)
-         fprintf(f, " SHADOW");
-      fprint_comment(f, inst);
-      break;
-
-   case OPCODE_KIL:
-      fprintf(f, "%s", _mesa_opcode_string(inst->Opcode));
-      fprintf(f, " ");
-      fprint_src_reg(f, &inst->SrcReg[0], mode, prog);
-      fprint_comment(f, inst);
-      break;
-   case OPCODE_KIL_NV:
-      fprintf(f, "%s", _mesa_opcode_string(inst->Opcode));
-      fprintf(f, " ");
-      fprintf(f, "%s.%s",
-	      _mesa_condcode_string(inst->DstReg.CondMask),
-	      _mesa_swizzle_string(inst->DstReg.CondSwizzle,
-				   GL_FALSE, GL_FALSE));
-      fprint_comment(f, inst);
-      break;
-
-   case OPCODE_ARL:
-      fprintf(f, "ARL ");
-      fprint_dst_reg(f, &inst->DstReg, mode, prog);
-      fprintf(f, ", ");
-      fprint_src_reg(f, &inst->SrcReg[0], mode, prog);
-      fprint_comment(f, inst);
-      break;
-   case OPCODE_BRA:
-      fprintf(f, "BRA %d (%s%s)",
-	      inst->BranchTarget,
-	      _mesa_condcode_string(inst->DstReg.CondMask),
-	      _mesa_swizzle_string(inst->DstReg.CondSwizzle, 0, GL_FALSE));
-      fprint_comment(f, inst);
-      break;
-   case OPCODE_IF:
-      if (inst->SrcReg[0].File != PROGRAM_UNDEFINED) {
-         /* Use ordinary register */
-         fprintf(f, "IF ");
-         fprint_src_reg(f, &inst->SrcReg[0], mode, prog);
-         fprintf(f, "; ");
-      }
-      else {
-         /* Use cond codes */
-         fprintf(f, "IF (%s%s);",
-		 _mesa_condcode_string(inst->DstReg.CondMask),
-		 _mesa_swizzle_string(inst->DstReg.CondSwizzle,
-				      0, GL_FALSE));
-      }
-      fprintf(f, " # (if false, goto %d)", inst->BranchTarget);
-      fprint_comment(f, inst);
-      return indent + 3;
-   case OPCODE_ELSE:
-      fprintf(f, "ELSE; # (goto %d)\n", inst->BranchTarget);
-      return indent + 3;
-   case OPCODE_ENDIF:
-      fprintf(f, "ENDIF;\n");
-      break;
-   case OPCODE_BGNLOOP:
-      fprintf(f, "BGNLOOP; # (end at %d)\n", inst->BranchTarget);
-      return indent + 3;
-   case OPCODE_ENDLOOP:
-      fprintf(f, "ENDLOOP; # (goto %d)\n", inst->BranchTarget);
-      break;
-   case OPCODE_BRK:
-   case OPCODE_CONT:
-      fprintf(f, "%s (%s%s); # (goto %d)",
-	      _mesa_opcode_string(inst->Opcode),
-	      _mesa_condcode_string(inst->DstReg.CondMask),
-	      _mesa_swizzle_string(inst->DstReg.CondSwizzle, 0, GL_FALSE),
-	      inst->BranchTarget);
-      fprint_comment(f, inst);
-      break;
-
-   case OPCODE_BGNSUB:
-      if (mode == PROG_PRINT_NV) {
-         fprintf(f, "%s:\n", inst->Comment); /* comment is label */
-         return indent;
-      }
-      else {
-         fprintf(f, "BGNSUB");
-         fprint_comment(f, inst);
-         return indent + 3;
-      }
-   case OPCODE_ENDSUB:
-      if (mode == PROG_PRINT_DEBUG) {
-         fprintf(f, "ENDSUB");
-         fprint_comment(f, inst);
-      }
-      break;
-   case OPCODE_CAL:
-      if (mode == PROG_PRINT_NV) {
-         fprintf(f, "CAL %s;  # (goto %d)\n", inst->Comment, inst->BranchTarget);
-      }
-      else {
-         fprintf(f, "CAL %u", inst->BranchTarget);
-         fprint_comment(f, inst);
-      }
-      break;
-   case OPCODE_RET:
-      fprintf(f, "RET (%s%s)",
-	      _mesa_condcode_string(inst->DstReg.CondMask),
-	      _mesa_swizzle_string(inst->DstReg.CondSwizzle, 0, GL_FALSE));
-      fprint_comment(f, inst);
-      break;
-
-   case OPCODE_END:
-      fprintf(f, "END\n");
-      break;
-   case OPCODE_NOP:
-      if (mode == PROG_PRINT_DEBUG) {
-         fprintf(f, "NOP");
-         fprint_comment(f, inst);
-      }
-      else if (inst->Comment) {
-         /* ARB/NV extensions don't have NOP instruction */
-         fprintf(f, "# %s\n", inst->Comment);
-      }
-      break;
-   case OPCODE_EMIT_VERTEX:
-      fprintf(f, "EMIT_VERTEX\n");
-      break;
-   case OPCODE_END_PRIMITIVE:
-      fprintf(f, "END_PRIMITIVE\n");
-      break;
-   /* XXX may need other special-case instructions */
-   default:
-      if (inst->Opcode < MAX_OPCODE) {
-         /* typical alu instruction */
-         _mesa_fprint_alu_instruction(f, inst,
-				      _mesa_opcode_string(inst->Opcode),
-				      _mesa_num_inst_src_regs(inst->Opcode),
-				      mode, prog);
-      }
-      else {
-         _mesa_fprint_alu_instruction(f, inst,
-				      _mesa_opcode_string(inst->Opcode),
-				      3/*_mesa_num_inst_src_regs(inst->Opcode)*/,
-				      mode, prog);
-      }
-      break;
-   }
-   return indent;
-}
-
-
-GLint
-_mesa_print_instruction_opt(const struct prog_instruction *inst,
-                            GLint indent,
-                            gl_prog_print_mode mode,
-                            const struct gl_program *prog)
-{
-   return _mesa_fprint_instruction_opt(stderr, inst, indent, mode, prog);
-}
-
-
-void
-_mesa_print_instruction(const struct prog_instruction *inst)
-{
-   /* note: 4th param should be ignored for PROG_PRINT_DEBUG */
-   _mesa_fprint_instruction_opt(stderr, inst, 0, PROG_PRINT_DEBUG, NULL);
-}
-
-
-
-/**
- * Print program, with options.
- */
-void
-_mesa_fprint_program_opt(FILE *f,
-                         const struct gl_program *prog,
-                         gl_prog_print_mode mode,
-                         GLboolean lineNumbers)
-{
-   GLuint i, indent = 0;
-
-   switch (prog->Target) {
-   case GL_VERTEX_PROGRAM_ARB:
-      if (mode == PROG_PRINT_ARB)
-         fprintf(f, "!!ARBvp1.0\n");
-      else if (mode == PROG_PRINT_NV)
-         fprintf(f, "!!VP1.0\n");
-      else
-         fprintf(f, "# Vertex Program/Shader %u\n", prog->Id);
-      break;
-   case GL_FRAGMENT_PROGRAM_ARB:
-   case GL_FRAGMENT_PROGRAM_NV:
-      if (mode == PROG_PRINT_ARB)
-         fprintf(f, "!!ARBfp1.0\n");
-      else if (mode == PROG_PRINT_NV)
-         fprintf(f, "!!FP1.0\n");
-      else
-         fprintf(f, "# Fragment Program/Shader %u\n", prog->Id);
-      break;
-   case MESA_GEOMETRY_PROGRAM:
-      fprintf(f, "# Geometry Shader\n");
-   }
-
-   for (i = 0; i < prog->NumInstructions; i++) {
-      if (lineNumbers)
-         fprintf(f, "%3d: ", i);
-      indent = _mesa_fprint_instruction_opt(f, prog->Instructions + i,
-                                           indent, mode, prog);
-   }
-}
-
-
-/**
- * Print program to stderr, default options.
- */
-void
-_mesa_print_program(const struct gl_program *prog)
-{
-   _mesa_fprint_program_opt(stderr, prog, PROG_PRINT_DEBUG, GL_TRUE);
-}
-
-
-/**
- * Return binary representation of 64-bit value (as a string).
- * Insert a comma to separate each group of 8 bits.
- * Note we return a pointer to local static storage so this is not
- * re-entrant, etc.
- * XXX move to imports.[ch] if useful elsewhere.
- */
-static const char *
-binary(GLbitfield64 val)
-{
-   static char buf[80];
-   GLint i, len = 0;
-   for (i = 63; i >= 0; --i) {
-      if (val & (BITFIELD64_BIT(i)))
-         buf[len++] = '1';
-      else if (len > 0 || i == 0)
-         buf[len++] = '0';
-      if (len > 0 && ((i-1) % 8) == 7)
-         buf[len++] = ',';
-   }
-   buf[len] = '\0';
-   return buf;
-}
-
-
-/**
- * Print all of a program's parameters/fields to given file.
- */
-static void
-_mesa_fprint_program_parameters(FILE *f,
-                                struct gl_context *ctx,
-                                const struct gl_program *prog)
-{
-   GLuint i;
-
-   fprintf(f, "InputsRead: 0x%x (0b%s)\n",
-                 prog->InputsRead, binary(prog->InputsRead));
-   fprintf(f, "OutputsWritten: 0x%llx (0b%s)\n",
-                 (unsigned long long)prog->OutputsWritten, 
-		 binary(prog->OutputsWritten));
-   fprintf(f, "NumInstructions=%d\n", prog->NumInstructions);
-   fprintf(f, "NumTemporaries=%d\n", prog->NumTemporaries);
-   fprintf(f, "NumParameters=%d\n", prog->NumParameters);
-   fprintf(f, "NumAttributes=%d\n", prog->NumAttributes);
-   fprintf(f, "NumAddressRegs=%d\n", prog->NumAddressRegs);
-   fprintf(f, "IndirectRegisterFiles: 0x%x (0b%s)\n",
-           prog->IndirectRegisterFiles, binary(prog->IndirectRegisterFiles));
-   fprintf(f, "SamplersUsed: 0x%x (0b%s)\n",
-                 prog->SamplersUsed, binary(prog->SamplersUsed));
-   fprintf(f, "Samplers=[ ");
-   for (i = 0; i < MAX_SAMPLERS; i++) {
-      fprintf(f, "%d ", prog->SamplerUnits[i]);
-   }
-   fprintf(f, "]\n");
-
-   _mesa_load_state_parameters(ctx, prog->Parameters);
-
-#if 0
-   fprintf(f, "Local Params:\n");
-   for (i = 0; i < MAX_PROGRAM_LOCAL_PARAMS; i++){
-      const GLfloat *p = prog->LocalParams[i];
-      fprintf(f, "%2d: %f, %f, %f, %f\n", i, p[0], p[1], p[2], p[3]);
-   }
-#endif	
-   _mesa_print_parameter_list(prog->Parameters);
-}
-
-
-/**
- * Print all of a program's parameters/fields to stderr.
- */
-void
-_mesa_print_program_parameters(struct gl_context *ctx, const struct gl_program *prog)
-{
-   _mesa_fprint_program_parameters(stderr, ctx, prog);
-}
-
-
-/**
- * Print a program parameter list to given file.
- */
-static void
-_mesa_fprint_parameter_list(FILE *f,
-                            const struct gl_program_parameter_list *list)
-{
-   GLuint i;
-
-   if (!list)
-      return;
-
-   if (0)
-      fprintf(f, "param list %p\n", (void *) list);
-   fprintf(f, "dirty state flags: 0x%x\n", list->StateFlags);
-   for (i = 0; i < list->NumParameters; i++){
-      struct gl_program_parameter *param = list->Parameters + i;
-      const GLfloat *v = (GLfloat *) list->ParameterValues[i];
-      fprintf(f, "param[%d] sz=%d %s %s = {%.3g, %.3g, %.3g, %.3g}",
-	      i, param->Size,
-	      _mesa_register_file_name(list->Parameters[i].Type),
-	      param->Name, v[0], v[1], v[2], v[3]);
-      if (param->Flags & PROG_PARAM_BIT_CENTROID)
-         fprintf(f, " Centroid");
-      if (param->Flags & PROG_PARAM_BIT_INVARIANT)
-         fprintf(f, " Invariant");
-      if (param->Flags & PROG_PARAM_BIT_FLAT)
-         fprintf(f, " Flat");
-      if (param->Flags & PROG_PARAM_BIT_LINEAR)
-         fprintf(f, " Linear");
-      fprintf(f, "\n");
-   }
-}
-
-
-/**
- * Print a program parameter list to stderr.
- */
-void
-_mesa_print_parameter_list(const struct gl_program_parameter_list *list)
-{
-   _mesa_fprint_parameter_list(stderr, list);
-}
-
-
-/**
- * Write shader and associated info to a file.
- */
-void
-_mesa_write_shader_to_file(const struct gl_shader *shader)
-{
-   const char *type;
-   char filename[100];
-   FILE *f;
-
-   if (shader->Type == GL_FRAGMENT_SHADER)
-      type = "frag";
-   else if (shader->Type == GL_VERTEX_SHADER)
-      type = "vert";
-   else
-      type = "geom";
-
-   _mesa_snprintf(filename, sizeof(filename), "shader_%u.%s", shader->Name, type);
-   f = fopen(filename, "w");
-   if (!f) {
-      fprintf(stderr, "Unable to open %s for writing\n", filename);
-      return;
-   }
-
-   fprintf(f, "/* Shader %u source, checksum %u */\n", shader->Name, shader->SourceChecksum);
-   fputs(shader->Source, f);
-   fprintf(f, "\n");
-
-   fprintf(f, "/* Compile status: %s */\n",
-           shader->CompileStatus ? "ok" : "fail");
-   fprintf(f, "/* Log Info: */\n");
-   if (shader->InfoLog) {
-      fputs(shader->InfoLog, f);
-   }
-   if (shader->CompileStatus && shader->Program) {
-      fprintf(f, "/* GPU code */\n");
-      fprintf(f, "/*\n");
-      _mesa_fprint_program_opt(f, shader->Program, PROG_PRINT_DEBUG, GL_TRUE);
-      fprintf(f, "*/\n");
-      fprintf(f, "/* Parameters / constants */\n");
-      fprintf(f, "/*\n");
-      _mesa_fprint_parameter_list(f, shader->Program->Parameters);
-      fprintf(f, "*/\n");
-   }
-
-   fclose(f);
-}
-
-
-/**
- * Append the shader's uniform info/values to the shader log file.
- * The log file will typically have been created by the
- * _mesa_write_shader_to_file function.
- */
-void
-_mesa_append_uniforms_to_file(const struct gl_shader *shader,
-                              const struct gl_program *prog)
-{
-   const char *type;
-   char filename[100];
-   FILE *f;
-
-   if (shader->Type == GL_FRAGMENT_SHADER)
-      type = "frag";
-   else
-      type = "vert";
-
-   _mesa_snprintf(filename, sizeof(filename), "shader_%u.%s", shader->Name, type);
-   f = fopen(filename, "a"); /* append */
-   if (!f) {
-      fprintf(stderr, "Unable to open %s for appending\n", filename);
-      return;
-   }
-
-   fprintf(f, "/* First-draw parameters / constants */\n");
-   fprintf(f, "/*\n");
-   _mesa_fprint_parameter_list(f, prog->Parameters);
-   fprintf(f, "*/\n");
-
-   fclose(f);
-}
->>>>>>> d1054125
+/*
+ * Mesa 3-D graphics library
+ * Version:  7.3
+ *
+ * Copyright (C) 1999-2008  Brian Paul   All Rights Reserved.
+ * Copyright (C) 2009  VMware, Inc.  All Rights Reserved.
+ *
+ * Permission is hereby granted, free of charge, to any person obtaining a
+ * copy of this software and associated documentation files (the "Software"),
+ * to deal in the Software without restriction, including without limitation
+ * the rights to use, copy, modify, merge, publish, distribute, sublicense,
+ * and/or sell copies of the Software, and to permit persons to whom the
+ * Software is furnished to do so, subject to the following conditions:
+ *
+ * The above copyright notice and this permission notice shall be included
+ * in all copies or substantial portions of the Software.
+ *
+ * THE SOFTWARE IS PROVIDED "AS IS", WITHOUT WARRANTY OF ANY KIND, EXPRESS
+ * OR IMPLIED, INCLUDING BUT NOT LIMITED TO THE WARRANTIES OF MERCHANTABILITY,
+ * FITNESS FOR A PARTICULAR PURPOSE AND NONINFRINGEMENT.  IN NO EVENT SHALL
+ * BRIAN PAUL BE LIABLE FOR ANY CLAIM, DAMAGES OR OTHER LIABILITY, WHETHER IN
+ * AN ACTION OF CONTRACT, TORT OR OTHERWISE, ARISING FROM, OUT OF OR IN
+ * CONNECTION WITH THE SOFTWARE OR THE USE OR OTHER DEALINGS IN THE SOFTWARE.
+ */
+
+/**
+ * \file prog_print.c
+ * Print vertex/fragment programs - for debugging.
+ * \author Brian Paul
+ */
+
+#include "main/glheader.h"
+#include "main/context.h"
+#include "main/imports.h"
+#include "prog_instruction.h"
+#include "prog_parameter.h"
+#include "prog_print.h"
+#include "prog_statevars.h"
+
+
+
+/**
+ * Return string name for given program/register file.
+ */
+const char *
+_mesa_register_file_name(gl_register_file f)
+{
+   switch (f) {
+   case PROGRAM_TEMPORARY:
+      return "TEMP";
+   case PROGRAM_LOCAL_PARAM:
+      return "LOCAL";
+   case PROGRAM_ENV_PARAM:
+      return "ENV";
+   case PROGRAM_STATE_VAR:
+      return "STATE";
+   case PROGRAM_INPUT:
+      return "INPUT";
+   case PROGRAM_OUTPUT:
+      return "OUTPUT";
+   case PROGRAM_NAMED_PARAM:
+      return "NAMED";
+   case PROGRAM_CONSTANT:
+      return "CONST";
+   case PROGRAM_UNIFORM:
+      return "UNIFORM";
+   case PROGRAM_VARYING:
+      return "VARYING";
+   case PROGRAM_WRITE_ONLY:
+      return "WRITE_ONLY";
+   case PROGRAM_ADDRESS:
+      return "ADDR";
+   case PROGRAM_SAMPLER:
+      return "SAMPLER";
+   case PROGRAM_SYSTEM_VALUE:
+      return "SYSVAL";
+   case PROGRAM_UNDEFINED:
+      return "UNDEFINED";
+   default:
+      {
+         static char s[20];
+         _mesa_snprintf(s, sizeof(s), "FILE%u", f);
+         return s;
+      }
+   }
+}
+
+
+/**
+ * Return ARB_v/f_prog-style input attrib string.
+ */
+static const char *
+arb_input_attrib_string(GLint index, GLenum progType)
+{
+   /*
+    * These strings should match the VERT_ATTRIB_x and FRAG_ATTRIB_x tokens.
+    */
+   const char *vertAttribs[] = {
+      "vertex.position",
+      "vertex.weight",
+      "vertex.normal",
+      "vertex.color.primary",
+      "vertex.color.secondary",
+      "vertex.fogcoord",
+      "vertex.(six)",
+      "vertex.(seven)",
+      "vertex.texcoord[0]",
+      "vertex.texcoord[1]",
+      "vertex.texcoord[2]",
+      "vertex.texcoord[3]",
+      "vertex.texcoord[4]",
+      "vertex.texcoord[5]",
+      "vertex.texcoord[6]",
+      "vertex.texcoord[7]",
+      "vertex.attrib[0]",
+      "vertex.attrib[1]",
+      "vertex.attrib[2]",
+      "vertex.attrib[3]",
+      "vertex.attrib[4]",
+      "vertex.attrib[5]",
+      "vertex.attrib[6]",
+      "vertex.attrib[7]",
+      "vertex.attrib[8]",
+      "vertex.attrib[9]",
+      "vertex.attrib[10]",
+      "vertex.attrib[11]",
+      "vertex.attrib[12]",
+      "vertex.attrib[13]",
+      "vertex.attrib[14]",
+      "vertex.attrib[15]"
+   };
+   const char *fragAttribs[] = {
+      "fragment.position",
+      "fragment.color.primary",
+      "fragment.color.secondary",
+      "fragment.fogcoord",
+      "fragment.texcoord[0]",
+      "fragment.texcoord[1]",
+      "fragment.texcoord[2]",
+      "fragment.texcoord[3]",
+      "fragment.texcoord[4]",
+      "fragment.texcoord[5]",
+      "fragment.texcoord[6]",
+      "fragment.texcoord[7]",
+      "fragment.varying[0]",
+      "fragment.varying[1]",
+      "fragment.varying[2]",
+      "fragment.varying[3]",
+      "fragment.varying[4]",
+      "fragment.varying[5]",
+      "fragment.varying[6]",
+      "fragment.varying[7]"
+   };
+
+   /* sanity checks */
+   assert(strcmp(vertAttribs[VERT_ATTRIB_TEX0], "vertex.texcoord[0]") == 0);
+   assert(strcmp(vertAttribs[VERT_ATTRIB_GENERIC15], "vertex.attrib[15]") == 0);
+
+   if (progType == GL_VERTEX_PROGRAM_ARB) {
+      assert(index < sizeof(vertAttribs) / sizeof(vertAttribs[0]));
+      return vertAttribs[index];
+   }
+   else {
+      assert(index < sizeof(fragAttribs) / sizeof(fragAttribs[0]));
+      return fragAttribs[index];
+   }
+}
+
+
+/**
+ * Print a vertex program's InputsRead field in human-readable format.
+ * For debugging.
+ */
+void
+_mesa_print_vp_inputs(GLbitfield inputs)
+{
+   printf("VP Inputs 0x%x: \n", inputs);
+   while (inputs) {
+      GLint attr = _mesa_ffs(inputs) - 1;
+      const char *name = arb_input_attrib_string(attr,
+                                                 GL_VERTEX_PROGRAM_ARB);
+      printf("  %d: %s\n", attr, name);
+      inputs &= ~(1 << attr);
+   }
+}
+
+
+/**
+ * Print a fragment program's InputsRead field in human-readable format.
+ * For debugging.
+ */
+void
+_mesa_print_fp_inputs(GLbitfield inputs)
+{
+   printf("FP Inputs 0x%x: \n", inputs);
+   while (inputs) {
+      GLint attr = _mesa_ffs(inputs) - 1;
+      const char *name = arb_input_attrib_string(attr,
+                                                 GL_FRAGMENT_PROGRAM_ARB);
+      printf("  %d: %s\n", attr, name);
+      inputs &= ~(1 << attr);
+   }
+}
+
+
+
+/**
+ * Return ARB_v/f_prog-style output attrib string.
+ */
+static const char *
+arb_output_attrib_string(GLint index, GLenum progType)
+{
+   /*
+    * These strings should match the VERT_RESULT_x and FRAG_RESULT_x tokens.
+    */
+   const char *vertResults[] = {
+      "result.position",
+      "result.color.primary",
+      "result.color.secondary",
+      "result.fogcoord",
+      "result.texcoord[0]",
+      "result.texcoord[1]",
+      "result.texcoord[2]",
+      "result.texcoord[3]",
+      "result.texcoord[4]",
+      "result.texcoord[5]",
+      "result.texcoord[6]",
+      "result.texcoord[7]",
+      "result.varying[0]",
+      "result.varying[1]",
+      "result.varying[2]",
+      "result.varying[3]",
+      "result.varying[4]",
+      "result.varying[5]",
+      "result.varying[6]",
+      "result.varying[7]"
+   };
+   const char *fragResults[] = {
+      "result.color",
+      "result.color(half)",
+      "result.depth",
+      "result.color[0]",
+      "result.color[1]",
+      "result.color[2]",
+      "result.color[3]"
+   };
+
+   if (progType == GL_VERTEX_PROGRAM_ARB) {
+      assert(index < sizeof(vertResults) / sizeof(vertResults[0]));
+      return vertResults[index];
+   }
+   else {
+      assert(index < sizeof(fragResults) / sizeof(fragResults[0]));
+      return fragResults[index];
+   }
+}
+
+
+/**
+ * Return string representation of the given register.
+ * Note that some types of registers (like PROGRAM_UNIFORM) aren't defined
+ * by the ARB/NV program languages so we've taken some liberties here.
+ * \param f  the register file (PROGRAM_INPUT, PROGRAM_TEMPORARY, etc)
+ * \param index  number of the register in the register file
+ * \param mode  the output format/mode/style
+ * \param prog  pointer to containing program
+ */
+static const char *
+reg_string(gl_register_file f, GLint index, gl_prog_print_mode mode,
+           GLboolean relAddr, const struct gl_program *prog,
+           GLboolean hasIndex2, GLboolean relAddr2, GLint index2)
+{
+   static char str[100];
+   const char *addr = relAddr ? "ADDR+" : "";
+
+   str[0] = 0;
+
+   switch (mode) {
+   case PROG_PRINT_DEBUG:
+      sprintf(str, "%s[%s%d]",
+              _mesa_register_file_name(f), addr, index);
+      if (hasIndex2) {
+         int offset = strlen(str);
+         const char *addr2 = relAddr2 ? "ADDR+" : "";
+         sprintf(str+offset, "[%s%d]", addr2, index2);
+      }
+      break;
+
+   case PROG_PRINT_ARB:
+      switch (f) {
+      case PROGRAM_INPUT:
+         sprintf(str, "%s", arb_input_attrib_string(index, prog->Target));
+         break;
+      case PROGRAM_OUTPUT:
+         sprintf(str, "%s", arb_output_attrib_string(index, prog->Target));
+         break;
+      case PROGRAM_TEMPORARY:
+         sprintf(str, "temp%d", index);
+         break;
+      case PROGRAM_ENV_PARAM:
+         sprintf(str, "program.env[%s%d]", addr, index);
+         break;
+      case PROGRAM_LOCAL_PARAM:
+         sprintf(str, "program.local[%s%d]", addr, index);
+         break;
+      case PROGRAM_VARYING: /* extension */
+         sprintf(str, "varying[%s%d]", addr, index);
+         break;
+      case PROGRAM_CONSTANT: /* extension */
+         sprintf(str, "constant[%s%d]", addr, index);
+         break;
+      case PROGRAM_UNIFORM: /* extension */
+         sprintf(str, "uniform[%s%d]", addr, index);
+         break;
+      case PROGRAM_SYSTEM_VALUE:
+         sprintf(str, "sysvalue[%s%d]", addr, index);
+         break;
+      case PROGRAM_STATE_VAR:
+         {
+            struct gl_program_parameter *param
+               = prog->Parameters->Parameters + index;
+            char *state = _mesa_program_state_string(param->StateIndexes);
+            sprintf(str, "%s", state);
+            free(state);
+         }
+         break;
+      case PROGRAM_ADDRESS:
+         sprintf(str, "A%d", index);
+         break;
+      default:
+         _mesa_problem(NULL, "bad file in reg_string()");
+      }
+      break;
+
+   case PROG_PRINT_NV:
+      switch (f) {
+      case PROGRAM_INPUT:
+         if (prog->Target == GL_VERTEX_PROGRAM_ARB)
+            sprintf(str, "v[%d]", index);
+         else
+            sprintf(str, "f[%d]", index);
+         break;
+      case PROGRAM_OUTPUT:
+         sprintf(str, "o[%d]", index);
+         break;
+      case PROGRAM_TEMPORARY:
+         sprintf(str, "R%d", index);
+         break;
+      case PROGRAM_ENV_PARAM:
+         sprintf(str, "c[%d]", index);
+         break;
+      case PROGRAM_VARYING: /* extension */
+         sprintf(str, "varying[%s%d]", addr, index);
+         break;
+      case PROGRAM_UNIFORM: /* extension */
+         sprintf(str, "uniform[%s%d]", addr, index);
+         break;
+      case PROGRAM_CONSTANT: /* extension */
+         sprintf(str, "constant[%s%d]", addr, index);
+         break;
+      case PROGRAM_STATE_VAR: /* extension */
+         sprintf(str, "state[%s%d]", addr, index);
+         break;
+      default:
+         _mesa_problem(NULL, "bad file in reg_string()");
+      }
+      break;
+
+   default:
+      _mesa_problem(NULL, "bad mode in reg_string()");
+   }
+
+   return str;
+}
+
+
+/**
+ * Return a string representation of the given swizzle word.
+ * If extended is true, use extended (comma-separated) format.
+ * \param swizzle  the swizzle field
+ * \param negateBase  4-bit negation vector
+ * \param extended  if true, also allow 0, 1 values
+ */
+const char *
+_mesa_swizzle_string(GLuint swizzle, GLuint negateMask, GLboolean extended)
+{
+   static const char swz[] = "xyzw01!?";  /* See SWIZZLE_x definitions */
+   static char s[20];
+   GLuint i = 0;
+
+   if (!extended && swizzle == SWIZZLE_NOOP && negateMask == 0)
+      return ""; /* no swizzle/negation */
+
+   if (!extended)
+      s[i++] = '.';
+
+   if (negateMask & NEGATE_X)
+      s[i++] = '-';
+   s[i++] = swz[GET_SWZ(swizzle, 0)];
+
+   if (extended) {
+      s[i++] = ',';
+   }
+
+   if (negateMask & NEGATE_Y)
+      s[i++] = '-';
+   s[i++] = swz[GET_SWZ(swizzle, 1)];
+
+   if (extended) {
+      s[i++] = ',';
+   }
+
+   if (negateMask & NEGATE_Z)
+      s[i++] = '-';
+   s[i++] = swz[GET_SWZ(swizzle, 2)];
+
+   if (extended) {
+      s[i++] = ',';
+   }
+
+   if (negateMask & NEGATE_W)
+      s[i++] = '-';
+   s[i++] = swz[GET_SWZ(swizzle, 3)];
+
+   s[i] = 0;
+   return s;
+}
+
+
+void
+_mesa_print_swizzle(GLuint swizzle)
+{
+   if (swizzle == SWIZZLE_XYZW) {
+      printf(".xyzw\n");
+   }
+   else {
+      const char *s = _mesa_swizzle_string(swizzle, 0, 0);
+      printf("%s\n", s);
+   }
+}
+
+
+const char *
+_mesa_writemask_string(GLuint writeMask)
+{
+   static char s[10];
+   GLuint i = 0;
+
+   if (writeMask == WRITEMASK_XYZW)
+      return "";
+
+   s[i++] = '.';
+   if (writeMask & WRITEMASK_X)
+      s[i++] = 'x';
+   if (writeMask & WRITEMASK_Y)
+      s[i++] = 'y';
+   if (writeMask & WRITEMASK_Z)
+      s[i++] = 'z';
+   if (writeMask & WRITEMASK_W)
+      s[i++] = 'w';
+
+   s[i] = 0;
+   return s;
+}
+
+
+const char *
+_mesa_condcode_string(GLuint condcode)
+{
+   switch (condcode) {
+   case COND_GT:  return "GT";
+   case COND_EQ:  return "EQ";
+   case COND_LT:  return "LT";
+   case COND_UN:  return "UN";
+   case COND_GE:  return "GE";
+   case COND_LE:  return "LE";
+   case COND_NE:  return "NE";
+   case COND_TR:  return "TR";
+   case COND_FL:  return "FL";
+   default: return "cond???";
+   }
+}
+
+
+static void
+fprint_dst_reg(FILE * f,
+               const struct prog_dst_register *dstReg,
+               gl_prog_print_mode mode,
+               const struct gl_program *prog)
+{
+   fprintf(f, "%s%s",
+	   reg_string((gl_register_file) dstReg->File,
+		      dstReg->Index, mode, dstReg->RelAddr, prog,
+                      GL_FALSE, GL_FALSE, 0),
+	   _mesa_writemask_string(dstReg->WriteMask));
+   
+   if (dstReg->CondMask != COND_TR) {
+      fprintf(f, " (%s.%s)",
+	      _mesa_condcode_string(dstReg->CondMask),
+	      _mesa_swizzle_string(dstReg->CondSwizzle,
+				   GL_FALSE, GL_FALSE));
+   }
+
+#if 0
+   fprintf(f, "%s[%d]%s",
+	   _mesa_register_file_name((gl_register_file) dstReg->File),
+	   dstReg->Index,
+	   _mesa_writemask_string(dstReg->WriteMask));
+#endif
+}
+
+
+static void
+fprint_src_reg(FILE *f,
+               const struct prog_src_register *srcReg, 
+               gl_prog_print_mode mode,
+               const struct gl_program *prog)
+{
+   const char *abs = srcReg->Abs ? "|" : "";
+
+   fprintf(f, "%s%s%s%s",
+	   abs,
+	   reg_string((gl_register_file) srcReg->File,
+		      srcReg->Index, mode, srcReg->RelAddr, prog,
+                      srcReg->HasIndex2, srcReg->RelAddr2, srcReg->Index2),
+	   _mesa_swizzle_string(srcReg->Swizzle,
+				srcReg->Negate, GL_FALSE),
+	   abs);
+#if 0
+   fprintf(f, "%s[%d]%s",
+	   _mesa_register_file_name((gl_register_file) srcReg->File),
+	   srcReg->Index,
+	   _mesa_swizzle_string(srcReg->Swizzle,
+				srcReg->Negate, GL_FALSE));
+#endif
+}
+
+
+static void
+fprint_comment(FILE *f, const struct prog_instruction *inst)
+{
+   if (inst->Comment)
+      fprintf(f, ";  # %s\n", inst->Comment);
+   else
+      fprintf(f, ";\n");
+}
+
+
+void
+_mesa_fprint_alu_instruction(FILE *f,
+			     const struct prog_instruction *inst,
+			     const char *opcode_string, GLuint numRegs,
+			     gl_prog_print_mode mode,
+			     const struct gl_program *prog)
+{
+   GLuint j;
+
+   fprintf(f, "%s", opcode_string);
+   if (inst->CondUpdate)
+      fprintf(f, ".C");
+
+   /* frag prog only */
+   if (inst->SaturateMode == SATURATE_ZERO_ONE)
+      fprintf(f, "_SAT");
+
+   fprintf(f, " ");
+   if (inst->DstReg.File != PROGRAM_UNDEFINED) {
+      fprint_dst_reg(f, &inst->DstReg, mode, prog);
+   }
+   else {
+      fprintf(f, " ???");
+   }
+
+   if (numRegs > 0)
+      fprintf(f, ", ");
+
+   for (j = 0; j < numRegs; j++) {
+      fprint_src_reg(f, inst->SrcReg + j, mode, prog);
+      if (j + 1 < numRegs)
+	 fprintf(f, ", ");
+   }
+
+   fprint_comment(f, inst);
+}
+
+
+void
+_mesa_print_alu_instruction(const struct prog_instruction *inst,
+                            const char *opcode_string, GLuint numRegs)
+{
+   _mesa_fprint_alu_instruction(stderr, inst, opcode_string,
+				numRegs, PROG_PRINT_DEBUG, NULL);
+}
+
+
+/**
+ * Print a single vertex/fragment program instruction.
+ */
+GLint
+_mesa_fprint_instruction_opt(FILE *f,
+                            const struct prog_instruction *inst,
+                            GLint indent,
+                            gl_prog_print_mode mode,
+                            const struct gl_program *prog)
+{
+   GLint i;
+
+   if (inst->Opcode == OPCODE_ELSE ||
+       inst->Opcode == OPCODE_ENDIF ||
+       inst->Opcode == OPCODE_ENDLOOP ||
+       inst->Opcode == OPCODE_ENDSUB) {
+      indent -= 3;
+   }
+   for (i = 0; i < indent; i++) {
+      fprintf(f, " ");
+   }
+
+   switch (inst->Opcode) {
+   case OPCODE_PRINT:
+      fprintf(f, "PRINT '%s'", (char *) inst->Data);
+      if (inst->SrcReg[0].File != PROGRAM_UNDEFINED) {
+         fprintf(f, ", ");
+         fprintf(f, "%s[%d]%s",
+                 _mesa_register_file_name((gl_register_file) inst->SrcReg[0].File),
+		 inst->SrcReg[0].Index,
+		 _mesa_swizzle_string(inst->SrcReg[0].Swizzle,
+				      inst->SrcReg[0].Negate, GL_FALSE));
+      }
+      if (inst->Comment)
+         fprintf(f, "  # %s", inst->Comment);
+      fprint_comment(f, inst);
+      break;
+   case OPCODE_SWZ:
+      fprintf(f, "SWZ");
+      if (inst->SaturateMode == SATURATE_ZERO_ONE)
+         fprintf(f, "_SAT");
+      fprintf(f, " ");
+      fprint_dst_reg(f, &inst->DstReg, mode, prog);
+      fprintf(f, ", %s[%d], %s",
+	      _mesa_register_file_name((gl_register_file) inst->SrcReg[0].File),
+	      inst->SrcReg[0].Index,
+	      _mesa_swizzle_string(inst->SrcReg[0].Swizzle,
+				   inst->SrcReg[0].Negate, GL_TRUE));
+      fprint_comment(f, inst);
+      break;
+   case OPCODE_TEX:
+   case OPCODE_TXP:
+   case OPCODE_TXL:
+   case OPCODE_TXB:
+   case OPCODE_TXD:
+      fprintf(f, "%s", _mesa_opcode_string(inst->Opcode));
+      if (inst->SaturateMode == SATURATE_ZERO_ONE)
+         fprintf(f, "_SAT");
+      fprintf(f, " ");
+      fprint_dst_reg(f, &inst->DstReg, mode, prog);
+      fprintf(f, ", ");
+      fprint_src_reg(f, &inst->SrcReg[0], mode, prog);
+      if (inst->Opcode == OPCODE_TXD) {
+         fprintf(f, ", ");
+         fprint_src_reg(f, &inst->SrcReg[1], mode, prog);
+         fprintf(f, ", ");
+         fprint_src_reg(f, &inst->SrcReg[2], mode, prog);
+      }
+      fprintf(f, ", texture[%d], ", inst->TexSrcUnit);
+      switch (inst->TexSrcTarget) {
+      case TEXTURE_1D_INDEX:   fprintf(f, "1D");    break;
+      case TEXTURE_2D_INDEX:   fprintf(f, "2D");    break;
+      case TEXTURE_3D_INDEX:   fprintf(f, "3D");    break;
+      case TEXTURE_CUBE_INDEX: fprintf(f, "CUBE");  break;
+      case TEXTURE_RECT_INDEX: fprintf(f, "RECT");  break;
+      case TEXTURE_1D_ARRAY_INDEX: fprintf(f, "1D_ARRAY"); break;
+      case TEXTURE_2D_ARRAY_INDEX: fprintf(f, "2D_ARRAY"); break;
+      default:
+         ;
+      }
+      if (inst->TexShadow)
+         fprintf(f, " SHADOW");
+      fprint_comment(f, inst);
+      break;
+
+   case OPCODE_KIL:
+      fprintf(f, "%s", _mesa_opcode_string(inst->Opcode));
+      fprintf(f, " ");
+      fprint_src_reg(f, &inst->SrcReg[0], mode, prog);
+      fprint_comment(f, inst);
+      break;
+   case OPCODE_KIL_NV:
+      fprintf(f, "%s", _mesa_opcode_string(inst->Opcode));
+      fprintf(f, " ");
+      fprintf(f, "%s.%s",
+	      _mesa_condcode_string(inst->DstReg.CondMask),
+	      _mesa_swizzle_string(inst->DstReg.CondSwizzle,
+				   GL_FALSE, GL_FALSE));
+      fprint_comment(f, inst);
+      break;
+
+   case OPCODE_ARL:
+      fprintf(f, "ARL ");
+      fprint_dst_reg(f, &inst->DstReg, mode, prog);
+      fprintf(f, ", ");
+      fprint_src_reg(f, &inst->SrcReg[0], mode, prog);
+      fprint_comment(f, inst);
+      break;
+   case OPCODE_BRA:
+      fprintf(f, "BRA %d (%s%s)",
+	      inst->BranchTarget,
+	      _mesa_condcode_string(inst->DstReg.CondMask),
+	      _mesa_swizzle_string(inst->DstReg.CondSwizzle, 0, GL_FALSE));
+      fprint_comment(f, inst);
+      break;
+   case OPCODE_IF:
+      if (inst->SrcReg[0].File != PROGRAM_UNDEFINED) {
+         /* Use ordinary register */
+         fprintf(f, "IF ");
+         fprint_src_reg(f, &inst->SrcReg[0], mode, prog);
+         fprintf(f, "; ");
+      }
+      else {
+         /* Use cond codes */
+         fprintf(f, "IF (%s%s);",
+		 _mesa_condcode_string(inst->DstReg.CondMask),
+		 _mesa_swizzle_string(inst->DstReg.CondSwizzle,
+				      0, GL_FALSE));
+      }
+      fprintf(f, " # (if false, goto %d)", inst->BranchTarget);
+      fprint_comment(f, inst);
+      return indent + 3;
+   case OPCODE_ELSE:
+      fprintf(f, "ELSE; # (goto %d)\n", inst->BranchTarget);
+      return indent + 3;
+   case OPCODE_ENDIF:
+      fprintf(f, "ENDIF;\n");
+      break;
+   case OPCODE_BGNLOOP:
+      fprintf(f, "BGNLOOP; # (end at %d)\n", inst->BranchTarget);
+      return indent + 3;
+   case OPCODE_ENDLOOP:
+      fprintf(f, "ENDLOOP; # (goto %d)\n", inst->BranchTarget);
+      break;
+   case OPCODE_BRK:
+   case OPCODE_CONT:
+      fprintf(f, "%s (%s%s); # (goto %d)",
+	      _mesa_opcode_string(inst->Opcode),
+	      _mesa_condcode_string(inst->DstReg.CondMask),
+	      _mesa_swizzle_string(inst->DstReg.CondSwizzle, 0, GL_FALSE),
+	      inst->BranchTarget);
+      fprint_comment(f, inst);
+      break;
+
+   case OPCODE_BGNSUB:
+      if (mode == PROG_PRINT_NV) {
+         fprintf(f, "%s:\n", inst->Comment); /* comment is label */
+         return indent;
+      }
+      else {
+         fprintf(f, "BGNSUB");
+         fprint_comment(f, inst);
+         return indent + 3;
+      }
+   case OPCODE_ENDSUB:
+      if (mode == PROG_PRINT_DEBUG) {
+         fprintf(f, "ENDSUB");
+         fprint_comment(f, inst);
+      }
+      break;
+   case OPCODE_CAL:
+      if (mode == PROG_PRINT_NV) {
+         fprintf(f, "CAL %s;  # (goto %d)\n", inst->Comment, inst->BranchTarget);
+      }
+      else {
+         fprintf(f, "CAL %u", inst->BranchTarget);
+         fprint_comment(f, inst);
+      }
+      break;
+   case OPCODE_RET:
+      fprintf(f, "RET (%s%s)",
+	      _mesa_condcode_string(inst->DstReg.CondMask),
+	      _mesa_swizzle_string(inst->DstReg.CondSwizzle, 0, GL_FALSE));
+      fprint_comment(f, inst);
+      break;
+
+   case OPCODE_END:
+      fprintf(f, "END\n");
+      break;
+   case OPCODE_NOP:
+      if (mode == PROG_PRINT_DEBUG) {
+         fprintf(f, "NOP");
+         fprint_comment(f, inst);
+      }
+      else if (inst->Comment) {
+         /* ARB/NV extensions don't have NOP instruction */
+         fprintf(f, "# %s\n", inst->Comment);
+      }
+      break;
+   case OPCODE_EMIT_VERTEX:
+      fprintf(f, "EMIT_VERTEX\n");
+      break;
+   case OPCODE_END_PRIMITIVE:
+      fprintf(f, "END_PRIMITIVE\n");
+      break;
+   /* XXX may need other special-case instructions */
+   default:
+      if (inst->Opcode < MAX_OPCODE) {
+         /* typical alu instruction */
+         _mesa_fprint_alu_instruction(f, inst,
+				      _mesa_opcode_string(inst->Opcode),
+				      _mesa_num_inst_src_regs(inst->Opcode),
+				      mode, prog);
+      }
+      else {
+         _mesa_fprint_alu_instruction(f, inst,
+				      _mesa_opcode_string(inst->Opcode),
+				      3/*_mesa_num_inst_src_regs(inst->Opcode)*/,
+				      mode, prog);
+      }
+      break;
+   }
+   return indent;
+}
+
+
+GLint
+_mesa_print_instruction_opt(const struct prog_instruction *inst,
+                            GLint indent,
+                            gl_prog_print_mode mode,
+                            const struct gl_program *prog)
+{
+   return _mesa_fprint_instruction_opt(stderr, inst, indent, mode, prog);
+}
+
+
+void
+_mesa_print_instruction(const struct prog_instruction *inst)
+{
+   /* note: 4th param should be ignored for PROG_PRINT_DEBUG */
+   _mesa_fprint_instruction_opt(stderr, inst, 0, PROG_PRINT_DEBUG, NULL);
+}
+
+
+
+/**
+ * Print program, with options.
+ */
+void
+_mesa_fprint_program_opt(FILE *f,
+                         const struct gl_program *prog,
+                         gl_prog_print_mode mode,
+                         GLboolean lineNumbers)
+{
+   GLuint i, indent = 0;
+
+   switch (prog->Target) {
+   case GL_VERTEX_PROGRAM_ARB:
+      if (mode == PROG_PRINT_ARB)
+         fprintf(f, "!!ARBvp1.0\n");
+      else if (mode == PROG_PRINT_NV)
+         fprintf(f, "!!VP1.0\n");
+      else
+         fprintf(f, "# Vertex Program/Shader %u\n", prog->Id);
+      break;
+   case GL_FRAGMENT_PROGRAM_ARB:
+   case GL_FRAGMENT_PROGRAM_NV:
+      if (mode == PROG_PRINT_ARB)
+         fprintf(f, "!!ARBfp1.0\n");
+      else if (mode == PROG_PRINT_NV)
+         fprintf(f, "!!FP1.0\n");
+      else
+         fprintf(f, "# Fragment Program/Shader %u\n", prog->Id);
+      break;
+   case MESA_GEOMETRY_PROGRAM:
+      fprintf(f, "# Geometry Shader\n");
+   }
+
+   for (i = 0; i < prog->NumInstructions; i++) {
+      if (lineNumbers)
+         fprintf(f, "%3d: ", i);
+      indent = _mesa_fprint_instruction_opt(f, prog->Instructions + i,
+                                           indent, mode, prog);
+   }
+}
+
+
+/**
+ * Print program to stderr, default options.
+ */
+void
+_mesa_print_program(const struct gl_program *prog)
+{
+   _mesa_fprint_program_opt(stderr, prog, PROG_PRINT_DEBUG, GL_TRUE);
+}
+
+
+/**
+ * Return binary representation of 64-bit value (as a string).
+ * Insert a comma to separate each group of 8 bits.
+ * Note we return a pointer to local static storage so this is not
+ * re-entrant, etc.
+ * XXX move to imports.[ch] if useful elsewhere.
+ */
+static const char *
+binary(GLbitfield64 val)
+{
+   static char buf[80];
+   GLint i, len = 0;
+   for (i = 63; i >= 0; --i) {
+      if (val & (BITFIELD64_BIT(i)))
+         buf[len++] = '1';
+      else if (len > 0 || i == 0)
+         buf[len++] = '0';
+      if (len > 0 && ((i-1) % 8) == 7)
+         buf[len++] = ',';
+   }
+   buf[len] = '\0';
+   return buf;
+}
+
+
+/**
+ * Print all of a program's parameters/fields to given file.
+ */
+static void
+_mesa_fprint_program_parameters(FILE *f,
+                                struct gl_context *ctx,
+                                const struct gl_program *prog)
+{
+   GLuint i;
+
+   fprintf(f, "InputsRead: 0x%x (0b%s)\n",
+                 prog->InputsRead, binary(prog->InputsRead));
+   fprintf(f, "OutputsWritten: 0x%llx (0b%s)\n",
+                 (unsigned long long)prog->OutputsWritten, 
+		 binary(prog->OutputsWritten));
+   fprintf(f, "NumInstructions=%d\n", prog->NumInstructions);
+   fprintf(f, "NumTemporaries=%d\n", prog->NumTemporaries);
+   fprintf(f, "NumParameters=%d\n", prog->NumParameters);
+   fprintf(f, "NumAttributes=%d\n", prog->NumAttributes);
+   fprintf(f, "NumAddressRegs=%d\n", prog->NumAddressRegs);
+   fprintf(f, "IndirectRegisterFiles: 0x%x (0b%s)\n",
+           prog->IndirectRegisterFiles, binary(prog->IndirectRegisterFiles));
+   fprintf(f, "SamplersUsed: 0x%x (0b%s)\n",
+                 prog->SamplersUsed, binary(prog->SamplersUsed));
+   fprintf(f, "Samplers=[ ");
+   for (i = 0; i < MAX_SAMPLERS; i++) {
+      fprintf(f, "%d ", prog->SamplerUnits[i]);
+   }
+   fprintf(f, "]\n");
+
+   _mesa_load_state_parameters(ctx, prog->Parameters);
+
+#if 0
+   fprintf(f, "Local Params:\n");
+   for (i = 0; i < MAX_PROGRAM_LOCAL_PARAMS; i++){
+      const GLfloat *p = prog->LocalParams[i];
+      fprintf(f, "%2d: %f, %f, %f, %f\n", i, p[0], p[1], p[2], p[3]);
+   }
+#endif	
+   _mesa_print_parameter_list(prog->Parameters);
+}
+
+
+/**
+ * Print all of a program's parameters/fields to stderr.
+ */
+void
+_mesa_print_program_parameters(struct gl_context *ctx, const struct gl_program *prog)
+{
+   _mesa_fprint_program_parameters(stderr, ctx, prog);
+}
+
+
+/**
+ * Print a program parameter list to given file.
+ */
+static void
+_mesa_fprint_parameter_list(FILE *f,
+                            const struct gl_program_parameter_list *list)
+{
+   GLuint i;
+
+   if (!list)
+      return;
+
+   if (0)
+      fprintf(f, "param list %p\n", (void *) list);
+   fprintf(f, "dirty state flags: 0x%x\n", list->StateFlags);
+   for (i = 0; i < list->NumParameters; i++){
+      struct gl_program_parameter *param = list->Parameters + i;
+      const GLfloat *v = (GLfloat *) list->ParameterValues[i];
+      fprintf(f, "param[%d] sz=%d %s %s = {%.3g, %.3g, %.3g, %.3g}",
+	      i, param->Size,
+	      _mesa_register_file_name(list->Parameters[i].Type),
+	      param->Name, v[0], v[1], v[2], v[3]);
+      if (param->Flags & PROG_PARAM_BIT_CENTROID)
+         fprintf(f, " Centroid");
+      if (param->Flags & PROG_PARAM_BIT_INVARIANT)
+         fprintf(f, " Invariant");
+      if (param->Flags & PROG_PARAM_BIT_FLAT)
+         fprintf(f, " Flat");
+      if (param->Flags & PROG_PARAM_BIT_LINEAR)
+         fprintf(f, " Linear");
+      fprintf(f, "\n");
+   }
+}
+
+
+/**
+ * Print a program parameter list to stderr.
+ */
+void
+_mesa_print_parameter_list(const struct gl_program_parameter_list *list)
+{
+   _mesa_fprint_parameter_list(stderr, list);
+}
+
+
+/**
+ * Write shader and associated info to a file.
+ */
+void
+_mesa_write_shader_to_file(const struct gl_shader *shader)
+{
+   const char *type;
+   char filename[100];
+   FILE *f;
+
+   if (shader->Type == GL_FRAGMENT_SHADER)
+      type = "frag";
+   else if (shader->Type == GL_VERTEX_SHADER)
+      type = "vert";
+   else
+      type = "geom";
+
+   _mesa_snprintf(filename, sizeof(filename), "shader_%u.%s", shader->Name, type);
+   f = fopen(filename, "w");
+   if (!f) {
+      fprintf(stderr, "Unable to open %s for writing\n", filename);
+      return;
+   }
+
+   fprintf(f, "/* Shader %u source, checksum %u */\n", shader->Name, shader->SourceChecksum);
+   fputs(shader->Source, f);
+   fprintf(f, "\n");
+
+   fprintf(f, "/* Compile status: %s */\n",
+           shader->CompileStatus ? "ok" : "fail");
+   fprintf(f, "/* Log Info: */\n");
+   if (shader->InfoLog) {
+      fputs(shader->InfoLog, f);
+   }
+   if (shader->CompileStatus && shader->Program) {
+      fprintf(f, "/* GPU code */\n");
+      fprintf(f, "/*\n");
+      _mesa_fprint_program_opt(f, shader->Program, PROG_PRINT_DEBUG, GL_TRUE);
+      fprintf(f, "*/\n");
+      fprintf(f, "/* Parameters / constants */\n");
+      fprintf(f, "/*\n");
+      _mesa_fprint_parameter_list(f, shader->Program->Parameters);
+      fprintf(f, "*/\n");
+   }
+
+   fclose(f);
+}
+
+
+/**
+ * Append the shader's uniform info/values to the shader log file.
+ * The log file will typically have been created by the
+ * _mesa_write_shader_to_file function.
+ */
+void
+_mesa_append_uniforms_to_file(const struct gl_shader *shader,
+                              const struct gl_program *prog)
+{
+   const char *type;
+   char filename[100];
+   FILE *f;
+
+   if (shader->Type == GL_FRAGMENT_SHADER)
+      type = "frag";
+   else
+      type = "vert";
+
+   _mesa_snprintf(filename, sizeof(filename), "shader_%u.%s", shader->Name, type);
+   f = fopen(filename, "a"); /* append */
+   if (!f) {
+      fprintf(stderr, "Unable to open %s for appending\n", filename);
+      return;
+   }
+
+   fprintf(f, "/* First-draw parameters / constants */\n");
+   fprintf(f, "/*\n");
+   _mesa_fprint_parameter_list(f, prog->Parameters);
+   fprintf(f, "*/\n");
+
+   fclose(f);
+}