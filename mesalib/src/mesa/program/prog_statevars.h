<<<<<<< HEAD
/*
 * Mesa 3-D graphics library
 * Version:  7.1
 *
 * Copyright (C) 1999-2007  Brian Paul   All Rights Reserved.
 *
 * Permission is hereby granted, free of charge, to any person obtaining a
 * copy of this software and associated documentation files (the "Software"),
 * to deal in the Software without restriction, including without limitation
 * the rights to use, copy, modify, merge, publish, distribute, sublicense,
 * and/or sell copies of the Software, and to permit persons to whom the
 * Software is furnished to do so, subject to the following conditions:
 *
 * The above copyright notice and this permission notice shall be included
 * in all copies or substantial portions of the Software.
 *
 * THE SOFTWARE IS PROVIDED "AS IS", WITHOUT WARRANTY OF ANY KIND, EXPRESS
 * OR IMPLIED, INCLUDING BUT NOT LIMITED TO THE WARRANTIES OF MERCHANTABILITY,
 * FITNESS FOR A PARTICULAR PURPOSE AND NONINFRINGEMENT.  IN NO EVENT SHALL
 * BRIAN PAUL BE LIABLE FOR ANY CLAIM, DAMAGES OR OTHER LIABILITY, WHETHER IN
 * AN ACTION OF CONTRACT, TORT OR OTHERWISE, ARISING FROM, OUT OF OR IN
 * CONNECTION WITH THE SOFTWARE OR THE USE OR OTHER DEALINGS IN THE SOFTWARE.
 */

#ifndef PROG_STATEVARS_H
#define PROG_STATEVARS_H

#include "main/glheader.h"

struct gl_context;
struct gl_program_parameter_list;

/**
 * Number of STATE_* values we need to address any GL state.
 * Used to dimension arrays.
 */
#define STATE_LENGTH 5


/**
 * Used for describing GL state referenced from inside ARB vertex and
 * fragment programs.
 * A string such as "state.light[0].ambient" gets translated into a
 * sequence of tokens such as [ STATE_LIGHT, 0, STATE_AMBIENT ].
 *
 * For state that's an array, like STATE_CLIPPLANE, the 2nd token [1] should
 * always be the array index.
 */
typedef enum gl_state_index_ {
   STATE_MATERIAL = 100,  /* start at 100 so small ints are seen as ints */

   STATE_LIGHT,
   STATE_LIGHTMODEL_AMBIENT,
   STATE_LIGHTMODEL_SCENECOLOR,
   STATE_LIGHTPROD,

   STATE_TEXGEN,

   STATE_FOG_COLOR,
   STATE_FOG_PARAMS,

   STATE_CLIPPLANE,

   STATE_POINT_SIZE,
   STATE_POINT_ATTENUATION,

   STATE_MODELVIEW_MATRIX,
   STATE_PROJECTION_MATRIX,
   STATE_MVP_MATRIX,
   STATE_TEXTURE_MATRIX,
   STATE_PROGRAM_MATRIX,
   STATE_MATRIX_INVERSE,
   STATE_MATRIX_TRANSPOSE,
   STATE_MATRIX_INVTRANS,

   STATE_AMBIENT,
   STATE_DIFFUSE,
   STATE_SPECULAR,
   STATE_EMISSION,
   STATE_SHININESS,
   STATE_HALF_VECTOR,

   STATE_POSITION,       /**< xyzw = position */
   STATE_ATTENUATION,    /**< xyz = attenuation, w = spot exponent */
   STATE_SPOT_DIRECTION, /**< xyz = direction, w = cos(cutoff) */
   STATE_SPOT_CUTOFF,    /**< x = cutoff, yzw = undefined */

   STATE_TEXGEN_EYE_S,
   STATE_TEXGEN_EYE_T,
   STATE_TEXGEN_EYE_R,
   STATE_TEXGEN_EYE_Q,
   STATE_TEXGEN_OBJECT_S,
   STATE_TEXGEN_OBJECT_T,
   STATE_TEXGEN_OBJECT_R,
   STATE_TEXGEN_OBJECT_Q,

   STATE_TEXENV_COLOR,

   STATE_DEPTH_RANGE,

   STATE_VERTEX_PROGRAM,
   STATE_FRAGMENT_PROGRAM,

   STATE_ENV,
   STATE_LOCAL,

   STATE_INTERNAL,		/* Mesa additions */
   STATE_CURRENT_ATTRIB,        /* ctx->Current vertex attrib value */
   STATE_CURRENT_ATTRIB_MAYBE_VP_CLAMPED,        /* ctx->Current vertex attrib value after passthrough vertex processing */
   STATE_NORMAL_SCALE,
   STATE_TEXRECT_SCALE,
   STATE_FOG_PARAMS_OPTIMIZED,  /* for faster fog calc */
   STATE_POINT_SIZE_CLAMPED,    /* includes implementation dependent size clamp */
   STATE_POINT_SIZE_IMPL_CLAMP, /* for implementation clamp only in vs */
   STATE_LIGHT_SPOT_DIR_NORMALIZED,   /* pre-normalized spot dir */
   STATE_LIGHT_POSITION,              /* object vs eye space */
   STATE_LIGHT_POSITION_NORMALIZED,   /* object vs eye space */
   STATE_LIGHT_HALF_VECTOR,           /* object vs eye space */
   STATE_PT_SCALE,              /**< Pixel transfer RGBA scale */
   STATE_PT_BIAS,               /**< Pixel transfer RGBA bias */
   STATE_SHADOW_AMBIENT,        /**< ARB_shadow_ambient fail value; token[2] is texture unit index */
   STATE_FB_SIZE,               /**< (width-1, height-1, 0, 0) */
   STATE_FB_WPOS_Y_TRANSFORM,   /**< (1, 0, -1, height-1) if a FBO is bound, (-1, height-1, 1, 0) otherwise */
   STATE_ROT_MATRIX_0,          /**< ATI_envmap_bumpmap, rot matrix row 0 */
   STATE_ROT_MATRIX_1,          /**< ATI_envmap_bumpmap, rot matrix row 1 */
   STATE_INTERNAL_DRIVER	/* first available state index for drivers (must be last) */
} gl_state_index;



extern void
_mesa_load_state_parameters(struct gl_context *ctx,
                            struct gl_program_parameter_list *paramList);


extern GLbitfield
_mesa_program_state_flags(const gl_state_index state[STATE_LENGTH]);


extern char *
_mesa_program_state_string(const gl_state_index state[STATE_LENGTH]);


extern void
_mesa_load_tracked_matrices(struct gl_context *ctx);


#endif /* PROG_STATEVARS_H */
=======
/*
 * Mesa 3-D graphics library
 * Version:  7.1
 *
 * Copyright (C) 1999-2007  Brian Paul   All Rights Reserved.
 *
 * Permission is hereby granted, free of charge, to any person obtaining a
 * copy of this software and associated documentation files (the "Software"),
 * to deal in the Software without restriction, including without limitation
 * the rights to use, copy, modify, merge, publish, distribute, sublicense,
 * and/or sell copies of the Software, and to permit persons to whom the
 * Software is furnished to do so, subject to the following conditions:
 *
 * The above copyright notice and this permission notice shall be included
 * in all copies or substantial portions of the Software.
 *
 * THE SOFTWARE IS PROVIDED "AS IS", WITHOUT WARRANTY OF ANY KIND, EXPRESS
 * OR IMPLIED, INCLUDING BUT NOT LIMITED TO THE WARRANTIES OF MERCHANTABILITY,
 * FITNESS FOR A PARTICULAR PURPOSE AND NONINFRINGEMENT.  IN NO EVENT SHALL
 * BRIAN PAUL BE LIABLE FOR ANY CLAIM, DAMAGES OR OTHER LIABILITY, WHETHER IN
 * AN ACTION OF CONTRACT, TORT OR OTHERWISE, ARISING FROM, OUT OF OR IN
 * CONNECTION WITH THE SOFTWARE OR THE USE OR OTHER DEALINGS IN THE SOFTWARE.
 */

#ifndef PROG_STATEVARS_H
#define PROG_STATEVARS_H

#include "main/glheader.h"

struct gl_context;
struct gl_program_parameter_list;

/**
 * Number of STATE_* values we need to address any GL state.
 * Used to dimension arrays.
 */
#define STATE_LENGTH 5


/**
 * Used for describing GL state referenced from inside ARB vertex and
 * fragment programs.
 * A string such as "state.light[0].ambient" gets translated into a
 * sequence of tokens such as [ STATE_LIGHT, 0, STATE_AMBIENT ].
 *
 * For state that's an array, like STATE_CLIPPLANE, the 2nd token [1] should
 * always be the array index.
 */
typedef enum gl_state_index_ {
   STATE_MATERIAL = 100,  /* start at 100 so small ints are seen as ints */

   STATE_LIGHT,
   STATE_LIGHTMODEL_AMBIENT,
   STATE_LIGHTMODEL_SCENECOLOR,
   STATE_LIGHTPROD,

   STATE_TEXGEN,

   STATE_FOG_COLOR,
   STATE_FOG_PARAMS,

   STATE_CLIPPLANE,

   STATE_POINT_SIZE,
   STATE_POINT_ATTENUATION,

   STATE_MODELVIEW_MATRIX,
   STATE_PROJECTION_MATRIX,
   STATE_MVP_MATRIX,
   STATE_TEXTURE_MATRIX,
   STATE_PROGRAM_MATRIX,
   STATE_MATRIX_INVERSE,
   STATE_MATRIX_TRANSPOSE,
   STATE_MATRIX_INVTRANS,

   STATE_AMBIENT,
   STATE_DIFFUSE,
   STATE_SPECULAR,
   STATE_EMISSION,
   STATE_SHININESS,
   STATE_HALF_VECTOR,

   STATE_POSITION,       /**< xyzw = position */
   STATE_ATTENUATION,    /**< xyz = attenuation, w = spot exponent */
   STATE_SPOT_DIRECTION, /**< xyz = direction, w = cos(cutoff) */
   STATE_SPOT_CUTOFF,    /**< x = cutoff, yzw = undefined */

   STATE_TEXGEN_EYE_S,
   STATE_TEXGEN_EYE_T,
   STATE_TEXGEN_EYE_R,
   STATE_TEXGEN_EYE_Q,
   STATE_TEXGEN_OBJECT_S,
   STATE_TEXGEN_OBJECT_T,
   STATE_TEXGEN_OBJECT_R,
   STATE_TEXGEN_OBJECT_Q,

   STATE_TEXENV_COLOR,

   STATE_DEPTH_RANGE,

   STATE_VERTEX_PROGRAM,
   STATE_FRAGMENT_PROGRAM,

   STATE_ENV,
   STATE_LOCAL,

   STATE_INTERNAL,		/* Mesa additions */
   STATE_CURRENT_ATTRIB,        /* ctx->Current vertex attrib value */
   STATE_CURRENT_ATTRIB_MAYBE_VP_CLAMPED,        /* ctx->Current vertex attrib value after passthrough vertex processing */
   STATE_NORMAL_SCALE,
   STATE_TEXRECT_SCALE,
   STATE_FOG_PARAMS_OPTIMIZED,  /* for faster fog calc */
   STATE_POINT_SIZE_CLAMPED,    /* includes implementation dependent size clamp */
   STATE_POINT_SIZE_IMPL_CLAMP, /* for implementation clamp only in vs */
   STATE_LIGHT_SPOT_DIR_NORMALIZED,   /* pre-normalized spot dir */
   STATE_LIGHT_POSITION,              /* object vs eye space */
   STATE_LIGHT_POSITION_NORMALIZED,   /* object vs eye space */
   STATE_LIGHT_HALF_VECTOR,           /* object vs eye space */
   STATE_PT_SCALE,              /**< Pixel transfer RGBA scale */
   STATE_PT_BIAS,               /**< Pixel transfer RGBA bias */
   STATE_SHADOW_AMBIENT,        /**< ARB_shadow_ambient fail value; token[2] is texture unit index */
   STATE_FB_SIZE,               /**< (width-1, height-1, 0, 0) */
   STATE_FB_WPOS_Y_TRANSFORM,   /**< (1, 0, -1, height) if a FBO is bound, (-1, height, 1, 0) otherwise */
   STATE_ROT_MATRIX_0,          /**< ATI_envmap_bumpmap, rot matrix row 0 */
   STATE_ROT_MATRIX_1,          /**< ATI_envmap_bumpmap, rot matrix row 1 */
   STATE_INTERNAL_DRIVER	/* first available state index for drivers (must be last) */
} gl_state_index;



extern void
_mesa_load_state_parameters(struct gl_context *ctx,
                            struct gl_program_parameter_list *paramList);


extern GLbitfield
_mesa_program_state_flags(const gl_state_index state[STATE_LENGTH]);


extern char *
_mesa_program_state_string(const gl_state_index state[STATE_LENGTH]);


extern void
_mesa_load_tracked_matrices(struct gl_context *ctx);


#endif /* PROG_STATEVARS_H */
>>>>>>> cc93496b
<|MERGE_RESOLUTION|>--- conflicted
+++ resolved
@@ -1,299 +1,148 @@
-<<<<<<< HEAD
-/*
- * Mesa 3-D graphics library
- * Version:  7.1
- *
- * Copyright (C) 1999-2007  Brian Paul   All Rights Reserved.
- *
- * Permission is hereby granted, free of charge, to any person obtaining a
- * copy of this software and associated documentation files (the "Software"),
- * to deal in the Software without restriction, including without limitation
- * the rights to use, copy, modify, merge, publish, distribute, sublicense,
- * and/or sell copies of the Software, and to permit persons to whom the
- * Software is furnished to do so, subject to the following conditions:
- *
- * The above copyright notice and this permission notice shall be included
- * in all copies or substantial portions of the Software.
- *
- * THE SOFTWARE IS PROVIDED "AS IS", WITHOUT WARRANTY OF ANY KIND, EXPRESS
- * OR IMPLIED, INCLUDING BUT NOT LIMITED TO THE WARRANTIES OF MERCHANTABILITY,
- * FITNESS FOR A PARTICULAR PURPOSE AND NONINFRINGEMENT.  IN NO EVENT SHALL
- * BRIAN PAUL BE LIABLE FOR ANY CLAIM, DAMAGES OR OTHER LIABILITY, WHETHER IN
- * AN ACTION OF CONTRACT, TORT OR OTHERWISE, ARISING FROM, OUT OF OR IN
- * CONNECTION WITH THE SOFTWARE OR THE USE OR OTHER DEALINGS IN THE SOFTWARE.
- */
-
-#ifndef PROG_STATEVARS_H
-#define PROG_STATEVARS_H
-
-#include "main/glheader.h"
-
-struct gl_context;
-struct gl_program_parameter_list;
-
-/**
- * Number of STATE_* values we need to address any GL state.
- * Used to dimension arrays.
- */
-#define STATE_LENGTH 5
-
-
-/**
- * Used for describing GL state referenced from inside ARB vertex and
- * fragment programs.
- * A string such as "state.light[0].ambient" gets translated into a
- * sequence of tokens such as [ STATE_LIGHT, 0, STATE_AMBIENT ].
- *
- * For state that's an array, like STATE_CLIPPLANE, the 2nd token [1] should
- * always be the array index.
- */
-typedef enum gl_state_index_ {
-   STATE_MATERIAL = 100,  /* start at 100 so small ints are seen as ints */
-
-   STATE_LIGHT,
-   STATE_LIGHTMODEL_AMBIENT,
-   STATE_LIGHTMODEL_SCENECOLOR,
-   STATE_LIGHTPROD,
-
-   STATE_TEXGEN,
-
-   STATE_FOG_COLOR,
-   STATE_FOG_PARAMS,
-
-   STATE_CLIPPLANE,
-
-   STATE_POINT_SIZE,
-   STATE_POINT_ATTENUATION,
-
-   STATE_MODELVIEW_MATRIX,
-   STATE_PROJECTION_MATRIX,
-   STATE_MVP_MATRIX,
-   STATE_TEXTURE_MATRIX,
-   STATE_PROGRAM_MATRIX,
-   STATE_MATRIX_INVERSE,
-   STATE_MATRIX_TRANSPOSE,
-   STATE_MATRIX_INVTRANS,
-
-   STATE_AMBIENT,
-   STATE_DIFFUSE,
-   STATE_SPECULAR,
-   STATE_EMISSION,
-   STATE_SHININESS,
-   STATE_HALF_VECTOR,
-
-   STATE_POSITION,       /**< xyzw = position */
-   STATE_ATTENUATION,    /**< xyz = attenuation, w = spot exponent */
-   STATE_SPOT_DIRECTION, /**< xyz = direction, w = cos(cutoff) */
-   STATE_SPOT_CUTOFF,    /**< x = cutoff, yzw = undefined */
-
-   STATE_TEXGEN_EYE_S,
-   STATE_TEXGEN_EYE_T,
-   STATE_TEXGEN_EYE_R,
-   STATE_TEXGEN_EYE_Q,
-   STATE_TEXGEN_OBJECT_S,
-   STATE_TEXGEN_OBJECT_T,
-   STATE_TEXGEN_OBJECT_R,
-   STATE_TEXGEN_OBJECT_Q,
-
-   STATE_TEXENV_COLOR,
-
-   STATE_DEPTH_RANGE,
-
-   STATE_VERTEX_PROGRAM,
-   STATE_FRAGMENT_PROGRAM,
-
-   STATE_ENV,
-   STATE_LOCAL,
-
-   STATE_INTERNAL,		/* Mesa additions */
-   STATE_CURRENT_ATTRIB,        /* ctx->Current vertex attrib value */
-   STATE_CURRENT_ATTRIB_MAYBE_VP_CLAMPED,        /* ctx->Current vertex attrib value after passthrough vertex processing */
-   STATE_NORMAL_SCALE,
-   STATE_TEXRECT_SCALE,
-   STATE_FOG_PARAMS_OPTIMIZED,  /* for faster fog calc */
-   STATE_POINT_SIZE_CLAMPED,    /* includes implementation dependent size clamp */
-   STATE_POINT_SIZE_IMPL_CLAMP, /* for implementation clamp only in vs */
-   STATE_LIGHT_SPOT_DIR_NORMALIZED,   /* pre-normalized spot dir */
-   STATE_LIGHT_POSITION,              /* object vs eye space */
-   STATE_LIGHT_POSITION_NORMALIZED,   /* object vs eye space */
-   STATE_LIGHT_HALF_VECTOR,           /* object vs eye space */
-   STATE_PT_SCALE,              /**< Pixel transfer RGBA scale */
-   STATE_PT_BIAS,               /**< Pixel transfer RGBA bias */
-   STATE_SHADOW_AMBIENT,        /**< ARB_shadow_ambient fail value; token[2] is texture unit index */
-   STATE_FB_SIZE,               /**< (width-1, height-1, 0, 0) */
-   STATE_FB_WPOS_Y_TRANSFORM,   /**< (1, 0, -1, height-1) if a FBO is bound, (-1, height-1, 1, 0) otherwise */
-   STATE_ROT_MATRIX_0,          /**< ATI_envmap_bumpmap, rot matrix row 0 */
-   STATE_ROT_MATRIX_1,          /**< ATI_envmap_bumpmap, rot matrix row 1 */
-   STATE_INTERNAL_DRIVER	/* first available state index for drivers (must be last) */
-} gl_state_index;
-
-
-
-extern void
-_mesa_load_state_parameters(struct gl_context *ctx,
-                            struct gl_program_parameter_list *paramList);
-
-
-extern GLbitfield
-_mesa_program_state_flags(const gl_state_index state[STATE_LENGTH]);
-
-
-extern char *
-_mesa_program_state_string(const gl_state_index state[STATE_LENGTH]);
-
-
-extern void
-_mesa_load_tracked_matrices(struct gl_context *ctx);
-
-
-#endif /* PROG_STATEVARS_H */
-=======
-/*
- * Mesa 3-D graphics library
- * Version:  7.1
- *
- * Copyright (C) 1999-2007  Brian Paul   All Rights Reserved.
- *
- * Permission is hereby granted, free of charge, to any person obtaining a
- * copy of this software and associated documentation files (the "Software"),
- * to deal in the Software without restriction, including without limitation
- * the rights to use, copy, modify, merge, publish, distribute, sublicense,
- * and/or sell copies of the Software, and to permit persons to whom the
- * Software is furnished to do so, subject to the following conditions:
- *
- * The above copyright notice and this permission notice shall be included
- * in all copies or substantial portions of the Software.
- *
- * THE SOFTWARE IS PROVIDED "AS IS", WITHOUT WARRANTY OF ANY KIND, EXPRESS
- * OR IMPLIED, INCLUDING BUT NOT LIMITED TO THE WARRANTIES OF MERCHANTABILITY,
- * FITNESS FOR A PARTICULAR PURPOSE AND NONINFRINGEMENT.  IN NO EVENT SHALL
- * BRIAN PAUL BE LIABLE FOR ANY CLAIM, DAMAGES OR OTHER LIABILITY, WHETHER IN
- * AN ACTION OF CONTRACT, TORT OR OTHERWISE, ARISING FROM, OUT OF OR IN
- * CONNECTION WITH THE SOFTWARE OR THE USE OR OTHER DEALINGS IN THE SOFTWARE.
- */
-
-#ifndef PROG_STATEVARS_H
-#define PROG_STATEVARS_H
-
-#include "main/glheader.h"
-
-struct gl_context;
-struct gl_program_parameter_list;
-
-/**
- * Number of STATE_* values we need to address any GL state.
- * Used to dimension arrays.
- */
-#define STATE_LENGTH 5
-
-
-/**
- * Used for describing GL state referenced from inside ARB vertex and
- * fragment programs.
- * A string such as "state.light[0].ambient" gets translated into a
- * sequence of tokens such as [ STATE_LIGHT, 0, STATE_AMBIENT ].
- *
- * For state that's an array, like STATE_CLIPPLANE, the 2nd token [1] should
- * always be the array index.
- */
-typedef enum gl_state_index_ {
-   STATE_MATERIAL = 100,  /* start at 100 so small ints are seen as ints */
-
-   STATE_LIGHT,
-   STATE_LIGHTMODEL_AMBIENT,
-   STATE_LIGHTMODEL_SCENECOLOR,
-   STATE_LIGHTPROD,
-
-   STATE_TEXGEN,
-
-   STATE_FOG_COLOR,
-   STATE_FOG_PARAMS,
-
-   STATE_CLIPPLANE,
-
-   STATE_POINT_SIZE,
-   STATE_POINT_ATTENUATION,
-
-   STATE_MODELVIEW_MATRIX,
-   STATE_PROJECTION_MATRIX,
-   STATE_MVP_MATRIX,
-   STATE_TEXTURE_MATRIX,
-   STATE_PROGRAM_MATRIX,
-   STATE_MATRIX_INVERSE,
-   STATE_MATRIX_TRANSPOSE,
-   STATE_MATRIX_INVTRANS,
-
-   STATE_AMBIENT,
-   STATE_DIFFUSE,
-   STATE_SPECULAR,
-   STATE_EMISSION,
-   STATE_SHININESS,
-   STATE_HALF_VECTOR,
-
-   STATE_POSITION,       /**< xyzw = position */
-   STATE_ATTENUATION,    /**< xyz = attenuation, w = spot exponent */
-   STATE_SPOT_DIRECTION, /**< xyz = direction, w = cos(cutoff) */
-   STATE_SPOT_CUTOFF,    /**< x = cutoff, yzw = undefined */
-
-   STATE_TEXGEN_EYE_S,
-   STATE_TEXGEN_EYE_T,
-   STATE_TEXGEN_EYE_R,
-   STATE_TEXGEN_EYE_Q,
-   STATE_TEXGEN_OBJECT_S,
-   STATE_TEXGEN_OBJECT_T,
-   STATE_TEXGEN_OBJECT_R,
-   STATE_TEXGEN_OBJECT_Q,
-
-   STATE_TEXENV_COLOR,
-
-   STATE_DEPTH_RANGE,
-
-   STATE_VERTEX_PROGRAM,
-   STATE_FRAGMENT_PROGRAM,
-
-   STATE_ENV,
-   STATE_LOCAL,
-
-   STATE_INTERNAL,		/* Mesa additions */
-   STATE_CURRENT_ATTRIB,        /* ctx->Current vertex attrib value */
-   STATE_CURRENT_ATTRIB_MAYBE_VP_CLAMPED,        /* ctx->Current vertex attrib value after passthrough vertex processing */
-   STATE_NORMAL_SCALE,
-   STATE_TEXRECT_SCALE,
-   STATE_FOG_PARAMS_OPTIMIZED,  /* for faster fog calc */
-   STATE_POINT_SIZE_CLAMPED,    /* includes implementation dependent size clamp */
-   STATE_POINT_SIZE_IMPL_CLAMP, /* for implementation clamp only in vs */
-   STATE_LIGHT_SPOT_DIR_NORMALIZED,   /* pre-normalized spot dir */
-   STATE_LIGHT_POSITION,              /* object vs eye space */
-   STATE_LIGHT_POSITION_NORMALIZED,   /* object vs eye space */
-   STATE_LIGHT_HALF_VECTOR,           /* object vs eye space */
-   STATE_PT_SCALE,              /**< Pixel transfer RGBA scale */
-   STATE_PT_BIAS,               /**< Pixel transfer RGBA bias */
-   STATE_SHADOW_AMBIENT,        /**< ARB_shadow_ambient fail value; token[2] is texture unit index */
-   STATE_FB_SIZE,               /**< (width-1, height-1, 0, 0) */
-   STATE_FB_WPOS_Y_TRANSFORM,   /**< (1, 0, -1, height) if a FBO is bound, (-1, height, 1, 0) otherwise */
-   STATE_ROT_MATRIX_0,          /**< ATI_envmap_bumpmap, rot matrix row 0 */
-   STATE_ROT_MATRIX_1,          /**< ATI_envmap_bumpmap, rot matrix row 1 */
-   STATE_INTERNAL_DRIVER	/* first available state index for drivers (must be last) */
-} gl_state_index;
-
-
-
-extern void
-_mesa_load_state_parameters(struct gl_context *ctx,
-                            struct gl_program_parameter_list *paramList);
-
-
-extern GLbitfield
-_mesa_program_state_flags(const gl_state_index state[STATE_LENGTH]);
-
-
-extern char *
-_mesa_program_state_string(const gl_state_index state[STATE_LENGTH]);
-
-
-extern void
-_mesa_load_tracked_matrices(struct gl_context *ctx);
-
-
-#endif /* PROG_STATEVARS_H */
->>>>>>> cc93496b
+/*
+ * Mesa 3-D graphics library
+ * Version:  7.1
+ *
+ * Copyright (C) 1999-2007  Brian Paul   All Rights Reserved.
+ *
+ * Permission is hereby granted, free of charge, to any person obtaining a
+ * copy of this software and associated documentation files (the "Software"),
+ * to deal in the Software without restriction, including without limitation
+ * the rights to use, copy, modify, merge, publish, distribute, sublicense,
+ * and/or sell copies of the Software, and to permit persons to whom the
+ * Software is furnished to do so, subject to the following conditions:
+ *
+ * The above copyright notice and this permission notice shall be included
+ * in all copies or substantial portions of the Software.
+ *
+ * THE SOFTWARE IS PROVIDED "AS IS", WITHOUT WARRANTY OF ANY KIND, EXPRESS
+ * OR IMPLIED, INCLUDING BUT NOT LIMITED TO THE WARRANTIES OF MERCHANTABILITY,
+ * FITNESS FOR A PARTICULAR PURPOSE AND NONINFRINGEMENT.  IN NO EVENT SHALL
+ * BRIAN PAUL BE LIABLE FOR ANY CLAIM, DAMAGES OR OTHER LIABILITY, WHETHER IN
+ * AN ACTION OF CONTRACT, TORT OR OTHERWISE, ARISING FROM, OUT OF OR IN
+ * CONNECTION WITH THE SOFTWARE OR THE USE OR OTHER DEALINGS IN THE SOFTWARE.
+ */
+
+#ifndef PROG_STATEVARS_H
+#define PROG_STATEVARS_H
+
+#include "main/glheader.h"
+
+struct gl_context;
+struct gl_program_parameter_list;
+
+/**
+ * Number of STATE_* values we need to address any GL state.
+ * Used to dimension arrays.
+ */
+#define STATE_LENGTH 5
+
+
+/**
+ * Used for describing GL state referenced from inside ARB vertex and
+ * fragment programs.
+ * A string such as "state.light[0].ambient" gets translated into a
+ * sequence of tokens such as [ STATE_LIGHT, 0, STATE_AMBIENT ].
+ *
+ * For state that's an array, like STATE_CLIPPLANE, the 2nd token [1] should
+ * always be the array index.
+ */
+typedef enum gl_state_index_ {
+   STATE_MATERIAL = 100,  /* start at 100 so small ints are seen as ints */
+
+   STATE_LIGHT,
+   STATE_LIGHTMODEL_AMBIENT,
+   STATE_LIGHTMODEL_SCENECOLOR,
+   STATE_LIGHTPROD,
+
+   STATE_TEXGEN,
+
+   STATE_FOG_COLOR,
+   STATE_FOG_PARAMS,
+
+   STATE_CLIPPLANE,
+
+   STATE_POINT_SIZE,
+   STATE_POINT_ATTENUATION,
+
+   STATE_MODELVIEW_MATRIX,
+   STATE_PROJECTION_MATRIX,
+   STATE_MVP_MATRIX,
+   STATE_TEXTURE_MATRIX,
+   STATE_PROGRAM_MATRIX,
+   STATE_MATRIX_INVERSE,
+   STATE_MATRIX_TRANSPOSE,
+   STATE_MATRIX_INVTRANS,
+
+   STATE_AMBIENT,
+   STATE_DIFFUSE,
+   STATE_SPECULAR,
+   STATE_EMISSION,
+   STATE_SHININESS,
+   STATE_HALF_VECTOR,
+
+   STATE_POSITION,       /**< xyzw = position */
+   STATE_ATTENUATION,    /**< xyz = attenuation, w = spot exponent */
+   STATE_SPOT_DIRECTION, /**< xyz = direction, w = cos(cutoff) */
+   STATE_SPOT_CUTOFF,    /**< x = cutoff, yzw = undefined */
+
+   STATE_TEXGEN_EYE_S,
+   STATE_TEXGEN_EYE_T,
+   STATE_TEXGEN_EYE_R,
+   STATE_TEXGEN_EYE_Q,
+   STATE_TEXGEN_OBJECT_S,
+   STATE_TEXGEN_OBJECT_T,
+   STATE_TEXGEN_OBJECT_R,
+   STATE_TEXGEN_OBJECT_Q,
+
+   STATE_TEXENV_COLOR,
+
+   STATE_DEPTH_RANGE,
+
+   STATE_VERTEX_PROGRAM,
+   STATE_FRAGMENT_PROGRAM,
+
+   STATE_ENV,
+   STATE_LOCAL,
+
+   STATE_INTERNAL,		/* Mesa additions */
+   STATE_CURRENT_ATTRIB,        /* ctx->Current vertex attrib value */
+   STATE_CURRENT_ATTRIB_MAYBE_VP_CLAMPED,        /* ctx->Current vertex attrib value after passthrough vertex processing */
+   STATE_NORMAL_SCALE,
+   STATE_TEXRECT_SCALE,
+   STATE_FOG_PARAMS_OPTIMIZED,  /* for faster fog calc */
+   STATE_POINT_SIZE_CLAMPED,    /* includes implementation dependent size clamp */
+   STATE_POINT_SIZE_IMPL_CLAMP, /* for implementation clamp only in vs */
+   STATE_LIGHT_SPOT_DIR_NORMALIZED,   /* pre-normalized spot dir */
+   STATE_LIGHT_POSITION,              /* object vs eye space */
+   STATE_LIGHT_POSITION_NORMALIZED,   /* object vs eye space */
+   STATE_LIGHT_HALF_VECTOR,           /* object vs eye space */
+   STATE_PT_SCALE,              /**< Pixel transfer RGBA scale */
+   STATE_PT_BIAS,               /**< Pixel transfer RGBA bias */
+   STATE_SHADOW_AMBIENT,        /**< ARB_shadow_ambient fail value; token[2] is texture unit index */
+   STATE_FB_SIZE,               /**< (width-1, height-1, 0, 0) */
+   STATE_FB_WPOS_Y_TRANSFORM,   /**< (1, 0, -1, height) if a FBO is bound, (-1, height, 1, 0) otherwise */
+   STATE_ROT_MATRIX_0,          /**< ATI_envmap_bumpmap, rot matrix row 0 */
+   STATE_ROT_MATRIX_1,          /**< ATI_envmap_bumpmap, rot matrix row 1 */
+   STATE_INTERNAL_DRIVER	/* first available state index for drivers (must be last) */
+} gl_state_index;
+
+
+
+extern void
+_mesa_load_state_parameters(struct gl_context *ctx,
+                            struct gl_program_parameter_list *paramList);
+
+
+extern GLbitfield
+_mesa_program_state_flags(const gl_state_index state[STATE_LENGTH]);
+
+
+extern char *
+_mesa_program_state_string(const gl_state_index state[STATE_LENGTH]);
+
+
+extern void
+_mesa_load_tracked_matrices(struct gl_context *ctx);
+
+
+#endif /* PROG_STATEVARS_H */