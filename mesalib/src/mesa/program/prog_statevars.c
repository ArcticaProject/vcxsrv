--- conflicted
+++ resolved
@@ -1,2419 +1,1208 @@
-<<<<<<< HEAD
-/*
- * Mesa 3-D graphics library
- * Version:  7.1
- *
- * Copyright (C) 1999-2007  Brian Paul   All Rights Reserved.
- *
- * Permission is hereby granted, free of charge, to any person obtaining a
- * copy of this software and associated documentation files (the "Software"),
- * to deal in the Software without restriction, including without limitation
- * the rights to use, copy, modify, merge, publish, distribute, sublicense,
- * and/or sell copies of the Software, and to permit persons to whom the
- * Software is furnished to do so, subject to the following conditions:
- *
- * The above copyright notice and this permission notice shall be included
- * in all copies or substantial portions of the Software.
- *
- * THE SOFTWARE IS PROVIDED "AS IS", WITHOUT WARRANTY OF ANY KIND, EXPRESS
- * OR IMPLIED, INCLUDING BUT NOT LIMITED TO THE WARRANTIES OF MERCHANTABILITY,
- * FITNESS FOR A PARTICULAR PURPOSE AND NONINFRINGEMENT.  IN NO EVENT SHALL
- * BRIAN PAUL BE LIABLE FOR ANY CLAIM, DAMAGES OR OTHER LIABILITY, WHETHER IN
- * AN ACTION OF CONTRACT, TORT OR OTHERWISE, ARISING FROM, OUT OF OR IN
- * CONNECTION WITH THE SOFTWARE OR THE USE OR OTHER DEALINGS IN THE SOFTWARE.
- */
-
-/**
- * \file prog_statevars.c
- * Program state variable management.
- * \author Brian Paul
- */
-
-
-#include "main/glheader.h"
-#include "main/context.h"
-#include "main/imports.h"
-#include "main/macros.h"
-#include "main/mtypes.h"
-#include "prog_statevars.h"
-#include "prog_parameter.h"
-
-
-/**
- * Use the list of tokens in the state[] array to find global GL state
- * and return it in <value>.  Usually, four values are returned in <value>
- * but matrix queries may return as many as 16 values.
- * This function is used for ARB vertex/fragment programs.
- * The program parser will produce the state[] values.
- */
-static void
-_mesa_fetch_state(struct gl_context *ctx, const gl_state_index state[],
-                  GLfloat *value)
-{
-   switch (state[0]) {
-   case STATE_MATERIAL:
-      {
-         /* state[1] is either 0=front or 1=back side */
-         const GLuint face = (GLuint) state[1];
-         const struct gl_material *mat = &ctx->Light.Material;
-         ASSERT(face == 0 || face == 1);
-         /* we rely on tokens numbered so that _BACK_ == _FRONT_+ 1 */
-         ASSERT(MAT_ATTRIB_FRONT_AMBIENT + 1 == MAT_ATTRIB_BACK_AMBIENT);
-         /* XXX we could get rid of this switch entirely with a little
-          * work in arbprogparse.c's parse_state_single_item().
-          */
-         /* state[2] is the material attribute */
-         switch (state[2]) {
-         case STATE_AMBIENT:
-            COPY_4V(value, mat->Attrib[MAT_ATTRIB_FRONT_AMBIENT + face]);
-            return;
-         case STATE_DIFFUSE:
-            COPY_4V(value, mat->Attrib[MAT_ATTRIB_FRONT_DIFFUSE + face]);
-            return;
-         case STATE_SPECULAR:
-            COPY_4V(value, mat->Attrib[MAT_ATTRIB_FRONT_SPECULAR + face]);
-            return;
-         case STATE_EMISSION:
-            COPY_4V(value, mat->Attrib[MAT_ATTRIB_FRONT_EMISSION + face]);
-            return;
-         case STATE_SHININESS:
-            value[0] = mat->Attrib[MAT_ATTRIB_FRONT_SHININESS + face][0];
-            value[1] = 0.0F;
-            value[2] = 0.0F;
-            value[3] = 1.0F;
-            return;
-         default:
-            _mesa_problem(ctx, "Invalid material state in fetch_state");
-            return;
-         }
-      }
-   case STATE_LIGHT:
-      {
-         /* state[1] is the light number */
-         const GLuint ln = (GLuint) state[1];
-         /* state[2] is the light attribute */
-         switch (state[2]) {
-         case STATE_AMBIENT:
-            COPY_4V(value, ctx->Light.Light[ln].Ambient);
-            return;
-         case STATE_DIFFUSE:
-            COPY_4V(value, ctx->Light.Light[ln].Diffuse);
-            return;
-         case STATE_SPECULAR:
-            COPY_4V(value, ctx->Light.Light[ln].Specular);
-            return;
-         case STATE_POSITION:
-            COPY_4V(value, ctx->Light.Light[ln].EyePosition);
-            return;
-         case STATE_ATTENUATION:
-            value[0] = ctx->Light.Light[ln].ConstantAttenuation;
-            value[1] = ctx->Light.Light[ln].LinearAttenuation;
-            value[2] = ctx->Light.Light[ln].QuadraticAttenuation;
-            value[3] = ctx->Light.Light[ln].SpotExponent;
-            return;
-         case STATE_SPOT_DIRECTION:
-            COPY_3V(value, ctx->Light.Light[ln].SpotDirection);
-            value[3] = ctx->Light.Light[ln]._CosCutoff;
-            return;
-         case STATE_SPOT_CUTOFF:
-            value[0] = ctx->Light.Light[ln].SpotCutoff;
-            return;
-         case STATE_HALF_VECTOR:
-            {
-               static const GLfloat eye_z[] = {0, 0, 1};
-               GLfloat p[3];
-               /* Compute infinite half angle vector:
-                *   halfVector = normalize(normalize(lightPos) + (0, 0, 1))
-		* light.EyePosition.w should be 0 for infinite lights.
-                */
-               COPY_3V(p, ctx->Light.Light[ln].EyePosition);
-               NORMALIZE_3FV(p);
-	       ADD_3V(value, p, eye_z);
-	       NORMALIZE_3FV(value);
-	       value[3] = 1.0;
-            }
-            return;
-         default:
-            _mesa_problem(ctx, "Invalid light state in fetch_state");
-            return;
-         }
-      }
-   case STATE_LIGHTMODEL_AMBIENT:
-      COPY_4V(value, ctx->Light.Model.Ambient);
-      return;
-   case STATE_LIGHTMODEL_SCENECOLOR:
-      if (state[1] == 0) {
-         /* front */
-         GLint i;
-         for (i = 0; i < 3; i++) {
-            value[i] = ctx->Light.Model.Ambient[i]
-               * ctx->Light.Material.Attrib[MAT_ATTRIB_FRONT_AMBIENT][i]
-               + ctx->Light.Material.Attrib[MAT_ATTRIB_FRONT_EMISSION][i];
-         }
-	 value[3] = ctx->Light.Material.Attrib[MAT_ATTRIB_FRONT_DIFFUSE][3];
-      }
-      else {
-         /* back */
-         GLint i;
-         for (i = 0; i < 3; i++) {
-            value[i] = ctx->Light.Model.Ambient[i]
-               * ctx->Light.Material.Attrib[MAT_ATTRIB_BACK_AMBIENT][i]
-               + ctx->Light.Material.Attrib[MAT_ATTRIB_BACK_EMISSION][i];
-         }
-	 value[3] = ctx->Light.Material.Attrib[MAT_ATTRIB_BACK_DIFFUSE][3];
-      }
-      return;
-   case STATE_LIGHTPROD:
-      {
-         const GLuint ln = (GLuint) state[1];
-         const GLuint face = (GLuint) state[2];
-         GLint i;
-         ASSERT(face == 0 || face == 1);
-         switch (state[3]) {
-            case STATE_AMBIENT:
-               for (i = 0; i < 3; i++) {
-                  value[i] = ctx->Light.Light[ln].Ambient[i] *
-                     ctx->Light.Material.Attrib[MAT_ATTRIB_FRONT_AMBIENT+face][i];
-               }
-               /* [3] = material alpha */
-               value[3] = ctx->Light.Material.Attrib[MAT_ATTRIB_FRONT_AMBIENT+face][3];
-               return;
-            case STATE_DIFFUSE:
-               for (i = 0; i < 3; i++) {
-                  value[i] = ctx->Light.Light[ln].Diffuse[i] *
-                     ctx->Light.Material.Attrib[MAT_ATTRIB_FRONT_DIFFUSE+face][i];
-               }
-               /* [3] = material alpha */
-               value[3] = ctx->Light.Material.Attrib[MAT_ATTRIB_FRONT_DIFFUSE+face][3];
-               return;
-            case STATE_SPECULAR:
-               for (i = 0; i < 3; i++) {
-                  value[i] = ctx->Light.Light[ln].Specular[i] *
-                     ctx->Light.Material.Attrib[MAT_ATTRIB_FRONT_SPECULAR+face][i];
-               }
-               /* [3] = material alpha */
-               value[3] = ctx->Light.Material.Attrib[MAT_ATTRIB_FRONT_SPECULAR+face][3];
-               return;
-            default:
-               _mesa_problem(ctx, "Invalid lightprod state in fetch_state");
-               return;
-         }
-      }
-   case STATE_TEXGEN:
-      {
-         /* state[1] is the texture unit */
-         const GLuint unit = (GLuint) state[1];
-         /* state[2] is the texgen attribute */
-         switch (state[2]) {
-         case STATE_TEXGEN_EYE_S:
-            COPY_4V(value, ctx->Texture.Unit[unit].GenS.EyePlane);
-            return;
-         case STATE_TEXGEN_EYE_T:
-            COPY_4V(value, ctx->Texture.Unit[unit].GenT.EyePlane);
-            return;
-         case STATE_TEXGEN_EYE_R:
-            COPY_4V(value, ctx->Texture.Unit[unit].GenR.EyePlane);
-            return;
-         case STATE_TEXGEN_EYE_Q:
-            COPY_4V(value, ctx->Texture.Unit[unit].GenQ.EyePlane);
-            return;
-         case STATE_TEXGEN_OBJECT_S:
-            COPY_4V(value, ctx->Texture.Unit[unit].GenS.ObjectPlane);
-            return;
-         case STATE_TEXGEN_OBJECT_T:
-            COPY_4V(value, ctx->Texture.Unit[unit].GenT.ObjectPlane);
-            return;
-         case STATE_TEXGEN_OBJECT_R:
-            COPY_4V(value, ctx->Texture.Unit[unit].GenR.ObjectPlane);
-            return;
-         case STATE_TEXGEN_OBJECT_Q:
-            COPY_4V(value, ctx->Texture.Unit[unit].GenQ.ObjectPlane);
-            return;
-         default:
-            _mesa_problem(ctx, "Invalid texgen state in fetch_state");
-            return;
-         }
-      }
-   case STATE_TEXENV_COLOR:
-      {
-         /* state[1] is the texture unit */
-         const GLuint unit = (GLuint) state[1];
-         if(ctx->Color._ClampFragmentColor)
-            COPY_4V(value, ctx->Texture.Unit[unit].EnvColor);
-         else
-            COPY_4V(value, ctx->Texture.Unit[unit].EnvColorUnclamped);
-      }
-      return;
-   case STATE_FOG_COLOR:
-      if(ctx->Color._ClampFragmentColor)
-         COPY_4V(value, ctx->Fog.Color);
-      else
-         COPY_4V(value, ctx->Fog.ColorUnclamped);
-      return;
-   case STATE_FOG_PARAMS:
-      value[0] = ctx->Fog.Density;
-      value[1] = ctx->Fog.Start;
-      value[2] = ctx->Fog.End;
-      value[3] = (ctx->Fog.End == ctx->Fog.Start)
-         ? 1.0f : (GLfloat)(1.0 / (ctx->Fog.End - ctx->Fog.Start));
-      return;
-   case STATE_CLIPPLANE:
-      {
-         const GLuint plane = (GLuint) state[1];
-         COPY_4V(value, ctx->Transform.EyeUserPlane[plane]);
-      }
-      return;
-   case STATE_POINT_SIZE:
-      value[0] = ctx->Point.Size;
-      value[1] = ctx->Point.MinSize;
-      value[2] = ctx->Point.MaxSize;
-      value[3] = ctx->Point.Threshold;
-      return;
-   case STATE_POINT_ATTENUATION:
-      value[0] = ctx->Point.Params[0];
-      value[1] = ctx->Point.Params[1];
-      value[2] = ctx->Point.Params[2];
-      value[3] = 1.0F;
-      return;
-   case STATE_MODELVIEW_MATRIX:
-   case STATE_PROJECTION_MATRIX:
-   case STATE_MVP_MATRIX:
-   case STATE_TEXTURE_MATRIX:
-   case STATE_PROGRAM_MATRIX:
-      {
-         /* state[0] = modelview, projection, texture, etc. */
-         /* state[1] = which texture matrix or program matrix */
-         /* state[2] = first row to fetch */
-         /* state[3] = last row to fetch */
-         /* state[4] = transpose, inverse or invtrans */
-         const GLmatrix *matrix;
-         const gl_state_index mat = state[0];
-         const GLuint index = (GLuint) state[1];
-         const GLuint firstRow = (GLuint) state[2];
-         const GLuint lastRow = (GLuint) state[3];
-         const gl_state_index modifier = state[4];
-         const GLfloat *m;
-         GLuint row, i;
-         ASSERT(firstRow >= 0);
-         ASSERT(firstRow < 4);
-         ASSERT(lastRow >= 0);
-         ASSERT(lastRow < 4);
-         if (mat == STATE_MODELVIEW_MATRIX) {
-            matrix = ctx->ModelviewMatrixStack.Top;
-         }
-         else if (mat == STATE_PROJECTION_MATRIX) {
-            matrix = ctx->ProjectionMatrixStack.Top;
-         }
-         else if (mat == STATE_MVP_MATRIX) {
-            matrix = &ctx->_ModelProjectMatrix;
-         }
-         else if (mat == STATE_TEXTURE_MATRIX) {
-            ASSERT(index < Elements(ctx->TextureMatrixStack));
-            matrix = ctx->TextureMatrixStack[index].Top;
-         }
-         else if (mat == STATE_PROGRAM_MATRIX) {
-            ASSERT(index < Elements(ctx->ProgramMatrixStack));
-            matrix = ctx->ProgramMatrixStack[index].Top;
-         }
-         else {
-            _mesa_problem(ctx, "Bad matrix name in _mesa_fetch_state()");
-            return;
-         }
-         if (modifier == STATE_MATRIX_INVERSE ||
-             modifier == STATE_MATRIX_INVTRANS) {
-            /* Be sure inverse is up to date:
-	     */
-            _math_matrix_alloc_inv( (GLmatrix *) matrix );
-	    _math_matrix_analyse( (GLmatrix*) matrix );
-            m = matrix->inv;
-         }
-         else {
-            m = matrix->m;
-         }
-         if (modifier == STATE_MATRIX_TRANSPOSE ||
-             modifier == STATE_MATRIX_INVTRANS) {
-            for (i = 0, row = firstRow; row <= lastRow; row++) {
-               value[i++] = m[row * 4 + 0];
-               value[i++] = m[row * 4 + 1];
-               value[i++] = m[row * 4 + 2];
-               value[i++] = m[row * 4 + 3];
-            }
-         }
-         else {
-            for (i = 0, row = firstRow; row <= lastRow; row++) {
-               value[i++] = m[row + 0];
-               value[i++] = m[row + 4];
-               value[i++] = m[row + 8];
-               value[i++] = m[row + 12];
-            }
-         }
-      }
-      return;
-   case STATE_DEPTH_RANGE:
-      value[0] = ctx->Viewport.Near;                     /* near       */
-      value[1] = ctx->Viewport.Far;                      /* far        */
-      value[2] = ctx->Viewport.Far - ctx->Viewport.Near; /* far - near */
-      value[3] = 1.0;
-      return;
-   case STATE_FRAGMENT_PROGRAM:
-      {
-         /* state[1] = {STATE_ENV, STATE_LOCAL} */
-         /* state[2] = parameter index          */
-         const int idx = (int) state[2];
-         switch (state[1]) {
-            case STATE_ENV:
-               COPY_4V(value, ctx->FragmentProgram.Parameters[idx]);
-               return;
-            case STATE_LOCAL:
-               COPY_4V(value, ctx->FragmentProgram.Current->Base.LocalParams[idx]);
-               return;
-            default:
-               _mesa_problem(ctx, "Bad state switch in _mesa_fetch_state()");
-               return;
-         }
-      }
-      return;
-
-   case STATE_VERTEX_PROGRAM:
-      {
-         /* state[1] = {STATE_ENV, STATE_LOCAL} */
-         /* state[2] = parameter index          */
-         const int idx = (int) state[2];
-         switch (state[1]) {
-            case STATE_ENV:
-               COPY_4V(value, ctx->VertexProgram.Parameters[idx]);
-               return;
-            case STATE_LOCAL:
-               COPY_4V(value, ctx->VertexProgram.Current->Base.LocalParams[idx]);
-               return;
-            default:
-               _mesa_problem(ctx, "Bad state switch in _mesa_fetch_state()");
-               return;
-         }
-      }
-      return;
-
-   case STATE_NORMAL_SCALE:
-      ASSIGN_4V(value, ctx->_ModelViewInvScale, 0, 0, 1);
-      return;
-
-   case STATE_INTERNAL:
-      switch (state[1]) {
-      case STATE_CURRENT_ATTRIB:
-         {
-            const GLuint idx = (GLuint) state[2];
-            COPY_4V(value, ctx->Current.Attrib[idx]);
-         }
-         return;
-
-      case STATE_CURRENT_ATTRIB_MAYBE_VP_CLAMPED:
-         {
-            const GLuint idx = (GLuint) state[2];
-            if(ctx->Light._ClampVertexColor &&
-               (idx == VERT_ATTRIB_COLOR0 ||
-                idx == VERT_ATTRIB_COLOR1)) {
-               value[0] = CLAMP(ctx->Current.Attrib[idx][0], 0.0f, 1.0f);
-               value[1] = CLAMP(ctx->Current.Attrib[idx][1], 0.0f, 1.0f);
-               value[2] = CLAMP(ctx->Current.Attrib[idx][2], 0.0f, 1.0f);
-               value[3] = CLAMP(ctx->Current.Attrib[idx][3], 0.0f, 1.0f);
-            }
-            else
-               COPY_4V(value, ctx->Current.Attrib[idx]);
-         }
-         return;
-
-      case STATE_NORMAL_SCALE:
-         ASSIGN_4V(value, 
-                   ctx->_ModelViewInvScale, 
-                   ctx->_ModelViewInvScale, 
-                   ctx->_ModelViewInvScale, 
-                   1);
-         return;
-
-      case STATE_TEXRECT_SCALE:
-         /* Value = { 1/texWidth, 1/texHeight, 0, 1 }.
-          * Used to convert unnormalized texcoords to normalized texcoords.
-          */
-         {
-            const int unit = (int) state[2];
-            const struct gl_texture_object *texObj
-               = ctx->Texture.Unit[unit]._Current;
-            if (texObj) {
-               struct gl_texture_image *texImage = texObj->Image[0][0];
-               ASSIGN_4V(value,
-                         (GLfloat) (1.0 / texImage->Width),
-                         (GLfloat) (1.0 / texImage->Height),
-                         0.0f, 1.0f);
-            }
-         }
-         return;
-
-      case STATE_FOG_PARAMS_OPTIMIZED:
-         /* for simpler per-vertex/pixel fog calcs. POW (for EXP/EXP2 fog)
-          * might be more expensive than EX2 on some hw, plus it needs
-          * another constant (e) anyway. Linear fog can now be done with a
-          * single MAD.
-          * linear: fogcoord * -1/(end-start) + end/(end-start)
-          * exp: 2^-(density/ln(2) * fogcoord)
-          * exp2: 2^-((density/(ln(2)^2) * fogcoord)^2)
-          */
-         value[0] = (ctx->Fog.End == ctx->Fog.Start)
-            ? 1.0f : (GLfloat)(-1.0F / (ctx->Fog.End - ctx->Fog.Start));
-         value[1] = ctx->Fog.End * -value[0];
-         value[2] = (GLfloat)(ctx->Fog.Density * ONE_DIV_LN2);
-         value[3] = (GLfloat)(ctx->Fog.Density * ONE_DIV_SQRT_LN2);
-         return;
-
-      case STATE_POINT_SIZE_CLAMPED:
-         {
-           /* this includes implementation dependent limits, to avoid
-            * another potentially necessary clamp.
-            * Note: for sprites, point smooth (point AA) is ignored
-            * and we'll clamp to MinPointSizeAA and MaxPointSize, because we
-            * expect drivers will want to say their minimum for AA size is 0.0
-            * but for non-AA it's 1.0 (because normal points with size below 1.0
-            * need to get rounded up to 1.0, hence never disappear). GL does
-            * not specify max clamp size for sprites, other than it needs to be
-            * at least as large as max AA size, hence use non-AA size there.
-            */
-            GLfloat minImplSize;
-            GLfloat maxImplSize;
-            if (ctx->Point.PointSprite) {
-               minImplSize = ctx->Const.MinPointSizeAA;
-               maxImplSize = ctx->Const.MaxPointSize;
-            }
-            else if (ctx->Point.SmoothFlag || ctx->Multisample._Enabled) {
-               minImplSize = ctx->Const.MinPointSizeAA;
-               maxImplSize = ctx->Const.MaxPointSizeAA;
-            }
-            else {
-               minImplSize = ctx->Const.MinPointSize;
-               maxImplSize = ctx->Const.MaxPointSize;
-            }
-            value[0] = ctx->Point.Size;
-            value[1] = ctx->Point.MinSize >= minImplSize ? ctx->Point.MinSize : minImplSize;
-            value[2] = ctx->Point.MaxSize <= maxImplSize ? ctx->Point.MaxSize : maxImplSize;
-            value[3] = ctx->Point.Threshold;
-         }
-         return;
-      case STATE_POINT_SIZE_IMPL_CLAMP:
-         {
-           /* for implementation clamp only in vs */
-            GLfloat minImplSize;
-            GLfloat maxImplSize;
-            if (ctx->Point.PointSprite) {
-               minImplSize = ctx->Const.MinPointSizeAA;
-               maxImplSize = ctx->Const.MaxPointSize;
-            }
-            else if (ctx->Point.SmoothFlag || ctx->Multisample._Enabled) {
-               minImplSize = ctx->Const.MinPointSizeAA;
-               maxImplSize = ctx->Const.MaxPointSizeAA;
-            }
-            else {
-               minImplSize = ctx->Const.MinPointSize;
-               maxImplSize = ctx->Const.MaxPointSize;
-            }
-            value[0] = ctx->Point.Size;
-            value[1] = minImplSize;
-            value[2] = maxImplSize;
-            value[3] = ctx->Point.Threshold;
-         }
-         return;
-      case STATE_LIGHT_SPOT_DIR_NORMALIZED:
-         {
-            /* here, state[2] is the light number */
-            /* pre-normalize spot dir */
-            const GLuint ln = (GLuint) state[2];
-            COPY_3V(value, ctx->Light.Light[ln]._NormSpotDirection);
-            value[3] = ctx->Light.Light[ln]._CosCutoff;
-         }
-         return;
-
-      case STATE_LIGHT_POSITION:
-         {
-            const GLuint ln = (GLuint) state[2];
-            COPY_4V(value, ctx->Light.Light[ln]._Position);
-         }
-         return;
-
-      case STATE_LIGHT_POSITION_NORMALIZED:
-         {
-            const GLuint ln = (GLuint) state[2];
-            COPY_4V(value, ctx->Light.Light[ln]._Position);
-            NORMALIZE_3FV( value );
-         }
-         return;
-
-      case STATE_LIGHT_HALF_VECTOR:
-         {
-            const GLuint ln = (GLuint) state[2];
-            GLfloat p[3];
-            /* Compute infinite half angle vector:
-             *   halfVector = normalize(normalize(lightPos) + (0, 0, 1))
-             * light.EyePosition.w should be 0 for infinite lights.
-             */
-            COPY_3V(p, ctx->Light.Light[ln]._Position);
-            NORMALIZE_3FV(p);
-            ADD_3V(value, p, ctx->_EyeZDir);
-            NORMALIZE_3FV(value);
-            value[3] = 1.0;
-         }
-         return;
-
-      case STATE_PT_SCALE:
-         value[0] = ctx->Pixel.RedScale;
-         value[1] = ctx->Pixel.GreenScale;
-         value[2] = ctx->Pixel.BlueScale;
-         value[3] = ctx->Pixel.AlphaScale;
-         return;
-
-      case STATE_PT_BIAS:
-         value[0] = ctx->Pixel.RedBias;
-         value[1] = ctx->Pixel.GreenBias;
-         value[2] = ctx->Pixel.BlueBias;
-         value[3] = ctx->Pixel.AlphaBias;
-         return;
-
-      case STATE_SHADOW_AMBIENT:
-         {
-            const int unit = (int) state[2];
-            const struct gl_texture_object *texObj
-               = ctx->Texture.Unit[unit]._Current;
-            if (texObj) {
-               value[0] =
-               value[1] =
-               value[2] =
-               value[3] = texObj->CompareFailValue;
-            }
-         }
-         return;
-
-      case STATE_FB_SIZE:
-         value[0] = (GLfloat) (ctx->DrawBuffer->Width - 1);
-         value[1] = (GLfloat) (ctx->DrawBuffer->Height - 1);
-         value[2] = 0.0F;
-         value[3] = 0.0F;
-         return;
-
-      case STATE_FB_WPOS_Y_TRANSFORM:
-         /* A driver may negate this conditional by using ZW swizzle
-          * instead of XY (based on e.g. some other state). */
-         if (ctx->DrawBuffer->Name != 0) {
-            /* Identity (XY) followed by flipping Y upside down (ZW). */
-            value[0] = 1.0F;
-            value[1] = 0.0F;
-            value[2] = -1.0F;
-            value[3] = (GLfloat) (ctx->DrawBuffer->Height - 1);
-         } else {
-            /* Flipping Y upside down (XY) followed by identity (ZW). */
-            value[0] = -1.0F;
-            value[1] = (GLfloat) (ctx->DrawBuffer->Height - 1);
-            value[2] = 1.0F;
-            value[3] = 0.0F;
-         }
-         return;
-
-      case STATE_ROT_MATRIX_0:
-         {
-            const int unit = (int) state[2];
-            GLfloat *rotMat22 = ctx->Texture.Unit[unit].RotMatrix;
-            value[0] = rotMat22[0]; 
-            value[1] = rotMat22[2];
-            value[2] = 0.0;
-            value[3] = 0.0;
-         }
-         return;
-
-      case STATE_ROT_MATRIX_1:
-         {
-            const int unit = (int) state[2];
-            GLfloat *rotMat22 = ctx->Texture.Unit[unit].RotMatrix;
-            value[0] = rotMat22[1];
-            value[1] = rotMat22[3];
-            value[2] = 0.0;
-            value[3] = 0.0;
-         }
-         return;
-
-      /* XXX: make sure new tokens added here are also handled in the 
-       * _mesa_program_state_flags() switch, below.
-       */
-      default:
-         /* Unknown state indexes are silently ignored here.
-          * Drivers may do something special.
-          */
-         return;
-      }
-      return;
-
-   default:
-      _mesa_problem(ctx, "Invalid state in _mesa_fetch_state");
-      return;
-   }
-}
-
-
-/**
- * Return a bitmask of the Mesa state flags (_NEW_* values) which would
- * indicate that the given context state may have changed.
- * The bitmask is used during validation to determine if we need to update
- * vertex/fragment program parameters (like "state.material.color") when
- * some GL state has changed.
- */
-GLbitfield
-_mesa_program_state_flags(const gl_state_index state[STATE_LENGTH])
-{
-   switch (state[0]) {
-   case STATE_MATERIAL:
-   case STATE_LIGHT:
-   case STATE_LIGHTMODEL_AMBIENT:
-   case STATE_LIGHTMODEL_SCENECOLOR:
-   case STATE_LIGHTPROD:
-      return _NEW_LIGHT;
-
-   case STATE_TEXGEN:
-      return _NEW_TEXTURE;
-   case STATE_TEXENV_COLOR:
-      return _NEW_TEXTURE | _NEW_BUFFERS | _NEW_FRAG_CLAMP;
-
-   case STATE_FOG_COLOR:
-      return _NEW_FOG | _NEW_BUFFERS | _NEW_FRAG_CLAMP;
-   case STATE_FOG_PARAMS:
-      return _NEW_FOG;
-
-   case STATE_CLIPPLANE:
-      return _NEW_TRANSFORM;
-
-   case STATE_POINT_SIZE:
-   case STATE_POINT_ATTENUATION:
-      return _NEW_POINT;
-
-   case STATE_MODELVIEW_MATRIX:
-      return _NEW_MODELVIEW;
-   case STATE_PROJECTION_MATRIX:
-      return _NEW_PROJECTION;
-   case STATE_MVP_MATRIX:
-      return _NEW_MODELVIEW | _NEW_PROJECTION;
-   case STATE_TEXTURE_MATRIX:
-      return _NEW_TEXTURE_MATRIX;
-   case STATE_PROGRAM_MATRIX:
-      return _NEW_TRACK_MATRIX;
-
-   case STATE_DEPTH_RANGE:
-      return _NEW_VIEWPORT;
-
-   case STATE_FRAGMENT_PROGRAM:
-   case STATE_VERTEX_PROGRAM:
-      return _NEW_PROGRAM;
-
-   case STATE_NORMAL_SCALE:
-      return _NEW_MODELVIEW;
-
-   case STATE_INTERNAL:
-      switch (state[1]) {
-      case STATE_CURRENT_ATTRIB:
-         return _NEW_CURRENT_ATTRIB;
-      case STATE_CURRENT_ATTRIB_MAYBE_VP_CLAMPED:
-         return _NEW_CURRENT_ATTRIB | _NEW_LIGHT | _NEW_BUFFERS;
-
-      case STATE_NORMAL_SCALE:
-         return _NEW_MODELVIEW;
-
-      case STATE_TEXRECT_SCALE:
-      case STATE_SHADOW_AMBIENT:
-      case STATE_ROT_MATRIX_0:
-      case STATE_ROT_MATRIX_1:
-	 return _NEW_TEXTURE;
-      case STATE_FOG_PARAMS_OPTIMIZED:
-	 return _NEW_FOG;
-      case STATE_POINT_SIZE_CLAMPED:
-      case STATE_POINT_SIZE_IMPL_CLAMP:
-         return _NEW_POINT | _NEW_MULTISAMPLE;
-      case STATE_LIGHT_SPOT_DIR_NORMALIZED:
-      case STATE_LIGHT_POSITION:
-      case STATE_LIGHT_POSITION_NORMALIZED:
-      case STATE_LIGHT_HALF_VECTOR:
-         return _NEW_LIGHT;
-
-      case STATE_PT_SCALE:
-      case STATE_PT_BIAS:
-         return _NEW_PIXEL;
-
-      case STATE_FB_SIZE:
-      case STATE_FB_WPOS_Y_TRANSFORM:
-         return _NEW_BUFFERS;
-
-      default:
-         /* unknown state indexes are silently ignored and
-         *  no flag set, since it is handled by the driver.
-         */
-	 return 0;
-      }
-
-   default:
-      _mesa_problem(NULL, "unexpected state[0] in make_state_flags()");
-      return 0;
-   }
-}
-
-
-static void
-append(char *dst, const char *src)
-{
-   while (*dst)
-      dst++;
-   while (*src)
-     *dst++ = *src++;
-   *dst = 0;
-}
-
-
-/**
- * Convert token 'k' to a string, append it onto 'dst' string.
- */
-static void
-append_token(char *dst, gl_state_index k)
-{
-   switch (k) {
-   case STATE_MATERIAL:
-      append(dst, "material");
-      break;
-   case STATE_LIGHT:
-      append(dst, "light");
-      break;
-   case STATE_LIGHTMODEL_AMBIENT:
-      append(dst, "lightmodel.ambient");
-      break;
-   case STATE_LIGHTMODEL_SCENECOLOR:
-      break;
-   case STATE_LIGHTPROD:
-      append(dst, "lightprod");
-      break;
-   case STATE_TEXGEN:
-      append(dst, "texgen");
-      break;
-   case STATE_FOG_COLOR:
-      append(dst, "fog.color");
-      break;
-   case STATE_FOG_PARAMS:
-      append(dst, "fog.params");
-      break;
-   case STATE_CLIPPLANE:
-      append(dst, "clip");
-      break;
-   case STATE_POINT_SIZE:
-      append(dst, "point.size");
-      break;
-   case STATE_POINT_ATTENUATION:
-      append(dst, "point.attenuation");
-      break;
-   case STATE_MODELVIEW_MATRIX:
-      append(dst, "matrix.modelview");
-      break;
-   case STATE_PROJECTION_MATRIX:
-      append(dst, "matrix.projection");
-      break;
-   case STATE_MVP_MATRIX:
-      append(dst, "matrix.mvp");
-      break;
-   case STATE_TEXTURE_MATRIX:
-      append(dst, "matrix.texture");
-      break;
-   case STATE_PROGRAM_MATRIX:
-      append(dst, "matrix.program");
-      break;
-   case STATE_MATRIX_INVERSE:
-      append(dst, ".inverse");
-      break;
-   case STATE_MATRIX_TRANSPOSE:
-      append(dst, ".transpose");
-      break;
-   case STATE_MATRIX_INVTRANS:
-      append(dst, ".invtrans");
-      break;
-   case STATE_AMBIENT:
-      append(dst, ".ambient");
-      break;
-   case STATE_DIFFUSE:
-      append(dst, ".diffuse");
-      break;
-   case STATE_SPECULAR:
-      append(dst, ".specular");
-      break;
-   case STATE_EMISSION:
-      append(dst, ".emission");
-      break;
-   case STATE_SHININESS:
-      append(dst, "lshininess");
-      break;
-   case STATE_HALF_VECTOR:
-      append(dst, ".half");
-      break;
-   case STATE_POSITION:
-      append(dst, ".position");
-      break;
-   case STATE_ATTENUATION:
-      append(dst, ".attenuation");
-      break;
-   case STATE_SPOT_DIRECTION:
-      append(dst, ".spot.direction");
-      break;
-   case STATE_SPOT_CUTOFF:
-      append(dst, ".spot.cutoff");
-      break;
-   case STATE_TEXGEN_EYE_S:
-      append(dst, ".eye.s");
-      break;
-   case STATE_TEXGEN_EYE_T:
-      append(dst, ".eye.t");
-      break;
-   case STATE_TEXGEN_EYE_R:
-      append(dst, ".eye.r");
-      break;
-   case STATE_TEXGEN_EYE_Q:
-      append(dst, ".eye.q");
-      break;
-   case STATE_TEXGEN_OBJECT_S:
-      append(dst, ".object.s");
-      break;
-   case STATE_TEXGEN_OBJECT_T:
-      append(dst, ".object.t");
-      break;
-   case STATE_TEXGEN_OBJECT_R:
-      append(dst, ".object.r");
-      break;
-   case STATE_TEXGEN_OBJECT_Q:
-      append(dst, ".object.q");
-      break;
-   case STATE_TEXENV_COLOR:
-      append(dst, "texenv");
-      break;
-   case STATE_DEPTH_RANGE:
-      append(dst, "depth.range");
-      break;
-   case STATE_VERTEX_PROGRAM:
-   case STATE_FRAGMENT_PROGRAM:
-      break;
-   case STATE_ENV:
-      append(dst, "env");
-      break;
-   case STATE_LOCAL:
-      append(dst, "local");
-      break;
-   /* BEGIN internal state vars */
-   case STATE_INTERNAL:
-      append(dst, ".internal.");
-      break;
-   case STATE_CURRENT_ATTRIB:
-      append(dst, "current");
-      break;
-   case STATE_NORMAL_SCALE:
-      append(dst, "normalScale");
-      break;
-   case STATE_TEXRECT_SCALE:
-      append(dst, "texrectScale");
-      break;
-   case STATE_FOG_PARAMS_OPTIMIZED:
-      append(dst, "fogParamsOptimized");
-      break;
-   case STATE_POINT_SIZE_CLAMPED:
-      append(dst, "pointSizeClamped");
-      break;
-   case STATE_POINT_SIZE_IMPL_CLAMP:
-      append(dst, "pointSizeImplClamp");
-      break;
-   case STATE_LIGHT_SPOT_DIR_NORMALIZED:
-      append(dst, "lightSpotDirNormalized");
-      break;
-   case STATE_LIGHT_POSITION:
-      append(dst, "lightPosition");
-      break;
-   case STATE_LIGHT_POSITION_NORMALIZED:
-      append(dst, "light.position.normalized");
-      break;
-   case STATE_LIGHT_HALF_VECTOR:
-      append(dst, "lightHalfVector");
-      break;
-   case STATE_PT_SCALE:
-      append(dst, "PTscale");
-      break;
-   case STATE_PT_BIAS:
-      append(dst, "PTbias");
-      break;
-   case STATE_SHADOW_AMBIENT:
-      append(dst, "CompareFailValue");
-      break;
-   case STATE_FB_SIZE:
-      append(dst, "FbSize");
-      break;
-   case STATE_FB_WPOS_Y_TRANSFORM:
-      append(dst, "FbWposYTransform");
-      break;
-   case STATE_ROT_MATRIX_0:
-      append(dst, "rotMatrixRow0");
-      break;
-   case STATE_ROT_MATRIX_1:
-      append(dst, "rotMatrixRow1");
-      break;
-   default:
-      /* probably STATE_INTERNAL_DRIVER+i (driver private state) */
-      append(dst, "driverState");
-   }
-}
-
-static void
-append_face(char *dst, GLint face)
-{
-   if (face == 0)
-      append(dst, "front.");
-   else
-      append(dst, "back.");
-}
-
-static void
-append_index(char *dst, GLint index)
-{
-   char s[20];
-   sprintf(s, "[%d]", index);
-   append(dst, s);
-}
-
-/**
- * Make a string from the given state vector.
- * For example, return "state.matrix.texture[2].inverse".
- * Use free() to deallocate the string.
- */
-char *
-_mesa_program_state_string(const gl_state_index state[STATE_LENGTH])
-{
-   char str[1000] = "";
-   char tmp[30];
-
-   append(str, "state.");
-   append_token(str, state[0]);
-
-   switch (state[0]) {
-   case STATE_MATERIAL:
-      append_face(str, state[1]);
-      append_token(str, state[2]);
-      break;
-   case STATE_LIGHT:
-      append_index(str, state[1]); /* light number [i]. */
-      append_token(str, state[2]); /* coefficients */
-      break;
-   case STATE_LIGHTMODEL_AMBIENT:
-      append(str, "lightmodel.ambient");
-      break;
-   case STATE_LIGHTMODEL_SCENECOLOR:
-      if (state[1] == 0) {
-         append(str, "lightmodel.front.scenecolor");
-      }
-      else {
-         append(str, "lightmodel.back.scenecolor");
-      }
-      break;
-   case STATE_LIGHTPROD:
-      append_index(str, state[1]); /* light number [i]. */
-      append_face(str, state[2]);
-      append_token(str, state[3]);
-      break;
-   case STATE_TEXGEN:
-      append_index(str, state[1]); /* tex unit [i] */
-      append_token(str, state[2]); /* plane coef */
-      break;
-   case STATE_TEXENV_COLOR:
-      append_index(str, state[1]); /* tex unit [i] */
-      append(str, "color");
-      break;
-   case STATE_CLIPPLANE:
-      append_index(str, state[1]); /* plane [i] */
-      append(str, ".plane");
-      break;
-   case STATE_MODELVIEW_MATRIX:
-   case STATE_PROJECTION_MATRIX:
-   case STATE_MVP_MATRIX:
-   case STATE_TEXTURE_MATRIX:
-   case STATE_PROGRAM_MATRIX:
-      {
-         /* state[0] = modelview, projection, texture, etc. */
-         /* state[1] = which texture matrix or program matrix */
-         /* state[2] = first row to fetch */
-         /* state[3] = last row to fetch */
-         /* state[4] = transpose, inverse or invtrans */
-         const gl_state_index mat = state[0];
-         const GLuint index = (GLuint) state[1];
-         const GLuint firstRow = (GLuint) state[2];
-         const GLuint lastRow = (GLuint) state[3];
-         const gl_state_index modifier = state[4];
-         if (index ||
-             mat == STATE_TEXTURE_MATRIX ||
-             mat == STATE_PROGRAM_MATRIX)
-            append_index(str, index);
-         if (modifier)
-            append_token(str, modifier);
-         if (firstRow == lastRow)
-            sprintf(tmp, ".row[%d]", firstRow);
-         else
-            sprintf(tmp, ".row[%d..%d]", firstRow, lastRow);
-         append(str, tmp);
-      }
-      break;
-   case STATE_POINT_SIZE:
-      break;
-   case STATE_POINT_ATTENUATION:
-      break;
-   case STATE_FOG_PARAMS:
-      break;
-   case STATE_FOG_COLOR:
-      break;
-   case STATE_DEPTH_RANGE:
-      break;
-   case STATE_FRAGMENT_PROGRAM:
-   case STATE_VERTEX_PROGRAM:
-      /* state[1] = {STATE_ENV, STATE_LOCAL} */
-      /* state[2] = parameter index          */
-      append_token(str, state[1]);
-      append_index(str, state[2]);
-      break;
-   case STATE_NORMAL_SCALE:
-      break;
-   case STATE_INTERNAL:
-      append_token(str, state[1]);
-      if (state[1] == STATE_CURRENT_ATTRIB)
-         append_index(str, state[2]);
-       break;
-   default:
-      _mesa_problem(NULL, "Invalid state in _mesa_program_state_string");
-      break;
-   }
-
-   return _mesa_strdup(str);
-}
-
-
-/**
- * Loop over all the parameters in a parameter list.  If the parameter
- * is a GL state reference, look up the current value of that state
- * variable and put it into the parameter's Value[4] array.
- * Other parameter types never change or are explicitly set by the user
- * with glUniform() or glProgramParameter(), etc.
- * This would be called at glBegin time.
- */
-void
-_mesa_load_state_parameters(struct gl_context *ctx,
-                            struct gl_program_parameter_list *paramList)
-{
-   GLuint i;
-
-   if (!paramList)
-      return;
-
-   for (i = 0; i < paramList->NumParameters; i++) {
-      if (paramList->Parameters[i].Type == PROGRAM_STATE_VAR) {
-         _mesa_fetch_state(ctx,
-			   paramList->Parameters[i].StateIndexes,
-                           paramList->ParameterValues[i]);
-      }
-   }
-}
-
-
-/**
- * Copy the 16 elements of a matrix into four consecutive program
- * registers starting at 'pos'.
- */
-static void
-load_matrix(GLfloat registers[][4], GLuint pos, const GLfloat mat[16])
-{
-   GLuint i;
-   for (i = 0; i < 4; i++) {
-      registers[pos + i][0] = mat[0 + i];
-      registers[pos + i][1] = mat[4 + i];
-      registers[pos + i][2] = mat[8 + i];
-      registers[pos + i][3] = mat[12 + i];
-   }
-}
-
-
-/**
- * As above, but transpose the matrix.
- */
-static void
-load_transpose_matrix(GLfloat registers[][4], GLuint pos,
-                      const GLfloat mat[16])
-{
-   memcpy(registers[pos], mat, 16 * sizeof(GLfloat));
-}
-
-
-/**
- * Load current vertex program's parameter registers with tracked
- * matrices (if NV program).  This only needs to be done per
- * glBegin/glEnd, not per-vertex.
- */
-void
-_mesa_load_tracked_matrices(struct gl_context *ctx)
-{
-   GLuint i;
-
-   for (i = 0; i < MAX_NV_VERTEX_PROGRAM_PARAMS / 4; i++) {
-      /* point 'mat' at source matrix */
-      GLmatrix *mat;
-      if (ctx->VertexProgram.TrackMatrix[i] == GL_MODELVIEW) {
-         mat = ctx->ModelviewMatrixStack.Top;
-      }
-      else if (ctx->VertexProgram.TrackMatrix[i] == GL_PROJECTION) {
-         mat = ctx->ProjectionMatrixStack.Top;
-      }
-      else if (ctx->VertexProgram.TrackMatrix[i] == GL_TEXTURE) {
-         GLuint unit = MIN2(ctx->Texture.CurrentUnit,
-                            Elements(ctx->TextureMatrixStack) - 1);
-         mat = ctx->TextureMatrixStack[unit].Top;
-      }
-      else if (ctx->VertexProgram.TrackMatrix[i]==GL_MODELVIEW_PROJECTION_NV) {
-         /* XXX verify the combined matrix is up to date */
-         mat = &ctx->_ModelProjectMatrix;
-      }
-      else if (ctx->VertexProgram.TrackMatrix[i] >= GL_MATRIX0_NV &&
-               ctx->VertexProgram.TrackMatrix[i] <= GL_MATRIX7_NV) {
-         GLuint n = ctx->VertexProgram.TrackMatrix[i] - GL_MATRIX0_NV;
-         ASSERT(n < Elements(ctx->ProgramMatrixStack));
-         mat = ctx->ProgramMatrixStack[n].Top;
-      }
-      else {
-         /* no matrix is tracked, but we leave the register values as-is */
-         assert(ctx->VertexProgram.TrackMatrix[i] == GL_NONE);
-         continue;
-      }
-
-      /* load the matrix values into sequential registers */
-      if (ctx->VertexProgram.TrackMatrixTransform[i] == GL_IDENTITY_NV) {
-         load_matrix(ctx->VertexProgram.Parameters, i*4, mat->m);
-      }
-      else if (ctx->VertexProgram.TrackMatrixTransform[i] == GL_INVERSE_NV) {
-         _math_matrix_analyse(mat); /* update the inverse */
-         ASSERT(!_math_matrix_is_dirty(mat));
-         load_matrix(ctx->VertexProgram.Parameters, i*4, mat->inv);
-      }
-      else if (ctx->VertexProgram.TrackMatrixTransform[i] == GL_TRANSPOSE_NV) {
-         load_transpose_matrix(ctx->VertexProgram.Parameters, i*4, mat->m);
-      }
-      else {
-         assert(ctx->VertexProgram.TrackMatrixTransform[i]
-                == GL_INVERSE_TRANSPOSE_NV);
-         _math_matrix_analyse(mat); /* update the inverse */
-         ASSERT(!_math_matrix_is_dirty(mat));
-         load_transpose_matrix(ctx->VertexProgram.Parameters, i*4, mat->inv);
-      }
-   }
-}
-=======
-/*
- * Mesa 3-D graphics library
- * Version:  7.1
- *
- * Copyright (C) 1999-2007  Brian Paul   All Rights Reserved.
- *
- * Permission is hereby granted, free of charge, to any person obtaining a
- * copy of this software and associated documentation files (the "Software"),
- * to deal in the Software without restriction, including without limitation
- * the rights to use, copy, modify, merge, publish, distribute, sublicense,
- * and/or sell copies of the Software, and to permit persons to whom the
- * Software is furnished to do so, subject to the following conditions:
- *
- * The above copyright notice and this permission notice shall be included
- * in all copies or substantial portions of the Software.
- *
- * THE SOFTWARE IS PROVIDED "AS IS", WITHOUT WARRANTY OF ANY KIND, EXPRESS
- * OR IMPLIED, INCLUDING BUT NOT LIMITED TO THE WARRANTIES OF MERCHANTABILITY,
- * FITNESS FOR A PARTICULAR PURPOSE AND NONINFRINGEMENT.  IN NO EVENT SHALL
- * BRIAN PAUL BE LIABLE FOR ANY CLAIM, DAMAGES OR OTHER LIABILITY, WHETHER IN
- * AN ACTION OF CONTRACT, TORT OR OTHERWISE, ARISING FROM, OUT OF OR IN
- * CONNECTION WITH THE SOFTWARE OR THE USE OR OTHER DEALINGS IN THE SOFTWARE.
- */
-
-/**
- * \file prog_statevars.c
- * Program state variable management.
- * \author Brian Paul
- */
-
-
-#include "main/glheader.h"
-#include "main/context.h"
-#include "main/imports.h"
-#include "main/macros.h"
-#include "main/mtypes.h"
-#include "prog_statevars.h"
-#include "prog_parameter.h"
-
-
-/**
- * Use the list of tokens in the state[] array to find global GL state
- * and return it in <value>.  Usually, four values are returned in <value>
- * but matrix queries may return as many as 16 values.
- * This function is used for ARB vertex/fragment programs.
- * The program parser will produce the state[] values.
- */
-static void
-_mesa_fetch_state(struct gl_context *ctx, const gl_state_index state[],
-                  GLfloat *value)
-{
-   switch (state[0]) {
-   case STATE_MATERIAL:
-      {
-         /* state[1] is either 0=front or 1=back side */
-         const GLuint face = (GLuint) state[1];
-         const struct gl_material *mat = &ctx->Light.Material;
-         ASSERT(face == 0 || face == 1);
-         /* we rely on tokens numbered so that _BACK_ == _FRONT_+ 1 */
-         ASSERT(MAT_ATTRIB_FRONT_AMBIENT + 1 == MAT_ATTRIB_BACK_AMBIENT);
-         /* XXX we could get rid of this switch entirely with a little
-          * work in arbprogparse.c's parse_state_single_item().
-          */
-         /* state[2] is the material attribute */
-         switch (state[2]) {
-         case STATE_AMBIENT:
-            COPY_4V(value, mat->Attrib[MAT_ATTRIB_FRONT_AMBIENT + face]);
-            return;
-         case STATE_DIFFUSE:
-            COPY_4V(value, mat->Attrib[MAT_ATTRIB_FRONT_DIFFUSE + face]);
-            return;
-         case STATE_SPECULAR:
-            COPY_4V(value, mat->Attrib[MAT_ATTRIB_FRONT_SPECULAR + face]);
-            return;
-         case STATE_EMISSION:
-            COPY_4V(value, mat->Attrib[MAT_ATTRIB_FRONT_EMISSION + face]);
-            return;
-         case STATE_SHININESS:
-            value[0] = mat->Attrib[MAT_ATTRIB_FRONT_SHININESS + face][0];
-            value[1] = 0.0F;
-            value[2] = 0.0F;
-            value[3] = 1.0F;
-            return;
-         default:
-            _mesa_problem(ctx, "Invalid material state in fetch_state");
-            return;
-         }
-      }
-   case STATE_LIGHT:
-      {
-         /* state[1] is the light number */
-         const GLuint ln = (GLuint) state[1];
-         /* state[2] is the light attribute */
-         switch (state[2]) {
-         case STATE_AMBIENT:
-            COPY_4V(value, ctx->Light.Light[ln].Ambient);
-            return;
-         case STATE_DIFFUSE:
-            COPY_4V(value, ctx->Light.Light[ln].Diffuse);
-            return;
-         case STATE_SPECULAR:
-            COPY_4V(value, ctx->Light.Light[ln].Specular);
-            return;
-         case STATE_POSITION:
-            COPY_4V(value, ctx->Light.Light[ln].EyePosition);
-            return;
-         case STATE_ATTENUATION:
-            value[0] = ctx->Light.Light[ln].ConstantAttenuation;
-            value[1] = ctx->Light.Light[ln].LinearAttenuation;
-            value[2] = ctx->Light.Light[ln].QuadraticAttenuation;
-            value[3] = ctx->Light.Light[ln].SpotExponent;
-            return;
-         case STATE_SPOT_DIRECTION:
-            COPY_3V(value, ctx->Light.Light[ln].SpotDirection);
-            value[3] = ctx->Light.Light[ln]._CosCutoff;
-            return;
-         case STATE_SPOT_CUTOFF:
-            value[0] = ctx->Light.Light[ln].SpotCutoff;
-            return;
-         case STATE_HALF_VECTOR:
-            {
-               static const GLfloat eye_z[] = {0, 0, 1};
-               GLfloat p[3];
-               /* Compute infinite half angle vector:
-                *   halfVector = normalize(normalize(lightPos) + (0, 0, 1))
-		* light.EyePosition.w should be 0 for infinite lights.
-                */
-               COPY_3V(p, ctx->Light.Light[ln].EyePosition);
-               NORMALIZE_3FV(p);
-	       ADD_3V(value, p, eye_z);
-	       NORMALIZE_3FV(value);
-	       value[3] = 1.0;
-            }
-            return;
-         default:
-            _mesa_problem(ctx, "Invalid light state in fetch_state");
-            return;
-         }
-      }
-   case STATE_LIGHTMODEL_AMBIENT:
-      COPY_4V(value, ctx->Light.Model.Ambient);
-      return;
-   case STATE_LIGHTMODEL_SCENECOLOR:
-      if (state[1] == 0) {
-         /* front */
-         GLint i;
-         for (i = 0; i < 3; i++) {
-            value[i] = ctx->Light.Model.Ambient[i]
-               * ctx->Light.Material.Attrib[MAT_ATTRIB_FRONT_AMBIENT][i]
-               + ctx->Light.Material.Attrib[MAT_ATTRIB_FRONT_EMISSION][i];
-         }
-	 value[3] = ctx->Light.Material.Attrib[MAT_ATTRIB_FRONT_DIFFUSE][3];
-      }
-      else {
-         /* back */
-         GLint i;
-         for (i = 0; i < 3; i++) {
-            value[i] = ctx->Light.Model.Ambient[i]
-               * ctx->Light.Material.Attrib[MAT_ATTRIB_BACK_AMBIENT][i]
-               + ctx->Light.Material.Attrib[MAT_ATTRIB_BACK_EMISSION][i];
-         }
-	 value[3] = ctx->Light.Material.Attrib[MAT_ATTRIB_BACK_DIFFUSE][3];
-      }
-      return;
-   case STATE_LIGHTPROD:
-      {
-         const GLuint ln = (GLuint) state[1];
-         const GLuint face = (GLuint) state[2];
-         GLint i;
-         ASSERT(face == 0 || face == 1);
-         switch (state[3]) {
-            case STATE_AMBIENT:
-               for (i = 0; i < 3; i++) {
-                  value[i] = ctx->Light.Light[ln].Ambient[i] *
-                     ctx->Light.Material.Attrib[MAT_ATTRIB_FRONT_AMBIENT+face][i];
-               }
-               /* [3] = material alpha */
-               value[3] = ctx->Light.Material.Attrib[MAT_ATTRIB_FRONT_AMBIENT+face][3];
-               return;
-            case STATE_DIFFUSE:
-               for (i = 0; i < 3; i++) {
-                  value[i] = ctx->Light.Light[ln].Diffuse[i] *
-                     ctx->Light.Material.Attrib[MAT_ATTRIB_FRONT_DIFFUSE+face][i];
-               }
-               /* [3] = material alpha */
-               value[3] = ctx->Light.Material.Attrib[MAT_ATTRIB_FRONT_DIFFUSE+face][3];
-               return;
-            case STATE_SPECULAR:
-               for (i = 0; i < 3; i++) {
-                  value[i] = ctx->Light.Light[ln].Specular[i] *
-                     ctx->Light.Material.Attrib[MAT_ATTRIB_FRONT_SPECULAR+face][i];
-               }
-               /* [3] = material alpha */
-               value[3] = ctx->Light.Material.Attrib[MAT_ATTRIB_FRONT_SPECULAR+face][3];
-               return;
-            default:
-               _mesa_problem(ctx, "Invalid lightprod state in fetch_state");
-               return;
-         }
-      }
-   case STATE_TEXGEN:
-      {
-         /* state[1] is the texture unit */
-         const GLuint unit = (GLuint) state[1];
-         /* state[2] is the texgen attribute */
-         switch (state[2]) {
-         case STATE_TEXGEN_EYE_S:
-            COPY_4V(value, ctx->Texture.Unit[unit].GenS.EyePlane);
-            return;
-         case STATE_TEXGEN_EYE_T:
-            COPY_4V(value, ctx->Texture.Unit[unit].GenT.EyePlane);
-            return;
-         case STATE_TEXGEN_EYE_R:
-            COPY_4V(value, ctx->Texture.Unit[unit].GenR.EyePlane);
-            return;
-         case STATE_TEXGEN_EYE_Q:
-            COPY_4V(value, ctx->Texture.Unit[unit].GenQ.EyePlane);
-            return;
-         case STATE_TEXGEN_OBJECT_S:
-            COPY_4V(value, ctx->Texture.Unit[unit].GenS.ObjectPlane);
-            return;
-         case STATE_TEXGEN_OBJECT_T:
-            COPY_4V(value, ctx->Texture.Unit[unit].GenT.ObjectPlane);
-            return;
-         case STATE_TEXGEN_OBJECT_R:
-            COPY_4V(value, ctx->Texture.Unit[unit].GenR.ObjectPlane);
-            return;
-         case STATE_TEXGEN_OBJECT_Q:
-            COPY_4V(value, ctx->Texture.Unit[unit].GenQ.ObjectPlane);
-            return;
-         default:
-            _mesa_problem(ctx, "Invalid texgen state in fetch_state");
-            return;
-         }
-      }
-   case STATE_TEXENV_COLOR:
-      {
-         /* state[1] is the texture unit */
-         const GLuint unit = (GLuint) state[1];
-         if(ctx->Color._ClampFragmentColor)
-            COPY_4V(value, ctx->Texture.Unit[unit].EnvColor);
-         else
-            COPY_4V(value, ctx->Texture.Unit[unit].EnvColorUnclamped);
-      }
-      return;
-   case STATE_FOG_COLOR:
-      if(ctx->Color._ClampFragmentColor)
-         COPY_4V(value, ctx->Fog.Color);
-      else
-         COPY_4V(value, ctx->Fog.ColorUnclamped);
-      return;
-   case STATE_FOG_PARAMS:
-      value[0] = ctx->Fog.Density;
-      value[1] = ctx->Fog.Start;
-      value[2] = ctx->Fog.End;
-      value[3] = (ctx->Fog.End == ctx->Fog.Start)
-         ? 1.0f : (GLfloat)(1.0 / (ctx->Fog.End - ctx->Fog.Start));
-      return;
-   case STATE_CLIPPLANE:
-      {
-         const GLuint plane = (GLuint) state[1];
-         COPY_4V(value, ctx->Transform.EyeUserPlane[plane]);
-      }
-      return;
-   case STATE_POINT_SIZE:
-      value[0] = ctx->Point.Size;
-      value[1] = ctx->Point.MinSize;
-      value[2] = ctx->Point.MaxSize;
-      value[3] = ctx->Point.Threshold;
-      return;
-   case STATE_POINT_ATTENUATION:
-      value[0] = ctx->Point.Params[0];
-      value[1] = ctx->Point.Params[1];
-      value[2] = ctx->Point.Params[2];
-      value[3] = 1.0F;
-      return;
-   case STATE_MODELVIEW_MATRIX:
-   case STATE_PROJECTION_MATRIX:
-   case STATE_MVP_MATRIX:
-   case STATE_TEXTURE_MATRIX:
-   case STATE_PROGRAM_MATRIX:
-      {
-         /* state[0] = modelview, projection, texture, etc. */
-         /* state[1] = which texture matrix or program matrix */
-         /* state[2] = first row to fetch */
-         /* state[3] = last row to fetch */
-         /* state[4] = transpose, inverse or invtrans */
-         const GLmatrix *matrix;
-         const gl_state_index mat = state[0];
-         const GLuint index = (GLuint) state[1];
-         const GLuint firstRow = (GLuint) state[2];
-         const GLuint lastRow = (GLuint) state[3];
-         const gl_state_index modifier = state[4];
-         const GLfloat *m;
-         GLuint row, i;
-         ASSERT(firstRow >= 0);
-         ASSERT(firstRow < 4);
-         ASSERT(lastRow >= 0);
-         ASSERT(lastRow < 4);
-         if (mat == STATE_MODELVIEW_MATRIX) {
-            matrix = ctx->ModelviewMatrixStack.Top;
-         }
-         else if (mat == STATE_PROJECTION_MATRIX) {
-            matrix = ctx->ProjectionMatrixStack.Top;
-         }
-         else if (mat == STATE_MVP_MATRIX) {
-            matrix = &ctx->_ModelProjectMatrix;
-         }
-         else if (mat == STATE_TEXTURE_MATRIX) {
-            ASSERT(index < Elements(ctx->TextureMatrixStack));
-            matrix = ctx->TextureMatrixStack[index].Top;
-         }
-         else if (mat == STATE_PROGRAM_MATRIX) {
-            ASSERT(index < Elements(ctx->ProgramMatrixStack));
-            matrix = ctx->ProgramMatrixStack[index].Top;
-         }
-         else {
-            _mesa_problem(ctx, "Bad matrix name in _mesa_fetch_state()");
-            return;
-         }
-         if (modifier == STATE_MATRIX_INVERSE ||
-             modifier == STATE_MATRIX_INVTRANS) {
-            /* Be sure inverse is up to date:
-	     */
-            _math_matrix_alloc_inv( (GLmatrix *) matrix );
-	    _math_matrix_analyse( (GLmatrix*) matrix );
-            m = matrix->inv;
-         }
-         else {
-            m = matrix->m;
-         }
-         if (modifier == STATE_MATRIX_TRANSPOSE ||
-             modifier == STATE_MATRIX_INVTRANS) {
-            for (i = 0, row = firstRow; row <= lastRow; row++) {
-               value[i++] = m[row * 4 + 0];
-               value[i++] = m[row * 4 + 1];
-               value[i++] = m[row * 4 + 2];
-               value[i++] = m[row * 4 + 3];
-            }
-         }
-         else {
-            for (i = 0, row = firstRow; row <= lastRow; row++) {
-               value[i++] = m[row + 0];
-               value[i++] = m[row + 4];
-               value[i++] = m[row + 8];
-               value[i++] = m[row + 12];
-            }
-         }
-      }
-      return;
-   case STATE_DEPTH_RANGE:
-      value[0] = ctx->Viewport.Near;                     /* near       */
-      value[1] = ctx->Viewport.Far;                      /* far        */
-      value[2] = ctx->Viewport.Far - ctx->Viewport.Near; /* far - near */
-      value[3] = 1.0;
-      return;
-   case STATE_FRAGMENT_PROGRAM:
-      {
-         /* state[1] = {STATE_ENV, STATE_LOCAL} */
-         /* state[2] = parameter index          */
-         const int idx = (int) state[2];
-         switch (state[1]) {
-            case STATE_ENV:
-               COPY_4V(value, ctx->FragmentProgram.Parameters[idx]);
-               return;
-            case STATE_LOCAL:
-               COPY_4V(value, ctx->FragmentProgram.Current->Base.LocalParams[idx]);
-               return;
-            default:
-               _mesa_problem(ctx, "Bad state switch in _mesa_fetch_state()");
-               return;
-         }
-      }
-      return;
-
-   case STATE_VERTEX_PROGRAM:
-      {
-         /* state[1] = {STATE_ENV, STATE_LOCAL} */
-         /* state[2] = parameter index          */
-         const int idx = (int) state[2];
-         switch (state[1]) {
-            case STATE_ENV:
-               COPY_4V(value, ctx->VertexProgram.Parameters[idx]);
-               return;
-            case STATE_LOCAL:
-               COPY_4V(value, ctx->VertexProgram.Current->Base.LocalParams[idx]);
-               return;
-            default:
-               _mesa_problem(ctx, "Bad state switch in _mesa_fetch_state()");
-               return;
-         }
-      }
-      return;
-
-   case STATE_NORMAL_SCALE:
-      ASSIGN_4V(value, ctx->_ModelViewInvScale, 0, 0, 1);
-      return;
-
-   case STATE_INTERNAL:
-      switch (state[1]) {
-      case STATE_CURRENT_ATTRIB:
-         {
-            const GLuint idx = (GLuint) state[2];
-            COPY_4V(value, ctx->Current.Attrib[idx]);
-         }
-         return;
-
-      case STATE_CURRENT_ATTRIB_MAYBE_VP_CLAMPED:
-         {
-            const GLuint idx = (GLuint) state[2];
-            if(ctx->Light._ClampVertexColor &&
-               (idx == VERT_ATTRIB_COLOR0 ||
-                idx == VERT_ATTRIB_COLOR1)) {
-               value[0] = CLAMP(ctx->Current.Attrib[idx][0], 0.0f, 1.0f);
-               value[1] = CLAMP(ctx->Current.Attrib[idx][1], 0.0f, 1.0f);
-               value[2] = CLAMP(ctx->Current.Attrib[idx][2], 0.0f, 1.0f);
-               value[3] = CLAMP(ctx->Current.Attrib[idx][3], 0.0f, 1.0f);
-            }
-            else
-               COPY_4V(value, ctx->Current.Attrib[idx]);
-         }
-         return;
-
-      case STATE_NORMAL_SCALE:
-         ASSIGN_4V(value, 
-                   ctx->_ModelViewInvScale, 
-                   ctx->_ModelViewInvScale, 
-                   ctx->_ModelViewInvScale, 
-                   1);
-         return;
-
-      case STATE_TEXRECT_SCALE:
-         /* Value = { 1/texWidth, 1/texHeight, 0, 1 }.
-          * Used to convert unnormalized texcoords to normalized texcoords.
-          */
-         {
-            const int unit = (int) state[2];
-            const struct gl_texture_object *texObj
-               = ctx->Texture.Unit[unit]._Current;
-            if (texObj) {
-               struct gl_texture_image *texImage = texObj->Image[0][0];
-               ASSIGN_4V(value,
-                         (GLfloat) (1.0 / texImage->Width),
-                         (GLfloat) (1.0 / texImage->Height),
-                         0.0f, 1.0f);
-            }
-         }
-         return;
-
-      case STATE_FOG_PARAMS_OPTIMIZED:
-         /* for simpler per-vertex/pixel fog calcs. POW (for EXP/EXP2 fog)
-          * might be more expensive than EX2 on some hw, plus it needs
-          * another constant (e) anyway. Linear fog can now be done with a
-          * single MAD.
-          * linear: fogcoord * -1/(end-start) + end/(end-start)
-          * exp: 2^-(density/ln(2) * fogcoord)
-          * exp2: 2^-((density/(ln(2)^2) * fogcoord)^2)
-          */
-         value[0] = (ctx->Fog.End == ctx->Fog.Start)
-            ? 1.0f : (GLfloat)(-1.0F / (ctx->Fog.End - ctx->Fog.Start));
-         value[1] = ctx->Fog.End * -value[0];
-         value[2] = (GLfloat)(ctx->Fog.Density * ONE_DIV_LN2);
-         value[3] = (GLfloat)(ctx->Fog.Density * ONE_DIV_SQRT_LN2);
-         return;
-
-      case STATE_POINT_SIZE_CLAMPED:
-         {
-           /* this includes implementation dependent limits, to avoid
-            * another potentially necessary clamp.
-            * Note: for sprites, point smooth (point AA) is ignored
-            * and we'll clamp to MinPointSizeAA and MaxPointSize, because we
-            * expect drivers will want to say their minimum for AA size is 0.0
-            * but for non-AA it's 1.0 (because normal points with size below 1.0
-            * need to get rounded up to 1.0, hence never disappear). GL does
-            * not specify max clamp size for sprites, other than it needs to be
-            * at least as large as max AA size, hence use non-AA size there.
-            */
-            GLfloat minImplSize;
-            GLfloat maxImplSize;
-            if (ctx->Point.PointSprite) {
-               minImplSize = ctx->Const.MinPointSizeAA;
-               maxImplSize = ctx->Const.MaxPointSize;
-            }
-            else if (ctx->Point.SmoothFlag || ctx->Multisample._Enabled) {
-               minImplSize = ctx->Const.MinPointSizeAA;
-               maxImplSize = ctx->Const.MaxPointSizeAA;
-            }
-            else {
-               minImplSize = ctx->Const.MinPointSize;
-               maxImplSize = ctx->Const.MaxPointSize;
-            }
-            value[0] = ctx->Point.Size;
-            value[1] = ctx->Point.MinSize >= minImplSize ? ctx->Point.MinSize : minImplSize;
-            value[2] = ctx->Point.MaxSize <= maxImplSize ? ctx->Point.MaxSize : maxImplSize;
-            value[3] = ctx->Point.Threshold;
-         }
-         return;
-      case STATE_POINT_SIZE_IMPL_CLAMP:
-         {
-           /* for implementation clamp only in vs */
-            GLfloat minImplSize;
-            GLfloat maxImplSize;
-            if (ctx->Point.PointSprite) {
-               minImplSize = ctx->Const.MinPointSizeAA;
-               maxImplSize = ctx->Const.MaxPointSize;
-            }
-            else if (ctx->Point.SmoothFlag || ctx->Multisample._Enabled) {
-               minImplSize = ctx->Const.MinPointSizeAA;
-               maxImplSize = ctx->Const.MaxPointSizeAA;
-            }
-            else {
-               minImplSize = ctx->Const.MinPointSize;
-               maxImplSize = ctx->Const.MaxPointSize;
-            }
-            value[0] = ctx->Point.Size;
-            value[1] = minImplSize;
-            value[2] = maxImplSize;
-            value[3] = ctx->Point.Threshold;
-         }
-         return;
-      case STATE_LIGHT_SPOT_DIR_NORMALIZED:
-         {
-            /* here, state[2] is the light number */
-            /* pre-normalize spot dir */
-            const GLuint ln = (GLuint) state[2];
-            COPY_3V(value, ctx->Light.Light[ln]._NormSpotDirection);
-            value[3] = ctx->Light.Light[ln]._CosCutoff;
-         }
-         return;
-
-      case STATE_LIGHT_POSITION:
-         {
-            const GLuint ln = (GLuint) state[2];
-            COPY_4V(value, ctx->Light.Light[ln]._Position);
-         }
-         return;
-
-      case STATE_LIGHT_POSITION_NORMALIZED:
-         {
-            const GLuint ln = (GLuint) state[2];
-            COPY_4V(value, ctx->Light.Light[ln]._Position);
-            NORMALIZE_3FV( value );
-         }
-         return;
-
-      case STATE_LIGHT_HALF_VECTOR:
-         {
-            const GLuint ln = (GLuint) state[2];
-            GLfloat p[3];
-            /* Compute infinite half angle vector:
-             *   halfVector = normalize(normalize(lightPos) + (0, 0, 1))
-             * light.EyePosition.w should be 0 for infinite lights.
-             */
-            COPY_3V(p, ctx->Light.Light[ln]._Position);
-            NORMALIZE_3FV(p);
-            ADD_3V(value, p, ctx->_EyeZDir);
-            NORMALIZE_3FV(value);
-            value[3] = 1.0;
-         }
-         return;
-
-      case STATE_PT_SCALE:
-         value[0] = ctx->Pixel.RedScale;
-         value[1] = ctx->Pixel.GreenScale;
-         value[2] = ctx->Pixel.BlueScale;
-         value[3] = ctx->Pixel.AlphaScale;
-         return;
-
-      case STATE_PT_BIAS:
-         value[0] = ctx->Pixel.RedBias;
-         value[1] = ctx->Pixel.GreenBias;
-         value[2] = ctx->Pixel.BlueBias;
-         value[3] = ctx->Pixel.AlphaBias;
-         return;
-
-      case STATE_SHADOW_AMBIENT:
-         {
-            const int unit = (int) state[2];
-            const struct gl_texture_object *texObj
-               = ctx->Texture.Unit[unit]._Current;
-            if (texObj) {
-               value[0] =
-               value[1] =
-               value[2] =
-               value[3] = texObj->Sampler.CompareFailValue;
-            }
-         }
-         return;
-
-      case STATE_FB_SIZE:
-         value[0] = (GLfloat) (ctx->DrawBuffer->Width - 1);
-         value[1] = (GLfloat) (ctx->DrawBuffer->Height - 1);
-         value[2] = 0.0F;
-         value[3] = 0.0F;
-         return;
-
-      case STATE_FB_WPOS_Y_TRANSFORM:
-         /* A driver may negate this conditional by using ZW swizzle
-          * instead of XY (based on e.g. some other state). */
-         if (ctx->DrawBuffer->Name != 0) {
-            /* Identity (XY) followed by flipping Y upside down (ZW). */
-            value[0] = 1.0F;
-            value[1] = 0.0F;
-            value[2] = -1.0F;
-            value[3] = (GLfloat) (ctx->DrawBuffer->Height - 1);
-         } else {
-            /* Flipping Y upside down (XY) followed by identity (ZW). */
-            value[0] = -1.0F;
-            value[1] = (GLfloat) (ctx->DrawBuffer->Height - 1);
-            value[2] = 1.0F;
-            value[3] = 0.0F;
-         }
-         return;
-
-      case STATE_ROT_MATRIX_0:
-         {
-            const int unit = (int) state[2];
-            GLfloat *rotMat22 = ctx->Texture.Unit[unit].RotMatrix;
-            value[0] = rotMat22[0]; 
-            value[1] = rotMat22[2];
-            value[2] = 0.0;
-            value[3] = 0.0;
-         }
-         return;
-
-      case STATE_ROT_MATRIX_1:
-         {
-            const int unit = (int) state[2];
-            GLfloat *rotMat22 = ctx->Texture.Unit[unit].RotMatrix;
-            value[0] = rotMat22[1];
-            value[1] = rotMat22[3];
-            value[2] = 0.0;
-            value[3] = 0.0;
-         }
-         return;
-
-      /* XXX: make sure new tokens added here are also handled in the 
-       * _mesa_program_state_flags() switch, below.
-       */
-      default:
-         /* Unknown state indexes are silently ignored here.
-          * Drivers may do something special.
-          */
-         return;
-      }
-      return;
-
-   default:
-      _mesa_problem(ctx, "Invalid state in _mesa_fetch_state");
-      return;
-   }
-}
-
-
-/**
- * Return a bitmask of the Mesa state flags (_NEW_* values) which would
- * indicate that the given context state may have changed.
- * The bitmask is used during validation to determine if we need to update
- * vertex/fragment program parameters (like "state.material.color") when
- * some GL state has changed.
- */
-GLbitfield
-_mesa_program_state_flags(const gl_state_index state[STATE_LENGTH])
-{
-   switch (state[0]) {
-   case STATE_MATERIAL:
-   case STATE_LIGHT:
-   case STATE_LIGHTMODEL_AMBIENT:
-   case STATE_LIGHTMODEL_SCENECOLOR:
-   case STATE_LIGHTPROD:
-      return _NEW_LIGHT;
-
-   case STATE_TEXGEN:
-      return _NEW_TEXTURE;
-   case STATE_TEXENV_COLOR:
-      return _NEW_TEXTURE | _NEW_BUFFERS | _NEW_FRAG_CLAMP;
-
-   case STATE_FOG_COLOR:
-      return _NEW_FOG | _NEW_BUFFERS | _NEW_FRAG_CLAMP;
-   case STATE_FOG_PARAMS:
-      return _NEW_FOG;
-
-   case STATE_CLIPPLANE:
-      return _NEW_TRANSFORM;
-
-   case STATE_POINT_SIZE:
-   case STATE_POINT_ATTENUATION:
-      return _NEW_POINT;
-
-   case STATE_MODELVIEW_MATRIX:
-      return _NEW_MODELVIEW;
-   case STATE_PROJECTION_MATRIX:
-      return _NEW_PROJECTION;
-   case STATE_MVP_MATRIX:
-      return _NEW_MODELVIEW | _NEW_PROJECTION;
-   case STATE_TEXTURE_MATRIX:
-      return _NEW_TEXTURE_MATRIX;
-   case STATE_PROGRAM_MATRIX:
-      return _NEW_TRACK_MATRIX;
-
-   case STATE_DEPTH_RANGE:
-      return _NEW_VIEWPORT;
-
-   case STATE_FRAGMENT_PROGRAM:
-   case STATE_VERTEX_PROGRAM:
-      return _NEW_PROGRAM;
-
-   case STATE_NORMAL_SCALE:
-      return _NEW_MODELVIEW;
-
-   case STATE_INTERNAL:
-      switch (state[1]) {
-      case STATE_CURRENT_ATTRIB:
-         return _NEW_CURRENT_ATTRIB;
-      case STATE_CURRENT_ATTRIB_MAYBE_VP_CLAMPED:
-         return _NEW_CURRENT_ATTRIB | _NEW_LIGHT | _NEW_BUFFERS;
-
-      case STATE_NORMAL_SCALE:
-         return _NEW_MODELVIEW;
-
-      case STATE_TEXRECT_SCALE:
-      case STATE_SHADOW_AMBIENT:
-      case STATE_ROT_MATRIX_0:
-      case STATE_ROT_MATRIX_1:
-	 return _NEW_TEXTURE;
-      case STATE_FOG_PARAMS_OPTIMIZED:
-	 return _NEW_FOG;
-      case STATE_POINT_SIZE_CLAMPED:
-      case STATE_POINT_SIZE_IMPL_CLAMP:
-         return _NEW_POINT | _NEW_MULTISAMPLE;
-      case STATE_LIGHT_SPOT_DIR_NORMALIZED:
-      case STATE_LIGHT_POSITION:
-      case STATE_LIGHT_POSITION_NORMALIZED:
-      case STATE_LIGHT_HALF_VECTOR:
-         return _NEW_LIGHT;
-
-      case STATE_PT_SCALE:
-      case STATE_PT_BIAS:
-         return _NEW_PIXEL;
-
-      case STATE_FB_SIZE:
-      case STATE_FB_WPOS_Y_TRANSFORM:
-         return _NEW_BUFFERS;
-
-      default:
-         /* unknown state indexes are silently ignored and
-         *  no flag set, since it is handled by the driver.
-         */
-	 return 0;
-      }
-
-   default:
-      _mesa_problem(NULL, "unexpected state[0] in make_state_flags()");
-      return 0;
-   }
-}
-
-
-static void
-append(char *dst, const char *src)
-{
-   while (*dst)
-      dst++;
-   while (*src)
-     *dst++ = *src++;
-   *dst = 0;
-}
-
-
-/**
- * Convert token 'k' to a string, append it onto 'dst' string.
- */
-static void
-append_token(char *dst, gl_state_index k)
-{
-   switch (k) {
-   case STATE_MATERIAL:
-      append(dst, "material");
-      break;
-   case STATE_LIGHT:
-      append(dst, "light");
-      break;
-   case STATE_LIGHTMODEL_AMBIENT:
-      append(dst, "lightmodel.ambient");
-      break;
-   case STATE_LIGHTMODEL_SCENECOLOR:
-      break;
-   case STATE_LIGHTPROD:
-      append(dst, "lightprod");
-      break;
-   case STATE_TEXGEN:
-      append(dst, "texgen");
-      break;
-   case STATE_FOG_COLOR:
-      append(dst, "fog.color");
-      break;
-   case STATE_FOG_PARAMS:
-      append(dst, "fog.params");
-      break;
-   case STATE_CLIPPLANE:
-      append(dst, "clip");
-      break;
-   case STATE_POINT_SIZE:
-      append(dst, "point.size");
-      break;
-   case STATE_POINT_ATTENUATION:
-      append(dst, "point.attenuation");
-      break;
-   case STATE_MODELVIEW_MATRIX:
-      append(dst, "matrix.modelview");
-      break;
-   case STATE_PROJECTION_MATRIX:
-      append(dst, "matrix.projection");
-      break;
-   case STATE_MVP_MATRIX:
-      append(dst, "matrix.mvp");
-      break;
-   case STATE_TEXTURE_MATRIX:
-      append(dst, "matrix.texture");
-      break;
-   case STATE_PROGRAM_MATRIX:
-      append(dst, "matrix.program");
-      break;
-   case STATE_MATRIX_INVERSE:
-      append(dst, ".inverse");
-      break;
-   case STATE_MATRIX_TRANSPOSE:
-      append(dst, ".transpose");
-      break;
-   case STATE_MATRIX_INVTRANS:
-      append(dst, ".invtrans");
-      break;
-   case STATE_AMBIENT:
-      append(dst, ".ambient");
-      break;
-   case STATE_DIFFUSE:
-      append(dst, ".diffuse");
-      break;
-   case STATE_SPECULAR:
-      append(dst, ".specular");
-      break;
-   case STATE_EMISSION:
-      append(dst, ".emission");
-      break;
-   case STATE_SHININESS:
-      append(dst, "lshininess");
-      break;
-   case STATE_HALF_VECTOR:
-      append(dst, ".half");
-      break;
-   case STATE_POSITION:
-      append(dst, ".position");
-      break;
-   case STATE_ATTENUATION:
-      append(dst, ".attenuation");
-      break;
-   case STATE_SPOT_DIRECTION:
-      append(dst, ".spot.direction");
-      break;
-   case STATE_SPOT_CUTOFF:
-      append(dst, ".spot.cutoff");
-      break;
-   case STATE_TEXGEN_EYE_S:
-      append(dst, ".eye.s");
-      break;
-   case STATE_TEXGEN_EYE_T:
-      append(dst, ".eye.t");
-      break;
-   case STATE_TEXGEN_EYE_R:
-      append(dst, ".eye.r");
-      break;
-   case STATE_TEXGEN_EYE_Q:
-      append(dst, ".eye.q");
-      break;
-   case STATE_TEXGEN_OBJECT_S:
-      append(dst, ".object.s");
-      break;
-   case STATE_TEXGEN_OBJECT_T:
-      append(dst, ".object.t");
-      break;
-   case STATE_TEXGEN_OBJECT_R:
-      append(dst, ".object.r");
-      break;
-   case STATE_TEXGEN_OBJECT_Q:
-      append(dst, ".object.q");
-      break;
-   case STATE_TEXENV_COLOR:
-      append(dst, "texenv");
-      break;
-   case STATE_DEPTH_RANGE:
-      append(dst, "depth.range");
-      break;
-   case STATE_VERTEX_PROGRAM:
-   case STATE_FRAGMENT_PROGRAM:
-      break;
-   case STATE_ENV:
-      append(dst, "env");
-      break;
-   case STATE_LOCAL:
-      append(dst, "local");
-      break;
-   /* BEGIN internal state vars */
-   case STATE_INTERNAL:
-      append(dst, ".internal.");
-      break;
-   case STATE_CURRENT_ATTRIB:
-      append(dst, "current");
-      break;
-   case STATE_NORMAL_SCALE:
-      append(dst, "normalScale");
-      break;
-   case STATE_TEXRECT_SCALE:
-      append(dst, "texrectScale");
-      break;
-   case STATE_FOG_PARAMS_OPTIMIZED:
-      append(dst, "fogParamsOptimized");
-      break;
-   case STATE_POINT_SIZE_CLAMPED:
-      append(dst, "pointSizeClamped");
-      break;
-   case STATE_POINT_SIZE_IMPL_CLAMP:
-      append(dst, "pointSizeImplClamp");
-      break;
-   case STATE_LIGHT_SPOT_DIR_NORMALIZED:
-      append(dst, "lightSpotDirNormalized");
-      break;
-   case STATE_LIGHT_POSITION:
-      append(dst, "lightPosition");
-      break;
-   case STATE_LIGHT_POSITION_NORMALIZED:
-      append(dst, "light.position.normalized");
-      break;
-   case STATE_LIGHT_HALF_VECTOR:
-      append(dst, "lightHalfVector");
-      break;
-   case STATE_PT_SCALE:
-      append(dst, "PTscale");
-      break;
-   case STATE_PT_BIAS:
-      append(dst, "PTbias");
-      break;
-   case STATE_SHADOW_AMBIENT:
-      append(dst, "CompareFailValue");
-      break;
-   case STATE_FB_SIZE:
-      append(dst, "FbSize");
-      break;
-   case STATE_FB_WPOS_Y_TRANSFORM:
-      append(dst, "FbWposYTransform");
-      break;
-   case STATE_ROT_MATRIX_0:
-      append(dst, "rotMatrixRow0");
-      break;
-   case STATE_ROT_MATRIX_1:
-      append(dst, "rotMatrixRow1");
-      break;
-   default:
-      /* probably STATE_INTERNAL_DRIVER+i (driver private state) */
-      append(dst, "driverState");
-   }
-}
-
-static void
-append_face(char *dst, GLint face)
-{
-   if (face == 0)
-      append(dst, "front.");
-   else
-      append(dst, "back.");
-}
-
-static void
-append_index(char *dst, GLint index)
-{
-   char s[20];
-   sprintf(s, "[%d]", index);
-   append(dst, s);
-}
-
-/**
- * Make a string from the given state vector.
- * For example, return "state.matrix.texture[2].inverse".
- * Use free() to deallocate the string.
- */
-char *
-_mesa_program_state_string(const gl_state_index state[STATE_LENGTH])
-{
-   char str[1000] = "";
-   char tmp[30];
-
-   append(str, "state.");
-   append_token(str, state[0]);
-
-   switch (state[0]) {
-   case STATE_MATERIAL:
-      append_face(str, state[1]);
-      append_token(str, state[2]);
-      break;
-   case STATE_LIGHT:
-      append_index(str, state[1]); /* light number [i]. */
-      append_token(str, state[2]); /* coefficients */
-      break;
-   case STATE_LIGHTMODEL_AMBIENT:
-      append(str, "lightmodel.ambient");
-      break;
-   case STATE_LIGHTMODEL_SCENECOLOR:
-      if (state[1] == 0) {
-         append(str, "lightmodel.front.scenecolor");
-      }
-      else {
-         append(str, "lightmodel.back.scenecolor");
-      }
-      break;
-   case STATE_LIGHTPROD:
-      append_index(str, state[1]); /* light number [i]. */
-      append_face(str, state[2]);
-      append_token(str, state[3]);
-      break;
-   case STATE_TEXGEN:
-      append_index(str, state[1]); /* tex unit [i] */
-      append_token(str, state[2]); /* plane coef */
-      break;
-   case STATE_TEXENV_COLOR:
-      append_index(str, state[1]); /* tex unit [i] */
-      append(str, "color");
-      break;
-   case STATE_CLIPPLANE:
-      append_index(str, state[1]); /* plane [i] */
-      append(str, ".plane");
-      break;
-   case STATE_MODELVIEW_MATRIX:
-   case STATE_PROJECTION_MATRIX:
-   case STATE_MVP_MATRIX:
-   case STATE_TEXTURE_MATRIX:
-   case STATE_PROGRAM_MATRIX:
-      {
-         /* state[0] = modelview, projection, texture, etc. */
-         /* state[1] = which texture matrix or program matrix */
-         /* state[2] = first row to fetch */
-         /* state[3] = last row to fetch */
-         /* state[4] = transpose, inverse or invtrans */
-         const gl_state_index mat = state[0];
-         const GLuint index = (GLuint) state[1];
-         const GLuint firstRow = (GLuint) state[2];
-         const GLuint lastRow = (GLuint) state[3];
-         const gl_state_index modifier = state[4];
-         if (index ||
-             mat == STATE_TEXTURE_MATRIX ||
-             mat == STATE_PROGRAM_MATRIX)
-            append_index(str, index);
-         if (modifier)
-            append_token(str, modifier);
-         if (firstRow == lastRow)
-            sprintf(tmp, ".row[%d]", firstRow);
-         else
-            sprintf(tmp, ".row[%d..%d]", firstRow, lastRow);
-         append(str, tmp);
-      }
-      break;
-   case STATE_POINT_SIZE:
-      break;
-   case STATE_POINT_ATTENUATION:
-      break;
-   case STATE_FOG_PARAMS:
-      break;
-   case STATE_FOG_COLOR:
-      break;
-   case STATE_DEPTH_RANGE:
-      break;
-   case STATE_FRAGMENT_PROGRAM:
-   case STATE_VERTEX_PROGRAM:
-      /* state[1] = {STATE_ENV, STATE_LOCAL} */
-      /* state[2] = parameter index          */
-      append_token(str, state[1]);
-      append_index(str, state[2]);
-      break;
-   case STATE_NORMAL_SCALE:
-      break;
-   case STATE_INTERNAL:
-      append_token(str, state[1]);
-      if (state[1] == STATE_CURRENT_ATTRIB)
-         append_index(str, state[2]);
-       break;
-   default:
-      _mesa_problem(NULL, "Invalid state in _mesa_program_state_string");
-      break;
-   }
-
-   return _mesa_strdup(str);
-}
-
-
-/**
- * Loop over all the parameters in a parameter list.  If the parameter
- * is a GL state reference, look up the current value of that state
- * variable and put it into the parameter's Value[4] array.
- * Other parameter types never change or are explicitly set by the user
- * with glUniform() or glProgramParameter(), etc.
- * This would be called at glBegin time.
- */
-void
-_mesa_load_state_parameters(struct gl_context *ctx,
-                            struct gl_program_parameter_list *paramList)
-{
-   GLuint i;
-
-   if (!paramList)
-      return;
-
-   for (i = 0; i < paramList->NumParameters; i++) {
-      if (paramList->Parameters[i].Type == PROGRAM_STATE_VAR) {
-         _mesa_fetch_state(ctx,
-			   paramList->Parameters[i].StateIndexes,
-                           paramList->ParameterValues[i]);
-      }
-   }
-}
-
-
-/**
- * Copy the 16 elements of a matrix into four consecutive program
- * registers starting at 'pos'.
- */
-static void
-load_matrix(GLfloat registers[][4], GLuint pos, const GLfloat mat[16])
-{
-   GLuint i;
-   for (i = 0; i < 4; i++) {
-      registers[pos + i][0] = mat[0 + i];
-      registers[pos + i][1] = mat[4 + i];
-      registers[pos + i][2] = mat[8 + i];
-      registers[pos + i][3] = mat[12 + i];
-   }
-}
-
-
-/**
- * As above, but transpose the matrix.
- */
-static void
-load_transpose_matrix(GLfloat registers[][4], GLuint pos,
-                      const GLfloat mat[16])
-{
-   memcpy(registers[pos], mat, 16 * sizeof(GLfloat));
-}
-
-
-/**
- * Load current vertex program's parameter registers with tracked
- * matrices (if NV program).  This only needs to be done per
- * glBegin/glEnd, not per-vertex.
- */
-void
-_mesa_load_tracked_matrices(struct gl_context *ctx)
-{
-   GLuint i;
-
-   for (i = 0; i < MAX_NV_VERTEX_PROGRAM_PARAMS / 4; i++) {
-      /* point 'mat' at source matrix */
-      GLmatrix *mat;
-      if (ctx->VertexProgram.TrackMatrix[i] == GL_MODELVIEW) {
-         mat = ctx->ModelviewMatrixStack.Top;
-      }
-      else if (ctx->VertexProgram.TrackMatrix[i] == GL_PROJECTION) {
-         mat = ctx->ProjectionMatrixStack.Top;
-      }
-      else if (ctx->VertexProgram.TrackMatrix[i] == GL_TEXTURE) {
-         GLuint unit = MIN2(ctx->Texture.CurrentUnit,
-                            Elements(ctx->TextureMatrixStack) - 1);
-         mat = ctx->TextureMatrixStack[unit].Top;
-      }
-      else if (ctx->VertexProgram.TrackMatrix[i]==GL_MODELVIEW_PROJECTION_NV) {
-         /* XXX verify the combined matrix is up to date */
-         mat = &ctx->_ModelProjectMatrix;
-      }
-      else if (ctx->VertexProgram.TrackMatrix[i] >= GL_MATRIX0_NV &&
-               ctx->VertexProgram.TrackMatrix[i] <= GL_MATRIX7_NV) {
-         GLuint n = ctx->VertexProgram.TrackMatrix[i] - GL_MATRIX0_NV;
-         ASSERT(n < Elements(ctx->ProgramMatrixStack));
-         mat = ctx->ProgramMatrixStack[n].Top;
-      }
-      else {
-         /* no matrix is tracked, but we leave the register values as-is */
-         assert(ctx->VertexProgram.TrackMatrix[i] == GL_NONE);
-         continue;
-      }
-
-      /* load the matrix values into sequential registers */
-      if (ctx->VertexProgram.TrackMatrixTransform[i] == GL_IDENTITY_NV) {
-         load_matrix(ctx->VertexProgram.Parameters, i*4, mat->m);
-      }
-      else if (ctx->VertexProgram.TrackMatrixTransform[i] == GL_INVERSE_NV) {
-         _math_matrix_analyse(mat); /* update the inverse */
-         ASSERT(!_math_matrix_is_dirty(mat));
-         load_matrix(ctx->VertexProgram.Parameters, i*4, mat->inv);
-      }
-      else if (ctx->VertexProgram.TrackMatrixTransform[i] == GL_TRANSPOSE_NV) {
-         load_transpose_matrix(ctx->VertexProgram.Parameters, i*4, mat->m);
-      }
-      else {
-         assert(ctx->VertexProgram.TrackMatrixTransform[i]
-                == GL_INVERSE_TRANSPOSE_NV);
-         _math_matrix_analyse(mat); /* update the inverse */
-         ASSERT(!_math_matrix_is_dirty(mat));
-         load_transpose_matrix(ctx->VertexProgram.Parameters, i*4, mat->inv);
-      }
-   }
-}
->>>>>>> 77303936
+/*
+ * Mesa 3-D graphics library
+ * Version:  7.1
+ *
+ * Copyright (C) 1999-2007  Brian Paul   All Rights Reserved.
+ *
+ * Permission is hereby granted, free of charge, to any person obtaining a
+ * copy of this software and associated documentation files (the "Software"),
+ * to deal in the Software without restriction, including without limitation
+ * the rights to use, copy, modify, merge, publish, distribute, sublicense,
+ * and/or sell copies of the Software, and to permit persons to whom the
+ * Software is furnished to do so, subject to the following conditions:
+ *
+ * The above copyright notice and this permission notice shall be included
+ * in all copies or substantial portions of the Software.
+ *
+ * THE SOFTWARE IS PROVIDED "AS IS", WITHOUT WARRANTY OF ANY KIND, EXPRESS
+ * OR IMPLIED, INCLUDING BUT NOT LIMITED TO THE WARRANTIES OF MERCHANTABILITY,
+ * FITNESS FOR A PARTICULAR PURPOSE AND NONINFRINGEMENT.  IN NO EVENT SHALL
+ * BRIAN PAUL BE LIABLE FOR ANY CLAIM, DAMAGES OR OTHER LIABILITY, WHETHER IN
+ * AN ACTION OF CONTRACT, TORT OR OTHERWISE, ARISING FROM, OUT OF OR IN
+ * CONNECTION WITH THE SOFTWARE OR THE USE OR OTHER DEALINGS IN THE SOFTWARE.
+ */
+
+/**
+ * \file prog_statevars.c
+ * Program state variable management.
+ * \author Brian Paul
+ */
+
+
+#include "main/glheader.h"
+#include "main/context.h"
+#include "main/imports.h"
+#include "main/macros.h"
+#include "main/mtypes.h"
+#include "prog_statevars.h"
+#include "prog_parameter.h"
+
+
+/**
+ * Use the list of tokens in the state[] array to find global GL state
+ * and return it in <value>.  Usually, four values are returned in <value>
+ * but matrix queries may return as many as 16 values.
+ * This function is used for ARB vertex/fragment programs.
+ * The program parser will produce the state[] values.
+ */
+static void
+_mesa_fetch_state(struct gl_context *ctx, const gl_state_index state[],
+                  GLfloat *value)
+{
+   switch (state[0]) {
+   case STATE_MATERIAL:
+      {
+         /* state[1] is either 0=front or 1=back side */
+         const GLuint face = (GLuint) state[1];
+         const struct gl_material *mat = &ctx->Light.Material;
+         ASSERT(face == 0 || face == 1);
+         /* we rely on tokens numbered so that _BACK_ == _FRONT_+ 1 */
+         ASSERT(MAT_ATTRIB_FRONT_AMBIENT + 1 == MAT_ATTRIB_BACK_AMBIENT);
+         /* XXX we could get rid of this switch entirely with a little
+          * work in arbprogparse.c's parse_state_single_item().
+          */
+         /* state[2] is the material attribute */
+         switch (state[2]) {
+         case STATE_AMBIENT:
+            COPY_4V(value, mat->Attrib[MAT_ATTRIB_FRONT_AMBIENT + face]);
+            return;
+         case STATE_DIFFUSE:
+            COPY_4V(value, mat->Attrib[MAT_ATTRIB_FRONT_DIFFUSE + face]);
+            return;
+         case STATE_SPECULAR:
+            COPY_4V(value, mat->Attrib[MAT_ATTRIB_FRONT_SPECULAR + face]);
+            return;
+         case STATE_EMISSION:
+            COPY_4V(value, mat->Attrib[MAT_ATTRIB_FRONT_EMISSION + face]);
+            return;
+         case STATE_SHININESS:
+            value[0] = mat->Attrib[MAT_ATTRIB_FRONT_SHININESS + face][0];
+            value[1] = 0.0F;
+            value[2] = 0.0F;
+            value[3] = 1.0F;
+            return;
+         default:
+            _mesa_problem(ctx, "Invalid material state in fetch_state");
+            return;
+         }
+      }
+   case STATE_LIGHT:
+      {
+         /* state[1] is the light number */
+         const GLuint ln = (GLuint) state[1];
+         /* state[2] is the light attribute */
+         switch (state[2]) {
+         case STATE_AMBIENT:
+            COPY_4V(value, ctx->Light.Light[ln].Ambient);
+            return;
+         case STATE_DIFFUSE:
+            COPY_4V(value, ctx->Light.Light[ln].Diffuse);
+            return;
+         case STATE_SPECULAR:
+            COPY_4V(value, ctx->Light.Light[ln].Specular);
+            return;
+         case STATE_POSITION:
+            COPY_4V(value, ctx->Light.Light[ln].EyePosition);
+            return;
+         case STATE_ATTENUATION:
+            value[0] = ctx->Light.Light[ln].ConstantAttenuation;
+            value[1] = ctx->Light.Light[ln].LinearAttenuation;
+            value[2] = ctx->Light.Light[ln].QuadraticAttenuation;
+            value[3] = ctx->Light.Light[ln].SpotExponent;
+            return;
+         case STATE_SPOT_DIRECTION:
+            COPY_3V(value, ctx->Light.Light[ln].SpotDirection);
+            value[3] = ctx->Light.Light[ln]._CosCutoff;
+            return;
+         case STATE_SPOT_CUTOFF:
+            value[0] = ctx->Light.Light[ln].SpotCutoff;
+            return;
+         case STATE_HALF_VECTOR:
+            {
+               static const GLfloat eye_z[] = {0, 0, 1};
+               GLfloat p[3];
+               /* Compute infinite half angle vector:
+                *   halfVector = normalize(normalize(lightPos) + (0, 0, 1))
+		* light.EyePosition.w should be 0 for infinite lights.
+                */
+               COPY_3V(p, ctx->Light.Light[ln].EyePosition);
+               NORMALIZE_3FV(p);
+	       ADD_3V(value, p, eye_z);
+	       NORMALIZE_3FV(value);
+	       value[3] = 1.0;
+            }
+            return;
+         default:
+            _mesa_problem(ctx, "Invalid light state in fetch_state");
+            return;
+         }
+      }
+   case STATE_LIGHTMODEL_AMBIENT:
+      COPY_4V(value, ctx->Light.Model.Ambient);
+      return;
+   case STATE_LIGHTMODEL_SCENECOLOR:
+      if (state[1] == 0) {
+         /* front */
+         GLint i;
+         for (i = 0; i < 3; i++) {
+            value[i] = ctx->Light.Model.Ambient[i]
+               * ctx->Light.Material.Attrib[MAT_ATTRIB_FRONT_AMBIENT][i]
+               + ctx->Light.Material.Attrib[MAT_ATTRIB_FRONT_EMISSION][i];
+         }
+	 value[3] = ctx->Light.Material.Attrib[MAT_ATTRIB_FRONT_DIFFUSE][3];
+      }
+      else {
+         /* back */
+         GLint i;
+         for (i = 0; i < 3; i++) {
+            value[i] = ctx->Light.Model.Ambient[i]
+               * ctx->Light.Material.Attrib[MAT_ATTRIB_BACK_AMBIENT][i]
+               + ctx->Light.Material.Attrib[MAT_ATTRIB_BACK_EMISSION][i];
+         }
+	 value[3] = ctx->Light.Material.Attrib[MAT_ATTRIB_BACK_DIFFUSE][3];
+      }
+      return;
+   case STATE_LIGHTPROD:
+      {
+         const GLuint ln = (GLuint) state[1];
+         const GLuint face = (GLuint) state[2];
+         GLint i;
+         ASSERT(face == 0 || face == 1);
+         switch (state[3]) {
+            case STATE_AMBIENT:
+               for (i = 0; i < 3; i++) {
+                  value[i] = ctx->Light.Light[ln].Ambient[i] *
+                     ctx->Light.Material.Attrib[MAT_ATTRIB_FRONT_AMBIENT+face][i];
+               }
+               /* [3] = material alpha */
+               value[3] = ctx->Light.Material.Attrib[MAT_ATTRIB_FRONT_AMBIENT+face][3];
+               return;
+            case STATE_DIFFUSE:
+               for (i = 0; i < 3; i++) {
+                  value[i] = ctx->Light.Light[ln].Diffuse[i] *
+                     ctx->Light.Material.Attrib[MAT_ATTRIB_FRONT_DIFFUSE+face][i];
+               }
+               /* [3] = material alpha */
+               value[3] = ctx->Light.Material.Attrib[MAT_ATTRIB_FRONT_DIFFUSE+face][3];
+               return;
+            case STATE_SPECULAR:
+               for (i = 0; i < 3; i++) {
+                  value[i] = ctx->Light.Light[ln].Specular[i] *
+                     ctx->Light.Material.Attrib[MAT_ATTRIB_FRONT_SPECULAR+face][i];
+               }
+               /* [3] = material alpha */
+               value[3] = ctx->Light.Material.Attrib[MAT_ATTRIB_FRONT_SPECULAR+face][3];
+               return;
+            default:
+               _mesa_problem(ctx, "Invalid lightprod state in fetch_state");
+               return;
+         }
+      }
+   case STATE_TEXGEN:
+      {
+         /* state[1] is the texture unit */
+         const GLuint unit = (GLuint) state[1];
+         /* state[2] is the texgen attribute */
+         switch (state[2]) {
+         case STATE_TEXGEN_EYE_S:
+            COPY_4V(value, ctx->Texture.Unit[unit].GenS.EyePlane);
+            return;
+         case STATE_TEXGEN_EYE_T:
+            COPY_4V(value, ctx->Texture.Unit[unit].GenT.EyePlane);
+            return;
+         case STATE_TEXGEN_EYE_R:
+            COPY_4V(value, ctx->Texture.Unit[unit].GenR.EyePlane);
+            return;
+         case STATE_TEXGEN_EYE_Q:
+            COPY_4V(value, ctx->Texture.Unit[unit].GenQ.EyePlane);
+            return;
+         case STATE_TEXGEN_OBJECT_S:
+            COPY_4V(value, ctx->Texture.Unit[unit].GenS.ObjectPlane);
+            return;
+         case STATE_TEXGEN_OBJECT_T:
+            COPY_4V(value, ctx->Texture.Unit[unit].GenT.ObjectPlane);
+            return;
+         case STATE_TEXGEN_OBJECT_R:
+            COPY_4V(value, ctx->Texture.Unit[unit].GenR.ObjectPlane);
+            return;
+         case STATE_TEXGEN_OBJECT_Q:
+            COPY_4V(value, ctx->Texture.Unit[unit].GenQ.ObjectPlane);
+            return;
+         default:
+            _mesa_problem(ctx, "Invalid texgen state in fetch_state");
+            return;
+         }
+      }
+   case STATE_TEXENV_COLOR:
+      {
+         /* state[1] is the texture unit */
+         const GLuint unit = (GLuint) state[1];
+         if(ctx->Color._ClampFragmentColor)
+            COPY_4V(value, ctx->Texture.Unit[unit].EnvColor);
+         else
+            COPY_4V(value, ctx->Texture.Unit[unit].EnvColorUnclamped);
+      }
+      return;
+   case STATE_FOG_COLOR:
+      if(ctx->Color._ClampFragmentColor)
+         COPY_4V(value, ctx->Fog.Color);
+      else
+         COPY_4V(value, ctx->Fog.ColorUnclamped);
+      return;
+   case STATE_FOG_PARAMS:
+      value[0] = ctx->Fog.Density;
+      value[1] = ctx->Fog.Start;
+      value[2] = ctx->Fog.End;
+      value[3] = (ctx->Fog.End == ctx->Fog.Start)
+         ? 1.0f : (GLfloat)(1.0 / (ctx->Fog.End - ctx->Fog.Start));
+      return;
+   case STATE_CLIPPLANE:
+      {
+         const GLuint plane = (GLuint) state[1];
+         COPY_4V(value, ctx->Transform.EyeUserPlane[plane]);
+      }
+      return;
+   case STATE_POINT_SIZE:
+      value[0] = ctx->Point.Size;
+      value[1] = ctx->Point.MinSize;
+      value[2] = ctx->Point.MaxSize;
+      value[3] = ctx->Point.Threshold;
+      return;
+   case STATE_POINT_ATTENUATION:
+      value[0] = ctx->Point.Params[0];
+      value[1] = ctx->Point.Params[1];
+      value[2] = ctx->Point.Params[2];
+      value[3] = 1.0F;
+      return;
+   case STATE_MODELVIEW_MATRIX:
+   case STATE_PROJECTION_MATRIX:
+   case STATE_MVP_MATRIX:
+   case STATE_TEXTURE_MATRIX:
+   case STATE_PROGRAM_MATRIX:
+      {
+         /* state[0] = modelview, projection, texture, etc. */
+         /* state[1] = which texture matrix or program matrix */
+         /* state[2] = first row to fetch */
+         /* state[3] = last row to fetch */
+         /* state[4] = transpose, inverse or invtrans */
+         const GLmatrix *matrix;
+         const gl_state_index mat = state[0];
+         const GLuint index = (GLuint) state[1];
+         const GLuint firstRow = (GLuint) state[2];
+         const GLuint lastRow = (GLuint) state[3];
+         const gl_state_index modifier = state[4];
+         const GLfloat *m;
+         GLuint row, i;
+         ASSERT(firstRow >= 0);
+         ASSERT(firstRow < 4);
+         ASSERT(lastRow >= 0);
+         ASSERT(lastRow < 4);
+         if (mat == STATE_MODELVIEW_MATRIX) {
+            matrix = ctx->ModelviewMatrixStack.Top;
+         }
+         else if (mat == STATE_PROJECTION_MATRIX) {
+            matrix = ctx->ProjectionMatrixStack.Top;
+         }
+         else if (mat == STATE_MVP_MATRIX) {
+            matrix = &ctx->_ModelProjectMatrix;
+         }
+         else if (mat == STATE_TEXTURE_MATRIX) {
+            ASSERT(index < Elements(ctx->TextureMatrixStack));
+            matrix = ctx->TextureMatrixStack[index].Top;
+         }
+         else if (mat == STATE_PROGRAM_MATRIX) {
+            ASSERT(index < Elements(ctx->ProgramMatrixStack));
+            matrix = ctx->ProgramMatrixStack[index].Top;
+         }
+         else {
+            _mesa_problem(ctx, "Bad matrix name in _mesa_fetch_state()");
+            return;
+         }
+         if (modifier == STATE_MATRIX_INVERSE ||
+             modifier == STATE_MATRIX_INVTRANS) {
+            /* Be sure inverse is up to date:
+	     */
+            _math_matrix_alloc_inv( (GLmatrix *) matrix );
+	    _math_matrix_analyse( (GLmatrix*) matrix );
+            m = matrix->inv;
+         }
+         else {
+            m = matrix->m;
+         }
+         if (modifier == STATE_MATRIX_TRANSPOSE ||
+             modifier == STATE_MATRIX_INVTRANS) {
+            for (i = 0, row = firstRow; row <= lastRow; row++) {
+               value[i++] = m[row * 4 + 0];
+               value[i++] = m[row * 4 + 1];
+               value[i++] = m[row * 4 + 2];
+               value[i++] = m[row * 4 + 3];
+            }
+         }
+         else {
+            for (i = 0, row = firstRow; row <= lastRow; row++) {
+               value[i++] = m[row + 0];
+               value[i++] = m[row + 4];
+               value[i++] = m[row + 8];
+               value[i++] = m[row + 12];
+            }
+         }
+      }
+      return;
+   case STATE_DEPTH_RANGE:
+      value[0] = ctx->Viewport.Near;                     /* near       */
+      value[1] = ctx->Viewport.Far;                      /* far        */
+      value[2] = ctx->Viewport.Far - ctx->Viewport.Near; /* far - near */
+      value[3] = 1.0;
+      return;
+   case STATE_FRAGMENT_PROGRAM:
+      {
+         /* state[1] = {STATE_ENV, STATE_LOCAL} */
+         /* state[2] = parameter index          */
+         const int idx = (int) state[2];
+         switch (state[1]) {
+            case STATE_ENV:
+               COPY_4V(value, ctx->FragmentProgram.Parameters[idx]);
+               return;
+            case STATE_LOCAL:
+               COPY_4V(value, ctx->FragmentProgram.Current->Base.LocalParams[idx]);
+               return;
+            default:
+               _mesa_problem(ctx, "Bad state switch in _mesa_fetch_state()");
+               return;
+         }
+      }
+      return;
+
+   case STATE_VERTEX_PROGRAM:
+      {
+         /* state[1] = {STATE_ENV, STATE_LOCAL} */
+         /* state[2] = parameter index          */
+         const int idx = (int) state[2];
+         switch (state[1]) {
+            case STATE_ENV:
+               COPY_4V(value, ctx->VertexProgram.Parameters[idx]);
+               return;
+            case STATE_LOCAL:
+               COPY_4V(value, ctx->VertexProgram.Current->Base.LocalParams[idx]);
+               return;
+            default:
+               _mesa_problem(ctx, "Bad state switch in _mesa_fetch_state()");
+               return;
+         }
+      }
+      return;
+
+   case STATE_NORMAL_SCALE:
+      ASSIGN_4V(value, ctx->_ModelViewInvScale, 0, 0, 1);
+      return;
+
+   case STATE_INTERNAL:
+      switch (state[1]) {
+      case STATE_CURRENT_ATTRIB:
+         {
+            const GLuint idx = (GLuint) state[2];
+            COPY_4V(value, ctx->Current.Attrib[idx]);
+         }
+         return;
+
+      case STATE_CURRENT_ATTRIB_MAYBE_VP_CLAMPED:
+         {
+            const GLuint idx = (GLuint) state[2];
+            if(ctx->Light._ClampVertexColor &&
+               (idx == VERT_ATTRIB_COLOR0 ||
+                idx == VERT_ATTRIB_COLOR1)) {
+               value[0] = CLAMP(ctx->Current.Attrib[idx][0], 0.0f, 1.0f);
+               value[1] = CLAMP(ctx->Current.Attrib[idx][1], 0.0f, 1.0f);
+               value[2] = CLAMP(ctx->Current.Attrib[idx][2], 0.0f, 1.0f);
+               value[3] = CLAMP(ctx->Current.Attrib[idx][3], 0.0f, 1.0f);
+            }
+            else
+               COPY_4V(value, ctx->Current.Attrib[idx]);
+         }
+         return;
+
+      case STATE_NORMAL_SCALE:
+         ASSIGN_4V(value, 
+                   ctx->_ModelViewInvScale, 
+                   ctx->_ModelViewInvScale, 
+                   ctx->_ModelViewInvScale, 
+                   1);
+         return;
+
+      case STATE_TEXRECT_SCALE:
+         /* Value = { 1/texWidth, 1/texHeight, 0, 1 }.
+          * Used to convert unnormalized texcoords to normalized texcoords.
+          */
+         {
+            const int unit = (int) state[2];
+            const struct gl_texture_object *texObj
+               = ctx->Texture.Unit[unit]._Current;
+            if (texObj) {
+               struct gl_texture_image *texImage = texObj->Image[0][0];
+               ASSIGN_4V(value,
+                         (GLfloat) (1.0 / texImage->Width),
+                         (GLfloat) (1.0 / texImage->Height),
+                         0.0f, 1.0f);
+            }
+         }
+         return;
+
+      case STATE_FOG_PARAMS_OPTIMIZED:
+         /* for simpler per-vertex/pixel fog calcs. POW (for EXP/EXP2 fog)
+          * might be more expensive than EX2 on some hw, plus it needs
+          * another constant (e) anyway. Linear fog can now be done with a
+          * single MAD.
+          * linear: fogcoord * -1/(end-start) + end/(end-start)
+          * exp: 2^-(density/ln(2) * fogcoord)
+          * exp2: 2^-((density/(ln(2)^2) * fogcoord)^2)
+          */
+         value[0] = (ctx->Fog.End == ctx->Fog.Start)
+            ? 1.0f : (GLfloat)(-1.0F / (ctx->Fog.End - ctx->Fog.Start));
+         value[1] = ctx->Fog.End * -value[0];
+         value[2] = (GLfloat)(ctx->Fog.Density * ONE_DIV_LN2);
+         value[3] = (GLfloat)(ctx->Fog.Density * ONE_DIV_SQRT_LN2);
+         return;
+
+      case STATE_POINT_SIZE_CLAMPED:
+         {
+           /* this includes implementation dependent limits, to avoid
+            * another potentially necessary clamp.
+            * Note: for sprites, point smooth (point AA) is ignored
+            * and we'll clamp to MinPointSizeAA and MaxPointSize, because we
+            * expect drivers will want to say their minimum for AA size is 0.0
+            * but for non-AA it's 1.0 (because normal points with size below 1.0
+            * need to get rounded up to 1.0, hence never disappear). GL does
+            * not specify max clamp size for sprites, other than it needs to be
+            * at least as large as max AA size, hence use non-AA size there.
+            */
+            GLfloat minImplSize;
+            GLfloat maxImplSize;
+            if (ctx->Point.PointSprite) {
+               minImplSize = ctx->Const.MinPointSizeAA;
+               maxImplSize = ctx->Const.MaxPointSize;
+            }
+            else if (ctx->Point.SmoothFlag || ctx->Multisample._Enabled) {
+               minImplSize = ctx->Const.MinPointSizeAA;
+               maxImplSize = ctx->Const.MaxPointSizeAA;
+            }
+            else {
+               minImplSize = ctx->Const.MinPointSize;
+               maxImplSize = ctx->Const.MaxPointSize;
+            }
+            value[0] = ctx->Point.Size;
+            value[1] = ctx->Point.MinSize >= minImplSize ? ctx->Point.MinSize : minImplSize;
+            value[2] = ctx->Point.MaxSize <= maxImplSize ? ctx->Point.MaxSize : maxImplSize;
+            value[3] = ctx->Point.Threshold;
+         }
+         return;
+      case STATE_POINT_SIZE_IMPL_CLAMP:
+         {
+           /* for implementation clamp only in vs */
+            GLfloat minImplSize;
+            GLfloat maxImplSize;
+            if (ctx->Point.PointSprite) {
+               minImplSize = ctx->Const.MinPointSizeAA;
+               maxImplSize = ctx->Const.MaxPointSize;
+            }
+            else if (ctx->Point.SmoothFlag || ctx->Multisample._Enabled) {
+               minImplSize = ctx->Const.MinPointSizeAA;
+               maxImplSize = ctx->Const.MaxPointSizeAA;
+            }
+            else {
+               minImplSize = ctx->Const.MinPointSize;
+               maxImplSize = ctx->Const.MaxPointSize;
+            }
+            value[0] = ctx->Point.Size;
+            value[1] = minImplSize;
+            value[2] = maxImplSize;
+            value[3] = ctx->Point.Threshold;
+         }
+         return;
+      case STATE_LIGHT_SPOT_DIR_NORMALIZED:
+         {
+            /* here, state[2] is the light number */
+            /* pre-normalize spot dir */
+            const GLuint ln = (GLuint) state[2];
+            COPY_3V(value, ctx->Light.Light[ln]._NormSpotDirection);
+            value[3] = ctx->Light.Light[ln]._CosCutoff;
+         }
+         return;
+
+      case STATE_LIGHT_POSITION:
+         {
+            const GLuint ln = (GLuint) state[2];
+            COPY_4V(value, ctx->Light.Light[ln]._Position);
+         }
+         return;
+
+      case STATE_LIGHT_POSITION_NORMALIZED:
+         {
+            const GLuint ln = (GLuint) state[2];
+            COPY_4V(value, ctx->Light.Light[ln]._Position);
+            NORMALIZE_3FV( value );
+         }
+         return;
+
+      case STATE_LIGHT_HALF_VECTOR:
+         {
+            const GLuint ln = (GLuint) state[2];
+            GLfloat p[3];
+            /* Compute infinite half angle vector:
+             *   halfVector = normalize(normalize(lightPos) + (0, 0, 1))
+             * light.EyePosition.w should be 0 for infinite lights.
+             */
+            COPY_3V(p, ctx->Light.Light[ln]._Position);
+            NORMALIZE_3FV(p);
+            ADD_3V(value, p, ctx->_EyeZDir);
+            NORMALIZE_3FV(value);
+            value[3] = 1.0;
+         }
+         return;
+
+      case STATE_PT_SCALE:
+         value[0] = ctx->Pixel.RedScale;
+         value[1] = ctx->Pixel.GreenScale;
+         value[2] = ctx->Pixel.BlueScale;
+         value[3] = ctx->Pixel.AlphaScale;
+         return;
+
+      case STATE_PT_BIAS:
+         value[0] = ctx->Pixel.RedBias;
+         value[1] = ctx->Pixel.GreenBias;
+         value[2] = ctx->Pixel.BlueBias;
+         value[3] = ctx->Pixel.AlphaBias;
+         return;
+
+      case STATE_SHADOW_AMBIENT:
+         {
+            const int unit = (int) state[2];
+            const struct gl_texture_object *texObj
+               = ctx->Texture.Unit[unit]._Current;
+            if (texObj) {
+               value[0] =
+               value[1] =
+               value[2] =
+               value[3] = texObj->Sampler.CompareFailValue;
+            }
+         }
+         return;
+
+      case STATE_FB_SIZE:
+         value[0] = (GLfloat) (ctx->DrawBuffer->Width - 1);
+         value[1] = (GLfloat) (ctx->DrawBuffer->Height - 1);
+         value[2] = 0.0F;
+         value[3] = 0.0F;
+         return;
+
+      case STATE_FB_WPOS_Y_TRANSFORM:
+         /* A driver may negate this conditional by using ZW swizzle
+          * instead of XY (based on e.g. some other state). */
+         if (ctx->DrawBuffer->Name != 0) {
+            /* Identity (XY) followed by flipping Y upside down (ZW). */
+            value[0] = 1.0F;
+            value[1] = 0.0F;
+            value[2] = -1.0F;
+            value[3] = (GLfloat) (ctx->DrawBuffer->Height - 1);
+         } else {
+            /* Flipping Y upside down (XY) followed by identity (ZW). */
+            value[0] = -1.0F;
+            value[1] = (GLfloat) (ctx->DrawBuffer->Height - 1);
+            value[2] = 1.0F;
+            value[3] = 0.0F;
+         }
+         return;
+
+      case STATE_ROT_MATRIX_0:
+         {
+            const int unit = (int) state[2];
+            GLfloat *rotMat22 = ctx->Texture.Unit[unit].RotMatrix;
+            value[0] = rotMat22[0]; 
+            value[1] = rotMat22[2];
+            value[2] = 0.0;
+            value[3] = 0.0;
+         }
+         return;
+
+      case STATE_ROT_MATRIX_1:
+         {
+            const int unit = (int) state[2];
+            GLfloat *rotMat22 = ctx->Texture.Unit[unit].RotMatrix;
+            value[0] = rotMat22[1];
+            value[1] = rotMat22[3];
+            value[2] = 0.0;
+            value[3] = 0.0;
+         }
+         return;
+
+      /* XXX: make sure new tokens added here are also handled in the 
+       * _mesa_program_state_flags() switch, below.
+       */
+      default:
+         /* Unknown state indexes are silently ignored here.
+          * Drivers may do something special.
+          */
+         return;
+      }
+      return;
+
+   default:
+      _mesa_problem(ctx, "Invalid state in _mesa_fetch_state");
+      return;
+   }
+}
+
+
+/**
+ * Return a bitmask of the Mesa state flags (_NEW_* values) which would
+ * indicate that the given context state may have changed.
+ * The bitmask is used during validation to determine if we need to update
+ * vertex/fragment program parameters (like "state.material.color") when
+ * some GL state has changed.
+ */
+GLbitfield
+_mesa_program_state_flags(const gl_state_index state[STATE_LENGTH])
+{
+   switch (state[0]) {
+   case STATE_MATERIAL:
+   case STATE_LIGHT:
+   case STATE_LIGHTMODEL_AMBIENT:
+   case STATE_LIGHTMODEL_SCENECOLOR:
+   case STATE_LIGHTPROD:
+      return _NEW_LIGHT;
+
+   case STATE_TEXGEN:
+      return _NEW_TEXTURE;
+   case STATE_TEXENV_COLOR:
+      return _NEW_TEXTURE | _NEW_BUFFERS | _NEW_FRAG_CLAMP;
+
+   case STATE_FOG_COLOR:
+      return _NEW_FOG | _NEW_BUFFERS | _NEW_FRAG_CLAMP;
+   case STATE_FOG_PARAMS:
+      return _NEW_FOG;
+
+   case STATE_CLIPPLANE:
+      return _NEW_TRANSFORM;
+
+   case STATE_POINT_SIZE:
+   case STATE_POINT_ATTENUATION:
+      return _NEW_POINT;
+
+   case STATE_MODELVIEW_MATRIX:
+      return _NEW_MODELVIEW;
+   case STATE_PROJECTION_MATRIX:
+      return _NEW_PROJECTION;
+   case STATE_MVP_MATRIX:
+      return _NEW_MODELVIEW | _NEW_PROJECTION;
+   case STATE_TEXTURE_MATRIX:
+      return _NEW_TEXTURE_MATRIX;
+   case STATE_PROGRAM_MATRIX:
+      return _NEW_TRACK_MATRIX;
+
+   case STATE_DEPTH_RANGE:
+      return _NEW_VIEWPORT;
+
+   case STATE_FRAGMENT_PROGRAM:
+   case STATE_VERTEX_PROGRAM:
+      return _NEW_PROGRAM;
+
+   case STATE_NORMAL_SCALE:
+      return _NEW_MODELVIEW;
+
+   case STATE_INTERNAL:
+      switch (state[1]) {
+      case STATE_CURRENT_ATTRIB:
+         return _NEW_CURRENT_ATTRIB;
+      case STATE_CURRENT_ATTRIB_MAYBE_VP_CLAMPED:
+         return _NEW_CURRENT_ATTRIB | _NEW_LIGHT | _NEW_BUFFERS;
+
+      case STATE_NORMAL_SCALE:
+         return _NEW_MODELVIEW;
+
+      case STATE_TEXRECT_SCALE:
+      case STATE_SHADOW_AMBIENT:
+      case STATE_ROT_MATRIX_0:
+      case STATE_ROT_MATRIX_1:
+	 return _NEW_TEXTURE;
+      case STATE_FOG_PARAMS_OPTIMIZED:
+	 return _NEW_FOG;
+      case STATE_POINT_SIZE_CLAMPED:
+      case STATE_POINT_SIZE_IMPL_CLAMP:
+         return _NEW_POINT | _NEW_MULTISAMPLE;
+      case STATE_LIGHT_SPOT_DIR_NORMALIZED:
+      case STATE_LIGHT_POSITION:
+      case STATE_LIGHT_POSITION_NORMALIZED:
+      case STATE_LIGHT_HALF_VECTOR:
+         return _NEW_LIGHT;
+
+      case STATE_PT_SCALE:
+      case STATE_PT_BIAS:
+         return _NEW_PIXEL;
+
+      case STATE_FB_SIZE:
+      case STATE_FB_WPOS_Y_TRANSFORM:
+         return _NEW_BUFFERS;
+
+      default:
+         /* unknown state indexes are silently ignored and
+         *  no flag set, since it is handled by the driver.
+         */
+	 return 0;
+      }
+
+   default:
+      _mesa_problem(NULL, "unexpected state[0] in make_state_flags()");
+      return 0;
+   }
+}
+
+
+static void
+append(char *dst, const char *src)
+{
+   while (*dst)
+      dst++;
+   while (*src)
+     *dst++ = *src++;
+   *dst = 0;
+}
+
+
+/**
+ * Convert token 'k' to a string, append it onto 'dst' string.
+ */
+static void
+append_token(char *dst, gl_state_index k)
+{
+   switch (k) {
+   case STATE_MATERIAL:
+      append(dst, "material");
+      break;
+   case STATE_LIGHT:
+      append(dst, "light");
+      break;
+   case STATE_LIGHTMODEL_AMBIENT:
+      append(dst, "lightmodel.ambient");
+      break;
+   case STATE_LIGHTMODEL_SCENECOLOR:
+      break;
+   case STATE_LIGHTPROD:
+      append(dst, "lightprod");
+      break;
+   case STATE_TEXGEN:
+      append(dst, "texgen");
+      break;
+   case STATE_FOG_COLOR:
+      append(dst, "fog.color");
+      break;
+   case STATE_FOG_PARAMS:
+      append(dst, "fog.params");
+      break;
+   case STATE_CLIPPLANE:
+      append(dst, "clip");
+      break;
+   case STATE_POINT_SIZE:
+      append(dst, "point.size");
+      break;
+   case STATE_POINT_ATTENUATION:
+      append(dst, "point.attenuation");
+      break;
+   case STATE_MODELVIEW_MATRIX:
+      append(dst, "matrix.modelview");
+      break;
+   case STATE_PROJECTION_MATRIX:
+      append(dst, "matrix.projection");
+      break;
+   case STATE_MVP_MATRIX:
+      append(dst, "matrix.mvp");
+      break;
+   case STATE_TEXTURE_MATRIX:
+      append(dst, "matrix.texture");
+      break;
+   case STATE_PROGRAM_MATRIX:
+      append(dst, "matrix.program");
+      break;
+   case STATE_MATRIX_INVERSE:
+      append(dst, ".inverse");
+      break;
+   case STATE_MATRIX_TRANSPOSE:
+      append(dst, ".transpose");
+      break;
+   case STATE_MATRIX_INVTRANS:
+      append(dst, ".invtrans");
+      break;
+   case STATE_AMBIENT:
+      append(dst, ".ambient");
+      break;
+   case STATE_DIFFUSE:
+      append(dst, ".diffuse");
+      break;
+   case STATE_SPECULAR:
+      append(dst, ".specular");
+      break;
+   case STATE_EMISSION:
+      append(dst, ".emission");
+      break;
+   case STATE_SHININESS:
+      append(dst, "lshininess");
+      break;
+   case STATE_HALF_VECTOR:
+      append(dst, ".half");
+      break;
+   case STATE_POSITION:
+      append(dst, ".position");
+      break;
+   case STATE_ATTENUATION:
+      append(dst, ".attenuation");
+      break;
+   case STATE_SPOT_DIRECTION:
+      append(dst, ".spot.direction");
+      break;
+   case STATE_SPOT_CUTOFF:
+      append(dst, ".spot.cutoff");
+      break;
+   case STATE_TEXGEN_EYE_S:
+      append(dst, ".eye.s");
+      break;
+   case STATE_TEXGEN_EYE_T:
+      append(dst, ".eye.t");
+      break;
+   case STATE_TEXGEN_EYE_R:
+      append(dst, ".eye.r");
+      break;
+   case STATE_TEXGEN_EYE_Q:
+      append(dst, ".eye.q");
+      break;
+   case STATE_TEXGEN_OBJECT_S:
+      append(dst, ".object.s");
+      break;
+   case STATE_TEXGEN_OBJECT_T:
+      append(dst, ".object.t");
+      break;
+   case STATE_TEXGEN_OBJECT_R:
+      append(dst, ".object.r");
+      break;
+   case STATE_TEXGEN_OBJECT_Q:
+      append(dst, ".object.q");
+      break;
+   case STATE_TEXENV_COLOR:
+      append(dst, "texenv");
+      break;
+   case STATE_DEPTH_RANGE:
+      append(dst, "depth.range");
+      break;
+   case STATE_VERTEX_PROGRAM:
+   case STATE_FRAGMENT_PROGRAM:
+      break;
+   case STATE_ENV:
+      append(dst, "env");
+      break;
+   case STATE_LOCAL:
+      append(dst, "local");
+      break;
+   /* BEGIN internal state vars */
+   case STATE_INTERNAL:
+      append(dst, ".internal.");
+      break;
+   case STATE_CURRENT_ATTRIB:
+      append(dst, "current");
+      break;
+   case STATE_NORMAL_SCALE:
+      append(dst, "normalScale");
+      break;
+   case STATE_TEXRECT_SCALE:
+      append(dst, "texrectScale");
+      break;
+   case STATE_FOG_PARAMS_OPTIMIZED:
+      append(dst, "fogParamsOptimized");
+      break;
+   case STATE_POINT_SIZE_CLAMPED:
+      append(dst, "pointSizeClamped");
+      break;
+   case STATE_POINT_SIZE_IMPL_CLAMP:
+      append(dst, "pointSizeImplClamp");
+      break;
+   case STATE_LIGHT_SPOT_DIR_NORMALIZED:
+      append(dst, "lightSpotDirNormalized");
+      break;
+   case STATE_LIGHT_POSITION:
+      append(dst, "lightPosition");
+      break;
+   case STATE_LIGHT_POSITION_NORMALIZED:
+      append(dst, "light.position.normalized");
+      break;
+   case STATE_LIGHT_HALF_VECTOR:
+      append(dst, "lightHalfVector");
+      break;
+   case STATE_PT_SCALE:
+      append(dst, "PTscale");
+      break;
+   case STATE_PT_BIAS:
+      append(dst, "PTbias");
+      break;
+   case STATE_SHADOW_AMBIENT:
+      append(dst, "CompareFailValue");
+      break;
+   case STATE_FB_SIZE:
+      append(dst, "FbSize");
+      break;
+   case STATE_FB_WPOS_Y_TRANSFORM:
+      append(dst, "FbWposYTransform");
+      break;
+   case STATE_ROT_MATRIX_0:
+      append(dst, "rotMatrixRow0");
+      break;
+   case STATE_ROT_MATRIX_1:
+      append(dst, "rotMatrixRow1");
+      break;
+   default:
+      /* probably STATE_INTERNAL_DRIVER+i (driver private state) */
+      append(dst, "driverState");
+   }
+}
+
+static void
+append_face(char *dst, GLint face)
+{
+   if (face == 0)
+      append(dst, "front.");
+   else
+      append(dst, "back.");
+}
+
+static void
+append_index(char *dst, GLint index)
+{
+   char s[20];
+   sprintf(s, "[%d]", index);
+   append(dst, s);
+}
+
+/**
+ * Make a string from the given state vector.
+ * For example, return "state.matrix.texture[2].inverse".
+ * Use free() to deallocate the string.
+ */
+char *
+_mesa_program_state_string(const gl_state_index state[STATE_LENGTH])
+{
+   char str[1000] = "";
+   char tmp[30];
+
+   append(str, "state.");
+   append_token(str, state[0]);
+
+   switch (state[0]) {
+   case STATE_MATERIAL:
+      append_face(str, state[1]);
+      append_token(str, state[2]);
+      break;
+   case STATE_LIGHT:
+      append_index(str, state[1]); /* light number [i]. */
+      append_token(str, state[2]); /* coefficients */
+      break;
+   case STATE_LIGHTMODEL_AMBIENT:
+      append(str, "lightmodel.ambient");
+      break;
+   case STATE_LIGHTMODEL_SCENECOLOR:
+      if (state[1] == 0) {
+         append(str, "lightmodel.front.scenecolor");
+      }
+      else {
+         append(str, "lightmodel.back.scenecolor");
+      }
+      break;
+   case STATE_LIGHTPROD:
+      append_index(str, state[1]); /* light number [i]. */
+      append_face(str, state[2]);
+      append_token(str, state[3]);
+      break;
+   case STATE_TEXGEN:
+      append_index(str, state[1]); /* tex unit [i] */
+      append_token(str, state[2]); /* plane coef */
+      break;
+   case STATE_TEXENV_COLOR:
+      append_index(str, state[1]); /* tex unit [i] */
+      append(str, "color");
+      break;
+   case STATE_CLIPPLANE:
+      append_index(str, state[1]); /* plane [i] */
+      append(str, ".plane");
+      break;
+   case STATE_MODELVIEW_MATRIX:
+   case STATE_PROJECTION_MATRIX:
+   case STATE_MVP_MATRIX:
+   case STATE_TEXTURE_MATRIX:
+   case STATE_PROGRAM_MATRIX:
+      {
+         /* state[0] = modelview, projection, texture, etc. */
+         /* state[1] = which texture matrix or program matrix */
+         /* state[2] = first row to fetch */
+         /* state[3] = last row to fetch */
+         /* state[4] = transpose, inverse or invtrans */
+         const gl_state_index mat = state[0];
+         const GLuint index = (GLuint) state[1];
+         const GLuint firstRow = (GLuint) state[2];
+         const GLuint lastRow = (GLuint) state[3];
+         const gl_state_index modifier = state[4];
+         if (index ||
+             mat == STATE_TEXTURE_MATRIX ||
+             mat == STATE_PROGRAM_MATRIX)
+            append_index(str, index);
+         if (modifier)
+            append_token(str, modifier);
+         if (firstRow == lastRow)
+            sprintf(tmp, ".row[%d]", firstRow);
+         else
+            sprintf(tmp, ".row[%d..%d]", firstRow, lastRow);
+         append(str, tmp);
+      }
+      break;
+   case STATE_POINT_SIZE:
+      break;
+   case STATE_POINT_ATTENUATION:
+      break;
+   case STATE_FOG_PARAMS:
+      break;
+   case STATE_FOG_COLOR:
+      break;
+   case STATE_DEPTH_RANGE:
+      break;
+   case STATE_FRAGMENT_PROGRAM:
+   case STATE_VERTEX_PROGRAM:
+      /* state[1] = {STATE_ENV, STATE_LOCAL} */
+      /* state[2] = parameter index          */
+      append_token(str, state[1]);
+      append_index(str, state[2]);
+      break;
+   case STATE_NORMAL_SCALE:
+      break;
+   case STATE_INTERNAL:
+      append_token(str, state[1]);
+      if (state[1] == STATE_CURRENT_ATTRIB)
+         append_index(str, state[2]);
+       break;
+   default:
+      _mesa_problem(NULL, "Invalid state in _mesa_program_state_string");
+      break;
+   }
+
+   return _mesa_strdup(str);
+}
+
+
+/**
+ * Loop over all the parameters in a parameter list.  If the parameter
+ * is a GL state reference, look up the current value of that state
+ * variable and put it into the parameter's Value[4] array.
+ * Other parameter types never change or are explicitly set by the user
+ * with glUniform() or glProgramParameter(), etc.
+ * This would be called at glBegin time.
+ */
+void
+_mesa_load_state_parameters(struct gl_context *ctx,
+                            struct gl_program_parameter_list *paramList)
+{
+   GLuint i;
+
+   if (!paramList)
+      return;
+
+   for (i = 0; i < paramList->NumParameters; i++) {
+      if (paramList->Parameters[i].Type == PROGRAM_STATE_VAR) {
+         _mesa_fetch_state(ctx,
+			   paramList->Parameters[i].StateIndexes,
+                           paramList->ParameterValues[i]);
+      }
+   }
+}
+
+
+/**
+ * Copy the 16 elements of a matrix into four consecutive program
+ * registers starting at 'pos'.
+ */
+static void
+load_matrix(GLfloat registers[][4], GLuint pos, const GLfloat mat[16])
+{
+   GLuint i;
+   for (i = 0; i < 4; i++) {
+      registers[pos + i][0] = mat[0 + i];
+      registers[pos + i][1] = mat[4 + i];
+      registers[pos + i][2] = mat[8 + i];
+      registers[pos + i][3] = mat[12 + i];
+   }
+}
+
+
+/**
+ * As above, but transpose the matrix.
+ */
+static void
+load_transpose_matrix(GLfloat registers[][4], GLuint pos,
+                      const GLfloat mat[16])
+{
+   memcpy(registers[pos], mat, 16 * sizeof(GLfloat));
+}
+
+
+/**
+ * Load current vertex program's parameter registers with tracked
+ * matrices (if NV program).  This only needs to be done per
+ * glBegin/glEnd, not per-vertex.
+ */
+void
+_mesa_load_tracked_matrices(struct gl_context *ctx)
+{
+   GLuint i;
+
+   for (i = 0; i < MAX_NV_VERTEX_PROGRAM_PARAMS / 4; i++) {
+      /* point 'mat' at source matrix */
+      GLmatrix *mat;
+      if (ctx->VertexProgram.TrackMatrix[i] == GL_MODELVIEW) {
+         mat = ctx->ModelviewMatrixStack.Top;
+      }
+      else if (ctx->VertexProgram.TrackMatrix[i] == GL_PROJECTION) {
+         mat = ctx->ProjectionMatrixStack.Top;
+      }
+      else if (ctx->VertexProgram.TrackMatrix[i] == GL_TEXTURE) {
+         GLuint unit = MIN2(ctx->Texture.CurrentUnit,
+                            Elements(ctx->TextureMatrixStack) - 1);
+         mat = ctx->TextureMatrixStack[unit].Top;
+      }
+      else if (ctx->VertexProgram.TrackMatrix[i]==GL_MODELVIEW_PROJECTION_NV) {
+         /* XXX verify the combined matrix is up to date */
+         mat = &ctx->_ModelProjectMatrix;
+      }
+      else if (ctx->VertexProgram.TrackMatrix[i] >= GL_MATRIX0_NV &&
+               ctx->VertexProgram.TrackMatrix[i] <= GL_MATRIX7_NV) {
+         GLuint n = ctx->VertexProgram.TrackMatrix[i] - GL_MATRIX0_NV;
+         ASSERT(n < Elements(ctx->ProgramMatrixStack));
+         mat = ctx->ProgramMatrixStack[n].Top;
+      }
+      else {
+         /* no matrix is tracked, but we leave the register values as-is */
+         assert(ctx->VertexProgram.TrackMatrix[i] == GL_NONE);
+         continue;
+      }
+
+      /* load the matrix values into sequential registers */
+      if (ctx->VertexProgram.TrackMatrixTransform[i] == GL_IDENTITY_NV) {
+         load_matrix(ctx->VertexProgram.Parameters, i*4, mat->m);
+      }
+      else if (ctx->VertexProgram.TrackMatrixTransform[i] == GL_INVERSE_NV) {
+         _math_matrix_analyse(mat); /* update the inverse */
+         ASSERT(!_math_matrix_is_dirty(mat));
+         load_matrix(ctx->VertexProgram.Parameters, i*4, mat->inv);
+      }
+      else if (ctx->VertexProgram.TrackMatrixTransform[i] == GL_TRANSPOSE_NV) {
+         load_transpose_matrix(ctx->VertexProgram.Parameters, i*4, mat->m);
+      }
+      else {
+         assert(ctx->VertexProgram.TrackMatrixTransform[i]
+                == GL_INVERSE_TRANSPOSE_NV);
+         _math_matrix_analyse(mat); /* update the inverse */
+         ASSERT(!_math_matrix_is_dirty(mat));
+         load_transpose_matrix(ctx->VertexProgram.Parameters, i*4, mat->inv);
+      }
+   }
+}