--- conflicted
+++ resolved
@@ -1,111 +1,55 @@
-<<<<<<< HEAD
-/*
- * Mesa 3-D graphics library
- * Version:  6.5.3
- *
- * Copyright (C) 1999-2007  Brian Paul   All Rights Reserved.
- *
- * Permission is hereby granted, free of charge, to any person obtaining a
- * copy of this software and associated documentation files (the "Software"),
- * to deal in the Software without restriction, including without limitation
- * the rights to use, copy, modify, merge, publish, distribute, sublicense,
- * and/or sell copies of the Software, and to permit persons to whom the
- * Software is furnished to do so, subject to the following conditions:
- *
- * The above copyright notice and this permission notice shall be included
- * in all copies or substantial portions of the Software.
- *
- * THE SOFTWARE IS PROVIDED "AS IS", WITHOUT WARRANTY OF ANY KIND, EXPRESS
- * OR IMPLIED, INCLUDING BUT NOT LIMITED TO THE WARRANTIES OF MERCHANTABILITY,
- * FITNESS FOR A PARTICULAR PURPOSE AND NONINFRINGEMENT.  IN NO EVENT SHALL
- * BRIAN PAUL BE LIABLE FOR ANY CLAIM, DAMAGES OR OTHER LIABILITY, WHETHER IN
- * AN ACTION OF CONTRACT, TORT OR OTHERWISE, ARISING FROM, OUT OF OR IN
- * CONNECTION WITH THE SOFTWARE OR THE USE OR OTHER DEALINGS IN THE SOFTWARE.
- */
-
-
-#ifndef PROGRAMOPT_H
-#define PROGRAMOPT_H 1
-
-#include "main/mtypes.h"
-
-extern void
-_mesa_insert_mvp_code(struct gl_context *ctx, struct gl_vertex_program *vprog);
-
-extern void
-_mesa_append_fog_code(struct gl_context *ctx, struct gl_fragment_program *fprog, GLboolean saturate);
-
-extern void
-_mesa_count_texture_indirections(struct gl_program *prog);
-
-extern void
-_mesa_count_texture_instructions(struct gl_program *prog);
-
-extern void
-_mesa_remove_output_reads(struct gl_program *prog, gl_register_file type);
-
-extern void
-_mesa_nop_fragment_program(struct gl_context *ctx, struct gl_fragment_program *prog);
-
-extern void
-_mesa_nop_vertex_program(struct gl_context *ctx, struct gl_vertex_program *prog);
-
-
-#endif /* PROGRAMOPT_H */
-=======
-/*
- * Mesa 3-D graphics library
- * Version:  6.5.3
- *
- * Copyright (C) 1999-2007  Brian Paul   All Rights Reserved.
- *
- * Permission is hereby granted, free of charge, to any person obtaining a
- * copy of this software and associated documentation files (the "Software"),
- * to deal in the Software without restriction, including without limitation
- * the rights to use, copy, modify, merge, publish, distribute, sublicense,
- * and/or sell copies of the Software, and to permit persons to whom the
- * Software is furnished to do so, subject to the following conditions:
- *
- * The above copyright notice and this permission notice shall be included
- * in all copies or substantial portions of the Software.
- *
- * THE SOFTWARE IS PROVIDED "AS IS", WITHOUT WARRANTY OF ANY KIND, EXPRESS
- * OR IMPLIED, INCLUDING BUT NOT LIMITED TO THE WARRANTIES OF MERCHANTABILITY,
- * FITNESS FOR A PARTICULAR PURPOSE AND NONINFRINGEMENT.  IN NO EVENT SHALL
- * BRIAN PAUL BE LIABLE FOR ANY CLAIM, DAMAGES OR OTHER LIABILITY, WHETHER IN
- * AN ACTION OF CONTRACT, TORT OR OTHERWISE, ARISING FROM, OUT OF OR IN
- * CONNECTION WITH THE SOFTWARE OR THE USE OR OTHER DEALINGS IN THE SOFTWARE.
- */
-
-
-#ifndef PROGRAMOPT_H
-#define PROGRAMOPT_H 1
-
-#include "main/mtypes.h"
-
-extern void
-_mesa_insert_mvp_code(struct gl_context *ctx, struct gl_vertex_program *vprog);
-
-extern void
-_mesa_append_fog_code(struct gl_context *ctx,
-		      struct gl_fragment_program *fprog, GLenum fog_mode,
-		      GLboolean saturate);
-
-extern void
-_mesa_count_texture_indirections(struct gl_program *prog);
-
-extern void
-_mesa_count_texture_instructions(struct gl_program *prog);
-
-extern void
-_mesa_remove_output_reads(struct gl_program *prog, gl_register_file type);
-
-extern void
-_mesa_nop_fragment_program(struct gl_context *ctx, struct gl_fragment_program *prog);
-
-extern void
-_mesa_nop_vertex_program(struct gl_context *ctx, struct gl_vertex_program *prog);
-
-
-#endif /* PROGRAMOPT_H */
->>>>>>> 96d6df5d
+/*
+ * Mesa 3-D graphics library
+ * Version:  6.5.3
+ *
+ * Copyright (C) 1999-2007  Brian Paul   All Rights Reserved.
+ *
+ * Permission is hereby granted, free of charge, to any person obtaining a
+ * copy of this software and associated documentation files (the "Software"),
+ * to deal in the Software without restriction, including without limitation
+ * the rights to use, copy, modify, merge, publish, distribute, sublicense,
+ * and/or sell copies of the Software, and to permit persons to whom the
+ * Software is furnished to do so, subject to the following conditions:
+ *
+ * The above copyright notice and this permission notice shall be included
+ * in all copies or substantial portions of the Software.
+ *
+ * THE SOFTWARE IS PROVIDED "AS IS", WITHOUT WARRANTY OF ANY KIND, EXPRESS
+ * OR IMPLIED, INCLUDING BUT NOT LIMITED TO THE WARRANTIES OF MERCHANTABILITY,
+ * FITNESS FOR A PARTICULAR PURPOSE AND NONINFRINGEMENT.  IN NO EVENT SHALL
+ * BRIAN PAUL BE LIABLE FOR ANY CLAIM, DAMAGES OR OTHER LIABILITY, WHETHER IN
+ * AN ACTION OF CONTRACT, TORT OR OTHERWISE, ARISING FROM, OUT OF OR IN
+ * CONNECTION WITH THE SOFTWARE OR THE USE OR OTHER DEALINGS IN THE SOFTWARE.
+ */
+
+
+#ifndef PROGRAMOPT_H
+#define PROGRAMOPT_H 1
+
+#include "main/mtypes.h"
+
+extern void
+_mesa_insert_mvp_code(struct gl_context *ctx, struct gl_vertex_program *vprog);
+
+extern void
+_mesa_append_fog_code(struct gl_context *ctx,
+		      struct gl_fragment_program *fprog, GLenum fog_mode,
+		      GLboolean saturate);
+
+extern void
+_mesa_count_texture_indirections(struct gl_program *prog);
+
+extern void
+_mesa_count_texture_instructions(struct gl_program *prog);
+
+extern void
+_mesa_remove_output_reads(struct gl_program *prog, gl_register_file type);
+
+extern void
+_mesa_nop_fragment_program(struct gl_context *ctx, struct gl_fragment_program *prog);
+
+extern void
+_mesa_nop_vertex_program(struct gl_context *ctx, struct gl_vertex_program *prog);
+
+
+#endif /* PROGRAMOPT_H */