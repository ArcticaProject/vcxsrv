--- conflicted
+++ resolved
@@ -555,17 +555,10 @@
  * \return GL_TRUE for success, GL_FALSE for failure
  * \sa glBufferDataARB, dd_function_table::BufferData.
  */
-<<<<<<< HEAD
 GLboolean
-_mesa_buffer_data( struct gl_context *ctx, GLenum target, GLsizeiptrARB size,
-		   const GLvoid * data, GLenum usage, GLenum storageFlags,
-		   struct gl_buffer_object * bufObj )
-=======
-static GLboolean
 buffer_data_fallback(struct gl_context *ctx, GLenum target, GLsizeiptr size,
                      const GLvoid *data, GLenum usage, GLenum storageFlags,
                      struct gl_buffer_object *bufObj)
->>>>>>> 82c8df11
 {
    void * new_data;
 
@@ -608,17 +601,10 @@
  *
  * \sa glBufferSubDataARB, dd_function_table::BufferSubData.
  */
-<<<<<<< HEAD
 void
-_mesa_buffer_subdata( struct gl_context *ctx, GLintptrARB offset,
-		      GLsizeiptrARB size, const GLvoid * data,
-		      struct gl_buffer_object * bufObj )
-=======
-static void
 buffer_sub_data_fallback(struct gl_context *ctx, GLintptr offset,
                          GLsizeiptr size, const GLvoid *data,
                          struct gl_buffer_object *bufObj)
->>>>>>> 82c8df11
 {
    (void) ctx;
 
@@ -761,15 +747,9 @@
  *
  * \sa glUnmapBufferARB, dd_function_table::UnmapBuffer
  */
-<<<<<<< HEAD
 GLboolean
-_mesa_buffer_unmap(struct gl_context *ctx, struct gl_buffer_object *bufObj,
-                   gl_map_buffer_index index)
-=======
-static GLboolean
 unmap_buffer_fallback(struct gl_context *ctx, struct gl_buffer_object *bufObj,
                       gl_map_buffer_index index)
->>>>>>> 82c8df11
 {
    (void) ctx;
    /* XXX we might assert here that bufObj->Pointer is non-null */
