--- conflicted
+++ resolved
@@ -1,439 +1,209 @@
-<<<<<<< HEAD
-/*
- * Mesa 3-D graphics library
- * Version:  6.5.1
- *
- * Copyright (C) 1999-2006  Brian Paul   All Rights Reserved.
- * Copyright (c) 2008 VMware, Inc.
- *
- * Permission is hereby granted, free of charge, to any person obtaining a
- * copy of this software and associated documentation files (the "Software"),
- * to deal in the Software without restriction, including without limitation
- * the rights to use, copy, modify, merge, publish, distribute, sublicense,
- * and/or sell copies of the Software, and to permit persons to whom the
- * Software is furnished to do so, subject to the following conditions:
- *
- * The above copyright notice and this permission notice shall be included
- * in all copies or substantial portions of the Software.
- *
- * THE SOFTWARE IS PROVIDED "AS IS", WITHOUT WARRANTY OF ANY KIND, EXPRESS
- * OR IMPLIED, INCLUDING BUT NOT LIMITED TO THE WARRANTIES OF MERCHANTABILITY,
- * FITNESS FOR A PARTICULAR PURPOSE AND NONINFRINGEMENT.  IN NO EVENT SHALL
- * BRIAN PAUL BE LIABLE FOR ANY CLAIM, DAMAGES OR OTHER LIABILITY, WHETHER IN
- * AN ACTION OF CONTRACT, TORT OR OTHERWISE, ARISING FROM, OUT OF OR IN
- * CONNECTION WITH THE SOFTWARE OR THE USE OR OTHER DEALINGS IN THE SOFTWARE.
- */
-
-
-/**
- * \file texstore.h
- * Texture image storage routines.
- *
- * \author Brian Paul
- */
-
-
-#ifndef TEXSTORE_H
-#define TEXSTORE_H
-
-
-#include "mtypes.h"
-#include "formats.h"
-
-
-/**
- * This macro defines the (many) parameters to the texstore functions.
- * \param dims  either 1 or 2 or 3
- * \param baseInternalFormat  user-specified base internal format
- * \param dstFormat  destination Mesa texture format
- * \param dstAddr  destination image address
- * \param dstX/Y/Zoffset  destination x/y/z offset (ala TexSubImage), in texels
- * \param dstRowStride  destination image row stride, in bytes
- * \param dstImageOffsets  offset of each 2D slice within 3D texture, in texels
- * \param srcWidth/Height/Depth  source image size, in pixels
- * \param srcFormat  incoming image format
- * \param srcType  incoming image data type
- * \param srcAddr  source image address
- * \param srcPacking  source image packing parameters
- */
-#define TEXSTORE_PARAMS \
-	struct gl_context *ctx, GLuint dims, \
-	GLenum baseInternalFormat, \
-	gl_format dstFormat, \
-	GLvoid *dstAddr, \
-	GLint dstXoffset, GLint dstYoffset, GLint dstZoffset, \
-	GLint dstRowStride, const GLuint *dstImageOffsets, \
-	GLint srcWidth, GLint srcHeight, GLint srcDepth, \
-	GLenum srcFormat, GLenum srcType, \
-	const GLvoid *srcAddr, \
-	const struct gl_pixelstore_attrib *srcPacking
-
-
-extern GLboolean
-_mesa_texstore(TEXSTORE_PARAMS);
-
-
-extern GLchan *
-_mesa_make_temp_chan_image(struct gl_context *ctx, GLuint dims,
-                           GLenum logicalBaseFormat,
-                           GLenum textureBaseFormat,
-                           GLint srcWidth, GLint srcHeight, GLint srcDepth,
-                           GLenum srcFormat, GLenum srcType,
-                           const GLvoid *srcAddr,
-                           const struct gl_pixelstore_attrib *srcPacking);
-
-GLfloat *
-_mesa_make_temp_float_image(struct gl_context *ctx, GLuint dims,
-			    GLenum logicalBaseFormat,
-			    GLenum textureBaseFormat,
-			    GLint srcWidth, GLint srcHeight, GLint srcDepth,
-			    GLenum srcFormat, GLenum srcType,
-			    const GLvoid *srcAddr,
-			    const struct gl_pixelstore_attrib *srcPacking,
-			    GLbitfield transferOps);
-
-extern void
-_mesa_store_teximage1d(struct gl_context *ctx, GLenum target, GLint level,
-                       GLint internalFormat,
-                       GLint width, GLint border,
-                       GLenum format, GLenum type, const GLvoid *pixels,
-                       const struct gl_pixelstore_attrib *packing,
-                       struct gl_texture_object *texObj,
-                       struct gl_texture_image *texImage);
-
-
-extern void
-_mesa_store_teximage2d(struct gl_context *ctx, GLenum target, GLint level,
-                       GLint internalFormat,
-                       GLint width, GLint height, GLint border,
-                       GLenum format, GLenum type, const GLvoid *pixels,
-                       const struct gl_pixelstore_attrib *packing,
-                       struct gl_texture_object *texObj,
-                       struct gl_texture_image *texImage);
-
-
-extern void
-_mesa_store_teximage3d(struct gl_context *ctx, GLenum target, GLint level,
-                       GLint internalFormat,
-                       GLint width, GLint height, GLint depth, GLint border,
-                       GLenum format, GLenum type, const GLvoid *pixels,
-                       const struct gl_pixelstore_attrib *packing,
-                       struct gl_texture_object *texObj,
-                       struct gl_texture_image *texImage);
-
-
-extern void
-_mesa_store_texsubimage1d(struct gl_context *ctx, GLenum target, GLint level,
-                          GLint xoffset, GLint width,
-                          GLenum format, GLenum type, const GLvoid *pixels,
-                          const struct gl_pixelstore_attrib *packing,
-                          struct gl_texture_object *texObj,
-                          struct gl_texture_image *texImage);
-
-
-extern void
-_mesa_store_texsubimage2d(struct gl_context *ctx, GLenum target, GLint level,
-                          GLint xoffset, GLint yoffset,
-                          GLint width, GLint height,
-                          GLenum format, GLenum type, const GLvoid *pixels,
-                          const struct gl_pixelstore_attrib *packing,
-                          struct gl_texture_object *texObj,
-                          struct gl_texture_image *texImage);
-
-
-extern void
-_mesa_store_texsubimage3d(struct gl_context *ctx, GLenum target, GLint level,
-                          GLint xoffset, GLint yoffset, GLint zoffset,
-                          GLint width, GLint height, GLint depth,
-                          GLenum format, GLenum type, const GLvoid *pixels,
-                          const struct gl_pixelstore_attrib *packing,
-                          struct gl_texture_object *texObj,
-                          struct gl_texture_image *texImage);
-
-
-extern void
-_mesa_store_compressed_teximage1d(struct gl_context *ctx, GLenum target, GLint level,
-                                  GLint internalFormat,
-                                  GLint width, GLint border,
-                                  GLsizei imageSize, const GLvoid *data,
-                                  struct gl_texture_object *texObj,
-                                  struct gl_texture_image *texImage);
-
-extern void
-_mesa_store_compressed_teximage2d(struct gl_context *ctx, GLenum target, GLint level,
-                                  GLint internalFormat,
-                                  GLint width, GLint height, GLint border,
-                                  GLsizei imageSize, const GLvoid *data,
-                                  struct gl_texture_object *texObj,
-                                  struct gl_texture_image *texImage);
-
-extern void
-_mesa_store_compressed_teximage3d(struct gl_context *ctx, GLenum target, GLint level,
-                                  GLint internalFormat,
-                                  GLint width, GLint height, GLint depth,
-                                  GLint border,
-                                  GLsizei imageSize, const GLvoid *data,
-                                  struct gl_texture_object *texObj,
-                                  struct gl_texture_image *texImage);
-
-
-extern void
-_mesa_store_compressed_texsubimage1d(struct gl_context *ctx, GLenum target,
-                                     GLint level,
-                                     GLint xoffset, GLsizei width,
-                                     GLenum format,
-                                     GLsizei imageSize, const GLvoid *data,
-                                     struct gl_texture_object *texObj,
-                                     struct gl_texture_image *texImage);
-
-extern void
-_mesa_store_compressed_texsubimage2d(struct gl_context *ctx, GLenum target,
-                                     GLint level,
-                                     GLint xoffset, GLint yoffset,
-                                     GLsizei width, GLsizei height,
-                                     GLenum format,
-                                     GLsizei imageSize, const GLvoid *data,
-                                     struct gl_texture_object *texObj,
-                                     struct gl_texture_image *texImage);
-
-extern void
-_mesa_store_compressed_texsubimage3d(struct gl_context *ctx, GLenum target,
-                                GLint level,
-                                GLint xoffset, GLint yoffset, GLint zoffset,
-                                GLsizei width, GLsizei height, GLsizei depth,
-                                GLenum format,
-                                GLsizei imageSize, const GLvoid *data,
-                                struct gl_texture_object *texObj,
-                                struct gl_texture_image *texImage);
-
-
-extern const GLvoid *
-_mesa_validate_pbo_teximage(struct gl_context *ctx, GLuint dimensions,
-			    GLsizei width, GLsizei height, GLsizei depth,
-			    GLenum format, GLenum type, const GLvoid *pixels,
-			    const struct gl_pixelstore_attrib *unpack,
-			    const char *funcName);
-
-extern const GLvoid *
-_mesa_validate_pbo_compressed_teximage(struct gl_context *ctx,
-                                    GLsizei imageSize, const GLvoid *pixels,
-                                    const struct gl_pixelstore_attrib *packing,
-                                    const char *funcName);
-
-extern void
-_mesa_unmap_teximage_pbo(struct gl_context *ctx,
-                         const struct gl_pixelstore_attrib *unpack);
-
-
-#endif
-=======
-/*
- * Mesa 3-D graphics library
- * Version:  6.5.1
- *
- * Copyright (C) 1999-2006  Brian Paul   All Rights Reserved.
- * Copyright (c) 2008 VMware, Inc.
- *
- * Permission is hereby granted, free of charge, to any person obtaining a
- * copy of this software and associated documentation files (the "Software"),
- * to deal in the Software without restriction, including without limitation
- * the rights to use, copy, modify, merge, publish, distribute, sublicense,
- * and/or sell copies of the Software, and to permit persons to whom the
- * Software is furnished to do so, subject to the following conditions:
- *
- * The above copyright notice and this permission notice shall be included
- * in all copies or substantial portions of the Software.
- *
- * THE SOFTWARE IS PROVIDED "AS IS", WITHOUT WARRANTY OF ANY KIND, EXPRESS
- * OR IMPLIED, INCLUDING BUT NOT LIMITED TO THE WARRANTIES OF MERCHANTABILITY,
- * FITNESS FOR A PARTICULAR PURPOSE AND NONINFRINGEMENT.  IN NO EVENT SHALL
- * BRIAN PAUL BE LIABLE FOR ANY CLAIM, DAMAGES OR OTHER LIABILITY, WHETHER IN
- * AN ACTION OF CONTRACT, TORT OR OTHERWISE, ARISING FROM, OUT OF OR IN
- * CONNECTION WITH THE SOFTWARE OR THE USE OR OTHER DEALINGS IN THE SOFTWARE.
- */
-
-
-/**
- * \file texstore.h
- * Texture image storage routines.
- *
- * \author Brian Paul
- */
-
-
-#ifndef TEXSTORE_H
-#define TEXSTORE_H
-
-
-#include "mtypes.h"
-#include "formats.h"
-
-
-/**
- * This macro defines the (many) parameters to the texstore functions.
- * \param dims  either 1 or 2 or 3
- * \param baseInternalFormat  user-specified base internal format
- * \param dstFormat  destination Mesa texture format
- * \param dstAddr  destination image address
- * \param dstX/Y/Zoffset  destination x/y/z offset (ala TexSubImage), in texels
- * \param dstRowStride  destination image row stride, in bytes
- * \param dstImageOffsets  offset of each 2D slice within 3D texture, in texels
- * \param srcWidth/Height/Depth  source image size, in pixels
- * \param srcFormat  incoming image format
- * \param srcType  incoming image data type
- * \param srcAddr  source image address
- * \param srcPacking  source image packing parameters
- */
-#define TEXSTORE_PARAMS \
-	struct gl_context *ctx, GLuint dims, \
-	GLenum baseInternalFormat, \
-	gl_format dstFormat, \
-	GLvoid *dstAddr, \
-	GLint dstXoffset, GLint dstYoffset, GLint dstZoffset, \
-	GLint dstRowStride, const GLuint *dstImageOffsets, \
-	GLint srcWidth, GLint srcHeight, GLint srcDepth, \
-	GLenum srcFormat, GLenum srcType, \
-	const GLvoid *srcAddr, \
-	const struct gl_pixelstore_attrib *srcPacking
-
-
-extern GLboolean
-_mesa_texstore(TEXSTORE_PARAMS);
-
-
-extern GLchan *
-_mesa_make_temp_chan_image(struct gl_context *ctx, GLuint dims,
-                           GLenum logicalBaseFormat,
-                           GLenum textureBaseFormat,
-                           GLint srcWidth, GLint srcHeight, GLint srcDepth,
-                           GLenum srcFormat, GLenum srcType,
-                           const GLvoid *srcAddr,
-                           const struct gl_pixelstore_attrib *srcPacking);
-
-GLfloat *
-_mesa_make_temp_float_image(struct gl_context *ctx, GLuint dims,
-			    GLenum logicalBaseFormat,
-			    GLenum textureBaseFormat,
-			    GLint srcWidth, GLint srcHeight, GLint srcDepth,
-			    GLenum srcFormat, GLenum srcType,
-			    const GLvoid *srcAddr,
-			    const struct gl_pixelstore_attrib *srcPacking,
-			    GLbitfield transferOps);
-
-extern void
-_mesa_store_teximage1d(struct gl_context *ctx, GLenum target, GLint level,
-                       GLint internalFormat,
-                       GLint width, GLint border,
-                       GLenum format, GLenum type, const GLvoid *pixels,
-                       const struct gl_pixelstore_attrib *packing,
-                       struct gl_texture_object *texObj,
-                       struct gl_texture_image *texImage);
-
-
-extern void
-_mesa_store_teximage2d(struct gl_context *ctx, GLenum target, GLint level,
-                       GLint internalFormat,
-                       GLint width, GLint height, GLint border,
-                       GLenum format, GLenum type, const GLvoid *pixels,
-                       const struct gl_pixelstore_attrib *packing,
-                       struct gl_texture_object *texObj,
-                       struct gl_texture_image *texImage);
-
-
-extern void
-_mesa_store_teximage3d(struct gl_context *ctx, GLenum target, GLint level,
-                       GLint internalFormat,
-                       GLint width, GLint height, GLint depth, GLint border,
-                       GLenum format, GLenum type, const GLvoid *pixels,
-                       const struct gl_pixelstore_attrib *packing,
-                       struct gl_texture_object *texObj,
-                       struct gl_texture_image *texImage);
-
-
-extern void
-_mesa_store_texsubimage1d(struct gl_context *ctx, GLenum target, GLint level,
-                          GLint xoffset, GLint width,
-                          GLenum format, GLenum type, const GLvoid *pixels,
-                          const struct gl_pixelstore_attrib *packing,
-                          struct gl_texture_object *texObj,
-                          struct gl_texture_image *texImage);
-
-
-extern void
-_mesa_store_texsubimage2d(struct gl_context *ctx, GLenum target, GLint level,
-                          GLint xoffset, GLint yoffset,
-                          GLint width, GLint height,
-                          GLenum format, GLenum type, const GLvoid *pixels,
-                          const struct gl_pixelstore_attrib *packing,
-                          struct gl_texture_object *texObj,
-                          struct gl_texture_image *texImage);
-
-
-extern void
-_mesa_store_texsubimage3d(struct gl_context *ctx, GLenum target, GLint level,
-                          GLint xoffset, GLint yoffset, GLint zoffset,
-                          GLint width, GLint height, GLint depth,
-                          GLenum format, GLenum type, const GLvoid *pixels,
-                          const struct gl_pixelstore_attrib *packing,
-                          struct gl_texture_object *texObj,
-                          struct gl_texture_image *texImage);
-
-
-extern void
-_mesa_store_compressed_teximage1d(struct gl_context *ctx, GLenum target, GLint level,
-                                  GLint internalFormat,
-                                  GLint width, GLint border,
-                                  GLsizei imageSize, const GLvoid *data,
-                                  struct gl_texture_object *texObj,
-                                  struct gl_texture_image *texImage);
-
-extern void
-_mesa_store_compressed_teximage2d(struct gl_context *ctx, GLenum target, GLint level,
-                                  GLint internalFormat,
-                                  GLint width, GLint height, GLint border,
-                                  GLsizei imageSize, const GLvoid *data,
-                                  struct gl_texture_object *texObj,
-                                  struct gl_texture_image *texImage);
-
-extern void
-_mesa_store_compressed_teximage3d(struct gl_context *ctx, GLenum target, GLint level,
-                                  GLint internalFormat,
-                                  GLint width, GLint height, GLint depth,
-                                  GLint border,
-                                  GLsizei imageSize, const GLvoid *data,
-                                  struct gl_texture_object *texObj,
-                                  struct gl_texture_image *texImage);
-
-
-extern void
-_mesa_store_compressed_texsubimage1d(struct gl_context *ctx, GLenum target,
-                                     GLint level,
-                                     GLint xoffset, GLsizei width,
-                                     GLenum format,
-                                     GLsizei imageSize, const GLvoid *data,
-                                     struct gl_texture_object *texObj,
-                                     struct gl_texture_image *texImage);
-
-extern void
-_mesa_store_compressed_texsubimage2d(struct gl_context *ctx, GLenum target,
-                                     GLint level,
-                                     GLint xoffset, GLint yoffset,
-                                     GLsizei width, GLsizei height,
-                                     GLenum format,
-                                     GLsizei imageSize, const GLvoid *data,
-                                     struct gl_texture_object *texObj,
-                                     struct gl_texture_image *texImage);
-
-extern void
-_mesa_store_compressed_texsubimage3d(struct gl_context *ctx, GLenum target,
-                                GLint level,
-                                GLint xoffset, GLint yoffset, GLint zoffset,
-                                GLsizei width, GLsizei height, GLsizei depth,
-                                GLenum format,
-                                GLsizei imageSize, const GLvoid *data,
-                                struct gl_texture_object *texObj,
-                                struct gl_texture_image *texImage);
-
-
-#endif
->>>>>>> 56950d7b
+/*
+ * Mesa 3-D graphics library
+ * Version:  6.5.1
+ *
+ * Copyright (C) 1999-2006  Brian Paul   All Rights Reserved.
+ * Copyright (c) 2008 VMware, Inc.
+ *
+ * Permission is hereby granted, free of charge, to any person obtaining a
+ * copy of this software and associated documentation files (the "Software"),
+ * to deal in the Software without restriction, including without limitation
+ * the rights to use, copy, modify, merge, publish, distribute, sublicense,
+ * and/or sell copies of the Software, and to permit persons to whom the
+ * Software is furnished to do so, subject to the following conditions:
+ *
+ * The above copyright notice and this permission notice shall be included
+ * in all copies or substantial portions of the Software.
+ *
+ * THE SOFTWARE IS PROVIDED "AS IS", WITHOUT WARRANTY OF ANY KIND, EXPRESS
+ * OR IMPLIED, INCLUDING BUT NOT LIMITED TO THE WARRANTIES OF MERCHANTABILITY,
+ * FITNESS FOR A PARTICULAR PURPOSE AND NONINFRINGEMENT.  IN NO EVENT SHALL
+ * BRIAN PAUL BE LIABLE FOR ANY CLAIM, DAMAGES OR OTHER LIABILITY, WHETHER IN
+ * AN ACTION OF CONTRACT, TORT OR OTHERWISE, ARISING FROM, OUT OF OR IN
+ * CONNECTION WITH THE SOFTWARE OR THE USE OR OTHER DEALINGS IN THE SOFTWARE.
+ */
+
+
+/**
+ * \file texstore.h
+ * Texture image storage routines.
+ *
+ * \author Brian Paul
+ */
+
+
+#ifndef TEXSTORE_H
+#define TEXSTORE_H
+
+
+#include "mtypes.h"
+#include "formats.h"
+
+
+/**
+ * This macro defines the (many) parameters to the texstore functions.
+ * \param dims  either 1 or 2 or 3
+ * \param baseInternalFormat  user-specified base internal format
+ * \param dstFormat  destination Mesa texture format
+ * \param dstAddr  destination image address
+ * \param dstX/Y/Zoffset  destination x/y/z offset (ala TexSubImage), in texels
+ * \param dstRowStride  destination image row stride, in bytes
+ * \param dstImageOffsets  offset of each 2D slice within 3D texture, in texels
+ * \param srcWidth/Height/Depth  source image size, in pixels
+ * \param srcFormat  incoming image format
+ * \param srcType  incoming image data type
+ * \param srcAddr  source image address
+ * \param srcPacking  source image packing parameters
+ */
+#define TEXSTORE_PARAMS \
+	struct gl_context *ctx, GLuint dims, \
+	GLenum baseInternalFormat, \
+	gl_format dstFormat, \
+	GLvoid *dstAddr, \
+	GLint dstXoffset, GLint dstYoffset, GLint dstZoffset, \
+	GLint dstRowStride, const GLuint *dstImageOffsets, \
+	GLint srcWidth, GLint srcHeight, GLint srcDepth, \
+	GLenum srcFormat, GLenum srcType, \
+	const GLvoid *srcAddr, \
+	const struct gl_pixelstore_attrib *srcPacking
+
+
+extern GLboolean
+_mesa_texstore(TEXSTORE_PARAMS);
+
+
+extern GLchan *
+_mesa_make_temp_chan_image(struct gl_context *ctx, GLuint dims,
+                           GLenum logicalBaseFormat,
+                           GLenum textureBaseFormat,
+                           GLint srcWidth, GLint srcHeight, GLint srcDepth,
+                           GLenum srcFormat, GLenum srcType,
+                           const GLvoid *srcAddr,
+                           const struct gl_pixelstore_attrib *srcPacking);
+
+GLfloat *
+_mesa_make_temp_float_image(struct gl_context *ctx, GLuint dims,
+			    GLenum logicalBaseFormat,
+			    GLenum textureBaseFormat,
+			    GLint srcWidth, GLint srcHeight, GLint srcDepth,
+			    GLenum srcFormat, GLenum srcType,
+			    const GLvoid *srcAddr,
+			    const struct gl_pixelstore_attrib *srcPacking,
+			    GLbitfield transferOps);
+
+extern void
+_mesa_store_teximage1d(struct gl_context *ctx, GLenum target, GLint level,
+                       GLint internalFormat,
+                       GLint width, GLint border,
+                       GLenum format, GLenum type, const GLvoid *pixels,
+                       const struct gl_pixelstore_attrib *packing,
+                       struct gl_texture_object *texObj,
+                       struct gl_texture_image *texImage);
+
+
+extern void
+_mesa_store_teximage2d(struct gl_context *ctx, GLenum target, GLint level,
+                       GLint internalFormat,
+                       GLint width, GLint height, GLint border,
+                       GLenum format, GLenum type, const GLvoid *pixels,
+                       const struct gl_pixelstore_attrib *packing,
+                       struct gl_texture_object *texObj,
+                       struct gl_texture_image *texImage);
+
+
+extern void
+_mesa_store_teximage3d(struct gl_context *ctx, GLenum target, GLint level,
+                       GLint internalFormat,
+                       GLint width, GLint height, GLint depth, GLint border,
+                       GLenum format, GLenum type, const GLvoid *pixels,
+                       const struct gl_pixelstore_attrib *packing,
+                       struct gl_texture_object *texObj,
+                       struct gl_texture_image *texImage);
+
+
+extern void
+_mesa_store_texsubimage1d(struct gl_context *ctx, GLenum target, GLint level,
+                          GLint xoffset, GLint width,
+                          GLenum format, GLenum type, const GLvoid *pixels,
+                          const struct gl_pixelstore_attrib *packing,
+                          struct gl_texture_object *texObj,
+                          struct gl_texture_image *texImage);
+
+
+extern void
+_mesa_store_texsubimage2d(struct gl_context *ctx, GLenum target, GLint level,
+                          GLint xoffset, GLint yoffset,
+                          GLint width, GLint height,
+                          GLenum format, GLenum type, const GLvoid *pixels,
+                          const struct gl_pixelstore_attrib *packing,
+                          struct gl_texture_object *texObj,
+                          struct gl_texture_image *texImage);
+
+
+extern void
+_mesa_store_texsubimage3d(struct gl_context *ctx, GLenum target, GLint level,
+                          GLint xoffset, GLint yoffset, GLint zoffset,
+                          GLint width, GLint height, GLint depth,
+                          GLenum format, GLenum type, const GLvoid *pixels,
+                          const struct gl_pixelstore_attrib *packing,
+                          struct gl_texture_object *texObj,
+                          struct gl_texture_image *texImage);
+
+
+extern void
+_mesa_store_compressed_teximage1d(struct gl_context *ctx, GLenum target, GLint level,
+                                  GLint internalFormat,
+                                  GLint width, GLint border,
+                                  GLsizei imageSize, const GLvoid *data,
+                                  struct gl_texture_object *texObj,
+                                  struct gl_texture_image *texImage);
+
+extern void
+_mesa_store_compressed_teximage2d(struct gl_context *ctx, GLenum target, GLint level,
+                                  GLint internalFormat,
+                                  GLint width, GLint height, GLint border,
+                                  GLsizei imageSize, const GLvoid *data,
+                                  struct gl_texture_object *texObj,
+                                  struct gl_texture_image *texImage);
+
+extern void
+_mesa_store_compressed_teximage3d(struct gl_context *ctx, GLenum target, GLint level,
+                                  GLint internalFormat,
+                                  GLint width, GLint height, GLint depth,
+                                  GLint border,
+                                  GLsizei imageSize, const GLvoid *data,
+                                  struct gl_texture_object *texObj,
+                                  struct gl_texture_image *texImage);
+
+
+extern void
+_mesa_store_compressed_texsubimage1d(struct gl_context *ctx, GLenum target,
+                                     GLint level,
+                                     GLint xoffset, GLsizei width,
+                                     GLenum format,
+                                     GLsizei imageSize, const GLvoid *data,
+                                     struct gl_texture_object *texObj,
+                                     struct gl_texture_image *texImage);
+
+extern void
+_mesa_store_compressed_texsubimage2d(struct gl_context *ctx, GLenum target,
+                                     GLint level,
+                                     GLint xoffset, GLint yoffset,
+                                     GLsizei width, GLsizei height,
+                                     GLenum format,
+                                     GLsizei imageSize, const GLvoid *data,
+                                     struct gl_texture_object *texObj,
+                                     struct gl_texture_image *texImage);
+
+extern void
+_mesa_store_compressed_texsubimage3d(struct gl_context *ctx, GLenum target,
+                                GLint level,
+                                GLint xoffset, GLint yoffset, GLint zoffset,
+                                GLsizei width, GLsizei height, GLsizei depth,
+                                GLenum format,
+                                GLsizei imageSize, const GLvoid *data,
+                                struct gl_texture_object *texObj,
+                                struct gl_texture_image *texImage);
+
+
+#endif