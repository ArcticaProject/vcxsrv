--- conflicted
+++ resolved
@@ -1,2923 +1,1460 @@
-<<<<<<< HEAD
-/*
- * Mesa 3-D graphics library
- * Version:  7.5
- *
- * Copyright (C) 1999-2008  Brian Paul   All Rights Reserved.
- * Copyright (C) 2009  VMware, Inc.  All Rights Reserved.
- *
- * Permission is hereby granted, free of charge, to any person obtaining a
- * copy of this software and associated documentation files (the "Software"),
- * to deal in the Software without restriction, including without limitation
- * the rights to use, copy, modify, merge, publish, distribute, sublicense,
- * and/or sell copies of the Software, and to permit persons to whom the
- * Software is furnished to do so, subject to the following conditions:
- *
- * The above copyright notice and this permission notice shall be included
- * in all copies or substantial portions of the Software.
- *
- * THE SOFTWARE IS PROVIDED "AS IS", WITHOUT WARRANTY OF ANY KIND, EXPRESS
- * OR IMPLIED, INCLUDING BUT NOT LIMITED TO THE WARRANTIES OF MERCHANTABILITY,
- * FITNESS FOR A PARTICULAR PURPOSE AND NONINFRINGEMENT.  IN NO EVENT SHALL
- * BRIAN PAUL BE LIABLE FOR ANY CLAIM, DAMAGES OR OTHER LIABILITY, WHETHER IN
- * AN ACTION OF CONTRACT, TORT OR OTHERWISE, ARISING FROM, OUT OF OR IN
- * CONNECTION WITH THE SOFTWARE OR THE USE OR OTHER DEALINGS IN THE SOFTWARE.
- */
-
-/** 
- * \file texparam.c
- *
- * glTexParameter-related functions
- */
-
-
-#include "main/glheader.h"
-#include "main/colormac.h"
-#include "main/context.h"
-#include "main/enums.h"
-#include "main/formats.h"
-#include "main/macros.h"
-#include "main/mfeatures.h"
-#include "main/mtypes.h"
-#include "main/state.h"
-#include "main/texcompress.h"
-#include "main/texparam.h"
-#include "main/teximage.h"
-#include "main/texstate.h"
-#include "main/texfetch.h"
-#include "program/prog_instruction.h"
-
-
-/**
- * Check if a coordinate wrap mode is supported for the texture target.
- * \return GL_TRUE if legal, GL_FALSE otherwise
- */
-static GLboolean 
-validate_texture_wrap_mode(struct gl_context * ctx, GLenum target, GLenum wrap)
-{
-   const struct gl_extensions * const e = & ctx->Extensions;
-
-   if (wrap == GL_CLAMP || wrap == GL_CLAMP_TO_EDGE ||
-       (wrap == GL_CLAMP_TO_BORDER && e->ARB_texture_border_clamp)) {
-      /* any texture target */
-      return GL_TRUE;
-   }
-   else if (target != GL_TEXTURE_RECTANGLE_NV &&
-	    (wrap == GL_REPEAT ||
-	     (wrap == GL_MIRRORED_REPEAT &&
-	      e->ARB_texture_mirrored_repeat) ||
-	     (wrap == GL_MIRROR_CLAMP_EXT &&
-	      (e->ATI_texture_mirror_once || e->EXT_texture_mirror_clamp)) ||
-	     (wrap == GL_MIRROR_CLAMP_TO_EDGE_EXT &&
-	      (e->ATI_texture_mirror_once || e->EXT_texture_mirror_clamp)) ||
-	     (wrap == GL_MIRROR_CLAMP_TO_BORDER_EXT &&
-	      (e->EXT_texture_mirror_clamp)))) {
-      /* non-rectangle texture */
-      return GL_TRUE;
-   }
-
-   _mesa_error( ctx, GL_INVALID_ENUM, "glTexParameter(param=0x%x)", wrap );
-   return GL_FALSE;
-}
-
-
-/**
- * Get current texture object for given target.
- * Return NULL if any error (and record the error).
- * Note that this is different from _mesa_select_tex_object() in that proxy
- * targets are not accepted.
- * Only the glGetTexLevelParameter() functions accept proxy targets.
- */
-static struct gl_texture_object *
-get_texobj(struct gl_context *ctx, GLenum target, GLboolean get)
-{
-   struct gl_texture_unit *texUnit;
-
-   if (ctx->Texture.CurrentUnit >= ctx->Const.MaxCombinedTextureImageUnits) {
-      _mesa_error(ctx, GL_INVALID_OPERATION,
-                  "gl%sTexParameter(current unit)", get ? "Get" : "");
-      return NULL;
-   }
-
-   texUnit = _mesa_get_current_tex_unit(ctx);
-
-   switch (target) {
-   case GL_TEXTURE_1D:
-      return texUnit->CurrentTex[TEXTURE_1D_INDEX];
-   case GL_TEXTURE_2D:
-      return texUnit->CurrentTex[TEXTURE_2D_INDEX];
-   case GL_TEXTURE_3D:
-      return texUnit->CurrentTex[TEXTURE_3D_INDEX];
-   case GL_TEXTURE_CUBE_MAP:
-      if (ctx->Extensions.ARB_texture_cube_map) {
-         return texUnit->CurrentTex[TEXTURE_CUBE_INDEX];
-      }
-      break;
-   case GL_TEXTURE_RECTANGLE_NV:
-      if (ctx->Extensions.NV_texture_rectangle) {
-         return texUnit->CurrentTex[TEXTURE_RECT_INDEX];
-      }
-      break;
-   case GL_TEXTURE_1D_ARRAY_EXT:
-      if (ctx->Extensions.MESA_texture_array ||
-          ctx->Extensions.EXT_texture_array) {
-         return texUnit->CurrentTex[TEXTURE_1D_ARRAY_INDEX];
-      }
-      break;
-   case GL_TEXTURE_2D_ARRAY_EXT:
-      if (ctx->Extensions.MESA_texture_array ||
-          ctx->Extensions.EXT_texture_array) {
-         return texUnit->CurrentTex[TEXTURE_2D_ARRAY_INDEX];
-      }
-      break;
-   default:
-      ;
-   }
-
-   _mesa_error(ctx, GL_INVALID_ENUM,
-                  "gl%sTexParameter(target)", get ? "Get" : "");
-   return NULL;
-}
-
-
-/**
- * Convert GL_RED/GREEN/BLUE/ALPHA/ZERO/ONE to SWIZZLE_X/Y/Z/W/ZERO/ONE.
- * \return -1 if error.
- */
-static GLint
-comp_to_swizzle(GLenum comp)
-{
-   switch (comp) {
-   case GL_RED:
-      return SWIZZLE_X;
-   case GL_GREEN:
-      return SWIZZLE_Y;
-   case GL_BLUE:
-      return SWIZZLE_Z;
-   case GL_ALPHA:
-      return SWIZZLE_W;
-   case GL_ZERO:
-      return SWIZZLE_ZERO;
-   case GL_ONE:
-      return SWIZZLE_ONE;
-   default:
-      return -1;
-   }
-}
-
-
-static void
-set_swizzle_component(GLuint *swizzle, GLuint comp, GLuint swz)
-{
-   ASSERT(comp < 4);
-   ASSERT(swz <= SWIZZLE_NIL);
-   {
-      GLuint mask = 0x7 << (3 * comp);
-      GLuint s = (*swizzle & ~mask) | (swz << (3 * comp));
-      *swizzle = s;
-   }
-}
-
-
-/**
- * This is called just prior to changing any texture object state which
- * will not effect texture completeness.
- */
-static INLINE void
-flush(struct gl_context *ctx)
-{
-   FLUSH_VERTICES(ctx, _NEW_TEXTURE);
-}
-
-
-/**
- * This is called just prior to changing any texture object state which
- * can effect texture completeness (texture base level, max level,
- * minification filter).
- * Any pending rendering will be flushed out, we'll set the _NEW_TEXTURE
- * state flag and then mark the texture object as 'incomplete' so that any
- * per-texture derived state gets recomputed.
- */
-static INLINE void
-incomplete(struct gl_context *ctx, struct gl_texture_object *texObj)
-{
-   FLUSH_VERTICES(ctx, _NEW_TEXTURE);
-   texObj->_Complete = GL_FALSE;
-}
-
-
-/**
- * Set an integer-valued texture parameter
- * \return GL_TRUE if legal AND the value changed, GL_FALSE otherwise
- */
-static GLboolean
-set_tex_parameteri(struct gl_context *ctx,
-                   struct gl_texture_object *texObj,
-                   GLenum pname, const GLint *params)
-{
-   switch (pname) {
-   case GL_TEXTURE_MIN_FILTER:
-      if (texObj->MinFilter == params[0])
-         return GL_FALSE;
-      switch (params[0]) {
-      case GL_NEAREST:
-      case GL_LINEAR:
-         incomplete(ctx, texObj);
-         texObj->MinFilter = params[0];
-         return GL_TRUE;
-      case GL_NEAREST_MIPMAP_NEAREST:
-      case GL_LINEAR_MIPMAP_NEAREST:
-      case GL_NEAREST_MIPMAP_LINEAR:
-      case GL_LINEAR_MIPMAP_LINEAR:
-         if (texObj->Target != GL_TEXTURE_RECTANGLE_NV) {
-            incomplete(ctx, texObj);
-            texObj->MinFilter = params[0];
-            return GL_TRUE;
-         }
-         /* fall-through */
-      default:
-         goto invalid_param;
-      }
-      return GL_FALSE;
-
-   case GL_TEXTURE_MAG_FILTER:
-      if (texObj->MagFilter == params[0])
-         return GL_FALSE;
-      switch (params[0]) {
-      case GL_NEAREST:
-      case GL_LINEAR:
-         flush(ctx); /* does not effect completeness */
-         texObj->MagFilter = params[0];
-         return GL_TRUE;
-      default:
-         goto invalid_param;
-      }
-      return GL_FALSE;
-
-   case GL_TEXTURE_WRAP_S:
-      if (texObj->WrapS == params[0])
-         return GL_FALSE;
-      if (validate_texture_wrap_mode(ctx, texObj->Target, params[0])) {
-         flush(ctx);
-         texObj->WrapS = params[0];
-         return GL_TRUE;
-      }
-      return GL_FALSE;
-
-   case GL_TEXTURE_WRAP_T:
-      if (texObj->WrapT == params[0])
-         return GL_FALSE;
-      if (validate_texture_wrap_mode(ctx, texObj->Target, params[0])) {
-         flush(ctx);
-         texObj->WrapT = params[0];
-         return GL_TRUE;
-      }
-      return GL_FALSE;
-
-   case GL_TEXTURE_WRAP_R:
-      if (texObj->WrapR == params[0])
-         return GL_FALSE;
-      if (validate_texture_wrap_mode(ctx, texObj->Target, params[0])) {
-         flush(ctx);
-         texObj->WrapR = params[0];
-         return GL_TRUE;
-      }
-      return GL_FALSE;
-
-   case GL_TEXTURE_BASE_LEVEL:
-      if (texObj->BaseLevel == params[0])
-         return GL_FALSE;
-      if (params[0] < 0 ||
-          (texObj->Target == GL_TEXTURE_RECTANGLE_ARB && params[0] != 0)) {
-         _mesa_error(ctx, GL_INVALID_VALUE,
-                     "glTexParameter(param=%d)", params[0]);
-         return GL_FALSE;
-      }
-      incomplete(ctx, texObj);
-      texObj->BaseLevel = params[0];
-      return GL_TRUE;
-
-   case GL_TEXTURE_MAX_LEVEL:
-      if (texObj->MaxLevel == params[0])
-         return GL_FALSE;
-      if (params[0] < 0 || texObj->Target == GL_TEXTURE_RECTANGLE_ARB) {
-         _mesa_error(ctx, GL_INVALID_OPERATION,
-                     "glTexParameter(param=%d)", params[0]);
-         return GL_FALSE;
-      }
-      incomplete(ctx, texObj);
-      texObj->MaxLevel = params[0];
-      return GL_TRUE;
-
-   case GL_GENERATE_MIPMAP_SGIS:
-      if (texObj->GenerateMipmap != params[0]) {
-         /* no flush() */
-	 texObj->GenerateMipmap = params[0] ? GL_TRUE : GL_FALSE;
-	 return GL_TRUE;
-      }
-      return GL_FALSE;
-
-   case GL_TEXTURE_COMPARE_MODE_ARB:
-      if (ctx->Extensions.ARB_shadow) {
-         if (texObj->CompareMode == params[0])
-            return GL_FALSE;
-         if (params[0] == GL_NONE ||
-             params[0] == GL_COMPARE_R_TO_TEXTURE_ARB) {
-            flush(ctx);
-            texObj->CompareMode = params[0];
-            return GL_TRUE;
-         }
-         goto invalid_param;
-      }
-      goto invalid_pname;
-
-   case GL_TEXTURE_COMPARE_FUNC_ARB:
-      if (ctx->Extensions.ARB_shadow) {
-         if (texObj->CompareFunc == params[0])
-            return GL_FALSE;
-         switch (params[0]) {
-         case GL_LEQUAL:
-         case GL_GEQUAL:
-            flush(ctx);
-            texObj->CompareFunc = params[0];
-            return GL_TRUE;
-         case GL_EQUAL:
-         case GL_NOTEQUAL:
-         case GL_LESS:
-         case GL_GREATER:
-         case GL_ALWAYS:
-         case GL_NEVER:
-            if (ctx->Extensions.EXT_shadow_funcs) {
-               flush(ctx);
-               texObj->CompareFunc = params[0];
-               return GL_TRUE;
-            }
-            /* fall-through */
-         default:
-            goto invalid_param;
-         }
-      }
-      goto invalid_pname;
-
-   case GL_DEPTH_TEXTURE_MODE_ARB:
-      if (ctx->Extensions.ARB_depth_texture) {
-         if (texObj->DepthMode == params[0])
-            return GL_FALSE;
-         if (params[0] == GL_LUMINANCE ||
-             params[0] == GL_INTENSITY ||
-             params[0] == GL_ALPHA ||
-             (ctx->Extensions.ARB_texture_rg && params[0] == GL_RED)) {
-            flush(ctx);
-            texObj->DepthMode = params[0];
-            return GL_TRUE;
-         }
-         goto invalid_param;
-      }
-      goto invalid_pname;
-
-#if FEATURE_OES_draw_texture
-   case GL_TEXTURE_CROP_RECT_OES:
-      texObj->CropRect[0] = params[0];
-      texObj->CropRect[1] = params[1];
-      texObj->CropRect[2] = params[2];
-      texObj->CropRect[3] = params[3];
-      return GL_TRUE;
-#endif
-
-   case GL_TEXTURE_SWIZZLE_R_EXT:
-   case GL_TEXTURE_SWIZZLE_G_EXT:
-   case GL_TEXTURE_SWIZZLE_B_EXT:
-   case GL_TEXTURE_SWIZZLE_A_EXT:
-      if (ctx->Extensions.EXT_texture_swizzle) {
-         const GLuint comp = pname - GL_TEXTURE_SWIZZLE_R_EXT;
-         const GLint swz = comp_to_swizzle(params[0]);
-         if (swz < 0) {
-            _mesa_error(ctx, GL_INVALID_OPERATION,
-                        "glTexParameter(swizzle 0x%x)", params[0]);
-            return GL_FALSE;
-         }
-         ASSERT(comp < 4);
-         if (swz >= 0) {
-            flush(ctx);
-            texObj->Swizzle[comp] = params[0];
-            set_swizzle_component(&texObj->_Swizzle, comp, swz);
-            return GL_TRUE;
-         }
-      }
-      goto invalid_pname;
-
-   case GL_TEXTURE_SWIZZLE_RGBA_EXT:
-      if (ctx->Extensions.EXT_texture_swizzle) {
-         GLuint comp;
-         flush(ctx);
-         for (comp = 0; comp < 4; comp++) {
-            const GLint swz = comp_to_swizzle(params[comp]);
-            if (swz >= 0) {
-               texObj->Swizzle[comp] = params[comp];
-               set_swizzle_component(&texObj->_Swizzle, comp, swz);
-            }
-            else {
-               _mesa_error(ctx, GL_INVALID_OPERATION,
-                           "glTexParameter(swizzle 0x%x)", params[comp]);
-               return GL_FALSE;
-            }
-         }
-         return GL_TRUE;
-      }
-      goto invalid_pname;
-
-   case GL_TEXTURE_SRGB_DECODE_EXT:
-      if (ctx->Extensions.EXT_texture_sRGB_decode) {
-	 GLenum decode = params[0];
-	 if (decode == GL_DECODE_EXT || decode == GL_SKIP_DECODE_EXT) {
-	    if (texObj->sRGBDecode != decode) {
-	       flush(ctx);
-	       texObj->sRGBDecode = decode;
-	       _mesa_update_fetch_functions(texObj);
-	    }
-	    return GL_TRUE;
-	 }
-      }
-      goto invalid_pname;
-
-   default:
-      goto invalid_pname;
-   }
-
-invalid_pname:
-   _mesa_error(ctx, GL_INVALID_ENUM, "glTexParameter(pname=%s)",
-               _mesa_lookup_enum_by_nr(pname));
-   return GL_FALSE;
-
-invalid_param:
-   _mesa_error(ctx, GL_INVALID_ENUM, "glTexParameter(param=%s)",
-               _mesa_lookup_enum_by_nr(params[0]));
-   return GL_FALSE;
-}
-
-
-/**
- * Set a float-valued texture parameter
- * \return GL_TRUE if legal AND the value changed, GL_FALSE otherwise
- */
-static GLboolean
-set_tex_parameterf(struct gl_context *ctx,
-                   struct gl_texture_object *texObj,
-                   GLenum pname, const GLfloat *params)
-{
-   switch (pname) {
-   case GL_TEXTURE_MIN_LOD:
-      if (texObj->MinLod == params[0])
-         return GL_FALSE;
-      flush(ctx);
-      texObj->MinLod = params[0];
-      return GL_TRUE;
-
-   case GL_TEXTURE_MAX_LOD:
-      if (texObj->MaxLod == params[0])
-         return GL_FALSE;
-      flush(ctx);
-      texObj->MaxLod = params[0];
-      return GL_TRUE;
-
-   case GL_TEXTURE_PRIORITY:
-      flush(ctx);
-      texObj->Priority = CLAMP(params[0], 0.0F, 1.0F);
-      return GL_TRUE;
-
-   case GL_TEXTURE_MAX_ANISOTROPY_EXT:
-      if (ctx->Extensions.EXT_texture_filter_anisotropic) {
-         if (texObj->MaxAnisotropy == params[0])
-            return GL_FALSE;
-         if (params[0] < 1.0) {
-            _mesa_error(ctx, GL_INVALID_VALUE, "glTexParameter(param)" );
-            return GL_FALSE;
-         }
-         flush(ctx);
-         /* clamp to max, that's what NVIDIA does */
-         texObj->MaxAnisotropy = MIN2(params[0],
-                                      ctx->Const.MaxTextureMaxAnisotropy);
-         return GL_TRUE;
-      }
-      else {
-         static GLuint count = 0;
-         if (count++ < 10)
-            _mesa_error(ctx, GL_INVALID_ENUM,
-                        "glTexParameter(pname=GL_TEXTURE_MAX_ANISOTROPY_EXT)");
-      }
-      return GL_FALSE;
-
-   case GL_TEXTURE_COMPARE_FAIL_VALUE_ARB:
-      if (ctx->Extensions.ARB_shadow_ambient) {
-         if (texObj->CompareFailValue != params[0]) {
-            flush(ctx);
-            texObj->CompareFailValue = CLAMP(params[0], 0.0F, 1.0F);
-            return GL_TRUE;
-         }
-      }
-      else {
-         _mesa_error(ctx, GL_INVALID_ENUM,
-                    "glTexParameter(pname=GL_TEXTURE_COMPARE_FAIL_VALUE_ARB)");
-      }
-      return GL_FALSE;
-
-   case GL_TEXTURE_LOD_BIAS:
-      /* NOTE: this is really part of OpenGL 1.4, not EXT_texture_lod_bias */
-      if (ctx->Extensions.EXT_texture_lod_bias) {
-         if (texObj->LodBias != params[0]) {
-            flush(ctx);
-            texObj->LodBias = params[0];
-            return GL_TRUE;
-         }
-         return GL_FALSE;
-      }
-      break;
-
-   case GL_TEXTURE_BORDER_COLOR:
-      flush(ctx);
-      /* ARB_texture_float disables clamping */
-      if (ctx->Extensions.ARB_texture_float) {
-         texObj->BorderColor.f[RCOMP] = params[0];
-         texObj->BorderColor.f[GCOMP] = params[1];
-         texObj->BorderColor.f[BCOMP] = params[2];
-         texObj->BorderColor.f[ACOMP] = params[3];
-      } else {
-         texObj->BorderColor.f[RCOMP] = CLAMP(params[0], 0.0F, 1.0F);
-         texObj->BorderColor.f[GCOMP] = CLAMP(params[1], 0.0F, 1.0F);
-         texObj->BorderColor.f[BCOMP] = CLAMP(params[2], 0.0F, 1.0F);
-         texObj->BorderColor.f[ACOMP] = CLAMP(params[3], 0.0F, 1.0F);
-      }
-      return GL_TRUE;
-
-   default:
-      _mesa_error(ctx, GL_INVALID_ENUM, "glTexParameter(pname=0x%x)", pname);
-   }
-   return GL_FALSE;
-}
-
-
-void GLAPIENTRY
-_mesa_TexParameterf(GLenum target, GLenum pname, GLfloat param)
-{
-   GLboolean need_update;
-   struct gl_texture_object *texObj;
-   GET_CURRENT_CONTEXT(ctx);
-   ASSERT_OUTSIDE_BEGIN_END(ctx);
-
-   texObj = get_texobj(ctx, target, GL_FALSE);
-   if (!texObj)
-      return;
-
-   switch (pname) {
-   case GL_TEXTURE_MIN_FILTER:
-   case GL_TEXTURE_MAG_FILTER:
-   case GL_TEXTURE_WRAP_S:
-   case GL_TEXTURE_WRAP_T:
-   case GL_TEXTURE_WRAP_R:
-   case GL_TEXTURE_BASE_LEVEL:
-   case GL_TEXTURE_MAX_LEVEL:
-   case GL_GENERATE_MIPMAP_SGIS:
-   case GL_TEXTURE_COMPARE_MODE_ARB:
-   case GL_TEXTURE_COMPARE_FUNC_ARB:
-   case GL_DEPTH_TEXTURE_MODE_ARB:
-   case GL_TEXTURE_SRGB_DECODE_EXT:
-      {
-         /* convert float param to int */
-         GLint p[4];
-         p[0] = (GLint) param;
-         p[1] = p[2] = p[3] = 0;
-         need_update = set_tex_parameteri(ctx, texObj, pname, p);
-      }
-      break;
-   default:
-      {
-         /* this will generate an error if pname is illegal */
-         GLfloat p[4];
-         p[0] = param;
-         p[1] = p[2] = p[3] = 0.0F;
-         need_update = set_tex_parameterf(ctx, texObj, pname, p);
-      }
-   }
-
-   if (ctx->Driver.TexParameter && need_update) {
-      ctx->Driver.TexParameter(ctx, target, texObj, pname, &param);
-   }
-}
-
-
-void GLAPIENTRY
-_mesa_TexParameterfv(GLenum target, GLenum pname, const GLfloat *params)
-{
-   GLboolean need_update;
-   struct gl_texture_object *texObj;
-   GET_CURRENT_CONTEXT(ctx);
-   ASSERT_OUTSIDE_BEGIN_END(ctx);
-
-   texObj = get_texobj(ctx, target, GL_FALSE);
-   if (!texObj)
-      return;
-
-   switch (pname) {
-   case GL_TEXTURE_MIN_FILTER:
-   case GL_TEXTURE_MAG_FILTER:
-   case GL_TEXTURE_WRAP_S:
-   case GL_TEXTURE_WRAP_T:
-   case GL_TEXTURE_WRAP_R:
-   case GL_TEXTURE_BASE_LEVEL:
-   case GL_TEXTURE_MAX_LEVEL:
-   case GL_GENERATE_MIPMAP_SGIS:
-   case GL_TEXTURE_COMPARE_MODE_ARB:
-   case GL_TEXTURE_COMPARE_FUNC_ARB:
-   case GL_DEPTH_TEXTURE_MODE_ARB:
-   case GL_TEXTURE_SRGB_DECODE_EXT:
-      {
-         /* convert float param to int */
-         GLint p[4];
-         p[0] = (GLint) params[0];
-         p[1] = p[2] = p[3] = 0;
-         need_update = set_tex_parameteri(ctx, texObj, pname, p);
-      }
-      break;
-
-#if FEATURE_OES_draw_texture
-   case GL_TEXTURE_CROP_RECT_OES:
-      {
-         /* convert float params to int */
-         GLint iparams[4];
-         iparams[0] = (GLint) params[0];
-         iparams[1] = (GLint) params[1];
-         iparams[2] = (GLint) params[2];
-         iparams[3] = (GLint) params[3];
-         need_update = set_tex_parameteri(ctx, texObj, pname, iparams);
-      }
-      break;
-#endif
-
-   default:
-      /* this will generate an error if pname is illegal */
-      need_update = set_tex_parameterf(ctx, texObj, pname, params);
-   }
-
-   if (ctx->Driver.TexParameter && need_update) {
-      ctx->Driver.TexParameter(ctx, target, texObj, pname, params);
-   }
-}
-
-
-void GLAPIENTRY
-_mesa_TexParameteri(GLenum target, GLenum pname, GLint param)
-{
-   GLboolean need_update;
-   struct gl_texture_object *texObj;
-   GET_CURRENT_CONTEXT(ctx);
-   ASSERT_OUTSIDE_BEGIN_END(ctx);
-
-   texObj = get_texobj(ctx, target, GL_FALSE);
-   if (!texObj)
-      return;
-
-   switch (pname) {
-   case GL_TEXTURE_MIN_LOD:
-   case GL_TEXTURE_MAX_LOD:
-   case GL_TEXTURE_PRIORITY:
-   case GL_TEXTURE_MAX_ANISOTROPY_EXT:
-   case GL_TEXTURE_LOD_BIAS:
-   case GL_TEXTURE_COMPARE_FAIL_VALUE_ARB:
-      {
-         GLfloat fparam[4];
-         fparam[0] = (GLfloat) param;
-         fparam[1] = fparam[2] = fparam[3] = 0.0F;
-         /* convert int param to float */
-         need_update = set_tex_parameterf(ctx, texObj, pname, fparam);
-      }
-      break;
-   default:
-      /* this will generate an error if pname is illegal */
-      {
-         GLint iparam[4];
-         iparam[0] = param;
-         iparam[1] = iparam[2] = iparam[3] = 0;
-         need_update = set_tex_parameteri(ctx, texObj, pname, iparam);
-      }
-   }
-
-   if (ctx->Driver.TexParameter && need_update) {
-      GLfloat fparam = (GLfloat) param;
-      ctx->Driver.TexParameter(ctx, target, texObj, pname, &fparam);
-   }
-}
-
-
-void GLAPIENTRY
-_mesa_TexParameteriv(GLenum target, GLenum pname, const GLint *params)
-{
-   GLboolean need_update;
-   struct gl_texture_object *texObj;
-   GET_CURRENT_CONTEXT(ctx);
-   ASSERT_OUTSIDE_BEGIN_END(ctx);
-
-   texObj = get_texobj(ctx, target, GL_FALSE);
-   if (!texObj)
-      return;
-
-   switch (pname) {
-   case GL_TEXTURE_BORDER_COLOR:
-      {
-         /* convert int params to float */
-         GLfloat fparams[4];
-         fparams[0] = INT_TO_FLOAT(params[0]);
-         fparams[1] = INT_TO_FLOAT(params[1]);
-         fparams[2] = INT_TO_FLOAT(params[2]);
-         fparams[3] = INT_TO_FLOAT(params[3]);
-         need_update = set_tex_parameterf(ctx, texObj, pname, fparams);
-      }
-      break;
-   case GL_TEXTURE_MIN_LOD:
-   case GL_TEXTURE_MAX_LOD:
-   case GL_TEXTURE_PRIORITY:
-   case GL_TEXTURE_MAX_ANISOTROPY_EXT:
-   case GL_TEXTURE_LOD_BIAS:
-   case GL_TEXTURE_COMPARE_FAIL_VALUE_ARB:
-      {
-         /* convert int param to float */
-         GLfloat fparams[4];
-         fparams[0] = (GLfloat) params[0];
-         fparams[1] = fparams[2] = fparams[3] = 0.0F;
-         need_update = set_tex_parameterf(ctx, texObj, pname, fparams);
-      }
-      break;
-   default:
-      /* this will generate an error if pname is illegal */
-      need_update = set_tex_parameteri(ctx, texObj, pname, params);
-   }
-
-   if (ctx->Driver.TexParameter && need_update) {
-      GLfloat fparams[4];
-      fparams[0] = INT_TO_FLOAT(params[0]);
-      if (pname == GL_TEXTURE_BORDER_COLOR ||
-          pname == GL_TEXTURE_CROP_RECT_OES) {
-         fparams[1] = INT_TO_FLOAT(params[1]);
-         fparams[2] = INT_TO_FLOAT(params[2]);
-         fparams[3] = INT_TO_FLOAT(params[3]);
-      }
-      ctx->Driver.TexParameter(ctx, target, texObj, pname, fparams);
-   }
-}
-
-
-/**
- * Set tex parameter to integer value(s).  Primarily intended to set
- * integer-valued texture border color (for integer-valued textures).
- * New in GL 3.0.
- */
-void GLAPIENTRY
-_mesa_TexParameterIiv(GLenum target, GLenum pname, const GLint *params)
-{
-   struct gl_texture_object *texObj;
-   GET_CURRENT_CONTEXT(ctx);
-   ASSERT_OUTSIDE_BEGIN_END(ctx);
-
-   texObj = get_texobj(ctx, target, GL_FALSE);
-   if (!texObj)
-      return;
-
-   switch (pname) {
-   case GL_TEXTURE_BORDER_COLOR:
-      FLUSH_VERTICES(ctx, _NEW_TEXTURE);
-      /* set the integer-valued border color */
-      COPY_4V(texObj->BorderColor.i, params);
-      break;
-   default:
-      _mesa_TexParameteriv(target, pname, params);
-      break;
-   }
-   /* XXX no driver hook for TexParameterIiv() yet */
-}
-
-
-/**
- * Set tex parameter to unsigned integer value(s).  Primarily intended to set
- * uint-valued texture border color (for integer-valued textures).
- * New in GL 3.0
- */
-void GLAPIENTRY
-_mesa_TexParameterIuiv(GLenum target, GLenum pname, const GLuint *params)
-{
-   struct gl_texture_object *texObj;
-   GET_CURRENT_CONTEXT(ctx);
-   ASSERT_OUTSIDE_BEGIN_END(ctx);
-
-   texObj = get_texobj(ctx, target, GL_FALSE);
-   if (!texObj)
-      return;
-
-   switch (pname) {
-   case GL_TEXTURE_BORDER_COLOR:
-      FLUSH_VERTICES(ctx, _NEW_TEXTURE);
-      /* set the unsigned integer-valued border color */
-      COPY_4V(texObj->BorderColor.ui, params);
-      break;
-   default:
-      _mesa_TexParameteriv(target, pname, (const GLint *) params);
-      break;
-   }
-   /* XXX no driver hook for TexParameterIuiv() yet */
-}
-
-
-
-
-void GLAPIENTRY
-_mesa_GetTexLevelParameterfv( GLenum target, GLint level,
-                              GLenum pname, GLfloat *params )
-{
-   GLint iparam;
-   _mesa_GetTexLevelParameteriv( target, level, pname, &iparam );
-   *params = (GLfloat) iparam;
-}
-
-
-void GLAPIENTRY
-_mesa_GetTexLevelParameteriv( GLenum target, GLint level,
-                              GLenum pname, GLint *params )
-{
-   const struct gl_texture_unit *texUnit;
-   struct gl_texture_object *texObj;
-   const struct gl_texture_image *img = NULL;
-   GLint maxLevels;
-   gl_format texFormat;
-   GET_CURRENT_CONTEXT(ctx);
-   ASSERT_OUTSIDE_BEGIN_END(ctx);
-
-   if (ctx->Texture.CurrentUnit >= ctx->Const.MaxCombinedTextureImageUnits) {
-      _mesa_error(ctx, GL_INVALID_OPERATION,
-                  "glGetTexLevelParameteriv(current unit)");
-      return;
-   }
-
-   texUnit = _mesa_get_current_tex_unit(ctx);
-
-   /* this will catch bad target values */
-   maxLevels = _mesa_max_texture_levels(ctx, target);
-   if (maxLevels == 0) {
-      _mesa_error(ctx, GL_INVALID_ENUM,
-                  "glGetTexLevelParameter[if]v(target=0x%x)", target);
-      return;
-   }
-
-   if (level < 0 || level >= maxLevels) {
-      _mesa_error( ctx, GL_INVALID_VALUE, "glGetTexLevelParameter[if]v" );
-      return;
-   }
-
-   texObj = _mesa_select_tex_object(ctx, texUnit, target);
-
-   img = _mesa_select_tex_image(ctx, texObj, target, level);
-   if (!img || !img->TexFormat) {
-      /* undefined texture image */
-      if (pname == GL_TEXTURE_COMPONENTS)
-         *params = 1;
-      else
-         *params = 0;
-      return;
-   }
-
-   texFormat = img->TexFormat;
-
-   switch (pname) {
-      case GL_TEXTURE_WIDTH:
-         *params = img->Width;
-         break;
-      case GL_TEXTURE_HEIGHT:
-         *params = img->Height;
-         break;
-      case GL_TEXTURE_DEPTH:
-         *params = img->Depth;
-         break;
-      case GL_TEXTURE_INTERNAL_FORMAT:
-         if (_mesa_is_format_compressed(texFormat)) {
-            /* need to return the actual compressed format */
-            *params = _mesa_compressed_format_to_glenum(ctx, texFormat);
-         }
-         else {
-            /* return the user's requested internal format */
-            *params = img->InternalFormat;
-         }
-         break;
-      case GL_TEXTURE_BORDER:
-         *params = img->Border;
-         break;
-      case GL_TEXTURE_RED_SIZE:
-         if (img->_BaseFormat == GL_RED) {
-            *params = _mesa_get_format_bits(texFormat, pname);
-	    break;
-	 }
-	 /* FALLTHROUGH */
-      case GL_TEXTURE_GREEN_SIZE:
-         if (img->_BaseFormat == GL_RG) {
-            *params = _mesa_get_format_bits(texFormat, pname);
-	    break;
-	 }
-	 /* FALLTHROUGH */
-      case GL_TEXTURE_BLUE_SIZE:
-         if (img->_BaseFormat == GL_RGB || img->_BaseFormat == GL_RGBA)
-            *params = _mesa_get_format_bits(texFormat, pname);
-         else
-            *params = 0;
-         break;
-      case GL_TEXTURE_ALPHA_SIZE:
-         if (img->_BaseFormat == GL_ALPHA ||
-             img->_BaseFormat == GL_LUMINANCE_ALPHA ||
-             img->_BaseFormat == GL_RGBA)
-            *params = _mesa_get_format_bits(texFormat, pname);
-         else
-            *params = 0;
-         break;
-      case GL_TEXTURE_INTENSITY_SIZE:
-         if (img->_BaseFormat != GL_INTENSITY)
-            *params = 0;
-         else {
-            *params = _mesa_get_format_bits(texFormat, pname);
-            if (*params == 0) {
-               /* intensity probably stored as rgb texture */
-               *params = MIN2(_mesa_get_format_bits(texFormat, GL_TEXTURE_RED_SIZE),
-                              _mesa_get_format_bits(texFormat, GL_TEXTURE_GREEN_SIZE));
-            }
-         }
-         break;
-      case GL_TEXTURE_LUMINANCE_SIZE:
-         if (img->_BaseFormat != GL_LUMINANCE &&
-             img->_BaseFormat != GL_LUMINANCE_ALPHA)
-            *params = 0;
-         else {
-            *params = _mesa_get_format_bits(texFormat, pname);
-            if (*params == 0) {
-               /* luminance probably stored as rgb texture */
-               *params = MIN2(_mesa_get_format_bits(texFormat, GL_TEXTURE_RED_SIZE),
-                              _mesa_get_format_bits(texFormat, GL_TEXTURE_GREEN_SIZE));
-            }
-         }
-         break;
-      case GL_TEXTURE_INDEX_SIZE_EXT:
-         if (img->_BaseFormat == GL_COLOR_INDEX)
-            *params = _mesa_get_format_bits(texFormat, pname);
-         else
-            *params = 0;
-         break;
-      case GL_TEXTURE_DEPTH_SIZE_ARB:
-         if (ctx->Extensions.ARB_depth_texture)
-            *params = _mesa_get_format_bits(texFormat, pname);
-         else
-            goto invalid_pname;
-         break;
-      case GL_TEXTURE_STENCIL_SIZE_EXT:
-         if (ctx->Extensions.EXT_packed_depth_stencil ||
-             ctx->Extensions.ARB_framebuffer_object) {
-            *params = _mesa_get_format_bits(texFormat, pname);
-         }
-         else {
-            goto invalid_pname;
-         }
-         break;
-      case GL_TEXTURE_SHARED_SIZE:
-         if (ctx->VersionMajor >= 3) {
-            /* XXX return number of exponent bits for shared exponent texture
-             * formats, like GL_RGB9_E5.
-             */
-            *params = 0;
-         }
-         else {
-            goto invalid_pname;
-         }
-         break;
-
-      /* GL_ARB_texture_compression */
-      case GL_TEXTURE_COMPRESSED_IMAGE_SIZE:
-	 if (_mesa_is_format_compressed(texFormat) &&
-             !_mesa_is_proxy_texture(target)) {
-            *params = _mesa_format_image_size(texFormat, img->Width,
-                                              img->Height, img->Depth);
-	 }
-	 else {
-	    _mesa_error(ctx, GL_INVALID_OPERATION,
-			"glGetTexLevelParameter[if]v(pname)");
-	 }
-         break;
-      case GL_TEXTURE_COMPRESSED:
-         *params = (GLint) _mesa_is_format_compressed(texFormat);
-         break;
-
-      /* GL_ARB_texture_float */
-      case GL_TEXTURE_RED_TYPE_ARB:
-         if (ctx->Extensions.ARB_texture_float) {
-            *params = _mesa_get_format_bits(texFormat, GL_TEXTURE_RED_SIZE) ?
-               _mesa_get_format_datatype(texFormat) : GL_NONE;
-         }
-         else {
-            goto invalid_pname;
-         }
-         break;
-      case GL_TEXTURE_GREEN_TYPE_ARB:
-         if (ctx->Extensions.ARB_texture_float) {
-            *params = _mesa_get_format_bits(texFormat, GL_TEXTURE_GREEN_SIZE) ?
-               _mesa_get_format_datatype(texFormat) : GL_NONE;
-         }
-         else {
-            goto invalid_pname;
-         }
-         break;
-      case GL_TEXTURE_BLUE_TYPE_ARB:
-         if (ctx->Extensions.ARB_texture_float) {
-            *params = _mesa_get_format_bits(texFormat, GL_TEXTURE_BLUE_SIZE) ?
-               _mesa_get_format_datatype(texFormat) : GL_NONE;
-         }
-         else {
-            goto invalid_pname;
-         }
-         break;
-      case GL_TEXTURE_ALPHA_TYPE_ARB:
-         if (ctx->Extensions.ARB_texture_float) {
-            *params = _mesa_get_format_bits(texFormat, GL_TEXTURE_ALPHA_SIZE) ?
-               _mesa_get_format_datatype(texFormat) : GL_NONE;
-         }
-         else {
-            goto invalid_pname;
-         }
-         break;
-      case GL_TEXTURE_LUMINANCE_TYPE_ARB:
-         if (ctx->Extensions.ARB_texture_float) {
-            *params = _mesa_get_format_bits(texFormat, GL_TEXTURE_LUMINANCE_SIZE) ?
-               _mesa_get_format_datatype(texFormat) : GL_NONE;
-         }
-         else {
-            goto invalid_pname;
-         }
-         break;
-      case GL_TEXTURE_INTENSITY_TYPE_ARB:
-         if (ctx->Extensions.ARB_texture_float) {
-            *params = _mesa_get_format_bits(texFormat, GL_TEXTURE_INTENSITY_SIZE) ?
-               _mesa_get_format_datatype(texFormat) : GL_NONE;
-         }
-         else {
-            goto invalid_pname;
-         }
-         break;
-      case GL_TEXTURE_DEPTH_TYPE_ARB:
-         if (ctx->Extensions.ARB_texture_float) {
-            *params = _mesa_get_format_bits(texFormat, GL_TEXTURE_DEPTH_SIZE) ?
-               _mesa_get_format_datatype(texFormat) : GL_NONE;
-         }
-         else {
-            goto invalid_pname;
-         }
-         break;
-
-      default:
-         goto invalid_pname;
-   }
-
-   /* no error if we get here */
-   return;
-
-invalid_pname:
-   _mesa_error(ctx, GL_INVALID_ENUM,
-               "glGetTexLevelParameter[if]v(pname=%s)",
-               _mesa_lookup_enum_by_nr(pname));
-}
-
-
-
-void GLAPIENTRY
-_mesa_GetTexParameterfv( GLenum target, GLenum pname, GLfloat *params )
-{
-   struct gl_texture_object *obj;
-   GLboolean error = GL_FALSE;
-   GET_CURRENT_CONTEXT(ctx);
-   ASSERT_OUTSIDE_BEGIN_END(ctx);
-
-   obj = get_texobj(ctx, target, GL_TRUE);
-   if (!obj)
-      return;
-
-   _mesa_lock_texture(ctx, obj);
-   switch (pname) {
-      case GL_TEXTURE_MAG_FILTER:
-	 *params = ENUM_TO_FLOAT(obj->MagFilter);
-	 break;
-      case GL_TEXTURE_MIN_FILTER:
-         *params = ENUM_TO_FLOAT(obj->MinFilter);
-         break;
-      case GL_TEXTURE_WRAP_S:
-         *params = ENUM_TO_FLOAT(obj->WrapS);
-         break;
-      case GL_TEXTURE_WRAP_T:
-         *params = ENUM_TO_FLOAT(obj->WrapT);
-         break;
-      case GL_TEXTURE_WRAP_R:
-         *params = ENUM_TO_FLOAT(obj->WrapR);
-         break;
-      case GL_TEXTURE_BORDER_COLOR:
-         if(ctx->NewState & (_NEW_BUFFERS | _NEW_FRAG_CLAMP))
-            _mesa_update_state_locked(ctx);
-         if(ctx->Color._ClampFragmentColor)
-         {
-            params[0] = CLAMP(obj->BorderColor.f[0], 0.0F, 1.0F);
-            params[1] = CLAMP(obj->BorderColor.f[1], 0.0F, 1.0F);
-            params[2] = CLAMP(obj->BorderColor.f[2], 0.0F, 1.0F);
-            params[3] = CLAMP(obj->BorderColor.f[3], 0.0F, 1.0F);
-         }
-         else
-         {
-            params[0] = obj->BorderColor.f[0];
-            params[1] = obj->BorderColor.f[1];
-            params[2] = obj->BorderColor.f[2];
-            params[3] = obj->BorderColor.f[3];
-         }
-         break;
-      case GL_TEXTURE_RESIDENT:
-         {
-            GLboolean resident;
-            if (ctx->Driver.IsTextureResident)
-               resident = ctx->Driver.IsTextureResident(ctx, obj);
-            else
-               resident = GL_TRUE;
-            *params = ENUM_TO_FLOAT(resident);
-         }
-         break;
-      case GL_TEXTURE_PRIORITY:
-         *params = obj->Priority;
-         break;
-      case GL_TEXTURE_MIN_LOD:
-         *params = obj->MinLod;
-         break;
-      case GL_TEXTURE_MAX_LOD:
-         *params = obj->MaxLod;
-         break;
-      case GL_TEXTURE_BASE_LEVEL:
-         *params = (GLfloat) obj->BaseLevel;
-         break;
-      case GL_TEXTURE_MAX_LEVEL:
-         *params = (GLfloat) obj->MaxLevel;
-         break;
-      case GL_TEXTURE_MAX_ANISOTROPY_EXT:
-         if (ctx->Extensions.EXT_texture_filter_anisotropic) {
-            *params = obj->MaxAnisotropy;
-         }
-	 else
-	    error = GL_TRUE;
-         break;
-      case GL_TEXTURE_COMPARE_FAIL_VALUE_ARB:
-         if (ctx->Extensions.ARB_shadow_ambient) {
-            *params = obj->CompareFailValue;
-         }
-	 else 
-	    error = GL_TRUE;
-         break;
-      case GL_GENERATE_MIPMAP_SGIS:
-	 *params = (GLfloat) obj->GenerateMipmap;
-         break;
-      case GL_TEXTURE_COMPARE_MODE_ARB:
-         if (ctx->Extensions.ARB_shadow) {
-            *params = (GLfloat) obj->CompareMode;
-         }
-	 else 
-	    error = GL_TRUE;
-         break;
-      case GL_TEXTURE_COMPARE_FUNC_ARB:
-         if (ctx->Extensions.ARB_shadow) {
-            *params = (GLfloat) obj->CompareFunc;
-         }
-	 else 
-	    error = GL_TRUE;
-         break;
-      case GL_DEPTH_TEXTURE_MODE_ARB:
-         if (ctx->Extensions.ARB_depth_texture) {
-            *params = (GLfloat) obj->DepthMode;
-         }
-	 else 
-	    error = GL_TRUE;
-         break;
-      case GL_TEXTURE_LOD_BIAS:
-         if (ctx->Extensions.EXT_texture_lod_bias) {
-            *params = obj->LodBias;
-         }
-	 else 
-	    error = GL_TRUE;
-         break;
-#if FEATURE_OES_draw_texture
-      case GL_TEXTURE_CROP_RECT_OES:
-         params[0] = obj->CropRect[0];
-         params[1] = obj->CropRect[1];
-         params[2] = obj->CropRect[2];
-         params[3] = obj->CropRect[3];
-         break;
-#endif
-
-      case GL_TEXTURE_SWIZZLE_R_EXT:
-      case GL_TEXTURE_SWIZZLE_G_EXT:
-      case GL_TEXTURE_SWIZZLE_B_EXT:
-      case GL_TEXTURE_SWIZZLE_A_EXT:
-         if (ctx->Extensions.EXT_texture_swizzle) {
-            GLuint comp = pname - GL_TEXTURE_SWIZZLE_R_EXT;
-            *params = (GLfloat) obj->Swizzle[comp];
-         }
-         else {
-            error = GL_TRUE;
-         }
-         break;
-
-      case GL_TEXTURE_SWIZZLE_RGBA_EXT:
-         if (ctx->Extensions.EXT_texture_swizzle) {
-            GLuint comp;
-            for (comp = 0; comp < 4; comp++) {
-               params[comp] = (GLfloat) obj->Swizzle[comp];
-            }
-         }
-         else {
-            error = GL_TRUE;
-         }
-         break;
-
-      default:
-	 error = GL_TRUE;
-	 break;
-   }
-
-   if (error)
-      _mesa_error(ctx, GL_INVALID_ENUM, "glGetTexParameterfv(pname=0x%x)",
-		  pname);
-
-   _mesa_unlock_texture(ctx, obj);
-}
-
-
-void GLAPIENTRY
-_mesa_GetTexParameteriv( GLenum target, GLenum pname, GLint *params )
-{
-   struct gl_texture_object *obj;
-   GLboolean error = GL_FALSE;
-   GET_CURRENT_CONTEXT(ctx);
-   ASSERT_OUTSIDE_BEGIN_END(ctx);
-
-    obj = get_texobj(ctx, target, GL_TRUE);
-    if (!obj)
-       return;
-
-   _mesa_lock_texture(ctx, obj);
-   switch (pname) {
-      case GL_TEXTURE_MAG_FILTER:
-         *params = (GLint) obj->MagFilter;
-         break;;
-      case GL_TEXTURE_MIN_FILTER:
-         *params = (GLint) obj->MinFilter;
-         break;;
-      case GL_TEXTURE_WRAP_S:
-         *params = (GLint) obj->WrapS;
-         break;;
-      case GL_TEXTURE_WRAP_T:
-         *params = (GLint) obj->WrapT;
-         break;;
-      case GL_TEXTURE_WRAP_R:
-         *params = (GLint) obj->WrapR;
-         break;;
-      case GL_TEXTURE_BORDER_COLOR:
-         {
-            GLfloat b[4];
-            b[0] = CLAMP(obj->BorderColor.f[0], 0.0F, 1.0F);
-            b[1] = CLAMP(obj->BorderColor.f[1], 0.0F, 1.0F);
-            b[2] = CLAMP(obj->BorderColor.f[2], 0.0F, 1.0F);
-            b[3] = CLAMP(obj->BorderColor.f[3], 0.0F, 1.0F);
-            params[0] = FLOAT_TO_INT(b[0]);
-            params[1] = FLOAT_TO_INT(b[1]);
-            params[2] = FLOAT_TO_INT(b[2]);
-            params[3] = FLOAT_TO_INT(b[3]);
-         }
-         break;;
-      case GL_TEXTURE_RESIDENT:
-         {
-            GLboolean resident;
-            if (ctx->Driver.IsTextureResident)
-               resident = ctx->Driver.IsTextureResident(ctx, obj);
-            else
-               resident = GL_TRUE;
-            *params = (GLint) resident;
-         }
-         break;;
-      case GL_TEXTURE_PRIORITY:
-         *params = FLOAT_TO_INT(obj->Priority);
-         break;;
-      case GL_TEXTURE_MIN_LOD:
-         *params = (GLint) obj->MinLod;
-         break;;
-      case GL_TEXTURE_MAX_LOD:
-         *params = (GLint) obj->MaxLod;
-         break;;
-      case GL_TEXTURE_BASE_LEVEL:
-         *params = obj->BaseLevel;
-         break;;
-      case GL_TEXTURE_MAX_LEVEL:
-         *params = obj->MaxLevel;
-         break;;
-      case GL_TEXTURE_MAX_ANISOTROPY_EXT:
-         if (ctx->Extensions.EXT_texture_filter_anisotropic) {
-            *params = (GLint) obj->MaxAnisotropy;
-         }
-         else {
-            error = GL_TRUE;
-         }
-         break;
-      case GL_TEXTURE_COMPARE_FAIL_VALUE_ARB:
-         if (ctx->Extensions.ARB_shadow_ambient) {
-            *params = (GLint) FLOAT_TO_INT(obj->CompareFailValue);
-         }
-         else {
-            error = GL_TRUE;
-         }
-         break;
-      case GL_GENERATE_MIPMAP_SGIS:
-	 *params = (GLint) obj->GenerateMipmap;
-         break;
-      case GL_TEXTURE_COMPARE_MODE_ARB:
-         if (ctx->Extensions.ARB_shadow) {
-            *params = (GLint) obj->CompareMode;
-         }
-         else {
-            error = GL_TRUE;
-         }
-         break;
-      case GL_TEXTURE_COMPARE_FUNC_ARB:
-         if (ctx->Extensions.ARB_shadow) {
-            *params = (GLint) obj->CompareFunc;
-         }
-         else {
-            error = GL_TRUE;
-         }
-         break;
-      case GL_DEPTH_TEXTURE_MODE_ARB:
-         if (ctx->Extensions.ARB_depth_texture) {
-            *params = (GLint) obj->DepthMode;
-         }
-         else {
-            error = GL_TRUE;
-         }
-         break;
-      case GL_TEXTURE_LOD_BIAS:
-         if (ctx->Extensions.EXT_texture_lod_bias) {
-            *params = (GLint) obj->LodBias;
-         }
-         else {
-            error = GL_TRUE;
-         }
-         break;
-#if FEATURE_OES_draw_texture
-      case GL_TEXTURE_CROP_RECT_OES:
-         params[0] = obj->CropRect[0];
-         params[1] = obj->CropRect[1];
-         params[2] = obj->CropRect[2];
-         params[3] = obj->CropRect[3];
-         break;
-#endif
-      case GL_TEXTURE_SWIZZLE_R_EXT:
-      case GL_TEXTURE_SWIZZLE_G_EXT:
-      case GL_TEXTURE_SWIZZLE_B_EXT:
-      case GL_TEXTURE_SWIZZLE_A_EXT:
-         if (ctx->Extensions.EXT_texture_swizzle) {
-            GLuint comp = pname - GL_TEXTURE_SWIZZLE_R_EXT;
-            *params = obj->Swizzle[comp];
-         }
-         else {
-            error = GL_TRUE;
-         }
-         break;
-
-      case GL_TEXTURE_SWIZZLE_RGBA_EXT:
-         if (ctx->Extensions.EXT_texture_swizzle) {
-            COPY_4V(params, obj->Swizzle);
-         }
-         else {
-            error = GL_TRUE;
-         }
-         break;
-
-      default:
-         ; /* silence warnings */
-   }
-
-   if (error)
-      _mesa_error(ctx, GL_INVALID_ENUM, "glGetTexParameteriv(pname=0x%x)",
-		  pname);
-
-   _mesa_unlock_texture(ctx, obj);
-}
-
-
-/** New in GL 3.0 */
-void GLAPIENTRY
-_mesa_GetTexParameterIiv(GLenum target, GLenum pname, GLint *params)
-{
-   struct gl_texture_object *texObj;
-   GET_CURRENT_CONTEXT(ctx);
-   ASSERT_OUTSIDE_BEGIN_END(ctx);
-
-   texObj = get_texobj(ctx, target, GL_TRUE);
-   
-   switch (pname) {
-   case GL_TEXTURE_BORDER_COLOR:
-      COPY_4V(params, texObj->BorderColor.i);
-      break;
-   default:
-      _mesa_GetTexParameteriv(target, pname, params);
-   }
-}
-
-
-/** New in GL 3.0 */
-void GLAPIENTRY
-_mesa_GetTexParameterIuiv(GLenum target, GLenum pname, GLuint *params)
-{
-   struct gl_texture_object *texObj;
-   GET_CURRENT_CONTEXT(ctx);
-   ASSERT_OUTSIDE_BEGIN_END(ctx);
-
-   texObj = get_texobj(ctx, target, GL_TRUE);
-   
-   switch (pname) {
-   case GL_TEXTURE_BORDER_COLOR:
-      COPY_4V(params, texObj->BorderColor.i);
-      break;
-   default:
-      {
-         GLint ip[4];
-         _mesa_GetTexParameteriv(target, pname, ip);
-         params[0] = ip[0];
-         if (pname == GL_TEXTURE_SWIZZLE_RGBA_EXT || 
-             pname == GL_TEXTURE_CROP_RECT_OES) {
-            params[1] = ip[1];
-            params[2] = ip[2];
-            params[3] = ip[3];
-         }
-      }
-   }
-}
-=======
-/*
- * Mesa 3-D graphics library
- * Version:  7.5
- *
- * Copyright (C) 1999-2008  Brian Paul   All Rights Reserved.
- * Copyright (C) 2009  VMware, Inc.  All Rights Reserved.
- *
- * Permission is hereby granted, free of charge, to any person obtaining a
- * copy of this software and associated documentation files (the "Software"),
- * to deal in the Software without restriction, including without limitation
- * the rights to use, copy, modify, merge, publish, distribute, sublicense,
- * and/or sell copies of the Software, and to permit persons to whom the
- * Software is furnished to do so, subject to the following conditions:
- *
- * The above copyright notice and this permission notice shall be included
- * in all copies or substantial portions of the Software.
- *
- * THE SOFTWARE IS PROVIDED "AS IS", WITHOUT WARRANTY OF ANY KIND, EXPRESS
- * OR IMPLIED, INCLUDING BUT NOT LIMITED TO THE WARRANTIES OF MERCHANTABILITY,
- * FITNESS FOR A PARTICULAR PURPOSE AND NONINFRINGEMENT.  IN NO EVENT SHALL
- * BRIAN PAUL BE LIABLE FOR ANY CLAIM, DAMAGES OR OTHER LIABILITY, WHETHER IN
- * AN ACTION OF CONTRACT, TORT OR OTHERWISE, ARISING FROM, OUT OF OR IN
- * CONNECTION WITH THE SOFTWARE OR THE USE OR OTHER DEALINGS IN THE SOFTWARE.
- */
-
-/** 
- * \file texparam.c
- *
- * glTexParameter-related functions
- */
-
-
-#include "main/glheader.h"
-#include "main/colormac.h"
-#include "main/context.h"
-#include "main/enums.h"
-#include "main/formats.h"
-#include "main/macros.h"
-#include "main/mfeatures.h"
-#include "main/mtypes.h"
-#include "main/state.h"
-#include "main/texcompress.h"
-#include "main/texparam.h"
-#include "main/teximage.h"
-#include "main/texstate.h"
-#include "main/texfetch.h"
-#include "program/prog_instruction.h"
-
-
-/**
- * Check if a coordinate wrap mode is supported for the texture target.
- * \return GL_TRUE if legal, GL_FALSE otherwise
- */
-static GLboolean 
-validate_texture_wrap_mode(struct gl_context * ctx, GLenum target, GLenum wrap)
-{
-   const struct gl_extensions * const e = & ctx->Extensions;
-
-   if (wrap == GL_CLAMP || wrap == GL_CLAMP_TO_EDGE ||
-       (wrap == GL_CLAMP_TO_BORDER && e->ARB_texture_border_clamp)) {
-      /* any texture target */
-      return GL_TRUE;
-   }
-   else if (target != GL_TEXTURE_RECTANGLE_NV &&
-	    (wrap == GL_REPEAT ||
-	     (wrap == GL_MIRRORED_REPEAT &&
-	      e->ARB_texture_mirrored_repeat) ||
-	     (wrap == GL_MIRROR_CLAMP_EXT &&
-	      (e->ATI_texture_mirror_once || e->EXT_texture_mirror_clamp)) ||
-	     (wrap == GL_MIRROR_CLAMP_TO_EDGE_EXT &&
-	      (e->ATI_texture_mirror_once || e->EXT_texture_mirror_clamp)) ||
-	     (wrap == GL_MIRROR_CLAMP_TO_BORDER_EXT &&
-	      (e->EXT_texture_mirror_clamp)))) {
-      /* non-rectangle texture */
-      return GL_TRUE;
-   }
-
-   _mesa_error( ctx, GL_INVALID_ENUM, "glTexParameter(param=0x%x)", wrap );
-   return GL_FALSE;
-}
-
-
-/**
- * Get current texture object for given target.
- * Return NULL if any error (and record the error).
- * Note that this is different from _mesa_select_tex_object() in that proxy
- * targets are not accepted.
- * Only the glGetTexLevelParameter() functions accept proxy targets.
- */
-static struct gl_texture_object *
-get_texobj(struct gl_context *ctx, GLenum target, GLboolean get)
-{
-   struct gl_texture_unit *texUnit;
-
-   if (ctx->Texture.CurrentUnit >= ctx->Const.MaxCombinedTextureImageUnits) {
-      _mesa_error(ctx, GL_INVALID_OPERATION,
-                  "gl%sTexParameter(current unit)", get ? "Get" : "");
-      return NULL;
-   }
-
-   texUnit = _mesa_get_current_tex_unit(ctx);
-
-   switch (target) {
-   case GL_TEXTURE_1D:
-      return texUnit->CurrentTex[TEXTURE_1D_INDEX];
-   case GL_TEXTURE_2D:
-      return texUnit->CurrentTex[TEXTURE_2D_INDEX];
-   case GL_TEXTURE_3D:
-      return texUnit->CurrentTex[TEXTURE_3D_INDEX];
-   case GL_TEXTURE_CUBE_MAP:
-      if (ctx->Extensions.ARB_texture_cube_map) {
-         return texUnit->CurrentTex[TEXTURE_CUBE_INDEX];
-      }
-      break;
-   case GL_TEXTURE_RECTANGLE_NV:
-      if (ctx->Extensions.NV_texture_rectangle) {
-         return texUnit->CurrentTex[TEXTURE_RECT_INDEX];
-      }
-      break;
-   case GL_TEXTURE_1D_ARRAY_EXT:
-      if (ctx->Extensions.MESA_texture_array ||
-          ctx->Extensions.EXT_texture_array) {
-         return texUnit->CurrentTex[TEXTURE_1D_ARRAY_INDEX];
-      }
-      break;
-   case GL_TEXTURE_2D_ARRAY_EXT:
-      if (ctx->Extensions.MESA_texture_array ||
-          ctx->Extensions.EXT_texture_array) {
-         return texUnit->CurrentTex[TEXTURE_2D_ARRAY_INDEX];
-      }
-      break;
-   default:
-      ;
-   }
-
-   _mesa_error(ctx, GL_INVALID_ENUM,
-                  "gl%sTexParameter(target)", get ? "Get" : "");
-   return NULL;
-}
-
-
-/**
- * Convert GL_RED/GREEN/BLUE/ALPHA/ZERO/ONE to SWIZZLE_X/Y/Z/W/ZERO/ONE.
- * \return -1 if error.
- */
-static GLint
-comp_to_swizzle(GLenum comp)
-{
-   switch (comp) {
-   case GL_RED:
-      return SWIZZLE_X;
-   case GL_GREEN:
-      return SWIZZLE_Y;
-   case GL_BLUE:
-      return SWIZZLE_Z;
-   case GL_ALPHA:
-      return SWIZZLE_W;
-   case GL_ZERO:
-      return SWIZZLE_ZERO;
-   case GL_ONE:
-      return SWIZZLE_ONE;
-   default:
-      return -1;
-   }
-}
-
-
-static void
-set_swizzle_component(GLuint *swizzle, GLuint comp, GLuint swz)
-{
-   ASSERT(comp < 4);
-   ASSERT(swz <= SWIZZLE_NIL);
-   {
-      GLuint mask = 0x7 << (3 * comp);
-      GLuint s = (*swizzle & ~mask) | (swz << (3 * comp));
-      *swizzle = s;
-   }
-}
-
-
-/**
- * This is called just prior to changing any texture object state which
- * will not effect texture completeness.
- */
-static INLINE void
-flush(struct gl_context *ctx)
-{
-   FLUSH_VERTICES(ctx, _NEW_TEXTURE);
-}
-
-
-/**
- * This is called just prior to changing any texture object state which
- * can effect texture completeness (texture base level, max level,
- * minification filter).
- * Any pending rendering will be flushed out, we'll set the _NEW_TEXTURE
- * state flag and then mark the texture object as 'incomplete' so that any
- * per-texture derived state gets recomputed.
- */
-static INLINE void
-incomplete(struct gl_context *ctx, struct gl_texture_object *texObj)
-{
-   FLUSH_VERTICES(ctx, _NEW_TEXTURE);
-   texObj->_Complete = GL_FALSE;
-}
-
-
-/**
- * Set an integer-valued texture parameter
- * \return GL_TRUE if legal AND the value changed, GL_FALSE otherwise
- */
-static GLboolean
-set_tex_parameteri(struct gl_context *ctx,
-                   struct gl_texture_object *texObj,
-                   GLenum pname, const GLint *params)
-{
-   switch (pname) {
-   case GL_TEXTURE_MIN_FILTER:
-      if (texObj->Sampler.MinFilter == params[0])
-         return GL_FALSE;
-      switch (params[0]) {
-      case GL_NEAREST:
-      case GL_LINEAR:
-         incomplete(ctx, texObj);
-         texObj->Sampler.MinFilter = params[0];
-         return GL_TRUE;
-      case GL_NEAREST_MIPMAP_NEAREST:
-      case GL_LINEAR_MIPMAP_NEAREST:
-      case GL_NEAREST_MIPMAP_LINEAR:
-      case GL_LINEAR_MIPMAP_LINEAR:
-         if (texObj->Target != GL_TEXTURE_RECTANGLE_NV) {
-            incomplete(ctx, texObj);
-            texObj->Sampler.MinFilter = params[0];
-            return GL_TRUE;
-         }
-         /* fall-through */
-      default:
-         goto invalid_param;
-      }
-      return GL_FALSE;
-
-   case GL_TEXTURE_MAG_FILTER:
-      if (texObj->Sampler.MagFilter == params[0])
-         return GL_FALSE;
-      switch (params[0]) {
-      case GL_NEAREST:
-      case GL_LINEAR:
-         flush(ctx); /* does not effect completeness */
-         texObj->Sampler.MagFilter = params[0];
-         return GL_TRUE;
-      default:
-         goto invalid_param;
-      }
-      return GL_FALSE;
-
-   case GL_TEXTURE_WRAP_S:
-      if (texObj->Sampler.WrapS == params[0])
-         return GL_FALSE;
-      if (validate_texture_wrap_mode(ctx, texObj->Target, params[0])) {
-         flush(ctx);
-         texObj->Sampler.WrapS = params[0];
-         return GL_TRUE;
-      }
-      return GL_FALSE;
-
-   case GL_TEXTURE_WRAP_T:
-      if (texObj->Sampler.WrapT == params[0])
-         return GL_FALSE;
-      if (validate_texture_wrap_mode(ctx, texObj->Target, params[0])) {
-         flush(ctx);
-         texObj->Sampler.WrapT = params[0];
-         return GL_TRUE;
-      }
-      return GL_FALSE;
-
-   case GL_TEXTURE_WRAP_R:
-      if (texObj->Sampler.WrapR == params[0])
-         return GL_FALSE;
-      if (validate_texture_wrap_mode(ctx, texObj->Target, params[0])) {
-         flush(ctx);
-         texObj->Sampler.WrapR = params[0];
-         return GL_TRUE;
-      }
-      return GL_FALSE;
-
-   case GL_TEXTURE_BASE_LEVEL:
-      if (texObj->BaseLevel == params[0])
-         return GL_FALSE;
-      if (params[0] < 0 ||
-          (texObj->Target == GL_TEXTURE_RECTANGLE_ARB && params[0] != 0)) {
-         _mesa_error(ctx, GL_INVALID_VALUE,
-                     "glTexParameter(param=%d)", params[0]);
-         return GL_FALSE;
-      }
-      incomplete(ctx, texObj);
-      texObj->BaseLevel = params[0];
-      return GL_TRUE;
-
-   case GL_TEXTURE_MAX_LEVEL:
-      if (texObj->MaxLevel == params[0])
-         return GL_FALSE;
-      if (params[0] < 0 || texObj->Target == GL_TEXTURE_RECTANGLE_ARB) {
-         _mesa_error(ctx, GL_INVALID_OPERATION,
-                     "glTexParameter(param=%d)", params[0]);
-         return GL_FALSE;
-      }
-      incomplete(ctx, texObj);
-      texObj->MaxLevel = params[0];
-      return GL_TRUE;
-
-   case GL_GENERATE_MIPMAP_SGIS:
-      if (texObj->GenerateMipmap != params[0]) {
-         /* no flush() */
-	 texObj->GenerateMipmap = params[0] ? GL_TRUE : GL_FALSE;
-	 return GL_TRUE;
-      }
-      return GL_FALSE;
-
-   case GL_TEXTURE_COMPARE_MODE_ARB:
-      if (ctx->Extensions.ARB_shadow) {
-         if (texObj->Sampler.CompareMode == params[0])
-            return GL_FALSE;
-         if (params[0] == GL_NONE ||
-             params[0] == GL_COMPARE_R_TO_TEXTURE_ARB) {
-            flush(ctx);
-            texObj->Sampler.CompareMode = params[0];
-            return GL_TRUE;
-         }
-         goto invalid_param;
-      }
-      goto invalid_pname;
-
-   case GL_TEXTURE_COMPARE_FUNC_ARB:
-      if (ctx->Extensions.ARB_shadow) {
-         if (texObj->Sampler.CompareFunc == params[0])
-            return GL_FALSE;
-         switch (params[0]) {
-         case GL_LEQUAL:
-         case GL_GEQUAL:
-            flush(ctx);
-            texObj->Sampler.CompareFunc = params[0];
-            return GL_TRUE;
-         case GL_EQUAL:
-         case GL_NOTEQUAL:
-         case GL_LESS:
-         case GL_GREATER:
-         case GL_ALWAYS:
-         case GL_NEVER:
-            if (ctx->Extensions.EXT_shadow_funcs) {
-               flush(ctx);
-               texObj->Sampler.CompareFunc = params[0];
-               return GL_TRUE;
-            }
-            /* fall-through */
-         default:
-            goto invalid_param;
-         }
-      }
-      goto invalid_pname;
-
-   case GL_DEPTH_TEXTURE_MODE_ARB:
-      if (ctx->Extensions.ARB_depth_texture) {
-         if (texObj->Sampler.DepthMode == params[0])
-            return GL_FALSE;
-         if (params[0] == GL_LUMINANCE ||
-             params[0] == GL_INTENSITY ||
-             params[0] == GL_ALPHA ||
-             (ctx->Extensions.ARB_texture_rg && params[0] == GL_RED)) {
-            flush(ctx);
-            texObj->Sampler.DepthMode = params[0];
-            return GL_TRUE;
-         }
-         goto invalid_param;
-      }
-      goto invalid_pname;
-
-#if FEATURE_OES_draw_texture
-   case GL_TEXTURE_CROP_RECT_OES:
-      texObj->CropRect[0] = params[0];
-      texObj->CropRect[1] = params[1];
-      texObj->CropRect[2] = params[2];
-      texObj->CropRect[3] = params[3];
-      return GL_TRUE;
-#endif
-
-   case GL_TEXTURE_SWIZZLE_R_EXT:
-   case GL_TEXTURE_SWIZZLE_G_EXT:
-   case GL_TEXTURE_SWIZZLE_B_EXT:
-   case GL_TEXTURE_SWIZZLE_A_EXT:
-      if (ctx->Extensions.EXT_texture_swizzle) {
-         const GLuint comp = pname - GL_TEXTURE_SWIZZLE_R_EXT;
-         const GLint swz = comp_to_swizzle(params[0]);
-         if (swz < 0) {
-            _mesa_error(ctx, GL_INVALID_OPERATION,
-                        "glTexParameter(swizzle 0x%x)", params[0]);
-            return GL_FALSE;
-         }
-         ASSERT(comp < 4);
-         if (swz >= 0) {
-            flush(ctx);
-            texObj->Swizzle[comp] = params[0];
-            set_swizzle_component(&texObj->_Swizzle, comp, swz);
-            return GL_TRUE;
-         }
-      }
-      goto invalid_pname;
-
-   case GL_TEXTURE_SWIZZLE_RGBA_EXT:
-      if (ctx->Extensions.EXT_texture_swizzle) {
-         GLuint comp;
-         flush(ctx);
-         for (comp = 0; comp < 4; comp++) {
-            const GLint swz = comp_to_swizzle(params[comp]);
-            if (swz >= 0) {
-               texObj->Swizzle[comp] = params[comp];
-               set_swizzle_component(&texObj->_Swizzle, comp, swz);
-            }
-            else {
-               _mesa_error(ctx, GL_INVALID_OPERATION,
-                           "glTexParameter(swizzle 0x%x)", params[comp]);
-               return GL_FALSE;
-            }
-         }
-         return GL_TRUE;
-      }
-      goto invalid_pname;
-
-   case GL_TEXTURE_SRGB_DECODE_EXT:
-      if (ctx->Extensions.EXT_texture_sRGB_decode) {
-	 GLenum decode = params[0];
-	 if (decode == GL_DECODE_EXT || decode == GL_SKIP_DECODE_EXT) {
-	    if (texObj->Sampler.sRGBDecode != decode) {
-	       flush(ctx);
-	       texObj->Sampler.sRGBDecode = decode;
-	       _mesa_update_fetch_functions(texObj);
-	    }
-	    return GL_TRUE;
-	 }
-      }
-      goto invalid_pname;
-
-   default:
-      goto invalid_pname;
-   }
-
-invalid_pname:
-   _mesa_error(ctx, GL_INVALID_ENUM, "glTexParameter(pname=%s)",
-               _mesa_lookup_enum_by_nr(pname));
-   return GL_FALSE;
-
-invalid_param:
-   _mesa_error(ctx, GL_INVALID_ENUM, "glTexParameter(param=%s)",
-               _mesa_lookup_enum_by_nr(params[0]));
-   return GL_FALSE;
-}
-
-
-/**
- * Set a float-valued texture parameter
- * \return GL_TRUE if legal AND the value changed, GL_FALSE otherwise
- */
-static GLboolean
-set_tex_parameterf(struct gl_context *ctx,
-                   struct gl_texture_object *texObj,
-                   GLenum pname, const GLfloat *params)
-{
-   switch (pname) {
-   case GL_TEXTURE_MIN_LOD:
-      if (texObj->Sampler.MinLod == params[0])
-         return GL_FALSE;
-      flush(ctx);
-      texObj->Sampler.MinLod = params[0];
-      return GL_TRUE;
-
-   case GL_TEXTURE_MAX_LOD:
-      if (texObj->Sampler.MaxLod == params[0])
-         return GL_FALSE;
-      flush(ctx);
-      texObj->Sampler.MaxLod = params[0];
-      return GL_TRUE;
-
-   case GL_TEXTURE_PRIORITY:
-      flush(ctx);
-      texObj->Priority = CLAMP(params[0], 0.0F, 1.0F);
-      return GL_TRUE;
-
-   case GL_TEXTURE_MAX_ANISOTROPY_EXT:
-      if (ctx->Extensions.EXT_texture_filter_anisotropic) {
-         if (texObj->Sampler.MaxAnisotropy == params[0])
-            return GL_FALSE;
-         if (params[0] < 1.0) {
-            _mesa_error(ctx, GL_INVALID_VALUE, "glTexParameter(param)" );
-            return GL_FALSE;
-         }
-         flush(ctx);
-         /* clamp to max, that's what NVIDIA does */
-         texObj->Sampler.MaxAnisotropy = MIN2(params[0],
-                                      ctx->Const.MaxTextureMaxAnisotropy);
-         return GL_TRUE;
-      }
-      else {
-         static GLuint count = 0;
-         if (count++ < 10)
-            _mesa_error(ctx, GL_INVALID_ENUM,
-                        "glTexParameter(pname=GL_TEXTURE_MAX_ANISOTROPY_EXT)");
-      }
-      return GL_FALSE;
-
-   case GL_TEXTURE_COMPARE_FAIL_VALUE_ARB:
-      if (ctx->Extensions.ARB_shadow_ambient) {
-         if (texObj->Sampler.CompareFailValue != params[0]) {
-            flush(ctx);
-            texObj->Sampler.CompareFailValue = CLAMP(params[0], 0.0F, 1.0F);
-            return GL_TRUE;
-         }
-      }
-      else {
-         _mesa_error(ctx, GL_INVALID_ENUM,
-                    "glTexParameter(pname=GL_TEXTURE_COMPARE_FAIL_VALUE_ARB)");
-      }
-      return GL_FALSE;
-
-   case GL_TEXTURE_LOD_BIAS:
-      /* NOTE: this is really part of OpenGL 1.4, not EXT_texture_lod_bias */
-      if (ctx->Extensions.EXT_texture_lod_bias) {
-         if (texObj->Sampler.LodBias != params[0]) {
-            flush(ctx);
-            texObj->Sampler.LodBias = params[0];
-            return GL_TRUE;
-         }
-         return GL_FALSE;
-      }
-      break;
-
-   case GL_TEXTURE_BORDER_COLOR:
-      flush(ctx);
-      /* ARB_texture_float disables clamping */
-      if (ctx->Extensions.ARB_texture_float) {
-         texObj->Sampler.BorderColor.f[RCOMP] = params[0];
-         texObj->Sampler.BorderColor.f[GCOMP] = params[1];
-         texObj->Sampler.BorderColor.f[BCOMP] = params[2];
-         texObj->Sampler.BorderColor.f[ACOMP] = params[3];
-      } else {
-         texObj->Sampler.BorderColor.f[RCOMP] = CLAMP(params[0], 0.0F, 1.0F);
-         texObj->Sampler.BorderColor.f[GCOMP] = CLAMP(params[1], 0.0F, 1.0F);
-         texObj->Sampler.BorderColor.f[BCOMP] = CLAMP(params[2], 0.0F, 1.0F);
-         texObj->Sampler.BorderColor.f[ACOMP] = CLAMP(params[3], 0.0F, 1.0F);
-      }
-      return GL_TRUE;
-
-   default:
-      _mesa_error(ctx, GL_INVALID_ENUM, "glTexParameter(pname=0x%x)", pname);
-   }
-   return GL_FALSE;
-}
-
-
-void GLAPIENTRY
-_mesa_TexParameterf(GLenum target, GLenum pname, GLfloat param)
-{
-   GLboolean need_update;
-   struct gl_texture_object *texObj;
-   GET_CURRENT_CONTEXT(ctx);
-   ASSERT_OUTSIDE_BEGIN_END(ctx);
-
-   texObj = get_texobj(ctx, target, GL_FALSE);
-   if (!texObj)
-      return;
-
-   switch (pname) {
-   case GL_TEXTURE_MIN_FILTER:
-   case GL_TEXTURE_MAG_FILTER:
-   case GL_TEXTURE_WRAP_S:
-   case GL_TEXTURE_WRAP_T:
-   case GL_TEXTURE_WRAP_R:
-   case GL_TEXTURE_BASE_LEVEL:
-   case GL_TEXTURE_MAX_LEVEL:
-   case GL_GENERATE_MIPMAP_SGIS:
-   case GL_TEXTURE_COMPARE_MODE_ARB:
-   case GL_TEXTURE_COMPARE_FUNC_ARB:
-   case GL_DEPTH_TEXTURE_MODE_ARB:
-   case GL_TEXTURE_SRGB_DECODE_EXT:
-      {
-         /* convert float param to int */
-         GLint p[4];
-         p[0] = (GLint) param;
-         p[1] = p[2] = p[3] = 0;
-         need_update = set_tex_parameteri(ctx, texObj, pname, p);
-      }
-      break;
-   default:
-      {
-         /* this will generate an error if pname is illegal */
-         GLfloat p[4];
-         p[0] = param;
-         p[1] = p[2] = p[3] = 0.0F;
-         need_update = set_tex_parameterf(ctx, texObj, pname, p);
-      }
-   }
-
-   if (ctx->Driver.TexParameter && need_update) {
-      ctx->Driver.TexParameter(ctx, target, texObj, pname, &param);
-   }
-}
-
-
-void GLAPIENTRY
-_mesa_TexParameterfv(GLenum target, GLenum pname, const GLfloat *params)
-{
-   GLboolean need_update;
-   struct gl_texture_object *texObj;
-   GET_CURRENT_CONTEXT(ctx);
-   ASSERT_OUTSIDE_BEGIN_END(ctx);
-
-   texObj = get_texobj(ctx, target, GL_FALSE);
-   if (!texObj)
-      return;
-
-   switch (pname) {
-   case GL_TEXTURE_MIN_FILTER:
-   case GL_TEXTURE_MAG_FILTER:
-   case GL_TEXTURE_WRAP_S:
-   case GL_TEXTURE_WRAP_T:
-   case GL_TEXTURE_WRAP_R:
-   case GL_TEXTURE_BASE_LEVEL:
-   case GL_TEXTURE_MAX_LEVEL:
-   case GL_GENERATE_MIPMAP_SGIS:
-   case GL_TEXTURE_COMPARE_MODE_ARB:
-   case GL_TEXTURE_COMPARE_FUNC_ARB:
-   case GL_DEPTH_TEXTURE_MODE_ARB:
-   case GL_TEXTURE_SRGB_DECODE_EXT:
-      {
-         /* convert float param to int */
-         GLint p[4];
-         p[0] = (GLint) params[0];
-         p[1] = p[2] = p[3] = 0;
-         need_update = set_tex_parameteri(ctx, texObj, pname, p);
-      }
-      break;
-
-#if FEATURE_OES_draw_texture
-   case GL_TEXTURE_CROP_RECT_OES:
-      {
-         /* convert float params to int */
-         GLint iparams[4];
-         iparams[0] = (GLint) params[0];
-         iparams[1] = (GLint) params[1];
-         iparams[2] = (GLint) params[2];
-         iparams[3] = (GLint) params[3];
-         need_update = set_tex_parameteri(ctx, texObj, pname, iparams);
-      }
-      break;
-#endif
-
-   default:
-      /* this will generate an error if pname is illegal */
-      need_update = set_tex_parameterf(ctx, texObj, pname, params);
-   }
-
-   if (ctx->Driver.TexParameter && need_update) {
-      ctx->Driver.TexParameter(ctx, target, texObj, pname, params);
-   }
-}
-
-
-void GLAPIENTRY
-_mesa_TexParameteri(GLenum target, GLenum pname, GLint param)
-{
-   GLboolean need_update;
-   struct gl_texture_object *texObj;
-   GET_CURRENT_CONTEXT(ctx);
-   ASSERT_OUTSIDE_BEGIN_END(ctx);
-
-   texObj = get_texobj(ctx, target, GL_FALSE);
-   if (!texObj)
-      return;
-
-   switch (pname) {
-   case GL_TEXTURE_MIN_LOD:
-   case GL_TEXTURE_MAX_LOD:
-   case GL_TEXTURE_PRIORITY:
-   case GL_TEXTURE_MAX_ANISOTROPY_EXT:
-   case GL_TEXTURE_LOD_BIAS:
-   case GL_TEXTURE_COMPARE_FAIL_VALUE_ARB:
-      {
-         GLfloat fparam[4];
-         fparam[0] = (GLfloat) param;
-         fparam[1] = fparam[2] = fparam[3] = 0.0F;
-         /* convert int param to float */
-         need_update = set_tex_parameterf(ctx, texObj, pname, fparam);
-      }
-      break;
-   default:
-      /* this will generate an error if pname is illegal */
-      {
-         GLint iparam[4];
-         iparam[0] = param;
-         iparam[1] = iparam[2] = iparam[3] = 0;
-         need_update = set_tex_parameteri(ctx, texObj, pname, iparam);
-      }
-   }
-
-   if (ctx->Driver.TexParameter && need_update) {
-      GLfloat fparam = (GLfloat) param;
-      ctx->Driver.TexParameter(ctx, target, texObj, pname, &fparam);
-   }
-}
-
-
-void GLAPIENTRY
-_mesa_TexParameteriv(GLenum target, GLenum pname, const GLint *params)
-{
-   GLboolean need_update;
-   struct gl_texture_object *texObj;
-   GET_CURRENT_CONTEXT(ctx);
-   ASSERT_OUTSIDE_BEGIN_END(ctx);
-
-   texObj = get_texobj(ctx, target, GL_FALSE);
-   if (!texObj)
-      return;
-
-   switch (pname) {
-   case GL_TEXTURE_BORDER_COLOR:
-      {
-         /* convert int params to float */
-         GLfloat fparams[4];
-         fparams[0] = INT_TO_FLOAT(params[0]);
-         fparams[1] = INT_TO_FLOAT(params[1]);
-         fparams[2] = INT_TO_FLOAT(params[2]);
-         fparams[3] = INT_TO_FLOAT(params[3]);
-         need_update = set_tex_parameterf(ctx, texObj, pname, fparams);
-      }
-      break;
-   case GL_TEXTURE_MIN_LOD:
-   case GL_TEXTURE_MAX_LOD:
-   case GL_TEXTURE_PRIORITY:
-   case GL_TEXTURE_MAX_ANISOTROPY_EXT:
-   case GL_TEXTURE_LOD_BIAS:
-   case GL_TEXTURE_COMPARE_FAIL_VALUE_ARB:
-      {
-         /* convert int param to float */
-         GLfloat fparams[4];
-         fparams[0] = (GLfloat) params[0];
-         fparams[1] = fparams[2] = fparams[3] = 0.0F;
-         need_update = set_tex_parameterf(ctx, texObj, pname, fparams);
-      }
-      break;
-   default:
-      /* this will generate an error if pname is illegal */
-      need_update = set_tex_parameteri(ctx, texObj, pname, params);
-   }
-
-   if (ctx->Driver.TexParameter && need_update) {
-      GLfloat fparams[4];
-      fparams[0] = INT_TO_FLOAT(params[0]);
-      if (pname == GL_TEXTURE_BORDER_COLOR ||
-          pname == GL_TEXTURE_CROP_RECT_OES) {
-         fparams[1] = INT_TO_FLOAT(params[1]);
-         fparams[2] = INT_TO_FLOAT(params[2]);
-         fparams[3] = INT_TO_FLOAT(params[3]);
-      }
-      ctx->Driver.TexParameter(ctx, target, texObj, pname, fparams);
-   }
-}
-
-
-/**
- * Set tex parameter to integer value(s).  Primarily intended to set
- * integer-valued texture border color (for integer-valued textures).
- * New in GL 3.0.
- */
-void GLAPIENTRY
-_mesa_TexParameterIiv(GLenum target, GLenum pname, const GLint *params)
-{
-   struct gl_texture_object *texObj;
-   GET_CURRENT_CONTEXT(ctx);
-   ASSERT_OUTSIDE_BEGIN_END(ctx);
-
-   texObj = get_texobj(ctx, target, GL_FALSE);
-   if (!texObj)
-      return;
-
-   switch (pname) {
-   case GL_TEXTURE_BORDER_COLOR:
-      FLUSH_VERTICES(ctx, _NEW_TEXTURE);
-      /* set the integer-valued border color */
-      COPY_4V(texObj->Sampler.BorderColor.i, params);
-      break;
-   default:
-      _mesa_TexParameteriv(target, pname, params);
-      break;
-   }
-   /* XXX no driver hook for TexParameterIiv() yet */
-}
-
-
-/**
- * Set tex parameter to unsigned integer value(s).  Primarily intended to set
- * uint-valued texture border color (for integer-valued textures).
- * New in GL 3.0
- */
-void GLAPIENTRY
-_mesa_TexParameterIuiv(GLenum target, GLenum pname, const GLuint *params)
-{
-   struct gl_texture_object *texObj;
-   GET_CURRENT_CONTEXT(ctx);
-   ASSERT_OUTSIDE_BEGIN_END(ctx);
-
-   texObj = get_texobj(ctx, target, GL_FALSE);
-   if (!texObj)
-      return;
-
-   switch (pname) {
-   case GL_TEXTURE_BORDER_COLOR:
-      FLUSH_VERTICES(ctx, _NEW_TEXTURE);
-      /* set the unsigned integer-valued border color */
-      COPY_4V(texObj->Sampler.BorderColor.ui, params);
-      break;
-   default:
-      _mesa_TexParameteriv(target, pname, (const GLint *) params);
-      break;
-   }
-   /* XXX no driver hook for TexParameterIuiv() yet */
-}
-
-
-
-
-void GLAPIENTRY
-_mesa_GetTexLevelParameterfv( GLenum target, GLint level,
-                              GLenum pname, GLfloat *params )
-{
-   GLint iparam;
-   _mesa_GetTexLevelParameteriv( target, level, pname, &iparam );
-   *params = (GLfloat) iparam;
-}
-
-
-void GLAPIENTRY
-_mesa_GetTexLevelParameteriv( GLenum target, GLint level,
-                              GLenum pname, GLint *params )
-{
-   const struct gl_texture_unit *texUnit;
-   struct gl_texture_object *texObj;
-   const struct gl_texture_image *img = NULL;
-   GLint maxLevels;
-   gl_format texFormat;
-   GET_CURRENT_CONTEXT(ctx);
-   ASSERT_OUTSIDE_BEGIN_END(ctx);
-
-   if (ctx->Texture.CurrentUnit >= ctx->Const.MaxCombinedTextureImageUnits) {
-      _mesa_error(ctx, GL_INVALID_OPERATION,
-                  "glGetTexLevelParameteriv(current unit)");
-      return;
-   }
-
-   texUnit = _mesa_get_current_tex_unit(ctx);
-
-   /* this will catch bad target values */
-   maxLevels = _mesa_max_texture_levels(ctx, target);
-   if (maxLevels == 0) {
-      _mesa_error(ctx, GL_INVALID_ENUM,
-                  "glGetTexLevelParameter[if]v(target=0x%x)", target);
-      return;
-   }
-
-   if (level < 0 || level >= maxLevels) {
-      _mesa_error( ctx, GL_INVALID_VALUE, "glGetTexLevelParameter[if]v" );
-      return;
-   }
-
-   texObj = _mesa_select_tex_object(ctx, texUnit, target);
-
-   img = _mesa_select_tex_image(ctx, texObj, target, level);
-   if (!img || !img->TexFormat) {
-      /* undefined texture image */
-      if (pname == GL_TEXTURE_COMPONENTS)
-         *params = 1;
-      else
-         *params = 0;
-      return;
-   }
-
-   texFormat = img->TexFormat;
-
-   switch (pname) {
-      case GL_TEXTURE_WIDTH:
-         *params = img->Width;
-         break;
-      case GL_TEXTURE_HEIGHT:
-         *params = img->Height;
-         break;
-      case GL_TEXTURE_DEPTH:
-         *params = img->Depth;
-         break;
-      case GL_TEXTURE_INTERNAL_FORMAT:
-         if (_mesa_is_format_compressed(texFormat)) {
-            /* need to return the actual compressed format */
-            *params = _mesa_compressed_format_to_glenum(ctx, texFormat);
-         }
-         else {
-            /* return the user's requested internal format */
-            *params = img->InternalFormat;
-         }
-         break;
-      case GL_TEXTURE_BORDER:
-         *params = img->Border;
-         break;
-      case GL_TEXTURE_RED_SIZE:
-         if (img->_BaseFormat == GL_RED) {
-            *params = _mesa_get_format_bits(texFormat, pname);
-	    break;
-	 }
-	 /* FALLTHROUGH */
-      case GL_TEXTURE_GREEN_SIZE:
-         if (img->_BaseFormat == GL_RG) {
-            *params = _mesa_get_format_bits(texFormat, pname);
-	    break;
-	 }
-	 /* FALLTHROUGH */
-      case GL_TEXTURE_BLUE_SIZE:
-         if (img->_BaseFormat == GL_RGB || img->_BaseFormat == GL_RGBA)
-            *params = _mesa_get_format_bits(texFormat, pname);
-         else
-            *params = 0;
-         break;
-      case GL_TEXTURE_ALPHA_SIZE:
-         if (img->_BaseFormat == GL_ALPHA ||
-             img->_BaseFormat == GL_LUMINANCE_ALPHA ||
-             img->_BaseFormat == GL_RGBA)
-            *params = _mesa_get_format_bits(texFormat, pname);
-         else
-            *params = 0;
-         break;
-      case GL_TEXTURE_INTENSITY_SIZE:
-         if (img->_BaseFormat != GL_INTENSITY)
-            *params = 0;
-         else {
-            *params = _mesa_get_format_bits(texFormat, pname);
-            if (*params == 0) {
-               /* intensity probably stored as rgb texture */
-               *params = MIN2(_mesa_get_format_bits(texFormat, GL_TEXTURE_RED_SIZE),
-                              _mesa_get_format_bits(texFormat, GL_TEXTURE_GREEN_SIZE));
-            }
-         }
-         break;
-      case GL_TEXTURE_LUMINANCE_SIZE:
-         if (img->_BaseFormat != GL_LUMINANCE &&
-             img->_BaseFormat != GL_LUMINANCE_ALPHA)
-            *params = 0;
-         else {
-            *params = _mesa_get_format_bits(texFormat, pname);
-            if (*params == 0) {
-               /* luminance probably stored as rgb texture */
-               *params = MIN2(_mesa_get_format_bits(texFormat, GL_TEXTURE_RED_SIZE),
-                              _mesa_get_format_bits(texFormat, GL_TEXTURE_GREEN_SIZE));
-            }
-         }
-         break;
-      case GL_TEXTURE_INDEX_SIZE_EXT:
-         if (img->_BaseFormat == GL_COLOR_INDEX)
-            *params = _mesa_get_format_bits(texFormat, pname);
-         else
-            *params = 0;
-         break;
-      case GL_TEXTURE_DEPTH_SIZE_ARB:
-         if (ctx->Extensions.ARB_depth_texture)
-            *params = _mesa_get_format_bits(texFormat, pname);
-         else
-            goto invalid_pname;
-         break;
-      case GL_TEXTURE_STENCIL_SIZE_EXT:
-         if (ctx->Extensions.EXT_packed_depth_stencil ||
-             ctx->Extensions.ARB_framebuffer_object) {
-            *params = _mesa_get_format_bits(texFormat, pname);
-         }
-         else {
-            goto invalid_pname;
-         }
-         break;
-      case GL_TEXTURE_SHARED_SIZE:
-         if (ctx->VersionMajor >= 3) {
-            /* XXX return number of exponent bits for shared exponent texture
-             * formats, like GL_RGB9_E5.
-             */
-            *params = 0;
-         }
-         else {
-            goto invalid_pname;
-         }
-         break;
-
-      /* GL_ARB_texture_compression */
-      case GL_TEXTURE_COMPRESSED_IMAGE_SIZE:
-	 if (_mesa_is_format_compressed(texFormat) &&
-             !_mesa_is_proxy_texture(target)) {
-            *params = _mesa_format_image_size(texFormat, img->Width,
-                                              img->Height, img->Depth);
-	 }
-	 else {
-	    _mesa_error(ctx, GL_INVALID_OPERATION,
-			"glGetTexLevelParameter[if]v(pname)");
-	 }
-         break;
-      case GL_TEXTURE_COMPRESSED:
-         *params = (GLint) _mesa_is_format_compressed(texFormat);
-         break;
-
-      /* GL_ARB_texture_float */
-      case GL_TEXTURE_RED_TYPE_ARB:
-         if (ctx->Extensions.ARB_texture_float) {
-            *params = _mesa_get_format_bits(texFormat, GL_TEXTURE_RED_SIZE) ?
-               _mesa_get_format_datatype(texFormat) : GL_NONE;
-         }
-         else {
-            goto invalid_pname;
-         }
-         break;
-      case GL_TEXTURE_GREEN_TYPE_ARB:
-         if (ctx->Extensions.ARB_texture_float) {
-            *params = _mesa_get_format_bits(texFormat, GL_TEXTURE_GREEN_SIZE) ?
-               _mesa_get_format_datatype(texFormat) : GL_NONE;
-         }
-         else {
-            goto invalid_pname;
-         }
-         break;
-      case GL_TEXTURE_BLUE_TYPE_ARB:
-         if (ctx->Extensions.ARB_texture_float) {
-            *params = _mesa_get_format_bits(texFormat, GL_TEXTURE_BLUE_SIZE) ?
-               _mesa_get_format_datatype(texFormat) : GL_NONE;
-         }
-         else {
-            goto invalid_pname;
-         }
-         break;
-      case GL_TEXTURE_ALPHA_TYPE_ARB:
-         if (ctx->Extensions.ARB_texture_float) {
-            *params = _mesa_get_format_bits(texFormat, GL_TEXTURE_ALPHA_SIZE) ?
-               _mesa_get_format_datatype(texFormat) : GL_NONE;
-         }
-         else {
-            goto invalid_pname;
-         }
-         break;
-      case GL_TEXTURE_LUMINANCE_TYPE_ARB:
-         if (ctx->Extensions.ARB_texture_float) {
-            *params = _mesa_get_format_bits(texFormat, GL_TEXTURE_LUMINANCE_SIZE) ?
-               _mesa_get_format_datatype(texFormat) : GL_NONE;
-         }
-         else {
-            goto invalid_pname;
-         }
-         break;
-      case GL_TEXTURE_INTENSITY_TYPE_ARB:
-         if (ctx->Extensions.ARB_texture_float) {
-            *params = _mesa_get_format_bits(texFormat, GL_TEXTURE_INTENSITY_SIZE) ?
-               _mesa_get_format_datatype(texFormat) : GL_NONE;
-         }
-         else {
-            goto invalid_pname;
-         }
-         break;
-      case GL_TEXTURE_DEPTH_TYPE_ARB:
-         if (ctx->Extensions.ARB_texture_float) {
-            *params = _mesa_get_format_bits(texFormat, GL_TEXTURE_DEPTH_SIZE) ?
-               _mesa_get_format_datatype(texFormat) : GL_NONE;
-         }
-         else {
-            goto invalid_pname;
-         }
-         break;
-
-      default:
-         goto invalid_pname;
-   }
-
-   /* no error if we get here */
-   return;
-
-invalid_pname:
-   _mesa_error(ctx, GL_INVALID_ENUM,
-               "glGetTexLevelParameter[if]v(pname=%s)",
-               _mesa_lookup_enum_by_nr(pname));
-}
-
-
-
-void GLAPIENTRY
-_mesa_GetTexParameterfv( GLenum target, GLenum pname, GLfloat *params )
-{
-   struct gl_texture_object *obj;
-   GLboolean error = GL_FALSE;
-   GET_CURRENT_CONTEXT(ctx);
-   ASSERT_OUTSIDE_BEGIN_END(ctx);
-
-   obj = get_texobj(ctx, target, GL_TRUE);
-   if (!obj)
-      return;
-
-   _mesa_lock_texture(ctx, obj);
-   switch (pname) {
-      case GL_TEXTURE_MAG_FILTER:
-	 *params = ENUM_TO_FLOAT(obj->Sampler.MagFilter);
-	 break;
-      case GL_TEXTURE_MIN_FILTER:
-         *params = ENUM_TO_FLOAT(obj->Sampler.MinFilter);
-         break;
-      case GL_TEXTURE_WRAP_S:
-         *params = ENUM_TO_FLOAT(obj->Sampler.WrapS);
-         break;
-      case GL_TEXTURE_WRAP_T:
-         *params = ENUM_TO_FLOAT(obj->Sampler.WrapT);
-         break;
-      case GL_TEXTURE_WRAP_R:
-         *params = ENUM_TO_FLOAT(obj->Sampler.WrapR);
-         break;
-      case GL_TEXTURE_BORDER_COLOR:
-         if(ctx->NewState & (_NEW_BUFFERS | _NEW_FRAG_CLAMP))
-            _mesa_update_state_locked(ctx);
-         if(ctx->Color._ClampFragmentColor)
-         {
-            params[0] = CLAMP(obj->Sampler.BorderColor.f[0], 0.0F, 1.0F);
-            params[1] = CLAMP(obj->Sampler.BorderColor.f[1], 0.0F, 1.0F);
-            params[2] = CLAMP(obj->Sampler.BorderColor.f[2], 0.0F, 1.0F);
-            params[3] = CLAMP(obj->Sampler.BorderColor.f[3], 0.0F, 1.0F);
-         }
-         else
-         {
-            params[0] = obj->Sampler.BorderColor.f[0];
-            params[1] = obj->Sampler.BorderColor.f[1];
-            params[2] = obj->Sampler.BorderColor.f[2];
-            params[3] = obj->Sampler.BorderColor.f[3];
-         }
-         break;
-      case GL_TEXTURE_RESIDENT:
-         {
-            GLboolean resident;
-            if (ctx->Driver.IsTextureResident)
-               resident = ctx->Driver.IsTextureResident(ctx, obj);
-            else
-               resident = GL_TRUE;
-            *params = ENUM_TO_FLOAT(resident);
-         }
-         break;
-      case GL_TEXTURE_PRIORITY:
-         *params = obj->Priority;
-         break;
-      case GL_TEXTURE_MIN_LOD:
-         *params = obj->Sampler.MinLod;
-         break;
-      case GL_TEXTURE_MAX_LOD:
-         *params = obj->Sampler.MaxLod;
-         break;
-      case GL_TEXTURE_BASE_LEVEL:
-         *params = (GLfloat) obj->BaseLevel;
-         break;
-      case GL_TEXTURE_MAX_LEVEL:
-         *params = (GLfloat) obj->MaxLevel;
-         break;
-      case GL_TEXTURE_MAX_ANISOTROPY_EXT:
-         if (ctx->Extensions.EXT_texture_filter_anisotropic) {
-            *params = obj->Sampler.MaxAnisotropy;
-         }
-	 else
-	    error = GL_TRUE;
-         break;
-      case GL_TEXTURE_COMPARE_FAIL_VALUE_ARB:
-         if (ctx->Extensions.ARB_shadow_ambient) {
-            *params = obj->Sampler.CompareFailValue;
-         }
-	 else 
-	    error = GL_TRUE;
-         break;
-      case GL_GENERATE_MIPMAP_SGIS:
-	 *params = (GLfloat) obj->GenerateMipmap;
-         break;
-      case GL_TEXTURE_COMPARE_MODE_ARB:
-         if (ctx->Extensions.ARB_shadow) {
-            *params = (GLfloat) obj->Sampler.CompareMode;
-         }
-	 else 
-	    error = GL_TRUE;
-         break;
-      case GL_TEXTURE_COMPARE_FUNC_ARB:
-         if (ctx->Extensions.ARB_shadow) {
-            *params = (GLfloat) obj->Sampler.CompareFunc;
-         }
-	 else 
-	    error = GL_TRUE;
-         break;
-      case GL_DEPTH_TEXTURE_MODE_ARB:
-         if (ctx->Extensions.ARB_depth_texture) {
-            *params = (GLfloat) obj->Sampler.DepthMode;
-         }
-	 else 
-	    error = GL_TRUE;
-         break;
-      case GL_TEXTURE_LOD_BIAS:
-         if (ctx->Extensions.EXT_texture_lod_bias) {
-            *params = obj->Sampler.LodBias;
-         }
-	 else 
-	    error = GL_TRUE;
-         break;
-#if FEATURE_OES_draw_texture
-      case GL_TEXTURE_CROP_RECT_OES:
-         params[0] = obj->CropRect[0];
-         params[1] = obj->CropRect[1];
-         params[2] = obj->CropRect[2];
-         params[3] = obj->CropRect[3];
-         break;
-#endif
-
-      case GL_TEXTURE_SWIZZLE_R_EXT:
-      case GL_TEXTURE_SWIZZLE_G_EXT:
-      case GL_TEXTURE_SWIZZLE_B_EXT:
-      case GL_TEXTURE_SWIZZLE_A_EXT:
-         if (ctx->Extensions.EXT_texture_swizzle) {
-            GLuint comp = pname - GL_TEXTURE_SWIZZLE_R_EXT;
-            *params = (GLfloat) obj->Swizzle[comp];
-         }
-         else {
-            error = GL_TRUE;
-         }
-         break;
-
-      case GL_TEXTURE_SWIZZLE_RGBA_EXT:
-         if (ctx->Extensions.EXT_texture_swizzle) {
-            GLuint comp;
-            for (comp = 0; comp < 4; comp++) {
-               params[comp] = (GLfloat) obj->Swizzle[comp];
-            }
-         }
-         else {
-            error = GL_TRUE;
-         }
-         break;
-
-      default:
-	 error = GL_TRUE;
-	 break;
-   }
-
-   if (error)
-      _mesa_error(ctx, GL_INVALID_ENUM, "glGetTexParameterfv(pname=0x%x)",
-		  pname);
-
-   _mesa_unlock_texture(ctx, obj);
-}
-
-
-void GLAPIENTRY
-_mesa_GetTexParameteriv( GLenum target, GLenum pname, GLint *params )
-{
-   struct gl_texture_object *obj;
-   GLboolean error = GL_FALSE;
-   GET_CURRENT_CONTEXT(ctx);
-   ASSERT_OUTSIDE_BEGIN_END(ctx);
-
-    obj = get_texobj(ctx, target, GL_TRUE);
-    if (!obj)
-       return;
-
-   _mesa_lock_texture(ctx, obj);
-   switch (pname) {
-      case GL_TEXTURE_MAG_FILTER:
-         *params = (GLint) obj->Sampler.MagFilter;
-         break;;
-      case GL_TEXTURE_MIN_FILTER:
-         *params = (GLint) obj->Sampler.MinFilter;
-         break;;
-      case GL_TEXTURE_WRAP_S:
-         *params = (GLint) obj->Sampler.WrapS;
-         break;;
-      case GL_TEXTURE_WRAP_T:
-         *params = (GLint) obj->Sampler.WrapT;
-         break;;
-      case GL_TEXTURE_WRAP_R:
-         *params = (GLint) obj->Sampler.WrapR;
-         break;;
-      case GL_TEXTURE_BORDER_COLOR:
-         {
-            GLfloat b[4];
-            b[0] = CLAMP(obj->Sampler.BorderColor.f[0], 0.0F, 1.0F);
-            b[1] = CLAMP(obj->Sampler.BorderColor.f[1], 0.0F, 1.0F);
-            b[2] = CLAMP(obj->Sampler.BorderColor.f[2], 0.0F, 1.0F);
-            b[3] = CLAMP(obj->Sampler.BorderColor.f[3], 0.0F, 1.0F);
-            params[0] = FLOAT_TO_INT(b[0]);
-            params[1] = FLOAT_TO_INT(b[1]);
-            params[2] = FLOAT_TO_INT(b[2]);
-            params[3] = FLOAT_TO_INT(b[3]);
-         }
-         break;;
-      case GL_TEXTURE_RESIDENT:
-         {
-            GLboolean resident;
-            if (ctx->Driver.IsTextureResident)
-               resident = ctx->Driver.IsTextureResident(ctx, obj);
-            else
-               resident = GL_TRUE;
-            *params = (GLint) resident;
-         }
-         break;;
-      case GL_TEXTURE_PRIORITY:
-         *params = FLOAT_TO_INT(obj->Priority);
-         break;;
-      case GL_TEXTURE_MIN_LOD:
-         *params = (GLint) obj->Sampler.MinLod;
-         break;;
-      case GL_TEXTURE_MAX_LOD:
-         *params = (GLint) obj->Sampler.MaxLod;
-         break;;
-      case GL_TEXTURE_BASE_LEVEL:
-         *params = obj->BaseLevel;
-         break;;
-      case GL_TEXTURE_MAX_LEVEL:
-         *params = obj->MaxLevel;
-         break;;
-      case GL_TEXTURE_MAX_ANISOTROPY_EXT:
-         if (ctx->Extensions.EXT_texture_filter_anisotropic) {
-            *params = (GLint) obj->Sampler.MaxAnisotropy;
-         }
-         else {
-            error = GL_TRUE;
-         }
-         break;
-      case GL_TEXTURE_COMPARE_FAIL_VALUE_ARB:
-         if (ctx->Extensions.ARB_shadow_ambient) {
-            *params = (GLint) FLOAT_TO_INT(obj->Sampler.CompareFailValue);
-         }
-         else {
-            error = GL_TRUE;
-         }
-         break;
-      case GL_GENERATE_MIPMAP_SGIS:
-	 *params = (GLint) obj->GenerateMipmap;
-         break;
-      case GL_TEXTURE_COMPARE_MODE_ARB:
-         if (ctx->Extensions.ARB_shadow) {
-            *params = (GLint) obj->Sampler.CompareMode;
-         }
-         else {
-            error = GL_TRUE;
-         }
-         break;
-      case GL_TEXTURE_COMPARE_FUNC_ARB:
-         if (ctx->Extensions.ARB_shadow) {
-            *params = (GLint) obj->Sampler.CompareFunc;
-         }
-         else {
-            error = GL_TRUE;
-         }
-         break;
-      case GL_DEPTH_TEXTURE_MODE_ARB:
-         if (ctx->Extensions.ARB_depth_texture) {
-            *params = (GLint) obj->Sampler.DepthMode;
-         }
-         else {
-            error = GL_TRUE;
-         }
-         break;
-      case GL_TEXTURE_LOD_BIAS:
-         if (ctx->Extensions.EXT_texture_lod_bias) {
-            *params = (GLint) obj->Sampler.LodBias;
-         }
-         else {
-            error = GL_TRUE;
-         }
-         break;
-#if FEATURE_OES_draw_texture
-      case GL_TEXTURE_CROP_RECT_OES:
-         params[0] = obj->CropRect[0];
-         params[1] = obj->CropRect[1];
-         params[2] = obj->CropRect[2];
-         params[3] = obj->CropRect[3];
-         break;
-#endif
-      case GL_TEXTURE_SWIZZLE_R_EXT:
-      case GL_TEXTURE_SWIZZLE_G_EXT:
-      case GL_TEXTURE_SWIZZLE_B_EXT:
-      case GL_TEXTURE_SWIZZLE_A_EXT:
-         if (ctx->Extensions.EXT_texture_swizzle) {
-            GLuint comp = pname - GL_TEXTURE_SWIZZLE_R_EXT;
-            *params = obj->Swizzle[comp];
-         }
-         else {
-            error = GL_TRUE;
-         }
-         break;
-
-      case GL_TEXTURE_SWIZZLE_RGBA_EXT:
-         if (ctx->Extensions.EXT_texture_swizzle) {
-            COPY_4V(params, obj->Swizzle);
-         }
-         else {
-            error = GL_TRUE;
-         }
-         break;
-
-      default:
-         ; /* silence warnings */
-   }
-
-   if (error)
-      _mesa_error(ctx, GL_INVALID_ENUM, "glGetTexParameteriv(pname=0x%x)",
-		  pname);
-
-   _mesa_unlock_texture(ctx, obj);
-}
-
-
-/** New in GL 3.0 */
-void GLAPIENTRY
-_mesa_GetTexParameterIiv(GLenum target, GLenum pname, GLint *params)
-{
-   struct gl_texture_object *texObj;
-   GET_CURRENT_CONTEXT(ctx);
-   ASSERT_OUTSIDE_BEGIN_END(ctx);
-
-   texObj = get_texobj(ctx, target, GL_TRUE);
-   
-   switch (pname) {
-   case GL_TEXTURE_BORDER_COLOR:
-      COPY_4V(params, texObj->Sampler.BorderColor.i);
-      break;
-   default:
-      _mesa_GetTexParameteriv(target, pname, params);
-   }
-}
-
-
-/** New in GL 3.0 */
-void GLAPIENTRY
-_mesa_GetTexParameterIuiv(GLenum target, GLenum pname, GLuint *params)
-{
-   struct gl_texture_object *texObj;
-   GET_CURRENT_CONTEXT(ctx);
-   ASSERT_OUTSIDE_BEGIN_END(ctx);
-
-   texObj = get_texobj(ctx, target, GL_TRUE);
-   
-   switch (pname) {
-   case GL_TEXTURE_BORDER_COLOR:
-      COPY_4V(params, texObj->Sampler.BorderColor.i);
-      break;
-   default:
-      {
-         GLint ip[4];
-         _mesa_GetTexParameteriv(target, pname, ip);
-         params[0] = ip[0];
-         if (pname == GL_TEXTURE_SWIZZLE_RGBA_EXT || 
-             pname == GL_TEXTURE_CROP_RECT_OES) {
-            params[1] = ip[1];
-            params[2] = ip[2];
-            params[3] = ip[3];
-         }
-      }
-   }
-}
->>>>>>> 77303936
+/*
+ * Mesa 3-D graphics library
+ * Version:  7.5
+ *
+ * Copyright (C) 1999-2008  Brian Paul   All Rights Reserved.
+ * Copyright (C) 2009  VMware, Inc.  All Rights Reserved.
+ *
+ * Permission is hereby granted, free of charge, to any person obtaining a
+ * copy of this software and associated documentation files (the "Software"),
+ * to deal in the Software without restriction, including without limitation
+ * the rights to use, copy, modify, merge, publish, distribute, sublicense,
+ * and/or sell copies of the Software, and to permit persons to whom the
+ * Software is furnished to do so, subject to the following conditions:
+ *
+ * The above copyright notice and this permission notice shall be included
+ * in all copies or substantial portions of the Software.
+ *
+ * THE SOFTWARE IS PROVIDED "AS IS", WITHOUT WARRANTY OF ANY KIND, EXPRESS
+ * OR IMPLIED, INCLUDING BUT NOT LIMITED TO THE WARRANTIES OF MERCHANTABILITY,
+ * FITNESS FOR A PARTICULAR PURPOSE AND NONINFRINGEMENT.  IN NO EVENT SHALL
+ * BRIAN PAUL BE LIABLE FOR ANY CLAIM, DAMAGES OR OTHER LIABILITY, WHETHER IN
+ * AN ACTION OF CONTRACT, TORT OR OTHERWISE, ARISING FROM, OUT OF OR IN
+ * CONNECTION WITH THE SOFTWARE OR THE USE OR OTHER DEALINGS IN THE SOFTWARE.
+ */
+
+/** 
+ * \file texparam.c
+ *
+ * glTexParameter-related functions
+ */
+
+
+#include "main/glheader.h"
+#include "main/colormac.h"
+#include "main/context.h"
+#include "main/enums.h"
+#include "main/formats.h"
+#include "main/macros.h"
+#include "main/mfeatures.h"
+#include "main/mtypes.h"
+#include "main/state.h"
+#include "main/texcompress.h"
+#include "main/texparam.h"
+#include "main/teximage.h"
+#include "main/texstate.h"
+#include "main/texfetch.h"
+#include "program/prog_instruction.h"
+
+
+/**
+ * Check if a coordinate wrap mode is supported for the texture target.
+ * \return GL_TRUE if legal, GL_FALSE otherwise
+ */
+static GLboolean 
+validate_texture_wrap_mode(struct gl_context * ctx, GLenum target, GLenum wrap)
+{
+   const struct gl_extensions * const e = & ctx->Extensions;
+
+   if (wrap == GL_CLAMP || wrap == GL_CLAMP_TO_EDGE ||
+       (wrap == GL_CLAMP_TO_BORDER && e->ARB_texture_border_clamp)) {
+      /* any texture target */
+      return GL_TRUE;
+   }
+   else if (target != GL_TEXTURE_RECTANGLE_NV &&
+	    (wrap == GL_REPEAT ||
+	     (wrap == GL_MIRRORED_REPEAT &&
+	      e->ARB_texture_mirrored_repeat) ||
+	     (wrap == GL_MIRROR_CLAMP_EXT &&
+	      (e->ATI_texture_mirror_once || e->EXT_texture_mirror_clamp)) ||
+	     (wrap == GL_MIRROR_CLAMP_TO_EDGE_EXT &&
+	      (e->ATI_texture_mirror_once || e->EXT_texture_mirror_clamp)) ||
+	     (wrap == GL_MIRROR_CLAMP_TO_BORDER_EXT &&
+	      (e->EXT_texture_mirror_clamp)))) {
+      /* non-rectangle texture */
+      return GL_TRUE;
+   }
+
+   _mesa_error( ctx, GL_INVALID_ENUM, "glTexParameter(param=0x%x)", wrap );
+   return GL_FALSE;
+}
+
+
+/**
+ * Get current texture object for given target.
+ * Return NULL if any error (and record the error).
+ * Note that this is different from _mesa_select_tex_object() in that proxy
+ * targets are not accepted.
+ * Only the glGetTexLevelParameter() functions accept proxy targets.
+ */
+static struct gl_texture_object *
+get_texobj(struct gl_context *ctx, GLenum target, GLboolean get)
+{
+   struct gl_texture_unit *texUnit;
+
+   if (ctx->Texture.CurrentUnit >= ctx->Const.MaxCombinedTextureImageUnits) {
+      _mesa_error(ctx, GL_INVALID_OPERATION,
+                  "gl%sTexParameter(current unit)", get ? "Get" : "");
+      return NULL;
+   }
+
+   texUnit = _mesa_get_current_tex_unit(ctx);
+
+   switch (target) {
+   case GL_TEXTURE_1D:
+      return texUnit->CurrentTex[TEXTURE_1D_INDEX];
+   case GL_TEXTURE_2D:
+      return texUnit->CurrentTex[TEXTURE_2D_INDEX];
+   case GL_TEXTURE_3D:
+      return texUnit->CurrentTex[TEXTURE_3D_INDEX];
+   case GL_TEXTURE_CUBE_MAP:
+      if (ctx->Extensions.ARB_texture_cube_map) {
+         return texUnit->CurrentTex[TEXTURE_CUBE_INDEX];
+      }
+      break;
+   case GL_TEXTURE_RECTANGLE_NV:
+      if (ctx->Extensions.NV_texture_rectangle) {
+         return texUnit->CurrentTex[TEXTURE_RECT_INDEX];
+      }
+      break;
+   case GL_TEXTURE_1D_ARRAY_EXT:
+      if (ctx->Extensions.MESA_texture_array ||
+          ctx->Extensions.EXT_texture_array) {
+         return texUnit->CurrentTex[TEXTURE_1D_ARRAY_INDEX];
+      }
+      break;
+   case GL_TEXTURE_2D_ARRAY_EXT:
+      if (ctx->Extensions.MESA_texture_array ||
+          ctx->Extensions.EXT_texture_array) {
+         return texUnit->CurrentTex[TEXTURE_2D_ARRAY_INDEX];
+      }
+      break;
+   default:
+      ;
+   }
+
+   _mesa_error(ctx, GL_INVALID_ENUM,
+                  "gl%sTexParameter(target)", get ? "Get" : "");
+   return NULL;
+}
+
+
+/**
+ * Convert GL_RED/GREEN/BLUE/ALPHA/ZERO/ONE to SWIZZLE_X/Y/Z/W/ZERO/ONE.
+ * \return -1 if error.
+ */
+static GLint
+comp_to_swizzle(GLenum comp)
+{
+   switch (comp) {
+   case GL_RED:
+      return SWIZZLE_X;
+   case GL_GREEN:
+      return SWIZZLE_Y;
+   case GL_BLUE:
+      return SWIZZLE_Z;
+   case GL_ALPHA:
+      return SWIZZLE_W;
+   case GL_ZERO:
+      return SWIZZLE_ZERO;
+   case GL_ONE:
+      return SWIZZLE_ONE;
+   default:
+      return -1;
+   }
+}
+
+
+static void
+set_swizzle_component(GLuint *swizzle, GLuint comp, GLuint swz)
+{
+   ASSERT(comp < 4);
+   ASSERT(swz <= SWIZZLE_NIL);
+   {
+      GLuint mask = 0x7 << (3 * comp);
+      GLuint s = (*swizzle & ~mask) | (swz << (3 * comp));
+      *swizzle = s;
+   }
+}
+
+
+/**
+ * This is called just prior to changing any texture object state which
+ * will not effect texture completeness.
+ */
+static INLINE void
+flush(struct gl_context *ctx)
+{
+   FLUSH_VERTICES(ctx, _NEW_TEXTURE);
+}
+
+
+/**
+ * This is called just prior to changing any texture object state which
+ * can effect texture completeness (texture base level, max level,
+ * minification filter).
+ * Any pending rendering will be flushed out, we'll set the _NEW_TEXTURE
+ * state flag and then mark the texture object as 'incomplete' so that any
+ * per-texture derived state gets recomputed.
+ */
+static INLINE void
+incomplete(struct gl_context *ctx, struct gl_texture_object *texObj)
+{
+   FLUSH_VERTICES(ctx, _NEW_TEXTURE);
+   texObj->_Complete = GL_FALSE;
+}
+
+
+/**
+ * Set an integer-valued texture parameter
+ * \return GL_TRUE if legal AND the value changed, GL_FALSE otherwise
+ */
+static GLboolean
+set_tex_parameteri(struct gl_context *ctx,
+                   struct gl_texture_object *texObj,
+                   GLenum pname, const GLint *params)
+{
+   switch (pname) {
+   case GL_TEXTURE_MIN_FILTER:
+      if (texObj->Sampler.MinFilter == params[0])
+         return GL_FALSE;
+      switch (params[0]) {
+      case GL_NEAREST:
+      case GL_LINEAR:
+         incomplete(ctx, texObj);
+         texObj->Sampler.MinFilter = params[0];
+         return GL_TRUE;
+      case GL_NEAREST_MIPMAP_NEAREST:
+      case GL_LINEAR_MIPMAP_NEAREST:
+      case GL_NEAREST_MIPMAP_LINEAR:
+      case GL_LINEAR_MIPMAP_LINEAR:
+         if (texObj->Target != GL_TEXTURE_RECTANGLE_NV) {
+            incomplete(ctx, texObj);
+            texObj->Sampler.MinFilter = params[0];
+            return GL_TRUE;
+         }
+         /* fall-through */
+      default:
+         goto invalid_param;
+      }
+      return GL_FALSE;
+
+   case GL_TEXTURE_MAG_FILTER:
+      if (texObj->Sampler.MagFilter == params[0])
+         return GL_FALSE;
+      switch (params[0]) {
+      case GL_NEAREST:
+      case GL_LINEAR:
+         flush(ctx); /* does not effect completeness */
+         texObj->Sampler.MagFilter = params[0];
+         return GL_TRUE;
+      default:
+         goto invalid_param;
+      }
+      return GL_FALSE;
+
+   case GL_TEXTURE_WRAP_S:
+      if (texObj->Sampler.WrapS == params[0])
+         return GL_FALSE;
+      if (validate_texture_wrap_mode(ctx, texObj->Target, params[0])) {
+         flush(ctx);
+         texObj->Sampler.WrapS = params[0];
+         return GL_TRUE;
+      }
+      return GL_FALSE;
+
+   case GL_TEXTURE_WRAP_T:
+      if (texObj->Sampler.WrapT == params[0])
+         return GL_FALSE;
+      if (validate_texture_wrap_mode(ctx, texObj->Target, params[0])) {
+         flush(ctx);
+         texObj->Sampler.WrapT = params[0];
+         return GL_TRUE;
+      }
+      return GL_FALSE;
+
+   case GL_TEXTURE_WRAP_R:
+      if (texObj->Sampler.WrapR == params[0])
+         return GL_FALSE;
+      if (validate_texture_wrap_mode(ctx, texObj->Target, params[0])) {
+         flush(ctx);
+         texObj->Sampler.WrapR = params[0];
+         return GL_TRUE;
+      }
+      return GL_FALSE;
+
+   case GL_TEXTURE_BASE_LEVEL:
+      if (texObj->BaseLevel == params[0])
+         return GL_FALSE;
+      if (params[0] < 0 ||
+          (texObj->Target == GL_TEXTURE_RECTANGLE_ARB && params[0] != 0)) {
+         _mesa_error(ctx, GL_INVALID_VALUE,
+                     "glTexParameter(param=%d)", params[0]);
+         return GL_FALSE;
+      }
+      incomplete(ctx, texObj);
+      texObj->BaseLevel = params[0];
+      return GL_TRUE;
+
+   case GL_TEXTURE_MAX_LEVEL:
+      if (texObj->MaxLevel == params[0])
+         return GL_FALSE;
+      if (params[0] < 0 || texObj->Target == GL_TEXTURE_RECTANGLE_ARB) {
+         _mesa_error(ctx, GL_INVALID_OPERATION,
+                     "glTexParameter(param=%d)", params[0]);
+         return GL_FALSE;
+      }
+      incomplete(ctx, texObj);
+      texObj->MaxLevel = params[0];
+      return GL_TRUE;
+
+   case GL_GENERATE_MIPMAP_SGIS:
+      if (texObj->GenerateMipmap != params[0]) {
+         /* no flush() */
+	 texObj->GenerateMipmap = params[0] ? GL_TRUE : GL_FALSE;
+	 return GL_TRUE;
+      }
+      return GL_FALSE;
+
+   case GL_TEXTURE_COMPARE_MODE_ARB:
+      if (ctx->Extensions.ARB_shadow) {
+         if (texObj->Sampler.CompareMode == params[0])
+            return GL_FALSE;
+         if (params[0] == GL_NONE ||
+             params[0] == GL_COMPARE_R_TO_TEXTURE_ARB) {
+            flush(ctx);
+            texObj->Sampler.CompareMode = params[0];
+            return GL_TRUE;
+         }
+         goto invalid_param;
+      }
+      goto invalid_pname;
+
+   case GL_TEXTURE_COMPARE_FUNC_ARB:
+      if (ctx->Extensions.ARB_shadow) {
+         if (texObj->Sampler.CompareFunc == params[0])
+            return GL_FALSE;
+         switch (params[0]) {
+         case GL_LEQUAL:
+         case GL_GEQUAL:
+            flush(ctx);
+            texObj->Sampler.CompareFunc = params[0];
+            return GL_TRUE;
+         case GL_EQUAL:
+         case GL_NOTEQUAL:
+         case GL_LESS:
+         case GL_GREATER:
+         case GL_ALWAYS:
+         case GL_NEVER:
+            if (ctx->Extensions.EXT_shadow_funcs) {
+               flush(ctx);
+               texObj->Sampler.CompareFunc = params[0];
+               return GL_TRUE;
+            }
+            /* fall-through */
+         default:
+            goto invalid_param;
+         }
+      }
+      goto invalid_pname;
+
+   case GL_DEPTH_TEXTURE_MODE_ARB:
+      if (ctx->Extensions.ARB_depth_texture) {
+         if (texObj->Sampler.DepthMode == params[0])
+            return GL_FALSE;
+         if (params[0] == GL_LUMINANCE ||
+             params[0] == GL_INTENSITY ||
+             params[0] == GL_ALPHA ||
+             (ctx->Extensions.ARB_texture_rg && params[0] == GL_RED)) {
+            flush(ctx);
+            texObj->Sampler.DepthMode = params[0];
+            return GL_TRUE;
+         }
+         goto invalid_param;
+      }
+      goto invalid_pname;
+
+#if FEATURE_OES_draw_texture
+   case GL_TEXTURE_CROP_RECT_OES:
+      texObj->CropRect[0] = params[0];
+      texObj->CropRect[1] = params[1];
+      texObj->CropRect[2] = params[2];
+      texObj->CropRect[3] = params[3];
+      return GL_TRUE;
+#endif
+
+   case GL_TEXTURE_SWIZZLE_R_EXT:
+   case GL_TEXTURE_SWIZZLE_G_EXT:
+   case GL_TEXTURE_SWIZZLE_B_EXT:
+   case GL_TEXTURE_SWIZZLE_A_EXT:
+      if (ctx->Extensions.EXT_texture_swizzle) {
+         const GLuint comp = pname - GL_TEXTURE_SWIZZLE_R_EXT;
+         const GLint swz = comp_to_swizzle(params[0]);
+         if (swz < 0) {
+            _mesa_error(ctx, GL_INVALID_OPERATION,
+                        "glTexParameter(swizzle 0x%x)", params[0]);
+            return GL_FALSE;
+         }
+         ASSERT(comp < 4);
+         if (swz >= 0) {
+            flush(ctx);
+            texObj->Swizzle[comp] = params[0];
+            set_swizzle_component(&texObj->_Swizzle, comp, swz);
+            return GL_TRUE;
+         }
+      }
+      goto invalid_pname;
+
+   case GL_TEXTURE_SWIZZLE_RGBA_EXT:
+      if (ctx->Extensions.EXT_texture_swizzle) {
+         GLuint comp;
+         flush(ctx);
+         for (comp = 0; comp < 4; comp++) {
+            const GLint swz = comp_to_swizzle(params[comp]);
+            if (swz >= 0) {
+               texObj->Swizzle[comp] = params[comp];
+               set_swizzle_component(&texObj->_Swizzle, comp, swz);
+            }
+            else {
+               _mesa_error(ctx, GL_INVALID_OPERATION,
+                           "glTexParameter(swizzle 0x%x)", params[comp]);
+               return GL_FALSE;
+            }
+         }
+         return GL_TRUE;
+      }
+      goto invalid_pname;
+
+   case GL_TEXTURE_SRGB_DECODE_EXT:
+      if (ctx->Extensions.EXT_texture_sRGB_decode) {
+	 GLenum decode = params[0];
+	 if (decode == GL_DECODE_EXT || decode == GL_SKIP_DECODE_EXT) {
+	    if (texObj->Sampler.sRGBDecode != decode) {
+	       flush(ctx);
+	       texObj->Sampler.sRGBDecode = decode;
+	       _mesa_update_fetch_functions(texObj);
+	    }
+	    return GL_TRUE;
+	 }
+      }
+      goto invalid_pname;
+
+   default:
+      goto invalid_pname;
+   }
+
+invalid_pname:
+   _mesa_error(ctx, GL_INVALID_ENUM, "glTexParameter(pname=%s)",
+               _mesa_lookup_enum_by_nr(pname));
+   return GL_FALSE;
+
+invalid_param:
+   _mesa_error(ctx, GL_INVALID_ENUM, "glTexParameter(param=%s)",
+               _mesa_lookup_enum_by_nr(params[0]));
+   return GL_FALSE;
+}
+
+
+/**
+ * Set a float-valued texture parameter
+ * \return GL_TRUE if legal AND the value changed, GL_FALSE otherwise
+ */
+static GLboolean
+set_tex_parameterf(struct gl_context *ctx,
+                   struct gl_texture_object *texObj,
+                   GLenum pname, const GLfloat *params)
+{
+   switch (pname) {
+   case GL_TEXTURE_MIN_LOD:
+      if (texObj->Sampler.MinLod == params[0])
+         return GL_FALSE;
+      flush(ctx);
+      texObj->Sampler.MinLod = params[0];
+      return GL_TRUE;
+
+   case GL_TEXTURE_MAX_LOD:
+      if (texObj->Sampler.MaxLod == params[0])
+         return GL_FALSE;
+      flush(ctx);
+      texObj->Sampler.MaxLod = params[0];
+      return GL_TRUE;
+
+   case GL_TEXTURE_PRIORITY:
+      flush(ctx);
+      texObj->Priority = CLAMP(params[0], 0.0F, 1.0F);
+      return GL_TRUE;
+
+   case GL_TEXTURE_MAX_ANISOTROPY_EXT:
+      if (ctx->Extensions.EXT_texture_filter_anisotropic) {
+         if (texObj->Sampler.MaxAnisotropy == params[0])
+            return GL_FALSE;
+         if (params[0] < 1.0) {
+            _mesa_error(ctx, GL_INVALID_VALUE, "glTexParameter(param)" );
+            return GL_FALSE;
+         }
+         flush(ctx);
+         /* clamp to max, that's what NVIDIA does */
+         texObj->Sampler.MaxAnisotropy = MIN2(params[0],
+                                      ctx->Const.MaxTextureMaxAnisotropy);
+         return GL_TRUE;
+      }
+      else {
+         static GLuint count = 0;
+         if (count++ < 10)
+            _mesa_error(ctx, GL_INVALID_ENUM,
+                        "glTexParameter(pname=GL_TEXTURE_MAX_ANISOTROPY_EXT)");
+      }
+      return GL_FALSE;
+
+   case GL_TEXTURE_COMPARE_FAIL_VALUE_ARB:
+      if (ctx->Extensions.ARB_shadow_ambient) {
+         if (texObj->Sampler.CompareFailValue != params[0]) {
+            flush(ctx);
+            texObj->Sampler.CompareFailValue = CLAMP(params[0], 0.0F, 1.0F);
+            return GL_TRUE;
+         }
+      }
+      else {
+         _mesa_error(ctx, GL_INVALID_ENUM,
+                    "glTexParameter(pname=GL_TEXTURE_COMPARE_FAIL_VALUE_ARB)");
+      }
+      return GL_FALSE;
+
+   case GL_TEXTURE_LOD_BIAS:
+      /* NOTE: this is really part of OpenGL 1.4, not EXT_texture_lod_bias */
+      if (ctx->Extensions.EXT_texture_lod_bias) {
+         if (texObj->Sampler.LodBias != params[0]) {
+            flush(ctx);
+            texObj->Sampler.LodBias = params[0];
+            return GL_TRUE;
+         }
+         return GL_FALSE;
+      }
+      break;
+
+   case GL_TEXTURE_BORDER_COLOR:
+      flush(ctx);
+      /* ARB_texture_float disables clamping */
+      if (ctx->Extensions.ARB_texture_float) {
+         texObj->Sampler.BorderColor.f[RCOMP] = params[0];
+         texObj->Sampler.BorderColor.f[GCOMP] = params[1];
+         texObj->Sampler.BorderColor.f[BCOMP] = params[2];
+         texObj->Sampler.BorderColor.f[ACOMP] = params[3];
+      } else {
+         texObj->Sampler.BorderColor.f[RCOMP] = CLAMP(params[0], 0.0F, 1.0F);
+         texObj->Sampler.BorderColor.f[GCOMP] = CLAMP(params[1], 0.0F, 1.0F);
+         texObj->Sampler.BorderColor.f[BCOMP] = CLAMP(params[2], 0.0F, 1.0F);
+         texObj->Sampler.BorderColor.f[ACOMP] = CLAMP(params[3], 0.0F, 1.0F);
+      }
+      return GL_TRUE;
+
+   default:
+      _mesa_error(ctx, GL_INVALID_ENUM, "glTexParameter(pname=0x%x)", pname);
+   }
+   return GL_FALSE;
+}
+
+
+void GLAPIENTRY
+_mesa_TexParameterf(GLenum target, GLenum pname, GLfloat param)
+{
+   GLboolean need_update;
+   struct gl_texture_object *texObj;
+   GET_CURRENT_CONTEXT(ctx);
+   ASSERT_OUTSIDE_BEGIN_END(ctx);
+
+   texObj = get_texobj(ctx, target, GL_FALSE);
+   if (!texObj)
+      return;
+
+   switch (pname) {
+   case GL_TEXTURE_MIN_FILTER:
+   case GL_TEXTURE_MAG_FILTER:
+   case GL_TEXTURE_WRAP_S:
+   case GL_TEXTURE_WRAP_T:
+   case GL_TEXTURE_WRAP_R:
+   case GL_TEXTURE_BASE_LEVEL:
+   case GL_TEXTURE_MAX_LEVEL:
+   case GL_GENERATE_MIPMAP_SGIS:
+   case GL_TEXTURE_COMPARE_MODE_ARB:
+   case GL_TEXTURE_COMPARE_FUNC_ARB:
+   case GL_DEPTH_TEXTURE_MODE_ARB:
+   case GL_TEXTURE_SRGB_DECODE_EXT:
+      {
+         /* convert float param to int */
+         GLint p[4];
+         p[0] = (GLint) param;
+         p[1] = p[2] = p[3] = 0;
+         need_update = set_tex_parameteri(ctx, texObj, pname, p);
+      }
+      break;
+   default:
+      {
+         /* this will generate an error if pname is illegal */
+         GLfloat p[4];
+         p[0] = param;
+         p[1] = p[2] = p[3] = 0.0F;
+         need_update = set_tex_parameterf(ctx, texObj, pname, p);
+      }
+   }
+
+   if (ctx->Driver.TexParameter && need_update) {
+      ctx->Driver.TexParameter(ctx, target, texObj, pname, &param);
+   }
+}
+
+
+void GLAPIENTRY
+_mesa_TexParameterfv(GLenum target, GLenum pname, const GLfloat *params)
+{
+   GLboolean need_update;
+   struct gl_texture_object *texObj;
+   GET_CURRENT_CONTEXT(ctx);
+   ASSERT_OUTSIDE_BEGIN_END(ctx);
+
+   texObj = get_texobj(ctx, target, GL_FALSE);
+   if (!texObj)
+      return;
+
+   switch (pname) {
+   case GL_TEXTURE_MIN_FILTER:
+   case GL_TEXTURE_MAG_FILTER:
+   case GL_TEXTURE_WRAP_S:
+   case GL_TEXTURE_WRAP_T:
+   case GL_TEXTURE_WRAP_R:
+   case GL_TEXTURE_BASE_LEVEL:
+   case GL_TEXTURE_MAX_LEVEL:
+   case GL_GENERATE_MIPMAP_SGIS:
+   case GL_TEXTURE_COMPARE_MODE_ARB:
+   case GL_TEXTURE_COMPARE_FUNC_ARB:
+   case GL_DEPTH_TEXTURE_MODE_ARB:
+   case GL_TEXTURE_SRGB_DECODE_EXT:
+      {
+         /* convert float param to int */
+         GLint p[4];
+         p[0] = (GLint) params[0];
+         p[1] = p[2] = p[3] = 0;
+         need_update = set_tex_parameteri(ctx, texObj, pname, p);
+      }
+      break;
+
+#if FEATURE_OES_draw_texture
+   case GL_TEXTURE_CROP_RECT_OES:
+      {
+         /* convert float params to int */
+         GLint iparams[4];
+         iparams[0] = (GLint) params[0];
+         iparams[1] = (GLint) params[1];
+         iparams[2] = (GLint) params[2];
+         iparams[3] = (GLint) params[3];
+         need_update = set_tex_parameteri(ctx, texObj, pname, iparams);
+      }
+      break;
+#endif
+
+   default:
+      /* this will generate an error if pname is illegal */
+      need_update = set_tex_parameterf(ctx, texObj, pname, params);
+   }
+
+   if (ctx->Driver.TexParameter && need_update) {
+      ctx->Driver.TexParameter(ctx, target, texObj, pname, params);
+   }
+}
+
+
+void GLAPIENTRY
+_mesa_TexParameteri(GLenum target, GLenum pname, GLint param)
+{
+   GLboolean need_update;
+   struct gl_texture_object *texObj;
+   GET_CURRENT_CONTEXT(ctx);
+   ASSERT_OUTSIDE_BEGIN_END(ctx);
+
+   texObj = get_texobj(ctx, target, GL_FALSE);
+   if (!texObj)
+      return;
+
+   switch (pname) {
+   case GL_TEXTURE_MIN_LOD:
+   case GL_TEXTURE_MAX_LOD:
+   case GL_TEXTURE_PRIORITY:
+   case GL_TEXTURE_MAX_ANISOTROPY_EXT:
+   case GL_TEXTURE_LOD_BIAS:
+   case GL_TEXTURE_COMPARE_FAIL_VALUE_ARB:
+      {
+         GLfloat fparam[4];
+         fparam[0] = (GLfloat) param;
+         fparam[1] = fparam[2] = fparam[3] = 0.0F;
+         /* convert int param to float */
+         need_update = set_tex_parameterf(ctx, texObj, pname, fparam);
+      }
+      break;
+   default:
+      /* this will generate an error if pname is illegal */
+      {
+         GLint iparam[4];
+         iparam[0] = param;
+         iparam[1] = iparam[2] = iparam[3] = 0;
+         need_update = set_tex_parameteri(ctx, texObj, pname, iparam);
+      }
+   }
+
+   if (ctx->Driver.TexParameter && need_update) {
+      GLfloat fparam = (GLfloat) param;
+      ctx->Driver.TexParameter(ctx, target, texObj, pname, &fparam);
+   }
+}
+
+
+void GLAPIENTRY
+_mesa_TexParameteriv(GLenum target, GLenum pname, const GLint *params)
+{
+   GLboolean need_update;
+   struct gl_texture_object *texObj;
+   GET_CURRENT_CONTEXT(ctx);
+   ASSERT_OUTSIDE_BEGIN_END(ctx);
+
+   texObj = get_texobj(ctx, target, GL_FALSE);
+   if (!texObj)
+      return;
+
+   switch (pname) {
+   case GL_TEXTURE_BORDER_COLOR:
+      {
+         /* convert int params to float */
+         GLfloat fparams[4];
+         fparams[0] = INT_TO_FLOAT(params[0]);
+         fparams[1] = INT_TO_FLOAT(params[1]);
+         fparams[2] = INT_TO_FLOAT(params[2]);
+         fparams[3] = INT_TO_FLOAT(params[3]);
+         need_update = set_tex_parameterf(ctx, texObj, pname, fparams);
+      }
+      break;
+   case GL_TEXTURE_MIN_LOD:
+   case GL_TEXTURE_MAX_LOD:
+   case GL_TEXTURE_PRIORITY:
+   case GL_TEXTURE_MAX_ANISOTROPY_EXT:
+   case GL_TEXTURE_LOD_BIAS:
+   case GL_TEXTURE_COMPARE_FAIL_VALUE_ARB:
+      {
+         /* convert int param to float */
+         GLfloat fparams[4];
+         fparams[0] = (GLfloat) params[0];
+         fparams[1] = fparams[2] = fparams[3] = 0.0F;
+         need_update = set_tex_parameterf(ctx, texObj, pname, fparams);
+      }
+      break;
+   default:
+      /* this will generate an error if pname is illegal */
+      need_update = set_tex_parameteri(ctx, texObj, pname, params);
+   }
+
+   if (ctx->Driver.TexParameter && need_update) {
+      GLfloat fparams[4];
+      fparams[0] = INT_TO_FLOAT(params[0]);
+      if (pname == GL_TEXTURE_BORDER_COLOR ||
+          pname == GL_TEXTURE_CROP_RECT_OES) {
+         fparams[1] = INT_TO_FLOAT(params[1]);
+         fparams[2] = INT_TO_FLOAT(params[2]);
+         fparams[3] = INT_TO_FLOAT(params[3]);
+      }
+      ctx->Driver.TexParameter(ctx, target, texObj, pname, fparams);
+   }
+}
+
+
+/**
+ * Set tex parameter to integer value(s).  Primarily intended to set
+ * integer-valued texture border color (for integer-valued textures).
+ * New in GL 3.0.
+ */
+void GLAPIENTRY
+_mesa_TexParameterIiv(GLenum target, GLenum pname, const GLint *params)
+{
+   struct gl_texture_object *texObj;
+   GET_CURRENT_CONTEXT(ctx);
+   ASSERT_OUTSIDE_BEGIN_END(ctx);
+
+   texObj = get_texobj(ctx, target, GL_FALSE);
+   if (!texObj)
+      return;
+
+   switch (pname) {
+   case GL_TEXTURE_BORDER_COLOR:
+      FLUSH_VERTICES(ctx, _NEW_TEXTURE);
+      /* set the integer-valued border color */
+      COPY_4V(texObj->Sampler.BorderColor.i, params);
+      break;
+   default:
+      _mesa_TexParameteriv(target, pname, params);
+      break;
+   }
+   /* XXX no driver hook for TexParameterIiv() yet */
+}
+
+
+/**
+ * Set tex parameter to unsigned integer value(s).  Primarily intended to set
+ * uint-valued texture border color (for integer-valued textures).
+ * New in GL 3.0
+ */
+void GLAPIENTRY
+_mesa_TexParameterIuiv(GLenum target, GLenum pname, const GLuint *params)
+{
+   struct gl_texture_object *texObj;
+   GET_CURRENT_CONTEXT(ctx);
+   ASSERT_OUTSIDE_BEGIN_END(ctx);
+
+   texObj = get_texobj(ctx, target, GL_FALSE);
+   if (!texObj)
+      return;
+
+   switch (pname) {
+   case GL_TEXTURE_BORDER_COLOR:
+      FLUSH_VERTICES(ctx, _NEW_TEXTURE);
+      /* set the unsigned integer-valued border color */
+      COPY_4V(texObj->Sampler.BorderColor.ui, params);
+      break;
+   default:
+      _mesa_TexParameteriv(target, pname, (const GLint *) params);
+      break;
+   }
+   /* XXX no driver hook for TexParameterIuiv() yet */
+}
+
+
+
+
+void GLAPIENTRY
+_mesa_GetTexLevelParameterfv( GLenum target, GLint level,
+                              GLenum pname, GLfloat *params )
+{
+   GLint iparam;
+   _mesa_GetTexLevelParameteriv( target, level, pname, &iparam );
+   *params = (GLfloat) iparam;
+}
+
+
+void GLAPIENTRY
+_mesa_GetTexLevelParameteriv( GLenum target, GLint level,
+                              GLenum pname, GLint *params )
+{
+   const struct gl_texture_unit *texUnit;
+   struct gl_texture_object *texObj;
+   const struct gl_texture_image *img = NULL;
+   GLint maxLevels;
+   gl_format texFormat;
+   GET_CURRENT_CONTEXT(ctx);
+   ASSERT_OUTSIDE_BEGIN_END(ctx);
+
+   if (ctx->Texture.CurrentUnit >= ctx->Const.MaxCombinedTextureImageUnits) {
+      _mesa_error(ctx, GL_INVALID_OPERATION,
+                  "glGetTexLevelParameteriv(current unit)");
+      return;
+   }
+
+   texUnit = _mesa_get_current_tex_unit(ctx);
+
+   /* this will catch bad target values */
+   maxLevels = _mesa_max_texture_levels(ctx, target);
+   if (maxLevels == 0) {
+      _mesa_error(ctx, GL_INVALID_ENUM,
+                  "glGetTexLevelParameter[if]v(target=0x%x)", target);
+      return;
+   }
+
+   if (level < 0 || level >= maxLevels) {
+      _mesa_error( ctx, GL_INVALID_VALUE, "glGetTexLevelParameter[if]v" );
+      return;
+   }
+
+   texObj = _mesa_select_tex_object(ctx, texUnit, target);
+
+   img = _mesa_select_tex_image(ctx, texObj, target, level);
+   if (!img || !img->TexFormat) {
+      /* undefined texture image */
+      if (pname == GL_TEXTURE_COMPONENTS)
+         *params = 1;
+      else
+         *params = 0;
+      return;
+   }
+
+   texFormat = img->TexFormat;
+
+   switch (pname) {
+      case GL_TEXTURE_WIDTH:
+         *params = img->Width;
+         break;
+      case GL_TEXTURE_HEIGHT:
+         *params = img->Height;
+         break;
+      case GL_TEXTURE_DEPTH:
+         *params = img->Depth;
+         break;
+      case GL_TEXTURE_INTERNAL_FORMAT:
+         if (_mesa_is_format_compressed(texFormat)) {
+            /* need to return the actual compressed format */
+            *params = _mesa_compressed_format_to_glenum(ctx, texFormat);
+         }
+         else {
+            /* return the user's requested internal format */
+            *params = img->InternalFormat;
+         }
+         break;
+      case GL_TEXTURE_BORDER:
+         *params = img->Border;
+         break;
+      case GL_TEXTURE_RED_SIZE:
+         if (img->_BaseFormat == GL_RED) {
+            *params = _mesa_get_format_bits(texFormat, pname);
+	    break;
+	 }
+	 /* FALLTHROUGH */
+      case GL_TEXTURE_GREEN_SIZE:
+         if (img->_BaseFormat == GL_RG) {
+            *params = _mesa_get_format_bits(texFormat, pname);
+	    break;
+	 }
+	 /* FALLTHROUGH */
+      case GL_TEXTURE_BLUE_SIZE:
+         if (img->_BaseFormat == GL_RGB || img->_BaseFormat == GL_RGBA)
+            *params = _mesa_get_format_bits(texFormat, pname);
+         else
+            *params = 0;
+         break;
+      case GL_TEXTURE_ALPHA_SIZE:
+         if (img->_BaseFormat == GL_ALPHA ||
+             img->_BaseFormat == GL_LUMINANCE_ALPHA ||
+             img->_BaseFormat == GL_RGBA)
+            *params = _mesa_get_format_bits(texFormat, pname);
+         else
+            *params = 0;
+         break;
+      case GL_TEXTURE_INTENSITY_SIZE:
+         if (img->_BaseFormat != GL_INTENSITY)
+            *params = 0;
+         else {
+            *params = _mesa_get_format_bits(texFormat, pname);
+            if (*params == 0) {
+               /* intensity probably stored as rgb texture */
+               *params = MIN2(_mesa_get_format_bits(texFormat, GL_TEXTURE_RED_SIZE),
+                              _mesa_get_format_bits(texFormat, GL_TEXTURE_GREEN_SIZE));
+            }
+         }
+         break;
+      case GL_TEXTURE_LUMINANCE_SIZE:
+         if (img->_BaseFormat != GL_LUMINANCE &&
+             img->_BaseFormat != GL_LUMINANCE_ALPHA)
+            *params = 0;
+         else {
+            *params = _mesa_get_format_bits(texFormat, pname);
+            if (*params == 0) {
+               /* luminance probably stored as rgb texture */
+               *params = MIN2(_mesa_get_format_bits(texFormat, GL_TEXTURE_RED_SIZE),
+                              _mesa_get_format_bits(texFormat, GL_TEXTURE_GREEN_SIZE));
+            }
+         }
+         break;
+      case GL_TEXTURE_INDEX_SIZE_EXT:
+         if (img->_BaseFormat == GL_COLOR_INDEX)
+            *params = _mesa_get_format_bits(texFormat, pname);
+         else
+            *params = 0;
+         break;
+      case GL_TEXTURE_DEPTH_SIZE_ARB:
+         if (ctx->Extensions.ARB_depth_texture)
+            *params = _mesa_get_format_bits(texFormat, pname);
+         else
+            goto invalid_pname;
+         break;
+      case GL_TEXTURE_STENCIL_SIZE_EXT:
+         if (ctx->Extensions.EXT_packed_depth_stencil ||
+             ctx->Extensions.ARB_framebuffer_object) {
+            *params = _mesa_get_format_bits(texFormat, pname);
+         }
+         else {
+            goto invalid_pname;
+         }
+         break;
+      case GL_TEXTURE_SHARED_SIZE:
+         if (ctx->VersionMajor >= 3) {
+            /* XXX return number of exponent bits for shared exponent texture
+             * formats, like GL_RGB9_E5.
+             */
+            *params = 0;
+         }
+         else {
+            goto invalid_pname;
+         }
+         break;
+
+      /* GL_ARB_texture_compression */
+      case GL_TEXTURE_COMPRESSED_IMAGE_SIZE:
+	 if (_mesa_is_format_compressed(texFormat) &&
+             !_mesa_is_proxy_texture(target)) {
+            *params = _mesa_format_image_size(texFormat, img->Width,
+                                              img->Height, img->Depth);
+	 }
+	 else {
+	    _mesa_error(ctx, GL_INVALID_OPERATION,
+			"glGetTexLevelParameter[if]v(pname)");
+	 }
+         break;
+      case GL_TEXTURE_COMPRESSED:
+         *params = (GLint) _mesa_is_format_compressed(texFormat);
+         break;
+
+      /* GL_ARB_texture_float */
+      case GL_TEXTURE_RED_TYPE_ARB:
+         if (ctx->Extensions.ARB_texture_float) {
+            *params = _mesa_get_format_bits(texFormat, GL_TEXTURE_RED_SIZE) ?
+               _mesa_get_format_datatype(texFormat) : GL_NONE;
+         }
+         else {
+            goto invalid_pname;
+         }
+         break;
+      case GL_TEXTURE_GREEN_TYPE_ARB:
+         if (ctx->Extensions.ARB_texture_float) {
+            *params = _mesa_get_format_bits(texFormat, GL_TEXTURE_GREEN_SIZE) ?
+               _mesa_get_format_datatype(texFormat) : GL_NONE;
+         }
+         else {
+            goto invalid_pname;
+         }
+         break;
+      case GL_TEXTURE_BLUE_TYPE_ARB:
+         if (ctx->Extensions.ARB_texture_float) {
+            *params = _mesa_get_format_bits(texFormat, GL_TEXTURE_BLUE_SIZE) ?
+               _mesa_get_format_datatype(texFormat) : GL_NONE;
+         }
+         else {
+            goto invalid_pname;
+         }
+         break;
+      case GL_TEXTURE_ALPHA_TYPE_ARB:
+         if (ctx->Extensions.ARB_texture_float) {
+            *params = _mesa_get_format_bits(texFormat, GL_TEXTURE_ALPHA_SIZE) ?
+               _mesa_get_format_datatype(texFormat) : GL_NONE;
+         }
+         else {
+            goto invalid_pname;
+         }
+         break;
+      case GL_TEXTURE_LUMINANCE_TYPE_ARB:
+         if (ctx->Extensions.ARB_texture_float) {
+            *params = _mesa_get_format_bits(texFormat, GL_TEXTURE_LUMINANCE_SIZE) ?
+               _mesa_get_format_datatype(texFormat) : GL_NONE;
+         }
+         else {
+            goto invalid_pname;
+         }
+         break;
+      case GL_TEXTURE_INTENSITY_TYPE_ARB:
+         if (ctx->Extensions.ARB_texture_float) {
+            *params = _mesa_get_format_bits(texFormat, GL_TEXTURE_INTENSITY_SIZE) ?
+               _mesa_get_format_datatype(texFormat) : GL_NONE;
+         }
+         else {
+            goto invalid_pname;
+         }
+         break;
+      case GL_TEXTURE_DEPTH_TYPE_ARB:
+         if (ctx->Extensions.ARB_texture_float) {
+            *params = _mesa_get_format_bits(texFormat, GL_TEXTURE_DEPTH_SIZE) ?
+               _mesa_get_format_datatype(texFormat) : GL_NONE;
+         }
+         else {
+            goto invalid_pname;
+         }
+         break;
+
+      default:
+         goto invalid_pname;
+   }
+
+   /* no error if we get here */
+   return;
+
+invalid_pname:
+   _mesa_error(ctx, GL_INVALID_ENUM,
+               "glGetTexLevelParameter[if]v(pname=%s)",
+               _mesa_lookup_enum_by_nr(pname));
+}
+
+
+
+void GLAPIENTRY
+_mesa_GetTexParameterfv( GLenum target, GLenum pname, GLfloat *params )
+{
+   struct gl_texture_object *obj;
+   GLboolean error = GL_FALSE;
+   GET_CURRENT_CONTEXT(ctx);
+   ASSERT_OUTSIDE_BEGIN_END(ctx);
+
+   obj = get_texobj(ctx, target, GL_TRUE);
+   if (!obj)
+      return;
+
+   _mesa_lock_texture(ctx, obj);
+   switch (pname) {
+      case GL_TEXTURE_MAG_FILTER:
+	 *params = ENUM_TO_FLOAT(obj->Sampler.MagFilter);
+	 break;
+      case GL_TEXTURE_MIN_FILTER:
+         *params = ENUM_TO_FLOAT(obj->Sampler.MinFilter);
+         break;
+      case GL_TEXTURE_WRAP_S:
+         *params = ENUM_TO_FLOAT(obj->Sampler.WrapS);
+         break;
+      case GL_TEXTURE_WRAP_T:
+         *params = ENUM_TO_FLOAT(obj->Sampler.WrapT);
+         break;
+      case GL_TEXTURE_WRAP_R:
+         *params = ENUM_TO_FLOAT(obj->Sampler.WrapR);
+         break;
+      case GL_TEXTURE_BORDER_COLOR:
+         if(ctx->NewState & (_NEW_BUFFERS | _NEW_FRAG_CLAMP))
+            _mesa_update_state_locked(ctx);
+         if(ctx->Color._ClampFragmentColor)
+         {
+            params[0] = CLAMP(obj->Sampler.BorderColor.f[0], 0.0F, 1.0F);
+            params[1] = CLAMP(obj->Sampler.BorderColor.f[1], 0.0F, 1.0F);
+            params[2] = CLAMP(obj->Sampler.BorderColor.f[2], 0.0F, 1.0F);
+            params[3] = CLAMP(obj->Sampler.BorderColor.f[3], 0.0F, 1.0F);
+         }
+         else
+         {
+            params[0] = obj->Sampler.BorderColor.f[0];
+            params[1] = obj->Sampler.BorderColor.f[1];
+            params[2] = obj->Sampler.BorderColor.f[2];
+            params[3] = obj->Sampler.BorderColor.f[3];
+         }
+         break;
+      case GL_TEXTURE_RESIDENT:
+         {
+            GLboolean resident;
+            if (ctx->Driver.IsTextureResident)
+               resident = ctx->Driver.IsTextureResident(ctx, obj);
+            else
+               resident = GL_TRUE;
+            *params = ENUM_TO_FLOAT(resident);
+         }
+         break;
+      case GL_TEXTURE_PRIORITY:
+         *params = obj->Priority;
+         break;
+      case GL_TEXTURE_MIN_LOD:
+         *params = obj->Sampler.MinLod;
+         break;
+      case GL_TEXTURE_MAX_LOD:
+         *params = obj->Sampler.MaxLod;
+         break;
+      case GL_TEXTURE_BASE_LEVEL:
+         *params = (GLfloat) obj->BaseLevel;
+         break;
+      case GL_TEXTURE_MAX_LEVEL:
+         *params = (GLfloat) obj->MaxLevel;
+         break;
+      case GL_TEXTURE_MAX_ANISOTROPY_EXT:
+         if (ctx->Extensions.EXT_texture_filter_anisotropic) {
+            *params = obj->Sampler.MaxAnisotropy;
+         }
+	 else
+	    error = GL_TRUE;
+         break;
+      case GL_TEXTURE_COMPARE_FAIL_VALUE_ARB:
+         if (ctx->Extensions.ARB_shadow_ambient) {
+            *params = obj->Sampler.CompareFailValue;
+         }
+	 else 
+	    error = GL_TRUE;
+         break;
+      case GL_GENERATE_MIPMAP_SGIS:
+	 *params = (GLfloat) obj->GenerateMipmap;
+         break;
+      case GL_TEXTURE_COMPARE_MODE_ARB:
+         if (ctx->Extensions.ARB_shadow) {
+            *params = (GLfloat) obj->Sampler.CompareMode;
+         }
+	 else 
+	    error = GL_TRUE;
+         break;
+      case GL_TEXTURE_COMPARE_FUNC_ARB:
+         if (ctx->Extensions.ARB_shadow) {
+            *params = (GLfloat) obj->Sampler.CompareFunc;
+         }
+	 else 
+	    error = GL_TRUE;
+         break;
+      case GL_DEPTH_TEXTURE_MODE_ARB:
+         if (ctx->Extensions.ARB_depth_texture) {
+            *params = (GLfloat) obj->Sampler.DepthMode;
+         }
+	 else 
+	    error = GL_TRUE;
+         break;
+      case GL_TEXTURE_LOD_BIAS:
+         if (ctx->Extensions.EXT_texture_lod_bias) {
+            *params = obj->Sampler.LodBias;
+         }
+	 else 
+	    error = GL_TRUE;
+         break;
+#if FEATURE_OES_draw_texture
+      case GL_TEXTURE_CROP_RECT_OES:
+         params[0] = obj->CropRect[0];
+         params[1] = obj->CropRect[1];
+         params[2] = obj->CropRect[2];
+         params[3] = obj->CropRect[3];
+         break;
+#endif
+
+      case GL_TEXTURE_SWIZZLE_R_EXT:
+      case GL_TEXTURE_SWIZZLE_G_EXT:
+      case GL_TEXTURE_SWIZZLE_B_EXT:
+      case GL_TEXTURE_SWIZZLE_A_EXT:
+         if (ctx->Extensions.EXT_texture_swizzle) {
+            GLuint comp = pname - GL_TEXTURE_SWIZZLE_R_EXT;
+            *params = (GLfloat) obj->Swizzle[comp];
+         }
+         else {
+            error = GL_TRUE;
+         }
+         break;
+
+      case GL_TEXTURE_SWIZZLE_RGBA_EXT:
+         if (ctx->Extensions.EXT_texture_swizzle) {
+            GLuint comp;
+            for (comp = 0; comp < 4; comp++) {
+               params[comp] = (GLfloat) obj->Swizzle[comp];
+            }
+         }
+         else {
+            error = GL_TRUE;
+         }
+         break;
+
+      default:
+	 error = GL_TRUE;
+	 break;
+   }
+
+   if (error)
+      _mesa_error(ctx, GL_INVALID_ENUM, "glGetTexParameterfv(pname=0x%x)",
+		  pname);
+
+   _mesa_unlock_texture(ctx, obj);
+}
+
+
+void GLAPIENTRY
+_mesa_GetTexParameteriv( GLenum target, GLenum pname, GLint *params )
+{
+   struct gl_texture_object *obj;
+   GLboolean error = GL_FALSE;
+   GET_CURRENT_CONTEXT(ctx);
+   ASSERT_OUTSIDE_BEGIN_END(ctx);
+
+    obj = get_texobj(ctx, target, GL_TRUE);
+    if (!obj)
+       return;
+
+   _mesa_lock_texture(ctx, obj);
+   switch (pname) {
+      case GL_TEXTURE_MAG_FILTER:
+         *params = (GLint) obj->Sampler.MagFilter;
+         break;;
+      case GL_TEXTURE_MIN_FILTER:
+         *params = (GLint) obj->Sampler.MinFilter;
+         break;;
+      case GL_TEXTURE_WRAP_S:
+         *params = (GLint) obj->Sampler.WrapS;
+         break;;
+      case GL_TEXTURE_WRAP_T:
+         *params = (GLint) obj->Sampler.WrapT;
+         break;;
+      case GL_TEXTURE_WRAP_R:
+         *params = (GLint) obj->Sampler.WrapR;
+         break;;
+      case GL_TEXTURE_BORDER_COLOR:
+         {
+            GLfloat b[4];
+            b[0] = CLAMP(obj->Sampler.BorderColor.f[0], 0.0F, 1.0F);
+            b[1] = CLAMP(obj->Sampler.BorderColor.f[1], 0.0F, 1.0F);
+            b[2] = CLAMP(obj->Sampler.BorderColor.f[2], 0.0F, 1.0F);
+            b[3] = CLAMP(obj->Sampler.BorderColor.f[3], 0.0F, 1.0F);
+            params[0] = FLOAT_TO_INT(b[0]);
+            params[1] = FLOAT_TO_INT(b[1]);
+            params[2] = FLOAT_TO_INT(b[2]);
+            params[3] = FLOAT_TO_INT(b[3]);
+         }
+         break;;
+      case GL_TEXTURE_RESIDENT:
+         {
+            GLboolean resident;
+            if (ctx->Driver.IsTextureResident)
+               resident = ctx->Driver.IsTextureResident(ctx, obj);
+            else
+               resident = GL_TRUE;
+            *params = (GLint) resident;
+         }
+         break;;
+      case GL_TEXTURE_PRIORITY:
+         *params = FLOAT_TO_INT(obj->Priority);
+         break;;
+      case GL_TEXTURE_MIN_LOD:
+         *params = (GLint) obj->Sampler.MinLod;
+         break;;
+      case GL_TEXTURE_MAX_LOD:
+         *params = (GLint) obj->Sampler.MaxLod;
+         break;;
+      case GL_TEXTURE_BASE_LEVEL:
+         *params = obj->BaseLevel;
+         break;;
+      case GL_TEXTURE_MAX_LEVEL:
+         *params = obj->MaxLevel;
+         break;;
+      case GL_TEXTURE_MAX_ANISOTROPY_EXT:
+         if (ctx->Extensions.EXT_texture_filter_anisotropic) {
+            *params = (GLint) obj->Sampler.MaxAnisotropy;
+         }
+         else {
+            error = GL_TRUE;
+         }
+         break;
+      case GL_TEXTURE_COMPARE_FAIL_VALUE_ARB:
+         if (ctx->Extensions.ARB_shadow_ambient) {
+            *params = (GLint) FLOAT_TO_INT(obj->Sampler.CompareFailValue);
+         }
+         else {
+            error = GL_TRUE;
+         }
+         break;
+      case GL_GENERATE_MIPMAP_SGIS:
+	 *params = (GLint) obj->GenerateMipmap;
+         break;
+      case GL_TEXTURE_COMPARE_MODE_ARB:
+         if (ctx->Extensions.ARB_shadow) {
+            *params = (GLint) obj->Sampler.CompareMode;
+         }
+         else {
+            error = GL_TRUE;
+         }
+         break;
+      case GL_TEXTURE_COMPARE_FUNC_ARB:
+         if (ctx->Extensions.ARB_shadow) {
+            *params = (GLint) obj->Sampler.CompareFunc;
+         }
+         else {
+            error = GL_TRUE;
+         }
+         break;
+      case GL_DEPTH_TEXTURE_MODE_ARB:
+         if (ctx->Extensions.ARB_depth_texture) {
+            *params = (GLint) obj->Sampler.DepthMode;
+         }
+         else {
+            error = GL_TRUE;
+         }
+         break;
+      case GL_TEXTURE_LOD_BIAS:
+         if (ctx->Extensions.EXT_texture_lod_bias) {
+            *params = (GLint) obj->Sampler.LodBias;
+         }
+         else {
+            error = GL_TRUE;
+         }
+         break;
+#if FEATURE_OES_draw_texture
+      case GL_TEXTURE_CROP_RECT_OES:
+         params[0] = obj->CropRect[0];
+         params[1] = obj->CropRect[1];
+         params[2] = obj->CropRect[2];
+         params[3] = obj->CropRect[3];
+         break;
+#endif
+      case GL_TEXTURE_SWIZZLE_R_EXT:
+      case GL_TEXTURE_SWIZZLE_G_EXT:
+      case GL_TEXTURE_SWIZZLE_B_EXT:
+      case GL_TEXTURE_SWIZZLE_A_EXT:
+         if (ctx->Extensions.EXT_texture_swizzle) {
+            GLuint comp = pname - GL_TEXTURE_SWIZZLE_R_EXT;
+            *params = obj->Swizzle[comp];
+         }
+         else {
+            error = GL_TRUE;
+         }
+         break;
+
+      case GL_TEXTURE_SWIZZLE_RGBA_EXT:
+         if (ctx->Extensions.EXT_texture_swizzle) {
+            COPY_4V(params, obj->Swizzle);
+         }
+         else {
+            error = GL_TRUE;
+         }
+         break;
+
+      default:
+         ; /* silence warnings */
+   }
+
+   if (error)
+      _mesa_error(ctx, GL_INVALID_ENUM, "glGetTexParameteriv(pname=0x%x)",
+		  pname);
+
+   _mesa_unlock_texture(ctx, obj);
+}
+
+
+/** New in GL 3.0 */
+void GLAPIENTRY
+_mesa_GetTexParameterIiv(GLenum target, GLenum pname, GLint *params)
+{
+   struct gl_texture_object *texObj;
+   GET_CURRENT_CONTEXT(ctx);
+   ASSERT_OUTSIDE_BEGIN_END(ctx);
+
+   texObj = get_texobj(ctx, target, GL_TRUE);
+   
+   switch (pname) {
+   case GL_TEXTURE_BORDER_COLOR:
+      COPY_4V(params, texObj->Sampler.BorderColor.i);
+      break;
+   default:
+      _mesa_GetTexParameteriv(target, pname, params);
+   }
+}
+
+
+/** New in GL 3.0 */
+void GLAPIENTRY
+_mesa_GetTexParameterIuiv(GLenum target, GLenum pname, GLuint *params)
+{
+   struct gl_texture_object *texObj;
+   GET_CURRENT_CONTEXT(ctx);
+   ASSERT_OUTSIDE_BEGIN_END(ctx);
+
+   texObj = get_texobj(ctx, target, GL_TRUE);
+   
+   switch (pname) {
+   case GL_TEXTURE_BORDER_COLOR:
+      COPY_4V(params, texObj->Sampler.BorderColor.i);
+      break;
+   default:
+      {
+         GLint ip[4];
+         _mesa_GetTexParameteriv(target, pname, ip);
+         params[0] = ip[0];
+         if (pname == GL_TEXTURE_SWIZZLE_RGBA_EXT || 
+             pname == GL_TEXTURE_CROP_RECT_OES) {
+            params[1] = ip[1];
+            params[2] = ip[2];
+            params[3] = ip[3];
+         }
+      }
+   }
+}