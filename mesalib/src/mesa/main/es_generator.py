<<<<<<< HEAD
#*************************************************************************
# Copyright 2008 Tungsten Graphics, Inc., Cedar Park, Texas.
# All Rights Reserved.
#
# Permission is hereby granted, free of charge, to any person obtaining a
# copy of this software and associated documentation files (the "Software"),
# to deal in the Software without restriction, including without limitation
# the rights to use, copy, modify, merge, publish, distribute, sublicense,
# and/or sell copies of the Software, and to permit persons to whom the
# Software is furnished to do so, subject to the following conditions:
#
# The above copyright notice and this permission notice shall be included
# in all copies or substantial portions of the Software.
#
# THE SOFTWARE IS PROVIDED "AS IS", WITHOUT WARRANTY OF ANY KIND, EXPRESS
# OR IMPLIED, INCLUDING BUT NOT LIMITED TO THE WARRANTIES OF MERCHANTABILITY,
# FITNESS FOR A PARTICULAR PURPOSE AND NONINFRINGEMENT.  IN NO EVENT SHALL
# TUNGSTEN GRAPHICS BE LIABLE FOR ANY CLAIM, DAMAGES OR OTHER LIABILITY,
# WHETHER IN AN ACTION OF CONTRACT, TORT OR OTHERWISE, ARISING FROM, OUT OF
# OR IN CONNECTION WITH THE SOFTWARE OR THE USE OR OTHER DEALINGS IN THE
# SOFTWARE.
#*************************************************************************


import sys, os
import APIspecutil as apiutil

# These dictionary entries are used for automatic conversion.
# The string will be used as a format string with the conversion
# variable.
Converters = {
    'GLfloat': {
        'GLdouble': "(GLdouble) (%s)",
        'GLfixed' : "(GLint) (%s * 65536)",
    },
    'GLfixed': {
        'GLfloat': "(GLfloat) (%s / 65536.0f)",
        'GLdouble': "(GLdouble) (%s / 65536.0)",
    },
    'GLdouble': {
        'GLfloat': "(GLfloat) (%s)",
        'GLfixed': "(GLfixed) (%s * 65536)",
    },
    'GLclampf': {
        'GLclampd': "(GLclampd) (%s)",
        'GLclampx': "(GLclampx) (%s * 65536)",
    },
    'GLclampx': {
        'GLclampf': "(GLclampf) (%s / 65536.0f)",
        'GLclampd': "(GLclampd) (%s / 65536.0)",
    },
    'GLubyte': {
        'GLfloat': "(GLfloat) (%s / 255.0f)",
    },
}

def GetBaseType(type):
    typeTokens = type.split(' ')
    baseType = None
    typeModifiers = []
    for t in typeTokens:
        if t in ['const', '*']:
            typeModifiers.append(t)
        else:
            baseType = t
    return (baseType, typeModifiers)

def ConvertValue(value, fromType, toType):
    """Returns a string that represents the given parameter string, 
    type-converted if necessary."""

    if not Converters.has_key(fromType):
        print >> sys.stderr, "No base converter for type '%s' found.  Ignoring." % fromType
        return value

    if not Converters[fromType].has_key(toType):
        print >> sys.stderr, "No converter found for type '%s' to type '%s'.  Ignoring." % (fromType, toType)
        return value

    # This part is simple.  Return the proper conversion.
    conversionString = Converters[fromType][toType]
    return conversionString % value

FormatStrings = {
    'GLenum' : '0x%x',
    'GLfloat' : '%f',
    'GLint' : '%d',
    'GLbitfield' : '0x%x',
}
def GetFormatString(type):
    if FormatStrings.has_key(type):
        return FormatStrings[type]
    else:
        return None


######################################################################
# Version-specific values to be used in the main script
# header: which header file to include
# api: what text specifies an API-level function
VersionSpecificValues = {
    'GLES1.1' : {
        'description' : 'GLES1.1 functions',
        'header' : 'GLES/gl.h',
        'extheader' : 'GLES/glext.h',
        'shortname' : 'es1'
    },
    'GLES2.0': {
        'description' : 'GLES2.0 functions',
        'header' : 'GLES2/gl2.h',
        'extheader' : 'GLES2/gl2ext.h',
        'shortname' : 'es2'
    }
}


######################################################################
# Main code for the script begins here.

# Get the name of the program (without the directory part) for use in
# error messages.
program = os.path.basename(sys.argv[0])

# Set default values
verbose = 0
functionList = "APIspec.xml"
version = "GLES1.1"

# Allow for command-line switches
import getopt, time
options = "hvV:S:"
try:
    optlist, args = getopt.getopt(sys.argv[1:], options)
except getopt.GetoptError, message:
    sys.stderr.write("%s: %s.  Use -h for help.\n" % (program, message))
    sys.exit(1)

for option, optarg in optlist:
    if option == "-h":
        sys.stderr.write("Usage: %s [-%s]\n" % (program, options))
        sys.stderr.write("Parse an API specification file and generate wrapper functions for a given GLES version\n")
        sys.stderr.write("-h gives help\n")
        sys.stderr.write("-v is verbose\n")
        sys.stderr.write("-V specifies GLES version to generate [%s]:\n" % version)
        for key in VersionSpecificValues.keys():
            sys.stderr.write("    %s - %s\n" % (key, VersionSpecificValues[key]['description']))
        sys.stderr.write("-S specifies API specification file to use [%s]\n" % functionList)
        sys.exit(1)
    elif option == "-v":
        verbose += 1
    elif option == "-V":
        version = optarg
    elif option == "-S":
        functionList = optarg

# Beyond switches, we support no further command-line arguments
if len(args) >  0:
    sys.stderr.write("%s: only switch arguments are supported - use -h for help\n" % program)
    sys.exit(1)

# If we don't have a valid version, abort.
if not VersionSpecificValues.has_key(version):
    sys.stderr.write("%s: version '%s' is not valid - use -h for help\n" % (program, version))
    sys.exit(1)

# Grab the version-specific items we need to use
versionHeader = VersionSpecificValues[version]['header']
versionExtHeader = VersionSpecificValues[version]['extheader']
shortname = VersionSpecificValues[version]['shortname']

# If we get to here, we're good to go.  The "version" parameter
# directs GetDispatchedFunctions to only allow functions from
# that "category" (version in our parlance).  This allows 
# functions with different declarations in different categories
# to exist (glTexImage2D, for example, is different between
# GLES1 and GLES2).
keys = apiutil.GetAllFunctions(functionList, version)

allSpecials = apiutil.AllSpecials()

print """/* DO NOT EDIT *************************************************
 * THIS FILE AUTOMATICALLY GENERATED BY THE %s SCRIPT
 * API specification file:   %s
 * GLES version:             %s
 * date:                     %s
 */
""" % (program, functionList, version, time.strftime("%Y-%m-%d %H:%M:%S"))

# The headers we choose are version-specific.
print """
#include "%s"
#include "%s"
#include "main/mfeatures.h"
#include "main/compiler.h"
#include "main/api_exec.h"

#if FEATURE_%s

#ifndef GLAPIENTRYP
#define GLAPIENTRYP GL_APIENTRYP
#endif
""" % (versionHeader, versionExtHeader, shortname.upper())

# Everyone needs these types.
print """
/* These types are needed for the Mesa veneer, but are not defined in
 * the standard GLES headers.
 */
typedef double GLdouble;
typedef double GLclampd;

/* Mesa error handling requires these */
extern void *_mesa_get_current_context(void);
extern void _mesa_error(void *ctx, GLenum error, const char *fmtString, ... );
"""

# Finally we get to the all-important functions
print """/*************************************************************
 * Generated functions begin here
 */
"""
for funcName in keys:
    if verbose > 0: sys.stderr.write("%s: processing function %s\n" % (program, funcName))

    # start figuring out what this function will look like.
    returnType = apiutil.ReturnType(funcName)
    props = apiutil.Properties(funcName)
    params = apiutil.Parameters(funcName)
    declarationString = apiutil.MakeDeclarationString(params)

    # In case of error, a function may have to return.  Make
    # sure we have valid return values in this case.
    if returnType == "void":
        errorReturn = "return"
    elif returnType == "GLboolean":
        errorReturn = "return GL_FALSE"
    else:
        errorReturn = "return (%s) 0" % returnType

    # These are the output of this large calculation block.
    # passthroughDeclarationString: a typed set of parameters that
    # will be used to create the "extern" reference for the
    # underlying Mesa or support function.  Note that as generated
    # these have an extra ", " at the beginning, which will be
    # removed before use.
    # 
    # passthroughDeclarationString: an untyped list of parameters
    # that will be used to call the underlying Mesa or support
    # function (including references to converted parameters).
    # This will also be generated with an extra ", " at the
    # beginning, which will be removed before use.
    #
    # variables: C code to create any local variables determined to
    # be necessary.
    # conversionCodeOutgoing: C code to convert application parameters
    # to a necessary type before calling the underlying support code.
    # May be empty if no conversion is required.  
    # conversionCodeIncoming: C code to do the converse: convert 
    # values returned by underlying Mesa code to the types needed
    # by the application.
    # Note that *either* the conversionCodeIncoming will be used (for
    # generated query functions), *or* the conversionCodeOutgoing will
    # be used (for generated non-query functions), never both.
    passthroughFuncName = ""
    passthroughDeclarationString = ""
    passthroughCallString = ""
    prefixOverride = None
    variables = []
    conversionCodeOutgoing = []
    conversionCodeIncoming = []
    switchCode = []

    # Calculate the name of the underlying support function to call.
    # By default, the passthrough function is named _mesa_<funcName>.
    # We're allowed to override the prefix and/or the function name
    # for each function record, though.  The "ConversionFunction"
    # utility is poorly named, BTW...
    if funcName in allSpecials:
        # perform checks and pass through
        funcPrefix = "_check_"
        aliasprefix = "_es_"
    else:
        funcPrefix = "_es_"
        aliasprefix = apiutil.AliasPrefix(funcName)
    alias = apiutil.ConversionFunction(funcName)
    prefixOverride = apiutil.FunctionPrefix(funcName)
    if prefixOverride != "_mesa_":
        aliasprefix = apiutil.FunctionPrefix(funcName)
    if not alias:
        # There may still be a Mesa alias for the function
        if apiutil.Alias(funcName):
            passthroughFuncName = "%s%s" % (aliasprefix, apiutil.Alias(funcName))
        else:
            passthroughFuncName = "%s%s" % (aliasprefix, funcName)
    else: # a specific alias is provided
        passthroughFuncName = "%s%s" % (aliasprefix, alias)

    # Look at every parameter: each one may have only specific
    # allowed values, or dependent parameters to check, or 
    # variant-sized vector arrays to calculate
    for (paramName, paramType, paramMaxVecSize, paramConvertToType, paramValidValues, paramValueConversion) in params:
        # We'll need this below if we're doing conversions
        (paramBaseType, paramTypeModifiers) = GetBaseType(paramType)

        # Conversion management.
        # We'll handle three cases, easiest to hardest: a parameter
        # that doesn't require conversion, a scalar parameter that
        # requires conversion, and a vector parameter that requires
        # conversion.
        if paramConvertToType == None:
            # Unconverted parameters are easy, whether they're vector
            # or scalar - just add them to the call list.  No conversions
            # or anything to worry about.
            passthroughDeclarationString += ", %s %s" % (paramType, paramName)
            passthroughCallString += ", %s" % paramName

        elif paramMaxVecSize == 0: # a scalar parameter that needs conversion
            # A scalar to hold a converted parameter
            variables.append("    %s converted_%s;" % (paramConvertToType, paramName))

            # Outgoing conversion depends on whether we have to conditionally
            # perform value conversion.
            if paramValueConversion == "none":
                conversionCodeOutgoing.append("    converted_%s = (%s) %s;" % (paramName, paramConvertToType, paramName))
            elif paramValueConversion == "some":
                # We'll need a conditional variable to keep track of
                # whether we're converting values or not.
                if ("    int convert_%s_value = 1;" % paramName) not in variables:
                    variables.append("    int convert_%s_value = 1;" % paramName)

                # Write code based on that conditional.
                conversionCodeOutgoing.append("    if (convert_%s_value) {" % paramName)
                conversionCodeOutgoing.append("        converted_%s = %s;" % (paramName, ConvertValue(paramName, paramBaseType, paramConvertToType))) 
                conversionCodeOutgoing.append("    } else {")
                conversionCodeOutgoing.append("        converted_%s = (%s) %s;" % (paramName, paramConvertToType, paramName))
                conversionCodeOutgoing.append("    }")
            else: # paramValueConversion == "all"
                conversionCodeOutgoing.append("    converted_%s = %s;" % (paramName, ConvertValue(paramName, paramBaseType, paramConvertToType)))

            # Note that there can be no incoming conversion for a
            # scalar parameter; changing the scalar will only change
            # the local value, and won't ultimately change anything
            # that passes back to the application.

            # Call strings.  The unusual " ".join() call will join the
            # array of parameter modifiers with spaces as separators.
            passthroughDeclarationString += ", %s %s %s" % (paramConvertToType, " ".join(paramTypeModifiers), paramName)
            passthroughCallString += ", converted_%s" % paramName

        else: # a vector parameter that needs conversion
            # We'll need an index variable for conversions
            if "    register unsigned int i;" not in variables:
                variables.append("    register unsigned int i;")

            # This variable will hold the (possibly variant) size of
            # this array needing conversion.  By default, we'll set
            # it to the maximal size (which is correct for functions
            # with a constant-sized vector parameter); for true
            # variant arrays, we'll modify it with other code.
            variables.append("    unsigned int n_%s = %d;" % (paramName, paramMaxVecSize))

            # This array will hold the actual converted values.
            variables.append("    %s converted_%s[%d];" % (paramConvertToType, paramName, paramMaxVecSize))

            # Again, we choose the conversion code based on whether we
            # have to always convert values, never convert values, or 
            # conditionally convert values.
            if paramValueConversion == "none":
                conversionCodeOutgoing.append("    for (i = 0; i < n_%s; i++) {" % paramName)
                conversionCodeOutgoing.append("        converted_%s[i] = (%s) %s[i];" % (paramName, paramConvertToType, paramName))
                conversionCodeOutgoing.append("    }")
            elif paramValueConversion == "some":
                # We'll need a conditional variable to keep track of
                # whether we're converting values or not.
                if ("    int convert_%s_value = 1;" % paramName) not in variables:
                    variables.append("    int convert_%s_value = 1;" % paramName)
                # Write code based on that conditional.
                conversionCodeOutgoing.append("    if (convert_%s_value) {" % paramName)
                conversionCodeOutgoing.append("        for (i = 0; i < n_%s; i++) {" % paramName)
                conversionCodeOutgoing.append("            converted_%s[i] = %s;" % (paramName, ConvertValue("%s[i]" % paramName, paramBaseType, paramConvertToType))) 
                conversionCodeOutgoing.append("        }")
                conversionCodeOutgoing.append("    } else {")
                conversionCodeOutgoing.append("        for (i = 0; i < n_%s; i++) {" % paramName)
                conversionCodeOutgoing.append("            converted_%s[i] = (%s) %s[i];" % (paramName, paramConvertToType, paramName))
                conversionCodeOutgoing.append("        }")
                conversionCodeOutgoing.append("    }")
            else: # paramValueConversion == "all"
                conversionCodeOutgoing.append("    for (i = 0; i < n_%s; i++) {" % paramName)
                conversionCodeOutgoing.append("        converted_%s[i] = %s;" % (paramName, ConvertValue("%s[i]" % paramName, paramBaseType, paramConvertToType)))

                conversionCodeOutgoing.append("    }")

            # If instead we need an incoming conversion (i.e. results
            # from Mesa have to be converted before handing back
            # to the application), this is it.  Fortunately, we don't
            # have to worry about conditional value conversion - the
            # functions that do (e.g. glGetFixedv()) are handled
            # specially, outside this code generation.
            #
            # Whether we use incoming conversion or outgoing conversion
            # is determined later - we only ever use one or the other.

            if paramValueConversion == "none":
                conversionCodeIncoming.append("    for (i = 0; i < n_%s; i++) {" % paramName)
                conversionCodeIncoming.append("        %s[i] = (%s) converted_%s[i];" % (paramName, paramConvertToType, paramName))
                conversionCodeIncoming.append("    }")
            elif paramValueConversion == "some":
                # We'll need a conditional variable to keep track of
                # whether we're converting values or not.
                if ("    int convert_%s_value = 1;" % paramName) not in variables:
                    variables.append("    int convert_%s_value = 1;" % paramName)

                # Write code based on that conditional.
                conversionCodeIncoming.append("    if (convert_%s_value) {" % paramName)
                conversionCodeIncoming.append("        for (i = 0; i < n_%s; i++) {" % paramName)
                conversionCodeIncoming.append("            %s[i] = %s;" % (paramName, ConvertValue("converted_%s[i]" % paramName, paramConvertToType, paramBaseType))) 
                conversionCodeIncoming.append("        }")
                conversionCodeIncoming.append("    } else {")
                conversionCodeIncoming.append("        for (i = 0; i < n_%s; i++) {" % paramName)
                conversionCodeIncoming.append("            %s[i] = (%s) converted_%s[i];" % (paramName, paramBaseType, paramName))
                conversionCodeIncoming.append("        }")
                conversionCodeIncoming.append("    }")
            else: # paramValueConversion == "all"
                conversionCodeIncoming.append("    for (i = 0; i < n_%s; i++) {" % paramName)
                conversionCodeIncoming.append("        %s[i] = %s;" % (paramName, ConvertValue("converted_%s[i]" % paramName, paramConvertToType, paramBaseType)))
                conversionCodeIncoming.append("    }")

            # Call strings.  The unusual " ".join() call will join the
            # array of parameter modifiers with spaces as separators.
            passthroughDeclarationString += ", %s %s %s" % (paramConvertToType, " ".join(paramTypeModifiers), paramName)
            passthroughCallString += ", converted_%s" % paramName

        # endif conversion management

        # Parameter checking.  If the parameter has a specific list of
        # valid values, we have to make sure that the passed-in values
        # match these, or we make an error.
        if len(paramValidValues) > 0:
            # We're about to make a big switch statement with an
            # error at the end.  By default, the error is GL_INVALID_ENUM,
            # unless we find a "case" statement in the middle with a
            # non-GLenum value.
            errorDefaultCase = "GL_INVALID_ENUM"

            # This parameter has specific valid values.  Make a big
            # switch statement to handle it.  Note that the original
            # parameters are always what is checked, not the
            # converted parameters.
            switchCode.append("    switch(%s) {" % paramName)

            for valueIndex in range(len(paramValidValues)):
                (paramValue, dependentVecSize, dependentParamName, dependentValidValues, errorCode, valueConvert) = paramValidValues[valueIndex]

                # We're going to need information on the dependent param
                # as well.
                if dependentParamName:
                    depParamIndex = apiutil.FindParamIndex(params, dependentParamName)
                    if depParamIndex == None:
                        sys.stderr.write("%s: can't find dependent param '%s' for function '%s'\n" % (program, dependentParamName, funcName))

                    (depParamName, depParamType, depParamMaxVecSize, depParamConvertToType, depParamValidValues, depParamValueConversion) = params[depParamIndex]
                else:
                    (depParamName, depParamType, depParamMaxVecSize, depParamConvertToType, depParamValidValues, depParamValueConversion) = (None, None, None, None, [], None)

                # This is a sneaky trick.  It's valid syntax for a parameter
                # that is *not* going to be converted to be declared
                # with a dependent vector size; but in this case, the
                # dependent vector size is unused and unnecessary.
                # So check for this and ignore the dependent vector size
                # if the parameter is not going to be converted.
                if depParamConvertToType:
                    usedDependentVecSize = dependentVecSize
                else:
                    usedDependentVecSize = None

                # We'll peek ahead at the next parameter, to see whether
                # we can combine cases
                if valueIndex + 1 < len(paramValidValues) :
                    (nextParamValue, nextDependentVecSize, nextDependentParamName, nextDependentValidValues, nextErrorCode, nextValueConvert) = paramValidValues[valueIndex + 1]
                    if depParamConvertToType:
                        usedNextDependentVecSize = nextDependentVecSize
                    else:
                        usedNextDependentVecSize = None

                # Create a case for this value.  As a mnemonic,
                # if we have a dependent vector size that we're ignoring,
                # add it as a comment.
                if usedDependentVecSize == None and dependentVecSize != None:
                    switchCode.append("        case %s: /* size %s */" % (paramValue, dependentVecSize))
                else:
                    switchCode.append("        case %s:" % paramValue)

                # If this is not a GLenum case, then switch our error
                # if no value is matched to be GL_INVALID_VALUE instead
                # of GL_INVALID_ENUM.  (Yes, this does get confused
                # if there are both values and GLenums in the same
                # switch statement, which shouldn't happen.)
                if paramValue[0:3] != "GL_":
                    errorDefaultCase = "GL_INVALID_VALUE"

                # If all the remaining parameters are identical to the
                # next set, then we're done - we'll just create the
                # official code on the next pass through, and the two
                # cases will share the code.
                if valueIndex + 1 < len(paramValidValues) and usedDependentVecSize == usedNextDependentVecSize and dependentParamName == nextDependentParamName and dependentValidValues == nextDependentValidValues and errorCode == nextErrorCode and valueConvert == nextValueConvert:
                    continue

                # Otherwise, we'll have to generate code for this case.
                # Start off with a check: if there is a dependent parameter,
                # and a list of valid values for that parameter, we need
                # to generate an error if something other than one
                # of those values is passed.
                if len(dependentValidValues) > 0:
                    conditional=""

                    # If the parameter being checked is actually an array,
                    # check only its first element.
                    if depParamMaxVecSize == 0:
                        valueToCheck = dependentParamName
                    else:
                        valueToCheck = "%s[0]" % dependentParamName

                    for v in dependentValidValues:
                        conditional += " && %s != %s" % (valueToCheck, v)
                    switchCode.append("            if (%s) {" % conditional[4:])
                    if errorCode == None:
                        errorCode = "GL_INVALID_ENUM"
                    switchCode.append('                _mesa_error(_mesa_get_current_context(), %s, "gl%s(%s=0x%s)", %s);' % (errorCode, funcName, paramName, "%x", paramName))
                    switchCode.append("                %s;" % errorReturn)
                    switchCode.append("            }")
                # endif there are dependent valid values

                # The dependent parameter may require conditional
                # value conversion.  If it does, and we don't want
                # to convert values, we'll have to generate code for that
                if depParamValueConversion == "some" and valueConvert == "noconvert":
                    switchCode.append("            convert_%s_value = 0;" % dependentParamName)

                # If there's a dependent vector size for this parameter
                # that we're actually going to use (i.e. we need conversion),
                # mark it.
                if usedDependentVecSize:
                    switchCode.append("            n_%s = %s;" % (dependentParamName, dependentVecSize))

                # In all cases, break out of the switch if any valid
                # value is found.
                switchCode.append("            break;")


            # Need a default case to catch all the other, invalid
            # parameter values.  These will all generate errors.
            switchCode.append("        default:")
            if errorCode == None:
                errorCode = "GL_INVALID_ENUM"
            formatString = GetFormatString(paramType)
            if formatString == None:
                switchCode.append('            _mesa_error(_mesa_get_current_context(), %s, "gl%s(%s)");' % (errorCode, funcName, paramName))
            else:
                switchCode.append('            _mesa_error(_mesa_get_current_context(), %s, "gl%s(%s=%s)", %s);' % (errorCode, funcName, paramName, formatString, paramName))
            switchCode.append("            %s;" % errorReturn)

            # End of our switch code.
            switchCode.append("    }")

        # endfor every recognized parameter value

    # endfor every param

    # Here, the passthroughDeclarationString and passthroughCallString
    # are complete; remove the extra ", " at the front of each.
    passthroughDeclarationString = passthroughDeclarationString[2:]
    passthroughCallString = passthroughCallString[2:]
    if not passthroughDeclarationString:
        passthroughDeclarationString = "void"

    # The Mesa functions are scattered across all the Mesa
    # header files.  The easiest way to manage declarations
    # is to create them ourselves.
    if funcName in allSpecials:
        print "/* this function is special and is defined elsewhere */"
    print "extern %s GL_APIENTRY %s(%s);" % (returnType, passthroughFuncName, passthroughDeclarationString)

    # A function may be a core function (i.e. it exists in
    # the core specification), a core addition (extension
    # functions added officially to the core), a required
    # extension (usually an extension for an earlier version
    # that has been officially adopted), or an optional extension.
    #
    # Core functions have a simple category (e.g. "GLES1.1");
    # we generate only a simple callback for them.
    #
    # Core additions have two category listings, one simple
    # and one compound (e.g.  ["GLES1.1", "GLES1.1:OES_fixed_point"]).  
    # We generate the core function, and also an extension function.
    #
    # Required extensions and implemented optional extensions
    # have a single compound category "GLES1.1:OES_point_size_array".
    # For these we generate just the extension function.
    for categorySpec in apiutil.Categories(funcName):
        compoundCategory = categorySpec.split(":")

        # This category isn't for us, if the base category doesn't match
        # our version
        if compoundCategory[0] != version:
            continue

        # Otherwise, determine if we're writing code for a core
        # function (no suffix) or an extension function.
        if len(compoundCategory) == 1:
            # This is a core function
            extensionName = None
            extensionSuffix = ""
        else:
            # This is an extension function.  We'll need to append
            # the extension suffix.
            extensionName = compoundCategory[1]
            extensionSuffix = extensionName.split("_")[0]
        fullFuncName = funcPrefix + funcName + extensionSuffix

        # Now the generated function.  The text used to mark an API-level
        # function, oddly, is version-specific.
        if extensionName:
            print "/* Extension %s */" % extensionName

        if (not variables and
            not switchCode and
            not conversionCodeOutgoing and
            not conversionCodeIncoming):
            # pass through directly
            print "#define %s %s" % (fullFuncName, passthroughFuncName)
            print
            continue

        print "static %s GL_APIENTRY %s(%s)" % (returnType, fullFuncName, declarationString)
        print "{"

        # Start printing our code pieces.  Start with any local
        # variables we need.  This unusual syntax joins the 
        # lines in the variables[] array with the "\n" separator.
        if len(variables) > 0:
            print "\n".join(variables) + "\n"

        # If there's any sort of parameter checking or variable
        # array sizing, the switch code will contain it.
        if len(switchCode) > 0:
            print "\n".join(switchCode) + "\n"

        # In the case of an outgoing conversion (i.e. parameters must
        # be converted before calling the underlying Mesa function),
        # use the appropriate code.
        if "get" not in props and len(conversionCodeOutgoing) > 0:
            print "\n".join(conversionCodeOutgoing) + "\n"

        # Call the Mesa function.  Note that there are very few functions
        # that return a value (i.e. returnType is not "void"), and that
        # none of them require incoming translation; so we're safe
        # to generate code that directly returns in those cases,
        # even though it's not completely independent.

        if returnType == "void":
            print "    %s(%s);" % (passthroughFuncName, passthroughCallString)
        else:
            print "    return %s(%s);" % (passthroughFuncName, passthroughCallString)

        # If the function is one that returns values (i.e. "get" in props),
        # it might return values of a different type than we need, that
        # require conversion before passing back to the application.
        if "get" in props and len(conversionCodeIncoming) > 0:
            print "\n".join(conversionCodeIncoming)

        # All done.
        print "}"
        print
    # end for each category provided for a function

# end for each function

print """
#include "glapi/glapi.h"

#if FEATURE_remap_table

/* define esLocalRemapTable */
#include "%sapi/main/dispatch.h"

#define need_MESA_remap_table
#include "%sapi/main/remap_helper.h"

static void
init_remap_table(void)
{
   _glthread_DECLARE_STATIC_MUTEX(mutex);
   static GLboolean initialized = GL_FALSE;
   const struct gl_function_pool_remap *remap = MESA_remap_table_functions;
   int i;

   _glthread_LOCK_MUTEX(mutex);
   if (initialized) {
      _glthread_UNLOCK_MUTEX(mutex);
      return;
   }

   for (i = 0; i < esLocalRemapTable_size; i++) {
      GLint offset;
      const char *spec;

      /* sanity check */
      ASSERT(i == remap[i].remap_index);
      spec = _mesa_function_pool + remap[i].pool_index;

      offset = _mesa_map_function_spec(spec);
      esLocalRemapTable[i] = offset;
   }
   initialized = GL_TRUE;
   _glthread_UNLOCK_MUTEX(mutex);
}

#else /* FEATURE_remap_table */

#include "%sapi/main/dispatch.h"

static INLINE void
init_remap_table(void)
{
}

#endif /* FEATURE_remap_table */

struct _glapi_table *
_mesa_create_exec_table_%s(void)
{
   struct _glapi_table *exec;

   exec = _mesa_alloc_dispatch_table(_gloffset_COUNT);
   if (exec == NULL)
      return NULL;

   init_remap_table();
""" % (shortname, shortname, shortname, shortname)

for func in keys:
    prefix = "_es_" if func not in allSpecials else "_check_"
    for spec in apiutil.Categories(func):
        ext = spec.split(":")
        # version does not match
        if ext.pop(0) != version:
            continue
        entry = func
        if ext:
            suffix = ext[0].split("_")[0]
            entry += suffix
        print "    SET_%s(exec, %s%s);" % (entry, prefix, entry)
print ""
print "   return exec;"
print "}"

print """
#endif /* FEATURE_%s */""" % (shortname.upper())
=======
#*************************************************************************
# Copyright 2008 Tungsten Graphics, Inc., Cedar Park, Texas.
# All Rights Reserved.
#
# Permission is hereby granted, free of charge, to any person obtaining a
# copy of this software and associated documentation files (the "Software"),
# to deal in the Software without restriction, including without limitation
# the rights to use, copy, modify, merge, publish, distribute, sublicense,
# and/or sell copies of the Software, and to permit persons to whom the
# Software is furnished to do so, subject to the following conditions:
#
# The above copyright notice and this permission notice shall be included
# in all copies or substantial portions of the Software.
#
# THE SOFTWARE IS PROVIDED "AS IS", WITHOUT WARRANTY OF ANY KIND, EXPRESS
# OR IMPLIED, INCLUDING BUT NOT LIMITED TO THE WARRANTIES OF MERCHANTABILITY,
# FITNESS FOR A PARTICULAR PURPOSE AND NONINFRINGEMENT.  IN NO EVENT SHALL
# TUNGSTEN GRAPHICS BE LIABLE FOR ANY CLAIM, DAMAGES OR OTHER LIABILITY,
# WHETHER IN AN ACTION OF CONTRACT, TORT OR OTHERWISE, ARISING FROM, OUT OF
# OR IN CONNECTION WITH THE SOFTWARE OR THE USE OR OTHER DEALINGS IN THE
# SOFTWARE.
#*************************************************************************


import sys, os
import APIspecutil as apiutil

# These dictionary entries are used for automatic conversion.
# The string will be used as a format string with the conversion
# variable.
Converters = {
    'GLfloat': {
        'GLdouble': "(GLdouble) (%s)",
        'GLfixed' : "(GLint) (%s * 65536)",
    },
    'GLfixed': {
        'GLfloat': "(GLfloat) (%s / 65536.0f)",
        'GLdouble': "(GLdouble) (%s / 65536.0)",
    },
    'GLdouble': {
        'GLfloat': "(GLfloat) (%s)",
        'GLfixed': "(GLfixed) (%s * 65536)",
    },
    'GLclampf': {
        'GLclampd': "(GLclampd) (%s)",
        'GLclampx': "(GLclampx) (%s * 65536)",
    },
    'GLclampx': {
        'GLclampf': "(GLclampf) (%s / 65536.0f)",
        'GLclampd': "(GLclampd) (%s / 65536.0)",
    },
    'GLubyte': {
        'GLfloat': "(GLfloat) (%s / 255.0f)",
    },
}

def GetBaseType(type):
    typeTokens = type.split(' ')
    baseType = None
    typeModifiers = []
    for t in typeTokens:
        if t in ['const', '*']:
            typeModifiers.append(t)
        else:
            baseType = t
    return (baseType, typeModifiers)

def ConvertValue(value, fromType, toType):
    """Returns a string that represents the given parameter string, 
    type-converted if necessary."""

    if not Converters.has_key(fromType):
        print >> sys.stderr, "No base converter for type '%s' found.  Ignoring." % fromType
        return value

    if not Converters[fromType].has_key(toType):
        print >> sys.stderr, "No converter found for type '%s' to type '%s'.  Ignoring." % (fromType, toType)
        return value

    # This part is simple.  Return the proper conversion.
    conversionString = Converters[fromType][toType]
    return conversionString % value

FormatStrings = {
    'GLenum' : '0x%x',
    'GLfloat' : '%f',
    'GLint' : '%d',
    'GLbitfield' : '0x%x',
}
def GetFormatString(type):
    if FormatStrings.has_key(type):
        return FormatStrings[type]
    else:
        return None


######################################################################
# Version-specific values to be used in the main script
# header: which header file to include
# api: what text specifies an API-level function
VersionSpecificValues = {
    'GLES1.1' : {
        'description' : 'GLES1.1 functions',
        'header' : 'GLES/gl.h',
        'extheader' : 'GLES/glext.h',
        'shortname' : 'es1'
    },
    'GLES2.0': {
        'description' : 'GLES2.0 functions',
        'header' : 'GLES2/gl2.h',
        'extheader' : 'GLES2/gl2ext.h',
        'shortname' : 'es2'
    }
}


######################################################################
# Main code for the script begins here.

# Get the name of the program (without the directory part) for use in
# error messages.
program = os.path.basename(sys.argv[0])

# Set default values
verbose = 0
functionList = "APIspec.xml"
version = "GLES1.1"

# Allow for command-line switches
import getopt, time
options = "hvV:S:"
try:
    optlist, args = getopt.getopt(sys.argv[1:], options)
except getopt.GetoptError, message:
    sys.stderr.write("%s: %s.  Use -h for help.\n" % (program, message))
    sys.exit(1)

for option, optarg in optlist:
    if option == "-h":
        sys.stderr.write("Usage: %s [-%s]\n" % (program, options))
        sys.stderr.write("Parse an API specification file and generate wrapper functions for a given GLES version\n")
        sys.stderr.write("-h gives help\n")
        sys.stderr.write("-v is verbose\n")
        sys.stderr.write("-V specifies GLES version to generate [%s]:\n" % version)
        for key in VersionSpecificValues.keys():
            sys.stderr.write("    %s - %s\n" % (key, VersionSpecificValues[key]['description']))
        sys.stderr.write("-S specifies API specification file to use [%s]\n" % functionList)
        sys.exit(1)
    elif option == "-v":
        verbose += 1
    elif option == "-V":
        version = optarg
    elif option == "-S":
        functionList = optarg

# Beyond switches, we support no further command-line arguments
if len(args) >  0:
    sys.stderr.write("%s: only switch arguments are supported - use -h for help\n" % program)
    sys.exit(1)

# If we don't have a valid version, abort.
if not VersionSpecificValues.has_key(version):
    sys.stderr.write("%s: version '%s' is not valid - use -h for help\n" % (program, version))
    sys.exit(1)

# Grab the version-specific items we need to use
versionHeader = VersionSpecificValues[version]['header']
versionExtHeader = VersionSpecificValues[version]['extheader']
shortname = VersionSpecificValues[version]['shortname']

# If we get to here, we're good to go.  The "version" parameter
# directs GetDispatchedFunctions to only allow functions from
# that "category" (version in our parlance).  This allows 
# functions with different declarations in different categories
# to exist (glTexImage2D, for example, is different between
# GLES1 and GLES2).
keys = apiutil.GetAllFunctions(functionList, version)

allSpecials = apiutil.AllSpecials()

print """/* DO NOT EDIT *************************************************
 * THIS FILE AUTOMATICALLY GENERATED BY THE %s SCRIPT
 * API specification file:   %s
 * GLES version:             %s
 * date:                     %s
 */
""" % (program, functionList, version, time.strftime("%Y-%m-%d %H:%M:%S"))

# The headers we choose are version-specific.
print """
#include "%s"
#include "%s"
#include "main/mfeatures.h"
#include "main/compiler.h"
#include "main/api_exec.h"

#if FEATURE_%s

#ifndef GLAPIENTRYP
#define GLAPIENTRYP GL_APIENTRYP
#endif
""" % (versionHeader, versionExtHeader, shortname.upper())

# Everyone needs these types.
print """
/* These types are needed for the Mesa veneer, but are not defined in
 * the standard GLES headers.
 */
typedef double GLdouble;
typedef double GLclampd;

/* Mesa error handling requires these */
extern void *_mesa_get_current_context(void);
extern void _mesa_error(void *ctx, GLenum error, const char *fmtString, ... );
"""

# Finally we get to the all-important functions
print """/*************************************************************
 * Generated functions begin here
 */
"""
for funcName in keys:
    if verbose > 0: sys.stderr.write("%s: processing function %s\n" % (program, funcName))

    # start figuring out what this function will look like.
    returnType = apiutil.ReturnType(funcName)
    props = apiutil.Properties(funcName)
    params = apiutil.Parameters(funcName)
    declarationString = apiutil.MakeDeclarationString(params)

    # In case of error, a function may have to return.  Make
    # sure we have valid return values in this case.
    if returnType == "void":
        errorReturn = "return"
    elif returnType == "GLboolean":
        errorReturn = "return GL_FALSE"
    else:
        errorReturn = "return (%s) 0" % returnType

    # These are the output of this large calculation block.
    # passthroughDeclarationString: a typed set of parameters that
    # will be used to create the "extern" reference for the
    # underlying Mesa or support function.  Note that as generated
    # these have an extra ", " at the beginning, which will be
    # removed before use.
    # 
    # passthroughDeclarationString: an untyped list of parameters
    # that will be used to call the underlying Mesa or support
    # function (including references to converted parameters).
    # This will also be generated with an extra ", " at the
    # beginning, which will be removed before use.
    #
    # variables: C code to create any local variables determined to
    # be necessary.
    # conversionCodeOutgoing: C code to convert application parameters
    # to a necessary type before calling the underlying support code.
    # May be empty if no conversion is required.  
    # conversionCodeIncoming: C code to do the converse: convert 
    # values returned by underlying Mesa code to the types needed
    # by the application.
    # Note that *either* the conversionCodeIncoming will be used (for
    # generated query functions), *or* the conversionCodeOutgoing will
    # be used (for generated non-query functions), never both.
    passthroughFuncName = ""
    passthroughDeclarationString = ""
    passthroughCallString = ""
    prefixOverride = None
    variables = []
    conversionCodeOutgoing = []
    conversionCodeIncoming = []
    switchCode = []

    # Calculate the name of the underlying support function to call.
    # By default, the passthrough function is named _mesa_<funcName>.
    # We're allowed to override the prefix and/or the function name
    # for each function record, though.  The "ConversionFunction"
    # utility is poorly named, BTW...
    if funcName in allSpecials:
        # perform checks and pass through
        funcPrefix = "_check_"
        aliasprefix = "_es_"
    else:
        funcPrefix = "_es_"
        aliasprefix = apiutil.AliasPrefix(funcName)
    alias = apiutil.ConversionFunction(funcName)
    prefixOverride = apiutil.FunctionPrefix(funcName)
    if prefixOverride != "_mesa_":
        aliasprefix = apiutil.FunctionPrefix(funcName)
    if not alias:
        # There may still be a Mesa alias for the function
        if apiutil.Alias(funcName):
            passthroughFuncName = "%s%s" % (aliasprefix, apiutil.Alias(funcName))
        else:
            passthroughFuncName = "%s%s" % (aliasprefix, funcName)
    else: # a specific alias is provided
        passthroughFuncName = "%s%s" % (aliasprefix, alias)

    # Look at every parameter: each one may have only specific
    # allowed values, or dependent parameters to check, or 
    # variant-sized vector arrays to calculate
    for (paramName, paramType, paramMaxVecSize, paramConvertToType, paramValidValues, paramValueConversion) in params:
        # We'll need this below if we're doing conversions
        (paramBaseType, paramTypeModifiers) = GetBaseType(paramType)

        # Conversion management.
        # We'll handle three cases, easiest to hardest: a parameter
        # that doesn't require conversion, a scalar parameter that
        # requires conversion, and a vector parameter that requires
        # conversion.
        if paramConvertToType == None:
            # Unconverted parameters are easy, whether they're vector
            # or scalar - just add them to the call list.  No conversions
            # or anything to worry about.
            passthroughDeclarationString += ", %s %s" % (paramType, paramName)
            passthroughCallString += ", %s" % paramName

        elif paramMaxVecSize == 0: # a scalar parameter that needs conversion
            # A scalar to hold a converted parameter
            variables.append("    %s converted_%s;" % (paramConvertToType, paramName))

            # Outgoing conversion depends on whether we have to conditionally
            # perform value conversion.
            if paramValueConversion == "none":
                conversionCodeOutgoing.append("    converted_%s = (%s) %s;" % (paramName, paramConvertToType, paramName))
            elif paramValueConversion == "some":
                # We'll need a conditional variable to keep track of
                # whether we're converting values or not.
                if ("    int convert_%s_value = 1;" % paramName) not in variables:
                    variables.append("    int convert_%s_value = 1;" % paramName)

                # Write code based on that conditional.
                conversionCodeOutgoing.append("    if (convert_%s_value) {" % paramName)
                conversionCodeOutgoing.append("        converted_%s = %s;" % (paramName, ConvertValue(paramName, paramBaseType, paramConvertToType))) 
                conversionCodeOutgoing.append("    } else {")
                conversionCodeOutgoing.append("        converted_%s = (%s) %s;" % (paramName, paramConvertToType, paramName))
                conversionCodeOutgoing.append("    }")
            else: # paramValueConversion == "all"
                conversionCodeOutgoing.append("    converted_%s = %s;" % (paramName, ConvertValue(paramName, paramBaseType, paramConvertToType)))

            # Note that there can be no incoming conversion for a
            # scalar parameter; changing the scalar will only change
            # the local value, and won't ultimately change anything
            # that passes back to the application.

            # Call strings.  The unusual " ".join() call will join the
            # array of parameter modifiers with spaces as separators.
            passthroughDeclarationString += ", %s %s %s" % (paramConvertToType, " ".join(paramTypeModifiers), paramName)
            passthroughCallString += ", converted_%s" % paramName

        else: # a vector parameter that needs conversion
            # We'll need an index variable for conversions
            if "    register unsigned int i;" not in variables:
                variables.append("    register unsigned int i;")

            # This variable will hold the (possibly variant) size of
            # this array needing conversion.  By default, we'll set
            # it to the maximal size (which is correct for functions
            # with a constant-sized vector parameter); for true
            # variant arrays, we'll modify it with other code.
            variables.append("    unsigned int n_%s = %d;" % (paramName, paramMaxVecSize))

            # This array will hold the actual converted values.
            variables.append("    %s converted_%s[%d];" % (paramConvertToType, paramName, paramMaxVecSize))

            # Again, we choose the conversion code based on whether we
            # have to always convert values, never convert values, or 
            # conditionally convert values.
            if paramValueConversion == "none":
                conversionCodeOutgoing.append("    for (i = 0; i < n_%s; i++) {" % paramName)
                conversionCodeOutgoing.append("        converted_%s[i] = (%s) %s[i];" % (paramName, paramConvertToType, paramName))
                conversionCodeOutgoing.append("    }")
            elif paramValueConversion == "some":
                # We'll need a conditional variable to keep track of
                # whether we're converting values or not.
                if ("    int convert_%s_value = 1;" % paramName) not in variables:
                    variables.append("    int convert_%s_value = 1;" % paramName)
                # Write code based on that conditional.
                conversionCodeOutgoing.append("    if (convert_%s_value) {" % paramName)
                conversionCodeOutgoing.append("        for (i = 0; i < n_%s; i++) {" % paramName)
                conversionCodeOutgoing.append("            converted_%s[i] = %s;" % (paramName, ConvertValue("%s[i]" % paramName, paramBaseType, paramConvertToType))) 
                conversionCodeOutgoing.append("        }")
                conversionCodeOutgoing.append("    } else {")
                conversionCodeOutgoing.append("        for (i = 0; i < n_%s; i++) {" % paramName)
                conversionCodeOutgoing.append("            converted_%s[i] = (%s) %s[i];" % (paramName, paramConvertToType, paramName))
                conversionCodeOutgoing.append("        }")
                conversionCodeOutgoing.append("    }")
            else: # paramValueConversion == "all"
                conversionCodeOutgoing.append("    for (i = 0; i < n_%s; i++) {" % paramName)
                conversionCodeOutgoing.append("        converted_%s[i] = %s;" % (paramName, ConvertValue("%s[i]" % paramName, paramBaseType, paramConvertToType)))

                conversionCodeOutgoing.append("    }")

            # If instead we need an incoming conversion (i.e. results
            # from Mesa have to be converted before handing back
            # to the application), this is it.  Fortunately, we don't
            # have to worry about conditional value conversion - the
            # functions that do (e.g. glGetFixedv()) are handled
            # specially, outside this code generation.
            #
            # Whether we use incoming conversion or outgoing conversion
            # is determined later - we only ever use one or the other.

            if paramValueConversion == "none":
                conversionCodeIncoming.append("    for (i = 0; i < n_%s; i++) {" % paramName)
                conversionCodeIncoming.append("        %s[i] = (%s) converted_%s[i];" % (paramName, paramConvertToType, paramName))
                conversionCodeIncoming.append("    }")
            elif paramValueConversion == "some":
                # We'll need a conditional variable to keep track of
                # whether we're converting values or not.
                if ("    int convert_%s_value = 1;" % paramName) not in variables:
                    variables.append("    int convert_%s_value = 1;" % paramName)

                # Write code based on that conditional.
                conversionCodeIncoming.append("    if (convert_%s_value) {" % paramName)
                conversionCodeIncoming.append("        for (i = 0; i < n_%s; i++) {" % paramName)
                conversionCodeIncoming.append("            %s[i] = %s;" % (paramName, ConvertValue("converted_%s[i]" % paramName, paramConvertToType, paramBaseType))) 
                conversionCodeIncoming.append("        }")
                conversionCodeIncoming.append("    } else {")
                conversionCodeIncoming.append("        for (i = 0; i < n_%s; i++) {" % paramName)
                conversionCodeIncoming.append("            %s[i] = (%s) converted_%s[i];" % (paramName, paramBaseType, paramName))
                conversionCodeIncoming.append("        }")
                conversionCodeIncoming.append("    }")
            else: # paramValueConversion == "all"
                conversionCodeIncoming.append("    for (i = 0; i < n_%s; i++) {" % paramName)
                conversionCodeIncoming.append("        %s[i] = %s;" % (paramName, ConvertValue("converted_%s[i]" % paramName, paramConvertToType, paramBaseType)))
                conversionCodeIncoming.append("    }")

            # Call strings.  The unusual " ".join() call will join the
            # array of parameter modifiers with spaces as separators.
            passthroughDeclarationString += ", %s %s %s" % (paramConvertToType, " ".join(paramTypeModifiers), paramName)
            passthroughCallString += ", converted_%s" % paramName

        # endif conversion management

        # Parameter checking.  If the parameter has a specific list of
        # valid values, we have to make sure that the passed-in values
        # match these, or we make an error.
        if len(paramValidValues) > 0:
            # We're about to make a big switch statement with an
            # error at the end.  By default, the error is GL_INVALID_ENUM,
            # unless we find a "case" statement in the middle with a
            # non-GLenum value.
            errorDefaultCase = "GL_INVALID_ENUM"

            # This parameter has specific valid values.  Make a big
            # switch statement to handle it.  Note that the original
            # parameters are always what is checked, not the
            # converted parameters.
            switchCode.append("    switch(%s) {" % paramName)

            for valueIndex in range(len(paramValidValues)):
                (paramValue, dependentVecSize, dependentParamName, dependentValidValues, errorCode, valueConvert) = paramValidValues[valueIndex]

                # We're going to need information on the dependent param
                # as well.
                if dependentParamName:
                    depParamIndex = apiutil.FindParamIndex(params, dependentParamName)
                    if depParamIndex == None:
                        sys.stderr.write("%s: can't find dependent param '%s' for function '%s'\n" % (program, dependentParamName, funcName))

                    (depParamName, depParamType, depParamMaxVecSize, depParamConvertToType, depParamValidValues, depParamValueConversion) = params[depParamIndex]
                else:
                    (depParamName, depParamType, depParamMaxVecSize, depParamConvertToType, depParamValidValues, depParamValueConversion) = (None, None, None, None, [], None)

                # This is a sneaky trick.  It's valid syntax for a parameter
                # that is *not* going to be converted to be declared
                # with a dependent vector size; but in this case, the
                # dependent vector size is unused and unnecessary.
                # So check for this and ignore the dependent vector size
                # if the parameter is not going to be converted.
                if depParamConvertToType:
                    usedDependentVecSize = dependentVecSize
                else:
                    usedDependentVecSize = None

                # We'll peek ahead at the next parameter, to see whether
                # we can combine cases
                if valueIndex + 1 < len(paramValidValues) :
                    (nextParamValue, nextDependentVecSize, nextDependentParamName, nextDependentValidValues, nextErrorCode, nextValueConvert) = paramValidValues[valueIndex + 1]
                    if depParamConvertToType:
                        usedNextDependentVecSize = nextDependentVecSize
                    else:
                        usedNextDependentVecSize = None

                # Create a case for this value.  As a mnemonic,
                # if we have a dependent vector size that we're ignoring,
                # add it as a comment.
                if usedDependentVecSize == None and dependentVecSize != None:
                    switchCode.append("        case %s: /* size %s */" % (paramValue, dependentVecSize))
                else:
                    switchCode.append("        case %s:" % paramValue)

                # If this is not a GLenum case, then switch our error
                # if no value is matched to be GL_INVALID_VALUE instead
                # of GL_INVALID_ENUM.  (Yes, this does get confused
                # if there are both values and GLenums in the same
                # switch statement, which shouldn't happen.)
                if paramValue[0:3] != "GL_":
                    errorDefaultCase = "GL_INVALID_VALUE"

                # If all the remaining parameters are identical to the
                # next set, then we're done - we'll just create the
                # official code on the next pass through, and the two
                # cases will share the code.
                if valueIndex + 1 < len(paramValidValues) and usedDependentVecSize == usedNextDependentVecSize and dependentParamName == nextDependentParamName and dependentValidValues == nextDependentValidValues and errorCode == nextErrorCode and valueConvert == nextValueConvert:
                    continue

                # Otherwise, we'll have to generate code for this case.
                # Start off with a check: if there is a dependent parameter,
                # and a list of valid values for that parameter, we need
                # to generate an error if something other than one
                # of those values is passed.
                if len(dependentValidValues) > 0:
                    conditional=""

                    # If the parameter being checked is actually an array,
                    # check only its first element.
                    if depParamMaxVecSize == 0:
                        valueToCheck = dependentParamName
                    else:
                        valueToCheck = "%s[0]" % dependentParamName

                    for v in dependentValidValues:
                        conditional += " && %s != %s" % (valueToCheck, v)
                    switchCode.append("            if (%s) {" % conditional[4:])
                    if errorCode == None:
                        errorCode = "GL_INVALID_ENUM"
                    switchCode.append('                _mesa_error(_mesa_get_current_context(), %s, "gl%s(%s=0x%s)", %s);' % (errorCode, funcName, paramName, "%x", paramName))
                    switchCode.append("                %s;" % errorReturn)
                    switchCode.append("            }")
                # endif there are dependent valid values

                # The dependent parameter may require conditional
                # value conversion.  If it does, and we don't want
                # to convert values, we'll have to generate code for that
                if depParamValueConversion == "some" and valueConvert == "noconvert":
                    switchCode.append("            convert_%s_value = 0;" % dependentParamName)

                # If there's a dependent vector size for this parameter
                # that we're actually going to use (i.e. we need conversion),
                # mark it.
                if usedDependentVecSize:
                    switchCode.append("            n_%s = %s;" % (dependentParamName, dependentVecSize))

                # In all cases, break out of the switch if any valid
                # value is found.
                switchCode.append("            break;")


            # Need a default case to catch all the other, invalid
            # parameter values.  These will all generate errors.
            switchCode.append("        default:")
            if errorCode == None:
                errorCode = "GL_INVALID_ENUM"
            formatString = GetFormatString(paramType)
            if formatString == None:
                switchCode.append('            _mesa_error(_mesa_get_current_context(), %s, "gl%s(%s)");' % (errorCode, funcName, paramName))
            else:
                switchCode.append('            _mesa_error(_mesa_get_current_context(), %s, "gl%s(%s=%s)", %s);' % (errorCode, funcName, paramName, formatString, paramName))
            switchCode.append("            %s;" % errorReturn)

            # End of our switch code.
            switchCode.append("    }")

        # endfor every recognized parameter value

    # endfor every param

    # Here, the passthroughDeclarationString and passthroughCallString
    # are complete; remove the extra ", " at the front of each.
    passthroughDeclarationString = passthroughDeclarationString[2:]
    passthroughCallString = passthroughCallString[2:]
    if not passthroughDeclarationString:
        passthroughDeclarationString = "void"

    # The Mesa functions are scattered across all the Mesa
    # header files.  The easiest way to manage declarations
    # is to create them ourselves.
    if funcName in allSpecials:
        print "/* this function is special and is defined elsewhere */"
    print "extern %s GL_APIENTRY %s(%s);" % (returnType, passthroughFuncName, passthroughDeclarationString)

    # A function may be a core function (i.e. it exists in
    # the core specification), a core addition (extension
    # functions added officially to the core), a required
    # extension (usually an extension for an earlier version
    # that has been officially adopted), or an optional extension.
    #
    # Core functions have a simple category (e.g. "GLES1.1");
    # we generate only a simple callback for them.
    #
    # Core additions have two category listings, one simple
    # and one compound (e.g.  ["GLES1.1", "GLES1.1:OES_fixed_point"]).  
    # We generate the core function, and also an extension function.
    #
    # Required extensions and implemented optional extensions
    # have a single compound category "GLES1.1:OES_point_size_array".
    # For these we generate just the extension function.
    for categorySpec in apiutil.Categories(funcName):
        compoundCategory = categorySpec.split(":")

        # This category isn't for us, if the base category doesn't match
        # our version
        if compoundCategory[0] != version:
            continue

        # Otherwise, determine if we're writing code for a core
        # function (no suffix) or an extension function.
        if len(compoundCategory) == 1:
            # This is a core function
            extensionName = None
            extensionSuffix = ""
        else:
            # This is an extension function.  We'll need to append
            # the extension suffix.
            extensionName = compoundCategory[1]
            extensionSuffix = extensionName.split("_")[0]
        fullFuncName = funcPrefix + funcName + extensionSuffix

        # Now the generated function.  The text used to mark an API-level
        # function, oddly, is version-specific.
        if extensionName:
            print "/* Extension %s */" % extensionName

        if (not variables and
            not switchCode and
            not conversionCodeOutgoing and
            not conversionCodeIncoming):
            # pass through directly
            print "#define %s %s" % (fullFuncName, passthroughFuncName)
            print
            continue

        print "static %s GL_APIENTRY %s(%s)" % (returnType, fullFuncName, declarationString)
        print "{"

        # Start printing our code pieces.  Start with any local
        # variables we need.  This unusual syntax joins the 
        # lines in the variables[] array with the "\n" separator.
        if len(variables) > 0:
            print "\n".join(variables) + "\n"

        # If there's any sort of parameter checking or variable
        # array sizing, the switch code will contain it.
        if len(switchCode) > 0:
            print "\n".join(switchCode) + "\n"

        # In the case of an outgoing conversion (i.e. parameters must
        # be converted before calling the underlying Mesa function),
        # use the appropriate code.
        if "get" not in props and len(conversionCodeOutgoing) > 0:
            print "\n".join(conversionCodeOutgoing) + "\n"

        # Call the Mesa function.  Note that there are very few functions
        # that return a value (i.e. returnType is not "void"), and that
        # none of them require incoming translation; so we're safe
        # to generate code that directly returns in those cases,
        # even though it's not completely independent.

        if returnType == "void":
            print "    %s(%s);" % (passthroughFuncName, passthroughCallString)
        else:
            print "    return %s(%s);" % (passthroughFuncName, passthroughCallString)

        # If the function is one that returns values (i.e. "get" in props),
        # it might return values of a different type than we need, that
        # require conversion before passing back to the application.
        if "get" in props and len(conversionCodeIncoming) > 0:
            print "\n".join(conversionCodeIncoming)

        # All done.
        print "}"
        print
    # end for each category provided for a function

# end for each function

print """
#include "glapi/glapi.h"

#if FEATURE_remap_table

/* define esLocalRemapTable */
#include "main/api_exec_%s_dispatch.h"

#define need_MESA_remap_table
#include "main/api_exec_%s_remap_helper.h"

static void
init_remap_table(void)
{
   _glthread_DECLARE_STATIC_MUTEX(mutex);
   static GLboolean initialized = GL_FALSE;
   const struct gl_function_pool_remap *remap = MESA_remap_table_functions;
   int i;

   _glthread_LOCK_MUTEX(mutex);
   if (initialized) {
      _glthread_UNLOCK_MUTEX(mutex);
      return;
   }

   for (i = 0; i < esLocalRemapTable_size; i++) {
      GLint offset;
      const char *spec;

      /* sanity check */
      ASSERT(i == remap[i].remap_index);
      spec = _mesa_function_pool + remap[i].pool_index;

      offset = _mesa_map_function_spec(spec);
      esLocalRemapTable[i] = offset;
   }
   initialized = GL_TRUE;
   _glthread_UNLOCK_MUTEX(mutex);
}

#else /* FEATURE_remap_table */

#include "%sapi/main/dispatch.h"

static INLINE void
init_remap_table(void)
{
}

#endif /* FEATURE_remap_table */

struct _glapi_table *
_mesa_create_exec_table_%s(void)
{
   struct _glapi_table *exec;

   exec = _mesa_alloc_dispatch_table(_gloffset_COUNT);
   if (exec == NULL)
      return NULL;

   init_remap_table();
""" % (shortname, shortname, shortname, shortname)

for func in keys:
    prefix = "_es_" if func not in allSpecials else "_check_"
    for spec in apiutil.Categories(func):
        ext = spec.split(":")
        # version does not match
        if ext.pop(0) != version:
            continue
        entry = func
        if ext:
            suffix = ext[0].split("_")[0]
            entry += suffix
        print "    SET_%s(exec, %s%s);" % (entry, prefix, entry)
print ""
print "   return exec;"
print "}"

print """
#endif /* FEATURE_%s */""" % (shortname.upper())
>>>>>>> 01df5d59
<|MERGE_RESOLUTION|>--- conflicted
+++ resolved
@@ -1,1519 +1,758 @@
-<<<<<<< HEAD
-#*************************************************************************
-# Copyright 2008 Tungsten Graphics, Inc., Cedar Park, Texas.
-# All Rights Reserved.
-#
-# Permission is hereby granted, free of charge, to any person obtaining a
-# copy of this software and associated documentation files (the "Software"),
-# to deal in the Software without restriction, including without limitation
-# the rights to use, copy, modify, merge, publish, distribute, sublicense,
-# and/or sell copies of the Software, and to permit persons to whom the
-# Software is furnished to do so, subject to the following conditions:
-#
-# The above copyright notice and this permission notice shall be included
-# in all copies or substantial portions of the Software.
-#
-# THE SOFTWARE IS PROVIDED "AS IS", WITHOUT WARRANTY OF ANY KIND, EXPRESS
-# OR IMPLIED, INCLUDING BUT NOT LIMITED TO THE WARRANTIES OF MERCHANTABILITY,
-# FITNESS FOR A PARTICULAR PURPOSE AND NONINFRINGEMENT.  IN NO EVENT SHALL
-# TUNGSTEN GRAPHICS BE LIABLE FOR ANY CLAIM, DAMAGES OR OTHER LIABILITY,
-# WHETHER IN AN ACTION OF CONTRACT, TORT OR OTHERWISE, ARISING FROM, OUT OF
-# OR IN CONNECTION WITH THE SOFTWARE OR THE USE OR OTHER DEALINGS IN THE
-# SOFTWARE.
-#*************************************************************************
-
-
-import sys, os
-import APIspecutil as apiutil
-
-# These dictionary entries are used for automatic conversion.
-# The string will be used as a format string with the conversion
-# variable.
-Converters = {
-    'GLfloat': {
-        'GLdouble': "(GLdouble) (%s)",
-        'GLfixed' : "(GLint) (%s * 65536)",
-    },
-    'GLfixed': {
-        'GLfloat': "(GLfloat) (%s / 65536.0f)",
-        'GLdouble': "(GLdouble) (%s / 65536.0)",
-    },
-    'GLdouble': {
-        'GLfloat': "(GLfloat) (%s)",
-        'GLfixed': "(GLfixed) (%s * 65536)",
-    },
-    'GLclampf': {
-        'GLclampd': "(GLclampd) (%s)",
-        'GLclampx': "(GLclampx) (%s * 65536)",
-    },
-    'GLclampx': {
-        'GLclampf': "(GLclampf) (%s / 65536.0f)",
-        'GLclampd': "(GLclampd) (%s / 65536.0)",
-    },
-    'GLubyte': {
-        'GLfloat': "(GLfloat) (%s / 255.0f)",
-    },
-}
-
-def GetBaseType(type):
-    typeTokens = type.split(' ')
-    baseType = None
-    typeModifiers = []
-    for t in typeTokens:
-        if t in ['const', '*']:
-            typeModifiers.append(t)
-        else:
-            baseType = t
-    return (baseType, typeModifiers)
-
-def ConvertValue(value, fromType, toType):
-    """Returns a string that represents the given parameter string, 
-    type-converted if necessary."""
-
-    if not Converters.has_key(fromType):
-        print >> sys.stderr, "No base converter for type '%s' found.  Ignoring." % fromType
-        return value
-
-    if not Converters[fromType].has_key(toType):
-        print >> sys.stderr, "No converter found for type '%s' to type '%s'.  Ignoring." % (fromType, toType)
-        return value
-
-    # This part is simple.  Return the proper conversion.
-    conversionString = Converters[fromType][toType]
-    return conversionString % value
-
-FormatStrings = {
-    'GLenum' : '0x%x',
-    'GLfloat' : '%f',
-    'GLint' : '%d',
-    'GLbitfield' : '0x%x',
-}
-def GetFormatString(type):
-    if FormatStrings.has_key(type):
-        return FormatStrings[type]
-    else:
-        return None
-
-
-######################################################################
-# Version-specific values to be used in the main script
-# header: which header file to include
-# api: what text specifies an API-level function
-VersionSpecificValues = {
-    'GLES1.1' : {
-        'description' : 'GLES1.1 functions',
-        'header' : 'GLES/gl.h',
-        'extheader' : 'GLES/glext.h',
-        'shortname' : 'es1'
-    },
-    'GLES2.0': {
-        'description' : 'GLES2.0 functions',
-        'header' : 'GLES2/gl2.h',
-        'extheader' : 'GLES2/gl2ext.h',
-        'shortname' : 'es2'
-    }
-}
-
-
-######################################################################
-# Main code for the script begins here.
-
-# Get the name of the program (without the directory part) for use in
-# error messages.
-program = os.path.basename(sys.argv[0])
-
-# Set default values
-verbose = 0
-functionList = "APIspec.xml"
-version = "GLES1.1"
-
-# Allow for command-line switches
-import getopt, time
-options = "hvV:S:"
-try:
-    optlist, args = getopt.getopt(sys.argv[1:], options)
-except getopt.GetoptError, message:
-    sys.stderr.write("%s: %s.  Use -h for help.\n" % (program, message))
-    sys.exit(1)
-
-for option, optarg in optlist:
-    if option == "-h":
-        sys.stderr.write("Usage: %s [-%s]\n" % (program, options))
-        sys.stderr.write("Parse an API specification file and generate wrapper functions for a given GLES version\n")
-        sys.stderr.write("-h gives help\n")
-        sys.stderr.write("-v is verbose\n")
-        sys.stderr.write("-V specifies GLES version to generate [%s]:\n" % version)
-        for key in VersionSpecificValues.keys():
-            sys.stderr.write("    %s - %s\n" % (key, VersionSpecificValues[key]['description']))
-        sys.stderr.write("-S specifies API specification file to use [%s]\n" % functionList)
-        sys.exit(1)
-    elif option == "-v":
-        verbose += 1
-    elif option == "-V":
-        version = optarg
-    elif option == "-S":
-        functionList = optarg
-
-# Beyond switches, we support no further command-line arguments
-if len(args) >  0:
-    sys.stderr.write("%s: only switch arguments are supported - use -h for help\n" % program)
-    sys.exit(1)
-
-# If we don't have a valid version, abort.
-if not VersionSpecificValues.has_key(version):
-    sys.stderr.write("%s: version '%s' is not valid - use -h for help\n" % (program, version))
-    sys.exit(1)
-
-# Grab the version-specific items we need to use
-versionHeader = VersionSpecificValues[version]['header']
-versionExtHeader = VersionSpecificValues[version]['extheader']
-shortname = VersionSpecificValues[version]['shortname']
-
-# If we get to here, we're good to go.  The "version" parameter
-# directs GetDispatchedFunctions to only allow functions from
-# that "category" (version in our parlance).  This allows 
-# functions with different declarations in different categories
-# to exist (glTexImage2D, for example, is different between
-# GLES1 and GLES2).
-keys = apiutil.GetAllFunctions(functionList, version)
-
-allSpecials = apiutil.AllSpecials()
-
-print """/* DO NOT EDIT *************************************************
- * THIS FILE AUTOMATICALLY GENERATED BY THE %s SCRIPT
- * API specification file:   %s
- * GLES version:             %s
- * date:                     %s
- */
-""" % (program, functionList, version, time.strftime("%Y-%m-%d %H:%M:%S"))
-
-# The headers we choose are version-specific.
-print """
-#include "%s"
-#include "%s"
-#include "main/mfeatures.h"
-#include "main/compiler.h"
-#include "main/api_exec.h"
-
-#if FEATURE_%s
-
-#ifndef GLAPIENTRYP
-#define GLAPIENTRYP GL_APIENTRYP
-#endif
-""" % (versionHeader, versionExtHeader, shortname.upper())
-
-# Everyone needs these types.
-print """
-/* These types are needed for the Mesa veneer, but are not defined in
- * the standard GLES headers.
- */
-typedef double GLdouble;
-typedef double GLclampd;
-
-/* Mesa error handling requires these */
-extern void *_mesa_get_current_context(void);
-extern void _mesa_error(void *ctx, GLenum error, const char *fmtString, ... );
-"""
-
-# Finally we get to the all-important functions
-print """/*************************************************************
- * Generated functions begin here
- */
-"""
-for funcName in keys:
-    if verbose > 0: sys.stderr.write("%s: processing function %s\n" % (program, funcName))
-
-    # start figuring out what this function will look like.
-    returnType = apiutil.ReturnType(funcName)
-    props = apiutil.Properties(funcName)
-    params = apiutil.Parameters(funcName)
-    declarationString = apiutil.MakeDeclarationString(params)
-
-    # In case of error, a function may have to return.  Make
-    # sure we have valid return values in this case.
-    if returnType == "void":
-        errorReturn = "return"
-    elif returnType == "GLboolean":
-        errorReturn = "return GL_FALSE"
-    else:
-        errorReturn = "return (%s) 0" % returnType
-
-    # These are the output of this large calculation block.
-    # passthroughDeclarationString: a typed set of parameters that
-    # will be used to create the "extern" reference for the
-    # underlying Mesa or support function.  Note that as generated
-    # these have an extra ", " at the beginning, which will be
-    # removed before use.
-    # 
-    # passthroughDeclarationString: an untyped list of parameters
-    # that will be used to call the underlying Mesa or support
-    # function (including references to converted parameters).
-    # This will also be generated with an extra ", " at the
-    # beginning, which will be removed before use.
-    #
-    # variables: C code to create any local variables determined to
-    # be necessary.
-    # conversionCodeOutgoing: C code to convert application parameters
-    # to a necessary type before calling the underlying support code.
-    # May be empty if no conversion is required.  
-    # conversionCodeIncoming: C code to do the converse: convert 
-    # values returned by underlying Mesa code to the types needed
-    # by the application.
-    # Note that *either* the conversionCodeIncoming will be used (for
-    # generated query functions), *or* the conversionCodeOutgoing will
-    # be used (for generated non-query functions), never both.
-    passthroughFuncName = ""
-    passthroughDeclarationString = ""
-    passthroughCallString = ""
-    prefixOverride = None
-    variables = []
-    conversionCodeOutgoing = []
-    conversionCodeIncoming = []
-    switchCode = []
-
-    # Calculate the name of the underlying support function to call.
-    # By default, the passthrough function is named _mesa_<funcName>.
-    # We're allowed to override the prefix and/or the function name
-    # for each function record, though.  The "ConversionFunction"
-    # utility is poorly named, BTW...
-    if funcName in allSpecials:
-        # perform checks and pass through
-        funcPrefix = "_check_"
-        aliasprefix = "_es_"
-    else:
-        funcPrefix = "_es_"
-        aliasprefix = apiutil.AliasPrefix(funcName)
-    alias = apiutil.ConversionFunction(funcName)
-    prefixOverride = apiutil.FunctionPrefix(funcName)
-    if prefixOverride != "_mesa_":
-        aliasprefix = apiutil.FunctionPrefix(funcName)
-    if not alias:
-        # There may still be a Mesa alias for the function
-        if apiutil.Alias(funcName):
-            passthroughFuncName = "%s%s" % (aliasprefix, apiutil.Alias(funcName))
-        else:
-            passthroughFuncName = "%s%s" % (aliasprefix, funcName)
-    else: # a specific alias is provided
-        passthroughFuncName = "%s%s" % (aliasprefix, alias)
-
-    # Look at every parameter: each one may have only specific
-    # allowed values, or dependent parameters to check, or 
-    # variant-sized vector arrays to calculate
-    for (paramName, paramType, paramMaxVecSize, paramConvertToType, paramValidValues, paramValueConversion) in params:
-        # We'll need this below if we're doing conversions
-        (paramBaseType, paramTypeModifiers) = GetBaseType(paramType)
-
-        # Conversion management.
-        # We'll handle three cases, easiest to hardest: a parameter
-        # that doesn't require conversion, a scalar parameter that
-        # requires conversion, and a vector parameter that requires
-        # conversion.
-        if paramConvertToType == None:
-            # Unconverted parameters are easy, whether they're vector
-            # or scalar - just add them to the call list.  No conversions
-            # or anything to worry about.
-            passthroughDeclarationString += ", %s %s" % (paramType, paramName)
-            passthroughCallString += ", %s" % paramName
-
-        elif paramMaxVecSize == 0: # a scalar parameter that needs conversion
-            # A scalar to hold a converted parameter
-            variables.append("    %s converted_%s;" % (paramConvertToType, paramName))
-
-            # Outgoing conversion depends on whether we have to conditionally
-            # perform value conversion.
-            if paramValueConversion == "none":
-                conversionCodeOutgoing.append("    converted_%s = (%s) %s;" % (paramName, paramConvertToType, paramName))
-            elif paramValueConversion == "some":
-                # We'll need a conditional variable to keep track of
-                # whether we're converting values or not.
-                if ("    int convert_%s_value = 1;" % paramName) not in variables:
-                    variables.append("    int convert_%s_value = 1;" % paramName)
-
-                # Write code based on that conditional.
-                conversionCodeOutgoing.append("    if (convert_%s_value) {" % paramName)
-                conversionCodeOutgoing.append("        converted_%s = %s;" % (paramName, ConvertValue(paramName, paramBaseType, paramConvertToType))) 
-                conversionCodeOutgoing.append("    } else {")
-                conversionCodeOutgoing.append("        converted_%s = (%s) %s;" % (paramName, paramConvertToType, paramName))
-                conversionCodeOutgoing.append("    }")
-            else: # paramValueConversion == "all"
-                conversionCodeOutgoing.append("    converted_%s = %s;" % (paramName, ConvertValue(paramName, paramBaseType, paramConvertToType)))
-
-            # Note that there can be no incoming conversion for a
-            # scalar parameter; changing the scalar will only change
-            # the local value, and won't ultimately change anything
-            # that passes back to the application.
-
-            # Call strings.  The unusual " ".join() call will join the
-            # array of parameter modifiers with spaces as separators.
-            passthroughDeclarationString += ", %s %s %s" % (paramConvertToType, " ".join(paramTypeModifiers), paramName)
-            passthroughCallString += ", converted_%s" % paramName
-
-        else: # a vector parameter that needs conversion
-            # We'll need an index variable for conversions
-            if "    register unsigned int i;" not in variables:
-                variables.append("    register unsigned int i;")
-
-            # This variable will hold the (possibly variant) size of
-            # this array needing conversion.  By default, we'll set
-            # it to the maximal size (which is correct for functions
-            # with a constant-sized vector parameter); for true
-            # variant arrays, we'll modify it with other code.
-            variables.append("    unsigned int n_%s = %d;" % (paramName, paramMaxVecSize))
-
-            # This array will hold the actual converted values.
-            variables.append("    %s converted_%s[%d];" % (paramConvertToType, paramName, paramMaxVecSize))
-
-            # Again, we choose the conversion code based on whether we
-            # have to always convert values, never convert values, or 
-            # conditionally convert values.
-            if paramValueConversion == "none":
-                conversionCodeOutgoing.append("    for (i = 0; i < n_%s; i++) {" % paramName)
-                conversionCodeOutgoing.append("        converted_%s[i] = (%s) %s[i];" % (paramName, paramConvertToType, paramName))
-                conversionCodeOutgoing.append("    }")
-            elif paramValueConversion == "some":
-                # We'll need a conditional variable to keep track of
-                # whether we're converting values or not.
-                if ("    int convert_%s_value = 1;" % paramName) not in variables:
-                    variables.append("    int convert_%s_value = 1;" % paramName)
-                # Write code based on that conditional.
-                conversionCodeOutgoing.append("    if (convert_%s_value) {" % paramName)
-                conversionCodeOutgoing.append("        for (i = 0; i < n_%s; i++) {" % paramName)
-                conversionCodeOutgoing.append("            converted_%s[i] = %s;" % (paramName, ConvertValue("%s[i]" % paramName, paramBaseType, paramConvertToType))) 
-                conversionCodeOutgoing.append("        }")
-                conversionCodeOutgoing.append("    } else {")
-                conversionCodeOutgoing.append("        for (i = 0; i < n_%s; i++) {" % paramName)
-                conversionCodeOutgoing.append("            converted_%s[i] = (%s) %s[i];" % (paramName, paramConvertToType, paramName))
-                conversionCodeOutgoing.append("        }")
-                conversionCodeOutgoing.append("    }")
-            else: # paramValueConversion == "all"
-                conversionCodeOutgoing.append("    for (i = 0; i < n_%s; i++) {" % paramName)
-                conversionCodeOutgoing.append("        converted_%s[i] = %s;" % (paramName, ConvertValue("%s[i]" % paramName, paramBaseType, paramConvertToType)))
-
-                conversionCodeOutgoing.append("    }")
-
-            # If instead we need an incoming conversion (i.e. results
-            # from Mesa have to be converted before handing back
-            # to the application), this is it.  Fortunately, we don't
-            # have to worry about conditional value conversion - the
-            # functions that do (e.g. glGetFixedv()) are handled
-            # specially, outside this code generation.
-            #
-            # Whether we use incoming conversion or outgoing conversion
-            # is determined later - we only ever use one or the other.
-
-            if paramValueConversion == "none":
-                conversionCodeIncoming.append("    for (i = 0; i < n_%s; i++) {" % paramName)
-                conversionCodeIncoming.append("        %s[i] = (%s) converted_%s[i];" % (paramName, paramConvertToType, paramName))
-                conversionCodeIncoming.append("    }")
-            elif paramValueConversion == "some":
-                # We'll need a conditional variable to keep track of
-                # whether we're converting values or not.
-                if ("    int convert_%s_value = 1;" % paramName) not in variables:
-                    variables.append("    int convert_%s_value = 1;" % paramName)
-
-                # Write code based on that conditional.
-                conversionCodeIncoming.append("    if (convert_%s_value) {" % paramName)
-                conversionCodeIncoming.append("        for (i = 0; i < n_%s; i++) {" % paramName)
-                conversionCodeIncoming.append("            %s[i] = %s;" % (paramName, ConvertValue("converted_%s[i]" % paramName, paramConvertToType, paramBaseType))) 
-                conversionCodeIncoming.append("        }")
-                conversionCodeIncoming.append("    } else {")
-                conversionCodeIncoming.append("        for (i = 0; i < n_%s; i++) {" % paramName)
-                conversionCodeIncoming.append("            %s[i] = (%s) converted_%s[i];" % (paramName, paramBaseType, paramName))
-                conversionCodeIncoming.append("        }")
-                conversionCodeIncoming.append("    }")
-            else: # paramValueConversion == "all"
-                conversionCodeIncoming.append("    for (i = 0; i < n_%s; i++) {" % paramName)
-                conversionCodeIncoming.append("        %s[i] = %s;" % (paramName, ConvertValue("converted_%s[i]" % paramName, paramConvertToType, paramBaseType)))
-                conversionCodeIncoming.append("    }")
-
-            # Call strings.  The unusual " ".join() call will join the
-            # array of parameter modifiers with spaces as separators.
-            passthroughDeclarationString += ", %s %s %s" % (paramConvertToType, " ".join(paramTypeModifiers), paramName)
-            passthroughCallString += ", converted_%s" % paramName
-
-        # endif conversion management
-
-        # Parameter checking.  If the parameter has a specific list of
-        # valid values, we have to make sure that the passed-in values
-        # match these, or we make an error.
-        if len(paramValidValues) > 0:
-            # We're about to make a big switch statement with an
-            # error at the end.  By default, the error is GL_INVALID_ENUM,
-            # unless we find a "case" statement in the middle with a
-            # non-GLenum value.
-            errorDefaultCase = "GL_INVALID_ENUM"
-
-            # This parameter has specific valid values.  Make a big
-            # switch statement to handle it.  Note that the original
-            # parameters are always what is checked, not the
-            # converted parameters.
-            switchCode.append("    switch(%s) {" % paramName)
-
-            for valueIndex in range(len(paramValidValues)):
-                (paramValue, dependentVecSize, dependentParamName, dependentValidValues, errorCode, valueConvert) = paramValidValues[valueIndex]
-
-                # We're going to need information on the dependent param
-                # as well.
-                if dependentParamName:
-                    depParamIndex = apiutil.FindParamIndex(params, dependentParamName)
-                    if depParamIndex == None:
-                        sys.stderr.write("%s: can't find dependent param '%s' for function '%s'\n" % (program, dependentParamName, funcName))
-
-                    (depParamName, depParamType, depParamMaxVecSize, depParamConvertToType, depParamValidValues, depParamValueConversion) = params[depParamIndex]
-                else:
-                    (depParamName, depParamType, depParamMaxVecSize, depParamConvertToType, depParamValidValues, depParamValueConversion) = (None, None, None, None, [], None)
-
-                # This is a sneaky trick.  It's valid syntax for a parameter
-                # that is *not* going to be converted to be declared
-                # with a dependent vector size; but in this case, the
-                # dependent vector size is unused and unnecessary.
-                # So check for this and ignore the dependent vector size
-                # if the parameter is not going to be converted.
-                if depParamConvertToType:
-                    usedDependentVecSize = dependentVecSize
-                else:
-                    usedDependentVecSize = None
-
-                # We'll peek ahead at the next parameter, to see whether
-                # we can combine cases
-                if valueIndex + 1 < len(paramValidValues) :
-                    (nextParamValue, nextDependentVecSize, nextDependentParamName, nextDependentValidValues, nextErrorCode, nextValueConvert) = paramValidValues[valueIndex + 1]
-                    if depParamConvertToType:
-                        usedNextDependentVecSize = nextDependentVecSize
-                    else:
-                        usedNextDependentVecSize = None
-
-                # Create a case for this value.  As a mnemonic,
-                # if we have a dependent vector size that we're ignoring,
-                # add it as a comment.
-                if usedDependentVecSize == None and dependentVecSize != None:
-                    switchCode.append("        case %s: /* size %s */" % (paramValue, dependentVecSize))
-                else:
-                    switchCode.append("        case %s:" % paramValue)
-
-                # If this is not a GLenum case, then switch our error
-                # if no value is matched to be GL_INVALID_VALUE instead
-                # of GL_INVALID_ENUM.  (Yes, this does get confused
-                # if there are both values and GLenums in the same
-                # switch statement, which shouldn't happen.)
-                if paramValue[0:3] != "GL_":
-                    errorDefaultCase = "GL_INVALID_VALUE"
-
-                # If all the remaining parameters are identical to the
-                # next set, then we're done - we'll just create the
-                # official code on the next pass through, and the two
-                # cases will share the code.
-                if valueIndex + 1 < len(paramValidValues) and usedDependentVecSize == usedNextDependentVecSize and dependentParamName == nextDependentParamName and dependentValidValues == nextDependentValidValues and errorCode == nextErrorCode and valueConvert == nextValueConvert:
-                    continue
-
-                # Otherwise, we'll have to generate code for this case.
-                # Start off with a check: if there is a dependent parameter,
-                # and a list of valid values for that parameter, we need
-                # to generate an error if something other than one
-                # of those values is passed.
-                if len(dependentValidValues) > 0:
-                    conditional=""
-
-                    # If the parameter being checked is actually an array,
-                    # check only its first element.
-                    if depParamMaxVecSize == 0:
-                        valueToCheck = dependentParamName
-                    else:
-                        valueToCheck = "%s[0]" % dependentParamName
-
-                    for v in dependentValidValues:
-                        conditional += " && %s != %s" % (valueToCheck, v)
-                    switchCode.append("            if (%s) {" % conditional[4:])
-                    if errorCode == None:
-                        errorCode = "GL_INVALID_ENUM"
-                    switchCode.append('                _mesa_error(_mesa_get_current_context(), %s, "gl%s(%s=0x%s)", %s);' % (errorCode, funcName, paramName, "%x", paramName))
-                    switchCode.append("                %s;" % errorReturn)
-                    switchCode.append("            }")
-                # endif there are dependent valid values
-
-                # The dependent parameter may require conditional
-                # value conversion.  If it does, and we don't want
-                # to convert values, we'll have to generate code for that
-                if depParamValueConversion == "some" and valueConvert == "noconvert":
-                    switchCode.append("            convert_%s_value = 0;" % dependentParamName)
-
-                # If there's a dependent vector size for this parameter
-                # that we're actually going to use (i.e. we need conversion),
-                # mark it.
-                if usedDependentVecSize:
-                    switchCode.append("            n_%s = %s;" % (dependentParamName, dependentVecSize))
-
-                # In all cases, break out of the switch if any valid
-                # value is found.
-                switchCode.append("            break;")
-
-
-            # Need a default case to catch all the other, invalid
-            # parameter values.  These will all generate errors.
-            switchCode.append("        default:")
-            if errorCode == None:
-                errorCode = "GL_INVALID_ENUM"
-            formatString = GetFormatString(paramType)
-            if formatString == None:
-                switchCode.append('            _mesa_error(_mesa_get_current_context(), %s, "gl%s(%s)");' % (errorCode, funcName, paramName))
-            else:
-                switchCode.append('            _mesa_error(_mesa_get_current_context(), %s, "gl%s(%s=%s)", %s);' % (errorCode, funcName, paramName, formatString, paramName))
-            switchCode.append("            %s;" % errorReturn)
-
-            # End of our switch code.
-            switchCode.append("    }")
-
-        # endfor every recognized parameter value
-
-    # endfor every param
-
-    # Here, the passthroughDeclarationString and passthroughCallString
-    # are complete; remove the extra ", " at the front of each.
-    passthroughDeclarationString = passthroughDeclarationString[2:]
-    passthroughCallString = passthroughCallString[2:]
-    if not passthroughDeclarationString:
-        passthroughDeclarationString = "void"
-
-    # The Mesa functions are scattered across all the Mesa
-    # header files.  The easiest way to manage declarations
-    # is to create them ourselves.
-    if funcName in allSpecials:
-        print "/* this function is special and is defined elsewhere */"
-    print "extern %s GL_APIENTRY %s(%s);" % (returnType, passthroughFuncName, passthroughDeclarationString)
-
-    # A function may be a core function (i.e. it exists in
-    # the core specification), a core addition (extension
-    # functions added officially to the core), a required
-    # extension (usually an extension for an earlier version
-    # that has been officially adopted), or an optional extension.
-    #
-    # Core functions have a simple category (e.g. "GLES1.1");
-    # we generate only a simple callback for them.
-    #
-    # Core additions have two category listings, one simple
-    # and one compound (e.g.  ["GLES1.1", "GLES1.1:OES_fixed_point"]).  
-    # We generate the core function, and also an extension function.
-    #
-    # Required extensions and implemented optional extensions
-    # have a single compound category "GLES1.1:OES_point_size_array".
-    # For these we generate just the extension function.
-    for categorySpec in apiutil.Categories(funcName):
-        compoundCategory = categorySpec.split(":")
-
-        # This category isn't for us, if the base category doesn't match
-        # our version
-        if compoundCategory[0] != version:
-            continue
-
-        # Otherwise, determine if we're writing code for a core
-        # function (no suffix) or an extension function.
-        if len(compoundCategory) == 1:
-            # This is a core function
-            extensionName = None
-            extensionSuffix = ""
-        else:
-            # This is an extension function.  We'll need to append
-            # the extension suffix.
-            extensionName = compoundCategory[1]
-            extensionSuffix = extensionName.split("_")[0]
-        fullFuncName = funcPrefix + funcName + extensionSuffix
-
-        # Now the generated function.  The text used to mark an API-level
-        # function, oddly, is version-specific.
-        if extensionName:
-            print "/* Extension %s */" % extensionName
-
-        if (not variables and
-            not switchCode and
-            not conversionCodeOutgoing and
-            not conversionCodeIncoming):
-            # pass through directly
-            print "#define %s %s" % (fullFuncName, passthroughFuncName)
-            print
-            continue
-
-        print "static %s GL_APIENTRY %s(%s)" % (returnType, fullFuncName, declarationString)
-        print "{"
-
-        # Start printing our code pieces.  Start with any local
-        # variables we need.  This unusual syntax joins the 
-        # lines in the variables[] array with the "\n" separator.
-        if len(variables) > 0:
-            print "\n".join(variables) + "\n"
-
-        # If there's any sort of parameter checking or variable
-        # array sizing, the switch code will contain it.
-        if len(switchCode) > 0:
-            print "\n".join(switchCode) + "\n"
-
-        # In the case of an outgoing conversion (i.e. parameters must
-        # be converted before calling the underlying Mesa function),
-        # use the appropriate code.
-        if "get" not in props and len(conversionCodeOutgoing) > 0:
-            print "\n".join(conversionCodeOutgoing) + "\n"
-
-        # Call the Mesa function.  Note that there are very few functions
-        # that return a value (i.e. returnType is not "void"), and that
-        # none of them require incoming translation; so we're safe
-        # to generate code that directly returns in those cases,
-        # even though it's not completely independent.
-
-        if returnType == "void":
-            print "    %s(%s);" % (passthroughFuncName, passthroughCallString)
-        else:
-            print "    return %s(%s);" % (passthroughFuncName, passthroughCallString)
-
-        # If the function is one that returns values (i.e. "get" in props),
-        # it might return values of a different type than we need, that
-        # require conversion before passing back to the application.
-        if "get" in props and len(conversionCodeIncoming) > 0:
-            print "\n".join(conversionCodeIncoming)
-
-        # All done.
-        print "}"
-        print
-    # end for each category provided for a function
-
-# end for each function
-
-print """
-#include "glapi/glapi.h"
-
-#if FEATURE_remap_table
-
-/* define esLocalRemapTable */
-#include "%sapi/main/dispatch.h"
-
-#define need_MESA_remap_table
-#include "%sapi/main/remap_helper.h"
-
-static void
-init_remap_table(void)
-{
-   _glthread_DECLARE_STATIC_MUTEX(mutex);
-   static GLboolean initialized = GL_FALSE;
-   const struct gl_function_pool_remap *remap = MESA_remap_table_functions;
-   int i;
-
-   _glthread_LOCK_MUTEX(mutex);
-   if (initialized) {
-      _glthread_UNLOCK_MUTEX(mutex);
-      return;
-   }
-
-   for (i = 0; i < esLocalRemapTable_size; i++) {
-      GLint offset;
-      const char *spec;
-
-      /* sanity check */
-      ASSERT(i == remap[i].remap_index);
-      spec = _mesa_function_pool + remap[i].pool_index;
-
-      offset = _mesa_map_function_spec(spec);
-      esLocalRemapTable[i] = offset;
-   }
-   initialized = GL_TRUE;
-   _glthread_UNLOCK_MUTEX(mutex);
-}
-
-#else /* FEATURE_remap_table */
-
-#include "%sapi/main/dispatch.h"
-
-static INLINE void
-init_remap_table(void)
-{
-}
-
-#endif /* FEATURE_remap_table */
-
-struct _glapi_table *
-_mesa_create_exec_table_%s(void)
-{
-   struct _glapi_table *exec;
-
-   exec = _mesa_alloc_dispatch_table(_gloffset_COUNT);
-   if (exec == NULL)
-      return NULL;
-
-   init_remap_table();
-""" % (shortname, shortname, shortname, shortname)
-
-for func in keys:
-    prefix = "_es_" if func not in allSpecials else "_check_"
-    for spec in apiutil.Categories(func):
-        ext = spec.split(":")
-        # version does not match
-        if ext.pop(0) != version:
-            continue
-        entry = func
-        if ext:
-            suffix = ext[0].split("_")[0]
-            entry += suffix
-        print "    SET_%s(exec, %s%s);" % (entry, prefix, entry)
-print ""
-print "   return exec;"
-print "}"
-
-print """
-#endif /* FEATURE_%s */""" % (shortname.upper())
-=======
-#*************************************************************************
-# Copyright 2008 Tungsten Graphics, Inc., Cedar Park, Texas.
-# All Rights Reserved.
-#
-# Permission is hereby granted, free of charge, to any person obtaining a
-# copy of this software and associated documentation files (the "Software"),
-# to deal in the Software without restriction, including without limitation
-# the rights to use, copy, modify, merge, publish, distribute, sublicense,
-# and/or sell copies of the Software, and to permit persons to whom the
-# Software is furnished to do so, subject to the following conditions:
-#
-# The above copyright notice and this permission notice shall be included
-# in all copies or substantial portions of the Software.
-#
-# THE SOFTWARE IS PROVIDED "AS IS", WITHOUT WARRANTY OF ANY KIND, EXPRESS
-# OR IMPLIED, INCLUDING BUT NOT LIMITED TO THE WARRANTIES OF MERCHANTABILITY,
-# FITNESS FOR A PARTICULAR PURPOSE AND NONINFRINGEMENT.  IN NO EVENT SHALL
-# TUNGSTEN GRAPHICS BE LIABLE FOR ANY CLAIM, DAMAGES OR OTHER LIABILITY,
-# WHETHER IN AN ACTION OF CONTRACT, TORT OR OTHERWISE, ARISING FROM, OUT OF
-# OR IN CONNECTION WITH THE SOFTWARE OR THE USE OR OTHER DEALINGS IN THE
-# SOFTWARE.
-#*************************************************************************
-
-
-import sys, os
-import APIspecutil as apiutil
-
-# These dictionary entries are used for automatic conversion.
-# The string will be used as a format string with the conversion
-# variable.
-Converters = {
-    'GLfloat': {
-        'GLdouble': "(GLdouble) (%s)",
-        'GLfixed' : "(GLint) (%s * 65536)",
-    },
-    'GLfixed': {
-        'GLfloat': "(GLfloat) (%s / 65536.0f)",
-        'GLdouble': "(GLdouble) (%s / 65536.0)",
-    },
-    'GLdouble': {
-        'GLfloat': "(GLfloat) (%s)",
-        'GLfixed': "(GLfixed) (%s * 65536)",
-    },
-    'GLclampf': {
-        'GLclampd': "(GLclampd) (%s)",
-        'GLclampx': "(GLclampx) (%s * 65536)",
-    },
-    'GLclampx': {
-        'GLclampf': "(GLclampf) (%s / 65536.0f)",
-        'GLclampd': "(GLclampd) (%s / 65536.0)",
-    },
-    'GLubyte': {
-        'GLfloat': "(GLfloat) (%s / 255.0f)",
-    },
-}
-
-def GetBaseType(type):
-    typeTokens = type.split(' ')
-    baseType = None
-    typeModifiers = []
-    for t in typeTokens:
-        if t in ['const', '*']:
-            typeModifiers.append(t)
-        else:
-            baseType = t
-    return (baseType, typeModifiers)
-
-def ConvertValue(value, fromType, toType):
-    """Returns a string that represents the given parameter string, 
-    type-converted if necessary."""
-
-    if not Converters.has_key(fromType):
-        print >> sys.stderr, "No base converter for type '%s' found.  Ignoring." % fromType
-        return value
-
-    if not Converters[fromType].has_key(toType):
-        print >> sys.stderr, "No converter found for type '%s' to type '%s'.  Ignoring." % (fromType, toType)
-        return value
-
-    # This part is simple.  Return the proper conversion.
-    conversionString = Converters[fromType][toType]
-    return conversionString % value
-
-FormatStrings = {
-    'GLenum' : '0x%x',
-    'GLfloat' : '%f',
-    'GLint' : '%d',
-    'GLbitfield' : '0x%x',
-}
-def GetFormatString(type):
-    if FormatStrings.has_key(type):
-        return FormatStrings[type]
-    else:
-        return None
-
-
-######################################################################
-# Version-specific values to be used in the main script
-# header: which header file to include
-# api: what text specifies an API-level function
-VersionSpecificValues = {
-    'GLES1.1' : {
-        'description' : 'GLES1.1 functions',
-        'header' : 'GLES/gl.h',
-        'extheader' : 'GLES/glext.h',
-        'shortname' : 'es1'
-    },
-    'GLES2.0': {
-        'description' : 'GLES2.0 functions',
-        'header' : 'GLES2/gl2.h',
-        'extheader' : 'GLES2/gl2ext.h',
-        'shortname' : 'es2'
-    }
-}
-
-
-######################################################################
-# Main code for the script begins here.
-
-# Get the name of the program (without the directory part) for use in
-# error messages.
-program = os.path.basename(sys.argv[0])
-
-# Set default values
-verbose = 0
-functionList = "APIspec.xml"
-version = "GLES1.1"
-
-# Allow for command-line switches
-import getopt, time
-options = "hvV:S:"
-try:
-    optlist, args = getopt.getopt(sys.argv[1:], options)
-except getopt.GetoptError, message:
-    sys.stderr.write("%s: %s.  Use -h for help.\n" % (program, message))
-    sys.exit(1)
-
-for option, optarg in optlist:
-    if option == "-h":
-        sys.stderr.write("Usage: %s [-%s]\n" % (program, options))
-        sys.stderr.write("Parse an API specification file and generate wrapper functions for a given GLES version\n")
-        sys.stderr.write("-h gives help\n")
-        sys.stderr.write("-v is verbose\n")
-        sys.stderr.write("-V specifies GLES version to generate [%s]:\n" % version)
-        for key in VersionSpecificValues.keys():
-            sys.stderr.write("    %s - %s\n" % (key, VersionSpecificValues[key]['description']))
-        sys.stderr.write("-S specifies API specification file to use [%s]\n" % functionList)
-        sys.exit(1)
-    elif option == "-v":
-        verbose += 1
-    elif option == "-V":
-        version = optarg
-    elif option == "-S":
-        functionList = optarg
-
-# Beyond switches, we support no further command-line arguments
-if len(args) >  0:
-    sys.stderr.write("%s: only switch arguments are supported - use -h for help\n" % program)
-    sys.exit(1)
-
-# If we don't have a valid version, abort.
-if not VersionSpecificValues.has_key(version):
-    sys.stderr.write("%s: version '%s' is not valid - use -h for help\n" % (program, version))
-    sys.exit(1)
-
-# Grab the version-specific items we need to use
-versionHeader = VersionSpecificValues[version]['header']
-versionExtHeader = VersionSpecificValues[version]['extheader']
-shortname = VersionSpecificValues[version]['shortname']
-
-# If we get to here, we're good to go.  The "version" parameter
-# directs GetDispatchedFunctions to only allow functions from
-# that "category" (version in our parlance).  This allows 
-# functions with different declarations in different categories
-# to exist (glTexImage2D, for example, is different between
-# GLES1 and GLES2).
-keys = apiutil.GetAllFunctions(functionList, version)
-
-allSpecials = apiutil.AllSpecials()
-
-print """/* DO NOT EDIT *************************************************
- * THIS FILE AUTOMATICALLY GENERATED BY THE %s SCRIPT
- * API specification file:   %s
- * GLES version:             %s
- * date:                     %s
- */
-""" % (program, functionList, version, time.strftime("%Y-%m-%d %H:%M:%S"))
-
-# The headers we choose are version-specific.
-print """
-#include "%s"
-#include "%s"
-#include "main/mfeatures.h"
-#include "main/compiler.h"
-#include "main/api_exec.h"
-
-#if FEATURE_%s
-
-#ifndef GLAPIENTRYP
-#define GLAPIENTRYP GL_APIENTRYP
-#endif
-""" % (versionHeader, versionExtHeader, shortname.upper())
-
-# Everyone needs these types.
-print """
-/* These types are needed for the Mesa veneer, but are not defined in
- * the standard GLES headers.
- */
-typedef double GLdouble;
-typedef double GLclampd;
-
-/* Mesa error handling requires these */
-extern void *_mesa_get_current_context(void);
-extern void _mesa_error(void *ctx, GLenum error, const char *fmtString, ... );
-"""
-
-# Finally we get to the all-important functions
-print """/*************************************************************
- * Generated functions begin here
- */
-"""
-for funcName in keys:
-    if verbose > 0: sys.stderr.write("%s: processing function %s\n" % (program, funcName))
-
-    # start figuring out what this function will look like.
-    returnType = apiutil.ReturnType(funcName)
-    props = apiutil.Properties(funcName)
-    params = apiutil.Parameters(funcName)
-    declarationString = apiutil.MakeDeclarationString(params)
-
-    # In case of error, a function may have to return.  Make
-    # sure we have valid return values in this case.
-    if returnType == "void":
-        errorReturn = "return"
-    elif returnType == "GLboolean":
-        errorReturn = "return GL_FALSE"
-    else:
-        errorReturn = "return (%s) 0" % returnType
-
-    # These are the output of this large calculation block.
-    # passthroughDeclarationString: a typed set of parameters that
-    # will be used to create the "extern" reference for the
-    # underlying Mesa or support function.  Note that as generated
-    # these have an extra ", " at the beginning, which will be
-    # removed before use.
-    # 
-    # passthroughDeclarationString: an untyped list of parameters
-    # that will be used to call the underlying Mesa or support
-    # function (including references to converted parameters).
-    # This will also be generated with an extra ", " at the
-    # beginning, which will be removed before use.
-    #
-    # variables: C code to create any local variables determined to
-    # be necessary.
-    # conversionCodeOutgoing: C code to convert application parameters
-    # to a necessary type before calling the underlying support code.
-    # May be empty if no conversion is required.  
-    # conversionCodeIncoming: C code to do the converse: convert 
-    # values returned by underlying Mesa code to the types needed
-    # by the application.
-    # Note that *either* the conversionCodeIncoming will be used (for
-    # generated query functions), *or* the conversionCodeOutgoing will
-    # be used (for generated non-query functions), never both.
-    passthroughFuncName = ""
-    passthroughDeclarationString = ""
-    passthroughCallString = ""
-    prefixOverride = None
-    variables = []
-    conversionCodeOutgoing = []
-    conversionCodeIncoming = []
-    switchCode = []
-
-    # Calculate the name of the underlying support function to call.
-    # By default, the passthrough function is named _mesa_<funcName>.
-    # We're allowed to override the prefix and/or the function name
-    # for each function record, though.  The "ConversionFunction"
-    # utility is poorly named, BTW...
-    if funcName in allSpecials:
-        # perform checks and pass through
-        funcPrefix = "_check_"
-        aliasprefix = "_es_"
-    else:
-        funcPrefix = "_es_"
-        aliasprefix = apiutil.AliasPrefix(funcName)
-    alias = apiutil.ConversionFunction(funcName)
-    prefixOverride = apiutil.FunctionPrefix(funcName)
-    if prefixOverride != "_mesa_":
-        aliasprefix = apiutil.FunctionPrefix(funcName)
-    if not alias:
-        # There may still be a Mesa alias for the function
-        if apiutil.Alias(funcName):
-            passthroughFuncName = "%s%s" % (aliasprefix, apiutil.Alias(funcName))
-        else:
-            passthroughFuncName = "%s%s" % (aliasprefix, funcName)
-    else: # a specific alias is provided
-        passthroughFuncName = "%s%s" % (aliasprefix, alias)
-
-    # Look at every parameter: each one may have only specific
-    # allowed values, or dependent parameters to check, or 
-    # variant-sized vector arrays to calculate
-    for (paramName, paramType, paramMaxVecSize, paramConvertToType, paramValidValues, paramValueConversion) in params:
-        # We'll need this below if we're doing conversions
-        (paramBaseType, paramTypeModifiers) = GetBaseType(paramType)
-
-        # Conversion management.
-        # We'll handle three cases, easiest to hardest: a parameter
-        # that doesn't require conversion, a scalar parameter that
-        # requires conversion, and a vector parameter that requires
-        # conversion.
-        if paramConvertToType == None:
-            # Unconverted parameters are easy, whether they're vector
-            # or scalar - just add them to the call list.  No conversions
-            # or anything to worry about.
-            passthroughDeclarationString += ", %s %s" % (paramType, paramName)
-            passthroughCallString += ", %s" % paramName
-
-        elif paramMaxVecSize == 0: # a scalar parameter that needs conversion
-            # A scalar to hold a converted parameter
-            variables.append("    %s converted_%s;" % (paramConvertToType, paramName))
-
-            # Outgoing conversion depends on whether we have to conditionally
-            # perform value conversion.
-            if paramValueConversion == "none":
-                conversionCodeOutgoing.append("    converted_%s = (%s) %s;" % (paramName, paramConvertToType, paramName))
-            elif paramValueConversion == "some":
-                # We'll need a conditional variable to keep track of
-                # whether we're converting values or not.
-                if ("    int convert_%s_value = 1;" % paramName) not in variables:
-                    variables.append("    int convert_%s_value = 1;" % paramName)
-
-                # Write code based on that conditional.
-                conversionCodeOutgoing.append("    if (convert_%s_value) {" % paramName)
-                conversionCodeOutgoing.append("        converted_%s = %s;" % (paramName, ConvertValue(paramName, paramBaseType, paramConvertToType))) 
-                conversionCodeOutgoing.append("    } else {")
-                conversionCodeOutgoing.append("        converted_%s = (%s) %s;" % (paramName, paramConvertToType, paramName))
-                conversionCodeOutgoing.append("    }")
-            else: # paramValueConversion == "all"
-                conversionCodeOutgoing.append("    converted_%s = %s;" % (paramName, ConvertValue(paramName, paramBaseType, paramConvertToType)))
-
-            # Note that there can be no incoming conversion for a
-            # scalar parameter; changing the scalar will only change
-            # the local value, and won't ultimately change anything
-            # that passes back to the application.
-
-            # Call strings.  The unusual " ".join() call will join the
-            # array of parameter modifiers with spaces as separators.
-            passthroughDeclarationString += ", %s %s %s" % (paramConvertToType, " ".join(paramTypeModifiers), paramName)
-            passthroughCallString += ", converted_%s" % paramName
-
-        else: # a vector parameter that needs conversion
-            # We'll need an index variable for conversions
-            if "    register unsigned int i;" not in variables:
-                variables.append("    register unsigned int i;")
-
-            # This variable will hold the (possibly variant) size of
-            # this array needing conversion.  By default, we'll set
-            # it to the maximal size (which is correct for functions
-            # with a constant-sized vector parameter); for true
-            # variant arrays, we'll modify it with other code.
-            variables.append("    unsigned int n_%s = %d;" % (paramName, paramMaxVecSize))
-
-            # This array will hold the actual converted values.
-            variables.append("    %s converted_%s[%d];" % (paramConvertToType, paramName, paramMaxVecSize))
-
-            # Again, we choose the conversion code based on whether we
-            # have to always convert values, never convert values, or 
-            # conditionally convert values.
-            if paramValueConversion == "none":
-                conversionCodeOutgoing.append("    for (i = 0; i < n_%s; i++) {" % paramName)
-                conversionCodeOutgoing.append("        converted_%s[i] = (%s) %s[i];" % (paramName, paramConvertToType, paramName))
-                conversionCodeOutgoing.append("    }")
-            elif paramValueConversion == "some":
-                # We'll need a conditional variable to keep track of
-                # whether we're converting values or not.
-                if ("    int convert_%s_value = 1;" % paramName) not in variables:
-                    variables.append("    int convert_%s_value = 1;" % paramName)
-                # Write code based on that conditional.
-                conversionCodeOutgoing.append("    if (convert_%s_value) {" % paramName)
-                conversionCodeOutgoing.append("        for (i = 0; i < n_%s; i++) {" % paramName)
-                conversionCodeOutgoing.append("            converted_%s[i] = %s;" % (paramName, ConvertValue("%s[i]" % paramName, paramBaseType, paramConvertToType))) 
-                conversionCodeOutgoing.append("        }")
-                conversionCodeOutgoing.append("    } else {")
-                conversionCodeOutgoing.append("        for (i = 0; i < n_%s; i++) {" % paramName)
-                conversionCodeOutgoing.append("            converted_%s[i] = (%s) %s[i];" % (paramName, paramConvertToType, paramName))
-                conversionCodeOutgoing.append("        }")
-                conversionCodeOutgoing.append("    }")
-            else: # paramValueConversion == "all"
-                conversionCodeOutgoing.append("    for (i = 0; i < n_%s; i++) {" % paramName)
-                conversionCodeOutgoing.append("        converted_%s[i] = %s;" % (paramName, ConvertValue("%s[i]" % paramName, paramBaseType, paramConvertToType)))
-
-                conversionCodeOutgoing.append("    }")
-
-            # If instead we need an incoming conversion (i.e. results
-            # from Mesa have to be converted before handing back
-            # to the application), this is it.  Fortunately, we don't
-            # have to worry about conditional value conversion - the
-            # functions that do (e.g. glGetFixedv()) are handled
-            # specially, outside this code generation.
-            #
-            # Whether we use incoming conversion or outgoing conversion
-            # is determined later - we only ever use one or the other.
-
-            if paramValueConversion == "none":
-                conversionCodeIncoming.append("    for (i = 0; i < n_%s; i++) {" % paramName)
-                conversionCodeIncoming.append("        %s[i] = (%s) converted_%s[i];" % (paramName, paramConvertToType, paramName))
-                conversionCodeIncoming.append("    }")
-            elif paramValueConversion == "some":
-                # We'll need a conditional variable to keep track of
-                # whether we're converting values or not.
-                if ("    int convert_%s_value = 1;" % paramName) not in variables:
-                    variables.append("    int convert_%s_value = 1;" % paramName)
-
-                # Write code based on that conditional.
-                conversionCodeIncoming.append("    if (convert_%s_value) {" % paramName)
-                conversionCodeIncoming.append("        for (i = 0; i < n_%s; i++) {" % paramName)
-                conversionCodeIncoming.append("            %s[i] = %s;" % (paramName, ConvertValue("converted_%s[i]" % paramName, paramConvertToType, paramBaseType))) 
-                conversionCodeIncoming.append("        }")
-                conversionCodeIncoming.append("    } else {")
-                conversionCodeIncoming.append("        for (i = 0; i < n_%s; i++) {" % paramName)
-                conversionCodeIncoming.append("            %s[i] = (%s) converted_%s[i];" % (paramName, paramBaseType, paramName))
-                conversionCodeIncoming.append("        }")
-                conversionCodeIncoming.append("    }")
-            else: # paramValueConversion == "all"
-                conversionCodeIncoming.append("    for (i = 0; i < n_%s; i++) {" % paramName)
-                conversionCodeIncoming.append("        %s[i] = %s;" % (paramName, ConvertValue("converted_%s[i]" % paramName, paramConvertToType, paramBaseType)))
-                conversionCodeIncoming.append("    }")
-
-            # Call strings.  The unusual " ".join() call will join the
-            # array of parameter modifiers with spaces as separators.
-            passthroughDeclarationString += ", %s %s %s" % (paramConvertToType, " ".join(paramTypeModifiers), paramName)
-            passthroughCallString += ", converted_%s" % paramName
-
-        # endif conversion management
-
-        # Parameter checking.  If the parameter has a specific list of
-        # valid values, we have to make sure that the passed-in values
-        # match these, or we make an error.
-        if len(paramValidValues) > 0:
-            # We're about to make a big switch statement with an
-            # error at the end.  By default, the error is GL_INVALID_ENUM,
-            # unless we find a "case" statement in the middle with a
-            # non-GLenum value.
-            errorDefaultCase = "GL_INVALID_ENUM"
-
-            # This parameter has specific valid values.  Make a big
-            # switch statement to handle it.  Note that the original
-            # parameters are always what is checked, not the
-            # converted parameters.
-            switchCode.append("    switch(%s) {" % paramName)
-
-            for valueIndex in range(len(paramValidValues)):
-                (paramValue, dependentVecSize, dependentParamName, dependentValidValues, errorCode, valueConvert) = paramValidValues[valueIndex]
-
-                # We're going to need information on the dependent param
-                # as well.
-                if dependentParamName:
-                    depParamIndex = apiutil.FindParamIndex(params, dependentParamName)
-                    if depParamIndex == None:
-                        sys.stderr.write("%s: can't find dependent param '%s' for function '%s'\n" % (program, dependentParamName, funcName))
-
-                    (depParamName, depParamType, depParamMaxVecSize, depParamConvertToType, depParamValidValues, depParamValueConversion) = params[depParamIndex]
-                else:
-                    (depParamName, depParamType, depParamMaxVecSize, depParamConvertToType, depParamValidValues, depParamValueConversion) = (None, None, None, None, [], None)
-
-                # This is a sneaky trick.  It's valid syntax for a parameter
-                # that is *not* going to be converted to be declared
-                # with a dependent vector size; but in this case, the
-                # dependent vector size is unused and unnecessary.
-                # So check for this and ignore the dependent vector size
-                # if the parameter is not going to be converted.
-                if depParamConvertToType:
-                    usedDependentVecSize = dependentVecSize
-                else:
-                    usedDependentVecSize = None
-
-                # We'll peek ahead at the next parameter, to see whether
-                # we can combine cases
-                if valueIndex + 1 < len(paramValidValues) :
-                    (nextParamValue, nextDependentVecSize, nextDependentParamName, nextDependentValidValues, nextErrorCode, nextValueConvert) = paramValidValues[valueIndex + 1]
-                    if depParamConvertToType:
-                        usedNextDependentVecSize = nextDependentVecSize
-                    else:
-                        usedNextDependentVecSize = None
-
-                # Create a case for this value.  As a mnemonic,
-                # if we have a dependent vector size that we're ignoring,
-                # add it as a comment.
-                if usedDependentVecSize == None and dependentVecSize != None:
-                    switchCode.append("        case %s: /* size %s */" % (paramValue, dependentVecSize))
-                else:
-                    switchCode.append("        case %s:" % paramValue)
-
-                # If this is not a GLenum case, then switch our error
-                # if no value is matched to be GL_INVALID_VALUE instead
-                # of GL_INVALID_ENUM.  (Yes, this does get confused
-                # if there are both values and GLenums in the same
-                # switch statement, which shouldn't happen.)
-                if paramValue[0:3] != "GL_":
-                    errorDefaultCase = "GL_INVALID_VALUE"
-
-                # If all the remaining parameters are identical to the
-                # next set, then we're done - we'll just create the
-                # official code on the next pass through, and the two
-                # cases will share the code.
-                if valueIndex + 1 < len(paramValidValues) and usedDependentVecSize == usedNextDependentVecSize and dependentParamName == nextDependentParamName and dependentValidValues == nextDependentValidValues and errorCode == nextErrorCode and valueConvert == nextValueConvert:
-                    continue
-
-                # Otherwise, we'll have to generate code for this case.
-                # Start off with a check: if there is a dependent parameter,
-                # and a list of valid values for that parameter, we need
-                # to generate an error if something other than one
-                # of those values is passed.
-                if len(dependentValidValues) > 0:
-                    conditional=""
-
-                    # If the parameter being checked is actually an array,
-                    # check only its first element.
-                    if depParamMaxVecSize == 0:
-                        valueToCheck = dependentParamName
-                    else:
-                        valueToCheck = "%s[0]" % dependentParamName
-
-                    for v in dependentValidValues:
-                        conditional += " && %s != %s" % (valueToCheck, v)
-                    switchCode.append("            if (%s) {" % conditional[4:])
-                    if errorCode == None:
-                        errorCode = "GL_INVALID_ENUM"
-                    switchCode.append('                _mesa_error(_mesa_get_current_context(), %s, "gl%s(%s=0x%s)", %s);' % (errorCode, funcName, paramName, "%x", paramName))
-                    switchCode.append("                %s;" % errorReturn)
-                    switchCode.append("            }")
-                # endif there are dependent valid values
-
-                # The dependent parameter may require conditional
-                # value conversion.  If it does, and we don't want
-                # to convert values, we'll have to generate code for that
-                if depParamValueConversion == "some" and valueConvert == "noconvert":
-                    switchCode.append("            convert_%s_value = 0;" % dependentParamName)
-
-                # If there's a dependent vector size for this parameter
-                # that we're actually going to use (i.e. we need conversion),
-                # mark it.
-                if usedDependentVecSize:
-                    switchCode.append("            n_%s = %s;" % (dependentParamName, dependentVecSize))
-
-                # In all cases, break out of the switch if any valid
-                # value is found.
-                switchCode.append("            break;")
-
-
-            # Need a default case to catch all the other, invalid
-            # parameter values.  These will all generate errors.
-            switchCode.append("        default:")
-            if errorCode == None:
-                errorCode = "GL_INVALID_ENUM"
-            formatString = GetFormatString(paramType)
-            if formatString == None:
-                switchCode.append('            _mesa_error(_mesa_get_current_context(), %s, "gl%s(%s)");' % (errorCode, funcName, paramName))
-            else:
-                switchCode.append('            _mesa_error(_mesa_get_current_context(), %s, "gl%s(%s=%s)", %s);' % (errorCode, funcName, paramName, formatString, paramName))
-            switchCode.append("            %s;" % errorReturn)
-
-            # End of our switch code.
-            switchCode.append("    }")
-
-        # endfor every recognized parameter value
-
-    # endfor every param
-
-    # Here, the passthroughDeclarationString and passthroughCallString
-    # are complete; remove the extra ", " at the front of each.
-    passthroughDeclarationString = passthroughDeclarationString[2:]
-    passthroughCallString = passthroughCallString[2:]
-    if not passthroughDeclarationString:
-        passthroughDeclarationString = "void"
-
-    # The Mesa functions are scattered across all the Mesa
-    # header files.  The easiest way to manage declarations
-    # is to create them ourselves.
-    if funcName in allSpecials:
-        print "/* this function is special and is defined elsewhere */"
-    print "extern %s GL_APIENTRY %s(%s);" % (returnType, passthroughFuncName, passthroughDeclarationString)
-
-    # A function may be a core function (i.e. it exists in
-    # the core specification), a core addition (extension
-    # functions added officially to the core), a required
-    # extension (usually an extension for an earlier version
-    # that has been officially adopted), or an optional extension.
-    #
-    # Core functions have a simple category (e.g. "GLES1.1");
-    # we generate only a simple callback for them.
-    #
-    # Core additions have two category listings, one simple
-    # and one compound (e.g.  ["GLES1.1", "GLES1.1:OES_fixed_point"]).  
-    # We generate the core function, and also an extension function.
-    #
-    # Required extensions and implemented optional extensions
-    # have a single compound category "GLES1.1:OES_point_size_array".
-    # For these we generate just the extension function.
-    for categorySpec in apiutil.Categories(funcName):
-        compoundCategory = categorySpec.split(":")
-
-        # This category isn't for us, if the base category doesn't match
-        # our version
-        if compoundCategory[0] != version:
-            continue
-
-        # Otherwise, determine if we're writing code for a core
-        # function (no suffix) or an extension function.
-        if len(compoundCategory) == 1:
-            # This is a core function
-            extensionName = None
-            extensionSuffix = ""
-        else:
-            # This is an extension function.  We'll need to append
-            # the extension suffix.
-            extensionName = compoundCategory[1]
-            extensionSuffix = extensionName.split("_")[0]
-        fullFuncName = funcPrefix + funcName + extensionSuffix
-
-        # Now the generated function.  The text used to mark an API-level
-        # function, oddly, is version-specific.
-        if extensionName:
-            print "/* Extension %s */" % extensionName
-
-        if (not variables and
-            not switchCode and
-            not conversionCodeOutgoing and
-            not conversionCodeIncoming):
-            # pass through directly
-            print "#define %s %s" % (fullFuncName, passthroughFuncName)
-            print
-            continue
-
-        print "static %s GL_APIENTRY %s(%s)" % (returnType, fullFuncName, declarationString)
-        print "{"
-
-        # Start printing our code pieces.  Start with any local
-        # variables we need.  This unusual syntax joins the 
-        # lines in the variables[] array with the "\n" separator.
-        if len(variables) > 0:
-            print "\n".join(variables) + "\n"
-
-        # If there's any sort of parameter checking or variable
-        # array sizing, the switch code will contain it.
-        if len(switchCode) > 0:
-            print "\n".join(switchCode) + "\n"
-
-        # In the case of an outgoing conversion (i.e. parameters must
-        # be converted before calling the underlying Mesa function),
-        # use the appropriate code.
-        if "get" not in props and len(conversionCodeOutgoing) > 0:
-            print "\n".join(conversionCodeOutgoing) + "\n"
-
-        # Call the Mesa function.  Note that there are very few functions
-        # that return a value (i.e. returnType is not "void"), and that
-        # none of them require incoming translation; so we're safe
-        # to generate code that directly returns in those cases,
-        # even though it's not completely independent.
-
-        if returnType == "void":
-            print "    %s(%s);" % (passthroughFuncName, passthroughCallString)
-        else:
-            print "    return %s(%s);" % (passthroughFuncName, passthroughCallString)
-
-        # If the function is one that returns values (i.e. "get" in props),
-        # it might return values of a different type than we need, that
-        # require conversion before passing back to the application.
-        if "get" in props and len(conversionCodeIncoming) > 0:
-            print "\n".join(conversionCodeIncoming)
-
-        # All done.
-        print "}"
-        print
-    # end for each category provided for a function
-
-# end for each function
-
-print """
-#include "glapi/glapi.h"
-
-#if FEATURE_remap_table
-
-/* define esLocalRemapTable */
-#include "main/api_exec_%s_dispatch.h"
-
-#define need_MESA_remap_table
-#include "main/api_exec_%s_remap_helper.h"
-
-static void
-init_remap_table(void)
-{
-   _glthread_DECLARE_STATIC_MUTEX(mutex);
-   static GLboolean initialized = GL_FALSE;
-   const struct gl_function_pool_remap *remap = MESA_remap_table_functions;
-   int i;
-
-   _glthread_LOCK_MUTEX(mutex);
-   if (initialized) {
-      _glthread_UNLOCK_MUTEX(mutex);
-      return;
-   }
-
-   for (i = 0; i < esLocalRemapTable_size; i++) {
-      GLint offset;
-      const char *spec;
-
-      /* sanity check */
-      ASSERT(i == remap[i].remap_index);
-      spec = _mesa_function_pool + remap[i].pool_index;
-
-      offset = _mesa_map_function_spec(spec);
-      esLocalRemapTable[i] = offset;
-   }
-   initialized = GL_TRUE;
-   _glthread_UNLOCK_MUTEX(mutex);
-}
-
-#else /* FEATURE_remap_table */
-
-#include "%sapi/main/dispatch.h"
-
-static INLINE void
-init_remap_table(void)
-{
-}
-
-#endif /* FEATURE_remap_table */
-
-struct _glapi_table *
-_mesa_create_exec_table_%s(void)
-{
-   struct _glapi_table *exec;
-
-   exec = _mesa_alloc_dispatch_table(_gloffset_COUNT);
-   if (exec == NULL)
-      return NULL;
-
-   init_remap_table();
-""" % (shortname, shortname, shortname, shortname)
-
-for func in keys:
-    prefix = "_es_" if func not in allSpecials else "_check_"
-    for spec in apiutil.Categories(func):
-        ext = spec.split(":")
-        # version does not match
-        if ext.pop(0) != version:
-            continue
-        entry = func
-        if ext:
-            suffix = ext[0].split("_")[0]
-            entry += suffix
-        print "    SET_%s(exec, %s%s);" % (entry, prefix, entry)
-print ""
-print "   return exec;"
-print "}"
-
-print """
-#endif /* FEATURE_%s */""" % (shortname.upper())
->>>>>>> 01df5d59
+#*************************************************************************
+# Copyright 2008 Tungsten Graphics, Inc., Cedar Park, Texas.
+# All Rights Reserved.
+#
+# Permission is hereby granted, free of charge, to any person obtaining a
+# copy of this software and associated documentation files (the "Software"),
+# to deal in the Software without restriction, including without limitation
+# the rights to use, copy, modify, merge, publish, distribute, sublicense,
+# and/or sell copies of the Software, and to permit persons to whom the
+# Software is furnished to do so, subject to the following conditions:
+#
+# The above copyright notice and this permission notice shall be included
+# in all copies or substantial portions of the Software.
+#
+# THE SOFTWARE IS PROVIDED "AS IS", WITHOUT WARRANTY OF ANY KIND, EXPRESS
+# OR IMPLIED, INCLUDING BUT NOT LIMITED TO THE WARRANTIES OF MERCHANTABILITY,
+# FITNESS FOR A PARTICULAR PURPOSE AND NONINFRINGEMENT.  IN NO EVENT SHALL
+# TUNGSTEN GRAPHICS BE LIABLE FOR ANY CLAIM, DAMAGES OR OTHER LIABILITY,
+# WHETHER IN AN ACTION OF CONTRACT, TORT OR OTHERWISE, ARISING FROM, OUT OF
+# OR IN CONNECTION WITH THE SOFTWARE OR THE USE OR OTHER DEALINGS IN THE
+# SOFTWARE.
+#*************************************************************************
+
+
+import sys, os
+import APIspecutil as apiutil
+
+# These dictionary entries are used for automatic conversion.
+# The string will be used as a format string with the conversion
+# variable.
+Converters = {
+    'GLfloat': {
+        'GLdouble': "(GLdouble) (%s)",
+        'GLfixed' : "(GLint) (%s * 65536)",
+    },
+    'GLfixed': {
+        'GLfloat': "(GLfloat) (%s / 65536.0f)",
+        'GLdouble': "(GLdouble) (%s / 65536.0)",
+    },
+    'GLdouble': {
+        'GLfloat': "(GLfloat) (%s)",
+        'GLfixed': "(GLfixed) (%s * 65536)",
+    },
+    'GLclampf': {
+        'GLclampd': "(GLclampd) (%s)",
+        'GLclampx': "(GLclampx) (%s * 65536)",
+    },
+    'GLclampx': {
+        'GLclampf': "(GLclampf) (%s / 65536.0f)",
+        'GLclampd': "(GLclampd) (%s / 65536.0)",
+    },
+    'GLubyte': {
+        'GLfloat': "(GLfloat) (%s / 255.0f)",
+    },
+}
+
+def GetBaseType(type):
+    typeTokens = type.split(' ')
+    baseType = None
+    typeModifiers = []
+    for t in typeTokens:
+        if t in ['const', '*']:
+            typeModifiers.append(t)
+        else:
+            baseType = t
+    return (baseType, typeModifiers)
+
+def ConvertValue(value, fromType, toType):
+    """Returns a string that represents the given parameter string, 
+    type-converted if necessary."""
+
+    if not Converters.has_key(fromType):
+        print >> sys.stderr, "No base converter for type '%s' found.  Ignoring." % fromType
+        return value
+
+    if not Converters[fromType].has_key(toType):
+        print >> sys.stderr, "No converter found for type '%s' to type '%s'.  Ignoring." % (fromType, toType)
+        return value
+
+    # This part is simple.  Return the proper conversion.
+    conversionString = Converters[fromType][toType]
+    return conversionString % value
+
+FormatStrings = {
+    'GLenum' : '0x%x',
+    'GLfloat' : '%f',
+    'GLint' : '%d',
+    'GLbitfield' : '0x%x',
+}
+def GetFormatString(type):
+    if FormatStrings.has_key(type):
+        return FormatStrings[type]
+    else:
+        return None
+
+
+######################################################################
+# Version-specific values to be used in the main script
+# header: which header file to include
+# api: what text specifies an API-level function
+VersionSpecificValues = {
+    'GLES1.1' : {
+        'description' : 'GLES1.1 functions',
+        'header' : 'GLES/gl.h',
+        'extheader' : 'GLES/glext.h',
+        'shortname' : 'es1'
+    },
+    'GLES2.0': {
+        'description' : 'GLES2.0 functions',
+        'header' : 'GLES2/gl2.h',
+        'extheader' : 'GLES2/gl2ext.h',
+        'shortname' : 'es2'
+    }
+}
+
+
+######################################################################
+# Main code for the script begins here.
+
+# Get the name of the program (without the directory part) for use in
+# error messages.
+program = os.path.basename(sys.argv[0])
+
+# Set default values
+verbose = 0
+functionList = "APIspec.xml"
+version = "GLES1.1"
+
+# Allow for command-line switches
+import getopt, time
+options = "hvV:S:"
+try:
+    optlist, args = getopt.getopt(sys.argv[1:], options)
+except getopt.GetoptError, message:
+    sys.stderr.write("%s: %s.  Use -h for help.\n" % (program, message))
+    sys.exit(1)
+
+for option, optarg in optlist:
+    if option == "-h":
+        sys.stderr.write("Usage: %s [-%s]\n" % (program, options))
+        sys.stderr.write("Parse an API specification file and generate wrapper functions for a given GLES version\n")
+        sys.stderr.write("-h gives help\n")
+        sys.stderr.write("-v is verbose\n")
+        sys.stderr.write("-V specifies GLES version to generate [%s]:\n" % version)
+        for key in VersionSpecificValues.keys():
+            sys.stderr.write("    %s - %s\n" % (key, VersionSpecificValues[key]['description']))
+        sys.stderr.write("-S specifies API specification file to use [%s]\n" % functionList)
+        sys.exit(1)
+    elif option == "-v":
+        verbose += 1
+    elif option == "-V":
+        version = optarg
+    elif option == "-S":
+        functionList = optarg
+
+# Beyond switches, we support no further command-line arguments
+if len(args) >  0:
+    sys.stderr.write("%s: only switch arguments are supported - use -h for help\n" % program)
+    sys.exit(1)
+
+# If we don't have a valid version, abort.
+if not VersionSpecificValues.has_key(version):
+    sys.stderr.write("%s: version '%s' is not valid - use -h for help\n" % (program, version))
+    sys.exit(1)
+
+# Grab the version-specific items we need to use
+versionHeader = VersionSpecificValues[version]['header']
+versionExtHeader = VersionSpecificValues[version]['extheader']
+shortname = VersionSpecificValues[version]['shortname']
+
+# If we get to here, we're good to go.  The "version" parameter
+# directs GetDispatchedFunctions to only allow functions from
+# that "category" (version in our parlance).  This allows 
+# functions with different declarations in different categories
+# to exist (glTexImage2D, for example, is different between
+# GLES1 and GLES2).
+keys = apiutil.GetAllFunctions(functionList, version)
+
+allSpecials = apiutil.AllSpecials()
+
+print """/* DO NOT EDIT *************************************************
+ * THIS FILE AUTOMATICALLY GENERATED BY THE %s SCRIPT
+ * API specification file:   %s
+ * GLES version:             %s
+ * date:                     %s
+ */
+""" % (program, functionList, version, time.strftime("%Y-%m-%d %H:%M:%S"))
+
+# The headers we choose are version-specific.
+print """
+#include "%s"
+#include "%s"
+#include "main/mfeatures.h"
+#include "main/compiler.h"
+#include "main/api_exec.h"
+
+#if FEATURE_%s
+
+#ifndef GLAPIENTRYP
+#define GLAPIENTRYP GL_APIENTRYP
+#endif
+""" % (versionHeader, versionExtHeader, shortname.upper())
+
+# Everyone needs these types.
+print """
+/* These types are needed for the Mesa veneer, but are not defined in
+ * the standard GLES headers.
+ */
+typedef double GLdouble;
+typedef double GLclampd;
+
+/* Mesa error handling requires these */
+extern void *_mesa_get_current_context(void);
+extern void _mesa_error(void *ctx, GLenum error, const char *fmtString, ... );
+"""
+
+# Finally we get to the all-important functions
+print """/*************************************************************
+ * Generated functions begin here
+ */
+"""
+for funcName in keys:
+    if verbose > 0: sys.stderr.write("%s: processing function %s\n" % (program, funcName))
+
+    # start figuring out what this function will look like.
+    returnType = apiutil.ReturnType(funcName)
+    props = apiutil.Properties(funcName)
+    params = apiutil.Parameters(funcName)
+    declarationString = apiutil.MakeDeclarationString(params)
+
+    # In case of error, a function may have to return.  Make
+    # sure we have valid return values in this case.
+    if returnType == "void":
+        errorReturn = "return"
+    elif returnType == "GLboolean":
+        errorReturn = "return GL_FALSE"
+    else:
+        errorReturn = "return (%s) 0" % returnType
+
+    # These are the output of this large calculation block.
+    # passthroughDeclarationString: a typed set of parameters that
+    # will be used to create the "extern" reference for the
+    # underlying Mesa or support function.  Note that as generated
+    # these have an extra ", " at the beginning, which will be
+    # removed before use.
+    # 
+    # passthroughDeclarationString: an untyped list of parameters
+    # that will be used to call the underlying Mesa or support
+    # function (including references to converted parameters).
+    # This will also be generated with an extra ", " at the
+    # beginning, which will be removed before use.
+    #
+    # variables: C code to create any local variables determined to
+    # be necessary.
+    # conversionCodeOutgoing: C code to convert application parameters
+    # to a necessary type before calling the underlying support code.
+    # May be empty if no conversion is required.  
+    # conversionCodeIncoming: C code to do the converse: convert 
+    # values returned by underlying Mesa code to the types needed
+    # by the application.
+    # Note that *either* the conversionCodeIncoming will be used (for
+    # generated query functions), *or* the conversionCodeOutgoing will
+    # be used (for generated non-query functions), never both.
+    passthroughFuncName = ""
+    passthroughDeclarationString = ""
+    passthroughCallString = ""
+    prefixOverride = None
+    variables = []
+    conversionCodeOutgoing = []
+    conversionCodeIncoming = []
+    switchCode = []
+
+    # Calculate the name of the underlying support function to call.
+    # By default, the passthrough function is named _mesa_<funcName>.
+    # We're allowed to override the prefix and/or the function name
+    # for each function record, though.  The "ConversionFunction"
+    # utility is poorly named, BTW...
+    if funcName in allSpecials:
+        # perform checks and pass through
+        funcPrefix = "_check_"
+        aliasprefix = "_es_"
+    else:
+        funcPrefix = "_es_"
+        aliasprefix = apiutil.AliasPrefix(funcName)
+    alias = apiutil.ConversionFunction(funcName)
+    prefixOverride = apiutil.FunctionPrefix(funcName)
+    if prefixOverride != "_mesa_":
+        aliasprefix = apiutil.FunctionPrefix(funcName)
+    if not alias:
+        # There may still be a Mesa alias for the function
+        if apiutil.Alias(funcName):
+            passthroughFuncName = "%s%s" % (aliasprefix, apiutil.Alias(funcName))
+        else:
+            passthroughFuncName = "%s%s" % (aliasprefix, funcName)
+    else: # a specific alias is provided
+        passthroughFuncName = "%s%s" % (aliasprefix, alias)
+
+    # Look at every parameter: each one may have only specific
+    # allowed values, or dependent parameters to check, or 
+    # variant-sized vector arrays to calculate
+    for (paramName, paramType, paramMaxVecSize, paramConvertToType, paramValidValues, paramValueConversion) in params:
+        # We'll need this below if we're doing conversions
+        (paramBaseType, paramTypeModifiers) = GetBaseType(paramType)
+
+        # Conversion management.
+        # We'll handle three cases, easiest to hardest: a parameter
+        # that doesn't require conversion, a scalar parameter that
+        # requires conversion, and a vector parameter that requires
+        # conversion.
+        if paramConvertToType == None:
+            # Unconverted parameters are easy, whether they're vector
+            # or scalar - just add them to the call list.  No conversions
+            # or anything to worry about.
+            passthroughDeclarationString += ", %s %s" % (paramType, paramName)
+            passthroughCallString += ", %s" % paramName
+
+        elif paramMaxVecSize == 0: # a scalar parameter that needs conversion
+            # A scalar to hold a converted parameter
+            variables.append("    %s converted_%s;" % (paramConvertToType, paramName))
+
+            # Outgoing conversion depends on whether we have to conditionally
+            # perform value conversion.
+            if paramValueConversion == "none":
+                conversionCodeOutgoing.append("    converted_%s = (%s) %s;" % (paramName, paramConvertToType, paramName))
+            elif paramValueConversion == "some":
+                # We'll need a conditional variable to keep track of
+                # whether we're converting values or not.
+                if ("    int convert_%s_value = 1;" % paramName) not in variables:
+                    variables.append("    int convert_%s_value = 1;" % paramName)
+
+                # Write code based on that conditional.
+                conversionCodeOutgoing.append("    if (convert_%s_value) {" % paramName)
+                conversionCodeOutgoing.append("        converted_%s = %s;" % (paramName, ConvertValue(paramName, paramBaseType, paramConvertToType))) 
+                conversionCodeOutgoing.append("    } else {")
+                conversionCodeOutgoing.append("        converted_%s = (%s) %s;" % (paramName, paramConvertToType, paramName))
+                conversionCodeOutgoing.append("    }")
+            else: # paramValueConversion == "all"
+                conversionCodeOutgoing.append("    converted_%s = %s;" % (paramName, ConvertValue(paramName, paramBaseType, paramConvertToType)))
+
+            # Note that there can be no incoming conversion for a
+            # scalar parameter; changing the scalar will only change
+            # the local value, and won't ultimately change anything
+            # that passes back to the application.
+
+            # Call strings.  The unusual " ".join() call will join the
+            # array of parameter modifiers with spaces as separators.
+            passthroughDeclarationString += ", %s %s %s" % (paramConvertToType, " ".join(paramTypeModifiers), paramName)
+            passthroughCallString += ", converted_%s" % paramName
+
+        else: # a vector parameter that needs conversion
+            # We'll need an index variable for conversions
+            if "    register unsigned int i;" not in variables:
+                variables.append("    register unsigned int i;")
+
+            # This variable will hold the (possibly variant) size of
+            # this array needing conversion.  By default, we'll set
+            # it to the maximal size (which is correct for functions
+            # with a constant-sized vector parameter); for true
+            # variant arrays, we'll modify it with other code.
+            variables.append("    unsigned int n_%s = %d;" % (paramName, paramMaxVecSize))
+
+            # This array will hold the actual converted values.
+            variables.append("    %s converted_%s[%d];" % (paramConvertToType, paramName, paramMaxVecSize))
+
+            # Again, we choose the conversion code based on whether we
+            # have to always convert values, never convert values, or 
+            # conditionally convert values.
+            if paramValueConversion == "none":
+                conversionCodeOutgoing.append("    for (i = 0; i < n_%s; i++) {" % paramName)
+                conversionCodeOutgoing.append("        converted_%s[i] = (%s) %s[i];" % (paramName, paramConvertToType, paramName))
+                conversionCodeOutgoing.append("    }")
+            elif paramValueConversion == "some":
+                # We'll need a conditional variable to keep track of
+                # whether we're converting values or not.
+                if ("    int convert_%s_value = 1;" % paramName) not in variables:
+                    variables.append("    int convert_%s_value = 1;" % paramName)
+                # Write code based on that conditional.
+                conversionCodeOutgoing.append("    if (convert_%s_value) {" % paramName)
+                conversionCodeOutgoing.append("        for (i = 0; i < n_%s; i++) {" % paramName)
+                conversionCodeOutgoing.append("            converted_%s[i] = %s;" % (paramName, ConvertValue("%s[i]" % paramName, paramBaseType, paramConvertToType))) 
+                conversionCodeOutgoing.append("        }")
+                conversionCodeOutgoing.append("    } else {")
+                conversionCodeOutgoing.append("        for (i = 0; i < n_%s; i++) {" % paramName)
+                conversionCodeOutgoing.append("            converted_%s[i] = (%s) %s[i];" % (paramName, paramConvertToType, paramName))
+                conversionCodeOutgoing.append("        }")
+                conversionCodeOutgoing.append("    }")
+            else: # paramValueConversion == "all"
+                conversionCodeOutgoing.append("    for (i = 0; i < n_%s; i++) {" % paramName)
+                conversionCodeOutgoing.append("        converted_%s[i] = %s;" % (paramName, ConvertValue("%s[i]" % paramName, paramBaseType, paramConvertToType)))
+
+                conversionCodeOutgoing.append("    }")
+
+            # If instead we need an incoming conversion (i.e. results
+            # from Mesa have to be converted before handing back
+            # to the application), this is it.  Fortunately, we don't
+            # have to worry about conditional value conversion - the
+            # functions that do (e.g. glGetFixedv()) are handled
+            # specially, outside this code generation.
+            #
+            # Whether we use incoming conversion or outgoing conversion
+            # is determined later - we only ever use one or the other.
+
+            if paramValueConversion == "none":
+                conversionCodeIncoming.append("    for (i = 0; i < n_%s; i++) {" % paramName)
+                conversionCodeIncoming.append("        %s[i] = (%s) converted_%s[i];" % (paramName, paramConvertToType, paramName))
+                conversionCodeIncoming.append("    }")
+            elif paramValueConversion == "some":
+                # We'll need a conditional variable to keep track of
+                # whether we're converting values or not.
+                if ("    int convert_%s_value = 1;" % paramName) not in variables:
+                    variables.append("    int convert_%s_value = 1;" % paramName)
+
+                # Write code based on that conditional.
+                conversionCodeIncoming.append("    if (convert_%s_value) {" % paramName)
+                conversionCodeIncoming.append("        for (i = 0; i < n_%s; i++) {" % paramName)
+                conversionCodeIncoming.append("            %s[i] = %s;" % (paramName, ConvertValue("converted_%s[i]" % paramName, paramConvertToType, paramBaseType))) 
+                conversionCodeIncoming.append("        }")
+                conversionCodeIncoming.append("    } else {")
+                conversionCodeIncoming.append("        for (i = 0; i < n_%s; i++) {" % paramName)
+                conversionCodeIncoming.append("            %s[i] = (%s) converted_%s[i];" % (paramName, paramBaseType, paramName))
+                conversionCodeIncoming.append("        }")
+                conversionCodeIncoming.append("    }")
+            else: # paramValueConversion == "all"
+                conversionCodeIncoming.append("    for (i = 0; i < n_%s; i++) {" % paramName)
+                conversionCodeIncoming.append("        %s[i] = %s;" % (paramName, ConvertValue("converted_%s[i]" % paramName, paramConvertToType, paramBaseType)))
+                conversionCodeIncoming.append("    }")
+
+            # Call strings.  The unusual " ".join() call will join the
+            # array of parameter modifiers with spaces as separators.
+            passthroughDeclarationString += ", %s %s %s" % (paramConvertToType, " ".join(paramTypeModifiers), paramName)
+            passthroughCallString += ", converted_%s" % paramName
+
+        # endif conversion management
+
+        # Parameter checking.  If the parameter has a specific list of
+        # valid values, we have to make sure that the passed-in values
+        # match these, or we make an error.
+        if len(paramValidValues) > 0:
+            # We're about to make a big switch statement with an
+            # error at the end.  By default, the error is GL_INVALID_ENUM,
+            # unless we find a "case" statement in the middle with a
+            # non-GLenum value.
+            errorDefaultCase = "GL_INVALID_ENUM"
+
+            # This parameter has specific valid values.  Make a big
+            # switch statement to handle it.  Note that the original
+            # parameters are always what is checked, not the
+            # converted parameters.
+            switchCode.append("    switch(%s) {" % paramName)
+
+            for valueIndex in range(len(paramValidValues)):
+                (paramValue, dependentVecSize, dependentParamName, dependentValidValues, errorCode, valueConvert) = paramValidValues[valueIndex]
+
+                # We're going to need information on the dependent param
+                # as well.
+                if dependentParamName:
+                    depParamIndex = apiutil.FindParamIndex(params, dependentParamName)
+                    if depParamIndex == None:
+                        sys.stderr.write("%s: can't find dependent param '%s' for function '%s'\n" % (program, dependentParamName, funcName))
+
+                    (depParamName, depParamType, depParamMaxVecSize, depParamConvertToType, depParamValidValues, depParamValueConversion) = params[depParamIndex]
+                else:
+                    (depParamName, depParamType, depParamMaxVecSize, depParamConvertToType, depParamValidValues, depParamValueConversion) = (None, None, None, None, [], None)
+
+                # This is a sneaky trick.  It's valid syntax for a parameter
+                # that is *not* going to be converted to be declared
+                # with a dependent vector size; but in this case, the
+                # dependent vector size is unused and unnecessary.
+                # So check for this and ignore the dependent vector size
+                # if the parameter is not going to be converted.
+                if depParamConvertToType:
+                    usedDependentVecSize = dependentVecSize
+                else:
+                    usedDependentVecSize = None
+
+                # We'll peek ahead at the next parameter, to see whether
+                # we can combine cases
+                if valueIndex + 1 < len(paramValidValues) :
+                    (nextParamValue, nextDependentVecSize, nextDependentParamName, nextDependentValidValues, nextErrorCode, nextValueConvert) = paramValidValues[valueIndex + 1]
+                    if depParamConvertToType:
+                        usedNextDependentVecSize = nextDependentVecSize
+                    else:
+                        usedNextDependentVecSize = None
+
+                # Create a case for this value.  As a mnemonic,
+                # if we have a dependent vector size that we're ignoring,
+                # add it as a comment.
+                if usedDependentVecSize == None and dependentVecSize != None:
+                    switchCode.append("        case %s: /* size %s */" % (paramValue, dependentVecSize))
+                else:
+                    switchCode.append("        case %s:" % paramValue)
+
+                # If this is not a GLenum case, then switch our error
+                # if no value is matched to be GL_INVALID_VALUE instead
+                # of GL_INVALID_ENUM.  (Yes, this does get confused
+                # if there are both values and GLenums in the same
+                # switch statement, which shouldn't happen.)
+                if paramValue[0:3] != "GL_":
+                    errorDefaultCase = "GL_INVALID_VALUE"
+
+                # If all the remaining parameters are identical to the
+                # next set, then we're done - we'll just create the
+                # official code on the next pass through, and the two
+                # cases will share the code.
+                if valueIndex + 1 < len(paramValidValues) and usedDependentVecSize == usedNextDependentVecSize and dependentParamName == nextDependentParamName and dependentValidValues == nextDependentValidValues and errorCode == nextErrorCode and valueConvert == nextValueConvert:
+                    continue
+
+                # Otherwise, we'll have to generate code for this case.
+                # Start off with a check: if there is a dependent parameter,
+                # and a list of valid values for that parameter, we need
+                # to generate an error if something other than one
+                # of those values is passed.
+                if len(dependentValidValues) > 0:
+                    conditional=""
+
+                    # If the parameter being checked is actually an array,
+                    # check only its first element.
+                    if depParamMaxVecSize == 0:
+                        valueToCheck = dependentParamName
+                    else:
+                        valueToCheck = "%s[0]" % dependentParamName
+
+                    for v in dependentValidValues:
+                        conditional += " && %s != %s" % (valueToCheck, v)
+                    switchCode.append("            if (%s) {" % conditional[4:])
+                    if errorCode == None:
+                        errorCode = "GL_INVALID_ENUM"
+                    switchCode.append('                _mesa_error(_mesa_get_current_context(), %s, "gl%s(%s=0x%s)", %s);' % (errorCode, funcName, paramName, "%x", paramName))
+                    switchCode.append("                %s;" % errorReturn)
+                    switchCode.append("            }")
+                # endif there are dependent valid values
+
+                # The dependent parameter may require conditional
+                # value conversion.  If it does, and we don't want
+                # to convert values, we'll have to generate code for that
+                if depParamValueConversion == "some" and valueConvert == "noconvert":
+                    switchCode.append("            convert_%s_value = 0;" % dependentParamName)
+
+                # If there's a dependent vector size for this parameter
+                # that we're actually going to use (i.e. we need conversion),
+                # mark it.
+                if usedDependentVecSize:
+                    switchCode.append("            n_%s = %s;" % (dependentParamName, dependentVecSize))
+
+                # In all cases, break out of the switch if any valid
+                # value is found.
+                switchCode.append("            break;")
+
+
+            # Need a default case to catch all the other, invalid
+            # parameter values.  These will all generate errors.
+            switchCode.append("        default:")
+            if errorCode == None:
+                errorCode = "GL_INVALID_ENUM"
+            formatString = GetFormatString(paramType)
+            if formatString == None:
+                switchCode.append('            _mesa_error(_mesa_get_current_context(), %s, "gl%s(%s)");' % (errorCode, funcName, paramName))
+            else:
+                switchCode.append('            _mesa_error(_mesa_get_current_context(), %s, "gl%s(%s=%s)", %s);' % (errorCode, funcName, paramName, formatString, paramName))
+            switchCode.append("            %s;" % errorReturn)
+
+            # End of our switch code.
+            switchCode.append("    }")
+
+        # endfor every recognized parameter value
+
+    # endfor every param
+
+    # Here, the passthroughDeclarationString and passthroughCallString
+    # are complete; remove the extra ", " at the front of each.
+    passthroughDeclarationString = passthroughDeclarationString[2:]
+    passthroughCallString = passthroughCallString[2:]
+    if not passthroughDeclarationString:
+        passthroughDeclarationString = "void"
+
+    # The Mesa functions are scattered across all the Mesa
+    # header files.  The easiest way to manage declarations
+    # is to create them ourselves.
+    if funcName in allSpecials:
+        print "/* this function is special and is defined elsewhere */"
+    print "extern %s GL_APIENTRY %s(%s);" % (returnType, passthroughFuncName, passthroughDeclarationString)
+
+    # A function may be a core function (i.e. it exists in
+    # the core specification), a core addition (extension
+    # functions added officially to the core), a required
+    # extension (usually an extension for an earlier version
+    # that has been officially adopted), or an optional extension.
+    #
+    # Core functions have a simple category (e.g. "GLES1.1");
+    # we generate only a simple callback for them.
+    #
+    # Core additions have two category listings, one simple
+    # and one compound (e.g.  ["GLES1.1", "GLES1.1:OES_fixed_point"]).  
+    # We generate the core function, and also an extension function.
+    #
+    # Required extensions and implemented optional extensions
+    # have a single compound category "GLES1.1:OES_point_size_array".
+    # For these we generate just the extension function.
+    for categorySpec in apiutil.Categories(funcName):
+        compoundCategory = categorySpec.split(":")
+
+        # This category isn't for us, if the base category doesn't match
+        # our version
+        if compoundCategory[0] != version:
+            continue
+
+        # Otherwise, determine if we're writing code for a core
+        # function (no suffix) or an extension function.
+        if len(compoundCategory) == 1:
+            # This is a core function
+            extensionName = None
+            extensionSuffix = ""
+        else:
+            # This is an extension function.  We'll need to append
+            # the extension suffix.
+            extensionName = compoundCategory[1]
+            extensionSuffix = extensionName.split("_")[0]
+        fullFuncName = funcPrefix + funcName + extensionSuffix
+
+        # Now the generated function.  The text used to mark an API-level
+        # function, oddly, is version-specific.
+        if extensionName:
+            print "/* Extension %s */" % extensionName
+
+        if (not variables and
+            not switchCode and
+            not conversionCodeOutgoing and
+            not conversionCodeIncoming):
+            # pass through directly
+            print "#define %s %s" % (fullFuncName, passthroughFuncName)
+            print
+            continue
+
+        print "static %s GL_APIENTRY %s(%s)" % (returnType, fullFuncName, declarationString)
+        print "{"
+
+        # Start printing our code pieces.  Start with any local
+        # variables we need.  This unusual syntax joins the 
+        # lines in the variables[] array with the "\n" separator.
+        if len(variables) > 0:
+            print "\n".join(variables) + "\n"
+
+        # If there's any sort of parameter checking or variable
+        # array sizing, the switch code will contain it.
+        if len(switchCode) > 0:
+            print "\n".join(switchCode) + "\n"
+
+        # In the case of an outgoing conversion (i.e. parameters must
+        # be converted before calling the underlying Mesa function),
+        # use the appropriate code.
+        if "get" not in props and len(conversionCodeOutgoing) > 0:
+            print "\n".join(conversionCodeOutgoing) + "\n"
+
+        # Call the Mesa function.  Note that there are very few functions
+        # that return a value (i.e. returnType is not "void"), and that
+        # none of them require incoming translation; so we're safe
+        # to generate code that directly returns in those cases,
+        # even though it's not completely independent.
+
+        if returnType == "void":
+            print "    %s(%s);" % (passthroughFuncName, passthroughCallString)
+        else:
+            print "    return %s(%s);" % (passthroughFuncName, passthroughCallString)
+
+        # If the function is one that returns values (i.e. "get" in props),
+        # it might return values of a different type than we need, that
+        # require conversion before passing back to the application.
+        if "get" in props and len(conversionCodeIncoming) > 0:
+            print "\n".join(conversionCodeIncoming)
+
+        # All done.
+        print "}"
+        print
+    # end for each category provided for a function
+
+# end for each function
+
+print """
+#include "glapi/glapi.h"
+
+#if FEATURE_remap_table
+
+/* define esLocalRemapTable */
+#include "main/api_exec_%s_dispatch.h"
+
+#define need_MESA_remap_table
+#include "main/api_exec_%s_remap_helper.h"
+
+static void
+init_remap_table(void)
+{
+   _glthread_DECLARE_STATIC_MUTEX(mutex);
+   static GLboolean initialized = GL_FALSE;
+   const struct gl_function_pool_remap *remap = MESA_remap_table_functions;
+   int i;
+
+   _glthread_LOCK_MUTEX(mutex);
+   if (initialized) {
+      _glthread_UNLOCK_MUTEX(mutex);
+      return;
+   }
+
+   for (i = 0; i < esLocalRemapTable_size; i++) {
+      GLint offset;
+      const char *spec;
+
+      /* sanity check */
+      ASSERT(i == remap[i].remap_index);
+      spec = _mesa_function_pool + remap[i].pool_index;
+
+      offset = _mesa_map_function_spec(spec);
+      esLocalRemapTable[i] = offset;
+   }
+   initialized = GL_TRUE;
+   _glthread_UNLOCK_MUTEX(mutex);
+}
+
+#else /* FEATURE_remap_table */
+
+#include "%sapi/main/dispatch.h"
+
+static INLINE void
+init_remap_table(void)
+{
+}
+
+#endif /* FEATURE_remap_table */
+
+struct _glapi_table *
+_mesa_create_exec_table_%s(void)
+{
+   struct _glapi_table *exec;
+
+   exec = _mesa_alloc_dispatch_table(_gloffset_COUNT);
+   if (exec == NULL)
+      return NULL;
+
+   init_remap_table();
+""" % (shortname, shortname, shortname, shortname)
+
+for func in keys:
+    prefix = "_es_" if func not in allSpecials else "_check_"
+    for spec in apiutil.Categories(func):
+        ext = spec.split(":")
+        # version does not match
+        if ext.pop(0) != version:
+            continue
+        entry = func
+        if ext:
+            suffix = ext[0].split("_")[0]
+            entry += suffix
+        print "    SET_%s(exec, %s%s);" % (entry, prefix, entry)
+print ""
+print "   return exec;"
+print "}"
+
+print """
+#endif /* FEATURE_%s */""" % (shortname.upper())