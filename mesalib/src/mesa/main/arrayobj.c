--- conflicted
+++ resolved
@@ -1,557 +1,551 @@
-/*
- * Mesa 3-D graphics library
- * Version:  7.6
- *
- * Copyright (C) 1999-2008  Brian Paul   All Rights Reserved.
- * (C) Copyright IBM Corporation 2006
- * Copyright (C) 2009  VMware, Inc.  All Rights Reserved.
- *
- * Permission is hereby granted, free of charge, to any person obtaining a
- * copy of this software and associated documentation files (the "Software"),
- * to deal in the Software without restriction, including without limitation
- * the rights to use, copy, modify, merge, publish, distribute, sublicense,
- * and/or sell copies of the Software, and to permit persons to whom the
- * Software is furnished to do so, subject to the following conditions:
- *
- * The above copyright notice and this permission notice shall be included
- * in all copies or substantial portions of the Software.
- *
- * THE SOFTWARE IS PROVIDED "AS IS", WITHOUT WARRANTY OF ANY KIND, EXPRESS
- * OR IMPLIED, INCLUDING BUT NOT LIMITED TO THE WARRANTIES OF MERCHANTABILITY,
- * FITNESS FOR A PARTICULAR PURPOSE AND NONINFRINGEMENT.  IN NO EVENT SHALL
- * BRIAN PAUL OR IBM BE LIABLE FOR ANY CLAIM, DAMAGES OR OTHER LIABILITY,
- * WHETHER IN AN ACTION OF CONTRACT, TORT OR OTHERWISE, ARISING FROM, OUT OF
- * OR IN CONNECTION WITH THE SOFTWARE OR THE USE OR OTHER DEALINGS IN THE
- * SOFTWARE.
- */
-
-
-/**
- * \file arrayobj.c
- * Functions for the GL_APPLE_vertex_array_object extension.
- *
- * \todo
- * The code in this file borrows a lot from bufferobj.c.  There's a certain
- * amount of cruft left over from that origin that may be unnecessary.
- *
- * \author Ian Romanick <idr@us.ibm.com>
- * \author Brian Paul
- */
-
-
-#include "glheader.h"
-#include "hash.h"
-<<<<<<< HEAD
-=======
-#include "image.h"
->>>>>>> 2fb58f16
-#include "imports.h"
-#include "context.h"
-#include "mfeatures.h"
-#if FEATURE_ARB_vertex_buffer_object
-#include "bufferobj.h"
-#endif
-#include "arrayobj.h"
-#include "macros.h"
-#include "mtypes.h"
-#include "varray.h"
-#include "main/dispatch.h"
-
-
-/**
- * Look up the array object for the given ID.
- * 
- * \returns
- * Either a pointer to the array object with the specified ID or \c NULL for
- * a non-existent ID.  The spec defines ID 0 as being technically
- * non-existent.
- */
-
-static INLINE struct gl_array_object *
-lookup_arrayobj(struct gl_context *ctx, GLuint id)
-{
-   if (id == 0)
-      return NULL;
-   else
-      return (struct gl_array_object *)
-         _mesa_HashLookup(ctx->Array.Objects, id);
-}
-
-
-/**
- * For all the vertex arrays in the array object, unbind any pointers
- * to any buffer objects (VBOs).
- * This is done just prior to array object destruction.
- */
-static void
-unbind_array_object_vbos(struct gl_context *ctx, struct gl_array_object *obj)
-{
-   GLuint i;
-
-   _mesa_reference_buffer_object(ctx, &obj->Vertex.BufferObj, NULL);
-   _mesa_reference_buffer_object(ctx, &obj->Weight.BufferObj, NULL);
-   _mesa_reference_buffer_object(ctx, &obj->Normal.BufferObj, NULL);
-   _mesa_reference_buffer_object(ctx, &obj->Color.BufferObj, NULL);
-   _mesa_reference_buffer_object(ctx, &obj->SecondaryColor.BufferObj, NULL);
-   _mesa_reference_buffer_object(ctx, &obj->FogCoord.BufferObj, NULL);
-   _mesa_reference_buffer_object(ctx, &obj->Index.BufferObj, NULL);
-   _mesa_reference_buffer_object(ctx, &obj->EdgeFlag.BufferObj, NULL);
-
-   for (i = 0; i < Elements(obj->TexCoord); i++)
-      _mesa_reference_buffer_object(ctx, &obj->TexCoord[i].BufferObj, NULL);
-
-   for (i = 0; i < Elements(obj->VertexAttrib); i++)
-      _mesa_reference_buffer_object(ctx, &obj->VertexAttrib[i].BufferObj,NULL);
-
-#if FEATURE_point_size_array
-   _mesa_reference_buffer_object(ctx, &obj->PointSize.BufferObj, NULL);
-#endif
-}
-
-
-/**
- * Allocate and initialize a new vertex array object.
- * 
- * This function is intended to be called via
- * \c dd_function_table::NewArrayObject.
- */
-struct gl_array_object *
-_mesa_new_array_object( struct gl_context *ctx, GLuint name )
-{
-   struct gl_array_object *obj = CALLOC_STRUCT(gl_array_object);
-   if (obj)
-      _mesa_initialize_array_object(ctx, obj, name);
-   return obj;
-}
-
-
-/**
- * Delete an array object.
- * 
- * This function is intended to be called via
- * \c dd_function_table::DeleteArrayObject.
- */
-void
-_mesa_delete_array_object( struct gl_context *ctx, struct gl_array_object *obj )
-{
-   (void) ctx;
-   unbind_array_object_vbos(ctx, obj);
-   _glthread_DESTROY_MUTEX(obj->Mutex);
-   free(obj);
-}
-
-
-/**
- * Set ptr to arrayObj w/ reference counting.
- */
-void
-_mesa_reference_array_object(struct gl_context *ctx,
-                             struct gl_array_object **ptr,
-                             struct gl_array_object *arrayObj)
-{
-   if (*ptr == arrayObj)
-      return;
-
-   if (*ptr) {
-      /* Unreference the old array object */
-      GLboolean deleteFlag = GL_FALSE;
-      struct gl_array_object *oldObj = *ptr;
-
-      _glthread_LOCK_MUTEX(oldObj->Mutex);
-      ASSERT(oldObj->RefCount > 0);
-      oldObj->RefCount--;
-#if 0
-      printf("ArrayObj %p %d DECR to %d\n",
-             (void *) oldObj, oldObj->Name, oldObj->RefCount);
-#endif
-      deleteFlag = (oldObj->RefCount == 0);
-      _glthread_UNLOCK_MUTEX(oldObj->Mutex);
-
-      if (deleteFlag) {
-	 ASSERT(ctx->Driver.DeleteArrayObject);
-         ctx->Driver.DeleteArrayObject(ctx, oldObj);
-      }
-
-      *ptr = NULL;
-   }
-   ASSERT(!*ptr);
-
-   if (arrayObj) {
-      /* reference new array object */
-      _glthread_LOCK_MUTEX(arrayObj->Mutex);
-      if (arrayObj->RefCount == 0) {
-         /* this array's being deleted (look just above) */
-         /* Not sure this can every really happen.  Warn if it does. */
-         _mesa_problem(NULL, "referencing deleted array object");
-         *ptr = NULL;
-      }
-      else {
-         arrayObj->RefCount++;
-#if 0
-         printf("ArrayObj %p %d INCR to %d\n",
-                (void *) arrayObj, arrayObj->Name, arrayObj->RefCount);
-#endif
-         *ptr = arrayObj;
-      }
-      _glthread_UNLOCK_MUTEX(arrayObj->Mutex);
-   }
-}
-
-
-
-static void
-init_array(struct gl_context *ctx,
-           struct gl_client_array *array, GLint size, GLint type)
-{
-   array->Size = size;
-   array->Type = type;
-   array->Format = GL_RGBA; /* only significant for GL_EXT_vertex_array_bgra */
-   array->Stride = 0;
-   array->StrideB = 0;
-   array->Ptr = NULL;
-   array->Enabled = GL_FALSE;
-   array->Normalized = GL_FALSE;
-<<<<<<< HEAD
-=======
-   array->_ElementSize = size * _mesa_sizeof_type(type);
->>>>>>> 2fb58f16
-#if FEATURE_ARB_vertex_buffer_object
-   /* Vertex array buffers */
-   _mesa_reference_buffer_object(ctx, &array->BufferObj,
-                                 ctx->Shared->NullBufferObj);
-#endif
-}
-
-
-/**
- * Initialize a gl_array_object's arrays.
- */
-void
-_mesa_initialize_array_object( struct gl_context *ctx,
-			       struct gl_array_object *obj,
-			       GLuint name )
-{
-   GLuint i;
-
-   obj->Name = name;
-
-   _glthread_INIT_MUTEX(obj->Mutex);
-   obj->RefCount = 1;
-
-   /* Init the individual arrays */
-   init_array(ctx, &obj->Vertex, 4, GL_FLOAT);
-   init_array(ctx, &obj->Weight, 1, GL_FLOAT);
-   init_array(ctx, &obj->Normal, 3, GL_FLOAT);
-   init_array(ctx, &obj->Color, 4, GL_FLOAT);
-   init_array(ctx, &obj->SecondaryColor, 3, GL_FLOAT);
-   init_array(ctx, &obj->FogCoord, 1, GL_FLOAT);
-   init_array(ctx, &obj->Index, 1, GL_FLOAT);
-   for (i = 0; i < Elements(obj->TexCoord); i++) {
-      init_array(ctx, &obj->TexCoord[i], 4, GL_FLOAT);
-   }
-   init_array(ctx, &obj->EdgeFlag, 1, GL_BOOL);
-   for (i = 0; i < Elements(obj->VertexAttrib); i++) {
-      init_array(ctx, &obj->VertexAttrib[i], 4, GL_FLOAT);
-   }
-
-#if FEATURE_point_size_array
-   init_array(ctx, &obj->PointSize, 1, GL_FLOAT);
-#endif
-}
-
-
-/**
- * Add the given array object to the array object pool.
- */
-static void
-save_array_object( struct gl_context *ctx, struct gl_array_object *obj )
-{
-   if (obj->Name > 0) {
-      /* insert into hash table */
-      _mesa_HashInsert(ctx->Array.Objects, obj->Name, obj);
-   }
-}
-
-
-/**
- * Remove the given array object from the array object pool.
- * Do not deallocate the array object though.
- */
-static void
-remove_array_object( struct gl_context *ctx, struct gl_array_object *obj )
-{
-   if (obj->Name > 0) {
-      /* remove from hash table */
-      _mesa_HashRemove(ctx->Array.Objects, obj->Name);
-   }
-}
-
-
-
-/**
- * Helper for update_arrays().
- * \return  min(current min, array->_MaxElement).
- */
-static GLuint
-update_min(GLuint min, struct gl_client_array *array)
-{
-   _mesa_update_array_max_element(array);
-   if (array->Enabled)
-      return MIN2(min, array->_MaxElement);
-   else
-      return min;
-}
-
-
-/**
- * Examine vertex arrays to update the gl_array_object::_MaxElement field.
- */
-void
-_mesa_update_array_object_max_element(struct gl_context *ctx,
-                                      struct gl_array_object *arrayObj)
-{
-   GLuint i, min = ~0;
-
-   min = update_min(min, &arrayObj->Vertex);
-   min = update_min(min, &arrayObj->Weight);
-   min = update_min(min, &arrayObj->Normal);
-   min = update_min(min, &arrayObj->Color);
-   min = update_min(min, &arrayObj->SecondaryColor);
-   min = update_min(min, &arrayObj->FogCoord);
-   min = update_min(min, &arrayObj->Index);
-   min = update_min(min, &arrayObj->EdgeFlag);
-#if FEATURE_point_size_array
-   min = update_min(min, &arrayObj->PointSize);
-#endif
-   for (i = 0; i < ctx->Const.MaxTextureCoordUnits; i++)
-      min = update_min(min, &arrayObj->TexCoord[i]);
-   for (i = 0; i < Elements(arrayObj->VertexAttrib); i++)
-      min = update_min(min, &arrayObj->VertexAttrib[i]);
-
-   /* _MaxElement is one past the last legal array element */
-   arrayObj->_MaxElement = min;
-}
-
-
-/**********************************************************************/
-/* API Functions                                                      */
-/**********************************************************************/
-
-
-/**
- * Helper for _mesa_BindVertexArray() and _mesa_BindVertexArrayAPPLE().
- * \param genRequired  specifies behavour when id was not generated with
- *                     glGenVertexArrays().
- */
-static void
-bind_vertex_array(struct gl_context *ctx, GLuint id, GLboolean genRequired)
-{
-   struct gl_array_object * const oldObj = ctx->Array.ArrayObj;
-   struct gl_array_object *newObj = NULL;
-   ASSERT_OUTSIDE_BEGIN_END(ctx);
-
-   ASSERT(oldObj != NULL);
-
-   if ( oldObj->Name == id )
-      return;   /* rebinding the same array object- no change */
-
-   /*
-    * Get pointer to new array object (newObj)
-    */
-   if (id == 0) {
-      /* The spec says there is no array object named 0, but we use
-       * one internally because it simplifies things.
-       */
-      newObj = ctx->Array.DefaultArrayObj;
-   }
-   else {
-      /* non-default array object */
-      newObj = lookup_arrayobj(ctx, id);
-      if (!newObj) {
-         if (genRequired) {
-            _mesa_error(ctx, GL_INVALID_OPERATION, "glBindVertexArray(id)");
-            return;
-         }
-
-         /* For APPLE version, generate a new array object now */
-	 newObj = (*ctx->Driver.NewArrayObject)(ctx, id);
-         if (!newObj) {
-            _mesa_error(ctx, GL_OUT_OF_MEMORY, "glBindVertexArrayAPPLE");
-            return;
-         }
-         save_array_object(ctx, newObj);
-      }
-   }
-
-   ctx->NewState |= _NEW_ARRAY;
-   ctx->Array.NewState |= _NEW_ARRAY_ALL;
-   _mesa_reference_array_object(ctx, &ctx->Array.ArrayObj, newObj);
-
-   /* Pass BindVertexArray call to device driver */
-   if (ctx->Driver.BindArrayObject && newObj)
-      ctx->Driver.BindArrayObject(ctx, newObj);
-}
-
-
-/**
- * ARB version of glBindVertexArray()
- * This function behaves differently from glBindVertexArrayAPPLE() in
- * that this function requires all ids to have been previously generated
- * by glGenVertexArrays[APPLE]().
- */
-void GLAPIENTRY
-_mesa_BindVertexArray( GLuint id )
-{
-   GET_CURRENT_CONTEXT(ctx);
-   bind_vertex_array(ctx, id, GL_TRUE);
-}
-
-
-/**
- * Bind a new array.
- *
- * \todo
- * The binding could be done more efficiently by comparing the non-NULL
- * pointers in the old and new objects.  The only arrays that are "dirty" are
- * the ones that are non-NULL in either object.
- */
-void GLAPIENTRY
-_mesa_BindVertexArrayAPPLE( GLuint id )
-{
-   GET_CURRENT_CONTEXT(ctx);
-   bind_vertex_array(ctx, id, GL_FALSE);
-}
-
-
-/**
- * Delete a set of array objects.
- * 
- * \param n      Number of array objects to delete.
- * \param ids    Array of \c n array object IDs.
- */
-void GLAPIENTRY
-_mesa_DeleteVertexArraysAPPLE(GLsizei n, const GLuint *ids)
-{
-   GET_CURRENT_CONTEXT(ctx);
-   GLsizei i;
-   ASSERT_OUTSIDE_BEGIN_END(ctx);
-
-   if (n < 0) {
-      _mesa_error(ctx, GL_INVALID_VALUE, "glDeleteVertexArrayAPPLE(n)");
-      return;
-   }
-
-   for (i = 0; i < n; i++) {
-      struct gl_array_object *obj = lookup_arrayobj(ctx, ids[i]);
-
-      if ( obj != NULL ) {
-	 ASSERT( obj->Name == ids[i] );
-
-	 /* If the array object is currently bound, the spec says "the binding
-	  * for that object reverts to zero and the default vertex array
-	  * becomes current."
-	  */
-	 if ( obj == ctx->Array.ArrayObj ) {
-	    CALL_BindVertexArrayAPPLE( ctx->Exec, (0) );
-	 }
-
-	 /* The ID is immediately freed for re-use */
-	 remove_array_object(ctx, obj);
-
-         /* Unreference the array object. 
-          * If refcount hits zero, the object will be deleted.
-          */
-         _mesa_reference_array_object(ctx, &obj, NULL);
-      }
-   }
-}
-
-
-/**
- * Generate a set of unique array object IDs and store them in \c arrays.
- * Helper for _mesa_GenVertexArrays[APPLE]() functions below.
- * \param n       Number of IDs to generate.
- * \param arrays  Array of \c n locations to store the IDs.
- * \param vboOnly Will arrays have to reside in VBOs?
- */
-static void 
-gen_vertex_arrays(struct gl_context *ctx, GLsizei n, GLuint *arrays,
-                  GLboolean vboOnly)
-{
-   GLuint first;
-   GLint i;
-   ASSERT_OUTSIDE_BEGIN_END(ctx);
-
-   if (n < 0) {
-      _mesa_error(ctx, GL_INVALID_VALUE, "glGenVertexArraysAPPLE");
-      return;
-   }
-
-   if (!arrays) {
-      return;
-   }
-
-   first = _mesa_HashFindFreeKeyBlock(ctx->Array.Objects, n);
-
-   /* Allocate new, empty array objects and return identifiers */
-   for (i = 0; i < n; i++) {
-      struct gl_array_object *obj;
-      GLuint name = first + i;
-
-      obj = (*ctx->Driver.NewArrayObject)( ctx, name );
-      if (!obj) {
-         _mesa_error(ctx, GL_OUT_OF_MEMORY, "glGenVertexArraysAPPLE");
-         return;
-      }
-      obj->VBOonly = vboOnly;
-      save_array_object(ctx, obj);
-      arrays[i] = first + i;
-   }
-}
-
-
-/**
- * ARB version of glGenVertexArrays()
- * All arrays will be required to live in VBOs.
- */
-void GLAPIENTRY
-_mesa_GenVertexArrays(GLsizei n, GLuint *arrays)
-{
-   GET_CURRENT_CONTEXT(ctx);
-   gen_vertex_arrays(ctx, n, arrays, GL_TRUE);
-}
-
-
-/**
- * APPLE version of glGenVertexArraysAPPLE()
- * Arrays may live in VBOs or ordinary memory.
- */
-void GLAPIENTRY
-_mesa_GenVertexArraysAPPLE(GLsizei n, GLuint *arrays)
-{
-   GET_CURRENT_CONTEXT(ctx);
-   gen_vertex_arrays(ctx, n, arrays, GL_FALSE);
-}
-
-
-/**
- * Determine if ID is the name of an array object.
- * 
- * \param id  ID of the potential array object.
- * \return  \c GL_TRUE if \c id is the name of a array object, 
- *          \c GL_FALSE otherwise.
- */
-GLboolean GLAPIENTRY
-_mesa_IsVertexArrayAPPLE( GLuint id )
-{
-   struct gl_array_object * obj;
-   GET_CURRENT_CONTEXT(ctx);
-   ASSERT_OUTSIDE_BEGIN_END_WITH_RETVAL(ctx, GL_FALSE);
-
-   if (id == 0)
-      return GL_FALSE;
-
-   obj = lookup_arrayobj(ctx, id);
-
-   return (obj != NULL) ? GL_TRUE : GL_FALSE;
-}
+/*
+ * Mesa 3-D graphics library
+ * Version:  7.6
+ *
+ * Copyright (C) 1999-2008  Brian Paul   All Rights Reserved.
+ * (C) Copyright IBM Corporation 2006
+ * Copyright (C) 2009  VMware, Inc.  All Rights Reserved.
+ *
+ * Permission is hereby granted, free of charge, to any person obtaining a
+ * copy of this software and associated documentation files (the "Software"),
+ * to deal in the Software without restriction, including without limitation
+ * the rights to use, copy, modify, merge, publish, distribute, sublicense,
+ * and/or sell copies of the Software, and to permit persons to whom the
+ * Software is furnished to do so, subject to the following conditions:
+ *
+ * The above copyright notice and this permission notice shall be included
+ * in all copies or substantial portions of the Software.
+ *
+ * THE SOFTWARE IS PROVIDED "AS IS", WITHOUT WARRANTY OF ANY KIND, EXPRESS
+ * OR IMPLIED, INCLUDING BUT NOT LIMITED TO THE WARRANTIES OF MERCHANTABILITY,
+ * FITNESS FOR A PARTICULAR PURPOSE AND NONINFRINGEMENT.  IN NO EVENT SHALL
+ * BRIAN PAUL OR IBM BE LIABLE FOR ANY CLAIM, DAMAGES OR OTHER LIABILITY,
+ * WHETHER IN AN ACTION OF CONTRACT, TORT OR OTHERWISE, ARISING FROM, OUT OF
+ * OR IN CONNECTION WITH THE SOFTWARE OR THE USE OR OTHER DEALINGS IN THE
+ * SOFTWARE.
+ */
+
+
+/**
+ * \file arrayobj.c
+ * Functions for the GL_APPLE_vertex_array_object extension.
+ *
+ * \todo
+ * The code in this file borrows a lot from bufferobj.c.  There's a certain
+ * amount of cruft left over from that origin that may be unnecessary.
+ *
+ * \author Ian Romanick <idr@us.ibm.com>
+ * \author Brian Paul
+ */
+
+
+#include "glheader.h"
+#include "hash.h"
+#include "image.h"
+#include "imports.h"
+#include "context.h"
+#include "mfeatures.h"
+#if FEATURE_ARB_vertex_buffer_object
+#include "bufferobj.h"
+#endif
+#include "arrayobj.h"
+#include "macros.h"
+#include "mtypes.h"
+#include "varray.h"
+#include "main/dispatch.h"
+
+
+/**
+ * Look up the array object for the given ID.
+ * 
+ * \returns
+ * Either a pointer to the array object with the specified ID or \c NULL for
+ * a non-existent ID.  The spec defines ID 0 as being technically
+ * non-existent.
+ */
+
+static INLINE struct gl_array_object *
+lookup_arrayobj(struct gl_context *ctx, GLuint id)
+{
+   if (id == 0)
+      return NULL;
+   else
+      return (struct gl_array_object *)
+         _mesa_HashLookup(ctx->Array.Objects, id);
+}
+
+
+/**
+ * For all the vertex arrays in the array object, unbind any pointers
+ * to any buffer objects (VBOs).
+ * This is done just prior to array object destruction.
+ */
+static void
+unbind_array_object_vbos(struct gl_context *ctx, struct gl_array_object *obj)
+{
+   GLuint i;
+
+   _mesa_reference_buffer_object(ctx, &obj->Vertex.BufferObj, NULL);
+   _mesa_reference_buffer_object(ctx, &obj->Weight.BufferObj, NULL);
+   _mesa_reference_buffer_object(ctx, &obj->Normal.BufferObj, NULL);
+   _mesa_reference_buffer_object(ctx, &obj->Color.BufferObj, NULL);
+   _mesa_reference_buffer_object(ctx, &obj->SecondaryColor.BufferObj, NULL);
+   _mesa_reference_buffer_object(ctx, &obj->FogCoord.BufferObj, NULL);
+   _mesa_reference_buffer_object(ctx, &obj->Index.BufferObj, NULL);
+   _mesa_reference_buffer_object(ctx, &obj->EdgeFlag.BufferObj, NULL);
+
+   for (i = 0; i < Elements(obj->TexCoord); i++)
+      _mesa_reference_buffer_object(ctx, &obj->TexCoord[i].BufferObj, NULL);
+
+   for (i = 0; i < Elements(obj->VertexAttrib); i++)
+      _mesa_reference_buffer_object(ctx, &obj->VertexAttrib[i].BufferObj,NULL);
+
+#if FEATURE_point_size_array
+   _mesa_reference_buffer_object(ctx, &obj->PointSize.BufferObj, NULL);
+#endif
+}
+
+
+/**
+ * Allocate and initialize a new vertex array object.
+ * 
+ * This function is intended to be called via
+ * \c dd_function_table::NewArrayObject.
+ */
+struct gl_array_object *
+_mesa_new_array_object( struct gl_context *ctx, GLuint name )
+{
+   struct gl_array_object *obj = CALLOC_STRUCT(gl_array_object);
+   if (obj)
+      _mesa_initialize_array_object(ctx, obj, name);
+   return obj;
+}
+
+
+/**
+ * Delete an array object.
+ * 
+ * This function is intended to be called via
+ * \c dd_function_table::DeleteArrayObject.
+ */
+void
+_mesa_delete_array_object( struct gl_context *ctx, struct gl_array_object *obj )
+{
+   (void) ctx;
+   unbind_array_object_vbos(ctx, obj);
+   _glthread_DESTROY_MUTEX(obj->Mutex);
+   free(obj);
+}
+
+
+/**
+ * Set ptr to arrayObj w/ reference counting.
+ */
+void
+_mesa_reference_array_object(struct gl_context *ctx,
+                             struct gl_array_object **ptr,
+                             struct gl_array_object *arrayObj)
+{
+   if (*ptr == arrayObj)
+      return;
+
+   if (*ptr) {
+      /* Unreference the old array object */
+      GLboolean deleteFlag = GL_FALSE;
+      struct gl_array_object *oldObj = *ptr;
+
+      _glthread_LOCK_MUTEX(oldObj->Mutex);
+      ASSERT(oldObj->RefCount > 0);
+      oldObj->RefCount--;
+#if 0
+      printf("ArrayObj %p %d DECR to %d\n",
+             (void *) oldObj, oldObj->Name, oldObj->RefCount);
+#endif
+      deleteFlag = (oldObj->RefCount == 0);
+      _glthread_UNLOCK_MUTEX(oldObj->Mutex);
+
+      if (deleteFlag) {
+	 ASSERT(ctx->Driver.DeleteArrayObject);
+         ctx->Driver.DeleteArrayObject(ctx, oldObj);
+      }
+
+      *ptr = NULL;
+   }
+   ASSERT(!*ptr);
+
+   if (arrayObj) {
+      /* reference new array object */
+      _glthread_LOCK_MUTEX(arrayObj->Mutex);
+      if (arrayObj->RefCount == 0) {
+         /* this array's being deleted (look just above) */
+         /* Not sure this can every really happen.  Warn if it does. */
+         _mesa_problem(NULL, "referencing deleted array object");
+         *ptr = NULL;
+      }
+      else {
+         arrayObj->RefCount++;
+#if 0
+         printf("ArrayObj %p %d INCR to %d\n",
+                (void *) arrayObj, arrayObj->Name, arrayObj->RefCount);
+#endif
+         *ptr = arrayObj;
+      }
+      _glthread_UNLOCK_MUTEX(arrayObj->Mutex);
+   }
+}
+
+
+
+static void
+init_array(struct gl_context *ctx,
+           struct gl_client_array *array, GLint size, GLint type)
+{
+   array->Size = size;
+   array->Type = type;
+   array->Format = GL_RGBA; /* only significant for GL_EXT_vertex_array_bgra */
+   array->Stride = 0;
+   array->StrideB = 0;
+   array->Ptr = NULL;
+   array->Enabled = GL_FALSE;
+   array->Normalized = GL_FALSE;
+   array->_ElementSize = size * _mesa_sizeof_type(type);
+#if FEATURE_ARB_vertex_buffer_object
+   /* Vertex array buffers */
+   _mesa_reference_buffer_object(ctx, &array->BufferObj,
+                                 ctx->Shared->NullBufferObj);
+#endif
+}
+
+
+/**
+ * Initialize a gl_array_object's arrays.
+ */
+void
+_mesa_initialize_array_object( struct gl_context *ctx,
+			       struct gl_array_object *obj,
+			       GLuint name )
+{
+   GLuint i;
+
+   obj->Name = name;
+
+   _glthread_INIT_MUTEX(obj->Mutex);
+   obj->RefCount = 1;
+
+   /* Init the individual arrays */
+   init_array(ctx, &obj->Vertex, 4, GL_FLOAT);
+   init_array(ctx, &obj->Weight, 1, GL_FLOAT);
+   init_array(ctx, &obj->Normal, 3, GL_FLOAT);
+   init_array(ctx, &obj->Color, 4, GL_FLOAT);
+   init_array(ctx, &obj->SecondaryColor, 3, GL_FLOAT);
+   init_array(ctx, &obj->FogCoord, 1, GL_FLOAT);
+   init_array(ctx, &obj->Index, 1, GL_FLOAT);
+   for (i = 0; i < Elements(obj->TexCoord); i++) {
+      init_array(ctx, &obj->TexCoord[i], 4, GL_FLOAT);
+   }
+   init_array(ctx, &obj->EdgeFlag, 1, GL_BOOL);
+   for (i = 0; i < Elements(obj->VertexAttrib); i++) {
+      init_array(ctx, &obj->VertexAttrib[i], 4, GL_FLOAT);
+   }
+
+#if FEATURE_point_size_array
+   init_array(ctx, &obj->PointSize, 1, GL_FLOAT);
+#endif
+}
+
+
+/**
+ * Add the given array object to the array object pool.
+ */
+static void
+save_array_object( struct gl_context *ctx, struct gl_array_object *obj )
+{
+   if (obj->Name > 0) {
+      /* insert into hash table */
+      _mesa_HashInsert(ctx->Array.Objects, obj->Name, obj);
+   }
+}
+
+
+/**
+ * Remove the given array object from the array object pool.
+ * Do not deallocate the array object though.
+ */
+static void
+remove_array_object( struct gl_context *ctx, struct gl_array_object *obj )
+{
+   if (obj->Name > 0) {
+      /* remove from hash table */
+      _mesa_HashRemove(ctx->Array.Objects, obj->Name);
+   }
+}
+
+
+
+/**
+ * Helper for update_arrays().
+ * \return  min(current min, array->_MaxElement).
+ */
+static GLuint
+update_min(GLuint min, struct gl_client_array *array)
+{
+   _mesa_update_array_max_element(array);
+   if (array->Enabled)
+      return MIN2(min, array->_MaxElement);
+   else
+      return min;
+}
+
+
+/**
+ * Examine vertex arrays to update the gl_array_object::_MaxElement field.
+ */
+void
+_mesa_update_array_object_max_element(struct gl_context *ctx,
+                                      struct gl_array_object *arrayObj)
+{
+   GLuint i, min = ~0;
+
+   min = update_min(min, &arrayObj->Vertex);
+   min = update_min(min, &arrayObj->Weight);
+   min = update_min(min, &arrayObj->Normal);
+   min = update_min(min, &arrayObj->Color);
+   min = update_min(min, &arrayObj->SecondaryColor);
+   min = update_min(min, &arrayObj->FogCoord);
+   min = update_min(min, &arrayObj->Index);
+   min = update_min(min, &arrayObj->EdgeFlag);
+#if FEATURE_point_size_array
+   min = update_min(min, &arrayObj->PointSize);
+#endif
+   for (i = 0; i < ctx->Const.MaxTextureCoordUnits; i++)
+      min = update_min(min, &arrayObj->TexCoord[i]);
+   for (i = 0; i < Elements(arrayObj->VertexAttrib); i++)
+      min = update_min(min, &arrayObj->VertexAttrib[i]);
+
+   /* _MaxElement is one past the last legal array element */
+   arrayObj->_MaxElement = min;
+}
+
+
+/**********************************************************************/
+/* API Functions                                                      */
+/**********************************************************************/
+
+
+/**
+ * Helper for _mesa_BindVertexArray() and _mesa_BindVertexArrayAPPLE().
+ * \param genRequired  specifies behavour when id was not generated with
+ *                     glGenVertexArrays().
+ */
+static void
+bind_vertex_array(struct gl_context *ctx, GLuint id, GLboolean genRequired)
+{
+   struct gl_array_object * const oldObj = ctx->Array.ArrayObj;
+   struct gl_array_object *newObj = NULL;
+   ASSERT_OUTSIDE_BEGIN_END(ctx);
+
+   ASSERT(oldObj != NULL);
+
+   if ( oldObj->Name == id )
+      return;   /* rebinding the same array object- no change */
+
+   /*
+    * Get pointer to new array object (newObj)
+    */
+   if (id == 0) {
+      /* The spec says there is no array object named 0, but we use
+       * one internally because it simplifies things.
+       */
+      newObj = ctx->Array.DefaultArrayObj;
+   }
+   else {
+      /* non-default array object */
+      newObj = lookup_arrayobj(ctx, id);
+      if (!newObj) {
+         if (genRequired) {
+            _mesa_error(ctx, GL_INVALID_OPERATION, "glBindVertexArray(id)");
+            return;
+         }
+
+         /* For APPLE version, generate a new array object now */
+	 newObj = (*ctx->Driver.NewArrayObject)(ctx, id);
+         if (!newObj) {
+            _mesa_error(ctx, GL_OUT_OF_MEMORY, "glBindVertexArrayAPPLE");
+            return;
+         }
+         save_array_object(ctx, newObj);
+      }
+   }
+
+   ctx->NewState |= _NEW_ARRAY;
+   ctx->Array.NewState |= _NEW_ARRAY_ALL;
+   _mesa_reference_array_object(ctx, &ctx->Array.ArrayObj, newObj);
+
+   /* Pass BindVertexArray call to device driver */
+   if (ctx->Driver.BindArrayObject && newObj)
+      ctx->Driver.BindArrayObject(ctx, newObj);
+}
+
+
+/**
+ * ARB version of glBindVertexArray()
+ * This function behaves differently from glBindVertexArrayAPPLE() in
+ * that this function requires all ids to have been previously generated
+ * by glGenVertexArrays[APPLE]().
+ */
+void GLAPIENTRY
+_mesa_BindVertexArray( GLuint id )
+{
+   GET_CURRENT_CONTEXT(ctx);
+   bind_vertex_array(ctx, id, GL_TRUE);
+}
+
+
+/**
+ * Bind a new array.
+ *
+ * \todo
+ * The binding could be done more efficiently by comparing the non-NULL
+ * pointers in the old and new objects.  The only arrays that are "dirty" are
+ * the ones that are non-NULL in either object.
+ */
+void GLAPIENTRY
+_mesa_BindVertexArrayAPPLE( GLuint id )
+{
+   GET_CURRENT_CONTEXT(ctx);
+   bind_vertex_array(ctx, id, GL_FALSE);
+}
+
+
+/**
+ * Delete a set of array objects.
+ * 
+ * \param n      Number of array objects to delete.
+ * \param ids    Array of \c n array object IDs.
+ */
+void GLAPIENTRY
+_mesa_DeleteVertexArraysAPPLE(GLsizei n, const GLuint *ids)
+{
+   GET_CURRENT_CONTEXT(ctx);
+   GLsizei i;
+   ASSERT_OUTSIDE_BEGIN_END(ctx);
+
+   if (n < 0) {
+      _mesa_error(ctx, GL_INVALID_VALUE, "glDeleteVertexArrayAPPLE(n)");
+      return;
+   }
+
+   for (i = 0; i < n; i++) {
+      struct gl_array_object *obj = lookup_arrayobj(ctx, ids[i]);
+
+      if ( obj != NULL ) {
+	 ASSERT( obj->Name == ids[i] );
+
+	 /* If the array object is currently bound, the spec says "the binding
+	  * for that object reverts to zero and the default vertex array
+	  * becomes current."
+	  */
+	 if ( obj == ctx->Array.ArrayObj ) {
+	    CALL_BindVertexArrayAPPLE( ctx->Exec, (0) );
+	 }
+
+	 /* The ID is immediately freed for re-use */
+	 remove_array_object(ctx, obj);
+
+         /* Unreference the array object. 
+          * If refcount hits zero, the object will be deleted.
+          */
+         _mesa_reference_array_object(ctx, &obj, NULL);
+      }
+   }
+}
+
+
+/**
+ * Generate a set of unique array object IDs and store them in \c arrays.
+ * Helper for _mesa_GenVertexArrays[APPLE]() functions below.
+ * \param n       Number of IDs to generate.
+ * \param arrays  Array of \c n locations to store the IDs.
+ * \param vboOnly Will arrays have to reside in VBOs?
+ */
+static void 
+gen_vertex_arrays(struct gl_context *ctx, GLsizei n, GLuint *arrays,
+                  GLboolean vboOnly)
+{
+   GLuint first;
+   GLint i;
+   ASSERT_OUTSIDE_BEGIN_END(ctx);
+
+   if (n < 0) {
+      _mesa_error(ctx, GL_INVALID_VALUE, "glGenVertexArraysAPPLE");
+      return;
+   }
+
+   if (!arrays) {
+      return;
+   }
+
+   first = _mesa_HashFindFreeKeyBlock(ctx->Array.Objects, n);
+
+   /* Allocate new, empty array objects and return identifiers */
+   for (i = 0; i < n; i++) {
+      struct gl_array_object *obj;
+      GLuint name = first + i;
+
+      obj = (*ctx->Driver.NewArrayObject)( ctx, name );
+      if (!obj) {
+         _mesa_error(ctx, GL_OUT_OF_MEMORY, "glGenVertexArraysAPPLE");
+         return;
+      }
+      obj->VBOonly = vboOnly;
+      save_array_object(ctx, obj);
+      arrays[i] = first + i;
+   }
+}
+
+
+/**
+ * ARB version of glGenVertexArrays()
+ * All arrays will be required to live in VBOs.
+ */
+void GLAPIENTRY
+_mesa_GenVertexArrays(GLsizei n, GLuint *arrays)
+{
+   GET_CURRENT_CONTEXT(ctx);
+   gen_vertex_arrays(ctx, n, arrays, GL_TRUE);
+}
+
+
+/**
+ * APPLE version of glGenVertexArraysAPPLE()
+ * Arrays may live in VBOs or ordinary memory.
+ */
+void GLAPIENTRY
+_mesa_GenVertexArraysAPPLE(GLsizei n, GLuint *arrays)
+{
+   GET_CURRENT_CONTEXT(ctx);
+   gen_vertex_arrays(ctx, n, arrays, GL_FALSE);
+}
+
+
+/**
+ * Determine if ID is the name of an array object.
+ * 
+ * \param id  ID of the potential array object.
+ * \return  \c GL_TRUE if \c id is the name of a array object, 
+ *          \c GL_FALSE otherwise.
+ */
+GLboolean GLAPIENTRY
+_mesa_IsVertexArrayAPPLE( GLuint id )
+{
+   struct gl_array_object * obj;
+   GET_CURRENT_CONTEXT(ctx);
+   ASSERT_OUTSIDE_BEGIN_END_WITH_RETVAL(ctx, GL_FALSE);
+
+   if (id == 0)
+      return GL_FALSE;
+
+   obj = lookup_arrayobj(ctx, id);
+
+   return (obj != NULL) ? GL_TRUE : GL_FALSE;
+}