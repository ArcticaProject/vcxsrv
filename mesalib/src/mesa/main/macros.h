/**
 * \file macros.h
 * A collection of useful macros.
 */

/*
 * Mesa 3-D graphics library
 * Version:  6.5.2
 *
 * Copyright (C) 1999-2006  Brian Paul   All Rights Reserved.
 *
 * Permission is hereby granted, free of charge, to any person obtaining a
 * copy of this software and associated documentation files (the "Software"),
 * to deal in the Software without restriction, including without limitation
 * the rights to use, copy, modify, merge, publish, distribute, sublicense,
 * and/or sell copies of the Software, and to permit persons to whom the
 * Software is furnished to do so, subject to the following conditions:
 *
 * The above copyright notice and this permission notice shall be included
 * in all copies or substantial portions of the Software.
 *
 * THE SOFTWARE IS PROVIDED "AS IS", WITHOUT WARRANTY OF ANY KIND, EXPRESS
 * OR IMPLIED, INCLUDING BUT NOT LIMITED TO THE WARRANTIES OF MERCHANTABILITY,
 * FITNESS FOR A PARTICULAR PURPOSE AND NONINFRINGEMENT.  IN NO EVENT SHALL
 * BRIAN PAUL BE LIABLE FOR ANY CLAIM, DAMAGES OR OTHER LIABILITY, WHETHER IN
 * AN ACTION OF CONTRACT, TORT OR OTHERWISE, ARISING FROM, OUT OF OR IN
 * CONNECTION WITH THE SOFTWARE OR THE USE OR OTHER DEALINGS IN THE SOFTWARE.
 */


#ifndef MACROS_H
#define MACROS_H

#include "imports.h"


/**
 * \name Integer / float conversion for colors, normals, etc.
 */
/*@{*/

/** Convert GLubyte in [0,255] to GLfloat in [0.0,1.0] */
extern GLfloat _mesa_ubyte_to_float_color_tab[256];
#define UBYTE_TO_FLOAT(u) _mesa_ubyte_to_float_color_tab[(unsigned int)(u)]

/** Convert GLfloat in [0.0,1.0] to GLubyte in [0,255] */
#define FLOAT_TO_UBYTE(X)   ((GLubyte) (GLint) ((X) * 255.0F))


/** Convert GLbyte in [-128,127] to GLfloat in [-1.0,1.0] */
#define BYTE_TO_FLOAT(B)    ((2.0F * (B) + 1.0F) * (1.0F/255.0F))

/** Convert GLfloat in [-1.0,1.0] to GLbyte in [-128,127] */
#define FLOAT_TO_BYTE(X)    ( (((GLint) (255.0F * (X))) - 1) / 2 )


/** Convert GLbyte to GLfloat while preserving zero */
#define BYTE_TO_FLOATZ(B)   ((B) == 0 ? 0.0F : BYTE_TO_FLOAT(B))


/** Convert GLbyte in [-128,127] to GLfloat in [-1.0,1.0], texture/fb data */
#define BYTE_TO_FLOAT_TEX(B)    ((B) == -128 ? -1.0F : (B) * (1.0F/127.0F))

/** Convert GLfloat in [-1.0,1.0] to GLbyte in [-128,127], texture/fb data */
#define FLOAT_TO_BYTE_TEX(X)    CLAMP( (GLint) (127.0F * (X)), -128, 127 )

/** Convert GLushort in [0,65535] to GLfloat in [0.0,1.0] */
#define USHORT_TO_FLOAT(S)  ((GLfloat) (S) * (1.0F / 65535.0F))

/** Convert GLfloat in [0.0,1.0] to GLushort in [0, 65535] */
#define FLOAT_TO_USHORT(X)   ((GLuint) ((X) * 65535.0F))


/** Convert GLshort in [-32768,32767] to GLfloat in [-1.0,1.0] */
#define SHORT_TO_FLOAT(S)   ((2.0F * (S) + 1.0F) * (1.0F/65535.0F))

/** Convert GLfloat in [-1.0,1.0] to GLshort in [-32768,32767] */
#define FLOAT_TO_SHORT(X)   ( (((GLint) (65535.0F * (X))) - 1) / 2 )

/** Convert GLshort to GLfloat while preserving zero */
#define SHORT_TO_FLOATZ(S)   ((S) == 0 ? 0.0F : SHORT_TO_FLOAT(S))


/** Convert GLshort in [-32768,32767] to GLfloat in [-1.0,1.0], texture/fb data */
#define SHORT_TO_FLOAT_TEX(S)    ((S) == -32768 ? -1.0F : (S) * (1.0F/32767.0F))

/** Convert GLfloat in [-1.0,1.0] to GLshort in [-32768,32767], texture/fb data */
#define FLOAT_TO_SHORT_TEX(X)    ( (GLint) (32767.0F * (X)) )


/** Convert GLuint in [0,4294967295] to GLfloat in [0.0,1.0] */
#define UINT_TO_FLOAT(U)    ((GLfloat) ((U) * (1.0F / 4294967295.0)))

/** Convert GLfloat in [0.0,1.0] to GLuint in [0,4294967295] */
#define FLOAT_TO_UINT(X)    ((GLuint) ((X) * 4294967295.0))


/** Convert GLint in [-2147483648,2147483647] to GLfloat in [-1.0,1.0] */
#define INT_TO_FLOAT(I)     ((GLfloat) ((2.0F * (I) + 1.0F) * (1.0F/4294967294.0)))

/** Convert GLfloat in [-1.0,1.0] to GLint in [-2147483648,2147483647] */
/* causes overflow:
#define FLOAT_TO_INT(X)     ( (((GLint) (4294967294.0 * (X))) - 1) / 2 )
*/
/* a close approximation: */
#define FLOAT_TO_INT(X)     ( (GLint) (2147483647.0 * (X)) )

/** Convert GLfloat in [-1.0,1.0] to GLint64 in [-(1<<63),(1 << 63) -1] */
#define FLOAT_TO_INT64(X)     ( (GLint64) (9223372036854775807.0 * (double)(X)) )


/** Convert GLint in [-2147483648,2147483647] to GLfloat in [-1.0,1.0], texture/fb data */
#define INT_TO_FLOAT_TEX(I)    ((I) == -2147483648 ? -1.0F : (I) * (1.0F/2147483647.0))

/** Convert GLfloat in [-1.0,1.0] to GLint in [-2147483648,2147483647], texture/fb data */
#define FLOAT_TO_INT_TEX(X)    ( (GLint) (2147483647.0 * (X)) )


#define BYTE_TO_UBYTE(b)   ((GLubyte) ((b) < 0 ? 0 : (GLubyte) (b)))
#define SHORT_TO_UBYTE(s)  ((GLubyte) ((s) < 0 ? 0 : (GLubyte) ((s) >> 7)))
#define USHORT_TO_UBYTE(s) ((GLubyte) ((s) >> 8))
#define INT_TO_UBYTE(i)    ((GLubyte) ((i) < 0 ? 0 : (GLubyte) ((i) >> 23)))
#define UINT_TO_UBYTE(i)   ((GLubyte) ((i) >> 24))


#define BYTE_TO_USHORT(b)  ((b) < 0 ? 0 : ((GLushort) (((b) * 65535) / 255)))
#define UBYTE_TO_USHORT(b) (((GLushort) (b) << 8) | (GLushort) (b))
#define SHORT_TO_USHORT(s) ((s) < 0 ? 0 : ((GLushort) (((s) * 65535 / 32767))))
#define INT_TO_USHORT(i)   ((i) < 0 ? 0 : ((GLushort) ((i) >> 15)))
#define UINT_TO_USHORT(i)  ((i) < 0 ? 0 : ((GLushort) ((i) >> 16)))
#define UNCLAMPED_FLOAT_TO_USHORT(us, f)  \
        us = ( (GLushort) F_TO_I( CLAMP((f), 0.0F, 1.0F) * 65535.0F) )
#define CLAMPED_FLOAT_TO_USHORT(us, f)  \
        us = ( (GLushort) F_TO_I( (f) * 65535.0F) )

#define UNCLAMPED_FLOAT_TO_SHORT(s, f)  \
        s = ( (GLshort) F_TO_I( CLAMP((f), -1.0F, 1.0F) * 32767.0F) )

/***
 *** UNCLAMPED_FLOAT_TO_UBYTE: clamp float to [0,1] and map to ubyte in [0,255]
 *** CLAMPED_FLOAT_TO_UBYTE: map float known to be in [0,1] to ubyte in [0,255]
 ***/
#if defined(USE_IEEE) && !defined(DEBUG)
#define IEEE_0996 0x3f7f0000	/* 0.996 or so */
/* This function/macro is sensitive to precision.  Test very carefully
 * if you change it!
 */
#define UNCLAMPED_FLOAT_TO_UBYTE(UB, F)					\
        do {								\
           fi_type __tmp;						\
           __tmp.f = (F);						\
           if (__tmp.i < 0)						\
              UB = (GLubyte) 0;						\
           else if (__tmp.i >= IEEE_0996)				\
              UB = (GLubyte) 255;					\
           else {							\
              __tmp.f = __tmp.f * (255.0F/256.0F) + 32768.0F;		\
              UB = (GLubyte) __tmp.i;					\
           }								\
        } while (0)
#define CLAMPED_FLOAT_TO_UBYTE(UB, F)					\
        do {								\
           fi_type __tmp;						\
           __tmp.f = (F) * (255.0F/256.0F) + 32768.0F;			\
           UB = (GLubyte) __tmp.i;					\
        } while (0)
#else
#define UNCLAMPED_FLOAT_TO_UBYTE(ub, f) \
	ub = ((GLubyte) F_TO_I(CLAMP((f), 0.0F, 1.0F) * 255.0F))
#define CLAMPED_FLOAT_TO_UBYTE(ub, f) \
	ub = ((GLubyte) F_TO_I((f) * 255.0F))
#endif

/*@}*/


/** Stepping a GLfloat pointer by a byte stride */
#define STRIDE_F(p, i)  (p = (GLfloat *)((GLubyte *)p + i))
/** Stepping a GLuint pointer by a byte stride */
#define STRIDE_UI(p, i)  (p = (GLuint *)((GLubyte *)p + i))
/** Stepping a GLubyte[4] pointer by a byte stride */
#define STRIDE_4UB(p, i)  (p = (GLubyte (*)[4])((GLubyte *)p + i))
/** Stepping a GLfloat[4] pointer by a byte stride */
#define STRIDE_4F(p, i)  (p = (GLfloat (*)[4])((GLubyte *)p + i))
/** Stepping a \p t pointer by a byte stride */
#define STRIDE_T(p, t, i)  (p = (t)((GLubyte *)p + i))


/**********************************************************************/
/** \name 4-element vector operations */
/*@{*/

/** Zero */
#define ZERO_4V( DST )  (DST)[0] = (DST)[1] = (DST)[2] = (DST)[3] = 0

/** Test for equality */
#define TEST_EQ_4V(a,b)  ((a)[0] == (b)[0] &&   \
              (a)[1] == (b)[1] &&   \
              (a)[2] == (b)[2] &&   \
              (a)[3] == (b)[3])

/** Test for equality (unsigned bytes) */
static inline GLboolean
TEST_EQ_4UBV(const GLubyte a[4], const GLubyte b[4])
{
#if defined(__i386__)
   return *((const GLuint *) a) == *((const GLuint *) b);
#else
   return TEST_EQ_4V(a, b);
#endif
}


/** Copy a 4-element vector */
#define COPY_4V( DST, SRC )         \
do {                                \
   (DST)[0] = (SRC)[0];             \
   (DST)[1] = (SRC)[1];             \
   (DST)[2] = (SRC)[2];             \
   (DST)[3] = (SRC)[3];             \
} while (0)

/** Copy a 4-element unsigned byte vector */
static inline void
COPY_4UBV(GLubyte dst[4], const GLubyte src[4])
{
#if defined(__i386__)
   *((GLuint *) dst) = *((GLuint *) src);
#else
   /* The GLuint cast might fail if DST or SRC are not dword-aligned (RISC) */
   COPY_4V(dst, src);
#endif
}

/** Copy a 4-element float vector */
static inline void
COPY_4FV(GLfloat dst[4], const GLfloat src[4])
{
   /* memcpy seems to be most efficient */
   memcpy(dst, src, sizeof(GLfloat) * 4);
}

/** Copy \p SZ elements into a 4-element vector */
#define COPY_SZ_4V(DST, SZ, SRC)  \
do {                              \
   switch (SZ) {                  \
   case 4: (DST)[3] = (SRC)[3];   \
   case 3: (DST)[2] = (SRC)[2];   \
   case 2: (DST)[1] = (SRC)[1];   \
   case 1: (DST)[0] = (SRC)[0];   \
   }                              \
} while(0)

/** Copy \p SZ elements into a homegeneous (4-element) vector, giving
 * default values to the remaining */
#define COPY_CLEAN_4V(DST, SZ, SRC)  \
do {                                 \
      ASSIGN_4V( DST, 0, 0, 0, 1 );  \
      COPY_SZ_4V( DST, SZ, SRC );    \
} while (0)

/** Subtraction */
#define SUB_4V( DST, SRCA, SRCB )           \
do {                                        \
      (DST)[0] = (SRCA)[0] - (SRCB)[0];     \
      (DST)[1] = (SRCA)[1] - (SRCB)[1];     \
      (DST)[2] = (SRCA)[2] - (SRCB)[2];     \
      (DST)[3] = (SRCA)[3] - (SRCB)[3];     \
} while (0)

/** Addition */
#define ADD_4V( DST, SRCA, SRCB )           \
do {                                        \
      (DST)[0] = (SRCA)[0] + (SRCB)[0];     \
      (DST)[1] = (SRCA)[1] + (SRCB)[1];     \
      (DST)[2] = (SRCA)[2] + (SRCB)[2];     \
      (DST)[3] = (SRCA)[3] + (SRCB)[3];     \
} while (0)

/** Element-wise multiplication */
#define SCALE_4V( DST, SRCA, SRCB )         \
do {                                        \
      (DST)[0] = (SRCA)[0] * (SRCB)[0];     \
      (DST)[1] = (SRCA)[1] * (SRCB)[1];     \
      (DST)[2] = (SRCA)[2] * (SRCB)[2];     \
      (DST)[3] = (SRCA)[3] * (SRCB)[3];     \
} while (0)

/** In-place addition */
#define ACC_4V( DST, SRC )          \
do {                                \
      (DST)[0] += (SRC)[0];         \
      (DST)[1] += (SRC)[1];         \
      (DST)[2] += (SRC)[2];         \
      (DST)[3] += (SRC)[3];         \
} while (0)

/** Element-wise multiplication and addition */
#define ACC_SCALE_4V( DST, SRCA, SRCB )     \
do {                                        \
      (DST)[0] += (SRCA)[0] * (SRCB)[0];    \
      (DST)[1] += (SRCA)[1] * (SRCB)[1];    \
      (DST)[2] += (SRCA)[2] * (SRCB)[2];    \
      (DST)[3] += (SRCA)[3] * (SRCB)[3];    \
} while (0)

/** In-place scalar multiplication and addition */
#define ACC_SCALE_SCALAR_4V( DST, S, SRCB ) \
do {                                        \
      (DST)[0] += S * (SRCB)[0];            \
      (DST)[1] += S * (SRCB)[1];            \
      (DST)[2] += S * (SRCB)[2];            \
      (DST)[3] += S * (SRCB)[3];            \
} while (0)

/** Scalar multiplication */
#define SCALE_SCALAR_4V( DST, S, SRCB ) \
do {                                    \
      (DST)[0] = S * (SRCB)[0];         \
      (DST)[1] = S * (SRCB)[1];         \
      (DST)[2] = S * (SRCB)[2];         \
      (DST)[3] = S * (SRCB)[3];         \
} while (0)

/** In-place scalar multiplication */
#define SELF_SCALE_SCALAR_4V( DST, S ) \
do {                                   \
      (DST)[0] *= S;                   \
      (DST)[1] *= S;                   \
      (DST)[2] *= S;                   \
      (DST)[3] *= S;                   \
} while (0)

/** Assignment */
#define ASSIGN_4V( V, V0, V1, V2, V3 )  \
do {                                    \
    V[0] = V0;                          \
    V[1] = V1;                          \
    V[2] = V2;                          \
    V[3] = V3;                          \
} while(0)

/*@}*/


/**********************************************************************/
/** \name 3-element vector operations*/
/*@{*/

/** Zero */
#define ZERO_3V( DST )  (DST)[0] = (DST)[1] = (DST)[2] = 0

/** Test for equality */
#define TEST_EQ_3V(a,b)  \
   ((a)[0] == (b)[0] &&  \
    (a)[1] == (b)[1] &&  \
    (a)[2] == (b)[2])

/** Copy a 3-element vector */
#define COPY_3V( DST, SRC )         \
do {                                \
   (DST)[0] = (SRC)[0];             \
   (DST)[1] = (SRC)[1];             \
   (DST)[2] = (SRC)[2];             \
} while (0)

/** Copy a 3-element vector with cast */
#define COPY_3V_CAST( DST, SRC, CAST )  \
do {                                    \
   (DST)[0] = (CAST)(SRC)[0];           \
   (DST)[1] = (CAST)(SRC)[1];           \
   (DST)[2] = (CAST)(SRC)[2];           \
} while (0)

/** Copy a 3-element float vector */
#define COPY_3FV( DST, SRC )        \
do {                                \
   const GLfloat *_tmp = (SRC);     \
   (DST)[0] = _tmp[0];              \
   (DST)[1] = _tmp[1];              \
   (DST)[2] = _tmp[2];              \
} while (0)

/** Subtraction */
#define SUB_3V( DST, SRCA, SRCB )        \
do {                                     \
      (DST)[0] = (SRCA)[0] - (SRCB)[0];  \
      (DST)[1] = (SRCA)[1] - (SRCB)[1];  \
      (DST)[2] = (SRCA)[2] - (SRCB)[2];  \
} while (0)

/** Addition */
#define ADD_3V( DST, SRCA, SRCB )       \
do {                                    \
      (DST)[0] = (SRCA)[0] + (SRCB)[0]; \
      (DST)[1] = (SRCA)[1] + (SRCB)[1]; \
      (DST)[2] = (SRCA)[2] + (SRCB)[2]; \
} while (0)

/** In-place scalar multiplication */
#define SCALE_3V( DST, SRCA, SRCB )     \
do {                                    \
      (DST)[0] = (SRCA)[0] * (SRCB)[0]; \
      (DST)[1] = (SRCA)[1] * (SRCB)[1]; \
      (DST)[2] = (SRCA)[2] * (SRCB)[2]; \
} while (0)

/** In-place element-wise multiplication */
#define SELF_SCALE_3V( DST, SRC )   \
do {                                \
      (DST)[0] *= (SRC)[0];         \
      (DST)[1] *= (SRC)[1];         \
      (DST)[2] *= (SRC)[2];         \
} while (0)

/** In-place addition */
#define ACC_3V( DST, SRC )          \
do {                                \
      (DST)[0] += (SRC)[0];         \
      (DST)[1] += (SRC)[1];         \
      (DST)[2] += (SRC)[2];         \
} while (0)

/** Element-wise multiplication and addition */
#define ACC_SCALE_3V( DST, SRCA, SRCB )     \
do {                                        \
      (DST)[0] += (SRCA)[0] * (SRCB)[0];    \
      (DST)[1] += (SRCA)[1] * (SRCB)[1];    \
      (DST)[2] += (SRCA)[2] * (SRCB)[2];    \
} while (0)

/** Scalar multiplication */
#define SCALE_SCALAR_3V( DST, S, SRCB ) \
do {                                    \
      (DST)[0] = S * (SRCB)[0];         \
      (DST)[1] = S * (SRCB)[1];         \
      (DST)[2] = S * (SRCB)[2];         \
} while (0)

/** In-place scalar multiplication and addition */
#define ACC_SCALE_SCALAR_3V( DST, S, SRCB ) \
do {                                        \
      (DST)[0] += S * (SRCB)[0];            \
      (DST)[1] += S * (SRCB)[1];            \
      (DST)[2] += S * (SRCB)[2];            \
} while (0)

/** In-place scalar multiplication */
#define SELF_SCALE_SCALAR_3V( DST, S ) \
do {                                   \
      (DST)[0] *= S;                   \
      (DST)[1] *= S;                   \
      (DST)[2] *= S;                   \
} while (0)

/** In-place scalar addition */
#define ACC_SCALAR_3V( DST, S )     \
do {                                \
      (DST)[0] += S;                \
      (DST)[1] += S;                \
      (DST)[2] += S;                \
} while (0)

/** Assignment */
#define ASSIGN_3V( V, V0, V1, V2 )  \
do {                                \
    V[0] = V0;                      \
    V[1] = V1;                      \
    V[2] = V2;                      \
} while(0)

/*@}*/


/**********************************************************************/
/** \name 2-element vector operations*/
/*@{*/

/** Zero */
#define ZERO_2V( DST )  (DST)[0] = (DST)[1] = 0

/** Copy a 2-element vector */
#define COPY_2V( DST, SRC )         \
do {                        \
   (DST)[0] = (SRC)[0];             \
   (DST)[1] = (SRC)[1];             \
} while (0)

/** Copy a 2-element vector with cast */
#define COPY_2V_CAST( DST, SRC, CAST )      \
do {                        \
   (DST)[0] = (CAST)(SRC)[0];           \
   (DST)[1] = (CAST)(SRC)[1];           \
} while (0)

/** Copy a 2-element float vector */
#define COPY_2FV( DST, SRC )            \
do {                        \
   const GLfloat *_tmp = (SRC);         \
   (DST)[0] = _tmp[0];              \
   (DST)[1] = _tmp[1];              \
} while (0)

/** Subtraction */
#define SUB_2V( DST, SRCA, SRCB )       \
do {                        \
      (DST)[0] = (SRCA)[0] - (SRCB)[0];     \
      (DST)[1] = (SRCA)[1] - (SRCB)[1];     \
} while (0)

/** Addition */
#define ADD_2V( DST, SRCA, SRCB )       \
do {                        \
      (DST)[0] = (SRCA)[0] + (SRCB)[0];     \
      (DST)[1] = (SRCA)[1] + (SRCB)[1];     \
} while (0)

/** In-place scalar multiplication */
#define SCALE_2V( DST, SRCA, SRCB )     \
do {                        \
      (DST)[0] = (SRCA)[0] * (SRCB)[0];     \
      (DST)[1] = (SRCA)[1] * (SRCB)[1];     \
} while (0)

/** In-place addition */
#define ACC_2V( DST, SRC )          \
do {                        \
      (DST)[0] += (SRC)[0];         \
      (DST)[1] += (SRC)[1];         \
} while (0)

/** Element-wise multiplication and addition */
#define ACC_SCALE_2V( DST, SRCA, SRCB )     \
do {                        \
      (DST)[0] += (SRCA)[0] * (SRCB)[0];    \
      (DST)[1] += (SRCA)[1] * (SRCB)[1];    \
} while (0)

/** Scalar multiplication */
#define SCALE_SCALAR_2V( DST, S, SRCB )     \
do {                        \
      (DST)[0] = S * (SRCB)[0];         \
      (DST)[1] = S * (SRCB)[1];         \
} while (0)

/** In-place scalar multiplication and addition */
#define ACC_SCALE_SCALAR_2V( DST, S, SRCB ) \
do {                        \
      (DST)[0] += S * (SRCB)[0];        \
      (DST)[1] += S * (SRCB)[1];        \
} while (0)

/** In-place scalar multiplication */
#define SELF_SCALE_SCALAR_2V( DST, S )      \
do {                        \
      (DST)[0] *= S;                \
      (DST)[1] *= S;                \
} while (0)

/** In-place scalar addition */
#define ACC_SCALAR_2V( DST, S )         \
do {                        \
      (DST)[0] += S;                \
      (DST)[1] += S;                \
} while (0)

/** Assign scalers to short vectors */
#define ASSIGN_2V( V, V0, V1 )	\
do {				\
    V[0] = V0;			\
    V[1] = V1;			\
} while(0)

/*@}*/


/** \name Linear interpolation functions */
/*@{*/

static inline GLfloat
LINTERP(GLfloat t, GLfloat out, GLfloat in)
{
   return out + t * (in - out);
}

static inline void
INTERP_3F(GLfloat t, GLfloat dst[3], const GLfloat out[3], const GLfloat in[3])
{
   dst[0] = LINTERP( t, out[0], in[0] );
   dst[1] = LINTERP( t, out[1], in[1] );
   dst[2] = LINTERP( t, out[2], in[2] );
}

static inline void
INTERP_4F(GLfloat t, GLfloat dst[4], const GLfloat out[4], const GLfloat in[4])
{
   dst[0] = LINTERP( t, out[0], in[0] );
   dst[1] = LINTERP( t, out[1], in[1] );
   dst[2] = LINTERP( t, out[2], in[2] );
   dst[3] = LINTERP( t, out[3], in[3] );
}

/*@}*/



/** Clamp X to [MIN,MAX] */
#define CLAMP( X, MIN, MAX )  ( (X)<(MIN) ? (MIN) : ((X)>(MAX) ? (MAX) : (X)) )

/** Minimum of two values: */
#define MIN2( A, B )   ( (A)<(B) ? (A) : (B) )

/** Maximum of two values: */
#define MAX2( A, B )   ( (A)>(B) ? (A) : (B) )

/** Minimum and maximum of three values: */
#define MIN3( A, B, C ) ((A) < (B) ? MIN2(A, C) : MIN2(B, C))
#define MAX3( A, B, C ) ((A) > (B) ? MAX2(A, C) : MAX2(B, C))



/** Cross product of two 3-element vectors */
static inline void
CROSS3(GLfloat n[3], const GLfloat u[3], const GLfloat v[3])
{
   n[0] = u[1] * v[2] - u[2] * v[1];
   n[1] = u[2] * v[0] - u[0] * v[2];
   n[2] = u[0] * v[1] - u[1] * v[0];
}


/** Dot product of two 2-element vectors */
static inline GLfloat
DOT2(const GLfloat a[2], const GLfloat b[2])
{
   return a[0] * b[0] + a[1] * b[1];
}

static inline GLfloat
DOT3(const GLfloat a[3], const GLfloat b[3])
{
   return a[0] * b[0] + a[1] * b[1] + a[2] * b[2];
}

static inline GLfloat
DOT4(const GLfloat a[4], const GLfloat b[4])
{
   return a[0] * b[0] + a[1] * b[1] + a[2] * b[2] + a[3] * b[3];
}


static inline GLfloat
LEN_SQUARED_3FV(const GLfloat v[3])
{
   return DOT3(v, v);
}

static inline GLfloat
LEN_SQUARED_2FV(const GLfloat v[2])
{
   return DOT2(v, v);
}


static inline GLfloat
LEN_3FV(const GLfloat v[3])
{
<<<<<<< HEAD
   return SQRTF(LEN_SQUARED_3FV(v));
=======
   return sqrtf(LEN_SQUARED_3FV(v));
>>>>>>> 67c4614f
}

static inline GLfloat
LEN_2FV(const GLfloat v[2])
{
<<<<<<< HEAD
   return SQRTF(LEN_SQUARED_2FV(v));
=======
   return sqrtf(LEN_SQUARED_2FV(v));
>>>>>>> 67c4614f
}


/* Normalize a 3-element vector to unit length. */
static inline void
NORMALIZE_3FV(GLfloat v[3])
{
   GLfloat len = (GLfloat) LEN_SQUARED_3FV(v);
   if (len) {
      len = INV_SQRTF(len);
      v[0] *= len;
      v[1] *= len;
      v[2] *= len;
   }
}


/** Is float value negative? */
static inline GLboolean
IS_NEGATIVE(float x)
{
#if defined(USE_IEEE)
   fi_type fi;
   fi.f = x;
   return fi.i < 0;
#else
   return x < 0.0F;
#endif
}


/** Test two floats have opposite signs */
static inline GLboolean
DIFFERENT_SIGNS(GLfloat x, GLfloat y)
{
#if defined(USE_IEEE)
   fi_type xfi, yfi;
   xfi.f = x;
   yfi.f = y;
   return (xfi.i ^ yfi.i) & (1u << 31);
#else
   /* Could just use (x*y<0) except for the flatshading requirements.
    * Maybe there's a better way?
    */
   return ((x) * (y) <= 0.0F && (x) - (y) != 0.0F);
#endif
}


/** Compute ceiling of integer quotient of A divided by B. */
#define CEILING( A, B )  ( (A) % (B) == 0 ? (A)/(B) : (A)/(B)+1 )


/** casts to silence warnings with some compilers */
#define ENUM_TO_INT(E)     ((GLint)(E))
#define ENUM_TO_FLOAT(E)   ((GLfloat)(GLint)(E))
#define ENUM_TO_DOUBLE(E)  ((GLdouble)(GLint)(E))
#define ENUM_TO_BOOLEAN(E) ((E) ? GL_TRUE : GL_FALSE)


#endif<|MERGE_RESOLUTION|>--- conflicted
+++ resolved
@@ -665,21 +665,13 @@
 static inline GLfloat
 LEN_3FV(const GLfloat v[3])
 {
-<<<<<<< HEAD
-   return SQRTF(LEN_SQUARED_3FV(v));
-=======
    return sqrtf(LEN_SQUARED_3FV(v));
->>>>>>> 67c4614f
 }
 
 static inline GLfloat
 LEN_2FV(const GLfloat v[2])
 {
-<<<<<<< HEAD
-   return SQRTF(LEN_SQUARED_2FV(v));
-=======
    return sqrtf(LEN_SQUARED_2FV(v));
->>>>>>> 67c4614f
 }
 
 
