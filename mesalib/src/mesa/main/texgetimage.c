/*
 * Mesa 3-D graphics library
 * Version:  7.7
 *
 * Copyright (C) 1999-2008  Brian Paul   All Rights Reserved.
 * Copyright (c) 2009 VMware, Inc.
 *
 * Permission is hereby granted, free of charge, to any person obtaining a
 * copy of this software and associated documentation files (the "Software"),
 * to deal in the Software without restriction, including without limitation
 * the rights to use, copy, modify, merge, publish, distribute, sublicense,
 * and/or sell copies of the Software, and to permit persons to whom the
 * Software is furnished to do so, subject to the following conditions:
 *
 * The above copyright notice and this permission notice shall be included
 * in all copies or substantial portions of the Software.
 *
 * THE SOFTWARE IS PROVIDED "AS IS", WITHOUT WARRANTY OF ANY KIND, EXPRESS
 * OR IMPLIED, INCLUDING BUT NOT LIMITED TO THE WARRANTIES OF MERCHANTABILITY,
 * FITNESS FOR A PARTICULAR PURPOSE AND NONINFRINGEMENT.  IN NO EVENT SHALL
 * BRIAN PAUL BE LIABLE FOR ANY CLAIM, DAMAGES OR OTHER LIABILITY, WHETHER IN
 * AN ACTION OF CONTRACT, TORT OR OTHERWISE, ARISING FROM, OUT OF OR IN
 * CONNECTION WITH THE SOFTWARE OR THE USE OR OTHER DEALINGS IN THE SOFTWARE.
 */


/**
 * Code for glGetTexImage() and glGetCompressedTexImage().
 */


#include "glheader.h"
#include "bufferobj.h"
#include "enums.h"
#include "context.h"
#include "formats.h"
#include "image.h"
#include "mfeatures.h"
#include "mtypes.h"
#include "pack.h"
#include "pbo.h"
#include "texgetimage.h"
#include "teximage.h"



/**
 * Can the given type represent negative values?
 */
static INLINE GLboolean
type_with_negative_values(GLenum type)
{
   switch (type) {
   case GL_BYTE:
   case GL_SHORT:
   case GL_INT:
   case GL_FLOAT:
   case GL_HALF_FLOAT_ARB:
      return GL_TRUE;
   default:
      return GL_FALSE;
   }
}


/**
 * glGetTexImage for color index pixels.
 */
static void
get_tex_color_index(struct gl_context *ctx, GLuint dimensions,
                    GLenum format, GLenum type, GLvoid *pixels,
                    const struct gl_texture_image *texImage)
{
   const GLint width = texImage->Width;
   const GLint height = texImage->Height;
   const GLint depth = texImage->Depth;
<<<<<<< HEAD
=======
   const GLint rowstride = texImage->RowStride;
>>>>>>> 140242b0
   const GLuint indexBits =
      _mesa_get_format_bits(texImage->TexFormat, GL_TEXTURE_INDEX_SIZE_EXT);
   const GLbitfield transferOps = 0x0;
   GLint img, row, col;

   for (img = 0; img < depth; img++) {
      for (row = 0; row < height; row++) {
         GLuint indexRow[MAX_WIDTH] = { 0 };
         void *dest = _mesa_image_address(dimensions, &ctx->Pack, pixels,
                                          width, height, format, type,
                                          img, row, 0);
         assert(dest);

         if (indexBits == 8) {
            const GLubyte *src = (const GLubyte *) texImage->Data;
<<<<<<< HEAD
            src += width * (img * texImage->Height + row);
=======
            src += rowstride * (img * height + row);
>>>>>>> 140242b0
            for (col = 0; col < width; col++) {
               indexRow[col] = src[col];
            }
         }
         else if (indexBits == 16) {
            const GLushort *src = (const GLushort *) texImage->Data;
<<<<<<< HEAD
            src += width * (img * texImage->Height + row);
=======
            src += rowstride * (img * height + row);
>>>>>>> 140242b0
            for (col = 0; col < width; col++) {
               indexRow[col] = src[col];
            }
         }
         else {
            _mesa_problem(ctx, "Color index problem in _mesa_GetTexImage");
         }
         _mesa_pack_index_span(ctx, width, type, dest,
                               indexRow, &ctx->Pack, transferOps);
      }
   }
}


/**
 * glGetTexImage for depth/Z pixels.
 */
static void
get_tex_depth(struct gl_context *ctx, GLuint dimensions,
              GLenum format, GLenum type, GLvoid *pixels,
              const struct gl_texture_image *texImage)
{
   const GLint width = texImage->Width;
   const GLint height = texImage->Height;
   const GLint depth = texImage->Depth;
   GLint img, row, col;
   GLfloat *depthRow = (GLfloat *) malloc(width * sizeof(GLfloat));

   if (!depthRow) {
      _mesa_error(ctx, GL_OUT_OF_MEMORY, "glGetTexImage");
      return;
   }

   for (img = 0; img < depth; img++) {
      for (row = 0; row < height; row++) {
         void *dest = _mesa_image_address(dimensions, &ctx->Pack, pixels,
                                          width, height, format, type,
                                          img, row, 0);
         assert(dest);

         for (col = 0; col < width; col++) {
            texImage->FetchTexelf(texImage, col, row, img, depthRow + col);
         }
         _mesa_pack_depth_span(ctx, width, dest, type, depthRow, &ctx->Pack);
      }
   }

   free(depthRow);
}


/**
 * glGetTexImage for depth/stencil pixels.
 */
static void
get_tex_depth_stencil(struct gl_context *ctx, GLuint dimensions,
                      GLenum format, GLenum type, GLvoid *pixels,
                      const struct gl_texture_image *texImage)
{
   const GLint width = texImage->Width;
   const GLint height = texImage->Height;
   const GLint depth = texImage->Depth;
<<<<<<< HEAD
=======
   const GLint rowstride = texImage->RowStride;
>>>>>>> 140242b0
   const GLuint *src = (const GLuint *) texImage->Data;
   GLint img, row;

   for (img = 0; img < depth; img++) {
      for (row = 0; row < height; row++) {
         void *dest = _mesa_image_address(dimensions, &ctx->Pack, pixels,
                                          width, height, format, type,
                                          img, row, 0);
         memcpy(dest, src, width * sizeof(GLuint));
         if (ctx->Pack.SwapBytes) {
            _mesa_swap4((GLuint *) dest, width);
         }

<<<<<<< HEAD
         src += width * row + width * height * img;
=======
         src += rowstride;
>>>>>>> 140242b0
      }
   }
}


/**
 * glGetTexImage for YCbCr pixels.
 */
static void
get_tex_ycbcr(struct gl_context *ctx, GLuint dimensions,
              GLenum format, GLenum type, GLvoid *pixels,
              const struct gl_texture_image *texImage)
{
   const GLint width = texImage->Width;
   const GLint height = texImage->Height;
   const GLint depth = texImage->Depth;
   const GLint rowstride = texImage->RowStride;
   const GLushort *src = (const GLushort *) texImage->Data;
   GLint img, row;

   for (img = 0; img < depth; img++) {
      for (row = 0; row < height; row++) {
         void *dest = _mesa_image_address(dimensions, &ctx->Pack, pixels,
                                          width, height, format, type,
                                          img, row, 0);
         memcpy(dest, src, width * sizeof(GLushort));

         /* check for byte swapping */
         if ((texImage->TexFormat == MESA_FORMAT_YCBCR
              && type == GL_UNSIGNED_SHORT_8_8_REV_MESA) ||
             (texImage->TexFormat == MESA_FORMAT_YCBCR_REV
              && type == GL_UNSIGNED_SHORT_8_8_MESA)) {
            if (!ctx->Pack.SwapBytes)
               _mesa_swap2((GLushort *) dest, width);
         }
         else if (ctx->Pack.SwapBytes) {
            _mesa_swap2((GLushort *) dest, width);
         }

         src += rowstride;
      }
   }
}


#if FEATURE_EXT_texture_sRGB


/**
 * Convert a float value from linear space to a
 * non-linear sRGB value in [0, 255].
 * Not terribly efficient.
 */
static INLINE GLfloat
linear_to_nonlinear(GLfloat cl)
{
   /* can't have values outside [0, 1] */
   GLfloat cs;
   if (cl < 0.0031308f) {
      cs = 12.92f * cl;
   }
   else {
      cs = (GLfloat)(1.055 * pow(cl, 0.41666) - 0.055);
   }
   return cs;
}


/**
 * glGetTexImagefor sRGB pixels;
 */
static void
get_tex_srgb(struct gl_context *ctx, GLuint dimensions,
             GLenum format, GLenum type, GLvoid *pixels,
             const struct gl_texture_image *texImage)
{
   const GLint width = texImage->Width;
   const GLint height = texImage->Height;
   const GLint depth = texImage->Depth;
   const GLbitfield transferOps = 0x0;
   GLint img, row;
   GLfloat (*rgba)[4] = (GLfloat (*)[4]) malloc(4 * width * sizeof(GLfloat));

   if (!rgba) {
      _mesa_error(ctx, GL_OUT_OF_MEMORY, "glGetTexImage");
      return;
   }

   for (img = 0; img < depth; img++) {
      for (row = 0; row < height; row++) {
         void *dest = _mesa_image_address(dimensions, &ctx->Pack, pixels,
                                          width, height, format, type,
                                          img, row, 0);

         GLint col;

         /* convert row to RGBA format */
         for (col = 0; col < width; col++) {
            texImage->FetchTexelf(texImage, col, row, img, rgba[col]);
            if (texImage->_BaseFormat == GL_LUMINANCE) {
               rgba[col][RCOMP] = linear_to_nonlinear(rgba[col][RCOMP]);
               rgba[col][GCOMP] = 0.0;
               rgba[col][BCOMP] = 0.0;
            }
            else if (texImage->_BaseFormat == GL_LUMINANCE_ALPHA) {
               rgba[col][RCOMP] = linear_to_nonlinear(rgba[col][RCOMP]);
               rgba[col][GCOMP] = 0.0;
               rgba[col][BCOMP] = 0.0;
            }
            else if (texImage->_BaseFormat == GL_RGB ||
                     texImage->_BaseFormat == GL_RGBA) {
               rgba[col][RCOMP] = linear_to_nonlinear(rgba[col][RCOMP]);
               rgba[col][GCOMP] = linear_to_nonlinear(rgba[col][GCOMP]);
               rgba[col][BCOMP] = linear_to_nonlinear(rgba[col][BCOMP]);
            }
         }
         _mesa_pack_rgba_span_float(ctx, width, (GLfloat (*)[4]) rgba,
                                    format, type, dest,
                                    &ctx->Pack, transferOps);
      }
   }

   free(rgba);
}


#else /* FEATURE_EXT_texture_sRGB */


static INLINE void
get_tex_srgb(struct gl_context *ctx, GLuint dimensions,
             GLenum format, GLenum type, GLvoid *pixels,
             const struct gl_texture_image *texImage)
{
   ASSERT_NO_FEATURE();
}


#endif /* FEATURE_EXT_texture_sRGB */


/**
 * glGetTexImagefor RGBA, Luminance, etc. pixels.
 * This is the slow way since we use texture sampling.
 */
static void
get_tex_rgba(struct gl_context *ctx, GLuint dimensions,
             GLenum format, GLenum type, GLvoid *pixels,
             const struct gl_texture_image *texImage)
{
   const GLint width = texImage->Width;
   const GLint height = texImage->Height;
   const GLint depth = texImage->Depth;
   /* Normally, no pixel transfer ops are performed during glGetTexImage.
    * The only possible exception is component clamping to [0,1].
    */
   GLbitfield transferOps = 0x0;
   GLint img, row;
   GLfloat (*rgba)[4] = (GLfloat (*)[4]) malloc(4 * width * sizeof(GLfloat));

   if (!rgba) {
      _mesa_error(ctx, GL_OUT_OF_MEMORY, "glGetTexImage");
      return;
   }

   for (img = 0; img < depth; img++) {
      for (row = 0; row < height; row++) {
         void *dest = _mesa_image_address(dimensions, &ctx->Pack, pixels,
                                          width, height, format, type,
                                          img, row, 0);
         GLint col;
         GLenum dataType = _mesa_get_format_datatype(texImage->TexFormat);

         /* clamp does not apply to GetTexImage (final conversion)?
          * Looks like we need clamp though when going from format
          * containing negative values to unsigned format.
          */
         if (format == GL_LUMINANCE || format == GL_LUMINANCE_ALPHA) {
            transferOps |= IMAGE_CLAMP_BIT;
         }
         else if (!type_with_negative_values(type) &&
                  (dataType == GL_FLOAT ||
                   dataType == GL_SIGNED_NORMALIZED)) {
            transferOps |= IMAGE_CLAMP_BIT;
         }

         for (col = 0; col < width; col++) {
            texImage->FetchTexelf(texImage, col, row, img, rgba[col]);
            if (texImage->_BaseFormat == GL_ALPHA) {
               rgba[col][RCOMP] = 0.0F;
               rgba[col][GCOMP] = 0.0F;
               rgba[col][BCOMP] = 0.0F;
            }
            else if (texImage->_BaseFormat == GL_LUMINANCE) {
               rgba[col][GCOMP] = 0.0F;
               rgba[col][BCOMP] = 0.0F;
               rgba[col][ACOMP] = 1.0F;
            }
            else if (texImage->_BaseFormat == GL_LUMINANCE_ALPHA) {
               rgba[col][GCOMP] = 0.0F;
               rgba[col][BCOMP] = 0.0F;
            }
            else if (texImage->_BaseFormat == GL_INTENSITY) {
               rgba[col][GCOMP] = 0.0F;
               rgba[col][BCOMP] = 0.0F;
               rgba[col][ACOMP] = 1.0F;
            }
         }
         _mesa_pack_rgba_span_float(ctx, width, (GLfloat (*)[4]) rgba,
                                    format, type, dest,
                                    &ctx->Pack, transferOps);
      }
   }

   free(rgba);
}


/**
 * Try to do glGetTexImage() with simple memcpy().
 * \return GL_TRUE if done, GL_FALSE otherwise
 */
static GLboolean
get_tex_memcpy(struct gl_context *ctx, GLenum format, GLenum type, GLvoid *pixels,
               const struct gl_texture_object *texObj,
               const struct gl_texture_image *texImage)
{
   GLboolean memCopy = GL_FALSE;

   /* Texture image should have been mapped already */
   assert(texImage->Data);

   /*
    * Check if the src/dst formats are compatible.
    * Also note that GL's pixel transfer ops don't apply to glGetTexImage()
    * so we don't have to worry about those.
    * XXX more format combinations could be supported here.
    */
   if ((texObj->Target == GL_TEXTURE_1D ||
        texObj->Target == GL_TEXTURE_2D ||
        texObj->Target == GL_TEXTURE_RECTANGLE ||
        (texObj->Target >= GL_TEXTURE_CUBE_MAP_POSITIVE_X &&
         texObj->Target <= GL_TEXTURE_CUBE_MAP_NEGATIVE_Z))) {
      if (texImage->TexFormat == MESA_FORMAT_ARGB8888 &&
          format == GL_BGRA &&
          type == GL_UNSIGNED_BYTE &&
          !ctx->Pack.SwapBytes &&
          _mesa_little_endian()) {
         memCopy = GL_TRUE;
      }
      else if (texImage->TexFormat == MESA_FORMAT_AL88 &&
               format == GL_LUMINANCE_ALPHA &&
               type == GL_UNSIGNED_BYTE &&
               !ctx->Pack.SwapBytes &&
               _mesa_little_endian()) {
         memCopy = GL_TRUE;
      }
      else if (texImage->TexFormat == MESA_FORMAT_L8 &&
               format == GL_LUMINANCE &&
               type == GL_UNSIGNED_BYTE) {
         memCopy = GL_TRUE;
      }
      else if (texImage->TexFormat == MESA_FORMAT_L16 &&
               format == GL_LUMINANCE &&
               type == GL_UNSIGNED_SHORT) {
         memCopy = GL_TRUE;
      }
      else if (texImage->TexFormat == MESA_FORMAT_A8 &&
               format == GL_ALPHA &&
               type == GL_UNSIGNED_BYTE) {
         memCopy = GL_TRUE;
      }
      else if (texImage->TexFormat == MESA_FORMAT_A16 &&
               format == GL_ALPHA &&
               type == GL_UNSIGNED_SHORT) {
         memCopy = GL_TRUE;
      }
   }

   if (memCopy) {
      const GLuint bpp = _mesa_get_format_bytes(texImage->TexFormat);
      const GLuint bytesPerRow = texImage->Width * bpp;
      GLubyte *dst =
         _mesa_image_address2d(&ctx->Pack, pixels, texImage->Width,
                               texImage->Height, format, type, 0, 0);
      const GLint dstRowStride =
         _mesa_image_row_stride(&ctx->Pack, texImage->Width, format, type);
      const GLubyte *src = texImage->Data;
      const GLint srcRowStride = texImage->RowStride * bpp;
      GLuint row;

      if (bytesPerRow == dstRowStride && bytesPerRow == srcRowStride) {
         memcpy(dst, src, bytesPerRow * texImage->Height);
      }
      else {
         for (row = 0; row < texImage->Height; row++) {
            memcpy(dst, src, bytesPerRow);
            dst += dstRowStride;
            src += srcRowStride;
         }
      }
   }

   return memCopy;
}


/**
 * This is the software fallback for Driver.GetTexImage().
 * All error checking will have been done before this routine is called.
 * The texture image must be mapped.
 */
void
_mesa_get_teximage(struct gl_context *ctx, GLenum target, GLint level,
                   GLenum format, GLenum type, GLvoid *pixels,
                   struct gl_texture_object *texObj,
                   struct gl_texture_image *texImage)
{
   GLuint dimensions;

   /* If we get here, the texture image should be mapped */
   assert(texImage->Data);

   switch (target) {
   case GL_TEXTURE_1D:
      dimensions = 1;
      break;
   case GL_TEXTURE_3D:
      dimensions = 3;
      break;
   default:
      dimensions = 2;
   }

   if (_mesa_is_bufferobj(ctx->Pack.BufferObj)) {
      /* Packing texture image into a PBO.
       * Map the (potentially) VRAM-based buffer into our process space so
       * we can write into it with the code below.
       * A hardware driver might use a sophisticated blit to move the
       * texture data to the PBO if the PBO is in VRAM along with the texture.
       */
      GLubyte *buf = (GLubyte *)
         ctx->Driver.MapBuffer(ctx, GL_PIXEL_PACK_BUFFER_EXT,
                               GL_WRITE_ONLY_ARB, ctx->Pack.BufferObj);
      if (!buf) {
         /* out of memory or other unexpected error */
         _mesa_error(ctx, GL_OUT_OF_MEMORY, "glGetTexImage(map PBO failed)");
         return;
      }
      /* <pixels> was an offset into the PBO.
       * Now make it a real, client-side pointer inside the mapped region.
       */
      pixels = ADD_POINTERS(buf, pixels);
   }

   if (get_tex_memcpy(ctx, format, type, pixels, texObj, texImage)) {
      /* all done */
   }
   else if (format == GL_COLOR_INDEX) {
      get_tex_color_index(ctx, dimensions, format, type, pixels, texImage);
   }
   else if (format == GL_DEPTH_COMPONENT) {
      get_tex_depth(ctx, dimensions, format, type, pixels, texImage);
   }
   else if (format == GL_DEPTH_STENCIL_EXT) {
      get_tex_depth_stencil(ctx, dimensions, format, type, pixels, texImage);
   }
   else if (format == GL_YCBCR_MESA) {
      get_tex_ycbcr(ctx, dimensions, format, type, pixels, texImage);
   }
   else if (_mesa_get_format_color_encoding(texImage->TexFormat) == GL_SRGB) {
      get_tex_srgb(ctx, dimensions, format, type, pixels, texImage);
   }
   else {
      get_tex_rgba(ctx, dimensions, format, type, pixels, texImage);
   }

   if (_mesa_is_bufferobj(ctx->Pack.BufferObj)) {
      ctx->Driver.UnmapBuffer(ctx, GL_PIXEL_PACK_BUFFER_EXT,
                              ctx->Pack.BufferObj);
   }
}



/**
 * This is the software fallback for Driver.GetCompressedTexImage().
 * All error checking will have been done before this routine is called.
 */
void
_mesa_get_compressed_teximage(struct gl_context *ctx, GLenum target, GLint level,
                              GLvoid *img,
                              struct gl_texture_object *texObj,
                              struct gl_texture_image *texImage)
{
   const GLuint row_stride = _mesa_format_row_stride(texImage->TexFormat,
                                                     texImage->Width);
   const GLuint row_stride_stored = _mesa_format_row_stride(texImage->TexFormat,
                                                            texImage->RowStride);
   GLuint i;

   if (_mesa_is_bufferobj(ctx->Pack.BufferObj)) {
      /* pack texture image into a PBO */
      GLubyte *buf = (GLubyte *)
         ctx->Driver.MapBuffer(ctx, GL_PIXEL_PACK_BUFFER_EXT,
                               GL_WRITE_ONLY_ARB, ctx->Pack.BufferObj);
      if (!buf) {
         /* out of memory or other unexpected error */
         _mesa_error(ctx, GL_OUT_OF_MEMORY,
                     "glGetCompresssedTexImage(map PBO failed)");
         return;
      }
      img = ADD_POINTERS(buf, img);
   }

   /* no pixelstore or pixel transfer, but respect stride */

   if (row_stride == row_stride_stored) {
      const GLuint size = _mesa_format_image_size(texImage->TexFormat,
                                                  texImage->Width,
                                                  texImage->Height,
                                                  texImage->Depth);
      memcpy(img, texImage->Data, size);
   }
   else {
      GLuint bw, bh;
      _mesa_get_format_block_size(texImage->TexFormat, &bw, &bh);
      for (i = 0; i < (texImage->Height + bh - 1) / bh; i++) {
         memcpy((GLubyte *)img + i * row_stride,
                (GLubyte *)texImage->Data + i * row_stride_stored,
                row_stride);
      }
   }

   if (_mesa_is_bufferobj(ctx->Pack.BufferObj)) {
      ctx->Driver.UnmapBuffer(ctx, GL_PIXEL_PACK_BUFFER_EXT,
                              ctx->Pack.BufferObj);
   }
}



/**
 * Do error checking for a glGetTexImage() call.
 * \return GL_TRUE if any error, GL_FALSE if no errors.
 */
static GLboolean
getteximage_error_check(struct gl_context *ctx, GLenum target, GLint level,
                        GLenum format, GLenum type, GLvoid *pixels )
{
   struct gl_texture_object *texObj;
   struct gl_texture_image *texImage;
   const GLint maxLevels = _mesa_max_texture_levels(ctx, target);
   GLenum baseFormat;

   if (maxLevels == 0) {
      _mesa_error(ctx, GL_INVALID_ENUM, "glGetTexImage(target=0x%x)", target);
      return GL_TRUE;
   }

   if (level < 0 || level >= maxLevels) {
      _mesa_error( ctx, GL_INVALID_VALUE, "glGetTexImage(level)" );
      return GL_TRUE;
   }

   if (_mesa_sizeof_packed_type(type) <= 0) {
      _mesa_error( ctx, GL_INVALID_ENUM, "glGetTexImage(type)" );
      return GL_TRUE;
   }

   if (_mesa_components_in_format(format) <= 0 ||
       format == GL_STENCIL_INDEX) {
      _mesa_error( ctx, GL_INVALID_ENUM, "glGetTexImage(format)" );
      return GL_TRUE;
   }

   if (!ctx->Extensions.EXT_paletted_texture && _mesa_is_index_format(format)) {
      _mesa_error(ctx, GL_INVALID_ENUM, "glGetTexImage(format)");
      return GL_TRUE;
   }

   if (!ctx->Extensions.ARB_depth_texture && _mesa_is_depth_format(format)) {
      _mesa_error(ctx, GL_INVALID_ENUM, "glGetTexImage(format)");
      return GL_TRUE;
   }

   if (!ctx->Extensions.MESA_ycbcr_texture && _mesa_is_ycbcr_format(format)) {
      _mesa_error(ctx, GL_INVALID_ENUM, "glGetTexImage(format)");
      return GL_TRUE;
   }

   if (!ctx->Extensions.EXT_packed_depth_stencil
       && _mesa_is_depthstencil_format(format)) {
      _mesa_error(ctx, GL_INVALID_ENUM, "glGetTexImage(format)");
      return GL_TRUE;
   }

   if (!ctx->Extensions.ATI_envmap_bumpmap
       && _mesa_is_dudv_format(format)) {
      _mesa_error(ctx, GL_INVALID_ENUM, "glGetTexImage(format)");
      return GL_TRUE;
   }

   texObj = _mesa_get_current_tex_object(ctx, target);

   if (!texObj || _mesa_is_proxy_texture(target)) {
      _mesa_error(ctx, GL_INVALID_ENUM, "glGetTexImage(target)");
      return GL_TRUE;
   }

   texImage = _mesa_select_tex_image(ctx, texObj, target, level);
   if (!texImage) {
      /* out of memory */
      return GL_TRUE;
   }

   baseFormat = _mesa_get_format_base_format(texImage->TexFormat);
      
   /* Make sure the requested image format is compatible with the
    * texture's format.  Note that a color index texture can be converted
    * to RGBA so that combo is allowed.
    */
   if (_mesa_is_color_format(format)
       && !_mesa_is_color_format(baseFormat)
       && !_mesa_is_index_format(baseFormat)) {
      _mesa_error(ctx, GL_INVALID_OPERATION, "glGetTexImage(format mismatch)");
      return GL_TRUE;
   }
   else if (_mesa_is_index_format(format)
            && !_mesa_is_index_format(baseFormat)) {
      _mesa_error(ctx, GL_INVALID_OPERATION, "glGetTexImage(format mismatch)");
      return GL_TRUE;
   }
   else if (_mesa_is_depth_format(format)
            && !_mesa_is_depth_format(baseFormat)
            && !_mesa_is_depthstencil_format(baseFormat)) {
      _mesa_error(ctx, GL_INVALID_OPERATION, "glGetTexImage(format mismatch)");
      return GL_TRUE;
   }
   else if (_mesa_is_ycbcr_format(format)
            && !_mesa_is_ycbcr_format(baseFormat)) {
      _mesa_error(ctx, GL_INVALID_OPERATION, "glGetTexImage(format mismatch)");
      return GL_TRUE;
   }
   else if (_mesa_is_depthstencil_format(format)
            && !_mesa_is_depthstencil_format(baseFormat)) {
      _mesa_error(ctx, GL_INVALID_OPERATION, "glGetTexImage(format mismatch)");
      return GL_TRUE;
   }
   else if (_mesa_is_dudv_format(format)
            && !_mesa_is_dudv_format(baseFormat)) {
      _mesa_error(ctx, GL_INVALID_OPERATION, "glGetTexImage(format mismatch)");
      return GL_TRUE;
   }

   if (_mesa_is_bufferobj(ctx->Pack.BufferObj)) {
      /* packing texture image into a PBO */
      const GLuint dimensions = (target == GL_TEXTURE_3D) ? 3 : 2;
      if (!_mesa_validate_pbo_access(dimensions, &ctx->Pack, texImage->Width,
                                     texImage->Height, texImage->Depth,
                                     format, type, pixels)) {
         _mesa_error(ctx, GL_INVALID_OPERATION,
                     "glGetTexImage(out of bounds PBO write)");
         return GL_TRUE;
      }

      /* PBO should not be mapped */
      if (_mesa_bufferobj_mapped(ctx->Pack.BufferObj)) {
         _mesa_error(ctx, GL_INVALID_OPERATION,
                     "glGetTexImage(PBO is mapped)");
         return GL_TRUE;
      }
   }

   return GL_FALSE;
}



/**
 * Get texture image.  Called by glGetTexImage.
 *
 * \param target texture target.
 * \param level image level.
 * \param format pixel data format for returned image.
 * \param type pixel data type for returned image.
 * \param pixels returned pixel data.
 */
void GLAPIENTRY
_mesa_GetTexImage( GLenum target, GLint level, GLenum format,
                   GLenum type, GLvoid *pixels )
{
   struct gl_texture_object *texObj;
   struct gl_texture_image *texImage;
   GET_CURRENT_CONTEXT(ctx);
   ASSERT_OUTSIDE_BEGIN_END_AND_FLUSH(ctx);

   if (getteximage_error_check(ctx, target, level, format, type, pixels)) {
      return;
   }

   if (!_mesa_is_bufferobj(ctx->Pack.BufferObj) && !pixels) {
      /* not an error, do nothing */
      return;
   }

   texObj = _mesa_get_current_tex_object(ctx, target);
   texImage = _mesa_select_tex_image(ctx, texObj, target, level);

   if (MESA_VERBOSE & (VERBOSE_API | VERBOSE_TEXTURE)) {
      _mesa_debug(ctx, "glGetTexImage(tex %u) format = %s, w=%d, h=%d,"
                  " dstFmt=0x%x, dstType=0x%x\n",
                  texObj->Name,
                  _mesa_get_format_name(texImage->TexFormat),
                  texImage->Width, texImage->Height,
                  format, type);
   }

   _mesa_lock_texture(ctx, texObj);
   {
      ctx->Driver.GetTexImage(ctx, target, level, format, type, pixels,
                              texObj, texImage);
   }
   _mesa_unlock_texture(ctx, texObj);
}



/**
 * Do error checking for a glGetCompressedTexImage() call.
 * \return GL_TRUE if any error, GL_FALSE if no errors.
 */
static GLboolean
getcompressedteximage_error_check(struct gl_context *ctx, GLenum target,
                                  GLint level, GLvoid *img)
{
   struct gl_texture_object *texObj;
   struct gl_texture_image *texImage;
   const GLint maxLevels = _mesa_max_texture_levels(ctx, target);

   if (maxLevels == 0) {
      _mesa_error(ctx, GL_INVALID_ENUM, "glGetCompressedTexImage(target=0x%x)",
                  target);
      return GL_TRUE;
   }

   if (level < 0 || level >= maxLevels) {
      _mesa_error(ctx, GL_INVALID_VALUE,
                  "glGetCompressedTexImageARB(bad level = %d)", level);
      return GL_TRUE;
   }

   if (_mesa_is_proxy_texture(target)) {
      _mesa_error(ctx, GL_INVALID_ENUM,
                  "glGetCompressedTexImageARB(bad target = %s)",
                  _mesa_lookup_enum_by_nr(target));
      return GL_TRUE;
   }

   texObj = _mesa_get_current_tex_object(ctx, target);
   if (!texObj) {
      _mesa_error(ctx, GL_INVALID_ENUM, "glGetCompressedTexImageARB(target)");
      return GL_TRUE;
   }

   texImage = _mesa_select_tex_image(ctx, texObj, target, level);

   if (!texImage) {
      /* probably invalid mipmap level */
      _mesa_error(ctx, GL_INVALID_VALUE,
                  "glGetCompressedTexImageARB(level)");
      return GL_TRUE;
   }

   if (!_mesa_is_format_compressed(texImage->TexFormat)) {
      _mesa_error(ctx, GL_INVALID_OPERATION,
                  "glGetCompressedTexImageARB(texture is not compressed)");
      return GL_TRUE;
   }

   if (_mesa_is_bufferobj(ctx->Pack.BufferObj)) {
      GLuint compressedSize;

      /* make sure PBO is not mapped */
      if (_mesa_bufferobj_mapped(ctx->Pack.BufferObj)) {
         _mesa_error(ctx, GL_INVALID_OPERATION,
                     "glGetCompressedTexImage(PBO is mapped)");
         return GL_TRUE;
      }

      compressedSize = _mesa_format_image_size(texImage->TexFormat,
                                               texImage->Width,
                                               texImage->Height,
                                               texImage->Depth);

      /* do bounds checking on PBO write */
      if ((const GLubyte *) img + compressedSize >
          (const GLubyte *) ctx->Pack.BufferObj->Size) {
         _mesa_error(ctx, GL_INVALID_OPERATION,
                     "glGetCompressedTexImage(out of bounds PBO write)");
         return GL_TRUE;
      }
   }

   return GL_FALSE;
}


void GLAPIENTRY
_mesa_GetCompressedTexImageARB(GLenum target, GLint level, GLvoid *img)
{
   struct gl_texture_object *texObj;
   struct gl_texture_image *texImage;
   GET_CURRENT_CONTEXT(ctx);
   ASSERT_OUTSIDE_BEGIN_END_AND_FLUSH(ctx);

   if (getcompressedteximage_error_check(ctx, target, level, img)) {
      return;
   }

   if (_mesa_is_bufferobj(ctx->Pack.BufferObj) && !img) {
      /* not an error, do nothing */
      return;
   }

   texObj = _mesa_get_current_tex_object(ctx, target);
   texImage = _mesa_select_tex_image(ctx, texObj, target, level);

   if (MESA_VERBOSE & (VERBOSE_API | VERBOSE_TEXTURE)) {
      _mesa_debug(ctx,
                  "glGetCompressedTexImage(tex %u) format = %s, w=%d, h=%d\n",
                  texObj->Name,
                  _mesa_get_format_name(texImage->TexFormat),
                  texImage->Width, texImage->Height);
   }

   _mesa_lock_texture(ctx, texObj);
   {
      ctx->Driver.GetCompressedTexImage(ctx, target, level, img,
                                        texObj, texImage);
   }
   _mesa_unlock_texture(ctx, texObj);
}
<|MERGE_RESOLUTION|>--- conflicted
+++ resolved
@@ -1,938 +1,920 @@
-/*
- * Mesa 3-D graphics library
- * Version:  7.7
- *
- * Copyright (C) 1999-2008  Brian Paul   All Rights Reserved.
- * Copyright (c) 2009 VMware, Inc.
- *
- * Permission is hereby granted, free of charge, to any person obtaining a
- * copy of this software and associated documentation files (the "Software"),
- * to deal in the Software without restriction, including without limitation
- * the rights to use, copy, modify, merge, publish, distribute, sublicense,
- * and/or sell copies of the Software, and to permit persons to whom the
- * Software is furnished to do so, subject to the following conditions:
- *
- * The above copyright notice and this permission notice shall be included
- * in all copies or substantial portions of the Software.
- *
- * THE SOFTWARE IS PROVIDED "AS IS", WITHOUT WARRANTY OF ANY KIND, EXPRESS
- * OR IMPLIED, INCLUDING BUT NOT LIMITED TO THE WARRANTIES OF MERCHANTABILITY,
- * FITNESS FOR A PARTICULAR PURPOSE AND NONINFRINGEMENT.  IN NO EVENT SHALL
- * BRIAN PAUL BE LIABLE FOR ANY CLAIM, DAMAGES OR OTHER LIABILITY, WHETHER IN
- * AN ACTION OF CONTRACT, TORT OR OTHERWISE, ARISING FROM, OUT OF OR IN
- * CONNECTION WITH THE SOFTWARE OR THE USE OR OTHER DEALINGS IN THE SOFTWARE.
- */
-
-
-/**
- * Code for glGetTexImage() and glGetCompressedTexImage().
- */
-
-
-#include "glheader.h"
-#include "bufferobj.h"
-#include "enums.h"
-#include "context.h"
-#include "formats.h"
-#include "image.h"
-#include "mfeatures.h"
-#include "mtypes.h"
-#include "pack.h"
-#include "pbo.h"
-#include "texgetimage.h"
-#include "teximage.h"
-
-
-
-/**
- * Can the given type represent negative values?
- */
-static INLINE GLboolean
-type_with_negative_values(GLenum type)
-{
-   switch (type) {
-   case GL_BYTE:
-   case GL_SHORT:
-   case GL_INT:
-   case GL_FLOAT:
-   case GL_HALF_FLOAT_ARB:
-      return GL_TRUE;
-   default:
-      return GL_FALSE;
-   }
-}
-
-
-/**
- * glGetTexImage for color index pixels.
- */
-static void
-get_tex_color_index(struct gl_context *ctx, GLuint dimensions,
-                    GLenum format, GLenum type, GLvoid *pixels,
-                    const struct gl_texture_image *texImage)
-{
-   const GLint width = texImage->Width;
-   const GLint height = texImage->Height;
-   const GLint depth = texImage->Depth;
-<<<<<<< HEAD
-=======
-   const GLint rowstride = texImage->RowStride;
->>>>>>> 140242b0
-   const GLuint indexBits =
-      _mesa_get_format_bits(texImage->TexFormat, GL_TEXTURE_INDEX_SIZE_EXT);
-   const GLbitfield transferOps = 0x0;
-   GLint img, row, col;
-
-   for (img = 0; img < depth; img++) {
-      for (row = 0; row < height; row++) {
-         GLuint indexRow[MAX_WIDTH] = { 0 };
-         void *dest = _mesa_image_address(dimensions, &ctx->Pack, pixels,
-                                          width, height, format, type,
-                                          img, row, 0);
-         assert(dest);
-
-         if (indexBits == 8) {
-            const GLubyte *src = (const GLubyte *) texImage->Data;
-<<<<<<< HEAD
-            src += width * (img * texImage->Height + row);
-=======
-            src += rowstride * (img * height + row);
->>>>>>> 140242b0
-            for (col = 0; col < width; col++) {
-               indexRow[col] = src[col];
-            }
-         }
-         else if (indexBits == 16) {
-            const GLushort *src = (const GLushort *) texImage->Data;
-<<<<<<< HEAD
-            src += width * (img * texImage->Height + row);
-=======
-            src += rowstride * (img * height + row);
->>>>>>> 140242b0
-            for (col = 0; col < width; col++) {
-               indexRow[col] = src[col];
-            }
-         }
-         else {
-            _mesa_problem(ctx, "Color index problem in _mesa_GetTexImage");
-         }
-         _mesa_pack_index_span(ctx, width, type, dest,
-                               indexRow, &ctx->Pack, transferOps);
-      }
-   }
-}
-
-
-/**
- * glGetTexImage for depth/Z pixels.
- */
-static void
-get_tex_depth(struct gl_context *ctx, GLuint dimensions,
-              GLenum format, GLenum type, GLvoid *pixels,
-              const struct gl_texture_image *texImage)
-{
-   const GLint width = texImage->Width;
-   const GLint height = texImage->Height;
-   const GLint depth = texImage->Depth;
-   GLint img, row, col;
-   GLfloat *depthRow = (GLfloat *) malloc(width * sizeof(GLfloat));
-
-   if (!depthRow) {
-      _mesa_error(ctx, GL_OUT_OF_MEMORY, "glGetTexImage");
-      return;
-   }
-
-   for (img = 0; img < depth; img++) {
-      for (row = 0; row < height; row++) {
-         void *dest = _mesa_image_address(dimensions, &ctx->Pack, pixels,
-                                          width, height, format, type,
-                                          img, row, 0);
-         assert(dest);
-
-         for (col = 0; col < width; col++) {
-            texImage->FetchTexelf(texImage, col, row, img, depthRow + col);
-         }
-         _mesa_pack_depth_span(ctx, width, dest, type, depthRow, &ctx->Pack);
-      }
-   }
-
-   free(depthRow);
-}
-
-
-/**
- * glGetTexImage for depth/stencil pixels.
- */
-static void
-get_tex_depth_stencil(struct gl_context *ctx, GLuint dimensions,
-                      GLenum format, GLenum type, GLvoid *pixels,
-                      const struct gl_texture_image *texImage)
-{
-   const GLint width = texImage->Width;
-   const GLint height = texImage->Height;
-   const GLint depth = texImage->Depth;
-<<<<<<< HEAD
-=======
-   const GLint rowstride = texImage->RowStride;
->>>>>>> 140242b0
-   const GLuint *src = (const GLuint *) texImage->Data;
-   GLint img, row;
-
-   for (img = 0; img < depth; img++) {
-      for (row = 0; row < height; row++) {
-         void *dest = _mesa_image_address(dimensions, &ctx->Pack, pixels,
-                                          width, height, format, type,
-                                          img, row, 0);
-         memcpy(dest, src, width * sizeof(GLuint));
-         if (ctx->Pack.SwapBytes) {
-            _mesa_swap4((GLuint *) dest, width);
-         }
-
-<<<<<<< HEAD
-         src += width * row + width * height * img;
-=======
-         src += rowstride;
->>>>>>> 140242b0
-      }
-   }
-}
-
-
-/**
- * glGetTexImage for YCbCr pixels.
- */
-static void
-get_tex_ycbcr(struct gl_context *ctx, GLuint dimensions,
-              GLenum format, GLenum type, GLvoid *pixels,
-              const struct gl_texture_image *texImage)
-{
-   const GLint width = texImage->Width;
-   const GLint height = texImage->Height;
-   const GLint depth = texImage->Depth;
-   const GLint rowstride = texImage->RowStride;
-   const GLushort *src = (const GLushort *) texImage->Data;
-   GLint img, row;
-
-   for (img = 0; img < depth; img++) {
-      for (row = 0; row < height; row++) {
-         void *dest = _mesa_image_address(dimensions, &ctx->Pack, pixels,
-                                          width, height, format, type,
-                                          img, row, 0);
-         memcpy(dest, src, width * sizeof(GLushort));
-
-         /* check for byte swapping */
-         if ((texImage->TexFormat == MESA_FORMAT_YCBCR
-              && type == GL_UNSIGNED_SHORT_8_8_REV_MESA) ||
-             (texImage->TexFormat == MESA_FORMAT_YCBCR_REV
-              && type == GL_UNSIGNED_SHORT_8_8_MESA)) {
-            if (!ctx->Pack.SwapBytes)
-               _mesa_swap2((GLushort *) dest, width);
-         }
-         else if (ctx->Pack.SwapBytes) {
-            _mesa_swap2((GLushort *) dest, width);
-         }
-
-         src += rowstride;
-      }
-   }
-}
-
-
-#if FEATURE_EXT_texture_sRGB
-
-
-/**
- * Convert a float value from linear space to a
- * non-linear sRGB value in [0, 255].
- * Not terribly efficient.
- */
-static INLINE GLfloat
-linear_to_nonlinear(GLfloat cl)
-{
-   /* can't have values outside [0, 1] */
-   GLfloat cs;
-   if (cl < 0.0031308f) {
-      cs = 12.92f * cl;
-   }
-   else {
-      cs = (GLfloat)(1.055 * pow(cl, 0.41666) - 0.055);
-   }
-   return cs;
-}
-
-
-/**
- * glGetTexImagefor sRGB pixels;
- */
-static void
-get_tex_srgb(struct gl_context *ctx, GLuint dimensions,
-             GLenum format, GLenum type, GLvoid *pixels,
-             const struct gl_texture_image *texImage)
-{
-   const GLint width = texImage->Width;
-   const GLint height = texImage->Height;
-   const GLint depth = texImage->Depth;
-   const GLbitfield transferOps = 0x0;
-   GLint img, row;
-   GLfloat (*rgba)[4] = (GLfloat (*)[4]) malloc(4 * width * sizeof(GLfloat));
-
-   if (!rgba) {
-      _mesa_error(ctx, GL_OUT_OF_MEMORY, "glGetTexImage");
-      return;
-   }
-
-   for (img = 0; img < depth; img++) {
-      for (row = 0; row < height; row++) {
-         void *dest = _mesa_image_address(dimensions, &ctx->Pack, pixels,
-                                          width, height, format, type,
-                                          img, row, 0);
-
-         GLint col;
-
-         /* convert row to RGBA format */
-         for (col = 0; col < width; col++) {
-            texImage->FetchTexelf(texImage, col, row, img, rgba[col]);
-            if (texImage->_BaseFormat == GL_LUMINANCE) {
-               rgba[col][RCOMP] = linear_to_nonlinear(rgba[col][RCOMP]);
-               rgba[col][GCOMP] = 0.0;
-               rgba[col][BCOMP] = 0.0;
-            }
-            else if (texImage->_BaseFormat == GL_LUMINANCE_ALPHA) {
-               rgba[col][RCOMP] = linear_to_nonlinear(rgba[col][RCOMP]);
-               rgba[col][GCOMP] = 0.0;
-               rgba[col][BCOMP] = 0.0;
-            }
-            else if (texImage->_BaseFormat == GL_RGB ||
-                     texImage->_BaseFormat == GL_RGBA) {
-               rgba[col][RCOMP] = linear_to_nonlinear(rgba[col][RCOMP]);
-               rgba[col][GCOMP] = linear_to_nonlinear(rgba[col][GCOMP]);
-               rgba[col][BCOMP] = linear_to_nonlinear(rgba[col][BCOMP]);
-            }
-         }
-         _mesa_pack_rgba_span_float(ctx, width, (GLfloat (*)[4]) rgba,
-                                    format, type, dest,
-                                    &ctx->Pack, transferOps);
-      }
-   }
-
-   free(rgba);
-}
-
-
-#else /* FEATURE_EXT_texture_sRGB */
-
-
-static INLINE void
-get_tex_srgb(struct gl_context *ctx, GLuint dimensions,
-             GLenum format, GLenum type, GLvoid *pixels,
-             const struct gl_texture_image *texImage)
-{
-   ASSERT_NO_FEATURE();
-}
-
-
-#endif /* FEATURE_EXT_texture_sRGB */
-
-
-/**
- * glGetTexImagefor RGBA, Luminance, etc. pixels.
- * This is the slow way since we use texture sampling.
- */
-static void
-get_tex_rgba(struct gl_context *ctx, GLuint dimensions,
-             GLenum format, GLenum type, GLvoid *pixels,
-             const struct gl_texture_image *texImage)
-{
-   const GLint width = texImage->Width;
-   const GLint height = texImage->Height;
-   const GLint depth = texImage->Depth;
-   /* Normally, no pixel transfer ops are performed during glGetTexImage.
-    * The only possible exception is component clamping to [0,1].
-    */
-   GLbitfield transferOps = 0x0;
-   GLint img, row;
-   GLfloat (*rgba)[4] = (GLfloat (*)[4]) malloc(4 * width * sizeof(GLfloat));
-
-   if (!rgba) {
-      _mesa_error(ctx, GL_OUT_OF_MEMORY, "glGetTexImage");
-      return;
-   }
-
-   for (img = 0; img < depth; img++) {
-      for (row = 0; row < height; row++) {
-         void *dest = _mesa_image_address(dimensions, &ctx->Pack, pixels,
-                                          width, height, format, type,
-                                          img, row, 0);
-         GLint col;
-         GLenum dataType = _mesa_get_format_datatype(texImage->TexFormat);
-
-         /* clamp does not apply to GetTexImage (final conversion)?
-          * Looks like we need clamp though when going from format
-          * containing negative values to unsigned format.
-          */
-         if (format == GL_LUMINANCE || format == GL_LUMINANCE_ALPHA) {
-            transferOps |= IMAGE_CLAMP_BIT;
-         }
-         else if (!type_with_negative_values(type) &&
-                  (dataType == GL_FLOAT ||
-                   dataType == GL_SIGNED_NORMALIZED)) {
-            transferOps |= IMAGE_CLAMP_BIT;
-         }
-
-         for (col = 0; col < width; col++) {
-            texImage->FetchTexelf(texImage, col, row, img, rgba[col]);
-            if (texImage->_BaseFormat == GL_ALPHA) {
-               rgba[col][RCOMP] = 0.0F;
-               rgba[col][GCOMP] = 0.0F;
-               rgba[col][BCOMP] = 0.0F;
-            }
-            else if (texImage->_BaseFormat == GL_LUMINANCE) {
-               rgba[col][GCOMP] = 0.0F;
-               rgba[col][BCOMP] = 0.0F;
-               rgba[col][ACOMP] = 1.0F;
-            }
-            else if (texImage->_BaseFormat == GL_LUMINANCE_ALPHA) {
-               rgba[col][GCOMP] = 0.0F;
-               rgba[col][BCOMP] = 0.0F;
-            }
-            else if (texImage->_BaseFormat == GL_INTENSITY) {
-               rgba[col][GCOMP] = 0.0F;
-               rgba[col][BCOMP] = 0.0F;
-               rgba[col][ACOMP] = 1.0F;
-            }
-         }
-         _mesa_pack_rgba_span_float(ctx, width, (GLfloat (*)[4]) rgba,
-                                    format, type, dest,
-                                    &ctx->Pack, transferOps);
-      }
-   }
-
-   free(rgba);
-}
-
-
-/**
- * Try to do glGetTexImage() with simple memcpy().
- * \return GL_TRUE if done, GL_FALSE otherwise
- */
-static GLboolean
-get_tex_memcpy(struct gl_context *ctx, GLenum format, GLenum type, GLvoid *pixels,
-               const struct gl_texture_object *texObj,
-               const struct gl_texture_image *texImage)
-{
-   GLboolean memCopy = GL_FALSE;
-
-   /* Texture image should have been mapped already */
-   assert(texImage->Data);
-
-   /*
-    * Check if the src/dst formats are compatible.
-    * Also note that GL's pixel transfer ops don't apply to glGetTexImage()
-    * so we don't have to worry about those.
-    * XXX more format combinations could be supported here.
-    */
-   if ((texObj->Target == GL_TEXTURE_1D ||
-        texObj->Target == GL_TEXTURE_2D ||
-        texObj->Target == GL_TEXTURE_RECTANGLE ||
-        (texObj->Target >= GL_TEXTURE_CUBE_MAP_POSITIVE_X &&
-         texObj->Target <= GL_TEXTURE_CUBE_MAP_NEGATIVE_Z))) {
-      if (texImage->TexFormat == MESA_FORMAT_ARGB8888 &&
-          format == GL_BGRA &&
-          type == GL_UNSIGNED_BYTE &&
-          !ctx->Pack.SwapBytes &&
-          _mesa_little_endian()) {
-         memCopy = GL_TRUE;
-      }
-      else if (texImage->TexFormat == MESA_FORMAT_AL88 &&
-               format == GL_LUMINANCE_ALPHA &&
-               type == GL_UNSIGNED_BYTE &&
-               !ctx->Pack.SwapBytes &&
-               _mesa_little_endian()) {
-         memCopy = GL_TRUE;
-      }
-      else if (texImage->TexFormat == MESA_FORMAT_L8 &&
-               format == GL_LUMINANCE &&
-               type == GL_UNSIGNED_BYTE) {
-         memCopy = GL_TRUE;
-      }
-      else if (texImage->TexFormat == MESA_FORMAT_L16 &&
-               format == GL_LUMINANCE &&
-               type == GL_UNSIGNED_SHORT) {
-         memCopy = GL_TRUE;
-      }
-      else if (texImage->TexFormat == MESA_FORMAT_A8 &&
-               format == GL_ALPHA &&
-               type == GL_UNSIGNED_BYTE) {
-         memCopy = GL_TRUE;
-      }
-      else if (texImage->TexFormat == MESA_FORMAT_A16 &&
-               format == GL_ALPHA &&
-               type == GL_UNSIGNED_SHORT) {
-         memCopy = GL_TRUE;
-      }
-   }
-
-   if (memCopy) {
-      const GLuint bpp = _mesa_get_format_bytes(texImage->TexFormat);
-      const GLuint bytesPerRow = texImage->Width * bpp;
-      GLubyte *dst =
-         _mesa_image_address2d(&ctx->Pack, pixels, texImage->Width,
-                               texImage->Height, format, type, 0, 0);
-      const GLint dstRowStride =
-         _mesa_image_row_stride(&ctx->Pack, texImage->Width, format, type);
-      const GLubyte *src = texImage->Data;
-      const GLint srcRowStride = texImage->RowStride * bpp;
-      GLuint row;
-
-      if (bytesPerRow == dstRowStride && bytesPerRow == srcRowStride) {
-         memcpy(dst, src, bytesPerRow * texImage->Height);
-      }
-      else {
-         for (row = 0; row < texImage->Height; row++) {
-            memcpy(dst, src, bytesPerRow);
-            dst += dstRowStride;
-            src += srcRowStride;
-         }
-      }
-   }
-
-   return memCopy;
-}
-
-
-/**
- * This is the software fallback for Driver.GetTexImage().
- * All error checking will have been done before this routine is called.
- * The texture image must be mapped.
- */
-void
-_mesa_get_teximage(struct gl_context *ctx, GLenum target, GLint level,
-                   GLenum format, GLenum type, GLvoid *pixels,
-                   struct gl_texture_object *texObj,
-                   struct gl_texture_image *texImage)
-{
-   GLuint dimensions;
-
-   /* If we get here, the texture image should be mapped */
-   assert(texImage->Data);
-
-   switch (target) {
-   case GL_TEXTURE_1D:
-      dimensions = 1;
-      break;
-   case GL_TEXTURE_3D:
-      dimensions = 3;
-      break;
-   default:
-      dimensions = 2;
-   }
-
-   if (_mesa_is_bufferobj(ctx->Pack.BufferObj)) {
-      /* Packing texture image into a PBO.
-       * Map the (potentially) VRAM-based buffer into our process space so
-       * we can write into it with the code below.
-       * A hardware driver might use a sophisticated blit to move the
-       * texture data to the PBO if the PBO is in VRAM along with the texture.
-       */
-      GLubyte *buf = (GLubyte *)
-         ctx->Driver.MapBuffer(ctx, GL_PIXEL_PACK_BUFFER_EXT,
-                               GL_WRITE_ONLY_ARB, ctx->Pack.BufferObj);
-      if (!buf) {
-         /* out of memory or other unexpected error */
-         _mesa_error(ctx, GL_OUT_OF_MEMORY, "glGetTexImage(map PBO failed)");
-         return;
-      }
-      /* <pixels> was an offset into the PBO.
-       * Now make it a real, client-side pointer inside the mapped region.
-       */
-      pixels = ADD_POINTERS(buf, pixels);
-   }
-
-   if (get_tex_memcpy(ctx, format, type, pixels, texObj, texImage)) {
-      /* all done */
-   }
-   else if (format == GL_COLOR_INDEX) {
-      get_tex_color_index(ctx, dimensions, format, type, pixels, texImage);
-   }
-   else if (format == GL_DEPTH_COMPONENT) {
-      get_tex_depth(ctx, dimensions, format, type, pixels, texImage);
-   }
-   else if (format == GL_DEPTH_STENCIL_EXT) {
-      get_tex_depth_stencil(ctx, dimensions, format, type, pixels, texImage);
-   }
-   else if (format == GL_YCBCR_MESA) {
-      get_tex_ycbcr(ctx, dimensions, format, type, pixels, texImage);
-   }
-   else if (_mesa_get_format_color_encoding(texImage->TexFormat) == GL_SRGB) {
-      get_tex_srgb(ctx, dimensions, format, type, pixels, texImage);
-   }
-   else {
-      get_tex_rgba(ctx, dimensions, format, type, pixels, texImage);
-   }
-
-   if (_mesa_is_bufferobj(ctx->Pack.BufferObj)) {
-      ctx->Driver.UnmapBuffer(ctx, GL_PIXEL_PACK_BUFFER_EXT,
-                              ctx->Pack.BufferObj);
-   }
-}
-
-
-
-/**
- * This is the software fallback for Driver.GetCompressedTexImage().
- * All error checking will have been done before this routine is called.
- */
-void
-_mesa_get_compressed_teximage(struct gl_context *ctx, GLenum target, GLint level,
-                              GLvoid *img,
-                              struct gl_texture_object *texObj,
-                              struct gl_texture_image *texImage)
-{
-   const GLuint row_stride = _mesa_format_row_stride(texImage->TexFormat,
-                                                     texImage->Width);
-   const GLuint row_stride_stored = _mesa_format_row_stride(texImage->TexFormat,
-                                                            texImage->RowStride);
-   GLuint i;
-
-   if (_mesa_is_bufferobj(ctx->Pack.BufferObj)) {
-      /* pack texture image into a PBO */
-      GLubyte *buf = (GLubyte *)
-         ctx->Driver.MapBuffer(ctx, GL_PIXEL_PACK_BUFFER_EXT,
-                               GL_WRITE_ONLY_ARB, ctx->Pack.BufferObj);
-      if (!buf) {
-         /* out of memory or other unexpected error */
-         _mesa_error(ctx, GL_OUT_OF_MEMORY,
-                     "glGetCompresssedTexImage(map PBO failed)");
-         return;
-      }
-      img = ADD_POINTERS(buf, img);
-   }
-
-   /* no pixelstore or pixel transfer, but respect stride */
-
-   if (row_stride == row_stride_stored) {
-      const GLuint size = _mesa_format_image_size(texImage->TexFormat,
-                                                  texImage->Width,
-                                                  texImage->Height,
-                                                  texImage->Depth);
-      memcpy(img, texImage->Data, size);
-   }
-   else {
-      GLuint bw, bh;
-      _mesa_get_format_block_size(texImage->TexFormat, &bw, &bh);
-      for (i = 0; i < (texImage->Height + bh - 1) / bh; i++) {
-         memcpy((GLubyte *)img + i * row_stride,
-                (GLubyte *)texImage->Data + i * row_stride_stored,
-                row_stride);
-      }
-   }
-
-   if (_mesa_is_bufferobj(ctx->Pack.BufferObj)) {
-      ctx->Driver.UnmapBuffer(ctx, GL_PIXEL_PACK_BUFFER_EXT,
-                              ctx->Pack.BufferObj);
-   }
-}
-
-
-
-/**
- * Do error checking for a glGetTexImage() call.
- * \return GL_TRUE if any error, GL_FALSE if no errors.
- */
-static GLboolean
-getteximage_error_check(struct gl_context *ctx, GLenum target, GLint level,
-                        GLenum format, GLenum type, GLvoid *pixels )
-{
-   struct gl_texture_object *texObj;
-   struct gl_texture_image *texImage;
-   const GLint maxLevels = _mesa_max_texture_levels(ctx, target);
-   GLenum baseFormat;
-
-   if (maxLevels == 0) {
-      _mesa_error(ctx, GL_INVALID_ENUM, "glGetTexImage(target=0x%x)", target);
-      return GL_TRUE;
-   }
-
-   if (level < 0 || level >= maxLevels) {
-      _mesa_error( ctx, GL_INVALID_VALUE, "glGetTexImage(level)" );
-      return GL_TRUE;
-   }
-
-   if (_mesa_sizeof_packed_type(type) <= 0) {
-      _mesa_error( ctx, GL_INVALID_ENUM, "glGetTexImage(type)" );
-      return GL_TRUE;
-   }
-
-   if (_mesa_components_in_format(format) <= 0 ||
-       format == GL_STENCIL_INDEX) {
-      _mesa_error( ctx, GL_INVALID_ENUM, "glGetTexImage(format)" );
-      return GL_TRUE;
-   }
-
-   if (!ctx->Extensions.EXT_paletted_texture && _mesa_is_index_format(format)) {
-      _mesa_error(ctx, GL_INVALID_ENUM, "glGetTexImage(format)");
-      return GL_TRUE;
-   }
-
-   if (!ctx->Extensions.ARB_depth_texture && _mesa_is_depth_format(format)) {
-      _mesa_error(ctx, GL_INVALID_ENUM, "glGetTexImage(format)");
-      return GL_TRUE;
-   }
-
-   if (!ctx->Extensions.MESA_ycbcr_texture && _mesa_is_ycbcr_format(format)) {
-      _mesa_error(ctx, GL_INVALID_ENUM, "glGetTexImage(format)");
-      return GL_TRUE;
-   }
-
-   if (!ctx->Extensions.EXT_packed_depth_stencil
-       && _mesa_is_depthstencil_format(format)) {
-      _mesa_error(ctx, GL_INVALID_ENUM, "glGetTexImage(format)");
-      return GL_TRUE;
-   }
-
-   if (!ctx->Extensions.ATI_envmap_bumpmap
-       && _mesa_is_dudv_format(format)) {
-      _mesa_error(ctx, GL_INVALID_ENUM, "glGetTexImage(format)");
-      return GL_TRUE;
-   }
-
-   texObj = _mesa_get_current_tex_object(ctx, target);
-
-   if (!texObj || _mesa_is_proxy_texture(target)) {
-      _mesa_error(ctx, GL_INVALID_ENUM, "glGetTexImage(target)");
-      return GL_TRUE;
-   }
-
-   texImage = _mesa_select_tex_image(ctx, texObj, target, level);
-   if (!texImage) {
-      /* out of memory */
-      return GL_TRUE;
-   }
-
-   baseFormat = _mesa_get_format_base_format(texImage->TexFormat);
-      
-   /* Make sure the requested image format is compatible with the
-    * texture's format.  Note that a color index texture can be converted
-    * to RGBA so that combo is allowed.
-    */
-   if (_mesa_is_color_format(format)
-       && !_mesa_is_color_format(baseFormat)
-       && !_mesa_is_index_format(baseFormat)) {
-      _mesa_error(ctx, GL_INVALID_OPERATION, "glGetTexImage(format mismatch)");
-      return GL_TRUE;
-   }
-   else if (_mesa_is_index_format(format)
-            && !_mesa_is_index_format(baseFormat)) {
-      _mesa_error(ctx, GL_INVALID_OPERATION, "glGetTexImage(format mismatch)");
-      return GL_TRUE;
-   }
-   else if (_mesa_is_depth_format(format)
-            && !_mesa_is_depth_format(baseFormat)
-            && !_mesa_is_depthstencil_format(baseFormat)) {
-      _mesa_error(ctx, GL_INVALID_OPERATION, "glGetTexImage(format mismatch)");
-      return GL_TRUE;
-   }
-   else if (_mesa_is_ycbcr_format(format)
-            && !_mesa_is_ycbcr_format(baseFormat)) {
-      _mesa_error(ctx, GL_INVALID_OPERATION, "glGetTexImage(format mismatch)");
-      return GL_TRUE;
-   }
-   else if (_mesa_is_depthstencil_format(format)
-            && !_mesa_is_depthstencil_format(baseFormat)) {
-      _mesa_error(ctx, GL_INVALID_OPERATION, "glGetTexImage(format mismatch)");
-      return GL_TRUE;
-   }
-   else if (_mesa_is_dudv_format(format)
-            && !_mesa_is_dudv_format(baseFormat)) {
-      _mesa_error(ctx, GL_INVALID_OPERATION, "glGetTexImage(format mismatch)");
-      return GL_TRUE;
-   }
-
-   if (_mesa_is_bufferobj(ctx->Pack.BufferObj)) {
-      /* packing texture image into a PBO */
-      const GLuint dimensions = (target == GL_TEXTURE_3D) ? 3 : 2;
-      if (!_mesa_validate_pbo_access(dimensions, &ctx->Pack, texImage->Width,
-                                     texImage->Height, texImage->Depth,
-                                     format, type, pixels)) {
-         _mesa_error(ctx, GL_INVALID_OPERATION,
-                     "glGetTexImage(out of bounds PBO write)");
-         return GL_TRUE;
-      }
-
-      /* PBO should not be mapped */
-      if (_mesa_bufferobj_mapped(ctx->Pack.BufferObj)) {
-         _mesa_error(ctx, GL_INVALID_OPERATION,
-                     "glGetTexImage(PBO is mapped)");
-         return GL_TRUE;
-      }
-   }
-
-   return GL_FALSE;
-}
-
-
-
-/**
- * Get texture image.  Called by glGetTexImage.
- *
- * \param target texture target.
- * \param level image level.
- * \param format pixel data format for returned image.
- * \param type pixel data type for returned image.
- * \param pixels returned pixel data.
- */
-void GLAPIENTRY
-_mesa_GetTexImage( GLenum target, GLint level, GLenum format,
-                   GLenum type, GLvoid *pixels )
-{
-   struct gl_texture_object *texObj;
-   struct gl_texture_image *texImage;
-   GET_CURRENT_CONTEXT(ctx);
-   ASSERT_OUTSIDE_BEGIN_END_AND_FLUSH(ctx);
-
-   if (getteximage_error_check(ctx, target, level, format, type, pixels)) {
-      return;
-   }
-
-   if (!_mesa_is_bufferobj(ctx->Pack.BufferObj) && !pixels) {
-      /* not an error, do nothing */
-      return;
-   }
-
-   texObj = _mesa_get_current_tex_object(ctx, target);
-   texImage = _mesa_select_tex_image(ctx, texObj, target, level);
-
-   if (MESA_VERBOSE & (VERBOSE_API | VERBOSE_TEXTURE)) {
-      _mesa_debug(ctx, "glGetTexImage(tex %u) format = %s, w=%d, h=%d,"
-                  " dstFmt=0x%x, dstType=0x%x\n",
-                  texObj->Name,
-                  _mesa_get_format_name(texImage->TexFormat),
-                  texImage->Width, texImage->Height,
-                  format, type);
-   }
-
-   _mesa_lock_texture(ctx, texObj);
-   {
-      ctx->Driver.GetTexImage(ctx, target, level, format, type, pixels,
-                              texObj, texImage);
-   }
-   _mesa_unlock_texture(ctx, texObj);
-}
-
-
-
-/**
- * Do error checking for a glGetCompressedTexImage() call.
- * \return GL_TRUE if any error, GL_FALSE if no errors.
- */
-static GLboolean
-getcompressedteximage_error_check(struct gl_context *ctx, GLenum target,
-                                  GLint level, GLvoid *img)
-{
-   struct gl_texture_object *texObj;
-   struct gl_texture_image *texImage;
-   const GLint maxLevels = _mesa_max_texture_levels(ctx, target);
-
-   if (maxLevels == 0) {
-      _mesa_error(ctx, GL_INVALID_ENUM, "glGetCompressedTexImage(target=0x%x)",
-                  target);
-      return GL_TRUE;
-   }
-
-   if (level < 0 || level >= maxLevels) {
-      _mesa_error(ctx, GL_INVALID_VALUE,
-                  "glGetCompressedTexImageARB(bad level = %d)", level);
-      return GL_TRUE;
-   }
-
-   if (_mesa_is_proxy_texture(target)) {
-      _mesa_error(ctx, GL_INVALID_ENUM,
-                  "glGetCompressedTexImageARB(bad target = %s)",
-                  _mesa_lookup_enum_by_nr(target));
-      return GL_TRUE;
-   }
-
-   texObj = _mesa_get_current_tex_object(ctx, target);
-   if (!texObj) {
-      _mesa_error(ctx, GL_INVALID_ENUM, "glGetCompressedTexImageARB(target)");
-      return GL_TRUE;
-   }
-
-   texImage = _mesa_select_tex_image(ctx, texObj, target, level);
-
-   if (!texImage) {
-      /* probably invalid mipmap level */
-      _mesa_error(ctx, GL_INVALID_VALUE,
-                  "glGetCompressedTexImageARB(level)");
-      return GL_TRUE;
-   }
-
-   if (!_mesa_is_format_compressed(texImage->TexFormat)) {
-      _mesa_error(ctx, GL_INVALID_OPERATION,
-                  "glGetCompressedTexImageARB(texture is not compressed)");
-      return GL_TRUE;
-   }
-
-   if (_mesa_is_bufferobj(ctx->Pack.BufferObj)) {
-      GLuint compressedSize;
-
-      /* make sure PBO is not mapped */
-      if (_mesa_bufferobj_mapped(ctx->Pack.BufferObj)) {
-         _mesa_error(ctx, GL_INVALID_OPERATION,
-                     "glGetCompressedTexImage(PBO is mapped)");
-         return GL_TRUE;
-      }
-
-      compressedSize = _mesa_format_image_size(texImage->TexFormat,
-                                               texImage->Width,
-                                               texImage->Height,
-                                               texImage->Depth);
-
-      /* do bounds checking on PBO write */
-      if ((const GLubyte *) img + compressedSize >
-          (const GLubyte *) ctx->Pack.BufferObj->Size) {
-         _mesa_error(ctx, GL_INVALID_OPERATION,
-                     "glGetCompressedTexImage(out of bounds PBO write)");
-         return GL_TRUE;
-      }
-   }
-
-   return GL_FALSE;
-}
-
-
-void GLAPIENTRY
-_mesa_GetCompressedTexImageARB(GLenum target, GLint level, GLvoid *img)
-{
-   struct gl_texture_object *texObj;
-   struct gl_texture_image *texImage;
-   GET_CURRENT_CONTEXT(ctx);
-   ASSERT_OUTSIDE_BEGIN_END_AND_FLUSH(ctx);
-
-   if (getcompressedteximage_error_check(ctx, target, level, img)) {
-      return;
-   }
-
-   if (_mesa_is_bufferobj(ctx->Pack.BufferObj) && !img) {
-      /* not an error, do nothing */
-      return;
-   }
-
-   texObj = _mesa_get_current_tex_object(ctx, target);
-   texImage = _mesa_select_tex_image(ctx, texObj, target, level);
-
-   if (MESA_VERBOSE & (VERBOSE_API | VERBOSE_TEXTURE)) {
-      _mesa_debug(ctx,
-                  "glGetCompressedTexImage(tex %u) format = %s, w=%d, h=%d\n",
-                  texObj->Name,
-                  _mesa_get_format_name(texImage->TexFormat),
-                  texImage->Width, texImage->Height);
-   }
-
-   _mesa_lock_texture(ctx, texObj);
-   {
-      ctx->Driver.GetCompressedTexImage(ctx, target, level, img,
-                                        texObj, texImage);
-   }
-   _mesa_unlock_texture(ctx, texObj);
-}
+/*
+ * Mesa 3-D graphics library
+ * Version:  7.7
+ *
+ * Copyright (C) 1999-2008  Brian Paul   All Rights Reserved.
+ * Copyright (c) 2009 VMware, Inc.
+ *
+ * Permission is hereby granted, free of charge, to any person obtaining a
+ * copy of this software and associated documentation files (the "Software"),
+ * to deal in the Software without restriction, including without limitation
+ * the rights to use, copy, modify, merge, publish, distribute, sublicense,
+ * and/or sell copies of the Software, and to permit persons to whom the
+ * Software is furnished to do so, subject to the following conditions:
+ *
+ * The above copyright notice and this permission notice shall be included
+ * in all copies or substantial portions of the Software.
+ *
+ * THE SOFTWARE IS PROVIDED "AS IS", WITHOUT WARRANTY OF ANY KIND, EXPRESS
+ * OR IMPLIED, INCLUDING BUT NOT LIMITED TO THE WARRANTIES OF MERCHANTABILITY,
+ * FITNESS FOR A PARTICULAR PURPOSE AND NONINFRINGEMENT.  IN NO EVENT SHALL
+ * BRIAN PAUL BE LIABLE FOR ANY CLAIM, DAMAGES OR OTHER LIABILITY, WHETHER IN
+ * AN ACTION OF CONTRACT, TORT OR OTHERWISE, ARISING FROM, OUT OF OR IN
+ * CONNECTION WITH THE SOFTWARE OR THE USE OR OTHER DEALINGS IN THE SOFTWARE.
+ */
+
+
+/**
+ * Code for glGetTexImage() and glGetCompressedTexImage().
+ */
+
+
+#include "glheader.h"
+#include "bufferobj.h"
+#include "enums.h"
+#include "context.h"
+#include "formats.h"
+#include "image.h"
+#include "mfeatures.h"
+#include "mtypes.h"
+#include "pack.h"
+#include "pbo.h"
+#include "texgetimage.h"
+#include "teximage.h"
+
+
+
+/**
+ * Can the given type represent negative values?
+ */
+static INLINE GLboolean
+type_with_negative_values(GLenum type)
+{
+   switch (type) {
+   case GL_BYTE:
+   case GL_SHORT:
+   case GL_INT:
+   case GL_FLOAT:
+   case GL_HALF_FLOAT_ARB:
+      return GL_TRUE;
+   default:
+      return GL_FALSE;
+   }
+}
+
+
+/**
+ * glGetTexImage for color index pixels.
+ */
+static void
+get_tex_color_index(struct gl_context *ctx, GLuint dimensions,
+                    GLenum format, GLenum type, GLvoid *pixels,
+                    const struct gl_texture_image *texImage)
+{
+   const GLint width = texImage->Width;
+   const GLint height = texImage->Height;
+   const GLint depth = texImage->Depth;
+   const GLint rowstride = texImage->RowStride;
+   const GLuint indexBits =
+      _mesa_get_format_bits(texImage->TexFormat, GL_TEXTURE_INDEX_SIZE_EXT);
+   const GLbitfield transferOps = 0x0;
+   GLint img, row, col;
+
+   for (img = 0; img < depth; img++) {
+      for (row = 0; row < height; row++) {
+         GLuint indexRow[MAX_WIDTH] = { 0 };
+         void *dest = _mesa_image_address(dimensions, &ctx->Pack, pixels,
+                                          width, height, format, type,
+                                          img, row, 0);
+         assert(dest);
+
+         if (indexBits == 8) {
+            const GLubyte *src = (const GLubyte *) texImage->Data;
+            src += rowstride * (img * height + row);
+            for (col = 0; col < width; col++) {
+               indexRow[col] = src[col];
+            }
+         }
+         else if (indexBits == 16) {
+            const GLushort *src = (const GLushort *) texImage->Data;
+            src += rowstride * (img * height + row);
+            for (col = 0; col < width; col++) {
+               indexRow[col] = src[col];
+            }
+         }
+         else {
+            _mesa_problem(ctx, "Color index problem in _mesa_GetTexImage");
+         }
+         _mesa_pack_index_span(ctx, width, type, dest,
+                               indexRow, &ctx->Pack, transferOps);
+      }
+   }
+}
+
+
+/**
+ * glGetTexImage for depth/Z pixels.
+ */
+static void
+get_tex_depth(struct gl_context *ctx, GLuint dimensions,
+              GLenum format, GLenum type, GLvoid *pixels,
+              const struct gl_texture_image *texImage)
+{
+   const GLint width = texImage->Width;
+   const GLint height = texImage->Height;
+   const GLint depth = texImage->Depth;
+   GLint img, row, col;
+   GLfloat *depthRow = (GLfloat *) malloc(width * sizeof(GLfloat));
+
+   if (!depthRow) {
+      _mesa_error(ctx, GL_OUT_OF_MEMORY, "glGetTexImage");
+      return;
+   }
+
+   for (img = 0; img < depth; img++) {
+      for (row = 0; row < height; row++) {
+         void *dest = _mesa_image_address(dimensions, &ctx->Pack, pixels,
+                                          width, height, format, type,
+                                          img, row, 0);
+         assert(dest);
+
+         for (col = 0; col < width; col++) {
+            texImage->FetchTexelf(texImage, col, row, img, depthRow + col);
+         }
+         _mesa_pack_depth_span(ctx, width, dest, type, depthRow, &ctx->Pack);
+      }
+   }
+
+   free(depthRow);
+}
+
+
+/**
+ * glGetTexImage for depth/stencil pixels.
+ */
+static void
+get_tex_depth_stencil(struct gl_context *ctx, GLuint dimensions,
+                      GLenum format, GLenum type, GLvoid *pixels,
+                      const struct gl_texture_image *texImage)
+{
+   const GLint width = texImage->Width;
+   const GLint height = texImage->Height;
+   const GLint depth = texImage->Depth;
+   const GLint rowstride = texImage->RowStride;
+   const GLuint *src = (const GLuint *) texImage->Data;
+   GLint img, row;
+
+   for (img = 0; img < depth; img++) {
+      for (row = 0; row < height; row++) {
+         void *dest = _mesa_image_address(dimensions, &ctx->Pack, pixels,
+                                          width, height, format, type,
+                                          img, row, 0);
+         memcpy(dest, src, width * sizeof(GLuint));
+         if (ctx->Pack.SwapBytes) {
+            _mesa_swap4((GLuint *) dest, width);
+         }
+
+         src += rowstride;
+      }
+   }
+}
+
+
+/**
+ * glGetTexImage for YCbCr pixels.
+ */
+static void
+get_tex_ycbcr(struct gl_context *ctx, GLuint dimensions,
+              GLenum format, GLenum type, GLvoid *pixels,
+              const struct gl_texture_image *texImage)
+{
+   const GLint width = texImage->Width;
+   const GLint height = texImage->Height;
+   const GLint depth = texImage->Depth;
+   const GLint rowstride = texImage->RowStride;
+   const GLushort *src = (const GLushort *) texImage->Data;
+   GLint img, row;
+
+   for (img = 0; img < depth; img++) {
+      for (row = 0; row < height; row++) {
+         void *dest = _mesa_image_address(dimensions, &ctx->Pack, pixels,
+                                          width, height, format, type,
+                                          img, row, 0);
+         memcpy(dest, src, width * sizeof(GLushort));
+
+         /* check for byte swapping */
+         if ((texImage->TexFormat == MESA_FORMAT_YCBCR
+              && type == GL_UNSIGNED_SHORT_8_8_REV_MESA) ||
+             (texImage->TexFormat == MESA_FORMAT_YCBCR_REV
+              && type == GL_UNSIGNED_SHORT_8_8_MESA)) {
+            if (!ctx->Pack.SwapBytes)
+               _mesa_swap2((GLushort *) dest, width);
+         }
+         else if (ctx->Pack.SwapBytes) {
+            _mesa_swap2((GLushort *) dest, width);
+         }
+
+         src += rowstride;
+      }
+   }
+}
+
+
+#if FEATURE_EXT_texture_sRGB
+
+
+/**
+ * Convert a float value from linear space to a
+ * non-linear sRGB value in [0, 255].
+ * Not terribly efficient.
+ */
+static INLINE GLfloat
+linear_to_nonlinear(GLfloat cl)
+{
+   /* can't have values outside [0, 1] */
+   GLfloat cs;
+   if (cl < 0.0031308f) {
+      cs = 12.92f * cl;
+   }
+   else {
+      cs = (GLfloat)(1.055 * pow(cl, 0.41666) - 0.055);
+   }
+   return cs;
+}
+
+
+/**
+ * glGetTexImagefor sRGB pixels;
+ */
+static void
+get_tex_srgb(struct gl_context *ctx, GLuint dimensions,
+             GLenum format, GLenum type, GLvoid *pixels,
+             const struct gl_texture_image *texImage)
+{
+   const GLint width = texImage->Width;
+   const GLint height = texImage->Height;
+   const GLint depth = texImage->Depth;
+   const GLbitfield transferOps = 0x0;
+   GLint img, row;
+   GLfloat (*rgba)[4] = (GLfloat (*)[4]) malloc(4 * width * sizeof(GLfloat));
+
+   if (!rgba) {
+      _mesa_error(ctx, GL_OUT_OF_MEMORY, "glGetTexImage");
+      return;
+   }
+
+   for (img = 0; img < depth; img++) {
+      for (row = 0; row < height; row++) {
+         void *dest = _mesa_image_address(dimensions, &ctx->Pack, pixels,
+                                          width, height, format, type,
+                                          img, row, 0);
+
+         GLint col;
+
+         /* convert row to RGBA format */
+         for (col = 0; col < width; col++) {
+            texImage->FetchTexelf(texImage, col, row, img, rgba[col]);
+            if (texImage->_BaseFormat == GL_LUMINANCE) {
+               rgba[col][RCOMP] = linear_to_nonlinear(rgba[col][RCOMP]);
+               rgba[col][GCOMP] = 0.0;
+               rgba[col][BCOMP] = 0.0;
+            }
+            else if (texImage->_BaseFormat == GL_LUMINANCE_ALPHA) {
+               rgba[col][RCOMP] = linear_to_nonlinear(rgba[col][RCOMP]);
+               rgba[col][GCOMP] = 0.0;
+               rgba[col][BCOMP] = 0.0;
+            }
+            else if (texImage->_BaseFormat == GL_RGB ||
+                     texImage->_BaseFormat == GL_RGBA) {
+               rgba[col][RCOMP] = linear_to_nonlinear(rgba[col][RCOMP]);
+               rgba[col][GCOMP] = linear_to_nonlinear(rgba[col][GCOMP]);
+               rgba[col][BCOMP] = linear_to_nonlinear(rgba[col][BCOMP]);
+            }
+         }
+         _mesa_pack_rgba_span_float(ctx, width, (GLfloat (*)[4]) rgba,
+                                    format, type, dest,
+                                    &ctx->Pack, transferOps);
+      }
+   }
+
+   free(rgba);
+}
+
+
+#else /* FEATURE_EXT_texture_sRGB */
+
+
+static INLINE void
+get_tex_srgb(struct gl_context *ctx, GLuint dimensions,
+             GLenum format, GLenum type, GLvoid *pixels,
+             const struct gl_texture_image *texImage)
+{
+   ASSERT_NO_FEATURE();
+}
+
+
+#endif /* FEATURE_EXT_texture_sRGB */
+
+
+/**
+ * glGetTexImagefor RGBA, Luminance, etc. pixels.
+ * This is the slow way since we use texture sampling.
+ */
+static void
+get_tex_rgba(struct gl_context *ctx, GLuint dimensions,
+             GLenum format, GLenum type, GLvoid *pixels,
+             const struct gl_texture_image *texImage)
+{
+   const GLint width = texImage->Width;
+   const GLint height = texImage->Height;
+   const GLint depth = texImage->Depth;
+   /* Normally, no pixel transfer ops are performed during glGetTexImage.
+    * The only possible exception is component clamping to [0,1].
+    */
+   GLbitfield transferOps = 0x0;
+   GLint img, row;
+   GLfloat (*rgba)[4] = (GLfloat (*)[4]) malloc(4 * width * sizeof(GLfloat));
+
+   if (!rgba) {
+      _mesa_error(ctx, GL_OUT_OF_MEMORY, "glGetTexImage");
+      return;
+   }
+
+   for (img = 0; img < depth; img++) {
+      for (row = 0; row < height; row++) {
+         void *dest = _mesa_image_address(dimensions, &ctx->Pack, pixels,
+                                          width, height, format, type,
+                                          img, row, 0);
+         GLint col;
+         GLenum dataType = _mesa_get_format_datatype(texImage->TexFormat);
+
+         /* clamp does not apply to GetTexImage (final conversion)?
+          * Looks like we need clamp though when going from format
+          * containing negative values to unsigned format.
+          */
+         if (format == GL_LUMINANCE || format == GL_LUMINANCE_ALPHA) {
+            transferOps |= IMAGE_CLAMP_BIT;
+         }
+         else if (!type_with_negative_values(type) &&
+                  (dataType == GL_FLOAT ||
+                   dataType == GL_SIGNED_NORMALIZED)) {
+            transferOps |= IMAGE_CLAMP_BIT;
+         }
+
+         for (col = 0; col < width; col++) {
+            texImage->FetchTexelf(texImage, col, row, img, rgba[col]);
+            if (texImage->_BaseFormat == GL_ALPHA) {
+               rgba[col][RCOMP] = 0.0F;
+               rgba[col][GCOMP] = 0.0F;
+               rgba[col][BCOMP] = 0.0F;
+            }
+            else if (texImage->_BaseFormat == GL_LUMINANCE) {
+               rgba[col][GCOMP] = 0.0F;
+               rgba[col][BCOMP] = 0.0F;
+               rgba[col][ACOMP] = 1.0F;
+            }
+            else if (texImage->_BaseFormat == GL_LUMINANCE_ALPHA) {
+               rgba[col][GCOMP] = 0.0F;
+               rgba[col][BCOMP] = 0.0F;
+            }
+            else if (texImage->_BaseFormat == GL_INTENSITY) {
+               rgba[col][GCOMP] = 0.0F;
+               rgba[col][BCOMP] = 0.0F;
+               rgba[col][ACOMP] = 1.0F;
+            }
+         }
+         _mesa_pack_rgba_span_float(ctx, width, (GLfloat (*)[4]) rgba,
+                                    format, type, dest,
+                                    &ctx->Pack, transferOps);
+      }
+   }
+
+   free(rgba);
+}
+
+
+/**
+ * Try to do glGetTexImage() with simple memcpy().
+ * \return GL_TRUE if done, GL_FALSE otherwise
+ */
+static GLboolean
+get_tex_memcpy(struct gl_context *ctx, GLenum format, GLenum type, GLvoid *pixels,
+               const struct gl_texture_object *texObj,
+               const struct gl_texture_image *texImage)
+{
+   GLboolean memCopy = GL_FALSE;
+
+   /* Texture image should have been mapped already */
+   assert(texImage->Data);
+
+   /*
+    * Check if the src/dst formats are compatible.
+    * Also note that GL's pixel transfer ops don't apply to glGetTexImage()
+    * so we don't have to worry about those.
+    * XXX more format combinations could be supported here.
+    */
+   if ((texObj->Target == GL_TEXTURE_1D ||
+        texObj->Target == GL_TEXTURE_2D ||
+        texObj->Target == GL_TEXTURE_RECTANGLE ||
+        (texObj->Target >= GL_TEXTURE_CUBE_MAP_POSITIVE_X &&
+         texObj->Target <= GL_TEXTURE_CUBE_MAP_NEGATIVE_Z))) {
+      if (texImage->TexFormat == MESA_FORMAT_ARGB8888 &&
+          format == GL_BGRA &&
+          type == GL_UNSIGNED_BYTE &&
+          !ctx->Pack.SwapBytes &&
+          _mesa_little_endian()) {
+         memCopy = GL_TRUE;
+      }
+      else if (texImage->TexFormat == MESA_FORMAT_AL88 &&
+               format == GL_LUMINANCE_ALPHA &&
+               type == GL_UNSIGNED_BYTE &&
+               !ctx->Pack.SwapBytes &&
+               _mesa_little_endian()) {
+         memCopy = GL_TRUE;
+      }
+      else if (texImage->TexFormat == MESA_FORMAT_L8 &&
+               format == GL_LUMINANCE &&
+               type == GL_UNSIGNED_BYTE) {
+         memCopy = GL_TRUE;
+      }
+      else if (texImage->TexFormat == MESA_FORMAT_L16 &&
+               format == GL_LUMINANCE &&
+               type == GL_UNSIGNED_SHORT) {
+         memCopy = GL_TRUE;
+      }
+      else if (texImage->TexFormat == MESA_FORMAT_A8 &&
+               format == GL_ALPHA &&
+               type == GL_UNSIGNED_BYTE) {
+         memCopy = GL_TRUE;
+      }
+      else if (texImage->TexFormat == MESA_FORMAT_A16 &&
+               format == GL_ALPHA &&
+               type == GL_UNSIGNED_SHORT) {
+         memCopy = GL_TRUE;
+      }
+   }
+
+   if (memCopy) {
+      const GLuint bpp = _mesa_get_format_bytes(texImage->TexFormat);
+      const GLuint bytesPerRow = texImage->Width * bpp;
+      GLubyte *dst =
+         _mesa_image_address2d(&ctx->Pack, pixels, texImage->Width,
+                               texImage->Height, format, type, 0, 0);
+      const GLint dstRowStride =
+         _mesa_image_row_stride(&ctx->Pack, texImage->Width, format, type);
+      const GLubyte *src = texImage->Data;
+      const GLint srcRowStride = texImage->RowStride * bpp;
+      GLuint row;
+
+      if (bytesPerRow == dstRowStride && bytesPerRow == srcRowStride) {
+         memcpy(dst, src, bytesPerRow * texImage->Height);
+      }
+      else {
+         for (row = 0; row < texImage->Height; row++) {
+            memcpy(dst, src, bytesPerRow);
+            dst += dstRowStride;
+            src += srcRowStride;
+         }
+      }
+   }
+
+   return memCopy;
+}
+
+
+/**
+ * This is the software fallback for Driver.GetTexImage().
+ * All error checking will have been done before this routine is called.
+ * The texture image must be mapped.
+ */
+void
+_mesa_get_teximage(struct gl_context *ctx, GLenum target, GLint level,
+                   GLenum format, GLenum type, GLvoid *pixels,
+                   struct gl_texture_object *texObj,
+                   struct gl_texture_image *texImage)
+{
+   GLuint dimensions;
+
+   /* If we get here, the texture image should be mapped */
+   assert(texImage->Data);
+
+   switch (target) {
+   case GL_TEXTURE_1D:
+      dimensions = 1;
+      break;
+   case GL_TEXTURE_3D:
+      dimensions = 3;
+      break;
+   default:
+      dimensions = 2;
+   }
+
+   if (_mesa_is_bufferobj(ctx->Pack.BufferObj)) {
+      /* Packing texture image into a PBO.
+       * Map the (potentially) VRAM-based buffer into our process space so
+       * we can write into it with the code below.
+       * A hardware driver might use a sophisticated blit to move the
+       * texture data to the PBO if the PBO is in VRAM along with the texture.
+       */
+      GLubyte *buf = (GLubyte *)
+         ctx->Driver.MapBuffer(ctx, GL_PIXEL_PACK_BUFFER_EXT,
+                               GL_WRITE_ONLY_ARB, ctx->Pack.BufferObj);
+      if (!buf) {
+         /* out of memory or other unexpected error */
+         _mesa_error(ctx, GL_OUT_OF_MEMORY, "glGetTexImage(map PBO failed)");
+         return;
+      }
+      /* <pixels> was an offset into the PBO.
+       * Now make it a real, client-side pointer inside the mapped region.
+       */
+      pixels = ADD_POINTERS(buf, pixels);
+   }
+
+   if (get_tex_memcpy(ctx, format, type, pixels, texObj, texImage)) {
+      /* all done */
+   }
+   else if (format == GL_COLOR_INDEX) {
+      get_tex_color_index(ctx, dimensions, format, type, pixels, texImage);
+   }
+   else if (format == GL_DEPTH_COMPONENT) {
+      get_tex_depth(ctx, dimensions, format, type, pixels, texImage);
+   }
+   else if (format == GL_DEPTH_STENCIL_EXT) {
+      get_tex_depth_stencil(ctx, dimensions, format, type, pixels, texImage);
+   }
+   else if (format == GL_YCBCR_MESA) {
+      get_tex_ycbcr(ctx, dimensions, format, type, pixels, texImage);
+   }
+   else if (_mesa_get_format_color_encoding(texImage->TexFormat) == GL_SRGB) {
+      get_tex_srgb(ctx, dimensions, format, type, pixels, texImage);
+   }
+   else {
+      get_tex_rgba(ctx, dimensions, format, type, pixels, texImage);
+   }
+
+   if (_mesa_is_bufferobj(ctx->Pack.BufferObj)) {
+      ctx->Driver.UnmapBuffer(ctx, GL_PIXEL_PACK_BUFFER_EXT,
+                              ctx->Pack.BufferObj);
+   }
+}
+
+
+
+/**
+ * This is the software fallback for Driver.GetCompressedTexImage().
+ * All error checking will have been done before this routine is called.
+ */
+void
+_mesa_get_compressed_teximage(struct gl_context *ctx, GLenum target, GLint level,
+                              GLvoid *img,
+                              struct gl_texture_object *texObj,
+                              struct gl_texture_image *texImage)
+{
+   const GLuint row_stride = _mesa_format_row_stride(texImage->TexFormat,
+                                                     texImage->Width);
+   const GLuint row_stride_stored = _mesa_format_row_stride(texImage->TexFormat,
+                                                            texImage->RowStride);
+   GLuint i;
+
+   if (_mesa_is_bufferobj(ctx->Pack.BufferObj)) {
+      /* pack texture image into a PBO */
+      GLubyte *buf = (GLubyte *)
+         ctx->Driver.MapBuffer(ctx, GL_PIXEL_PACK_BUFFER_EXT,
+                               GL_WRITE_ONLY_ARB, ctx->Pack.BufferObj);
+      if (!buf) {
+         /* out of memory or other unexpected error */
+         _mesa_error(ctx, GL_OUT_OF_MEMORY,
+                     "glGetCompresssedTexImage(map PBO failed)");
+         return;
+      }
+      img = ADD_POINTERS(buf, img);
+   }
+
+   /* no pixelstore or pixel transfer, but respect stride */
+
+   if (row_stride == row_stride_stored) {
+      const GLuint size = _mesa_format_image_size(texImage->TexFormat,
+                                                  texImage->Width,
+                                                  texImage->Height,
+                                                  texImage->Depth);
+      memcpy(img, texImage->Data, size);
+   }
+   else {
+      GLuint bw, bh;
+      _mesa_get_format_block_size(texImage->TexFormat, &bw, &bh);
+      for (i = 0; i < (texImage->Height + bh - 1) / bh; i++) {
+         memcpy((GLubyte *)img + i * row_stride,
+                (GLubyte *)texImage->Data + i * row_stride_stored,
+                row_stride);
+      }
+   }
+
+   if (_mesa_is_bufferobj(ctx->Pack.BufferObj)) {
+      ctx->Driver.UnmapBuffer(ctx, GL_PIXEL_PACK_BUFFER_EXT,
+                              ctx->Pack.BufferObj);
+   }
+}
+
+
+
+/**
+ * Do error checking for a glGetTexImage() call.
+ * \return GL_TRUE if any error, GL_FALSE if no errors.
+ */
+static GLboolean
+getteximage_error_check(struct gl_context *ctx, GLenum target, GLint level,
+                        GLenum format, GLenum type, GLvoid *pixels )
+{
+   struct gl_texture_object *texObj;
+   struct gl_texture_image *texImage;
+   const GLint maxLevels = _mesa_max_texture_levels(ctx, target);
+   GLenum baseFormat;
+
+   if (maxLevels == 0) {
+      _mesa_error(ctx, GL_INVALID_ENUM, "glGetTexImage(target=0x%x)", target);
+      return GL_TRUE;
+   }
+
+   if (level < 0 || level >= maxLevels) {
+      _mesa_error( ctx, GL_INVALID_VALUE, "glGetTexImage(level)" );
+      return GL_TRUE;
+   }
+
+   if (_mesa_sizeof_packed_type(type) <= 0) {
+      _mesa_error( ctx, GL_INVALID_ENUM, "glGetTexImage(type)" );
+      return GL_TRUE;
+   }
+
+   if (_mesa_components_in_format(format) <= 0 ||
+       format == GL_STENCIL_INDEX) {
+      _mesa_error( ctx, GL_INVALID_ENUM, "glGetTexImage(format)" );
+      return GL_TRUE;
+   }
+
+   if (!ctx->Extensions.EXT_paletted_texture && _mesa_is_index_format(format)) {
+      _mesa_error(ctx, GL_INVALID_ENUM, "glGetTexImage(format)");
+      return GL_TRUE;
+   }
+
+   if (!ctx->Extensions.ARB_depth_texture && _mesa_is_depth_format(format)) {
+      _mesa_error(ctx, GL_INVALID_ENUM, "glGetTexImage(format)");
+      return GL_TRUE;
+   }
+
+   if (!ctx->Extensions.MESA_ycbcr_texture && _mesa_is_ycbcr_format(format)) {
+      _mesa_error(ctx, GL_INVALID_ENUM, "glGetTexImage(format)");
+      return GL_TRUE;
+   }
+
+   if (!ctx->Extensions.EXT_packed_depth_stencil
+       && _mesa_is_depthstencil_format(format)) {
+      _mesa_error(ctx, GL_INVALID_ENUM, "glGetTexImage(format)");
+      return GL_TRUE;
+   }
+
+   if (!ctx->Extensions.ATI_envmap_bumpmap
+       && _mesa_is_dudv_format(format)) {
+      _mesa_error(ctx, GL_INVALID_ENUM, "glGetTexImage(format)");
+      return GL_TRUE;
+   }
+
+   texObj = _mesa_get_current_tex_object(ctx, target);
+
+   if (!texObj || _mesa_is_proxy_texture(target)) {
+      _mesa_error(ctx, GL_INVALID_ENUM, "glGetTexImage(target)");
+      return GL_TRUE;
+   }
+
+   texImage = _mesa_select_tex_image(ctx, texObj, target, level);
+   if (!texImage) {
+      /* out of memory */
+      return GL_TRUE;
+   }
+
+   baseFormat = _mesa_get_format_base_format(texImage->TexFormat);
+      
+   /* Make sure the requested image format is compatible with the
+    * texture's format.  Note that a color index texture can be converted
+    * to RGBA so that combo is allowed.
+    */
+   if (_mesa_is_color_format(format)
+       && !_mesa_is_color_format(baseFormat)
+       && !_mesa_is_index_format(baseFormat)) {
+      _mesa_error(ctx, GL_INVALID_OPERATION, "glGetTexImage(format mismatch)");
+      return GL_TRUE;
+   }
+   else if (_mesa_is_index_format(format)
+            && !_mesa_is_index_format(baseFormat)) {
+      _mesa_error(ctx, GL_INVALID_OPERATION, "glGetTexImage(format mismatch)");
+      return GL_TRUE;
+   }
+   else if (_mesa_is_depth_format(format)
+            && !_mesa_is_depth_format(baseFormat)
+            && !_mesa_is_depthstencil_format(baseFormat)) {
+      _mesa_error(ctx, GL_INVALID_OPERATION, "glGetTexImage(format mismatch)");
+      return GL_TRUE;
+   }
+   else if (_mesa_is_ycbcr_format(format)
+            && !_mesa_is_ycbcr_format(baseFormat)) {
+      _mesa_error(ctx, GL_INVALID_OPERATION, "glGetTexImage(format mismatch)");
+      return GL_TRUE;
+   }
+   else if (_mesa_is_depthstencil_format(format)
+            && !_mesa_is_depthstencil_format(baseFormat)) {
+      _mesa_error(ctx, GL_INVALID_OPERATION, "glGetTexImage(format mismatch)");
+      return GL_TRUE;
+   }
+   else if (_mesa_is_dudv_format(format)
+            && !_mesa_is_dudv_format(baseFormat)) {
+      _mesa_error(ctx, GL_INVALID_OPERATION, "glGetTexImage(format mismatch)");
+      return GL_TRUE;
+   }
+
+   if (_mesa_is_bufferobj(ctx->Pack.BufferObj)) {
+      /* packing texture image into a PBO */
+      const GLuint dimensions = (target == GL_TEXTURE_3D) ? 3 : 2;
+      if (!_mesa_validate_pbo_access(dimensions, &ctx->Pack, texImage->Width,
+                                     texImage->Height, texImage->Depth,
+                                     format, type, pixels)) {
+         _mesa_error(ctx, GL_INVALID_OPERATION,
+                     "glGetTexImage(out of bounds PBO write)");
+         return GL_TRUE;
+      }
+
+      /* PBO should not be mapped */
+      if (_mesa_bufferobj_mapped(ctx->Pack.BufferObj)) {
+         _mesa_error(ctx, GL_INVALID_OPERATION,
+                     "glGetTexImage(PBO is mapped)");
+         return GL_TRUE;
+      }
+   }
+
+   return GL_FALSE;
+}
+
+
+
+/**
+ * Get texture image.  Called by glGetTexImage.
+ *
+ * \param target texture target.
+ * \param level image level.
+ * \param format pixel data format for returned image.
+ * \param type pixel data type for returned image.
+ * \param pixels returned pixel data.
+ */
+void GLAPIENTRY
+_mesa_GetTexImage( GLenum target, GLint level, GLenum format,
+                   GLenum type, GLvoid *pixels )
+{
+   struct gl_texture_object *texObj;
+   struct gl_texture_image *texImage;
+   GET_CURRENT_CONTEXT(ctx);
+   ASSERT_OUTSIDE_BEGIN_END_AND_FLUSH(ctx);
+
+   if (getteximage_error_check(ctx, target, level, format, type, pixels)) {
+      return;
+   }
+
+   if (!_mesa_is_bufferobj(ctx->Pack.BufferObj) && !pixels) {
+      /* not an error, do nothing */
+      return;
+   }
+
+   texObj = _mesa_get_current_tex_object(ctx, target);
+   texImage = _mesa_select_tex_image(ctx, texObj, target, level);
+
+   if (MESA_VERBOSE & (VERBOSE_API | VERBOSE_TEXTURE)) {
+      _mesa_debug(ctx, "glGetTexImage(tex %u) format = %s, w=%d, h=%d,"
+                  " dstFmt=0x%x, dstType=0x%x\n",
+                  texObj->Name,
+                  _mesa_get_format_name(texImage->TexFormat),
+                  texImage->Width, texImage->Height,
+                  format, type);
+   }
+
+   _mesa_lock_texture(ctx, texObj);
+   {
+      ctx->Driver.GetTexImage(ctx, target, level, format, type, pixels,
+                              texObj, texImage);
+   }
+   _mesa_unlock_texture(ctx, texObj);
+}
+
+
+
+/**
+ * Do error checking for a glGetCompressedTexImage() call.
+ * \return GL_TRUE if any error, GL_FALSE if no errors.
+ */
+static GLboolean
+getcompressedteximage_error_check(struct gl_context *ctx, GLenum target,
+                                  GLint level, GLvoid *img)
+{
+   struct gl_texture_object *texObj;
+   struct gl_texture_image *texImage;
+   const GLint maxLevels = _mesa_max_texture_levels(ctx, target);
+
+   if (maxLevels == 0) {
+      _mesa_error(ctx, GL_INVALID_ENUM, "glGetCompressedTexImage(target=0x%x)",
+                  target);
+      return GL_TRUE;
+   }
+
+   if (level < 0 || level >= maxLevels) {
+      _mesa_error(ctx, GL_INVALID_VALUE,
+                  "glGetCompressedTexImageARB(bad level = %d)", level);
+      return GL_TRUE;
+   }
+
+   if (_mesa_is_proxy_texture(target)) {
+      _mesa_error(ctx, GL_INVALID_ENUM,
+                  "glGetCompressedTexImageARB(bad target = %s)",
+                  _mesa_lookup_enum_by_nr(target));
+      return GL_TRUE;
+   }
+
+   texObj = _mesa_get_current_tex_object(ctx, target);
+   if (!texObj) {
+      _mesa_error(ctx, GL_INVALID_ENUM, "glGetCompressedTexImageARB(target)");
+      return GL_TRUE;
+   }
+
+   texImage = _mesa_select_tex_image(ctx, texObj, target, level);
+
+   if (!texImage) {
+      /* probably invalid mipmap level */
+      _mesa_error(ctx, GL_INVALID_VALUE,
+                  "glGetCompressedTexImageARB(level)");
+      return GL_TRUE;
+   }
+
+   if (!_mesa_is_format_compressed(texImage->TexFormat)) {
+      _mesa_error(ctx, GL_INVALID_OPERATION,
+                  "glGetCompressedTexImageARB(texture is not compressed)");
+      return GL_TRUE;
+   }
+
+   if (_mesa_is_bufferobj(ctx->Pack.BufferObj)) {
+      GLuint compressedSize;
+
+      /* make sure PBO is not mapped */
+      if (_mesa_bufferobj_mapped(ctx->Pack.BufferObj)) {
+         _mesa_error(ctx, GL_INVALID_OPERATION,
+                     "glGetCompressedTexImage(PBO is mapped)");
+         return GL_TRUE;
+      }
+
+      compressedSize = _mesa_format_image_size(texImage->TexFormat,
+                                               texImage->Width,
+                                               texImage->Height,
+                                               texImage->Depth);
+
+      /* do bounds checking on PBO write */
+      if ((const GLubyte *) img + compressedSize >
+          (const GLubyte *) ctx->Pack.BufferObj->Size) {
+         _mesa_error(ctx, GL_INVALID_OPERATION,
+                     "glGetCompressedTexImage(out of bounds PBO write)");
+         return GL_TRUE;
+      }
+   }
+
+   return GL_FALSE;
+}
+
+
+void GLAPIENTRY
+_mesa_GetCompressedTexImageARB(GLenum target, GLint level, GLvoid *img)
+{
+   struct gl_texture_object *texObj;
+   struct gl_texture_image *texImage;
+   GET_CURRENT_CONTEXT(ctx);
+   ASSERT_OUTSIDE_BEGIN_END_AND_FLUSH(ctx);
+
+   if (getcompressedteximage_error_check(ctx, target, level, img)) {
+      return;
+   }
+
+   if (_mesa_is_bufferobj(ctx->Pack.BufferObj) && !img) {
+      /* not an error, do nothing */
+      return;
+   }
+
+   texObj = _mesa_get_current_tex_object(ctx, target);
+   texImage = _mesa_select_tex_image(ctx, texObj, target, level);
+
+   if (MESA_VERBOSE & (VERBOSE_API | VERBOSE_TEXTURE)) {
+      _mesa_debug(ctx,
+                  "glGetCompressedTexImage(tex %u) format = %s, w=%d, h=%d\n",
+                  texObj->Name,
+                  _mesa_get_format_name(texImage->TexFormat),
+                  texImage->Width, texImage->Height);
+   }
+
+   _mesa_lock_texture(ctx, texObj);
+   {
+      ctx->Driver.GetCompressedTexImage(ctx, target, level, img,
+                                        texObj, texImage);
+   }
+   _mesa_unlock_texture(ctx, texObj);
+}