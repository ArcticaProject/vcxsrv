--- conflicted
+++ resolved
@@ -1,1008 +1,169 @@
-<<<<<<< HEAD
-/*
- * Mesa 3-D graphics library
- * Version:  7.1
- *
- * Copyright (C) 1999-2007  Brian Paul   All Rights Reserved.
- *
- * Permission is hereby granted, free of charge, to any person obtaining a
- * copy of this software and associated documentation files (the "Software"),
- * to deal in the Software without restriction, including without limitation
- * the rights to use, copy, modify, merge, publish, distribute, sublicense,
- * and/or sell copies of the Software, and to permit persons to whom the
- * Software is furnished to do so, subject to the following conditions:
- *
- * The above copyright notice and this permission notice shall be included
- * in all copies or substantial portions of the Software.
- *
- * THE SOFTWARE IS PROVIDED "AS IS", WITHOUT WARRANTY OF ANY KIND, EXPRESS
- * OR IMPLIED, INCLUDING BUT NOT LIMITED TO THE WARRANTIES OF MERCHANTABILITY,
- * FITNESS FOR A PARTICULAR PURPOSE AND NONINFRINGEMENT.  IN NO EVENT SHALL
- * BRIAN PAUL BE LIABLE FOR ANY CLAIM, DAMAGES OR OTHER LIABILITY, WHETHER IN
- * AN ACTION OF CONTRACT, TORT OR OTHERWISE, ARISING FROM, OUT OF OR IN
- * CONNECTION WITH THE SOFTWARE OR THE USE OR OTHER DEALINGS IN THE SOFTWARE.
- */
-
-
-#include "glheader.h"
-#include "bufferobj.h"
-#include "colortab.h"
-#include "context.h"
-#include "image.h"
-#include "macros.h"
-#include "mfeatures.h"
-#include "mtypes.h"
-#include "pack.h"
-#include "pbo.h"
-#include "state.h"
-#include "teximage.h"
-#include "texstate.h"
-#include "main/dispatch.h"
-
-
-#if FEATURE_colortable
-
-
-/**
- * Given an internalFormat token passed to glColorTable,
- * return the corresponding base format.
- * Return -1 if invalid token.
- */
-static GLint
-base_colortab_format( GLenum format )
-{
-   switch (format) {
-      case GL_ALPHA:
-      case GL_ALPHA4:
-      case GL_ALPHA8:
-      case GL_ALPHA12:
-      case GL_ALPHA16:
-         return GL_ALPHA;
-      case GL_LUMINANCE:
-      case GL_LUMINANCE4:
-      case GL_LUMINANCE8:
-      case GL_LUMINANCE12:
-      case GL_LUMINANCE16:
-         return GL_LUMINANCE;
-      case GL_LUMINANCE_ALPHA:
-      case GL_LUMINANCE4_ALPHA4:
-      case GL_LUMINANCE6_ALPHA2:
-      case GL_LUMINANCE8_ALPHA8:
-      case GL_LUMINANCE12_ALPHA4:
-      case GL_LUMINANCE12_ALPHA12:
-      case GL_LUMINANCE16_ALPHA16:
-         return GL_LUMINANCE_ALPHA;
-      case GL_INTENSITY:
-      case GL_INTENSITY4:
-      case GL_INTENSITY8:
-      case GL_INTENSITY12:
-      case GL_INTENSITY16:
-         return GL_INTENSITY;
-      case GL_RGB:
-      case GL_R3_G3_B2:
-      case GL_RGB4:
-      case GL_RGB5:
-      case GL_RGB8:
-      case GL_RGB10:
-      case GL_RGB12:
-      case GL_RGB16:
-         return GL_RGB;
-      case GL_RGBA:
-      case GL_RGBA2:
-      case GL_RGBA4:
-      case GL_RGB5_A1:
-      case GL_RGBA8:
-      case GL_RGB10_A2:
-      case GL_RGBA12:
-      case GL_RGBA16:
-         return GL_RGBA;
-      default:
-         return -1;  /* error */
-   }
-}
-
-
-
-/**
- * Examine table's format and set the component sizes accordingly.
- */
-static void
-set_component_sizes( struct gl_color_table *table )
-{
-   /* assuming the ubyte table */
-   const GLubyte sz = 8;
-
-   switch (table->_BaseFormat) {
-      case GL_ALPHA:
-         table->RedSize = 0;
-         table->GreenSize = 0;
-         table->BlueSize = 0;
-         table->AlphaSize = sz;
-         table->IntensitySize = 0;
-         table->LuminanceSize = 0;
-         break;
-      case GL_LUMINANCE:
-         table->RedSize = 0;
-         table->GreenSize = 0;
-         table->BlueSize = 0;
-         table->AlphaSize = 0;
-         table->IntensitySize = 0;
-         table->LuminanceSize = sz;
-         break;
-      case GL_LUMINANCE_ALPHA:
-         table->RedSize = 0;
-         table->GreenSize = 0;
-         table->BlueSize = 0;
-         table->AlphaSize = sz;
-         table->IntensitySize = 0;
-         table->LuminanceSize = sz;
-         break;
-      case GL_INTENSITY:
-         table->RedSize = 0;
-         table->GreenSize = 0;
-         table->BlueSize = 0;
-         table->AlphaSize = 0;
-         table->IntensitySize = sz;
-         table->LuminanceSize = 0;
-         break;
-      case GL_RGB:
-         table->RedSize = sz;
-         table->GreenSize = sz;
-         table->BlueSize = sz;
-         table->AlphaSize = 0;
-         table->IntensitySize = 0;
-         table->LuminanceSize = 0;
-         break;
-      case GL_RGBA:
-         table->RedSize = sz;
-         table->GreenSize = sz;
-         table->BlueSize = sz;
-         table->AlphaSize = sz;
-         table->IntensitySize = 0;
-         table->LuminanceSize = 0;
-         break;
-      default:
-         _mesa_problem(NULL, "unexpected format in set_component_sizes");
-   }
-}
-
-
-
-/**
- * Update/replace all or part of a color table.  Helper function
- * used by _mesa_ColorTable() and _mesa_ColorSubTable().
- * The table->Table buffer should already be allocated.
- * \param start first entry to update
- * \param count number of entries to update
- * \param format format of user-provided table data
- * \param type datatype of user-provided table data
- * \param data user-provided table data
- * \param [rgba]Scale - RGBA scale factors
- * \param [rgba]Bias - RGBA bias factors
- */
-static void
-store_colortable_entries(struct gl_context *ctx, struct gl_color_table *table,
-			 GLsizei start, GLsizei count,
-			 GLenum format, GLenum type, const GLvoid *data,
-			 GLfloat rScale, GLfloat rBias,
-			 GLfloat gScale, GLfloat gBias,
-			 GLfloat bScale, GLfloat bBias,
-			 GLfloat aScale, GLfloat aBias)
-{
-   data = _mesa_map_validate_pbo_source(ctx, 
-                                        1, &ctx->Unpack, count, 1, 1,
-                                        format, type, INT_MAX, data,
-                                        "glColor[Sub]Table");
-   if (!data)
-      return;
-
-   {
-      /* convert user-provided data to GLfloat values */
-      GLfloat tempTab[MAX_COLOR_TABLE_SIZE * 4];
-      GLfloat *tableF;
-      GLint i;
-
-      _mesa_unpack_color_span_float(ctx,
-                                    count,         /* number of pixels */
-                                    table->_BaseFormat, /* dest format */
-                                    tempTab,       /* dest address */
-                                    format, type,  /* src format/type */
-                                    data,          /* src data */
-                                    &ctx->Unpack,
-                                    IMAGE_CLAMP_BIT); /* transfer ops */
-
-      /* the destination */
-      tableF = table->TableF;
-
-      /* Apply scale & bias & clamp now */
-      switch (table->_BaseFormat) {
-         case GL_INTENSITY:
-            for (i = 0; i < count; i++) {
-               GLuint j = start + i;
-               tableF[j] = CLAMP(tempTab[i] * rScale + rBias, 0.0F, 1.0F);
-            }
-            break;
-         case GL_LUMINANCE:
-            for (i = 0; i < count; i++) {
-               GLuint j = start + i;
-               tableF[j] = CLAMP(tempTab[i] * rScale + rBias, 0.0F, 1.0F);
-            }
-            break;
-         case GL_ALPHA:
-            for (i = 0; i < count; i++) {
-               GLuint j = start + i;
-               tableF[j] = CLAMP(tempTab[i] * aScale + aBias, 0.0F, 1.0F);
-            }
-            break;
-         case GL_LUMINANCE_ALPHA:
-            for (i = 0; i < count; i++) {
-               GLuint j = start + i;
-               tableF[j*2+0] = CLAMP(tempTab[i*2+0] * rScale + rBias, 0.0F, 1.0F);
-               tableF[j*2+1] = CLAMP(tempTab[i*2+1] * aScale + aBias, 0.0F, 1.0F);
-            }
-            break;
-         case GL_RGB:
-            for (i = 0; i < count; i++) {
-               GLuint j = start + i;
-               tableF[j*3+0] = CLAMP(tempTab[i*3+0] * rScale + rBias, 0.0F, 1.0F);
-               tableF[j*3+1] = CLAMP(tempTab[i*3+1] * gScale + gBias, 0.0F, 1.0F);
-               tableF[j*3+2] = CLAMP(tempTab[i*3+2] * bScale + bBias, 0.0F, 1.0F);
-            }
-            break;
-         case GL_RGBA:
-            for (i = 0; i < count; i++) {
-               GLuint j = start + i;
-               tableF[j*4+0] = CLAMP(tempTab[i*4+0] * rScale + rBias, 0.0F, 1.0F);
-               tableF[j*4+1] = CLAMP(tempTab[i*4+1] * gScale + gBias, 0.0F, 1.0F);
-               tableF[j*4+2] = CLAMP(tempTab[i*4+2] * bScale + bBias, 0.0F, 1.0F);
-               tableF[j*4+3] = CLAMP(tempTab[i*4+3] * aScale + aBias, 0.0F, 1.0F);
-            }
-            break;
-         default:
-            _mesa_problem(ctx, "Bad format in store_colortable_entries");
-            return;
-         }
-   }
-
-   /* update the ubyte table */
-   {
-      const GLint comps = _mesa_components_in_format(table->_BaseFormat);
-      const GLfloat *tableF = table->TableF + start * comps;
-      GLubyte *tableUB = table->TableUB + start * comps;
-      GLint i;
-      for (i = 0; i < count * comps; i++) {
-         CLAMPED_FLOAT_TO_UBYTE(tableUB[i], tableF[i]);
-      }
-   }
-
-   _mesa_unmap_pbo_source(ctx, &ctx->Unpack);
-}
-
-
-
-void GLAPIENTRY
-_mesa_ColorTable( GLenum target, GLenum internalFormat,
-                  GLsizei width, GLenum format, GLenum type,
-                  const GLvoid *data )
-{
-   static const GLfloat one[4] = { 1.0, 1.0, 1.0, 1.0 };
-   static const GLfloat zero[4] = { 0.0, 0.0, 0.0, 0.0 };
-   GET_CURRENT_CONTEXT(ctx);
-   struct gl_texture_unit *texUnit = _mesa_get_current_tex_unit(ctx);
-   struct gl_texture_object *texObj = NULL;
-   struct gl_color_table *table = NULL;
-   GLboolean proxy = GL_FALSE;
-   GLint baseFormat;
-   const GLfloat *scale = one, *bias = zero;
-   GLint comps;
-
-   ASSERT_OUTSIDE_BEGIN_END_AND_FLUSH(ctx); /* too complex */
-
-   switch (target) {
-      case GL_SHARED_TEXTURE_PALETTE_EXT:
-         table = &ctx->Texture.Palette;
-         break;
-      default:
-         /* try texture targets */
-         {
-            struct gl_texture_object *texobj
-               = _mesa_select_tex_object(ctx, texUnit, target);
-            if (texobj) {
-               table = &texobj->Palette;
-               proxy = _mesa_is_proxy_texture(target);
-            }
-            else {
-               _mesa_error(ctx, GL_INVALID_ENUM, "glColorTable(target)");
-               return;
-            }
-         }
-   }
-
-   assert(table);
-
-   if (!_mesa_is_legal_format_and_type(ctx, format, type) ||
-       format == GL_INTENSITY) {
-      _mesa_error(ctx, GL_INVALID_OPERATION, "glColorTable(format or type)");
-      return;
-   }
-
-   baseFormat = base_colortab_format(internalFormat);
-   if (baseFormat < 0) {
-      _mesa_error(ctx, GL_INVALID_ENUM, "glColorTable(internalFormat)");
-      return;
-   }
-
-   if (width < 0 || (width != 0 && !_mesa_is_pow_two(width))) {
-      /* error */
-      if (proxy) {
-         table->Size = 0;
-         table->InternalFormat = (GLenum) 0;
-         table->_BaseFormat = (GLenum) 0;
-      }
-      else {
-         _mesa_error(ctx, GL_INVALID_VALUE, "glColorTable(width=%d)", width);
-      }
-      return;
-   }
-
-   if (width > (GLsizei) ctx->Const.MaxColorTableSize) {
-      if (proxy) {
-         table->Size = 0;
-         table->InternalFormat = (GLenum) 0;
-         table->_BaseFormat = (GLenum) 0;
-      }
-      else {
-         _mesa_error(ctx, GL_TABLE_TOO_LARGE, "glColorTable(width)");
-      }
-      return;
-   }
-
-   table->Size = width;
-   table->InternalFormat = internalFormat;
-   table->_BaseFormat = (GLenum) baseFormat;
-
-   comps = _mesa_components_in_format(table->_BaseFormat);
-   assert(comps > 0);  /* error should have been caught sooner */
-
-   if (!proxy) {
-      _mesa_free_colortable_data(table);
-
-      if (width > 0) {
-         table->TableF = (GLfloat *) malloc(comps * width * sizeof(GLfloat));
-         table->TableUB = (GLubyte *) malloc(comps * width * sizeof(GLubyte));
-
-	 if (!table->TableF || !table->TableUB) {
-	    _mesa_error(ctx, GL_OUT_OF_MEMORY, "glColorTable");
-	    return;
-	 }
-
-	 store_colortable_entries(ctx, table,
-				  0, width,  /* start, count */
-				  format, type, data,
-				  scale[0], bias[0],
-				  scale[1], bias[1],
-				  scale[2], bias[2],
-				  scale[3], bias[3]);
-      }
-   } /* proxy */
-
-   /* do this after the table's Type and Format are set */
-   set_component_sizes(table);
-
-   if (texObj || target == GL_SHARED_TEXTURE_PALETTE_EXT) {
-      /* texture object palette, texObj==NULL means the shared palette */
-      if (ctx->Driver.UpdateTexturePalette) {
-         (*ctx->Driver.UpdateTexturePalette)( ctx, texObj );
-      }
-   }
-
-   ctx->NewState |= _NEW_PIXEL;
-}
-
-
-
-void GLAPIENTRY
-_mesa_ColorSubTable( GLenum target, GLsizei start,
-                     GLsizei count, GLenum format, GLenum type,
-                     const GLvoid *data )
-{
-   static const GLfloat one[4] = { 1.0, 1.0, 1.0, 1.0 };
-   static const GLfloat zero[4] = { 0.0, 0.0, 0.0, 0.0 };
-   GET_CURRENT_CONTEXT(ctx);
-   struct gl_texture_unit *texUnit = _mesa_get_current_tex_unit(ctx);
-   struct gl_texture_object *texObj = NULL;
-   struct gl_color_table *table = NULL;
-   const GLfloat *scale = one, *bias = zero;
-
-   ASSERT_OUTSIDE_BEGIN_END_AND_FLUSH(ctx);
-
-   switch (target) {
-      case GL_SHARED_TEXTURE_PALETTE_EXT:
-         table = &ctx->Texture.Palette;
-         break;
-      default:
-         /* try texture targets */
-         texObj = _mesa_select_tex_object(ctx, texUnit, target);
-         if (texObj && !_mesa_is_proxy_texture(target)) {
-            table = &texObj->Palette;
-         }
-         else {
-            _mesa_error(ctx, GL_INVALID_ENUM, "glColorSubTable(target)");
-            return;
-         }
-   }
-
-   assert(table);
-
-   if (!_mesa_is_legal_format_and_type(ctx, format, type) ||
-       format == GL_INTENSITY) {
-      _mesa_error(ctx, GL_INVALID_OPERATION, "glColorSubTable(format or type)");
-      return;
-   }
-
-   if (count < 1) {
-      _mesa_error(ctx, GL_INVALID_VALUE, "glColorSubTable(count)");
-      return;
-   }
-
-   /* error should have been caught sooner */
-   assert(_mesa_components_in_format(table->_BaseFormat) > 0);
-
-   if (start + count > (GLint) table->Size) {
-      _mesa_error(ctx, GL_INVALID_VALUE, "glColorSubTable(count)");
-      return;
-   }
-
-   if (!table->TableF || !table->TableUB) {
-      /* a GL_OUT_OF_MEMORY error would have been recorded previously */
-      return;
-   }
-
-   store_colortable_entries(ctx, table, start, count,
-			    format, type, data,
-                            scale[0], bias[0],
-                            scale[1], bias[1],
-                            scale[2], bias[2],
-                            scale[3], bias[3]);
-
-   if (texObj || target == GL_SHARED_TEXTURE_PALETTE_EXT) {
-      /* per-texture object palette */
-      if (ctx->Driver.UpdateTexturePalette) {
-         (*ctx->Driver.UpdateTexturePalette)( ctx, texObj );
-      }
-   }
-
-   ctx->NewState |= _NEW_PIXEL;
-}
-
-
-
-static void GLAPIENTRY
-_mesa_CopyColorTable(GLenum target, GLenum internalformat,
-                     GLint x, GLint y, GLsizei width)
-{
-   GET_CURRENT_CONTEXT(ctx);
-   ASSERT_OUTSIDE_BEGIN_END_AND_FLUSH(ctx);
-
-   if (!ctx->ReadBuffer->_ColorReadBuffer) {
-      return;      /* no readbuffer - OK */
-   }
-
-   ctx->Driver.CopyColorTable( ctx, target, internalformat, x, y, width );
-}
-
-
-
-static void GLAPIENTRY
-_mesa_CopyColorSubTable(GLenum target, GLsizei start,
-                        GLint x, GLint y, GLsizei width)
-{
-   GET_CURRENT_CONTEXT(ctx);
-   ASSERT_OUTSIDE_BEGIN_END_AND_FLUSH(ctx);
-
-   if (!ctx->ReadBuffer->_ColorReadBuffer) {
-      return;      /* no readbuffer - OK */
-   }
-
-   ctx->Driver.CopyColorSubTable( ctx, target, start, x, y, width );
-}
-
-
-
-static void GLAPIENTRY
-_mesa_GetnColorTableARB( GLenum target, GLenum format, GLenum type,
-                         GLsizei bufSize, GLvoid *data )
-{
-   GET_CURRENT_CONTEXT(ctx);
-   struct gl_texture_unit *texUnit = _mesa_get_current_tex_unit(ctx);
-   struct gl_color_table *table = NULL;
-   GLfloat rgba[MAX_COLOR_TABLE_SIZE][4];
-   GLbitfield transferOps = 0;
-   ASSERT_OUTSIDE_BEGIN_END_AND_FLUSH(ctx);
-
-   if (ctx->NewState) {
-      _mesa_update_state(ctx);
-   }
-
-   switch (target) {
-      case GL_SHARED_TEXTURE_PALETTE_EXT:
-         table = &ctx->Texture.Palette;
-         break;
-      default:
-         /* try texture targets */
-         {
-            struct gl_texture_object *texobj
-               = _mesa_select_tex_object(ctx, texUnit, target);
-            if (texobj && !_mesa_is_proxy_texture(target)) {
-               table = &texobj->Palette;
-            }
-            else {
-               _mesa_error(ctx, GL_INVALID_ENUM, "glGetColorTable(target)");
-               return;
-            }
-         }
-   }
-
-   ASSERT(table);
-
-   if (table->Size <= 0) {
-      return;
-   }
-
-   switch (table->_BaseFormat) {
-   case GL_ALPHA:
-      {
-         GLuint i;
-         for (i = 0; i < table->Size; i++) {
-            rgba[i][RCOMP] = 0;
-            rgba[i][GCOMP] = 0;
-            rgba[i][BCOMP] = 0;
-            rgba[i][ACOMP] = table->TableF[i];
-         }
-      }
-      break;
-   case GL_LUMINANCE:
-      {
-         GLuint i;
-         for (i = 0; i < table->Size; i++) {
-            rgba[i][RCOMP] =
-            rgba[i][GCOMP] =
-            rgba[i][BCOMP] = table->TableF[i];
-            rgba[i][ACOMP] = 1.0F;
-         }
-      }
-      break;
-   case GL_LUMINANCE_ALPHA:
-      {
-         GLuint i;
-         for (i = 0; i < table->Size; i++) {
-            rgba[i][RCOMP] =
-            rgba[i][GCOMP] =
-            rgba[i][BCOMP] = table->TableF[i*2+0];
-            rgba[i][ACOMP] = table->TableF[i*2+1];
-         }
-      }
-      break;
-   case GL_INTENSITY:
-      {
-         GLuint i;
-         for (i = 0; i < table->Size; i++) {
-            rgba[i][RCOMP] =
-            rgba[i][GCOMP] =
-            rgba[i][BCOMP] =
-            rgba[i][ACOMP] = table->TableF[i];
-         }
-      }
-      break;
-   case GL_RGB:
-      {
-         GLuint i;
-         for (i = 0; i < table->Size; i++) {
-            rgba[i][RCOMP] = table->TableF[i*3+0];
-            rgba[i][GCOMP] = table->TableF[i*3+1];
-            rgba[i][BCOMP] = table->TableF[i*3+2];
-            rgba[i][ACOMP] = 1.0F;
-         }
-      }
-      break;
-   case GL_RGBA:
-      memcpy(rgba, table->TableF, 4 * table->Size * sizeof(GLfloat));
-      break;
-   default:
-      _mesa_problem(ctx, "bad table format in glGetColorTable");
-      return;
-   }
-
-   data = _mesa_map_validate_pbo_dest(ctx, 
-                                      1, &ctx->Pack, table->Size, 1, 1,
-                                      format, type, bufSize, data,
-                                      "glGetColorTable");
-   if (!data)
-      return;
-
-   /* TODO: is this correct? */
-   if(ctx->Color._ClampReadColor)
-      transferOps |= IMAGE_CLAMP_BIT;
-
-   _mesa_pack_rgba_span_float(ctx, table->Size, rgba,
-                              format, type, data, &ctx->Pack, transferOps);
-
-   _mesa_unmap_pbo_dest(ctx, &ctx->Pack);
-}
-
-
-static void GLAPIENTRY
-_mesa_GetColorTable( GLenum target, GLenum format,
-                     GLenum type, GLvoid *data )
-{
-   _mesa_GetnColorTableARB(target, format, type, INT_MAX, data);
-}
-
-
-static void GLAPIENTRY
-_mesa_ColorTableParameterfv(GLenum target, GLenum pname, const GLfloat *params)
-{
-   /* no extensions use this function */
-   GET_CURRENT_CONTEXT(ctx);
-   ASSERT_OUTSIDE_BEGIN_END_AND_FLUSH(ctx);
-   _mesa_error(ctx, GL_INVALID_ENUM, "glColorTableParameterfv(target)");
-}
-
-
-
-static void GLAPIENTRY
-_mesa_ColorTableParameteriv(GLenum target, GLenum pname, const GLint *params)
-{
-   /* no extensions use this function */
-   GET_CURRENT_CONTEXT(ctx);
-   ASSERT_OUTSIDE_BEGIN_END_AND_FLUSH(ctx);
-   _mesa_error(ctx, GL_INVALID_ENUM, "glColorTableParameteriv(target)");
-}
-
-
-
-static void GLAPIENTRY
-_mesa_GetColorTableParameterfv( GLenum target, GLenum pname, GLfloat *params )
-{
-   GET_CURRENT_CONTEXT(ctx);
-   struct gl_texture_unit *texUnit = _mesa_get_current_tex_unit(ctx);
-   struct gl_color_table *table = NULL;
-   ASSERT_OUTSIDE_BEGIN_END(ctx);
-
-   switch (target) {
-      case GL_SHARED_TEXTURE_PALETTE_EXT:
-         table = &ctx->Texture.Palette;
-         break;
-      default:
-         /* try texture targets */
-         {
-            struct gl_texture_object *texobj
-               = _mesa_select_tex_object(ctx, texUnit, target);
-            if (texobj) {
-               table = &texobj->Palette;
-            }
-            else {
-               _mesa_error(ctx, GL_INVALID_ENUM,
-                           "glGetColorTableParameterfv(target)");
-               return;
-            }
-         }
-   }
-
-   assert(table);
-
-   switch (pname) {
-      case GL_COLOR_TABLE_FORMAT:
-         *params = (GLfloat) table->InternalFormat;
-         break;
-      case GL_COLOR_TABLE_WIDTH:
-         *params = (GLfloat) table->Size;
-         break;
-      case GL_COLOR_TABLE_RED_SIZE:
-         *params = (GLfloat) table->RedSize;
-         break;
-      case GL_COLOR_TABLE_GREEN_SIZE:
-         *params = (GLfloat) table->GreenSize;
-         break;
-      case GL_COLOR_TABLE_BLUE_SIZE:
-         *params = (GLfloat) table->BlueSize;
-         break;
-      case GL_COLOR_TABLE_ALPHA_SIZE:
-         *params = (GLfloat) table->AlphaSize;
-         break;
-      case GL_COLOR_TABLE_LUMINANCE_SIZE:
-         *params = (GLfloat) table->LuminanceSize;
-         break;
-      case GL_COLOR_TABLE_INTENSITY_SIZE:
-         *params = (GLfloat) table->IntensitySize;
-         break;
-      default:
-         _mesa_error(ctx, GL_INVALID_ENUM, "glGetColorTableParameterfv(pname)" );
-         return;
-   }
-}
-
-
-
-static void GLAPIENTRY
-_mesa_GetColorTableParameteriv( GLenum target, GLenum pname, GLint *params )
-{
-   GET_CURRENT_CONTEXT(ctx);
-   struct gl_texture_unit *texUnit = _mesa_get_current_tex_unit(ctx);
-   struct gl_color_table *table = NULL;
-   ASSERT_OUTSIDE_BEGIN_END(ctx);
-
-   switch (target) {
-      case GL_SHARED_TEXTURE_PALETTE_EXT:
-         table = &ctx->Texture.Palette;
-         break;
-      default:
-         /* Try texture targets */
-         {
-            struct gl_texture_object *texobj
-               = _mesa_select_tex_object(ctx, texUnit, target);
-            if (texobj) {
-               table = &texobj->Palette;
-            }
-            else {
-               _mesa_error(ctx, GL_INVALID_ENUM,
-                           "glGetColorTableParameteriv(target)");
-               return;
-            }
-         }
-   }
-
-   assert(table);
-
-   switch (pname) {
-      case GL_COLOR_TABLE_FORMAT:
-         *params = table->InternalFormat;
-         break;
-      case GL_COLOR_TABLE_WIDTH:
-         *params = table->Size;
-         break;
-      case GL_COLOR_TABLE_RED_SIZE:
-         *params = table->RedSize;
-         break;
-      case GL_COLOR_TABLE_GREEN_SIZE:
-         *params = table->GreenSize;
-         break;
-      case GL_COLOR_TABLE_BLUE_SIZE:
-         *params = table->BlueSize;
-         break;
-      case GL_COLOR_TABLE_ALPHA_SIZE:
-         *params = table->AlphaSize;
-         break;
-      case GL_COLOR_TABLE_LUMINANCE_SIZE:
-         *params = table->LuminanceSize;
-         break;
-      case GL_COLOR_TABLE_INTENSITY_SIZE:
-         *params = table->IntensitySize;
-         break;
-      default:
-         _mesa_error(ctx, GL_INVALID_ENUM, "glGetColorTableParameteriv(pname)" );
-         return;
-   }
-}
-
-
-void
-_mesa_init_colortable_dispatch(struct _glapi_table *disp)
-{
-   SET_ColorSubTable(disp, _mesa_ColorSubTable);
-   SET_ColorTable(disp, _mesa_ColorTable);
-   SET_ColorTableParameterfv(disp, _mesa_ColorTableParameterfv);
-   SET_ColorTableParameteriv(disp, _mesa_ColorTableParameteriv);
-   SET_CopyColorSubTable(disp, _mesa_CopyColorSubTable);
-   SET_CopyColorTable(disp, _mesa_CopyColorTable);
-   SET_GetColorTable(disp, _mesa_GetColorTable);
-   SET_GetColorTableParameterfv(disp, _mesa_GetColorTableParameterfv);
-   SET_GetColorTableParameteriv(disp, _mesa_GetColorTableParameteriv);
-
-   /* GL_ARB_robustness */
-   SET_GetnColorTableARB(disp, _mesa_GetnColorTableARB);
-}
-
-
-#endif /* FEATURE_colortable */
-
-
-/**********************************************************************/
-/*****                      Initialization                        *****/
-/**********************************************************************/
-
-
-void
-_mesa_init_colortable( struct gl_color_table *p )
-{
-   p->TableF = NULL;
-   p->TableUB = NULL;
-   p->Size = 0;
-   p->InternalFormat = GL_RGBA;
-}
-
-
-
-void
-_mesa_free_colortable_data( struct gl_color_table *p )
-{
-   if (p->TableF) {
-      free(p->TableF);
-      p->TableF = NULL;
-   }
-   if (p->TableUB) {
-      free(p->TableUB);
-      p->TableUB = NULL;
-   }
-}
-=======
-/*
- * Mesa 3-D graphics library
- * Version:  7.1
- *
- * Copyright (C) 1999-2007  Brian Paul   All Rights Reserved.
- *
- * Permission is hereby granted, free of charge, to any person obtaining a
- * copy of this software and associated documentation files (the "Software"),
- * to deal in the Software without restriction, including without limitation
- * the rights to use, copy, modify, merge, publish, distribute, sublicense,
- * and/or sell copies of the Software, and to permit persons to whom the
- * Software is furnished to do so, subject to the following conditions:
- *
- * The above copyright notice and this permission notice shall be included
- * in all copies or substantial portions of the Software.
- *
- * THE SOFTWARE IS PROVIDED "AS IS", WITHOUT WARRANTY OF ANY KIND, EXPRESS
- * OR IMPLIED, INCLUDING BUT NOT LIMITED TO THE WARRANTIES OF MERCHANTABILITY,
- * FITNESS FOR A PARTICULAR PURPOSE AND NONINFRINGEMENT.  IN NO EVENT SHALL
- * BRIAN PAUL BE LIABLE FOR ANY CLAIM, DAMAGES OR OTHER LIABILITY, WHETHER IN
- * AN ACTION OF CONTRACT, TORT OR OTHERWISE, ARISING FROM, OUT OF OR IN
- * CONNECTION WITH THE SOFTWARE OR THE USE OR OTHER DEALINGS IN THE SOFTWARE.
- */
-
-
-#include "glheader.h"
-#include "bufferobj.h"
-#include "colortab.h"
-#include "context.h"
-#include "image.h"
-#include "macros.h"
-#include "mfeatures.h"
-#include "mtypes.h"
-#include "pack.h"
-#include "pbo.h"
-#include "state.h"
-#include "teximage.h"
-#include "texstate.h"
-#include "main/dispatch.h"
-
-
-#if FEATURE_colortable
-
-void GLAPIENTRY
-_mesa_ColorTable( GLenum target, GLenum internalFormat,
-                  GLsizei width, GLenum format, GLenum type,
-                  const GLvoid *data )
-{
-   GET_CURRENT_CONTEXT(ctx);
-   ASSERT_OUTSIDE_BEGIN_END_AND_FLUSH(ctx);
-   _mesa_error(ctx, GL_INVALID_ENUM, "glColorTable(target)");
-}
-
-
-
-void GLAPIENTRY
-_mesa_ColorSubTable( GLenum target, GLsizei start,
-                     GLsizei count, GLenum format, GLenum type,
-                     const GLvoid *data )
-{
-   GET_CURRENT_CONTEXT(ctx);
-   ASSERT_OUTSIDE_BEGIN_END_AND_FLUSH(ctx);
-   _mesa_error(ctx, GL_INVALID_ENUM, "glColorSubTable(target)");
-}
-
-
-
-static void GLAPIENTRY
-_mesa_CopyColorTable(GLenum target, GLenum internalformat,
-                     GLint x, GLint y, GLsizei width)
-{
-   GET_CURRENT_CONTEXT(ctx);
-   ASSERT_OUTSIDE_BEGIN_END_AND_FLUSH(ctx);
-   _mesa_error(ctx, GL_INVALID_ENUM, "glCopyColorTable(target)");
-}
-
-
-
-static void GLAPIENTRY
-_mesa_CopyColorSubTable(GLenum target, GLsizei start,
-                        GLint x, GLint y, GLsizei width)
-{
-   GET_CURRENT_CONTEXT(ctx);
-   ASSERT_OUTSIDE_BEGIN_END_AND_FLUSH(ctx);
-   _mesa_error(ctx, GL_INVALID_ENUM, "glCopyColorSubTable(target)");
-}
-
-
-
-static void GLAPIENTRY
-_mesa_GetnColorTableARB( GLenum target, GLenum format, GLenum type,
-                         GLsizei bufSize, GLvoid *data )
-{
-   GET_CURRENT_CONTEXT(ctx);
-   ASSERT_OUTSIDE_BEGIN_END_AND_FLUSH(ctx);
-   _mesa_error(ctx, GL_INVALID_ENUM, "glGetnColorTableARB(target)");
-}
-
-
-static void GLAPIENTRY
-_mesa_GetColorTable( GLenum target, GLenum format,
-                     GLenum type, GLvoid *data )
-{
-   GET_CURRENT_CONTEXT(ctx);
-   ASSERT_OUTSIDE_BEGIN_END_AND_FLUSH(ctx);
-   _mesa_error(ctx, GL_INVALID_ENUM, "glGetColorTable(target)");
-}
-
-
-static void GLAPIENTRY
-_mesa_ColorTableParameterfv(GLenum target, GLenum pname, const GLfloat *params)
-{
-   /* no extensions use this function */
-   GET_CURRENT_CONTEXT(ctx);
-   ASSERT_OUTSIDE_BEGIN_END_AND_FLUSH(ctx);
-   _mesa_error(ctx, GL_INVALID_ENUM, "glColorTableParameterfv(target)");
-}
-
-
-
-static void GLAPIENTRY
-_mesa_ColorTableParameteriv(GLenum target, GLenum pname, const GLint *params)
-{
-   /* no extensions use this function */
-   GET_CURRENT_CONTEXT(ctx);
-   ASSERT_OUTSIDE_BEGIN_END_AND_FLUSH(ctx);
-   _mesa_error(ctx, GL_INVALID_ENUM, "glColorTableParameteriv(target)");
-}
-
-
-
-static void GLAPIENTRY
-_mesa_GetColorTableParameterfv( GLenum target, GLenum pname, GLfloat *params )
-{
-   GET_CURRENT_CONTEXT(ctx);
-   ASSERT_OUTSIDE_BEGIN_END(ctx);
-   _mesa_error(ctx, GL_INVALID_ENUM, "glGetColorTableParameterfv(target)");
-}
-
-
-
-static void GLAPIENTRY
-_mesa_GetColorTableParameteriv( GLenum target, GLenum pname, GLint *params )
-{
-   GET_CURRENT_CONTEXT(ctx);
-   ASSERT_OUTSIDE_BEGIN_END(ctx);
-   _mesa_error(ctx, GL_INVALID_ENUM, "glGetColorTableParameteriv(target)");
-}
-
-
-void
-_mesa_init_colortable_dispatch(struct _glapi_table *disp)
-{
-   SET_ColorSubTable(disp, _mesa_ColorSubTable);
-   SET_ColorTable(disp, _mesa_ColorTable);
-   SET_ColorTableParameterfv(disp, _mesa_ColorTableParameterfv);
-   SET_ColorTableParameteriv(disp, _mesa_ColorTableParameteriv);
-   SET_CopyColorSubTable(disp, _mesa_CopyColorSubTable);
-   SET_CopyColorTable(disp, _mesa_CopyColorTable);
-   SET_GetColorTable(disp, _mesa_GetColorTable);
-   SET_GetColorTableParameterfv(disp, _mesa_GetColorTableParameterfv);
-   SET_GetColorTableParameteriv(disp, _mesa_GetColorTableParameteriv);
-
-   /* GL_ARB_robustness */
-   SET_GetnColorTableARB(disp, _mesa_GetnColorTableARB);
-}
-
-
-#endif /* FEATURE_colortable */
->>>>>>> 23a7aeba
+/*
+ * Mesa 3-D graphics library
+ * Version:  7.1
+ *
+ * Copyright (C) 1999-2007  Brian Paul   All Rights Reserved.
+ *
+ * Permission is hereby granted, free of charge, to any person obtaining a
+ * copy of this software and associated documentation files (the "Software"),
+ * to deal in the Software without restriction, including without limitation
+ * the rights to use, copy, modify, merge, publish, distribute, sublicense,
+ * and/or sell copies of the Software, and to permit persons to whom the
+ * Software is furnished to do so, subject to the following conditions:
+ *
+ * The above copyright notice and this permission notice shall be included
+ * in all copies or substantial portions of the Software.
+ *
+ * THE SOFTWARE IS PROVIDED "AS IS", WITHOUT WARRANTY OF ANY KIND, EXPRESS
+ * OR IMPLIED, INCLUDING BUT NOT LIMITED TO THE WARRANTIES OF MERCHANTABILITY,
+ * FITNESS FOR A PARTICULAR PURPOSE AND NONINFRINGEMENT.  IN NO EVENT SHALL
+ * BRIAN PAUL BE LIABLE FOR ANY CLAIM, DAMAGES OR OTHER LIABILITY, WHETHER IN
+ * AN ACTION OF CONTRACT, TORT OR OTHERWISE, ARISING FROM, OUT OF OR IN
+ * CONNECTION WITH THE SOFTWARE OR THE USE OR OTHER DEALINGS IN THE SOFTWARE.
+ */
+
+
+#include "glheader.h"
+#include "bufferobj.h"
+#include "colortab.h"
+#include "context.h"
+#include "image.h"
+#include "macros.h"
+#include "mfeatures.h"
+#include "mtypes.h"
+#include "pack.h"
+#include "pbo.h"
+#include "state.h"
+#include "teximage.h"
+#include "texstate.h"
+#include "main/dispatch.h"
+
+
+#if FEATURE_colortable
+
+void GLAPIENTRY
+_mesa_ColorTable( GLenum target, GLenum internalFormat,
+                  GLsizei width, GLenum format, GLenum type,
+                  const GLvoid *data )
+{
+   GET_CURRENT_CONTEXT(ctx);
+   ASSERT_OUTSIDE_BEGIN_END_AND_FLUSH(ctx);
+   _mesa_error(ctx, GL_INVALID_ENUM, "glColorTable(target)");
+}
+
+
+
+void GLAPIENTRY
+_mesa_ColorSubTable( GLenum target, GLsizei start,
+                     GLsizei count, GLenum format, GLenum type,
+                     const GLvoid *data )
+{
+   GET_CURRENT_CONTEXT(ctx);
+   ASSERT_OUTSIDE_BEGIN_END_AND_FLUSH(ctx);
+   _mesa_error(ctx, GL_INVALID_ENUM, "glColorSubTable(target)");
+}
+
+
+
+static void GLAPIENTRY
+_mesa_CopyColorTable(GLenum target, GLenum internalformat,
+                     GLint x, GLint y, GLsizei width)
+{
+   GET_CURRENT_CONTEXT(ctx);
+   ASSERT_OUTSIDE_BEGIN_END_AND_FLUSH(ctx);
+   _mesa_error(ctx, GL_INVALID_ENUM, "glCopyColorTable(target)");
+}
+
+
+
+static void GLAPIENTRY
+_mesa_CopyColorSubTable(GLenum target, GLsizei start,
+                        GLint x, GLint y, GLsizei width)
+{
+   GET_CURRENT_CONTEXT(ctx);
+   ASSERT_OUTSIDE_BEGIN_END_AND_FLUSH(ctx);
+   _mesa_error(ctx, GL_INVALID_ENUM, "glCopyColorSubTable(target)");
+}
+
+
+
+static void GLAPIENTRY
+_mesa_GetnColorTableARB( GLenum target, GLenum format, GLenum type,
+                         GLsizei bufSize, GLvoid *data )
+{
+   GET_CURRENT_CONTEXT(ctx);
+   ASSERT_OUTSIDE_BEGIN_END_AND_FLUSH(ctx);
+   _mesa_error(ctx, GL_INVALID_ENUM, "glGetnColorTableARB(target)");
+}
+
+
+static void GLAPIENTRY
+_mesa_GetColorTable( GLenum target, GLenum format,
+                     GLenum type, GLvoid *data )
+{
+   GET_CURRENT_CONTEXT(ctx);
+   ASSERT_OUTSIDE_BEGIN_END_AND_FLUSH(ctx);
+   _mesa_error(ctx, GL_INVALID_ENUM, "glGetColorTable(target)");
+}
+
+
+static void GLAPIENTRY
+_mesa_ColorTableParameterfv(GLenum target, GLenum pname, const GLfloat *params)
+{
+   /* no extensions use this function */
+   GET_CURRENT_CONTEXT(ctx);
+   ASSERT_OUTSIDE_BEGIN_END_AND_FLUSH(ctx);
+   _mesa_error(ctx, GL_INVALID_ENUM, "glColorTableParameterfv(target)");
+}
+
+
+
+static void GLAPIENTRY
+_mesa_ColorTableParameteriv(GLenum target, GLenum pname, const GLint *params)
+{
+   /* no extensions use this function */
+   GET_CURRENT_CONTEXT(ctx);
+   ASSERT_OUTSIDE_BEGIN_END_AND_FLUSH(ctx);
+   _mesa_error(ctx, GL_INVALID_ENUM, "glColorTableParameteriv(target)");
+}
+
+
+
+static void GLAPIENTRY
+_mesa_GetColorTableParameterfv( GLenum target, GLenum pname, GLfloat *params )
+{
+   GET_CURRENT_CONTEXT(ctx);
+   ASSERT_OUTSIDE_BEGIN_END(ctx);
+   _mesa_error(ctx, GL_INVALID_ENUM, "glGetColorTableParameterfv(target)");
+}
+
+
+
+static void GLAPIENTRY
+_mesa_GetColorTableParameteriv( GLenum target, GLenum pname, GLint *params )
+{
+   GET_CURRENT_CONTEXT(ctx);
+   ASSERT_OUTSIDE_BEGIN_END(ctx);
+   _mesa_error(ctx, GL_INVALID_ENUM, "glGetColorTableParameteriv(target)");
+}
+
+
+void
+_mesa_init_colortable_dispatch(struct _glapi_table *disp)
+{
+   SET_ColorSubTable(disp, _mesa_ColorSubTable);
+   SET_ColorTable(disp, _mesa_ColorTable);
+   SET_ColorTableParameterfv(disp, _mesa_ColorTableParameterfv);
+   SET_ColorTableParameteriv(disp, _mesa_ColorTableParameteriv);
+   SET_CopyColorSubTable(disp, _mesa_CopyColorSubTable);
+   SET_CopyColorTable(disp, _mesa_CopyColorTable);
+   SET_GetColorTable(disp, _mesa_GetColorTable);
+   SET_GetColorTableParameterfv(disp, _mesa_GetColorTableParameterfv);
+   SET_GetColorTableParameteriv(disp, _mesa_GetColorTableParameteriv);
+
+   /* GL_ARB_robustness */
+   SET_GetnColorTableARB(disp, _mesa_GetnColorTableARB);
+}
+
+
+#endif /* FEATURE_colortable */