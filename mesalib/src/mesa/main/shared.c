<<<<<<< HEAD
/*
 * Mesa 3-D graphics library
 * Version:  7.5
 *
 * Copyright (C) 2009  VMware, Inc.  All Rights Reserved.
 *
 * Permission is hereby granted, free of charge, to any person obtaining a
 * copy of this software and associated documentation files (the "Software"),
 * to deal in the Software without restriction, including without limitation
 * the rights to use, copy, modify, merge, publish, distribute, sublicense,
 * and/or sell copies of the Software, and to permit persons to whom the
 * Software is furnished to do so, subject to the following conditions:
 *
 * The above copyright notice and this permission notice shall be included
 * in all copies or substantial portions of the Software.
 *
 * THE SOFTWARE IS PROVIDED "AS IS", WITHOUT WARRANTY OF ANY KIND, EXPRESS
 * OR IMPLIED, INCLUDING BUT NOT LIMITED TO THE WARRANTIES OF MERCHANTABILITY,
 * FITNESS FOR A PARTICULAR PURPOSE AND NONINFRINGEMENT.  IN NO EVENT SHALL
 * BRIAN PAUL BE LIABLE FOR ANY CLAIM, DAMAGES OR OTHER LIABILITY, WHETHER IN
 * AN ACTION OF CONTRACT, TORT OR OTHERWISE, ARISING FROM, OUT OF OR IN
 * CONNECTION WITH THE SOFTWARE OR THE USE OR OTHER DEALINGS IN THE SOFTWARE.
 */

/**
 * \file shared.c
 * Shared-context state
 */



#include "imports.h"
#include "mfeatures.h"
#include "mtypes.h"
#include "hash.h"
#if FEATURE_ATI_fragment_shader
#include "atifragshader.h"
#endif
#include "bufferobj.h"
#include "shared.h"
#include "program/program.h"
#include "dlist.h"
#if FEATURE_ARB_sampler_objects
#include "samplerobj.h"
#endif
#include "shaderobj.h"
#include "syncobj.h"

/**
 * Allocate and initialize a shared context state structure.
 * Initializes the display list, texture objects and vertex programs hash
 * tables, allocates the texture objects. If it runs out of memory, frees
 * everything already allocated before returning NULL.
 *
 * \return pointer to a gl_shared_state structure on success, or NULL on
 * failure.
 */
struct gl_shared_state *
_mesa_alloc_shared_state(struct gl_context *ctx)
{
   struct gl_shared_state *shared;
   GLuint i;

   shared = CALLOC_STRUCT(gl_shared_state);
   if (!shared)
      return NULL;

   _glthread_INIT_MUTEX(shared->Mutex);

   shared->DisplayList = _mesa_NewHashTable();
   shared->TexObjects = _mesa_NewHashTable();
   shared->Programs = _mesa_NewHashTable();

#if FEATURE_ARB_vertex_program
   shared->DefaultVertexProgram = (struct gl_vertex_program *)
      ctx->Driver.NewProgram(ctx, GL_VERTEX_PROGRAM_ARB, 0);
#endif

#if FEATURE_ARB_fragment_program
   shared->DefaultFragmentProgram = (struct gl_fragment_program *)
      ctx->Driver.NewProgram(ctx, GL_FRAGMENT_PROGRAM_ARB, 0);
#endif

#if FEATURE_ATI_fragment_shader
   shared->ATIShaders = _mesa_NewHashTable();
   shared->DefaultFragmentShader = _mesa_new_ati_fragment_shader(ctx, 0);
#endif

#if FEATURE_ARB_shader_objects
   shared->ShaderObjects = _mesa_NewHashTable();
#endif

#if FEATURE_ARB_vertex_buffer_object || FEATURE_ARB_pixel_buffer_object
   shared->BufferObjects = _mesa_NewHashTable();
#endif

#if FEATURE_ARB_sampler_objects
   /* GL_ARB_sampler_objects */
   shared->SamplerObjects = _mesa_NewHashTable();
#endif

   /* Allocate the default buffer object */
   shared->NullBufferObj = ctx->Driver.NewBufferObject(ctx, 0, 0);

   /* Create default texture objects */
   for (i = 0; i < NUM_TEXTURE_TARGETS; i++) {
      /* NOTE: the order of these enums matches the TEXTURE_x_INDEX values */
      static const GLenum targets[NUM_TEXTURE_TARGETS] = {
         GL_TEXTURE_BUFFER,
         GL_TEXTURE_2D_ARRAY_EXT,
         GL_TEXTURE_1D_ARRAY_EXT,
         GL_TEXTURE_CUBE_MAP,
         GL_TEXTURE_3D,
         GL_TEXTURE_RECTANGLE_NV,
         GL_TEXTURE_2D,
         GL_TEXTURE_1D
      };
      assert(Elements(targets) == NUM_TEXTURE_TARGETS);
      shared->DefaultTex[i] = ctx->Driver.NewTextureObject(ctx, 0, targets[i]);
   }

   /* sanity check */
   assert(shared->DefaultTex[TEXTURE_1D_INDEX]->RefCount == 1);

   /* Mutex and timestamp for texobj state validation */
   _glthread_INIT_MUTEX(shared->TexMutex);
   shared->TextureStateStamp = 0;

#if FEATURE_EXT_framebuffer_object
   shared->FrameBuffers = _mesa_NewHashTable();
   shared->RenderBuffers = _mesa_NewHashTable();
#endif

   make_empty_list(& shared->SyncObjects);

   return shared;
}


/**
 * Callback for deleting a display list.  Called by _mesa_HashDeleteAll().
 */
static void
delete_displaylist_cb(GLuint id, void *data, void *userData)
{
   struct gl_display_list *list = (struct gl_display_list *) data;
   struct gl_context *ctx = (struct gl_context *) userData;
   _mesa_delete_list(ctx, list);
}


/**
 * Callback for deleting a texture object.  Called by _mesa_HashDeleteAll().
 */
static void
delete_texture_cb(GLuint id, void *data, void *userData)
{
   struct gl_texture_object *texObj = (struct gl_texture_object *) data;
   struct gl_context *ctx = (struct gl_context *) userData;
   ctx->Driver.DeleteTexture(ctx, texObj);
}


/**
 * Callback for deleting a program object.  Called by _mesa_HashDeleteAll().
 */
static void
delete_program_cb(GLuint id, void *data, void *userData)
{
   struct gl_program *prog = (struct gl_program *) data;
   struct gl_context *ctx = (struct gl_context *) userData;
   if(prog != &_mesa_DummyProgram) {
      ASSERT(prog->RefCount == 1); /* should only be referenced by hash table */
      prog->RefCount = 0;  /* now going away */
      ctx->Driver.DeleteProgram(ctx, prog);
   }
}


#if FEATURE_ATI_fragment_shader
/**
 * Callback for deleting an ATI fragment shader object.
 * Called by _mesa_HashDeleteAll().
 */
static void
delete_fragshader_cb(GLuint id, void *data, void *userData)
{
   struct ati_fragment_shader *shader = (struct ati_fragment_shader *) data;
   struct gl_context *ctx = (struct gl_context *) userData;
   _mesa_delete_ati_fragment_shader(ctx, shader);
}
#endif


/**
 * Callback for deleting a buffer object.  Called by _mesa_HashDeleteAll().
 */
static void
delete_bufferobj_cb(GLuint id, void *data, void *userData)
{
   struct gl_buffer_object *bufObj = (struct gl_buffer_object *) data;
   struct gl_context *ctx = (struct gl_context *) userData;
   if (_mesa_bufferobj_mapped(bufObj)) {
      ctx->Driver.UnmapBuffer(ctx, 0, bufObj);
      bufObj->Pointer = NULL;
   }
   _mesa_reference_buffer_object(ctx, &bufObj, NULL);
}


/**
 * Callback for freeing shader program data. Call it before delete_shader_cb
 * to avoid memory access error.
 */
static void
free_shader_program_data_cb(GLuint id, void *data, void *userData)
{
   struct gl_context *ctx = (struct gl_context *) userData;
   struct gl_shader_program *shProg = (struct gl_shader_program *) data;

   if (shProg->Type == GL_SHADER_PROGRAM_MESA) {
       _mesa_free_shader_program_data(ctx, shProg);
   }
}


/**
 * Callback for deleting shader and shader programs objects.
 * Called by _mesa_HashDeleteAll().
 */
static void
delete_shader_cb(GLuint id, void *data, void *userData)
{
   struct gl_context *ctx = (struct gl_context *) userData;
   struct gl_shader *sh = (struct gl_shader *) data;
   if (sh->Type == GL_FRAGMENT_SHADER || sh->Type == GL_VERTEX_SHADER) {
      ctx->Driver.DeleteShader(ctx, sh);
   }
   else {
      struct gl_shader_program *shProg = (struct gl_shader_program *) data;
      ASSERT(shProg->Type == GL_SHADER_PROGRAM_MESA);
      ctx->Driver.DeleteShaderProgram(ctx, shProg);
   }
}


/**
 * Callback for deleting a framebuffer object.  Called by _mesa_HashDeleteAll()
 */
static void
delete_framebuffer_cb(GLuint id, void *data, void *userData)
{
   struct gl_framebuffer *fb = (struct gl_framebuffer *) data;
   /* The fact that the framebuffer is in the hashtable means its refcount
    * is one, but we're removing from the hashtable now.  So clear refcount.
    */
   /*assert(fb->RefCount == 1);*/
   fb->RefCount = 0;

   /* NOTE: Delete should always be defined but there are two reports
    * of it being NULL (bugs 13507, 14293).  Work-around for now.
    */
   if (fb->Delete)
      fb->Delete(fb);
}


/**
 * Callback for deleting a renderbuffer object. Called by _mesa_HashDeleteAll()
 */
static void
delete_renderbuffer_cb(GLuint id, void *data, void *userData)
{
   struct gl_renderbuffer *rb = (struct gl_renderbuffer *) data;
   rb->RefCount = 0;  /* see comment for FBOs above */
   if (rb->Delete)
      rb->Delete(rb);
}


#if FEATURE_ARB_sampler_objects
/**
 * Callback for deleting a sampler object. Called by _mesa_HashDeleteAll()
 */
static void
delete_sampler_object_cb(GLuint id, void *data, void *userData)
{
   struct gl_context *ctx = (struct gl_context *) userData;
   struct gl_sampler_object *sampObj = (struct gl_sampler_object *) data;
   _mesa_reference_sampler_object(ctx, &sampObj, NULL);
}
#endif


/**
 * Deallocate a shared state object and all children structures.
 *
 * \param ctx GL context.
 * \param shared shared state pointer.
 * 
 * Frees the display lists, the texture objects (calling the driver texture
 * deletion callback to free its private data) and the vertex programs, as well
 * as their hash tables.
 *
 * \sa alloc_shared_state().
 */
static void
free_shared_state(struct gl_context *ctx, struct gl_shared_state *shared)
{
   GLuint i;

   /* Free the dummy/fallback texture object */
   if (shared->FallbackTex)
      ctx->Driver.DeleteTexture(ctx, shared->FallbackTex);

   /*
    * Free display lists
    */
   _mesa_HashDeleteAll(shared->DisplayList, delete_displaylist_cb, ctx);
   _mesa_DeleteHashTable(shared->DisplayList);

#if FEATURE_ARB_shader_objects
   _mesa_HashWalk(shared->ShaderObjects, free_shader_program_data_cb, ctx);
   _mesa_HashDeleteAll(shared->ShaderObjects, delete_shader_cb, ctx);
   _mesa_DeleteHashTable(shared->ShaderObjects);
#endif

   _mesa_HashDeleteAll(shared->Programs, delete_program_cb, ctx);
   _mesa_DeleteHashTable(shared->Programs);

#if FEATURE_ARB_vertex_program
   _mesa_reference_vertprog(ctx, &shared->DefaultVertexProgram, NULL);
#endif

#if FEATURE_ARB_fragment_program
   _mesa_reference_fragprog(ctx, &shared->DefaultFragmentProgram, NULL);
#endif

#if FEATURE_ATI_fragment_shader
   _mesa_HashDeleteAll(shared->ATIShaders, delete_fragshader_cb, ctx);
   _mesa_DeleteHashTable(shared->ATIShaders);
   _mesa_delete_ati_fragment_shader(ctx, shared->DefaultFragmentShader);
#endif

#if FEATURE_ARB_vertex_buffer_object || FEATURE_ARB_pixel_buffer_object
   _mesa_HashDeleteAll(shared->BufferObjects, delete_bufferobj_cb, ctx);
   _mesa_DeleteHashTable(shared->BufferObjects);
#endif

#if FEATURE_EXT_framebuffer_object
   _mesa_HashDeleteAll(shared->FrameBuffers, delete_framebuffer_cb, ctx);
   _mesa_DeleteHashTable(shared->FrameBuffers);
   _mesa_HashDeleteAll(shared->RenderBuffers, delete_renderbuffer_cb, ctx);
   _mesa_DeleteHashTable(shared->RenderBuffers);
#endif

#if FEATURE_ARB_vertex_buffer_object
   _mesa_reference_buffer_object(ctx, &shared->NullBufferObj, NULL);
#endif

   {
      struct simple_node *node;
      struct simple_node *temp;

      foreach_s(node, temp, & shared->SyncObjects) {
	 _mesa_unref_sync_object(ctx, (struct gl_sync_object *) node);
      }
   }

#if FEATURE_ARB_sampler_objects
   _mesa_HashDeleteAll(shared->SamplerObjects, delete_sampler_object_cb, ctx);
   _mesa_DeleteHashTable(shared->SamplerObjects);
#endif

   /*
    * Free texture objects (after FBOs since some textures might have
    * been bound to FBOs).
    */
   ASSERT(ctx->Driver.DeleteTexture);
   /* the default textures */
   for (i = 0; i < NUM_TEXTURE_TARGETS; i++) {
      ctx->Driver.DeleteTexture(ctx, shared->DefaultTex[i]);
   }

   /* all other textures */
   _mesa_HashDeleteAll(shared->TexObjects, delete_texture_cb, ctx);
   _mesa_DeleteHashTable(shared->TexObjects);

   _glthread_DESTROY_MUTEX(shared->Mutex);
   _glthread_DESTROY_MUTEX(shared->TexMutex);

   free(shared);
}


/**
 * Decrement shared state object reference count and potentially free it
 * and all children structures.
 *
 * \param ctx GL context.
 * \param shared shared state pointer.
 *
 * \sa free_shared_state().
 */
void
_mesa_release_shared_state(struct gl_context *ctx, struct gl_shared_state *shared)
{
   GLint RefCount;

   _glthread_LOCK_MUTEX(shared->Mutex);
   RefCount = --shared->RefCount;
   _glthread_UNLOCK_MUTEX(shared->Mutex);

   assert(RefCount >= 0);

   if (RefCount == 0) {
      /* free shared state */
      free_shared_state( ctx, shared );
   }
}
=======
/*
 * Mesa 3-D graphics library
 * Version:  7.5
 *
 * Copyright (C) 2009  VMware, Inc.  All Rights Reserved.
 *
 * Permission is hereby granted, free of charge, to any person obtaining a
 * copy of this software and associated documentation files (the "Software"),
 * to deal in the Software without restriction, including without limitation
 * the rights to use, copy, modify, merge, publish, distribute, sublicense,
 * and/or sell copies of the Software, and to permit persons to whom the
 * Software is furnished to do so, subject to the following conditions:
 *
 * The above copyright notice and this permission notice shall be included
 * in all copies or substantial portions of the Software.
 *
 * THE SOFTWARE IS PROVIDED "AS IS", WITHOUT WARRANTY OF ANY KIND, EXPRESS
 * OR IMPLIED, INCLUDING BUT NOT LIMITED TO THE WARRANTIES OF MERCHANTABILITY,
 * FITNESS FOR A PARTICULAR PURPOSE AND NONINFRINGEMENT.  IN NO EVENT SHALL
 * BRIAN PAUL BE LIABLE FOR ANY CLAIM, DAMAGES OR OTHER LIABILITY, WHETHER IN
 * AN ACTION OF CONTRACT, TORT OR OTHERWISE, ARISING FROM, OUT OF OR IN
 * CONNECTION WITH THE SOFTWARE OR THE USE OR OTHER DEALINGS IN THE SOFTWARE.
 */

/**
 * \file shared.c
 * Shared-context state
 */

#include "imports.h"
#include "mfeatures.h"
#include "mtypes.h"
#include "hash.h"
#if FEATURE_ATI_fragment_shader
#include "atifragshader.h"
#endif
#include "bufferobj.h"
#include "shared.h"
#include "program/program.h"
#include "dlist.h"
#if FEATURE_ARB_sampler_objects
#include "samplerobj.h"
#endif
#include "shaderobj.h"
#include "syncobj.h"


/**
 * Allocate and initialize a shared context state structure.
 * Initializes the display list, texture objects and vertex programs hash
 * tables, allocates the texture objects. If it runs out of memory, frees
 * everything already allocated before returning NULL.
 *
 * \return pointer to a gl_shared_state structure on success, or NULL on
 * failure.
 */
struct gl_shared_state *
_mesa_alloc_shared_state(struct gl_context *ctx)
{
   struct gl_shared_state *shared;
   GLuint i;

   shared = CALLOC_STRUCT(gl_shared_state);
   if (!shared)
      return NULL;

   _glthread_INIT_MUTEX(shared->Mutex);

   shared->DisplayList = _mesa_NewHashTable();
   shared->TexObjects = _mesa_NewHashTable();
   shared->Programs = _mesa_NewHashTable();

#if FEATURE_ARB_vertex_program
   shared->DefaultVertexProgram = (struct gl_vertex_program *)
      ctx->Driver.NewProgram(ctx, GL_VERTEX_PROGRAM_ARB, 0);
#endif

#if FEATURE_ARB_fragment_program
   shared->DefaultFragmentProgram = (struct gl_fragment_program *)
      ctx->Driver.NewProgram(ctx, GL_FRAGMENT_PROGRAM_ARB, 0);
#endif

#if FEATURE_ATI_fragment_shader
   shared->ATIShaders = _mesa_NewHashTable();
   shared->DefaultFragmentShader = _mesa_new_ati_fragment_shader(ctx, 0);
#endif

#if FEATURE_ARB_shader_objects
   shared->ShaderObjects = _mesa_NewHashTable();
#endif

#if FEATURE_ARB_vertex_buffer_object || FEATURE_ARB_pixel_buffer_object
   shared->BufferObjects = _mesa_NewHashTable();
#endif

#if FEATURE_ARB_sampler_objects
   /* GL_ARB_sampler_objects */
   shared->SamplerObjects = _mesa_NewHashTable();
#endif

   /* Allocate the default buffer object */
   shared->NullBufferObj = ctx->Driver.NewBufferObject(ctx, 0, 0);

   /* Create default texture objects */
   for (i = 0; i < NUM_TEXTURE_TARGETS; i++) {
      /* NOTE: the order of these enums matches the TEXTURE_x_INDEX values */
      static const GLenum targets[NUM_TEXTURE_TARGETS] = {
         GL_TEXTURE_BUFFER,
         GL_TEXTURE_2D_ARRAY_EXT,
         GL_TEXTURE_1D_ARRAY_EXT,
         GL_TEXTURE_CUBE_MAP,
         GL_TEXTURE_3D,
         GL_TEXTURE_RECTANGLE_NV,
         GL_TEXTURE_2D,
         GL_TEXTURE_1D
      };
      assert(Elements(targets) == NUM_TEXTURE_TARGETS);
      shared->DefaultTex[i] = ctx->Driver.NewTextureObject(ctx, 0, targets[i]);
   }

   /* sanity check */
   assert(shared->DefaultTex[TEXTURE_1D_INDEX]->RefCount == 1);

   /* Mutex and timestamp for texobj state validation */
   _glthread_INIT_MUTEX(shared->TexMutex);
   shared->TextureStateStamp = 0;

#if FEATURE_EXT_framebuffer_object
   shared->FrameBuffers = _mesa_NewHashTable();
   shared->RenderBuffers = _mesa_NewHashTable();
#endif

   make_empty_list(& shared->SyncObjects);

   return shared;
}


/**
 * Callback for deleting a display list.  Called by _mesa_HashDeleteAll().
 */
static void
delete_displaylist_cb(GLuint id, void *data, void *userData)
{
   struct gl_display_list *list = (struct gl_display_list *) data;
   struct gl_context *ctx = (struct gl_context *) userData;
   _mesa_delete_list(ctx, list);
}


/**
 * Callback for deleting a texture object.  Called by _mesa_HashDeleteAll().
 */
static void
delete_texture_cb(GLuint id, void *data, void *userData)
{
   struct gl_texture_object *texObj = (struct gl_texture_object *) data;
   struct gl_context *ctx = (struct gl_context *) userData;
   ctx->Driver.DeleteTexture(ctx, texObj);
}


/**
 * Callback for deleting a program object.  Called by _mesa_HashDeleteAll().
 */
static void
delete_program_cb(GLuint id, void *data, void *userData)
{
   struct gl_program *prog = (struct gl_program *) data;
   struct gl_context *ctx = (struct gl_context *) userData;
   if(prog != &_mesa_DummyProgram) {
      ASSERT(prog->RefCount == 1); /* should only be referenced by hash table */
      prog->RefCount = 0;  /* now going away */
      ctx->Driver.DeleteProgram(ctx, prog);
   }
}


#if FEATURE_ATI_fragment_shader
/**
 * Callback for deleting an ATI fragment shader object.
 * Called by _mesa_HashDeleteAll().
 */
static void
delete_fragshader_cb(GLuint id, void *data, void *userData)
{
   struct ati_fragment_shader *shader = (struct ati_fragment_shader *) data;
   struct gl_context *ctx = (struct gl_context *) userData;
   _mesa_delete_ati_fragment_shader(ctx, shader);
}
#endif


/**
 * Callback for deleting a buffer object.  Called by _mesa_HashDeleteAll().
 */
static void
delete_bufferobj_cb(GLuint id, void *data, void *userData)
{
   struct gl_buffer_object *bufObj = (struct gl_buffer_object *) data;
   struct gl_context *ctx = (struct gl_context *) userData;
   if (_mesa_bufferobj_mapped(bufObj)) {
      ctx->Driver.UnmapBuffer(ctx, 0, bufObj);
      bufObj->Pointer = NULL;
   }
   _mesa_reference_buffer_object(ctx, &bufObj, NULL);
}


/**
 * Callback for freeing shader program data. Call it before delete_shader_cb
 * to avoid memory access error.
 */
static void
free_shader_program_data_cb(GLuint id, void *data, void *userData)
{
   struct gl_context *ctx = (struct gl_context *) userData;
   struct gl_shader_program *shProg = (struct gl_shader_program *) data;

   if (shProg->Type == GL_SHADER_PROGRAM_MESA) {
       _mesa_free_shader_program_data(ctx, shProg);
   }
}


/**
 * Callback for deleting shader and shader programs objects.
 * Called by _mesa_HashDeleteAll().
 */
static void
delete_shader_cb(GLuint id, void *data, void *userData)
{
   struct gl_context *ctx = (struct gl_context *) userData;
   struct gl_shader *sh = (struct gl_shader *) data;
   if (sh->Type == GL_FRAGMENT_SHADER || sh->Type == GL_VERTEX_SHADER) {
      ctx->Driver.DeleteShader(ctx, sh);
   }
   else {
      struct gl_shader_program *shProg = (struct gl_shader_program *) data;
      ASSERT(shProg->Type == GL_SHADER_PROGRAM_MESA);
      ctx->Driver.DeleteShaderProgram(ctx, shProg);
   }
}


/**
 * Callback for deleting a framebuffer object.  Called by _mesa_HashDeleteAll()
 */
static void
delete_framebuffer_cb(GLuint id, void *data, void *userData)
{
   struct gl_framebuffer *fb = (struct gl_framebuffer *) data;
   /* The fact that the framebuffer is in the hashtable means its refcount
    * is one, but we're removing from the hashtable now.  So clear refcount.
    */
   /*assert(fb->RefCount == 1);*/
   fb->RefCount = 0;

   /* NOTE: Delete should always be defined but there are two reports
    * of it being NULL (bugs 13507, 14293).  Work-around for now.
    */
   if (fb->Delete)
      fb->Delete(fb);
}


/**
 * Callback for deleting a renderbuffer object. Called by _mesa_HashDeleteAll()
 */
static void
delete_renderbuffer_cb(GLuint id, void *data, void *userData)
{
   struct gl_renderbuffer *rb = (struct gl_renderbuffer *) data;
   rb->RefCount = 0;  /* see comment for FBOs above */
   if (rb->Delete)
      rb->Delete(rb);
}


#if FEATURE_ARB_sampler_objects
/**
 * Callback for deleting a sampler object. Called by _mesa_HashDeleteAll()
 */
static void
delete_sampler_object_cb(GLuint id, void *data, void *userData)
{
   struct gl_context *ctx = (struct gl_context *) userData;
   struct gl_sampler_object *sampObj = (struct gl_sampler_object *) data;
   _mesa_reference_sampler_object(ctx, &sampObj, NULL);
}
#endif


/**
 * Deallocate a shared state object and all children structures.
 *
 * \param ctx GL context.
 * \param shared shared state pointer.
 * 
 * Frees the display lists, the texture objects (calling the driver texture
 * deletion callback to free its private data) and the vertex programs, as well
 * as their hash tables.
 *
 * \sa alloc_shared_state().
 */
static void
free_shared_state(struct gl_context *ctx, struct gl_shared_state *shared)
{
   GLuint i;

   /* Free the dummy/fallback texture object */
   if (shared->FallbackTex)
      ctx->Driver.DeleteTexture(ctx, shared->FallbackTex);

   /*
    * Free display lists
    */
   _mesa_HashDeleteAll(shared->DisplayList, delete_displaylist_cb, ctx);
   _mesa_DeleteHashTable(shared->DisplayList);

#if FEATURE_ARB_shader_objects
   _mesa_HashWalk(shared->ShaderObjects, free_shader_program_data_cb, ctx);
   _mesa_HashDeleteAll(shared->ShaderObjects, delete_shader_cb, ctx);
   _mesa_DeleteHashTable(shared->ShaderObjects);
#endif

   _mesa_HashDeleteAll(shared->Programs, delete_program_cb, ctx);
   _mesa_DeleteHashTable(shared->Programs);

#if FEATURE_ARB_vertex_program
   _mesa_reference_vertprog(ctx, &shared->DefaultVertexProgram, NULL);
#endif

#if FEATURE_ARB_fragment_program
   _mesa_reference_fragprog(ctx, &shared->DefaultFragmentProgram, NULL);
#endif

#if FEATURE_ATI_fragment_shader
   _mesa_HashDeleteAll(shared->ATIShaders, delete_fragshader_cb, ctx);
   _mesa_DeleteHashTable(shared->ATIShaders);
   _mesa_delete_ati_fragment_shader(ctx, shared->DefaultFragmentShader);
#endif

#if FEATURE_ARB_vertex_buffer_object || FEATURE_ARB_pixel_buffer_object
   _mesa_HashDeleteAll(shared->BufferObjects, delete_bufferobj_cb, ctx);
   _mesa_DeleteHashTable(shared->BufferObjects);
#endif

#if FEATURE_EXT_framebuffer_object
   _mesa_HashDeleteAll(shared->FrameBuffers, delete_framebuffer_cb, ctx);
   _mesa_DeleteHashTable(shared->FrameBuffers);
   _mesa_HashDeleteAll(shared->RenderBuffers, delete_renderbuffer_cb, ctx);
   _mesa_DeleteHashTable(shared->RenderBuffers);
#endif

#if FEATURE_ARB_vertex_buffer_object
   _mesa_reference_buffer_object(ctx, &shared->NullBufferObj, NULL);
#endif

   {
      struct simple_node *node;
      struct simple_node *temp;

      foreach_s(node, temp, & shared->SyncObjects) {
	 _mesa_unref_sync_object(ctx, (struct gl_sync_object *) node);
      }
   }

#if FEATURE_ARB_sampler_objects
   _mesa_HashDeleteAll(shared->SamplerObjects, delete_sampler_object_cb, ctx);
   _mesa_DeleteHashTable(shared->SamplerObjects);
#endif

   /*
    * Free texture objects (after FBOs since some textures might have
    * been bound to FBOs).
    */
   ASSERT(ctx->Driver.DeleteTexture);
   /* the default textures */
   for (i = 0; i < NUM_TEXTURE_TARGETS; i++) {
      ctx->Driver.DeleteTexture(ctx, shared->DefaultTex[i]);
   }

   /* all other textures */
   _mesa_HashDeleteAll(shared->TexObjects, delete_texture_cb, ctx);
   _mesa_DeleteHashTable(shared->TexObjects);

   _glthread_DESTROY_MUTEX(shared->Mutex);
   _glthread_DESTROY_MUTEX(shared->TexMutex);

   free(shared);
}


/**
 * Decrement shared state object reference count and potentially free it
 * and all children structures.
 *
 * \param ctx GL context.
 * \param shared shared state pointer.
 *
 * \sa free_shared_state().
 */
void
_mesa_release_shared_state(struct gl_context *ctx,
                           struct gl_shared_state *shared)
{
   GLint RefCount;

   _glthread_LOCK_MUTEX(shared->Mutex);
   RefCount = --shared->RefCount;
   _glthread_UNLOCK_MUTEX(shared->Mutex);

   assert(RefCount >= 0);

   if (RefCount == 0) {
      /* free shared state */
      free_shared_state( ctx, shared );
   }
}
>>>>>>> 019fc27c
<|MERGE_RESOLUTION|>--- conflicted
+++ resolved
@@ -1,843 +1,420 @@
-<<<<<<< HEAD
-/*
- * Mesa 3-D graphics library
- * Version:  7.5
- *
- * Copyright (C) 2009  VMware, Inc.  All Rights Reserved.
- *
- * Permission is hereby granted, free of charge, to any person obtaining a
- * copy of this software and associated documentation files (the "Software"),
- * to deal in the Software without restriction, including without limitation
- * the rights to use, copy, modify, merge, publish, distribute, sublicense,
- * and/or sell copies of the Software, and to permit persons to whom the
- * Software is furnished to do so, subject to the following conditions:
- *
- * The above copyright notice and this permission notice shall be included
- * in all copies or substantial portions of the Software.
- *
- * THE SOFTWARE IS PROVIDED "AS IS", WITHOUT WARRANTY OF ANY KIND, EXPRESS
- * OR IMPLIED, INCLUDING BUT NOT LIMITED TO THE WARRANTIES OF MERCHANTABILITY,
- * FITNESS FOR A PARTICULAR PURPOSE AND NONINFRINGEMENT.  IN NO EVENT SHALL
- * BRIAN PAUL BE LIABLE FOR ANY CLAIM, DAMAGES OR OTHER LIABILITY, WHETHER IN
- * AN ACTION OF CONTRACT, TORT OR OTHERWISE, ARISING FROM, OUT OF OR IN
- * CONNECTION WITH THE SOFTWARE OR THE USE OR OTHER DEALINGS IN THE SOFTWARE.
- */
-
-/**
- * \file shared.c
- * Shared-context state
- */
-
-
-
-#include "imports.h"
-#include "mfeatures.h"
-#include "mtypes.h"
-#include "hash.h"
-#if FEATURE_ATI_fragment_shader
-#include "atifragshader.h"
-#endif
-#include "bufferobj.h"
-#include "shared.h"
-#include "program/program.h"
-#include "dlist.h"
-#if FEATURE_ARB_sampler_objects
-#include "samplerobj.h"
-#endif
-#include "shaderobj.h"
-#include "syncobj.h"
-
-/**
- * Allocate and initialize a shared context state structure.
- * Initializes the display list, texture objects and vertex programs hash
- * tables, allocates the texture objects. If it runs out of memory, frees
- * everything already allocated before returning NULL.
- *
- * \return pointer to a gl_shared_state structure on success, or NULL on
- * failure.
- */
-struct gl_shared_state *
-_mesa_alloc_shared_state(struct gl_context *ctx)
-{
-   struct gl_shared_state *shared;
-   GLuint i;
-
-   shared = CALLOC_STRUCT(gl_shared_state);
-   if (!shared)
-      return NULL;
-
-   _glthread_INIT_MUTEX(shared->Mutex);
-
-   shared->DisplayList = _mesa_NewHashTable();
-   shared->TexObjects = _mesa_NewHashTable();
-   shared->Programs = _mesa_NewHashTable();
-
-#if FEATURE_ARB_vertex_program
-   shared->DefaultVertexProgram = (struct gl_vertex_program *)
-      ctx->Driver.NewProgram(ctx, GL_VERTEX_PROGRAM_ARB, 0);
-#endif
-
-#if FEATURE_ARB_fragment_program
-   shared->DefaultFragmentProgram = (struct gl_fragment_program *)
-      ctx->Driver.NewProgram(ctx, GL_FRAGMENT_PROGRAM_ARB, 0);
-#endif
-
-#if FEATURE_ATI_fragment_shader
-   shared->ATIShaders = _mesa_NewHashTable();
-   shared->DefaultFragmentShader = _mesa_new_ati_fragment_shader(ctx, 0);
-#endif
-
-#if FEATURE_ARB_shader_objects
-   shared->ShaderObjects = _mesa_NewHashTable();
-#endif
-
-#if FEATURE_ARB_vertex_buffer_object || FEATURE_ARB_pixel_buffer_object
-   shared->BufferObjects = _mesa_NewHashTable();
-#endif
-
-#if FEATURE_ARB_sampler_objects
-   /* GL_ARB_sampler_objects */
-   shared->SamplerObjects = _mesa_NewHashTable();
-#endif
-
-   /* Allocate the default buffer object */
-   shared->NullBufferObj = ctx->Driver.NewBufferObject(ctx, 0, 0);
-
-   /* Create default texture objects */
-   for (i = 0; i < NUM_TEXTURE_TARGETS; i++) {
-      /* NOTE: the order of these enums matches the TEXTURE_x_INDEX values */
-      static const GLenum targets[NUM_TEXTURE_TARGETS] = {
-         GL_TEXTURE_BUFFER,
-         GL_TEXTURE_2D_ARRAY_EXT,
-         GL_TEXTURE_1D_ARRAY_EXT,
-         GL_TEXTURE_CUBE_MAP,
-         GL_TEXTURE_3D,
-         GL_TEXTURE_RECTANGLE_NV,
-         GL_TEXTURE_2D,
-         GL_TEXTURE_1D
-      };
-      assert(Elements(targets) == NUM_TEXTURE_TARGETS);
-      shared->DefaultTex[i] = ctx->Driver.NewTextureObject(ctx, 0, targets[i]);
-   }
-
-   /* sanity check */
-   assert(shared->DefaultTex[TEXTURE_1D_INDEX]->RefCount == 1);
-
-   /* Mutex and timestamp for texobj state validation */
-   _glthread_INIT_MUTEX(shared->TexMutex);
-   shared->TextureStateStamp = 0;
-
-#if FEATURE_EXT_framebuffer_object
-   shared->FrameBuffers = _mesa_NewHashTable();
-   shared->RenderBuffers = _mesa_NewHashTable();
-#endif
-
-   make_empty_list(& shared->SyncObjects);
-
-   return shared;
-}
-
-
-/**
- * Callback for deleting a display list.  Called by _mesa_HashDeleteAll().
- */
-static void
-delete_displaylist_cb(GLuint id, void *data, void *userData)
-{
-   struct gl_display_list *list = (struct gl_display_list *) data;
-   struct gl_context *ctx = (struct gl_context *) userData;
-   _mesa_delete_list(ctx, list);
-}
-
-
-/**
- * Callback for deleting a texture object.  Called by _mesa_HashDeleteAll().
- */
-static void
-delete_texture_cb(GLuint id, void *data, void *userData)
-{
-   struct gl_texture_object *texObj = (struct gl_texture_object *) data;
-   struct gl_context *ctx = (struct gl_context *) userData;
-   ctx->Driver.DeleteTexture(ctx, texObj);
-}
-
-
-/**
- * Callback for deleting a program object.  Called by _mesa_HashDeleteAll().
- */
-static void
-delete_program_cb(GLuint id, void *data, void *userData)
-{
-   struct gl_program *prog = (struct gl_program *) data;
-   struct gl_context *ctx = (struct gl_context *) userData;
-   if(prog != &_mesa_DummyProgram) {
-      ASSERT(prog->RefCount == 1); /* should only be referenced by hash table */
-      prog->RefCount = 0;  /* now going away */
-      ctx->Driver.DeleteProgram(ctx, prog);
-   }
-}
-
-
-#if FEATURE_ATI_fragment_shader
-/**
- * Callback for deleting an ATI fragment shader object.
- * Called by _mesa_HashDeleteAll().
- */
-static void
-delete_fragshader_cb(GLuint id, void *data, void *userData)
-{
-   struct ati_fragment_shader *shader = (struct ati_fragment_shader *) data;
-   struct gl_context *ctx = (struct gl_context *) userData;
-   _mesa_delete_ati_fragment_shader(ctx, shader);
-}
-#endif
-
-
-/**
- * Callback for deleting a buffer object.  Called by _mesa_HashDeleteAll().
- */
-static void
-delete_bufferobj_cb(GLuint id, void *data, void *userData)
-{
-   struct gl_buffer_object *bufObj = (struct gl_buffer_object *) data;
-   struct gl_context *ctx = (struct gl_context *) userData;
-   if (_mesa_bufferobj_mapped(bufObj)) {
-      ctx->Driver.UnmapBuffer(ctx, 0, bufObj);
-      bufObj->Pointer = NULL;
-   }
-   _mesa_reference_buffer_object(ctx, &bufObj, NULL);
-}
-
-
-/**
- * Callback for freeing shader program data. Call it before delete_shader_cb
- * to avoid memory access error.
- */
-static void
-free_shader_program_data_cb(GLuint id, void *data, void *userData)
-{
-   struct gl_context *ctx = (struct gl_context *) userData;
-   struct gl_shader_program *shProg = (struct gl_shader_program *) data;
-
-   if (shProg->Type == GL_SHADER_PROGRAM_MESA) {
-       _mesa_free_shader_program_data(ctx, shProg);
-   }
-}
-
-
-/**
- * Callback for deleting shader and shader programs objects.
- * Called by _mesa_HashDeleteAll().
- */
-static void
-delete_shader_cb(GLuint id, void *data, void *userData)
-{
-   struct gl_context *ctx = (struct gl_context *) userData;
-   struct gl_shader *sh = (struct gl_shader *) data;
-   if (sh->Type == GL_FRAGMENT_SHADER || sh->Type == GL_VERTEX_SHADER) {
-      ctx->Driver.DeleteShader(ctx, sh);
-   }
-   else {
-      struct gl_shader_program *shProg = (struct gl_shader_program *) data;
-      ASSERT(shProg->Type == GL_SHADER_PROGRAM_MESA);
-      ctx->Driver.DeleteShaderProgram(ctx, shProg);
-   }
-}
-
-
-/**
- * Callback for deleting a framebuffer object.  Called by _mesa_HashDeleteAll()
- */
-static void
-delete_framebuffer_cb(GLuint id, void *data, void *userData)
-{
-   struct gl_framebuffer *fb = (struct gl_framebuffer *) data;
-   /* The fact that the framebuffer is in the hashtable means its refcount
-    * is one, but we're removing from the hashtable now.  So clear refcount.
-    */
-   /*assert(fb->RefCount == 1);*/
-   fb->RefCount = 0;
-
-   /* NOTE: Delete should always be defined but there are two reports
-    * of it being NULL (bugs 13507, 14293).  Work-around for now.
-    */
-   if (fb->Delete)
-      fb->Delete(fb);
-}
-
-
-/**
- * Callback for deleting a renderbuffer object. Called by _mesa_HashDeleteAll()
- */
-static void
-delete_renderbuffer_cb(GLuint id, void *data, void *userData)
-{
-   struct gl_renderbuffer *rb = (struct gl_renderbuffer *) data;
-   rb->RefCount = 0;  /* see comment for FBOs above */
-   if (rb->Delete)
-      rb->Delete(rb);
-}
-
-
-#if FEATURE_ARB_sampler_objects
-/**
- * Callback for deleting a sampler object. Called by _mesa_HashDeleteAll()
- */
-static void
-delete_sampler_object_cb(GLuint id, void *data, void *userData)
-{
-   struct gl_context *ctx = (struct gl_context *) userData;
-   struct gl_sampler_object *sampObj = (struct gl_sampler_object *) data;
-   _mesa_reference_sampler_object(ctx, &sampObj, NULL);
-}
-#endif
-
-
-/**
- * Deallocate a shared state object and all children structures.
- *
- * \param ctx GL context.
- * \param shared shared state pointer.
- * 
- * Frees the display lists, the texture objects (calling the driver texture
- * deletion callback to free its private data) and the vertex programs, as well
- * as their hash tables.
- *
- * \sa alloc_shared_state().
- */
-static void
-free_shared_state(struct gl_context *ctx, struct gl_shared_state *shared)
-{
-   GLuint i;
-
-   /* Free the dummy/fallback texture object */
-   if (shared->FallbackTex)
-      ctx->Driver.DeleteTexture(ctx, shared->FallbackTex);
-
-   /*
-    * Free display lists
-    */
-   _mesa_HashDeleteAll(shared->DisplayList, delete_displaylist_cb, ctx);
-   _mesa_DeleteHashTable(shared->DisplayList);
-
-#if FEATURE_ARB_shader_objects
-   _mesa_HashWalk(shared->ShaderObjects, free_shader_program_data_cb, ctx);
-   _mesa_HashDeleteAll(shared->ShaderObjects, delete_shader_cb, ctx);
-   _mesa_DeleteHashTable(shared->ShaderObjects);
-#endif
-
-   _mesa_HashDeleteAll(shared->Programs, delete_program_cb, ctx);
-   _mesa_DeleteHashTable(shared->Programs);
-
-#if FEATURE_ARB_vertex_program
-   _mesa_reference_vertprog(ctx, &shared->DefaultVertexProgram, NULL);
-#endif
-
-#if FEATURE_ARB_fragment_program
-   _mesa_reference_fragprog(ctx, &shared->DefaultFragmentProgram, NULL);
-#endif
-
-#if FEATURE_ATI_fragment_shader
-   _mesa_HashDeleteAll(shared->ATIShaders, delete_fragshader_cb, ctx);
-   _mesa_DeleteHashTable(shared->ATIShaders);
-   _mesa_delete_ati_fragment_shader(ctx, shared->DefaultFragmentShader);
-#endif
-
-#if FEATURE_ARB_vertex_buffer_object || FEATURE_ARB_pixel_buffer_object
-   _mesa_HashDeleteAll(shared->BufferObjects, delete_bufferobj_cb, ctx);
-   _mesa_DeleteHashTable(shared->BufferObjects);
-#endif
-
-#if FEATURE_EXT_framebuffer_object
-   _mesa_HashDeleteAll(shared->FrameBuffers, delete_framebuffer_cb, ctx);
-   _mesa_DeleteHashTable(shared->FrameBuffers);
-   _mesa_HashDeleteAll(shared->RenderBuffers, delete_renderbuffer_cb, ctx);
-   _mesa_DeleteHashTable(shared->RenderBuffers);
-#endif
-
-#if FEATURE_ARB_vertex_buffer_object
-   _mesa_reference_buffer_object(ctx, &shared->NullBufferObj, NULL);
-#endif
-
-   {
-      struct simple_node *node;
-      struct simple_node *temp;
-
-      foreach_s(node, temp, & shared->SyncObjects) {
-	 _mesa_unref_sync_object(ctx, (struct gl_sync_object *) node);
-      }
-   }
-
-#if FEATURE_ARB_sampler_objects
-   _mesa_HashDeleteAll(shared->SamplerObjects, delete_sampler_object_cb, ctx);
-   _mesa_DeleteHashTable(shared->SamplerObjects);
-#endif
-
-   /*
-    * Free texture objects (after FBOs since some textures might have
-    * been bound to FBOs).
-    */
-   ASSERT(ctx->Driver.DeleteTexture);
-   /* the default textures */
-   for (i = 0; i < NUM_TEXTURE_TARGETS; i++) {
-      ctx->Driver.DeleteTexture(ctx, shared->DefaultTex[i]);
-   }
-
-   /* all other textures */
-   _mesa_HashDeleteAll(shared->TexObjects, delete_texture_cb, ctx);
-   _mesa_DeleteHashTable(shared->TexObjects);
-
-   _glthread_DESTROY_MUTEX(shared->Mutex);
-   _glthread_DESTROY_MUTEX(shared->TexMutex);
-
-   free(shared);
-}
-
-
-/**
- * Decrement shared state object reference count and potentially free it
- * and all children structures.
- *
- * \param ctx GL context.
- * \param shared shared state pointer.
- *
- * \sa free_shared_state().
- */
-void
-_mesa_release_shared_state(struct gl_context *ctx, struct gl_shared_state *shared)
-{
-   GLint RefCount;
-
-   _glthread_LOCK_MUTEX(shared->Mutex);
-   RefCount = --shared->RefCount;
-   _glthread_UNLOCK_MUTEX(shared->Mutex);
-
-   assert(RefCount >= 0);
-
-   if (RefCount == 0) {
-      /* free shared state */
-      free_shared_state( ctx, shared );
-   }
-}
-=======
-/*
- * Mesa 3-D graphics library
- * Version:  7.5
- *
- * Copyright (C) 2009  VMware, Inc.  All Rights Reserved.
- *
- * Permission is hereby granted, free of charge, to any person obtaining a
- * copy of this software and associated documentation files (the "Software"),
- * to deal in the Software without restriction, including without limitation
- * the rights to use, copy, modify, merge, publish, distribute, sublicense,
- * and/or sell copies of the Software, and to permit persons to whom the
- * Software is furnished to do so, subject to the following conditions:
- *
- * The above copyright notice and this permission notice shall be included
- * in all copies or substantial portions of the Software.
- *
- * THE SOFTWARE IS PROVIDED "AS IS", WITHOUT WARRANTY OF ANY KIND, EXPRESS
- * OR IMPLIED, INCLUDING BUT NOT LIMITED TO THE WARRANTIES OF MERCHANTABILITY,
- * FITNESS FOR A PARTICULAR PURPOSE AND NONINFRINGEMENT.  IN NO EVENT SHALL
- * BRIAN PAUL BE LIABLE FOR ANY CLAIM, DAMAGES OR OTHER LIABILITY, WHETHER IN
- * AN ACTION OF CONTRACT, TORT OR OTHERWISE, ARISING FROM, OUT OF OR IN
- * CONNECTION WITH THE SOFTWARE OR THE USE OR OTHER DEALINGS IN THE SOFTWARE.
- */
-
-/**
- * \file shared.c
- * Shared-context state
- */
-
-#include "imports.h"
-#include "mfeatures.h"
-#include "mtypes.h"
-#include "hash.h"
-#if FEATURE_ATI_fragment_shader
-#include "atifragshader.h"
-#endif
-#include "bufferobj.h"
-#include "shared.h"
-#include "program/program.h"
-#include "dlist.h"
-#if FEATURE_ARB_sampler_objects
-#include "samplerobj.h"
-#endif
-#include "shaderobj.h"
-#include "syncobj.h"
-
-
-/**
- * Allocate and initialize a shared context state structure.
- * Initializes the display list, texture objects and vertex programs hash
- * tables, allocates the texture objects. If it runs out of memory, frees
- * everything already allocated before returning NULL.
- *
- * \return pointer to a gl_shared_state structure on success, or NULL on
- * failure.
- */
-struct gl_shared_state *
-_mesa_alloc_shared_state(struct gl_context *ctx)
-{
-   struct gl_shared_state *shared;
-   GLuint i;
-
-   shared = CALLOC_STRUCT(gl_shared_state);
-   if (!shared)
-      return NULL;
-
-   _glthread_INIT_MUTEX(shared->Mutex);
-
-   shared->DisplayList = _mesa_NewHashTable();
-   shared->TexObjects = _mesa_NewHashTable();
-   shared->Programs = _mesa_NewHashTable();
-
-#if FEATURE_ARB_vertex_program
-   shared->DefaultVertexProgram = (struct gl_vertex_program *)
-      ctx->Driver.NewProgram(ctx, GL_VERTEX_PROGRAM_ARB, 0);
-#endif
-
-#if FEATURE_ARB_fragment_program
-   shared->DefaultFragmentProgram = (struct gl_fragment_program *)
-      ctx->Driver.NewProgram(ctx, GL_FRAGMENT_PROGRAM_ARB, 0);
-#endif
-
-#if FEATURE_ATI_fragment_shader
-   shared->ATIShaders = _mesa_NewHashTable();
-   shared->DefaultFragmentShader = _mesa_new_ati_fragment_shader(ctx, 0);
-#endif
-
-#if FEATURE_ARB_shader_objects
-   shared->ShaderObjects = _mesa_NewHashTable();
-#endif
-
-#if FEATURE_ARB_vertex_buffer_object || FEATURE_ARB_pixel_buffer_object
-   shared->BufferObjects = _mesa_NewHashTable();
-#endif
-
-#if FEATURE_ARB_sampler_objects
-   /* GL_ARB_sampler_objects */
-   shared->SamplerObjects = _mesa_NewHashTable();
-#endif
-
-   /* Allocate the default buffer object */
-   shared->NullBufferObj = ctx->Driver.NewBufferObject(ctx, 0, 0);
-
-   /* Create default texture objects */
-   for (i = 0; i < NUM_TEXTURE_TARGETS; i++) {
-      /* NOTE: the order of these enums matches the TEXTURE_x_INDEX values */
-      static const GLenum targets[NUM_TEXTURE_TARGETS] = {
-         GL_TEXTURE_BUFFER,
-         GL_TEXTURE_2D_ARRAY_EXT,
-         GL_TEXTURE_1D_ARRAY_EXT,
-         GL_TEXTURE_CUBE_MAP,
-         GL_TEXTURE_3D,
-         GL_TEXTURE_RECTANGLE_NV,
-         GL_TEXTURE_2D,
-         GL_TEXTURE_1D
-      };
-      assert(Elements(targets) == NUM_TEXTURE_TARGETS);
-      shared->DefaultTex[i] = ctx->Driver.NewTextureObject(ctx, 0, targets[i]);
-   }
-
-   /* sanity check */
-   assert(shared->DefaultTex[TEXTURE_1D_INDEX]->RefCount == 1);
-
-   /* Mutex and timestamp for texobj state validation */
-   _glthread_INIT_MUTEX(shared->TexMutex);
-   shared->TextureStateStamp = 0;
-
-#if FEATURE_EXT_framebuffer_object
-   shared->FrameBuffers = _mesa_NewHashTable();
-   shared->RenderBuffers = _mesa_NewHashTable();
-#endif
-
-   make_empty_list(& shared->SyncObjects);
-
-   return shared;
-}
-
-
-/**
- * Callback for deleting a display list.  Called by _mesa_HashDeleteAll().
- */
-static void
-delete_displaylist_cb(GLuint id, void *data, void *userData)
-{
-   struct gl_display_list *list = (struct gl_display_list *) data;
-   struct gl_context *ctx = (struct gl_context *) userData;
-   _mesa_delete_list(ctx, list);
-}
-
-
-/**
- * Callback for deleting a texture object.  Called by _mesa_HashDeleteAll().
- */
-static void
-delete_texture_cb(GLuint id, void *data, void *userData)
-{
-   struct gl_texture_object *texObj = (struct gl_texture_object *) data;
-   struct gl_context *ctx = (struct gl_context *) userData;
-   ctx->Driver.DeleteTexture(ctx, texObj);
-}
-
-
-/**
- * Callback for deleting a program object.  Called by _mesa_HashDeleteAll().
- */
-static void
-delete_program_cb(GLuint id, void *data, void *userData)
-{
-   struct gl_program *prog = (struct gl_program *) data;
-   struct gl_context *ctx = (struct gl_context *) userData;
-   if(prog != &_mesa_DummyProgram) {
-      ASSERT(prog->RefCount == 1); /* should only be referenced by hash table */
-      prog->RefCount = 0;  /* now going away */
-      ctx->Driver.DeleteProgram(ctx, prog);
-   }
-}
-
-
-#if FEATURE_ATI_fragment_shader
-/**
- * Callback for deleting an ATI fragment shader object.
- * Called by _mesa_HashDeleteAll().
- */
-static void
-delete_fragshader_cb(GLuint id, void *data, void *userData)
-{
-   struct ati_fragment_shader *shader = (struct ati_fragment_shader *) data;
-   struct gl_context *ctx = (struct gl_context *) userData;
-   _mesa_delete_ati_fragment_shader(ctx, shader);
-}
-#endif
-
-
-/**
- * Callback for deleting a buffer object.  Called by _mesa_HashDeleteAll().
- */
-static void
-delete_bufferobj_cb(GLuint id, void *data, void *userData)
-{
-   struct gl_buffer_object *bufObj = (struct gl_buffer_object *) data;
-   struct gl_context *ctx = (struct gl_context *) userData;
-   if (_mesa_bufferobj_mapped(bufObj)) {
-      ctx->Driver.UnmapBuffer(ctx, 0, bufObj);
-      bufObj->Pointer = NULL;
-   }
-   _mesa_reference_buffer_object(ctx, &bufObj, NULL);
-}
-
-
-/**
- * Callback for freeing shader program data. Call it before delete_shader_cb
- * to avoid memory access error.
- */
-static void
-free_shader_program_data_cb(GLuint id, void *data, void *userData)
-{
-   struct gl_context *ctx = (struct gl_context *) userData;
-   struct gl_shader_program *shProg = (struct gl_shader_program *) data;
-
-   if (shProg->Type == GL_SHADER_PROGRAM_MESA) {
-       _mesa_free_shader_program_data(ctx, shProg);
-   }
-}
-
-
-/**
- * Callback for deleting shader and shader programs objects.
- * Called by _mesa_HashDeleteAll().
- */
-static void
-delete_shader_cb(GLuint id, void *data, void *userData)
-{
-   struct gl_context *ctx = (struct gl_context *) userData;
-   struct gl_shader *sh = (struct gl_shader *) data;
-   if (sh->Type == GL_FRAGMENT_SHADER || sh->Type == GL_VERTEX_SHADER) {
-      ctx->Driver.DeleteShader(ctx, sh);
-   }
-   else {
-      struct gl_shader_program *shProg = (struct gl_shader_program *) data;
-      ASSERT(shProg->Type == GL_SHADER_PROGRAM_MESA);
-      ctx->Driver.DeleteShaderProgram(ctx, shProg);
-   }
-}
-
-
-/**
- * Callback for deleting a framebuffer object.  Called by _mesa_HashDeleteAll()
- */
-static void
-delete_framebuffer_cb(GLuint id, void *data, void *userData)
-{
-   struct gl_framebuffer *fb = (struct gl_framebuffer *) data;
-   /* The fact that the framebuffer is in the hashtable means its refcount
-    * is one, but we're removing from the hashtable now.  So clear refcount.
-    */
-   /*assert(fb->RefCount == 1);*/
-   fb->RefCount = 0;
-
-   /* NOTE: Delete should always be defined but there are two reports
-    * of it being NULL (bugs 13507, 14293).  Work-around for now.
-    */
-   if (fb->Delete)
-      fb->Delete(fb);
-}
-
-
-/**
- * Callback for deleting a renderbuffer object. Called by _mesa_HashDeleteAll()
- */
-static void
-delete_renderbuffer_cb(GLuint id, void *data, void *userData)
-{
-   struct gl_renderbuffer *rb = (struct gl_renderbuffer *) data;
-   rb->RefCount = 0;  /* see comment for FBOs above */
-   if (rb->Delete)
-      rb->Delete(rb);
-}
-
-
-#if FEATURE_ARB_sampler_objects
-/**
- * Callback for deleting a sampler object. Called by _mesa_HashDeleteAll()
- */
-static void
-delete_sampler_object_cb(GLuint id, void *data, void *userData)
-{
-   struct gl_context *ctx = (struct gl_context *) userData;
-   struct gl_sampler_object *sampObj = (struct gl_sampler_object *) data;
-   _mesa_reference_sampler_object(ctx, &sampObj, NULL);
-}
-#endif
-
-
-/**
- * Deallocate a shared state object and all children structures.
- *
- * \param ctx GL context.
- * \param shared shared state pointer.
- * 
- * Frees the display lists, the texture objects (calling the driver texture
- * deletion callback to free its private data) and the vertex programs, as well
- * as their hash tables.
- *
- * \sa alloc_shared_state().
- */
-static void
-free_shared_state(struct gl_context *ctx, struct gl_shared_state *shared)
-{
-   GLuint i;
-
-   /* Free the dummy/fallback texture object */
-   if (shared->FallbackTex)
-      ctx->Driver.DeleteTexture(ctx, shared->FallbackTex);
-
-   /*
-    * Free display lists
-    */
-   _mesa_HashDeleteAll(shared->DisplayList, delete_displaylist_cb, ctx);
-   _mesa_DeleteHashTable(shared->DisplayList);
-
-#if FEATURE_ARB_shader_objects
-   _mesa_HashWalk(shared->ShaderObjects, free_shader_program_data_cb, ctx);
-   _mesa_HashDeleteAll(shared->ShaderObjects, delete_shader_cb, ctx);
-   _mesa_DeleteHashTable(shared->ShaderObjects);
-#endif
-
-   _mesa_HashDeleteAll(shared->Programs, delete_program_cb, ctx);
-   _mesa_DeleteHashTable(shared->Programs);
-
-#if FEATURE_ARB_vertex_program
-   _mesa_reference_vertprog(ctx, &shared->DefaultVertexProgram, NULL);
-#endif
-
-#if FEATURE_ARB_fragment_program
-   _mesa_reference_fragprog(ctx, &shared->DefaultFragmentProgram, NULL);
-#endif
-
-#if FEATURE_ATI_fragment_shader
-   _mesa_HashDeleteAll(shared->ATIShaders, delete_fragshader_cb, ctx);
-   _mesa_DeleteHashTable(shared->ATIShaders);
-   _mesa_delete_ati_fragment_shader(ctx, shared->DefaultFragmentShader);
-#endif
-
-#if FEATURE_ARB_vertex_buffer_object || FEATURE_ARB_pixel_buffer_object
-   _mesa_HashDeleteAll(shared->BufferObjects, delete_bufferobj_cb, ctx);
-   _mesa_DeleteHashTable(shared->BufferObjects);
-#endif
-
-#if FEATURE_EXT_framebuffer_object
-   _mesa_HashDeleteAll(shared->FrameBuffers, delete_framebuffer_cb, ctx);
-   _mesa_DeleteHashTable(shared->FrameBuffers);
-   _mesa_HashDeleteAll(shared->RenderBuffers, delete_renderbuffer_cb, ctx);
-   _mesa_DeleteHashTable(shared->RenderBuffers);
-#endif
-
-#if FEATURE_ARB_vertex_buffer_object
-   _mesa_reference_buffer_object(ctx, &shared->NullBufferObj, NULL);
-#endif
-
-   {
-      struct simple_node *node;
-      struct simple_node *temp;
-
-      foreach_s(node, temp, & shared->SyncObjects) {
-	 _mesa_unref_sync_object(ctx, (struct gl_sync_object *) node);
-      }
-   }
-
-#if FEATURE_ARB_sampler_objects
-   _mesa_HashDeleteAll(shared->SamplerObjects, delete_sampler_object_cb, ctx);
-   _mesa_DeleteHashTable(shared->SamplerObjects);
-#endif
-
-   /*
-    * Free texture objects (after FBOs since some textures might have
-    * been bound to FBOs).
-    */
-   ASSERT(ctx->Driver.DeleteTexture);
-   /* the default textures */
-   for (i = 0; i < NUM_TEXTURE_TARGETS; i++) {
-      ctx->Driver.DeleteTexture(ctx, shared->DefaultTex[i]);
-   }
-
-   /* all other textures */
-   _mesa_HashDeleteAll(shared->TexObjects, delete_texture_cb, ctx);
-   _mesa_DeleteHashTable(shared->TexObjects);
-
-   _glthread_DESTROY_MUTEX(shared->Mutex);
-   _glthread_DESTROY_MUTEX(shared->TexMutex);
-
-   free(shared);
-}
-
-
-/**
- * Decrement shared state object reference count and potentially free it
- * and all children structures.
- *
- * \param ctx GL context.
- * \param shared shared state pointer.
- *
- * \sa free_shared_state().
- */
-void
-_mesa_release_shared_state(struct gl_context *ctx,
-                           struct gl_shared_state *shared)
-{
-   GLint RefCount;
-
-   _glthread_LOCK_MUTEX(shared->Mutex);
-   RefCount = --shared->RefCount;
-   _glthread_UNLOCK_MUTEX(shared->Mutex);
-
-   assert(RefCount >= 0);
-
-   if (RefCount == 0) {
-      /* free shared state */
-      free_shared_state( ctx, shared );
-   }
-}
->>>>>>> 019fc27c
+/*
+ * Mesa 3-D graphics library
+ * Version:  7.5
+ *
+ * Copyright (C) 2009  VMware, Inc.  All Rights Reserved.
+ *
+ * Permission is hereby granted, free of charge, to any person obtaining a
+ * copy of this software and associated documentation files (the "Software"),
+ * to deal in the Software without restriction, including without limitation
+ * the rights to use, copy, modify, merge, publish, distribute, sublicense,
+ * and/or sell copies of the Software, and to permit persons to whom the
+ * Software is furnished to do so, subject to the following conditions:
+ *
+ * The above copyright notice and this permission notice shall be included
+ * in all copies or substantial portions of the Software.
+ *
+ * THE SOFTWARE IS PROVIDED "AS IS", WITHOUT WARRANTY OF ANY KIND, EXPRESS
+ * OR IMPLIED, INCLUDING BUT NOT LIMITED TO THE WARRANTIES OF MERCHANTABILITY,
+ * FITNESS FOR A PARTICULAR PURPOSE AND NONINFRINGEMENT.  IN NO EVENT SHALL
+ * BRIAN PAUL BE LIABLE FOR ANY CLAIM, DAMAGES OR OTHER LIABILITY, WHETHER IN
+ * AN ACTION OF CONTRACT, TORT OR OTHERWISE, ARISING FROM, OUT OF OR IN
+ * CONNECTION WITH THE SOFTWARE OR THE USE OR OTHER DEALINGS IN THE SOFTWARE.
+ */
+
+/**
+ * \file shared.c
+ * Shared-context state
+ */
+
+#include "imports.h"
+#include "mfeatures.h"
+#include "mtypes.h"
+#include "hash.h"
+#if FEATURE_ATI_fragment_shader
+#include "atifragshader.h"
+#endif
+#include "bufferobj.h"
+#include "shared.h"
+#include "program/program.h"
+#include "dlist.h"
+#if FEATURE_ARB_sampler_objects
+#include "samplerobj.h"
+#endif
+#include "shaderobj.h"
+#include "syncobj.h"
+
+
+/**
+ * Allocate and initialize a shared context state structure.
+ * Initializes the display list, texture objects and vertex programs hash
+ * tables, allocates the texture objects. If it runs out of memory, frees
+ * everything already allocated before returning NULL.
+ *
+ * \return pointer to a gl_shared_state structure on success, or NULL on
+ * failure.
+ */
+struct gl_shared_state *
+_mesa_alloc_shared_state(struct gl_context *ctx)
+{
+   struct gl_shared_state *shared;
+   GLuint i;
+
+   shared = CALLOC_STRUCT(gl_shared_state);
+   if (!shared)
+      return NULL;
+
+   _glthread_INIT_MUTEX(shared->Mutex);
+
+   shared->DisplayList = _mesa_NewHashTable();
+   shared->TexObjects = _mesa_NewHashTable();
+   shared->Programs = _mesa_NewHashTable();
+
+#if FEATURE_ARB_vertex_program
+   shared->DefaultVertexProgram = (struct gl_vertex_program *)
+      ctx->Driver.NewProgram(ctx, GL_VERTEX_PROGRAM_ARB, 0);
+#endif
+
+#if FEATURE_ARB_fragment_program
+   shared->DefaultFragmentProgram = (struct gl_fragment_program *)
+      ctx->Driver.NewProgram(ctx, GL_FRAGMENT_PROGRAM_ARB, 0);
+#endif
+
+#if FEATURE_ATI_fragment_shader
+   shared->ATIShaders = _mesa_NewHashTable();
+   shared->DefaultFragmentShader = _mesa_new_ati_fragment_shader(ctx, 0);
+#endif
+
+#if FEATURE_ARB_shader_objects
+   shared->ShaderObjects = _mesa_NewHashTable();
+#endif
+
+#if FEATURE_ARB_vertex_buffer_object || FEATURE_ARB_pixel_buffer_object
+   shared->BufferObjects = _mesa_NewHashTable();
+#endif
+
+#if FEATURE_ARB_sampler_objects
+   /* GL_ARB_sampler_objects */
+   shared->SamplerObjects = _mesa_NewHashTable();
+#endif
+
+   /* Allocate the default buffer object */
+   shared->NullBufferObj = ctx->Driver.NewBufferObject(ctx, 0, 0);
+
+   /* Create default texture objects */
+   for (i = 0; i < NUM_TEXTURE_TARGETS; i++) {
+      /* NOTE: the order of these enums matches the TEXTURE_x_INDEX values */
+      static const GLenum targets[NUM_TEXTURE_TARGETS] = {
+         GL_TEXTURE_BUFFER,
+         GL_TEXTURE_2D_ARRAY_EXT,
+         GL_TEXTURE_1D_ARRAY_EXT,
+         GL_TEXTURE_CUBE_MAP,
+         GL_TEXTURE_3D,
+         GL_TEXTURE_RECTANGLE_NV,
+         GL_TEXTURE_2D,
+         GL_TEXTURE_1D
+      };
+      assert(Elements(targets) == NUM_TEXTURE_TARGETS);
+      shared->DefaultTex[i] = ctx->Driver.NewTextureObject(ctx, 0, targets[i]);
+   }
+
+   /* sanity check */
+   assert(shared->DefaultTex[TEXTURE_1D_INDEX]->RefCount == 1);
+
+   /* Mutex and timestamp for texobj state validation */
+   _glthread_INIT_MUTEX(shared->TexMutex);
+   shared->TextureStateStamp = 0;
+
+#if FEATURE_EXT_framebuffer_object
+   shared->FrameBuffers = _mesa_NewHashTable();
+   shared->RenderBuffers = _mesa_NewHashTable();
+#endif
+
+   make_empty_list(& shared->SyncObjects);
+
+   return shared;
+}
+
+
+/**
+ * Callback for deleting a display list.  Called by _mesa_HashDeleteAll().
+ */
+static void
+delete_displaylist_cb(GLuint id, void *data, void *userData)
+{
+   struct gl_display_list *list = (struct gl_display_list *) data;
+   struct gl_context *ctx = (struct gl_context *) userData;
+   _mesa_delete_list(ctx, list);
+}
+
+
+/**
+ * Callback for deleting a texture object.  Called by _mesa_HashDeleteAll().
+ */
+static void
+delete_texture_cb(GLuint id, void *data, void *userData)
+{
+   struct gl_texture_object *texObj = (struct gl_texture_object *) data;
+   struct gl_context *ctx = (struct gl_context *) userData;
+   ctx->Driver.DeleteTexture(ctx, texObj);
+}
+
+
+/**
+ * Callback for deleting a program object.  Called by _mesa_HashDeleteAll().
+ */
+static void
+delete_program_cb(GLuint id, void *data, void *userData)
+{
+   struct gl_program *prog = (struct gl_program *) data;
+   struct gl_context *ctx = (struct gl_context *) userData;
+   if(prog != &_mesa_DummyProgram) {
+      ASSERT(prog->RefCount == 1); /* should only be referenced by hash table */
+      prog->RefCount = 0;  /* now going away */
+      ctx->Driver.DeleteProgram(ctx, prog);
+   }
+}
+
+
+#if FEATURE_ATI_fragment_shader
+/**
+ * Callback for deleting an ATI fragment shader object.
+ * Called by _mesa_HashDeleteAll().
+ */
+static void
+delete_fragshader_cb(GLuint id, void *data, void *userData)
+{
+   struct ati_fragment_shader *shader = (struct ati_fragment_shader *) data;
+   struct gl_context *ctx = (struct gl_context *) userData;
+   _mesa_delete_ati_fragment_shader(ctx, shader);
+}
+#endif
+
+
+/**
+ * Callback for deleting a buffer object.  Called by _mesa_HashDeleteAll().
+ */
+static void
+delete_bufferobj_cb(GLuint id, void *data, void *userData)
+{
+   struct gl_buffer_object *bufObj = (struct gl_buffer_object *) data;
+   struct gl_context *ctx = (struct gl_context *) userData;
+   if (_mesa_bufferobj_mapped(bufObj)) {
+      ctx->Driver.UnmapBuffer(ctx, 0, bufObj);
+      bufObj->Pointer = NULL;
+   }
+   _mesa_reference_buffer_object(ctx, &bufObj, NULL);
+}
+
+
+/**
+ * Callback for freeing shader program data. Call it before delete_shader_cb
+ * to avoid memory access error.
+ */
+static void
+free_shader_program_data_cb(GLuint id, void *data, void *userData)
+{
+   struct gl_context *ctx = (struct gl_context *) userData;
+   struct gl_shader_program *shProg = (struct gl_shader_program *) data;
+
+   if (shProg->Type == GL_SHADER_PROGRAM_MESA) {
+       _mesa_free_shader_program_data(ctx, shProg);
+   }
+}
+
+
+/**
+ * Callback for deleting shader and shader programs objects.
+ * Called by _mesa_HashDeleteAll().
+ */
+static void
+delete_shader_cb(GLuint id, void *data, void *userData)
+{
+   struct gl_context *ctx = (struct gl_context *) userData;
+   struct gl_shader *sh = (struct gl_shader *) data;
+   if (sh->Type == GL_FRAGMENT_SHADER || sh->Type == GL_VERTEX_SHADER) {
+      ctx->Driver.DeleteShader(ctx, sh);
+   }
+   else {
+      struct gl_shader_program *shProg = (struct gl_shader_program *) data;
+      ASSERT(shProg->Type == GL_SHADER_PROGRAM_MESA);
+      ctx->Driver.DeleteShaderProgram(ctx, shProg);
+   }
+}
+
+
+/**
+ * Callback for deleting a framebuffer object.  Called by _mesa_HashDeleteAll()
+ */
+static void
+delete_framebuffer_cb(GLuint id, void *data, void *userData)
+{
+   struct gl_framebuffer *fb = (struct gl_framebuffer *) data;
+   /* The fact that the framebuffer is in the hashtable means its refcount
+    * is one, but we're removing from the hashtable now.  So clear refcount.
+    */
+   /*assert(fb->RefCount == 1);*/
+   fb->RefCount = 0;
+
+   /* NOTE: Delete should always be defined but there are two reports
+    * of it being NULL (bugs 13507, 14293).  Work-around for now.
+    */
+   if (fb->Delete)
+      fb->Delete(fb);
+}
+
+
+/**
+ * Callback for deleting a renderbuffer object. Called by _mesa_HashDeleteAll()
+ */
+static void
+delete_renderbuffer_cb(GLuint id, void *data, void *userData)
+{
+   struct gl_renderbuffer *rb = (struct gl_renderbuffer *) data;
+   rb->RefCount = 0;  /* see comment for FBOs above */
+   if (rb->Delete)
+      rb->Delete(rb);
+}
+
+
+#if FEATURE_ARB_sampler_objects
+/**
+ * Callback for deleting a sampler object. Called by _mesa_HashDeleteAll()
+ */
+static void
+delete_sampler_object_cb(GLuint id, void *data, void *userData)
+{
+   struct gl_context *ctx = (struct gl_context *) userData;
+   struct gl_sampler_object *sampObj = (struct gl_sampler_object *) data;
+   _mesa_reference_sampler_object(ctx, &sampObj, NULL);
+}
+#endif
+
+
+/**
+ * Deallocate a shared state object and all children structures.
+ *
+ * \param ctx GL context.
+ * \param shared shared state pointer.
+ * 
+ * Frees the display lists, the texture objects (calling the driver texture
+ * deletion callback to free its private data) and the vertex programs, as well
+ * as their hash tables.
+ *
+ * \sa alloc_shared_state().
+ */
+static void
+free_shared_state(struct gl_context *ctx, struct gl_shared_state *shared)
+{
+   GLuint i;
+
+   /* Free the dummy/fallback texture object */
+   if (shared->FallbackTex)
+      ctx->Driver.DeleteTexture(ctx, shared->FallbackTex);
+
+   /*
+    * Free display lists
+    */
+   _mesa_HashDeleteAll(shared->DisplayList, delete_displaylist_cb, ctx);
+   _mesa_DeleteHashTable(shared->DisplayList);
+
+#if FEATURE_ARB_shader_objects
+   _mesa_HashWalk(shared->ShaderObjects, free_shader_program_data_cb, ctx);
+   _mesa_HashDeleteAll(shared->ShaderObjects, delete_shader_cb, ctx);
+   _mesa_DeleteHashTable(shared->ShaderObjects);
+#endif
+
+   _mesa_HashDeleteAll(shared->Programs, delete_program_cb, ctx);
+   _mesa_DeleteHashTable(shared->Programs);
+
+#if FEATURE_ARB_vertex_program
+   _mesa_reference_vertprog(ctx, &shared->DefaultVertexProgram, NULL);
+#endif
+
+#if FEATURE_ARB_fragment_program
+   _mesa_reference_fragprog(ctx, &shared->DefaultFragmentProgram, NULL);
+#endif
+
+#if FEATURE_ATI_fragment_shader
+   _mesa_HashDeleteAll(shared->ATIShaders, delete_fragshader_cb, ctx);
+   _mesa_DeleteHashTable(shared->ATIShaders);
+   _mesa_delete_ati_fragment_shader(ctx, shared->DefaultFragmentShader);
+#endif
+
+#if FEATURE_ARB_vertex_buffer_object || FEATURE_ARB_pixel_buffer_object
+   _mesa_HashDeleteAll(shared->BufferObjects, delete_bufferobj_cb, ctx);
+   _mesa_DeleteHashTable(shared->BufferObjects);
+#endif
+
+#if FEATURE_EXT_framebuffer_object
+   _mesa_HashDeleteAll(shared->FrameBuffers, delete_framebuffer_cb, ctx);
+   _mesa_DeleteHashTable(shared->FrameBuffers);
+   _mesa_HashDeleteAll(shared->RenderBuffers, delete_renderbuffer_cb, ctx);
+   _mesa_DeleteHashTable(shared->RenderBuffers);
+#endif
+
+#if FEATURE_ARB_vertex_buffer_object
+   _mesa_reference_buffer_object(ctx, &shared->NullBufferObj, NULL);
+#endif
+
+   {
+      struct simple_node *node;
+      struct simple_node *temp;
+
+      foreach_s(node, temp, & shared->SyncObjects) {
+	 _mesa_unref_sync_object(ctx, (struct gl_sync_object *) node);
+      }
+   }
+
+#if FEATURE_ARB_sampler_objects
+   _mesa_HashDeleteAll(shared->SamplerObjects, delete_sampler_object_cb, ctx);
+   _mesa_DeleteHashTable(shared->SamplerObjects);
+#endif
+
+   /*
+    * Free texture objects (after FBOs since some textures might have
+    * been bound to FBOs).
+    */
+   ASSERT(ctx->Driver.DeleteTexture);
+   /* the default textures */
+   for (i = 0; i < NUM_TEXTURE_TARGETS; i++) {
+      ctx->Driver.DeleteTexture(ctx, shared->DefaultTex[i]);
+   }
+
+   /* all other textures */
+   _mesa_HashDeleteAll(shared->TexObjects, delete_texture_cb, ctx);
+   _mesa_DeleteHashTable(shared->TexObjects);
+
+   _glthread_DESTROY_MUTEX(shared->Mutex);
+   _glthread_DESTROY_MUTEX(shared->TexMutex);
+
+   free(shared);
+}
+
+
+/**
+ * Decrement shared state object reference count and potentially free it
+ * and all children structures.
+ *
+ * \param ctx GL context.
+ * \param shared shared state pointer.
+ *
+ * \sa free_shared_state().
+ */
+void
+_mesa_release_shared_state(struct gl_context *ctx,
+                           struct gl_shared_state *shared)
+{
+   GLint RefCount;
+
+   _glthread_LOCK_MUTEX(shared->Mutex);
+   RefCount = --shared->RefCount;
+   _glthread_UNLOCK_MUTEX(shared->Mutex);
+
+   assert(RefCount >= 0);
+
+   if (RefCount == 0) {
+      /* free shared state */
+      free_shared_state( ctx, shared );
+   }
+}