<<<<<<< HEAD
/*
 * Mesa 3-D graphics library
 * Version:  7.7
 *
 * Copyright (C) 1999-2008  Brian Paul   All Rights Reserved.
 * Copyright (C) 2009  VMware, Inc.  All Rights Reserved.
 *
 * Permission is hereby granted, free of charge, to any person obtaining a
 * copy of this software and associated documentation files (the "Software"),
 * to deal in the Software without restriction, including without limitation
 * the rights to use, copy, modify, merge, publish, distribute, sublicense,
 * and/or sell copies of the Software, and to permit persons to whom the
 * Software is furnished to do so, subject to the following conditions:
 *
 * The above copyright notice and this permission notice shall be included
 * in all copies or substantial portions of the Software.
 *
 * THE SOFTWARE IS PROVIDED "AS IS", WITHOUT WARRANTY OF ANY KIND, EXPRESS
 * OR IMPLIED, INCLUDING BUT NOT LIMITED TO THE WARRANTIES OF MERCHANTABILITY,
 * FITNESS FOR A PARTICULAR PURPOSE AND NONINFRINGEMENT.  IN NO EVENT SHALL
 * BRIAN PAUL BE LIABLE FOR ANY CLAIM, DAMAGES OR OTHER LIABILITY, WHETHER IN
 * AN ACTION OF CONTRACT, TORT OR OTHERWISE, ARISING FROM, OUT OF OR IN
 * CONNECTION WITH THE SOFTWARE OR THE USE OR OTHER DEALINGS IN THE SOFTWARE.
 */


/**
 * \file dlist.c
 * Display lists management functions.
 */

#include "glheader.h"
#include "imports.h"
#include "api_arrayelt.h"
#include "api_exec.h"
#include "api_loopback.h"
#if FEATURE_ATI_fragment_shader
#include "atifragshader.h"
#endif
#include "config.h"
#include "mfeatures.h"
#if FEATURE_ARB_vertex_buffer_object
#include "bufferobj.h"
#endif
#include "arrayobj.h"
#include "context.h"
#include "dlist.h"
#include "enums.h"
#include "eval.h"
#include "framebuffer.h"
#include "glapi/glapi.h"
#include "glapidispatch.h"
#include "hash.h"
#include "image.h"
#include "light.h"
#include "macros.h"
#include "pack.h"
#include "pbo.h"
#include "queryobj.h"
#include "teximage.h"
#include "mtypes.h"
#include "varray.h"
#if FEATURE_ARB_vertex_program || FEATURE_ARB_fragment_program
#include "arbprogram.h"
#endif
#if FEATURE_NV_vertex_program || FEATURE_NV_fragment_program
#include "nvprogram.h"
#endif

#include "math/m_matrix.h"

#include "main/dispatch.h"



/**
 * Other parts of Mesa (such as the VBO module) can plug into the display
 * list system.  This structure describes new display list instructions.
 */
struct gl_list_instruction
{
   GLuint Size;
   void (*Execute)( struct gl_context *ctx, void *data );
   void (*Destroy)( struct gl_context *ctx, void *data );
   void (*Print)( struct gl_context *ctx, void *data );
};


#define MAX_DLIST_EXT_OPCODES 16

/**
 * Used by device drivers to hook new commands into display lists.
 */
struct gl_list_extensions
{
   struct gl_list_instruction Opcode[MAX_DLIST_EXT_OPCODES];
   GLuint NumOpcodes;
};



/**
 * Flush vertices.
 *
 * \param ctx GL context.
 *
 * Checks if dd_function_table::SaveNeedFlush is marked to flush
 * stored (save) vertices, and calls
 * dd_function_table::SaveFlushVertices if so.
 */
#define SAVE_FLUSH_VERTICES(ctx)		\
do {						\
   if (ctx->Driver.SaveNeedFlush)		\
      ctx->Driver.SaveFlushVertices(ctx);	\
} while (0)


/**
 * Macro to assert that the API call was made outside the
 * glBegin()/glEnd() pair, with return value.
 * 
 * \param ctx GL context.
 * \param retval value to return value in case the assertion fails.
 */
#define ASSERT_OUTSIDE_SAVE_BEGIN_END_WITH_RETVAL(ctx, retval)		\
do {									\
   if (ctx->Driver.CurrentSavePrimitive <= GL_POLYGON ||		\
       ctx->Driver.CurrentSavePrimitive == PRIM_INSIDE_UNKNOWN_PRIM) {	\
      _mesa_compile_error( ctx, GL_INVALID_OPERATION, "begin/end" );	\
      return retval;							\
   }									\
} while (0)

/**
 * Macro to assert that the API call was made outside the
 * glBegin()/glEnd() pair.
 * 
 * \param ctx GL context.
 */
#define ASSERT_OUTSIDE_SAVE_BEGIN_END(ctx)				\
do {									\
   if (ctx->Driver.CurrentSavePrimitive <= GL_POLYGON ||		\
       ctx->Driver.CurrentSavePrimitive == PRIM_INSIDE_UNKNOWN_PRIM) {	\
      _mesa_compile_error( ctx, GL_INVALID_OPERATION, "begin/end" );	\
      return;								\
   }									\
} while (0)

/**
 * Macro to assert that the API call was made outside the
 * glBegin()/glEnd() pair and flush the vertices.
 * 
 * \param ctx GL context.
 */
#define ASSERT_OUTSIDE_SAVE_BEGIN_END_AND_FLUSH(ctx)			\
do {									\
   ASSERT_OUTSIDE_SAVE_BEGIN_END(ctx);					\
   SAVE_FLUSH_VERTICES(ctx);						\
} while (0)

/**
 * Macro to assert that the API call was made outside the
 * glBegin()/glEnd() pair and flush the vertices, with return value.
 * 
 * \param ctx GL context.
 * \param retval value to return value in case the assertion fails.
 */
#define ASSERT_OUTSIDE_SAVE_BEGIN_END_AND_FLUSH_WITH_RETVAL(ctx, retval)\
do {									\
   ASSERT_OUTSIDE_SAVE_BEGIN_END_WITH_RETVAL(ctx, retval);		\
   SAVE_FLUSH_VERTICES(ctx);						\
} while (0)



/**
 * Display list opcodes.
 *
 * The fact that these identifiers are assigned consecutive
 * integer values starting at 0 is very important, see InstSize array usage)
 */
typedef enum
{
   OPCODE_INVALID = -1,         /* Force signed enum */
   OPCODE_ACCUM,
   OPCODE_ALPHA_FUNC,
   OPCODE_BIND_TEXTURE,
   OPCODE_BITMAP,
   OPCODE_BLEND_COLOR,
   OPCODE_BLEND_EQUATION,
   OPCODE_BLEND_EQUATION_SEPARATE,
   OPCODE_BLEND_FUNC_SEPARATE,

   OPCODE_BLEND_EQUATION_I,
   OPCODE_BLEND_EQUATION_SEPARATE_I,
   OPCODE_BLEND_FUNC_I,
   OPCODE_BLEND_FUNC_SEPARATE_I,

   OPCODE_CALL_LIST,
   OPCODE_CALL_LIST_OFFSET,
   OPCODE_CLEAR,
   OPCODE_CLEAR_ACCUM,
   OPCODE_CLEAR_COLOR,
   OPCODE_CLEAR_DEPTH,
   OPCODE_CLEAR_INDEX,
   OPCODE_CLEAR_STENCIL,
   OPCODE_CLEAR_BUFFER_IV,
   OPCODE_CLEAR_BUFFER_UIV,
   OPCODE_CLEAR_BUFFER_FV,
   OPCODE_CLEAR_BUFFER_FI,
   OPCODE_CLIP_PLANE,
   OPCODE_COLOR_MASK,
   OPCODE_COLOR_MASK_INDEXED,
   OPCODE_COLOR_MATERIAL,
   OPCODE_COLOR_TABLE,
   OPCODE_COLOR_TABLE_PARAMETER_FV,
   OPCODE_COLOR_TABLE_PARAMETER_IV,
   OPCODE_COLOR_SUB_TABLE,
   OPCODE_CONVOLUTION_FILTER_1D,
   OPCODE_CONVOLUTION_FILTER_2D,
   OPCODE_CONVOLUTION_PARAMETER_I,
   OPCODE_CONVOLUTION_PARAMETER_IV,
   OPCODE_CONVOLUTION_PARAMETER_F,
   OPCODE_CONVOLUTION_PARAMETER_FV,
   OPCODE_COPY_COLOR_SUB_TABLE,
   OPCODE_COPY_COLOR_TABLE,
   OPCODE_COPY_PIXELS,
   OPCODE_COPY_TEX_IMAGE1D,
   OPCODE_COPY_TEX_IMAGE2D,
   OPCODE_COPY_TEX_SUB_IMAGE1D,
   OPCODE_COPY_TEX_SUB_IMAGE2D,
   OPCODE_COPY_TEX_SUB_IMAGE3D,
   OPCODE_CULL_FACE,
   OPCODE_DEPTH_FUNC,
   OPCODE_DEPTH_MASK,
   OPCODE_DEPTH_RANGE,
   OPCODE_DISABLE,
   OPCODE_DISABLE_INDEXED,
   OPCODE_DRAW_BUFFER,
   OPCODE_DRAW_PIXELS,
   OPCODE_ENABLE,
   OPCODE_ENABLE_INDEXED,
   OPCODE_EVALMESH1,
   OPCODE_EVALMESH2,
   OPCODE_FOG,
   OPCODE_FRONT_FACE,
   OPCODE_FRUSTUM,
   OPCODE_HINT,
   OPCODE_HISTOGRAM,
   OPCODE_INDEX_MASK,
   OPCODE_INIT_NAMES,
   OPCODE_LIGHT,
   OPCODE_LIGHT_MODEL,
   OPCODE_LINE_STIPPLE,
   OPCODE_LINE_WIDTH,
   OPCODE_LIST_BASE,
   OPCODE_LOAD_IDENTITY,
   OPCODE_LOAD_MATRIX,
   OPCODE_LOAD_NAME,
   OPCODE_LOGIC_OP,
   OPCODE_MAP1,
   OPCODE_MAP2,
   OPCODE_MAPGRID1,
   OPCODE_MAPGRID2,
   OPCODE_MATRIX_MODE,
   OPCODE_MIN_MAX,
   OPCODE_MULT_MATRIX,
   OPCODE_ORTHO,
   OPCODE_PASSTHROUGH,
   OPCODE_PIXEL_MAP,
   OPCODE_PIXEL_TRANSFER,
   OPCODE_PIXEL_ZOOM,
   OPCODE_POINT_SIZE,
   OPCODE_POINT_PARAMETERS,
   OPCODE_POLYGON_MODE,
   OPCODE_POLYGON_STIPPLE,
   OPCODE_POLYGON_OFFSET,
   OPCODE_POP_ATTRIB,
   OPCODE_POP_MATRIX,
   OPCODE_POP_NAME,
   OPCODE_PRIORITIZE_TEXTURE,
   OPCODE_PUSH_ATTRIB,
   OPCODE_PUSH_MATRIX,
   OPCODE_PUSH_NAME,
   OPCODE_RASTER_POS,
   OPCODE_READ_BUFFER,
   OPCODE_RESET_HISTOGRAM,
   OPCODE_RESET_MIN_MAX,
   OPCODE_ROTATE,
   OPCODE_SCALE,
   OPCODE_SCISSOR,
   OPCODE_SELECT_TEXTURE_SGIS,
   OPCODE_SELECT_TEXTURE_COORD_SET,
   OPCODE_SHADE_MODEL,
   OPCODE_STENCIL_FUNC,
   OPCODE_STENCIL_MASK,
   OPCODE_STENCIL_OP,
   OPCODE_TEXENV,
   OPCODE_TEXGEN,
   OPCODE_TEXPARAMETER,
   OPCODE_TEX_IMAGE1D,
   OPCODE_TEX_IMAGE2D,
   OPCODE_TEX_IMAGE3D,
   OPCODE_TEX_SUB_IMAGE1D,
   OPCODE_TEX_SUB_IMAGE2D,
   OPCODE_TEX_SUB_IMAGE3D,
   OPCODE_TRANSLATE,
   OPCODE_VIEWPORT,
   OPCODE_WINDOW_POS,
   /* GL_ARB_multitexture */
   OPCODE_ACTIVE_TEXTURE,
   /* GL_ARB_texture_compression */
   OPCODE_COMPRESSED_TEX_IMAGE_1D,
   OPCODE_COMPRESSED_TEX_IMAGE_2D,
   OPCODE_COMPRESSED_TEX_IMAGE_3D,
   OPCODE_COMPRESSED_TEX_SUB_IMAGE_1D,
   OPCODE_COMPRESSED_TEX_SUB_IMAGE_2D,
   OPCODE_COMPRESSED_TEX_SUB_IMAGE_3D,
   /* GL_ARB_multisample */
   OPCODE_SAMPLE_COVERAGE,
   /* GL_ARB_window_pos */
   OPCODE_WINDOW_POS_ARB,
   /* GL_NV_vertex_program */
   OPCODE_BIND_PROGRAM_NV,
   OPCODE_EXECUTE_PROGRAM_NV,
   OPCODE_REQUEST_RESIDENT_PROGRAMS_NV,
   OPCODE_LOAD_PROGRAM_NV,
   OPCODE_TRACK_MATRIX_NV,
   /* GL_NV_fragment_program */
   OPCODE_PROGRAM_LOCAL_PARAMETER_ARB,
   OPCODE_PROGRAM_NAMED_PARAMETER_NV,
   /* GL_EXT_stencil_two_side */
   OPCODE_ACTIVE_STENCIL_FACE_EXT,
   /* GL_EXT_depth_bounds_test */
   OPCODE_DEPTH_BOUNDS_EXT,
   /* GL_ARB_vertex/fragment_program */
   OPCODE_PROGRAM_STRING_ARB,
   OPCODE_PROGRAM_ENV_PARAMETER_ARB,
   /* GL_ARB_occlusion_query */
   OPCODE_BEGIN_QUERY_ARB,
   OPCODE_END_QUERY_ARB,
   /* GL_ARB_draw_buffers */
   OPCODE_DRAW_BUFFERS_ARB,
   /* GL_ATI_fragment_shader */
   OPCODE_TEX_BUMP_PARAMETER_ATI,
   /* GL_ATI_fragment_shader */
   OPCODE_BIND_FRAGMENT_SHADER_ATI,
   OPCODE_SET_FRAGMENT_SHADER_CONSTANTS_ATI,
   /* OpenGL 2.0 */
   OPCODE_STENCIL_FUNC_SEPARATE,
   OPCODE_STENCIL_OP_SEPARATE,
   OPCODE_STENCIL_MASK_SEPARATE,

   /* GL_ARB_shader_objects */
   OPCODE_USE_PROGRAM,
   OPCODE_UNIFORM_1F,
   OPCODE_UNIFORM_2F,
   OPCODE_UNIFORM_3F,
   OPCODE_UNIFORM_4F,
   OPCODE_UNIFORM_1FV,
   OPCODE_UNIFORM_2FV,
   OPCODE_UNIFORM_3FV,
   OPCODE_UNIFORM_4FV,
   OPCODE_UNIFORM_1I,
   OPCODE_UNIFORM_2I,
   OPCODE_UNIFORM_3I,
   OPCODE_UNIFORM_4I,
   OPCODE_UNIFORM_1IV,
   OPCODE_UNIFORM_2IV,
   OPCODE_UNIFORM_3IV,
   OPCODE_UNIFORM_4IV,
   OPCODE_UNIFORM_MATRIX22,
   OPCODE_UNIFORM_MATRIX33,
   OPCODE_UNIFORM_MATRIX44,
   OPCODE_UNIFORM_MATRIX23,
   OPCODE_UNIFORM_MATRIX32,
   OPCODE_UNIFORM_MATRIX24,
   OPCODE_UNIFORM_MATRIX42,
   OPCODE_UNIFORM_MATRIX34,
   OPCODE_UNIFORM_MATRIX43,

   /* OpenGL 3.0 */
   OPCODE_UNIFORM_1UI,
   OPCODE_UNIFORM_2UI,
   OPCODE_UNIFORM_3UI,
   OPCODE_UNIFORM_4UI,
   OPCODE_UNIFORM_1UIV,
   OPCODE_UNIFORM_2UIV,
   OPCODE_UNIFORM_3UIV,
   OPCODE_UNIFORM_4UIV,

   /* GL_ARB_color_buffer_float */
   OPCODE_CLAMP_COLOR,

   /* GL_EXT_framebuffer_blit */
   OPCODE_BLIT_FRAMEBUFFER,

   /* Vertex attributes -- fallback for when optimized display
    * list build isn't active.
    */
   OPCODE_ATTR_1F_NV,
   OPCODE_ATTR_2F_NV,
   OPCODE_ATTR_3F_NV,
   OPCODE_ATTR_4F_NV,
   OPCODE_ATTR_1F_ARB,
   OPCODE_ATTR_2F_ARB,
   OPCODE_ATTR_3F_ARB,
   OPCODE_ATTR_4F_ARB,
   OPCODE_MATERIAL,
   OPCODE_BEGIN,
   OPCODE_END,
   OPCODE_RECTF,
   OPCODE_EVAL_C1,
   OPCODE_EVAL_C2,
   OPCODE_EVAL_P1,
   OPCODE_EVAL_P2,

   /* GL_EXT_provoking_vertex */
   OPCODE_PROVOKING_VERTEX,

   /* GL_EXT_transform_feedback */
   OPCODE_BEGIN_TRANSFORM_FEEDBACK,
   OPCODE_END_TRANSFORM_FEEDBACK,

   /* GL_EXT_texture_integer */
   OPCODE_CLEARCOLOR_I,
   OPCODE_CLEARCOLOR_UI,
   OPCODE_TEXPARAMETER_I,
   OPCODE_TEXPARAMETER_UI,

   /* GL_EXT_separate_shader_objects */
   OPCODE_ACTIVE_PROGRAM_EXT,
   OPCODE_USE_SHADER_PROGRAM_EXT,

   /* GL_ARB_instanced_arrays */
   OPCODE_VERTEX_ATTRIB_DIVISOR,

   /* GL_NV_texture_barrier */
   OPCODE_TEXTURE_BARRIER_NV,

   /* GL_ARB_sampler_object */
   OPCODE_BIND_SAMPLER,

   /* The following three are meta instructions */
   OPCODE_ERROR,                /* raise compiled-in error */
   OPCODE_CONTINUE,
   OPCODE_END_OF_LIST,
   OPCODE_EXT_0
} OpCode;



/**
 * Display list node.
 *
 * Display list instructions are stored as sequences of "nodes".  Nodes
 * are allocated in blocks.  Each block has BLOCK_SIZE nodes.  Blocks
 * are linked together with a pointer.
 *
 * Each instruction in the display list is stored as a sequence of
 * contiguous nodes in memory.
 * Each node is the union of a variety of data types.
 */
union gl_dlist_node
{
   OpCode opcode;
   GLboolean b;
   GLbitfield bf;
   GLubyte ub;
   GLshort s;
   GLushort us;
   GLint i;
   GLuint ui;
   GLenum e;
   GLfloat f;
   GLvoid *data;
   void *next;                  /* If prev node's opcode==OPCODE_CONTINUE */
};


typedef union gl_dlist_node Node;


/**
 * How many nodes to allocate at a time.
 *
 * \note Reduced now that we hold vertices etc. elsewhere.
 */
#define BLOCK_SIZE 256



/**
 * Number of nodes of storage needed for each instruction.
 * Sizes for dynamically allocated opcodes are stored in the context struct.
 */
static GLuint InstSize[OPCODE_END_OF_LIST + 1];


#if FEATURE_dlist


void mesa_print_display_list(GLuint list);


/**********************************************************************/
/*****                           Private                          *****/
/**********************************************************************/


/**
 * Make an empty display list.  This is used by glGenLists() to
 * reserve display list IDs.
 */
static struct gl_display_list *
make_list(GLuint name, GLuint count)
{
   struct gl_display_list *dlist = CALLOC_STRUCT(gl_display_list);
   dlist->Name = name;
   dlist->Head = (Node *) malloc(sizeof(Node) * count);
   dlist->Head[0].opcode = OPCODE_END_OF_LIST;
   return dlist;
}


/**
 * Lookup function to just encapsulate casting.
 */
static INLINE struct gl_display_list *
lookup_list(struct gl_context *ctx, GLuint list)
{
   return (struct gl_display_list *)
      _mesa_HashLookup(ctx->Shared->DisplayList, list);
}


/** Is the given opcode an extension code? */
static INLINE GLboolean
is_ext_opcode(OpCode opcode)
{
   return (opcode >= OPCODE_EXT_0);
}


/** Destroy an extended opcode instruction */
static GLint
ext_opcode_destroy(struct gl_context *ctx, Node *node)
{
   const GLint i = node[0].opcode - OPCODE_EXT_0;
   GLint step;
   ctx->ListExt->Opcode[i].Destroy(ctx, &node[1]);
   step = ctx->ListExt->Opcode[i].Size;
   return step;
}


/** Execute an extended opcode instruction */
static GLint
ext_opcode_execute(struct gl_context *ctx, Node *node)
{
   const GLint i = node[0].opcode - OPCODE_EXT_0;
   GLint step;
   ctx->ListExt->Opcode[i].Execute(ctx, &node[1]);
   step = ctx->ListExt->Opcode[i].Size;
   return step;
}


/** Print an extended opcode instruction */
static GLint
ext_opcode_print(struct gl_context *ctx, Node *node)
{
   const GLint i = node[0].opcode - OPCODE_EXT_0;
   GLint step;
   ctx->ListExt->Opcode[i].Print(ctx, &node[1]);
   step = ctx->ListExt->Opcode[i].Size;
   return step;
}


/**
 * Delete the named display list, but don't remove from hash table.
 * \param dlist - display list pointer
 */
void
_mesa_delete_list(struct gl_context *ctx, struct gl_display_list *dlist)
{
   Node *n, *block;
   GLboolean done;

   n = block = dlist->Head;

   done = block ? GL_FALSE : GL_TRUE;
   while (!done) {
      const OpCode opcode = n[0].opcode;

      /* check for extension opcodes first */
      if (is_ext_opcode(opcode)) {
         n += ext_opcode_destroy(ctx, n);
      }
      else {
         switch (opcode) {
            /* for some commands, we need to free malloc'd memory */
         case OPCODE_MAP1:
            free(n[6].data);
            n += InstSize[n[0].opcode];
            break;
         case OPCODE_MAP2:
            free(n[10].data);
            n += InstSize[n[0].opcode];
            break;
         case OPCODE_DRAW_PIXELS:
            free(n[5].data);
            n += InstSize[n[0].opcode];
            break;
         case OPCODE_BITMAP:
            free(n[7].data);
            n += InstSize[n[0].opcode];
            break;
         case OPCODE_COLOR_TABLE:
            free(n[6].data);
            n += InstSize[n[0].opcode];
            break;
         case OPCODE_COLOR_SUB_TABLE:
            free(n[6].data);
            n += InstSize[n[0].opcode];
            break;
         case OPCODE_CONVOLUTION_FILTER_1D:
            free(n[6].data);
            n += InstSize[n[0].opcode];
            break;
         case OPCODE_CONVOLUTION_FILTER_2D:
            free(n[7].data);
            n += InstSize[n[0].opcode];
            break;
         case OPCODE_POLYGON_STIPPLE:
            free(n[1].data);
            n += InstSize[n[0].opcode];
            break;
         case OPCODE_TEX_IMAGE1D:
            free(n[8].data);
            n += InstSize[n[0].opcode];
            break;
         case OPCODE_TEX_IMAGE2D:
            free(n[9].data);
            n += InstSize[n[0].opcode];
            break;
         case OPCODE_TEX_IMAGE3D:
            free(n[10].data);
            n += InstSize[n[0].opcode];
            break;
         case OPCODE_TEX_SUB_IMAGE1D:
            free(n[7].data);
            n += InstSize[n[0].opcode];
            break;
         case OPCODE_TEX_SUB_IMAGE2D:
            free(n[9].data);
            n += InstSize[n[0].opcode];
            break;
         case OPCODE_TEX_SUB_IMAGE3D:
            free(n[11].data);
            n += InstSize[n[0].opcode];
            break;
         case OPCODE_COMPRESSED_TEX_IMAGE_1D:
            free(n[7].data);
            n += InstSize[n[0].opcode];
            break;
         case OPCODE_COMPRESSED_TEX_IMAGE_2D:
            free(n[8].data);
            n += InstSize[n[0].opcode];
            break;
         case OPCODE_COMPRESSED_TEX_IMAGE_3D:
            free(n[9].data);
            n += InstSize[n[0].opcode];
            break;
         case OPCODE_COMPRESSED_TEX_SUB_IMAGE_1D:
            free(n[7].data);
            n += InstSize[n[0].opcode];
            break;
         case OPCODE_COMPRESSED_TEX_SUB_IMAGE_2D:
            free(n[9].data);
            n += InstSize[n[0].opcode];
            break;
         case OPCODE_COMPRESSED_TEX_SUB_IMAGE_3D:
            free(n[11].data);
            n += InstSize[n[0].opcode];
            break;
#if FEATURE_NV_vertex_program
         case OPCODE_LOAD_PROGRAM_NV:
            free(n[4].data);      /* program string */
            n += InstSize[n[0].opcode];
            break;
         case OPCODE_REQUEST_RESIDENT_PROGRAMS_NV:
            free(n[2].data);      /* array of program ids */
            n += InstSize[n[0].opcode];
            break;
#endif
#if FEATURE_NV_fragment_program
         case OPCODE_PROGRAM_NAMED_PARAMETER_NV:
            free(n[3].data);      /* parameter name */
            n += InstSize[n[0].opcode];
            break;
#endif
#if FEATURE_ARB_vertex_program || FEATURE_ARB_fragment_program
         case OPCODE_PROGRAM_STRING_ARB:
            free(n[4].data);      /* program string */
            n += InstSize[n[0].opcode];
            break;
#endif
         case OPCODE_UNIFORM_1FV:
         case OPCODE_UNIFORM_2FV:
         case OPCODE_UNIFORM_3FV:
         case OPCODE_UNIFORM_4FV:
         case OPCODE_UNIFORM_1IV:
         case OPCODE_UNIFORM_2IV:
         case OPCODE_UNIFORM_3IV:
         case OPCODE_UNIFORM_4IV:
         case OPCODE_UNIFORM_1UIV:
         case OPCODE_UNIFORM_2UIV:
         case OPCODE_UNIFORM_3UIV:
         case OPCODE_UNIFORM_4UIV:
            free(n[3].data);
            n += InstSize[n[0].opcode];
            break;
         case OPCODE_UNIFORM_MATRIX22:
         case OPCODE_UNIFORM_MATRIX33:
         case OPCODE_UNIFORM_MATRIX44:
         case OPCODE_UNIFORM_MATRIX24:
         case OPCODE_UNIFORM_MATRIX42:
         case OPCODE_UNIFORM_MATRIX23:
         case OPCODE_UNIFORM_MATRIX32:
         case OPCODE_UNIFORM_MATRIX34:
         case OPCODE_UNIFORM_MATRIX43:
            free(n[4].data);
            n += InstSize[n[0].opcode];
            break;

         case OPCODE_CONTINUE:
            n = (Node *) n[1].next;
            free(block);
            block = n;
            break;
         case OPCODE_END_OF_LIST:
            free(block);
            done = GL_TRUE;
            break;
         default:
            /* Most frequent case */
            n += InstSize[n[0].opcode];
            break;
         }
      }
   }

   free(dlist);
}


/**
 * Destroy a display list and remove from hash table.
 * \param list - display list number
 */
static void
destroy_list(struct gl_context *ctx, GLuint list)
{
   struct gl_display_list *dlist;

   if (list == 0)
      return;

   dlist = lookup_list(ctx, list);
   if (!dlist)
      return;

   _mesa_delete_list(ctx, dlist);
   _mesa_HashRemove(ctx->Shared->DisplayList, list);
}


/*
 * Translate the nth element of list from <type> to GLint.
 */
static GLint
translate_id(GLsizei n, GLenum type, const GLvoid * list)
{
   GLbyte *bptr;
   GLubyte *ubptr;
   GLshort *sptr;
   GLushort *usptr;
   GLint *iptr;
   GLuint *uiptr;
   GLfloat *fptr;

   switch (type) {
   case GL_BYTE:
      bptr = (GLbyte *) list;
      return (GLint) bptr[n];
   case GL_UNSIGNED_BYTE:
      ubptr = (GLubyte *) list;
      return (GLint) ubptr[n];
   case GL_SHORT:
      sptr = (GLshort *) list;
      return (GLint) sptr[n];
   case GL_UNSIGNED_SHORT:
      usptr = (GLushort *) list;
      return (GLint) usptr[n];
   case GL_INT:
      iptr = (GLint *) list;
      return iptr[n];
   case GL_UNSIGNED_INT:
      uiptr = (GLuint *) list;
      return (GLint) uiptr[n];
   case GL_FLOAT:
      fptr = (GLfloat *) list;
      return (GLint) FLOORF(fptr[n]);
   case GL_2_BYTES:
      ubptr = ((GLubyte *) list) + 2 * n;
      return (GLint) ubptr[0] * 256
           + (GLint) ubptr[1];
   case GL_3_BYTES:
      ubptr = ((GLubyte *) list) + 3 * n;
      return (GLint) ubptr[0] * 65536
           + (GLint) ubptr[1] * 256
           + (GLint) ubptr[2];
   case GL_4_BYTES:
      ubptr = ((GLubyte *) list) + 4 * n;
      return (GLint) ubptr[0] * 16777216
           + (GLint) ubptr[1] * 65536
           + (GLint) ubptr[2] * 256
           + (GLint) ubptr[3];
   default:
      return 0;
   }
}




/**********************************************************************/
/*****                        Public                              *****/
/**********************************************************************/

/**
 * Wrapper for _mesa_unpack_image() that handles pixel buffer objects.
 * If we run out of memory, GL_OUT_OF_MEMORY will be recorded.
 */
static GLvoid *
unpack_image(struct gl_context *ctx, GLuint dimensions,
             GLsizei width, GLsizei height, GLsizei depth,
             GLenum format, GLenum type, const GLvoid * pixels,
             const struct gl_pixelstore_attrib *unpack)
{
   if (!_mesa_is_bufferobj(unpack->BufferObj)) {
      /* no PBO */
      GLvoid *image = _mesa_unpack_image(dimensions, width, height, depth,
                                         format, type, pixels, unpack);
      if (pixels && !image) {
         _mesa_error(ctx, GL_OUT_OF_MEMORY, "display list construction");
      }
      return image;
   }
   else if (_mesa_validate_pbo_access(dimensions, unpack, width, height,
                                      depth, format, type, INT_MAX, pixels)) {
      const GLubyte *map, *src;
      GLvoid *image;

      map = (GLubyte *)
         ctx->Driver.MapBuffer(ctx, GL_PIXEL_UNPACK_BUFFER_EXT,
                               GL_READ_ONLY_ARB, unpack->BufferObj);
      if (!map) {
         /* unable to map src buffer! */
         _mesa_error(ctx, GL_INVALID_OPERATION, "unable to map PBO");
         return NULL;
      }

      src = ADD_POINTERS(map, pixels);
      image = _mesa_unpack_image(dimensions, width, height, depth,
                                 format, type, src, unpack);

      ctx->Driver.UnmapBuffer(ctx, GL_PIXEL_UNPACK_BUFFER_EXT,
                              unpack->BufferObj);

      if (!image) {
         _mesa_error(ctx, GL_OUT_OF_MEMORY, "display list construction");
      }
      return image;
   }
   /* bad access! */
   return NULL;
}


/**
 * Allocate space for a display list instruction (opcode + payload space).
 * \param opcode  the instruction opcode (OPCODE_* value)
 * \param bytes   instruction payload size (not counting opcode)
 * \return pointer to allocated memory (the opcode space)
 */
static Node *
dlist_alloc(struct gl_context *ctx, OpCode opcode, GLuint bytes)
{
   const GLuint numNodes = 1 + (bytes + sizeof(Node) - 1) / sizeof(Node);
   Node *n;

   if (opcode < (GLuint) OPCODE_EXT_0) {
      if (InstSize[opcode] == 0) {
         /* save instruction size now */
         InstSize[opcode] = numNodes;
      }
      else {
         /* make sure instruction size agrees */
         ASSERT(numNodes == InstSize[opcode]);
      }
   }

   if (ctx->ListState.CurrentPos + numNodes + 2 > BLOCK_SIZE) {
      /* This block is full.  Allocate a new block and chain to it */
      Node *newblock;
      n = ctx->ListState.CurrentBlock + ctx->ListState.CurrentPos;
      n[0].opcode = OPCODE_CONTINUE;
      newblock = (Node *) malloc(sizeof(Node) * BLOCK_SIZE);
      if (!newblock) {
         _mesa_error(ctx, GL_OUT_OF_MEMORY, "Building display list");
         return NULL;
      }
      n[1].next = (Node *) newblock;
      ctx->ListState.CurrentBlock = newblock;
      ctx->ListState.CurrentPos = 0;
   }

   n = ctx->ListState.CurrentBlock + ctx->ListState.CurrentPos;
   ctx->ListState.CurrentPos += numNodes;

   n[0].opcode = opcode;

   return n;
}



/**
 * Allocate space for a display list instruction.  Used by callers outside
 * this file for things like VBO vertex data.
 *
 * \param opcode  the instruction opcode (OPCODE_* value)
 * \param bytes   instruction size in bytes, not counting opcode.
 * \return pointer to the usable data area (not including the internal
 *         opcode).
 */
void *
_mesa_dlist_alloc(struct gl_context *ctx, GLuint opcode, GLuint bytes)
{
   Node *n = dlist_alloc(ctx, (OpCode) opcode, bytes);
   if (n)
      return n + 1;  /* return pointer to payload area, after opcode */
   else
      return NULL;
}


/**
 * This function allows modules and drivers to get their own opcodes
 * for extending display list functionality.
 * \param ctx  the rendering context
 * \param size  number of bytes for storing the new display list command
 * \param execute  function to execute the new display list command
 * \param destroy  function to destroy the new display list command
 * \param print  function to print the new display list command
 * \return  the new opcode number or -1 if error
 */
GLint
_mesa_dlist_alloc_opcode(struct gl_context *ctx,
                         GLuint size,
                         void (*execute) (struct gl_context *, void *),
                         void (*destroy) (struct gl_context *, void *),
                         void (*print) (struct gl_context *, void *))
{
   if (ctx->ListExt->NumOpcodes < MAX_DLIST_EXT_OPCODES) {
      const GLuint i = ctx->ListExt->NumOpcodes++;
      ctx->ListExt->Opcode[i].Size =
         1 + (size + sizeof(Node) - 1) / sizeof(Node);
      ctx->ListExt->Opcode[i].Execute = execute;
      ctx->ListExt->Opcode[i].Destroy = destroy;
      ctx->ListExt->Opcode[i].Print = print;
      return i + OPCODE_EXT_0;
   }
   return -1;
}


/**
 * Allocate space for a display list instruction.  The space is basically
 * an array of Nodes where node[0] holds the opcode, node[1] is the first
 * function parameter, node[2] is the second parameter, etc.
 *
 * \param opcode  one of OPCODE_x
 * \param nparams  number of function parameters
 * \return  pointer to start of instruction space
 */
static INLINE Node *
alloc_instruction(struct gl_context *ctx, OpCode opcode, GLuint nparams)
{
   return dlist_alloc(ctx, opcode, nparams * sizeof(Node));
}



/*
 * Display List compilation functions
 */
static void GLAPIENTRY
save_Accum(GLenum op, GLfloat value)
{
   GET_CURRENT_CONTEXT(ctx);
   Node *n;
   ASSERT_OUTSIDE_SAVE_BEGIN_END_AND_FLUSH(ctx);
   n = alloc_instruction(ctx, OPCODE_ACCUM, 2);
   if (n) {
      n[1].e = op;
      n[2].f = value;
   }
   if (ctx->ExecuteFlag) {
      CALL_Accum(ctx->Exec, (op, value));
   }
}


static void GLAPIENTRY
save_AlphaFunc(GLenum func, GLclampf ref)
{
   GET_CURRENT_CONTEXT(ctx);
   Node *n;
   ASSERT_OUTSIDE_SAVE_BEGIN_END_AND_FLUSH(ctx);
   n = alloc_instruction(ctx, OPCODE_ALPHA_FUNC, 2);
   if (n) {
      n[1].e = func;
      n[2].f = (GLfloat) ref;
   }
   if (ctx->ExecuteFlag) {
      CALL_AlphaFunc(ctx->Exec, (func, ref));
   }
}


static void GLAPIENTRY
save_BindTexture(GLenum target, GLuint texture)
{
   GET_CURRENT_CONTEXT(ctx);
   Node *n;
   ASSERT_OUTSIDE_SAVE_BEGIN_END_AND_FLUSH(ctx);
   n = alloc_instruction(ctx, OPCODE_BIND_TEXTURE, 2);
   if (n) {
      n[1].e = target;
      n[2].ui = texture;
   }
   if (ctx->ExecuteFlag) {
      CALL_BindTexture(ctx->Exec, (target, texture));
   }
}


static void GLAPIENTRY
save_Bitmap(GLsizei width, GLsizei height,
            GLfloat xorig, GLfloat yorig,
            GLfloat xmove, GLfloat ymove, const GLubyte * pixels)
{
   GET_CURRENT_CONTEXT(ctx);
   Node *n;
   ASSERT_OUTSIDE_SAVE_BEGIN_END_AND_FLUSH(ctx);
   n = alloc_instruction(ctx, OPCODE_BITMAP, 7);
   if (n) {
      n[1].i = (GLint) width;
      n[2].i = (GLint) height;
      n[3].f = xorig;
      n[4].f = yorig;
      n[5].f = xmove;
      n[6].f = ymove;
      n[7].data = _mesa_unpack_bitmap(width, height, pixels, &ctx->Unpack);
   }
   if (ctx->ExecuteFlag) {
      CALL_Bitmap(ctx->Exec, (width, height,
                              xorig, yorig, xmove, ymove, pixels));
   }
}


static void GLAPIENTRY
save_BlendEquation(GLenum mode)
{
   GET_CURRENT_CONTEXT(ctx);
   Node *n;
   ASSERT_OUTSIDE_SAVE_BEGIN_END_AND_FLUSH(ctx);
   n = alloc_instruction(ctx, OPCODE_BLEND_EQUATION, 1);
   if (n) {
      n[1].e = mode;
   }
   if (ctx->ExecuteFlag) {
      CALL_BlendEquation(ctx->Exec, (mode));
   }
}


static void GLAPIENTRY
save_BlendEquationSeparateEXT(GLenum modeRGB, GLenum modeA)
{
   GET_CURRENT_CONTEXT(ctx);
   Node *n;
   ASSERT_OUTSIDE_SAVE_BEGIN_END_AND_FLUSH(ctx);
   n = alloc_instruction(ctx, OPCODE_BLEND_EQUATION_SEPARATE, 2);
   if (n) {
      n[1].e = modeRGB;
      n[2].e = modeA;
   }
   if (ctx->ExecuteFlag) {
      CALL_BlendEquationSeparateEXT(ctx->Exec, (modeRGB, modeA));
   }
}


static void GLAPIENTRY
save_BlendFuncSeparateEXT(GLenum sfactorRGB, GLenum dfactorRGB,
                          GLenum sfactorA, GLenum dfactorA)
{
   GET_CURRENT_CONTEXT(ctx);
   Node *n;
   ASSERT_OUTSIDE_SAVE_BEGIN_END_AND_FLUSH(ctx);
   n = alloc_instruction(ctx, OPCODE_BLEND_FUNC_SEPARATE, 4);
   if (n) {
      n[1].e = sfactorRGB;
      n[2].e = dfactorRGB;
      n[3].e = sfactorA;
      n[4].e = dfactorA;
   }
   if (ctx->ExecuteFlag) {
      CALL_BlendFuncSeparateEXT(ctx->Exec,
                                (sfactorRGB, dfactorRGB, sfactorA, dfactorA));
   }
}


static void GLAPIENTRY
save_BlendFunc(GLenum srcfactor, GLenum dstfactor)
{
   save_BlendFuncSeparateEXT(srcfactor, dstfactor, srcfactor, dstfactor);
}


static void GLAPIENTRY
save_BlendColor(GLfloat red, GLfloat green, GLfloat blue, GLfloat alpha)
{
   GET_CURRENT_CONTEXT(ctx);
   Node *n;
   ASSERT_OUTSIDE_SAVE_BEGIN_END_AND_FLUSH(ctx);
   n = alloc_instruction(ctx, OPCODE_BLEND_COLOR, 4);
   if (n) {
      n[1].f = red;
      n[2].f = green;
      n[3].f = blue;
      n[4].f = alpha;
   }
   if (ctx->ExecuteFlag) {
      CALL_BlendColor(ctx->Exec, (red, green, blue, alpha));
   }
}

/* GL_ARB_draw_buffers_blend */
static void GLAPIENTRY
save_BlendFuncSeparatei(GLuint buf, GLenum sfactorRGB, GLenum dfactorRGB,
                        GLenum sfactorA, GLenum dfactorA)
{
   GET_CURRENT_CONTEXT(ctx);
   Node *n;
   ASSERT_OUTSIDE_SAVE_BEGIN_END_AND_FLUSH(ctx);
   n = alloc_instruction(ctx, OPCODE_BLEND_FUNC_SEPARATE_I, 5);
   if (n) {
      n[1].ui = buf;
      n[2].e = sfactorRGB;
      n[3].e = dfactorRGB;
      n[4].e = sfactorA;
      n[5].e = dfactorA;
   }
   if (ctx->ExecuteFlag) {
      CALL_BlendFuncSeparateiARB(ctx->Exec, (buf, sfactorRGB, dfactorRGB,
                                             sfactorA, dfactorA));
   }
}

/* GL_ARB_draw_buffers_blend */
static void GLAPIENTRY
save_BlendFunci(GLuint buf, GLenum sfactor, GLenum dfactor)
{
   GET_CURRENT_CONTEXT(ctx);
   Node *n;
   ASSERT_OUTSIDE_SAVE_BEGIN_END_AND_FLUSH(ctx);
   n = alloc_instruction(ctx, OPCODE_BLEND_FUNC_SEPARATE_I, 3);
   if (n) {
      n[1].ui = buf;
      n[2].e = sfactor;
      n[3].e = dfactor;
   }
   if (ctx->ExecuteFlag) {
      CALL_BlendFunciARB(ctx->Exec, (buf, sfactor, dfactor));
   }
}

/* GL_ARB_draw_buffers_blend */
static void GLAPIENTRY
save_BlendEquationi(GLuint buf, GLenum mode)
{
   GET_CURRENT_CONTEXT(ctx);
   Node *n;
   ASSERT_OUTSIDE_SAVE_BEGIN_END_AND_FLUSH(ctx);
   n = alloc_instruction(ctx, OPCODE_BLEND_EQUATION_I, 2);
   if (n) {
      n[1].ui = buf;
      n[2].e = mode;
   }
   if (ctx->ExecuteFlag) {
      CALL_BlendEquationiARB(ctx->Exec, (buf, mode));
   }
}

/* GL_ARB_draw_buffers_blend */
static void GLAPIENTRY
save_BlendEquationSeparatei(GLuint buf, GLenum modeRGB, GLenum modeA)
{
   GET_CURRENT_CONTEXT(ctx);
   Node *n;
   ASSERT_OUTSIDE_SAVE_BEGIN_END_AND_FLUSH(ctx);
   n = alloc_instruction(ctx, OPCODE_BLEND_EQUATION_SEPARATE_I, 3);
   if (n) {
      n[1].ui = buf;
      n[2].e = modeRGB;
      n[3].e = modeA;
   }
   if (ctx->ExecuteFlag) {
      CALL_BlendEquationSeparateiARB(ctx->Exec, (buf, modeRGB, modeA));
   }
}


static void invalidate_saved_current_state( struct gl_context *ctx )
{
   GLint i;

   for (i = 0; i < VERT_ATTRIB_MAX; i++)
      ctx->ListState.ActiveAttribSize[i] = 0;

   for (i = 0; i < MAT_ATTRIB_MAX; i++)
      ctx->ListState.ActiveMaterialSize[i] = 0;

   memset(&ctx->ListState.Current, 0, sizeof ctx->ListState.Current);

   ctx->Driver.CurrentSavePrimitive = PRIM_UNKNOWN;
}

static void GLAPIENTRY
save_CallList(GLuint list)
{
   GET_CURRENT_CONTEXT(ctx);
   Node *n;
   SAVE_FLUSH_VERTICES(ctx);

   n = alloc_instruction(ctx, OPCODE_CALL_LIST, 1);
   if (n) {
      n[1].ui = list;
   }

   /* After this, we don't know what state we're in.  Invalidate all
    * cached information previously gathered:
    */
   invalidate_saved_current_state( ctx );

   if (ctx->ExecuteFlag) {
      _mesa_CallList(list);
   }
}


static void GLAPIENTRY
save_CallLists(GLsizei num, GLenum type, const GLvoid * lists)
{
   GET_CURRENT_CONTEXT(ctx);
   GLint i;
   GLboolean typeErrorFlag;

   SAVE_FLUSH_VERTICES(ctx);

   switch (type) {
   case GL_BYTE:
   case GL_UNSIGNED_BYTE:
   case GL_SHORT:
   case GL_UNSIGNED_SHORT:
   case GL_INT:
   case GL_UNSIGNED_INT:
   case GL_FLOAT:
   case GL_2_BYTES:
   case GL_3_BYTES:
   case GL_4_BYTES:
      typeErrorFlag = GL_FALSE;
      break;
   default:
      typeErrorFlag = GL_TRUE;
   }

   for (i = 0; i < num; i++) {
      GLint list = translate_id(i, type, lists);
      Node *n = alloc_instruction(ctx, OPCODE_CALL_LIST_OFFSET, 2);
      if (n) {
         n[1].i = list;
         n[2].b = typeErrorFlag;
      }
   }

   /* After this, we don't know what state we're in.  Invalidate all
    * cached information previously gathered:
    */
   invalidate_saved_current_state( ctx );

   if (ctx->ExecuteFlag) {
      CALL_CallLists(ctx->Exec, (num, type, lists));
   }
}


static void GLAPIENTRY
save_Clear(GLbitfield mask)
{
   GET_CURRENT_CONTEXT(ctx);
   Node *n;
   ASSERT_OUTSIDE_SAVE_BEGIN_END_AND_FLUSH(ctx);
   n = alloc_instruction(ctx, OPCODE_CLEAR, 1);
   if (n) {
      n[1].bf = mask;
   }
   if (ctx->ExecuteFlag) {
      CALL_Clear(ctx->Exec, (mask));
   }
}


static void GLAPIENTRY
save_ClearBufferiv(GLenum buffer, GLint drawbuffer, const GLint *value)
{
   GET_CURRENT_CONTEXT(ctx);
   Node *n;
   ASSERT_OUTSIDE_SAVE_BEGIN_END_AND_FLUSH(ctx);
   n = alloc_instruction(ctx, OPCODE_CLEAR_BUFFER_IV, 6);
   if (n) {
      n[1].e = buffer;
      n[2].i = drawbuffer;
      n[3].i = value[0];
      if (buffer == GL_COLOR) {
         n[4].i = value[1];
         n[5].i = value[2];
         n[6].i = value[3];
      }
      else {
         n[4].i = 0;
         n[5].i = 0;
         n[6].i = 0;
      }
   }
   if (ctx->ExecuteFlag) {
      /*CALL_ClearBufferiv(ctx->Exec, (buffer, drawbuffer, value));*/
   }
}


static void GLAPIENTRY
save_ClearBufferuiv(GLenum buffer, GLint drawbuffer, const GLuint *value)
{
   GET_CURRENT_CONTEXT(ctx);
   Node *n;
   ASSERT_OUTSIDE_SAVE_BEGIN_END_AND_FLUSH(ctx);
   n = alloc_instruction(ctx, OPCODE_CLEAR_BUFFER_UIV, 6);
   if (n) {
      n[1].e = buffer;
      n[2].i = drawbuffer;
      n[3].ui = value[0];
      if (buffer == GL_COLOR) {
         n[4].ui = value[1];
         n[5].ui = value[2];
         n[6].ui = value[3];
      }
      else {
         n[4].ui = 0;
         n[5].ui = 0;
         n[6].ui = 0;
      }
   }
   if (ctx->ExecuteFlag) {
      /*CALL_ClearBufferuiv(ctx->Exec, (buffer, drawbuffer, value));*/
   }
}


static void GLAPIENTRY
save_ClearBufferfv(GLenum buffer, GLint drawbuffer, const GLfloat *value)
{
   GET_CURRENT_CONTEXT(ctx);
   Node *n;
   ASSERT_OUTSIDE_SAVE_BEGIN_END_AND_FLUSH(ctx);
   n = alloc_instruction(ctx, OPCODE_CLEAR_BUFFER_FV, 6);
   if (n) {
      n[1].e = buffer;
      n[2].i = drawbuffer;
      n[3].f = value[0];
      if (buffer == GL_COLOR) {
         n[4].f = value[1];
         n[5].f = value[2];
         n[6].f = value[3];
      }
      else {
         n[4].f = 0.0F;
         n[5].f = 0.0F;
         n[6].f = 0.0F;
      }
   }
   if (ctx->ExecuteFlag) {
      /*CALL_ClearBufferuiv(ctx->Exec, (buffer, drawbuffer, value));*/
   }
}


static void GLAPIENTRY
save_ClearBufferfi(GLenum buffer, GLint drawbuffer,
                   GLfloat depth, GLint stencil)
{
   GET_CURRENT_CONTEXT(ctx);
   Node *n;
   ASSERT_OUTSIDE_SAVE_BEGIN_END_AND_FLUSH(ctx);
   n = alloc_instruction(ctx, OPCODE_CLEAR_BUFFER_FI, 4);
   if (n) {
      n[1].e = buffer;
      n[2].i = drawbuffer;
      n[3].f = depth;
      n[4].i = stencil;
   }
   if (ctx->ExecuteFlag) {
      /*CALL_ClearBufferfi(ctx->Exec, (buffer, drawbuffer, depth, stencil));*/
   }
}


static void GLAPIENTRY
save_ClearAccum(GLfloat red, GLfloat green, GLfloat blue, GLfloat alpha)
{
   GET_CURRENT_CONTEXT(ctx);
   Node *n;
   ASSERT_OUTSIDE_SAVE_BEGIN_END_AND_FLUSH(ctx);
   n = alloc_instruction(ctx, OPCODE_CLEAR_ACCUM, 4);
   if (n) {
      n[1].f = red;
      n[2].f = green;
      n[3].f = blue;
      n[4].f = alpha;
   }
   if (ctx->ExecuteFlag) {
      CALL_ClearAccum(ctx->Exec, (red, green, blue, alpha));
   }
}


static void GLAPIENTRY
save_ClearColor(GLclampf red, GLclampf green, GLclampf blue, GLclampf alpha)
{
   GET_CURRENT_CONTEXT(ctx);
   Node *n;
   ASSERT_OUTSIDE_SAVE_BEGIN_END_AND_FLUSH(ctx);
   n = alloc_instruction(ctx, OPCODE_CLEAR_COLOR, 4);
   if (n) {
      n[1].f = red;
      n[2].f = green;
      n[3].f = blue;
      n[4].f = alpha;
   }
   if (ctx->ExecuteFlag) {
      CALL_ClearColor(ctx->Exec, (red, green, blue, alpha));
   }
}


static void GLAPIENTRY
save_ClearDepth(GLclampd depth)
{
   GET_CURRENT_CONTEXT(ctx);
   Node *n;
   ASSERT_OUTSIDE_SAVE_BEGIN_END_AND_FLUSH(ctx);
   n = alloc_instruction(ctx, OPCODE_CLEAR_DEPTH, 1);
   if (n) {
      n[1].f = (GLfloat) depth;
   }
   if (ctx->ExecuteFlag) {
      CALL_ClearDepth(ctx->Exec, (depth));
   }
}


static void GLAPIENTRY
save_ClearIndex(GLfloat c)
{
   GET_CURRENT_CONTEXT(ctx);
   Node *n;
   ASSERT_OUTSIDE_SAVE_BEGIN_END_AND_FLUSH(ctx);
   n = alloc_instruction(ctx, OPCODE_CLEAR_INDEX, 1);
   if (n) {
      n[1].f = c;
   }
   if (ctx->ExecuteFlag) {
      CALL_ClearIndex(ctx->Exec, (c));
   }
}


static void GLAPIENTRY
save_ClearStencil(GLint s)
{
   GET_CURRENT_CONTEXT(ctx);
   Node *n;
   ASSERT_OUTSIDE_SAVE_BEGIN_END_AND_FLUSH(ctx);
   n = alloc_instruction(ctx, OPCODE_CLEAR_STENCIL, 1);
   if (n) {
      n[1].i = s;
   }
   if (ctx->ExecuteFlag) {
      CALL_ClearStencil(ctx->Exec, (s));
   }
}


static void GLAPIENTRY
save_ClipPlane(GLenum plane, const GLdouble * equ)
{
   GET_CURRENT_CONTEXT(ctx);
   Node *n;
   ASSERT_OUTSIDE_SAVE_BEGIN_END_AND_FLUSH(ctx);
   n = alloc_instruction(ctx, OPCODE_CLIP_PLANE, 5);
   if (n) {
      n[1].e = plane;
      n[2].f = (GLfloat) equ[0];
      n[3].f = (GLfloat) equ[1];
      n[4].f = (GLfloat) equ[2];
      n[5].f = (GLfloat) equ[3];
   }
   if (ctx->ExecuteFlag) {
      CALL_ClipPlane(ctx->Exec, (plane, equ));
   }
}



static void GLAPIENTRY
save_ColorMask(GLboolean red, GLboolean green,
               GLboolean blue, GLboolean alpha)
{
   GET_CURRENT_CONTEXT(ctx);
   Node *n;
   ASSERT_OUTSIDE_SAVE_BEGIN_END_AND_FLUSH(ctx);
   n = alloc_instruction(ctx, OPCODE_COLOR_MASK, 4);
   if (n) {
      n[1].b = red;
      n[2].b = green;
      n[3].b = blue;
      n[4].b = alpha;
   }
   if (ctx->ExecuteFlag) {
      CALL_ColorMask(ctx->Exec, (red, green, blue, alpha));
   }
}


static void GLAPIENTRY
save_ColorMaskIndexed(GLuint buf, GLboolean red, GLboolean green,
                      GLboolean blue, GLboolean alpha)
{
   GET_CURRENT_CONTEXT(ctx);
   Node *n;
   ASSERT_OUTSIDE_SAVE_BEGIN_END_AND_FLUSH(ctx);
   n = alloc_instruction(ctx, OPCODE_COLOR_MASK_INDEXED, 5);
   if (n) {
      n[1].ui = buf;
      n[2].b = red;
      n[3].b = green;
      n[4].b = blue;
      n[5].b = alpha;
   }
   if (ctx->ExecuteFlag) {
      /*CALL_ColorMaskIndexedEXT(ctx->Exec, (buf, red, green, blue, alpha));*/
   }
}


static void GLAPIENTRY
save_ColorMaterial(GLenum face, GLenum mode)
{
   GET_CURRENT_CONTEXT(ctx);
   Node *n;
   ASSERT_OUTSIDE_SAVE_BEGIN_END_AND_FLUSH(ctx);

   n = alloc_instruction(ctx, OPCODE_COLOR_MATERIAL, 2);
   if (n) {
      n[1].e = face;
      n[2].e = mode;
   }
   if (ctx->ExecuteFlag) {
      CALL_ColorMaterial(ctx->Exec, (face, mode));
   }
}


static void GLAPIENTRY
save_ColorTable(GLenum target, GLenum internalFormat,
                GLsizei width, GLenum format, GLenum type,
                const GLvoid * table)
{
   GET_CURRENT_CONTEXT(ctx);
   if (_mesa_is_proxy_texture(target)) {
      /* execute immediately */
      CALL_ColorTable(ctx->Exec, (target, internalFormat, width,
                                  format, type, table));
   }
   else {
      Node *n;
      ASSERT_OUTSIDE_SAVE_BEGIN_END_AND_FLUSH(ctx);
      n = alloc_instruction(ctx, OPCODE_COLOR_TABLE, 6);
      if (n) {
         n[1].e = target;
         n[2].e = internalFormat;
         n[3].i = width;
         n[4].e = format;
         n[5].e = type;
         n[6].data = unpack_image(ctx, 1, width, 1, 1, format, type, table,
                                  &ctx->Unpack);
      }
      if (ctx->ExecuteFlag) {
         CALL_ColorTable(ctx->Exec, (target, internalFormat, width,
                                     format, type, table));
      }
   }
}



static void GLAPIENTRY
save_ColorTableParameterfv(GLenum target, GLenum pname,
                           const GLfloat *params)
{
   GET_CURRENT_CONTEXT(ctx);
   Node *n;

   ASSERT_OUTSIDE_SAVE_BEGIN_END_AND_FLUSH(ctx);

   n = alloc_instruction(ctx, OPCODE_COLOR_TABLE_PARAMETER_FV, 6);
   if (n) {
      n[1].e = target;
      n[2].e = pname;
      n[3].f = params[0];
      if (pname == GL_COLOR_TABLE_SGI ||
          pname == GL_POST_CONVOLUTION_COLOR_TABLE_SGI ||
          pname == GL_TEXTURE_COLOR_TABLE_SGI) {
         n[4].f = params[1];
         n[5].f = params[2];
         n[6].f = params[3];
      }
   }

   if (ctx->ExecuteFlag) {
      CALL_ColorTableParameterfv(ctx->Exec, (target, pname, params));
   }
}


static void GLAPIENTRY
save_ColorTableParameteriv(GLenum target, GLenum pname, const GLint *params)
{
   GET_CURRENT_CONTEXT(ctx);
   Node *n;

   ASSERT_OUTSIDE_SAVE_BEGIN_END_AND_FLUSH(ctx);

   n = alloc_instruction(ctx, OPCODE_COLOR_TABLE_PARAMETER_IV, 6);
   if (n) {
      n[1].e = target;
      n[2].e = pname;
      n[3].i = params[0];
      if (pname == GL_COLOR_TABLE_SGI ||
          pname == GL_POST_CONVOLUTION_COLOR_TABLE_SGI ||
          pname == GL_TEXTURE_COLOR_TABLE_SGI) {
         n[4].i = params[1];
         n[5].i = params[2];
         n[6].i = params[3];
      }
   }

   if (ctx->ExecuteFlag) {
      CALL_ColorTableParameteriv(ctx->Exec, (target, pname, params));
   }
}



static void GLAPIENTRY
save_ColorSubTable(GLenum target, GLsizei start, GLsizei count,
                   GLenum format, GLenum type, const GLvoid * table)
{
   GET_CURRENT_CONTEXT(ctx);
   Node *n;
   ASSERT_OUTSIDE_SAVE_BEGIN_END_AND_FLUSH(ctx);
   n = alloc_instruction(ctx, OPCODE_COLOR_SUB_TABLE, 6);
   if (n) {
      n[1].e = target;
      n[2].i = start;
      n[3].i = count;
      n[4].e = format;
      n[5].e = type;
      n[6].data = unpack_image(ctx, 1, count, 1, 1, format, type, table,
                               &ctx->Unpack);
   }
   if (ctx->ExecuteFlag) {
      CALL_ColorSubTable(ctx->Exec,
                         (target, start, count, format, type, table));
   }
}


static void GLAPIENTRY
save_CopyColorSubTable(GLenum target, GLsizei start,
                       GLint x, GLint y, GLsizei width)
{
   GET_CURRENT_CONTEXT(ctx);
   Node *n;

   ASSERT_OUTSIDE_SAVE_BEGIN_END_AND_FLUSH(ctx);
   n = alloc_instruction(ctx, OPCODE_COPY_COLOR_SUB_TABLE, 5);
   if (n) {
      n[1].e = target;
      n[2].i = start;
      n[3].i = x;
      n[4].i = y;
      n[5].i = width;
   }
   if (ctx->ExecuteFlag) {
      CALL_CopyColorSubTable(ctx->Exec, (target, start, x, y, width));
   }
}


static void GLAPIENTRY
save_CopyColorTable(GLenum target, GLenum internalformat,
                    GLint x, GLint y, GLsizei width)
{
   GET_CURRENT_CONTEXT(ctx);
   Node *n;

   ASSERT_OUTSIDE_SAVE_BEGIN_END_AND_FLUSH(ctx);
   n = alloc_instruction(ctx, OPCODE_COPY_COLOR_TABLE, 5);
   if (n) {
      n[1].e = target;
      n[2].e = internalformat;
      n[3].i = x;
      n[4].i = y;
      n[5].i = width;
   }
   if (ctx->ExecuteFlag) {
      CALL_CopyColorTable(ctx->Exec, (target, internalformat, x, y, width));
   }
}


static void GLAPIENTRY
save_ConvolutionFilter1D(GLenum target, GLenum internalFormat, GLsizei width,
                         GLenum format, GLenum type, const GLvoid * filter)
{
   GET_CURRENT_CONTEXT(ctx);
   Node *n;

   ASSERT_OUTSIDE_SAVE_BEGIN_END_AND_FLUSH(ctx);

   n = alloc_instruction(ctx, OPCODE_CONVOLUTION_FILTER_1D, 6);
   if (n) {
      n[1].e = target;
      n[2].e = internalFormat;
      n[3].i = width;
      n[4].e = format;
      n[5].e = type;
      n[6].data = unpack_image(ctx, 1, width, 1, 1, format, type, filter,
                               &ctx->Unpack);
   }
   if (ctx->ExecuteFlag) {
      CALL_ConvolutionFilter1D(ctx->Exec, (target, internalFormat, width,
                                           format, type, filter));
   }
}


static void GLAPIENTRY
save_ConvolutionFilter2D(GLenum target, GLenum internalFormat,
                         GLsizei width, GLsizei height, GLenum format,
                         GLenum type, const GLvoid * filter)
{
   GET_CURRENT_CONTEXT(ctx);
   Node *n;

   ASSERT_OUTSIDE_SAVE_BEGIN_END_AND_FLUSH(ctx);

   n = alloc_instruction(ctx, OPCODE_CONVOLUTION_FILTER_2D, 7);
   if (n) {
      n[1].e = target;
      n[2].e = internalFormat;
      n[3].i = width;
      n[4].i = height;
      n[5].e = format;
      n[6].e = type;
      n[7].data = unpack_image(ctx, 2, width, height, 1, format, type, filter,
                               &ctx->Unpack);
   }
   if (ctx->ExecuteFlag) {
      CALL_ConvolutionFilter2D(ctx->Exec,
                               (target, internalFormat, width, height, format,
                                type, filter));
   }
}


static void GLAPIENTRY
save_ConvolutionParameteri(GLenum target, GLenum pname, GLint param)
{
   GET_CURRENT_CONTEXT(ctx);
   Node *n;
   ASSERT_OUTSIDE_SAVE_BEGIN_END_AND_FLUSH(ctx);
   n = alloc_instruction(ctx, OPCODE_CONVOLUTION_PARAMETER_I, 3);
   if (n) {
      n[1].e = target;
      n[2].e = pname;
      n[3].i = param;
   }
   if (ctx->ExecuteFlag) {
      CALL_ConvolutionParameteri(ctx->Exec, (target, pname, param));
   }
}


static void GLAPIENTRY
save_ConvolutionParameteriv(GLenum target, GLenum pname, const GLint *params)
{
   GET_CURRENT_CONTEXT(ctx);
   Node *n;
   ASSERT_OUTSIDE_SAVE_BEGIN_END_AND_FLUSH(ctx);
   n = alloc_instruction(ctx, OPCODE_CONVOLUTION_PARAMETER_IV, 6);
   if (n) {
      n[1].e = target;
      n[2].e = pname;
      n[3].i = params[0];
      if (pname == GL_CONVOLUTION_BORDER_COLOR ||
          pname == GL_CONVOLUTION_FILTER_SCALE ||
          pname == GL_CONVOLUTION_FILTER_BIAS) {
         n[4].i = params[1];
         n[5].i = params[2];
         n[6].i = params[3];
      }
      else {
         n[4].i = n[5].i = n[6].i = 0;
      }
   }
   if (ctx->ExecuteFlag) {
      CALL_ConvolutionParameteriv(ctx->Exec, (target, pname, params));
   }
}


static void GLAPIENTRY
save_ConvolutionParameterf(GLenum target, GLenum pname, GLfloat param)
{
   GET_CURRENT_CONTEXT(ctx);
   Node *n;
   ASSERT_OUTSIDE_SAVE_BEGIN_END_AND_FLUSH(ctx);
   n = alloc_instruction(ctx, OPCODE_CONVOLUTION_PARAMETER_F, 3);
   if (n) {
      n[1].e = target;
      n[2].e = pname;
      n[3].f = param;
   }
   if (ctx->ExecuteFlag) {
      CALL_ConvolutionParameterf(ctx->Exec, (target, pname, param));
   }
}


static void GLAPIENTRY
save_ConvolutionParameterfv(GLenum target, GLenum pname,
                            const GLfloat *params)
{
   GET_CURRENT_CONTEXT(ctx);
   Node *n;
   ASSERT_OUTSIDE_SAVE_BEGIN_END_AND_FLUSH(ctx);
   n = alloc_instruction(ctx, OPCODE_CONVOLUTION_PARAMETER_FV, 6);
   if (n) {
      n[1].e = target;
      n[2].e = pname;
      n[3].f = params[0];
      if (pname == GL_CONVOLUTION_BORDER_COLOR ||
          pname == GL_CONVOLUTION_FILTER_SCALE ||
          pname == GL_CONVOLUTION_FILTER_BIAS) {
         n[4].f = params[1];
         n[5].f = params[2];
         n[6].f = params[3];
      }
      else {
         n[4].f = n[5].f = n[6].f = 0.0F;
      }
   }
   if (ctx->ExecuteFlag) {
      CALL_ConvolutionParameterfv(ctx->Exec, (target, pname, params));
   }
}


static void GLAPIENTRY
save_CopyPixels(GLint x, GLint y, GLsizei width, GLsizei height, GLenum type)
{
   GET_CURRENT_CONTEXT(ctx);
   Node *n;
   ASSERT_OUTSIDE_SAVE_BEGIN_END_AND_FLUSH(ctx);
   n = alloc_instruction(ctx, OPCODE_COPY_PIXELS, 5);
   if (n) {
      n[1].i = x;
      n[2].i = y;
      n[3].i = (GLint) width;
      n[4].i = (GLint) height;
      n[5].e = type;
   }
   if (ctx->ExecuteFlag) {
      CALL_CopyPixels(ctx->Exec, (x, y, width, height, type));
   }
}



static void GLAPIENTRY
save_CopyTexImage1D(GLenum target, GLint level, GLenum internalformat,
                    GLint x, GLint y, GLsizei width, GLint border)
{
   GET_CURRENT_CONTEXT(ctx);
   Node *n;
   ASSERT_OUTSIDE_SAVE_BEGIN_END_AND_FLUSH(ctx);
   n = alloc_instruction(ctx, OPCODE_COPY_TEX_IMAGE1D, 7);
   if (n) {
      n[1].e = target;
      n[2].i = level;
      n[3].e = internalformat;
      n[4].i = x;
      n[5].i = y;
      n[6].i = width;
      n[7].i = border;
   }
   if (ctx->ExecuteFlag) {
      CALL_CopyTexImage1D(ctx->Exec, (target, level, internalformat,
                                      x, y, width, border));
   }
}


static void GLAPIENTRY
save_CopyTexImage2D(GLenum target, GLint level,
                    GLenum internalformat,
                    GLint x, GLint y, GLsizei width,
                    GLsizei height, GLint border)
{
   GET_CURRENT_CONTEXT(ctx);
   Node *n;
   ASSERT_OUTSIDE_SAVE_BEGIN_END_AND_FLUSH(ctx);
   n = alloc_instruction(ctx, OPCODE_COPY_TEX_IMAGE2D, 8);
   if (n) {
      n[1].e = target;
      n[2].i = level;
      n[3].e = internalformat;
      n[4].i = x;
      n[5].i = y;
      n[6].i = width;
      n[7].i = height;
      n[8].i = border;
   }
   if (ctx->ExecuteFlag) {
      CALL_CopyTexImage2D(ctx->Exec, (target, level, internalformat,
                                      x, y, width, height, border));
   }
}



static void GLAPIENTRY
save_CopyTexSubImage1D(GLenum target, GLint level,
                       GLint xoffset, GLint x, GLint y, GLsizei width)
{
   GET_CURRENT_CONTEXT(ctx);
   Node *n;
   ASSERT_OUTSIDE_SAVE_BEGIN_END_AND_FLUSH(ctx);
   n = alloc_instruction(ctx, OPCODE_COPY_TEX_SUB_IMAGE1D, 6);
   if (n) {
      n[1].e = target;
      n[2].i = level;
      n[3].i = xoffset;
      n[4].i = x;
      n[5].i = y;
      n[6].i = width;
   }
   if (ctx->ExecuteFlag) {
      CALL_CopyTexSubImage1D(ctx->Exec,
                             (target, level, xoffset, x, y, width));
   }
}


static void GLAPIENTRY
save_CopyTexSubImage2D(GLenum target, GLint level,
                       GLint xoffset, GLint yoffset,
                       GLint x, GLint y, GLsizei width, GLint height)
{
   GET_CURRENT_CONTEXT(ctx);
   Node *n;
   ASSERT_OUTSIDE_SAVE_BEGIN_END_AND_FLUSH(ctx);
   n = alloc_instruction(ctx, OPCODE_COPY_TEX_SUB_IMAGE2D, 8);
   if (n) {
      n[1].e = target;
      n[2].i = level;
      n[3].i = xoffset;
      n[4].i = yoffset;
      n[5].i = x;
      n[6].i = y;
      n[7].i = width;
      n[8].i = height;
   }
   if (ctx->ExecuteFlag) {
      CALL_CopyTexSubImage2D(ctx->Exec, (target, level, xoffset, yoffset,
                                         x, y, width, height));
   }
}


static void GLAPIENTRY
save_CopyTexSubImage3D(GLenum target, GLint level,
                       GLint xoffset, GLint yoffset, GLint zoffset,
                       GLint x, GLint y, GLsizei width, GLint height)
{
   GET_CURRENT_CONTEXT(ctx);
   Node *n;
   ASSERT_OUTSIDE_SAVE_BEGIN_END_AND_FLUSH(ctx);
   n = alloc_instruction(ctx, OPCODE_COPY_TEX_SUB_IMAGE3D, 9);
   if (n) {
      n[1].e = target;
      n[2].i = level;
      n[3].i = xoffset;
      n[4].i = yoffset;
      n[5].i = zoffset;
      n[6].i = x;
      n[7].i = y;
      n[8].i = width;
      n[9].i = height;
   }
   if (ctx->ExecuteFlag) {
      CALL_CopyTexSubImage3D(ctx->Exec, (target, level,
                                         xoffset, yoffset, zoffset,
                                         x, y, width, height));
   }
}


static void GLAPIENTRY
save_CullFace(GLenum mode)
{
   GET_CURRENT_CONTEXT(ctx);
   Node *n;
   ASSERT_OUTSIDE_SAVE_BEGIN_END_AND_FLUSH(ctx);
   n = alloc_instruction(ctx, OPCODE_CULL_FACE, 1);
   if (n) {
      n[1].e = mode;
   }
   if (ctx->ExecuteFlag) {
      CALL_CullFace(ctx->Exec, (mode));
   }
}


static void GLAPIENTRY
save_DepthFunc(GLenum func)
{
   GET_CURRENT_CONTEXT(ctx);
   Node *n;
   ASSERT_OUTSIDE_SAVE_BEGIN_END_AND_FLUSH(ctx);
   n = alloc_instruction(ctx, OPCODE_DEPTH_FUNC, 1);
   if (n) {
      n[1].e = func;
   }
   if (ctx->ExecuteFlag) {
      CALL_DepthFunc(ctx->Exec, (func));
   }
}


static void GLAPIENTRY
save_DepthMask(GLboolean mask)
{
   GET_CURRENT_CONTEXT(ctx);
   Node *n;
   ASSERT_OUTSIDE_SAVE_BEGIN_END_AND_FLUSH(ctx);
   n = alloc_instruction(ctx, OPCODE_DEPTH_MASK, 1);
   if (n) {
      n[1].b = mask;
   }
   if (ctx->ExecuteFlag) {
      CALL_DepthMask(ctx->Exec, (mask));
   }
}


static void GLAPIENTRY
save_DepthRange(GLclampd nearval, GLclampd farval)
{
   GET_CURRENT_CONTEXT(ctx);
   Node *n;
   ASSERT_OUTSIDE_SAVE_BEGIN_END_AND_FLUSH(ctx);
   n = alloc_instruction(ctx, OPCODE_DEPTH_RANGE, 2);
   if (n) {
      n[1].f = (GLfloat) nearval;
      n[2].f = (GLfloat) farval;
   }
   if (ctx->ExecuteFlag) {
      CALL_DepthRange(ctx->Exec, (nearval, farval));
   }
}


static void GLAPIENTRY
save_Disable(GLenum cap)
{
   GET_CURRENT_CONTEXT(ctx);
   Node *n;
   ASSERT_OUTSIDE_SAVE_BEGIN_END_AND_FLUSH(ctx);
   n = alloc_instruction(ctx, OPCODE_DISABLE, 1);
   if (n) {
      n[1].e = cap;
   }
   if (ctx->ExecuteFlag) {
      CALL_Disable(ctx->Exec, (cap));
   }
}


static void GLAPIENTRY
save_DisableIndexed(GLuint index, GLenum cap)
{
   GET_CURRENT_CONTEXT(ctx);
   Node *n;
   ASSERT_OUTSIDE_SAVE_BEGIN_END_AND_FLUSH(ctx);
   n = alloc_instruction(ctx, OPCODE_DISABLE_INDEXED, 2);
   if (n) {
      n[1].ui = index;
      n[2].e = cap;
   }
   if (ctx->ExecuteFlag) {
      CALL_DisableIndexedEXT(ctx->Exec, (index, cap));
   }
}


static void GLAPIENTRY
save_DrawBuffer(GLenum mode)
{
   GET_CURRENT_CONTEXT(ctx);
   Node *n;
   ASSERT_OUTSIDE_SAVE_BEGIN_END_AND_FLUSH(ctx);
   n = alloc_instruction(ctx, OPCODE_DRAW_BUFFER, 1);
   if (n) {
      n[1].e = mode;
   }
   if (ctx->ExecuteFlag) {
      CALL_DrawBuffer(ctx->Exec, (mode));
   }
}


static void GLAPIENTRY
save_DrawPixels(GLsizei width, GLsizei height,
                GLenum format, GLenum type, const GLvoid * pixels)
{
   GET_CURRENT_CONTEXT(ctx);
   Node *n;

   ASSERT_OUTSIDE_SAVE_BEGIN_END_AND_FLUSH(ctx);

   n = alloc_instruction(ctx, OPCODE_DRAW_PIXELS, 5);
   if (n) {
      n[1].i = width;
      n[2].i = height;
      n[3].e = format;
      n[4].e = type;
      n[5].data = unpack_image(ctx, 2, width, height, 1, format, type,
                               pixels, &ctx->Unpack);
   }
   if (ctx->ExecuteFlag) {
      CALL_DrawPixels(ctx->Exec, (width, height, format, type, pixels));
   }
}



static void GLAPIENTRY
save_Enable(GLenum cap)
{
   GET_CURRENT_CONTEXT(ctx);
   Node *n;
   ASSERT_OUTSIDE_SAVE_BEGIN_END_AND_FLUSH(ctx);
   n = alloc_instruction(ctx, OPCODE_ENABLE, 1);
   if (n) {
      n[1].e = cap;
   }
   if (ctx->ExecuteFlag) {
      CALL_Enable(ctx->Exec, (cap));
   }
}



static void GLAPIENTRY
save_EnableIndexed(GLuint index, GLenum cap)
{
   GET_CURRENT_CONTEXT(ctx);
   Node *n;
   ASSERT_OUTSIDE_SAVE_BEGIN_END_AND_FLUSH(ctx);
   n = alloc_instruction(ctx, OPCODE_ENABLE_INDEXED, 2);
   if (n) {
      n[1].ui = index;
      n[2].e = cap;
   }
   if (ctx->ExecuteFlag) {
      CALL_EnableIndexedEXT(ctx->Exec, (index, cap));
   }
}



static void GLAPIENTRY
save_EvalMesh1(GLenum mode, GLint i1, GLint i2)
{
   GET_CURRENT_CONTEXT(ctx);
   Node *n;
   ASSERT_OUTSIDE_SAVE_BEGIN_END_AND_FLUSH(ctx);
   n = alloc_instruction(ctx, OPCODE_EVALMESH1, 3);
   if (n) {
      n[1].e = mode;
      n[2].i = i1;
      n[3].i = i2;
   }
   if (ctx->ExecuteFlag) {
      CALL_EvalMesh1(ctx->Exec, (mode, i1, i2));
   }
}


static void GLAPIENTRY
save_EvalMesh2(GLenum mode, GLint i1, GLint i2, GLint j1, GLint j2)
{
   GET_CURRENT_CONTEXT(ctx);
   Node *n;
   ASSERT_OUTSIDE_SAVE_BEGIN_END_AND_FLUSH(ctx);
   n = alloc_instruction(ctx, OPCODE_EVALMESH2, 5);
   if (n) {
      n[1].e = mode;
      n[2].i = i1;
      n[3].i = i2;
      n[4].i = j1;
      n[5].i = j2;
   }
   if (ctx->ExecuteFlag) {
      CALL_EvalMesh2(ctx->Exec, (mode, i1, i2, j1, j2));
   }
}




static void GLAPIENTRY
save_Fogfv(GLenum pname, const GLfloat *params)
{
   GET_CURRENT_CONTEXT(ctx);
   Node *n;
   ASSERT_OUTSIDE_SAVE_BEGIN_END_AND_FLUSH(ctx);
   n = alloc_instruction(ctx, OPCODE_FOG, 5);
   if (n) {
      n[1].e = pname;
      n[2].f = params[0];
      n[3].f = params[1];
      n[4].f = params[2];
      n[5].f = params[3];
   }
   if (ctx->ExecuteFlag) {
      CALL_Fogfv(ctx->Exec, (pname, params));
   }
}


static void GLAPIENTRY
save_Fogf(GLenum pname, GLfloat param)
{
   GLfloat parray[4];
   parray[0] = param;
   parray[1] = parray[2] = parray[3] = 0.0F;
   save_Fogfv(pname, parray);
}


static void GLAPIENTRY
save_Fogiv(GLenum pname, const GLint *params)
{
   GLfloat p[4];
   switch (pname) {
   case GL_FOG_MODE:
   case GL_FOG_DENSITY:
   case GL_FOG_START:
   case GL_FOG_END:
   case GL_FOG_INDEX:
      p[0] = (GLfloat) *params;
      p[1] = 0.0f;
      p[2] = 0.0f;
      p[3] = 0.0f;
      break;
   case GL_FOG_COLOR:
      p[0] = INT_TO_FLOAT(params[0]);
      p[1] = INT_TO_FLOAT(params[1]);
      p[2] = INT_TO_FLOAT(params[2]);
      p[3] = INT_TO_FLOAT(params[3]);
      break;
   default:
      /* Error will be caught later in gl_Fogfv */
      ASSIGN_4V(p, 0.0F, 0.0F, 0.0F, 0.0F);
   }
   save_Fogfv(pname, p);
}


static void GLAPIENTRY
save_Fogi(GLenum pname, GLint param)
{
   GLint parray[4];
   parray[0] = param;
   parray[1] = parray[2] = parray[3] = 0;
   save_Fogiv(pname, parray);
}


static void GLAPIENTRY
save_FrontFace(GLenum mode)
{
   GET_CURRENT_CONTEXT(ctx);
   Node *n;
   ASSERT_OUTSIDE_SAVE_BEGIN_END_AND_FLUSH(ctx);
   n = alloc_instruction(ctx, OPCODE_FRONT_FACE, 1);
   if (n) {
      n[1].e = mode;
   }
   if (ctx->ExecuteFlag) {
      CALL_FrontFace(ctx->Exec, (mode));
   }
}


static void GLAPIENTRY
save_Frustum(GLdouble left, GLdouble right,
             GLdouble bottom, GLdouble top, GLdouble nearval, GLdouble farval)
{
   GET_CURRENT_CONTEXT(ctx);
   Node *n;
   ASSERT_OUTSIDE_SAVE_BEGIN_END_AND_FLUSH(ctx);
   n = alloc_instruction(ctx, OPCODE_FRUSTUM, 6);
   if (n) {
      n[1].f = (GLfloat) left;
      n[2].f = (GLfloat) right;
      n[3].f = (GLfloat) bottom;
      n[4].f = (GLfloat) top;
      n[5].f = (GLfloat) nearval;
      n[6].f = (GLfloat) farval;
   }
   if (ctx->ExecuteFlag) {
      CALL_Frustum(ctx->Exec, (left, right, bottom, top, nearval, farval));
   }
}


static void GLAPIENTRY
save_Hint(GLenum target, GLenum mode)
{
   GET_CURRENT_CONTEXT(ctx);
   Node *n;
   ASSERT_OUTSIDE_SAVE_BEGIN_END_AND_FLUSH(ctx);
   n = alloc_instruction(ctx, OPCODE_HINT, 2);
   if (n) {
      n[1].e = target;
      n[2].e = mode;
   }
   if (ctx->ExecuteFlag) {
      CALL_Hint(ctx->Exec, (target, mode));
   }
}


static void GLAPIENTRY
save_Histogram(GLenum target, GLsizei width, GLenum internalFormat,
               GLboolean sink)
{
   GET_CURRENT_CONTEXT(ctx);
   Node *n;

   ASSERT_OUTSIDE_SAVE_BEGIN_END_AND_FLUSH(ctx);
   n = alloc_instruction(ctx, OPCODE_HISTOGRAM, 4);
   if (n) {
      n[1].e = target;
      n[2].i = width;
      n[3].e = internalFormat;
      n[4].b = sink;
   }
   if (ctx->ExecuteFlag) {
      CALL_Histogram(ctx->Exec, (target, width, internalFormat, sink));
   }
}


static void GLAPIENTRY
save_IndexMask(GLuint mask)
{
   GET_CURRENT_CONTEXT(ctx);
   Node *n;
   ASSERT_OUTSIDE_SAVE_BEGIN_END_AND_FLUSH(ctx);
   n = alloc_instruction(ctx, OPCODE_INDEX_MASK, 1);
   if (n) {
      n[1].ui = mask;
   }
   if (ctx->ExecuteFlag) {
      CALL_IndexMask(ctx->Exec, (mask));
   }
}


static void GLAPIENTRY
save_InitNames(void)
{
   GET_CURRENT_CONTEXT(ctx);
   ASSERT_OUTSIDE_SAVE_BEGIN_END_AND_FLUSH(ctx);
   (void) alloc_instruction(ctx, OPCODE_INIT_NAMES, 0);
   if (ctx->ExecuteFlag) {
      CALL_InitNames(ctx->Exec, ());
   }
}


static void GLAPIENTRY
save_Lightfv(GLenum light, GLenum pname, const GLfloat *params)
{
   GET_CURRENT_CONTEXT(ctx);
   Node *n;
   ASSERT_OUTSIDE_SAVE_BEGIN_END_AND_FLUSH(ctx);
   n = alloc_instruction(ctx, OPCODE_LIGHT, 6);
   if (n) {
      GLint i, nParams;
      n[1].e = light;
      n[2].e = pname;
      switch (pname) {
      case GL_AMBIENT:
         nParams = 4;
         break;
      case GL_DIFFUSE:
         nParams = 4;
         break;
      case GL_SPECULAR:
         nParams = 4;
         break;
      case GL_POSITION:
         nParams = 4;
         break;
      case GL_SPOT_DIRECTION:
         nParams = 3;
         break;
      case GL_SPOT_EXPONENT:
         nParams = 1;
         break;
      case GL_SPOT_CUTOFF:
         nParams = 1;
         break;
      case GL_CONSTANT_ATTENUATION:
         nParams = 1;
         break;
      case GL_LINEAR_ATTENUATION:
         nParams = 1;
         break;
      case GL_QUADRATIC_ATTENUATION:
         nParams = 1;
         break;
      default:
         nParams = 0;
      }
      for (i = 0; i < nParams; i++) {
         n[3 + i].f = params[i];
      }
   }
   if (ctx->ExecuteFlag) {
      CALL_Lightfv(ctx->Exec, (light, pname, params));
   }
}


static void GLAPIENTRY
save_Lightf(GLenum light, GLenum pname, GLfloat param)
{
   GLfloat parray[4];
   parray[0] = param;
   parray[1] = parray[2] = parray[3] = 0.0F;
   save_Lightfv(light, pname, parray);
}


static void GLAPIENTRY
save_Lightiv(GLenum light, GLenum pname, const GLint *params)
{
   GLfloat fparam[4];
   switch (pname) {
   case GL_AMBIENT:
   case GL_DIFFUSE:
   case GL_SPECULAR:
      fparam[0] = INT_TO_FLOAT(params[0]);
      fparam[1] = INT_TO_FLOAT(params[1]);
      fparam[2] = INT_TO_FLOAT(params[2]);
      fparam[3] = INT_TO_FLOAT(params[3]);
      break;
   case GL_POSITION:
      fparam[0] = (GLfloat) params[0];
      fparam[1] = (GLfloat) params[1];
      fparam[2] = (GLfloat) params[2];
      fparam[3] = (GLfloat) params[3];
      break;
   case GL_SPOT_DIRECTION:
      fparam[0] = (GLfloat) params[0];
      fparam[1] = (GLfloat) params[1];
      fparam[2] = (GLfloat) params[2];
      break;
   case GL_SPOT_EXPONENT:
   case GL_SPOT_CUTOFF:
   case GL_CONSTANT_ATTENUATION:
   case GL_LINEAR_ATTENUATION:
   case GL_QUADRATIC_ATTENUATION:
      fparam[0] = (GLfloat) params[0];
      break;
   default:
      /* error will be caught later in gl_Lightfv */
      ;
   }
   save_Lightfv(light, pname, fparam);
}


static void GLAPIENTRY
save_Lighti(GLenum light, GLenum pname, GLint param)
{
   GLint parray[4];
   parray[0] = param;
   parray[1] = parray[2] = parray[3] = 0;
   save_Lightiv(light, pname, parray);
}


static void GLAPIENTRY
save_LightModelfv(GLenum pname, const GLfloat *params)
{
   GET_CURRENT_CONTEXT(ctx);
   Node *n;
   ASSERT_OUTSIDE_SAVE_BEGIN_END_AND_FLUSH(ctx);
   n = alloc_instruction(ctx, OPCODE_LIGHT_MODEL, 5);
   if (n) {
      n[1].e = pname;
      n[2].f = params[0];
      n[3].f = params[1];
      n[4].f = params[2];
      n[5].f = params[3];
   }
   if (ctx->ExecuteFlag) {
      CALL_LightModelfv(ctx->Exec, (pname, params));
   }
}


static void GLAPIENTRY
save_LightModelf(GLenum pname, GLfloat param)
{
   GLfloat parray[4];
   parray[0] = param;
   parray[1] = parray[2] = parray[3] = 0.0F;
   save_LightModelfv(pname, parray);
}


static void GLAPIENTRY
save_LightModeliv(GLenum pname, const GLint *params)
{
   GLfloat fparam[4];
   switch (pname) {
   case GL_LIGHT_MODEL_AMBIENT:
      fparam[0] = INT_TO_FLOAT(params[0]);
      fparam[1] = INT_TO_FLOAT(params[1]);
      fparam[2] = INT_TO_FLOAT(params[2]);
      fparam[3] = INT_TO_FLOAT(params[3]);
      break;
   case GL_LIGHT_MODEL_LOCAL_VIEWER:
   case GL_LIGHT_MODEL_TWO_SIDE:
   case GL_LIGHT_MODEL_COLOR_CONTROL:
      fparam[0] = (GLfloat) params[0];
      fparam[1] = 0.0F;
      fparam[2] = 0.0F;
      fparam[3] = 0.0F;
      break;
   default:
      /* Error will be caught later in gl_LightModelfv */
      ASSIGN_4V(fparam, 0.0F, 0.0F, 0.0F, 0.0F);
   }
   save_LightModelfv(pname, fparam);
}


static void GLAPIENTRY
save_LightModeli(GLenum pname, GLint param)
{
   GLint parray[4];
   parray[0] = param;
   parray[1] = parray[2] = parray[3] = 0;
   save_LightModeliv(pname, parray);
}


static void GLAPIENTRY
save_LineStipple(GLint factor, GLushort pattern)
{
   GET_CURRENT_CONTEXT(ctx);
   Node *n;
   ASSERT_OUTSIDE_SAVE_BEGIN_END_AND_FLUSH(ctx);
   n = alloc_instruction(ctx, OPCODE_LINE_STIPPLE, 2);
   if (n) {
      n[1].i = factor;
      n[2].us = pattern;
   }
   if (ctx->ExecuteFlag) {
      CALL_LineStipple(ctx->Exec, (factor, pattern));
   }
}


static void GLAPIENTRY
save_LineWidth(GLfloat width)
{
   GET_CURRENT_CONTEXT(ctx);
   Node *n;
   ASSERT_OUTSIDE_SAVE_BEGIN_END_AND_FLUSH(ctx);
   n = alloc_instruction(ctx, OPCODE_LINE_WIDTH, 1);
   if (n) {
      n[1].f = width;
   }
   if (ctx->ExecuteFlag) {
      CALL_LineWidth(ctx->Exec, (width));
   }
}


static void GLAPIENTRY
save_ListBase(GLuint base)
{
   GET_CURRENT_CONTEXT(ctx);
   Node *n;
   ASSERT_OUTSIDE_SAVE_BEGIN_END_AND_FLUSH(ctx);
   n = alloc_instruction(ctx, OPCODE_LIST_BASE, 1);
   if (n) {
      n[1].ui = base;
   }
   if (ctx->ExecuteFlag) {
      CALL_ListBase(ctx->Exec, (base));
   }
}


static void GLAPIENTRY
save_LoadIdentity(void)
{
   GET_CURRENT_CONTEXT(ctx);
   ASSERT_OUTSIDE_SAVE_BEGIN_END_AND_FLUSH(ctx);
   (void) alloc_instruction(ctx, OPCODE_LOAD_IDENTITY, 0);
   if (ctx->ExecuteFlag) {
      CALL_LoadIdentity(ctx->Exec, ());
   }
}


static void GLAPIENTRY
save_LoadMatrixf(const GLfloat * m)
{
   GET_CURRENT_CONTEXT(ctx);
   Node *n;
   ASSERT_OUTSIDE_SAVE_BEGIN_END_AND_FLUSH(ctx);
   n = alloc_instruction(ctx, OPCODE_LOAD_MATRIX, 16);
   if (n) {
      GLuint i;
      for (i = 0; i < 16; i++) {
         n[1 + i].f = m[i];
      }
   }
   if (ctx->ExecuteFlag) {
      CALL_LoadMatrixf(ctx->Exec, (m));
   }
}


static void GLAPIENTRY
save_LoadMatrixd(const GLdouble * m)
{
   GLfloat f[16];
   GLint i;
   for (i = 0; i < 16; i++) {
      f[i] = (GLfloat) m[i];
   }
   save_LoadMatrixf(f);
}


static void GLAPIENTRY
save_LoadName(GLuint name)
{
   GET_CURRENT_CONTEXT(ctx);
   Node *n;
   ASSERT_OUTSIDE_SAVE_BEGIN_END_AND_FLUSH(ctx);
   n = alloc_instruction(ctx, OPCODE_LOAD_NAME, 1);
   if (n) {
      n[1].ui = name;
   }
   if (ctx->ExecuteFlag) {
      CALL_LoadName(ctx->Exec, (name));
   }
}


static void GLAPIENTRY
save_LogicOp(GLenum opcode)
{
   GET_CURRENT_CONTEXT(ctx);
   Node *n;
   ASSERT_OUTSIDE_SAVE_BEGIN_END_AND_FLUSH(ctx);
   n = alloc_instruction(ctx, OPCODE_LOGIC_OP, 1);
   if (n) {
      n[1].e = opcode;
   }
   if (ctx->ExecuteFlag) {
      CALL_LogicOp(ctx->Exec, (opcode));
   }
}


static void GLAPIENTRY
save_Map1d(GLenum target, GLdouble u1, GLdouble u2, GLint stride,
           GLint order, const GLdouble * points)
{
   GET_CURRENT_CONTEXT(ctx);
   Node *n;
   ASSERT_OUTSIDE_SAVE_BEGIN_END_AND_FLUSH(ctx);
   n = alloc_instruction(ctx, OPCODE_MAP1, 6);
   if (n) {
      GLfloat *pnts = _mesa_copy_map_points1d(target, stride, order, points);
      n[1].e = target;
      n[2].f = (GLfloat) u1;
      n[3].f = (GLfloat) u2;
      n[4].i = _mesa_evaluator_components(target);      /* stride */
      n[5].i = order;
      n[6].data = (void *) pnts;
   }
   if (ctx->ExecuteFlag) {
      CALL_Map1d(ctx->Exec, (target, u1, u2, stride, order, points));
   }
}

static void GLAPIENTRY
save_Map1f(GLenum target, GLfloat u1, GLfloat u2, GLint stride,
           GLint order, const GLfloat * points)
{
   GET_CURRENT_CONTEXT(ctx);
   Node *n;
   ASSERT_OUTSIDE_SAVE_BEGIN_END_AND_FLUSH(ctx);
   n = alloc_instruction(ctx, OPCODE_MAP1, 6);
   if (n) {
      GLfloat *pnts = _mesa_copy_map_points1f(target, stride, order, points);
      n[1].e = target;
      n[2].f = u1;
      n[3].f = u2;
      n[4].i = _mesa_evaluator_components(target);      /* stride */
      n[5].i = order;
      n[6].data = (void *) pnts;
   }
   if (ctx->ExecuteFlag) {
      CALL_Map1f(ctx->Exec, (target, u1, u2, stride, order, points));
   }
}


static void GLAPIENTRY
save_Map2d(GLenum target,
           GLdouble u1, GLdouble u2, GLint ustride, GLint uorder,
           GLdouble v1, GLdouble v2, GLint vstride, GLint vorder,
           const GLdouble * points)
{
   GET_CURRENT_CONTEXT(ctx);
   Node *n;
   ASSERT_OUTSIDE_SAVE_BEGIN_END_AND_FLUSH(ctx);
   n = alloc_instruction(ctx, OPCODE_MAP2, 10);
   if (n) {
      GLfloat *pnts = _mesa_copy_map_points2d(target, ustride, uorder,
                                              vstride, vorder, points);
      n[1].e = target;
      n[2].f = (GLfloat) u1;
      n[3].f = (GLfloat) u2;
      n[4].f = (GLfloat) v1;
      n[5].f = (GLfloat) v2;
      /* XXX verify these strides are correct */
      n[6].i = _mesa_evaluator_components(target) * vorder;     /*ustride */
      n[7].i = _mesa_evaluator_components(target);      /*vstride */
      n[8].i = uorder;
      n[9].i = vorder;
      n[10].data = (void *) pnts;
   }
   if (ctx->ExecuteFlag) {
      CALL_Map2d(ctx->Exec, (target,
                             u1, u2, ustride, uorder,
                             v1, v2, vstride, vorder, points));
   }
}


static void GLAPIENTRY
save_Map2f(GLenum target,
           GLfloat u1, GLfloat u2, GLint ustride, GLint uorder,
           GLfloat v1, GLfloat v2, GLint vstride, GLint vorder,
           const GLfloat * points)
{
   GET_CURRENT_CONTEXT(ctx);
   Node *n;
   ASSERT_OUTSIDE_SAVE_BEGIN_END_AND_FLUSH(ctx);
   n = alloc_instruction(ctx, OPCODE_MAP2, 10);
   if (n) {
      GLfloat *pnts = _mesa_copy_map_points2f(target, ustride, uorder,
                                              vstride, vorder, points);
      n[1].e = target;
      n[2].f = u1;
      n[3].f = u2;
      n[4].f = v1;
      n[5].f = v2;
      /* XXX verify these strides are correct */
      n[6].i = _mesa_evaluator_components(target) * vorder;     /*ustride */
      n[7].i = _mesa_evaluator_components(target);      /*vstride */
      n[8].i = uorder;
      n[9].i = vorder;
      n[10].data = (void *) pnts;
   }
   if (ctx->ExecuteFlag) {
      CALL_Map2f(ctx->Exec, (target, u1, u2, ustride, uorder,
                             v1, v2, vstride, vorder, points));
   }
}


static void GLAPIENTRY
save_MapGrid1f(GLint un, GLfloat u1, GLfloat u2)
{
   GET_CURRENT_CONTEXT(ctx);
   Node *n;
   ASSERT_OUTSIDE_SAVE_BEGIN_END_AND_FLUSH(ctx);
   n = alloc_instruction(ctx, OPCODE_MAPGRID1, 3);
   if (n) {
      n[1].i = un;
      n[2].f = u1;
      n[3].f = u2;
   }
   if (ctx->ExecuteFlag) {
      CALL_MapGrid1f(ctx->Exec, (un, u1, u2));
   }
}


static void GLAPIENTRY
save_MapGrid1d(GLint un, GLdouble u1, GLdouble u2)
{
   save_MapGrid1f(un, (GLfloat) u1, (GLfloat) u2);
}


static void GLAPIENTRY
save_MapGrid2f(GLint un, GLfloat u1, GLfloat u2,
               GLint vn, GLfloat v1, GLfloat v2)
{
   GET_CURRENT_CONTEXT(ctx);
   Node *n;
   ASSERT_OUTSIDE_SAVE_BEGIN_END_AND_FLUSH(ctx);
   n = alloc_instruction(ctx, OPCODE_MAPGRID2, 6);
   if (n) {
      n[1].i = un;
      n[2].f = u1;
      n[3].f = u2;
      n[4].i = vn;
      n[5].f = v1;
      n[6].f = v2;
   }
   if (ctx->ExecuteFlag) {
      CALL_MapGrid2f(ctx->Exec, (un, u1, u2, vn, v1, v2));
   }
}



static void GLAPIENTRY
save_MapGrid2d(GLint un, GLdouble u1, GLdouble u2,
               GLint vn, GLdouble v1, GLdouble v2)
{
   save_MapGrid2f(un, (GLfloat) u1, (GLfloat) u2,
                  vn, (GLfloat) v1, (GLfloat) v2);
}


static void GLAPIENTRY
save_MatrixMode(GLenum mode)
{
   GET_CURRENT_CONTEXT(ctx);
   Node *n;
   ASSERT_OUTSIDE_SAVE_BEGIN_END_AND_FLUSH(ctx);
   n = alloc_instruction(ctx, OPCODE_MATRIX_MODE, 1);
   if (n) {
      n[1].e = mode;
   }
   if (ctx->ExecuteFlag) {
      CALL_MatrixMode(ctx->Exec, (mode));
   }
}


static void GLAPIENTRY
save_Minmax(GLenum target, GLenum internalFormat, GLboolean sink)
{
   GET_CURRENT_CONTEXT(ctx);
   Node *n;

   ASSERT_OUTSIDE_SAVE_BEGIN_END_AND_FLUSH(ctx);
   n = alloc_instruction(ctx, OPCODE_MIN_MAX, 3);
   if (n) {
      n[1].e = target;
      n[2].e = internalFormat;
      n[3].b = sink;
   }
   if (ctx->ExecuteFlag) {
      CALL_Minmax(ctx->Exec, (target, internalFormat, sink));
   }
}


static void GLAPIENTRY
save_MultMatrixf(const GLfloat * m)
{
   GET_CURRENT_CONTEXT(ctx);
   Node *n;
   ASSERT_OUTSIDE_SAVE_BEGIN_END_AND_FLUSH(ctx);
   n = alloc_instruction(ctx, OPCODE_MULT_MATRIX, 16);
   if (n) {
      GLuint i;
      for (i = 0; i < 16; i++) {
         n[1 + i].f = m[i];
      }
   }
   if (ctx->ExecuteFlag) {
      CALL_MultMatrixf(ctx->Exec, (m));
   }
}


static void GLAPIENTRY
save_MultMatrixd(const GLdouble * m)
{
   GLfloat f[16];
   GLint i;
   for (i = 0; i < 16; i++) {
      f[i] = (GLfloat) m[i];
   }
   save_MultMatrixf(f);
}


static void GLAPIENTRY
save_NewList(GLuint name, GLenum mode)
{
   GET_CURRENT_CONTEXT(ctx);
   /* It's an error to call this function while building a display list */
   _mesa_error(ctx, GL_INVALID_OPERATION, "glNewList");
   (void) name;
   (void) mode;
}



static void GLAPIENTRY
save_Ortho(GLdouble left, GLdouble right,
           GLdouble bottom, GLdouble top, GLdouble nearval, GLdouble farval)
{
   GET_CURRENT_CONTEXT(ctx);
   Node *n;
   ASSERT_OUTSIDE_SAVE_BEGIN_END_AND_FLUSH(ctx);
   n = alloc_instruction(ctx, OPCODE_ORTHO, 6);
   if (n) {
      n[1].f = (GLfloat) left;
      n[2].f = (GLfloat) right;
      n[3].f = (GLfloat) bottom;
      n[4].f = (GLfloat) top;
      n[5].f = (GLfloat) nearval;
      n[6].f = (GLfloat) farval;
   }
   if (ctx->ExecuteFlag) {
      CALL_Ortho(ctx->Exec, (left, right, bottom, top, nearval, farval));
   }
}


static void GLAPIENTRY
save_PixelMapfv(GLenum map, GLint mapsize, const GLfloat *values)
{
   GET_CURRENT_CONTEXT(ctx);
   Node *n;
   ASSERT_OUTSIDE_SAVE_BEGIN_END_AND_FLUSH(ctx);
   n = alloc_instruction(ctx, OPCODE_PIXEL_MAP, 3);
   if (n) {
      n[1].e = map;
      n[2].i = mapsize;
      n[3].data = (void *) malloc(mapsize * sizeof(GLfloat));
      memcpy(n[3].data, (void *) values, mapsize * sizeof(GLfloat));
   }
   if (ctx->ExecuteFlag) {
      CALL_PixelMapfv(ctx->Exec, (map, mapsize, values));
   }
}


static void GLAPIENTRY
save_PixelMapuiv(GLenum map, GLint mapsize, const GLuint *values)
{
   GLfloat fvalues[MAX_PIXEL_MAP_TABLE];
   GLint i;
   if (map == GL_PIXEL_MAP_I_TO_I || map == GL_PIXEL_MAP_S_TO_S) {
      for (i = 0; i < mapsize; i++) {
         fvalues[i] = (GLfloat) values[i];
      }
   }
   else {
      for (i = 0; i < mapsize; i++) {
         fvalues[i] = UINT_TO_FLOAT(values[i]);
      }
   }
   save_PixelMapfv(map, mapsize, fvalues);
}


static void GLAPIENTRY
save_PixelMapusv(GLenum map, GLint mapsize, const GLushort *values)
{
   GLfloat fvalues[MAX_PIXEL_MAP_TABLE];
   GLint i;
   if (map == GL_PIXEL_MAP_I_TO_I || map == GL_PIXEL_MAP_S_TO_S) {
      for (i = 0; i < mapsize; i++) {
         fvalues[i] = (GLfloat) values[i];
      }
   }
   else {
      for (i = 0; i < mapsize; i++) {
         fvalues[i] = USHORT_TO_FLOAT(values[i]);
      }
   }
   save_PixelMapfv(map, mapsize, fvalues);
}


static void GLAPIENTRY
save_PixelTransferf(GLenum pname, GLfloat param)
{
   GET_CURRENT_CONTEXT(ctx);
   Node *n;
   ASSERT_OUTSIDE_SAVE_BEGIN_END_AND_FLUSH(ctx);
   n = alloc_instruction(ctx, OPCODE_PIXEL_TRANSFER, 2);
   if (n) {
      n[1].e = pname;
      n[2].f = param;
   }
   if (ctx->ExecuteFlag) {
      CALL_PixelTransferf(ctx->Exec, (pname, param));
   }
}


static void GLAPIENTRY
save_PixelTransferi(GLenum pname, GLint param)
{
   save_PixelTransferf(pname, (GLfloat) param);
}


static void GLAPIENTRY
save_PixelZoom(GLfloat xfactor, GLfloat yfactor)
{
   GET_CURRENT_CONTEXT(ctx);
   Node *n;
   ASSERT_OUTSIDE_SAVE_BEGIN_END_AND_FLUSH(ctx);
   n = alloc_instruction(ctx, OPCODE_PIXEL_ZOOM, 2);
   if (n) {
      n[1].f = xfactor;
      n[2].f = yfactor;
   }
   if (ctx->ExecuteFlag) {
      CALL_PixelZoom(ctx->Exec, (xfactor, yfactor));
   }
}


static void GLAPIENTRY
save_PointParameterfvEXT(GLenum pname, const GLfloat *params)
{
   GET_CURRENT_CONTEXT(ctx);
   Node *n;
   ASSERT_OUTSIDE_SAVE_BEGIN_END_AND_FLUSH(ctx);
   n = alloc_instruction(ctx, OPCODE_POINT_PARAMETERS, 4);
   if (n) {
      n[1].e = pname;
      n[2].f = params[0];
      n[3].f = params[1];
      n[4].f = params[2];
   }
   if (ctx->ExecuteFlag) {
      CALL_PointParameterfvEXT(ctx->Exec, (pname, params));
   }
}


static void GLAPIENTRY
save_PointParameterfEXT(GLenum pname, GLfloat param)
{
   GLfloat parray[3];
   parray[0] = param;
   parray[1] = parray[2] = 0.0F;
   save_PointParameterfvEXT(pname, parray);
}

static void GLAPIENTRY
save_PointParameteriNV(GLenum pname, GLint param)
{
   GLfloat parray[3];
   parray[0] = (GLfloat) param;
   parray[1] = parray[2] = 0.0F;
   save_PointParameterfvEXT(pname, parray);
}

static void GLAPIENTRY
save_PointParameterivNV(GLenum pname, const GLint * param)
{
   GLfloat parray[3];
   parray[0] = (GLfloat) param[0];
   parray[1] = parray[2] = 0.0F;
   save_PointParameterfvEXT(pname, parray);
}


static void GLAPIENTRY
save_PointSize(GLfloat size)
{
   GET_CURRENT_CONTEXT(ctx);
   Node *n;
   ASSERT_OUTSIDE_SAVE_BEGIN_END_AND_FLUSH(ctx);
   n = alloc_instruction(ctx, OPCODE_POINT_SIZE, 1);
   if (n) {
      n[1].f = size;
   }
   if (ctx->ExecuteFlag) {
      CALL_PointSize(ctx->Exec, (size));
   }
}


static void GLAPIENTRY
save_PolygonMode(GLenum face, GLenum mode)
{
   GET_CURRENT_CONTEXT(ctx);
   Node *n;
   ASSERT_OUTSIDE_SAVE_BEGIN_END_AND_FLUSH(ctx);
   n = alloc_instruction(ctx, OPCODE_POLYGON_MODE, 2);
   if (n) {
      n[1].e = face;
      n[2].e = mode;
   }
   if (ctx->ExecuteFlag) {
      CALL_PolygonMode(ctx->Exec, (face, mode));
   }
}


static void GLAPIENTRY
save_PolygonStipple(const GLubyte * pattern)
{
   GET_CURRENT_CONTEXT(ctx);
   Node *n;

   ASSERT_OUTSIDE_SAVE_BEGIN_END_AND_FLUSH(ctx);

   n = alloc_instruction(ctx, OPCODE_POLYGON_STIPPLE, 1);
   if (n) {
      n[1].data = unpack_image(ctx, 2, 32, 32, 1, GL_COLOR_INDEX, GL_BITMAP,
                               pattern, &ctx->Unpack);
   }
   if (ctx->ExecuteFlag) {
      CALL_PolygonStipple(ctx->Exec, ((GLubyte *) pattern));
   }
}


static void GLAPIENTRY
save_PolygonOffset(GLfloat factor, GLfloat units)
{
   GET_CURRENT_CONTEXT(ctx);
   Node *n;
   ASSERT_OUTSIDE_SAVE_BEGIN_END_AND_FLUSH(ctx);
   n = alloc_instruction(ctx, OPCODE_POLYGON_OFFSET, 2);
   if (n) {
      n[1].f = factor;
      n[2].f = units;
   }
   if (ctx->ExecuteFlag) {
      CALL_PolygonOffset(ctx->Exec, (factor, units));
   }
}


static void GLAPIENTRY
save_PolygonOffsetEXT(GLfloat factor, GLfloat bias)
{
   GET_CURRENT_CONTEXT(ctx);
   /* XXX mult by DepthMaxF here??? */
   save_PolygonOffset(factor, ctx->DrawBuffer->_DepthMaxF * bias);
}


static void GLAPIENTRY
save_PopAttrib(void)
{
   GET_CURRENT_CONTEXT(ctx);
   ASSERT_OUTSIDE_SAVE_BEGIN_END_AND_FLUSH(ctx);
   (void) alloc_instruction(ctx, OPCODE_POP_ATTRIB, 0);
   if (ctx->ExecuteFlag) {
      CALL_PopAttrib(ctx->Exec, ());
   }
}


static void GLAPIENTRY
save_PopMatrix(void)
{
   GET_CURRENT_CONTEXT(ctx);
   ASSERT_OUTSIDE_SAVE_BEGIN_END_AND_FLUSH(ctx);
   (void) alloc_instruction(ctx, OPCODE_POP_MATRIX, 0);
   if (ctx->ExecuteFlag) {
      CALL_PopMatrix(ctx->Exec, ());
   }
}


static void GLAPIENTRY
save_PopName(void)
{
   GET_CURRENT_CONTEXT(ctx);
   ASSERT_OUTSIDE_SAVE_BEGIN_END_AND_FLUSH(ctx);
   (void) alloc_instruction(ctx, OPCODE_POP_NAME, 0);
   if (ctx->ExecuteFlag) {
      CALL_PopName(ctx->Exec, ());
   }
}


static void GLAPIENTRY
save_PrioritizeTextures(GLsizei num, const GLuint * textures,
                        const GLclampf * priorities)
{
   GET_CURRENT_CONTEXT(ctx);
   GLint i;
   ASSERT_OUTSIDE_SAVE_BEGIN_END_AND_FLUSH(ctx);

   for (i = 0; i < num; i++) {
      Node *n;
      n = alloc_instruction(ctx, OPCODE_PRIORITIZE_TEXTURE, 2);
      if (n) {
         n[1].ui = textures[i];
         n[2].f = priorities[i];
      }
   }
   if (ctx->ExecuteFlag) {
      CALL_PrioritizeTextures(ctx->Exec, (num, textures, priorities));
   }
}


static void GLAPIENTRY
save_PushAttrib(GLbitfield mask)
{
   GET_CURRENT_CONTEXT(ctx);
   Node *n;
   ASSERT_OUTSIDE_SAVE_BEGIN_END_AND_FLUSH(ctx);
   n = alloc_instruction(ctx, OPCODE_PUSH_ATTRIB, 1);
   if (n) {
      n[1].bf = mask;
   }
   if (ctx->ExecuteFlag) {
      CALL_PushAttrib(ctx->Exec, (mask));
   }
}


static void GLAPIENTRY
save_PushMatrix(void)
{
   GET_CURRENT_CONTEXT(ctx);
   ASSERT_OUTSIDE_SAVE_BEGIN_END_AND_FLUSH(ctx);
   (void) alloc_instruction(ctx, OPCODE_PUSH_MATRIX, 0);
   if (ctx->ExecuteFlag) {
      CALL_PushMatrix(ctx->Exec, ());
   }
}


static void GLAPIENTRY
save_PushName(GLuint name)
{
   GET_CURRENT_CONTEXT(ctx);
   Node *n;
   ASSERT_OUTSIDE_SAVE_BEGIN_END_AND_FLUSH(ctx);
   n = alloc_instruction(ctx, OPCODE_PUSH_NAME, 1);
   if (n) {
      n[1].ui = name;
   }
   if (ctx->ExecuteFlag) {
      CALL_PushName(ctx->Exec, (name));
   }
}


static void GLAPIENTRY
save_RasterPos4f(GLfloat x, GLfloat y, GLfloat z, GLfloat w)
{
   GET_CURRENT_CONTEXT(ctx);
   Node *n;
   ASSERT_OUTSIDE_SAVE_BEGIN_END_AND_FLUSH(ctx);
   n = alloc_instruction(ctx, OPCODE_RASTER_POS, 4);
   if (n) {
      n[1].f = x;
      n[2].f = y;
      n[3].f = z;
      n[4].f = w;
   }
   if (ctx->ExecuteFlag) {
      CALL_RasterPos4f(ctx->Exec, (x, y, z, w));
   }
}

static void GLAPIENTRY
save_RasterPos2d(GLdouble x, GLdouble y)
{
   save_RasterPos4f((GLfloat) x, (GLfloat) y, 0.0F, 1.0F);
}

static void GLAPIENTRY
save_RasterPos2f(GLfloat x, GLfloat y)
{
   save_RasterPos4f(x, y, 0.0F, 1.0F);
}

static void GLAPIENTRY
save_RasterPos2i(GLint x, GLint y)
{
   save_RasterPos4f((GLfloat) x, (GLfloat) y, 0.0F, 1.0F);
}

static void GLAPIENTRY
save_RasterPos2s(GLshort x, GLshort y)
{
   save_RasterPos4f(x, y, 0.0F, 1.0F);
}

static void GLAPIENTRY
save_RasterPos3d(GLdouble x, GLdouble y, GLdouble z)
{
   save_RasterPos4f((GLfloat) x, (GLfloat) y, (GLfloat) z, 1.0F);
}

static void GLAPIENTRY
save_RasterPos3f(GLfloat x, GLfloat y, GLfloat z)
{
   save_RasterPos4f(x, y, z, 1.0F);
}

static void GLAPIENTRY
save_RasterPos3i(GLint x, GLint y, GLint z)
{
   save_RasterPos4f((GLfloat) x, (GLfloat) y, (GLfloat) z, 1.0F);
}

static void GLAPIENTRY
save_RasterPos3s(GLshort x, GLshort y, GLshort z)
{
   save_RasterPos4f(x, y, z, 1.0F);
}

static void GLAPIENTRY
save_RasterPos4d(GLdouble x, GLdouble y, GLdouble z, GLdouble w)
{
   save_RasterPos4f((GLfloat) x, (GLfloat) y, (GLfloat) z, (GLfloat) w);
}

static void GLAPIENTRY
save_RasterPos4i(GLint x, GLint y, GLint z, GLint w)
{
   save_RasterPos4f((GLfloat) x, (GLfloat) y, (GLfloat) z, (GLfloat) w);
}

static void GLAPIENTRY
save_RasterPos4s(GLshort x, GLshort y, GLshort z, GLshort w)
{
   save_RasterPos4f(x, y, z, w);
}

static void GLAPIENTRY
save_RasterPos2dv(const GLdouble * v)
{
   save_RasterPos4f((GLfloat) v[0], (GLfloat) v[1], 0.0F, 1.0F);
}

static void GLAPIENTRY
save_RasterPos2fv(const GLfloat * v)
{
   save_RasterPos4f(v[0], v[1], 0.0F, 1.0F);
}

static void GLAPIENTRY
save_RasterPos2iv(const GLint * v)
{
   save_RasterPos4f((GLfloat) v[0], (GLfloat) v[1], 0.0F, 1.0F);
}

static void GLAPIENTRY
save_RasterPos2sv(const GLshort * v)
{
   save_RasterPos4f(v[0], v[1], 0.0F, 1.0F);
}

static void GLAPIENTRY
save_RasterPos3dv(const GLdouble * v)
{
   save_RasterPos4f((GLfloat) v[0], (GLfloat) v[1], (GLfloat) v[2], 1.0F);
}

static void GLAPIENTRY
save_RasterPos3fv(const GLfloat * v)
{
   save_RasterPos4f(v[0], v[1], v[2], 1.0F);
}

static void GLAPIENTRY
save_RasterPos3iv(const GLint * v)
{
   save_RasterPos4f((GLfloat) v[0], (GLfloat) v[1], (GLfloat) v[2], 1.0F);
}

static void GLAPIENTRY
save_RasterPos3sv(const GLshort * v)
{
   save_RasterPos4f(v[0], v[1], v[2], 1.0F);
}

static void GLAPIENTRY
save_RasterPos4dv(const GLdouble * v)
{
   save_RasterPos4f((GLfloat) v[0], (GLfloat) v[1],
                    (GLfloat) v[2], (GLfloat) v[3]);
}

static void GLAPIENTRY
save_RasterPos4fv(const GLfloat * v)
{
   save_RasterPos4f(v[0], v[1], v[2], v[3]);
}

static void GLAPIENTRY
save_RasterPos4iv(const GLint * v)
{
   save_RasterPos4f((GLfloat) v[0], (GLfloat) v[1],
                    (GLfloat) v[2], (GLfloat) v[3]);
}

static void GLAPIENTRY
save_RasterPos4sv(const GLshort * v)
{
   save_RasterPos4f(v[0], v[1], v[2], v[3]);
}


static void GLAPIENTRY
save_PassThrough(GLfloat token)
{
   GET_CURRENT_CONTEXT(ctx);
   Node *n;
   ASSERT_OUTSIDE_SAVE_BEGIN_END_AND_FLUSH(ctx);
   n = alloc_instruction(ctx, OPCODE_PASSTHROUGH, 1);
   if (n) {
      n[1].f = token;
   }
   if (ctx->ExecuteFlag) {
      CALL_PassThrough(ctx->Exec, (token));
   }
}


static void GLAPIENTRY
save_ReadBuffer(GLenum mode)
{
   GET_CURRENT_CONTEXT(ctx);
   Node *n;
   ASSERT_OUTSIDE_SAVE_BEGIN_END_AND_FLUSH(ctx);
   n = alloc_instruction(ctx, OPCODE_READ_BUFFER, 1);
   if (n) {
      n[1].e = mode;
   }
   if (ctx->ExecuteFlag) {
      CALL_ReadBuffer(ctx->Exec, (mode));
   }
}


static void GLAPIENTRY
save_ResetHistogram(GLenum target)
{
   GET_CURRENT_CONTEXT(ctx);
   Node *n;
   ASSERT_OUTSIDE_SAVE_BEGIN_END_AND_FLUSH(ctx);
   n = alloc_instruction(ctx, OPCODE_RESET_HISTOGRAM, 1);
   if (n) {
      n[1].e = target;
   }
   if (ctx->ExecuteFlag) {
      CALL_ResetHistogram(ctx->Exec, (target));
   }
}


static void GLAPIENTRY
save_ResetMinmax(GLenum target)
{
   GET_CURRENT_CONTEXT(ctx);
   Node *n;
   ASSERT_OUTSIDE_SAVE_BEGIN_END_AND_FLUSH(ctx);
   n = alloc_instruction(ctx, OPCODE_RESET_MIN_MAX, 1);
   if (n) {
      n[1].e = target;
   }
   if (ctx->ExecuteFlag) {
      CALL_ResetMinmax(ctx->Exec, (target));
   }
}


static void GLAPIENTRY
save_Rotatef(GLfloat angle, GLfloat x, GLfloat y, GLfloat z)
{
   GET_CURRENT_CONTEXT(ctx);
   Node *n;
   ASSERT_OUTSIDE_SAVE_BEGIN_END_AND_FLUSH(ctx);
   n = alloc_instruction(ctx, OPCODE_ROTATE, 4);
   if (n) {
      n[1].f = angle;
      n[2].f = x;
      n[3].f = y;
      n[4].f = z;
   }
   if (ctx->ExecuteFlag) {
      CALL_Rotatef(ctx->Exec, (angle, x, y, z));
   }
}


static void GLAPIENTRY
save_Rotated(GLdouble angle, GLdouble x, GLdouble y, GLdouble z)
{
   save_Rotatef((GLfloat) angle, (GLfloat) x, (GLfloat) y, (GLfloat) z);
}


static void GLAPIENTRY
save_Scalef(GLfloat x, GLfloat y, GLfloat z)
{
   GET_CURRENT_CONTEXT(ctx);
   Node *n;
   ASSERT_OUTSIDE_SAVE_BEGIN_END_AND_FLUSH(ctx);
   n = alloc_instruction(ctx, OPCODE_SCALE, 3);
   if (n) {
      n[1].f = x;
      n[2].f = y;
      n[3].f = z;
   }
   if (ctx->ExecuteFlag) {
      CALL_Scalef(ctx->Exec, (x, y, z));
   }
}


static void GLAPIENTRY
save_Scaled(GLdouble x, GLdouble y, GLdouble z)
{
   save_Scalef((GLfloat) x, (GLfloat) y, (GLfloat) z);
}


static void GLAPIENTRY
save_Scissor(GLint x, GLint y, GLsizei width, GLsizei height)
{
   GET_CURRENT_CONTEXT(ctx);
   Node *n;
   ASSERT_OUTSIDE_SAVE_BEGIN_END_AND_FLUSH(ctx);
   n = alloc_instruction(ctx, OPCODE_SCISSOR, 4);
   if (n) {
      n[1].i = x;
      n[2].i = y;
      n[3].i = width;
      n[4].i = height;
   }
   if (ctx->ExecuteFlag) {
      CALL_Scissor(ctx->Exec, (x, y, width, height));
   }
}


static void GLAPIENTRY
save_ShadeModel(GLenum mode)
{
   GET_CURRENT_CONTEXT(ctx);
   Node *n;
   ASSERT_OUTSIDE_SAVE_BEGIN_END(ctx);

   if (ctx->ExecuteFlag) {
      CALL_ShadeModel(ctx->Exec, (mode));
   }

   if (ctx->ListState.Current.ShadeModel == mode)
      return;

   SAVE_FLUSH_VERTICES(ctx);

   /* Only save the value if we know the statechange will take effect:
    */
   if (ctx->Driver.CurrentSavePrimitive == PRIM_OUTSIDE_BEGIN_END)
      ctx->ListState.Current.ShadeModel = mode;

   n = alloc_instruction(ctx, OPCODE_SHADE_MODEL, 1);
   if (n) {
      n[1].e = mode;
   }
}


static void GLAPIENTRY
save_StencilFunc(GLenum func, GLint ref, GLuint mask)
{
   GET_CURRENT_CONTEXT(ctx);
   Node *n;
   ASSERT_OUTSIDE_SAVE_BEGIN_END_AND_FLUSH(ctx);
   n = alloc_instruction(ctx, OPCODE_STENCIL_FUNC, 3);
   if (n) {
      n[1].e = func;
      n[2].i = ref;
      n[3].ui = mask;
   }
   if (ctx->ExecuteFlag) {
      CALL_StencilFunc(ctx->Exec, (func, ref, mask));
   }
}


static void GLAPIENTRY
save_StencilMask(GLuint mask)
{
   GET_CURRENT_CONTEXT(ctx);
   Node *n;
   ASSERT_OUTSIDE_SAVE_BEGIN_END_AND_FLUSH(ctx);
   n = alloc_instruction(ctx, OPCODE_STENCIL_MASK, 1);
   if (n) {
      n[1].ui = mask;
   }
   if (ctx->ExecuteFlag) {
      CALL_StencilMask(ctx->Exec, (mask));
   }
}


static void GLAPIENTRY
save_StencilOp(GLenum fail, GLenum zfail, GLenum zpass)
{
   GET_CURRENT_CONTEXT(ctx);
   Node *n;
   ASSERT_OUTSIDE_SAVE_BEGIN_END_AND_FLUSH(ctx);
   n = alloc_instruction(ctx, OPCODE_STENCIL_OP, 3);
   if (n) {
      n[1].e = fail;
      n[2].e = zfail;
      n[3].e = zpass;
   }
   if (ctx->ExecuteFlag) {
      CALL_StencilOp(ctx->Exec, (fail, zfail, zpass));
   }
}


static void GLAPIENTRY
save_StencilFuncSeparate(GLenum face, GLenum func, GLint ref, GLuint mask)
{
   GET_CURRENT_CONTEXT(ctx);
   Node *n;
   ASSERT_OUTSIDE_SAVE_BEGIN_END_AND_FLUSH(ctx);
   n = alloc_instruction(ctx, OPCODE_STENCIL_FUNC_SEPARATE, 4);
   if (n) {
      n[1].e = face;
      n[2].e = func;
      n[3].i = ref;
      n[4].ui = mask;
   }
   if (ctx->ExecuteFlag) {
      CALL_StencilFuncSeparate(ctx->Exec, (face, func, ref, mask));
   }
}


static void GLAPIENTRY
save_StencilFuncSeparateATI(GLenum frontfunc, GLenum backfunc, GLint ref,
                            GLuint mask)
{
   GET_CURRENT_CONTEXT(ctx);
   Node *n;
   ASSERT_OUTSIDE_SAVE_BEGIN_END_AND_FLUSH(ctx);
   /* GL_FRONT */
   n = alloc_instruction(ctx, OPCODE_STENCIL_FUNC_SEPARATE, 4);
   if (n) {
      n[1].e = GL_FRONT;
      n[2].e = frontfunc;
      n[3].i = ref;
      n[4].ui = mask;
   }
   /* GL_BACK */
   n = alloc_instruction(ctx, OPCODE_STENCIL_FUNC_SEPARATE, 4);
   if (n) {
      n[1].e = GL_BACK;
      n[2].e = backfunc;
      n[3].i = ref;
      n[4].ui = mask;
   }
   if (ctx->ExecuteFlag) {
      CALL_StencilFuncSeparate(ctx->Exec, (GL_FRONT, frontfunc, ref, mask));
      CALL_StencilFuncSeparate(ctx->Exec, (GL_BACK, backfunc, ref, mask));
   }
}


static void GLAPIENTRY
save_StencilMaskSeparate(GLenum face, GLuint mask)
{
   GET_CURRENT_CONTEXT(ctx);
   Node *n;
   ASSERT_OUTSIDE_SAVE_BEGIN_END_AND_FLUSH(ctx);
   n = alloc_instruction(ctx, OPCODE_STENCIL_MASK_SEPARATE, 2);
   if (n) {
      n[1].e = face;
      n[2].ui = mask;
   }
   if (ctx->ExecuteFlag) {
      CALL_StencilMaskSeparate(ctx->Exec, (face, mask));
   }
}


static void GLAPIENTRY
save_StencilOpSeparate(GLenum face, GLenum fail, GLenum zfail, GLenum zpass)
{
   GET_CURRENT_CONTEXT(ctx);
   Node *n;
   ASSERT_OUTSIDE_SAVE_BEGIN_END_AND_FLUSH(ctx);
   n = alloc_instruction(ctx, OPCODE_STENCIL_OP_SEPARATE, 4);
   if (n) {
      n[1].e = face;
      n[2].e = fail;
      n[3].e = zfail;
      n[4].e = zpass;
   }
   if (ctx->ExecuteFlag) {
      CALL_StencilOpSeparate(ctx->Exec, (face, fail, zfail, zpass));
   }
}


static void GLAPIENTRY
save_TexEnvfv(GLenum target, GLenum pname, const GLfloat *params)
{
   GET_CURRENT_CONTEXT(ctx);
   Node *n;
   ASSERT_OUTSIDE_SAVE_BEGIN_END_AND_FLUSH(ctx);
   n = alloc_instruction(ctx, OPCODE_TEXENV, 6);
   if (n) {
      n[1].e = target;
      n[2].e = pname;
      if (pname == GL_TEXTURE_ENV_COLOR) {
         n[3].f = params[0];
         n[4].f = params[1];
         n[5].f = params[2];
         n[6].f = params[3];
      }
      else {
         n[3].f = params[0];
         n[4].f = n[5].f = n[6].f = 0.0F;
      }
   }
   if (ctx->ExecuteFlag) {
      CALL_TexEnvfv(ctx->Exec, (target, pname, params));
   }
}


static void GLAPIENTRY
save_TexEnvf(GLenum target, GLenum pname, GLfloat param)
{
   GLfloat parray[4];
   parray[0] = (GLfloat) param;
   parray[1] = parray[2] = parray[3] = 0.0F;
   save_TexEnvfv(target, pname, parray);
}


static void GLAPIENTRY
save_TexEnvi(GLenum target, GLenum pname, GLint param)
{
   GLfloat p[4];
   p[0] = (GLfloat) param;
   p[1] = p[2] = p[3] = 0.0F;
   save_TexEnvfv(target, pname, p);
}


static void GLAPIENTRY
save_TexEnviv(GLenum target, GLenum pname, const GLint * param)
{
   GLfloat p[4];
   if (pname == GL_TEXTURE_ENV_COLOR) {
      p[0] = INT_TO_FLOAT(param[0]);
      p[1] = INT_TO_FLOAT(param[1]);
      p[2] = INT_TO_FLOAT(param[2]);
      p[3] = INT_TO_FLOAT(param[3]);
   }
   else {
      p[0] = (GLfloat) param[0];
      p[1] = p[2] = p[3] = 0.0F;
   }
   save_TexEnvfv(target, pname, p);
}


static void GLAPIENTRY
save_TexGenfv(GLenum coord, GLenum pname, const GLfloat *params)
{
   GET_CURRENT_CONTEXT(ctx);
   Node *n;
   ASSERT_OUTSIDE_SAVE_BEGIN_END_AND_FLUSH(ctx);
   n = alloc_instruction(ctx, OPCODE_TEXGEN, 6);
   if (n) {
      n[1].e = coord;
      n[2].e = pname;
      n[3].f = params[0];
      n[4].f = params[1];
      n[5].f = params[2];
      n[6].f = params[3];
   }
   if (ctx->ExecuteFlag) {
      CALL_TexGenfv(ctx->Exec, (coord, pname, params));
   }
}


static void GLAPIENTRY
save_TexGeniv(GLenum coord, GLenum pname, const GLint *params)
{
   GLfloat p[4];
   p[0] = (GLfloat) params[0];
   p[1] = (GLfloat) params[1];
   p[2] = (GLfloat) params[2];
   p[3] = (GLfloat) params[3];
   save_TexGenfv(coord, pname, p);
}


static void GLAPIENTRY
save_TexGend(GLenum coord, GLenum pname, GLdouble param)
{
   GLfloat parray[4];
   parray[0] = (GLfloat) param;
   parray[1] = parray[2] = parray[3] = 0.0F;
   save_TexGenfv(coord, pname, parray);
}


static void GLAPIENTRY
save_TexGendv(GLenum coord, GLenum pname, const GLdouble *params)
{
   GLfloat p[4];
   p[0] = (GLfloat) params[0];
   p[1] = (GLfloat) params[1];
   p[2] = (GLfloat) params[2];
   p[3] = (GLfloat) params[3];
   save_TexGenfv(coord, pname, p);
}


static void GLAPIENTRY
save_TexGenf(GLenum coord, GLenum pname, GLfloat param)
{
   GLfloat parray[4];
   parray[0] = param;
   parray[1] = parray[2] = parray[3] = 0.0F;
   save_TexGenfv(coord, pname, parray);
}


static void GLAPIENTRY
save_TexGeni(GLenum coord, GLenum pname, GLint param)
{
   GLint parray[4];
   parray[0] = param;
   parray[1] = parray[2] = parray[3] = 0;
   save_TexGeniv(coord, pname, parray);
}


static void GLAPIENTRY
save_TexParameterfv(GLenum target, GLenum pname, const GLfloat *params)
{
   GET_CURRENT_CONTEXT(ctx);
   Node *n;
   ASSERT_OUTSIDE_SAVE_BEGIN_END_AND_FLUSH(ctx);
   n = alloc_instruction(ctx, OPCODE_TEXPARAMETER, 6);
   if (n) {
      n[1].e = target;
      n[2].e = pname;
      n[3].f = params[0];
      n[4].f = params[1];
      n[5].f = params[2];
      n[6].f = params[3];
   }
   if (ctx->ExecuteFlag) {
      CALL_TexParameterfv(ctx->Exec, (target, pname, params));
   }
}


static void GLAPIENTRY
save_TexParameterf(GLenum target, GLenum pname, GLfloat param)
{
   GLfloat parray[4];
   parray[0] = param;
   parray[1] = parray[2] = parray[3] = 0.0F;
   save_TexParameterfv(target, pname, parray);
}


static void GLAPIENTRY
save_TexParameteri(GLenum target, GLenum pname, GLint param)
{
   GLfloat fparam[4];
   fparam[0] = (GLfloat) param;
   fparam[1] = fparam[2] = fparam[3] = 0.0F;
   save_TexParameterfv(target, pname, fparam);
}


static void GLAPIENTRY
save_TexParameteriv(GLenum target, GLenum pname, const GLint *params)
{
   GLfloat fparam[4];
   fparam[0] = (GLfloat) params[0];
   fparam[1] = fparam[2] = fparam[3] = 0.0F;
   save_TexParameterfv(target, pname, fparam);
}


static void GLAPIENTRY
save_TexImage1D(GLenum target,
                GLint level, GLint components,
                GLsizei width, GLint border,
                GLenum format, GLenum type, const GLvoid * pixels)
{
   GET_CURRENT_CONTEXT(ctx);
   if (target == GL_PROXY_TEXTURE_1D) {
      /* don't compile, execute immediately */
      CALL_TexImage1D(ctx->Exec, (target, level, components, width,
                                  border, format, type, pixels));
   }
   else {
      Node *n;
      ASSERT_OUTSIDE_SAVE_BEGIN_END_AND_FLUSH(ctx);
      n = alloc_instruction(ctx, OPCODE_TEX_IMAGE1D, 8);
      if (n) {
         n[1].e = target;
         n[2].i = level;
         n[3].i = components;
         n[4].i = (GLint) width;
         n[5].i = border;
         n[6].e = format;
         n[7].e = type;
         n[8].data = unpack_image(ctx, 1, width, 1, 1, format, type,
                                  pixels, &ctx->Unpack);
      }
      if (ctx->ExecuteFlag) {
         CALL_TexImage1D(ctx->Exec, (target, level, components, width,
                                     border, format, type, pixels));
      }
   }
}


static void GLAPIENTRY
save_TexImage2D(GLenum target,
                GLint level, GLint components,
                GLsizei width, GLsizei height, GLint border,
                GLenum format, GLenum type, const GLvoid * pixels)
{
   GET_CURRENT_CONTEXT(ctx);
   if (target == GL_PROXY_TEXTURE_2D) {
      /* don't compile, execute immediately */
      CALL_TexImage2D(ctx->Exec, (target, level, components, width,
                                  height, border, format, type, pixels));
   }
   else {
      Node *n;
      ASSERT_OUTSIDE_SAVE_BEGIN_END_AND_FLUSH(ctx);
      n = alloc_instruction(ctx, OPCODE_TEX_IMAGE2D, 9);
      if (n) {
         n[1].e = target;
         n[2].i = level;
         n[3].i = components;
         n[4].i = (GLint) width;
         n[5].i = (GLint) height;
         n[6].i = border;
         n[7].e = format;
         n[8].e = type;
         n[9].data = unpack_image(ctx, 2, width, height, 1, format, type,
                                  pixels, &ctx->Unpack);
      }
      if (ctx->ExecuteFlag) {
         CALL_TexImage2D(ctx->Exec, (target, level, components, width,
                                     height, border, format, type, pixels));
      }
   }
}


static void GLAPIENTRY
save_TexImage3D(GLenum target,
                GLint level, GLint internalFormat,
                GLsizei width, GLsizei height, GLsizei depth,
                GLint border,
                GLenum format, GLenum type, const GLvoid * pixels)
{
   GET_CURRENT_CONTEXT(ctx);
   if (target == GL_PROXY_TEXTURE_3D) {
      /* don't compile, execute immediately */
      CALL_TexImage3D(ctx->Exec, (target, level, internalFormat, width,
                                  height, depth, border, format, type,
                                  pixels));
   }
   else {
      Node *n;
      ASSERT_OUTSIDE_SAVE_BEGIN_END_AND_FLUSH(ctx);
      n = alloc_instruction(ctx, OPCODE_TEX_IMAGE3D, 10);
      if (n) {
         n[1].e = target;
         n[2].i = level;
         n[3].i = (GLint) internalFormat;
         n[4].i = (GLint) width;
         n[5].i = (GLint) height;
         n[6].i = (GLint) depth;
         n[7].i = border;
         n[8].e = format;
         n[9].e = type;
         n[10].data = unpack_image(ctx, 3, width, height, depth, format, type,
                                   pixels, &ctx->Unpack);
      }
      if (ctx->ExecuteFlag) {
         CALL_TexImage3D(ctx->Exec, (target, level, internalFormat, width,
                                     height, depth, border, format, type,
                                     pixels));
      }
   }
}


static void GLAPIENTRY
save_TexSubImage1D(GLenum target, GLint level, GLint xoffset,
                   GLsizei width, GLenum format, GLenum type,
                   const GLvoid * pixels)
{
   GET_CURRENT_CONTEXT(ctx);
   Node *n;

   ASSERT_OUTSIDE_SAVE_BEGIN_END_AND_FLUSH(ctx);

   n = alloc_instruction(ctx, OPCODE_TEX_SUB_IMAGE1D, 7);
   if (n) {
      n[1].e = target;
      n[2].i = level;
      n[3].i = xoffset;
      n[4].i = (GLint) width;
      n[5].e = format;
      n[6].e = type;
      n[7].data = unpack_image(ctx, 1, width, 1, 1, format, type,
                               pixels, &ctx->Unpack);
   }
   if (ctx->ExecuteFlag) {
      CALL_TexSubImage1D(ctx->Exec, (target, level, xoffset, width,
                                     format, type, pixels));
   }
}


static void GLAPIENTRY
save_TexSubImage2D(GLenum target, GLint level,
                   GLint xoffset, GLint yoffset,
                   GLsizei width, GLsizei height,
                   GLenum format, GLenum type, const GLvoid * pixels)
{
   GET_CURRENT_CONTEXT(ctx);
   Node *n;

   ASSERT_OUTSIDE_SAVE_BEGIN_END_AND_FLUSH(ctx);

   n = alloc_instruction(ctx, OPCODE_TEX_SUB_IMAGE2D, 9);
   if (n) {
      n[1].e = target;
      n[2].i = level;
      n[3].i = xoffset;
      n[4].i = yoffset;
      n[5].i = (GLint) width;
      n[6].i = (GLint) height;
      n[7].e = format;
      n[8].e = type;
      n[9].data = unpack_image(ctx, 2, width, height, 1, format, type,
                               pixels, &ctx->Unpack);
   }
   if (ctx->ExecuteFlag) {
      CALL_TexSubImage2D(ctx->Exec, (target, level, xoffset, yoffset,
                                     width, height, format, type, pixels));
   }
}


static void GLAPIENTRY
save_TexSubImage3D(GLenum target, GLint level,
                   GLint xoffset, GLint yoffset, GLint zoffset,
                   GLsizei width, GLsizei height, GLsizei depth,
                   GLenum format, GLenum type, const GLvoid * pixels)
{
   GET_CURRENT_CONTEXT(ctx);
   Node *n;

   ASSERT_OUTSIDE_SAVE_BEGIN_END_AND_FLUSH(ctx);

   n = alloc_instruction(ctx, OPCODE_TEX_SUB_IMAGE3D, 11);
   if (n) {
      n[1].e = target;
      n[2].i = level;
      n[3].i = xoffset;
      n[4].i = yoffset;
      n[5].i = zoffset;
      n[6].i = (GLint) width;
      n[7].i = (GLint) height;
      n[8].i = (GLint) depth;
      n[9].e = format;
      n[10].e = type;
      n[11].data = unpack_image(ctx, 3, width, height, depth, format, type,
                                pixels, &ctx->Unpack);
   }
   if (ctx->ExecuteFlag) {
      CALL_TexSubImage3D(ctx->Exec, (target, level,
                                     xoffset, yoffset, zoffset,
                                     width, height, depth, format, type,
                                     pixels));
   }
}


static void GLAPIENTRY
save_Translatef(GLfloat x, GLfloat y, GLfloat z)
{
   GET_CURRENT_CONTEXT(ctx);
   Node *n;
   ASSERT_OUTSIDE_SAVE_BEGIN_END_AND_FLUSH(ctx);
   n = alloc_instruction(ctx, OPCODE_TRANSLATE, 3);
   if (n) {
      n[1].f = x;
      n[2].f = y;
      n[3].f = z;
   }
   if (ctx->ExecuteFlag) {
      CALL_Translatef(ctx->Exec, (x, y, z));
   }
}


static void GLAPIENTRY
save_Translated(GLdouble x, GLdouble y, GLdouble z)
{
   save_Translatef((GLfloat) x, (GLfloat) y, (GLfloat) z);
}



static void GLAPIENTRY
save_Viewport(GLint x, GLint y, GLsizei width, GLsizei height)
{
   GET_CURRENT_CONTEXT(ctx);
   Node *n;
   ASSERT_OUTSIDE_SAVE_BEGIN_END_AND_FLUSH(ctx);
   n = alloc_instruction(ctx, OPCODE_VIEWPORT, 4);
   if (n) {
      n[1].i = x;
      n[2].i = y;
      n[3].i = (GLint) width;
      n[4].i = (GLint) height;
   }
   if (ctx->ExecuteFlag) {
      CALL_Viewport(ctx->Exec, (x, y, width, height));
   }
}


static void GLAPIENTRY
save_WindowPos4fMESA(GLfloat x, GLfloat y, GLfloat z, GLfloat w)
{
   GET_CURRENT_CONTEXT(ctx);
   Node *n;
   ASSERT_OUTSIDE_SAVE_BEGIN_END_AND_FLUSH(ctx);
   n = alloc_instruction(ctx, OPCODE_WINDOW_POS, 4);
   if (n) {
      n[1].f = x;
      n[2].f = y;
      n[3].f = z;
      n[4].f = w;
   }
   if (ctx->ExecuteFlag) {
      CALL_WindowPos4fMESA(ctx->Exec, (x, y, z, w));
   }
}

static void GLAPIENTRY
save_WindowPos2dMESA(GLdouble x, GLdouble y)
{
   save_WindowPos4fMESA((GLfloat) x, (GLfloat) y, 0.0F, 1.0F);
}

static void GLAPIENTRY
save_WindowPos2fMESA(GLfloat x, GLfloat y)
{
   save_WindowPos4fMESA(x, y, 0.0F, 1.0F);
}

static void GLAPIENTRY
save_WindowPos2iMESA(GLint x, GLint y)
{
   save_WindowPos4fMESA((GLfloat) x, (GLfloat) y, 0.0F, 1.0F);
}

static void GLAPIENTRY
save_WindowPos2sMESA(GLshort x, GLshort y)
{
   save_WindowPos4fMESA(x, y, 0.0F, 1.0F);
}

static void GLAPIENTRY
save_WindowPos3dMESA(GLdouble x, GLdouble y, GLdouble z)
{
   save_WindowPos4fMESA((GLfloat) x, (GLfloat) y, (GLfloat) z, 1.0F);
}

static void GLAPIENTRY
save_WindowPos3fMESA(GLfloat x, GLfloat y, GLfloat z)
{
   save_WindowPos4fMESA(x, y, z, 1.0F);
}

static void GLAPIENTRY
save_WindowPos3iMESA(GLint x, GLint y, GLint z)
{
   save_WindowPos4fMESA((GLfloat) x, (GLfloat) y, (GLfloat) z, 1.0F);
}

static void GLAPIENTRY
save_WindowPos3sMESA(GLshort x, GLshort y, GLshort z)
{
   save_WindowPos4fMESA(x, y, z, 1.0F);
}

static void GLAPIENTRY
save_WindowPos4dMESA(GLdouble x, GLdouble y, GLdouble z, GLdouble w)
{
   save_WindowPos4fMESA((GLfloat) x, (GLfloat) y, (GLfloat) z, (GLfloat) w);
}

static void GLAPIENTRY
save_WindowPos4iMESA(GLint x, GLint y, GLint z, GLint w)
{
   save_WindowPos4fMESA((GLfloat) x, (GLfloat) y, (GLfloat) z, (GLfloat) w);
}

static void GLAPIENTRY
save_WindowPos4sMESA(GLshort x, GLshort y, GLshort z, GLshort w)
{
   save_WindowPos4fMESA(x, y, z, w);
}

static void GLAPIENTRY
save_WindowPos2dvMESA(const GLdouble * v)
{
   save_WindowPos4fMESA((GLfloat) v[0], (GLfloat) v[1], 0.0F, 1.0F);
}

static void GLAPIENTRY
save_WindowPos2fvMESA(const GLfloat * v)
{
   save_WindowPos4fMESA(v[0], v[1], 0.0F, 1.0F);
}

static void GLAPIENTRY
save_WindowPos2ivMESA(const GLint * v)
{
   save_WindowPos4fMESA((GLfloat) v[0], (GLfloat) v[1], 0.0F, 1.0F);
}

static void GLAPIENTRY
save_WindowPos2svMESA(const GLshort * v)
{
   save_WindowPos4fMESA(v[0], v[1], 0.0F, 1.0F);
}

static void GLAPIENTRY
save_WindowPos3dvMESA(const GLdouble * v)
{
   save_WindowPos4fMESA((GLfloat) v[0], (GLfloat) v[1], (GLfloat) v[2], 1.0F);
}

static void GLAPIENTRY
save_WindowPos3fvMESA(const GLfloat * v)
{
   save_WindowPos4fMESA(v[0], v[1], v[2], 1.0F);
}

static void GLAPIENTRY
save_WindowPos3ivMESA(const GLint * v)
{
   save_WindowPos4fMESA((GLfloat) v[0], (GLfloat) v[1], (GLfloat) v[2], 1.0F);
}

static void GLAPIENTRY
save_WindowPos3svMESA(const GLshort * v)
{
   save_WindowPos4fMESA(v[0], v[1], v[2], 1.0F);
}

static void GLAPIENTRY
save_WindowPos4dvMESA(const GLdouble * v)
{
   save_WindowPos4fMESA((GLfloat) v[0], (GLfloat) v[1],
                        (GLfloat) v[2], (GLfloat) v[3]);
}

static void GLAPIENTRY
save_WindowPos4fvMESA(const GLfloat * v)
{
   save_WindowPos4fMESA(v[0], v[1], v[2], v[3]);
}

static void GLAPIENTRY
save_WindowPos4ivMESA(const GLint * v)
{
   save_WindowPos4fMESA((GLfloat) v[0], (GLfloat) v[1],
                        (GLfloat) v[2], (GLfloat) v[3]);
}

static void GLAPIENTRY
save_WindowPos4svMESA(const GLshort * v)
{
   save_WindowPos4fMESA(v[0], v[1], v[2], v[3]);
}



/* GL_ARB_multitexture */
static void GLAPIENTRY
save_ActiveTextureARB(GLenum target)
{
   GET_CURRENT_CONTEXT(ctx);
   Node *n;
   ASSERT_OUTSIDE_SAVE_BEGIN_END_AND_FLUSH(ctx);
   n = alloc_instruction(ctx, OPCODE_ACTIVE_TEXTURE, 1);
   if (n) {
      n[1].e = target;
   }
   if (ctx->ExecuteFlag) {
      CALL_ActiveTextureARB(ctx->Exec, (target));
   }
}


/* GL_ARB_transpose_matrix */

static void GLAPIENTRY
save_LoadTransposeMatrixdARB(const GLdouble m[16])
{
   GLfloat tm[16];
   _math_transposefd(tm, m);
   save_LoadMatrixf(tm);
}


static void GLAPIENTRY
save_LoadTransposeMatrixfARB(const GLfloat m[16])
{
   GLfloat tm[16];
   _math_transposef(tm, m);
   save_LoadMatrixf(tm);
}


static void GLAPIENTRY
save_MultTransposeMatrixdARB(const GLdouble m[16])
{
   GLfloat tm[16];
   _math_transposefd(tm, m);
   save_MultMatrixf(tm);
}


static void GLAPIENTRY
save_MultTransposeMatrixfARB(const GLfloat m[16])
{
   GLfloat tm[16];
   _math_transposef(tm, m);
   save_MultMatrixf(tm);
}


/* GL_ARB_texture_compression */
static void GLAPIENTRY
save_CompressedTexImage1DARB(GLenum target, GLint level,
                             GLenum internalFormat, GLsizei width,
                             GLint border, GLsizei imageSize,
                             const GLvoid * data)
{
   GET_CURRENT_CONTEXT(ctx);
   if (target == GL_PROXY_TEXTURE_1D) {
      /* don't compile, execute immediately */
      CALL_CompressedTexImage1DARB(ctx->Exec, (target, level, internalFormat,
                                               width, border, imageSize,
                                               data));
   }
   else {
      Node *n;
      GLvoid *image;
      ASSERT_OUTSIDE_SAVE_BEGIN_END_AND_FLUSH(ctx);
      /* make copy of image */
      image = malloc(imageSize);
      if (!image) {
         _mesa_error(ctx, GL_OUT_OF_MEMORY, "glCompressedTexImage1DARB");
         return;
      }
      memcpy(image, data, imageSize);
      n = alloc_instruction(ctx, OPCODE_COMPRESSED_TEX_IMAGE_1D, 7);
      if (n) {
         n[1].e = target;
         n[2].i = level;
         n[3].e = internalFormat;
         n[4].i = (GLint) width;
         n[5].i = border;
         n[6].i = imageSize;
         n[7].data = image;
      }
      else if (image) {
         free(image);
      }
      if (ctx->ExecuteFlag) {
         CALL_CompressedTexImage1DARB(ctx->Exec,
                                      (target, level, internalFormat, width,
                                       border, imageSize, data));
      }
   }
}


static void GLAPIENTRY
save_CompressedTexImage2DARB(GLenum target, GLint level,
                             GLenum internalFormat, GLsizei width,
                             GLsizei height, GLint border, GLsizei imageSize,
                             const GLvoid * data)
{
   GET_CURRENT_CONTEXT(ctx);
   if (target == GL_PROXY_TEXTURE_2D) {
      /* don't compile, execute immediately */
      CALL_CompressedTexImage2DARB(ctx->Exec, (target, level, internalFormat,
                                               width, height, border,
                                               imageSize, data));
   }
   else {
      Node *n;
      GLvoid *image;
      ASSERT_OUTSIDE_SAVE_BEGIN_END_AND_FLUSH(ctx);
      /* make copy of image */
      image = malloc(imageSize);
      if (!image) {
         _mesa_error(ctx, GL_OUT_OF_MEMORY, "glCompressedTexImage2DARB");
         return;
      }
      memcpy(image, data, imageSize);
      n = alloc_instruction(ctx, OPCODE_COMPRESSED_TEX_IMAGE_2D, 8);
      if (n) {
         n[1].e = target;
         n[2].i = level;
         n[3].e = internalFormat;
         n[4].i = (GLint) width;
         n[5].i = (GLint) height;
         n[6].i = border;
         n[7].i = imageSize;
         n[8].data = image;
      }
      else if (image) {
         free(image);
      }
      if (ctx->ExecuteFlag) {
         CALL_CompressedTexImage2DARB(ctx->Exec,
                                      (target, level, internalFormat, width,
                                       height, border, imageSize, data));
      }
   }
}


static void GLAPIENTRY
save_CompressedTexImage3DARB(GLenum target, GLint level,
                             GLenum internalFormat, GLsizei width,
                             GLsizei height, GLsizei depth, GLint border,
                             GLsizei imageSize, const GLvoid * data)
{
   GET_CURRENT_CONTEXT(ctx);
   if (target == GL_PROXY_TEXTURE_3D) {
      /* don't compile, execute immediately */
      CALL_CompressedTexImage3DARB(ctx->Exec, (target, level, internalFormat,
                                               width, height, depth, border,
                                               imageSize, data));
   }
   else {
      Node *n;
      GLvoid *image;
      ASSERT_OUTSIDE_SAVE_BEGIN_END_AND_FLUSH(ctx);
      /* make copy of image */
      image = malloc(imageSize);
      if (!image) {
         _mesa_error(ctx, GL_OUT_OF_MEMORY, "glCompressedTexImage3DARB");
         return;
      }
      memcpy(image, data, imageSize);
      n = alloc_instruction(ctx, OPCODE_COMPRESSED_TEX_IMAGE_3D, 9);
      if (n) {
         n[1].e = target;
         n[2].i = level;
         n[3].e = internalFormat;
         n[4].i = (GLint) width;
         n[5].i = (GLint) height;
         n[6].i = (GLint) depth;
         n[7].i = border;
         n[8].i = imageSize;
         n[9].data = image;
      }
      else if (image) {
         free(image);
      }
      if (ctx->ExecuteFlag) {
         CALL_CompressedTexImage3DARB(ctx->Exec,
                                      (target, level, internalFormat, width,
                                       height, depth, border, imageSize,
                                       data));
      }
   }
}


static void GLAPIENTRY
save_CompressedTexSubImage1DARB(GLenum target, GLint level, GLint xoffset,
                                GLsizei width, GLenum format,
                                GLsizei imageSize, const GLvoid * data)
{
   Node *n;
   GLvoid *image;

   GET_CURRENT_CONTEXT(ctx);
   ASSERT_OUTSIDE_SAVE_BEGIN_END_AND_FLUSH(ctx);

   /* make copy of image */
   image = malloc(imageSize);
   if (!image) {
      _mesa_error(ctx, GL_OUT_OF_MEMORY, "glCompressedTexSubImage1DARB");
      return;
   }
   memcpy(image, data, imageSize);
   n = alloc_instruction(ctx, OPCODE_COMPRESSED_TEX_SUB_IMAGE_1D, 7);
   if (n) {
      n[1].e = target;
      n[2].i = level;
      n[3].i = xoffset;
      n[4].i = (GLint) width;
      n[5].e = format;
      n[6].i = imageSize;
      n[7].data = image;
   }
   else if (image) {
      free(image);
   }
   if (ctx->ExecuteFlag) {
      CALL_CompressedTexSubImage1DARB(ctx->Exec, (target, level, xoffset,
                                                  width, format, imageSize,
                                                  data));
   }
}


static void GLAPIENTRY
save_CompressedTexSubImage2DARB(GLenum target, GLint level, GLint xoffset,
                                GLint yoffset, GLsizei width, GLsizei height,
                                GLenum format, GLsizei imageSize,
                                const GLvoid * data)
{
   Node *n;
   GLvoid *image;

   GET_CURRENT_CONTEXT(ctx);
   ASSERT_OUTSIDE_SAVE_BEGIN_END_AND_FLUSH(ctx);

   /* make copy of image */
   image = malloc(imageSize);
   if (!image) {
      _mesa_error(ctx, GL_OUT_OF_MEMORY, "glCompressedTexSubImage2DARB");
      return;
   }
   memcpy(image, data, imageSize);
   n = alloc_instruction(ctx, OPCODE_COMPRESSED_TEX_SUB_IMAGE_2D, 9);
   if (n) {
      n[1].e = target;
      n[2].i = level;
      n[3].i = xoffset;
      n[4].i = yoffset;
      n[5].i = (GLint) width;
      n[6].i = (GLint) height;
      n[7].e = format;
      n[8].i = imageSize;
      n[9].data = image;
   }
   else if (image) {
      free(image);
   }
   if (ctx->ExecuteFlag) {
      CALL_CompressedTexSubImage2DARB(ctx->Exec,
                                      (target, level, xoffset, yoffset, width,
                                       height, format, imageSize, data));
   }
}


static void GLAPIENTRY
save_CompressedTexSubImage3DARB(GLenum target, GLint level, GLint xoffset,
                                GLint yoffset, GLint zoffset, GLsizei width,
                                GLsizei height, GLsizei depth, GLenum format,
                                GLsizei imageSize, const GLvoid * data)
{
   Node *n;
   GLvoid *image;

   GET_CURRENT_CONTEXT(ctx);
   ASSERT_OUTSIDE_SAVE_BEGIN_END_AND_FLUSH(ctx);

   /* make copy of image */
   image = malloc(imageSize);
   if (!image) {
      _mesa_error(ctx, GL_OUT_OF_MEMORY, "glCompressedTexSubImage3DARB");
      return;
   }
   memcpy(image, data, imageSize);
   n = alloc_instruction(ctx, OPCODE_COMPRESSED_TEX_SUB_IMAGE_3D, 11);
   if (n) {
      n[1].e = target;
      n[2].i = level;
      n[3].i = xoffset;
      n[4].i = yoffset;
      n[5].i = zoffset;
      n[6].i = (GLint) width;
      n[7].i = (GLint) height;
      n[8].i = (GLint) depth;
      n[9].e = format;
      n[10].i = imageSize;
      n[11].data = image;
   }
   else if (image) {
      free(image);
   }
   if (ctx->ExecuteFlag) {
      CALL_CompressedTexSubImage3DARB(ctx->Exec,
                                      (target, level, xoffset, yoffset,
                                       zoffset, width, height, depth, format,
                                       imageSize, data));
   }
}


/* GL_ARB_multisample */
static void GLAPIENTRY
save_SampleCoverageARB(GLclampf value, GLboolean invert)
{
   GET_CURRENT_CONTEXT(ctx);
   Node *n;
   ASSERT_OUTSIDE_SAVE_BEGIN_END_AND_FLUSH(ctx);
   n = alloc_instruction(ctx, OPCODE_SAMPLE_COVERAGE, 2);
   if (n) {
      n[1].f = value;
      n[2].b = invert;
   }
   if (ctx->ExecuteFlag) {
      CALL_SampleCoverageARB(ctx->Exec, (value, invert));
   }
}


/*
 * GL_NV_vertex_program
 */
#if FEATURE_NV_vertex_program || FEATURE_ARB_vertex_program || FEATURE_ARB_fragment_program
static void GLAPIENTRY
save_BindProgramNV(GLenum target, GLuint id)
{
   GET_CURRENT_CONTEXT(ctx);
   Node *n;
   ASSERT_OUTSIDE_SAVE_BEGIN_END_AND_FLUSH(ctx);
   n = alloc_instruction(ctx, OPCODE_BIND_PROGRAM_NV, 2);
   if (n) {
      n[1].e = target;
      n[2].ui = id;
   }
   if (ctx->ExecuteFlag) {
      CALL_BindProgramNV(ctx->Exec, (target, id));
   }
}

static void GLAPIENTRY
save_ProgramEnvParameter4fARB(GLenum target, GLuint index,
                              GLfloat x, GLfloat y, GLfloat z, GLfloat w)
{
   GET_CURRENT_CONTEXT(ctx);
   Node *n;
   ASSERT_OUTSIDE_SAVE_BEGIN_END_AND_FLUSH(ctx);
   n = alloc_instruction(ctx, OPCODE_PROGRAM_ENV_PARAMETER_ARB, 6);
   if (n) {
      n[1].e = target;
      n[2].ui = index;
      n[3].f = x;
      n[4].f = y;
      n[5].f = z;
      n[6].f = w;
   }
   if (ctx->ExecuteFlag) {
      CALL_ProgramEnvParameter4fARB(ctx->Exec, (target, index, x, y, z, w));
   }
}


static void GLAPIENTRY
save_ProgramEnvParameter4fvARB(GLenum target, GLuint index,
                               const GLfloat *params)
{
   save_ProgramEnvParameter4fARB(target, index, params[0], params[1],
                                 params[2], params[3]);
}


static void GLAPIENTRY
save_ProgramEnvParameters4fvEXT(GLenum target, GLuint index, GLsizei count,
				const GLfloat * params)
{
   GET_CURRENT_CONTEXT(ctx);
   Node *n;
   ASSERT_OUTSIDE_SAVE_BEGIN_END_AND_FLUSH(ctx);

   if (count > 0) {
      GLint i;
      const GLfloat * p = params;

      for (i = 0 ; i < count ; i++) {
	 n = alloc_instruction(ctx, OPCODE_PROGRAM_ENV_PARAMETER_ARB, 6);
	 if (n) {
	    n[1].e = target;
	    n[2].ui = index;
	    n[3].f = p[0];
	    n[4].f = p[1];
	    n[5].f = p[2];
	    n[6].f = p[3];
	    p += 4;
	 }
      }
   }

   if (ctx->ExecuteFlag) {
      CALL_ProgramEnvParameters4fvEXT(ctx->Exec, (target, index, count, params));
   }
}


static void GLAPIENTRY
save_ProgramEnvParameter4dARB(GLenum target, GLuint index,
                              GLdouble x, GLdouble y, GLdouble z, GLdouble w)
{
   save_ProgramEnvParameter4fARB(target, index,
                                 (GLfloat) x,
                                 (GLfloat) y, (GLfloat) z, (GLfloat) w);
}


static void GLAPIENTRY
save_ProgramEnvParameter4dvARB(GLenum target, GLuint index,
                               const GLdouble *params)
{
   save_ProgramEnvParameter4fARB(target, index,
                                 (GLfloat) params[0],
                                 (GLfloat) params[1],
                                 (GLfloat) params[2], (GLfloat) params[3]);
}

#endif /* FEATURE_ARB_vertex_program || FEATURE_ARB_fragment_program || FEATURE_NV_vertex_program */

#if FEATURE_NV_vertex_program
static void GLAPIENTRY
save_ExecuteProgramNV(GLenum target, GLuint id, const GLfloat *params)
{
   GET_CURRENT_CONTEXT(ctx);
   Node *n;
   ASSERT_OUTSIDE_SAVE_BEGIN_END_AND_FLUSH(ctx);
   n = alloc_instruction(ctx, OPCODE_EXECUTE_PROGRAM_NV, 6);
   if (n) {
      n[1].e = target;
      n[2].ui = id;
      n[3].f = params[0];
      n[4].f = params[1];
      n[5].f = params[2];
      n[6].f = params[3];
   }
   if (ctx->ExecuteFlag) {
      CALL_ExecuteProgramNV(ctx->Exec, (target, id, params));
   }
}


static void GLAPIENTRY
save_ProgramParameters4dvNV(GLenum target, GLuint index,
                            GLsizei num, const GLdouble *params)
{
   GLint i;
   for (i = 0; i < num; i++) {
      save_ProgramEnvParameter4dvARB(target, index + i, params + 4 * i);
   }
}


static void GLAPIENTRY
save_ProgramParameters4fvNV(GLenum target, GLuint index,
                            GLsizei num, const GLfloat *params)
{
   GLint i;
   for (i = 0; i < num; i++) {
      save_ProgramEnvParameter4fvARB(target, index + i, params + 4 * i);
   }
}


static void GLAPIENTRY
save_LoadProgramNV(GLenum target, GLuint id, GLsizei len,
                   const GLubyte * program)
{
   GET_CURRENT_CONTEXT(ctx);
   Node *n;

   ASSERT_OUTSIDE_SAVE_BEGIN_END_AND_FLUSH(ctx);

   n = alloc_instruction(ctx, OPCODE_LOAD_PROGRAM_NV, 4);
   if (n) {
      GLubyte *programCopy = (GLubyte *) malloc(len);
      if (!programCopy) {
         _mesa_error(ctx, GL_OUT_OF_MEMORY, "glLoadProgramNV");
         return;
      }
      memcpy(programCopy, program, len);
      n[1].e = target;
      n[2].ui = id;
      n[3].i = len;
      n[4].data = programCopy;
   }
   if (ctx->ExecuteFlag) {
      CALL_LoadProgramNV(ctx->Exec, (target, id, len, program));
   }
}


static void GLAPIENTRY
save_RequestResidentProgramsNV(GLsizei num, const GLuint * ids)
{
   GET_CURRENT_CONTEXT(ctx);
   Node *n;

   ASSERT_OUTSIDE_SAVE_BEGIN_END_AND_FLUSH(ctx);

   n = alloc_instruction(ctx, OPCODE_TRACK_MATRIX_NV, 2);
   if (n) {
      GLuint *idCopy = (GLuint *) malloc(num * sizeof(GLuint));
      if (!idCopy) {
         _mesa_error(ctx, GL_OUT_OF_MEMORY, "glRequestResidentProgramsNV");
         return;
      }
      memcpy(idCopy, ids, num * sizeof(GLuint));
      n[1].i = num;
      n[2].data = idCopy;
   }
   if (ctx->ExecuteFlag) {
      CALL_RequestResidentProgramsNV(ctx->Exec, (num, ids));
   }
}


static void GLAPIENTRY
save_TrackMatrixNV(GLenum target, GLuint address,
                   GLenum matrix, GLenum transform)
{
   GET_CURRENT_CONTEXT(ctx);
   Node *n;
   ASSERT_OUTSIDE_SAVE_BEGIN_END_AND_FLUSH(ctx);
   n = alloc_instruction(ctx, OPCODE_TRACK_MATRIX_NV, 4);
   if (n) {
      n[1].e = target;
      n[2].ui = address;
      n[3].e = matrix;
      n[4].e = transform;
   }
   if (ctx->ExecuteFlag) {
      CALL_TrackMatrixNV(ctx->Exec, (target, address, matrix, transform));
   }
}
#endif /* FEATURE_NV_vertex_program */


/*
 * GL_NV_fragment_program
 */
#if FEATURE_NV_fragment_program
static void GLAPIENTRY
save_ProgramLocalParameter4fARB(GLenum target, GLuint index,
                                GLfloat x, GLfloat y, GLfloat z, GLfloat w)
{
   GET_CURRENT_CONTEXT(ctx);
   Node *n;
   ASSERT_OUTSIDE_SAVE_BEGIN_END_AND_FLUSH(ctx);
   n = alloc_instruction(ctx, OPCODE_PROGRAM_LOCAL_PARAMETER_ARB, 6);
   if (n) {
      n[1].e = target;
      n[2].ui = index;
      n[3].f = x;
      n[4].f = y;
      n[5].f = z;
      n[6].f = w;
   }
   if (ctx->ExecuteFlag) {
      CALL_ProgramLocalParameter4fARB(ctx->Exec, (target, index, x, y, z, w));
   }
}


static void GLAPIENTRY
save_ProgramLocalParameter4fvARB(GLenum target, GLuint index,
                                 const GLfloat *params)
{
   GET_CURRENT_CONTEXT(ctx);
   Node *n;
   ASSERT_OUTSIDE_SAVE_BEGIN_END_AND_FLUSH(ctx);
   n = alloc_instruction(ctx, OPCODE_PROGRAM_LOCAL_PARAMETER_ARB, 6);
   if (n) {
      n[1].e = target;
      n[2].ui = index;
      n[3].f = params[0];
      n[4].f = params[1];
      n[5].f = params[2];
      n[6].f = params[3];
   }
   if (ctx->ExecuteFlag) {
      CALL_ProgramLocalParameter4fvARB(ctx->Exec, (target, index, params));
   }
}


static void GLAPIENTRY
save_ProgramLocalParameters4fvEXT(GLenum target, GLuint index, GLsizei count,
				  const GLfloat *params)
{
   GET_CURRENT_CONTEXT(ctx);
   Node *n;
   ASSERT_OUTSIDE_SAVE_BEGIN_END_AND_FLUSH(ctx);

   if (count > 0) {
      GLint i;
      const GLfloat * p = params;

      for (i = 0 ; i < count ; i++) {
	 n = alloc_instruction(ctx, OPCODE_PROGRAM_LOCAL_PARAMETER_ARB, 6);
	 if (n) {
	    n[1].e = target;
	    n[2].ui = index;
	    n[3].f = p[0];
	    n[4].f = p[1];
	    n[5].f = p[2];
	    n[6].f = p[3];
	    p += 4;
	 }
      }
   }

   if (ctx->ExecuteFlag) {
      CALL_ProgramLocalParameters4fvEXT(ctx->Exec, (target, index, count, params));
   }
}


static void GLAPIENTRY
save_ProgramLocalParameter4dARB(GLenum target, GLuint index,
                                GLdouble x, GLdouble y,
                                GLdouble z, GLdouble w)
{
   GET_CURRENT_CONTEXT(ctx);
   Node *n;
   ASSERT_OUTSIDE_SAVE_BEGIN_END_AND_FLUSH(ctx);
   n = alloc_instruction(ctx, OPCODE_PROGRAM_LOCAL_PARAMETER_ARB, 6);
   if (n) {
      n[1].e = target;
      n[2].ui = index;
      n[3].f = (GLfloat) x;
      n[4].f = (GLfloat) y;
      n[5].f = (GLfloat) z;
      n[6].f = (GLfloat) w;
   }
   if (ctx->ExecuteFlag) {
      CALL_ProgramLocalParameter4dARB(ctx->Exec, (target, index, x, y, z, w));
   }
}


static void GLAPIENTRY
save_ProgramLocalParameter4dvARB(GLenum target, GLuint index,
                                 const GLdouble *params)
{
   GET_CURRENT_CONTEXT(ctx);
   Node *n;
   ASSERT_OUTSIDE_SAVE_BEGIN_END_AND_FLUSH(ctx);
   n = alloc_instruction(ctx, OPCODE_PROGRAM_LOCAL_PARAMETER_ARB, 6);
   if (n) {
      n[1].e = target;
      n[2].ui = index;
      n[3].f = (GLfloat) params[0];
      n[4].f = (GLfloat) params[1];
      n[5].f = (GLfloat) params[2];
      n[6].f = (GLfloat) params[3];
   }
   if (ctx->ExecuteFlag) {
      CALL_ProgramLocalParameter4dvARB(ctx->Exec, (target, index, params));
   }
}

static void GLAPIENTRY
save_ProgramNamedParameter4fNV(GLuint id, GLsizei len, const GLubyte * name,
                               GLfloat x, GLfloat y, GLfloat z, GLfloat w)
{
   GET_CURRENT_CONTEXT(ctx);
   Node *n;

   ASSERT_OUTSIDE_SAVE_BEGIN_END_AND_FLUSH(ctx);

   n = alloc_instruction(ctx, OPCODE_PROGRAM_NAMED_PARAMETER_NV, 6);
   if (n) {
      GLubyte *nameCopy = (GLubyte *) malloc(len);
      if (!nameCopy) {
         _mesa_error(ctx, GL_OUT_OF_MEMORY, "glProgramNamedParameter4fNV");
         return;
      }
      memcpy(nameCopy, name, len);
      n[1].ui = id;
      n[2].i = len;
      n[3].data = nameCopy;
      n[4].f = x;
      n[5].f = y;
      n[6].f = z;
      n[7].f = w;
   }
   if (ctx->ExecuteFlag) {
      CALL_ProgramNamedParameter4fNV(ctx->Exec, (id, len, name, x, y, z, w));
   }
}


static void GLAPIENTRY
save_ProgramNamedParameter4fvNV(GLuint id, GLsizei len, const GLubyte * name,
                                const float v[])
{
   save_ProgramNamedParameter4fNV(id, len, name, v[0], v[1], v[2], v[3]);
}


static void GLAPIENTRY
save_ProgramNamedParameter4dNV(GLuint id, GLsizei len, const GLubyte * name,
                               GLdouble x, GLdouble y, GLdouble z, GLdouble w)
{
   save_ProgramNamedParameter4fNV(id, len, name, (GLfloat) x, (GLfloat) y,
                                  (GLfloat) z, (GLfloat) w);
}


static void GLAPIENTRY
save_ProgramNamedParameter4dvNV(GLuint id, GLsizei len, const GLubyte * name,
                                const double v[])
{
   save_ProgramNamedParameter4fNV(id, len, name, (GLfloat) v[0],
                                  (GLfloat) v[1], (GLfloat) v[2],
                                  (GLfloat) v[3]);
}

#endif /* FEATURE_NV_fragment_program */



/* GL_EXT_stencil_two_side */
static void GLAPIENTRY
save_ActiveStencilFaceEXT(GLenum face)
{
   GET_CURRENT_CONTEXT(ctx);
   Node *n;
   ASSERT_OUTSIDE_SAVE_BEGIN_END_AND_FLUSH(ctx);
   n = alloc_instruction(ctx, OPCODE_ACTIVE_STENCIL_FACE_EXT, 1);
   if (n) {
      n[1].e = face;
   }
   if (ctx->ExecuteFlag) {
      CALL_ActiveStencilFaceEXT(ctx->Exec, (face));
   }
}


/* GL_EXT_depth_bounds_test */
static void GLAPIENTRY
save_DepthBoundsEXT(GLclampd zmin, GLclampd zmax)
{
   GET_CURRENT_CONTEXT(ctx);
   Node *n;
   ASSERT_OUTSIDE_SAVE_BEGIN_END_AND_FLUSH(ctx);
   n = alloc_instruction(ctx, OPCODE_DEPTH_BOUNDS_EXT, 2);
   if (n) {
      n[1].f = (GLfloat) zmin;
      n[2].f = (GLfloat) zmax;
   }
   if (ctx->ExecuteFlag) {
      CALL_DepthBoundsEXT(ctx->Exec, (zmin, zmax));
   }
}



#if FEATURE_ARB_vertex_program || FEATURE_ARB_fragment_program

static void GLAPIENTRY
save_ProgramStringARB(GLenum target, GLenum format, GLsizei len,
                      const GLvoid * string)
{
   GET_CURRENT_CONTEXT(ctx);
   Node *n;

   ASSERT_OUTSIDE_SAVE_BEGIN_END_AND_FLUSH(ctx);

   n = alloc_instruction(ctx, OPCODE_PROGRAM_STRING_ARB, 4);
   if (n) {
      GLubyte *programCopy = (GLubyte *) malloc(len);
      if (!programCopy) {
         _mesa_error(ctx, GL_OUT_OF_MEMORY, "glProgramStringARB");
         return;
      }
      memcpy(programCopy, string, len);
      n[1].e = target;
      n[2].e = format;
      n[3].i = len;
      n[4].data = programCopy;
   }
   if (ctx->ExecuteFlag) {
      CALL_ProgramStringARB(ctx->Exec, (target, format, len, string));
   }
}

#endif /* FEATURE_ARB_vertex_program || FEATURE_ARB_fragment_program */


#if FEATURE_queryobj

static void GLAPIENTRY
save_BeginQueryARB(GLenum target, GLuint id)
{
   GET_CURRENT_CONTEXT(ctx);
   Node *n;
   ASSERT_OUTSIDE_SAVE_BEGIN_END_AND_FLUSH(ctx);
   n = alloc_instruction(ctx, OPCODE_BEGIN_QUERY_ARB, 2);
   if (n) {
      n[1].e = target;
      n[2].ui = id;
   }
   if (ctx->ExecuteFlag) {
      CALL_BeginQueryARB(ctx->Exec, (target, id));
   }
}


static void GLAPIENTRY
save_EndQueryARB(GLenum target)
{
   GET_CURRENT_CONTEXT(ctx);
   Node *n;
   ASSERT_OUTSIDE_SAVE_BEGIN_END_AND_FLUSH(ctx);
   n = alloc_instruction(ctx, OPCODE_END_QUERY_ARB, 1);
   if (n) {
      n[1].e = target;
   }
   if (ctx->ExecuteFlag) {
      CALL_EndQueryARB(ctx->Exec, (target));
   }
}

#endif /* FEATURE_queryobj */


static void GLAPIENTRY
save_DrawBuffersARB(GLsizei count, const GLenum * buffers)
{
   GET_CURRENT_CONTEXT(ctx);
   Node *n;
   ASSERT_OUTSIDE_SAVE_BEGIN_END_AND_FLUSH(ctx);
   n = alloc_instruction(ctx, OPCODE_DRAW_BUFFERS_ARB, 1 + MAX_DRAW_BUFFERS);
   if (n) {
      GLint i;
      n[1].i = count;
      if (count > MAX_DRAW_BUFFERS)
         count = MAX_DRAW_BUFFERS;
      for (i = 0; i < count; i++) {
         n[2 + i].e = buffers[i];
      }
   }
   if (ctx->ExecuteFlag) {
      CALL_DrawBuffersARB(ctx->Exec, (count, buffers));
   }
}

static void GLAPIENTRY
save_TexBumpParameterfvATI(GLenum pname, const GLfloat *param)
{
   GET_CURRENT_CONTEXT(ctx);
   Node *n;

   n = alloc_instruction(ctx, OPCODE_TEX_BUMP_PARAMETER_ATI, 5);
   if (n) {
      n[1].ui = pname;
      n[2].f = param[0];
      n[3].f = param[1];
      n[4].f = param[2];
      n[5].f = param[3];
   }
   if (ctx->ExecuteFlag) {
      CALL_TexBumpParameterfvATI(ctx->Exec, (pname, param));
   }
}

static void GLAPIENTRY
save_TexBumpParameterivATI(GLenum pname, const GLint *param)
{
   GLfloat p[4];
   p[0] = INT_TO_FLOAT(param[0]);
   p[1] = INT_TO_FLOAT(param[1]);
   p[2] = INT_TO_FLOAT(param[2]);
   p[3] = INT_TO_FLOAT(param[3]);
   save_TexBumpParameterfvATI(pname, p);
}

#if FEATURE_ATI_fragment_shader
static void GLAPIENTRY
save_BindFragmentShaderATI(GLuint id)
{
   GET_CURRENT_CONTEXT(ctx);
   Node *n;

   n = alloc_instruction(ctx, OPCODE_BIND_FRAGMENT_SHADER_ATI, 1);
   if (n) {
      n[1].ui = id;
   }
   if (ctx->ExecuteFlag) {
      CALL_BindFragmentShaderATI(ctx->Exec, (id));
   }
}

static void GLAPIENTRY
save_SetFragmentShaderConstantATI(GLuint dst, const GLfloat *value)
{
   GET_CURRENT_CONTEXT(ctx);
   Node *n;

   n = alloc_instruction(ctx, OPCODE_SET_FRAGMENT_SHADER_CONSTANTS_ATI, 5);
   if (n) {
      n[1].ui = dst;
      n[2].f = value[0];
      n[3].f = value[1];
      n[4].f = value[2];
      n[5].f = value[3];
   }
   if (ctx->ExecuteFlag) {
      CALL_SetFragmentShaderConstantATI(ctx->Exec, (dst, value));
   }
}
#endif

static void
save_Attr1fNV(GLenum attr, GLfloat x)
{
   GET_CURRENT_CONTEXT(ctx);
   Node *n;
   SAVE_FLUSH_VERTICES(ctx);
   n = alloc_instruction(ctx, OPCODE_ATTR_1F_NV, 2);
   if (n) {
      n[1].e = attr;
      n[2].f = x;
   }

   ASSERT(attr < MAX_VERTEX_GENERIC_ATTRIBS);
   ctx->ListState.ActiveAttribSize[attr] = 1;
   ASSIGN_4V(ctx->ListState.CurrentAttrib[attr], x, 0, 0, 1);

   if (ctx->ExecuteFlag) {
      CALL_VertexAttrib1fNV(ctx->Exec, (attr, x));
   }
}

static void
save_Attr2fNV(GLenum attr, GLfloat x, GLfloat y)
{
   GET_CURRENT_CONTEXT(ctx);
   Node *n;
   SAVE_FLUSH_VERTICES(ctx);
   n = alloc_instruction(ctx, OPCODE_ATTR_2F_NV, 3);
   if (n) {
      n[1].e = attr;
      n[2].f = x;
      n[3].f = y;
   }

   ASSERT(attr < MAX_VERTEX_GENERIC_ATTRIBS);
   ctx->ListState.ActiveAttribSize[attr] = 2;
   ASSIGN_4V(ctx->ListState.CurrentAttrib[attr], x, y, 0, 1);

   if (ctx->ExecuteFlag) {
      CALL_VertexAttrib2fNV(ctx->Exec, (attr, x, y));
   }
}

static void
save_Attr3fNV(GLenum attr, GLfloat x, GLfloat y, GLfloat z)
{
   GET_CURRENT_CONTEXT(ctx);
   Node *n;
   SAVE_FLUSH_VERTICES(ctx);
   n = alloc_instruction(ctx, OPCODE_ATTR_3F_NV, 4);
   if (n) {
      n[1].e = attr;
      n[2].f = x;
      n[3].f = y;
      n[4].f = z;
   }

   ASSERT(attr < MAX_VERTEX_GENERIC_ATTRIBS);
   ctx->ListState.ActiveAttribSize[attr] = 3;
   ASSIGN_4V(ctx->ListState.CurrentAttrib[attr], x, y, z, 1);

   if (ctx->ExecuteFlag) {
      CALL_VertexAttrib3fNV(ctx->Exec, (attr, x, y, z));
   }
}

static void
save_Attr4fNV(GLenum attr, GLfloat x, GLfloat y, GLfloat z, GLfloat w)
{
   GET_CURRENT_CONTEXT(ctx);
   Node *n;
   SAVE_FLUSH_VERTICES(ctx);
   n = alloc_instruction(ctx, OPCODE_ATTR_4F_NV, 5);
   if (n) {
      n[1].e = attr;
      n[2].f = x;
      n[3].f = y;
      n[4].f = z;
      n[5].f = w;
   }

   ASSERT(attr < MAX_VERTEX_GENERIC_ATTRIBS);
   ctx->ListState.ActiveAttribSize[attr] = 4;
   ASSIGN_4V(ctx->ListState.CurrentAttrib[attr], x, y, z, w);

   if (ctx->ExecuteFlag) {
      CALL_VertexAttrib4fNV(ctx->Exec, (attr, x, y, z, w));
   }
}


static void
save_Attr1fARB(GLenum attr, GLfloat x)
{
   GET_CURRENT_CONTEXT(ctx);
   Node *n;
   SAVE_FLUSH_VERTICES(ctx);
   n = alloc_instruction(ctx, OPCODE_ATTR_1F_ARB, 2);
   if (n) {
      n[1].e = attr;
      n[2].f = x;
   }

   ASSERT(attr < MAX_VERTEX_GENERIC_ATTRIBS);
   ctx->ListState.ActiveAttribSize[attr] = 1;
   ASSIGN_4V(ctx->ListState.CurrentAttrib[attr], x, 0, 0, 1);

   if (ctx->ExecuteFlag) {
      CALL_VertexAttrib1fARB(ctx->Exec, (attr, x));
   }
}

static void
save_Attr2fARB(GLenum attr, GLfloat x, GLfloat y)
{
   GET_CURRENT_CONTEXT(ctx);
   Node *n;
   SAVE_FLUSH_VERTICES(ctx);
   n = alloc_instruction(ctx, OPCODE_ATTR_2F_ARB, 3);
   if (n) {
      n[1].e = attr;
      n[2].f = x;
      n[3].f = y;
   }

   ASSERT(attr < MAX_VERTEX_GENERIC_ATTRIBS);
   ctx->ListState.ActiveAttribSize[attr] = 2;
   ASSIGN_4V(ctx->ListState.CurrentAttrib[attr], x, y, 0, 1);

   if (ctx->ExecuteFlag) {
      CALL_VertexAttrib2fARB(ctx->Exec, (attr, x, y));
   }
}

static void
save_Attr3fARB(GLenum attr, GLfloat x, GLfloat y, GLfloat z)
{
   GET_CURRENT_CONTEXT(ctx);
   Node *n;
   SAVE_FLUSH_VERTICES(ctx);
   n = alloc_instruction(ctx, OPCODE_ATTR_3F_ARB, 4);
   if (n) {
      n[1].e = attr;
      n[2].f = x;
      n[3].f = y;
      n[4].f = z;
   }

   ASSERT(attr < MAX_VERTEX_GENERIC_ATTRIBS);
   ctx->ListState.ActiveAttribSize[attr] = 3;
   ASSIGN_4V(ctx->ListState.CurrentAttrib[attr], x, y, z, 1);

   if (ctx->ExecuteFlag) {
      CALL_VertexAttrib3fARB(ctx->Exec, (attr, x, y, z));
   }
}

static void
save_Attr4fARB(GLenum attr, GLfloat x, GLfloat y, GLfloat z, GLfloat w)
{
   GET_CURRENT_CONTEXT(ctx);
   Node *n;
   SAVE_FLUSH_VERTICES(ctx);
   n = alloc_instruction(ctx, OPCODE_ATTR_4F_ARB, 5);
   if (n) {
      n[1].e = attr;
      n[2].f = x;
      n[3].f = y;
      n[4].f = z;
      n[5].f = w;
   }

   ASSERT(attr < MAX_VERTEX_GENERIC_ATTRIBS);
   ctx->ListState.ActiveAttribSize[attr] = 4;
   ASSIGN_4V(ctx->ListState.CurrentAttrib[attr], x, y, z, w);

   if (ctx->ExecuteFlag) {
      CALL_VertexAttrib4fARB(ctx->Exec, (attr, x, y, z, w));
   }
}


static void GLAPIENTRY
save_EvalCoord1f(GLfloat x)
{
   GET_CURRENT_CONTEXT(ctx);
   Node *n;
   SAVE_FLUSH_VERTICES(ctx);
   n = alloc_instruction(ctx, OPCODE_EVAL_C1, 1);
   if (n) {
      n[1].f = x;
   }
   if (ctx->ExecuteFlag) {
      CALL_EvalCoord1f(ctx->Exec, (x));
   }
}

static void GLAPIENTRY
save_EvalCoord1fv(const GLfloat * v)
{
   save_EvalCoord1f(v[0]);
}

static void GLAPIENTRY
save_EvalCoord2f(GLfloat x, GLfloat y)
{
   GET_CURRENT_CONTEXT(ctx);
   Node *n;
   SAVE_FLUSH_VERTICES(ctx);
   n = alloc_instruction(ctx, OPCODE_EVAL_C2, 2);
   if (n) {
      n[1].f = x;
      n[2].f = y;
   }
   if (ctx->ExecuteFlag) {
      CALL_EvalCoord2f(ctx->Exec, (x, y));
   }
}

static void GLAPIENTRY
save_EvalCoord2fv(const GLfloat * v)
{
   save_EvalCoord2f(v[0], v[1]);
}


static void GLAPIENTRY
save_EvalPoint1(GLint x)
{
   GET_CURRENT_CONTEXT(ctx);
   Node *n;
   SAVE_FLUSH_VERTICES(ctx);
   n = alloc_instruction(ctx, OPCODE_EVAL_P1, 1);
   if (n) {
      n[1].i = x;
   }
   if (ctx->ExecuteFlag) {
      CALL_EvalPoint1(ctx->Exec, (x));
   }
}

static void GLAPIENTRY
save_EvalPoint2(GLint x, GLint y)
{
   GET_CURRENT_CONTEXT(ctx);
   Node *n;
   SAVE_FLUSH_VERTICES(ctx);
   n = alloc_instruction(ctx, OPCODE_EVAL_P2, 2);
   if (n) {
      n[1].i = x;
      n[2].i = y;
   }
   if (ctx->ExecuteFlag) {
      CALL_EvalPoint2(ctx->Exec, (x, y));
   }
}

static void GLAPIENTRY
save_Indexf(GLfloat x)
{
   save_Attr1fNV(VERT_ATTRIB_COLOR_INDEX, x);
}

static void GLAPIENTRY
save_Indexfv(const GLfloat * v)
{
   save_Attr1fNV(VERT_ATTRIB_COLOR_INDEX, v[0]);
}

static void GLAPIENTRY
save_EdgeFlag(GLboolean x)
{
   save_Attr1fNV(VERT_ATTRIB_EDGEFLAG, x ? (GLfloat)1.0 : (GLfloat)0.0);
}

static INLINE GLboolean compare4fv( const GLfloat *a,
                                    const GLfloat *b,
                                    GLuint count )
{
   return memcmp( a, b, count * sizeof(GLfloat) ) == 0;
}
                              

static void GLAPIENTRY
save_Materialfv(GLenum face, GLenum pname, const GLfloat * param)
{
   GET_CURRENT_CONTEXT(ctx);
   Node *n;
   int args, i;
   GLuint bitmask;

   switch (face) {
   case GL_BACK:
   case GL_FRONT:
   case GL_FRONT_AND_BACK:
      break;
   default:
      _mesa_compile_error(ctx, GL_INVALID_ENUM, "material(face)");
      return;
   }

   switch (pname) {
   case GL_EMISSION:
   case GL_AMBIENT:
   case GL_DIFFUSE:
   case GL_SPECULAR:
   case GL_AMBIENT_AND_DIFFUSE:
      args = 4;
      break;
   case GL_SHININESS:
      args = 1;
      break;
   case GL_COLOR_INDEXES:
      args = 3;
      break;
   default:
      _mesa_compile_error(ctx, GL_INVALID_ENUM, "material(pname)");
      return;
   }
   
   if (ctx->ExecuteFlag) {
      CALL_Materialfv(ctx->Exec, (face, pname, param));
   }

   bitmask = _mesa_material_bitmask(ctx, face, pname, ~0, NULL);

   /* Try to eliminate redundant statechanges.  Because it is legal to
    * call glMaterial even inside begin/end calls, don't need to worry
    * about ctx->Driver.CurrentSavePrimitive here.
    */
   for (i = 0; i < MAT_ATTRIB_MAX; i++) {
      if (bitmask & (1 << i)) {
         if (ctx->ListState.ActiveMaterialSize[i] == args &&
             compare4fv(ctx->ListState.CurrentMaterial[i], param, args)) {
            bitmask &= ~(1 << i);
         }
         else {
            ctx->ListState.ActiveMaterialSize[i] = args;
            COPY_SZ_4V(ctx->ListState.CurrentMaterial[i], args, param);
         }
      }
   }

   /* If this call has effect, return early:
    */
   if (bitmask == 0)
      return;

   SAVE_FLUSH_VERTICES(ctx);

   n = alloc_instruction(ctx, OPCODE_MATERIAL, 6);
   if (n) {
      n[1].e = face;
      n[2].e = pname;
      for (i = 0; i < args; i++)
         n[3 + i].f = param[i];
   }
}

static void GLAPIENTRY
save_Begin(GLenum mode)
{
   GET_CURRENT_CONTEXT(ctx);
   Node *n;
   GLboolean error = GL_FALSE;

   if ( /*mode < GL_POINTS || */ mode > GL_POLYGON) {
      _mesa_compile_error(ctx, GL_INVALID_ENUM, "Begin (mode)");
      error = GL_TRUE;
   }
   else if (ctx->Driver.CurrentSavePrimitive == PRIM_UNKNOWN) {
      /* Typically the first begin.  This may raise an error on
       * playback, depending on whether CallList is issued from inside
       * a begin/end or not.
       */
      ctx->Driver.CurrentSavePrimitive = PRIM_INSIDE_UNKNOWN_PRIM;
   }
   else if (ctx->Driver.CurrentSavePrimitive == PRIM_OUTSIDE_BEGIN_END) {
      ctx->Driver.CurrentSavePrimitive = mode;
   }
   else {
      _mesa_compile_error(ctx, GL_INVALID_OPERATION, "recursive begin");
      error = GL_TRUE;
   }

   if (!error) {
      /* Give the driver an opportunity to hook in an optimized
       * display list compiler.
       */
      if (ctx->Driver.NotifySaveBegin(ctx, mode))
         return;

      SAVE_FLUSH_VERTICES(ctx);
      n = alloc_instruction(ctx, OPCODE_BEGIN, 1);
      if (n) {
         n[1].e = mode;
      }
   }

   if (ctx->ExecuteFlag) {
      CALL_Begin(ctx->Exec, (mode));
   }
}

static void GLAPIENTRY
save_End(void)
{
   GET_CURRENT_CONTEXT(ctx);
   SAVE_FLUSH_VERTICES(ctx);
   (void) alloc_instruction(ctx, OPCODE_END, 0);
   ctx->Driver.CurrentSavePrimitive = PRIM_OUTSIDE_BEGIN_END;
   if (ctx->ExecuteFlag) {
      CALL_End(ctx->Exec, ());
   }
}

static void GLAPIENTRY
save_Rectf(GLfloat a, GLfloat b, GLfloat c, GLfloat d)
{
   GET_CURRENT_CONTEXT(ctx);
   Node *n;
   SAVE_FLUSH_VERTICES(ctx);
   n = alloc_instruction(ctx, OPCODE_RECTF, 4);
   if (n) {
      n[1].f = a;
      n[2].f = b;
      n[3].f = c;
      n[4].f = d;
   }
   if (ctx->ExecuteFlag) {
      CALL_Rectf(ctx->Exec, (a, b, c, d));
   }
}


static void GLAPIENTRY
save_Vertex2f(GLfloat x, GLfloat y)
{
   save_Attr2fNV(VERT_ATTRIB_POS, x, y);
}

static void GLAPIENTRY
save_Vertex2fv(const GLfloat * v)
{
   save_Attr2fNV(VERT_ATTRIB_POS, v[0], v[1]);
}

static void GLAPIENTRY
save_Vertex3f(GLfloat x, GLfloat y, GLfloat z)
{
   save_Attr3fNV(VERT_ATTRIB_POS, x, y, z);
}

static void GLAPIENTRY
save_Vertex3fv(const GLfloat * v)
{
   save_Attr3fNV(VERT_ATTRIB_POS, v[0], v[1], v[2]);
}

static void GLAPIENTRY
save_Vertex4f(GLfloat x, GLfloat y, GLfloat z, GLfloat w)
{
   save_Attr4fNV(VERT_ATTRIB_POS, x, y, z, w);
}

static void GLAPIENTRY
save_Vertex4fv(const GLfloat * v)
{
   save_Attr4fNV(VERT_ATTRIB_POS, v[0], v[1], v[2], v[3]);
}

static void GLAPIENTRY
save_TexCoord1f(GLfloat x)
{
   save_Attr1fNV(VERT_ATTRIB_TEX0, x);
}

static void GLAPIENTRY
save_TexCoord1fv(const GLfloat * v)
{
   save_Attr1fNV(VERT_ATTRIB_TEX0, v[0]);
}

static void GLAPIENTRY
save_TexCoord2f(GLfloat x, GLfloat y)
{
   save_Attr2fNV(VERT_ATTRIB_TEX0, x, y);
}

static void GLAPIENTRY
save_TexCoord2fv(const GLfloat * v)
{
   save_Attr2fNV(VERT_ATTRIB_TEX0, v[0], v[1]);
}

static void GLAPIENTRY
save_TexCoord3f(GLfloat x, GLfloat y, GLfloat z)
{
   save_Attr3fNV(VERT_ATTRIB_TEX0, x, y, z);
}

static void GLAPIENTRY
save_TexCoord3fv(const GLfloat * v)
{
   save_Attr3fNV(VERT_ATTRIB_TEX0, v[0], v[1], v[2]);
}

static void GLAPIENTRY
save_TexCoord4f(GLfloat x, GLfloat y, GLfloat z, GLfloat w)
{
   save_Attr4fNV(VERT_ATTRIB_TEX0, x, y, z, w);
}

static void GLAPIENTRY
save_TexCoord4fv(const GLfloat * v)
{
   save_Attr4fNV(VERT_ATTRIB_TEX0, v[0], v[1], v[2], v[3]);
}

static void GLAPIENTRY
save_Normal3f(GLfloat x, GLfloat y, GLfloat z)
{
   save_Attr3fNV(VERT_ATTRIB_NORMAL, x, y, z);
}

static void GLAPIENTRY
save_Normal3fv(const GLfloat * v)
{
   save_Attr3fNV(VERT_ATTRIB_NORMAL, v[0], v[1], v[2]);
}

static void GLAPIENTRY
save_FogCoordfEXT(GLfloat x)
{
   save_Attr1fNV(VERT_ATTRIB_FOG, x);
}

static void GLAPIENTRY
save_FogCoordfvEXT(const GLfloat * v)
{
   save_Attr1fNV(VERT_ATTRIB_FOG, v[0]);
}

static void GLAPIENTRY
save_Color3f(GLfloat x, GLfloat y, GLfloat z)
{
   save_Attr3fNV(VERT_ATTRIB_COLOR0, x, y, z);
}

static void GLAPIENTRY
save_Color3fv(const GLfloat * v)
{
   save_Attr3fNV(VERT_ATTRIB_COLOR0, v[0], v[1], v[2]);
}

static void GLAPIENTRY
save_Color4f(GLfloat x, GLfloat y, GLfloat z, GLfloat w)
{
   save_Attr4fNV(VERT_ATTRIB_COLOR0, x, y, z, w);
}

static void GLAPIENTRY
save_Color4fv(const GLfloat * v)
{
   save_Attr4fNV(VERT_ATTRIB_COLOR0, v[0], v[1], v[2], v[3]);
}

static void GLAPIENTRY
save_SecondaryColor3fEXT(GLfloat x, GLfloat y, GLfloat z)
{
   save_Attr3fNV(VERT_ATTRIB_COLOR1, x, y, z);
}

static void GLAPIENTRY
save_SecondaryColor3fvEXT(const GLfloat * v)
{
   save_Attr3fNV(VERT_ATTRIB_COLOR1, v[0], v[1], v[2]);
}


/* Just call the respective ATTR for texcoord
 */
static void GLAPIENTRY
save_MultiTexCoord1f(GLenum target, GLfloat x)
{
   GLuint attr = (target & 0x7) + VERT_ATTRIB_TEX0;
   save_Attr1fNV(attr, x);
}

static void GLAPIENTRY
save_MultiTexCoord1fv(GLenum target, const GLfloat * v)
{
   GLuint attr = (target & 0x7) + VERT_ATTRIB_TEX0;
   save_Attr1fNV(attr, v[0]);
}

static void GLAPIENTRY
save_MultiTexCoord2f(GLenum target, GLfloat x, GLfloat y)
{
   GLuint attr = (target & 0x7) + VERT_ATTRIB_TEX0;
   save_Attr2fNV(attr, x, y);
}

static void GLAPIENTRY
save_MultiTexCoord2fv(GLenum target, const GLfloat * v)
{
   GLuint attr = (target & 0x7) + VERT_ATTRIB_TEX0;
   save_Attr2fNV(attr, v[0], v[1]);
}

static void GLAPIENTRY
save_MultiTexCoord3f(GLenum target, GLfloat x, GLfloat y, GLfloat z)
{
   GLuint attr = (target & 0x7) + VERT_ATTRIB_TEX0;
   save_Attr3fNV(attr, x, y, z);
}

static void GLAPIENTRY
save_MultiTexCoord3fv(GLenum target, const GLfloat * v)
{
   GLuint attr = (target & 0x7) + VERT_ATTRIB_TEX0;
   save_Attr3fNV(attr, v[0], v[1], v[2]);
}

static void GLAPIENTRY
save_MultiTexCoord4f(GLenum target, GLfloat x, GLfloat y,
                     GLfloat z, GLfloat w)
{
   GLuint attr = (target & 0x7) + VERT_ATTRIB_TEX0;
   save_Attr4fNV(attr, x, y, z, w);
}

static void GLAPIENTRY
save_MultiTexCoord4fv(GLenum target, const GLfloat * v)
{
   GLuint attr = (target & 0x7) + VERT_ATTRIB_TEX0;
   save_Attr4fNV(attr, v[0], v[1], v[2], v[3]);
}


/**
 * Record a GL_INVALID_VALUE error when a invalid vertex attribute
 * index is found.
 */
static void
index_error(void)
{
   GET_CURRENT_CONTEXT(ctx);
   _mesa_error(ctx, GL_INVALID_VALUE, "VertexAttribf(index)");
}


/* First level for NV_vertex_program:
 *
 * Check for errors at compile time?.
 */
static void GLAPIENTRY
save_VertexAttrib1fNV(GLuint index, GLfloat x)
{
   if (index < MAX_NV_VERTEX_PROGRAM_INPUTS)
      save_Attr1fNV(index, x);
   else
      index_error();
}

static void GLAPIENTRY
save_VertexAttrib1fvNV(GLuint index, const GLfloat * v)
{
   if (index < MAX_NV_VERTEX_PROGRAM_INPUTS)
      save_Attr1fNV(index, v[0]);
   else
      index_error();
}

static void GLAPIENTRY
save_VertexAttrib2fNV(GLuint index, GLfloat x, GLfloat y)
{
   if (index < MAX_NV_VERTEX_PROGRAM_INPUTS)
      save_Attr2fNV(index, x, y);
   else
      index_error();
}

static void GLAPIENTRY
save_VertexAttrib2fvNV(GLuint index, const GLfloat * v)
{
   if (index < MAX_NV_VERTEX_PROGRAM_INPUTS)
      save_Attr2fNV(index, v[0], v[1]);
   else
      index_error();
}

static void GLAPIENTRY
save_VertexAttrib3fNV(GLuint index, GLfloat x, GLfloat y, GLfloat z)
{
   if (index < MAX_NV_VERTEX_PROGRAM_INPUTS)
      save_Attr3fNV(index, x, y, z);
   else
      index_error();
}

static void GLAPIENTRY
save_VertexAttrib3fvNV(GLuint index, const GLfloat * v)
{
   if (index < MAX_NV_VERTEX_PROGRAM_INPUTS)
      save_Attr3fNV(index, v[0], v[1], v[2]);
   else
      index_error();
}

static void GLAPIENTRY
save_VertexAttrib4fNV(GLuint index, GLfloat x, GLfloat y,
                      GLfloat z, GLfloat w)
{
   if (index < MAX_NV_VERTEX_PROGRAM_INPUTS)
      save_Attr4fNV(index, x, y, z, w);
   else
      index_error();
}

static void GLAPIENTRY
save_VertexAttrib4fvNV(GLuint index, const GLfloat * v)
{
   if (index < MAX_NV_VERTEX_PROGRAM_INPUTS)
      save_Attr4fNV(index, v[0], v[1], v[2], v[3]);
   else
      index_error();
}




static void GLAPIENTRY
save_VertexAttrib1fARB(GLuint index, GLfloat x)
{
   if (index < MAX_VERTEX_GENERIC_ATTRIBS)
      save_Attr1fARB(index, x);
   else
      index_error();
}

static void GLAPIENTRY
save_VertexAttrib1fvARB(GLuint index, const GLfloat * v)
{
   if (index < MAX_VERTEX_GENERIC_ATTRIBS)
      save_Attr1fARB(index, v[0]);
   else
      index_error();
}

static void GLAPIENTRY
save_VertexAttrib2fARB(GLuint index, GLfloat x, GLfloat y)
{
   if (index < MAX_VERTEX_GENERIC_ATTRIBS)
      save_Attr2fARB(index, x, y);
   else
      index_error();
}

static void GLAPIENTRY
save_VertexAttrib2fvARB(GLuint index, const GLfloat * v)
{
   if (index < MAX_VERTEX_GENERIC_ATTRIBS)
      save_Attr2fARB(index, v[0], v[1]);
   else
      index_error();
}

static void GLAPIENTRY
save_VertexAttrib3fARB(GLuint index, GLfloat x, GLfloat y, GLfloat z)
{
   if (index < MAX_VERTEX_GENERIC_ATTRIBS)
      save_Attr3fARB(index, x, y, z);
   else
      index_error();
}

static void GLAPIENTRY
save_VertexAttrib3fvARB(GLuint index, const GLfloat * v)
{
   if (index < MAX_VERTEX_GENERIC_ATTRIBS)
      save_Attr3fARB(index, v[0], v[1], v[2]);
   else
      index_error();
}

static void GLAPIENTRY
save_VertexAttrib4fARB(GLuint index, GLfloat x, GLfloat y, GLfloat z,
                       GLfloat w)
{
   if (index < MAX_VERTEX_GENERIC_ATTRIBS)
      save_Attr4fARB(index, x, y, z, w);
   else
      index_error();
}

static void GLAPIENTRY
save_VertexAttrib4fvARB(GLuint index, const GLfloat * v)
{
   if (index < MAX_VERTEX_GENERIC_ATTRIBS)
      save_Attr4fARB(index, v[0], v[1], v[2], v[3]);
   else
      index_error();
}


/* GL_ARB_shader_objects, GL_ARB_vertex/fragment_shader */

static void GLAPIENTRY
exec_BindAttribLocationARB(GLuint program, GLuint index, const GLchar *name)
{
   GET_CURRENT_CONTEXT(ctx);
   FLUSH_VERTICES(ctx, 0);
   CALL_BindAttribLocationARB(ctx->Exec, (program, index, name));
}

static GLint GLAPIENTRY
exec_GetAttribLocationARB(GLuint program, const GLchar *name)
{
   GET_CURRENT_CONTEXT(ctx);
   FLUSH_VERTICES(ctx, 0);
   return CALL_GetAttribLocationARB(ctx->Exec, (program, name));
}

static GLint GLAPIENTRY
exec_GetUniformLocationARB(GLuint program, const GLchar *name)
{
   GET_CURRENT_CONTEXT(ctx);
   FLUSH_VERTICES(ctx, 0);
   return CALL_GetUniformLocationARB(ctx->Exec, (program, name));
}
/* XXX more shader functions needed here */


#if FEATURE_EXT_framebuffer_blit
static void GLAPIENTRY
save_BlitFramebufferEXT(GLint srcX0, GLint srcY0, GLint srcX1, GLint srcY1,
                        GLint dstX0, GLint dstY0, GLint dstX1, GLint dstY1,
                        GLbitfield mask, GLenum filter)
{
   GET_CURRENT_CONTEXT(ctx);
   Node *n;
   ASSERT_OUTSIDE_SAVE_BEGIN_END_AND_FLUSH(ctx);
   n = alloc_instruction(ctx, OPCODE_BLIT_FRAMEBUFFER, 10);
   if (n) {
      n[1].i = srcX0;
      n[2].i = srcY0;
      n[3].i = srcX1;
      n[4].i = srcY1;
      n[5].i = dstX0;
      n[6].i = dstY0;
      n[7].i = dstX1;
      n[8].i = dstY1;
      n[9].i = mask;
      n[10].e = filter;
   }
   if (ctx->ExecuteFlag) {
      CALL_BlitFramebufferEXT(ctx->Exec, (srcX0, srcY0, srcX1, srcY1,
                                          dstX0, dstY0, dstX1, dstY1,
                                          mask, filter));
   }
}
#endif


/** GL_EXT_provoking_vertex */
static void GLAPIENTRY
save_ProvokingVertexEXT(GLenum mode)
{
   GET_CURRENT_CONTEXT(ctx);
   Node *n;
   ASSERT_OUTSIDE_SAVE_BEGIN_END_AND_FLUSH(ctx);
   n = alloc_instruction(ctx, OPCODE_PROVOKING_VERTEX, 1);
   if (n) {
      n[1].e = mode;
   }
   if (ctx->ExecuteFlag) {
      /*CALL_ProvokingVertexEXT(ctx->Exec, (mode));*/
      _mesa_ProvokingVertexEXT(mode);
   }
}


/** GL_EXT_transform_feedback */
static void GLAPIENTRY
save_BeginTransformFeedback(GLenum mode)
{
   GET_CURRENT_CONTEXT(ctx);
   Node *n;
   ASSERT_OUTSIDE_SAVE_BEGIN_END_AND_FLUSH(ctx);
   n = alloc_instruction(ctx, OPCODE_BEGIN_TRANSFORM_FEEDBACK, 1);
   if (n) {
      n[1].e = mode;
   }
   if (ctx->ExecuteFlag) {
      CALL_BeginTransformFeedbackEXT(ctx->Exec, (mode));
   }
}


/** GL_EXT_transform_feedback */
static void GLAPIENTRY
save_EndTransformFeedback(void)
{
   GET_CURRENT_CONTEXT(ctx);
   ASSERT_OUTSIDE_SAVE_BEGIN_END_AND_FLUSH(ctx);
   (void) alloc_instruction(ctx, OPCODE_END_TRANSFORM_FEEDBACK, 0);
   if (ctx->ExecuteFlag) {
      CALL_EndTransformFeedbackEXT(ctx->Exec, ());
   }
}


/* aka UseProgram() */
static void GLAPIENTRY
save_UseProgramObjectARB(GLhandleARB program)
{
   GET_CURRENT_CONTEXT(ctx);
   Node *n;
   ASSERT_OUTSIDE_SAVE_BEGIN_END_AND_FLUSH(ctx);
   n = alloc_instruction(ctx, OPCODE_USE_PROGRAM, 1);
   if (n) {
      n[1].ui = program;
   }
   if (ctx->ExecuteFlag) {
      CALL_UseProgramObjectARB(ctx->Exec, (program));
   }
}


static void GLAPIENTRY
save_Uniform1fARB(GLint location, GLfloat x)
{
   GET_CURRENT_CONTEXT(ctx);
   Node *n;
   ASSERT_OUTSIDE_SAVE_BEGIN_END_AND_FLUSH(ctx);
   n = alloc_instruction(ctx, OPCODE_UNIFORM_1F, 2);
   if (n) {
      n[1].i = location;
      n[2].f = x;
   }
   if (ctx->ExecuteFlag) {
      CALL_Uniform1fARB(ctx->Exec, (location, x));
   }
}


static void GLAPIENTRY
save_Uniform2fARB(GLint location, GLfloat x, GLfloat y)
{
   GET_CURRENT_CONTEXT(ctx);
   Node *n;
   ASSERT_OUTSIDE_SAVE_BEGIN_END_AND_FLUSH(ctx);
   n = alloc_instruction(ctx, OPCODE_UNIFORM_2F, 3);
   if (n) {
      n[1].i = location;
      n[2].f = x;
      n[3].f = y;
   }
   if (ctx->ExecuteFlag) {
      CALL_Uniform2fARB(ctx->Exec, (location, x, y));
   }
}


static void GLAPIENTRY
save_Uniform3fARB(GLint location, GLfloat x, GLfloat y, GLfloat z)
{
   GET_CURRENT_CONTEXT(ctx);
   Node *n;
   ASSERT_OUTSIDE_SAVE_BEGIN_END_AND_FLUSH(ctx);
   n = alloc_instruction(ctx, OPCODE_UNIFORM_3F, 4);
   if (n) {
      n[1].i = location;
      n[2].f = x;
      n[3].f = y;
      n[4].f = z;
   }
   if (ctx->ExecuteFlag) {
      CALL_Uniform3fARB(ctx->Exec, (location, x, y, z));
   }
}


static void GLAPIENTRY
save_Uniform4fARB(GLint location, GLfloat x, GLfloat y, GLfloat z, GLfloat w)
{
   GET_CURRENT_CONTEXT(ctx);
   Node *n;
   ASSERT_OUTSIDE_SAVE_BEGIN_END_AND_FLUSH(ctx);
   n = alloc_instruction(ctx, OPCODE_UNIFORM_4F, 5);
   if (n) {
      n[1].i = location;
      n[2].f = x;
      n[3].f = y;
      n[4].f = z;
      n[5].f = w;
   }
   if (ctx->ExecuteFlag) {
      CALL_Uniform4fARB(ctx->Exec, (location, x, y, z, w));
   }
}


/** Return copy of memory */
static void *
memdup(const void *src, GLsizei bytes)
{
   void *b = bytes >= 0 ? malloc(bytes) : NULL;
   if (b)
      memcpy(b, src, bytes);
   return b;
}


static void GLAPIENTRY
save_Uniform1fvARB(GLint location, GLsizei count, const GLfloat *v)
{
   GET_CURRENT_CONTEXT(ctx);
   Node *n;
   ASSERT_OUTSIDE_SAVE_BEGIN_END_AND_FLUSH(ctx);
   n = alloc_instruction(ctx, OPCODE_UNIFORM_1FV, 3);
   if (n) {
      n[1].i = location;
      n[2].i = count;
      n[3].data = memdup(v, count * 1 * sizeof(GLfloat));
   }
   if (ctx->ExecuteFlag) {
      CALL_Uniform1fvARB(ctx->Exec, (location, count, v));
   }
}

static void GLAPIENTRY
save_Uniform2fvARB(GLint location, GLsizei count, const GLfloat *v)
{
   GET_CURRENT_CONTEXT(ctx);
   Node *n;
   ASSERT_OUTSIDE_SAVE_BEGIN_END_AND_FLUSH(ctx);
   n = alloc_instruction(ctx, OPCODE_UNIFORM_2FV, 3);
   if (n) {
      n[1].i = location;
      n[2].i = count;
      n[3].data = memdup(v, count * 2 * sizeof(GLfloat));
   }
   if (ctx->ExecuteFlag) {
      CALL_Uniform2fvARB(ctx->Exec, (location, count, v));
   }
}

static void GLAPIENTRY
save_Uniform3fvARB(GLint location, GLsizei count, const GLfloat *v)
{
   GET_CURRENT_CONTEXT(ctx);
   Node *n;
   ASSERT_OUTSIDE_SAVE_BEGIN_END_AND_FLUSH(ctx);
   n = alloc_instruction(ctx, OPCODE_UNIFORM_3FV, 3);
   if (n) {
      n[1].i = location;
      n[2].i = count;
      n[3].data = memdup(v, count * 3 * sizeof(GLfloat));
   }
   if (ctx->ExecuteFlag) {
      CALL_Uniform3fvARB(ctx->Exec, (location, count, v));
   }
}

static void GLAPIENTRY
save_Uniform4fvARB(GLint location, GLsizei count, const GLfloat *v)
{
   GET_CURRENT_CONTEXT(ctx);
   Node *n;
   ASSERT_OUTSIDE_SAVE_BEGIN_END_AND_FLUSH(ctx);
   n = alloc_instruction(ctx, OPCODE_UNIFORM_4FV, 3);
   if (n) {
      n[1].i = location;
      n[2].i = count;
      n[3].data = memdup(v, count * 4 * sizeof(GLfloat));
   }
   if (ctx->ExecuteFlag) {
      CALL_Uniform4fvARB(ctx->Exec, (location, count, v));
   }
}


static void GLAPIENTRY
save_Uniform1iARB(GLint location, GLint x)
{
   GET_CURRENT_CONTEXT(ctx);
   Node *n;
   ASSERT_OUTSIDE_SAVE_BEGIN_END_AND_FLUSH(ctx);
   n = alloc_instruction(ctx, OPCODE_UNIFORM_1I, 2);
   if (n) {
      n[1].i = location;
      n[2].i = x;
   }
   if (ctx->ExecuteFlag) {
      CALL_Uniform1iARB(ctx->Exec, (location, x));
   }
}

static void GLAPIENTRY
save_Uniform2iARB(GLint location, GLint x, GLint y)
{
   GET_CURRENT_CONTEXT(ctx);
   Node *n;
   ASSERT_OUTSIDE_SAVE_BEGIN_END_AND_FLUSH(ctx);
   n = alloc_instruction(ctx, OPCODE_UNIFORM_2I, 3);
   if (n) {
      n[1].i = location;
      n[2].i = x;
      n[3].i = y;
   }
   if (ctx->ExecuteFlag) {
      CALL_Uniform2iARB(ctx->Exec, (location, x, y));
   }
}

static void GLAPIENTRY
save_Uniform3iARB(GLint location, GLint x, GLint y, GLint z)
{
   GET_CURRENT_CONTEXT(ctx);
   Node *n;
   ASSERT_OUTSIDE_SAVE_BEGIN_END_AND_FLUSH(ctx);
   n = alloc_instruction(ctx, OPCODE_UNIFORM_3I, 4);
   if (n) {
      n[1].i = location;
      n[2].i = x;
      n[3].i = y;
      n[4].i = z;
   }
   if (ctx->ExecuteFlag) {
      CALL_Uniform3iARB(ctx->Exec, (location, x, y, z));
   }
}

static void GLAPIENTRY
save_Uniform4iARB(GLint location, GLint x, GLint y, GLint z, GLint w)
{
   GET_CURRENT_CONTEXT(ctx);
   Node *n;
   ASSERT_OUTSIDE_SAVE_BEGIN_END_AND_FLUSH(ctx);
   n = alloc_instruction(ctx, OPCODE_UNIFORM_4I, 5);
   if (n) {
      n[1].i = location;
      n[2].i = x;
      n[3].i = y;
      n[4].i = z;
      n[5].i = w;
   }
   if (ctx->ExecuteFlag) {
      CALL_Uniform4iARB(ctx->Exec, (location, x, y, z, w));
   }
}



static void GLAPIENTRY
save_Uniform1ivARB(GLint location, GLsizei count, const GLint *v)
{
   GET_CURRENT_CONTEXT(ctx);
   Node *n;
   ASSERT_OUTSIDE_SAVE_BEGIN_END_AND_FLUSH(ctx);
   n = alloc_instruction(ctx, OPCODE_UNIFORM_1IV, 3);
   if (n) {
      n[1].i = location;
      n[2].i = count;
      n[3].data = memdup(v, count * 1 * sizeof(GLint));
   }
   if (ctx->ExecuteFlag) {
      CALL_Uniform1ivARB(ctx->Exec, (location, count, v));
   }
}

static void GLAPIENTRY
save_Uniform2ivARB(GLint location, GLsizei count, const GLint *v)
{
   GET_CURRENT_CONTEXT(ctx);
   Node *n;
   ASSERT_OUTSIDE_SAVE_BEGIN_END_AND_FLUSH(ctx);
   n = alloc_instruction(ctx, OPCODE_UNIFORM_2IV, 3);
   if (n) {
      n[1].i = location;
      n[2].i = count;
      n[3].data = memdup(v, count * 2 * sizeof(GLint));
   }
   if (ctx->ExecuteFlag) {
      CALL_Uniform2ivARB(ctx->Exec, (location, count, v));
   }
}

static void GLAPIENTRY
save_Uniform3ivARB(GLint location, GLsizei count, const GLint *v)
{
   GET_CURRENT_CONTEXT(ctx);
   Node *n;
   ASSERT_OUTSIDE_SAVE_BEGIN_END_AND_FLUSH(ctx);
   n = alloc_instruction(ctx, OPCODE_UNIFORM_3IV, 3);
   if (n) {
      n[1].i = location;
      n[2].i = count;
      n[3].data = memdup(v, count * 3 * sizeof(GLint));
   }
   if (ctx->ExecuteFlag) {
      CALL_Uniform3ivARB(ctx->Exec, (location, count, v));
   }
}

static void GLAPIENTRY
save_Uniform4ivARB(GLint location, GLsizei count, const GLint *v)
{
   GET_CURRENT_CONTEXT(ctx);
   Node *n;
   ASSERT_OUTSIDE_SAVE_BEGIN_END_AND_FLUSH(ctx);
   n = alloc_instruction(ctx, OPCODE_UNIFORM_4IV, 3);
   if (n) {
      n[1].i = location;
      n[2].i = count;
      n[3].data = memdup(v, count * 4 * sizeof(GLfloat));
   }
   if (ctx->ExecuteFlag) {
      CALL_Uniform4ivARB(ctx->Exec, (location, count, v));
   }
}



static void GLAPIENTRY
save_Uniform1ui(GLint location, GLuint x)
{
   GET_CURRENT_CONTEXT(ctx);
   Node *n;
   ASSERT_OUTSIDE_SAVE_BEGIN_END_AND_FLUSH(ctx);
   n = alloc_instruction(ctx, OPCODE_UNIFORM_1UI, 2);
   if (n) {
      n[1].i = location;
      n[2].i = x;
   }
   if (ctx->ExecuteFlag) {
      /*CALL_Uniform1ui(ctx->Exec, (location, x));*/
   }
}

static void GLAPIENTRY
save_Uniform2ui(GLint location, GLuint x, GLuint y)
{
   GET_CURRENT_CONTEXT(ctx);
   Node *n;
   ASSERT_OUTSIDE_SAVE_BEGIN_END_AND_FLUSH(ctx);
   n = alloc_instruction(ctx, OPCODE_UNIFORM_2UI, 3);
   if (n) {
      n[1].i = location;
      n[2].i = x;
      n[3].i = y;
   }
   if (ctx->ExecuteFlag) {
      /*CALL_Uniform2ui(ctx->Exec, (location, x, y));*/
   }
}

static void GLAPIENTRY
save_Uniform3ui(GLint location, GLuint x, GLuint y, GLuint z)
{
   GET_CURRENT_CONTEXT(ctx);
   Node *n;
   ASSERT_OUTSIDE_SAVE_BEGIN_END_AND_FLUSH(ctx);
   n = alloc_instruction(ctx, OPCODE_UNIFORM_3UI, 4);
   if (n) {
      n[1].i = location;
      n[2].i = x;
      n[3].i = y;
      n[4].i = z;
   }
   if (ctx->ExecuteFlag) {
      /*CALL_Uniform3ui(ctx->Exec, (location, x, y, z));*/
   }
}

static void GLAPIENTRY
save_Uniform4ui(GLint location, GLuint x, GLuint y, GLuint z, GLuint w)
{
   GET_CURRENT_CONTEXT(ctx);
   Node *n;
   ASSERT_OUTSIDE_SAVE_BEGIN_END_AND_FLUSH(ctx);
   n = alloc_instruction(ctx, OPCODE_UNIFORM_4UI, 5);
   if (n) {
      n[1].i = location;
      n[2].i = x;
      n[3].i = y;
      n[4].i = z;
      n[5].i = w;
   }
   if (ctx->ExecuteFlag) {
      /*CALL_Uniform4ui(ctx->Exec, (location, x, y, z, w));*/
   }
}



static void GLAPIENTRY
save_Uniform1uiv(GLint location, GLsizei count, const GLuint *v)
{
   GET_CURRENT_CONTEXT(ctx);
   Node *n;
   ASSERT_OUTSIDE_SAVE_BEGIN_END_AND_FLUSH(ctx);
   n = alloc_instruction(ctx, OPCODE_UNIFORM_1UIV, 3);
   if (n) {
      n[1].i = location;
      n[2].i = count;
      n[3].data = memdup(v, count * 1 * sizeof(*v));
   }
   if (ctx->ExecuteFlag) {
      /*CALL_Uniform1uiv(ctx->Exec, (location, count, v));*/
   }
}

static void GLAPIENTRY
save_Uniform2uiv(GLint location, GLsizei count, const GLuint *v)
{
   GET_CURRENT_CONTEXT(ctx);
   Node *n;
   ASSERT_OUTSIDE_SAVE_BEGIN_END_AND_FLUSH(ctx);
   n = alloc_instruction(ctx, OPCODE_UNIFORM_2UIV, 3);
   if (n) {
      n[1].i = location;
      n[2].i = count;
      n[3].data = memdup(v, count * 2 * sizeof(*v));
   }
   if (ctx->ExecuteFlag) {
      /*CALL_Uniform2uiv(ctx->Exec, (location, count, v));*/
   }
}

static void GLAPIENTRY
save_Uniform3uiv(GLint location, GLsizei count, const GLuint *v)
{
   GET_CURRENT_CONTEXT(ctx);
   Node *n;
   ASSERT_OUTSIDE_SAVE_BEGIN_END_AND_FLUSH(ctx);
   n = alloc_instruction(ctx, OPCODE_UNIFORM_3UIV, 3);
   if (n) {
      n[1].i = location;
      n[2].i = count;
      n[3].data = memdup(v, count * 3 * sizeof(*v));
   }
   if (ctx->ExecuteFlag) {
      /*CALL_Uniform3uiv(ctx->Exec, (location, count, v));*/
   }
}

static void GLAPIENTRY
save_Uniform4uiv(GLint location, GLsizei count, const GLuint *v)
{
   GET_CURRENT_CONTEXT(ctx);
   Node *n;
   ASSERT_OUTSIDE_SAVE_BEGIN_END_AND_FLUSH(ctx);
   n = alloc_instruction(ctx, OPCODE_UNIFORM_4UIV, 3);
   if (n) {
      n[1].i = location;
      n[2].i = count;
      n[3].data = memdup(v, count * 4 * sizeof(*v));
   }
   if (ctx->ExecuteFlag) {
      /*CALL_Uniform4uiv(ctx->Exec, (location, count, v));*/
   }
}



static void GLAPIENTRY
save_UniformMatrix2fvARB(GLint location, GLsizei count, GLboolean transpose,
                         const GLfloat *m)
{
   GET_CURRENT_CONTEXT(ctx);
   Node *n;
   ASSERT_OUTSIDE_SAVE_BEGIN_END_AND_FLUSH(ctx);
   n = alloc_instruction(ctx, OPCODE_UNIFORM_MATRIX22, 4);
   if (n) {
      n[1].i = location;
      n[2].i = count;
      n[3].b = transpose;
      n[4].data = memdup(m, count * 2 * 2 * sizeof(GLfloat));
   }
   if (ctx->ExecuteFlag) {
      CALL_UniformMatrix2fvARB(ctx->Exec, (location, count, transpose, m));
   }
}

static void GLAPIENTRY
save_UniformMatrix3fvARB(GLint location, GLsizei count, GLboolean transpose,
                         const GLfloat *m)
{
   GET_CURRENT_CONTEXT(ctx);
   Node *n;
   ASSERT_OUTSIDE_SAVE_BEGIN_END_AND_FLUSH(ctx);
   n = alloc_instruction(ctx, OPCODE_UNIFORM_MATRIX33, 4);
   if (n) {
      n[1].i = location;
      n[2].i = count;
      n[3].b = transpose;
      n[4].data = memdup(m, count * 3 * 3 * sizeof(GLfloat));
   }
   if (ctx->ExecuteFlag) {
      CALL_UniformMatrix3fvARB(ctx->Exec, (location, count, transpose, m));
   }
}

static void GLAPIENTRY
save_UniformMatrix4fvARB(GLint location, GLsizei count, GLboolean transpose,
                         const GLfloat *m)
{
   GET_CURRENT_CONTEXT(ctx);
   Node *n;
   ASSERT_OUTSIDE_SAVE_BEGIN_END_AND_FLUSH(ctx);
   n = alloc_instruction(ctx, OPCODE_UNIFORM_MATRIX44, 4);
   if (n) {
      n[1].i = location;
      n[2].i = count;
      n[3].b = transpose;
      n[4].data = memdup(m, count * 4 * 4 * sizeof(GLfloat));
   }
   if (ctx->ExecuteFlag) {
      CALL_UniformMatrix4fvARB(ctx->Exec, (location, count, transpose, m));
   }
}


static void GLAPIENTRY
save_UniformMatrix2x3fv(GLint location, GLsizei count, GLboolean transpose,
                        const GLfloat *m)
{
   GET_CURRENT_CONTEXT(ctx);
   Node *n;
   ASSERT_OUTSIDE_SAVE_BEGIN_END_AND_FLUSH(ctx);
   n = alloc_instruction(ctx, OPCODE_UNIFORM_MATRIX23, 4);
   if (n) {
      n[1].i = location;
      n[2].i = count;
      n[3].b = transpose;
      n[4].data = memdup(m, count * 2 * 3 * sizeof(GLfloat));
   }
   if (ctx->ExecuteFlag) {
      CALL_UniformMatrix2x3fv(ctx->Exec, (location, count, transpose, m));
   }
}

static void GLAPIENTRY
save_UniformMatrix3x2fv(GLint location, GLsizei count, GLboolean transpose,
                        const GLfloat *m)
{
   GET_CURRENT_CONTEXT(ctx);
   Node *n;
   ASSERT_OUTSIDE_SAVE_BEGIN_END_AND_FLUSH(ctx);
   n = alloc_instruction(ctx, OPCODE_UNIFORM_MATRIX32, 4);
   if (n) {
      n[1].i = location;
      n[2].i = count;
      n[3].b = transpose;
      n[4].data = memdup(m, count * 3 * 2 * sizeof(GLfloat));
   }
   if (ctx->ExecuteFlag) {
      CALL_UniformMatrix3x2fv(ctx->Exec, (location, count, transpose, m));
   }
}


static void GLAPIENTRY
save_UniformMatrix2x4fv(GLint location, GLsizei count, GLboolean transpose,
                        const GLfloat *m)
{
   GET_CURRENT_CONTEXT(ctx);
   Node *n;
   ASSERT_OUTSIDE_SAVE_BEGIN_END_AND_FLUSH(ctx);
   n = alloc_instruction(ctx, OPCODE_UNIFORM_MATRIX24, 4);
   if (n) {
      n[1].i = location;
      n[2].i = count;
      n[3].b = transpose;
      n[4].data = memdup(m, count * 2 * 4 * sizeof(GLfloat));
   }
   if (ctx->ExecuteFlag) {
      CALL_UniformMatrix2x4fv(ctx->Exec, (location, count, transpose, m));
   }
}

static void GLAPIENTRY
save_UniformMatrix4x2fv(GLint location, GLsizei count, GLboolean transpose,
                        const GLfloat *m)
{
   GET_CURRENT_CONTEXT(ctx);
   Node *n;
   ASSERT_OUTSIDE_SAVE_BEGIN_END_AND_FLUSH(ctx);
   n = alloc_instruction(ctx, OPCODE_UNIFORM_MATRIX42, 4);
   if (n) {
      n[1].i = location;
      n[2].i = count;
      n[3].b = transpose;
      n[4].data = memdup(m, count * 4 * 2 * sizeof(GLfloat));
   }
   if (ctx->ExecuteFlag) {
      CALL_UniformMatrix4x2fv(ctx->Exec, (location, count, transpose, m));
   }
}


static void GLAPIENTRY
save_UniformMatrix3x4fv(GLint location, GLsizei count, GLboolean transpose,
                        const GLfloat *m)
{
   GET_CURRENT_CONTEXT(ctx);
   Node *n;
   ASSERT_OUTSIDE_SAVE_BEGIN_END_AND_FLUSH(ctx);
   n = alloc_instruction(ctx, OPCODE_UNIFORM_MATRIX34, 4);
   if (n) {
      n[1].i = location;
      n[2].i = count;
      n[3].b = transpose;
      n[4].data = memdup(m, count * 3 * 4 * sizeof(GLfloat));
   }
   if (ctx->ExecuteFlag) {
      CALL_UniformMatrix3x4fv(ctx->Exec, (location, count, transpose, m));
   }
}

static void GLAPIENTRY
save_UniformMatrix4x3fv(GLint location, GLsizei count, GLboolean transpose,
                        const GLfloat *m)
{
   GET_CURRENT_CONTEXT(ctx);
   Node *n;
   ASSERT_OUTSIDE_SAVE_BEGIN_END_AND_FLUSH(ctx);
   n = alloc_instruction(ctx, OPCODE_UNIFORM_MATRIX43, 4);
   if (n) {
      n[1].i = location;
      n[2].i = count;
      n[3].b = transpose;
      n[4].data = memdup(m, count * 4 * 3 * sizeof(GLfloat));
   }
   if (ctx->ExecuteFlag) {
      CALL_UniformMatrix4x3fv(ctx->Exec, (location, count, transpose, m));
   }
}

static void GLAPIENTRY
save_ClampColorARB(GLenum target, GLenum clamp)
{
   GET_CURRENT_CONTEXT(ctx);
   Node *n;
   ASSERT_OUTSIDE_SAVE_BEGIN_END_AND_FLUSH(ctx);
   n = alloc_instruction(ctx, OPCODE_CLAMP_COLOR, 2);
   if (n) {
      n[1].e = target;
      n[2].e = clamp;
   }
   if (ctx->ExecuteFlag) {
      CALL_ClampColorARB(ctx->Exec, (target, clamp));
   }
}

static void GLAPIENTRY
save_UseShaderProgramEXT(GLenum type, GLuint program)
{
   GET_CURRENT_CONTEXT(ctx);
   Node *n;
   ASSERT_OUTSIDE_SAVE_BEGIN_END_AND_FLUSH(ctx);
   n = alloc_instruction(ctx, OPCODE_USE_SHADER_PROGRAM_EXT, 2);
   if (n) {
      n[1].ui = type;
      n[2].ui = program;
   }
   if (ctx->ExecuteFlag) {
      CALL_UseShaderProgramEXT(ctx->Exec, (type, program));
   }
}

static void GLAPIENTRY
save_ActiveProgramEXT(GLuint program)
{
   GET_CURRENT_CONTEXT(ctx);
   Node *n;
   ASSERT_OUTSIDE_SAVE_BEGIN_END_AND_FLUSH(ctx);
   n = alloc_instruction(ctx, OPCODE_ACTIVE_PROGRAM_EXT, 1);
   if (n) {
      n[1].ui = program;
   }
   if (ctx->ExecuteFlag) {
      CALL_ActiveProgramEXT(ctx->Exec, (program));
   }
}

/** GL_EXT_texture_integer */
static void GLAPIENTRY
save_ClearColorIi(GLint red, GLint green, GLint blue, GLint alpha)
{
   GET_CURRENT_CONTEXT(ctx);
   Node *n;
   ASSERT_OUTSIDE_SAVE_BEGIN_END_AND_FLUSH(ctx);
   n = alloc_instruction(ctx, OPCODE_CLEARCOLOR_I, 4);
   if (n) {
      n[1].i = red;
      n[2].i = green;
      n[3].i = blue;
      n[4].i = alpha;
   }
   if (ctx->ExecuteFlag) {
      CALL_ClearColorIiEXT(ctx->Exec, (red, green, blue, alpha));
   }
}

/** GL_EXT_texture_integer */
static void GLAPIENTRY
save_ClearColorIui(GLuint red, GLuint green, GLuint blue, GLuint alpha)
{
   GET_CURRENT_CONTEXT(ctx);
   Node *n;
   ASSERT_OUTSIDE_SAVE_BEGIN_END_AND_FLUSH(ctx);
   n = alloc_instruction(ctx, OPCODE_CLEARCOLOR_UI, 4);
   if (n) {
      n[1].ui = red;
      n[2].ui = green;
      n[3].ui = blue;
      n[4].ui = alpha;
   }
   if (ctx->ExecuteFlag) {
      CALL_ClearColorIuiEXT(ctx->Exec, (red, green, blue, alpha));
   }
}

/** GL_EXT_texture_integer */
static void GLAPIENTRY
save_TexParameterIiv(GLenum target, GLenum pname, const GLint *params)
{
   GET_CURRENT_CONTEXT(ctx);
   Node *n;
   ASSERT_OUTSIDE_SAVE_BEGIN_END_AND_FLUSH(ctx);
   n = alloc_instruction(ctx, OPCODE_TEXPARAMETER_I, 6);
   if (n) {
      n[1].e = target;
      n[2].e = pname;
      n[3].i = params[0];
      n[4].i = params[1];
      n[5].i = params[2];
      n[6].i = params[3];
   }
   if (ctx->ExecuteFlag) {
      CALL_TexParameterIivEXT(ctx->Exec, (target, pname, params));
   }
}

/** GL_EXT_texture_integer */
static void GLAPIENTRY
save_TexParameterIuiv(GLenum target, GLenum pname, const GLuint *params)
{
   GET_CURRENT_CONTEXT(ctx);
   Node *n;
   ASSERT_OUTSIDE_SAVE_BEGIN_END_AND_FLUSH(ctx);
   n = alloc_instruction(ctx, OPCODE_TEXPARAMETER_UI, 6);
   if (n) {
      n[1].e = target;
      n[2].e = pname;
      n[3].ui = params[0];
      n[4].ui = params[1];
      n[5].ui = params[2];
      n[6].ui = params[3];
   }
   if (ctx->ExecuteFlag) {
      CALL_TexParameterIuivEXT(ctx->Exec, (target, pname, params));
   }
}

/** GL_EXT_texture_integer */
static void GLAPIENTRY
exec_GetTexParameterIiv(GLenum target, GLenum pname, GLint *params)
{
   GET_CURRENT_CONTEXT(ctx);
   FLUSH_VERTICES(ctx, 0);
   CALL_GetTexParameterIivEXT(ctx->Exec, (target, pname, params));
}

/** GL_EXT_texture_integer */
static void GLAPIENTRY
exec_GetTexParameterIuiv(GLenum target, GLenum pname, GLuint *params)
{
   GET_CURRENT_CONTEXT(ctx);
   FLUSH_VERTICES(ctx, 0);
   CALL_GetTexParameterIuivEXT(ctx->Exec, (target, pname, params));
}


/* GL_ARB_instanced_arrays */
static void
save_VertexAttribDivisor(GLuint index, GLuint divisor)
{
   GET_CURRENT_CONTEXT(ctx);
   Node *n;
   ASSERT_OUTSIDE_SAVE_BEGIN_END_AND_FLUSH(ctx);
   n = alloc_instruction(ctx, OPCODE_VERTEX_ATTRIB_DIVISOR, 2);
   if (n) {
      n[1].ui = index;
      n[2].ui = divisor;
   }
   if (ctx->ExecuteFlag) {
      CALL_VertexAttribDivisorARB(ctx->Exec, (index, divisor));
   }
}


/* GL_NV_texture_barrier */
static void
save_TextureBarrierNV(void)
{
   GET_CURRENT_CONTEXT(ctx);
   ASSERT_OUTSIDE_SAVE_BEGIN_END_AND_FLUSH(ctx);
   alloc_instruction(ctx, OPCODE_TEXTURE_BARRIER_NV, 0);
   if (ctx->ExecuteFlag) {
      CALL_TextureBarrierNV(ctx->Exec, ());
   }
}


/* GL_ARB_sampler_objects */
static void
save_BindSampler(GLuint unit, GLuint sampler)
{
   Node *n;
   GET_CURRENT_CONTEXT(ctx);
   ASSERT_OUTSIDE_SAVE_BEGIN_END_AND_FLUSH(ctx);
   n = alloc_instruction(ctx, OPCODE_BIND_SAMPLER, 2);
   if (n) {
      n[1].ui = unit;
      n[2].ui = sampler;
   }
   if (ctx->ExecuteFlag) {
      CALL_BindSampler(ctx->Exec, (unit, sampler));
   }
}


/**
 * Save an error-generating command into display list.
 *
 * KW: Will appear in the list before the vertex buffer containing the
 * command that provoked the error.  I don't see this as a problem.
 */
static void
save_error(struct gl_context *ctx, GLenum error, const char *s)
{
   Node *n;
   n = alloc_instruction(ctx, OPCODE_ERROR, 2);
   if (n) {
      n[1].e = error;
      n[2].data = (void *) s;
   }
}


/**
 * Compile an error into current display list.
 */
void
_mesa_compile_error(struct gl_context *ctx, GLenum error, const char *s)
{
   if (ctx->CompileFlag)
      save_error(ctx, error, s);
   if (ctx->ExecuteFlag)
      _mesa_error(ctx, error, "%s", s);
}


/**
 * Test if ID names a display list.
 */
static GLboolean
islist(struct gl_context *ctx, GLuint list)
{
   if (list > 0 && lookup_list(ctx, list)) {
      return GL_TRUE;
   }
   else {
      return GL_FALSE;
   }
}



/**********************************************************************/
/*                     Display list execution                         */
/**********************************************************************/


/*
 * Execute a display list.  Note that the ListBase offset must have already
 * been added before calling this function.  I.e. the list argument is
 * the absolute list number, not relative to ListBase.
 * \param list - display list number
 */
static void
execute_list(struct gl_context *ctx, GLuint list)
{
   struct gl_display_list *dlist;
   Node *n;
   GLboolean done;

   if (list == 0 || !islist(ctx, list))
      return;

   if (ctx->ListState.CallDepth == MAX_LIST_NESTING) {
      /* raise an error? */
      return;
   }

   dlist = lookup_list(ctx, list);
   if (!dlist)
      return;

   ctx->ListState.CallDepth++;

   if (ctx->Driver.BeginCallList)
      ctx->Driver.BeginCallList(ctx, dlist);

   n = dlist->Head;

   done = GL_FALSE;
   while (!done) {
      const OpCode opcode = n[0].opcode;

      if (is_ext_opcode(opcode)) {
         n += ext_opcode_execute(ctx, n);
      }
      else {
         switch (opcode) {
         case OPCODE_ERROR:
            _mesa_error(ctx, n[1].e, "%s", (const char *) n[2].data);
            break;
         case OPCODE_ACCUM:
            CALL_Accum(ctx->Exec, (n[1].e, n[2].f));
            break;
         case OPCODE_ALPHA_FUNC:
            CALL_AlphaFunc(ctx->Exec, (n[1].e, n[2].f));
            break;
         case OPCODE_BIND_TEXTURE:
            CALL_BindTexture(ctx->Exec, (n[1].e, n[2].ui));
            break;
         case OPCODE_BITMAP:
            {
               const struct gl_pixelstore_attrib save = ctx->Unpack;
               ctx->Unpack = ctx->DefaultPacking;
               CALL_Bitmap(ctx->Exec, ((GLsizei) n[1].i, (GLsizei) n[2].i,
                                       n[3].f, n[4].f, n[5].f, n[6].f,
                                       (const GLubyte *) n[7].data));
               ctx->Unpack = save;      /* restore */
            }
            break;
         case OPCODE_BLEND_COLOR:
            CALL_BlendColor(ctx->Exec, (n[1].f, n[2].f, n[3].f, n[4].f));
            break;
         case OPCODE_BLEND_EQUATION:
            CALL_BlendEquation(ctx->Exec, (n[1].e));
            break;
         case OPCODE_BLEND_EQUATION_SEPARATE:
            CALL_BlendEquationSeparateEXT(ctx->Exec, (n[1].e, n[2].e));
            break;
         case OPCODE_BLEND_FUNC_SEPARATE:
            CALL_BlendFuncSeparateEXT(ctx->Exec,
                                      (n[1].e, n[2].e, n[3].e, n[4].e));
            break;

         case OPCODE_BLEND_FUNC_I:
            /* GL_ARB_draw_buffers_blend */
            CALL_BlendFunciARB(ctx->Exec, (n[1].ui, n[2].e, n[3].e));
            break;
         case OPCODE_BLEND_FUNC_SEPARATE_I:
            /* GL_ARB_draw_buffers_blend */
            CALL_BlendFuncSeparateiARB(ctx->Exec, (n[1].ui, n[2].e, n[3].e,
                                                   n[4].e, n[5].e));
            break;
         case OPCODE_BLEND_EQUATION_I:
            /* GL_ARB_draw_buffers_blend */
            CALL_BlendEquationiARB(ctx->Exec, (n[1].ui, n[2].e));
            break;
         case OPCODE_BLEND_EQUATION_SEPARATE_I:
            /* GL_ARB_draw_buffers_blend */
            CALL_BlendEquationSeparateiARB(ctx->Exec,
                                           (n[1].ui, n[2].e, n[3].e));
            break;

         case OPCODE_CALL_LIST:
            /* Generated by glCallList(), don't add ListBase */
            if (ctx->ListState.CallDepth < MAX_LIST_NESTING) {
               execute_list(ctx, n[1].ui);
            }
            break;
         case OPCODE_CALL_LIST_OFFSET:
            /* Generated by glCallLists() so we must add ListBase */
            if (n[2].b) {
               /* user specified a bad data type at compile time */
               _mesa_error(ctx, GL_INVALID_ENUM, "glCallLists(type)");
            }
            else if (ctx->ListState.CallDepth < MAX_LIST_NESTING) {
               GLuint list = (GLuint) (ctx->List.ListBase + n[1].i);
               execute_list(ctx, list);
            }
            break;
         case OPCODE_CLEAR:
            CALL_Clear(ctx->Exec, (n[1].bf));
            break;
         case OPCODE_CLEAR_BUFFER_IV:
            {
               GLint value[4];
               value[0] = n[3].i;
               value[1] = n[4].i;
               value[2] = n[5].i;
               value[3] = n[6].i;
               /*CALL_ClearBufferiv(ctx->Exec, (n[1].e, n[2].i, value));*/
            }
            break;
         case OPCODE_CLEAR_BUFFER_UIV:
            {
               GLuint value[4];
               value[0] = n[3].ui;
               value[1] = n[4].ui;
               value[2] = n[5].ui;
               value[3] = n[6].ui;
               /*CALL_ClearBufferiv(ctx->Exec, (n[1].e, n[2].i, value));*/
            }
            break;
         case OPCODE_CLEAR_BUFFER_FV:
            {
               GLfloat value[4];
               value[0] = n[3].f;
               value[1] = n[4].f;
               value[2] = n[5].f;
               value[3] = n[6].f;
               /*CALL_ClearBufferfv(ctx->Exec, (n[1].e, n[2].i, value));*/
            }
            break;
         case OPCODE_CLEAR_BUFFER_FI:
            /*CALL_ClearBufferfi(ctx->Exec, (n[1].e, n[2].i, n[3].f, n[4].i));*/
            break;
         case OPCODE_CLEAR_COLOR:
            CALL_ClearColor(ctx->Exec, (n[1].f, n[2].f, n[3].f, n[4].f));
            break;
         case OPCODE_CLEAR_ACCUM:
            CALL_ClearAccum(ctx->Exec, (n[1].f, n[2].f, n[3].f, n[4].f));
            break;
         case OPCODE_CLEAR_DEPTH:
            CALL_ClearDepth(ctx->Exec, ((GLclampd) n[1].f));
            break;
         case OPCODE_CLEAR_INDEX:
            CALL_ClearIndex(ctx->Exec, ((GLfloat) n[1].ui));
            break;
         case OPCODE_CLEAR_STENCIL:
            CALL_ClearStencil(ctx->Exec, (n[1].i));
            break;
         case OPCODE_CLIP_PLANE:
            {
               GLdouble eq[4];
               eq[0] = n[2].f;
               eq[1] = n[3].f;
               eq[2] = n[4].f;
               eq[3] = n[5].f;
               CALL_ClipPlane(ctx->Exec, (n[1].e, eq));
            }
            break;
         case OPCODE_COLOR_MASK:
            CALL_ColorMask(ctx->Exec, (n[1].b, n[2].b, n[3].b, n[4].b));
            break;
         case OPCODE_COLOR_MASK_INDEXED:
            CALL_ColorMaskIndexedEXT(ctx->Exec, (n[1].ui, n[2].b, n[3].b,
                                                 n[4].b, n[5].b));
            break;
         case OPCODE_COLOR_MATERIAL:
            CALL_ColorMaterial(ctx->Exec, (n[1].e, n[2].e));
            break;
         case OPCODE_COLOR_TABLE:
            {
               const struct gl_pixelstore_attrib save = ctx->Unpack;
               ctx->Unpack = ctx->DefaultPacking;
               CALL_ColorTable(ctx->Exec, (n[1].e, n[2].e, n[3].i, n[4].e,
                                           n[5].e, n[6].data));
               ctx->Unpack = save;      /* restore */
            }
            break;
         case OPCODE_COLOR_TABLE_PARAMETER_FV:
            {
               GLfloat params[4];
               params[0] = n[3].f;
               params[1] = n[4].f;
               params[2] = n[5].f;
               params[3] = n[6].f;
               CALL_ColorTableParameterfv(ctx->Exec,
                                          (n[1].e, n[2].e, params));
            }
            break;
         case OPCODE_COLOR_TABLE_PARAMETER_IV:
            {
               GLint params[4];
               params[0] = n[3].i;
               params[1] = n[4].i;
               params[2] = n[5].i;
               params[3] = n[6].i;
               CALL_ColorTableParameteriv(ctx->Exec,
                                          (n[1].e, n[2].e, params));
            }
            break;
         case OPCODE_COLOR_SUB_TABLE:
            {
               const struct gl_pixelstore_attrib save = ctx->Unpack;
               ctx->Unpack = ctx->DefaultPacking;
               CALL_ColorSubTable(ctx->Exec, (n[1].e, n[2].i, n[3].i,
                                              n[4].e, n[5].e, n[6].data));
               ctx->Unpack = save;      /* restore */
            }
            break;
         case OPCODE_CONVOLUTION_FILTER_1D:
            {
               const struct gl_pixelstore_attrib save = ctx->Unpack;
               ctx->Unpack = ctx->DefaultPacking;
               CALL_ConvolutionFilter1D(ctx->Exec, (n[1].e, n[2].i, n[3].i,
                                                    n[4].e, n[5].e,
                                                    n[6].data));
               ctx->Unpack = save;      /* restore */
            }
            break;
         case OPCODE_CONVOLUTION_FILTER_2D:
            {
               const struct gl_pixelstore_attrib save = ctx->Unpack;
               ctx->Unpack = ctx->DefaultPacking;
               CALL_ConvolutionFilter2D(ctx->Exec, (n[1].e, n[2].i, n[3].i,
                                                    n[4].i, n[5].e, n[6].e,
                                                    n[7].data));
               ctx->Unpack = save;      /* restore */
            }
            break;
         case OPCODE_CONVOLUTION_PARAMETER_I:
            CALL_ConvolutionParameteri(ctx->Exec, (n[1].e, n[2].e, n[3].i));
            break;
         case OPCODE_CONVOLUTION_PARAMETER_IV:
            {
               GLint params[4];
               params[0] = n[3].i;
               params[1] = n[4].i;
               params[2] = n[5].i;
               params[3] = n[6].i;
               CALL_ConvolutionParameteriv(ctx->Exec,
                                           (n[1].e, n[2].e, params));
            }
            break;
         case OPCODE_CONVOLUTION_PARAMETER_F:
            CALL_ConvolutionParameterf(ctx->Exec, (n[1].e, n[2].e, n[3].f));
            break;
         case OPCODE_CONVOLUTION_PARAMETER_FV:
            {
               GLfloat params[4];
               params[0] = n[3].f;
               params[1] = n[4].f;
               params[2] = n[5].f;
               params[3] = n[6].f;
               CALL_ConvolutionParameterfv(ctx->Exec,
                                           (n[1].e, n[2].e, params));
            }
            break;
         case OPCODE_COPY_COLOR_SUB_TABLE:
            CALL_CopyColorSubTable(ctx->Exec, (n[1].e, n[2].i,
                                               n[3].i, n[4].i, n[5].i));
            break;
         case OPCODE_COPY_COLOR_TABLE:
            CALL_CopyColorSubTable(ctx->Exec, (n[1].e, n[2].i,
                                               n[3].i, n[4].i, n[5].i));
            break;
         case OPCODE_COPY_PIXELS:
            CALL_CopyPixels(ctx->Exec, (n[1].i, n[2].i,
                                        (GLsizei) n[3].i, (GLsizei) n[4].i,
                                        n[5].e));
            break;
         case OPCODE_COPY_TEX_IMAGE1D:
            CALL_CopyTexImage1D(ctx->Exec, (n[1].e, n[2].i, n[3].e, n[4].i,
                                            n[5].i, n[6].i, n[7].i));
            break;
         case OPCODE_COPY_TEX_IMAGE2D:
            CALL_CopyTexImage2D(ctx->Exec, (n[1].e, n[2].i, n[3].e, n[4].i,
                                            n[5].i, n[6].i, n[7].i, n[8].i));
            break;
         case OPCODE_COPY_TEX_SUB_IMAGE1D:
            CALL_CopyTexSubImage1D(ctx->Exec, (n[1].e, n[2].i, n[3].i,
                                               n[4].i, n[5].i, n[6].i));
            break;
         case OPCODE_COPY_TEX_SUB_IMAGE2D:
            CALL_CopyTexSubImage2D(ctx->Exec, (n[1].e, n[2].i, n[3].i,
                                               n[4].i, n[5].i, n[6].i, n[7].i,
                                               n[8].i));
            break;
         case OPCODE_COPY_TEX_SUB_IMAGE3D:
            CALL_CopyTexSubImage3D(ctx->Exec, (n[1].e, n[2].i, n[3].i,
                                               n[4].i, n[5].i, n[6].i, n[7].i,
                                               n[8].i, n[9].i));
            break;
         case OPCODE_CULL_FACE:
            CALL_CullFace(ctx->Exec, (n[1].e));
            break;
         case OPCODE_DEPTH_FUNC:
            CALL_DepthFunc(ctx->Exec, (n[1].e));
            break;
         case OPCODE_DEPTH_MASK:
            CALL_DepthMask(ctx->Exec, (n[1].b));
            break;
         case OPCODE_DEPTH_RANGE:
            CALL_DepthRange(ctx->Exec,
                            ((GLclampd) n[1].f, (GLclampd) n[2].f));
            break;
         case OPCODE_DISABLE:
            CALL_Disable(ctx->Exec, (n[1].e));
            break;
         case OPCODE_DISABLE_INDEXED:
            CALL_DisableIndexedEXT(ctx->Exec, (n[1].ui, n[2].e));
            break;
         case OPCODE_DRAW_BUFFER:
            CALL_DrawBuffer(ctx->Exec, (n[1].e));
            break;
         case OPCODE_DRAW_PIXELS:
            {
               const struct gl_pixelstore_attrib save = ctx->Unpack;
               ctx->Unpack = ctx->DefaultPacking;
               CALL_DrawPixels(ctx->Exec, (n[1].i, n[2].i, n[3].e, n[4].e,
                                           n[5].data));
               ctx->Unpack = save;      /* restore */
            }
            break;
         case OPCODE_ENABLE:
            CALL_Enable(ctx->Exec, (n[1].e));
            break;
         case OPCODE_ENABLE_INDEXED:
            CALL_EnableIndexedEXT(ctx->Exec, (n[1].ui, n[2].e));
            break;
         case OPCODE_EVALMESH1:
            CALL_EvalMesh1(ctx->Exec, (n[1].e, n[2].i, n[3].i));
            break;
         case OPCODE_EVALMESH2:
            CALL_EvalMesh2(ctx->Exec,
                           (n[1].e, n[2].i, n[3].i, n[4].i, n[5].i));
            break;
         case OPCODE_FOG:
            {
               GLfloat p[4];
               p[0] = n[2].f;
               p[1] = n[3].f;
               p[2] = n[4].f;
               p[3] = n[5].f;
               CALL_Fogfv(ctx->Exec, (n[1].e, p));
            }
            break;
         case OPCODE_FRONT_FACE:
            CALL_FrontFace(ctx->Exec, (n[1].e));
            break;
         case OPCODE_FRUSTUM:
            CALL_Frustum(ctx->Exec,
                         (n[1].f, n[2].f, n[3].f, n[4].f, n[5].f, n[6].f));
            break;
         case OPCODE_HINT:
            CALL_Hint(ctx->Exec, (n[1].e, n[2].e));
            break;
         case OPCODE_HISTOGRAM:
            CALL_Histogram(ctx->Exec, (n[1].e, n[2].i, n[3].e, n[4].b));
            break;
         case OPCODE_INDEX_MASK:
            CALL_IndexMask(ctx->Exec, (n[1].ui));
            break;
         case OPCODE_INIT_NAMES:
            CALL_InitNames(ctx->Exec, ());
            break;
         case OPCODE_LIGHT:
            {
               GLfloat p[4];
               p[0] = n[3].f;
               p[1] = n[4].f;
               p[2] = n[5].f;
               p[3] = n[6].f;
               CALL_Lightfv(ctx->Exec, (n[1].e, n[2].e, p));
            }
            break;
         case OPCODE_LIGHT_MODEL:
            {
               GLfloat p[4];
               p[0] = n[2].f;
               p[1] = n[3].f;
               p[2] = n[4].f;
               p[3] = n[5].f;
               CALL_LightModelfv(ctx->Exec, (n[1].e, p));
            }
            break;
         case OPCODE_LINE_STIPPLE:
            CALL_LineStipple(ctx->Exec, (n[1].i, n[2].us));
            break;
         case OPCODE_LINE_WIDTH:
            CALL_LineWidth(ctx->Exec, (n[1].f));
            break;
         case OPCODE_LIST_BASE:
            CALL_ListBase(ctx->Exec, (n[1].ui));
            break;
         case OPCODE_LOAD_IDENTITY:
            CALL_LoadIdentity(ctx->Exec, ());
            break;
         case OPCODE_LOAD_MATRIX:
            if (sizeof(Node) == sizeof(GLfloat)) {
               CALL_LoadMatrixf(ctx->Exec, (&n[1].f));
            }
            else {
               GLfloat m[16];
               GLuint i;
               for (i = 0; i < 16; i++) {
                  m[i] = n[1 + i].f;
               }
               CALL_LoadMatrixf(ctx->Exec, (m));
            }
            break;
         case OPCODE_LOAD_NAME:
            CALL_LoadName(ctx->Exec, (n[1].ui));
            break;
         case OPCODE_LOGIC_OP:
            CALL_LogicOp(ctx->Exec, (n[1].e));
            break;
         case OPCODE_MAP1:
            {
               GLenum target = n[1].e;
               GLint ustride = _mesa_evaluator_components(target);
               GLint uorder = n[5].i;
               GLfloat u1 = n[2].f;
               GLfloat u2 = n[3].f;
               CALL_Map1f(ctx->Exec, (target, u1, u2, ustride, uorder,
                                      (GLfloat *) n[6].data));
            }
            break;
         case OPCODE_MAP2:
            {
               GLenum target = n[1].e;
               GLfloat u1 = n[2].f;
               GLfloat u2 = n[3].f;
               GLfloat v1 = n[4].f;
               GLfloat v2 = n[5].f;
               GLint ustride = n[6].i;
               GLint vstride = n[7].i;
               GLint uorder = n[8].i;
               GLint vorder = n[9].i;
               CALL_Map2f(ctx->Exec, (target, u1, u2, ustride, uorder,
                                      v1, v2, vstride, vorder,
                                      (GLfloat *) n[10].data));
            }
            break;
         case OPCODE_MAPGRID1:
            CALL_MapGrid1f(ctx->Exec, (n[1].i, n[2].f, n[3].f));
            break;
         case OPCODE_MAPGRID2:
            CALL_MapGrid2f(ctx->Exec,
                           (n[1].i, n[2].f, n[3].f, n[4].i, n[5].f, n[6].f));
            break;
         case OPCODE_MATRIX_MODE:
            CALL_MatrixMode(ctx->Exec, (n[1].e));
            break;
         case OPCODE_MIN_MAX:
            CALL_Minmax(ctx->Exec, (n[1].e, n[2].e, n[3].b));
            break;
         case OPCODE_MULT_MATRIX:
            if (sizeof(Node) == sizeof(GLfloat)) {
               CALL_MultMatrixf(ctx->Exec, (&n[1].f));
            }
            else {
               GLfloat m[16];
               GLuint i;
               for (i = 0; i < 16; i++) {
                  m[i] = n[1 + i].f;
               }
               CALL_MultMatrixf(ctx->Exec, (m));
            }
            break;
         case OPCODE_ORTHO:
            CALL_Ortho(ctx->Exec,
                       (n[1].f, n[2].f, n[3].f, n[4].f, n[5].f, n[6].f));
            break;
         case OPCODE_PASSTHROUGH:
            CALL_PassThrough(ctx->Exec, (n[1].f));
            break;
         case OPCODE_PIXEL_MAP:
            CALL_PixelMapfv(ctx->Exec,
                            (n[1].e, n[2].i, (GLfloat *) n[3].data));
            break;
         case OPCODE_PIXEL_TRANSFER:
            CALL_PixelTransferf(ctx->Exec, (n[1].e, n[2].f));
            break;
         case OPCODE_PIXEL_ZOOM:
            CALL_PixelZoom(ctx->Exec, (n[1].f, n[2].f));
            break;
         case OPCODE_POINT_SIZE:
            CALL_PointSize(ctx->Exec, (n[1].f));
            break;
         case OPCODE_POINT_PARAMETERS:
            {
               GLfloat params[3];
               params[0] = n[2].f;
               params[1] = n[3].f;
               params[2] = n[4].f;
               CALL_PointParameterfvEXT(ctx->Exec, (n[1].e, params));
            }
            break;
         case OPCODE_POLYGON_MODE:
            CALL_PolygonMode(ctx->Exec, (n[1].e, n[2].e));
            break;
         case OPCODE_POLYGON_STIPPLE:
            {
               const struct gl_pixelstore_attrib save = ctx->Unpack;
               ctx->Unpack = ctx->DefaultPacking;
               CALL_PolygonStipple(ctx->Exec, ((GLubyte *) n[1].data));
               ctx->Unpack = save;      /* restore */
            }
            break;
         case OPCODE_POLYGON_OFFSET:
            CALL_PolygonOffset(ctx->Exec, (n[1].f, n[2].f));
            break;
         case OPCODE_POP_ATTRIB:
            CALL_PopAttrib(ctx->Exec, ());
            break;
         case OPCODE_POP_MATRIX:
            CALL_PopMatrix(ctx->Exec, ());
            break;
         case OPCODE_POP_NAME:
            CALL_PopName(ctx->Exec, ());
            break;
         case OPCODE_PRIORITIZE_TEXTURE:
            CALL_PrioritizeTextures(ctx->Exec, (1, &n[1].ui, &n[2].f));
            break;
         case OPCODE_PUSH_ATTRIB:
            CALL_PushAttrib(ctx->Exec, (n[1].bf));
            break;
         case OPCODE_PUSH_MATRIX:
            CALL_PushMatrix(ctx->Exec, ());
            break;
         case OPCODE_PUSH_NAME:
            CALL_PushName(ctx->Exec, (n[1].ui));
            break;
         case OPCODE_RASTER_POS:
            CALL_RasterPos4f(ctx->Exec, (n[1].f, n[2].f, n[3].f, n[4].f));
            break;
         case OPCODE_READ_BUFFER:
            CALL_ReadBuffer(ctx->Exec, (n[1].e));
            break;
         case OPCODE_RESET_HISTOGRAM:
            CALL_ResetHistogram(ctx->Exec, (n[1].e));
            break;
         case OPCODE_RESET_MIN_MAX:
            CALL_ResetMinmax(ctx->Exec, (n[1].e));
            break;
         case OPCODE_ROTATE:
            CALL_Rotatef(ctx->Exec, (n[1].f, n[2].f, n[3].f, n[4].f));
            break;
         case OPCODE_SCALE:
            CALL_Scalef(ctx->Exec, (n[1].f, n[2].f, n[3].f));
            break;
         case OPCODE_SCISSOR:
            CALL_Scissor(ctx->Exec, (n[1].i, n[2].i, n[3].i, n[4].i));
            break;
         case OPCODE_SHADE_MODEL:
            CALL_ShadeModel(ctx->Exec, (n[1].e));
            break;
         case OPCODE_PROVOKING_VERTEX:
            CALL_ProvokingVertexEXT(ctx->Exec, (n[1].e));
            break;
         case OPCODE_BEGIN_TRANSFORM_FEEDBACK:
            CALL_BeginTransformFeedbackEXT(ctx->Exec, (n[1].e));
            break;
         case OPCODE_END_TRANSFORM_FEEDBACK:
            CALL_EndTransformFeedbackEXT(ctx->Exec, ());
            break;
         case OPCODE_STENCIL_FUNC:
            CALL_StencilFunc(ctx->Exec, (n[1].e, n[2].i, n[3].ui));
            break;
         case OPCODE_STENCIL_MASK:
            CALL_StencilMask(ctx->Exec, (n[1].ui));
            break;
         case OPCODE_STENCIL_OP:
            CALL_StencilOp(ctx->Exec, (n[1].e, n[2].e, n[3].e));
            break;
         case OPCODE_STENCIL_FUNC_SEPARATE:
            CALL_StencilFuncSeparate(ctx->Exec,
                                     (n[1].e, n[2].e, n[3].i, n[4].ui));
            break;
         case OPCODE_STENCIL_MASK_SEPARATE:
            CALL_StencilMaskSeparate(ctx->Exec, (n[1].e, n[2].ui));
            break;
         case OPCODE_STENCIL_OP_SEPARATE:
            CALL_StencilOpSeparate(ctx->Exec,
                                   (n[1].e, n[2].e, n[3].e, n[4].e));
            break;
         case OPCODE_TEXENV:
            {
               GLfloat params[4];
               params[0] = n[3].f;
               params[1] = n[4].f;
               params[2] = n[5].f;
               params[3] = n[6].f;
               CALL_TexEnvfv(ctx->Exec, (n[1].e, n[2].e, params));
            }
            break;
         case OPCODE_TEXGEN:
            {
               GLfloat params[4];
               params[0] = n[3].f;
               params[1] = n[4].f;
               params[2] = n[5].f;
               params[3] = n[6].f;
               CALL_TexGenfv(ctx->Exec, (n[1].e, n[2].e, params));
            }
            break;
         case OPCODE_TEXPARAMETER:
            {
               GLfloat params[4];
               params[0] = n[3].f;
               params[1] = n[4].f;
               params[2] = n[5].f;
               params[3] = n[6].f;
               CALL_TexParameterfv(ctx->Exec, (n[1].e, n[2].e, params));
            }
            break;
         case OPCODE_TEX_IMAGE1D:
            {
               const struct gl_pixelstore_attrib save = ctx->Unpack;
               ctx->Unpack = ctx->DefaultPacking;
               CALL_TexImage1D(ctx->Exec, (n[1].e,      /* target */
                                           n[2].i,      /* level */
                                           n[3].i,      /* components */
                                           n[4].i,      /* width */
                                           n[5].e,      /* border */
                                           n[6].e,      /* format */
                                           n[7].e,      /* type */
                                           n[8].data));
               ctx->Unpack = save;      /* restore */
            }
            break;
         case OPCODE_TEX_IMAGE2D:
            {
               const struct gl_pixelstore_attrib save = ctx->Unpack;
               ctx->Unpack = ctx->DefaultPacking;
               CALL_TexImage2D(ctx->Exec, (n[1].e,      /* target */
                                           n[2].i,      /* level */
                                           n[3].i,      /* components */
                                           n[4].i,      /* width */
                                           n[5].i,      /* height */
                                           n[6].e,      /* border */
                                           n[7].e,      /* format */
                                           n[8].e,      /* type */
                                           n[9].data));
               ctx->Unpack = save;      /* restore */
            }
            break;
         case OPCODE_TEX_IMAGE3D:
            {
               const struct gl_pixelstore_attrib save = ctx->Unpack;
               ctx->Unpack = ctx->DefaultPacking;
               CALL_TexImage3D(ctx->Exec, (n[1].e,      /* target */
                                           n[2].i,      /* level */
                                           n[3].i,      /* components */
                                           n[4].i,      /* width */
                                           n[5].i,      /* height */
                                           n[6].i,      /* depth  */
                                           n[7].e,      /* border */
                                           n[8].e,      /* format */
                                           n[9].e,      /* type */
                                           n[10].data));
               ctx->Unpack = save;      /* restore */
            }
            break;
         case OPCODE_TEX_SUB_IMAGE1D:
            {
               const struct gl_pixelstore_attrib save = ctx->Unpack;
               ctx->Unpack = ctx->DefaultPacking;
               CALL_TexSubImage1D(ctx->Exec, (n[1].e, n[2].i, n[3].i,
                                              n[4].i, n[5].e,
                                              n[6].e, n[7].data));
               ctx->Unpack = save;      /* restore */
            }
            break;
         case OPCODE_TEX_SUB_IMAGE2D:
            {
               const struct gl_pixelstore_attrib save = ctx->Unpack;
               ctx->Unpack = ctx->DefaultPacking;
               CALL_TexSubImage2D(ctx->Exec, (n[1].e, n[2].i, n[3].i,
                                              n[4].i, n[5].e,
                                              n[6].i, n[7].e, n[8].e,
                                              n[9].data));
               ctx->Unpack = save;      /* restore */
            }
            break;
         case OPCODE_TEX_SUB_IMAGE3D:
            {
               const struct gl_pixelstore_attrib save = ctx->Unpack;
               ctx->Unpack = ctx->DefaultPacking;
               CALL_TexSubImage3D(ctx->Exec, (n[1].e, n[2].i, n[3].i,
                                              n[4].i, n[5].i, n[6].i, n[7].i,
                                              n[8].i, n[9].e, n[10].e,
                                              n[11].data));
               ctx->Unpack = save;      /* restore */
            }
            break;
         case OPCODE_TRANSLATE:
            CALL_Translatef(ctx->Exec, (n[1].f, n[2].f, n[3].f));
            break;
         case OPCODE_VIEWPORT:
            CALL_Viewport(ctx->Exec, (n[1].i, n[2].i,
                                      (GLsizei) n[3].i, (GLsizei) n[4].i));
            break;
         case OPCODE_WINDOW_POS:
            CALL_WindowPos4fMESA(ctx->Exec, (n[1].f, n[2].f, n[3].f, n[4].f));
            break;
         case OPCODE_ACTIVE_TEXTURE:   /* GL_ARB_multitexture */
            CALL_ActiveTextureARB(ctx->Exec, (n[1].e));
            break;
         case OPCODE_COMPRESSED_TEX_IMAGE_1D:  /* GL_ARB_texture_compression */
            CALL_CompressedTexImage1DARB(ctx->Exec, (n[1].e, n[2].i, n[3].e,
                                                     n[4].i, n[5].i, n[6].i,
                                                     n[7].data));
            break;
         case OPCODE_COMPRESSED_TEX_IMAGE_2D:  /* GL_ARB_texture_compression */
            CALL_CompressedTexImage2DARB(ctx->Exec, (n[1].e, n[2].i, n[3].e,
                                                     n[4].i, n[5].i, n[6].i,
                                                     n[7].i, n[8].data));
            break;
         case OPCODE_COMPRESSED_TEX_IMAGE_3D:  /* GL_ARB_texture_compression */
            CALL_CompressedTexImage3DARB(ctx->Exec, (n[1].e, n[2].i, n[3].e,
                                                     n[4].i, n[5].i, n[6].i,
                                                     n[7].i, n[8].i,
                                                     n[9].data));
            break;
         case OPCODE_COMPRESSED_TEX_SUB_IMAGE_1D:      /* GL_ARB_texture_compress */
            CALL_CompressedTexSubImage1DARB(ctx->Exec,
                                            (n[1].e, n[2].i, n[3].i, n[4].i,
                                             n[5].e, n[6].i, n[7].data));
            break;
         case OPCODE_COMPRESSED_TEX_SUB_IMAGE_2D:      /* GL_ARB_texture_compress */
            CALL_CompressedTexSubImage2DARB(ctx->Exec,
                                            (n[1].e, n[2].i, n[3].i, n[4].i,
                                             n[5].i, n[6].i, n[7].e, n[8].i,
                                             n[9].data));
            break;
         case OPCODE_COMPRESSED_TEX_SUB_IMAGE_3D:      /* GL_ARB_texture_compress */
            CALL_CompressedTexSubImage3DARB(ctx->Exec,
                                            (n[1].e, n[2].i, n[3].i, n[4].i,
                                             n[5].i, n[6].i, n[7].i, n[8].i,
                                             n[9].e, n[10].i, n[11].data));
            break;
         case OPCODE_SAMPLE_COVERAGE:  /* GL_ARB_multisample */
            CALL_SampleCoverageARB(ctx->Exec, (n[1].f, n[2].b));
            break;
         case OPCODE_WINDOW_POS_ARB:   /* GL_ARB_window_pos */
            CALL_WindowPos3fMESA(ctx->Exec, (n[1].f, n[2].f, n[3].f));
            break;
#if FEATURE_NV_vertex_program || FEATURE_ARB_vertex_program || FEATURE_ARB_fragment_program
         case OPCODE_BIND_PROGRAM_NV:  /* GL_NV_vertex_program */
            CALL_BindProgramNV(ctx->Exec, (n[1].e, n[2].ui));
            break;
#endif
#if FEATURE_NV_vertex_program
         case OPCODE_EXECUTE_PROGRAM_NV:
            {
               GLfloat v[4];
               v[0] = n[3].f;
               v[1] = n[4].f;
               v[2] = n[5].f;
               v[3] = n[6].f;
               CALL_ExecuteProgramNV(ctx->Exec, (n[1].e, n[2].ui, v));
            }
            break;
         case OPCODE_REQUEST_RESIDENT_PROGRAMS_NV:
            CALL_RequestResidentProgramsNV(ctx->Exec, (n[1].ui,
                                                       (GLuint *) n[2].data));
            break;
         case OPCODE_LOAD_PROGRAM_NV:
            CALL_LoadProgramNV(ctx->Exec, (n[1].e, n[2].ui, n[3].i,
                                           (const GLubyte *) n[4].data));
            break;
         case OPCODE_TRACK_MATRIX_NV:
            CALL_TrackMatrixNV(ctx->Exec, (n[1].e, n[2].ui, n[3].e, n[4].e));
            break;
#endif

#if FEATURE_NV_fragment_program
         case OPCODE_PROGRAM_LOCAL_PARAMETER_ARB:
            CALL_ProgramLocalParameter4fARB(ctx->Exec,
                                            (n[1].e, n[2].ui, n[3].f, n[4].f,
                                             n[5].f, n[6].f));
            break;
         case OPCODE_PROGRAM_NAMED_PARAMETER_NV:
            CALL_ProgramNamedParameter4fNV(ctx->Exec, (n[1].ui, n[2].i,
                                                       (const GLubyte *) n[3].
                                                       data, n[4].f, n[5].f,
                                                       n[6].f, n[7].f));
            break;
#endif

         case OPCODE_ACTIVE_STENCIL_FACE_EXT:
            CALL_ActiveStencilFaceEXT(ctx->Exec, (n[1].e));
            break;
         case OPCODE_DEPTH_BOUNDS_EXT:
            CALL_DepthBoundsEXT(ctx->Exec, (n[1].f, n[2].f));
            break;
#if FEATURE_ARB_vertex_program || FEATURE_ARB_fragment_program
         case OPCODE_PROGRAM_STRING_ARB:
            CALL_ProgramStringARB(ctx->Exec,
                                  (n[1].e, n[2].e, n[3].i, n[4].data));
            break;
#endif
#if FEATURE_ARB_vertex_program || FEATURE_ARB_fragment_program || FEATURE_NV_vertex_program
         case OPCODE_PROGRAM_ENV_PARAMETER_ARB:
            CALL_ProgramEnvParameter4fARB(ctx->Exec, (n[1].e, n[2].ui, n[3].f,
                                                      n[4].f, n[5].f,
                                                      n[6].f));
            break;
#endif
#if FEATURE_queryobj
         case OPCODE_BEGIN_QUERY_ARB:
            CALL_BeginQueryARB(ctx->Exec, (n[1].e, n[2].ui));
            break;
         case OPCODE_END_QUERY_ARB:
            CALL_EndQueryARB(ctx->Exec, (n[1].e));
            break;
#endif
         case OPCODE_DRAW_BUFFERS_ARB:
            {
               GLenum buffers[MAX_DRAW_BUFFERS];
               GLint i, count = MIN2(n[1].i, MAX_DRAW_BUFFERS);
               for (i = 0; i < count; i++)
                  buffers[i] = n[2 + i].e;
               CALL_DrawBuffersARB(ctx->Exec, (n[1].i, buffers));
            }
            break;
#if FEATURE_EXT_framebuffer_blit
	 case OPCODE_BLIT_FRAMEBUFFER:
	    CALL_BlitFramebufferEXT(ctx->Exec, (n[1].i, n[2].i, n[3].i, n[4].i,
                                                n[5].i, n[6].i, n[7].i, n[8].i,
                                                n[9].i, n[10].e));
	    break;
#endif

	 case OPCODE_USE_PROGRAM:
	    CALL_UseProgramObjectARB(ctx->Exec, (n[1].ui));
	    break;
	 case OPCODE_USE_SHADER_PROGRAM_EXT:
	    CALL_UseShaderProgramEXT(ctx->Exec, (n[1].ui, n[2].ui));
	    break;
	 case OPCODE_ACTIVE_PROGRAM_EXT:
	    CALL_ActiveProgramEXT(ctx->Exec, (n[1].ui));
	    break;
	 case OPCODE_UNIFORM_1F:
	    CALL_Uniform1fARB(ctx->Exec, (n[1].i, n[2].f));
	    break;
	 case OPCODE_UNIFORM_2F:
	    CALL_Uniform2fARB(ctx->Exec, (n[1].i, n[2].f, n[3].f));
	    break;
	 case OPCODE_UNIFORM_3F:
	    CALL_Uniform3fARB(ctx->Exec, (n[1].i, n[2].f, n[3].f, n[4].f));
	    break;
	 case OPCODE_UNIFORM_4F:
	    CALL_Uniform4fARB(ctx->Exec,
                              (n[1].i, n[2].f, n[3].f, n[4].f, n[5].f));
	    break;
	 case OPCODE_UNIFORM_1FV:
	    CALL_Uniform1fvARB(ctx->Exec, (n[1].i, n[2].i, n[3].data));
	    break;
	 case OPCODE_UNIFORM_2FV:
	    CALL_Uniform2fvARB(ctx->Exec, (n[1].i, n[2].i, n[3].data));
	    break;
	 case OPCODE_UNIFORM_3FV:
	    CALL_Uniform3fvARB(ctx->Exec, (n[1].i, n[2].i, n[3].data));
	    break;
	 case OPCODE_UNIFORM_4FV:
	    CALL_Uniform4fvARB(ctx->Exec, (n[1].i, n[2].i, n[3].data));
	    break;
	 case OPCODE_UNIFORM_1I:
	    CALL_Uniform1iARB(ctx->Exec, (n[1].i, n[2].i));
	    break;
	 case OPCODE_UNIFORM_2I:
	    CALL_Uniform2iARB(ctx->Exec, (n[1].i, n[2].i, n[3].i));
	    break;
	 case OPCODE_UNIFORM_3I:
	    CALL_Uniform3iARB(ctx->Exec, (n[1].i, n[2].i, n[3].i, n[4].i));
	    break;
	 case OPCODE_UNIFORM_4I:
	    CALL_Uniform4iARB(ctx->Exec,
                              (n[1].i, n[2].i, n[3].i, n[4].i, n[5].i));
	    break;
	 case OPCODE_UNIFORM_1IV:
	    CALL_Uniform1ivARB(ctx->Exec, (n[1].i, n[2].i, n[3].data));
	    break;
	 case OPCODE_UNIFORM_2IV:
	    CALL_Uniform2ivARB(ctx->Exec, (n[1].i, n[2].i, n[3].data));
	    break;
	 case OPCODE_UNIFORM_3IV:
	    CALL_Uniform3ivARB(ctx->Exec, (n[1].i, n[2].i, n[3].data));
	    break;
	 case OPCODE_UNIFORM_4IV:
	    CALL_Uniform4ivARB(ctx->Exec, (n[1].i, n[2].i, n[3].data));
	    break;
	 case OPCODE_UNIFORM_1UI:
	    /*CALL_Uniform1uiARB(ctx->Exec, (n[1].i, n[2].i));*/
	    break;
	 case OPCODE_UNIFORM_2UI:
	    /*CALL_Uniform2uiARB(ctx->Exec, (n[1].i, n[2].i, n[3].i));*/
	    break;
	 case OPCODE_UNIFORM_3UI:
	    /*CALL_Uniform3uiARB(ctx->Exec, (n[1].i, n[2].i, n[3].i, n[4].i));*/
	    break;
	 case OPCODE_UNIFORM_4UI:
	    /*CALL_Uniform4uiARB(ctx->Exec,
                              (n[1].i, n[2].i, n[3].i, n[4].i, n[5].i));
            */
	    break;
	 case OPCODE_UNIFORM_1UIV:
	    /*CALL_Uniform1uivARB(ctx->Exec, (n[1].i, n[2].i, n[3].data));*/
	    break;
	 case OPCODE_UNIFORM_2UIV:
	    /*CALL_Uniform2uivARB(ctx->Exec, (n[1].i, n[2].i, n[3].data));*/
	    break;
	 case OPCODE_UNIFORM_3UIV:
	    /*CALL_Uniform3uivARB(ctx->Exec, (n[1].i, n[2].i, n[3].data));*/
	    break;
	 case OPCODE_UNIFORM_4UIV:
	    /*CALL_Uniform4uivARB(ctx->Exec, (n[1].i, n[2].i, n[3].data));*/
	    break;
	 case OPCODE_UNIFORM_MATRIX22:
	    CALL_UniformMatrix2fvARB(ctx->Exec,
                                     (n[1].i, n[2].i, n[3].b, n[4].data));
	    break;
	 case OPCODE_UNIFORM_MATRIX33:
	    CALL_UniformMatrix3fvARB(ctx->Exec,
                                     (n[1].i, n[2].i, n[3].b, n[4].data));
	    break;
	 case OPCODE_UNIFORM_MATRIX44:
	    CALL_UniformMatrix4fvARB(ctx->Exec,
                                     (n[1].i, n[2].i, n[3].b, n[4].data));
	    break;
	 case OPCODE_UNIFORM_MATRIX23:
	    CALL_UniformMatrix2x3fv(ctx->Exec,
                                    (n[1].i, n[2].i, n[3].b, n[4].data));
	    break;
	 case OPCODE_UNIFORM_MATRIX32:
	    CALL_UniformMatrix3x2fv(ctx->Exec,
                                    (n[1].i, n[2].i, n[3].b, n[4].data));
	    break;
	 case OPCODE_UNIFORM_MATRIX24:
	    CALL_UniformMatrix2x4fv(ctx->Exec,
                                    (n[1].i, n[2].i, n[3].b, n[4].data));
	    break;
	 case OPCODE_UNIFORM_MATRIX42:
	    CALL_UniformMatrix4x2fv(ctx->Exec,
                                    (n[1].i, n[2].i, n[3].b, n[4].data));
	    break;
	 case OPCODE_UNIFORM_MATRIX34:
	    CALL_UniformMatrix3x4fv(ctx->Exec,
                                    (n[1].i, n[2].i, n[3].b, n[4].data));
	    break;
	 case OPCODE_UNIFORM_MATRIX43:
	    CALL_UniformMatrix4x3fv(ctx->Exec,
                                    (n[1].i, n[2].i, n[3].b, n[4].data));
	    break;

         case OPCODE_CLAMP_COLOR:
            CALL_ClampColorARB(ctx->Exec, (n[1].e, n[2].e));
            break;

         case OPCODE_TEX_BUMP_PARAMETER_ATI:
            {
               GLfloat values[4];
               GLuint i, pname = n[1].ui;

               for (i = 0; i < 4; i++)
                  values[i] = n[1 + i].f;
               CALL_TexBumpParameterfvATI(ctx->Exec, (pname, values));
            }
            break;
#if FEATURE_ATI_fragment_shader
         case OPCODE_BIND_FRAGMENT_SHADER_ATI:
            CALL_BindFragmentShaderATI(ctx->Exec, (n[1].i));
            break;
         case OPCODE_SET_FRAGMENT_SHADER_CONSTANTS_ATI:
            {
               GLfloat values[4];
               GLuint i, dst = n[1].ui;

               for (i = 0; i < 4; i++)
                  values[i] = n[1 + i].f;
               CALL_SetFragmentShaderConstantATI(ctx->Exec, (dst, values));
            }
            break;
#endif
         case OPCODE_ATTR_1F_NV:
            CALL_VertexAttrib1fNV(ctx->Exec, (n[1].e, n[2].f));
            break;
         case OPCODE_ATTR_2F_NV:
            /* Really shouldn't have to do this - the Node structure
             * is convenient, but it would be better to store the data
             * packed appropriately so that it can be sent directly
             * on.  With x86_64 becoming common, this will start to
             * matter more.
             */
            if (sizeof(Node) == sizeof(GLfloat))
               CALL_VertexAttrib2fvNV(ctx->Exec, (n[1].e, &n[2].f));
            else
               CALL_VertexAttrib2fNV(ctx->Exec, (n[1].e, n[2].f, n[3].f));
            break;
         case OPCODE_ATTR_3F_NV:
            if (sizeof(Node) == sizeof(GLfloat))
               CALL_VertexAttrib3fvNV(ctx->Exec, (n[1].e, &n[2].f));
            else
               CALL_VertexAttrib3fNV(ctx->Exec, (n[1].e, n[2].f, n[3].f,
                                                 n[4].f));
            break;
         case OPCODE_ATTR_4F_NV:
            if (sizeof(Node) == sizeof(GLfloat))
               CALL_VertexAttrib4fvNV(ctx->Exec, (n[1].e, &n[2].f));
            else
               CALL_VertexAttrib4fNV(ctx->Exec, (n[1].e, n[2].f, n[3].f,
                                                 n[4].f, n[5].f));
            break;
         case OPCODE_ATTR_1F_ARB:
            CALL_VertexAttrib1fARB(ctx->Exec, (n[1].e, n[2].f));
            break;
         case OPCODE_ATTR_2F_ARB:
            /* Really shouldn't have to do this - the Node structure
             * is convenient, but it would be better to store the data
             * packed appropriately so that it can be sent directly
             * on.  With x86_64 becoming common, this will start to
             * matter more.
             */
            if (sizeof(Node) == sizeof(GLfloat))
               CALL_VertexAttrib2fvARB(ctx->Exec, (n[1].e, &n[2].f));
            else
               CALL_VertexAttrib2fARB(ctx->Exec, (n[1].e, n[2].f, n[3].f));
            break;
         case OPCODE_ATTR_3F_ARB:
            if (sizeof(Node) == sizeof(GLfloat))
               CALL_VertexAttrib3fvARB(ctx->Exec, (n[1].e, &n[2].f));
            else
               CALL_VertexAttrib3fARB(ctx->Exec, (n[1].e, n[2].f, n[3].f,
                                                  n[4].f));
            break;
         case OPCODE_ATTR_4F_ARB:
            if (sizeof(Node) == sizeof(GLfloat))
               CALL_VertexAttrib4fvARB(ctx->Exec, (n[1].e, &n[2].f));
            else
               CALL_VertexAttrib4fARB(ctx->Exec, (n[1].e, n[2].f, n[3].f,
                                                  n[4].f, n[5].f));
            break;
         case OPCODE_MATERIAL:
            if (sizeof(Node) == sizeof(GLfloat))
               CALL_Materialfv(ctx->Exec, (n[1].e, n[2].e, &n[3].f));
            else {
               GLfloat f[4];
               f[0] = n[3].f;
               f[1] = n[4].f;
               f[2] = n[5].f;
               f[3] = n[6].f;
               CALL_Materialfv(ctx->Exec, (n[1].e, n[2].e, f));
            }
            break;
         case OPCODE_BEGIN:
            CALL_Begin(ctx->Exec, (n[1].e));
            break;
         case OPCODE_END:
            CALL_End(ctx->Exec, ());
            break;
         case OPCODE_RECTF:
            CALL_Rectf(ctx->Exec, (n[1].f, n[2].f, n[3].f, n[4].f));
            break;
         case OPCODE_EVAL_C1:
            CALL_EvalCoord1f(ctx->Exec, (n[1].f));
            break;
         case OPCODE_EVAL_C2:
            CALL_EvalCoord2f(ctx->Exec, (n[1].f, n[2].f));
            break;
         case OPCODE_EVAL_P1:
            CALL_EvalPoint1(ctx->Exec, (n[1].i));
            break;
         case OPCODE_EVAL_P2:
            CALL_EvalPoint2(ctx->Exec, (n[1].i, n[2].i));
            break;

         /* GL_EXT_texture_integer */
         case OPCODE_CLEARCOLOR_I:
            CALL_ClearColorIiEXT(ctx->Exec, (n[1].i, n[2].i, n[3].i, n[4].i));
            break;
         case OPCODE_CLEARCOLOR_UI:
            CALL_ClearColorIuiEXT(ctx->Exec,
                                  (n[1].ui, n[2].ui, n[3].ui, n[4].ui));
            break;
         case OPCODE_TEXPARAMETER_I:
            {
               GLint params[4];
               params[0] = n[3].i;
               params[1] = n[4].i;
               params[2] = n[5].i;
               params[3] = n[6].i;
               CALL_TexParameterIivEXT(ctx->Exec, (n[1].e, n[2].e, params));
            }
            break;
         case OPCODE_TEXPARAMETER_UI:
            {
               GLuint params[4];
               params[0] = n[3].ui;
               params[1] = n[4].ui;
               params[2] = n[5].ui;
               params[3] = n[6].ui;
               CALL_TexParameterIuivEXT(ctx->Exec, (n[1].e, n[2].e, params));
            }
            break;

         case OPCODE_VERTEX_ATTRIB_DIVISOR:
            /* GL_ARB_instanced_arrays */
            CALL_VertexAttribDivisorARB(ctx->Exec, (n[1].ui, n[2].ui));
            break;

         case OPCODE_TEXTURE_BARRIER_NV:
            CALL_TextureBarrierNV(ctx->Exec, ());
            break;

         case OPCODE_BIND_SAMPLER:
            CALL_BindSampler(ctx->Exec, (n[1].ui, n[2].ui));
            break;

         case OPCODE_CONTINUE:
            n = (Node *) n[1].next;
            break;
         case OPCODE_END_OF_LIST:
            done = GL_TRUE;
            break;
         default:
            {
               char msg[1000];
               _mesa_snprintf(msg, sizeof(msg), "Error in execute_list: opcode=%d",
                             (int) opcode);
               _mesa_problem(ctx, "%s", msg);
            }
            done = GL_TRUE;
         }

         /* increment n to point to next compiled command */
         if (opcode != OPCODE_CONTINUE) {
            n += InstSize[opcode];
         }
      }
   }

   if (ctx->Driver.EndCallList)
      ctx->Driver.EndCallList(ctx);

   ctx->ListState.CallDepth--;
}



/**********************************************************************/
/*                           GL functions                             */
/**********************************************************************/

/**
 * Test if a display list number is valid.
 */
static GLboolean GLAPIENTRY
_mesa_IsList(GLuint list)
{
   GET_CURRENT_CONTEXT(ctx);
   FLUSH_VERTICES(ctx, 0);      /* must be called before assert */
   ASSERT_OUTSIDE_BEGIN_END_WITH_RETVAL(ctx, GL_FALSE);
   return islist(ctx, list);
}


/**
 * Delete a sequence of consecutive display lists.
 */
static void GLAPIENTRY
_mesa_DeleteLists(GLuint list, GLsizei range)
{
   GET_CURRENT_CONTEXT(ctx);
   GLuint i;
   FLUSH_VERTICES(ctx, 0);      /* must be called before assert */
   ASSERT_OUTSIDE_BEGIN_END(ctx);

   if (range < 0) {
      _mesa_error(ctx, GL_INVALID_VALUE, "glDeleteLists");
      return;
   }
   for (i = list; i < list + range; i++) {
      destroy_list(ctx, i);
   }
}


/**
 * Return a display list number, n, such that lists n through n+range-1
 * are free.
 */
static GLuint GLAPIENTRY
_mesa_GenLists(GLsizei range)
{
   GET_CURRENT_CONTEXT(ctx);
   GLuint base;
   FLUSH_VERTICES(ctx, 0);      /* must be called before assert */
   ASSERT_OUTSIDE_BEGIN_END_WITH_RETVAL(ctx, 0);

   if (range < 0) {
      _mesa_error(ctx, GL_INVALID_VALUE, "glGenLists");
      return 0;
   }
   if (range == 0) {
      return 0;
   }

   /*
    * Make this an atomic operation
    */
   _glthread_LOCK_MUTEX(ctx->Shared->Mutex);

   base = _mesa_HashFindFreeKeyBlock(ctx->Shared->DisplayList, range);
   if (base) {
      /* reserve the list IDs by with empty/dummy lists */
      GLint i;
      for (i = 0; i < range; i++) {
         _mesa_HashInsert(ctx->Shared->DisplayList, base + i,
                          make_list(base + i, 1));
      }
   }

   _glthread_UNLOCK_MUTEX(ctx->Shared->Mutex);

   return base;
}


/**
 * Begin a new display list.
 */
static void GLAPIENTRY
_mesa_NewList(GLuint name, GLenum mode)
{
   GET_CURRENT_CONTEXT(ctx);

   FLUSH_CURRENT(ctx, 0);       /* must be called before assert */
   ASSERT_OUTSIDE_BEGIN_END(ctx);

   if (MESA_VERBOSE & VERBOSE_API)
      _mesa_debug(ctx, "glNewList %u %s\n", name,
                  _mesa_lookup_enum_by_nr(mode));

   if (name == 0) {
      _mesa_error(ctx, GL_INVALID_VALUE, "glNewList");
      return;
   }

   if (mode != GL_COMPILE && mode != GL_COMPILE_AND_EXECUTE) {
      _mesa_error(ctx, GL_INVALID_ENUM, "glNewList");
      return;
   }

   if (ctx->ListState.CurrentList) {
      /* already compiling a display list */
      _mesa_error(ctx, GL_INVALID_OPERATION, "glNewList");
      return;
   }

   ctx->CompileFlag = GL_TRUE;
   ctx->ExecuteFlag = (mode == GL_COMPILE_AND_EXECUTE);

   /* Reset acumulated list state:
    */
   invalidate_saved_current_state( ctx );

   /* Allocate new display list */
   ctx->ListState.CurrentList = make_list(name, BLOCK_SIZE);
   ctx->ListState.CurrentBlock = ctx->ListState.CurrentList->Head;
   ctx->ListState.CurrentPos = 0;

   ctx->Driver.NewList(ctx, name, mode);

   ctx->CurrentDispatch = ctx->Save;
   _glapi_set_dispatch(ctx->CurrentDispatch);
}


/**
 * End definition of current display list. 
 */
static void GLAPIENTRY
_mesa_EndList(void)
{
   GET_CURRENT_CONTEXT(ctx);
   SAVE_FLUSH_VERTICES(ctx);
   ASSERT_OUTSIDE_BEGIN_END_AND_FLUSH(ctx);

   if (MESA_VERBOSE & VERBOSE_API)
      _mesa_debug(ctx, "glEndList\n");

   /* Check that a list is under construction */
   if (!ctx->ListState.CurrentList) {
      _mesa_error(ctx, GL_INVALID_OPERATION, "glEndList");
      return;
   }
   
   /* Call before emitting END_OF_LIST, in case the driver wants to
    * emit opcodes itself.
    */
   ctx->Driver.EndList(ctx);

   (void) alloc_instruction(ctx, OPCODE_END_OF_LIST, 0);

   /* Destroy old list, if any */
   destroy_list(ctx, ctx->ListState.CurrentList->Name);

   /* Install the new list */
   _mesa_HashInsert(ctx->Shared->DisplayList,
                    ctx->ListState.CurrentList->Name,
                    ctx->ListState.CurrentList);


   if (MESA_VERBOSE & VERBOSE_DISPLAY_LIST)
      mesa_print_display_list(ctx->ListState.CurrentList->Name);

   ctx->ListState.CurrentList = NULL;
   ctx->ExecuteFlag = GL_TRUE;
   ctx->CompileFlag = GL_FALSE;

   ctx->CurrentDispatch = ctx->Exec;
   _glapi_set_dispatch(ctx->CurrentDispatch);
}


void GLAPIENTRY
_mesa_CallList(GLuint list)
{
   GLboolean save_compile_flag;
   GET_CURRENT_CONTEXT(ctx);
   FLUSH_CURRENT(ctx, 0);

   if (MESA_VERBOSE & VERBOSE_API)
      _mesa_debug(ctx, "glCallList %d\n", list);

   if (list == 0) {
      _mesa_error(ctx, GL_INVALID_VALUE, "glCallList(list==0)");
      return;
   }

   if (0)
      mesa_print_display_list( list );

   /* VERY IMPORTANT:  Save the CompileFlag status, turn it off,
    * execute the display list, and restore the CompileFlag.
    */
   save_compile_flag = ctx->CompileFlag;
   if (save_compile_flag) {
      ctx->CompileFlag = GL_FALSE;
   }

   execute_list(ctx, list);
   ctx->CompileFlag = save_compile_flag;

   /* also restore API function pointers to point to "save" versions */
   if (save_compile_flag) {
      ctx->CurrentDispatch = ctx->Save;
      _glapi_set_dispatch(ctx->CurrentDispatch);
   }
}


/**
 * Execute glCallLists:  call multiple display lists.
 */
void GLAPIENTRY
_mesa_CallLists(GLsizei n, GLenum type, const GLvoid * lists)
{
   GET_CURRENT_CONTEXT(ctx);
   GLint i;
   GLboolean save_compile_flag;

   if (MESA_VERBOSE & VERBOSE_API)
      _mesa_debug(ctx, "glCallLists %d\n", n);

   switch (type) {
   case GL_BYTE:
   case GL_UNSIGNED_BYTE:
   case GL_SHORT:
   case GL_UNSIGNED_SHORT:
   case GL_INT:
   case GL_UNSIGNED_INT:
   case GL_FLOAT:
   case GL_2_BYTES:
   case GL_3_BYTES:
   case GL_4_BYTES:
      /* OK */
      break;
   default:
      _mesa_error(ctx, GL_INVALID_ENUM, "glCallLists(type)");
      return;
   }

   /* Save the CompileFlag status, turn it off, execute display list,
    * and restore the CompileFlag.
    */
   save_compile_flag = ctx->CompileFlag;
   ctx->CompileFlag = GL_FALSE;

   for (i = 0; i < n; i++) {
      GLuint list = (GLuint) (ctx->List.ListBase + translate_id(i, type, lists));
      execute_list(ctx, list);
   }

   ctx->CompileFlag = save_compile_flag;

   /* also restore API function pointers to point to "save" versions */
   if (save_compile_flag) {
      ctx->CurrentDispatch = ctx->Save;
      _glapi_set_dispatch(ctx->CurrentDispatch);
   }
}


/**
 * Set the offset added to list numbers in glCallLists.
 */
static void GLAPIENTRY
_mesa_ListBase(GLuint base)
{
   GET_CURRENT_CONTEXT(ctx);
   FLUSH_VERTICES(ctx, 0);      /* must be called before assert */
   ASSERT_OUTSIDE_BEGIN_END(ctx);
   ctx->List.ListBase = base;
}


/* Can no longer assume ctx->Exec->Func is equal to _mesa_Func.
 */
static void GLAPIENTRY
exec_Finish(void)
{
   GET_CURRENT_CONTEXT(ctx);
   FLUSH_VERTICES(ctx, 0);
   CALL_Finish(ctx->Exec, ());
}

static void GLAPIENTRY
exec_Flush(void)
{
   GET_CURRENT_CONTEXT(ctx);
   FLUSH_VERTICES(ctx, 0);
   CALL_Flush(ctx->Exec, ());
}

static void GLAPIENTRY
exec_GetBooleanv(GLenum pname, GLboolean *params)
{
   GET_CURRENT_CONTEXT(ctx);
   FLUSH_VERTICES(ctx, 0);
   CALL_GetBooleanv(ctx->Exec, (pname, params));
}

static void GLAPIENTRY
exec_GetClipPlane(GLenum plane, GLdouble * equation)
{
   GET_CURRENT_CONTEXT(ctx);
   FLUSH_VERTICES(ctx, 0);
   CALL_GetClipPlane(ctx->Exec, (plane, equation));
}

static void GLAPIENTRY
exec_GetDoublev(GLenum pname, GLdouble *params)
{
   GET_CURRENT_CONTEXT(ctx);
   FLUSH_VERTICES(ctx, 0);
   CALL_GetDoublev(ctx->Exec, (pname, params));
}

static GLenum GLAPIENTRY
exec_GetError(void)
{
   GET_CURRENT_CONTEXT(ctx);
   FLUSH_VERTICES(ctx, 0);
   return CALL_GetError(ctx->Exec, ());
}

static void GLAPIENTRY
exec_GetFloatv(GLenum pname, GLfloat *params)
{
   GET_CURRENT_CONTEXT(ctx);
   FLUSH_VERTICES(ctx, 0);
   CALL_GetFloatv(ctx->Exec, (pname, params));
}

static void GLAPIENTRY
exec_GetIntegerv(GLenum pname, GLint *params)
{
   GET_CURRENT_CONTEXT(ctx);
   FLUSH_VERTICES(ctx, 0);
   CALL_GetIntegerv(ctx->Exec, (pname, params));
}

static void GLAPIENTRY
exec_GetLightfv(GLenum light, GLenum pname, GLfloat *params)
{
   GET_CURRENT_CONTEXT(ctx);
   FLUSH_VERTICES(ctx, 0);
   CALL_GetLightfv(ctx->Exec, (light, pname, params));
}

static void GLAPIENTRY
exec_GetLightiv(GLenum light, GLenum pname, GLint *params)
{
   GET_CURRENT_CONTEXT(ctx);
   FLUSH_VERTICES(ctx, 0);
   CALL_GetLightiv(ctx->Exec, (light, pname, params));
}

static void GLAPIENTRY
exec_GetMapdv(GLenum target, GLenum query, GLdouble * v)
{
   GET_CURRENT_CONTEXT(ctx);
   FLUSH_VERTICES(ctx, 0);
   CALL_GetMapdv(ctx->Exec, (target, query, v));
}

static void GLAPIENTRY
exec_GetMapfv(GLenum target, GLenum query, GLfloat * v)
{
   GET_CURRENT_CONTEXT(ctx);
   FLUSH_VERTICES(ctx, 0);
   CALL_GetMapfv(ctx->Exec, (target, query, v));
}

static void GLAPIENTRY
exec_GetMapiv(GLenum target, GLenum query, GLint * v)
{
   GET_CURRENT_CONTEXT(ctx);
   FLUSH_VERTICES(ctx, 0);
   CALL_GetMapiv(ctx->Exec, (target, query, v));
}

static void GLAPIENTRY
exec_GetMaterialfv(GLenum face, GLenum pname, GLfloat *params)
{
   GET_CURRENT_CONTEXT(ctx);
   FLUSH_VERTICES(ctx, 0);
   CALL_GetMaterialfv(ctx->Exec, (face, pname, params));
}

static void GLAPIENTRY
exec_GetMaterialiv(GLenum face, GLenum pname, GLint *params)
{
   GET_CURRENT_CONTEXT(ctx);
   FLUSH_VERTICES(ctx, 0);
   CALL_GetMaterialiv(ctx->Exec, (face, pname, params));
}

static void GLAPIENTRY
exec_GetPixelMapfv(GLenum map, GLfloat *values)
{
   GET_CURRENT_CONTEXT(ctx);
   FLUSH_VERTICES(ctx, 0);
   CALL_GetPixelMapfv(ctx->Exec, (map, values));
}

static void GLAPIENTRY
exec_GetPixelMapuiv(GLenum map, GLuint *values)
{
   GET_CURRENT_CONTEXT(ctx);
   FLUSH_VERTICES(ctx, 0);
   CALL_GetPixelMapuiv(ctx->Exec, (map, values));
}

static void GLAPIENTRY
exec_GetPixelMapusv(GLenum map, GLushort *values)
{
   GET_CURRENT_CONTEXT(ctx);
   FLUSH_VERTICES(ctx, 0);
   CALL_GetPixelMapusv(ctx->Exec, (map, values));
}

static void GLAPIENTRY
exec_GetPolygonStipple(GLubyte * dest)
{
   GET_CURRENT_CONTEXT(ctx);
   FLUSH_VERTICES(ctx, 0);
   CALL_GetPolygonStipple(ctx->Exec, (dest));
}

static const GLubyte *GLAPIENTRY
exec_GetString(GLenum name)
{
   GET_CURRENT_CONTEXT(ctx);
   FLUSH_VERTICES(ctx, 0);
   return CALL_GetString(ctx->Exec, (name));
}

static void GLAPIENTRY
exec_GetTexEnvfv(GLenum target, GLenum pname, GLfloat *params)
{
   GET_CURRENT_CONTEXT(ctx);
   FLUSH_VERTICES(ctx, 0);
   CALL_GetTexEnvfv(ctx->Exec, (target, pname, params));
}

static void GLAPIENTRY
exec_GetTexEnviv(GLenum target, GLenum pname, GLint *params)
{
   GET_CURRENT_CONTEXT(ctx);
   FLUSH_VERTICES(ctx, 0);
   CALL_GetTexEnviv(ctx->Exec, (target, pname, params));
}

static void GLAPIENTRY
exec_GetTexGendv(GLenum coord, GLenum pname, GLdouble *params)
{
   GET_CURRENT_CONTEXT(ctx);
   FLUSH_VERTICES(ctx, 0);
   CALL_GetTexGendv(ctx->Exec, (coord, pname, params));
}

static void GLAPIENTRY
exec_GetTexGenfv(GLenum coord, GLenum pname, GLfloat *params)
{
   GET_CURRENT_CONTEXT(ctx);
   FLUSH_VERTICES(ctx, 0);
   CALL_GetTexGenfv(ctx->Exec, (coord, pname, params));
}

static void GLAPIENTRY
exec_GetTexGeniv(GLenum coord, GLenum pname, GLint *params)
{
   GET_CURRENT_CONTEXT(ctx);
   FLUSH_VERTICES(ctx, 0);
   CALL_GetTexGeniv(ctx->Exec, (coord, pname, params));
}

static void GLAPIENTRY
exec_GetTexImage(GLenum target, GLint level, GLenum format,
                 GLenum type, GLvoid * pixels)
{
   GET_CURRENT_CONTEXT(ctx);
   FLUSH_VERTICES(ctx, 0);
   CALL_GetTexImage(ctx->Exec, (target, level, format, type, pixels));
}

static void GLAPIENTRY
exec_GetTexLevelParameterfv(GLenum target, GLint level,
                            GLenum pname, GLfloat *params)
{
   GET_CURRENT_CONTEXT(ctx);
   FLUSH_VERTICES(ctx, 0);
   CALL_GetTexLevelParameterfv(ctx->Exec, (target, level, pname, params));
}

static void GLAPIENTRY
exec_GetTexLevelParameteriv(GLenum target, GLint level,
                            GLenum pname, GLint *params)
{
   GET_CURRENT_CONTEXT(ctx);
   FLUSH_VERTICES(ctx, 0);
   CALL_GetTexLevelParameteriv(ctx->Exec, (target, level, pname, params));
}

static void GLAPIENTRY
exec_GetTexParameterfv(GLenum target, GLenum pname, GLfloat *params)
{
   GET_CURRENT_CONTEXT(ctx);
   FLUSH_VERTICES(ctx, 0);
   CALL_GetTexParameterfv(ctx->Exec, (target, pname, params));
}

static void GLAPIENTRY
exec_GetTexParameteriv(GLenum target, GLenum pname, GLint *params)
{
   GET_CURRENT_CONTEXT(ctx);
   FLUSH_VERTICES(ctx, 0);
   CALL_GetTexParameteriv(ctx->Exec, (target, pname, params));
}

static GLboolean GLAPIENTRY
exec_IsEnabled(GLenum cap)
{
   GET_CURRENT_CONTEXT(ctx);
   FLUSH_VERTICES(ctx, 0);
   return CALL_IsEnabled(ctx->Exec, (cap));
}

static void GLAPIENTRY
exec_PixelStoref(GLenum pname, GLfloat param)
{
   GET_CURRENT_CONTEXT(ctx);
   FLUSH_VERTICES(ctx, 0);
   CALL_PixelStoref(ctx->Exec, (pname, param));
}

static void GLAPIENTRY
exec_PixelStorei(GLenum pname, GLint param)
{
   GET_CURRENT_CONTEXT(ctx);
   FLUSH_VERTICES(ctx, 0);
   CALL_PixelStorei(ctx->Exec, (pname, param));
}

static void GLAPIENTRY
exec_ReadPixels(GLint x, GLint y, GLsizei width, GLsizei height,
                GLenum format, GLenum type, GLvoid * pixels)
{
   GET_CURRENT_CONTEXT(ctx);
   FLUSH_VERTICES(ctx, 0);
   CALL_ReadPixels(ctx->Exec, (x, y, width, height, format, type, pixels));
}

static GLint GLAPIENTRY
exec_RenderMode(GLenum mode)
{
   GET_CURRENT_CONTEXT(ctx);
   FLUSH_VERTICES(ctx, 0);
   return CALL_RenderMode(ctx->Exec, (mode));
}

static void GLAPIENTRY
exec_FeedbackBuffer(GLsizei size, GLenum type, GLfloat * buffer)
{
   GET_CURRENT_CONTEXT(ctx);
   FLUSH_VERTICES(ctx, 0);
   CALL_FeedbackBuffer(ctx->Exec, (size, type, buffer));
}

static void GLAPIENTRY
exec_SelectBuffer(GLsizei size, GLuint * buffer)
{
   GET_CURRENT_CONTEXT(ctx);
   FLUSH_VERTICES(ctx, 0);
   CALL_SelectBuffer(ctx->Exec, (size, buffer));
}

static GLboolean GLAPIENTRY
exec_AreTexturesResident(GLsizei n, const GLuint * texName,
                         GLboolean * residences)
{
   GET_CURRENT_CONTEXT(ctx);
   FLUSH_VERTICES(ctx, 0);
   return CALL_AreTexturesResident(ctx->Exec, (n, texName, residences));
}

static void GLAPIENTRY
exec_ColorPointer(GLint size, GLenum type, GLsizei stride, const GLvoid *ptr)
{
   GET_CURRENT_CONTEXT(ctx);
   FLUSH_VERTICES(ctx, 0);
   CALL_ColorPointer(ctx->Exec, (size, type, stride, ptr));
}

static void GLAPIENTRY
exec_DeleteTextures(GLsizei n, const GLuint * texName)
{
   GET_CURRENT_CONTEXT(ctx);
   FLUSH_VERTICES(ctx, 0);
   CALL_DeleteTextures(ctx->Exec, (n, texName));
}

static void GLAPIENTRY
exec_DisableClientState(GLenum cap)
{
   GET_CURRENT_CONTEXT(ctx);
   FLUSH_VERTICES(ctx, 0);
   CALL_DisableClientState(ctx->Exec, (cap));
}

static void GLAPIENTRY
exec_EdgeFlagPointer(GLsizei stride, const GLvoid * vptr)
{
   GET_CURRENT_CONTEXT(ctx);
   FLUSH_VERTICES(ctx, 0);
   CALL_EdgeFlagPointer(ctx->Exec, (stride, vptr));
}

static void GLAPIENTRY
exec_EnableClientState(GLenum cap)
{
   GET_CURRENT_CONTEXT(ctx);
   FLUSH_VERTICES(ctx, 0);
   CALL_EnableClientState(ctx->Exec, (cap));
}

static void GLAPIENTRY
exec_GenTextures(GLsizei n, GLuint * texName)
{
   GET_CURRENT_CONTEXT(ctx);
   FLUSH_VERTICES(ctx, 0);
   CALL_GenTextures(ctx->Exec, (n, texName));
}

static void GLAPIENTRY
exec_GetPointerv(GLenum pname, GLvoid **params)
{
   GET_CURRENT_CONTEXT(ctx);
   FLUSH_VERTICES(ctx, 0);
   CALL_GetPointerv(ctx->Exec, (pname, params));
}

static void GLAPIENTRY
exec_IndexPointer(GLenum type, GLsizei stride, const GLvoid *ptr)
{
   GET_CURRENT_CONTEXT(ctx);
   FLUSH_VERTICES(ctx, 0);
   CALL_IndexPointer(ctx->Exec, (type, stride, ptr));
}

static void GLAPIENTRY
exec_InterleavedArrays(GLenum format, GLsizei stride, const GLvoid * pointer)
{
   GET_CURRENT_CONTEXT(ctx);
   FLUSH_VERTICES(ctx, 0);
   CALL_InterleavedArrays(ctx->Exec, (format, stride, pointer));
}

static GLboolean GLAPIENTRY
exec_IsTexture(GLuint texture)
{
   GET_CURRENT_CONTEXT(ctx);
   FLUSH_VERTICES(ctx, 0);
   return CALL_IsTexture(ctx->Exec, (texture));
}

static void GLAPIENTRY
exec_NormalPointer(GLenum type, GLsizei stride, const GLvoid *ptr)
{
   GET_CURRENT_CONTEXT(ctx);
   FLUSH_VERTICES(ctx, 0);
   CALL_NormalPointer(ctx->Exec, (type, stride, ptr));
}

static void GLAPIENTRY
exec_PopClientAttrib(void)
{
   GET_CURRENT_CONTEXT(ctx);
   FLUSH_VERTICES(ctx, 0);
   CALL_PopClientAttrib(ctx->Exec, ());
}

static void GLAPIENTRY
exec_PushClientAttrib(GLbitfield mask)
{
   GET_CURRENT_CONTEXT(ctx);
   FLUSH_VERTICES(ctx, 0);
   CALL_PushClientAttrib(ctx->Exec, (mask));
}

static void GLAPIENTRY
exec_TexCoordPointer(GLint size, GLenum type, GLsizei stride,
                     const GLvoid *ptr)
{
   GET_CURRENT_CONTEXT(ctx);
   FLUSH_VERTICES(ctx, 0);
   CALL_TexCoordPointer(ctx->Exec, (size, type, stride, ptr));
}

static void GLAPIENTRY
exec_GetCompressedTexImageARB(GLenum target, GLint level, GLvoid * img)
{
   GET_CURRENT_CONTEXT(ctx);
   FLUSH_VERTICES(ctx, 0);
   CALL_GetCompressedTexImageARB(ctx->Exec, (target, level, img));
}

static void GLAPIENTRY
exec_VertexPointer(GLint size, GLenum type, GLsizei stride,
                   const GLvoid *ptr)
{
   GET_CURRENT_CONTEXT(ctx);
   FLUSH_VERTICES(ctx, 0);
   CALL_VertexPointer(ctx->Exec, (size, type, stride, ptr));
}

static void GLAPIENTRY
exec_CopyConvolutionFilter1D(GLenum target, GLenum internalFormat,
                             GLint x, GLint y, GLsizei width)
{
   GET_CURRENT_CONTEXT(ctx);
   FLUSH_VERTICES(ctx, 0);
   CALL_CopyConvolutionFilter1D(ctx->Exec,
                                (target, internalFormat, x, y, width));
}

static void GLAPIENTRY
exec_CopyConvolutionFilter2D(GLenum target, GLenum internalFormat,
                             GLint x, GLint y, GLsizei width, GLsizei height)
{
   GET_CURRENT_CONTEXT(ctx);
   FLUSH_VERTICES(ctx, 0);
   CALL_CopyConvolutionFilter2D(ctx->Exec,
                                (target, internalFormat, x, y, width,
                                 height));
}

static void GLAPIENTRY
exec_GetColorTable(GLenum target, GLenum format, GLenum type, GLvoid * data)
{
   GET_CURRENT_CONTEXT(ctx);
   FLUSH_VERTICES(ctx, 0);
   CALL_GetColorTable(ctx->Exec, (target, format, type, data));
}

static void GLAPIENTRY
exec_GetColorTableParameterfv(GLenum target, GLenum pname, GLfloat *params)
{
   GET_CURRENT_CONTEXT(ctx);
   FLUSH_VERTICES(ctx, 0);
   CALL_GetColorTableParameterfv(ctx->Exec, (target, pname, params));
}

static void GLAPIENTRY
exec_GetColorTableParameteriv(GLenum target, GLenum pname, GLint *params)
{
   GET_CURRENT_CONTEXT(ctx);
   FLUSH_VERTICES(ctx, 0);
   CALL_GetColorTableParameteriv(ctx->Exec, (target, pname, params));
}

static void GLAPIENTRY
exec_GetConvolutionFilter(GLenum target, GLenum format, GLenum type,
                          GLvoid * image)
{
   GET_CURRENT_CONTEXT(ctx);
   FLUSH_VERTICES(ctx, 0);
   CALL_GetConvolutionFilter(ctx->Exec, (target, format, type, image));
}

static void GLAPIENTRY
exec_GetConvolutionParameterfv(GLenum target, GLenum pname, GLfloat *params)
{
   GET_CURRENT_CONTEXT(ctx);
   FLUSH_VERTICES(ctx, 0);
   CALL_GetConvolutionParameterfv(ctx->Exec, (target, pname, params));
}

static void GLAPIENTRY
exec_GetConvolutionParameteriv(GLenum target, GLenum pname, GLint *params)
{
   GET_CURRENT_CONTEXT(ctx);
   FLUSH_VERTICES(ctx, 0);
   CALL_GetConvolutionParameteriv(ctx->Exec, (target, pname, params));
}

static void GLAPIENTRY
exec_GetHistogram(GLenum target, GLboolean reset, GLenum format,
                  GLenum type, GLvoid *values)
{
   GET_CURRENT_CONTEXT(ctx);
   FLUSH_VERTICES(ctx, 0);
   CALL_GetHistogram(ctx->Exec, (target, reset, format, type, values));
}

static void GLAPIENTRY
exec_GetHistogramParameterfv(GLenum target, GLenum pname, GLfloat *params)
{
   GET_CURRENT_CONTEXT(ctx);
   FLUSH_VERTICES(ctx, 0);
   CALL_GetHistogramParameterfv(ctx->Exec, (target, pname, params));
}

static void GLAPIENTRY
exec_GetHistogramParameteriv(GLenum target, GLenum pname, GLint *params)
{
   GET_CURRENT_CONTEXT(ctx);
   FLUSH_VERTICES(ctx, 0);
   CALL_GetHistogramParameteriv(ctx->Exec, (target, pname, params));
}

static void GLAPIENTRY
exec_GetMinmax(GLenum target, GLboolean reset, GLenum format,
               GLenum type, GLvoid *values)
{
   GET_CURRENT_CONTEXT(ctx);
   FLUSH_VERTICES(ctx, 0);
   CALL_GetMinmax(ctx->Exec, (target, reset, format, type, values));
}

static void GLAPIENTRY
exec_GetMinmaxParameterfv(GLenum target, GLenum pname, GLfloat *params)
{
   GET_CURRENT_CONTEXT(ctx);
   FLUSH_VERTICES(ctx, 0);
   CALL_GetMinmaxParameterfv(ctx->Exec, (target, pname, params));
}

static void GLAPIENTRY
exec_GetMinmaxParameteriv(GLenum target, GLenum pname, GLint *params)
{
   GET_CURRENT_CONTEXT(ctx);
   FLUSH_VERTICES(ctx, 0);
   CALL_GetMinmaxParameteriv(ctx->Exec, (target, pname, params));
}

static void GLAPIENTRY
exec_GetSeparableFilter(GLenum target, GLenum format, GLenum type,
                        GLvoid *row, GLvoid *column, GLvoid *span)
{
   GET_CURRENT_CONTEXT(ctx);
   FLUSH_VERTICES(ctx, 0);
   CALL_GetSeparableFilter(ctx->Exec,
                           (target, format, type, row, column, span));
}

static void GLAPIENTRY
exec_SeparableFilter2D(GLenum target, GLenum internalFormat,
                       GLsizei width, GLsizei height, GLenum format,
                       GLenum type, const GLvoid *row, const GLvoid *column)
{
   GET_CURRENT_CONTEXT(ctx);
   FLUSH_VERTICES(ctx, 0);
   CALL_SeparableFilter2D(ctx->Exec,
                          (target, internalFormat, width, height, format,
                           type, row, column));
}

static void GLAPIENTRY
exec_ColorPointerEXT(GLint size, GLenum type, GLsizei stride,
                     GLsizei count, const GLvoid *ptr)
{
   GET_CURRENT_CONTEXT(ctx);
   FLUSH_VERTICES(ctx, 0);
   CALL_ColorPointerEXT(ctx->Exec, (size, type, stride, count, ptr));
}

static void GLAPIENTRY
exec_EdgeFlagPointerEXT(GLsizei stride, GLsizei count, const GLboolean *ptr)
{
   GET_CURRENT_CONTEXT(ctx);
   FLUSH_VERTICES(ctx, 0);
   CALL_EdgeFlagPointerEXT(ctx->Exec, (stride, count, ptr));
}

static void GLAPIENTRY
exec_IndexPointerEXT(GLenum type, GLsizei stride, GLsizei count,
                     const GLvoid *ptr)
{
   GET_CURRENT_CONTEXT(ctx);
   FLUSH_VERTICES(ctx, 0);
   CALL_IndexPointerEXT(ctx->Exec, (type, stride, count, ptr));
}

static void GLAPIENTRY
exec_NormalPointerEXT(GLenum type, GLsizei stride, GLsizei count,
                      const GLvoid *ptr)
{
   GET_CURRENT_CONTEXT(ctx);
   FLUSH_VERTICES(ctx, 0);
   CALL_NormalPointerEXT(ctx->Exec, (type, stride, count, ptr));
}

static void GLAPIENTRY
exec_TexCoordPointerEXT(GLint size, GLenum type, GLsizei stride,
                        GLsizei count, const GLvoid *ptr)
{
   GET_CURRENT_CONTEXT(ctx);
   FLUSH_VERTICES(ctx, 0);
   CALL_TexCoordPointerEXT(ctx->Exec, (size, type, stride, count, ptr));
}

static void GLAPIENTRY
exec_VertexPointerEXT(GLint size, GLenum type, GLsizei stride,
                      GLsizei count, const GLvoid *ptr)
{
   GET_CURRENT_CONTEXT(ctx);
   FLUSH_VERTICES(ctx, 0);
   CALL_VertexPointerEXT(ctx->Exec, (size, type, stride, count, ptr));
}

static void GLAPIENTRY
exec_LockArraysEXT(GLint first, GLsizei count)
{
   GET_CURRENT_CONTEXT(ctx);
   FLUSH_VERTICES(ctx, 0);
   CALL_LockArraysEXT(ctx->Exec, (first, count));
}

static void GLAPIENTRY
exec_UnlockArraysEXT(void)
{
   GET_CURRENT_CONTEXT(ctx);
   FLUSH_VERTICES(ctx, 0);
   CALL_UnlockArraysEXT(ctx->Exec, ());
}

static void GLAPIENTRY
exec_ClientActiveTextureARB(GLenum target)
{
   GET_CURRENT_CONTEXT(ctx);
   FLUSH_VERTICES(ctx, 0);
   CALL_ClientActiveTextureARB(ctx->Exec, (target));
}

static void GLAPIENTRY
exec_SecondaryColorPointerEXT(GLint size, GLenum type,
                              GLsizei stride, const GLvoid *ptr)
{
   GET_CURRENT_CONTEXT(ctx);
   FLUSH_VERTICES(ctx, 0);
   CALL_SecondaryColorPointerEXT(ctx->Exec, (size, type, stride, ptr));
}

static void GLAPIENTRY
exec_FogCoordPointerEXT(GLenum type, GLsizei stride, const GLvoid *ptr)
{
   GET_CURRENT_CONTEXT(ctx);
   FLUSH_VERTICES(ctx, 0);
   CALL_FogCoordPointerEXT(ctx->Exec, (type, stride, ptr));
}

/* GL_EXT_multi_draw_arrays */
static void GLAPIENTRY
exec_MultiDrawArraysEXT(GLenum mode, const GLint *first,
                        const GLsizei *count, GLsizei primcount)
{
   GET_CURRENT_CONTEXT(ctx);
   FLUSH_VERTICES(ctx, 0);
   CALL_MultiDrawArraysEXT(ctx->Exec, (mode, first, count, primcount));
}

/* GL_IBM_multimode_draw_arrays */
static void GLAPIENTRY
exec_MultiModeDrawArraysIBM(const GLenum * mode, const GLint * first,
                            const GLsizei * count, GLsizei primcount,
                            GLint modestride)
{
   GET_CURRENT_CONTEXT(ctx);
   FLUSH_VERTICES(ctx, 0);
   CALL_MultiModeDrawArraysIBM(ctx->Exec,
                               (mode, first, count, primcount, modestride));
}

/* GL_IBM_multimode_draw_arrays */
static void GLAPIENTRY
exec_MultiModeDrawElementsIBM(const GLenum * mode,
                              const GLsizei * count,
                              GLenum type,
                              const GLvoid * const *indices,
                              GLsizei primcount, GLint modestride)
{
   GET_CURRENT_CONTEXT(ctx);
   FLUSH_VERTICES(ctx, 0);
   CALL_MultiModeDrawElementsIBM(ctx->Exec,
                                 (mode, count, type, indices, primcount,
                                  modestride));
}



/**
 * Setup the given dispatch table to point to Mesa's display list
 * building functions.
 *
 * This does not include any of the tnl functions - they are
 * initialized from _mesa_init_api_defaults and from the active vtxfmt
 * struct.
 */
struct _glapi_table *
_mesa_create_save_table(void)
{
   struct _glapi_table *table;

   table = _mesa_alloc_dispatch_table(_gloffset_COUNT);
   if (table == NULL)
      return NULL;

   _mesa_loopback_init_api_table(table);

   /* GL 1.0 */
   SET_Accum(table, save_Accum);
   SET_AlphaFunc(table, save_AlphaFunc);
   SET_Bitmap(table, save_Bitmap);
   SET_BlendFunc(table, save_BlendFunc);
   SET_CallList(table, save_CallList);
   SET_CallLists(table, save_CallLists);
   SET_Clear(table, save_Clear);
   SET_ClearAccum(table, save_ClearAccum);
   SET_ClearColor(table, save_ClearColor);
   SET_ClearDepth(table, save_ClearDepth);
   SET_ClearIndex(table, save_ClearIndex);
   SET_ClearStencil(table, save_ClearStencil);
   SET_ClipPlane(table, save_ClipPlane);
   SET_ColorMask(table, save_ColorMask);
   SET_ColorMaskIndexedEXT(table, save_ColorMaskIndexed);
   SET_ColorMaterial(table, save_ColorMaterial);
   SET_CopyPixels(table, save_CopyPixels);
   SET_CullFace(table, save_CullFace);
   SET_DeleteLists(table, _mesa_DeleteLists);
   SET_DepthFunc(table, save_DepthFunc);
   SET_DepthMask(table, save_DepthMask);
   SET_DepthRange(table, save_DepthRange);
   SET_Disable(table, save_Disable);
   SET_DisableIndexedEXT(table, save_DisableIndexed);
   SET_DrawBuffer(table, save_DrawBuffer);
   SET_DrawPixels(table, save_DrawPixels);
   SET_Enable(table, save_Enable);
   SET_EnableIndexedEXT(table, save_EnableIndexed);
   SET_EndList(table, _mesa_EndList);
   SET_EvalMesh1(table, save_EvalMesh1);
   SET_EvalMesh2(table, save_EvalMesh2);
   SET_Finish(table, exec_Finish);
   SET_Flush(table, exec_Flush);
   SET_Fogf(table, save_Fogf);
   SET_Fogfv(table, save_Fogfv);
   SET_Fogi(table, save_Fogi);
   SET_Fogiv(table, save_Fogiv);
   SET_FrontFace(table, save_FrontFace);
   SET_Frustum(table, save_Frustum);
   SET_GenLists(table, _mesa_GenLists);
   SET_GetBooleanv(table, exec_GetBooleanv);
   SET_GetClipPlane(table, exec_GetClipPlane);
   SET_GetDoublev(table, exec_GetDoublev);
   SET_GetError(table, exec_GetError);
   SET_GetFloatv(table, exec_GetFloatv);
   SET_GetIntegerv(table, exec_GetIntegerv);
   SET_GetLightfv(table, exec_GetLightfv);
   SET_GetLightiv(table, exec_GetLightiv);
   SET_GetMapdv(table, exec_GetMapdv);
   SET_GetMapfv(table, exec_GetMapfv);
   SET_GetMapiv(table, exec_GetMapiv);
   SET_GetMaterialfv(table, exec_GetMaterialfv);
   SET_GetMaterialiv(table, exec_GetMaterialiv);
   SET_GetPixelMapfv(table, exec_GetPixelMapfv);
   SET_GetPixelMapuiv(table, exec_GetPixelMapuiv);
   SET_GetPixelMapusv(table, exec_GetPixelMapusv);
   SET_GetPolygonStipple(table, exec_GetPolygonStipple);
   SET_GetString(table, exec_GetString);
   SET_GetTexEnvfv(table, exec_GetTexEnvfv);
   SET_GetTexEnviv(table, exec_GetTexEnviv);
   SET_GetTexGendv(table, exec_GetTexGendv);
   SET_GetTexGenfv(table, exec_GetTexGenfv);
   SET_GetTexGeniv(table, exec_GetTexGeniv);
   SET_GetTexImage(table, exec_GetTexImage);
   SET_GetTexLevelParameterfv(table, exec_GetTexLevelParameterfv);
   SET_GetTexLevelParameteriv(table, exec_GetTexLevelParameteriv);
   SET_GetTexParameterfv(table, exec_GetTexParameterfv);
   SET_GetTexParameteriv(table, exec_GetTexParameteriv);
   SET_Hint(table, save_Hint);
   SET_IndexMask(table, save_IndexMask);
   SET_InitNames(table, save_InitNames);
   SET_IsEnabled(table, exec_IsEnabled);
   SET_IsList(table, _mesa_IsList);
   SET_LightModelf(table, save_LightModelf);
   SET_LightModelfv(table, save_LightModelfv);
   SET_LightModeli(table, save_LightModeli);
   SET_LightModeliv(table, save_LightModeliv);
   SET_Lightf(table, save_Lightf);
   SET_Lightfv(table, save_Lightfv);
   SET_Lighti(table, save_Lighti);
   SET_Lightiv(table, save_Lightiv);
   SET_LineStipple(table, save_LineStipple);
   SET_LineWidth(table, save_LineWidth);
   SET_ListBase(table, save_ListBase);
   SET_LoadIdentity(table, save_LoadIdentity);
   SET_LoadMatrixd(table, save_LoadMatrixd);
   SET_LoadMatrixf(table, save_LoadMatrixf);
   SET_LoadName(table, save_LoadName);
   SET_LogicOp(table, save_LogicOp);
   SET_Map1d(table, save_Map1d);
   SET_Map1f(table, save_Map1f);
   SET_Map2d(table, save_Map2d);
   SET_Map2f(table, save_Map2f);
   SET_MapGrid1d(table, save_MapGrid1d);
   SET_MapGrid1f(table, save_MapGrid1f);
   SET_MapGrid2d(table, save_MapGrid2d);
   SET_MapGrid2f(table, save_MapGrid2f);
   SET_MatrixMode(table, save_MatrixMode);
   SET_MultMatrixd(table, save_MultMatrixd);
   SET_MultMatrixf(table, save_MultMatrixf);
   SET_NewList(table, save_NewList);
   SET_Ortho(table, save_Ortho);
   SET_PassThrough(table, save_PassThrough);
   SET_PixelMapfv(table, save_PixelMapfv);
   SET_PixelMapuiv(table, save_PixelMapuiv);
   SET_PixelMapusv(table, save_PixelMapusv);
   SET_PixelStoref(table, exec_PixelStoref);
   SET_PixelStorei(table, exec_PixelStorei);
   SET_PixelTransferf(table, save_PixelTransferf);
   SET_PixelTransferi(table, save_PixelTransferi);
   SET_PixelZoom(table, save_PixelZoom);
   SET_PointSize(table, save_PointSize);
   SET_PolygonMode(table, save_PolygonMode);
   SET_PolygonOffset(table, save_PolygonOffset);
   SET_PolygonStipple(table, save_PolygonStipple);
   SET_PopAttrib(table, save_PopAttrib);
   SET_PopMatrix(table, save_PopMatrix);
   SET_PopName(table, save_PopName);
   SET_PushAttrib(table, save_PushAttrib);
   SET_PushMatrix(table, save_PushMatrix);
   SET_PushName(table, save_PushName);
   SET_RasterPos2d(table, save_RasterPos2d);
   SET_RasterPos2dv(table, save_RasterPos2dv);
   SET_RasterPos2f(table, save_RasterPos2f);
   SET_RasterPos2fv(table, save_RasterPos2fv);
   SET_RasterPos2i(table, save_RasterPos2i);
   SET_RasterPos2iv(table, save_RasterPos2iv);
   SET_RasterPos2s(table, save_RasterPos2s);
   SET_RasterPos2sv(table, save_RasterPos2sv);
   SET_RasterPos3d(table, save_RasterPos3d);
   SET_RasterPos3dv(table, save_RasterPos3dv);
   SET_RasterPos3f(table, save_RasterPos3f);
   SET_RasterPos3fv(table, save_RasterPos3fv);
   SET_RasterPos3i(table, save_RasterPos3i);
   SET_RasterPos3iv(table, save_RasterPos3iv);
   SET_RasterPos3s(table, save_RasterPos3s);
   SET_RasterPos3sv(table, save_RasterPos3sv);
   SET_RasterPos4d(table, save_RasterPos4d);
   SET_RasterPos4dv(table, save_RasterPos4dv);
   SET_RasterPos4f(table, save_RasterPos4f);
   SET_RasterPos4fv(table, save_RasterPos4fv);
   SET_RasterPos4i(table, save_RasterPos4i);
   SET_RasterPos4iv(table, save_RasterPos4iv);
   SET_RasterPos4s(table, save_RasterPos4s);
   SET_RasterPos4sv(table, save_RasterPos4sv);
   SET_ReadBuffer(table, save_ReadBuffer);
   SET_ReadPixels(table, exec_ReadPixels);
   SET_RenderMode(table, exec_RenderMode);
   SET_Rotated(table, save_Rotated);
   SET_Rotatef(table, save_Rotatef);
   SET_Scaled(table, save_Scaled);
   SET_Scalef(table, save_Scalef);
   SET_Scissor(table, save_Scissor);
   SET_FeedbackBuffer(table, exec_FeedbackBuffer);
   SET_SelectBuffer(table, exec_SelectBuffer);
   SET_ShadeModel(table, save_ShadeModel);
   SET_StencilFunc(table, save_StencilFunc);
   SET_StencilMask(table, save_StencilMask);
   SET_StencilOp(table, save_StencilOp);
   SET_TexEnvf(table, save_TexEnvf);
   SET_TexEnvfv(table, save_TexEnvfv);
   SET_TexEnvi(table, save_TexEnvi);
   SET_TexEnviv(table, save_TexEnviv);
   SET_TexGend(table, save_TexGend);
   SET_TexGendv(table, save_TexGendv);
   SET_TexGenf(table, save_TexGenf);
   SET_TexGenfv(table, save_TexGenfv);
   SET_TexGeni(table, save_TexGeni);
   SET_TexGeniv(table, save_TexGeniv);
   SET_TexImage1D(table, save_TexImage1D);
   SET_TexImage2D(table, save_TexImage2D);
   SET_TexParameterf(table, save_TexParameterf);
   SET_TexParameterfv(table, save_TexParameterfv);
   SET_TexParameteri(table, save_TexParameteri);
   SET_TexParameteriv(table, save_TexParameteriv);
   SET_Translated(table, save_Translated);
   SET_Translatef(table, save_Translatef);
   SET_Viewport(table, save_Viewport);

   /* GL 1.1 */
   SET_AreTexturesResident(table, exec_AreTexturesResident);
   SET_BindTexture(table, save_BindTexture);
   SET_ColorPointer(table, exec_ColorPointer);
   SET_CopyTexImage1D(table, save_CopyTexImage1D);
   SET_CopyTexImage2D(table, save_CopyTexImage2D);
   SET_CopyTexSubImage1D(table, save_CopyTexSubImage1D);
   SET_CopyTexSubImage2D(table, save_CopyTexSubImage2D);
   SET_DeleteTextures(table, exec_DeleteTextures);
   SET_DisableClientState(table, exec_DisableClientState);
   SET_EdgeFlagPointer(table, exec_EdgeFlagPointer);
   SET_EnableClientState(table, exec_EnableClientState);
   SET_GenTextures(table, exec_GenTextures);
   SET_GetPointerv(table, exec_GetPointerv);
   SET_IndexPointer(table, exec_IndexPointer);
   SET_InterleavedArrays(table, exec_InterleavedArrays);
   SET_IsTexture(table, exec_IsTexture);
   SET_NormalPointer(table, exec_NormalPointer);
   SET_PopClientAttrib(table, exec_PopClientAttrib);
   SET_PrioritizeTextures(table, save_PrioritizeTextures);
   SET_PushClientAttrib(table, exec_PushClientAttrib);
   SET_TexCoordPointer(table, exec_TexCoordPointer);
   SET_TexSubImage1D(table, save_TexSubImage1D);
   SET_TexSubImage2D(table, save_TexSubImage2D);
   SET_VertexPointer(table, exec_VertexPointer);

   /* GL 1.2 */
   SET_CopyTexSubImage3D(table, save_CopyTexSubImage3D);
   SET_TexImage3D(table, save_TexImage3D);
   SET_TexSubImage3D(table, save_TexSubImage3D);

   /* GL 2.0 */
   SET_StencilFuncSeparate(table, save_StencilFuncSeparate);
   SET_StencilMaskSeparate(table, save_StencilMaskSeparate);
   SET_StencilOpSeparate(table, save_StencilOpSeparate);

   /* ATI_separate_stencil */ 
   SET_StencilFuncSeparateATI(table, save_StencilFuncSeparateATI);

   /* GL_ARB_imaging */
   /* Not all are supported */
   SET_BlendColor(table, save_BlendColor);
   SET_BlendEquation(table, save_BlendEquation);
   SET_ColorSubTable(table, save_ColorSubTable);
   SET_ColorTable(table, save_ColorTable);
   SET_ColorTableParameterfv(table, save_ColorTableParameterfv);
   SET_ColorTableParameteriv(table, save_ColorTableParameteriv);
   SET_ConvolutionFilter1D(table, save_ConvolutionFilter1D);
   SET_ConvolutionFilter2D(table, save_ConvolutionFilter2D);
   SET_ConvolutionParameterf(table, save_ConvolutionParameterf);
   SET_ConvolutionParameterfv(table, save_ConvolutionParameterfv);
   SET_ConvolutionParameteri(table, save_ConvolutionParameteri);
   SET_ConvolutionParameteriv(table, save_ConvolutionParameteriv);
   SET_CopyColorSubTable(table, save_CopyColorSubTable);
   SET_CopyColorTable(table, save_CopyColorTable);
   SET_CopyConvolutionFilter1D(table, exec_CopyConvolutionFilter1D);
   SET_CopyConvolutionFilter2D(table, exec_CopyConvolutionFilter2D);
   SET_GetColorTable(table, exec_GetColorTable);
   SET_GetColorTableParameterfv(table, exec_GetColorTableParameterfv);
   SET_GetColorTableParameteriv(table, exec_GetColorTableParameteriv);
   SET_GetConvolutionFilter(table, exec_GetConvolutionFilter);
   SET_GetConvolutionParameterfv(table, exec_GetConvolutionParameterfv);
   SET_GetConvolutionParameteriv(table, exec_GetConvolutionParameteriv);
   SET_GetHistogram(table, exec_GetHistogram);
   SET_GetHistogramParameterfv(table, exec_GetHistogramParameterfv);
   SET_GetHistogramParameteriv(table, exec_GetHistogramParameteriv);
   SET_GetMinmax(table, exec_GetMinmax);
   SET_GetMinmaxParameterfv(table, exec_GetMinmaxParameterfv);
   SET_GetMinmaxParameteriv(table, exec_GetMinmaxParameteriv);
   SET_GetSeparableFilter(table, exec_GetSeparableFilter);
   SET_Histogram(table, save_Histogram);
   SET_Minmax(table, save_Minmax);
   SET_ResetHistogram(table, save_ResetHistogram);
   SET_ResetMinmax(table, save_ResetMinmax);
   SET_SeparableFilter2D(table, exec_SeparableFilter2D);

   /* 2. GL_EXT_blend_color */
#if 0
   SET_BlendColorEXT(table, save_BlendColorEXT);
#endif

   /* 3. GL_EXT_polygon_offset */
   SET_PolygonOffsetEXT(table, save_PolygonOffsetEXT);

   /* 6. GL_EXT_texture3d */
#if 0
   SET_CopyTexSubImage3DEXT(table, save_CopyTexSubImage3D);
   SET_TexImage3DEXT(table, save_TexImage3DEXT);
   SET_TexSubImage3DEXT(table, save_TexSubImage3D);
#endif

   /* 14. GL_SGI_color_table */
#if 0
   SET_ColorTableSGI(table, save_ColorTable);
   SET_ColorSubTableSGI(table, save_ColorSubTable);
   SET_GetColorTableSGI(table, exec_GetColorTable);
   SET_GetColorTableParameterfvSGI(table, exec_GetColorTableParameterfv);
   SET_GetColorTableParameterivSGI(table, exec_GetColorTableParameteriv);
#endif

   /* 30. GL_EXT_vertex_array */
   SET_ColorPointerEXT(table, exec_ColorPointerEXT);
   SET_EdgeFlagPointerEXT(table, exec_EdgeFlagPointerEXT);
   SET_IndexPointerEXT(table, exec_IndexPointerEXT);
   SET_NormalPointerEXT(table, exec_NormalPointerEXT);
   SET_TexCoordPointerEXT(table, exec_TexCoordPointerEXT);
   SET_VertexPointerEXT(table, exec_VertexPointerEXT);

   /* 37. GL_EXT_blend_minmax */
#if 0
   SET_BlendEquationEXT(table, save_BlendEquationEXT);
#endif

   /* 54. GL_EXT_point_parameters */
   SET_PointParameterfEXT(table, save_PointParameterfEXT);
   SET_PointParameterfvEXT(table, save_PointParameterfvEXT);

   /* 97. GL_EXT_compiled_vertex_array */
   SET_LockArraysEXT(table, exec_LockArraysEXT);
   SET_UnlockArraysEXT(table, exec_UnlockArraysEXT);

   /* 145. GL_EXT_secondary_color */
   SET_SecondaryColorPointerEXT(table, exec_SecondaryColorPointerEXT);

   /* 148. GL_EXT_multi_draw_arrays */
   SET_MultiDrawArraysEXT(table, exec_MultiDrawArraysEXT);

   /* 149. GL_EXT_fog_coord */
   SET_FogCoordPointerEXT(table, exec_FogCoordPointerEXT);

   /* 173. GL_EXT_blend_func_separate */
   SET_BlendFuncSeparateEXT(table, save_BlendFuncSeparateEXT);

   /* 196. GL_MESA_resize_buffers */
   SET_ResizeBuffersMESA(table, _mesa_ResizeBuffersMESA);

   /* 197. GL_MESA_window_pos */
   SET_WindowPos2dMESA(table, save_WindowPos2dMESA);
   SET_WindowPos2dvMESA(table, save_WindowPos2dvMESA);
   SET_WindowPos2fMESA(table, save_WindowPos2fMESA);
   SET_WindowPos2fvMESA(table, save_WindowPos2fvMESA);
   SET_WindowPos2iMESA(table, save_WindowPos2iMESA);
   SET_WindowPos2ivMESA(table, save_WindowPos2ivMESA);
   SET_WindowPos2sMESA(table, save_WindowPos2sMESA);
   SET_WindowPos2svMESA(table, save_WindowPos2svMESA);
   SET_WindowPos3dMESA(table, save_WindowPos3dMESA);
   SET_WindowPos3dvMESA(table, save_WindowPos3dvMESA);
   SET_WindowPos3fMESA(table, save_WindowPos3fMESA);
   SET_WindowPos3fvMESA(table, save_WindowPos3fvMESA);
   SET_WindowPos3iMESA(table, save_WindowPos3iMESA);
   SET_WindowPos3ivMESA(table, save_WindowPos3ivMESA);
   SET_WindowPos3sMESA(table, save_WindowPos3sMESA);
   SET_WindowPos3svMESA(table, save_WindowPos3svMESA);
   SET_WindowPos4dMESA(table, save_WindowPos4dMESA);
   SET_WindowPos4dvMESA(table, save_WindowPos4dvMESA);
   SET_WindowPos4fMESA(table, save_WindowPos4fMESA);
   SET_WindowPos4fvMESA(table, save_WindowPos4fvMESA);
   SET_WindowPos4iMESA(table, save_WindowPos4iMESA);
   SET_WindowPos4ivMESA(table, save_WindowPos4ivMESA);
   SET_WindowPos4sMESA(table, save_WindowPos4sMESA);
   SET_WindowPos4svMESA(table, save_WindowPos4svMESA);

   /* 200. GL_IBM_multimode_draw_arrays */
   SET_MultiModeDrawArraysIBM(table, exec_MultiModeDrawArraysIBM);
   SET_MultiModeDrawElementsIBM(table, exec_MultiModeDrawElementsIBM);

#if FEATURE_NV_vertex_program
   /* 233. GL_NV_vertex_program */
   /* The following commands DO NOT go into display lists:
    * AreProgramsResidentNV, IsProgramNV, GenProgramsNV, DeleteProgramsNV,
    * VertexAttribPointerNV, GetProgram*, GetVertexAttrib*
    */
   SET_BindProgramNV(table, save_BindProgramNV);
   SET_DeleteProgramsNV(table, _mesa_DeletePrograms);
   SET_ExecuteProgramNV(table, save_ExecuteProgramNV);
   SET_GenProgramsNV(table, _mesa_GenPrograms);
   SET_AreProgramsResidentNV(table, _mesa_AreProgramsResidentNV);
   SET_RequestResidentProgramsNV(table, save_RequestResidentProgramsNV);
   SET_GetProgramParameterfvNV(table, _mesa_GetProgramParameterfvNV);
   SET_GetProgramParameterdvNV(table, _mesa_GetProgramParameterdvNV);
   SET_GetProgramivNV(table, _mesa_GetProgramivNV);
   SET_GetProgramStringNV(table, _mesa_GetProgramStringNV);
   SET_GetTrackMatrixivNV(table, _mesa_GetTrackMatrixivNV);
   SET_GetVertexAttribdvNV(table, _mesa_GetVertexAttribdvNV);
   SET_GetVertexAttribfvNV(table, _mesa_GetVertexAttribfvNV);
   SET_GetVertexAttribivNV(table, _mesa_GetVertexAttribivNV);
   SET_GetVertexAttribPointervNV(table, _mesa_GetVertexAttribPointervNV);
   SET_IsProgramNV(table, _mesa_IsProgramARB);
   SET_LoadProgramNV(table, save_LoadProgramNV);
   SET_ProgramEnvParameter4dARB(table, save_ProgramEnvParameter4dARB);
   SET_ProgramEnvParameter4dvARB(table, save_ProgramEnvParameter4dvARB);
   SET_ProgramEnvParameter4fARB(table, save_ProgramEnvParameter4fARB);
   SET_ProgramEnvParameter4fvARB(table, save_ProgramEnvParameter4fvARB);
   SET_ProgramParameters4dvNV(table, save_ProgramParameters4dvNV);
   SET_ProgramParameters4fvNV(table, save_ProgramParameters4fvNV);
   SET_TrackMatrixNV(table, save_TrackMatrixNV);
   SET_VertexAttribPointerNV(table, _mesa_VertexAttribPointerNV);
#endif

   /* 244. GL_ATI_envmap_bumpmap */
   SET_TexBumpParameterivATI(table, save_TexBumpParameterivATI);
   SET_TexBumpParameterfvATI(table, save_TexBumpParameterfvATI);

   /* 245. GL_ATI_fragment_shader */
#if FEATURE_ATI_fragment_shader
   SET_BindFragmentShaderATI(table, save_BindFragmentShaderATI);
   SET_SetFragmentShaderConstantATI(table, save_SetFragmentShaderConstantATI);
#endif

   /* 282. GL_NV_fragment_program */
#if FEATURE_NV_fragment_program
   SET_ProgramNamedParameter4fNV(table, save_ProgramNamedParameter4fNV);
   SET_ProgramNamedParameter4dNV(table, save_ProgramNamedParameter4dNV);
   SET_ProgramNamedParameter4fvNV(table, save_ProgramNamedParameter4fvNV);
   SET_ProgramNamedParameter4dvNV(table, save_ProgramNamedParameter4dvNV);
   SET_GetProgramNamedParameterfvNV(table,
                                    _mesa_GetProgramNamedParameterfvNV);
   SET_GetProgramNamedParameterdvNV(table,
                                    _mesa_GetProgramNamedParameterdvNV);
   SET_ProgramLocalParameter4dARB(table, save_ProgramLocalParameter4dARB);
   SET_ProgramLocalParameter4dvARB(table, save_ProgramLocalParameter4dvARB);
   SET_ProgramLocalParameter4fARB(table, save_ProgramLocalParameter4fARB);
   SET_ProgramLocalParameter4fvARB(table, save_ProgramLocalParameter4fvARB);
   SET_GetProgramLocalParameterdvARB(table,
                                     _mesa_GetProgramLocalParameterdvARB);
   SET_GetProgramLocalParameterfvARB(table,
                                     _mesa_GetProgramLocalParameterfvARB);
#endif

   /* 262. GL_NV_point_sprite */
   SET_PointParameteriNV(table, save_PointParameteriNV);
   SET_PointParameterivNV(table, save_PointParameterivNV);

   /* 268. GL_EXT_stencil_two_side */
   SET_ActiveStencilFaceEXT(table, save_ActiveStencilFaceEXT);

   /* 273. GL_APPLE_vertex_array_object */
   SET_BindVertexArrayAPPLE(table, _mesa_BindVertexArrayAPPLE);
   SET_DeleteVertexArraysAPPLE(table, _mesa_DeleteVertexArraysAPPLE);
   SET_GenVertexArraysAPPLE(table, _mesa_GenVertexArraysAPPLE);
   SET_IsVertexArrayAPPLE(table, _mesa_IsVertexArrayAPPLE);

   /* ???. GL_EXT_depth_bounds_test */
   SET_DepthBoundsEXT(table, save_DepthBoundsEXT);

   /* ARB 1. GL_ARB_multitexture */
   SET_ActiveTextureARB(table, save_ActiveTextureARB);
   SET_ClientActiveTextureARB(table, exec_ClientActiveTextureARB);

   /* ARB 3. GL_ARB_transpose_matrix */
   SET_LoadTransposeMatrixdARB(table, save_LoadTransposeMatrixdARB);
   SET_LoadTransposeMatrixfARB(table, save_LoadTransposeMatrixfARB);
   SET_MultTransposeMatrixdARB(table, save_MultTransposeMatrixdARB);
   SET_MultTransposeMatrixfARB(table, save_MultTransposeMatrixfARB);

   /* ARB 5. GL_ARB_multisample */
   SET_SampleCoverageARB(table, save_SampleCoverageARB);

   /* ARB 12. GL_ARB_texture_compression */
   SET_CompressedTexImage3DARB(table, save_CompressedTexImage3DARB);
   SET_CompressedTexImage2DARB(table, save_CompressedTexImage2DARB);
   SET_CompressedTexImage1DARB(table, save_CompressedTexImage1DARB);
   SET_CompressedTexSubImage3DARB(table, save_CompressedTexSubImage3DARB);
   SET_CompressedTexSubImage2DARB(table, save_CompressedTexSubImage2DARB);
   SET_CompressedTexSubImage1DARB(table, save_CompressedTexSubImage1DARB);
   SET_GetCompressedTexImageARB(table, exec_GetCompressedTexImageARB);

   /* ARB 14. GL_ARB_point_parameters */
   /* aliased with EXT_point_parameters functions */

   /* ARB 25. GL_ARB_window_pos */
   /* aliased with MESA_window_pos functions */

   /* ARB 26. GL_ARB_vertex_program */
   /* ARB 27. GL_ARB_fragment_program */
#if FEATURE_ARB_vertex_program || FEATURE_ARB_fragment_program
   /* glVertexAttrib* functions alias the NV ones, handled elsewhere */
   SET_VertexAttribPointerARB(table, _mesa_VertexAttribPointerARB);
   SET_EnableVertexAttribArrayARB(table, _mesa_EnableVertexAttribArrayARB);
   SET_DisableVertexAttribArrayARB(table, _mesa_DisableVertexAttribArrayARB);
   SET_ProgramStringARB(table, save_ProgramStringARB);
   SET_BindProgramNV(table, save_BindProgramNV);
   SET_DeleteProgramsNV(table, _mesa_DeletePrograms);
   SET_GenProgramsNV(table, _mesa_GenPrograms);
   SET_IsProgramNV(table, _mesa_IsProgramARB);
   SET_GetVertexAttribdvNV(table, _mesa_GetVertexAttribdvNV);
   SET_GetVertexAttribfvNV(table, _mesa_GetVertexAttribfvNV);
   SET_GetVertexAttribivNV(table, _mesa_GetVertexAttribivNV);
   SET_GetVertexAttribPointervNV(table, _mesa_GetVertexAttribPointervNV);
   SET_ProgramEnvParameter4dARB(table, save_ProgramEnvParameter4dARB);
   SET_ProgramEnvParameter4dvARB(table, save_ProgramEnvParameter4dvARB);
   SET_ProgramEnvParameter4fARB(table, save_ProgramEnvParameter4fARB);
   SET_ProgramEnvParameter4fvARB(table, save_ProgramEnvParameter4fvARB);
   SET_ProgramLocalParameter4dARB(table, save_ProgramLocalParameter4dARB);
   SET_ProgramLocalParameter4dvARB(table, save_ProgramLocalParameter4dvARB);
   SET_ProgramLocalParameter4fARB(table, save_ProgramLocalParameter4fARB);
   SET_ProgramLocalParameter4fvARB(table, save_ProgramLocalParameter4fvARB);
   SET_GetProgramEnvParameterdvARB(table, _mesa_GetProgramEnvParameterdvARB);
   SET_GetProgramEnvParameterfvARB(table, _mesa_GetProgramEnvParameterfvARB);
   SET_GetProgramLocalParameterdvARB(table,
                                     _mesa_GetProgramLocalParameterdvARB);
   SET_GetProgramLocalParameterfvARB(table,
                                     _mesa_GetProgramLocalParameterfvARB);
   SET_GetProgramivARB(table, _mesa_GetProgramivARB);
   SET_GetProgramStringARB(table, _mesa_GetProgramStringARB);
#endif

   /* ARB 28. GL_ARB_vertex_buffer_object */
#if FEATURE_ARB_vertex_buffer_object
   /* None of the extension's functions get compiled */
   SET_BindBufferARB(table, _mesa_BindBufferARB);
   SET_BufferDataARB(table, _mesa_BufferDataARB);
   SET_BufferSubDataARB(table, _mesa_BufferSubDataARB);
   SET_DeleteBuffersARB(table, _mesa_DeleteBuffersARB);
   SET_GenBuffersARB(table, _mesa_GenBuffersARB);
   SET_GetBufferParameterivARB(table, _mesa_GetBufferParameterivARB);
   SET_GetBufferPointervARB(table, _mesa_GetBufferPointervARB);
   SET_GetBufferSubDataARB(table, _mesa_GetBufferSubDataARB);
   SET_IsBufferARB(table, _mesa_IsBufferARB);
   SET_MapBufferARB(table, _mesa_MapBufferARB);
   SET_UnmapBufferARB(table, _mesa_UnmapBufferARB);
#endif

#if FEATURE_queryobj
   SET_BeginQueryARB(table, save_BeginQueryARB);
   SET_EndQueryARB(table, save_EndQueryARB);
   SET_GenQueriesARB(table, _mesa_GenQueriesARB);
   SET_DeleteQueriesARB(table, _mesa_DeleteQueriesARB);
   SET_IsQueryARB(table, _mesa_IsQueryARB);
   SET_GetQueryivARB(table, _mesa_GetQueryivARB);
   SET_GetQueryObjectivARB(table, _mesa_GetQueryObjectivARB);
   SET_GetQueryObjectuivARB(table, _mesa_GetQueryObjectuivARB);
#endif
   SET_DrawBuffersARB(table, save_DrawBuffersARB);

#if FEATURE_EXT_framebuffer_blit
   SET_BlitFramebufferEXT(table, save_BlitFramebufferEXT);
#endif

   /* GL_ARB_shader_objects */
   SET_UseProgramObjectARB(table, save_UseProgramObjectARB);
   SET_Uniform1fARB(table, save_Uniform1fARB);
   SET_Uniform2fARB(table, save_Uniform2fARB);
   SET_Uniform3fARB(table, save_Uniform3fARB);
   SET_Uniform4fARB(table, save_Uniform4fARB);
   SET_Uniform1fvARB(table, save_Uniform1fvARB);
   SET_Uniform2fvARB(table, save_Uniform2fvARB);
   SET_Uniform3fvARB(table, save_Uniform3fvARB);
   SET_Uniform4fvARB(table, save_Uniform4fvARB);
   SET_Uniform1iARB(table, save_Uniform1iARB);
   SET_Uniform2iARB(table, save_Uniform2iARB);
   SET_Uniform3iARB(table, save_Uniform3iARB);
   SET_Uniform4iARB(table, save_Uniform4iARB);
   SET_Uniform1ivARB(table, save_Uniform1ivARB);
   SET_Uniform2ivARB(table, save_Uniform2ivARB);
   SET_Uniform3ivARB(table, save_Uniform3ivARB);
   SET_Uniform4ivARB(table, save_Uniform4ivARB);
   SET_UniformMatrix2fvARB(table, save_UniformMatrix2fvARB);
   SET_UniformMatrix3fvARB(table, save_UniformMatrix3fvARB);
   SET_UniformMatrix4fvARB(table, save_UniformMatrix4fvARB);
   SET_UniformMatrix2x3fv(table, save_UniformMatrix2x3fv);
   SET_UniformMatrix3x2fv(table, save_UniformMatrix3x2fv);
   SET_UniformMatrix2x4fv(table, save_UniformMatrix2x4fv);
   SET_UniformMatrix4x2fv(table, save_UniformMatrix4x2fv);
   SET_UniformMatrix3x4fv(table, save_UniformMatrix3x4fv);
   SET_UniformMatrix4x3fv(table, save_UniformMatrix4x3fv);

   /* ARB 30/31/32. GL_ARB_shader_objects, GL_ARB_vertex/fragment_shader */
   SET_BindAttribLocationARB(table, exec_BindAttribLocationARB);
   SET_GetAttribLocationARB(table, exec_GetAttribLocationARB);
   SET_GetUniformLocationARB(table, exec_GetUniformLocationARB);
   /* XXX additional functions need to be implemented here! */

   /* 299. GL_EXT_blend_equation_separate */
   SET_BlendEquationSeparateEXT(table, save_BlendEquationSeparateEXT);

   /* GL_EXT_gpu_program_parameters */
#if FEATURE_ARB_vertex_program || FEATURE_ARB_fragment_program
   SET_ProgramEnvParameters4fvEXT(table, save_ProgramEnvParameters4fvEXT);
   SET_ProgramLocalParameters4fvEXT(table, save_ProgramLocalParameters4fvEXT);
#endif

   /* ARB 50. GL_ARB_map_buffer_range */
#if FEATURE_ARB_map_buffer_range
   SET_MapBufferRange(table, _mesa_MapBufferRange); /* no dlist save */
   SET_FlushMappedBufferRange(table, _mesa_FlushMappedBufferRange); /* no dl */
#endif

   /* ARB 59. GL_ARB_copy_buffer */
   SET_CopyBufferSubData(table, _mesa_CopyBufferSubData); /* no dlist save */

   /* 352. GL_EXT_transform_feedback */
#if FEATURE_EXT_transform_feedback
   SET_BeginTransformFeedbackEXT(table, save_BeginTransformFeedback);
   SET_EndTransformFeedbackEXT(table, save_EndTransformFeedback);
#endif

   /* 364. GL_EXT_provoking_vertex */
   SET_ProvokingVertexEXT(table, save_ProvokingVertexEXT);

   /* 371. GL_APPLE_object_purgeable */
#if FEATURE_APPLE_object_purgeable
   SET_ObjectPurgeableAPPLE(table, _mesa_ObjectPurgeableAPPLE);
   SET_ObjectUnpurgeableAPPLE(table, _mesa_ObjectUnpurgeableAPPLE);
#endif

   /* GL_EXT_texture_integer */
   SET_ClearColorIiEXT(table, save_ClearColorIi);
   SET_ClearColorIuiEXT(table, save_ClearColorIui);
   SET_TexParameterIivEXT(table, save_TexParameterIiv);
   SET_TexParameterIuivEXT(table, save_TexParameterIuiv);
   SET_GetTexParameterIivEXT(table, exec_GetTexParameterIiv);
   SET_GetTexParameterIuivEXT(table, exec_GetTexParameterIuiv);

   /* 377. GL_EXT_separate_shader_objects */
   SET_UseShaderProgramEXT(table, save_UseShaderProgramEXT);
   SET_ActiveProgramEXT(table, save_ActiveProgramEXT);

   /* GL_ARB_color_buffer_float */
   SET_ClampColorARB(table, save_ClampColorARB);
   SET_ClampColor(table, save_ClampColorARB);

   /* GL 3.0 */
#if 0
   SET_ClearBufferiv(table, save_ClearBufferiv);
   SET_ClearBufferuiv(table, save_ClearBufferuiv);
   SET_ClearBufferfv(table, save_ClearBufferfv);
   SET_ClearBufferfi(table, save_ClearBufferfi);
   SET_Uniform1ui(table, save_Uniform1ui);
   SET_Uniform2ui(table, save_Uniform2ui);
   SET_Uniform3ui(table, save_Uniform3ui);
   SET_Uniform4ui(table, save_Uniform4ui);
   SET_Uniform1uiv(table, save_Uniform1uiv);
   SET_Uniform2uiv(table, save_Uniform2uiv);
   SET_Uniform3uiv(table, save_Uniform3uiv);
   SET_Uniform4uiv(table, save_Uniform4uiv);
#else
   (void) save_ClearBufferiv;
   (void) save_ClearBufferuiv;
   (void) save_ClearBufferfv;
   (void) save_ClearBufferfi;
   (void) save_Uniform1ui;
   (void) save_Uniform2ui;
   (void) save_Uniform3ui;
   (void) save_Uniform4ui;
   (void) save_Uniform1uiv;
   (void) save_Uniform2uiv;
   (void) save_Uniform3uiv;
   (void) save_Uniform4uiv;
#endif

   /* GL_ARB_instanced_arrays */
   SET_VertexAttribDivisorARB(table, save_VertexAttribDivisor);

   /* GL_NV_texture_barrier */
   SET_TextureBarrierNV(table, save_TextureBarrierNV);

   /* GL_ARB_sampler_objects */
   SET_BindSampler(table, save_BindSampler);

   /* GL_ARB_draw_buffer_blend */
   SET_BlendFunciARB(table, save_BlendFunci);
   SET_BlendFuncSeparateiARB(table, save_BlendFuncSeparatei);
   SET_BlendEquationiARB(table, save_BlendEquationi);
   SET_BlendEquationSeparateiARB(table, save_BlendEquationSeparatei);

   return table;
}



static const char *
enum_string(GLenum k)
{
   return _mesa_lookup_enum_by_nr(k);
}


/**
 * Print the commands in a display list.  For debugging only.
 * TODO: many commands aren't handled yet.
 */
static void GLAPIENTRY
print_list(struct gl_context *ctx, GLuint list)
{
   struct gl_display_list *dlist;
   Node *n;
   GLboolean done;

   if (!islist(ctx, list)) {
      printf("%u is not a display list ID\n", list);
      return;
   }

   dlist = lookup_list(ctx, list);
   if (!dlist)
      return;

   n = dlist->Head;

   printf("START-LIST %u, address %p\n", list, (void *) n);

   done = n ? GL_FALSE : GL_TRUE;
   while (!done) {
      const OpCode opcode = n[0].opcode;

      if (is_ext_opcode(opcode)) {
         n += ext_opcode_print(ctx, n);
      }
      else {
         switch (opcode) {
         case OPCODE_ACCUM:
            printf("Accum %s %g\n", enum_string(n[1].e), n[2].f);
            break;
         case OPCODE_BITMAP:
            printf("Bitmap %d %d %g %g %g %g %p\n", n[1].i, n[2].i,
                         n[3].f, n[4].f, n[5].f, n[6].f, (void *) n[7].data);
            break;
         case OPCODE_CALL_LIST:
            printf("CallList %d\n", (int) n[1].ui);
            break;
         case OPCODE_CALL_LIST_OFFSET:
            printf("CallList %d + offset %u = %u\n", (int) n[1].ui,
                         ctx->List.ListBase, ctx->List.ListBase + n[1].ui);
            break;
         case OPCODE_COLOR_TABLE_PARAMETER_FV:
            printf("ColorTableParameterfv %s %s %f %f %f %f\n",
                         enum_string(n[1].e), enum_string(n[2].e),
                         n[3].f, n[4].f, n[5].f, n[6].f);
            break;
         case OPCODE_COLOR_TABLE_PARAMETER_IV:
            printf("ColorTableParameteriv %s %s %d %d %d %d\n",
                         enum_string(n[1].e), enum_string(n[2].e),
                         n[3].i, n[4].i, n[5].i, n[6].i);
            break;
         case OPCODE_DISABLE:
            printf("Disable %s\n", enum_string(n[1].e));
            break;
         case OPCODE_ENABLE:
            printf("Enable %s\n", enum_string(n[1].e));
            break;
         case OPCODE_FRUSTUM:
            printf("Frustum %g %g %g %g %g %g\n",
                         n[1].f, n[2].f, n[3].f, n[4].f, n[5].f, n[6].f);
            break;
         case OPCODE_LINE_STIPPLE:
            printf("LineStipple %d %x\n", n[1].i, (int) n[2].us);
            break;
         case OPCODE_LOAD_IDENTITY:
            printf("LoadIdentity\n");
            break;
         case OPCODE_LOAD_MATRIX:
            printf("LoadMatrix\n");
            printf("  %8f %8f %8f %8f\n",
                         n[1].f, n[5].f, n[9].f, n[13].f);
            printf("  %8f %8f %8f %8f\n",
                         n[2].f, n[6].f, n[10].f, n[14].f);
            printf("  %8f %8f %8f %8f\n",
                         n[3].f, n[7].f, n[11].f, n[15].f);
            printf("  %8f %8f %8f %8f\n",
                         n[4].f, n[8].f, n[12].f, n[16].f);
            break;
         case OPCODE_MULT_MATRIX:
            printf("MultMatrix (or Rotate)\n");
            printf("  %8f %8f %8f %8f\n",
                         n[1].f, n[5].f, n[9].f, n[13].f);
            printf("  %8f %8f %8f %8f\n",
                         n[2].f, n[6].f, n[10].f, n[14].f);
            printf("  %8f %8f %8f %8f\n",
                         n[3].f, n[7].f, n[11].f, n[15].f);
            printf("  %8f %8f %8f %8f\n",
                         n[4].f, n[8].f, n[12].f, n[16].f);
            break;
         case OPCODE_ORTHO:
            printf("Ortho %g %g %g %g %g %g\n",
                         n[1].f, n[2].f, n[3].f, n[4].f, n[5].f, n[6].f);
            break;
         case OPCODE_POP_ATTRIB:
            printf("PopAttrib\n");
            break;
         case OPCODE_POP_MATRIX:
            printf("PopMatrix\n");
            break;
         case OPCODE_POP_NAME:
            printf("PopName\n");
            break;
         case OPCODE_PUSH_ATTRIB:
            printf("PushAttrib %x\n", n[1].bf);
            break;
         case OPCODE_PUSH_MATRIX:
            printf("PushMatrix\n");
            break;
         case OPCODE_PUSH_NAME:
            printf("PushName %d\n", (int) n[1].ui);
            break;
         case OPCODE_RASTER_POS:
            printf("RasterPos %g %g %g %g\n",
                         n[1].f, n[2].f, n[3].f, n[4].f);
            break;
         case OPCODE_ROTATE:
            printf("Rotate %g %g %g %g\n",
                         n[1].f, n[2].f, n[3].f, n[4].f);
            break;
         case OPCODE_SCALE:
            printf("Scale %g %g %g\n", n[1].f, n[2].f, n[3].f);
            break;
         case OPCODE_TRANSLATE:
            printf("Translate %g %g %g\n", n[1].f, n[2].f, n[3].f);
            break;
         case OPCODE_BIND_TEXTURE:
            printf("BindTexture %s %d\n",
                         _mesa_lookup_enum_by_nr(n[1].ui), n[2].ui);
            break;
         case OPCODE_SHADE_MODEL:
            printf("ShadeModel %s\n", _mesa_lookup_enum_by_nr(n[1].ui));
            break;
         case OPCODE_MAP1:
            printf("Map1 %s %.3f %.3f %d %d\n",
                         _mesa_lookup_enum_by_nr(n[1].ui),
                         n[2].f, n[3].f, n[4].i, n[5].i);
            break;
         case OPCODE_MAP2:
            printf("Map2 %s %.3f %.3f %.3f %.3f %d %d %d %d\n",
                         _mesa_lookup_enum_by_nr(n[1].ui),
                         n[2].f, n[3].f, n[4].f, n[5].f,
                         n[6].i, n[7].i, n[8].i, n[9].i);
            break;
         case OPCODE_MAPGRID1:
            printf("MapGrid1 %d %.3f %.3f\n", n[1].i, n[2].f, n[3].f);
            break;
         case OPCODE_MAPGRID2:
            printf("MapGrid2 %d %.3f %.3f, %d %.3f %.3f\n",
                         n[1].i, n[2].f, n[3].f, n[4].i, n[5].f, n[6].f);
            break;
         case OPCODE_EVALMESH1:
            printf("EvalMesh1 %d %d\n", n[1].i, n[2].i);
            break;
         case OPCODE_EVALMESH2:
            printf("EvalMesh2 %d %d %d %d\n",
                         n[1].i, n[2].i, n[3].i, n[4].i);
            break;

         case OPCODE_ATTR_1F_NV:
            printf("ATTR_1F_NV attr %d: %f\n", n[1].i, n[2].f);
            break;
         case OPCODE_ATTR_2F_NV:
            printf("ATTR_2F_NV attr %d: %f %f\n",
                         n[1].i, n[2].f, n[3].f);
            break;
         case OPCODE_ATTR_3F_NV:
            printf("ATTR_3F_NV attr %d: %f %f %f\n",
                         n[1].i, n[2].f, n[3].f, n[4].f);
            break;
         case OPCODE_ATTR_4F_NV:
            printf("ATTR_4F_NV attr %d: %f %f %f %f\n",
                         n[1].i, n[2].f, n[3].f, n[4].f, n[5].f);
            break;
         case OPCODE_ATTR_1F_ARB:
            printf("ATTR_1F_ARB attr %d: %f\n", n[1].i, n[2].f);
            break;
         case OPCODE_ATTR_2F_ARB:
            printf("ATTR_2F_ARB attr %d: %f %f\n",
                         n[1].i, n[2].f, n[3].f);
            break;
         case OPCODE_ATTR_3F_ARB:
            printf("ATTR_3F_ARB attr %d: %f %f %f\n",
                         n[1].i, n[2].f, n[3].f, n[4].f);
            break;
         case OPCODE_ATTR_4F_ARB:
            printf("ATTR_4F_ARB attr %d: %f %f %f %f\n",
                         n[1].i, n[2].f, n[3].f, n[4].f, n[5].f);
            break;

         case OPCODE_MATERIAL:
            printf("MATERIAL %x %x: %f %f %f %f\n",
                         n[1].i, n[2].i, n[3].f, n[4].f, n[5].f, n[6].f);
            break;
         case OPCODE_BEGIN:
            printf("BEGIN %x\n", n[1].i);
            break;
         case OPCODE_END:
            printf("END\n");
            break;
         case OPCODE_RECTF:
            printf("RECTF %f %f %f %f\n", n[1].f, n[2].f, n[3].f,
                         n[4].f);
            break;
         case OPCODE_EVAL_C1:
            printf("EVAL_C1 %f\n", n[1].f);
            break;
         case OPCODE_EVAL_C2:
            printf("EVAL_C2 %f %f\n", n[1].f, n[2].f);
            break;
         case OPCODE_EVAL_P1:
            printf("EVAL_P1 %d\n", n[1].i);
            break;
         case OPCODE_EVAL_P2:
            printf("EVAL_P2 %d %d\n", n[1].i, n[2].i);
            break;

         case OPCODE_PROVOKING_VERTEX:
            printf("ProvokingVertex %s\n",
                         _mesa_lookup_enum_by_nr(n[1].ui));
            break;

            /*
             * meta opcodes/commands
             */
         case OPCODE_ERROR:
            printf("Error: %s %s\n",
                         enum_string(n[1].e), (const char *) n[2].data);
            break;
         case OPCODE_CONTINUE:
            printf("DISPLAY-LIST-CONTINUE\n");
            n = (Node *) n[1].next;
            break;
         case OPCODE_END_OF_LIST:
            printf("END-LIST %u\n", list);
            done = GL_TRUE;
            break;
         default:
            if (opcode < 0 || opcode > OPCODE_END_OF_LIST) {
               printf
                  ("ERROR IN DISPLAY LIST: opcode = %d, address = %p\n",
                   opcode, (void *) n);
               return;
            }
            else {
               printf("command %d, %u operands\n", opcode,
                            InstSize[opcode]);
            }
         }
         /* increment n to point to next compiled command */
         if (opcode != OPCODE_CONTINUE) {
            n += InstSize[opcode];
         }
      }
   }
}



/**
 * Clients may call this function to help debug display list problems.
 * This function is _ONLY_FOR_DEBUGGING_PURPOSES_.  It may be removed,
 * changed, or break in the future without notice.
 */
void
mesa_print_display_list(GLuint list)
{
   GET_CURRENT_CONTEXT(ctx);
   print_list(ctx, list);
}


/**********************************************************************/
/*****                      Initialization                        *****/
/**********************************************************************/

void
_mesa_save_vtxfmt_init(GLvertexformat * vfmt)
{
   _MESA_INIT_ARRAYELT_VTXFMT(vfmt, _ae_);

   vfmt->Begin = save_Begin;

   _MESA_INIT_DLIST_VTXFMT(vfmt, save_);

   vfmt->Color3f = save_Color3f;
   vfmt->Color3fv = save_Color3fv;
   vfmt->Color4f = save_Color4f;
   vfmt->Color4fv = save_Color4fv;
   vfmt->EdgeFlag = save_EdgeFlag;
   vfmt->End = save_End;

   _MESA_INIT_EVAL_VTXFMT(vfmt, save_);

   vfmt->FogCoordfEXT = save_FogCoordfEXT;
   vfmt->FogCoordfvEXT = save_FogCoordfvEXT;
   vfmt->Indexf = save_Indexf;
   vfmt->Indexfv = save_Indexfv;
   vfmt->Materialfv = save_Materialfv;
   vfmt->MultiTexCoord1fARB = save_MultiTexCoord1f;
   vfmt->MultiTexCoord1fvARB = save_MultiTexCoord1fv;
   vfmt->MultiTexCoord2fARB = save_MultiTexCoord2f;
   vfmt->MultiTexCoord2fvARB = save_MultiTexCoord2fv;
   vfmt->MultiTexCoord3fARB = save_MultiTexCoord3f;
   vfmt->MultiTexCoord3fvARB = save_MultiTexCoord3fv;
   vfmt->MultiTexCoord4fARB = save_MultiTexCoord4f;
   vfmt->MultiTexCoord4fvARB = save_MultiTexCoord4fv;
   vfmt->Normal3f = save_Normal3f;
   vfmt->Normal3fv = save_Normal3fv;
   vfmt->SecondaryColor3fEXT = save_SecondaryColor3fEXT;
   vfmt->SecondaryColor3fvEXT = save_SecondaryColor3fvEXT;
   vfmt->TexCoord1f = save_TexCoord1f;
   vfmt->TexCoord1fv = save_TexCoord1fv;
   vfmt->TexCoord2f = save_TexCoord2f;
   vfmt->TexCoord2fv = save_TexCoord2fv;
   vfmt->TexCoord3f = save_TexCoord3f;
   vfmt->TexCoord3fv = save_TexCoord3fv;
   vfmt->TexCoord4f = save_TexCoord4f;
   vfmt->TexCoord4fv = save_TexCoord4fv;
   vfmt->Vertex2f = save_Vertex2f;
   vfmt->Vertex2fv = save_Vertex2fv;
   vfmt->Vertex3f = save_Vertex3f;
   vfmt->Vertex3fv = save_Vertex3fv;
   vfmt->Vertex4f = save_Vertex4f;
   vfmt->Vertex4fv = save_Vertex4fv;
   vfmt->VertexAttrib1fNV = save_VertexAttrib1fNV;
   vfmt->VertexAttrib1fvNV = save_VertexAttrib1fvNV;
   vfmt->VertexAttrib2fNV = save_VertexAttrib2fNV;
   vfmt->VertexAttrib2fvNV = save_VertexAttrib2fvNV;
   vfmt->VertexAttrib3fNV = save_VertexAttrib3fNV;
   vfmt->VertexAttrib3fvNV = save_VertexAttrib3fvNV;
   vfmt->VertexAttrib4fNV = save_VertexAttrib4fNV;
   vfmt->VertexAttrib4fvNV = save_VertexAttrib4fvNV;
   vfmt->VertexAttrib1fARB = save_VertexAttrib1fARB;
   vfmt->VertexAttrib1fvARB = save_VertexAttrib1fvARB;
   vfmt->VertexAttrib2fARB = save_VertexAttrib2fARB;
   vfmt->VertexAttrib2fvARB = save_VertexAttrib2fvARB;
   vfmt->VertexAttrib3fARB = save_VertexAttrib3fARB;
   vfmt->VertexAttrib3fvARB = save_VertexAttrib3fvARB;
   vfmt->VertexAttrib4fARB = save_VertexAttrib4fARB;
   vfmt->VertexAttrib4fvARB = save_VertexAttrib4fvARB;

   vfmt->Rectf = save_Rectf;

   /* The driver is required to implement these as
    * 1) They can probably do a better job.
    * 2) A lot of new mechanisms would have to be added to this module
    *     to support it.  That code would probably never get used,
    *     because of (1).
    */
#if 0
   vfmt->DrawArrays = 0;
   vfmt->DrawElements = 0;
   vfmt->DrawRangeElements = 0;
   vfmt->MultiDrawElemementsEXT = 0;
   vfmt->DrawElementsBaseVertex = 0;
   vfmt->DrawRangeElementsBaseVertex = 0;
   vfmt->MultiDrawElemementsBaseVertex = 0;
#endif
}


void
_mesa_install_dlist_vtxfmt(struct _glapi_table *disp,
                           const GLvertexformat *vfmt)
{
   SET_CallList(disp, vfmt->CallList);
   SET_CallLists(disp, vfmt->CallLists);
}


void _mesa_init_dlist_dispatch(struct _glapi_table *disp)
{
   SET_CallList(disp, _mesa_CallList);
   SET_CallLists(disp, _mesa_CallLists);

   SET_DeleteLists(disp, _mesa_DeleteLists);
   SET_EndList(disp, _mesa_EndList);
   SET_GenLists(disp, _mesa_GenLists);
   SET_IsList(disp, _mesa_IsList);
   SET_ListBase(disp, _mesa_ListBase);
   SET_NewList(disp, _mesa_NewList);
}


#endif /* FEATURE_dlist */


/**
 * Initialize display list state for given context.
 */
void
_mesa_init_display_list(struct gl_context *ctx)
{
   static GLboolean tableInitialized = GL_FALSE;

   /* zero-out the instruction size table, just once */
   if (!tableInitialized) {
      memset(InstSize, 0, sizeof(InstSize));
      tableInitialized = GL_TRUE;
   }

   /* extension info */
   ctx->ListExt = CALLOC_STRUCT(gl_list_extensions);

   /* Display list */
   ctx->ListState.CallDepth = 0;
   ctx->ExecuteFlag = GL_TRUE;
   ctx->CompileFlag = GL_FALSE;
   ctx->ListState.CurrentBlock = NULL;
   ctx->ListState.CurrentPos = 0;

   /* Display List group */
   ctx->List.ListBase = 0;

#if FEATURE_dlist
   _mesa_save_vtxfmt_init(&ctx->ListState.ListVtxfmt);
#endif
}


void
_mesa_free_display_list_data(struct gl_context *ctx)
{
   free(ctx->ListExt);
   ctx->ListExt = NULL;
}
=======
/*
 * Mesa 3-D graphics library
 * Version:  7.7
 *
 * Copyright (C) 1999-2008  Brian Paul   All Rights Reserved.
 * Copyright (C) 2009  VMware, Inc.  All Rights Reserved.
 *
 * Permission is hereby granted, free of charge, to any person obtaining a
 * copy of this software and associated documentation files (the "Software"),
 * to deal in the Software without restriction, including without limitation
 * the rights to use, copy, modify, merge, publish, distribute, sublicense,
 * and/or sell copies of the Software, and to permit persons to whom the
 * Software is furnished to do so, subject to the following conditions:
 *
 * The above copyright notice and this permission notice shall be included
 * in all copies or substantial portions of the Software.
 *
 * THE SOFTWARE IS PROVIDED "AS IS", WITHOUT WARRANTY OF ANY KIND, EXPRESS
 * OR IMPLIED, INCLUDING BUT NOT LIMITED TO THE WARRANTIES OF MERCHANTABILITY,
 * FITNESS FOR A PARTICULAR PURPOSE AND NONINFRINGEMENT.  IN NO EVENT SHALL
 * BRIAN PAUL BE LIABLE FOR ANY CLAIM, DAMAGES OR OTHER LIABILITY, WHETHER IN
 * AN ACTION OF CONTRACT, TORT OR OTHERWISE, ARISING FROM, OUT OF OR IN
 * CONNECTION WITH THE SOFTWARE OR THE USE OR OTHER DEALINGS IN THE SOFTWARE.
 */


/**
 * \file dlist.c
 * Display lists management functions.
 */

#include "glheader.h"
#include "imports.h"
#include "api_arrayelt.h"
#include "api_exec.h"
#include "api_loopback.h"
#if FEATURE_ATI_fragment_shader
#include "atifragshader.h"
#endif
#include "config.h"
#include "mfeatures.h"
#if FEATURE_ARB_vertex_buffer_object
#include "bufferobj.h"
#endif
#include "arrayobj.h"
#include "context.h"
#include "dlist.h"
#include "enums.h"
#include "eval.h"
#include "framebuffer.h"
#include "glapi/glapi.h"
#include "glapidispatch.h"
#include "hash.h"
#include "image.h"
#include "light.h"
#include "macros.h"
#include "pack.h"
#include "pbo.h"
#include "queryobj.h"
#include "teximage.h"
#include "mtypes.h"
#include "varray.h"
#if FEATURE_ARB_vertex_program || FEATURE_ARB_fragment_program
#include "arbprogram.h"
#endif
#if FEATURE_NV_vertex_program || FEATURE_NV_fragment_program
#include "nvprogram.h"
#endif

#include "math/m_matrix.h"

#include "main/dispatch.h"



/**
 * Other parts of Mesa (such as the VBO module) can plug into the display
 * list system.  This structure describes new display list instructions.
 */
struct gl_list_instruction
{
   GLuint Size;
   void (*Execute)( struct gl_context *ctx, void *data );
   void (*Destroy)( struct gl_context *ctx, void *data );
   void (*Print)( struct gl_context *ctx, void *data );
};


#define MAX_DLIST_EXT_OPCODES 16

/**
 * Used by device drivers to hook new commands into display lists.
 */
struct gl_list_extensions
{
   struct gl_list_instruction Opcode[MAX_DLIST_EXT_OPCODES];
   GLuint NumOpcodes;
};



/**
 * Flush vertices.
 *
 * \param ctx GL context.
 *
 * Checks if dd_function_table::SaveNeedFlush is marked to flush
 * stored (save) vertices, and calls
 * dd_function_table::SaveFlushVertices if so.
 */
#define SAVE_FLUSH_VERTICES(ctx)		\
do {						\
   if (ctx->Driver.SaveNeedFlush)		\
      ctx->Driver.SaveFlushVertices(ctx);	\
} while (0)


/**
 * Macro to assert that the API call was made outside the
 * glBegin()/glEnd() pair, with return value.
 * 
 * \param ctx GL context.
 * \param retval value to return value in case the assertion fails.
 */
#define ASSERT_OUTSIDE_SAVE_BEGIN_END_WITH_RETVAL(ctx, retval)		\
do {									\
   if (ctx->Driver.CurrentSavePrimitive <= GL_POLYGON ||		\
       ctx->Driver.CurrentSavePrimitive == PRIM_INSIDE_UNKNOWN_PRIM) {	\
      _mesa_compile_error( ctx, GL_INVALID_OPERATION, "begin/end" );	\
      return retval;							\
   }									\
} while (0)

/**
 * Macro to assert that the API call was made outside the
 * glBegin()/glEnd() pair.
 * 
 * \param ctx GL context.
 */
#define ASSERT_OUTSIDE_SAVE_BEGIN_END(ctx)				\
do {									\
   if (ctx->Driver.CurrentSavePrimitive <= GL_POLYGON ||		\
       ctx->Driver.CurrentSavePrimitive == PRIM_INSIDE_UNKNOWN_PRIM) {	\
      _mesa_compile_error( ctx, GL_INVALID_OPERATION, "begin/end" );	\
      return;								\
   }									\
} while (0)

/**
 * Macro to assert that the API call was made outside the
 * glBegin()/glEnd() pair and flush the vertices.
 * 
 * \param ctx GL context.
 */
#define ASSERT_OUTSIDE_SAVE_BEGIN_END_AND_FLUSH(ctx)			\
do {									\
   ASSERT_OUTSIDE_SAVE_BEGIN_END(ctx);					\
   SAVE_FLUSH_VERTICES(ctx);						\
} while (0)

/**
 * Macro to assert that the API call was made outside the
 * glBegin()/glEnd() pair and flush the vertices, with return value.
 * 
 * \param ctx GL context.
 * \param retval value to return value in case the assertion fails.
 */
#define ASSERT_OUTSIDE_SAVE_BEGIN_END_AND_FLUSH_WITH_RETVAL(ctx, retval)\
do {									\
   ASSERT_OUTSIDE_SAVE_BEGIN_END_WITH_RETVAL(ctx, retval);		\
   SAVE_FLUSH_VERTICES(ctx);						\
} while (0)



/**
 * Display list opcodes.
 *
 * The fact that these identifiers are assigned consecutive
 * integer values starting at 0 is very important, see InstSize array usage)
 */
typedef enum
{
   OPCODE_INVALID = -1,         /* Force signed enum */
   OPCODE_ACCUM,
   OPCODE_ALPHA_FUNC,
   OPCODE_BIND_TEXTURE,
   OPCODE_BITMAP,
   OPCODE_BLEND_COLOR,
   OPCODE_BLEND_EQUATION,
   OPCODE_BLEND_EQUATION_SEPARATE,
   OPCODE_BLEND_FUNC_SEPARATE,

   OPCODE_BLEND_EQUATION_I,
   OPCODE_BLEND_EQUATION_SEPARATE_I,
   OPCODE_BLEND_FUNC_I,
   OPCODE_BLEND_FUNC_SEPARATE_I,

   OPCODE_CALL_LIST,
   OPCODE_CALL_LIST_OFFSET,
   OPCODE_CLEAR,
   OPCODE_CLEAR_ACCUM,
   OPCODE_CLEAR_COLOR,
   OPCODE_CLEAR_DEPTH,
   OPCODE_CLEAR_INDEX,
   OPCODE_CLEAR_STENCIL,
   OPCODE_CLEAR_BUFFER_IV,
   OPCODE_CLEAR_BUFFER_UIV,
   OPCODE_CLEAR_BUFFER_FV,
   OPCODE_CLEAR_BUFFER_FI,
   OPCODE_CLIP_PLANE,
   OPCODE_COLOR_MASK,
   OPCODE_COLOR_MASK_INDEXED,
   OPCODE_COLOR_MATERIAL,
   OPCODE_COLOR_TABLE,
   OPCODE_COLOR_TABLE_PARAMETER_FV,
   OPCODE_COLOR_TABLE_PARAMETER_IV,
   OPCODE_COLOR_SUB_TABLE,
   OPCODE_CONVOLUTION_FILTER_1D,
   OPCODE_CONVOLUTION_FILTER_2D,
   OPCODE_CONVOLUTION_PARAMETER_I,
   OPCODE_CONVOLUTION_PARAMETER_IV,
   OPCODE_CONVOLUTION_PARAMETER_F,
   OPCODE_CONVOLUTION_PARAMETER_FV,
   OPCODE_COPY_COLOR_SUB_TABLE,
   OPCODE_COPY_COLOR_TABLE,
   OPCODE_COPY_PIXELS,
   OPCODE_COPY_TEX_IMAGE1D,
   OPCODE_COPY_TEX_IMAGE2D,
   OPCODE_COPY_TEX_SUB_IMAGE1D,
   OPCODE_COPY_TEX_SUB_IMAGE2D,
   OPCODE_COPY_TEX_SUB_IMAGE3D,
   OPCODE_CULL_FACE,
   OPCODE_DEPTH_FUNC,
   OPCODE_DEPTH_MASK,
   OPCODE_DEPTH_RANGE,
   OPCODE_DISABLE,
   OPCODE_DISABLE_INDEXED,
   OPCODE_DRAW_BUFFER,
   OPCODE_DRAW_PIXELS,
   OPCODE_ENABLE,
   OPCODE_ENABLE_INDEXED,
   OPCODE_EVALMESH1,
   OPCODE_EVALMESH2,
   OPCODE_FOG,
   OPCODE_FRONT_FACE,
   OPCODE_FRUSTUM,
   OPCODE_HINT,
   OPCODE_HISTOGRAM,
   OPCODE_INDEX_MASK,
   OPCODE_INIT_NAMES,
   OPCODE_LIGHT,
   OPCODE_LIGHT_MODEL,
   OPCODE_LINE_STIPPLE,
   OPCODE_LINE_WIDTH,
   OPCODE_LIST_BASE,
   OPCODE_LOAD_IDENTITY,
   OPCODE_LOAD_MATRIX,
   OPCODE_LOAD_NAME,
   OPCODE_LOGIC_OP,
   OPCODE_MAP1,
   OPCODE_MAP2,
   OPCODE_MAPGRID1,
   OPCODE_MAPGRID2,
   OPCODE_MATRIX_MODE,
   OPCODE_MIN_MAX,
   OPCODE_MULT_MATRIX,
   OPCODE_ORTHO,
   OPCODE_PASSTHROUGH,
   OPCODE_PIXEL_MAP,
   OPCODE_PIXEL_TRANSFER,
   OPCODE_PIXEL_ZOOM,
   OPCODE_POINT_SIZE,
   OPCODE_POINT_PARAMETERS,
   OPCODE_POLYGON_MODE,
   OPCODE_POLYGON_STIPPLE,
   OPCODE_POLYGON_OFFSET,
   OPCODE_POP_ATTRIB,
   OPCODE_POP_MATRIX,
   OPCODE_POP_NAME,
   OPCODE_PRIORITIZE_TEXTURE,
   OPCODE_PUSH_ATTRIB,
   OPCODE_PUSH_MATRIX,
   OPCODE_PUSH_NAME,
   OPCODE_RASTER_POS,
   OPCODE_READ_BUFFER,
   OPCODE_RESET_HISTOGRAM,
   OPCODE_RESET_MIN_MAX,
   OPCODE_ROTATE,
   OPCODE_SCALE,
   OPCODE_SCISSOR,
   OPCODE_SELECT_TEXTURE_SGIS,
   OPCODE_SELECT_TEXTURE_COORD_SET,
   OPCODE_SHADE_MODEL,
   OPCODE_STENCIL_FUNC,
   OPCODE_STENCIL_MASK,
   OPCODE_STENCIL_OP,
   OPCODE_TEXENV,
   OPCODE_TEXGEN,
   OPCODE_TEXPARAMETER,
   OPCODE_TEX_IMAGE1D,
   OPCODE_TEX_IMAGE2D,
   OPCODE_TEX_IMAGE3D,
   OPCODE_TEX_SUB_IMAGE1D,
   OPCODE_TEX_SUB_IMAGE2D,
   OPCODE_TEX_SUB_IMAGE3D,
   OPCODE_TRANSLATE,
   OPCODE_VIEWPORT,
   OPCODE_WINDOW_POS,
   /* GL_ARB_multitexture */
   OPCODE_ACTIVE_TEXTURE,
   /* GL_ARB_texture_compression */
   OPCODE_COMPRESSED_TEX_IMAGE_1D,
   OPCODE_COMPRESSED_TEX_IMAGE_2D,
   OPCODE_COMPRESSED_TEX_IMAGE_3D,
   OPCODE_COMPRESSED_TEX_SUB_IMAGE_1D,
   OPCODE_COMPRESSED_TEX_SUB_IMAGE_2D,
   OPCODE_COMPRESSED_TEX_SUB_IMAGE_3D,
   /* GL_ARB_multisample */
   OPCODE_SAMPLE_COVERAGE,
   /* GL_ARB_window_pos */
   OPCODE_WINDOW_POS_ARB,
   /* GL_NV_vertex_program */
   OPCODE_BIND_PROGRAM_NV,
   OPCODE_EXECUTE_PROGRAM_NV,
   OPCODE_REQUEST_RESIDENT_PROGRAMS_NV,
   OPCODE_LOAD_PROGRAM_NV,
   OPCODE_TRACK_MATRIX_NV,
   /* GL_NV_fragment_program */
   OPCODE_PROGRAM_LOCAL_PARAMETER_ARB,
   OPCODE_PROGRAM_NAMED_PARAMETER_NV,
   /* GL_EXT_stencil_two_side */
   OPCODE_ACTIVE_STENCIL_FACE_EXT,
   /* GL_EXT_depth_bounds_test */
   OPCODE_DEPTH_BOUNDS_EXT,
   /* GL_ARB_vertex/fragment_program */
   OPCODE_PROGRAM_STRING_ARB,
   OPCODE_PROGRAM_ENV_PARAMETER_ARB,
   /* GL_ARB_occlusion_query */
   OPCODE_BEGIN_QUERY_ARB,
   OPCODE_END_QUERY_ARB,
   /* GL_ARB_draw_buffers */
   OPCODE_DRAW_BUFFERS_ARB,
   /* GL_ATI_fragment_shader */
   OPCODE_TEX_BUMP_PARAMETER_ATI,
   /* GL_ATI_fragment_shader */
   OPCODE_BIND_FRAGMENT_SHADER_ATI,
   OPCODE_SET_FRAGMENT_SHADER_CONSTANTS_ATI,
   /* OpenGL 2.0 */
   OPCODE_STENCIL_FUNC_SEPARATE,
   OPCODE_STENCIL_OP_SEPARATE,
   OPCODE_STENCIL_MASK_SEPARATE,

   /* GL_ARB_shader_objects */
   OPCODE_USE_PROGRAM,
   OPCODE_UNIFORM_1F,
   OPCODE_UNIFORM_2F,
   OPCODE_UNIFORM_3F,
   OPCODE_UNIFORM_4F,
   OPCODE_UNIFORM_1FV,
   OPCODE_UNIFORM_2FV,
   OPCODE_UNIFORM_3FV,
   OPCODE_UNIFORM_4FV,
   OPCODE_UNIFORM_1I,
   OPCODE_UNIFORM_2I,
   OPCODE_UNIFORM_3I,
   OPCODE_UNIFORM_4I,
   OPCODE_UNIFORM_1IV,
   OPCODE_UNIFORM_2IV,
   OPCODE_UNIFORM_3IV,
   OPCODE_UNIFORM_4IV,
   OPCODE_UNIFORM_MATRIX22,
   OPCODE_UNIFORM_MATRIX33,
   OPCODE_UNIFORM_MATRIX44,
   OPCODE_UNIFORM_MATRIX23,
   OPCODE_UNIFORM_MATRIX32,
   OPCODE_UNIFORM_MATRIX24,
   OPCODE_UNIFORM_MATRIX42,
   OPCODE_UNIFORM_MATRIX34,
   OPCODE_UNIFORM_MATRIX43,

   /* OpenGL 3.0 */
   OPCODE_UNIFORM_1UI,
   OPCODE_UNIFORM_2UI,
   OPCODE_UNIFORM_3UI,
   OPCODE_UNIFORM_4UI,
   OPCODE_UNIFORM_1UIV,
   OPCODE_UNIFORM_2UIV,
   OPCODE_UNIFORM_3UIV,
   OPCODE_UNIFORM_4UIV,

   /* GL_ARB_color_buffer_float */
   OPCODE_CLAMP_COLOR,

   /* GL_EXT_framebuffer_blit */
   OPCODE_BLIT_FRAMEBUFFER,

   /* Vertex attributes -- fallback for when optimized display
    * list build isn't active.
    */
   OPCODE_ATTR_1F_NV,
   OPCODE_ATTR_2F_NV,
   OPCODE_ATTR_3F_NV,
   OPCODE_ATTR_4F_NV,
   OPCODE_ATTR_1F_ARB,
   OPCODE_ATTR_2F_ARB,
   OPCODE_ATTR_3F_ARB,
   OPCODE_ATTR_4F_ARB,
   OPCODE_MATERIAL,
   OPCODE_BEGIN,
   OPCODE_END,
   OPCODE_RECTF,
   OPCODE_EVAL_C1,
   OPCODE_EVAL_C2,
   OPCODE_EVAL_P1,
   OPCODE_EVAL_P2,

   /* GL_EXT_provoking_vertex */
   OPCODE_PROVOKING_VERTEX,

   /* GL_EXT_transform_feedback */
   OPCODE_BEGIN_TRANSFORM_FEEDBACK,
   OPCODE_END_TRANSFORM_FEEDBACK,

   /* GL_EXT_texture_integer */
   OPCODE_CLEARCOLOR_I,
   OPCODE_CLEARCOLOR_UI,
   OPCODE_TEXPARAMETER_I,
   OPCODE_TEXPARAMETER_UI,

   /* GL_EXT_separate_shader_objects */
   OPCODE_ACTIVE_PROGRAM_EXT,
   OPCODE_USE_SHADER_PROGRAM_EXT,

   /* GL_ARB_instanced_arrays */
   OPCODE_VERTEX_ATTRIB_DIVISOR,

   /* GL_NV_texture_barrier */
   OPCODE_TEXTURE_BARRIER_NV,

   /* GL_ARB_sampler_object */
   OPCODE_BIND_SAMPLER,

   /* The following three are meta instructions */
   OPCODE_ERROR,                /* raise compiled-in error */
   OPCODE_CONTINUE,
   OPCODE_END_OF_LIST,
   OPCODE_EXT_0
} OpCode;



/**
 * Display list node.
 *
 * Display list instructions are stored as sequences of "nodes".  Nodes
 * are allocated in blocks.  Each block has BLOCK_SIZE nodes.  Blocks
 * are linked together with a pointer.
 *
 * Each instruction in the display list is stored as a sequence of
 * contiguous nodes in memory.
 * Each node is the union of a variety of data types.
 */
union gl_dlist_node
{
   OpCode opcode;
   GLboolean b;
   GLbitfield bf;
   GLubyte ub;
   GLshort s;
   GLushort us;
   GLint i;
   GLuint ui;
   GLenum e;
   GLfloat f;
   GLvoid *data;
   void *next;                  /* If prev node's opcode==OPCODE_CONTINUE */
};


typedef union gl_dlist_node Node;


/**
 * How many nodes to allocate at a time.
 *
 * \note Reduced now that we hold vertices etc. elsewhere.
 */
#define BLOCK_SIZE 256



/**
 * Number of nodes of storage needed for each instruction.
 * Sizes for dynamically allocated opcodes are stored in the context struct.
 */
static GLuint InstSize[OPCODE_END_OF_LIST + 1];


#if FEATURE_dlist


void mesa_print_display_list(GLuint list);


/**********************************************************************/
/*****                           Private                          *****/
/**********************************************************************/


/**
 * Make an empty display list.  This is used by glGenLists() to
 * reserve display list IDs.
 */
static struct gl_display_list *
make_list(GLuint name, GLuint count)
{
   struct gl_display_list *dlist = CALLOC_STRUCT(gl_display_list);
   dlist->Name = name;
   dlist->Head = (Node *) malloc(sizeof(Node) * count);
   dlist->Head[0].opcode = OPCODE_END_OF_LIST;
   return dlist;
}


/**
 * Lookup function to just encapsulate casting.
 */
static INLINE struct gl_display_list *
lookup_list(struct gl_context *ctx, GLuint list)
{
   return (struct gl_display_list *)
      _mesa_HashLookup(ctx->Shared->DisplayList, list);
}


/** Is the given opcode an extension code? */
static INLINE GLboolean
is_ext_opcode(OpCode opcode)
{
   return (opcode >= OPCODE_EXT_0);
}


/** Destroy an extended opcode instruction */
static GLint
ext_opcode_destroy(struct gl_context *ctx, Node *node)
{
   const GLint i = node[0].opcode - OPCODE_EXT_0;
   GLint step;
   ctx->ListExt->Opcode[i].Destroy(ctx, &node[1]);
   step = ctx->ListExt->Opcode[i].Size;
   return step;
}


/** Execute an extended opcode instruction */
static GLint
ext_opcode_execute(struct gl_context *ctx, Node *node)
{
   const GLint i = node[0].opcode - OPCODE_EXT_0;
   GLint step;
   ctx->ListExt->Opcode[i].Execute(ctx, &node[1]);
   step = ctx->ListExt->Opcode[i].Size;
   return step;
}


/** Print an extended opcode instruction */
static GLint
ext_opcode_print(struct gl_context *ctx, Node *node)
{
   const GLint i = node[0].opcode - OPCODE_EXT_0;
   GLint step;
   ctx->ListExt->Opcode[i].Print(ctx, &node[1]);
   step = ctx->ListExt->Opcode[i].Size;
   return step;
}


/**
 * Delete the named display list, but don't remove from hash table.
 * \param dlist - display list pointer
 */
void
_mesa_delete_list(struct gl_context *ctx, struct gl_display_list *dlist)
{
   Node *n, *block;
   GLboolean done;

   n = block = dlist->Head;

   done = block ? GL_FALSE : GL_TRUE;
   while (!done) {
      const OpCode opcode = n[0].opcode;

      /* check for extension opcodes first */
      if (is_ext_opcode(opcode)) {
         n += ext_opcode_destroy(ctx, n);
      }
      else {
         switch (opcode) {
            /* for some commands, we need to free malloc'd memory */
         case OPCODE_MAP1:
            free(n[6].data);
            n += InstSize[n[0].opcode];
            break;
         case OPCODE_MAP2:
            free(n[10].data);
            n += InstSize[n[0].opcode];
            break;
         case OPCODE_DRAW_PIXELS:
            free(n[5].data);
            n += InstSize[n[0].opcode];
            break;
         case OPCODE_BITMAP:
            free(n[7].data);
            n += InstSize[n[0].opcode];
            break;
         case OPCODE_COLOR_TABLE:
            free(n[6].data);
            n += InstSize[n[0].opcode];
            break;
         case OPCODE_COLOR_SUB_TABLE:
            free(n[6].data);
            n += InstSize[n[0].opcode];
            break;
         case OPCODE_CONVOLUTION_FILTER_1D:
            free(n[6].data);
            n += InstSize[n[0].opcode];
            break;
         case OPCODE_CONVOLUTION_FILTER_2D:
            free(n[7].data);
            n += InstSize[n[0].opcode];
            break;
         case OPCODE_POLYGON_STIPPLE:
            free(n[1].data);
            n += InstSize[n[0].opcode];
            break;
         case OPCODE_TEX_IMAGE1D:
            free(n[8].data);
            n += InstSize[n[0].opcode];
            break;
         case OPCODE_TEX_IMAGE2D:
            free(n[9].data);
            n += InstSize[n[0].opcode];
            break;
         case OPCODE_TEX_IMAGE3D:
            free(n[10].data);
            n += InstSize[n[0].opcode];
            break;
         case OPCODE_TEX_SUB_IMAGE1D:
            free(n[7].data);
            n += InstSize[n[0].opcode];
            break;
         case OPCODE_TEX_SUB_IMAGE2D:
            free(n[9].data);
            n += InstSize[n[0].opcode];
            break;
         case OPCODE_TEX_SUB_IMAGE3D:
            free(n[11].data);
            n += InstSize[n[0].opcode];
            break;
         case OPCODE_COMPRESSED_TEX_IMAGE_1D:
            free(n[7].data);
            n += InstSize[n[0].opcode];
            break;
         case OPCODE_COMPRESSED_TEX_IMAGE_2D:
            free(n[8].data);
            n += InstSize[n[0].opcode];
            break;
         case OPCODE_COMPRESSED_TEX_IMAGE_3D:
            free(n[9].data);
            n += InstSize[n[0].opcode];
            break;
         case OPCODE_COMPRESSED_TEX_SUB_IMAGE_1D:
            free(n[7].data);
            n += InstSize[n[0].opcode];
            break;
         case OPCODE_COMPRESSED_TEX_SUB_IMAGE_2D:
            free(n[9].data);
            n += InstSize[n[0].opcode];
            break;
         case OPCODE_COMPRESSED_TEX_SUB_IMAGE_3D:
            free(n[11].data);
            n += InstSize[n[0].opcode];
            break;
#if FEATURE_NV_vertex_program
         case OPCODE_LOAD_PROGRAM_NV:
            free(n[4].data);      /* program string */
            n += InstSize[n[0].opcode];
            break;
         case OPCODE_REQUEST_RESIDENT_PROGRAMS_NV:
            free(n[2].data);      /* array of program ids */
            n += InstSize[n[0].opcode];
            break;
#endif
#if FEATURE_NV_fragment_program
         case OPCODE_PROGRAM_NAMED_PARAMETER_NV:
            free(n[3].data);      /* parameter name */
            n += InstSize[n[0].opcode];
            break;
#endif
#if FEATURE_ARB_vertex_program || FEATURE_ARB_fragment_program
         case OPCODE_PROGRAM_STRING_ARB:
            free(n[4].data);      /* program string */
            n += InstSize[n[0].opcode];
            break;
#endif
         case OPCODE_UNIFORM_1FV:
         case OPCODE_UNIFORM_2FV:
         case OPCODE_UNIFORM_3FV:
         case OPCODE_UNIFORM_4FV:
         case OPCODE_UNIFORM_1IV:
         case OPCODE_UNIFORM_2IV:
         case OPCODE_UNIFORM_3IV:
         case OPCODE_UNIFORM_4IV:
         case OPCODE_UNIFORM_1UIV:
         case OPCODE_UNIFORM_2UIV:
         case OPCODE_UNIFORM_3UIV:
         case OPCODE_UNIFORM_4UIV:
            free(n[3].data);
            n += InstSize[n[0].opcode];
            break;
         case OPCODE_UNIFORM_MATRIX22:
         case OPCODE_UNIFORM_MATRIX33:
         case OPCODE_UNIFORM_MATRIX44:
         case OPCODE_UNIFORM_MATRIX24:
         case OPCODE_UNIFORM_MATRIX42:
         case OPCODE_UNIFORM_MATRIX23:
         case OPCODE_UNIFORM_MATRIX32:
         case OPCODE_UNIFORM_MATRIX34:
         case OPCODE_UNIFORM_MATRIX43:
            free(n[4].data);
            n += InstSize[n[0].opcode];
            break;

         case OPCODE_CONTINUE:
            n = (Node *) n[1].next;
            free(block);
            block = n;
            break;
         case OPCODE_END_OF_LIST:
            free(block);
            done = GL_TRUE;
            break;
         default:
            /* Most frequent case */
            n += InstSize[n[0].opcode];
            break;
         }
      }
   }

   free(dlist);
}


/**
 * Destroy a display list and remove from hash table.
 * \param list - display list number
 */
static void
destroy_list(struct gl_context *ctx, GLuint list)
{
   struct gl_display_list *dlist;

   if (list == 0)
      return;

   dlist = lookup_list(ctx, list);
   if (!dlist)
      return;

   _mesa_delete_list(ctx, dlist);
   _mesa_HashRemove(ctx->Shared->DisplayList, list);
}


/*
 * Translate the nth element of list from <type> to GLint.
 */
static GLint
translate_id(GLsizei n, GLenum type, const GLvoid * list)
{
   GLbyte *bptr;
   GLubyte *ubptr;
   GLshort *sptr;
   GLushort *usptr;
   GLint *iptr;
   GLuint *uiptr;
   GLfloat *fptr;

   switch (type) {
   case GL_BYTE:
      bptr = (GLbyte *) list;
      return (GLint) bptr[n];
   case GL_UNSIGNED_BYTE:
      ubptr = (GLubyte *) list;
      return (GLint) ubptr[n];
   case GL_SHORT:
      sptr = (GLshort *) list;
      return (GLint) sptr[n];
   case GL_UNSIGNED_SHORT:
      usptr = (GLushort *) list;
      return (GLint) usptr[n];
   case GL_INT:
      iptr = (GLint *) list;
      return iptr[n];
   case GL_UNSIGNED_INT:
      uiptr = (GLuint *) list;
      return (GLint) uiptr[n];
   case GL_FLOAT:
      fptr = (GLfloat *) list;
      return (GLint) FLOORF(fptr[n]);
   case GL_2_BYTES:
      ubptr = ((GLubyte *) list) + 2 * n;
      return (GLint) ubptr[0] * 256
           + (GLint) ubptr[1];
   case GL_3_BYTES:
      ubptr = ((GLubyte *) list) + 3 * n;
      return (GLint) ubptr[0] * 65536
           + (GLint) ubptr[1] * 256
           + (GLint) ubptr[2];
   case GL_4_BYTES:
      ubptr = ((GLubyte *) list) + 4 * n;
      return (GLint) ubptr[0] * 16777216
           + (GLint) ubptr[1] * 65536
           + (GLint) ubptr[2] * 256
           + (GLint) ubptr[3];
   default:
      return 0;
   }
}




/**********************************************************************/
/*****                        Public                              *****/
/**********************************************************************/

/**
 * Wrapper for _mesa_unpack_image() that handles pixel buffer objects.
 * If we run out of memory, GL_OUT_OF_MEMORY will be recorded.
 */
static GLvoid *
unpack_image(struct gl_context *ctx, GLuint dimensions,
             GLsizei width, GLsizei height, GLsizei depth,
             GLenum format, GLenum type, const GLvoid * pixels,
             const struct gl_pixelstore_attrib *unpack)
{
   if (!_mesa_is_bufferobj(unpack->BufferObj)) {
      /* no PBO */
      GLvoid *image = _mesa_unpack_image(dimensions, width, height, depth,
                                         format, type, pixels, unpack);
      if (pixels && !image) {
         _mesa_error(ctx, GL_OUT_OF_MEMORY, "display list construction");
      }
      return image;
   }
   else if (_mesa_validate_pbo_access(dimensions, unpack, width, height,
                                      depth, format, type, INT_MAX, pixels)) {
      const GLubyte *map, *src;
      GLvoid *image;

      map = (GLubyte *)
         ctx->Driver.MapBuffer(ctx, GL_PIXEL_UNPACK_BUFFER_EXT,
                               GL_READ_ONLY_ARB, unpack->BufferObj);
      if (!map) {
         /* unable to map src buffer! */
         _mesa_error(ctx, GL_INVALID_OPERATION, "unable to map PBO");
         return NULL;
      }

      src = ADD_POINTERS(map, pixels);
      image = _mesa_unpack_image(dimensions, width, height, depth,
                                 format, type, src, unpack);

      ctx->Driver.UnmapBuffer(ctx, GL_PIXEL_UNPACK_BUFFER_EXT,
                              unpack->BufferObj);

      if (!image) {
         _mesa_error(ctx, GL_OUT_OF_MEMORY, "display list construction");
      }
      return image;
   }
   /* bad access! */
   return NULL;
}


/**
 * Allocate space for a display list instruction (opcode + payload space).
 * \param opcode  the instruction opcode (OPCODE_* value)
 * \param bytes   instruction payload size (not counting opcode)
 * \return pointer to allocated memory (the opcode space)
 */
static Node *
dlist_alloc(struct gl_context *ctx, OpCode opcode, GLuint bytes)
{
   const GLuint numNodes = 1 + (bytes + sizeof(Node) - 1) / sizeof(Node);
   Node *n;

   if (opcode < (GLuint) OPCODE_EXT_0) {
      if (InstSize[opcode] == 0) {
         /* save instruction size now */
         InstSize[opcode] = numNodes;
      }
      else {
         /* make sure instruction size agrees */
         ASSERT(numNodes == InstSize[opcode]);
      }
   }

   if (ctx->ListState.CurrentPos + numNodes + 2 > BLOCK_SIZE) {
      /* This block is full.  Allocate a new block and chain to it */
      Node *newblock;
      n = ctx->ListState.CurrentBlock + ctx->ListState.CurrentPos;
      n[0].opcode = OPCODE_CONTINUE;
      newblock = (Node *) malloc(sizeof(Node) * BLOCK_SIZE);
      if (!newblock) {
         _mesa_error(ctx, GL_OUT_OF_MEMORY, "Building display list");
         return NULL;
      }
      n[1].next = (Node *) newblock;
      ctx->ListState.CurrentBlock = newblock;
      ctx->ListState.CurrentPos = 0;
   }

   n = ctx->ListState.CurrentBlock + ctx->ListState.CurrentPos;
   ctx->ListState.CurrentPos += numNodes;

   n[0].opcode = opcode;

   return n;
}



/**
 * Allocate space for a display list instruction.  Used by callers outside
 * this file for things like VBO vertex data.
 *
 * \param opcode  the instruction opcode (OPCODE_* value)
 * \param bytes   instruction size in bytes, not counting opcode.
 * \return pointer to the usable data area (not including the internal
 *         opcode).
 */
void *
_mesa_dlist_alloc(struct gl_context *ctx, GLuint opcode, GLuint bytes)
{
   Node *n = dlist_alloc(ctx, (OpCode) opcode, bytes);
   if (n)
      return n + 1;  /* return pointer to payload area, after opcode */
   else
      return NULL;
}


/**
 * This function allows modules and drivers to get their own opcodes
 * for extending display list functionality.
 * \param ctx  the rendering context
 * \param size  number of bytes for storing the new display list command
 * \param execute  function to execute the new display list command
 * \param destroy  function to destroy the new display list command
 * \param print  function to print the new display list command
 * \return  the new opcode number or -1 if error
 */
GLint
_mesa_dlist_alloc_opcode(struct gl_context *ctx,
                         GLuint size,
                         void (*execute) (struct gl_context *, void *),
                         void (*destroy) (struct gl_context *, void *),
                         void (*print) (struct gl_context *, void *))
{
   if (ctx->ListExt->NumOpcodes < MAX_DLIST_EXT_OPCODES) {
      const GLuint i = ctx->ListExt->NumOpcodes++;
      ctx->ListExt->Opcode[i].Size =
         1 + (size + sizeof(Node) - 1) / sizeof(Node);
      ctx->ListExt->Opcode[i].Execute = execute;
      ctx->ListExt->Opcode[i].Destroy = destroy;
      ctx->ListExt->Opcode[i].Print = print;
      return i + OPCODE_EXT_0;
   }
   return -1;
}


/**
 * Allocate space for a display list instruction.  The space is basically
 * an array of Nodes where node[0] holds the opcode, node[1] is the first
 * function parameter, node[2] is the second parameter, etc.
 *
 * \param opcode  one of OPCODE_x
 * \param nparams  number of function parameters
 * \return  pointer to start of instruction space
 */
static INLINE Node *
alloc_instruction(struct gl_context *ctx, OpCode opcode, GLuint nparams)
{
   return dlist_alloc(ctx, opcode, nparams * sizeof(Node));
}



/*
 * Display List compilation functions
 */
static void GLAPIENTRY
save_Accum(GLenum op, GLfloat value)
{
   GET_CURRENT_CONTEXT(ctx);
   Node *n;
   ASSERT_OUTSIDE_SAVE_BEGIN_END_AND_FLUSH(ctx);
   n = alloc_instruction(ctx, OPCODE_ACCUM, 2);
   if (n) {
      n[1].e = op;
      n[2].f = value;
   }
   if (ctx->ExecuteFlag) {
      CALL_Accum(ctx->Exec, (op, value));
   }
}


static void GLAPIENTRY
save_AlphaFunc(GLenum func, GLclampf ref)
{
   GET_CURRENT_CONTEXT(ctx);
   Node *n;
   ASSERT_OUTSIDE_SAVE_BEGIN_END_AND_FLUSH(ctx);
   n = alloc_instruction(ctx, OPCODE_ALPHA_FUNC, 2);
   if (n) {
      n[1].e = func;
      n[2].f = (GLfloat) ref;
   }
   if (ctx->ExecuteFlag) {
      CALL_AlphaFunc(ctx->Exec, (func, ref));
   }
}


static void GLAPIENTRY
save_BindTexture(GLenum target, GLuint texture)
{
   GET_CURRENT_CONTEXT(ctx);
   Node *n;
   ASSERT_OUTSIDE_SAVE_BEGIN_END_AND_FLUSH(ctx);
   n = alloc_instruction(ctx, OPCODE_BIND_TEXTURE, 2);
   if (n) {
      n[1].e = target;
      n[2].ui = texture;
   }
   if (ctx->ExecuteFlag) {
      CALL_BindTexture(ctx->Exec, (target, texture));
   }
}


static void GLAPIENTRY
save_Bitmap(GLsizei width, GLsizei height,
            GLfloat xorig, GLfloat yorig,
            GLfloat xmove, GLfloat ymove, const GLubyte * pixels)
{
   GET_CURRENT_CONTEXT(ctx);
   Node *n;
   ASSERT_OUTSIDE_SAVE_BEGIN_END_AND_FLUSH(ctx);
   n = alloc_instruction(ctx, OPCODE_BITMAP, 7);
   if (n) {
      n[1].i = (GLint) width;
      n[2].i = (GLint) height;
      n[3].f = xorig;
      n[4].f = yorig;
      n[5].f = xmove;
      n[6].f = ymove;
      n[7].data = _mesa_unpack_bitmap(width, height, pixels, &ctx->Unpack);
   }
   if (ctx->ExecuteFlag) {
      CALL_Bitmap(ctx->Exec, (width, height,
                              xorig, yorig, xmove, ymove, pixels));
   }
}


static void GLAPIENTRY
save_BlendEquation(GLenum mode)
{
   GET_CURRENT_CONTEXT(ctx);
   Node *n;
   ASSERT_OUTSIDE_SAVE_BEGIN_END_AND_FLUSH(ctx);
   n = alloc_instruction(ctx, OPCODE_BLEND_EQUATION, 1);
   if (n) {
      n[1].e = mode;
   }
   if (ctx->ExecuteFlag) {
      CALL_BlendEquation(ctx->Exec, (mode));
   }
}


static void GLAPIENTRY
save_BlendEquationSeparateEXT(GLenum modeRGB, GLenum modeA)
{
   GET_CURRENT_CONTEXT(ctx);
   Node *n;
   ASSERT_OUTSIDE_SAVE_BEGIN_END_AND_FLUSH(ctx);
   n = alloc_instruction(ctx, OPCODE_BLEND_EQUATION_SEPARATE, 2);
   if (n) {
      n[1].e = modeRGB;
      n[2].e = modeA;
   }
   if (ctx->ExecuteFlag) {
      CALL_BlendEquationSeparateEXT(ctx->Exec, (modeRGB, modeA));
   }
}


static void GLAPIENTRY
save_BlendFuncSeparateEXT(GLenum sfactorRGB, GLenum dfactorRGB,
                          GLenum sfactorA, GLenum dfactorA)
{
   GET_CURRENT_CONTEXT(ctx);
   Node *n;
   ASSERT_OUTSIDE_SAVE_BEGIN_END_AND_FLUSH(ctx);
   n = alloc_instruction(ctx, OPCODE_BLEND_FUNC_SEPARATE, 4);
   if (n) {
      n[1].e = sfactorRGB;
      n[2].e = dfactorRGB;
      n[3].e = sfactorA;
      n[4].e = dfactorA;
   }
   if (ctx->ExecuteFlag) {
      CALL_BlendFuncSeparateEXT(ctx->Exec,
                                (sfactorRGB, dfactorRGB, sfactorA, dfactorA));
   }
}


static void GLAPIENTRY
save_BlendFunc(GLenum srcfactor, GLenum dstfactor)
{
   save_BlendFuncSeparateEXT(srcfactor, dstfactor, srcfactor, dstfactor);
}


static void GLAPIENTRY
save_BlendColor(GLfloat red, GLfloat green, GLfloat blue, GLfloat alpha)
{
   GET_CURRENT_CONTEXT(ctx);
   Node *n;
   ASSERT_OUTSIDE_SAVE_BEGIN_END_AND_FLUSH(ctx);
   n = alloc_instruction(ctx, OPCODE_BLEND_COLOR, 4);
   if (n) {
      n[1].f = red;
      n[2].f = green;
      n[3].f = blue;
      n[4].f = alpha;
   }
   if (ctx->ExecuteFlag) {
      CALL_BlendColor(ctx->Exec, (red, green, blue, alpha));
   }
}

/* GL_ARB_draw_buffers_blend */
static void GLAPIENTRY
save_BlendFuncSeparatei(GLuint buf, GLenum sfactorRGB, GLenum dfactorRGB,
                        GLenum sfactorA, GLenum dfactorA)
{
   GET_CURRENT_CONTEXT(ctx);
   Node *n;
   ASSERT_OUTSIDE_SAVE_BEGIN_END_AND_FLUSH(ctx);
   n = alloc_instruction(ctx, OPCODE_BLEND_FUNC_SEPARATE_I, 5);
   if (n) {
      n[1].ui = buf;
      n[2].e = sfactorRGB;
      n[3].e = dfactorRGB;
      n[4].e = sfactorA;
      n[5].e = dfactorA;
   }
   if (ctx->ExecuteFlag) {
      CALL_BlendFuncSeparateiARB(ctx->Exec, (buf, sfactorRGB, dfactorRGB,
                                             sfactorA, dfactorA));
   }
}

/* GL_ARB_draw_buffers_blend */
static void GLAPIENTRY
save_BlendFunci(GLuint buf, GLenum sfactor, GLenum dfactor)
{
   GET_CURRENT_CONTEXT(ctx);
   Node *n;
   ASSERT_OUTSIDE_SAVE_BEGIN_END_AND_FLUSH(ctx);
   n = alloc_instruction(ctx, OPCODE_BLEND_FUNC_SEPARATE_I, 3);
   if (n) {
      n[1].ui = buf;
      n[2].e = sfactor;
      n[3].e = dfactor;
   }
   if (ctx->ExecuteFlag) {
      CALL_BlendFunciARB(ctx->Exec, (buf, sfactor, dfactor));
   }
}

/* GL_ARB_draw_buffers_blend */
static void GLAPIENTRY
save_BlendEquationi(GLuint buf, GLenum mode)
{
   GET_CURRENT_CONTEXT(ctx);
   Node *n;
   ASSERT_OUTSIDE_SAVE_BEGIN_END_AND_FLUSH(ctx);
   n = alloc_instruction(ctx, OPCODE_BLEND_EQUATION_I, 2);
   if (n) {
      n[1].ui = buf;
      n[2].e = mode;
   }
   if (ctx->ExecuteFlag) {
      CALL_BlendEquationiARB(ctx->Exec, (buf, mode));
   }
}

/* GL_ARB_draw_buffers_blend */
static void GLAPIENTRY
save_BlendEquationSeparatei(GLuint buf, GLenum modeRGB, GLenum modeA)
{
   GET_CURRENT_CONTEXT(ctx);
   Node *n;
   ASSERT_OUTSIDE_SAVE_BEGIN_END_AND_FLUSH(ctx);
   n = alloc_instruction(ctx, OPCODE_BLEND_EQUATION_SEPARATE_I, 3);
   if (n) {
      n[1].ui = buf;
      n[2].e = modeRGB;
      n[3].e = modeA;
   }
   if (ctx->ExecuteFlag) {
      CALL_BlendEquationSeparateiARB(ctx->Exec, (buf, modeRGB, modeA));
   }
}


static void invalidate_saved_current_state( struct gl_context *ctx )
{
   GLint i;

   for (i = 0; i < VERT_ATTRIB_MAX; i++)
      ctx->ListState.ActiveAttribSize[i] = 0;

   for (i = 0; i < MAT_ATTRIB_MAX; i++)
      ctx->ListState.ActiveMaterialSize[i] = 0;

   memset(&ctx->ListState.Current, 0, sizeof ctx->ListState.Current);

   ctx->Driver.CurrentSavePrimitive = PRIM_UNKNOWN;
}

static void GLAPIENTRY
save_CallList(GLuint list)
{
   GET_CURRENT_CONTEXT(ctx);
   Node *n;
   SAVE_FLUSH_VERTICES(ctx);

   n = alloc_instruction(ctx, OPCODE_CALL_LIST, 1);
   if (n) {
      n[1].ui = list;
   }

   /* After this, we don't know what state we're in.  Invalidate all
    * cached information previously gathered:
    */
   invalidate_saved_current_state( ctx );

   if (ctx->ExecuteFlag) {
      _mesa_CallList(list);
   }
}


static void GLAPIENTRY
save_CallLists(GLsizei num, GLenum type, const GLvoid * lists)
{
   GET_CURRENT_CONTEXT(ctx);
   GLint i;
   GLboolean typeErrorFlag;

   SAVE_FLUSH_VERTICES(ctx);

   switch (type) {
   case GL_BYTE:
   case GL_UNSIGNED_BYTE:
   case GL_SHORT:
   case GL_UNSIGNED_SHORT:
   case GL_INT:
   case GL_UNSIGNED_INT:
   case GL_FLOAT:
   case GL_2_BYTES:
   case GL_3_BYTES:
   case GL_4_BYTES:
      typeErrorFlag = GL_FALSE;
      break;
   default:
      typeErrorFlag = GL_TRUE;
   }

   for (i = 0; i < num; i++) {
      GLint list = translate_id(i, type, lists);
      Node *n = alloc_instruction(ctx, OPCODE_CALL_LIST_OFFSET, 2);
      if (n) {
         n[1].i = list;
         n[2].b = typeErrorFlag;
      }
   }

   /* After this, we don't know what state we're in.  Invalidate all
    * cached information previously gathered:
    */
   invalidate_saved_current_state( ctx );

   if (ctx->ExecuteFlag) {
      CALL_CallLists(ctx->Exec, (num, type, lists));
   }
}


static void GLAPIENTRY
save_Clear(GLbitfield mask)
{
   GET_CURRENT_CONTEXT(ctx);
   Node *n;
   ASSERT_OUTSIDE_SAVE_BEGIN_END_AND_FLUSH(ctx);
   n = alloc_instruction(ctx, OPCODE_CLEAR, 1);
   if (n) {
      n[1].bf = mask;
   }
   if (ctx->ExecuteFlag) {
      CALL_Clear(ctx->Exec, (mask));
   }
}


static void GLAPIENTRY
save_ClearBufferiv(GLenum buffer, GLint drawbuffer, const GLint *value)
{
   GET_CURRENT_CONTEXT(ctx);
   Node *n;
   ASSERT_OUTSIDE_SAVE_BEGIN_END_AND_FLUSH(ctx);
   n = alloc_instruction(ctx, OPCODE_CLEAR_BUFFER_IV, 6);
   if (n) {
      n[1].e = buffer;
      n[2].i = drawbuffer;
      n[3].i = value[0];
      if (buffer == GL_COLOR) {
         n[4].i = value[1];
         n[5].i = value[2];
         n[6].i = value[3];
      }
      else {
         n[4].i = 0;
         n[5].i = 0;
         n[6].i = 0;
      }
   }
   if (ctx->ExecuteFlag) {
      /*CALL_ClearBufferiv(ctx->Exec, (buffer, drawbuffer, value));*/
   }
}


static void GLAPIENTRY
save_ClearBufferuiv(GLenum buffer, GLint drawbuffer, const GLuint *value)
{
   GET_CURRENT_CONTEXT(ctx);
   Node *n;
   ASSERT_OUTSIDE_SAVE_BEGIN_END_AND_FLUSH(ctx);
   n = alloc_instruction(ctx, OPCODE_CLEAR_BUFFER_UIV, 6);
   if (n) {
      n[1].e = buffer;
      n[2].i = drawbuffer;
      n[3].ui = value[0];
      if (buffer == GL_COLOR) {
         n[4].ui = value[1];
         n[5].ui = value[2];
         n[6].ui = value[3];
      }
      else {
         n[4].ui = 0;
         n[5].ui = 0;
         n[6].ui = 0;
      }
   }
   if (ctx->ExecuteFlag) {
      /*CALL_ClearBufferuiv(ctx->Exec, (buffer, drawbuffer, value));*/
   }
}


static void GLAPIENTRY
save_ClearBufferfv(GLenum buffer, GLint drawbuffer, const GLfloat *value)
{
   GET_CURRENT_CONTEXT(ctx);
   Node *n;
   ASSERT_OUTSIDE_SAVE_BEGIN_END_AND_FLUSH(ctx);
   n = alloc_instruction(ctx, OPCODE_CLEAR_BUFFER_FV, 6);
   if (n) {
      n[1].e = buffer;
      n[2].i = drawbuffer;
      n[3].f = value[0];
      if (buffer == GL_COLOR) {
         n[4].f = value[1];
         n[5].f = value[2];
         n[6].f = value[3];
      }
      else {
         n[4].f = 0.0F;
         n[5].f = 0.0F;
         n[6].f = 0.0F;
      }
   }
   if (ctx->ExecuteFlag) {
      /*CALL_ClearBufferuiv(ctx->Exec, (buffer, drawbuffer, value));*/
   }
}


static void GLAPIENTRY
save_ClearBufferfi(GLenum buffer, GLint drawbuffer,
                   GLfloat depth, GLint stencil)
{
   GET_CURRENT_CONTEXT(ctx);
   Node *n;
   ASSERT_OUTSIDE_SAVE_BEGIN_END_AND_FLUSH(ctx);
   n = alloc_instruction(ctx, OPCODE_CLEAR_BUFFER_FI, 4);
   if (n) {
      n[1].e = buffer;
      n[2].i = drawbuffer;
      n[3].f = depth;
      n[4].i = stencil;
   }
   if (ctx->ExecuteFlag) {
      /*CALL_ClearBufferfi(ctx->Exec, (buffer, drawbuffer, depth, stencil));*/
   }
}


static void GLAPIENTRY
save_ClearAccum(GLfloat red, GLfloat green, GLfloat blue, GLfloat alpha)
{
   GET_CURRENT_CONTEXT(ctx);
   Node *n;
   ASSERT_OUTSIDE_SAVE_BEGIN_END_AND_FLUSH(ctx);
   n = alloc_instruction(ctx, OPCODE_CLEAR_ACCUM, 4);
   if (n) {
      n[1].f = red;
      n[2].f = green;
      n[3].f = blue;
      n[4].f = alpha;
   }
   if (ctx->ExecuteFlag) {
      CALL_ClearAccum(ctx->Exec, (red, green, blue, alpha));
   }
}


static void GLAPIENTRY
save_ClearColor(GLclampf red, GLclampf green, GLclampf blue, GLclampf alpha)
{
   GET_CURRENT_CONTEXT(ctx);
   Node *n;
   ASSERT_OUTSIDE_SAVE_BEGIN_END_AND_FLUSH(ctx);
   n = alloc_instruction(ctx, OPCODE_CLEAR_COLOR, 4);
   if (n) {
      n[1].f = red;
      n[2].f = green;
      n[3].f = blue;
      n[4].f = alpha;
   }
   if (ctx->ExecuteFlag) {
      CALL_ClearColor(ctx->Exec, (red, green, blue, alpha));
   }
}


static void GLAPIENTRY
save_ClearDepth(GLclampd depth)
{
   GET_CURRENT_CONTEXT(ctx);
   Node *n;
   ASSERT_OUTSIDE_SAVE_BEGIN_END_AND_FLUSH(ctx);
   n = alloc_instruction(ctx, OPCODE_CLEAR_DEPTH, 1);
   if (n) {
      n[1].f = (GLfloat) depth;
   }
   if (ctx->ExecuteFlag) {
      CALL_ClearDepth(ctx->Exec, (depth));
   }
}


static void GLAPIENTRY
save_ClearIndex(GLfloat c)
{
   GET_CURRENT_CONTEXT(ctx);
   Node *n;
   ASSERT_OUTSIDE_SAVE_BEGIN_END_AND_FLUSH(ctx);
   n = alloc_instruction(ctx, OPCODE_CLEAR_INDEX, 1);
   if (n) {
      n[1].f = c;
   }
   if (ctx->ExecuteFlag) {
      CALL_ClearIndex(ctx->Exec, (c));
   }
}


static void GLAPIENTRY
save_ClearStencil(GLint s)
{
   GET_CURRENT_CONTEXT(ctx);
   Node *n;
   ASSERT_OUTSIDE_SAVE_BEGIN_END_AND_FLUSH(ctx);
   n = alloc_instruction(ctx, OPCODE_CLEAR_STENCIL, 1);
   if (n) {
      n[1].i = s;
   }
   if (ctx->ExecuteFlag) {
      CALL_ClearStencil(ctx->Exec, (s));
   }
}


static void GLAPIENTRY
save_ClipPlane(GLenum plane, const GLdouble * equ)
{
   GET_CURRENT_CONTEXT(ctx);
   Node *n;
   ASSERT_OUTSIDE_SAVE_BEGIN_END_AND_FLUSH(ctx);
   n = alloc_instruction(ctx, OPCODE_CLIP_PLANE, 5);
   if (n) {
      n[1].e = plane;
      n[2].f = (GLfloat) equ[0];
      n[3].f = (GLfloat) equ[1];
      n[4].f = (GLfloat) equ[2];
      n[5].f = (GLfloat) equ[3];
   }
   if (ctx->ExecuteFlag) {
      CALL_ClipPlane(ctx->Exec, (plane, equ));
   }
}



static void GLAPIENTRY
save_ColorMask(GLboolean red, GLboolean green,
               GLboolean blue, GLboolean alpha)
{
   GET_CURRENT_CONTEXT(ctx);
   Node *n;
   ASSERT_OUTSIDE_SAVE_BEGIN_END_AND_FLUSH(ctx);
   n = alloc_instruction(ctx, OPCODE_COLOR_MASK, 4);
   if (n) {
      n[1].b = red;
      n[2].b = green;
      n[3].b = blue;
      n[4].b = alpha;
   }
   if (ctx->ExecuteFlag) {
      CALL_ColorMask(ctx->Exec, (red, green, blue, alpha));
   }
}


static void GLAPIENTRY
save_ColorMaskIndexed(GLuint buf, GLboolean red, GLboolean green,
                      GLboolean blue, GLboolean alpha)
{
   GET_CURRENT_CONTEXT(ctx);
   Node *n;
   ASSERT_OUTSIDE_SAVE_BEGIN_END_AND_FLUSH(ctx);
   n = alloc_instruction(ctx, OPCODE_COLOR_MASK_INDEXED, 5);
   if (n) {
      n[1].ui = buf;
      n[2].b = red;
      n[3].b = green;
      n[4].b = blue;
      n[5].b = alpha;
   }
   if (ctx->ExecuteFlag) {
      /*CALL_ColorMaskIndexedEXT(ctx->Exec, (buf, red, green, blue, alpha));*/
   }
}


static void GLAPIENTRY
save_ColorMaterial(GLenum face, GLenum mode)
{
   GET_CURRENT_CONTEXT(ctx);
   Node *n;
   ASSERT_OUTSIDE_SAVE_BEGIN_END_AND_FLUSH(ctx);

   n = alloc_instruction(ctx, OPCODE_COLOR_MATERIAL, 2);
   if (n) {
      n[1].e = face;
      n[2].e = mode;
   }
   if (ctx->ExecuteFlag) {
      CALL_ColorMaterial(ctx->Exec, (face, mode));
   }
}


static void GLAPIENTRY
save_ColorTable(GLenum target, GLenum internalFormat,
                GLsizei width, GLenum format, GLenum type,
                const GLvoid * table)
{
   GET_CURRENT_CONTEXT(ctx);
   if (_mesa_is_proxy_texture(target)) {
      /* execute immediately */
      CALL_ColorTable(ctx->Exec, (target, internalFormat, width,
                                  format, type, table));
   }
   else {
      Node *n;
      ASSERT_OUTSIDE_SAVE_BEGIN_END_AND_FLUSH(ctx);
      n = alloc_instruction(ctx, OPCODE_COLOR_TABLE, 6);
      if (n) {
         n[1].e = target;
         n[2].e = internalFormat;
         n[3].i = width;
         n[4].e = format;
         n[5].e = type;
         n[6].data = unpack_image(ctx, 1, width, 1, 1, format, type, table,
                                  &ctx->Unpack);
      }
      if (ctx->ExecuteFlag) {
         CALL_ColorTable(ctx->Exec, (target, internalFormat, width,
                                     format, type, table));
      }
   }
}



static void GLAPIENTRY
save_ColorTableParameterfv(GLenum target, GLenum pname,
                           const GLfloat *params)
{
   GET_CURRENT_CONTEXT(ctx);
   Node *n;

   ASSERT_OUTSIDE_SAVE_BEGIN_END_AND_FLUSH(ctx);

   n = alloc_instruction(ctx, OPCODE_COLOR_TABLE_PARAMETER_FV, 6);
   if (n) {
      n[1].e = target;
      n[2].e = pname;
      n[3].f = params[0];
      if (pname == GL_COLOR_TABLE_SGI ||
          pname == GL_POST_CONVOLUTION_COLOR_TABLE_SGI ||
          pname == GL_TEXTURE_COLOR_TABLE_SGI) {
         n[4].f = params[1];
         n[5].f = params[2];
         n[6].f = params[3];
      }
   }

   if (ctx->ExecuteFlag) {
      CALL_ColorTableParameterfv(ctx->Exec, (target, pname, params));
   }
}


static void GLAPIENTRY
save_ColorTableParameteriv(GLenum target, GLenum pname, const GLint *params)
{
   GET_CURRENT_CONTEXT(ctx);
   Node *n;

   ASSERT_OUTSIDE_SAVE_BEGIN_END_AND_FLUSH(ctx);

   n = alloc_instruction(ctx, OPCODE_COLOR_TABLE_PARAMETER_IV, 6);
   if (n) {
      n[1].e = target;
      n[2].e = pname;
      n[3].i = params[0];
      if (pname == GL_COLOR_TABLE_SGI ||
          pname == GL_POST_CONVOLUTION_COLOR_TABLE_SGI ||
          pname == GL_TEXTURE_COLOR_TABLE_SGI) {
         n[4].i = params[1];
         n[5].i = params[2];
         n[6].i = params[3];
      }
   }

   if (ctx->ExecuteFlag) {
      CALL_ColorTableParameteriv(ctx->Exec, (target, pname, params));
   }
}



static void GLAPIENTRY
save_ColorSubTable(GLenum target, GLsizei start, GLsizei count,
                   GLenum format, GLenum type, const GLvoid * table)
{
   GET_CURRENT_CONTEXT(ctx);
   Node *n;
   ASSERT_OUTSIDE_SAVE_BEGIN_END_AND_FLUSH(ctx);
   n = alloc_instruction(ctx, OPCODE_COLOR_SUB_TABLE, 6);
   if (n) {
      n[1].e = target;
      n[2].i = start;
      n[3].i = count;
      n[4].e = format;
      n[5].e = type;
      n[6].data = unpack_image(ctx, 1, count, 1, 1, format, type, table,
                               &ctx->Unpack);
   }
   if (ctx->ExecuteFlag) {
      CALL_ColorSubTable(ctx->Exec,
                         (target, start, count, format, type, table));
   }
}


static void GLAPIENTRY
save_CopyColorSubTable(GLenum target, GLsizei start,
                       GLint x, GLint y, GLsizei width)
{
   GET_CURRENT_CONTEXT(ctx);
   Node *n;

   ASSERT_OUTSIDE_SAVE_BEGIN_END_AND_FLUSH(ctx);
   n = alloc_instruction(ctx, OPCODE_COPY_COLOR_SUB_TABLE, 5);
   if (n) {
      n[1].e = target;
      n[2].i = start;
      n[3].i = x;
      n[4].i = y;
      n[5].i = width;
   }
   if (ctx->ExecuteFlag) {
      CALL_CopyColorSubTable(ctx->Exec, (target, start, x, y, width));
   }
}


static void GLAPIENTRY
save_CopyColorTable(GLenum target, GLenum internalformat,
                    GLint x, GLint y, GLsizei width)
{
   GET_CURRENT_CONTEXT(ctx);
   Node *n;

   ASSERT_OUTSIDE_SAVE_BEGIN_END_AND_FLUSH(ctx);
   n = alloc_instruction(ctx, OPCODE_COPY_COLOR_TABLE, 5);
   if (n) {
      n[1].e = target;
      n[2].e = internalformat;
      n[3].i = x;
      n[4].i = y;
      n[5].i = width;
   }
   if (ctx->ExecuteFlag) {
      CALL_CopyColorTable(ctx->Exec, (target, internalformat, x, y, width));
   }
}


static void GLAPIENTRY
save_ConvolutionFilter1D(GLenum target, GLenum internalFormat, GLsizei width,
                         GLenum format, GLenum type, const GLvoid * filter)
{
   GET_CURRENT_CONTEXT(ctx);
   Node *n;

   ASSERT_OUTSIDE_SAVE_BEGIN_END_AND_FLUSH(ctx);

   n = alloc_instruction(ctx, OPCODE_CONVOLUTION_FILTER_1D, 6);
   if (n) {
      n[1].e = target;
      n[2].e = internalFormat;
      n[3].i = width;
      n[4].e = format;
      n[5].e = type;
      n[6].data = unpack_image(ctx, 1, width, 1, 1, format, type, filter,
                               &ctx->Unpack);
   }
   if (ctx->ExecuteFlag) {
      CALL_ConvolutionFilter1D(ctx->Exec, (target, internalFormat, width,
                                           format, type, filter));
   }
}


static void GLAPIENTRY
save_ConvolutionFilter2D(GLenum target, GLenum internalFormat,
                         GLsizei width, GLsizei height, GLenum format,
                         GLenum type, const GLvoid * filter)
{
   GET_CURRENT_CONTEXT(ctx);
   Node *n;

   ASSERT_OUTSIDE_SAVE_BEGIN_END_AND_FLUSH(ctx);

   n = alloc_instruction(ctx, OPCODE_CONVOLUTION_FILTER_2D, 7);
   if (n) {
      n[1].e = target;
      n[2].e = internalFormat;
      n[3].i = width;
      n[4].i = height;
      n[5].e = format;
      n[6].e = type;
      n[7].data = unpack_image(ctx, 2, width, height, 1, format, type, filter,
                               &ctx->Unpack);
   }
   if (ctx->ExecuteFlag) {
      CALL_ConvolutionFilter2D(ctx->Exec,
                               (target, internalFormat, width, height, format,
                                type, filter));
   }
}


static void GLAPIENTRY
save_ConvolutionParameteri(GLenum target, GLenum pname, GLint param)
{
   GET_CURRENT_CONTEXT(ctx);
   Node *n;
   ASSERT_OUTSIDE_SAVE_BEGIN_END_AND_FLUSH(ctx);
   n = alloc_instruction(ctx, OPCODE_CONVOLUTION_PARAMETER_I, 3);
   if (n) {
      n[1].e = target;
      n[2].e = pname;
      n[3].i = param;
   }
   if (ctx->ExecuteFlag) {
      CALL_ConvolutionParameteri(ctx->Exec, (target, pname, param));
   }
}


static void GLAPIENTRY
save_ConvolutionParameteriv(GLenum target, GLenum pname, const GLint *params)
{
   GET_CURRENT_CONTEXT(ctx);
   Node *n;
   ASSERT_OUTSIDE_SAVE_BEGIN_END_AND_FLUSH(ctx);
   n = alloc_instruction(ctx, OPCODE_CONVOLUTION_PARAMETER_IV, 6);
   if (n) {
      n[1].e = target;
      n[2].e = pname;
      n[3].i = params[0];
      if (pname == GL_CONVOLUTION_BORDER_COLOR ||
          pname == GL_CONVOLUTION_FILTER_SCALE ||
          pname == GL_CONVOLUTION_FILTER_BIAS) {
         n[4].i = params[1];
         n[5].i = params[2];
         n[6].i = params[3];
      }
      else {
         n[4].i = n[5].i = n[6].i = 0;
      }
   }
   if (ctx->ExecuteFlag) {
      CALL_ConvolutionParameteriv(ctx->Exec, (target, pname, params));
   }
}


static void GLAPIENTRY
save_ConvolutionParameterf(GLenum target, GLenum pname, GLfloat param)
{
   GET_CURRENT_CONTEXT(ctx);
   Node *n;
   ASSERT_OUTSIDE_SAVE_BEGIN_END_AND_FLUSH(ctx);
   n = alloc_instruction(ctx, OPCODE_CONVOLUTION_PARAMETER_F, 3);
   if (n) {
      n[1].e = target;
      n[2].e = pname;
      n[3].f = param;
   }
   if (ctx->ExecuteFlag) {
      CALL_ConvolutionParameterf(ctx->Exec, (target, pname, param));
   }
}


static void GLAPIENTRY
save_ConvolutionParameterfv(GLenum target, GLenum pname,
                            const GLfloat *params)
{
   GET_CURRENT_CONTEXT(ctx);
   Node *n;
   ASSERT_OUTSIDE_SAVE_BEGIN_END_AND_FLUSH(ctx);
   n = alloc_instruction(ctx, OPCODE_CONVOLUTION_PARAMETER_FV, 6);
   if (n) {
      n[1].e = target;
      n[2].e = pname;
      n[3].f = params[0];
      if (pname == GL_CONVOLUTION_BORDER_COLOR ||
          pname == GL_CONVOLUTION_FILTER_SCALE ||
          pname == GL_CONVOLUTION_FILTER_BIAS) {
         n[4].f = params[1];
         n[5].f = params[2];
         n[6].f = params[3];
      }
      else {
         n[4].f = n[5].f = n[6].f = 0.0F;
      }
   }
   if (ctx->ExecuteFlag) {
      CALL_ConvolutionParameterfv(ctx->Exec, (target, pname, params));
   }
}


static void GLAPIENTRY
save_CopyPixels(GLint x, GLint y, GLsizei width, GLsizei height, GLenum type)
{
   GET_CURRENT_CONTEXT(ctx);
   Node *n;
   ASSERT_OUTSIDE_SAVE_BEGIN_END_AND_FLUSH(ctx);
   n = alloc_instruction(ctx, OPCODE_COPY_PIXELS, 5);
   if (n) {
      n[1].i = x;
      n[2].i = y;
      n[3].i = (GLint) width;
      n[4].i = (GLint) height;
      n[5].e = type;
   }
   if (ctx->ExecuteFlag) {
      CALL_CopyPixels(ctx->Exec, (x, y, width, height, type));
   }
}



static void GLAPIENTRY
save_CopyTexImage1D(GLenum target, GLint level, GLenum internalformat,
                    GLint x, GLint y, GLsizei width, GLint border)
{
   GET_CURRENT_CONTEXT(ctx);
   Node *n;
   ASSERT_OUTSIDE_SAVE_BEGIN_END_AND_FLUSH(ctx);
   n = alloc_instruction(ctx, OPCODE_COPY_TEX_IMAGE1D, 7);
   if (n) {
      n[1].e = target;
      n[2].i = level;
      n[3].e = internalformat;
      n[4].i = x;
      n[5].i = y;
      n[6].i = width;
      n[7].i = border;
   }
   if (ctx->ExecuteFlag) {
      CALL_CopyTexImage1D(ctx->Exec, (target, level, internalformat,
                                      x, y, width, border));
   }
}


static void GLAPIENTRY
save_CopyTexImage2D(GLenum target, GLint level,
                    GLenum internalformat,
                    GLint x, GLint y, GLsizei width,
                    GLsizei height, GLint border)
{
   GET_CURRENT_CONTEXT(ctx);
   Node *n;
   ASSERT_OUTSIDE_SAVE_BEGIN_END_AND_FLUSH(ctx);
   n = alloc_instruction(ctx, OPCODE_COPY_TEX_IMAGE2D, 8);
   if (n) {
      n[1].e = target;
      n[2].i = level;
      n[3].e = internalformat;
      n[4].i = x;
      n[5].i = y;
      n[6].i = width;
      n[7].i = height;
      n[8].i = border;
   }
   if (ctx->ExecuteFlag) {
      CALL_CopyTexImage2D(ctx->Exec, (target, level, internalformat,
                                      x, y, width, height, border));
   }
}



static void GLAPIENTRY
save_CopyTexSubImage1D(GLenum target, GLint level,
                       GLint xoffset, GLint x, GLint y, GLsizei width)
{
   GET_CURRENT_CONTEXT(ctx);
   Node *n;
   ASSERT_OUTSIDE_SAVE_BEGIN_END_AND_FLUSH(ctx);
   n = alloc_instruction(ctx, OPCODE_COPY_TEX_SUB_IMAGE1D, 6);
   if (n) {
      n[1].e = target;
      n[2].i = level;
      n[3].i = xoffset;
      n[4].i = x;
      n[5].i = y;
      n[6].i = width;
   }
   if (ctx->ExecuteFlag) {
      CALL_CopyTexSubImage1D(ctx->Exec,
                             (target, level, xoffset, x, y, width));
   }
}


static void GLAPIENTRY
save_CopyTexSubImage2D(GLenum target, GLint level,
                       GLint xoffset, GLint yoffset,
                       GLint x, GLint y, GLsizei width, GLint height)
{
   GET_CURRENT_CONTEXT(ctx);
   Node *n;
   ASSERT_OUTSIDE_SAVE_BEGIN_END_AND_FLUSH(ctx);
   n = alloc_instruction(ctx, OPCODE_COPY_TEX_SUB_IMAGE2D, 8);
   if (n) {
      n[1].e = target;
      n[2].i = level;
      n[3].i = xoffset;
      n[4].i = yoffset;
      n[5].i = x;
      n[6].i = y;
      n[7].i = width;
      n[8].i = height;
   }
   if (ctx->ExecuteFlag) {
      CALL_CopyTexSubImage2D(ctx->Exec, (target, level, xoffset, yoffset,
                                         x, y, width, height));
   }
}


static void GLAPIENTRY
save_CopyTexSubImage3D(GLenum target, GLint level,
                       GLint xoffset, GLint yoffset, GLint zoffset,
                       GLint x, GLint y, GLsizei width, GLint height)
{
   GET_CURRENT_CONTEXT(ctx);
   Node *n;
   ASSERT_OUTSIDE_SAVE_BEGIN_END_AND_FLUSH(ctx);
   n = alloc_instruction(ctx, OPCODE_COPY_TEX_SUB_IMAGE3D, 9);
   if (n) {
      n[1].e = target;
      n[2].i = level;
      n[3].i = xoffset;
      n[4].i = yoffset;
      n[5].i = zoffset;
      n[6].i = x;
      n[7].i = y;
      n[8].i = width;
      n[9].i = height;
   }
   if (ctx->ExecuteFlag) {
      CALL_CopyTexSubImage3D(ctx->Exec, (target, level,
                                         xoffset, yoffset, zoffset,
                                         x, y, width, height));
   }
}


static void GLAPIENTRY
save_CullFace(GLenum mode)
{
   GET_CURRENT_CONTEXT(ctx);
   Node *n;
   ASSERT_OUTSIDE_SAVE_BEGIN_END_AND_FLUSH(ctx);
   n = alloc_instruction(ctx, OPCODE_CULL_FACE, 1);
   if (n) {
      n[1].e = mode;
   }
   if (ctx->ExecuteFlag) {
      CALL_CullFace(ctx->Exec, (mode));
   }
}


static void GLAPIENTRY
save_DepthFunc(GLenum func)
{
   GET_CURRENT_CONTEXT(ctx);
   Node *n;
   ASSERT_OUTSIDE_SAVE_BEGIN_END_AND_FLUSH(ctx);
   n = alloc_instruction(ctx, OPCODE_DEPTH_FUNC, 1);
   if (n) {
      n[1].e = func;
   }
   if (ctx->ExecuteFlag) {
      CALL_DepthFunc(ctx->Exec, (func));
   }
}


static void GLAPIENTRY
save_DepthMask(GLboolean mask)
{
   GET_CURRENT_CONTEXT(ctx);
   Node *n;
   ASSERT_OUTSIDE_SAVE_BEGIN_END_AND_FLUSH(ctx);
   n = alloc_instruction(ctx, OPCODE_DEPTH_MASK, 1);
   if (n) {
      n[1].b = mask;
   }
   if (ctx->ExecuteFlag) {
      CALL_DepthMask(ctx->Exec, (mask));
   }
}


static void GLAPIENTRY
save_DepthRange(GLclampd nearval, GLclampd farval)
{
   GET_CURRENT_CONTEXT(ctx);
   Node *n;
   ASSERT_OUTSIDE_SAVE_BEGIN_END_AND_FLUSH(ctx);
   n = alloc_instruction(ctx, OPCODE_DEPTH_RANGE, 2);
   if (n) {
      n[1].f = (GLfloat) nearval;
      n[2].f = (GLfloat) farval;
   }
   if (ctx->ExecuteFlag) {
      CALL_DepthRange(ctx->Exec, (nearval, farval));
   }
}


static void GLAPIENTRY
save_Disable(GLenum cap)
{
   GET_CURRENT_CONTEXT(ctx);
   Node *n;
   ASSERT_OUTSIDE_SAVE_BEGIN_END_AND_FLUSH(ctx);
   n = alloc_instruction(ctx, OPCODE_DISABLE, 1);
   if (n) {
      n[1].e = cap;
   }
   if (ctx->ExecuteFlag) {
      CALL_Disable(ctx->Exec, (cap));
   }
}


static void GLAPIENTRY
save_DisableIndexed(GLuint index, GLenum cap)
{
   GET_CURRENT_CONTEXT(ctx);
   Node *n;
   ASSERT_OUTSIDE_SAVE_BEGIN_END_AND_FLUSH(ctx);
   n = alloc_instruction(ctx, OPCODE_DISABLE_INDEXED, 2);
   if (n) {
      n[1].ui = index;
      n[2].e = cap;
   }
   if (ctx->ExecuteFlag) {
      CALL_DisableIndexedEXT(ctx->Exec, (index, cap));
   }
}


static void GLAPIENTRY
save_DrawBuffer(GLenum mode)
{
   GET_CURRENT_CONTEXT(ctx);
   Node *n;
   ASSERT_OUTSIDE_SAVE_BEGIN_END_AND_FLUSH(ctx);
   n = alloc_instruction(ctx, OPCODE_DRAW_BUFFER, 1);
   if (n) {
      n[1].e = mode;
   }
   if (ctx->ExecuteFlag) {
      CALL_DrawBuffer(ctx->Exec, (mode));
   }
}


static void GLAPIENTRY
save_DrawPixels(GLsizei width, GLsizei height,
                GLenum format, GLenum type, const GLvoid * pixels)
{
   GET_CURRENT_CONTEXT(ctx);
   Node *n;

   ASSERT_OUTSIDE_SAVE_BEGIN_END_AND_FLUSH(ctx);

   n = alloc_instruction(ctx, OPCODE_DRAW_PIXELS, 5);
   if (n) {
      n[1].i = width;
      n[2].i = height;
      n[3].e = format;
      n[4].e = type;
      n[5].data = unpack_image(ctx, 2, width, height, 1, format, type,
                               pixels, &ctx->Unpack);
   }
   if (ctx->ExecuteFlag) {
      CALL_DrawPixels(ctx->Exec, (width, height, format, type, pixels));
   }
}



static void GLAPIENTRY
save_Enable(GLenum cap)
{
   GET_CURRENT_CONTEXT(ctx);
   Node *n;
   ASSERT_OUTSIDE_SAVE_BEGIN_END_AND_FLUSH(ctx);
   n = alloc_instruction(ctx, OPCODE_ENABLE, 1);
   if (n) {
      n[1].e = cap;
   }
   if (ctx->ExecuteFlag) {
      CALL_Enable(ctx->Exec, (cap));
   }
}



static void GLAPIENTRY
save_EnableIndexed(GLuint index, GLenum cap)
{
   GET_CURRENT_CONTEXT(ctx);
   Node *n;
   ASSERT_OUTSIDE_SAVE_BEGIN_END_AND_FLUSH(ctx);
   n = alloc_instruction(ctx, OPCODE_ENABLE_INDEXED, 2);
   if (n) {
      n[1].ui = index;
      n[2].e = cap;
   }
   if (ctx->ExecuteFlag) {
      CALL_EnableIndexedEXT(ctx->Exec, (index, cap));
   }
}



static void GLAPIENTRY
save_EvalMesh1(GLenum mode, GLint i1, GLint i2)
{
   GET_CURRENT_CONTEXT(ctx);
   Node *n;
   ASSERT_OUTSIDE_SAVE_BEGIN_END_AND_FLUSH(ctx);
   n = alloc_instruction(ctx, OPCODE_EVALMESH1, 3);
   if (n) {
      n[1].e = mode;
      n[2].i = i1;
      n[3].i = i2;
   }
   if (ctx->ExecuteFlag) {
      CALL_EvalMesh1(ctx->Exec, (mode, i1, i2));
   }
}


static void GLAPIENTRY
save_EvalMesh2(GLenum mode, GLint i1, GLint i2, GLint j1, GLint j2)
{
   GET_CURRENT_CONTEXT(ctx);
   Node *n;
   ASSERT_OUTSIDE_SAVE_BEGIN_END_AND_FLUSH(ctx);
   n = alloc_instruction(ctx, OPCODE_EVALMESH2, 5);
   if (n) {
      n[1].e = mode;
      n[2].i = i1;
      n[3].i = i2;
      n[4].i = j1;
      n[5].i = j2;
   }
   if (ctx->ExecuteFlag) {
      CALL_EvalMesh2(ctx->Exec, (mode, i1, i2, j1, j2));
   }
}




static void GLAPIENTRY
save_Fogfv(GLenum pname, const GLfloat *params)
{
   GET_CURRENT_CONTEXT(ctx);
   Node *n;
   ASSERT_OUTSIDE_SAVE_BEGIN_END_AND_FLUSH(ctx);
   n = alloc_instruction(ctx, OPCODE_FOG, 5);
   if (n) {
      n[1].e = pname;
      n[2].f = params[0];
      n[3].f = params[1];
      n[4].f = params[2];
      n[5].f = params[3];
   }
   if (ctx->ExecuteFlag) {
      CALL_Fogfv(ctx->Exec, (pname, params));
   }
}


static void GLAPIENTRY
save_Fogf(GLenum pname, GLfloat param)
{
   GLfloat parray[4];
   parray[0] = param;
   parray[1] = parray[2] = parray[3] = 0.0F;
   save_Fogfv(pname, parray);
}


static void GLAPIENTRY
save_Fogiv(GLenum pname, const GLint *params)
{
   GLfloat p[4];
   switch (pname) {
   case GL_FOG_MODE:
   case GL_FOG_DENSITY:
   case GL_FOG_START:
   case GL_FOG_END:
   case GL_FOG_INDEX:
      p[0] = (GLfloat) *params;
      p[1] = 0.0f;
      p[2] = 0.0f;
      p[3] = 0.0f;
      break;
   case GL_FOG_COLOR:
      p[0] = INT_TO_FLOAT(params[0]);
      p[1] = INT_TO_FLOAT(params[1]);
      p[2] = INT_TO_FLOAT(params[2]);
      p[3] = INT_TO_FLOAT(params[3]);
      break;
   default:
      /* Error will be caught later in gl_Fogfv */
      ASSIGN_4V(p, 0.0F, 0.0F, 0.0F, 0.0F);
   }
   save_Fogfv(pname, p);
}


static void GLAPIENTRY
save_Fogi(GLenum pname, GLint param)
{
   GLint parray[4];
   parray[0] = param;
   parray[1] = parray[2] = parray[3] = 0;
   save_Fogiv(pname, parray);
}


static void GLAPIENTRY
save_FrontFace(GLenum mode)
{
   GET_CURRENT_CONTEXT(ctx);
   Node *n;
   ASSERT_OUTSIDE_SAVE_BEGIN_END_AND_FLUSH(ctx);
   n = alloc_instruction(ctx, OPCODE_FRONT_FACE, 1);
   if (n) {
      n[1].e = mode;
   }
   if (ctx->ExecuteFlag) {
      CALL_FrontFace(ctx->Exec, (mode));
   }
}


static void GLAPIENTRY
save_Frustum(GLdouble left, GLdouble right,
             GLdouble bottom, GLdouble top, GLdouble nearval, GLdouble farval)
{
   GET_CURRENT_CONTEXT(ctx);
   Node *n;
   ASSERT_OUTSIDE_SAVE_BEGIN_END_AND_FLUSH(ctx);
   n = alloc_instruction(ctx, OPCODE_FRUSTUM, 6);
   if (n) {
      n[1].f = (GLfloat) left;
      n[2].f = (GLfloat) right;
      n[3].f = (GLfloat) bottom;
      n[4].f = (GLfloat) top;
      n[5].f = (GLfloat) nearval;
      n[6].f = (GLfloat) farval;
   }
   if (ctx->ExecuteFlag) {
      CALL_Frustum(ctx->Exec, (left, right, bottom, top, nearval, farval));
   }
}


static void GLAPIENTRY
save_Hint(GLenum target, GLenum mode)
{
   GET_CURRENT_CONTEXT(ctx);
   Node *n;
   ASSERT_OUTSIDE_SAVE_BEGIN_END_AND_FLUSH(ctx);
   n = alloc_instruction(ctx, OPCODE_HINT, 2);
   if (n) {
      n[1].e = target;
      n[2].e = mode;
   }
   if (ctx->ExecuteFlag) {
      CALL_Hint(ctx->Exec, (target, mode));
   }
}


static void GLAPIENTRY
save_Histogram(GLenum target, GLsizei width, GLenum internalFormat,
               GLboolean sink)
{
   GET_CURRENT_CONTEXT(ctx);
   Node *n;

   ASSERT_OUTSIDE_SAVE_BEGIN_END_AND_FLUSH(ctx);
   n = alloc_instruction(ctx, OPCODE_HISTOGRAM, 4);
   if (n) {
      n[1].e = target;
      n[2].i = width;
      n[3].e = internalFormat;
      n[4].b = sink;
   }
   if (ctx->ExecuteFlag) {
      CALL_Histogram(ctx->Exec, (target, width, internalFormat, sink));
   }
}


static void GLAPIENTRY
save_IndexMask(GLuint mask)
{
   GET_CURRENT_CONTEXT(ctx);
   Node *n;
   ASSERT_OUTSIDE_SAVE_BEGIN_END_AND_FLUSH(ctx);
   n = alloc_instruction(ctx, OPCODE_INDEX_MASK, 1);
   if (n) {
      n[1].ui = mask;
   }
   if (ctx->ExecuteFlag) {
      CALL_IndexMask(ctx->Exec, (mask));
   }
}


static void GLAPIENTRY
save_InitNames(void)
{
   GET_CURRENT_CONTEXT(ctx);
   ASSERT_OUTSIDE_SAVE_BEGIN_END_AND_FLUSH(ctx);
   (void) alloc_instruction(ctx, OPCODE_INIT_NAMES, 0);
   if (ctx->ExecuteFlag) {
      CALL_InitNames(ctx->Exec, ());
   }
}


static void GLAPIENTRY
save_Lightfv(GLenum light, GLenum pname, const GLfloat *params)
{
   GET_CURRENT_CONTEXT(ctx);
   Node *n;
   ASSERT_OUTSIDE_SAVE_BEGIN_END_AND_FLUSH(ctx);
   n = alloc_instruction(ctx, OPCODE_LIGHT, 6);
   if (n) {
      GLint i, nParams;
      n[1].e = light;
      n[2].e = pname;
      switch (pname) {
      case GL_AMBIENT:
         nParams = 4;
         break;
      case GL_DIFFUSE:
         nParams = 4;
         break;
      case GL_SPECULAR:
         nParams = 4;
         break;
      case GL_POSITION:
         nParams = 4;
         break;
      case GL_SPOT_DIRECTION:
         nParams = 3;
         break;
      case GL_SPOT_EXPONENT:
         nParams = 1;
         break;
      case GL_SPOT_CUTOFF:
         nParams = 1;
         break;
      case GL_CONSTANT_ATTENUATION:
         nParams = 1;
         break;
      case GL_LINEAR_ATTENUATION:
         nParams = 1;
         break;
      case GL_QUADRATIC_ATTENUATION:
         nParams = 1;
         break;
      default:
         nParams = 0;
      }
      for (i = 0; i < nParams; i++) {
         n[3 + i].f = params[i];
      }
   }
   if (ctx->ExecuteFlag) {
      CALL_Lightfv(ctx->Exec, (light, pname, params));
   }
}


static void GLAPIENTRY
save_Lightf(GLenum light, GLenum pname, GLfloat param)
{
   GLfloat parray[4];
   parray[0] = param;
   parray[1] = parray[2] = parray[3] = 0.0F;
   save_Lightfv(light, pname, parray);
}


static void GLAPIENTRY
save_Lightiv(GLenum light, GLenum pname, const GLint *params)
{
   GLfloat fparam[4];
   switch (pname) {
   case GL_AMBIENT:
   case GL_DIFFUSE:
   case GL_SPECULAR:
      fparam[0] = INT_TO_FLOAT(params[0]);
      fparam[1] = INT_TO_FLOAT(params[1]);
      fparam[2] = INT_TO_FLOAT(params[2]);
      fparam[3] = INT_TO_FLOAT(params[3]);
      break;
   case GL_POSITION:
      fparam[0] = (GLfloat) params[0];
      fparam[1] = (GLfloat) params[1];
      fparam[2] = (GLfloat) params[2];
      fparam[3] = (GLfloat) params[3];
      break;
   case GL_SPOT_DIRECTION:
      fparam[0] = (GLfloat) params[0];
      fparam[1] = (GLfloat) params[1];
      fparam[2] = (GLfloat) params[2];
      break;
   case GL_SPOT_EXPONENT:
   case GL_SPOT_CUTOFF:
   case GL_CONSTANT_ATTENUATION:
   case GL_LINEAR_ATTENUATION:
   case GL_QUADRATIC_ATTENUATION:
      fparam[0] = (GLfloat) params[0];
      break;
   default:
      /* error will be caught later in gl_Lightfv */
      ;
   }
   save_Lightfv(light, pname, fparam);
}


static void GLAPIENTRY
save_Lighti(GLenum light, GLenum pname, GLint param)
{
   GLint parray[4];
   parray[0] = param;
   parray[1] = parray[2] = parray[3] = 0;
   save_Lightiv(light, pname, parray);
}


static void GLAPIENTRY
save_LightModelfv(GLenum pname, const GLfloat *params)
{
   GET_CURRENT_CONTEXT(ctx);
   Node *n;
   ASSERT_OUTSIDE_SAVE_BEGIN_END_AND_FLUSH(ctx);
   n = alloc_instruction(ctx, OPCODE_LIGHT_MODEL, 5);
   if (n) {
      n[1].e = pname;
      n[2].f = params[0];
      n[3].f = params[1];
      n[4].f = params[2];
      n[5].f = params[3];
   }
   if (ctx->ExecuteFlag) {
      CALL_LightModelfv(ctx->Exec, (pname, params));
   }
}


static void GLAPIENTRY
save_LightModelf(GLenum pname, GLfloat param)
{
   GLfloat parray[4];
   parray[0] = param;
   parray[1] = parray[2] = parray[3] = 0.0F;
   save_LightModelfv(pname, parray);
}


static void GLAPIENTRY
save_LightModeliv(GLenum pname, const GLint *params)
{
   GLfloat fparam[4];
   switch (pname) {
   case GL_LIGHT_MODEL_AMBIENT:
      fparam[0] = INT_TO_FLOAT(params[0]);
      fparam[1] = INT_TO_FLOAT(params[1]);
      fparam[2] = INT_TO_FLOAT(params[2]);
      fparam[3] = INT_TO_FLOAT(params[3]);
      break;
   case GL_LIGHT_MODEL_LOCAL_VIEWER:
   case GL_LIGHT_MODEL_TWO_SIDE:
   case GL_LIGHT_MODEL_COLOR_CONTROL:
      fparam[0] = (GLfloat) params[0];
      fparam[1] = 0.0F;
      fparam[2] = 0.0F;
      fparam[3] = 0.0F;
      break;
   default:
      /* Error will be caught later in gl_LightModelfv */
      ASSIGN_4V(fparam, 0.0F, 0.0F, 0.0F, 0.0F);
   }
   save_LightModelfv(pname, fparam);
}


static void GLAPIENTRY
save_LightModeli(GLenum pname, GLint param)
{
   GLint parray[4];
   parray[0] = param;
   parray[1] = parray[2] = parray[3] = 0;
   save_LightModeliv(pname, parray);
}


static void GLAPIENTRY
save_LineStipple(GLint factor, GLushort pattern)
{
   GET_CURRENT_CONTEXT(ctx);
   Node *n;
   ASSERT_OUTSIDE_SAVE_BEGIN_END_AND_FLUSH(ctx);
   n = alloc_instruction(ctx, OPCODE_LINE_STIPPLE, 2);
   if (n) {
      n[1].i = factor;
      n[2].us = pattern;
   }
   if (ctx->ExecuteFlag) {
      CALL_LineStipple(ctx->Exec, (factor, pattern));
   }
}


static void GLAPIENTRY
save_LineWidth(GLfloat width)
{
   GET_CURRENT_CONTEXT(ctx);
   Node *n;
   ASSERT_OUTSIDE_SAVE_BEGIN_END_AND_FLUSH(ctx);
   n = alloc_instruction(ctx, OPCODE_LINE_WIDTH, 1);
   if (n) {
      n[1].f = width;
   }
   if (ctx->ExecuteFlag) {
      CALL_LineWidth(ctx->Exec, (width));
   }
}


static void GLAPIENTRY
save_ListBase(GLuint base)
{
   GET_CURRENT_CONTEXT(ctx);
   Node *n;
   ASSERT_OUTSIDE_SAVE_BEGIN_END_AND_FLUSH(ctx);
   n = alloc_instruction(ctx, OPCODE_LIST_BASE, 1);
   if (n) {
      n[1].ui = base;
   }
   if (ctx->ExecuteFlag) {
      CALL_ListBase(ctx->Exec, (base));
   }
}


static void GLAPIENTRY
save_LoadIdentity(void)
{
   GET_CURRENT_CONTEXT(ctx);
   ASSERT_OUTSIDE_SAVE_BEGIN_END_AND_FLUSH(ctx);
   (void) alloc_instruction(ctx, OPCODE_LOAD_IDENTITY, 0);
   if (ctx->ExecuteFlag) {
      CALL_LoadIdentity(ctx->Exec, ());
   }
}


static void GLAPIENTRY
save_LoadMatrixf(const GLfloat * m)
{
   GET_CURRENT_CONTEXT(ctx);
   Node *n;
   ASSERT_OUTSIDE_SAVE_BEGIN_END_AND_FLUSH(ctx);
   n = alloc_instruction(ctx, OPCODE_LOAD_MATRIX, 16);
   if (n) {
      GLuint i;
      for (i = 0; i < 16; i++) {
         n[1 + i].f = m[i];
      }
   }
   if (ctx->ExecuteFlag) {
      CALL_LoadMatrixf(ctx->Exec, (m));
   }
}


static void GLAPIENTRY
save_LoadMatrixd(const GLdouble * m)
{
   GLfloat f[16];
   GLint i;
   for (i = 0; i < 16; i++) {
      f[i] = (GLfloat) m[i];
   }
   save_LoadMatrixf(f);
}


static void GLAPIENTRY
save_LoadName(GLuint name)
{
   GET_CURRENT_CONTEXT(ctx);
   Node *n;
   ASSERT_OUTSIDE_SAVE_BEGIN_END_AND_FLUSH(ctx);
   n = alloc_instruction(ctx, OPCODE_LOAD_NAME, 1);
   if (n) {
      n[1].ui = name;
   }
   if (ctx->ExecuteFlag) {
      CALL_LoadName(ctx->Exec, (name));
   }
}


static void GLAPIENTRY
save_LogicOp(GLenum opcode)
{
   GET_CURRENT_CONTEXT(ctx);
   Node *n;
   ASSERT_OUTSIDE_SAVE_BEGIN_END_AND_FLUSH(ctx);
   n = alloc_instruction(ctx, OPCODE_LOGIC_OP, 1);
   if (n) {
      n[1].e = opcode;
   }
   if (ctx->ExecuteFlag) {
      CALL_LogicOp(ctx->Exec, (opcode));
   }
}


static void GLAPIENTRY
save_Map1d(GLenum target, GLdouble u1, GLdouble u2, GLint stride,
           GLint order, const GLdouble * points)
{
   GET_CURRENT_CONTEXT(ctx);
   Node *n;
   ASSERT_OUTSIDE_SAVE_BEGIN_END_AND_FLUSH(ctx);
   n = alloc_instruction(ctx, OPCODE_MAP1, 6);
   if (n) {
      GLfloat *pnts = _mesa_copy_map_points1d(target, stride, order, points);
      n[1].e = target;
      n[2].f = (GLfloat) u1;
      n[3].f = (GLfloat) u2;
      n[4].i = _mesa_evaluator_components(target);      /* stride */
      n[5].i = order;
      n[6].data = (void *) pnts;
   }
   if (ctx->ExecuteFlag) {
      CALL_Map1d(ctx->Exec, (target, u1, u2, stride, order, points));
   }
}

static void GLAPIENTRY
save_Map1f(GLenum target, GLfloat u1, GLfloat u2, GLint stride,
           GLint order, const GLfloat * points)
{
   GET_CURRENT_CONTEXT(ctx);
   Node *n;
   ASSERT_OUTSIDE_SAVE_BEGIN_END_AND_FLUSH(ctx);
   n = alloc_instruction(ctx, OPCODE_MAP1, 6);
   if (n) {
      GLfloat *pnts = _mesa_copy_map_points1f(target, stride, order, points);
      n[1].e = target;
      n[2].f = u1;
      n[3].f = u2;
      n[4].i = _mesa_evaluator_components(target);      /* stride */
      n[5].i = order;
      n[6].data = (void *) pnts;
   }
   if (ctx->ExecuteFlag) {
      CALL_Map1f(ctx->Exec, (target, u1, u2, stride, order, points));
   }
}


static void GLAPIENTRY
save_Map2d(GLenum target,
           GLdouble u1, GLdouble u2, GLint ustride, GLint uorder,
           GLdouble v1, GLdouble v2, GLint vstride, GLint vorder,
           const GLdouble * points)
{
   GET_CURRENT_CONTEXT(ctx);
   Node *n;
   ASSERT_OUTSIDE_SAVE_BEGIN_END_AND_FLUSH(ctx);
   n = alloc_instruction(ctx, OPCODE_MAP2, 10);
   if (n) {
      GLfloat *pnts = _mesa_copy_map_points2d(target, ustride, uorder,
                                              vstride, vorder, points);
      n[1].e = target;
      n[2].f = (GLfloat) u1;
      n[3].f = (GLfloat) u2;
      n[4].f = (GLfloat) v1;
      n[5].f = (GLfloat) v2;
      /* XXX verify these strides are correct */
      n[6].i = _mesa_evaluator_components(target) * vorder;     /*ustride */
      n[7].i = _mesa_evaluator_components(target);      /*vstride */
      n[8].i = uorder;
      n[9].i = vorder;
      n[10].data = (void *) pnts;
   }
   if (ctx->ExecuteFlag) {
      CALL_Map2d(ctx->Exec, (target,
                             u1, u2, ustride, uorder,
                             v1, v2, vstride, vorder, points));
   }
}


static void GLAPIENTRY
save_Map2f(GLenum target,
           GLfloat u1, GLfloat u2, GLint ustride, GLint uorder,
           GLfloat v1, GLfloat v2, GLint vstride, GLint vorder,
           const GLfloat * points)
{
   GET_CURRENT_CONTEXT(ctx);
   Node *n;
   ASSERT_OUTSIDE_SAVE_BEGIN_END_AND_FLUSH(ctx);
   n = alloc_instruction(ctx, OPCODE_MAP2, 10);
   if (n) {
      GLfloat *pnts = _mesa_copy_map_points2f(target, ustride, uorder,
                                              vstride, vorder, points);
      n[1].e = target;
      n[2].f = u1;
      n[3].f = u2;
      n[4].f = v1;
      n[5].f = v2;
      /* XXX verify these strides are correct */
      n[6].i = _mesa_evaluator_components(target) * vorder;     /*ustride */
      n[7].i = _mesa_evaluator_components(target);      /*vstride */
      n[8].i = uorder;
      n[9].i = vorder;
      n[10].data = (void *) pnts;
   }
   if (ctx->ExecuteFlag) {
      CALL_Map2f(ctx->Exec, (target, u1, u2, ustride, uorder,
                             v1, v2, vstride, vorder, points));
   }
}


static void GLAPIENTRY
save_MapGrid1f(GLint un, GLfloat u1, GLfloat u2)
{
   GET_CURRENT_CONTEXT(ctx);
   Node *n;
   ASSERT_OUTSIDE_SAVE_BEGIN_END_AND_FLUSH(ctx);
   n = alloc_instruction(ctx, OPCODE_MAPGRID1, 3);
   if (n) {
      n[1].i = un;
      n[2].f = u1;
      n[3].f = u2;
   }
   if (ctx->ExecuteFlag) {
      CALL_MapGrid1f(ctx->Exec, (un, u1, u2));
   }
}


static void GLAPIENTRY
save_MapGrid1d(GLint un, GLdouble u1, GLdouble u2)
{
   save_MapGrid1f(un, (GLfloat) u1, (GLfloat) u2);
}


static void GLAPIENTRY
save_MapGrid2f(GLint un, GLfloat u1, GLfloat u2,
               GLint vn, GLfloat v1, GLfloat v2)
{
   GET_CURRENT_CONTEXT(ctx);
   Node *n;
   ASSERT_OUTSIDE_SAVE_BEGIN_END_AND_FLUSH(ctx);
   n = alloc_instruction(ctx, OPCODE_MAPGRID2, 6);
   if (n) {
      n[1].i = un;
      n[2].f = u1;
      n[3].f = u2;
      n[4].i = vn;
      n[5].f = v1;
      n[6].f = v2;
   }
   if (ctx->ExecuteFlag) {
      CALL_MapGrid2f(ctx->Exec, (un, u1, u2, vn, v1, v2));
   }
}



static void GLAPIENTRY
save_MapGrid2d(GLint un, GLdouble u1, GLdouble u2,
               GLint vn, GLdouble v1, GLdouble v2)
{
   save_MapGrid2f(un, (GLfloat) u1, (GLfloat) u2,
                  vn, (GLfloat) v1, (GLfloat) v2);
}


static void GLAPIENTRY
save_MatrixMode(GLenum mode)
{
   GET_CURRENT_CONTEXT(ctx);
   Node *n;
   ASSERT_OUTSIDE_SAVE_BEGIN_END_AND_FLUSH(ctx);
   n = alloc_instruction(ctx, OPCODE_MATRIX_MODE, 1);
   if (n) {
      n[1].e = mode;
   }
   if (ctx->ExecuteFlag) {
      CALL_MatrixMode(ctx->Exec, (mode));
   }
}


static void GLAPIENTRY
save_Minmax(GLenum target, GLenum internalFormat, GLboolean sink)
{
   GET_CURRENT_CONTEXT(ctx);
   Node *n;

   ASSERT_OUTSIDE_SAVE_BEGIN_END_AND_FLUSH(ctx);
   n = alloc_instruction(ctx, OPCODE_MIN_MAX, 3);
   if (n) {
      n[1].e = target;
      n[2].e = internalFormat;
      n[3].b = sink;
   }
   if (ctx->ExecuteFlag) {
      CALL_Minmax(ctx->Exec, (target, internalFormat, sink));
   }
}


static void GLAPIENTRY
save_MultMatrixf(const GLfloat * m)
{
   GET_CURRENT_CONTEXT(ctx);
   Node *n;
   ASSERT_OUTSIDE_SAVE_BEGIN_END_AND_FLUSH(ctx);
   n = alloc_instruction(ctx, OPCODE_MULT_MATRIX, 16);
   if (n) {
      GLuint i;
      for (i = 0; i < 16; i++) {
         n[1 + i].f = m[i];
      }
   }
   if (ctx->ExecuteFlag) {
      CALL_MultMatrixf(ctx->Exec, (m));
   }
}


static void GLAPIENTRY
save_MultMatrixd(const GLdouble * m)
{
   GLfloat f[16];
   GLint i;
   for (i = 0; i < 16; i++) {
      f[i] = (GLfloat) m[i];
   }
   save_MultMatrixf(f);
}


static void GLAPIENTRY
save_NewList(GLuint name, GLenum mode)
{
   GET_CURRENT_CONTEXT(ctx);
   /* It's an error to call this function while building a display list */
   _mesa_error(ctx, GL_INVALID_OPERATION, "glNewList");
   (void) name;
   (void) mode;
}



static void GLAPIENTRY
save_Ortho(GLdouble left, GLdouble right,
           GLdouble bottom, GLdouble top, GLdouble nearval, GLdouble farval)
{
   GET_CURRENT_CONTEXT(ctx);
   Node *n;
   ASSERT_OUTSIDE_SAVE_BEGIN_END_AND_FLUSH(ctx);
   n = alloc_instruction(ctx, OPCODE_ORTHO, 6);
   if (n) {
      n[1].f = (GLfloat) left;
      n[2].f = (GLfloat) right;
      n[3].f = (GLfloat) bottom;
      n[4].f = (GLfloat) top;
      n[5].f = (GLfloat) nearval;
      n[6].f = (GLfloat) farval;
   }
   if (ctx->ExecuteFlag) {
      CALL_Ortho(ctx->Exec, (left, right, bottom, top, nearval, farval));
   }
}


static void GLAPIENTRY
save_PixelMapfv(GLenum map, GLint mapsize, const GLfloat *values)
{
   GET_CURRENT_CONTEXT(ctx);
   Node *n;
   ASSERT_OUTSIDE_SAVE_BEGIN_END_AND_FLUSH(ctx);
   n = alloc_instruction(ctx, OPCODE_PIXEL_MAP, 3);
   if (n) {
      n[1].e = map;
      n[2].i = mapsize;
      n[3].data = (void *) malloc(mapsize * sizeof(GLfloat));
      memcpy(n[3].data, (void *) values, mapsize * sizeof(GLfloat));
   }
   if (ctx->ExecuteFlag) {
      CALL_PixelMapfv(ctx->Exec, (map, mapsize, values));
   }
}


static void GLAPIENTRY
save_PixelMapuiv(GLenum map, GLint mapsize, const GLuint *values)
{
   GLfloat fvalues[MAX_PIXEL_MAP_TABLE];
   GLint i;
   if (map == GL_PIXEL_MAP_I_TO_I || map == GL_PIXEL_MAP_S_TO_S) {
      for (i = 0; i < mapsize; i++) {
         fvalues[i] = (GLfloat) values[i];
      }
   }
   else {
      for (i = 0; i < mapsize; i++) {
         fvalues[i] = UINT_TO_FLOAT(values[i]);
      }
   }
   save_PixelMapfv(map, mapsize, fvalues);
}


static void GLAPIENTRY
save_PixelMapusv(GLenum map, GLint mapsize, const GLushort *values)
{
   GLfloat fvalues[MAX_PIXEL_MAP_TABLE];
   GLint i;
   if (map == GL_PIXEL_MAP_I_TO_I || map == GL_PIXEL_MAP_S_TO_S) {
      for (i = 0; i < mapsize; i++) {
         fvalues[i] = (GLfloat) values[i];
      }
   }
   else {
      for (i = 0; i < mapsize; i++) {
         fvalues[i] = USHORT_TO_FLOAT(values[i]);
      }
   }
   save_PixelMapfv(map, mapsize, fvalues);
}


static void GLAPIENTRY
save_PixelTransferf(GLenum pname, GLfloat param)
{
   GET_CURRENT_CONTEXT(ctx);
   Node *n;
   ASSERT_OUTSIDE_SAVE_BEGIN_END_AND_FLUSH(ctx);
   n = alloc_instruction(ctx, OPCODE_PIXEL_TRANSFER, 2);
   if (n) {
      n[1].e = pname;
      n[2].f = param;
   }
   if (ctx->ExecuteFlag) {
      CALL_PixelTransferf(ctx->Exec, (pname, param));
   }
}


static void GLAPIENTRY
save_PixelTransferi(GLenum pname, GLint param)
{
   save_PixelTransferf(pname, (GLfloat) param);
}


static void GLAPIENTRY
save_PixelZoom(GLfloat xfactor, GLfloat yfactor)
{
   GET_CURRENT_CONTEXT(ctx);
   Node *n;
   ASSERT_OUTSIDE_SAVE_BEGIN_END_AND_FLUSH(ctx);
   n = alloc_instruction(ctx, OPCODE_PIXEL_ZOOM, 2);
   if (n) {
      n[1].f = xfactor;
      n[2].f = yfactor;
   }
   if (ctx->ExecuteFlag) {
      CALL_PixelZoom(ctx->Exec, (xfactor, yfactor));
   }
}


static void GLAPIENTRY
save_PointParameterfvEXT(GLenum pname, const GLfloat *params)
{
   GET_CURRENT_CONTEXT(ctx);
   Node *n;
   ASSERT_OUTSIDE_SAVE_BEGIN_END_AND_FLUSH(ctx);
   n = alloc_instruction(ctx, OPCODE_POINT_PARAMETERS, 4);
   if (n) {
      n[1].e = pname;
      n[2].f = params[0];
      n[3].f = params[1];
      n[4].f = params[2];
   }
   if (ctx->ExecuteFlag) {
      CALL_PointParameterfvEXT(ctx->Exec, (pname, params));
   }
}


static void GLAPIENTRY
save_PointParameterfEXT(GLenum pname, GLfloat param)
{
   GLfloat parray[3];
   parray[0] = param;
   parray[1] = parray[2] = 0.0F;
   save_PointParameterfvEXT(pname, parray);
}

static void GLAPIENTRY
save_PointParameteriNV(GLenum pname, GLint param)
{
   GLfloat parray[3];
   parray[0] = (GLfloat) param;
   parray[1] = parray[2] = 0.0F;
   save_PointParameterfvEXT(pname, parray);
}

static void GLAPIENTRY
save_PointParameterivNV(GLenum pname, const GLint * param)
{
   GLfloat parray[3];
   parray[0] = (GLfloat) param[0];
   parray[1] = parray[2] = 0.0F;
   save_PointParameterfvEXT(pname, parray);
}


static void GLAPIENTRY
save_PointSize(GLfloat size)
{
   GET_CURRENT_CONTEXT(ctx);
   Node *n;
   ASSERT_OUTSIDE_SAVE_BEGIN_END_AND_FLUSH(ctx);
   n = alloc_instruction(ctx, OPCODE_POINT_SIZE, 1);
   if (n) {
      n[1].f = size;
   }
   if (ctx->ExecuteFlag) {
      CALL_PointSize(ctx->Exec, (size));
   }
}


static void GLAPIENTRY
save_PolygonMode(GLenum face, GLenum mode)
{
   GET_CURRENT_CONTEXT(ctx);
   Node *n;
   ASSERT_OUTSIDE_SAVE_BEGIN_END_AND_FLUSH(ctx);
   n = alloc_instruction(ctx, OPCODE_POLYGON_MODE, 2);
   if (n) {
      n[1].e = face;
      n[2].e = mode;
   }
   if (ctx->ExecuteFlag) {
      CALL_PolygonMode(ctx->Exec, (face, mode));
   }
}


static void GLAPIENTRY
save_PolygonStipple(const GLubyte * pattern)
{
   GET_CURRENT_CONTEXT(ctx);
   Node *n;

   ASSERT_OUTSIDE_SAVE_BEGIN_END_AND_FLUSH(ctx);

   n = alloc_instruction(ctx, OPCODE_POLYGON_STIPPLE, 1);
   if (n) {
      n[1].data = unpack_image(ctx, 2, 32, 32, 1, GL_COLOR_INDEX, GL_BITMAP,
                               pattern, &ctx->Unpack);
   }
   if (ctx->ExecuteFlag) {
      CALL_PolygonStipple(ctx->Exec, ((GLubyte *) pattern));
   }
}


static void GLAPIENTRY
save_PolygonOffset(GLfloat factor, GLfloat units)
{
   GET_CURRENT_CONTEXT(ctx);
   Node *n;
   ASSERT_OUTSIDE_SAVE_BEGIN_END_AND_FLUSH(ctx);
   n = alloc_instruction(ctx, OPCODE_POLYGON_OFFSET, 2);
   if (n) {
      n[1].f = factor;
      n[2].f = units;
   }
   if (ctx->ExecuteFlag) {
      CALL_PolygonOffset(ctx->Exec, (factor, units));
   }
}


static void GLAPIENTRY
save_PolygonOffsetEXT(GLfloat factor, GLfloat bias)
{
   GET_CURRENT_CONTEXT(ctx);
   /* XXX mult by DepthMaxF here??? */
   save_PolygonOffset(factor, ctx->DrawBuffer->_DepthMaxF * bias);
}


static void GLAPIENTRY
save_PopAttrib(void)
{
   GET_CURRENT_CONTEXT(ctx);
   ASSERT_OUTSIDE_SAVE_BEGIN_END_AND_FLUSH(ctx);
   (void) alloc_instruction(ctx, OPCODE_POP_ATTRIB, 0);
   if (ctx->ExecuteFlag) {
      CALL_PopAttrib(ctx->Exec, ());
   }
}


static void GLAPIENTRY
save_PopMatrix(void)
{
   GET_CURRENT_CONTEXT(ctx);
   ASSERT_OUTSIDE_SAVE_BEGIN_END_AND_FLUSH(ctx);
   (void) alloc_instruction(ctx, OPCODE_POP_MATRIX, 0);
   if (ctx->ExecuteFlag) {
      CALL_PopMatrix(ctx->Exec, ());
   }
}


static void GLAPIENTRY
save_PopName(void)
{
   GET_CURRENT_CONTEXT(ctx);
   ASSERT_OUTSIDE_SAVE_BEGIN_END_AND_FLUSH(ctx);
   (void) alloc_instruction(ctx, OPCODE_POP_NAME, 0);
   if (ctx->ExecuteFlag) {
      CALL_PopName(ctx->Exec, ());
   }
}


static void GLAPIENTRY
save_PrioritizeTextures(GLsizei num, const GLuint * textures,
                        const GLclampf * priorities)
{
   GET_CURRENT_CONTEXT(ctx);
   GLint i;
   ASSERT_OUTSIDE_SAVE_BEGIN_END_AND_FLUSH(ctx);

   for (i = 0; i < num; i++) {
      Node *n;
      n = alloc_instruction(ctx, OPCODE_PRIORITIZE_TEXTURE, 2);
      if (n) {
         n[1].ui = textures[i];
         n[2].f = priorities[i];
      }
   }
   if (ctx->ExecuteFlag) {
      CALL_PrioritizeTextures(ctx->Exec, (num, textures, priorities));
   }
}


static void GLAPIENTRY
save_PushAttrib(GLbitfield mask)
{
   GET_CURRENT_CONTEXT(ctx);
   Node *n;
   ASSERT_OUTSIDE_SAVE_BEGIN_END_AND_FLUSH(ctx);
   n = alloc_instruction(ctx, OPCODE_PUSH_ATTRIB, 1);
   if (n) {
      n[1].bf = mask;
   }
   if (ctx->ExecuteFlag) {
      CALL_PushAttrib(ctx->Exec, (mask));
   }
}


static void GLAPIENTRY
save_PushMatrix(void)
{
   GET_CURRENT_CONTEXT(ctx);
   ASSERT_OUTSIDE_SAVE_BEGIN_END_AND_FLUSH(ctx);
   (void) alloc_instruction(ctx, OPCODE_PUSH_MATRIX, 0);
   if (ctx->ExecuteFlag) {
      CALL_PushMatrix(ctx->Exec, ());
   }
}


static void GLAPIENTRY
save_PushName(GLuint name)
{
   GET_CURRENT_CONTEXT(ctx);
   Node *n;
   ASSERT_OUTSIDE_SAVE_BEGIN_END_AND_FLUSH(ctx);
   n = alloc_instruction(ctx, OPCODE_PUSH_NAME, 1);
   if (n) {
      n[1].ui = name;
   }
   if (ctx->ExecuteFlag) {
      CALL_PushName(ctx->Exec, (name));
   }
}


static void GLAPIENTRY
save_RasterPos4f(GLfloat x, GLfloat y, GLfloat z, GLfloat w)
{
   GET_CURRENT_CONTEXT(ctx);
   Node *n;
   ASSERT_OUTSIDE_SAVE_BEGIN_END_AND_FLUSH(ctx);
   n = alloc_instruction(ctx, OPCODE_RASTER_POS, 4);
   if (n) {
      n[1].f = x;
      n[2].f = y;
      n[3].f = z;
      n[4].f = w;
   }
   if (ctx->ExecuteFlag) {
      CALL_RasterPos4f(ctx->Exec, (x, y, z, w));
   }
}

static void GLAPIENTRY
save_RasterPos2d(GLdouble x, GLdouble y)
{
   save_RasterPos4f((GLfloat) x, (GLfloat) y, 0.0F, 1.0F);
}

static void GLAPIENTRY
save_RasterPos2f(GLfloat x, GLfloat y)
{
   save_RasterPos4f(x, y, 0.0F, 1.0F);
}

static void GLAPIENTRY
save_RasterPos2i(GLint x, GLint y)
{
   save_RasterPos4f((GLfloat) x, (GLfloat) y, 0.0F, 1.0F);
}

static void GLAPIENTRY
save_RasterPos2s(GLshort x, GLshort y)
{
   save_RasterPos4f(x, y, 0.0F, 1.0F);
}

static void GLAPIENTRY
save_RasterPos3d(GLdouble x, GLdouble y, GLdouble z)
{
   save_RasterPos4f((GLfloat) x, (GLfloat) y, (GLfloat) z, 1.0F);
}

static void GLAPIENTRY
save_RasterPos3f(GLfloat x, GLfloat y, GLfloat z)
{
   save_RasterPos4f(x, y, z, 1.0F);
}

static void GLAPIENTRY
save_RasterPos3i(GLint x, GLint y, GLint z)
{
   save_RasterPos4f((GLfloat) x, (GLfloat) y, (GLfloat) z, 1.0F);
}

static void GLAPIENTRY
save_RasterPos3s(GLshort x, GLshort y, GLshort z)
{
   save_RasterPos4f(x, y, z, 1.0F);
}

static void GLAPIENTRY
save_RasterPos4d(GLdouble x, GLdouble y, GLdouble z, GLdouble w)
{
   save_RasterPos4f((GLfloat) x, (GLfloat) y, (GLfloat) z, (GLfloat) w);
}

static void GLAPIENTRY
save_RasterPos4i(GLint x, GLint y, GLint z, GLint w)
{
   save_RasterPos4f((GLfloat) x, (GLfloat) y, (GLfloat) z, (GLfloat) w);
}

static void GLAPIENTRY
save_RasterPos4s(GLshort x, GLshort y, GLshort z, GLshort w)
{
   save_RasterPos4f(x, y, z, w);
}

static void GLAPIENTRY
save_RasterPos2dv(const GLdouble * v)
{
   save_RasterPos4f((GLfloat) v[0], (GLfloat) v[1], 0.0F, 1.0F);
}

static void GLAPIENTRY
save_RasterPos2fv(const GLfloat * v)
{
   save_RasterPos4f(v[0], v[1], 0.0F, 1.0F);
}

static void GLAPIENTRY
save_RasterPos2iv(const GLint * v)
{
   save_RasterPos4f((GLfloat) v[0], (GLfloat) v[1], 0.0F, 1.0F);
}

static void GLAPIENTRY
save_RasterPos2sv(const GLshort * v)
{
   save_RasterPos4f(v[0], v[1], 0.0F, 1.0F);
}

static void GLAPIENTRY
save_RasterPos3dv(const GLdouble * v)
{
   save_RasterPos4f((GLfloat) v[0], (GLfloat) v[1], (GLfloat) v[2], 1.0F);
}

static void GLAPIENTRY
save_RasterPos3fv(const GLfloat * v)
{
   save_RasterPos4f(v[0], v[1], v[2], 1.0F);
}

static void GLAPIENTRY
save_RasterPos3iv(const GLint * v)
{
   save_RasterPos4f((GLfloat) v[0], (GLfloat) v[1], (GLfloat) v[2], 1.0F);
}

static void GLAPIENTRY
save_RasterPos3sv(const GLshort * v)
{
   save_RasterPos4f(v[0], v[1], v[2], 1.0F);
}

static void GLAPIENTRY
save_RasterPos4dv(const GLdouble * v)
{
   save_RasterPos4f((GLfloat) v[0], (GLfloat) v[1],
                    (GLfloat) v[2], (GLfloat) v[3]);
}

static void GLAPIENTRY
save_RasterPos4fv(const GLfloat * v)
{
   save_RasterPos4f(v[0], v[1], v[2], v[3]);
}

static void GLAPIENTRY
save_RasterPos4iv(const GLint * v)
{
   save_RasterPos4f((GLfloat) v[0], (GLfloat) v[1],
                    (GLfloat) v[2], (GLfloat) v[3]);
}

static void GLAPIENTRY
save_RasterPos4sv(const GLshort * v)
{
   save_RasterPos4f(v[0], v[1], v[2], v[3]);
}


static void GLAPIENTRY
save_PassThrough(GLfloat token)
{
   GET_CURRENT_CONTEXT(ctx);
   Node *n;
   ASSERT_OUTSIDE_SAVE_BEGIN_END_AND_FLUSH(ctx);
   n = alloc_instruction(ctx, OPCODE_PASSTHROUGH, 1);
   if (n) {
      n[1].f = token;
   }
   if (ctx->ExecuteFlag) {
      CALL_PassThrough(ctx->Exec, (token));
   }
}


static void GLAPIENTRY
save_ReadBuffer(GLenum mode)
{
   GET_CURRENT_CONTEXT(ctx);
   Node *n;
   ASSERT_OUTSIDE_SAVE_BEGIN_END_AND_FLUSH(ctx);
   n = alloc_instruction(ctx, OPCODE_READ_BUFFER, 1);
   if (n) {
      n[1].e = mode;
   }
   if (ctx->ExecuteFlag) {
      CALL_ReadBuffer(ctx->Exec, (mode));
   }
}


static void GLAPIENTRY
save_ResetHistogram(GLenum target)
{
   GET_CURRENT_CONTEXT(ctx);
   Node *n;
   ASSERT_OUTSIDE_SAVE_BEGIN_END_AND_FLUSH(ctx);
   n = alloc_instruction(ctx, OPCODE_RESET_HISTOGRAM, 1);
   if (n) {
      n[1].e = target;
   }
   if (ctx->ExecuteFlag) {
      CALL_ResetHistogram(ctx->Exec, (target));
   }
}


static void GLAPIENTRY
save_ResetMinmax(GLenum target)
{
   GET_CURRENT_CONTEXT(ctx);
   Node *n;
   ASSERT_OUTSIDE_SAVE_BEGIN_END_AND_FLUSH(ctx);
   n = alloc_instruction(ctx, OPCODE_RESET_MIN_MAX, 1);
   if (n) {
      n[1].e = target;
   }
   if (ctx->ExecuteFlag) {
      CALL_ResetMinmax(ctx->Exec, (target));
   }
}


static void GLAPIENTRY
save_Rotatef(GLfloat angle, GLfloat x, GLfloat y, GLfloat z)
{
   GET_CURRENT_CONTEXT(ctx);
   Node *n;
   ASSERT_OUTSIDE_SAVE_BEGIN_END_AND_FLUSH(ctx);
   n = alloc_instruction(ctx, OPCODE_ROTATE, 4);
   if (n) {
      n[1].f = angle;
      n[2].f = x;
      n[3].f = y;
      n[4].f = z;
   }
   if (ctx->ExecuteFlag) {
      CALL_Rotatef(ctx->Exec, (angle, x, y, z));
   }
}


static void GLAPIENTRY
save_Rotated(GLdouble angle, GLdouble x, GLdouble y, GLdouble z)
{
   save_Rotatef((GLfloat) angle, (GLfloat) x, (GLfloat) y, (GLfloat) z);
}


static void GLAPIENTRY
save_Scalef(GLfloat x, GLfloat y, GLfloat z)
{
   GET_CURRENT_CONTEXT(ctx);
   Node *n;
   ASSERT_OUTSIDE_SAVE_BEGIN_END_AND_FLUSH(ctx);
   n = alloc_instruction(ctx, OPCODE_SCALE, 3);
   if (n) {
      n[1].f = x;
      n[2].f = y;
      n[3].f = z;
   }
   if (ctx->ExecuteFlag) {
      CALL_Scalef(ctx->Exec, (x, y, z));
   }
}


static void GLAPIENTRY
save_Scaled(GLdouble x, GLdouble y, GLdouble z)
{
   save_Scalef((GLfloat) x, (GLfloat) y, (GLfloat) z);
}


static void GLAPIENTRY
save_Scissor(GLint x, GLint y, GLsizei width, GLsizei height)
{
   GET_CURRENT_CONTEXT(ctx);
   Node *n;
   ASSERT_OUTSIDE_SAVE_BEGIN_END_AND_FLUSH(ctx);
   n = alloc_instruction(ctx, OPCODE_SCISSOR, 4);
   if (n) {
      n[1].i = x;
      n[2].i = y;
      n[3].i = width;
      n[4].i = height;
   }
   if (ctx->ExecuteFlag) {
      CALL_Scissor(ctx->Exec, (x, y, width, height));
   }
}


static void GLAPIENTRY
save_ShadeModel(GLenum mode)
{
   GET_CURRENT_CONTEXT(ctx);
   Node *n;
   ASSERT_OUTSIDE_SAVE_BEGIN_END(ctx);

   if (ctx->ExecuteFlag) {
      CALL_ShadeModel(ctx->Exec, (mode));
   }

   if (ctx->ListState.Current.ShadeModel == mode)
      return;

   SAVE_FLUSH_VERTICES(ctx);

   /* Only save the value if we know the statechange will take effect:
    */
   if (ctx->Driver.CurrentSavePrimitive == PRIM_OUTSIDE_BEGIN_END)
      ctx->ListState.Current.ShadeModel = mode;

   n = alloc_instruction(ctx, OPCODE_SHADE_MODEL, 1);
   if (n) {
      n[1].e = mode;
   }
}


static void GLAPIENTRY
save_StencilFunc(GLenum func, GLint ref, GLuint mask)
{
   GET_CURRENT_CONTEXT(ctx);
   Node *n;
   ASSERT_OUTSIDE_SAVE_BEGIN_END_AND_FLUSH(ctx);
   n = alloc_instruction(ctx, OPCODE_STENCIL_FUNC, 3);
   if (n) {
      n[1].e = func;
      n[2].i = ref;
      n[3].ui = mask;
   }
   if (ctx->ExecuteFlag) {
      CALL_StencilFunc(ctx->Exec, (func, ref, mask));
   }
}


static void GLAPIENTRY
save_StencilMask(GLuint mask)
{
   GET_CURRENT_CONTEXT(ctx);
   Node *n;
   ASSERT_OUTSIDE_SAVE_BEGIN_END_AND_FLUSH(ctx);
   n = alloc_instruction(ctx, OPCODE_STENCIL_MASK, 1);
   if (n) {
      n[1].ui = mask;
   }
   if (ctx->ExecuteFlag) {
      CALL_StencilMask(ctx->Exec, (mask));
   }
}


static void GLAPIENTRY
save_StencilOp(GLenum fail, GLenum zfail, GLenum zpass)
{
   GET_CURRENT_CONTEXT(ctx);
   Node *n;
   ASSERT_OUTSIDE_SAVE_BEGIN_END_AND_FLUSH(ctx);
   n = alloc_instruction(ctx, OPCODE_STENCIL_OP, 3);
   if (n) {
      n[1].e = fail;
      n[2].e = zfail;
      n[3].e = zpass;
   }
   if (ctx->ExecuteFlag) {
      CALL_StencilOp(ctx->Exec, (fail, zfail, zpass));
   }
}


static void GLAPIENTRY
save_StencilFuncSeparate(GLenum face, GLenum func, GLint ref, GLuint mask)
{
   GET_CURRENT_CONTEXT(ctx);
   Node *n;
   ASSERT_OUTSIDE_SAVE_BEGIN_END_AND_FLUSH(ctx);
   n = alloc_instruction(ctx, OPCODE_STENCIL_FUNC_SEPARATE, 4);
   if (n) {
      n[1].e = face;
      n[2].e = func;
      n[3].i = ref;
      n[4].ui = mask;
   }
   if (ctx->ExecuteFlag) {
      CALL_StencilFuncSeparate(ctx->Exec, (face, func, ref, mask));
   }
}


static void GLAPIENTRY
save_StencilFuncSeparateATI(GLenum frontfunc, GLenum backfunc, GLint ref,
                            GLuint mask)
{
   GET_CURRENT_CONTEXT(ctx);
   Node *n;
   ASSERT_OUTSIDE_SAVE_BEGIN_END_AND_FLUSH(ctx);
   /* GL_FRONT */
   n = alloc_instruction(ctx, OPCODE_STENCIL_FUNC_SEPARATE, 4);
   if (n) {
      n[1].e = GL_FRONT;
      n[2].e = frontfunc;
      n[3].i = ref;
      n[4].ui = mask;
   }
   /* GL_BACK */
   n = alloc_instruction(ctx, OPCODE_STENCIL_FUNC_SEPARATE, 4);
   if (n) {
      n[1].e = GL_BACK;
      n[2].e = backfunc;
      n[3].i = ref;
      n[4].ui = mask;
   }
   if (ctx->ExecuteFlag) {
      CALL_StencilFuncSeparate(ctx->Exec, (GL_FRONT, frontfunc, ref, mask));
      CALL_StencilFuncSeparate(ctx->Exec, (GL_BACK, backfunc, ref, mask));
   }
}


static void GLAPIENTRY
save_StencilMaskSeparate(GLenum face, GLuint mask)
{
   GET_CURRENT_CONTEXT(ctx);
   Node *n;
   ASSERT_OUTSIDE_SAVE_BEGIN_END_AND_FLUSH(ctx);
   n = alloc_instruction(ctx, OPCODE_STENCIL_MASK_SEPARATE, 2);
   if (n) {
      n[1].e = face;
      n[2].ui = mask;
   }
   if (ctx->ExecuteFlag) {
      CALL_StencilMaskSeparate(ctx->Exec, (face, mask));
   }
}


static void GLAPIENTRY
save_StencilOpSeparate(GLenum face, GLenum fail, GLenum zfail, GLenum zpass)
{
   GET_CURRENT_CONTEXT(ctx);
   Node *n;
   ASSERT_OUTSIDE_SAVE_BEGIN_END_AND_FLUSH(ctx);
   n = alloc_instruction(ctx, OPCODE_STENCIL_OP_SEPARATE, 4);
   if (n) {
      n[1].e = face;
      n[2].e = fail;
      n[3].e = zfail;
      n[4].e = zpass;
   }
   if (ctx->ExecuteFlag) {
      CALL_StencilOpSeparate(ctx->Exec, (face, fail, zfail, zpass));
   }
}


static void GLAPIENTRY
save_TexEnvfv(GLenum target, GLenum pname, const GLfloat *params)
{
   GET_CURRENT_CONTEXT(ctx);
   Node *n;
   ASSERT_OUTSIDE_SAVE_BEGIN_END_AND_FLUSH(ctx);
   n = alloc_instruction(ctx, OPCODE_TEXENV, 6);
   if (n) {
      n[1].e = target;
      n[2].e = pname;
      if (pname == GL_TEXTURE_ENV_COLOR) {
         n[3].f = params[0];
         n[4].f = params[1];
         n[5].f = params[2];
         n[6].f = params[3];
      }
      else {
         n[3].f = params[0];
         n[4].f = n[5].f = n[6].f = 0.0F;
      }
   }
   if (ctx->ExecuteFlag) {
      CALL_TexEnvfv(ctx->Exec, (target, pname, params));
   }
}


static void GLAPIENTRY
save_TexEnvf(GLenum target, GLenum pname, GLfloat param)
{
   GLfloat parray[4];
   parray[0] = (GLfloat) param;
   parray[1] = parray[2] = parray[3] = 0.0F;
   save_TexEnvfv(target, pname, parray);
}


static void GLAPIENTRY
save_TexEnvi(GLenum target, GLenum pname, GLint param)
{
   GLfloat p[4];
   p[0] = (GLfloat) param;
   p[1] = p[2] = p[3] = 0.0F;
   save_TexEnvfv(target, pname, p);
}


static void GLAPIENTRY
save_TexEnviv(GLenum target, GLenum pname, const GLint * param)
{
   GLfloat p[4];
   if (pname == GL_TEXTURE_ENV_COLOR) {
      p[0] = INT_TO_FLOAT(param[0]);
      p[1] = INT_TO_FLOAT(param[1]);
      p[2] = INT_TO_FLOAT(param[2]);
      p[3] = INT_TO_FLOAT(param[3]);
   }
   else {
      p[0] = (GLfloat) param[0];
      p[1] = p[2] = p[3] = 0.0F;
   }
   save_TexEnvfv(target, pname, p);
}


static void GLAPIENTRY
save_TexGenfv(GLenum coord, GLenum pname, const GLfloat *params)
{
   GET_CURRENT_CONTEXT(ctx);
   Node *n;
   ASSERT_OUTSIDE_SAVE_BEGIN_END_AND_FLUSH(ctx);
   n = alloc_instruction(ctx, OPCODE_TEXGEN, 6);
   if (n) {
      n[1].e = coord;
      n[2].e = pname;
      n[3].f = params[0];
      n[4].f = params[1];
      n[5].f = params[2];
      n[6].f = params[3];
   }
   if (ctx->ExecuteFlag) {
      CALL_TexGenfv(ctx->Exec, (coord, pname, params));
   }
}


static void GLAPIENTRY
save_TexGeniv(GLenum coord, GLenum pname, const GLint *params)
{
   GLfloat p[4];
   p[0] = (GLfloat) params[0];
   p[1] = (GLfloat) params[1];
   p[2] = (GLfloat) params[2];
   p[3] = (GLfloat) params[3];
   save_TexGenfv(coord, pname, p);
}


static void GLAPIENTRY
save_TexGend(GLenum coord, GLenum pname, GLdouble param)
{
   GLfloat parray[4];
   parray[0] = (GLfloat) param;
   parray[1] = parray[2] = parray[3] = 0.0F;
   save_TexGenfv(coord, pname, parray);
}


static void GLAPIENTRY
save_TexGendv(GLenum coord, GLenum pname, const GLdouble *params)
{
   GLfloat p[4];
   p[0] = (GLfloat) params[0];
   p[1] = (GLfloat) params[1];
   p[2] = (GLfloat) params[2];
   p[3] = (GLfloat) params[3];
   save_TexGenfv(coord, pname, p);
}


static void GLAPIENTRY
save_TexGenf(GLenum coord, GLenum pname, GLfloat param)
{
   GLfloat parray[4];
   parray[0] = param;
   parray[1] = parray[2] = parray[3] = 0.0F;
   save_TexGenfv(coord, pname, parray);
}


static void GLAPIENTRY
save_TexGeni(GLenum coord, GLenum pname, GLint param)
{
   GLint parray[4];
   parray[0] = param;
   parray[1] = parray[2] = parray[3] = 0;
   save_TexGeniv(coord, pname, parray);
}


static void GLAPIENTRY
save_TexParameterfv(GLenum target, GLenum pname, const GLfloat *params)
{
   GET_CURRENT_CONTEXT(ctx);
   Node *n;
   ASSERT_OUTSIDE_SAVE_BEGIN_END_AND_FLUSH(ctx);
   n = alloc_instruction(ctx, OPCODE_TEXPARAMETER, 6);
   if (n) {
      n[1].e = target;
      n[2].e = pname;
      n[3].f = params[0];
      n[4].f = params[1];
      n[5].f = params[2];
      n[6].f = params[3];
   }
   if (ctx->ExecuteFlag) {
      CALL_TexParameterfv(ctx->Exec, (target, pname, params));
   }
}


static void GLAPIENTRY
save_TexParameterf(GLenum target, GLenum pname, GLfloat param)
{
   GLfloat parray[4];
   parray[0] = param;
   parray[1] = parray[2] = parray[3] = 0.0F;
   save_TexParameterfv(target, pname, parray);
}


static void GLAPIENTRY
save_TexParameteri(GLenum target, GLenum pname, GLint param)
{
   GLfloat fparam[4];
   fparam[0] = (GLfloat) param;
   fparam[1] = fparam[2] = fparam[3] = 0.0F;
   save_TexParameterfv(target, pname, fparam);
}


static void GLAPIENTRY
save_TexParameteriv(GLenum target, GLenum pname, const GLint *params)
{
   GLfloat fparam[4];
   fparam[0] = (GLfloat) params[0];
   fparam[1] = fparam[2] = fparam[3] = 0.0F;
   save_TexParameterfv(target, pname, fparam);
}


static void GLAPIENTRY
save_TexImage1D(GLenum target,
                GLint level, GLint components,
                GLsizei width, GLint border,
                GLenum format, GLenum type, const GLvoid * pixels)
{
   GET_CURRENT_CONTEXT(ctx);
   if (target == GL_PROXY_TEXTURE_1D) {
      /* don't compile, execute immediately */
      CALL_TexImage1D(ctx->Exec, (target, level, components, width,
                                  border, format, type, pixels));
   }
   else {
      Node *n;
      ASSERT_OUTSIDE_SAVE_BEGIN_END_AND_FLUSH(ctx);
      n = alloc_instruction(ctx, OPCODE_TEX_IMAGE1D, 8);
      if (n) {
         n[1].e = target;
         n[2].i = level;
         n[3].i = components;
         n[4].i = (GLint) width;
         n[5].i = border;
         n[6].e = format;
         n[7].e = type;
         n[8].data = unpack_image(ctx, 1, width, 1, 1, format, type,
                                  pixels, &ctx->Unpack);
      }
      if (ctx->ExecuteFlag) {
         CALL_TexImage1D(ctx->Exec, (target, level, components, width,
                                     border, format, type, pixels));
      }
   }
}


static void GLAPIENTRY
save_TexImage2D(GLenum target,
                GLint level, GLint components,
                GLsizei width, GLsizei height, GLint border,
                GLenum format, GLenum type, const GLvoid * pixels)
{
   GET_CURRENT_CONTEXT(ctx);
   if (target == GL_PROXY_TEXTURE_2D) {
      /* don't compile, execute immediately */
      CALL_TexImage2D(ctx->Exec, (target, level, components, width,
                                  height, border, format, type, pixels));
   }
   else {
      Node *n;
      ASSERT_OUTSIDE_SAVE_BEGIN_END_AND_FLUSH(ctx);
      n = alloc_instruction(ctx, OPCODE_TEX_IMAGE2D, 9);
      if (n) {
         n[1].e = target;
         n[2].i = level;
         n[3].i = components;
         n[4].i = (GLint) width;
         n[5].i = (GLint) height;
         n[6].i = border;
         n[7].e = format;
         n[8].e = type;
         n[9].data = unpack_image(ctx, 2, width, height, 1, format, type,
                                  pixels, &ctx->Unpack);
      }
      if (ctx->ExecuteFlag) {
         CALL_TexImage2D(ctx->Exec, (target, level, components, width,
                                     height, border, format, type, pixels));
      }
   }
}


static void GLAPIENTRY
save_TexImage3D(GLenum target,
                GLint level, GLint internalFormat,
                GLsizei width, GLsizei height, GLsizei depth,
                GLint border,
                GLenum format, GLenum type, const GLvoid * pixels)
{
   GET_CURRENT_CONTEXT(ctx);
   if (target == GL_PROXY_TEXTURE_3D) {
      /* don't compile, execute immediately */
      CALL_TexImage3D(ctx->Exec, (target, level, internalFormat, width,
                                  height, depth, border, format, type,
                                  pixels));
   }
   else {
      Node *n;
      ASSERT_OUTSIDE_SAVE_BEGIN_END_AND_FLUSH(ctx);
      n = alloc_instruction(ctx, OPCODE_TEX_IMAGE3D, 10);
      if (n) {
         n[1].e = target;
         n[2].i = level;
         n[3].i = (GLint) internalFormat;
         n[4].i = (GLint) width;
         n[5].i = (GLint) height;
         n[6].i = (GLint) depth;
         n[7].i = border;
         n[8].e = format;
         n[9].e = type;
         n[10].data = unpack_image(ctx, 3, width, height, depth, format, type,
                                   pixels, &ctx->Unpack);
      }
      if (ctx->ExecuteFlag) {
         CALL_TexImage3D(ctx->Exec, (target, level, internalFormat, width,
                                     height, depth, border, format, type,
                                     pixels));
      }
   }
}


static void GLAPIENTRY
save_TexSubImage1D(GLenum target, GLint level, GLint xoffset,
                   GLsizei width, GLenum format, GLenum type,
                   const GLvoid * pixels)
{
   GET_CURRENT_CONTEXT(ctx);
   Node *n;

   ASSERT_OUTSIDE_SAVE_BEGIN_END_AND_FLUSH(ctx);

   n = alloc_instruction(ctx, OPCODE_TEX_SUB_IMAGE1D, 7);
   if (n) {
      n[1].e = target;
      n[2].i = level;
      n[3].i = xoffset;
      n[4].i = (GLint) width;
      n[5].e = format;
      n[6].e = type;
      n[7].data = unpack_image(ctx, 1, width, 1, 1, format, type,
                               pixels, &ctx->Unpack);
   }
   if (ctx->ExecuteFlag) {
      CALL_TexSubImage1D(ctx->Exec, (target, level, xoffset, width,
                                     format, type, pixels));
   }
}


static void GLAPIENTRY
save_TexSubImage2D(GLenum target, GLint level,
                   GLint xoffset, GLint yoffset,
                   GLsizei width, GLsizei height,
                   GLenum format, GLenum type, const GLvoid * pixels)
{
   GET_CURRENT_CONTEXT(ctx);
   Node *n;

   ASSERT_OUTSIDE_SAVE_BEGIN_END_AND_FLUSH(ctx);

   n = alloc_instruction(ctx, OPCODE_TEX_SUB_IMAGE2D, 9);
   if (n) {
      n[1].e = target;
      n[2].i = level;
      n[3].i = xoffset;
      n[4].i = yoffset;
      n[5].i = (GLint) width;
      n[6].i = (GLint) height;
      n[7].e = format;
      n[8].e = type;
      n[9].data = unpack_image(ctx, 2, width, height, 1, format, type,
                               pixels, &ctx->Unpack);
   }
   if (ctx->ExecuteFlag) {
      CALL_TexSubImage2D(ctx->Exec, (target, level, xoffset, yoffset,
                                     width, height, format, type, pixels));
   }
}


static void GLAPIENTRY
save_TexSubImage3D(GLenum target, GLint level,
                   GLint xoffset, GLint yoffset, GLint zoffset,
                   GLsizei width, GLsizei height, GLsizei depth,
                   GLenum format, GLenum type, const GLvoid * pixels)
{
   GET_CURRENT_CONTEXT(ctx);
   Node *n;

   ASSERT_OUTSIDE_SAVE_BEGIN_END_AND_FLUSH(ctx);

   n = alloc_instruction(ctx, OPCODE_TEX_SUB_IMAGE3D, 11);
   if (n) {
      n[1].e = target;
      n[2].i = level;
      n[3].i = xoffset;
      n[4].i = yoffset;
      n[5].i = zoffset;
      n[6].i = (GLint) width;
      n[7].i = (GLint) height;
      n[8].i = (GLint) depth;
      n[9].e = format;
      n[10].e = type;
      n[11].data = unpack_image(ctx, 3, width, height, depth, format, type,
                                pixels, &ctx->Unpack);
   }
   if (ctx->ExecuteFlag) {
      CALL_TexSubImage3D(ctx->Exec, (target, level,
                                     xoffset, yoffset, zoffset,
                                     width, height, depth, format, type,
                                     pixels));
   }
}


static void GLAPIENTRY
save_Translatef(GLfloat x, GLfloat y, GLfloat z)
{
   GET_CURRENT_CONTEXT(ctx);
   Node *n;
   ASSERT_OUTSIDE_SAVE_BEGIN_END_AND_FLUSH(ctx);
   n = alloc_instruction(ctx, OPCODE_TRANSLATE, 3);
   if (n) {
      n[1].f = x;
      n[2].f = y;
      n[3].f = z;
   }
   if (ctx->ExecuteFlag) {
      CALL_Translatef(ctx->Exec, (x, y, z));
   }
}


static void GLAPIENTRY
save_Translated(GLdouble x, GLdouble y, GLdouble z)
{
   save_Translatef((GLfloat) x, (GLfloat) y, (GLfloat) z);
}



static void GLAPIENTRY
save_Viewport(GLint x, GLint y, GLsizei width, GLsizei height)
{
   GET_CURRENT_CONTEXT(ctx);
   Node *n;
   ASSERT_OUTSIDE_SAVE_BEGIN_END_AND_FLUSH(ctx);
   n = alloc_instruction(ctx, OPCODE_VIEWPORT, 4);
   if (n) {
      n[1].i = x;
      n[2].i = y;
      n[3].i = (GLint) width;
      n[4].i = (GLint) height;
   }
   if (ctx->ExecuteFlag) {
      CALL_Viewport(ctx->Exec, (x, y, width, height));
   }
}


static void GLAPIENTRY
save_WindowPos4fMESA(GLfloat x, GLfloat y, GLfloat z, GLfloat w)
{
   GET_CURRENT_CONTEXT(ctx);
   Node *n;
   ASSERT_OUTSIDE_SAVE_BEGIN_END_AND_FLUSH(ctx);
   n = alloc_instruction(ctx, OPCODE_WINDOW_POS, 4);
   if (n) {
      n[1].f = x;
      n[2].f = y;
      n[3].f = z;
      n[4].f = w;
   }
   if (ctx->ExecuteFlag) {
      CALL_WindowPos4fMESA(ctx->Exec, (x, y, z, w));
   }
}

static void GLAPIENTRY
save_WindowPos2dMESA(GLdouble x, GLdouble y)
{
   save_WindowPos4fMESA((GLfloat) x, (GLfloat) y, 0.0F, 1.0F);
}

static void GLAPIENTRY
save_WindowPos2fMESA(GLfloat x, GLfloat y)
{
   save_WindowPos4fMESA(x, y, 0.0F, 1.0F);
}

static void GLAPIENTRY
save_WindowPos2iMESA(GLint x, GLint y)
{
   save_WindowPos4fMESA((GLfloat) x, (GLfloat) y, 0.0F, 1.0F);
}

static void GLAPIENTRY
save_WindowPos2sMESA(GLshort x, GLshort y)
{
   save_WindowPos4fMESA(x, y, 0.0F, 1.0F);
}

static void GLAPIENTRY
save_WindowPos3dMESA(GLdouble x, GLdouble y, GLdouble z)
{
   save_WindowPos4fMESA((GLfloat) x, (GLfloat) y, (GLfloat) z, 1.0F);
}

static void GLAPIENTRY
save_WindowPos3fMESA(GLfloat x, GLfloat y, GLfloat z)
{
   save_WindowPos4fMESA(x, y, z, 1.0F);
}

static void GLAPIENTRY
save_WindowPos3iMESA(GLint x, GLint y, GLint z)
{
   save_WindowPos4fMESA((GLfloat) x, (GLfloat) y, (GLfloat) z, 1.0F);
}

static void GLAPIENTRY
save_WindowPos3sMESA(GLshort x, GLshort y, GLshort z)
{
   save_WindowPos4fMESA(x, y, z, 1.0F);
}

static void GLAPIENTRY
save_WindowPos4dMESA(GLdouble x, GLdouble y, GLdouble z, GLdouble w)
{
   save_WindowPos4fMESA((GLfloat) x, (GLfloat) y, (GLfloat) z, (GLfloat) w);
}

static void GLAPIENTRY
save_WindowPos4iMESA(GLint x, GLint y, GLint z, GLint w)
{
   save_WindowPos4fMESA((GLfloat) x, (GLfloat) y, (GLfloat) z, (GLfloat) w);
}

static void GLAPIENTRY
save_WindowPos4sMESA(GLshort x, GLshort y, GLshort z, GLshort w)
{
   save_WindowPos4fMESA(x, y, z, w);
}

static void GLAPIENTRY
save_WindowPos2dvMESA(const GLdouble * v)
{
   save_WindowPos4fMESA((GLfloat) v[0], (GLfloat) v[1], 0.0F, 1.0F);
}

static void GLAPIENTRY
save_WindowPos2fvMESA(const GLfloat * v)
{
   save_WindowPos4fMESA(v[0], v[1], 0.0F, 1.0F);
}

static void GLAPIENTRY
save_WindowPos2ivMESA(const GLint * v)
{
   save_WindowPos4fMESA((GLfloat) v[0], (GLfloat) v[1], 0.0F, 1.0F);
}

static void GLAPIENTRY
save_WindowPos2svMESA(const GLshort * v)
{
   save_WindowPos4fMESA(v[0], v[1], 0.0F, 1.0F);
}

static void GLAPIENTRY
save_WindowPos3dvMESA(const GLdouble * v)
{
   save_WindowPos4fMESA((GLfloat) v[0], (GLfloat) v[1], (GLfloat) v[2], 1.0F);
}

static void GLAPIENTRY
save_WindowPos3fvMESA(const GLfloat * v)
{
   save_WindowPos4fMESA(v[0], v[1], v[2], 1.0F);
}

static void GLAPIENTRY
save_WindowPos3ivMESA(const GLint * v)
{
   save_WindowPos4fMESA((GLfloat) v[0], (GLfloat) v[1], (GLfloat) v[2], 1.0F);
}

static void GLAPIENTRY
save_WindowPos3svMESA(const GLshort * v)
{
   save_WindowPos4fMESA(v[0], v[1], v[2], 1.0F);
}

static void GLAPIENTRY
save_WindowPos4dvMESA(const GLdouble * v)
{
   save_WindowPos4fMESA((GLfloat) v[0], (GLfloat) v[1],
                        (GLfloat) v[2], (GLfloat) v[3]);
}

static void GLAPIENTRY
save_WindowPos4fvMESA(const GLfloat * v)
{
   save_WindowPos4fMESA(v[0], v[1], v[2], v[3]);
}

static void GLAPIENTRY
save_WindowPos4ivMESA(const GLint * v)
{
   save_WindowPos4fMESA((GLfloat) v[0], (GLfloat) v[1],
                        (GLfloat) v[2], (GLfloat) v[3]);
}

static void GLAPIENTRY
save_WindowPos4svMESA(const GLshort * v)
{
   save_WindowPos4fMESA(v[0], v[1], v[2], v[3]);
}



/* GL_ARB_multitexture */
static void GLAPIENTRY
save_ActiveTextureARB(GLenum target)
{
   GET_CURRENT_CONTEXT(ctx);
   Node *n;
   ASSERT_OUTSIDE_SAVE_BEGIN_END_AND_FLUSH(ctx);
   n = alloc_instruction(ctx, OPCODE_ACTIVE_TEXTURE, 1);
   if (n) {
      n[1].e = target;
   }
   if (ctx->ExecuteFlag) {
      CALL_ActiveTextureARB(ctx->Exec, (target));
   }
}


/* GL_ARB_transpose_matrix */

static void GLAPIENTRY
save_LoadTransposeMatrixdARB(const GLdouble m[16])
{
   GLfloat tm[16];
   _math_transposefd(tm, m);
   save_LoadMatrixf(tm);
}


static void GLAPIENTRY
save_LoadTransposeMatrixfARB(const GLfloat m[16])
{
   GLfloat tm[16];
   _math_transposef(tm, m);
   save_LoadMatrixf(tm);
}


static void GLAPIENTRY
save_MultTransposeMatrixdARB(const GLdouble m[16])
{
   GLfloat tm[16];
   _math_transposefd(tm, m);
   save_MultMatrixf(tm);
}


static void GLAPIENTRY
save_MultTransposeMatrixfARB(const GLfloat m[16])
{
   GLfloat tm[16];
   _math_transposef(tm, m);
   save_MultMatrixf(tm);
}


/* GL_ARB_texture_compression */
static void GLAPIENTRY
save_CompressedTexImage1DARB(GLenum target, GLint level,
                             GLenum internalFormat, GLsizei width,
                             GLint border, GLsizei imageSize,
                             const GLvoid * data)
{
   GET_CURRENT_CONTEXT(ctx);
   if (target == GL_PROXY_TEXTURE_1D) {
      /* don't compile, execute immediately */
      CALL_CompressedTexImage1DARB(ctx->Exec, (target, level, internalFormat,
                                               width, border, imageSize,
                                               data));
   }
   else {
      Node *n;
      GLvoid *image;
      ASSERT_OUTSIDE_SAVE_BEGIN_END_AND_FLUSH(ctx);
      /* make copy of image */
      image = malloc(imageSize);
      if (!image) {
         _mesa_error(ctx, GL_OUT_OF_MEMORY, "glCompressedTexImage1DARB");
         return;
      }
      memcpy(image, data, imageSize);
      n = alloc_instruction(ctx, OPCODE_COMPRESSED_TEX_IMAGE_1D, 7);
      if (n) {
         n[1].e = target;
         n[2].i = level;
         n[3].e = internalFormat;
         n[4].i = (GLint) width;
         n[5].i = border;
         n[6].i = imageSize;
         n[7].data = image;
      }
      else if (image) {
         free(image);
      }
      if (ctx->ExecuteFlag) {
         CALL_CompressedTexImage1DARB(ctx->Exec,
                                      (target, level, internalFormat, width,
                                       border, imageSize, data));
      }
   }
}


static void GLAPIENTRY
save_CompressedTexImage2DARB(GLenum target, GLint level,
                             GLenum internalFormat, GLsizei width,
                             GLsizei height, GLint border, GLsizei imageSize,
                             const GLvoid * data)
{
   GET_CURRENT_CONTEXT(ctx);
   if (target == GL_PROXY_TEXTURE_2D) {
      /* don't compile, execute immediately */
      CALL_CompressedTexImage2DARB(ctx->Exec, (target, level, internalFormat,
                                               width, height, border,
                                               imageSize, data));
   }
   else {
      Node *n;
      GLvoid *image;
      ASSERT_OUTSIDE_SAVE_BEGIN_END_AND_FLUSH(ctx);
      /* make copy of image */
      image = malloc(imageSize);
      if (!image) {
         _mesa_error(ctx, GL_OUT_OF_MEMORY, "glCompressedTexImage2DARB");
         return;
      }
      memcpy(image, data, imageSize);
      n = alloc_instruction(ctx, OPCODE_COMPRESSED_TEX_IMAGE_2D, 8);
      if (n) {
         n[1].e = target;
         n[2].i = level;
         n[3].e = internalFormat;
         n[4].i = (GLint) width;
         n[5].i = (GLint) height;
         n[6].i = border;
         n[7].i = imageSize;
         n[8].data = image;
      }
      else if (image) {
         free(image);
      }
      if (ctx->ExecuteFlag) {
         CALL_CompressedTexImage2DARB(ctx->Exec,
                                      (target, level, internalFormat, width,
                                       height, border, imageSize, data));
      }
   }
}


static void GLAPIENTRY
save_CompressedTexImage3DARB(GLenum target, GLint level,
                             GLenum internalFormat, GLsizei width,
                             GLsizei height, GLsizei depth, GLint border,
                             GLsizei imageSize, const GLvoid * data)
{
   GET_CURRENT_CONTEXT(ctx);
   if (target == GL_PROXY_TEXTURE_3D) {
      /* don't compile, execute immediately */
      CALL_CompressedTexImage3DARB(ctx->Exec, (target, level, internalFormat,
                                               width, height, depth, border,
                                               imageSize, data));
   }
   else {
      Node *n;
      GLvoid *image;
      ASSERT_OUTSIDE_SAVE_BEGIN_END_AND_FLUSH(ctx);
      /* make copy of image */
      image = malloc(imageSize);
      if (!image) {
         _mesa_error(ctx, GL_OUT_OF_MEMORY, "glCompressedTexImage3DARB");
         return;
      }
      memcpy(image, data, imageSize);
      n = alloc_instruction(ctx, OPCODE_COMPRESSED_TEX_IMAGE_3D, 9);
      if (n) {
         n[1].e = target;
         n[2].i = level;
         n[3].e = internalFormat;
         n[4].i = (GLint) width;
         n[5].i = (GLint) height;
         n[6].i = (GLint) depth;
         n[7].i = border;
         n[8].i = imageSize;
         n[9].data = image;
      }
      else if (image) {
         free(image);
      }
      if (ctx->ExecuteFlag) {
         CALL_CompressedTexImage3DARB(ctx->Exec,
                                      (target, level, internalFormat, width,
                                       height, depth, border, imageSize,
                                       data));
      }
   }
}


static void GLAPIENTRY
save_CompressedTexSubImage1DARB(GLenum target, GLint level, GLint xoffset,
                                GLsizei width, GLenum format,
                                GLsizei imageSize, const GLvoid * data)
{
   Node *n;
   GLvoid *image;

   GET_CURRENT_CONTEXT(ctx);
   ASSERT_OUTSIDE_SAVE_BEGIN_END_AND_FLUSH(ctx);

   /* make copy of image */
   image = malloc(imageSize);
   if (!image) {
      _mesa_error(ctx, GL_OUT_OF_MEMORY, "glCompressedTexSubImage1DARB");
      return;
   }
   memcpy(image, data, imageSize);
   n = alloc_instruction(ctx, OPCODE_COMPRESSED_TEX_SUB_IMAGE_1D, 7);
   if (n) {
      n[1].e = target;
      n[2].i = level;
      n[3].i = xoffset;
      n[4].i = (GLint) width;
      n[5].e = format;
      n[6].i = imageSize;
      n[7].data = image;
   }
   else if (image) {
      free(image);
   }
   if (ctx->ExecuteFlag) {
      CALL_CompressedTexSubImage1DARB(ctx->Exec, (target, level, xoffset,
                                                  width, format, imageSize,
                                                  data));
   }
}


static void GLAPIENTRY
save_CompressedTexSubImage2DARB(GLenum target, GLint level, GLint xoffset,
                                GLint yoffset, GLsizei width, GLsizei height,
                                GLenum format, GLsizei imageSize,
                                const GLvoid * data)
{
   Node *n;
   GLvoid *image;

   GET_CURRENT_CONTEXT(ctx);
   ASSERT_OUTSIDE_SAVE_BEGIN_END_AND_FLUSH(ctx);

   /* make copy of image */
   image = malloc(imageSize);
   if (!image) {
      _mesa_error(ctx, GL_OUT_OF_MEMORY, "glCompressedTexSubImage2DARB");
      return;
   }
   memcpy(image, data, imageSize);
   n = alloc_instruction(ctx, OPCODE_COMPRESSED_TEX_SUB_IMAGE_2D, 9);
   if (n) {
      n[1].e = target;
      n[2].i = level;
      n[3].i = xoffset;
      n[4].i = yoffset;
      n[5].i = (GLint) width;
      n[6].i = (GLint) height;
      n[7].e = format;
      n[8].i = imageSize;
      n[9].data = image;
   }
   else if (image) {
      free(image);
   }
   if (ctx->ExecuteFlag) {
      CALL_CompressedTexSubImage2DARB(ctx->Exec,
                                      (target, level, xoffset, yoffset, width,
                                       height, format, imageSize, data));
   }
}


static void GLAPIENTRY
save_CompressedTexSubImage3DARB(GLenum target, GLint level, GLint xoffset,
                                GLint yoffset, GLint zoffset, GLsizei width,
                                GLsizei height, GLsizei depth, GLenum format,
                                GLsizei imageSize, const GLvoid * data)
{
   Node *n;
   GLvoid *image;

   GET_CURRENT_CONTEXT(ctx);
   ASSERT_OUTSIDE_SAVE_BEGIN_END_AND_FLUSH(ctx);

   /* make copy of image */
   image = malloc(imageSize);
   if (!image) {
      _mesa_error(ctx, GL_OUT_OF_MEMORY, "glCompressedTexSubImage3DARB");
      return;
   }
   memcpy(image, data, imageSize);
   n = alloc_instruction(ctx, OPCODE_COMPRESSED_TEX_SUB_IMAGE_3D, 11);
   if (n) {
      n[1].e = target;
      n[2].i = level;
      n[3].i = xoffset;
      n[4].i = yoffset;
      n[5].i = zoffset;
      n[6].i = (GLint) width;
      n[7].i = (GLint) height;
      n[8].i = (GLint) depth;
      n[9].e = format;
      n[10].i = imageSize;
      n[11].data = image;
   }
   else if (image) {
      free(image);
   }
   if (ctx->ExecuteFlag) {
      CALL_CompressedTexSubImage3DARB(ctx->Exec,
                                      (target, level, xoffset, yoffset,
                                       zoffset, width, height, depth, format,
                                       imageSize, data));
   }
}


/* GL_ARB_multisample */
static void GLAPIENTRY
save_SampleCoverageARB(GLclampf value, GLboolean invert)
{
   GET_CURRENT_CONTEXT(ctx);
   Node *n;
   ASSERT_OUTSIDE_SAVE_BEGIN_END_AND_FLUSH(ctx);
   n = alloc_instruction(ctx, OPCODE_SAMPLE_COVERAGE, 2);
   if (n) {
      n[1].f = value;
      n[2].b = invert;
   }
   if (ctx->ExecuteFlag) {
      CALL_SampleCoverageARB(ctx->Exec, (value, invert));
   }
}


/*
 * GL_NV_vertex_program
 */
#if FEATURE_NV_vertex_program || FEATURE_ARB_vertex_program || FEATURE_ARB_fragment_program
static void GLAPIENTRY
save_BindProgramNV(GLenum target, GLuint id)
{
   GET_CURRENT_CONTEXT(ctx);
   Node *n;
   ASSERT_OUTSIDE_SAVE_BEGIN_END_AND_FLUSH(ctx);
   n = alloc_instruction(ctx, OPCODE_BIND_PROGRAM_NV, 2);
   if (n) {
      n[1].e = target;
      n[2].ui = id;
   }
   if (ctx->ExecuteFlag) {
      CALL_BindProgramNV(ctx->Exec, (target, id));
   }
}

static void GLAPIENTRY
save_ProgramEnvParameter4fARB(GLenum target, GLuint index,
                              GLfloat x, GLfloat y, GLfloat z, GLfloat w)
{
   GET_CURRENT_CONTEXT(ctx);
   Node *n;
   ASSERT_OUTSIDE_SAVE_BEGIN_END_AND_FLUSH(ctx);
   n = alloc_instruction(ctx, OPCODE_PROGRAM_ENV_PARAMETER_ARB, 6);
   if (n) {
      n[1].e = target;
      n[2].ui = index;
      n[3].f = x;
      n[4].f = y;
      n[5].f = z;
      n[6].f = w;
   }
   if (ctx->ExecuteFlag) {
      CALL_ProgramEnvParameter4fARB(ctx->Exec, (target, index, x, y, z, w));
   }
}


static void GLAPIENTRY
save_ProgramEnvParameter4fvARB(GLenum target, GLuint index,
                               const GLfloat *params)
{
   save_ProgramEnvParameter4fARB(target, index, params[0], params[1],
                                 params[2], params[3]);
}


static void GLAPIENTRY
save_ProgramEnvParameters4fvEXT(GLenum target, GLuint index, GLsizei count,
				const GLfloat * params)
{
   GET_CURRENT_CONTEXT(ctx);
   Node *n;
   ASSERT_OUTSIDE_SAVE_BEGIN_END_AND_FLUSH(ctx);

   if (count > 0) {
      GLint i;
      const GLfloat * p = params;

      for (i = 0 ; i < count ; i++) {
	 n = alloc_instruction(ctx, OPCODE_PROGRAM_ENV_PARAMETER_ARB, 6);
	 if (n) {
	    n[1].e = target;
	    n[2].ui = index;
	    n[3].f = p[0];
	    n[4].f = p[1];
	    n[5].f = p[2];
	    n[6].f = p[3];
	    p += 4;
	 }
      }
   }

   if (ctx->ExecuteFlag) {
      CALL_ProgramEnvParameters4fvEXT(ctx->Exec, (target, index, count, params));
   }
}


static void GLAPIENTRY
save_ProgramEnvParameter4dARB(GLenum target, GLuint index,
                              GLdouble x, GLdouble y, GLdouble z, GLdouble w)
{
   save_ProgramEnvParameter4fARB(target, index,
                                 (GLfloat) x,
                                 (GLfloat) y, (GLfloat) z, (GLfloat) w);
}


static void GLAPIENTRY
save_ProgramEnvParameter4dvARB(GLenum target, GLuint index,
                               const GLdouble *params)
{
   save_ProgramEnvParameter4fARB(target, index,
                                 (GLfloat) params[0],
                                 (GLfloat) params[1],
                                 (GLfloat) params[2], (GLfloat) params[3]);
}

#endif /* FEATURE_ARB_vertex_program || FEATURE_ARB_fragment_program || FEATURE_NV_vertex_program */

#if FEATURE_NV_vertex_program
static void GLAPIENTRY
save_ExecuteProgramNV(GLenum target, GLuint id, const GLfloat *params)
{
   GET_CURRENT_CONTEXT(ctx);
   Node *n;
   ASSERT_OUTSIDE_SAVE_BEGIN_END_AND_FLUSH(ctx);
   n = alloc_instruction(ctx, OPCODE_EXECUTE_PROGRAM_NV, 6);
   if (n) {
      n[1].e = target;
      n[2].ui = id;
      n[3].f = params[0];
      n[4].f = params[1];
      n[5].f = params[2];
      n[6].f = params[3];
   }
   if (ctx->ExecuteFlag) {
      CALL_ExecuteProgramNV(ctx->Exec, (target, id, params));
   }
}


static void GLAPIENTRY
save_ProgramParameters4dvNV(GLenum target, GLuint index,
                            GLsizei num, const GLdouble *params)
{
   GLint i;
   for (i = 0; i < num; i++) {
      save_ProgramEnvParameter4dvARB(target, index + i, params + 4 * i);
   }
}


static void GLAPIENTRY
save_ProgramParameters4fvNV(GLenum target, GLuint index,
                            GLsizei num, const GLfloat *params)
{
   GLint i;
   for (i = 0; i < num; i++) {
      save_ProgramEnvParameter4fvARB(target, index + i, params + 4 * i);
   }
}


static void GLAPIENTRY
save_LoadProgramNV(GLenum target, GLuint id, GLsizei len,
                   const GLubyte * program)
{
   GET_CURRENT_CONTEXT(ctx);
   Node *n;

   ASSERT_OUTSIDE_SAVE_BEGIN_END_AND_FLUSH(ctx);

   n = alloc_instruction(ctx, OPCODE_LOAD_PROGRAM_NV, 4);
   if (n) {
      GLubyte *programCopy = (GLubyte *) malloc(len);
      if (!programCopy) {
         _mesa_error(ctx, GL_OUT_OF_MEMORY, "glLoadProgramNV");
         return;
      }
      memcpy(programCopy, program, len);
      n[1].e = target;
      n[2].ui = id;
      n[3].i = len;
      n[4].data = programCopy;
   }
   if (ctx->ExecuteFlag) {
      CALL_LoadProgramNV(ctx->Exec, (target, id, len, program));
   }
}


static void GLAPIENTRY
save_RequestResidentProgramsNV(GLsizei num, const GLuint * ids)
{
   GET_CURRENT_CONTEXT(ctx);
   Node *n;

   ASSERT_OUTSIDE_SAVE_BEGIN_END_AND_FLUSH(ctx);

   n = alloc_instruction(ctx, OPCODE_TRACK_MATRIX_NV, 2);
   if (n) {
      GLuint *idCopy = (GLuint *) malloc(num * sizeof(GLuint));
      if (!idCopy) {
         _mesa_error(ctx, GL_OUT_OF_MEMORY, "glRequestResidentProgramsNV");
         return;
      }
      memcpy(idCopy, ids, num * sizeof(GLuint));
      n[1].i = num;
      n[2].data = idCopy;
   }
   if (ctx->ExecuteFlag) {
      CALL_RequestResidentProgramsNV(ctx->Exec, (num, ids));
   }
}


static void GLAPIENTRY
save_TrackMatrixNV(GLenum target, GLuint address,
                   GLenum matrix, GLenum transform)
{
   GET_CURRENT_CONTEXT(ctx);
   Node *n;
   ASSERT_OUTSIDE_SAVE_BEGIN_END_AND_FLUSH(ctx);
   n = alloc_instruction(ctx, OPCODE_TRACK_MATRIX_NV, 4);
   if (n) {
      n[1].e = target;
      n[2].ui = address;
      n[3].e = matrix;
      n[4].e = transform;
   }
   if (ctx->ExecuteFlag) {
      CALL_TrackMatrixNV(ctx->Exec, (target, address, matrix, transform));
   }
}
#endif /* FEATURE_NV_vertex_program */


/*
 * GL_NV_fragment_program
 */
#if FEATURE_NV_fragment_program
static void GLAPIENTRY
save_ProgramLocalParameter4fARB(GLenum target, GLuint index,
                                GLfloat x, GLfloat y, GLfloat z, GLfloat w)
{
   GET_CURRENT_CONTEXT(ctx);
   Node *n;
   ASSERT_OUTSIDE_SAVE_BEGIN_END_AND_FLUSH(ctx);
   n = alloc_instruction(ctx, OPCODE_PROGRAM_LOCAL_PARAMETER_ARB, 6);
   if (n) {
      n[1].e = target;
      n[2].ui = index;
      n[3].f = x;
      n[4].f = y;
      n[5].f = z;
      n[6].f = w;
   }
   if (ctx->ExecuteFlag) {
      CALL_ProgramLocalParameter4fARB(ctx->Exec, (target, index, x, y, z, w));
   }
}


static void GLAPIENTRY
save_ProgramLocalParameter4fvARB(GLenum target, GLuint index,
                                 const GLfloat *params)
{
   GET_CURRENT_CONTEXT(ctx);
   Node *n;
   ASSERT_OUTSIDE_SAVE_BEGIN_END_AND_FLUSH(ctx);
   n = alloc_instruction(ctx, OPCODE_PROGRAM_LOCAL_PARAMETER_ARB, 6);
   if (n) {
      n[1].e = target;
      n[2].ui = index;
      n[3].f = params[0];
      n[4].f = params[1];
      n[5].f = params[2];
      n[6].f = params[3];
   }
   if (ctx->ExecuteFlag) {
      CALL_ProgramLocalParameter4fvARB(ctx->Exec, (target, index, params));
   }
}


static void GLAPIENTRY
save_ProgramLocalParameters4fvEXT(GLenum target, GLuint index, GLsizei count,
				  const GLfloat *params)
{
   GET_CURRENT_CONTEXT(ctx);
   Node *n;
   ASSERT_OUTSIDE_SAVE_BEGIN_END_AND_FLUSH(ctx);

   if (count > 0) {
      GLint i;
      const GLfloat * p = params;

      for (i = 0 ; i < count ; i++) {
	 n = alloc_instruction(ctx, OPCODE_PROGRAM_LOCAL_PARAMETER_ARB, 6);
	 if (n) {
	    n[1].e = target;
	    n[2].ui = index;
	    n[3].f = p[0];
	    n[4].f = p[1];
	    n[5].f = p[2];
	    n[6].f = p[3];
	    p += 4;
	 }
      }
   }

   if (ctx->ExecuteFlag) {
      CALL_ProgramLocalParameters4fvEXT(ctx->Exec, (target, index, count, params));
   }
}


static void GLAPIENTRY
save_ProgramLocalParameter4dARB(GLenum target, GLuint index,
                                GLdouble x, GLdouble y,
                                GLdouble z, GLdouble w)
{
   GET_CURRENT_CONTEXT(ctx);
   Node *n;
   ASSERT_OUTSIDE_SAVE_BEGIN_END_AND_FLUSH(ctx);
   n = alloc_instruction(ctx, OPCODE_PROGRAM_LOCAL_PARAMETER_ARB, 6);
   if (n) {
      n[1].e = target;
      n[2].ui = index;
      n[3].f = (GLfloat) x;
      n[4].f = (GLfloat) y;
      n[5].f = (GLfloat) z;
      n[6].f = (GLfloat) w;
   }
   if (ctx->ExecuteFlag) {
      CALL_ProgramLocalParameter4dARB(ctx->Exec, (target, index, x, y, z, w));
   }
}


static void GLAPIENTRY
save_ProgramLocalParameter4dvARB(GLenum target, GLuint index,
                                 const GLdouble *params)
{
   GET_CURRENT_CONTEXT(ctx);
   Node *n;
   ASSERT_OUTSIDE_SAVE_BEGIN_END_AND_FLUSH(ctx);
   n = alloc_instruction(ctx, OPCODE_PROGRAM_LOCAL_PARAMETER_ARB, 6);
   if (n) {
      n[1].e = target;
      n[2].ui = index;
      n[3].f = (GLfloat) params[0];
      n[4].f = (GLfloat) params[1];
      n[5].f = (GLfloat) params[2];
      n[6].f = (GLfloat) params[3];
   }
   if (ctx->ExecuteFlag) {
      CALL_ProgramLocalParameter4dvARB(ctx->Exec, (target, index, params));
   }
}

static void GLAPIENTRY
save_ProgramNamedParameter4fNV(GLuint id, GLsizei len, const GLubyte * name,
                               GLfloat x, GLfloat y, GLfloat z, GLfloat w)
{
   GET_CURRENT_CONTEXT(ctx);
   Node *n;

   ASSERT_OUTSIDE_SAVE_BEGIN_END_AND_FLUSH(ctx);

   n = alloc_instruction(ctx, OPCODE_PROGRAM_NAMED_PARAMETER_NV, 6);
   if (n) {
      GLubyte *nameCopy = (GLubyte *) malloc(len);
      if (!nameCopy) {
         _mesa_error(ctx, GL_OUT_OF_MEMORY, "glProgramNamedParameter4fNV");
         return;
      }
      memcpy(nameCopy, name, len);
      n[1].ui = id;
      n[2].i = len;
      n[3].data = nameCopy;
      n[4].f = x;
      n[5].f = y;
      n[6].f = z;
      n[7].f = w;
   }
   if (ctx->ExecuteFlag) {
      CALL_ProgramNamedParameter4fNV(ctx->Exec, (id, len, name, x, y, z, w));
   }
}


static void GLAPIENTRY
save_ProgramNamedParameter4fvNV(GLuint id, GLsizei len, const GLubyte * name,
                                const float v[])
{
   save_ProgramNamedParameter4fNV(id, len, name, v[0], v[1], v[2], v[3]);
}


static void GLAPIENTRY
save_ProgramNamedParameter4dNV(GLuint id, GLsizei len, const GLubyte * name,
                               GLdouble x, GLdouble y, GLdouble z, GLdouble w)
{
   save_ProgramNamedParameter4fNV(id, len, name, (GLfloat) x, (GLfloat) y,
                                  (GLfloat) z, (GLfloat) w);
}


static void GLAPIENTRY
save_ProgramNamedParameter4dvNV(GLuint id, GLsizei len, const GLubyte * name,
                                const double v[])
{
   save_ProgramNamedParameter4fNV(id, len, name, (GLfloat) v[0],
                                  (GLfloat) v[1], (GLfloat) v[2],
                                  (GLfloat) v[3]);
}

#endif /* FEATURE_NV_fragment_program */



/* GL_EXT_stencil_two_side */
static void GLAPIENTRY
save_ActiveStencilFaceEXT(GLenum face)
{
   GET_CURRENT_CONTEXT(ctx);
   Node *n;
   ASSERT_OUTSIDE_SAVE_BEGIN_END_AND_FLUSH(ctx);
   n = alloc_instruction(ctx, OPCODE_ACTIVE_STENCIL_FACE_EXT, 1);
   if (n) {
      n[1].e = face;
   }
   if (ctx->ExecuteFlag) {
      CALL_ActiveStencilFaceEXT(ctx->Exec, (face));
   }
}


/* GL_EXT_depth_bounds_test */
static void GLAPIENTRY
save_DepthBoundsEXT(GLclampd zmin, GLclampd zmax)
{
   GET_CURRENT_CONTEXT(ctx);
   Node *n;
   ASSERT_OUTSIDE_SAVE_BEGIN_END_AND_FLUSH(ctx);
   n = alloc_instruction(ctx, OPCODE_DEPTH_BOUNDS_EXT, 2);
   if (n) {
      n[1].f = (GLfloat) zmin;
      n[2].f = (GLfloat) zmax;
   }
   if (ctx->ExecuteFlag) {
      CALL_DepthBoundsEXT(ctx->Exec, (zmin, zmax));
   }
}



#if FEATURE_ARB_vertex_program || FEATURE_ARB_fragment_program

static void GLAPIENTRY
save_ProgramStringARB(GLenum target, GLenum format, GLsizei len,
                      const GLvoid * string)
{
   GET_CURRENT_CONTEXT(ctx);
   Node *n;

   ASSERT_OUTSIDE_SAVE_BEGIN_END_AND_FLUSH(ctx);

   n = alloc_instruction(ctx, OPCODE_PROGRAM_STRING_ARB, 4);
   if (n) {
      GLubyte *programCopy = (GLubyte *) malloc(len);
      if (!programCopy) {
         _mesa_error(ctx, GL_OUT_OF_MEMORY, "glProgramStringARB");
         return;
      }
      memcpy(programCopy, string, len);
      n[1].e = target;
      n[2].e = format;
      n[3].i = len;
      n[4].data = programCopy;
   }
   if (ctx->ExecuteFlag) {
      CALL_ProgramStringARB(ctx->Exec, (target, format, len, string));
   }
}

#endif /* FEATURE_ARB_vertex_program || FEATURE_ARB_fragment_program */


#if FEATURE_queryobj

static void GLAPIENTRY
save_BeginQueryARB(GLenum target, GLuint id)
{
   GET_CURRENT_CONTEXT(ctx);
   Node *n;
   ASSERT_OUTSIDE_SAVE_BEGIN_END_AND_FLUSH(ctx);
   n = alloc_instruction(ctx, OPCODE_BEGIN_QUERY_ARB, 2);
   if (n) {
      n[1].e = target;
      n[2].ui = id;
   }
   if (ctx->ExecuteFlag) {
      CALL_BeginQueryARB(ctx->Exec, (target, id));
   }
}


static void GLAPIENTRY
save_EndQueryARB(GLenum target)
{
   GET_CURRENT_CONTEXT(ctx);
   Node *n;
   ASSERT_OUTSIDE_SAVE_BEGIN_END_AND_FLUSH(ctx);
   n = alloc_instruction(ctx, OPCODE_END_QUERY_ARB, 1);
   if (n) {
      n[1].e = target;
   }
   if (ctx->ExecuteFlag) {
      CALL_EndQueryARB(ctx->Exec, (target));
   }
}

#endif /* FEATURE_queryobj */


static void GLAPIENTRY
save_DrawBuffersARB(GLsizei count, const GLenum * buffers)
{
   GET_CURRENT_CONTEXT(ctx);
   Node *n;
   ASSERT_OUTSIDE_SAVE_BEGIN_END_AND_FLUSH(ctx);
   n = alloc_instruction(ctx, OPCODE_DRAW_BUFFERS_ARB, 1 + MAX_DRAW_BUFFERS);
   if (n) {
      GLint i;
      n[1].i = count;
      if (count > MAX_DRAW_BUFFERS)
         count = MAX_DRAW_BUFFERS;
      for (i = 0; i < count; i++) {
         n[2 + i].e = buffers[i];
      }
   }
   if (ctx->ExecuteFlag) {
      CALL_DrawBuffersARB(ctx->Exec, (count, buffers));
   }
}

static void GLAPIENTRY
save_TexBumpParameterfvATI(GLenum pname, const GLfloat *param)
{
   GET_CURRENT_CONTEXT(ctx);
   Node *n;

   n = alloc_instruction(ctx, OPCODE_TEX_BUMP_PARAMETER_ATI, 5);
   if (n) {
      n[1].ui = pname;
      n[2].f = param[0];
      n[3].f = param[1];
      n[4].f = param[2];
      n[5].f = param[3];
   }
   if (ctx->ExecuteFlag) {
      CALL_TexBumpParameterfvATI(ctx->Exec, (pname, param));
   }
}

static void GLAPIENTRY
save_TexBumpParameterivATI(GLenum pname, const GLint *param)
{
   GLfloat p[4];
   p[0] = INT_TO_FLOAT(param[0]);
   p[1] = INT_TO_FLOAT(param[1]);
   p[2] = INT_TO_FLOAT(param[2]);
   p[3] = INT_TO_FLOAT(param[3]);
   save_TexBumpParameterfvATI(pname, p);
}

#if FEATURE_ATI_fragment_shader
static void GLAPIENTRY
save_BindFragmentShaderATI(GLuint id)
{
   GET_CURRENT_CONTEXT(ctx);
   Node *n;

   n = alloc_instruction(ctx, OPCODE_BIND_FRAGMENT_SHADER_ATI, 1);
   if (n) {
      n[1].ui = id;
   }
   if (ctx->ExecuteFlag) {
      CALL_BindFragmentShaderATI(ctx->Exec, (id));
   }
}

static void GLAPIENTRY
save_SetFragmentShaderConstantATI(GLuint dst, const GLfloat *value)
{
   GET_CURRENT_CONTEXT(ctx);
   Node *n;

   n = alloc_instruction(ctx, OPCODE_SET_FRAGMENT_SHADER_CONSTANTS_ATI, 5);
   if (n) {
      n[1].ui = dst;
      n[2].f = value[0];
      n[3].f = value[1];
      n[4].f = value[2];
      n[5].f = value[3];
   }
   if (ctx->ExecuteFlag) {
      CALL_SetFragmentShaderConstantATI(ctx->Exec, (dst, value));
   }
}
#endif

static void
save_Attr1fNV(GLenum attr, GLfloat x)
{
   GET_CURRENT_CONTEXT(ctx);
   Node *n;
   SAVE_FLUSH_VERTICES(ctx);
   n = alloc_instruction(ctx, OPCODE_ATTR_1F_NV, 2);
   if (n) {
      n[1].e = attr;
      n[2].f = x;
   }

   ASSERT(attr < MAX_VERTEX_GENERIC_ATTRIBS);
   ctx->ListState.ActiveAttribSize[attr] = 1;
   ASSIGN_4V(ctx->ListState.CurrentAttrib[attr], x, 0, 0, 1);

   if (ctx->ExecuteFlag) {
      CALL_VertexAttrib1fNV(ctx->Exec, (attr, x));
   }
}

static void
save_Attr2fNV(GLenum attr, GLfloat x, GLfloat y)
{
   GET_CURRENT_CONTEXT(ctx);
   Node *n;
   SAVE_FLUSH_VERTICES(ctx);
   n = alloc_instruction(ctx, OPCODE_ATTR_2F_NV, 3);
   if (n) {
      n[1].e = attr;
      n[2].f = x;
      n[3].f = y;
   }

   ASSERT(attr < MAX_VERTEX_GENERIC_ATTRIBS);
   ctx->ListState.ActiveAttribSize[attr] = 2;
   ASSIGN_4V(ctx->ListState.CurrentAttrib[attr], x, y, 0, 1);

   if (ctx->ExecuteFlag) {
      CALL_VertexAttrib2fNV(ctx->Exec, (attr, x, y));
   }
}

static void
save_Attr3fNV(GLenum attr, GLfloat x, GLfloat y, GLfloat z)
{
   GET_CURRENT_CONTEXT(ctx);
   Node *n;
   SAVE_FLUSH_VERTICES(ctx);
   n = alloc_instruction(ctx, OPCODE_ATTR_3F_NV, 4);
   if (n) {
      n[1].e = attr;
      n[2].f = x;
      n[3].f = y;
      n[4].f = z;
   }

   ASSERT(attr < MAX_VERTEX_GENERIC_ATTRIBS);
   ctx->ListState.ActiveAttribSize[attr] = 3;
   ASSIGN_4V(ctx->ListState.CurrentAttrib[attr], x, y, z, 1);

   if (ctx->ExecuteFlag) {
      CALL_VertexAttrib3fNV(ctx->Exec, (attr, x, y, z));
   }
}

static void
save_Attr4fNV(GLenum attr, GLfloat x, GLfloat y, GLfloat z, GLfloat w)
{
   GET_CURRENT_CONTEXT(ctx);
   Node *n;
   SAVE_FLUSH_VERTICES(ctx);
   n = alloc_instruction(ctx, OPCODE_ATTR_4F_NV, 5);
   if (n) {
      n[1].e = attr;
      n[2].f = x;
      n[3].f = y;
      n[4].f = z;
      n[5].f = w;
   }

   ASSERT(attr < MAX_VERTEX_GENERIC_ATTRIBS);
   ctx->ListState.ActiveAttribSize[attr] = 4;
   ASSIGN_4V(ctx->ListState.CurrentAttrib[attr], x, y, z, w);

   if (ctx->ExecuteFlag) {
      CALL_VertexAttrib4fNV(ctx->Exec, (attr, x, y, z, w));
   }
}


static void
save_Attr1fARB(GLenum attr, GLfloat x)
{
   GET_CURRENT_CONTEXT(ctx);
   Node *n;
   SAVE_FLUSH_VERTICES(ctx);
   n = alloc_instruction(ctx, OPCODE_ATTR_1F_ARB, 2);
   if (n) {
      n[1].e = attr;
      n[2].f = x;
   }

   ASSERT(attr < MAX_VERTEX_GENERIC_ATTRIBS);
   ctx->ListState.ActiveAttribSize[attr] = 1;
   ASSIGN_4V(ctx->ListState.CurrentAttrib[attr], x, 0, 0, 1);

   if (ctx->ExecuteFlag) {
      CALL_VertexAttrib1fARB(ctx->Exec, (attr, x));
   }
}

static void
save_Attr2fARB(GLenum attr, GLfloat x, GLfloat y)
{
   GET_CURRENT_CONTEXT(ctx);
   Node *n;
   SAVE_FLUSH_VERTICES(ctx);
   n = alloc_instruction(ctx, OPCODE_ATTR_2F_ARB, 3);
   if (n) {
      n[1].e = attr;
      n[2].f = x;
      n[3].f = y;
   }

   ASSERT(attr < MAX_VERTEX_GENERIC_ATTRIBS);
   ctx->ListState.ActiveAttribSize[attr] = 2;
   ASSIGN_4V(ctx->ListState.CurrentAttrib[attr], x, y, 0, 1);

   if (ctx->ExecuteFlag) {
      CALL_VertexAttrib2fARB(ctx->Exec, (attr, x, y));
   }
}

static void
save_Attr3fARB(GLenum attr, GLfloat x, GLfloat y, GLfloat z)
{
   GET_CURRENT_CONTEXT(ctx);
   Node *n;
   SAVE_FLUSH_VERTICES(ctx);
   n = alloc_instruction(ctx, OPCODE_ATTR_3F_ARB, 4);
   if (n) {
      n[1].e = attr;
      n[2].f = x;
      n[3].f = y;
      n[4].f = z;
   }

   ASSERT(attr < MAX_VERTEX_GENERIC_ATTRIBS);
   ctx->ListState.ActiveAttribSize[attr] = 3;
   ASSIGN_4V(ctx->ListState.CurrentAttrib[attr], x, y, z, 1);

   if (ctx->ExecuteFlag) {
      CALL_VertexAttrib3fARB(ctx->Exec, (attr, x, y, z));
   }
}

static void
save_Attr4fARB(GLenum attr, GLfloat x, GLfloat y, GLfloat z, GLfloat w)
{
   GET_CURRENT_CONTEXT(ctx);
   Node *n;
   SAVE_FLUSH_VERTICES(ctx);
   n = alloc_instruction(ctx, OPCODE_ATTR_4F_ARB, 5);
   if (n) {
      n[1].e = attr;
      n[2].f = x;
      n[3].f = y;
      n[4].f = z;
      n[5].f = w;
   }

   ASSERT(attr < MAX_VERTEX_GENERIC_ATTRIBS);
   ctx->ListState.ActiveAttribSize[attr] = 4;
   ASSIGN_4V(ctx->ListState.CurrentAttrib[attr], x, y, z, w);

   if (ctx->ExecuteFlag) {
      CALL_VertexAttrib4fARB(ctx->Exec, (attr, x, y, z, w));
   }
}


static void GLAPIENTRY
save_EvalCoord1f(GLfloat x)
{
   GET_CURRENT_CONTEXT(ctx);
   Node *n;
   SAVE_FLUSH_VERTICES(ctx);
   n = alloc_instruction(ctx, OPCODE_EVAL_C1, 1);
   if (n) {
      n[1].f = x;
   }
   if (ctx->ExecuteFlag) {
      CALL_EvalCoord1f(ctx->Exec, (x));
   }
}

static void GLAPIENTRY
save_EvalCoord1fv(const GLfloat * v)
{
   save_EvalCoord1f(v[0]);
}

static void GLAPIENTRY
save_EvalCoord2f(GLfloat x, GLfloat y)
{
   GET_CURRENT_CONTEXT(ctx);
   Node *n;
   SAVE_FLUSH_VERTICES(ctx);
   n = alloc_instruction(ctx, OPCODE_EVAL_C2, 2);
   if (n) {
      n[1].f = x;
      n[2].f = y;
   }
   if (ctx->ExecuteFlag) {
      CALL_EvalCoord2f(ctx->Exec, (x, y));
   }
}

static void GLAPIENTRY
save_EvalCoord2fv(const GLfloat * v)
{
   save_EvalCoord2f(v[0], v[1]);
}


static void GLAPIENTRY
save_EvalPoint1(GLint x)
{
   GET_CURRENT_CONTEXT(ctx);
   Node *n;
   SAVE_FLUSH_VERTICES(ctx);
   n = alloc_instruction(ctx, OPCODE_EVAL_P1, 1);
   if (n) {
      n[1].i = x;
   }
   if (ctx->ExecuteFlag) {
      CALL_EvalPoint1(ctx->Exec, (x));
   }
}

static void GLAPIENTRY
save_EvalPoint2(GLint x, GLint y)
{
   GET_CURRENT_CONTEXT(ctx);
   Node *n;
   SAVE_FLUSH_VERTICES(ctx);
   n = alloc_instruction(ctx, OPCODE_EVAL_P2, 2);
   if (n) {
      n[1].i = x;
      n[2].i = y;
   }
   if (ctx->ExecuteFlag) {
      CALL_EvalPoint2(ctx->Exec, (x, y));
   }
}

static void GLAPIENTRY
save_Indexf(GLfloat x)
{
   save_Attr1fNV(VERT_ATTRIB_COLOR_INDEX, x);
}

static void GLAPIENTRY
save_Indexfv(const GLfloat * v)
{
   save_Attr1fNV(VERT_ATTRIB_COLOR_INDEX, v[0]);
}

static void GLAPIENTRY
save_EdgeFlag(GLboolean x)
{
   save_Attr1fNV(VERT_ATTRIB_EDGEFLAG, x ? (GLfloat)1.0 : (GLfloat)0.0);
}

static INLINE GLboolean compare4fv( const GLfloat *a,
                                    const GLfloat *b,
                                    GLuint count )
{
   return memcmp( a, b, count * sizeof(GLfloat) ) == 0;
}
                              

static void GLAPIENTRY
save_Materialfv(GLenum face, GLenum pname, const GLfloat * param)
{
   GET_CURRENT_CONTEXT(ctx);
   Node *n;
   int args, i;
   GLuint bitmask;

   switch (face) {
   case GL_BACK:
   case GL_FRONT:
   case GL_FRONT_AND_BACK:
      break;
   default:
      _mesa_compile_error(ctx, GL_INVALID_ENUM, "material(face)");
      return;
   }

   switch (pname) {
   case GL_EMISSION:
   case GL_AMBIENT:
   case GL_DIFFUSE:
   case GL_SPECULAR:
   case GL_AMBIENT_AND_DIFFUSE:
      args = 4;
      break;
   case GL_SHININESS:
      args = 1;
      break;
   case GL_COLOR_INDEXES:
      args = 3;
      break;
   default:
      _mesa_compile_error(ctx, GL_INVALID_ENUM, "material(pname)");
      return;
   }
   
   if (ctx->ExecuteFlag) {
      CALL_Materialfv(ctx->Exec, (face, pname, param));
   }

   bitmask = _mesa_material_bitmask(ctx, face, pname, ~0, NULL);

   /* Try to eliminate redundant statechanges.  Because it is legal to
    * call glMaterial even inside begin/end calls, don't need to worry
    * about ctx->Driver.CurrentSavePrimitive here.
    */
   for (i = 0; i < MAT_ATTRIB_MAX; i++) {
      if (bitmask & (1 << i)) {
         if (ctx->ListState.ActiveMaterialSize[i] == args &&
             compare4fv(ctx->ListState.CurrentMaterial[i], param, args)) {
            bitmask &= ~(1 << i);
         }
         else {
            ctx->ListState.ActiveMaterialSize[i] = args;
            COPY_SZ_4V(ctx->ListState.CurrentMaterial[i], args, param);
         }
      }
   }

   /* If this call has effect, return early:
    */
   if (bitmask == 0)
      return;

   SAVE_FLUSH_VERTICES(ctx);

   n = alloc_instruction(ctx, OPCODE_MATERIAL, 6);
   if (n) {
      n[1].e = face;
      n[2].e = pname;
      for (i = 0; i < args; i++)
         n[3 + i].f = param[i];
   }
}

static void GLAPIENTRY
save_Begin(GLenum mode)
{
   GET_CURRENT_CONTEXT(ctx);
   Node *n;
   GLboolean error = GL_FALSE;

   if ( /*mode < GL_POINTS || */ mode > GL_POLYGON) {
      _mesa_compile_error(ctx, GL_INVALID_ENUM, "Begin (mode)");
      error = GL_TRUE;
   }
   else if (ctx->Driver.CurrentSavePrimitive == PRIM_UNKNOWN) {
      /* Typically the first begin.  This may raise an error on
       * playback, depending on whether CallList is issued from inside
       * a begin/end or not.
       */
      ctx->Driver.CurrentSavePrimitive = PRIM_INSIDE_UNKNOWN_PRIM;
   }
   else if (ctx->Driver.CurrentSavePrimitive == PRIM_OUTSIDE_BEGIN_END) {
      ctx->Driver.CurrentSavePrimitive = mode;
   }
   else {
      _mesa_compile_error(ctx, GL_INVALID_OPERATION, "recursive begin");
      error = GL_TRUE;
   }

   if (!error) {
      /* Give the driver an opportunity to hook in an optimized
       * display list compiler.
       */
      if (ctx->Driver.NotifySaveBegin(ctx, mode))
         return;

      SAVE_FLUSH_VERTICES(ctx);
      n = alloc_instruction(ctx, OPCODE_BEGIN, 1);
      if (n) {
         n[1].e = mode;
      }
   }

   if (ctx->ExecuteFlag) {
      CALL_Begin(ctx->Exec, (mode));
   }
}

static void GLAPIENTRY
save_End(void)
{
   GET_CURRENT_CONTEXT(ctx);
   SAVE_FLUSH_VERTICES(ctx);
   (void) alloc_instruction(ctx, OPCODE_END, 0);
   ctx->Driver.CurrentSavePrimitive = PRIM_OUTSIDE_BEGIN_END;
   if (ctx->ExecuteFlag) {
      CALL_End(ctx->Exec, ());
   }
}

static void GLAPIENTRY
save_Rectf(GLfloat a, GLfloat b, GLfloat c, GLfloat d)
{
   GET_CURRENT_CONTEXT(ctx);
   Node *n;
   SAVE_FLUSH_VERTICES(ctx);
   n = alloc_instruction(ctx, OPCODE_RECTF, 4);
   if (n) {
      n[1].f = a;
      n[2].f = b;
      n[3].f = c;
      n[4].f = d;
   }
   if (ctx->ExecuteFlag) {
      CALL_Rectf(ctx->Exec, (a, b, c, d));
   }
}


static void GLAPIENTRY
save_Vertex2f(GLfloat x, GLfloat y)
{
   save_Attr2fNV(VERT_ATTRIB_POS, x, y);
}

static void GLAPIENTRY
save_Vertex2fv(const GLfloat * v)
{
   save_Attr2fNV(VERT_ATTRIB_POS, v[0], v[1]);
}

static void GLAPIENTRY
save_Vertex3f(GLfloat x, GLfloat y, GLfloat z)
{
   save_Attr3fNV(VERT_ATTRIB_POS, x, y, z);
}

static void GLAPIENTRY
save_Vertex3fv(const GLfloat * v)
{
   save_Attr3fNV(VERT_ATTRIB_POS, v[0], v[1], v[2]);
}

static void GLAPIENTRY
save_Vertex4f(GLfloat x, GLfloat y, GLfloat z, GLfloat w)
{
   save_Attr4fNV(VERT_ATTRIB_POS, x, y, z, w);
}

static void GLAPIENTRY
save_Vertex4fv(const GLfloat * v)
{
   save_Attr4fNV(VERT_ATTRIB_POS, v[0], v[1], v[2], v[3]);
}

static void GLAPIENTRY
save_TexCoord1f(GLfloat x)
{
   save_Attr1fNV(VERT_ATTRIB_TEX0, x);
}

static void GLAPIENTRY
save_TexCoord1fv(const GLfloat * v)
{
   save_Attr1fNV(VERT_ATTRIB_TEX0, v[0]);
}

static void GLAPIENTRY
save_TexCoord2f(GLfloat x, GLfloat y)
{
   save_Attr2fNV(VERT_ATTRIB_TEX0, x, y);
}

static void GLAPIENTRY
save_TexCoord2fv(const GLfloat * v)
{
   save_Attr2fNV(VERT_ATTRIB_TEX0, v[0], v[1]);
}

static void GLAPIENTRY
save_TexCoord3f(GLfloat x, GLfloat y, GLfloat z)
{
   save_Attr3fNV(VERT_ATTRIB_TEX0, x, y, z);
}

static void GLAPIENTRY
save_TexCoord3fv(const GLfloat * v)
{
   save_Attr3fNV(VERT_ATTRIB_TEX0, v[0], v[1], v[2]);
}

static void GLAPIENTRY
save_TexCoord4f(GLfloat x, GLfloat y, GLfloat z, GLfloat w)
{
   save_Attr4fNV(VERT_ATTRIB_TEX0, x, y, z, w);
}

static void GLAPIENTRY
save_TexCoord4fv(const GLfloat * v)
{
   save_Attr4fNV(VERT_ATTRIB_TEX0, v[0], v[1], v[2], v[3]);
}

static void GLAPIENTRY
save_Normal3f(GLfloat x, GLfloat y, GLfloat z)
{
   save_Attr3fNV(VERT_ATTRIB_NORMAL, x, y, z);
}

static void GLAPIENTRY
save_Normal3fv(const GLfloat * v)
{
   save_Attr3fNV(VERT_ATTRIB_NORMAL, v[0], v[1], v[2]);
}

static void GLAPIENTRY
save_FogCoordfEXT(GLfloat x)
{
   save_Attr1fNV(VERT_ATTRIB_FOG, x);
}

static void GLAPIENTRY
save_FogCoordfvEXT(const GLfloat * v)
{
   save_Attr1fNV(VERT_ATTRIB_FOG, v[0]);
}

static void GLAPIENTRY
save_Color3f(GLfloat x, GLfloat y, GLfloat z)
{
   save_Attr3fNV(VERT_ATTRIB_COLOR0, x, y, z);
}

static void GLAPIENTRY
save_Color3fv(const GLfloat * v)
{
   save_Attr3fNV(VERT_ATTRIB_COLOR0, v[0], v[1], v[2]);
}

static void GLAPIENTRY
save_Color4f(GLfloat x, GLfloat y, GLfloat z, GLfloat w)
{
   save_Attr4fNV(VERT_ATTRIB_COLOR0, x, y, z, w);
}

static void GLAPIENTRY
save_Color4fv(const GLfloat * v)
{
   save_Attr4fNV(VERT_ATTRIB_COLOR0, v[0], v[1], v[2], v[3]);
}

static void GLAPIENTRY
save_SecondaryColor3fEXT(GLfloat x, GLfloat y, GLfloat z)
{
   save_Attr3fNV(VERT_ATTRIB_COLOR1, x, y, z);
}

static void GLAPIENTRY
save_SecondaryColor3fvEXT(const GLfloat * v)
{
   save_Attr3fNV(VERT_ATTRIB_COLOR1, v[0], v[1], v[2]);
}


/* Just call the respective ATTR for texcoord
 */
static void GLAPIENTRY
save_MultiTexCoord1f(GLenum target, GLfloat x)
{
   GLuint attr = (target & 0x7) + VERT_ATTRIB_TEX0;
   save_Attr1fNV(attr, x);
}

static void GLAPIENTRY
save_MultiTexCoord1fv(GLenum target, const GLfloat * v)
{
   GLuint attr = (target & 0x7) + VERT_ATTRIB_TEX0;
   save_Attr1fNV(attr, v[0]);
}

static void GLAPIENTRY
save_MultiTexCoord2f(GLenum target, GLfloat x, GLfloat y)
{
   GLuint attr = (target & 0x7) + VERT_ATTRIB_TEX0;
   save_Attr2fNV(attr, x, y);
}

static void GLAPIENTRY
save_MultiTexCoord2fv(GLenum target, const GLfloat * v)
{
   GLuint attr = (target & 0x7) + VERT_ATTRIB_TEX0;
   save_Attr2fNV(attr, v[0], v[1]);
}

static void GLAPIENTRY
save_MultiTexCoord3f(GLenum target, GLfloat x, GLfloat y, GLfloat z)
{
   GLuint attr = (target & 0x7) + VERT_ATTRIB_TEX0;
   save_Attr3fNV(attr, x, y, z);
}

static void GLAPIENTRY
save_MultiTexCoord3fv(GLenum target, const GLfloat * v)
{
   GLuint attr = (target & 0x7) + VERT_ATTRIB_TEX0;
   save_Attr3fNV(attr, v[0], v[1], v[2]);
}

static void GLAPIENTRY
save_MultiTexCoord4f(GLenum target, GLfloat x, GLfloat y,
                     GLfloat z, GLfloat w)
{
   GLuint attr = (target & 0x7) + VERT_ATTRIB_TEX0;
   save_Attr4fNV(attr, x, y, z, w);
}

static void GLAPIENTRY
save_MultiTexCoord4fv(GLenum target, const GLfloat * v)
{
   GLuint attr = (target & 0x7) + VERT_ATTRIB_TEX0;
   save_Attr4fNV(attr, v[0], v[1], v[2], v[3]);
}


/**
 * Record a GL_INVALID_VALUE error when a invalid vertex attribute
 * index is found.
 */
static void
index_error(void)
{
   GET_CURRENT_CONTEXT(ctx);
   _mesa_error(ctx, GL_INVALID_VALUE, "VertexAttribf(index)");
}


/* First level for NV_vertex_program:
 *
 * Check for errors at compile time?.
 */
static void GLAPIENTRY
save_VertexAttrib1fNV(GLuint index, GLfloat x)
{
   if (index < MAX_NV_VERTEX_PROGRAM_INPUTS)
      save_Attr1fNV(index, x);
   else
      index_error();
}

static void GLAPIENTRY
save_VertexAttrib1fvNV(GLuint index, const GLfloat * v)
{
   if (index < MAX_NV_VERTEX_PROGRAM_INPUTS)
      save_Attr1fNV(index, v[0]);
   else
      index_error();
}

static void GLAPIENTRY
save_VertexAttrib2fNV(GLuint index, GLfloat x, GLfloat y)
{
   if (index < MAX_NV_VERTEX_PROGRAM_INPUTS)
      save_Attr2fNV(index, x, y);
   else
      index_error();
}

static void GLAPIENTRY
save_VertexAttrib2fvNV(GLuint index, const GLfloat * v)
{
   if (index < MAX_NV_VERTEX_PROGRAM_INPUTS)
      save_Attr2fNV(index, v[0], v[1]);
   else
      index_error();
}

static void GLAPIENTRY
save_VertexAttrib3fNV(GLuint index, GLfloat x, GLfloat y, GLfloat z)
{
   if (index < MAX_NV_VERTEX_PROGRAM_INPUTS)
      save_Attr3fNV(index, x, y, z);
   else
      index_error();
}

static void GLAPIENTRY
save_VertexAttrib3fvNV(GLuint index, const GLfloat * v)
{
   if (index < MAX_NV_VERTEX_PROGRAM_INPUTS)
      save_Attr3fNV(index, v[0], v[1], v[2]);
   else
      index_error();
}

static void GLAPIENTRY
save_VertexAttrib4fNV(GLuint index, GLfloat x, GLfloat y,
                      GLfloat z, GLfloat w)
{
   if (index < MAX_NV_VERTEX_PROGRAM_INPUTS)
      save_Attr4fNV(index, x, y, z, w);
   else
      index_error();
}

static void GLAPIENTRY
save_VertexAttrib4fvNV(GLuint index, const GLfloat * v)
{
   if (index < MAX_NV_VERTEX_PROGRAM_INPUTS)
      save_Attr4fNV(index, v[0], v[1], v[2], v[3]);
   else
      index_error();
}




static void GLAPIENTRY
save_VertexAttrib1fARB(GLuint index, GLfloat x)
{
   if (index < MAX_VERTEX_GENERIC_ATTRIBS)
      save_Attr1fARB(index, x);
   else
      index_error();
}

static void GLAPIENTRY
save_VertexAttrib1fvARB(GLuint index, const GLfloat * v)
{
   if (index < MAX_VERTEX_GENERIC_ATTRIBS)
      save_Attr1fARB(index, v[0]);
   else
      index_error();
}

static void GLAPIENTRY
save_VertexAttrib2fARB(GLuint index, GLfloat x, GLfloat y)
{
   if (index < MAX_VERTEX_GENERIC_ATTRIBS)
      save_Attr2fARB(index, x, y);
   else
      index_error();
}

static void GLAPIENTRY
save_VertexAttrib2fvARB(GLuint index, const GLfloat * v)
{
   if (index < MAX_VERTEX_GENERIC_ATTRIBS)
      save_Attr2fARB(index, v[0], v[1]);
   else
      index_error();
}

static void GLAPIENTRY
save_VertexAttrib3fARB(GLuint index, GLfloat x, GLfloat y, GLfloat z)
{
   if (index < MAX_VERTEX_GENERIC_ATTRIBS)
      save_Attr3fARB(index, x, y, z);
   else
      index_error();
}

static void GLAPIENTRY
save_VertexAttrib3fvARB(GLuint index, const GLfloat * v)
{
   if (index < MAX_VERTEX_GENERIC_ATTRIBS)
      save_Attr3fARB(index, v[0], v[1], v[2]);
   else
      index_error();
}

static void GLAPIENTRY
save_VertexAttrib4fARB(GLuint index, GLfloat x, GLfloat y, GLfloat z,
                       GLfloat w)
{
   if (index < MAX_VERTEX_GENERIC_ATTRIBS)
      save_Attr4fARB(index, x, y, z, w);
   else
      index_error();
}

static void GLAPIENTRY
save_VertexAttrib4fvARB(GLuint index, const GLfloat * v)
{
   if (index < MAX_VERTEX_GENERIC_ATTRIBS)
      save_Attr4fARB(index, v[0], v[1], v[2], v[3]);
   else
      index_error();
}


/* GL_ARB_shader_objects, GL_ARB_vertex/fragment_shader */

static void GLAPIENTRY
exec_BindAttribLocationARB(GLuint program, GLuint index, const GLchar *name)
{
   GET_CURRENT_CONTEXT(ctx);
   FLUSH_VERTICES(ctx, 0);
   CALL_BindAttribLocationARB(ctx->Exec, (program, index, name));
}

static GLint GLAPIENTRY
exec_GetAttribLocationARB(GLuint program, const GLchar *name)
{
   GET_CURRENT_CONTEXT(ctx);
   FLUSH_VERTICES(ctx, 0);
   return CALL_GetAttribLocationARB(ctx->Exec, (program, name));
}

static GLint GLAPIENTRY
exec_GetUniformLocationARB(GLuint program, const GLchar *name)
{
   GET_CURRENT_CONTEXT(ctx);
   FLUSH_VERTICES(ctx, 0);
   return CALL_GetUniformLocationARB(ctx->Exec, (program, name));
}
/* XXX more shader functions needed here */


#if FEATURE_EXT_framebuffer_blit
static void GLAPIENTRY
save_BlitFramebufferEXT(GLint srcX0, GLint srcY0, GLint srcX1, GLint srcY1,
                        GLint dstX0, GLint dstY0, GLint dstX1, GLint dstY1,
                        GLbitfield mask, GLenum filter)
{
   GET_CURRENT_CONTEXT(ctx);
   Node *n;
   ASSERT_OUTSIDE_SAVE_BEGIN_END_AND_FLUSH(ctx);
   n = alloc_instruction(ctx, OPCODE_BLIT_FRAMEBUFFER, 10);
   if (n) {
      n[1].i = srcX0;
      n[2].i = srcY0;
      n[3].i = srcX1;
      n[4].i = srcY1;
      n[5].i = dstX0;
      n[6].i = dstY0;
      n[7].i = dstX1;
      n[8].i = dstY1;
      n[9].i = mask;
      n[10].e = filter;
   }
   if (ctx->ExecuteFlag) {
      CALL_BlitFramebufferEXT(ctx->Exec, (srcX0, srcY0, srcX1, srcY1,
                                          dstX0, dstY0, dstX1, dstY1,
                                          mask, filter));
   }
}
#endif


/** GL_EXT_provoking_vertex */
static void GLAPIENTRY
save_ProvokingVertexEXT(GLenum mode)
{
   GET_CURRENT_CONTEXT(ctx);
   Node *n;
   ASSERT_OUTSIDE_SAVE_BEGIN_END_AND_FLUSH(ctx);
   n = alloc_instruction(ctx, OPCODE_PROVOKING_VERTEX, 1);
   if (n) {
      n[1].e = mode;
   }
   if (ctx->ExecuteFlag) {
      /*CALL_ProvokingVertexEXT(ctx->Exec, (mode));*/
      _mesa_ProvokingVertexEXT(mode);
   }
}


/** GL_EXT_transform_feedback */
static void GLAPIENTRY
save_BeginTransformFeedback(GLenum mode)
{
   GET_CURRENT_CONTEXT(ctx);
   Node *n;
   ASSERT_OUTSIDE_SAVE_BEGIN_END_AND_FLUSH(ctx);
   n = alloc_instruction(ctx, OPCODE_BEGIN_TRANSFORM_FEEDBACK, 1);
   if (n) {
      n[1].e = mode;
   }
   if (ctx->ExecuteFlag) {
      CALL_BeginTransformFeedbackEXT(ctx->Exec, (mode));
   }
}


/** GL_EXT_transform_feedback */
static void GLAPIENTRY
save_EndTransformFeedback(void)
{
   GET_CURRENT_CONTEXT(ctx);
   ASSERT_OUTSIDE_SAVE_BEGIN_END_AND_FLUSH(ctx);
   (void) alloc_instruction(ctx, OPCODE_END_TRANSFORM_FEEDBACK, 0);
   if (ctx->ExecuteFlag) {
      CALL_EndTransformFeedbackEXT(ctx->Exec, ());
   }
}


/* aka UseProgram() */
static void GLAPIENTRY
save_UseProgramObjectARB(GLhandleARB program)
{
   GET_CURRENT_CONTEXT(ctx);
   Node *n;
   ASSERT_OUTSIDE_SAVE_BEGIN_END_AND_FLUSH(ctx);
   n = alloc_instruction(ctx, OPCODE_USE_PROGRAM, 1);
   if (n) {
      n[1].ui = program;
   }
   if (ctx->ExecuteFlag) {
      CALL_UseProgramObjectARB(ctx->Exec, (program));
   }
}


static void GLAPIENTRY
save_Uniform1fARB(GLint location, GLfloat x)
{
   GET_CURRENT_CONTEXT(ctx);
   Node *n;
   ASSERT_OUTSIDE_SAVE_BEGIN_END_AND_FLUSH(ctx);
   n = alloc_instruction(ctx, OPCODE_UNIFORM_1F, 2);
   if (n) {
      n[1].i = location;
      n[2].f = x;
   }
   if (ctx->ExecuteFlag) {
      CALL_Uniform1fARB(ctx->Exec, (location, x));
   }
}


static void GLAPIENTRY
save_Uniform2fARB(GLint location, GLfloat x, GLfloat y)
{
   GET_CURRENT_CONTEXT(ctx);
   Node *n;
   ASSERT_OUTSIDE_SAVE_BEGIN_END_AND_FLUSH(ctx);
   n = alloc_instruction(ctx, OPCODE_UNIFORM_2F, 3);
   if (n) {
      n[1].i = location;
      n[2].f = x;
      n[3].f = y;
   }
   if (ctx->ExecuteFlag) {
      CALL_Uniform2fARB(ctx->Exec, (location, x, y));
   }
}


static void GLAPIENTRY
save_Uniform3fARB(GLint location, GLfloat x, GLfloat y, GLfloat z)
{
   GET_CURRENT_CONTEXT(ctx);
   Node *n;
   ASSERT_OUTSIDE_SAVE_BEGIN_END_AND_FLUSH(ctx);
   n = alloc_instruction(ctx, OPCODE_UNIFORM_3F, 4);
   if (n) {
      n[1].i = location;
      n[2].f = x;
      n[3].f = y;
      n[4].f = z;
   }
   if (ctx->ExecuteFlag) {
      CALL_Uniform3fARB(ctx->Exec, (location, x, y, z));
   }
}


static void GLAPIENTRY
save_Uniform4fARB(GLint location, GLfloat x, GLfloat y, GLfloat z, GLfloat w)
{
   GET_CURRENT_CONTEXT(ctx);
   Node *n;
   ASSERT_OUTSIDE_SAVE_BEGIN_END_AND_FLUSH(ctx);
   n = alloc_instruction(ctx, OPCODE_UNIFORM_4F, 5);
   if (n) {
      n[1].i = location;
      n[2].f = x;
      n[3].f = y;
      n[4].f = z;
      n[5].f = w;
   }
   if (ctx->ExecuteFlag) {
      CALL_Uniform4fARB(ctx->Exec, (location, x, y, z, w));
   }
}


/** Return copy of memory */
static void *
memdup(const void *src, GLsizei bytes)
{
   void *b = bytes >= 0 ? malloc(bytes) : NULL;
   if (b)
      memcpy(b, src, bytes);
   return b;
}


static void GLAPIENTRY
save_Uniform1fvARB(GLint location, GLsizei count, const GLfloat *v)
{
   GET_CURRENT_CONTEXT(ctx);
   Node *n;
   ASSERT_OUTSIDE_SAVE_BEGIN_END_AND_FLUSH(ctx);
   n = alloc_instruction(ctx, OPCODE_UNIFORM_1FV, 3);
   if (n) {
      n[1].i = location;
      n[2].i = count;
      n[3].data = memdup(v, count * 1 * sizeof(GLfloat));
   }
   if (ctx->ExecuteFlag) {
      CALL_Uniform1fvARB(ctx->Exec, (location, count, v));
   }
}

static void GLAPIENTRY
save_Uniform2fvARB(GLint location, GLsizei count, const GLfloat *v)
{
   GET_CURRENT_CONTEXT(ctx);
   Node *n;
   ASSERT_OUTSIDE_SAVE_BEGIN_END_AND_FLUSH(ctx);
   n = alloc_instruction(ctx, OPCODE_UNIFORM_2FV, 3);
   if (n) {
      n[1].i = location;
      n[2].i = count;
      n[3].data = memdup(v, count * 2 * sizeof(GLfloat));
   }
   if (ctx->ExecuteFlag) {
      CALL_Uniform2fvARB(ctx->Exec, (location, count, v));
   }
}

static void GLAPIENTRY
save_Uniform3fvARB(GLint location, GLsizei count, const GLfloat *v)
{
   GET_CURRENT_CONTEXT(ctx);
   Node *n;
   ASSERT_OUTSIDE_SAVE_BEGIN_END_AND_FLUSH(ctx);
   n = alloc_instruction(ctx, OPCODE_UNIFORM_3FV, 3);
   if (n) {
      n[1].i = location;
      n[2].i = count;
      n[3].data = memdup(v, count * 3 * sizeof(GLfloat));
   }
   if (ctx->ExecuteFlag) {
      CALL_Uniform3fvARB(ctx->Exec, (location, count, v));
   }
}

static void GLAPIENTRY
save_Uniform4fvARB(GLint location, GLsizei count, const GLfloat *v)
{
   GET_CURRENT_CONTEXT(ctx);
   Node *n;
   ASSERT_OUTSIDE_SAVE_BEGIN_END_AND_FLUSH(ctx);
   n = alloc_instruction(ctx, OPCODE_UNIFORM_4FV, 3);
   if (n) {
      n[1].i = location;
      n[2].i = count;
      n[3].data = memdup(v, count * 4 * sizeof(GLfloat));
   }
   if (ctx->ExecuteFlag) {
      CALL_Uniform4fvARB(ctx->Exec, (location, count, v));
   }
}


static void GLAPIENTRY
save_Uniform1iARB(GLint location, GLint x)
{
   GET_CURRENT_CONTEXT(ctx);
   Node *n;
   ASSERT_OUTSIDE_SAVE_BEGIN_END_AND_FLUSH(ctx);
   n = alloc_instruction(ctx, OPCODE_UNIFORM_1I, 2);
   if (n) {
      n[1].i = location;
      n[2].i = x;
   }
   if (ctx->ExecuteFlag) {
      CALL_Uniform1iARB(ctx->Exec, (location, x));
   }
}

static void GLAPIENTRY
save_Uniform2iARB(GLint location, GLint x, GLint y)
{
   GET_CURRENT_CONTEXT(ctx);
   Node *n;
   ASSERT_OUTSIDE_SAVE_BEGIN_END_AND_FLUSH(ctx);
   n = alloc_instruction(ctx, OPCODE_UNIFORM_2I, 3);
   if (n) {
      n[1].i = location;
      n[2].i = x;
      n[3].i = y;
   }
   if (ctx->ExecuteFlag) {
      CALL_Uniform2iARB(ctx->Exec, (location, x, y));
   }
}

static void GLAPIENTRY
save_Uniform3iARB(GLint location, GLint x, GLint y, GLint z)
{
   GET_CURRENT_CONTEXT(ctx);
   Node *n;
   ASSERT_OUTSIDE_SAVE_BEGIN_END_AND_FLUSH(ctx);
   n = alloc_instruction(ctx, OPCODE_UNIFORM_3I, 4);
   if (n) {
      n[1].i = location;
      n[2].i = x;
      n[3].i = y;
      n[4].i = z;
   }
   if (ctx->ExecuteFlag) {
      CALL_Uniform3iARB(ctx->Exec, (location, x, y, z));
   }
}

static void GLAPIENTRY
save_Uniform4iARB(GLint location, GLint x, GLint y, GLint z, GLint w)
{
   GET_CURRENT_CONTEXT(ctx);
   Node *n;
   ASSERT_OUTSIDE_SAVE_BEGIN_END_AND_FLUSH(ctx);
   n = alloc_instruction(ctx, OPCODE_UNIFORM_4I, 5);
   if (n) {
      n[1].i = location;
      n[2].i = x;
      n[3].i = y;
      n[4].i = z;
      n[5].i = w;
   }
   if (ctx->ExecuteFlag) {
      CALL_Uniform4iARB(ctx->Exec, (location, x, y, z, w));
   }
}



static void GLAPIENTRY
save_Uniform1ivARB(GLint location, GLsizei count, const GLint *v)
{
   GET_CURRENT_CONTEXT(ctx);
   Node *n;
   ASSERT_OUTSIDE_SAVE_BEGIN_END_AND_FLUSH(ctx);
   n = alloc_instruction(ctx, OPCODE_UNIFORM_1IV, 3);
   if (n) {
      n[1].i = location;
      n[2].i = count;
      n[3].data = memdup(v, count * 1 * sizeof(GLint));
   }
   if (ctx->ExecuteFlag) {
      CALL_Uniform1ivARB(ctx->Exec, (location, count, v));
   }
}

static void GLAPIENTRY
save_Uniform2ivARB(GLint location, GLsizei count, const GLint *v)
{
   GET_CURRENT_CONTEXT(ctx);
   Node *n;
   ASSERT_OUTSIDE_SAVE_BEGIN_END_AND_FLUSH(ctx);
   n = alloc_instruction(ctx, OPCODE_UNIFORM_2IV, 3);
   if (n) {
      n[1].i = location;
      n[2].i = count;
      n[3].data = memdup(v, count * 2 * sizeof(GLint));
   }
   if (ctx->ExecuteFlag) {
      CALL_Uniform2ivARB(ctx->Exec, (location, count, v));
   }
}

static void GLAPIENTRY
save_Uniform3ivARB(GLint location, GLsizei count, const GLint *v)
{
   GET_CURRENT_CONTEXT(ctx);
   Node *n;
   ASSERT_OUTSIDE_SAVE_BEGIN_END_AND_FLUSH(ctx);
   n = alloc_instruction(ctx, OPCODE_UNIFORM_3IV, 3);
   if (n) {
      n[1].i = location;
      n[2].i = count;
      n[3].data = memdup(v, count * 3 * sizeof(GLint));
   }
   if (ctx->ExecuteFlag) {
      CALL_Uniform3ivARB(ctx->Exec, (location, count, v));
   }
}

static void GLAPIENTRY
save_Uniform4ivARB(GLint location, GLsizei count, const GLint *v)
{
   GET_CURRENT_CONTEXT(ctx);
   Node *n;
   ASSERT_OUTSIDE_SAVE_BEGIN_END_AND_FLUSH(ctx);
   n = alloc_instruction(ctx, OPCODE_UNIFORM_4IV, 3);
   if (n) {
      n[1].i = location;
      n[2].i = count;
      n[3].data = memdup(v, count * 4 * sizeof(GLfloat));
   }
   if (ctx->ExecuteFlag) {
      CALL_Uniform4ivARB(ctx->Exec, (location, count, v));
   }
}



static void GLAPIENTRY
save_Uniform1ui(GLint location, GLuint x)
{
   GET_CURRENT_CONTEXT(ctx);
   Node *n;
   ASSERT_OUTSIDE_SAVE_BEGIN_END_AND_FLUSH(ctx);
   n = alloc_instruction(ctx, OPCODE_UNIFORM_1UI, 2);
   if (n) {
      n[1].i = location;
      n[2].i = x;
   }
   if (ctx->ExecuteFlag) {
      /*CALL_Uniform1ui(ctx->Exec, (location, x));*/
   }
}

static void GLAPIENTRY
save_Uniform2ui(GLint location, GLuint x, GLuint y)
{
   GET_CURRENT_CONTEXT(ctx);
   Node *n;
   ASSERT_OUTSIDE_SAVE_BEGIN_END_AND_FLUSH(ctx);
   n = alloc_instruction(ctx, OPCODE_UNIFORM_2UI, 3);
   if (n) {
      n[1].i = location;
      n[2].i = x;
      n[3].i = y;
   }
   if (ctx->ExecuteFlag) {
      /*CALL_Uniform2ui(ctx->Exec, (location, x, y));*/
   }
}

static void GLAPIENTRY
save_Uniform3ui(GLint location, GLuint x, GLuint y, GLuint z)
{
   GET_CURRENT_CONTEXT(ctx);
   Node *n;
   ASSERT_OUTSIDE_SAVE_BEGIN_END_AND_FLUSH(ctx);
   n = alloc_instruction(ctx, OPCODE_UNIFORM_3UI, 4);
   if (n) {
      n[1].i = location;
      n[2].i = x;
      n[3].i = y;
      n[4].i = z;
   }
   if (ctx->ExecuteFlag) {
      /*CALL_Uniform3ui(ctx->Exec, (location, x, y, z));*/
   }
}

static void GLAPIENTRY
save_Uniform4ui(GLint location, GLuint x, GLuint y, GLuint z, GLuint w)
{
   GET_CURRENT_CONTEXT(ctx);
   Node *n;
   ASSERT_OUTSIDE_SAVE_BEGIN_END_AND_FLUSH(ctx);
   n = alloc_instruction(ctx, OPCODE_UNIFORM_4UI, 5);
   if (n) {
      n[1].i = location;
      n[2].i = x;
      n[3].i = y;
      n[4].i = z;
      n[5].i = w;
   }
   if (ctx->ExecuteFlag) {
      /*CALL_Uniform4ui(ctx->Exec, (location, x, y, z, w));*/
   }
}



static void GLAPIENTRY
save_Uniform1uiv(GLint location, GLsizei count, const GLuint *v)
{
   GET_CURRENT_CONTEXT(ctx);
   Node *n;
   ASSERT_OUTSIDE_SAVE_BEGIN_END_AND_FLUSH(ctx);
   n = alloc_instruction(ctx, OPCODE_UNIFORM_1UIV, 3);
   if (n) {
      n[1].i = location;
      n[2].i = count;
      n[3].data = memdup(v, count * 1 * sizeof(*v));
   }
   if (ctx->ExecuteFlag) {
      /*CALL_Uniform1uiv(ctx->Exec, (location, count, v));*/
   }
}

static void GLAPIENTRY
save_Uniform2uiv(GLint location, GLsizei count, const GLuint *v)
{
   GET_CURRENT_CONTEXT(ctx);
   Node *n;
   ASSERT_OUTSIDE_SAVE_BEGIN_END_AND_FLUSH(ctx);
   n = alloc_instruction(ctx, OPCODE_UNIFORM_2UIV, 3);
   if (n) {
      n[1].i = location;
      n[2].i = count;
      n[3].data = memdup(v, count * 2 * sizeof(*v));
   }
   if (ctx->ExecuteFlag) {
      /*CALL_Uniform2uiv(ctx->Exec, (location, count, v));*/
   }
}

static void GLAPIENTRY
save_Uniform3uiv(GLint location, GLsizei count, const GLuint *v)
{
   GET_CURRENT_CONTEXT(ctx);
   Node *n;
   ASSERT_OUTSIDE_SAVE_BEGIN_END_AND_FLUSH(ctx);
   n = alloc_instruction(ctx, OPCODE_UNIFORM_3UIV, 3);
   if (n) {
      n[1].i = location;
      n[2].i = count;
      n[3].data = memdup(v, count * 3 * sizeof(*v));
   }
   if (ctx->ExecuteFlag) {
      /*CALL_Uniform3uiv(ctx->Exec, (location, count, v));*/
   }
}

static void GLAPIENTRY
save_Uniform4uiv(GLint location, GLsizei count, const GLuint *v)
{
   GET_CURRENT_CONTEXT(ctx);
   Node *n;
   ASSERT_OUTSIDE_SAVE_BEGIN_END_AND_FLUSH(ctx);
   n = alloc_instruction(ctx, OPCODE_UNIFORM_4UIV, 3);
   if (n) {
      n[1].i = location;
      n[2].i = count;
      n[3].data = memdup(v, count * 4 * sizeof(*v));
   }
   if (ctx->ExecuteFlag) {
      /*CALL_Uniform4uiv(ctx->Exec, (location, count, v));*/
   }
}



static void GLAPIENTRY
save_UniformMatrix2fvARB(GLint location, GLsizei count, GLboolean transpose,
                         const GLfloat *m)
{
   GET_CURRENT_CONTEXT(ctx);
   Node *n;
   ASSERT_OUTSIDE_SAVE_BEGIN_END_AND_FLUSH(ctx);
   n = alloc_instruction(ctx, OPCODE_UNIFORM_MATRIX22, 4);
   if (n) {
      n[1].i = location;
      n[2].i = count;
      n[3].b = transpose;
      n[4].data = memdup(m, count * 2 * 2 * sizeof(GLfloat));
   }
   if (ctx->ExecuteFlag) {
      CALL_UniformMatrix2fvARB(ctx->Exec, (location, count, transpose, m));
   }
}

static void GLAPIENTRY
save_UniformMatrix3fvARB(GLint location, GLsizei count, GLboolean transpose,
                         const GLfloat *m)
{
   GET_CURRENT_CONTEXT(ctx);
   Node *n;
   ASSERT_OUTSIDE_SAVE_BEGIN_END_AND_FLUSH(ctx);
   n = alloc_instruction(ctx, OPCODE_UNIFORM_MATRIX33, 4);
   if (n) {
      n[1].i = location;
      n[2].i = count;
      n[3].b = transpose;
      n[4].data = memdup(m, count * 3 * 3 * sizeof(GLfloat));
   }
   if (ctx->ExecuteFlag) {
      CALL_UniformMatrix3fvARB(ctx->Exec, (location, count, transpose, m));
   }
}

static void GLAPIENTRY
save_UniformMatrix4fvARB(GLint location, GLsizei count, GLboolean transpose,
                         const GLfloat *m)
{
   GET_CURRENT_CONTEXT(ctx);
   Node *n;
   ASSERT_OUTSIDE_SAVE_BEGIN_END_AND_FLUSH(ctx);
   n = alloc_instruction(ctx, OPCODE_UNIFORM_MATRIX44, 4);
   if (n) {
      n[1].i = location;
      n[2].i = count;
      n[3].b = transpose;
      n[4].data = memdup(m, count * 4 * 4 * sizeof(GLfloat));
   }
   if (ctx->ExecuteFlag) {
      CALL_UniformMatrix4fvARB(ctx->Exec, (location, count, transpose, m));
   }
}


static void GLAPIENTRY
save_UniformMatrix2x3fv(GLint location, GLsizei count, GLboolean transpose,
                        const GLfloat *m)
{
   GET_CURRENT_CONTEXT(ctx);
   Node *n;
   ASSERT_OUTSIDE_SAVE_BEGIN_END_AND_FLUSH(ctx);
   n = alloc_instruction(ctx, OPCODE_UNIFORM_MATRIX23, 4);
   if (n) {
      n[1].i = location;
      n[2].i = count;
      n[3].b = transpose;
      n[4].data = memdup(m, count * 2 * 3 * sizeof(GLfloat));
   }
   if (ctx->ExecuteFlag) {
      CALL_UniformMatrix2x3fv(ctx->Exec, (location, count, transpose, m));
   }
}

static void GLAPIENTRY
save_UniformMatrix3x2fv(GLint location, GLsizei count, GLboolean transpose,
                        const GLfloat *m)
{
   GET_CURRENT_CONTEXT(ctx);
   Node *n;
   ASSERT_OUTSIDE_SAVE_BEGIN_END_AND_FLUSH(ctx);
   n = alloc_instruction(ctx, OPCODE_UNIFORM_MATRIX32, 4);
   if (n) {
      n[1].i = location;
      n[2].i = count;
      n[3].b = transpose;
      n[4].data = memdup(m, count * 3 * 2 * sizeof(GLfloat));
   }
   if (ctx->ExecuteFlag) {
      CALL_UniformMatrix3x2fv(ctx->Exec, (location, count, transpose, m));
   }
}


static void GLAPIENTRY
save_UniformMatrix2x4fv(GLint location, GLsizei count, GLboolean transpose,
                        const GLfloat *m)
{
   GET_CURRENT_CONTEXT(ctx);
   Node *n;
   ASSERT_OUTSIDE_SAVE_BEGIN_END_AND_FLUSH(ctx);
   n = alloc_instruction(ctx, OPCODE_UNIFORM_MATRIX24, 4);
   if (n) {
      n[1].i = location;
      n[2].i = count;
      n[3].b = transpose;
      n[4].data = memdup(m, count * 2 * 4 * sizeof(GLfloat));
   }
   if (ctx->ExecuteFlag) {
      CALL_UniformMatrix2x4fv(ctx->Exec, (location, count, transpose, m));
   }
}

static void GLAPIENTRY
save_UniformMatrix4x2fv(GLint location, GLsizei count, GLboolean transpose,
                        const GLfloat *m)
{
   GET_CURRENT_CONTEXT(ctx);
   Node *n;
   ASSERT_OUTSIDE_SAVE_BEGIN_END_AND_FLUSH(ctx);
   n = alloc_instruction(ctx, OPCODE_UNIFORM_MATRIX42, 4);
   if (n) {
      n[1].i = location;
      n[2].i = count;
      n[3].b = transpose;
      n[4].data = memdup(m, count * 4 * 2 * sizeof(GLfloat));
   }
   if (ctx->ExecuteFlag) {
      CALL_UniformMatrix4x2fv(ctx->Exec, (location, count, transpose, m));
   }
}


static void GLAPIENTRY
save_UniformMatrix3x4fv(GLint location, GLsizei count, GLboolean transpose,
                        const GLfloat *m)
{
   GET_CURRENT_CONTEXT(ctx);
   Node *n;
   ASSERT_OUTSIDE_SAVE_BEGIN_END_AND_FLUSH(ctx);
   n = alloc_instruction(ctx, OPCODE_UNIFORM_MATRIX34, 4);
   if (n) {
      n[1].i = location;
      n[2].i = count;
      n[3].b = transpose;
      n[4].data = memdup(m, count * 3 * 4 * sizeof(GLfloat));
   }
   if (ctx->ExecuteFlag) {
      CALL_UniformMatrix3x4fv(ctx->Exec, (location, count, transpose, m));
   }
}

static void GLAPIENTRY
save_UniformMatrix4x3fv(GLint location, GLsizei count, GLboolean transpose,
                        const GLfloat *m)
{
   GET_CURRENT_CONTEXT(ctx);
   Node *n;
   ASSERT_OUTSIDE_SAVE_BEGIN_END_AND_FLUSH(ctx);
   n = alloc_instruction(ctx, OPCODE_UNIFORM_MATRIX43, 4);
   if (n) {
      n[1].i = location;
      n[2].i = count;
      n[3].b = transpose;
      n[4].data = memdup(m, count * 4 * 3 * sizeof(GLfloat));
   }
   if (ctx->ExecuteFlag) {
      CALL_UniformMatrix4x3fv(ctx->Exec, (location, count, transpose, m));
   }
}

static void GLAPIENTRY
save_ClampColorARB(GLenum target, GLenum clamp)
{
   GET_CURRENT_CONTEXT(ctx);
   Node *n;
   ASSERT_OUTSIDE_SAVE_BEGIN_END_AND_FLUSH(ctx);
   n = alloc_instruction(ctx, OPCODE_CLAMP_COLOR, 2);
   if (n) {
      n[1].e = target;
      n[2].e = clamp;
   }
   if (ctx->ExecuteFlag) {
      CALL_ClampColorARB(ctx->Exec, (target, clamp));
   }
}

static void GLAPIENTRY
save_UseShaderProgramEXT(GLenum type, GLuint program)
{
   GET_CURRENT_CONTEXT(ctx);
   Node *n;
   ASSERT_OUTSIDE_SAVE_BEGIN_END_AND_FLUSH(ctx);
   n = alloc_instruction(ctx, OPCODE_USE_SHADER_PROGRAM_EXT, 2);
   if (n) {
      n[1].ui = type;
      n[2].ui = program;
   }
   if (ctx->ExecuteFlag) {
      CALL_UseShaderProgramEXT(ctx->Exec, (type, program));
   }
}

static void GLAPIENTRY
save_ActiveProgramEXT(GLuint program)
{
   GET_CURRENT_CONTEXT(ctx);
   Node *n;
   ASSERT_OUTSIDE_SAVE_BEGIN_END_AND_FLUSH(ctx);
   n = alloc_instruction(ctx, OPCODE_ACTIVE_PROGRAM_EXT, 1);
   if (n) {
      n[1].ui = program;
   }
   if (ctx->ExecuteFlag) {
      CALL_ActiveProgramEXT(ctx->Exec, (program));
   }
}

/** GL_EXT_texture_integer */
static void GLAPIENTRY
save_ClearColorIi(GLint red, GLint green, GLint blue, GLint alpha)
{
   GET_CURRENT_CONTEXT(ctx);
   Node *n;
   ASSERT_OUTSIDE_SAVE_BEGIN_END_AND_FLUSH(ctx);
   n = alloc_instruction(ctx, OPCODE_CLEARCOLOR_I, 4);
   if (n) {
      n[1].i = red;
      n[2].i = green;
      n[3].i = blue;
      n[4].i = alpha;
   }
   if (ctx->ExecuteFlag) {
      CALL_ClearColorIiEXT(ctx->Exec, (red, green, blue, alpha));
   }
}

/** GL_EXT_texture_integer */
static void GLAPIENTRY
save_ClearColorIui(GLuint red, GLuint green, GLuint blue, GLuint alpha)
{
   GET_CURRENT_CONTEXT(ctx);
   Node *n;
   ASSERT_OUTSIDE_SAVE_BEGIN_END_AND_FLUSH(ctx);
   n = alloc_instruction(ctx, OPCODE_CLEARCOLOR_UI, 4);
   if (n) {
      n[1].ui = red;
      n[2].ui = green;
      n[3].ui = blue;
      n[4].ui = alpha;
   }
   if (ctx->ExecuteFlag) {
      CALL_ClearColorIuiEXT(ctx->Exec, (red, green, blue, alpha));
   }
}

/** GL_EXT_texture_integer */
static void GLAPIENTRY
save_TexParameterIiv(GLenum target, GLenum pname, const GLint *params)
{
   GET_CURRENT_CONTEXT(ctx);
   Node *n;
   ASSERT_OUTSIDE_SAVE_BEGIN_END_AND_FLUSH(ctx);
   n = alloc_instruction(ctx, OPCODE_TEXPARAMETER_I, 6);
   if (n) {
      n[1].e = target;
      n[2].e = pname;
      n[3].i = params[0];
      n[4].i = params[1];
      n[5].i = params[2];
      n[6].i = params[3];
   }
   if (ctx->ExecuteFlag) {
      CALL_TexParameterIivEXT(ctx->Exec, (target, pname, params));
   }
}

/** GL_EXT_texture_integer */
static void GLAPIENTRY
save_TexParameterIuiv(GLenum target, GLenum pname, const GLuint *params)
{
   GET_CURRENT_CONTEXT(ctx);
   Node *n;
   ASSERT_OUTSIDE_SAVE_BEGIN_END_AND_FLUSH(ctx);
   n = alloc_instruction(ctx, OPCODE_TEXPARAMETER_UI, 6);
   if (n) {
      n[1].e = target;
      n[2].e = pname;
      n[3].ui = params[0];
      n[4].ui = params[1];
      n[5].ui = params[2];
      n[6].ui = params[3];
   }
   if (ctx->ExecuteFlag) {
      CALL_TexParameterIuivEXT(ctx->Exec, (target, pname, params));
   }
}

/** GL_EXT_texture_integer */
static void GLAPIENTRY
exec_GetTexParameterIiv(GLenum target, GLenum pname, GLint *params)
{
   GET_CURRENT_CONTEXT(ctx);
   FLUSH_VERTICES(ctx, 0);
   CALL_GetTexParameterIivEXT(ctx->Exec, (target, pname, params));
}

/** GL_EXT_texture_integer */
static void GLAPIENTRY
exec_GetTexParameterIuiv(GLenum target, GLenum pname, GLuint *params)
{
   GET_CURRENT_CONTEXT(ctx);
   FLUSH_VERTICES(ctx, 0);
   CALL_GetTexParameterIuivEXT(ctx->Exec, (target, pname, params));
}


/* GL_ARB_instanced_arrays */
static void
save_VertexAttribDivisor(GLuint index, GLuint divisor)
{
   GET_CURRENT_CONTEXT(ctx);
   Node *n;
   ASSERT_OUTSIDE_SAVE_BEGIN_END_AND_FLUSH(ctx);
   n = alloc_instruction(ctx, OPCODE_VERTEX_ATTRIB_DIVISOR, 2);
   if (n) {
      n[1].ui = index;
      n[2].ui = divisor;
   }
   if (ctx->ExecuteFlag) {
      CALL_VertexAttribDivisorARB(ctx->Exec, (index, divisor));
   }
}


/* GL_NV_texture_barrier */
static void
save_TextureBarrierNV(void)
{
   GET_CURRENT_CONTEXT(ctx);
   ASSERT_OUTSIDE_SAVE_BEGIN_END_AND_FLUSH(ctx);
   alloc_instruction(ctx, OPCODE_TEXTURE_BARRIER_NV, 0);
   if (ctx->ExecuteFlag) {
      CALL_TextureBarrierNV(ctx->Exec, ());
   }
}


/* GL_ARB_sampler_objects */
static void
save_BindSampler(GLuint unit, GLuint sampler)
{
   Node *n;
   GET_CURRENT_CONTEXT(ctx);
   ASSERT_OUTSIDE_SAVE_BEGIN_END_AND_FLUSH(ctx);
   n = alloc_instruction(ctx, OPCODE_BIND_SAMPLER, 2);
   if (n) {
      n[1].ui = unit;
      n[2].ui = sampler;
   }
   if (ctx->ExecuteFlag) {
      CALL_BindSampler(ctx->Exec, (unit, sampler));
   }
}


/**
 * Save an error-generating command into display list.
 *
 * KW: Will appear in the list before the vertex buffer containing the
 * command that provoked the error.  I don't see this as a problem.
 */
static void
save_error(struct gl_context *ctx, GLenum error, const char *s)
{
   Node *n;
   n = alloc_instruction(ctx, OPCODE_ERROR, 2);
   if (n) {
      n[1].e = error;
      n[2].data = (void *) s;
   }
}


/**
 * Compile an error into current display list.
 */
void
_mesa_compile_error(struct gl_context *ctx, GLenum error, const char *s)
{
   if (ctx->CompileFlag)
      save_error(ctx, error, s);
   if (ctx->ExecuteFlag)
      _mesa_error(ctx, error, "%s", s);
}


/**
 * Test if ID names a display list.
 */
static GLboolean
islist(struct gl_context *ctx, GLuint list)
{
   if (list > 0 && lookup_list(ctx, list)) {
      return GL_TRUE;
   }
   else {
      return GL_FALSE;
   }
}



/**********************************************************************/
/*                     Display list execution                         */
/**********************************************************************/


/*
 * Execute a display list.  Note that the ListBase offset must have already
 * been added before calling this function.  I.e. the list argument is
 * the absolute list number, not relative to ListBase.
 * \param list - display list number
 */
static void
execute_list(struct gl_context *ctx, GLuint list)
{
   struct gl_display_list *dlist;
   Node *n;
   GLboolean done;

   if (list == 0 || !islist(ctx, list))
      return;

   if (ctx->ListState.CallDepth == MAX_LIST_NESTING) {
      /* raise an error? */
      return;
   }

   dlist = lookup_list(ctx, list);
   if (!dlist)
      return;

   ctx->ListState.CallDepth++;

   if (ctx->Driver.BeginCallList)
      ctx->Driver.BeginCallList(ctx, dlist);

   n = dlist->Head;

   done = GL_FALSE;
   while (!done) {
      const OpCode opcode = n[0].opcode;

      if (is_ext_opcode(opcode)) {
         n += ext_opcode_execute(ctx, n);
      }
      else {
         switch (opcode) {
         case OPCODE_ERROR:
            _mesa_error(ctx, n[1].e, "%s", (const char *) n[2].data);
            break;
         case OPCODE_ACCUM:
            CALL_Accum(ctx->Exec, (n[1].e, n[2].f));
            break;
         case OPCODE_ALPHA_FUNC:
            CALL_AlphaFunc(ctx->Exec, (n[1].e, n[2].f));
            break;
         case OPCODE_BIND_TEXTURE:
            CALL_BindTexture(ctx->Exec, (n[1].e, n[2].ui));
            break;
         case OPCODE_BITMAP:
            {
               const struct gl_pixelstore_attrib save = ctx->Unpack;
               ctx->Unpack = ctx->DefaultPacking;
               CALL_Bitmap(ctx->Exec, ((GLsizei) n[1].i, (GLsizei) n[2].i,
                                       n[3].f, n[4].f, n[5].f, n[6].f,
                                       (const GLubyte *) n[7].data));
               ctx->Unpack = save;      /* restore */
            }
            break;
         case OPCODE_BLEND_COLOR:
            CALL_BlendColor(ctx->Exec, (n[1].f, n[2].f, n[3].f, n[4].f));
            break;
         case OPCODE_BLEND_EQUATION:
            CALL_BlendEquation(ctx->Exec, (n[1].e));
            break;
         case OPCODE_BLEND_EQUATION_SEPARATE:
            CALL_BlendEquationSeparateEXT(ctx->Exec, (n[1].e, n[2].e));
            break;
         case OPCODE_BLEND_FUNC_SEPARATE:
            CALL_BlendFuncSeparateEXT(ctx->Exec,
                                      (n[1].e, n[2].e, n[3].e, n[4].e));
            break;

         case OPCODE_BLEND_FUNC_I:
            /* GL_ARB_draw_buffers_blend */
            CALL_BlendFunciARB(ctx->Exec, (n[1].ui, n[2].e, n[3].e));
            break;
         case OPCODE_BLEND_FUNC_SEPARATE_I:
            /* GL_ARB_draw_buffers_blend */
            CALL_BlendFuncSeparateiARB(ctx->Exec, (n[1].ui, n[2].e, n[3].e,
                                                   n[4].e, n[5].e));
            break;
         case OPCODE_BLEND_EQUATION_I:
            /* GL_ARB_draw_buffers_blend */
            CALL_BlendEquationiARB(ctx->Exec, (n[1].ui, n[2].e));
            break;
         case OPCODE_BLEND_EQUATION_SEPARATE_I:
            /* GL_ARB_draw_buffers_blend */
            CALL_BlendEquationSeparateiARB(ctx->Exec,
                                           (n[1].ui, n[2].e, n[3].e));
            break;

         case OPCODE_CALL_LIST:
            /* Generated by glCallList(), don't add ListBase */
            if (ctx->ListState.CallDepth < MAX_LIST_NESTING) {
               execute_list(ctx, n[1].ui);
            }
            break;
         case OPCODE_CALL_LIST_OFFSET:
            /* Generated by glCallLists() so we must add ListBase */
            if (n[2].b) {
               /* user specified a bad data type at compile time */
               _mesa_error(ctx, GL_INVALID_ENUM, "glCallLists(type)");
            }
            else if (ctx->ListState.CallDepth < MAX_LIST_NESTING) {
               GLuint list = (GLuint) (ctx->List.ListBase + n[1].i);
               execute_list(ctx, list);
            }
            break;
         case OPCODE_CLEAR:
            CALL_Clear(ctx->Exec, (n[1].bf));
            break;
         case OPCODE_CLEAR_BUFFER_IV:
            {
               GLint value[4];
               value[0] = n[3].i;
               value[1] = n[4].i;
               value[2] = n[5].i;
               value[3] = n[6].i;
               /*CALL_ClearBufferiv(ctx->Exec, (n[1].e, n[2].i, value));*/
            }
            break;
         case OPCODE_CLEAR_BUFFER_UIV:
            {
               GLuint value[4];
               value[0] = n[3].ui;
               value[1] = n[4].ui;
               value[2] = n[5].ui;
               value[3] = n[6].ui;
               /*CALL_ClearBufferiv(ctx->Exec, (n[1].e, n[2].i, value));*/
            }
            break;
         case OPCODE_CLEAR_BUFFER_FV:
            {
               GLfloat value[4];
               value[0] = n[3].f;
               value[1] = n[4].f;
               value[2] = n[5].f;
               value[3] = n[6].f;
               /*CALL_ClearBufferfv(ctx->Exec, (n[1].e, n[2].i, value));*/
            }
            break;
         case OPCODE_CLEAR_BUFFER_FI:
            /*CALL_ClearBufferfi(ctx->Exec, (n[1].e, n[2].i, n[3].f, n[4].i));*/
            break;
         case OPCODE_CLEAR_COLOR:
            CALL_ClearColor(ctx->Exec, (n[1].f, n[2].f, n[3].f, n[4].f));
            break;
         case OPCODE_CLEAR_ACCUM:
            CALL_ClearAccum(ctx->Exec, (n[1].f, n[2].f, n[3].f, n[4].f));
            break;
         case OPCODE_CLEAR_DEPTH:
            CALL_ClearDepth(ctx->Exec, ((GLclampd) n[1].f));
            break;
         case OPCODE_CLEAR_INDEX:
            CALL_ClearIndex(ctx->Exec, ((GLfloat) n[1].ui));
            break;
         case OPCODE_CLEAR_STENCIL:
            CALL_ClearStencil(ctx->Exec, (n[1].i));
            break;
         case OPCODE_CLIP_PLANE:
            {
               GLdouble eq[4];
               eq[0] = n[2].f;
               eq[1] = n[3].f;
               eq[2] = n[4].f;
               eq[3] = n[5].f;
               CALL_ClipPlane(ctx->Exec, (n[1].e, eq));
            }
            break;
         case OPCODE_COLOR_MASK:
            CALL_ColorMask(ctx->Exec, (n[1].b, n[2].b, n[3].b, n[4].b));
            break;
         case OPCODE_COLOR_MASK_INDEXED:
            CALL_ColorMaskIndexedEXT(ctx->Exec, (n[1].ui, n[2].b, n[3].b,
                                                 n[4].b, n[5].b));
            break;
         case OPCODE_COLOR_MATERIAL:
            CALL_ColorMaterial(ctx->Exec, (n[1].e, n[2].e));
            break;
         case OPCODE_COLOR_TABLE:
            {
               const struct gl_pixelstore_attrib save = ctx->Unpack;
               ctx->Unpack = ctx->DefaultPacking;
               CALL_ColorTable(ctx->Exec, (n[1].e, n[2].e, n[3].i, n[4].e,
                                           n[5].e, n[6].data));
               ctx->Unpack = save;      /* restore */
            }
            break;
         case OPCODE_COLOR_TABLE_PARAMETER_FV:
            {
               GLfloat params[4];
               params[0] = n[3].f;
               params[1] = n[4].f;
               params[2] = n[5].f;
               params[3] = n[6].f;
               CALL_ColorTableParameterfv(ctx->Exec,
                                          (n[1].e, n[2].e, params));
            }
            break;
         case OPCODE_COLOR_TABLE_PARAMETER_IV:
            {
               GLint params[4];
               params[0] = n[3].i;
               params[1] = n[4].i;
               params[2] = n[5].i;
               params[3] = n[6].i;
               CALL_ColorTableParameteriv(ctx->Exec,
                                          (n[1].e, n[2].e, params));
            }
            break;
         case OPCODE_COLOR_SUB_TABLE:
            {
               const struct gl_pixelstore_attrib save = ctx->Unpack;
               ctx->Unpack = ctx->DefaultPacking;
               CALL_ColorSubTable(ctx->Exec, (n[1].e, n[2].i, n[3].i,
                                              n[4].e, n[5].e, n[6].data));
               ctx->Unpack = save;      /* restore */
            }
            break;
         case OPCODE_CONVOLUTION_FILTER_1D:
            {
               const struct gl_pixelstore_attrib save = ctx->Unpack;
               ctx->Unpack = ctx->DefaultPacking;
               CALL_ConvolutionFilter1D(ctx->Exec, (n[1].e, n[2].i, n[3].i,
                                                    n[4].e, n[5].e,
                                                    n[6].data));
               ctx->Unpack = save;      /* restore */
            }
            break;
         case OPCODE_CONVOLUTION_FILTER_2D:
            {
               const struct gl_pixelstore_attrib save = ctx->Unpack;
               ctx->Unpack = ctx->DefaultPacking;
               CALL_ConvolutionFilter2D(ctx->Exec, (n[1].e, n[2].i, n[3].i,
                                                    n[4].i, n[5].e, n[6].e,
                                                    n[7].data));
               ctx->Unpack = save;      /* restore */
            }
            break;
         case OPCODE_CONVOLUTION_PARAMETER_I:
            CALL_ConvolutionParameteri(ctx->Exec, (n[1].e, n[2].e, n[3].i));
            break;
         case OPCODE_CONVOLUTION_PARAMETER_IV:
            {
               GLint params[4];
               params[0] = n[3].i;
               params[1] = n[4].i;
               params[2] = n[5].i;
               params[3] = n[6].i;
               CALL_ConvolutionParameteriv(ctx->Exec,
                                           (n[1].e, n[2].e, params));
            }
            break;
         case OPCODE_CONVOLUTION_PARAMETER_F:
            CALL_ConvolutionParameterf(ctx->Exec, (n[1].e, n[2].e, n[3].f));
            break;
         case OPCODE_CONVOLUTION_PARAMETER_FV:
            {
               GLfloat params[4];
               params[0] = n[3].f;
               params[1] = n[4].f;
               params[2] = n[5].f;
               params[3] = n[6].f;
               CALL_ConvolutionParameterfv(ctx->Exec,
                                           (n[1].e, n[2].e, params));
            }
            break;
         case OPCODE_COPY_COLOR_SUB_TABLE:
            CALL_CopyColorSubTable(ctx->Exec, (n[1].e, n[2].i,
                                               n[3].i, n[4].i, n[5].i));
            break;
         case OPCODE_COPY_COLOR_TABLE:
            CALL_CopyColorSubTable(ctx->Exec, (n[1].e, n[2].i,
                                               n[3].i, n[4].i, n[5].i));
            break;
         case OPCODE_COPY_PIXELS:
            CALL_CopyPixels(ctx->Exec, (n[1].i, n[2].i,
                                        (GLsizei) n[3].i, (GLsizei) n[4].i,
                                        n[5].e));
            break;
         case OPCODE_COPY_TEX_IMAGE1D:
            CALL_CopyTexImage1D(ctx->Exec, (n[1].e, n[2].i, n[3].e, n[4].i,
                                            n[5].i, n[6].i, n[7].i));
            break;
         case OPCODE_COPY_TEX_IMAGE2D:
            CALL_CopyTexImage2D(ctx->Exec, (n[1].e, n[2].i, n[3].e, n[4].i,
                                            n[5].i, n[6].i, n[7].i, n[8].i));
            break;
         case OPCODE_COPY_TEX_SUB_IMAGE1D:
            CALL_CopyTexSubImage1D(ctx->Exec, (n[1].e, n[2].i, n[3].i,
                                               n[4].i, n[5].i, n[6].i));
            break;
         case OPCODE_COPY_TEX_SUB_IMAGE2D:
            CALL_CopyTexSubImage2D(ctx->Exec, (n[1].e, n[2].i, n[3].i,
                                               n[4].i, n[5].i, n[6].i, n[7].i,
                                               n[8].i));
            break;
         case OPCODE_COPY_TEX_SUB_IMAGE3D:
            CALL_CopyTexSubImage3D(ctx->Exec, (n[1].e, n[2].i, n[3].i,
                                               n[4].i, n[5].i, n[6].i, n[7].i,
                                               n[8].i, n[9].i));
            break;
         case OPCODE_CULL_FACE:
            CALL_CullFace(ctx->Exec, (n[1].e));
            break;
         case OPCODE_DEPTH_FUNC:
            CALL_DepthFunc(ctx->Exec, (n[1].e));
            break;
         case OPCODE_DEPTH_MASK:
            CALL_DepthMask(ctx->Exec, (n[1].b));
            break;
         case OPCODE_DEPTH_RANGE:
            CALL_DepthRange(ctx->Exec,
                            ((GLclampd) n[1].f, (GLclampd) n[2].f));
            break;
         case OPCODE_DISABLE:
            CALL_Disable(ctx->Exec, (n[1].e));
            break;
         case OPCODE_DISABLE_INDEXED:
            CALL_DisableIndexedEXT(ctx->Exec, (n[1].ui, n[2].e));
            break;
         case OPCODE_DRAW_BUFFER:
            CALL_DrawBuffer(ctx->Exec, (n[1].e));
            break;
         case OPCODE_DRAW_PIXELS:
            {
               const struct gl_pixelstore_attrib save = ctx->Unpack;
               ctx->Unpack = ctx->DefaultPacking;
               CALL_DrawPixels(ctx->Exec, (n[1].i, n[2].i, n[3].e, n[4].e,
                                           n[5].data));
               ctx->Unpack = save;      /* restore */
            }
            break;
         case OPCODE_ENABLE:
            CALL_Enable(ctx->Exec, (n[1].e));
            break;
         case OPCODE_ENABLE_INDEXED:
            CALL_EnableIndexedEXT(ctx->Exec, (n[1].ui, n[2].e));
            break;
         case OPCODE_EVALMESH1:
            CALL_EvalMesh1(ctx->Exec, (n[1].e, n[2].i, n[3].i));
            break;
         case OPCODE_EVALMESH2:
            CALL_EvalMesh2(ctx->Exec,
                           (n[1].e, n[2].i, n[3].i, n[4].i, n[5].i));
            break;
         case OPCODE_FOG:
            {
               GLfloat p[4];
               p[0] = n[2].f;
               p[1] = n[3].f;
               p[2] = n[4].f;
               p[3] = n[5].f;
               CALL_Fogfv(ctx->Exec, (n[1].e, p));
            }
            break;
         case OPCODE_FRONT_FACE:
            CALL_FrontFace(ctx->Exec, (n[1].e));
            break;
         case OPCODE_FRUSTUM:
            CALL_Frustum(ctx->Exec,
                         (n[1].f, n[2].f, n[3].f, n[4].f, n[5].f, n[6].f));
            break;
         case OPCODE_HINT:
            CALL_Hint(ctx->Exec, (n[1].e, n[2].e));
            break;
         case OPCODE_HISTOGRAM:
            CALL_Histogram(ctx->Exec, (n[1].e, n[2].i, n[3].e, n[4].b));
            break;
         case OPCODE_INDEX_MASK:
            CALL_IndexMask(ctx->Exec, (n[1].ui));
            break;
         case OPCODE_INIT_NAMES:
            CALL_InitNames(ctx->Exec, ());
            break;
         case OPCODE_LIGHT:
            {
               GLfloat p[4];
               p[0] = n[3].f;
               p[1] = n[4].f;
               p[2] = n[5].f;
               p[3] = n[6].f;
               CALL_Lightfv(ctx->Exec, (n[1].e, n[2].e, p));
            }
            break;
         case OPCODE_LIGHT_MODEL:
            {
               GLfloat p[4];
               p[0] = n[2].f;
               p[1] = n[3].f;
               p[2] = n[4].f;
               p[3] = n[5].f;
               CALL_LightModelfv(ctx->Exec, (n[1].e, p));
            }
            break;
         case OPCODE_LINE_STIPPLE:
            CALL_LineStipple(ctx->Exec, (n[1].i, n[2].us));
            break;
         case OPCODE_LINE_WIDTH:
            CALL_LineWidth(ctx->Exec, (n[1].f));
            break;
         case OPCODE_LIST_BASE:
            CALL_ListBase(ctx->Exec, (n[1].ui));
            break;
         case OPCODE_LOAD_IDENTITY:
            CALL_LoadIdentity(ctx->Exec, ());
            break;
         case OPCODE_LOAD_MATRIX:
            if (sizeof(Node) == sizeof(GLfloat)) {
               CALL_LoadMatrixf(ctx->Exec, (&n[1].f));
            }
            else {
               GLfloat m[16];
               GLuint i;
               for (i = 0; i < 16; i++) {
                  m[i] = n[1 + i].f;
               }
               CALL_LoadMatrixf(ctx->Exec, (m));
            }
            break;
         case OPCODE_LOAD_NAME:
            CALL_LoadName(ctx->Exec, (n[1].ui));
            break;
         case OPCODE_LOGIC_OP:
            CALL_LogicOp(ctx->Exec, (n[1].e));
            break;
         case OPCODE_MAP1:
            {
               GLenum target = n[1].e;
               GLint ustride = _mesa_evaluator_components(target);
               GLint uorder = n[5].i;
               GLfloat u1 = n[2].f;
               GLfloat u2 = n[3].f;
               CALL_Map1f(ctx->Exec, (target, u1, u2, ustride, uorder,
                                      (GLfloat *) n[6].data));
            }
            break;
         case OPCODE_MAP2:
            {
               GLenum target = n[1].e;
               GLfloat u1 = n[2].f;
               GLfloat u2 = n[3].f;
               GLfloat v1 = n[4].f;
               GLfloat v2 = n[5].f;
               GLint ustride = n[6].i;
               GLint vstride = n[7].i;
               GLint uorder = n[8].i;
               GLint vorder = n[9].i;
               CALL_Map2f(ctx->Exec, (target, u1, u2, ustride, uorder,
                                      v1, v2, vstride, vorder,
                                      (GLfloat *) n[10].data));
            }
            break;
         case OPCODE_MAPGRID1:
            CALL_MapGrid1f(ctx->Exec, (n[1].i, n[2].f, n[3].f));
            break;
         case OPCODE_MAPGRID2:
            CALL_MapGrid2f(ctx->Exec,
                           (n[1].i, n[2].f, n[3].f, n[4].i, n[5].f, n[6].f));
            break;
         case OPCODE_MATRIX_MODE:
            CALL_MatrixMode(ctx->Exec, (n[1].e));
            break;
         case OPCODE_MIN_MAX:
            CALL_Minmax(ctx->Exec, (n[1].e, n[2].e, n[3].b));
            break;
         case OPCODE_MULT_MATRIX:
            if (sizeof(Node) == sizeof(GLfloat)) {
               CALL_MultMatrixf(ctx->Exec, (&n[1].f));
            }
            else {
               GLfloat m[16];
               GLuint i;
               for (i = 0; i < 16; i++) {
                  m[i] = n[1 + i].f;
               }
               CALL_MultMatrixf(ctx->Exec, (m));
            }
            break;
         case OPCODE_ORTHO:
            CALL_Ortho(ctx->Exec,
                       (n[1].f, n[2].f, n[3].f, n[4].f, n[5].f, n[6].f));
            break;
         case OPCODE_PASSTHROUGH:
            CALL_PassThrough(ctx->Exec, (n[1].f));
            break;
         case OPCODE_PIXEL_MAP:
            CALL_PixelMapfv(ctx->Exec,
                            (n[1].e, n[2].i, (GLfloat *) n[3].data));
            break;
         case OPCODE_PIXEL_TRANSFER:
            CALL_PixelTransferf(ctx->Exec, (n[1].e, n[2].f));
            break;
         case OPCODE_PIXEL_ZOOM:
            CALL_PixelZoom(ctx->Exec, (n[1].f, n[2].f));
            break;
         case OPCODE_POINT_SIZE:
            CALL_PointSize(ctx->Exec, (n[1].f));
            break;
         case OPCODE_POINT_PARAMETERS:
            {
               GLfloat params[3];
               params[0] = n[2].f;
               params[1] = n[3].f;
               params[2] = n[4].f;
               CALL_PointParameterfvEXT(ctx->Exec, (n[1].e, params));
            }
            break;
         case OPCODE_POLYGON_MODE:
            CALL_PolygonMode(ctx->Exec, (n[1].e, n[2].e));
            break;
         case OPCODE_POLYGON_STIPPLE:
            {
               const struct gl_pixelstore_attrib save = ctx->Unpack;
               ctx->Unpack = ctx->DefaultPacking;
               CALL_PolygonStipple(ctx->Exec, ((GLubyte *) n[1].data));
               ctx->Unpack = save;      /* restore */
            }
            break;
         case OPCODE_POLYGON_OFFSET:
            CALL_PolygonOffset(ctx->Exec, (n[1].f, n[2].f));
            break;
         case OPCODE_POP_ATTRIB:
            CALL_PopAttrib(ctx->Exec, ());
            break;
         case OPCODE_POP_MATRIX:
            CALL_PopMatrix(ctx->Exec, ());
            break;
         case OPCODE_POP_NAME:
            CALL_PopName(ctx->Exec, ());
            break;
         case OPCODE_PRIORITIZE_TEXTURE:
            CALL_PrioritizeTextures(ctx->Exec, (1, &n[1].ui, &n[2].f));
            break;
         case OPCODE_PUSH_ATTRIB:
            CALL_PushAttrib(ctx->Exec, (n[1].bf));
            break;
         case OPCODE_PUSH_MATRIX:
            CALL_PushMatrix(ctx->Exec, ());
            break;
         case OPCODE_PUSH_NAME:
            CALL_PushName(ctx->Exec, (n[1].ui));
            break;
         case OPCODE_RASTER_POS:
            CALL_RasterPos4f(ctx->Exec, (n[1].f, n[2].f, n[3].f, n[4].f));
            break;
         case OPCODE_READ_BUFFER:
            CALL_ReadBuffer(ctx->Exec, (n[1].e));
            break;
         case OPCODE_RESET_HISTOGRAM:
            CALL_ResetHistogram(ctx->Exec, (n[1].e));
            break;
         case OPCODE_RESET_MIN_MAX:
            CALL_ResetMinmax(ctx->Exec, (n[1].e));
            break;
         case OPCODE_ROTATE:
            CALL_Rotatef(ctx->Exec, (n[1].f, n[2].f, n[3].f, n[4].f));
            break;
         case OPCODE_SCALE:
            CALL_Scalef(ctx->Exec, (n[1].f, n[2].f, n[3].f));
            break;
         case OPCODE_SCISSOR:
            CALL_Scissor(ctx->Exec, (n[1].i, n[2].i, n[3].i, n[4].i));
            break;
         case OPCODE_SHADE_MODEL:
            CALL_ShadeModel(ctx->Exec, (n[1].e));
            break;
         case OPCODE_PROVOKING_VERTEX:
            CALL_ProvokingVertexEXT(ctx->Exec, (n[1].e));
            break;
         case OPCODE_BEGIN_TRANSFORM_FEEDBACK:
            CALL_BeginTransformFeedbackEXT(ctx->Exec, (n[1].e));
            break;
         case OPCODE_END_TRANSFORM_FEEDBACK:
            CALL_EndTransformFeedbackEXT(ctx->Exec, ());
            break;
         case OPCODE_STENCIL_FUNC:
            CALL_StencilFunc(ctx->Exec, (n[1].e, n[2].i, n[3].ui));
            break;
         case OPCODE_STENCIL_MASK:
            CALL_StencilMask(ctx->Exec, (n[1].ui));
            break;
         case OPCODE_STENCIL_OP:
            CALL_StencilOp(ctx->Exec, (n[1].e, n[2].e, n[3].e));
            break;
         case OPCODE_STENCIL_FUNC_SEPARATE:
            CALL_StencilFuncSeparate(ctx->Exec,
                                     (n[1].e, n[2].e, n[3].i, n[4].ui));
            break;
         case OPCODE_STENCIL_MASK_SEPARATE:
            CALL_StencilMaskSeparate(ctx->Exec, (n[1].e, n[2].ui));
            break;
         case OPCODE_STENCIL_OP_SEPARATE:
            CALL_StencilOpSeparate(ctx->Exec,
                                   (n[1].e, n[2].e, n[3].e, n[4].e));
            break;
         case OPCODE_TEXENV:
            {
               GLfloat params[4];
               params[0] = n[3].f;
               params[1] = n[4].f;
               params[2] = n[5].f;
               params[3] = n[6].f;
               CALL_TexEnvfv(ctx->Exec, (n[1].e, n[2].e, params));
            }
            break;
         case OPCODE_TEXGEN:
            {
               GLfloat params[4];
               params[0] = n[3].f;
               params[1] = n[4].f;
               params[2] = n[5].f;
               params[3] = n[6].f;
               CALL_TexGenfv(ctx->Exec, (n[1].e, n[2].e, params));
            }
            break;
         case OPCODE_TEXPARAMETER:
            {
               GLfloat params[4];
               params[0] = n[3].f;
               params[1] = n[4].f;
               params[2] = n[5].f;
               params[3] = n[6].f;
               CALL_TexParameterfv(ctx->Exec, (n[1].e, n[2].e, params));
            }
            break;
         case OPCODE_TEX_IMAGE1D:
            {
               const struct gl_pixelstore_attrib save = ctx->Unpack;
               ctx->Unpack = ctx->DefaultPacking;
               CALL_TexImage1D(ctx->Exec, (n[1].e,      /* target */
                                           n[2].i,      /* level */
                                           n[3].i,      /* components */
                                           n[4].i,      /* width */
                                           n[5].e,      /* border */
                                           n[6].e,      /* format */
                                           n[7].e,      /* type */
                                           n[8].data));
               ctx->Unpack = save;      /* restore */
            }
            break;
         case OPCODE_TEX_IMAGE2D:
            {
               const struct gl_pixelstore_attrib save = ctx->Unpack;
               ctx->Unpack = ctx->DefaultPacking;
               CALL_TexImage2D(ctx->Exec, (n[1].e,      /* target */
                                           n[2].i,      /* level */
                                           n[3].i,      /* components */
                                           n[4].i,      /* width */
                                           n[5].i,      /* height */
                                           n[6].e,      /* border */
                                           n[7].e,      /* format */
                                           n[8].e,      /* type */
                                           n[9].data));
               ctx->Unpack = save;      /* restore */
            }
            break;
         case OPCODE_TEX_IMAGE3D:
            {
               const struct gl_pixelstore_attrib save = ctx->Unpack;
               ctx->Unpack = ctx->DefaultPacking;
               CALL_TexImage3D(ctx->Exec, (n[1].e,      /* target */
                                           n[2].i,      /* level */
                                           n[3].i,      /* components */
                                           n[4].i,      /* width */
                                           n[5].i,      /* height */
                                           n[6].i,      /* depth  */
                                           n[7].e,      /* border */
                                           n[8].e,      /* format */
                                           n[9].e,      /* type */
                                           n[10].data));
               ctx->Unpack = save;      /* restore */
            }
            break;
         case OPCODE_TEX_SUB_IMAGE1D:
            {
               const struct gl_pixelstore_attrib save = ctx->Unpack;
               ctx->Unpack = ctx->DefaultPacking;
               CALL_TexSubImage1D(ctx->Exec, (n[1].e, n[2].i, n[3].i,
                                              n[4].i, n[5].e,
                                              n[6].e, n[7].data));
               ctx->Unpack = save;      /* restore */
            }
            break;
         case OPCODE_TEX_SUB_IMAGE2D:
            {
               const struct gl_pixelstore_attrib save = ctx->Unpack;
               ctx->Unpack = ctx->DefaultPacking;
               CALL_TexSubImage2D(ctx->Exec, (n[1].e, n[2].i, n[3].i,
                                              n[4].i, n[5].e,
                                              n[6].i, n[7].e, n[8].e,
                                              n[9].data));
               ctx->Unpack = save;      /* restore */
            }
            break;
         case OPCODE_TEX_SUB_IMAGE3D:
            {
               const struct gl_pixelstore_attrib save = ctx->Unpack;
               ctx->Unpack = ctx->DefaultPacking;
               CALL_TexSubImage3D(ctx->Exec, (n[1].e, n[2].i, n[3].i,
                                              n[4].i, n[5].i, n[6].i, n[7].i,
                                              n[8].i, n[9].e, n[10].e,
                                              n[11].data));
               ctx->Unpack = save;      /* restore */
            }
            break;
         case OPCODE_TRANSLATE:
            CALL_Translatef(ctx->Exec, (n[1].f, n[2].f, n[3].f));
            break;
         case OPCODE_VIEWPORT:
            CALL_Viewport(ctx->Exec, (n[1].i, n[2].i,
                                      (GLsizei) n[3].i, (GLsizei) n[4].i));
            break;
         case OPCODE_WINDOW_POS:
            CALL_WindowPos4fMESA(ctx->Exec, (n[1].f, n[2].f, n[3].f, n[4].f));
            break;
         case OPCODE_ACTIVE_TEXTURE:   /* GL_ARB_multitexture */
            CALL_ActiveTextureARB(ctx->Exec, (n[1].e));
            break;
         case OPCODE_COMPRESSED_TEX_IMAGE_1D:  /* GL_ARB_texture_compression */
            CALL_CompressedTexImage1DARB(ctx->Exec, (n[1].e, n[2].i, n[3].e,
                                                     n[4].i, n[5].i, n[6].i,
                                                     n[7].data));
            break;
         case OPCODE_COMPRESSED_TEX_IMAGE_2D:  /* GL_ARB_texture_compression */
            CALL_CompressedTexImage2DARB(ctx->Exec, (n[1].e, n[2].i, n[3].e,
                                                     n[4].i, n[5].i, n[6].i,
                                                     n[7].i, n[8].data));
            break;
         case OPCODE_COMPRESSED_TEX_IMAGE_3D:  /* GL_ARB_texture_compression */
            CALL_CompressedTexImage3DARB(ctx->Exec, (n[1].e, n[2].i, n[3].e,
                                                     n[4].i, n[5].i, n[6].i,
                                                     n[7].i, n[8].i,
                                                     n[9].data));
            break;
         case OPCODE_COMPRESSED_TEX_SUB_IMAGE_1D:      /* GL_ARB_texture_compress */
            CALL_CompressedTexSubImage1DARB(ctx->Exec,
                                            (n[1].e, n[2].i, n[3].i, n[4].i,
                                             n[5].e, n[6].i, n[7].data));
            break;
         case OPCODE_COMPRESSED_TEX_SUB_IMAGE_2D:      /* GL_ARB_texture_compress */
            CALL_CompressedTexSubImage2DARB(ctx->Exec,
                                            (n[1].e, n[2].i, n[3].i, n[4].i,
                                             n[5].i, n[6].i, n[7].e, n[8].i,
                                             n[9].data));
            break;
         case OPCODE_COMPRESSED_TEX_SUB_IMAGE_3D:      /* GL_ARB_texture_compress */
            CALL_CompressedTexSubImage3DARB(ctx->Exec,
                                            (n[1].e, n[2].i, n[3].i, n[4].i,
                                             n[5].i, n[6].i, n[7].i, n[8].i,
                                             n[9].e, n[10].i, n[11].data));
            break;
         case OPCODE_SAMPLE_COVERAGE:  /* GL_ARB_multisample */
            CALL_SampleCoverageARB(ctx->Exec, (n[1].f, n[2].b));
            break;
         case OPCODE_WINDOW_POS_ARB:   /* GL_ARB_window_pos */
            CALL_WindowPos3fMESA(ctx->Exec, (n[1].f, n[2].f, n[3].f));
            break;
#if FEATURE_NV_vertex_program || FEATURE_ARB_vertex_program || FEATURE_ARB_fragment_program
         case OPCODE_BIND_PROGRAM_NV:  /* GL_NV_vertex_program */
            CALL_BindProgramNV(ctx->Exec, (n[1].e, n[2].ui));
            break;
#endif
#if FEATURE_NV_vertex_program
         case OPCODE_EXECUTE_PROGRAM_NV:
            {
               GLfloat v[4];
               v[0] = n[3].f;
               v[1] = n[4].f;
               v[2] = n[5].f;
               v[3] = n[6].f;
               CALL_ExecuteProgramNV(ctx->Exec, (n[1].e, n[2].ui, v));
            }
            break;
         case OPCODE_REQUEST_RESIDENT_PROGRAMS_NV:
            CALL_RequestResidentProgramsNV(ctx->Exec, (n[1].ui,
                                                       (GLuint *) n[2].data));
            break;
         case OPCODE_LOAD_PROGRAM_NV:
            CALL_LoadProgramNV(ctx->Exec, (n[1].e, n[2].ui, n[3].i,
                                           (const GLubyte *) n[4].data));
            break;
         case OPCODE_TRACK_MATRIX_NV:
            CALL_TrackMatrixNV(ctx->Exec, (n[1].e, n[2].ui, n[3].e, n[4].e));
            break;
#endif

#if FEATURE_NV_fragment_program
         case OPCODE_PROGRAM_LOCAL_PARAMETER_ARB:
            CALL_ProgramLocalParameter4fARB(ctx->Exec,
                                            (n[1].e, n[2].ui, n[3].f, n[4].f,
                                             n[5].f, n[6].f));
            break;
         case OPCODE_PROGRAM_NAMED_PARAMETER_NV:
            CALL_ProgramNamedParameter4fNV(ctx->Exec, (n[1].ui, n[2].i,
                                                       (const GLubyte *) n[3].
                                                       data, n[4].f, n[5].f,
                                                       n[6].f, n[7].f));
            break;
#endif

         case OPCODE_ACTIVE_STENCIL_FACE_EXT:
            CALL_ActiveStencilFaceEXT(ctx->Exec, (n[1].e));
            break;
         case OPCODE_DEPTH_BOUNDS_EXT:
            CALL_DepthBoundsEXT(ctx->Exec, (n[1].f, n[2].f));
            break;
#if FEATURE_ARB_vertex_program || FEATURE_ARB_fragment_program
         case OPCODE_PROGRAM_STRING_ARB:
            CALL_ProgramStringARB(ctx->Exec,
                                  (n[1].e, n[2].e, n[3].i, n[4].data));
            break;
#endif
#if FEATURE_ARB_vertex_program || FEATURE_ARB_fragment_program || FEATURE_NV_vertex_program
         case OPCODE_PROGRAM_ENV_PARAMETER_ARB:
            CALL_ProgramEnvParameter4fARB(ctx->Exec, (n[1].e, n[2].ui, n[3].f,
                                                      n[4].f, n[5].f,
                                                      n[6].f));
            break;
#endif
#if FEATURE_queryobj
         case OPCODE_BEGIN_QUERY_ARB:
            CALL_BeginQueryARB(ctx->Exec, (n[1].e, n[2].ui));
            break;
         case OPCODE_END_QUERY_ARB:
            CALL_EndQueryARB(ctx->Exec, (n[1].e));
            break;
#endif
         case OPCODE_DRAW_BUFFERS_ARB:
            {
               GLenum buffers[MAX_DRAW_BUFFERS];
               GLint i, count = MIN2(n[1].i, MAX_DRAW_BUFFERS);
               for (i = 0; i < count; i++)
                  buffers[i] = n[2 + i].e;
               CALL_DrawBuffersARB(ctx->Exec, (n[1].i, buffers));
            }
            break;
#if FEATURE_EXT_framebuffer_blit
	 case OPCODE_BLIT_FRAMEBUFFER:
	    CALL_BlitFramebufferEXT(ctx->Exec, (n[1].i, n[2].i, n[3].i, n[4].i,
                                                n[5].i, n[6].i, n[7].i, n[8].i,
                                                n[9].i, n[10].e));
	    break;
#endif

	 case OPCODE_USE_PROGRAM:
	    CALL_UseProgramObjectARB(ctx->Exec, (n[1].ui));
	    break;
	 case OPCODE_USE_SHADER_PROGRAM_EXT:
	    CALL_UseShaderProgramEXT(ctx->Exec, (n[1].ui, n[2].ui));
	    break;
	 case OPCODE_ACTIVE_PROGRAM_EXT:
	    CALL_ActiveProgramEXT(ctx->Exec, (n[1].ui));
	    break;
	 case OPCODE_UNIFORM_1F:
	    CALL_Uniform1fARB(ctx->Exec, (n[1].i, n[2].f));
	    break;
	 case OPCODE_UNIFORM_2F:
	    CALL_Uniform2fARB(ctx->Exec, (n[1].i, n[2].f, n[3].f));
	    break;
	 case OPCODE_UNIFORM_3F:
	    CALL_Uniform3fARB(ctx->Exec, (n[1].i, n[2].f, n[3].f, n[4].f));
	    break;
	 case OPCODE_UNIFORM_4F:
	    CALL_Uniform4fARB(ctx->Exec,
                              (n[1].i, n[2].f, n[3].f, n[4].f, n[5].f));
	    break;
	 case OPCODE_UNIFORM_1FV:
	    CALL_Uniform1fvARB(ctx->Exec, (n[1].i, n[2].i, n[3].data));
	    break;
	 case OPCODE_UNIFORM_2FV:
	    CALL_Uniform2fvARB(ctx->Exec, (n[1].i, n[2].i, n[3].data));
	    break;
	 case OPCODE_UNIFORM_3FV:
	    CALL_Uniform3fvARB(ctx->Exec, (n[1].i, n[2].i, n[3].data));
	    break;
	 case OPCODE_UNIFORM_4FV:
	    CALL_Uniform4fvARB(ctx->Exec, (n[1].i, n[2].i, n[3].data));
	    break;
	 case OPCODE_UNIFORM_1I:
	    CALL_Uniform1iARB(ctx->Exec, (n[1].i, n[2].i));
	    break;
	 case OPCODE_UNIFORM_2I:
	    CALL_Uniform2iARB(ctx->Exec, (n[1].i, n[2].i, n[3].i));
	    break;
	 case OPCODE_UNIFORM_3I:
	    CALL_Uniform3iARB(ctx->Exec, (n[1].i, n[2].i, n[3].i, n[4].i));
	    break;
	 case OPCODE_UNIFORM_4I:
	    CALL_Uniform4iARB(ctx->Exec,
                              (n[1].i, n[2].i, n[3].i, n[4].i, n[5].i));
	    break;
	 case OPCODE_UNIFORM_1IV:
	    CALL_Uniform1ivARB(ctx->Exec, (n[1].i, n[2].i, n[3].data));
	    break;
	 case OPCODE_UNIFORM_2IV:
	    CALL_Uniform2ivARB(ctx->Exec, (n[1].i, n[2].i, n[3].data));
	    break;
	 case OPCODE_UNIFORM_3IV:
	    CALL_Uniform3ivARB(ctx->Exec, (n[1].i, n[2].i, n[3].data));
	    break;
	 case OPCODE_UNIFORM_4IV:
	    CALL_Uniform4ivARB(ctx->Exec, (n[1].i, n[2].i, n[3].data));
	    break;
	 case OPCODE_UNIFORM_1UI:
	    /*CALL_Uniform1uiARB(ctx->Exec, (n[1].i, n[2].i));*/
	    break;
	 case OPCODE_UNIFORM_2UI:
	    /*CALL_Uniform2uiARB(ctx->Exec, (n[1].i, n[2].i, n[3].i));*/
	    break;
	 case OPCODE_UNIFORM_3UI:
	    /*CALL_Uniform3uiARB(ctx->Exec, (n[1].i, n[2].i, n[3].i, n[4].i));*/
	    break;
	 case OPCODE_UNIFORM_4UI:
	    /*CALL_Uniform4uiARB(ctx->Exec,
                              (n[1].i, n[2].i, n[3].i, n[4].i, n[5].i));
            */
	    break;
	 case OPCODE_UNIFORM_1UIV:
	    /*CALL_Uniform1uivARB(ctx->Exec, (n[1].i, n[2].i, n[3].data));*/
	    break;
	 case OPCODE_UNIFORM_2UIV:
	    /*CALL_Uniform2uivARB(ctx->Exec, (n[1].i, n[2].i, n[3].data));*/
	    break;
	 case OPCODE_UNIFORM_3UIV:
	    /*CALL_Uniform3uivARB(ctx->Exec, (n[1].i, n[2].i, n[3].data));*/
	    break;
	 case OPCODE_UNIFORM_4UIV:
	    /*CALL_Uniform4uivARB(ctx->Exec, (n[1].i, n[2].i, n[3].data));*/
	    break;
	 case OPCODE_UNIFORM_MATRIX22:
	    CALL_UniformMatrix2fvARB(ctx->Exec,
                                     (n[1].i, n[2].i, n[3].b, n[4].data));
	    break;
	 case OPCODE_UNIFORM_MATRIX33:
	    CALL_UniformMatrix3fvARB(ctx->Exec,
                                     (n[1].i, n[2].i, n[3].b, n[4].data));
	    break;
	 case OPCODE_UNIFORM_MATRIX44:
	    CALL_UniformMatrix4fvARB(ctx->Exec,
                                     (n[1].i, n[2].i, n[3].b, n[4].data));
	    break;
	 case OPCODE_UNIFORM_MATRIX23:
	    CALL_UniformMatrix2x3fv(ctx->Exec,
                                    (n[1].i, n[2].i, n[3].b, n[4].data));
	    break;
	 case OPCODE_UNIFORM_MATRIX32:
	    CALL_UniformMatrix3x2fv(ctx->Exec,
                                    (n[1].i, n[2].i, n[3].b, n[4].data));
	    break;
	 case OPCODE_UNIFORM_MATRIX24:
	    CALL_UniformMatrix2x4fv(ctx->Exec,
                                    (n[1].i, n[2].i, n[3].b, n[4].data));
	    break;
	 case OPCODE_UNIFORM_MATRIX42:
	    CALL_UniformMatrix4x2fv(ctx->Exec,
                                    (n[1].i, n[2].i, n[3].b, n[4].data));
	    break;
	 case OPCODE_UNIFORM_MATRIX34:
	    CALL_UniformMatrix3x4fv(ctx->Exec,
                                    (n[1].i, n[2].i, n[3].b, n[4].data));
	    break;
	 case OPCODE_UNIFORM_MATRIX43:
	    CALL_UniformMatrix4x3fv(ctx->Exec,
                                    (n[1].i, n[2].i, n[3].b, n[4].data));
	    break;

         case OPCODE_CLAMP_COLOR:
            CALL_ClampColorARB(ctx->Exec, (n[1].e, n[2].e));
            break;

         case OPCODE_TEX_BUMP_PARAMETER_ATI:
            {
               GLfloat values[4];
               GLuint i, pname = n[1].ui;

               for (i = 0; i < 4; i++)
                  values[i] = n[1 + i].f;
               CALL_TexBumpParameterfvATI(ctx->Exec, (pname, values));
            }
            break;
#if FEATURE_ATI_fragment_shader
         case OPCODE_BIND_FRAGMENT_SHADER_ATI:
            CALL_BindFragmentShaderATI(ctx->Exec, (n[1].i));
            break;
         case OPCODE_SET_FRAGMENT_SHADER_CONSTANTS_ATI:
            {
               GLfloat values[4];
               GLuint i, dst = n[1].ui;

               for (i = 0; i < 4; i++)
                  values[i] = n[1 + i].f;
               CALL_SetFragmentShaderConstantATI(ctx->Exec, (dst, values));
            }
            break;
#endif
         case OPCODE_ATTR_1F_NV:
            CALL_VertexAttrib1fNV(ctx->Exec, (n[1].e, n[2].f));
            break;
         case OPCODE_ATTR_2F_NV:
            /* Really shouldn't have to do this - the Node structure
             * is convenient, but it would be better to store the data
             * packed appropriately so that it can be sent directly
             * on.  With x86_64 becoming common, this will start to
             * matter more.
             */
            if (sizeof(Node) == sizeof(GLfloat))
               CALL_VertexAttrib2fvNV(ctx->Exec, (n[1].e, &n[2].f));
            else
               CALL_VertexAttrib2fNV(ctx->Exec, (n[1].e, n[2].f, n[3].f));
            break;
         case OPCODE_ATTR_3F_NV:
            if (sizeof(Node) == sizeof(GLfloat))
               CALL_VertexAttrib3fvNV(ctx->Exec, (n[1].e, &n[2].f));
            else
               CALL_VertexAttrib3fNV(ctx->Exec, (n[1].e, n[2].f, n[3].f,
                                                 n[4].f));
            break;
         case OPCODE_ATTR_4F_NV:
            if (sizeof(Node) == sizeof(GLfloat))
               CALL_VertexAttrib4fvNV(ctx->Exec, (n[1].e, &n[2].f));
            else
               CALL_VertexAttrib4fNV(ctx->Exec, (n[1].e, n[2].f, n[3].f,
                                                 n[4].f, n[5].f));
            break;
         case OPCODE_ATTR_1F_ARB:
            CALL_VertexAttrib1fARB(ctx->Exec, (n[1].e, n[2].f));
            break;
         case OPCODE_ATTR_2F_ARB:
            /* Really shouldn't have to do this - the Node structure
             * is convenient, but it would be better to store the data
             * packed appropriately so that it can be sent directly
             * on.  With x86_64 becoming common, this will start to
             * matter more.
             */
            if (sizeof(Node) == sizeof(GLfloat))
               CALL_VertexAttrib2fvARB(ctx->Exec, (n[1].e, &n[2].f));
            else
               CALL_VertexAttrib2fARB(ctx->Exec, (n[1].e, n[2].f, n[3].f));
            break;
         case OPCODE_ATTR_3F_ARB:
            if (sizeof(Node) == sizeof(GLfloat))
               CALL_VertexAttrib3fvARB(ctx->Exec, (n[1].e, &n[2].f));
            else
               CALL_VertexAttrib3fARB(ctx->Exec, (n[1].e, n[2].f, n[3].f,
                                                  n[4].f));
            break;
         case OPCODE_ATTR_4F_ARB:
            if (sizeof(Node) == sizeof(GLfloat))
               CALL_VertexAttrib4fvARB(ctx->Exec, (n[1].e, &n[2].f));
            else
               CALL_VertexAttrib4fARB(ctx->Exec, (n[1].e, n[2].f, n[3].f,
                                                  n[4].f, n[5].f));
            break;
         case OPCODE_MATERIAL:
            if (sizeof(Node) == sizeof(GLfloat))
               CALL_Materialfv(ctx->Exec, (n[1].e, n[2].e, &n[3].f));
            else {
               GLfloat f[4];
               f[0] = n[3].f;
               f[1] = n[4].f;
               f[2] = n[5].f;
               f[3] = n[6].f;
               CALL_Materialfv(ctx->Exec, (n[1].e, n[2].e, f));
            }
            break;
         case OPCODE_BEGIN:
            CALL_Begin(ctx->Exec, (n[1].e));
            break;
         case OPCODE_END:
            CALL_End(ctx->Exec, ());
            break;
         case OPCODE_RECTF:
            CALL_Rectf(ctx->Exec, (n[1].f, n[2].f, n[3].f, n[4].f));
            break;
         case OPCODE_EVAL_C1:
            CALL_EvalCoord1f(ctx->Exec, (n[1].f));
            break;
         case OPCODE_EVAL_C2:
            CALL_EvalCoord2f(ctx->Exec, (n[1].f, n[2].f));
            break;
         case OPCODE_EVAL_P1:
            CALL_EvalPoint1(ctx->Exec, (n[1].i));
            break;
         case OPCODE_EVAL_P2:
            CALL_EvalPoint2(ctx->Exec, (n[1].i, n[2].i));
            break;

         /* GL_EXT_texture_integer */
         case OPCODE_CLEARCOLOR_I:
            CALL_ClearColorIiEXT(ctx->Exec, (n[1].i, n[2].i, n[3].i, n[4].i));
            break;
         case OPCODE_CLEARCOLOR_UI:
            CALL_ClearColorIuiEXT(ctx->Exec,
                                  (n[1].ui, n[2].ui, n[3].ui, n[4].ui));
            break;
         case OPCODE_TEXPARAMETER_I:
            {
               GLint params[4];
               params[0] = n[3].i;
               params[1] = n[4].i;
               params[2] = n[5].i;
               params[3] = n[6].i;
               CALL_TexParameterIivEXT(ctx->Exec, (n[1].e, n[2].e, params));
            }
            break;
         case OPCODE_TEXPARAMETER_UI:
            {
               GLuint params[4];
               params[0] = n[3].ui;
               params[1] = n[4].ui;
               params[2] = n[5].ui;
               params[3] = n[6].ui;
               CALL_TexParameterIuivEXT(ctx->Exec, (n[1].e, n[2].e, params));
            }
            break;

         case OPCODE_VERTEX_ATTRIB_DIVISOR:
            /* GL_ARB_instanced_arrays */
            CALL_VertexAttribDivisorARB(ctx->Exec, (n[1].ui, n[2].ui));
            break;

         case OPCODE_TEXTURE_BARRIER_NV:
            CALL_TextureBarrierNV(ctx->Exec, ());
            break;

         case OPCODE_BIND_SAMPLER:
            CALL_BindSampler(ctx->Exec, (n[1].ui, n[2].ui));
            break;

         case OPCODE_CONTINUE:
            n = (Node *) n[1].next;
            break;
         case OPCODE_END_OF_LIST:
            done = GL_TRUE;
            break;
         default:
            {
               char msg[1000];
               _mesa_snprintf(msg, sizeof(msg), "Error in execute_list: opcode=%d",
                             (int) opcode);
               _mesa_problem(ctx, "%s", msg);
            }
            done = GL_TRUE;
         }

         /* increment n to point to next compiled command */
         if (opcode != OPCODE_CONTINUE) {
            n += InstSize[opcode];
         }
      }
   }

   if (ctx->Driver.EndCallList)
      ctx->Driver.EndCallList(ctx);

   ctx->ListState.CallDepth--;
}



/**********************************************************************/
/*                           GL functions                             */
/**********************************************************************/

/**
 * Test if a display list number is valid.
 */
static GLboolean GLAPIENTRY
_mesa_IsList(GLuint list)
{
   GET_CURRENT_CONTEXT(ctx);
   FLUSH_VERTICES(ctx, 0);      /* must be called before assert */
   ASSERT_OUTSIDE_BEGIN_END_WITH_RETVAL(ctx, GL_FALSE);
   return islist(ctx, list);
}


/**
 * Delete a sequence of consecutive display lists.
 */
static void GLAPIENTRY
_mesa_DeleteLists(GLuint list, GLsizei range)
{
   GET_CURRENT_CONTEXT(ctx);
   GLuint i;
   FLUSH_VERTICES(ctx, 0);      /* must be called before assert */
   ASSERT_OUTSIDE_BEGIN_END(ctx);

   if (range < 0) {
      _mesa_error(ctx, GL_INVALID_VALUE, "glDeleteLists");
      return;
   }
   for (i = list; i < list + range; i++) {
      destroy_list(ctx, i);
   }
}


/**
 * Return a display list number, n, such that lists n through n+range-1
 * are free.
 */
static GLuint GLAPIENTRY
_mesa_GenLists(GLsizei range)
{
   GET_CURRENT_CONTEXT(ctx);
   GLuint base;
   FLUSH_VERTICES(ctx, 0);      /* must be called before assert */
   ASSERT_OUTSIDE_BEGIN_END_WITH_RETVAL(ctx, 0);

   if (range < 0) {
      _mesa_error(ctx, GL_INVALID_VALUE, "glGenLists");
      return 0;
   }
   if (range == 0) {
      return 0;
   }

   /*
    * Make this an atomic operation
    */
   _glthread_LOCK_MUTEX(ctx->Shared->Mutex);

   base = _mesa_HashFindFreeKeyBlock(ctx->Shared->DisplayList, range);
   if (base) {
      /* reserve the list IDs by with empty/dummy lists */
      GLint i;
      for (i = 0; i < range; i++) {
         _mesa_HashInsert(ctx->Shared->DisplayList, base + i,
                          make_list(base + i, 1));
      }
   }

   _glthread_UNLOCK_MUTEX(ctx->Shared->Mutex);

   return base;
}


/**
 * Begin a new display list.
 */
static void GLAPIENTRY
_mesa_NewList(GLuint name, GLenum mode)
{
   GET_CURRENT_CONTEXT(ctx);

   FLUSH_CURRENT(ctx, 0);       /* must be called before assert */
   ASSERT_OUTSIDE_BEGIN_END(ctx);

   if (MESA_VERBOSE & VERBOSE_API)
      _mesa_debug(ctx, "glNewList %u %s\n", name,
                  _mesa_lookup_enum_by_nr(mode));

   if (name == 0) {
      _mesa_error(ctx, GL_INVALID_VALUE, "glNewList");
      return;
   }

   if (mode != GL_COMPILE && mode != GL_COMPILE_AND_EXECUTE) {
      _mesa_error(ctx, GL_INVALID_ENUM, "glNewList");
      return;
   }

   if (ctx->ListState.CurrentList) {
      /* already compiling a display list */
      _mesa_error(ctx, GL_INVALID_OPERATION, "glNewList");
      return;
   }

   ctx->CompileFlag = GL_TRUE;
   ctx->ExecuteFlag = (mode == GL_COMPILE_AND_EXECUTE);

   /* Reset acumulated list state:
    */
   invalidate_saved_current_state( ctx );

   /* Allocate new display list */
   ctx->ListState.CurrentList = make_list(name, BLOCK_SIZE);
   ctx->ListState.CurrentBlock = ctx->ListState.CurrentList->Head;
   ctx->ListState.CurrentPos = 0;

   ctx->Driver.NewList(ctx, name, mode);

   ctx->CurrentDispatch = ctx->Save;
   _glapi_set_dispatch(ctx->CurrentDispatch);
}


/**
 * End definition of current display list. 
 */
static void GLAPIENTRY
_mesa_EndList(void)
{
   GET_CURRENT_CONTEXT(ctx);
   SAVE_FLUSH_VERTICES(ctx);
   ASSERT_OUTSIDE_BEGIN_END_AND_FLUSH(ctx);

   if (MESA_VERBOSE & VERBOSE_API)
      _mesa_debug(ctx, "glEndList\n");

   /* Check that a list is under construction */
   if (!ctx->ListState.CurrentList) {
      _mesa_error(ctx, GL_INVALID_OPERATION, "glEndList");
      return;
   }
   
   /* Call before emitting END_OF_LIST, in case the driver wants to
    * emit opcodes itself.
    */
   ctx->Driver.EndList(ctx);

   (void) alloc_instruction(ctx, OPCODE_END_OF_LIST, 0);

   /* Destroy old list, if any */
   destroy_list(ctx, ctx->ListState.CurrentList->Name);

   /* Install the new list */
   _mesa_HashInsert(ctx->Shared->DisplayList,
                    ctx->ListState.CurrentList->Name,
                    ctx->ListState.CurrentList);


   if (MESA_VERBOSE & VERBOSE_DISPLAY_LIST)
      mesa_print_display_list(ctx->ListState.CurrentList->Name);

   ctx->ListState.CurrentList = NULL;
   ctx->ExecuteFlag = GL_TRUE;
   ctx->CompileFlag = GL_FALSE;

   ctx->CurrentDispatch = ctx->Exec;
   _glapi_set_dispatch(ctx->CurrentDispatch);
}


void GLAPIENTRY
_mesa_CallList(GLuint list)
{
   GLboolean save_compile_flag;
   GET_CURRENT_CONTEXT(ctx);
   FLUSH_CURRENT(ctx, 0);

   if (MESA_VERBOSE & VERBOSE_API)
      _mesa_debug(ctx, "glCallList %d\n", list);

   if (list == 0) {
      _mesa_error(ctx, GL_INVALID_VALUE, "glCallList(list==0)");
      return;
   }

   if (0)
      mesa_print_display_list( list );

   /* VERY IMPORTANT:  Save the CompileFlag status, turn it off,
    * execute the display list, and restore the CompileFlag.
    */
   save_compile_flag = ctx->CompileFlag;
   if (save_compile_flag) {
      ctx->CompileFlag = GL_FALSE;
   }

   execute_list(ctx, list);
   ctx->CompileFlag = save_compile_flag;

   /* also restore API function pointers to point to "save" versions */
   if (save_compile_flag) {
      ctx->CurrentDispatch = ctx->Save;
      _glapi_set_dispatch(ctx->CurrentDispatch);
   }
}


/**
 * Execute glCallLists:  call multiple display lists.
 */
void GLAPIENTRY
_mesa_CallLists(GLsizei n, GLenum type, const GLvoid * lists)
{
   GET_CURRENT_CONTEXT(ctx);
   GLint i;
   GLboolean save_compile_flag;

   if (MESA_VERBOSE & VERBOSE_API)
      _mesa_debug(ctx, "glCallLists %d\n", n);

   switch (type) {
   case GL_BYTE:
   case GL_UNSIGNED_BYTE:
   case GL_SHORT:
   case GL_UNSIGNED_SHORT:
   case GL_INT:
   case GL_UNSIGNED_INT:
   case GL_FLOAT:
   case GL_2_BYTES:
   case GL_3_BYTES:
   case GL_4_BYTES:
      /* OK */
      break;
   default:
      _mesa_error(ctx, GL_INVALID_ENUM, "glCallLists(type)");
      return;
   }

   /* Save the CompileFlag status, turn it off, execute display list,
    * and restore the CompileFlag.
    */
   save_compile_flag = ctx->CompileFlag;
   ctx->CompileFlag = GL_FALSE;

   for (i = 0; i < n; i++) {
      GLuint list = (GLuint) (ctx->List.ListBase + translate_id(i, type, lists));
      execute_list(ctx, list);
   }

   ctx->CompileFlag = save_compile_flag;

   /* also restore API function pointers to point to "save" versions */
   if (save_compile_flag) {
      ctx->CurrentDispatch = ctx->Save;
      _glapi_set_dispatch(ctx->CurrentDispatch);
   }
}


/**
 * Set the offset added to list numbers in glCallLists.
 */
static void GLAPIENTRY
_mesa_ListBase(GLuint base)
{
   GET_CURRENT_CONTEXT(ctx);
   FLUSH_VERTICES(ctx, 0);      /* must be called before assert */
   ASSERT_OUTSIDE_BEGIN_END(ctx);
   ctx->List.ListBase = base;
}


/* Can no longer assume ctx->Exec->Func is equal to _mesa_Func.
 */
static void GLAPIENTRY
exec_Finish(void)
{
   GET_CURRENT_CONTEXT(ctx);
   FLUSH_VERTICES(ctx, 0);
   CALL_Finish(ctx->Exec, ());
}

static void GLAPIENTRY
exec_Flush(void)
{
   GET_CURRENT_CONTEXT(ctx);
   FLUSH_VERTICES(ctx, 0);
   CALL_Flush(ctx->Exec, ());
}

static void GLAPIENTRY
exec_GetBooleanv(GLenum pname, GLboolean *params)
{
   GET_CURRENT_CONTEXT(ctx);
   FLUSH_VERTICES(ctx, 0);
   CALL_GetBooleanv(ctx->Exec, (pname, params));
}

static void GLAPIENTRY
exec_GetClipPlane(GLenum plane, GLdouble * equation)
{
   GET_CURRENT_CONTEXT(ctx);
   FLUSH_VERTICES(ctx, 0);
   CALL_GetClipPlane(ctx->Exec, (plane, equation));
}

static void GLAPIENTRY
exec_GetDoublev(GLenum pname, GLdouble *params)
{
   GET_CURRENT_CONTEXT(ctx);
   FLUSH_VERTICES(ctx, 0);
   CALL_GetDoublev(ctx->Exec, (pname, params));
}

static GLenum GLAPIENTRY
exec_GetError(void)
{
   GET_CURRENT_CONTEXT(ctx);
   FLUSH_VERTICES(ctx, 0);
   return CALL_GetError(ctx->Exec, ());
}

static void GLAPIENTRY
exec_GetFloatv(GLenum pname, GLfloat *params)
{
   GET_CURRENT_CONTEXT(ctx);
   FLUSH_VERTICES(ctx, 0);
   CALL_GetFloatv(ctx->Exec, (pname, params));
}

static void GLAPIENTRY
exec_GetIntegerv(GLenum pname, GLint *params)
{
   GET_CURRENT_CONTEXT(ctx);
   FLUSH_VERTICES(ctx, 0);
   CALL_GetIntegerv(ctx->Exec, (pname, params));
}

static void GLAPIENTRY
exec_GetLightfv(GLenum light, GLenum pname, GLfloat *params)
{
   GET_CURRENT_CONTEXT(ctx);
   FLUSH_VERTICES(ctx, 0);
   CALL_GetLightfv(ctx->Exec, (light, pname, params));
}

static void GLAPIENTRY
exec_GetLightiv(GLenum light, GLenum pname, GLint *params)
{
   GET_CURRENT_CONTEXT(ctx);
   FLUSH_VERTICES(ctx, 0);
   CALL_GetLightiv(ctx->Exec, (light, pname, params));
}

static void GLAPIENTRY
exec_GetMapdv(GLenum target, GLenum query, GLdouble * v)
{
   GET_CURRENT_CONTEXT(ctx);
   FLUSH_VERTICES(ctx, 0);
   CALL_GetMapdv(ctx->Exec, (target, query, v));
}

static void GLAPIENTRY
exec_GetMapfv(GLenum target, GLenum query, GLfloat * v)
{
   GET_CURRENT_CONTEXT(ctx);
   FLUSH_VERTICES(ctx, 0);
   CALL_GetMapfv(ctx->Exec, (target, query, v));
}

static void GLAPIENTRY
exec_GetMapiv(GLenum target, GLenum query, GLint * v)
{
   GET_CURRENT_CONTEXT(ctx);
   FLUSH_VERTICES(ctx, 0);
   CALL_GetMapiv(ctx->Exec, (target, query, v));
}

static void GLAPIENTRY
exec_GetMaterialfv(GLenum face, GLenum pname, GLfloat *params)
{
   GET_CURRENT_CONTEXT(ctx);
   FLUSH_VERTICES(ctx, 0);
   CALL_GetMaterialfv(ctx->Exec, (face, pname, params));
}

static void GLAPIENTRY
exec_GetMaterialiv(GLenum face, GLenum pname, GLint *params)
{
   GET_CURRENT_CONTEXT(ctx);
   FLUSH_VERTICES(ctx, 0);
   CALL_GetMaterialiv(ctx->Exec, (face, pname, params));
}

static void GLAPIENTRY
exec_GetPixelMapfv(GLenum map, GLfloat *values)
{
   GET_CURRENT_CONTEXT(ctx);
   FLUSH_VERTICES(ctx, 0);
   CALL_GetPixelMapfv(ctx->Exec, (map, values));
}

static void GLAPIENTRY
exec_GetPixelMapuiv(GLenum map, GLuint *values)
{
   GET_CURRENT_CONTEXT(ctx);
   FLUSH_VERTICES(ctx, 0);
   CALL_GetPixelMapuiv(ctx->Exec, (map, values));
}

static void GLAPIENTRY
exec_GetPixelMapusv(GLenum map, GLushort *values)
{
   GET_CURRENT_CONTEXT(ctx);
   FLUSH_VERTICES(ctx, 0);
   CALL_GetPixelMapusv(ctx->Exec, (map, values));
}

static void GLAPIENTRY
exec_GetPolygonStipple(GLubyte * dest)
{
   GET_CURRENT_CONTEXT(ctx);
   FLUSH_VERTICES(ctx, 0);
   CALL_GetPolygonStipple(ctx->Exec, (dest));
}

static const GLubyte *GLAPIENTRY
exec_GetString(GLenum name)
{
   GET_CURRENT_CONTEXT(ctx);
   FLUSH_VERTICES(ctx, 0);
   return CALL_GetString(ctx->Exec, (name));
}

static void GLAPIENTRY
exec_GetTexEnvfv(GLenum target, GLenum pname, GLfloat *params)
{
   GET_CURRENT_CONTEXT(ctx);
   FLUSH_VERTICES(ctx, 0);
   CALL_GetTexEnvfv(ctx->Exec, (target, pname, params));
}

static void GLAPIENTRY
exec_GetTexEnviv(GLenum target, GLenum pname, GLint *params)
{
   GET_CURRENT_CONTEXT(ctx);
   FLUSH_VERTICES(ctx, 0);
   CALL_GetTexEnviv(ctx->Exec, (target, pname, params));
}

static void GLAPIENTRY
exec_GetTexGendv(GLenum coord, GLenum pname, GLdouble *params)
{
   GET_CURRENT_CONTEXT(ctx);
   FLUSH_VERTICES(ctx, 0);
   CALL_GetTexGendv(ctx->Exec, (coord, pname, params));
}

static void GLAPIENTRY
exec_GetTexGenfv(GLenum coord, GLenum pname, GLfloat *params)
{
   GET_CURRENT_CONTEXT(ctx);
   FLUSH_VERTICES(ctx, 0);
   CALL_GetTexGenfv(ctx->Exec, (coord, pname, params));
}

static void GLAPIENTRY
exec_GetTexGeniv(GLenum coord, GLenum pname, GLint *params)
{
   GET_CURRENT_CONTEXT(ctx);
   FLUSH_VERTICES(ctx, 0);
   CALL_GetTexGeniv(ctx->Exec, (coord, pname, params));
}

static void GLAPIENTRY
exec_GetTexImage(GLenum target, GLint level, GLenum format,
                 GLenum type, GLvoid * pixels)
{
   GET_CURRENT_CONTEXT(ctx);
   FLUSH_VERTICES(ctx, 0);
   CALL_GetTexImage(ctx->Exec, (target, level, format, type, pixels));
}

static void GLAPIENTRY
exec_GetTexLevelParameterfv(GLenum target, GLint level,
                            GLenum pname, GLfloat *params)
{
   GET_CURRENT_CONTEXT(ctx);
   FLUSH_VERTICES(ctx, 0);
   CALL_GetTexLevelParameterfv(ctx->Exec, (target, level, pname, params));
}

static void GLAPIENTRY
exec_GetTexLevelParameteriv(GLenum target, GLint level,
                            GLenum pname, GLint *params)
{
   GET_CURRENT_CONTEXT(ctx);
   FLUSH_VERTICES(ctx, 0);
   CALL_GetTexLevelParameteriv(ctx->Exec, (target, level, pname, params));
}

static void GLAPIENTRY
exec_GetTexParameterfv(GLenum target, GLenum pname, GLfloat *params)
{
   GET_CURRENT_CONTEXT(ctx);
   FLUSH_VERTICES(ctx, 0);
   CALL_GetTexParameterfv(ctx->Exec, (target, pname, params));
}

static void GLAPIENTRY
exec_GetTexParameteriv(GLenum target, GLenum pname, GLint *params)
{
   GET_CURRENT_CONTEXT(ctx);
   FLUSH_VERTICES(ctx, 0);
   CALL_GetTexParameteriv(ctx->Exec, (target, pname, params));
}

static GLboolean GLAPIENTRY
exec_IsEnabled(GLenum cap)
{
   GET_CURRENT_CONTEXT(ctx);
   FLUSH_VERTICES(ctx, 0);
   return CALL_IsEnabled(ctx->Exec, (cap));
}

static void GLAPIENTRY
exec_PixelStoref(GLenum pname, GLfloat param)
{
   GET_CURRENT_CONTEXT(ctx);
   FLUSH_VERTICES(ctx, 0);
   CALL_PixelStoref(ctx->Exec, (pname, param));
}

static void GLAPIENTRY
exec_PixelStorei(GLenum pname, GLint param)
{
   GET_CURRENT_CONTEXT(ctx);
   FLUSH_VERTICES(ctx, 0);
   CALL_PixelStorei(ctx->Exec, (pname, param));
}

static void GLAPIENTRY
exec_ReadPixels(GLint x, GLint y, GLsizei width, GLsizei height,
                GLenum format, GLenum type, GLvoid * pixels)
{
   GET_CURRENT_CONTEXT(ctx);
   FLUSH_VERTICES(ctx, 0);
   CALL_ReadPixels(ctx->Exec, (x, y, width, height, format, type, pixels));
}

static GLint GLAPIENTRY
exec_RenderMode(GLenum mode)
{
   GET_CURRENT_CONTEXT(ctx);
   FLUSH_VERTICES(ctx, 0);
   return CALL_RenderMode(ctx->Exec, (mode));
}

static void GLAPIENTRY
exec_FeedbackBuffer(GLsizei size, GLenum type, GLfloat * buffer)
{
   GET_CURRENT_CONTEXT(ctx);
   FLUSH_VERTICES(ctx, 0);
   CALL_FeedbackBuffer(ctx->Exec, (size, type, buffer));
}

static void GLAPIENTRY
exec_SelectBuffer(GLsizei size, GLuint * buffer)
{
   GET_CURRENT_CONTEXT(ctx);
   FLUSH_VERTICES(ctx, 0);
   CALL_SelectBuffer(ctx->Exec, (size, buffer));
}

static GLboolean GLAPIENTRY
exec_AreTexturesResident(GLsizei n, const GLuint * texName,
                         GLboolean * residences)
{
   GET_CURRENT_CONTEXT(ctx);
   FLUSH_VERTICES(ctx, 0);
   return CALL_AreTexturesResident(ctx->Exec, (n, texName, residences));
}

static void GLAPIENTRY
exec_ColorPointer(GLint size, GLenum type, GLsizei stride, const GLvoid *ptr)
{
   GET_CURRENT_CONTEXT(ctx);
   FLUSH_VERTICES(ctx, 0);
   CALL_ColorPointer(ctx->Exec, (size, type, stride, ptr));
}

static void GLAPIENTRY
exec_DeleteTextures(GLsizei n, const GLuint * texName)
{
   GET_CURRENT_CONTEXT(ctx);
   FLUSH_VERTICES(ctx, 0);
   CALL_DeleteTextures(ctx->Exec, (n, texName));
}

static void GLAPIENTRY
exec_DisableClientState(GLenum cap)
{
   GET_CURRENT_CONTEXT(ctx);
   FLUSH_VERTICES(ctx, 0);
   CALL_DisableClientState(ctx->Exec, (cap));
}

static void GLAPIENTRY
exec_EdgeFlagPointer(GLsizei stride, const GLvoid * vptr)
{
   GET_CURRENT_CONTEXT(ctx);
   FLUSH_VERTICES(ctx, 0);
   CALL_EdgeFlagPointer(ctx->Exec, (stride, vptr));
}

static void GLAPIENTRY
exec_EnableClientState(GLenum cap)
{
   GET_CURRENT_CONTEXT(ctx);
   FLUSH_VERTICES(ctx, 0);
   CALL_EnableClientState(ctx->Exec, (cap));
}

static void GLAPIENTRY
exec_GenTextures(GLsizei n, GLuint * texName)
{
   GET_CURRENT_CONTEXT(ctx);
   FLUSH_VERTICES(ctx, 0);
   CALL_GenTextures(ctx->Exec, (n, texName));
}

static void GLAPIENTRY
exec_GetPointerv(GLenum pname, GLvoid **params)
{
   GET_CURRENT_CONTEXT(ctx);
   FLUSH_VERTICES(ctx, 0);
   CALL_GetPointerv(ctx->Exec, (pname, params));
}

static void GLAPIENTRY
exec_IndexPointer(GLenum type, GLsizei stride, const GLvoid *ptr)
{
   GET_CURRENT_CONTEXT(ctx);
   FLUSH_VERTICES(ctx, 0);
   CALL_IndexPointer(ctx->Exec, (type, stride, ptr));
}

static void GLAPIENTRY
exec_InterleavedArrays(GLenum format, GLsizei stride, const GLvoid * pointer)
{
   GET_CURRENT_CONTEXT(ctx);
   FLUSH_VERTICES(ctx, 0);
   CALL_InterleavedArrays(ctx->Exec, (format, stride, pointer));
}

static GLboolean GLAPIENTRY
exec_IsTexture(GLuint texture)
{
   GET_CURRENT_CONTEXT(ctx);
   FLUSH_VERTICES(ctx, 0);
   return CALL_IsTexture(ctx->Exec, (texture));
}

static void GLAPIENTRY
exec_NormalPointer(GLenum type, GLsizei stride, const GLvoid *ptr)
{
   GET_CURRENT_CONTEXT(ctx);
   FLUSH_VERTICES(ctx, 0);
   CALL_NormalPointer(ctx->Exec, (type, stride, ptr));
}

static void GLAPIENTRY
exec_PopClientAttrib(void)
{
   GET_CURRENT_CONTEXT(ctx);
   FLUSH_VERTICES(ctx, 0);
   CALL_PopClientAttrib(ctx->Exec, ());
}

static void GLAPIENTRY
exec_PushClientAttrib(GLbitfield mask)
{
   GET_CURRENT_CONTEXT(ctx);
   FLUSH_VERTICES(ctx, 0);
   CALL_PushClientAttrib(ctx->Exec, (mask));
}

static void GLAPIENTRY
exec_TexCoordPointer(GLint size, GLenum type, GLsizei stride,
                     const GLvoid *ptr)
{
   GET_CURRENT_CONTEXT(ctx);
   FLUSH_VERTICES(ctx, 0);
   CALL_TexCoordPointer(ctx->Exec, (size, type, stride, ptr));
}

static void GLAPIENTRY
exec_GetCompressedTexImageARB(GLenum target, GLint level, GLvoid * img)
{
   GET_CURRENT_CONTEXT(ctx);
   FLUSH_VERTICES(ctx, 0);
   CALL_GetCompressedTexImageARB(ctx->Exec, (target, level, img));
}

static void GLAPIENTRY
exec_VertexPointer(GLint size, GLenum type, GLsizei stride,
                   const GLvoid *ptr)
{
   GET_CURRENT_CONTEXT(ctx);
   FLUSH_VERTICES(ctx, 0);
   CALL_VertexPointer(ctx->Exec, (size, type, stride, ptr));
}

static void GLAPIENTRY
exec_CopyConvolutionFilter1D(GLenum target, GLenum internalFormat,
                             GLint x, GLint y, GLsizei width)
{
   GET_CURRENT_CONTEXT(ctx);
   FLUSH_VERTICES(ctx, 0);
   CALL_CopyConvolutionFilter1D(ctx->Exec,
                                (target, internalFormat, x, y, width));
}

static void GLAPIENTRY
exec_CopyConvolutionFilter2D(GLenum target, GLenum internalFormat,
                             GLint x, GLint y, GLsizei width, GLsizei height)
{
   GET_CURRENT_CONTEXT(ctx);
   FLUSH_VERTICES(ctx, 0);
   CALL_CopyConvolutionFilter2D(ctx->Exec,
                                (target, internalFormat, x, y, width,
                                 height));
}

static void GLAPIENTRY
exec_GetColorTable(GLenum target, GLenum format, GLenum type, GLvoid * data)
{
   GET_CURRENT_CONTEXT(ctx);
   FLUSH_VERTICES(ctx, 0);
   CALL_GetColorTable(ctx->Exec, (target, format, type, data));
}

static void GLAPIENTRY
exec_GetColorTableParameterfv(GLenum target, GLenum pname, GLfloat *params)
{
   GET_CURRENT_CONTEXT(ctx);
   FLUSH_VERTICES(ctx, 0);
   CALL_GetColorTableParameterfv(ctx->Exec, (target, pname, params));
}

static void GLAPIENTRY
exec_GetColorTableParameteriv(GLenum target, GLenum pname, GLint *params)
{
   GET_CURRENT_CONTEXT(ctx);
   FLUSH_VERTICES(ctx, 0);
   CALL_GetColorTableParameteriv(ctx->Exec, (target, pname, params));
}

static void GLAPIENTRY
exec_GetConvolutionFilter(GLenum target, GLenum format, GLenum type,
                          GLvoid * image)
{
   GET_CURRENT_CONTEXT(ctx);
   FLUSH_VERTICES(ctx, 0);
   CALL_GetConvolutionFilter(ctx->Exec, (target, format, type, image));
}

static void GLAPIENTRY
exec_GetConvolutionParameterfv(GLenum target, GLenum pname, GLfloat *params)
{
   GET_CURRENT_CONTEXT(ctx);
   FLUSH_VERTICES(ctx, 0);
   CALL_GetConvolutionParameterfv(ctx->Exec, (target, pname, params));
}

static void GLAPIENTRY
exec_GetConvolutionParameteriv(GLenum target, GLenum pname, GLint *params)
{
   GET_CURRENT_CONTEXT(ctx);
   FLUSH_VERTICES(ctx, 0);
   CALL_GetConvolutionParameteriv(ctx->Exec, (target, pname, params));
}

static void GLAPIENTRY
exec_GetHistogram(GLenum target, GLboolean reset, GLenum format,
                  GLenum type, GLvoid *values)
{
   GET_CURRENT_CONTEXT(ctx);
   FLUSH_VERTICES(ctx, 0);
   CALL_GetHistogram(ctx->Exec, (target, reset, format, type, values));
}

static void GLAPIENTRY
exec_GetHistogramParameterfv(GLenum target, GLenum pname, GLfloat *params)
{
   GET_CURRENT_CONTEXT(ctx);
   FLUSH_VERTICES(ctx, 0);
   CALL_GetHistogramParameterfv(ctx->Exec, (target, pname, params));
}

static void GLAPIENTRY
exec_GetHistogramParameteriv(GLenum target, GLenum pname, GLint *params)
{
   GET_CURRENT_CONTEXT(ctx);
   FLUSH_VERTICES(ctx, 0);
   CALL_GetHistogramParameteriv(ctx->Exec, (target, pname, params));
}

static void GLAPIENTRY
exec_GetMinmax(GLenum target, GLboolean reset, GLenum format,
               GLenum type, GLvoid *values)
{
   GET_CURRENT_CONTEXT(ctx);
   FLUSH_VERTICES(ctx, 0);
   CALL_GetMinmax(ctx->Exec, (target, reset, format, type, values));
}

static void GLAPIENTRY
exec_GetMinmaxParameterfv(GLenum target, GLenum pname, GLfloat *params)
{
   GET_CURRENT_CONTEXT(ctx);
   FLUSH_VERTICES(ctx, 0);
   CALL_GetMinmaxParameterfv(ctx->Exec, (target, pname, params));
}

static void GLAPIENTRY
exec_GetMinmaxParameteriv(GLenum target, GLenum pname, GLint *params)
{
   GET_CURRENT_CONTEXT(ctx);
   FLUSH_VERTICES(ctx, 0);
   CALL_GetMinmaxParameteriv(ctx->Exec, (target, pname, params));
}

static void GLAPIENTRY
exec_GetSeparableFilter(GLenum target, GLenum format, GLenum type,
                        GLvoid *row, GLvoid *column, GLvoid *span)
{
   GET_CURRENT_CONTEXT(ctx);
   FLUSH_VERTICES(ctx, 0);
   CALL_GetSeparableFilter(ctx->Exec,
                           (target, format, type, row, column, span));
}

static void GLAPIENTRY
exec_SeparableFilter2D(GLenum target, GLenum internalFormat,
                       GLsizei width, GLsizei height, GLenum format,
                       GLenum type, const GLvoid *row, const GLvoid *column)
{
   GET_CURRENT_CONTEXT(ctx);
   FLUSH_VERTICES(ctx, 0);
   CALL_SeparableFilter2D(ctx->Exec,
                          (target, internalFormat, width, height, format,
                           type, row, column));
}

static void GLAPIENTRY
exec_ColorPointerEXT(GLint size, GLenum type, GLsizei stride,
                     GLsizei count, const GLvoid *ptr)
{
   GET_CURRENT_CONTEXT(ctx);
   FLUSH_VERTICES(ctx, 0);
   CALL_ColorPointerEXT(ctx->Exec, (size, type, stride, count, ptr));
}

static void GLAPIENTRY
exec_EdgeFlagPointerEXT(GLsizei stride, GLsizei count, const GLboolean *ptr)
{
   GET_CURRENT_CONTEXT(ctx);
   FLUSH_VERTICES(ctx, 0);
   CALL_EdgeFlagPointerEXT(ctx->Exec, (stride, count, ptr));
}

static void GLAPIENTRY
exec_IndexPointerEXT(GLenum type, GLsizei stride, GLsizei count,
                     const GLvoid *ptr)
{
   GET_CURRENT_CONTEXT(ctx);
   FLUSH_VERTICES(ctx, 0);
   CALL_IndexPointerEXT(ctx->Exec, (type, stride, count, ptr));
}

static void GLAPIENTRY
exec_NormalPointerEXT(GLenum type, GLsizei stride, GLsizei count,
                      const GLvoid *ptr)
{
   GET_CURRENT_CONTEXT(ctx);
   FLUSH_VERTICES(ctx, 0);
   CALL_NormalPointerEXT(ctx->Exec, (type, stride, count, ptr));
}

static void GLAPIENTRY
exec_TexCoordPointerEXT(GLint size, GLenum type, GLsizei stride,
                        GLsizei count, const GLvoid *ptr)
{
   GET_CURRENT_CONTEXT(ctx);
   FLUSH_VERTICES(ctx, 0);
   CALL_TexCoordPointerEXT(ctx->Exec, (size, type, stride, count, ptr));
}

static void GLAPIENTRY
exec_VertexPointerEXT(GLint size, GLenum type, GLsizei stride,
                      GLsizei count, const GLvoid *ptr)
{
   GET_CURRENT_CONTEXT(ctx);
   FLUSH_VERTICES(ctx, 0);
   CALL_VertexPointerEXT(ctx->Exec, (size, type, stride, count, ptr));
}

static void GLAPIENTRY
exec_LockArraysEXT(GLint first, GLsizei count)
{
   GET_CURRENT_CONTEXT(ctx);
   FLUSH_VERTICES(ctx, 0);
   CALL_LockArraysEXT(ctx->Exec, (first, count));
}

static void GLAPIENTRY
exec_UnlockArraysEXT(void)
{
   GET_CURRENT_CONTEXT(ctx);
   FLUSH_VERTICES(ctx, 0);
   CALL_UnlockArraysEXT(ctx->Exec, ());
}

static void GLAPIENTRY
exec_ClientActiveTextureARB(GLenum target)
{
   GET_CURRENT_CONTEXT(ctx);
   FLUSH_VERTICES(ctx, 0);
   CALL_ClientActiveTextureARB(ctx->Exec, (target));
}

static void GLAPIENTRY
exec_SecondaryColorPointerEXT(GLint size, GLenum type,
                              GLsizei stride, const GLvoid *ptr)
{
   GET_CURRENT_CONTEXT(ctx);
   FLUSH_VERTICES(ctx, 0);
   CALL_SecondaryColorPointerEXT(ctx->Exec, (size, type, stride, ptr));
}

static void GLAPIENTRY
exec_FogCoordPointerEXT(GLenum type, GLsizei stride, const GLvoid *ptr)
{
   GET_CURRENT_CONTEXT(ctx);
   FLUSH_VERTICES(ctx, 0);
   CALL_FogCoordPointerEXT(ctx->Exec, (type, stride, ptr));
}

/* GL_EXT_multi_draw_arrays */
static void GLAPIENTRY
exec_MultiDrawArraysEXT(GLenum mode, const GLint *first,
                        const GLsizei *count, GLsizei primcount)
{
   GET_CURRENT_CONTEXT(ctx);
   FLUSH_VERTICES(ctx, 0);
   CALL_MultiDrawArraysEXT(ctx->Exec, (mode, first, count, primcount));
}

/* GL_IBM_multimode_draw_arrays */
static void GLAPIENTRY
exec_MultiModeDrawArraysIBM(const GLenum * mode, const GLint * first,
                            const GLsizei * count, GLsizei primcount,
                            GLint modestride)
{
   GET_CURRENT_CONTEXT(ctx);
   FLUSH_VERTICES(ctx, 0);
   CALL_MultiModeDrawArraysIBM(ctx->Exec,
                               (mode, first, count, primcount, modestride));
}

/* GL_IBM_multimode_draw_arrays */
static void GLAPIENTRY
exec_MultiModeDrawElementsIBM(const GLenum * mode,
                              const GLsizei * count,
                              GLenum type,
                              const GLvoid * const *indices,
                              GLsizei primcount, GLint modestride)
{
   GET_CURRENT_CONTEXT(ctx);
   FLUSH_VERTICES(ctx, 0);
   CALL_MultiModeDrawElementsIBM(ctx->Exec,
                                 (mode, count, type, indices, primcount,
                                  modestride));
}



/**
 * Setup the given dispatch table to point to Mesa's display list
 * building functions.
 *
 * This does not include any of the tnl functions - they are
 * initialized from _mesa_init_api_defaults and from the active vtxfmt
 * struct.
 */
struct _glapi_table *
_mesa_create_save_table(void)
{
   struct _glapi_table *table;

   table = _mesa_alloc_dispatch_table(_gloffset_COUNT);
   if (table == NULL)
      return NULL;

   _mesa_loopback_init_api_table(table);

   /* GL 1.0 */
   SET_Accum(table, save_Accum);
   SET_AlphaFunc(table, save_AlphaFunc);
   SET_Bitmap(table, save_Bitmap);
   SET_BlendFunc(table, save_BlendFunc);
   SET_CallList(table, save_CallList);
   SET_CallLists(table, save_CallLists);
   SET_Clear(table, save_Clear);
   SET_ClearAccum(table, save_ClearAccum);
   SET_ClearColor(table, save_ClearColor);
   SET_ClearDepth(table, save_ClearDepth);
   SET_ClearIndex(table, save_ClearIndex);
   SET_ClearStencil(table, save_ClearStencil);
   SET_ClipPlane(table, save_ClipPlane);
   SET_ColorMask(table, save_ColorMask);
   SET_ColorMaskIndexedEXT(table, save_ColorMaskIndexed);
   SET_ColorMaterial(table, save_ColorMaterial);
   SET_CopyPixels(table, save_CopyPixels);
   SET_CullFace(table, save_CullFace);
   SET_DeleteLists(table, _mesa_DeleteLists);
   SET_DepthFunc(table, save_DepthFunc);
   SET_DepthMask(table, save_DepthMask);
   SET_DepthRange(table, save_DepthRange);
   SET_Disable(table, save_Disable);
   SET_DisableIndexedEXT(table, save_DisableIndexed);
   SET_DrawBuffer(table, save_DrawBuffer);
   SET_DrawPixels(table, save_DrawPixels);
   SET_Enable(table, save_Enable);
   SET_EnableIndexedEXT(table, save_EnableIndexed);
   SET_EndList(table, _mesa_EndList);
   SET_EvalMesh1(table, save_EvalMesh1);
   SET_EvalMesh2(table, save_EvalMesh2);
   SET_Finish(table, exec_Finish);
   SET_Flush(table, exec_Flush);
   SET_Fogf(table, save_Fogf);
   SET_Fogfv(table, save_Fogfv);
   SET_Fogi(table, save_Fogi);
   SET_Fogiv(table, save_Fogiv);
   SET_FrontFace(table, save_FrontFace);
   SET_Frustum(table, save_Frustum);
   SET_GenLists(table, _mesa_GenLists);
   SET_GetBooleanv(table, exec_GetBooleanv);
   SET_GetClipPlane(table, exec_GetClipPlane);
   SET_GetDoublev(table, exec_GetDoublev);
   SET_GetError(table, exec_GetError);
   SET_GetFloatv(table, exec_GetFloatv);
   SET_GetIntegerv(table, exec_GetIntegerv);
   SET_GetLightfv(table, exec_GetLightfv);
   SET_GetLightiv(table, exec_GetLightiv);
   SET_GetMapdv(table, exec_GetMapdv);
   SET_GetMapfv(table, exec_GetMapfv);
   SET_GetMapiv(table, exec_GetMapiv);
   SET_GetMaterialfv(table, exec_GetMaterialfv);
   SET_GetMaterialiv(table, exec_GetMaterialiv);
   SET_GetPixelMapfv(table, exec_GetPixelMapfv);
   SET_GetPixelMapuiv(table, exec_GetPixelMapuiv);
   SET_GetPixelMapusv(table, exec_GetPixelMapusv);
   SET_GetPolygonStipple(table, exec_GetPolygonStipple);
   SET_GetString(table, exec_GetString);
   SET_GetTexEnvfv(table, exec_GetTexEnvfv);
   SET_GetTexEnviv(table, exec_GetTexEnviv);
   SET_GetTexGendv(table, exec_GetTexGendv);
   SET_GetTexGenfv(table, exec_GetTexGenfv);
   SET_GetTexGeniv(table, exec_GetTexGeniv);
   SET_GetTexImage(table, exec_GetTexImage);
   SET_GetTexLevelParameterfv(table, exec_GetTexLevelParameterfv);
   SET_GetTexLevelParameteriv(table, exec_GetTexLevelParameteriv);
   SET_GetTexParameterfv(table, exec_GetTexParameterfv);
   SET_GetTexParameteriv(table, exec_GetTexParameteriv);
   SET_Hint(table, save_Hint);
   SET_IndexMask(table, save_IndexMask);
   SET_InitNames(table, save_InitNames);
   SET_IsEnabled(table, exec_IsEnabled);
   SET_IsList(table, _mesa_IsList);
   SET_LightModelf(table, save_LightModelf);
   SET_LightModelfv(table, save_LightModelfv);
   SET_LightModeli(table, save_LightModeli);
   SET_LightModeliv(table, save_LightModeliv);
   SET_Lightf(table, save_Lightf);
   SET_Lightfv(table, save_Lightfv);
   SET_Lighti(table, save_Lighti);
   SET_Lightiv(table, save_Lightiv);
   SET_LineStipple(table, save_LineStipple);
   SET_LineWidth(table, save_LineWidth);
   SET_ListBase(table, save_ListBase);
   SET_LoadIdentity(table, save_LoadIdentity);
   SET_LoadMatrixd(table, save_LoadMatrixd);
   SET_LoadMatrixf(table, save_LoadMatrixf);
   SET_LoadName(table, save_LoadName);
   SET_LogicOp(table, save_LogicOp);
   SET_Map1d(table, save_Map1d);
   SET_Map1f(table, save_Map1f);
   SET_Map2d(table, save_Map2d);
   SET_Map2f(table, save_Map2f);
   SET_MapGrid1d(table, save_MapGrid1d);
   SET_MapGrid1f(table, save_MapGrid1f);
   SET_MapGrid2d(table, save_MapGrid2d);
   SET_MapGrid2f(table, save_MapGrid2f);
   SET_MatrixMode(table, save_MatrixMode);
   SET_MultMatrixd(table, save_MultMatrixd);
   SET_MultMatrixf(table, save_MultMatrixf);
   SET_NewList(table, save_NewList);
   SET_Ortho(table, save_Ortho);
   SET_PassThrough(table, save_PassThrough);
   SET_PixelMapfv(table, save_PixelMapfv);
   SET_PixelMapuiv(table, save_PixelMapuiv);
   SET_PixelMapusv(table, save_PixelMapusv);
   SET_PixelStoref(table, exec_PixelStoref);
   SET_PixelStorei(table, exec_PixelStorei);
   SET_PixelTransferf(table, save_PixelTransferf);
   SET_PixelTransferi(table, save_PixelTransferi);
   SET_PixelZoom(table, save_PixelZoom);
   SET_PointSize(table, save_PointSize);
   SET_PolygonMode(table, save_PolygonMode);
   SET_PolygonOffset(table, save_PolygonOffset);
   SET_PolygonStipple(table, save_PolygonStipple);
   SET_PopAttrib(table, save_PopAttrib);
   SET_PopMatrix(table, save_PopMatrix);
   SET_PopName(table, save_PopName);
   SET_PushAttrib(table, save_PushAttrib);
   SET_PushMatrix(table, save_PushMatrix);
   SET_PushName(table, save_PushName);
   SET_RasterPos2d(table, save_RasterPos2d);
   SET_RasterPos2dv(table, save_RasterPos2dv);
   SET_RasterPos2f(table, save_RasterPos2f);
   SET_RasterPos2fv(table, save_RasterPos2fv);
   SET_RasterPos2i(table, save_RasterPos2i);
   SET_RasterPos2iv(table, save_RasterPos2iv);
   SET_RasterPos2s(table, save_RasterPos2s);
   SET_RasterPos2sv(table, save_RasterPos2sv);
   SET_RasterPos3d(table, save_RasterPos3d);
   SET_RasterPos3dv(table, save_RasterPos3dv);
   SET_RasterPos3f(table, save_RasterPos3f);
   SET_RasterPos3fv(table, save_RasterPos3fv);
   SET_RasterPos3i(table, save_RasterPos3i);
   SET_RasterPos3iv(table, save_RasterPos3iv);
   SET_RasterPos3s(table, save_RasterPos3s);
   SET_RasterPos3sv(table, save_RasterPos3sv);
   SET_RasterPos4d(table, save_RasterPos4d);
   SET_RasterPos4dv(table, save_RasterPos4dv);
   SET_RasterPos4f(table, save_RasterPos4f);
   SET_RasterPos4fv(table, save_RasterPos4fv);
   SET_RasterPos4i(table, save_RasterPos4i);
   SET_RasterPos4iv(table, save_RasterPos4iv);
   SET_RasterPos4s(table, save_RasterPos4s);
   SET_RasterPos4sv(table, save_RasterPos4sv);
   SET_ReadBuffer(table, save_ReadBuffer);
   SET_ReadPixels(table, exec_ReadPixels);
   SET_RenderMode(table, exec_RenderMode);
   SET_Rotated(table, save_Rotated);
   SET_Rotatef(table, save_Rotatef);
   SET_Scaled(table, save_Scaled);
   SET_Scalef(table, save_Scalef);
   SET_Scissor(table, save_Scissor);
   SET_FeedbackBuffer(table, exec_FeedbackBuffer);
   SET_SelectBuffer(table, exec_SelectBuffer);
   SET_ShadeModel(table, save_ShadeModel);
   SET_StencilFunc(table, save_StencilFunc);
   SET_StencilMask(table, save_StencilMask);
   SET_StencilOp(table, save_StencilOp);
   SET_TexEnvf(table, save_TexEnvf);
   SET_TexEnvfv(table, save_TexEnvfv);
   SET_TexEnvi(table, save_TexEnvi);
   SET_TexEnviv(table, save_TexEnviv);
   SET_TexGend(table, save_TexGend);
   SET_TexGendv(table, save_TexGendv);
   SET_TexGenf(table, save_TexGenf);
   SET_TexGenfv(table, save_TexGenfv);
   SET_TexGeni(table, save_TexGeni);
   SET_TexGeniv(table, save_TexGeniv);
   SET_TexImage1D(table, save_TexImage1D);
   SET_TexImage2D(table, save_TexImage2D);
   SET_TexParameterf(table, save_TexParameterf);
   SET_TexParameterfv(table, save_TexParameterfv);
   SET_TexParameteri(table, save_TexParameteri);
   SET_TexParameteriv(table, save_TexParameteriv);
   SET_Translated(table, save_Translated);
   SET_Translatef(table, save_Translatef);
   SET_Viewport(table, save_Viewport);

   /* GL 1.1 */
   SET_AreTexturesResident(table, exec_AreTexturesResident);
   SET_BindTexture(table, save_BindTexture);
   SET_ColorPointer(table, exec_ColorPointer);
   SET_CopyTexImage1D(table, save_CopyTexImage1D);
   SET_CopyTexImage2D(table, save_CopyTexImage2D);
   SET_CopyTexSubImage1D(table, save_CopyTexSubImage1D);
   SET_CopyTexSubImage2D(table, save_CopyTexSubImage2D);
   SET_DeleteTextures(table, exec_DeleteTextures);
   SET_DisableClientState(table, exec_DisableClientState);
   SET_EdgeFlagPointer(table, exec_EdgeFlagPointer);
   SET_EnableClientState(table, exec_EnableClientState);
   SET_GenTextures(table, exec_GenTextures);
   SET_GetPointerv(table, exec_GetPointerv);
   SET_IndexPointer(table, exec_IndexPointer);
   SET_InterleavedArrays(table, exec_InterleavedArrays);
   SET_IsTexture(table, exec_IsTexture);
   SET_NormalPointer(table, exec_NormalPointer);
   SET_PopClientAttrib(table, exec_PopClientAttrib);
   SET_PrioritizeTextures(table, save_PrioritizeTextures);
   SET_PushClientAttrib(table, exec_PushClientAttrib);
   SET_TexCoordPointer(table, exec_TexCoordPointer);
   SET_TexSubImage1D(table, save_TexSubImage1D);
   SET_TexSubImage2D(table, save_TexSubImage2D);
   SET_VertexPointer(table, exec_VertexPointer);

   /* GL 1.2 */
   SET_CopyTexSubImage3D(table, save_CopyTexSubImage3D);
   SET_TexImage3D(table, save_TexImage3D);
   SET_TexSubImage3D(table, save_TexSubImage3D);

   /* GL 2.0 */
   SET_StencilFuncSeparate(table, save_StencilFuncSeparate);
   SET_StencilMaskSeparate(table, save_StencilMaskSeparate);
   SET_StencilOpSeparate(table, save_StencilOpSeparate);

   /* ATI_separate_stencil */ 
   SET_StencilFuncSeparateATI(table, save_StencilFuncSeparateATI);

   /* GL_ARB_imaging */
   /* Not all are supported */
   SET_BlendColor(table, save_BlendColor);
   SET_BlendEquation(table, save_BlendEquation);
   SET_ColorSubTable(table, save_ColorSubTable);
   SET_ColorTable(table, save_ColorTable);
   SET_ColorTableParameterfv(table, save_ColorTableParameterfv);
   SET_ColorTableParameteriv(table, save_ColorTableParameteriv);
   SET_ConvolutionFilter1D(table, save_ConvolutionFilter1D);
   SET_ConvolutionFilter2D(table, save_ConvolutionFilter2D);
   SET_ConvolutionParameterf(table, save_ConvolutionParameterf);
   SET_ConvolutionParameterfv(table, save_ConvolutionParameterfv);
   SET_ConvolutionParameteri(table, save_ConvolutionParameteri);
   SET_ConvolutionParameteriv(table, save_ConvolutionParameteriv);
   SET_CopyColorSubTable(table, save_CopyColorSubTable);
   SET_CopyColorTable(table, save_CopyColorTable);
   SET_CopyConvolutionFilter1D(table, exec_CopyConvolutionFilter1D);
   SET_CopyConvolutionFilter2D(table, exec_CopyConvolutionFilter2D);
   SET_GetColorTable(table, exec_GetColorTable);
   SET_GetColorTableParameterfv(table, exec_GetColorTableParameterfv);
   SET_GetColorTableParameteriv(table, exec_GetColorTableParameteriv);
   SET_GetConvolutionFilter(table, exec_GetConvolutionFilter);
   SET_GetConvolutionParameterfv(table, exec_GetConvolutionParameterfv);
   SET_GetConvolutionParameteriv(table, exec_GetConvolutionParameteriv);
   SET_GetHistogram(table, exec_GetHistogram);
   SET_GetHistogramParameterfv(table, exec_GetHistogramParameterfv);
   SET_GetHistogramParameteriv(table, exec_GetHistogramParameteriv);
   SET_GetMinmax(table, exec_GetMinmax);
   SET_GetMinmaxParameterfv(table, exec_GetMinmaxParameterfv);
   SET_GetMinmaxParameteriv(table, exec_GetMinmaxParameteriv);
   SET_GetSeparableFilter(table, exec_GetSeparableFilter);
   SET_Histogram(table, save_Histogram);
   SET_Minmax(table, save_Minmax);
   SET_ResetHistogram(table, save_ResetHistogram);
   SET_ResetMinmax(table, save_ResetMinmax);
   SET_SeparableFilter2D(table, exec_SeparableFilter2D);

   /* 2. GL_EXT_blend_color */
#if 0
   SET_BlendColorEXT(table, save_BlendColorEXT);
#endif

   /* 3. GL_EXT_polygon_offset */
   SET_PolygonOffsetEXT(table, save_PolygonOffsetEXT);

   /* 6. GL_EXT_texture3d */
#if 0
   SET_CopyTexSubImage3DEXT(table, save_CopyTexSubImage3D);
   SET_TexImage3DEXT(table, save_TexImage3DEXT);
   SET_TexSubImage3DEXT(table, save_TexSubImage3D);
#endif

   /* 14. GL_SGI_color_table */
#if 0
   SET_ColorTableSGI(table, save_ColorTable);
   SET_ColorSubTableSGI(table, save_ColorSubTable);
   SET_GetColorTableSGI(table, exec_GetColorTable);
   SET_GetColorTableParameterfvSGI(table, exec_GetColorTableParameterfv);
   SET_GetColorTableParameterivSGI(table, exec_GetColorTableParameteriv);
#endif

   /* 30. GL_EXT_vertex_array */
   SET_ColorPointerEXT(table, exec_ColorPointerEXT);
   SET_EdgeFlagPointerEXT(table, exec_EdgeFlagPointerEXT);
   SET_IndexPointerEXT(table, exec_IndexPointerEXT);
   SET_NormalPointerEXT(table, exec_NormalPointerEXT);
   SET_TexCoordPointerEXT(table, exec_TexCoordPointerEXT);
   SET_VertexPointerEXT(table, exec_VertexPointerEXT);

   /* 37. GL_EXT_blend_minmax */
#if 0
   SET_BlendEquationEXT(table, save_BlendEquationEXT);
#endif

   /* 54. GL_EXT_point_parameters */
   SET_PointParameterfEXT(table, save_PointParameterfEXT);
   SET_PointParameterfvEXT(table, save_PointParameterfvEXT);

   /* 97. GL_EXT_compiled_vertex_array */
   SET_LockArraysEXT(table, exec_LockArraysEXT);
   SET_UnlockArraysEXT(table, exec_UnlockArraysEXT);

   /* 145. GL_EXT_secondary_color */
   SET_SecondaryColorPointerEXT(table, exec_SecondaryColorPointerEXT);

   /* 148. GL_EXT_multi_draw_arrays */
   SET_MultiDrawArraysEXT(table, exec_MultiDrawArraysEXT);

   /* 149. GL_EXT_fog_coord */
   SET_FogCoordPointerEXT(table, exec_FogCoordPointerEXT);

   /* 173. GL_EXT_blend_func_separate */
   SET_BlendFuncSeparateEXT(table, save_BlendFuncSeparateEXT);

   /* 196. GL_MESA_resize_buffers */
   SET_ResizeBuffersMESA(table, _mesa_ResizeBuffersMESA);

   /* 197. GL_MESA_window_pos */
   SET_WindowPos2dMESA(table, save_WindowPos2dMESA);
   SET_WindowPos2dvMESA(table, save_WindowPos2dvMESA);
   SET_WindowPos2fMESA(table, save_WindowPos2fMESA);
   SET_WindowPos2fvMESA(table, save_WindowPos2fvMESA);
   SET_WindowPos2iMESA(table, save_WindowPos2iMESA);
   SET_WindowPos2ivMESA(table, save_WindowPos2ivMESA);
   SET_WindowPos2sMESA(table, save_WindowPos2sMESA);
   SET_WindowPos2svMESA(table, save_WindowPos2svMESA);
   SET_WindowPos3dMESA(table, save_WindowPos3dMESA);
   SET_WindowPos3dvMESA(table, save_WindowPos3dvMESA);
   SET_WindowPos3fMESA(table, save_WindowPos3fMESA);
   SET_WindowPos3fvMESA(table, save_WindowPos3fvMESA);
   SET_WindowPos3iMESA(table, save_WindowPos3iMESA);
   SET_WindowPos3ivMESA(table, save_WindowPos3ivMESA);
   SET_WindowPos3sMESA(table, save_WindowPos3sMESA);
   SET_WindowPos3svMESA(table, save_WindowPos3svMESA);
   SET_WindowPos4dMESA(table, save_WindowPos4dMESA);
   SET_WindowPos4dvMESA(table, save_WindowPos4dvMESA);
   SET_WindowPos4fMESA(table, save_WindowPos4fMESA);
   SET_WindowPos4fvMESA(table, save_WindowPos4fvMESA);
   SET_WindowPos4iMESA(table, save_WindowPos4iMESA);
   SET_WindowPos4ivMESA(table, save_WindowPos4ivMESA);
   SET_WindowPos4sMESA(table, save_WindowPos4sMESA);
   SET_WindowPos4svMESA(table, save_WindowPos4svMESA);

   /* 200. GL_IBM_multimode_draw_arrays */
   SET_MultiModeDrawArraysIBM(table, exec_MultiModeDrawArraysIBM);
   SET_MultiModeDrawElementsIBM(table, exec_MultiModeDrawElementsIBM);

#if FEATURE_NV_vertex_program
   /* 233. GL_NV_vertex_program */
   /* The following commands DO NOT go into display lists:
    * AreProgramsResidentNV, IsProgramNV, GenProgramsNV, DeleteProgramsNV,
    * VertexAttribPointerNV, GetProgram*, GetVertexAttrib*
    */
   SET_BindProgramNV(table, save_BindProgramNV);
   SET_DeleteProgramsNV(table, _mesa_DeletePrograms);
   SET_ExecuteProgramNV(table, save_ExecuteProgramNV);
   SET_GenProgramsNV(table, _mesa_GenPrograms);
   SET_AreProgramsResidentNV(table, _mesa_AreProgramsResidentNV);
   SET_RequestResidentProgramsNV(table, save_RequestResidentProgramsNV);
   SET_GetProgramParameterfvNV(table, _mesa_GetProgramParameterfvNV);
   SET_GetProgramParameterdvNV(table, _mesa_GetProgramParameterdvNV);
   SET_GetProgramivNV(table, _mesa_GetProgramivNV);
   SET_GetProgramStringNV(table, _mesa_GetProgramStringNV);
   SET_GetTrackMatrixivNV(table, _mesa_GetTrackMatrixivNV);
   SET_GetVertexAttribdvNV(table, _mesa_GetVertexAttribdvNV);
   SET_GetVertexAttribfvNV(table, _mesa_GetVertexAttribfvNV);
   SET_GetVertexAttribivNV(table, _mesa_GetVertexAttribivNV);
   SET_GetVertexAttribPointervNV(table, _mesa_GetVertexAttribPointervNV);
   SET_IsProgramNV(table, _mesa_IsProgramARB);
   SET_LoadProgramNV(table, save_LoadProgramNV);
   SET_ProgramEnvParameter4dARB(table, save_ProgramEnvParameter4dARB);
   SET_ProgramEnvParameter4dvARB(table, save_ProgramEnvParameter4dvARB);
   SET_ProgramEnvParameter4fARB(table, save_ProgramEnvParameter4fARB);
   SET_ProgramEnvParameter4fvARB(table, save_ProgramEnvParameter4fvARB);
   SET_ProgramParameters4dvNV(table, save_ProgramParameters4dvNV);
   SET_ProgramParameters4fvNV(table, save_ProgramParameters4fvNV);
   SET_TrackMatrixNV(table, save_TrackMatrixNV);
   SET_VertexAttribPointerNV(table, _mesa_VertexAttribPointerNV);
#endif

   /* 244. GL_ATI_envmap_bumpmap */
   SET_TexBumpParameterivATI(table, save_TexBumpParameterivATI);
   SET_TexBumpParameterfvATI(table, save_TexBumpParameterfvATI);

   /* 245. GL_ATI_fragment_shader */
#if FEATURE_ATI_fragment_shader
   SET_BindFragmentShaderATI(table, save_BindFragmentShaderATI);
   SET_SetFragmentShaderConstantATI(table, save_SetFragmentShaderConstantATI);
#endif

   /* 282. GL_NV_fragment_program */
#if FEATURE_NV_fragment_program
   SET_ProgramNamedParameter4fNV(table, save_ProgramNamedParameter4fNV);
   SET_ProgramNamedParameter4dNV(table, save_ProgramNamedParameter4dNV);
   SET_ProgramNamedParameter4fvNV(table, save_ProgramNamedParameter4fvNV);
   SET_ProgramNamedParameter4dvNV(table, save_ProgramNamedParameter4dvNV);
   SET_GetProgramNamedParameterfvNV(table,
                                    _mesa_GetProgramNamedParameterfvNV);
   SET_GetProgramNamedParameterdvNV(table,
                                    _mesa_GetProgramNamedParameterdvNV);
   SET_ProgramLocalParameter4dARB(table, save_ProgramLocalParameter4dARB);
   SET_ProgramLocalParameter4dvARB(table, save_ProgramLocalParameter4dvARB);
   SET_ProgramLocalParameter4fARB(table, save_ProgramLocalParameter4fARB);
   SET_ProgramLocalParameter4fvARB(table, save_ProgramLocalParameter4fvARB);
   SET_GetProgramLocalParameterdvARB(table,
                                     _mesa_GetProgramLocalParameterdvARB);
   SET_GetProgramLocalParameterfvARB(table,
                                     _mesa_GetProgramLocalParameterfvARB);
#endif

   /* 262. GL_NV_point_sprite */
   SET_PointParameteriNV(table, save_PointParameteriNV);
   SET_PointParameterivNV(table, save_PointParameterivNV);

   /* 268. GL_EXT_stencil_two_side */
   SET_ActiveStencilFaceEXT(table, save_ActiveStencilFaceEXT);

   /* 273. GL_APPLE_vertex_array_object */
   SET_BindVertexArrayAPPLE(table, _mesa_BindVertexArrayAPPLE);
   SET_DeleteVertexArraysAPPLE(table, _mesa_DeleteVertexArraysAPPLE);
   SET_GenVertexArraysAPPLE(table, _mesa_GenVertexArraysAPPLE);
   SET_IsVertexArrayAPPLE(table, _mesa_IsVertexArrayAPPLE);

   /* ???. GL_EXT_depth_bounds_test */
   SET_DepthBoundsEXT(table, save_DepthBoundsEXT);

   /* ARB 1. GL_ARB_multitexture */
   SET_ActiveTextureARB(table, save_ActiveTextureARB);
   SET_ClientActiveTextureARB(table, exec_ClientActiveTextureARB);

   /* ARB 3. GL_ARB_transpose_matrix */
   SET_LoadTransposeMatrixdARB(table, save_LoadTransposeMatrixdARB);
   SET_LoadTransposeMatrixfARB(table, save_LoadTransposeMatrixfARB);
   SET_MultTransposeMatrixdARB(table, save_MultTransposeMatrixdARB);
   SET_MultTransposeMatrixfARB(table, save_MultTransposeMatrixfARB);

   /* ARB 5. GL_ARB_multisample */
   SET_SampleCoverageARB(table, save_SampleCoverageARB);

   /* ARB 12. GL_ARB_texture_compression */
   SET_CompressedTexImage3DARB(table, save_CompressedTexImage3DARB);
   SET_CompressedTexImage2DARB(table, save_CompressedTexImage2DARB);
   SET_CompressedTexImage1DARB(table, save_CompressedTexImage1DARB);
   SET_CompressedTexSubImage3DARB(table, save_CompressedTexSubImage3DARB);
   SET_CompressedTexSubImage2DARB(table, save_CompressedTexSubImage2DARB);
   SET_CompressedTexSubImage1DARB(table, save_CompressedTexSubImage1DARB);
   SET_GetCompressedTexImageARB(table, exec_GetCompressedTexImageARB);

   /* ARB 14. GL_ARB_point_parameters */
   /* aliased with EXT_point_parameters functions */

   /* ARB 25. GL_ARB_window_pos */
   /* aliased with MESA_window_pos functions */

   /* ARB 26. GL_ARB_vertex_program */
   /* ARB 27. GL_ARB_fragment_program */
#if FEATURE_ARB_vertex_program || FEATURE_ARB_fragment_program
   /* glVertexAttrib* functions alias the NV ones, handled elsewhere */
   SET_VertexAttribPointerARB(table, _mesa_VertexAttribPointerARB);
   SET_EnableVertexAttribArrayARB(table, _mesa_EnableVertexAttribArrayARB);
   SET_DisableVertexAttribArrayARB(table, _mesa_DisableVertexAttribArrayARB);
   SET_ProgramStringARB(table, save_ProgramStringARB);
   SET_BindProgramNV(table, save_BindProgramNV);
   SET_DeleteProgramsNV(table, _mesa_DeletePrograms);
   SET_GenProgramsNV(table, _mesa_GenPrograms);
   SET_IsProgramNV(table, _mesa_IsProgramARB);
   SET_GetVertexAttribdvARB(table, _mesa_GetVertexAttribdvARB);
   SET_GetVertexAttribfvARB(table, _mesa_GetVertexAttribfvARB);
   SET_GetVertexAttribivARB(table, _mesa_GetVertexAttribivARB);
   SET_GetVertexAttribPointervNV(table, _mesa_GetVertexAttribPointervNV);
   SET_ProgramEnvParameter4dARB(table, save_ProgramEnvParameter4dARB);
   SET_ProgramEnvParameter4dvARB(table, save_ProgramEnvParameter4dvARB);
   SET_ProgramEnvParameter4fARB(table, save_ProgramEnvParameter4fARB);
   SET_ProgramEnvParameter4fvARB(table, save_ProgramEnvParameter4fvARB);
   SET_ProgramLocalParameter4dARB(table, save_ProgramLocalParameter4dARB);
   SET_ProgramLocalParameter4dvARB(table, save_ProgramLocalParameter4dvARB);
   SET_ProgramLocalParameter4fARB(table, save_ProgramLocalParameter4fARB);
   SET_ProgramLocalParameter4fvARB(table, save_ProgramLocalParameter4fvARB);
   SET_GetProgramEnvParameterdvARB(table, _mesa_GetProgramEnvParameterdvARB);
   SET_GetProgramEnvParameterfvARB(table, _mesa_GetProgramEnvParameterfvARB);
   SET_GetProgramLocalParameterdvARB(table,
                                     _mesa_GetProgramLocalParameterdvARB);
   SET_GetProgramLocalParameterfvARB(table,
                                     _mesa_GetProgramLocalParameterfvARB);
   SET_GetProgramivARB(table, _mesa_GetProgramivARB);
   SET_GetProgramStringARB(table, _mesa_GetProgramStringARB);
#endif

   /* ARB 28. GL_ARB_vertex_buffer_object */
#if FEATURE_ARB_vertex_buffer_object
   /* None of the extension's functions get compiled */
   SET_BindBufferARB(table, _mesa_BindBufferARB);
   SET_BufferDataARB(table, _mesa_BufferDataARB);
   SET_BufferSubDataARB(table, _mesa_BufferSubDataARB);
   SET_DeleteBuffersARB(table, _mesa_DeleteBuffersARB);
   SET_GenBuffersARB(table, _mesa_GenBuffersARB);
   SET_GetBufferParameterivARB(table, _mesa_GetBufferParameterivARB);
   SET_GetBufferPointervARB(table, _mesa_GetBufferPointervARB);
   SET_GetBufferSubDataARB(table, _mesa_GetBufferSubDataARB);
   SET_IsBufferARB(table, _mesa_IsBufferARB);
   SET_MapBufferARB(table, _mesa_MapBufferARB);
   SET_UnmapBufferARB(table, _mesa_UnmapBufferARB);
#endif

#if FEATURE_queryobj
   SET_BeginQueryARB(table, save_BeginQueryARB);
   SET_EndQueryARB(table, save_EndQueryARB);
   SET_GenQueriesARB(table, _mesa_GenQueriesARB);
   SET_DeleteQueriesARB(table, _mesa_DeleteQueriesARB);
   SET_IsQueryARB(table, _mesa_IsQueryARB);
   SET_GetQueryivARB(table, _mesa_GetQueryivARB);
   SET_GetQueryObjectivARB(table, _mesa_GetQueryObjectivARB);
   SET_GetQueryObjectuivARB(table, _mesa_GetQueryObjectuivARB);
#endif
   SET_DrawBuffersARB(table, save_DrawBuffersARB);

#if FEATURE_EXT_framebuffer_blit
   SET_BlitFramebufferEXT(table, save_BlitFramebufferEXT);
#endif

   /* GL_ARB_shader_objects */
   SET_UseProgramObjectARB(table, save_UseProgramObjectARB);
   SET_Uniform1fARB(table, save_Uniform1fARB);
   SET_Uniform2fARB(table, save_Uniform2fARB);
   SET_Uniform3fARB(table, save_Uniform3fARB);
   SET_Uniform4fARB(table, save_Uniform4fARB);
   SET_Uniform1fvARB(table, save_Uniform1fvARB);
   SET_Uniform2fvARB(table, save_Uniform2fvARB);
   SET_Uniform3fvARB(table, save_Uniform3fvARB);
   SET_Uniform4fvARB(table, save_Uniform4fvARB);
   SET_Uniform1iARB(table, save_Uniform1iARB);
   SET_Uniform2iARB(table, save_Uniform2iARB);
   SET_Uniform3iARB(table, save_Uniform3iARB);
   SET_Uniform4iARB(table, save_Uniform4iARB);
   SET_Uniform1ivARB(table, save_Uniform1ivARB);
   SET_Uniform2ivARB(table, save_Uniform2ivARB);
   SET_Uniform3ivARB(table, save_Uniform3ivARB);
   SET_Uniform4ivARB(table, save_Uniform4ivARB);
   SET_UniformMatrix2fvARB(table, save_UniformMatrix2fvARB);
   SET_UniformMatrix3fvARB(table, save_UniformMatrix3fvARB);
   SET_UniformMatrix4fvARB(table, save_UniformMatrix4fvARB);
   SET_UniformMatrix2x3fv(table, save_UniformMatrix2x3fv);
   SET_UniformMatrix3x2fv(table, save_UniformMatrix3x2fv);
   SET_UniformMatrix2x4fv(table, save_UniformMatrix2x4fv);
   SET_UniformMatrix4x2fv(table, save_UniformMatrix4x2fv);
   SET_UniformMatrix3x4fv(table, save_UniformMatrix3x4fv);
   SET_UniformMatrix4x3fv(table, save_UniformMatrix4x3fv);

   /* ARB 30/31/32. GL_ARB_shader_objects, GL_ARB_vertex/fragment_shader */
   SET_BindAttribLocationARB(table, exec_BindAttribLocationARB);
   SET_GetAttribLocationARB(table, exec_GetAttribLocationARB);
   SET_GetUniformLocationARB(table, exec_GetUniformLocationARB);
   /* XXX additional functions need to be implemented here! */

   /* 299. GL_EXT_blend_equation_separate */
   SET_BlendEquationSeparateEXT(table, save_BlendEquationSeparateEXT);

   /* GL_EXT_gpu_program_parameters */
#if FEATURE_ARB_vertex_program || FEATURE_ARB_fragment_program
   SET_ProgramEnvParameters4fvEXT(table, save_ProgramEnvParameters4fvEXT);
   SET_ProgramLocalParameters4fvEXT(table, save_ProgramLocalParameters4fvEXT);
#endif

   /* ARB 50. GL_ARB_map_buffer_range */
#if FEATURE_ARB_map_buffer_range
   SET_MapBufferRange(table, _mesa_MapBufferRange); /* no dlist save */
   SET_FlushMappedBufferRange(table, _mesa_FlushMappedBufferRange); /* no dl */
#endif

   /* ARB 59. GL_ARB_copy_buffer */
   SET_CopyBufferSubData(table, _mesa_CopyBufferSubData); /* no dlist save */

   /* 352. GL_EXT_transform_feedback */
#if FEATURE_EXT_transform_feedback
   SET_BeginTransformFeedbackEXT(table, save_BeginTransformFeedback);
   SET_EndTransformFeedbackEXT(table, save_EndTransformFeedback);
#endif

   /* 364. GL_EXT_provoking_vertex */
   SET_ProvokingVertexEXT(table, save_ProvokingVertexEXT);

   /* 371. GL_APPLE_object_purgeable */
#if FEATURE_APPLE_object_purgeable
   SET_ObjectPurgeableAPPLE(table, _mesa_ObjectPurgeableAPPLE);
   SET_ObjectUnpurgeableAPPLE(table, _mesa_ObjectUnpurgeableAPPLE);
#endif

   /* GL_EXT_texture_integer */
   SET_ClearColorIiEXT(table, save_ClearColorIi);
   SET_ClearColorIuiEXT(table, save_ClearColorIui);
   SET_TexParameterIivEXT(table, save_TexParameterIiv);
   SET_TexParameterIuivEXT(table, save_TexParameterIuiv);
   SET_GetTexParameterIivEXT(table, exec_GetTexParameterIiv);
   SET_GetTexParameterIuivEXT(table, exec_GetTexParameterIuiv);

   /* 377. GL_EXT_separate_shader_objects */
   SET_UseShaderProgramEXT(table, save_UseShaderProgramEXT);
   SET_ActiveProgramEXT(table, save_ActiveProgramEXT);

   /* GL_ARB_color_buffer_float */
   SET_ClampColorARB(table, save_ClampColorARB);
   SET_ClampColor(table, save_ClampColorARB);

   /* GL 3.0 */
#if 0
   SET_ClearBufferiv(table, save_ClearBufferiv);
   SET_ClearBufferuiv(table, save_ClearBufferuiv);
   SET_ClearBufferfv(table, save_ClearBufferfv);
   SET_ClearBufferfi(table, save_ClearBufferfi);
   SET_Uniform1ui(table, save_Uniform1ui);
   SET_Uniform2ui(table, save_Uniform2ui);
   SET_Uniform3ui(table, save_Uniform3ui);
   SET_Uniform4ui(table, save_Uniform4ui);
   SET_Uniform1uiv(table, save_Uniform1uiv);
   SET_Uniform2uiv(table, save_Uniform2uiv);
   SET_Uniform3uiv(table, save_Uniform3uiv);
   SET_Uniform4uiv(table, save_Uniform4uiv);
#else
   (void) save_ClearBufferiv;
   (void) save_ClearBufferuiv;
   (void) save_ClearBufferfv;
   (void) save_ClearBufferfi;
   (void) save_Uniform1ui;
   (void) save_Uniform2ui;
   (void) save_Uniform3ui;
   (void) save_Uniform4ui;
   (void) save_Uniform1uiv;
   (void) save_Uniform2uiv;
   (void) save_Uniform3uiv;
   (void) save_Uniform4uiv;
#endif

   /* GL_ARB_instanced_arrays */
   SET_VertexAttribDivisorARB(table, save_VertexAttribDivisor);

   /* GL_NV_texture_barrier */
   SET_TextureBarrierNV(table, save_TextureBarrierNV);

   /* GL_ARB_sampler_objects */
   SET_BindSampler(table, save_BindSampler);

   /* GL_ARB_draw_buffer_blend */
   SET_BlendFunciARB(table, save_BlendFunci);
   SET_BlendFuncSeparateiARB(table, save_BlendFuncSeparatei);
   SET_BlendEquationiARB(table, save_BlendEquationi);
   SET_BlendEquationSeparateiARB(table, save_BlendEquationSeparatei);

   return table;
}



static const char *
enum_string(GLenum k)
{
   return _mesa_lookup_enum_by_nr(k);
}


/**
 * Print the commands in a display list.  For debugging only.
 * TODO: many commands aren't handled yet.
 */
static void GLAPIENTRY
print_list(struct gl_context *ctx, GLuint list)
{
   struct gl_display_list *dlist;
   Node *n;
   GLboolean done;

   if (!islist(ctx, list)) {
      printf("%u is not a display list ID\n", list);
      return;
   }

   dlist = lookup_list(ctx, list);
   if (!dlist)
      return;

   n = dlist->Head;

   printf("START-LIST %u, address %p\n", list, (void *) n);

   done = n ? GL_FALSE : GL_TRUE;
   while (!done) {
      const OpCode opcode = n[0].opcode;

      if (is_ext_opcode(opcode)) {
         n += ext_opcode_print(ctx, n);
      }
      else {
         switch (opcode) {
         case OPCODE_ACCUM:
            printf("Accum %s %g\n", enum_string(n[1].e), n[2].f);
            break;
         case OPCODE_BITMAP:
            printf("Bitmap %d %d %g %g %g %g %p\n", n[1].i, n[2].i,
                         n[3].f, n[4].f, n[5].f, n[6].f, (void *) n[7].data);
            break;
         case OPCODE_CALL_LIST:
            printf("CallList %d\n", (int) n[1].ui);
            break;
         case OPCODE_CALL_LIST_OFFSET:
            printf("CallList %d + offset %u = %u\n", (int) n[1].ui,
                         ctx->List.ListBase, ctx->List.ListBase + n[1].ui);
            break;
         case OPCODE_COLOR_TABLE_PARAMETER_FV:
            printf("ColorTableParameterfv %s %s %f %f %f %f\n",
                         enum_string(n[1].e), enum_string(n[2].e),
                         n[3].f, n[4].f, n[5].f, n[6].f);
            break;
         case OPCODE_COLOR_TABLE_PARAMETER_IV:
            printf("ColorTableParameteriv %s %s %d %d %d %d\n",
                         enum_string(n[1].e), enum_string(n[2].e),
                         n[3].i, n[4].i, n[5].i, n[6].i);
            break;
         case OPCODE_DISABLE:
            printf("Disable %s\n", enum_string(n[1].e));
            break;
         case OPCODE_ENABLE:
            printf("Enable %s\n", enum_string(n[1].e));
            break;
         case OPCODE_FRUSTUM:
            printf("Frustum %g %g %g %g %g %g\n",
                         n[1].f, n[2].f, n[3].f, n[4].f, n[5].f, n[6].f);
            break;
         case OPCODE_LINE_STIPPLE:
            printf("LineStipple %d %x\n", n[1].i, (int) n[2].us);
            break;
         case OPCODE_LOAD_IDENTITY:
            printf("LoadIdentity\n");
            break;
         case OPCODE_LOAD_MATRIX:
            printf("LoadMatrix\n");
            printf("  %8f %8f %8f %8f\n",
                         n[1].f, n[5].f, n[9].f, n[13].f);
            printf("  %8f %8f %8f %8f\n",
                         n[2].f, n[6].f, n[10].f, n[14].f);
            printf("  %8f %8f %8f %8f\n",
                         n[3].f, n[7].f, n[11].f, n[15].f);
            printf("  %8f %8f %8f %8f\n",
                         n[4].f, n[8].f, n[12].f, n[16].f);
            break;
         case OPCODE_MULT_MATRIX:
            printf("MultMatrix (or Rotate)\n");
            printf("  %8f %8f %8f %8f\n",
                         n[1].f, n[5].f, n[9].f, n[13].f);
            printf("  %8f %8f %8f %8f\n",
                         n[2].f, n[6].f, n[10].f, n[14].f);
            printf("  %8f %8f %8f %8f\n",
                         n[3].f, n[7].f, n[11].f, n[15].f);
            printf("  %8f %8f %8f %8f\n",
                         n[4].f, n[8].f, n[12].f, n[16].f);
            break;
         case OPCODE_ORTHO:
            printf("Ortho %g %g %g %g %g %g\n",
                         n[1].f, n[2].f, n[3].f, n[4].f, n[5].f, n[6].f);
            break;
         case OPCODE_POP_ATTRIB:
            printf("PopAttrib\n");
            break;
         case OPCODE_POP_MATRIX:
            printf("PopMatrix\n");
            break;
         case OPCODE_POP_NAME:
            printf("PopName\n");
            break;
         case OPCODE_PUSH_ATTRIB:
            printf("PushAttrib %x\n", n[1].bf);
            break;
         case OPCODE_PUSH_MATRIX:
            printf("PushMatrix\n");
            break;
         case OPCODE_PUSH_NAME:
            printf("PushName %d\n", (int) n[1].ui);
            break;
         case OPCODE_RASTER_POS:
            printf("RasterPos %g %g %g %g\n",
                         n[1].f, n[2].f, n[3].f, n[4].f);
            break;
         case OPCODE_ROTATE:
            printf("Rotate %g %g %g %g\n",
                         n[1].f, n[2].f, n[3].f, n[4].f);
            break;
         case OPCODE_SCALE:
            printf("Scale %g %g %g\n", n[1].f, n[2].f, n[3].f);
            break;
         case OPCODE_TRANSLATE:
            printf("Translate %g %g %g\n", n[1].f, n[2].f, n[3].f);
            break;
         case OPCODE_BIND_TEXTURE:
            printf("BindTexture %s %d\n",
                         _mesa_lookup_enum_by_nr(n[1].ui), n[2].ui);
            break;
         case OPCODE_SHADE_MODEL:
            printf("ShadeModel %s\n", _mesa_lookup_enum_by_nr(n[1].ui));
            break;
         case OPCODE_MAP1:
            printf("Map1 %s %.3f %.3f %d %d\n",
                         _mesa_lookup_enum_by_nr(n[1].ui),
                         n[2].f, n[3].f, n[4].i, n[5].i);
            break;
         case OPCODE_MAP2:
            printf("Map2 %s %.3f %.3f %.3f %.3f %d %d %d %d\n",
                         _mesa_lookup_enum_by_nr(n[1].ui),
                         n[2].f, n[3].f, n[4].f, n[5].f,
                         n[6].i, n[7].i, n[8].i, n[9].i);
            break;
         case OPCODE_MAPGRID1:
            printf("MapGrid1 %d %.3f %.3f\n", n[1].i, n[2].f, n[3].f);
            break;
         case OPCODE_MAPGRID2:
            printf("MapGrid2 %d %.3f %.3f, %d %.3f %.3f\n",
                         n[1].i, n[2].f, n[3].f, n[4].i, n[5].f, n[6].f);
            break;
         case OPCODE_EVALMESH1:
            printf("EvalMesh1 %d %d\n", n[1].i, n[2].i);
            break;
         case OPCODE_EVALMESH2:
            printf("EvalMesh2 %d %d %d %d\n",
                         n[1].i, n[2].i, n[3].i, n[4].i);
            break;

         case OPCODE_ATTR_1F_NV:
            printf("ATTR_1F_NV attr %d: %f\n", n[1].i, n[2].f);
            break;
         case OPCODE_ATTR_2F_NV:
            printf("ATTR_2F_NV attr %d: %f %f\n",
                         n[1].i, n[2].f, n[3].f);
            break;
         case OPCODE_ATTR_3F_NV:
            printf("ATTR_3F_NV attr %d: %f %f %f\n",
                         n[1].i, n[2].f, n[3].f, n[4].f);
            break;
         case OPCODE_ATTR_4F_NV:
            printf("ATTR_4F_NV attr %d: %f %f %f %f\n",
                         n[1].i, n[2].f, n[3].f, n[4].f, n[5].f);
            break;
         case OPCODE_ATTR_1F_ARB:
            printf("ATTR_1F_ARB attr %d: %f\n", n[1].i, n[2].f);
            break;
         case OPCODE_ATTR_2F_ARB:
            printf("ATTR_2F_ARB attr %d: %f %f\n",
                         n[1].i, n[2].f, n[3].f);
            break;
         case OPCODE_ATTR_3F_ARB:
            printf("ATTR_3F_ARB attr %d: %f %f %f\n",
                         n[1].i, n[2].f, n[3].f, n[4].f);
            break;
         case OPCODE_ATTR_4F_ARB:
            printf("ATTR_4F_ARB attr %d: %f %f %f %f\n",
                         n[1].i, n[2].f, n[3].f, n[4].f, n[5].f);
            break;

         case OPCODE_MATERIAL:
            printf("MATERIAL %x %x: %f %f %f %f\n",
                         n[1].i, n[2].i, n[3].f, n[4].f, n[5].f, n[6].f);
            break;
         case OPCODE_BEGIN:
            printf("BEGIN %x\n", n[1].i);
            break;
         case OPCODE_END:
            printf("END\n");
            break;
         case OPCODE_RECTF:
            printf("RECTF %f %f %f %f\n", n[1].f, n[2].f, n[3].f,
                         n[4].f);
            break;
         case OPCODE_EVAL_C1:
            printf("EVAL_C1 %f\n", n[1].f);
            break;
         case OPCODE_EVAL_C2:
            printf("EVAL_C2 %f %f\n", n[1].f, n[2].f);
            break;
         case OPCODE_EVAL_P1:
            printf("EVAL_P1 %d\n", n[1].i);
            break;
         case OPCODE_EVAL_P2:
            printf("EVAL_P2 %d %d\n", n[1].i, n[2].i);
            break;

         case OPCODE_PROVOKING_VERTEX:
            printf("ProvokingVertex %s\n",
                         _mesa_lookup_enum_by_nr(n[1].ui));
            break;

            /*
             * meta opcodes/commands
             */
         case OPCODE_ERROR:
            printf("Error: %s %s\n",
                         enum_string(n[1].e), (const char *) n[2].data);
            break;
         case OPCODE_CONTINUE:
            printf("DISPLAY-LIST-CONTINUE\n");
            n = (Node *) n[1].next;
            break;
         case OPCODE_END_OF_LIST:
            printf("END-LIST %u\n", list);
            done = GL_TRUE;
            break;
         default:
            if (opcode < 0 || opcode > OPCODE_END_OF_LIST) {
               printf
                  ("ERROR IN DISPLAY LIST: opcode = %d, address = %p\n",
                   opcode, (void *) n);
               return;
            }
            else {
               printf("command %d, %u operands\n", opcode,
                            InstSize[opcode]);
            }
         }
         /* increment n to point to next compiled command */
         if (opcode != OPCODE_CONTINUE) {
            n += InstSize[opcode];
         }
      }
   }
}



/**
 * Clients may call this function to help debug display list problems.
 * This function is _ONLY_FOR_DEBUGGING_PURPOSES_.  It may be removed,
 * changed, or break in the future without notice.
 */
void
mesa_print_display_list(GLuint list)
{
   GET_CURRENT_CONTEXT(ctx);
   print_list(ctx, list);
}


/**********************************************************************/
/*****                      Initialization                        *****/
/**********************************************************************/

void
_mesa_save_vtxfmt_init(GLvertexformat * vfmt)
{
   _MESA_INIT_ARRAYELT_VTXFMT(vfmt, _ae_);

   vfmt->Begin = save_Begin;

   _MESA_INIT_DLIST_VTXFMT(vfmt, save_);

   vfmt->Color3f = save_Color3f;
   vfmt->Color3fv = save_Color3fv;
   vfmt->Color4f = save_Color4f;
   vfmt->Color4fv = save_Color4fv;
   vfmt->EdgeFlag = save_EdgeFlag;
   vfmt->End = save_End;

   _MESA_INIT_EVAL_VTXFMT(vfmt, save_);

   vfmt->FogCoordfEXT = save_FogCoordfEXT;
   vfmt->FogCoordfvEXT = save_FogCoordfvEXT;
   vfmt->Indexf = save_Indexf;
   vfmt->Indexfv = save_Indexfv;
   vfmt->Materialfv = save_Materialfv;
   vfmt->MultiTexCoord1fARB = save_MultiTexCoord1f;
   vfmt->MultiTexCoord1fvARB = save_MultiTexCoord1fv;
   vfmt->MultiTexCoord2fARB = save_MultiTexCoord2f;
   vfmt->MultiTexCoord2fvARB = save_MultiTexCoord2fv;
   vfmt->MultiTexCoord3fARB = save_MultiTexCoord3f;
   vfmt->MultiTexCoord3fvARB = save_MultiTexCoord3fv;
   vfmt->MultiTexCoord4fARB = save_MultiTexCoord4f;
   vfmt->MultiTexCoord4fvARB = save_MultiTexCoord4fv;
   vfmt->Normal3f = save_Normal3f;
   vfmt->Normal3fv = save_Normal3fv;
   vfmt->SecondaryColor3fEXT = save_SecondaryColor3fEXT;
   vfmt->SecondaryColor3fvEXT = save_SecondaryColor3fvEXT;
   vfmt->TexCoord1f = save_TexCoord1f;
   vfmt->TexCoord1fv = save_TexCoord1fv;
   vfmt->TexCoord2f = save_TexCoord2f;
   vfmt->TexCoord2fv = save_TexCoord2fv;
   vfmt->TexCoord3f = save_TexCoord3f;
   vfmt->TexCoord3fv = save_TexCoord3fv;
   vfmt->TexCoord4f = save_TexCoord4f;
   vfmt->TexCoord4fv = save_TexCoord4fv;
   vfmt->Vertex2f = save_Vertex2f;
   vfmt->Vertex2fv = save_Vertex2fv;
   vfmt->Vertex3f = save_Vertex3f;
   vfmt->Vertex3fv = save_Vertex3fv;
   vfmt->Vertex4f = save_Vertex4f;
   vfmt->Vertex4fv = save_Vertex4fv;
   vfmt->VertexAttrib1fNV = save_VertexAttrib1fNV;
   vfmt->VertexAttrib1fvNV = save_VertexAttrib1fvNV;
   vfmt->VertexAttrib2fNV = save_VertexAttrib2fNV;
   vfmt->VertexAttrib2fvNV = save_VertexAttrib2fvNV;
   vfmt->VertexAttrib3fNV = save_VertexAttrib3fNV;
   vfmt->VertexAttrib3fvNV = save_VertexAttrib3fvNV;
   vfmt->VertexAttrib4fNV = save_VertexAttrib4fNV;
   vfmt->VertexAttrib4fvNV = save_VertexAttrib4fvNV;
   vfmt->VertexAttrib1fARB = save_VertexAttrib1fARB;
   vfmt->VertexAttrib1fvARB = save_VertexAttrib1fvARB;
   vfmt->VertexAttrib2fARB = save_VertexAttrib2fARB;
   vfmt->VertexAttrib2fvARB = save_VertexAttrib2fvARB;
   vfmt->VertexAttrib3fARB = save_VertexAttrib3fARB;
   vfmt->VertexAttrib3fvARB = save_VertexAttrib3fvARB;
   vfmt->VertexAttrib4fARB = save_VertexAttrib4fARB;
   vfmt->VertexAttrib4fvARB = save_VertexAttrib4fvARB;

   vfmt->Rectf = save_Rectf;

   /* The driver is required to implement these as
    * 1) They can probably do a better job.
    * 2) A lot of new mechanisms would have to be added to this module
    *     to support it.  That code would probably never get used,
    *     because of (1).
    */
#if 0
   vfmt->DrawArrays = 0;
   vfmt->DrawElements = 0;
   vfmt->DrawRangeElements = 0;
   vfmt->MultiDrawElemementsEXT = 0;
   vfmt->DrawElementsBaseVertex = 0;
   vfmt->DrawRangeElementsBaseVertex = 0;
   vfmt->MultiDrawElemementsBaseVertex = 0;
#endif
}


void
_mesa_install_dlist_vtxfmt(struct _glapi_table *disp,
                           const GLvertexformat *vfmt)
{
   SET_CallList(disp, vfmt->CallList);
   SET_CallLists(disp, vfmt->CallLists);
}


void _mesa_init_dlist_dispatch(struct _glapi_table *disp)
{
   SET_CallList(disp, _mesa_CallList);
   SET_CallLists(disp, _mesa_CallLists);

   SET_DeleteLists(disp, _mesa_DeleteLists);
   SET_EndList(disp, _mesa_EndList);
   SET_GenLists(disp, _mesa_GenLists);
   SET_IsList(disp, _mesa_IsList);
   SET_ListBase(disp, _mesa_ListBase);
   SET_NewList(disp, _mesa_NewList);
}


#endif /* FEATURE_dlist */


/**
 * Initialize display list state for given context.
 */
void
_mesa_init_display_list(struct gl_context *ctx)
{
   static GLboolean tableInitialized = GL_FALSE;

   /* zero-out the instruction size table, just once */
   if (!tableInitialized) {
      memset(InstSize, 0, sizeof(InstSize));
      tableInitialized = GL_TRUE;
   }

   /* extension info */
   ctx->ListExt = CALLOC_STRUCT(gl_list_extensions);

   /* Display list */
   ctx->ListState.CallDepth = 0;
   ctx->ExecuteFlag = GL_TRUE;
   ctx->CompileFlag = GL_FALSE;
   ctx->ListState.CurrentBlock = NULL;
   ctx->ListState.CurrentPos = 0;

   /* Display List group */
   ctx->List.ListBase = 0;

#if FEATURE_dlist
   _mesa_save_vtxfmt_init(&ctx->ListState.ListVtxfmt);
#endif
}


void
_mesa_free_display_list_data(struct gl_context *ctx)
{
   free(ctx->ListExt);
   ctx->ListExt = NULL;
}
>>>>>>> 6355693a
<|MERGE_RESOLUTION|>--- conflicted
+++ resolved
@@ -1,20825 +1,10411 @@
-<<<<<<< HEAD
-/*
- * Mesa 3-D graphics library
- * Version:  7.7
- *
- * Copyright (C) 1999-2008  Brian Paul   All Rights Reserved.
- * Copyright (C) 2009  VMware, Inc.  All Rights Reserved.
- *
- * Permission is hereby granted, free of charge, to any person obtaining a
- * copy of this software and associated documentation files (the "Software"),
- * to deal in the Software without restriction, including without limitation
- * the rights to use, copy, modify, merge, publish, distribute, sublicense,
- * and/or sell copies of the Software, and to permit persons to whom the
- * Software is furnished to do so, subject to the following conditions:
- *
- * The above copyright notice and this permission notice shall be included
- * in all copies or substantial portions of the Software.
- *
- * THE SOFTWARE IS PROVIDED "AS IS", WITHOUT WARRANTY OF ANY KIND, EXPRESS
- * OR IMPLIED, INCLUDING BUT NOT LIMITED TO THE WARRANTIES OF MERCHANTABILITY,
- * FITNESS FOR A PARTICULAR PURPOSE AND NONINFRINGEMENT.  IN NO EVENT SHALL
- * BRIAN PAUL BE LIABLE FOR ANY CLAIM, DAMAGES OR OTHER LIABILITY, WHETHER IN
- * AN ACTION OF CONTRACT, TORT OR OTHERWISE, ARISING FROM, OUT OF OR IN
- * CONNECTION WITH THE SOFTWARE OR THE USE OR OTHER DEALINGS IN THE SOFTWARE.
- */
-
-
-/**
- * \file dlist.c
- * Display lists management functions.
- */
-
-#include "glheader.h"
-#include "imports.h"
-#include "api_arrayelt.h"
-#include "api_exec.h"
-#include "api_loopback.h"
-#if FEATURE_ATI_fragment_shader
-#include "atifragshader.h"
-#endif
-#include "config.h"
-#include "mfeatures.h"
-#if FEATURE_ARB_vertex_buffer_object
-#include "bufferobj.h"
-#endif
-#include "arrayobj.h"
-#include "context.h"
-#include "dlist.h"
-#include "enums.h"
-#include "eval.h"
-#include "framebuffer.h"
-#include "glapi/glapi.h"
-#include "glapidispatch.h"
-#include "hash.h"
-#include "image.h"
-#include "light.h"
-#include "macros.h"
-#include "pack.h"
-#include "pbo.h"
-#include "queryobj.h"
-#include "teximage.h"
-#include "mtypes.h"
-#include "varray.h"
-#if FEATURE_ARB_vertex_program || FEATURE_ARB_fragment_program
-#include "arbprogram.h"
-#endif
-#if FEATURE_NV_vertex_program || FEATURE_NV_fragment_program
-#include "nvprogram.h"
-#endif
-
-#include "math/m_matrix.h"
-
-#include "main/dispatch.h"
-
-
-
-/**
- * Other parts of Mesa (such as the VBO module) can plug into the display
- * list system.  This structure describes new display list instructions.
- */
-struct gl_list_instruction
-{
-   GLuint Size;
-   void (*Execute)( struct gl_context *ctx, void *data );
-   void (*Destroy)( struct gl_context *ctx, void *data );
-   void (*Print)( struct gl_context *ctx, void *data );
-};
-
-
-#define MAX_DLIST_EXT_OPCODES 16
-
-/**
- * Used by device drivers to hook new commands into display lists.
- */
-struct gl_list_extensions
-{
-   struct gl_list_instruction Opcode[MAX_DLIST_EXT_OPCODES];
-   GLuint NumOpcodes;
-};
-
-
-
-/**
- * Flush vertices.
- *
- * \param ctx GL context.
- *
- * Checks if dd_function_table::SaveNeedFlush is marked to flush
- * stored (save) vertices, and calls
- * dd_function_table::SaveFlushVertices if so.
- */
-#define SAVE_FLUSH_VERTICES(ctx)		\
-do {						\
-   if (ctx->Driver.SaveNeedFlush)		\
-      ctx->Driver.SaveFlushVertices(ctx);	\
-} while (0)
-
-
-/**
- * Macro to assert that the API call was made outside the
- * glBegin()/glEnd() pair, with return value.
- * 
- * \param ctx GL context.
- * \param retval value to return value in case the assertion fails.
- */
-#define ASSERT_OUTSIDE_SAVE_BEGIN_END_WITH_RETVAL(ctx, retval)		\
-do {									\
-   if (ctx->Driver.CurrentSavePrimitive <= GL_POLYGON ||		\
-       ctx->Driver.CurrentSavePrimitive == PRIM_INSIDE_UNKNOWN_PRIM) {	\
-      _mesa_compile_error( ctx, GL_INVALID_OPERATION, "begin/end" );	\
-      return retval;							\
-   }									\
-} while (0)
-
-/**
- * Macro to assert that the API call was made outside the
- * glBegin()/glEnd() pair.
- * 
- * \param ctx GL context.
- */
-#define ASSERT_OUTSIDE_SAVE_BEGIN_END(ctx)				\
-do {									\
-   if (ctx->Driver.CurrentSavePrimitive <= GL_POLYGON ||		\
-       ctx->Driver.CurrentSavePrimitive == PRIM_INSIDE_UNKNOWN_PRIM) {	\
-      _mesa_compile_error( ctx, GL_INVALID_OPERATION, "begin/end" );	\
-      return;								\
-   }									\
-} while (0)
-
-/**
- * Macro to assert that the API call was made outside the
- * glBegin()/glEnd() pair and flush the vertices.
- * 
- * \param ctx GL context.
- */
-#define ASSERT_OUTSIDE_SAVE_BEGIN_END_AND_FLUSH(ctx)			\
-do {									\
-   ASSERT_OUTSIDE_SAVE_BEGIN_END(ctx);					\
-   SAVE_FLUSH_VERTICES(ctx);						\
-} while (0)
-
-/**
- * Macro to assert that the API call was made outside the
- * glBegin()/glEnd() pair and flush the vertices, with return value.
- * 
- * \param ctx GL context.
- * \param retval value to return value in case the assertion fails.
- */
-#define ASSERT_OUTSIDE_SAVE_BEGIN_END_AND_FLUSH_WITH_RETVAL(ctx, retval)\
-do {									\
-   ASSERT_OUTSIDE_SAVE_BEGIN_END_WITH_RETVAL(ctx, retval);		\
-   SAVE_FLUSH_VERTICES(ctx);						\
-} while (0)
-
-
-
-/**
- * Display list opcodes.
- *
- * The fact that these identifiers are assigned consecutive
- * integer values starting at 0 is very important, see InstSize array usage)
- */
-typedef enum
-{
-   OPCODE_INVALID = -1,         /* Force signed enum */
-   OPCODE_ACCUM,
-   OPCODE_ALPHA_FUNC,
-   OPCODE_BIND_TEXTURE,
-   OPCODE_BITMAP,
-   OPCODE_BLEND_COLOR,
-   OPCODE_BLEND_EQUATION,
-   OPCODE_BLEND_EQUATION_SEPARATE,
-   OPCODE_BLEND_FUNC_SEPARATE,
-
-   OPCODE_BLEND_EQUATION_I,
-   OPCODE_BLEND_EQUATION_SEPARATE_I,
-   OPCODE_BLEND_FUNC_I,
-   OPCODE_BLEND_FUNC_SEPARATE_I,
-
-   OPCODE_CALL_LIST,
-   OPCODE_CALL_LIST_OFFSET,
-   OPCODE_CLEAR,
-   OPCODE_CLEAR_ACCUM,
-   OPCODE_CLEAR_COLOR,
-   OPCODE_CLEAR_DEPTH,
-   OPCODE_CLEAR_INDEX,
-   OPCODE_CLEAR_STENCIL,
-   OPCODE_CLEAR_BUFFER_IV,
-   OPCODE_CLEAR_BUFFER_UIV,
-   OPCODE_CLEAR_BUFFER_FV,
-   OPCODE_CLEAR_BUFFER_FI,
-   OPCODE_CLIP_PLANE,
-   OPCODE_COLOR_MASK,
-   OPCODE_COLOR_MASK_INDEXED,
-   OPCODE_COLOR_MATERIAL,
-   OPCODE_COLOR_TABLE,
-   OPCODE_COLOR_TABLE_PARAMETER_FV,
-   OPCODE_COLOR_TABLE_PARAMETER_IV,
-   OPCODE_COLOR_SUB_TABLE,
-   OPCODE_CONVOLUTION_FILTER_1D,
-   OPCODE_CONVOLUTION_FILTER_2D,
-   OPCODE_CONVOLUTION_PARAMETER_I,
-   OPCODE_CONVOLUTION_PARAMETER_IV,
-   OPCODE_CONVOLUTION_PARAMETER_F,
-   OPCODE_CONVOLUTION_PARAMETER_FV,
-   OPCODE_COPY_COLOR_SUB_TABLE,
-   OPCODE_COPY_COLOR_TABLE,
-   OPCODE_COPY_PIXELS,
-   OPCODE_COPY_TEX_IMAGE1D,
-   OPCODE_COPY_TEX_IMAGE2D,
-   OPCODE_COPY_TEX_SUB_IMAGE1D,
-   OPCODE_COPY_TEX_SUB_IMAGE2D,
-   OPCODE_COPY_TEX_SUB_IMAGE3D,
-   OPCODE_CULL_FACE,
-   OPCODE_DEPTH_FUNC,
-   OPCODE_DEPTH_MASK,
-   OPCODE_DEPTH_RANGE,
-   OPCODE_DISABLE,
-   OPCODE_DISABLE_INDEXED,
-   OPCODE_DRAW_BUFFER,
-   OPCODE_DRAW_PIXELS,
-   OPCODE_ENABLE,
-   OPCODE_ENABLE_INDEXED,
-   OPCODE_EVALMESH1,
-   OPCODE_EVALMESH2,
-   OPCODE_FOG,
-   OPCODE_FRONT_FACE,
-   OPCODE_FRUSTUM,
-   OPCODE_HINT,
-   OPCODE_HISTOGRAM,
-   OPCODE_INDEX_MASK,
-   OPCODE_INIT_NAMES,
-   OPCODE_LIGHT,
-   OPCODE_LIGHT_MODEL,
-   OPCODE_LINE_STIPPLE,
-   OPCODE_LINE_WIDTH,
-   OPCODE_LIST_BASE,
-   OPCODE_LOAD_IDENTITY,
-   OPCODE_LOAD_MATRIX,
-   OPCODE_LOAD_NAME,
-   OPCODE_LOGIC_OP,
-   OPCODE_MAP1,
-   OPCODE_MAP2,
-   OPCODE_MAPGRID1,
-   OPCODE_MAPGRID2,
-   OPCODE_MATRIX_MODE,
-   OPCODE_MIN_MAX,
-   OPCODE_MULT_MATRIX,
-   OPCODE_ORTHO,
-   OPCODE_PASSTHROUGH,
-   OPCODE_PIXEL_MAP,
-   OPCODE_PIXEL_TRANSFER,
-   OPCODE_PIXEL_ZOOM,
-   OPCODE_POINT_SIZE,
-   OPCODE_POINT_PARAMETERS,
-   OPCODE_POLYGON_MODE,
-   OPCODE_POLYGON_STIPPLE,
-   OPCODE_POLYGON_OFFSET,
-   OPCODE_POP_ATTRIB,
-   OPCODE_POP_MATRIX,
-   OPCODE_POP_NAME,
-   OPCODE_PRIORITIZE_TEXTURE,
-   OPCODE_PUSH_ATTRIB,
-   OPCODE_PUSH_MATRIX,
-   OPCODE_PUSH_NAME,
-   OPCODE_RASTER_POS,
-   OPCODE_READ_BUFFER,
-   OPCODE_RESET_HISTOGRAM,
-   OPCODE_RESET_MIN_MAX,
-   OPCODE_ROTATE,
-   OPCODE_SCALE,
-   OPCODE_SCISSOR,
-   OPCODE_SELECT_TEXTURE_SGIS,
-   OPCODE_SELECT_TEXTURE_COORD_SET,
-   OPCODE_SHADE_MODEL,
-   OPCODE_STENCIL_FUNC,
-   OPCODE_STENCIL_MASK,
-   OPCODE_STENCIL_OP,
-   OPCODE_TEXENV,
-   OPCODE_TEXGEN,
-   OPCODE_TEXPARAMETER,
-   OPCODE_TEX_IMAGE1D,
-   OPCODE_TEX_IMAGE2D,
-   OPCODE_TEX_IMAGE3D,
-   OPCODE_TEX_SUB_IMAGE1D,
-   OPCODE_TEX_SUB_IMAGE2D,
-   OPCODE_TEX_SUB_IMAGE3D,
-   OPCODE_TRANSLATE,
-   OPCODE_VIEWPORT,
-   OPCODE_WINDOW_POS,
-   /* GL_ARB_multitexture */
-   OPCODE_ACTIVE_TEXTURE,
-   /* GL_ARB_texture_compression */
-   OPCODE_COMPRESSED_TEX_IMAGE_1D,
-   OPCODE_COMPRESSED_TEX_IMAGE_2D,
-   OPCODE_COMPRESSED_TEX_IMAGE_3D,
-   OPCODE_COMPRESSED_TEX_SUB_IMAGE_1D,
-   OPCODE_COMPRESSED_TEX_SUB_IMAGE_2D,
-   OPCODE_COMPRESSED_TEX_SUB_IMAGE_3D,
-   /* GL_ARB_multisample */
-   OPCODE_SAMPLE_COVERAGE,
-   /* GL_ARB_window_pos */
-   OPCODE_WINDOW_POS_ARB,
-   /* GL_NV_vertex_program */
-   OPCODE_BIND_PROGRAM_NV,
-   OPCODE_EXECUTE_PROGRAM_NV,
-   OPCODE_REQUEST_RESIDENT_PROGRAMS_NV,
-   OPCODE_LOAD_PROGRAM_NV,
-   OPCODE_TRACK_MATRIX_NV,
-   /* GL_NV_fragment_program */
-   OPCODE_PROGRAM_LOCAL_PARAMETER_ARB,
-   OPCODE_PROGRAM_NAMED_PARAMETER_NV,
-   /* GL_EXT_stencil_two_side */
-   OPCODE_ACTIVE_STENCIL_FACE_EXT,
-   /* GL_EXT_depth_bounds_test */
-   OPCODE_DEPTH_BOUNDS_EXT,
-   /* GL_ARB_vertex/fragment_program */
-   OPCODE_PROGRAM_STRING_ARB,
-   OPCODE_PROGRAM_ENV_PARAMETER_ARB,
-   /* GL_ARB_occlusion_query */
-   OPCODE_BEGIN_QUERY_ARB,
-   OPCODE_END_QUERY_ARB,
-   /* GL_ARB_draw_buffers */
-   OPCODE_DRAW_BUFFERS_ARB,
-   /* GL_ATI_fragment_shader */
-   OPCODE_TEX_BUMP_PARAMETER_ATI,
-   /* GL_ATI_fragment_shader */
-   OPCODE_BIND_FRAGMENT_SHADER_ATI,
-   OPCODE_SET_FRAGMENT_SHADER_CONSTANTS_ATI,
-   /* OpenGL 2.0 */
-   OPCODE_STENCIL_FUNC_SEPARATE,
-   OPCODE_STENCIL_OP_SEPARATE,
-   OPCODE_STENCIL_MASK_SEPARATE,
-
-   /* GL_ARB_shader_objects */
-   OPCODE_USE_PROGRAM,
-   OPCODE_UNIFORM_1F,
-   OPCODE_UNIFORM_2F,
-   OPCODE_UNIFORM_3F,
-   OPCODE_UNIFORM_4F,
-   OPCODE_UNIFORM_1FV,
-   OPCODE_UNIFORM_2FV,
-   OPCODE_UNIFORM_3FV,
-   OPCODE_UNIFORM_4FV,
-   OPCODE_UNIFORM_1I,
-   OPCODE_UNIFORM_2I,
-   OPCODE_UNIFORM_3I,
-   OPCODE_UNIFORM_4I,
-   OPCODE_UNIFORM_1IV,
-   OPCODE_UNIFORM_2IV,
-   OPCODE_UNIFORM_3IV,
-   OPCODE_UNIFORM_4IV,
-   OPCODE_UNIFORM_MATRIX22,
-   OPCODE_UNIFORM_MATRIX33,
-   OPCODE_UNIFORM_MATRIX44,
-   OPCODE_UNIFORM_MATRIX23,
-   OPCODE_UNIFORM_MATRIX32,
-   OPCODE_UNIFORM_MATRIX24,
-   OPCODE_UNIFORM_MATRIX42,
-   OPCODE_UNIFORM_MATRIX34,
-   OPCODE_UNIFORM_MATRIX43,
-
-   /* OpenGL 3.0 */
-   OPCODE_UNIFORM_1UI,
-   OPCODE_UNIFORM_2UI,
-   OPCODE_UNIFORM_3UI,
-   OPCODE_UNIFORM_4UI,
-   OPCODE_UNIFORM_1UIV,
-   OPCODE_UNIFORM_2UIV,
-   OPCODE_UNIFORM_3UIV,
-   OPCODE_UNIFORM_4UIV,
-
-   /* GL_ARB_color_buffer_float */
-   OPCODE_CLAMP_COLOR,
-
-   /* GL_EXT_framebuffer_blit */
-   OPCODE_BLIT_FRAMEBUFFER,
-
-   /* Vertex attributes -- fallback for when optimized display
-    * list build isn't active.
-    */
-   OPCODE_ATTR_1F_NV,
-   OPCODE_ATTR_2F_NV,
-   OPCODE_ATTR_3F_NV,
-   OPCODE_ATTR_4F_NV,
-   OPCODE_ATTR_1F_ARB,
-   OPCODE_ATTR_2F_ARB,
-   OPCODE_ATTR_3F_ARB,
-   OPCODE_ATTR_4F_ARB,
-   OPCODE_MATERIAL,
-   OPCODE_BEGIN,
-   OPCODE_END,
-   OPCODE_RECTF,
-   OPCODE_EVAL_C1,
-   OPCODE_EVAL_C2,
-   OPCODE_EVAL_P1,
-   OPCODE_EVAL_P2,
-
-   /* GL_EXT_provoking_vertex */
-   OPCODE_PROVOKING_VERTEX,
-
-   /* GL_EXT_transform_feedback */
-   OPCODE_BEGIN_TRANSFORM_FEEDBACK,
-   OPCODE_END_TRANSFORM_FEEDBACK,
-
-   /* GL_EXT_texture_integer */
-   OPCODE_CLEARCOLOR_I,
-   OPCODE_CLEARCOLOR_UI,
-   OPCODE_TEXPARAMETER_I,
-   OPCODE_TEXPARAMETER_UI,
-
-   /* GL_EXT_separate_shader_objects */
-   OPCODE_ACTIVE_PROGRAM_EXT,
-   OPCODE_USE_SHADER_PROGRAM_EXT,
-
-   /* GL_ARB_instanced_arrays */
-   OPCODE_VERTEX_ATTRIB_DIVISOR,
-
-   /* GL_NV_texture_barrier */
-   OPCODE_TEXTURE_BARRIER_NV,
-
-   /* GL_ARB_sampler_object */
-   OPCODE_BIND_SAMPLER,
-
-   /* The following three are meta instructions */
-   OPCODE_ERROR,                /* raise compiled-in error */
-   OPCODE_CONTINUE,
-   OPCODE_END_OF_LIST,
-   OPCODE_EXT_0
-} OpCode;
-
-
-
-/**
- * Display list node.
- *
- * Display list instructions are stored as sequences of "nodes".  Nodes
- * are allocated in blocks.  Each block has BLOCK_SIZE nodes.  Blocks
- * are linked together with a pointer.
- *
- * Each instruction in the display list is stored as a sequence of
- * contiguous nodes in memory.
- * Each node is the union of a variety of data types.
- */
-union gl_dlist_node
-{
-   OpCode opcode;
-   GLboolean b;
-   GLbitfield bf;
-   GLubyte ub;
-   GLshort s;
-   GLushort us;
-   GLint i;
-   GLuint ui;
-   GLenum e;
-   GLfloat f;
-   GLvoid *data;
-   void *next;                  /* If prev node's opcode==OPCODE_CONTINUE */
-};
-
-
-typedef union gl_dlist_node Node;
-
-
-/**
- * How many nodes to allocate at a time.
- *
- * \note Reduced now that we hold vertices etc. elsewhere.
- */
-#define BLOCK_SIZE 256
-
-
-
-/**
- * Number of nodes of storage needed for each instruction.
- * Sizes for dynamically allocated opcodes are stored in the context struct.
- */
-static GLuint InstSize[OPCODE_END_OF_LIST + 1];
-
-
-#if FEATURE_dlist
-
-
-void mesa_print_display_list(GLuint list);
-
-
-/**********************************************************************/
-/*****                           Private                          *****/
-/**********************************************************************/
-
-
-/**
- * Make an empty display list.  This is used by glGenLists() to
- * reserve display list IDs.
- */
-static struct gl_display_list *
-make_list(GLuint name, GLuint count)
-{
-   struct gl_display_list *dlist = CALLOC_STRUCT(gl_display_list);
-   dlist->Name = name;
-   dlist->Head = (Node *) malloc(sizeof(Node) * count);
-   dlist->Head[0].opcode = OPCODE_END_OF_LIST;
-   return dlist;
-}
-
-
-/**
- * Lookup function to just encapsulate casting.
- */
-static INLINE struct gl_display_list *
-lookup_list(struct gl_context *ctx, GLuint list)
-{
-   return (struct gl_display_list *)
-      _mesa_HashLookup(ctx->Shared->DisplayList, list);
-}
-
-
-/** Is the given opcode an extension code? */
-static INLINE GLboolean
-is_ext_opcode(OpCode opcode)
-{
-   return (opcode >= OPCODE_EXT_0);
-}
-
-
-/** Destroy an extended opcode instruction */
-static GLint
-ext_opcode_destroy(struct gl_context *ctx, Node *node)
-{
-   const GLint i = node[0].opcode - OPCODE_EXT_0;
-   GLint step;
-   ctx->ListExt->Opcode[i].Destroy(ctx, &node[1]);
-   step = ctx->ListExt->Opcode[i].Size;
-   return step;
-}
-
-
-/** Execute an extended opcode instruction */
-static GLint
-ext_opcode_execute(struct gl_context *ctx, Node *node)
-{
-   const GLint i = node[0].opcode - OPCODE_EXT_0;
-   GLint step;
-   ctx->ListExt->Opcode[i].Execute(ctx, &node[1]);
-   step = ctx->ListExt->Opcode[i].Size;
-   return step;
-}
-
-
-/** Print an extended opcode instruction */
-static GLint
-ext_opcode_print(struct gl_context *ctx, Node *node)
-{
-   const GLint i = node[0].opcode - OPCODE_EXT_0;
-   GLint step;
-   ctx->ListExt->Opcode[i].Print(ctx, &node[1]);
-   step = ctx->ListExt->Opcode[i].Size;
-   return step;
-}
-
-
-/**
- * Delete the named display list, but don't remove from hash table.
- * \param dlist - display list pointer
- */
-void
-_mesa_delete_list(struct gl_context *ctx, struct gl_display_list *dlist)
-{
-   Node *n, *block;
-   GLboolean done;
-
-   n = block = dlist->Head;
-
-   done = block ? GL_FALSE : GL_TRUE;
-   while (!done) {
-      const OpCode opcode = n[0].opcode;
-
-      /* check for extension opcodes first */
-      if (is_ext_opcode(opcode)) {
-         n += ext_opcode_destroy(ctx, n);
-      }
-      else {
-         switch (opcode) {
-            /* for some commands, we need to free malloc'd memory */
-         case OPCODE_MAP1:
-            free(n[6].data);
-            n += InstSize[n[0].opcode];
-            break;
-         case OPCODE_MAP2:
-            free(n[10].data);
-            n += InstSize[n[0].opcode];
-            break;
-         case OPCODE_DRAW_PIXELS:
-            free(n[5].data);
-            n += InstSize[n[0].opcode];
-            break;
-         case OPCODE_BITMAP:
-            free(n[7].data);
-            n += InstSize[n[0].opcode];
-            break;
-         case OPCODE_COLOR_TABLE:
-            free(n[6].data);
-            n += InstSize[n[0].opcode];
-            break;
-         case OPCODE_COLOR_SUB_TABLE:
-            free(n[6].data);
-            n += InstSize[n[0].opcode];
-            break;
-         case OPCODE_CONVOLUTION_FILTER_1D:
-            free(n[6].data);
-            n += InstSize[n[0].opcode];
-            break;
-         case OPCODE_CONVOLUTION_FILTER_2D:
-            free(n[7].data);
-            n += InstSize[n[0].opcode];
-            break;
-         case OPCODE_POLYGON_STIPPLE:
-            free(n[1].data);
-            n += InstSize[n[0].opcode];
-            break;
-         case OPCODE_TEX_IMAGE1D:
-            free(n[8].data);
-            n += InstSize[n[0].opcode];
-            break;
-         case OPCODE_TEX_IMAGE2D:
-            free(n[9].data);
-            n += InstSize[n[0].opcode];
-            break;
-         case OPCODE_TEX_IMAGE3D:
-            free(n[10].data);
-            n += InstSize[n[0].opcode];
-            break;
-         case OPCODE_TEX_SUB_IMAGE1D:
-            free(n[7].data);
-            n += InstSize[n[0].opcode];
-            break;
-         case OPCODE_TEX_SUB_IMAGE2D:
-            free(n[9].data);
-            n += InstSize[n[0].opcode];
-            break;
-         case OPCODE_TEX_SUB_IMAGE3D:
-            free(n[11].data);
-            n += InstSize[n[0].opcode];
-            break;
-         case OPCODE_COMPRESSED_TEX_IMAGE_1D:
-            free(n[7].data);
-            n += InstSize[n[0].opcode];
-            break;
-         case OPCODE_COMPRESSED_TEX_IMAGE_2D:
-            free(n[8].data);
-            n += InstSize[n[0].opcode];
-            break;
-         case OPCODE_COMPRESSED_TEX_IMAGE_3D:
-            free(n[9].data);
-            n += InstSize[n[0].opcode];
-            break;
-         case OPCODE_COMPRESSED_TEX_SUB_IMAGE_1D:
-            free(n[7].data);
-            n += InstSize[n[0].opcode];
-            break;
-         case OPCODE_COMPRESSED_TEX_SUB_IMAGE_2D:
-            free(n[9].data);
-            n += InstSize[n[0].opcode];
-            break;
-         case OPCODE_COMPRESSED_TEX_SUB_IMAGE_3D:
-            free(n[11].data);
-            n += InstSize[n[0].opcode];
-            break;
-#if FEATURE_NV_vertex_program
-         case OPCODE_LOAD_PROGRAM_NV:
-            free(n[4].data);      /* program string */
-            n += InstSize[n[0].opcode];
-            break;
-         case OPCODE_REQUEST_RESIDENT_PROGRAMS_NV:
-            free(n[2].data);      /* array of program ids */
-            n += InstSize[n[0].opcode];
-            break;
-#endif
-#if FEATURE_NV_fragment_program
-         case OPCODE_PROGRAM_NAMED_PARAMETER_NV:
-            free(n[3].data);      /* parameter name */
-            n += InstSize[n[0].opcode];
-            break;
-#endif
-#if FEATURE_ARB_vertex_program || FEATURE_ARB_fragment_program
-         case OPCODE_PROGRAM_STRING_ARB:
-            free(n[4].data);      /* program string */
-            n += InstSize[n[0].opcode];
-            break;
-#endif
-         case OPCODE_UNIFORM_1FV:
-         case OPCODE_UNIFORM_2FV:
-         case OPCODE_UNIFORM_3FV:
-         case OPCODE_UNIFORM_4FV:
-         case OPCODE_UNIFORM_1IV:
-         case OPCODE_UNIFORM_2IV:
-         case OPCODE_UNIFORM_3IV:
-         case OPCODE_UNIFORM_4IV:
-         case OPCODE_UNIFORM_1UIV:
-         case OPCODE_UNIFORM_2UIV:
-         case OPCODE_UNIFORM_3UIV:
-         case OPCODE_UNIFORM_4UIV:
-            free(n[3].data);
-            n += InstSize[n[0].opcode];
-            break;
-         case OPCODE_UNIFORM_MATRIX22:
-         case OPCODE_UNIFORM_MATRIX33:
-         case OPCODE_UNIFORM_MATRIX44:
-         case OPCODE_UNIFORM_MATRIX24:
-         case OPCODE_UNIFORM_MATRIX42:
-         case OPCODE_UNIFORM_MATRIX23:
-         case OPCODE_UNIFORM_MATRIX32:
-         case OPCODE_UNIFORM_MATRIX34:
-         case OPCODE_UNIFORM_MATRIX43:
-            free(n[4].data);
-            n += InstSize[n[0].opcode];
-            break;
-
-         case OPCODE_CONTINUE:
-            n = (Node *) n[1].next;
-            free(block);
-            block = n;
-            break;
-         case OPCODE_END_OF_LIST:
-            free(block);
-            done = GL_TRUE;
-            break;
-         default:
-            /* Most frequent case */
-            n += InstSize[n[0].opcode];
-            break;
-         }
-      }
-   }
-
-   free(dlist);
-}
-
-
-/**
- * Destroy a display list and remove from hash table.
- * \param list - display list number
- */
-static void
-destroy_list(struct gl_context *ctx, GLuint list)
-{
-   struct gl_display_list *dlist;
-
-   if (list == 0)
-      return;
-
-   dlist = lookup_list(ctx, list);
-   if (!dlist)
-      return;
-
-   _mesa_delete_list(ctx, dlist);
-   _mesa_HashRemove(ctx->Shared->DisplayList, list);
-}
-
-
-/*
- * Translate the nth element of list from <type> to GLint.
- */
-static GLint
-translate_id(GLsizei n, GLenum type, const GLvoid * list)
-{
-   GLbyte *bptr;
-   GLubyte *ubptr;
-   GLshort *sptr;
-   GLushort *usptr;
-   GLint *iptr;
-   GLuint *uiptr;
-   GLfloat *fptr;
-
-   switch (type) {
-   case GL_BYTE:
-      bptr = (GLbyte *) list;
-      return (GLint) bptr[n];
-   case GL_UNSIGNED_BYTE:
-      ubptr = (GLubyte *) list;
-      return (GLint) ubptr[n];
-   case GL_SHORT:
-      sptr = (GLshort *) list;
-      return (GLint) sptr[n];
-   case GL_UNSIGNED_SHORT:
-      usptr = (GLushort *) list;
-      return (GLint) usptr[n];
-   case GL_INT:
-      iptr = (GLint *) list;
-      return iptr[n];
-   case GL_UNSIGNED_INT:
-      uiptr = (GLuint *) list;
-      return (GLint) uiptr[n];
-   case GL_FLOAT:
-      fptr = (GLfloat *) list;
-      return (GLint) FLOORF(fptr[n]);
-   case GL_2_BYTES:
-      ubptr = ((GLubyte *) list) + 2 * n;
-      return (GLint) ubptr[0] * 256
-           + (GLint) ubptr[1];
-   case GL_3_BYTES:
-      ubptr = ((GLubyte *) list) + 3 * n;
-      return (GLint) ubptr[0] * 65536
-           + (GLint) ubptr[1] * 256
-           + (GLint) ubptr[2];
-   case GL_4_BYTES:
-      ubptr = ((GLubyte *) list) + 4 * n;
-      return (GLint) ubptr[0] * 16777216
-           + (GLint) ubptr[1] * 65536
-           + (GLint) ubptr[2] * 256
-           + (GLint) ubptr[3];
-   default:
-      return 0;
-   }
-}
-
-
-
-
-/**********************************************************************/
-/*****                        Public                              *****/
-/**********************************************************************/
-
-/**
- * Wrapper for _mesa_unpack_image() that handles pixel buffer objects.
- * If we run out of memory, GL_OUT_OF_MEMORY will be recorded.
- */
-static GLvoid *
-unpack_image(struct gl_context *ctx, GLuint dimensions,
-             GLsizei width, GLsizei height, GLsizei depth,
-             GLenum format, GLenum type, const GLvoid * pixels,
-             const struct gl_pixelstore_attrib *unpack)
-{
-   if (!_mesa_is_bufferobj(unpack->BufferObj)) {
-      /* no PBO */
-      GLvoid *image = _mesa_unpack_image(dimensions, width, height, depth,
-                                         format, type, pixels, unpack);
-      if (pixels && !image) {
-         _mesa_error(ctx, GL_OUT_OF_MEMORY, "display list construction");
-      }
-      return image;
-   }
-   else if (_mesa_validate_pbo_access(dimensions, unpack, width, height,
-                                      depth, format, type, INT_MAX, pixels)) {
-      const GLubyte *map, *src;
-      GLvoid *image;
-
-      map = (GLubyte *)
-         ctx->Driver.MapBuffer(ctx, GL_PIXEL_UNPACK_BUFFER_EXT,
-                               GL_READ_ONLY_ARB, unpack->BufferObj);
-      if (!map) {
-         /* unable to map src buffer! */
-         _mesa_error(ctx, GL_INVALID_OPERATION, "unable to map PBO");
-         return NULL;
-      }
-
-      src = ADD_POINTERS(map, pixels);
-      image = _mesa_unpack_image(dimensions, width, height, depth,
-                                 format, type, src, unpack);
-
-      ctx->Driver.UnmapBuffer(ctx, GL_PIXEL_UNPACK_BUFFER_EXT,
-                              unpack->BufferObj);
-
-      if (!image) {
-         _mesa_error(ctx, GL_OUT_OF_MEMORY, "display list construction");
-      }
-      return image;
-   }
-   /* bad access! */
-   return NULL;
-}
-
-
-/**
- * Allocate space for a display list instruction (opcode + payload space).
- * \param opcode  the instruction opcode (OPCODE_* value)
- * \param bytes   instruction payload size (not counting opcode)
- * \return pointer to allocated memory (the opcode space)
- */
-static Node *
-dlist_alloc(struct gl_context *ctx, OpCode opcode, GLuint bytes)
-{
-   const GLuint numNodes = 1 + (bytes + sizeof(Node) - 1) / sizeof(Node);
-   Node *n;
-
-   if (opcode < (GLuint) OPCODE_EXT_0) {
-      if (InstSize[opcode] == 0) {
-         /* save instruction size now */
-         InstSize[opcode] = numNodes;
-      }
-      else {
-         /* make sure instruction size agrees */
-         ASSERT(numNodes == InstSize[opcode]);
-      }
-   }
-
-   if (ctx->ListState.CurrentPos + numNodes + 2 > BLOCK_SIZE) {
-      /* This block is full.  Allocate a new block and chain to it */
-      Node *newblock;
-      n = ctx->ListState.CurrentBlock + ctx->ListState.CurrentPos;
-      n[0].opcode = OPCODE_CONTINUE;
-      newblock = (Node *) malloc(sizeof(Node) * BLOCK_SIZE);
-      if (!newblock) {
-         _mesa_error(ctx, GL_OUT_OF_MEMORY, "Building display list");
-         return NULL;
-      }
-      n[1].next = (Node *) newblock;
-      ctx->ListState.CurrentBlock = newblock;
-      ctx->ListState.CurrentPos = 0;
-   }
-
-   n = ctx->ListState.CurrentBlock + ctx->ListState.CurrentPos;
-   ctx->ListState.CurrentPos += numNodes;
-
-   n[0].opcode = opcode;
-
-   return n;
-}
-
-
-
-/**
- * Allocate space for a display list instruction.  Used by callers outside
- * this file for things like VBO vertex data.
- *
- * \param opcode  the instruction opcode (OPCODE_* value)
- * \param bytes   instruction size in bytes, not counting opcode.
- * \return pointer to the usable data area (not including the internal
- *         opcode).
- */
-void *
-_mesa_dlist_alloc(struct gl_context *ctx, GLuint opcode, GLuint bytes)
-{
-   Node *n = dlist_alloc(ctx, (OpCode) opcode, bytes);
-   if (n)
-      return n + 1;  /* return pointer to payload area, after opcode */
-   else
-      return NULL;
-}
-
-
-/**
- * This function allows modules and drivers to get their own opcodes
- * for extending display list functionality.
- * \param ctx  the rendering context
- * \param size  number of bytes for storing the new display list command
- * \param execute  function to execute the new display list command
- * \param destroy  function to destroy the new display list command
- * \param print  function to print the new display list command
- * \return  the new opcode number or -1 if error
- */
-GLint
-_mesa_dlist_alloc_opcode(struct gl_context *ctx,
-                         GLuint size,
-                         void (*execute) (struct gl_context *, void *),
-                         void (*destroy) (struct gl_context *, void *),
-                         void (*print) (struct gl_context *, void *))
-{
-   if (ctx->ListExt->NumOpcodes < MAX_DLIST_EXT_OPCODES) {
-      const GLuint i = ctx->ListExt->NumOpcodes++;
-      ctx->ListExt->Opcode[i].Size =
-         1 + (size + sizeof(Node) - 1) / sizeof(Node);
-      ctx->ListExt->Opcode[i].Execute = execute;
-      ctx->ListExt->Opcode[i].Destroy = destroy;
-      ctx->ListExt->Opcode[i].Print = print;
-      return i + OPCODE_EXT_0;
-   }
-   return -1;
-}
-
-
-/**
- * Allocate space for a display list instruction.  The space is basically
- * an array of Nodes where node[0] holds the opcode, node[1] is the first
- * function parameter, node[2] is the second parameter, etc.
- *
- * \param opcode  one of OPCODE_x
- * \param nparams  number of function parameters
- * \return  pointer to start of instruction space
- */
-static INLINE Node *
-alloc_instruction(struct gl_context *ctx, OpCode opcode, GLuint nparams)
-{
-   return dlist_alloc(ctx, opcode, nparams * sizeof(Node));
-}
-
-
-
-/*
- * Display List compilation functions
- */
-static void GLAPIENTRY
-save_Accum(GLenum op, GLfloat value)
-{
-   GET_CURRENT_CONTEXT(ctx);
-   Node *n;
-   ASSERT_OUTSIDE_SAVE_BEGIN_END_AND_FLUSH(ctx);
-   n = alloc_instruction(ctx, OPCODE_ACCUM, 2);
-   if (n) {
-      n[1].e = op;
-      n[2].f = value;
-   }
-   if (ctx->ExecuteFlag) {
-      CALL_Accum(ctx->Exec, (op, value));
-   }
-}
-
-
-static void GLAPIENTRY
-save_AlphaFunc(GLenum func, GLclampf ref)
-{
-   GET_CURRENT_CONTEXT(ctx);
-   Node *n;
-   ASSERT_OUTSIDE_SAVE_BEGIN_END_AND_FLUSH(ctx);
-   n = alloc_instruction(ctx, OPCODE_ALPHA_FUNC, 2);
-   if (n) {
-      n[1].e = func;
-      n[2].f = (GLfloat) ref;
-   }
-   if (ctx->ExecuteFlag) {
-      CALL_AlphaFunc(ctx->Exec, (func, ref));
-   }
-}
-
-
-static void GLAPIENTRY
-save_BindTexture(GLenum target, GLuint texture)
-{
-   GET_CURRENT_CONTEXT(ctx);
-   Node *n;
-   ASSERT_OUTSIDE_SAVE_BEGIN_END_AND_FLUSH(ctx);
-   n = alloc_instruction(ctx, OPCODE_BIND_TEXTURE, 2);
-   if (n) {
-      n[1].e = target;
-      n[2].ui = texture;
-   }
-   if (ctx->ExecuteFlag) {
-      CALL_BindTexture(ctx->Exec, (target, texture));
-   }
-}
-
-
-static void GLAPIENTRY
-save_Bitmap(GLsizei width, GLsizei height,
-            GLfloat xorig, GLfloat yorig,
-            GLfloat xmove, GLfloat ymove, const GLubyte * pixels)
-{
-   GET_CURRENT_CONTEXT(ctx);
-   Node *n;
-   ASSERT_OUTSIDE_SAVE_BEGIN_END_AND_FLUSH(ctx);
-   n = alloc_instruction(ctx, OPCODE_BITMAP, 7);
-   if (n) {
-      n[1].i = (GLint) width;
-      n[2].i = (GLint) height;
-      n[3].f = xorig;
-      n[4].f = yorig;
-      n[5].f = xmove;
-      n[6].f = ymove;
-      n[7].data = _mesa_unpack_bitmap(width, height, pixels, &ctx->Unpack);
-   }
-   if (ctx->ExecuteFlag) {
-      CALL_Bitmap(ctx->Exec, (width, height,
-                              xorig, yorig, xmove, ymove, pixels));
-   }
-}
-
-
-static void GLAPIENTRY
-save_BlendEquation(GLenum mode)
-{
-   GET_CURRENT_CONTEXT(ctx);
-   Node *n;
-   ASSERT_OUTSIDE_SAVE_BEGIN_END_AND_FLUSH(ctx);
-   n = alloc_instruction(ctx, OPCODE_BLEND_EQUATION, 1);
-   if (n) {
-      n[1].e = mode;
-   }
-   if (ctx->ExecuteFlag) {
-      CALL_BlendEquation(ctx->Exec, (mode));
-   }
-}
-
-
-static void GLAPIENTRY
-save_BlendEquationSeparateEXT(GLenum modeRGB, GLenum modeA)
-{
-   GET_CURRENT_CONTEXT(ctx);
-   Node *n;
-   ASSERT_OUTSIDE_SAVE_BEGIN_END_AND_FLUSH(ctx);
-   n = alloc_instruction(ctx, OPCODE_BLEND_EQUATION_SEPARATE, 2);
-   if (n) {
-      n[1].e = modeRGB;
-      n[2].e = modeA;
-   }
-   if (ctx->ExecuteFlag) {
-      CALL_BlendEquationSeparateEXT(ctx->Exec, (modeRGB, modeA));
-   }
-}
-
-
-static void GLAPIENTRY
-save_BlendFuncSeparateEXT(GLenum sfactorRGB, GLenum dfactorRGB,
-                          GLenum sfactorA, GLenum dfactorA)
-{
-   GET_CURRENT_CONTEXT(ctx);
-   Node *n;
-   ASSERT_OUTSIDE_SAVE_BEGIN_END_AND_FLUSH(ctx);
-   n = alloc_instruction(ctx, OPCODE_BLEND_FUNC_SEPARATE, 4);
-   if (n) {
-      n[1].e = sfactorRGB;
-      n[2].e = dfactorRGB;
-      n[3].e = sfactorA;
-      n[4].e = dfactorA;
-   }
-   if (ctx->ExecuteFlag) {
-      CALL_BlendFuncSeparateEXT(ctx->Exec,
-                                (sfactorRGB, dfactorRGB, sfactorA, dfactorA));
-   }
-}
-
-
-static void GLAPIENTRY
-save_BlendFunc(GLenum srcfactor, GLenum dstfactor)
-{
-   save_BlendFuncSeparateEXT(srcfactor, dstfactor, srcfactor, dstfactor);
-}
-
-
-static void GLAPIENTRY
-save_BlendColor(GLfloat red, GLfloat green, GLfloat blue, GLfloat alpha)
-{
-   GET_CURRENT_CONTEXT(ctx);
-   Node *n;
-   ASSERT_OUTSIDE_SAVE_BEGIN_END_AND_FLUSH(ctx);
-   n = alloc_instruction(ctx, OPCODE_BLEND_COLOR, 4);
-   if (n) {
-      n[1].f = red;
-      n[2].f = green;
-      n[3].f = blue;
-      n[4].f = alpha;
-   }
-   if (ctx->ExecuteFlag) {
-      CALL_BlendColor(ctx->Exec, (red, green, blue, alpha));
-   }
-}
-
-/* GL_ARB_draw_buffers_blend */
-static void GLAPIENTRY
-save_BlendFuncSeparatei(GLuint buf, GLenum sfactorRGB, GLenum dfactorRGB,
-                        GLenum sfactorA, GLenum dfactorA)
-{
-   GET_CURRENT_CONTEXT(ctx);
-   Node *n;
-   ASSERT_OUTSIDE_SAVE_BEGIN_END_AND_FLUSH(ctx);
-   n = alloc_instruction(ctx, OPCODE_BLEND_FUNC_SEPARATE_I, 5);
-   if (n) {
-      n[1].ui = buf;
-      n[2].e = sfactorRGB;
-      n[3].e = dfactorRGB;
-      n[4].e = sfactorA;
-      n[5].e = dfactorA;
-   }
-   if (ctx->ExecuteFlag) {
-      CALL_BlendFuncSeparateiARB(ctx->Exec, (buf, sfactorRGB, dfactorRGB,
-                                             sfactorA, dfactorA));
-   }
-}
-
-/* GL_ARB_draw_buffers_blend */
-static void GLAPIENTRY
-save_BlendFunci(GLuint buf, GLenum sfactor, GLenum dfactor)
-{
-   GET_CURRENT_CONTEXT(ctx);
-   Node *n;
-   ASSERT_OUTSIDE_SAVE_BEGIN_END_AND_FLUSH(ctx);
-   n = alloc_instruction(ctx, OPCODE_BLEND_FUNC_SEPARATE_I, 3);
-   if (n) {
-      n[1].ui = buf;
-      n[2].e = sfactor;
-      n[3].e = dfactor;
-   }
-   if (ctx->ExecuteFlag) {
-      CALL_BlendFunciARB(ctx->Exec, (buf, sfactor, dfactor));
-   }
-}
-
-/* GL_ARB_draw_buffers_blend */
-static void GLAPIENTRY
-save_BlendEquationi(GLuint buf, GLenum mode)
-{
-   GET_CURRENT_CONTEXT(ctx);
-   Node *n;
-   ASSERT_OUTSIDE_SAVE_BEGIN_END_AND_FLUSH(ctx);
-   n = alloc_instruction(ctx, OPCODE_BLEND_EQUATION_I, 2);
-   if (n) {
-      n[1].ui = buf;
-      n[2].e = mode;
-   }
-   if (ctx->ExecuteFlag) {
-      CALL_BlendEquationiARB(ctx->Exec, (buf, mode));
-   }
-}
-
-/* GL_ARB_draw_buffers_blend */
-static void GLAPIENTRY
-save_BlendEquationSeparatei(GLuint buf, GLenum modeRGB, GLenum modeA)
-{
-   GET_CURRENT_CONTEXT(ctx);
-   Node *n;
-   ASSERT_OUTSIDE_SAVE_BEGIN_END_AND_FLUSH(ctx);
-   n = alloc_instruction(ctx, OPCODE_BLEND_EQUATION_SEPARATE_I, 3);
-   if (n) {
-      n[1].ui = buf;
-      n[2].e = modeRGB;
-      n[3].e = modeA;
-   }
-   if (ctx->ExecuteFlag) {
-      CALL_BlendEquationSeparateiARB(ctx->Exec, (buf, modeRGB, modeA));
-   }
-}
-
-
-static void invalidate_saved_current_state( struct gl_context *ctx )
-{
-   GLint i;
-
-   for (i = 0; i < VERT_ATTRIB_MAX; i++)
-      ctx->ListState.ActiveAttribSize[i] = 0;
-
-   for (i = 0; i < MAT_ATTRIB_MAX; i++)
-      ctx->ListState.ActiveMaterialSize[i] = 0;
-
-   memset(&ctx->ListState.Current, 0, sizeof ctx->ListState.Current);
-
-   ctx->Driver.CurrentSavePrimitive = PRIM_UNKNOWN;
-}
-
-static void GLAPIENTRY
-save_CallList(GLuint list)
-{
-   GET_CURRENT_CONTEXT(ctx);
-   Node *n;
-   SAVE_FLUSH_VERTICES(ctx);
-
-   n = alloc_instruction(ctx, OPCODE_CALL_LIST, 1);
-   if (n) {
-      n[1].ui = list;
-   }
-
-   /* After this, we don't know what state we're in.  Invalidate all
-    * cached information previously gathered:
-    */
-   invalidate_saved_current_state( ctx );
-
-   if (ctx->ExecuteFlag) {
-      _mesa_CallList(list);
-   }
-}
-
-
-static void GLAPIENTRY
-save_CallLists(GLsizei num, GLenum type, const GLvoid * lists)
-{
-   GET_CURRENT_CONTEXT(ctx);
-   GLint i;
-   GLboolean typeErrorFlag;
-
-   SAVE_FLUSH_VERTICES(ctx);
-
-   switch (type) {
-   case GL_BYTE:
-   case GL_UNSIGNED_BYTE:
-   case GL_SHORT:
-   case GL_UNSIGNED_SHORT:
-   case GL_INT:
-   case GL_UNSIGNED_INT:
-   case GL_FLOAT:
-   case GL_2_BYTES:
-   case GL_3_BYTES:
-   case GL_4_BYTES:
-      typeErrorFlag = GL_FALSE;
-      break;
-   default:
-      typeErrorFlag = GL_TRUE;
-   }
-
-   for (i = 0; i < num; i++) {
-      GLint list = translate_id(i, type, lists);
-      Node *n = alloc_instruction(ctx, OPCODE_CALL_LIST_OFFSET, 2);
-      if (n) {
-         n[1].i = list;
-         n[2].b = typeErrorFlag;
-      }
-   }
-
-   /* After this, we don't know what state we're in.  Invalidate all
-    * cached information previously gathered:
-    */
-   invalidate_saved_current_state( ctx );
-
-   if (ctx->ExecuteFlag) {
-      CALL_CallLists(ctx->Exec, (num, type, lists));
-   }
-}
-
-
-static void GLAPIENTRY
-save_Clear(GLbitfield mask)
-{
-   GET_CURRENT_CONTEXT(ctx);
-   Node *n;
-   ASSERT_OUTSIDE_SAVE_BEGIN_END_AND_FLUSH(ctx);
-   n = alloc_instruction(ctx, OPCODE_CLEAR, 1);
-   if (n) {
-      n[1].bf = mask;
-   }
-   if (ctx->ExecuteFlag) {
-      CALL_Clear(ctx->Exec, (mask));
-   }
-}
-
-
-static void GLAPIENTRY
-save_ClearBufferiv(GLenum buffer, GLint drawbuffer, const GLint *value)
-{
-   GET_CURRENT_CONTEXT(ctx);
-   Node *n;
-   ASSERT_OUTSIDE_SAVE_BEGIN_END_AND_FLUSH(ctx);
-   n = alloc_instruction(ctx, OPCODE_CLEAR_BUFFER_IV, 6);
-   if (n) {
-      n[1].e = buffer;
-      n[2].i = drawbuffer;
-      n[3].i = value[0];
-      if (buffer == GL_COLOR) {
-         n[4].i = value[1];
-         n[5].i = value[2];
-         n[6].i = value[3];
-      }
-      else {
-         n[4].i = 0;
-         n[5].i = 0;
-         n[6].i = 0;
-      }
-   }
-   if (ctx->ExecuteFlag) {
-      /*CALL_ClearBufferiv(ctx->Exec, (buffer, drawbuffer, value));*/
-   }
-}
-
-
-static void GLAPIENTRY
-save_ClearBufferuiv(GLenum buffer, GLint drawbuffer, const GLuint *value)
-{
-   GET_CURRENT_CONTEXT(ctx);
-   Node *n;
-   ASSERT_OUTSIDE_SAVE_BEGIN_END_AND_FLUSH(ctx);
-   n = alloc_instruction(ctx, OPCODE_CLEAR_BUFFER_UIV, 6);
-   if (n) {
-      n[1].e = buffer;
-      n[2].i = drawbuffer;
-      n[3].ui = value[0];
-      if (buffer == GL_COLOR) {
-         n[4].ui = value[1];
-         n[5].ui = value[2];
-         n[6].ui = value[3];
-      }
-      else {
-         n[4].ui = 0;
-         n[5].ui = 0;
-         n[6].ui = 0;
-      }
-   }
-   if (ctx->ExecuteFlag) {
-      /*CALL_ClearBufferuiv(ctx->Exec, (buffer, drawbuffer, value));*/
-   }
-}
-
-
-static void GLAPIENTRY
-save_ClearBufferfv(GLenum buffer, GLint drawbuffer, const GLfloat *value)
-{
-   GET_CURRENT_CONTEXT(ctx);
-   Node *n;
-   ASSERT_OUTSIDE_SAVE_BEGIN_END_AND_FLUSH(ctx);
-   n = alloc_instruction(ctx, OPCODE_CLEAR_BUFFER_FV, 6);
-   if (n) {
-      n[1].e = buffer;
-      n[2].i = drawbuffer;
-      n[3].f = value[0];
-      if (buffer == GL_COLOR) {
-         n[4].f = value[1];
-         n[5].f = value[2];
-         n[6].f = value[3];
-      }
-      else {
-         n[4].f = 0.0F;
-         n[5].f = 0.0F;
-         n[6].f = 0.0F;
-      }
-   }
-   if (ctx->ExecuteFlag) {
-      /*CALL_ClearBufferuiv(ctx->Exec, (buffer, drawbuffer, value));*/
-   }
-}
-
-
-static void GLAPIENTRY
-save_ClearBufferfi(GLenum buffer, GLint drawbuffer,
-                   GLfloat depth, GLint stencil)
-{
-   GET_CURRENT_CONTEXT(ctx);
-   Node *n;
-   ASSERT_OUTSIDE_SAVE_BEGIN_END_AND_FLUSH(ctx);
-   n = alloc_instruction(ctx, OPCODE_CLEAR_BUFFER_FI, 4);
-   if (n) {
-      n[1].e = buffer;
-      n[2].i = drawbuffer;
-      n[3].f = depth;
-      n[4].i = stencil;
-   }
-   if (ctx->ExecuteFlag) {
-      /*CALL_ClearBufferfi(ctx->Exec, (buffer, drawbuffer, depth, stencil));*/
-   }
-}
-
-
-static void GLAPIENTRY
-save_ClearAccum(GLfloat red, GLfloat green, GLfloat blue, GLfloat alpha)
-{
-   GET_CURRENT_CONTEXT(ctx);
-   Node *n;
-   ASSERT_OUTSIDE_SAVE_BEGIN_END_AND_FLUSH(ctx);
-   n = alloc_instruction(ctx, OPCODE_CLEAR_ACCUM, 4);
-   if (n) {
-      n[1].f = red;
-      n[2].f = green;
-      n[3].f = blue;
-      n[4].f = alpha;
-   }
-   if (ctx->ExecuteFlag) {
-      CALL_ClearAccum(ctx->Exec, (red, green, blue, alpha));
-   }
-}
-
-
-static void GLAPIENTRY
-save_ClearColor(GLclampf red, GLclampf green, GLclampf blue, GLclampf alpha)
-{
-   GET_CURRENT_CONTEXT(ctx);
-   Node *n;
-   ASSERT_OUTSIDE_SAVE_BEGIN_END_AND_FLUSH(ctx);
-   n = alloc_instruction(ctx, OPCODE_CLEAR_COLOR, 4);
-   if (n) {
-      n[1].f = red;
-      n[2].f = green;
-      n[3].f = blue;
-      n[4].f = alpha;
-   }
-   if (ctx->ExecuteFlag) {
-      CALL_ClearColor(ctx->Exec, (red, green, blue, alpha));
-   }
-}
-
-
-static void GLAPIENTRY
-save_ClearDepth(GLclampd depth)
-{
-   GET_CURRENT_CONTEXT(ctx);
-   Node *n;
-   ASSERT_OUTSIDE_SAVE_BEGIN_END_AND_FLUSH(ctx);
-   n = alloc_instruction(ctx, OPCODE_CLEAR_DEPTH, 1);
-   if (n) {
-      n[1].f = (GLfloat) depth;
-   }
-   if (ctx->ExecuteFlag) {
-      CALL_ClearDepth(ctx->Exec, (depth));
-   }
-}
-
-
-static void GLAPIENTRY
-save_ClearIndex(GLfloat c)
-{
-   GET_CURRENT_CONTEXT(ctx);
-   Node *n;
-   ASSERT_OUTSIDE_SAVE_BEGIN_END_AND_FLUSH(ctx);
-   n = alloc_instruction(ctx, OPCODE_CLEAR_INDEX, 1);
-   if (n) {
-      n[1].f = c;
-   }
-   if (ctx->ExecuteFlag) {
-      CALL_ClearIndex(ctx->Exec, (c));
-   }
-}
-
-
-static void GLAPIENTRY
-save_ClearStencil(GLint s)
-{
-   GET_CURRENT_CONTEXT(ctx);
-   Node *n;
-   ASSERT_OUTSIDE_SAVE_BEGIN_END_AND_FLUSH(ctx);
-   n = alloc_instruction(ctx, OPCODE_CLEAR_STENCIL, 1);
-   if (n) {
-      n[1].i = s;
-   }
-   if (ctx->ExecuteFlag) {
-      CALL_ClearStencil(ctx->Exec, (s));
-   }
-}
-
-
-static void GLAPIENTRY
-save_ClipPlane(GLenum plane, const GLdouble * equ)
-{
-   GET_CURRENT_CONTEXT(ctx);
-   Node *n;
-   ASSERT_OUTSIDE_SAVE_BEGIN_END_AND_FLUSH(ctx);
-   n = alloc_instruction(ctx, OPCODE_CLIP_PLANE, 5);
-   if (n) {
-      n[1].e = plane;
-      n[2].f = (GLfloat) equ[0];
-      n[3].f = (GLfloat) equ[1];
-      n[4].f = (GLfloat) equ[2];
-      n[5].f = (GLfloat) equ[3];
-   }
-   if (ctx->ExecuteFlag) {
-      CALL_ClipPlane(ctx->Exec, (plane, equ));
-   }
-}
-
-
-
-static void GLAPIENTRY
-save_ColorMask(GLboolean red, GLboolean green,
-               GLboolean blue, GLboolean alpha)
-{
-   GET_CURRENT_CONTEXT(ctx);
-   Node *n;
-   ASSERT_OUTSIDE_SAVE_BEGIN_END_AND_FLUSH(ctx);
-   n = alloc_instruction(ctx, OPCODE_COLOR_MASK, 4);
-   if (n) {
-      n[1].b = red;
-      n[2].b = green;
-      n[3].b = blue;
-      n[4].b = alpha;
-   }
-   if (ctx->ExecuteFlag) {
-      CALL_ColorMask(ctx->Exec, (red, green, blue, alpha));
-   }
-}
-
-
-static void GLAPIENTRY
-save_ColorMaskIndexed(GLuint buf, GLboolean red, GLboolean green,
-                      GLboolean blue, GLboolean alpha)
-{
-   GET_CURRENT_CONTEXT(ctx);
-   Node *n;
-   ASSERT_OUTSIDE_SAVE_BEGIN_END_AND_FLUSH(ctx);
-   n = alloc_instruction(ctx, OPCODE_COLOR_MASK_INDEXED, 5);
-   if (n) {
-      n[1].ui = buf;
-      n[2].b = red;
-      n[3].b = green;
-      n[4].b = blue;
-      n[5].b = alpha;
-   }
-   if (ctx->ExecuteFlag) {
-      /*CALL_ColorMaskIndexedEXT(ctx->Exec, (buf, red, green, blue, alpha));*/
-   }
-}
-
-
-static void GLAPIENTRY
-save_ColorMaterial(GLenum face, GLenum mode)
-{
-   GET_CURRENT_CONTEXT(ctx);
-   Node *n;
-   ASSERT_OUTSIDE_SAVE_BEGIN_END_AND_FLUSH(ctx);
-
-   n = alloc_instruction(ctx, OPCODE_COLOR_MATERIAL, 2);
-   if (n) {
-      n[1].e = face;
-      n[2].e = mode;
-   }
-   if (ctx->ExecuteFlag) {
-      CALL_ColorMaterial(ctx->Exec, (face, mode));
-   }
-}
-
-
-static void GLAPIENTRY
-save_ColorTable(GLenum target, GLenum internalFormat,
-                GLsizei width, GLenum format, GLenum type,
-                const GLvoid * table)
-{
-   GET_CURRENT_CONTEXT(ctx);
-   if (_mesa_is_proxy_texture(target)) {
-      /* execute immediately */
-      CALL_ColorTable(ctx->Exec, (target, internalFormat, width,
-                                  format, type, table));
-   }
-   else {
-      Node *n;
-      ASSERT_OUTSIDE_SAVE_BEGIN_END_AND_FLUSH(ctx);
-      n = alloc_instruction(ctx, OPCODE_COLOR_TABLE, 6);
-      if (n) {
-         n[1].e = target;
-         n[2].e = internalFormat;
-         n[3].i = width;
-         n[4].e = format;
-         n[5].e = type;
-         n[6].data = unpack_image(ctx, 1, width, 1, 1, format, type, table,
-                                  &ctx->Unpack);
-      }
-      if (ctx->ExecuteFlag) {
-         CALL_ColorTable(ctx->Exec, (target, internalFormat, width,
-                                     format, type, table));
-      }
-   }
-}
-
-
-
-static void GLAPIENTRY
-save_ColorTableParameterfv(GLenum target, GLenum pname,
-                           const GLfloat *params)
-{
-   GET_CURRENT_CONTEXT(ctx);
-   Node *n;
-
-   ASSERT_OUTSIDE_SAVE_BEGIN_END_AND_FLUSH(ctx);
-
-   n = alloc_instruction(ctx, OPCODE_COLOR_TABLE_PARAMETER_FV, 6);
-   if (n) {
-      n[1].e = target;
-      n[2].e = pname;
-      n[3].f = params[0];
-      if (pname == GL_COLOR_TABLE_SGI ||
-          pname == GL_POST_CONVOLUTION_COLOR_TABLE_SGI ||
-          pname == GL_TEXTURE_COLOR_TABLE_SGI) {
-         n[4].f = params[1];
-         n[5].f = params[2];
-         n[6].f = params[3];
-      }
-   }
-
-   if (ctx->ExecuteFlag) {
-      CALL_ColorTableParameterfv(ctx->Exec, (target, pname, params));
-   }
-}
-
-
-static void GLAPIENTRY
-save_ColorTableParameteriv(GLenum target, GLenum pname, const GLint *params)
-{
-   GET_CURRENT_CONTEXT(ctx);
-   Node *n;
-
-   ASSERT_OUTSIDE_SAVE_BEGIN_END_AND_FLUSH(ctx);
-
-   n = alloc_instruction(ctx, OPCODE_COLOR_TABLE_PARAMETER_IV, 6);
-   if (n) {
-      n[1].e = target;
-      n[2].e = pname;
-      n[3].i = params[0];
-      if (pname == GL_COLOR_TABLE_SGI ||
-          pname == GL_POST_CONVOLUTION_COLOR_TABLE_SGI ||
-          pname == GL_TEXTURE_COLOR_TABLE_SGI) {
-         n[4].i = params[1];
-         n[5].i = params[2];
-         n[6].i = params[3];
-      }
-   }
-
-   if (ctx->ExecuteFlag) {
-      CALL_ColorTableParameteriv(ctx->Exec, (target, pname, params));
-   }
-}
-
-
-
-static void GLAPIENTRY
-save_ColorSubTable(GLenum target, GLsizei start, GLsizei count,
-                   GLenum format, GLenum type, const GLvoid * table)
-{
-   GET_CURRENT_CONTEXT(ctx);
-   Node *n;
-   ASSERT_OUTSIDE_SAVE_BEGIN_END_AND_FLUSH(ctx);
-   n = alloc_instruction(ctx, OPCODE_COLOR_SUB_TABLE, 6);
-   if (n) {
-      n[1].e = target;
-      n[2].i = start;
-      n[3].i = count;
-      n[4].e = format;
-      n[5].e = type;
-      n[6].data = unpack_image(ctx, 1, count, 1, 1, format, type, table,
-                               &ctx->Unpack);
-   }
-   if (ctx->ExecuteFlag) {
-      CALL_ColorSubTable(ctx->Exec,
-                         (target, start, count, format, type, table));
-   }
-}
-
-
-static void GLAPIENTRY
-save_CopyColorSubTable(GLenum target, GLsizei start,
-                       GLint x, GLint y, GLsizei width)
-{
-   GET_CURRENT_CONTEXT(ctx);
-   Node *n;
-
-   ASSERT_OUTSIDE_SAVE_BEGIN_END_AND_FLUSH(ctx);
-   n = alloc_instruction(ctx, OPCODE_COPY_COLOR_SUB_TABLE, 5);
-   if (n) {
-      n[1].e = target;
-      n[2].i = start;
-      n[3].i = x;
-      n[4].i = y;
-      n[5].i = width;
-   }
-   if (ctx->ExecuteFlag) {
-      CALL_CopyColorSubTable(ctx->Exec, (target, start, x, y, width));
-   }
-}
-
-
-static void GLAPIENTRY
-save_CopyColorTable(GLenum target, GLenum internalformat,
-                    GLint x, GLint y, GLsizei width)
-{
-   GET_CURRENT_CONTEXT(ctx);
-   Node *n;
-
-   ASSERT_OUTSIDE_SAVE_BEGIN_END_AND_FLUSH(ctx);
-   n = alloc_instruction(ctx, OPCODE_COPY_COLOR_TABLE, 5);
-   if (n) {
-      n[1].e = target;
-      n[2].e = internalformat;
-      n[3].i = x;
-      n[4].i = y;
-      n[5].i = width;
-   }
-   if (ctx->ExecuteFlag) {
-      CALL_CopyColorTable(ctx->Exec, (target, internalformat, x, y, width));
-   }
-}
-
-
-static void GLAPIENTRY
-save_ConvolutionFilter1D(GLenum target, GLenum internalFormat, GLsizei width,
-                         GLenum format, GLenum type, const GLvoid * filter)
-{
-   GET_CURRENT_CONTEXT(ctx);
-   Node *n;
-
-   ASSERT_OUTSIDE_SAVE_BEGIN_END_AND_FLUSH(ctx);
-
-   n = alloc_instruction(ctx, OPCODE_CONVOLUTION_FILTER_1D, 6);
-   if (n) {
-      n[1].e = target;
-      n[2].e = internalFormat;
-      n[3].i = width;
-      n[4].e = format;
-      n[5].e = type;
-      n[6].data = unpack_image(ctx, 1, width, 1, 1, format, type, filter,
-                               &ctx->Unpack);
-   }
-   if (ctx->ExecuteFlag) {
-      CALL_ConvolutionFilter1D(ctx->Exec, (target, internalFormat, width,
-                                           format, type, filter));
-   }
-}
-
-
-static void GLAPIENTRY
-save_ConvolutionFilter2D(GLenum target, GLenum internalFormat,
-                         GLsizei width, GLsizei height, GLenum format,
-                         GLenum type, const GLvoid * filter)
-{
-   GET_CURRENT_CONTEXT(ctx);
-   Node *n;
-
-   ASSERT_OUTSIDE_SAVE_BEGIN_END_AND_FLUSH(ctx);
-
-   n = alloc_instruction(ctx, OPCODE_CONVOLUTION_FILTER_2D, 7);
-   if (n) {
-      n[1].e = target;
-      n[2].e = internalFormat;
-      n[3].i = width;
-      n[4].i = height;
-      n[5].e = format;
-      n[6].e = type;
-      n[7].data = unpack_image(ctx, 2, width, height, 1, format, type, filter,
-                               &ctx->Unpack);
-   }
-   if (ctx->ExecuteFlag) {
-      CALL_ConvolutionFilter2D(ctx->Exec,
-                               (target, internalFormat, width, height, format,
-                                type, filter));
-   }
-}
-
-
-static void GLAPIENTRY
-save_ConvolutionParameteri(GLenum target, GLenum pname, GLint param)
-{
-   GET_CURRENT_CONTEXT(ctx);
-   Node *n;
-   ASSERT_OUTSIDE_SAVE_BEGIN_END_AND_FLUSH(ctx);
-   n = alloc_instruction(ctx, OPCODE_CONVOLUTION_PARAMETER_I, 3);
-   if (n) {
-      n[1].e = target;
-      n[2].e = pname;
-      n[3].i = param;
-   }
-   if (ctx->ExecuteFlag) {
-      CALL_ConvolutionParameteri(ctx->Exec, (target, pname, param));
-   }
-}
-
-
-static void GLAPIENTRY
-save_ConvolutionParameteriv(GLenum target, GLenum pname, const GLint *params)
-{
-   GET_CURRENT_CONTEXT(ctx);
-   Node *n;
-   ASSERT_OUTSIDE_SAVE_BEGIN_END_AND_FLUSH(ctx);
-   n = alloc_instruction(ctx, OPCODE_CONVOLUTION_PARAMETER_IV, 6);
-   if (n) {
-      n[1].e = target;
-      n[2].e = pname;
-      n[3].i = params[0];
-      if (pname == GL_CONVOLUTION_BORDER_COLOR ||
-          pname == GL_CONVOLUTION_FILTER_SCALE ||
-          pname == GL_CONVOLUTION_FILTER_BIAS) {
-         n[4].i = params[1];
-         n[5].i = params[2];
-         n[6].i = params[3];
-      }
-      else {
-         n[4].i = n[5].i = n[6].i = 0;
-      }
-   }
-   if (ctx->ExecuteFlag) {
-      CALL_ConvolutionParameteriv(ctx->Exec, (target, pname, params));
-   }
-}
-
-
-static void GLAPIENTRY
-save_ConvolutionParameterf(GLenum target, GLenum pname, GLfloat param)
-{
-   GET_CURRENT_CONTEXT(ctx);
-   Node *n;
-   ASSERT_OUTSIDE_SAVE_BEGIN_END_AND_FLUSH(ctx);
-   n = alloc_instruction(ctx, OPCODE_CONVOLUTION_PARAMETER_F, 3);
-   if (n) {
-      n[1].e = target;
-      n[2].e = pname;
-      n[3].f = param;
-   }
-   if (ctx->ExecuteFlag) {
-      CALL_ConvolutionParameterf(ctx->Exec, (target, pname, param));
-   }
-}
-
-
-static void GLAPIENTRY
-save_ConvolutionParameterfv(GLenum target, GLenum pname,
-                            const GLfloat *params)
-{
-   GET_CURRENT_CONTEXT(ctx);
-   Node *n;
-   ASSERT_OUTSIDE_SAVE_BEGIN_END_AND_FLUSH(ctx);
-   n = alloc_instruction(ctx, OPCODE_CONVOLUTION_PARAMETER_FV, 6);
-   if (n) {
-      n[1].e = target;
-      n[2].e = pname;
-      n[3].f = params[0];
-      if (pname == GL_CONVOLUTION_BORDER_COLOR ||
-          pname == GL_CONVOLUTION_FILTER_SCALE ||
-          pname == GL_CONVOLUTION_FILTER_BIAS) {
-         n[4].f = params[1];
-         n[5].f = params[2];
-         n[6].f = params[3];
-      }
-      else {
-         n[4].f = n[5].f = n[6].f = 0.0F;
-      }
-   }
-   if (ctx->ExecuteFlag) {
-      CALL_ConvolutionParameterfv(ctx->Exec, (target, pname, params));
-   }
-}
-
-
-static void GLAPIENTRY
-save_CopyPixels(GLint x, GLint y, GLsizei width, GLsizei height, GLenum type)
-{
-   GET_CURRENT_CONTEXT(ctx);
-   Node *n;
-   ASSERT_OUTSIDE_SAVE_BEGIN_END_AND_FLUSH(ctx);
-   n = alloc_instruction(ctx, OPCODE_COPY_PIXELS, 5);
-   if (n) {
-      n[1].i = x;
-      n[2].i = y;
-      n[3].i = (GLint) width;
-      n[4].i = (GLint) height;
-      n[5].e = type;
-   }
-   if (ctx->ExecuteFlag) {
-      CALL_CopyPixels(ctx->Exec, (x, y, width, height, type));
-   }
-}
-
-
-
-static void GLAPIENTRY
-save_CopyTexImage1D(GLenum target, GLint level, GLenum internalformat,
-                    GLint x, GLint y, GLsizei width, GLint border)
-{
-   GET_CURRENT_CONTEXT(ctx);
-   Node *n;
-   ASSERT_OUTSIDE_SAVE_BEGIN_END_AND_FLUSH(ctx);
-   n = alloc_instruction(ctx, OPCODE_COPY_TEX_IMAGE1D, 7);
-   if (n) {
-      n[1].e = target;
-      n[2].i = level;
-      n[3].e = internalformat;
-      n[4].i = x;
-      n[5].i = y;
-      n[6].i = width;
-      n[7].i = border;
-   }
-   if (ctx->ExecuteFlag) {
-      CALL_CopyTexImage1D(ctx->Exec, (target, level, internalformat,
-                                      x, y, width, border));
-   }
-}
-
-
-static void GLAPIENTRY
-save_CopyTexImage2D(GLenum target, GLint level,
-                    GLenum internalformat,
-                    GLint x, GLint y, GLsizei width,
-                    GLsizei height, GLint border)
-{
-   GET_CURRENT_CONTEXT(ctx);
-   Node *n;
-   ASSERT_OUTSIDE_SAVE_BEGIN_END_AND_FLUSH(ctx);
-   n = alloc_instruction(ctx, OPCODE_COPY_TEX_IMAGE2D, 8);
-   if (n) {
-      n[1].e = target;
-      n[2].i = level;
-      n[3].e = internalformat;
-      n[4].i = x;
-      n[5].i = y;
-      n[6].i = width;
-      n[7].i = height;
-      n[8].i = border;
-   }
-   if (ctx->ExecuteFlag) {
-      CALL_CopyTexImage2D(ctx->Exec, (target, level, internalformat,
-                                      x, y, width, height, border));
-   }
-}
-
-
-
-static void GLAPIENTRY
-save_CopyTexSubImage1D(GLenum target, GLint level,
-                       GLint xoffset, GLint x, GLint y, GLsizei width)
-{
-   GET_CURRENT_CONTEXT(ctx);
-   Node *n;
-   ASSERT_OUTSIDE_SAVE_BEGIN_END_AND_FLUSH(ctx);
-   n = alloc_instruction(ctx, OPCODE_COPY_TEX_SUB_IMAGE1D, 6);
-   if (n) {
-      n[1].e = target;
-      n[2].i = level;
-      n[3].i = xoffset;
-      n[4].i = x;
-      n[5].i = y;
-      n[6].i = width;
-   }
-   if (ctx->ExecuteFlag) {
-      CALL_CopyTexSubImage1D(ctx->Exec,
-                             (target, level, xoffset, x, y, width));
-   }
-}
-
-
-static void GLAPIENTRY
-save_CopyTexSubImage2D(GLenum target, GLint level,
-                       GLint xoffset, GLint yoffset,
-                       GLint x, GLint y, GLsizei width, GLint height)
-{
-   GET_CURRENT_CONTEXT(ctx);
-   Node *n;
-   ASSERT_OUTSIDE_SAVE_BEGIN_END_AND_FLUSH(ctx);
-   n = alloc_instruction(ctx, OPCODE_COPY_TEX_SUB_IMAGE2D, 8);
-   if (n) {
-      n[1].e = target;
-      n[2].i = level;
-      n[3].i = xoffset;
-      n[4].i = yoffset;
-      n[5].i = x;
-      n[6].i = y;
-      n[7].i = width;
-      n[8].i = height;
-   }
-   if (ctx->ExecuteFlag) {
-      CALL_CopyTexSubImage2D(ctx->Exec, (target, level, xoffset, yoffset,
-                                         x, y, width, height));
-   }
-}
-
-
-static void GLAPIENTRY
-save_CopyTexSubImage3D(GLenum target, GLint level,
-                       GLint xoffset, GLint yoffset, GLint zoffset,
-                       GLint x, GLint y, GLsizei width, GLint height)
-{
-   GET_CURRENT_CONTEXT(ctx);
-   Node *n;
-   ASSERT_OUTSIDE_SAVE_BEGIN_END_AND_FLUSH(ctx);
-   n = alloc_instruction(ctx, OPCODE_COPY_TEX_SUB_IMAGE3D, 9);
-   if (n) {
-      n[1].e = target;
-      n[2].i = level;
-      n[3].i = xoffset;
-      n[4].i = yoffset;
-      n[5].i = zoffset;
-      n[6].i = x;
-      n[7].i = y;
-      n[8].i = width;
-      n[9].i = height;
-   }
-   if (ctx->ExecuteFlag) {
-      CALL_CopyTexSubImage3D(ctx->Exec, (target, level,
-                                         xoffset, yoffset, zoffset,
-                                         x, y, width, height));
-   }
-}
-
-
-static void GLAPIENTRY
-save_CullFace(GLenum mode)
-{
-   GET_CURRENT_CONTEXT(ctx);
-   Node *n;
-   ASSERT_OUTSIDE_SAVE_BEGIN_END_AND_FLUSH(ctx);
-   n = alloc_instruction(ctx, OPCODE_CULL_FACE, 1);
-   if (n) {
-      n[1].e = mode;
-   }
-   if (ctx->ExecuteFlag) {
-      CALL_CullFace(ctx->Exec, (mode));
-   }
-}
-
-
-static void GLAPIENTRY
-save_DepthFunc(GLenum func)
-{
-   GET_CURRENT_CONTEXT(ctx);
-   Node *n;
-   ASSERT_OUTSIDE_SAVE_BEGIN_END_AND_FLUSH(ctx);
-   n = alloc_instruction(ctx, OPCODE_DEPTH_FUNC, 1);
-   if (n) {
-      n[1].e = func;
-   }
-   if (ctx->ExecuteFlag) {
-      CALL_DepthFunc(ctx->Exec, (func));
-   }
-}
-
-
-static void GLAPIENTRY
-save_DepthMask(GLboolean mask)
-{
-   GET_CURRENT_CONTEXT(ctx);
-   Node *n;
-   ASSERT_OUTSIDE_SAVE_BEGIN_END_AND_FLUSH(ctx);
-   n = alloc_instruction(ctx, OPCODE_DEPTH_MASK, 1);
-   if (n) {
-      n[1].b = mask;
-   }
-   if (ctx->ExecuteFlag) {
-      CALL_DepthMask(ctx->Exec, (mask));
-   }
-}
-
-
-static void GLAPIENTRY
-save_DepthRange(GLclampd nearval, GLclampd farval)
-{
-   GET_CURRENT_CONTEXT(ctx);
-   Node *n;
-   ASSERT_OUTSIDE_SAVE_BEGIN_END_AND_FLUSH(ctx);
-   n = alloc_instruction(ctx, OPCODE_DEPTH_RANGE, 2);
-   if (n) {
-      n[1].f = (GLfloat) nearval;
-      n[2].f = (GLfloat) farval;
-   }
-   if (ctx->ExecuteFlag) {
-      CALL_DepthRange(ctx->Exec, (nearval, farval));
-   }
-}
-
-
-static void GLAPIENTRY
-save_Disable(GLenum cap)
-{
-   GET_CURRENT_CONTEXT(ctx);
-   Node *n;
-   ASSERT_OUTSIDE_SAVE_BEGIN_END_AND_FLUSH(ctx);
-   n = alloc_instruction(ctx, OPCODE_DISABLE, 1);
-   if (n) {
-      n[1].e = cap;
-   }
-   if (ctx->ExecuteFlag) {
-      CALL_Disable(ctx->Exec, (cap));
-   }
-}
-
-
-static void GLAPIENTRY
-save_DisableIndexed(GLuint index, GLenum cap)
-{
-   GET_CURRENT_CONTEXT(ctx);
-   Node *n;
-   ASSERT_OUTSIDE_SAVE_BEGIN_END_AND_FLUSH(ctx);
-   n = alloc_instruction(ctx, OPCODE_DISABLE_INDEXED, 2);
-   if (n) {
-      n[1].ui = index;
-      n[2].e = cap;
-   }
-   if (ctx->ExecuteFlag) {
-      CALL_DisableIndexedEXT(ctx->Exec, (index, cap));
-   }
-}
-
-
-static void GLAPIENTRY
-save_DrawBuffer(GLenum mode)
-{
-   GET_CURRENT_CONTEXT(ctx);
-   Node *n;
-   ASSERT_OUTSIDE_SAVE_BEGIN_END_AND_FLUSH(ctx);
-   n = alloc_instruction(ctx, OPCODE_DRAW_BUFFER, 1);
-   if (n) {
-      n[1].e = mode;
-   }
-   if (ctx->ExecuteFlag) {
-      CALL_DrawBuffer(ctx->Exec, (mode));
-   }
-}
-
-
-static void GLAPIENTRY
-save_DrawPixels(GLsizei width, GLsizei height,
-                GLenum format, GLenum type, const GLvoid * pixels)
-{
-   GET_CURRENT_CONTEXT(ctx);
-   Node *n;
-
-   ASSERT_OUTSIDE_SAVE_BEGIN_END_AND_FLUSH(ctx);
-
-   n = alloc_instruction(ctx, OPCODE_DRAW_PIXELS, 5);
-   if (n) {
-      n[1].i = width;
-      n[2].i = height;
-      n[3].e = format;
-      n[4].e = type;
-      n[5].data = unpack_image(ctx, 2, width, height, 1, format, type,
-                               pixels, &ctx->Unpack);
-   }
-   if (ctx->ExecuteFlag) {
-      CALL_DrawPixels(ctx->Exec, (width, height, format, type, pixels));
-   }
-}
-
-
-
-static void GLAPIENTRY
-save_Enable(GLenum cap)
-{
-   GET_CURRENT_CONTEXT(ctx);
-   Node *n;
-   ASSERT_OUTSIDE_SAVE_BEGIN_END_AND_FLUSH(ctx);
-   n = alloc_instruction(ctx, OPCODE_ENABLE, 1);
-   if (n) {
-      n[1].e = cap;
-   }
-   if (ctx->ExecuteFlag) {
-      CALL_Enable(ctx->Exec, (cap));
-   }
-}
-
-
-
-static void GLAPIENTRY
-save_EnableIndexed(GLuint index, GLenum cap)
-{
-   GET_CURRENT_CONTEXT(ctx);
-   Node *n;
-   ASSERT_OUTSIDE_SAVE_BEGIN_END_AND_FLUSH(ctx);
-   n = alloc_instruction(ctx, OPCODE_ENABLE_INDEXED, 2);
-   if (n) {
-      n[1].ui = index;
-      n[2].e = cap;
-   }
-   if (ctx->ExecuteFlag) {
-      CALL_EnableIndexedEXT(ctx->Exec, (index, cap));
-   }
-}
-
-
-
-static void GLAPIENTRY
-save_EvalMesh1(GLenum mode, GLint i1, GLint i2)
-{
-   GET_CURRENT_CONTEXT(ctx);
-   Node *n;
-   ASSERT_OUTSIDE_SAVE_BEGIN_END_AND_FLUSH(ctx);
-   n = alloc_instruction(ctx, OPCODE_EVALMESH1, 3);
-   if (n) {
-      n[1].e = mode;
-      n[2].i = i1;
-      n[3].i = i2;
-   }
-   if (ctx->ExecuteFlag) {
-      CALL_EvalMesh1(ctx->Exec, (mode, i1, i2));
-   }
-}
-
-
-static void GLAPIENTRY
-save_EvalMesh2(GLenum mode, GLint i1, GLint i2, GLint j1, GLint j2)
-{
-   GET_CURRENT_CONTEXT(ctx);
-   Node *n;
-   ASSERT_OUTSIDE_SAVE_BEGIN_END_AND_FLUSH(ctx);
-   n = alloc_instruction(ctx, OPCODE_EVALMESH2, 5);
-   if (n) {
-      n[1].e = mode;
-      n[2].i = i1;
-      n[3].i = i2;
-      n[4].i = j1;
-      n[5].i = j2;
-   }
-   if (ctx->ExecuteFlag) {
-      CALL_EvalMesh2(ctx->Exec, (mode, i1, i2, j1, j2));
-   }
-}
-
-
-
-
-static void GLAPIENTRY
-save_Fogfv(GLenum pname, const GLfloat *params)
-{
-   GET_CURRENT_CONTEXT(ctx);
-   Node *n;
-   ASSERT_OUTSIDE_SAVE_BEGIN_END_AND_FLUSH(ctx);
-   n = alloc_instruction(ctx, OPCODE_FOG, 5);
-   if (n) {
-      n[1].e = pname;
-      n[2].f = params[0];
-      n[3].f = params[1];
-      n[4].f = params[2];
-      n[5].f = params[3];
-   }
-   if (ctx->ExecuteFlag) {
-      CALL_Fogfv(ctx->Exec, (pname, params));
-   }
-}
-
-
-static void GLAPIENTRY
-save_Fogf(GLenum pname, GLfloat param)
-{
-   GLfloat parray[4];
-   parray[0] = param;
-   parray[1] = parray[2] = parray[3] = 0.0F;
-   save_Fogfv(pname, parray);
-}
-
-
-static void GLAPIENTRY
-save_Fogiv(GLenum pname, const GLint *params)
-{
-   GLfloat p[4];
-   switch (pname) {
-   case GL_FOG_MODE:
-   case GL_FOG_DENSITY:
-   case GL_FOG_START:
-   case GL_FOG_END:
-   case GL_FOG_INDEX:
-      p[0] = (GLfloat) *params;
-      p[1] = 0.0f;
-      p[2] = 0.0f;
-      p[3] = 0.0f;
-      break;
-   case GL_FOG_COLOR:
-      p[0] = INT_TO_FLOAT(params[0]);
-      p[1] = INT_TO_FLOAT(params[1]);
-      p[2] = INT_TO_FLOAT(params[2]);
-      p[3] = INT_TO_FLOAT(params[3]);
-      break;
-   default:
-      /* Error will be caught later in gl_Fogfv */
-      ASSIGN_4V(p, 0.0F, 0.0F, 0.0F, 0.0F);
-   }
-   save_Fogfv(pname, p);
-}
-
-
-static void GLAPIENTRY
-save_Fogi(GLenum pname, GLint param)
-{
-   GLint parray[4];
-   parray[0] = param;
-   parray[1] = parray[2] = parray[3] = 0;
-   save_Fogiv(pname, parray);
-}
-
-
-static void GLAPIENTRY
-save_FrontFace(GLenum mode)
-{
-   GET_CURRENT_CONTEXT(ctx);
-   Node *n;
-   ASSERT_OUTSIDE_SAVE_BEGIN_END_AND_FLUSH(ctx);
-   n = alloc_instruction(ctx, OPCODE_FRONT_FACE, 1);
-   if (n) {
-      n[1].e = mode;
-   }
-   if (ctx->ExecuteFlag) {
-      CALL_FrontFace(ctx->Exec, (mode));
-   }
-}
-
-
-static void GLAPIENTRY
-save_Frustum(GLdouble left, GLdouble right,
-             GLdouble bottom, GLdouble top, GLdouble nearval, GLdouble farval)
-{
-   GET_CURRENT_CONTEXT(ctx);
-   Node *n;
-   ASSERT_OUTSIDE_SAVE_BEGIN_END_AND_FLUSH(ctx);
-   n = alloc_instruction(ctx, OPCODE_FRUSTUM, 6);
-   if (n) {
-      n[1].f = (GLfloat) left;
-      n[2].f = (GLfloat) right;
-      n[3].f = (GLfloat) bottom;
-      n[4].f = (GLfloat) top;
-      n[5].f = (GLfloat) nearval;
-      n[6].f = (GLfloat) farval;
-   }
-   if (ctx->ExecuteFlag) {
-      CALL_Frustum(ctx->Exec, (left, right, bottom, top, nearval, farval));
-   }
-}
-
-
-static void GLAPIENTRY
-save_Hint(GLenum target, GLenum mode)
-{
-   GET_CURRENT_CONTEXT(ctx);
-   Node *n;
-   ASSERT_OUTSIDE_SAVE_BEGIN_END_AND_FLUSH(ctx);
-   n = alloc_instruction(ctx, OPCODE_HINT, 2);
-   if (n) {
-      n[1].e = target;
-      n[2].e = mode;
-   }
-   if (ctx->ExecuteFlag) {
-      CALL_Hint(ctx->Exec, (target, mode));
-   }
-}
-
-
-static void GLAPIENTRY
-save_Histogram(GLenum target, GLsizei width, GLenum internalFormat,
-               GLboolean sink)
-{
-   GET_CURRENT_CONTEXT(ctx);
-   Node *n;
-
-   ASSERT_OUTSIDE_SAVE_BEGIN_END_AND_FLUSH(ctx);
-   n = alloc_instruction(ctx, OPCODE_HISTOGRAM, 4);
-   if (n) {
-      n[1].e = target;
-      n[2].i = width;
-      n[3].e = internalFormat;
-      n[4].b = sink;
-   }
-   if (ctx->ExecuteFlag) {
-      CALL_Histogram(ctx->Exec, (target, width, internalFormat, sink));
-   }
-}
-
-
-static void GLAPIENTRY
-save_IndexMask(GLuint mask)
-{
-   GET_CURRENT_CONTEXT(ctx);
-   Node *n;
-   ASSERT_OUTSIDE_SAVE_BEGIN_END_AND_FLUSH(ctx);
-   n = alloc_instruction(ctx, OPCODE_INDEX_MASK, 1);
-   if (n) {
-      n[1].ui = mask;
-   }
-   if (ctx->ExecuteFlag) {
-      CALL_IndexMask(ctx->Exec, (mask));
-   }
-}
-
-
-static void GLAPIENTRY
-save_InitNames(void)
-{
-   GET_CURRENT_CONTEXT(ctx);
-   ASSERT_OUTSIDE_SAVE_BEGIN_END_AND_FLUSH(ctx);
-   (void) alloc_instruction(ctx, OPCODE_INIT_NAMES, 0);
-   if (ctx->ExecuteFlag) {
-      CALL_InitNames(ctx->Exec, ());
-   }
-}
-
-
-static void GLAPIENTRY
-save_Lightfv(GLenum light, GLenum pname, const GLfloat *params)
-{
-   GET_CURRENT_CONTEXT(ctx);
-   Node *n;
-   ASSERT_OUTSIDE_SAVE_BEGIN_END_AND_FLUSH(ctx);
-   n = alloc_instruction(ctx, OPCODE_LIGHT, 6);
-   if (n) {
-      GLint i, nParams;
-      n[1].e = light;
-      n[2].e = pname;
-      switch (pname) {
-      case GL_AMBIENT:
-         nParams = 4;
-         break;
-      case GL_DIFFUSE:
-         nParams = 4;
-         break;
-      case GL_SPECULAR:
-         nParams = 4;
-         break;
-      case GL_POSITION:
-         nParams = 4;
-         break;
-      case GL_SPOT_DIRECTION:
-         nParams = 3;
-         break;
-      case GL_SPOT_EXPONENT:
-         nParams = 1;
-         break;
-      case GL_SPOT_CUTOFF:
-         nParams = 1;
-         break;
-      case GL_CONSTANT_ATTENUATION:
-         nParams = 1;
-         break;
-      case GL_LINEAR_ATTENUATION:
-         nParams = 1;
-         break;
-      case GL_QUADRATIC_ATTENUATION:
-         nParams = 1;
-         break;
-      default:
-         nParams = 0;
-      }
-      for (i = 0; i < nParams; i++) {
-         n[3 + i].f = params[i];
-      }
-   }
-   if (ctx->ExecuteFlag) {
-      CALL_Lightfv(ctx->Exec, (light, pname, params));
-   }
-}
-
-
-static void GLAPIENTRY
-save_Lightf(GLenum light, GLenum pname, GLfloat param)
-{
-   GLfloat parray[4];
-   parray[0] = param;
-   parray[1] = parray[2] = parray[3] = 0.0F;
-   save_Lightfv(light, pname, parray);
-}
-
-
-static void GLAPIENTRY
-save_Lightiv(GLenum light, GLenum pname, const GLint *params)
-{
-   GLfloat fparam[4];
-   switch (pname) {
-   case GL_AMBIENT:
-   case GL_DIFFUSE:
-   case GL_SPECULAR:
-      fparam[0] = INT_TO_FLOAT(params[0]);
-      fparam[1] = INT_TO_FLOAT(params[1]);
-      fparam[2] = INT_TO_FLOAT(params[2]);
-      fparam[3] = INT_TO_FLOAT(params[3]);
-      break;
-   case GL_POSITION:
-      fparam[0] = (GLfloat) params[0];
-      fparam[1] = (GLfloat) params[1];
-      fparam[2] = (GLfloat) params[2];
-      fparam[3] = (GLfloat) params[3];
-      break;
-   case GL_SPOT_DIRECTION:
-      fparam[0] = (GLfloat) params[0];
-      fparam[1] = (GLfloat) params[1];
-      fparam[2] = (GLfloat) params[2];
-      break;
-   case GL_SPOT_EXPONENT:
-   case GL_SPOT_CUTOFF:
-   case GL_CONSTANT_ATTENUATION:
-   case GL_LINEAR_ATTENUATION:
-   case GL_QUADRATIC_ATTENUATION:
-      fparam[0] = (GLfloat) params[0];
-      break;
-   default:
-      /* error will be caught later in gl_Lightfv */
-      ;
-   }
-   save_Lightfv(light, pname, fparam);
-}
-
-
-static void GLAPIENTRY
-save_Lighti(GLenum light, GLenum pname, GLint param)
-{
-   GLint parray[4];
-   parray[0] = param;
-   parray[1] = parray[2] = parray[3] = 0;
-   save_Lightiv(light, pname, parray);
-}
-
-
-static void GLAPIENTRY
-save_LightModelfv(GLenum pname, const GLfloat *params)
-{
-   GET_CURRENT_CONTEXT(ctx);
-   Node *n;
-   ASSERT_OUTSIDE_SAVE_BEGIN_END_AND_FLUSH(ctx);
-   n = alloc_instruction(ctx, OPCODE_LIGHT_MODEL, 5);
-   if (n) {
-      n[1].e = pname;
-      n[2].f = params[0];
-      n[3].f = params[1];
-      n[4].f = params[2];
-      n[5].f = params[3];
-   }
-   if (ctx->ExecuteFlag) {
-      CALL_LightModelfv(ctx->Exec, (pname, params));
-   }
-}
-
-
-static void GLAPIENTRY
-save_LightModelf(GLenum pname, GLfloat param)
-{
-   GLfloat parray[4];
-   parray[0] = param;
-   parray[1] = parray[2] = parray[3] = 0.0F;
-   save_LightModelfv(pname, parray);
-}
-
-
-static void GLAPIENTRY
-save_LightModeliv(GLenum pname, const GLint *params)
-{
-   GLfloat fparam[4];
-   switch (pname) {
-   case GL_LIGHT_MODEL_AMBIENT:
-      fparam[0] = INT_TO_FLOAT(params[0]);
-      fparam[1] = INT_TO_FLOAT(params[1]);
-      fparam[2] = INT_TO_FLOAT(params[2]);
-      fparam[3] = INT_TO_FLOAT(params[3]);
-      break;
-   case GL_LIGHT_MODEL_LOCAL_VIEWER:
-   case GL_LIGHT_MODEL_TWO_SIDE:
-   case GL_LIGHT_MODEL_COLOR_CONTROL:
-      fparam[0] = (GLfloat) params[0];
-      fparam[1] = 0.0F;
-      fparam[2] = 0.0F;
-      fparam[3] = 0.0F;
-      break;
-   default:
-      /* Error will be caught later in gl_LightModelfv */
-      ASSIGN_4V(fparam, 0.0F, 0.0F, 0.0F, 0.0F);
-   }
-   save_LightModelfv(pname, fparam);
-}
-
-
-static void GLAPIENTRY
-save_LightModeli(GLenum pname, GLint param)
-{
-   GLint parray[4];
-   parray[0] = param;
-   parray[1] = parray[2] = parray[3] = 0;
-   save_LightModeliv(pname, parray);
-}
-
-
-static void GLAPIENTRY
-save_LineStipple(GLint factor, GLushort pattern)
-{
-   GET_CURRENT_CONTEXT(ctx);
-   Node *n;
-   ASSERT_OUTSIDE_SAVE_BEGIN_END_AND_FLUSH(ctx);
-   n = alloc_instruction(ctx, OPCODE_LINE_STIPPLE, 2);
-   if (n) {
-      n[1].i = factor;
-      n[2].us = pattern;
-   }
-   if (ctx->ExecuteFlag) {
-      CALL_LineStipple(ctx->Exec, (factor, pattern));
-   }
-}
-
-
-static void GLAPIENTRY
-save_LineWidth(GLfloat width)
-{
-   GET_CURRENT_CONTEXT(ctx);
-   Node *n;
-   ASSERT_OUTSIDE_SAVE_BEGIN_END_AND_FLUSH(ctx);
-   n = alloc_instruction(ctx, OPCODE_LINE_WIDTH, 1);
-   if (n) {
-      n[1].f = width;
-   }
-   if (ctx->ExecuteFlag) {
-      CALL_LineWidth(ctx->Exec, (width));
-   }
-}
-
-
-static void GLAPIENTRY
-save_ListBase(GLuint base)
-{
-   GET_CURRENT_CONTEXT(ctx);
-   Node *n;
-   ASSERT_OUTSIDE_SAVE_BEGIN_END_AND_FLUSH(ctx);
-   n = alloc_instruction(ctx, OPCODE_LIST_BASE, 1);
-   if (n) {
-      n[1].ui = base;
-   }
-   if (ctx->ExecuteFlag) {
-      CALL_ListBase(ctx->Exec, (base));
-   }
-}
-
-
-static void GLAPIENTRY
-save_LoadIdentity(void)
-{
-   GET_CURRENT_CONTEXT(ctx);
-   ASSERT_OUTSIDE_SAVE_BEGIN_END_AND_FLUSH(ctx);
-   (void) alloc_instruction(ctx, OPCODE_LOAD_IDENTITY, 0);
-   if (ctx->ExecuteFlag) {
-      CALL_LoadIdentity(ctx->Exec, ());
-   }
-}
-
-
-static void GLAPIENTRY
-save_LoadMatrixf(const GLfloat * m)
-{
-   GET_CURRENT_CONTEXT(ctx);
-   Node *n;
-   ASSERT_OUTSIDE_SAVE_BEGIN_END_AND_FLUSH(ctx);
-   n = alloc_instruction(ctx, OPCODE_LOAD_MATRIX, 16);
-   if (n) {
-      GLuint i;
-      for (i = 0; i < 16; i++) {
-         n[1 + i].f = m[i];
-      }
-   }
-   if (ctx->ExecuteFlag) {
-      CALL_LoadMatrixf(ctx->Exec, (m));
-   }
-}
-
-
-static void GLAPIENTRY
-save_LoadMatrixd(const GLdouble * m)
-{
-   GLfloat f[16];
-   GLint i;
-   for (i = 0; i < 16; i++) {
-      f[i] = (GLfloat) m[i];
-   }
-   save_LoadMatrixf(f);
-}
-
-
-static void GLAPIENTRY
-save_LoadName(GLuint name)
-{
-   GET_CURRENT_CONTEXT(ctx);
-   Node *n;
-   ASSERT_OUTSIDE_SAVE_BEGIN_END_AND_FLUSH(ctx);
-   n = alloc_instruction(ctx, OPCODE_LOAD_NAME, 1);
-   if (n) {
-      n[1].ui = name;
-   }
-   if (ctx->ExecuteFlag) {
-      CALL_LoadName(ctx->Exec, (name));
-   }
-}
-
-
-static void GLAPIENTRY
-save_LogicOp(GLenum opcode)
-{
-   GET_CURRENT_CONTEXT(ctx);
-   Node *n;
-   ASSERT_OUTSIDE_SAVE_BEGIN_END_AND_FLUSH(ctx);
-   n = alloc_instruction(ctx, OPCODE_LOGIC_OP, 1);
-   if (n) {
-      n[1].e = opcode;
-   }
-   if (ctx->ExecuteFlag) {
-      CALL_LogicOp(ctx->Exec, (opcode));
-   }
-}
-
-
-static void GLAPIENTRY
-save_Map1d(GLenum target, GLdouble u1, GLdouble u2, GLint stride,
-           GLint order, const GLdouble * points)
-{
-   GET_CURRENT_CONTEXT(ctx);
-   Node *n;
-   ASSERT_OUTSIDE_SAVE_BEGIN_END_AND_FLUSH(ctx);
-   n = alloc_instruction(ctx, OPCODE_MAP1, 6);
-   if (n) {
-      GLfloat *pnts = _mesa_copy_map_points1d(target, stride, order, points);
-      n[1].e = target;
-      n[2].f = (GLfloat) u1;
-      n[3].f = (GLfloat) u2;
-      n[4].i = _mesa_evaluator_components(target);      /* stride */
-      n[5].i = order;
-      n[6].data = (void *) pnts;
-   }
-   if (ctx->ExecuteFlag) {
-      CALL_Map1d(ctx->Exec, (target, u1, u2, stride, order, points));
-   }
-}
-
-static void GLAPIENTRY
-save_Map1f(GLenum target, GLfloat u1, GLfloat u2, GLint stride,
-           GLint order, const GLfloat * points)
-{
-   GET_CURRENT_CONTEXT(ctx);
-   Node *n;
-   ASSERT_OUTSIDE_SAVE_BEGIN_END_AND_FLUSH(ctx);
-   n = alloc_instruction(ctx, OPCODE_MAP1, 6);
-   if (n) {
-      GLfloat *pnts = _mesa_copy_map_points1f(target, stride, order, points);
-      n[1].e = target;
-      n[2].f = u1;
-      n[3].f = u2;
-      n[4].i = _mesa_evaluator_components(target);      /* stride */
-      n[5].i = order;
-      n[6].data = (void *) pnts;
-   }
-   if (ctx->ExecuteFlag) {
-      CALL_Map1f(ctx->Exec, (target, u1, u2, stride, order, points));
-   }
-}
-
-
-static void GLAPIENTRY
-save_Map2d(GLenum target,
-           GLdouble u1, GLdouble u2, GLint ustride, GLint uorder,
-           GLdouble v1, GLdouble v2, GLint vstride, GLint vorder,
-           const GLdouble * points)
-{
-   GET_CURRENT_CONTEXT(ctx);
-   Node *n;
-   ASSERT_OUTSIDE_SAVE_BEGIN_END_AND_FLUSH(ctx);
-   n = alloc_instruction(ctx, OPCODE_MAP2, 10);
-   if (n) {
-      GLfloat *pnts = _mesa_copy_map_points2d(target, ustride, uorder,
-                                              vstride, vorder, points);
-      n[1].e = target;
-      n[2].f = (GLfloat) u1;
-      n[3].f = (GLfloat) u2;
-      n[4].f = (GLfloat) v1;
-      n[5].f = (GLfloat) v2;
-      /* XXX verify these strides are correct */
-      n[6].i = _mesa_evaluator_components(target) * vorder;     /*ustride */
-      n[7].i = _mesa_evaluator_components(target);      /*vstride */
-      n[8].i = uorder;
-      n[9].i = vorder;
-      n[10].data = (void *) pnts;
-   }
-   if (ctx->ExecuteFlag) {
-      CALL_Map2d(ctx->Exec, (target,
-                             u1, u2, ustride, uorder,
-                             v1, v2, vstride, vorder, points));
-   }
-}
-
-
-static void GLAPIENTRY
-save_Map2f(GLenum target,
-           GLfloat u1, GLfloat u2, GLint ustride, GLint uorder,
-           GLfloat v1, GLfloat v2, GLint vstride, GLint vorder,
-           const GLfloat * points)
-{
-   GET_CURRENT_CONTEXT(ctx);
-   Node *n;
-   ASSERT_OUTSIDE_SAVE_BEGIN_END_AND_FLUSH(ctx);
-   n = alloc_instruction(ctx, OPCODE_MAP2, 10);
-   if (n) {
-      GLfloat *pnts = _mesa_copy_map_points2f(target, ustride, uorder,
-                                              vstride, vorder, points);
-      n[1].e = target;
-      n[2].f = u1;
-      n[3].f = u2;
-      n[4].f = v1;
-      n[5].f = v2;
-      /* XXX verify these strides are correct */
-      n[6].i = _mesa_evaluator_components(target) * vorder;     /*ustride */
-      n[7].i = _mesa_evaluator_components(target);      /*vstride */
-      n[8].i = uorder;
-      n[9].i = vorder;
-      n[10].data = (void *) pnts;
-   }
-   if (ctx->ExecuteFlag) {
-      CALL_Map2f(ctx->Exec, (target, u1, u2, ustride, uorder,
-                             v1, v2, vstride, vorder, points));
-   }
-}
-
-
-static void GLAPIENTRY
-save_MapGrid1f(GLint un, GLfloat u1, GLfloat u2)
-{
-   GET_CURRENT_CONTEXT(ctx);
-   Node *n;
-   ASSERT_OUTSIDE_SAVE_BEGIN_END_AND_FLUSH(ctx);
-   n = alloc_instruction(ctx, OPCODE_MAPGRID1, 3);
-   if (n) {
-      n[1].i = un;
-      n[2].f = u1;
-      n[3].f = u2;
-   }
-   if (ctx->ExecuteFlag) {
-      CALL_MapGrid1f(ctx->Exec, (un, u1, u2));
-   }
-}
-
-
-static void GLAPIENTRY
-save_MapGrid1d(GLint un, GLdouble u1, GLdouble u2)
-{
-   save_MapGrid1f(un, (GLfloat) u1, (GLfloat) u2);
-}
-
-
-static void GLAPIENTRY
-save_MapGrid2f(GLint un, GLfloat u1, GLfloat u2,
-               GLint vn, GLfloat v1, GLfloat v2)
-{
-   GET_CURRENT_CONTEXT(ctx);
-   Node *n;
-   ASSERT_OUTSIDE_SAVE_BEGIN_END_AND_FLUSH(ctx);
-   n = alloc_instruction(ctx, OPCODE_MAPGRID2, 6);
-   if (n) {
-      n[1].i = un;
-      n[2].f = u1;
-      n[3].f = u2;
-      n[4].i = vn;
-      n[5].f = v1;
-      n[6].f = v2;
-   }
-   if (ctx->ExecuteFlag) {
-      CALL_MapGrid2f(ctx->Exec, (un, u1, u2, vn, v1, v2));
-   }
-}
-
-
-
-static void GLAPIENTRY
-save_MapGrid2d(GLint un, GLdouble u1, GLdouble u2,
-               GLint vn, GLdouble v1, GLdouble v2)
-{
-   save_MapGrid2f(un, (GLfloat) u1, (GLfloat) u2,
-                  vn, (GLfloat) v1, (GLfloat) v2);
-}
-
-
-static void GLAPIENTRY
-save_MatrixMode(GLenum mode)
-{
-   GET_CURRENT_CONTEXT(ctx);
-   Node *n;
-   ASSERT_OUTSIDE_SAVE_BEGIN_END_AND_FLUSH(ctx);
-   n = alloc_instruction(ctx, OPCODE_MATRIX_MODE, 1);
-   if (n) {
-      n[1].e = mode;
-   }
-   if (ctx->ExecuteFlag) {
-      CALL_MatrixMode(ctx->Exec, (mode));
-   }
-}
-
-
-static void GLAPIENTRY
-save_Minmax(GLenum target, GLenum internalFormat, GLboolean sink)
-{
-   GET_CURRENT_CONTEXT(ctx);
-   Node *n;
-
-   ASSERT_OUTSIDE_SAVE_BEGIN_END_AND_FLUSH(ctx);
-   n = alloc_instruction(ctx, OPCODE_MIN_MAX, 3);
-   if (n) {
-      n[1].e = target;
-      n[2].e = internalFormat;
-      n[3].b = sink;
-   }
-   if (ctx->ExecuteFlag) {
-      CALL_Minmax(ctx->Exec, (target, internalFormat, sink));
-   }
-}
-
-
-static void GLAPIENTRY
-save_MultMatrixf(const GLfloat * m)
-{
-   GET_CURRENT_CONTEXT(ctx);
-   Node *n;
-   ASSERT_OUTSIDE_SAVE_BEGIN_END_AND_FLUSH(ctx);
-   n = alloc_instruction(ctx, OPCODE_MULT_MATRIX, 16);
-   if (n) {
-      GLuint i;
-      for (i = 0; i < 16; i++) {
-         n[1 + i].f = m[i];
-      }
-   }
-   if (ctx->ExecuteFlag) {
-      CALL_MultMatrixf(ctx->Exec, (m));
-   }
-}
-
-
-static void GLAPIENTRY
-save_MultMatrixd(const GLdouble * m)
-{
-   GLfloat f[16];
-   GLint i;
-   for (i = 0; i < 16; i++) {
-      f[i] = (GLfloat) m[i];
-   }
-   save_MultMatrixf(f);
-}
-
-
-static void GLAPIENTRY
-save_NewList(GLuint name, GLenum mode)
-{
-   GET_CURRENT_CONTEXT(ctx);
-   /* It's an error to call this function while building a display list */
-   _mesa_error(ctx, GL_INVALID_OPERATION, "glNewList");
-   (void) name;
-   (void) mode;
-}
-
-
-
-static void GLAPIENTRY
-save_Ortho(GLdouble left, GLdouble right,
-           GLdouble bottom, GLdouble top, GLdouble nearval, GLdouble farval)
-{
-   GET_CURRENT_CONTEXT(ctx);
-   Node *n;
-   ASSERT_OUTSIDE_SAVE_BEGIN_END_AND_FLUSH(ctx);
-   n = alloc_instruction(ctx, OPCODE_ORTHO, 6);
-   if (n) {
-      n[1].f = (GLfloat) left;
-      n[2].f = (GLfloat) right;
-      n[3].f = (GLfloat) bottom;
-      n[4].f = (GLfloat) top;
-      n[5].f = (GLfloat) nearval;
-      n[6].f = (GLfloat) farval;
-   }
-   if (ctx->ExecuteFlag) {
-      CALL_Ortho(ctx->Exec, (left, right, bottom, top, nearval, farval));
-   }
-}
-
-
-static void GLAPIENTRY
-save_PixelMapfv(GLenum map, GLint mapsize, const GLfloat *values)
-{
-   GET_CURRENT_CONTEXT(ctx);
-   Node *n;
-   ASSERT_OUTSIDE_SAVE_BEGIN_END_AND_FLUSH(ctx);
-   n = alloc_instruction(ctx, OPCODE_PIXEL_MAP, 3);
-   if (n) {
-      n[1].e = map;
-      n[2].i = mapsize;
-      n[3].data = (void *) malloc(mapsize * sizeof(GLfloat));
-      memcpy(n[3].data, (void *) values, mapsize * sizeof(GLfloat));
-   }
-   if (ctx->ExecuteFlag) {
-      CALL_PixelMapfv(ctx->Exec, (map, mapsize, values));
-   }
-}
-
-
-static void GLAPIENTRY
-save_PixelMapuiv(GLenum map, GLint mapsize, const GLuint *values)
-{
-   GLfloat fvalues[MAX_PIXEL_MAP_TABLE];
-   GLint i;
-   if (map == GL_PIXEL_MAP_I_TO_I || map == GL_PIXEL_MAP_S_TO_S) {
-      for (i = 0; i < mapsize; i++) {
-         fvalues[i] = (GLfloat) values[i];
-      }
-   }
-   else {
-      for (i = 0; i < mapsize; i++) {
-         fvalues[i] = UINT_TO_FLOAT(values[i]);
-      }
-   }
-   save_PixelMapfv(map, mapsize, fvalues);
-}
-
-
-static void GLAPIENTRY
-save_PixelMapusv(GLenum map, GLint mapsize, const GLushort *values)
-{
-   GLfloat fvalues[MAX_PIXEL_MAP_TABLE];
-   GLint i;
-   if (map == GL_PIXEL_MAP_I_TO_I || map == GL_PIXEL_MAP_S_TO_S) {
-      for (i = 0; i < mapsize; i++) {
-         fvalues[i] = (GLfloat) values[i];
-      }
-   }
-   else {
-      for (i = 0; i < mapsize; i++) {
-         fvalues[i] = USHORT_TO_FLOAT(values[i]);
-      }
-   }
-   save_PixelMapfv(map, mapsize, fvalues);
-}
-
-
-static void GLAPIENTRY
-save_PixelTransferf(GLenum pname, GLfloat param)
-{
-   GET_CURRENT_CONTEXT(ctx);
-   Node *n;
-   ASSERT_OUTSIDE_SAVE_BEGIN_END_AND_FLUSH(ctx);
-   n = alloc_instruction(ctx, OPCODE_PIXEL_TRANSFER, 2);
-   if (n) {
-      n[1].e = pname;
-      n[2].f = param;
-   }
-   if (ctx->ExecuteFlag) {
-      CALL_PixelTransferf(ctx->Exec, (pname, param));
-   }
-}
-
-
-static void GLAPIENTRY
-save_PixelTransferi(GLenum pname, GLint param)
-{
-   save_PixelTransferf(pname, (GLfloat) param);
-}
-
-
-static void GLAPIENTRY
-save_PixelZoom(GLfloat xfactor, GLfloat yfactor)
-{
-   GET_CURRENT_CONTEXT(ctx);
-   Node *n;
-   ASSERT_OUTSIDE_SAVE_BEGIN_END_AND_FLUSH(ctx);
-   n = alloc_instruction(ctx, OPCODE_PIXEL_ZOOM, 2);
-   if (n) {
-      n[1].f = xfactor;
-      n[2].f = yfactor;
-   }
-   if (ctx->ExecuteFlag) {
-      CALL_PixelZoom(ctx->Exec, (xfactor, yfactor));
-   }
-}
-
-
-static void GLAPIENTRY
-save_PointParameterfvEXT(GLenum pname, const GLfloat *params)
-{
-   GET_CURRENT_CONTEXT(ctx);
-   Node *n;
-   ASSERT_OUTSIDE_SAVE_BEGIN_END_AND_FLUSH(ctx);
-   n = alloc_instruction(ctx, OPCODE_POINT_PARAMETERS, 4);
-   if (n) {
-      n[1].e = pname;
-      n[2].f = params[0];
-      n[3].f = params[1];
-      n[4].f = params[2];
-   }
-   if (ctx->ExecuteFlag) {
-      CALL_PointParameterfvEXT(ctx->Exec, (pname, params));
-   }
-}
-
-
-static void GLAPIENTRY
-save_PointParameterfEXT(GLenum pname, GLfloat param)
-{
-   GLfloat parray[3];
-   parray[0] = param;
-   parray[1] = parray[2] = 0.0F;
-   save_PointParameterfvEXT(pname, parray);
-}
-
-static void GLAPIENTRY
-save_PointParameteriNV(GLenum pname, GLint param)
-{
-   GLfloat parray[3];
-   parray[0] = (GLfloat) param;
-   parray[1] = parray[2] = 0.0F;
-   save_PointParameterfvEXT(pname, parray);
-}
-
-static void GLAPIENTRY
-save_PointParameterivNV(GLenum pname, const GLint * param)
-{
-   GLfloat parray[3];
-   parray[0] = (GLfloat) param[0];
-   parray[1] = parray[2] = 0.0F;
-   save_PointParameterfvEXT(pname, parray);
-}
-
-
-static void GLAPIENTRY
-save_PointSize(GLfloat size)
-{
-   GET_CURRENT_CONTEXT(ctx);
-   Node *n;
-   ASSERT_OUTSIDE_SAVE_BEGIN_END_AND_FLUSH(ctx);
-   n = alloc_instruction(ctx, OPCODE_POINT_SIZE, 1);
-   if (n) {
-      n[1].f = size;
-   }
-   if (ctx->ExecuteFlag) {
-      CALL_PointSize(ctx->Exec, (size));
-   }
-}
-
-
-static void GLAPIENTRY
-save_PolygonMode(GLenum face, GLenum mode)
-{
-   GET_CURRENT_CONTEXT(ctx);
-   Node *n;
-   ASSERT_OUTSIDE_SAVE_BEGIN_END_AND_FLUSH(ctx);
-   n = alloc_instruction(ctx, OPCODE_POLYGON_MODE, 2);
-   if (n) {
-      n[1].e = face;
-      n[2].e = mode;
-   }
-   if (ctx->ExecuteFlag) {
-      CALL_PolygonMode(ctx->Exec, (face, mode));
-   }
-}
-
-
-static void GLAPIENTRY
-save_PolygonStipple(const GLubyte * pattern)
-{
-   GET_CURRENT_CONTEXT(ctx);
-   Node *n;
-
-   ASSERT_OUTSIDE_SAVE_BEGIN_END_AND_FLUSH(ctx);
-
-   n = alloc_instruction(ctx, OPCODE_POLYGON_STIPPLE, 1);
-   if (n) {
-      n[1].data = unpack_image(ctx, 2, 32, 32, 1, GL_COLOR_INDEX, GL_BITMAP,
-                               pattern, &ctx->Unpack);
-   }
-   if (ctx->ExecuteFlag) {
-      CALL_PolygonStipple(ctx->Exec, ((GLubyte *) pattern));
-   }
-}
-
-
-static void GLAPIENTRY
-save_PolygonOffset(GLfloat factor, GLfloat units)
-{
-   GET_CURRENT_CONTEXT(ctx);
-   Node *n;
-   ASSERT_OUTSIDE_SAVE_BEGIN_END_AND_FLUSH(ctx);
-   n = alloc_instruction(ctx, OPCODE_POLYGON_OFFSET, 2);
-   if (n) {
-      n[1].f = factor;
-      n[2].f = units;
-   }
-   if (ctx->ExecuteFlag) {
-      CALL_PolygonOffset(ctx->Exec, (factor, units));
-   }
-}
-
-
-static void GLAPIENTRY
-save_PolygonOffsetEXT(GLfloat factor, GLfloat bias)
-{
-   GET_CURRENT_CONTEXT(ctx);
-   /* XXX mult by DepthMaxF here??? */
-   save_PolygonOffset(factor, ctx->DrawBuffer->_DepthMaxF * bias);
-}
-
-
-static void GLAPIENTRY
-save_PopAttrib(void)
-{
-   GET_CURRENT_CONTEXT(ctx);
-   ASSERT_OUTSIDE_SAVE_BEGIN_END_AND_FLUSH(ctx);
-   (void) alloc_instruction(ctx, OPCODE_POP_ATTRIB, 0);
-   if (ctx->ExecuteFlag) {
-      CALL_PopAttrib(ctx->Exec, ());
-   }
-}
-
-
-static void GLAPIENTRY
-save_PopMatrix(void)
-{
-   GET_CURRENT_CONTEXT(ctx);
-   ASSERT_OUTSIDE_SAVE_BEGIN_END_AND_FLUSH(ctx);
-   (void) alloc_instruction(ctx, OPCODE_POP_MATRIX, 0);
-   if (ctx->ExecuteFlag) {
-      CALL_PopMatrix(ctx->Exec, ());
-   }
-}
-
-
-static void GLAPIENTRY
-save_PopName(void)
-{
-   GET_CURRENT_CONTEXT(ctx);
-   ASSERT_OUTSIDE_SAVE_BEGIN_END_AND_FLUSH(ctx);
-   (void) alloc_instruction(ctx, OPCODE_POP_NAME, 0);
-   if (ctx->ExecuteFlag) {
-      CALL_PopName(ctx->Exec, ());
-   }
-}
-
-
-static void GLAPIENTRY
-save_PrioritizeTextures(GLsizei num, const GLuint * textures,
-                        const GLclampf * priorities)
-{
-   GET_CURRENT_CONTEXT(ctx);
-   GLint i;
-   ASSERT_OUTSIDE_SAVE_BEGIN_END_AND_FLUSH(ctx);
-
-   for (i = 0; i < num; i++) {
-      Node *n;
-      n = alloc_instruction(ctx, OPCODE_PRIORITIZE_TEXTURE, 2);
-      if (n) {
-         n[1].ui = textures[i];
-         n[2].f = priorities[i];
-      }
-   }
-   if (ctx->ExecuteFlag) {
-      CALL_PrioritizeTextures(ctx->Exec, (num, textures, priorities));
-   }
-}
-
-
-static void GLAPIENTRY
-save_PushAttrib(GLbitfield mask)
-{
-   GET_CURRENT_CONTEXT(ctx);
-   Node *n;
-   ASSERT_OUTSIDE_SAVE_BEGIN_END_AND_FLUSH(ctx);
-   n = alloc_instruction(ctx, OPCODE_PUSH_ATTRIB, 1);
-   if (n) {
-      n[1].bf = mask;
-   }
-   if (ctx->ExecuteFlag) {
-      CALL_PushAttrib(ctx->Exec, (mask));
-   }
-}
-
-
-static void GLAPIENTRY
-save_PushMatrix(void)
-{
-   GET_CURRENT_CONTEXT(ctx);
-   ASSERT_OUTSIDE_SAVE_BEGIN_END_AND_FLUSH(ctx);
-   (void) alloc_instruction(ctx, OPCODE_PUSH_MATRIX, 0);
-   if (ctx->ExecuteFlag) {
-      CALL_PushMatrix(ctx->Exec, ());
-   }
-}
-
-
-static void GLAPIENTRY
-save_PushName(GLuint name)
-{
-   GET_CURRENT_CONTEXT(ctx);
-   Node *n;
-   ASSERT_OUTSIDE_SAVE_BEGIN_END_AND_FLUSH(ctx);
-   n = alloc_instruction(ctx, OPCODE_PUSH_NAME, 1);
-   if (n) {
-      n[1].ui = name;
-   }
-   if (ctx->ExecuteFlag) {
-      CALL_PushName(ctx->Exec, (name));
-   }
-}
-
-
-static void GLAPIENTRY
-save_RasterPos4f(GLfloat x, GLfloat y, GLfloat z, GLfloat w)
-{
-   GET_CURRENT_CONTEXT(ctx);
-   Node *n;
-   ASSERT_OUTSIDE_SAVE_BEGIN_END_AND_FLUSH(ctx);
-   n = alloc_instruction(ctx, OPCODE_RASTER_POS, 4);
-   if (n) {
-      n[1].f = x;
-      n[2].f = y;
-      n[3].f = z;
-      n[4].f = w;
-   }
-   if (ctx->ExecuteFlag) {
-      CALL_RasterPos4f(ctx->Exec, (x, y, z, w));
-   }
-}
-
-static void GLAPIENTRY
-save_RasterPos2d(GLdouble x, GLdouble y)
-{
-   save_RasterPos4f((GLfloat) x, (GLfloat) y, 0.0F, 1.0F);
-}
-
-static void GLAPIENTRY
-save_RasterPos2f(GLfloat x, GLfloat y)
-{
-   save_RasterPos4f(x, y, 0.0F, 1.0F);
-}
-
-static void GLAPIENTRY
-save_RasterPos2i(GLint x, GLint y)
-{
-   save_RasterPos4f((GLfloat) x, (GLfloat) y, 0.0F, 1.0F);
-}
-
-static void GLAPIENTRY
-save_RasterPos2s(GLshort x, GLshort y)
-{
-   save_RasterPos4f(x, y, 0.0F, 1.0F);
-}
-
-static void GLAPIENTRY
-save_RasterPos3d(GLdouble x, GLdouble y, GLdouble z)
-{
-   save_RasterPos4f((GLfloat) x, (GLfloat) y, (GLfloat) z, 1.0F);
-}
-
-static void GLAPIENTRY
-save_RasterPos3f(GLfloat x, GLfloat y, GLfloat z)
-{
-   save_RasterPos4f(x, y, z, 1.0F);
-}
-
-static void GLAPIENTRY
-save_RasterPos3i(GLint x, GLint y, GLint z)
-{
-   save_RasterPos4f((GLfloat) x, (GLfloat) y, (GLfloat) z, 1.0F);
-}
-
-static void GLAPIENTRY
-save_RasterPos3s(GLshort x, GLshort y, GLshort z)
-{
-   save_RasterPos4f(x, y, z, 1.0F);
-}
-
-static void GLAPIENTRY
-save_RasterPos4d(GLdouble x, GLdouble y, GLdouble z, GLdouble w)
-{
-   save_RasterPos4f((GLfloat) x, (GLfloat) y, (GLfloat) z, (GLfloat) w);
-}
-
-static void GLAPIENTRY
-save_RasterPos4i(GLint x, GLint y, GLint z, GLint w)
-{
-   save_RasterPos4f((GLfloat) x, (GLfloat) y, (GLfloat) z, (GLfloat) w);
-}
-
-static void GLAPIENTRY
-save_RasterPos4s(GLshort x, GLshort y, GLshort z, GLshort w)
-{
-   save_RasterPos4f(x, y, z, w);
-}
-
-static void GLAPIENTRY
-save_RasterPos2dv(const GLdouble * v)
-{
-   save_RasterPos4f((GLfloat) v[0], (GLfloat) v[1], 0.0F, 1.0F);
-}
-
-static void GLAPIENTRY
-save_RasterPos2fv(const GLfloat * v)
-{
-   save_RasterPos4f(v[0], v[1], 0.0F, 1.0F);
-}
-
-static void GLAPIENTRY
-save_RasterPos2iv(const GLint * v)
-{
-   save_RasterPos4f((GLfloat) v[0], (GLfloat) v[1], 0.0F, 1.0F);
-}
-
-static void GLAPIENTRY
-save_RasterPos2sv(const GLshort * v)
-{
-   save_RasterPos4f(v[0], v[1], 0.0F, 1.0F);
-}
-
-static void GLAPIENTRY
-save_RasterPos3dv(const GLdouble * v)
-{
-   save_RasterPos4f((GLfloat) v[0], (GLfloat) v[1], (GLfloat) v[2], 1.0F);
-}
-
-static void GLAPIENTRY
-save_RasterPos3fv(const GLfloat * v)
-{
-   save_RasterPos4f(v[0], v[1], v[2], 1.0F);
-}
-
-static void GLAPIENTRY
-save_RasterPos3iv(const GLint * v)
-{
-   save_RasterPos4f((GLfloat) v[0], (GLfloat) v[1], (GLfloat) v[2], 1.0F);
-}
-
-static void GLAPIENTRY
-save_RasterPos3sv(const GLshort * v)
-{
-   save_RasterPos4f(v[0], v[1], v[2], 1.0F);
-}
-
-static void GLAPIENTRY
-save_RasterPos4dv(const GLdouble * v)
-{
-   save_RasterPos4f((GLfloat) v[0], (GLfloat) v[1],
-                    (GLfloat) v[2], (GLfloat) v[3]);
-}
-
-static void GLAPIENTRY
-save_RasterPos4fv(const GLfloat * v)
-{
-   save_RasterPos4f(v[0], v[1], v[2], v[3]);
-}
-
-static void GLAPIENTRY
-save_RasterPos4iv(const GLint * v)
-{
-   save_RasterPos4f((GLfloat) v[0], (GLfloat) v[1],
-                    (GLfloat) v[2], (GLfloat) v[3]);
-}
-
-static void GLAPIENTRY
-save_RasterPos4sv(const GLshort * v)
-{
-   save_RasterPos4f(v[0], v[1], v[2], v[3]);
-}
-
-
-static void GLAPIENTRY
-save_PassThrough(GLfloat token)
-{
-   GET_CURRENT_CONTEXT(ctx);
-   Node *n;
-   ASSERT_OUTSIDE_SAVE_BEGIN_END_AND_FLUSH(ctx);
-   n = alloc_instruction(ctx, OPCODE_PASSTHROUGH, 1);
-   if (n) {
-      n[1].f = token;
-   }
-   if (ctx->ExecuteFlag) {
-      CALL_PassThrough(ctx->Exec, (token));
-   }
-}
-
-
-static void GLAPIENTRY
-save_ReadBuffer(GLenum mode)
-{
-   GET_CURRENT_CONTEXT(ctx);
-   Node *n;
-   ASSERT_OUTSIDE_SAVE_BEGIN_END_AND_FLUSH(ctx);
-   n = alloc_instruction(ctx, OPCODE_READ_BUFFER, 1);
-   if (n) {
-      n[1].e = mode;
-   }
-   if (ctx->ExecuteFlag) {
-      CALL_ReadBuffer(ctx->Exec, (mode));
-   }
-}
-
-
-static void GLAPIENTRY
-save_ResetHistogram(GLenum target)
-{
-   GET_CURRENT_CONTEXT(ctx);
-   Node *n;
-   ASSERT_OUTSIDE_SAVE_BEGIN_END_AND_FLUSH(ctx);
-   n = alloc_instruction(ctx, OPCODE_RESET_HISTOGRAM, 1);
-   if (n) {
-      n[1].e = target;
-   }
-   if (ctx->ExecuteFlag) {
-      CALL_ResetHistogram(ctx->Exec, (target));
-   }
-}
-
-
-static void GLAPIENTRY
-save_ResetMinmax(GLenum target)
-{
-   GET_CURRENT_CONTEXT(ctx);
-   Node *n;
-   ASSERT_OUTSIDE_SAVE_BEGIN_END_AND_FLUSH(ctx);
-   n = alloc_instruction(ctx, OPCODE_RESET_MIN_MAX, 1);
-   if (n) {
-      n[1].e = target;
-   }
-   if (ctx->ExecuteFlag) {
-      CALL_ResetMinmax(ctx->Exec, (target));
-   }
-}
-
-
-static void GLAPIENTRY
-save_Rotatef(GLfloat angle, GLfloat x, GLfloat y, GLfloat z)
-{
-   GET_CURRENT_CONTEXT(ctx);
-   Node *n;
-   ASSERT_OUTSIDE_SAVE_BEGIN_END_AND_FLUSH(ctx);
-   n = alloc_instruction(ctx, OPCODE_ROTATE, 4);
-   if (n) {
-      n[1].f = angle;
-      n[2].f = x;
-      n[3].f = y;
-      n[4].f = z;
-   }
-   if (ctx->ExecuteFlag) {
-      CALL_Rotatef(ctx->Exec, (angle, x, y, z));
-   }
-}
-
-
-static void GLAPIENTRY
-save_Rotated(GLdouble angle, GLdouble x, GLdouble y, GLdouble z)
-{
-   save_Rotatef((GLfloat) angle, (GLfloat) x, (GLfloat) y, (GLfloat) z);
-}
-
-
-static void GLAPIENTRY
-save_Scalef(GLfloat x, GLfloat y, GLfloat z)
-{
-   GET_CURRENT_CONTEXT(ctx);
-   Node *n;
-   ASSERT_OUTSIDE_SAVE_BEGIN_END_AND_FLUSH(ctx);
-   n = alloc_instruction(ctx, OPCODE_SCALE, 3);
-   if (n) {
-      n[1].f = x;
-      n[2].f = y;
-      n[3].f = z;
-   }
-   if (ctx->ExecuteFlag) {
-      CALL_Scalef(ctx->Exec, (x, y, z));
-   }
-}
-
-
-static void GLAPIENTRY
-save_Scaled(GLdouble x, GLdouble y, GLdouble z)
-{
-   save_Scalef((GLfloat) x, (GLfloat) y, (GLfloat) z);
-}
-
-
-static void GLAPIENTRY
-save_Scissor(GLint x, GLint y, GLsizei width, GLsizei height)
-{
-   GET_CURRENT_CONTEXT(ctx);
-   Node *n;
-   ASSERT_OUTSIDE_SAVE_BEGIN_END_AND_FLUSH(ctx);
-   n = alloc_instruction(ctx, OPCODE_SCISSOR, 4);
-   if (n) {
-      n[1].i = x;
-      n[2].i = y;
-      n[3].i = width;
-      n[4].i = height;
-   }
-   if (ctx->ExecuteFlag) {
-      CALL_Scissor(ctx->Exec, (x, y, width, height));
-   }
-}
-
-
-static void GLAPIENTRY
-save_ShadeModel(GLenum mode)
-{
-   GET_CURRENT_CONTEXT(ctx);
-   Node *n;
-   ASSERT_OUTSIDE_SAVE_BEGIN_END(ctx);
-
-   if (ctx->ExecuteFlag) {
-      CALL_ShadeModel(ctx->Exec, (mode));
-   }
-
-   if (ctx->ListState.Current.ShadeModel == mode)
-      return;
-
-   SAVE_FLUSH_VERTICES(ctx);
-
-   /* Only save the value if we know the statechange will take effect:
-    */
-   if (ctx->Driver.CurrentSavePrimitive == PRIM_OUTSIDE_BEGIN_END)
-      ctx->ListState.Current.ShadeModel = mode;
-
-   n = alloc_instruction(ctx, OPCODE_SHADE_MODEL, 1);
-   if (n) {
-      n[1].e = mode;
-   }
-}
-
-
-static void GLAPIENTRY
-save_StencilFunc(GLenum func, GLint ref, GLuint mask)
-{
-   GET_CURRENT_CONTEXT(ctx);
-   Node *n;
-   ASSERT_OUTSIDE_SAVE_BEGIN_END_AND_FLUSH(ctx);
-   n = alloc_instruction(ctx, OPCODE_STENCIL_FUNC, 3);
-   if (n) {
-      n[1].e = func;
-      n[2].i = ref;
-      n[3].ui = mask;
-   }
-   if (ctx->ExecuteFlag) {
-      CALL_StencilFunc(ctx->Exec, (func, ref, mask));
-   }
-}
-
-
-static void GLAPIENTRY
-save_StencilMask(GLuint mask)
-{
-   GET_CURRENT_CONTEXT(ctx);
-   Node *n;
-   ASSERT_OUTSIDE_SAVE_BEGIN_END_AND_FLUSH(ctx);
-   n = alloc_instruction(ctx, OPCODE_STENCIL_MASK, 1);
-   if (n) {
-      n[1].ui = mask;
-   }
-   if (ctx->ExecuteFlag) {
-      CALL_StencilMask(ctx->Exec, (mask));
-   }
-}
-
-
-static void GLAPIENTRY
-save_StencilOp(GLenum fail, GLenum zfail, GLenum zpass)
-{
-   GET_CURRENT_CONTEXT(ctx);
-   Node *n;
-   ASSERT_OUTSIDE_SAVE_BEGIN_END_AND_FLUSH(ctx);
-   n = alloc_instruction(ctx, OPCODE_STENCIL_OP, 3);
-   if (n) {
-      n[1].e = fail;
-      n[2].e = zfail;
-      n[3].e = zpass;
-   }
-   if (ctx->ExecuteFlag) {
-      CALL_StencilOp(ctx->Exec, (fail, zfail, zpass));
-   }
-}
-
-
-static void GLAPIENTRY
-save_StencilFuncSeparate(GLenum face, GLenum func, GLint ref, GLuint mask)
-{
-   GET_CURRENT_CONTEXT(ctx);
-   Node *n;
-   ASSERT_OUTSIDE_SAVE_BEGIN_END_AND_FLUSH(ctx);
-   n = alloc_instruction(ctx, OPCODE_STENCIL_FUNC_SEPARATE, 4);
-   if (n) {
-      n[1].e = face;
-      n[2].e = func;
-      n[3].i = ref;
-      n[4].ui = mask;
-   }
-   if (ctx->ExecuteFlag) {
-      CALL_StencilFuncSeparate(ctx->Exec, (face, func, ref, mask));
-   }
-}
-
-
-static void GLAPIENTRY
-save_StencilFuncSeparateATI(GLenum frontfunc, GLenum backfunc, GLint ref,
-                            GLuint mask)
-{
-   GET_CURRENT_CONTEXT(ctx);
-   Node *n;
-   ASSERT_OUTSIDE_SAVE_BEGIN_END_AND_FLUSH(ctx);
-   /* GL_FRONT */
-   n = alloc_instruction(ctx, OPCODE_STENCIL_FUNC_SEPARATE, 4);
-   if (n) {
-      n[1].e = GL_FRONT;
-      n[2].e = frontfunc;
-      n[3].i = ref;
-      n[4].ui = mask;
-   }
-   /* GL_BACK */
-   n = alloc_instruction(ctx, OPCODE_STENCIL_FUNC_SEPARATE, 4);
-   if (n) {
-      n[1].e = GL_BACK;
-      n[2].e = backfunc;
-      n[3].i = ref;
-      n[4].ui = mask;
-   }
-   if (ctx->ExecuteFlag) {
-      CALL_StencilFuncSeparate(ctx->Exec, (GL_FRONT, frontfunc, ref, mask));
-      CALL_StencilFuncSeparate(ctx->Exec, (GL_BACK, backfunc, ref, mask));
-   }
-}
-
-
-static void GLAPIENTRY
-save_StencilMaskSeparate(GLenum face, GLuint mask)
-{
-   GET_CURRENT_CONTEXT(ctx);
-   Node *n;
-   ASSERT_OUTSIDE_SAVE_BEGIN_END_AND_FLUSH(ctx);
-   n = alloc_instruction(ctx, OPCODE_STENCIL_MASK_SEPARATE, 2);
-   if (n) {
-      n[1].e = face;
-      n[2].ui = mask;
-   }
-   if (ctx->ExecuteFlag) {
-      CALL_StencilMaskSeparate(ctx->Exec, (face, mask));
-   }
-}
-
-
-static void GLAPIENTRY
-save_StencilOpSeparate(GLenum face, GLenum fail, GLenum zfail, GLenum zpass)
-{
-   GET_CURRENT_CONTEXT(ctx);
-   Node *n;
-   ASSERT_OUTSIDE_SAVE_BEGIN_END_AND_FLUSH(ctx);
-   n = alloc_instruction(ctx, OPCODE_STENCIL_OP_SEPARATE, 4);
-   if (n) {
-      n[1].e = face;
-      n[2].e = fail;
-      n[3].e = zfail;
-      n[4].e = zpass;
-   }
-   if (ctx->ExecuteFlag) {
-      CALL_StencilOpSeparate(ctx->Exec, (face, fail, zfail, zpass));
-   }
-}
-
-
-static void GLAPIENTRY
-save_TexEnvfv(GLenum target, GLenum pname, const GLfloat *params)
-{
-   GET_CURRENT_CONTEXT(ctx);
-   Node *n;
-   ASSERT_OUTSIDE_SAVE_BEGIN_END_AND_FLUSH(ctx);
-   n = alloc_instruction(ctx, OPCODE_TEXENV, 6);
-   if (n) {
-      n[1].e = target;
-      n[2].e = pname;
-      if (pname == GL_TEXTURE_ENV_COLOR) {
-         n[3].f = params[0];
-         n[4].f = params[1];
-         n[5].f = params[2];
-         n[6].f = params[3];
-      }
-      else {
-         n[3].f = params[0];
-         n[4].f = n[5].f = n[6].f = 0.0F;
-      }
-   }
-   if (ctx->ExecuteFlag) {
-      CALL_TexEnvfv(ctx->Exec, (target, pname, params));
-   }
-}
-
-
-static void GLAPIENTRY
-save_TexEnvf(GLenum target, GLenum pname, GLfloat param)
-{
-   GLfloat parray[4];
-   parray[0] = (GLfloat) param;
-   parray[1] = parray[2] = parray[3] = 0.0F;
-   save_TexEnvfv(target, pname, parray);
-}
-
-
-static void GLAPIENTRY
-save_TexEnvi(GLenum target, GLenum pname, GLint param)
-{
-   GLfloat p[4];
-   p[0] = (GLfloat) param;
-   p[1] = p[2] = p[3] = 0.0F;
-   save_TexEnvfv(target, pname, p);
-}
-
-
-static void GLAPIENTRY
-save_TexEnviv(GLenum target, GLenum pname, const GLint * param)
-{
-   GLfloat p[4];
-   if (pname == GL_TEXTURE_ENV_COLOR) {
-      p[0] = INT_TO_FLOAT(param[0]);
-      p[1] = INT_TO_FLOAT(param[1]);
-      p[2] = INT_TO_FLOAT(param[2]);
-      p[3] = INT_TO_FLOAT(param[3]);
-   }
-   else {
-      p[0] = (GLfloat) param[0];
-      p[1] = p[2] = p[3] = 0.0F;
-   }
-   save_TexEnvfv(target, pname, p);
-}
-
-
-static void GLAPIENTRY
-save_TexGenfv(GLenum coord, GLenum pname, const GLfloat *params)
-{
-   GET_CURRENT_CONTEXT(ctx);
-   Node *n;
-   ASSERT_OUTSIDE_SAVE_BEGIN_END_AND_FLUSH(ctx);
-   n = alloc_instruction(ctx, OPCODE_TEXGEN, 6);
-   if (n) {
-      n[1].e = coord;
-      n[2].e = pname;
-      n[3].f = params[0];
-      n[4].f = params[1];
-      n[5].f = params[2];
-      n[6].f = params[3];
-   }
-   if (ctx->ExecuteFlag) {
-      CALL_TexGenfv(ctx->Exec, (coord, pname, params));
-   }
-}
-
-
-static void GLAPIENTRY
-save_TexGeniv(GLenum coord, GLenum pname, const GLint *params)
-{
-   GLfloat p[4];
-   p[0] = (GLfloat) params[0];
-   p[1] = (GLfloat) params[1];
-   p[2] = (GLfloat) params[2];
-   p[3] = (GLfloat) params[3];
-   save_TexGenfv(coord, pname, p);
-}
-
-
-static void GLAPIENTRY
-save_TexGend(GLenum coord, GLenum pname, GLdouble param)
-{
-   GLfloat parray[4];
-   parray[0] = (GLfloat) param;
-   parray[1] = parray[2] = parray[3] = 0.0F;
-   save_TexGenfv(coord, pname, parray);
-}
-
-
-static void GLAPIENTRY
-save_TexGendv(GLenum coord, GLenum pname, const GLdouble *params)
-{
-   GLfloat p[4];
-   p[0] = (GLfloat) params[0];
-   p[1] = (GLfloat) params[1];
-   p[2] = (GLfloat) params[2];
-   p[3] = (GLfloat) params[3];
-   save_TexGenfv(coord, pname, p);
-}
-
-
-static void GLAPIENTRY
-save_TexGenf(GLenum coord, GLenum pname, GLfloat param)
-{
-   GLfloat parray[4];
-   parray[0] = param;
-   parray[1] = parray[2] = parray[3] = 0.0F;
-   save_TexGenfv(coord, pname, parray);
-}
-
-
-static void GLAPIENTRY
-save_TexGeni(GLenum coord, GLenum pname, GLint param)
-{
-   GLint parray[4];
-   parray[0] = param;
-   parray[1] = parray[2] = parray[3] = 0;
-   save_TexGeniv(coord, pname, parray);
-}
-
-
-static void GLAPIENTRY
-save_TexParameterfv(GLenum target, GLenum pname, const GLfloat *params)
-{
-   GET_CURRENT_CONTEXT(ctx);
-   Node *n;
-   ASSERT_OUTSIDE_SAVE_BEGIN_END_AND_FLUSH(ctx);
-   n = alloc_instruction(ctx, OPCODE_TEXPARAMETER, 6);
-   if (n) {
-      n[1].e = target;
-      n[2].e = pname;
-      n[3].f = params[0];
-      n[4].f = params[1];
-      n[5].f = params[2];
-      n[6].f = params[3];
-   }
-   if (ctx->ExecuteFlag) {
-      CALL_TexParameterfv(ctx->Exec, (target, pname, params));
-   }
-}
-
-
-static void GLAPIENTRY
-save_TexParameterf(GLenum target, GLenum pname, GLfloat param)
-{
-   GLfloat parray[4];
-   parray[0] = param;
-   parray[1] = parray[2] = parray[3] = 0.0F;
-   save_TexParameterfv(target, pname, parray);
-}
-
-
-static void GLAPIENTRY
-save_TexParameteri(GLenum target, GLenum pname, GLint param)
-{
-   GLfloat fparam[4];
-   fparam[0] = (GLfloat) param;
-   fparam[1] = fparam[2] = fparam[3] = 0.0F;
-   save_TexParameterfv(target, pname, fparam);
-}
-
-
-static void GLAPIENTRY
-save_TexParameteriv(GLenum target, GLenum pname, const GLint *params)
-{
-   GLfloat fparam[4];
-   fparam[0] = (GLfloat) params[0];
-   fparam[1] = fparam[2] = fparam[3] = 0.0F;
-   save_TexParameterfv(target, pname, fparam);
-}
-
-
-static void GLAPIENTRY
-save_TexImage1D(GLenum target,
-                GLint level, GLint components,
-                GLsizei width, GLint border,
-                GLenum format, GLenum type, const GLvoid * pixels)
-{
-   GET_CURRENT_CONTEXT(ctx);
-   if (target == GL_PROXY_TEXTURE_1D) {
-      /* don't compile, execute immediately */
-      CALL_TexImage1D(ctx->Exec, (target, level, components, width,
-                                  border, format, type, pixels));
-   }
-   else {
-      Node *n;
-      ASSERT_OUTSIDE_SAVE_BEGIN_END_AND_FLUSH(ctx);
-      n = alloc_instruction(ctx, OPCODE_TEX_IMAGE1D, 8);
-      if (n) {
-         n[1].e = target;
-         n[2].i = level;
-         n[3].i = components;
-         n[4].i = (GLint) width;
-         n[5].i = border;
-         n[6].e = format;
-         n[7].e = type;
-         n[8].data = unpack_image(ctx, 1, width, 1, 1, format, type,
-                                  pixels, &ctx->Unpack);
-      }
-      if (ctx->ExecuteFlag) {
-         CALL_TexImage1D(ctx->Exec, (target, level, components, width,
-                                     border, format, type, pixels));
-      }
-   }
-}
-
-
-static void GLAPIENTRY
-save_TexImage2D(GLenum target,
-                GLint level, GLint components,
-                GLsizei width, GLsizei height, GLint border,
-                GLenum format, GLenum type, const GLvoid * pixels)
-{
-   GET_CURRENT_CONTEXT(ctx);
-   if (target == GL_PROXY_TEXTURE_2D) {
-      /* don't compile, execute immediately */
-      CALL_TexImage2D(ctx->Exec, (target, level, components, width,
-                                  height, border, format, type, pixels));
-   }
-   else {
-      Node *n;
-      ASSERT_OUTSIDE_SAVE_BEGIN_END_AND_FLUSH(ctx);
-      n = alloc_instruction(ctx, OPCODE_TEX_IMAGE2D, 9);
-      if (n) {
-         n[1].e = target;
-         n[2].i = level;
-         n[3].i = components;
-         n[4].i = (GLint) width;
-         n[5].i = (GLint) height;
-         n[6].i = border;
-         n[7].e = format;
-         n[8].e = type;
-         n[9].data = unpack_image(ctx, 2, width, height, 1, format, type,
-                                  pixels, &ctx->Unpack);
-      }
-      if (ctx->ExecuteFlag) {
-         CALL_TexImage2D(ctx->Exec, (target, level, components, width,
-                                     height, border, format, type, pixels));
-      }
-   }
-}
-
-
-static void GLAPIENTRY
-save_TexImage3D(GLenum target,
-                GLint level, GLint internalFormat,
-                GLsizei width, GLsizei height, GLsizei depth,
-                GLint border,
-                GLenum format, GLenum type, const GLvoid * pixels)
-{
-   GET_CURRENT_CONTEXT(ctx);
-   if (target == GL_PROXY_TEXTURE_3D) {
-      /* don't compile, execute immediately */
-      CALL_TexImage3D(ctx->Exec, (target, level, internalFormat, width,
-                                  height, depth, border, format, type,
-                                  pixels));
-   }
-   else {
-      Node *n;
-      ASSERT_OUTSIDE_SAVE_BEGIN_END_AND_FLUSH(ctx);
-      n = alloc_instruction(ctx, OPCODE_TEX_IMAGE3D, 10);
-      if (n) {
-         n[1].e = target;
-         n[2].i = level;
-         n[3].i = (GLint) internalFormat;
-         n[4].i = (GLint) width;
-         n[5].i = (GLint) height;
-         n[6].i = (GLint) depth;
-         n[7].i = border;
-         n[8].e = format;
-         n[9].e = type;
-         n[10].data = unpack_image(ctx, 3, width, height, depth, format, type,
-                                   pixels, &ctx->Unpack);
-      }
-      if (ctx->ExecuteFlag) {
-         CALL_TexImage3D(ctx->Exec, (target, level, internalFormat, width,
-                                     height, depth, border, format, type,
-                                     pixels));
-      }
-   }
-}
-
-
-static void GLAPIENTRY
-save_TexSubImage1D(GLenum target, GLint level, GLint xoffset,
-                   GLsizei width, GLenum format, GLenum type,
-                   const GLvoid * pixels)
-{
-   GET_CURRENT_CONTEXT(ctx);
-   Node *n;
-
-   ASSERT_OUTSIDE_SAVE_BEGIN_END_AND_FLUSH(ctx);
-
-   n = alloc_instruction(ctx, OPCODE_TEX_SUB_IMAGE1D, 7);
-   if (n) {
-      n[1].e = target;
-      n[2].i = level;
-      n[3].i = xoffset;
-      n[4].i = (GLint) width;
-      n[5].e = format;
-      n[6].e = type;
-      n[7].data = unpack_image(ctx, 1, width, 1, 1, format, type,
-                               pixels, &ctx->Unpack);
-   }
-   if (ctx->ExecuteFlag) {
-      CALL_TexSubImage1D(ctx->Exec, (target, level, xoffset, width,
-                                     format, type, pixels));
-   }
-}
-
-
-static void GLAPIENTRY
-save_TexSubImage2D(GLenum target, GLint level,
-                   GLint xoffset, GLint yoffset,
-                   GLsizei width, GLsizei height,
-                   GLenum format, GLenum type, const GLvoid * pixels)
-{
-   GET_CURRENT_CONTEXT(ctx);
-   Node *n;
-
-   ASSERT_OUTSIDE_SAVE_BEGIN_END_AND_FLUSH(ctx);
-
-   n = alloc_instruction(ctx, OPCODE_TEX_SUB_IMAGE2D, 9);
-   if (n) {
-      n[1].e = target;
-      n[2].i = level;
-      n[3].i = xoffset;
-      n[4].i = yoffset;
-      n[5].i = (GLint) width;
-      n[6].i = (GLint) height;
-      n[7].e = format;
-      n[8].e = type;
-      n[9].data = unpack_image(ctx, 2, width, height, 1, format, type,
-                               pixels, &ctx->Unpack);
-   }
-   if (ctx->ExecuteFlag) {
-      CALL_TexSubImage2D(ctx->Exec, (target, level, xoffset, yoffset,
-                                     width, height, format, type, pixels));
-   }
-}
-
-
-static void GLAPIENTRY
-save_TexSubImage3D(GLenum target, GLint level,
-                   GLint xoffset, GLint yoffset, GLint zoffset,
-                   GLsizei width, GLsizei height, GLsizei depth,
-                   GLenum format, GLenum type, const GLvoid * pixels)
-{
-   GET_CURRENT_CONTEXT(ctx);
-   Node *n;
-
-   ASSERT_OUTSIDE_SAVE_BEGIN_END_AND_FLUSH(ctx);
-
-   n = alloc_instruction(ctx, OPCODE_TEX_SUB_IMAGE3D, 11);
-   if (n) {
-      n[1].e = target;
-      n[2].i = level;
-      n[3].i = xoffset;
-      n[4].i = yoffset;
-      n[5].i = zoffset;
-      n[6].i = (GLint) width;
-      n[7].i = (GLint) height;
-      n[8].i = (GLint) depth;
-      n[9].e = format;
-      n[10].e = type;
-      n[11].data = unpack_image(ctx, 3, width, height, depth, format, type,
-                                pixels, &ctx->Unpack);
-   }
-   if (ctx->ExecuteFlag) {
-      CALL_TexSubImage3D(ctx->Exec, (target, level,
-                                     xoffset, yoffset, zoffset,
-                                     width, height, depth, format, type,
-                                     pixels));
-   }
-}
-
-
-static void GLAPIENTRY
-save_Translatef(GLfloat x, GLfloat y, GLfloat z)
-{
-   GET_CURRENT_CONTEXT(ctx);
-   Node *n;
-   ASSERT_OUTSIDE_SAVE_BEGIN_END_AND_FLUSH(ctx);
-   n = alloc_instruction(ctx, OPCODE_TRANSLATE, 3);
-   if (n) {
-      n[1].f = x;
-      n[2].f = y;
-      n[3].f = z;
-   }
-   if (ctx->ExecuteFlag) {
-      CALL_Translatef(ctx->Exec, (x, y, z));
-   }
-}
-
-
-static void GLAPIENTRY
-save_Translated(GLdouble x, GLdouble y, GLdouble z)
-{
-   save_Translatef((GLfloat) x, (GLfloat) y, (GLfloat) z);
-}
-
-
-
-static void GLAPIENTRY
-save_Viewport(GLint x, GLint y, GLsizei width, GLsizei height)
-{
-   GET_CURRENT_CONTEXT(ctx);
-   Node *n;
-   ASSERT_OUTSIDE_SAVE_BEGIN_END_AND_FLUSH(ctx);
-   n = alloc_instruction(ctx, OPCODE_VIEWPORT, 4);
-   if (n) {
-      n[1].i = x;
-      n[2].i = y;
-      n[3].i = (GLint) width;
-      n[4].i = (GLint) height;
-   }
-   if (ctx->ExecuteFlag) {
-      CALL_Viewport(ctx->Exec, (x, y, width, height));
-   }
-}
-
-
-static void GLAPIENTRY
-save_WindowPos4fMESA(GLfloat x, GLfloat y, GLfloat z, GLfloat w)
-{
-   GET_CURRENT_CONTEXT(ctx);
-   Node *n;
-   ASSERT_OUTSIDE_SAVE_BEGIN_END_AND_FLUSH(ctx);
-   n = alloc_instruction(ctx, OPCODE_WINDOW_POS, 4);
-   if (n) {
-      n[1].f = x;
-      n[2].f = y;
-      n[3].f = z;
-      n[4].f = w;
-   }
-   if (ctx->ExecuteFlag) {
-      CALL_WindowPos4fMESA(ctx->Exec, (x, y, z, w));
-   }
-}
-
-static void GLAPIENTRY
-save_WindowPos2dMESA(GLdouble x, GLdouble y)
-{
-   save_WindowPos4fMESA((GLfloat) x, (GLfloat) y, 0.0F, 1.0F);
-}
-
-static void GLAPIENTRY
-save_WindowPos2fMESA(GLfloat x, GLfloat y)
-{
-   save_WindowPos4fMESA(x, y, 0.0F, 1.0F);
-}
-
-static void GLAPIENTRY
-save_WindowPos2iMESA(GLint x, GLint y)
-{
-   save_WindowPos4fMESA((GLfloat) x, (GLfloat) y, 0.0F, 1.0F);
-}
-
-static void GLAPIENTRY
-save_WindowPos2sMESA(GLshort x, GLshort y)
-{
-   save_WindowPos4fMESA(x, y, 0.0F, 1.0F);
-}
-
-static void GLAPIENTRY
-save_WindowPos3dMESA(GLdouble x, GLdouble y, GLdouble z)
-{
-   save_WindowPos4fMESA((GLfloat) x, (GLfloat) y, (GLfloat) z, 1.0F);
-}
-
-static void GLAPIENTRY
-save_WindowPos3fMESA(GLfloat x, GLfloat y, GLfloat z)
-{
-   save_WindowPos4fMESA(x, y, z, 1.0F);
-}
-
-static void GLAPIENTRY
-save_WindowPos3iMESA(GLint x, GLint y, GLint z)
-{
-   save_WindowPos4fMESA((GLfloat) x, (GLfloat) y, (GLfloat) z, 1.0F);
-}
-
-static void GLAPIENTRY
-save_WindowPos3sMESA(GLshort x, GLshort y, GLshort z)
-{
-   save_WindowPos4fMESA(x, y, z, 1.0F);
-}
-
-static void GLAPIENTRY
-save_WindowPos4dMESA(GLdouble x, GLdouble y, GLdouble z, GLdouble w)
-{
-   save_WindowPos4fMESA((GLfloat) x, (GLfloat) y, (GLfloat) z, (GLfloat) w);
-}
-
-static void GLAPIENTRY
-save_WindowPos4iMESA(GLint x, GLint y, GLint z, GLint w)
-{
-   save_WindowPos4fMESA((GLfloat) x, (GLfloat) y, (GLfloat) z, (GLfloat) w);
-}
-
-static void GLAPIENTRY
-save_WindowPos4sMESA(GLshort x, GLshort y, GLshort z, GLshort w)
-{
-   save_WindowPos4fMESA(x, y, z, w);
-}
-
-static void GLAPIENTRY
-save_WindowPos2dvMESA(const GLdouble * v)
-{
-   save_WindowPos4fMESA((GLfloat) v[0], (GLfloat) v[1], 0.0F, 1.0F);
-}
-
-static void GLAPIENTRY
-save_WindowPos2fvMESA(const GLfloat * v)
-{
-   save_WindowPos4fMESA(v[0], v[1], 0.0F, 1.0F);
-}
-
-static void GLAPIENTRY
-save_WindowPos2ivMESA(const GLint * v)
-{
-   save_WindowPos4fMESA((GLfloat) v[0], (GLfloat) v[1], 0.0F, 1.0F);
-}
-
-static void GLAPIENTRY
-save_WindowPos2svMESA(const GLshort * v)
-{
-   save_WindowPos4fMESA(v[0], v[1], 0.0F, 1.0F);
-}
-
-static void GLAPIENTRY
-save_WindowPos3dvMESA(const GLdouble * v)
-{
-   save_WindowPos4fMESA((GLfloat) v[0], (GLfloat) v[1], (GLfloat) v[2], 1.0F);
-}
-
-static void GLAPIENTRY
-save_WindowPos3fvMESA(const GLfloat * v)
-{
-   save_WindowPos4fMESA(v[0], v[1], v[2], 1.0F);
-}
-
-static void GLAPIENTRY
-save_WindowPos3ivMESA(const GLint * v)
-{
-   save_WindowPos4fMESA((GLfloat) v[0], (GLfloat) v[1], (GLfloat) v[2], 1.0F);
-}
-
-static void GLAPIENTRY
-save_WindowPos3svMESA(const GLshort * v)
-{
-   save_WindowPos4fMESA(v[0], v[1], v[2], 1.0F);
-}
-
-static void GLAPIENTRY
-save_WindowPos4dvMESA(const GLdouble * v)
-{
-   save_WindowPos4fMESA((GLfloat) v[0], (GLfloat) v[1],
-                        (GLfloat) v[2], (GLfloat) v[3]);
-}
-
-static void GLAPIENTRY
-save_WindowPos4fvMESA(const GLfloat * v)
-{
-   save_WindowPos4fMESA(v[0], v[1], v[2], v[3]);
-}
-
-static void GLAPIENTRY
-save_WindowPos4ivMESA(const GLint * v)
-{
-   save_WindowPos4fMESA((GLfloat) v[0], (GLfloat) v[1],
-                        (GLfloat) v[2], (GLfloat) v[3]);
-}
-
-static void GLAPIENTRY
-save_WindowPos4svMESA(const GLshort * v)
-{
-   save_WindowPos4fMESA(v[0], v[1], v[2], v[3]);
-}
-
-
-
-/* GL_ARB_multitexture */
-static void GLAPIENTRY
-save_ActiveTextureARB(GLenum target)
-{
-   GET_CURRENT_CONTEXT(ctx);
-   Node *n;
-   ASSERT_OUTSIDE_SAVE_BEGIN_END_AND_FLUSH(ctx);
-   n = alloc_instruction(ctx, OPCODE_ACTIVE_TEXTURE, 1);
-   if (n) {
-      n[1].e = target;
-   }
-   if (ctx->ExecuteFlag) {
-      CALL_ActiveTextureARB(ctx->Exec, (target));
-   }
-}
-
-
-/* GL_ARB_transpose_matrix */
-
-static void GLAPIENTRY
-save_LoadTransposeMatrixdARB(const GLdouble m[16])
-{
-   GLfloat tm[16];
-   _math_transposefd(tm, m);
-   save_LoadMatrixf(tm);
-}
-
-
-static void GLAPIENTRY
-save_LoadTransposeMatrixfARB(const GLfloat m[16])
-{
-   GLfloat tm[16];
-   _math_transposef(tm, m);
-   save_LoadMatrixf(tm);
-}
-
-
-static void GLAPIENTRY
-save_MultTransposeMatrixdARB(const GLdouble m[16])
-{
-   GLfloat tm[16];
-   _math_transposefd(tm, m);
-   save_MultMatrixf(tm);
-}
-
-
-static void GLAPIENTRY
-save_MultTransposeMatrixfARB(const GLfloat m[16])
-{
-   GLfloat tm[16];
-   _math_transposef(tm, m);
-   save_MultMatrixf(tm);
-}
-
-
-/* GL_ARB_texture_compression */
-static void GLAPIENTRY
-save_CompressedTexImage1DARB(GLenum target, GLint level,
-                             GLenum internalFormat, GLsizei width,
-                             GLint border, GLsizei imageSize,
-                             const GLvoid * data)
-{
-   GET_CURRENT_CONTEXT(ctx);
-   if (target == GL_PROXY_TEXTURE_1D) {
-      /* don't compile, execute immediately */
-      CALL_CompressedTexImage1DARB(ctx->Exec, (target, level, internalFormat,
-                                               width, border, imageSize,
-                                               data));
-   }
-   else {
-      Node *n;
-      GLvoid *image;
-      ASSERT_OUTSIDE_SAVE_BEGIN_END_AND_FLUSH(ctx);
-      /* make copy of image */
-      image = malloc(imageSize);
-      if (!image) {
-         _mesa_error(ctx, GL_OUT_OF_MEMORY, "glCompressedTexImage1DARB");
-         return;
-      }
-      memcpy(image, data, imageSize);
-      n = alloc_instruction(ctx, OPCODE_COMPRESSED_TEX_IMAGE_1D, 7);
-      if (n) {
-         n[1].e = target;
-         n[2].i = level;
-         n[3].e = internalFormat;
-         n[4].i = (GLint) width;
-         n[5].i = border;
-         n[6].i = imageSize;
-         n[7].data = image;
-      }
-      else if (image) {
-         free(image);
-      }
-      if (ctx->ExecuteFlag) {
-         CALL_CompressedTexImage1DARB(ctx->Exec,
-                                      (target, level, internalFormat, width,
-                                       border, imageSize, data));
-      }
-   }
-}
-
-
-static void GLAPIENTRY
-save_CompressedTexImage2DARB(GLenum target, GLint level,
-                             GLenum internalFormat, GLsizei width,
-                             GLsizei height, GLint border, GLsizei imageSize,
-                             const GLvoid * data)
-{
-   GET_CURRENT_CONTEXT(ctx);
-   if (target == GL_PROXY_TEXTURE_2D) {
-      /* don't compile, execute immediately */
-      CALL_CompressedTexImage2DARB(ctx->Exec, (target, level, internalFormat,
-                                               width, height, border,
-                                               imageSize, data));
-   }
-   else {
-      Node *n;
-      GLvoid *image;
-      ASSERT_OUTSIDE_SAVE_BEGIN_END_AND_FLUSH(ctx);
-      /* make copy of image */
-      image = malloc(imageSize);
-      if (!image) {
-         _mesa_error(ctx, GL_OUT_OF_MEMORY, "glCompressedTexImage2DARB");
-         return;
-      }
-      memcpy(image, data, imageSize);
-      n = alloc_instruction(ctx, OPCODE_COMPRESSED_TEX_IMAGE_2D, 8);
-      if (n) {
-         n[1].e = target;
-         n[2].i = level;
-         n[3].e = internalFormat;
-         n[4].i = (GLint) width;
-         n[5].i = (GLint) height;
-         n[6].i = border;
-         n[7].i = imageSize;
-         n[8].data = image;
-      }
-      else if (image) {
-         free(image);
-      }
-      if (ctx->ExecuteFlag) {
-         CALL_CompressedTexImage2DARB(ctx->Exec,
-                                      (target, level, internalFormat, width,
-                                       height, border, imageSize, data));
-      }
-   }
-}
-
-
-static void GLAPIENTRY
-save_CompressedTexImage3DARB(GLenum target, GLint level,
-                             GLenum internalFormat, GLsizei width,
-                             GLsizei height, GLsizei depth, GLint border,
-                             GLsizei imageSize, const GLvoid * data)
-{
-   GET_CURRENT_CONTEXT(ctx);
-   if (target == GL_PROXY_TEXTURE_3D) {
-      /* don't compile, execute immediately */
-      CALL_CompressedTexImage3DARB(ctx->Exec, (target, level, internalFormat,
-                                               width, height, depth, border,
-                                               imageSize, data));
-   }
-   else {
-      Node *n;
-      GLvoid *image;
-      ASSERT_OUTSIDE_SAVE_BEGIN_END_AND_FLUSH(ctx);
-      /* make copy of image */
-      image = malloc(imageSize);
-      if (!image) {
-         _mesa_error(ctx, GL_OUT_OF_MEMORY, "glCompressedTexImage3DARB");
-         return;
-      }
-      memcpy(image, data, imageSize);
-      n = alloc_instruction(ctx, OPCODE_COMPRESSED_TEX_IMAGE_3D, 9);
-      if (n) {
-         n[1].e = target;
-         n[2].i = level;
-         n[3].e = internalFormat;
-         n[4].i = (GLint) width;
-         n[5].i = (GLint) height;
-         n[6].i = (GLint) depth;
-         n[7].i = border;
-         n[8].i = imageSize;
-         n[9].data = image;
-      }
-      else if (image) {
-         free(image);
-      }
-      if (ctx->ExecuteFlag) {
-         CALL_CompressedTexImage3DARB(ctx->Exec,
-                                      (target, level, internalFormat, width,
-                                       height, depth, border, imageSize,
-                                       data));
-      }
-   }
-}
-
-
-static void GLAPIENTRY
-save_CompressedTexSubImage1DARB(GLenum target, GLint level, GLint xoffset,
-                                GLsizei width, GLenum format,
-                                GLsizei imageSize, const GLvoid * data)
-{
-   Node *n;
-   GLvoid *image;
-
-   GET_CURRENT_CONTEXT(ctx);
-   ASSERT_OUTSIDE_SAVE_BEGIN_END_AND_FLUSH(ctx);
-
-   /* make copy of image */
-   image = malloc(imageSize);
-   if (!image) {
-      _mesa_error(ctx, GL_OUT_OF_MEMORY, "glCompressedTexSubImage1DARB");
-      return;
-   }
-   memcpy(image, data, imageSize);
-   n = alloc_instruction(ctx, OPCODE_COMPRESSED_TEX_SUB_IMAGE_1D, 7);
-   if (n) {
-      n[1].e = target;
-      n[2].i = level;
-      n[3].i = xoffset;
-      n[4].i = (GLint) width;
-      n[5].e = format;
-      n[6].i = imageSize;
-      n[7].data = image;
-   }
-   else if (image) {
-      free(image);
-   }
-   if (ctx->ExecuteFlag) {
-      CALL_CompressedTexSubImage1DARB(ctx->Exec, (target, level, xoffset,
-                                                  width, format, imageSize,
-                                                  data));
-   }
-}
-
-
-static void GLAPIENTRY
-save_CompressedTexSubImage2DARB(GLenum target, GLint level, GLint xoffset,
-                                GLint yoffset, GLsizei width, GLsizei height,
-                                GLenum format, GLsizei imageSize,
-                                const GLvoid * data)
-{
-   Node *n;
-   GLvoid *image;
-
-   GET_CURRENT_CONTEXT(ctx);
-   ASSERT_OUTSIDE_SAVE_BEGIN_END_AND_FLUSH(ctx);
-
-   /* make copy of image */
-   image = malloc(imageSize);
-   if (!image) {
-      _mesa_error(ctx, GL_OUT_OF_MEMORY, "glCompressedTexSubImage2DARB");
-      return;
-   }
-   memcpy(image, data, imageSize);
-   n = alloc_instruction(ctx, OPCODE_COMPRESSED_TEX_SUB_IMAGE_2D, 9);
-   if (n) {
-      n[1].e = target;
-      n[2].i = level;
-      n[3].i = xoffset;
-      n[4].i = yoffset;
-      n[5].i = (GLint) width;
-      n[6].i = (GLint) height;
-      n[7].e = format;
-      n[8].i = imageSize;
-      n[9].data = image;
-   }
-   else if (image) {
-      free(image);
-   }
-   if (ctx->ExecuteFlag) {
-      CALL_CompressedTexSubImage2DARB(ctx->Exec,
-                                      (target, level, xoffset, yoffset, width,
-                                       height, format, imageSize, data));
-   }
-}
-
-
-static void GLAPIENTRY
-save_CompressedTexSubImage3DARB(GLenum target, GLint level, GLint xoffset,
-                                GLint yoffset, GLint zoffset, GLsizei width,
-                                GLsizei height, GLsizei depth, GLenum format,
-                                GLsizei imageSize, const GLvoid * data)
-{
-   Node *n;
-   GLvoid *image;
-
-   GET_CURRENT_CONTEXT(ctx);
-   ASSERT_OUTSIDE_SAVE_BEGIN_END_AND_FLUSH(ctx);
-
-   /* make copy of image */
-   image = malloc(imageSize);
-   if (!image) {
-      _mesa_error(ctx, GL_OUT_OF_MEMORY, "glCompressedTexSubImage3DARB");
-      return;
-   }
-   memcpy(image, data, imageSize);
-   n = alloc_instruction(ctx, OPCODE_COMPRESSED_TEX_SUB_IMAGE_3D, 11);
-   if (n) {
-      n[1].e = target;
-      n[2].i = level;
-      n[3].i = xoffset;
-      n[4].i = yoffset;
-      n[5].i = zoffset;
-      n[6].i = (GLint) width;
-      n[7].i = (GLint) height;
-      n[8].i = (GLint) depth;
-      n[9].e = format;
-      n[10].i = imageSize;
-      n[11].data = image;
-   }
-   else if (image) {
-      free(image);
-   }
-   if (ctx->ExecuteFlag) {
-      CALL_CompressedTexSubImage3DARB(ctx->Exec,
-                                      (target, level, xoffset, yoffset,
-                                       zoffset, width, height, depth, format,
-                                       imageSize, data));
-   }
-}
-
-
-/* GL_ARB_multisample */
-static void GLAPIENTRY
-save_SampleCoverageARB(GLclampf value, GLboolean invert)
-{
-   GET_CURRENT_CONTEXT(ctx);
-   Node *n;
-   ASSERT_OUTSIDE_SAVE_BEGIN_END_AND_FLUSH(ctx);
-   n = alloc_instruction(ctx, OPCODE_SAMPLE_COVERAGE, 2);
-   if (n) {
-      n[1].f = value;
-      n[2].b = invert;
-   }
-   if (ctx->ExecuteFlag) {
-      CALL_SampleCoverageARB(ctx->Exec, (value, invert));
-   }
-}
-
-
-/*
- * GL_NV_vertex_program
- */
-#if FEATURE_NV_vertex_program || FEATURE_ARB_vertex_program || FEATURE_ARB_fragment_program
-static void GLAPIENTRY
-save_BindProgramNV(GLenum target, GLuint id)
-{
-   GET_CURRENT_CONTEXT(ctx);
-   Node *n;
-   ASSERT_OUTSIDE_SAVE_BEGIN_END_AND_FLUSH(ctx);
-   n = alloc_instruction(ctx, OPCODE_BIND_PROGRAM_NV, 2);
-   if (n) {
-      n[1].e = target;
-      n[2].ui = id;
-   }
-   if (ctx->ExecuteFlag) {
-      CALL_BindProgramNV(ctx->Exec, (target, id));
-   }
-}
-
-static void GLAPIENTRY
-save_ProgramEnvParameter4fARB(GLenum target, GLuint index,
-                              GLfloat x, GLfloat y, GLfloat z, GLfloat w)
-{
-   GET_CURRENT_CONTEXT(ctx);
-   Node *n;
-   ASSERT_OUTSIDE_SAVE_BEGIN_END_AND_FLUSH(ctx);
-   n = alloc_instruction(ctx, OPCODE_PROGRAM_ENV_PARAMETER_ARB, 6);
-   if (n) {
-      n[1].e = target;
-      n[2].ui = index;
-      n[3].f = x;
-      n[4].f = y;
-      n[5].f = z;
-      n[6].f = w;
-   }
-   if (ctx->ExecuteFlag) {
-      CALL_ProgramEnvParameter4fARB(ctx->Exec, (target, index, x, y, z, w));
-   }
-}
-
-
-static void GLAPIENTRY
-save_ProgramEnvParameter4fvARB(GLenum target, GLuint index,
-                               const GLfloat *params)
-{
-   save_ProgramEnvParameter4fARB(target, index, params[0], params[1],
-                                 params[2], params[3]);
-}
-
-
-static void GLAPIENTRY
-save_ProgramEnvParameters4fvEXT(GLenum target, GLuint index, GLsizei count,
-				const GLfloat * params)
-{
-   GET_CURRENT_CONTEXT(ctx);
-   Node *n;
-   ASSERT_OUTSIDE_SAVE_BEGIN_END_AND_FLUSH(ctx);
-
-   if (count > 0) {
-      GLint i;
-      const GLfloat * p = params;
-
-      for (i = 0 ; i < count ; i++) {
-	 n = alloc_instruction(ctx, OPCODE_PROGRAM_ENV_PARAMETER_ARB, 6);
-	 if (n) {
-	    n[1].e = target;
-	    n[2].ui = index;
-	    n[3].f = p[0];
-	    n[4].f = p[1];
-	    n[5].f = p[2];
-	    n[6].f = p[3];
-	    p += 4;
-	 }
-      }
-   }
-
-   if (ctx->ExecuteFlag) {
-      CALL_ProgramEnvParameters4fvEXT(ctx->Exec, (target, index, count, params));
-   }
-}
-
-
-static void GLAPIENTRY
-save_ProgramEnvParameter4dARB(GLenum target, GLuint index,
-                              GLdouble x, GLdouble y, GLdouble z, GLdouble w)
-{
-   save_ProgramEnvParameter4fARB(target, index,
-                                 (GLfloat) x,
-                                 (GLfloat) y, (GLfloat) z, (GLfloat) w);
-}
-
-
-static void GLAPIENTRY
-save_ProgramEnvParameter4dvARB(GLenum target, GLuint index,
-                               const GLdouble *params)
-{
-   save_ProgramEnvParameter4fARB(target, index,
-                                 (GLfloat) params[0],
-                                 (GLfloat) params[1],
-                                 (GLfloat) params[2], (GLfloat) params[3]);
-}
-
-#endif /* FEATURE_ARB_vertex_program || FEATURE_ARB_fragment_program || FEATURE_NV_vertex_program */
-
-#if FEATURE_NV_vertex_program
-static void GLAPIENTRY
-save_ExecuteProgramNV(GLenum target, GLuint id, const GLfloat *params)
-{
-   GET_CURRENT_CONTEXT(ctx);
-   Node *n;
-   ASSERT_OUTSIDE_SAVE_BEGIN_END_AND_FLUSH(ctx);
-   n = alloc_instruction(ctx, OPCODE_EXECUTE_PROGRAM_NV, 6);
-   if (n) {
-      n[1].e = target;
-      n[2].ui = id;
-      n[3].f = params[0];
-      n[4].f = params[1];
-      n[5].f = params[2];
-      n[6].f = params[3];
-   }
-   if (ctx->ExecuteFlag) {
-      CALL_ExecuteProgramNV(ctx->Exec, (target, id, params));
-   }
-}
-
-
-static void GLAPIENTRY
-save_ProgramParameters4dvNV(GLenum target, GLuint index,
-                            GLsizei num, const GLdouble *params)
-{
-   GLint i;
-   for (i = 0; i < num; i++) {
-      save_ProgramEnvParameter4dvARB(target, index + i, params + 4 * i);
-   }
-}
-
-
-static void GLAPIENTRY
-save_ProgramParameters4fvNV(GLenum target, GLuint index,
-                            GLsizei num, const GLfloat *params)
-{
-   GLint i;
-   for (i = 0; i < num; i++) {
-      save_ProgramEnvParameter4fvARB(target, index + i, params + 4 * i);
-   }
-}
-
-
-static void GLAPIENTRY
-save_LoadProgramNV(GLenum target, GLuint id, GLsizei len,
-                   const GLubyte * program)
-{
-   GET_CURRENT_CONTEXT(ctx);
-   Node *n;
-
-   ASSERT_OUTSIDE_SAVE_BEGIN_END_AND_FLUSH(ctx);
-
-   n = alloc_instruction(ctx, OPCODE_LOAD_PROGRAM_NV, 4);
-   if (n) {
-      GLubyte *programCopy = (GLubyte *) malloc(len);
-      if (!programCopy) {
-         _mesa_error(ctx, GL_OUT_OF_MEMORY, "glLoadProgramNV");
-         return;
-      }
-      memcpy(programCopy, program, len);
-      n[1].e = target;
-      n[2].ui = id;
-      n[3].i = len;
-      n[4].data = programCopy;
-   }
-   if (ctx->ExecuteFlag) {
-      CALL_LoadProgramNV(ctx->Exec, (target, id, len, program));
-   }
-}
-
-
-static void GLAPIENTRY
-save_RequestResidentProgramsNV(GLsizei num, const GLuint * ids)
-{
-   GET_CURRENT_CONTEXT(ctx);
-   Node *n;
-
-   ASSERT_OUTSIDE_SAVE_BEGIN_END_AND_FLUSH(ctx);
-
-   n = alloc_instruction(ctx, OPCODE_TRACK_MATRIX_NV, 2);
-   if (n) {
-      GLuint *idCopy = (GLuint *) malloc(num * sizeof(GLuint));
-      if (!idCopy) {
-         _mesa_error(ctx, GL_OUT_OF_MEMORY, "glRequestResidentProgramsNV");
-         return;
-      }
-      memcpy(idCopy, ids, num * sizeof(GLuint));
-      n[1].i = num;
-      n[2].data = idCopy;
-   }
-   if (ctx->ExecuteFlag) {
-      CALL_RequestResidentProgramsNV(ctx->Exec, (num, ids));
-   }
-}
-
-
-static void GLAPIENTRY
-save_TrackMatrixNV(GLenum target, GLuint address,
-                   GLenum matrix, GLenum transform)
-{
-   GET_CURRENT_CONTEXT(ctx);
-   Node *n;
-   ASSERT_OUTSIDE_SAVE_BEGIN_END_AND_FLUSH(ctx);
-   n = alloc_instruction(ctx, OPCODE_TRACK_MATRIX_NV, 4);
-   if (n) {
-      n[1].e = target;
-      n[2].ui = address;
-      n[3].e = matrix;
-      n[4].e = transform;
-   }
-   if (ctx->ExecuteFlag) {
-      CALL_TrackMatrixNV(ctx->Exec, (target, address, matrix, transform));
-   }
-}
-#endif /* FEATURE_NV_vertex_program */
-
-
-/*
- * GL_NV_fragment_program
- */
-#if FEATURE_NV_fragment_program
-static void GLAPIENTRY
-save_ProgramLocalParameter4fARB(GLenum target, GLuint index,
-                                GLfloat x, GLfloat y, GLfloat z, GLfloat w)
-{
-   GET_CURRENT_CONTEXT(ctx);
-   Node *n;
-   ASSERT_OUTSIDE_SAVE_BEGIN_END_AND_FLUSH(ctx);
-   n = alloc_instruction(ctx, OPCODE_PROGRAM_LOCAL_PARAMETER_ARB, 6);
-   if (n) {
-      n[1].e = target;
-      n[2].ui = index;
-      n[3].f = x;
-      n[4].f = y;
-      n[5].f = z;
-      n[6].f = w;
-   }
-   if (ctx->ExecuteFlag) {
-      CALL_ProgramLocalParameter4fARB(ctx->Exec, (target, index, x, y, z, w));
-   }
-}
-
-
-static void GLAPIENTRY
-save_ProgramLocalParameter4fvARB(GLenum target, GLuint index,
-                                 const GLfloat *params)
-{
-   GET_CURRENT_CONTEXT(ctx);
-   Node *n;
-   ASSERT_OUTSIDE_SAVE_BEGIN_END_AND_FLUSH(ctx);
-   n = alloc_instruction(ctx, OPCODE_PROGRAM_LOCAL_PARAMETER_ARB, 6);
-   if (n) {
-      n[1].e = target;
-      n[2].ui = index;
-      n[3].f = params[0];
-      n[4].f = params[1];
-      n[5].f = params[2];
-      n[6].f = params[3];
-   }
-   if (ctx->ExecuteFlag) {
-      CALL_ProgramLocalParameter4fvARB(ctx->Exec, (target, index, params));
-   }
-}
-
-
-static void GLAPIENTRY
-save_ProgramLocalParameters4fvEXT(GLenum target, GLuint index, GLsizei count,
-				  const GLfloat *params)
-{
-   GET_CURRENT_CONTEXT(ctx);
-   Node *n;
-   ASSERT_OUTSIDE_SAVE_BEGIN_END_AND_FLUSH(ctx);
-
-   if (count > 0) {
-      GLint i;
-      const GLfloat * p = params;
-
-      for (i = 0 ; i < count ; i++) {
-	 n = alloc_instruction(ctx, OPCODE_PROGRAM_LOCAL_PARAMETER_ARB, 6);
-	 if (n) {
-	    n[1].e = target;
-	    n[2].ui = index;
-	    n[3].f = p[0];
-	    n[4].f = p[1];
-	    n[5].f = p[2];
-	    n[6].f = p[3];
-	    p += 4;
-	 }
-      }
-   }
-
-   if (ctx->ExecuteFlag) {
-      CALL_ProgramLocalParameters4fvEXT(ctx->Exec, (target, index, count, params));
-   }
-}
-
-
-static void GLAPIENTRY
-save_ProgramLocalParameter4dARB(GLenum target, GLuint index,
-                                GLdouble x, GLdouble y,
-                                GLdouble z, GLdouble w)
-{
-   GET_CURRENT_CONTEXT(ctx);
-   Node *n;
-   ASSERT_OUTSIDE_SAVE_BEGIN_END_AND_FLUSH(ctx);
-   n = alloc_instruction(ctx, OPCODE_PROGRAM_LOCAL_PARAMETER_ARB, 6);
-   if (n) {
-      n[1].e = target;
-      n[2].ui = index;
-      n[3].f = (GLfloat) x;
-      n[4].f = (GLfloat) y;
-      n[5].f = (GLfloat) z;
-      n[6].f = (GLfloat) w;
-   }
-   if (ctx->ExecuteFlag) {
-      CALL_ProgramLocalParameter4dARB(ctx->Exec, (target, index, x, y, z, w));
-   }
-}
-
-
-static void GLAPIENTRY
-save_ProgramLocalParameter4dvARB(GLenum target, GLuint index,
-                                 const GLdouble *params)
-{
-   GET_CURRENT_CONTEXT(ctx);
-   Node *n;
-   ASSERT_OUTSIDE_SAVE_BEGIN_END_AND_FLUSH(ctx);
-   n = alloc_instruction(ctx, OPCODE_PROGRAM_LOCAL_PARAMETER_ARB, 6);
-   if (n) {
-      n[1].e = target;
-      n[2].ui = index;
-      n[3].f = (GLfloat) params[0];
-      n[4].f = (GLfloat) params[1];
-      n[5].f = (GLfloat) params[2];
-      n[6].f = (GLfloat) params[3];
-   }
-   if (ctx->ExecuteFlag) {
-      CALL_ProgramLocalParameter4dvARB(ctx->Exec, (target, index, params));
-   }
-}
-
-static void GLAPIENTRY
-save_ProgramNamedParameter4fNV(GLuint id, GLsizei len, const GLubyte * name,
-                               GLfloat x, GLfloat y, GLfloat z, GLfloat w)
-{
-   GET_CURRENT_CONTEXT(ctx);
-   Node *n;
-
-   ASSERT_OUTSIDE_SAVE_BEGIN_END_AND_FLUSH(ctx);
-
-   n = alloc_instruction(ctx, OPCODE_PROGRAM_NAMED_PARAMETER_NV, 6);
-   if (n) {
-      GLubyte *nameCopy = (GLubyte *) malloc(len);
-      if (!nameCopy) {
-         _mesa_error(ctx, GL_OUT_OF_MEMORY, "glProgramNamedParameter4fNV");
-         return;
-      }
-      memcpy(nameCopy, name, len);
-      n[1].ui = id;
-      n[2].i = len;
-      n[3].data = nameCopy;
-      n[4].f = x;
-      n[5].f = y;
-      n[6].f = z;
-      n[7].f = w;
-   }
-   if (ctx->ExecuteFlag) {
-      CALL_ProgramNamedParameter4fNV(ctx->Exec, (id, len, name, x, y, z, w));
-   }
-}
-
-
-static void GLAPIENTRY
-save_ProgramNamedParameter4fvNV(GLuint id, GLsizei len, const GLubyte * name,
-                                const float v[])
-{
-   save_ProgramNamedParameter4fNV(id, len, name, v[0], v[1], v[2], v[3]);
-}
-
-
-static void GLAPIENTRY
-save_ProgramNamedParameter4dNV(GLuint id, GLsizei len, const GLubyte * name,
-                               GLdouble x, GLdouble y, GLdouble z, GLdouble w)
-{
-   save_ProgramNamedParameter4fNV(id, len, name, (GLfloat) x, (GLfloat) y,
-                                  (GLfloat) z, (GLfloat) w);
-}
-
-
-static void GLAPIENTRY
-save_ProgramNamedParameter4dvNV(GLuint id, GLsizei len, const GLubyte * name,
-                                const double v[])
-{
-   save_ProgramNamedParameter4fNV(id, len, name, (GLfloat) v[0],
-                                  (GLfloat) v[1], (GLfloat) v[2],
-                                  (GLfloat) v[3]);
-}
-
-#endif /* FEATURE_NV_fragment_program */
-
-
-
-/* GL_EXT_stencil_two_side */
-static void GLAPIENTRY
-save_ActiveStencilFaceEXT(GLenum face)
-{
-   GET_CURRENT_CONTEXT(ctx);
-   Node *n;
-   ASSERT_OUTSIDE_SAVE_BEGIN_END_AND_FLUSH(ctx);
-   n = alloc_instruction(ctx, OPCODE_ACTIVE_STENCIL_FACE_EXT, 1);
-   if (n) {
-      n[1].e = face;
-   }
-   if (ctx->ExecuteFlag) {
-      CALL_ActiveStencilFaceEXT(ctx->Exec, (face));
-   }
-}
-
-
-/* GL_EXT_depth_bounds_test */
-static void GLAPIENTRY
-save_DepthBoundsEXT(GLclampd zmin, GLclampd zmax)
-{
-   GET_CURRENT_CONTEXT(ctx);
-   Node *n;
-   ASSERT_OUTSIDE_SAVE_BEGIN_END_AND_FLUSH(ctx);
-   n = alloc_instruction(ctx, OPCODE_DEPTH_BOUNDS_EXT, 2);
-   if (n) {
-      n[1].f = (GLfloat) zmin;
-      n[2].f = (GLfloat) zmax;
-   }
-   if (ctx->ExecuteFlag) {
-      CALL_DepthBoundsEXT(ctx->Exec, (zmin, zmax));
-   }
-}
-
-
-
-#if FEATURE_ARB_vertex_program || FEATURE_ARB_fragment_program
-
-static void GLAPIENTRY
-save_ProgramStringARB(GLenum target, GLenum format, GLsizei len,
-                      const GLvoid * string)
-{
-   GET_CURRENT_CONTEXT(ctx);
-   Node *n;
-
-   ASSERT_OUTSIDE_SAVE_BEGIN_END_AND_FLUSH(ctx);
-
-   n = alloc_instruction(ctx, OPCODE_PROGRAM_STRING_ARB, 4);
-   if (n) {
-      GLubyte *programCopy = (GLubyte *) malloc(len);
-      if (!programCopy) {
-         _mesa_error(ctx, GL_OUT_OF_MEMORY, "glProgramStringARB");
-         return;
-      }
-      memcpy(programCopy, string, len);
-      n[1].e = target;
-      n[2].e = format;
-      n[3].i = len;
-      n[4].data = programCopy;
-   }
-   if (ctx->ExecuteFlag) {
-      CALL_ProgramStringARB(ctx->Exec, (target, format, len, string));
-   }
-}
-
-#endif /* FEATURE_ARB_vertex_program || FEATURE_ARB_fragment_program */
-
-
-#if FEATURE_queryobj
-
-static void GLAPIENTRY
-save_BeginQueryARB(GLenum target, GLuint id)
-{
-   GET_CURRENT_CONTEXT(ctx);
-   Node *n;
-   ASSERT_OUTSIDE_SAVE_BEGIN_END_AND_FLUSH(ctx);
-   n = alloc_instruction(ctx, OPCODE_BEGIN_QUERY_ARB, 2);
-   if (n) {
-      n[1].e = target;
-      n[2].ui = id;
-   }
-   if (ctx->ExecuteFlag) {
-      CALL_BeginQueryARB(ctx->Exec, (target, id));
-   }
-}
-
-
-static void GLAPIENTRY
-save_EndQueryARB(GLenum target)
-{
-   GET_CURRENT_CONTEXT(ctx);
-   Node *n;
-   ASSERT_OUTSIDE_SAVE_BEGIN_END_AND_FLUSH(ctx);
-   n = alloc_instruction(ctx, OPCODE_END_QUERY_ARB, 1);
-   if (n) {
-      n[1].e = target;
-   }
-   if (ctx->ExecuteFlag) {
-      CALL_EndQueryARB(ctx->Exec, (target));
-   }
-}
-
-#endif /* FEATURE_queryobj */
-
-
-static void GLAPIENTRY
-save_DrawBuffersARB(GLsizei count, const GLenum * buffers)
-{
-   GET_CURRENT_CONTEXT(ctx);
-   Node *n;
-   ASSERT_OUTSIDE_SAVE_BEGIN_END_AND_FLUSH(ctx);
-   n = alloc_instruction(ctx, OPCODE_DRAW_BUFFERS_ARB, 1 + MAX_DRAW_BUFFERS);
-   if (n) {
-      GLint i;
-      n[1].i = count;
-      if (count > MAX_DRAW_BUFFERS)
-         count = MAX_DRAW_BUFFERS;
-      for (i = 0; i < count; i++) {
-         n[2 + i].e = buffers[i];
-      }
-   }
-   if (ctx->ExecuteFlag) {
-      CALL_DrawBuffersARB(ctx->Exec, (count, buffers));
-   }
-}
-
-static void GLAPIENTRY
-save_TexBumpParameterfvATI(GLenum pname, const GLfloat *param)
-{
-   GET_CURRENT_CONTEXT(ctx);
-   Node *n;
-
-   n = alloc_instruction(ctx, OPCODE_TEX_BUMP_PARAMETER_ATI, 5);
-   if (n) {
-      n[1].ui = pname;
-      n[2].f = param[0];
-      n[3].f = param[1];
-      n[4].f = param[2];
-      n[5].f = param[3];
-   }
-   if (ctx->ExecuteFlag) {
-      CALL_TexBumpParameterfvATI(ctx->Exec, (pname, param));
-   }
-}
-
-static void GLAPIENTRY
-save_TexBumpParameterivATI(GLenum pname, const GLint *param)
-{
-   GLfloat p[4];
-   p[0] = INT_TO_FLOAT(param[0]);
-   p[1] = INT_TO_FLOAT(param[1]);
-   p[2] = INT_TO_FLOAT(param[2]);
-   p[3] = INT_TO_FLOAT(param[3]);
-   save_TexBumpParameterfvATI(pname, p);
-}
-
-#if FEATURE_ATI_fragment_shader
-static void GLAPIENTRY
-save_BindFragmentShaderATI(GLuint id)
-{
-   GET_CURRENT_CONTEXT(ctx);
-   Node *n;
-
-   n = alloc_instruction(ctx, OPCODE_BIND_FRAGMENT_SHADER_ATI, 1);
-   if (n) {
-      n[1].ui = id;
-   }
-   if (ctx->ExecuteFlag) {
-      CALL_BindFragmentShaderATI(ctx->Exec, (id));
-   }
-}
-
-static void GLAPIENTRY
-save_SetFragmentShaderConstantATI(GLuint dst, const GLfloat *value)
-{
-   GET_CURRENT_CONTEXT(ctx);
-   Node *n;
-
-   n = alloc_instruction(ctx, OPCODE_SET_FRAGMENT_SHADER_CONSTANTS_ATI, 5);
-   if (n) {
-      n[1].ui = dst;
-      n[2].f = value[0];
-      n[3].f = value[1];
-      n[4].f = value[2];
-      n[5].f = value[3];
-   }
-   if (ctx->ExecuteFlag) {
-      CALL_SetFragmentShaderConstantATI(ctx->Exec, (dst, value));
-   }
-}
-#endif
-
-static void
-save_Attr1fNV(GLenum attr, GLfloat x)
-{
-   GET_CURRENT_CONTEXT(ctx);
-   Node *n;
-   SAVE_FLUSH_VERTICES(ctx);
-   n = alloc_instruction(ctx, OPCODE_ATTR_1F_NV, 2);
-   if (n) {
-      n[1].e = attr;
-      n[2].f = x;
-   }
-
-   ASSERT(attr < MAX_VERTEX_GENERIC_ATTRIBS);
-   ctx->ListState.ActiveAttribSize[attr] = 1;
-   ASSIGN_4V(ctx->ListState.CurrentAttrib[attr], x, 0, 0, 1);
-
-   if (ctx->ExecuteFlag) {
-      CALL_VertexAttrib1fNV(ctx->Exec, (attr, x));
-   }
-}
-
-static void
-save_Attr2fNV(GLenum attr, GLfloat x, GLfloat y)
-{
-   GET_CURRENT_CONTEXT(ctx);
-   Node *n;
-   SAVE_FLUSH_VERTICES(ctx);
-   n = alloc_instruction(ctx, OPCODE_ATTR_2F_NV, 3);
-   if (n) {
-      n[1].e = attr;
-      n[2].f = x;
-      n[3].f = y;
-   }
-
-   ASSERT(attr < MAX_VERTEX_GENERIC_ATTRIBS);
-   ctx->ListState.ActiveAttribSize[attr] = 2;
-   ASSIGN_4V(ctx->ListState.CurrentAttrib[attr], x, y, 0, 1);
-
-   if (ctx->ExecuteFlag) {
-      CALL_VertexAttrib2fNV(ctx->Exec, (attr, x, y));
-   }
-}
-
-static void
-save_Attr3fNV(GLenum attr, GLfloat x, GLfloat y, GLfloat z)
-{
-   GET_CURRENT_CONTEXT(ctx);
-   Node *n;
-   SAVE_FLUSH_VERTICES(ctx);
-   n = alloc_instruction(ctx, OPCODE_ATTR_3F_NV, 4);
-   if (n) {
-      n[1].e = attr;
-      n[2].f = x;
-      n[3].f = y;
-      n[4].f = z;
-   }
-
-   ASSERT(attr < MAX_VERTEX_GENERIC_ATTRIBS);
-   ctx->ListState.ActiveAttribSize[attr] = 3;
-   ASSIGN_4V(ctx->ListState.CurrentAttrib[attr], x, y, z, 1);
-
-   if (ctx->ExecuteFlag) {
-      CALL_VertexAttrib3fNV(ctx->Exec, (attr, x, y, z));
-   }
-}
-
-static void
-save_Attr4fNV(GLenum attr, GLfloat x, GLfloat y, GLfloat z, GLfloat w)
-{
-   GET_CURRENT_CONTEXT(ctx);
-   Node *n;
-   SAVE_FLUSH_VERTICES(ctx);
-   n = alloc_instruction(ctx, OPCODE_ATTR_4F_NV, 5);
-   if (n) {
-      n[1].e = attr;
-      n[2].f = x;
-      n[3].f = y;
-      n[4].f = z;
-      n[5].f = w;
-   }
-
-   ASSERT(attr < MAX_VERTEX_GENERIC_ATTRIBS);
-   ctx->ListState.ActiveAttribSize[attr] = 4;
-   ASSIGN_4V(ctx->ListState.CurrentAttrib[attr], x, y, z, w);
-
-   if (ctx->ExecuteFlag) {
-      CALL_VertexAttrib4fNV(ctx->Exec, (attr, x, y, z, w));
-   }
-}
-
-
-static void
-save_Attr1fARB(GLenum attr, GLfloat x)
-{
-   GET_CURRENT_CONTEXT(ctx);
-   Node *n;
-   SAVE_FLUSH_VERTICES(ctx);
-   n = alloc_instruction(ctx, OPCODE_ATTR_1F_ARB, 2);
-   if (n) {
-      n[1].e = attr;
-      n[2].f = x;
-   }
-
-   ASSERT(attr < MAX_VERTEX_GENERIC_ATTRIBS);
-   ctx->ListState.ActiveAttribSize[attr] = 1;
-   ASSIGN_4V(ctx->ListState.CurrentAttrib[attr], x, 0, 0, 1);
-
-   if (ctx->ExecuteFlag) {
-      CALL_VertexAttrib1fARB(ctx->Exec, (attr, x));
-   }
-}
-
-static void
-save_Attr2fARB(GLenum attr, GLfloat x, GLfloat y)
-{
-   GET_CURRENT_CONTEXT(ctx);
-   Node *n;
-   SAVE_FLUSH_VERTICES(ctx);
-   n = alloc_instruction(ctx, OPCODE_ATTR_2F_ARB, 3);
-   if (n) {
-      n[1].e = attr;
-      n[2].f = x;
-      n[3].f = y;
-   }
-
-   ASSERT(attr < MAX_VERTEX_GENERIC_ATTRIBS);
-   ctx->ListState.ActiveAttribSize[attr] = 2;
-   ASSIGN_4V(ctx->ListState.CurrentAttrib[attr], x, y, 0, 1);
-
-   if (ctx->ExecuteFlag) {
-      CALL_VertexAttrib2fARB(ctx->Exec, (attr, x, y));
-   }
-}
-
-static void
-save_Attr3fARB(GLenum attr, GLfloat x, GLfloat y, GLfloat z)
-{
-   GET_CURRENT_CONTEXT(ctx);
-   Node *n;
-   SAVE_FLUSH_VERTICES(ctx);
-   n = alloc_instruction(ctx, OPCODE_ATTR_3F_ARB, 4);
-   if (n) {
-      n[1].e = attr;
-      n[2].f = x;
-      n[3].f = y;
-      n[4].f = z;
-   }
-
-   ASSERT(attr < MAX_VERTEX_GENERIC_ATTRIBS);
-   ctx->ListState.ActiveAttribSize[attr] = 3;
-   ASSIGN_4V(ctx->ListState.CurrentAttrib[attr], x, y, z, 1);
-
-   if (ctx->ExecuteFlag) {
-      CALL_VertexAttrib3fARB(ctx->Exec, (attr, x, y, z));
-   }
-}
-
-static void
-save_Attr4fARB(GLenum attr, GLfloat x, GLfloat y, GLfloat z, GLfloat w)
-{
-   GET_CURRENT_CONTEXT(ctx);
-   Node *n;
-   SAVE_FLUSH_VERTICES(ctx);
-   n = alloc_instruction(ctx, OPCODE_ATTR_4F_ARB, 5);
-   if (n) {
-      n[1].e = attr;
-      n[2].f = x;
-      n[3].f = y;
-      n[4].f = z;
-      n[5].f = w;
-   }
-
-   ASSERT(attr < MAX_VERTEX_GENERIC_ATTRIBS);
-   ctx->ListState.ActiveAttribSize[attr] = 4;
-   ASSIGN_4V(ctx->ListState.CurrentAttrib[attr], x, y, z, w);
-
-   if (ctx->ExecuteFlag) {
-      CALL_VertexAttrib4fARB(ctx->Exec, (attr, x, y, z, w));
-   }
-}
-
-
-static void GLAPIENTRY
-save_EvalCoord1f(GLfloat x)
-{
-   GET_CURRENT_CONTEXT(ctx);
-   Node *n;
-   SAVE_FLUSH_VERTICES(ctx);
-   n = alloc_instruction(ctx, OPCODE_EVAL_C1, 1);
-   if (n) {
-      n[1].f = x;
-   }
-   if (ctx->ExecuteFlag) {
-      CALL_EvalCoord1f(ctx->Exec, (x));
-   }
-}
-
-static void GLAPIENTRY
-save_EvalCoord1fv(const GLfloat * v)
-{
-   save_EvalCoord1f(v[0]);
-}
-
-static void GLAPIENTRY
-save_EvalCoord2f(GLfloat x, GLfloat y)
-{
-   GET_CURRENT_CONTEXT(ctx);
-   Node *n;
-   SAVE_FLUSH_VERTICES(ctx);
-   n = alloc_instruction(ctx, OPCODE_EVAL_C2, 2);
-   if (n) {
-      n[1].f = x;
-      n[2].f = y;
-   }
-   if (ctx->ExecuteFlag) {
-      CALL_EvalCoord2f(ctx->Exec, (x, y));
-   }
-}
-
-static void GLAPIENTRY
-save_EvalCoord2fv(const GLfloat * v)
-{
-   save_EvalCoord2f(v[0], v[1]);
-}
-
-
-static void GLAPIENTRY
-save_EvalPoint1(GLint x)
-{
-   GET_CURRENT_CONTEXT(ctx);
-   Node *n;
-   SAVE_FLUSH_VERTICES(ctx);
-   n = alloc_instruction(ctx, OPCODE_EVAL_P1, 1);
-   if (n) {
-      n[1].i = x;
-   }
-   if (ctx->ExecuteFlag) {
-      CALL_EvalPoint1(ctx->Exec, (x));
-   }
-}
-
-static void GLAPIENTRY
-save_EvalPoint2(GLint x, GLint y)
-{
-   GET_CURRENT_CONTEXT(ctx);
-   Node *n;
-   SAVE_FLUSH_VERTICES(ctx);
-   n = alloc_instruction(ctx, OPCODE_EVAL_P2, 2);
-   if (n) {
-      n[1].i = x;
-      n[2].i = y;
-   }
-   if (ctx->ExecuteFlag) {
-      CALL_EvalPoint2(ctx->Exec, (x, y));
-   }
-}
-
-static void GLAPIENTRY
-save_Indexf(GLfloat x)
-{
-   save_Attr1fNV(VERT_ATTRIB_COLOR_INDEX, x);
-}
-
-static void GLAPIENTRY
-save_Indexfv(const GLfloat * v)
-{
-   save_Attr1fNV(VERT_ATTRIB_COLOR_INDEX, v[0]);
-}
-
-static void GLAPIENTRY
-save_EdgeFlag(GLboolean x)
-{
-   save_Attr1fNV(VERT_ATTRIB_EDGEFLAG, x ? (GLfloat)1.0 : (GLfloat)0.0);
-}
-
-static INLINE GLboolean compare4fv( const GLfloat *a,
-                                    const GLfloat *b,
-                                    GLuint count )
-{
-   return memcmp( a, b, count * sizeof(GLfloat) ) == 0;
-}
-                              
-
-static void GLAPIENTRY
-save_Materialfv(GLenum face, GLenum pname, const GLfloat * param)
-{
-   GET_CURRENT_CONTEXT(ctx);
-   Node *n;
-   int args, i;
-   GLuint bitmask;
-
-   switch (face) {
-   case GL_BACK:
-   case GL_FRONT:
-   case GL_FRONT_AND_BACK:
-      break;
-   default:
-      _mesa_compile_error(ctx, GL_INVALID_ENUM, "material(face)");
-      return;
-   }
-
-   switch (pname) {
-   case GL_EMISSION:
-   case GL_AMBIENT:
-   case GL_DIFFUSE:
-   case GL_SPECULAR:
-   case GL_AMBIENT_AND_DIFFUSE:
-      args = 4;
-      break;
-   case GL_SHININESS:
-      args = 1;
-      break;
-   case GL_COLOR_INDEXES:
-      args = 3;
-      break;
-   default:
-      _mesa_compile_error(ctx, GL_INVALID_ENUM, "material(pname)");
-      return;
-   }
-   
-   if (ctx->ExecuteFlag) {
-      CALL_Materialfv(ctx->Exec, (face, pname, param));
-   }
-
-   bitmask = _mesa_material_bitmask(ctx, face, pname, ~0, NULL);
-
-   /* Try to eliminate redundant statechanges.  Because it is legal to
-    * call glMaterial even inside begin/end calls, don't need to worry
-    * about ctx->Driver.CurrentSavePrimitive here.
-    */
-   for (i = 0; i < MAT_ATTRIB_MAX; i++) {
-      if (bitmask & (1 << i)) {
-         if (ctx->ListState.ActiveMaterialSize[i] == args &&
-             compare4fv(ctx->ListState.CurrentMaterial[i], param, args)) {
-            bitmask &= ~(1 << i);
-         }
-         else {
-            ctx->ListState.ActiveMaterialSize[i] = args;
-            COPY_SZ_4V(ctx->ListState.CurrentMaterial[i], args, param);
-         }
-      }
-   }
-
-   /* If this call has effect, return early:
-    */
-   if (bitmask == 0)
-      return;
-
-   SAVE_FLUSH_VERTICES(ctx);
-
-   n = alloc_instruction(ctx, OPCODE_MATERIAL, 6);
-   if (n) {
-      n[1].e = face;
-      n[2].e = pname;
-      for (i = 0; i < args; i++)
-         n[3 + i].f = param[i];
-   }
-}
-
-static void GLAPIENTRY
-save_Begin(GLenum mode)
-{
-   GET_CURRENT_CONTEXT(ctx);
-   Node *n;
-   GLboolean error = GL_FALSE;
-
-   if ( /*mode < GL_POINTS || */ mode > GL_POLYGON) {
-      _mesa_compile_error(ctx, GL_INVALID_ENUM, "Begin (mode)");
-      error = GL_TRUE;
-   }
-   else if (ctx->Driver.CurrentSavePrimitive == PRIM_UNKNOWN) {
-      /* Typically the first begin.  This may raise an error on
-       * playback, depending on whether CallList is issued from inside
-       * a begin/end or not.
-       */
-      ctx->Driver.CurrentSavePrimitive = PRIM_INSIDE_UNKNOWN_PRIM;
-   }
-   else if (ctx->Driver.CurrentSavePrimitive == PRIM_OUTSIDE_BEGIN_END) {
-      ctx->Driver.CurrentSavePrimitive = mode;
-   }
-   else {
-      _mesa_compile_error(ctx, GL_INVALID_OPERATION, "recursive begin");
-      error = GL_TRUE;
-   }
-
-   if (!error) {
-      /* Give the driver an opportunity to hook in an optimized
-       * display list compiler.
-       */
-      if (ctx->Driver.NotifySaveBegin(ctx, mode))
-         return;
-
-      SAVE_FLUSH_VERTICES(ctx);
-      n = alloc_instruction(ctx, OPCODE_BEGIN, 1);
-      if (n) {
-         n[1].e = mode;
-      }
-   }
-
-   if (ctx->ExecuteFlag) {
-      CALL_Begin(ctx->Exec, (mode));
-   }
-}
-
-static void GLAPIENTRY
-save_End(void)
-{
-   GET_CURRENT_CONTEXT(ctx);
-   SAVE_FLUSH_VERTICES(ctx);
-   (void) alloc_instruction(ctx, OPCODE_END, 0);
-   ctx->Driver.CurrentSavePrimitive = PRIM_OUTSIDE_BEGIN_END;
-   if (ctx->ExecuteFlag) {
-      CALL_End(ctx->Exec, ());
-   }
-}
-
-static void GLAPIENTRY
-save_Rectf(GLfloat a, GLfloat b, GLfloat c, GLfloat d)
-{
-   GET_CURRENT_CONTEXT(ctx);
-   Node *n;
-   SAVE_FLUSH_VERTICES(ctx);
-   n = alloc_instruction(ctx, OPCODE_RECTF, 4);
-   if (n) {
-      n[1].f = a;
-      n[2].f = b;
-      n[3].f = c;
-      n[4].f = d;
-   }
-   if (ctx->ExecuteFlag) {
-      CALL_Rectf(ctx->Exec, (a, b, c, d));
-   }
-}
-
-
-static void GLAPIENTRY
-save_Vertex2f(GLfloat x, GLfloat y)
-{
-   save_Attr2fNV(VERT_ATTRIB_POS, x, y);
-}
-
-static void GLAPIENTRY
-save_Vertex2fv(const GLfloat * v)
-{
-   save_Attr2fNV(VERT_ATTRIB_POS, v[0], v[1]);
-}
-
-static void GLAPIENTRY
-save_Vertex3f(GLfloat x, GLfloat y, GLfloat z)
-{
-   save_Attr3fNV(VERT_ATTRIB_POS, x, y, z);
-}
-
-static void GLAPIENTRY
-save_Vertex3fv(const GLfloat * v)
-{
-   save_Attr3fNV(VERT_ATTRIB_POS, v[0], v[1], v[2]);
-}
-
-static void GLAPIENTRY
-save_Vertex4f(GLfloat x, GLfloat y, GLfloat z, GLfloat w)
-{
-   save_Attr4fNV(VERT_ATTRIB_POS, x, y, z, w);
-}
-
-static void GLAPIENTRY
-save_Vertex4fv(const GLfloat * v)
-{
-   save_Attr4fNV(VERT_ATTRIB_POS, v[0], v[1], v[2], v[3]);
-}
-
-static void GLAPIENTRY
-save_TexCoord1f(GLfloat x)
-{
-   save_Attr1fNV(VERT_ATTRIB_TEX0, x);
-}
-
-static void GLAPIENTRY
-save_TexCoord1fv(const GLfloat * v)
-{
-   save_Attr1fNV(VERT_ATTRIB_TEX0, v[0]);
-}
-
-static void GLAPIENTRY
-save_TexCoord2f(GLfloat x, GLfloat y)
-{
-   save_Attr2fNV(VERT_ATTRIB_TEX0, x, y);
-}
-
-static void GLAPIENTRY
-save_TexCoord2fv(const GLfloat * v)
-{
-   save_Attr2fNV(VERT_ATTRIB_TEX0, v[0], v[1]);
-}
-
-static void GLAPIENTRY
-save_TexCoord3f(GLfloat x, GLfloat y, GLfloat z)
-{
-   save_Attr3fNV(VERT_ATTRIB_TEX0, x, y, z);
-}
-
-static void GLAPIENTRY
-save_TexCoord3fv(const GLfloat * v)
-{
-   save_Attr3fNV(VERT_ATTRIB_TEX0, v[0], v[1], v[2]);
-}
-
-static void GLAPIENTRY
-save_TexCoord4f(GLfloat x, GLfloat y, GLfloat z, GLfloat w)
-{
-   save_Attr4fNV(VERT_ATTRIB_TEX0, x, y, z, w);
-}
-
-static void GLAPIENTRY
-save_TexCoord4fv(const GLfloat * v)
-{
-   save_Attr4fNV(VERT_ATTRIB_TEX0, v[0], v[1], v[2], v[3]);
-}
-
-static void GLAPIENTRY
-save_Normal3f(GLfloat x, GLfloat y, GLfloat z)
-{
-   save_Attr3fNV(VERT_ATTRIB_NORMAL, x, y, z);
-}
-
-static void GLAPIENTRY
-save_Normal3fv(const GLfloat * v)
-{
-   save_Attr3fNV(VERT_ATTRIB_NORMAL, v[0], v[1], v[2]);
-}
-
-static void GLAPIENTRY
-save_FogCoordfEXT(GLfloat x)
-{
-   save_Attr1fNV(VERT_ATTRIB_FOG, x);
-}
-
-static void GLAPIENTRY
-save_FogCoordfvEXT(const GLfloat * v)
-{
-   save_Attr1fNV(VERT_ATTRIB_FOG, v[0]);
-}
-
-static void GLAPIENTRY
-save_Color3f(GLfloat x, GLfloat y, GLfloat z)
-{
-   save_Attr3fNV(VERT_ATTRIB_COLOR0, x, y, z);
-}
-
-static void GLAPIENTRY
-save_Color3fv(const GLfloat * v)
-{
-   save_Attr3fNV(VERT_ATTRIB_COLOR0, v[0], v[1], v[2]);
-}
-
-static void GLAPIENTRY
-save_Color4f(GLfloat x, GLfloat y, GLfloat z, GLfloat w)
-{
-   save_Attr4fNV(VERT_ATTRIB_COLOR0, x, y, z, w);
-}
-
-static void GLAPIENTRY
-save_Color4fv(const GLfloat * v)
-{
-   save_Attr4fNV(VERT_ATTRIB_COLOR0, v[0], v[1], v[2], v[3]);
-}
-
-static void GLAPIENTRY
-save_SecondaryColor3fEXT(GLfloat x, GLfloat y, GLfloat z)
-{
-   save_Attr3fNV(VERT_ATTRIB_COLOR1, x, y, z);
-}
-
-static void GLAPIENTRY
-save_SecondaryColor3fvEXT(const GLfloat * v)
-{
-   save_Attr3fNV(VERT_ATTRIB_COLOR1, v[0], v[1], v[2]);
-}
-
-
-/* Just call the respective ATTR for texcoord
- */
-static void GLAPIENTRY
-save_MultiTexCoord1f(GLenum target, GLfloat x)
-{
-   GLuint attr = (target & 0x7) + VERT_ATTRIB_TEX0;
-   save_Attr1fNV(attr, x);
-}
-
-static void GLAPIENTRY
-save_MultiTexCoord1fv(GLenum target, const GLfloat * v)
-{
-   GLuint attr = (target & 0x7) + VERT_ATTRIB_TEX0;
-   save_Attr1fNV(attr, v[0]);
-}
-
-static void GLAPIENTRY
-save_MultiTexCoord2f(GLenum target, GLfloat x, GLfloat y)
-{
-   GLuint attr = (target & 0x7) + VERT_ATTRIB_TEX0;
-   save_Attr2fNV(attr, x, y);
-}
-
-static void GLAPIENTRY
-save_MultiTexCoord2fv(GLenum target, const GLfloat * v)
-{
-   GLuint attr = (target & 0x7) + VERT_ATTRIB_TEX0;
-   save_Attr2fNV(attr, v[0], v[1]);
-}
-
-static void GLAPIENTRY
-save_MultiTexCoord3f(GLenum target, GLfloat x, GLfloat y, GLfloat z)
-{
-   GLuint attr = (target & 0x7) + VERT_ATTRIB_TEX0;
-   save_Attr3fNV(attr, x, y, z);
-}
-
-static void GLAPIENTRY
-save_MultiTexCoord3fv(GLenum target, const GLfloat * v)
-{
-   GLuint attr = (target & 0x7) + VERT_ATTRIB_TEX0;
-   save_Attr3fNV(attr, v[0], v[1], v[2]);
-}
-
-static void GLAPIENTRY
-save_MultiTexCoord4f(GLenum target, GLfloat x, GLfloat y,
-                     GLfloat z, GLfloat w)
-{
-   GLuint attr = (target & 0x7) + VERT_ATTRIB_TEX0;
-   save_Attr4fNV(attr, x, y, z, w);
-}
-
-static void GLAPIENTRY
-save_MultiTexCoord4fv(GLenum target, const GLfloat * v)
-{
-   GLuint attr = (target & 0x7) + VERT_ATTRIB_TEX0;
-   save_Attr4fNV(attr, v[0], v[1], v[2], v[3]);
-}
-
-
-/**
- * Record a GL_INVALID_VALUE error when a invalid vertex attribute
- * index is found.
- */
-static void
-index_error(void)
-{
-   GET_CURRENT_CONTEXT(ctx);
-   _mesa_error(ctx, GL_INVALID_VALUE, "VertexAttribf(index)");
-}
-
-
-/* First level for NV_vertex_program:
- *
- * Check for errors at compile time?.
- */
-static void GLAPIENTRY
-save_VertexAttrib1fNV(GLuint index, GLfloat x)
-{
-   if (index < MAX_NV_VERTEX_PROGRAM_INPUTS)
-      save_Attr1fNV(index, x);
-   else
-      index_error();
-}
-
-static void GLAPIENTRY
-save_VertexAttrib1fvNV(GLuint index, const GLfloat * v)
-{
-   if (index < MAX_NV_VERTEX_PROGRAM_INPUTS)
-      save_Attr1fNV(index, v[0]);
-   else
-      index_error();
-}
-
-static void GLAPIENTRY
-save_VertexAttrib2fNV(GLuint index, GLfloat x, GLfloat y)
-{
-   if (index < MAX_NV_VERTEX_PROGRAM_INPUTS)
-      save_Attr2fNV(index, x, y);
-   else
-      index_error();
-}
-
-static void GLAPIENTRY
-save_VertexAttrib2fvNV(GLuint index, const GLfloat * v)
-{
-   if (index < MAX_NV_VERTEX_PROGRAM_INPUTS)
-      save_Attr2fNV(index, v[0], v[1]);
-   else
-      index_error();
-}
-
-static void GLAPIENTRY
-save_VertexAttrib3fNV(GLuint index, GLfloat x, GLfloat y, GLfloat z)
-{
-   if (index < MAX_NV_VERTEX_PROGRAM_INPUTS)
-      save_Attr3fNV(index, x, y, z);
-   else
-      index_error();
-}
-
-static void GLAPIENTRY
-save_VertexAttrib3fvNV(GLuint index, const GLfloat * v)
-{
-   if (index < MAX_NV_VERTEX_PROGRAM_INPUTS)
-      save_Attr3fNV(index, v[0], v[1], v[2]);
-   else
-      index_error();
-}
-
-static void GLAPIENTRY
-save_VertexAttrib4fNV(GLuint index, GLfloat x, GLfloat y,
-                      GLfloat z, GLfloat w)
-{
-   if (index < MAX_NV_VERTEX_PROGRAM_INPUTS)
-      save_Attr4fNV(index, x, y, z, w);
-   else
-      index_error();
-}
-
-static void GLAPIENTRY
-save_VertexAttrib4fvNV(GLuint index, const GLfloat * v)
-{
-   if (index < MAX_NV_VERTEX_PROGRAM_INPUTS)
-      save_Attr4fNV(index, v[0], v[1], v[2], v[3]);
-   else
-      index_error();
-}
-
-
-
-
-static void GLAPIENTRY
-save_VertexAttrib1fARB(GLuint index, GLfloat x)
-{
-   if (index < MAX_VERTEX_GENERIC_ATTRIBS)
-      save_Attr1fARB(index, x);
-   else
-      index_error();
-}
-
-static void GLAPIENTRY
-save_VertexAttrib1fvARB(GLuint index, const GLfloat * v)
-{
-   if (index < MAX_VERTEX_GENERIC_ATTRIBS)
-      save_Attr1fARB(index, v[0]);
-   else
-      index_error();
-}
-
-static void GLAPIENTRY
-save_VertexAttrib2fARB(GLuint index, GLfloat x, GLfloat y)
-{
-   if (index < MAX_VERTEX_GENERIC_ATTRIBS)
-      save_Attr2fARB(index, x, y);
-   else
-      index_error();
-}
-
-static void GLAPIENTRY
-save_VertexAttrib2fvARB(GLuint index, const GLfloat * v)
-{
-   if (index < MAX_VERTEX_GENERIC_ATTRIBS)
-      save_Attr2fARB(index, v[0], v[1]);
-   else
-      index_error();
-}
-
-static void GLAPIENTRY
-save_VertexAttrib3fARB(GLuint index, GLfloat x, GLfloat y, GLfloat z)
-{
-   if (index < MAX_VERTEX_GENERIC_ATTRIBS)
-      save_Attr3fARB(index, x, y, z);
-   else
-      index_error();
-}
-
-static void GLAPIENTRY
-save_VertexAttrib3fvARB(GLuint index, const GLfloat * v)
-{
-   if (index < MAX_VERTEX_GENERIC_ATTRIBS)
-      save_Attr3fARB(index, v[0], v[1], v[2]);
-   else
-      index_error();
-}
-
-static void GLAPIENTRY
-save_VertexAttrib4fARB(GLuint index, GLfloat x, GLfloat y, GLfloat z,
-                       GLfloat w)
-{
-   if (index < MAX_VERTEX_GENERIC_ATTRIBS)
-      save_Attr4fARB(index, x, y, z, w);
-   else
-      index_error();
-}
-
-static void GLAPIENTRY
-save_VertexAttrib4fvARB(GLuint index, const GLfloat * v)
-{
-   if (index < MAX_VERTEX_GENERIC_ATTRIBS)
-      save_Attr4fARB(index, v[0], v[1], v[2], v[3]);
-   else
-      index_error();
-}
-
-
-/* GL_ARB_shader_objects, GL_ARB_vertex/fragment_shader */
-
-static void GLAPIENTRY
-exec_BindAttribLocationARB(GLuint program, GLuint index, const GLchar *name)
-{
-   GET_CURRENT_CONTEXT(ctx);
-   FLUSH_VERTICES(ctx, 0);
-   CALL_BindAttribLocationARB(ctx->Exec, (program, index, name));
-}
-
-static GLint GLAPIENTRY
-exec_GetAttribLocationARB(GLuint program, const GLchar *name)
-{
-   GET_CURRENT_CONTEXT(ctx);
-   FLUSH_VERTICES(ctx, 0);
-   return CALL_GetAttribLocationARB(ctx->Exec, (program, name));
-}
-
-static GLint GLAPIENTRY
-exec_GetUniformLocationARB(GLuint program, const GLchar *name)
-{
-   GET_CURRENT_CONTEXT(ctx);
-   FLUSH_VERTICES(ctx, 0);
-   return CALL_GetUniformLocationARB(ctx->Exec, (program, name));
-}
-/* XXX more shader functions needed here */
-
-
-#if FEATURE_EXT_framebuffer_blit
-static void GLAPIENTRY
-save_BlitFramebufferEXT(GLint srcX0, GLint srcY0, GLint srcX1, GLint srcY1,
-                        GLint dstX0, GLint dstY0, GLint dstX1, GLint dstY1,
-                        GLbitfield mask, GLenum filter)
-{
-   GET_CURRENT_CONTEXT(ctx);
-   Node *n;
-   ASSERT_OUTSIDE_SAVE_BEGIN_END_AND_FLUSH(ctx);
-   n = alloc_instruction(ctx, OPCODE_BLIT_FRAMEBUFFER, 10);
-   if (n) {
-      n[1].i = srcX0;
-      n[2].i = srcY0;
-      n[3].i = srcX1;
-      n[4].i = srcY1;
-      n[5].i = dstX0;
-      n[6].i = dstY0;
-      n[7].i = dstX1;
-      n[8].i = dstY1;
-      n[9].i = mask;
-      n[10].e = filter;
-   }
-   if (ctx->ExecuteFlag) {
-      CALL_BlitFramebufferEXT(ctx->Exec, (srcX0, srcY0, srcX1, srcY1,
-                                          dstX0, dstY0, dstX1, dstY1,
-                                          mask, filter));
-   }
-}
-#endif
-
-
-/** GL_EXT_provoking_vertex */
-static void GLAPIENTRY
-save_ProvokingVertexEXT(GLenum mode)
-{
-   GET_CURRENT_CONTEXT(ctx);
-   Node *n;
-   ASSERT_OUTSIDE_SAVE_BEGIN_END_AND_FLUSH(ctx);
-   n = alloc_instruction(ctx, OPCODE_PROVOKING_VERTEX, 1);
-   if (n) {
-      n[1].e = mode;
-   }
-   if (ctx->ExecuteFlag) {
-      /*CALL_ProvokingVertexEXT(ctx->Exec, (mode));*/
-      _mesa_ProvokingVertexEXT(mode);
-   }
-}
-
-
-/** GL_EXT_transform_feedback */
-static void GLAPIENTRY
-save_BeginTransformFeedback(GLenum mode)
-{
-   GET_CURRENT_CONTEXT(ctx);
-   Node *n;
-   ASSERT_OUTSIDE_SAVE_BEGIN_END_AND_FLUSH(ctx);
-   n = alloc_instruction(ctx, OPCODE_BEGIN_TRANSFORM_FEEDBACK, 1);
-   if (n) {
-      n[1].e = mode;
-   }
-   if (ctx->ExecuteFlag) {
-      CALL_BeginTransformFeedbackEXT(ctx->Exec, (mode));
-   }
-}
-
-
-/** GL_EXT_transform_feedback */
-static void GLAPIENTRY
-save_EndTransformFeedback(void)
-{
-   GET_CURRENT_CONTEXT(ctx);
-   ASSERT_OUTSIDE_SAVE_BEGIN_END_AND_FLUSH(ctx);
-   (void) alloc_instruction(ctx, OPCODE_END_TRANSFORM_FEEDBACK, 0);
-   if (ctx->ExecuteFlag) {
-      CALL_EndTransformFeedbackEXT(ctx->Exec, ());
-   }
-}
-
-
-/* aka UseProgram() */
-static void GLAPIENTRY
-save_UseProgramObjectARB(GLhandleARB program)
-{
-   GET_CURRENT_CONTEXT(ctx);
-   Node *n;
-   ASSERT_OUTSIDE_SAVE_BEGIN_END_AND_FLUSH(ctx);
-   n = alloc_instruction(ctx, OPCODE_USE_PROGRAM, 1);
-   if (n) {
-      n[1].ui = program;
-   }
-   if (ctx->ExecuteFlag) {
-      CALL_UseProgramObjectARB(ctx->Exec, (program));
-   }
-}
-
-
-static void GLAPIENTRY
-save_Uniform1fARB(GLint location, GLfloat x)
-{
-   GET_CURRENT_CONTEXT(ctx);
-   Node *n;
-   ASSERT_OUTSIDE_SAVE_BEGIN_END_AND_FLUSH(ctx);
-   n = alloc_instruction(ctx, OPCODE_UNIFORM_1F, 2);
-   if (n) {
-      n[1].i = location;
-      n[2].f = x;
-   }
-   if (ctx->ExecuteFlag) {
-      CALL_Uniform1fARB(ctx->Exec, (location, x));
-   }
-}
-
-
-static void GLAPIENTRY
-save_Uniform2fARB(GLint location, GLfloat x, GLfloat y)
-{
-   GET_CURRENT_CONTEXT(ctx);
-   Node *n;
-   ASSERT_OUTSIDE_SAVE_BEGIN_END_AND_FLUSH(ctx);
-   n = alloc_instruction(ctx, OPCODE_UNIFORM_2F, 3);
-   if (n) {
-      n[1].i = location;
-      n[2].f = x;
-      n[3].f = y;
-   }
-   if (ctx->ExecuteFlag) {
-      CALL_Uniform2fARB(ctx->Exec, (location, x, y));
-   }
-}
-
-
-static void GLAPIENTRY
-save_Uniform3fARB(GLint location, GLfloat x, GLfloat y, GLfloat z)
-{
-   GET_CURRENT_CONTEXT(ctx);
-   Node *n;
-   ASSERT_OUTSIDE_SAVE_BEGIN_END_AND_FLUSH(ctx);
-   n = alloc_instruction(ctx, OPCODE_UNIFORM_3F, 4);
-   if (n) {
-      n[1].i = location;
-      n[2].f = x;
-      n[3].f = y;
-      n[4].f = z;
-   }
-   if (ctx->ExecuteFlag) {
-      CALL_Uniform3fARB(ctx->Exec, (location, x, y, z));
-   }
-}
-
-
-static void GLAPIENTRY
-save_Uniform4fARB(GLint location, GLfloat x, GLfloat y, GLfloat z, GLfloat w)
-{
-   GET_CURRENT_CONTEXT(ctx);
-   Node *n;
-   ASSERT_OUTSIDE_SAVE_BEGIN_END_AND_FLUSH(ctx);
-   n = alloc_instruction(ctx, OPCODE_UNIFORM_4F, 5);
-   if (n) {
-      n[1].i = location;
-      n[2].f = x;
-      n[3].f = y;
-      n[4].f = z;
-      n[5].f = w;
-   }
-   if (ctx->ExecuteFlag) {
-      CALL_Uniform4fARB(ctx->Exec, (location, x, y, z, w));
-   }
-}
-
-
-/** Return copy of memory */
-static void *
-memdup(const void *src, GLsizei bytes)
-{
-   void *b = bytes >= 0 ? malloc(bytes) : NULL;
-   if (b)
-      memcpy(b, src, bytes);
-   return b;
-}
-
-
-static void GLAPIENTRY
-save_Uniform1fvARB(GLint location, GLsizei count, const GLfloat *v)
-{
-   GET_CURRENT_CONTEXT(ctx);
-   Node *n;
-   ASSERT_OUTSIDE_SAVE_BEGIN_END_AND_FLUSH(ctx);
-   n = alloc_instruction(ctx, OPCODE_UNIFORM_1FV, 3);
-   if (n) {
-      n[1].i = location;
-      n[2].i = count;
-      n[3].data = memdup(v, count * 1 * sizeof(GLfloat));
-   }
-   if (ctx->ExecuteFlag) {
-      CALL_Uniform1fvARB(ctx->Exec, (location, count, v));
-   }
-}
-
-static void GLAPIENTRY
-save_Uniform2fvARB(GLint location, GLsizei count, const GLfloat *v)
-{
-   GET_CURRENT_CONTEXT(ctx);
-   Node *n;
-   ASSERT_OUTSIDE_SAVE_BEGIN_END_AND_FLUSH(ctx);
-   n = alloc_instruction(ctx, OPCODE_UNIFORM_2FV, 3);
-   if (n) {
-      n[1].i = location;
-      n[2].i = count;
-      n[3].data = memdup(v, count * 2 * sizeof(GLfloat));
-   }
-   if (ctx->ExecuteFlag) {
-      CALL_Uniform2fvARB(ctx->Exec, (location, count, v));
-   }
-}
-
-static void GLAPIENTRY
-save_Uniform3fvARB(GLint location, GLsizei count, const GLfloat *v)
-{
-   GET_CURRENT_CONTEXT(ctx);
-   Node *n;
-   ASSERT_OUTSIDE_SAVE_BEGIN_END_AND_FLUSH(ctx);
-   n = alloc_instruction(ctx, OPCODE_UNIFORM_3FV, 3);
-   if (n) {
-      n[1].i = location;
-      n[2].i = count;
-      n[3].data = memdup(v, count * 3 * sizeof(GLfloat));
-   }
-   if (ctx->ExecuteFlag) {
-      CALL_Uniform3fvARB(ctx->Exec, (location, count, v));
-   }
-}
-
-static void GLAPIENTRY
-save_Uniform4fvARB(GLint location, GLsizei count, const GLfloat *v)
-{
-   GET_CURRENT_CONTEXT(ctx);
-   Node *n;
-   ASSERT_OUTSIDE_SAVE_BEGIN_END_AND_FLUSH(ctx);
-   n = alloc_instruction(ctx, OPCODE_UNIFORM_4FV, 3);
-   if (n) {
-      n[1].i = location;
-      n[2].i = count;
-      n[3].data = memdup(v, count * 4 * sizeof(GLfloat));
-   }
-   if (ctx->ExecuteFlag) {
-      CALL_Uniform4fvARB(ctx->Exec, (location, count, v));
-   }
-}
-
-
-static void GLAPIENTRY
-save_Uniform1iARB(GLint location, GLint x)
-{
-   GET_CURRENT_CONTEXT(ctx);
-   Node *n;
-   ASSERT_OUTSIDE_SAVE_BEGIN_END_AND_FLUSH(ctx);
-   n = alloc_instruction(ctx, OPCODE_UNIFORM_1I, 2);
-   if (n) {
-      n[1].i = location;
-      n[2].i = x;
-   }
-   if (ctx->ExecuteFlag) {
-      CALL_Uniform1iARB(ctx->Exec, (location, x));
-   }
-}
-
-static void GLAPIENTRY
-save_Uniform2iARB(GLint location, GLint x, GLint y)
-{
-   GET_CURRENT_CONTEXT(ctx);
-   Node *n;
-   ASSERT_OUTSIDE_SAVE_BEGIN_END_AND_FLUSH(ctx);
-   n = alloc_instruction(ctx, OPCODE_UNIFORM_2I, 3);
-   if (n) {
-      n[1].i = location;
-      n[2].i = x;
-      n[3].i = y;
-   }
-   if (ctx->ExecuteFlag) {
-      CALL_Uniform2iARB(ctx->Exec, (location, x, y));
-   }
-}
-
-static void GLAPIENTRY
-save_Uniform3iARB(GLint location, GLint x, GLint y, GLint z)
-{
-   GET_CURRENT_CONTEXT(ctx);
-   Node *n;
-   ASSERT_OUTSIDE_SAVE_BEGIN_END_AND_FLUSH(ctx);
-   n = alloc_instruction(ctx, OPCODE_UNIFORM_3I, 4);
-   if (n) {
-      n[1].i = location;
-      n[2].i = x;
-      n[3].i = y;
-      n[4].i = z;
-   }
-   if (ctx->ExecuteFlag) {
-      CALL_Uniform3iARB(ctx->Exec, (location, x, y, z));
-   }
-}
-
-static void GLAPIENTRY
-save_Uniform4iARB(GLint location, GLint x, GLint y, GLint z, GLint w)
-{
-   GET_CURRENT_CONTEXT(ctx);
-   Node *n;
-   ASSERT_OUTSIDE_SAVE_BEGIN_END_AND_FLUSH(ctx);
-   n = alloc_instruction(ctx, OPCODE_UNIFORM_4I, 5);
-   if (n) {
-      n[1].i = location;
-      n[2].i = x;
-      n[3].i = y;
-      n[4].i = z;
-      n[5].i = w;
-   }
-   if (ctx->ExecuteFlag) {
-      CALL_Uniform4iARB(ctx->Exec, (location, x, y, z, w));
-   }
-}
-
-
-
-static void GLAPIENTRY
-save_Uniform1ivARB(GLint location, GLsizei count, const GLint *v)
-{
-   GET_CURRENT_CONTEXT(ctx);
-   Node *n;
-   ASSERT_OUTSIDE_SAVE_BEGIN_END_AND_FLUSH(ctx);
-   n = alloc_instruction(ctx, OPCODE_UNIFORM_1IV, 3);
-   if (n) {
-      n[1].i = location;
-      n[2].i = count;
-      n[3].data = memdup(v, count * 1 * sizeof(GLint));
-   }
-   if (ctx->ExecuteFlag) {
-      CALL_Uniform1ivARB(ctx->Exec, (location, count, v));
-   }
-}
-
-static void GLAPIENTRY
-save_Uniform2ivARB(GLint location, GLsizei count, const GLint *v)
-{
-   GET_CURRENT_CONTEXT(ctx);
-   Node *n;
-   ASSERT_OUTSIDE_SAVE_BEGIN_END_AND_FLUSH(ctx);
-   n = alloc_instruction(ctx, OPCODE_UNIFORM_2IV, 3);
-   if (n) {
-      n[1].i = location;
-      n[2].i = count;
-      n[3].data = memdup(v, count * 2 * sizeof(GLint));
-   }
-   if (ctx->ExecuteFlag) {
-      CALL_Uniform2ivARB(ctx->Exec, (location, count, v));
-   }
-}
-
-static void GLAPIENTRY
-save_Uniform3ivARB(GLint location, GLsizei count, const GLint *v)
-{
-   GET_CURRENT_CONTEXT(ctx);
-   Node *n;
-   ASSERT_OUTSIDE_SAVE_BEGIN_END_AND_FLUSH(ctx);
-   n = alloc_instruction(ctx, OPCODE_UNIFORM_3IV, 3);
-   if (n) {
-      n[1].i = location;
-      n[2].i = count;
-      n[3].data = memdup(v, count * 3 * sizeof(GLint));
-   }
-   if (ctx->ExecuteFlag) {
-      CALL_Uniform3ivARB(ctx->Exec, (location, count, v));
-   }
-}
-
-static void GLAPIENTRY
-save_Uniform4ivARB(GLint location, GLsizei count, const GLint *v)
-{
-   GET_CURRENT_CONTEXT(ctx);
-   Node *n;
-   ASSERT_OUTSIDE_SAVE_BEGIN_END_AND_FLUSH(ctx);
-   n = alloc_instruction(ctx, OPCODE_UNIFORM_4IV, 3);
-   if (n) {
-      n[1].i = location;
-      n[2].i = count;
-      n[3].data = memdup(v, count * 4 * sizeof(GLfloat));
-   }
-   if (ctx->ExecuteFlag) {
-      CALL_Uniform4ivARB(ctx->Exec, (location, count, v));
-   }
-}
-
-
-
-static void GLAPIENTRY
-save_Uniform1ui(GLint location, GLuint x)
-{
-   GET_CURRENT_CONTEXT(ctx);
-   Node *n;
-   ASSERT_OUTSIDE_SAVE_BEGIN_END_AND_FLUSH(ctx);
-   n = alloc_instruction(ctx, OPCODE_UNIFORM_1UI, 2);
-   if (n) {
-      n[1].i = location;
-      n[2].i = x;
-   }
-   if (ctx->ExecuteFlag) {
-      /*CALL_Uniform1ui(ctx->Exec, (location, x));*/
-   }
-}
-
-static void GLAPIENTRY
-save_Uniform2ui(GLint location, GLuint x, GLuint y)
-{
-   GET_CURRENT_CONTEXT(ctx);
-   Node *n;
-   ASSERT_OUTSIDE_SAVE_BEGIN_END_AND_FLUSH(ctx);
-   n = alloc_instruction(ctx, OPCODE_UNIFORM_2UI, 3);
-   if (n) {
-      n[1].i = location;
-      n[2].i = x;
-      n[3].i = y;
-   }
-   if (ctx->ExecuteFlag) {
-      /*CALL_Uniform2ui(ctx->Exec, (location, x, y));*/
-   }
-}
-
-static void GLAPIENTRY
-save_Uniform3ui(GLint location, GLuint x, GLuint y, GLuint z)
-{
-   GET_CURRENT_CONTEXT(ctx);
-   Node *n;
-   ASSERT_OUTSIDE_SAVE_BEGIN_END_AND_FLUSH(ctx);
-   n = alloc_instruction(ctx, OPCODE_UNIFORM_3UI, 4);
-   if (n) {
-      n[1].i = location;
-      n[2].i = x;
-      n[3].i = y;
-      n[4].i = z;
-   }
-   if (ctx->ExecuteFlag) {
-      /*CALL_Uniform3ui(ctx->Exec, (location, x, y, z));*/
-   }
-}
-
-static void GLAPIENTRY
-save_Uniform4ui(GLint location, GLuint x, GLuint y, GLuint z, GLuint w)
-{
-   GET_CURRENT_CONTEXT(ctx);
-   Node *n;
-   ASSERT_OUTSIDE_SAVE_BEGIN_END_AND_FLUSH(ctx);
-   n = alloc_instruction(ctx, OPCODE_UNIFORM_4UI, 5);
-   if (n) {
-      n[1].i = location;
-      n[2].i = x;
-      n[3].i = y;
-      n[4].i = z;
-      n[5].i = w;
-   }
-   if (ctx->ExecuteFlag) {
-      /*CALL_Uniform4ui(ctx->Exec, (location, x, y, z, w));*/
-   }
-}
-
-
-
-static void GLAPIENTRY
-save_Uniform1uiv(GLint location, GLsizei count, const GLuint *v)
-{
-   GET_CURRENT_CONTEXT(ctx);
-   Node *n;
-   ASSERT_OUTSIDE_SAVE_BEGIN_END_AND_FLUSH(ctx);
-   n = alloc_instruction(ctx, OPCODE_UNIFORM_1UIV, 3);
-   if (n) {
-      n[1].i = location;
-      n[2].i = count;
-      n[3].data = memdup(v, count * 1 * sizeof(*v));
-   }
-   if (ctx->ExecuteFlag) {
-      /*CALL_Uniform1uiv(ctx->Exec, (location, count, v));*/
-   }
-}
-
-static void GLAPIENTRY
-save_Uniform2uiv(GLint location, GLsizei count, const GLuint *v)
-{
-   GET_CURRENT_CONTEXT(ctx);
-   Node *n;
-   ASSERT_OUTSIDE_SAVE_BEGIN_END_AND_FLUSH(ctx);
-   n = alloc_instruction(ctx, OPCODE_UNIFORM_2UIV, 3);
-   if (n) {
-      n[1].i = location;
-      n[2].i = count;
-      n[3].data = memdup(v, count * 2 * sizeof(*v));
-   }
-   if (ctx->ExecuteFlag) {
-      /*CALL_Uniform2uiv(ctx->Exec, (location, count, v));*/
-   }
-}
-
-static void GLAPIENTRY
-save_Uniform3uiv(GLint location, GLsizei count, const GLuint *v)
-{
-   GET_CURRENT_CONTEXT(ctx);
-   Node *n;
-   ASSERT_OUTSIDE_SAVE_BEGIN_END_AND_FLUSH(ctx);
-   n = alloc_instruction(ctx, OPCODE_UNIFORM_3UIV, 3);
-   if (n) {
-      n[1].i = location;
-      n[2].i = count;
-      n[3].data = memdup(v, count * 3 * sizeof(*v));
-   }
-   if (ctx->ExecuteFlag) {
-      /*CALL_Uniform3uiv(ctx->Exec, (location, count, v));*/
-   }
-}
-
-static void GLAPIENTRY
-save_Uniform4uiv(GLint location, GLsizei count, const GLuint *v)
-{
-   GET_CURRENT_CONTEXT(ctx);
-   Node *n;
-   ASSERT_OUTSIDE_SAVE_BEGIN_END_AND_FLUSH(ctx);
-   n = alloc_instruction(ctx, OPCODE_UNIFORM_4UIV, 3);
-   if (n) {
-      n[1].i = location;
-      n[2].i = count;
-      n[3].data = memdup(v, count * 4 * sizeof(*v));
-   }
-   if (ctx->ExecuteFlag) {
-      /*CALL_Uniform4uiv(ctx->Exec, (location, count, v));*/
-   }
-}
-
-
-
-static void GLAPIENTRY
-save_UniformMatrix2fvARB(GLint location, GLsizei count, GLboolean transpose,
-                         const GLfloat *m)
-{
-   GET_CURRENT_CONTEXT(ctx);
-   Node *n;
-   ASSERT_OUTSIDE_SAVE_BEGIN_END_AND_FLUSH(ctx);
-   n = alloc_instruction(ctx, OPCODE_UNIFORM_MATRIX22, 4);
-   if (n) {
-      n[1].i = location;
-      n[2].i = count;
-      n[3].b = transpose;
-      n[4].data = memdup(m, count * 2 * 2 * sizeof(GLfloat));
-   }
-   if (ctx->ExecuteFlag) {
-      CALL_UniformMatrix2fvARB(ctx->Exec, (location, count, transpose, m));
-   }
-}
-
-static void GLAPIENTRY
-save_UniformMatrix3fvARB(GLint location, GLsizei count, GLboolean transpose,
-                         const GLfloat *m)
-{
-   GET_CURRENT_CONTEXT(ctx);
-   Node *n;
-   ASSERT_OUTSIDE_SAVE_BEGIN_END_AND_FLUSH(ctx);
-   n = alloc_instruction(ctx, OPCODE_UNIFORM_MATRIX33, 4);
-   if (n) {
-      n[1].i = location;
-      n[2].i = count;
-      n[3].b = transpose;
-      n[4].data = memdup(m, count * 3 * 3 * sizeof(GLfloat));
-   }
-   if (ctx->ExecuteFlag) {
-      CALL_UniformMatrix3fvARB(ctx->Exec, (location, count, transpose, m));
-   }
-}
-
-static void GLAPIENTRY
-save_UniformMatrix4fvARB(GLint location, GLsizei count, GLboolean transpose,
-                         const GLfloat *m)
-{
-   GET_CURRENT_CONTEXT(ctx);
-   Node *n;
-   ASSERT_OUTSIDE_SAVE_BEGIN_END_AND_FLUSH(ctx);
-   n = alloc_instruction(ctx, OPCODE_UNIFORM_MATRIX44, 4);
-   if (n) {
-      n[1].i = location;
-      n[2].i = count;
-      n[3].b = transpose;
-      n[4].data = memdup(m, count * 4 * 4 * sizeof(GLfloat));
-   }
-   if (ctx->ExecuteFlag) {
-      CALL_UniformMatrix4fvARB(ctx->Exec, (location, count, transpose, m));
-   }
-}
-
-
-static void GLAPIENTRY
-save_UniformMatrix2x3fv(GLint location, GLsizei count, GLboolean transpose,
-                        const GLfloat *m)
-{
-   GET_CURRENT_CONTEXT(ctx);
-   Node *n;
-   ASSERT_OUTSIDE_SAVE_BEGIN_END_AND_FLUSH(ctx);
-   n = alloc_instruction(ctx, OPCODE_UNIFORM_MATRIX23, 4);
-   if (n) {
-      n[1].i = location;
-      n[2].i = count;
-      n[3].b = transpose;
-      n[4].data = memdup(m, count * 2 * 3 * sizeof(GLfloat));
-   }
-   if (ctx->ExecuteFlag) {
-      CALL_UniformMatrix2x3fv(ctx->Exec, (location, count, transpose, m));
-   }
-}
-
-static void GLAPIENTRY
-save_UniformMatrix3x2fv(GLint location, GLsizei count, GLboolean transpose,
-                        const GLfloat *m)
-{
-   GET_CURRENT_CONTEXT(ctx);
-   Node *n;
-   ASSERT_OUTSIDE_SAVE_BEGIN_END_AND_FLUSH(ctx);
-   n = alloc_instruction(ctx, OPCODE_UNIFORM_MATRIX32, 4);
-   if (n) {
-      n[1].i = location;
-      n[2].i = count;
-      n[3].b = transpose;
-      n[4].data = memdup(m, count * 3 * 2 * sizeof(GLfloat));
-   }
-   if (ctx->ExecuteFlag) {
-      CALL_UniformMatrix3x2fv(ctx->Exec, (location, count, transpose, m));
-   }
-}
-
-
-static void GLAPIENTRY
-save_UniformMatrix2x4fv(GLint location, GLsizei count, GLboolean transpose,
-                        const GLfloat *m)
-{
-   GET_CURRENT_CONTEXT(ctx);
-   Node *n;
-   ASSERT_OUTSIDE_SAVE_BEGIN_END_AND_FLUSH(ctx);
-   n = alloc_instruction(ctx, OPCODE_UNIFORM_MATRIX24, 4);
-   if (n) {
-      n[1].i = location;
-      n[2].i = count;
-      n[3].b = transpose;
-      n[4].data = memdup(m, count * 2 * 4 * sizeof(GLfloat));
-   }
-   if (ctx->ExecuteFlag) {
-      CALL_UniformMatrix2x4fv(ctx->Exec, (location, count, transpose, m));
-   }
-}
-
-static void GLAPIENTRY
-save_UniformMatrix4x2fv(GLint location, GLsizei count, GLboolean transpose,
-                        const GLfloat *m)
-{
-   GET_CURRENT_CONTEXT(ctx);
-   Node *n;
-   ASSERT_OUTSIDE_SAVE_BEGIN_END_AND_FLUSH(ctx);
-   n = alloc_instruction(ctx, OPCODE_UNIFORM_MATRIX42, 4);
-   if (n) {
-      n[1].i = location;
-      n[2].i = count;
-      n[3].b = transpose;
-      n[4].data = memdup(m, count * 4 * 2 * sizeof(GLfloat));
-   }
-   if (ctx->ExecuteFlag) {
-      CALL_UniformMatrix4x2fv(ctx->Exec, (location, count, transpose, m));
-   }
-}
-
-
-static void GLAPIENTRY
-save_UniformMatrix3x4fv(GLint location, GLsizei count, GLboolean transpose,
-                        const GLfloat *m)
-{
-   GET_CURRENT_CONTEXT(ctx);
-   Node *n;
-   ASSERT_OUTSIDE_SAVE_BEGIN_END_AND_FLUSH(ctx);
-   n = alloc_instruction(ctx, OPCODE_UNIFORM_MATRIX34, 4);
-   if (n) {
-      n[1].i = location;
-      n[2].i = count;
-      n[3].b = transpose;
-      n[4].data = memdup(m, count * 3 * 4 * sizeof(GLfloat));
-   }
-   if (ctx->ExecuteFlag) {
-      CALL_UniformMatrix3x4fv(ctx->Exec, (location, count, transpose, m));
-   }
-}
-
-static void GLAPIENTRY
-save_UniformMatrix4x3fv(GLint location, GLsizei count, GLboolean transpose,
-                        const GLfloat *m)
-{
-   GET_CURRENT_CONTEXT(ctx);
-   Node *n;
-   ASSERT_OUTSIDE_SAVE_BEGIN_END_AND_FLUSH(ctx);
-   n = alloc_instruction(ctx, OPCODE_UNIFORM_MATRIX43, 4);
-   if (n) {
-      n[1].i = location;
-      n[2].i = count;
-      n[3].b = transpose;
-      n[4].data = memdup(m, count * 4 * 3 * sizeof(GLfloat));
-   }
-   if (ctx->ExecuteFlag) {
-      CALL_UniformMatrix4x3fv(ctx->Exec, (location, count, transpose, m));
-   }
-}
-
-static void GLAPIENTRY
-save_ClampColorARB(GLenum target, GLenum clamp)
-{
-   GET_CURRENT_CONTEXT(ctx);
-   Node *n;
-   ASSERT_OUTSIDE_SAVE_BEGIN_END_AND_FLUSH(ctx);
-   n = alloc_instruction(ctx, OPCODE_CLAMP_COLOR, 2);
-   if (n) {
-      n[1].e = target;
-      n[2].e = clamp;
-   }
-   if (ctx->ExecuteFlag) {
-      CALL_ClampColorARB(ctx->Exec, (target, clamp));
-   }
-}
-
-static void GLAPIENTRY
-save_UseShaderProgramEXT(GLenum type, GLuint program)
-{
-   GET_CURRENT_CONTEXT(ctx);
-   Node *n;
-   ASSERT_OUTSIDE_SAVE_BEGIN_END_AND_FLUSH(ctx);
-   n = alloc_instruction(ctx, OPCODE_USE_SHADER_PROGRAM_EXT, 2);
-   if (n) {
-      n[1].ui = type;
-      n[2].ui = program;
-   }
-   if (ctx->ExecuteFlag) {
-      CALL_UseShaderProgramEXT(ctx->Exec, (type, program));
-   }
-}
-
-static void GLAPIENTRY
-save_ActiveProgramEXT(GLuint program)
-{
-   GET_CURRENT_CONTEXT(ctx);
-   Node *n;
-   ASSERT_OUTSIDE_SAVE_BEGIN_END_AND_FLUSH(ctx);
-   n = alloc_instruction(ctx, OPCODE_ACTIVE_PROGRAM_EXT, 1);
-   if (n) {
-      n[1].ui = program;
-   }
-   if (ctx->ExecuteFlag) {
-      CALL_ActiveProgramEXT(ctx->Exec, (program));
-   }
-}
-
-/** GL_EXT_texture_integer */
-static void GLAPIENTRY
-save_ClearColorIi(GLint red, GLint green, GLint blue, GLint alpha)
-{
-   GET_CURRENT_CONTEXT(ctx);
-   Node *n;
-   ASSERT_OUTSIDE_SAVE_BEGIN_END_AND_FLUSH(ctx);
-   n = alloc_instruction(ctx, OPCODE_CLEARCOLOR_I, 4);
-   if (n) {
-      n[1].i = red;
-      n[2].i = green;
-      n[3].i = blue;
-      n[4].i = alpha;
-   }
-   if (ctx->ExecuteFlag) {
-      CALL_ClearColorIiEXT(ctx->Exec, (red, green, blue, alpha));
-   }
-}
-
-/** GL_EXT_texture_integer */
-static void GLAPIENTRY
-save_ClearColorIui(GLuint red, GLuint green, GLuint blue, GLuint alpha)
-{
-   GET_CURRENT_CONTEXT(ctx);
-   Node *n;
-   ASSERT_OUTSIDE_SAVE_BEGIN_END_AND_FLUSH(ctx);
-   n = alloc_instruction(ctx, OPCODE_CLEARCOLOR_UI, 4);
-   if (n) {
-      n[1].ui = red;
-      n[2].ui = green;
-      n[3].ui = blue;
-      n[4].ui = alpha;
-   }
-   if (ctx->ExecuteFlag) {
-      CALL_ClearColorIuiEXT(ctx->Exec, (red, green, blue, alpha));
-   }
-}
-
-/** GL_EXT_texture_integer */
-static void GLAPIENTRY
-save_TexParameterIiv(GLenum target, GLenum pname, const GLint *params)
-{
-   GET_CURRENT_CONTEXT(ctx);
-   Node *n;
-   ASSERT_OUTSIDE_SAVE_BEGIN_END_AND_FLUSH(ctx);
-   n = alloc_instruction(ctx, OPCODE_TEXPARAMETER_I, 6);
-   if (n) {
-      n[1].e = target;
-      n[2].e = pname;
-      n[3].i = params[0];
-      n[4].i = params[1];
-      n[5].i = params[2];
-      n[6].i = params[3];
-   }
-   if (ctx->ExecuteFlag) {
-      CALL_TexParameterIivEXT(ctx->Exec, (target, pname, params));
-   }
-}
-
-/** GL_EXT_texture_integer */
-static void GLAPIENTRY
-save_TexParameterIuiv(GLenum target, GLenum pname, const GLuint *params)
-{
-   GET_CURRENT_CONTEXT(ctx);
-   Node *n;
-   ASSERT_OUTSIDE_SAVE_BEGIN_END_AND_FLUSH(ctx);
-   n = alloc_instruction(ctx, OPCODE_TEXPARAMETER_UI, 6);
-   if (n) {
-      n[1].e = target;
-      n[2].e = pname;
-      n[3].ui = params[0];
-      n[4].ui = params[1];
-      n[5].ui = params[2];
-      n[6].ui = params[3];
-   }
-   if (ctx->ExecuteFlag) {
-      CALL_TexParameterIuivEXT(ctx->Exec, (target, pname, params));
-   }
-}
-
-/** GL_EXT_texture_integer */
-static void GLAPIENTRY
-exec_GetTexParameterIiv(GLenum target, GLenum pname, GLint *params)
-{
-   GET_CURRENT_CONTEXT(ctx);
-   FLUSH_VERTICES(ctx, 0);
-   CALL_GetTexParameterIivEXT(ctx->Exec, (target, pname, params));
-}
-
-/** GL_EXT_texture_integer */
-static void GLAPIENTRY
-exec_GetTexParameterIuiv(GLenum target, GLenum pname, GLuint *params)
-{
-   GET_CURRENT_CONTEXT(ctx);
-   FLUSH_VERTICES(ctx, 0);
-   CALL_GetTexParameterIuivEXT(ctx->Exec, (target, pname, params));
-}
-
-
-/* GL_ARB_instanced_arrays */
-static void
-save_VertexAttribDivisor(GLuint index, GLuint divisor)
-{
-   GET_CURRENT_CONTEXT(ctx);
-   Node *n;
-   ASSERT_OUTSIDE_SAVE_BEGIN_END_AND_FLUSH(ctx);
-   n = alloc_instruction(ctx, OPCODE_VERTEX_ATTRIB_DIVISOR, 2);
-   if (n) {
-      n[1].ui = index;
-      n[2].ui = divisor;
-   }
-   if (ctx->ExecuteFlag) {
-      CALL_VertexAttribDivisorARB(ctx->Exec, (index, divisor));
-   }
-}
-
-
-/* GL_NV_texture_barrier */
-static void
-save_TextureBarrierNV(void)
-{
-   GET_CURRENT_CONTEXT(ctx);
-   ASSERT_OUTSIDE_SAVE_BEGIN_END_AND_FLUSH(ctx);
-   alloc_instruction(ctx, OPCODE_TEXTURE_BARRIER_NV, 0);
-   if (ctx->ExecuteFlag) {
-      CALL_TextureBarrierNV(ctx->Exec, ());
-   }
-}
-
-
-/* GL_ARB_sampler_objects */
-static void
-save_BindSampler(GLuint unit, GLuint sampler)
-{
-   Node *n;
-   GET_CURRENT_CONTEXT(ctx);
-   ASSERT_OUTSIDE_SAVE_BEGIN_END_AND_FLUSH(ctx);
-   n = alloc_instruction(ctx, OPCODE_BIND_SAMPLER, 2);
-   if (n) {
-      n[1].ui = unit;
-      n[2].ui = sampler;
-   }
-   if (ctx->ExecuteFlag) {
-      CALL_BindSampler(ctx->Exec, (unit, sampler));
-   }
-}
-
-
-/**
- * Save an error-generating command into display list.
- *
- * KW: Will appear in the list before the vertex buffer containing the
- * command that provoked the error.  I don't see this as a problem.
- */
-static void
-save_error(struct gl_context *ctx, GLenum error, const char *s)
-{
-   Node *n;
-   n = alloc_instruction(ctx, OPCODE_ERROR, 2);
-   if (n) {
-      n[1].e = error;
-      n[2].data = (void *) s;
-   }
-}
-
-
-/**
- * Compile an error into current display list.
- */
-void
-_mesa_compile_error(struct gl_context *ctx, GLenum error, const char *s)
-{
-   if (ctx->CompileFlag)
-      save_error(ctx, error, s);
-   if (ctx->ExecuteFlag)
-      _mesa_error(ctx, error, "%s", s);
-}
-
-
-/**
- * Test if ID names a display list.
- */
-static GLboolean
-islist(struct gl_context *ctx, GLuint list)
-{
-   if (list > 0 && lookup_list(ctx, list)) {
-      return GL_TRUE;
-   }
-   else {
-      return GL_FALSE;
-   }
-}
-
-
-
-/**********************************************************************/
-/*                     Display list execution                         */
-/**********************************************************************/
-
-
-/*
- * Execute a display list.  Note that the ListBase offset must have already
- * been added before calling this function.  I.e. the list argument is
- * the absolute list number, not relative to ListBase.
- * \param list - display list number
- */
-static void
-execute_list(struct gl_context *ctx, GLuint list)
-{
-   struct gl_display_list *dlist;
-   Node *n;
-   GLboolean done;
-
-   if (list == 0 || !islist(ctx, list))
-      return;
-
-   if (ctx->ListState.CallDepth == MAX_LIST_NESTING) {
-      /* raise an error? */
-      return;
-   }
-
-   dlist = lookup_list(ctx, list);
-   if (!dlist)
-      return;
-
-   ctx->ListState.CallDepth++;
-
-   if (ctx->Driver.BeginCallList)
-      ctx->Driver.BeginCallList(ctx, dlist);
-
-   n = dlist->Head;
-
-   done = GL_FALSE;
-   while (!done) {
-      const OpCode opcode = n[0].opcode;
-
-      if (is_ext_opcode(opcode)) {
-         n += ext_opcode_execute(ctx, n);
-      }
-      else {
-         switch (opcode) {
-         case OPCODE_ERROR:
-            _mesa_error(ctx, n[1].e, "%s", (const char *) n[2].data);
-            break;
-         case OPCODE_ACCUM:
-            CALL_Accum(ctx->Exec, (n[1].e, n[2].f));
-            break;
-         case OPCODE_ALPHA_FUNC:
-            CALL_AlphaFunc(ctx->Exec, (n[1].e, n[2].f));
-            break;
-         case OPCODE_BIND_TEXTURE:
-            CALL_BindTexture(ctx->Exec, (n[1].e, n[2].ui));
-            break;
-         case OPCODE_BITMAP:
-            {
-               const struct gl_pixelstore_attrib save = ctx->Unpack;
-               ctx->Unpack = ctx->DefaultPacking;
-               CALL_Bitmap(ctx->Exec, ((GLsizei) n[1].i, (GLsizei) n[2].i,
-                                       n[3].f, n[4].f, n[5].f, n[6].f,
-                                       (const GLubyte *) n[7].data));
-               ctx->Unpack = save;      /* restore */
-            }
-            break;
-         case OPCODE_BLEND_COLOR:
-            CALL_BlendColor(ctx->Exec, (n[1].f, n[2].f, n[3].f, n[4].f));
-            break;
-         case OPCODE_BLEND_EQUATION:
-            CALL_BlendEquation(ctx->Exec, (n[1].e));
-            break;
-         case OPCODE_BLEND_EQUATION_SEPARATE:
-            CALL_BlendEquationSeparateEXT(ctx->Exec, (n[1].e, n[2].e));
-            break;
-         case OPCODE_BLEND_FUNC_SEPARATE:
-            CALL_BlendFuncSeparateEXT(ctx->Exec,
-                                      (n[1].e, n[2].e, n[3].e, n[4].e));
-            break;
-
-         case OPCODE_BLEND_FUNC_I:
-            /* GL_ARB_draw_buffers_blend */
-            CALL_BlendFunciARB(ctx->Exec, (n[1].ui, n[2].e, n[3].e));
-            break;
-         case OPCODE_BLEND_FUNC_SEPARATE_I:
-            /* GL_ARB_draw_buffers_blend */
-            CALL_BlendFuncSeparateiARB(ctx->Exec, (n[1].ui, n[2].e, n[3].e,
-                                                   n[4].e, n[5].e));
-            break;
-         case OPCODE_BLEND_EQUATION_I:
-            /* GL_ARB_draw_buffers_blend */
-            CALL_BlendEquationiARB(ctx->Exec, (n[1].ui, n[2].e));
-            break;
-         case OPCODE_BLEND_EQUATION_SEPARATE_I:
-            /* GL_ARB_draw_buffers_blend */
-            CALL_BlendEquationSeparateiARB(ctx->Exec,
-                                           (n[1].ui, n[2].e, n[3].e));
-            break;
-
-         case OPCODE_CALL_LIST:
-            /* Generated by glCallList(), don't add ListBase */
-            if (ctx->ListState.CallDepth < MAX_LIST_NESTING) {
-               execute_list(ctx, n[1].ui);
-            }
-            break;
-         case OPCODE_CALL_LIST_OFFSET:
-            /* Generated by glCallLists() so we must add ListBase */
-            if (n[2].b) {
-               /* user specified a bad data type at compile time */
-               _mesa_error(ctx, GL_INVALID_ENUM, "glCallLists(type)");
-            }
-            else if (ctx->ListState.CallDepth < MAX_LIST_NESTING) {
-               GLuint list = (GLuint) (ctx->List.ListBase + n[1].i);
-               execute_list(ctx, list);
-            }
-            break;
-         case OPCODE_CLEAR:
-            CALL_Clear(ctx->Exec, (n[1].bf));
-            break;
-         case OPCODE_CLEAR_BUFFER_IV:
-            {
-               GLint value[4];
-               value[0] = n[3].i;
-               value[1] = n[4].i;
-               value[2] = n[5].i;
-               value[3] = n[6].i;
-               /*CALL_ClearBufferiv(ctx->Exec, (n[1].e, n[2].i, value));*/
-            }
-            break;
-         case OPCODE_CLEAR_BUFFER_UIV:
-            {
-               GLuint value[4];
-               value[0] = n[3].ui;
-               value[1] = n[4].ui;
-               value[2] = n[5].ui;
-               value[3] = n[6].ui;
-               /*CALL_ClearBufferiv(ctx->Exec, (n[1].e, n[2].i, value));*/
-            }
-            break;
-         case OPCODE_CLEAR_BUFFER_FV:
-            {
-               GLfloat value[4];
-               value[0] = n[3].f;
-               value[1] = n[4].f;
-               value[2] = n[5].f;
-               value[3] = n[6].f;
-               /*CALL_ClearBufferfv(ctx->Exec, (n[1].e, n[2].i, value));*/
-            }
-            break;
-         case OPCODE_CLEAR_BUFFER_FI:
-            /*CALL_ClearBufferfi(ctx->Exec, (n[1].e, n[2].i, n[3].f, n[4].i));*/
-            break;
-         case OPCODE_CLEAR_COLOR:
-            CALL_ClearColor(ctx->Exec, (n[1].f, n[2].f, n[3].f, n[4].f));
-            break;
-         case OPCODE_CLEAR_ACCUM:
-            CALL_ClearAccum(ctx->Exec, (n[1].f, n[2].f, n[3].f, n[4].f));
-            break;
-         case OPCODE_CLEAR_DEPTH:
-            CALL_ClearDepth(ctx->Exec, ((GLclampd) n[1].f));
-            break;
-         case OPCODE_CLEAR_INDEX:
-            CALL_ClearIndex(ctx->Exec, ((GLfloat) n[1].ui));
-            break;
-         case OPCODE_CLEAR_STENCIL:
-            CALL_ClearStencil(ctx->Exec, (n[1].i));
-            break;
-         case OPCODE_CLIP_PLANE:
-            {
-               GLdouble eq[4];
-               eq[0] = n[2].f;
-               eq[1] = n[3].f;
-               eq[2] = n[4].f;
-               eq[3] = n[5].f;
-               CALL_ClipPlane(ctx->Exec, (n[1].e, eq));
-            }
-            break;
-         case OPCODE_COLOR_MASK:
-            CALL_ColorMask(ctx->Exec, (n[1].b, n[2].b, n[3].b, n[4].b));
-            break;
-         case OPCODE_COLOR_MASK_INDEXED:
-            CALL_ColorMaskIndexedEXT(ctx->Exec, (n[1].ui, n[2].b, n[3].b,
-                                                 n[4].b, n[5].b));
-            break;
-         case OPCODE_COLOR_MATERIAL:
-            CALL_ColorMaterial(ctx->Exec, (n[1].e, n[2].e));
-            break;
-         case OPCODE_COLOR_TABLE:
-            {
-               const struct gl_pixelstore_attrib save = ctx->Unpack;
-               ctx->Unpack = ctx->DefaultPacking;
-               CALL_ColorTable(ctx->Exec, (n[1].e, n[2].e, n[3].i, n[4].e,
-                                           n[5].e, n[6].data));
-               ctx->Unpack = save;      /* restore */
-            }
-            break;
-         case OPCODE_COLOR_TABLE_PARAMETER_FV:
-            {
-               GLfloat params[4];
-               params[0] = n[3].f;
-               params[1] = n[4].f;
-               params[2] = n[5].f;
-               params[3] = n[6].f;
-               CALL_ColorTableParameterfv(ctx->Exec,
-                                          (n[1].e, n[2].e, params));
-            }
-            break;
-         case OPCODE_COLOR_TABLE_PARAMETER_IV:
-            {
-               GLint params[4];
-               params[0] = n[3].i;
-               params[1] = n[4].i;
-               params[2] = n[5].i;
-               params[3] = n[6].i;
-               CALL_ColorTableParameteriv(ctx->Exec,
-                                          (n[1].e, n[2].e, params));
-            }
-            break;
-         case OPCODE_COLOR_SUB_TABLE:
-            {
-               const struct gl_pixelstore_attrib save = ctx->Unpack;
-               ctx->Unpack = ctx->DefaultPacking;
-               CALL_ColorSubTable(ctx->Exec, (n[1].e, n[2].i, n[3].i,
-                                              n[4].e, n[5].e, n[6].data));
-               ctx->Unpack = save;      /* restore */
-            }
-            break;
-         case OPCODE_CONVOLUTION_FILTER_1D:
-            {
-               const struct gl_pixelstore_attrib save = ctx->Unpack;
-               ctx->Unpack = ctx->DefaultPacking;
-               CALL_ConvolutionFilter1D(ctx->Exec, (n[1].e, n[2].i, n[3].i,
-                                                    n[4].e, n[5].e,
-                                                    n[6].data));
-               ctx->Unpack = save;      /* restore */
-            }
-            break;
-         case OPCODE_CONVOLUTION_FILTER_2D:
-            {
-               const struct gl_pixelstore_attrib save = ctx->Unpack;
-               ctx->Unpack = ctx->DefaultPacking;
-               CALL_ConvolutionFilter2D(ctx->Exec, (n[1].e, n[2].i, n[3].i,
-                                                    n[4].i, n[5].e, n[6].e,
-                                                    n[7].data));
-               ctx->Unpack = save;      /* restore */
-            }
-            break;
-         case OPCODE_CONVOLUTION_PARAMETER_I:
-            CALL_ConvolutionParameteri(ctx->Exec, (n[1].e, n[2].e, n[3].i));
-            break;
-         case OPCODE_CONVOLUTION_PARAMETER_IV:
-            {
-               GLint params[4];
-               params[0] = n[3].i;
-               params[1] = n[4].i;
-               params[2] = n[5].i;
-               params[3] = n[6].i;
-               CALL_ConvolutionParameteriv(ctx->Exec,
-                                           (n[1].e, n[2].e, params));
-            }
-            break;
-         case OPCODE_CONVOLUTION_PARAMETER_F:
-            CALL_ConvolutionParameterf(ctx->Exec, (n[1].e, n[2].e, n[3].f));
-            break;
-         case OPCODE_CONVOLUTION_PARAMETER_FV:
-            {
-               GLfloat params[4];
-               params[0] = n[3].f;
-               params[1] = n[4].f;
-               params[2] = n[5].f;
-               params[3] = n[6].f;
-               CALL_ConvolutionParameterfv(ctx->Exec,
-                                           (n[1].e, n[2].e, params));
-            }
-            break;
-         case OPCODE_COPY_COLOR_SUB_TABLE:
-            CALL_CopyColorSubTable(ctx->Exec, (n[1].e, n[2].i,
-                                               n[3].i, n[4].i, n[5].i));
-            break;
-         case OPCODE_COPY_COLOR_TABLE:
-            CALL_CopyColorSubTable(ctx->Exec, (n[1].e, n[2].i,
-                                               n[3].i, n[4].i, n[5].i));
-            break;
-         case OPCODE_COPY_PIXELS:
-            CALL_CopyPixels(ctx->Exec, (n[1].i, n[2].i,
-                                        (GLsizei) n[3].i, (GLsizei) n[4].i,
-                                        n[5].e));
-            break;
-         case OPCODE_COPY_TEX_IMAGE1D:
-            CALL_CopyTexImage1D(ctx->Exec, (n[1].e, n[2].i, n[3].e, n[4].i,
-                                            n[5].i, n[6].i, n[7].i));
-            break;
-         case OPCODE_COPY_TEX_IMAGE2D:
-            CALL_CopyTexImage2D(ctx->Exec, (n[1].e, n[2].i, n[3].e, n[4].i,
-                                            n[5].i, n[6].i, n[7].i, n[8].i));
-            break;
-         case OPCODE_COPY_TEX_SUB_IMAGE1D:
-            CALL_CopyTexSubImage1D(ctx->Exec, (n[1].e, n[2].i, n[3].i,
-                                               n[4].i, n[5].i, n[6].i));
-            break;
-         case OPCODE_COPY_TEX_SUB_IMAGE2D:
-            CALL_CopyTexSubImage2D(ctx->Exec, (n[1].e, n[2].i, n[3].i,
-                                               n[4].i, n[5].i, n[6].i, n[7].i,
-                                               n[8].i));
-            break;
-         case OPCODE_COPY_TEX_SUB_IMAGE3D:
-            CALL_CopyTexSubImage3D(ctx->Exec, (n[1].e, n[2].i, n[3].i,
-                                               n[4].i, n[5].i, n[6].i, n[7].i,
-                                               n[8].i, n[9].i));
-            break;
-         case OPCODE_CULL_FACE:
-            CALL_CullFace(ctx->Exec, (n[1].e));
-            break;
-         case OPCODE_DEPTH_FUNC:
-            CALL_DepthFunc(ctx->Exec, (n[1].e));
-            break;
-         case OPCODE_DEPTH_MASK:
-            CALL_DepthMask(ctx->Exec, (n[1].b));
-            break;
-         case OPCODE_DEPTH_RANGE:
-            CALL_DepthRange(ctx->Exec,
-                            ((GLclampd) n[1].f, (GLclampd) n[2].f));
-            break;
-         case OPCODE_DISABLE:
-            CALL_Disable(ctx->Exec, (n[1].e));
-            break;
-         case OPCODE_DISABLE_INDEXED:
-            CALL_DisableIndexedEXT(ctx->Exec, (n[1].ui, n[2].e));
-            break;
-         case OPCODE_DRAW_BUFFER:
-            CALL_DrawBuffer(ctx->Exec, (n[1].e));
-            break;
-         case OPCODE_DRAW_PIXELS:
-            {
-               const struct gl_pixelstore_attrib save = ctx->Unpack;
-               ctx->Unpack = ctx->DefaultPacking;
-               CALL_DrawPixels(ctx->Exec, (n[1].i, n[2].i, n[3].e, n[4].e,
-                                           n[5].data));
-               ctx->Unpack = save;      /* restore */
-            }
-            break;
-         case OPCODE_ENABLE:
-            CALL_Enable(ctx->Exec, (n[1].e));
-            break;
-         case OPCODE_ENABLE_INDEXED:
-            CALL_EnableIndexedEXT(ctx->Exec, (n[1].ui, n[2].e));
-            break;
-         case OPCODE_EVALMESH1:
-            CALL_EvalMesh1(ctx->Exec, (n[1].e, n[2].i, n[3].i));
-            break;
-         case OPCODE_EVALMESH2:
-            CALL_EvalMesh2(ctx->Exec,
-                           (n[1].e, n[2].i, n[3].i, n[4].i, n[5].i));
-            break;
-         case OPCODE_FOG:
-            {
-               GLfloat p[4];
-               p[0] = n[2].f;
-               p[1] = n[3].f;
-               p[2] = n[4].f;
-               p[3] = n[5].f;
-               CALL_Fogfv(ctx->Exec, (n[1].e, p));
-            }
-            break;
-         case OPCODE_FRONT_FACE:
-            CALL_FrontFace(ctx->Exec, (n[1].e));
-            break;
-         case OPCODE_FRUSTUM:
-            CALL_Frustum(ctx->Exec,
-                         (n[1].f, n[2].f, n[3].f, n[4].f, n[5].f, n[6].f));
-            break;
-         case OPCODE_HINT:
-            CALL_Hint(ctx->Exec, (n[1].e, n[2].e));
-            break;
-         case OPCODE_HISTOGRAM:
-            CALL_Histogram(ctx->Exec, (n[1].e, n[2].i, n[3].e, n[4].b));
-            break;
-         case OPCODE_INDEX_MASK:
-            CALL_IndexMask(ctx->Exec, (n[1].ui));
-            break;
-         case OPCODE_INIT_NAMES:
-            CALL_InitNames(ctx->Exec, ());
-            break;
-         case OPCODE_LIGHT:
-            {
-               GLfloat p[4];
-               p[0] = n[3].f;
-               p[1] = n[4].f;
-               p[2] = n[5].f;
-               p[3] = n[6].f;
-               CALL_Lightfv(ctx->Exec, (n[1].e, n[2].e, p));
-            }
-            break;
-         case OPCODE_LIGHT_MODEL:
-            {
-               GLfloat p[4];
-               p[0] = n[2].f;
-               p[1] = n[3].f;
-               p[2] = n[4].f;
-               p[3] = n[5].f;
-               CALL_LightModelfv(ctx->Exec, (n[1].e, p));
-            }
-            break;
-         case OPCODE_LINE_STIPPLE:
-            CALL_LineStipple(ctx->Exec, (n[1].i, n[2].us));
-            break;
-         case OPCODE_LINE_WIDTH:
-            CALL_LineWidth(ctx->Exec, (n[1].f));
-            break;
-         case OPCODE_LIST_BASE:
-            CALL_ListBase(ctx->Exec, (n[1].ui));
-            break;
-         case OPCODE_LOAD_IDENTITY:
-            CALL_LoadIdentity(ctx->Exec, ());
-            break;
-         case OPCODE_LOAD_MATRIX:
-            if (sizeof(Node) == sizeof(GLfloat)) {
-               CALL_LoadMatrixf(ctx->Exec, (&n[1].f));
-            }
-            else {
-               GLfloat m[16];
-               GLuint i;
-               for (i = 0; i < 16; i++) {
-                  m[i] = n[1 + i].f;
-               }
-               CALL_LoadMatrixf(ctx->Exec, (m));
-            }
-            break;
-         case OPCODE_LOAD_NAME:
-            CALL_LoadName(ctx->Exec, (n[1].ui));
-            break;
-         case OPCODE_LOGIC_OP:
-            CALL_LogicOp(ctx->Exec, (n[1].e));
-            break;
-         case OPCODE_MAP1:
-            {
-               GLenum target = n[1].e;
-               GLint ustride = _mesa_evaluator_components(target);
-               GLint uorder = n[5].i;
-               GLfloat u1 = n[2].f;
-               GLfloat u2 = n[3].f;
-               CALL_Map1f(ctx->Exec, (target, u1, u2, ustride, uorder,
-                                      (GLfloat *) n[6].data));
-            }
-            break;
-         case OPCODE_MAP2:
-            {
-               GLenum target = n[1].e;
-               GLfloat u1 = n[2].f;
-               GLfloat u2 = n[3].f;
-               GLfloat v1 = n[4].f;
-               GLfloat v2 = n[5].f;
-               GLint ustride = n[6].i;
-               GLint vstride = n[7].i;
-               GLint uorder = n[8].i;
-               GLint vorder = n[9].i;
-               CALL_Map2f(ctx->Exec, (target, u1, u2, ustride, uorder,
-                                      v1, v2, vstride, vorder,
-                                      (GLfloat *) n[10].data));
-            }
-            break;
-         case OPCODE_MAPGRID1:
-            CALL_MapGrid1f(ctx->Exec, (n[1].i, n[2].f, n[3].f));
-            break;
-         case OPCODE_MAPGRID2:
-            CALL_MapGrid2f(ctx->Exec,
-                           (n[1].i, n[2].f, n[3].f, n[4].i, n[5].f, n[6].f));
-            break;
-         case OPCODE_MATRIX_MODE:
-            CALL_MatrixMode(ctx->Exec, (n[1].e));
-            break;
-         case OPCODE_MIN_MAX:
-            CALL_Minmax(ctx->Exec, (n[1].e, n[2].e, n[3].b));
-            break;
-         case OPCODE_MULT_MATRIX:
-            if (sizeof(Node) == sizeof(GLfloat)) {
-               CALL_MultMatrixf(ctx->Exec, (&n[1].f));
-            }
-            else {
-               GLfloat m[16];
-               GLuint i;
-               for (i = 0; i < 16; i++) {
-                  m[i] = n[1 + i].f;
-               }
-               CALL_MultMatrixf(ctx->Exec, (m));
-            }
-            break;
-         case OPCODE_ORTHO:
-            CALL_Ortho(ctx->Exec,
-                       (n[1].f, n[2].f, n[3].f, n[4].f, n[5].f, n[6].f));
-            break;
-         case OPCODE_PASSTHROUGH:
-            CALL_PassThrough(ctx->Exec, (n[1].f));
-            break;
-         case OPCODE_PIXEL_MAP:
-            CALL_PixelMapfv(ctx->Exec,
-                            (n[1].e, n[2].i, (GLfloat *) n[3].data));
-            break;
-         case OPCODE_PIXEL_TRANSFER:
-            CALL_PixelTransferf(ctx->Exec, (n[1].e, n[2].f));
-            break;
-         case OPCODE_PIXEL_ZOOM:
-            CALL_PixelZoom(ctx->Exec, (n[1].f, n[2].f));
-            break;
-         case OPCODE_POINT_SIZE:
-            CALL_PointSize(ctx->Exec, (n[1].f));
-            break;
-         case OPCODE_POINT_PARAMETERS:
-            {
-               GLfloat params[3];
-               params[0] = n[2].f;
-               params[1] = n[3].f;
-               params[2] = n[4].f;
-               CALL_PointParameterfvEXT(ctx->Exec, (n[1].e, params));
-            }
-            break;
-         case OPCODE_POLYGON_MODE:
-            CALL_PolygonMode(ctx->Exec, (n[1].e, n[2].e));
-            break;
-         case OPCODE_POLYGON_STIPPLE:
-            {
-               const struct gl_pixelstore_attrib save = ctx->Unpack;
-               ctx->Unpack = ctx->DefaultPacking;
-               CALL_PolygonStipple(ctx->Exec, ((GLubyte *) n[1].data));
-               ctx->Unpack = save;      /* restore */
-            }
-            break;
-         case OPCODE_POLYGON_OFFSET:
-            CALL_PolygonOffset(ctx->Exec, (n[1].f, n[2].f));
-            break;
-         case OPCODE_POP_ATTRIB:
-            CALL_PopAttrib(ctx->Exec, ());
-            break;
-         case OPCODE_POP_MATRIX:
-            CALL_PopMatrix(ctx->Exec, ());
-            break;
-         case OPCODE_POP_NAME:
-            CALL_PopName(ctx->Exec, ());
-            break;
-         case OPCODE_PRIORITIZE_TEXTURE:
-            CALL_PrioritizeTextures(ctx->Exec, (1, &n[1].ui, &n[2].f));
-            break;
-         case OPCODE_PUSH_ATTRIB:
-            CALL_PushAttrib(ctx->Exec, (n[1].bf));
-            break;
-         case OPCODE_PUSH_MATRIX:
-            CALL_PushMatrix(ctx->Exec, ());
-            break;
-         case OPCODE_PUSH_NAME:
-            CALL_PushName(ctx->Exec, (n[1].ui));
-            break;
-         case OPCODE_RASTER_POS:
-            CALL_RasterPos4f(ctx->Exec, (n[1].f, n[2].f, n[3].f, n[4].f));
-            break;
-         case OPCODE_READ_BUFFER:
-            CALL_ReadBuffer(ctx->Exec, (n[1].e));
-            break;
-         case OPCODE_RESET_HISTOGRAM:
-            CALL_ResetHistogram(ctx->Exec, (n[1].e));
-            break;
-         case OPCODE_RESET_MIN_MAX:
-            CALL_ResetMinmax(ctx->Exec, (n[1].e));
-            break;
-         case OPCODE_ROTATE:
-            CALL_Rotatef(ctx->Exec, (n[1].f, n[2].f, n[3].f, n[4].f));
-            break;
-         case OPCODE_SCALE:
-            CALL_Scalef(ctx->Exec, (n[1].f, n[2].f, n[3].f));
-            break;
-         case OPCODE_SCISSOR:
-            CALL_Scissor(ctx->Exec, (n[1].i, n[2].i, n[3].i, n[4].i));
-            break;
-         case OPCODE_SHADE_MODEL:
-            CALL_ShadeModel(ctx->Exec, (n[1].e));
-            break;
-         case OPCODE_PROVOKING_VERTEX:
-            CALL_ProvokingVertexEXT(ctx->Exec, (n[1].e));
-            break;
-         case OPCODE_BEGIN_TRANSFORM_FEEDBACK:
-            CALL_BeginTransformFeedbackEXT(ctx->Exec, (n[1].e));
-            break;
-         case OPCODE_END_TRANSFORM_FEEDBACK:
-            CALL_EndTransformFeedbackEXT(ctx->Exec, ());
-            break;
-         case OPCODE_STENCIL_FUNC:
-            CALL_StencilFunc(ctx->Exec, (n[1].e, n[2].i, n[3].ui));
-            break;
-         case OPCODE_STENCIL_MASK:
-            CALL_StencilMask(ctx->Exec, (n[1].ui));
-            break;
-         case OPCODE_STENCIL_OP:
-            CALL_StencilOp(ctx->Exec, (n[1].e, n[2].e, n[3].e));
-            break;
-         case OPCODE_STENCIL_FUNC_SEPARATE:
-            CALL_StencilFuncSeparate(ctx->Exec,
-                                     (n[1].e, n[2].e, n[3].i, n[4].ui));
-            break;
-         case OPCODE_STENCIL_MASK_SEPARATE:
-            CALL_StencilMaskSeparate(ctx->Exec, (n[1].e, n[2].ui));
-            break;
-         case OPCODE_STENCIL_OP_SEPARATE:
-            CALL_StencilOpSeparate(ctx->Exec,
-                                   (n[1].e, n[2].e, n[3].e, n[4].e));
-            break;
-         case OPCODE_TEXENV:
-            {
-               GLfloat params[4];
-               params[0] = n[3].f;
-               params[1] = n[4].f;
-               params[2] = n[5].f;
-               params[3] = n[6].f;
-               CALL_TexEnvfv(ctx->Exec, (n[1].e, n[2].e, params));
-            }
-            break;
-         case OPCODE_TEXGEN:
-            {
-               GLfloat params[4];
-               params[0] = n[3].f;
-               params[1] = n[4].f;
-               params[2] = n[5].f;
-               params[3] = n[6].f;
-               CALL_TexGenfv(ctx->Exec, (n[1].e, n[2].e, params));
-            }
-            break;
-         case OPCODE_TEXPARAMETER:
-            {
-               GLfloat params[4];
-               params[0] = n[3].f;
-               params[1] = n[4].f;
-               params[2] = n[5].f;
-               params[3] = n[6].f;
-               CALL_TexParameterfv(ctx->Exec, (n[1].e, n[2].e, params));
-            }
-            break;
-         case OPCODE_TEX_IMAGE1D:
-            {
-               const struct gl_pixelstore_attrib save = ctx->Unpack;
-               ctx->Unpack = ctx->DefaultPacking;
-               CALL_TexImage1D(ctx->Exec, (n[1].e,      /* target */
-                                           n[2].i,      /* level */
-                                           n[3].i,      /* components */
-                                           n[4].i,      /* width */
-                                           n[5].e,      /* border */
-                                           n[6].e,      /* format */
-                                           n[7].e,      /* type */
-                                           n[8].data));
-               ctx->Unpack = save;      /* restore */
-            }
-            break;
-         case OPCODE_TEX_IMAGE2D:
-            {
-               const struct gl_pixelstore_attrib save = ctx->Unpack;
-               ctx->Unpack = ctx->DefaultPacking;
-               CALL_TexImage2D(ctx->Exec, (n[1].e,      /* target */
-                                           n[2].i,      /* level */
-                                           n[3].i,      /* components */
-                                           n[4].i,      /* width */
-                                           n[5].i,      /* height */
-                                           n[6].e,      /* border */
-                                           n[7].e,      /* format */
-                                           n[8].e,      /* type */
-                                           n[9].data));
-               ctx->Unpack = save;      /* restore */
-            }
-            break;
-         case OPCODE_TEX_IMAGE3D:
-            {
-               const struct gl_pixelstore_attrib save = ctx->Unpack;
-               ctx->Unpack = ctx->DefaultPacking;
-               CALL_TexImage3D(ctx->Exec, (n[1].e,      /* target */
-                                           n[2].i,      /* level */
-                                           n[3].i,      /* components */
-                                           n[4].i,      /* width */
-                                           n[5].i,      /* height */
-                                           n[6].i,      /* depth  */
-                                           n[7].e,      /* border */
-                                           n[8].e,      /* format */
-                                           n[9].e,      /* type */
-                                           n[10].data));
-               ctx->Unpack = save;      /* restore */
-            }
-            break;
-         case OPCODE_TEX_SUB_IMAGE1D:
-            {
-               const struct gl_pixelstore_attrib save = ctx->Unpack;
-               ctx->Unpack = ctx->DefaultPacking;
-               CALL_TexSubImage1D(ctx->Exec, (n[1].e, n[2].i, n[3].i,
-                                              n[4].i, n[5].e,
-                                              n[6].e, n[7].data));
-               ctx->Unpack = save;      /* restore */
-            }
-            break;
-         case OPCODE_TEX_SUB_IMAGE2D:
-            {
-               const struct gl_pixelstore_attrib save = ctx->Unpack;
-               ctx->Unpack = ctx->DefaultPacking;
-               CALL_TexSubImage2D(ctx->Exec, (n[1].e, n[2].i, n[3].i,
-                                              n[4].i, n[5].e,
-                                              n[6].i, n[7].e, n[8].e,
-                                              n[9].data));
-               ctx->Unpack = save;      /* restore */
-            }
-            break;
-         case OPCODE_TEX_SUB_IMAGE3D:
-            {
-               const struct gl_pixelstore_attrib save = ctx->Unpack;
-               ctx->Unpack = ctx->DefaultPacking;
-               CALL_TexSubImage3D(ctx->Exec, (n[1].e, n[2].i, n[3].i,
-                                              n[4].i, n[5].i, n[6].i, n[7].i,
-                                              n[8].i, n[9].e, n[10].e,
-                                              n[11].data));
-               ctx->Unpack = save;      /* restore */
-            }
-            break;
-         case OPCODE_TRANSLATE:
-            CALL_Translatef(ctx->Exec, (n[1].f, n[2].f, n[3].f));
-            break;
-         case OPCODE_VIEWPORT:
-            CALL_Viewport(ctx->Exec, (n[1].i, n[2].i,
-                                      (GLsizei) n[3].i, (GLsizei) n[4].i));
-            break;
-         case OPCODE_WINDOW_POS:
-            CALL_WindowPos4fMESA(ctx->Exec, (n[1].f, n[2].f, n[3].f, n[4].f));
-            break;
-         case OPCODE_ACTIVE_TEXTURE:   /* GL_ARB_multitexture */
-            CALL_ActiveTextureARB(ctx->Exec, (n[1].e));
-            break;
-         case OPCODE_COMPRESSED_TEX_IMAGE_1D:  /* GL_ARB_texture_compression */
-            CALL_CompressedTexImage1DARB(ctx->Exec, (n[1].e, n[2].i, n[3].e,
-                                                     n[4].i, n[5].i, n[6].i,
-                                                     n[7].data));
-            break;
-         case OPCODE_COMPRESSED_TEX_IMAGE_2D:  /* GL_ARB_texture_compression */
-            CALL_CompressedTexImage2DARB(ctx->Exec, (n[1].e, n[2].i, n[3].e,
-                                                     n[4].i, n[5].i, n[6].i,
-                                                     n[7].i, n[8].data));
-            break;
-         case OPCODE_COMPRESSED_TEX_IMAGE_3D:  /* GL_ARB_texture_compression */
-            CALL_CompressedTexImage3DARB(ctx->Exec, (n[1].e, n[2].i, n[3].e,
-                                                     n[4].i, n[5].i, n[6].i,
-                                                     n[7].i, n[8].i,
-                                                     n[9].data));
-            break;
-         case OPCODE_COMPRESSED_TEX_SUB_IMAGE_1D:      /* GL_ARB_texture_compress */
-            CALL_CompressedTexSubImage1DARB(ctx->Exec,
-                                            (n[1].e, n[2].i, n[3].i, n[4].i,
-                                             n[5].e, n[6].i, n[7].data));
-            break;
-         case OPCODE_COMPRESSED_TEX_SUB_IMAGE_2D:      /* GL_ARB_texture_compress */
-            CALL_CompressedTexSubImage2DARB(ctx->Exec,
-                                            (n[1].e, n[2].i, n[3].i, n[4].i,
-                                             n[5].i, n[6].i, n[7].e, n[8].i,
-                                             n[9].data));
-            break;
-         case OPCODE_COMPRESSED_TEX_SUB_IMAGE_3D:      /* GL_ARB_texture_compress */
-            CALL_CompressedTexSubImage3DARB(ctx->Exec,
-                                            (n[1].e, n[2].i, n[3].i, n[4].i,
-                                             n[5].i, n[6].i, n[7].i, n[8].i,
-                                             n[9].e, n[10].i, n[11].data));
-            break;
-         case OPCODE_SAMPLE_COVERAGE:  /* GL_ARB_multisample */
-            CALL_SampleCoverageARB(ctx->Exec, (n[1].f, n[2].b));
-            break;
-         case OPCODE_WINDOW_POS_ARB:   /* GL_ARB_window_pos */
-            CALL_WindowPos3fMESA(ctx->Exec, (n[1].f, n[2].f, n[3].f));
-            break;
-#if FEATURE_NV_vertex_program || FEATURE_ARB_vertex_program || FEATURE_ARB_fragment_program
-         case OPCODE_BIND_PROGRAM_NV:  /* GL_NV_vertex_program */
-            CALL_BindProgramNV(ctx->Exec, (n[1].e, n[2].ui));
-            break;
-#endif
-#if FEATURE_NV_vertex_program
-         case OPCODE_EXECUTE_PROGRAM_NV:
-            {
-               GLfloat v[4];
-               v[0] = n[3].f;
-               v[1] = n[4].f;
-               v[2] = n[5].f;
-               v[3] = n[6].f;
-               CALL_ExecuteProgramNV(ctx->Exec, (n[1].e, n[2].ui, v));
-            }
-            break;
-         case OPCODE_REQUEST_RESIDENT_PROGRAMS_NV:
-            CALL_RequestResidentProgramsNV(ctx->Exec, (n[1].ui,
-                                                       (GLuint *) n[2].data));
-            break;
-         case OPCODE_LOAD_PROGRAM_NV:
-            CALL_LoadProgramNV(ctx->Exec, (n[1].e, n[2].ui, n[3].i,
-                                           (const GLubyte *) n[4].data));
-            break;
-         case OPCODE_TRACK_MATRIX_NV:
-            CALL_TrackMatrixNV(ctx->Exec, (n[1].e, n[2].ui, n[3].e, n[4].e));
-            break;
-#endif
-
-#if FEATURE_NV_fragment_program
-         case OPCODE_PROGRAM_LOCAL_PARAMETER_ARB:
-            CALL_ProgramLocalParameter4fARB(ctx->Exec,
-                                            (n[1].e, n[2].ui, n[3].f, n[4].f,
-                                             n[5].f, n[6].f));
-            break;
-         case OPCODE_PROGRAM_NAMED_PARAMETER_NV:
-            CALL_ProgramNamedParameter4fNV(ctx->Exec, (n[1].ui, n[2].i,
-                                                       (const GLubyte *) n[3].
-                                                       data, n[4].f, n[5].f,
-                                                       n[6].f, n[7].f));
-            break;
-#endif
-
-         case OPCODE_ACTIVE_STENCIL_FACE_EXT:
-            CALL_ActiveStencilFaceEXT(ctx->Exec, (n[1].e));
-            break;
-         case OPCODE_DEPTH_BOUNDS_EXT:
-            CALL_DepthBoundsEXT(ctx->Exec, (n[1].f, n[2].f));
-            break;
-#if FEATURE_ARB_vertex_program || FEATURE_ARB_fragment_program
-         case OPCODE_PROGRAM_STRING_ARB:
-            CALL_ProgramStringARB(ctx->Exec,
-                                  (n[1].e, n[2].e, n[3].i, n[4].data));
-            break;
-#endif
-#if FEATURE_ARB_vertex_program || FEATURE_ARB_fragment_program || FEATURE_NV_vertex_program
-         case OPCODE_PROGRAM_ENV_PARAMETER_ARB:
-            CALL_ProgramEnvParameter4fARB(ctx->Exec, (n[1].e, n[2].ui, n[3].f,
-                                                      n[4].f, n[5].f,
-                                                      n[6].f));
-            break;
-#endif
-#if FEATURE_queryobj
-         case OPCODE_BEGIN_QUERY_ARB:
-            CALL_BeginQueryARB(ctx->Exec, (n[1].e, n[2].ui));
-            break;
-         case OPCODE_END_QUERY_ARB:
-            CALL_EndQueryARB(ctx->Exec, (n[1].e));
-            break;
-#endif
-         case OPCODE_DRAW_BUFFERS_ARB:
-            {
-               GLenum buffers[MAX_DRAW_BUFFERS];
-               GLint i, count = MIN2(n[1].i, MAX_DRAW_BUFFERS);
-               for (i = 0; i < count; i++)
-                  buffers[i] = n[2 + i].e;
-               CALL_DrawBuffersARB(ctx->Exec, (n[1].i, buffers));
-            }
-            break;
-#if FEATURE_EXT_framebuffer_blit
-	 case OPCODE_BLIT_FRAMEBUFFER:
-	    CALL_BlitFramebufferEXT(ctx->Exec, (n[1].i, n[2].i, n[3].i, n[4].i,
-                                                n[5].i, n[6].i, n[7].i, n[8].i,
-                                                n[9].i, n[10].e));
-	    break;
-#endif
-
-	 case OPCODE_USE_PROGRAM:
-	    CALL_UseProgramObjectARB(ctx->Exec, (n[1].ui));
-	    break;
-	 case OPCODE_USE_SHADER_PROGRAM_EXT:
-	    CALL_UseShaderProgramEXT(ctx->Exec, (n[1].ui, n[2].ui));
-	    break;
-	 case OPCODE_ACTIVE_PROGRAM_EXT:
-	    CALL_ActiveProgramEXT(ctx->Exec, (n[1].ui));
-	    break;
-	 case OPCODE_UNIFORM_1F:
-	    CALL_Uniform1fARB(ctx->Exec, (n[1].i, n[2].f));
-	    break;
-	 case OPCODE_UNIFORM_2F:
-	    CALL_Uniform2fARB(ctx->Exec, (n[1].i, n[2].f, n[3].f));
-	    break;
-	 case OPCODE_UNIFORM_3F:
-	    CALL_Uniform3fARB(ctx->Exec, (n[1].i, n[2].f, n[3].f, n[4].f));
-	    break;
-	 case OPCODE_UNIFORM_4F:
-	    CALL_Uniform4fARB(ctx->Exec,
-                              (n[1].i, n[2].f, n[3].f, n[4].f, n[5].f));
-	    break;
-	 case OPCODE_UNIFORM_1FV:
-	    CALL_Uniform1fvARB(ctx->Exec, (n[1].i, n[2].i, n[3].data));
-	    break;
-	 case OPCODE_UNIFORM_2FV:
-	    CALL_Uniform2fvARB(ctx->Exec, (n[1].i, n[2].i, n[3].data));
-	    break;
-	 case OPCODE_UNIFORM_3FV:
-	    CALL_Uniform3fvARB(ctx->Exec, (n[1].i, n[2].i, n[3].data));
-	    break;
-	 case OPCODE_UNIFORM_4FV:
-	    CALL_Uniform4fvARB(ctx->Exec, (n[1].i, n[2].i, n[3].data));
-	    break;
-	 case OPCODE_UNIFORM_1I:
-	    CALL_Uniform1iARB(ctx->Exec, (n[1].i, n[2].i));
-	    break;
-	 case OPCODE_UNIFORM_2I:
-	    CALL_Uniform2iARB(ctx->Exec, (n[1].i, n[2].i, n[3].i));
-	    break;
-	 case OPCODE_UNIFORM_3I:
-	    CALL_Uniform3iARB(ctx->Exec, (n[1].i, n[2].i, n[3].i, n[4].i));
-	    break;
-	 case OPCODE_UNIFORM_4I:
-	    CALL_Uniform4iARB(ctx->Exec,
-                              (n[1].i, n[2].i, n[3].i, n[4].i, n[5].i));
-	    break;
-	 case OPCODE_UNIFORM_1IV:
-	    CALL_Uniform1ivARB(ctx->Exec, (n[1].i, n[2].i, n[3].data));
-	    break;
-	 case OPCODE_UNIFORM_2IV:
-	    CALL_Uniform2ivARB(ctx->Exec, (n[1].i, n[2].i, n[3].data));
-	    break;
-	 case OPCODE_UNIFORM_3IV:
-	    CALL_Uniform3ivARB(ctx->Exec, (n[1].i, n[2].i, n[3].data));
-	    break;
-	 case OPCODE_UNIFORM_4IV:
-	    CALL_Uniform4ivARB(ctx->Exec, (n[1].i, n[2].i, n[3].data));
-	    break;
-	 case OPCODE_UNIFORM_1UI:
-	    /*CALL_Uniform1uiARB(ctx->Exec, (n[1].i, n[2].i));*/
-	    break;
-	 case OPCODE_UNIFORM_2UI:
-	    /*CALL_Uniform2uiARB(ctx->Exec, (n[1].i, n[2].i, n[3].i));*/
-	    break;
-	 case OPCODE_UNIFORM_3UI:
-	    /*CALL_Uniform3uiARB(ctx->Exec, (n[1].i, n[2].i, n[3].i, n[4].i));*/
-	    break;
-	 case OPCODE_UNIFORM_4UI:
-	    /*CALL_Uniform4uiARB(ctx->Exec,
-                              (n[1].i, n[2].i, n[3].i, n[4].i, n[5].i));
-            */
-	    break;
-	 case OPCODE_UNIFORM_1UIV:
-	    /*CALL_Uniform1uivARB(ctx->Exec, (n[1].i, n[2].i, n[3].data));*/
-	    break;
-	 case OPCODE_UNIFORM_2UIV:
-	    /*CALL_Uniform2uivARB(ctx->Exec, (n[1].i, n[2].i, n[3].data));*/
-	    break;
-	 case OPCODE_UNIFORM_3UIV:
-	    /*CALL_Uniform3uivARB(ctx->Exec, (n[1].i, n[2].i, n[3].data));*/
-	    break;
-	 case OPCODE_UNIFORM_4UIV:
-	    /*CALL_Uniform4uivARB(ctx->Exec, (n[1].i, n[2].i, n[3].data));*/
-	    break;
-	 case OPCODE_UNIFORM_MATRIX22:
-	    CALL_UniformMatrix2fvARB(ctx->Exec,
-                                     (n[1].i, n[2].i, n[3].b, n[4].data));
-	    break;
-	 case OPCODE_UNIFORM_MATRIX33:
-	    CALL_UniformMatrix3fvARB(ctx->Exec,
-                                     (n[1].i, n[2].i, n[3].b, n[4].data));
-	    break;
-	 case OPCODE_UNIFORM_MATRIX44:
-	    CALL_UniformMatrix4fvARB(ctx->Exec,
-                                     (n[1].i, n[2].i, n[3].b, n[4].data));
-	    break;
-	 case OPCODE_UNIFORM_MATRIX23:
-	    CALL_UniformMatrix2x3fv(ctx->Exec,
-                                    (n[1].i, n[2].i, n[3].b, n[4].data));
-	    break;
-	 case OPCODE_UNIFORM_MATRIX32:
-	    CALL_UniformMatrix3x2fv(ctx->Exec,
-                                    (n[1].i, n[2].i, n[3].b, n[4].data));
-	    break;
-	 case OPCODE_UNIFORM_MATRIX24:
-	    CALL_UniformMatrix2x4fv(ctx->Exec,
-                                    (n[1].i, n[2].i, n[3].b, n[4].data));
-	    break;
-	 case OPCODE_UNIFORM_MATRIX42:
-	    CALL_UniformMatrix4x2fv(ctx->Exec,
-                                    (n[1].i, n[2].i, n[3].b, n[4].data));
-	    break;
-	 case OPCODE_UNIFORM_MATRIX34:
-	    CALL_UniformMatrix3x4fv(ctx->Exec,
-                                    (n[1].i, n[2].i, n[3].b, n[4].data));
-	    break;
-	 case OPCODE_UNIFORM_MATRIX43:
-	    CALL_UniformMatrix4x3fv(ctx->Exec,
-                                    (n[1].i, n[2].i, n[3].b, n[4].data));
-	    break;
-
-         case OPCODE_CLAMP_COLOR:
-            CALL_ClampColorARB(ctx->Exec, (n[1].e, n[2].e));
-            break;
-
-         case OPCODE_TEX_BUMP_PARAMETER_ATI:
-            {
-               GLfloat values[4];
-               GLuint i, pname = n[1].ui;
-
-               for (i = 0; i < 4; i++)
-                  values[i] = n[1 + i].f;
-               CALL_TexBumpParameterfvATI(ctx->Exec, (pname, values));
-            }
-            break;
-#if FEATURE_ATI_fragment_shader
-         case OPCODE_BIND_FRAGMENT_SHADER_ATI:
-            CALL_BindFragmentShaderATI(ctx->Exec, (n[1].i));
-            break;
-         case OPCODE_SET_FRAGMENT_SHADER_CONSTANTS_ATI:
-            {
-               GLfloat values[4];
-               GLuint i, dst = n[1].ui;
-
-               for (i = 0; i < 4; i++)
-                  values[i] = n[1 + i].f;
-               CALL_SetFragmentShaderConstantATI(ctx->Exec, (dst, values));
-            }
-            break;
-#endif
-         case OPCODE_ATTR_1F_NV:
-            CALL_VertexAttrib1fNV(ctx->Exec, (n[1].e, n[2].f));
-            break;
-         case OPCODE_ATTR_2F_NV:
-            /* Really shouldn't have to do this - the Node structure
-             * is convenient, but it would be better to store the data
-             * packed appropriately so that it can be sent directly
-             * on.  With x86_64 becoming common, this will start to
-             * matter more.
-             */
-            if (sizeof(Node) == sizeof(GLfloat))
-               CALL_VertexAttrib2fvNV(ctx->Exec, (n[1].e, &n[2].f));
-            else
-               CALL_VertexAttrib2fNV(ctx->Exec, (n[1].e, n[2].f, n[3].f));
-            break;
-         case OPCODE_ATTR_3F_NV:
-            if (sizeof(Node) == sizeof(GLfloat))
-               CALL_VertexAttrib3fvNV(ctx->Exec, (n[1].e, &n[2].f));
-            else
-               CALL_VertexAttrib3fNV(ctx->Exec, (n[1].e, n[2].f, n[3].f,
-                                                 n[4].f));
-            break;
-         case OPCODE_ATTR_4F_NV:
-            if (sizeof(Node) == sizeof(GLfloat))
-               CALL_VertexAttrib4fvNV(ctx->Exec, (n[1].e, &n[2].f));
-            else
-               CALL_VertexAttrib4fNV(ctx->Exec, (n[1].e, n[2].f, n[3].f,
-                                                 n[4].f, n[5].f));
-            break;
-         case OPCODE_ATTR_1F_ARB:
-            CALL_VertexAttrib1fARB(ctx->Exec, (n[1].e, n[2].f));
-            break;
-         case OPCODE_ATTR_2F_ARB:
-            /* Really shouldn't have to do this - the Node structure
-             * is convenient, but it would be better to store the data
-             * packed appropriately so that it can be sent directly
-             * on.  With x86_64 becoming common, this will start to
-             * matter more.
-             */
-            if (sizeof(Node) == sizeof(GLfloat))
-               CALL_VertexAttrib2fvARB(ctx->Exec, (n[1].e, &n[2].f));
-            else
-               CALL_VertexAttrib2fARB(ctx->Exec, (n[1].e, n[2].f, n[3].f));
-            break;
-         case OPCODE_ATTR_3F_ARB:
-            if (sizeof(Node) == sizeof(GLfloat))
-               CALL_VertexAttrib3fvARB(ctx->Exec, (n[1].e, &n[2].f));
-            else
-               CALL_VertexAttrib3fARB(ctx->Exec, (n[1].e, n[2].f, n[3].f,
-                                                  n[4].f));
-            break;
-         case OPCODE_ATTR_4F_ARB:
-            if (sizeof(Node) == sizeof(GLfloat))
-               CALL_VertexAttrib4fvARB(ctx->Exec, (n[1].e, &n[2].f));
-            else
-               CALL_VertexAttrib4fARB(ctx->Exec, (n[1].e, n[2].f, n[3].f,
-                                                  n[4].f, n[5].f));
-            break;
-         case OPCODE_MATERIAL:
-            if (sizeof(Node) == sizeof(GLfloat))
-               CALL_Materialfv(ctx->Exec, (n[1].e, n[2].e, &n[3].f));
-            else {
-               GLfloat f[4];
-               f[0] = n[3].f;
-               f[1] = n[4].f;
-               f[2] = n[5].f;
-               f[3] = n[6].f;
-               CALL_Materialfv(ctx->Exec, (n[1].e, n[2].e, f));
-            }
-            break;
-         case OPCODE_BEGIN:
-            CALL_Begin(ctx->Exec, (n[1].e));
-            break;
-         case OPCODE_END:
-            CALL_End(ctx->Exec, ());
-            break;
-         case OPCODE_RECTF:
-            CALL_Rectf(ctx->Exec, (n[1].f, n[2].f, n[3].f, n[4].f));
-            break;
-         case OPCODE_EVAL_C1:
-            CALL_EvalCoord1f(ctx->Exec, (n[1].f));
-            break;
-         case OPCODE_EVAL_C2:
-            CALL_EvalCoord2f(ctx->Exec, (n[1].f, n[2].f));
-            break;
-         case OPCODE_EVAL_P1:
-            CALL_EvalPoint1(ctx->Exec, (n[1].i));
-            break;
-         case OPCODE_EVAL_P2:
-            CALL_EvalPoint2(ctx->Exec, (n[1].i, n[2].i));
-            break;
-
-         /* GL_EXT_texture_integer */
-         case OPCODE_CLEARCOLOR_I:
-            CALL_ClearColorIiEXT(ctx->Exec, (n[1].i, n[2].i, n[3].i, n[4].i));
-            break;
-         case OPCODE_CLEARCOLOR_UI:
-            CALL_ClearColorIuiEXT(ctx->Exec,
-                                  (n[1].ui, n[2].ui, n[3].ui, n[4].ui));
-            break;
-         case OPCODE_TEXPARAMETER_I:
-            {
-               GLint params[4];
-               params[0] = n[3].i;
-               params[1] = n[4].i;
-               params[2] = n[5].i;
-               params[3] = n[6].i;
-               CALL_TexParameterIivEXT(ctx->Exec, (n[1].e, n[2].e, params));
-            }
-            break;
-         case OPCODE_TEXPARAMETER_UI:
-            {
-               GLuint params[4];
-               params[0] = n[3].ui;
-               params[1] = n[4].ui;
-               params[2] = n[5].ui;
-               params[3] = n[6].ui;
-               CALL_TexParameterIuivEXT(ctx->Exec, (n[1].e, n[2].e, params));
-            }
-            break;
-
-         case OPCODE_VERTEX_ATTRIB_DIVISOR:
-            /* GL_ARB_instanced_arrays */
-            CALL_VertexAttribDivisorARB(ctx->Exec, (n[1].ui, n[2].ui));
-            break;
-
-         case OPCODE_TEXTURE_BARRIER_NV:
-            CALL_TextureBarrierNV(ctx->Exec, ());
-            break;
-
-         case OPCODE_BIND_SAMPLER:
-            CALL_BindSampler(ctx->Exec, (n[1].ui, n[2].ui));
-            break;
-
-         case OPCODE_CONTINUE:
-            n = (Node *) n[1].next;
-            break;
-         case OPCODE_END_OF_LIST:
-            done = GL_TRUE;
-            break;
-         default:
-            {
-               char msg[1000];
-               _mesa_snprintf(msg, sizeof(msg), "Error in execute_list: opcode=%d",
-                             (int) opcode);
-               _mesa_problem(ctx, "%s", msg);
-            }
-            done = GL_TRUE;
-         }
-
-         /* increment n to point to next compiled command */
-         if (opcode != OPCODE_CONTINUE) {
-            n += InstSize[opcode];
-         }
-      }
-   }
-
-   if (ctx->Driver.EndCallList)
-      ctx->Driver.EndCallList(ctx);
-
-   ctx->ListState.CallDepth--;
-}
-
-
-
-/**********************************************************************/
-/*                           GL functions                             */
-/**********************************************************************/
-
-/**
- * Test if a display list number is valid.
- */
-static GLboolean GLAPIENTRY
-_mesa_IsList(GLuint list)
-{
-   GET_CURRENT_CONTEXT(ctx);
-   FLUSH_VERTICES(ctx, 0);      /* must be called before assert */
-   ASSERT_OUTSIDE_BEGIN_END_WITH_RETVAL(ctx, GL_FALSE);
-   return islist(ctx, list);
-}
-
-
-/**
- * Delete a sequence of consecutive display lists.
- */
-static void GLAPIENTRY
-_mesa_DeleteLists(GLuint list, GLsizei range)
-{
-   GET_CURRENT_CONTEXT(ctx);
-   GLuint i;
-   FLUSH_VERTICES(ctx, 0);      /* must be called before assert */
-   ASSERT_OUTSIDE_BEGIN_END(ctx);
-
-   if (range < 0) {
-      _mesa_error(ctx, GL_INVALID_VALUE, "glDeleteLists");
-      return;
-   }
-   for (i = list; i < list + range; i++) {
-      destroy_list(ctx, i);
-   }
-}
-
-
-/**
- * Return a display list number, n, such that lists n through n+range-1
- * are free.
- */
-static GLuint GLAPIENTRY
-_mesa_GenLists(GLsizei range)
-{
-   GET_CURRENT_CONTEXT(ctx);
-   GLuint base;
-   FLUSH_VERTICES(ctx, 0);      /* must be called before assert */
-   ASSERT_OUTSIDE_BEGIN_END_WITH_RETVAL(ctx, 0);
-
-   if (range < 0) {
-      _mesa_error(ctx, GL_INVALID_VALUE, "glGenLists");
-      return 0;
-   }
-   if (range == 0) {
-      return 0;
-   }
-
-   /*
-    * Make this an atomic operation
-    */
-   _glthread_LOCK_MUTEX(ctx->Shared->Mutex);
-
-   base = _mesa_HashFindFreeKeyBlock(ctx->Shared->DisplayList, range);
-   if (base) {
-      /* reserve the list IDs by with empty/dummy lists */
-      GLint i;
-      for (i = 0; i < range; i++) {
-         _mesa_HashInsert(ctx->Shared->DisplayList, base + i,
-                          make_list(base + i, 1));
-      }
-   }
-
-   _glthread_UNLOCK_MUTEX(ctx->Shared->Mutex);
-
-   return base;
-}
-
-
-/**
- * Begin a new display list.
- */
-static void GLAPIENTRY
-_mesa_NewList(GLuint name, GLenum mode)
-{
-   GET_CURRENT_CONTEXT(ctx);
-
-   FLUSH_CURRENT(ctx, 0);       /* must be called before assert */
-   ASSERT_OUTSIDE_BEGIN_END(ctx);
-
-   if (MESA_VERBOSE & VERBOSE_API)
-      _mesa_debug(ctx, "glNewList %u %s\n", name,
-                  _mesa_lookup_enum_by_nr(mode));
-
-   if (name == 0) {
-      _mesa_error(ctx, GL_INVALID_VALUE, "glNewList");
-      return;
-   }
-
-   if (mode != GL_COMPILE && mode != GL_COMPILE_AND_EXECUTE) {
-      _mesa_error(ctx, GL_INVALID_ENUM, "glNewList");
-      return;
-   }
-
-   if (ctx->ListState.CurrentList) {
-      /* already compiling a display list */
-      _mesa_error(ctx, GL_INVALID_OPERATION, "glNewList");
-      return;
-   }
-
-   ctx->CompileFlag = GL_TRUE;
-   ctx->ExecuteFlag = (mode == GL_COMPILE_AND_EXECUTE);
-
-   /* Reset acumulated list state:
-    */
-   invalidate_saved_current_state( ctx );
-
-   /* Allocate new display list */
-   ctx->ListState.CurrentList = make_list(name, BLOCK_SIZE);
-   ctx->ListState.CurrentBlock = ctx->ListState.CurrentList->Head;
-   ctx->ListState.CurrentPos = 0;
-
-   ctx->Driver.NewList(ctx, name, mode);
-
-   ctx->CurrentDispatch = ctx->Save;
-   _glapi_set_dispatch(ctx->CurrentDispatch);
-}
-
-
-/**
- * End definition of current display list. 
- */
-static void GLAPIENTRY
-_mesa_EndList(void)
-{
-   GET_CURRENT_CONTEXT(ctx);
-   SAVE_FLUSH_VERTICES(ctx);
-   ASSERT_OUTSIDE_BEGIN_END_AND_FLUSH(ctx);
-
-   if (MESA_VERBOSE & VERBOSE_API)
-      _mesa_debug(ctx, "glEndList\n");
-
-   /* Check that a list is under construction */
-   if (!ctx->ListState.CurrentList) {
-      _mesa_error(ctx, GL_INVALID_OPERATION, "glEndList");
-      return;
-   }
-   
-   /* Call before emitting END_OF_LIST, in case the driver wants to
-    * emit opcodes itself.
-    */
-   ctx->Driver.EndList(ctx);
-
-   (void) alloc_instruction(ctx, OPCODE_END_OF_LIST, 0);
-
-   /* Destroy old list, if any */
-   destroy_list(ctx, ctx->ListState.CurrentList->Name);
-
-   /* Install the new list */
-   _mesa_HashInsert(ctx->Shared->DisplayList,
-                    ctx->ListState.CurrentList->Name,
-                    ctx->ListState.CurrentList);
-
-
-   if (MESA_VERBOSE & VERBOSE_DISPLAY_LIST)
-      mesa_print_display_list(ctx->ListState.CurrentList->Name);
-
-   ctx->ListState.CurrentList = NULL;
-   ctx->ExecuteFlag = GL_TRUE;
-   ctx->CompileFlag = GL_FALSE;
-
-   ctx->CurrentDispatch = ctx->Exec;
-   _glapi_set_dispatch(ctx->CurrentDispatch);
-}
-
-
-void GLAPIENTRY
-_mesa_CallList(GLuint list)
-{
-   GLboolean save_compile_flag;
-   GET_CURRENT_CONTEXT(ctx);
-   FLUSH_CURRENT(ctx, 0);
-
-   if (MESA_VERBOSE & VERBOSE_API)
-      _mesa_debug(ctx, "glCallList %d\n", list);
-
-   if (list == 0) {
-      _mesa_error(ctx, GL_INVALID_VALUE, "glCallList(list==0)");
-      return;
-   }
-
-   if (0)
-      mesa_print_display_list( list );
-
-   /* VERY IMPORTANT:  Save the CompileFlag status, turn it off,
-    * execute the display list, and restore the CompileFlag.
-    */
-   save_compile_flag = ctx->CompileFlag;
-   if (save_compile_flag) {
-      ctx->CompileFlag = GL_FALSE;
-   }
-
-   execute_list(ctx, list);
-   ctx->CompileFlag = save_compile_flag;
-
-   /* also restore API function pointers to point to "save" versions */
-   if (save_compile_flag) {
-      ctx->CurrentDispatch = ctx->Save;
-      _glapi_set_dispatch(ctx->CurrentDispatch);
-   }
-}
-
-
-/**
- * Execute glCallLists:  call multiple display lists.
- */
-void GLAPIENTRY
-_mesa_CallLists(GLsizei n, GLenum type, const GLvoid * lists)
-{
-   GET_CURRENT_CONTEXT(ctx);
-   GLint i;
-   GLboolean save_compile_flag;
-
-   if (MESA_VERBOSE & VERBOSE_API)
-      _mesa_debug(ctx, "glCallLists %d\n", n);
-
-   switch (type) {
-   case GL_BYTE:
-   case GL_UNSIGNED_BYTE:
-   case GL_SHORT:
-   case GL_UNSIGNED_SHORT:
-   case GL_INT:
-   case GL_UNSIGNED_INT:
-   case GL_FLOAT:
-   case GL_2_BYTES:
-   case GL_3_BYTES:
-   case GL_4_BYTES:
-      /* OK */
-      break;
-   default:
-      _mesa_error(ctx, GL_INVALID_ENUM, "glCallLists(type)");
-      return;
-   }
-
-   /* Save the CompileFlag status, turn it off, execute display list,
-    * and restore the CompileFlag.
-    */
-   save_compile_flag = ctx->CompileFlag;
-   ctx->CompileFlag = GL_FALSE;
-
-   for (i = 0; i < n; i++) {
-      GLuint list = (GLuint) (ctx->List.ListBase + translate_id(i, type, lists));
-      execute_list(ctx, list);
-   }
-
-   ctx->CompileFlag = save_compile_flag;
-
-   /* also restore API function pointers to point to "save" versions */
-   if (save_compile_flag) {
-      ctx->CurrentDispatch = ctx->Save;
-      _glapi_set_dispatch(ctx->CurrentDispatch);
-   }
-}
-
-
-/**
- * Set the offset added to list numbers in glCallLists.
- */
-static void GLAPIENTRY
-_mesa_ListBase(GLuint base)
-{
-   GET_CURRENT_CONTEXT(ctx);
-   FLUSH_VERTICES(ctx, 0);      /* must be called before assert */
-   ASSERT_OUTSIDE_BEGIN_END(ctx);
-   ctx->List.ListBase = base;
-}
-
-
-/* Can no longer assume ctx->Exec->Func is equal to _mesa_Func.
- */
-static void GLAPIENTRY
-exec_Finish(void)
-{
-   GET_CURRENT_CONTEXT(ctx);
-   FLUSH_VERTICES(ctx, 0);
-   CALL_Finish(ctx->Exec, ());
-}
-
-static void GLAPIENTRY
-exec_Flush(void)
-{
-   GET_CURRENT_CONTEXT(ctx);
-   FLUSH_VERTICES(ctx, 0);
-   CALL_Flush(ctx->Exec, ());
-}
-
-static void GLAPIENTRY
-exec_GetBooleanv(GLenum pname, GLboolean *params)
-{
-   GET_CURRENT_CONTEXT(ctx);
-   FLUSH_VERTICES(ctx, 0);
-   CALL_GetBooleanv(ctx->Exec, (pname, params));
-}
-
-static void GLAPIENTRY
-exec_GetClipPlane(GLenum plane, GLdouble * equation)
-{
-   GET_CURRENT_CONTEXT(ctx);
-   FLUSH_VERTICES(ctx, 0);
-   CALL_GetClipPlane(ctx->Exec, (plane, equation));
-}
-
-static void GLAPIENTRY
-exec_GetDoublev(GLenum pname, GLdouble *params)
-{
-   GET_CURRENT_CONTEXT(ctx);
-   FLUSH_VERTICES(ctx, 0);
-   CALL_GetDoublev(ctx->Exec, (pname, params));
-}
-
-static GLenum GLAPIENTRY
-exec_GetError(void)
-{
-   GET_CURRENT_CONTEXT(ctx);
-   FLUSH_VERTICES(ctx, 0);
-   return CALL_GetError(ctx->Exec, ());
-}
-
-static void GLAPIENTRY
-exec_GetFloatv(GLenum pname, GLfloat *params)
-{
-   GET_CURRENT_CONTEXT(ctx);
-   FLUSH_VERTICES(ctx, 0);
-   CALL_GetFloatv(ctx->Exec, (pname, params));
-}
-
-static void GLAPIENTRY
-exec_GetIntegerv(GLenum pname, GLint *params)
-{
-   GET_CURRENT_CONTEXT(ctx);
-   FLUSH_VERTICES(ctx, 0);
-   CALL_GetIntegerv(ctx->Exec, (pname, params));
-}
-
-static void GLAPIENTRY
-exec_GetLightfv(GLenum light, GLenum pname, GLfloat *params)
-{
-   GET_CURRENT_CONTEXT(ctx);
-   FLUSH_VERTICES(ctx, 0);
-   CALL_GetLightfv(ctx->Exec, (light, pname, params));
-}
-
-static void GLAPIENTRY
-exec_GetLightiv(GLenum light, GLenum pname, GLint *params)
-{
-   GET_CURRENT_CONTEXT(ctx);
-   FLUSH_VERTICES(ctx, 0);
-   CALL_GetLightiv(ctx->Exec, (light, pname, params));
-}
-
-static void GLAPIENTRY
-exec_GetMapdv(GLenum target, GLenum query, GLdouble * v)
-{
-   GET_CURRENT_CONTEXT(ctx);
-   FLUSH_VERTICES(ctx, 0);
-   CALL_GetMapdv(ctx->Exec, (target, query, v));
-}
-
-static void GLAPIENTRY
-exec_GetMapfv(GLenum target, GLenum query, GLfloat * v)
-{
-   GET_CURRENT_CONTEXT(ctx);
-   FLUSH_VERTICES(ctx, 0);
-   CALL_GetMapfv(ctx->Exec, (target, query, v));
-}
-
-static void GLAPIENTRY
-exec_GetMapiv(GLenum target, GLenum query, GLint * v)
-{
-   GET_CURRENT_CONTEXT(ctx);
-   FLUSH_VERTICES(ctx, 0);
-   CALL_GetMapiv(ctx->Exec, (target, query, v));
-}
-
-static void GLAPIENTRY
-exec_GetMaterialfv(GLenum face, GLenum pname, GLfloat *params)
-{
-   GET_CURRENT_CONTEXT(ctx);
-   FLUSH_VERTICES(ctx, 0);
-   CALL_GetMaterialfv(ctx->Exec, (face, pname, params));
-}
-
-static void GLAPIENTRY
-exec_GetMaterialiv(GLenum face, GLenum pname, GLint *params)
-{
-   GET_CURRENT_CONTEXT(ctx);
-   FLUSH_VERTICES(ctx, 0);
-   CALL_GetMaterialiv(ctx->Exec, (face, pname, params));
-}
-
-static void GLAPIENTRY
-exec_GetPixelMapfv(GLenum map, GLfloat *values)
-{
-   GET_CURRENT_CONTEXT(ctx);
-   FLUSH_VERTICES(ctx, 0);
-   CALL_GetPixelMapfv(ctx->Exec, (map, values));
-}
-
-static void GLAPIENTRY
-exec_GetPixelMapuiv(GLenum map, GLuint *values)
-{
-   GET_CURRENT_CONTEXT(ctx);
-   FLUSH_VERTICES(ctx, 0);
-   CALL_GetPixelMapuiv(ctx->Exec, (map, values));
-}
-
-static void GLAPIENTRY
-exec_GetPixelMapusv(GLenum map, GLushort *values)
-{
-   GET_CURRENT_CONTEXT(ctx);
-   FLUSH_VERTICES(ctx, 0);
-   CALL_GetPixelMapusv(ctx->Exec, (map, values));
-}
-
-static void GLAPIENTRY
-exec_GetPolygonStipple(GLubyte * dest)
-{
-   GET_CURRENT_CONTEXT(ctx);
-   FLUSH_VERTICES(ctx, 0);
-   CALL_GetPolygonStipple(ctx->Exec, (dest));
-}
-
-static const GLubyte *GLAPIENTRY
-exec_GetString(GLenum name)
-{
-   GET_CURRENT_CONTEXT(ctx);
-   FLUSH_VERTICES(ctx, 0);
-   return CALL_GetString(ctx->Exec, (name));
-}
-
-static void GLAPIENTRY
-exec_GetTexEnvfv(GLenum target, GLenum pname, GLfloat *params)
-{
-   GET_CURRENT_CONTEXT(ctx);
-   FLUSH_VERTICES(ctx, 0);
-   CALL_GetTexEnvfv(ctx->Exec, (target, pname, params));
-}
-
-static void GLAPIENTRY
-exec_GetTexEnviv(GLenum target, GLenum pname, GLint *params)
-{
-   GET_CURRENT_CONTEXT(ctx);
-   FLUSH_VERTICES(ctx, 0);
-   CALL_GetTexEnviv(ctx->Exec, (target, pname, params));
-}
-
-static void GLAPIENTRY
-exec_GetTexGendv(GLenum coord, GLenum pname, GLdouble *params)
-{
-   GET_CURRENT_CONTEXT(ctx);
-   FLUSH_VERTICES(ctx, 0);
-   CALL_GetTexGendv(ctx->Exec, (coord, pname, params));
-}
-
-static void GLAPIENTRY
-exec_GetTexGenfv(GLenum coord, GLenum pname, GLfloat *params)
-{
-   GET_CURRENT_CONTEXT(ctx);
-   FLUSH_VERTICES(ctx, 0);
-   CALL_GetTexGenfv(ctx->Exec, (coord, pname, params));
-}
-
-static void GLAPIENTRY
-exec_GetTexGeniv(GLenum coord, GLenum pname, GLint *params)
-{
-   GET_CURRENT_CONTEXT(ctx);
-   FLUSH_VERTICES(ctx, 0);
-   CALL_GetTexGeniv(ctx->Exec, (coord, pname, params));
-}
-
-static void GLAPIENTRY
-exec_GetTexImage(GLenum target, GLint level, GLenum format,
-                 GLenum type, GLvoid * pixels)
-{
-   GET_CURRENT_CONTEXT(ctx);
-   FLUSH_VERTICES(ctx, 0);
-   CALL_GetTexImage(ctx->Exec, (target, level, format, type, pixels));
-}
-
-static void GLAPIENTRY
-exec_GetTexLevelParameterfv(GLenum target, GLint level,
-                            GLenum pname, GLfloat *params)
-{
-   GET_CURRENT_CONTEXT(ctx);
-   FLUSH_VERTICES(ctx, 0);
-   CALL_GetTexLevelParameterfv(ctx->Exec, (target, level, pname, params));
-}
-
-static void GLAPIENTRY
-exec_GetTexLevelParameteriv(GLenum target, GLint level,
-                            GLenum pname, GLint *params)
-{
-   GET_CURRENT_CONTEXT(ctx);
-   FLUSH_VERTICES(ctx, 0);
-   CALL_GetTexLevelParameteriv(ctx->Exec, (target, level, pname, params));
-}
-
-static void GLAPIENTRY
-exec_GetTexParameterfv(GLenum target, GLenum pname, GLfloat *params)
-{
-   GET_CURRENT_CONTEXT(ctx);
-   FLUSH_VERTICES(ctx, 0);
-   CALL_GetTexParameterfv(ctx->Exec, (target, pname, params));
-}
-
-static void GLAPIENTRY
-exec_GetTexParameteriv(GLenum target, GLenum pname, GLint *params)
-{
-   GET_CURRENT_CONTEXT(ctx);
-   FLUSH_VERTICES(ctx, 0);
-   CALL_GetTexParameteriv(ctx->Exec, (target, pname, params));
-}
-
-static GLboolean GLAPIENTRY
-exec_IsEnabled(GLenum cap)
-{
-   GET_CURRENT_CONTEXT(ctx);
-   FLUSH_VERTICES(ctx, 0);
-   return CALL_IsEnabled(ctx->Exec, (cap));
-}
-
-static void GLAPIENTRY
-exec_PixelStoref(GLenum pname, GLfloat param)
-{
-   GET_CURRENT_CONTEXT(ctx);
-   FLUSH_VERTICES(ctx, 0);
-   CALL_PixelStoref(ctx->Exec, (pname, param));
-}
-
-static void GLAPIENTRY
-exec_PixelStorei(GLenum pname, GLint param)
-{
-   GET_CURRENT_CONTEXT(ctx);
-   FLUSH_VERTICES(ctx, 0);
-   CALL_PixelStorei(ctx->Exec, (pname, param));
-}
-
-static void GLAPIENTRY
-exec_ReadPixels(GLint x, GLint y, GLsizei width, GLsizei height,
-                GLenum format, GLenum type, GLvoid * pixels)
-{
-   GET_CURRENT_CONTEXT(ctx);
-   FLUSH_VERTICES(ctx, 0);
-   CALL_ReadPixels(ctx->Exec, (x, y, width, height, format, type, pixels));
-}
-
-static GLint GLAPIENTRY
-exec_RenderMode(GLenum mode)
-{
-   GET_CURRENT_CONTEXT(ctx);
-   FLUSH_VERTICES(ctx, 0);
-   return CALL_RenderMode(ctx->Exec, (mode));
-}
-
-static void GLAPIENTRY
-exec_FeedbackBuffer(GLsizei size, GLenum type, GLfloat * buffer)
-{
-   GET_CURRENT_CONTEXT(ctx);
-   FLUSH_VERTICES(ctx, 0);
-   CALL_FeedbackBuffer(ctx->Exec, (size, type, buffer));
-}
-
-static void GLAPIENTRY
-exec_SelectBuffer(GLsizei size, GLuint * buffer)
-{
-   GET_CURRENT_CONTEXT(ctx);
-   FLUSH_VERTICES(ctx, 0);
-   CALL_SelectBuffer(ctx->Exec, (size, buffer));
-}
-
-static GLboolean GLAPIENTRY
-exec_AreTexturesResident(GLsizei n, const GLuint * texName,
-                         GLboolean * residences)
-{
-   GET_CURRENT_CONTEXT(ctx);
-   FLUSH_VERTICES(ctx, 0);
-   return CALL_AreTexturesResident(ctx->Exec, (n, texName, residences));
-}
-
-static void GLAPIENTRY
-exec_ColorPointer(GLint size, GLenum type, GLsizei stride, const GLvoid *ptr)
-{
-   GET_CURRENT_CONTEXT(ctx);
-   FLUSH_VERTICES(ctx, 0);
-   CALL_ColorPointer(ctx->Exec, (size, type, stride, ptr));
-}
-
-static void GLAPIENTRY
-exec_DeleteTextures(GLsizei n, const GLuint * texName)
-{
-   GET_CURRENT_CONTEXT(ctx);
-   FLUSH_VERTICES(ctx, 0);
-   CALL_DeleteTextures(ctx->Exec, (n, texName));
-}
-
-static void GLAPIENTRY
-exec_DisableClientState(GLenum cap)
-{
-   GET_CURRENT_CONTEXT(ctx);
-   FLUSH_VERTICES(ctx, 0);
-   CALL_DisableClientState(ctx->Exec, (cap));
-}
-
-static void GLAPIENTRY
-exec_EdgeFlagPointer(GLsizei stride, const GLvoid * vptr)
-{
-   GET_CURRENT_CONTEXT(ctx);
-   FLUSH_VERTICES(ctx, 0);
-   CALL_EdgeFlagPointer(ctx->Exec, (stride, vptr));
-}
-
-static void GLAPIENTRY
-exec_EnableClientState(GLenum cap)
-{
-   GET_CURRENT_CONTEXT(ctx);
-   FLUSH_VERTICES(ctx, 0);
-   CALL_EnableClientState(ctx->Exec, (cap));
-}
-
-static void GLAPIENTRY
-exec_GenTextures(GLsizei n, GLuint * texName)
-{
-   GET_CURRENT_CONTEXT(ctx);
-   FLUSH_VERTICES(ctx, 0);
-   CALL_GenTextures(ctx->Exec, (n, texName));
-}
-
-static void GLAPIENTRY
-exec_GetPointerv(GLenum pname, GLvoid **params)
-{
-   GET_CURRENT_CONTEXT(ctx);
-   FLUSH_VERTICES(ctx, 0);
-   CALL_GetPointerv(ctx->Exec, (pname, params));
-}
-
-static void GLAPIENTRY
-exec_IndexPointer(GLenum type, GLsizei stride, const GLvoid *ptr)
-{
-   GET_CURRENT_CONTEXT(ctx);
-   FLUSH_VERTICES(ctx, 0);
-   CALL_IndexPointer(ctx->Exec, (type, stride, ptr));
-}
-
-static void GLAPIENTRY
-exec_InterleavedArrays(GLenum format, GLsizei stride, const GLvoid * pointer)
-{
-   GET_CURRENT_CONTEXT(ctx);
-   FLUSH_VERTICES(ctx, 0);
-   CALL_InterleavedArrays(ctx->Exec, (format, stride, pointer));
-}
-
-static GLboolean GLAPIENTRY
-exec_IsTexture(GLuint texture)
-{
-   GET_CURRENT_CONTEXT(ctx);
-   FLUSH_VERTICES(ctx, 0);
-   return CALL_IsTexture(ctx->Exec, (texture));
-}
-
-static void GLAPIENTRY
-exec_NormalPointer(GLenum type, GLsizei stride, const GLvoid *ptr)
-{
-   GET_CURRENT_CONTEXT(ctx);
-   FLUSH_VERTICES(ctx, 0);
-   CALL_NormalPointer(ctx->Exec, (type, stride, ptr));
-}
-
-static void GLAPIENTRY
-exec_PopClientAttrib(void)
-{
-   GET_CURRENT_CONTEXT(ctx);
-   FLUSH_VERTICES(ctx, 0);
-   CALL_PopClientAttrib(ctx->Exec, ());
-}
-
-static void GLAPIENTRY
-exec_PushClientAttrib(GLbitfield mask)
-{
-   GET_CURRENT_CONTEXT(ctx);
-   FLUSH_VERTICES(ctx, 0);
-   CALL_PushClientAttrib(ctx->Exec, (mask));
-}
-
-static void GLAPIENTRY
-exec_TexCoordPointer(GLint size, GLenum type, GLsizei stride,
-                     const GLvoid *ptr)
-{
-   GET_CURRENT_CONTEXT(ctx);
-   FLUSH_VERTICES(ctx, 0);
-   CALL_TexCoordPointer(ctx->Exec, (size, type, stride, ptr));
-}
-
-static void GLAPIENTRY
-exec_GetCompressedTexImageARB(GLenum target, GLint level, GLvoid * img)
-{
-   GET_CURRENT_CONTEXT(ctx);
-   FLUSH_VERTICES(ctx, 0);
-   CALL_GetCompressedTexImageARB(ctx->Exec, (target, level, img));
-}
-
-static void GLAPIENTRY
-exec_VertexPointer(GLint size, GLenum type, GLsizei stride,
-                   const GLvoid *ptr)
-{
-   GET_CURRENT_CONTEXT(ctx);
-   FLUSH_VERTICES(ctx, 0);
-   CALL_VertexPointer(ctx->Exec, (size, type, stride, ptr));
-}
-
-static void GLAPIENTRY
-exec_CopyConvolutionFilter1D(GLenum target, GLenum internalFormat,
-                             GLint x, GLint y, GLsizei width)
-{
-   GET_CURRENT_CONTEXT(ctx);
-   FLUSH_VERTICES(ctx, 0);
-   CALL_CopyConvolutionFilter1D(ctx->Exec,
-                                (target, internalFormat, x, y, width));
-}
-
-static void GLAPIENTRY
-exec_CopyConvolutionFilter2D(GLenum target, GLenum internalFormat,
-                             GLint x, GLint y, GLsizei width, GLsizei height)
-{
-   GET_CURRENT_CONTEXT(ctx);
-   FLUSH_VERTICES(ctx, 0);
-   CALL_CopyConvolutionFilter2D(ctx->Exec,
-                                (target, internalFormat, x, y, width,
-                                 height));
-}
-
-static void GLAPIENTRY
-exec_GetColorTable(GLenum target, GLenum format, GLenum type, GLvoid * data)
-{
-   GET_CURRENT_CONTEXT(ctx);
-   FLUSH_VERTICES(ctx, 0);
-   CALL_GetColorTable(ctx->Exec, (target, format, type, data));
-}
-
-static void GLAPIENTRY
-exec_GetColorTableParameterfv(GLenum target, GLenum pname, GLfloat *params)
-{
-   GET_CURRENT_CONTEXT(ctx);
-   FLUSH_VERTICES(ctx, 0);
-   CALL_GetColorTableParameterfv(ctx->Exec, (target, pname, params));
-}
-
-static void GLAPIENTRY
-exec_GetColorTableParameteriv(GLenum target, GLenum pname, GLint *params)
-{
-   GET_CURRENT_CONTEXT(ctx);
-   FLUSH_VERTICES(ctx, 0);
-   CALL_GetColorTableParameteriv(ctx->Exec, (target, pname, params));
-}
-
-static void GLAPIENTRY
-exec_GetConvolutionFilter(GLenum target, GLenum format, GLenum type,
-                          GLvoid * image)
-{
-   GET_CURRENT_CONTEXT(ctx);
-   FLUSH_VERTICES(ctx, 0);
-   CALL_GetConvolutionFilter(ctx->Exec, (target, format, type, image));
-}
-
-static void GLAPIENTRY
-exec_GetConvolutionParameterfv(GLenum target, GLenum pname, GLfloat *params)
-{
-   GET_CURRENT_CONTEXT(ctx);
-   FLUSH_VERTICES(ctx, 0);
-   CALL_GetConvolutionParameterfv(ctx->Exec, (target, pname, params));
-}
-
-static void GLAPIENTRY
-exec_GetConvolutionParameteriv(GLenum target, GLenum pname, GLint *params)
-{
-   GET_CURRENT_CONTEXT(ctx);
-   FLUSH_VERTICES(ctx, 0);
-   CALL_GetConvolutionParameteriv(ctx->Exec, (target, pname, params));
-}
-
-static void GLAPIENTRY
-exec_GetHistogram(GLenum target, GLboolean reset, GLenum format,
-                  GLenum type, GLvoid *values)
-{
-   GET_CURRENT_CONTEXT(ctx);
-   FLUSH_VERTICES(ctx, 0);
-   CALL_GetHistogram(ctx->Exec, (target, reset, format, type, values));
-}
-
-static void GLAPIENTRY
-exec_GetHistogramParameterfv(GLenum target, GLenum pname, GLfloat *params)
-{
-   GET_CURRENT_CONTEXT(ctx);
-   FLUSH_VERTICES(ctx, 0);
-   CALL_GetHistogramParameterfv(ctx->Exec, (target, pname, params));
-}
-
-static void GLAPIENTRY
-exec_GetHistogramParameteriv(GLenum target, GLenum pname, GLint *params)
-{
-   GET_CURRENT_CONTEXT(ctx);
-   FLUSH_VERTICES(ctx, 0);
-   CALL_GetHistogramParameteriv(ctx->Exec, (target, pname, params));
-}
-
-static void GLAPIENTRY
-exec_GetMinmax(GLenum target, GLboolean reset, GLenum format,
-               GLenum type, GLvoid *values)
-{
-   GET_CURRENT_CONTEXT(ctx);
-   FLUSH_VERTICES(ctx, 0);
-   CALL_GetMinmax(ctx->Exec, (target, reset, format, type, values));
-}
-
-static void GLAPIENTRY
-exec_GetMinmaxParameterfv(GLenum target, GLenum pname, GLfloat *params)
-{
-   GET_CURRENT_CONTEXT(ctx);
-   FLUSH_VERTICES(ctx, 0);
-   CALL_GetMinmaxParameterfv(ctx->Exec, (target, pname, params));
-}
-
-static void GLAPIENTRY
-exec_GetMinmaxParameteriv(GLenum target, GLenum pname, GLint *params)
-{
-   GET_CURRENT_CONTEXT(ctx);
-   FLUSH_VERTICES(ctx, 0);
-   CALL_GetMinmaxParameteriv(ctx->Exec, (target, pname, params));
-}
-
-static void GLAPIENTRY
-exec_GetSeparableFilter(GLenum target, GLenum format, GLenum type,
-                        GLvoid *row, GLvoid *column, GLvoid *span)
-{
-   GET_CURRENT_CONTEXT(ctx);
-   FLUSH_VERTICES(ctx, 0);
-   CALL_GetSeparableFilter(ctx->Exec,
-                           (target, format, type, row, column, span));
-}
-
-static void GLAPIENTRY
-exec_SeparableFilter2D(GLenum target, GLenum internalFormat,
-                       GLsizei width, GLsizei height, GLenum format,
-                       GLenum type, const GLvoid *row, const GLvoid *column)
-{
-   GET_CURRENT_CONTEXT(ctx);
-   FLUSH_VERTICES(ctx, 0);
-   CALL_SeparableFilter2D(ctx->Exec,
-                          (target, internalFormat, width, height, format,
-                           type, row, column));
-}
-
-static void GLAPIENTRY
-exec_ColorPointerEXT(GLint size, GLenum type, GLsizei stride,
-                     GLsizei count, const GLvoid *ptr)
-{
-   GET_CURRENT_CONTEXT(ctx);
-   FLUSH_VERTICES(ctx, 0);
-   CALL_ColorPointerEXT(ctx->Exec, (size, type, stride, count, ptr));
-}
-
-static void GLAPIENTRY
-exec_EdgeFlagPointerEXT(GLsizei stride, GLsizei count, const GLboolean *ptr)
-{
-   GET_CURRENT_CONTEXT(ctx);
-   FLUSH_VERTICES(ctx, 0);
-   CALL_EdgeFlagPointerEXT(ctx->Exec, (stride, count, ptr));
-}
-
-static void GLAPIENTRY
-exec_IndexPointerEXT(GLenum type, GLsizei stride, GLsizei count,
-                     const GLvoid *ptr)
-{
-   GET_CURRENT_CONTEXT(ctx);
-   FLUSH_VERTICES(ctx, 0);
-   CALL_IndexPointerEXT(ctx->Exec, (type, stride, count, ptr));
-}
-
-static void GLAPIENTRY
-exec_NormalPointerEXT(GLenum type, GLsizei stride, GLsizei count,
-                      const GLvoid *ptr)
-{
-   GET_CURRENT_CONTEXT(ctx);
-   FLUSH_VERTICES(ctx, 0);
-   CALL_NormalPointerEXT(ctx->Exec, (type, stride, count, ptr));
-}
-
-static void GLAPIENTRY
-exec_TexCoordPointerEXT(GLint size, GLenum type, GLsizei stride,
-                        GLsizei count, const GLvoid *ptr)
-{
-   GET_CURRENT_CONTEXT(ctx);
-   FLUSH_VERTICES(ctx, 0);
-   CALL_TexCoordPointerEXT(ctx->Exec, (size, type, stride, count, ptr));
-}
-
-static void GLAPIENTRY
-exec_VertexPointerEXT(GLint size, GLenum type, GLsizei stride,
-                      GLsizei count, const GLvoid *ptr)
-{
-   GET_CURRENT_CONTEXT(ctx);
-   FLUSH_VERTICES(ctx, 0);
-   CALL_VertexPointerEXT(ctx->Exec, (size, type, stride, count, ptr));
-}
-
-static void GLAPIENTRY
-exec_LockArraysEXT(GLint first, GLsizei count)
-{
-   GET_CURRENT_CONTEXT(ctx);
-   FLUSH_VERTICES(ctx, 0);
-   CALL_LockArraysEXT(ctx->Exec, (first, count));
-}
-
-static void GLAPIENTRY
-exec_UnlockArraysEXT(void)
-{
-   GET_CURRENT_CONTEXT(ctx);
-   FLUSH_VERTICES(ctx, 0);
-   CALL_UnlockArraysEXT(ctx->Exec, ());
-}
-
-static void GLAPIENTRY
-exec_ClientActiveTextureARB(GLenum target)
-{
-   GET_CURRENT_CONTEXT(ctx);
-   FLUSH_VERTICES(ctx, 0);
-   CALL_ClientActiveTextureARB(ctx->Exec, (target));
-}
-
-static void GLAPIENTRY
-exec_SecondaryColorPointerEXT(GLint size, GLenum type,
-                              GLsizei stride, const GLvoid *ptr)
-{
-   GET_CURRENT_CONTEXT(ctx);
-   FLUSH_VERTICES(ctx, 0);
-   CALL_SecondaryColorPointerEXT(ctx->Exec, (size, type, stride, ptr));
-}
-
-static void GLAPIENTRY
-exec_FogCoordPointerEXT(GLenum type, GLsizei stride, const GLvoid *ptr)
-{
-   GET_CURRENT_CONTEXT(ctx);
-   FLUSH_VERTICES(ctx, 0);
-   CALL_FogCoordPointerEXT(ctx->Exec, (type, stride, ptr));
-}
-
-/* GL_EXT_multi_draw_arrays */
-static void GLAPIENTRY
-exec_MultiDrawArraysEXT(GLenum mode, const GLint *first,
-                        const GLsizei *count, GLsizei primcount)
-{
-   GET_CURRENT_CONTEXT(ctx);
-   FLUSH_VERTICES(ctx, 0);
-   CALL_MultiDrawArraysEXT(ctx->Exec, (mode, first, count, primcount));
-}
-
-/* GL_IBM_multimode_draw_arrays */
-static void GLAPIENTRY
-exec_MultiModeDrawArraysIBM(const GLenum * mode, const GLint * first,
-                            const GLsizei * count, GLsizei primcount,
-                            GLint modestride)
-{
-   GET_CURRENT_CONTEXT(ctx);
-   FLUSH_VERTICES(ctx, 0);
-   CALL_MultiModeDrawArraysIBM(ctx->Exec,
-                               (mode, first, count, primcount, modestride));
-}
-
-/* GL_IBM_multimode_draw_arrays */
-static void GLAPIENTRY
-exec_MultiModeDrawElementsIBM(const GLenum * mode,
-                              const GLsizei * count,
-                              GLenum type,
-                              const GLvoid * const *indices,
-                              GLsizei primcount, GLint modestride)
-{
-   GET_CURRENT_CONTEXT(ctx);
-   FLUSH_VERTICES(ctx, 0);
-   CALL_MultiModeDrawElementsIBM(ctx->Exec,
-                                 (mode, count, type, indices, primcount,
-                                  modestride));
-}
-
-
-
-/**
- * Setup the given dispatch table to point to Mesa's display list
- * building functions.
- *
- * This does not include any of the tnl functions - they are
- * initialized from _mesa_init_api_defaults and from the active vtxfmt
- * struct.
- */
-struct _glapi_table *
-_mesa_create_save_table(void)
-{
-   struct _glapi_table *table;
-
-   table = _mesa_alloc_dispatch_table(_gloffset_COUNT);
-   if (table == NULL)
-      return NULL;
-
-   _mesa_loopback_init_api_table(table);
-
-   /* GL 1.0 */
-   SET_Accum(table, save_Accum);
-   SET_AlphaFunc(table, save_AlphaFunc);
-   SET_Bitmap(table, save_Bitmap);
-   SET_BlendFunc(table, save_BlendFunc);
-   SET_CallList(table, save_CallList);
-   SET_CallLists(table, save_CallLists);
-   SET_Clear(table, save_Clear);
-   SET_ClearAccum(table, save_ClearAccum);
-   SET_ClearColor(table, save_ClearColor);
-   SET_ClearDepth(table, save_ClearDepth);
-   SET_ClearIndex(table, save_ClearIndex);
-   SET_ClearStencil(table, save_ClearStencil);
-   SET_ClipPlane(table, save_ClipPlane);
-   SET_ColorMask(table, save_ColorMask);
-   SET_ColorMaskIndexedEXT(table, save_ColorMaskIndexed);
-   SET_ColorMaterial(table, save_ColorMaterial);
-   SET_CopyPixels(table, save_CopyPixels);
-   SET_CullFace(table, save_CullFace);
-   SET_DeleteLists(table, _mesa_DeleteLists);
-   SET_DepthFunc(table, save_DepthFunc);
-   SET_DepthMask(table, save_DepthMask);
-   SET_DepthRange(table, save_DepthRange);
-   SET_Disable(table, save_Disable);
-   SET_DisableIndexedEXT(table, save_DisableIndexed);
-   SET_DrawBuffer(table, save_DrawBuffer);
-   SET_DrawPixels(table, save_DrawPixels);
-   SET_Enable(table, save_Enable);
-   SET_EnableIndexedEXT(table, save_EnableIndexed);
-   SET_EndList(table, _mesa_EndList);
-   SET_EvalMesh1(table, save_EvalMesh1);
-   SET_EvalMesh2(table, save_EvalMesh2);
-   SET_Finish(table, exec_Finish);
-   SET_Flush(table, exec_Flush);
-   SET_Fogf(table, save_Fogf);
-   SET_Fogfv(table, save_Fogfv);
-   SET_Fogi(table, save_Fogi);
-   SET_Fogiv(table, save_Fogiv);
-   SET_FrontFace(table, save_FrontFace);
-   SET_Frustum(table, save_Frustum);
-   SET_GenLists(table, _mesa_GenLists);
-   SET_GetBooleanv(table, exec_GetBooleanv);
-   SET_GetClipPlane(table, exec_GetClipPlane);
-   SET_GetDoublev(table, exec_GetDoublev);
-   SET_GetError(table, exec_GetError);
-   SET_GetFloatv(table, exec_GetFloatv);
-   SET_GetIntegerv(table, exec_GetIntegerv);
-   SET_GetLightfv(table, exec_GetLightfv);
-   SET_GetLightiv(table, exec_GetLightiv);
-   SET_GetMapdv(table, exec_GetMapdv);
-   SET_GetMapfv(table, exec_GetMapfv);
-   SET_GetMapiv(table, exec_GetMapiv);
-   SET_GetMaterialfv(table, exec_GetMaterialfv);
-   SET_GetMaterialiv(table, exec_GetMaterialiv);
-   SET_GetPixelMapfv(table, exec_GetPixelMapfv);
-   SET_GetPixelMapuiv(table, exec_GetPixelMapuiv);
-   SET_GetPixelMapusv(table, exec_GetPixelMapusv);
-   SET_GetPolygonStipple(table, exec_GetPolygonStipple);
-   SET_GetString(table, exec_GetString);
-   SET_GetTexEnvfv(table, exec_GetTexEnvfv);
-   SET_GetTexEnviv(table, exec_GetTexEnviv);
-   SET_GetTexGendv(table, exec_GetTexGendv);
-   SET_GetTexGenfv(table, exec_GetTexGenfv);
-   SET_GetTexGeniv(table, exec_GetTexGeniv);
-   SET_GetTexImage(table, exec_GetTexImage);
-   SET_GetTexLevelParameterfv(table, exec_GetTexLevelParameterfv);
-   SET_GetTexLevelParameteriv(table, exec_GetTexLevelParameteriv);
-   SET_GetTexParameterfv(table, exec_GetTexParameterfv);
-   SET_GetTexParameteriv(table, exec_GetTexParameteriv);
-   SET_Hint(table, save_Hint);
-   SET_IndexMask(table, save_IndexMask);
-   SET_InitNames(table, save_InitNames);
-   SET_IsEnabled(table, exec_IsEnabled);
-   SET_IsList(table, _mesa_IsList);
-   SET_LightModelf(table, save_LightModelf);
-   SET_LightModelfv(table, save_LightModelfv);
-   SET_LightModeli(table, save_LightModeli);
-   SET_LightModeliv(table, save_LightModeliv);
-   SET_Lightf(table, save_Lightf);
-   SET_Lightfv(table, save_Lightfv);
-   SET_Lighti(table, save_Lighti);
-   SET_Lightiv(table, save_Lightiv);
-   SET_LineStipple(table, save_LineStipple);
-   SET_LineWidth(table, save_LineWidth);
-   SET_ListBase(table, save_ListBase);
-   SET_LoadIdentity(table, save_LoadIdentity);
-   SET_LoadMatrixd(table, save_LoadMatrixd);
-   SET_LoadMatrixf(table, save_LoadMatrixf);
-   SET_LoadName(table, save_LoadName);
-   SET_LogicOp(table, save_LogicOp);
-   SET_Map1d(table, save_Map1d);
-   SET_Map1f(table, save_Map1f);
-   SET_Map2d(table, save_Map2d);
-   SET_Map2f(table, save_Map2f);
-   SET_MapGrid1d(table, save_MapGrid1d);
-   SET_MapGrid1f(table, save_MapGrid1f);
-   SET_MapGrid2d(table, save_MapGrid2d);
-   SET_MapGrid2f(table, save_MapGrid2f);
-   SET_MatrixMode(table, save_MatrixMode);
-   SET_MultMatrixd(table, save_MultMatrixd);
-   SET_MultMatrixf(table, save_MultMatrixf);
-   SET_NewList(table, save_NewList);
-   SET_Ortho(table, save_Ortho);
-   SET_PassThrough(table, save_PassThrough);
-   SET_PixelMapfv(table, save_PixelMapfv);
-   SET_PixelMapuiv(table, save_PixelMapuiv);
-   SET_PixelMapusv(table, save_PixelMapusv);
-   SET_PixelStoref(table, exec_PixelStoref);
-   SET_PixelStorei(table, exec_PixelStorei);
-   SET_PixelTransferf(table, save_PixelTransferf);
-   SET_PixelTransferi(table, save_PixelTransferi);
-   SET_PixelZoom(table, save_PixelZoom);
-   SET_PointSize(table, save_PointSize);
-   SET_PolygonMode(table, save_PolygonMode);
-   SET_PolygonOffset(table, save_PolygonOffset);
-   SET_PolygonStipple(table, save_PolygonStipple);
-   SET_PopAttrib(table, save_PopAttrib);
-   SET_PopMatrix(table, save_PopMatrix);
-   SET_PopName(table, save_PopName);
-   SET_PushAttrib(table, save_PushAttrib);
-   SET_PushMatrix(table, save_PushMatrix);
-   SET_PushName(table, save_PushName);
-   SET_RasterPos2d(table, save_RasterPos2d);
-   SET_RasterPos2dv(table, save_RasterPos2dv);
-   SET_RasterPos2f(table, save_RasterPos2f);
-   SET_RasterPos2fv(table, save_RasterPos2fv);
-   SET_RasterPos2i(table, save_RasterPos2i);
-   SET_RasterPos2iv(table, save_RasterPos2iv);
-   SET_RasterPos2s(table, save_RasterPos2s);
-   SET_RasterPos2sv(table, save_RasterPos2sv);
-   SET_RasterPos3d(table, save_RasterPos3d);
-   SET_RasterPos3dv(table, save_RasterPos3dv);
-   SET_RasterPos3f(table, save_RasterPos3f);
-   SET_RasterPos3fv(table, save_RasterPos3fv);
-   SET_RasterPos3i(table, save_RasterPos3i);
-   SET_RasterPos3iv(table, save_RasterPos3iv);
-   SET_RasterPos3s(table, save_RasterPos3s);
-   SET_RasterPos3sv(table, save_RasterPos3sv);
-   SET_RasterPos4d(table, save_RasterPos4d);
-   SET_RasterPos4dv(table, save_RasterPos4dv);
-   SET_RasterPos4f(table, save_RasterPos4f);
-   SET_RasterPos4fv(table, save_RasterPos4fv);
-   SET_RasterPos4i(table, save_RasterPos4i);
-   SET_RasterPos4iv(table, save_RasterPos4iv);
-   SET_RasterPos4s(table, save_RasterPos4s);
-   SET_RasterPos4sv(table, save_RasterPos4sv);
-   SET_ReadBuffer(table, save_ReadBuffer);
-   SET_ReadPixels(table, exec_ReadPixels);
-   SET_RenderMode(table, exec_RenderMode);
-   SET_Rotated(table, save_Rotated);
-   SET_Rotatef(table, save_Rotatef);
-   SET_Scaled(table, save_Scaled);
-   SET_Scalef(table, save_Scalef);
-   SET_Scissor(table, save_Scissor);
-   SET_FeedbackBuffer(table, exec_FeedbackBuffer);
-   SET_SelectBuffer(table, exec_SelectBuffer);
-   SET_ShadeModel(table, save_ShadeModel);
-   SET_StencilFunc(table, save_StencilFunc);
-   SET_StencilMask(table, save_StencilMask);
-   SET_StencilOp(table, save_StencilOp);
-   SET_TexEnvf(table, save_TexEnvf);
-   SET_TexEnvfv(table, save_TexEnvfv);
-   SET_TexEnvi(table, save_TexEnvi);
-   SET_TexEnviv(table, save_TexEnviv);
-   SET_TexGend(table, save_TexGend);
-   SET_TexGendv(table, save_TexGendv);
-   SET_TexGenf(table, save_TexGenf);
-   SET_TexGenfv(table, save_TexGenfv);
-   SET_TexGeni(table, save_TexGeni);
-   SET_TexGeniv(table, save_TexGeniv);
-   SET_TexImage1D(table, save_TexImage1D);
-   SET_TexImage2D(table, save_TexImage2D);
-   SET_TexParameterf(table, save_TexParameterf);
-   SET_TexParameterfv(table, save_TexParameterfv);
-   SET_TexParameteri(table, save_TexParameteri);
-   SET_TexParameteriv(table, save_TexParameteriv);
-   SET_Translated(table, save_Translated);
-   SET_Translatef(table, save_Translatef);
-   SET_Viewport(table, save_Viewport);
-
-   /* GL 1.1 */
-   SET_AreTexturesResident(table, exec_AreTexturesResident);
-   SET_BindTexture(table, save_BindTexture);
-   SET_ColorPointer(table, exec_ColorPointer);
-   SET_CopyTexImage1D(table, save_CopyTexImage1D);
-   SET_CopyTexImage2D(table, save_CopyTexImage2D);
-   SET_CopyTexSubImage1D(table, save_CopyTexSubImage1D);
-   SET_CopyTexSubImage2D(table, save_CopyTexSubImage2D);
-   SET_DeleteTextures(table, exec_DeleteTextures);
-   SET_DisableClientState(table, exec_DisableClientState);
-   SET_EdgeFlagPointer(table, exec_EdgeFlagPointer);
-   SET_EnableClientState(table, exec_EnableClientState);
-   SET_GenTextures(table, exec_GenTextures);
-   SET_GetPointerv(table, exec_GetPointerv);
-   SET_IndexPointer(table, exec_IndexPointer);
-   SET_InterleavedArrays(table, exec_InterleavedArrays);
-   SET_IsTexture(table, exec_IsTexture);
-   SET_NormalPointer(table, exec_NormalPointer);
-   SET_PopClientAttrib(table, exec_PopClientAttrib);
-   SET_PrioritizeTextures(table, save_PrioritizeTextures);
-   SET_PushClientAttrib(table, exec_PushClientAttrib);
-   SET_TexCoordPointer(table, exec_TexCoordPointer);
-   SET_TexSubImage1D(table, save_TexSubImage1D);
-   SET_TexSubImage2D(table, save_TexSubImage2D);
-   SET_VertexPointer(table, exec_VertexPointer);
-
-   /* GL 1.2 */
-   SET_CopyTexSubImage3D(table, save_CopyTexSubImage3D);
-   SET_TexImage3D(table, save_TexImage3D);
-   SET_TexSubImage3D(table, save_TexSubImage3D);
-
-   /* GL 2.0 */
-   SET_StencilFuncSeparate(table, save_StencilFuncSeparate);
-   SET_StencilMaskSeparate(table, save_StencilMaskSeparate);
-   SET_StencilOpSeparate(table, save_StencilOpSeparate);
-
-   /* ATI_separate_stencil */ 
-   SET_StencilFuncSeparateATI(table, save_StencilFuncSeparateATI);
-
-   /* GL_ARB_imaging */
-   /* Not all are supported */
-   SET_BlendColor(table, save_BlendColor);
-   SET_BlendEquation(table, save_BlendEquation);
-   SET_ColorSubTable(table, save_ColorSubTable);
-   SET_ColorTable(table, save_ColorTable);
-   SET_ColorTableParameterfv(table, save_ColorTableParameterfv);
-   SET_ColorTableParameteriv(table, save_ColorTableParameteriv);
-   SET_ConvolutionFilter1D(table, save_ConvolutionFilter1D);
-   SET_ConvolutionFilter2D(table, save_ConvolutionFilter2D);
-   SET_ConvolutionParameterf(table, save_ConvolutionParameterf);
-   SET_ConvolutionParameterfv(table, save_ConvolutionParameterfv);
-   SET_ConvolutionParameteri(table, save_ConvolutionParameteri);
-   SET_ConvolutionParameteriv(table, save_ConvolutionParameteriv);
-   SET_CopyColorSubTable(table, save_CopyColorSubTable);
-   SET_CopyColorTable(table, save_CopyColorTable);
-   SET_CopyConvolutionFilter1D(table, exec_CopyConvolutionFilter1D);
-   SET_CopyConvolutionFilter2D(table, exec_CopyConvolutionFilter2D);
-   SET_GetColorTable(table, exec_GetColorTable);
-   SET_GetColorTableParameterfv(table, exec_GetColorTableParameterfv);
-   SET_GetColorTableParameteriv(table, exec_GetColorTableParameteriv);
-   SET_GetConvolutionFilter(table, exec_GetConvolutionFilter);
-   SET_GetConvolutionParameterfv(table, exec_GetConvolutionParameterfv);
-   SET_GetConvolutionParameteriv(table, exec_GetConvolutionParameteriv);
-   SET_GetHistogram(table, exec_GetHistogram);
-   SET_GetHistogramParameterfv(table, exec_GetHistogramParameterfv);
-   SET_GetHistogramParameteriv(table, exec_GetHistogramParameteriv);
-   SET_GetMinmax(table, exec_GetMinmax);
-   SET_GetMinmaxParameterfv(table, exec_GetMinmaxParameterfv);
-   SET_GetMinmaxParameteriv(table, exec_GetMinmaxParameteriv);
-   SET_GetSeparableFilter(table, exec_GetSeparableFilter);
-   SET_Histogram(table, save_Histogram);
-   SET_Minmax(table, save_Minmax);
-   SET_ResetHistogram(table, save_ResetHistogram);
-   SET_ResetMinmax(table, save_ResetMinmax);
-   SET_SeparableFilter2D(table, exec_SeparableFilter2D);
-
-   /* 2. GL_EXT_blend_color */
-#if 0
-   SET_BlendColorEXT(table, save_BlendColorEXT);
-#endif
-
-   /* 3. GL_EXT_polygon_offset */
-   SET_PolygonOffsetEXT(table, save_PolygonOffsetEXT);
-
-   /* 6. GL_EXT_texture3d */
-#if 0
-   SET_CopyTexSubImage3DEXT(table, save_CopyTexSubImage3D);
-   SET_TexImage3DEXT(table, save_TexImage3DEXT);
-   SET_TexSubImage3DEXT(table, save_TexSubImage3D);
-#endif
-
-   /* 14. GL_SGI_color_table */
-#if 0
-   SET_ColorTableSGI(table, save_ColorTable);
-   SET_ColorSubTableSGI(table, save_ColorSubTable);
-   SET_GetColorTableSGI(table, exec_GetColorTable);
-   SET_GetColorTableParameterfvSGI(table, exec_GetColorTableParameterfv);
-   SET_GetColorTableParameterivSGI(table, exec_GetColorTableParameteriv);
-#endif
-
-   /* 30. GL_EXT_vertex_array */
-   SET_ColorPointerEXT(table, exec_ColorPointerEXT);
-   SET_EdgeFlagPointerEXT(table, exec_EdgeFlagPointerEXT);
-   SET_IndexPointerEXT(table, exec_IndexPointerEXT);
-   SET_NormalPointerEXT(table, exec_NormalPointerEXT);
-   SET_TexCoordPointerEXT(table, exec_TexCoordPointerEXT);
-   SET_VertexPointerEXT(table, exec_VertexPointerEXT);
-
-   /* 37. GL_EXT_blend_minmax */
-#if 0
-   SET_BlendEquationEXT(table, save_BlendEquationEXT);
-#endif
-
-   /* 54. GL_EXT_point_parameters */
-   SET_PointParameterfEXT(table, save_PointParameterfEXT);
-   SET_PointParameterfvEXT(table, save_PointParameterfvEXT);
-
-   /* 97. GL_EXT_compiled_vertex_array */
-   SET_LockArraysEXT(table, exec_LockArraysEXT);
-   SET_UnlockArraysEXT(table, exec_UnlockArraysEXT);
-
-   /* 145. GL_EXT_secondary_color */
-   SET_SecondaryColorPointerEXT(table, exec_SecondaryColorPointerEXT);
-
-   /* 148. GL_EXT_multi_draw_arrays */
-   SET_MultiDrawArraysEXT(table, exec_MultiDrawArraysEXT);
-
-   /* 149. GL_EXT_fog_coord */
-   SET_FogCoordPointerEXT(table, exec_FogCoordPointerEXT);
-
-   /* 173. GL_EXT_blend_func_separate */
-   SET_BlendFuncSeparateEXT(table, save_BlendFuncSeparateEXT);
-
-   /* 196. GL_MESA_resize_buffers */
-   SET_ResizeBuffersMESA(table, _mesa_ResizeBuffersMESA);
-
-   /* 197. GL_MESA_window_pos */
-   SET_WindowPos2dMESA(table, save_WindowPos2dMESA);
-   SET_WindowPos2dvMESA(table, save_WindowPos2dvMESA);
-   SET_WindowPos2fMESA(table, save_WindowPos2fMESA);
-   SET_WindowPos2fvMESA(table, save_WindowPos2fvMESA);
-   SET_WindowPos2iMESA(table, save_WindowPos2iMESA);
-   SET_WindowPos2ivMESA(table, save_WindowPos2ivMESA);
-   SET_WindowPos2sMESA(table, save_WindowPos2sMESA);
-   SET_WindowPos2svMESA(table, save_WindowPos2svMESA);
-   SET_WindowPos3dMESA(table, save_WindowPos3dMESA);
-   SET_WindowPos3dvMESA(table, save_WindowPos3dvMESA);
-   SET_WindowPos3fMESA(table, save_WindowPos3fMESA);
-   SET_WindowPos3fvMESA(table, save_WindowPos3fvMESA);
-   SET_WindowPos3iMESA(table, save_WindowPos3iMESA);
-   SET_WindowPos3ivMESA(table, save_WindowPos3ivMESA);
-   SET_WindowPos3sMESA(table, save_WindowPos3sMESA);
-   SET_WindowPos3svMESA(table, save_WindowPos3svMESA);
-   SET_WindowPos4dMESA(table, save_WindowPos4dMESA);
-   SET_WindowPos4dvMESA(table, save_WindowPos4dvMESA);
-   SET_WindowPos4fMESA(table, save_WindowPos4fMESA);
-   SET_WindowPos4fvMESA(table, save_WindowPos4fvMESA);
-   SET_WindowPos4iMESA(table, save_WindowPos4iMESA);
-   SET_WindowPos4ivMESA(table, save_WindowPos4ivMESA);
-   SET_WindowPos4sMESA(table, save_WindowPos4sMESA);
-   SET_WindowPos4svMESA(table, save_WindowPos4svMESA);
-
-   /* 200. GL_IBM_multimode_draw_arrays */
-   SET_MultiModeDrawArraysIBM(table, exec_MultiModeDrawArraysIBM);
-   SET_MultiModeDrawElementsIBM(table, exec_MultiModeDrawElementsIBM);
-
-#if FEATURE_NV_vertex_program
-   /* 233. GL_NV_vertex_program */
-   /* The following commands DO NOT go into display lists:
-    * AreProgramsResidentNV, IsProgramNV, GenProgramsNV, DeleteProgramsNV,
-    * VertexAttribPointerNV, GetProgram*, GetVertexAttrib*
-    */
-   SET_BindProgramNV(table, save_BindProgramNV);
-   SET_DeleteProgramsNV(table, _mesa_DeletePrograms);
-   SET_ExecuteProgramNV(table, save_ExecuteProgramNV);
-   SET_GenProgramsNV(table, _mesa_GenPrograms);
-   SET_AreProgramsResidentNV(table, _mesa_AreProgramsResidentNV);
-   SET_RequestResidentProgramsNV(table, save_RequestResidentProgramsNV);
-   SET_GetProgramParameterfvNV(table, _mesa_GetProgramParameterfvNV);
-   SET_GetProgramParameterdvNV(table, _mesa_GetProgramParameterdvNV);
-   SET_GetProgramivNV(table, _mesa_GetProgramivNV);
-   SET_GetProgramStringNV(table, _mesa_GetProgramStringNV);
-   SET_GetTrackMatrixivNV(table, _mesa_GetTrackMatrixivNV);
-   SET_GetVertexAttribdvNV(table, _mesa_GetVertexAttribdvNV);
-   SET_GetVertexAttribfvNV(table, _mesa_GetVertexAttribfvNV);
-   SET_GetVertexAttribivNV(table, _mesa_GetVertexAttribivNV);
-   SET_GetVertexAttribPointervNV(table, _mesa_GetVertexAttribPointervNV);
-   SET_IsProgramNV(table, _mesa_IsProgramARB);
-   SET_LoadProgramNV(table, save_LoadProgramNV);
-   SET_ProgramEnvParameter4dARB(table, save_ProgramEnvParameter4dARB);
-   SET_ProgramEnvParameter4dvARB(table, save_ProgramEnvParameter4dvARB);
-   SET_ProgramEnvParameter4fARB(table, save_ProgramEnvParameter4fARB);
-   SET_ProgramEnvParameter4fvARB(table, save_ProgramEnvParameter4fvARB);
-   SET_ProgramParameters4dvNV(table, save_ProgramParameters4dvNV);
-   SET_ProgramParameters4fvNV(table, save_ProgramParameters4fvNV);
-   SET_TrackMatrixNV(table, save_TrackMatrixNV);
-   SET_VertexAttribPointerNV(table, _mesa_VertexAttribPointerNV);
-#endif
-
-   /* 244. GL_ATI_envmap_bumpmap */
-   SET_TexBumpParameterivATI(table, save_TexBumpParameterivATI);
-   SET_TexBumpParameterfvATI(table, save_TexBumpParameterfvATI);
-
-   /* 245. GL_ATI_fragment_shader */
-#if FEATURE_ATI_fragment_shader
-   SET_BindFragmentShaderATI(table, save_BindFragmentShaderATI);
-   SET_SetFragmentShaderConstantATI(table, save_SetFragmentShaderConstantATI);
-#endif
-
-   /* 282. GL_NV_fragment_program */
-#if FEATURE_NV_fragment_program
-   SET_ProgramNamedParameter4fNV(table, save_ProgramNamedParameter4fNV);
-   SET_ProgramNamedParameter4dNV(table, save_ProgramNamedParameter4dNV);
-   SET_ProgramNamedParameter4fvNV(table, save_ProgramNamedParameter4fvNV);
-   SET_ProgramNamedParameter4dvNV(table, save_ProgramNamedParameter4dvNV);
-   SET_GetProgramNamedParameterfvNV(table,
-                                    _mesa_GetProgramNamedParameterfvNV);
-   SET_GetProgramNamedParameterdvNV(table,
-                                    _mesa_GetProgramNamedParameterdvNV);
-   SET_ProgramLocalParameter4dARB(table, save_ProgramLocalParameter4dARB);
-   SET_ProgramLocalParameter4dvARB(table, save_ProgramLocalParameter4dvARB);
-   SET_ProgramLocalParameter4fARB(table, save_ProgramLocalParameter4fARB);
-   SET_ProgramLocalParameter4fvARB(table, save_ProgramLocalParameter4fvARB);
-   SET_GetProgramLocalParameterdvARB(table,
-                                     _mesa_GetProgramLocalParameterdvARB);
-   SET_GetProgramLocalParameterfvARB(table,
-                                     _mesa_GetProgramLocalParameterfvARB);
-#endif
-
-   /* 262. GL_NV_point_sprite */
-   SET_PointParameteriNV(table, save_PointParameteriNV);
-   SET_PointParameterivNV(table, save_PointParameterivNV);
-
-   /* 268. GL_EXT_stencil_two_side */
-   SET_ActiveStencilFaceEXT(table, save_ActiveStencilFaceEXT);
-
-   /* 273. GL_APPLE_vertex_array_object */
-   SET_BindVertexArrayAPPLE(table, _mesa_BindVertexArrayAPPLE);
-   SET_DeleteVertexArraysAPPLE(table, _mesa_DeleteVertexArraysAPPLE);
-   SET_GenVertexArraysAPPLE(table, _mesa_GenVertexArraysAPPLE);
-   SET_IsVertexArrayAPPLE(table, _mesa_IsVertexArrayAPPLE);
-
-   /* ???. GL_EXT_depth_bounds_test */
-   SET_DepthBoundsEXT(table, save_DepthBoundsEXT);
-
-   /* ARB 1. GL_ARB_multitexture */
-   SET_ActiveTextureARB(table, save_ActiveTextureARB);
-   SET_ClientActiveTextureARB(table, exec_ClientActiveTextureARB);
-
-   /* ARB 3. GL_ARB_transpose_matrix */
-   SET_LoadTransposeMatrixdARB(table, save_LoadTransposeMatrixdARB);
-   SET_LoadTransposeMatrixfARB(table, save_LoadTransposeMatrixfARB);
-   SET_MultTransposeMatrixdARB(table, save_MultTransposeMatrixdARB);
-   SET_MultTransposeMatrixfARB(table, save_MultTransposeMatrixfARB);
-
-   /* ARB 5. GL_ARB_multisample */
-   SET_SampleCoverageARB(table, save_SampleCoverageARB);
-
-   /* ARB 12. GL_ARB_texture_compression */
-   SET_CompressedTexImage3DARB(table, save_CompressedTexImage3DARB);
-   SET_CompressedTexImage2DARB(table, save_CompressedTexImage2DARB);
-   SET_CompressedTexImage1DARB(table, save_CompressedTexImage1DARB);
-   SET_CompressedTexSubImage3DARB(table, save_CompressedTexSubImage3DARB);
-   SET_CompressedTexSubImage2DARB(table, save_CompressedTexSubImage2DARB);
-   SET_CompressedTexSubImage1DARB(table, save_CompressedTexSubImage1DARB);
-   SET_GetCompressedTexImageARB(table, exec_GetCompressedTexImageARB);
-
-   /* ARB 14. GL_ARB_point_parameters */
-   /* aliased with EXT_point_parameters functions */
-
-   /* ARB 25. GL_ARB_window_pos */
-   /* aliased with MESA_window_pos functions */
-
-   /* ARB 26. GL_ARB_vertex_program */
-   /* ARB 27. GL_ARB_fragment_program */
-#if FEATURE_ARB_vertex_program || FEATURE_ARB_fragment_program
-   /* glVertexAttrib* functions alias the NV ones, handled elsewhere */
-   SET_VertexAttribPointerARB(table, _mesa_VertexAttribPointerARB);
-   SET_EnableVertexAttribArrayARB(table, _mesa_EnableVertexAttribArrayARB);
-   SET_DisableVertexAttribArrayARB(table, _mesa_DisableVertexAttribArrayARB);
-   SET_ProgramStringARB(table, save_ProgramStringARB);
-   SET_BindProgramNV(table, save_BindProgramNV);
-   SET_DeleteProgramsNV(table, _mesa_DeletePrograms);
-   SET_GenProgramsNV(table, _mesa_GenPrograms);
-   SET_IsProgramNV(table, _mesa_IsProgramARB);
-   SET_GetVertexAttribdvNV(table, _mesa_GetVertexAttribdvNV);
-   SET_GetVertexAttribfvNV(table, _mesa_GetVertexAttribfvNV);
-   SET_GetVertexAttribivNV(table, _mesa_GetVertexAttribivNV);
-   SET_GetVertexAttribPointervNV(table, _mesa_GetVertexAttribPointervNV);
-   SET_ProgramEnvParameter4dARB(table, save_ProgramEnvParameter4dARB);
-   SET_ProgramEnvParameter4dvARB(table, save_ProgramEnvParameter4dvARB);
-   SET_ProgramEnvParameter4fARB(table, save_ProgramEnvParameter4fARB);
-   SET_ProgramEnvParameter4fvARB(table, save_ProgramEnvParameter4fvARB);
-   SET_ProgramLocalParameter4dARB(table, save_ProgramLocalParameter4dARB);
-   SET_ProgramLocalParameter4dvARB(table, save_ProgramLocalParameter4dvARB);
-   SET_ProgramLocalParameter4fARB(table, save_ProgramLocalParameter4fARB);
-   SET_ProgramLocalParameter4fvARB(table, save_ProgramLocalParameter4fvARB);
-   SET_GetProgramEnvParameterdvARB(table, _mesa_GetProgramEnvParameterdvARB);
-   SET_GetProgramEnvParameterfvARB(table, _mesa_GetProgramEnvParameterfvARB);
-   SET_GetProgramLocalParameterdvARB(table,
-                                     _mesa_GetProgramLocalParameterdvARB);
-   SET_GetProgramLocalParameterfvARB(table,
-                                     _mesa_GetProgramLocalParameterfvARB);
-   SET_GetProgramivARB(table, _mesa_GetProgramivARB);
-   SET_GetProgramStringARB(table, _mesa_GetProgramStringARB);
-#endif
-
-   /* ARB 28. GL_ARB_vertex_buffer_object */
-#if FEATURE_ARB_vertex_buffer_object
-   /* None of the extension's functions get compiled */
-   SET_BindBufferARB(table, _mesa_BindBufferARB);
-   SET_BufferDataARB(table, _mesa_BufferDataARB);
-   SET_BufferSubDataARB(table, _mesa_BufferSubDataARB);
-   SET_DeleteBuffersARB(table, _mesa_DeleteBuffersARB);
-   SET_GenBuffersARB(table, _mesa_GenBuffersARB);
-   SET_GetBufferParameterivARB(table, _mesa_GetBufferParameterivARB);
-   SET_GetBufferPointervARB(table, _mesa_GetBufferPointervARB);
-   SET_GetBufferSubDataARB(table, _mesa_GetBufferSubDataARB);
-   SET_IsBufferARB(table, _mesa_IsBufferARB);
-   SET_MapBufferARB(table, _mesa_MapBufferARB);
-   SET_UnmapBufferARB(table, _mesa_UnmapBufferARB);
-#endif
-
-#if FEATURE_queryobj
-   SET_BeginQueryARB(table, save_BeginQueryARB);
-   SET_EndQueryARB(table, save_EndQueryARB);
-   SET_GenQueriesARB(table, _mesa_GenQueriesARB);
-   SET_DeleteQueriesARB(table, _mesa_DeleteQueriesARB);
-   SET_IsQueryARB(table, _mesa_IsQueryARB);
-   SET_GetQueryivARB(table, _mesa_GetQueryivARB);
-   SET_GetQueryObjectivARB(table, _mesa_GetQueryObjectivARB);
-   SET_GetQueryObjectuivARB(table, _mesa_GetQueryObjectuivARB);
-#endif
-   SET_DrawBuffersARB(table, save_DrawBuffersARB);
-
-#if FEATURE_EXT_framebuffer_blit
-   SET_BlitFramebufferEXT(table, save_BlitFramebufferEXT);
-#endif
-
-   /* GL_ARB_shader_objects */
-   SET_UseProgramObjectARB(table, save_UseProgramObjectARB);
-   SET_Uniform1fARB(table, save_Uniform1fARB);
-   SET_Uniform2fARB(table, save_Uniform2fARB);
-   SET_Uniform3fARB(table, save_Uniform3fARB);
-   SET_Uniform4fARB(table, save_Uniform4fARB);
-   SET_Uniform1fvARB(table, save_Uniform1fvARB);
-   SET_Uniform2fvARB(table, save_Uniform2fvARB);
-   SET_Uniform3fvARB(table, save_Uniform3fvARB);
-   SET_Uniform4fvARB(table, save_Uniform4fvARB);
-   SET_Uniform1iARB(table, save_Uniform1iARB);
-   SET_Uniform2iARB(table, save_Uniform2iARB);
-   SET_Uniform3iARB(table, save_Uniform3iARB);
-   SET_Uniform4iARB(table, save_Uniform4iARB);
-   SET_Uniform1ivARB(table, save_Uniform1ivARB);
-   SET_Uniform2ivARB(table, save_Uniform2ivARB);
-   SET_Uniform3ivARB(table, save_Uniform3ivARB);
-   SET_Uniform4ivARB(table, save_Uniform4ivARB);
-   SET_UniformMatrix2fvARB(table, save_UniformMatrix2fvARB);
-   SET_UniformMatrix3fvARB(table, save_UniformMatrix3fvARB);
-   SET_UniformMatrix4fvARB(table, save_UniformMatrix4fvARB);
-   SET_UniformMatrix2x3fv(table, save_UniformMatrix2x3fv);
-   SET_UniformMatrix3x2fv(table, save_UniformMatrix3x2fv);
-   SET_UniformMatrix2x4fv(table, save_UniformMatrix2x4fv);
-   SET_UniformMatrix4x2fv(table, save_UniformMatrix4x2fv);
-   SET_UniformMatrix3x4fv(table, save_UniformMatrix3x4fv);
-   SET_UniformMatrix4x3fv(table, save_UniformMatrix4x3fv);
-
-   /* ARB 30/31/32. GL_ARB_shader_objects, GL_ARB_vertex/fragment_shader */
-   SET_BindAttribLocationARB(table, exec_BindAttribLocationARB);
-   SET_GetAttribLocationARB(table, exec_GetAttribLocationARB);
-   SET_GetUniformLocationARB(table, exec_GetUniformLocationARB);
-   /* XXX additional functions need to be implemented here! */
-
-   /* 299. GL_EXT_blend_equation_separate */
-   SET_BlendEquationSeparateEXT(table, save_BlendEquationSeparateEXT);
-
-   /* GL_EXT_gpu_program_parameters */
-#if FEATURE_ARB_vertex_program || FEATURE_ARB_fragment_program
-   SET_ProgramEnvParameters4fvEXT(table, save_ProgramEnvParameters4fvEXT);
-   SET_ProgramLocalParameters4fvEXT(table, save_ProgramLocalParameters4fvEXT);
-#endif
-
-   /* ARB 50. GL_ARB_map_buffer_range */
-#if FEATURE_ARB_map_buffer_range
-   SET_MapBufferRange(table, _mesa_MapBufferRange); /* no dlist save */
-   SET_FlushMappedBufferRange(table, _mesa_FlushMappedBufferRange); /* no dl */
-#endif
-
-   /* ARB 59. GL_ARB_copy_buffer */
-   SET_CopyBufferSubData(table, _mesa_CopyBufferSubData); /* no dlist save */
-
-   /* 352. GL_EXT_transform_feedback */
-#if FEATURE_EXT_transform_feedback
-   SET_BeginTransformFeedbackEXT(table, save_BeginTransformFeedback);
-   SET_EndTransformFeedbackEXT(table, save_EndTransformFeedback);
-#endif
-
-   /* 364. GL_EXT_provoking_vertex */
-   SET_ProvokingVertexEXT(table, save_ProvokingVertexEXT);
-
-   /* 371. GL_APPLE_object_purgeable */
-#if FEATURE_APPLE_object_purgeable
-   SET_ObjectPurgeableAPPLE(table, _mesa_ObjectPurgeableAPPLE);
-   SET_ObjectUnpurgeableAPPLE(table, _mesa_ObjectUnpurgeableAPPLE);
-#endif
-
-   /* GL_EXT_texture_integer */
-   SET_ClearColorIiEXT(table, save_ClearColorIi);
-   SET_ClearColorIuiEXT(table, save_ClearColorIui);
-   SET_TexParameterIivEXT(table, save_TexParameterIiv);
-   SET_TexParameterIuivEXT(table, save_TexParameterIuiv);
-   SET_GetTexParameterIivEXT(table, exec_GetTexParameterIiv);
-   SET_GetTexParameterIuivEXT(table, exec_GetTexParameterIuiv);
-
-   /* 377. GL_EXT_separate_shader_objects */
-   SET_UseShaderProgramEXT(table, save_UseShaderProgramEXT);
-   SET_ActiveProgramEXT(table, save_ActiveProgramEXT);
-
-   /* GL_ARB_color_buffer_float */
-   SET_ClampColorARB(table, save_ClampColorARB);
-   SET_ClampColor(table, save_ClampColorARB);
-
-   /* GL 3.0 */
-#if 0
-   SET_ClearBufferiv(table, save_ClearBufferiv);
-   SET_ClearBufferuiv(table, save_ClearBufferuiv);
-   SET_ClearBufferfv(table, save_ClearBufferfv);
-   SET_ClearBufferfi(table, save_ClearBufferfi);
-   SET_Uniform1ui(table, save_Uniform1ui);
-   SET_Uniform2ui(table, save_Uniform2ui);
-   SET_Uniform3ui(table, save_Uniform3ui);
-   SET_Uniform4ui(table, save_Uniform4ui);
-   SET_Uniform1uiv(table, save_Uniform1uiv);
-   SET_Uniform2uiv(table, save_Uniform2uiv);
-   SET_Uniform3uiv(table, save_Uniform3uiv);
-   SET_Uniform4uiv(table, save_Uniform4uiv);
-#else
-   (void) save_ClearBufferiv;
-   (void) save_ClearBufferuiv;
-   (void) save_ClearBufferfv;
-   (void) save_ClearBufferfi;
-   (void) save_Uniform1ui;
-   (void) save_Uniform2ui;
-   (void) save_Uniform3ui;
-   (void) save_Uniform4ui;
-   (void) save_Uniform1uiv;
-   (void) save_Uniform2uiv;
-   (void) save_Uniform3uiv;
-   (void) save_Uniform4uiv;
-#endif
-
-   /* GL_ARB_instanced_arrays */
-   SET_VertexAttribDivisorARB(table, save_VertexAttribDivisor);
-
-   /* GL_NV_texture_barrier */
-   SET_TextureBarrierNV(table, save_TextureBarrierNV);
-
-   /* GL_ARB_sampler_objects */
-   SET_BindSampler(table, save_BindSampler);
-
-   /* GL_ARB_draw_buffer_blend */
-   SET_BlendFunciARB(table, save_BlendFunci);
-   SET_BlendFuncSeparateiARB(table, save_BlendFuncSeparatei);
-   SET_BlendEquationiARB(table, save_BlendEquationi);
-   SET_BlendEquationSeparateiARB(table, save_BlendEquationSeparatei);
-
-   return table;
-}
-
-
-
-static const char *
-enum_string(GLenum k)
-{
-   return _mesa_lookup_enum_by_nr(k);
-}
-
-
-/**
- * Print the commands in a display list.  For debugging only.
- * TODO: many commands aren't handled yet.
- */
-static void GLAPIENTRY
-print_list(struct gl_context *ctx, GLuint list)
-{
-   struct gl_display_list *dlist;
-   Node *n;
-   GLboolean done;
-
-   if (!islist(ctx, list)) {
-      printf("%u is not a display list ID\n", list);
-      return;
-   }
-
-   dlist = lookup_list(ctx, list);
-   if (!dlist)
-      return;
-
-   n = dlist->Head;
-
-   printf("START-LIST %u, address %p\n", list, (void *) n);
-
-   done = n ? GL_FALSE : GL_TRUE;
-   while (!done) {
-      const OpCode opcode = n[0].opcode;
-
-      if (is_ext_opcode(opcode)) {
-         n += ext_opcode_print(ctx, n);
-      }
-      else {
-         switch (opcode) {
-         case OPCODE_ACCUM:
-            printf("Accum %s %g\n", enum_string(n[1].e), n[2].f);
-            break;
-         case OPCODE_BITMAP:
-            printf("Bitmap %d %d %g %g %g %g %p\n", n[1].i, n[2].i,
-                         n[3].f, n[4].f, n[5].f, n[6].f, (void *) n[7].data);
-            break;
-         case OPCODE_CALL_LIST:
-            printf("CallList %d\n", (int) n[1].ui);
-            break;
-         case OPCODE_CALL_LIST_OFFSET:
-            printf("CallList %d + offset %u = %u\n", (int) n[1].ui,
-                         ctx->List.ListBase, ctx->List.ListBase + n[1].ui);
-            break;
-         case OPCODE_COLOR_TABLE_PARAMETER_FV:
-            printf("ColorTableParameterfv %s %s %f %f %f %f\n",
-                         enum_string(n[1].e), enum_string(n[2].e),
-                         n[3].f, n[4].f, n[5].f, n[6].f);
-            break;
-         case OPCODE_COLOR_TABLE_PARAMETER_IV:
-            printf("ColorTableParameteriv %s %s %d %d %d %d\n",
-                         enum_string(n[1].e), enum_string(n[2].e),
-                         n[3].i, n[4].i, n[5].i, n[6].i);
-            break;
-         case OPCODE_DISABLE:
-            printf("Disable %s\n", enum_string(n[1].e));
-            break;
-         case OPCODE_ENABLE:
-            printf("Enable %s\n", enum_string(n[1].e));
-            break;
-         case OPCODE_FRUSTUM:
-            printf("Frustum %g %g %g %g %g %g\n",
-                         n[1].f, n[2].f, n[3].f, n[4].f, n[5].f, n[6].f);
-            break;
-         case OPCODE_LINE_STIPPLE:
-            printf("LineStipple %d %x\n", n[1].i, (int) n[2].us);
-            break;
-         case OPCODE_LOAD_IDENTITY:
-            printf("LoadIdentity\n");
-            break;
-         case OPCODE_LOAD_MATRIX:
-            printf("LoadMatrix\n");
-            printf("  %8f %8f %8f %8f\n",
-                         n[1].f, n[5].f, n[9].f, n[13].f);
-            printf("  %8f %8f %8f %8f\n",
-                         n[2].f, n[6].f, n[10].f, n[14].f);
-            printf("  %8f %8f %8f %8f\n",
-                         n[3].f, n[7].f, n[11].f, n[15].f);
-            printf("  %8f %8f %8f %8f\n",
-                         n[4].f, n[8].f, n[12].f, n[16].f);
-            break;
-         case OPCODE_MULT_MATRIX:
-            printf("MultMatrix (or Rotate)\n");
-            printf("  %8f %8f %8f %8f\n",
-                         n[1].f, n[5].f, n[9].f, n[13].f);
-            printf("  %8f %8f %8f %8f\n",
-                         n[2].f, n[6].f, n[10].f, n[14].f);
-            printf("  %8f %8f %8f %8f\n",
-                         n[3].f, n[7].f, n[11].f, n[15].f);
-            printf("  %8f %8f %8f %8f\n",
-                         n[4].f, n[8].f, n[12].f, n[16].f);
-            break;
-         case OPCODE_ORTHO:
-            printf("Ortho %g %g %g %g %g %g\n",
-                         n[1].f, n[2].f, n[3].f, n[4].f, n[5].f, n[6].f);
-            break;
-         case OPCODE_POP_ATTRIB:
-            printf("PopAttrib\n");
-            break;
-         case OPCODE_POP_MATRIX:
-            printf("PopMatrix\n");
-            break;
-         case OPCODE_POP_NAME:
-            printf("PopName\n");
-            break;
-         case OPCODE_PUSH_ATTRIB:
-            printf("PushAttrib %x\n", n[1].bf);
-            break;
-         case OPCODE_PUSH_MATRIX:
-            printf("PushMatrix\n");
-            break;
-         case OPCODE_PUSH_NAME:
-            printf("PushName %d\n", (int) n[1].ui);
-            break;
-         case OPCODE_RASTER_POS:
-            printf("RasterPos %g %g %g %g\n",
-                         n[1].f, n[2].f, n[3].f, n[4].f);
-            break;
-         case OPCODE_ROTATE:
-            printf("Rotate %g %g %g %g\n",
-                         n[1].f, n[2].f, n[3].f, n[4].f);
-            break;
-         case OPCODE_SCALE:
-            printf("Scale %g %g %g\n", n[1].f, n[2].f, n[3].f);
-            break;
-         case OPCODE_TRANSLATE:
-            printf("Translate %g %g %g\n", n[1].f, n[2].f, n[3].f);
-            break;
-         case OPCODE_BIND_TEXTURE:
-            printf("BindTexture %s %d\n",
-                         _mesa_lookup_enum_by_nr(n[1].ui), n[2].ui);
-            break;
-         case OPCODE_SHADE_MODEL:
-            printf("ShadeModel %s\n", _mesa_lookup_enum_by_nr(n[1].ui));
-            break;
-         case OPCODE_MAP1:
-            printf("Map1 %s %.3f %.3f %d %d\n",
-                         _mesa_lookup_enum_by_nr(n[1].ui),
-                         n[2].f, n[3].f, n[4].i, n[5].i);
-            break;
-         case OPCODE_MAP2:
-            printf("Map2 %s %.3f %.3f %.3f %.3f %d %d %d %d\n",
-                         _mesa_lookup_enum_by_nr(n[1].ui),
-                         n[2].f, n[3].f, n[4].f, n[5].f,
-                         n[6].i, n[7].i, n[8].i, n[9].i);
-            break;
-         case OPCODE_MAPGRID1:
-            printf("MapGrid1 %d %.3f %.3f\n", n[1].i, n[2].f, n[3].f);
-            break;
-         case OPCODE_MAPGRID2:
-            printf("MapGrid2 %d %.3f %.3f, %d %.3f %.3f\n",
-                         n[1].i, n[2].f, n[3].f, n[4].i, n[5].f, n[6].f);
-            break;
-         case OPCODE_EVALMESH1:
-            printf("EvalMesh1 %d %d\n", n[1].i, n[2].i);
-            break;
-         case OPCODE_EVALMESH2:
-            printf("EvalMesh2 %d %d %d %d\n",
-                         n[1].i, n[2].i, n[3].i, n[4].i);
-            break;
-
-         case OPCODE_ATTR_1F_NV:
-            printf("ATTR_1F_NV attr %d: %f\n", n[1].i, n[2].f);
-            break;
-         case OPCODE_ATTR_2F_NV:
-            printf("ATTR_2F_NV attr %d: %f %f\n",
-                         n[1].i, n[2].f, n[3].f);
-            break;
-         case OPCODE_ATTR_3F_NV:
-            printf("ATTR_3F_NV attr %d: %f %f %f\n",
-                         n[1].i, n[2].f, n[3].f, n[4].f);
-            break;
-         case OPCODE_ATTR_4F_NV:
-            printf("ATTR_4F_NV attr %d: %f %f %f %f\n",
-                         n[1].i, n[2].f, n[3].f, n[4].f, n[5].f);
-            break;
-         case OPCODE_ATTR_1F_ARB:
-            printf("ATTR_1F_ARB attr %d: %f\n", n[1].i, n[2].f);
-            break;
-         case OPCODE_ATTR_2F_ARB:
-            printf("ATTR_2F_ARB attr %d: %f %f\n",
-                         n[1].i, n[2].f, n[3].f);
-            break;
-         case OPCODE_ATTR_3F_ARB:
-            printf("ATTR_3F_ARB attr %d: %f %f %f\n",
-                         n[1].i, n[2].f, n[3].f, n[4].f);
-            break;
-         case OPCODE_ATTR_4F_ARB:
-            printf("ATTR_4F_ARB attr %d: %f %f %f %f\n",
-                         n[1].i, n[2].f, n[3].f, n[4].f, n[5].f);
-            break;
-
-         case OPCODE_MATERIAL:
-            printf("MATERIAL %x %x: %f %f %f %f\n",
-                         n[1].i, n[2].i, n[3].f, n[4].f, n[5].f, n[6].f);
-            break;
-         case OPCODE_BEGIN:
-            printf("BEGIN %x\n", n[1].i);
-            break;
-         case OPCODE_END:
-            printf("END\n");
-            break;
-         case OPCODE_RECTF:
-            printf("RECTF %f %f %f %f\n", n[1].f, n[2].f, n[3].f,
-                         n[4].f);
-            break;
-         case OPCODE_EVAL_C1:
-            printf("EVAL_C1 %f\n", n[1].f);
-            break;
-         case OPCODE_EVAL_C2:
-            printf("EVAL_C2 %f %f\n", n[1].f, n[2].f);
-            break;
-         case OPCODE_EVAL_P1:
-            printf("EVAL_P1 %d\n", n[1].i);
-            break;
-         case OPCODE_EVAL_P2:
-            printf("EVAL_P2 %d %d\n", n[1].i, n[2].i);
-            break;
-
-         case OPCODE_PROVOKING_VERTEX:
-            printf("ProvokingVertex %s\n",
-                         _mesa_lookup_enum_by_nr(n[1].ui));
-            break;
-
-            /*
-             * meta opcodes/commands
-             */
-         case OPCODE_ERROR:
-            printf("Error: %s %s\n",
-                         enum_string(n[1].e), (const char *) n[2].data);
-            break;
-         case OPCODE_CONTINUE:
-            printf("DISPLAY-LIST-CONTINUE\n");
-            n = (Node *) n[1].next;
-            break;
-         case OPCODE_END_OF_LIST:
-            printf("END-LIST %u\n", list);
-            done = GL_TRUE;
-            break;
-         default:
-            if (opcode < 0 || opcode > OPCODE_END_OF_LIST) {
-               printf
-                  ("ERROR IN DISPLAY LIST: opcode = %d, address = %p\n",
-                   opcode, (void *) n);
-               return;
-            }
-            else {
-               printf("command %d, %u operands\n", opcode,
-                            InstSize[opcode]);
-            }
-         }
-         /* increment n to point to next compiled command */
-         if (opcode != OPCODE_CONTINUE) {
-            n += InstSize[opcode];
-         }
-      }
-   }
-}
-
-
-
-/**
- * Clients may call this function to help debug display list problems.
- * This function is _ONLY_FOR_DEBUGGING_PURPOSES_.  It may be removed,
- * changed, or break in the future without notice.
- */
-void
-mesa_print_display_list(GLuint list)
-{
-   GET_CURRENT_CONTEXT(ctx);
-   print_list(ctx, list);
-}
-
-
-/**********************************************************************/
-/*****                      Initialization                        *****/
-/**********************************************************************/
-
-void
-_mesa_save_vtxfmt_init(GLvertexformat * vfmt)
-{
-   _MESA_INIT_ARRAYELT_VTXFMT(vfmt, _ae_);
-
-   vfmt->Begin = save_Begin;
-
-   _MESA_INIT_DLIST_VTXFMT(vfmt, save_);
-
-   vfmt->Color3f = save_Color3f;
-   vfmt->Color3fv = save_Color3fv;
-   vfmt->Color4f = save_Color4f;
-   vfmt->Color4fv = save_Color4fv;
-   vfmt->EdgeFlag = save_EdgeFlag;
-   vfmt->End = save_End;
-
-   _MESA_INIT_EVAL_VTXFMT(vfmt, save_);
-
-   vfmt->FogCoordfEXT = save_FogCoordfEXT;
-   vfmt->FogCoordfvEXT = save_FogCoordfvEXT;
-   vfmt->Indexf = save_Indexf;
-   vfmt->Indexfv = save_Indexfv;
-   vfmt->Materialfv = save_Materialfv;
-   vfmt->MultiTexCoord1fARB = save_MultiTexCoord1f;
-   vfmt->MultiTexCoord1fvARB = save_MultiTexCoord1fv;
-   vfmt->MultiTexCoord2fARB = save_MultiTexCoord2f;
-   vfmt->MultiTexCoord2fvARB = save_MultiTexCoord2fv;
-   vfmt->MultiTexCoord3fARB = save_MultiTexCoord3f;
-   vfmt->MultiTexCoord3fvARB = save_MultiTexCoord3fv;
-   vfmt->MultiTexCoord4fARB = save_MultiTexCoord4f;
-   vfmt->MultiTexCoord4fvARB = save_MultiTexCoord4fv;
-   vfmt->Normal3f = save_Normal3f;
-   vfmt->Normal3fv = save_Normal3fv;
-   vfmt->SecondaryColor3fEXT = save_SecondaryColor3fEXT;
-   vfmt->SecondaryColor3fvEXT = save_SecondaryColor3fvEXT;
-   vfmt->TexCoord1f = save_TexCoord1f;
-   vfmt->TexCoord1fv = save_TexCoord1fv;
-   vfmt->TexCoord2f = save_TexCoord2f;
-   vfmt->TexCoord2fv = save_TexCoord2fv;
-   vfmt->TexCoord3f = save_TexCoord3f;
-   vfmt->TexCoord3fv = save_TexCoord3fv;
-   vfmt->TexCoord4f = save_TexCoord4f;
-   vfmt->TexCoord4fv = save_TexCoord4fv;
-   vfmt->Vertex2f = save_Vertex2f;
-   vfmt->Vertex2fv = save_Vertex2fv;
-   vfmt->Vertex3f = save_Vertex3f;
-   vfmt->Vertex3fv = save_Vertex3fv;
-   vfmt->Vertex4f = save_Vertex4f;
-   vfmt->Vertex4fv = save_Vertex4fv;
-   vfmt->VertexAttrib1fNV = save_VertexAttrib1fNV;
-   vfmt->VertexAttrib1fvNV = save_VertexAttrib1fvNV;
-   vfmt->VertexAttrib2fNV = save_VertexAttrib2fNV;
-   vfmt->VertexAttrib2fvNV = save_VertexAttrib2fvNV;
-   vfmt->VertexAttrib3fNV = save_VertexAttrib3fNV;
-   vfmt->VertexAttrib3fvNV = save_VertexAttrib3fvNV;
-   vfmt->VertexAttrib4fNV = save_VertexAttrib4fNV;
-   vfmt->VertexAttrib4fvNV = save_VertexAttrib4fvNV;
-   vfmt->VertexAttrib1fARB = save_VertexAttrib1fARB;
-   vfmt->VertexAttrib1fvARB = save_VertexAttrib1fvARB;
-   vfmt->VertexAttrib2fARB = save_VertexAttrib2fARB;
-   vfmt->VertexAttrib2fvARB = save_VertexAttrib2fvARB;
-   vfmt->VertexAttrib3fARB = save_VertexAttrib3fARB;
-   vfmt->VertexAttrib3fvARB = save_VertexAttrib3fvARB;
-   vfmt->VertexAttrib4fARB = save_VertexAttrib4fARB;
-   vfmt->VertexAttrib4fvARB = save_VertexAttrib4fvARB;
-
-   vfmt->Rectf = save_Rectf;
-
-   /* The driver is required to implement these as
-    * 1) They can probably do a better job.
-    * 2) A lot of new mechanisms would have to be added to this module
-    *     to support it.  That code would probably never get used,
-    *     because of (1).
-    */
-#if 0
-   vfmt->DrawArrays = 0;
-   vfmt->DrawElements = 0;
-   vfmt->DrawRangeElements = 0;
-   vfmt->MultiDrawElemementsEXT = 0;
-   vfmt->DrawElementsBaseVertex = 0;
-   vfmt->DrawRangeElementsBaseVertex = 0;
-   vfmt->MultiDrawElemementsBaseVertex = 0;
-#endif
-}
-
-
-void
-_mesa_install_dlist_vtxfmt(struct _glapi_table *disp,
-                           const GLvertexformat *vfmt)
-{
-   SET_CallList(disp, vfmt->CallList);
-   SET_CallLists(disp, vfmt->CallLists);
-}
-
-
-void _mesa_init_dlist_dispatch(struct _glapi_table *disp)
-{
-   SET_CallList(disp, _mesa_CallList);
-   SET_CallLists(disp, _mesa_CallLists);
-
-   SET_DeleteLists(disp, _mesa_DeleteLists);
-   SET_EndList(disp, _mesa_EndList);
-   SET_GenLists(disp, _mesa_GenLists);
-   SET_IsList(disp, _mesa_IsList);
-   SET_ListBase(disp, _mesa_ListBase);
-   SET_NewList(disp, _mesa_NewList);
-}
-
-
-#endif /* FEATURE_dlist */
-
-
-/**
- * Initialize display list state for given context.
- */
-void
-_mesa_init_display_list(struct gl_context *ctx)
-{
-   static GLboolean tableInitialized = GL_FALSE;
-
-   /* zero-out the instruction size table, just once */
-   if (!tableInitialized) {
-      memset(InstSize, 0, sizeof(InstSize));
-      tableInitialized = GL_TRUE;
-   }
-
-   /* extension info */
-   ctx->ListExt = CALLOC_STRUCT(gl_list_extensions);
-
-   /* Display list */
-   ctx->ListState.CallDepth = 0;
-   ctx->ExecuteFlag = GL_TRUE;
-   ctx->CompileFlag = GL_FALSE;
-   ctx->ListState.CurrentBlock = NULL;
-   ctx->ListState.CurrentPos = 0;
-
-   /* Display List group */
-   ctx->List.ListBase = 0;
-
-#if FEATURE_dlist
-   _mesa_save_vtxfmt_init(&ctx->ListState.ListVtxfmt);
-#endif
-}
-
-
-void
-_mesa_free_display_list_data(struct gl_context *ctx)
-{
-   free(ctx->ListExt);
-   ctx->ListExt = NULL;
-}
-=======
-/*
- * Mesa 3-D graphics library
- * Version:  7.7
- *
- * Copyright (C) 1999-2008  Brian Paul   All Rights Reserved.
- * Copyright (C) 2009  VMware, Inc.  All Rights Reserved.
- *
- * Permission is hereby granted, free of charge, to any person obtaining a
- * copy of this software and associated documentation files (the "Software"),
- * to deal in the Software without restriction, including without limitation
- * the rights to use, copy, modify, merge, publish, distribute, sublicense,
- * and/or sell copies of the Software, and to permit persons to whom the
- * Software is furnished to do so, subject to the following conditions:
- *
- * The above copyright notice and this permission notice shall be included
- * in all copies or substantial portions of the Software.
- *
- * THE SOFTWARE IS PROVIDED "AS IS", WITHOUT WARRANTY OF ANY KIND, EXPRESS
- * OR IMPLIED, INCLUDING BUT NOT LIMITED TO THE WARRANTIES OF MERCHANTABILITY,
- * FITNESS FOR A PARTICULAR PURPOSE AND NONINFRINGEMENT.  IN NO EVENT SHALL
- * BRIAN PAUL BE LIABLE FOR ANY CLAIM, DAMAGES OR OTHER LIABILITY, WHETHER IN
- * AN ACTION OF CONTRACT, TORT OR OTHERWISE, ARISING FROM, OUT OF OR IN
- * CONNECTION WITH THE SOFTWARE OR THE USE OR OTHER DEALINGS IN THE SOFTWARE.
- */
-
-
-/**
- * \file dlist.c
- * Display lists management functions.
- */
-
-#include "glheader.h"
-#include "imports.h"
-#include "api_arrayelt.h"
-#include "api_exec.h"
-#include "api_loopback.h"
-#if FEATURE_ATI_fragment_shader
-#include "atifragshader.h"
-#endif
-#include "config.h"
-#include "mfeatures.h"
-#if FEATURE_ARB_vertex_buffer_object
-#include "bufferobj.h"
-#endif
-#include "arrayobj.h"
-#include "context.h"
-#include "dlist.h"
-#include "enums.h"
-#include "eval.h"
-#include "framebuffer.h"
-#include "glapi/glapi.h"
-#include "glapidispatch.h"
-#include "hash.h"
-#include "image.h"
-#include "light.h"
-#include "macros.h"
-#include "pack.h"
-#include "pbo.h"
-#include "queryobj.h"
-#include "teximage.h"
-#include "mtypes.h"
-#include "varray.h"
-#if FEATURE_ARB_vertex_program || FEATURE_ARB_fragment_program
-#include "arbprogram.h"
-#endif
-#if FEATURE_NV_vertex_program || FEATURE_NV_fragment_program
-#include "nvprogram.h"
-#endif
-
-#include "math/m_matrix.h"
-
-#include "main/dispatch.h"
-
-
-
-/**
- * Other parts of Mesa (such as the VBO module) can plug into the display
- * list system.  This structure describes new display list instructions.
- */
-struct gl_list_instruction
-{
-   GLuint Size;
-   void (*Execute)( struct gl_context *ctx, void *data );
-   void (*Destroy)( struct gl_context *ctx, void *data );
-   void (*Print)( struct gl_context *ctx, void *data );
-};
-
-
-#define MAX_DLIST_EXT_OPCODES 16
-
-/**
- * Used by device drivers to hook new commands into display lists.
- */
-struct gl_list_extensions
-{
-   struct gl_list_instruction Opcode[MAX_DLIST_EXT_OPCODES];
-   GLuint NumOpcodes;
-};
-
-
-
-/**
- * Flush vertices.
- *
- * \param ctx GL context.
- *
- * Checks if dd_function_table::SaveNeedFlush is marked to flush
- * stored (save) vertices, and calls
- * dd_function_table::SaveFlushVertices if so.
- */
-#define SAVE_FLUSH_VERTICES(ctx)		\
-do {						\
-   if (ctx->Driver.SaveNeedFlush)		\
-      ctx->Driver.SaveFlushVertices(ctx);	\
-} while (0)
-
-
-/**
- * Macro to assert that the API call was made outside the
- * glBegin()/glEnd() pair, with return value.
- * 
- * \param ctx GL context.
- * \param retval value to return value in case the assertion fails.
- */
-#define ASSERT_OUTSIDE_SAVE_BEGIN_END_WITH_RETVAL(ctx, retval)		\
-do {									\
-   if (ctx->Driver.CurrentSavePrimitive <= GL_POLYGON ||		\
-       ctx->Driver.CurrentSavePrimitive == PRIM_INSIDE_UNKNOWN_PRIM) {	\
-      _mesa_compile_error( ctx, GL_INVALID_OPERATION, "begin/end" );	\
-      return retval;							\
-   }									\
-} while (0)
-
-/**
- * Macro to assert that the API call was made outside the
- * glBegin()/glEnd() pair.
- * 
- * \param ctx GL context.
- */
-#define ASSERT_OUTSIDE_SAVE_BEGIN_END(ctx)				\
-do {									\
-   if (ctx->Driver.CurrentSavePrimitive <= GL_POLYGON ||		\
-       ctx->Driver.CurrentSavePrimitive == PRIM_INSIDE_UNKNOWN_PRIM) {	\
-      _mesa_compile_error( ctx, GL_INVALID_OPERATION, "begin/end" );	\
-      return;								\
-   }									\
-} while (0)
-
-/**
- * Macro to assert that the API call was made outside the
- * glBegin()/glEnd() pair and flush the vertices.
- * 
- * \param ctx GL context.
- */
-#define ASSERT_OUTSIDE_SAVE_BEGIN_END_AND_FLUSH(ctx)			\
-do {									\
-   ASSERT_OUTSIDE_SAVE_BEGIN_END(ctx);					\
-   SAVE_FLUSH_VERTICES(ctx);						\
-} while (0)
-
-/**
- * Macro to assert that the API call was made outside the
- * glBegin()/glEnd() pair and flush the vertices, with return value.
- * 
- * \param ctx GL context.
- * \param retval value to return value in case the assertion fails.
- */
-#define ASSERT_OUTSIDE_SAVE_BEGIN_END_AND_FLUSH_WITH_RETVAL(ctx, retval)\
-do {									\
-   ASSERT_OUTSIDE_SAVE_BEGIN_END_WITH_RETVAL(ctx, retval);		\
-   SAVE_FLUSH_VERTICES(ctx);						\
-} while (0)
-
-
-
-/**
- * Display list opcodes.
- *
- * The fact that these identifiers are assigned consecutive
- * integer values starting at 0 is very important, see InstSize array usage)
- */
-typedef enum
-{
-   OPCODE_INVALID = -1,         /* Force signed enum */
-   OPCODE_ACCUM,
-   OPCODE_ALPHA_FUNC,
-   OPCODE_BIND_TEXTURE,
-   OPCODE_BITMAP,
-   OPCODE_BLEND_COLOR,
-   OPCODE_BLEND_EQUATION,
-   OPCODE_BLEND_EQUATION_SEPARATE,
-   OPCODE_BLEND_FUNC_SEPARATE,
-
-   OPCODE_BLEND_EQUATION_I,
-   OPCODE_BLEND_EQUATION_SEPARATE_I,
-   OPCODE_BLEND_FUNC_I,
-   OPCODE_BLEND_FUNC_SEPARATE_I,
-
-   OPCODE_CALL_LIST,
-   OPCODE_CALL_LIST_OFFSET,
-   OPCODE_CLEAR,
-   OPCODE_CLEAR_ACCUM,
-   OPCODE_CLEAR_COLOR,
-   OPCODE_CLEAR_DEPTH,
-   OPCODE_CLEAR_INDEX,
-   OPCODE_CLEAR_STENCIL,
-   OPCODE_CLEAR_BUFFER_IV,
-   OPCODE_CLEAR_BUFFER_UIV,
-   OPCODE_CLEAR_BUFFER_FV,
-   OPCODE_CLEAR_BUFFER_FI,
-   OPCODE_CLIP_PLANE,
-   OPCODE_COLOR_MASK,
-   OPCODE_COLOR_MASK_INDEXED,
-   OPCODE_COLOR_MATERIAL,
-   OPCODE_COLOR_TABLE,
-   OPCODE_COLOR_TABLE_PARAMETER_FV,
-   OPCODE_COLOR_TABLE_PARAMETER_IV,
-   OPCODE_COLOR_SUB_TABLE,
-   OPCODE_CONVOLUTION_FILTER_1D,
-   OPCODE_CONVOLUTION_FILTER_2D,
-   OPCODE_CONVOLUTION_PARAMETER_I,
-   OPCODE_CONVOLUTION_PARAMETER_IV,
-   OPCODE_CONVOLUTION_PARAMETER_F,
-   OPCODE_CONVOLUTION_PARAMETER_FV,
-   OPCODE_COPY_COLOR_SUB_TABLE,
-   OPCODE_COPY_COLOR_TABLE,
-   OPCODE_COPY_PIXELS,
-   OPCODE_COPY_TEX_IMAGE1D,
-   OPCODE_COPY_TEX_IMAGE2D,
-   OPCODE_COPY_TEX_SUB_IMAGE1D,
-   OPCODE_COPY_TEX_SUB_IMAGE2D,
-   OPCODE_COPY_TEX_SUB_IMAGE3D,
-   OPCODE_CULL_FACE,
-   OPCODE_DEPTH_FUNC,
-   OPCODE_DEPTH_MASK,
-   OPCODE_DEPTH_RANGE,
-   OPCODE_DISABLE,
-   OPCODE_DISABLE_INDEXED,
-   OPCODE_DRAW_BUFFER,
-   OPCODE_DRAW_PIXELS,
-   OPCODE_ENABLE,
-   OPCODE_ENABLE_INDEXED,
-   OPCODE_EVALMESH1,
-   OPCODE_EVALMESH2,
-   OPCODE_FOG,
-   OPCODE_FRONT_FACE,
-   OPCODE_FRUSTUM,
-   OPCODE_HINT,
-   OPCODE_HISTOGRAM,
-   OPCODE_INDEX_MASK,
-   OPCODE_INIT_NAMES,
-   OPCODE_LIGHT,
-   OPCODE_LIGHT_MODEL,
-   OPCODE_LINE_STIPPLE,
-   OPCODE_LINE_WIDTH,
-   OPCODE_LIST_BASE,
-   OPCODE_LOAD_IDENTITY,
-   OPCODE_LOAD_MATRIX,
-   OPCODE_LOAD_NAME,
-   OPCODE_LOGIC_OP,
-   OPCODE_MAP1,
-   OPCODE_MAP2,
-   OPCODE_MAPGRID1,
-   OPCODE_MAPGRID2,
-   OPCODE_MATRIX_MODE,
-   OPCODE_MIN_MAX,
-   OPCODE_MULT_MATRIX,
-   OPCODE_ORTHO,
-   OPCODE_PASSTHROUGH,
-   OPCODE_PIXEL_MAP,
-   OPCODE_PIXEL_TRANSFER,
-   OPCODE_PIXEL_ZOOM,
-   OPCODE_POINT_SIZE,
-   OPCODE_POINT_PARAMETERS,
-   OPCODE_POLYGON_MODE,
-   OPCODE_POLYGON_STIPPLE,
-   OPCODE_POLYGON_OFFSET,
-   OPCODE_POP_ATTRIB,
-   OPCODE_POP_MATRIX,
-   OPCODE_POP_NAME,
-   OPCODE_PRIORITIZE_TEXTURE,
-   OPCODE_PUSH_ATTRIB,
-   OPCODE_PUSH_MATRIX,
-   OPCODE_PUSH_NAME,
-   OPCODE_RASTER_POS,
-   OPCODE_READ_BUFFER,
-   OPCODE_RESET_HISTOGRAM,
-   OPCODE_RESET_MIN_MAX,
-   OPCODE_ROTATE,
-   OPCODE_SCALE,
-   OPCODE_SCISSOR,
-   OPCODE_SELECT_TEXTURE_SGIS,
-   OPCODE_SELECT_TEXTURE_COORD_SET,
-   OPCODE_SHADE_MODEL,
-   OPCODE_STENCIL_FUNC,
-   OPCODE_STENCIL_MASK,
-   OPCODE_STENCIL_OP,
-   OPCODE_TEXENV,
-   OPCODE_TEXGEN,
-   OPCODE_TEXPARAMETER,
-   OPCODE_TEX_IMAGE1D,
-   OPCODE_TEX_IMAGE2D,
-   OPCODE_TEX_IMAGE3D,
-   OPCODE_TEX_SUB_IMAGE1D,
-   OPCODE_TEX_SUB_IMAGE2D,
-   OPCODE_TEX_SUB_IMAGE3D,
-   OPCODE_TRANSLATE,
-   OPCODE_VIEWPORT,
-   OPCODE_WINDOW_POS,
-   /* GL_ARB_multitexture */
-   OPCODE_ACTIVE_TEXTURE,
-   /* GL_ARB_texture_compression */
-   OPCODE_COMPRESSED_TEX_IMAGE_1D,
-   OPCODE_COMPRESSED_TEX_IMAGE_2D,
-   OPCODE_COMPRESSED_TEX_IMAGE_3D,
-   OPCODE_COMPRESSED_TEX_SUB_IMAGE_1D,
-   OPCODE_COMPRESSED_TEX_SUB_IMAGE_2D,
-   OPCODE_COMPRESSED_TEX_SUB_IMAGE_3D,
-   /* GL_ARB_multisample */
-   OPCODE_SAMPLE_COVERAGE,
-   /* GL_ARB_window_pos */
-   OPCODE_WINDOW_POS_ARB,
-   /* GL_NV_vertex_program */
-   OPCODE_BIND_PROGRAM_NV,
-   OPCODE_EXECUTE_PROGRAM_NV,
-   OPCODE_REQUEST_RESIDENT_PROGRAMS_NV,
-   OPCODE_LOAD_PROGRAM_NV,
-   OPCODE_TRACK_MATRIX_NV,
-   /* GL_NV_fragment_program */
-   OPCODE_PROGRAM_LOCAL_PARAMETER_ARB,
-   OPCODE_PROGRAM_NAMED_PARAMETER_NV,
-   /* GL_EXT_stencil_two_side */
-   OPCODE_ACTIVE_STENCIL_FACE_EXT,
-   /* GL_EXT_depth_bounds_test */
-   OPCODE_DEPTH_BOUNDS_EXT,
-   /* GL_ARB_vertex/fragment_program */
-   OPCODE_PROGRAM_STRING_ARB,
-   OPCODE_PROGRAM_ENV_PARAMETER_ARB,
-   /* GL_ARB_occlusion_query */
-   OPCODE_BEGIN_QUERY_ARB,
-   OPCODE_END_QUERY_ARB,
-   /* GL_ARB_draw_buffers */
-   OPCODE_DRAW_BUFFERS_ARB,
-   /* GL_ATI_fragment_shader */
-   OPCODE_TEX_BUMP_PARAMETER_ATI,
-   /* GL_ATI_fragment_shader */
-   OPCODE_BIND_FRAGMENT_SHADER_ATI,
-   OPCODE_SET_FRAGMENT_SHADER_CONSTANTS_ATI,
-   /* OpenGL 2.0 */
-   OPCODE_STENCIL_FUNC_SEPARATE,
-   OPCODE_STENCIL_OP_SEPARATE,
-   OPCODE_STENCIL_MASK_SEPARATE,
-
-   /* GL_ARB_shader_objects */
-   OPCODE_USE_PROGRAM,
-   OPCODE_UNIFORM_1F,
-   OPCODE_UNIFORM_2F,
-   OPCODE_UNIFORM_3F,
-   OPCODE_UNIFORM_4F,
-   OPCODE_UNIFORM_1FV,
-   OPCODE_UNIFORM_2FV,
-   OPCODE_UNIFORM_3FV,
-   OPCODE_UNIFORM_4FV,
-   OPCODE_UNIFORM_1I,
-   OPCODE_UNIFORM_2I,
-   OPCODE_UNIFORM_3I,
-   OPCODE_UNIFORM_4I,
-   OPCODE_UNIFORM_1IV,
-   OPCODE_UNIFORM_2IV,
-   OPCODE_UNIFORM_3IV,
-   OPCODE_UNIFORM_4IV,
-   OPCODE_UNIFORM_MATRIX22,
-   OPCODE_UNIFORM_MATRIX33,
-   OPCODE_UNIFORM_MATRIX44,
-   OPCODE_UNIFORM_MATRIX23,
-   OPCODE_UNIFORM_MATRIX32,
-   OPCODE_UNIFORM_MATRIX24,
-   OPCODE_UNIFORM_MATRIX42,
-   OPCODE_UNIFORM_MATRIX34,
-   OPCODE_UNIFORM_MATRIX43,
-
-   /* OpenGL 3.0 */
-   OPCODE_UNIFORM_1UI,
-   OPCODE_UNIFORM_2UI,
-   OPCODE_UNIFORM_3UI,
-   OPCODE_UNIFORM_4UI,
-   OPCODE_UNIFORM_1UIV,
-   OPCODE_UNIFORM_2UIV,
-   OPCODE_UNIFORM_3UIV,
-   OPCODE_UNIFORM_4UIV,
-
-   /* GL_ARB_color_buffer_float */
-   OPCODE_CLAMP_COLOR,
-
-   /* GL_EXT_framebuffer_blit */
-   OPCODE_BLIT_FRAMEBUFFER,
-
-   /* Vertex attributes -- fallback for when optimized display
-    * list build isn't active.
-    */
-   OPCODE_ATTR_1F_NV,
-   OPCODE_ATTR_2F_NV,
-   OPCODE_ATTR_3F_NV,
-   OPCODE_ATTR_4F_NV,
-   OPCODE_ATTR_1F_ARB,
-   OPCODE_ATTR_2F_ARB,
-   OPCODE_ATTR_3F_ARB,
-   OPCODE_ATTR_4F_ARB,
-   OPCODE_MATERIAL,
-   OPCODE_BEGIN,
-   OPCODE_END,
-   OPCODE_RECTF,
-   OPCODE_EVAL_C1,
-   OPCODE_EVAL_C2,
-   OPCODE_EVAL_P1,
-   OPCODE_EVAL_P2,
-
-   /* GL_EXT_provoking_vertex */
-   OPCODE_PROVOKING_VERTEX,
-
-   /* GL_EXT_transform_feedback */
-   OPCODE_BEGIN_TRANSFORM_FEEDBACK,
-   OPCODE_END_TRANSFORM_FEEDBACK,
-
-   /* GL_EXT_texture_integer */
-   OPCODE_CLEARCOLOR_I,
-   OPCODE_CLEARCOLOR_UI,
-   OPCODE_TEXPARAMETER_I,
-   OPCODE_TEXPARAMETER_UI,
-
-   /* GL_EXT_separate_shader_objects */
-   OPCODE_ACTIVE_PROGRAM_EXT,
-   OPCODE_USE_SHADER_PROGRAM_EXT,
-
-   /* GL_ARB_instanced_arrays */
-   OPCODE_VERTEX_ATTRIB_DIVISOR,
-
-   /* GL_NV_texture_barrier */
-   OPCODE_TEXTURE_BARRIER_NV,
-
-   /* GL_ARB_sampler_object */
-   OPCODE_BIND_SAMPLER,
-
-   /* The following three are meta instructions */
-   OPCODE_ERROR,                /* raise compiled-in error */
-   OPCODE_CONTINUE,
-   OPCODE_END_OF_LIST,
-   OPCODE_EXT_0
-} OpCode;
-
-
-
-/**
- * Display list node.
- *
- * Display list instructions are stored as sequences of "nodes".  Nodes
- * are allocated in blocks.  Each block has BLOCK_SIZE nodes.  Blocks
- * are linked together with a pointer.
- *
- * Each instruction in the display list is stored as a sequence of
- * contiguous nodes in memory.
- * Each node is the union of a variety of data types.
- */
-union gl_dlist_node
-{
-   OpCode opcode;
-   GLboolean b;
-   GLbitfield bf;
-   GLubyte ub;
-   GLshort s;
-   GLushort us;
-   GLint i;
-   GLuint ui;
-   GLenum e;
-   GLfloat f;
-   GLvoid *data;
-   void *next;                  /* If prev node's opcode==OPCODE_CONTINUE */
-};
-
-
-typedef union gl_dlist_node Node;
-
-
-/**
- * How many nodes to allocate at a time.
- *
- * \note Reduced now that we hold vertices etc. elsewhere.
- */
-#define BLOCK_SIZE 256
-
-
-
-/**
- * Number of nodes of storage needed for each instruction.
- * Sizes for dynamically allocated opcodes are stored in the context struct.
- */
-static GLuint InstSize[OPCODE_END_OF_LIST + 1];
-
-
-#if FEATURE_dlist
-
-
-void mesa_print_display_list(GLuint list);
-
-
-/**********************************************************************/
-/*****                           Private                          *****/
-/**********************************************************************/
-
-
-/**
- * Make an empty display list.  This is used by glGenLists() to
- * reserve display list IDs.
- */
-static struct gl_display_list *
-make_list(GLuint name, GLuint count)
-{
-   struct gl_display_list *dlist = CALLOC_STRUCT(gl_display_list);
-   dlist->Name = name;
-   dlist->Head = (Node *) malloc(sizeof(Node) * count);
-   dlist->Head[0].opcode = OPCODE_END_OF_LIST;
-   return dlist;
-}
-
-
-/**
- * Lookup function to just encapsulate casting.
- */
-static INLINE struct gl_display_list *
-lookup_list(struct gl_context *ctx, GLuint list)
-{
-   return (struct gl_display_list *)
-      _mesa_HashLookup(ctx->Shared->DisplayList, list);
-}
-
-
-/** Is the given opcode an extension code? */
-static INLINE GLboolean
-is_ext_opcode(OpCode opcode)
-{
-   return (opcode >= OPCODE_EXT_0);
-}
-
-
-/** Destroy an extended opcode instruction */
-static GLint
-ext_opcode_destroy(struct gl_context *ctx, Node *node)
-{
-   const GLint i = node[0].opcode - OPCODE_EXT_0;
-   GLint step;
-   ctx->ListExt->Opcode[i].Destroy(ctx, &node[1]);
-   step = ctx->ListExt->Opcode[i].Size;
-   return step;
-}
-
-
-/** Execute an extended opcode instruction */
-static GLint
-ext_opcode_execute(struct gl_context *ctx, Node *node)
-{
-   const GLint i = node[0].opcode - OPCODE_EXT_0;
-   GLint step;
-   ctx->ListExt->Opcode[i].Execute(ctx, &node[1]);
-   step = ctx->ListExt->Opcode[i].Size;
-   return step;
-}
-
-
-/** Print an extended opcode instruction */
-static GLint
-ext_opcode_print(struct gl_context *ctx, Node *node)
-{
-   const GLint i = node[0].opcode - OPCODE_EXT_0;
-   GLint step;
-   ctx->ListExt->Opcode[i].Print(ctx, &node[1]);
-   step = ctx->ListExt->Opcode[i].Size;
-   return step;
-}
-
-
-/**
- * Delete the named display list, but don't remove from hash table.
- * \param dlist - display list pointer
- */
-void
-_mesa_delete_list(struct gl_context *ctx, struct gl_display_list *dlist)
-{
-   Node *n, *block;
-   GLboolean done;
-
-   n = block = dlist->Head;
-
-   done = block ? GL_FALSE : GL_TRUE;
-   while (!done) {
-      const OpCode opcode = n[0].opcode;
-
-      /* check for extension opcodes first */
-      if (is_ext_opcode(opcode)) {
-         n += ext_opcode_destroy(ctx, n);
-      }
-      else {
-         switch (opcode) {
-            /* for some commands, we need to free malloc'd memory */
-         case OPCODE_MAP1:
-            free(n[6].data);
-            n += InstSize[n[0].opcode];
-            break;
-         case OPCODE_MAP2:
-            free(n[10].data);
-            n += InstSize[n[0].opcode];
-            break;
-         case OPCODE_DRAW_PIXELS:
-            free(n[5].data);
-            n += InstSize[n[0].opcode];
-            break;
-         case OPCODE_BITMAP:
-            free(n[7].data);
-            n += InstSize[n[0].opcode];
-            break;
-         case OPCODE_COLOR_TABLE:
-            free(n[6].data);
-            n += InstSize[n[0].opcode];
-            break;
-         case OPCODE_COLOR_SUB_TABLE:
-            free(n[6].data);
-            n += InstSize[n[0].opcode];
-            break;
-         case OPCODE_CONVOLUTION_FILTER_1D:
-            free(n[6].data);
-            n += InstSize[n[0].opcode];
-            break;
-         case OPCODE_CONVOLUTION_FILTER_2D:
-            free(n[7].data);
-            n += InstSize[n[0].opcode];
-            break;
-         case OPCODE_POLYGON_STIPPLE:
-            free(n[1].data);
-            n += InstSize[n[0].opcode];
-            break;
-         case OPCODE_TEX_IMAGE1D:
-            free(n[8].data);
-            n += InstSize[n[0].opcode];
-            break;
-         case OPCODE_TEX_IMAGE2D:
-            free(n[9].data);
-            n += InstSize[n[0].opcode];
-            break;
-         case OPCODE_TEX_IMAGE3D:
-            free(n[10].data);
-            n += InstSize[n[0].opcode];
-            break;
-         case OPCODE_TEX_SUB_IMAGE1D:
-            free(n[7].data);
-            n += InstSize[n[0].opcode];
-            break;
-         case OPCODE_TEX_SUB_IMAGE2D:
-            free(n[9].data);
-            n += InstSize[n[0].opcode];
-            break;
-         case OPCODE_TEX_SUB_IMAGE3D:
-            free(n[11].data);
-            n += InstSize[n[0].opcode];
-            break;
-         case OPCODE_COMPRESSED_TEX_IMAGE_1D:
-            free(n[7].data);
-            n += InstSize[n[0].opcode];
-            break;
-         case OPCODE_COMPRESSED_TEX_IMAGE_2D:
-            free(n[8].data);
-            n += InstSize[n[0].opcode];
-            break;
-         case OPCODE_COMPRESSED_TEX_IMAGE_3D:
-            free(n[9].data);
-            n += InstSize[n[0].opcode];
-            break;
-         case OPCODE_COMPRESSED_TEX_SUB_IMAGE_1D:
-            free(n[7].data);
-            n += InstSize[n[0].opcode];
-            break;
-         case OPCODE_COMPRESSED_TEX_SUB_IMAGE_2D:
-            free(n[9].data);
-            n += InstSize[n[0].opcode];
-            break;
-         case OPCODE_COMPRESSED_TEX_SUB_IMAGE_3D:
-            free(n[11].data);
-            n += InstSize[n[0].opcode];
-            break;
-#if FEATURE_NV_vertex_program
-         case OPCODE_LOAD_PROGRAM_NV:
-            free(n[4].data);      /* program string */
-            n += InstSize[n[0].opcode];
-            break;
-         case OPCODE_REQUEST_RESIDENT_PROGRAMS_NV:
-            free(n[2].data);      /* array of program ids */
-            n += InstSize[n[0].opcode];
-            break;
-#endif
-#if FEATURE_NV_fragment_program
-         case OPCODE_PROGRAM_NAMED_PARAMETER_NV:
-            free(n[3].data);      /* parameter name */
-            n += InstSize[n[0].opcode];
-            break;
-#endif
-#if FEATURE_ARB_vertex_program || FEATURE_ARB_fragment_program
-         case OPCODE_PROGRAM_STRING_ARB:
-            free(n[4].data);      /* program string */
-            n += InstSize[n[0].opcode];
-            break;
-#endif
-         case OPCODE_UNIFORM_1FV:
-         case OPCODE_UNIFORM_2FV:
-         case OPCODE_UNIFORM_3FV:
-         case OPCODE_UNIFORM_4FV:
-         case OPCODE_UNIFORM_1IV:
-         case OPCODE_UNIFORM_2IV:
-         case OPCODE_UNIFORM_3IV:
-         case OPCODE_UNIFORM_4IV:
-         case OPCODE_UNIFORM_1UIV:
-         case OPCODE_UNIFORM_2UIV:
-         case OPCODE_UNIFORM_3UIV:
-         case OPCODE_UNIFORM_4UIV:
-            free(n[3].data);
-            n += InstSize[n[0].opcode];
-            break;
-         case OPCODE_UNIFORM_MATRIX22:
-         case OPCODE_UNIFORM_MATRIX33:
-         case OPCODE_UNIFORM_MATRIX44:
-         case OPCODE_UNIFORM_MATRIX24:
-         case OPCODE_UNIFORM_MATRIX42:
-         case OPCODE_UNIFORM_MATRIX23:
-         case OPCODE_UNIFORM_MATRIX32:
-         case OPCODE_UNIFORM_MATRIX34:
-         case OPCODE_UNIFORM_MATRIX43:
-            free(n[4].data);
-            n += InstSize[n[0].opcode];
-            break;
-
-         case OPCODE_CONTINUE:
-            n = (Node *) n[1].next;
-            free(block);
-            block = n;
-            break;
-         case OPCODE_END_OF_LIST:
-            free(block);
-            done = GL_TRUE;
-            break;
-         default:
-            /* Most frequent case */
-            n += InstSize[n[0].opcode];
-            break;
-         }
-      }
-   }
-
-   free(dlist);
-}
-
-
-/**
- * Destroy a display list and remove from hash table.
- * \param list - display list number
- */
-static void
-destroy_list(struct gl_context *ctx, GLuint list)
-{
-   struct gl_display_list *dlist;
-
-   if (list == 0)
-      return;
-
-   dlist = lookup_list(ctx, list);
-   if (!dlist)
-      return;
-
-   _mesa_delete_list(ctx, dlist);
-   _mesa_HashRemove(ctx->Shared->DisplayList, list);
-}
-
-
-/*
- * Translate the nth element of list from <type> to GLint.
- */
-static GLint
-translate_id(GLsizei n, GLenum type, const GLvoid * list)
-{
-   GLbyte *bptr;
-   GLubyte *ubptr;
-   GLshort *sptr;
-   GLushort *usptr;
-   GLint *iptr;
-   GLuint *uiptr;
-   GLfloat *fptr;
-
-   switch (type) {
-   case GL_BYTE:
-      bptr = (GLbyte *) list;
-      return (GLint) bptr[n];
-   case GL_UNSIGNED_BYTE:
-      ubptr = (GLubyte *) list;
-      return (GLint) ubptr[n];
-   case GL_SHORT:
-      sptr = (GLshort *) list;
-      return (GLint) sptr[n];
-   case GL_UNSIGNED_SHORT:
-      usptr = (GLushort *) list;
-      return (GLint) usptr[n];
-   case GL_INT:
-      iptr = (GLint *) list;
-      return iptr[n];
-   case GL_UNSIGNED_INT:
-      uiptr = (GLuint *) list;
-      return (GLint) uiptr[n];
-   case GL_FLOAT:
-      fptr = (GLfloat *) list;
-      return (GLint) FLOORF(fptr[n]);
-   case GL_2_BYTES:
-      ubptr = ((GLubyte *) list) + 2 * n;
-      return (GLint) ubptr[0] * 256
-           + (GLint) ubptr[1];
-   case GL_3_BYTES:
-      ubptr = ((GLubyte *) list) + 3 * n;
-      return (GLint) ubptr[0] * 65536
-           + (GLint) ubptr[1] * 256
-           + (GLint) ubptr[2];
-   case GL_4_BYTES:
-      ubptr = ((GLubyte *) list) + 4 * n;
-      return (GLint) ubptr[0] * 16777216
-           + (GLint) ubptr[1] * 65536
-           + (GLint) ubptr[2] * 256
-           + (GLint) ubptr[3];
-   default:
-      return 0;
-   }
-}
-
-
-
-
-/**********************************************************************/
-/*****                        Public                              *****/
-/**********************************************************************/
-
-/**
- * Wrapper for _mesa_unpack_image() that handles pixel buffer objects.
- * If we run out of memory, GL_OUT_OF_MEMORY will be recorded.
- */
-static GLvoid *
-unpack_image(struct gl_context *ctx, GLuint dimensions,
-             GLsizei width, GLsizei height, GLsizei depth,
-             GLenum format, GLenum type, const GLvoid * pixels,
-             const struct gl_pixelstore_attrib *unpack)
-{
-   if (!_mesa_is_bufferobj(unpack->BufferObj)) {
-      /* no PBO */
-      GLvoid *image = _mesa_unpack_image(dimensions, width, height, depth,
-                                         format, type, pixels, unpack);
-      if (pixels && !image) {
-         _mesa_error(ctx, GL_OUT_OF_MEMORY, "display list construction");
-      }
-      return image;
-   }
-   else if (_mesa_validate_pbo_access(dimensions, unpack, width, height,
-                                      depth, format, type, INT_MAX, pixels)) {
-      const GLubyte *map, *src;
-      GLvoid *image;
-
-      map = (GLubyte *)
-         ctx->Driver.MapBuffer(ctx, GL_PIXEL_UNPACK_BUFFER_EXT,
-                               GL_READ_ONLY_ARB, unpack->BufferObj);
-      if (!map) {
-         /* unable to map src buffer! */
-         _mesa_error(ctx, GL_INVALID_OPERATION, "unable to map PBO");
-         return NULL;
-      }
-
-      src = ADD_POINTERS(map, pixels);
-      image = _mesa_unpack_image(dimensions, width, height, depth,
-                                 format, type, src, unpack);
-
-      ctx->Driver.UnmapBuffer(ctx, GL_PIXEL_UNPACK_BUFFER_EXT,
-                              unpack->BufferObj);
-
-      if (!image) {
-         _mesa_error(ctx, GL_OUT_OF_MEMORY, "display list construction");
-      }
-      return image;
-   }
-   /* bad access! */
-   return NULL;
-}
-
-
-/**
- * Allocate space for a display list instruction (opcode + payload space).
- * \param opcode  the instruction opcode (OPCODE_* value)
- * \param bytes   instruction payload size (not counting opcode)
- * \return pointer to allocated memory (the opcode space)
- */
-static Node *
-dlist_alloc(struct gl_context *ctx, OpCode opcode, GLuint bytes)
-{
-   const GLuint numNodes = 1 + (bytes + sizeof(Node) - 1) / sizeof(Node);
-   Node *n;
-
-   if (opcode < (GLuint) OPCODE_EXT_0) {
-      if (InstSize[opcode] == 0) {
-         /* save instruction size now */
-         InstSize[opcode] = numNodes;
-      }
-      else {
-         /* make sure instruction size agrees */
-         ASSERT(numNodes == InstSize[opcode]);
-      }
-   }
-
-   if (ctx->ListState.CurrentPos + numNodes + 2 > BLOCK_SIZE) {
-      /* This block is full.  Allocate a new block and chain to it */
-      Node *newblock;
-      n = ctx->ListState.CurrentBlock + ctx->ListState.CurrentPos;
-      n[0].opcode = OPCODE_CONTINUE;
-      newblock = (Node *) malloc(sizeof(Node) * BLOCK_SIZE);
-      if (!newblock) {
-         _mesa_error(ctx, GL_OUT_OF_MEMORY, "Building display list");
-         return NULL;
-      }
-      n[1].next = (Node *) newblock;
-      ctx->ListState.CurrentBlock = newblock;
-      ctx->ListState.CurrentPos = 0;
-   }
-
-   n = ctx->ListState.CurrentBlock + ctx->ListState.CurrentPos;
-   ctx->ListState.CurrentPos += numNodes;
-
-   n[0].opcode = opcode;
-
-   return n;
-}
-
-
-
-/**
- * Allocate space for a display list instruction.  Used by callers outside
- * this file for things like VBO vertex data.
- *
- * \param opcode  the instruction opcode (OPCODE_* value)
- * \param bytes   instruction size in bytes, not counting opcode.
- * \return pointer to the usable data area (not including the internal
- *         opcode).
- */
-void *
-_mesa_dlist_alloc(struct gl_context *ctx, GLuint opcode, GLuint bytes)
-{
-   Node *n = dlist_alloc(ctx, (OpCode) opcode, bytes);
-   if (n)
-      return n + 1;  /* return pointer to payload area, after opcode */
-   else
-      return NULL;
-}
-
-
-/**
- * This function allows modules and drivers to get their own opcodes
- * for extending display list functionality.
- * \param ctx  the rendering context
- * \param size  number of bytes for storing the new display list command
- * \param execute  function to execute the new display list command
- * \param destroy  function to destroy the new display list command
- * \param print  function to print the new display list command
- * \return  the new opcode number or -1 if error
- */
-GLint
-_mesa_dlist_alloc_opcode(struct gl_context *ctx,
-                         GLuint size,
-                         void (*execute) (struct gl_context *, void *),
-                         void (*destroy) (struct gl_context *, void *),
-                         void (*print) (struct gl_context *, void *))
-{
-   if (ctx->ListExt->NumOpcodes < MAX_DLIST_EXT_OPCODES) {
-      const GLuint i = ctx->ListExt->NumOpcodes++;
-      ctx->ListExt->Opcode[i].Size =
-         1 + (size + sizeof(Node) - 1) / sizeof(Node);
-      ctx->ListExt->Opcode[i].Execute = execute;
-      ctx->ListExt->Opcode[i].Destroy = destroy;
-      ctx->ListExt->Opcode[i].Print = print;
-      return i + OPCODE_EXT_0;
-   }
-   return -1;
-}
-
-
-/**
- * Allocate space for a display list instruction.  The space is basically
- * an array of Nodes where node[0] holds the opcode, node[1] is the first
- * function parameter, node[2] is the second parameter, etc.
- *
- * \param opcode  one of OPCODE_x
- * \param nparams  number of function parameters
- * \return  pointer to start of instruction space
- */
-static INLINE Node *
-alloc_instruction(struct gl_context *ctx, OpCode opcode, GLuint nparams)
-{
-   return dlist_alloc(ctx, opcode, nparams * sizeof(Node));
-}
-
-
-
-/*
- * Display List compilation functions
- */
-static void GLAPIENTRY
-save_Accum(GLenum op, GLfloat value)
-{
-   GET_CURRENT_CONTEXT(ctx);
-   Node *n;
-   ASSERT_OUTSIDE_SAVE_BEGIN_END_AND_FLUSH(ctx);
-   n = alloc_instruction(ctx, OPCODE_ACCUM, 2);
-   if (n) {
-      n[1].e = op;
-      n[2].f = value;
-   }
-   if (ctx->ExecuteFlag) {
-      CALL_Accum(ctx->Exec, (op, value));
-   }
-}
-
-
-static void GLAPIENTRY
-save_AlphaFunc(GLenum func, GLclampf ref)
-{
-   GET_CURRENT_CONTEXT(ctx);
-   Node *n;
-   ASSERT_OUTSIDE_SAVE_BEGIN_END_AND_FLUSH(ctx);
-   n = alloc_instruction(ctx, OPCODE_ALPHA_FUNC, 2);
-   if (n) {
-      n[1].e = func;
-      n[2].f = (GLfloat) ref;
-   }
-   if (ctx->ExecuteFlag) {
-      CALL_AlphaFunc(ctx->Exec, (func, ref));
-   }
-}
-
-
-static void GLAPIENTRY
-save_BindTexture(GLenum target, GLuint texture)
-{
-   GET_CURRENT_CONTEXT(ctx);
-   Node *n;
-   ASSERT_OUTSIDE_SAVE_BEGIN_END_AND_FLUSH(ctx);
-   n = alloc_instruction(ctx, OPCODE_BIND_TEXTURE, 2);
-   if (n) {
-      n[1].e = target;
-      n[2].ui = texture;
-   }
-   if (ctx->ExecuteFlag) {
-      CALL_BindTexture(ctx->Exec, (target, texture));
-   }
-}
-
-
-static void GLAPIENTRY
-save_Bitmap(GLsizei width, GLsizei height,
-            GLfloat xorig, GLfloat yorig,
-            GLfloat xmove, GLfloat ymove, const GLubyte * pixels)
-{
-   GET_CURRENT_CONTEXT(ctx);
-   Node *n;
-   ASSERT_OUTSIDE_SAVE_BEGIN_END_AND_FLUSH(ctx);
-   n = alloc_instruction(ctx, OPCODE_BITMAP, 7);
-   if (n) {
-      n[1].i = (GLint) width;
-      n[2].i = (GLint) height;
-      n[3].f = xorig;
-      n[4].f = yorig;
-      n[5].f = xmove;
-      n[6].f = ymove;
-      n[7].data = _mesa_unpack_bitmap(width, height, pixels, &ctx->Unpack);
-   }
-   if (ctx->ExecuteFlag) {
-      CALL_Bitmap(ctx->Exec, (width, height,
-                              xorig, yorig, xmove, ymove, pixels));
-   }
-}
-
-
-static void GLAPIENTRY
-save_BlendEquation(GLenum mode)
-{
-   GET_CURRENT_CONTEXT(ctx);
-   Node *n;
-   ASSERT_OUTSIDE_SAVE_BEGIN_END_AND_FLUSH(ctx);
-   n = alloc_instruction(ctx, OPCODE_BLEND_EQUATION, 1);
-   if (n) {
-      n[1].e = mode;
-   }
-   if (ctx->ExecuteFlag) {
-      CALL_BlendEquation(ctx->Exec, (mode));
-   }
-}
-
-
-static void GLAPIENTRY
-save_BlendEquationSeparateEXT(GLenum modeRGB, GLenum modeA)
-{
-   GET_CURRENT_CONTEXT(ctx);
-   Node *n;
-   ASSERT_OUTSIDE_SAVE_BEGIN_END_AND_FLUSH(ctx);
-   n = alloc_instruction(ctx, OPCODE_BLEND_EQUATION_SEPARATE, 2);
-   if (n) {
-      n[1].e = modeRGB;
-      n[2].e = modeA;
-   }
-   if (ctx->ExecuteFlag) {
-      CALL_BlendEquationSeparateEXT(ctx->Exec, (modeRGB, modeA));
-   }
-}
-
-
-static void GLAPIENTRY
-save_BlendFuncSeparateEXT(GLenum sfactorRGB, GLenum dfactorRGB,
-                          GLenum sfactorA, GLenum dfactorA)
-{
-   GET_CURRENT_CONTEXT(ctx);
-   Node *n;
-   ASSERT_OUTSIDE_SAVE_BEGIN_END_AND_FLUSH(ctx);
-   n = alloc_instruction(ctx, OPCODE_BLEND_FUNC_SEPARATE, 4);
-   if (n) {
-      n[1].e = sfactorRGB;
-      n[2].e = dfactorRGB;
-      n[3].e = sfactorA;
-      n[4].e = dfactorA;
-   }
-   if (ctx->ExecuteFlag) {
-      CALL_BlendFuncSeparateEXT(ctx->Exec,
-                                (sfactorRGB, dfactorRGB, sfactorA, dfactorA));
-   }
-}
-
-
-static void GLAPIENTRY
-save_BlendFunc(GLenum srcfactor, GLenum dstfactor)
-{
-   save_BlendFuncSeparateEXT(srcfactor, dstfactor, srcfactor, dstfactor);
-}
-
-
-static void GLAPIENTRY
-save_BlendColor(GLfloat red, GLfloat green, GLfloat blue, GLfloat alpha)
-{
-   GET_CURRENT_CONTEXT(ctx);
-   Node *n;
-   ASSERT_OUTSIDE_SAVE_BEGIN_END_AND_FLUSH(ctx);
-   n = alloc_instruction(ctx, OPCODE_BLEND_COLOR, 4);
-   if (n) {
-      n[1].f = red;
-      n[2].f = green;
-      n[3].f = blue;
-      n[4].f = alpha;
-   }
-   if (ctx->ExecuteFlag) {
-      CALL_BlendColor(ctx->Exec, (red, green, blue, alpha));
-   }
-}
-
-/* GL_ARB_draw_buffers_blend */
-static void GLAPIENTRY
-save_BlendFuncSeparatei(GLuint buf, GLenum sfactorRGB, GLenum dfactorRGB,
-                        GLenum sfactorA, GLenum dfactorA)
-{
-   GET_CURRENT_CONTEXT(ctx);
-   Node *n;
-   ASSERT_OUTSIDE_SAVE_BEGIN_END_AND_FLUSH(ctx);
-   n = alloc_instruction(ctx, OPCODE_BLEND_FUNC_SEPARATE_I, 5);
-   if (n) {
-      n[1].ui = buf;
-      n[2].e = sfactorRGB;
-      n[3].e = dfactorRGB;
-      n[4].e = sfactorA;
-      n[5].e = dfactorA;
-   }
-   if (ctx->ExecuteFlag) {
-      CALL_BlendFuncSeparateiARB(ctx->Exec, (buf, sfactorRGB, dfactorRGB,
-                                             sfactorA, dfactorA));
-   }
-}
-
-/* GL_ARB_draw_buffers_blend */
-static void GLAPIENTRY
-save_BlendFunci(GLuint buf, GLenum sfactor, GLenum dfactor)
-{
-   GET_CURRENT_CONTEXT(ctx);
-   Node *n;
-   ASSERT_OUTSIDE_SAVE_BEGIN_END_AND_FLUSH(ctx);
-   n = alloc_instruction(ctx, OPCODE_BLEND_FUNC_SEPARATE_I, 3);
-   if (n) {
-      n[1].ui = buf;
-      n[2].e = sfactor;
-      n[3].e = dfactor;
-   }
-   if (ctx->ExecuteFlag) {
-      CALL_BlendFunciARB(ctx->Exec, (buf, sfactor, dfactor));
-   }
-}
-
-/* GL_ARB_draw_buffers_blend */
-static void GLAPIENTRY
-save_BlendEquationi(GLuint buf, GLenum mode)
-{
-   GET_CURRENT_CONTEXT(ctx);
-   Node *n;
-   ASSERT_OUTSIDE_SAVE_BEGIN_END_AND_FLUSH(ctx);
-   n = alloc_instruction(ctx, OPCODE_BLEND_EQUATION_I, 2);
-   if (n) {
-      n[1].ui = buf;
-      n[2].e = mode;
-   }
-   if (ctx->ExecuteFlag) {
-      CALL_BlendEquationiARB(ctx->Exec, (buf, mode));
-   }
-}
-
-/* GL_ARB_draw_buffers_blend */
-static void GLAPIENTRY
-save_BlendEquationSeparatei(GLuint buf, GLenum modeRGB, GLenum modeA)
-{
-   GET_CURRENT_CONTEXT(ctx);
-   Node *n;
-   ASSERT_OUTSIDE_SAVE_BEGIN_END_AND_FLUSH(ctx);
-   n = alloc_instruction(ctx, OPCODE_BLEND_EQUATION_SEPARATE_I, 3);
-   if (n) {
-      n[1].ui = buf;
-      n[2].e = modeRGB;
-      n[3].e = modeA;
-   }
-   if (ctx->ExecuteFlag) {
-      CALL_BlendEquationSeparateiARB(ctx->Exec, (buf, modeRGB, modeA));
-   }
-}
-
-
-static void invalidate_saved_current_state( struct gl_context *ctx )
-{
-   GLint i;
-
-   for (i = 0; i < VERT_ATTRIB_MAX; i++)
-      ctx->ListState.ActiveAttribSize[i] = 0;
-
-   for (i = 0; i < MAT_ATTRIB_MAX; i++)
-      ctx->ListState.ActiveMaterialSize[i] = 0;
-
-   memset(&ctx->ListState.Current, 0, sizeof ctx->ListState.Current);
-
-   ctx->Driver.CurrentSavePrimitive = PRIM_UNKNOWN;
-}
-
-static void GLAPIENTRY
-save_CallList(GLuint list)
-{
-   GET_CURRENT_CONTEXT(ctx);
-   Node *n;
-   SAVE_FLUSH_VERTICES(ctx);
-
-   n = alloc_instruction(ctx, OPCODE_CALL_LIST, 1);
-   if (n) {
-      n[1].ui = list;
-   }
-
-   /* After this, we don't know what state we're in.  Invalidate all
-    * cached information previously gathered:
-    */
-   invalidate_saved_current_state( ctx );
-
-   if (ctx->ExecuteFlag) {
-      _mesa_CallList(list);
-   }
-}
-
-
-static void GLAPIENTRY
-save_CallLists(GLsizei num, GLenum type, const GLvoid * lists)
-{
-   GET_CURRENT_CONTEXT(ctx);
-   GLint i;
-   GLboolean typeErrorFlag;
-
-   SAVE_FLUSH_VERTICES(ctx);
-
-   switch (type) {
-   case GL_BYTE:
-   case GL_UNSIGNED_BYTE:
-   case GL_SHORT:
-   case GL_UNSIGNED_SHORT:
-   case GL_INT:
-   case GL_UNSIGNED_INT:
-   case GL_FLOAT:
-   case GL_2_BYTES:
-   case GL_3_BYTES:
-   case GL_4_BYTES:
-      typeErrorFlag = GL_FALSE;
-      break;
-   default:
-      typeErrorFlag = GL_TRUE;
-   }
-
-   for (i = 0; i < num; i++) {
-      GLint list = translate_id(i, type, lists);
-      Node *n = alloc_instruction(ctx, OPCODE_CALL_LIST_OFFSET, 2);
-      if (n) {
-         n[1].i = list;
-         n[2].b = typeErrorFlag;
-      }
-   }
-
-   /* After this, we don't know what state we're in.  Invalidate all
-    * cached information previously gathered:
-    */
-   invalidate_saved_current_state( ctx );
-
-   if (ctx->ExecuteFlag) {
-      CALL_CallLists(ctx->Exec, (num, type, lists));
-   }
-}
-
-
-static void GLAPIENTRY
-save_Clear(GLbitfield mask)
-{
-   GET_CURRENT_CONTEXT(ctx);
-   Node *n;
-   ASSERT_OUTSIDE_SAVE_BEGIN_END_AND_FLUSH(ctx);
-   n = alloc_instruction(ctx, OPCODE_CLEAR, 1);
-   if (n) {
-      n[1].bf = mask;
-   }
-   if (ctx->ExecuteFlag) {
-      CALL_Clear(ctx->Exec, (mask));
-   }
-}
-
-
-static void GLAPIENTRY
-save_ClearBufferiv(GLenum buffer, GLint drawbuffer, const GLint *value)
-{
-   GET_CURRENT_CONTEXT(ctx);
-   Node *n;
-   ASSERT_OUTSIDE_SAVE_BEGIN_END_AND_FLUSH(ctx);
-   n = alloc_instruction(ctx, OPCODE_CLEAR_BUFFER_IV, 6);
-   if (n) {
-      n[1].e = buffer;
-      n[2].i = drawbuffer;
-      n[3].i = value[0];
-      if (buffer == GL_COLOR) {
-         n[4].i = value[1];
-         n[5].i = value[2];
-         n[6].i = value[3];
-      }
-      else {
-         n[4].i = 0;
-         n[5].i = 0;
-         n[6].i = 0;
-      }
-   }
-   if (ctx->ExecuteFlag) {
-      /*CALL_ClearBufferiv(ctx->Exec, (buffer, drawbuffer, value));*/
-   }
-}
-
-
-static void GLAPIENTRY
-save_ClearBufferuiv(GLenum buffer, GLint drawbuffer, const GLuint *value)
-{
-   GET_CURRENT_CONTEXT(ctx);
-   Node *n;
-   ASSERT_OUTSIDE_SAVE_BEGIN_END_AND_FLUSH(ctx);
-   n = alloc_instruction(ctx, OPCODE_CLEAR_BUFFER_UIV, 6);
-   if (n) {
-      n[1].e = buffer;
-      n[2].i = drawbuffer;
-      n[3].ui = value[0];
-      if (buffer == GL_COLOR) {
-         n[4].ui = value[1];
-         n[5].ui = value[2];
-         n[6].ui = value[3];
-      }
-      else {
-         n[4].ui = 0;
-         n[5].ui = 0;
-         n[6].ui = 0;
-      }
-   }
-   if (ctx->ExecuteFlag) {
-      /*CALL_ClearBufferuiv(ctx->Exec, (buffer, drawbuffer, value));*/
-   }
-}
-
-
-static void GLAPIENTRY
-save_ClearBufferfv(GLenum buffer, GLint drawbuffer, const GLfloat *value)
-{
-   GET_CURRENT_CONTEXT(ctx);
-   Node *n;
-   ASSERT_OUTSIDE_SAVE_BEGIN_END_AND_FLUSH(ctx);
-   n = alloc_instruction(ctx, OPCODE_CLEAR_BUFFER_FV, 6);
-   if (n) {
-      n[1].e = buffer;
-      n[2].i = drawbuffer;
-      n[3].f = value[0];
-      if (buffer == GL_COLOR) {
-         n[4].f = value[1];
-         n[5].f = value[2];
-         n[6].f = value[3];
-      }
-      else {
-         n[4].f = 0.0F;
-         n[5].f = 0.0F;
-         n[6].f = 0.0F;
-      }
-   }
-   if (ctx->ExecuteFlag) {
-      /*CALL_ClearBufferuiv(ctx->Exec, (buffer, drawbuffer, value));*/
-   }
-}
-
-
-static void GLAPIENTRY
-save_ClearBufferfi(GLenum buffer, GLint drawbuffer,
-                   GLfloat depth, GLint stencil)
-{
-   GET_CURRENT_CONTEXT(ctx);
-   Node *n;
-   ASSERT_OUTSIDE_SAVE_BEGIN_END_AND_FLUSH(ctx);
-   n = alloc_instruction(ctx, OPCODE_CLEAR_BUFFER_FI, 4);
-   if (n) {
-      n[1].e = buffer;
-      n[2].i = drawbuffer;
-      n[3].f = depth;
-      n[4].i = stencil;
-   }
-   if (ctx->ExecuteFlag) {
-      /*CALL_ClearBufferfi(ctx->Exec, (buffer, drawbuffer, depth, stencil));*/
-   }
-}
-
-
-static void GLAPIENTRY
-save_ClearAccum(GLfloat red, GLfloat green, GLfloat blue, GLfloat alpha)
-{
-   GET_CURRENT_CONTEXT(ctx);
-   Node *n;
-   ASSERT_OUTSIDE_SAVE_BEGIN_END_AND_FLUSH(ctx);
-   n = alloc_instruction(ctx, OPCODE_CLEAR_ACCUM, 4);
-   if (n) {
-      n[1].f = red;
-      n[2].f = green;
-      n[3].f = blue;
-      n[4].f = alpha;
-   }
-   if (ctx->ExecuteFlag) {
-      CALL_ClearAccum(ctx->Exec, (red, green, blue, alpha));
-   }
-}
-
-
-static void GLAPIENTRY
-save_ClearColor(GLclampf red, GLclampf green, GLclampf blue, GLclampf alpha)
-{
-   GET_CURRENT_CONTEXT(ctx);
-   Node *n;
-   ASSERT_OUTSIDE_SAVE_BEGIN_END_AND_FLUSH(ctx);
-   n = alloc_instruction(ctx, OPCODE_CLEAR_COLOR, 4);
-   if (n) {
-      n[1].f = red;
-      n[2].f = green;
-      n[3].f = blue;
-      n[4].f = alpha;
-   }
-   if (ctx->ExecuteFlag) {
-      CALL_ClearColor(ctx->Exec, (red, green, blue, alpha));
-   }
-}
-
-
-static void GLAPIENTRY
-save_ClearDepth(GLclampd depth)
-{
-   GET_CURRENT_CONTEXT(ctx);
-   Node *n;
-   ASSERT_OUTSIDE_SAVE_BEGIN_END_AND_FLUSH(ctx);
-   n = alloc_instruction(ctx, OPCODE_CLEAR_DEPTH, 1);
-   if (n) {
-      n[1].f = (GLfloat) depth;
-   }
-   if (ctx->ExecuteFlag) {
-      CALL_ClearDepth(ctx->Exec, (depth));
-   }
-}
-
-
-static void GLAPIENTRY
-save_ClearIndex(GLfloat c)
-{
-   GET_CURRENT_CONTEXT(ctx);
-   Node *n;
-   ASSERT_OUTSIDE_SAVE_BEGIN_END_AND_FLUSH(ctx);
-   n = alloc_instruction(ctx, OPCODE_CLEAR_INDEX, 1);
-   if (n) {
-      n[1].f = c;
-   }
-   if (ctx->ExecuteFlag) {
-      CALL_ClearIndex(ctx->Exec, (c));
-   }
-}
-
-
-static void GLAPIENTRY
-save_ClearStencil(GLint s)
-{
-   GET_CURRENT_CONTEXT(ctx);
-   Node *n;
-   ASSERT_OUTSIDE_SAVE_BEGIN_END_AND_FLUSH(ctx);
-   n = alloc_instruction(ctx, OPCODE_CLEAR_STENCIL, 1);
-   if (n) {
-      n[1].i = s;
-   }
-   if (ctx->ExecuteFlag) {
-      CALL_ClearStencil(ctx->Exec, (s));
-   }
-}
-
-
-static void GLAPIENTRY
-save_ClipPlane(GLenum plane, const GLdouble * equ)
-{
-   GET_CURRENT_CONTEXT(ctx);
-   Node *n;
-   ASSERT_OUTSIDE_SAVE_BEGIN_END_AND_FLUSH(ctx);
-   n = alloc_instruction(ctx, OPCODE_CLIP_PLANE, 5);
-   if (n) {
-      n[1].e = plane;
-      n[2].f = (GLfloat) equ[0];
-      n[3].f = (GLfloat) equ[1];
-      n[4].f = (GLfloat) equ[2];
-      n[5].f = (GLfloat) equ[3];
-   }
-   if (ctx->ExecuteFlag) {
-      CALL_ClipPlane(ctx->Exec, (plane, equ));
-   }
-}
-
-
-
-static void GLAPIENTRY
-save_ColorMask(GLboolean red, GLboolean green,
-               GLboolean blue, GLboolean alpha)
-{
-   GET_CURRENT_CONTEXT(ctx);
-   Node *n;
-   ASSERT_OUTSIDE_SAVE_BEGIN_END_AND_FLUSH(ctx);
-   n = alloc_instruction(ctx, OPCODE_COLOR_MASK, 4);
-   if (n) {
-      n[1].b = red;
-      n[2].b = green;
-      n[3].b = blue;
-      n[4].b = alpha;
-   }
-   if (ctx->ExecuteFlag) {
-      CALL_ColorMask(ctx->Exec, (red, green, blue, alpha));
-   }
-}
-
-
-static void GLAPIENTRY
-save_ColorMaskIndexed(GLuint buf, GLboolean red, GLboolean green,
-                      GLboolean blue, GLboolean alpha)
-{
-   GET_CURRENT_CONTEXT(ctx);
-   Node *n;
-   ASSERT_OUTSIDE_SAVE_BEGIN_END_AND_FLUSH(ctx);
-   n = alloc_instruction(ctx, OPCODE_COLOR_MASK_INDEXED, 5);
-   if (n) {
-      n[1].ui = buf;
-      n[2].b = red;
-      n[3].b = green;
-      n[4].b = blue;
-      n[5].b = alpha;
-   }
-   if (ctx->ExecuteFlag) {
-      /*CALL_ColorMaskIndexedEXT(ctx->Exec, (buf, red, green, blue, alpha));*/
-   }
-}
-
-
-static void GLAPIENTRY
-save_ColorMaterial(GLenum face, GLenum mode)
-{
-   GET_CURRENT_CONTEXT(ctx);
-   Node *n;
-   ASSERT_OUTSIDE_SAVE_BEGIN_END_AND_FLUSH(ctx);
-
-   n = alloc_instruction(ctx, OPCODE_COLOR_MATERIAL, 2);
-   if (n) {
-      n[1].e = face;
-      n[2].e = mode;
-   }
-   if (ctx->ExecuteFlag) {
-      CALL_ColorMaterial(ctx->Exec, (face, mode));
-   }
-}
-
-
-static void GLAPIENTRY
-save_ColorTable(GLenum target, GLenum internalFormat,
-                GLsizei width, GLenum format, GLenum type,
-                const GLvoid * table)
-{
-   GET_CURRENT_CONTEXT(ctx);
-   if (_mesa_is_proxy_texture(target)) {
-      /* execute immediately */
-      CALL_ColorTable(ctx->Exec, (target, internalFormat, width,
-                                  format, type, table));
-   }
-   else {
-      Node *n;
-      ASSERT_OUTSIDE_SAVE_BEGIN_END_AND_FLUSH(ctx);
-      n = alloc_instruction(ctx, OPCODE_COLOR_TABLE, 6);
-      if (n) {
-         n[1].e = target;
-         n[2].e = internalFormat;
-         n[3].i = width;
-         n[4].e = format;
-         n[5].e = type;
-         n[6].data = unpack_image(ctx, 1, width, 1, 1, format, type, table,
-                                  &ctx->Unpack);
-      }
-      if (ctx->ExecuteFlag) {
-         CALL_ColorTable(ctx->Exec, (target, internalFormat, width,
-                                     format, type, table));
-      }
-   }
-}
-
-
-
-static void GLAPIENTRY
-save_ColorTableParameterfv(GLenum target, GLenum pname,
-                           const GLfloat *params)
-{
-   GET_CURRENT_CONTEXT(ctx);
-   Node *n;
-
-   ASSERT_OUTSIDE_SAVE_BEGIN_END_AND_FLUSH(ctx);
-
-   n = alloc_instruction(ctx, OPCODE_COLOR_TABLE_PARAMETER_FV, 6);
-   if (n) {
-      n[1].e = target;
-      n[2].e = pname;
-      n[3].f = params[0];
-      if (pname == GL_COLOR_TABLE_SGI ||
-          pname == GL_POST_CONVOLUTION_COLOR_TABLE_SGI ||
-          pname == GL_TEXTURE_COLOR_TABLE_SGI) {
-         n[4].f = params[1];
-         n[5].f = params[2];
-         n[6].f = params[3];
-      }
-   }
-
-   if (ctx->ExecuteFlag) {
-      CALL_ColorTableParameterfv(ctx->Exec, (target, pname, params));
-   }
-}
-
-
-static void GLAPIENTRY
-save_ColorTableParameteriv(GLenum target, GLenum pname, const GLint *params)
-{
-   GET_CURRENT_CONTEXT(ctx);
-   Node *n;
-
-   ASSERT_OUTSIDE_SAVE_BEGIN_END_AND_FLUSH(ctx);
-
-   n = alloc_instruction(ctx, OPCODE_COLOR_TABLE_PARAMETER_IV, 6);
-   if (n) {
-      n[1].e = target;
-      n[2].e = pname;
-      n[3].i = params[0];
-      if (pname == GL_COLOR_TABLE_SGI ||
-          pname == GL_POST_CONVOLUTION_COLOR_TABLE_SGI ||
-          pname == GL_TEXTURE_COLOR_TABLE_SGI) {
-         n[4].i = params[1];
-         n[5].i = params[2];
-         n[6].i = params[3];
-      }
-   }
-
-   if (ctx->ExecuteFlag) {
-      CALL_ColorTableParameteriv(ctx->Exec, (target, pname, params));
-   }
-}
-
-
-
-static void GLAPIENTRY
-save_ColorSubTable(GLenum target, GLsizei start, GLsizei count,
-                   GLenum format, GLenum type, const GLvoid * table)
-{
-   GET_CURRENT_CONTEXT(ctx);
-   Node *n;
-   ASSERT_OUTSIDE_SAVE_BEGIN_END_AND_FLUSH(ctx);
-   n = alloc_instruction(ctx, OPCODE_COLOR_SUB_TABLE, 6);
-   if (n) {
-      n[1].e = target;
-      n[2].i = start;
-      n[3].i = count;
-      n[4].e = format;
-      n[5].e = type;
-      n[6].data = unpack_image(ctx, 1, count, 1, 1, format, type, table,
-                               &ctx->Unpack);
-   }
-   if (ctx->ExecuteFlag) {
-      CALL_ColorSubTable(ctx->Exec,
-                         (target, start, count, format, type, table));
-   }
-}
-
-
-static void GLAPIENTRY
-save_CopyColorSubTable(GLenum target, GLsizei start,
-                       GLint x, GLint y, GLsizei width)
-{
-   GET_CURRENT_CONTEXT(ctx);
-   Node *n;
-
-   ASSERT_OUTSIDE_SAVE_BEGIN_END_AND_FLUSH(ctx);
-   n = alloc_instruction(ctx, OPCODE_COPY_COLOR_SUB_TABLE, 5);
-   if (n) {
-      n[1].e = target;
-      n[2].i = start;
-      n[3].i = x;
-      n[4].i = y;
-      n[5].i = width;
-   }
-   if (ctx->ExecuteFlag) {
-      CALL_CopyColorSubTable(ctx->Exec, (target, start, x, y, width));
-   }
-}
-
-
-static void GLAPIENTRY
-save_CopyColorTable(GLenum target, GLenum internalformat,
-                    GLint x, GLint y, GLsizei width)
-{
-   GET_CURRENT_CONTEXT(ctx);
-   Node *n;
-
-   ASSERT_OUTSIDE_SAVE_BEGIN_END_AND_FLUSH(ctx);
-   n = alloc_instruction(ctx, OPCODE_COPY_COLOR_TABLE, 5);
-   if (n) {
-      n[1].e = target;
-      n[2].e = internalformat;
-      n[3].i = x;
-      n[4].i = y;
-      n[5].i = width;
-   }
-   if (ctx->ExecuteFlag) {
-      CALL_CopyColorTable(ctx->Exec, (target, internalformat, x, y, width));
-   }
-}
-
-
-static void GLAPIENTRY
-save_ConvolutionFilter1D(GLenum target, GLenum internalFormat, GLsizei width,
-                         GLenum format, GLenum type, const GLvoid * filter)
-{
-   GET_CURRENT_CONTEXT(ctx);
-   Node *n;
-
-   ASSERT_OUTSIDE_SAVE_BEGIN_END_AND_FLUSH(ctx);
-
-   n = alloc_instruction(ctx, OPCODE_CONVOLUTION_FILTER_1D, 6);
-   if (n) {
-      n[1].e = target;
-      n[2].e = internalFormat;
-      n[3].i = width;
-      n[4].e = format;
-      n[5].e = type;
-      n[6].data = unpack_image(ctx, 1, width, 1, 1, format, type, filter,
-                               &ctx->Unpack);
-   }
-   if (ctx->ExecuteFlag) {
-      CALL_ConvolutionFilter1D(ctx->Exec, (target, internalFormat, width,
-                                           format, type, filter));
-   }
-}
-
-
-static void GLAPIENTRY
-save_ConvolutionFilter2D(GLenum target, GLenum internalFormat,
-                         GLsizei width, GLsizei height, GLenum format,
-                         GLenum type, const GLvoid * filter)
-{
-   GET_CURRENT_CONTEXT(ctx);
-   Node *n;
-
-   ASSERT_OUTSIDE_SAVE_BEGIN_END_AND_FLUSH(ctx);
-
-   n = alloc_instruction(ctx, OPCODE_CONVOLUTION_FILTER_2D, 7);
-   if (n) {
-      n[1].e = target;
-      n[2].e = internalFormat;
-      n[3].i = width;
-      n[4].i = height;
-      n[5].e = format;
-      n[6].e = type;
-      n[7].data = unpack_image(ctx, 2, width, height, 1, format, type, filter,
-                               &ctx->Unpack);
-   }
-   if (ctx->ExecuteFlag) {
-      CALL_ConvolutionFilter2D(ctx->Exec,
-                               (target, internalFormat, width, height, format,
-                                type, filter));
-   }
-}
-
-
-static void GLAPIENTRY
-save_ConvolutionParameteri(GLenum target, GLenum pname, GLint param)
-{
-   GET_CURRENT_CONTEXT(ctx);
-   Node *n;
-   ASSERT_OUTSIDE_SAVE_BEGIN_END_AND_FLUSH(ctx);
-   n = alloc_instruction(ctx, OPCODE_CONVOLUTION_PARAMETER_I, 3);
-   if (n) {
-      n[1].e = target;
-      n[2].e = pname;
-      n[3].i = param;
-   }
-   if (ctx->ExecuteFlag) {
-      CALL_ConvolutionParameteri(ctx->Exec, (target, pname, param));
-   }
-}
-
-
-static void GLAPIENTRY
-save_ConvolutionParameteriv(GLenum target, GLenum pname, const GLint *params)
-{
-   GET_CURRENT_CONTEXT(ctx);
-   Node *n;
-   ASSERT_OUTSIDE_SAVE_BEGIN_END_AND_FLUSH(ctx);
-   n = alloc_instruction(ctx, OPCODE_CONVOLUTION_PARAMETER_IV, 6);
-   if (n) {
-      n[1].e = target;
-      n[2].e = pname;
-      n[3].i = params[0];
-      if (pname == GL_CONVOLUTION_BORDER_COLOR ||
-          pname == GL_CONVOLUTION_FILTER_SCALE ||
-          pname == GL_CONVOLUTION_FILTER_BIAS) {
-         n[4].i = params[1];
-         n[5].i = params[2];
-         n[6].i = params[3];
-      }
-      else {
-         n[4].i = n[5].i = n[6].i = 0;
-      }
-   }
-   if (ctx->ExecuteFlag) {
-      CALL_ConvolutionParameteriv(ctx->Exec, (target, pname, params));
-   }
-}
-
-
-static void GLAPIENTRY
-save_ConvolutionParameterf(GLenum target, GLenum pname, GLfloat param)
-{
-   GET_CURRENT_CONTEXT(ctx);
-   Node *n;
-   ASSERT_OUTSIDE_SAVE_BEGIN_END_AND_FLUSH(ctx);
-   n = alloc_instruction(ctx, OPCODE_CONVOLUTION_PARAMETER_F, 3);
-   if (n) {
-      n[1].e = target;
-      n[2].e = pname;
-      n[3].f = param;
-   }
-   if (ctx->ExecuteFlag) {
-      CALL_ConvolutionParameterf(ctx->Exec, (target, pname, param));
-   }
-}
-
-
-static void GLAPIENTRY
-save_ConvolutionParameterfv(GLenum target, GLenum pname,
-                            const GLfloat *params)
-{
-   GET_CURRENT_CONTEXT(ctx);
-   Node *n;
-   ASSERT_OUTSIDE_SAVE_BEGIN_END_AND_FLUSH(ctx);
-   n = alloc_instruction(ctx, OPCODE_CONVOLUTION_PARAMETER_FV, 6);
-   if (n) {
-      n[1].e = target;
-      n[2].e = pname;
-      n[3].f = params[0];
-      if (pname == GL_CONVOLUTION_BORDER_COLOR ||
-          pname == GL_CONVOLUTION_FILTER_SCALE ||
-          pname == GL_CONVOLUTION_FILTER_BIAS) {
-         n[4].f = params[1];
-         n[5].f = params[2];
-         n[6].f = params[3];
-      }
-      else {
-         n[4].f = n[5].f = n[6].f = 0.0F;
-      }
-   }
-   if (ctx->ExecuteFlag) {
-      CALL_ConvolutionParameterfv(ctx->Exec, (target, pname, params));
-   }
-}
-
-
-static void GLAPIENTRY
-save_CopyPixels(GLint x, GLint y, GLsizei width, GLsizei height, GLenum type)
-{
-   GET_CURRENT_CONTEXT(ctx);
-   Node *n;
-   ASSERT_OUTSIDE_SAVE_BEGIN_END_AND_FLUSH(ctx);
-   n = alloc_instruction(ctx, OPCODE_COPY_PIXELS, 5);
-   if (n) {
-      n[1].i = x;
-      n[2].i = y;
-      n[3].i = (GLint) width;
-      n[4].i = (GLint) height;
-      n[5].e = type;
-   }
-   if (ctx->ExecuteFlag) {
-      CALL_CopyPixels(ctx->Exec, (x, y, width, height, type));
-   }
-}
-
-
-
-static void GLAPIENTRY
-save_CopyTexImage1D(GLenum target, GLint level, GLenum internalformat,
-                    GLint x, GLint y, GLsizei width, GLint border)
-{
-   GET_CURRENT_CONTEXT(ctx);
-   Node *n;
-   ASSERT_OUTSIDE_SAVE_BEGIN_END_AND_FLUSH(ctx);
-   n = alloc_instruction(ctx, OPCODE_COPY_TEX_IMAGE1D, 7);
-   if (n) {
-      n[1].e = target;
-      n[2].i = level;
-      n[3].e = internalformat;
-      n[4].i = x;
-      n[5].i = y;
-      n[6].i = width;
-      n[7].i = border;
-   }
-   if (ctx->ExecuteFlag) {
-      CALL_CopyTexImage1D(ctx->Exec, (target, level, internalformat,
-                                      x, y, width, border));
-   }
-}
-
-
-static void GLAPIENTRY
-save_CopyTexImage2D(GLenum target, GLint level,
-                    GLenum internalformat,
-                    GLint x, GLint y, GLsizei width,
-                    GLsizei height, GLint border)
-{
-   GET_CURRENT_CONTEXT(ctx);
-   Node *n;
-   ASSERT_OUTSIDE_SAVE_BEGIN_END_AND_FLUSH(ctx);
-   n = alloc_instruction(ctx, OPCODE_COPY_TEX_IMAGE2D, 8);
-   if (n) {
-      n[1].e = target;
-      n[2].i = level;
-      n[3].e = internalformat;
-      n[4].i = x;
-      n[5].i = y;
-      n[6].i = width;
-      n[7].i = height;
-      n[8].i = border;
-   }
-   if (ctx->ExecuteFlag) {
-      CALL_CopyTexImage2D(ctx->Exec, (target, level, internalformat,
-                                      x, y, width, height, border));
-   }
-}
-
-
-
-static void GLAPIENTRY
-save_CopyTexSubImage1D(GLenum target, GLint level,
-                       GLint xoffset, GLint x, GLint y, GLsizei width)
-{
-   GET_CURRENT_CONTEXT(ctx);
-   Node *n;
-   ASSERT_OUTSIDE_SAVE_BEGIN_END_AND_FLUSH(ctx);
-   n = alloc_instruction(ctx, OPCODE_COPY_TEX_SUB_IMAGE1D, 6);
-   if (n) {
-      n[1].e = target;
-      n[2].i = level;
-      n[3].i = xoffset;
-      n[4].i = x;
-      n[5].i = y;
-      n[6].i = width;
-   }
-   if (ctx->ExecuteFlag) {
-      CALL_CopyTexSubImage1D(ctx->Exec,
-                             (target, level, xoffset, x, y, width));
-   }
-}
-
-
-static void GLAPIENTRY
-save_CopyTexSubImage2D(GLenum target, GLint level,
-                       GLint xoffset, GLint yoffset,
-                       GLint x, GLint y, GLsizei width, GLint height)
-{
-   GET_CURRENT_CONTEXT(ctx);
-   Node *n;
-   ASSERT_OUTSIDE_SAVE_BEGIN_END_AND_FLUSH(ctx);
-   n = alloc_instruction(ctx, OPCODE_COPY_TEX_SUB_IMAGE2D, 8);
-   if (n) {
-      n[1].e = target;
-      n[2].i = level;
-      n[3].i = xoffset;
-      n[4].i = yoffset;
-      n[5].i = x;
-      n[6].i = y;
-      n[7].i = width;
-      n[8].i = height;
-   }
-   if (ctx->ExecuteFlag) {
-      CALL_CopyTexSubImage2D(ctx->Exec, (target, level, xoffset, yoffset,
-                                         x, y, width, height));
-   }
-}
-
-
-static void GLAPIENTRY
-save_CopyTexSubImage3D(GLenum target, GLint level,
-                       GLint xoffset, GLint yoffset, GLint zoffset,
-                       GLint x, GLint y, GLsizei width, GLint height)
-{
-   GET_CURRENT_CONTEXT(ctx);
-   Node *n;
-   ASSERT_OUTSIDE_SAVE_BEGIN_END_AND_FLUSH(ctx);
-   n = alloc_instruction(ctx, OPCODE_COPY_TEX_SUB_IMAGE3D, 9);
-   if (n) {
-      n[1].e = target;
-      n[2].i = level;
-      n[3].i = xoffset;
-      n[4].i = yoffset;
-      n[5].i = zoffset;
-      n[6].i = x;
-      n[7].i = y;
-      n[8].i = width;
-      n[9].i = height;
-   }
-   if (ctx->ExecuteFlag) {
-      CALL_CopyTexSubImage3D(ctx->Exec, (target, level,
-                                         xoffset, yoffset, zoffset,
-                                         x, y, width, height));
-   }
-}
-
-
-static void GLAPIENTRY
-save_CullFace(GLenum mode)
-{
-   GET_CURRENT_CONTEXT(ctx);
-   Node *n;
-   ASSERT_OUTSIDE_SAVE_BEGIN_END_AND_FLUSH(ctx);
-   n = alloc_instruction(ctx, OPCODE_CULL_FACE, 1);
-   if (n) {
-      n[1].e = mode;
-   }
-   if (ctx->ExecuteFlag) {
-      CALL_CullFace(ctx->Exec, (mode));
-   }
-}
-
-
-static void GLAPIENTRY
-save_DepthFunc(GLenum func)
-{
-   GET_CURRENT_CONTEXT(ctx);
-   Node *n;
-   ASSERT_OUTSIDE_SAVE_BEGIN_END_AND_FLUSH(ctx);
-   n = alloc_instruction(ctx, OPCODE_DEPTH_FUNC, 1);
-   if (n) {
-      n[1].e = func;
-   }
-   if (ctx->ExecuteFlag) {
-      CALL_DepthFunc(ctx->Exec, (func));
-   }
-}
-
-
-static void GLAPIENTRY
-save_DepthMask(GLboolean mask)
-{
-   GET_CURRENT_CONTEXT(ctx);
-   Node *n;
-   ASSERT_OUTSIDE_SAVE_BEGIN_END_AND_FLUSH(ctx);
-   n = alloc_instruction(ctx, OPCODE_DEPTH_MASK, 1);
-   if (n) {
-      n[1].b = mask;
-   }
-   if (ctx->ExecuteFlag) {
-      CALL_DepthMask(ctx->Exec, (mask));
-   }
-}
-
-
-static void GLAPIENTRY
-save_DepthRange(GLclampd nearval, GLclampd farval)
-{
-   GET_CURRENT_CONTEXT(ctx);
-   Node *n;
-   ASSERT_OUTSIDE_SAVE_BEGIN_END_AND_FLUSH(ctx);
-   n = alloc_instruction(ctx, OPCODE_DEPTH_RANGE, 2);
-   if (n) {
-      n[1].f = (GLfloat) nearval;
-      n[2].f = (GLfloat) farval;
-   }
-   if (ctx->ExecuteFlag) {
-      CALL_DepthRange(ctx->Exec, (nearval, farval));
-   }
-}
-
-
-static void GLAPIENTRY
-save_Disable(GLenum cap)
-{
-   GET_CURRENT_CONTEXT(ctx);
-   Node *n;
-   ASSERT_OUTSIDE_SAVE_BEGIN_END_AND_FLUSH(ctx);
-   n = alloc_instruction(ctx, OPCODE_DISABLE, 1);
-   if (n) {
-      n[1].e = cap;
-   }
-   if (ctx->ExecuteFlag) {
-      CALL_Disable(ctx->Exec, (cap));
-   }
-}
-
-
-static void GLAPIENTRY
-save_DisableIndexed(GLuint index, GLenum cap)
-{
-   GET_CURRENT_CONTEXT(ctx);
-   Node *n;
-   ASSERT_OUTSIDE_SAVE_BEGIN_END_AND_FLUSH(ctx);
-   n = alloc_instruction(ctx, OPCODE_DISABLE_INDEXED, 2);
-   if (n) {
-      n[1].ui = index;
-      n[2].e = cap;
-   }
-   if (ctx->ExecuteFlag) {
-      CALL_DisableIndexedEXT(ctx->Exec, (index, cap));
-   }
-}
-
-
-static void GLAPIENTRY
-save_DrawBuffer(GLenum mode)
-{
-   GET_CURRENT_CONTEXT(ctx);
-   Node *n;
-   ASSERT_OUTSIDE_SAVE_BEGIN_END_AND_FLUSH(ctx);
-   n = alloc_instruction(ctx, OPCODE_DRAW_BUFFER, 1);
-   if (n) {
-      n[1].e = mode;
-   }
-   if (ctx->ExecuteFlag) {
-      CALL_DrawBuffer(ctx->Exec, (mode));
-   }
-}
-
-
-static void GLAPIENTRY
-save_DrawPixels(GLsizei width, GLsizei height,
-                GLenum format, GLenum type, const GLvoid * pixels)
-{
-   GET_CURRENT_CONTEXT(ctx);
-   Node *n;
-
-   ASSERT_OUTSIDE_SAVE_BEGIN_END_AND_FLUSH(ctx);
-
-   n = alloc_instruction(ctx, OPCODE_DRAW_PIXELS, 5);
-   if (n) {
-      n[1].i = width;
-      n[2].i = height;
-      n[3].e = format;
-      n[4].e = type;
-      n[5].data = unpack_image(ctx, 2, width, height, 1, format, type,
-                               pixels, &ctx->Unpack);
-   }
-   if (ctx->ExecuteFlag) {
-      CALL_DrawPixels(ctx->Exec, (width, height, format, type, pixels));
-   }
-}
-
-
-
-static void GLAPIENTRY
-save_Enable(GLenum cap)
-{
-   GET_CURRENT_CONTEXT(ctx);
-   Node *n;
-   ASSERT_OUTSIDE_SAVE_BEGIN_END_AND_FLUSH(ctx);
-   n = alloc_instruction(ctx, OPCODE_ENABLE, 1);
-   if (n) {
-      n[1].e = cap;
-   }
-   if (ctx->ExecuteFlag) {
-      CALL_Enable(ctx->Exec, (cap));
-   }
-}
-
-
-
-static void GLAPIENTRY
-save_EnableIndexed(GLuint index, GLenum cap)
-{
-   GET_CURRENT_CONTEXT(ctx);
-   Node *n;
-   ASSERT_OUTSIDE_SAVE_BEGIN_END_AND_FLUSH(ctx);
-   n = alloc_instruction(ctx, OPCODE_ENABLE_INDEXED, 2);
-   if (n) {
-      n[1].ui = index;
-      n[2].e = cap;
-   }
-   if (ctx->ExecuteFlag) {
-      CALL_EnableIndexedEXT(ctx->Exec, (index, cap));
-   }
-}
-
-
-
-static void GLAPIENTRY
-save_EvalMesh1(GLenum mode, GLint i1, GLint i2)
-{
-   GET_CURRENT_CONTEXT(ctx);
-   Node *n;
-   ASSERT_OUTSIDE_SAVE_BEGIN_END_AND_FLUSH(ctx);
-   n = alloc_instruction(ctx, OPCODE_EVALMESH1, 3);
-   if (n) {
-      n[1].e = mode;
-      n[2].i = i1;
-      n[3].i = i2;
-   }
-   if (ctx->ExecuteFlag) {
-      CALL_EvalMesh1(ctx->Exec, (mode, i1, i2));
-   }
-}
-
-
-static void GLAPIENTRY
-save_EvalMesh2(GLenum mode, GLint i1, GLint i2, GLint j1, GLint j2)
-{
-   GET_CURRENT_CONTEXT(ctx);
-   Node *n;
-   ASSERT_OUTSIDE_SAVE_BEGIN_END_AND_FLUSH(ctx);
-   n = alloc_instruction(ctx, OPCODE_EVALMESH2, 5);
-   if (n) {
-      n[1].e = mode;
-      n[2].i = i1;
-      n[3].i = i2;
-      n[4].i = j1;
-      n[5].i = j2;
-   }
-   if (ctx->ExecuteFlag) {
-      CALL_EvalMesh2(ctx->Exec, (mode, i1, i2, j1, j2));
-   }
-}
-
-
-
-
-static void GLAPIENTRY
-save_Fogfv(GLenum pname, const GLfloat *params)
-{
-   GET_CURRENT_CONTEXT(ctx);
-   Node *n;
-   ASSERT_OUTSIDE_SAVE_BEGIN_END_AND_FLUSH(ctx);
-   n = alloc_instruction(ctx, OPCODE_FOG, 5);
-   if (n) {
-      n[1].e = pname;
-      n[2].f = params[0];
-      n[3].f = params[1];
-      n[4].f = params[2];
-      n[5].f = params[3];
-   }
-   if (ctx->ExecuteFlag) {
-      CALL_Fogfv(ctx->Exec, (pname, params));
-   }
-}
-
-
-static void GLAPIENTRY
-save_Fogf(GLenum pname, GLfloat param)
-{
-   GLfloat parray[4];
-   parray[0] = param;
-   parray[1] = parray[2] = parray[3] = 0.0F;
-   save_Fogfv(pname, parray);
-}
-
-
-static void GLAPIENTRY
-save_Fogiv(GLenum pname, const GLint *params)
-{
-   GLfloat p[4];
-   switch (pname) {
-   case GL_FOG_MODE:
-   case GL_FOG_DENSITY:
-   case GL_FOG_START:
-   case GL_FOG_END:
-   case GL_FOG_INDEX:
-      p[0] = (GLfloat) *params;
-      p[1] = 0.0f;
-      p[2] = 0.0f;
-      p[3] = 0.0f;
-      break;
-   case GL_FOG_COLOR:
-      p[0] = INT_TO_FLOAT(params[0]);
-      p[1] = INT_TO_FLOAT(params[1]);
-      p[2] = INT_TO_FLOAT(params[2]);
-      p[3] = INT_TO_FLOAT(params[3]);
-      break;
-   default:
-      /* Error will be caught later in gl_Fogfv */
-      ASSIGN_4V(p, 0.0F, 0.0F, 0.0F, 0.0F);
-   }
-   save_Fogfv(pname, p);
-}
-
-
-static void GLAPIENTRY
-save_Fogi(GLenum pname, GLint param)
-{
-   GLint parray[4];
-   parray[0] = param;
-   parray[1] = parray[2] = parray[3] = 0;
-   save_Fogiv(pname, parray);
-}
-
-
-static void GLAPIENTRY
-save_FrontFace(GLenum mode)
-{
-   GET_CURRENT_CONTEXT(ctx);
-   Node *n;
-   ASSERT_OUTSIDE_SAVE_BEGIN_END_AND_FLUSH(ctx);
-   n = alloc_instruction(ctx, OPCODE_FRONT_FACE, 1);
-   if (n) {
-      n[1].e = mode;
-   }
-   if (ctx->ExecuteFlag) {
-      CALL_FrontFace(ctx->Exec, (mode));
-   }
-}
-
-
-static void GLAPIENTRY
-save_Frustum(GLdouble left, GLdouble right,
-             GLdouble bottom, GLdouble top, GLdouble nearval, GLdouble farval)
-{
-   GET_CURRENT_CONTEXT(ctx);
-   Node *n;
-   ASSERT_OUTSIDE_SAVE_BEGIN_END_AND_FLUSH(ctx);
-   n = alloc_instruction(ctx, OPCODE_FRUSTUM, 6);
-   if (n) {
-      n[1].f = (GLfloat) left;
-      n[2].f = (GLfloat) right;
-      n[3].f = (GLfloat) bottom;
-      n[4].f = (GLfloat) top;
-      n[5].f = (GLfloat) nearval;
-      n[6].f = (GLfloat) farval;
-   }
-   if (ctx->ExecuteFlag) {
-      CALL_Frustum(ctx->Exec, (left, right, bottom, top, nearval, farval));
-   }
-}
-
-
-static void GLAPIENTRY
-save_Hint(GLenum target, GLenum mode)
-{
-   GET_CURRENT_CONTEXT(ctx);
-   Node *n;
-   ASSERT_OUTSIDE_SAVE_BEGIN_END_AND_FLUSH(ctx);
-   n = alloc_instruction(ctx, OPCODE_HINT, 2);
-   if (n) {
-      n[1].e = target;
-      n[2].e = mode;
-   }
-   if (ctx->ExecuteFlag) {
-      CALL_Hint(ctx->Exec, (target, mode));
-   }
-}
-
-
-static void GLAPIENTRY
-save_Histogram(GLenum target, GLsizei width, GLenum internalFormat,
-               GLboolean sink)
-{
-   GET_CURRENT_CONTEXT(ctx);
-   Node *n;
-
-   ASSERT_OUTSIDE_SAVE_BEGIN_END_AND_FLUSH(ctx);
-   n = alloc_instruction(ctx, OPCODE_HISTOGRAM, 4);
-   if (n) {
-      n[1].e = target;
-      n[2].i = width;
-      n[3].e = internalFormat;
-      n[4].b = sink;
-   }
-   if (ctx->ExecuteFlag) {
-      CALL_Histogram(ctx->Exec, (target, width, internalFormat, sink));
-   }
-}
-
-
-static void GLAPIENTRY
-save_IndexMask(GLuint mask)
-{
-   GET_CURRENT_CONTEXT(ctx);
-   Node *n;
-   ASSERT_OUTSIDE_SAVE_BEGIN_END_AND_FLUSH(ctx);
-   n = alloc_instruction(ctx, OPCODE_INDEX_MASK, 1);
-   if (n) {
-      n[1].ui = mask;
-   }
-   if (ctx->ExecuteFlag) {
-      CALL_IndexMask(ctx->Exec, (mask));
-   }
-}
-
-
-static void GLAPIENTRY
-save_InitNames(void)
-{
-   GET_CURRENT_CONTEXT(ctx);
-   ASSERT_OUTSIDE_SAVE_BEGIN_END_AND_FLUSH(ctx);
-   (void) alloc_instruction(ctx, OPCODE_INIT_NAMES, 0);
-   if (ctx->ExecuteFlag) {
-      CALL_InitNames(ctx->Exec, ());
-   }
-}
-
-
-static void GLAPIENTRY
-save_Lightfv(GLenum light, GLenum pname, const GLfloat *params)
-{
-   GET_CURRENT_CONTEXT(ctx);
-   Node *n;
-   ASSERT_OUTSIDE_SAVE_BEGIN_END_AND_FLUSH(ctx);
-   n = alloc_instruction(ctx, OPCODE_LIGHT, 6);
-   if (n) {
-      GLint i, nParams;
-      n[1].e = light;
-      n[2].e = pname;
-      switch (pname) {
-      case GL_AMBIENT:
-         nParams = 4;
-         break;
-      case GL_DIFFUSE:
-         nParams = 4;
-         break;
-      case GL_SPECULAR:
-         nParams = 4;
-         break;
-      case GL_POSITION:
-         nParams = 4;
-         break;
-      case GL_SPOT_DIRECTION:
-         nParams = 3;
-         break;
-      case GL_SPOT_EXPONENT:
-         nParams = 1;
-         break;
-      case GL_SPOT_CUTOFF:
-         nParams = 1;
-         break;
-      case GL_CONSTANT_ATTENUATION:
-         nParams = 1;
-         break;
-      case GL_LINEAR_ATTENUATION:
-         nParams = 1;
-         break;
-      case GL_QUADRATIC_ATTENUATION:
-         nParams = 1;
-         break;
-      default:
-         nParams = 0;
-      }
-      for (i = 0; i < nParams; i++) {
-         n[3 + i].f = params[i];
-      }
-   }
-   if (ctx->ExecuteFlag) {
-      CALL_Lightfv(ctx->Exec, (light, pname, params));
-   }
-}
-
-
-static void GLAPIENTRY
-save_Lightf(GLenum light, GLenum pname, GLfloat param)
-{
-   GLfloat parray[4];
-   parray[0] = param;
-   parray[1] = parray[2] = parray[3] = 0.0F;
-   save_Lightfv(light, pname, parray);
-}
-
-
-static void GLAPIENTRY
-save_Lightiv(GLenum light, GLenum pname, const GLint *params)
-{
-   GLfloat fparam[4];
-   switch (pname) {
-   case GL_AMBIENT:
-   case GL_DIFFUSE:
-   case GL_SPECULAR:
-      fparam[0] = INT_TO_FLOAT(params[0]);
-      fparam[1] = INT_TO_FLOAT(params[1]);
-      fparam[2] = INT_TO_FLOAT(params[2]);
-      fparam[3] = INT_TO_FLOAT(params[3]);
-      break;
-   case GL_POSITION:
-      fparam[0] = (GLfloat) params[0];
-      fparam[1] = (GLfloat) params[1];
-      fparam[2] = (GLfloat) params[2];
-      fparam[3] = (GLfloat) params[3];
-      break;
-   case GL_SPOT_DIRECTION:
-      fparam[0] = (GLfloat) params[0];
-      fparam[1] = (GLfloat) params[1];
-      fparam[2] = (GLfloat) params[2];
-      break;
-   case GL_SPOT_EXPONENT:
-   case GL_SPOT_CUTOFF:
-   case GL_CONSTANT_ATTENUATION:
-   case GL_LINEAR_ATTENUATION:
-   case GL_QUADRATIC_ATTENUATION:
-      fparam[0] = (GLfloat) params[0];
-      break;
-   default:
-      /* error will be caught later in gl_Lightfv */
-      ;
-   }
-   save_Lightfv(light, pname, fparam);
-}
-
-
-static void GLAPIENTRY
-save_Lighti(GLenum light, GLenum pname, GLint param)
-{
-   GLint parray[4];
-   parray[0] = param;
-   parray[1] = parray[2] = parray[3] = 0;
-   save_Lightiv(light, pname, parray);
-}
-
-
-static void GLAPIENTRY
-save_LightModelfv(GLenum pname, const GLfloat *params)
-{
-   GET_CURRENT_CONTEXT(ctx);
-   Node *n;
-   ASSERT_OUTSIDE_SAVE_BEGIN_END_AND_FLUSH(ctx);
-   n = alloc_instruction(ctx, OPCODE_LIGHT_MODEL, 5);
-   if (n) {
-      n[1].e = pname;
-      n[2].f = params[0];
-      n[3].f = params[1];
-      n[4].f = params[2];
-      n[5].f = params[3];
-   }
-   if (ctx->ExecuteFlag) {
-      CALL_LightModelfv(ctx->Exec, (pname, params));
-   }
-}
-
-
-static void GLAPIENTRY
-save_LightModelf(GLenum pname, GLfloat param)
-{
-   GLfloat parray[4];
-   parray[0] = param;
-   parray[1] = parray[2] = parray[3] = 0.0F;
-   save_LightModelfv(pname, parray);
-}
-
-
-static void GLAPIENTRY
-save_LightModeliv(GLenum pname, const GLint *params)
-{
-   GLfloat fparam[4];
-   switch (pname) {
-   case GL_LIGHT_MODEL_AMBIENT:
-      fparam[0] = INT_TO_FLOAT(params[0]);
-      fparam[1] = INT_TO_FLOAT(params[1]);
-      fparam[2] = INT_TO_FLOAT(params[2]);
-      fparam[3] = INT_TO_FLOAT(params[3]);
-      break;
-   case GL_LIGHT_MODEL_LOCAL_VIEWER:
-   case GL_LIGHT_MODEL_TWO_SIDE:
-   case GL_LIGHT_MODEL_COLOR_CONTROL:
-      fparam[0] = (GLfloat) params[0];
-      fparam[1] = 0.0F;
-      fparam[2] = 0.0F;
-      fparam[3] = 0.0F;
-      break;
-   default:
-      /* Error will be caught later in gl_LightModelfv */
-      ASSIGN_4V(fparam, 0.0F, 0.0F, 0.0F, 0.0F);
-   }
-   save_LightModelfv(pname, fparam);
-}
-
-
-static void GLAPIENTRY
-save_LightModeli(GLenum pname, GLint param)
-{
-   GLint parray[4];
-   parray[0] = param;
-   parray[1] = parray[2] = parray[3] = 0;
-   save_LightModeliv(pname, parray);
-}
-
-
-static void GLAPIENTRY
-save_LineStipple(GLint factor, GLushort pattern)
-{
-   GET_CURRENT_CONTEXT(ctx);
-   Node *n;
-   ASSERT_OUTSIDE_SAVE_BEGIN_END_AND_FLUSH(ctx);
-   n = alloc_instruction(ctx, OPCODE_LINE_STIPPLE, 2);
-   if (n) {
-      n[1].i = factor;
-      n[2].us = pattern;
-   }
-   if (ctx->ExecuteFlag) {
-      CALL_LineStipple(ctx->Exec, (factor, pattern));
-   }
-}
-
-
-static void GLAPIENTRY
-save_LineWidth(GLfloat width)
-{
-   GET_CURRENT_CONTEXT(ctx);
-   Node *n;
-   ASSERT_OUTSIDE_SAVE_BEGIN_END_AND_FLUSH(ctx);
-   n = alloc_instruction(ctx, OPCODE_LINE_WIDTH, 1);
-   if (n) {
-      n[1].f = width;
-   }
-   if (ctx->ExecuteFlag) {
-      CALL_LineWidth(ctx->Exec, (width));
-   }
-}
-
-
-static void GLAPIENTRY
-save_ListBase(GLuint base)
-{
-   GET_CURRENT_CONTEXT(ctx);
-   Node *n;
-   ASSERT_OUTSIDE_SAVE_BEGIN_END_AND_FLUSH(ctx);
-   n = alloc_instruction(ctx, OPCODE_LIST_BASE, 1);
-   if (n) {
-      n[1].ui = base;
-   }
-   if (ctx->ExecuteFlag) {
-      CALL_ListBase(ctx->Exec, (base));
-   }
-}
-
-
-static void GLAPIENTRY
-save_LoadIdentity(void)
-{
-   GET_CURRENT_CONTEXT(ctx);
-   ASSERT_OUTSIDE_SAVE_BEGIN_END_AND_FLUSH(ctx);
-   (void) alloc_instruction(ctx, OPCODE_LOAD_IDENTITY, 0);
-   if (ctx->ExecuteFlag) {
-      CALL_LoadIdentity(ctx->Exec, ());
-   }
-}
-
-
-static void GLAPIENTRY
-save_LoadMatrixf(const GLfloat * m)
-{
-   GET_CURRENT_CONTEXT(ctx);
-   Node *n;
-   ASSERT_OUTSIDE_SAVE_BEGIN_END_AND_FLUSH(ctx);
-   n = alloc_instruction(ctx, OPCODE_LOAD_MATRIX, 16);
-   if (n) {
-      GLuint i;
-      for (i = 0; i < 16; i++) {
-         n[1 + i].f = m[i];
-      }
-   }
-   if (ctx->ExecuteFlag) {
-      CALL_LoadMatrixf(ctx->Exec, (m));
-   }
-}
-
-
-static void GLAPIENTRY
-save_LoadMatrixd(const GLdouble * m)
-{
-   GLfloat f[16];
-   GLint i;
-   for (i = 0; i < 16; i++) {
-      f[i] = (GLfloat) m[i];
-   }
-   save_LoadMatrixf(f);
-}
-
-
-static void GLAPIENTRY
-save_LoadName(GLuint name)
-{
-   GET_CURRENT_CONTEXT(ctx);
-   Node *n;
-   ASSERT_OUTSIDE_SAVE_BEGIN_END_AND_FLUSH(ctx);
-   n = alloc_instruction(ctx, OPCODE_LOAD_NAME, 1);
-   if (n) {
-      n[1].ui = name;
-   }
-   if (ctx->ExecuteFlag) {
-      CALL_LoadName(ctx->Exec, (name));
-   }
-}
-
-
-static void GLAPIENTRY
-save_LogicOp(GLenum opcode)
-{
-   GET_CURRENT_CONTEXT(ctx);
-   Node *n;
-   ASSERT_OUTSIDE_SAVE_BEGIN_END_AND_FLUSH(ctx);
-   n = alloc_instruction(ctx, OPCODE_LOGIC_OP, 1);
-   if (n) {
-      n[1].e = opcode;
-   }
-   if (ctx->ExecuteFlag) {
-      CALL_LogicOp(ctx->Exec, (opcode));
-   }
-}
-
-
-static void GLAPIENTRY
-save_Map1d(GLenum target, GLdouble u1, GLdouble u2, GLint stride,
-           GLint order, const GLdouble * points)
-{
-   GET_CURRENT_CONTEXT(ctx);
-   Node *n;
-   ASSERT_OUTSIDE_SAVE_BEGIN_END_AND_FLUSH(ctx);
-   n = alloc_instruction(ctx, OPCODE_MAP1, 6);
-   if (n) {
-      GLfloat *pnts = _mesa_copy_map_points1d(target, stride, order, points);
-      n[1].e = target;
-      n[2].f = (GLfloat) u1;
-      n[3].f = (GLfloat) u2;
-      n[4].i = _mesa_evaluator_components(target);      /* stride */
-      n[5].i = order;
-      n[6].data = (void *) pnts;
-   }
-   if (ctx->ExecuteFlag) {
-      CALL_Map1d(ctx->Exec, (target, u1, u2, stride, order, points));
-   }
-}
-
-static void GLAPIENTRY
-save_Map1f(GLenum target, GLfloat u1, GLfloat u2, GLint stride,
-           GLint order, const GLfloat * points)
-{
-   GET_CURRENT_CONTEXT(ctx);
-   Node *n;
-   ASSERT_OUTSIDE_SAVE_BEGIN_END_AND_FLUSH(ctx);
-   n = alloc_instruction(ctx, OPCODE_MAP1, 6);
-   if (n) {
-      GLfloat *pnts = _mesa_copy_map_points1f(target, stride, order, points);
-      n[1].e = target;
-      n[2].f = u1;
-      n[3].f = u2;
-      n[4].i = _mesa_evaluator_components(target);      /* stride */
-      n[5].i = order;
-      n[6].data = (void *) pnts;
-   }
-   if (ctx->ExecuteFlag) {
-      CALL_Map1f(ctx->Exec, (target, u1, u2, stride, order, points));
-   }
-}
-
-
-static void GLAPIENTRY
-save_Map2d(GLenum target,
-           GLdouble u1, GLdouble u2, GLint ustride, GLint uorder,
-           GLdouble v1, GLdouble v2, GLint vstride, GLint vorder,
-           const GLdouble * points)
-{
-   GET_CURRENT_CONTEXT(ctx);
-   Node *n;
-   ASSERT_OUTSIDE_SAVE_BEGIN_END_AND_FLUSH(ctx);
-   n = alloc_instruction(ctx, OPCODE_MAP2, 10);
-   if (n) {
-      GLfloat *pnts = _mesa_copy_map_points2d(target, ustride, uorder,
-                                              vstride, vorder, points);
-      n[1].e = target;
-      n[2].f = (GLfloat) u1;
-      n[3].f = (GLfloat) u2;
-      n[4].f = (GLfloat) v1;
-      n[5].f = (GLfloat) v2;
-      /* XXX verify these strides are correct */
-      n[6].i = _mesa_evaluator_components(target) * vorder;     /*ustride */
-      n[7].i = _mesa_evaluator_components(target);      /*vstride */
-      n[8].i = uorder;
-      n[9].i = vorder;
-      n[10].data = (void *) pnts;
-   }
-   if (ctx->ExecuteFlag) {
-      CALL_Map2d(ctx->Exec, (target,
-                             u1, u2, ustride, uorder,
-                             v1, v2, vstride, vorder, points));
-   }
-}
-
-
-static void GLAPIENTRY
-save_Map2f(GLenum target,
-           GLfloat u1, GLfloat u2, GLint ustride, GLint uorder,
-           GLfloat v1, GLfloat v2, GLint vstride, GLint vorder,
-           const GLfloat * points)
-{
-   GET_CURRENT_CONTEXT(ctx);
-   Node *n;
-   ASSERT_OUTSIDE_SAVE_BEGIN_END_AND_FLUSH(ctx);
-   n = alloc_instruction(ctx, OPCODE_MAP2, 10);
-   if (n) {
-      GLfloat *pnts = _mesa_copy_map_points2f(target, ustride, uorder,
-                                              vstride, vorder, points);
-      n[1].e = target;
-      n[2].f = u1;
-      n[3].f = u2;
-      n[4].f = v1;
-      n[5].f = v2;
-      /* XXX verify these strides are correct */
-      n[6].i = _mesa_evaluator_components(target) * vorder;     /*ustride */
-      n[7].i = _mesa_evaluator_components(target);      /*vstride */
-      n[8].i = uorder;
-      n[9].i = vorder;
-      n[10].data = (void *) pnts;
-   }
-   if (ctx->ExecuteFlag) {
-      CALL_Map2f(ctx->Exec, (target, u1, u2, ustride, uorder,
-                             v1, v2, vstride, vorder, points));
-   }
-}
-
-
-static void GLAPIENTRY
-save_MapGrid1f(GLint un, GLfloat u1, GLfloat u2)
-{
-   GET_CURRENT_CONTEXT(ctx);
-   Node *n;
-   ASSERT_OUTSIDE_SAVE_BEGIN_END_AND_FLUSH(ctx);
-   n = alloc_instruction(ctx, OPCODE_MAPGRID1, 3);
-   if (n) {
-      n[1].i = un;
-      n[2].f = u1;
-      n[3].f = u2;
-   }
-   if (ctx->ExecuteFlag) {
-      CALL_MapGrid1f(ctx->Exec, (un, u1, u2));
-   }
-}
-
-
-static void GLAPIENTRY
-save_MapGrid1d(GLint un, GLdouble u1, GLdouble u2)
-{
-   save_MapGrid1f(un, (GLfloat) u1, (GLfloat) u2);
-}
-
-
-static void GLAPIENTRY
-save_MapGrid2f(GLint un, GLfloat u1, GLfloat u2,
-               GLint vn, GLfloat v1, GLfloat v2)
-{
-   GET_CURRENT_CONTEXT(ctx);
-   Node *n;
-   ASSERT_OUTSIDE_SAVE_BEGIN_END_AND_FLUSH(ctx);
-   n = alloc_instruction(ctx, OPCODE_MAPGRID2, 6);
-   if (n) {
-      n[1].i = un;
-      n[2].f = u1;
-      n[3].f = u2;
-      n[4].i = vn;
-      n[5].f = v1;
-      n[6].f = v2;
-   }
-   if (ctx->ExecuteFlag) {
-      CALL_MapGrid2f(ctx->Exec, (un, u1, u2, vn, v1, v2));
-   }
-}
-
-
-
-static void GLAPIENTRY
-save_MapGrid2d(GLint un, GLdouble u1, GLdouble u2,
-               GLint vn, GLdouble v1, GLdouble v2)
-{
-   save_MapGrid2f(un, (GLfloat) u1, (GLfloat) u2,
-                  vn, (GLfloat) v1, (GLfloat) v2);
-}
-
-
-static void GLAPIENTRY
-save_MatrixMode(GLenum mode)
-{
-   GET_CURRENT_CONTEXT(ctx);
-   Node *n;
-   ASSERT_OUTSIDE_SAVE_BEGIN_END_AND_FLUSH(ctx);
-   n = alloc_instruction(ctx, OPCODE_MATRIX_MODE, 1);
-   if (n) {
-      n[1].e = mode;
-   }
-   if (ctx->ExecuteFlag) {
-      CALL_MatrixMode(ctx->Exec, (mode));
-   }
-}
-
-
-static void GLAPIENTRY
-save_Minmax(GLenum target, GLenum internalFormat, GLboolean sink)
-{
-   GET_CURRENT_CONTEXT(ctx);
-   Node *n;
-
-   ASSERT_OUTSIDE_SAVE_BEGIN_END_AND_FLUSH(ctx);
-   n = alloc_instruction(ctx, OPCODE_MIN_MAX, 3);
-   if (n) {
-      n[1].e = target;
-      n[2].e = internalFormat;
-      n[3].b = sink;
-   }
-   if (ctx->ExecuteFlag) {
-      CALL_Minmax(ctx->Exec, (target, internalFormat, sink));
-   }
-}
-
-
-static void GLAPIENTRY
-save_MultMatrixf(const GLfloat * m)
-{
-   GET_CURRENT_CONTEXT(ctx);
-   Node *n;
-   ASSERT_OUTSIDE_SAVE_BEGIN_END_AND_FLUSH(ctx);
-   n = alloc_instruction(ctx, OPCODE_MULT_MATRIX, 16);
-   if (n) {
-      GLuint i;
-      for (i = 0; i < 16; i++) {
-         n[1 + i].f = m[i];
-      }
-   }
-   if (ctx->ExecuteFlag) {
-      CALL_MultMatrixf(ctx->Exec, (m));
-   }
-}
-
-
-static void GLAPIENTRY
-save_MultMatrixd(const GLdouble * m)
-{
-   GLfloat f[16];
-   GLint i;
-   for (i = 0; i < 16; i++) {
-      f[i] = (GLfloat) m[i];
-   }
-   save_MultMatrixf(f);
-}
-
-
-static void GLAPIENTRY
-save_NewList(GLuint name, GLenum mode)
-{
-   GET_CURRENT_CONTEXT(ctx);
-   /* It's an error to call this function while building a display list */
-   _mesa_error(ctx, GL_INVALID_OPERATION, "glNewList");
-   (void) name;
-   (void) mode;
-}
-
-
-
-static void GLAPIENTRY
-save_Ortho(GLdouble left, GLdouble right,
-           GLdouble bottom, GLdouble top, GLdouble nearval, GLdouble farval)
-{
-   GET_CURRENT_CONTEXT(ctx);
-   Node *n;
-   ASSERT_OUTSIDE_SAVE_BEGIN_END_AND_FLUSH(ctx);
-   n = alloc_instruction(ctx, OPCODE_ORTHO, 6);
-   if (n) {
-      n[1].f = (GLfloat) left;
-      n[2].f = (GLfloat) right;
-      n[3].f = (GLfloat) bottom;
-      n[4].f = (GLfloat) top;
-      n[5].f = (GLfloat) nearval;
-      n[6].f = (GLfloat) farval;
-   }
-   if (ctx->ExecuteFlag) {
-      CALL_Ortho(ctx->Exec, (left, right, bottom, top, nearval, farval));
-   }
-}
-
-
-static void GLAPIENTRY
-save_PixelMapfv(GLenum map, GLint mapsize, const GLfloat *values)
-{
-   GET_CURRENT_CONTEXT(ctx);
-   Node *n;
-   ASSERT_OUTSIDE_SAVE_BEGIN_END_AND_FLUSH(ctx);
-   n = alloc_instruction(ctx, OPCODE_PIXEL_MAP, 3);
-   if (n) {
-      n[1].e = map;
-      n[2].i = mapsize;
-      n[3].data = (void *) malloc(mapsize * sizeof(GLfloat));
-      memcpy(n[3].data, (void *) values, mapsize * sizeof(GLfloat));
-   }
-   if (ctx->ExecuteFlag) {
-      CALL_PixelMapfv(ctx->Exec, (map, mapsize, values));
-   }
-}
-
-
-static void GLAPIENTRY
-save_PixelMapuiv(GLenum map, GLint mapsize, const GLuint *values)
-{
-   GLfloat fvalues[MAX_PIXEL_MAP_TABLE];
-   GLint i;
-   if (map == GL_PIXEL_MAP_I_TO_I || map == GL_PIXEL_MAP_S_TO_S) {
-      for (i = 0; i < mapsize; i++) {
-         fvalues[i] = (GLfloat) values[i];
-      }
-   }
-   else {
-      for (i = 0; i < mapsize; i++) {
-         fvalues[i] = UINT_TO_FLOAT(values[i]);
-      }
-   }
-   save_PixelMapfv(map, mapsize, fvalues);
-}
-
-
-static void GLAPIENTRY
-save_PixelMapusv(GLenum map, GLint mapsize, const GLushort *values)
-{
-   GLfloat fvalues[MAX_PIXEL_MAP_TABLE];
-   GLint i;
-   if (map == GL_PIXEL_MAP_I_TO_I || map == GL_PIXEL_MAP_S_TO_S) {
-      for (i = 0; i < mapsize; i++) {
-         fvalues[i] = (GLfloat) values[i];
-      }
-   }
-   else {
-      for (i = 0; i < mapsize; i++) {
-         fvalues[i] = USHORT_TO_FLOAT(values[i]);
-      }
-   }
-   save_PixelMapfv(map, mapsize, fvalues);
-}
-
-
-static void GLAPIENTRY
-save_PixelTransferf(GLenum pname, GLfloat param)
-{
-   GET_CURRENT_CONTEXT(ctx);
-   Node *n;
-   ASSERT_OUTSIDE_SAVE_BEGIN_END_AND_FLUSH(ctx);
-   n = alloc_instruction(ctx, OPCODE_PIXEL_TRANSFER, 2);
-   if (n) {
-      n[1].e = pname;
-      n[2].f = param;
-   }
-   if (ctx->ExecuteFlag) {
-      CALL_PixelTransferf(ctx->Exec, (pname, param));
-   }
-}
-
-
-static void GLAPIENTRY
-save_PixelTransferi(GLenum pname, GLint param)
-{
-   save_PixelTransferf(pname, (GLfloat) param);
-}
-
-
-static void GLAPIENTRY
-save_PixelZoom(GLfloat xfactor, GLfloat yfactor)
-{
-   GET_CURRENT_CONTEXT(ctx);
-   Node *n;
-   ASSERT_OUTSIDE_SAVE_BEGIN_END_AND_FLUSH(ctx);
-   n = alloc_instruction(ctx, OPCODE_PIXEL_ZOOM, 2);
-   if (n) {
-      n[1].f = xfactor;
-      n[2].f = yfactor;
-   }
-   if (ctx->ExecuteFlag) {
-      CALL_PixelZoom(ctx->Exec, (xfactor, yfactor));
-   }
-}
-
-
-static void GLAPIENTRY
-save_PointParameterfvEXT(GLenum pname, const GLfloat *params)
-{
-   GET_CURRENT_CONTEXT(ctx);
-   Node *n;
-   ASSERT_OUTSIDE_SAVE_BEGIN_END_AND_FLUSH(ctx);
-   n = alloc_instruction(ctx, OPCODE_POINT_PARAMETERS, 4);
-   if (n) {
-      n[1].e = pname;
-      n[2].f = params[0];
-      n[3].f = params[1];
-      n[4].f = params[2];
-   }
-   if (ctx->ExecuteFlag) {
-      CALL_PointParameterfvEXT(ctx->Exec, (pname, params));
-   }
-}
-
-
-static void GLAPIENTRY
-save_PointParameterfEXT(GLenum pname, GLfloat param)
-{
-   GLfloat parray[3];
-   parray[0] = param;
-   parray[1] = parray[2] = 0.0F;
-   save_PointParameterfvEXT(pname, parray);
-}
-
-static void GLAPIENTRY
-save_PointParameteriNV(GLenum pname, GLint param)
-{
-   GLfloat parray[3];
-   parray[0] = (GLfloat) param;
-   parray[1] = parray[2] = 0.0F;
-   save_PointParameterfvEXT(pname, parray);
-}
-
-static void GLAPIENTRY
-save_PointParameterivNV(GLenum pname, const GLint * param)
-{
-   GLfloat parray[3];
-   parray[0] = (GLfloat) param[0];
-   parray[1] = parray[2] = 0.0F;
-   save_PointParameterfvEXT(pname, parray);
-}
-
-
-static void GLAPIENTRY
-save_PointSize(GLfloat size)
-{
-   GET_CURRENT_CONTEXT(ctx);
-   Node *n;
-   ASSERT_OUTSIDE_SAVE_BEGIN_END_AND_FLUSH(ctx);
-   n = alloc_instruction(ctx, OPCODE_POINT_SIZE, 1);
-   if (n) {
-      n[1].f = size;
-   }
-   if (ctx->ExecuteFlag) {
-      CALL_PointSize(ctx->Exec, (size));
-   }
-}
-
-
-static void GLAPIENTRY
-save_PolygonMode(GLenum face, GLenum mode)
-{
-   GET_CURRENT_CONTEXT(ctx);
-   Node *n;
-   ASSERT_OUTSIDE_SAVE_BEGIN_END_AND_FLUSH(ctx);
-   n = alloc_instruction(ctx, OPCODE_POLYGON_MODE, 2);
-   if (n) {
-      n[1].e = face;
-      n[2].e = mode;
-   }
-   if (ctx->ExecuteFlag) {
-      CALL_PolygonMode(ctx->Exec, (face, mode));
-   }
-}
-
-
-static void GLAPIENTRY
-save_PolygonStipple(const GLubyte * pattern)
-{
-   GET_CURRENT_CONTEXT(ctx);
-   Node *n;
-
-   ASSERT_OUTSIDE_SAVE_BEGIN_END_AND_FLUSH(ctx);
-
-   n = alloc_instruction(ctx, OPCODE_POLYGON_STIPPLE, 1);
-   if (n) {
-      n[1].data = unpack_image(ctx, 2, 32, 32, 1, GL_COLOR_INDEX, GL_BITMAP,
-                               pattern, &ctx->Unpack);
-   }
-   if (ctx->ExecuteFlag) {
-      CALL_PolygonStipple(ctx->Exec, ((GLubyte *) pattern));
-   }
-}
-
-
-static void GLAPIENTRY
-save_PolygonOffset(GLfloat factor, GLfloat units)
-{
-   GET_CURRENT_CONTEXT(ctx);
-   Node *n;
-   ASSERT_OUTSIDE_SAVE_BEGIN_END_AND_FLUSH(ctx);
-   n = alloc_instruction(ctx, OPCODE_POLYGON_OFFSET, 2);
-   if (n) {
-      n[1].f = factor;
-      n[2].f = units;
-   }
-   if (ctx->ExecuteFlag) {
-      CALL_PolygonOffset(ctx->Exec, (factor, units));
-   }
-}
-
-
-static void GLAPIENTRY
-save_PolygonOffsetEXT(GLfloat factor, GLfloat bias)
-{
-   GET_CURRENT_CONTEXT(ctx);
-   /* XXX mult by DepthMaxF here??? */
-   save_PolygonOffset(factor, ctx->DrawBuffer->_DepthMaxF * bias);
-}
-
-
-static void GLAPIENTRY
-save_PopAttrib(void)
-{
-   GET_CURRENT_CONTEXT(ctx);
-   ASSERT_OUTSIDE_SAVE_BEGIN_END_AND_FLUSH(ctx);
-   (void) alloc_instruction(ctx, OPCODE_POP_ATTRIB, 0);
-   if (ctx->ExecuteFlag) {
-      CALL_PopAttrib(ctx->Exec, ());
-   }
-}
-
-
-static void GLAPIENTRY
-save_PopMatrix(void)
-{
-   GET_CURRENT_CONTEXT(ctx);
-   ASSERT_OUTSIDE_SAVE_BEGIN_END_AND_FLUSH(ctx);
-   (void) alloc_instruction(ctx, OPCODE_POP_MATRIX, 0);
-   if (ctx->ExecuteFlag) {
-      CALL_PopMatrix(ctx->Exec, ());
-   }
-}
-
-
-static void GLAPIENTRY
-save_PopName(void)
-{
-   GET_CURRENT_CONTEXT(ctx);
-   ASSERT_OUTSIDE_SAVE_BEGIN_END_AND_FLUSH(ctx);
-   (void) alloc_instruction(ctx, OPCODE_POP_NAME, 0);
-   if (ctx->ExecuteFlag) {
-      CALL_PopName(ctx->Exec, ());
-   }
-}
-
-
-static void GLAPIENTRY
-save_PrioritizeTextures(GLsizei num, const GLuint * textures,
-                        const GLclampf * priorities)
-{
-   GET_CURRENT_CONTEXT(ctx);
-   GLint i;
-   ASSERT_OUTSIDE_SAVE_BEGIN_END_AND_FLUSH(ctx);
-
-   for (i = 0; i < num; i++) {
-      Node *n;
-      n = alloc_instruction(ctx, OPCODE_PRIORITIZE_TEXTURE, 2);
-      if (n) {
-         n[1].ui = textures[i];
-         n[2].f = priorities[i];
-      }
-   }
-   if (ctx->ExecuteFlag) {
-      CALL_PrioritizeTextures(ctx->Exec, (num, textures, priorities));
-   }
-}
-
-
-static void GLAPIENTRY
-save_PushAttrib(GLbitfield mask)
-{
-   GET_CURRENT_CONTEXT(ctx);
-   Node *n;
-   ASSERT_OUTSIDE_SAVE_BEGIN_END_AND_FLUSH(ctx);
-   n = alloc_instruction(ctx, OPCODE_PUSH_ATTRIB, 1);
-   if (n) {
-      n[1].bf = mask;
-   }
-   if (ctx->ExecuteFlag) {
-      CALL_PushAttrib(ctx->Exec, (mask));
-   }
-}
-
-
-static void GLAPIENTRY
-save_PushMatrix(void)
-{
-   GET_CURRENT_CONTEXT(ctx);
-   ASSERT_OUTSIDE_SAVE_BEGIN_END_AND_FLUSH(ctx);
-   (void) alloc_instruction(ctx, OPCODE_PUSH_MATRIX, 0);
-   if (ctx->ExecuteFlag) {
-      CALL_PushMatrix(ctx->Exec, ());
-   }
-}
-
-
-static void GLAPIENTRY
-save_PushName(GLuint name)
-{
-   GET_CURRENT_CONTEXT(ctx);
-   Node *n;
-   ASSERT_OUTSIDE_SAVE_BEGIN_END_AND_FLUSH(ctx);
-   n = alloc_instruction(ctx, OPCODE_PUSH_NAME, 1);
-   if (n) {
-      n[1].ui = name;
-   }
-   if (ctx->ExecuteFlag) {
-      CALL_PushName(ctx->Exec, (name));
-   }
-}
-
-
-static void GLAPIENTRY
-save_RasterPos4f(GLfloat x, GLfloat y, GLfloat z, GLfloat w)
-{
-   GET_CURRENT_CONTEXT(ctx);
-   Node *n;
-   ASSERT_OUTSIDE_SAVE_BEGIN_END_AND_FLUSH(ctx);
-   n = alloc_instruction(ctx, OPCODE_RASTER_POS, 4);
-   if (n) {
-      n[1].f = x;
-      n[2].f = y;
-      n[3].f = z;
-      n[4].f = w;
-   }
-   if (ctx->ExecuteFlag) {
-      CALL_RasterPos4f(ctx->Exec, (x, y, z, w));
-   }
-}
-
-static void GLAPIENTRY
-save_RasterPos2d(GLdouble x, GLdouble y)
-{
-   save_RasterPos4f((GLfloat) x, (GLfloat) y, 0.0F, 1.0F);
-}
-
-static void GLAPIENTRY
-save_RasterPos2f(GLfloat x, GLfloat y)
-{
-   save_RasterPos4f(x, y, 0.0F, 1.0F);
-}
-
-static void GLAPIENTRY
-save_RasterPos2i(GLint x, GLint y)
-{
-   save_RasterPos4f((GLfloat) x, (GLfloat) y, 0.0F, 1.0F);
-}
-
-static void GLAPIENTRY
-save_RasterPos2s(GLshort x, GLshort y)
-{
-   save_RasterPos4f(x, y, 0.0F, 1.0F);
-}
-
-static void GLAPIENTRY
-save_RasterPos3d(GLdouble x, GLdouble y, GLdouble z)
-{
-   save_RasterPos4f((GLfloat) x, (GLfloat) y, (GLfloat) z, 1.0F);
-}
-
-static void GLAPIENTRY
-save_RasterPos3f(GLfloat x, GLfloat y, GLfloat z)
-{
-   save_RasterPos4f(x, y, z, 1.0F);
-}
-
-static void GLAPIENTRY
-save_RasterPos3i(GLint x, GLint y, GLint z)
-{
-   save_RasterPos4f((GLfloat) x, (GLfloat) y, (GLfloat) z, 1.0F);
-}
-
-static void GLAPIENTRY
-save_RasterPos3s(GLshort x, GLshort y, GLshort z)
-{
-   save_RasterPos4f(x, y, z, 1.0F);
-}
-
-static void GLAPIENTRY
-save_RasterPos4d(GLdouble x, GLdouble y, GLdouble z, GLdouble w)
-{
-   save_RasterPos4f((GLfloat) x, (GLfloat) y, (GLfloat) z, (GLfloat) w);
-}
-
-static void GLAPIENTRY
-save_RasterPos4i(GLint x, GLint y, GLint z, GLint w)
-{
-   save_RasterPos4f((GLfloat) x, (GLfloat) y, (GLfloat) z, (GLfloat) w);
-}
-
-static void GLAPIENTRY
-save_RasterPos4s(GLshort x, GLshort y, GLshort z, GLshort w)
-{
-   save_RasterPos4f(x, y, z, w);
-}
-
-static void GLAPIENTRY
-save_RasterPos2dv(const GLdouble * v)
-{
-   save_RasterPos4f((GLfloat) v[0], (GLfloat) v[1], 0.0F, 1.0F);
-}
-
-static void GLAPIENTRY
-save_RasterPos2fv(const GLfloat * v)
-{
-   save_RasterPos4f(v[0], v[1], 0.0F, 1.0F);
-}
-
-static void GLAPIENTRY
-save_RasterPos2iv(const GLint * v)
-{
-   save_RasterPos4f((GLfloat) v[0], (GLfloat) v[1], 0.0F, 1.0F);
-}
-
-static void GLAPIENTRY
-save_RasterPos2sv(const GLshort * v)
-{
-   save_RasterPos4f(v[0], v[1], 0.0F, 1.0F);
-}
-
-static void GLAPIENTRY
-save_RasterPos3dv(const GLdouble * v)
-{
-   save_RasterPos4f((GLfloat) v[0], (GLfloat) v[1], (GLfloat) v[2], 1.0F);
-}
-
-static void GLAPIENTRY
-save_RasterPos3fv(const GLfloat * v)
-{
-   save_RasterPos4f(v[0], v[1], v[2], 1.0F);
-}
-
-static void GLAPIENTRY
-save_RasterPos3iv(const GLint * v)
-{
-   save_RasterPos4f((GLfloat) v[0], (GLfloat) v[1], (GLfloat) v[2], 1.0F);
-}
-
-static void GLAPIENTRY
-save_RasterPos3sv(const GLshort * v)
-{
-   save_RasterPos4f(v[0], v[1], v[2], 1.0F);
-}
-
-static void GLAPIENTRY
-save_RasterPos4dv(const GLdouble * v)
-{
-   save_RasterPos4f((GLfloat) v[0], (GLfloat) v[1],
-                    (GLfloat) v[2], (GLfloat) v[3]);
-}
-
-static void GLAPIENTRY
-save_RasterPos4fv(const GLfloat * v)
-{
-   save_RasterPos4f(v[0], v[1], v[2], v[3]);
-}
-
-static void GLAPIENTRY
-save_RasterPos4iv(const GLint * v)
-{
-   save_RasterPos4f((GLfloat) v[0], (GLfloat) v[1],
-                    (GLfloat) v[2], (GLfloat) v[3]);
-}
-
-static void GLAPIENTRY
-save_RasterPos4sv(const GLshort * v)
-{
-   save_RasterPos4f(v[0], v[1], v[2], v[3]);
-}
-
-
-static void GLAPIENTRY
-save_PassThrough(GLfloat token)
-{
-   GET_CURRENT_CONTEXT(ctx);
-   Node *n;
-   ASSERT_OUTSIDE_SAVE_BEGIN_END_AND_FLUSH(ctx);
-   n = alloc_instruction(ctx, OPCODE_PASSTHROUGH, 1);
-   if (n) {
-      n[1].f = token;
-   }
-   if (ctx->ExecuteFlag) {
-      CALL_PassThrough(ctx->Exec, (token));
-   }
-}
-
-
-static void GLAPIENTRY
-save_ReadBuffer(GLenum mode)
-{
-   GET_CURRENT_CONTEXT(ctx);
-   Node *n;
-   ASSERT_OUTSIDE_SAVE_BEGIN_END_AND_FLUSH(ctx);
-   n = alloc_instruction(ctx, OPCODE_READ_BUFFER, 1);
-   if (n) {
-      n[1].e = mode;
-   }
-   if (ctx->ExecuteFlag) {
-      CALL_ReadBuffer(ctx->Exec, (mode));
-   }
-}
-
-
-static void GLAPIENTRY
-save_ResetHistogram(GLenum target)
-{
-   GET_CURRENT_CONTEXT(ctx);
-   Node *n;
-   ASSERT_OUTSIDE_SAVE_BEGIN_END_AND_FLUSH(ctx);
-   n = alloc_instruction(ctx, OPCODE_RESET_HISTOGRAM, 1);
-   if (n) {
-      n[1].e = target;
-   }
-   if (ctx->ExecuteFlag) {
-      CALL_ResetHistogram(ctx->Exec, (target));
-   }
-}
-
-
-static void GLAPIENTRY
-save_ResetMinmax(GLenum target)
-{
-   GET_CURRENT_CONTEXT(ctx);
-   Node *n;
-   ASSERT_OUTSIDE_SAVE_BEGIN_END_AND_FLUSH(ctx);
-   n = alloc_instruction(ctx, OPCODE_RESET_MIN_MAX, 1);
-   if (n) {
-      n[1].e = target;
-   }
-   if (ctx->ExecuteFlag) {
-      CALL_ResetMinmax(ctx->Exec, (target));
-   }
-}
-
-
-static void GLAPIENTRY
-save_Rotatef(GLfloat angle, GLfloat x, GLfloat y, GLfloat z)
-{
-   GET_CURRENT_CONTEXT(ctx);
-   Node *n;
-   ASSERT_OUTSIDE_SAVE_BEGIN_END_AND_FLUSH(ctx);
-   n = alloc_instruction(ctx, OPCODE_ROTATE, 4);
-   if (n) {
-      n[1].f = angle;
-      n[2].f = x;
-      n[3].f = y;
-      n[4].f = z;
-   }
-   if (ctx->ExecuteFlag) {
-      CALL_Rotatef(ctx->Exec, (angle, x, y, z));
-   }
-}
-
-
-static void GLAPIENTRY
-save_Rotated(GLdouble angle, GLdouble x, GLdouble y, GLdouble z)
-{
-   save_Rotatef((GLfloat) angle, (GLfloat) x, (GLfloat) y, (GLfloat) z);
-}
-
-
-static void GLAPIENTRY
-save_Scalef(GLfloat x, GLfloat y, GLfloat z)
-{
-   GET_CURRENT_CONTEXT(ctx);
-   Node *n;
-   ASSERT_OUTSIDE_SAVE_BEGIN_END_AND_FLUSH(ctx);
-   n = alloc_instruction(ctx, OPCODE_SCALE, 3);
-   if (n) {
-      n[1].f = x;
-      n[2].f = y;
-      n[3].f = z;
-   }
-   if (ctx->ExecuteFlag) {
-      CALL_Scalef(ctx->Exec, (x, y, z));
-   }
-}
-
-
-static void GLAPIENTRY
-save_Scaled(GLdouble x, GLdouble y, GLdouble z)
-{
-   save_Scalef((GLfloat) x, (GLfloat) y, (GLfloat) z);
-}
-
-
-static void GLAPIENTRY
-save_Scissor(GLint x, GLint y, GLsizei width, GLsizei height)
-{
-   GET_CURRENT_CONTEXT(ctx);
-   Node *n;
-   ASSERT_OUTSIDE_SAVE_BEGIN_END_AND_FLUSH(ctx);
-   n = alloc_instruction(ctx, OPCODE_SCISSOR, 4);
-   if (n) {
-      n[1].i = x;
-      n[2].i = y;
-      n[3].i = width;
-      n[4].i = height;
-   }
-   if (ctx->ExecuteFlag) {
-      CALL_Scissor(ctx->Exec, (x, y, width, height));
-   }
-}
-
-
-static void GLAPIENTRY
-save_ShadeModel(GLenum mode)
-{
-   GET_CURRENT_CONTEXT(ctx);
-   Node *n;
-   ASSERT_OUTSIDE_SAVE_BEGIN_END(ctx);
-
-   if (ctx->ExecuteFlag) {
-      CALL_ShadeModel(ctx->Exec, (mode));
-   }
-
-   if (ctx->ListState.Current.ShadeModel == mode)
-      return;
-
-   SAVE_FLUSH_VERTICES(ctx);
-
-   /* Only save the value if we know the statechange will take effect:
-    */
-   if (ctx->Driver.CurrentSavePrimitive == PRIM_OUTSIDE_BEGIN_END)
-      ctx->ListState.Current.ShadeModel = mode;
-
-   n = alloc_instruction(ctx, OPCODE_SHADE_MODEL, 1);
-   if (n) {
-      n[1].e = mode;
-   }
-}
-
-
-static void GLAPIENTRY
-save_StencilFunc(GLenum func, GLint ref, GLuint mask)
-{
-   GET_CURRENT_CONTEXT(ctx);
-   Node *n;
-   ASSERT_OUTSIDE_SAVE_BEGIN_END_AND_FLUSH(ctx);
-   n = alloc_instruction(ctx, OPCODE_STENCIL_FUNC, 3);
-   if (n) {
-      n[1].e = func;
-      n[2].i = ref;
-      n[3].ui = mask;
-   }
-   if (ctx->ExecuteFlag) {
-      CALL_StencilFunc(ctx->Exec, (func, ref, mask));
-   }
-}
-
-
-static void GLAPIENTRY
-save_StencilMask(GLuint mask)
-{
-   GET_CURRENT_CONTEXT(ctx);
-   Node *n;
-   ASSERT_OUTSIDE_SAVE_BEGIN_END_AND_FLUSH(ctx);
-   n = alloc_instruction(ctx, OPCODE_STENCIL_MASK, 1);
-   if (n) {
-      n[1].ui = mask;
-   }
-   if (ctx->ExecuteFlag) {
-      CALL_StencilMask(ctx->Exec, (mask));
-   }
-}
-
-
-static void GLAPIENTRY
-save_StencilOp(GLenum fail, GLenum zfail, GLenum zpass)
-{
-   GET_CURRENT_CONTEXT(ctx);
-   Node *n;
-   ASSERT_OUTSIDE_SAVE_BEGIN_END_AND_FLUSH(ctx);
-   n = alloc_instruction(ctx, OPCODE_STENCIL_OP, 3);
-   if (n) {
-      n[1].e = fail;
-      n[2].e = zfail;
-      n[3].e = zpass;
-   }
-   if (ctx->ExecuteFlag) {
-      CALL_StencilOp(ctx->Exec, (fail, zfail, zpass));
-   }
-}
-
-
-static void GLAPIENTRY
-save_StencilFuncSeparate(GLenum face, GLenum func, GLint ref, GLuint mask)
-{
-   GET_CURRENT_CONTEXT(ctx);
-   Node *n;
-   ASSERT_OUTSIDE_SAVE_BEGIN_END_AND_FLUSH(ctx);
-   n = alloc_instruction(ctx, OPCODE_STENCIL_FUNC_SEPARATE, 4);
-   if (n) {
-      n[1].e = face;
-      n[2].e = func;
-      n[3].i = ref;
-      n[4].ui = mask;
-   }
-   if (ctx->ExecuteFlag) {
-      CALL_StencilFuncSeparate(ctx->Exec, (face, func, ref, mask));
-   }
-}
-
-
-static void GLAPIENTRY
-save_StencilFuncSeparateATI(GLenum frontfunc, GLenum backfunc, GLint ref,
-                            GLuint mask)
-{
-   GET_CURRENT_CONTEXT(ctx);
-   Node *n;
-   ASSERT_OUTSIDE_SAVE_BEGIN_END_AND_FLUSH(ctx);
-   /* GL_FRONT */
-   n = alloc_instruction(ctx, OPCODE_STENCIL_FUNC_SEPARATE, 4);
-   if (n) {
-      n[1].e = GL_FRONT;
-      n[2].e = frontfunc;
-      n[3].i = ref;
-      n[4].ui = mask;
-   }
-   /* GL_BACK */
-   n = alloc_instruction(ctx, OPCODE_STENCIL_FUNC_SEPARATE, 4);
-   if (n) {
-      n[1].e = GL_BACK;
-      n[2].e = backfunc;
-      n[3].i = ref;
-      n[4].ui = mask;
-   }
-   if (ctx->ExecuteFlag) {
-      CALL_StencilFuncSeparate(ctx->Exec, (GL_FRONT, frontfunc, ref, mask));
-      CALL_StencilFuncSeparate(ctx->Exec, (GL_BACK, backfunc, ref, mask));
-   }
-}
-
-
-static void GLAPIENTRY
-save_StencilMaskSeparate(GLenum face, GLuint mask)
-{
-   GET_CURRENT_CONTEXT(ctx);
-   Node *n;
-   ASSERT_OUTSIDE_SAVE_BEGIN_END_AND_FLUSH(ctx);
-   n = alloc_instruction(ctx, OPCODE_STENCIL_MASK_SEPARATE, 2);
-   if (n) {
-      n[1].e = face;
-      n[2].ui = mask;
-   }
-   if (ctx->ExecuteFlag) {
-      CALL_StencilMaskSeparate(ctx->Exec, (face, mask));
-   }
-}
-
-
-static void GLAPIENTRY
-save_StencilOpSeparate(GLenum face, GLenum fail, GLenum zfail, GLenum zpass)
-{
-   GET_CURRENT_CONTEXT(ctx);
-   Node *n;
-   ASSERT_OUTSIDE_SAVE_BEGIN_END_AND_FLUSH(ctx);
-   n = alloc_instruction(ctx, OPCODE_STENCIL_OP_SEPARATE, 4);
-   if (n) {
-      n[1].e = face;
-      n[2].e = fail;
-      n[3].e = zfail;
-      n[4].e = zpass;
-   }
-   if (ctx->ExecuteFlag) {
-      CALL_StencilOpSeparate(ctx->Exec, (face, fail, zfail, zpass));
-   }
-}
-
-
-static void GLAPIENTRY
-save_TexEnvfv(GLenum target, GLenum pname, const GLfloat *params)
-{
-   GET_CURRENT_CONTEXT(ctx);
-   Node *n;
-   ASSERT_OUTSIDE_SAVE_BEGIN_END_AND_FLUSH(ctx);
-   n = alloc_instruction(ctx, OPCODE_TEXENV, 6);
-   if (n) {
-      n[1].e = target;
-      n[2].e = pname;
-      if (pname == GL_TEXTURE_ENV_COLOR) {
-         n[3].f = params[0];
-         n[4].f = params[1];
-         n[5].f = params[2];
-         n[6].f = params[3];
-      }
-      else {
-         n[3].f = params[0];
-         n[4].f = n[5].f = n[6].f = 0.0F;
-      }
-   }
-   if (ctx->ExecuteFlag) {
-      CALL_TexEnvfv(ctx->Exec, (target, pname, params));
-   }
-}
-
-
-static void GLAPIENTRY
-save_TexEnvf(GLenum target, GLenum pname, GLfloat param)
-{
-   GLfloat parray[4];
-   parray[0] = (GLfloat) param;
-   parray[1] = parray[2] = parray[3] = 0.0F;
-   save_TexEnvfv(target, pname, parray);
-}
-
-
-static void GLAPIENTRY
-save_TexEnvi(GLenum target, GLenum pname, GLint param)
-{
-   GLfloat p[4];
-   p[0] = (GLfloat) param;
-   p[1] = p[2] = p[3] = 0.0F;
-   save_TexEnvfv(target, pname, p);
-}
-
-
-static void GLAPIENTRY
-save_TexEnviv(GLenum target, GLenum pname, const GLint * param)
-{
-   GLfloat p[4];
-   if (pname == GL_TEXTURE_ENV_COLOR) {
-      p[0] = INT_TO_FLOAT(param[0]);
-      p[1] = INT_TO_FLOAT(param[1]);
-      p[2] = INT_TO_FLOAT(param[2]);
-      p[3] = INT_TO_FLOAT(param[3]);
-   }
-   else {
-      p[0] = (GLfloat) param[0];
-      p[1] = p[2] = p[3] = 0.0F;
-   }
-   save_TexEnvfv(target, pname, p);
-}
-
-
-static void GLAPIENTRY
-save_TexGenfv(GLenum coord, GLenum pname, const GLfloat *params)
-{
-   GET_CURRENT_CONTEXT(ctx);
-   Node *n;
-   ASSERT_OUTSIDE_SAVE_BEGIN_END_AND_FLUSH(ctx);
-   n = alloc_instruction(ctx, OPCODE_TEXGEN, 6);
-   if (n) {
-      n[1].e = coord;
-      n[2].e = pname;
-      n[3].f = params[0];
-      n[4].f = params[1];
-      n[5].f = params[2];
-      n[6].f = params[3];
-   }
-   if (ctx->ExecuteFlag) {
-      CALL_TexGenfv(ctx->Exec, (coord, pname, params));
-   }
-}
-
-
-static void GLAPIENTRY
-save_TexGeniv(GLenum coord, GLenum pname, const GLint *params)
-{
-   GLfloat p[4];
-   p[0] = (GLfloat) params[0];
-   p[1] = (GLfloat) params[1];
-   p[2] = (GLfloat) params[2];
-   p[3] = (GLfloat) params[3];
-   save_TexGenfv(coord, pname, p);
-}
-
-
-static void GLAPIENTRY
-save_TexGend(GLenum coord, GLenum pname, GLdouble param)
-{
-   GLfloat parray[4];
-   parray[0] = (GLfloat) param;
-   parray[1] = parray[2] = parray[3] = 0.0F;
-   save_TexGenfv(coord, pname, parray);
-}
-
-
-static void GLAPIENTRY
-save_TexGendv(GLenum coord, GLenum pname, const GLdouble *params)
-{
-   GLfloat p[4];
-   p[0] = (GLfloat) params[0];
-   p[1] = (GLfloat) params[1];
-   p[2] = (GLfloat) params[2];
-   p[3] = (GLfloat) params[3];
-   save_TexGenfv(coord, pname, p);
-}
-
-
-static void GLAPIENTRY
-save_TexGenf(GLenum coord, GLenum pname, GLfloat param)
-{
-   GLfloat parray[4];
-   parray[0] = param;
-   parray[1] = parray[2] = parray[3] = 0.0F;
-   save_TexGenfv(coord, pname, parray);
-}
-
-
-static void GLAPIENTRY
-save_TexGeni(GLenum coord, GLenum pname, GLint param)
-{
-   GLint parray[4];
-   parray[0] = param;
-   parray[1] = parray[2] = parray[3] = 0;
-   save_TexGeniv(coord, pname, parray);
-}
-
-
-static void GLAPIENTRY
-save_TexParameterfv(GLenum target, GLenum pname, const GLfloat *params)
-{
-   GET_CURRENT_CONTEXT(ctx);
-   Node *n;
-   ASSERT_OUTSIDE_SAVE_BEGIN_END_AND_FLUSH(ctx);
-   n = alloc_instruction(ctx, OPCODE_TEXPARAMETER, 6);
-   if (n) {
-      n[1].e = target;
-      n[2].e = pname;
-      n[3].f = params[0];
-      n[4].f = params[1];
-      n[5].f = params[2];
-      n[6].f = params[3];
-   }
-   if (ctx->ExecuteFlag) {
-      CALL_TexParameterfv(ctx->Exec, (target, pname, params));
-   }
-}
-
-
-static void GLAPIENTRY
-save_TexParameterf(GLenum target, GLenum pname, GLfloat param)
-{
-   GLfloat parray[4];
-   parray[0] = param;
-   parray[1] = parray[2] = parray[3] = 0.0F;
-   save_TexParameterfv(target, pname, parray);
-}
-
-
-static void GLAPIENTRY
-save_TexParameteri(GLenum target, GLenum pname, GLint param)
-{
-   GLfloat fparam[4];
-   fparam[0] = (GLfloat) param;
-   fparam[1] = fparam[2] = fparam[3] = 0.0F;
-   save_TexParameterfv(target, pname, fparam);
-}
-
-
-static void GLAPIENTRY
-save_TexParameteriv(GLenum target, GLenum pname, const GLint *params)
-{
-   GLfloat fparam[4];
-   fparam[0] = (GLfloat) params[0];
-   fparam[1] = fparam[2] = fparam[3] = 0.0F;
-   save_TexParameterfv(target, pname, fparam);
-}
-
-
-static void GLAPIENTRY
-save_TexImage1D(GLenum target,
-                GLint level, GLint components,
-                GLsizei width, GLint border,
-                GLenum format, GLenum type, const GLvoid * pixels)
-{
-   GET_CURRENT_CONTEXT(ctx);
-   if (target == GL_PROXY_TEXTURE_1D) {
-      /* don't compile, execute immediately */
-      CALL_TexImage1D(ctx->Exec, (target, level, components, width,
-                                  border, format, type, pixels));
-   }
-   else {
-      Node *n;
-      ASSERT_OUTSIDE_SAVE_BEGIN_END_AND_FLUSH(ctx);
-      n = alloc_instruction(ctx, OPCODE_TEX_IMAGE1D, 8);
-      if (n) {
-         n[1].e = target;
-         n[2].i = level;
-         n[3].i = components;
-         n[4].i = (GLint) width;
-         n[5].i = border;
-         n[6].e = format;
-         n[7].e = type;
-         n[8].data = unpack_image(ctx, 1, width, 1, 1, format, type,
-                                  pixels, &ctx->Unpack);
-      }
-      if (ctx->ExecuteFlag) {
-         CALL_TexImage1D(ctx->Exec, (target, level, components, width,
-                                     border, format, type, pixels));
-      }
-   }
-}
-
-
-static void GLAPIENTRY
-save_TexImage2D(GLenum target,
-                GLint level, GLint components,
-                GLsizei width, GLsizei height, GLint border,
-                GLenum format, GLenum type, const GLvoid * pixels)
-{
-   GET_CURRENT_CONTEXT(ctx);
-   if (target == GL_PROXY_TEXTURE_2D) {
-      /* don't compile, execute immediately */
-      CALL_TexImage2D(ctx->Exec, (target, level, components, width,
-                                  height, border, format, type, pixels));
-   }
-   else {
-      Node *n;
-      ASSERT_OUTSIDE_SAVE_BEGIN_END_AND_FLUSH(ctx);
-      n = alloc_instruction(ctx, OPCODE_TEX_IMAGE2D, 9);
-      if (n) {
-         n[1].e = target;
-         n[2].i = level;
-         n[3].i = components;
-         n[4].i = (GLint) width;
-         n[5].i = (GLint) height;
-         n[6].i = border;
-         n[7].e = format;
-         n[8].e = type;
-         n[9].data = unpack_image(ctx, 2, width, height, 1, format, type,
-                                  pixels, &ctx->Unpack);
-      }
-      if (ctx->ExecuteFlag) {
-         CALL_TexImage2D(ctx->Exec, (target, level, components, width,
-                                     height, border, format, type, pixels));
-      }
-   }
-}
-
-
-static void GLAPIENTRY
-save_TexImage3D(GLenum target,
-                GLint level, GLint internalFormat,
-                GLsizei width, GLsizei height, GLsizei depth,
-                GLint border,
-                GLenum format, GLenum type, const GLvoid * pixels)
-{
-   GET_CURRENT_CONTEXT(ctx);
-   if (target == GL_PROXY_TEXTURE_3D) {
-      /* don't compile, execute immediately */
-      CALL_TexImage3D(ctx->Exec, (target, level, internalFormat, width,
-                                  height, depth, border, format, type,
-                                  pixels));
-   }
-   else {
-      Node *n;
-      ASSERT_OUTSIDE_SAVE_BEGIN_END_AND_FLUSH(ctx);
-      n = alloc_instruction(ctx, OPCODE_TEX_IMAGE3D, 10);
-      if (n) {
-         n[1].e = target;
-         n[2].i = level;
-         n[3].i = (GLint) internalFormat;
-         n[4].i = (GLint) width;
-         n[5].i = (GLint) height;
-         n[6].i = (GLint) depth;
-         n[7].i = border;
-         n[8].e = format;
-         n[9].e = type;
-         n[10].data = unpack_image(ctx, 3, width, height, depth, format, type,
-                                   pixels, &ctx->Unpack);
-      }
-      if (ctx->ExecuteFlag) {
-         CALL_TexImage3D(ctx->Exec, (target, level, internalFormat, width,
-                                     height, depth, border, format, type,
-                                     pixels));
-      }
-   }
-}
-
-
-static void GLAPIENTRY
-save_TexSubImage1D(GLenum target, GLint level, GLint xoffset,
-                   GLsizei width, GLenum format, GLenum type,
-                   const GLvoid * pixels)
-{
-   GET_CURRENT_CONTEXT(ctx);
-   Node *n;
-
-   ASSERT_OUTSIDE_SAVE_BEGIN_END_AND_FLUSH(ctx);
-
-   n = alloc_instruction(ctx, OPCODE_TEX_SUB_IMAGE1D, 7);
-   if (n) {
-      n[1].e = target;
-      n[2].i = level;
-      n[3].i = xoffset;
-      n[4].i = (GLint) width;
-      n[5].e = format;
-      n[6].e = type;
-      n[7].data = unpack_image(ctx, 1, width, 1, 1, format, type,
-                               pixels, &ctx->Unpack);
-   }
-   if (ctx->ExecuteFlag) {
-      CALL_TexSubImage1D(ctx->Exec, (target, level, xoffset, width,
-                                     format, type, pixels));
-   }
-}
-
-
-static void GLAPIENTRY
-save_TexSubImage2D(GLenum target, GLint level,
-                   GLint xoffset, GLint yoffset,
-                   GLsizei width, GLsizei height,
-                   GLenum format, GLenum type, const GLvoid * pixels)
-{
-   GET_CURRENT_CONTEXT(ctx);
-   Node *n;
-
-   ASSERT_OUTSIDE_SAVE_BEGIN_END_AND_FLUSH(ctx);
-
-   n = alloc_instruction(ctx, OPCODE_TEX_SUB_IMAGE2D, 9);
-   if (n) {
-      n[1].e = target;
-      n[2].i = level;
-      n[3].i = xoffset;
-      n[4].i = yoffset;
-      n[5].i = (GLint) width;
-      n[6].i = (GLint) height;
-      n[7].e = format;
-      n[8].e = type;
-      n[9].data = unpack_image(ctx, 2, width, height, 1, format, type,
-                               pixels, &ctx->Unpack);
-   }
-   if (ctx->ExecuteFlag) {
-      CALL_TexSubImage2D(ctx->Exec, (target, level, xoffset, yoffset,
-                                     width, height, format, type, pixels));
-   }
-}
-
-
-static void GLAPIENTRY
-save_TexSubImage3D(GLenum target, GLint level,
-                   GLint xoffset, GLint yoffset, GLint zoffset,
-                   GLsizei width, GLsizei height, GLsizei depth,
-                   GLenum format, GLenum type, const GLvoid * pixels)
-{
-   GET_CURRENT_CONTEXT(ctx);
-   Node *n;
-
-   ASSERT_OUTSIDE_SAVE_BEGIN_END_AND_FLUSH(ctx);
-
-   n = alloc_instruction(ctx, OPCODE_TEX_SUB_IMAGE3D, 11);
-   if (n) {
-      n[1].e = target;
-      n[2].i = level;
-      n[3].i = xoffset;
-      n[4].i = yoffset;
-      n[5].i = zoffset;
-      n[6].i = (GLint) width;
-      n[7].i = (GLint) height;
-      n[8].i = (GLint) depth;
-      n[9].e = format;
-      n[10].e = type;
-      n[11].data = unpack_image(ctx, 3, width, height, depth, format, type,
-                                pixels, &ctx->Unpack);
-   }
-   if (ctx->ExecuteFlag) {
-      CALL_TexSubImage3D(ctx->Exec, (target, level,
-                                     xoffset, yoffset, zoffset,
-                                     width, height, depth, format, type,
-                                     pixels));
-   }
-}
-
-
-static void GLAPIENTRY
-save_Translatef(GLfloat x, GLfloat y, GLfloat z)
-{
-   GET_CURRENT_CONTEXT(ctx);
-   Node *n;
-   ASSERT_OUTSIDE_SAVE_BEGIN_END_AND_FLUSH(ctx);
-   n = alloc_instruction(ctx, OPCODE_TRANSLATE, 3);
-   if (n) {
-      n[1].f = x;
-      n[2].f = y;
-      n[3].f = z;
-   }
-   if (ctx->ExecuteFlag) {
-      CALL_Translatef(ctx->Exec, (x, y, z));
-   }
-}
-
-
-static void GLAPIENTRY
-save_Translated(GLdouble x, GLdouble y, GLdouble z)
-{
-   save_Translatef((GLfloat) x, (GLfloat) y, (GLfloat) z);
-}
-
-
-
-static void GLAPIENTRY
-save_Viewport(GLint x, GLint y, GLsizei width, GLsizei height)
-{
-   GET_CURRENT_CONTEXT(ctx);
-   Node *n;
-   ASSERT_OUTSIDE_SAVE_BEGIN_END_AND_FLUSH(ctx);
-   n = alloc_instruction(ctx, OPCODE_VIEWPORT, 4);
-   if (n) {
-      n[1].i = x;
-      n[2].i = y;
-      n[3].i = (GLint) width;
-      n[4].i = (GLint) height;
-   }
-   if (ctx->ExecuteFlag) {
-      CALL_Viewport(ctx->Exec, (x, y, width, height));
-   }
-}
-
-
-static void GLAPIENTRY
-save_WindowPos4fMESA(GLfloat x, GLfloat y, GLfloat z, GLfloat w)
-{
-   GET_CURRENT_CONTEXT(ctx);
-   Node *n;
-   ASSERT_OUTSIDE_SAVE_BEGIN_END_AND_FLUSH(ctx);
-   n = alloc_instruction(ctx, OPCODE_WINDOW_POS, 4);
-   if (n) {
-      n[1].f = x;
-      n[2].f = y;
-      n[3].f = z;
-      n[4].f = w;
-   }
-   if (ctx->ExecuteFlag) {
-      CALL_WindowPos4fMESA(ctx->Exec, (x, y, z, w));
-   }
-}
-
-static void GLAPIENTRY
-save_WindowPos2dMESA(GLdouble x, GLdouble y)
-{
-   save_WindowPos4fMESA((GLfloat) x, (GLfloat) y, 0.0F, 1.0F);
-}
-
-static void GLAPIENTRY
-save_WindowPos2fMESA(GLfloat x, GLfloat y)
-{
-   save_WindowPos4fMESA(x, y, 0.0F, 1.0F);
-}
-
-static void GLAPIENTRY
-save_WindowPos2iMESA(GLint x, GLint y)
-{
-   save_WindowPos4fMESA((GLfloat) x, (GLfloat) y, 0.0F, 1.0F);
-}
-
-static void GLAPIENTRY
-save_WindowPos2sMESA(GLshort x, GLshort y)
-{
-   save_WindowPos4fMESA(x, y, 0.0F, 1.0F);
-}
-
-static void GLAPIENTRY
-save_WindowPos3dMESA(GLdouble x, GLdouble y, GLdouble z)
-{
-   save_WindowPos4fMESA((GLfloat) x, (GLfloat) y, (GLfloat) z, 1.0F);
-}
-
-static void GLAPIENTRY
-save_WindowPos3fMESA(GLfloat x, GLfloat y, GLfloat z)
-{
-   save_WindowPos4fMESA(x, y, z, 1.0F);
-}
-
-static void GLAPIENTRY
-save_WindowPos3iMESA(GLint x, GLint y, GLint z)
-{
-   save_WindowPos4fMESA((GLfloat) x, (GLfloat) y, (GLfloat) z, 1.0F);
-}
-
-static void GLAPIENTRY
-save_WindowPos3sMESA(GLshort x, GLshort y, GLshort z)
-{
-   save_WindowPos4fMESA(x, y, z, 1.0F);
-}
-
-static void GLAPIENTRY
-save_WindowPos4dMESA(GLdouble x, GLdouble y, GLdouble z, GLdouble w)
-{
-   save_WindowPos4fMESA((GLfloat) x, (GLfloat) y, (GLfloat) z, (GLfloat) w);
-}
-
-static void GLAPIENTRY
-save_WindowPos4iMESA(GLint x, GLint y, GLint z, GLint w)
-{
-   save_WindowPos4fMESA((GLfloat) x, (GLfloat) y, (GLfloat) z, (GLfloat) w);
-}
-
-static void GLAPIENTRY
-save_WindowPos4sMESA(GLshort x, GLshort y, GLshort z, GLshort w)
-{
-   save_WindowPos4fMESA(x, y, z, w);
-}
-
-static void GLAPIENTRY
-save_WindowPos2dvMESA(const GLdouble * v)
-{
-   save_WindowPos4fMESA((GLfloat) v[0], (GLfloat) v[1], 0.0F, 1.0F);
-}
-
-static void GLAPIENTRY
-save_WindowPos2fvMESA(const GLfloat * v)
-{
-   save_WindowPos4fMESA(v[0], v[1], 0.0F, 1.0F);
-}
-
-static void GLAPIENTRY
-save_WindowPos2ivMESA(const GLint * v)
-{
-   save_WindowPos4fMESA((GLfloat) v[0], (GLfloat) v[1], 0.0F, 1.0F);
-}
-
-static void GLAPIENTRY
-save_WindowPos2svMESA(const GLshort * v)
-{
-   save_WindowPos4fMESA(v[0], v[1], 0.0F, 1.0F);
-}
-
-static void GLAPIENTRY
-save_WindowPos3dvMESA(const GLdouble * v)
-{
-   save_WindowPos4fMESA((GLfloat) v[0], (GLfloat) v[1], (GLfloat) v[2], 1.0F);
-}
-
-static void GLAPIENTRY
-save_WindowPos3fvMESA(const GLfloat * v)
-{
-   save_WindowPos4fMESA(v[0], v[1], v[2], 1.0F);
-}
-
-static void GLAPIENTRY
-save_WindowPos3ivMESA(const GLint * v)
-{
-   save_WindowPos4fMESA((GLfloat) v[0], (GLfloat) v[1], (GLfloat) v[2], 1.0F);
-}
-
-static void GLAPIENTRY
-save_WindowPos3svMESA(const GLshort * v)
-{
-   save_WindowPos4fMESA(v[0], v[1], v[2], 1.0F);
-}
-
-static void GLAPIENTRY
-save_WindowPos4dvMESA(const GLdouble * v)
-{
-   save_WindowPos4fMESA((GLfloat) v[0], (GLfloat) v[1],
-                        (GLfloat) v[2], (GLfloat) v[3]);
-}
-
-static void GLAPIENTRY
-save_WindowPos4fvMESA(const GLfloat * v)
-{
-   save_WindowPos4fMESA(v[0], v[1], v[2], v[3]);
-}
-
-static void GLAPIENTRY
-save_WindowPos4ivMESA(const GLint * v)
-{
-   save_WindowPos4fMESA((GLfloat) v[0], (GLfloat) v[1],
-                        (GLfloat) v[2], (GLfloat) v[3]);
-}
-
-static void GLAPIENTRY
-save_WindowPos4svMESA(const GLshort * v)
-{
-   save_WindowPos4fMESA(v[0], v[1], v[2], v[3]);
-}
-
-
-
-/* GL_ARB_multitexture */
-static void GLAPIENTRY
-save_ActiveTextureARB(GLenum target)
-{
-   GET_CURRENT_CONTEXT(ctx);
-   Node *n;
-   ASSERT_OUTSIDE_SAVE_BEGIN_END_AND_FLUSH(ctx);
-   n = alloc_instruction(ctx, OPCODE_ACTIVE_TEXTURE, 1);
-   if (n) {
-      n[1].e = target;
-   }
-   if (ctx->ExecuteFlag) {
-      CALL_ActiveTextureARB(ctx->Exec, (target));
-   }
-}
-
-
-/* GL_ARB_transpose_matrix */
-
-static void GLAPIENTRY
-save_LoadTransposeMatrixdARB(const GLdouble m[16])
-{
-   GLfloat tm[16];
-   _math_transposefd(tm, m);
-   save_LoadMatrixf(tm);
-}
-
-
-static void GLAPIENTRY
-save_LoadTransposeMatrixfARB(const GLfloat m[16])
-{
-   GLfloat tm[16];
-   _math_transposef(tm, m);
-   save_LoadMatrixf(tm);
-}
-
-
-static void GLAPIENTRY
-save_MultTransposeMatrixdARB(const GLdouble m[16])
-{
-   GLfloat tm[16];
-   _math_transposefd(tm, m);
-   save_MultMatrixf(tm);
-}
-
-
-static void GLAPIENTRY
-save_MultTransposeMatrixfARB(const GLfloat m[16])
-{
-   GLfloat tm[16];
-   _math_transposef(tm, m);
-   save_MultMatrixf(tm);
-}
-
-
-/* GL_ARB_texture_compression */
-static void GLAPIENTRY
-save_CompressedTexImage1DARB(GLenum target, GLint level,
-                             GLenum internalFormat, GLsizei width,
-                             GLint border, GLsizei imageSize,
-                             const GLvoid * data)
-{
-   GET_CURRENT_CONTEXT(ctx);
-   if (target == GL_PROXY_TEXTURE_1D) {
-      /* don't compile, execute immediately */
-      CALL_CompressedTexImage1DARB(ctx->Exec, (target, level, internalFormat,
-                                               width, border, imageSize,
-                                               data));
-   }
-   else {
-      Node *n;
-      GLvoid *image;
-      ASSERT_OUTSIDE_SAVE_BEGIN_END_AND_FLUSH(ctx);
-      /* make copy of image */
-      image = malloc(imageSize);
-      if (!image) {
-         _mesa_error(ctx, GL_OUT_OF_MEMORY, "glCompressedTexImage1DARB");
-         return;
-      }
-      memcpy(image, data, imageSize);
-      n = alloc_instruction(ctx, OPCODE_COMPRESSED_TEX_IMAGE_1D, 7);
-      if (n) {
-         n[1].e = target;
-         n[2].i = level;
-         n[3].e = internalFormat;
-         n[4].i = (GLint) width;
-         n[5].i = border;
-         n[6].i = imageSize;
-         n[7].data = image;
-      }
-      else if (image) {
-         free(image);
-      }
-      if (ctx->ExecuteFlag) {
-         CALL_CompressedTexImage1DARB(ctx->Exec,
-                                      (target, level, internalFormat, width,
-                                       border, imageSize, data));
-      }
-   }
-}
-
-
-static void GLAPIENTRY
-save_CompressedTexImage2DARB(GLenum target, GLint level,
-                             GLenum internalFormat, GLsizei width,
-                             GLsizei height, GLint border, GLsizei imageSize,
-                             const GLvoid * data)
-{
-   GET_CURRENT_CONTEXT(ctx);
-   if (target == GL_PROXY_TEXTURE_2D) {
-      /* don't compile, execute immediately */
-      CALL_CompressedTexImage2DARB(ctx->Exec, (target, level, internalFormat,
-                                               width, height, border,
-                                               imageSize, data));
-   }
-   else {
-      Node *n;
-      GLvoid *image;
-      ASSERT_OUTSIDE_SAVE_BEGIN_END_AND_FLUSH(ctx);
-      /* make copy of image */
-      image = malloc(imageSize);
-      if (!image) {
-         _mesa_error(ctx, GL_OUT_OF_MEMORY, "glCompressedTexImage2DARB");
-         return;
-      }
-      memcpy(image, data, imageSize);
-      n = alloc_instruction(ctx, OPCODE_COMPRESSED_TEX_IMAGE_2D, 8);
-      if (n) {
-         n[1].e = target;
-         n[2].i = level;
-         n[3].e = internalFormat;
-         n[4].i = (GLint) width;
-         n[5].i = (GLint) height;
-         n[6].i = border;
-         n[7].i = imageSize;
-         n[8].data = image;
-      }
-      else if (image) {
-         free(image);
-      }
-      if (ctx->ExecuteFlag) {
-         CALL_CompressedTexImage2DARB(ctx->Exec,
-                                      (target, level, internalFormat, width,
-                                       height, border, imageSize, data));
-      }
-   }
-}
-
-
-static void GLAPIENTRY
-save_CompressedTexImage3DARB(GLenum target, GLint level,
-                             GLenum internalFormat, GLsizei width,
-                             GLsizei height, GLsizei depth, GLint border,
-                             GLsizei imageSize, const GLvoid * data)
-{
-   GET_CURRENT_CONTEXT(ctx);
-   if (target == GL_PROXY_TEXTURE_3D) {
-      /* don't compile, execute immediately */
-      CALL_CompressedTexImage3DARB(ctx->Exec, (target, level, internalFormat,
-                                               width, height, depth, border,
-                                               imageSize, data));
-   }
-   else {
-      Node *n;
-      GLvoid *image;
-      ASSERT_OUTSIDE_SAVE_BEGIN_END_AND_FLUSH(ctx);
-      /* make copy of image */
-      image = malloc(imageSize);
-      if (!image) {
-         _mesa_error(ctx, GL_OUT_OF_MEMORY, "glCompressedTexImage3DARB");
-         return;
-      }
-      memcpy(image, data, imageSize);
-      n = alloc_instruction(ctx, OPCODE_COMPRESSED_TEX_IMAGE_3D, 9);
-      if (n) {
-         n[1].e = target;
-         n[2].i = level;
-         n[3].e = internalFormat;
-         n[4].i = (GLint) width;
-         n[5].i = (GLint) height;
-         n[6].i = (GLint) depth;
-         n[7].i = border;
-         n[8].i = imageSize;
-         n[9].data = image;
-      }
-      else if (image) {
-         free(image);
-      }
-      if (ctx->ExecuteFlag) {
-         CALL_CompressedTexImage3DARB(ctx->Exec,
-                                      (target, level, internalFormat, width,
-                                       height, depth, border, imageSize,
-                                       data));
-      }
-   }
-}
-
-
-static void GLAPIENTRY
-save_CompressedTexSubImage1DARB(GLenum target, GLint level, GLint xoffset,
-                                GLsizei width, GLenum format,
-                                GLsizei imageSize, const GLvoid * data)
-{
-   Node *n;
-   GLvoid *image;
-
-   GET_CURRENT_CONTEXT(ctx);
-   ASSERT_OUTSIDE_SAVE_BEGIN_END_AND_FLUSH(ctx);
-
-   /* make copy of image */
-   image = malloc(imageSize);
-   if (!image) {
-      _mesa_error(ctx, GL_OUT_OF_MEMORY, "glCompressedTexSubImage1DARB");
-      return;
-   }
-   memcpy(image, data, imageSize);
-   n = alloc_instruction(ctx, OPCODE_COMPRESSED_TEX_SUB_IMAGE_1D, 7);
-   if (n) {
-      n[1].e = target;
-      n[2].i = level;
-      n[3].i = xoffset;
-      n[4].i = (GLint) width;
-      n[5].e = format;
-      n[6].i = imageSize;
-      n[7].data = image;
-   }
-   else if (image) {
-      free(image);
-   }
-   if (ctx->ExecuteFlag) {
-      CALL_CompressedTexSubImage1DARB(ctx->Exec, (target, level, xoffset,
-                                                  width, format, imageSize,
-                                                  data));
-   }
-}
-
-
-static void GLAPIENTRY
-save_CompressedTexSubImage2DARB(GLenum target, GLint level, GLint xoffset,
-                                GLint yoffset, GLsizei width, GLsizei height,
-                                GLenum format, GLsizei imageSize,
-                                const GLvoid * data)
-{
-   Node *n;
-   GLvoid *image;
-
-   GET_CURRENT_CONTEXT(ctx);
-   ASSERT_OUTSIDE_SAVE_BEGIN_END_AND_FLUSH(ctx);
-
-   /* make copy of image */
-   image = malloc(imageSize);
-   if (!image) {
-      _mesa_error(ctx, GL_OUT_OF_MEMORY, "glCompressedTexSubImage2DARB");
-      return;
-   }
-   memcpy(image, data, imageSize);
-   n = alloc_instruction(ctx, OPCODE_COMPRESSED_TEX_SUB_IMAGE_2D, 9);
-   if (n) {
-      n[1].e = target;
-      n[2].i = level;
-      n[3].i = xoffset;
-      n[4].i = yoffset;
-      n[5].i = (GLint) width;
-      n[6].i = (GLint) height;
-      n[7].e = format;
-      n[8].i = imageSize;
-      n[9].data = image;
-   }
-   else if (image) {
-      free(image);
-   }
-   if (ctx->ExecuteFlag) {
-      CALL_CompressedTexSubImage2DARB(ctx->Exec,
-                                      (target, level, xoffset, yoffset, width,
-                                       height, format, imageSize, data));
-   }
-}
-
-
-static void GLAPIENTRY
-save_CompressedTexSubImage3DARB(GLenum target, GLint level, GLint xoffset,
-                                GLint yoffset, GLint zoffset, GLsizei width,
-                                GLsizei height, GLsizei depth, GLenum format,
-                                GLsizei imageSize, const GLvoid * data)
-{
-   Node *n;
-   GLvoid *image;
-
-   GET_CURRENT_CONTEXT(ctx);
-   ASSERT_OUTSIDE_SAVE_BEGIN_END_AND_FLUSH(ctx);
-
-   /* make copy of image */
-   image = malloc(imageSize);
-   if (!image) {
-      _mesa_error(ctx, GL_OUT_OF_MEMORY, "glCompressedTexSubImage3DARB");
-      return;
-   }
-   memcpy(image, data, imageSize);
-   n = alloc_instruction(ctx, OPCODE_COMPRESSED_TEX_SUB_IMAGE_3D, 11);
-   if (n) {
-      n[1].e = target;
-      n[2].i = level;
-      n[3].i = xoffset;
-      n[4].i = yoffset;
-      n[5].i = zoffset;
-      n[6].i = (GLint) width;
-      n[7].i = (GLint) height;
-      n[8].i = (GLint) depth;
-      n[9].e = format;
-      n[10].i = imageSize;
-      n[11].data = image;
-   }
-   else if (image) {
-      free(image);
-   }
-   if (ctx->ExecuteFlag) {
-      CALL_CompressedTexSubImage3DARB(ctx->Exec,
-                                      (target, level, xoffset, yoffset,
-                                       zoffset, width, height, depth, format,
-                                       imageSize, data));
-   }
-}
-
-
-/* GL_ARB_multisample */
-static void GLAPIENTRY
-save_SampleCoverageARB(GLclampf value, GLboolean invert)
-{
-   GET_CURRENT_CONTEXT(ctx);
-   Node *n;
-   ASSERT_OUTSIDE_SAVE_BEGIN_END_AND_FLUSH(ctx);
-   n = alloc_instruction(ctx, OPCODE_SAMPLE_COVERAGE, 2);
-   if (n) {
-      n[1].f = value;
-      n[2].b = invert;
-   }
-   if (ctx->ExecuteFlag) {
-      CALL_SampleCoverageARB(ctx->Exec, (value, invert));
-   }
-}
-
-
-/*
- * GL_NV_vertex_program
- */
-#if FEATURE_NV_vertex_program || FEATURE_ARB_vertex_program || FEATURE_ARB_fragment_program
-static void GLAPIENTRY
-save_BindProgramNV(GLenum target, GLuint id)
-{
-   GET_CURRENT_CONTEXT(ctx);
-   Node *n;
-   ASSERT_OUTSIDE_SAVE_BEGIN_END_AND_FLUSH(ctx);
-   n = alloc_instruction(ctx, OPCODE_BIND_PROGRAM_NV, 2);
-   if (n) {
-      n[1].e = target;
-      n[2].ui = id;
-   }
-   if (ctx->ExecuteFlag) {
-      CALL_BindProgramNV(ctx->Exec, (target, id));
-   }
-}
-
-static void GLAPIENTRY
-save_ProgramEnvParameter4fARB(GLenum target, GLuint index,
-                              GLfloat x, GLfloat y, GLfloat z, GLfloat w)
-{
-   GET_CURRENT_CONTEXT(ctx);
-   Node *n;
-   ASSERT_OUTSIDE_SAVE_BEGIN_END_AND_FLUSH(ctx);
-   n = alloc_instruction(ctx, OPCODE_PROGRAM_ENV_PARAMETER_ARB, 6);
-   if (n) {
-      n[1].e = target;
-      n[2].ui = index;
-      n[3].f = x;
-      n[4].f = y;
-      n[5].f = z;
-      n[6].f = w;
-   }
-   if (ctx->ExecuteFlag) {
-      CALL_ProgramEnvParameter4fARB(ctx->Exec, (target, index, x, y, z, w));
-   }
-}
-
-
-static void GLAPIENTRY
-save_ProgramEnvParameter4fvARB(GLenum target, GLuint index,
-                               const GLfloat *params)
-{
-   save_ProgramEnvParameter4fARB(target, index, params[0], params[1],
-                                 params[2], params[3]);
-}
-
-
-static void GLAPIENTRY
-save_ProgramEnvParameters4fvEXT(GLenum target, GLuint index, GLsizei count,
-				const GLfloat * params)
-{
-   GET_CURRENT_CONTEXT(ctx);
-   Node *n;
-   ASSERT_OUTSIDE_SAVE_BEGIN_END_AND_FLUSH(ctx);
-
-   if (count > 0) {
-      GLint i;
-      const GLfloat * p = params;
-
-      for (i = 0 ; i < count ; i++) {
-	 n = alloc_instruction(ctx, OPCODE_PROGRAM_ENV_PARAMETER_ARB, 6);
-	 if (n) {
-	    n[1].e = target;
-	    n[2].ui = index;
-	    n[3].f = p[0];
-	    n[4].f = p[1];
-	    n[5].f = p[2];
-	    n[6].f = p[3];
-	    p += 4;
-	 }
-      }
-   }
-
-   if (ctx->ExecuteFlag) {
-      CALL_ProgramEnvParameters4fvEXT(ctx->Exec, (target, index, count, params));
-   }
-}
-
-
-static void GLAPIENTRY
-save_ProgramEnvParameter4dARB(GLenum target, GLuint index,
-                              GLdouble x, GLdouble y, GLdouble z, GLdouble w)
-{
-   save_ProgramEnvParameter4fARB(target, index,
-                                 (GLfloat) x,
-                                 (GLfloat) y, (GLfloat) z, (GLfloat) w);
-}
-
-
-static void GLAPIENTRY
-save_ProgramEnvParameter4dvARB(GLenum target, GLuint index,
-                               const GLdouble *params)
-{
-   save_ProgramEnvParameter4fARB(target, index,
-                                 (GLfloat) params[0],
-                                 (GLfloat) params[1],
-                                 (GLfloat) params[2], (GLfloat) params[3]);
-}
-
-#endif /* FEATURE_ARB_vertex_program || FEATURE_ARB_fragment_program || FEATURE_NV_vertex_program */
-
-#if FEATURE_NV_vertex_program
-static void GLAPIENTRY
-save_ExecuteProgramNV(GLenum target, GLuint id, const GLfloat *params)
-{
-   GET_CURRENT_CONTEXT(ctx);
-   Node *n;
-   ASSERT_OUTSIDE_SAVE_BEGIN_END_AND_FLUSH(ctx);
-   n = alloc_instruction(ctx, OPCODE_EXECUTE_PROGRAM_NV, 6);
-   if (n) {
-      n[1].e = target;
-      n[2].ui = id;
-      n[3].f = params[0];
-      n[4].f = params[1];
-      n[5].f = params[2];
-      n[6].f = params[3];
-   }
-   if (ctx->ExecuteFlag) {
-      CALL_ExecuteProgramNV(ctx->Exec, (target, id, params));
-   }
-}
-
-
-static void GLAPIENTRY
-save_ProgramParameters4dvNV(GLenum target, GLuint index,
-                            GLsizei num, const GLdouble *params)
-{
-   GLint i;
-   for (i = 0; i < num; i++) {
-      save_ProgramEnvParameter4dvARB(target, index + i, params + 4 * i);
-   }
-}
-
-
-static void GLAPIENTRY
-save_ProgramParameters4fvNV(GLenum target, GLuint index,
-                            GLsizei num, const GLfloat *params)
-{
-   GLint i;
-   for (i = 0; i < num; i++) {
-      save_ProgramEnvParameter4fvARB(target, index + i, params + 4 * i);
-   }
-}
-
-
-static void GLAPIENTRY
-save_LoadProgramNV(GLenum target, GLuint id, GLsizei len,
-                   const GLubyte * program)
-{
-   GET_CURRENT_CONTEXT(ctx);
-   Node *n;
-
-   ASSERT_OUTSIDE_SAVE_BEGIN_END_AND_FLUSH(ctx);
-
-   n = alloc_instruction(ctx, OPCODE_LOAD_PROGRAM_NV, 4);
-   if (n) {
-      GLubyte *programCopy = (GLubyte *) malloc(len);
-      if (!programCopy) {
-         _mesa_error(ctx, GL_OUT_OF_MEMORY, "glLoadProgramNV");
-         return;
-      }
-      memcpy(programCopy, program, len);
-      n[1].e = target;
-      n[2].ui = id;
-      n[3].i = len;
-      n[4].data = programCopy;
-   }
-   if (ctx->ExecuteFlag) {
-      CALL_LoadProgramNV(ctx->Exec, (target, id, len, program));
-   }
-}
-
-
-static void GLAPIENTRY
-save_RequestResidentProgramsNV(GLsizei num, const GLuint * ids)
-{
-   GET_CURRENT_CONTEXT(ctx);
-   Node *n;
-
-   ASSERT_OUTSIDE_SAVE_BEGIN_END_AND_FLUSH(ctx);
-
-   n = alloc_instruction(ctx, OPCODE_TRACK_MATRIX_NV, 2);
-   if (n) {
-      GLuint *idCopy = (GLuint *) malloc(num * sizeof(GLuint));
-      if (!idCopy) {
-         _mesa_error(ctx, GL_OUT_OF_MEMORY, "glRequestResidentProgramsNV");
-         return;
-      }
-      memcpy(idCopy, ids, num * sizeof(GLuint));
-      n[1].i = num;
-      n[2].data = idCopy;
-   }
-   if (ctx->ExecuteFlag) {
-      CALL_RequestResidentProgramsNV(ctx->Exec, (num, ids));
-   }
-}
-
-
-static void GLAPIENTRY
-save_TrackMatrixNV(GLenum target, GLuint address,
-                   GLenum matrix, GLenum transform)
-{
-   GET_CURRENT_CONTEXT(ctx);
-   Node *n;
-   ASSERT_OUTSIDE_SAVE_BEGIN_END_AND_FLUSH(ctx);
-   n = alloc_instruction(ctx, OPCODE_TRACK_MATRIX_NV, 4);
-   if (n) {
-      n[1].e = target;
-      n[2].ui = address;
-      n[3].e = matrix;
-      n[4].e = transform;
-   }
-   if (ctx->ExecuteFlag) {
-      CALL_TrackMatrixNV(ctx->Exec, (target, address, matrix, transform));
-   }
-}
-#endif /* FEATURE_NV_vertex_program */
-
-
-/*
- * GL_NV_fragment_program
- */
-#if FEATURE_NV_fragment_program
-static void GLAPIENTRY
-save_ProgramLocalParameter4fARB(GLenum target, GLuint index,
-                                GLfloat x, GLfloat y, GLfloat z, GLfloat w)
-{
-   GET_CURRENT_CONTEXT(ctx);
-   Node *n;
-   ASSERT_OUTSIDE_SAVE_BEGIN_END_AND_FLUSH(ctx);
-   n = alloc_instruction(ctx, OPCODE_PROGRAM_LOCAL_PARAMETER_ARB, 6);
-   if (n) {
-      n[1].e = target;
-      n[2].ui = index;
-      n[3].f = x;
-      n[4].f = y;
-      n[5].f = z;
-      n[6].f = w;
-   }
-   if (ctx->ExecuteFlag) {
-      CALL_ProgramLocalParameter4fARB(ctx->Exec, (target, index, x, y, z, w));
-   }
-}
-
-
-static void GLAPIENTRY
-save_ProgramLocalParameter4fvARB(GLenum target, GLuint index,
-                                 const GLfloat *params)
-{
-   GET_CURRENT_CONTEXT(ctx);
-   Node *n;
-   ASSERT_OUTSIDE_SAVE_BEGIN_END_AND_FLUSH(ctx);
-   n = alloc_instruction(ctx, OPCODE_PROGRAM_LOCAL_PARAMETER_ARB, 6);
-   if (n) {
-      n[1].e = target;
-      n[2].ui = index;
-      n[3].f = params[0];
-      n[4].f = params[1];
-      n[5].f = params[2];
-      n[6].f = params[3];
-   }
-   if (ctx->ExecuteFlag) {
-      CALL_ProgramLocalParameter4fvARB(ctx->Exec, (target, index, params));
-   }
-}
-
-
-static void GLAPIENTRY
-save_ProgramLocalParameters4fvEXT(GLenum target, GLuint index, GLsizei count,
-				  const GLfloat *params)
-{
-   GET_CURRENT_CONTEXT(ctx);
-   Node *n;
-   ASSERT_OUTSIDE_SAVE_BEGIN_END_AND_FLUSH(ctx);
-
-   if (count > 0) {
-      GLint i;
-      const GLfloat * p = params;
-
-      for (i = 0 ; i < count ; i++) {
-	 n = alloc_instruction(ctx, OPCODE_PROGRAM_LOCAL_PARAMETER_ARB, 6);
-	 if (n) {
-	    n[1].e = target;
-	    n[2].ui = index;
-	    n[3].f = p[0];
-	    n[4].f = p[1];
-	    n[5].f = p[2];
-	    n[6].f = p[3];
-	    p += 4;
-	 }
-      }
-   }
-
-   if (ctx->ExecuteFlag) {
-      CALL_ProgramLocalParameters4fvEXT(ctx->Exec, (target, index, count, params));
-   }
-}
-
-
-static void GLAPIENTRY
-save_ProgramLocalParameter4dARB(GLenum target, GLuint index,
-                                GLdouble x, GLdouble y,
-                                GLdouble z, GLdouble w)
-{
-   GET_CURRENT_CONTEXT(ctx);
-   Node *n;
-   ASSERT_OUTSIDE_SAVE_BEGIN_END_AND_FLUSH(ctx);
-   n = alloc_instruction(ctx, OPCODE_PROGRAM_LOCAL_PARAMETER_ARB, 6);
-   if (n) {
-      n[1].e = target;
-      n[2].ui = index;
-      n[3].f = (GLfloat) x;
-      n[4].f = (GLfloat) y;
-      n[5].f = (GLfloat) z;
-      n[6].f = (GLfloat) w;
-   }
-   if (ctx->ExecuteFlag) {
-      CALL_ProgramLocalParameter4dARB(ctx->Exec, (target, index, x, y, z, w));
-   }
-}
-
-
-static void GLAPIENTRY
-save_ProgramLocalParameter4dvARB(GLenum target, GLuint index,
-                                 const GLdouble *params)
-{
-   GET_CURRENT_CONTEXT(ctx);
-   Node *n;
-   ASSERT_OUTSIDE_SAVE_BEGIN_END_AND_FLUSH(ctx);
-   n = alloc_instruction(ctx, OPCODE_PROGRAM_LOCAL_PARAMETER_ARB, 6);
-   if (n) {
-      n[1].e = target;
-      n[2].ui = index;
-      n[3].f = (GLfloat) params[0];
-      n[4].f = (GLfloat) params[1];
-      n[5].f = (GLfloat) params[2];
-      n[6].f = (GLfloat) params[3];
-   }
-   if (ctx->ExecuteFlag) {
-      CALL_ProgramLocalParameter4dvARB(ctx->Exec, (target, index, params));
-   }
-}
-
-static void GLAPIENTRY
-save_ProgramNamedParameter4fNV(GLuint id, GLsizei len, const GLubyte * name,
-                               GLfloat x, GLfloat y, GLfloat z, GLfloat w)
-{
-   GET_CURRENT_CONTEXT(ctx);
-   Node *n;
-
-   ASSERT_OUTSIDE_SAVE_BEGIN_END_AND_FLUSH(ctx);
-
-   n = alloc_instruction(ctx, OPCODE_PROGRAM_NAMED_PARAMETER_NV, 6);
-   if (n) {
-      GLubyte *nameCopy = (GLubyte *) malloc(len);
-      if (!nameCopy) {
-         _mesa_error(ctx, GL_OUT_OF_MEMORY, "glProgramNamedParameter4fNV");
-         return;
-      }
-      memcpy(nameCopy, name, len);
-      n[1].ui = id;
-      n[2].i = len;
-      n[3].data = nameCopy;
-      n[4].f = x;
-      n[5].f = y;
-      n[6].f = z;
-      n[7].f = w;
-   }
-   if (ctx->ExecuteFlag) {
-      CALL_ProgramNamedParameter4fNV(ctx->Exec, (id, len, name, x, y, z, w));
-   }
-}
-
-
-static void GLAPIENTRY
-save_ProgramNamedParameter4fvNV(GLuint id, GLsizei len, const GLubyte * name,
-                                const float v[])
-{
-   save_ProgramNamedParameter4fNV(id, len, name, v[0], v[1], v[2], v[3]);
-}
-
-
-static void GLAPIENTRY
-save_ProgramNamedParameter4dNV(GLuint id, GLsizei len, const GLubyte * name,
-                               GLdouble x, GLdouble y, GLdouble z, GLdouble w)
-{
-   save_ProgramNamedParameter4fNV(id, len, name, (GLfloat) x, (GLfloat) y,
-                                  (GLfloat) z, (GLfloat) w);
-}
-
-
-static void GLAPIENTRY
-save_ProgramNamedParameter4dvNV(GLuint id, GLsizei len, const GLubyte * name,
-                                const double v[])
-{
-   save_ProgramNamedParameter4fNV(id, len, name, (GLfloat) v[0],
-                                  (GLfloat) v[1], (GLfloat) v[2],
-                                  (GLfloat) v[3]);
-}
-
-#endif /* FEATURE_NV_fragment_program */
-
-
-
-/* GL_EXT_stencil_two_side */
-static void GLAPIENTRY
-save_ActiveStencilFaceEXT(GLenum face)
-{
-   GET_CURRENT_CONTEXT(ctx);
-   Node *n;
-   ASSERT_OUTSIDE_SAVE_BEGIN_END_AND_FLUSH(ctx);
-   n = alloc_instruction(ctx, OPCODE_ACTIVE_STENCIL_FACE_EXT, 1);
-   if (n) {
-      n[1].e = face;
-   }
-   if (ctx->ExecuteFlag) {
-      CALL_ActiveStencilFaceEXT(ctx->Exec, (face));
-   }
-}
-
-
-/* GL_EXT_depth_bounds_test */
-static void GLAPIENTRY
-save_DepthBoundsEXT(GLclampd zmin, GLclampd zmax)
-{
-   GET_CURRENT_CONTEXT(ctx);
-   Node *n;
-   ASSERT_OUTSIDE_SAVE_BEGIN_END_AND_FLUSH(ctx);
-   n = alloc_instruction(ctx, OPCODE_DEPTH_BOUNDS_EXT, 2);
-   if (n) {
-      n[1].f = (GLfloat) zmin;
-      n[2].f = (GLfloat) zmax;
-   }
-   if (ctx->ExecuteFlag) {
-      CALL_DepthBoundsEXT(ctx->Exec, (zmin, zmax));
-   }
-}
-
-
-
-#if FEATURE_ARB_vertex_program || FEATURE_ARB_fragment_program
-
-static void GLAPIENTRY
-save_ProgramStringARB(GLenum target, GLenum format, GLsizei len,
-                      const GLvoid * string)
-{
-   GET_CURRENT_CONTEXT(ctx);
-   Node *n;
-
-   ASSERT_OUTSIDE_SAVE_BEGIN_END_AND_FLUSH(ctx);
-
-   n = alloc_instruction(ctx, OPCODE_PROGRAM_STRING_ARB, 4);
-   if (n) {
-      GLubyte *programCopy = (GLubyte *) malloc(len);
-      if (!programCopy) {
-         _mesa_error(ctx, GL_OUT_OF_MEMORY, "glProgramStringARB");
-         return;
-      }
-      memcpy(programCopy, string, len);
-      n[1].e = target;
-      n[2].e = format;
-      n[3].i = len;
-      n[4].data = programCopy;
-   }
-   if (ctx->ExecuteFlag) {
-      CALL_ProgramStringARB(ctx->Exec, (target, format, len, string));
-   }
-}
-
-#endif /* FEATURE_ARB_vertex_program || FEATURE_ARB_fragment_program */
-
-
-#if FEATURE_queryobj
-
-static void GLAPIENTRY
-save_BeginQueryARB(GLenum target, GLuint id)
-{
-   GET_CURRENT_CONTEXT(ctx);
-   Node *n;
-   ASSERT_OUTSIDE_SAVE_BEGIN_END_AND_FLUSH(ctx);
-   n = alloc_instruction(ctx, OPCODE_BEGIN_QUERY_ARB, 2);
-   if (n) {
-      n[1].e = target;
-      n[2].ui = id;
-   }
-   if (ctx->ExecuteFlag) {
-      CALL_BeginQueryARB(ctx->Exec, (target, id));
-   }
-}
-
-
-static void GLAPIENTRY
-save_EndQueryARB(GLenum target)
-{
-   GET_CURRENT_CONTEXT(ctx);
-   Node *n;
-   ASSERT_OUTSIDE_SAVE_BEGIN_END_AND_FLUSH(ctx);
-   n = alloc_instruction(ctx, OPCODE_END_QUERY_ARB, 1);
-   if (n) {
-      n[1].e = target;
-   }
-   if (ctx->ExecuteFlag) {
-      CALL_EndQueryARB(ctx->Exec, (target));
-   }
-}
-
-#endif /* FEATURE_queryobj */
-
-
-static void GLAPIENTRY
-save_DrawBuffersARB(GLsizei count, const GLenum * buffers)
-{
-   GET_CURRENT_CONTEXT(ctx);
-   Node *n;
-   ASSERT_OUTSIDE_SAVE_BEGIN_END_AND_FLUSH(ctx);
-   n = alloc_instruction(ctx, OPCODE_DRAW_BUFFERS_ARB, 1 + MAX_DRAW_BUFFERS);
-   if (n) {
-      GLint i;
-      n[1].i = count;
-      if (count > MAX_DRAW_BUFFERS)
-         count = MAX_DRAW_BUFFERS;
-      for (i = 0; i < count; i++) {
-         n[2 + i].e = buffers[i];
-      }
-   }
-   if (ctx->ExecuteFlag) {
-      CALL_DrawBuffersARB(ctx->Exec, (count, buffers));
-   }
-}
-
-static void GLAPIENTRY
-save_TexBumpParameterfvATI(GLenum pname, const GLfloat *param)
-{
-   GET_CURRENT_CONTEXT(ctx);
-   Node *n;
-
-   n = alloc_instruction(ctx, OPCODE_TEX_BUMP_PARAMETER_ATI, 5);
-   if (n) {
-      n[1].ui = pname;
-      n[2].f = param[0];
-      n[3].f = param[1];
-      n[4].f = param[2];
-      n[5].f = param[3];
-   }
-   if (ctx->ExecuteFlag) {
-      CALL_TexBumpParameterfvATI(ctx->Exec, (pname, param));
-   }
-}
-
-static void GLAPIENTRY
-save_TexBumpParameterivATI(GLenum pname, const GLint *param)
-{
-   GLfloat p[4];
-   p[0] = INT_TO_FLOAT(param[0]);
-   p[1] = INT_TO_FLOAT(param[1]);
-   p[2] = INT_TO_FLOAT(param[2]);
-   p[3] = INT_TO_FLOAT(param[3]);
-   save_TexBumpParameterfvATI(pname, p);
-}
-
-#if FEATURE_ATI_fragment_shader
-static void GLAPIENTRY
-save_BindFragmentShaderATI(GLuint id)
-{
-   GET_CURRENT_CONTEXT(ctx);
-   Node *n;
-
-   n = alloc_instruction(ctx, OPCODE_BIND_FRAGMENT_SHADER_ATI, 1);
-   if (n) {
-      n[1].ui = id;
-   }
-   if (ctx->ExecuteFlag) {
-      CALL_BindFragmentShaderATI(ctx->Exec, (id));
-   }
-}
-
-static void GLAPIENTRY
-save_SetFragmentShaderConstantATI(GLuint dst, const GLfloat *value)
-{
-   GET_CURRENT_CONTEXT(ctx);
-   Node *n;
-
-   n = alloc_instruction(ctx, OPCODE_SET_FRAGMENT_SHADER_CONSTANTS_ATI, 5);
-   if (n) {
-      n[1].ui = dst;
-      n[2].f = value[0];
-      n[3].f = value[1];
-      n[4].f = value[2];
-      n[5].f = value[3];
-   }
-   if (ctx->ExecuteFlag) {
-      CALL_SetFragmentShaderConstantATI(ctx->Exec, (dst, value));
-   }
-}
-#endif
-
-static void
-save_Attr1fNV(GLenum attr, GLfloat x)
-{
-   GET_CURRENT_CONTEXT(ctx);
-   Node *n;
-   SAVE_FLUSH_VERTICES(ctx);
-   n = alloc_instruction(ctx, OPCODE_ATTR_1F_NV, 2);
-   if (n) {
-      n[1].e = attr;
-      n[2].f = x;
-   }
-
-   ASSERT(attr < MAX_VERTEX_GENERIC_ATTRIBS);
-   ctx->ListState.ActiveAttribSize[attr] = 1;
-   ASSIGN_4V(ctx->ListState.CurrentAttrib[attr], x, 0, 0, 1);
-
-   if (ctx->ExecuteFlag) {
-      CALL_VertexAttrib1fNV(ctx->Exec, (attr, x));
-   }
-}
-
-static void
-save_Attr2fNV(GLenum attr, GLfloat x, GLfloat y)
-{
-   GET_CURRENT_CONTEXT(ctx);
-   Node *n;
-   SAVE_FLUSH_VERTICES(ctx);
-   n = alloc_instruction(ctx, OPCODE_ATTR_2F_NV, 3);
-   if (n) {
-      n[1].e = attr;
-      n[2].f = x;
-      n[3].f = y;
-   }
-
-   ASSERT(attr < MAX_VERTEX_GENERIC_ATTRIBS);
-   ctx->ListState.ActiveAttribSize[attr] = 2;
-   ASSIGN_4V(ctx->ListState.CurrentAttrib[attr], x, y, 0, 1);
-
-   if (ctx->ExecuteFlag) {
-      CALL_VertexAttrib2fNV(ctx->Exec, (attr, x, y));
-   }
-}
-
-static void
-save_Attr3fNV(GLenum attr, GLfloat x, GLfloat y, GLfloat z)
-{
-   GET_CURRENT_CONTEXT(ctx);
-   Node *n;
-   SAVE_FLUSH_VERTICES(ctx);
-   n = alloc_instruction(ctx, OPCODE_ATTR_3F_NV, 4);
-   if (n) {
-      n[1].e = attr;
-      n[2].f = x;
-      n[3].f = y;
-      n[4].f = z;
-   }
-
-   ASSERT(attr < MAX_VERTEX_GENERIC_ATTRIBS);
-   ctx->ListState.ActiveAttribSize[attr] = 3;
-   ASSIGN_4V(ctx->ListState.CurrentAttrib[attr], x, y, z, 1);
-
-   if (ctx->ExecuteFlag) {
-      CALL_VertexAttrib3fNV(ctx->Exec, (attr, x, y, z));
-   }
-}
-
-static void
-save_Attr4fNV(GLenum attr, GLfloat x, GLfloat y, GLfloat z, GLfloat w)
-{
-   GET_CURRENT_CONTEXT(ctx);
-   Node *n;
-   SAVE_FLUSH_VERTICES(ctx);
-   n = alloc_instruction(ctx, OPCODE_ATTR_4F_NV, 5);
-   if (n) {
-      n[1].e = attr;
-      n[2].f = x;
-      n[3].f = y;
-      n[4].f = z;
-      n[5].f = w;
-   }
-
-   ASSERT(attr < MAX_VERTEX_GENERIC_ATTRIBS);
-   ctx->ListState.ActiveAttribSize[attr] = 4;
-   ASSIGN_4V(ctx->ListState.CurrentAttrib[attr], x, y, z, w);
-
-   if (ctx->ExecuteFlag) {
-      CALL_VertexAttrib4fNV(ctx->Exec, (attr, x, y, z, w));
-   }
-}
-
-
-static void
-save_Attr1fARB(GLenum attr, GLfloat x)
-{
-   GET_CURRENT_CONTEXT(ctx);
-   Node *n;
-   SAVE_FLUSH_VERTICES(ctx);
-   n = alloc_instruction(ctx, OPCODE_ATTR_1F_ARB, 2);
-   if (n) {
-      n[1].e = attr;
-      n[2].f = x;
-   }
-
-   ASSERT(attr < MAX_VERTEX_GENERIC_ATTRIBS);
-   ctx->ListState.ActiveAttribSize[attr] = 1;
-   ASSIGN_4V(ctx->ListState.CurrentAttrib[attr], x, 0, 0, 1);
-
-   if (ctx->ExecuteFlag) {
-      CALL_VertexAttrib1fARB(ctx->Exec, (attr, x));
-   }
-}
-
-static void
-save_Attr2fARB(GLenum attr, GLfloat x, GLfloat y)
-{
-   GET_CURRENT_CONTEXT(ctx);
-   Node *n;
-   SAVE_FLUSH_VERTICES(ctx);
-   n = alloc_instruction(ctx, OPCODE_ATTR_2F_ARB, 3);
-   if (n) {
-      n[1].e = attr;
-      n[2].f = x;
-      n[3].f = y;
-   }
-
-   ASSERT(attr < MAX_VERTEX_GENERIC_ATTRIBS);
-   ctx->ListState.ActiveAttribSize[attr] = 2;
-   ASSIGN_4V(ctx->ListState.CurrentAttrib[attr], x, y, 0, 1);
-
-   if (ctx->ExecuteFlag) {
-      CALL_VertexAttrib2fARB(ctx->Exec, (attr, x, y));
-   }
-}
-
-static void
-save_Attr3fARB(GLenum attr, GLfloat x, GLfloat y, GLfloat z)
-{
-   GET_CURRENT_CONTEXT(ctx);
-   Node *n;
-   SAVE_FLUSH_VERTICES(ctx);
-   n = alloc_instruction(ctx, OPCODE_ATTR_3F_ARB, 4);
-   if (n) {
-      n[1].e = attr;
-      n[2].f = x;
-      n[3].f = y;
-      n[4].f = z;
-   }
-
-   ASSERT(attr < MAX_VERTEX_GENERIC_ATTRIBS);
-   ctx->ListState.ActiveAttribSize[attr] = 3;
-   ASSIGN_4V(ctx->ListState.CurrentAttrib[attr], x, y, z, 1);
-
-   if (ctx->ExecuteFlag) {
-      CALL_VertexAttrib3fARB(ctx->Exec, (attr, x, y, z));
-   }
-}
-
-static void
-save_Attr4fARB(GLenum attr, GLfloat x, GLfloat y, GLfloat z, GLfloat w)
-{
-   GET_CURRENT_CONTEXT(ctx);
-   Node *n;
-   SAVE_FLUSH_VERTICES(ctx);
-   n = alloc_instruction(ctx, OPCODE_ATTR_4F_ARB, 5);
-   if (n) {
-      n[1].e = attr;
-      n[2].f = x;
-      n[3].f = y;
-      n[4].f = z;
-      n[5].f = w;
-   }
-
-   ASSERT(attr < MAX_VERTEX_GENERIC_ATTRIBS);
-   ctx->ListState.ActiveAttribSize[attr] = 4;
-   ASSIGN_4V(ctx->ListState.CurrentAttrib[attr], x, y, z, w);
-
-   if (ctx->ExecuteFlag) {
-      CALL_VertexAttrib4fARB(ctx->Exec, (attr, x, y, z, w));
-   }
-}
-
-
-static void GLAPIENTRY
-save_EvalCoord1f(GLfloat x)
-{
-   GET_CURRENT_CONTEXT(ctx);
-   Node *n;
-   SAVE_FLUSH_VERTICES(ctx);
-   n = alloc_instruction(ctx, OPCODE_EVAL_C1, 1);
-   if (n) {
-      n[1].f = x;
-   }
-   if (ctx->ExecuteFlag) {
-      CALL_EvalCoord1f(ctx->Exec, (x));
-   }
-}
-
-static void GLAPIENTRY
-save_EvalCoord1fv(const GLfloat * v)
-{
-   save_EvalCoord1f(v[0]);
-}
-
-static void GLAPIENTRY
-save_EvalCoord2f(GLfloat x, GLfloat y)
-{
-   GET_CURRENT_CONTEXT(ctx);
-   Node *n;
-   SAVE_FLUSH_VERTICES(ctx);
-   n = alloc_instruction(ctx, OPCODE_EVAL_C2, 2);
-   if (n) {
-      n[1].f = x;
-      n[2].f = y;
-   }
-   if (ctx->ExecuteFlag) {
-      CALL_EvalCoord2f(ctx->Exec, (x, y));
-   }
-}
-
-static void GLAPIENTRY
-save_EvalCoord2fv(const GLfloat * v)
-{
-   save_EvalCoord2f(v[0], v[1]);
-}
-
-
-static void GLAPIENTRY
-save_EvalPoint1(GLint x)
-{
-   GET_CURRENT_CONTEXT(ctx);
-   Node *n;
-   SAVE_FLUSH_VERTICES(ctx);
-   n = alloc_instruction(ctx, OPCODE_EVAL_P1, 1);
-   if (n) {
-      n[1].i = x;
-   }
-   if (ctx->ExecuteFlag) {
-      CALL_EvalPoint1(ctx->Exec, (x));
-   }
-}
-
-static void GLAPIENTRY
-save_EvalPoint2(GLint x, GLint y)
-{
-   GET_CURRENT_CONTEXT(ctx);
-   Node *n;
-   SAVE_FLUSH_VERTICES(ctx);
-   n = alloc_instruction(ctx, OPCODE_EVAL_P2, 2);
-   if (n) {
-      n[1].i = x;
-      n[2].i = y;
-   }
-   if (ctx->ExecuteFlag) {
-      CALL_EvalPoint2(ctx->Exec, (x, y));
-   }
-}
-
-static void GLAPIENTRY
-save_Indexf(GLfloat x)
-{
-   save_Attr1fNV(VERT_ATTRIB_COLOR_INDEX, x);
-}
-
-static void GLAPIENTRY
-save_Indexfv(const GLfloat * v)
-{
-   save_Attr1fNV(VERT_ATTRIB_COLOR_INDEX, v[0]);
-}
-
-static void GLAPIENTRY
-save_EdgeFlag(GLboolean x)
-{
-   save_Attr1fNV(VERT_ATTRIB_EDGEFLAG, x ? (GLfloat)1.0 : (GLfloat)0.0);
-}
-
-static INLINE GLboolean compare4fv( const GLfloat *a,
-                                    const GLfloat *b,
-                                    GLuint count )
-{
-   return memcmp( a, b, count * sizeof(GLfloat) ) == 0;
-}
-                              
-
-static void GLAPIENTRY
-save_Materialfv(GLenum face, GLenum pname, const GLfloat * param)
-{
-   GET_CURRENT_CONTEXT(ctx);
-   Node *n;
-   int args, i;
-   GLuint bitmask;
-
-   switch (face) {
-   case GL_BACK:
-   case GL_FRONT:
-   case GL_FRONT_AND_BACK:
-      break;
-   default:
-      _mesa_compile_error(ctx, GL_INVALID_ENUM, "material(face)");
-      return;
-   }
-
-   switch (pname) {
-   case GL_EMISSION:
-   case GL_AMBIENT:
-   case GL_DIFFUSE:
-   case GL_SPECULAR:
-   case GL_AMBIENT_AND_DIFFUSE:
-      args = 4;
-      break;
-   case GL_SHININESS:
-      args = 1;
-      break;
-   case GL_COLOR_INDEXES:
-      args = 3;
-      break;
-   default:
-      _mesa_compile_error(ctx, GL_INVALID_ENUM, "material(pname)");
-      return;
-   }
-   
-   if (ctx->ExecuteFlag) {
-      CALL_Materialfv(ctx->Exec, (face, pname, param));
-   }
-
-   bitmask = _mesa_material_bitmask(ctx, face, pname, ~0, NULL);
-
-   /* Try to eliminate redundant statechanges.  Because it is legal to
-    * call glMaterial even inside begin/end calls, don't need to worry
-    * about ctx->Driver.CurrentSavePrimitive here.
-    */
-   for (i = 0; i < MAT_ATTRIB_MAX; i++) {
-      if (bitmask & (1 << i)) {
-         if (ctx->ListState.ActiveMaterialSize[i] == args &&
-             compare4fv(ctx->ListState.CurrentMaterial[i], param, args)) {
-            bitmask &= ~(1 << i);
-         }
-         else {
-            ctx->ListState.ActiveMaterialSize[i] = args;
-            COPY_SZ_4V(ctx->ListState.CurrentMaterial[i], args, param);
-         }
-      }
-   }
-
-   /* If this call has effect, return early:
-    */
-   if (bitmask == 0)
-      return;
-
-   SAVE_FLUSH_VERTICES(ctx);
-
-   n = alloc_instruction(ctx, OPCODE_MATERIAL, 6);
-   if (n) {
-      n[1].e = face;
-      n[2].e = pname;
-      for (i = 0; i < args; i++)
-         n[3 + i].f = param[i];
-   }
-}
-
-static void GLAPIENTRY
-save_Begin(GLenum mode)
-{
-   GET_CURRENT_CONTEXT(ctx);
-   Node *n;
-   GLboolean error = GL_FALSE;
-
-   if ( /*mode < GL_POINTS || */ mode > GL_POLYGON) {
-      _mesa_compile_error(ctx, GL_INVALID_ENUM, "Begin (mode)");
-      error = GL_TRUE;
-   }
-   else if (ctx->Driver.CurrentSavePrimitive == PRIM_UNKNOWN) {
-      /* Typically the first begin.  This may raise an error on
-       * playback, depending on whether CallList is issued from inside
-       * a begin/end or not.
-       */
-      ctx->Driver.CurrentSavePrimitive = PRIM_INSIDE_UNKNOWN_PRIM;
-   }
-   else if (ctx->Driver.CurrentSavePrimitive == PRIM_OUTSIDE_BEGIN_END) {
-      ctx->Driver.CurrentSavePrimitive = mode;
-   }
-   else {
-      _mesa_compile_error(ctx, GL_INVALID_OPERATION, "recursive begin");
-      error = GL_TRUE;
-   }
-
-   if (!error) {
-      /* Give the driver an opportunity to hook in an optimized
-       * display list compiler.
-       */
-      if (ctx->Driver.NotifySaveBegin(ctx, mode))
-         return;
-
-      SAVE_FLUSH_VERTICES(ctx);
-      n = alloc_instruction(ctx, OPCODE_BEGIN, 1);
-      if (n) {
-         n[1].e = mode;
-      }
-   }
-
-   if (ctx->ExecuteFlag) {
-      CALL_Begin(ctx->Exec, (mode));
-   }
-}
-
-static void GLAPIENTRY
-save_End(void)
-{
-   GET_CURRENT_CONTEXT(ctx);
-   SAVE_FLUSH_VERTICES(ctx);
-   (void) alloc_instruction(ctx, OPCODE_END, 0);
-   ctx->Driver.CurrentSavePrimitive = PRIM_OUTSIDE_BEGIN_END;
-   if (ctx->ExecuteFlag) {
-      CALL_End(ctx->Exec, ());
-   }
-}
-
-static void GLAPIENTRY
-save_Rectf(GLfloat a, GLfloat b, GLfloat c, GLfloat d)
-{
-   GET_CURRENT_CONTEXT(ctx);
-   Node *n;
-   SAVE_FLUSH_VERTICES(ctx);
-   n = alloc_instruction(ctx, OPCODE_RECTF, 4);
-   if (n) {
-      n[1].f = a;
-      n[2].f = b;
-      n[3].f = c;
-      n[4].f = d;
-   }
-   if (ctx->ExecuteFlag) {
-      CALL_Rectf(ctx->Exec, (a, b, c, d));
-   }
-}
-
-
-static void GLAPIENTRY
-save_Vertex2f(GLfloat x, GLfloat y)
-{
-   save_Attr2fNV(VERT_ATTRIB_POS, x, y);
-}
-
-static void GLAPIENTRY
-save_Vertex2fv(const GLfloat * v)
-{
-   save_Attr2fNV(VERT_ATTRIB_POS, v[0], v[1]);
-}
-
-static void GLAPIENTRY
-save_Vertex3f(GLfloat x, GLfloat y, GLfloat z)
-{
-   save_Attr3fNV(VERT_ATTRIB_POS, x, y, z);
-}
-
-static void GLAPIENTRY
-save_Vertex3fv(const GLfloat * v)
-{
-   save_Attr3fNV(VERT_ATTRIB_POS, v[0], v[1], v[2]);
-}
-
-static void GLAPIENTRY
-save_Vertex4f(GLfloat x, GLfloat y, GLfloat z, GLfloat w)
-{
-   save_Attr4fNV(VERT_ATTRIB_POS, x, y, z, w);
-}
-
-static void GLAPIENTRY
-save_Vertex4fv(const GLfloat * v)
-{
-   save_Attr4fNV(VERT_ATTRIB_POS, v[0], v[1], v[2], v[3]);
-}
-
-static void GLAPIENTRY
-save_TexCoord1f(GLfloat x)
-{
-   save_Attr1fNV(VERT_ATTRIB_TEX0, x);
-}
-
-static void GLAPIENTRY
-save_TexCoord1fv(const GLfloat * v)
-{
-   save_Attr1fNV(VERT_ATTRIB_TEX0, v[0]);
-}
-
-static void GLAPIENTRY
-save_TexCoord2f(GLfloat x, GLfloat y)
-{
-   save_Attr2fNV(VERT_ATTRIB_TEX0, x, y);
-}
-
-static void GLAPIENTRY
-save_TexCoord2fv(const GLfloat * v)
-{
-   save_Attr2fNV(VERT_ATTRIB_TEX0, v[0], v[1]);
-}
-
-static void GLAPIENTRY
-save_TexCoord3f(GLfloat x, GLfloat y, GLfloat z)
-{
-   save_Attr3fNV(VERT_ATTRIB_TEX0, x, y, z);
-}
-
-static void GLAPIENTRY
-save_TexCoord3fv(const GLfloat * v)
-{
-   save_Attr3fNV(VERT_ATTRIB_TEX0, v[0], v[1], v[2]);
-}
-
-static void GLAPIENTRY
-save_TexCoord4f(GLfloat x, GLfloat y, GLfloat z, GLfloat w)
-{
-   save_Attr4fNV(VERT_ATTRIB_TEX0, x, y, z, w);
-}
-
-static void GLAPIENTRY
-save_TexCoord4fv(const GLfloat * v)
-{
-   save_Attr4fNV(VERT_ATTRIB_TEX0, v[0], v[1], v[2], v[3]);
-}
-
-static void GLAPIENTRY
-save_Normal3f(GLfloat x, GLfloat y, GLfloat z)
-{
-   save_Attr3fNV(VERT_ATTRIB_NORMAL, x, y, z);
-}
-
-static void GLAPIENTRY
-save_Normal3fv(const GLfloat * v)
-{
-   save_Attr3fNV(VERT_ATTRIB_NORMAL, v[0], v[1], v[2]);
-}
-
-static void GLAPIENTRY
-save_FogCoordfEXT(GLfloat x)
-{
-   save_Attr1fNV(VERT_ATTRIB_FOG, x);
-}
-
-static void GLAPIENTRY
-save_FogCoordfvEXT(const GLfloat * v)
-{
-   save_Attr1fNV(VERT_ATTRIB_FOG, v[0]);
-}
-
-static void GLAPIENTRY
-save_Color3f(GLfloat x, GLfloat y, GLfloat z)
-{
-   save_Attr3fNV(VERT_ATTRIB_COLOR0, x, y, z);
-}
-
-static void GLAPIENTRY
-save_Color3fv(const GLfloat * v)
-{
-   save_Attr3fNV(VERT_ATTRIB_COLOR0, v[0], v[1], v[2]);
-}
-
-static void GLAPIENTRY
-save_Color4f(GLfloat x, GLfloat y, GLfloat z, GLfloat w)
-{
-   save_Attr4fNV(VERT_ATTRIB_COLOR0, x, y, z, w);
-}
-
-static void GLAPIENTRY
-save_Color4fv(const GLfloat * v)
-{
-   save_Attr4fNV(VERT_ATTRIB_COLOR0, v[0], v[1], v[2], v[3]);
-}
-
-static void GLAPIENTRY
-save_SecondaryColor3fEXT(GLfloat x, GLfloat y, GLfloat z)
-{
-   save_Attr3fNV(VERT_ATTRIB_COLOR1, x, y, z);
-}
-
-static void GLAPIENTRY
-save_SecondaryColor3fvEXT(const GLfloat * v)
-{
-   save_Attr3fNV(VERT_ATTRIB_COLOR1, v[0], v[1], v[2]);
-}
-
-
-/* Just call the respective ATTR for texcoord
- */
-static void GLAPIENTRY
-save_MultiTexCoord1f(GLenum target, GLfloat x)
-{
-   GLuint attr = (target & 0x7) + VERT_ATTRIB_TEX0;
-   save_Attr1fNV(attr, x);
-}
-
-static void GLAPIENTRY
-save_MultiTexCoord1fv(GLenum target, const GLfloat * v)
-{
-   GLuint attr = (target & 0x7) + VERT_ATTRIB_TEX0;
-   save_Attr1fNV(attr, v[0]);
-}
-
-static void GLAPIENTRY
-save_MultiTexCoord2f(GLenum target, GLfloat x, GLfloat y)
-{
-   GLuint attr = (target & 0x7) + VERT_ATTRIB_TEX0;
-   save_Attr2fNV(attr, x, y);
-}
-
-static void GLAPIENTRY
-save_MultiTexCoord2fv(GLenum target, const GLfloat * v)
-{
-   GLuint attr = (target & 0x7) + VERT_ATTRIB_TEX0;
-   save_Attr2fNV(attr, v[0], v[1]);
-}
-
-static void GLAPIENTRY
-save_MultiTexCoord3f(GLenum target, GLfloat x, GLfloat y, GLfloat z)
-{
-   GLuint attr = (target & 0x7) + VERT_ATTRIB_TEX0;
-   save_Attr3fNV(attr, x, y, z);
-}
-
-static void GLAPIENTRY
-save_MultiTexCoord3fv(GLenum target, const GLfloat * v)
-{
-   GLuint attr = (target & 0x7) + VERT_ATTRIB_TEX0;
-   save_Attr3fNV(attr, v[0], v[1], v[2]);
-}
-
-static void GLAPIENTRY
-save_MultiTexCoord4f(GLenum target, GLfloat x, GLfloat y,
-                     GLfloat z, GLfloat w)
-{
-   GLuint attr = (target & 0x7) + VERT_ATTRIB_TEX0;
-   save_Attr4fNV(attr, x, y, z, w);
-}
-
-static void GLAPIENTRY
-save_MultiTexCoord4fv(GLenum target, const GLfloat * v)
-{
-   GLuint attr = (target & 0x7) + VERT_ATTRIB_TEX0;
-   save_Attr4fNV(attr, v[0], v[1], v[2], v[3]);
-}
-
-
-/**
- * Record a GL_INVALID_VALUE error when a invalid vertex attribute
- * index is found.
- */
-static void
-index_error(void)
-{
-   GET_CURRENT_CONTEXT(ctx);
-   _mesa_error(ctx, GL_INVALID_VALUE, "VertexAttribf(index)");
-}
-
-
-/* First level for NV_vertex_program:
- *
- * Check for errors at compile time?.
- */
-static void GLAPIENTRY
-save_VertexAttrib1fNV(GLuint index, GLfloat x)
-{
-   if (index < MAX_NV_VERTEX_PROGRAM_INPUTS)
-      save_Attr1fNV(index, x);
-   else
-      index_error();
-}
-
-static void GLAPIENTRY
-save_VertexAttrib1fvNV(GLuint index, const GLfloat * v)
-{
-   if (index < MAX_NV_VERTEX_PROGRAM_INPUTS)
-      save_Attr1fNV(index, v[0]);
-   else
-      index_error();
-}
-
-static void GLAPIENTRY
-save_VertexAttrib2fNV(GLuint index, GLfloat x, GLfloat y)
-{
-   if (index < MAX_NV_VERTEX_PROGRAM_INPUTS)
-      save_Attr2fNV(index, x, y);
-   else
-      index_error();
-}
-
-static void GLAPIENTRY
-save_VertexAttrib2fvNV(GLuint index, const GLfloat * v)
-{
-   if (index < MAX_NV_VERTEX_PROGRAM_INPUTS)
-      save_Attr2fNV(index, v[0], v[1]);
-   else
-      index_error();
-}
-
-static void GLAPIENTRY
-save_VertexAttrib3fNV(GLuint index, GLfloat x, GLfloat y, GLfloat z)
-{
-   if (index < MAX_NV_VERTEX_PROGRAM_INPUTS)
-      save_Attr3fNV(index, x, y, z);
-   else
-      index_error();
-}
-
-static void GLAPIENTRY
-save_VertexAttrib3fvNV(GLuint index, const GLfloat * v)
-{
-   if (index < MAX_NV_VERTEX_PROGRAM_INPUTS)
-      save_Attr3fNV(index, v[0], v[1], v[2]);
-   else
-      index_error();
-}
-
-static void GLAPIENTRY
-save_VertexAttrib4fNV(GLuint index, GLfloat x, GLfloat y,
-                      GLfloat z, GLfloat w)
-{
-   if (index < MAX_NV_VERTEX_PROGRAM_INPUTS)
-      save_Attr4fNV(index, x, y, z, w);
-   else
-      index_error();
-}
-
-static void GLAPIENTRY
-save_VertexAttrib4fvNV(GLuint index, const GLfloat * v)
-{
-   if (index < MAX_NV_VERTEX_PROGRAM_INPUTS)
-      save_Attr4fNV(index, v[0], v[1], v[2], v[3]);
-   else
-      index_error();
-}
-
-
-
-
-static void GLAPIENTRY
-save_VertexAttrib1fARB(GLuint index, GLfloat x)
-{
-   if (index < MAX_VERTEX_GENERIC_ATTRIBS)
-      save_Attr1fARB(index, x);
-   else
-      index_error();
-}
-
-static void GLAPIENTRY
-save_VertexAttrib1fvARB(GLuint index, const GLfloat * v)
-{
-   if (index < MAX_VERTEX_GENERIC_ATTRIBS)
-      save_Attr1fARB(index, v[0]);
-   else
-      index_error();
-}
-
-static void GLAPIENTRY
-save_VertexAttrib2fARB(GLuint index, GLfloat x, GLfloat y)
-{
-   if (index < MAX_VERTEX_GENERIC_ATTRIBS)
-      save_Attr2fARB(index, x, y);
-   else
-      index_error();
-}
-
-static void GLAPIENTRY
-save_VertexAttrib2fvARB(GLuint index, const GLfloat * v)
-{
-   if (index < MAX_VERTEX_GENERIC_ATTRIBS)
-      save_Attr2fARB(index, v[0], v[1]);
-   else
-      index_error();
-}
-
-static void GLAPIENTRY
-save_VertexAttrib3fARB(GLuint index, GLfloat x, GLfloat y, GLfloat z)
-{
-   if (index < MAX_VERTEX_GENERIC_ATTRIBS)
-      save_Attr3fARB(index, x, y, z);
-   else
-      index_error();
-}
-
-static void GLAPIENTRY
-save_VertexAttrib3fvARB(GLuint index, const GLfloat * v)
-{
-   if (index < MAX_VERTEX_GENERIC_ATTRIBS)
-      save_Attr3fARB(index, v[0], v[1], v[2]);
-   else
-      index_error();
-}
-
-static void GLAPIENTRY
-save_VertexAttrib4fARB(GLuint index, GLfloat x, GLfloat y, GLfloat z,
-                       GLfloat w)
-{
-   if (index < MAX_VERTEX_GENERIC_ATTRIBS)
-      save_Attr4fARB(index, x, y, z, w);
-   else
-      index_error();
-}
-
-static void GLAPIENTRY
-save_VertexAttrib4fvARB(GLuint index, const GLfloat * v)
-{
-   if (index < MAX_VERTEX_GENERIC_ATTRIBS)
-      save_Attr4fARB(index, v[0], v[1], v[2], v[3]);
-   else
-      index_error();
-}
-
-
-/* GL_ARB_shader_objects, GL_ARB_vertex/fragment_shader */
-
-static void GLAPIENTRY
-exec_BindAttribLocationARB(GLuint program, GLuint index, const GLchar *name)
-{
-   GET_CURRENT_CONTEXT(ctx);
-   FLUSH_VERTICES(ctx, 0);
-   CALL_BindAttribLocationARB(ctx->Exec, (program, index, name));
-}
-
-static GLint GLAPIENTRY
-exec_GetAttribLocationARB(GLuint program, const GLchar *name)
-{
-   GET_CURRENT_CONTEXT(ctx);
-   FLUSH_VERTICES(ctx, 0);
-   return CALL_GetAttribLocationARB(ctx->Exec, (program, name));
-}
-
-static GLint GLAPIENTRY
-exec_GetUniformLocationARB(GLuint program, const GLchar *name)
-{
-   GET_CURRENT_CONTEXT(ctx);
-   FLUSH_VERTICES(ctx, 0);
-   return CALL_GetUniformLocationARB(ctx->Exec, (program, name));
-}
-/* XXX more shader functions needed here */
-
-
-#if FEATURE_EXT_framebuffer_blit
-static void GLAPIENTRY
-save_BlitFramebufferEXT(GLint srcX0, GLint srcY0, GLint srcX1, GLint srcY1,
-                        GLint dstX0, GLint dstY0, GLint dstX1, GLint dstY1,
-                        GLbitfield mask, GLenum filter)
-{
-   GET_CURRENT_CONTEXT(ctx);
-   Node *n;
-   ASSERT_OUTSIDE_SAVE_BEGIN_END_AND_FLUSH(ctx);
-   n = alloc_instruction(ctx, OPCODE_BLIT_FRAMEBUFFER, 10);
-   if (n) {
-      n[1].i = srcX0;
-      n[2].i = srcY0;
-      n[3].i = srcX1;
-      n[4].i = srcY1;
-      n[5].i = dstX0;
-      n[6].i = dstY0;
-      n[7].i = dstX1;
-      n[8].i = dstY1;
-      n[9].i = mask;
-      n[10].e = filter;
-   }
-   if (ctx->ExecuteFlag) {
-      CALL_BlitFramebufferEXT(ctx->Exec, (srcX0, srcY0, srcX1, srcY1,
-                                          dstX0, dstY0, dstX1, dstY1,
-                                          mask, filter));
-   }
-}
-#endif
-
-
-/** GL_EXT_provoking_vertex */
-static void GLAPIENTRY
-save_ProvokingVertexEXT(GLenum mode)
-{
-   GET_CURRENT_CONTEXT(ctx);
-   Node *n;
-   ASSERT_OUTSIDE_SAVE_BEGIN_END_AND_FLUSH(ctx);
-   n = alloc_instruction(ctx, OPCODE_PROVOKING_VERTEX, 1);
-   if (n) {
-      n[1].e = mode;
-   }
-   if (ctx->ExecuteFlag) {
-      /*CALL_ProvokingVertexEXT(ctx->Exec, (mode));*/
-      _mesa_ProvokingVertexEXT(mode);
-   }
-}
-
-
-/** GL_EXT_transform_feedback */
-static void GLAPIENTRY
-save_BeginTransformFeedback(GLenum mode)
-{
-   GET_CURRENT_CONTEXT(ctx);
-   Node *n;
-   ASSERT_OUTSIDE_SAVE_BEGIN_END_AND_FLUSH(ctx);
-   n = alloc_instruction(ctx, OPCODE_BEGIN_TRANSFORM_FEEDBACK, 1);
-   if (n) {
-      n[1].e = mode;
-   }
-   if (ctx->ExecuteFlag) {
-      CALL_BeginTransformFeedbackEXT(ctx->Exec, (mode));
-   }
-}
-
-
-/** GL_EXT_transform_feedback */
-static void GLAPIENTRY
-save_EndTransformFeedback(void)
-{
-   GET_CURRENT_CONTEXT(ctx);
-   ASSERT_OUTSIDE_SAVE_BEGIN_END_AND_FLUSH(ctx);
-   (void) alloc_instruction(ctx, OPCODE_END_TRANSFORM_FEEDBACK, 0);
-   if (ctx->ExecuteFlag) {
-      CALL_EndTransformFeedbackEXT(ctx->Exec, ());
-   }
-}
-
-
-/* aka UseProgram() */
-static void GLAPIENTRY
-save_UseProgramObjectARB(GLhandleARB program)
-{
-   GET_CURRENT_CONTEXT(ctx);
-   Node *n;
-   ASSERT_OUTSIDE_SAVE_BEGIN_END_AND_FLUSH(ctx);
-   n = alloc_instruction(ctx, OPCODE_USE_PROGRAM, 1);
-   if (n) {
-      n[1].ui = program;
-   }
-   if (ctx->ExecuteFlag) {
-      CALL_UseProgramObjectARB(ctx->Exec, (program));
-   }
-}
-
-
-static void GLAPIENTRY
-save_Uniform1fARB(GLint location, GLfloat x)
-{
-   GET_CURRENT_CONTEXT(ctx);
-   Node *n;
-   ASSERT_OUTSIDE_SAVE_BEGIN_END_AND_FLUSH(ctx);
-   n = alloc_instruction(ctx, OPCODE_UNIFORM_1F, 2);
-   if (n) {
-      n[1].i = location;
-      n[2].f = x;
-   }
-   if (ctx->ExecuteFlag) {
-      CALL_Uniform1fARB(ctx->Exec, (location, x));
-   }
-}
-
-
-static void GLAPIENTRY
-save_Uniform2fARB(GLint location, GLfloat x, GLfloat y)
-{
-   GET_CURRENT_CONTEXT(ctx);
-   Node *n;
-   ASSERT_OUTSIDE_SAVE_BEGIN_END_AND_FLUSH(ctx);
-   n = alloc_instruction(ctx, OPCODE_UNIFORM_2F, 3);
-   if (n) {
-      n[1].i = location;
-      n[2].f = x;
-      n[3].f = y;
-   }
-   if (ctx->ExecuteFlag) {
-      CALL_Uniform2fARB(ctx->Exec, (location, x, y));
-   }
-}
-
-
-static void GLAPIENTRY
-save_Uniform3fARB(GLint location, GLfloat x, GLfloat y, GLfloat z)
-{
-   GET_CURRENT_CONTEXT(ctx);
-   Node *n;
-   ASSERT_OUTSIDE_SAVE_BEGIN_END_AND_FLUSH(ctx);
-   n = alloc_instruction(ctx, OPCODE_UNIFORM_3F, 4);
-   if (n) {
-      n[1].i = location;
-      n[2].f = x;
-      n[3].f = y;
-      n[4].f = z;
-   }
-   if (ctx->ExecuteFlag) {
-      CALL_Uniform3fARB(ctx->Exec, (location, x, y, z));
-   }
-}
-
-
-static void GLAPIENTRY
-save_Uniform4fARB(GLint location, GLfloat x, GLfloat y, GLfloat z, GLfloat w)
-{
-   GET_CURRENT_CONTEXT(ctx);
-   Node *n;
-   ASSERT_OUTSIDE_SAVE_BEGIN_END_AND_FLUSH(ctx);
-   n = alloc_instruction(ctx, OPCODE_UNIFORM_4F, 5);
-   if (n) {
-      n[1].i = location;
-      n[2].f = x;
-      n[3].f = y;
-      n[4].f = z;
-      n[5].f = w;
-   }
-   if (ctx->ExecuteFlag) {
-      CALL_Uniform4fARB(ctx->Exec, (location, x, y, z, w));
-   }
-}
-
-
-/** Return copy of memory */
-static void *
-memdup(const void *src, GLsizei bytes)
-{
-   void *b = bytes >= 0 ? malloc(bytes) : NULL;
-   if (b)
-      memcpy(b, src, bytes);
-   return b;
-}
-
-
-static void GLAPIENTRY
-save_Uniform1fvARB(GLint location, GLsizei count, const GLfloat *v)
-{
-   GET_CURRENT_CONTEXT(ctx);
-   Node *n;
-   ASSERT_OUTSIDE_SAVE_BEGIN_END_AND_FLUSH(ctx);
-   n = alloc_instruction(ctx, OPCODE_UNIFORM_1FV, 3);
-   if (n) {
-      n[1].i = location;
-      n[2].i = count;
-      n[3].data = memdup(v, count * 1 * sizeof(GLfloat));
-   }
-   if (ctx->ExecuteFlag) {
-      CALL_Uniform1fvARB(ctx->Exec, (location, count, v));
-   }
-}
-
-static void GLAPIENTRY
-save_Uniform2fvARB(GLint location, GLsizei count, const GLfloat *v)
-{
-   GET_CURRENT_CONTEXT(ctx);
-   Node *n;
-   ASSERT_OUTSIDE_SAVE_BEGIN_END_AND_FLUSH(ctx);
-   n = alloc_instruction(ctx, OPCODE_UNIFORM_2FV, 3);
-   if (n) {
-      n[1].i = location;
-      n[2].i = count;
-      n[3].data = memdup(v, count * 2 * sizeof(GLfloat));
-   }
-   if (ctx->ExecuteFlag) {
-      CALL_Uniform2fvARB(ctx->Exec, (location, count, v));
-   }
-}
-
-static void GLAPIENTRY
-save_Uniform3fvARB(GLint location, GLsizei count, const GLfloat *v)
-{
-   GET_CURRENT_CONTEXT(ctx);
-   Node *n;
-   ASSERT_OUTSIDE_SAVE_BEGIN_END_AND_FLUSH(ctx);
-   n = alloc_instruction(ctx, OPCODE_UNIFORM_3FV, 3);
-   if (n) {
-      n[1].i = location;
-      n[2].i = count;
-      n[3].data = memdup(v, count * 3 * sizeof(GLfloat));
-   }
-   if (ctx->ExecuteFlag) {
-      CALL_Uniform3fvARB(ctx->Exec, (location, count, v));
-   }
-}
-
-static void GLAPIENTRY
-save_Uniform4fvARB(GLint location, GLsizei count, const GLfloat *v)
-{
-   GET_CURRENT_CONTEXT(ctx);
-   Node *n;
-   ASSERT_OUTSIDE_SAVE_BEGIN_END_AND_FLUSH(ctx);
-   n = alloc_instruction(ctx, OPCODE_UNIFORM_4FV, 3);
-   if (n) {
-      n[1].i = location;
-      n[2].i = count;
-      n[3].data = memdup(v, count * 4 * sizeof(GLfloat));
-   }
-   if (ctx->ExecuteFlag) {
-      CALL_Uniform4fvARB(ctx->Exec, (location, count, v));
-   }
-}
-
-
-static void GLAPIENTRY
-save_Uniform1iARB(GLint location, GLint x)
-{
-   GET_CURRENT_CONTEXT(ctx);
-   Node *n;
-   ASSERT_OUTSIDE_SAVE_BEGIN_END_AND_FLUSH(ctx);
-   n = alloc_instruction(ctx, OPCODE_UNIFORM_1I, 2);
-   if (n) {
-      n[1].i = location;
-      n[2].i = x;
-   }
-   if (ctx->ExecuteFlag) {
-      CALL_Uniform1iARB(ctx->Exec, (location, x));
-   }
-}
-
-static void GLAPIENTRY
-save_Uniform2iARB(GLint location, GLint x, GLint y)
-{
-   GET_CURRENT_CONTEXT(ctx);
-   Node *n;
-   ASSERT_OUTSIDE_SAVE_BEGIN_END_AND_FLUSH(ctx);
-   n = alloc_instruction(ctx, OPCODE_UNIFORM_2I, 3);
-   if (n) {
-      n[1].i = location;
-      n[2].i = x;
-      n[3].i = y;
-   }
-   if (ctx->ExecuteFlag) {
-      CALL_Uniform2iARB(ctx->Exec, (location, x, y));
-   }
-}
-
-static void GLAPIENTRY
-save_Uniform3iARB(GLint location, GLint x, GLint y, GLint z)
-{
-   GET_CURRENT_CONTEXT(ctx);
-   Node *n;
-   ASSERT_OUTSIDE_SAVE_BEGIN_END_AND_FLUSH(ctx);
-   n = alloc_instruction(ctx, OPCODE_UNIFORM_3I, 4);
-   if (n) {
-      n[1].i = location;
-      n[2].i = x;
-      n[3].i = y;
-      n[4].i = z;
-   }
-   if (ctx->ExecuteFlag) {
-      CALL_Uniform3iARB(ctx->Exec, (location, x, y, z));
-   }
-}
-
-static void GLAPIENTRY
-save_Uniform4iARB(GLint location, GLint x, GLint y, GLint z, GLint w)
-{
-   GET_CURRENT_CONTEXT(ctx);
-   Node *n;
-   ASSERT_OUTSIDE_SAVE_BEGIN_END_AND_FLUSH(ctx);
-   n = alloc_instruction(ctx, OPCODE_UNIFORM_4I, 5);
-   if (n) {
-      n[1].i = location;
-      n[2].i = x;
-      n[3].i = y;
-      n[4].i = z;
-      n[5].i = w;
-   }
-   if (ctx->ExecuteFlag) {
-      CALL_Uniform4iARB(ctx->Exec, (location, x, y, z, w));
-   }
-}
-
-
-
-static void GLAPIENTRY
-save_Uniform1ivARB(GLint location, GLsizei count, const GLint *v)
-{
-   GET_CURRENT_CONTEXT(ctx);
-   Node *n;
-   ASSERT_OUTSIDE_SAVE_BEGIN_END_AND_FLUSH(ctx);
-   n = alloc_instruction(ctx, OPCODE_UNIFORM_1IV, 3);
-   if (n) {
-      n[1].i = location;
-      n[2].i = count;
-      n[3].data = memdup(v, count * 1 * sizeof(GLint));
-   }
-   if (ctx->ExecuteFlag) {
-      CALL_Uniform1ivARB(ctx->Exec, (location, count, v));
-   }
-}
-
-static void GLAPIENTRY
-save_Uniform2ivARB(GLint location, GLsizei count, const GLint *v)
-{
-   GET_CURRENT_CONTEXT(ctx);
-   Node *n;
-   ASSERT_OUTSIDE_SAVE_BEGIN_END_AND_FLUSH(ctx);
-   n = alloc_instruction(ctx, OPCODE_UNIFORM_2IV, 3);
-   if (n) {
-      n[1].i = location;
-      n[2].i = count;
-      n[3].data = memdup(v, count * 2 * sizeof(GLint));
-   }
-   if (ctx->ExecuteFlag) {
-      CALL_Uniform2ivARB(ctx->Exec, (location, count, v));
-   }
-}
-
-static void GLAPIENTRY
-save_Uniform3ivARB(GLint location, GLsizei count, const GLint *v)
-{
-   GET_CURRENT_CONTEXT(ctx);
-   Node *n;
-   ASSERT_OUTSIDE_SAVE_BEGIN_END_AND_FLUSH(ctx);
-   n = alloc_instruction(ctx, OPCODE_UNIFORM_3IV, 3);
-   if (n) {
-      n[1].i = location;
-      n[2].i = count;
-      n[3].data = memdup(v, count * 3 * sizeof(GLint));
-   }
-   if (ctx->ExecuteFlag) {
-      CALL_Uniform3ivARB(ctx->Exec, (location, count, v));
-   }
-}
-
-static void GLAPIENTRY
-save_Uniform4ivARB(GLint location, GLsizei count, const GLint *v)
-{
-   GET_CURRENT_CONTEXT(ctx);
-   Node *n;
-   ASSERT_OUTSIDE_SAVE_BEGIN_END_AND_FLUSH(ctx);
-   n = alloc_instruction(ctx, OPCODE_UNIFORM_4IV, 3);
-   if (n) {
-      n[1].i = location;
-      n[2].i = count;
-      n[3].data = memdup(v, count * 4 * sizeof(GLfloat));
-   }
-   if (ctx->ExecuteFlag) {
-      CALL_Uniform4ivARB(ctx->Exec, (location, count, v));
-   }
-}
-
-
-
-static void GLAPIENTRY
-save_Uniform1ui(GLint location, GLuint x)
-{
-   GET_CURRENT_CONTEXT(ctx);
-   Node *n;
-   ASSERT_OUTSIDE_SAVE_BEGIN_END_AND_FLUSH(ctx);
-   n = alloc_instruction(ctx, OPCODE_UNIFORM_1UI, 2);
-   if (n) {
-      n[1].i = location;
-      n[2].i = x;
-   }
-   if (ctx->ExecuteFlag) {
-      /*CALL_Uniform1ui(ctx->Exec, (location, x));*/
-   }
-}
-
-static void GLAPIENTRY
-save_Uniform2ui(GLint location, GLuint x, GLuint y)
-{
-   GET_CURRENT_CONTEXT(ctx);
-   Node *n;
-   ASSERT_OUTSIDE_SAVE_BEGIN_END_AND_FLUSH(ctx);
-   n = alloc_instruction(ctx, OPCODE_UNIFORM_2UI, 3);
-   if (n) {
-      n[1].i = location;
-      n[2].i = x;
-      n[3].i = y;
-   }
-   if (ctx->ExecuteFlag) {
-      /*CALL_Uniform2ui(ctx->Exec, (location, x, y));*/
-   }
-}
-
-static void GLAPIENTRY
-save_Uniform3ui(GLint location, GLuint x, GLuint y, GLuint z)
-{
-   GET_CURRENT_CONTEXT(ctx);
-   Node *n;
-   ASSERT_OUTSIDE_SAVE_BEGIN_END_AND_FLUSH(ctx);
-   n = alloc_instruction(ctx, OPCODE_UNIFORM_3UI, 4);
-   if (n) {
-      n[1].i = location;
-      n[2].i = x;
-      n[3].i = y;
-      n[4].i = z;
-   }
-   if (ctx->ExecuteFlag) {
-      /*CALL_Uniform3ui(ctx->Exec, (location, x, y, z));*/
-   }
-}
-
-static void GLAPIENTRY
-save_Uniform4ui(GLint location, GLuint x, GLuint y, GLuint z, GLuint w)
-{
-   GET_CURRENT_CONTEXT(ctx);
-   Node *n;
-   ASSERT_OUTSIDE_SAVE_BEGIN_END_AND_FLUSH(ctx);
-   n = alloc_instruction(ctx, OPCODE_UNIFORM_4UI, 5);
-   if (n) {
-      n[1].i = location;
-      n[2].i = x;
-      n[3].i = y;
-      n[4].i = z;
-      n[5].i = w;
-   }
-   if (ctx->ExecuteFlag) {
-      /*CALL_Uniform4ui(ctx->Exec, (location, x, y, z, w));*/
-   }
-}
-
-
-
-static void GLAPIENTRY
-save_Uniform1uiv(GLint location, GLsizei count, const GLuint *v)
-{
-   GET_CURRENT_CONTEXT(ctx);
-   Node *n;
-   ASSERT_OUTSIDE_SAVE_BEGIN_END_AND_FLUSH(ctx);
-   n = alloc_instruction(ctx, OPCODE_UNIFORM_1UIV, 3);
-   if (n) {
-      n[1].i = location;
-      n[2].i = count;
-      n[3].data = memdup(v, count * 1 * sizeof(*v));
-   }
-   if (ctx->ExecuteFlag) {
-      /*CALL_Uniform1uiv(ctx->Exec, (location, count, v));*/
-   }
-}
-
-static void GLAPIENTRY
-save_Uniform2uiv(GLint location, GLsizei count, const GLuint *v)
-{
-   GET_CURRENT_CONTEXT(ctx);
-   Node *n;
-   ASSERT_OUTSIDE_SAVE_BEGIN_END_AND_FLUSH(ctx);
-   n = alloc_instruction(ctx, OPCODE_UNIFORM_2UIV, 3);
-   if (n) {
-      n[1].i = location;
-      n[2].i = count;
-      n[3].data = memdup(v, count * 2 * sizeof(*v));
-   }
-   if (ctx->ExecuteFlag) {
-      /*CALL_Uniform2uiv(ctx->Exec, (location, count, v));*/
-   }
-}
-
-static void GLAPIENTRY
-save_Uniform3uiv(GLint location, GLsizei count, const GLuint *v)
-{
-   GET_CURRENT_CONTEXT(ctx);
-   Node *n;
-   ASSERT_OUTSIDE_SAVE_BEGIN_END_AND_FLUSH(ctx);
-   n = alloc_instruction(ctx, OPCODE_UNIFORM_3UIV, 3);
-   if (n) {
-      n[1].i = location;
-      n[2].i = count;
-      n[3].data = memdup(v, count * 3 * sizeof(*v));
-   }
-   if (ctx->ExecuteFlag) {
-      /*CALL_Uniform3uiv(ctx->Exec, (location, count, v));*/
-   }
-}
-
-static void GLAPIENTRY
-save_Uniform4uiv(GLint location, GLsizei count, const GLuint *v)
-{
-   GET_CURRENT_CONTEXT(ctx);
-   Node *n;
-   ASSERT_OUTSIDE_SAVE_BEGIN_END_AND_FLUSH(ctx);
-   n = alloc_instruction(ctx, OPCODE_UNIFORM_4UIV, 3);
-   if (n) {
-      n[1].i = location;
-      n[2].i = count;
-      n[3].data = memdup(v, count * 4 * sizeof(*v));
-   }
-   if (ctx->ExecuteFlag) {
-      /*CALL_Uniform4uiv(ctx->Exec, (location, count, v));*/
-   }
-}
-
-
-
-static void GLAPIENTRY
-save_UniformMatrix2fvARB(GLint location, GLsizei count, GLboolean transpose,
-                         const GLfloat *m)
-{
-   GET_CURRENT_CONTEXT(ctx);
-   Node *n;
-   ASSERT_OUTSIDE_SAVE_BEGIN_END_AND_FLUSH(ctx);
-   n = alloc_instruction(ctx, OPCODE_UNIFORM_MATRIX22, 4);
-   if (n) {
-      n[1].i = location;
-      n[2].i = count;
-      n[3].b = transpose;
-      n[4].data = memdup(m, count * 2 * 2 * sizeof(GLfloat));
-   }
-   if (ctx->ExecuteFlag) {
-      CALL_UniformMatrix2fvARB(ctx->Exec, (location, count, transpose, m));
-   }
-}
-
-static void GLAPIENTRY
-save_UniformMatrix3fvARB(GLint location, GLsizei count, GLboolean transpose,
-                         const GLfloat *m)
-{
-   GET_CURRENT_CONTEXT(ctx);
-   Node *n;
-   ASSERT_OUTSIDE_SAVE_BEGIN_END_AND_FLUSH(ctx);
-   n = alloc_instruction(ctx, OPCODE_UNIFORM_MATRIX33, 4);
-   if (n) {
-      n[1].i = location;
-      n[2].i = count;
-      n[3].b = transpose;
-      n[4].data = memdup(m, count * 3 * 3 * sizeof(GLfloat));
-   }
-   if (ctx->ExecuteFlag) {
-      CALL_UniformMatrix3fvARB(ctx->Exec, (location, count, transpose, m));
-   }
-}
-
-static void GLAPIENTRY
-save_UniformMatrix4fvARB(GLint location, GLsizei count, GLboolean transpose,
-                         const GLfloat *m)
-{
-   GET_CURRENT_CONTEXT(ctx);
-   Node *n;
-   ASSERT_OUTSIDE_SAVE_BEGIN_END_AND_FLUSH(ctx);
-   n = alloc_instruction(ctx, OPCODE_UNIFORM_MATRIX44, 4);
-   if (n) {
-      n[1].i = location;
-      n[2].i = count;
-      n[3].b = transpose;
-      n[4].data = memdup(m, count * 4 * 4 * sizeof(GLfloat));
-   }
-   if (ctx->ExecuteFlag) {
-      CALL_UniformMatrix4fvARB(ctx->Exec, (location, count, transpose, m));
-   }
-}
-
-
-static void GLAPIENTRY
-save_UniformMatrix2x3fv(GLint location, GLsizei count, GLboolean transpose,
-                        const GLfloat *m)
-{
-   GET_CURRENT_CONTEXT(ctx);
-   Node *n;
-   ASSERT_OUTSIDE_SAVE_BEGIN_END_AND_FLUSH(ctx);
-   n = alloc_instruction(ctx, OPCODE_UNIFORM_MATRIX23, 4);
-   if (n) {
-      n[1].i = location;
-      n[2].i = count;
-      n[3].b = transpose;
-      n[4].data = memdup(m, count * 2 * 3 * sizeof(GLfloat));
-   }
-   if (ctx->ExecuteFlag) {
-      CALL_UniformMatrix2x3fv(ctx->Exec, (location, count, transpose, m));
-   }
-}
-
-static void GLAPIENTRY
-save_UniformMatrix3x2fv(GLint location, GLsizei count, GLboolean transpose,
-                        const GLfloat *m)
-{
-   GET_CURRENT_CONTEXT(ctx);
-   Node *n;
-   ASSERT_OUTSIDE_SAVE_BEGIN_END_AND_FLUSH(ctx);
-   n = alloc_instruction(ctx, OPCODE_UNIFORM_MATRIX32, 4);
-   if (n) {
-      n[1].i = location;
-      n[2].i = count;
-      n[3].b = transpose;
-      n[4].data = memdup(m, count * 3 * 2 * sizeof(GLfloat));
-   }
-   if (ctx->ExecuteFlag) {
-      CALL_UniformMatrix3x2fv(ctx->Exec, (location, count, transpose, m));
-   }
-}
-
-
-static void GLAPIENTRY
-save_UniformMatrix2x4fv(GLint location, GLsizei count, GLboolean transpose,
-                        const GLfloat *m)
-{
-   GET_CURRENT_CONTEXT(ctx);
-   Node *n;
-   ASSERT_OUTSIDE_SAVE_BEGIN_END_AND_FLUSH(ctx);
-   n = alloc_instruction(ctx, OPCODE_UNIFORM_MATRIX24, 4);
-   if (n) {
-      n[1].i = location;
-      n[2].i = count;
-      n[3].b = transpose;
-      n[4].data = memdup(m, count * 2 * 4 * sizeof(GLfloat));
-   }
-   if (ctx->ExecuteFlag) {
-      CALL_UniformMatrix2x4fv(ctx->Exec, (location, count, transpose, m));
-   }
-}
-
-static void GLAPIENTRY
-save_UniformMatrix4x2fv(GLint location, GLsizei count, GLboolean transpose,
-                        const GLfloat *m)
-{
-   GET_CURRENT_CONTEXT(ctx);
-   Node *n;
-   ASSERT_OUTSIDE_SAVE_BEGIN_END_AND_FLUSH(ctx);
-   n = alloc_instruction(ctx, OPCODE_UNIFORM_MATRIX42, 4);
-   if (n) {
-      n[1].i = location;
-      n[2].i = count;
-      n[3].b = transpose;
-      n[4].data = memdup(m, count * 4 * 2 * sizeof(GLfloat));
-   }
-   if (ctx->ExecuteFlag) {
-      CALL_UniformMatrix4x2fv(ctx->Exec, (location, count, transpose, m));
-   }
-}
-
-
-static void GLAPIENTRY
-save_UniformMatrix3x4fv(GLint location, GLsizei count, GLboolean transpose,
-                        const GLfloat *m)
-{
-   GET_CURRENT_CONTEXT(ctx);
-   Node *n;
-   ASSERT_OUTSIDE_SAVE_BEGIN_END_AND_FLUSH(ctx);
-   n = alloc_instruction(ctx, OPCODE_UNIFORM_MATRIX34, 4);
-   if (n) {
-      n[1].i = location;
-      n[2].i = count;
-      n[3].b = transpose;
-      n[4].data = memdup(m, count * 3 * 4 * sizeof(GLfloat));
-   }
-   if (ctx->ExecuteFlag) {
-      CALL_UniformMatrix3x4fv(ctx->Exec, (location, count, transpose, m));
-   }
-}
-
-static void GLAPIENTRY
-save_UniformMatrix4x3fv(GLint location, GLsizei count, GLboolean transpose,
-                        const GLfloat *m)
-{
-   GET_CURRENT_CONTEXT(ctx);
-   Node *n;
-   ASSERT_OUTSIDE_SAVE_BEGIN_END_AND_FLUSH(ctx);
-   n = alloc_instruction(ctx, OPCODE_UNIFORM_MATRIX43, 4);
-   if (n) {
-      n[1].i = location;
-      n[2].i = count;
-      n[3].b = transpose;
-      n[4].data = memdup(m, count * 4 * 3 * sizeof(GLfloat));
-   }
-   if (ctx->ExecuteFlag) {
-      CALL_UniformMatrix4x3fv(ctx->Exec, (location, count, transpose, m));
-   }
-}
-
-static void GLAPIENTRY
-save_ClampColorARB(GLenum target, GLenum clamp)
-{
-   GET_CURRENT_CONTEXT(ctx);
-   Node *n;
-   ASSERT_OUTSIDE_SAVE_BEGIN_END_AND_FLUSH(ctx);
-   n = alloc_instruction(ctx, OPCODE_CLAMP_COLOR, 2);
-   if (n) {
-      n[1].e = target;
-      n[2].e = clamp;
-   }
-   if (ctx->ExecuteFlag) {
-      CALL_ClampColorARB(ctx->Exec, (target, clamp));
-   }
-}
-
-static void GLAPIENTRY
-save_UseShaderProgramEXT(GLenum type, GLuint program)
-{
-   GET_CURRENT_CONTEXT(ctx);
-   Node *n;
-   ASSERT_OUTSIDE_SAVE_BEGIN_END_AND_FLUSH(ctx);
-   n = alloc_instruction(ctx, OPCODE_USE_SHADER_PROGRAM_EXT, 2);
-   if (n) {
-      n[1].ui = type;
-      n[2].ui = program;
-   }
-   if (ctx->ExecuteFlag) {
-      CALL_UseShaderProgramEXT(ctx->Exec, (type, program));
-   }
-}
-
-static void GLAPIENTRY
-save_ActiveProgramEXT(GLuint program)
-{
-   GET_CURRENT_CONTEXT(ctx);
-   Node *n;
-   ASSERT_OUTSIDE_SAVE_BEGIN_END_AND_FLUSH(ctx);
-   n = alloc_instruction(ctx, OPCODE_ACTIVE_PROGRAM_EXT, 1);
-   if (n) {
-      n[1].ui = program;
-   }
-   if (ctx->ExecuteFlag) {
-      CALL_ActiveProgramEXT(ctx->Exec, (program));
-   }
-}
-
-/** GL_EXT_texture_integer */
-static void GLAPIENTRY
-save_ClearColorIi(GLint red, GLint green, GLint blue, GLint alpha)
-{
-   GET_CURRENT_CONTEXT(ctx);
-   Node *n;
-   ASSERT_OUTSIDE_SAVE_BEGIN_END_AND_FLUSH(ctx);
-   n = alloc_instruction(ctx, OPCODE_CLEARCOLOR_I, 4);
-   if (n) {
-      n[1].i = red;
-      n[2].i = green;
-      n[3].i = blue;
-      n[4].i = alpha;
-   }
-   if (ctx->ExecuteFlag) {
-      CALL_ClearColorIiEXT(ctx->Exec, (red, green, blue, alpha));
-   }
-}
-
-/** GL_EXT_texture_integer */
-static void GLAPIENTRY
-save_ClearColorIui(GLuint red, GLuint green, GLuint blue, GLuint alpha)
-{
-   GET_CURRENT_CONTEXT(ctx);
-   Node *n;
-   ASSERT_OUTSIDE_SAVE_BEGIN_END_AND_FLUSH(ctx);
-   n = alloc_instruction(ctx, OPCODE_CLEARCOLOR_UI, 4);
-   if (n) {
-      n[1].ui = red;
-      n[2].ui = green;
-      n[3].ui = blue;
-      n[4].ui = alpha;
-   }
-   if (ctx->ExecuteFlag) {
-      CALL_ClearColorIuiEXT(ctx->Exec, (red, green, blue, alpha));
-   }
-}
-
-/** GL_EXT_texture_integer */
-static void GLAPIENTRY
-save_TexParameterIiv(GLenum target, GLenum pname, const GLint *params)
-{
-   GET_CURRENT_CONTEXT(ctx);
-   Node *n;
-   ASSERT_OUTSIDE_SAVE_BEGIN_END_AND_FLUSH(ctx);
-   n = alloc_instruction(ctx, OPCODE_TEXPARAMETER_I, 6);
-   if (n) {
-      n[1].e = target;
-      n[2].e = pname;
-      n[3].i = params[0];
-      n[4].i = params[1];
-      n[5].i = params[2];
-      n[6].i = params[3];
-   }
-   if (ctx->ExecuteFlag) {
-      CALL_TexParameterIivEXT(ctx->Exec, (target, pname, params));
-   }
-}
-
-/** GL_EXT_texture_integer */
-static void GLAPIENTRY
-save_TexParameterIuiv(GLenum target, GLenum pname, const GLuint *params)
-{
-   GET_CURRENT_CONTEXT(ctx);
-   Node *n;
-   ASSERT_OUTSIDE_SAVE_BEGIN_END_AND_FLUSH(ctx);
-   n = alloc_instruction(ctx, OPCODE_TEXPARAMETER_UI, 6);
-   if (n) {
-      n[1].e = target;
-      n[2].e = pname;
-      n[3].ui = params[0];
-      n[4].ui = params[1];
-      n[5].ui = params[2];
-      n[6].ui = params[3];
-   }
-   if (ctx->ExecuteFlag) {
-      CALL_TexParameterIuivEXT(ctx->Exec, (target, pname, params));
-   }
-}
-
-/** GL_EXT_texture_integer */
-static void GLAPIENTRY
-exec_GetTexParameterIiv(GLenum target, GLenum pname, GLint *params)
-{
-   GET_CURRENT_CONTEXT(ctx);
-   FLUSH_VERTICES(ctx, 0);
-   CALL_GetTexParameterIivEXT(ctx->Exec, (target, pname, params));
-}
-
-/** GL_EXT_texture_integer */
-static void GLAPIENTRY
-exec_GetTexParameterIuiv(GLenum target, GLenum pname, GLuint *params)
-{
-   GET_CURRENT_CONTEXT(ctx);
-   FLUSH_VERTICES(ctx, 0);
-   CALL_GetTexParameterIuivEXT(ctx->Exec, (target, pname, params));
-}
-
-
-/* GL_ARB_instanced_arrays */
-static void
-save_VertexAttribDivisor(GLuint index, GLuint divisor)
-{
-   GET_CURRENT_CONTEXT(ctx);
-   Node *n;
-   ASSERT_OUTSIDE_SAVE_BEGIN_END_AND_FLUSH(ctx);
-   n = alloc_instruction(ctx, OPCODE_VERTEX_ATTRIB_DIVISOR, 2);
-   if (n) {
-      n[1].ui = index;
-      n[2].ui = divisor;
-   }
-   if (ctx->ExecuteFlag) {
-      CALL_VertexAttribDivisorARB(ctx->Exec, (index, divisor));
-   }
-}
-
-
-/* GL_NV_texture_barrier */
-static void
-save_TextureBarrierNV(void)
-{
-   GET_CURRENT_CONTEXT(ctx);
-   ASSERT_OUTSIDE_SAVE_BEGIN_END_AND_FLUSH(ctx);
-   alloc_instruction(ctx, OPCODE_TEXTURE_BARRIER_NV, 0);
-   if (ctx->ExecuteFlag) {
-      CALL_TextureBarrierNV(ctx->Exec, ());
-   }
-}
-
-
-/* GL_ARB_sampler_objects */
-static void
-save_BindSampler(GLuint unit, GLuint sampler)
-{
-   Node *n;
-   GET_CURRENT_CONTEXT(ctx);
-   ASSERT_OUTSIDE_SAVE_BEGIN_END_AND_FLUSH(ctx);
-   n = alloc_instruction(ctx, OPCODE_BIND_SAMPLER, 2);
-   if (n) {
-      n[1].ui = unit;
-      n[2].ui = sampler;
-   }
-   if (ctx->ExecuteFlag) {
-      CALL_BindSampler(ctx->Exec, (unit, sampler));
-   }
-}
-
-
-/**
- * Save an error-generating command into display list.
- *
- * KW: Will appear in the list before the vertex buffer containing the
- * command that provoked the error.  I don't see this as a problem.
- */
-static void
-save_error(struct gl_context *ctx, GLenum error, const char *s)
-{
-   Node *n;
-   n = alloc_instruction(ctx, OPCODE_ERROR, 2);
-   if (n) {
-      n[1].e = error;
-      n[2].data = (void *) s;
-   }
-}
-
-
-/**
- * Compile an error into current display list.
- */
-void
-_mesa_compile_error(struct gl_context *ctx, GLenum error, const char *s)
-{
-   if (ctx->CompileFlag)
-      save_error(ctx, error, s);
-   if (ctx->ExecuteFlag)
-      _mesa_error(ctx, error, "%s", s);
-}
-
-
-/**
- * Test if ID names a display list.
- */
-static GLboolean
-islist(struct gl_context *ctx, GLuint list)
-{
-   if (list > 0 && lookup_list(ctx, list)) {
-      return GL_TRUE;
-   }
-   else {
-      return GL_FALSE;
-   }
-}
-
-
-
-/**********************************************************************/
-/*                     Display list execution                         */
-/**********************************************************************/
-
-
-/*
- * Execute a display list.  Note that the ListBase offset must have already
- * been added before calling this function.  I.e. the list argument is
- * the absolute list number, not relative to ListBase.
- * \param list - display list number
- */
-static void
-execute_list(struct gl_context *ctx, GLuint list)
-{
-   struct gl_display_list *dlist;
-   Node *n;
-   GLboolean done;
-
-   if (list == 0 || !islist(ctx, list))
-      return;
-
-   if (ctx->ListState.CallDepth == MAX_LIST_NESTING) {
-      /* raise an error? */
-      return;
-   }
-
-   dlist = lookup_list(ctx, list);
-   if (!dlist)
-      return;
-
-   ctx->ListState.CallDepth++;
-
-   if (ctx->Driver.BeginCallList)
-      ctx->Driver.BeginCallList(ctx, dlist);
-
-   n = dlist->Head;
-
-   done = GL_FALSE;
-   while (!done) {
-      const OpCode opcode = n[0].opcode;
-
-      if (is_ext_opcode(opcode)) {
-         n += ext_opcode_execute(ctx, n);
-      }
-      else {
-         switch (opcode) {
-         case OPCODE_ERROR:
-            _mesa_error(ctx, n[1].e, "%s", (const char *) n[2].data);
-            break;
-         case OPCODE_ACCUM:
-            CALL_Accum(ctx->Exec, (n[1].e, n[2].f));
-            break;
-         case OPCODE_ALPHA_FUNC:
-            CALL_AlphaFunc(ctx->Exec, (n[1].e, n[2].f));
-            break;
-         case OPCODE_BIND_TEXTURE:
-            CALL_BindTexture(ctx->Exec, (n[1].e, n[2].ui));
-            break;
-         case OPCODE_BITMAP:
-            {
-               const struct gl_pixelstore_attrib save = ctx->Unpack;
-               ctx->Unpack = ctx->DefaultPacking;
-               CALL_Bitmap(ctx->Exec, ((GLsizei) n[1].i, (GLsizei) n[2].i,
-                                       n[3].f, n[4].f, n[5].f, n[6].f,
-                                       (const GLubyte *) n[7].data));
-               ctx->Unpack = save;      /* restore */
-            }
-            break;
-         case OPCODE_BLEND_COLOR:
-            CALL_BlendColor(ctx->Exec, (n[1].f, n[2].f, n[3].f, n[4].f));
-            break;
-         case OPCODE_BLEND_EQUATION:
-            CALL_BlendEquation(ctx->Exec, (n[1].e));
-            break;
-         case OPCODE_BLEND_EQUATION_SEPARATE:
-            CALL_BlendEquationSeparateEXT(ctx->Exec, (n[1].e, n[2].e));
-            break;
-         case OPCODE_BLEND_FUNC_SEPARATE:
-            CALL_BlendFuncSeparateEXT(ctx->Exec,
-                                      (n[1].e, n[2].e, n[3].e, n[4].e));
-            break;
-
-         case OPCODE_BLEND_FUNC_I:
-            /* GL_ARB_draw_buffers_blend */
-            CALL_BlendFunciARB(ctx->Exec, (n[1].ui, n[2].e, n[3].e));
-            break;
-         case OPCODE_BLEND_FUNC_SEPARATE_I:
-            /* GL_ARB_draw_buffers_blend */
-            CALL_BlendFuncSeparateiARB(ctx->Exec, (n[1].ui, n[2].e, n[3].e,
-                                                   n[4].e, n[5].e));
-            break;
-         case OPCODE_BLEND_EQUATION_I:
-            /* GL_ARB_draw_buffers_blend */
-            CALL_BlendEquationiARB(ctx->Exec, (n[1].ui, n[2].e));
-            break;
-         case OPCODE_BLEND_EQUATION_SEPARATE_I:
-            /* GL_ARB_draw_buffers_blend */
-            CALL_BlendEquationSeparateiARB(ctx->Exec,
-                                           (n[1].ui, n[2].e, n[3].e));
-            break;
-
-         case OPCODE_CALL_LIST:
-            /* Generated by glCallList(), don't add ListBase */
-            if (ctx->ListState.CallDepth < MAX_LIST_NESTING) {
-               execute_list(ctx, n[1].ui);
-            }
-            break;
-         case OPCODE_CALL_LIST_OFFSET:
-            /* Generated by glCallLists() so we must add ListBase */
-            if (n[2].b) {
-               /* user specified a bad data type at compile time */
-               _mesa_error(ctx, GL_INVALID_ENUM, "glCallLists(type)");
-            }
-            else if (ctx->ListState.CallDepth < MAX_LIST_NESTING) {
-               GLuint list = (GLuint) (ctx->List.ListBase + n[1].i);
-               execute_list(ctx, list);
-            }
-            break;
-         case OPCODE_CLEAR:
-            CALL_Clear(ctx->Exec, (n[1].bf));
-            break;
-         case OPCODE_CLEAR_BUFFER_IV:
-            {
-               GLint value[4];
-               value[0] = n[3].i;
-               value[1] = n[4].i;
-               value[2] = n[5].i;
-               value[3] = n[6].i;
-               /*CALL_ClearBufferiv(ctx->Exec, (n[1].e, n[2].i, value));*/
-            }
-            break;
-         case OPCODE_CLEAR_BUFFER_UIV:
-            {
-               GLuint value[4];
-               value[0] = n[3].ui;
-               value[1] = n[4].ui;
-               value[2] = n[5].ui;
-               value[3] = n[6].ui;
-               /*CALL_ClearBufferiv(ctx->Exec, (n[1].e, n[2].i, value));*/
-            }
-            break;
-         case OPCODE_CLEAR_BUFFER_FV:
-            {
-               GLfloat value[4];
-               value[0] = n[3].f;
-               value[1] = n[4].f;
-               value[2] = n[5].f;
-               value[3] = n[6].f;
-               /*CALL_ClearBufferfv(ctx->Exec, (n[1].e, n[2].i, value));*/
-            }
-            break;
-         case OPCODE_CLEAR_BUFFER_FI:
-            /*CALL_ClearBufferfi(ctx->Exec, (n[1].e, n[2].i, n[3].f, n[4].i));*/
-            break;
-         case OPCODE_CLEAR_COLOR:
-            CALL_ClearColor(ctx->Exec, (n[1].f, n[2].f, n[3].f, n[4].f));
-            break;
-         case OPCODE_CLEAR_ACCUM:
-            CALL_ClearAccum(ctx->Exec, (n[1].f, n[2].f, n[3].f, n[4].f));
-            break;
-         case OPCODE_CLEAR_DEPTH:
-            CALL_ClearDepth(ctx->Exec, ((GLclampd) n[1].f));
-            break;
-         case OPCODE_CLEAR_INDEX:
-            CALL_ClearIndex(ctx->Exec, ((GLfloat) n[1].ui));
-            break;
-         case OPCODE_CLEAR_STENCIL:
-            CALL_ClearStencil(ctx->Exec, (n[1].i));
-            break;
-         case OPCODE_CLIP_PLANE:
-            {
-               GLdouble eq[4];
-               eq[0] = n[2].f;
-               eq[1] = n[3].f;
-               eq[2] = n[4].f;
-               eq[3] = n[5].f;
-               CALL_ClipPlane(ctx->Exec, (n[1].e, eq));
-            }
-            break;
-         case OPCODE_COLOR_MASK:
-            CALL_ColorMask(ctx->Exec, (n[1].b, n[2].b, n[3].b, n[4].b));
-            break;
-         case OPCODE_COLOR_MASK_INDEXED:
-            CALL_ColorMaskIndexedEXT(ctx->Exec, (n[1].ui, n[2].b, n[3].b,
-                                                 n[4].b, n[5].b));
-            break;
-         case OPCODE_COLOR_MATERIAL:
-            CALL_ColorMaterial(ctx->Exec, (n[1].e, n[2].e));
-            break;
-         case OPCODE_COLOR_TABLE:
-            {
-               const struct gl_pixelstore_attrib save = ctx->Unpack;
-               ctx->Unpack = ctx->DefaultPacking;
-               CALL_ColorTable(ctx->Exec, (n[1].e, n[2].e, n[3].i, n[4].e,
-                                           n[5].e, n[6].data));
-               ctx->Unpack = save;      /* restore */
-            }
-            break;
-         case OPCODE_COLOR_TABLE_PARAMETER_FV:
-            {
-               GLfloat params[4];
-               params[0] = n[3].f;
-               params[1] = n[4].f;
-               params[2] = n[5].f;
-               params[3] = n[6].f;
-               CALL_ColorTableParameterfv(ctx->Exec,
-                                          (n[1].e, n[2].e, params));
-            }
-            break;
-         case OPCODE_COLOR_TABLE_PARAMETER_IV:
-            {
-               GLint params[4];
-               params[0] = n[3].i;
-               params[1] = n[4].i;
-               params[2] = n[5].i;
-               params[3] = n[6].i;
-               CALL_ColorTableParameteriv(ctx->Exec,
-                                          (n[1].e, n[2].e, params));
-            }
-            break;
-         case OPCODE_COLOR_SUB_TABLE:
-            {
-               const struct gl_pixelstore_attrib save = ctx->Unpack;
-               ctx->Unpack = ctx->DefaultPacking;
-               CALL_ColorSubTable(ctx->Exec, (n[1].e, n[2].i, n[3].i,
-                                              n[4].e, n[5].e, n[6].data));
-               ctx->Unpack = save;      /* restore */
-            }
-            break;
-         case OPCODE_CONVOLUTION_FILTER_1D:
-            {
-               const struct gl_pixelstore_attrib save = ctx->Unpack;
-               ctx->Unpack = ctx->DefaultPacking;
-               CALL_ConvolutionFilter1D(ctx->Exec, (n[1].e, n[2].i, n[3].i,
-                                                    n[4].e, n[5].e,
-                                                    n[6].data));
-               ctx->Unpack = save;      /* restore */
-            }
-            break;
-         case OPCODE_CONVOLUTION_FILTER_2D:
-            {
-               const struct gl_pixelstore_attrib save = ctx->Unpack;
-               ctx->Unpack = ctx->DefaultPacking;
-               CALL_ConvolutionFilter2D(ctx->Exec, (n[1].e, n[2].i, n[3].i,
-                                                    n[4].i, n[5].e, n[6].e,
-                                                    n[7].data));
-               ctx->Unpack = save;      /* restore */
-            }
-            break;
-         case OPCODE_CONVOLUTION_PARAMETER_I:
-            CALL_ConvolutionParameteri(ctx->Exec, (n[1].e, n[2].e, n[3].i));
-            break;
-         case OPCODE_CONVOLUTION_PARAMETER_IV:
-            {
-               GLint params[4];
-               params[0] = n[3].i;
-               params[1] = n[4].i;
-               params[2] = n[5].i;
-               params[3] = n[6].i;
-               CALL_ConvolutionParameteriv(ctx->Exec,
-                                           (n[1].e, n[2].e, params));
-            }
-            break;
-         case OPCODE_CONVOLUTION_PARAMETER_F:
-            CALL_ConvolutionParameterf(ctx->Exec, (n[1].e, n[2].e, n[3].f));
-            break;
-         case OPCODE_CONVOLUTION_PARAMETER_FV:
-            {
-               GLfloat params[4];
-               params[0] = n[3].f;
-               params[1] = n[4].f;
-               params[2] = n[5].f;
-               params[3] = n[6].f;
-               CALL_ConvolutionParameterfv(ctx->Exec,
-                                           (n[1].e, n[2].e, params));
-            }
-            break;
-         case OPCODE_COPY_COLOR_SUB_TABLE:
-            CALL_CopyColorSubTable(ctx->Exec, (n[1].e, n[2].i,
-                                               n[3].i, n[4].i, n[5].i));
-            break;
-         case OPCODE_COPY_COLOR_TABLE:
-            CALL_CopyColorSubTable(ctx->Exec, (n[1].e, n[2].i,
-                                               n[3].i, n[4].i, n[5].i));
-            break;
-         case OPCODE_COPY_PIXELS:
-            CALL_CopyPixels(ctx->Exec, (n[1].i, n[2].i,
-                                        (GLsizei) n[3].i, (GLsizei) n[4].i,
-                                        n[5].e));
-            break;
-         case OPCODE_COPY_TEX_IMAGE1D:
-            CALL_CopyTexImage1D(ctx->Exec, (n[1].e, n[2].i, n[3].e, n[4].i,
-                                            n[5].i, n[6].i, n[7].i));
-            break;
-         case OPCODE_COPY_TEX_IMAGE2D:
-            CALL_CopyTexImage2D(ctx->Exec, (n[1].e, n[2].i, n[3].e, n[4].i,
-                                            n[5].i, n[6].i, n[7].i, n[8].i));
-            break;
-         case OPCODE_COPY_TEX_SUB_IMAGE1D:
-            CALL_CopyTexSubImage1D(ctx->Exec, (n[1].e, n[2].i, n[3].i,
-                                               n[4].i, n[5].i, n[6].i));
-            break;
-         case OPCODE_COPY_TEX_SUB_IMAGE2D:
-            CALL_CopyTexSubImage2D(ctx->Exec, (n[1].e, n[2].i, n[3].i,
-                                               n[4].i, n[5].i, n[6].i, n[7].i,
-                                               n[8].i));
-            break;
-         case OPCODE_COPY_TEX_SUB_IMAGE3D:
-            CALL_CopyTexSubImage3D(ctx->Exec, (n[1].e, n[2].i, n[3].i,
-                                               n[4].i, n[5].i, n[6].i, n[7].i,
-                                               n[8].i, n[9].i));
-            break;
-         case OPCODE_CULL_FACE:
-            CALL_CullFace(ctx->Exec, (n[1].e));
-            break;
-         case OPCODE_DEPTH_FUNC:
-            CALL_DepthFunc(ctx->Exec, (n[1].e));
-            break;
-         case OPCODE_DEPTH_MASK:
-            CALL_DepthMask(ctx->Exec, (n[1].b));
-            break;
-         case OPCODE_DEPTH_RANGE:
-            CALL_DepthRange(ctx->Exec,
-                            ((GLclampd) n[1].f, (GLclampd) n[2].f));
-            break;
-         case OPCODE_DISABLE:
-            CALL_Disable(ctx->Exec, (n[1].e));
-            break;
-         case OPCODE_DISABLE_INDEXED:
-            CALL_DisableIndexedEXT(ctx->Exec, (n[1].ui, n[2].e));
-            break;
-         case OPCODE_DRAW_BUFFER:
-            CALL_DrawBuffer(ctx->Exec, (n[1].e));
-            break;
-         case OPCODE_DRAW_PIXELS:
-            {
-               const struct gl_pixelstore_attrib save = ctx->Unpack;
-               ctx->Unpack = ctx->DefaultPacking;
-               CALL_DrawPixels(ctx->Exec, (n[1].i, n[2].i, n[3].e, n[4].e,
-                                           n[5].data));
-               ctx->Unpack = save;      /* restore */
-            }
-            break;
-         case OPCODE_ENABLE:
-            CALL_Enable(ctx->Exec, (n[1].e));
-            break;
-         case OPCODE_ENABLE_INDEXED:
-            CALL_EnableIndexedEXT(ctx->Exec, (n[1].ui, n[2].e));
-            break;
-         case OPCODE_EVALMESH1:
-            CALL_EvalMesh1(ctx->Exec, (n[1].e, n[2].i, n[3].i));
-            break;
-         case OPCODE_EVALMESH2:
-            CALL_EvalMesh2(ctx->Exec,
-                           (n[1].e, n[2].i, n[3].i, n[4].i, n[5].i));
-            break;
-         case OPCODE_FOG:
-            {
-               GLfloat p[4];
-               p[0] = n[2].f;
-               p[1] = n[3].f;
-               p[2] = n[4].f;
-               p[3] = n[5].f;
-               CALL_Fogfv(ctx->Exec, (n[1].e, p));
-            }
-            break;
-         case OPCODE_FRONT_FACE:
-            CALL_FrontFace(ctx->Exec, (n[1].e));
-            break;
-         case OPCODE_FRUSTUM:
-            CALL_Frustum(ctx->Exec,
-                         (n[1].f, n[2].f, n[3].f, n[4].f, n[5].f, n[6].f));
-            break;
-         case OPCODE_HINT:
-            CALL_Hint(ctx->Exec, (n[1].e, n[2].e));
-            break;
-         case OPCODE_HISTOGRAM:
-            CALL_Histogram(ctx->Exec, (n[1].e, n[2].i, n[3].e, n[4].b));
-            break;
-         case OPCODE_INDEX_MASK:
-            CALL_IndexMask(ctx->Exec, (n[1].ui));
-            break;
-         case OPCODE_INIT_NAMES:
-            CALL_InitNames(ctx->Exec, ());
-            break;
-         case OPCODE_LIGHT:
-            {
-               GLfloat p[4];
-               p[0] = n[3].f;
-               p[1] = n[4].f;
-               p[2] = n[5].f;
-               p[3] = n[6].f;
-               CALL_Lightfv(ctx->Exec, (n[1].e, n[2].e, p));
-            }
-            break;
-         case OPCODE_LIGHT_MODEL:
-            {
-               GLfloat p[4];
-               p[0] = n[2].f;
-               p[1] = n[3].f;
-               p[2] = n[4].f;
-               p[3] = n[5].f;
-               CALL_LightModelfv(ctx->Exec, (n[1].e, p));
-            }
-            break;
-         case OPCODE_LINE_STIPPLE:
-            CALL_LineStipple(ctx->Exec, (n[1].i, n[2].us));
-            break;
-         case OPCODE_LINE_WIDTH:
-            CALL_LineWidth(ctx->Exec, (n[1].f));
-            break;
-         case OPCODE_LIST_BASE:
-            CALL_ListBase(ctx->Exec, (n[1].ui));
-            break;
-         case OPCODE_LOAD_IDENTITY:
-            CALL_LoadIdentity(ctx->Exec, ());
-            break;
-         case OPCODE_LOAD_MATRIX:
-            if (sizeof(Node) == sizeof(GLfloat)) {
-               CALL_LoadMatrixf(ctx->Exec, (&n[1].f));
-            }
-            else {
-               GLfloat m[16];
-               GLuint i;
-               for (i = 0; i < 16; i++) {
-                  m[i] = n[1 + i].f;
-               }
-               CALL_LoadMatrixf(ctx->Exec, (m));
-            }
-            break;
-         case OPCODE_LOAD_NAME:
-            CALL_LoadName(ctx->Exec, (n[1].ui));
-            break;
-         case OPCODE_LOGIC_OP:
-            CALL_LogicOp(ctx->Exec, (n[1].e));
-            break;
-         case OPCODE_MAP1:
-            {
-               GLenum target = n[1].e;
-               GLint ustride = _mesa_evaluator_components(target);
-               GLint uorder = n[5].i;
-               GLfloat u1 = n[2].f;
-               GLfloat u2 = n[3].f;
-               CALL_Map1f(ctx->Exec, (target, u1, u2, ustride, uorder,
-                                      (GLfloat *) n[6].data));
-            }
-            break;
-         case OPCODE_MAP2:
-            {
-               GLenum target = n[1].e;
-               GLfloat u1 = n[2].f;
-               GLfloat u2 = n[3].f;
-               GLfloat v1 = n[4].f;
-               GLfloat v2 = n[5].f;
-               GLint ustride = n[6].i;
-               GLint vstride = n[7].i;
-               GLint uorder = n[8].i;
-               GLint vorder = n[9].i;
-               CALL_Map2f(ctx->Exec, (target, u1, u2, ustride, uorder,
-                                      v1, v2, vstride, vorder,
-                                      (GLfloat *) n[10].data));
-            }
-            break;
-         case OPCODE_MAPGRID1:
-            CALL_MapGrid1f(ctx->Exec, (n[1].i, n[2].f, n[3].f));
-            break;
-         case OPCODE_MAPGRID2:
-            CALL_MapGrid2f(ctx->Exec,
-                           (n[1].i, n[2].f, n[3].f, n[4].i, n[5].f, n[6].f));
-            break;
-         case OPCODE_MATRIX_MODE:
-            CALL_MatrixMode(ctx->Exec, (n[1].e));
-            break;
-         case OPCODE_MIN_MAX:
-            CALL_Minmax(ctx->Exec, (n[1].e, n[2].e, n[3].b));
-            break;
-         case OPCODE_MULT_MATRIX:
-            if (sizeof(Node) == sizeof(GLfloat)) {
-               CALL_MultMatrixf(ctx->Exec, (&n[1].f));
-            }
-            else {
-               GLfloat m[16];
-               GLuint i;
-               for (i = 0; i < 16; i++) {
-                  m[i] = n[1 + i].f;
-               }
-               CALL_MultMatrixf(ctx->Exec, (m));
-            }
-            break;
-         case OPCODE_ORTHO:
-            CALL_Ortho(ctx->Exec,
-                       (n[1].f, n[2].f, n[3].f, n[4].f, n[5].f, n[6].f));
-            break;
-         case OPCODE_PASSTHROUGH:
-            CALL_PassThrough(ctx->Exec, (n[1].f));
-            break;
-         case OPCODE_PIXEL_MAP:
-            CALL_PixelMapfv(ctx->Exec,
-                            (n[1].e, n[2].i, (GLfloat *) n[3].data));
-            break;
-         case OPCODE_PIXEL_TRANSFER:
-            CALL_PixelTransferf(ctx->Exec, (n[1].e, n[2].f));
-            break;
-         case OPCODE_PIXEL_ZOOM:
-            CALL_PixelZoom(ctx->Exec, (n[1].f, n[2].f));
-            break;
-         case OPCODE_POINT_SIZE:
-            CALL_PointSize(ctx->Exec, (n[1].f));
-            break;
-         case OPCODE_POINT_PARAMETERS:
-            {
-               GLfloat params[3];
-               params[0] = n[2].f;
-               params[1] = n[3].f;
-               params[2] = n[4].f;
-               CALL_PointParameterfvEXT(ctx->Exec, (n[1].e, params));
-            }
-            break;
-         case OPCODE_POLYGON_MODE:
-            CALL_PolygonMode(ctx->Exec, (n[1].e, n[2].e));
-            break;
-         case OPCODE_POLYGON_STIPPLE:
-            {
-               const struct gl_pixelstore_attrib save = ctx->Unpack;
-               ctx->Unpack = ctx->DefaultPacking;
-               CALL_PolygonStipple(ctx->Exec, ((GLubyte *) n[1].data));
-               ctx->Unpack = save;      /* restore */
-            }
-            break;
-         case OPCODE_POLYGON_OFFSET:
-            CALL_PolygonOffset(ctx->Exec, (n[1].f, n[2].f));
-            break;
-         case OPCODE_POP_ATTRIB:
-            CALL_PopAttrib(ctx->Exec, ());
-            break;
-         case OPCODE_POP_MATRIX:
-            CALL_PopMatrix(ctx->Exec, ());
-            break;
-         case OPCODE_POP_NAME:
-            CALL_PopName(ctx->Exec, ());
-            break;
-         case OPCODE_PRIORITIZE_TEXTURE:
-            CALL_PrioritizeTextures(ctx->Exec, (1, &n[1].ui, &n[2].f));
-            break;
-         case OPCODE_PUSH_ATTRIB:
-            CALL_PushAttrib(ctx->Exec, (n[1].bf));
-            break;
-         case OPCODE_PUSH_MATRIX:
-            CALL_PushMatrix(ctx->Exec, ());
-            break;
-         case OPCODE_PUSH_NAME:
-            CALL_PushName(ctx->Exec, (n[1].ui));
-            break;
-         case OPCODE_RASTER_POS:
-            CALL_RasterPos4f(ctx->Exec, (n[1].f, n[2].f, n[3].f, n[4].f));
-            break;
-         case OPCODE_READ_BUFFER:
-            CALL_ReadBuffer(ctx->Exec, (n[1].e));
-            break;
-         case OPCODE_RESET_HISTOGRAM:
-            CALL_ResetHistogram(ctx->Exec, (n[1].e));
-            break;
-         case OPCODE_RESET_MIN_MAX:
-            CALL_ResetMinmax(ctx->Exec, (n[1].e));
-            break;
-         case OPCODE_ROTATE:
-            CALL_Rotatef(ctx->Exec, (n[1].f, n[2].f, n[3].f, n[4].f));
-            break;
-         case OPCODE_SCALE:
-            CALL_Scalef(ctx->Exec, (n[1].f, n[2].f, n[3].f));
-            break;
-         case OPCODE_SCISSOR:
-            CALL_Scissor(ctx->Exec, (n[1].i, n[2].i, n[3].i, n[4].i));
-            break;
-         case OPCODE_SHADE_MODEL:
-            CALL_ShadeModel(ctx->Exec, (n[1].e));
-            break;
-         case OPCODE_PROVOKING_VERTEX:
-            CALL_ProvokingVertexEXT(ctx->Exec, (n[1].e));
-            break;
-         case OPCODE_BEGIN_TRANSFORM_FEEDBACK:
-            CALL_BeginTransformFeedbackEXT(ctx->Exec, (n[1].e));
-            break;
-         case OPCODE_END_TRANSFORM_FEEDBACK:
-            CALL_EndTransformFeedbackEXT(ctx->Exec, ());
-            break;
-         case OPCODE_STENCIL_FUNC:
-            CALL_StencilFunc(ctx->Exec, (n[1].e, n[2].i, n[3].ui));
-            break;
-         case OPCODE_STENCIL_MASK:
-            CALL_StencilMask(ctx->Exec, (n[1].ui));
-            break;
-         case OPCODE_STENCIL_OP:
-            CALL_StencilOp(ctx->Exec, (n[1].e, n[2].e, n[3].e));
-            break;
-         case OPCODE_STENCIL_FUNC_SEPARATE:
-            CALL_StencilFuncSeparate(ctx->Exec,
-                                     (n[1].e, n[2].e, n[3].i, n[4].ui));
-            break;
-         case OPCODE_STENCIL_MASK_SEPARATE:
-            CALL_StencilMaskSeparate(ctx->Exec, (n[1].e, n[2].ui));
-            break;
-         case OPCODE_STENCIL_OP_SEPARATE:
-            CALL_StencilOpSeparate(ctx->Exec,
-                                   (n[1].e, n[2].e, n[3].e, n[4].e));
-            break;
-         case OPCODE_TEXENV:
-            {
-               GLfloat params[4];
-               params[0] = n[3].f;
-               params[1] = n[4].f;
-               params[2] = n[5].f;
-               params[3] = n[6].f;
-               CALL_TexEnvfv(ctx->Exec, (n[1].e, n[2].e, params));
-            }
-            break;
-         case OPCODE_TEXGEN:
-            {
-               GLfloat params[4];
-               params[0] = n[3].f;
-               params[1] = n[4].f;
-               params[2] = n[5].f;
-               params[3] = n[6].f;
-               CALL_TexGenfv(ctx->Exec, (n[1].e, n[2].e, params));
-            }
-            break;
-         case OPCODE_TEXPARAMETER:
-            {
-               GLfloat params[4];
-               params[0] = n[3].f;
-               params[1] = n[4].f;
-               params[2] = n[5].f;
-               params[3] = n[6].f;
-               CALL_TexParameterfv(ctx->Exec, (n[1].e, n[2].e, params));
-            }
-            break;
-         case OPCODE_TEX_IMAGE1D:
-            {
-               const struct gl_pixelstore_attrib save = ctx->Unpack;
-               ctx->Unpack = ctx->DefaultPacking;
-               CALL_TexImage1D(ctx->Exec, (n[1].e,      /* target */
-                                           n[2].i,      /* level */
-                                           n[3].i,      /* components */
-                                           n[4].i,      /* width */
-                                           n[5].e,      /* border */
-                                           n[6].e,      /* format */
-                                           n[7].e,      /* type */
-                                           n[8].data));
-               ctx->Unpack = save;      /* restore */
-            }
-            break;
-         case OPCODE_TEX_IMAGE2D:
-            {
-               const struct gl_pixelstore_attrib save = ctx->Unpack;
-               ctx->Unpack = ctx->DefaultPacking;
-               CALL_TexImage2D(ctx->Exec, (n[1].e,      /* target */
-                                           n[2].i,      /* level */
-                                           n[3].i,      /* components */
-                                           n[4].i,      /* width */
-                                           n[5].i,      /* height */
-                                           n[6].e,      /* border */
-                                           n[7].e,      /* format */
-                                           n[8].e,      /* type */
-                                           n[9].data));
-               ctx->Unpack = save;      /* restore */
-            }
-            break;
-         case OPCODE_TEX_IMAGE3D:
-            {
-               const struct gl_pixelstore_attrib save = ctx->Unpack;
-               ctx->Unpack = ctx->DefaultPacking;
-               CALL_TexImage3D(ctx->Exec, (n[1].e,      /* target */
-                                           n[2].i,      /* level */
-                                           n[3].i,      /* components */
-                                           n[4].i,      /* width */
-                                           n[5].i,      /* height */
-                                           n[6].i,      /* depth  */
-                                           n[7].e,      /* border */
-                                           n[8].e,      /* format */
-                                           n[9].e,      /* type */
-                                           n[10].data));
-               ctx->Unpack = save;      /* restore */
-            }
-            break;
-         case OPCODE_TEX_SUB_IMAGE1D:
-            {
-               const struct gl_pixelstore_attrib save = ctx->Unpack;
-               ctx->Unpack = ctx->DefaultPacking;
-               CALL_TexSubImage1D(ctx->Exec, (n[1].e, n[2].i, n[3].i,
-                                              n[4].i, n[5].e,
-                                              n[6].e, n[7].data));
-               ctx->Unpack = save;      /* restore */
-            }
-            break;
-         case OPCODE_TEX_SUB_IMAGE2D:
-            {
-               const struct gl_pixelstore_attrib save = ctx->Unpack;
-               ctx->Unpack = ctx->DefaultPacking;
-               CALL_TexSubImage2D(ctx->Exec, (n[1].e, n[2].i, n[3].i,
-                                              n[4].i, n[5].e,
-                                              n[6].i, n[7].e, n[8].e,
-                                              n[9].data));
-               ctx->Unpack = save;      /* restore */
-            }
-            break;
-         case OPCODE_TEX_SUB_IMAGE3D:
-            {
-               const struct gl_pixelstore_attrib save = ctx->Unpack;
-               ctx->Unpack = ctx->DefaultPacking;
-               CALL_TexSubImage3D(ctx->Exec, (n[1].e, n[2].i, n[3].i,
-                                              n[4].i, n[5].i, n[6].i, n[7].i,
-                                              n[8].i, n[9].e, n[10].e,
-                                              n[11].data));
-               ctx->Unpack = save;      /* restore */
-            }
-            break;
-         case OPCODE_TRANSLATE:
-            CALL_Translatef(ctx->Exec, (n[1].f, n[2].f, n[3].f));
-            break;
-         case OPCODE_VIEWPORT:
-            CALL_Viewport(ctx->Exec, (n[1].i, n[2].i,
-                                      (GLsizei) n[3].i, (GLsizei) n[4].i));
-            break;
-         case OPCODE_WINDOW_POS:
-            CALL_WindowPos4fMESA(ctx->Exec, (n[1].f, n[2].f, n[3].f, n[4].f));
-            break;
-         case OPCODE_ACTIVE_TEXTURE:   /* GL_ARB_multitexture */
-            CALL_ActiveTextureARB(ctx->Exec, (n[1].e));
-            break;
-         case OPCODE_COMPRESSED_TEX_IMAGE_1D:  /* GL_ARB_texture_compression */
-            CALL_CompressedTexImage1DARB(ctx->Exec, (n[1].e, n[2].i, n[3].e,
-                                                     n[4].i, n[5].i, n[6].i,
-                                                     n[7].data));
-            break;
-         case OPCODE_COMPRESSED_TEX_IMAGE_2D:  /* GL_ARB_texture_compression */
-            CALL_CompressedTexImage2DARB(ctx->Exec, (n[1].e, n[2].i, n[3].e,
-                                                     n[4].i, n[5].i, n[6].i,
-                                                     n[7].i, n[8].data));
-            break;
-         case OPCODE_COMPRESSED_TEX_IMAGE_3D:  /* GL_ARB_texture_compression */
-            CALL_CompressedTexImage3DARB(ctx->Exec, (n[1].e, n[2].i, n[3].e,
-                                                     n[4].i, n[5].i, n[6].i,
-                                                     n[7].i, n[8].i,
-                                                     n[9].data));
-            break;
-         case OPCODE_COMPRESSED_TEX_SUB_IMAGE_1D:      /* GL_ARB_texture_compress */
-            CALL_CompressedTexSubImage1DARB(ctx->Exec,
-                                            (n[1].e, n[2].i, n[3].i, n[4].i,
-                                             n[5].e, n[6].i, n[7].data));
-            break;
-         case OPCODE_COMPRESSED_TEX_SUB_IMAGE_2D:      /* GL_ARB_texture_compress */
-            CALL_CompressedTexSubImage2DARB(ctx->Exec,
-                                            (n[1].e, n[2].i, n[3].i, n[4].i,
-                                             n[5].i, n[6].i, n[7].e, n[8].i,
-                                             n[9].data));
-            break;
-         case OPCODE_COMPRESSED_TEX_SUB_IMAGE_3D:      /* GL_ARB_texture_compress */
-            CALL_CompressedTexSubImage3DARB(ctx->Exec,
-                                            (n[1].e, n[2].i, n[3].i, n[4].i,
-                                             n[5].i, n[6].i, n[7].i, n[8].i,
-                                             n[9].e, n[10].i, n[11].data));
-            break;
-         case OPCODE_SAMPLE_COVERAGE:  /* GL_ARB_multisample */
-            CALL_SampleCoverageARB(ctx->Exec, (n[1].f, n[2].b));
-            break;
-         case OPCODE_WINDOW_POS_ARB:   /* GL_ARB_window_pos */
-            CALL_WindowPos3fMESA(ctx->Exec, (n[1].f, n[2].f, n[3].f));
-            break;
-#if FEATURE_NV_vertex_program || FEATURE_ARB_vertex_program || FEATURE_ARB_fragment_program
-         case OPCODE_BIND_PROGRAM_NV:  /* GL_NV_vertex_program */
-            CALL_BindProgramNV(ctx->Exec, (n[1].e, n[2].ui));
-            break;
-#endif
-#if FEATURE_NV_vertex_program
-         case OPCODE_EXECUTE_PROGRAM_NV:
-            {
-               GLfloat v[4];
-               v[0] = n[3].f;
-               v[1] = n[4].f;
-               v[2] = n[5].f;
-               v[3] = n[6].f;
-               CALL_ExecuteProgramNV(ctx->Exec, (n[1].e, n[2].ui, v));
-            }
-            break;
-         case OPCODE_REQUEST_RESIDENT_PROGRAMS_NV:
-            CALL_RequestResidentProgramsNV(ctx->Exec, (n[1].ui,
-                                                       (GLuint *) n[2].data));
-            break;
-         case OPCODE_LOAD_PROGRAM_NV:
-            CALL_LoadProgramNV(ctx->Exec, (n[1].e, n[2].ui, n[3].i,
-                                           (const GLubyte *) n[4].data));
-            break;
-         case OPCODE_TRACK_MATRIX_NV:
-            CALL_TrackMatrixNV(ctx->Exec, (n[1].e, n[2].ui, n[3].e, n[4].e));
-            break;
-#endif
-
-#if FEATURE_NV_fragment_program
-         case OPCODE_PROGRAM_LOCAL_PARAMETER_ARB:
-            CALL_ProgramLocalParameter4fARB(ctx->Exec,
-                                            (n[1].e, n[2].ui, n[3].f, n[4].f,
-                                             n[5].f, n[6].f));
-            break;
-         case OPCODE_PROGRAM_NAMED_PARAMETER_NV:
-            CALL_ProgramNamedParameter4fNV(ctx->Exec, (n[1].ui, n[2].i,
-                                                       (const GLubyte *) n[3].
-                                                       data, n[4].f, n[5].f,
-                                                       n[6].f, n[7].f));
-            break;
-#endif
-
-         case OPCODE_ACTIVE_STENCIL_FACE_EXT:
-            CALL_ActiveStencilFaceEXT(ctx->Exec, (n[1].e));
-            break;
-         case OPCODE_DEPTH_BOUNDS_EXT:
-            CALL_DepthBoundsEXT(ctx->Exec, (n[1].f, n[2].f));
-            break;
-#if FEATURE_ARB_vertex_program || FEATURE_ARB_fragment_program
-         case OPCODE_PROGRAM_STRING_ARB:
-            CALL_ProgramStringARB(ctx->Exec,
-                                  (n[1].e, n[2].e, n[3].i, n[4].data));
-            break;
-#endif
-#if FEATURE_ARB_vertex_program || FEATURE_ARB_fragment_program || FEATURE_NV_vertex_program
-         case OPCODE_PROGRAM_ENV_PARAMETER_ARB:
-            CALL_ProgramEnvParameter4fARB(ctx->Exec, (n[1].e, n[2].ui, n[3].f,
-                                                      n[4].f, n[5].f,
-                                                      n[6].f));
-            break;
-#endif
-#if FEATURE_queryobj
-         case OPCODE_BEGIN_QUERY_ARB:
-            CALL_BeginQueryARB(ctx->Exec, (n[1].e, n[2].ui));
-            break;
-         case OPCODE_END_QUERY_ARB:
-            CALL_EndQueryARB(ctx->Exec, (n[1].e));
-            break;
-#endif
-         case OPCODE_DRAW_BUFFERS_ARB:
-            {
-               GLenum buffers[MAX_DRAW_BUFFERS];
-               GLint i, count = MIN2(n[1].i, MAX_DRAW_BUFFERS);
-               for (i = 0; i < count; i++)
-                  buffers[i] = n[2 + i].e;
-               CALL_DrawBuffersARB(ctx->Exec, (n[1].i, buffers));
-            }
-            break;
-#if FEATURE_EXT_framebuffer_blit
-	 case OPCODE_BLIT_FRAMEBUFFER:
-	    CALL_BlitFramebufferEXT(ctx->Exec, (n[1].i, n[2].i, n[3].i, n[4].i,
-                                                n[5].i, n[6].i, n[7].i, n[8].i,
-                                                n[9].i, n[10].e));
-	    break;
-#endif
-
-	 case OPCODE_USE_PROGRAM:
-	    CALL_UseProgramObjectARB(ctx->Exec, (n[1].ui));
-	    break;
-	 case OPCODE_USE_SHADER_PROGRAM_EXT:
-	    CALL_UseShaderProgramEXT(ctx->Exec, (n[1].ui, n[2].ui));
-	    break;
-	 case OPCODE_ACTIVE_PROGRAM_EXT:
-	    CALL_ActiveProgramEXT(ctx->Exec, (n[1].ui));
-	    break;
-	 case OPCODE_UNIFORM_1F:
-	    CALL_Uniform1fARB(ctx->Exec, (n[1].i, n[2].f));
-	    break;
-	 case OPCODE_UNIFORM_2F:
-	    CALL_Uniform2fARB(ctx->Exec, (n[1].i, n[2].f, n[3].f));
-	    break;
-	 case OPCODE_UNIFORM_3F:
-	    CALL_Uniform3fARB(ctx->Exec, (n[1].i, n[2].f, n[3].f, n[4].f));
-	    break;
-	 case OPCODE_UNIFORM_4F:
-	    CALL_Uniform4fARB(ctx->Exec,
-                              (n[1].i, n[2].f, n[3].f, n[4].f, n[5].f));
-	    break;
-	 case OPCODE_UNIFORM_1FV:
-	    CALL_Uniform1fvARB(ctx->Exec, (n[1].i, n[2].i, n[3].data));
-	    break;
-	 case OPCODE_UNIFORM_2FV:
-	    CALL_Uniform2fvARB(ctx->Exec, (n[1].i, n[2].i, n[3].data));
-	    break;
-	 case OPCODE_UNIFORM_3FV:
-	    CALL_Uniform3fvARB(ctx->Exec, (n[1].i, n[2].i, n[3].data));
-	    break;
-	 case OPCODE_UNIFORM_4FV:
-	    CALL_Uniform4fvARB(ctx->Exec, (n[1].i, n[2].i, n[3].data));
-	    break;
-	 case OPCODE_UNIFORM_1I:
-	    CALL_Uniform1iARB(ctx->Exec, (n[1].i, n[2].i));
-	    break;
-	 case OPCODE_UNIFORM_2I:
-	    CALL_Uniform2iARB(ctx->Exec, (n[1].i, n[2].i, n[3].i));
-	    break;
-	 case OPCODE_UNIFORM_3I:
-	    CALL_Uniform3iARB(ctx->Exec, (n[1].i, n[2].i, n[3].i, n[4].i));
-	    break;
-	 case OPCODE_UNIFORM_4I:
-	    CALL_Uniform4iARB(ctx->Exec,
-                              (n[1].i, n[2].i, n[3].i, n[4].i, n[5].i));
-	    break;
-	 case OPCODE_UNIFORM_1IV:
-	    CALL_Uniform1ivARB(ctx->Exec, (n[1].i, n[2].i, n[3].data));
-	    break;
-	 case OPCODE_UNIFORM_2IV:
-	    CALL_Uniform2ivARB(ctx->Exec, (n[1].i, n[2].i, n[3].data));
-	    break;
-	 case OPCODE_UNIFORM_3IV:
-	    CALL_Uniform3ivARB(ctx->Exec, (n[1].i, n[2].i, n[3].data));
-	    break;
-	 case OPCODE_UNIFORM_4IV:
-	    CALL_Uniform4ivARB(ctx->Exec, (n[1].i, n[2].i, n[3].data));
-	    break;
-	 case OPCODE_UNIFORM_1UI:
-	    /*CALL_Uniform1uiARB(ctx->Exec, (n[1].i, n[2].i));*/
-	    break;
-	 case OPCODE_UNIFORM_2UI:
-	    /*CALL_Uniform2uiARB(ctx->Exec, (n[1].i, n[2].i, n[3].i));*/
-	    break;
-	 case OPCODE_UNIFORM_3UI:
-	    /*CALL_Uniform3uiARB(ctx->Exec, (n[1].i, n[2].i, n[3].i, n[4].i));*/
-	    break;
-	 case OPCODE_UNIFORM_4UI:
-	    /*CALL_Uniform4uiARB(ctx->Exec,
-                              (n[1].i, n[2].i, n[3].i, n[4].i, n[5].i));
-            */
-	    break;
-	 case OPCODE_UNIFORM_1UIV:
-	    /*CALL_Uniform1uivARB(ctx->Exec, (n[1].i, n[2].i, n[3].data));*/
-	    break;
-	 case OPCODE_UNIFORM_2UIV:
-	    /*CALL_Uniform2uivARB(ctx->Exec, (n[1].i, n[2].i, n[3].data));*/
-	    break;
-	 case OPCODE_UNIFORM_3UIV:
-	    /*CALL_Uniform3uivARB(ctx->Exec, (n[1].i, n[2].i, n[3].data));*/
-	    break;
-	 case OPCODE_UNIFORM_4UIV:
-	    /*CALL_Uniform4uivARB(ctx->Exec, (n[1].i, n[2].i, n[3].data));*/
-	    break;
-	 case OPCODE_UNIFORM_MATRIX22:
-	    CALL_UniformMatrix2fvARB(ctx->Exec,
-                                     (n[1].i, n[2].i, n[3].b, n[4].data));
-	    break;
-	 case OPCODE_UNIFORM_MATRIX33:
-	    CALL_UniformMatrix3fvARB(ctx->Exec,
-                                     (n[1].i, n[2].i, n[3].b, n[4].data));
-	    break;
-	 case OPCODE_UNIFORM_MATRIX44:
-	    CALL_UniformMatrix4fvARB(ctx->Exec,
-                                     (n[1].i, n[2].i, n[3].b, n[4].data));
-	    break;
-	 case OPCODE_UNIFORM_MATRIX23:
-	    CALL_UniformMatrix2x3fv(ctx->Exec,
-                                    (n[1].i, n[2].i, n[3].b, n[4].data));
-	    break;
-	 case OPCODE_UNIFORM_MATRIX32:
-	    CALL_UniformMatrix3x2fv(ctx->Exec,
-                                    (n[1].i, n[2].i, n[3].b, n[4].data));
-	    break;
-	 case OPCODE_UNIFORM_MATRIX24:
-	    CALL_UniformMatrix2x4fv(ctx->Exec,
-                                    (n[1].i, n[2].i, n[3].b, n[4].data));
-	    break;
-	 case OPCODE_UNIFORM_MATRIX42:
-	    CALL_UniformMatrix4x2fv(ctx->Exec,
-                                    (n[1].i, n[2].i, n[3].b, n[4].data));
-	    break;
-	 case OPCODE_UNIFORM_MATRIX34:
-	    CALL_UniformMatrix3x4fv(ctx->Exec,
-                                    (n[1].i, n[2].i, n[3].b, n[4].data));
-	    break;
-	 case OPCODE_UNIFORM_MATRIX43:
-	    CALL_UniformMatrix4x3fv(ctx->Exec,
-                                    (n[1].i, n[2].i, n[3].b, n[4].data));
-	    break;
-
-         case OPCODE_CLAMP_COLOR:
-            CALL_ClampColorARB(ctx->Exec, (n[1].e, n[2].e));
-            break;
-
-         case OPCODE_TEX_BUMP_PARAMETER_ATI:
-            {
-               GLfloat values[4];
-               GLuint i, pname = n[1].ui;
-
-               for (i = 0; i < 4; i++)
-                  values[i] = n[1 + i].f;
-               CALL_TexBumpParameterfvATI(ctx->Exec, (pname, values));
-            }
-            break;
-#if FEATURE_ATI_fragment_shader
-         case OPCODE_BIND_FRAGMENT_SHADER_ATI:
-            CALL_BindFragmentShaderATI(ctx->Exec, (n[1].i));
-            break;
-         case OPCODE_SET_FRAGMENT_SHADER_CONSTANTS_ATI:
-            {
-               GLfloat values[4];
-               GLuint i, dst = n[1].ui;
-
-               for (i = 0; i < 4; i++)
-                  values[i] = n[1 + i].f;
-               CALL_SetFragmentShaderConstantATI(ctx->Exec, (dst, values));
-            }
-            break;
-#endif
-         case OPCODE_ATTR_1F_NV:
-            CALL_VertexAttrib1fNV(ctx->Exec, (n[1].e, n[2].f));
-            break;
-         case OPCODE_ATTR_2F_NV:
-            /* Really shouldn't have to do this - the Node structure
-             * is convenient, but it would be better to store the data
-             * packed appropriately so that it can be sent directly
-             * on.  With x86_64 becoming common, this will start to
-             * matter more.
-             */
-            if (sizeof(Node) == sizeof(GLfloat))
-               CALL_VertexAttrib2fvNV(ctx->Exec, (n[1].e, &n[2].f));
-            else
-               CALL_VertexAttrib2fNV(ctx->Exec, (n[1].e, n[2].f, n[3].f));
-            break;
-         case OPCODE_ATTR_3F_NV:
-            if (sizeof(Node) == sizeof(GLfloat))
-               CALL_VertexAttrib3fvNV(ctx->Exec, (n[1].e, &n[2].f));
-            else
-               CALL_VertexAttrib3fNV(ctx->Exec, (n[1].e, n[2].f, n[3].f,
-                                                 n[4].f));
-            break;
-         case OPCODE_ATTR_4F_NV:
-            if (sizeof(Node) == sizeof(GLfloat))
-               CALL_VertexAttrib4fvNV(ctx->Exec, (n[1].e, &n[2].f));
-            else
-               CALL_VertexAttrib4fNV(ctx->Exec, (n[1].e, n[2].f, n[3].f,
-                                                 n[4].f, n[5].f));
-            break;
-         case OPCODE_ATTR_1F_ARB:
-            CALL_VertexAttrib1fARB(ctx->Exec, (n[1].e, n[2].f));
-            break;
-         case OPCODE_ATTR_2F_ARB:
-            /* Really shouldn't have to do this - the Node structure
-             * is convenient, but it would be better to store the data
-             * packed appropriately so that it can be sent directly
-             * on.  With x86_64 becoming common, this will start to
-             * matter more.
-             */
-            if (sizeof(Node) == sizeof(GLfloat))
-               CALL_VertexAttrib2fvARB(ctx->Exec, (n[1].e, &n[2].f));
-            else
-               CALL_VertexAttrib2fARB(ctx->Exec, (n[1].e, n[2].f, n[3].f));
-            break;
-         case OPCODE_ATTR_3F_ARB:
-            if (sizeof(Node) == sizeof(GLfloat))
-               CALL_VertexAttrib3fvARB(ctx->Exec, (n[1].e, &n[2].f));
-            else
-               CALL_VertexAttrib3fARB(ctx->Exec, (n[1].e, n[2].f, n[3].f,
-                                                  n[4].f));
-            break;
-         case OPCODE_ATTR_4F_ARB:
-            if (sizeof(Node) == sizeof(GLfloat))
-               CALL_VertexAttrib4fvARB(ctx->Exec, (n[1].e, &n[2].f));
-            else
-               CALL_VertexAttrib4fARB(ctx->Exec, (n[1].e, n[2].f, n[3].f,
-                                                  n[4].f, n[5].f));
-            break;
-         case OPCODE_MATERIAL:
-            if (sizeof(Node) == sizeof(GLfloat))
-               CALL_Materialfv(ctx->Exec, (n[1].e, n[2].e, &n[3].f));
-            else {
-               GLfloat f[4];
-               f[0] = n[3].f;
-               f[1] = n[4].f;
-               f[2] = n[5].f;
-               f[3] = n[6].f;
-               CALL_Materialfv(ctx->Exec, (n[1].e, n[2].e, f));
-            }
-            break;
-         case OPCODE_BEGIN:
-            CALL_Begin(ctx->Exec, (n[1].e));
-            break;
-         case OPCODE_END:
-            CALL_End(ctx->Exec, ());
-            break;
-         case OPCODE_RECTF:
-            CALL_Rectf(ctx->Exec, (n[1].f, n[2].f, n[3].f, n[4].f));
-            break;
-         case OPCODE_EVAL_C1:
-            CALL_EvalCoord1f(ctx->Exec, (n[1].f));
-            break;
-         case OPCODE_EVAL_C2:
-            CALL_EvalCoord2f(ctx->Exec, (n[1].f, n[2].f));
-            break;
-         case OPCODE_EVAL_P1:
-            CALL_EvalPoint1(ctx->Exec, (n[1].i));
-            break;
-         case OPCODE_EVAL_P2:
-            CALL_EvalPoint2(ctx->Exec, (n[1].i, n[2].i));
-            break;
-
-         /* GL_EXT_texture_integer */
-         case OPCODE_CLEARCOLOR_I:
-            CALL_ClearColorIiEXT(ctx->Exec, (n[1].i, n[2].i, n[3].i, n[4].i));
-            break;
-         case OPCODE_CLEARCOLOR_UI:
-            CALL_ClearColorIuiEXT(ctx->Exec,
-                                  (n[1].ui, n[2].ui, n[3].ui, n[4].ui));
-            break;
-         case OPCODE_TEXPARAMETER_I:
-            {
-               GLint params[4];
-               params[0] = n[3].i;
-               params[1] = n[4].i;
-               params[2] = n[5].i;
-               params[3] = n[6].i;
-               CALL_TexParameterIivEXT(ctx->Exec, (n[1].e, n[2].e, params));
-            }
-            break;
-         case OPCODE_TEXPARAMETER_UI:
-            {
-               GLuint params[4];
-               params[0] = n[3].ui;
-               params[1] = n[4].ui;
-               params[2] = n[5].ui;
-               params[3] = n[6].ui;
-               CALL_TexParameterIuivEXT(ctx->Exec, (n[1].e, n[2].e, params));
-            }
-            break;
-
-         case OPCODE_VERTEX_ATTRIB_DIVISOR:
-            /* GL_ARB_instanced_arrays */
-            CALL_VertexAttribDivisorARB(ctx->Exec, (n[1].ui, n[2].ui));
-            break;
-
-         case OPCODE_TEXTURE_BARRIER_NV:
-            CALL_TextureBarrierNV(ctx->Exec, ());
-            break;
-
-         case OPCODE_BIND_SAMPLER:
-            CALL_BindSampler(ctx->Exec, (n[1].ui, n[2].ui));
-            break;
-
-         case OPCODE_CONTINUE:
-            n = (Node *) n[1].next;
-            break;
-         case OPCODE_END_OF_LIST:
-            done = GL_TRUE;
-            break;
-         default:
-            {
-               char msg[1000];
-               _mesa_snprintf(msg, sizeof(msg), "Error in execute_list: opcode=%d",
-                             (int) opcode);
-               _mesa_problem(ctx, "%s", msg);
-            }
-            done = GL_TRUE;
-         }
-
-         /* increment n to point to next compiled command */
-         if (opcode != OPCODE_CONTINUE) {
-            n += InstSize[opcode];
-         }
-      }
-   }
-
-   if (ctx->Driver.EndCallList)
-      ctx->Driver.EndCallList(ctx);
-
-   ctx->ListState.CallDepth--;
-}
-
-
-
-/**********************************************************************/
-/*                           GL functions                             */
-/**********************************************************************/
-
-/**
- * Test if a display list number is valid.
- */
-static GLboolean GLAPIENTRY
-_mesa_IsList(GLuint list)
-{
-   GET_CURRENT_CONTEXT(ctx);
-   FLUSH_VERTICES(ctx, 0);      /* must be called before assert */
-   ASSERT_OUTSIDE_BEGIN_END_WITH_RETVAL(ctx, GL_FALSE);
-   return islist(ctx, list);
-}
-
-
-/**
- * Delete a sequence of consecutive display lists.
- */
-static void GLAPIENTRY
-_mesa_DeleteLists(GLuint list, GLsizei range)
-{
-   GET_CURRENT_CONTEXT(ctx);
-   GLuint i;
-   FLUSH_VERTICES(ctx, 0);      /* must be called before assert */
-   ASSERT_OUTSIDE_BEGIN_END(ctx);
-
-   if (range < 0) {
-      _mesa_error(ctx, GL_INVALID_VALUE, "glDeleteLists");
-      return;
-   }
-   for (i = list; i < list + range; i++) {
-      destroy_list(ctx, i);
-   }
-}
-
-
-/**
- * Return a display list number, n, such that lists n through n+range-1
- * are free.
- */
-static GLuint GLAPIENTRY
-_mesa_GenLists(GLsizei range)
-{
-   GET_CURRENT_CONTEXT(ctx);
-   GLuint base;
-   FLUSH_VERTICES(ctx, 0);      /* must be called before assert */
-   ASSERT_OUTSIDE_BEGIN_END_WITH_RETVAL(ctx, 0);
-
-   if (range < 0) {
-      _mesa_error(ctx, GL_INVALID_VALUE, "glGenLists");
-      return 0;
-   }
-   if (range == 0) {
-      return 0;
-   }
-
-   /*
-    * Make this an atomic operation
-    */
-   _glthread_LOCK_MUTEX(ctx->Shared->Mutex);
-
-   base = _mesa_HashFindFreeKeyBlock(ctx->Shared->DisplayList, range);
-   if (base) {
-      /* reserve the list IDs by with empty/dummy lists */
-      GLint i;
-      for (i = 0; i < range; i++) {
-         _mesa_HashInsert(ctx->Shared->DisplayList, base + i,
-                          make_list(base + i, 1));
-      }
-   }
-
-   _glthread_UNLOCK_MUTEX(ctx->Shared->Mutex);
-
-   return base;
-}
-
-
-/**
- * Begin a new display list.
- */
-static void GLAPIENTRY
-_mesa_NewList(GLuint name, GLenum mode)
-{
-   GET_CURRENT_CONTEXT(ctx);
-
-   FLUSH_CURRENT(ctx, 0);       /* must be called before assert */
-   ASSERT_OUTSIDE_BEGIN_END(ctx);
-
-   if (MESA_VERBOSE & VERBOSE_API)
-      _mesa_debug(ctx, "glNewList %u %s\n", name,
-                  _mesa_lookup_enum_by_nr(mode));
-
-   if (name == 0) {
-      _mesa_error(ctx, GL_INVALID_VALUE, "glNewList");
-      return;
-   }
-
-   if (mode != GL_COMPILE && mode != GL_COMPILE_AND_EXECUTE) {
-      _mesa_error(ctx, GL_INVALID_ENUM, "glNewList");
-      return;
-   }
-
-   if (ctx->ListState.CurrentList) {
-      /* already compiling a display list */
-      _mesa_error(ctx, GL_INVALID_OPERATION, "glNewList");
-      return;
-   }
-
-   ctx->CompileFlag = GL_TRUE;
-   ctx->ExecuteFlag = (mode == GL_COMPILE_AND_EXECUTE);
-
-   /* Reset acumulated list state:
-    */
-   invalidate_saved_current_state( ctx );
-
-   /* Allocate new display list */
-   ctx->ListState.CurrentList = make_list(name, BLOCK_SIZE);
-   ctx->ListState.CurrentBlock = ctx->ListState.CurrentList->Head;
-   ctx->ListState.CurrentPos = 0;
-
-   ctx->Driver.NewList(ctx, name, mode);
-
-   ctx->CurrentDispatch = ctx->Save;
-   _glapi_set_dispatch(ctx->CurrentDispatch);
-}
-
-
-/**
- * End definition of current display list. 
- */
-static void GLAPIENTRY
-_mesa_EndList(void)
-{
-   GET_CURRENT_CONTEXT(ctx);
-   SAVE_FLUSH_VERTICES(ctx);
-   ASSERT_OUTSIDE_BEGIN_END_AND_FLUSH(ctx);
-
-   if (MESA_VERBOSE & VERBOSE_API)
-      _mesa_debug(ctx, "glEndList\n");
-
-   /* Check that a list is under construction */
-   if (!ctx->ListState.CurrentList) {
-      _mesa_error(ctx, GL_INVALID_OPERATION, "glEndList");
-      return;
-   }
-   
-   /* Call before emitting END_OF_LIST, in case the driver wants to
-    * emit opcodes itself.
-    */
-   ctx->Driver.EndList(ctx);
-
-   (void) alloc_instruction(ctx, OPCODE_END_OF_LIST, 0);
-
-   /* Destroy old list, if any */
-   destroy_list(ctx, ctx->ListState.CurrentList->Name);
-
-   /* Install the new list */
-   _mesa_HashInsert(ctx->Shared->DisplayList,
-                    ctx->ListState.CurrentList->Name,
-                    ctx->ListState.CurrentList);
-
-
-   if (MESA_VERBOSE & VERBOSE_DISPLAY_LIST)
-      mesa_print_display_list(ctx->ListState.CurrentList->Name);
-
-   ctx->ListState.CurrentList = NULL;
-   ctx->ExecuteFlag = GL_TRUE;
-   ctx->CompileFlag = GL_FALSE;
-
-   ctx->CurrentDispatch = ctx->Exec;
-   _glapi_set_dispatch(ctx->CurrentDispatch);
-}
-
-
-void GLAPIENTRY
-_mesa_CallList(GLuint list)
-{
-   GLboolean save_compile_flag;
-   GET_CURRENT_CONTEXT(ctx);
-   FLUSH_CURRENT(ctx, 0);
-
-   if (MESA_VERBOSE & VERBOSE_API)
-      _mesa_debug(ctx, "glCallList %d\n", list);
-
-   if (list == 0) {
-      _mesa_error(ctx, GL_INVALID_VALUE, "glCallList(list==0)");
-      return;
-   }
-
-   if (0)
-      mesa_print_display_list( list );
-
-   /* VERY IMPORTANT:  Save the CompileFlag status, turn it off,
-    * execute the display list, and restore the CompileFlag.
-    */
-   save_compile_flag = ctx->CompileFlag;
-   if (save_compile_flag) {
-      ctx->CompileFlag = GL_FALSE;
-   }
-
-   execute_list(ctx, list);
-   ctx->CompileFlag = save_compile_flag;
-
-   /* also restore API function pointers to point to "save" versions */
-   if (save_compile_flag) {
-      ctx->CurrentDispatch = ctx->Save;
-      _glapi_set_dispatch(ctx->CurrentDispatch);
-   }
-}
-
-
-/**
- * Execute glCallLists:  call multiple display lists.
- */
-void GLAPIENTRY
-_mesa_CallLists(GLsizei n, GLenum type, const GLvoid * lists)
-{
-   GET_CURRENT_CONTEXT(ctx);
-   GLint i;
-   GLboolean save_compile_flag;
-
-   if (MESA_VERBOSE & VERBOSE_API)
-      _mesa_debug(ctx, "glCallLists %d\n", n);
-
-   switch (type) {
-   case GL_BYTE:
-   case GL_UNSIGNED_BYTE:
-   case GL_SHORT:
-   case GL_UNSIGNED_SHORT:
-   case GL_INT:
-   case GL_UNSIGNED_INT:
-   case GL_FLOAT:
-   case GL_2_BYTES:
-   case GL_3_BYTES:
-   case GL_4_BYTES:
-      /* OK */
-      break;
-   default:
-      _mesa_error(ctx, GL_INVALID_ENUM, "glCallLists(type)");
-      return;
-   }
-
-   /* Save the CompileFlag status, turn it off, execute display list,
-    * and restore the CompileFlag.
-    */
-   save_compile_flag = ctx->CompileFlag;
-   ctx->CompileFlag = GL_FALSE;
-
-   for (i = 0; i < n; i++) {
-      GLuint list = (GLuint) (ctx->List.ListBase + translate_id(i, type, lists));
-      execute_list(ctx, list);
-   }
-
-   ctx->CompileFlag = save_compile_flag;
-
-   /* also restore API function pointers to point to "save" versions */
-   if (save_compile_flag) {
-      ctx->CurrentDispatch = ctx->Save;
-      _glapi_set_dispatch(ctx->CurrentDispatch);
-   }
-}
-
-
-/**
- * Set the offset added to list numbers in glCallLists.
- */
-static void GLAPIENTRY
-_mesa_ListBase(GLuint base)
-{
-   GET_CURRENT_CONTEXT(ctx);
-   FLUSH_VERTICES(ctx, 0);      /* must be called before assert */
-   ASSERT_OUTSIDE_BEGIN_END(ctx);
-   ctx->List.ListBase = base;
-}
-
-
-/* Can no longer assume ctx->Exec->Func is equal to _mesa_Func.
- */
-static void GLAPIENTRY
-exec_Finish(void)
-{
-   GET_CURRENT_CONTEXT(ctx);
-   FLUSH_VERTICES(ctx, 0);
-   CALL_Finish(ctx->Exec, ());
-}
-
-static void GLAPIENTRY
-exec_Flush(void)
-{
-   GET_CURRENT_CONTEXT(ctx);
-   FLUSH_VERTICES(ctx, 0);
-   CALL_Flush(ctx->Exec, ());
-}
-
-static void GLAPIENTRY
-exec_GetBooleanv(GLenum pname, GLboolean *params)
-{
-   GET_CURRENT_CONTEXT(ctx);
-   FLUSH_VERTICES(ctx, 0);
-   CALL_GetBooleanv(ctx->Exec, (pname, params));
-}
-
-static void GLAPIENTRY
-exec_GetClipPlane(GLenum plane, GLdouble * equation)
-{
-   GET_CURRENT_CONTEXT(ctx);
-   FLUSH_VERTICES(ctx, 0);
-   CALL_GetClipPlane(ctx->Exec, (plane, equation));
-}
-
-static void GLAPIENTRY
-exec_GetDoublev(GLenum pname, GLdouble *params)
-{
-   GET_CURRENT_CONTEXT(ctx);
-   FLUSH_VERTICES(ctx, 0);
-   CALL_GetDoublev(ctx->Exec, (pname, params));
-}
-
-static GLenum GLAPIENTRY
-exec_GetError(void)
-{
-   GET_CURRENT_CONTEXT(ctx);
-   FLUSH_VERTICES(ctx, 0);
-   return CALL_GetError(ctx->Exec, ());
-}
-
-static void GLAPIENTRY
-exec_GetFloatv(GLenum pname, GLfloat *params)
-{
-   GET_CURRENT_CONTEXT(ctx);
-   FLUSH_VERTICES(ctx, 0);
-   CALL_GetFloatv(ctx->Exec, (pname, params));
-}
-
-static void GLAPIENTRY
-exec_GetIntegerv(GLenum pname, GLint *params)
-{
-   GET_CURRENT_CONTEXT(ctx);
-   FLUSH_VERTICES(ctx, 0);
-   CALL_GetIntegerv(ctx->Exec, (pname, params));
-}
-
-static void GLAPIENTRY
-exec_GetLightfv(GLenum light, GLenum pname, GLfloat *params)
-{
-   GET_CURRENT_CONTEXT(ctx);
-   FLUSH_VERTICES(ctx, 0);
-   CALL_GetLightfv(ctx->Exec, (light, pname, params));
-}
-
-static void GLAPIENTRY
-exec_GetLightiv(GLenum light, GLenum pname, GLint *params)
-{
-   GET_CURRENT_CONTEXT(ctx);
-   FLUSH_VERTICES(ctx, 0);
-   CALL_GetLightiv(ctx->Exec, (light, pname, params));
-}
-
-static void GLAPIENTRY
-exec_GetMapdv(GLenum target, GLenum query, GLdouble * v)
-{
-   GET_CURRENT_CONTEXT(ctx);
-   FLUSH_VERTICES(ctx, 0);
-   CALL_GetMapdv(ctx->Exec, (target, query, v));
-}
-
-static void GLAPIENTRY
-exec_GetMapfv(GLenum target, GLenum query, GLfloat * v)
-{
-   GET_CURRENT_CONTEXT(ctx);
-   FLUSH_VERTICES(ctx, 0);
-   CALL_GetMapfv(ctx->Exec, (target, query, v));
-}
-
-static void GLAPIENTRY
-exec_GetMapiv(GLenum target, GLenum query, GLint * v)
-{
-   GET_CURRENT_CONTEXT(ctx);
-   FLUSH_VERTICES(ctx, 0);
-   CALL_GetMapiv(ctx->Exec, (target, query, v));
-}
-
-static void GLAPIENTRY
-exec_GetMaterialfv(GLenum face, GLenum pname, GLfloat *params)
-{
-   GET_CURRENT_CONTEXT(ctx);
-   FLUSH_VERTICES(ctx, 0);
-   CALL_GetMaterialfv(ctx->Exec, (face, pname, params));
-}
-
-static void GLAPIENTRY
-exec_GetMaterialiv(GLenum face, GLenum pname, GLint *params)
-{
-   GET_CURRENT_CONTEXT(ctx);
-   FLUSH_VERTICES(ctx, 0);
-   CALL_GetMaterialiv(ctx->Exec, (face, pname, params));
-}
-
-static void GLAPIENTRY
-exec_GetPixelMapfv(GLenum map, GLfloat *values)
-{
-   GET_CURRENT_CONTEXT(ctx);
-   FLUSH_VERTICES(ctx, 0);
-   CALL_GetPixelMapfv(ctx->Exec, (map, values));
-}
-
-static void GLAPIENTRY
-exec_GetPixelMapuiv(GLenum map, GLuint *values)
-{
-   GET_CURRENT_CONTEXT(ctx);
-   FLUSH_VERTICES(ctx, 0);
-   CALL_GetPixelMapuiv(ctx->Exec, (map, values));
-}
-
-static void GLAPIENTRY
-exec_GetPixelMapusv(GLenum map, GLushort *values)
-{
-   GET_CURRENT_CONTEXT(ctx);
-   FLUSH_VERTICES(ctx, 0);
-   CALL_GetPixelMapusv(ctx->Exec, (map, values));
-}
-
-static void GLAPIENTRY
-exec_GetPolygonStipple(GLubyte * dest)
-{
-   GET_CURRENT_CONTEXT(ctx);
-   FLUSH_VERTICES(ctx, 0);
-   CALL_GetPolygonStipple(ctx->Exec, (dest));
-}
-
-static const GLubyte *GLAPIENTRY
-exec_GetString(GLenum name)
-{
-   GET_CURRENT_CONTEXT(ctx);
-   FLUSH_VERTICES(ctx, 0);
-   return CALL_GetString(ctx->Exec, (name));
-}
-
-static void GLAPIENTRY
-exec_GetTexEnvfv(GLenum target, GLenum pname, GLfloat *params)
-{
-   GET_CURRENT_CONTEXT(ctx);
-   FLUSH_VERTICES(ctx, 0);
-   CALL_GetTexEnvfv(ctx->Exec, (target, pname, params));
-}
-
-static void GLAPIENTRY
-exec_GetTexEnviv(GLenum target, GLenum pname, GLint *params)
-{
-   GET_CURRENT_CONTEXT(ctx);
-   FLUSH_VERTICES(ctx, 0);
-   CALL_GetTexEnviv(ctx->Exec, (target, pname, params));
-}
-
-static void GLAPIENTRY
-exec_GetTexGendv(GLenum coord, GLenum pname, GLdouble *params)
-{
-   GET_CURRENT_CONTEXT(ctx);
-   FLUSH_VERTICES(ctx, 0);
-   CALL_GetTexGendv(ctx->Exec, (coord, pname, params));
-}
-
-static void GLAPIENTRY
-exec_GetTexGenfv(GLenum coord, GLenum pname, GLfloat *params)
-{
-   GET_CURRENT_CONTEXT(ctx);
-   FLUSH_VERTICES(ctx, 0);
-   CALL_GetTexGenfv(ctx->Exec, (coord, pname, params));
-}
-
-static void GLAPIENTRY
-exec_GetTexGeniv(GLenum coord, GLenum pname, GLint *params)
-{
-   GET_CURRENT_CONTEXT(ctx);
-   FLUSH_VERTICES(ctx, 0);
-   CALL_GetTexGeniv(ctx->Exec, (coord, pname, params));
-}
-
-static void GLAPIENTRY
-exec_GetTexImage(GLenum target, GLint level, GLenum format,
-                 GLenum type, GLvoid * pixels)
-{
-   GET_CURRENT_CONTEXT(ctx);
-   FLUSH_VERTICES(ctx, 0);
-   CALL_GetTexImage(ctx->Exec, (target, level, format, type, pixels));
-}
-
-static void GLAPIENTRY
-exec_GetTexLevelParameterfv(GLenum target, GLint level,
-                            GLenum pname, GLfloat *params)
-{
-   GET_CURRENT_CONTEXT(ctx);
-   FLUSH_VERTICES(ctx, 0);
-   CALL_GetTexLevelParameterfv(ctx->Exec, (target, level, pname, params));
-}
-
-static void GLAPIENTRY
-exec_GetTexLevelParameteriv(GLenum target, GLint level,
-                            GLenum pname, GLint *params)
-{
-   GET_CURRENT_CONTEXT(ctx);
-   FLUSH_VERTICES(ctx, 0);
-   CALL_GetTexLevelParameteriv(ctx->Exec, (target, level, pname, params));
-}
-
-static void GLAPIENTRY
-exec_GetTexParameterfv(GLenum target, GLenum pname, GLfloat *params)
-{
-   GET_CURRENT_CONTEXT(ctx);
-   FLUSH_VERTICES(ctx, 0);
-   CALL_GetTexParameterfv(ctx->Exec, (target, pname, params));
-}
-
-static void GLAPIENTRY
-exec_GetTexParameteriv(GLenum target, GLenum pname, GLint *params)
-{
-   GET_CURRENT_CONTEXT(ctx);
-   FLUSH_VERTICES(ctx, 0);
-   CALL_GetTexParameteriv(ctx->Exec, (target, pname, params));
-}
-
-static GLboolean GLAPIENTRY
-exec_IsEnabled(GLenum cap)
-{
-   GET_CURRENT_CONTEXT(ctx);
-   FLUSH_VERTICES(ctx, 0);
-   return CALL_IsEnabled(ctx->Exec, (cap));
-}
-
-static void GLAPIENTRY
-exec_PixelStoref(GLenum pname, GLfloat param)
-{
-   GET_CURRENT_CONTEXT(ctx);
-   FLUSH_VERTICES(ctx, 0);
-   CALL_PixelStoref(ctx->Exec, (pname, param));
-}
-
-static void GLAPIENTRY
-exec_PixelStorei(GLenum pname, GLint param)
-{
-   GET_CURRENT_CONTEXT(ctx);
-   FLUSH_VERTICES(ctx, 0);
-   CALL_PixelStorei(ctx->Exec, (pname, param));
-}
-
-static void GLAPIENTRY
-exec_ReadPixels(GLint x, GLint y, GLsizei width, GLsizei height,
-                GLenum format, GLenum type, GLvoid * pixels)
-{
-   GET_CURRENT_CONTEXT(ctx);
-   FLUSH_VERTICES(ctx, 0);
-   CALL_ReadPixels(ctx->Exec, (x, y, width, height, format, type, pixels));
-}
-
-static GLint GLAPIENTRY
-exec_RenderMode(GLenum mode)
-{
-   GET_CURRENT_CONTEXT(ctx);
-   FLUSH_VERTICES(ctx, 0);
-   return CALL_RenderMode(ctx->Exec, (mode));
-}
-
-static void GLAPIENTRY
-exec_FeedbackBuffer(GLsizei size, GLenum type, GLfloat * buffer)
-{
-   GET_CURRENT_CONTEXT(ctx);
-   FLUSH_VERTICES(ctx, 0);
-   CALL_FeedbackBuffer(ctx->Exec, (size, type, buffer));
-}
-
-static void GLAPIENTRY
-exec_SelectBuffer(GLsizei size, GLuint * buffer)
-{
-   GET_CURRENT_CONTEXT(ctx);
-   FLUSH_VERTICES(ctx, 0);
-   CALL_SelectBuffer(ctx->Exec, (size, buffer));
-}
-
-static GLboolean GLAPIENTRY
-exec_AreTexturesResident(GLsizei n, const GLuint * texName,
-                         GLboolean * residences)
-{
-   GET_CURRENT_CONTEXT(ctx);
-   FLUSH_VERTICES(ctx, 0);
-   return CALL_AreTexturesResident(ctx->Exec, (n, texName, residences));
-}
-
-static void GLAPIENTRY
-exec_ColorPointer(GLint size, GLenum type, GLsizei stride, const GLvoid *ptr)
-{
-   GET_CURRENT_CONTEXT(ctx);
-   FLUSH_VERTICES(ctx, 0);
-   CALL_ColorPointer(ctx->Exec, (size, type, stride, ptr));
-}
-
-static void GLAPIENTRY
-exec_DeleteTextures(GLsizei n, const GLuint * texName)
-{
-   GET_CURRENT_CONTEXT(ctx);
-   FLUSH_VERTICES(ctx, 0);
-   CALL_DeleteTextures(ctx->Exec, (n, texName));
-}
-
-static void GLAPIENTRY
-exec_DisableClientState(GLenum cap)
-{
-   GET_CURRENT_CONTEXT(ctx);
-   FLUSH_VERTICES(ctx, 0);
-   CALL_DisableClientState(ctx->Exec, (cap));
-}
-
-static void GLAPIENTRY
-exec_EdgeFlagPointer(GLsizei stride, const GLvoid * vptr)
-{
-   GET_CURRENT_CONTEXT(ctx);
-   FLUSH_VERTICES(ctx, 0);
-   CALL_EdgeFlagPointer(ctx->Exec, (stride, vptr));
-}
-
-static void GLAPIENTRY
-exec_EnableClientState(GLenum cap)
-{
-   GET_CURRENT_CONTEXT(ctx);
-   FLUSH_VERTICES(ctx, 0);
-   CALL_EnableClientState(ctx->Exec, (cap));
-}
-
-static void GLAPIENTRY
-exec_GenTextures(GLsizei n, GLuint * texName)
-{
-   GET_CURRENT_CONTEXT(ctx);
-   FLUSH_VERTICES(ctx, 0);
-   CALL_GenTextures(ctx->Exec, (n, texName));
-}
-
-static void GLAPIENTRY
-exec_GetPointerv(GLenum pname, GLvoid **params)
-{
-   GET_CURRENT_CONTEXT(ctx);
-   FLUSH_VERTICES(ctx, 0);
-   CALL_GetPointerv(ctx->Exec, (pname, params));
-}
-
-static void GLAPIENTRY
-exec_IndexPointer(GLenum type, GLsizei stride, const GLvoid *ptr)
-{
-   GET_CURRENT_CONTEXT(ctx);
-   FLUSH_VERTICES(ctx, 0);
-   CALL_IndexPointer(ctx->Exec, (type, stride, ptr));
-}
-
-static void GLAPIENTRY
-exec_InterleavedArrays(GLenum format, GLsizei stride, const GLvoid * pointer)
-{
-   GET_CURRENT_CONTEXT(ctx);
-   FLUSH_VERTICES(ctx, 0);
-   CALL_InterleavedArrays(ctx->Exec, (format, stride, pointer));
-}
-
-static GLboolean GLAPIENTRY
-exec_IsTexture(GLuint texture)
-{
-   GET_CURRENT_CONTEXT(ctx);
-   FLUSH_VERTICES(ctx, 0);
-   return CALL_IsTexture(ctx->Exec, (texture));
-}
-
-static void GLAPIENTRY
-exec_NormalPointer(GLenum type, GLsizei stride, const GLvoid *ptr)
-{
-   GET_CURRENT_CONTEXT(ctx);
-   FLUSH_VERTICES(ctx, 0);
-   CALL_NormalPointer(ctx->Exec, (type, stride, ptr));
-}
-
-static void GLAPIENTRY
-exec_PopClientAttrib(void)
-{
-   GET_CURRENT_CONTEXT(ctx);
-   FLUSH_VERTICES(ctx, 0);
-   CALL_PopClientAttrib(ctx->Exec, ());
-}
-
-static void GLAPIENTRY
-exec_PushClientAttrib(GLbitfield mask)
-{
-   GET_CURRENT_CONTEXT(ctx);
-   FLUSH_VERTICES(ctx, 0);
-   CALL_PushClientAttrib(ctx->Exec, (mask));
-}
-
-static void GLAPIENTRY
-exec_TexCoordPointer(GLint size, GLenum type, GLsizei stride,
-                     const GLvoid *ptr)
-{
-   GET_CURRENT_CONTEXT(ctx);
-   FLUSH_VERTICES(ctx, 0);
-   CALL_TexCoordPointer(ctx->Exec, (size, type, stride, ptr));
-}
-
-static void GLAPIENTRY
-exec_GetCompressedTexImageARB(GLenum target, GLint level, GLvoid * img)
-{
-   GET_CURRENT_CONTEXT(ctx);
-   FLUSH_VERTICES(ctx, 0);
-   CALL_GetCompressedTexImageARB(ctx->Exec, (target, level, img));
-}
-
-static void GLAPIENTRY
-exec_VertexPointer(GLint size, GLenum type, GLsizei stride,
-                   const GLvoid *ptr)
-{
-   GET_CURRENT_CONTEXT(ctx);
-   FLUSH_VERTICES(ctx, 0);
-   CALL_VertexPointer(ctx->Exec, (size, type, stride, ptr));
-}
-
-static void GLAPIENTRY
-exec_CopyConvolutionFilter1D(GLenum target, GLenum internalFormat,
-                             GLint x, GLint y, GLsizei width)
-{
-   GET_CURRENT_CONTEXT(ctx);
-   FLUSH_VERTICES(ctx, 0);
-   CALL_CopyConvolutionFilter1D(ctx->Exec,
-                                (target, internalFormat, x, y, width));
-}
-
-static void GLAPIENTRY
-exec_CopyConvolutionFilter2D(GLenum target, GLenum internalFormat,
-                             GLint x, GLint y, GLsizei width, GLsizei height)
-{
-   GET_CURRENT_CONTEXT(ctx);
-   FLUSH_VERTICES(ctx, 0);
-   CALL_CopyConvolutionFilter2D(ctx->Exec,
-                                (target, internalFormat, x, y, width,
-                                 height));
-}
-
-static void GLAPIENTRY
-exec_GetColorTable(GLenum target, GLenum format, GLenum type, GLvoid * data)
-{
-   GET_CURRENT_CONTEXT(ctx);
-   FLUSH_VERTICES(ctx, 0);
-   CALL_GetColorTable(ctx->Exec, (target, format, type, data));
-}
-
-static void GLAPIENTRY
-exec_GetColorTableParameterfv(GLenum target, GLenum pname, GLfloat *params)
-{
-   GET_CURRENT_CONTEXT(ctx);
-   FLUSH_VERTICES(ctx, 0);
-   CALL_GetColorTableParameterfv(ctx->Exec, (target, pname, params));
-}
-
-static void GLAPIENTRY
-exec_GetColorTableParameteriv(GLenum target, GLenum pname, GLint *params)
-{
-   GET_CURRENT_CONTEXT(ctx);
-   FLUSH_VERTICES(ctx, 0);
-   CALL_GetColorTableParameteriv(ctx->Exec, (target, pname, params));
-}
-
-static void GLAPIENTRY
-exec_GetConvolutionFilter(GLenum target, GLenum format, GLenum type,
-                          GLvoid * image)
-{
-   GET_CURRENT_CONTEXT(ctx);
-   FLUSH_VERTICES(ctx, 0);
-   CALL_GetConvolutionFilter(ctx->Exec, (target, format, type, image));
-}
-
-static void GLAPIENTRY
-exec_GetConvolutionParameterfv(GLenum target, GLenum pname, GLfloat *params)
-{
-   GET_CURRENT_CONTEXT(ctx);
-   FLUSH_VERTICES(ctx, 0);
-   CALL_GetConvolutionParameterfv(ctx->Exec, (target, pname, params));
-}
-
-static void GLAPIENTRY
-exec_GetConvolutionParameteriv(GLenum target, GLenum pname, GLint *params)
-{
-   GET_CURRENT_CONTEXT(ctx);
-   FLUSH_VERTICES(ctx, 0);
-   CALL_GetConvolutionParameteriv(ctx->Exec, (target, pname, params));
-}
-
-static void GLAPIENTRY
-exec_GetHistogram(GLenum target, GLboolean reset, GLenum format,
-                  GLenum type, GLvoid *values)
-{
-   GET_CURRENT_CONTEXT(ctx);
-   FLUSH_VERTICES(ctx, 0);
-   CALL_GetHistogram(ctx->Exec, (target, reset, format, type, values));
-}
-
-static void GLAPIENTRY
-exec_GetHistogramParameterfv(GLenum target, GLenum pname, GLfloat *params)
-{
-   GET_CURRENT_CONTEXT(ctx);
-   FLUSH_VERTICES(ctx, 0);
-   CALL_GetHistogramParameterfv(ctx->Exec, (target, pname, params));
-}
-
-static void GLAPIENTRY
-exec_GetHistogramParameteriv(GLenum target, GLenum pname, GLint *params)
-{
-   GET_CURRENT_CONTEXT(ctx);
-   FLUSH_VERTICES(ctx, 0);
-   CALL_GetHistogramParameteriv(ctx->Exec, (target, pname, params));
-}
-
-static void GLAPIENTRY
-exec_GetMinmax(GLenum target, GLboolean reset, GLenum format,
-               GLenum type, GLvoid *values)
-{
-   GET_CURRENT_CONTEXT(ctx);
-   FLUSH_VERTICES(ctx, 0);
-   CALL_GetMinmax(ctx->Exec, (target, reset, format, type, values));
-}
-
-static void GLAPIENTRY
-exec_GetMinmaxParameterfv(GLenum target, GLenum pname, GLfloat *params)
-{
-   GET_CURRENT_CONTEXT(ctx);
-   FLUSH_VERTICES(ctx, 0);
-   CALL_GetMinmaxParameterfv(ctx->Exec, (target, pname, params));
-}
-
-static void GLAPIENTRY
-exec_GetMinmaxParameteriv(GLenum target, GLenum pname, GLint *params)
-{
-   GET_CURRENT_CONTEXT(ctx);
-   FLUSH_VERTICES(ctx, 0);
-   CALL_GetMinmaxParameteriv(ctx->Exec, (target, pname, params));
-}
-
-static void GLAPIENTRY
-exec_GetSeparableFilter(GLenum target, GLenum format, GLenum type,
-                        GLvoid *row, GLvoid *column, GLvoid *span)
-{
-   GET_CURRENT_CONTEXT(ctx);
-   FLUSH_VERTICES(ctx, 0);
-   CALL_GetSeparableFilter(ctx->Exec,
-                           (target, format, type, row, column, span));
-}
-
-static void GLAPIENTRY
-exec_SeparableFilter2D(GLenum target, GLenum internalFormat,
-                       GLsizei width, GLsizei height, GLenum format,
-                       GLenum type, const GLvoid *row, const GLvoid *column)
-{
-   GET_CURRENT_CONTEXT(ctx);
-   FLUSH_VERTICES(ctx, 0);
-   CALL_SeparableFilter2D(ctx->Exec,
-                          (target, internalFormat, width, height, format,
-                           type, row, column));
-}
-
-static void GLAPIENTRY
-exec_ColorPointerEXT(GLint size, GLenum type, GLsizei stride,
-                     GLsizei count, const GLvoid *ptr)
-{
-   GET_CURRENT_CONTEXT(ctx);
-   FLUSH_VERTICES(ctx, 0);
-   CALL_ColorPointerEXT(ctx->Exec, (size, type, stride, count, ptr));
-}
-
-static void GLAPIENTRY
-exec_EdgeFlagPointerEXT(GLsizei stride, GLsizei count, const GLboolean *ptr)
-{
-   GET_CURRENT_CONTEXT(ctx);
-   FLUSH_VERTICES(ctx, 0);
-   CALL_EdgeFlagPointerEXT(ctx->Exec, (stride, count, ptr));
-}
-
-static void GLAPIENTRY
-exec_IndexPointerEXT(GLenum type, GLsizei stride, GLsizei count,
-                     const GLvoid *ptr)
-{
-   GET_CURRENT_CONTEXT(ctx);
-   FLUSH_VERTICES(ctx, 0);
-   CALL_IndexPointerEXT(ctx->Exec, (type, stride, count, ptr));
-}
-
-static void GLAPIENTRY
-exec_NormalPointerEXT(GLenum type, GLsizei stride, GLsizei count,
-                      const GLvoid *ptr)
-{
-   GET_CURRENT_CONTEXT(ctx);
-   FLUSH_VERTICES(ctx, 0);
-   CALL_NormalPointerEXT(ctx->Exec, (type, stride, count, ptr));
-}
-
-static void GLAPIENTRY
-exec_TexCoordPointerEXT(GLint size, GLenum type, GLsizei stride,
-                        GLsizei count, const GLvoid *ptr)
-{
-   GET_CURRENT_CONTEXT(ctx);
-   FLUSH_VERTICES(ctx, 0);
-   CALL_TexCoordPointerEXT(ctx->Exec, (size, type, stride, count, ptr));
-}
-
-static void GLAPIENTRY
-exec_VertexPointerEXT(GLint size, GLenum type, GLsizei stride,
-                      GLsizei count, const GLvoid *ptr)
-{
-   GET_CURRENT_CONTEXT(ctx);
-   FLUSH_VERTICES(ctx, 0);
-   CALL_VertexPointerEXT(ctx->Exec, (size, type, stride, count, ptr));
-}
-
-static void GLAPIENTRY
-exec_LockArraysEXT(GLint first, GLsizei count)
-{
-   GET_CURRENT_CONTEXT(ctx);
-   FLUSH_VERTICES(ctx, 0);
-   CALL_LockArraysEXT(ctx->Exec, (first, count));
-}
-
-static void GLAPIENTRY
-exec_UnlockArraysEXT(void)
-{
-   GET_CURRENT_CONTEXT(ctx);
-   FLUSH_VERTICES(ctx, 0);
-   CALL_UnlockArraysEXT(ctx->Exec, ());
-}
-
-static void GLAPIENTRY
-exec_ClientActiveTextureARB(GLenum target)
-{
-   GET_CURRENT_CONTEXT(ctx);
-   FLUSH_VERTICES(ctx, 0);
-   CALL_ClientActiveTextureARB(ctx->Exec, (target));
-}
-
-static void GLAPIENTRY
-exec_SecondaryColorPointerEXT(GLint size, GLenum type,
-                              GLsizei stride, const GLvoid *ptr)
-{
-   GET_CURRENT_CONTEXT(ctx);
-   FLUSH_VERTICES(ctx, 0);
-   CALL_SecondaryColorPointerEXT(ctx->Exec, (size, type, stride, ptr));
-}
-
-static void GLAPIENTRY
-exec_FogCoordPointerEXT(GLenum type, GLsizei stride, const GLvoid *ptr)
-{
-   GET_CURRENT_CONTEXT(ctx);
-   FLUSH_VERTICES(ctx, 0);
-   CALL_FogCoordPointerEXT(ctx->Exec, (type, stride, ptr));
-}
-
-/* GL_EXT_multi_draw_arrays */
-static void GLAPIENTRY
-exec_MultiDrawArraysEXT(GLenum mode, const GLint *first,
-                        const GLsizei *count, GLsizei primcount)
-{
-   GET_CURRENT_CONTEXT(ctx);
-   FLUSH_VERTICES(ctx, 0);
-   CALL_MultiDrawArraysEXT(ctx->Exec, (mode, first, count, primcount));
-}
-
-/* GL_IBM_multimode_draw_arrays */
-static void GLAPIENTRY
-exec_MultiModeDrawArraysIBM(const GLenum * mode, const GLint * first,
-                            const GLsizei * count, GLsizei primcount,
-                            GLint modestride)
-{
-   GET_CURRENT_CONTEXT(ctx);
-   FLUSH_VERTICES(ctx, 0);
-   CALL_MultiModeDrawArraysIBM(ctx->Exec,
-                               (mode, first, count, primcount, modestride));
-}
-
-/* GL_IBM_multimode_draw_arrays */
-static void GLAPIENTRY
-exec_MultiModeDrawElementsIBM(const GLenum * mode,
-                              const GLsizei * count,
-                              GLenum type,
-                              const GLvoid * const *indices,
-                              GLsizei primcount, GLint modestride)
-{
-   GET_CURRENT_CONTEXT(ctx);
-   FLUSH_VERTICES(ctx, 0);
-   CALL_MultiModeDrawElementsIBM(ctx->Exec,
-                                 (mode, count, type, indices, primcount,
-                                  modestride));
-}
-
-
-
-/**
- * Setup the given dispatch table to point to Mesa's display list
- * building functions.
- *
- * This does not include any of the tnl functions - they are
- * initialized from _mesa_init_api_defaults and from the active vtxfmt
- * struct.
- */
-struct _glapi_table *
-_mesa_create_save_table(void)
-{
-   struct _glapi_table *table;
-
-   table = _mesa_alloc_dispatch_table(_gloffset_COUNT);
-   if (table == NULL)
-      return NULL;
-
-   _mesa_loopback_init_api_table(table);
-
-   /* GL 1.0 */
-   SET_Accum(table, save_Accum);
-   SET_AlphaFunc(table, save_AlphaFunc);
-   SET_Bitmap(table, save_Bitmap);
-   SET_BlendFunc(table, save_BlendFunc);
-   SET_CallList(table, save_CallList);
-   SET_CallLists(table, save_CallLists);
-   SET_Clear(table, save_Clear);
-   SET_ClearAccum(table, save_ClearAccum);
-   SET_ClearColor(table, save_ClearColor);
-   SET_ClearDepth(table, save_ClearDepth);
-   SET_ClearIndex(table, save_ClearIndex);
-   SET_ClearStencil(table, save_ClearStencil);
-   SET_ClipPlane(table, save_ClipPlane);
-   SET_ColorMask(table, save_ColorMask);
-   SET_ColorMaskIndexedEXT(table, save_ColorMaskIndexed);
-   SET_ColorMaterial(table, save_ColorMaterial);
-   SET_CopyPixels(table, save_CopyPixels);
-   SET_CullFace(table, save_CullFace);
-   SET_DeleteLists(table, _mesa_DeleteLists);
-   SET_DepthFunc(table, save_DepthFunc);
-   SET_DepthMask(table, save_DepthMask);
-   SET_DepthRange(table, save_DepthRange);
-   SET_Disable(table, save_Disable);
-   SET_DisableIndexedEXT(table, save_DisableIndexed);
-   SET_DrawBuffer(table, save_DrawBuffer);
-   SET_DrawPixels(table, save_DrawPixels);
-   SET_Enable(table, save_Enable);
-   SET_EnableIndexedEXT(table, save_EnableIndexed);
-   SET_EndList(table, _mesa_EndList);
-   SET_EvalMesh1(table, save_EvalMesh1);
-   SET_EvalMesh2(table, save_EvalMesh2);
-   SET_Finish(table, exec_Finish);
-   SET_Flush(table, exec_Flush);
-   SET_Fogf(table, save_Fogf);
-   SET_Fogfv(table, save_Fogfv);
-   SET_Fogi(table, save_Fogi);
-   SET_Fogiv(table, save_Fogiv);
-   SET_FrontFace(table, save_FrontFace);
-   SET_Frustum(table, save_Frustum);
-   SET_GenLists(table, _mesa_GenLists);
-   SET_GetBooleanv(table, exec_GetBooleanv);
-   SET_GetClipPlane(table, exec_GetClipPlane);
-   SET_GetDoublev(table, exec_GetDoublev);
-   SET_GetError(table, exec_GetError);
-   SET_GetFloatv(table, exec_GetFloatv);
-   SET_GetIntegerv(table, exec_GetIntegerv);
-   SET_GetLightfv(table, exec_GetLightfv);
-   SET_GetLightiv(table, exec_GetLightiv);
-   SET_GetMapdv(table, exec_GetMapdv);
-   SET_GetMapfv(table, exec_GetMapfv);
-   SET_GetMapiv(table, exec_GetMapiv);
-   SET_GetMaterialfv(table, exec_GetMaterialfv);
-   SET_GetMaterialiv(table, exec_GetMaterialiv);
-   SET_GetPixelMapfv(table, exec_GetPixelMapfv);
-   SET_GetPixelMapuiv(table, exec_GetPixelMapuiv);
-   SET_GetPixelMapusv(table, exec_GetPixelMapusv);
-   SET_GetPolygonStipple(table, exec_GetPolygonStipple);
-   SET_GetString(table, exec_GetString);
-   SET_GetTexEnvfv(table, exec_GetTexEnvfv);
-   SET_GetTexEnviv(table, exec_GetTexEnviv);
-   SET_GetTexGendv(table, exec_GetTexGendv);
-   SET_GetTexGenfv(table, exec_GetTexGenfv);
-   SET_GetTexGeniv(table, exec_GetTexGeniv);
-   SET_GetTexImage(table, exec_GetTexImage);
-   SET_GetTexLevelParameterfv(table, exec_GetTexLevelParameterfv);
-   SET_GetTexLevelParameteriv(table, exec_GetTexLevelParameteriv);
-   SET_GetTexParameterfv(table, exec_GetTexParameterfv);
-   SET_GetTexParameteriv(table, exec_GetTexParameteriv);
-   SET_Hint(table, save_Hint);
-   SET_IndexMask(table, save_IndexMask);
-   SET_InitNames(table, save_InitNames);
-   SET_IsEnabled(table, exec_IsEnabled);
-   SET_IsList(table, _mesa_IsList);
-   SET_LightModelf(table, save_LightModelf);
-   SET_LightModelfv(table, save_LightModelfv);
-   SET_LightModeli(table, save_LightModeli);
-   SET_LightModeliv(table, save_LightModeliv);
-   SET_Lightf(table, save_Lightf);
-   SET_Lightfv(table, save_Lightfv);
-   SET_Lighti(table, save_Lighti);
-   SET_Lightiv(table, save_Lightiv);
-   SET_LineStipple(table, save_LineStipple);
-   SET_LineWidth(table, save_LineWidth);
-   SET_ListBase(table, save_ListBase);
-   SET_LoadIdentity(table, save_LoadIdentity);
-   SET_LoadMatrixd(table, save_LoadMatrixd);
-   SET_LoadMatrixf(table, save_LoadMatrixf);
-   SET_LoadName(table, save_LoadName);
-   SET_LogicOp(table, save_LogicOp);
-   SET_Map1d(table, save_Map1d);
-   SET_Map1f(table, save_Map1f);
-   SET_Map2d(table, save_Map2d);
-   SET_Map2f(table, save_Map2f);
-   SET_MapGrid1d(table, save_MapGrid1d);
-   SET_MapGrid1f(table, save_MapGrid1f);
-   SET_MapGrid2d(table, save_MapGrid2d);
-   SET_MapGrid2f(table, save_MapGrid2f);
-   SET_MatrixMode(table, save_MatrixMode);
-   SET_MultMatrixd(table, save_MultMatrixd);
-   SET_MultMatrixf(table, save_MultMatrixf);
-   SET_NewList(table, save_NewList);
-   SET_Ortho(table, save_Ortho);
-   SET_PassThrough(table, save_PassThrough);
-   SET_PixelMapfv(table, save_PixelMapfv);
-   SET_PixelMapuiv(table, save_PixelMapuiv);
-   SET_PixelMapusv(table, save_PixelMapusv);
-   SET_PixelStoref(table, exec_PixelStoref);
-   SET_PixelStorei(table, exec_PixelStorei);
-   SET_PixelTransferf(table, save_PixelTransferf);
-   SET_PixelTransferi(table, save_PixelTransferi);
-   SET_PixelZoom(table, save_PixelZoom);
-   SET_PointSize(table, save_PointSize);
-   SET_PolygonMode(table, save_PolygonMode);
-   SET_PolygonOffset(table, save_PolygonOffset);
-   SET_PolygonStipple(table, save_PolygonStipple);
-   SET_PopAttrib(table, save_PopAttrib);
-   SET_PopMatrix(table, save_PopMatrix);
-   SET_PopName(table, save_PopName);
-   SET_PushAttrib(table, save_PushAttrib);
-   SET_PushMatrix(table, save_PushMatrix);
-   SET_PushName(table, save_PushName);
-   SET_RasterPos2d(table, save_RasterPos2d);
-   SET_RasterPos2dv(table, save_RasterPos2dv);
-   SET_RasterPos2f(table, save_RasterPos2f);
-   SET_RasterPos2fv(table, save_RasterPos2fv);
-   SET_RasterPos2i(table, save_RasterPos2i);
-   SET_RasterPos2iv(table, save_RasterPos2iv);
-   SET_RasterPos2s(table, save_RasterPos2s);
-   SET_RasterPos2sv(table, save_RasterPos2sv);
-   SET_RasterPos3d(table, save_RasterPos3d);
-   SET_RasterPos3dv(table, save_RasterPos3dv);
-   SET_RasterPos3f(table, save_RasterPos3f);
-   SET_RasterPos3fv(table, save_RasterPos3fv);
-   SET_RasterPos3i(table, save_RasterPos3i);
-   SET_RasterPos3iv(table, save_RasterPos3iv);
-   SET_RasterPos3s(table, save_RasterPos3s);
-   SET_RasterPos3sv(table, save_RasterPos3sv);
-   SET_RasterPos4d(table, save_RasterPos4d);
-   SET_RasterPos4dv(table, save_RasterPos4dv);
-   SET_RasterPos4f(table, save_RasterPos4f);
-   SET_RasterPos4fv(table, save_RasterPos4fv);
-   SET_RasterPos4i(table, save_RasterPos4i);
-   SET_RasterPos4iv(table, save_RasterPos4iv);
-   SET_RasterPos4s(table, save_RasterPos4s);
-   SET_RasterPos4sv(table, save_RasterPos4sv);
-   SET_ReadBuffer(table, save_ReadBuffer);
-   SET_ReadPixels(table, exec_ReadPixels);
-   SET_RenderMode(table, exec_RenderMode);
-   SET_Rotated(table, save_Rotated);
-   SET_Rotatef(table, save_Rotatef);
-   SET_Scaled(table, save_Scaled);
-   SET_Scalef(table, save_Scalef);
-   SET_Scissor(table, save_Scissor);
-   SET_FeedbackBuffer(table, exec_FeedbackBuffer);
-   SET_SelectBuffer(table, exec_SelectBuffer);
-   SET_ShadeModel(table, save_ShadeModel);
-   SET_StencilFunc(table, save_StencilFunc);
-   SET_StencilMask(table, save_StencilMask);
-   SET_StencilOp(table, save_StencilOp);
-   SET_TexEnvf(table, save_TexEnvf);
-   SET_TexEnvfv(table, save_TexEnvfv);
-   SET_TexEnvi(table, save_TexEnvi);
-   SET_TexEnviv(table, save_TexEnviv);
-   SET_TexGend(table, save_TexGend);
-   SET_TexGendv(table, save_TexGendv);
-   SET_TexGenf(table, save_TexGenf);
-   SET_TexGenfv(table, save_TexGenfv);
-   SET_TexGeni(table, save_TexGeni);
-   SET_TexGeniv(table, save_TexGeniv);
-   SET_TexImage1D(table, save_TexImage1D);
-   SET_TexImage2D(table, save_TexImage2D);
-   SET_TexParameterf(table, save_TexParameterf);
-   SET_TexParameterfv(table, save_TexParameterfv);
-   SET_TexParameteri(table, save_TexParameteri);
-   SET_TexParameteriv(table, save_TexParameteriv);
-   SET_Translated(table, save_Translated);
-   SET_Translatef(table, save_Translatef);
-   SET_Viewport(table, save_Viewport);
-
-   /* GL 1.1 */
-   SET_AreTexturesResident(table, exec_AreTexturesResident);
-   SET_BindTexture(table, save_BindTexture);
-   SET_ColorPointer(table, exec_ColorPointer);
-   SET_CopyTexImage1D(table, save_CopyTexImage1D);
-   SET_CopyTexImage2D(table, save_CopyTexImage2D);
-   SET_CopyTexSubImage1D(table, save_CopyTexSubImage1D);
-   SET_CopyTexSubImage2D(table, save_CopyTexSubImage2D);
-   SET_DeleteTextures(table, exec_DeleteTextures);
-   SET_DisableClientState(table, exec_DisableClientState);
-   SET_EdgeFlagPointer(table, exec_EdgeFlagPointer);
-   SET_EnableClientState(table, exec_EnableClientState);
-   SET_GenTextures(table, exec_GenTextures);
-   SET_GetPointerv(table, exec_GetPointerv);
-   SET_IndexPointer(table, exec_IndexPointer);
-   SET_InterleavedArrays(table, exec_InterleavedArrays);
-   SET_IsTexture(table, exec_IsTexture);
-   SET_NormalPointer(table, exec_NormalPointer);
-   SET_PopClientAttrib(table, exec_PopClientAttrib);
-   SET_PrioritizeTextures(table, save_PrioritizeTextures);
-   SET_PushClientAttrib(table, exec_PushClientAttrib);
-   SET_TexCoordPointer(table, exec_TexCoordPointer);
-   SET_TexSubImage1D(table, save_TexSubImage1D);
-   SET_TexSubImage2D(table, save_TexSubImage2D);
-   SET_VertexPointer(table, exec_VertexPointer);
-
-   /* GL 1.2 */
-   SET_CopyTexSubImage3D(table, save_CopyTexSubImage3D);
-   SET_TexImage3D(table, save_TexImage3D);
-   SET_TexSubImage3D(table, save_TexSubImage3D);
-
-   /* GL 2.0 */
-   SET_StencilFuncSeparate(table, save_StencilFuncSeparate);
-   SET_StencilMaskSeparate(table, save_StencilMaskSeparate);
-   SET_StencilOpSeparate(table, save_StencilOpSeparate);
-
-   /* ATI_separate_stencil */ 
-   SET_StencilFuncSeparateATI(table, save_StencilFuncSeparateATI);
-
-   /* GL_ARB_imaging */
-   /* Not all are supported */
-   SET_BlendColor(table, save_BlendColor);
-   SET_BlendEquation(table, save_BlendEquation);
-   SET_ColorSubTable(table, save_ColorSubTable);
-   SET_ColorTable(table, save_ColorTable);
-   SET_ColorTableParameterfv(table, save_ColorTableParameterfv);
-   SET_ColorTableParameteriv(table, save_ColorTableParameteriv);
-   SET_ConvolutionFilter1D(table, save_ConvolutionFilter1D);
-   SET_ConvolutionFilter2D(table, save_ConvolutionFilter2D);
-   SET_ConvolutionParameterf(table, save_ConvolutionParameterf);
-   SET_ConvolutionParameterfv(table, save_ConvolutionParameterfv);
-   SET_ConvolutionParameteri(table, save_ConvolutionParameteri);
-   SET_ConvolutionParameteriv(table, save_ConvolutionParameteriv);
-   SET_CopyColorSubTable(table, save_CopyColorSubTable);
-   SET_CopyColorTable(table, save_CopyColorTable);
-   SET_CopyConvolutionFilter1D(table, exec_CopyConvolutionFilter1D);
-   SET_CopyConvolutionFilter2D(table, exec_CopyConvolutionFilter2D);
-   SET_GetColorTable(table, exec_GetColorTable);
-   SET_GetColorTableParameterfv(table, exec_GetColorTableParameterfv);
-   SET_GetColorTableParameteriv(table, exec_GetColorTableParameteriv);
-   SET_GetConvolutionFilter(table, exec_GetConvolutionFilter);
-   SET_GetConvolutionParameterfv(table, exec_GetConvolutionParameterfv);
-   SET_GetConvolutionParameteriv(table, exec_GetConvolutionParameteriv);
-   SET_GetHistogram(table, exec_GetHistogram);
-   SET_GetHistogramParameterfv(table, exec_GetHistogramParameterfv);
-   SET_GetHistogramParameteriv(table, exec_GetHistogramParameteriv);
-   SET_GetMinmax(table, exec_GetMinmax);
-   SET_GetMinmaxParameterfv(table, exec_GetMinmaxParameterfv);
-   SET_GetMinmaxParameteriv(table, exec_GetMinmaxParameteriv);
-   SET_GetSeparableFilter(table, exec_GetSeparableFilter);
-   SET_Histogram(table, save_Histogram);
-   SET_Minmax(table, save_Minmax);
-   SET_ResetHistogram(table, save_ResetHistogram);
-   SET_ResetMinmax(table, save_ResetMinmax);
-   SET_SeparableFilter2D(table, exec_SeparableFilter2D);
-
-   /* 2. GL_EXT_blend_color */
-#if 0
-   SET_BlendColorEXT(table, save_BlendColorEXT);
-#endif
-
-   /* 3. GL_EXT_polygon_offset */
-   SET_PolygonOffsetEXT(table, save_PolygonOffsetEXT);
-
-   /* 6. GL_EXT_texture3d */
-#if 0
-   SET_CopyTexSubImage3DEXT(table, save_CopyTexSubImage3D);
-   SET_TexImage3DEXT(table, save_TexImage3DEXT);
-   SET_TexSubImage3DEXT(table, save_TexSubImage3D);
-#endif
-
-   /* 14. GL_SGI_color_table */
-#if 0
-   SET_ColorTableSGI(table, save_ColorTable);
-   SET_ColorSubTableSGI(table, save_ColorSubTable);
-   SET_GetColorTableSGI(table, exec_GetColorTable);
-   SET_GetColorTableParameterfvSGI(table, exec_GetColorTableParameterfv);
-   SET_GetColorTableParameterivSGI(table, exec_GetColorTableParameteriv);
-#endif
-
-   /* 30. GL_EXT_vertex_array */
-   SET_ColorPointerEXT(table, exec_ColorPointerEXT);
-   SET_EdgeFlagPointerEXT(table, exec_EdgeFlagPointerEXT);
-   SET_IndexPointerEXT(table, exec_IndexPointerEXT);
-   SET_NormalPointerEXT(table, exec_NormalPointerEXT);
-   SET_TexCoordPointerEXT(table, exec_TexCoordPointerEXT);
-   SET_VertexPointerEXT(table, exec_VertexPointerEXT);
-
-   /* 37. GL_EXT_blend_minmax */
-#if 0
-   SET_BlendEquationEXT(table, save_BlendEquationEXT);
-#endif
-
-   /* 54. GL_EXT_point_parameters */
-   SET_PointParameterfEXT(table, save_PointParameterfEXT);
-   SET_PointParameterfvEXT(table, save_PointParameterfvEXT);
-
-   /* 97. GL_EXT_compiled_vertex_array */
-   SET_LockArraysEXT(table, exec_LockArraysEXT);
-   SET_UnlockArraysEXT(table, exec_UnlockArraysEXT);
-
-   /* 145. GL_EXT_secondary_color */
-   SET_SecondaryColorPointerEXT(table, exec_SecondaryColorPointerEXT);
-
-   /* 148. GL_EXT_multi_draw_arrays */
-   SET_MultiDrawArraysEXT(table, exec_MultiDrawArraysEXT);
-
-   /* 149. GL_EXT_fog_coord */
-   SET_FogCoordPointerEXT(table, exec_FogCoordPointerEXT);
-
-   /* 173. GL_EXT_blend_func_separate */
-   SET_BlendFuncSeparateEXT(table, save_BlendFuncSeparateEXT);
-
-   /* 196. GL_MESA_resize_buffers */
-   SET_ResizeBuffersMESA(table, _mesa_ResizeBuffersMESA);
-
-   /* 197. GL_MESA_window_pos */
-   SET_WindowPos2dMESA(table, save_WindowPos2dMESA);
-   SET_WindowPos2dvMESA(table, save_WindowPos2dvMESA);
-   SET_WindowPos2fMESA(table, save_WindowPos2fMESA);
-   SET_WindowPos2fvMESA(table, save_WindowPos2fvMESA);
-   SET_WindowPos2iMESA(table, save_WindowPos2iMESA);
-   SET_WindowPos2ivMESA(table, save_WindowPos2ivMESA);
-   SET_WindowPos2sMESA(table, save_WindowPos2sMESA);
-   SET_WindowPos2svMESA(table, save_WindowPos2svMESA);
-   SET_WindowPos3dMESA(table, save_WindowPos3dMESA);
-   SET_WindowPos3dvMESA(table, save_WindowPos3dvMESA);
-   SET_WindowPos3fMESA(table, save_WindowPos3fMESA);
-   SET_WindowPos3fvMESA(table, save_WindowPos3fvMESA);
-   SET_WindowPos3iMESA(table, save_WindowPos3iMESA);
-   SET_WindowPos3ivMESA(table, save_WindowPos3ivMESA);
-   SET_WindowPos3sMESA(table, save_WindowPos3sMESA);
-   SET_WindowPos3svMESA(table, save_WindowPos3svMESA);
-   SET_WindowPos4dMESA(table, save_WindowPos4dMESA);
-   SET_WindowPos4dvMESA(table, save_WindowPos4dvMESA);
-   SET_WindowPos4fMESA(table, save_WindowPos4fMESA);
-   SET_WindowPos4fvMESA(table, save_WindowPos4fvMESA);
-   SET_WindowPos4iMESA(table, save_WindowPos4iMESA);
-   SET_WindowPos4ivMESA(table, save_WindowPos4ivMESA);
-   SET_WindowPos4sMESA(table, save_WindowPos4sMESA);
-   SET_WindowPos4svMESA(table, save_WindowPos4svMESA);
-
-   /* 200. GL_IBM_multimode_draw_arrays */
-   SET_MultiModeDrawArraysIBM(table, exec_MultiModeDrawArraysIBM);
-   SET_MultiModeDrawElementsIBM(table, exec_MultiModeDrawElementsIBM);
-
-#if FEATURE_NV_vertex_program
-   /* 233. GL_NV_vertex_program */
-   /* The following commands DO NOT go into display lists:
-    * AreProgramsResidentNV, IsProgramNV, GenProgramsNV, DeleteProgramsNV,
-    * VertexAttribPointerNV, GetProgram*, GetVertexAttrib*
-    */
-   SET_BindProgramNV(table, save_BindProgramNV);
-   SET_DeleteProgramsNV(table, _mesa_DeletePrograms);
-   SET_ExecuteProgramNV(table, save_ExecuteProgramNV);
-   SET_GenProgramsNV(table, _mesa_GenPrograms);
-   SET_AreProgramsResidentNV(table, _mesa_AreProgramsResidentNV);
-   SET_RequestResidentProgramsNV(table, save_RequestResidentProgramsNV);
-   SET_GetProgramParameterfvNV(table, _mesa_GetProgramParameterfvNV);
-   SET_GetProgramParameterdvNV(table, _mesa_GetProgramParameterdvNV);
-   SET_GetProgramivNV(table, _mesa_GetProgramivNV);
-   SET_GetProgramStringNV(table, _mesa_GetProgramStringNV);
-   SET_GetTrackMatrixivNV(table, _mesa_GetTrackMatrixivNV);
-   SET_GetVertexAttribdvNV(table, _mesa_GetVertexAttribdvNV);
-   SET_GetVertexAttribfvNV(table, _mesa_GetVertexAttribfvNV);
-   SET_GetVertexAttribivNV(table, _mesa_GetVertexAttribivNV);
-   SET_GetVertexAttribPointervNV(table, _mesa_GetVertexAttribPointervNV);
-   SET_IsProgramNV(table, _mesa_IsProgramARB);
-   SET_LoadProgramNV(table, save_LoadProgramNV);
-   SET_ProgramEnvParameter4dARB(table, save_ProgramEnvParameter4dARB);
-   SET_ProgramEnvParameter4dvARB(table, save_ProgramEnvParameter4dvARB);
-   SET_ProgramEnvParameter4fARB(table, save_ProgramEnvParameter4fARB);
-   SET_ProgramEnvParameter4fvARB(table, save_ProgramEnvParameter4fvARB);
-   SET_ProgramParameters4dvNV(table, save_ProgramParameters4dvNV);
-   SET_ProgramParameters4fvNV(table, save_ProgramParameters4fvNV);
-   SET_TrackMatrixNV(table, save_TrackMatrixNV);
-   SET_VertexAttribPointerNV(table, _mesa_VertexAttribPointerNV);
-#endif
-
-   /* 244. GL_ATI_envmap_bumpmap */
-   SET_TexBumpParameterivATI(table, save_TexBumpParameterivATI);
-   SET_TexBumpParameterfvATI(table, save_TexBumpParameterfvATI);
-
-   /* 245. GL_ATI_fragment_shader */
-#if FEATURE_ATI_fragment_shader
-   SET_BindFragmentShaderATI(table, save_BindFragmentShaderATI);
-   SET_SetFragmentShaderConstantATI(table, save_SetFragmentShaderConstantATI);
-#endif
-
-   /* 282. GL_NV_fragment_program */
-#if FEATURE_NV_fragment_program
-   SET_ProgramNamedParameter4fNV(table, save_ProgramNamedParameter4fNV);
-   SET_ProgramNamedParameter4dNV(table, save_ProgramNamedParameter4dNV);
-   SET_ProgramNamedParameter4fvNV(table, save_ProgramNamedParameter4fvNV);
-   SET_ProgramNamedParameter4dvNV(table, save_ProgramNamedParameter4dvNV);
-   SET_GetProgramNamedParameterfvNV(table,
-                                    _mesa_GetProgramNamedParameterfvNV);
-   SET_GetProgramNamedParameterdvNV(table,
-                                    _mesa_GetProgramNamedParameterdvNV);
-   SET_ProgramLocalParameter4dARB(table, save_ProgramLocalParameter4dARB);
-   SET_ProgramLocalParameter4dvARB(table, save_ProgramLocalParameter4dvARB);
-   SET_ProgramLocalParameter4fARB(table, save_ProgramLocalParameter4fARB);
-   SET_ProgramLocalParameter4fvARB(table, save_ProgramLocalParameter4fvARB);
-   SET_GetProgramLocalParameterdvARB(table,
-                                     _mesa_GetProgramLocalParameterdvARB);
-   SET_GetProgramLocalParameterfvARB(table,
-                                     _mesa_GetProgramLocalParameterfvARB);
-#endif
-
-   /* 262. GL_NV_point_sprite */
-   SET_PointParameteriNV(table, save_PointParameteriNV);
-   SET_PointParameterivNV(table, save_PointParameterivNV);
-
-   /* 268. GL_EXT_stencil_two_side */
-   SET_ActiveStencilFaceEXT(table, save_ActiveStencilFaceEXT);
-
-   /* 273. GL_APPLE_vertex_array_object */
-   SET_BindVertexArrayAPPLE(table, _mesa_BindVertexArrayAPPLE);
-   SET_DeleteVertexArraysAPPLE(table, _mesa_DeleteVertexArraysAPPLE);
-   SET_GenVertexArraysAPPLE(table, _mesa_GenVertexArraysAPPLE);
-   SET_IsVertexArrayAPPLE(table, _mesa_IsVertexArrayAPPLE);
-
-   /* ???. GL_EXT_depth_bounds_test */
-   SET_DepthBoundsEXT(table, save_DepthBoundsEXT);
-
-   /* ARB 1. GL_ARB_multitexture */
-   SET_ActiveTextureARB(table, save_ActiveTextureARB);
-   SET_ClientActiveTextureARB(table, exec_ClientActiveTextureARB);
-
-   /* ARB 3. GL_ARB_transpose_matrix */
-   SET_LoadTransposeMatrixdARB(table, save_LoadTransposeMatrixdARB);
-   SET_LoadTransposeMatrixfARB(table, save_LoadTransposeMatrixfARB);
-   SET_MultTransposeMatrixdARB(table, save_MultTransposeMatrixdARB);
-   SET_MultTransposeMatrixfARB(table, save_MultTransposeMatrixfARB);
-
-   /* ARB 5. GL_ARB_multisample */
-   SET_SampleCoverageARB(table, save_SampleCoverageARB);
-
-   /* ARB 12. GL_ARB_texture_compression */
-   SET_CompressedTexImage3DARB(table, save_CompressedTexImage3DARB);
-   SET_CompressedTexImage2DARB(table, save_CompressedTexImage2DARB);
-   SET_CompressedTexImage1DARB(table, save_CompressedTexImage1DARB);
-   SET_CompressedTexSubImage3DARB(table, save_CompressedTexSubImage3DARB);
-   SET_CompressedTexSubImage2DARB(table, save_CompressedTexSubImage2DARB);
-   SET_CompressedTexSubImage1DARB(table, save_CompressedTexSubImage1DARB);
-   SET_GetCompressedTexImageARB(table, exec_GetCompressedTexImageARB);
-
-   /* ARB 14. GL_ARB_point_parameters */
-   /* aliased with EXT_point_parameters functions */
-
-   /* ARB 25. GL_ARB_window_pos */
-   /* aliased with MESA_window_pos functions */
-
-   /* ARB 26. GL_ARB_vertex_program */
-   /* ARB 27. GL_ARB_fragment_program */
-#if FEATURE_ARB_vertex_program || FEATURE_ARB_fragment_program
-   /* glVertexAttrib* functions alias the NV ones, handled elsewhere */
-   SET_VertexAttribPointerARB(table, _mesa_VertexAttribPointerARB);
-   SET_EnableVertexAttribArrayARB(table, _mesa_EnableVertexAttribArrayARB);
-   SET_DisableVertexAttribArrayARB(table, _mesa_DisableVertexAttribArrayARB);
-   SET_ProgramStringARB(table, save_ProgramStringARB);
-   SET_BindProgramNV(table, save_BindProgramNV);
-   SET_DeleteProgramsNV(table, _mesa_DeletePrograms);
-   SET_GenProgramsNV(table, _mesa_GenPrograms);
-   SET_IsProgramNV(table, _mesa_IsProgramARB);
-   SET_GetVertexAttribdvARB(table, _mesa_GetVertexAttribdvARB);
-   SET_GetVertexAttribfvARB(table, _mesa_GetVertexAttribfvARB);
-   SET_GetVertexAttribivARB(table, _mesa_GetVertexAttribivARB);
-   SET_GetVertexAttribPointervNV(table, _mesa_GetVertexAttribPointervNV);
-   SET_ProgramEnvParameter4dARB(table, save_ProgramEnvParameter4dARB);
-   SET_ProgramEnvParameter4dvARB(table, save_ProgramEnvParameter4dvARB);
-   SET_ProgramEnvParameter4fARB(table, save_ProgramEnvParameter4fARB);
-   SET_ProgramEnvParameter4fvARB(table, save_ProgramEnvParameter4fvARB);
-   SET_ProgramLocalParameter4dARB(table, save_ProgramLocalParameter4dARB);
-   SET_ProgramLocalParameter4dvARB(table, save_ProgramLocalParameter4dvARB);
-   SET_ProgramLocalParameter4fARB(table, save_ProgramLocalParameter4fARB);
-   SET_ProgramLocalParameter4fvARB(table, save_ProgramLocalParameter4fvARB);
-   SET_GetProgramEnvParameterdvARB(table, _mesa_GetProgramEnvParameterdvARB);
-   SET_GetProgramEnvParameterfvARB(table, _mesa_GetProgramEnvParameterfvARB);
-   SET_GetProgramLocalParameterdvARB(table,
-                                     _mesa_GetProgramLocalParameterdvARB);
-   SET_GetProgramLocalParameterfvARB(table,
-                                     _mesa_GetProgramLocalParameterfvARB);
-   SET_GetProgramivARB(table, _mesa_GetProgramivARB);
-   SET_GetProgramStringARB(table, _mesa_GetProgramStringARB);
-#endif
-
-   /* ARB 28. GL_ARB_vertex_buffer_object */
-#if FEATURE_ARB_vertex_buffer_object
-   /* None of the extension's functions get compiled */
-   SET_BindBufferARB(table, _mesa_BindBufferARB);
-   SET_BufferDataARB(table, _mesa_BufferDataARB);
-   SET_BufferSubDataARB(table, _mesa_BufferSubDataARB);
-   SET_DeleteBuffersARB(table, _mesa_DeleteBuffersARB);
-   SET_GenBuffersARB(table, _mesa_GenBuffersARB);
-   SET_GetBufferParameterivARB(table, _mesa_GetBufferParameterivARB);
-   SET_GetBufferPointervARB(table, _mesa_GetBufferPointervARB);
-   SET_GetBufferSubDataARB(table, _mesa_GetBufferSubDataARB);
-   SET_IsBufferARB(table, _mesa_IsBufferARB);
-   SET_MapBufferARB(table, _mesa_MapBufferARB);
-   SET_UnmapBufferARB(table, _mesa_UnmapBufferARB);
-#endif
-
-#if FEATURE_queryobj
-   SET_BeginQueryARB(table, save_BeginQueryARB);
-   SET_EndQueryARB(table, save_EndQueryARB);
-   SET_GenQueriesARB(table, _mesa_GenQueriesARB);
-   SET_DeleteQueriesARB(table, _mesa_DeleteQueriesARB);
-   SET_IsQueryARB(table, _mesa_IsQueryARB);
-   SET_GetQueryivARB(table, _mesa_GetQueryivARB);
-   SET_GetQueryObjectivARB(table, _mesa_GetQueryObjectivARB);
-   SET_GetQueryObjectuivARB(table, _mesa_GetQueryObjectuivARB);
-#endif
-   SET_DrawBuffersARB(table, save_DrawBuffersARB);
-
-#if FEATURE_EXT_framebuffer_blit
-   SET_BlitFramebufferEXT(table, save_BlitFramebufferEXT);
-#endif
-
-   /* GL_ARB_shader_objects */
-   SET_UseProgramObjectARB(table, save_UseProgramObjectARB);
-   SET_Uniform1fARB(table, save_Uniform1fARB);
-   SET_Uniform2fARB(table, save_Uniform2fARB);
-   SET_Uniform3fARB(table, save_Uniform3fARB);
-   SET_Uniform4fARB(table, save_Uniform4fARB);
-   SET_Uniform1fvARB(table, save_Uniform1fvARB);
-   SET_Uniform2fvARB(table, save_Uniform2fvARB);
-   SET_Uniform3fvARB(table, save_Uniform3fvARB);
-   SET_Uniform4fvARB(table, save_Uniform4fvARB);
-   SET_Uniform1iARB(table, save_Uniform1iARB);
-   SET_Uniform2iARB(table, save_Uniform2iARB);
-   SET_Uniform3iARB(table, save_Uniform3iARB);
-   SET_Uniform4iARB(table, save_Uniform4iARB);
-   SET_Uniform1ivARB(table, save_Uniform1ivARB);
-   SET_Uniform2ivARB(table, save_Uniform2ivARB);
-   SET_Uniform3ivARB(table, save_Uniform3ivARB);
-   SET_Uniform4ivARB(table, save_Uniform4ivARB);
-   SET_UniformMatrix2fvARB(table, save_UniformMatrix2fvARB);
-   SET_UniformMatrix3fvARB(table, save_UniformMatrix3fvARB);
-   SET_UniformMatrix4fvARB(table, save_UniformMatrix4fvARB);
-   SET_UniformMatrix2x3fv(table, save_UniformMatrix2x3fv);
-   SET_UniformMatrix3x2fv(table, save_UniformMatrix3x2fv);
-   SET_UniformMatrix2x4fv(table, save_UniformMatrix2x4fv);
-   SET_UniformMatrix4x2fv(table, save_UniformMatrix4x2fv);
-   SET_UniformMatrix3x4fv(table, save_UniformMatrix3x4fv);
-   SET_UniformMatrix4x3fv(table, save_UniformMatrix4x3fv);
-
-   /* ARB 30/31/32. GL_ARB_shader_objects, GL_ARB_vertex/fragment_shader */
-   SET_BindAttribLocationARB(table, exec_BindAttribLocationARB);
-   SET_GetAttribLocationARB(table, exec_GetAttribLocationARB);
-   SET_GetUniformLocationARB(table, exec_GetUniformLocationARB);
-   /* XXX additional functions need to be implemented here! */
-
-   /* 299. GL_EXT_blend_equation_separate */
-   SET_BlendEquationSeparateEXT(table, save_BlendEquationSeparateEXT);
-
-   /* GL_EXT_gpu_program_parameters */
-#if FEATURE_ARB_vertex_program || FEATURE_ARB_fragment_program
-   SET_ProgramEnvParameters4fvEXT(table, save_ProgramEnvParameters4fvEXT);
-   SET_ProgramLocalParameters4fvEXT(table, save_ProgramLocalParameters4fvEXT);
-#endif
-
-   /* ARB 50. GL_ARB_map_buffer_range */
-#if FEATURE_ARB_map_buffer_range
-   SET_MapBufferRange(table, _mesa_MapBufferRange); /* no dlist save */
-   SET_FlushMappedBufferRange(table, _mesa_FlushMappedBufferRange); /* no dl */
-#endif
-
-   /* ARB 59. GL_ARB_copy_buffer */
-   SET_CopyBufferSubData(table, _mesa_CopyBufferSubData); /* no dlist save */
-
-   /* 352. GL_EXT_transform_feedback */
-#if FEATURE_EXT_transform_feedback
-   SET_BeginTransformFeedbackEXT(table, save_BeginTransformFeedback);
-   SET_EndTransformFeedbackEXT(table, save_EndTransformFeedback);
-#endif
-
-   /* 364. GL_EXT_provoking_vertex */
-   SET_ProvokingVertexEXT(table, save_ProvokingVertexEXT);
-
-   /* 371. GL_APPLE_object_purgeable */
-#if FEATURE_APPLE_object_purgeable
-   SET_ObjectPurgeableAPPLE(table, _mesa_ObjectPurgeableAPPLE);
-   SET_ObjectUnpurgeableAPPLE(table, _mesa_ObjectUnpurgeableAPPLE);
-#endif
-
-   /* GL_EXT_texture_integer */
-   SET_ClearColorIiEXT(table, save_ClearColorIi);
-   SET_ClearColorIuiEXT(table, save_ClearColorIui);
-   SET_TexParameterIivEXT(table, save_TexParameterIiv);
-   SET_TexParameterIuivEXT(table, save_TexParameterIuiv);
-   SET_GetTexParameterIivEXT(table, exec_GetTexParameterIiv);
-   SET_GetTexParameterIuivEXT(table, exec_GetTexParameterIuiv);
-
-   /* 377. GL_EXT_separate_shader_objects */
-   SET_UseShaderProgramEXT(table, save_UseShaderProgramEXT);
-   SET_ActiveProgramEXT(table, save_ActiveProgramEXT);
-
-   /* GL_ARB_color_buffer_float */
-   SET_ClampColorARB(table, save_ClampColorARB);
-   SET_ClampColor(table, save_ClampColorARB);
-
-   /* GL 3.0 */
-#if 0
-   SET_ClearBufferiv(table, save_ClearBufferiv);
-   SET_ClearBufferuiv(table, save_ClearBufferuiv);
-   SET_ClearBufferfv(table, save_ClearBufferfv);
-   SET_ClearBufferfi(table, save_ClearBufferfi);
-   SET_Uniform1ui(table, save_Uniform1ui);
-   SET_Uniform2ui(table, save_Uniform2ui);
-   SET_Uniform3ui(table, save_Uniform3ui);
-   SET_Uniform4ui(table, save_Uniform4ui);
-   SET_Uniform1uiv(table, save_Uniform1uiv);
-   SET_Uniform2uiv(table, save_Uniform2uiv);
-   SET_Uniform3uiv(table, save_Uniform3uiv);
-   SET_Uniform4uiv(table, save_Uniform4uiv);
-#else
-   (void) save_ClearBufferiv;
-   (void) save_ClearBufferuiv;
-   (void) save_ClearBufferfv;
-   (void) save_ClearBufferfi;
-   (void) save_Uniform1ui;
-   (void) save_Uniform2ui;
-   (void) save_Uniform3ui;
-   (void) save_Uniform4ui;
-   (void) save_Uniform1uiv;
-   (void) save_Uniform2uiv;
-   (void) save_Uniform3uiv;
-   (void) save_Uniform4uiv;
-#endif
-
-   /* GL_ARB_instanced_arrays */
-   SET_VertexAttribDivisorARB(table, save_VertexAttribDivisor);
-
-   /* GL_NV_texture_barrier */
-   SET_TextureBarrierNV(table, save_TextureBarrierNV);
-
-   /* GL_ARB_sampler_objects */
-   SET_BindSampler(table, save_BindSampler);
-
-   /* GL_ARB_draw_buffer_blend */
-   SET_BlendFunciARB(table, save_BlendFunci);
-   SET_BlendFuncSeparateiARB(table, save_BlendFuncSeparatei);
-   SET_BlendEquationiARB(table, save_BlendEquationi);
-   SET_BlendEquationSeparateiARB(table, save_BlendEquationSeparatei);
-
-   return table;
-}
-
-
-
-static const char *
-enum_string(GLenum k)
-{
-   return _mesa_lookup_enum_by_nr(k);
-}
-
-
-/**
- * Print the commands in a display list.  For debugging only.
- * TODO: many commands aren't handled yet.
- */
-static void GLAPIENTRY
-print_list(struct gl_context *ctx, GLuint list)
-{
-   struct gl_display_list *dlist;
-   Node *n;
-   GLboolean done;
-
-   if (!islist(ctx, list)) {
-      printf("%u is not a display list ID\n", list);
-      return;
-   }
-
-   dlist = lookup_list(ctx, list);
-   if (!dlist)
-      return;
-
-   n = dlist->Head;
-
-   printf("START-LIST %u, address %p\n", list, (void *) n);
-
-   done = n ? GL_FALSE : GL_TRUE;
-   while (!done) {
-      const OpCode opcode = n[0].opcode;
-
-      if (is_ext_opcode(opcode)) {
-         n += ext_opcode_print(ctx, n);
-      }
-      else {
-         switch (opcode) {
-         case OPCODE_ACCUM:
-            printf("Accum %s %g\n", enum_string(n[1].e), n[2].f);
-            break;
-         case OPCODE_BITMAP:
-            printf("Bitmap %d %d %g %g %g %g %p\n", n[1].i, n[2].i,
-                         n[3].f, n[4].f, n[5].f, n[6].f, (void *) n[7].data);
-            break;
-         case OPCODE_CALL_LIST:
-            printf("CallList %d\n", (int) n[1].ui);
-            break;
-         case OPCODE_CALL_LIST_OFFSET:
-            printf("CallList %d + offset %u = %u\n", (int) n[1].ui,
-                         ctx->List.ListBase, ctx->List.ListBase + n[1].ui);
-            break;
-         case OPCODE_COLOR_TABLE_PARAMETER_FV:
-            printf("ColorTableParameterfv %s %s %f %f %f %f\n",
-                         enum_string(n[1].e), enum_string(n[2].e),
-                         n[3].f, n[4].f, n[5].f, n[6].f);
-            break;
-         case OPCODE_COLOR_TABLE_PARAMETER_IV:
-            printf("ColorTableParameteriv %s %s %d %d %d %d\n",
-                         enum_string(n[1].e), enum_string(n[2].e),
-                         n[3].i, n[4].i, n[5].i, n[6].i);
-            break;
-         case OPCODE_DISABLE:
-            printf("Disable %s\n", enum_string(n[1].e));
-            break;
-         case OPCODE_ENABLE:
-            printf("Enable %s\n", enum_string(n[1].e));
-            break;
-         case OPCODE_FRUSTUM:
-            printf("Frustum %g %g %g %g %g %g\n",
-                         n[1].f, n[2].f, n[3].f, n[4].f, n[5].f, n[6].f);
-            break;
-         case OPCODE_LINE_STIPPLE:
-            printf("LineStipple %d %x\n", n[1].i, (int) n[2].us);
-            break;
-         case OPCODE_LOAD_IDENTITY:
-            printf("LoadIdentity\n");
-            break;
-         case OPCODE_LOAD_MATRIX:
-            printf("LoadMatrix\n");
-            printf("  %8f %8f %8f %8f\n",
-                         n[1].f, n[5].f, n[9].f, n[13].f);
-            printf("  %8f %8f %8f %8f\n",
-                         n[2].f, n[6].f, n[10].f, n[14].f);
-            printf("  %8f %8f %8f %8f\n",
-                         n[3].f, n[7].f, n[11].f, n[15].f);
-            printf("  %8f %8f %8f %8f\n",
-                         n[4].f, n[8].f, n[12].f, n[16].f);
-            break;
-         case OPCODE_MULT_MATRIX:
-            printf("MultMatrix (or Rotate)\n");
-            printf("  %8f %8f %8f %8f\n",
-                         n[1].f, n[5].f, n[9].f, n[13].f);
-            printf("  %8f %8f %8f %8f\n",
-                         n[2].f, n[6].f, n[10].f, n[14].f);
-            printf("  %8f %8f %8f %8f\n",
-                         n[3].f, n[7].f, n[11].f, n[15].f);
-            printf("  %8f %8f %8f %8f\n",
-                         n[4].f, n[8].f, n[12].f, n[16].f);
-            break;
-         case OPCODE_ORTHO:
-            printf("Ortho %g %g %g %g %g %g\n",
-                         n[1].f, n[2].f, n[3].f, n[4].f, n[5].f, n[6].f);
-            break;
-         case OPCODE_POP_ATTRIB:
-            printf("PopAttrib\n");
-            break;
-         case OPCODE_POP_MATRIX:
-            printf("PopMatrix\n");
-            break;
-         case OPCODE_POP_NAME:
-            printf("PopName\n");
-            break;
-         case OPCODE_PUSH_ATTRIB:
-            printf("PushAttrib %x\n", n[1].bf);
-            break;
-         case OPCODE_PUSH_MATRIX:
-            printf("PushMatrix\n");
-            break;
-         case OPCODE_PUSH_NAME:
-            printf("PushName %d\n", (int) n[1].ui);
-            break;
-         case OPCODE_RASTER_POS:
-            printf("RasterPos %g %g %g %g\n",
-                         n[1].f, n[2].f, n[3].f, n[4].f);
-            break;
-         case OPCODE_ROTATE:
-            printf("Rotate %g %g %g %g\n",
-                         n[1].f, n[2].f, n[3].f, n[4].f);
-            break;
-         case OPCODE_SCALE:
-            printf("Scale %g %g %g\n", n[1].f, n[2].f, n[3].f);
-            break;
-         case OPCODE_TRANSLATE:
-            printf("Translate %g %g %g\n", n[1].f, n[2].f, n[3].f);
-            break;
-         case OPCODE_BIND_TEXTURE:
-            printf("BindTexture %s %d\n",
-                         _mesa_lookup_enum_by_nr(n[1].ui), n[2].ui);
-            break;
-         case OPCODE_SHADE_MODEL:
-            printf("ShadeModel %s\n", _mesa_lookup_enum_by_nr(n[1].ui));
-            break;
-         case OPCODE_MAP1:
-            printf("Map1 %s %.3f %.3f %d %d\n",
-                         _mesa_lookup_enum_by_nr(n[1].ui),
-                         n[2].f, n[3].f, n[4].i, n[5].i);
-            break;
-         case OPCODE_MAP2:
-            printf("Map2 %s %.3f %.3f %.3f %.3f %d %d %d %d\n",
-                         _mesa_lookup_enum_by_nr(n[1].ui),
-                         n[2].f, n[3].f, n[4].f, n[5].f,
-                         n[6].i, n[7].i, n[8].i, n[9].i);
-            break;
-         case OPCODE_MAPGRID1:
-            printf("MapGrid1 %d %.3f %.3f\n", n[1].i, n[2].f, n[3].f);
-            break;
-         case OPCODE_MAPGRID2:
-            printf("MapGrid2 %d %.3f %.3f, %d %.3f %.3f\n",
-                         n[1].i, n[2].f, n[3].f, n[4].i, n[5].f, n[6].f);
-            break;
-         case OPCODE_EVALMESH1:
-            printf("EvalMesh1 %d %d\n", n[1].i, n[2].i);
-            break;
-         case OPCODE_EVALMESH2:
-            printf("EvalMesh2 %d %d %d %d\n",
-                         n[1].i, n[2].i, n[3].i, n[4].i);
-            break;
-
-         case OPCODE_ATTR_1F_NV:
-            printf("ATTR_1F_NV attr %d: %f\n", n[1].i, n[2].f);
-            break;
-         case OPCODE_ATTR_2F_NV:
-            printf("ATTR_2F_NV attr %d: %f %f\n",
-                         n[1].i, n[2].f, n[3].f);
-            break;
-         case OPCODE_ATTR_3F_NV:
-            printf("ATTR_3F_NV attr %d: %f %f %f\n",
-                         n[1].i, n[2].f, n[3].f, n[4].f);
-            break;
-         case OPCODE_ATTR_4F_NV:
-            printf("ATTR_4F_NV attr %d: %f %f %f %f\n",
-                         n[1].i, n[2].f, n[3].f, n[4].f, n[5].f);
-            break;
-         case OPCODE_ATTR_1F_ARB:
-            printf("ATTR_1F_ARB attr %d: %f\n", n[1].i, n[2].f);
-            break;
-         case OPCODE_ATTR_2F_ARB:
-            printf("ATTR_2F_ARB attr %d: %f %f\n",
-                         n[1].i, n[2].f, n[3].f);
-            break;
-         case OPCODE_ATTR_3F_ARB:
-            printf("ATTR_3F_ARB attr %d: %f %f %f\n",
-                         n[1].i, n[2].f, n[3].f, n[4].f);
-            break;
-         case OPCODE_ATTR_4F_ARB:
-            printf("ATTR_4F_ARB attr %d: %f %f %f %f\n",
-                         n[1].i, n[2].f, n[3].f, n[4].f, n[5].f);
-            break;
-
-         case OPCODE_MATERIAL:
-            printf("MATERIAL %x %x: %f %f %f %f\n",
-                         n[1].i, n[2].i, n[3].f, n[4].f, n[5].f, n[6].f);
-            break;
-         case OPCODE_BEGIN:
-            printf("BEGIN %x\n", n[1].i);
-            break;
-         case OPCODE_END:
-            printf("END\n");
-            break;
-         case OPCODE_RECTF:
-            printf("RECTF %f %f %f %f\n", n[1].f, n[2].f, n[3].f,
-                         n[4].f);
-            break;
-         case OPCODE_EVAL_C1:
-            printf("EVAL_C1 %f\n", n[1].f);
-            break;
-         case OPCODE_EVAL_C2:
-            printf("EVAL_C2 %f %f\n", n[1].f, n[2].f);
-            break;
-         case OPCODE_EVAL_P1:
-            printf("EVAL_P1 %d\n", n[1].i);
-            break;
-         case OPCODE_EVAL_P2:
-            printf("EVAL_P2 %d %d\n", n[1].i, n[2].i);
-            break;
-
-         case OPCODE_PROVOKING_VERTEX:
-            printf("ProvokingVertex %s\n",
-                         _mesa_lookup_enum_by_nr(n[1].ui));
-            break;
-
-            /*
-             * meta opcodes/commands
-             */
-         case OPCODE_ERROR:
-            printf("Error: %s %s\n",
-                         enum_string(n[1].e), (const char *) n[2].data);
-            break;
-         case OPCODE_CONTINUE:
-            printf("DISPLAY-LIST-CONTINUE\n");
-            n = (Node *) n[1].next;
-            break;
-         case OPCODE_END_OF_LIST:
-            printf("END-LIST %u\n", list);
-            done = GL_TRUE;
-            break;
-         default:
-            if (opcode < 0 || opcode > OPCODE_END_OF_LIST) {
-               printf
-                  ("ERROR IN DISPLAY LIST: opcode = %d, address = %p\n",
-                   opcode, (void *) n);
-               return;
-            }
-            else {
-               printf("command %d, %u operands\n", opcode,
-                            InstSize[opcode]);
-            }
-         }
-         /* increment n to point to next compiled command */
-         if (opcode != OPCODE_CONTINUE) {
-            n += InstSize[opcode];
-         }
-      }
-   }
-}
-
-
-
-/**
- * Clients may call this function to help debug display list problems.
- * This function is _ONLY_FOR_DEBUGGING_PURPOSES_.  It may be removed,
- * changed, or break in the future without notice.
- */
-void
-mesa_print_display_list(GLuint list)
-{
-   GET_CURRENT_CONTEXT(ctx);
-   print_list(ctx, list);
-}
-
-
-/**********************************************************************/
-/*****                      Initialization                        *****/
-/**********************************************************************/
-
-void
-_mesa_save_vtxfmt_init(GLvertexformat * vfmt)
-{
-   _MESA_INIT_ARRAYELT_VTXFMT(vfmt, _ae_);
-
-   vfmt->Begin = save_Begin;
-
-   _MESA_INIT_DLIST_VTXFMT(vfmt, save_);
-
-   vfmt->Color3f = save_Color3f;
-   vfmt->Color3fv = save_Color3fv;
-   vfmt->Color4f = save_Color4f;
-   vfmt->Color4fv = save_Color4fv;
-   vfmt->EdgeFlag = save_EdgeFlag;
-   vfmt->End = save_End;
-
-   _MESA_INIT_EVAL_VTXFMT(vfmt, save_);
-
-   vfmt->FogCoordfEXT = save_FogCoordfEXT;
-   vfmt->FogCoordfvEXT = save_FogCoordfvEXT;
-   vfmt->Indexf = save_Indexf;
-   vfmt->Indexfv = save_Indexfv;
-   vfmt->Materialfv = save_Materialfv;
-   vfmt->MultiTexCoord1fARB = save_MultiTexCoord1f;
-   vfmt->MultiTexCoord1fvARB = save_MultiTexCoord1fv;
-   vfmt->MultiTexCoord2fARB = save_MultiTexCoord2f;
-   vfmt->MultiTexCoord2fvARB = save_MultiTexCoord2fv;
-   vfmt->MultiTexCoord3fARB = save_MultiTexCoord3f;
-   vfmt->MultiTexCoord3fvARB = save_MultiTexCoord3fv;
-   vfmt->MultiTexCoord4fARB = save_MultiTexCoord4f;
-   vfmt->MultiTexCoord4fvARB = save_MultiTexCoord4fv;
-   vfmt->Normal3f = save_Normal3f;
-   vfmt->Normal3fv = save_Normal3fv;
-   vfmt->SecondaryColor3fEXT = save_SecondaryColor3fEXT;
-   vfmt->SecondaryColor3fvEXT = save_SecondaryColor3fvEXT;
-   vfmt->TexCoord1f = save_TexCoord1f;
-   vfmt->TexCoord1fv = save_TexCoord1fv;
-   vfmt->TexCoord2f = save_TexCoord2f;
-   vfmt->TexCoord2fv = save_TexCoord2fv;
-   vfmt->TexCoord3f = save_TexCoord3f;
-   vfmt->TexCoord3fv = save_TexCoord3fv;
-   vfmt->TexCoord4f = save_TexCoord4f;
-   vfmt->TexCoord4fv = save_TexCoord4fv;
-   vfmt->Vertex2f = save_Vertex2f;
-   vfmt->Vertex2fv = save_Vertex2fv;
-   vfmt->Vertex3f = save_Vertex3f;
-   vfmt->Vertex3fv = save_Vertex3fv;
-   vfmt->Vertex4f = save_Vertex4f;
-   vfmt->Vertex4fv = save_Vertex4fv;
-   vfmt->VertexAttrib1fNV = save_VertexAttrib1fNV;
-   vfmt->VertexAttrib1fvNV = save_VertexAttrib1fvNV;
-   vfmt->VertexAttrib2fNV = save_VertexAttrib2fNV;
-   vfmt->VertexAttrib2fvNV = save_VertexAttrib2fvNV;
-   vfmt->VertexAttrib3fNV = save_VertexAttrib3fNV;
-   vfmt->VertexAttrib3fvNV = save_VertexAttrib3fvNV;
-   vfmt->VertexAttrib4fNV = save_VertexAttrib4fNV;
-   vfmt->VertexAttrib4fvNV = save_VertexAttrib4fvNV;
-   vfmt->VertexAttrib1fARB = save_VertexAttrib1fARB;
-   vfmt->VertexAttrib1fvARB = save_VertexAttrib1fvARB;
-   vfmt->VertexAttrib2fARB = save_VertexAttrib2fARB;
-   vfmt->VertexAttrib2fvARB = save_VertexAttrib2fvARB;
-   vfmt->VertexAttrib3fARB = save_VertexAttrib3fARB;
-   vfmt->VertexAttrib3fvARB = save_VertexAttrib3fvARB;
-   vfmt->VertexAttrib4fARB = save_VertexAttrib4fARB;
-   vfmt->VertexAttrib4fvARB = save_VertexAttrib4fvARB;
-
-   vfmt->Rectf = save_Rectf;
-
-   /* The driver is required to implement these as
-    * 1) They can probably do a better job.
-    * 2) A lot of new mechanisms would have to be added to this module
-    *     to support it.  That code would probably never get used,
-    *     because of (1).
-    */
-#if 0
-   vfmt->DrawArrays = 0;
-   vfmt->DrawElements = 0;
-   vfmt->DrawRangeElements = 0;
-   vfmt->MultiDrawElemementsEXT = 0;
-   vfmt->DrawElementsBaseVertex = 0;
-   vfmt->DrawRangeElementsBaseVertex = 0;
-   vfmt->MultiDrawElemementsBaseVertex = 0;
-#endif
-}
-
-
-void
-_mesa_install_dlist_vtxfmt(struct _glapi_table *disp,
-                           const GLvertexformat *vfmt)
-{
-   SET_CallList(disp, vfmt->CallList);
-   SET_CallLists(disp, vfmt->CallLists);
-}
-
-
-void _mesa_init_dlist_dispatch(struct _glapi_table *disp)
-{
-   SET_CallList(disp, _mesa_CallList);
-   SET_CallLists(disp, _mesa_CallLists);
-
-   SET_DeleteLists(disp, _mesa_DeleteLists);
-   SET_EndList(disp, _mesa_EndList);
-   SET_GenLists(disp, _mesa_GenLists);
-   SET_IsList(disp, _mesa_IsList);
-   SET_ListBase(disp, _mesa_ListBase);
-   SET_NewList(disp, _mesa_NewList);
-}
-
-
-#endif /* FEATURE_dlist */
-
-
-/**
- * Initialize display list state for given context.
- */
-void
-_mesa_init_display_list(struct gl_context *ctx)
-{
-   static GLboolean tableInitialized = GL_FALSE;
-
-   /* zero-out the instruction size table, just once */
-   if (!tableInitialized) {
-      memset(InstSize, 0, sizeof(InstSize));
-      tableInitialized = GL_TRUE;
-   }
-
-   /* extension info */
-   ctx->ListExt = CALLOC_STRUCT(gl_list_extensions);
-
-   /* Display list */
-   ctx->ListState.CallDepth = 0;
-   ctx->ExecuteFlag = GL_TRUE;
-   ctx->CompileFlag = GL_FALSE;
-   ctx->ListState.CurrentBlock = NULL;
-   ctx->ListState.CurrentPos = 0;
-
-   /* Display List group */
-   ctx->List.ListBase = 0;
-
-#if FEATURE_dlist
-   _mesa_save_vtxfmt_init(&ctx->ListState.ListVtxfmt);
-#endif
-}
-
-
-void
-_mesa_free_display_list_data(struct gl_context *ctx)
-{
-   free(ctx->ListExt);
-   ctx->ListExt = NULL;
-}
->>>>>>> 6355693a
+/*
+ * Mesa 3-D graphics library
+ * Version:  7.7
+ *
+ * Copyright (C) 1999-2008  Brian Paul   All Rights Reserved.
+ * Copyright (C) 2009  VMware, Inc.  All Rights Reserved.
+ *
+ * Permission is hereby granted, free of charge, to any person obtaining a
+ * copy of this software and associated documentation files (the "Software"),
+ * to deal in the Software without restriction, including without limitation
+ * the rights to use, copy, modify, merge, publish, distribute, sublicense,
+ * and/or sell copies of the Software, and to permit persons to whom the
+ * Software is furnished to do so, subject to the following conditions:
+ *
+ * The above copyright notice and this permission notice shall be included
+ * in all copies or substantial portions of the Software.
+ *
+ * THE SOFTWARE IS PROVIDED "AS IS", WITHOUT WARRANTY OF ANY KIND, EXPRESS
+ * OR IMPLIED, INCLUDING BUT NOT LIMITED TO THE WARRANTIES OF MERCHANTABILITY,
+ * FITNESS FOR A PARTICULAR PURPOSE AND NONINFRINGEMENT.  IN NO EVENT SHALL
+ * BRIAN PAUL BE LIABLE FOR ANY CLAIM, DAMAGES OR OTHER LIABILITY, WHETHER IN
+ * AN ACTION OF CONTRACT, TORT OR OTHERWISE, ARISING FROM, OUT OF OR IN
+ * CONNECTION WITH THE SOFTWARE OR THE USE OR OTHER DEALINGS IN THE SOFTWARE.
+ */
+
+
+/**
+ * \file dlist.c
+ * Display lists management functions.
+ */
+
+#include "glheader.h"
+#include "imports.h"
+#include "api_arrayelt.h"
+#include "api_exec.h"
+#include "api_loopback.h"
+#if FEATURE_ATI_fragment_shader
+#include "atifragshader.h"
+#endif
+#include "config.h"
+#include "mfeatures.h"
+#if FEATURE_ARB_vertex_buffer_object
+#include "bufferobj.h"
+#endif
+#include "arrayobj.h"
+#include "context.h"
+#include "dlist.h"
+#include "enums.h"
+#include "eval.h"
+#include "framebuffer.h"
+#include "glapi/glapi.h"
+#include "glapidispatch.h"
+#include "hash.h"
+#include "image.h"
+#include "light.h"
+#include "macros.h"
+#include "pack.h"
+#include "pbo.h"
+#include "queryobj.h"
+#include "teximage.h"
+#include "mtypes.h"
+#include "varray.h"
+#if FEATURE_ARB_vertex_program || FEATURE_ARB_fragment_program
+#include "arbprogram.h"
+#endif
+#if FEATURE_NV_vertex_program || FEATURE_NV_fragment_program
+#include "nvprogram.h"
+#endif
+
+#include "math/m_matrix.h"
+
+#include "main/dispatch.h"
+
+
+
+/**
+ * Other parts of Mesa (such as the VBO module) can plug into the display
+ * list system.  This structure describes new display list instructions.
+ */
+struct gl_list_instruction
+{
+   GLuint Size;
+   void (*Execute)( struct gl_context *ctx, void *data );
+   void (*Destroy)( struct gl_context *ctx, void *data );
+   void (*Print)( struct gl_context *ctx, void *data );
+};
+
+
+#define MAX_DLIST_EXT_OPCODES 16
+
+/**
+ * Used by device drivers to hook new commands into display lists.
+ */
+struct gl_list_extensions
+{
+   struct gl_list_instruction Opcode[MAX_DLIST_EXT_OPCODES];
+   GLuint NumOpcodes;
+};
+
+
+
+/**
+ * Flush vertices.
+ *
+ * \param ctx GL context.
+ *
+ * Checks if dd_function_table::SaveNeedFlush is marked to flush
+ * stored (save) vertices, and calls
+ * dd_function_table::SaveFlushVertices if so.
+ */
+#define SAVE_FLUSH_VERTICES(ctx)		\
+do {						\
+   if (ctx->Driver.SaveNeedFlush)		\
+      ctx->Driver.SaveFlushVertices(ctx);	\
+} while (0)
+
+
+/**
+ * Macro to assert that the API call was made outside the
+ * glBegin()/glEnd() pair, with return value.
+ * 
+ * \param ctx GL context.
+ * \param retval value to return value in case the assertion fails.
+ */
+#define ASSERT_OUTSIDE_SAVE_BEGIN_END_WITH_RETVAL(ctx, retval)		\
+do {									\
+   if (ctx->Driver.CurrentSavePrimitive <= GL_POLYGON ||		\
+       ctx->Driver.CurrentSavePrimitive == PRIM_INSIDE_UNKNOWN_PRIM) {	\
+      _mesa_compile_error( ctx, GL_INVALID_OPERATION, "begin/end" );	\
+      return retval;							\
+   }									\
+} while (0)
+
+/**
+ * Macro to assert that the API call was made outside the
+ * glBegin()/glEnd() pair.
+ * 
+ * \param ctx GL context.
+ */
+#define ASSERT_OUTSIDE_SAVE_BEGIN_END(ctx)				\
+do {									\
+   if (ctx->Driver.CurrentSavePrimitive <= GL_POLYGON ||		\
+       ctx->Driver.CurrentSavePrimitive == PRIM_INSIDE_UNKNOWN_PRIM) {	\
+      _mesa_compile_error( ctx, GL_INVALID_OPERATION, "begin/end" );	\
+      return;								\
+   }									\
+} while (0)
+
+/**
+ * Macro to assert that the API call was made outside the
+ * glBegin()/glEnd() pair and flush the vertices.
+ * 
+ * \param ctx GL context.
+ */
+#define ASSERT_OUTSIDE_SAVE_BEGIN_END_AND_FLUSH(ctx)			\
+do {									\
+   ASSERT_OUTSIDE_SAVE_BEGIN_END(ctx);					\
+   SAVE_FLUSH_VERTICES(ctx);						\
+} while (0)
+
+/**
+ * Macro to assert that the API call was made outside the
+ * glBegin()/glEnd() pair and flush the vertices, with return value.
+ * 
+ * \param ctx GL context.
+ * \param retval value to return value in case the assertion fails.
+ */
+#define ASSERT_OUTSIDE_SAVE_BEGIN_END_AND_FLUSH_WITH_RETVAL(ctx, retval)\
+do {									\
+   ASSERT_OUTSIDE_SAVE_BEGIN_END_WITH_RETVAL(ctx, retval);		\
+   SAVE_FLUSH_VERTICES(ctx);						\
+} while (0)
+
+
+
+/**
+ * Display list opcodes.
+ *
+ * The fact that these identifiers are assigned consecutive
+ * integer values starting at 0 is very important, see InstSize array usage)
+ */
+typedef enum
+{
+   OPCODE_INVALID = -1,         /* Force signed enum */
+   OPCODE_ACCUM,
+   OPCODE_ALPHA_FUNC,
+   OPCODE_BIND_TEXTURE,
+   OPCODE_BITMAP,
+   OPCODE_BLEND_COLOR,
+   OPCODE_BLEND_EQUATION,
+   OPCODE_BLEND_EQUATION_SEPARATE,
+   OPCODE_BLEND_FUNC_SEPARATE,
+
+   OPCODE_BLEND_EQUATION_I,
+   OPCODE_BLEND_EQUATION_SEPARATE_I,
+   OPCODE_BLEND_FUNC_I,
+   OPCODE_BLEND_FUNC_SEPARATE_I,
+
+   OPCODE_CALL_LIST,
+   OPCODE_CALL_LIST_OFFSET,
+   OPCODE_CLEAR,
+   OPCODE_CLEAR_ACCUM,
+   OPCODE_CLEAR_COLOR,
+   OPCODE_CLEAR_DEPTH,
+   OPCODE_CLEAR_INDEX,
+   OPCODE_CLEAR_STENCIL,
+   OPCODE_CLEAR_BUFFER_IV,
+   OPCODE_CLEAR_BUFFER_UIV,
+   OPCODE_CLEAR_BUFFER_FV,
+   OPCODE_CLEAR_BUFFER_FI,
+   OPCODE_CLIP_PLANE,
+   OPCODE_COLOR_MASK,
+   OPCODE_COLOR_MASK_INDEXED,
+   OPCODE_COLOR_MATERIAL,
+   OPCODE_COLOR_TABLE,
+   OPCODE_COLOR_TABLE_PARAMETER_FV,
+   OPCODE_COLOR_TABLE_PARAMETER_IV,
+   OPCODE_COLOR_SUB_TABLE,
+   OPCODE_CONVOLUTION_FILTER_1D,
+   OPCODE_CONVOLUTION_FILTER_2D,
+   OPCODE_CONVOLUTION_PARAMETER_I,
+   OPCODE_CONVOLUTION_PARAMETER_IV,
+   OPCODE_CONVOLUTION_PARAMETER_F,
+   OPCODE_CONVOLUTION_PARAMETER_FV,
+   OPCODE_COPY_COLOR_SUB_TABLE,
+   OPCODE_COPY_COLOR_TABLE,
+   OPCODE_COPY_PIXELS,
+   OPCODE_COPY_TEX_IMAGE1D,
+   OPCODE_COPY_TEX_IMAGE2D,
+   OPCODE_COPY_TEX_SUB_IMAGE1D,
+   OPCODE_COPY_TEX_SUB_IMAGE2D,
+   OPCODE_COPY_TEX_SUB_IMAGE3D,
+   OPCODE_CULL_FACE,
+   OPCODE_DEPTH_FUNC,
+   OPCODE_DEPTH_MASK,
+   OPCODE_DEPTH_RANGE,
+   OPCODE_DISABLE,
+   OPCODE_DISABLE_INDEXED,
+   OPCODE_DRAW_BUFFER,
+   OPCODE_DRAW_PIXELS,
+   OPCODE_ENABLE,
+   OPCODE_ENABLE_INDEXED,
+   OPCODE_EVALMESH1,
+   OPCODE_EVALMESH2,
+   OPCODE_FOG,
+   OPCODE_FRONT_FACE,
+   OPCODE_FRUSTUM,
+   OPCODE_HINT,
+   OPCODE_HISTOGRAM,
+   OPCODE_INDEX_MASK,
+   OPCODE_INIT_NAMES,
+   OPCODE_LIGHT,
+   OPCODE_LIGHT_MODEL,
+   OPCODE_LINE_STIPPLE,
+   OPCODE_LINE_WIDTH,
+   OPCODE_LIST_BASE,
+   OPCODE_LOAD_IDENTITY,
+   OPCODE_LOAD_MATRIX,
+   OPCODE_LOAD_NAME,
+   OPCODE_LOGIC_OP,
+   OPCODE_MAP1,
+   OPCODE_MAP2,
+   OPCODE_MAPGRID1,
+   OPCODE_MAPGRID2,
+   OPCODE_MATRIX_MODE,
+   OPCODE_MIN_MAX,
+   OPCODE_MULT_MATRIX,
+   OPCODE_ORTHO,
+   OPCODE_PASSTHROUGH,
+   OPCODE_PIXEL_MAP,
+   OPCODE_PIXEL_TRANSFER,
+   OPCODE_PIXEL_ZOOM,
+   OPCODE_POINT_SIZE,
+   OPCODE_POINT_PARAMETERS,
+   OPCODE_POLYGON_MODE,
+   OPCODE_POLYGON_STIPPLE,
+   OPCODE_POLYGON_OFFSET,
+   OPCODE_POP_ATTRIB,
+   OPCODE_POP_MATRIX,
+   OPCODE_POP_NAME,
+   OPCODE_PRIORITIZE_TEXTURE,
+   OPCODE_PUSH_ATTRIB,
+   OPCODE_PUSH_MATRIX,
+   OPCODE_PUSH_NAME,
+   OPCODE_RASTER_POS,
+   OPCODE_READ_BUFFER,
+   OPCODE_RESET_HISTOGRAM,
+   OPCODE_RESET_MIN_MAX,
+   OPCODE_ROTATE,
+   OPCODE_SCALE,
+   OPCODE_SCISSOR,
+   OPCODE_SELECT_TEXTURE_SGIS,
+   OPCODE_SELECT_TEXTURE_COORD_SET,
+   OPCODE_SHADE_MODEL,
+   OPCODE_STENCIL_FUNC,
+   OPCODE_STENCIL_MASK,
+   OPCODE_STENCIL_OP,
+   OPCODE_TEXENV,
+   OPCODE_TEXGEN,
+   OPCODE_TEXPARAMETER,
+   OPCODE_TEX_IMAGE1D,
+   OPCODE_TEX_IMAGE2D,
+   OPCODE_TEX_IMAGE3D,
+   OPCODE_TEX_SUB_IMAGE1D,
+   OPCODE_TEX_SUB_IMAGE2D,
+   OPCODE_TEX_SUB_IMAGE3D,
+   OPCODE_TRANSLATE,
+   OPCODE_VIEWPORT,
+   OPCODE_WINDOW_POS,
+   /* GL_ARB_multitexture */
+   OPCODE_ACTIVE_TEXTURE,
+   /* GL_ARB_texture_compression */
+   OPCODE_COMPRESSED_TEX_IMAGE_1D,
+   OPCODE_COMPRESSED_TEX_IMAGE_2D,
+   OPCODE_COMPRESSED_TEX_IMAGE_3D,
+   OPCODE_COMPRESSED_TEX_SUB_IMAGE_1D,
+   OPCODE_COMPRESSED_TEX_SUB_IMAGE_2D,
+   OPCODE_COMPRESSED_TEX_SUB_IMAGE_3D,
+   /* GL_ARB_multisample */
+   OPCODE_SAMPLE_COVERAGE,
+   /* GL_ARB_window_pos */
+   OPCODE_WINDOW_POS_ARB,
+   /* GL_NV_vertex_program */
+   OPCODE_BIND_PROGRAM_NV,
+   OPCODE_EXECUTE_PROGRAM_NV,
+   OPCODE_REQUEST_RESIDENT_PROGRAMS_NV,
+   OPCODE_LOAD_PROGRAM_NV,
+   OPCODE_TRACK_MATRIX_NV,
+   /* GL_NV_fragment_program */
+   OPCODE_PROGRAM_LOCAL_PARAMETER_ARB,
+   OPCODE_PROGRAM_NAMED_PARAMETER_NV,
+   /* GL_EXT_stencil_two_side */
+   OPCODE_ACTIVE_STENCIL_FACE_EXT,
+   /* GL_EXT_depth_bounds_test */
+   OPCODE_DEPTH_BOUNDS_EXT,
+   /* GL_ARB_vertex/fragment_program */
+   OPCODE_PROGRAM_STRING_ARB,
+   OPCODE_PROGRAM_ENV_PARAMETER_ARB,
+   /* GL_ARB_occlusion_query */
+   OPCODE_BEGIN_QUERY_ARB,
+   OPCODE_END_QUERY_ARB,
+   /* GL_ARB_draw_buffers */
+   OPCODE_DRAW_BUFFERS_ARB,
+   /* GL_ATI_fragment_shader */
+   OPCODE_TEX_BUMP_PARAMETER_ATI,
+   /* GL_ATI_fragment_shader */
+   OPCODE_BIND_FRAGMENT_SHADER_ATI,
+   OPCODE_SET_FRAGMENT_SHADER_CONSTANTS_ATI,
+   /* OpenGL 2.0 */
+   OPCODE_STENCIL_FUNC_SEPARATE,
+   OPCODE_STENCIL_OP_SEPARATE,
+   OPCODE_STENCIL_MASK_SEPARATE,
+
+   /* GL_ARB_shader_objects */
+   OPCODE_USE_PROGRAM,
+   OPCODE_UNIFORM_1F,
+   OPCODE_UNIFORM_2F,
+   OPCODE_UNIFORM_3F,
+   OPCODE_UNIFORM_4F,
+   OPCODE_UNIFORM_1FV,
+   OPCODE_UNIFORM_2FV,
+   OPCODE_UNIFORM_3FV,
+   OPCODE_UNIFORM_4FV,
+   OPCODE_UNIFORM_1I,
+   OPCODE_UNIFORM_2I,
+   OPCODE_UNIFORM_3I,
+   OPCODE_UNIFORM_4I,
+   OPCODE_UNIFORM_1IV,
+   OPCODE_UNIFORM_2IV,
+   OPCODE_UNIFORM_3IV,
+   OPCODE_UNIFORM_4IV,
+   OPCODE_UNIFORM_MATRIX22,
+   OPCODE_UNIFORM_MATRIX33,
+   OPCODE_UNIFORM_MATRIX44,
+   OPCODE_UNIFORM_MATRIX23,
+   OPCODE_UNIFORM_MATRIX32,
+   OPCODE_UNIFORM_MATRIX24,
+   OPCODE_UNIFORM_MATRIX42,
+   OPCODE_UNIFORM_MATRIX34,
+   OPCODE_UNIFORM_MATRIX43,
+
+   /* OpenGL 3.0 */
+   OPCODE_UNIFORM_1UI,
+   OPCODE_UNIFORM_2UI,
+   OPCODE_UNIFORM_3UI,
+   OPCODE_UNIFORM_4UI,
+   OPCODE_UNIFORM_1UIV,
+   OPCODE_UNIFORM_2UIV,
+   OPCODE_UNIFORM_3UIV,
+   OPCODE_UNIFORM_4UIV,
+
+   /* GL_ARB_color_buffer_float */
+   OPCODE_CLAMP_COLOR,
+
+   /* GL_EXT_framebuffer_blit */
+   OPCODE_BLIT_FRAMEBUFFER,
+
+   /* Vertex attributes -- fallback for when optimized display
+    * list build isn't active.
+    */
+   OPCODE_ATTR_1F_NV,
+   OPCODE_ATTR_2F_NV,
+   OPCODE_ATTR_3F_NV,
+   OPCODE_ATTR_4F_NV,
+   OPCODE_ATTR_1F_ARB,
+   OPCODE_ATTR_2F_ARB,
+   OPCODE_ATTR_3F_ARB,
+   OPCODE_ATTR_4F_ARB,
+   OPCODE_MATERIAL,
+   OPCODE_BEGIN,
+   OPCODE_END,
+   OPCODE_RECTF,
+   OPCODE_EVAL_C1,
+   OPCODE_EVAL_C2,
+   OPCODE_EVAL_P1,
+   OPCODE_EVAL_P2,
+
+   /* GL_EXT_provoking_vertex */
+   OPCODE_PROVOKING_VERTEX,
+
+   /* GL_EXT_transform_feedback */
+   OPCODE_BEGIN_TRANSFORM_FEEDBACK,
+   OPCODE_END_TRANSFORM_FEEDBACK,
+
+   /* GL_EXT_texture_integer */
+   OPCODE_CLEARCOLOR_I,
+   OPCODE_CLEARCOLOR_UI,
+   OPCODE_TEXPARAMETER_I,
+   OPCODE_TEXPARAMETER_UI,
+
+   /* GL_EXT_separate_shader_objects */
+   OPCODE_ACTIVE_PROGRAM_EXT,
+   OPCODE_USE_SHADER_PROGRAM_EXT,
+
+   /* GL_ARB_instanced_arrays */
+   OPCODE_VERTEX_ATTRIB_DIVISOR,
+
+   /* GL_NV_texture_barrier */
+   OPCODE_TEXTURE_BARRIER_NV,
+
+   /* GL_ARB_sampler_object */
+   OPCODE_BIND_SAMPLER,
+
+   /* The following three are meta instructions */
+   OPCODE_ERROR,                /* raise compiled-in error */
+   OPCODE_CONTINUE,
+   OPCODE_END_OF_LIST,
+   OPCODE_EXT_0
+} OpCode;
+
+
+
+/**
+ * Display list node.
+ *
+ * Display list instructions are stored as sequences of "nodes".  Nodes
+ * are allocated in blocks.  Each block has BLOCK_SIZE nodes.  Blocks
+ * are linked together with a pointer.
+ *
+ * Each instruction in the display list is stored as a sequence of
+ * contiguous nodes in memory.
+ * Each node is the union of a variety of data types.
+ */
+union gl_dlist_node
+{
+   OpCode opcode;
+   GLboolean b;
+   GLbitfield bf;
+   GLubyte ub;
+   GLshort s;
+   GLushort us;
+   GLint i;
+   GLuint ui;
+   GLenum e;
+   GLfloat f;
+   GLvoid *data;
+   void *next;                  /* If prev node's opcode==OPCODE_CONTINUE */
+};
+
+
+typedef union gl_dlist_node Node;
+
+
+/**
+ * How many nodes to allocate at a time.
+ *
+ * \note Reduced now that we hold vertices etc. elsewhere.
+ */
+#define BLOCK_SIZE 256
+
+
+
+/**
+ * Number of nodes of storage needed for each instruction.
+ * Sizes for dynamically allocated opcodes are stored in the context struct.
+ */
+static GLuint InstSize[OPCODE_END_OF_LIST + 1];
+
+
+#if FEATURE_dlist
+
+
+void mesa_print_display_list(GLuint list);
+
+
+/**********************************************************************/
+/*****                           Private                          *****/
+/**********************************************************************/
+
+
+/**
+ * Make an empty display list.  This is used by glGenLists() to
+ * reserve display list IDs.
+ */
+static struct gl_display_list *
+make_list(GLuint name, GLuint count)
+{
+   struct gl_display_list *dlist = CALLOC_STRUCT(gl_display_list);
+   dlist->Name = name;
+   dlist->Head = (Node *) malloc(sizeof(Node) * count);
+   dlist->Head[0].opcode = OPCODE_END_OF_LIST;
+   return dlist;
+}
+
+
+/**
+ * Lookup function to just encapsulate casting.
+ */
+static INLINE struct gl_display_list *
+lookup_list(struct gl_context *ctx, GLuint list)
+{
+   return (struct gl_display_list *)
+      _mesa_HashLookup(ctx->Shared->DisplayList, list);
+}
+
+
+/** Is the given opcode an extension code? */
+static INLINE GLboolean
+is_ext_opcode(OpCode opcode)
+{
+   return (opcode >= OPCODE_EXT_0);
+}
+
+
+/** Destroy an extended opcode instruction */
+static GLint
+ext_opcode_destroy(struct gl_context *ctx, Node *node)
+{
+   const GLint i = node[0].opcode - OPCODE_EXT_0;
+   GLint step;
+   ctx->ListExt->Opcode[i].Destroy(ctx, &node[1]);
+   step = ctx->ListExt->Opcode[i].Size;
+   return step;
+}
+
+
+/** Execute an extended opcode instruction */
+static GLint
+ext_opcode_execute(struct gl_context *ctx, Node *node)
+{
+   const GLint i = node[0].opcode - OPCODE_EXT_0;
+   GLint step;
+   ctx->ListExt->Opcode[i].Execute(ctx, &node[1]);
+   step = ctx->ListExt->Opcode[i].Size;
+   return step;
+}
+
+
+/** Print an extended opcode instruction */
+static GLint
+ext_opcode_print(struct gl_context *ctx, Node *node)
+{
+   const GLint i = node[0].opcode - OPCODE_EXT_0;
+   GLint step;
+   ctx->ListExt->Opcode[i].Print(ctx, &node[1]);
+   step = ctx->ListExt->Opcode[i].Size;
+   return step;
+}
+
+
+/**
+ * Delete the named display list, but don't remove from hash table.
+ * \param dlist - display list pointer
+ */
+void
+_mesa_delete_list(struct gl_context *ctx, struct gl_display_list *dlist)
+{
+   Node *n, *block;
+   GLboolean done;
+
+   n = block = dlist->Head;
+
+   done = block ? GL_FALSE : GL_TRUE;
+   while (!done) {
+      const OpCode opcode = n[0].opcode;
+
+      /* check for extension opcodes first */
+      if (is_ext_opcode(opcode)) {
+         n += ext_opcode_destroy(ctx, n);
+      }
+      else {
+         switch (opcode) {
+            /* for some commands, we need to free malloc'd memory */
+         case OPCODE_MAP1:
+            free(n[6].data);
+            n += InstSize[n[0].opcode];
+            break;
+         case OPCODE_MAP2:
+            free(n[10].data);
+            n += InstSize[n[0].opcode];
+            break;
+         case OPCODE_DRAW_PIXELS:
+            free(n[5].data);
+            n += InstSize[n[0].opcode];
+            break;
+         case OPCODE_BITMAP:
+            free(n[7].data);
+            n += InstSize[n[0].opcode];
+            break;
+         case OPCODE_COLOR_TABLE:
+            free(n[6].data);
+            n += InstSize[n[0].opcode];
+            break;
+         case OPCODE_COLOR_SUB_TABLE:
+            free(n[6].data);
+            n += InstSize[n[0].opcode];
+            break;
+         case OPCODE_CONVOLUTION_FILTER_1D:
+            free(n[6].data);
+            n += InstSize[n[0].opcode];
+            break;
+         case OPCODE_CONVOLUTION_FILTER_2D:
+            free(n[7].data);
+            n += InstSize[n[0].opcode];
+            break;
+         case OPCODE_POLYGON_STIPPLE:
+            free(n[1].data);
+            n += InstSize[n[0].opcode];
+            break;
+         case OPCODE_TEX_IMAGE1D:
+            free(n[8].data);
+            n += InstSize[n[0].opcode];
+            break;
+         case OPCODE_TEX_IMAGE2D:
+            free(n[9].data);
+            n += InstSize[n[0].opcode];
+            break;
+         case OPCODE_TEX_IMAGE3D:
+            free(n[10].data);
+            n += InstSize[n[0].opcode];
+            break;
+         case OPCODE_TEX_SUB_IMAGE1D:
+            free(n[7].data);
+            n += InstSize[n[0].opcode];
+            break;
+         case OPCODE_TEX_SUB_IMAGE2D:
+            free(n[9].data);
+            n += InstSize[n[0].opcode];
+            break;
+         case OPCODE_TEX_SUB_IMAGE3D:
+            free(n[11].data);
+            n += InstSize[n[0].opcode];
+            break;
+         case OPCODE_COMPRESSED_TEX_IMAGE_1D:
+            free(n[7].data);
+            n += InstSize[n[0].opcode];
+            break;
+         case OPCODE_COMPRESSED_TEX_IMAGE_2D:
+            free(n[8].data);
+            n += InstSize[n[0].opcode];
+            break;
+         case OPCODE_COMPRESSED_TEX_IMAGE_3D:
+            free(n[9].data);
+            n += InstSize[n[0].opcode];
+            break;
+         case OPCODE_COMPRESSED_TEX_SUB_IMAGE_1D:
+            free(n[7].data);
+            n += InstSize[n[0].opcode];
+            break;
+         case OPCODE_COMPRESSED_TEX_SUB_IMAGE_2D:
+            free(n[9].data);
+            n += InstSize[n[0].opcode];
+            break;
+         case OPCODE_COMPRESSED_TEX_SUB_IMAGE_3D:
+            free(n[11].data);
+            n += InstSize[n[0].opcode];
+            break;
+#if FEATURE_NV_vertex_program
+         case OPCODE_LOAD_PROGRAM_NV:
+            free(n[4].data);      /* program string */
+            n += InstSize[n[0].opcode];
+            break;
+         case OPCODE_REQUEST_RESIDENT_PROGRAMS_NV:
+            free(n[2].data);      /* array of program ids */
+            n += InstSize[n[0].opcode];
+            break;
+#endif
+#if FEATURE_NV_fragment_program
+         case OPCODE_PROGRAM_NAMED_PARAMETER_NV:
+            free(n[3].data);      /* parameter name */
+            n += InstSize[n[0].opcode];
+            break;
+#endif
+#if FEATURE_ARB_vertex_program || FEATURE_ARB_fragment_program
+         case OPCODE_PROGRAM_STRING_ARB:
+            free(n[4].data);      /* program string */
+            n += InstSize[n[0].opcode];
+            break;
+#endif
+         case OPCODE_UNIFORM_1FV:
+         case OPCODE_UNIFORM_2FV:
+         case OPCODE_UNIFORM_3FV:
+         case OPCODE_UNIFORM_4FV:
+         case OPCODE_UNIFORM_1IV:
+         case OPCODE_UNIFORM_2IV:
+         case OPCODE_UNIFORM_3IV:
+         case OPCODE_UNIFORM_4IV:
+         case OPCODE_UNIFORM_1UIV:
+         case OPCODE_UNIFORM_2UIV:
+         case OPCODE_UNIFORM_3UIV:
+         case OPCODE_UNIFORM_4UIV:
+            free(n[3].data);
+            n += InstSize[n[0].opcode];
+            break;
+         case OPCODE_UNIFORM_MATRIX22:
+         case OPCODE_UNIFORM_MATRIX33:
+         case OPCODE_UNIFORM_MATRIX44:
+         case OPCODE_UNIFORM_MATRIX24:
+         case OPCODE_UNIFORM_MATRIX42:
+         case OPCODE_UNIFORM_MATRIX23:
+         case OPCODE_UNIFORM_MATRIX32:
+         case OPCODE_UNIFORM_MATRIX34:
+         case OPCODE_UNIFORM_MATRIX43:
+            free(n[4].data);
+            n += InstSize[n[0].opcode];
+            break;
+
+         case OPCODE_CONTINUE:
+            n = (Node *) n[1].next;
+            free(block);
+            block = n;
+            break;
+         case OPCODE_END_OF_LIST:
+            free(block);
+            done = GL_TRUE;
+            break;
+         default:
+            /* Most frequent case */
+            n += InstSize[n[0].opcode];
+            break;
+         }
+      }
+   }
+
+   free(dlist);
+}
+
+
+/**
+ * Destroy a display list and remove from hash table.
+ * \param list - display list number
+ */
+static void
+destroy_list(struct gl_context *ctx, GLuint list)
+{
+   struct gl_display_list *dlist;
+
+   if (list == 0)
+      return;
+
+   dlist = lookup_list(ctx, list);
+   if (!dlist)
+      return;
+
+   _mesa_delete_list(ctx, dlist);
+   _mesa_HashRemove(ctx->Shared->DisplayList, list);
+}
+
+
+/*
+ * Translate the nth element of list from <type> to GLint.
+ */
+static GLint
+translate_id(GLsizei n, GLenum type, const GLvoid * list)
+{
+   GLbyte *bptr;
+   GLubyte *ubptr;
+   GLshort *sptr;
+   GLushort *usptr;
+   GLint *iptr;
+   GLuint *uiptr;
+   GLfloat *fptr;
+
+   switch (type) {
+   case GL_BYTE:
+      bptr = (GLbyte *) list;
+      return (GLint) bptr[n];
+   case GL_UNSIGNED_BYTE:
+      ubptr = (GLubyte *) list;
+      return (GLint) ubptr[n];
+   case GL_SHORT:
+      sptr = (GLshort *) list;
+      return (GLint) sptr[n];
+   case GL_UNSIGNED_SHORT:
+      usptr = (GLushort *) list;
+      return (GLint) usptr[n];
+   case GL_INT:
+      iptr = (GLint *) list;
+      return iptr[n];
+   case GL_UNSIGNED_INT:
+      uiptr = (GLuint *) list;
+      return (GLint) uiptr[n];
+   case GL_FLOAT:
+      fptr = (GLfloat *) list;
+      return (GLint) FLOORF(fptr[n]);
+   case GL_2_BYTES:
+      ubptr = ((GLubyte *) list) + 2 * n;
+      return (GLint) ubptr[0] * 256
+           + (GLint) ubptr[1];
+   case GL_3_BYTES:
+      ubptr = ((GLubyte *) list) + 3 * n;
+      return (GLint) ubptr[0] * 65536
+           + (GLint) ubptr[1] * 256
+           + (GLint) ubptr[2];
+   case GL_4_BYTES:
+      ubptr = ((GLubyte *) list) + 4 * n;
+      return (GLint) ubptr[0] * 16777216
+           + (GLint) ubptr[1] * 65536
+           + (GLint) ubptr[2] * 256
+           + (GLint) ubptr[3];
+   default:
+      return 0;
+   }
+}
+
+
+
+
+/**********************************************************************/
+/*****                        Public                              *****/
+/**********************************************************************/
+
+/**
+ * Wrapper for _mesa_unpack_image() that handles pixel buffer objects.
+ * If we run out of memory, GL_OUT_OF_MEMORY will be recorded.
+ */
+static GLvoid *
+unpack_image(struct gl_context *ctx, GLuint dimensions,
+             GLsizei width, GLsizei height, GLsizei depth,
+             GLenum format, GLenum type, const GLvoid * pixels,
+             const struct gl_pixelstore_attrib *unpack)
+{
+   if (!_mesa_is_bufferobj(unpack->BufferObj)) {
+      /* no PBO */
+      GLvoid *image = _mesa_unpack_image(dimensions, width, height, depth,
+                                         format, type, pixels, unpack);
+      if (pixels && !image) {
+         _mesa_error(ctx, GL_OUT_OF_MEMORY, "display list construction");
+      }
+      return image;
+   }
+   else if (_mesa_validate_pbo_access(dimensions, unpack, width, height,
+                                      depth, format, type, INT_MAX, pixels)) {
+      const GLubyte *map, *src;
+      GLvoid *image;
+
+      map = (GLubyte *)
+         ctx->Driver.MapBuffer(ctx, GL_PIXEL_UNPACK_BUFFER_EXT,
+                               GL_READ_ONLY_ARB, unpack->BufferObj);
+      if (!map) {
+         /* unable to map src buffer! */
+         _mesa_error(ctx, GL_INVALID_OPERATION, "unable to map PBO");
+         return NULL;
+      }
+
+      src = ADD_POINTERS(map, pixels);
+      image = _mesa_unpack_image(dimensions, width, height, depth,
+                                 format, type, src, unpack);
+
+      ctx->Driver.UnmapBuffer(ctx, GL_PIXEL_UNPACK_BUFFER_EXT,
+                              unpack->BufferObj);
+
+      if (!image) {
+         _mesa_error(ctx, GL_OUT_OF_MEMORY, "display list construction");
+      }
+      return image;
+   }
+   /* bad access! */
+   return NULL;
+}
+
+
+/**
+ * Allocate space for a display list instruction (opcode + payload space).
+ * \param opcode  the instruction opcode (OPCODE_* value)
+ * \param bytes   instruction payload size (not counting opcode)
+ * \return pointer to allocated memory (the opcode space)
+ */
+static Node *
+dlist_alloc(struct gl_context *ctx, OpCode opcode, GLuint bytes)
+{
+   const GLuint numNodes = 1 + (bytes + sizeof(Node) - 1) / sizeof(Node);
+   Node *n;
+
+   if (opcode < (GLuint) OPCODE_EXT_0) {
+      if (InstSize[opcode] == 0) {
+         /* save instruction size now */
+         InstSize[opcode] = numNodes;
+      }
+      else {
+         /* make sure instruction size agrees */
+         ASSERT(numNodes == InstSize[opcode]);
+      }
+   }
+
+   if (ctx->ListState.CurrentPos + numNodes + 2 > BLOCK_SIZE) {
+      /* This block is full.  Allocate a new block and chain to it */
+      Node *newblock;
+      n = ctx->ListState.CurrentBlock + ctx->ListState.CurrentPos;
+      n[0].opcode = OPCODE_CONTINUE;
+      newblock = (Node *) malloc(sizeof(Node) * BLOCK_SIZE);
+      if (!newblock) {
+         _mesa_error(ctx, GL_OUT_OF_MEMORY, "Building display list");
+         return NULL;
+      }
+      n[1].next = (Node *) newblock;
+      ctx->ListState.CurrentBlock = newblock;
+      ctx->ListState.CurrentPos = 0;
+   }
+
+   n = ctx->ListState.CurrentBlock + ctx->ListState.CurrentPos;
+   ctx->ListState.CurrentPos += numNodes;
+
+   n[0].opcode = opcode;
+
+   return n;
+}
+
+
+
+/**
+ * Allocate space for a display list instruction.  Used by callers outside
+ * this file for things like VBO vertex data.
+ *
+ * \param opcode  the instruction opcode (OPCODE_* value)
+ * \param bytes   instruction size in bytes, not counting opcode.
+ * \return pointer to the usable data area (not including the internal
+ *         opcode).
+ */
+void *
+_mesa_dlist_alloc(struct gl_context *ctx, GLuint opcode, GLuint bytes)
+{
+   Node *n = dlist_alloc(ctx, (OpCode) opcode, bytes);
+   if (n)
+      return n + 1;  /* return pointer to payload area, after opcode */
+   else
+      return NULL;
+}
+
+
+/**
+ * This function allows modules and drivers to get their own opcodes
+ * for extending display list functionality.
+ * \param ctx  the rendering context
+ * \param size  number of bytes for storing the new display list command
+ * \param execute  function to execute the new display list command
+ * \param destroy  function to destroy the new display list command
+ * \param print  function to print the new display list command
+ * \return  the new opcode number or -1 if error
+ */
+GLint
+_mesa_dlist_alloc_opcode(struct gl_context *ctx,
+                         GLuint size,
+                         void (*execute) (struct gl_context *, void *),
+                         void (*destroy) (struct gl_context *, void *),
+                         void (*print) (struct gl_context *, void *))
+{
+   if (ctx->ListExt->NumOpcodes < MAX_DLIST_EXT_OPCODES) {
+      const GLuint i = ctx->ListExt->NumOpcodes++;
+      ctx->ListExt->Opcode[i].Size =
+         1 + (size + sizeof(Node) - 1) / sizeof(Node);
+      ctx->ListExt->Opcode[i].Execute = execute;
+      ctx->ListExt->Opcode[i].Destroy = destroy;
+      ctx->ListExt->Opcode[i].Print = print;
+      return i + OPCODE_EXT_0;
+   }
+   return -1;
+}
+
+
+/**
+ * Allocate space for a display list instruction.  The space is basically
+ * an array of Nodes where node[0] holds the opcode, node[1] is the first
+ * function parameter, node[2] is the second parameter, etc.
+ *
+ * \param opcode  one of OPCODE_x
+ * \param nparams  number of function parameters
+ * \return  pointer to start of instruction space
+ */
+static INLINE Node *
+alloc_instruction(struct gl_context *ctx, OpCode opcode, GLuint nparams)
+{
+   return dlist_alloc(ctx, opcode, nparams * sizeof(Node));
+}
+
+
+
+/*
+ * Display List compilation functions
+ */
+static void GLAPIENTRY
+save_Accum(GLenum op, GLfloat value)
+{
+   GET_CURRENT_CONTEXT(ctx);
+   Node *n;
+   ASSERT_OUTSIDE_SAVE_BEGIN_END_AND_FLUSH(ctx);
+   n = alloc_instruction(ctx, OPCODE_ACCUM, 2);
+   if (n) {
+      n[1].e = op;
+      n[2].f = value;
+   }
+   if (ctx->ExecuteFlag) {
+      CALL_Accum(ctx->Exec, (op, value));
+   }
+}
+
+
+static void GLAPIENTRY
+save_AlphaFunc(GLenum func, GLclampf ref)
+{
+   GET_CURRENT_CONTEXT(ctx);
+   Node *n;
+   ASSERT_OUTSIDE_SAVE_BEGIN_END_AND_FLUSH(ctx);
+   n = alloc_instruction(ctx, OPCODE_ALPHA_FUNC, 2);
+   if (n) {
+      n[1].e = func;
+      n[2].f = (GLfloat) ref;
+   }
+   if (ctx->ExecuteFlag) {
+      CALL_AlphaFunc(ctx->Exec, (func, ref));
+   }
+}
+
+
+static void GLAPIENTRY
+save_BindTexture(GLenum target, GLuint texture)
+{
+   GET_CURRENT_CONTEXT(ctx);
+   Node *n;
+   ASSERT_OUTSIDE_SAVE_BEGIN_END_AND_FLUSH(ctx);
+   n = alloc_instruction(ctx, OPCODE_BIND_TEXTURE, 2);
+   if (n) {
+      n[1].e = target;
+      n[2].ui = texture;
+   }
+   if (ctx->ExecuteFlag) {
+      CALL_BindTexture(ctx->Exec, (target, texture));
+   }
+}
+
+
+static void GLAPIENTRY
+save_Bitmap(GLsizei width, GLsizei height,
+            GLfloat xorig, GLfloat yorig,
+            GLfloat xmove, GLfloat ymove, const GLubyte * pixels)
+{
+   GET_CURRENT_CONTEXT(ctx);
+   Node *n;
+   ASSERT_OUTSIDE_SAVE_BEGIN_END_AND_FLUSH(ctx);
+   n = alloc_instruction(ctx, OPCODE_BITMAP, 7);
+   if (n) {
+      n[1].i = (GLint) width;
+      n[2].i = (GLint) height;
+      n[3].f = xorig;
+      n[4].f = yorig;
+      n[5].f = xmove;
+      n[6].f = ymove;
+      n[7].data = _mesa_unpack_bitmap(width, height, pixels, &ctx->Unpack);
+   }
+   if (ctx->ExecuteFlag) {
+      CALL_Bitmap(ctx->Exec, (width, height,
+                              xorig, yorig, xmove, ymove, pixels));
+   }
+}
+
+
+static void GLAPIENTRY
+save_BlendEquation(GLenum mode)
+{
+   GET_CURRENT_CONTEXT(ctx);
+   Node *n;
+   ASSERT_OUTSIDE_SAVE_BEGIN_END_AND_FLUSH(ctx);
+   n = alloc_instruction(ctx, OPCODE_BLEND_EQUATION, 1);
+   if (n) {
+      n[1].e = mode;
+   }
+   if (ctx->ExecuteFlag) {
+      CALL_BlendEquation(ctx->Exec, (mode));
+   }
+}
+
+
+static void GLAPIENTRY
+save_BlendEquationSeparateEXT(GLenum modeRGB, GLenum modeA)
+{
+   GET_CURRENT_CONTEXT(ctx);
+   Node *n;
+   ASSERT_OUTSIDE_SAVE_BEGIN_END_AND_FLUSH(ctx);
+   n = alloc_instruction(ctx, OPCODE_BLEND_EQUATION_SEPARATE, 2);
+   if (n) {
+      n[1].e = modeRGB;
+      n[2].e = modeA;
+   }
+   if (ctx->ExecuteFlag) {
+      CALL_BlendEquationSeparateEXT(ctx->Exec, (modeRGB, modeA));
+   }
+}
+
+
+static void GLAPIENTRY
+save_BlendFuncSeparateEXT(GLenum sfactorRGB, GLenum dfactorRGB,
+                          GLenum sfactorA, GLenum dfactorA)
+{
+   GET_CURRENT_CONTEXT(ctx);
+   Node *n;
+   ASSERT_OUTSIDE_SAVE_BEGIN_END_AND_FLUSH(ctx);
+   n = alloc_instruction(ctx, OPCODE_BLEND_FUNC_SEPARATE, 4);
+   if (n) {
+      n[1].e = sfactorRGB;
+      n[2].e = dfactorRGB;
+      n[3].e = sfactorA;
+      n[4].e = dfactorA;
+   }
+   if (ctx->ExecuteFlag) {
+      CALL_BlendFuncSeparateEXT(ctx->Exec,
+                                (sfactorRGB, dfactorRGB, sfactorA, dfactorA));
+   }
+}
+
+
+static void GLAPIENTRY
+save_BlendFunc(GLenum srcfactor, GLenum dstfactor)
+{
+   save_BlendFuncSeparateEXT(srcfactor, dstfactor, srcfactor, dstfactor);
+}
+
+
+static void GLAPIENTRY
+save_BlendColor(GLfloat red, GLfloat green, GLfloat blue, GLfloat alpha)
+{
+   GET_CURRENT_CONTEXT(ctx);
+   Node *n;
+   ASSERT_OUTSIDE_SAVE_BEGIN_END_AND_FLUSH(ctx);
+   n = alloc_instruction(ctx, OPCODE_BLEND_COLOR, 4);
+   if (n) {
+      n[1].f = red;
+      n[2].f = green;
+      n[3].f = blue;
+      n[4].f = alpha;
+   }
+   if (ctx->ExecuteFlag) {
+      CALL_BlendColor(ctx->Exec, (red, green, blue, alpha));
+   }
+}
+
+/* GL_ARB_draw_buffers_blend */
+static void GLAPIENTRY
+save_BlendFuncSeparatei(GLuint buf, GLenum sfactorRGB, GLenum dfactorRGB,
+                        GLenum sfactorA, GLenum dfactorA)
+{
+   GET_CURRENT_CONTEXT(ctx);
+   Node *n;
+   ASSERT_OUTSIDE_SAVE_BEGIN_END_AND_FLUSH(ctx);
+   n = alloc_instruction(ctx, OPCODE_BLEND_FUNC_SEPARATE_I, 5);
+   if (n) {
+      n[1].ui = buf;
+      n[2].e = sfactorRGB;
+      n[3].e = dfactorRGB;
+      n[4].e = sfactorA;
+      n[5].e = dfactorA;
+   }
+   if (ctx->ExecuteFlag) {
+      CALL_BlendFuncSeparateiARB(ctx->Exec, (buf, sfactorRGB, dfactorRGB,
+                                             sfactorA, dfactorA));
+   }
+}
+
+/* GL_ARB_draw_buffers_blend */
+static void GLAPIENTRY
+save_BlendFunci(GLuint buf, GLenum sfactor, GLenum dfactor)
+{
+   GET_CURRENT_CONTEXT(ctx);
+   Node *n;
+   ASSERT_OUTSIDE_SAVE_BEGIN_END_AND_FLUSH(ctx);
+   n = alloc_instruction(ctx, OPCODE_BLEND_FUNC_SEPARATE_I, 3);
+   if (n) {
+      n[1].ui = buf;
+      n[2].e = sfactor;
+      n[3].e = dfactor;
+   }
+   if (ctx->ExecuteFlag) {
+      CALL_BlendFunciARB(ctx->Exec, (buf, sfactor, dfactor));
+   }
+}
+
+/* GL_ARB_draw_buffers_blend */
+static void GLAPIENTRY
+save_BlendEquationi(GLuint buf, GLenum mode)
+{
+   GET_CURRENT_CONTEXT(ctx);
+   Node *n;
+   ASSERT_OUTSIDE_SAVE_BEGIN_END_AND_FLUSH(ctx);
+   n = alloc_instruction(ctx, OPCODE_BLEND_EQUATION_I, 2);
+   if (n) {
+      n[1].ui = buf;
+      n[2].e = mode;
+   }
+   if (ctx->ExecuteFlag) {
+      CALL_BlendEquationiARB(ctx->Exec, (buf, mode));
+   }
+}
+
+/* GL_ARB_draw_buffers_blend */
+static void GLAPIENTRY
+save_BlendEquationSeparatei(GLuint buf, GLenum modeRGB, GLenum modeA)
+{
+   GET_CURRENT_CONTEXT(ctx);
+   Node *n;
+   ASSERT_OUTSIDE_SAVE_BEGIN_END_AND_FLUSH(ctx);
+   n = alloc_instruction(ctx, OPCODE_BLEND_EQUATION_SEPARATE_I, 3);
+   if (n) {
+      n[1].ui = buf;
+      n[2].e = modeRGB;
+      n[3].e = modeA;
+   }
+   if (ctx->ExecuteFlag) {
+      CALL_BlendEquationSeparateiARB(ctx->Exec, (buf, modeRGB, modeA));
+   }
+}
+
+
+static void invalidate_saved_current_state( struct gl_context *ctx )
+{
+   GLint i;
+
+   for (i = 0; i < VERT_ATTRIB_MAX; i++)
+      ctx->ListState.ActiveAttribSize[i] = 0;
+
+   for (i = 0; i < MAT_ATTRIB_MAX; i++)
+      ctx->ListState.ActiveMaterialSize[i] = 0;
+
+   memset(&ctx->ListState.Current, 0, sizeof ctx->ListState.Current);
+
+   ctx->Driver.CurrentSavePrimitive = PRIM_UNKNOWN;
+}
+
+static void GLAPIENTRY
+save_CallList(GLuint list)
+{
+   GET_CURRENT_CONTEXT(ctx);
+   Node *n;
+   SAVE_FLUSH_VERTICES(ctx);
+
+   n = alloc_instruction(ctx, OPCODE_CALL_LIST, 1);
+   if (n) {
+      n[1].ui = list;
+   }
+
+   /* After this, we don't know what state we're in.  Invalidate all
+    * cached information previously gathered:
+    */
+   invalidate_saved_current_state( ctx );
+
+   if (ctx->ExecuteFlag) {
+      _mesa_CallList(list);
+   }
+}
+
+
+static void GLAPIENTRY
+save_CallLists(GLsizei num, GLenum type, const GLvoid * lists)
+{
+   GET_CURRENT_CONTEXT(ctx);
+   GLint i;
+   GLboolean typeErrorFlag;
+
+   SAVE_FLUSH_VERTICES(ctx);
+
+   switch (type) {
+   case GL_BYTE:
+   case GL_UNSIGNED_BYTE:
+   case GL_SHORT:
+   case GL_UNSIGNED_SHORT:
+   case GL_INT:
+   case GL_UNSIGNED_INT:
+   case GL_FLOAT:
+   case GL_2_BYTES:
+   case GL_3_BYTES:
+   case GL_4_BYTES:
+      typeErrorFlag = GL_FALSE;
+      break;
+   default:
+      typeErrorFlag = GL_TRUE;
+   }
+
+   for (i = 0; i < num; i++) {
+      GLint list = translate_id(i, type, lists);
+      Node *n = alloc_instruction(ctx, OPCODE_CALL_LIST_OFFSET, 2);
+      if (n) {
+         n[1].i = list;
+         n[2].b = typeErrorFlag;
+      }
+   }
+
+   /* After this, we don't know what state we're in.  Invalidate all
+    * cached information previously gathered:
+    */
+   invalidate_saved_current_state( ctx );
+
+   if (ctx->ExecuteFlag) {
+      CALL_CallLists(ctx->Exec, (num, type, lists));
+   }
+}
+
+
+static void GLAPIENTRY
+save_Clear(GLbitfield mask)
+{
+   GET_CURRENT_CONTEXT(ctx);
+   Node *n;
+   ASSERT_OUTSIDE_SAVE_BEGIN_END_AND_FLUSH(ctx);
+   n = alloc_instruction(ctx, OPCODE_CLEAR, 1);
+   if (n) {
+      n[1].bf = mask;
+   }
+   if (ctx->ExecuteFlag) {
+      CALL_Clear(ctx->Exec, (mask));
+   }
+}
+
+
+static void GLAPIENTRY
+save_ClearBufferiv(GLenum buffer, GLint drawbuffer, const GLint *value)
+{
+   GET_CURRENT_CONTEXT(ctx);
+   Node *n;
+   ASSERT_OUTSIDE_SAVE_BEGIN_END_AND_FLUSH(ctx);
+   n = alloc_instruction(ctx, OPCODE_CLEAR_BUFFER_IV, 6);
+   if (n) {
+      n[1].e = buffer;
+      n[2].i = drawbuffer;
+      n[3].i = value[0];
+      if (buffer == GL_COLOR) {
+         n[4].i = value[1];
+         n[5].i = value[2];
+         n[6].i = value[3];
+      }
+      else {
+         n[4].i = 0;
+         n[5].i = 0;
+         n[6].i = 0;
+      }
+   }
+   if (ctx->ExecuteFlag) {
+      /*CALL_ClearBufferiv(ctx->Exec, (buffer, drawbuffer, value));*/
+   }
+}
+
+
+static void GLAPIENTRY
+save_ClearBufferuiv(GLenum buffer, GLint drawbuffer, const GLuint *value)
+{
+   GET_CURRENT_CONTEXT(ctx);
+   Node *n;
+   ASSERT_OUTSIDE_SAVE_BEGIN_END_AND_FLUSH(ctx);
+   n = alloc_instruction(ctx, OPCODE_CLEAR_BUFFER_UIV, 6);
+   if (n) {
+      n[1].e = buffer;
+      n[2].i = drawbuffer;
+      n[3].ui = value[0];
+      if (buffer == GL_COLOR) {
+         n[4].ui = value[1];
+         n[5].ui = value[2];
+         n[6].ui = value[3];
+      }
+      else {
+         n[4].ui = 0;
+         n[5].ui = 0;
+         n[6].ui = 0;
+      }
+   }
+   if (ctx->ExecuteFlag) {
+      /*CALL_ClearBufferuiv(ctx->Exec, (buffer, drawbuffer, value));*/
+   }
+}
+
+
+static void GLAPIENTRY
+save_ClearBufferfv(GLenum buffer, GLint drawbuffer, const GLfloat *value)
+{
+   GET_CURRENT_CONTEXT(ctx);
+   Node *n;
+   ASSERT_OUTSIDE_SAVE_BEGIN_END_AND_FLUSH(ctx);
+   n = alloc_instruction(ctx, OPCODE_CLEAR_BUFFER_FV, 6);
+   if (n) {
+      n[1].e = buffer;
+      n[2].i = drawbuffer;
+      n[3].f = value[0];
+      if (buffer == GL_COLOR) {
+         n[4].f = value[1];
+         n[5].f = value[2];
+         n[6].f = value[3];
+      }
+      else {
+         n[4].f = 0.0F;
+         n[5].f = 0.0F;
+         n[6].f = 0.0F;
+      }
+   }
+   if (ctx->ExecuteFlag) {
+      /*CALL_ClearBufferuiv(ctx->Exec, (buffer, drawbuffer, value));*/
+   }
+}
+
+
+static void GLAPIENTRY
+save_ClearBufferfi(GLenum buffer, GLint drawbuffer,
+                   GLfloat depth, GLint stencil)
+{
+   GET_CURRENT_CONTEXT(ctx);
+   Node *n;
+   ASSERT_OUTSIDE_SAVE_BEGIN_END_AND_FLUSH(ctx);
+   n = alloc_instruction(ctx, OPCODE_CLEAR_BUFFER_FI, 4);
+   if (n) {
+      n[1].e = buffer;
+      n[2].i = drawbuffer;
+      n[3].f = depth;
+      n[4].i = stencil;
+   }
+   if (ctx->ExecuteFlag) {
+      /*CALL_ClearBufferfi(ctx->Exec, (buffer, drawbuffer, depth, stencil));*/
+   }
+}
+
+
+static void GLAPIENTRY
+save_ClearAccum(GLfloat red, GLfloat green, GLfloat blue, GLfloat alpha)
+{
+   GET_CURRENT_CONTEXT(ctx);
+   Node *n;
+   ASSERT_OUTSIDE_SAVE_BEGIN_END_AND_FLUSH(ctx);
+   n = alloc_instruction(ctx, OPCODE_CLEAR_ACCUM, 4);
+   if (n) {
+      n[1].f = red;
+      n[2].f = green;
+      n[3].f = blue;
+      n[4].f = alpha;
+   }
+   if (ctx->ExecuteFlag) {
+      CALL_ClearAccum(ctx->Exec, (red, green, blue, alpha));
+   }
+}
+
+
+static void GLAPIENTRY
+save_ClearColor(GLclampf red, GLclampf green, GLclampf blue, GLclampf alpha)
+{
+   GET_CURRENT_CONTEXT(ctx);
+   Node *n;
+   ASSERT_OUTSIDE_SAVE_BEGIN_END_AND_FLUSH(ctx);
+   n = alloc_instruction(ctx, OPCODE_CLEAR_COLOR, 4);
+   if (n) {
+      n[1].f = red;
+      n[2].f = green;
+      n[3].f = blue;
+      n[4].f = alpha;
+   }
+   if (ctx->ExecuteFlag) {
+      CALL_ClearColor(ctx->Exec, (red, green, blue, alpha));
+   }
+}
+
+
+static void GLAPIENTRY
+save_ClearDepth(GLclampd depth)
+{
+   GET_CURRENT_CONTEXT(ctx);
+   Node *n;
+   ASSERT_OUTSIDE_SAVE_BEGIN_END_AND_FLUSH(ctx);
+   n = alloc_instruction(ctx, OPCODE_CLEAR_DEPTH, 1);
+   if (n) {
+      n[1].f = (GLfloat) depth;
+   }
+   if (ctx->ExecuteFlag) {
+      CALL_ClearDepth(ctx->Exec, (depth));
+   }
+}
+
+
+static void GLAPIENTRY
+save_ClearIndex(GLfloat c)
+{
+   GET_CURRENT_CONTEXT(ctx);
+   Node *n;
+   ASSERT_OUTSIDE_SAVE_BEGIN_END_AND_FLUSH(ctx);
+   n = alloc_instruction(ctx, OPCODE_CLEAR_INDEX, 1);
+   if (n) {
+      n[1].f = c;
+   }
+   if (ctx->ExecuteFlag) {
+      CALL_ClearIndex(ctx->Exec, (c));
+   }
+}
+
+
+static void GLAPIENTRY
+save_ClearStencil(GLint s)
+{
+   GET_CURRENT_CONTEXT(ctx);
+   Node *n;
+   ASSERT_OUTSIDE_SAVE_BEGIN_END_AND_FLUSH(ctx);
+   n = alloc_instruction(ctx, OPCODE_CLEAR_STENCIL, 1);
+   if (n) {
+      n[1].i = s;
+   }
+   if (ctx->ExecuteFlag) {
+      CALL_ClearStencil(ctx->Exec, (s));
+   }
+}
+
+
+static void GLAPIENTRY
+save_ClipPlane(GLenum plane, const GLdouble * equ)
+{
+   GET_CURRENT_CONTEXT(ctx);
+   Node *n;
+   ASSERT_OUTSIDE_SAVE_BEGIN_END_AND_FLUSH(ctx);
+   n = alloc_instruction(ctx, OPCODE_CLIP_PLANE, 5);
+   if (n) {
+      n[1].e = plane;
+      n[2].f = (GLfloat) equ[0];
+      n[3].f = (GLfloat) equ[1];
+      n[4].f = (GLfloat) equ[2];
+      n[5].f = (GLfloat) equ[3];
+   }
+   if (ctx->ExecuteFlag) {
+      CALL_ClipPlane(ctx->Exec, (plane, equ));
+   }
+}
+
+
+
+static void GLAPIENTRY
+save_ColorMask(GLboolean red, GLboolean green,
+               GLboolean blue, GLboolean alpha)
+{
+   GET_CURRENT_CONTEXT(ctx);
+   Node *n;
+   ASSERT_OUTSIDE_SAVE_BEGIN_END_AND_FLUSH(ctx);
+   n = alloc_instruction(ctx, OPCODE_COLOR_MASK, 4);
+   if (n) {
+      n[1].b = red;
+      n[2].b = green;
+      n[3].b = blue;
+      n[4].b = alpha;
+   }
+   if (ctx->ExecuteFlag) {
+      CALL_ColorMask(ctx->Exec, (red, green, blue, alpha));
+   }
+}
+
+
+static void GLAPIENTRY
+save_ColorMaskIndexed(GLuint buf, GLboolean red, GLboolean green,
+                      GLboolean blue, GLboolean alpha)
+{
+   GET_CURRENT_CONTEXT(ctx);
+   Node *n;
+   ASSERT_OUTSIDE_SAVE_BEGIN_END_AND_FLUSH(ctx);
+   n = alloc_instruction(ctx, OPCODE_COLOR_MASK_INDEXED, 5);
+   if (n) {
+      n[1].ui = buf;
+      n[2].b = red;
+      n[3].b = green;
+      n[4].b = blue;
+      n[5].b = alpha;
+   }
+   if (ctx->ExecuteFlag) {
+      /*CALL_ColorMaskIndexedEXT(ctx->Exec, (buf, red, green, blue, alpha));*/
+   }
+}
+
+
+static void GLAPIENTRY
+save_ColorMaterial(GLenum face, GLenum mode)
+{
+   GET_CURRENT_CONTEXT(ctx);
+   Node *n;
+   ASSERT_OUTSIDE_SAVE_BEGIN_END_AND_FLUSH(ctx);
+
+   n = alloc_instruction(ctx, OPCODE_COLOR_MATERIAL, 2);
+   if (n) {
+      n[1].e = face;
+      n[2].e = mode;
+   }
+   if (ctx->ExecuteFlag) {
+      CALL_ColorMaterial(ctx->Exec, (face, mode));
+   }
+}
+
+
+static void GLAPIENTRY
+save_ColorTable(GLenum target, GLenum internalFormat,
+                GLsizei width, GLenum format, GLenum type,
+                const GLvoid * table)
+{
+   GET_CURRENT_CONTEXT(ctx);
+   if (_mesa_is_proxy_texture(target)) {
+      /* execute immediately */
+      CALL_ColorTable(ctx->Exec, (target, internalFormat, width,
+                                  format, type, table));
+   }
+   else {
+      Node *n;
+      ASSERT_OUTSIDE_SAVE_BEGIN_END_AND_FLUSH(ctx);
+      n = alloc_instruction(ctx, OPCODE_COLOR_TABLE, 6);
+      if (n) {
+         n[1].e = target;
+         n[2].e = internalFormat;
+         n[3].i = width;
+         n[4].e = format;
+         n[5].e = type;
+         n[6].data = unpack_image(ctx, 1, width, 1, 1, format, type, table,
+                                  &ctx->Unpack);
+      }
+      if (ctx->ExecuteFlag) {
+         CALL_ColorTable(ctx->Exec, (target, internalFormat, width,
+                                     format, type, table));
+      }
+   }
+}
+
+
+
+static void GLAPIENTRY
+save_ColorTableParameterfv(GLenum target, GLenum pname,
+                           const GLfloat *params)
+{
+   GET_CURRENT_CONTEXT(ctx);
+   Node *n;
+
+   ASSERT_OUTSIDE_SAVE_BEGIN_END_AND_FLUSH(ctx);
+
+   n = alloc_instruction(ctx, OPCODE_COLOR_TABLE_PARAMETER_FV, 6);
+   if (n) {
+      n[1].e = target;
+      n[2].e = pname;
+      n[3].f = params[0];
+      if (pname == GL_COLOR_TABLE_SGI ||
+          pname == GL_POST_CONVOLUTION_COLOR_TABLE_SGI ||
+          pname == GL_TEXTURE_COLOR_TABLE_SGI) {
+         n[4].f = params[1];
+         n[5].f = params[2];
+         n[6].f = params[3];
+      }
+   }
+
+   if (ctx->ExecuteFlag) {
+      CALL_ColorTableParameterfv(ctx->Exec, (target, pname, params));
+   }
+}
+
+
+static void GLAPIENTRY
+save_ColorTableParameteriv(GLenum target, GLenum pname, const GLint *params)
+{
+   GET_CURRENT_CONTEXT(ctx);
+   Node *n;
+
+   ASSERT_OUTSIDE_SAVE_BEGIN_END_AND_FLUSH(ctx);
+
+   n = alloc_instruction(ctx, OPCODE_COLOR_TABLE_PARAMETER_IV, 6);
+   if (n) {
+      n[1].e = target;
+      n[2].e = pname;
+      n[3].i = params[0];
+      if (pname == GL_COLOR_TABLE_SGI ||
+          pname == GL_POST_CONVOLUTION_COLOR_TABLE_SGI ||
+          pname == GL_TEXTURE_COLOR_TABLE_SGI) {
+         n[4].i = params[1];
+         n[5].i = params[2];
+         n[6].i = params[3];
+      }
+   }
+
+   if (ctx->ExecuteFlag) {
+      CALL_ColorTableParameteriv(ctx->Exec, (target, pname, params));
+   }
+}
+
+
+
+static void GLAPIENTRY
+save_ColorSubTable(GLenum target, GLsizei start, GLsizei count,
+                   GLenum format, GLenum type, const GLvoid * table)
+{
+   GET_CURRENT_CONTEXT(ctx);
+   Node *n;
+   ASSERT_OUTSIDE_SAVE_BEGIN_END_AND_FLUSH(ctx);
+   n = alloc_instruction(ctx, OPCODE_COLOR_SUB_TABLE, 6);
+   if (n) {
+      n[1].e = target;
+      n[2].i = start;
+      n[3].i = count;
+      n[4].e = format;
+      n[5].e = type;
+      n[6].data = unpack_image(ctx, 1, count, 1, 1, format, type, table,
+                               &ctx->Unpack);
+   }
+   if (ctx->ExecuteFlag) {
+      CALL_ColorSubTable(ctx->Exec,
+                         (target, start, count, format, type, table));
+   }
+}
+
+
+static void GLAPIENTRY
+save_CopyColorSubTable(GLenum target, GLsizei start,
+                       GLint x, GLint y, GLsizei width)
+{
+   GET_CURRENT_CONTEXT(ctx);
+   Node *n;
+
+   ASSERT_OUTSIDE_SAVE_BEGIN_END_AND_FLUSH(ctx);
+   n = alloc_instruction(ctx, OPCODE_COPY_COLOR_SUB_TABLE, 5);
+   if (n) {
+      n[1].e = target;
+      n[2].i = start;
+      n[3].i = x;
+      n[4].i = y;
+      n[5].i = width;
+   }
+   if (ctx->ExecuteFlag) {
+      CALL_CopyColorSubTable(ctx->Exec, (target, start, x, y, width));
+   }
+}
+
+
+static void GLAPIENTRY
+save_CopyColorTable(GLenum target, GLenum internalformat,
+                    GLint x, GLint y, GLsizei width)
+{
+   GET_CURRENT_CONTEXT(ctx);
+   Node *n;
+
+   ASSERT_OUTSIDE_SAVE_BEGIN_END_AND_FLUSH(ctx);
+   n = alloc_instruction(ctx, OPCODE_COPY_COLOR_TABLE, 5);
+   if (n) {
+      n[1].e = target;
+      n[2].e = internalformat;
+      n[3].i = x;
+      n[4].i = y;
+      n[5].i = width;
+   }
+   if (ctx->ExecuteFlag) {
+      CALL_CopyColorTable(ctx->Exec, (target, internalformat, x, y, width));
+   }
+}
+
+
+static void GLAPIENTRY
+save_ConvolutionFilter1D(GLenum target, GLenum internalFormat, GLsizei width,
+                         GLenum format, GLenum type, const GLvoid * filter)
+{
+   GET_CURRENT_CONTEXT(ctx);
+   Node *n;
+
+   ASSERT_OUTSIDE_SAVE_BEGIN_END_AND_FLUSH(ctx);
+
+   n = alloc_instruction(ctx, OPCODE_CONVOLUTION_FILTER_1D, 6);
+   if (n) {
+      n[1].e = target;
+      n[2].e = internalFormat;
+      n[3].i = width;
+      n[4].e = format;
+      n[5].e = type;
+      n[6].data = unpack_image(ctx, 1, width, 1, 1, format, type, filter,
+                               &ctx->Unpack);
+   }
+   if (ctx->ExecuteFlag) {
+      CALL_ConvolutionFilter1D(ctx->Exec, (target, internalFormat, width,
+                                           format, type, filter));
+   }
+}
+
+
+static void GLAPIENTRY
+save_ConvolutionFilter2D(GLenum target, GLenum internalFormat,
+                         GLsizei width, GLsizei height, GLenum format,
+                         GLenum type, const GLvoid * filter)
+{
+   GET_CURRENT_CONTEXT(ctx);
+   Node *n;
+
+   ASSERT_OUTSIDE_SAVE_BEGIN_END_AND_FLUSH(ctx);
+
+   n = alloc_instruction(ctx, OPCODE_CONVOLUTION_FILTER_2D, 7);
+   if (n) {
+      n[1].e = target;
+      n[2].e = internalFormat;
+      n[3].i = width;
+      n[4].i = height;
+      n[5].e = format;
+      n[6].e = type;
+      n[7].data = unpack_image(ctx, 2, width, height, 1, format, type, filter,
+                               &ctx->Unpack);
+   }
+   if (ctx->ExecuteFlag) {
+      CALL_ConvolutionFilter2D(ctx->Exec,
+                               (target, internalFormat, width, height, format,
+                                type, filter));
+   }
+}
+
+
+static void GLAPIENTRY
+save_ConvolutionParameteri(GLenum target, GLenum pname, GLint param)
+{
+   GET_CURRENT_CONTEXT(ctx);
+   Node *n;
+   ASSERT_OUTSIDE_SAVE_BEGIN_END_AND_FLUSH(ctx);
+   n = alloc_instruction(ctx, OPCODE_CONVOLUTION_PARAMETER_I, 3);
+   if (n) {
+      n[1].e = target;
+      n[2].e = pname;
+      n[3].i = param;
+   }
+   if (ctx->ExecuteFlag) {
+      CALL_ConvolutionParameteri(ctx->Exec, (target, pname, param));
+   }
+}
+
+
+static void GLAPIENTRY
+save_ConvolutionParameteriv(GLenum target, GLenum pname, const GLint *params)
+{
+   GET_CURRENT_CONTEXT(ctx);
+   Node *n;
+   ASSERT_OUTSIDE_SAVE_BEGIN_END_AND_FLUSH(ctx);
+   n = alloc_instruction(ctx, OPCODE_CONVOLUTION_PARAMETER_IV, 6);
+   if (n) {
+      n[1].e = target;
+      n[2].e = pname;
+      n[3].i = params[0];
+      if (pname == GL_CONVOLUTION_BORDER_COLOR ||
+          pname == GL_CONVOLUTION_FILTER_SCALE ||
+          pname == GL_CONVOLUTION_FILTER_BIAS) {
+         n[4].i = params[1];
+         n[5].i = params[2];
+         n[6].i = params[3];
+      }
+      else {
+         n[4].i = n[5].i = n[6].i = 0;
+      }
+   }
+   if (ctx->ExecuteFlag) {
+      CALL_ConvolutionParameteriv(ctx->Exec, (target, pname, params));
+   }
+}
+
+
+static void GLAPIENTRY
+save_ConvolutionParameterf(GLenum target, GLenum pname, GLfloat param)
+{
+   GET_CURRENT_CONTEXT(ctx);
+   Node *n;
+   ASSERT_OUTSIDE_SAVE_BEGIN_END_AND_FLUSH(ctx);
+   n = alloc_instruction(ctx, OPCODE_CONVOLUTION_PARAMETER_F, 3);
+   if (n) {
+      n[1].e = target;
+      n[2].e = pname;
+      n[3].f = param;
+   }
+   if (ctx->ExecuteFlag) {
+      CALL_ConvolutionParameterf(ctx->Exec, (target, pname, param));
+   }
+}
+
+
+static void GLAPIENTRY
+save_ConvolutionParameterfv(GLenum target, GLenum pname,
+                            const GLfloat *params)
+{
+   GET_CURRENT_CONTEXT(ctx);
+   Node *n;
+   ASSERT_OUTSIDE_SAVE_BEGIN_END_AND_FLUSH(ctx);
+   n = alloc_instruction(ctx, OPCODE_CONVOLUTION_PARAMETER_FV, 6);
+   if (n) {
+      n[1].e = target;
+      n[2].e = pname;
+      n[3].f = params[0];
+      if (pname == GL_CONVOLUTION_BORDER_COLOR ||
+          pname == GL_CONVOLUTION_FILTER_SCALE ||
+          pname == GL_CONVOLUTION_FILTER_BIAS) {
+         n[4].f = params[1];
+         n[5].f = params[2];
+         n[6].f = params[3];
+      }
+      else {
+         n[4].f = n[5].f = n[6].f = 0.0F;
+      }
+   }
+   if (ctx->ExecuteFlag) {
+      CALL_ConvolutionParameterfv(ctx->Exec, (target, pname, params));
+   }
+}
+
+
+static void GLAPIENTRY
+save_CopyPixels(GLint x, GLint y, GLsizei width, GLsizei height, GLenum type)
+{
+   GET_CURRENT_CONTEXT(ctx);
+   Node *n;
+   ASSERT_OUTSIDE_SAVE_BEGIN_END_AND_FLUSH(ctx);
+   n = alloc_instruction(ctx, OPCODE_COPY_PIXELS, 5);
+   if (n) {
+      n[1].i = x;
+      n[2].i = y;
+      n[3].i = (GLint) width;
+      n[4].i = (GLint) height;
+      n[5].e = type;
+   }
+   if (ctx->ExecuteFlag) {
+      CALL_CopyPixels(ctx->Exec, (x, y, width, height, type));
+   }
+}
+
+
+
+static void GLAPIENTRY
+save_CopyTexImage1D(GLenum target, GLint level, GLenum internalformat,
+                    GLint x, GLint y, GLsizei width, GLint border)
+{
+   GET_CURRENT_CONTEXT(ctx);
+   Node *n;
+   ASSERT_OUTSIDE_SAVE_BEGIN_END_AND_FLUSH(ctx);
+   n = alloc_instruction(ctx, OPCODE_COPY_TEX_IMAGE1D, 7);
+   if (n) {
+      n[1].e = target;
+      n[2].i = level;
+      n[3].e = internalformat;
+      n[4].i = x;
+      n[5].i = y;
+      n[6].i = width;
+      n[7].i = border;
+   }
+   if (ctx->ExecuteFlag) {
+      CALL_CopyTexImage1D(ctx->Exec, (target, level, internalformat,
+                                      x, y, width, border));
+   }
+}
+
+
+static void GLAPIENTRY
+save_CopyTexImage2D(GLenum target, GLint level,
+                    GLenum internalformat,
+                    GLint x, GLint y, GLsizei width,
+                    GLsizei height, GLint border)
+{
+   GET_CURRENT_CONTEXT(ctx);
+   Node *n;
+   ASSERT_OUTSIDE_SAVE_BEGIN_END_AND_FLUSH(ctx);
+   n = alloc_instruction(ctx, OPCODE_COPY_TEX_IMAGE2D, 8);
+   if (n) {
+      n[1].e = target;
+      n[2].i = level;
+      n[3].e = internalformat;
+      n[4].i = x;
+      n[5].i = y;
+      n[6].i = width;
+      n[7].i = height;
+      n[8].i = border;
+   }
+   if (ctx->ExecuteFlag) {
+      CALL_CopyTexImage2D(ctx->Exec, (target, level, internalformat,
+                                      x, y, width, height, border));
+   }
+}
+
+
+
+static void GLAPIENTRY
+save_CopyTexSubImage1D(GLenum target, GLint level,
+                       GLint xoffset, GLint x, GLint y, GLsizei width)
+{
+   GET_CURRENT_CONTEXT(ctx);
+   Node *n;
+   ASSERT_OUTSIDE_SAVE_BEGIN_END_AND_FLUSH(ctx);
+   n = alloc_instruction(ctx, OPCODE_COPY_TEX_SUB_IMAGE1D, 6);
+   if (n) {
+      n[1].e = target;
+      n[2].i = level;
+      n[3].i = xoffset;
+      n[4].i = x;
+      n[5].i = y;
+      n[6].i = width;
+   }
+   if (ctx->ExecuteFlag) {
+      CALL_CopyTexSubImage1D(ctx->Exec,
+                             (target, level, xoffset, x, y, width));
+   }
+}
+
+
+static void GLAPIENTRY
+save_CopyTexSubImage2D(GLenum target, GLint level,
+                       GLint xoffset, GLint yoffset,
+                       GLint x, GLint y, GLsizei width, GLint height)
+{
+   GET_CURRENT_CONTEXT(ctx);
+   Node *n;
+   ASSERT_OUTSIDE_SAVE_BEGIN_END_AND_FLUSH(ctx);
+   n = alloc_instruction(ctx, OPCODE_COPY_TEX_SUB_IMAGE2D, 8);
+   if (n) {
+      n[1].e = target;
+      n[2].i = level;
+      n[3].i = xoffset;
+      n[4].i = yoffset;
+      n[5].i = x;
+      n[6].i = y;
+      n[7].i = width;
+      n[8].i = height;
+   }
+   if (ctx->ExecuteFlag) {
+      CALL_CopyTexSubImage2D(ctx->Exec, (target, level, xoffset, yoffset,
+                                         x, y, width, height));
+   }
+}
+
+
+static void GLAPIENTRY
+save_CopyTexSubImage3D(GLenum target, GLint level,
+                       GLint xoffset, GLint yoffset, GLint zoffset,
+                       GLint x, GLint y, GLsizei width, GLint height)
+{
+   GET_CURRENT_CONTEXT(ctx);
+   Node *n;
+   ASSERT_OUTSIDE_SAVE_BEGIN_END_AND_FLUSH(ctx);
+   n = alloc_instruction(ctx, OPCODE_COPY_TEX_SUB_IMAGE3D, 9);
+   if (n) {
+      n[1].e = target;
+      n[2].i = level;
+      n[3].i = xoffset;
+      n[4].i = yoffset;
+      n[5].i = zoffset;
+      n[6].i = x;
+      n[7].i = y;
+      n[8].i = width;
+      n[9].i = height;
+   }
+   if (ctx->ExecuteFlag) {
+      CALL_CopyTexSubImage3D(ctx->Exec, (target, level,
+                                         xoffset, yoffset, zoffset,
+                                         x, y, width, height));
+   }
+}
+
+
+static void GLAPIENTRY
+save_CullFace(GLenum mode)
+{
+   GET_CURRENT_CONTEXT(ctx);
+   Node *n;
+   ASSERT_OUTSIDE_SAVE_BEGIN_END_AND_FLUSH(ctx);
+   n = alloc_instruction(ctx, OPCODE_CULL_FACE, 1);
+   if (n) {
+      n[1].e = mode;
+   }
+   if (ctx->ExecuteFlag) {
+      CALL_CullFace(ctx->Exec, (mode));
+   }
+}
+
+
+static void GLAPIENTRY
+save_DepthFunc(GLenum func)
+{
+   GET_CURRENT_CONTEXT(ctx);
+   Node *n;
+   ASSERT_OUTSIDE_SAVE_BEGIN_END_AND_FLUSH(ctx);
+   n = alloc_instruction(ctx, OPCODE_DEPTH_FUNC, 1);
+   if (n) {
+      n[1].e = func;
+   }
+   if (ctx->ExecuteFlag) {
+      CALL_DepthFunc(ctx->Exec, (func));
+   }
+}
+
+
+static void GLAPIENTRY
+save_DepthMask(GLboolean mask)
+{
+   GET_CURRENT_CONTEXT(ctx);
+   Node *n;
+   ASSERT_OUTSIDE_SAVE_BEGIN_END_AND_FLUSH(ctx);
+   n = alloc_instruction(ctx, OPCODE_DEPTH_MASK, 1);
+   if (n) {
+      n[1].b = mask;
+   }
+   if (ctx->ExecuteFlag) {
+      CALL_DepthMask(ctx->Exec, (mask));
+   }
+}
+
+
+static void GLAPIENTRY
+save_DepthRange(GLclampd nearval, GLclampd farval)
+{
+   GET_CURRENT_CONTEXT(ctx);
+   Node *n;
+   ASSERT_OUTSIDE_SAVE_BEGIN_END_AND_FLUSH(ctx);
+   n = alloc_instruction(ctx, OPCODE_DEPTH_RANGE, 2);
+   if (n) {
+      n[1].f = (GLfloat) nearval;
+      n[2].f = (GLfloat) farval;
+   }
+   if (ctx->ExecuteFlag) {
+      CALL_DepthRange(ctx->Exec, (nearval, farval));
+   }
+}
+
+
+static void GLAPIENTRY
+save_Disable(GLenum cap)
+{
+   GET_CURRENT_CONTEXT(ctx);
+   Node *n;
+   ASSERT_OUTSIDE_SAVE_BEGIN_END_AND_FLUSH(ctx);
+   n = alloc_instruction(ctx, OPCODE_DISABLE, 1);
+   if (n) {
+      n[1].e = cap;
+   }
+   if (ctx->ExecuteFlag) {
+      CALL_Disable(ctx->Exec, (cap));
+   }
+}
+
+
+static void GLAPIENTRY
+save_DisableIndexed(GLuint index, GLenum cap)
+{
+   GET_CURRENT_CONTEXT(ctx);
+   Node *n;
+   ASSERT_OUTSIDE_SAVE_BEGIN_END_AND_FLUSH(ctx);
+   n = alloc_instruction(ctx, OPCODE_DISABLE_INDEXED, 2);
+   if (n) {
+      n[1].ui = index;
+      n[2].e = cap;
+   }
+   if (ctx->ExecuteFlag) {
+      CALL_DisableIndexedEXT(ctx->Exec, (index, cap));
+   }
+}
+
+
+static void GLAPIENTRY
+save_DrawBuffer(GLenum mode)
+{
+   GET_CURRENT_CONTEXT(ctx);
+   Node *n;
+   ASSERT_OUTSIDE_SAVE_BEGIN_END_AND_FLUSH(ctx);
+   n = alloc_instruction(ctx, OPCODE_DRAW_BUFFER, 1);
+   if (n) {
+      n[1].e = mode;
+   }
+   if (ctx->ExecuteFlag) {
+      CALL_DrawBuffer(ctx->Exec, (mode));
+   }
+}
+
+
+static void GLAPIENTRY
+save_DrawPixels(GLsizei width, GLsizei height,
+                GLenum format, GLenum type, const GLvoid * pixels)
+{
+   GET_CURRENT_CONTEXT(ctx);
+   Node *n;
+
+   ASSERT_OUTSIDE_SAVE_BEGIN_END_AND_FLUSH(ctx);
+
+   n = alloc_instruction(ctx, OPCODE_DRAW_PIXELS, 5);
+   if (n) {
+      n[1].i = width;
+      n[2].i = height;
+      n[3].e = format;
+      n[4].e = type;
+      n[5].data = unpack_image(ctx, 2, width, height, 1, format, type,
+                               pixels, &ctx->Unpack);
+   }
+   if (ctx->ExecuteFlag) {
+      CALL_DrawPixels(ctx->Exec, (width, height, format, type, pixels));
+   }
+}
+
+
+
+static void GLAPIENTRY
+save_Enable(GLenum cap)
+{
+   GET_CURRENT_CONTEXT(ctx);
+   Node *n;
+   ASSERT_OUTSIDE_SAVE_BEGIN_END_AND_FLUSH(ctx);
+   n = alloc_instruction(ctx, OPCODE_ENABLE, 1);
+   if (n) {
+      n[1].e = cap;
+   }
+   if (ctx->ExecuteFlag) {
+      CALL_Enable(ctx->Exec, (cap));
+   }
+}
+
+
+
+static void GLAPIENTRY
+save_EnableIndexed(GLuint index, GLenum cap)
+{
+   GET_CURRENT_CONTEXT(ctx);
+   Node *n;
+   ASSERT_OUTSIDE_SAVE_BEGIN_END_AND_FLUSH(ctx);
+   n = alloc_instruction(ctx, OPCODE_ENABLE_INDEXED, 2);
+   if (n) {
+      n[1].ui = index;
+      n[2].e = cap;
+   }
+   if (ctx->ExecuteFlag) {
+      CALL_EnableIndexedEXT(ctx->Exec, (index, cap));
+   }
+}
+
+
+
+static void GLAPIENTRY
+save_EvalMesh1(GLenum mode, GLint i1, GLint i2)
+{
+   GET_CURRENT_CONTEXT(ctx);
+   Node *n;
+   ASSERT_OUTSIDE_SAVE_BEGIN_END_AND_FLUSH(ctx);
+   n = alloc_instruction(ctx, OPCODE_EVALMESH1, 3);
+   if (n) {
+      n[1].e = mode;
+      n[2].i = i1;
+      n[3].i = i2;
+   }
+   if (ctx->ExecuteFlag) {
+      CALL_EvalMesh1(ctx->Exec, (mode, i1, i2));
+   }
+}
+
+
+static void GLAPIENTRY
+save_EvalMesh2(GLenum mode, GLint i1, GLint i2, GLint j1, GLint j2)
+{
+   GET_CURRENT_CONTEXT(ctx);
+   Node *n;
+   ASSERT_OUTSIDE_SAVE_BEGIN_END_AND_FLUSH(ctx);
+   n = alloc_instruction(ctx, OPCODE_EVALMESH2, 5);
+   if (n) {
+      n[1].e = mode;
+      n[2].i = i1;
+      n[3].i = i2;
+      n[4].i = j1;
+      n[5].i = j2;
+   }
+   if (ctx->ExecuteFlag) {
+      CALL_EvalMesh2(ctx->Exec, (mode, i1, i2, j1, j2));
+   }
+}
+
+
+
+
+static void GLAPIENTRY
+save_Fogfv(GLenum pname, const GLfloat *params)
+{
+   GET_CURRENT_CONTEXT(ctx);
+   Node *n;
+   ASSERT_OUTSIDE_SAVE_BEGIN_END_AND_FLUSH(ctx);
+   n = alloc_instruction(ctx, OPCODE_FOG, 5);
+   if (n) {
+      n[1].e = pname;
+      n[2].f = params[0];
+      n[3].f = params[1];
+      n[4].f = params[2];
+      n[5].f = params[3];
+   }
+   if (ctx->ExecuteFlag) {
+      CALL_Fogfv(ctx->Exec, (pname, params));
+   }
+}
+
+
+static void GLAPIENTRY
+save_Fogf(GLenum pname, GLfloat param)
+{
+   GLfloat parray[4];
+   parray[0] = param;
+   parray[1] = parray[2] = parray[3] = 0.0F;
+   save_Fogfv(pname, parray);
+}
+
+
+static void GLAPIENTRY
+save_Fogiv(GLenum pname, const GLint *params)
+{
+   GLfloat p[4];
+   switch (pname) {
+   case GL_FOG_MODE:
+   case GL_FOG_DENSITY:
+   case GL_FOG_START:
+   case GL_FOG_END:
+   case GL_FOG_INDEX:
+      p[0] = (GLfloat) *params;
+      p[1] = 0.0f;
+      p[2] = 0.0f;
+      p[3] = 0.0f;
+      break;
+   case GL_FOG_COLOR:
+      p[0] = INT_TO_FLOAT(params[0]);
+      p[1] = INT_TO_FLOAT(params[1]);
+      p[2] = INT_TO_FLOAT(params[2]);
+      p[3] = INT_TO_FLOAT(params[3]);
+      break;
+   default:
+      /* Error will be caught later in gl_Fogfv */
+      ASSIGN_4V(p, 0.0F, 0.0F, 0.0F, 0.0F);
+   }
+   save_Fogfv(pname, p);
+}
+
+
+static void GLAPIENTRY
+save_Fogi(GLenum pname, GLint param)
+{
+   GLint parray[4];
+   parray[0] = param;
+   parray[1] = parray[2] = parray[3] = 0;
+   save_Fogiv(pname, parray);
+}
+
+
+static void GLAPIENTRY
+save_FrontFace(GLenum mode)
+{
+   GET_CURRENT_CONTEXT(ctx);
+   Node *n;
+   ASSERT_OUTSIDE_SAVE_BEGIN_END_AND_FLUSH(ctx);
+   n = alloc_instruction(ctx, OPCODE_FRONT_FACE, 1);
+   if (n) {
+      n[1].e = mode;
+   }
+   if (ctx->ExecuteFlag) {
+      CALL_FrontFace(ctx->Exec, (mode));
+   }
+}
+
+
+static void GLAPIENTRY
+save_Frustum(GLdouble left, GLdouble right,
+             GLdouble bottom, GLdouble top, GLdouble nearval, GLdouble farval)
+{
+   GET_CURRENT_CONTEXT(ctx);
+   Node *n;
+   ASSERT_OUTSIDE_SAVE_BEGIN_END_AND_FLUSH(ctx);
+   n = alloc_instruction(ctx, OPCODE_FRUSTUM, 6);
+   if (n) {
+      n[1].f = (GLfloat) left;
+      n[2].f = (GLfloat) right;
+      n[3].f = (GLfloat) bottom;
+      n[4].f = (GLfloat) top;
+      n[5].f = (GLfloat) nearval;
+      n[6].f = (GLfloat) farval;
+   }
+   if (ctx->ExecuteFlag) {
+      CALL_Frustum(ctx->Exec, (left, right, bottom, top, nearval, farval));
+   }
+}
+
+
+static void GLAPIENTRY
+save_Hint(GLenum target, GLenum mode)
+{
+   GET_CURRENT_CONTEXT(ctx);
+   Node *n;
+   ASSERT_OUTSIDE_SAVE_BEGIN_END_AND_FLUSH(ctx);
+   n = alloc_instruction(ctx, OPCODE_HINT, 2);
+   if (n) {
+      n[1].e = target;
+      n[2].e = mode;
+   }
+   if (ctx->ExecuteFlag) {
+      CALL_Hint(ctx->Exec, (target, mode));
+   }
+}
+
+
+static void GLAPIENTRY
+save_Histogram(GLenum target, GLsizei width, GLenum internalFormat,
+               GLboolean sink)
+{
+   GET_CURRENT_CONTEXT(ctx);
+   Node *n;
+
+   ASSERT_OUTSIDE_SAVE_BEGIN_END_AND_FLUSH(ctx);
+   n = alloc_instruction(ctx, OPCODE_HISTOGRAM, 4);
+   if (n) {
+      n[1].e = target;
+      n[2].i = width;
+      n[3].e = internalFormat;
+      n[4].b = sink;
+   }
+   if (ctx->ExecuteFlag) {
+      CALL_Histogram(ctx->Exec, (target, width, internalFormat, sink));
+   }
+}
+
+
+static void GLAPIENTRY
+save_IndexMask(GLuint mask)
+{
+   GET_CURRENT_CONTEXT(ctx);
+   Node *n;
+   ASSERT_OUTSIDE_SAVE_BEGIN_END_AND_FLUSH(ctx);
+   n = alloc_instruction(ctx, OPCODE_INDEX_MASK, 1);
+   if (n) {
+      n[1].ui = mask;
+   }
+   if (ctx->ExecuteFlag) {
+      CALL_IndexMask(ctx->Exec, (mask));
+   }
+}
+
+
+static void GLAPIENTRY
+save_InitNames(void)
+{
+   GET_CURRENT_CONTEXT(ctx);
+   ASSERT_OUTSIDE_SAVE_BEGIN_END_AND_FLUSH(ctx);
+   (void) alloc_instruction(ctx, OPCODE_INIT_NAMES, 0);
+   if (ctx->ExecuteFlag) {
+      CALL_InitNames(ctx->Exec, ());
+   }
+}
+
+
+static void GLAPIENTRY
+save_Lightfv(GLenum light, GLenum pname, const GLfloat *params)
+{
+   GET_CURRENT_CONTEXT(ctx);
+   Node *n;
+   ASSERT_OUTSIDE_SAVE_BEGIN_END_AND_FLUSH(ctx);
+   n = alloc_instruction(ctx, OPCODE_LIGHT, 6);
+   if (n) {
+      GLint i, nParams;
+      n[1].e = light;
+      n[2].e = pname;
+      switch (pname) {
+      case GL_AMBIENT:
+         nParams = 4;
+         break;
+      case GL_DIFFUSE:
+         nParams = 4;
+         break;
+      case GL_SPECULAR:
+         nParams = 4;
+         break;
+      case GL_POSITION:
+         nParams = 4;
+         break;
+      case GL_SPOT_DIRECTION:
+         nParams = 3;
+         break;
+      case GL_SPOT_EXPONENT:
+         nParams = 1;
+         break;
+      case GL_SPOT_CUTOFF:
+         nParams = 1;
+         break;
+      case GL_CONSTANT_ATTENUATION:
+         nParams = 1;
+         break;
+      case GL_LINEAR_ATTENUATION:
+         nParams = 1;
+         break;
+      case GL_QUADRATIC_ATTENUATION:
+         nParams = 1;
+         break;
+      default:
+         nParams = 0;
+      }
+      for (i = 0; i < nParams; i++) {
+         n[3 + i].f = params[i];
+      }
+   }
+   if (ctx->ExecuteFlag) {
+      CALL_Lightfv(ctx->Exec, (light, pname, params));
+   }
+}
+
+
+static void GLAPIENTRY
+save_Lightf(GLenum light, GLenum pname, GLfloat param)
+{
+   GLfloat parray[4];
+   parray[0] = param;
+   parray[1] = parray[2] = parray[3] = 0.0F;
+   save_Lightfv(light, pname, parray);
+}
+
+
+static void GLAPIENTRY
+save_Lightiv(GLenum light, GLenum pname, const GLint *params)
+{
+   GLfloat fparam[4];
+   switch (pname) {
+   case GL_AMBIENT:
+   case GL_DIFFUSE:
+   case GL_SPECULAR:
+      fparam[0] = INT_TO_FLOAT(params[0]);
+      fparam[1] = INT_TO_FLOAT(params[1]);
+      fparam[2] = INT_TO_FLOAT(params[2]);
+      fparam[3] = INT_TO_FLOAT(params[3]);
+      break;
+   case GL_POSITION:
+      fparam[0] = (GLfloat) params[0];
+      fparam[1] = (GLfloat) params[1];
+      fparam[2] = (GLfloat) params[2];
+      fparam[3] = (GLfloat) params[3];
+      break;
+   case GL_SPOT_DIRECTION:
+      fparam[0] = (GLfloat) params[0];
+      fparam[1] = (GLfloat) params[1];
+      fparam[2] = (GLfloat) params[2];
+      break;
+   case GL_SPOT_EXPONENT:
+   case GL_SPOT_CUTOFF:
+   case GL_CONSTANT_ATTENUATION:
+   case GL_LINEAR_ATTENUATION:
+   case GL_QUADRATIC_ATTENUATION:
+      fparam[0] = (GLfloat) params[0];
+      break;
+   default:
+      /* error will be caught later in gl_Lightfv */
+      ;
+   }
+   save_Lightfv(light, pname, fparam);
+}
+
+
+static void GLAPIENTRY
+save_Lighti(GLenum light, GLenum pname, GLint param)
+{
+   GLint parray[4];
+   parray[0] = param;
+   parray[1] = parray[2] = parray[3] = 0;
+   save_Lightiv(light, pname, parray);
+}
+
+
+static void GLAPIENTRY
+save_LightModelfv(GLenum pname, const GLfloat *params)
+{
+   GET_CURRENT_CONTEXT(ctx);
+   Node *n;
+   ASSERT_OUTSIDE_SAVE_BEGIN_END_AND_FLUSH(ctx);
+   n = alloc_instruction(ctx, OPCODE_LIGHT_MODEL, 5);
+   if (n) {
+      n[1].e = pname;
+      n[2].f = params[0];
+      n[3].f = params[1];
+      n[4].f = params[2];
+      n[5].f = params[3];
+   }
+   if (ctx->ExecuteFlag) {
+      CALL_LightModelfv(ctx->Exec, (pname, params));
+   }
+}
+
+
+static void GLAPIENTRY
+save_LightModelf(GLenum pname, GLfloat param)
+{
+   GLfloat parray[4];
+   parray[0] = param;
+   parray[1] = parray[2] = parray[3] = 0.0F;
+   save_LightModelfv(pname, parray);
+}
+
+
+static void GLAPIENTRY
+save_LightModeliv(GLenum pname, const GLint *params)
+{
+   GLfloat fparam[4];
+   switch (pname) {
+   case GL_LIGHT_MODEL_AMBIENT:
+      fparam[0] = INT_TO_FLOAT(params[0]);
+      fparam[1] = INT_TO_FLOAT(params[1]);
+      fparam[2] = INT_TO_FLOAT(params[2]);
+      fparam[3] = INT_TO_FLOAT(params[3]);
+      break;
+   case GL_LIGHT_MODEL_LOCAL_VIEWER:
+   case GL_LIGHT_MODEL_TWO_SIDE:
+   case GL_LIGHT_MODEL_COLOR_CONTROL:
+      fparam[0] = (GLfloat) params[0];
+      fparam[1] = 0.0F;
+      fparam[2] = 0.0F;
+      fparam[3] = 0.0F;
+      break;
+   default:
+      /* Error will be caught later in gl_LightModelfv */
+      ASSIGN_4V(fparam, 0.0F, 0.0F, 0.0F, 0.0F);
+   }
+   save_LightModelfv(pname, fparam);
+}
+
+
+static void GLAPIENTRY
+save_LightModeli(GLenum pname, GLint param)
+{
+   GLint parray[4];
+   parray[0] = param;
+   parray[1] = parray[2] = parray[3] = 0;
+   save_LightModeliv(pname, parray);
+}
+
+
+static void GLAPIENTRY
+save_LineStipple(GLint factor, GLushort pattern)
+{
+   GET_CURRENT_CONTEXT(ctx);
+   Node *n;
+   ASSERT_OUTSIDE_SAVE_BEGIN_END_AND_FLUSH(ctx);
+   n = alloc_instruction(ctx, OPCODE_LINE_STIPPLE, 2);
+   if (n) {
+      n[1].i = factor;
+      n[2].us = pattern;
+   }
+   if (ctx->ExecuteFlag) {
+      CALL_LineStipple(ctx->Exec, (factor, pattern));
+   }
+}
+
+
+static void GLAPIENTRY
+save_LineWidth(GLfloat width)
+{
+   GET_CURRENT_CONTEXT(ctx);
+   Node *n;
+   ASSERT_OUTSIDE_SAVE_BEGIN_END_AND_FLUSH(ctx);
+   n = alloc_instruction(ctx, OPCODE_LINE_WIDTH, 1);
+   if (n) {
+      n[1].f = width;
+   }
+   if (ctx->ExecuteFlag) {
+      CALL_LineWidth(ctx->Exec, (width));
+   }
+}
+
+
+static void GLAPIENTRY
+save_ListBase(GLuint base)
+{
+   GET_CURRENT_CONTEXT(ctx);
+   Node *n;
+   ASSERT_OUTSIDE_SAVE_BEGIN_END_AND_FLUSH(ctx);
+   n = alloc_instruction(ctx, OPCODE_LIST_BASE, 1);
+   if (n) {
+      n[1].ui = base;
+   }
+   if (ctx->ExecuteFlag) {
+      CALL_ListBase(ctx->Exec, (base));
+   }
+}
+
+
+static void GLAPIENTRY
+save_LoadIdentity(void)
+{
+   GET_CURRENT_CONTEXT(ctx);
+   ASSERT_OUTSIDE_SAVE_BEGIN_END_AND_FLUSH(ctx);
+   (void) alloc_instruction(ctx, OPCODE_LOAD_IDENTITY, 0);
+   if (ctx->ExecuteFlag) {
+      CALL_LoadIdentity(ctx->Exec, ());
+   }
+}
+
+
+static void GLAPIENTRY
+save_LoadMatrixf(const GLfloat * m)
+{
+   GET_CURRENT_CONTEXT(ctx);
+   Node *n;
+   ASSERT_OUTSIDE_SAVE_BEGIN_END_AND_FLUSH(ctx);
+   n = alloc_instruction(ctx, OPCODE_LOAD_MATRIX, 16);
+   if (n) {
+      GLuint i;
+      for (i = 0; i < 16; i++) {
+         n[1 + i].f = m[i];
+      }
+   }
+   if (ctx->ExecuteFlag) {
+      CALL_LoadMatrixf(ctx->Exec, (m));
+   }
+}
+
+
+static void GLAPIENTRY
+save_LoadMatrixd(const GLdouble * m)
+{
+   GLfloat f[16];
+   GLint i;
+   for (i = 0; i < 16; i++) {
+      f[i] = (GLfloat) m[i];
+   }
+   save_LoadMatrixf(f);
+}
+
+
+static void GLAPIENTRY
+save_LoadName(GLuint name)
+{
+   GET_CURRENT_CONTEXT(ctx);
+   Node *n;
+   ASSERT_OUTSIDE_SAVE_BEGIN_END_AND_FLUSH(ctx);
+   n = alloc_instruction(ctx, OPCODE_LOAD_NAME, 1);
+   if (n) {
+      n[1].ui = name;
+   }
+   if (ctx->ExecuteFlag) {
+      CALL_LoadName(ctx->Exec, (name));
+   }
+}
+
+
+static void GLAPIENTRY
+save_LogicOp(GLenum opcode)
+{
+   GET_CURRENT_CONTEXT(ctx);
+   Node *n;
+   ASSERT_OUTSIDE_SAVE_BEGIN_END_AND_FLUSH(ctx);
+   n = alloc_instruction(ctx, OPCODE_LOGIC_OP, 1);
+   if (n) {
+      n[1].e = opcode;
+   }
+   if (ctx->ExecuteFlag) {
+      CALL_LogicOp(ctx->Exec, (opcode));
+   }
+}
+
+
+static void GLAPIENTRY
+save_Map1d(GLenum target, GLdouble u1, GLdouble u2, GLint stride,
+           GLint order, const GLdouble * points)
+{
+   GET_CURRENT_CONTEXT(ctx);
+   Node *n;
+   ASSERT_OUTSIDE_SAVE_BEGIN_END_AND_FLUSH(ctx);
+   n = alloc_instruction(ctx, OPCODE_MAP1, 6);
+   if (n) {
+      GLfloat *pnts = _mesa_copy_map_points1d(target, stride, order, points);
+      n[1].e = target;
+      n[2].f = (GLfloat) u1;
+      n[3].f = (GLfloat) u2;
+      n[4].i = _mesa_evaluator_components(target);      /* stride */
+      n[5].i = order;
+      n[6].data = (void *) pnts;
+   }
+   if (ctx->ExecuteFlag) {
+      CALL_Map1d(ctx->Exec, (target, u1, u2, stride, order, points));
+   }
+}
+
+static void GLAPIENTRY
+save_Map1f(GLenum target, GLfloat u1, GLfloat u2, GLint stride,
+           GLint order, const GLfloat * points)
+{
+   GET_CURRENT_CONTEXT(ctx);
+   Node *n;
+   ASSERT_OUTSIDE_SAVE_BEGIN_END_AND_FLUSH(ctx);
+   n = alloc_instruction(ctx, OPCODE_MAP1, 6);
+   if (n) {
+      GLfloat *pnts = _mesa_copy_map_points1f(target, stride, order, points);
+      n[1].e = target;
+      n[2].f = u1;
+      n[3].f = u2;
+      n[4].i = _mesa_evaluator_components(target);      /* stride */
+      n[5].i = order;
+      n[6].data = (void *) pnts;
+   }
+   if (ctx->ExecuteFlag) {
+      CALL_Map1f(ctx->Exec, (target, u1, u2, stride, order, points));
+   }
+}
+
+
+static void GLAPIENTRY
+save_Map2d(GLenum target,
+           GLdouble u1, GLdouble u2, GLint ustride, GLint uorder,
+           GLdouble v1, GLdouble v2, GLint vstride, GLint vorder,
+           const GLdouble * points)
+{
+   GET_CURRENT_CONTEXT(ctx);
+   Node *n;
+   ASSERT_OUTSIDE_SAVE_BEGIN_END_AND_FLUSH(ctx);
+   n = alloc_instruction(ctx, OPCODE_MAP2, 10);
+   if (n) {
+      GLfloat *pnts = _mesa_copy_map_points2d(target, ustride, uorder,
+                                              vstride, vorder, points);
+      n[1].e = target;
+      n[2].f = (GLfloat) u1;
+      n[3].f = (GLfloat) u2;
+      n[4].f = (GLfloat) v1;
+      n[5].f = (GLfloat) v2;
+      /* XXX verify these strides are correct */
+      n[6].i = _mesa_evaluator_components(target) * vorder;     /*ustride */
+      n[7].i = _mesa_evaluator_components(target);      /*vstride */
+      n[8].i = uorder;
+      n[9].i = vorder;
+      n[10].data = (void *) pnts;
+   }
+   if (ctx->ExecuteFlag) {
+      CALL_Map2d(ctx->Exec, (target,
+                             u1, u2, ustride, uorder,
+                             v1, v2, vstride, vorder, points));
+   }
+}
+
+
+static void GLAPIENTRY
+save_Map2f(GLenum target,
+           GLfloat u1, GLfloat u2, GLint ustride, GLint uorder,
+           GLfloat v1, GLfloat v2, GLint vstride, GLint vorder,
+           const GLfloat * points)
+{
+   GET_CURRENT_CONTEXT(ctx);
+   Node *n;
+   ASSERT_OUTSIDE_SAVE_BEGIN_END_AND_FLUSH(ctx);
+   n = alloc_instruction(ctx, OPCODE_MAP2, 10);
+   if (n) {
+      GLfloat *pnts = _mesa_copy_map_points2f(target, ustride, uorder,
+                                              vstride, vorder, points);
+      n[1].e = target;
+      n[2].f = u1;
+      n[3].f = u2;
+      n[4].f = v1;
+      n[5].f = v2;
+      /* XXX verify these strides are correct */
+      n[6].i = _mesa_evaluator_components(target) * vorder;     /*ustride */
+      n[7].i = _mesa_evaluator_components(target);      /*vstride */
+      n[8].i = uorder;
+      n[9].i = vorder;
+      n[10].data = (void *) pnts;
+   }
+   if (ctx->ExecuteFlag) {
+      CALL_Map2f(ctx->Exec, (target, u1, u2, ustride, uorder,
+                             v1, v2, vstride, vorder, points));
+   }
+}
+
+
+static void GLAPIENTRY
+save_MapGrid1f(GLint un, GLfloat u1, GLfloat u2)
+{
+   GET_CURRENT_CONTEXT(ctx);
+   Node *n;
+   ASSERT_OUTSIDE_SAVE_BEGIN_END_AND_FLUSH(ctx);
+   n = alloc_instruction(ctx, OPCODE_MAPGRID1, 3);
+   if (n) {
+      n[1].i = un;
+      n[2].f = u1;
+      n[3].f = u2;
+   }
+   if (ctx->ExecuteFlag) {
+      CALL_MapGrid1f(ctx->Exec, (un, u1, u2));
+   }
+}
+
+
+static void GLAPIENTRY
+save_MapGrid1d(GLint un, GLdouble u1, GLdouble u2)
+{
+   save_MapGrid1f(un, (GLfloat) u1, (GLfloat) u2);
+}
+
+
+static void GLAPIENTRY
+save_MapGrid2f(GLint un, GLfloat u1, GLfloat u2,
+               GLint vn, GLfloat v1, GLfloat v2)
+{
+   GET_CURRENT_CONTEXT(ctx);
+   Node *n;
+   ASSERT_OUTSIDE_SAVE_BEGIN_END_AND_FLUSH(ctx);
+   n = alloc_instruction(ctx, OPCODE_MAPGRID2, 6);
+   if (n) {
+      n[1].i = un;
+      n[2].f = u1;
+      n[3].f = u2;
+      n[4].i = vn;
+      n[5].f = v1;
+      n[6].f = v2;
+   }
+   if (ctx->ExecuteFlag) {
+      CALL_MapGrid2f(ctx->Exec, (un, u1, u2, vn, v1, v2));
+   }
+}
+
+
+
+static void GLAPIENTRY
+save_MapGrid2d(GLint un, GLdouble u1, GLdouble u2,
+               GLint vn, GLdouble v1, GLdouble v2)
+{
+   save_MapGrid2f(un, (GLfloat) u1, (GLfloat) u2,
+                  vn, (GLfloat) v1, (GLfloat) v2);
+}
+
+
+static void GLAPIENTRY
+save_MatrixMode(GLenum mode)
+{
+   GET_CURRENT_CONTEXT(ctx);
+   Node *n;
+   ASSERT_OUTSIDE_SAVE_BEGIN_END_AND_FLUSH(ctx);
+   n = alloc_instruction(ctx, OPCODE_MATRIX_MODE, 1);
+   if (n) {
+      n[1].e = mode;
+   }
+   if (ctx->ExecuteFlag) {
+      CALL_MatrixMode(ctx->Exec, (mode));
+   }
+}
+
+
+static void GLAPIENTRY
+save_Minmax(GLenum target, GLenum internalFormat, GLboolean sink)
+{
+   GET_CURRENT_CONTEXT(ctx);
+   Node *n;
+
+   ASSERT_OUTSIDE_SAVE_BEGIN_END_AND_FLUSH(ctx);
+   n = alloc_instruction(ctx, OPCODE_MIN_MAX, 3);
+   if (n) {
+      n[1].e = target;
+      n[2].e = internalFormat;
+      n[3].b = sink;
+   }
+   if (ctx->ExecuteFlag) {
+      CALL_Minmax(ctx->Exec, (target, internalFormat, sink));
+   }
+}
+
+
+static void GLAPIENTRY
+save_MultMatrixf(const GLfloat * m)
+{
+   GET_CURRENT_CONTEXT(ctx);
+   Node *n;
+   ASSERT_OUTSIDE_SAVE_BEGIN_END_AND_FLUSH(ctx);
+   n = alloc_instruction(ctx, OPCODE_MULT_MATRIX, 16);
+   if (n) {
+      GLuint i;
+      for (i = 0; i < 16; i++) {
+         n[1 + i].f = m[i];
+      }
+   }
+   if (ctx->ExecuteFlag) {
+      CALL_MultMatrixf(ctx->Exec, (m));
+   }
+}
+
+
+static void GLAPIENTRY
+save_MultMatrixd(const GLdouble * m)
+{
+   GLfloat f[16];
+   GLint i;
+   for (i = 0; i < 16; i++) {
+      f[i] = (GLfloat) m[i];
+   }
+   save_MultMatrixf(f);
+}
+
+
+static void GLAPIENTRY
+save_NewList(GLuint name, GLenum mode)
+{
+   GET_CURRENT_CONTEXT(ctx);
+   /* It's an error to call this function while building a display list */
+   _mesa_error(ctx, GL_INVALID_OPERATION, "glNewList");
+   (void) name;
+   (void) mode;
+}
+
+
+
+static void GLAPIENTRY
+save_Ortho(GLdouble left, GLdouble right,
+           GLdouble bottom, GLdouble top, GLdouble nearval, GLdouble farval)
+{
+   GET_CURRENT_CONTEXT(ctx);
+   Node *n;
+   ASSERT_OUTSIDE_SAVE_BEGIN_END_AND_FLUSH(ctx);
+   n = alloc_instruction(ctx, OPCODE_ORTHO, 6);
+   if (n) {
+      n[1].f = (GLfloat) left;
+      n[2].f = (GLfloat) right;
+      n[3].f = (GLfloat) bottom;
+      n[4].f = (GLfloat) top;
+      n[5].f = (GLfloat) nearval;
+      n[6].f = (GLfloat) farval;
+   }
+   if (ctx->ExecuteFlag) {
+      CALL_Ortho(ctx->Exec, (left, right, bottom, top, nearval, farval));
+   }
+}
+
+
+static void GLAPIENTRY
+save_PixelMapfv(GLenum map, GLint mapsize, const GLfloat *values)
+{
+   GET_CURRENT_CONTEXT(ctx);
+   Node *n;
+   ASSERT_OUTSIDE_SAVE_BEGIN_END_AND_FLUSH(ctx);
+   n = alloc_instruction(ctx, OPCODE_PIXEL_MAP, 3);
+   if (n) {
+      n[1].e = map;
+      n[2].i = mapsize;
+      n[3].data = (void *) malloc(mapsize * sizeof(GLfloat));
+      memcpy(n[3].data, (void *) values, mapsize * sizeof(GLfloat));
+   }
+   if (ctx->ExecuteFlag) {
+      CALL_PixelMapfv(ctx->Exec, (map, mapsize, values));
+   }
+}
+
+
+static void GLAPIENTRY
+save_PixelMapuiv(GLenum map, GLint mapsize, const GLuint *values)
+{
+   GLfloat fvalues[MAX_PIXEL_MAP_TABLE];
+   GLint i;
+   if (map == GL_PIXEL_MAP_I_TO_I || map == GL_PIXEL_MAP_S_TO_S) {
+      for (i = 0; i < mapsize; i++) {
+         fvalues[i] = (GLfloat) values[i];
+      }
+   }
+   else {
+      for (i = 0; i < mapsize; i++) {
+         fvalues[i] = UINT_TO_FLOAT(values[i]);
+      }
+   }
+   save_PixelMapfv(map, mapsize, fvalues);
+}
+
+
+static void GLAPIENTRY
+save_PixelMapusv(GLenum map, GLint mapsize, const GLushort *values)
+{
+   GLfloat fvalues[MAX_PIXEL_MAP_TABLE];
+   GLint i;
+   if (map == GL_PIXEL_MAP_I_TO_I || map == GL_PIXEL_MAP_S_TO_S) {
+      for (i = 0; i < mapsize; i++) {
+         fvalues[i] = (GLfloat) values[i];
+      }
+   }
+   else {
+      for (i = 0; i < mapsize; i++) {
+         fvalues[i] = USHORT_TO_FLOAT(values[i]);
+      }
+   }
+   save_PixelMapfv(map, mapsize, fvalues);
+}
+
+
+static void GLAPIENTRY
+save_PixelTransferf(GLenum pname, GLfloat param)
+{
+   GET_CURRENT_CONTEXT(ctx);
+   Node *n;
+   ASSERT_OUTSIDE_SAVE_BEGIN_END_AND_FLUSH(ctx);
+   n = alloc_instruction(ctx, OPCODE_PIXEL_TRANSFER, 2);
+   if (n) {
+      n[1].e = pname;
+      n[2].f = param;
+   }
+   if (ctx->ExecuteFlag) {
+      CALL_PixelTransferf(ctx->Exec, (pname, param));
+   }
+}
+
+
+static void GLAPIENTRY
+save_PixelTransferi(GLenum pname, GLint param)
+{
+   save_PixelTransferf(pname, (GLfloat) param);
+}
+
+
+static void GLAPIENTRY
+save_PixelZoom(GLfloat xfactor, GLfloat yfactor)
+{
+   GET_CURRENT_CONTEXT(ctx);
+   Node *n;
+   ASSERT_OUTSIDE_SAVE_BEGIN_END_AND_FLUSH(ctx);
+   n = alloc_instruction(ctx, OPCODE_PIXEL_ZOOM, 2);
+   if (n) {
+      n[1].f = xfactor;
+      n[2].f = yfactor;
+   }
+   if (ctx->ExecuteFlag) {
+      CALL_PixelZoom(ctx->Exec, (xfactor, yfactor));
+   }
+}
+
+
+static void GLAPIENTRY
+save_PointParameterfvEXT(GLenum pname, const GLfloat *params)
+{
+   GET_CURRENT_CONTEXT(ctx);
+   Node *n;
+   ASSERT_OUTSIDE_SAVE_BEGIN_END_AND_FLUSH(ctx);
+   n = alloc_instruction(ctx, OPCODE_POINT_PARAMETERS, 4);
+   if (n) {
+      n[1].e = pname;
+      n[2].f = params[0];
+      n[3].f = params[1];
+      n[4].f = params[2];
+   }
+   if (ctx->ExecuteFlag) {
+      CALL_PointParameterfvEXT(ctx->Exec, (pname, params));
+   }
+}
+
+
+static void GLAPIENTRY
+save_PointParameterfEXT(GLenum pname, GLfloat param)
+{
+   GLfloat parray[3];
+   parray[0] = param;
+   parray[1] = parray[2] = 0.0F;
+   save_PointParameterfvEXT(pname, parray);
+}
+
+static void GLAPIENTRY
+save_PointParameteriNV(GLenum pname, GLint param)
+{
+   GLfloat parray[3];
+   parray[0] = (GLfloat) param;
+   parray[1] = parray[2] = 0.0F;
+   save_PointParameterfvEXT(pname, parray);
+}
+
+static void GLAPIENTRY
+save_PointParameterivNV(GLenum pname, const GLint * param)
+{
+   GLfloat parray[3];
+   parray[0] = (GLfloat) param[0];
+   parray[1] = parray[2] = 0.0F;
+   save_PointParameterfvEXT(pname, parray);
+}
+
+
+static void GLAPIENTRY
+save_PointSize(GLfloat size)
+{
+   GET_CURRENT_CONTEXT(ctx);
+   Node *n;
+   ASSERT_OUTSIDE_SAVE_BEGIN_END_AND_FLUSH(ctx);
+   n = alloc_instruction(ctx, OPCODE_POINT_SIZE, 1);
+   if (n) {
+      n[1].f = size;
+   }
+   if (ctx->ExecuteFlag) {
+      CALL_PointSize(ctx->Exec, (size));
+   }
+}
+
+
+static void GLAPIENTRY
+save_PolygonMode(GLenum face, GLenum mode)
+{
+   GET_CURRENT_CONTEXT(ctx);
+   Node *n;
+   ASSERT_OUTSIDE_SAVE_BEGIN_END_AND_FLUSH(ctx);
+   n = alloc_instruction(ctx, OPCODE_POLYGON_MODE, 2);
+   if (n) {
+      n[1].e = face;
+      n[2].e = mode;
+   }
+   if (ctx->ExecuteFlag) {
+      CALL_PolygonMode(ctx->Exec, (face, mode));
+   }
+}
+
+
+static void GLAPIENTRY
+save_PolygonStipple(const GLubyte * pattern)
+{
+   GET_CURRENT_CONTEXT(ctx);
+   Node *n;
+
+   ASSERT_OUTSIDE_SAVE_BEGIN_END_AND_FLUSH(ctx);
+
+   n = alloc_instruction(ctx, OPCODE_POLYGON_STIPPLE, 1);
+   if (n) {
+      n[1].data = unpack_image(ctx, 2, 32, 32, 1, GL_COLOR_INDEX, GL_BITMAP,
+                               pattern, &ctx->Unpack);
+   }
+   if (ctx->ExecuteFlag) {
+      CALL_PolygonStipple(ctx->Exec, ((GLubyte *) pattern));
+   }
+}
+
+
+static void GLAPIENTRY
+save_PolygonOffset(GLfloat factor, GLfloat units)
+{
+   GET_CURRENT_CONTEXT(ctx);
+   Node *n;
+   ASSERT_OUTSIDE_SAVE_BEGIN_END_AND_FLUSH(ctx);
+   n = alloc_instruction(ctx, OPCODE_POLYGON_OFFSET, 2);
+   if (n) {
+      n[1].f = factor;
+      n[2].f = units;
+   }
+   if (ctx->ExecuteFlag) {
+      CALL_PolygonOffset(ctx->Exec, (factor, units));
+   }
+}
+
+
+static void GLAPIENTRY
+save_PolygonOffsetEXT(GLfloat factor, GLfloat bias)
+{
+   GET_CURRENT_CONTEXT(ctx);
+   /* XXX mult by DepthMaxF here??? */
+   save_PolygonOffset(factor, ctx->DrawBuffer->_DepthMaxF * bias);
+}
+
+
+static void GLAPIENTRY
+save_PopAttrib(void)
+{
+   GET_CURRENT_CONTEXT(ctx);
+   ASSERT_OUTSIDE_SAVE_BEGIN_END_AND_FLUSH(ctx);
+   (void) alloc_instruction(ctx, OPCODE_POP_ATTRIB, 0);
+   if (ctx->ExecuteFlag) {
+      CALL_PopAttrib(ctx->Exec, ());
+   }
+}
+
+
+static void GLAPIENTRY
+save_PopMatrix(void)
+{
+   GET_CURRENT_CONTEXT(ctx);
+   ASSERT_OUTSIDE_SAVE_BEGIN_END_AND_FLUSH(ctx);
+   (void) alloc_instruction(ctx, OPCODE_POP_MATRIX, 0);
+   if (ctx->ExecuteFlag) {
+      CALL_PopMatrix(ctx->Exec, ());
+   }
+}
+
+
+static void GLAPIENTRY
+save_PopName(void)
+{
+   GET_CURRENT_CONTEXT(ctx);
+   ASSERT_OUTSIDE_SAVE_BEGIN_END_AND_FLUSH(ctx);
+   (void) alloc_instruction(ctx, OPCODE_POP_NAME, 0);
+   if (ctx->ExecuteFlag) {
+      CALL_PopName(ctx->Exec, ());
+   }
+}
+
+
+static void GLAPIENTRY
+save_PrioritizeTextures(GLsizei num, const GLuint * textures,
+                        const GLclampf * priorities)
+{
+   GET_CURRENT_CONTEXT(ctx);
+   GLint i;
+   ASSERT_OUTSIDE_SAVE_BEGIN_END_AND_FLUSH(ctx);
+
+   for (i = 0; i < num; i++) {
+      Node *n;
+      n = alloc_instruction(ctx, OPCODE_PRIORITIZE_TEXTURE, 2);
+      if (n) {
+         n[1].ui = textures[i];
+         n[2].f = priorities[i];
+      }
+   }
+   if (ctx->ExecuteFlag) {
+      CALL_PrioritizeTextures(ctx->Exec, (num, textures, priorities));
+   }
+}
+
+
+static void GLAPIENTRY
+save_PushAttrib(GLbitfield mask)
+{
+   GET_CURRENT_CONTEXT(ctx);
+   Node *n;
+   ASSERT_OUTSIDE_SAVE_BEGIN_END_AND_FLUSH(ctx);
+   n = alloc_instruction(ctx, OPCODE_PUSH_ATTRIB, 1);
+   if (n) {
+      n[1].bf = mask;
+   }
+   if (ctx->ExecuteFlag) {
+      CALL_PushAttrib(ctx->Exec, (mask));
+   }
+}
+
+
+static void GLAPIENTRY
+save_PushMatrix(void)
+{
+   GET_CURRENT_CONTEXT(ctx);
+   ASSERT_OUTSIDE_SAVE_BEGIN_END_AND_FLUSH(ctx);
+   (void) alloc_instruction(ctx, OPCODE_PUSH_MATRIX, 0);
+   if (ctx->ExecuteFlag) {
+      CALL_PushMatrix(ctx->Exec, ());
+   }
+}
+
+
+static void GLAPIENTRY
+save_PushName(GLuint name)
+{
+   GET_CURRENT_CONTEXT(ctx);
+   Node *n;
+   ASSERT_OUTSIDE_SAVE_BEGIN_END_AND_FLUSH(ctx);
+   n = alloc_instruction(ctx, OPCODE_PUSH_NAME, 1);
+   if (n) {
+      n[1].ui = name;
+   }
+   if (ctx->ExecuteFlag) {
+      CALL_PushName(ctx->Exec, (name));
+   }
+}
+
+
+static void GLAPIENTRY
+save_RasterPos4f(GLfloat x, GLfloat y, GLfloat z, GLfloat w)
+{
+   GET_CURRENT_CONTEXT(ctx);
+   Node *n;
+   ASSERT_OUTSIDE_SAVE_BEGIN_END_AND_FLUSH(ctx);
+   n = alloc_instruction(ctx, OPCODE_RASTER_POS, 4);
+   if (n) {
+      n[1].f = x;
+      n[2].f = y;
+      n[3].f = z;
+      n[4].f = w;
+   }
+   if (ctx->ExecuteFlag) {
+      CALL_RasterPos4f(ctx->Exec, (x, y, z, w));
+   }
+}
+
+static void GLAPIENTRY
+save_RasterPos2d(GLdouble x, GLdouble y)
+{
+   save_RasterPos4f((GLfloat) x, (GLfloat) y, 0.0F, 1.0F);
+}
+
+static void GLAPIENTRY
+save_RasterPos2f(GLfloat x, GLfloat y)
+{
+   save_RasterPos4f(x, y, 0.0F, 1.0F);
+}
+
+static void GLAPIENTRY
+save_RasterPos2i(GLint x, GLint y)
+{
+   save_RasterPos4f((GLfloat) x, (GLfloat) y, 0.0F, 1.0F);
+}
+
+static void GLAPIENTRY
+save_RasterPos2s(GLshort x, GLshort y)
+{
+   save_RasterPos4f(x, y, 0.0F, 1.0F);
+}
+
+static void GLAPIENTRY
+save_RasterPos3d(GLdouble x, GLdouble y, GLdouble z)
+{
+   save_RasterPos4f((GLfloat) x, (GLfloat) y, (GLfloat) z, 1.0F);
+}
+
+static void GLAPIENTRY
+save_RasterPos3f(GLfloat x, GLfloat y, GLfloat z)
+{
+   save_RasterPos4f(x, y, z, 1.0F);
+}
+
+static void GLAPIENTRY
+save_RasterPos3i(GLint x, GLint y, GLint z)
+{
+   save_RasterPos4f((GLfloat) x, (GLfloat) y, (GLfloat) z, 1.0F);
+}
+
+static void GLAPIENTRY
+save_RasterPos3s(GLshort x, GLshort y, GLshort z)
+{
+   save_RasterPos4f(x, y, z, 1.0F);
+}
+
+static void GLAPIENTRY
+save_RasterPos4d(GLdouble x, GLdouble y, GLdouble z, GLdouble w)
+{
+   save_RasterPos4f((GLfloat) x, (GLfloat) y, (GLfloat) z, (GLfloat) w);
+}
+
+static void GLAPIENTRY
+save_RasterPos4i(GLint x, GLint y, GLint z, GLint w)
+{
+   save_RasterPos4f((GLfloat) x, (GLfloat) y, (GLfloat) z, (GLfloat) w);
+}
+
+static void GLAPIENTRY
+save_RasterPos4s(GLshort x, GLshort y, GLshort z, GLshort w)
+{
+   save_RasterPos4f(x, y, z, w);
+}
+
+static void GLAPIENTRY
+save_RasterPos2dv(const GLdouble * v)
+{
+   save_RasterPos4f((GLfloat) v[0], (GLfloat) v[1], 0.0F, 1.0F);
+}
+
+static void GLAPIENTRY
+save_RasterPos2fv(const GLfloat * v)
+{
+   save_RasterPos4f(v[0], v[1], 0.0F, 1.0F);
+}
+
+static void GLAPIENTRY
+save_RasterPos2iv(const GLint * v)
+{
+   save_RasterPos4f((GLfloat) v[0], (GLfloat) v[1], 0.0F, 1.0F);
+}
+
+static void GLAPIENTRY
+save_RasterPos2sv(const GLshort * v)
+{
+   save_RasterPos4f(v[0], v[1], 0.0F, 1.0F);
+}
+
+static void GLAPIENTRY
+save_RasterPos3dv(const GLdouble * v)
+{
+   save_RasterPos4f((GLfloat) v[0], (GLfloat) v[1], (GLfloat) v[2], 1.0F);
+}
+
+static void GLAPIENTRY
+save_RasterPos3fv(const GLfloat * v)
+{
+   save_RasterPos4f(v[0], v[1], v[2], 1.0F);
+}
+
+static void GLAPIENTRY
+save_RasterPos3iv(const GLint * v)
+{
+   save_RasterPos4f((GLfloat) v[0], (GLfloat) v[1], (GLfloat) v[2], 1.0F);
+}
+
+static void GLAPIENTRY
+save_RasterPos3sv(const GLshort * v)
+{
+   save_RasterPos4f(v[0], v[1], v[2], 1.0F);
+}
+
+static void GLAPIENTRY
+save_RasterPos4dv(const GLdouble * v)
+{
+   save_RasterPos4f((GLfloat) v[0], (GLfloat) v[1],
+                    (GLfloat) v[2], (GLfloat) v[3]);
+}
+
+static void GLAPIENTRY
+save_RasterPos4fv(const GLfloat * v)
+{
+   save_RasterPos4f(v[0], v[1], v[2], v[3]);
+}
+
+static void GLAPIENTRY
+save_RasterPos4iv(const GLint * v)
+{
+   save_RasterPos4f((GLfloat) v[0], (GLfloat) v[1],
+                    (GLfloat) v[2], (GLfloat) v[3]);
+}
+
+static void GLAPIENTRY
+save_RasterPos4sv(const GLshort * v)
+{
+   save_RasterPos4f(v[0], v[1], v[2], v[3]);
+}
+
+
+static void GLAPIENTRY
+save_PassThrough(GLfloat token)
+{
+   GET_CURRENT_CONTEXT(ctx);
+   Node *n;
+   ASSERT_OUTSIDE_SAVE_BEGIN_END_AND_FLUSH(ctx);
+   n = alloc_instruction(ctx, OPCODE_PASSTHROUGH, 1);
+   if (n) {
+      n[1].f = token;
+   }
+   if (ctx->ExecuteFlag) {
+      CALL_PassThrough(ctx->Exec, (token));
+   }
+}
+
+
+static void GLAPIENTRY
+save_ReadBuffer(GLenum mode)
+{
+   GET_CURRENT_CONTEXT(ctx);
+   Node *n;
+   ASSERT_OUTSIDE_SAVE_BEGIN_END_AND_FLUSH(ctx);
+   n = alloc_instruction(ctx, OPCODE_READ_BUFFER, 1);
+   if (n) {
+      n[1].e = mode;
+   }
+   if (ctx->ExecuteFlag) {
+      CALL_ReadBuffer(ctx->Exec, (mode));
+   }
+}
+
+
+static void GLAPIENTRY
+save_ResetHistogram(GLenum target)
+{
+   GET_CURRENT_CONTEXT(ctx);
+   Node *n;
+   ASSERT_OUTSIDE_SAVE_BEGIN_END_AND_FLUSH(ctx);
+   n = alloc_instruction(ctx, OPCODE_RESET_HISTOGRAM, 1);
+   if (n) {
+      n[1].e = target;
+   }
+   if (ctx->ExecuteFlag) {
+      CALL_ResetHistogram(ctx->Exec, (target));
+   }
+}
+
+
+static void GLAPIENTRY
+save_ResetMinmax(GLenum target)
+{
+   GET_CURRENT_CONTEXT(ctx);
+   Node *n;
+   ASSERT_OUTSIDE_SAVE_BEGIN_END_AND_FLUSH(ctx);
+   n = alloc_instruction(ctx, OPCODE_RESET_MIN_MAX, 1);
+   if (n) {
+      n[1].e = target;
+   }
+   if (ctx->ExecuteFlag) {
+      CALL_ResetMinmax(ctx->Exec, (target));
+   }
+}
+
+
+static void GLAPIENTRY
+save_Rotatef(GLfloat angle, GLfloat x, GLfloat y, GLfloat z)
+{
+   GET_CURRENT_CONTEXT(ctx);
+   Node *n;
+   ASSERT_OUTSIDE_SAVE_BEGIN_END_AND_FLUSH(ctx);
+   n = alloc_instruction(ctx, OPCODE_ROTATE, 4);
+   if (n) {
+      n[1].f = angle;
+      n[2].f = x;
+      n[3].f = y;
+      n[4].f = z;
+   }
+   if (ctx->ExecuteFlag) {
+      CALL_Rotatef(ctx->Exec, (angle, x, y, z));
+   }
+}
+
+
+static void GLAPIENTRY
+save_Rotated(GLdouble angle, GLdouble x, GLdouble y, GLdouble z)
+{
+   save_Rotatef((GLfloat) angle, (GLfloat) x, (GLfloat) y, (GLfloat) z);
+}
+
+
+static void GLAPIENTRY
+save_Scalef(GLfloat x, GLfloat y, GLfloat z)
+{
+   GET_CURRENT_CONTEXT(ctx);
+   Node *n;
+   ASSERT_OUTSIDE_SAVE_BEGIN_END_AND_FLUSH(ctx);
+   n = alloc_instruction(ctx, OPCODE_SCALE, 3);
+   if (n) {
+      n[1].f = x;
+      n[2].f = y;
+      n[3].f = z;
+   }
+   if (ctx->ExecuteFlag) {
+      CALL_Scalef(ctx->Exec, (x, y, z));
+   }
+}
+
+
+static void GLAPIENTRY
+save_Scaled(GLdouble x, GLdouble y, GLdouble z)
+{
+   save_Scalef((GLfloat) x, (GLfloat) y, (GLfloat) z);
+}
+
+
+static void GLAPIENTRY
+save_Scissor(GLint x, GLint y, GLsizei width, GLsizei height)
+{
+   GET_CURRENT_CONTEXT(ctx);
+   Node *n;
+   ASSERT_OUTSIDE_SAVE_BEGIN_END_AND_FLUSH(ctx);
+   n = alloc_instruction(ctx, OPCODE_SCISSOR, 4);
+   if (n) {
+      n[1].i = x;
+      n[2].i = y;
+      n[3].i = width;
+      n[4].i = height;
+   }
+   if (ctx->ExecuteFlag) {
+      CALL_Scissor(ctx->Exec, (x, y, width, height));
+   }
+}
+
+
+static void GLAPIENTRY
+save_ShadeModel(GLenum mode)
+{
+   GET_CURRENT_CONTEXT(ctx);
+   Node *n;
+   ASSERT_OUTSIDE_SAVE_BEGIN_END(ctx);
+
+   if (ctx->ExecuteFlag) {
+      CALL_ShadeModel(ctx->Exec, (mode));
+   }
+
+   if (ctx->ListState.Current.ShadeModel == mode)
+      return;
+
+   SAVE_FLUSH_VERTICES(ctx);
+
+   /* Only save the value if we know the statechange will take effect:
+    */
+   if (ctx->Driver.CurrentSavePrimitive == PRIM_OUTSIDE_BEGIN_END)
+      ctx->ListState.Current.ShadeModel = mode;
+
+   n = alloc_instruction(ctx, OPCODE_SHADE_MODEL, 1);
+   if (n) {
+      n[1].e = mode;
+   }
+}
+
+
+static void GLAPIENTRY
+save_StencilFunc(GLenum func, GLint ref, GLuint mask)
+{
+   GET_CURRENT_CONTEXT(ctx);
+   Node *n;
+   ASSERT_OUTSIDE_SAVE_BEGIN_END_AND_FLUSH(ctx);
+   n = alloc_instruction(ctx, OPCODE_STENCIL_FUNC, 3);
+   if (n) {
+      n[1].e = func;
+      n[2].i = ref;
+      n[3].ui = mask;
+   }
+   if (ctx->ExecuteFlag) {
+      CALL_StencilFunc(ctx->Exec, (func, ref, mask));
+   }
+}
+
+
+static void GLAPIENTRY
+save_StencilMask(GLuint mask)
+{
+   GET_CURRENT_CONTEXT(ctx);
+   Node *n;
+   ASSERT_OUTSIDE_SAVE_BEGIN_END_AND_FLUSH(ctx);
+   n = alloc_instruction(ctx, OPCODE_STENCIL_MASK, 1);
+   if (n) {
+      n[1].ui = mask;
+   }
+   if (ctx->ExecuteFlag) {
+      CALL_StencilMask(ctx->Exec, (mask));
+   }
+}
+
+
+static void GLAPIENTRY
+save_StencilOp(GLenum fail, GLenum zfail, GLenum zpass)
+{
+   GET_CURRENT_CONTEXT(ctx);
+   Node *n;
+   ASSERT_OUTSIDE_SAVE_BEGIN_END_AND_FLUSH(ctx);
+   n = alloc_instruction(ctx, OPCODE_STENCIL_OP, 3);
+   if (n) {
+      n[1].e = fail;
+      n[2].e = zfail;
+      n[3].e = zpass;
+   }
+   if (ctx->ExecuteFlag) {
+      CALL_StencilOp(ctx->Exec, (fail, zfail, zpass));
+   }
+}
+
+
+static void GLAPIENTRY
+save_StencilFuncSeparate(GLenum face, GLenum func, GLint ref, GLuint mask)
+{
+   GET_CURRENT_CONTEXT(ctx);
+   Node *n;
+   ASSERT_OUTSIDE_SAVE_BEGIN_END_AND_FLUSH(ctx);
+   n = alloc_instruction(ctx, OPCODE_STENCIL_FUNC_SEPARATE, 4);
+   if (n) {
+      n[1].e = face;
+      n[2].e = func;
+      n[3].i = ref;
+      n[4].ui = mask;
+   }
+   if (ctx->ExecuteFlag) {
+      CALL_StencilFuncSeparate(ctx->Exec, (face, func, ref, mask));
+   }
+}
+
+
+static void GLAPIENTRY
+save_StencilFuncSeparateATI(GLenum frontfunc, GLenum backfunc, GLint ref,
+                            GLuint mask)
+{
+   GET_CURRENT_CONTEXT(ctx);
+   Node *n;
+   ASSERT_OUTSIDE_SAVE_BEGIN_END_AND_FLUSH(ctx);
+   /* GL_FRONT */
+   n = alloc_instruction(ctx, OPCODE_STENCIL_FUNC_SEPARATE, 4);
+   if (n) {
+      n[1].e = GL_FRONT;
+      n[2].e = frontfunc;
+      n[3].i = ref;
+      n[4].ui = mask;
+   }
+   /* GL_BACK */
+   n = alloc_instruction(ctx, OPCODE_STENCIL_FUNC_SEPARATE, 4);
+   if (n) {
+      n[1].e = GL_BACK;
+      n[2].e = backfunc;
+      n[3].i = ref;
+      n[4].ui = mask;
+   }
+   if (ctx->ExecuteFlag) {
+      CALL_StencilFuncSeparate(ctx->Exec, (GL_FRONT, frontfunc, ref, mask));
+      CALL_StencilFuncSeparate(ctx->Exec, (GL_BACK, backfunc, ref, mask));
+   }
+}
+
+
+static void GLAPIENTRY
+save_StencilMaskSeparate(GLenum face, GLuint mask)
+{
+   GET_CURRENT_CONTEXT(ctx);
+   Node *n;
+   ASSERT_OUTSIDE_SAVE_BEGIN_END_AND_FLUSH(ctx);
+   n = alloc_instruction(ctx, OPCODE_STENCIL_MASK_SEPARATE, 2);
+   if (n) {
+      n[1].e = face;
+      n[2].ui = mask;
+   }
+   if (ctx->ExecuteFlag) {
+      CALL_StencilMaskSeparate(ctx->Exec, (face, mask));
+   }
+}
+
+
+static void GLAPIENTRY
+save_StencilOpSeparate(GLenum face, GLenum fail, GLenum zfail, GLenum zpass)
+{
+   GET_CURRENT_CONTEXT(ctx);
+   Node *n;
+   ASSERT_OUTSIDE_SAVE_BEGIN_END_AND_FLUSH(ctx);
+   n = alloc_instruction(ctx, OPCODE_STENCIL_OP_SEPARATE, 4);
+   if (n) {
+      n[1].e = face;
+      n[2].e = fail;
+      n[3].e = zfail;
+      n[4].e = zpass;
+   }
+   if (ctx->ExecuteFlag) {
+      CALL_StencilOpSeparate(ctx->Exec, (face, fail, zfail, zpass));
+   }
+}
+
+
+static void GLAPIENTRY
+save_TexEnvfv(GLenum target, GLenum pname, const GLfloat *params)
+{
+   GET_CURRENT_CONTEXT(ctx);
+   Node *n;
+   ASSERT_OUTSIDE_SAVE_BEGIN_END_AND_FLUSH(ctx);
+   n = alloc_instruction(ctx, OPCODE_TEXENV, 6);
+   if (n) {
+      n[1].e = target;
+      n[2].e = pname;
+      if (pname == GL_TEXTURE_ENV_COLOR) {
+         n[3].f = params[0];
+         n[4].f = params[1];
+         n[5].f = params[2];
+         n[6].f = params[3];
+      }
+      else {
+         n[3].f = params[0];
+         n[4].f = n[5].f = n[6].f = 0.0F;
+      }
+   }
+   if (ctx->ExecuteFlag) {
+      CALL_TexEnvfv(ctx->Exec, (target, pname, params));
+   }
+}
+
+
+static void GLAPIENTRY
+save_TexEnvf(GLenum target, GLenum pname, GLfloat param)
+{
+   GLfloat parray[4];
+   parray[0] = (GLfloat) param;
+   parray[1] = parray[2] = parray[3] = 0.0F;
+   save_TexEnvfv(target, pname, parray);
+}
+
+
+static void GLAPIENTRY
+save_TexEnvi(GLenum target, GLenum pname, GLint param)
+{
+   GLfloat p[4];
+   p[0] = (GLfloat) param;
+   p[1] = p[2] = p[3] = 0.0F;
+   save_TexEnvfv(target, pname, p);
+}
+
+
+static void GLAPIENTRY
+save_TexEnviv(GLenum target, GLenum pname, const GLint * param)
+{
+   GLfloat p[4];
+   if (pname == GL_TEXTURE_ENV_COLOR) {
+      p[0] = INT_TO_FLOAT(param[0]);
+      p[1] = INT_TO_FLOAT(param[1]);
+      p[2] = INT_TO_FLOAT(param[2]);
+      p[3] = INT_TO_FLOAT(param[3]);
+   }
+   else {
+      p[0] = (GLfloat) param[0];
+      p[1] = p[2] = p[3] = 0.0F;
+   }
+   save_TexEnvfv(target, pname, p);
+}
+
+
+static void GLAPIENTRY
+save_TexGenfv(GLenum coord, GLenum pname, const GLfloat *params)
+{
+   GET_CURRENT_CONTEXT(ctx);
+   Node *n;
+   ASSERT_OUTSIDE_SAVE_BEGIN_END_AND_FLUSH(ctx);
+   n = alloc_instruction(ctx, OPCODE_TEXGEN, 6);
+   if (n) {
+      n[1].e = coord;
+      n[2].e = pname;
+      n[3].f = params[0];
+      n[4].f = params[1];
+      n[5].f = params[2];
+      n[6].f = params[3];
+   }
+   if (ctx->ExecuteFlag) {
+      CALL_TexGenfv(ctx->Exec, (coord, pname, params));
+   }
+}
+
+
+static void GLAPIENTRY
+save_TexGeniv(GLenum coord, GLenum pname, const GLint *params)
+{
+   GLfloat p[4];
+   p[0] = (GLfloat) params[0];
+   p[1] = (GLfloat) params[1];
+   p[2] = (GLfloat) params[2];
+   p[3] = (GLfloat) params[3];
+   save_TexGenfv(coord, pname, p);
+}
+
+
+static void GLAPIENTRY
+save_TexGend(GLenum coord, GLenum pname, GLdouble param)
+{
+   GLfloat parray[4];
+   parray[0] = (GLfloat) param;
+   parray[1] = parray[2] = parray[3] = 0.0F;
+   save_TexGenfv(coord, pname, parray);
+}
+
+
+static void GLAPIENTRY
+save_TexGendv(GLenum coord, GLenum pname, const GLdouble *params)
+{
+   GLfloat p[4];
+   p[0] = (GLfloat) params[0];
+   p[1] = (GLfloat) params[1];
+   p[2] = (GLfloat) params[2];
+   p[3] = (GLfloat) params[3];
+   save_TexGenfv(coord, pname, p);
+}
+
+
+static void GLAPIENTRY
+save_TexGenf(GLenum coord, GLenum pname, GLfloat param)
+{
+   GLfloat parray[4];
+   parray[0] = param;
+   parray[1] = parray[2] = parray[3] = 0.0F;
+   save_TexGenfv(coord, pname, parray);
+}
+
+
+static void GLAPIENTRY
+save_TexGeni(GLenum coord, GLenum pname, GLint param)
+{
+   GLint parray[4];
+   parray[0] = param;
+   parray[1] = parray[2] = parray[3] = 0;
+   save_TexGeniv(coord, pname, parray);
+}
+
+
+static void GLAPIENTRY
+save_TexParameterfv(GLenum target, GLenum pname, const GLfloat *params)
+{
+   GET_CURRENT_CONTEXT(ctx);
+   Node *n;
+   ASSERT_OUTSIDE_SAVE_BEGIN_END_AND_FLUSH(ctx);
+   n = alloc_instruction(ctx, OPCODE_TEXPARAMETER, 6);
+   if (n) {
+      n[1].e = target;
+      n[2].e = pname;
+      n[3].f = params[0];
+      n[4].f = params[1];
+      n[5].f = params[2];
+      n[6].f = params[3];
+   }
+   if (ctx->ExecuteFlag) {
+      CALL_TexParameterfv(ctx->Exec, (target, pname, params));
+   }
+}
+
+
+static void GLAPIENTRY
+save_TexParameterf(GLenum target, GLenum pname, GLfloat param)
+{
+   GLfloat parray[4];
+   parray[0] = param;
+   parray[1] = parray[2] = parray[3] = 0.0F;
+   save_TexParameterfv(target, pname, parray);
+}
+
+
+static void GLAPIENTRY
+save_TexParameteri(GLenum target, GLenum pname, GLint param)
+{
+   GLfloat fparam[4];
+   fparam[0] = (GLfloat) param;
+   fparam[1] = fparam[2] = fparam[3] = 0.0F;
+   save_TexParameterfv(target, pname, fparam);
+}
+
+
+static void GLAPIENTRY
+save_TexParameteriv(GLenum target, GLenum pname, const GLint *params)
+{
+   GLfloat fparam[4];
+   fparam[0] = (GLfloat) params[0];
+   fparam[1] = fparam[2] = fparam[3] = 0.0F;
+   save_TexParameterfv(target, pname, fparam);
+}
+
+
+static void GLAPIENTRY
+save_TexImage1D(GLenum target,
+                GLint level, GLint components,
+                GLsizei width, GLint border,
+                GLenum format, GLenum type, const GLvoid * pixels)
+{
+   GET_CURRENT_CONTEXT(ctx);
+   if (target == GL_PROXY_TEXTURE_1D) {
+      /* don't compile, execute immediately */
+      CALL_TexImage1D(ctx->Exec, (target, level, components, width,
+                                  border, format, type, pixels));
+   }
+   else {
+      Node *n;
+      ASSERT_OUTSIDE_SAVE_BEGIN_END_AND_FLUSH(ctx);
+      n = alloc_instruction(ctx, OPCODE_TEX_IMAGE1D, 8);
+      if (n) {
+         n[1].e = target;
+         n[2].i = level;
+         n[3].i = components;
+         n[4].i = (GLint) width;
+         n[5].i = border;
+         n[6].e = format;
+         n[7].e = type;
+         n[8].data = unpack_image(ctx, 1, width, 1, 1, format, type,
+                                  pixels, &ctx->Unpack);
+      }
+      if (ctx->ExecuteFlag) {
+         CALL_TexImage1D(ctx->Exec, (target, level, components, width,
+                                     border, format, type, pixels));
+      }
+   }
+}
+
+
+static void GLAPIENTRY
+save_TexImage2D(GLenum target,
+                GLint level, GLint components,
+                GLsizei width, GLsizei height, GLint border,
+                GLenum format, GLenum type, const GLvoid * pixels)
+{
+   GET_CURRENT_CONTEXT(ctx);
+   if (target == GL_PROXY_TEXTURE_2D) {
+      /* don't compile, execute immediately */
+      CALL_TexImage2D(ctx->Exec, (target, level, components, width,
+                                  height, border, format, type, pixels));
+   }
+   else {
+      Node *n;
+      ASSERT_OUTSIDE_SAVE_BEGIN_END_AND_FLUSH(ctx);
+      n = alloc_instruction(ctx, OPCODE_TEX_IMAGE2D, 9);
+      if (n) {
+         n[1].e = target;
+         n[2].i = level;
+         n[3].i = components;
+         n[4].i = (GLint) width;
+         n[5].i = (GLint) height;
+         n[6].i = border;
+         n[7].e = format;
+         n[8].e = type;
+         n[9].data = unpack_image(ctx, 2, width, height, 1, format, type,
+                                  pixels, &ctx->Unpack);
+      }
+      if (ctx->ExecuteFlag) {
+         CALL_TexImage2D(ctx->Exec, (target, level, components, width,
+                                     height, border, format, type, pixels));
+      }
+   }
+}
+
+
+static void GLAPIENTRY
+save_TexImage3D(GLenum target,
+                GLint level, GLint internalFormat,
+                GLsizei width, GLsizei height, GLsizei depth,
+                GLint border,
+                GLenum format, GLenum type, const GLvoid * pixels)
+{
+   GET_CURRENT_CONTEXT(ctx);
+   if (target == GL_PROXY_TEXTURE_3D) {
+      /* don't compile, execute immediately */
+      CALL_TexImage3D(ctx->Exec, (target, level, internalFormat, width,
+                                  height, depth, border, format, type,
+                                  pixels));
+   }
+   else {
+      Node *n;
+      ASSERT_OUTSIDE_SAVE_BEGIN_END_AND_FLUSH(ctx);
+      n = alloc_instruction(ctx, OPCODE_TEX_IMAGE3D, 10);
+      if (n) {
+         n[1].e = target;
+         n[2].i = level;
+         n[3].i = (GLint) internalFormat;
+         n[4].i = (GLint) width;
+         n[5].i = (GLint) height;
+         n[6].i = (GLint) depth;
+         n[7].i = border;
+         n[8].e = format;
+         n[9].e = type;
+         n[10].data = unpack_image(ctx, 3, width, height, depth, format, type,
+                                   pixels, &ctx->Unpack);
+      }
+      if (ctx->ExecuteFlag) {
+         CALL_TexImage3D(ctx->Exec, (target, level, internalFormat, width,
+                                     height, depth, border, format, type,
+                                     pixels));
+      }
+   }
+}
+
+
+static void GLAPIENTRY
+save_TexSubImage1D(GLenum target, GLint level, GLint xoffset,
+                   GLsizei width, GLenum format, GLenum type,
+                   const GLvoid * pixels)
+{
+   GET_CURRENT_CONTEXT(ctx);
+   Node *n;
+
+   ASSERT_OUTSIDE_SAVE_BEGIN_END_AND_FLUSH(ctx);
+
+   n = alloc_instruction(ctx, OPCODE_TEX_SUB_IMAGE1D, 7);
+   if (n) {
+      n[1].e = target;
+      n[2].i = level;
+      n[3].i = xoffset;
+      n[4].i = (GLint) width;
+      n[5].e = format;
+      n[6].e = type;
+      n[7].data = unpack_image(ctx, 1, width, 1, 1, format, type,
+                               pixels, &ctx->Unpack);
+   }
+   if (ctx->ExecuteFlag) {
+      CALL_TexSubImage1D(ctx->Exec, (target, level, xoffset, width,
+                                     format, type, pixels));
+   }
+}
+
+
+static void GLAPIENTRY
+save_TexSubImage2D(GLenum target, GLint level,
+                   GLint xoffset, GLint yoffset,
+                   GLsizei width, GLsizei height,
+                   GLenum format, GLenum type, const GLvoid * pixels)
+{
+   GET_CURRENT_CONTEXT(ctx);
+   Node *n;
+
+   ASSERT_OUTSIDE_SAVE_BEGIN_END_AND_FLUSH(ctx);
+
+   n = alloc_instruction(ctx, OPCODE_TEX_SUB_IMAGE2D, 9);
+   if (n) {
+      n[1].e = target;
+      n[2].i = level;
+      n[3].i = xoffset;
+      n[4].i = yoffset;
+      n[5].i = (GLint) width;
+      n[6].i = (GLint) height;
+      n[7].e = format;
+      n[8].e = type;
+      n[9].data = unpack_image(ctx, 2, width, height, 1, format, type,
+                               pixels, &ctx->Unpack);
+   }
+   if (ctx->ExecuteFlag) {
+      CALL_TexSubImage2D(ctx->Exec, (target, level, xoffset, yoffset,
+                                     width, height, format, type, pixels));
+   }
+}
+
+
+static void GLAPIENTRY
+save_TexSubImage3D(GLenum target, GLint level,
+                   GLint xoffset, GLint yoffset, GLint zoffset,
+                   GLsizei width, GLsizei height, GLsizei depth,
+                   GLenum format, GLenum type, const GLvoid * pixels)
+{
+   GET_CURRENT_CONTEXT(ctx);
+   Node *n;
+
+   ASSERT_OUTSIDE_SAVE_BEGIN_END_AND_FLUSH(ctx);
+
+   n = alloc_instruction(ctx, OPCODE_TEX_SUB_IMAGE3D, 11);
+   if (n) {
+      n[1].e = target;
+      n[2].i = level;
+      n[3].i = xoffset;
+      n[4].i = yoffset;
+      n[5].i = zoffset;
+      n[6].i = (GLint) width;
+      n[7].i = (GLint) height;
+      n[8].i = (GLint) depth;
+      n[9].e = format;
+      n[10].e = type;
+      n[11].data = unpack_image(ctx, 3, width, height, depth, format, type,
+                                pixels, &ctx->Unpack);
+   }
+   if (ctx->ExecuteFlag) {
+      CALL_TexSubImage3D(ctx->Exec, (target, level,
+                                     xoffset, yoffset, zoffset,
+                                     width, height, depth, format, type,
+                                     pixels));
+   }
+}
+
+
+static void GLAPIENTRY
+save_Translatef(GLfloat x, GLfloat y, GLfloat z)
+{
+   GET_CURRENT_CONTEXT(ctx);
+   Node *n;
+   ASSERT_OUTSIDE_SAVE_BEGIN_END_AND_FLUSH(ctx);
+   n = alloc_instruction(ctx, OPCODE_TRANSLATE, 3);
+   if (n) {
+      n[1].f = x;
+      n[2].f = y;
+      n[3].f = z;
+   }
+   if (ctx->ExecuteFlag) {
+      CALL_Translatef(ctx->Exec, (x, y, z));
+   }
+}
+
+
+static void GLAPIENTRY
+save_Translated(GLdouble x, GLdouble y, GLdouble z)
+{
+   save_Translatef((GLfloat) x, (GLfloat) y, (GLfloat) z);
+}
+
+
+
+static void GLAPIENTRY
+save_Viewport(GLint x, GLint y, GLsizei width, GLsizei height)
+{
+   GET_CURRENT_CONTEXT(ctx);
+   Node *n;
+   ASSERT_OUTSIDE_SAVE_BEGIN_END_AND_FLUSH(ctx);
+   n = alloc_instruction(ctx, OPCODE_VIEWPORT, 4);
+   if (n) {
+      n[1].i = x;
+      n[2].i = y;
+      n[3].i = (GLint) width;
+      n[4].i = (GLint) height;
+   }
+   if (ctx->ExecuteFlag) {
+      CALL_Viewport(ctx->Exec, (x, y, width, height));
+   }
+}
+
+
+static void GLAPIENTRY
+save_WindowPos4fMESA(GLfloat x, GLfloat y, GLfloat z, GLfloat w)
+{
+   GET_CURRENT_CONTEXT(ctx);
+   Node *n;
+   ASSERT_OUTSIDE_SAVE_BEGIN_END_AND_FLUSH(ctx);
+   n = alloc_instruction(ctx, OPCODE_WINDOW_POS, 4);
+   if (n) {
+      n[1].f = x;
+      n[2].f = y;
+      n[3].f = z;
+      n[4].f = w;
+   }
+   if (ctx->ExecuteFlag) {
+      CALL_WindowPos4fMESA(ctx->Exec, (x, y, z, w));
+   }
+}
+
+static void GLAPIENTRY
+save_WindowPos2dMESA(GLdouble x, GLdouble y)
+{
+   save_WindowPos4fMESA((GLfloat) x, (GLfloat) y, 0.0F, 1.0F);
+}
+
+static void GLAPIENTRY
+save_WindowPos2fMESA(GLfloat x, GLfloat y)
+{
+   save_WindowPos4fMESA(x, y, 0.0F, 1.0F);
+}
+
+static void GLAPIENTRY
+save_WindowPos2iMESA(GLint x, GLint y)
+{
+   save_WindowPos4fMESA((GLfloat) x, (GLfloat) y, 0.0F, 1.0F);
+}
+
+static void GLAPIENTRY
+save_WindowPos2sMESA(GLshort x, GLshort y)
+{
+   save_WindowPos4fMESA(x, y, 0.0F, 1.0F);
+}
+
+static void GLAPIENTRY
+save_WindowPos3dMESA(GLdouble x, GLdouble y, GLdouble z)
+{
+   save_WindowPos4fMESA((GLfloat) x, (GLfloat) y, (GLfloat) z, 1.0F);
+}
+
+static void GLAPIENTRY
+save_WindowPos3fMESA(GLfloat x, GLfloat y, GLfloat z)
+{
+   save_WindowPos4fMESA(x, y, z, 1.0F);
+}
+
+static void GLAPIENTRY
+save_WindowPos3iMESA(GLint x, GLint y, GLint z)
+{
+   save_WindowPos4fMESA((GLfloat) x, (GLfloat) y, (GLfloat) z, 1.0F);
+}
+
+static void GLAPIENTRY
+save_WindowPos3sMESA(GLshort x, GLshort y, GLshort z)
+{
+   save_WindowPos4fMESA(x, y, z, 1.0F);
+}
+
+static void GLAPIENTRY
+save_WindowPos4dMESA(GLdouble x, GLdouble y, GLdouble z, GLdouble w)
+{
+   save_WindowPos4fMESA((GLfloat) x, (GLfloat) y, (GLfloat) z, (GLfloat) w);
+}
+
+static void GLAPIENTRY
+save_WindowPos4iMESA(GLint x, GLint y, GLint z, GLint w)
+{
+   save_WindowPos4fMESA((GLfloat) x, (GLfloat) y, (GLfloat) z, (GLfloat) w);
+}
+
+static void GLAPIENTRY
+save_WindowPos4sMESA(GLshort x, GLshort y, GLshort z, GLshort w)
+{
+   save_WindowPos4fMESA(x, y, z, w);
+}
+
+static void GLAPIENTRY
+save_WindowPos2dvMESA(const GLdouble * v)
+{
+   save_WindowPos4fMESA((GLfloat) v[0], (GLfloat) v[1], 0.0F, 1.0F);
+}
+
+static void GLAPIENTRY
+save_WindowPos2fvMESA(const GLfloat * v)
+{
+   save_WindowPos4fMESA(v[0], v[1], 0.0F, 1.0F);
+}
+
+static void GLAPIENTRY
+save_WindowPos2ivMESA(const GLint * v)
+{
+   save_WindowPos4fMESA((GLfloat) v[0], (GLfloat) v[1], 0.0F, 1.0F);
+}
+
+static void GLAPIENTRY
+save_WindowPos2svMESA(const GLshort * v)
+{
+   save_WindowPos4fMESA(v[0], v[1], 0.0F, 1.0F);
+}
+
+static void GLAPIENTRY
+save_WindowPos3dvMESA(const GLdouble * v)
+{
+   save_WindowPos4fMESA((GLfloat) v[0], (GLfloat) v[1], (GLfloat) v[2], 1.0F);
+}
+
+static void GLAPIENTRY
+save_WindowPos3fvMESA(const GLfloat * v)
+{
+   save_WindowPos4fMESA(v[0], v[1], v[2], 1.0F);
+}
+
+static void GLAPIENTRY
+save_WindowPos3ivMESA(const GLint * v)
+{
+   save_WindowPos4fMESA((GLfloat) v[0], (GLfloat) v[1], (GLfloat) v[2], 1.0F);
+}
+
+static void GLAPIENTRY
+save_WindowPos3svMESA(const GLshort * v)
+{
+   save_WindowPos4fMESA(v[0], v[1], v[2], 1.0F);
+}
+
+static void GLAPIENTRY
+save_WindowPos4dvMESA(const GLdouble * v)
+{
+   save_WindowPos4fMESA((GLfloat) v[0], (GLfloat) v[1],
+                        (GLfloat) v[2], (GLfloat) v[3]);
+}
+
+static void GLAPIENTRY
+save_WindowPos4fvMESA(const GLfloat * v)
+{
+   save_WindowPos4fMESA(v[0], v[1], v[2], v[3]);
+}
+
+static void GLAPIENTRY
+save_WindowPos4ivMESA(const GLint * v)
+{
+   save_WindowPos4fMESA((GLfloat) v[0], (GLfloat) v[1],
+                        (GLfloat) v[2], (GLfloat) v[3]);
+}
+
+static void GLAPIENTRY
+save_WindowPos4svMESA(const GLshort * v)
+{
+   save_WindowPos4fMESA(v[0], v[1], v[2], v[3]);
+}
+
+
+
+/* GL_ARB_multitexture */
+static void GLAPIENTRY
+save_ActiveTextureARB(GLenum target)
+{
+   GET_CURRENT_CONTEXT(ctx);
+   Node *n;
+   ASSERT_OUTSIDE_SAVE_BEGIN_END_AND_FLUSH(ctx);
+   n = alloc_instruction(ctx, OPCODE_ACTIVE_TEXTURE, 1);
+   if (n) {
+      n[1].e = target;
+   }
+   if (ctx->ExecuteFlag) {
+      CALL_ActiveTextureARB(ctx->Exec, (target));
+   }
+}
+
+
+/* GL_ARB_transpose_matrix */
+
+static void GLAPIENTRY
+save_LoadTransposeMatrixdARB(const GLdouble m[16])
+{
+   GLfloat tm[16];
+   _math_transposefd(tm, m);
+   save_LoadMatrixf(tm);
+}
+
+
+static void GLAPIENTRY
+save_LoadTransposeMatrixfARB(const GLfloat m[16])
+{
+   GLfloat tm[16];
+   _math_transposef(tm, m);
+   save_LoadMatrixf(tm);
+}
+
+
+static void GLAPIENTRY
+save_MultTransposeMatrixdARB(const GLdouble m[16])
+{
+   GLfloat tm[16];
+   _math_transposefd(tm, m);
+   save_MultMatrixf(tm);
+}
+
+
+static void GLAPIENTRY
+save_MultTransposeMatrixfARB(const GLfloat m[16])
+{
+   GLfloat tm[16];
+   _math_transposef(tm, m);
+   save_MultMatrixf(tm);
+}
+
+
+/* GL_ARB_texture_compression */
+static void GLAPIENTRY
+save_CompressedTexImage1DARB(GLenum target, GLint level,
+                             GLenum internalFormat, GLsizei width,
+                             GLint border, GLsizei imageSize,
+                             const GLvoid * data)
+{
+   GET_CURRENT_CONTEXT(ctx);
+   if (target == GL_PROXY_TEXTURE_1D) {
+      /* don't compile, execute immediately */
+      CALL_CompressedTexImage1DARB(ctx->Exec, (target, level, internalFormat,
+                                               width, border, imageSize,
+                                               data));
+   }
+   else {
+      Node *n;
+      GLvoid *image;
+      ASSERT_OUTSIDE_SAVE_BEGIN_END_AND_FLUSH(ctx);
+      /* make copy of image */
+      image = malloc(imageSize);
+      if (!image) {
+         _mesa_error(ctx, GL_OUT_OF_MEMORY, "glCompressedTexImage1DARB");
+         return;
+      }
+      memcpy(image, data, imageSize);
+      n = alloc_instruction(ctx, OPCODE_COMPRESSED_TEX_IMAGE_1D, 7);
+      if (n) {
+         n[1].e = target;
+         n[2].i = level;
+         n[3].e = internalFormat;
+         n[4].i = (GLint) width;
+         n[5].i = border;
+         n[6].i = imageSize;
+         n[7].data = image;
+      }
+      else if (image) {
+         free(image);
+      }
+      if (ctx->ExecuteFlag) {
+         CALL_CompressedTexImage1DARB(ctx->Exec,
+                                      (target, level, internalFormat, width,
+                                       border, imageSize, data));
+      }
+   }
+}
+
+
+static void GLAPIENTRY
+save_CompressedTexImage2DARB(GLenum target, GLint level,
+                             GLenum internalFormat, GLsizei width,
+                             GLsizei height, GLint border, GLsizei imageSize,
+                             const GLvoid * data)
+{
+   GET_CURRENT_CONTEXT(ctx);
+   if (target == GL_PROXY_TEXTURE_2D) {
+      /* don't compile, execute immediately */
+      CALL_CompressedTexImage2DARB(ctx->Exec, (target, level, internalFormat,
+                                               width, height, border,
+                                               imageSize, data));
+   }
+   else {
+      Node *n;
+      GLvoid *image;
+      ASSERT_OUTSIDE_SAVE_BEGIN_END_AND_FLUSH(ctx);
+      /* make copy of image */
+      image = malloc(imageSize);
+      if (!image) {
+         _mesa_error(ctx, GL_OUT_OF_MEMORY, "glCompressedTexImage2DARB");
+         return;
+      }
+      memcpy(image, data, imageSize);
+      n = alloc_instruction(ctx, OPCODE_COMPRESSED_TEX_IMAGE_2D, 8);
+      if (n) {
+         n[1].e = target;
+         n[2].i = level;
+         n[3].e = internalFormat;
+         n[4].i = (GLint) width;
+         n[5].i = (GLint) height;
+         n[6].i = border;
+         n[7].i = imageSize;
+         n[8].data = image;
+      }
+      else if (image) {
+         free(image);
+      }
+      if (ctx->ExecuteFlag) {
+         CALL_CompressedTexImage2DARB(ctx->Exec,
+                                      (target, level, internalFormat, width,
+                                       height, border, imageSize, data));
+      }
+   }
+}
+
+
+static void GLAPIENTRY
+save_CompressedTexImage3DARB(GLenum target, GLint level,
+                             GLenum internalFormat, GLsizei width,
+                             GLsizei height, GLsizei depth, GLint border,
+                             GLsizei imageSize, const GLvoid * data)
+{
+   GET_CURRENT_CONTEXT(ctx);
+   if (target == GL_PROXY_TEXTURE_3D) {
+      /* don't compile, execute immediately */
+      CALL_CompressedTexImage3DARB(ctx->Exec, (target, level, internalFormat,
+                                               width, height, depth, border,
+                                               imageSize, data));
+   }
+   else {
+      Node *n;
+      GLvoid *image;
+      ASSERT_OUTSIDE_SAVE_BEGIN_END_AND_FLUSH(ctx);
+      /* make copy of image */
+      image = malloc(imageSize);
+      if (!image) {
+         _mesa_error(ctx, GL_OUT_OF_MEMORY, "glCompressedTexImage3DARB");
+         return;
+      }
+      memcpy(image, data, imageSize);
+      n = alloc_instruction(ctx, OPCODE_COMPRESSED_TEX_IMAGE_3D, 9);
+      if (n) {
+         n[1].e = target;
+         n[2].i = level;
+         n[3].e = internalFormat;
+         n[4].i = (GLint) width;
+         n[5].i = (GLint) height;
+         n[6].i = (GLint) depth;
+         n[7].i = border;
+         n[8].i = imageSize;
+         n[9].data = image;
+      }
+      else if (image) {
+         free(image);
+      }
+      if (ctx->ExecuteFlag) {
+         CALL_CompressedTexImage3DARB(ctx->Exec,
+                                      (target, level, internalFormat, width,
+                                       height, depth, border, imageSize,
+                                       data));
+      }
+   }
+}
+
+
+static void GLAPIENTRY
+save_CompressedTexSubImage1DARB(GLenum target, GLint level, GLint xoffset,
+                                GLsizei width, GLenum format,
+                                GLsizei imageSize, const GLvoid * data)
+{
+   Node *n;
+   GLvoid *image;
+
+   GET_CURRENT_CONTEXT(ctx);
+   ASSERT_OUTSIDE_SAVE_BEGIN_END_AND_FLUSH(ctx);
+
+   /* make copy of image */
+   image = malloc(imageSize);
+   if (!image) {
+      _mesa_error(ctx, GL_OUT_OF_MEMORY, "glCompressedTexSubImage1DARB");
+      return;
+   }
+   memcpy(image, data, imageSize);
+   n = alloc_instruction(ctx, OPCODE_COMPRESSED_TEX_SUB_IMAGE_1D, 7);
+   if (n) {
+      n[1].e = target;
+      n[2].i = level;
+      n[3].i = xoffset;
+      n[4].i = (GLint) width;
+      n[5].e = format;
+      n[6].i = imageSize;
+      n[7].data = image;
+   }
+   else if (image) {
+      free(image);
+   }
+   if (ctx->ExecuteFlag) {
+      CALL_CompressedTexSubImage1DARB(ctx->Exec, (target, level, xoffset,
+                                                  width, format, imageSize,
+                                                  data));
+   }
+}
+
+
+static void GLAPIENTRY
+save_CompressedTexSubImage2DARB(GLenum target, GLint level, GLint xoffset,
+                                GLint yoffset, GLsizei width, GLsizei height,
+                                GLenum format, GLsizei imageSize,
+                                const GLvoid * data)
+{
+   Node *n;
+   GLvoid *image;
+
+   GET_CURRENT_CONTEXT(ctx);
+   ASSERT_OUTSIDE_SAVE_BEGIN_END_AND_FLUSH(ctx);
+
+   /* make copy of image */
+   image = malloc(imageSize);
+   if (!image) {
+      _mesa_error(ctx, GL_OUT_OF_MEMORY, "glCompressedTexSubImage2DARB");
+      return;
+   }
+   memcpy(image, data, imageSize);
+   n = alloc_instruction(ctx, OPCODE_COMPRESSED_TEX_SUB_IMAGE_2D, 9);
+   if (n) {
+      n[1].e = target;
+      n[2].i = level;
+      n[3].i = xoffset;
+      n[4].i = yoffset;
+      n[5].i = (GLint) width;
+      n[6].i = (GLint) height;
+      n[7].e = format;
+      n[8].i = imageSize;
+      n[9].data = image;
+   }
+   else if (image) {
+      free(image);
+   }
+   if (ctx->ExecuteFlag) {
+      CALL_CompressedTexSubImage2DARB(ctx->Exec,
+                                      (target, level, xoffset, yoffset, width,
+                                       height, format, imageSize, data));
+   }
+}
+
+
+static void GLAPIENTRY
+save_CompressedTexSubImage3DARB(GLenum target, GLint level, GLint xoffset,
+                                GLint yoffset, GLint zoffset, GLsizei width,
+                                GLsizei height, GLsizei depth, GLenum format,
+                                GLsizei imageSize, const GLvoid * data)
+{
+   Node *n;
+   GLvoid *image;
+
+   GET_CURRENT_CONTEXT(ctx);
+   ASSERT_OUTSIDE_SAVE_BEGIN_END_AND_FLUSH(ctx);
+
+   /* make copy of image */
+   image = malloc(imageSize);
+   if (!image) {
+      _mesa_error(ctx, GL_OUT_OF_MEMORY, "glCompressedTexSubImage3DARB");
+      return;
+   }
+   memcpy(image, data, imageSize);
+   n = alloc_instruction(ctx, OPCODE_COMPRESSED_TEX_SUB_IMAGE_3D, 11);
+   if (n) {
+      n[1].e = target;
+      n[2].i = level;
+      n[3].i = xoffset;
+      n[4].i = yoffset;
+      n[5].i = zoffset;
+      n[6].i = (GLint) width;
+      n[7].i = (GLint) height;
+      n[8].i = (GLint) depth;
+      n[9].e = format;
+      n[10].i = imageSize;
+      n[11].data = image;
+   }
+   else if (image) {
+      free(image);
+   }
+   if (ctx->ExecuteFlag) {
+      CALL_CompressedTexSubImage3DARB(ctx->Exec,
+                                      (target, level, xoffset, yoffset,
+                                       zoffset, width, height, depth, format,
+                                       imageSize, data));
+   }
+}
+
+
+/* GL_ARB_multisample */
+static void GLAPIENTRY
+save_SampleCoverageARB(GLclampf value, GLboolean invert)
+{
+   GET_CURRENT_CONTEXT(ctx);
+   Node *n;
+   ASSERT_OUTSIDE_SAVE_BEGIN_END_AND_FLUSH(ctx);
+   n = alloc_instruction(ctx, OPCODE_SAMPLE_COVERAGE, 2);
+   if (n) {
+      n[1].f = value;
+      n[2].b = invert;
+   }
+   if (ctx->ExecuteFlag) {
+      CALL_SampleCoverageARB(ctx->Exec, (value, invert));
+   }
+}
+
+
+/*
+ * GL_NV_vertex_program
+ */
+#if FEATURE_NV_vertex_program || FEATURE_ARB_vertex_program || FEATURE_ARB_fragment_program
+static void GLAPIENTRY
+save_BindProgramNV(GLenum target, GLuint id)
+{
+   GET_CURRENT_CONTEXT(ctx);
+   Node *n;
+   ASSERT_OUTSIDE_SAVE_BEGIN_END_AND_FLUSH(ctx);
+   n = alloc_instruction(ctx, OPCODE_BIND_PROGRAM_NV, 2);
+   if (n) {
+      n[1].e = target;
+      n[2].ui = id;
+   }
+   if (ctx->ExecuteFlag) {
+      CALL_BindProgramNV(ctx->Exec, (target, id));
+   }
+}
+
+static void GLAPIENTRY
+save_ProgramEnvParameter4fARB(GLenum target, GLuint index,
+                              GLfloat x, GLfloat y, GLfloat z, GLfloat w)
+{
+   GET_CURRENT_CONTEXT(ctx);
+   Node *n;
+   ASSERT_OUTSIDE_SAVE_BEGIN_END_AND_FLUSH(ctx);
+   n = alloc_instruction(ctx, OPCODE_PROGRAM_ENV_PARAMETER_ARB, 6);
+   if (n) {
+      n[1].e = target;
+      n[2].ui = index;
+      n[3].f = x;
+      n[4].f = y;
+      n[5].f = z;
+      n[6].f = w;
+   }
+   if (ctx->ExecuteFlag) {
+      CALL_ProgramEnvParameter4fARB(ctx->Exec, (target, index, x, y, z, w));
+   }
+}
+
+
+static void GLAPIENTRY
+save_ProgramEnvParameter4fvARB(GLenum target, GLuint index,
+                               const GLfloat *params)
+{
+   save_ProgramEnvParameter4fARB(target, index, params[0], params[1],
+                                 params[2], params[3]);
+}
+
+
+static void GLAPIENTRY
+save_ProgramEnvParameters4fvEXT(GLenum target, GLuint index, GLsizei count,
+				const GLfloat * params)
+{
+   GET_CURRENT_CONTEXT(ctx);
+   Node *n;
+   ASSERT_OUTSIDE_SAVE_BEGIN_END_AND_FLUSH(ctx);
+
+   if (count > 0) {
+      GLint i;
+      const GLfloat * p = params;
+
+      for (i = 0 ; i < count ; i++) {
+	 n = alloc_instruction(ctx, OPCODE_PROGRAM_ENV_PARAMETER_ARB, 6);
+	 if (n) {
+	    n[1].e = target;
+	    n[2].ui = index;
+	    n[3].f = p[0];
+	    n[4].f = p[1];
+	    n[5].f = p[2];
+	    n[6].f = p[3];
+	    p += 4;
+	 }
+      }
+   }
+
+   if (ctx->ExecuteFlag) {
+      CALL_ProgramEnvParameters4fvEXT(ctx->Exec, (target, index, count, params));
+   }
+}
+
+
+static void GLAPIENTRY
+save_ProgramEnvParameter4dARB(GLenum target, GLuint index,
+                              GLdouble x, GLdouble y, GLdouble z, GLdouble w)
+{
+   save_ProgramEnvParameter4fARB(target, index,
+                                 (GLfloat) x,
+                                 (GLfloat) y, (GLfloat) z, (GLfloat) w);
+}
+
+
+static void GLAPIENTRY
+save_ProgramEnvParameter4dvARB(GLenum target, GLuint index,
+                               const GLdouble *params)
+{
+   save_ProgramEnvParameter4fARB(target, index,
+                                 (GLfloat) params[0],
+                                 (GLfloat) params[1],
+                                 (GLfloat) params[2], (GLfloat) params[3]);
+}
+
+#endif /* FEATURE_ARB_vertex_program || FEATURE_ARB_fragment_program || FEATURE_NV_vertex_program */
+
+#if FEATURE_NV_vertex_program
+static void GLAPIENTRY
+save_ExecuteProgramNV(GLenum target, GLuint id, const GLfloat *params)
+{
+   GET_CURRENT_CONTEXT(ctx);
+   Node *n;
+   ASSERT_OUTSIDE_SAVE_BEGIN_END_AND_FLUSH(ctx);
+   n = alloc_instruction(ctx, OPCODE_EXECUTE_PROGRAM_NV, 6);
+   if (n) {
+      n[1].e = target;
+      n[2].ui = id;
+      n[3].f = params[0];
+      n[4].f = params[1];
+      n[5].f = params[2];
+      n[6].f = params[3];
+   }
+   if (ctx->ExecuteFlag) {
+      CALL_ExecuteProgramNV(ctx->Exec, (target, id, params));
+   }
+}
+
+
+static void GLAPIENTRY
+save_ProgramParameters4dvNV(GLenum target, GLuint index,
+                            GLsizei num, const GLdouble *params)
+{
+   GLint i;
+   for (i = 0; i < num; i++) {
+      save_ProgramEnvParameter4dvARB(target, index + i, params + 4 * i);
+   }
+}
+
+
+static void GLAPIENTRY
+save_ProgramParameters4fvNV(GLenum target, GLuint index,
+                            GLsizei num, const GLfloat *params)
+{
+   GLint i;
+   for (i = 0; i < num; i++) {
+      save_ProgramEnvParameter4fvARB(target, index + i, params + 4 * i);
+   }
+}
+
+
+static void GLAPIENTRY
+save_LoadProgramNV(GLenum target, GLuint id, GLsizei len,
+                   const GLubyte * program)
+{
+   GET_CURRENT_CONTEXT(ctx);
+   Node *n;
+
+   ASSERT_OUTSIDE_SAVE_BEGIN_END_AND_FLUSH(ctx);
+
+   n = alloc_instruction(ctx, OPCODE_LOAD_PROGRAM_NV, 4);
+   if (n) {
+      GLubyte *programCopy = (GLubyte *) malloc(len);
+      if (!programCopy) {
+         _mesa_error(ctx, GL_OUT_OF_MEMORY, "glLoadProgramNV");
+         return;
+      }
+      memcpy(programCopy, program, len);
+      n[1].e = target;
+      n[2].ui = id;
+      n[3].i = len;
+      n[4].data = programCopy;
+   }
+   if (ctx->ExecuteFlag) {
+      CALL_LoadProgramNV(ctx->Exec, (target, id, len, program));
+   }
+}
+
+
+static void GLAPIENTRY
+save_RequestResidentProgramsNV(GLsizei num, const GLuint * ids)
+{
+   GET_CURRENT_CONTEXT(ctx);
+   Node *n;
+
+   ASSERT_OUTSIDE_SAVE_BEGIN_END_AND_FLUSH(ctx);
+
+   n = alloc_instruction(ctx, OPCODE_TRACK_MATRIX_NV, 2);
+   if (n) {
+      GLuint *idCopy = (GLuint *) malloc(num * sizeof(GLuint));
+      if (!idCopy) {
+         _mesa_error(ctx, GL_OUT_OF_MEMORY, "glRequestResidentProgramsNV");
+         return;
+      }
+      memcpy(idCopy, ids, num * sizeof(GLuint));
+      n[1].i = num;
+      n[2].data = idCopy;
+   }
+   if (ctx->ExecuteFlag) {
+      CALL_RequestResidentProgramsNV(ctx->Exec, (num, ids));
+   }
+}
+
+
+static void GLAPIENTRY
+save_TrackMatrixNV(GLenum target, GLuint address,
+                   GLenum matrix, GLenum transform)
+{
+   GET_CURRENT_CONTEXT(ctx);
+   Node *n;
+   ASSERT_OUTSIDE_SAVE_BEGIN_END_AND_FLUSH(ctx);
+   n = alloc_instruction(ctx, OPCODE_TRACK_MATRIX_NV, 4);
+   if (n) {
+      n[1].e = target;
+      n[2].ui = address;
+      n[3].e = matrix;
+      n[4].e = transform;
+   }
+   if (ctx->ExecuteFlag) {
+      CALL_TrackMatrixNV(ctx->Exec, (target, address, matrix, transform));
+   }
+}
+#endif /* FEATURE_NV_vertex_program */
+
+
+/*
+ * GL_NV_fragment_program
+ */
+#if FEATURE_NV_fragment_program
+static void GLAPIENTRY
+save_ProgramLocalParameter4fARB(GLenum target, GLuint index,
+                                GLfloat x, GLfloat y, GLfloat z, GLfloat w)
+{
+   GET_CURRENT_CONTEXT(ctx);
+   Node *n;
+   ASSERT_OUTSIDE_SAVE_BEGIN_END_AND_FLUSH(ctx);
+   n = alloc_instruction(ctx, OPCODE_PROGRAM_LOCAL_PARAMETER_ARB, 6);
+   if (n) {
+      n[1].e = target;
+      n[2].ui = index;
+      n[3].f = x;
+      n[4].f = y;
+      n[5].f = z;
+      n[6].f = w;
+   }
+   if (ctx->ExecuteFlag) {
+      CALL_ProgramLocalParameter4fARB(ctx->Exec, (target, index, x, y, z, w));
+   }
+}
+
+
+static void GLAPIENTRY
+save_ProgramLocalParameter4fvARB(GLenum target, GLuint index,
+                                 const GLfloat *params)
+{
+   GET_CURRENT_CONTEXT(ctx);
+   Node *n;
+   ASSERT_OUTSIDE_SAVE_BEGIN_END_AND_FLUSH(ctx);
+   n = alloc_instruction(ctx, OPCODE_PROGRAM_LOCAL_PARAMETER_ARB, 6);
+   if (n) {
+      n[1].e = target;
+      n[2].ui = index;
+      n[3].f = params[0];
+      n[4].f = params[1];
+      n[5].f = params[2];
+      n[6].f = params[3];
+   }
+   if (ctx->ExecuteFlag) {
+      CALL_ProgramLocalParameter4fvARB(ctx->Exec, (target, index, params));
+   }
+}
+
+
+static void GLAPIENTRY
+save_ProgramLocalParameters4fvEXT(GLenum target, GLuint index, GLsizei count,
+				  const GLfloat *params)
+{
+   GET_CURRENT_CONTEXT(ctx);
+   Node *n;
+   ASSERT_OUTSIDE_SAVE_BEGIN_END_AND_FLUSH(ctx);
+
+   if (count > 0) {
+      GLint i;
+      const GLfloat * p = params;
+
+      for (i = 0 ; i < count ; i++) {
+	 n = alloc_instruction(ctx, OPCODE_PROGRAM_LOCAL_PARAMETER_ARB, 6);
+	 if (n) {
+	    n[1].e = target;
+	    n[2].ui = index;
+	    n[3].f = p[0];
+	    n[4].f = p[1];
+	    n[5].f = p[2];
+	    n[6].f = p[3];
+	    p += 4;
+	 }
+      }
+   }
+
+   if (ctx->ExecuteFlag) {
+      CALL_ProgramLocalParameters4fvEXT(ctx->Exec, (target, index, count, params));
+   }
+}
+
+
+static void GLAPIENTRY
+save_ProgramLocalParameter4dARB(GLenum target, GLuint index,
+                                GLdouble x, GLdouble y,
+                                GLdouble z, GLdouble w)
+{
+   GET_CURRENT_CONTEXT(ctx);
+   Node *n;
+   ASSERT_OUTSIDE_SAVE_BEGIN_END_AND_FLUSH(ctx);
+   n = alloc_instruction(ctx, OPCODE_PROGRAM_LOCAL_PARAMETER_ARB, 6);
+   if (n) {
+      n[1].e = target;
+      n[2].ui = index;
+      n[3].f = (GLfloat) x;
+      n[4].f = (GLfloat) y;
+      n[5].f = (GLfloat) z;
+      n[6].f = (GLfloat) w;
+   }
+   if (ctx->ExecuteFlag) {
+      CALL_ProgramLocalParameter4dARB(ctx->Exec, (target, index, x, y, z, w));
+   }
+}
+
+
+static void GLAPIENTRY
+save_ProgramLocalParameter4dvARB(GLenum target, GLuint index,
+                                 const GLdouble *params)
+{
+   GET_CURRENT_CONTEXT(ctx);
+   Node *n;
+   ASSERT_OUTSIDE_SAVE_BEGIN_END_AND_FLUSH(ctx);
+   n = alloc_instruction(ctx, OPCODE_PROGRAM_LOCAL_PARAMETER_ARB, 6);
+   if (n) {
+      n[1].e = target;
+      n[2].ui = index;
+      n[3].f = (GLfloat) params[0];
+      n[4].f = (GLfloat) params[1];
+      n[5].f = (GLfloat) params[2];
+      n[6].f = (GLfloat) params[3];
+   }
+   if (ctx->ExecuteFlag) {
+      CALL_ProgramLocalParameter4dvARB(ctx->Exec, (target, index, params));
+   }
+}
+
+static void GLAPIENTRY
+save_ProgramNamedParameter4fNV(GLuint id, GLsizei len, const GLubyte * name,
+                               GLfloat x, GLfloat y, GLfloat z, GLfloat w)
+{
+   GET_CURRENT_CONTEXT(ctx);
+   Node *n;
+
+   ASSERT_OUTSIDE_SAVE_BEGIN_END_AND_FLUSH(ctx);
+
+   n = alloc_instruction(ctx, OPCODE_PROGRAM_NAMED_PARAMETER_NV, 6);
+   if (n) {
+      GLubyte *nameCopy = (GLubyte *) malloc(len);
+      if (!nameCopy) {
+         _mesa_error(ctx, GL_OUT_OF_MEMORY, "glProgramNamedParameter4fNV");
+         return;
+      }
+      memcpy(nameCopy, name, len);
+      n[1].ui = id;
+      n[2].i = len;
+      n[3].data = nameCopy;
+      n[4].f = x;
+      n[5].f = y;
+      n[6].f = z;
+      n[7].f = w;
+   }
+   if (ctx->ExecuteFlag) {
+      CALL_ProgramNamedParameter4fNV(ctx->Exec, (id, len, name, x, y, z, w));
+   }
+}
+
+
+static void GLAPIENTRY
+save_ProgramNamedParameter4fvNV(GLuint id, GLsizei len, const GLubyte * name,
+                                const float v[])
+{
+   save_ProgramNamedParameter4fNV(id, len, name, v[0], v[1], v[2], v[3]);
+}
+
+
+static void GLAPIENTRY
+save_ProgramNamedParameter4dNV(GLuint id, GLsizei len, const GLubyte * name,
+                               GLdouble x, GLdouble y, GLdouble z, GLdouble w)
+{
+   save_ProgramNamedParameter4fNV(id, len, name, (GLfloat) x, (GLfloat) y,
+                                  (GLfloat) z, (GLfloat) w);
+}
+
+
+static void GLAPIENTRY
+save_ProgramNamedParameter4dvNV(GLuint id, GLsizei len, const GLubyte * name,
+                                const double v[])
+{
+   save_ProgramNamedParameter4fNV(id, len, name, (GLfloat) v[0],
+                                  (GLfloat) v[1], (GLfloat) v[2],
+                                  (GLfloat) v[3]);
+}
+
+#endif /* FEATURE_NV_fragment_program */
+
+
+
+/* GL_EXT_stencil_two_side */
+static void GLAPIENTRY
+save_ActiveStencilFaceEXT(GLenum face)
+{
+   GET_CURRENT_CONTEXT(ctx);
+   Node *n;
+   ASSERT_OUTSIDE_SAVE_BEGIN_END_AND_FLUSH(ctx);
+   n = alloc_instruction(ctx, OPCODE_ACTIVE_STENCIL_FACE_EXT, 1);
+   if (n) {
+      n[1].e = face;
+   }
+   if (ctx->ExecuteFlag) {
+      CALL_ActiveStencilFaceEXT(ctx->Exec, (face));
+   }
+}
+
+
+/* GL_EXT_depth_bounds_test */
+static void GLAPIENTRY
+save_DepthBoundsEXT(GLclampd zmin, GLclampd zmax)
+{
+   GET_CURRENT_CONTEXT(ctx);
+   Node *n;
+   ASSERT_OUTSIDE_SAVE_BEGIN_END_AND_FLUSH(ctx);
+   n = alloc_instruction(ctx, OPCODE_DEPTH_BOUNDS_EXT, 2);
+   if (n) {
+      n[1].f = (GLfloat) zmin;
+      n[2].f = (GLfloat) zmax;
+   }
+   if (ctx->ExecuteFlag) {
+      CALL_DepthBoundsEXT(ctx->Exec, (zmin, zmax));
+   }
+}
+
+
+
+#if FEATURE_ARB_vertex_program || FEATURE_ARB_fragment_program
+
+static void GLAPIENTRY
+save_ProgramStringARB(GLenum target, GLenum format, GLsizei len,
+                      const GLvoid * string)
+{
+   GET_CURRENT_CONTEXT(ctx);
+   Node *n;
+
+   ASSERT_OUTSIDE_SAVE_BEGIN_END_AND_FLUSH(ctx);
+
+   n = alloc_instruction(ctx, OPCODE_PROGRAM_STRING_ARB, 4);
+   if (n) {
+      GLubyte *programCopy = (GLubyte *) malloc(len);
+      if (!programCopy) {
+         _mesa_error(ctx, GL_OUT_OF_MEMORY, "glProgramStringARB");
+         return;
+      }
+      memcpy(programCopy, string, len);
+      n[1].e = target;
+      n[2].e = format;
+      n[3].i = len;
+      n[4].data = programCopy;
+   }
+   if (ctx->ExecuteFlag) {
+      CALL_ProgramStringARB(ctx->Exec, (target, format, len, string));
+   }
+}
+
+#endif /* FEATURE_ARB_vertex_program || FEATURE_ARB_fragment_program */
+
+
+#if FEATURE_queryobj
+
+static void GLAPIENTRY
+save_BeginQueryARB(GLenum target, GLuint id)
+{
+   GET_CURRENT_CONTEXT(ctx);
+   Node *n;
+   ASSERT_OUTSIDE_SAVE_BEGIN_END_AND_FLUSH(ctx);
+   n = alloc_instruction(ctx, OPCODE_BEGIN_QUERY_ARB, 2);
+   if (n) {
+      n[1].e = target;
+      n[2].ui = id;
+   }
+   if (ctx->ExecuteFlag) {
+      CALL_BeginQueryARB(ctx->Exec, (target, id));
+   }
+}
+
+
+static void GLAPIENTRY
+save_EndQueryARB(GLenum target)
+{
+   GET_CURRENT_CONTEXT(ctx);
+   Node *n;
+   ASSERT_OUTSIDE_SAVE_BEGIN_END_AND_FLUSH(ctx);
+   n = alloc_instruction(ctx, OPCODE_END_QUERY_ARB, 1);
+   if (n) {
+      n[1].e = target;
+   }
+   if (ctx->ExecuteFlag) {
+      CALL_EndQueryARB(ctx->Exec, (target));
+   }
+}
+
+#endif /* FEATURE_queryobj */
+
+
+static void GLAPIENTRY
+save_DrawBuffersARB(GLsizei count, const GLenum * buffers)
+{
+   GET_CURRENT_CONTEXT(ctx);
+   Node *n;
+   ASSERT_OUTSIDE_SAVE_BEGIN_END_AND_FLUSH(ctx);
+   n = alloc_instruction(ctx, OPCODE_DRAW_BUFFERS_ARB, 1 + MAX_DRAW_BUFFERS);
+   if (n) {
+      GLint i;
+      n[1].i = count;
+      if (count > MAX_DRAW_BUFFERS)
+         count = MAX_DRAW_BUFFERS;
+      for (i = 0; i < count; i++) {
+         n[2 + i].e = buffers[i];
+      }
+   }
+   if (ctx->ExecuteFlag) {
+      CALL_DrawBuffersARB(ctx->Exec, (count, buffers));
+   }
+}
+
+static void GLAPIENTRY
+save_TexBumpParameterfvATI(GLenum pname, const GLfloat *param)
+{
+   GET_CURRENT_CONTEXT(ctx);
+   Node *n;
+
+   n = alloc_instruction(ctx, OPCODE_TEX_BUMP_PARAMETER_ATI, 5);
+   if (n) {
+      n[1].ui = pname;
+      n[2].f = param[0];
+      n[3].f = param[1];
+      n[4].f = param[2];
+      n[5].f = param[3];
+   }
+   if (ctx->ExecuteFlag) {
+      CALL_TexBumpParameterfvATI(ctx->Exec, (pname, param));
+   }
+}
+
+static void GLAPIENTRY
+save_TexBumpParameterivATI(GLenum pname, const GLint *param)
+{
+   GLfloat p[4];
+   p[0] = INT_TO_FLOAT(param[0]);
+   p[1] = INT_TO_FLOAT(param[1]);
+   p[2] = INT_TO_FLOAT(param[2]);
+   p[3] = INT_TO_FLOAT(param[3]);
+   save_TexBumpParameterfvATI(pname, p);
+}
+
+#if FEATURE_ATI_fragment_shader
+static void GLAPIENTRY
+save_BindFragmentShaderATI(GLuint id)
+{
+   GET_CURRENT_CONTEXT(ctx);
+   Node *n;
+
+   n = alloc_instruction(ctx, OPCODE_BIND_FRAGMENT_SHADER_ATI, 1);
+   if (n) {
+      n[1].ui = id;
+   }
+   if (ctx->ExecuteFlag) {
+      CALL_BindFragmentShaderATI(ctx->Exec, (id));
+   }
+}
+
+static void GLAPIENTRY
+save_SetFragmentShaderConstantATI(GLuint dst, const GLfloat *value)
+{
+   GET_CURRENT_CONTEXT(ctx);
+   Node *n;
+
+   n = alloc_instruction(ctx, OPCODE_SET_FRAGMENT_SHADER_CONSTANTS_ATI, 5);
+   if (n) {
+      n[1].ui = dst;
+      n[2].f = value[0];
+      n[3].f = value[1];
+      n[4].f = value[2];
+      n[5].f = value[3];
+   }
+   if (ctx->ExecuteFlag) {
+      CALL_SetFragmentShaderConstantATI(ctx->Exec, (dst, value));
+   }
+}
+#endif
+
+static void
+save_Attr1fNV(GLenum attr, GLfloat x)
+{
+   GET_CURRENT_CONTEXT(ctx);
+   Node *n;
+   SAVE_FLUSH_VERTICES(ctx);
+   n = alloc_instruction(ctx, OPCODE_ATTR_1F_NV, 2);
+   if (n) {
+      n[1].e = attr;
+      n[2].f = x;
+   }
+
+   ASSERT(attr < MAX_VERTEX_GENERIC_ATTRIBS);
+   ctx->ListState.ActiveAttribSize[attr] = 1;
+   ASSIGN_4V(ctx->ListState.CurrentAttrib[attr], x, 0, 0, 1);
+
+   if (ctx->ExecuteFlag) {
+      CALL_VertexAttrib1fNV(ctx->Exec, (attr, x));
+   }
+}
+
+static void
+save_Attr2fNV(GLenum attr, GLfloat x, GLfloat y)
+{
+   GET_CURRENT_CONTEXT(ctx);
+   Node *n;
+   SAVE_FLUSH_VERTICES(ctx);
+   n = alloc_instruction(ctx, OPCODE_ATTR_2F_NV, 3);
+   if (n) {
+      n[1].e = attr;
+      n[2].f = x;
+      n[3].f = y;
+   }
+
+   ASSERT(attr < MAX_VERTEX_GENERIC_ATTRIBS);
+   ctx->ListState.ActiveAttribSize[attr] = 2;
+   ASSIGN_4V(ctx->ListState.CurrentAttrib[attr], x, y, 0, 1);
+
+   if (ctx->ExecuteFlag) {
+      CALL_VertexAttrib2fNV(ctx->Exec, (attr, x, y));
+   }
+}
+
+static void
+save_Attr3fNV(GLenum attr, GLfloat x, GLfloat y, GLfloat z)
+{
+   GET_CURRENT_CONTEXT(ctx);
+   Node *n;
+   SAVE_FLUSH_VERTICES(ctx);
+   n = alloc_instruction(ctx, OPCODE_ATTR_3F_NV, 4);
+   if (n) {
+      n[1].e = attr;
+      n[2].f = x;
+      n[3].f = y;
+      n[4].f = z;
+   }
+
+   ASSERT(attr < MAX_VERTEX_GENERIC_ATTRIBS);
+   ctx->ListState.ActiveAttribSize[attr] = 3;
+   ASSIGN_4V(ctx->ListState.CurrentAttrib[attr], x, y, z, 1);
+
+   if (ctx->ExecuteFlag) {
+      CALL_VertexAttrib3fNV(ctx->Exec, (attr, x, y, z));
+   }
+}
+
+static void
+save_Attr4fNV(GLenum attr, GLfloat x, GLfloat y, GLfloat z, GLfloat w)
+{
+   GET_CURRENT_CONTEXT(ctx);
+   Node *n;
+   SAVE_FLUSH_VERTICES(ctx);
+   n = alloc_instruction(ctx, OPCODE_ATTR_4F_NV, 5);
+   if (n) {
+      n[1].e = attr;
+      n[2].f = x;
+      n[3].f = y;
+      n[4].f = z;
+      n[5].f = w;
+   }
+
+   ASSERT(attr < MAX_VERTEX_GENERIC_ATTRIBS);
+   ctx->ListState.ActiveAttribSize[attr] = 4;
+   ASSIGN_4V(ctx->ListState.CurrentAttrib[attr], x, y, z, w);
+
+   if (ctx->ExecuteFlag) {
+      CALL_VertexAttrib4fNV(ctx->Exec, (attr, x, y, z, w));
+   }
+}
+
+
+static void
+save_Attr1fARB(GLenum attr, GLfloat x)
+{
+   GET_CURRENT_CONTEXT(ctx);
+   Node *n;
+   SAVE_FLUSH_VERTICES(ctx);
+   n = alloc_instruction(ctx, OPCODE_ATTR_1F_ARB, 2);
+   if (n) {
+      n[1].e = attr;
+      n[2].f = x;
+   }
+
+   ASSERT(attr < MAX_VERTEX_GENERIC_ATTRIBS);
+   ctx->ListState.ActiveAttribSize[attr] = 1;
+   ASSIGN_4V(ctx->ListState.CurrentAttrib[attr], x, 0, 0, 1);
+
+   if (ctx->ExecuteFlag) {
+      CALL_VertexAttrib1fARB(ctx->Exec, (attr, x));
+   }
+}
+
+static void
+save_Attr2fARB(GLenum attr, GLfloat x, GLfloat y)
+{
+   GET_CURRENT_CONTEXT(ctx);
+   Node *n;
+   SAVE_FLUSH_VERTICES(ctx);
+   n = alloc_instruction(ctx, OPCODE_ATTR_2F_ARB, 3);
+   if (n) {
+      n[1].e = attr;
+      n[2].f = x;
+      n[3].f = y;
+   }
+
+   ASSERT(attr < MAX_VERTEX_GENERIC_ATTRIBS);
+   ctx->ListState.ActiveAttribSize[attr] = 2;
+   ASSIGN_4V(ctx->ListState.CurrentAttrib[attr], x, y, 0, 1);
+
+   if (ctx->ExecuteFlag) {
+      CALL_VertexAttrib2fARB(ctx->Exec, (attr, x, y));
+   }
+}
+
+static void
+save_Attr3fARB(GLenum attr, GLfloat x, GLfloat y, GLfloat z)
+{
+   GET_CURRENT_CONTEXT(ctx);
+   Node *n;
+   SAVE_FLUSH_VERTICES(ctx);
+   n = alloc_instruction(ctx, OPCODE_ATTR_3F_ARB, 4);
+   if (n) {
+      n[1].e = attr;
+      n[2].f = x;
+      n[3].f = y;
+      n[4].f = z;
+   }
+
+   ASSERT(attr < MAX_VERTEX_GENERIC_ATTRIBS);
+   ctx->ListState.ActiveAttribSize[attr] = 3;
+   ASSIGN_4V(ctx->ListState.CurrentAttrib[attr], x, y, z, 1);
+
+   if (ctx->ExecuteFlag) {
+      CALL_VertexAttrib3fARB(ctx->Exec, (attr, x, y, z));
+   }
+}
+
+static void
+save_Attr4fARB(GLenum attr, GLfloat x, GLfloat y, GLfloat z, GLfloat w)
+{
+   GET_CURRENT_CONTEXT(ctx);
+   Node *n;
+   SAVE_FLUSH_VERTICES(ctx);
+   n = alloc_instruction(ctx, OPCODE_ATTR_4F_ARB, 5);
+   if (n) {
+      n[1].e = attr;
+      n[2].f = x;
+      n[3].f = y;
+      n[4].f = z;
+      n[5].f = w;
+   }
+
+   ASSERT(attr < MAX_VERTEX_GENERIC_ATTRIBS);
+   ctx->ListState.ActiveAttribSize[attr] = 4;
+   ASSIGN_4V(ctx->ListState.CurrentAttrib[attr], x, y, z, w);
+
+   if (ctx->ExecuteFlag) {
+      CALL_VertexAttrib4fARB(ctx->Exec, (attr, x, y, z, w));
+   }
+}
+
+
+static void GLAPIENTRY
+save_EvalCoord1f(GLfloat x)
+{
+   GET_CURRENT_CONTEXT(ctx);
+   Node *n;
+   SAVE_FLUSH_VERTICES(ctx);
+   n = alloc_instruction(ctx, OPCODE_EVAL_C1, 1);
+   if (n) {
+      n[1].f = x;
+   }
+   if (ctx->ExecuteFlag) {
+      CALL_EvalCoord1f(ctx->Exec, (x));
+   }
+}
+
+static void GLAPIENTRY
+save_EvalCoord1fv(const GLfloat * v)
+{
+   save_EvalCoord1f(v[0]);
+}
+
+static void GLAPIENTRY
+save_EvalCoord2f(GLfloat x, GLfloat y)
+{
+   GET_CURRENT_CONTEXT(ctx);
+   Node *n;
+   SAVE_FLUSH_VERTICES(ctx);
+   n = alloc_instruction(ctx, OPCODE_EVAL_C2, 2);
+   if (n) {
+      n[1].f = x;
+      n[2].f = y;
+   }
+   if (ctx->ExecuteFlag) {
+      CALL_EvalCoord2f(ctx->Exec, (x, y));
+   }
+}
+
+static void GLAPIENTRY
+save_EvalCoord2fv(const GLfloat * v)
+{
+   save_EvalCoord2f(v[0], v[1]);
+}
+
+
+static void GLAPIENTRY
+save_EvalPoint1(GLint x)
+{
+   GET_CURRENT_CONTEXT(ctx);
+   Node *n;
+   SAVE_FLUSH_VERTICES(ctx);
+   n = alloc_instruction(ctx, OPCODE_EVAL_P1, 1);
+   if (n) {
+      n[1].i = x;
+   }
+   if (ctx->ExecuteFlag) {
+      CALL_EvalPoint1(ctx->Exec, (x));
+   }
+}
+
+static void GLAPIENTRY
+save_EvalPoint2(GLint x, GLint y)
+{
+   GET_CURRENT_CONTEXT(ctx);
+   Node *n;
+   SAVE_FLUSH_VERTICES(ctx);
+   n = alloc_instruction(ctx, OPCODE_EVAL_P2, 2);
+   if (n) {
+      n[1].i = x;
+      n[2].i = y;
+   }
+   if (ctx->ExecuteFlag) {
+      CALL_EvalPoint2(ctx->Exec, (x, y));
+   }
+}
+
+static void GLAPIENTRY
+save_Indexf(GLfloat x)
+{
+   save_Attr1fNV(VERT_ATTRIB_COLOR_INDEX, x);
+}
+
+static void GLAPIENTRY
+save_Indexfv(const GLfloat * v)
+{
+   save_Attr1fNV(VERT_ATTRIB_COLOR_INDEX, v[0]);
+}
+
+static void GLAPIENTRY
+save_EdgeFlag(GLboolean x)
+{
+   save_Attr1fNV(VERT_ATTRIB_EDGEFLAG, x ? (GLfloat)1.0 : (GLfloat)0.0);
+}
+
+static INLINE GLboolean compare4fv( const GLfloat *a,
+                                    const GLfloat *b,
+                                    GLuint count )
+{
+   return memcmp( a, b, count * sizeof(GLfloat) ) == 0;
+}
+                              
+
+static void GLAPIENTRY
+save_Materialfv(GLenum face, GLenum pname, const GLfloat * param)
+{
+   GET_CURRENT_CONTEXT(ctx);
+   Node *n;
+   int args, i;
+   GLuint bitmask;
+
+   switch (face) {
+   case GL_BACK:
+   case GL_FRONT:
+   case GL_FRONT_AND_BACK:
+      break;
+   default:
+      _mesa_compile_error(ctx, GL_INVALID_ENUM, "material(face)");
+      return;
+   }
+
+   switch (pname) {
+   case GL_EMISSION:
+   case GL_AMBIENT:
+   case GL_DIFFUSE:
+   case GL_SPECULAR:
+   case GL_AMBIENT_AND_DIFFUSE:
+      args = 4;
+      break;
+   case GL_SHININESS:
+      args = 1;
+      break;
+   case GL_COLOR_INDEXES:
+      args = 3;
+      break;
+   default:
+      _mesa_compile_error(ctx, GL_INVALID_ENUM, "material(pname)");
+      return;
+   }
+   
+   if (ctx->ExecuteFlag) {
+      CALL_Materialfv(ctx->Exec, (face, pname, param));
+   }
+
+   bitmask = _mesa_material_bitmask(ctx, face, pname, ~0, NULL);
+
+   /* Try to eliminate redundant statechanges.  Because it is legal to
+    * call glMaterial even inside begin/end calls, don't need to worry
+    * about ctx->Driver.CurrentSavePrimitive here.
+    */
+   for (i = 0; i < MAT_ATTRIB_MAX; i++) {
+      if (bitmask & (1 << i)) {
+         if (ctx->ListState.ActiveMaterialSize[i] == args &&
+             compare4fv(ctx->ListState.CurrentMaterial[i], param, args)) {
+            bitmask &= ~(1 << i);
+         }
+         else {
+            ctx->ListState.ActiveMaterialSize[i] = args;
+            COPY_SZ_4V(ctx->ListState.CurrentMaterial[i], args, param);
+         }
+      }
+   }
+
+   /* If this call has effect, return early:
+    */
+   if (bitmask == 0)
+      return;
+
+   SAVE_FLUSH_VERTICES(ctx);
+
+   n = alloc_instruction(ctx, OPCODE_MATERIAL, 6);
+   if (n) {
+      n[1].e = face;
+      n[2].e = pname;
+      for (i = 0; i < args; i++)
+         n[3 + i].f = param[i];
+   }
+}
+
+static void GLAPIENTRY
+save_Begin(GLenum mode)
+{
+   GET_CURRENT_CONTEXT(ctx);
+   Node *n;
+   GLboolean error = GL_FALSE;
+
+   if ( /*mode < GL_POINTS || */ mode > GL_POLYGON) {
+      _mesa_compile_error(ctx, GL_INVALID_ENUM, "Begin (mode)");
+      error = GL_TRUE;
+   }
+   else if (ctx->Driver.CurrentSavePrimitive == PRIM_UNKNOWN) {
+      /* Typically the first begin.  This may raise an error on
+       * playback, depending on whether CallList is issued from inside
+       * a begin/end or not.
+       */
+      ctx->Driver.CurrentSavePrimitive = PRIM_INSIDE_UNKNOWN_PRIM;
+   }
+   else if (ctx->Driver.CurrentSavePrimitive == PRIM_OUTSIDE_BEGIN_END) {
+      ctx->Driver.CurrentSavePrimitive = mode;
+   }
+   else {
+      _mesa_compile_error(ctx, GL_INVALID_OPERATION, "recursive begin");
+      error = GL_TRUE;
+   }
+
+   if (!error) {
+      /* Give the driver an opportunity to hook in an optimized
+       * display list compiler.
+       */
+      if (ctx->Driver.NotifySaveBegin(ctx, mode))
+         return;
+
+      SAVE_FLUSH_VERTICES(ctx);
+      n = alloc_instruction(ctx, OPCODE_BEGIN, 1);
+      if (n) {
+         n[1].e = mode;
+      }
+   }
+
+   if (ctx->ExecuteFlag) {
+      CALL_Begin(ctx->Exec, (mode));
+   }
+}
+
+static void GLAPIENTRY
+save_End(void)
+{
+   GET_CURRENT_CONTEXT(ctx);
+   SAVE_FLUSH_VERTICES(ctx);
+   (void) alloc_instruction(ctx, OPCODE_END, 0);
+   ctx->Driver.CurrentSavePrimitive = PRIM_OUTSIDE_BEGIN_END;
+   if (ctx->ExecuteFlag) {
+      CALL_End(ctx->Exec, ());
+   }
+}
+
+static void GLAPIENTRY
+save_Rectf(GLfloat a, GLfloat b, GLfloat c, GLfloat d)
+{
+   GET_CURRENT_CONTEXT(ctx);
+   Node *n;
+   SAVE_FLUSH_VERTICES(ctx);
+   n = alloc_instruction(ctx, OPCODE_RECTF, 4);
+   if (n) {
+      n[1].f = a;
+      n[2].f = b;
+      n[3].f = c;
+      n[4].f = d;
+   }
+   if (ctx->ExecuteFlag) {
+      CALL_Rectf(ctx->Exec, (a, b, c, d));
+   }
+}
+
+
+static void GLAPIENTRY
+save_Vertex2f(GLfloat x, GLfloat y)
+{
+   save_Attr2fNV(VERT_ATTRIB_POS, x, y);
+}
+
+static void GLAPIENTRY
+save_Vertex2fv(const GLfloat * v)
+{
+   save_Attr2fNV(VERT_ATTRIB_POS, v[0], v[1]);
+}
+
+static void GLAPIENTRY
+save_Vertex3f(GLfloat x, GLfloat y, GLfloat z)
+{
+   save_Attr3fNV(VERT_ATTRIB_POS, x, y, z);
+}
+
+static void GLAPIENTRY
+save_Vertex3fv(const GLfloat * v)
+{
+   save_Attr3fNV(VERT_ATTRIB_POS, v[0], v[1], v[2]);
+}
+
+static void GLAPIENTRY
+save_Vertex4f(GLfloat x, GLfloat y, GLfloat z, GLfloat w)
+{
+   save_Attr4fNV(VERT_ATTRIB_POS, x, y, z, w);
+}
+
+static void GLAPIENTRY
+save_Vertex4fv(const GLfloat * v)
+{
+   save_Attr4fNV(VERT_ATTRIB_POS, v[0], v[1], v[2], v[3]);
+}
+
+static void GLAPIENTRY
+save_TexCoord1f(GLfloat x)
+{
+   save_Attr1fNV(VERT_ATTRIB_TEX0, x);
+}
+
+static void GLAPIENTRY
+save_TexCoord1fv(const GLfloat * v)
+{
+   save_Attr1fNV(VERT_ATTRIB_TEX0, v[0]);
+}
+
+static void GLAPIENTRY
+save_TexCoord2f(GLfloat x, GLfloat y)
+{
+   save_Attr2fNV(VERT_ATTRIB_TEX0, x, y);
+}
+
+static void GLAPIENTRY
+save_TexCoord2fv(const GLfloat * v)
+{
+   save_Attr2fNV(VERT_ATTRIB_TEX0, v[0], v[1]);
+}
+
+static void GLAPIENTRY
+save_TexCoord3f(GLfloat x, GLfloat y, GLfloat z)
+{
+   save_Attr3fNV(VERT_ATTRIB_TEX0, x, y, z);
+}
+
+static void GLAPIENTRY
+save_TexCoord3fv(const GLfloat * v)
+{
+   save_Attr3fNV(VERT_ATTRIB_TEX0, v[0], v[1], v[2]);
+}
+
+static void GLAPIENTRY
+save_TexCoord4f(GLfloat x, GLfloat y, GLfloat z, GLfloat w)
+{
+   save_Attr4fNV(VERT_ATTRIB_TEX0, x, y, z, w);
+}
+
+static void GLAPIENTRY
+save_TexCoord4fv(const GLfloat * v)
+{
+   save_Attr4fNV(VERT_ATTRIB_TEX0, v[0], v[1], v[2], v[3]);
+}
+
+static void GLAPIENTRY
+save_Normal3f(GLfloat x, GLfloat y, GLfloat z)
+{
+   save_Attr3fNV(VERT_ATTRIB_NORMAL, x, y, z);
+}
+
+static void GLAPIENTRY
+save_Normal3fv(const GLfloat * v)
+{
+   save_Attr3fNV(VERT_ATTRIB_NORMAL, v[0], v[1], v[2]);
+}
+
+static void GLAPIENTRY
+save_FogCoordfEXT(GLfloat x)
+{
+   save_Attr1fNV(VERT_ATTRIB_FOG, x);
+}
+
+static void GLAPIENTRY
+save_FogCoordfvEXT(const GLfloat * v)
+{
+   save_Attr1fNV(VERT_ATTRIB_FOG, v[0]);
+}
+
+static void GLAPIENTRY
+save_Color3f(GLfloat x, GLfloat y, GLfloat z)
+{
+   save_Attr3fNV(VERT_ATTRIB_COLOR0, x, y, z);
+}
+
+static void GLAPIENTRY
+save_Color3fv(const GLfloat * v)
+{
+   save_Attr3fNV(VERT_ATTRIB_COLOR0, v[0], v[1], v[2]);
+}
+
+static void GLAPIENTRY
+save_Color4f(GLfloat x, GLfloat y, GLfloat z, GLfloat w)
+{
+   save_Attr4fNV(VERT_ATTRIB_COLOR0, x, y, z, w);
+}
+
+static void GLAPIENTRY
+save_Color4fv(const GLfloat * v)
+{
+   save_Attr4fNV(VERT_ATTRIB_COLOR0, v[0], v[1], v[2], v[3]);
+}
+
+static void GLAPIENTRY
+save_SecondaryColor3fEXT(GLfloat x, GLfloat y, GLfloat z)
+{
+   save_Attr3fNV(VERT_ATTRIB_COLOR1, x, y, z);
+}
+
+static void GLAPIENTRY
+save_SecondaryColor3fvEXT(const GLfloat * v)
+{
+   save_Attr3fNV(VERT_ATTRIB_COLOR1, v[0], v[1], v[2]);
+}
+
+
+/* Just call the respective ATTR for texcoord
+ */
+static void GLAPIENTRY
+save_MultiTexCoord1f(GLenum target, GLfloat x)
+{
+   GLuint attr = (target & 0x7) + VERT_ATTRIB_TEX0;
+   save_Attr1fNV(attr, x);
+}
+
+static void GLAPIENTRY
+save_MultiTexCoord1fv(GLenum target, const GLfloat * v)
+{
+   GLuint attr = (target & 0x7) + VERT_ATTRIB_TEX0;
+   save_Attr1fNV(attr, v[0]);
+}
+
+static void GLAPIENTRY
+save_MultiTexCoord2f(GLenum target, GLfloat x, GLfloat y)
+{
+   GLuint attr = (target & 0x7) + VERT_ATTRIB_TEX0;
+   save_Attr2fNV(attr, x, y);
+}
+
+static void GLAPIENTRY
+save_MultiTexCoord2fv(GLenum target, const GLfloat * v)
+{
+   GLuint attr = (target & 0x7) + VERT_ATTRIB_TEX0;
+   save_Attr2fNV(attr, v[0], v[1]);
+}
+
+static void GLAPIENTRY
+save_MultiTexCoord3f(GLenum target, GLfloat x, GLfloat y, GLfloat z)
+{
+   GLuint attr = (target & 0x7) + VERT_ATTRIB_TEX0;
+   save_Attr3fNV(attr, x, y, z);
+}
+
+static void GLAPIENTRY
+save_MultiTexCoord3fv(GLenum target, const GLfloat * v)
+{
+   GLuint attr = (target & 0x7) + VERT_ATTRIB_TEX0;
+   save_Attr3fNV(attr, v[0], v[1], v[2]);
+}
+
+static void GLAPIENTRY
+save_MultiTexCoord4f(GLenum target, GLfloat x, GLfloat y,
+                     GLfloat z, GLfloat w)
+{
+   GLuint attr = (target & 0x7) + VERT_ATTRIB_TEX0;
+   save_Attr4fNV(attr, x, y, z, w);
+}
+
+static void GLAPIENTRY
+save_MultiTexCoord4fv(GLenum target, const GLfloat * v)
+{
+   GLuint attr = (target & 0x7) + VERT_ATTRIB_TEX0;
+   save_Attr4fNV(attr, v[0], v[1], v[2], v[3]);
+}
+
+
+/**
+ * Record a GL_INVALID_VALUE error when a invalid vertex attribute
+ * index is found.
+ */
+static void
+index_error(void)
+{
+   GET_CURRENT_CONTEXT(ctx);
+   _mesa_error(ctx, GL_INVALID_VALUE, "VertexAttribf(index)");
+}
+
+
+/* First level for NV_vertex_program:
+ *
+ * Check for errors at compile time?.
+ */
+static void GLAPIENTRY
+save_VertexAttrib1fNV(GLuint index, GLfloat x)
+{
+   if (index < MAX_NV_VERTEX_PROGRAM_INPUTS)
+      save_Attr1fNV(index, x);
+   else
+      index_error();
+}
+
+static void GLAPIENTRY
+save_VertexAttrib1fvNV(GLuint index, const GLfloat * v)
+{
+   if (index < MAX_NV_VERTEX_PROGRAM_INPUTS)
+      save_Attr1fNV(index, v[0]);
+   else
+      index_error();
+}
+
+static void GLAPIENTRY
+save_VertexAttrib2fNV(GLuint index, GLfloat x, GLfloat y)
+{
+   if (index < MAX_NV_VERTEX_PROGRAM_INPUTS)
+      save_Attr2fNV(index, x, y);
+   else
+      index_error();
+}
+
+static void GLAPIENTRY
+save_VertexAttrib2fvNV(GLuint index, const GLfloat * v)
+{
+   if (index < MAX_NV_VERTEX_PROGRAM_INPUTS)
+      save_Attr2fNV(index, v[0], v[1]);
+   else
+      index_error();
+}
+
+static void GLAPIENTRY
+save_VertexAttrib3fNV(GLuint index, GLfloat x, GLfloat y, GLfloat z)
+{
+   if (index < MAX_NV_VERTEX_PROGRAM_INPUTS)
+      save_Attr3fNV(index, x, y, z);
+   else
+      index_error();
+}
+
+static void GLAPIENTRY
+save_VertexAttrib3fvNV(GLuint index, const GLfloat * v)
+{
+   if (index < MAX_NV_VERTEX_PROGRAM_INPUTS)
+      save_Attr3fNV(index, v[0], v[1], v[2]);
+   else
+      index_error();
+}
+
+static void GLAPIENTRY
+save_VertexAttrib4fNV(GLuint index, GLfloat x, GLfloat y,
+                      GLfloat z, GLfloat w)
+{
+   if (index < MAX_NV_VERTEX_PROGRAM_INPUTS)
+      save_Attr4fNV(index, x, y, z, w);
+   else
+      index_error();
+}
+
+static void GLAPIENTRY
+save_VertexAttrib4fvNV(GLuint index, const GLfloat * v)
+{
+   if (index < MAX_NV_VERTEX_PROGRAM_INPUTS)
+      save_Attr4fNV(index, v[0], v[1], v[2], v[3]);
+   else
+      index_error();
+}
+
+
+
+
+static void GLAPIENTRY
+save_VertexAttrib1fARB(GLuint index, GLfloat x)
+{
+   if (index < MAX_VERTEX_GENERIC_ATTRIBS)
+      save_Attr1fARB(index, x);
+   else
+      index_error();
+}
+
+static void GLAPIENTRY
+save_VertexAttrib1fvARB(GLuint index, const GLfloat * v)
+{
+   if (index < MAX_VERTEX_GENERIC_ATTRIBS)
+      save_Attr1fARB(index, v[0]);
+   else
+      index_error();
+}
+
+static void GLAPIENTRY
+save_VertexAttrib2fARB(GLuint index, GLfloat x, GLfloat y)
+{
+   if (index < MAX_VERTEX_GENERIC_ATTRIBS)
+      save_Attr2fARB(index, x, y);
+   else
+      index_error();
+}
+
+static void GLAPIENTRY
+save_VertexAttrib2fvARB(GLuint index, const GLfloat * v)
+{
+   if (index < MAX_VERTEX_GENERIC_ATTRIBS)
+      save_Attr2fARB(index, v[0], v[1]);
+   else
+      index_error();
+}
+
+static void GLAPIENTRY
+save_VertexAttrib3fARB(GLuint index, GLfloat x, GLfloat y, GLfloat z)
+{
+   if (index < MAX_VERTEX_GENERIC_ATTRIBS)
+      save_Attr3fARB(index, x, y, z);
+   else
+      index_error();
+}
+
+static void GLAPIENTRY
+save_VertexAttrib3fvARB(GLuint index, const GLfloat * v)
+{
+   if (index < MAX_VERTEX_GENERIC_ATTRIBS)
+      save_Attr3fARB(index, v[0], v[1], v[2]);
+   else
+      index_error();
+}
+
+static void GLAPIENTRY
+save_VertexAttrib4fARB(GLuint index, GLfloat x, GLfloat y, GLfloat z,
+                       GLfloat w)
+{
+   if (index < MAX_VERTEX_GENERIC_ATTRIBS)
+      save_Attr4fARB(index, x, y, z, w);
+   else
+      index_error();
+}
+
+static void GLAPIENTRY
+save_VertexAttrib4fvARB(GLuint index, const GLfloat * v)
+{
+   if (index < MAX_VERTEX_GENERIC_ATTRIBS)
+      save_Attr4fARB(index, v[0], v[1], v[2], v[3]);
+   else
+      index_error();
+}
+
+
+/* GL_ARB_shader_objects, GL_ARB_vertex/fragment_shader */
+
+static void GLAPIENTRY
+exec_BindAttribLocationARB(GLuint program, GLuint index, const GLchar *name)
+{
+   GET_CURRENT_CONTEXT(ctx);
+   FLUSH_VERTICES(ctx, 0);
+   CALL_BindAttribLocationARB(ctx->Exec, (program, index, name));
+}
+
+static GLint GLAPIENTRY
+exec_GetAttribLocationARB(GLuint program, const GLchar *name)
+{
+   GET_CURRENT_CONTEXT(ctx);
+   FLUSH_VERTICES(ctx, 0);
+   return CALL_GetAttribLocationARB(ctx->Exec, (program, name));
+}
+
+static GLint GLAPIENTRY
+exec_GetUniformLocationARB(GLuint program, const GLchar *name)
+{
+   GET_CURRENT_CONTEXT(ctx);
+   FLUSH_VERTICES(ctx, 0);
+   return CALL_GetUniformLocationARB(ctx->Exec, (program, name));
+}
+/* XXX more shader functions needed here */
+
+
+#if FEATURE_EXT_framebuffer_blit
+static void GLAPIENTRY
+save_BlitFramebufferEXT(GLint srcX0, GLint srcY0, GLint srcX1, GLint srcY1,
+                        GLint dstX0, GLint dstY0, GLint dstX1, GLint dstY1,
+                        GLbitfield mask, GLenum filter)
+{
+   GET_CURRENT_CONTEXT(ctx);
+   Node *n;
+   ASSERT_OUTSIDE_SAVE_BEGIN_END_AND_FLUSH(ctx);
+   n = alloc_instruction(ctx, OPCODE_BLIT_FRAMEBUFFER, 10);
+   if (n) {
+      n[1].i = srcX0;
+      n[2].i = srcY0;
+      n[3].i = srcX1;
+      n[4].i = srcY1;
+      n[5].i = dstX0;
+      n[6].i = dstY0;
+      n[7].i = dstX1;
+      n[8].i = dstY1;
+      n[9].i = mask;
+      n[10].e = filter;
+   }
+   if (ctx->ExecuteFlag) {
+      CALL_BlitFramebufferEXT(ctx->Exec, (srcX0, srcY0, srcX1, srcY1,
+                                          dstX0, dstY0, dstX1, dstY1,
+                                          mask, filter));
+   }
+}
+#endif
+
+
+/** GL_EXT_provoking_vertex */
+static void GLAPIENTRY
+save_ProvokingVertexEXT(GLenum mode)
+{
+   GET_CURRENT_CONTEXT(ctx);
+   Node *n;
+   ASSERT_OUTSIDE_SAVE_BEGIN_END_AND_FLUSH(ctx);
+   n = alloc_instruction(ctx, OPCODE_PROVOKING_VERTEX, 1);
+   if (n) {
+      n[1].e = mode;
+   }
+   if (ctx->ExecuteFlag) {
+      /*CALL_ProvokingVertexEXT(ctx->Exec, (mode));*/
+      _mesa_ProvokingVertexEXT(mode);
+   }
+}
+
+
+/** GL_EXT_transform_feedback */
+static void GLAPIENTRY
+save_BeginTransformFeedback(GLenum mode)
+{
+   GET_CURRENT_CONTEXT(ctx);
+   Node *n;
+   ASSERT_OUTSIDE_SAVE_BEGIN_END_AND_FLUSH(ctx);
+   n = alloc_instruction(ctx, OPCODE_BEGIN_TRANSFORM_FEEDBACK, 1);
+   if (n) {
+      n[1].e = mode;
+   }
+   if (ctx->ExecuteFlag) {
+      CALL_BeginTransformFeedbackEXT(ctx->Exec, (mode));
+   }
+}
+
+
+/** GL_EXT_transform_feedback */
+static void GLAPIENTRY
+save_EndTransformFeedback(void)
+{
+   GET_CURRENT_CONTEXT(ctx);
+   ASSERT_OUTSIDE_SAVE_BEGIN_END_AND_FLUSH(ctx);
+   (void) alloc_instruction(ctx, OPCODE_END_TRANSFORM_FEEDBACK, 0);
+   if (ctx->ExecuteFlag) {
+      CALL_EndTransformFeedbackEXT(ctx->Exec, ());
+   }
+}
+
+
+/* aka UseProgram() */
+static void GLAPIENTRY
+save_UseProgramObjectARB(GLhandleARB program)
+{
+   GET_CURRENT_CONTEXT(ctx);
+   Node *n;
+   ASSERT_OUTSIDE_SAVE_BEGIN_END_AND_FLUSH(ctx);
+   n = alloc_instruction(ctx, OPCODE_USE_PROGRAM, 1);
+   if (n) {
+      n[1].ui = program;
+   }
+   if (ctx->ExecuteFlag) {
+      CALL_UseProgramObjectARB(ctx->Exec, (program));
+   }
+}
+
+
+static void GLAPIENTRY
+save_Uniform1fARB(GLint location, GLfloat x)
+{
+   GET_CURRENT_CONTEXT(ctx);
+   Node *n;
+   ASSERT_OUTSIDE_SAVE_BEGIN_END_AND_FLUSH(ctx);
+   n = alloc_instruction(ctx, OPCODE_UNIFORM_1F, 2);
+   if (n) {
+      n[1].i = location;
+      n[2].f = x;
+   }
+   if (ctx->ExecuteFlag) {
+      CALL_Uniform1fARB(ctx->Exec, (location, x));
+   }
+}
+
+
+static void GLAPIENTRY
+save_Uniform2fARB(GLint location, GLfloat x, GLfloat y)
+{
+   GET_CURRENT_CONTEXT(ctx);
+   Node *n;
+   ASSERT_OUTSIDE_SAVE_BEGIN_END_AND_FLUSH(ctx);
+   n = alloc_instruction(ctx, OPCODE_UNIFORM_2F, 3);
+   if (n) {
+      n[1].i = location;
+      n[2].f = x;
+      n[3].f = y;
+   }
+   if (ctx->ExecuteFlag) {
+      CALL_Uniform2fARB(ctx->Exec, (location, x, y));
+   }
+}
+
+
+static void GLAPIENTRY
+save_Uniform3fARB(GLint location, GLfloat x, GLfloat y, GLfloat z)
+{
+   GET_CURRENT_CONTEXT(ctx);
+   Node *n;
+   ASSERT_OUTSIDE_SAVE_BEGIN_END_AND_FLUSH(ctx);
+   n = alloc_instruction(ctx, OPCODE_UNIFORM_3F, 4);
+   if (n) {
+      n[1].i = location;
+      n[2].f = x;
+      n[3].f = y;
+      n[4].f = z;
+   }
+   if (ctx->ExecuteFlag) {
+      CALL_Uniform3fARB(ctx->Exec, (location, x, y, z));
+   }
+}
+
+
+static void GLAPIENTRY
+save_Uniform4fARB(GLint location, GLfloat x, GLfloat y, GLfloat z, GLfloat w)
+{
+   GET_CURRENT_CONTEXT(ctx);
+   Node *n;
+   ASSERT_OUTSIDE_SAVE_BEGIN_END_AND_FLUSH(ctx);
+   n = alloc_instruction(ctx, OPCODE_UNIFORM_4F, 5);
+   if (n) {
+      n[1].i = location;
+      n[2].f = x;
+      n[3].f = y;
+      n[4].f = z;
+      n[5].f = w;
+   }
+   if (ctx->ExecuteFlag) {
+      CALL_Uniform4fARB(ctx->Exec, (location, x, y, z, w));
+   }
+}
+
+
+/** Return copy of memory */
+static void *
+memdup(const void *src, GLsizei bytes)
+{
+   void *b = bytes >= 0 ? malloc(bytes) : NULL;
+   if (b)
+      memcpy(b, src, bytes);
+   return b;
+}
+
+
+static void GLAPIENTRY
+save_Uniform1fvARB(GLint location, GLsizei count, const GLfloat *v)
+{
+   GET_CURRENT_CONTEXT(ctx);
+   Node *n;
+   ASSERT_OUTSIDE_SAVE_BEGIN_END_AND_FLUSH(ctx);
+   n = alloc_instruction(ctx, OPCODE_UNIFORM_1FV, 3);
+   if (n) {
+      n[1].i = location;
+      n[2].i = count;
+      n[3].data = memdup(v, count * 1 * sizeof(GLfloat));
+   }
+   if (ctx->ExecuteFlag) {
+      CALL_Uniform1fvARB(ctx->Exec, (location, count, v));
+   }
+}
+
+static void GLAPIENTRY
+save_Uniform2fvARB(GLint location, GLsizei count, const GLfloat *v)
+{
+   GET_CURRENT_CONTEXT(ctx);
+   Node *n;
+   ASSERT_OUTSIDE_SAVE_BEGIN_END_AND_FLUSH(ctx);
+   n = alloc_instruction(ctx, OPCODE_UNIFORM_2FV, 3);
+   if (n) {
+      n[1].i = location;
+      n[2].i = count;
+      n[3].data = memdup(v, count * 2 * sizeof(GLfloat));
+   }
+   if (ctx->ExecuteFlag) {
+      CALL_Uniform2fvARB(ctx->Exec, (location, count, v));
+   }
+}
+
+static void GLAPIENTRY
+save_Uniform3fvARB(GLint location, GLsizei count, const GLfloat *v)
+{
+   GET_CURRENT_CONTEXT(ctx);
+   Node *n;
+   ASSERT_OUTSIDE_SAVE_BEGIN_END_AND_FLUSH(ctx);
+   n = alloc_instruction(ctx, OPCODE_UNIFORM_3FV, 3);
+   if (n) {
+      n[1].i = location;
+      n[2].i = count;
+      n[3].data = memdup(v, count * 3 * sizeof(GLfloat));
+   }
+   if (ctx->ExecuteFlag) {
+      CALL_Uniform3fvARB(ctx->Exec, (location, count, v));
+   }
+}
+
+static void GLAPIENTRY
+save_Uniform4fvARB(GLint location, GLsizei count, const GLfloat *v)
+{
+   GET_CURRENT_CONTEXT(ctx);
+   Node *n;
+   ASSERT_OUTSIDE_SAVE_BEGIN_END_AND_FLUSH(ctx);
+   n = alloc_instruction(ctx, OPCODE_UNIFORM_4FV, 3);
+   if (n) {
+      n[1].i = location;
+      n[2].i = count;
+      n[3].data = memdup(v, count * 4 * sizeof(GLfloat));
+   }
+   if (ctx->ExecuteFlag) {
+      CALL_Uniform4fvARB(ctx->Exec, (location, count, v));
+   }
+}
+
+
+static void GLAPIENTRY
+save_Uniform1iARB(GLint location, GLint x)
+{
+   GET_CURRENT_CONTEXT(ctx);
+   Node *n;
+   ASSERT_OUTSIDE_SAVE_BEGIN_END_AND_FLUSH(ctx);
+   n = alloc_instruction(ctx, OPCODE_UNIFORM_1I, 2);
+   if (n) {
+      n[1].i = location;
+      n[2].i = x;
+   }
+   if (ctx->ExecuteFlag) {
+      CALL_Uniform1iARB(ctx->Exec, (location, x));
+   }
+}
+
+static void GLAPIENTRY
+save_Uniform2iARB(GLint location, GLint x, GLint y)
+{
+   GET_CURRENT_CONTEXT(ctx);
+   Node *n;
+   ASSERT_OUTSIDE_SAVE_BEGIN_END_AND_FLUSH(ctx);
+   n = alloc_instruction(ctx, OPCODE_UNIFORM_2I, 3);
+   if (n) {
+      n[1].i = location;
+      n[2].i = x;
+      n[3].i = y;
+   }
+   if (ctx->ExecuteFlag) {
+      CALL_Uniform2iARB(ctx->Exec, (location, x, y));
+   }
+}
+
+static void GLAPIENTRY
+save_Uniform3iARB(GLint location, GLint x, GLint y, GLint z)
+{
+   GET_CURRENT_CONTEXT(ctx);
+   Node *n;
+   ASSERT_OUTSIDE_SAVE_BEGIN_END_AND_FLUSH(ctx);
+   n = alloc_instruction(ctx, OPCODE_UNIFORM_3I, 4);
+   if (n) {
+      n[1].i = location;
+      n[2].i = x;
+      n[3].i = y;
+      n[4].i = z;
+   }
+   if (ctx->ExecuteFlag) {
+      CALL_Uniform3iARB(ctx->Exec, (location, x, y, z));
+   }
+}
+
+static void GLAPIENTRY
+save_Uniform4iARB(GLint location, GLint x, GLint y, GLint z, GLint w)
+{
+   GET_CURRENT_CONTEXT(ctx);
+   Node *n;
+   ASSERT_OUTSIDE_SAVE_BEGIN_END_AND_FLUSH(ctx);
+   n = alloc_instruction(ctx, OPCODE_UNIFORM_4I, 5);
+   if (n) {
+      n[1].i = location;
+      n[2].i = x;
+      n[3].i = y;
+      n[4].i = z;
+      n[5].i = w;
+   }
+   if (ctx->ExecuteFlag) {
+      CALL_Uniform4iARB(ctx->Exec, (location, x, y, z, w));
+   }
+}
+
+
+
+static void GLAPIENTRY
+save_Uniform1ivARB(GLint location, GLsizei count, const GLint *v)
+{
+   GET_CURRENT_CONTEXT(ctx);
+   Node *n;
+   ASSERT_OUTSIDE_SAVE_BEGIN_END_AND_FLUSH(ctx);
+   n = alloc_instruction(ctx, OPCODE_UNIFORM_1IV, 3);
+   if (n) {
+      n[1].i = location;
+      n[2].i = count;
+      n[3].data = memdup(v, count * 1 * sizeof(GLint));
+   }
+   if (ctx->ExecuteFlag) {
+      CALL_Uniform1ivARB(ctx->Exec, (location, count, v));
+   }
+}
+
+static void GLAPIENTRY
+save_Uniform2ivARB(GLint location, GLsizei count, const GLint *v)
+{
+   GET_CURRENT_CONTEXT(ctx);
+   Node *n;
+   ASSERT_OUTSIDE_SAVE_BEGIN_END_AND_FLUSH(ctx);
+   n = alloc_instruction(ctx, OPCODE_UNIFORM_2IV, 3);
+   if (n) {
+      n[1].i = location;
+      n[2].i = count;
+      n[3].data = memdup(v, count * 2 * sizeof(GLint));
+   }
+   if (ctx->ExecuteFlag) {
+      CALL_Uniform2ivARB(ctx->Exec, (location, count, v));
+   }
+}
+
+static void GLAPIENTRY
+save_Uniform3ivARB(GLint location, GLsizei count, const GLint *v)
+{
+   GET_CURRENT_CONTEXT(ctx);
+   Node *n;
+   ASSERT_OUTSIDE_SAVE_BEGIN_END_AND_FLUSH(ctx);
+   n = alloc_instruction(ctx, OPCODE_UNIFORM_3IV, 3);
+   if (n) {
+      n[1].i = location;
+      n[2].i = count;
+      n[3].data = memdup(v, count * 3 * sizeof(GLint));
+   }
+   if (ctx->ExecuteFlag) {
+      CALL_Uniform3ivARB(ctx->Exec, (location, count, v));
+   }
+}
+
+static void GLAPIENTRY
+save_Uniform4ivARB(GLint location, GLsizei count, const GLint *v)
+{
+   GET_CURRENT_CONTEXT(ctx);
+   Node *n;
+   ASSERT_OUTSIDE_SAVE_BEGIN_END_AND_FLUSH(ctx);
+   n = alloc_instruction(ctx, OPCODE_UNIFORM_4IV, 3);
+   if (n) {
+      n[1].i = location;
+      n[2].i = count;
+      n[3].data = memdup(v, count * 4 * sizeof(GLfloat));
+   }
+   if (ctx->ExecuteFlag) {
+      CALL_Uniform4ivARB(ctx->Exec, (location, count, v));
+   }
+}
+
+
+
+static void GLAPIENTRY
+save_Uniform1ui(GLint location, GLuint x)
+{
+   GET_CURRENT_CONTEXT(ctx);
+   Node *n;
+   ASSERT_OUTSIDE_SAVE_BEGIN_END_AND_FLUSH(ctx);
+   n = alloc_instruction(ctx, OPCODE_UNIFORM_1UI, 2);
+   if (n) {
+      n[1].i = location;
+      n[2].i = x;
+   }
+   if (ctx->ExecuteFlag) {
+      /*CALL_Uniform1ui(ctx->Exec, (location, x));*/
+   }
+}
+
+static void GLAPIENTRY
+save_Uniform2ui(GLint location, GLuint x, GLuint y)
+{
+   GET_CURRENT_CONTEXT(ctx);
+   Node *n;
+   ASSERT_OUTSIDE_SAVE_BEGIN_END_AND_FLUSH(ctx);
+   n = alloc_instruction(ctx, OPCODE_UNIFORM_2UI, 3);
+   if (n) {
+      n[1].i = location;
+      n[2].i = x;
+      n[3].i = y;
+   }
+   if (ctx->ExecuteFlag) {
+      /*CALL_Uniform2ui(ctx->Exec, (location, x, y));*/
+   }
+}
+
+static void GLAPIENTRY
+save_Uniform3ui(GLint location, GLuint x, GLuint y, GLuint z)
+{
+   GET_CURRENT_CONTEXT(ctx);
+   Node *n;
+   ASSERT_OUTSIDE_SAVE_BEGIN_END_AND_FLUSH(ctx);
+   n = alloc_instruction(ctx, OPCODE_UNIFORM_3UI, 4);
+   if (n) {
+      n[1].i = location;
+      n[2].i = x;
+      n[3].i = y;
+      n[4].i = z;
+   }
+   if (ctx->ExecuteFlag) {
+      /*CALL_Uniform3ui(ctx->Exec, (location, x, y, z));*/
+   }
+}
+
+static void GLAPIENTRY
+save_Uniform4ui(GLint location, GLuint x, GLuint y, GLuint z, GLuint w)
+{
+   GET_CURRENT_CONTEXT(ctx);
+   Node *n;
+   ASSERT_OUTSIDE_SAVE_BEGIN_END_AND_FLUSH(ctx);
+   n = alloc_instruction(ctx, OPCODE_UNIFORM_4UI, 5);
+   if (n) {
+      n[1].i = location;
+      n[2].i = x;
+      n[3].i = y;
+      n[4].i = z;
+      n[5].i = w;
+   }
+   if (ctx->ExecuteFlag) {
+      /*CALL_Uniform4ui(ctx->Exec, (location, x, y, z, w));*/
+   }
+}
+
+
+
+static void GLAPIENTRY
+save_Uniform1uiv(GLint location, GLsizei count, const GLuint *v)
+{
+   GET_CURRENT_CONTEXT(ctx);
+   Node *n;
+   ASSERT_OUTSIDE_SAVE_BEGIN_END_AND_FLUSH(ctx);
+   n = alloc_instruction(ctx, OPCODE_UNIFORM_1UIV, 3);
+   if (n) {
+      n[1].i = location;
+      n[2].i = count;
+      n[3].data = memdup(v, count * 1 * sizeof(*v));
+   }
+   if (ctx->ExecuteFlag) {
+      /*CALL_Uniform1uiv(ctx->Exec, (location, count, v));*/
+   }
+}
+
+static void GLAPIENTRY
+save_Uniform2uiv(GLint location, GLsizei count, const GLuint *v)
+{
+   GET_CURRENT_CONTEXT(ctx);
+   Node *n;
+   ASSERT_OUTSIDE_SAVE_BEGIN_END_AND_FLUSH(ctx);
+   n = alloc_instruction(ctx, OPCODE_UNIFORM_2UIV, 3);
+   if (n) {
+      n[1].i = location;
+      n[2].i = count;
+      n[3].data = memdup(v, count * 2 * sizeof(*v));
+   }
+   if (ctx->ExecuteFlag) {
+      /*CALL_Uniform2uiv(ctx->Exec, (location, count, v));*/
+   }
+}
+
+static void GLAPIENTRY
+save_Uniform3uiv(GLint location, GLsizei count, const GLuint *v)
+{
+   GET_CURRENT_CONTEXT(ctx);
+   Node *n;
+   ASSERT_OUTSIDE_SAVE_BEGIN_END_AND_FLUSH(ctx);
+   n = alloc_instruction(ctx, OPCODE_UNIFORM_3UIV, 3);
+   if (n) {
+      n[1].i = location;
+      n[2].i = count;
+      n[3].data = memdup(v, count * 3 * sizeof(*v));
+   }
+   if (ctx->ExecuteFlag) {
+      /*CALL_Uniform3uiv(ctx->Exec, (location, count, v));*/
+   }
+}
+
+static void GLAPIENTRY
+save_Uniform4uiv(GLint location, GLsizei count, const GLuint *v)
+{
+   GET_CURRENT_CONTEXT(ctx);
+   Node *n;
+   ASSERT_OUTSIDE_SAVE_BEGIN_END_AND_FLUSH(ctx);
+   n = alloc_instruction(ctx, OPCODE_UNIFORM_4UIV, 3);
+   if (n) {
+      n[1].i = location;
+      n[2].i = count;
+      n[3].data = memdup(v, count * 4 * sizeof(*v));
+   }
+   if (ctx->ExecuteFlag) {
+      /*CALL_Uniform4uiv(ctx->Exec, (location, count, v));*/
+   }
+}
+
+
+
+static void GLAPIENTRY
+save_UniformMatrix2fvARB(GLint location, GLsizei count, GLboolean transpose,
+                         const GLfloat *m)
+{
+   GET_CURRENT_CONTEXT(ctx);
+   Node *n;
+   ASSERT_OUTSIDE_SAVE_BEGIN_END_AND_FLUSH(ctx);
+   n = alloc_instruction(ctx, OPCODE_UNIFORM_MATRIX22, 4);
+   if (n) {
+      n[1].i = location;
+      n[2].i = count;
+      n[3].b = transpose;
+      n[4].data = memdup(m, count * 2 * 2 * sizeof(GLfloat));
+   }
+   if (ctx->ExecuteFlag) {
+      CALL_UniformMatrix2fvARB(ctx->Exec, (location, count, transpose, m));
+   }
+}
+
+static void GLAPIENTRY
+save_UniformMatrix3fvARB(GLint location, GLsizei count, GLboolean transpose,
+                         const GLfloat *m)
+{
+   GET_CURRENT_CONTEXT(ctx);
+   Node *n;
+   ASSERT_OUTSIDE_SAVE_BEGIN_END_AND_FLUSH(ctx);
+   n = alloc_instruction(ctx, OPCODE_UNIFORM_MATRIX33, 4);
+   if (n) {
+      n[1].i = location;
+      n[2].i = count;
+      n[3].b = transpose;
+      n[4].data = memdup(m, count * 3 * 3 * sizeof(GLfloat));
+   }
+   if (ctx->ExecuteFlag) {
+      CALL_UniformMatrix3fvARB(ctx->Exec, (location, count, transpose, m));
+   }
+}
+
+static void GLAPIENTRY
+save_UniformMatrix4fvARB(GLint location, GLsizei count, GLboolean transpose,
+                         const GLfloat *m)
+{
+   GET_CURRENT_CONTEXT(ctx);
+   Node *n;
+   ASSERT_OUTSIDE_SAVE_BEGIN_END_AND_FLUSH(ctx);
+   n = alloc_instruction(ctx, OPCODE_UNIFORM_MATRIX44, 4);
+   if (n) {
+      n[1].i = location;
+      n[2].i = count;
+      n[3].b = transpose;
+      n[4].data = memdup(m, count * 4 * 4 * sizeof(GLfloat));
+   }
+   if (ctx->ExecuteFlag) {
+      CALL_UniformMatrix4fvARB(ctx->Exec, (location, count, transpose, m));
+   }
+}
+
+
+static void GLAPIENTRY
+save_UniformMatrix2x3fv(GLint location, GLsizei count, GLboolean transpose,
+                        const GLfloat *m)
+{
+   GET_CURRENT_CONTEXT(ctx);
+   Node *n;
+   ASSERT_OUTSIDE_SAVE_BEGIN_END_AND_FLUSH(ctx);
+   n = alloc_instruction(ctx, OPCODE_UNIFORM_MATRIX23, 4);
+   if (n) {
+      n[1].i = location;
+      n[2].i = count;
+      n[3].b = transpose;
+      n[4].data = memdup(m, count * 2 * 3 * sizeof(GLfloat));
+   }
+   if (ctx->ExecuteFlag) {
+      CALL_UniformMatrix2x3fv(ctx->Exec, (location, count, transpose, m));
+   }
+}
+
+static void GLAPIENTRY
+save_UniformMatrix3x2fv(GLint location, GLsizei count, GLboolean transpose,
+                        const GLfloat *m)
+{
+   GET_CURRENT_CONTEXT(ctx);
+   Node *n;
+   ASSERT_OUTSIDE_SAVE_BEGIN_END_AND_FLUSH(ctx);
+   n = alloc_instruction(ctx, OPCODE_UNIFORM_MATRIX32, 4);
+   if (n) {
+      n[1].i = location;
+      n[2].i = count;
+      n[3].b = transpose;
+      n[4].data = memdup(m, count * 3 * 2 * sizeof(GLfloat));
+   }
+   if (ctx->ExecuteFlag) {
+      CALL_UniformMatrix3x2fv(ctx->Exec, (location, count, transpose, m));
+   }
+}
+
+
+static void GLAPIENTRY
+save_UniformMatrix2x4fv(GLint location, GLsizei count, GLboolean transpose,
+                        const GLfloat *m)
+{
+   GET_CURRENT_CONTEXT(ctx);
+   Node *n;
+   ASSERT_OUTSIDE_SAVE_BEGIN_END_AND_FLUSH(ctx);
+   n = alloc_instruction(ctx, OPCODE_UNIFORM_MATRIX24, 4);
+   if (n) {
+      n[1].i = location;
+      n[2].i = count;
+      n[3].b = transpose;
+      n[4].data = memdup(m, count * 2 * 4 * sizeof(GLfloat));
+   }
+   if (ctx->ExecuteFlag) {
+      CALL_UniformMatrix2x4fv(ctx->Exec, (location, count, transpose, m));
+   }
+}
+
+static void GLAPIENTRY
+save_UniformMatrix4x2fv(GLint location, GLsizei count, GLboolean transpose,
+                        const GLfloat *m)
+{
+   GET_CURRENT_CONTEXT(ctx);
+   Node *n;
+   ASSERT_OUTSIDE_SAVE_BEGIN_END_AND_FLUSH(ctx);
+   n = alloc_instruction(ctx, OPCODE_UNIFORM_MATRIX42, 4);
+   if (n) {
+      n[1].i = location;
+      n[2].i = count;
+      n[3].b = transpose;
+      n[4].data = memdup(m, count * 4 * 2 * sizeof(GLfloat));
+   }
+   if (ctx->ExecuteFlag) {
+      CALL_UniformMatrix4x2fv(ctx->Exec, (location, count, transpose, m));
+   }
+}
+
+
+static void GLAPIENTRY
+save_UniformMatrix3x4fv(GLint location, GLsizei count, GLboolean transpose,
+                        const GLfloat *m)
+{
+   GET_CURRENT_CONTEXT(ctx);
+   Node *n;
+   ASSERT_OUTSIDE_SAVE_BEGIN_END_AND_FLUSH(ctx);
+   n = alloc_instruction(ctx, OPCODE_UNIFORM_MATRIX34, 4);
+   if (n) {
+      n[1].i = location;
+      n[2].i = count;
+      n[3].b = transpose;
+      n[4].data = memdup(m, count * 3 * 4 * sizeof(GLfloat));
+   }
+   if (ctx->ExecuteFlag) {
+      CALL_UniformMatrix3x4fv(ctx->Exec, (location, count, transpose, m));
+   }
+}
+
+static void GLAPIENTRY
+save_UniformMatrix4x3fv(GLint location, GLsizei count, GLboolean transpose,
+                        const GLfloat *m)
+{
+   GET_CURRENT_CONTEXT(ctx);
+   Node *n;
+   ASSERT_OUTSIDE_SAVE_BEGIN_END_AND_FLUSH(ctx);
+   n = alloc_instruction(ctx, OPCODE_UNIFORM_MATRIX43, 4);
+   if (n) {
+      n[1].i = location;
+      n[2].i = count;
+      n[3].b = transpose;
+      n[4].data = memdup(m, count * 4 * 3 * sizeof(GLfloat));
+   }
+   if (ctx->ExecuteFlag) {
+      CALL_UniformMatrix4x3fv(ctx->Exec, (location, count, transpose, m));
+   }
+}
+
+static void GLAPIENTRY
+save_ClampColorARB(GLenum target, GLenum clamp)
+{
+   GET_CURRENT_CONTEXT(ctx);
+   Node *n;
+   ASSERT_OUTSIDE_SAVE_BEGIN_END_AND_FLUSH(ctx);
+   n = alloc_instruction(ctx, OPCODE_CLAMP_COLOR, 2);
+   if (n) {
+      n[1].e = target;
+      n[2].e = clamp;
+   }
+   if (ctx->ExecuteFlag) {
+      CALL_ClampColorARB(ctx->Exec, (target, clamp));
+   }
+}
+
+static void GLAPIENTRY
+save_UseShaderProgramEXT(GLenum type, GLuint program)
+{
+   GET_CURRENT_CONTEXT(ctx);
+   Node *n;
+   ASSERT_OUTSIDE_SAVE_BEGIN_END_AND_FLUSH(ctx);
+   n = alloc_instruction(ctx, OPCODE_USE_SHADER_PROGRAM_EXT, 2);
+   if (n) {
+      n[1].ui = type;
+      n[2].ui = program;
+   }
+   if (ctx->ExecuteFlag) {
+      CALL_UseShaderProgramEXT(ctx->Exec, (type, program));
+   }
+}
+
+static void GLAPIENTRY
+save_ActiveProgramEXT(GLuint program)
+{
+   GET_CURRENT_CONTEXT(ctx);
+   Node *n;
+   ASSERT_OUTSIDE_SAVE_BEGIN_END_AND_FLUSH(ctx);
+   n = alloc_instruction(ctx, OPCODE_ACTIVE_PROGRAM_EXT, 1);
+   if (n) {
+      n[1].ui = program;
+   }
+   if (ctx->ExecuteFlag) {
+      CALL_ActiveProgramEXT(ctx->Exec, (program));
+   }
+}
+
+/** GL_EXT_texture_integer */
+static void GLAPIENTRY
+save_ClearColorIi(GLint red, GLint green, GLint blue, GLint alpha)
+{
+   GET_CURRENT_CONTEXT(ctx);
+   Node *n;
+   ASSERT_OUTSIDE_SAVE_BEGIN_END_AND_FLUSH(ctx);
+   n = alloc_instruction(ctx, OPCODE_CLEARCOLOR_I, 4);
+   if (n) {
+      n[1].i = red;
+      n[2].i = green;
+      n[3].i = blue;
+      n[4].i = alpha;
+   }
+   if (ctx->ExecuteFlag) {
+      CALL_ClearColorIiEXT(ctx->Exec, (red, green, blue, alpha));
+   }
+}
+
+/** GL_EXT_texture_integer */
+static void GLAPIENTRY
+save_ClearColorIui(GLuint red, GLuint green, GLuint blue, GLuint alpha)
+{
+   GET_CURRENT_CONTEXT(ctx);
+   Node *n;
+   ASSERT_OUTSIDE_SAVE_BEGIN_END_AND_FLUSH(ctx);
+   n = alloc_instruction(ctx, OPCODE_CLEARCOLOR_UI, 4);
+   if (n) {
+      n[1].ui = red;
+      n[2].ui = green;
+      n[3].ui = blue;
+      n[4].ui = alpha;
+   }
+   if (ctx->ExecuteFlag) {
+      CALL_ClearColorIuiEXT(ctx->Exec, (red, green, blue, alpha));
+   }
+}
+
+/** GL_EXT_texture_integer */
+static void GLAPIENTRY
+save_TexParameterIiv(GLenum target, GLenum pname, const GLint *params)
+{
+   GET_CURRENT_CONTEXT(ctx);
+   Node *n;
+   ASSERT_OUTSIDE_SAVE_BEGIN_END_AND_FLUSH(ctx);
+   n = alloc_instruction(ctx, OPCODE_TEXPARAMETER_I, 6);
+   if (n) {
+      n[1].e = target;
+      n[2].e = pname;
+      n[3].i = params[0];
+      n[4].i = params[1];
+      n[5].i = params[2];
+      n[6].i = params[3];
+   }
+   if (ctx->ExecuteFlag) {
+      CALL_TexParameterIivEXT(ctx->Exec, (target, pname, params));
+   }
+}
+
+/** GL_EXT_texture_integer */
+static void GLAPIENTRY
+save_TexParameterIuiv(GLenum target, GLenum pname, const GLuint *params)
+{
+   GET_CURRENT_CONTEXT(ctx);
+   Node *n;
+   ASSERT_OUTSIDE_SAVE_BEGIN_END_AND_FLUSH(ctx);
+   n = alloc_instruction(ctx, OPCODE_TEXPARAMETER_UI, 6);
+   if (n) {
+      n[1].e = target;
+      n[2].e = pname;
+      n[3].ui = params[0];
+      n[4].ui = params[1];
+      n[5].ui = params[2];
+      n[6].ui = params[3];
+   }
+   if (ctx->ExecuteFlag) {
+      CALL_TexParameterIuivEXT(ctx->Exec, (target, pname, params));
+   }
+}
+
+/** GL_EXT_texture_integer */
+static void GLAPIENTRY
+exec_GetTexParameterIiv(GLenum target, GLenum pname, GLint *params)
+{
+   GET_CURRENT_CONTEXT(ctx);
+   FLUSH_VERTICES(ctx, 0);
+   CALL_GetTexParameterIivEXT(ctx->Exec, (target, pname, params));
+}
+
+/** GL_EXT_texture_integer */
+static void GLAPIENTRY
+exec_GetTexParameterIuiv(GLenum target, GLenum pname, GLuint *params)
+{
+   GET_CURRENT_CONTEXT(ctx);
+   FLUSH_VERTICES(ctx, 0);
+   CALL_GetTexParameterIuivEXT(ctx->Exec, (target, pname, params));
+}
+
+
+/* GL_ARB_instanced_arrays */
+static void
+save_VertexAttribDivisor(GLuint index, GLuint divisor)
+{
+   GET_CURRENT_CONTEXT(ctx);
+   Node *n;
+   ASSERT_OUTSIDE_SAVE_BEGIN_END_AND_FLUSH(ctx);
+   n = alloc_instruction(ctx, OPCODE_VERTEX_ATTRIB_DIVISOR, 2);
+   if (n) {
+      n[1].ui = index;
+      n[2].ui = divisor;
+   }
+   if (ctx->ExecuteFlag) {
+      CALL_VertexAttribDivisorARB(ctx->Exec, (index, divisor));
+   }
+}
+
+
+/* GL_NV_texture_barrier */
+static void
+save_TextureBarrierNV(void)
+{
+   GET_CURRENT_CONTEXT(ctx);
+   ASSERT_OUTSIDE_SAVE_BEGIN_END_AND_FLUSH(ctx);
+   alloc_instruction(ctx, OPCODE_TEXTURE_BARRIER_NV, 0);
+   if (ctx->ExecuteFlag) {
+      CALL_TextureBarrierNV(ctx->Exec, ());
+   }
+}
+
+
+/* GL_ARB_sampler_objects */
+static void
+save_BindSampler(GLuint unit, GLuint sampler)
+{
+   Node *n;
+   GET_CURRENT_CONTEXT(ctx);
+   ASSERT_OUTSIDE_SAVE_BEGIN_END_AND_FLUSH(ctx);
+   n = alloc_instruction(ctx, OPCODE_BIND_SAMPLER, 2);
+   if (n) {
+      n[1].ui = unit;
+      n[2].ui = sampler;
+   }
+   if (ctx->ExecuteFlag) {
+      CALL_BindSampler(ctx->Exec, (unit, sampler));
+   }
+}
+
+
+/**
+ * Save an error-generating command into display list.
+ *
+ * KW: Will appear in the list before the vertex buffer containing the
+ * command that provoked the error.  I don't see this as a problem.
+ */
+static void
+save_error(struct gl_context *ctx, GLenum error, const char *s)
+{
+   Node *n;
+   n = alloc_instruction(ctx, OPCODE_ERROR, 2);
+   if (n) {
+      n[1].e = error;
+      n[2].data = (void *) s;
+   }
+}
+
+
+/**
+ * Compile an error into current display list.
+ */
+void
+_mesa_compile_error(struct gl_context *ctx, GLenum error, const char *s)
+{
+   if (ctx->CompileFlag)
+      save_error(ctx, error, s);
+   if (ctx->ExecuteFlag)
+      _mesa_error(ctx, error, "%s", s);
+}
+
+
+/**
+ * Test if ID names a display list.
+ */
+static GLboolean
+islist(struct gl_context *ctx, GLuint list)
+{
+   if (list > 0 && lookup_list(ctx, list)) {
+      return GL_TRUE;
+   }
+   else {
+      return GL_FALSE;
+   }
+}
+
+
+
+/**********************************************************************/
+/*                     Display list execution                         */
+/**********************************************************************/
+
+
+/*
+ * Execute a display list.  Note that the ListBase offset must have already
+ * been added before calling this function.  I.e. the list argument is
+ * the absolute list number, not relative to ListBase.
+ * \param list - display list number
+ */
+static void
+execute_list(struct gl_context *ctx, GLuint list)
+{
+   struct gl_display_list *dlist;
+   Node *n;
+   GLboolean done;
+
+   if (list == 0 || !islist(ctx, list))
+      return;
+
+   if (ctx->ListState.CallDepth == MAX_LIST_NESTING) {
+      /* raise an error? */
+      return;
+   }
+
+   dlist = lookup_list(ctx, list);
+   if (!dlist)
+      return;
+
+   ctx->ListState.CallDepth++;
+
+   if (ctx->Driver.BeginCallList)
+      ctx->Driver.BeginCallList(ctx, dlist);
+
+   n = dlist->Head;
+
+   done = GL_FALSE;
+   while (!done) {
+      const OpCode opcode = n[0].opcode;
+
+      if (is_ext_opcode(opcode)) {
+         n += ext_opcode_execute(ctx, n);
+      }
+      else {
+         switch (opcode) {
+         case OPCODE_ERROR:
+            _mesa_error(ctx, n[1].e, "%s", (const char *) n[2].data);
+            break;
+         case OPCODE_ACCUM:
+            CALL_Accum(ctx->Exec, (n[1].e, n[2].f));
+            break;
+         case OPCODE_ALPHA_FUNC:
+            CALL_AlphaFunc(ctx->Exec, (n[1].e, n[2].f));
+            break;
+         case OPCODE_BIND_TEXTURE:
+            CALL_BindTexture(ctx->Exec, (n[1].e, n[2].ui));
+            break;
+         case OPCODE_BITMAP:
+            {
+               const struct gl_pixelstore_attrib save = ctx->Unpack;
+               ctx->Unpack = ctx->DefaultPacking;
+               CALL_Bitmap(ctx->Exec, ((GLsizei) n[1].i, (GLsizei) n[2].i,
+                                       n[3].f, n[4].f, n[5].f, n[6].f,
+                                       (const GLubyte *) n[7].data));
+               ctx->Unpack = save;      /* restore */
+            }
+            break;
+         case OPCODE_BLEND_COLOR:
+            CALL_BlendColor(ctx->Exec, (n[1].f, n[2].f, n[3].f, n[4].f));
+            break;
+         case OPCODE_BLEND_EQUATION:
+            CALL_BlendEquation(ctx->Exec, (n[1].e));
+            break;
+         case OPCODE_BLEND_EQUATION_SEPARATE:
+            CALL_BlendEquationSeparateEXT(ctx->Exec, (n[1].e, n[2].e));
+            break;
+         case OPCODE_BLEND_FUNC_SEPARATE:
+            CALL_BlendFuncSeparateEXT(ctx->Exec,
+                                      (n[1].e, n[2].e, n[3].e, n[4].e));
+            break;
+
+         case OPCODE_BLEND_FUNC_I:
+            /* GL_ARB_draw_buffers_blend */
+            CALL_BlendFunciARB(ctx->Exec, (n[1].ui, n[2].e, n[3].e));
+            break;
+         case OPCODE_BLEND_FUNC_SEPARATE_I:
+            /* GL_ARB_draw_buffers_blend */
+            CALL_BlendFuncSeparateiARB(ctx->Exec, (n[1].ui, n[2].e, n[3].e,
+                                                   n[4].e, n[5].e));
+            break;
+         case OPCODE_BLEND_EQUATION_I:
+            /* GL_ARB_draw_buffers_blend */
+            CALL_BlendEquationiARB(ctx->Exec, (n[1].ui, n[2].e));
+            break;
+         case OPCODE_BLEND_EQUATION_SEPARATE_I:
+            /* GL_ARB_draw_buffers_blend */
+            CALL_BlendEquationSeparateiARB(ctx->Exec,
+                                           (n[1].ui, n[2].e, n[3].e));
+            break;
+
+         case OPCODE_CALL_LIST:
+            /* Generated by glCallList(), don't add ListBase */
+            if (ctx->ListState.CallDepth < MAX_LIST_NESTING) {
+               execute_list(ctx, n[1].ui);
+            }
+            break;
+         case OPCODE_CALL_LIST_OFFSET:
+            /* Generated by glCallLists() so we must add ListBase */
+            if (n[2].b) {
+               /* user specified a bad data type at compile time */
+               _mesa_error(ctx, GL_INVALID_ENUM, "glCallLists(type)");
+            }
+            else if (ctx->ListState.CallDepth < MAX_LIST_NESTING) {
+               GLuint list = (GLuint) (ctx->List.ListBase + n[1].i);
+               execute_list(ctx, list);
+            }
+            break;
+         case OPCODE_CLEAR:
+            CALL_Clear(ctx->Exec, (n[1].bf));
+            break;
+         case OPCODE_CLEAR_BUFFER_IV:
+            {
+               GLint value[4];
+               value[0] = n[3].i;
+               value[1] = n[4].i;
+               value[2] = n[5].i;
+               value[3] = n[6].i;
+               /*CALL_ClearBufferiv(ctx->Exec, (n[1].e, n[2].i, value));*/
+            }
+            break;
+         case OPCODE_CLEAR_BUFFER_UIV:
+            {
+               GLuint value[4];
+               value[0] = n[3].ui;
+               value[1] = n[4].ui;
+               value[2] = n[5].ui;
+               value[3] = n[6].ui;
+               /*CALL_ClearBufferiv(ctx->Exec, (n[1].e, n[2].i, value));*/
+            }
+            break;
+         case OPCODE_CLEAR_BUFFER_FV:
+            {
+               GLfloat value[4];
+               value[0] = n[3].f;
+               value[1] = n[4].f;
+               value[2] = n[5].f;
+               value[3] = n[6].f;
+               /*CALL_ClearBufferfv(ctx->Exec, (n[1].e, n[2].i, value));*/
+            }
+            break;
+         case OPCODE_CLEAR_BUFFER_FI:
+            /*CALL_ClearBufferfi(ctx->Exec, (n[1].e, n[2].i, n[3].f, n[4].i));*/
+            break;
+         case OPCODE_CLEAR_COLOR:
+            CALL_ClearColor(ctx->Exec, (n[1].f, n[2].f, n[3].f, n[4].f));
+            break;
+         case OPCODE_CLEAR_ACCUM:
+            CALL_ClearAccum(ctx->Exec, (n[1].f, n[2].f, n[3].f, n[4].f));
+            break;
+         case OPCODE_CLEAR_DEPTH:
+            CALL_ClearDepth(ctx->Exec, ((GLclampd) n[1].f));
+            break;
+         case OPCODE_CLEAR_INDEX:
+            CALL_ClearIndex(ctx->Exec, ((GLfloat) n[1].ui));
+            break;
+         case OPCODE_CLEAR_STENCIL:
+            CALL_ClearStencil(ctx->Exec, (n[1].i));
+            break;
+         case OPCODE_CLIP_PLANE:
+            {
+               GLdouble eq[4];
+               eq[0] = n[2].f;
+               eq[1] = n[3].f;
+               eq[2] = n[4].f;
+               eq[3] = n[5].f;
+               CALL_ClipPlane(ctx->Exec, (n[1].e, eq));
+            }
+            break;
+         case OPCODE_COLOR_MASK:
+            CALL_ColorMask(ctx->Exec, (n[1].b, n[2].b, n[3].b, n[4].b));
+            break;
+         case OPCODE_COLOR_MASK_INDEXED:
+            CALL_ColorMaskIndexedEXT(ctx->Exec, (n[1].ui, n[2].b, n[3].b,
+                                                 n[4].b, n[5].b));
+            break;
+         case OPCODE_COLOR_MATERIAL:
+            CALL_ColorMaterial(ctx->Exec, (n[1].e, n[2].e));
+            break;
+         case OPCODE_COLOR_TABLE:
+            {
+               const struct gl_pixelstore_attrib save = ctx->Unpack;
+               ctx->Unpack = ctx->DefaultPacking;
+               CALL_ColorTable(ctx->Exec, (n[1].e, n[2].e, n[3].i, n[4].e,
+                                           n[5].e, n[6].data));
+               ctx->Unpack = save;      /* restore */
+            }
+            break;
+         case OPCODE_COLOR_TABLE_PARAMETER_FV:
+            {
+               GLfloat params[4];
+               params[0] = n[3].f;
+               params[1] = n[4].f;
+               params[2] = n[5].f;
+               params[3] = n[6].f;
+               CALL_ColorTableParameterfv(ctx->Exec,
+                                          (n[1].e, n[2].e, params));
+            }
+            break;
+         case OPCODE_COLOR_TABLE_PARAMETER_IV:
+            {
+               GLint params[4];
+               params[0] = n[3].i;
+               params[1] = n[4].i;
+               params[2] = n[5].i;
+               params[3] = n[6].i;
+               CALL_ColorTableParameteriv(ctx->Exec,
+                                          (n[1].e, n[2].e, params));
+            }
+            break;
+         case OPCODE_COLOR_SUB_TABLE:
+            {
+               const struct gl_pixelstore_attrib save = ctx->Unpack;
+               ctx->Unpack = ctx->DefaultPacking;
+               CALL_ColorSubTable(ctx->Exec, (n[1].e, n[2].i, n[3].i,
+                                              n[4].e, n[5].e, n[6].data));
+               ctx->Unpack = save;      /* restore */
+            }
+            break;
+         case OPCODE_CONVOLUTION_FILTER_1D:
+            {
+               const struct gl_pixelstore_attrib save = ctx->Unpack;
+               ctx->Unpack = ctx->DefaultPacking;
+               CALL_ConvolutionFilter1D(ctx->Exec, (n[1].e, n[2].i, n[3].i,
+                                                    n[4].e, n[5].e,
+                                                    n[6].data));
+               ctx->Unpack = save;      /* restore */
+            }
+            break;
+         case OPCODE_CONVOLUTION_FILTER_2D:
+            {
+               const struct gl_pixelstore_attrib save = ctx->Unpack;
+               ctx->Unpack = ctx->DefaultPacking;
+               CALL_ConvolutionFilter2D(ctx->Exec, (n[1].e, n[2].i, n[3].i,
+                                                    n[4].i, n[5].e, n[6].e,
+                                                    n[7].data));
+               ctx->Unpack = save;      /* restore */
+            }
+            break;
+         case OPCODE_CONVOLUTION_PARAMETER_I:
+            CALL_ConvolutionParameteri(ctx->Exec, (n[1].e, n[2].e, n[3].i));
+            break;
+         case OPCODE_CONVOLUTION_PARAMETER_IV:
+            {
+               GLint params[4];
+               params[0] = n[3].i;
+               params[1] = n[4].i;
+               params[2] = n[5].i;
+               params[3] = n[6].i;
+               CALL_ConvolutionParameteriv(ctx->Exec,
+                                           (n[1].e, n[2].e, params));
+            }
+            break;
+         case OPCODE_CONVOLUTION_PARAMETER_F:
+            CALL_ConvolutionParameterf(ctx->Exec, (n[1].e, n[2].e, n[3].f));
+            break;
+         case OPCODE_CONVOLUTION_PARAMETER_FV:
+            {
+               GLfloat params[4];
+               params[0] = n[3].f;
+               params[1] = n[4].f;
+               params[2] = n[5].f;
+               params[3] = n[6].f;
+               CALL_ConvolutionParameterfv(ctx->Exec,
+                                           (n[1].e, n[2].e, params));
+            }
+            break;
+         case OPCODE_COPY_COLOR_SUB_TABLE:
+            CALL_CopyColorSubTable(ctx->Exec, (n[1].e, n[2].i,
+                                               n[3].i, n[4].i, n[5].i));
+            break;
+         case OPCODE_COPY_COLOR_TABLE:
+            CALL_CopyColorSubTable(ctx->Exec, (n[1].e, n[2].i,
+                                               n[3].i, n[4].i, n[5].i));
+            break;
+         case OPCODE_COPY_PIXELS:
+            CALL_CopyPixels(ctx->Exec, (n[1].i, n[2].i,
+                                        (GLsizei) n[3].i, (GLsizei) n[4].i,
+                                        n[5].e));
+            break;
+         case OPCODE_COPY_TEX_IMAGE1D:
+            CALL_CopyTexImage1D(ctx->Exec, (n[1].e, n[2].i, n[3].e, n[4].i,
+                                            n[5].i, n[6].i, n[7].i));
+            break;
+         case OPCODE_COPY_TEX_IMAGE2D:
+            CALL_CopyTexImage2D(ctx->Exec, (n[1].e, n[2].i, n[3].e, n[4].i,
+                                            n[5].i, n[6].i, n[7].i, n[8].i));
+            break;
+         case OPCODE_COPY_TEX_SUB_IMAGE1D:
+            CALL_CopyTexSubImage1D(ctx->Exec, (n[1].e, n[2].i, n[3].i,
+                                               n[4].i, n[5].i, n[6].i));
+            break;
+         case OPCODE_COPY_TEX_SUB_IMAGE2D:
+            CALL_CopyTexSubImage2D(ctx->Exec, (n[1].e, n[2].i, n[3].i,
+                                               n[4].i, n[5].i, n[6].i, n[7].i,
+                                               n[8].i));
+            break;
+         case OPCODE_COPY_TEX_SUB_IMAGE3D:
+            CALL_CopyTexSubImage3D(ctx->Exec, (n[1].e, n[2].i, n[3].i,
+                                               n[4].i, n[5].i, n[6].i, n[7].i,
+                                               n[8].i, n[9].i));
+            break;
+         case OPCODE_CULL_FACE:
+            CALL_CullFace(ctx->Exec, (n[1].e));
+            break;
+         case OPCODE_DEPTH_FUNC:
+            CALL_DepthFunc(ctx->Exec, (n[1].e));
+            break;
+         case OPCODE_DEPTH_MASK:
+            CALL_DepthMask(ctx->Exec, (n[1].b));
+            break;
+         case OPCODE_DEPTH_RANGE:
+            CALL_DepthRange(ctx->Exec,
+                            ((GLclampd) n[1].f, (GLclampd) n[2].f));
+            break;
+         case OPCODE_DISABLE:
+            CALL_Disable(ctx->Exec, (n[1].e));
+            break;
+         case OPCODE_DISABLE_INDEXED:
+            CALL_DisableIndexedEXT(ctx->Exec, (n[1].ui, n[2].e));
+            break;
+         case OPCODE_DRAW_BUFFER:
+            CALL_DrawBuffer(ctx->Exec, (n[1].e));
+            break;
+         case OPCODE_DRAW_PIXELS:
+            {
+               const struct gl_pixelstore_attrib save = ctx->Unpack;
+               ctx->Unpack = ctx->DefaultPacking;
+               CALL_DrawPixels(ctx->Exec, (n[1].i, n[2].i, n[3].e, n[4].e,
+                                           n[5].data));
+               ctx->Unpack = save;      /* restore */
+            }
+            break;
+         case OPCODE_ENABLE:
+            CALL_Enable(ctx->Exec, (n[1].e));
+            break;
+         case OPCODE_ENABLE_INDEXED:
+            CALL_EnableIndexedEXT(ctx->Exec, (n[1].ui, n[2].e));
+            break;
+         case OPCODE_EVALMESH1:
+            CALL_EvalMesh1(ctx->Exec, (n[1].e, n[2].i, n[3].i));
+            break;
+         case OPCODE_EVALMESH2:
+            CALL_EvalMesh2(ctx->Exec,
+                           (n[1].e, n[2].i, n[3].i, n[4].i, n[5].i));
+            break;
+         case OPCODE_FOG:
+            {
+               GLfloat p[4];
+               p[0] = n[2].f;
+               p[1] = n[3].f;
+               p[2] = n[4].f;
+               p[3] = n[5].f;
+               CALL_Fogfv(ctx->Exec, (n[1].e, p));
+            }
+            break;
+         case OPCODE_FRONT_FACE:
+            CALL_FrontFace(ctx->Exec, (n[1].e));
+            break;
+         case OPCODE_FRUSTUM:
+            CALL_Frustum(ctx->Exec,
+                         (n[1].f, n[2].f, n[3].f, n[4].f, n[5].f, n[6].f));
+            break;
+         case OPCODE_HINT:
+            CALL_Hint(ctx->Exec, (n[1].e, n[2].e));
+            break;
+         case OPCODE_HISTOGRAM:
+            CALL_Histogram(ctx->Exec, (n[1].e, n[2].i, n[3].e, n[4].b));
+            break;
+         case OPCODE_INDEX_MASK:
+            CALL_IndexMask(ctx->Exec, (n[1].ui));
+            break;
+         case OPCODE_INIT_NAMES:
+            CALL_InitNames(ctx->Exec, ());
+            break;
+         case OPCODE_LIGHT:
+            {
+               GLfloat p[4];
+               p[0] = n[3].f;
+               p[1] = n[4].f;
+               p[2] = n[5].f;
+               p[3] = n[6].f;
+               CALL_Lightfv(ctx->Exec, (n[1].e, n[2].e, p));
+            }
+            break;
+         case OPCODE_LIGHT_MODEL:
+            {
+               GLfloat p[4];
+               p[0] = n[2].f;
+               p[1] = n[3].f;
+               p[2] = n[4].f;
+               p[3] = n[5].f;
+               CALL_LightModelfv(ctx->Exec, (n[1].e, p));
+            }
+            break;
+         case OPCODE_LINE_STIPPLE:
+            CALL_LineStipple(ctx->Exec, (n[1].i, n[2].us));
+            break;
+         case OPCODE_LINE_WIDTH:
+            CALL_LineWidth(ctx->Exec, (n[1].f));
+            break;
+         case OPCODE_LIST_BASE:
+            CALL_ListBase(ctx->Exec, (n[1].ui));
+            break;
+         case OPCODE_LOAD_IDENTITY:
+            CALL_LoadIdentity(ctx->Exec, ());
+            break;
+         case OPCODE_LOAD_MATRIX:
+            if (sizeof(Node) == sizeof(GLfloat)) {
+               CALL_LoadMatrixf(ctx->Exec, (&n[1].f));
+            }
+            else {
+               GLfloat m[16];
+               GLuint i;
+               for (i = 0; i < 16; i++) {
+                  m[i] = n[1 + i].f;
+               }
+               CALL_LoadMatrixf(ctx->Exec, (m));
+            }
+            break;
+         case OPCODE_LOAD_NAME:
+            CALL_LoadName(ctx->Exec, (n[1].ui));
+            break;
+         case OPCODE_LOGIC_OP:
+            CALL_LogicOp(ctx->Exec, (n[1].e));
+            break;
+         case OPCODE_MAP1:
+            {
+               GLenum target = n[1].e;
+               GLint ustride = _mesa_evaluator_components(target);
+               GLint uorder = n[5].i;
+               GLfloat u1 = n[2].f;
+               GLfloat u2 = n[3].f;
+               CALL_Map1f(ctx->Exec, (target, u1, u2, ustride, uorder,
+                                      (GLfloat *) n[6].data));
+            }
+            break;
+         case OPCODE_MAP2:
+            {
+               GLenum target = n[1].e;
+               GLfloat u1 = n[2].f;
+               GLfloat u2 = n[3].f;
+               GLfloat v1 = n[4].f;
+               GLfloat v2 = n[5].f;
+               GLint ustride = n[6].i;
+               GLint vstride = n[7].i;
+               GLint uorder = n[8].i;
+               GLint vorder = n[9].i;
+               CALL_Map2f(ctx->Exec, (target, u1, u2, ustride, uorder,
+                                      v1, v2, vstride, vorder,
+                                      (GLfloat *) n[10].data));
+            }
+            break;
+         case OPCODE_MAPGRID1:
+            CALL_MapGrid1f(ctx->Exec, (n[1].i, n[2].f, n[3].f));
+            break;
+         case OPCODE_MAPGRID2:
+            CALL_MapGrid2f(ctx->Exec,
+                           (n[1].i, n[2].f, n[3].f, n[4].i, n[5].f, n[6].f));
+            break;
+         case OPCODE_MATRIX_MODE:
+            CALL_MatrixMode(ctx->Exec, (n[1].e));
+            break;
+         case OPCODE_MIN_MAX:
+            CALL_Minmax(ctx->Exec, (n[1].e, n[2].e, n[3].b));
+            break;
+         case OPCODE_MULT_MATRIX:
+            if (sizeof(Node) == sizeof(GLfloat)) {
+               CALL_MultMatrixf(ctx->Exec, (&n[1].f));
+            }
+            else {
+               GLfloat m[16];
+               GLuint i;
+               for (i = 0; i < 16; i++) {
+                  m[i] = n[1 + i].f;
+               }
+               CALL_MultMatrixf(ctx->Exec, (m));
+            }
+            break;
+         case OPCODE_ORTHO:
+            CALL_Ortho(ctx->Exec,
+                       (n[1].f, n[2].f, n[3].f, n[4].f, n[5].f, n[6].f));
+            break;
+         case OPCODE_PASSTHROUGH:
+            CALL_PassThrough(ctx->Exec, (n[1].f));
+            break;
+         case OPCODE_PIXEL_MAP:
+            CALL_PixelMapfv(ctx->Exec,
+                            (n[1].e, n[2].i, (GLfloat *) n[3].data));
+            break;
+         case OPCODE_PIXEL_TRANSFER:
+            CALL_PixelTransferf(ctx->Exec, (n[1].e, n[2].f));
+            break;
+         case OPCODE_PIXEL_ZOOM:
+            CALL_PixelZoom(ctx->Exec, (n[1].f, n[2].f));
+            break;
+         case OPCODE_POINT_SIZE:
+            CALL_PointSize(ctx->Exec, (n[1].f));
+            break;
+         case OPCODE_POINT_PARAMETERS:
+            {
+               GLfloat params[3];
+               params[0] = n[2].f;
+               params[1] = n[3].f;
+               params[2] = n[4].f;
+               CALL_PointParameterfvEXT(ctx->Exec, (n[1].e, params));
+            }
+            break;
+         case OPCODE_POLYGON_MODE:
+            CALL_PolygonMode(ctx->Exec, (n[1].e, n[2].e));
+            break;
+         case OPCODE_POLYGON_STIPPLE:
+            {
+               const struct gl_pixelstore_attrib save = ctx->Unpack;
+               ctx->Unpack = ctx->DefaultPacking;
+               CALL_PolygonStipple(ctx->Exec, ((GLubyte *) n[1].data));
+               ctx->Unpack = save;      /* restore */
+            }
+            break;
+         case OPCODE_POLYGON_OFFSET:
+            CALL_PolygonOffset(ctx->Exec, (n[1].f, n[2].f));
+            break;
+         case OPCODE_POP_ATTRIB:
+            CALL_PopAttrib(ctx->Exec, ());
+            break;
+         case OPCODE_POP_MATRIX:
+            CALL_PopMatrix(ctx->Exec, ());
+            break;
+         case OPCODE_POP_NAME:
+            CALL_PopName(ctx->Exec, ());
+            break;
+         case OPCODE_PRIORITIZE_TEXTURE:
+            CALL_PrioritizeTextures(ctx->Exec, (1, &n[1].ui, &n[2].f));
+            break;
+         case OPCODE_PUSH_ATTRIB:
+            CALL_PushAttrib(ctx->Exec, (n[1].bf));
+            break;
+         case OPCODE_PUSH_MATRIX:
+            CALL_PushMatrix(ctx->Exec, ());
+            break;
+         case OPCODE_PUSH_NAME:
+            CALL_PushName(ctx->Exec, (n[1].ui));
+            break;
+         case OPCODE_RASTER_POS:
+            CALL_RasterPos4f(ctx->Exec, (n[1].f, n[2].f, n[3].f, n[4].f));
+            break;
+         case OPCODE_READ_BUFFER:
+            CALL_ReadBuffer(ctx->Exec, (n[1].e));
+            break;
+         case OPCODE_RESET_HISTOGRAM:
+            CALL_ResetHistogram(ctx->Exec, (n[1].e));
+            break;
+         case OPCODE_RESET_MIN_MAX:
+            CALL_ResetMinmax(ctx->Exec, (n[1].e));
+            break;
+         case OPCODE_ROTATE:
+            CALL_Rotatef(ctx->Exec, (n[1].f, n[2].f, n[3].f, n[4].f));
+            break;
+         case OPCODE_SCALE:
+            CALL_Scalef(ctx->Exec, (n[1].f, n[2].f, n[3].f));
+            break;
+         case OPCODE_SCISSOR:
+            CALL_Scissor(ctx->Exec, (n[1].i, n[2].i, n[3].i, n[4].i));
+            break;
+         case OPCODE_SHADE_MODEL:
+            CALL_ShadeModel(ctx->Exec, (n[1].e));
+            break;
+         case OPCODE_PROVOKING_VERTEX:
+            CALL_ProvokingVertexEXT(ctx->Exec, (n[1].e));
+            break;
+         case OPCODE_BEGIN_TRANSFORM_FEEDBACK:
+            CALL_BeginTransformFeedbackEXT(ctx->Exec, (n[1].e));
+            break;
+         case OPCODE_END_TRANSFORM_FEEDBACK:
+            CALL_EndTransformFeedbackEXT(ctx->Exec, ());
+            break;
+         case OPCODE_STENCIL_FUNC:
+            CALL_StencilFunc(ctx->Exec, (n[1].e, n[2].i, n[3].ui));
+            break;
+         case OPCODE_STENCIL_MASK:
+            CALL_StencilMask(ctx->Exec, (n[1].ui));
+            break;
+         case OPCODE_STENCIL_OP:
+            CALL_StencilOp(ctx->Exec, (n[1].e, n[2].e, n[3].e));
+            break;
+         case OPCODE_STENCIL_FUNC_SEPARATE:
+            CALL_StencilFuncSeparate(ctx->Exec,
+                                     (n[1].e, n[2].e, n[3].i, n[4].ui));
+            break;
+         case OPCODE_STENCIL_MASK_SEPARATE:
+            CALL_StencilMaskSeparate(ctx->Exec, (n[1].e, n[2].ui));
+            break;
+         case OPCODE_STENCIL_OP_SEPARATE:
+            CALL_StencilOpSeparate(ctx->Exec,
+                                   (n[1].e, n[2].e, n[3].e, n[4].e));
+            break;
+         case OPCODE_TEXENV:
+            {
+               GLfloat params[4];
+               params[0] = n[3].f;
+               params[1] = n[4].f;
+               params[2] = n[5].f;
+               params[3] = n[6].f;
+               CALL_TexEnvfv(ctx->Exec, (n[1].e, n[2].e, params));
+            }
+            break;
+         case OPCODE_TEXGEN:
+            {
+               GLfloat params[4];
+               params[0] = n[3].f;
+               params[1] = n[4].f;
+               params[2] = n[5].f;
+               params[3] = n[6].f;
+               CALL_TexGenfv(ctx->Exec, (n[1].e, n[2].e, params));
+            }
+            break;
+         case OPCODE_TEXPARAMETER:
+            {
+               GLfloat params[4];
+               params[0] = n[3].f;
+               params[1] = n[4].f;
+               params[2] = n[5].f;
+               params[3] = n[6].f;
+               CALL_TexParameterfv(ctx->Exec, (n[1].e, n[2].e, params));
+            }
+            break;
+         case OPCODE_TEX_IMAGE1D:
+            {
+               const struct gl_pixelstore_attrib save = ctx->Unpack;
+               ctx->Unpack = ctx->DefaultPacking;
+               CALL_TexImage1D(ctx->Exec, (n[1].e,      /* target */
+                                           n[2].i,      /* level */
+                                           n[3].i,      /* components */
+                                           n[4].i,      /* width */
+                                           n[5].e,      /* border */
+                                           n[6].e,      /* format */
+                                           n[7].e,      /* type */
+                                           n[8].data));
+               ctx->Unpack = save;      /* restore */
+            }
+            break;
+         case OPCODE_TEX_IMAGE2D:
+            {
+               const struct gl_pixelstore_attrib save = ctx->Unpack;
+               ctx->Unpack = ctx->DefaultPacking;
+               CALL_TexImage2D(ctx->Exec, (n[1].e,      /* target */
+                                           n[2].i,      /* level */
+                                           n[3].i,      /* components */
+                                           n[4].i,      /* width */
+                                           n[5].i,      /* height */
+                                           n[6].e,      /* border */
+                                           n[7].e,      /* format */
+                                           n[8].e,      /* type */
+                                           n[9].data));
+               ctx->Unpack = save;      /* restore */
+            }
+            break;
+         case OPCODE_TEX_IMAGE3D:
+            {
+               const struct gl_pixelstore_attrib save = ctx->Unpack;
+               ctx->Unpack = ctx->DefaultPacking;
+               CALL_TexImage3D(ctx->Exec, (n[1].e,      /* target */
+                                           n[2].i,      /* level */
+                                           n[3].i,      /* components */
+                                           n[4].i,      /* width */
+                                           n[5].i,      /* height */
+                                           n[6].i,      /* depth  */
+                                           n[7].e,      /* border */
+                                           n[8].e,      /* format */
+                                           n[9].e,      /* type */
+                                           n[10].data));
+               ctx->Unpack = save;      /* restore */
+            }
+            break;
+         case OPCODE_TEX_SUB_IMAGE1D:
+            {
+               const struct gl_pixelstore_attrib save = ctx->Unpack;
+               ctx->Unpack = ctx->DefaultPacking;
+               CALL_TexSubImage1D(ctx->Exec, (n[1].e, n[2].i, n[3].i,
+                                              n[4].i, n[5].e,
+                                              n[6].e, n[7].data));
+               ctx->Unpack = save;      /* restore */
+            }
+            break;
+         case OPCODE_TEX_SUB_IMAGE2D:
+            {
+               const struct gl_pixelstore_attrib save = ctx->Unpack;
+               ctx->Unpack = ctx->DefaultPacking;
+               CALL_TexSubImage2D(ctx->Exec, (n[1].e, n[2].i, n[3].i,
+                                              n[4].i, n[5].e,
+                                              n[6].i, n[7].e, n[8].e,
+                                              n[9].data));
+               ctx->Unpack = save;      /* restore */
+            }
+            break;
+         case OPCODE_TEX_SUB_IMAGE3D:
+            {
+               const struct gl_pixelstore_attrib save = ctx->Unpack;
+               ctx->Unpack = ctx->DefaultPacking;
+               CALL_TexSubImage3D(ctx->Exec, (n[1].e, n[2].i, n[3].i,
+                                              n[4].i, n[5].i, n[6].i, n[7].i,
+                                              n[8].i, n[9].e, n[10].e,
+                                              n[11].data));
+               ctx->Unpack = save;      /* restore */
+            }
+            break;
+         case OPCODE_TRANSLATE:
+            CALL_Translatef(ctx->Exec, (n[1].f, n[2].f, n[3].f));
+            break;
+         case OPCODE_VIEWPORT:
+            CALL_Viewport(ctx->Exec, (n[1].i, n[2].i,
+                                      (GLsizei) n[3].i, (GLsizei) n[4].i));
+            break;
+         case OPCODE_WINDOW_POS:
+            CALL_WindowPos4fMESA(ctx->Exec, (n[1].f, n[2].f, n[3].f, n[4].f));
+            break;
+         case OPCODE_ACTIVE_TEXTURE:   /* GL_ARB_multitexture */
+            CALL_ActiveTextureARB(ctx->Exec, (n[1].e));
+            break;
+         case OPCODE_COMPRESSED_TEX_IMAGE_1D:  /* GL_ARB_texture_compression */
+            CALL_CompressedTexImage1DARB(ctx->Exec, (n[1].e, n[2].i, n[3].e,
+                                                     n[4].i, n[5].i, n[6].i,
+                                                     n[7].data));
+            break;
+         case OPCODE_COMPRESSED_TEX_IMAGE_2D:  /* GL_ARB_texture_compression */
+            CALL_CompressedTexImage2DARB(ctx->Exec, (n[1].e, n[2].i, n[3].e,
+                                                     n[4].i, n[5].i, n[6].i,
+                                                     n[7].i, n[8].data));
+            break;
+         case OPCODE_COMPRESSED_TEX_IMAGE_3D:  /* GL_ARB_texture_compression */
+            CALL_CompressedTexImage3DARB(ctx->Exec, (n[1].e, n[2].i, n[3].e,
+                                                     n[4].i, n[5].i, n[6].i,
+                                                     n[7].i, n[8].i,
+                                                     n[9].data));
+            break;
+         case OPCODE_COMPRESSED_TEX_SUB_IMAGE_1D:      /* GL_ARB_texture_compress */
+            CALL_CompressedTexSubImage1DARB(ctx->Exec,
+                                            (n[1].e, n[2].i, n[3].i, n[4].i,
+                                             n[5].e, n[6].i, n[7].data));
+            break;
+         case OPCODE_COMPRESSED_TEX_SUB_IMAGE_2D:      /* GL_ARB_texture_compress */
+            CALL_CompressedTexSubImage2DARB(ctx->Exec,
+                                            (n[1].e, n[2].i, n[3].i, n[4].i,
+                                             n[5].i, n[6].i, n[7].e, n[8].i,
+                                             n[9].data));
+            break;
+         case OPCODE_COMPRESSED_TEX_SUB_IMAGE_3D:      /* GL_ARB_texture_compress */
+            CALL_CompressedTexSubImage3DARB(ctx->Exec,
+                                            (n[1].e, n[2].i, n[3].i, n[4].i,
+                                             n[5].i, n[6].i, n[7].i, n[8].i,
+                                             n[9].e, n[10].i, n[11].data));
+            break;
+         case OPCODE_SAMPLE_COVERAGE:  /* GL_ARB_multisample */
+            CALL_SampleCoverageARB(ctx->Exec, (n[1].f, n[2].b));
+            break;
+         case OPCODE_WINDOW_POS_ARB:   /* GL_ARB_window_pos */
+            CALL_WindowPos3fMESA(ctx->Exec, (n[1].f, n[2].f, n[3].f));
+            break;
+#if FEATURE_NV_vertex_program || FEATURE_ARB_vertex_program || FEATURE_ARB_fragment_program
+         case OPCODE_BIND_PROGRAM_NV:  /* GL_NV_vertex_program */
+            CALL_BindProgramNV(ctx->Exec, (n[1].e, n[2].ui));
+            break;
+#endif
+#if FEATURE_NV_vertex_program
+         case OPCODE_EXECUTE_PROGRAM_NV:
+            {
+               GLfloat v[4];
+               v[0] = n[3].f;
+               v[1] = n[4].f;
+               v[2] = n[5].f;
+               v[3] = n[6].f;
+               CALL_ExecuteProgramNV(ctx->Exec, (n[1].e, n[2].ui, v));
+            }
+            break;
+         case OPCODE_REQUEST_RESIDENT_PROGRAMS_NV:
+            CALL_RequestResidentProgramsNV(ctx->Exec, (n[1].ui,
+                                                       (GLuint *) n[2].data));
+            break;
+         case OPCODE_LOAD_PROGRAM_NV:
+            CALL_LoadProgramNV(ctx->Exec, (n[1].e, n[2].ui, n[3].i,
+                                           (const GLubyte *) n[4].data));
+            break;
+         case OPCODE_TRACK_MATRIX_NV:
+            CALL_TrackMatrixNV(ctx->Exec, (n[1].e, n[2].ui, n[3].e, n[4].e));
+            break;
+#endif
+
+#if FEATURE_NV_fragment_program
+         case OPCODE_PROGRAM_LOCAL_PARAMETER_ARB:
+            CALL_ProgramLocalParameter4fARB(ctx->Exec,
+                                            (n[1].e, n[2].ui, n[3].f, n[4].f,
+                                             n[5].f, n[6].f));
+            break;
+         case OPCODE_PROGRAM_NAMED_PARAMETER_NV:
+            CALL_ProgramNamedParameter4fNV(ctx->Exec, (n[1].ui, n[2].i,
+                                                       (const GLubyte *) n[3].
+                                                       data, n[4].f, n[5].f,
+                                                       n[6].f, n[7].f));
+            break;
+#endif
+
+         case OPCODE_ACTIVE_STENCIL_FACE_EXT:
+            CALL_ActiveStencilFaceEXT(ctx->Exec, (n[1].e));
+            break;
+         case OPCODE_DEPTH_BOUNDS_EXT:
+            CALL_DepthBoundsEXT(ctx->Exec, (n[1].f, n[2].f));
+            break;
+#if FEATURE_ARB_vertex_program || FEATURE_ARB_fragment_program
+         case OPCODE_PROGRAM_STRING_ARB:
+            CALL_ProgramStringARB(ctx->Exec,
+                                  (n[1].e, n[2].e, n[3].i, n[4].data));
+            break;
+#endif
+#if FEATURE_ARB_vertex_program || FEATURE_ARB_fragment_program || FEATURE_NV_vertex_program
+         case OPCODE_PROGRAM_ENV_PARAMETER_ARB:
+            CALL_ProgramEnvParameter4fARB(ctx->Exec, (n[1].e, n[2].ui, n[3].f,
+                                                      n[4].f, n[5].f,
+                                                      n[6].f));
+            break;
+#endif
+#if FEATURE_queryobj
+         case OPCODE_BEGIN_QUERY_ARB:
+            CALL_BeginQueryARB(ctx->Exec, (n[1].e, n[2].ui));
+            break;
+         case OPCODE_END_QUERY_ARB:
+            CALL_EndQueryARB(ctx->Exec, (n[1].e));
+            break;
+#endif
+         case OPCODE_DRAW_BUFFERS_ARB:
+            {
+               GLenum buffers[MAX_DRAW_BUFFERS];
+               GLint i, count = MIN2(n[1].i, MAX_DRAW_BUFFERS);
+               for (i = 0; i < count; i++)
+                  buffers[i] = n[2 + i].e;
+               CALL_DrawBuffersARB(ctx->Exec, (n[1].i, buffers));
+            }
+            break;
+#if FEATURE_EXT_framebuffer_blit
+	 case OPCODE_BLIT_FRAMEBUFFER:
+	    CALL_BlitFramebufferEXT(ctx->Exec, (n[1].i, n[2].i, n[3].i, n[4].i,
+                                                n[5].i, n[6].i, n[7].i, n[8].i,
+                                                n[9].i, n[10].e));
+	    break;
+#endif
+
+	 case OPCODE_USE_PROGRAM:
+	    CALL_UseProgramObjectARB(ctx->Exec, (n[1].ui));
+	    break;
+	 case OPCODE_USE_SHADER_PROGRAM_EXT:
+	    CALL_UseShaderProgramEXT(ctx->Exec, (n[1].ui, n[2].ui));
+	    break;
+	 case OPCODE_ACTIVE_PROGRAM_EXT:
+	    CALL_ActiveProgramEXT(ctx->Exec, (n[1].ui));
+	    break;
+	 case OPCODE_UNIFORM_1F:
+	    CALL_Uniform1fARB(ctx->Exec, (n[1].i, n[2].f));
+	    break;
+	 case OPCODE_UNIFORM_2F:
+	    CALL_Uniform2fARB(ctx->Exec, (n[1].i, n[2].f, n[3].f));
+	    break;
+	 case OPCODE_UNIFORM_3F:
+	    CALL_Uniform3fARB(ctx->Exec, (n[1].i, n[2].f, n[3].f, n[4].f));
+	    break;
+	 case OPCODE_UNIFORM_4F:
+	    CALL_Uniform4fARB(ctx->Exec,
+                              (n[1].i, n[2].f, n[3].f, n[4].f, n[5].f));
+	    break;
+	 case OPCODE_UNIFORM_1FV:
+	    CALL_Uniform1fvARB(ctx->Exec, (n[1].i, n[2].i, n[3].data));
+	    break;
+	 case OPCODE_UNIFORM_2FV:
+	    CALL_Uniform2fvARB(ctx->Exec, (n[1].i, n[2].i, n[3].data));
+	    break;
+	 case OPCODE_UNIFORM_3FV:
+	    CALL_Uniform3fvARB(ctx->Exec, (n[1].i, n[2].i, n[3].data));
+	    break;
+	 case OPCODE_UNIFORM_4FV:
+	    CALL_Uniform4fvARB(ctx->Exec, (n[1].i, n[2].i, n[3].data));
+	    break;
+	 case OPCODE_UNIFORM_1I:
+	    CALL_Uniform1iARB(ctx->Exec, (n[1].i, n[2].i));
+	    break;
+	 case OPCODE_UNIFORM_2I:
+	    CALL_Uniform2iARB(ctx->Exec, (n[1].i, n[2].i, n[3].i));
+	    break;
+	 case OPCODE_UNIFORM_3I:
+	    CALL_Uniform3iARB(ctx->Exec, (n[1].i, n[2].i, n[3].i, n[4].i));
+	    break;
+	 case OPCODE_UNIFORM_4I:
+	    CALL_Uniform4iARB(ctx->Exec,
+                              (n[1].i, n[2].i, n[3].i, n[4].i, n[5].i));
+	    break;
+	 case OPCODE_UNIFORM_1IV:
+	    CALL_Uniform1ivARB(ctx->Exec, (n[1].i, n[2].i, n[3].data));
+	    break;
+	 case OPCODE_UNIFORM_2IV:
+	    CALL_Uniform2ivARB(ctx->Exec, (n[1].i, n[2].i, n[3].data));
+	    break;
+	 case OPCODE_UNIFORM_3IV:
+	    CALL_Uniform3ivARB(ctx->Exec, (n[1].i, n[2].i, n[3].data));
+	    break;
+	 case OPCODE_UNIFORM_4IV:
+	    CALL_Uniform4ivARB(ctx->Exec, (n[1].i, n[2].i, n[3].data));
+	    break;
+	 case OPCODE_UNIFORM_1UI:
+	    /*CALL_Uniform1uiARB(ctx->Exec, (n[1].i, n[2].i));*/
+	    break;
+	 case OPCODE_UNIFORM_2UI:
+	    /*CALL_Uniform2uiARB(ctx->Exec, (n[1].i, n[2].i, n[3].i));*/
+	    break;
+	 case OPCODE_UNIFORM_3UI:
+	    /*CALL_Uniform3uiARB(ctx->Exec, (n[1].i, n[2].i, n[3].i, n[4].i));*/
+	    break;
+	 case OPCODE_UNIFORM_4UI:
+	    /*CALL_Uniform4uiARB(ctx->Exec,
+                              (n[1].i, n[2].i, n[3].i, n[4].i, n[5].i));
+            */
+	    break;
+	 case OPCODE_UNIFORM_1UIV:
+	    /*CALL_Uniform1uivARB(ctx->Exec, (n[1].i, n[2].i, n[3].data));*/
+	    break;
+	 case OPCODE_UNIFORM_2UIV:
+	    /*CALL_Uniform2uivARB(ctx->Exec, (n[1].i, n[2].i, n[3].data));*/
+	    break;
+	 case OPCODE_UNIFORM_3UIV:
+	    /*CALL_Uniform3uivARB(ctx->Exec, (n[1].i, n[2].i, n[3].data));*/
+	    break;
+	 case OPCODE_UNIFORM_4UIV:
+	    /*CALL_Uniform4uivARB(ctx->Exec, (n[1].i, n[2].i, n[3].data));*/
+	    break;
+	 case OPCODE_UNIFORM_MATRIX22:
+	    CALL_UniformMatrix2fvARB(ctx->Exec,
+                                     (n[1].i, n[2].i, n[3].b, n[4].data));
+	    break;
+	 case OPCODE_UNIFORM_MATRIX33:
+	    CALL_UniformMatrix3fvARB(ctx->Exec,
+                                     (n[1].i, n[2].i, n[3].b, n[4].data));
+	    break;
+	 case OPCODE_UNIFORM_MATRIX44:
+	    CALL_UniformMatrix4fvARB(ctx->Exec,
+                                     (n[1].i, n[2].i, n[3].b, n[4].data));
+	    break;
+	 case OPCODE_UNIFORM_MATRIX23:
+	    CALL_UniformMatrix2x3fv(ctx->Exec,
+                                    (n[1].i, n[2].i, n[3].b, n[4].data));
+	    break;
+	 case OPCODE_UNIFORM_MATRIX32:
+	    CALL_UniformMatrix3x2fv(ctx->Exec,
+                                    (n[1].i, n[2].i, n[3].b, n[4].data));
+	    break;
+	 case OPCODE_UNIFORM_MATRIX24:
+	    CALL_UniformMatrix2x4fv(ctx->Exec,
+                                    (n[1].i, n[2].i, n[3].b, n[4].data));
+	    break;
+	 case OPCODE_UNIFORM_MATRIX42:
+	    CALL_UniformMatrix4x2fv(ctx->Exec,
+                                    (n[1].i, n[2].i, n[3].b, n[4].data));
+	    break;
+	 case OPCODE_UNIFORM_MATRIX34:
+	    CALL_UniformMatrix3x4fv(ctx->Exec,
+                                    (n[1].i, n[2].i, n[3].b, n[4].data));
+	    break;
+	 case OPCODE_UNIFORM_MATRIX43:
+	    CALL_UniformMatrix4x3fv(ctx->Exec,
+                                    (n[1].i, n[2].i, n[3].b, n[4].data));
+	    break;
+
+         case OPCODE_CLAMP_COLOR:
+            CALL_ClampColorARB(ctx->Exec, (n[1].e, n[2].e));
+            break;
+
+         case OPCODE_TEX_BUMP_PARAMETER_ATI:
+            {
+               GLfloat values[4];
+               GLuint i, pname = n[1].ui;
+
+               for (i = 0; i < 4; i++)
+                  values[i] = n[1 + i].f;
+               CALL_TexBumpParameterfvATI(ctx->Exec, (pname, values));
+            }
+            break;
+#if FEATURE_ATI_fragment_shader
+         case OPCODE_BIND_FRAGMENT_SHADER_ATI:
+            CALL_BindFragmentShaderATI(ctx->Exec, (n[1].i));
+            break;
+         case OPCODE_SET_FRAGMENT_SHADER_CONSTANTS_ATI:
+            {
+               GLfloat values[4];
+               GLuint i, dst = n[1].ui;
+
+               for (i = 0; i < 4; i++)
+                  values[i] = n[1 + i].f;
+               CALL_SetFragmentShaderConstantATI(ctx->Exec, (dst, values));
+            }
+            break;
+#endif
+         case OPCODE_ATTR_1F_NV:
+            CALL_VertexAttrib1fNV(ctx->Exec, (n[1].e, n[2].f));
+            break;
+         case OPCODE_ATTR_2F_NV:
+            /* Really shouldn't have to do this - the Node structure
+             * is convenient, but it would be better to store the data
+             * packed appropriately so that it can be sent directly
+             * on.  With x86_64 becoming common, this will start to
+             * matter more.
+             */
+            if (sizeof(Node) == sizeof(GLfloat))
+               CALL_VertexAttrib2fvNV(ctx->Exec, (n[1].e, &n[2].f));
+            else
+               CALL_VertexAttrib2fNV(ctx->Exec, (n[1].e, n[2].f, n[3].f));
+            break;
+         case OPCODE_ATTR_3F_NV:
+            if (sizeof(Node) == sizeof(GLfloat))
+               CALL_VertexAttrib3fvNV(ctx->Exec, (n[1].e, &n[2].f));
+            else
+               CALL_VertexAttrib3fNV(ctx->Exec, (n[1].e, n[2].f, n[3].f,
+                                                 n[4].f));
+            break;
+         case OPCODE_ATTR_4F_NV:
+            if (sizeof(Node) == sizeof(GLfloat))
+               CALL_VertexAttrib4fvNV(ctx->Exec, (n[1].e, &n[2].f));
+            else
+               CALL_VertexAttrib4fNV(ctx->Exec, (n[1].e, n[2].f, n[3].f,
+                                                 n[4].f, n[5].f));
+            break;
+         case OPCODE_ATTR_1F_ARB:
+            CALL_VertexAttrib1fARB(ctx->Exec, (n[1].e, n[2].f));
+            break;
+         case OPCODE_ATTR_2F_ARB:
+            /* Really shouldn't have to do this - the Node structure
+             * is convenient, but it would be better to store the data
+             * packed appropriately so that it can be sent directly
+             * on.  With x86_64 becoming common, this will start to
+             * matter more.
+             */
+            if (sizeof(Node) == sizeof(GLfloat))
+               CALL_VertexAttrib2fvARB(ctx->Exec, (n[1].e, &n[2].f));
+            else
+               CALL_VertexAttrib2fARB(ctx->Exec, (n[1].e, n[2].f, n[3].f));
+            break;
+         case OPCODE_ATTR_3F_ARB:
+            if (sizeof(Node) == sizeof(GLfloat))
+               CALL_VertexAttrib3fvARB(ctx->Exec, (n[1].e, &n[2].f));
+            else
+               CALL_VertexAttrib3fARB(ctx->Exec, (n[1].e, n[2].f, n[3].f,
+                                                  n[4].f));
+            break;
+         case OPCODE_ATTR_4F_ARB:
+            if (sizeof(Node) == sizeof(GLfloat))
+               CALL_VertexAttrib4fvARB(ctx->Exec, (n[1].e, &n[2].f));
+            else
+               CALL_VertexAttrib4fARB(ctx->Exec, (n[1].e, n[2].f, n[3].f,
+                                                  n[4].f, n[5].f));
+            break;
+         case OPCODE_MATERIAL:
+            if (sizeof(Node) == sizeof(GLfloat))
+               CALL_Materialfv(ctx->Exec, (n[1].e, n[2].e, &n[3].f));
+            else {
+               GLfloat f[4];
+               f[0] = n[3].f;
+               f[1] = n[4].f;
+               f[2] = n[5].f;
+               f[3] = n[6].f;
+               CALL_Materialfv(ctx->Exec, (n[1].e, n[2].e, f));
+            }
+            break;
+         case OPCODE_BEGIN:
+            CALL_Begin(ctx->Exec, (n[1].e));
+            break;
+         case OPCODE_END:
+            CALL_End(ctx->Exec, ());
+            break;
+         case OPCODE_RECTF:
+            CALL_Rectf(ctx->Exec, (n[1].f, n[2].f, n[3].f, n[4].f));
+            break;
+         case OPCODE_EVAL_C1:
+            CALL_EvalCoord1f(ctx->Exec, (n[1].f));
+            break;
+         case OPCODE_EVAL_C2:
+            CALL_EvalCoord2f(ctx->Exec, (n[1].f, n[2].f));
+            break;
+         case OPCODE_EVAL_P1:
+            CALL_EvalPoint1(ctx->Exec, (n[1].i));
+            break;
+         case OPCODE_EVAL_P2:
+            CALL_EvalPoint2(ctx->Exec, (n[1].i, n[2].i));
+            break;
+
+         /* GL_EXT_texture_integer */
+         case OPCODE_CLEARCOLOR_I:
+            CALL_ClearColorIiEXT(ctx->Exec, (n[1].i, n[2].i, n[3].i, n[4].i));
+            break;
+         case OPCODE_CLEARCOLOR_UI:
+            CALL_ClearColorIuiEXT(ctx->Exec,
+                                  (n[1].ui, n[2].ui, n[3].ui, n[4].ui));
+            break;
+         case OPCODE_TEXPARAMETER_I:
+            {
+               GLint params[4];
+               params[0] = n[3].i;
+               params[1] = n[4].i;
+               params[2] = n[5].i;
+               params[3] = n[6].i;
+               CALL_TexParameterIivEXT(ctx->Exec, (n[1].e, n[2].e, params));
+            }
+            break;
+         case OPCODE_TEXPARAMETER_UI:
+            {
+               GLuint params[4];
+               params[0] = n[3].ui;
+               params[1] = n[4].ui;
+               params[2] = n[5].ui;
+               params[3] = n[6].ui;
+               CALL_TexParameterIuivEXT(ctx->Exec, (n[1].e, n[2].e, params));
+            }
+            break;
+
+         case OPCODE_VERTEX_ATTRIB_DIVISOR:
+            /* GL_ARB_instanced_arrays */
+            CALL_VertexAttribDivisorARB(ctx->Exec, (n[1].ui, n[2].ui));
+            break;
+
+         case OPCODE_TEXTURE_BARRIER_NV:
+            CALL_TextureBarrierNV(ctx->Exec, ());
+            break;
+
+         case OPCODE_BIND_SAMPLER:
+            CALL_BindSampler(ctx->Exec, (n[1].ui, n[2].ui));
+            break;
+
+         case OPCODE_CONTINUE:
+            n = (Node *) n[1].next;
+            break;
+         case OPCODE_END_OF_LIST:
+            done = GL_TRUE;
+            break;
+         default:
+            {
+               char msg[1000];
+               _mesa_snprintf(msg, sizeof(msg), "Error in execute_list: opcode=%d",
+                             (int) opcode);
+               _mesa_problem(ctx, "%s", msg);
+            }
+            done = GL_TRUE;
+         }
+
+         /* increment n to point to next compiled command */
+         if (opcode != OPCODE_CONTINUE) {
+            n += InstSize[opcode];
+         }
+      }
+   }
+
+   if (ctx->Driver.EndCallList)
+      ctx->Driver.EndCallList(ctx);
+
+   ctx->ListState.CallDepth--;
+}
+
+
+
+/**********************************************************************/
+/*                           GL functions                             */
+/**********************************************************************/
+
+/**
+ * Test if a display list number is valid.
+ */
+static GLboolean GLAPIENTRY
+_mesa_IsList(GLuint list)
+{
+   GET_CURRENT_CONTEXT(ctx);
+   FLUSH_VERTICES(ctx, 0);      /* must be called before assert */
+   ASSERT_OUTSIDE_BEGIN_END_WITH_RETVAL(ctx, GL_FALSE);
+   return islist(ctx, list);
+}
+
+
+/**
+ * Delete a sequence of consecutive display lists.
+ */
+static void GLAPIENTRY
+_mesa_DeleteLists(GLuint list, GLsizei range)
+{
+   GET_CURRENT_CONTEXT(ctx);
+   GLuint i;
+   FLUSH_VERTICES(ctx, 0);      /* must be called before assert */
+   ASSERT_OUTSIDE_BEGIN_END(ctx);
+
+   if (range < 0) {
+      _mesa_error(ctx, GL_INVALID_VALUE, "glDeleteLists");
+      return;
+   }
+   for (i = list; i < list + range; i++) {
+      destroy_list(ctx, i);
+   }
+}
+
+
+/**
+ * Return a display list number, n, such that lists n through n+range-1
+ * are free.
+ */
+static GLuint GLAPIENTRY
+_mesa_GenLists(GLsizei range)
+{
+   GET_CURRENT_CONTEXT(ctx);
+   GLuint base;
+   FLUSH_VERTICES(ctx, 0);      /* must be called before assert */
+   ASSERT_OUTSIDE_BEGIN_END_WITH_RETVAL(ctx, 0);
+
+   if (range < 0) {
+      _mesa_error(ctx, GL_INVALID_VALUE, "glGenLists");
+      return 0;
+   }
+   if (range == 0) {
+      return 0;
+   }
+
+   /*
+    * Make this an atomic operation
+    */
+   _glthread_LOCK_MUTEX(ctx->Shared->Mutex);
+
+   base = _mesa_HashFindFreeKeyBlock(ctx->Shared->DisplayList, range);
+   if (base) {
+      /* reserve the list IDs by with empty/dummy lists */
+      GLint i;
+      for (i = 0; i < range; i++) {
+         _mesa_HashInsert(ctx->Shared->DisplayList, base + i,
+                          make_list(base + i, 1));
+      }
+   }
+
+   _glthread_UNLOCK_MUTEX(ctx->Shared->Mutex);
+
+   return base;
+}
+
+
+/**
+ * Begin a new display list.
+ */
+static void GLAPIENTRY
+_mesa_NewList(GLuint name, GLenum mode)
+{
+   GET_CURRENT_CONTEXT(ctx);
+
+   FLUSH_CURRENT(ctx, 0);       /* must be called before assert */
+   ASSERT_OUTSIDE_BEGIN_END(ctx);
+
+   if (MESA_VERBOSE & VERBOSE_API)
+      _mesa_debug(ctx, "glNewList %u %s\n", name,
+                  _mesa_lookup_enum_by_nr(mode));
+
+   if (name == 0) {
+      _mesa_error(ctx, GL_INVALID_VALUE, "glNewList");
+      return;
+   }
+
+   if (mode != GL_COMPILE && mode != GL_COMPILE_AND_EXECUTE) {
+      _mesa_error(ctx, GL_INVALID_ENUM, "glNewList");
+      return;
+   }
+
+   if (ctx->ListState.CurrentList) {
+      /* already compiling a display list */
+      _mesa_error(ctx, GL_INVALID_OPERATION, "glNewList");
+      return;
+   }
+
+   ctx->CompileFlag = GL_TRUE;
+   ctx->ExecuteFlag = (mode == GL_COMPILE_AND_EXECUTE);
+
+   /* Reset acumulated list state:
+    */
+   invalidate_saved_current_state( ctx );
+
+   /* Allocate new display list */
+   ctx->ListState.CurrentList = make_list(name, BLOCK_SIZE);
+   ctx->ListState.CurrentBlock = ctx->ListState.CurrentList->Head;
+   ctx->ListState.CurrentPos = 0;
+
+   ctx->Driver.NewList(ctx, name, mode);
+
+   ctx->CurrentDispatch = ctx->Save;
+   _glapi_set_dispatch(ctx->CurrentDispatch);
+}
+
+
+/**
+ * End definition of current display list. 
+ */
+static void GLAPIENTRY
+_mesa_EndList(void)
+{
+   GET_CURRENT_CONTEXT(ctx);
+   SAVE_FLUSH_VERTICES(ctx);
+   ASSERT_OUTSIDE_BEGIN_END_AND_FLUSH(ctx);
+
+   if (MESA_VERBOSE & VERBOSE_API)
+      _mesa_debug(ctx, "glEndList\n");
+
+   /* Check that a list is under construction */
+   if (!ctx->ListState.CurrentList) {
+      _mesa_error(ctx, GL_INVALID_OPERATION, "glEndList");
+      return;
+   }
+   
+   /* Call before emitting END_OF_LIST, in case the driver wants to
+    * emit opcodes itself.
+    */
+   ctx->Driver.EndList(ctx);
+
+   (void) alloc_instruction(ctx, OPCODE_END_OF_LIST, 0);
+
+   /* Destroy old list, if any */
+   destroy_list(ctx, ctx->ListState.CurrentList->Name);
+
+   /* Install the new list */
+   _mesa_HashInsert(ctx->Shared->DisplayList,
+                    ctx->ListState.CurrentList->Name,
+                    ctx->ListState.CurrentList);
+
+
+   if (MESA_VERBOSE & VERBOSE_DISPLAY_LIST)
+      mesa_print_display_list(ctx->ListState.CurrentList->Name);
+
+   ctx->ListState.CurrentList = NULL;
+   ctx->ExecuteFlag = GL_TRUE;
+   ctx->CompileFlag = GL_FALSE;
+
+   ctx->CurrentDispatch = ctx->Exec;
+   _glapi_set_dispatch(ctx->CurrentDispatch);
+}
+
+
+void GLAPIENTRY
+_mesa_CallList(GLuint list)
+{
+   GLboolean save_compile_flag;
+   GET_CURRENT_CONTEXT(ctx);
+   FLUSH_CURRENT(ctx, 0);
+
+   if (MESA_VERBOSE & VERBOSE_API)
+      _mesa_debug(ctx, "glCallList %d\n", list);
+
+   if (list == 0) {
+      _mesa_error(ctx, GL_INVALID_VALUE, "glCallList(list==0)");
+      return;
+   }
+
+   if (0)
+      mesa_print_display_list( list );
+
+   /* VERY IMPORTANT:  Save the CompileFlag status, turn it off,
+    * execute the display list, and restore the CompileFlag.
+    */
+   save_compile_flag = ctx->CompileFlag;
+   if (save_compile_flag) {
+      ctx->CompileFlag = GL_FALSE;
+   }
+
+   execute_list(ctx, list);
+   ctx->CompileFlag = save_compile_flag;
+
+   /* also restore API function pointers to point to "save" versions */
+   if (save_compile_flag) {
+      ctx->CurrentDispatch = ctx->Save;
+      _glapi_set_dispatch(ctx->CurrentDispatch);
+   }
+}
+
+
+/**
+ * Execute glCallLists:  call multiple display lists.
+ */
+void GLAPIENTRY
+_mesa_CallLists(GLsizei n, GLenum type, const GLvoid * lists)
+{
+   GET_CURRENT_CONTEXT(ctx);
+   GLint i;
+   GLboolean save_compile_flag;
+
+   if (MESA_VERBOSE & VERBOSE_API)
+      _mesa_debug(ctx, "glCallLists %d\n", n);
+
+   switch (type) {
+   case GL_BYTE:
+   case GL_UNSIGNED_BYTE:
+   case GL_SHORT:
+   case GL_UNSIGNED_SHORT:
+   case GL_INT:
+   case GL_UNSIGNED_INT:
+   case GL_FLOAT:
+   case GL_2_BYTES:
+   case GL_3_BYTES:
+   case GL_4_BYTES:
+      /* OK */
+      break;
+   default:
+      _mesa_error(ctx, GL_INVALID_ENUM, "glCallLists(type)");
+      return;
+   }
+
+   /* Save the CompileFlag status, turn it off, execute display list,
+    * and restore the CompileFlag.
+    */
+   save_compile_flag = ctx->CompileFlag;
+   ctx->CompileFlag = GL_FALSE;
+
+   for (i = 0; i < n; i++) {
+      GLuint list = (GLuint) (ctx->List.ListBase + translate_id(i, type, lists));
+      execute_list(ctx, list);
+   }
+
+   ctx->CompileFlag = save_compile_flag;
+
+   /* also restore API function pointers to point to "save" versions */
+   if (save_compile_flag) {
+      ctx->CurrentDispatch = ctx->Save;
+      _glapi_set_dispatch(ctx->CurrentDispatch);
+   }
+}
+
+
+/**
+ * Set the offset added to list numbers in glCallLists.
+ */
+static void GLAPIENTRY
+_mesa_ListBase(GLuint base)
+{
+   GET_CURRENT_CONTEXT(ctx);
+   FLUSH_VERTICES(ctx, 0);      /* must be called before assert */
+   ASSERT_OUTSIDE_BEGIN_END(ctx);
+   ctx->List.ListBase = base;
+}
+
+
+/* Can no longer assume ctx->Exec->Func is equal to _mesa_Func.
+ */
+static void GLAPIENTRY
+exec_Finish(void)
+{
+   GET_CURRENT_CONTEXT(ctx);
+   FLUSH_VERTICES(ctx, 0);
+   CALL_Finish(ctx->Exec, ());
+}
+
+static void GLAPIENTRY
+exec_Flush(void)
+{
+   GET_CURRENT_CONTEXT(ctx);
+   FLUSH_VERTICES(ctx, 0);
+   CALL_Flush(ctx->Exec, ());
+}
+
+static void GLAPIENTRY
+exec_GetBooleanv(GLenum pname, GLboolean *params)
+{
+   GET_CURRENT_CONTEXT(ctx);
+   FLUSH_VERTICES(ctx, 0);
+   CALL_GetBooleanv(ctx->Exec, (pname, params));
+}
+
+static void GLAPIENTRY
+exec_GetClipPlane(GLenum plane, GLdouble * equation)
+{
+   GET_CURRENT_CONTEXT(ctx);
+   FLUSH_VERTICES(ctx, 0);
+   CALL_GetClipPlane(ctx->Exec, (plane, equation));
+}
+
+static void GLAPIENTRY
+exec_GetDoublev(GLenum pname, GLdouble *params)
+{
+   GET_CURRENT_CONTEXT(ctx);
+   FLUSH_VERTICES(ctx, 0);
+   CALL_GetDoublev(ctx->Exec, (pname, params));
+}
+
+static GLenum GLAPIENTRY
+exec_GetError(void)
+{
+   GET_CURRENT_CONTEXT(ctx);
+   FLUSH_VERTICES(ctx, 0);
+   return CALL_GetError(ctx->Exec, ());
+}
+
+static void GLAPIENTRY
+exec_GetFloatv(GLenum pname, GLfloat *params)
+{
+   GET_CURRENT_CONTEXT(ctx);
+   FLUSH_VERTICES(ctx, 0);
+   CALL_GetFloatv(ctx->Exec, (pname, params));
+}
+
+static void GLAPIENTRY
+exec_GetIntegerv(GLenum pname, GLint *params)
+{
+   GET_CURRENT_CONTEXT(ctx);
+   FLUSH_VERTICES(ctx, 0);
+   CALL_GetIntegerv(ctx->Exec, (pname, params));
+}
+
+static void GLAPIENTRY
+exec_GetLightfv(GLenum light, GLenum pname, GLfloat *params)
+{
+   GET_CURRENT_CONTEXT(ctx);
+   FLUSH_VERTICES(ctx, 0);
+   CALL_GetLightfv(ctx->Exec, (light, pname, params));
+}
+
+static void GLAPIENTRY
+exec_GetLightiv(GLenum light, GLenum pname, GLint *params)
+{
+   GET_CURRENT_CONTEXT(ctx);
+   FLUSH_VERTICES(ctx, 0);
+   CALL_GetLightiv(ctx->Exec, (light, pname, params));
+}
+
+static void GLAPIENTRY
+exec_GetMapdv(GLenum target, GLenum query, GLdouble * v)
+{
+   GET_CURRENT_CONTEXT(ctx);
+   FLUSH_VERTICES(ctx, 0);
+   CALL_GetMapdv(ctx->Exec, (target, query, v));
+}
+
+static void GLAPIENTRY
+exec_GetMapfv(GLenum target, GLenum query, GLfloat * v)
+{
+   GET_CURRENT_CONTEXT(ctx);
+   FLUSH_VERTICES(ctx, 0);
+   CALL_GetMapfv(ctx->Exec, (target, query, v));
+}
+
+static void GLAPIENTRY
+exec_GetMapiv(GLenum target, GLenum query, GLint * v)
+{
+   GET_CURRENT_CONTEXT(ctx);
+   FLUSH_VERTICES(ctx, 0);
+   CALL_GetMapiv(ctx->Exec, (target, query, v));
+}
+
+static void GLAPIENTRY
+exec_GetMaterialfv(GLenum face, GLenum pname, GLfloat *params)
+{
+   GET_CURRENT_CONTEXT(ctx);
+   FLUSH_VERTICES(ctx, 0);
+   CALL_GetMaterialfv(ctx->Exec, (face, pname, params));
+}
+
+static void GLAPIENTRY
+exec_GetMaterialiv(GLenum face, GLenum pname, GLint *params)
+{
+   GET_CURRENT_CONTEXT(ctx);
+   FLUSH_VERTICES(ctx, 0);
+   CALL_GetMaterialiv(ctx->Exec, (face, pname, params));
+}
+
+static void GLAPIENTRY
+exec_GetPixelMapfv(GLenum map, GLfloat *values)
+{
+   GET_CURRENT_CONTEXT(ctx);
+   FLUSH_VERTICES(ctx, 0);
+   CALL_GetPixelMapfv(ctx->Exec, (map, values));
+}
+
+static void GLAPIENTRY
+exec_GetPixelMapuiv(GLenum map, GLuint *values)
+{
+   GET_CURRENT_CONTEXT(ctx);
+   FLUSH_VERTICES(ctx, 0);
+   CALL_GetPixelMapuiv(ctx->Exec, (map, values));
+}
+
+static void GLAPIENTRY
+exec_GetPixelMapusv(GLenum map, GLushort *values)
+{
+   GET_CURRENT_CONTEXT(ctx);
+   FLUSH_VERTICES(ctx, 0);
+   CALL_GetPixelMapusv(ctx->Exec, (map, values));
+}
+
+static void GLAPIENTRY
+exec_GetPolygonStipple(GLubyte * dest)
+{
+   GET_CURRENT_CONTEXT(ctx);
+   FLUSH_VERTICES(ctx, 0);
+   CALL_GetPolygonStipple(ctx->Exec, (dest));
+}
+
+static const GLubyte *GLAPIENTRY
+exec_GetString(GLenum name)
+{
+   GET_CURRENT_CONTEXT(ctx);
+   FLUSH_VERTICES(ctx, 0);
+   return CALL_GetString(ctx->Exec, (name));
+}
+
+static void GLAPIENTRY
+exec_GetTexEnvfv(GLenum target, GLenum pname, GLfloat *params)
+{
+   GET_CURRENT_CONTEXT(ctx);
+   FLUSH_VERTICES(ctx, 0);
+   CALL_GetTexEnvfv(ctx->Exec, (target, pname, params));
+}
+
+static void GLAPIENTRY
+exec_GetTexEnviv(GLenum target, GLenum pname, GLint *params)
+{
+   GET_CURRENT_CONTEXT(ctx);
+   FLUSH_VERTICES(ctx, 0);
+   CALL_GetTexEnviv(ctx->Exec, (target, pname, params));
+}
+
+static void GLAPIENTRY
+exec_GetTexGendv(GLenum coord, GLenum pname, GLdouble *params)
+{
+   GET_CURRENT_CONTEXT(ctx);
+   FLUSH_VERTICES(ctx, 0);
+   CALL_GetTexGendv(ctx->Exec, (coord, pname, params));
+}
+
+static void GLAPIENTRY
+exec_GetTexGenfv(GLenum coord, GLenum pname, GLfloat *params)
+{
+   GET_CURRENT_CONTEXT(ctx);
+   FLUSH_VERTICES(ctx, 0);
+   CALL_GetTexGenfv(ctx->Exec, (coord, pname, params));
+}
+
+static void GLAPIENTRY
+exec_GetTexGeniv(GLenum coord, GLenum pname, GLint *params)
+{
+   GET_CURRENT_CONTEXT(ctx);
+   FLUSH_VERTICES(ctx, 0);
+   CALL_GetTexGeniv(ctx->Exec, (coord, pname, params));
+}
+
+static void GLAPIENTRY
+exec_GetTexImage(GLenum target, GLint level, GLenum format,
+                 GLenum type, GLvoid * pixels)
+{
+   GET_CURRENT_CONTEXT(ctx);
+   FLUSH_VERTICES(ctx, 0);
+   CALL_GetTexImage(ctx->Exec, (target, level, format, type, pixels));
+}
+
+static void GLAPIENTRY
+exec_GetTexLevelParameterfv(GLenum target, GLint level,
+                            GLenum pname, GLfloat *params)
+{
+   GET_CURRENT_CONTEXT(ctx);
+   FLUSH_VERTICES(ctx, 0);
+   CALL_GetTexLevelParameterfv(ctx->Exec, (target, level, pname, params));
+}
+
+static void GLAPIENTRY
+exec_GetTexLevelParameteriv(GLenum target, GLint level,
+                            GLenum pname, GLint *params)
+{
+   GET_CURRENT_CONTEXT(ctx);
+   FLUSH_VERTICES(ctx, 0);
+   CALL_GetTexLevelParameteriv(ctx->Exec, (target, level, pname, params));
+}
+
+static void GLAPIENTRY
+exec_GetTexParameterfv(GLenum target, GLenum pname, GLfloat *params)
+{
+   GET_CURRENT_CONTEXT(ctx);
+   FLUSH_VERTICES(ctx, 0);
+   CALL_GetTexParameterfv(ctx->Exec, (target, pname, params));
+}
+
+static void GLAPIENTRY
+exec_GetTexParameteriv(GLenum target, GLenum pname, GLint *params)
+{
+   GET_CURRENT_CONTEXT(ctx);
+   FLUSH_VERTICES(ctx, 0);
+   CALL_GetTexParameteriv(ctx->Exec, (target, pname, params));
+}
+
+static GLboolean GLAPIENTRY
+exec_IsEnabled(GLenum cap)
+{
+   GET_CURRENT_CONTEXT(ctx);
+   FLUSH_VERTICES(ctx, 0);
+   return CALL_IsEnabled(ctx->Exec, (cap));
+}
+
+static void GLAPIENTRY
+exec_PixelStoref(GLenum pname, GLfloat param)
+{
+   GET_CURRENT_CONTEXT(ctx);
+   FLUSH_VERTICES(ctx, 0);
+   CALL_PixelStoref(ctx->Exec, (pname, param));
+}
+
+static void GLAPIENTRY
+exec_PixelStorei(GLenum pname, GLint param)
+{
+   GET_CURRENT_CONTEXT(ctx);
+   FLUSH_VERTICES(ctx, 0);
+   CALL_PixelStorei(ctx->Exec, (pname, param));
+}
+
+static void GLAPIENTRY
+exec_ReadPixels(GLint x, GLint y, GLsizei width, GLsizei height,
+                GLenum format, GLenum type, GLvoid * pixels)
+{
+   GET_CURRENT_CONTEXT(ctx);
+   FLUSH_VERTICES(ctx, 0);
+   CALL_ReadPixels(ctx->Exec, (x, y, width, height, format, type, pixels));
+}
+
+static GLint GLAPIENTRY
+exec_RenderMode(GLenum mode)
+{
+   GET_CURRENT_CONTEXT(ctx);
+   FLUSH_VERTICES(ctx, 0);
+   return CALL_RenderMode(ctx->Exec, (mode));
+}
+
+static void GLAPIENTRY
+exec_FeedbackBuffer(GLsizei size, GLenum type, GLfloat * buffer)
+{
+   GET_CURRENT_CONTEXT(ctx);
+   FLUSH_VERTICES(ctx, 0);
+   CALL_FeedbackBuffer(ctx->Exec, (size, type, buffer));
+}
+
+static void GLAPIENTRY
+exec_SelectBuffer(GLsizei size, GLuint * buffer)
+{
+   GET_CURRENT_CONTEXT(ctx);
+   FLUSH_VERTICES(ctx, 0);
+   CALL_SelectBuffer(ctx->Exec, (size, buffer));
+}
+
+static GLboolean GLAPIENTRY
+exec_AreTexturesResident(GLsizei n, const GLuint * texName,
+                         GLboolean * residences)
+{
+   GET_CURRENT_CONTEXT(ctx);
+   FLUSH_VERTICES(ctx, 0);
+   return CALL_AreTexturesResident(ctx->Exec, (n, texName, residences));
+}
+
+static void GLAPIENTRY
+exec_ColorPointer(GLint size, GLenum type, GLsizei stride, const GLvoid *ptr)
+{
+   GET_CURRENT_CONTEXT(ctx);
+   FLUSH_VERTICES(ctx, 0);
+   CALL_ColorPointer(ctx->Exec, (size, type, stride, ptr));
+}
+
+static void GLAPIENTRY
+exec_DeleteTextures(GLsizei n, const GLuint * texName)
+{
+   GET_CURRENT_CONTEXT(ctx);
+   FLUSH_VERTICES(ctx, 0);
+   CALL_DeleteTextures(ctx->Exec, (n, texName));
+}
+
+static void GLAPIENTRY
+exec_DisableClientState(GLenum cap)
+{
+   GET_CURRENT_CONTEXT(ctx);
+   FLUSH_VERTICES(ctx, 0);
+   CALL_DisableClientState(ctx->Exec, (cap));
+}
+
+static void GLAPIENTRY
+exec_EdgeFlagPointer(GLsizei stride, const GLvoid * vptr)
+{
+   GET_CURRENT_CONTEXT(ctx);
+   FLUSH_VERTICES(ctx, 0);
+   CALL_EdgeFlagPointer(ctx->Exec, (stride, vptr));
+}
+
+static void GLAPIENTRY
+exec_EnableClientState(GLenum cap)
+{
+   GET_CURRENT_CONTEXT(ctx);
+   FLUSH_VERTICES(ctx, 0);
+   CALL_EnableClientState(ctx->Exec, (cap));
+}
+
+static void GLAPIENTRY
+exec_GenTextures(GLsizei n, GLuint * texName)
+{
+   GET_CURRENT_CONTEXT(ctx);
+   FLUSH_VERTICES(ctx, 0);
+   CALL_GenTextures(ctx->Exec, (n, texName));
+}
+
+static void GLAPIENTRY
+exec_GetPointerv(GLenum pname, GLvoid **params)
+{
+   GET_CURRENT_CONTEXT(ctx);
+   FLUSH_VERTICES(ctx, 0);
+   CALL_GetPointerv(ctx->Exec, (pname, params));
+}
+
+static void GLAPIENTRY
+exec_IndexPointer(GLenum type, GLsizei stride, const GLvoid *ptr)
+{
+   GET_CURRENT_CONTEXT(ctx);
+   FLUSH_VERTICES(ctx, 0);
+   CALL_IndexPointer(ctx->Exec, (type, stride, ptr));
+}
+
+static void GLAPIENTRY
+exec_InterleavedArrays(GLenum format, GLsizei stride, const GLvoid * pointer)
+{
+   GET_CURRENT_CONTEXT(ctx);
+   FLUSH_VERTICES(ctx, 0);
+   CALL_InterleavedArrays(ctx->Exec, (format, stride, pointer));
+}
+
+static GLboolean GLAPIENTRY
+exec_IsTexture(GLuint texture)
+{
+   GET_CURRENT_CONTEXT(ctx);
+   FLUSH_VERTICES(ctx, 0);
+   return CALL_IsTexture(ctx->Exec, (texture));
+}
+
+static void GLAPIENTRY
+exec_NormalPointer(GLenum type, GLsizei stride, const GLvoid *ptr)
+{
+   GET_CURRENT_CONTEXT(ctx);
+   FLUSH_VERTICES(ctx, 0);
+   CALL_NormalPointer(ctx->Exec, (type, stride, ptr));
+}
+
+static void GLAPIENTRY
+exec_PopClientAttrib(void)
+{
+   GET_CURRENT_CONTEXT(ctx);
+   FLUSH_VERTICES(ctx, 0);
+   CALL_PopClientAttrib(ctx->Exec, ());
+}
+
+static void GLAPIENTRY
+exec_PushClientAttrib(GLbitfield mask)
+{
+   GET_CURRENT_CONTEXT(ctx);
+   FLUSH_VERTICES(ctx, 0);
+   CALL_PushClientAttrib(ctx->Exec, (mask));
+}
+
+static void GLAPIENTRY
+exec_TexCoordPointer(GLint size, GLenum type, GLsizei stride,
+                     const GLvoid *ptr)
+{
+   GET_CURRENT_CONTEXT(ctx);
+   FLUSH_VERTICES(ctx, 0);
+   CALL_TexCoordPointer(ctx->Exec, (size, type, stride, ptr));
+}
+
+static void GLAPIENTRY
+exec_GetCompressedTexImageARB(GLenum target, GLint level, GLvoid * img)
+{
+   GET_CURRENT_CONTEXT(ctx);
+   FLUSH_VERTICES(ctx, 0);
+   CALL_GetCompressedTexImageARB(ctx->Exec, (target, level, img));
+}
+
+static void GLAPIENTRY
+exec_VertexPointer(GLint size, GLenum type, GLsizei stride,
+                   const GLvoid *ptr)
+{
+   GET_CURRENT_CONTEXT(ctx);
+   FLUSH_VERTICES(ctx, 0);
+   CALL_VertexPointer(ctx->Exec, (size, type, stride, ptr));
+}
+
+static void GLAPIENTRY
+exec_CopyConvolutionFilter1D(GLenum target, GLenum internalFormat,
+                             GLint x, GLint y, GLsizei width)
+{
+   GET_CURRENT_CONTEXT(ctx);
+   FLUSH_VERTICES(ctx, 0);
+   CALL_CopyConvolutionFilter1D(ctx->Exec,
+                                (target, internalFormat, x, y, width));
+}
+
+static void GLAPIENTRY
+exec_CopyConvolutionFilter2D(GLenum target, GLenum internalFormat,
+                             GLint x, GLint y, GLsizei width, GLsizei height)
+{
+   GET_CURRENT_CONTEXT(ctx);
+   FLUSH_VERTICES(ctx, 0);
+   CALL_CopyConvolutionFilter2D(ctx->Exec,
+                                (target, internalFormat, x, y, width,
+                                 height));
+}
+
+static void GLAPIENTRY
+exec_GetColorTable(GLenum target, GLenum format, GLenum type, GLvoid * data)
+{
+   GET_CURRENT_CONTEXT(ctx);
+   FLUSH_VERTICES(ctx, 0);
+   CALL_GetColorTable(ctx->Exec, (target, format, type, data));
+}
+
+static void GLAPIENTRY
+exec_GetColorTableParameterfv(GLenum target, GLenum pname, GLfloat *params)
+{
+   GET_CURRENT_CONTEXT(ctx);
+   FLUSH_VERTICES(ctx, 0);
+   CALL_GetColorTableParameterfv(ctx->Exec, (target, pname, params));
+}
+
+static void GLAPIENTRY
+exec_GetColorTableParameteriv(GLenum target, GLenum pname, GLint *params)
+{
+   GET_CURRENT_CONTEXT(ctx);
+   FLUSH_VERTICES(ctx, 0);
+   CALL_GetColorTableParameteriv(ctx->Exec, (target, pname, params));
+}
+
+static void GLAPIENTRY
+exec_GetConvolutionFilter(GLenum target, GLenum format, GLenum type,
+                          GLvoid * image)
+{
+   GET_CURRENT_CONTEXT(ctx);
+   FLUSH_VERTICES(ctx, 0);
+   CALL_GetConvolutionFilter(ctx->Exec, (target, format, type, image));
+}
+
+static void GLAPIENTRY
+exec_GetConvolutionParameterfv(GLenum target, GLenum pname, GLfloat *params)
+{
+   GET_CURRENT_CONTEXT(ctx);
+   FLUSH_VERTICES(ctx, 0);
+   CALL_GetConvolutionParameterfv(ctx->Exec, (target, pname, params));
+}
+
+static void GLAPIENTRY
+exec_GetConvolutionParameteriv(GLenum target, GLenum pname, GLint *params)
+{
+   GET_CURRENT_CONTEXT(ctx);
+   FLUSH_VERTICES(ctx, 0);
+   CALL_GetConvolutionParameteriv(ctx->Exec, (target, pname, params));
+}
+
+static void GLAPIENTRY
+exec_GetHistogram(GLenum target, GLboolean reset, GLenum format,
+                  GLenum type, GLvoid *values)
+{
+   GET_CURRENT_CONTEXT(ctx);
+   FLUSH_VERTICES(ctx, 0);
+   CALL_GetHistogram(ctx->Exec, (target, reset, format, type, values));
+}
+
+static void GLAPIENTRY
+exec_GetHistogramParameterfv(GLenum target, GLenum pname, GLfloat *params)
+{
+   GET_CURRENT_CONTEXT(ctx);
+   FLUSH_VERTICES(ctx, 0);
+   CALL_GetHistogramParameterfv(ctx->Exec, (target, pname, params));
+}
+
+static void GLAPIENTRY
+exec_GetHistogramParameteriv(GLenum target, GLenum pname, GLint *params)
+{
+   GET_CURRENT_CONTEXT(ctx);
+   FLUSH_VERTICES(ctx, 0);
+   CALL_GetHistogramParameteriv(ctx->Exec, (target, pname, params));
+}
+
+static void GLAPIENTRY
+exec_GetMinmax(GLenum target, GLboolean reset, GLenum format,
+               GLenum type, GLvoid *values)
+{
+   GET_CURRENT_CONTEXT(ctx);
+   FLUSH_VERTICES(ctx, 0);
+   CALL_GetMinmax(ctx->Exec, (target, reset, format, type, values));
+}
+
+static void GLAPIENTRY
+exec_GetMinmaxParameterfv(GLenum target, GLenum pname, GLfloat *params)
+{
+   GET_CURRENT_CONTEXT(ctx);
+   FLUSH_VERTICES(ctx, 0);
+   CALL_GetMinmaxParameterfv(ctx->Exec, (target, pname, params));
+}
+
+static void GLAPIENTRY
+exec_GetMinmaxParameteriv(GLenum target, GLenum pname, GLint *params)
+{
+   GET_CURRENT_CONTEXT(ctx);
+   FLUSH_VERTICES(ctx, 0);
+   CALL_GetMinmaxParameteriv(ctx->Exec, (target, pname, params));
+}
+
+static void GLAPIENTRY
+exec_GetSeparableFilter(GLenum target, GLenum format, GLenum type,
+                        GLvoid *row, GLvoid *column, GLvoid *span)
+{
+   GET_CURRENT_CONTEXT(ctx);
+   FLUSH_VERTICES(ctx, 0);
+   CALL_GetSeparableFilter(ctx->Exec,
+                           (target, format, type, row, column, span));
+}
+
+static void GLAPIENTRY
+exec_SeparableFilter2D(GLenum target, GLenum internalFormat,
+                       GLsizei width, GLsizei height, GLenum format,
+                       GLenum type, const GLvoid *row, const GLvoid *column)
+{
+   GET_CURRENT_CONTEXT(ctx);
+   FLUSH_VERTICES(ctx, 0);
+   CALL_SeparableFilter2D(ctx->Exec,
+                          (target, internalFormat, width, height, format,
+                           type, row, column));
+}
+
+static void GLAPIENTRY
+exec_ColorPointerEXT(GLint size, GLenum type, GLsizei stride,
+                     GLsizei count, const GLvoid *ptr)
+{
+   GET_CURRENT_CONTEXT(ctx);
+   FLUSH_VERTICES(ctx, 0);
+   CALL_ColorPointerEXT(ctx->Exec, (size, type, stride, count, ptr));
+}
+
+static void GLAPIENTRY
+exec_EdgeFlagPointerEXT(GLsizei stride, GLsizei count, const GLboolean *ptr)
+{
+   GET_CURRENT_CONTEXT(ctx);
+   FLUSH_VERTICES(ctx, 0);
+   CALL_EdgeFlagPointerEXT(ctx->Exec, (stride, count, ptr));
+}
+
+static void GLAPIENTRY
+exec_IndexPointerEXT(GLenum type, GLsizei stride, GLsizei count,
+                     const GLvoid *ptr)
+{
+   GET_CURRENT_CONTEXT(ctx);
+   FLUSH_VERTICES(ctx, 0);
+   CALL_IndexPointerEXT(ctx->Exec, (type, stride, count, ptr));
+}
+
+static void GLAPIENTRY
+exec_NormalPointerEXT(GLenum type, GLsizei stride, GLsizei count,
+                      const GLvoid *ptr)
+{
+   GET_CURRENT_CONTEXT(ctx);
+   FLUSH_VERTICES(ctx, 0);
+   CALL_NormalPointerEXT(ctx->Exec, (type, stride, count, ptr));
+}
+
+static void GLAPIENTRY
+exec_TexCoordPointerEXT(GLint size, GLenum type, GLsizei stride,
+                        GLsizei count, const GLvoid *ptr)
+{
+   GET_CURRENT_CONTEXT(ctx);
+   FLUSH_VERTICES(ctx, 0);
+   CALL_TexCoordPointerEXT(ctx->Exec, (size, type, stride, count, ptr));
+}
+
+static void GLAPIENTRY
+exec_VertexPointerEXT(GLint size, GLenum type, GLsizei stride,
+                      GLsizei count, const GLvoid *ptr)
+{
+   GET_CURRENT_CONTEXT(ctx);
+   FLUSH_VERTICES(ctx, 0);
+   CALL_VertexPointerEXT(ctx->Exec, (size, type, stride, count, ptr));
+}
+
+static void GLAPIENTRY
+exec_LockArraysEXT(GLint first, GLsizei count)
+{
+   GET_CURRENT_CONTEXT(ctx);
+   FLUSH_VERTICES(ctx, 0);
+   CALL_LockArraysEXT(ctx->Exec, (first, count));
+}
+
+static void GLAPIENTRY
+exec_UnlockArraysEXT(void)
+{
+   GET_CURRENT_CONTEXT(ctx);
+   FLUSH_VERTICES(ctx, 0);
+   CALL_UnlockArraysEXT(ctx->Exec, ());
+}
+
+static void GLAPIENTRY
+exec_ClientActiveTextureARB(GLenum target)
+{
+   GET_CURRENT_CONTEXT(ctx);
+   FLUSH_VERTICES(ctx, 0);
+   CALL_ClientActiveTextureARB(ctx->Exec, (target));
+}
+
+static void GLAPIENTRY
+exec_SecondaryColorPointerEXT(GLint size, GLenum type,
+                              GLsizei stride, const GLvoid *ptr)
+{
+   GET_CURRENT_CONTEXT(ctx);
+   FLUSH_VERTICES(ctx, 0);
+   CALL_SecondaryColorPointerEXT(ctx->Exec, (size, type, stride, ptr));
+}
+
+static void GLAPIENTRY
+exec_FogCoordPointerEXT(GLenum type, GLsizei stride, const GLvoid *ptr)
+{
+   GET_CURRENT_CONTEXT(ctx);
+   FLUSH_VERTICES(ctx, 0);
+   CALL_FogCoordPointerEXT(ctx->Exec, (type, stride, ptr));
+}
+
+/* GL_EXT_multi_draw_arrays */
+static void GLAPIENTRY
+exec_MultiDrawArraysEXT(GLenum mode, const GLint *first,
+                        const GLsizei *count, GLsizei primcount)
+{
+   GET_CURRENT_CONTEXT(ctx);
+   FLUSH_VERTICES(ctx, 0);
+   CALL_MultiDrawArraysEXT(ctx->Exec, (mode, first, count, primcount));
+}
+
+/* GL_IBM_multimode_draw_arrays */
+static void GLAPIENTRY
+exec_MultiModeDrawArraysIBM(const GLenum * mode, const GLint * first,
+                            const GLsizei * count, GLsizei primcount,
+                            GLint modestride)
+{
+   GET_CURRENT_CONTEXT(ctx);
+   FLUSH_VERTICES(ctx, 0);
+   CALL_MultiModeDrawArraysIBM(ctx->Exec,
+                               (mode, first, count, primcount, modestride));
+}
+
+/* GL_IBM_multimode_draw_arrays */
+static void GLAPIENTRY
+exec_MultiModeDrawElementsIBM(const GLenum * mode,
+                              const GLsizei * count,
+                              GLenum type,
+                              const GLvoid * const *indices,
+                              GLsizei primcount, GLint modestride)
+{
+   GET_CURRENT_CONTEXT(ctx);
+   FLUSH_VERTICES(ctx, 0);
+   CALL_MultiModeDrawElementsIBM(ctx->Exec,
+                                 (mode, count, type, indices, primcount,
+                                  modestride));
+}
+
+
+
+/**
+ * Setup the given dispatch table to point to Mesa's display list
+ * building functions.
+ *
+ * This does not include any of the tnl functions - they are
+ * initialized from _mesa_init_api_defaults and from the active vtxfmt
+ * struct.
+ */
+struct _glapi_table *
+_mesa_create_save_table(void)
+{
+   struct _glapi_table *table;
+
+   table = _mesa_alloc_dispatch_table(_gloffset_COUNT);
+   if (table == NULL)
+      return NULL;
+
+   _mesa_loopback_init_api_table(table);
+
+   /* GL 1.0 */
+   SET_Accum(table, save_Accum);
+   SET_AlphaFunc(table, save_AlphaFunc);
+   SET_Bitmap(table, save_Bitmap);
+   SET_BlendFunc(table, save_BlendFunc);
+   SET_CallList(table, save_CallList);
+   SET_CallLists(table, save_CallLists);
+   SET_Clear(table, save_Clear);
+   SET_ClearAccum(table, save_ClearAccum);
+   SET_ClearColor(table, save_ClearColor);
+   SET_ClearDepth(table, save_ClearDepth);
+   SET_ClearIndex(table, save_ClearIndex);
+   SET_ClearStencil(table, save_ClearStencil);
+   SET_ClipPlane(table, save_ClipPlane);
+   SET_ColorMask(table, save_ColorMask);
+   SET_ColorMaskIndexedEXT(table, save_ColorMaskIndexed);
+   SET_ColorMaterial(table, save_ColorMaterial);
+   SET_CopyPixels(table, save_CopyPixels);
+   SET_CullFace(table, save_CullFace);
+   SET_DeleteLists(table, _mesa_DeleteLists);
+   SET_DepthFunc(table, save_DepthFunc);
+   SET_DepthMask(table, save_DepthMask);
+   SET_DepthRange(table, save_DepthRange);
+   SET_Disable(table, save_Disable);
+   SET_DisableIndexedEXT(table, save_DisableIndexed);
+   SET_DrawBuffer(table, save_DrawBuffer);
+   SET_DrawPixels(table, save_DrawPixels);
+   SET_Enable(table, save_Enable);
+   SET_EnableIndexedEXT(table, save_EnableIndexed);
+   SET_EndList(table, _mesa_EndList);
+   SET_EvalMesh1(table, save_EvalMesh1);
+   SET_EvalMesh2(table, save_EvalMesh2);
+   SET_Finish(table, exec_Finish);
+   SET_Flush(table, exec_Flush);
+   SET_Fogf(table, save_Fogf);
+   SET_Fogfv(table, save_Fogfv);
+   SET_Fogi(table, save_Fogi);
+   SET_Fogiv(table, save_Fogiv);
+   SET_FrontFace(table, save_FrontFace);
+   SET_Frustum(table, save_Frustum);
+   SET_GenLists(table, _mesa_GenLists);
+   SET_GetBooleanv(table, exec_GetBooleanv);
+   SET_GetClipPlane(table, exec_GetClipPlane);
+   SET_GetDoublev(table, exec_GetDoublev);
+   SET_GetError(table, exec_GetError);
+   SET_GetFloatv(table, exec_GetFloatv);
+   SET_GetIntegerv(table, exec_GetIntegerv);
+   SET_GetLightfv(table, exec_GetLightfv);
+   SET_GetLightiv(table, exec_GetLightiv);
+   SET_GetMapdv(table, exec_GetMapdv);
+   SET_GetMapfv(table, exec_GetMapfv);
+   SET_GetMapiv(table, exec_GetMapiv);
+   SET_GetMaterialfv(table, exec_GetMaterialfv);
+   SET_GetMaterialiv(table, exec_GetMaterialiv);
+   SET_GetPixelMapfv(table, exec_GetPixelMapfv);
+   SET_GetPixelMapuiv(table, exec_GetPixelMapuiv);
+   SET_GetPixelMapusv(table, exec_GetPixelMapusv);
+   SET_GetPolygonStipple(table, exec_GetPolygonStipple);
+   SET_GetString(table, exec_GetString);
+   SET_GetTexEnvfv(table, exec_GetTexEnvfv);
+   SET_GetTexEnviv(table, exec_GetTexEnviv);
+   SET_GetTexGendv(table, exec_GetTexGendv);
+   SET_GetTexGenfv(table, exec_GetTexGenfv);
+   SET_GetTexGeniv(table, exec_GetTexGeniv);
+   SET_GetTexImage(table, exec_GetTexImage);
+   SET_GetTexLevelParameterfv(table, exec_GetTexLevelParameterfv);
+   SET_GetTexLevelParameteriv(table, exec_GetTexLevelParameteriv);
+   SET_GetTexParameterfv(table, exec_GetTexParameterfv);
+   SET_GetTexParameteriv(table, exec_GetTexParameteriv);
+   SET_Hint(table, save_Hint);
+   SET_IndexMask(table, save_IndexMask);
+   SET_InitNames(table, save_InitNames);
+   SET_IsEnabled(table, exec_IsEnabled);
+   SET_IsList(table, _mesa_IsList);
+   SET_LightModelf(table, save_LightModelf);
+   SET_LightModelfv(table, save_LightModelfv);
+   SET_LightModeli(table, save_LightModeli);
+   SET_LightModeliv(table, save_LightModeliv);
+   SET_Lightf(table, save_Lightf);
+   SET_Lightfv(table, save_Lightfv);
+   SET_Lighti(table, save_Lighti);
+   SET_Lightiv(table, save_Lightiv);
+   SET_LineStipple(table, save_LineStipple);
+   SET_LineWidth(table, save_LineWidth);
+   SET_ListBase(table, save_ListBase);
+   SET_LoadIdentity(table, save_LoadIdentity);
+   SET_LoadMatrixd(table, save_LoadMatrixd);
+   SET_LoadMatrixf(table, save_LoadMatrixf);
+   SET_LoadName(table, save_LoadName);
+   SET_LogicOp(table, save_LogicOp);
+   SET_Map1d(table, save_Map1d);
+   SET_Map1f(table, save_Map1f);
+   SET_Map2d(table, save_Map2d);
+   SET_Map2f(table, save_Map2f);
+   SET_MapGrid1d(table, save_MapGrid1d);
+   SET_MapGrid1f(table, save_MapGrid1f);
+   SET_MapGrid2d(table, save_MapGrid2d);
+   SET_MapGrid2f(table, save_MapGrid2f);
+   SET_MatrixMode(table, save_MatrixMode);
+   SET_MultMatrixd(table, save_MultMatrixd);
+   SET_MultMatrixf(table, save_MultMatrixf);
+   SET_NewList(table, save_NewList);
+   SET_Ortho(table, save_Ortho);
+   SET_PassThrough(table, save_PassThrough);
+   SET_PixelMapfv(table, save_PixelMapfv);
+   SET_PixelMapuiv(table, save_PixelMapuiv);
+   SET_PixelMapusv(table, save_PixelMapusv);
+   SET_PixelStoref(table, exec_PixelStoref);
+   SET_PixelStorei(table, exec_PixelStorei);
+   SET_PixelTransferf(table, save_PixelTransferf);
+   SET_PixelTransferi(table, save_PixelTransferi);
+   SET_PixelZoom(table, save_PixelZoom);
+   SET_PointSize(table, save_PointSize);
+   SET_PolygonMode(table, save_PolygonMode);
+   SET_PolygonOffset(table, save_PolygonOffset);
+   SET_PolygonStipple(table, save_PolygonStipple);
+   SET_PopAttrib(table, save_PopAttrib);
+   SET_PopMatrix(table, save_PopMatrix);
+   SET_PopName(table, save_PopName);
+   SET_PushAttrib(table, save_PushAttrib);
+   SET_PushMatrix(table, save_PushMatrix);
+   SET_PushName(table, save_PushName);
+   SET_RasterPos2d(table, save_RasterPos2d);
+   SET_RasterPos2dv(table, save_RasterPos2dv);
+   SET_RasterPos2f(table, save_RasterPos2f);
+   SET_RasterPos2fv(table, save_RasterPos2fv);
+   SET_RasterPos2i(table, save_RasterPos2i);
+   SET_RasterPos2iv(table, save_RasterPos2iv);
+   SET_RasterPos2s(table, save_RasterPos2s);
+   SET_RasterPos2sv(table, save_RasterPos2sv);
+   SET_RasterPos3d(table, save_RasterPos3d);
+   SET_RasterPos3dv(table, save_RasterPos3dv);
+   SET_RasterPos3f(table, save_RasterPos3f);
+   SET_RasterPos3fv(table, save_RasterPos3fv);
+   SET_RasterPos3i(table, save_RasterPos3i);
+   SET_RasterPos3iv(table, save_RasterPos3iv);
+   SET_RasterPos3s(table, save_RasterPos3s);
+   SET_RasterPos3sv(table, save_RasterPos3sv);
+   SET_RasterPos4d(table, save_RasterPos4d);
+   SET_RasterPos4dv(table, save_RasterPos4dv);
+   SET_RasterPos4f(table, save_RasterPos4f);
+   SET_RasterPos4fv(table, save_RasterPos4fv);
+   SET_RasterPos4i(table, save_RasterPos4i);
+   SET_RasterPos4iv(table, save_RasterPos4iv);
+   SET_RasterPos4s(table, save_RasterPos4s);
+   SET_RasterPos4sv(table, save_RasterPos4sv);
+   SET_ReadBuffer(table, save_ReadBuffer);
+   SET_ReadPixels(table, exec_ReadPixels);
+   SET_RenderMode(table, exec_RenderMode);
+   SET_Rotated(table, save_Rotated);
+   SET_Rotatef(table, save_Rotatef);
+   SET_Scaled(table, save_Scaled);
+   SET_Scalef(table, save_Scalef);
+   SET_Scissor(table, save_Scissor);
+   SET_FeedbackBuffer(table, exec_FeedbackBuffer);
+   SET_SelectBuffer(table, exec_SelectBuffer);
+   SET_ShadeModel(table, save_ShadeModel);
+   SET_StencilFunc(table, save_StencilFunc);
+   SET_StencilMask(table, save_StencilMask);
+   SET_StencilOp(table, save_StencilOp);
+   SET_TexEnvf(table, save_TexEnvf);
+   SET_TexEnvfv(table, save_TexEnvfv);
+   SET_TexEnvi(table, save_TexEnvi);
+   SET_TexEnviv(table, save_TexEnviv);
+   SET_TexGend(table, save_TexGend);
+   SET_TexGendv(table, save_TexGendv);
+   SET_TexGenf(table, save_TexGenf);
+   SET_TexGenfv(table, save_TexGenfv);
+   SET_TexGeni(table, save_TexGeni);
+   SET_TexGeniv(table, save_TexGeniv);
+   SET_TexImage1D(table, save_TexImage1D);
+   SET_TexImage2D(table, save_TexImage2D);
+   SET_TexParameterf(table, save_TexParameterf);
+   SET_TexParameterfv(table, save_TexParameterfv);
+   SET_TexParameteri(table, save_TexParameteri);
+   SET_TexParameteriv(table, save_TexParameteriv);
+   SET_Translated(table, save_Translated);
+   SET_Translatef(table, save_Translatef);
+   SET_Viewport(table, save_Viewport);
+
+   /* GL 1.1 */
+   SET_AreTexturesResident(table, exec_AreTexturesResident);
+   SET_BindTexture(table, save_BindTexture);
+   SET_ColorPointer(table, exec_ColorPointer);
+   SET_CopyTexImage1D(table, save_CopyTexImage1D);
+   SET_CopyTexImage2D(table, save_CopyTexImage2D);
+   SET_CopyTexSubImage1D(table, save_CopyTexSubImage1D);
+   SET_CopyTexSubImage2D(table, save_CopyTexSubImage2D);
+   SET_DeleteTextures(table, exec_DeleteTextures);
+   SET_DisableClientState(table, exec_DisableClientState);
+   SET_EdgeFlagPointer(table, exec_EdgeFlagPointer);
+   SET_EnableClientState(table, exec_EnableClientState);
+   SET_GenTextures(table, exec_GenTextures);
+   SET_GetPointerv(table, exec_GetPointerv);
+   SET_IndexPointer(table, exec_IndexPointer);
+   SET_InterleavedArrays(table, exec_InterleavedArrays);
+   SET_IsTexture(table, exec_IsTexture);
+   SET_NormalPointer(table, exec_NormalPointer);
+   SET_PopClientAttrib(table, exec_PopClientAttrib);
+   SET_PrioritizeTextures(table, save_PrioritizeTextures);
+   SET_PushClientAttrib(table, exec_PushClientAttrib);
+   SET_TexCoordPointer(table, exec_TexCoordPointer);
+   SET_TexSubImage1D(table, save_TexSubImage1D);
+   SET_TexSubImage2D(table, save_TexSubImage2D);
+   SET_VertexPointer(table, exec_VertexPointer);
+
+   /* GL 1.2 */
+   SET_CopyTexSubImage3D(table, save_CopyTexSubImage3D);
+   SET_TexImage3D(table, save_TexImage3D);
+   SET_TexSubImage3D(table, save_TexSubImage3D);
+
+   /* GL 2.0 */
+   SET_StencilFuncSeparate(table, save_StencilFuncSeparate);
+   SET_StencilMaskSeparate(table, save_StencilMaskSeparate);
+   SET_StencilOpSeparate(table, save_StencilOpSeparate);
+
+   /* ATI_separate_stencil */ 
+   SET_StencilFuncSeparateATI(table, save_StencilFuncSeparateATI);
+
+   /* GL_ARB_imaging */
+   /* Not all are supported */
+   SET_BlendColor(table, save_BlendColor);
+   SET_BlendEquation(table, save_BlendEquation);
+   SET_ColorSubTable(table, save_ColorSubTable);
+   SET_ColorTable(table, save_ColorTable);
+   SET_ColorTableParameterfv(table, save_ColorTableParameterfv);
+   SET_ColorTableParameteriv(table, save_ColorTableParameteriv);
+   SET_ConvolutionFilter1D(table, save_ConvolutionFilter1D);
+   SET_ConvolutionFilter2D(table, save_ConvolutionFilter2D);
+   SET_ConvolutionParameterf(table, save_ConvolutionParameterf);
+   SET_ConvolutionParameterfv(table, save_ConvolutionParameterfv);
+   SET_ConvolutionParameteri(table, save_ConvolutionParameteri);
+   SET_ConvolutionParameteriv(table, save_ConvolutionParameteriv);
+   SET_CopyColorSubTable(table, save_CopyColorSubTable);
+   SET_CopyColorTable(table, save_CopyColorTable);
+   SET_CopyConvolutionFilter1D(table, exec_CopyConvolutionFilter1D);
+   SET_CopyConvolutionFilter2D(table, exec_CopyConvolutionFilter2D);
+   SET_GetColorTable(table, exec_GetColorTable);
+   SET_GetColorTableParameterfv(table, exec_GetColorTableParameterfv);
+   SET_GetColorTableParameteriv(table, exec_GetColorTableParameteriv);
+   SET_GetConvolutionFilter(table, exec_GetConvolutionFilter);
+   SET_GetConvolutionParameterfv(table, exec_GetConvolutionParameterfv);
+   SET_GetConvolutionParameteriv(table, exec_GetConvolutionParameteriv);
+   SET_GetHistogram(table, exec_GetHistogram);
+   SET_GetHistogramParameterfv(table, exec_GetHistogramParameterfv);
+   SET_GetHistogramParameteriv(table, exec_GetHistogramParameteriv);
+   SET_GetMinmax(table, exec_GetMinmax);
+   SET_GetMinmaxParameterfv(table, exec_GetMinmaxParameterfv);
+   SET_GetMinmaxParameteriv(table, exec_GetMinmaxParameteriv);
+   SET_GetSeparableFilter(table, exec_GetSeparableFilter);
+   SET_Histogram(table, save_Histogram);
+   SET_Minmax(table, save_Minmax);
+   SET_ResetHistogram(table, save_ResetHistogram);
+   SET_ResetMinmax(table, save_ResetMinmax);
+   SET_SeparableFilter2D(table, exec_SeparableFilter2D);
+
+   /* 2. GL_EXT_blend_color */
+#if 0
+   SET_BlendColorEXT(table, save_BlendColorEXT);
+#endif
+
+   /* 3. GL_EXT_polygon_offset */
+   SET_PolygonOffsetEXT(table, save_PolygonOffsetEXT);
+
+   /* 6. GL_EXT_texture3d */
+#if 0
+   SET_CopyTexSubImage3DEXT(table, save_CopyTexSubImage3D);
+   SET_TexImage3DEXT(table, save_TexImage3DEXT);
+   SET_TexSubImage3DEXT(table, save_TexSubImage3D);
+#endif
+
+   /* 14. GL_SGI_color_table */
+#if 0
+   SET_ColorTableSGI(table, save_ColorTable);
+   SET_ColorSubTableSGI(table, save_ColorSubTable);
+   SET_GetColorTableSGI(table, exec_GetColorTable);
+   SET_GetColorTableParameterfvSGI(table, exec_GetColorTableParameterfv);
+   SET_GetColorTableParameterivSGI(table, exec_GetColorTableParameteriv);
+#endif
+
+   /* 30. GL_EXT_vertex_array */
+   SET_ColorPointerEXT(table, exec_ColorPointerEXT);
+   SET_EdgeFlagPointerEXT(table, exec_EdgeFlagPointerEXT);
+   SET_IndexPointerEXT(table, exec_IndexPointerEXT);
+   SET_NormalPointerEXT(table, exec_NormalPointerEXT);
+   SET_TexCoordPointerEXT(table, exec_TexCoordPointerEXT);
+   SET_VertexPointerEXT(table, exec_VertexPointerEXT);
+
+   /* 37. GL_EXT_blend_minmax */
+#if 0
+   SET_BlendEquationEXT(table, save_BlendEquationEXT);
+#endif
+
+   /* 54. GL_EXT_point_parameters */
+   SET_PointParameterfEXT(table, save_PointParameterfEXT);
+   SET_PointParameterfvEXT(table, save_PointParameterfvEXT);
+
+   /* 97. GL_EXT_compiled_vertex_array */
+   SET_LockArraysEXT(table, exec_LockArraysEXT);
+   SET_UnlockArraysEXT(table, exec_UnlockArraysEXT);
+
+   /* 145. GL_EXT_secondary_color */
+   SET_SecondaryColorPointerEXT(table, exec_SecondaryColorPointerEXT);
+
+   /* 148. GL_EXT_multi_draw_arrays */
+   SET_MultiDrawArraysEXT(table, exec_MultiDrawArraysEXT);
+
+   /* 149. GL_EXT_fog_coord */
+   SET_FogCoordPointerEXT(table, exec_FogCoordPointerEXT);
+
+   /* 173. GL_EXT_blend_func_separate */
+   SET_BlendFuncSeparateEXT(table, save_BlendFuncSeparateEXT);
+
+   /* 196. GL_MESA_resize_buffers */
+   SET_ResizeBuffersMESA(table, _mesa_ResizeBuffersMESA);
+
+   /* 197. GL_MESA_window_pos */
+   SET_WindowPos2dMESA(table, save_WindowPos2dMESA);
+   SET_WindowPos2dvMESA(table, save_WindowPos2dvMESA);
+   SET_WindowPos2fMESA(table, save_WindowPos2fMESA);
+   SET_WindowPos2fvMESA(table, save_WindowPos2fvMESA);
+   SET_WindowPos2iMESA(table, save_WindowPos2iMESA);
+   SET_WindowPos2ivMESA(table, save_WindowPos2ivMESA);
+   SET_WindowPos2sMESA(table, save_WindowPos2sMESA);
+   SET_WindowPos2svMESA(table, save_WindowPos2svMESA);
+   SET_WindowPos3dMESA(table, save_WindowPos3dMESA);
+   SET_WindowPos3dvMESA(table, save_WindowPos3dvMESA);
+   SET_WindowPos3fMESA(table, save_WindowPos3fMESA);
+   SET_WindowPos3fvMESA(table, save_WindowPos3fvMESA);
+   SET_WindowPos3iMESA(table, save_WindowPos3iMESA);
+   SET_WindowPos3ivMESA(table, save_WindowPos3ivMESA);
+   SET_WindowPos3sMESA(table, save_WindowPos3sMESA);
+   SET_WindowPos3svMESA(table, save_WindowPos3svMESA);
+   SET_WindowPos4dMESA(table, save_WindowPos4dMESA);
+   SET_WindowPos4dvMESA(table, save_WindowPos4dvMESA);
+   SET_WindowPos4fMESA(table, save_WindowPos4fMESA);
+   SET_WindowPos4fvMESA(table, save_WindowPos4fvMESA);
+   SET_WindowPos4iMESA(table, save_WindowPos4iMESA);
+   SET_WindowPos4ivMESA(table, save_WindowPos4ivMESA);
+   SET_WindowPos4sMESA(table, save_WindowPos4sMESA);
+   SET_WindowPos4svMESA(table, save_WindowPos4svMESA);
+
+   /* 200. GL_IBM_multimode_draw_arrays */
+   SET_MultiModeDrawArraysIBM(table, exec_MultiModeDrawArraysIBM);
+   SET_MultiModeDrawElementsIBM(table, exec_MultiModeDrawElementsIBM);
+
+#if FEATURE_NV_vertex_program
+   /* 233. GL_NV_vertex_program */
+   /* The following commands DO NOT go into display lists:
+    * AreProgramsResidentNV, IsProgramNV, GenProgramsNV, DeleteProgramsNV,
+    * VertexAttribPointerNV, GetProgram*, GetVertexAttrib*
+    */
+   SET_BindProgramNV(table, save_BindProgramNV);
+   SET_DeleteProgramsNV(table, _mesa_DeletePrograms);
+   SET_ExecuteProgramNV(table, save_ExecuteProgramNV);
+   SET_GenProgramsNV(table, _mesa_GenPrograms);
+   SET_AreProgramsResidentNV(table, _mesa_AreProgramsResidentNV);
+   SET_RequestResidentProgramsNV(table, save_RequestResidentProgramsNV);
+   SET_GetProgramParameterfvNV(table, _mesa_GetProgramParameterfvNV);
+   SET_GetProgramParameterdvNV(table, _mesa_GetProgramParameterdvNV);
+   SET_GetProgramivNV(table, _mesa_GetProgramivNV);
+   SET_GetProgramStringNV(table, _mesa_GetProgramStringNV);
+   SET_GetTrackMatrixivNV(table, _mesa_GetTrackMatrixivNV);
+   SET_GetVertexAttribdvNV(table, _mesa_GetVertexAttribdvNV);
+   SET_GetVertexAttribfvNV(table, _mesa_GetVertexAttribfvNV);
+   SET_GetVertexAttribivNV(table, _mesa_GetVertexAttribivNV);
+   SET_GetVertexAttribPointervNV(table, _mesa_GetVertexAttribPointervNV);
+   SET_IsProgramNV(table, _mesa_IsProgramARB);
+   SET_LoadProgramNV(table, save_LoadProgramNV);
+   SET_ProgramEnvParameter4dARB(table, save_ProgramEnvParameter4dARB);
+   SET_ProgramEnvParameter4dvARB(table, save_ProgramEnvParameter4dvARB);
+   SET_ProgramEnvParameter4fARB(table, save_ProgramEnvParameter4fARB);
+   SET_ProgramEnvParameter4fvARB(table, save_ProgramEnvParameter4fvARB);
+   SET_ProgramParameters4dvNV(table, save_ProgramParameters4dvNV);
+   SET_ProgramParameters4fvNV(table, save_ProgramParameters4fvNV);
+   SET_TrackMatrixNV(table, save_TrackMatrixNV);
+   SET_VertexAttribPointerNV(table, _mesa_VertexAttribPointerNV);
+#endif
+
+   /* 244. GL_ATI_envmap_bumpmap */
+   SET_TexBumpParameterivATI(table, save_TexBumpParameterivATI);
+   SET_TexBumpParameterfvATI(table, save_TexBumpParameterfvATI);
+
+   /* 245. GL_ATI_fragment_shader */
+#if FEATURE_ATI_fragment_shader
+   SET_BindFragmentShaderATI(table, save_BindFragmentShaderATI);
+   SET_SetFragmentShaderConstantATI(table, save_SetFragmentShaderConstantATI);
+#endif
+
+   /* 282. GL_NV_fragment_program */
+#if FEATURE_NV_fragment_program
+   SET_ProgramNamedParameter4fNV(table, save_ProgramNamedParameter4fNV);
+   SET_ProgramNamedParameter4dNV(table, save_ProgramNamedParameter4dNV);
+   SET_ProgramNamedParameter4fvNV(table, save_ProgramNamedParameter4fvNV);
+   SET_ProgramNamedParameter4dvNV(table, save_ProgramNamedParameter4dvNV);
+   SET_GetProgramNamedParameterfvNV(table,
+                                    _mesa_GetProgramNamedParameterfvNV);
+   SET_GetProgramNamedParameterdvNV(table,
+                                    _mesa_GetProgramNamedParameterdvNV);
+   SET_ProgramLocalParameter4dARB(table, save_ProgramLocalParameter4dARB);
+   SET_ProgramLocalParameter4dvARB(table, save_ProgramLocalParameter4dvARB);
+   SET_ProgramLocalParameter4fARB(table, save_ProgramLocalParameter4fARB);
+   SET_ProgramLocalParameter4fvARB(table, save_ProgramLocalParameter4fvARB);
+   SET_GetProgramLocalParameterdvARB(table,
+                                     _mesa_GetProgramLocalParameterdvARB);
+   SET_GetProgramLocalParameterfvARB(table,
+                                     _mesa_GetProgramLocalParameterfvARB);
+#endif
+
+   /* 262. GL_NV_point_sprite */
+   SET_PointParameteriNV(table, save_PointParameteriNV);
+   SET_PointParameterivNV(table, save_PointParameterivNV);
+
+   /* 268. GL_EXT_stencil_two_side */
+   SET_ActiveStencilFaceEXT(table, save_ActiveStencilFaceEXT);
+
+   /* 273. GL_APPLE_vertex_array_object */
+   SET_BindVertexArrayAPPLE(table, _mesa_BindVertexArrayAPPLE);
+   SET_DeleteVertexArraysAPPLE(table, _mesa_DeleteVertexArraysAPPLE);
+   SET_GenVertexArraysAPPLE(table, _mesa_GenVertexArraysAPPLE);
+   SET_IsVertexArrayAPPLE(table, _mesa_IsVertexArrayAPPLE);
+
+   /* ???. GL_EXT_depth_bounds_test */
+   SET_DepthBoundsEXT(table, save_DepthBoundsEXT);
+
+   /* ARB 1. GL_ARB_multitexture */
+   SET_ActiveTextureARB(table, save_ActiveTextureARB);
+   SET_ClientActiveTextureARB(table, exec_ClientActiveTextureARB);
+
+   /* ARB 3. GL_ARB_transpose_matrix */
+   SET_LoadTransposeMatrixdARB(table, save_LoadTransposeMatrixdARB);
+   SET_LoadTransposeMatrixfARB(table, save_LoadTransposeMatrixfARB);
+   SET_MultTransposeMatrixdARB(table, save_MultTransposeMatrixdARB);
+   SET_MultTransposeMatrixfARB(table, save_MultTransposeMatrixfARB);
+
+   /* ARB 5. GL_ARB_multisample */
+   SET_SampleCoverageARB(table, save_SampleCoverageARB);
+
+   /* ARB 12. GL_ARB_texture_compression */
+   SET_CompressedTexImage3DARB(table, save_CompressedTexImage3DARB);
+   SET_CompressedTexImage2DARB(table, save_CompressedTexImage2DARB);
+   SET_CompressedTexImage1DARB(table, save_CompressedTexImage1DARB);
+   SET_CompressedTexSubImage3DARB(table, save_CompressedTexSubImage3DARB);
+   SET_CompressedTexSubImage2DARB(table, save_CompressedTexSubImage2DARB);
+   SET_CompressedTexSubImage1DARB(table, save_CompressedTexSubImage1DARB);
+   SET_GetCompressedTexImageARB(table, exec_GetCompressedTexImageARB);
+
+   /* ARB 14. GL_ARB_point_parameters */
+   /* aliased with EXT_point_parameters functions */
+
+   /* ARB 25. GL_ARB_window_pos */
+   /* aliased with MESA_window_pos functions */
+
+   /* ARB 26. GL_ARB_vertex_program */
+   /* ARB 27. GL_ARB_fragment_program */
+#if FEATURE_ARB_vertex_program || FEATURE_ARB_fragment_program
+   /* glVertexAttrib* functions alias the NV ones, handled elsewhere */
+   SET_VertexAttribPointerARB(table, _mesa_VertexAttribPointerARB);
+   SET_EnableVertexAttribArrayARB(table, _mesa_EnableVertexAttribArrayARB);
+   SET_DisableVertexAttribArrayARB(table, _mesa_DisableVertexAttribArrayARB);
+   SET_ProgramStringARB(table, save_ProgramStringARB);
+   SET_BindProgramNV(table, save_BindProgramNV);
+   SET_DeleteProgramsNV(table, _mesa_DeletePrograms);
+   SET_GenProgramsNV(table, _mesa_GenPrograms);
+   SET_IsProgramNV(table, _mesa_IsProgramARB);
+   SET_GetVertexAttribdvARB(table, _mesa_GetVertexAttribdvARB);
+   SET_GetVertexAttribfvARB(table, _mesa_GetVertexAttribfvARB);
+   SET_GetVertexAttribivARB(table, _mesa_GetVertexAttribivARB);
+   SET_GetVertexAttribPointervNV(table, _mesa_GetVertexAttribPointervNV);
+   SET_ProgramEnvParameter4dARB(table, save_ProgramEnvParameter4dARB);
+   SET_ProgramEnvParameter4dvARB(table, save_ProgramEnvParameter4dvARB);
+   SET_ProgramEnvParameter4fARB(table, save_ProgramEnvParameter4fARB);
+   SET_ProgramEnvParameter4fvARB(table, save_ProgramEnvParameter4fvARB);
+   SET_ProgramLocalParameter4dARB(table, save_ProgramLocalParameter4dARB);
+   SET_ProgramLocalParameter4dvARB(table, save_ProgramLocalParameter4dvARB);
+   SET_ProgramLocalParameter4fARB(table, save_ProgramLocalParameter4fARB);
+   SET_ProgramLocalParameter4fvARB(table, save_ProgramLocalParameter4fvARB);
+   SET_GetProgramEnvParameterdvARB(table, _mesa_GetProgramEnvParameterdvARB);
+   SET_GetProgramEnvParameterfvARB(table, _mesa_GetProgramEnvParameterfvARB);
+   SET_GetProgramLocalParameterdvARB(table,
+                                     _mesa_GetProgramLocalParameterdvARB);
+   SET_GetProgramLocalParameterfvARB(table,
+                                     _mesa_GetProgramLocalParameterfvARB);
+   SET_GetProgramivARB(table, _mesa_GetProgramivARB);
+   SET_GetProgramStringARB(table, _mesa_GetProgramStringARB);
+#endif
+
+   /* ARB 28. GL_ARB_vertex_buffer_object */
+#if FEATURE_ARB_vertex_buffer_object
+   /* None of the extension's functions get compiled */
+   SET_BindBufferARB(table, _mesa_BindBufferARB);
+   SET_BufferDataARB(table, _mesa_BufferDataARB);
+   SET_BufferSubDataARB(table, _mesa_BufferSubDataARB);
+   SET_DeleteBuffersARB(table, _mesa_DeleteBuffersARB);
+   SET_GenBuffersARB(table, _mesa_GenBuffersARB);
+   SET_GetBufferParameterivARB(table, _mesa_GetBufferParameterivARB);
+   SET_GetBufferPointervARB(table, _mesa_GetBufferPointervARB);
+   SET_GetBufferSubDataARB(table, _mesa_GetBufferSubDataARB);
+   SET_IsBufferARB(table, _mesa_IsBufferARB);
+   SET_MapBufferARB(table, _mesa_MapBufferARB);
+   SET_UnmapBufferARB(table, _mesa_UnmapBufferARB);
+#endif
+
+#if FEATURE_queryobj
+   SET_BeginQueryARB(table, save_BeginQueryARB);
+   SET_EndQueryARB(table, save_EndQueryARB);
+   SET_GenQueriesARB(table, _mesa_GenQueriesARB);
+   SET_DeleteQueriesARB(table, _mesa_DeleteQueriesARB);
+   SET_IsQueryARB(table, _mesa_IsQueryARB);
+   SET_GetQueryivARB(table, _mesa_GetQueryivARB);
+   SET_GetQueryObjectivARB(table, _mesa_GetQueryObjectivARB);
+   SET_GetQueryObjectuivARB(table, _mesa_GetQueryObjectuivARB);
+#endif
+   SET_DrawBuffersARB(table, save_DrawBuffersARB);
+
+#if FEATURE_EXT_framebuffer_blit
+   SET_BlitFramebufferEXT(table, save_BlitFramebufferEXT);
+#endif
+
+   /* GL_ARB_shader_objects */
+   SET_UseProgramObjectARB(table, save_UseProgramObjectARB);
+   SET_Uniform1fARB(table, save_Uniform1fARB);
+   SET_Uniform2fARB(table, save_Uniform2fARB);
+   SET_Uniform3fARB(table, save_Uniform3fARB);
+   SET_Uniform4fARB(table, save_Uniform4fARB);
+   SET_Uniform1fvARB(table, save_Uniform1fvARB);
+   SET_Uniform2fvARB(table, save_Uniform2fvARB);
+   SET_Uniform3fvARB(table, save_Uniform3fvARB);
+   SET_Uniform4fvARB(table, save_Uniform4fvARB);
+   SET_Uniform1iARB(table, save_Uniform1iARB);
+   SET_Uniform2iARB(table, save_Uniform2iARB);
+   SET_Uniform3iARB(table, save_Uniform3iARB);
+   SET_Uniform4iARB(table, save_Uniform4iARB);
+   SET_Uniform1ivARB(table, save_Uniform1ivARB);
+   SET_Uniform2ivARB(table, save_Uniform2ivARB);
+   SET_Uniform3ivARB(table, save_Uniform3ivARB);
+   SET_Uniform4ivARB(table, save_Uniform4ivARB);
+   SET_UniformMatrix2fvARB(table, save_UniformMatrix2fvARB);
+   SET_UniformMatrix3fvARB(table, save_UniformMatrix3fvARB);
+   SET_UniformMatrix4fvARB(table, save_UniformMatrix4fvARB);
+   SET_UniformMatrix2x3fv(table, save_UniformMatrix2x3fv);
+   SET_UniformMatrix3x2fv(table, save_UniformMatrix3x2fv);
+   SET_UniformMatrix2x4fv(table, save_UniformMatrix2x4fv);
+   SET_UniformMatrix4x2fv(table, save_UniformMatrix4x2fv);
+   SET_UniformMatrix3x4fv(table, save_UniformMatrix3x4fv);
+   SET_UniformMatrix4x3fv(table, save_UniformMatrix4x3fv);
+
+   /* ARB 30/31/32. GL_ARB_shader_objects, GL_ARB_vertex/fragment_shader */
+   SET_BindAttribLocationARB(table, exec_BindAttribLocationARB);
+   SET_GetAttribLocationARB(table, exec_GetAttribLocationARB);
+   SET_GetUniformLocationARB(table, exec_GetUniformLocationARB);
+   /* XXX additional functions need to be implemented here! */
+
+   /* 299. GL_EXT_blend_equation_separate */
+   SET_BlendEquationSeparateEXT(table, save_BlendEquationSeparateEXT);
+
+   /* GL_EXT_gpu_program_parameters */
+#if FEATURE_ARB_vertex_program || FEATURE_ARB_fragment_program
+   SET_ProgramEnvParameters4fvEXT(table, save_ProgramEnvParameters4fvEXT);
+   SET_ProgramLocalParameters4fvEXT(table, save_ProgramLocalParameters4fvEXT);
+#endif
+
+   /* ARB 50. GL_ARB_map_buffer_range */
+#if FEATURE_ARB_map_buffer_range
+   SET_MapBufferRange(table, _mesa_MapBufferRange); /* no dlist save */
+   SET_FlushMappedBufferRange(table, _mesa_FlushMappedBufferRange); /* no dl */
+#endif
+
+   /* ARB 59. GL_ARB_copy_buffer */
+   SET_CopyBufferSubData(table, _mesa_CopyBufferSubData); /* no dlist save */
+
+   /* 352. GL_EXT_transform_feedback */
+#if FEATURE_EXT_transform_feedback
+   SET_BeginTransformFeedbackEXT(table, save_BeginTransformFeedback);
+   SET_EndTransformFeedbackEXT(table, save_EndTransformFeedback);
+#endif
+
+   /* 364. GL_EXT_provoking_vertex */
+   SET_ProvokingVertexEXT(table, save_ProvokingVertexEXT);
+
+   /* 371. GL_APPLE_object_purgeable */
+#if FEATURE_APPLE_object_purgeable
+   SET_ObjectPurgeableAPPLE(table, _mesa_ObjectPurgeableAPPLE);
+   SET_ObjectUnpurgeableAPPLE(table, _mesa_ObjectUnpurgeableAPPLE);
+#endif
+
+   /* GL_EXT_texture_integer */
+   SET_ClearColorIiEXT(table, save_ClearColorIi);
+   SET_ClearColorIuiEXT(table, save_ClearColorIui);
+   SET_TexParameterIivEXT(table, save_TexParameterIiv);
+   SET_TexParameterIuivEXT(table, save_TexParameterIuiv);
+   SET_GetTexParameterIivEXT(table, exec_GetTexParameterIiv);
+   SET_GetTexParameterIuivEXT(table, exec_GetTexParameterIuiv);
+
+   /* 377. GL_EXT_separate_shader_objects */
+   SET_UseShaderProgramEXT(table, save_UseShaderProgramEXT);
+   SET_ActiveProgramEXT(table, save_ActiveProgramEXT);
+
+   /* GL_ARB_color_buffer_float */
+   SET_ClampColorARB(table, save_ClampColorARB);
+   SET_ClampColor(table, save_ClampColorARB);
+
+   /* GL 3.0 */
+#if 0
+   SET_ClearBufferiv(table, save_ClearBufferiv);
+   SET_ClearBufferuiv(table, save_ClearBufferuiv);
+   SET_ClearBufferfv(table, save_ClearBufferfv);
+   SET_ClearBufferfi(table, save_ClearBufferfi);
+   SET_Uniform1ui(table, save_Uniform1ui);
+   SET_Uniform2ui(table, save_Uniform2ui);
+   SET_Uniform3ui(table, save_Uniform3ui);
+   SET_Uniform4ui(table, save_Uniform4ui);
+   SET_Uniform1uiv(table, save_Uniform1uiv);
+   SET_Uniform2uiv(table, save_Uniform2uiv);
+   SET_Uniform3uiv(table, save_Uniform3uiv);
+   SET_Uniform4uiv(table, save_Uniform4uiv);
+#else
+   (void) save_ClearBufferiv;
+   (void) save_ClearBufferuiv;
+   (void) save_ClearBufferfv;
+   (void) save_ClearBufferfi;
+   (void) save_Uniform1ui;
+   (void) save_Uniform2ui;
+   (void) save_Uniform3ui;
+   (void) save_Uniform4ui;
+   (void) save_Uniform1uiv;
+   (void) save_Uniform2uiv;
+   (void) save_Uniform3uiv;
+   (void) save_Uniform4uiv;
+#endif
+
+   /* GL_ARB_instanced_arrays */
+   SET_VertexAttribDivisorARB(table, save_VertexAttribDivisor);
+
+   /* GL_NV_texture_barrier */
+   SET_TextureBarrierNV(table, save_TextureBarrierNV);
+
+   /* GL_ARB_sampler_objects */
+   SET_BindSampler(table, save_BindSampler);
+
+   /* GL_ARB_draw_buffer_blend */
+   SET_BlendFunciARB(table, save_BlendFunci);
+   SET_BlendFuncSeparateiARB(table, save_BlendFuncSeparatei);
+   SET_BlendEquationiARB(table, save_BlendEquationi);
+   SET_BlendEquationSeparateiARB(table, save_BlendEquationSeparatei);
+
+   return table;
+}
+
+
+
+static const char *
+enum_string(GLenum k)
+{
+   return _mesa_lookup_enum_by_nr(k);
+}
+
+
+/**
+ * Print the commands in a display list.  For debugging only.
+ * TODO: many commands aren't handled yet.
+ */
+static void GLAPIENTRY
+print_list(struct gl_context *ctx, GLuint list)
+{
+   struct gl_display_list *dlist;
+   Node *n;
+   GLboolean done;
+
+   if (!islist(ctx, list)) {
+      printf("%u is not a display list ID\n", list);
+      return;
+   }
+
+   dlist = lookup_list(ctx, list);
+   if (!dlist)
+      return;
+
+   n = dlist->Head;
+
+   printf("START-LIST %u, address %p\n", list, (void *) n);
+
+   done = n ? GL_FALSE : GL_TRUE;
+   while (!done) {
+      const OpCode opcode = n[0].opcode;
+
+      if (is_ext_opcode(opcode)) {
+         n += ext_opcode_print(ctx, n);
+      }
+      else {
+         switch (opcode) {
+         case OPCODE_ACCUM:
+            printf("Accum %s %g\n", enum_string(n[1].e), n[2].f);
+            break;
+         case OPCODE_BITMAP:
+            printf("Bitmap %d %d %g %g %g %g %p\n", n[1].i, n[2].i,
+                         n[3].f, n[4].f, n[5].f, n[6].f, (void *) n[7].data);
+            break;
+         case OPCODE_CALL_LIST:
+            printf("CallList %d\n", (int) n[1].ui);
+            break;
+         case OPCODE_CALL_LIST_OFFSET:
+            printf("CallList %d + offset %u = %u\n", (int) n[1].ui,
+                         ctx->List.ListBase, ctx->List.ListBase + n[1].ui);
+            break;
+         case OPCODE_COLOR_TABLE_PARAMETER_FV:
+            printf("ColorTableParameterfv %s %s %f %f %f %f\n",
+                         enum_string(n[1].e), enum_string(n[2].e),
+                         n[3].f, n[4].f, n[5].f, n[6].f);
+            break;
+         case OPCODE_COLOR_TABLE_PARAMETER_IV:
+            printf("ColorTableParameteriv %s %s %d %d %d %d\n",
+                         enum_string(n[1].e), enum_string(n[2].e),
+                         n[3].i, n[4].i, n[5].i, n[6].i);
+            break;
+         case OPCODE_DISABLE:
+            printf("Disable %s\n", enum_string(n[1].e));
+            break;
+         case OPCODE_ENABLE:
+            printf("Enable %s\n", enum_string(n[1].e));
+            break;
+         case OPCODE_FRUSTUM:
+            printf("Frustum %g %g %g %g %g %g\n",
+                         n[1].f, n[2].f, n[3].f, n[4].f, n[5].f, n[6].f);
+            break;
+         case OPCODE_LINE_STIPPLE:
+            printf("LineStipple %d %x\n", n[1].i, (int) n[2].us);
+            break;
+         case OPCODE_LOAD_IDENTITY:
+            printf("LoadIdentity\n");
+            break;
+         case OPCODE_LOAD_MATRIX:
+            printf("LoadMatrix\n");
+            printf("  %8f %8f %8f %8f\n",
+                         n[1].f, n[5].f, n[9].f, n[13].f);
+            printf("  %8f %8f %8f %8f\n",
+                         n[2].f, n[6].f, n[10].f, n[14].f);
+            printf("  %8f %8f %8f %8f\n",
+                         n[3].f, n[7].f, n[11].f, n[15].f);
+            printf("  %8f %8f %8f %8f\n",
+                         n[4].f, n[8].f, n[12].f, n[16].f);
+            break;
+         case OPCODE_MULT_MATRIX:
+            printf("MultMatrix (or Rotate)\n");
+            printf("  %8f %8f %8f %8f\n",
+                         n[1].f, n[5].f, n[9].f, n[13].f);
+            printf("  %8f %8f %8f %8f\n",
+                         n[2].f, n[6].f, n[10].f, n[14].f);
+            printf("  %8f %8f %8f %8f\n",
+                         n[3].f, n[7].f, n[11].f, n[15].f);
+            printf("  %8f %8f %8f %8f\n",
+                         n[4].f, n[8].f, n[12].f, n[16].f);
+            break;
+         case OPCODE_ORTHO:
+            printf("Ortho %g %g %g %g %g %g\n",
+                         n[1].f, n[2].f, n[3].f, n[4].f, n[5].f, n[6].f);
+            break;
+         case OPCODE_POP_ATTRIB:
+            printf("PopAttrib\n");
+            break;
+         case OPCODE_POP_MATRIX:
+            printf("PopMatrix\n");
+            break;
+         case OPCODE_POP_NAME:
+            printf("PopName\n");
+            break;
+         case OPCODE_PUSH_ATTRIB:
+            printf("PushAttrib %x\n", n[1].bf);
+            break;
+         case OPCODE_PUSH_MATRIX:
+            printf("PushMatrix\n");
+            break;
+         case OPCODE_PUSH_NAME:
+            printf("PushName %d\n", (int) n[1].ui);
+            break;
+         case OPCODE_RASTER_POS:
+            printf("RasterPos %g %g %g %g\n",
+                         n[1].f, n[2].f, n[3].f, n[4].f);
+            break;
+         case OPCODE_ROTATE:
+            printf("Rotate %g %g %g %g\n",
+                         n[1].f, n[2].f, n[3].f, n[4].f);
+            break;
+         case OPCODE_SCALE:
+            printf("Scale %g %g %g\n", n[1].f, n[2].f, n[3].f);
+            break;
+         case OPCODE_TRANSLATE:
+            printf("Translate %g %g %g\n", n[1].f, n[2].f, n[3].f);
+            break;
+         case OPCODE_BIND_TEXTURE:
+            printf("BindTexture %s %d\n",
+                         _mesa_lookup_enum_by_nr(n[1].ui), n[2].ui);
+            break;
+         case OPCODE_SHADE_MODEL:
+            printf("ShadeModel %s\n", _mesa_lookup_enum_by_nr(n[1].ui));
+            break;
+         case OPCODE_MAP1:
+            printf("Map1 %s %.3f %.3f %d %d\n",
+                         _mesa_lookup_enum_by_nr(n[1].ui),
+                         n[2].f, n[3].f, n[4].i, n[5].i);
+            break;
+         case OPCODE_MAP2:
+            printf("Map2 %s %.3f %.3f %.3f %.3f %d %d %d %d\n",
+                         _mesa_lookup_enum_by_nr(n[1].ui),
+                         n[2].f, n[3].f, n[4].f, n[5].f,
+                         n[6].i, n[7].i, n[8].i, n[9].i);
+            break;
+         case OPCODE_MAPGRID1:
+            printf("MapGrid1 %d %.3f %.3f\n", n[1].i, n[2].f, n[3].f);
+            break;
+         case OPCODE_MAPGRID2:
+            printf("MapGrid2 %d %.3f %.3f, %d %.3f %.3f\n",
+                         n[1].i, n[2].f, n[3].f, n[4].i, n[5].f, n[6].f);
+            break;
+         case OPCODE_EVALMESH1:
+            printf("EvalMesh1 %d %d\n", n[1].i, n[2].i);
+            break;
+         case OPCODE_EVALMESH2:
+            printf("EvalMesh2 %d %d %d %d\n",
+                         n[1].i, n[2].i, n[3].i, n[4].i);
+            break;
+
+         case OPCODE_ATTR_1F_NV:
+            printf("ATTR_1F_NV attr %d: %f\n", n[1].i, n[2].f);
+            break;
+         case OPCODE_ATTR_2F_NV:
+            printf("ATTR_2F_NV attr %d: %f %f\n",
+                         n[1].i, n[2].f, n[3].f);
+            break;
+         case OPCODE_ATTR_3F_NV:
+            printf("ATTR_3F_NV attr %d: %f %f %f\n",
+                         n[1].i, n[2].f, n[3].f, n[4].f);
+            break;
+         case OPCODE_ATTR_4F_NV:
+            printf("ATTR_4F_NV attr %d: %f %f %f %f\n",
+                         n[1].i, n[2].f, n[3].f, n[4].f, n[5].f);
+            break;
+         case OPCODE_ATTR_1F_ARB:
+            printf("ATTR_1F_ARB attr %d: %f\n", n[1].i, n[2].f);
+            break;
+         case OPCODE_ATTR_2F_ARB:
+            printf("ATTR_2F_ARB attr %d: %f %f\n",
+                         n[1].i, n[2].f, n[3].f);
+            break;
+         case OPCODE_ATTR_3F_ARB:
+            printf("ATTR_3F_ARB attr %d: %f %f %f\n",
+                         n[1].i, n[2].f, n[3].f, n[4].f);
+            break;
+         case OPCODE_ATTR_4F_ARB:
+            printf("ATTR_4F_ARB attr %d: %f %f %f %f\n",
+                         n[1].i, n[2].f, n[3].f, n[4].f, n[5].f);
+            break;
+
+         case OPCODE_MATERIAL:
+            printf("MATERIAL %x %x: %f %f %f %f\n",
+                         n[1].i, n[2].i, n[3].f, n[4].f, n[5].f, n[6].f);
+            break;
+         case OPCODE_BEGIN:
+            printf("BEGIN %x\n", n[1].i);
+            break;
+         case OPCODE_END:
+            printf("END\n");
+            break;
+         case OPCODE_RECTF:
+            printf("RECTF %f %f %f %f\n", n[1].f, n[2].f, n[3].f,
+                         n[4].f);
+            break;
+         case OPCODE_EVAL_C1:
+            printf("EVAL_C1 %f\n", n[1].f);
+            break;
+         case OPCODE_EVAL_C2:
+            printf("EVAL_C2 %f %f\n", n[1].f, n[2].f);
+            break;
+         case OPCODE_EVAL_P1:
+            printf("EVAL_P1 %d\n", n[1].i);
+            break;
+         case OPCODE_EVAL_P2:
+            printf("EVAL_P2 %d %d\n", n[1].i, n[2].i);
+            break;
+
+         case OPCODE_PROVOKING_VERTEX:
+            printf("ProvokingVertex %s\n",
+                         _mesa_lookup_enum_by_nr(n[1].ui));
+            break;
+
+            /*
+             * meta opcodes/commands
+             */
+         case OPCODE_ERROR:
+            printf("Error: %s %s\n",
+                         enum_string(n[1].e), (const char *) n[2].data);
+            break;
+         case OPCODE_CONTINUE:
+            printf("DISPLAY-LIST-CONTINUE\n");
+            n = (Node *) n[1].next;
+            break;
+         case OPCODE_END_OF_LIST:
+            printf("END-LIST %u\n", list);
+            done = GL_TRUE;
+            break;
+         default:
+            if (opcode < 0 || opcode > OPCODE_END_OF_LIST) {
+               printf
+                  ("ERROR IN DISPLAY LIST: opcode = %d, address = %p\n",
+                   opcode, (void *) n);
+               return;
+            }
+            else {
+               printf("command %d, %u operands\n", opcode,
+                            InstSize[opcode]);
+            }
+         }
+         /* increment n to point to next compiled command */
+         if (opcode != OPCODE_CONTINUE) {
+            n += InstSize[opcode];
+         }
+      }
+   }
+}
+
+
+
+/**
+ * Clients may call this function to help debug display list problems.
+ * This function is _ONLY_FOR_DEBUGGING_PURPOSES_.  It may be removed,
+ * changed, or break in the future without notice.
+ */
+void
+mesa_print_display_list(GLuint list)
+{
+   GET_CURRENT_CONTEXT(ctx);
+   print_list(ctx, list);
+}
+
+
+/**********************************************************************/
+/*****                      Initialization                        *****/
+/**********************************************************************/
+
+void
+_mesa_save_vtxfmt_init(GLvertexformat * vfmt)
+{
+   _MESA_INIT_ARRAYELT_VTXFMT(vfmt, _ae_);
+
+   vfmt->Begin = save_Begin;
+
+   _MESA_INIT_DLIST_VTXFMT(vfmt, save_);
+
+   vfmt->Color3f = save_Color3f;
+   vfmt->Color3fv = save_Color3fv;
+   vfmt->Color4f = save_Color4f;
+   vfmt->Color4fv = save_Color4fv;
+   vfmt->EdgeFlag = save_EdgeFlag;
+   vfmt->End = save_End;
+
+   _MESA_INIT_EVAL_VTXFMT(vfmt, save_);
+
+   vfmt->FogCoordfEXT = save_FogCoordfEXT;
+   vfmt->FogCoordfvEXT = save_FogCoordfvEXT;
+   vfmt->Indexf = save_Indexf;
+   vfmt->Indexfv = save_Indexfv;
+   vfmt->Materialfv = save_Materialfv;
+   vfmt->MultiTexCoord1fARB = save_MultiTexCoord1f;
+   vfmt->MultiTexCoord1fvARB = save_MultiTexCoord1fv;
+   vfmt->MultiTexCoord2fARB = save_MultiTexCoord2f;
+   vfmt->MultiTexCoord2fvARB = save_MultiTexCoord2fv;
+   vfmt->MultiTexCoord3fARB = save_MultiTexCoord3f;
+   vfmt->MultiTexCoord3fvARB = save_MultiTexCoord3fv;
+   vfmt->MultiTexCoord4fARB = save_MultiTexCoord4f;
+   vfmt->MultiTexCoord4fvARB = save_MultiTexCoord4fv;
+   vfmt->Normal3f = save_Normal3f;
+   vfmt->Normal3fv = save_Normal3fv;
+   vfmt->SecondaryColor3fEXT = save_SecondaryColor3fEXT;
+   vfmt->SecondaryColor3fvEXT = save_SecondaryColor3fvEXT;
+   vfmt->TexCoord1f = save_TexCoord1f;
+   vfmt->TexCoord1fv = save_TexCoord1fv;
+   vfmt->TexCoord2f = save_TexCoord2f;
+   vfmt->TexCoord2fv = save_TexCoord2fv;
+   vfmt->TexCoord3f = save_TexCoord3f;
+   vfmt->TexCoord3fv = save_TexCoord3fv;
+   vfmt->TexCoord4f = save_TexCoord4f;
+   vfmt->TexCoord4fv = save_TexCoord4fv;
+   vfmt->Vertex2f = save_Vertex2f;
+   vfmt->Vertex2fv = save_Vertex2fv;
+   vfmt->Vertex3f = save_Vertex3f;
+   vfmt->Vertex3fv = save_Vertex3fv;
+   vfmt->Vertex4f = save_Vertex4f;
+   vfmt->Vertex4fv = save_Vertex4fv;
+   vfmt->VertexAttrib1fNV = save_VertexAttrib1fNV;
+   vfmt->VertexAttrib1fvNV = save_VertexAttrib1fvNV;
+   vfmt->VertexAttrib2fNV = save_VertexAttrib2fNV;
+   vfmt->VertexAttrib2fvNV = save_VertexAttrib2fvNV;
+   vfmt->VertexAttrib3fNV = save_VertexAttrib3fNV;
+   vfmt->VertexAttrib3fvNV = save_VertexAttrib3fvNV;
+   vfmt->VertexAttrib4fNV = save_VertexAttrib4fNV;
+   vfmt->VertexAttrib4fvNV = save_VertexAttrib4fvNV;
+   vfmt->VertexAttrib1fARB = save_VertexAttrib1fARB;
+   vfmt->VertexAttrib1fvARB = save_VertexAttrib1fvARB;
+   vfmt->VertexAttrib2fARB = save_VertexAttrib2fARB;
+   vfmt->VertexAttrib2fvARB = save_VertexAttrib2fvARB;
+   vfmt->VertexAttrib3fARB = save_VertexAttrib3fARB;
+   vfmt->VertexAttrib3fvARB = save_VertexAttrib3fvARB;
+   vfmt->VertexAttrib4fARB = save_VertexAttrib4fARB;
+   vfmt->VertexAttrib4fvARB = save_VertexAttrib4fvARB;
+
+   vfmt->Rectf = save_Rectf;
+
+   /* The driver is required to implement these as
+    * 1) They can probably do a better job.
+    * 2) A lot of new mechanisms would have to be added to this module
+    *     to support it.  That code would probably never get used,
+    *     because of (1).
+    */
+#if 0
+   vfmt->DrawArrays = 0;
+   vfmt->DrawElements = 0;
+   vfmt->DrawRangeElements = 0;
+   vfmt->MultiDrawElemementsEXT = 0;
+   vfmt->DrawElementsBaseVertex = 0;
+   vfmt->DrawRangeElementsBaseVertex = 0;
+   vfmt->MultiDrawElemementsBaseVertex = 0;
+#endif
+}
+
+
+void
+_mesa_install_dlist_vtxfmt(struct _glapi_table *disp,
+                           const GLvertexformat *vfmt)
+{
+   SET_CallList(disp, vfmt->CallList);
+   SET_CallLists(disp, vfmt->CallLists);
+}
+
+
+void _mesa_init_dlist_dispatch(struct _glapi_table *disp)
+{
+   SET_CallList(disp, _mesa_CallList);
+   SET_CallLists(disp, _mesa_CallLists);
+
+   SET_DeleteLists(disp, _mesa_DeleteLists);
+   SET_EndList(disp, _mesa_EndList);
+   SET_GenLists(disp, _mesa_GenLists);
+   SET_IsList(disp, _mesa_IsList);
+   SET_ListBase(disp, _mesa_ListBase);
+   SET_NewList(disp, _mesa_NewList);
+}
+
+
+#endif /* FEATURE_dlist */
+
+
+/**
+ * Initialize display list state for given context.
+ */
+void
+_mesa_init_display_list(struct gl_context *ctx)
+{
+   static GLboolean tableInitialized = GL_FALSE;
+
+   /* zero-out the instruction size table, just once */
+   if (!tableInitialized) {
+      memset(InstSize, 0, sizeof(InstSize));
+      tableInitialized = GL_TRUE;
+   }
+
+   /* extension info */
+   ctx->ListExt = CALLOC_STRUCT(gl_list_extensions);
+
+   /* Display list */
+   ctx->ListState.CallDepth = 0;
+   ctx->ExecuteFlag = GL_TRUE;
+   ctx->CompileFlag = GL_FALSE;
+   ctx->ListState.CurrentBlock = NULL;
+   ctx->ListState.CurrentPos = 0;
+
+   /* Display List group */
+   ctx->List.ListBase = 0;
+
+#if FEATURE_dlist
+   _mesa_save_vtxfmt_init(&ctx->ListState.ListVtxfmt);
+#endif
+}
+
+
+void
+_mesa_free_display_list_data(struct gl_context *ctx)
+{
+   free(ctx->ListExt);
+   ctx->ListExt = NULL;
+}