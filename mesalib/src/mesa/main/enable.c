<<<<<<< HEAD
/**
 * \file enable.c
 * Enable/disable/query GL capabilities.
 */

/*
 * Mesa 3-D graphics library
 *
 * Copyright (C) 1999-2007  Brian Paul   All Rights Reserved.
 *
 * Permission is hereby granted, free of charge, to any person obtaining a
 * copy of this software and associated documentation files (the "Software"),
 * to deal in the Software without restriction, including without limitation
 * the rights to use, copy, modify, merge, publish, distribute, sublicense,
 * and/or sell copies of the Software, and to permit persons to whom the
 * Software is furnished to do so, subject to the following conditions:
 *
 * The above copyright notice and this permission notice shall be included
 * in all copies or substantial portions of the Software.
 *
 * THE SOFTWARE IS PROVIDED "AS IS", WITHOUT WARRANTY OF ANY KIND, EXPRESS
 * OR IMPLIED, INCLUDING BUT NOT LIMITED TO THE WARRANTIES OF MERCHANTABILITY,
 * FITNESS FOR A PARTICULAR PURPOSE AND NONINFRINGEMENT.  IN NO EVENT SHALL
 * BRIAN PAUL BE LIABLE FOR ANY CLAIM, DAMAGES OR OTHER LIABILITY, WHETHER IN
 * AN ACTION OF CONTRACT, TORT OR OTHERWISE, ARISING FROM, OUT OF OR IN
 * CONNECTION WITH THE SOFTWARE OR THE USE OR OTHER DEALINGS IN THE SOFTWARE.
 */


#include "glheader.h"
#include "clip.h"
#include "context.h"
#include "enable.h"
#include "light.h"
#include "simple_list.h"
#include "mfeatures.h"
#include "mtypes.h"
#include "enums.h"
#include "api_arrayelt.h"
#include "texstate.h"



#define CHECK_EXTENSION(EXTNAME, CAP)					\
   if (!ctx->Extensions.EXTNAME) {					\
      goto invalid_enum_error;						\
   }


/**
 * Helper to enable/disable client-side state.
 */
static void
client_state(struct gl_context *ctx, GLenum cap, GLboolean state)
{
   struct gl_array_object *arrayObj = ctx->Array.ArrayObj;
   GLuint flag;
   GLboolean *var;

   switch (cap) {
      case GL_VERTEX_ARRAY:
         var = &arrayObj->Vertex.Enabled;
         flag = _NEW_ARRAY_VERTEX;
         break;
      case GL_NORMAL_ARRAY:
         var = &arrayObj->Normal.Enabled;
         flag = _NEW_ARRAY_NORMAL;
         break;
      case GL_COLOR_ARRAY:
         var = &arrayObj->Color.Enabled;
         flag = _NEW_ARRAY_COLOR0;
         break;
      case GL_INDEX_ARRAY:
         var = &arrayObj->Index.Enabled;
         flag = _NEW_ARRAY_INDEX;
         break;
      case GL_TEXTURE_COORD_ARRAY:
         var = &arrayObj->TexCoord[ctx->Array.ActiveTexture].Enabled;
         flag = _NEW_ARRAY_TEXCOORD(ctx->Array.ActiveTexture);
         break;
      case GL_EDGE_FLAG_ARRAY:
         var = &arrayObj->EdgeFlag.Enabled;
         flag = _NEW_ARRAY_EDGEFLAG;
         break;
      case GL_FOG_COORDINATE_ARRAY_EXT:
         var = &arrayObj->FogCoord.Enabled;
         flag = _NEW_ARRAY_FOGCOORD;
         break;
      case GL_SECONDARY_COLOR_ARRAY_EXT:
         var = &arrayObj->SecondaryColor.Enabled;
         flag = _NEW_ARRAY_COLOR1;
         break;

#if FEATURE_point_size_array
      case GL_POINT_SIZE_ARRAY_OES:
         var = &arrayObj->PointSize.Enabled;
         flag = _NEW_ARRAY_POINT_SIZE;
         break;
#endif

#if FEATURE_NV_vertex_program
      case GL_VERTEX_ATTRIB_ARRAY0_NV:
      case GL_VERTEX_ATTRIB_ARRAY1_NV:
      case GL_VERTEX_ATTRIB_ARRAY2_NV:
      case GL_VERTEX_ATTRIB_ARRAY3_NV:
      case GL_VERTEX_ATTRIB_ARRAY4_NV:
      case GL_VERTEX_ATTRIB_ARRAY5_NV:
      case GL_VERTEX_ATTRIB_ARRAY6_NV:
      case GL_VERTEX_ATTRIB_ARRAY7_NV:
      case GL_VERTEX_ATTRIB_ARRAY8_NV:
      case GL_VERTEX_ATTRIB_ARRAY9_NV:
      case GL_VERTEX_ATTRIB_ARRAY10_NV:
      case GL_VERTEX_ATTRIB_ARRAY11_NV:
      case GL_VERTEX_ATTRIB_ARRAY12_NV:
      case GL_VERTEX_ATTRIB_ARRAY13_NV:
      case GL_VERTEX_ATTRIB_ARRAY14_NV:
      case GL_VERTEX_ATTRIB_ARRAY15_NV:
         CHECK_EXTENSION(NV_vertex_program, cap);
         {
            GLint n = (GLint) cap - GL_VERTEX_ATTRIB_ARRAY0_NV;
            ASSERT(n < Elements(ctx->Array.ArrayObj->VertexAttrib));
            var = &arrayObj->VertexAttrib[n].Enabled;
            flag = _NEW_ARRAY_ATTRIB(n);
         }
         break;
#endif /* FEATURE_NV_vertex_program */

      /* GL_NV_primitive_restart */
      case GL_PRIMITIVE_RESTART_NV:
	 if (!ctx->Extensions.NV_primitive_restart) {
            goto invalid_enum_error;
         }
         var = &ctx->Array.PrimitiveRestart;
         flag = 0;
         break;

      default:
         goto invalid_enum_error;
   }

   if (*var == state)
      return;

   FLUSH_VERTICES(ctx, _NEW_ARRAY);
   ctx->Array.NewState |= flag;

   _ae_invalidate_state(ctx, _NEW_ARRAY);

   *var = state;

   if (state)
      ctx->Array.ArrayObj->_Enabled |= flag;
   else
      ctx->Array.ArrayObj->_Enabled &= ~flag;

   if (ctx->Driver.Enable) {
      ctx->Driver.Enable( ctx, cap, state );
   }

   return;

invalid_enum_error:
   _mesa_error(ctx, GL_INVALID_ENUM, "gl%sClientState(0x%x)",
               state ? "Enable" : "Disable", cap);
}


/**
 * Enable GL capability.
 * \param cap  state to enable/disable.
 *
 * Get's the current context, assures that we're outside glBegin()/glEnd() and
 * calls client_state().
 */
void GLAPIENTRY
_mesa_EnableClientState( GLenum cap )
{
   GET_CURRENT_CONTEXT(ctx);
   ASSERT_OUTSIDE_BEGIN_END(ctx);
   client_state( ctx, cap, GL_TRUE );
}


/**
 * Disable GL capability.
 * \param cap  state to enable/disable.
 *
 * Get's the current context, assures that we're outside glBegin()/glEnd() and
 * calls client_state().
 */
void GLAPIENTRY
_mesa_DisableClientState( GLenum cap )
{
   GET_CURRENT_CONTEXT(ctx);
   ASSERT_OUTSIDE_BEGIN_END(ctx);
   client_state( ctx, cap, GL_FALSE );
}


#undef CHECK_EXTENSION
#define CHECK_EXTENSION(EXTNAME, CAP)					\
   if (!ctx->Extensions.EXTNAME) {					\
      goto invalid_enum_error;						\
   }

#define CHECK_EXTENSION2(EXT1, EXT2, CAP)				\
   if (!ctx->Extensions.EXT1 && !ctx->Extensions.EXT2) {		\
      goto invalid_enum_error;						\
   }



/**
 * Return pointer to current texture unit for setting/getting coordinate
 * state.
 * Note that we'll set GL_INVALID_OPERATION and return NULL if the active
 * texture unit is higher than the number of supported coordinate units.
 */
static struct gl_texture_unit *
get_texcoord_unit(struct gl_context *ctx)
{
   if (ctx->Texture.CurrentUnit >= ctx->Const.MaxTextureCoordUnits) {
      _mesa_error(ctx, GL_INVALID_OPERATION, "glEnable/Disable(texcoord unit)");
      return NULL;
   }
   else {
      return &ctx->Texture.Unit[ctx->Texture.CurrentUnit];
   }
}


/**
 * Helper function to enable or disable a texture target.
 * \param bit  one of the TEXTURE_x_BIT values
 * \return GL_TRUE if state is changing or GL_FALSE if no change
 */
static GLboolean
enable_texture(struct gl_context *ctx, GLboolean state, GLbitfield texBit)
{
   struct gl_texture_unit *texUnit = _mesa_get_current_tex_unit(ctx);
   const GLbitfield newenabled = state
      ? (texUnit->Enabled | texBit) : (texUnit->Enabled & ~texBit);

   if (texUnit->Enabled == newenabled)
       return GL_FALSE;

   FLUSH_VERTICES(ctx, _NEW_TEXTURE);
   texUnit->Enabled = newenabled;
   return GL_TRUE;
}


/**
 * Helper function to enable or disable state.
 *
 * \param ctx GL context.
 * \param cap  the state to enable/disable
 * \param state whether to enable or disable the specified capability.
 *
 * Updates the current context and flushes the vertices as needed. For
 * capabilities associated with extensions it verifies that those extensions
 * are effectivly present before updating. Notifies the driver via
 * dd_function_table::Enable.
 */
void
_mesa_set_enable(struct gl_context *ctx, GLenum cap, GLboolean state)
{
   if (MESA_VERBOSE & VERBOSE_API)
      _mesa_debug(ctx, "%s %s (newstate is %x)\n",
                  state ? "glEnable" : "glDisable",
                  _mesa_lookup_enum_by_nr(cap),
                  ctx->NewState);

   switch (cap) {
      case GL_ALPHA_TEST:
         if (ctx->Color.AlphaEnabled == state)
            return;
         FLUSH_VERTICES(ctx, _NEW_COLOR);
         ctx->Color.AlphaEnabled = state;
         break;
      case GL_AUTO_NORMAL:
         if (ctx->Eval.AutoNormal == state)
            return;
         FLUSH_VERTICES(ctx, _NEW_EVAL);
         ctx->Eval.AutoNormal = state;
         break;
      case GL_BLEND:
         {
            GLbitfield newEnabled =
               state * ((1 << ctx->Const.MaxDrawBuffers) - 1);
            if (newEnabled != ctx->Color.BlendEnabled) {
               FLUSH_VERTICES(ctx, _NEW_COLOR);
               ctx->Color.BlendEnabled = newEnabled;
            }
         }
         break;
#if FEATURE_userclip
      case GL_CLIP_PLANE0:
      case GL_CLIP_PLANE1:
      case GL_CLIP_PLANE2:
      case GL_CLIP_PLANE3:
      case GL_CLIP_PLANE4:
      case GL_CLIP_PLANE5:
         {
            const GLuint p = cap - GL_CLIP_PLANE0;

            if ((ctx->Transform.ClipPlanesEnabled & (1 << p))
                == ((GLuint) state << p))
               return;

            FLUSH_VERTICES(ctx, _NEW_TRANSFORM);

            if (state) {
               ctx->Transform.ClipPlanesEnabled |= (1 << p);
               _mesa_update_clip_plane(ctx, p);
            }
            else {
               ctx->Transform.ClipPlanesEnabled &= ~(1 << p);
            }               
         }
         break;
#endif
      case GL_COLOR_MATERIAL:
         if (ctx->Light.ColorMaterialEnabled == state)
            return;
         FLUSH_VERTICES(ctx, _NEW_LIGHT);
         FLUSH_CURRENT(ctx, 0);
         ctx->Light.ColorMaterialEnabled = state;
         if (state) {
            _mesa_update_color_material( ctx,
                                  ctx->Current.Attrib[VERT_ATTRIB_COLOR0] );
         }
         break;
      case GL_CULL_FACE:
         if (ctx->Polygon.CullFlag == state)
            return;
         FLUSH_VERTICES(ctx, _NEW_POLYGON);
         ctx->Polygon.CullFlag = state;
         break;
      case GL_DEPTH_TEST:
         if (ctx->Depth.Test == state)
            return;
         FLUSH_VERTICES(ctx, _NEW_DEPTH);
         ctx->Depth.Test = state;
         break;
      case GL_DITHER:
         if (ctx->Color.DitherFlag == state)
            return;
         FLUSH_VERTICES(ctx, _NEW_COLOR);
         ctx->Color.DitherFlag = state;
         break;
      case GL_FOG:
         if (ctx->Fog.Enabled == state)
            return;
         FLUSH_VERTICES(ctx, _NEW_FOG);
         ctx->Fog.Enabled = state;
         break;
      case GL_LIGHT0:
      case GL_LIGHT1:
      case GL_LIGHT2:
      case GL_LIGHT3:
      case GL_LIGHT4:
      case GL_LIGHT5:
      case GL_LIGHT6:
      case GL_LIGHT7:
         if (ctx->Light.Light[cap-GL_LIGHT0].Enabled == state)
            return;
         FLUSH_VERTICES(ctx, _NEW_LIGHT);
         ctx->Light.Light[cap-GL_LIGHT0].Enabled = state;
         if (state) {
            insert_at_tail(&ctx->Light.EnabledList,
                           &ctx->Light.Light[cap-GL_LIGHT0]);
         }
         else {
            remove_from_list(&ctx->Light.Light[cap-GL_LIGHT0]);
         }
         break;
      case GL_LIGHTING:
         if (ctx->Light.Enabled == state)
            return;
         FLUSH_VERTICES(ctx, _NEW_LIGHT);
         ctx->Light.Enabled = state;
         if (ctx->Light.Enabled && ctx->Light.Model.TwoSide)
            ctx->_TriangleCaps |= DD_TRI_LIGHT_TWOSIDE;
         else
            ctx->_TriangleCaps &= ~DD_TRI_LIGHT_TWOSIDE;
         break;
      case GL_LINE_SMOOTH:
         if (ctx->Line.SmoothFlag == state)
            return;
         FLUSH_VERTICES(ctx, _NEW_LINE);
         ctx->Line.SmoothFlag = state;
         ctx->_TriangleCaps ^= DD_LINE_SMOOTH;
         break;
      case GL_LINE_STIPPLE:
         if (ctx->Line.StippleFlag == state)
            return;
         FLUSH_VERTICES(ctx, _NEW_LINE);
         ctx->Line.StippleFlag = state;
         ctx->_TriangleCaps ^= DD_LINE_STIPPLE;
         break;
      case GL_INDEX_LOGIC_OP:
         if (ctx->Color.IndexLogicOpEnabled == state)
            return;
         FLUSH_VERTICES(ctx, _NEW_COLOR);
         ctx->Color.IndexLogicOpEnabled = state;
         break;
      case GL_COLOR_LOGIC_OP:
         if (ctx->Color.ColorLogicOpEnabled == state)
            return;
         FLUSH_VERTICES(ctx, _NEW_COLOR);
         ctx->Color.ColorLogicOpEnabled = state;
         break;
      case GL_MAP1_COLOR_4:
         if (ctx->Eval.Map1Color4 == state)
            return;
         FLUSH_VERTICES(ctx, _NEW_EVAL);
         ctx->Eval.Map1Color4 = state;
         break;
      case GL_MAP1_INDEX:
         if (ctx->Eval.Map1Index == state)
            return;
         FLUSH_VERTICES(ctx, _NEW_EVAL);
         ctx->Eval.Map1Index = state;
         break;
      case GL_MAP1_NORMAL:
         if (ctx->Eval.Map1Normal == state)
            return;
         FLUSH_VERTICES(ctx, _NEW_EVAL);
         ctx->Eval.Map1Normal = state;
         break;
      case GL_MAP1_TEXTURE_COORD_1:
         if (ctx->Eval.Map1TextureCoord1 == state)
            return;
         FLUSH_VERTICES(ctx, _NEW_EVAL);
         ctx->Eval.Map1TextureCoord1 = state;
         break;
      case GL_MAP1_TEXTURE_COORD_2:
         if (ctx->Eval.Map1TextureCoord2 == state)
            return;
         FLUSH_VERTICES(ctx, _NEW_EVAL);
         ctx->Eval.Map1TextureCoord2 = state;
         break;
      case GL_MAP1_TEXTURE_COORD_3:
         if (ctx->Eval.Map1TextureCoord3 == state)
            return;
         FLUSH_VERTICES(ctx, _NEW_EVAL);
         ctx->Eval.Map1TextureCoord3 = state;
         break;
      case GL_MAP1_TEXTURE_COORD_4:
         if (ctx->Eval.Map1TextureCoord4 == state)
            return;
         FLUSH_VERTICES(ctx, _NEW_EVAL);
         ctx->Eval.Map1TextureCoord4 = state;
         break;
      case GL_MAP1_VERTEX_3:
         if (ctx->Eval.Map1Vertex3 == state)
            return;
         FLUSH_VERTICES(ctx, _NEW_EVAL);
         ctx->Eval.Map1Vertex3 = state;
         break;
      case GL_MAP1_VERTEX_4:
         if (ctx->Eval.Map1Vertex4 == state)
            return;
         FLUSH_VERTICES(ctx, _NEW_EVAL);
         ctx->Eval.Map1Vertex4 = state;
         break;
      case GL_MAP2_COLOR_4:
         if (ctx->Eval.Map2Color4 == state)
            return;
         FLUSH_VERTICES(ctx, _NEW_EVAL);
         ctx->Eval.Map2Color4 = state;
         break;
      case GL_MAP2_INDEX:
         if (ctx->Eval.Map2Index == state)
            return;
         FLUSH_VERTICES(ctx, _NEW_EVAL);
         ctx->Eval.Map2Index = state;
         break;
      case GL_MAP2_NORMAL:
         if (ctx->Eval.Map2Normal == state)
            return;
         FLUSH_VERTICES(ctx, _NEW_EVAL);
         ctx->Eval.Map2Normal = state;
         break;
      case GL_MAP2_TEXTURE_COORD_1:
         if (ctx->Eval.Map2TextureCoord1 == state)
            return;
         FLUSH_VERTICES(ctx, _NEW_EVAL);
         ctx->Eval.Map2TextureCoord1 = state;
         break;
      case GL_MAP2_TEXTURE_COORD_2:
         if (ctx->Eval.Map2TextureCoord2 == state)
            return;
         FLUSH_VERTICES(ctx, _NEW_EVAL);
         ctx->Eval.Map2TextureCoord2 = state;
         break;
      case GL_MAP2_TEXTURE_COORD_3:
         if (ctx->Eval.Map2TextureCoord3 == state)
            return;
         FLUSH_VERTICES(ctx, _NEW_EVAL);
         ctx->Eval.Map2TextureCoord3 = state;
         break;
      case GL_MAP2_TEXTURE_COORD_4:
         if (ctx->Eval.Map2TextureCoord4 == state)
            return;
         FLUSH_VERTICES(ctx, _NEW_EVAL);
         ctx->Eval.Map2TextureCoord4 = state;
         break;
      case GL_MAP2_VERTEX_3:
         if (ctx->Eval.Map2Vertex3 == state)
            return;
         FLUSH_VERTICES(ctx, _NEW_EVAL);
         ctx->Eval.Map2Vertex3 = state;
         break;
      case GL_MAP2_VERTEX_4:
         if (ctx->Eval.Map2Vertex4 == state)
            return;
         FLUSH_VERTICES(ctx, _NEW_EVAL);
         ctx->Eval.Map2Vertex4 = state;
         break;
      case GL_NORMALIZE:
         if (ctx->Transform.Normalize == state)
            return;
         FLUSH_VERTICES(ctx, _NEW_TRANSFORM);
         ctx->Transform.Normalize = state;
         break;
      case GL_POINT_SMOOTH:
         if (ctx->Point.SmoothFlag == state)
            return;
         FLUSH_VERTICES(ctx, _NEW_POINT);
         ctx->Point.SmoothFlag = state;
         ctx->_TriangleCaps ^= DD_POINT_SMOOTH;
         break;
      case GL_POLYGON_SMOOTH:
         if (ctx->Polygon.SmoothFlag == state)
            return;
         FLUSH_VERTICES(ctx, _NEW_POLYGON);
         ctx->Polygon.SmoothFlag = state;
         ctx->_TriangleCaps ^= DD_TRI_SMOOTH;
         break;
      case GL_POLYGON_STIPPLE:
         if (ctx->Polygon.StippleFlag == state)
            return;
         FLUSH_VERTICES(ctx, _NEW_POLYGON);
         ctx->Polygon.StippleFlag = state;
         ctx->_TriangleCaps ^= DD_TRI_STIPPLE;
         break;
      case GL_POLYGON_OFFSET_POINT:
         if (ctx->Polygon.OffsetPoint == state)
            return;
         FLUSH_VERTICES(ctx, _NEW_POLYGON);
         ctx->Polygon.OffsetPoint = state;
         break;
      case GL_POLYGON_OFFSET_LINE:
         if (ctx->Polygon.OffsetLine == state)
            return;
         FLUSH_VERTICES(ctx, _NEW_POLYGON);
         ctx->Polygon.OffsetLine = state;
         break;
      case GL_POLYGON_OFFSET_FILL:
         if (ctx->Polygon.OffsetFill == state)
            return;
         FLUSH_VERTICES(ctx, _NEW_POLYGON);
         ctx->Polygon.OffsetFill = state;
         break;
      case GL_RESCALE_NORMAL_EXT:
         if (ctx->Transform.RescaleNormals == state)
            return;
         FLUSH_VERTICES(ctx, _NEW_TRANSFORM);
         ctx->Transform.RescaleNormals = state;
         break;
      case GL_SCISSOR_TEST:
         if (ctx->Scissor.Enabled == state)
            return;
         FLUSH_VERTICES(ctx, _NEW_SCISSOR);
         ctx->Scissor.Enabled = state;
         break;
      case GL_SHARED_TEXTURE_PALETTE_EXT:
         if (ctx->Texture.SharedPalette == state)
            return;
         FLUSH_VERTICES(ctx, _NEW_TEXTURE);
         ctx->Texture.SharedPalette = state;
         break;
      case GL_STENCIL_TEST:
         if (ctx->Stencil.Enabled == state)
            return;
         FLUSH_VERTICES(ctx, _NEW_STENCIL);
         ctx->Stencil.Enabled = state;
         break;
      case GL_TEXTURE_1D:
         if (!enable_texture(ctx, state, TEXTURE_1D_BIT)) {
            return;
         }
         break;
      case GL_TEXTURE_2D:
         if (!enable_texture(ctx, state, TEXTURE_2D_BIT)) {
            return;
         }
         break;
      case GL_TEXTURE_3D:
         if (!enable_texture(ctx, state, TEXTURE_3D_BIT)) {
            return;
         }
         break;
      case GL_TEXTURE_GEN_S:
      case GL_TEXTURE_GEN_T:
      case GL_TEXTURE_GEN_R:
      case GL_TEXTURE_GEN_Q:
         {
            struct gl_texture_unit *texUnit = get_texcoord_unit(ctx);
            if (texUnit) {
               GLbitfield coordBit = S_BIT << (cap - GL_TEXTURE_GEN_S);
               GLbitfield newenabled = texUnit->TexGenEnabled & ~coordBit;
               if (state)
                  newenabled |= coordBit;
               if (texUnit->TexGenEnabled == newenabled)
                  return;
               FLUSH_VERTICES(ctx, _NEW_TEXTURE);
               texUnit->TexGenEnabled = newenabled;
            }
         }
         break;

#if FEATURE_ES1
      case GL_TEXTURE_GEN_STR_OES:
	 /* disable S, T, and R at the same time */
	 {
            struct gl_texture_unit *texUnit = get_texcoord_unit(ctx);
            if (texUnit) {
               GLuint newenabled =
		  texUnit->TexGenEnabled & ~STR_BITS;
               if (state)
                  newenabled |= STR_BITS;
               if (texUnit->TexGenEnabled == newenabled)
                  return;
               FLUSH_VERTICES(ctx, _NEW_TEXTURE);
               texUnit->TexGenEnabled = newenabled;
            }
         }
         break;
#endif

      /* client-side state */
      case GL_VERTEX_ARRAY:
      case GL_NORMAL_ARRAY:
      case GL_COLOR_ARRAY:
      case GL_INDEX_ARRAY:
      case GL_TEXTURE_COORD_ARRAY:
      case GL_EDGE_FLAG_ARRAY:
      case GL_FOG_COORDINATE_ARRAY_EXT:
      case GL_SECONDARY_COLOR_ARRAY_EXT:
      case GL_POINT_SIZE_ARRAY_OES:
         client_state( ctx, cap, state );
         return;

      /* GL_ARB_texture_cube_map */
      case GL_TEXTURE_CUBE_MAP_ARB:
         CHECK_EXTENSION(ARB_texture_cube_map, cap);
         if (!enable_texture(ctx, state, TEXTURE_CUBE_BIT)) {
            return;
         }
         break;

      /* GL_EXT_secondary_color */
      case GL_COLOR_SUM_EXT:
         CHECK_EXTENSION2(EXT_secondary_color, ARB_vertex_program, cap);
         if (ctx->Fog.ColorSumEnabled == state)
            return;
         FLUSH_VERTICES(ctx, _NEW_FOG);
         ctx->Fog.ColorSumEnabled = state;
         break;

      /* GL_ARB_multisample */
      case GL_MULTISAMPLE_ARB:
         if (ctx->Multisample.Enabled == state)
            return;
         FLUSH_VERTICES(ctx, _NEW_MULTISAMPLE);
         ctx->Multisample.Enabled = state;
         break;
      case GL_SAMPLE_ALPHA_TO_COVERAGE_ARB:
         if (ctx->Multisample.SampleAlphaToCoverage == state)
            return;
         FLUSH_VERTICES(ctx, _NEW_MULTISAMPLE);
         ctx->Multisample.SampleAlphaToCoverage = state;
         break;
      case GL_SAMPLE_ALPHA_TO_ONE_ARB:
         if (ctx->Multisample.SampleAlphaToOne == state)
            return;
         FLUSH_VERTICES(ctx, _NEW_MULTISAMPLE);
         ctx->Multisample.SampleAlphaToOne = state;
         break;
      case GL_SAMPLE_COVERAGE_ARB:
         if (ctx->Multisample.SampleCoverage == state)
            return;
         FLUSH_VERTICES(ctx, _NEW_MULTISAMPLE);
         ctx->Multisample.SampleCoverage = state;
         break;
      case GL_SAMPLE_COVERAGE_INVERT_ARB:
         if (ctx->Multisample.SampleCoverageInvert == state)
            return;
         FLUSH_VERTICES(ctx, _NEW_MULTISAMPLE);
         ctx->Multisample.SampleCoverageInvert = state;
         break;

      /* GL_IBM_rasterpos_clip */
      case GL_RASTER_POSITION_UNCLIPPED_IBM:
         CHECK_EXTENSION(IBM_rasterpos_clip, cap);
         if (ctx->Transform.RasterPositionUnclipped == state)
            return;
         FLUSH_VERTICES(ctx, _NEW_TRANSFORM);
         ctx->Transform.RasterPositionUnclipped = state;
         break;

      /* GL_NV_point_sprite */
      case GL_POINT_SPRITE_NV:
         CHECK_EXTENSION2(NV_point_sprite, ARB_point_sprite, cap);
         if (ctx->Point.PointSprite == state)
            return;
         FLUSH_VERTICES(ctx, _NEW_POINT);
         ctx->Point.PointSprite = state;
         break;

#if FEATURE_NV_vertex_program || FEATURE_ARB_vertex_program
      case GL_VERTEX_PROGRAM_ARB:
         CHECK_EXTENSION2(ARB_vertex_program, NV_vertex_program, cap);
         if (ctx->VertexProgram.Enabled == state)
            return;
         FLUSH_VERTICES(ctx, _NEW_PROGRAM); 
         ctx->VertexProgram.Enabled = state;
         break;
      case GL_VERTEX_PROGRAM_POINT_SIZE_ARB:
         CHECK_EXTENSION2(ARB_vertex_program, NV_vertex_program, cap);
         if (ctx->VertexProgram.PointSizeEnabled == state)
            return;
         FLUSH_VERTICES(ctx, _NEW_PROGRAM);
         ctx->VertexProgram.PointSizeEnabled = state;
         break;
      case GL_VERTEX_PROGRAM_TWO_SIDE_ARB:
         CHECK_EXTENSION2(ARB_vertex_program, NV_vertex_program, cap);
         if (ctx->VertexProgram.TwoSideEnabled == state)
            return;
         FLUSH_VERTICES(ctx, _NEW_PROGRAM); 
         ctx->VertexProgram.TwoSideEnabled = state;
         break;
#endif
#if FEATURE_NV_vertex_program
      case GL_MAP1_VERTEX_ATTRIB0_4_NV:
      case GL_MAP1_VERTEX_ATTRIB1_4_NV:
      case GL_MAP1_VERTEX_ATTRIB2_4_NV:
      case GL_MAP1_VERTEX_ATTRIB3_4_NV:
      case GL_MAP1_VERTEX_ATTRIB4_4_NV:
      case GL_MAP1_VERTEX_ATTRIB5_4_NV:
      case GL_MAP1_VERTEX_ATTRIB6_4_NV:
      case GL_MAP1_VERTEX_ATTRIB7_4_NV:
      case GL_MAP1_VERTEX_ATTRIB8_4_NV:
      case GL_MAP1_VERTEX_ATTRIB9_4_NV:
      case GL_MAP1_VERTEX_ATTRIB10_4_NV:
      case GL_MAP1_VERTEX_ATTRIB11_4_NV:
      case GL_MAP1_VERTEX_ATTRIB12_4_NV:
      case GL_MAP1_VERTEX_ATTRIB13_4_NV:
      case GL_MAP1_VERTEX_ATTRIB14_4_NV:
      case GL_MAP1_VERTEX_ATTRIB15_4_NV:
         CHECK_EXTENSION(NV_vertex_program, cap);
         {
            const GLuint map = (GLuint) (cap - GL_MAP1_VERTEX_ATTRIB0_4_NV);
            FLUSH_VERTICES(ctx, _NEW_EVAL);
            ctx->Eval.Map1Attrib[map] = state;
         }
         break;
      case GL_MAP2_VERTEX_ATTRIB0_4_NV:
      case GL_MAP2_VERTEX_ATTRIB1_4_NV:
      case GL_MAP2_VERTEX_ATTRIB2_4_NV:
      case GL_MAP2_VERTEX_ATTRIB3_4_NV:
      case GL_MAP2_VERTEX_ATTRIB4_4_NV:
      case GL_MAP2_VERTEX_ATTRIB5_4_NV:
      case GL_MAP2_VERTEX_ATTRIB6_4_NV:
      case GL_MAP2_VERTEX_ATTRIB7_4_NV:
      case GL_MAP2_VERTEX_ATTRIB8_4_NV:
      case GL_MAP2_VERTEX_ATTRIB9_4_NV:
      case GL_MAP2_VERTEX_ATTRIB10_4_NV:
      case GL_MAP2_VERTEX_ATTRIB11_4_NV:
      case GL_MAP2_VERTEX_ATTRIB12_4_NV:
      case GL_MAP2_VERTEX_ATTRIB13_4_NV:
      case GL_MAP2_VERTEX_ATTRIB14_4_NV:
      case GL_MAP2_VERTEX_ATTRIB15_4_NV:
         CHECK_EXTENSION(NV_vertex_program, cap);
         {
            const GLuint map = (GLuint) (cap - GL_MAP2_VERTEX_ATTRIB0_4_NV);
            FLUSH_VERTICES(ctx, _NEW_EVAL);
            ctx->Eval.Map2Attrib[map] = state;
         }
         break;
#endif /* FEATURE_NV_vertex_program */

#if FEATURE_NV_fragment_program
      case GL_FRAGMENT_PROGRAM_NV:
         CHECK_EXTENSION(NV_fragment_program, cap);
         if (ctx->FragmentProgram.Enabled == state)
            return;
         FLUSH_VERTICES(ctx, _NEW_PROGRAM);
         ctx->FragmentProgram.Enabled = state;
         break;
#endif /* FEATURE_NV_fragment_program */

      /* GL_NV_texture_rectangle */
      case GL_TEXTURE_RECTANGLE_NV:
         CHECK_EXTENSION(NV_texture_rectangle, cap);
         if (!enable_texture(ctx, state, TEXTURE_RECT_BIT)) {
            return;
         }
         break;

      /* GL_EXT_stencil_two_side */
      case GL_STENCIL_TEST_TWO_SIDE_EXT:
         CHECK_EXTENSION(EXT_stencil_two_side, cap);
         if (ctx->Stencil.TestTwoSide == state)
            return;
         FLUSH_VERTICES(ctx, _NEW_STENCIL);
         ctx->Stencil.TestTwoSide = state;
         if (state) {
            ctx->Stencil._BackFace = 2;
            ctx->_TriangleCaps |= DD_TRI_TWOSTENCIL;
         } else {
            ctx->Stencil._BackFace = 1;
            ctx->_TriangleCaps &= ~DD_TRI_TWOSTENCIL;
         }
         break;

#if FEATURE_ARB_fragment_program
      case GL_FRAGMENT_PROGRAM_ARB:
         CHECK_EXTENSION(ARB_fragment_program, cap);
         if (ctx->FragmentProgram.Enabled == state)
            return;
         FLUSH_VERTICES(ctx, _NEW_PROGRAM);
         ctx->FragmentProgram.Enabled = state;
         break;
#endif /* FEATURE_ARB_fragment_program */

      /* GL_EXT_depth_bounds_test */
      case GL_DEPTH_BOUNDS_TEST_EXT:
         CHECK_EXTENSION(EXT_depth_bounds_test, cap);
         if (ctx->Depth.BoundsTest == state)
            return;
         FLUSH_VERTICES(ctx, _NEW_DEPTH);
         ctx->Depth.BoundsTest = state;
         break;

      case GL_DEPTH_CLAMP:
         if (ctx->Transform.DepthClamp == state)
            return;
	 CHECK_EXTENSION(ARB_depth_clamp, cap);
         FLUSH_VERTICES(ctx, _NEW_TRANSFORM);
	 ctx->Transform.DepthClamp = state;
	 break;

#if FEATURE_ATI_fragment_shader
      case GL_FRAGMENT_SHADER_ATI:
        CHECK_EXTENSION(ATI_fragment_shader, cap);
	if (ctx->ATIFragmentShader.Enabled == state)
	  return;
	FLUSH_VERTICES(ctx, _NEW_PROGRAM);
	ctx->ATIFragmentShader.Enabled = state;
        break;
#endif

      /* GL_MESA_texture_array */
      case GL_TEXTURE_1D_ARRAY_EXT:
         CHECK_EXTENSION(MESA_texture_array, cap);
         if (!enable_texture(ctx, state, TEXTURE_1D_ARRAY_BIT)) {
            return;
         }
         break;

      case GL_TEXTURE_2D_ARRAY_EXT:
         CHECK_EXTENSION(MESA_texture_array, cap);
         if (!enable_texture(ctx, state, TEXTURE_2D_ARRAY_BIT)) {
            return;
         }
         break;

      case GL_TEXTURE_CUBE_MAP_SEAMLESS:
	 CHECK_EXTENSION(ARB_seamless_cube_map, cap);
	 if (ctx->Texture.CubeMapSeamless != state) {
	    FLUSH_VERTICES(ctx, _NEW_TEXTURE);
	    ctx->Texture.CubeMapSeamless = state;
	 }
	 break;

#if FEATURE_EXT_transform_feedback
      case GL_RASTERIZER_DISCARD:
	 CHECK_EXTENSION(EXT_transform_feedback, cap);
         if (ctx->TransformFeedback.RasterDiscard != state) {
            FLUSH_VERTICES(ctx, _NEW_TRANSFORM);
            ctx->TransformFeedback.RasterDiscard = state;
         }
         break;
#endif

      /* GL 3.1 primitive restart.  Note: this enum is different from
       * GL_PRIMITIVE_RESTART_NV (which is client state).
       */
      case GL_PRIMITIVE_RESTART:
         if (ctx->VersionMajor * 10 + ctx->VersionMinor < 31) {
            goto invalid_enum_error;
         }
         if (ctx->Array.PrimitiveRestart != state) {
            FLUSH_VERTICES(ctx, _NEW_TRANSFORM);
            ctx->Array.PrimitiveRestart = state;
         }
         break;

      /* GL3.0 - GL_framebuffer_sRGB */
      case GL_FRAMEBUFFER_SRGB_EXT:
         CHECK_EXTENSION(EXT_framebuffer_sRGB, cap);
         FLUSH_VERTICES(ctx, _NEW_BUFFERS);
         ctx->Color.sRGBEnabled = state;
         break;

      default:
         goto invalid_enum_error;
   }

   if (ctx->Driver.Enable) {
      ctx->Driver.Enable( ctx, cap, state );
   }

   return;

invalid_enum_error:
   _mesa_error(ctx, GL_INVALID_ENUM, "gl%s(0x%x)",
               state ? "Enable" : "Disable", cap);
}


/**
 * Enable GL capability.  Called by glEnable()
 * \param cap  state to enable.
 */
void GLAPIENTRY
_mesa_Enable( GLenum cap )
{
   GET_CURRENT_CONTEXT(ctx);
   ASSERT_OUTSIDE_BEGIN_END(ctx);

   _mesa_set_enable( ctx, cap, GL_TRUE );
}


/**
 * Disable GL capability.  Called by glDisable()
 * \param cap  state to disable.
 */
void GLAPIENTRY
_mesa_Disable( GLenum cap )
{
   GET_CURRENT_CONTEXT(ctx);
   ASSERT_OUTSIDE_BEGIN_END(ctx);

   _mesa_set_enable( ctx, cap, GL_FALSE );
}



/**
 * Enable/disable an indexed state var.
 */
void
_mesa_set_enablei(struct gl_context *ctx, GLenum cap,
                  GLuint index, GLboolean state)
{
   ASSERT(state == 0 || state == 1);
   switch (cap) {
   case GL_BLEND:
      if (!ctx->Extensions.EXT_draw_buffers2) {
         goto invalid_enum_error;
      }
      if (index >= ctx->Const.MaxDrawBuffers) {
         _mesa_error(ctx, GL_INVALID_VALUE, "%s(index=%u)",
                     state ? "glEnableIndexed" : "glDisableIndexed", index);
         return;
      }
      if (((ctx->Color.BlendEnabled >> index) & 1) != state) {
         FLUSH_VERTICES(ctx, _NEW_COLOR);
         if (state)
            ctx->Color.BlendEnabled |= (1 << index);
         else
            ctx->Color.BlendEnabled &= ~(1 << index);
      }
      break;
   default:
      goto invalid_enum_error;
   }
   return;

invalid_enum_error:
    _mesa_error(ctx, GL_INVALID_ENUM, "%s(cap=%s)",
                state ? "glEnablei" : "glDisablei",
                _mesa_lookup_enum_by_nr(cap));
}


void GLAPIENTRY
_mesa_DisableIndexed( GLenum cap, GLuint index )
{
   GET_CURRENT_CONTEXT(ctx);
   ASSERT_OUTSIDE_BEGIN_END(ctx);
   _mesa_set_enablei(ctx, cap, index, GL_FALSE);
}


void GLAPIENTRY
_mesa_EnableIndexed( GLenum cap, GLuint index )
{
   GET_CURRENT_CONTEXT(ctx);
   ASSERT_OUTSIDE_BEGIN_END(ctx);
   _mesa_set_enablei(ctx, cap, index, GL_TRUE);
}


GLboolean GLAPIENTRY
_mesa_IsEnabledIndexed( GLenum cap, GLuint index )
{
   GET_CURRENT_CONTEXT(ctx);
   switch (cap) {
   case GL_BLEND:
      if (index >= ctx->Const.MaxDrawBuffers) {
         _mesa_error(ctx, GL_INVALID_VALUE, "glIsEnabledIndexed(index=%u)",
                     index);
         return GL_FALSE;
      }
      return (ctx->Color.BlendEnabled >> index) & 1;
   default:
      _mesa_error(ctx, GL_INVALID_ENUM, "glIsEnabledIndexed(cap=%s)",
                  _mesa_lookup_enum_by_nr(cap));
      return GL_FALSE;
   }
}




#undef CHECK_EXTENSION
#define CHECK_EXTENSION(EXTNAME)			\
   if (!ctx->Extensions.EXTNAME) {			\
      goto invalid_enum_error;				\
   }

#undef CHECK_EXTENSION2
#define CHECK_EXTENSION2(EXT1, EXT2)				\
   if (!ctx->Extensions.EXT1 && !ctx->Extensions.EXT2) {	\
      goto invalid_enum_error;					\
   }


/**
 * Helper function to determine whether a texture target is enabled.
 */
static GLboolean
is_texture_enabled(struct gl_context *ctx, GLbitfield bit)
{
   const struct gl_texture_unit *const texUnit =
       &ctx->Texture.Unit[ctx->Texture.CurrentUnit];
   return (texUnit->Enabled & bit) ? GL_TRUE : GL_FALSE;
}


/**
 * Return simple enable/disable state.
 *
 * \param cap  state variable to query.
 *
 * Returns the state of the specified capability from the current GL context.
 * For the capabilities associated with extensions verifies that those
 * extensions are effectively present before reporting.
 */
GLboolean GLAPIENTRY
_mesa_IsEnabled( GLenum cap )
{
   GET_CURRENT_CONTEXT(ctx);
   switch (cap) {
      case GL_ALPHA_TEST:
         return ctx->Color.AlphaEnabled;
      case GL_AUTO_NORMAL:
	 return ctx->Eval.AutoNormal;
      case GL_BLEND:
         return ctx->Color.BlendEnabled & 1;  /* return state for buffer[0] */
      case GL_CLIP_PLANE0:
      case GL_CLIP_PLANE1:
      case GL_CLIP_PLANE2:
      case GL_CLIP_PLANE3:
      case GL_CLIP_PLANE4:
      case GL_CLIP_PLANE5:
	 return (ctx->Transform.ClipPlanesEnabled >> (cap - GL_CLIP_PLANE0)) & 1;
      case GL_COLOR_MATERIAL:
	 return ctx->Light.ColorMaterialEnabled;
      case GL_CULL_FACE:
         return ctx->Polygon.CullFlag;
      case GL_DEPTH_TEST:
         return ctx->Depth.Test;
      case GL_DITHER:
	 return ctx->Color.DitherFlag;
      case GL_FOG:
	 return ctx->Fog.Enabled;
      case GL_LIGHTING:
         return ctx->Light.Enabled;
      case GL_LIGHT0:
      case GL_LIGHT1:
      case GL_LIGHT2:
      case GL_LIGHT3:
      case GL_LIGHT4:
      case GL_LIGHT5:
      case GL_LIGHT6:
      case GL_LIGHT7:
         return ctx->Light.Light[cap-GL_LIGHT0].Enabled;
      case GL_LINE_SMOOTH:
	 return ctx->Line.SmoothFlag;
      case GL_LINE_STIPPLE:
	 return ctx->Line.StippleFlag;
      case GL_INDEX_LOGIC_OP:
	 return ctx->Color.IndexLogicOpEnabled;
      case GL_COLOR_LOGIC_OP:
	 return ctx->Color.ColorLogicOpEnabled;
      case GL_MAP1_COLOR_4:
	 return ctx->Eval.Map1Color4;
      case GL_MAP1_INDEX:
	 return ctx->Eval.Map1Index;
      case GL_MAP1_NORMAL:
	 return ctx->Eval.Map1Normal;
      case GL_MAP1_TEXTURE_COORD_1:
	 return ctx->Eval.Map1TextureCoord1;
      case GL_MAP1_TEXTURE_COORD_2:
	 return ctx->Eval.Map1TextureCoord2;
      case GL_MAP1_TEXTURE_COORD_3:
	 return ctx->Eval.Map1TextureCoord3;
      case GL_MAP1_TEXTURE_COORD_4:
	 return ctx->Eval.Map1TextureCoord4;
      case GL_MAP1_VERTEX_3:
	 return ctx->Eval.Map1Vertex3;
      case GL_MAP1_VERTEX_4:
	 return ctx->Eval.Map1Vertex4;
      case GL_MAP2_COLOR_4:
	 return ctx->Eval.Map2Color4;
      case GL_MAP2_INDEX:
	 return ctx->Eval.Map2Index;
      case GL_MAP2_NORMAL:
	 return ctx->Eval.Map2Normal;
      case GL_MAP2_TEXTURE_COORD_1:
	 return ctx->Eval.Map2TextureCoord1;
      case GL_MAP2_TEXTURE_COORD_2:
	 return ctx->Eval.Map2TextureCoord2;
      case GL_MAP2_TEXTURE_COORD_3:
	 return ctx->Eval.Map2TextureCoord3;
      case GL_MAP2_TEXTURE_COORD_4:
	 return ctx->Eval.Map2TextureCoord4;
      case GL_MAP2_VERTEX_3:
	 return ctx->Eval.Map2Vertex3;
      case GL_MAP2_VERTEX_4:
	 return ctx->Eval.Map2Vertex4;
      case GL_NORMALIZE:
	 return ctx->Transform.Normalize;
      case GL_POINT_SMOOTH:
	 return ctx->Point.SmoothFlag;
      case GL_POLYGON_SMOOTH:
	 return ctx->Polygon.SmoothFlag;
      case GL_POLYGON_STIPPLE:
	 return ctx->Polygon.StippleFlag;
      case GL_POLYGON_OFFSET_POINT:
	 return ctx->Polygon.OffsetPoint;
      case GL_POLYGON_OFFSET_LINE:
	 return ctx->Polygon.OffsetLine;
      case GL_POLYGON_OFFSET_FILL:
	 return ctx->Polygon.OffsetFill;
      case GL_RESCALE_NORMAL_EXT:
         return ctx->Transform.RescaleNormals;
      case GL_SCISSOR_TEST:
	 return ctx->Scissor.Enabled;
      case GL_SHARED_TEXTURE_PALETTE_EXT:
         return ctx->Texture.SharedPalette;
      case GL_STENCIL_TEST:
	 return ctx->Stencil.Enabled;
      case GL_TEXTURE_1D:
         return is_texture_enabled(ctx, TEXTURE_1D_BIT);
      case GL_TEXTURE_2D:
         return is_texture_enabled(ctx, TEXTURE_2D_BIT);
      case GL_TEXTURE_3D:
         return is_texture_enabled(ctx, TEXTURE_3D_BIT);
      case GL_TEXTURE_GEN_S:
      case GL_TEXTURE_GEN_T:
      case GL_TEXTURE_GEN_R:
      case GL_TEXTURE_GEN_Q:
         {
            const struct gl_texture_unit *texUnit = get_texcoord_unit(ctx);
            if (texUnit) {
               GLbitfield coordBit = S_BIT << (cap - GL_TEXTURE_GEN_S);
               return (texUnit->TexGenEnabled & coordBit) ? GL_TRUE : GL_FALSE;
            }
         }
         return GL_FALSE;
#if FEATURE_ES1
      case GL_TEXTURE_GEN_STR_OES:
	 {
            const struct gl_texture_unit *texUnit = get_texcoord_unit(ctx);
            if (texUnit) {
               return (texUnit->TexGenEnabled & STR_BITS) == STR_BITS
                  ? GL_TRUE : GL_FALSE;
            }
         }
#endif

      /* client-side state */
      case GL_VERTEX_ARRAY:
         return (ctx->Array.ArrayObj->Vertex.Enabled != 0);
      case GL_NORMAL_ARRAY:
         return (ctx->Array.ArrayObj->Normal.Enabled != 0);
      case GL_COLOR_ARRAY:
         return (ctx->Array.ArrayObj->Color.Enabled != 0);
      case GL_INDEX_ARRAY:
         return (ctx->Array.ArrayObj->Index.Enabled != 0);
      case GL_TEXTURE_COORD_ARRAY:
         return (ctx->Array.ArrayObj->TexCoord[ctx->Array.ActiveTexture]
                 .Enabled != 0);
      case GL_EDGE_FLAG_ARRAY:
         return (ctx->Array.ArrayObj->EdgeFlag.Enabled != 0);
      case GL_FOG_COORDINATE_ARRAY_EXT:
         CHECK_EXTENSION(EXT_fog_coord);
         return (ctx->Array.ArrayObj->FogCoord.Enabled != 0);
      case GL_SECONDARY_COLOR_ARRAY_EXT:
         CHECK_EXTENSION(EXT_secondary_color);
         return (ctx->Array.ArrayObj->SecondaryColor.Enabled != 0);
#if FEATURE_point_size_array
      case GL_POINT_SIZE_ARRAY_OES:
         return (ctx->Array.ArrayObj->PointSize.Enabled != 0);
#endif

      /* GL_ARB_texture_cube_map */
      case GL_TEXTURE_CUBE_MAP_ARB:
         CHECK_EXTENSION(ARB_texture_cube_map);
         return is_texture_enabled(ctx, TEXTURE_CUBE_BIT);

      /* GL_EXT_secondary_color */
      case GL_COLOR_SUM_EXT:
         CHECK_EXTENSION2(EXT_secondary_color, ARB_vertex_program);
         return ctx->Fog.ColorSumEnabled;

      /* GL_ARB_multisample */
      case GL_MULTISAMPLE_ARB:
         return ctx->Multisample.Enabled;
      case GL_SAMPLE_ALPHA_TO_COVERAGE_ARB:
         return ctx->Multisample.SampleAlphaToCoverage;
      case GL_SAMPLE_ALPHA_TO_ONE_ARB:
         return ctx->Multisample.SampleAlphaToOne;
      case GL_SAMPLE_COVERAGE_ARB:
         return ctx->Multisample.SampleCoverage;
      case GL_SAMPLE_COVERAGE_INVERT_ARB:
         return ctx->Multisample.SampleCoverageInvert;

      /* GL_IBM_rasterpos_clip */
      case GL_RASTER_POSITION_UNCLIPPED_IBM:
         CHECK_EXTENSION(IBM_rasterpos_clip);
         return ctx->Transform.RasterPositionUnclipped;

      /* GL_NV_point_sprite */
      case GL_POINT_SPRITE_NV:
         CHECK_EXTENSION2(NV_point_sprite, ARB_point_sprite)
         return ctx->Point.PointSprite;

#if FEATURE_NV_vertex_program || FEATURE_ARB_vertex_program
      case GL_VERTEX_PROGRAM_ARB:
         CHECK_EXTENSION2(ARB_vertex_program, NV_vertex_program);
         return ctx->VertexProgram.Enabled;
      case GL_VERTEX_PROGRAM_POINT_SIZE_ARB:
         CHECK_EXTENSION2(ARB_vertex_program, NV_vertex_program);
         return ctx->VertexProgram.PointSizeEnabled;
      case GL_VERTEX_PROGRAM_TWO_SIDE_ARB:
         CHECK_EXTENSION2(ARB_vertex_program, NV_vertex_program);
         return ctx->VertexProgram.TwoSideEnabled;
#endif
#if FEATURE_NV_vertex_program
      case GL_VERTEX_ATTRIB_ARRAY0_NV:
      case GL_VERTEX_ATTRIB_ARRAY1_NV:
      case GL_VERTEX_ATTRIB_ARRAY2_NV:
      case GL_VERTEX_ATTRIB_ARRAY3_NV:
      case GL_VERTEX_ATTRIB_ARRAY4_NV:
      case GL_VERTEX_ATTRIB_ARRAY5_NV:
      case GL_VERTEX_ATTRIB_ARRAY6_NV:
      case GL_VERTEX_ATTRIB_ARRAY7_NV:
      case GL_VERTEX_ATTRIB_ARRAY8_NV:
      case GL_VERTEX_ATTRIB_ARRAY9_NV:
      case GL_VERTEX_ATTRIB_ARRAY10_NV:
      case GL_VERTEX_ATTRIB_ARRAY11_NV:
      case GL_VERTEX_ATTRIB_ARRAY12_NV:
      case GL_VERTEX_ATTRIB_ARRAY13_NV:
      case GL_VERTEX_ATTRIB_ARRAY14_NV:
      case GL_VERTEX_ATTRIB_ARRAY15_NV:
         CHECK_EXTENSION(NV_vertex_program);
         {
            GLint n = (GLint) cap - GL_VERTEX_ATTRIB_ARRAY0_NV;
            ASSERT(n < Elements(ctx->Array.ArrayObj->VertexAttrib));
            return (ctx->Array.ArrayObj->VertexAttrib[n].Enabled != 0);
         }
      case GL_MAP1_VERTEX_ATTRIB0_4_NV:
      case GL_MAP1_VERTEX_ATTRIB1_4_NV:
      case GL_MAP1_VERTEX_ATTRIB2_4_NV:
      case GL_MAP1_VERTEX_ATTRIB3_4_NV:
      case GL_MAP1_VERTEX_ATTRIB4_4_NV:
      case GL_MAP1_VERTEX_ATTRIB5_4_NV:
      case GL_MAP1_VERTEX_ATTRIB6_4_NV:
      case GL_MAP1_VERTEX_ATTRIB7_4_NV:
      case GL_MAP1_VERTEX_ATTRIB8_4_NV:
      case GL_MAP1_VERTEX_ATTRIB9_4_NV:
      case GL_MAP1_VERTEX_ATTRIB10_4_NV:
      case GL_MAP1_VERTEX_ATTRIB11_4_NV:
      case GL_MAP1_VERTEX_ATTRIB12_4_NV:
      case GL_MAP1_VERTEX_ATTRIB13_4_NV:
      case GL_MAP1_VERTEX_ATTRIB14_4_NV:
      case GL_MAP1_VERTEX_ATTRIB15_4_NV:
         CHECK_EXTENSION(NV_vertex_program);
         {
            const GLuint map = (GLuint) (cap - GL_MAP1_VERTEX_ATTRIB0_4_NV);
            return ctx->Eval.Map1Attrib[map];
         }
      case GL_MAP2_VERTEX_ATTRIB0_4_NV:
      case GL_MAP2_VERTEX_ATTRIB1_4_NV:
      case GL_MAP2_VERTEX_ATTRIB2_4_NV:
      case GL_MAP2_VERTEX_ATTRIB3_4_NV:
      case GL_MAP2_VERTEX_ATTRIB4_4_NV:
      case GL_MAP2_VERTEX_ATTRIB5_4_NV:
      case GL_MAP2_VERTEX_ATTRIB6_4_NV:
      case GL_MAP2_VERTEX_ATTRIB7_4_NV:
      case GL_MAP2_VERTEX_ATTRIB8_4_NV:
      case GL_MAP2_VERTEX_ATTRIB9_4_NV:
      case GL_MAP2_VERTEX_ATTRIB10_4_NV:
      case GL_MAP2_VERTEX_ATTRIB11_4_NV:
      case GL_MAP2_VERTEX_ATTRIB12_4_NV:
      case GL_MAP2_VERTEX_ATTRIB13_4_NV:
      case GL_MAP2_VERTEX_ATTRIB14_4_NV:
      case GL_MAP2_VERTEX_ATTRIB15_4_NV:
         CHECK_EXTENSION(NV_vertex_program);
         {
            const GLuint map = (GLuint) (cap - GL_MAP2_VERTEX_ATTRIB0_4_NV);
            return ctx->Eval.Map2Attrib[map];
         }
#endif /* FEATURE_NV_vertex_program */

#if FEATURE_NV_fragment_program
      case GL_FRAGMENT_PROGRAM_NV:
         CHECK_EXTENSION(NV_fragment_program);
         return ctx->FragmentProgram.Enabled;
#endif /* FEATURE_NV_fragment_program */

      /* GL_NV_texture_rectangle */
      case GL_TEXTURE_RECTANGLE_NV:
         CHECK_EXTENSION(NV_texture_rectangle);
         return is_texture_enabled(ctx, TEXTURE_RECT_BIT);

      /* GL_EXT_stencil_two_side */
      case GL_STENCIL_TEST_TWO_SIDE_EXT:
         CHECK_EXTENSION(EXT_stencil_two_side);
         return ctx->Stencil.TestTwoSide;

#if FEATURE_ARB_fragment_program
      case GL_FRAGMENT_PROGRAM_ARB:
         return ctx->FragmentProgram.Enabled;
#endif /* FEATURE_ARB_fragment_program */

      /* GL_EXT_depth_bounds_test */
      case GL_DEPTH_BOUNDS_TEST_EXT:
         CHECK_EXTENSION(EXT_depth_bounds_test);
         return ctx->Depth.BoundsTest;

      /* GL_ARB_depth_clamp */
      case GL_DEPTH_CLAMP:
         CHECK_EXTENSION(ARB_depth_clamp);
         return ctx->Transform.DepthClamp;

#if FEATURE_ATI_fragment_shader
      case GL_FRAGMENT_SHADER_ATI:
	 CHECK_EXTENSION(ATI_fragment_shader);
	 return ctx->ATIFragmentShader.Enabled;
#endif /* FEATURE_ATI_fragment_shader */

      case GL_TEXTURE_CUBE_MAP_SEAMLESS:
	 CHECK_EXTENSION(ARB_seamless_cube_map);
	 return ctx->Texture.CubeMapSeamless;

#if FEATURE_EXT_transform_feedback
      case GL_RASTERIZER_DISCARD:
	 CHECK_EXTENSION(EXT_transform_feedback);
         return ctx->TransformFeedback.RasterDiscard;
#endif

      /* GL_NV_primitive_restart */
      case GL_PRIMITIVE_RESTART_NV:
	 if (!ctx->Extensions.NV_primitive_restart) {
            goto invalid_enum_error;
         }
         return ctx->Array.PrimitiveRestart;

      /* GL 3.1 primitive restart */
      case GL_PRIMITIVE_RESTART:
         if (ctx->VersionMajor * 10 + ctx->VersionMinor < 31) {
            goto invalid_enum_error;
         }
         return ctx->Array.PrimitiveRestart;

      /* GL3.0 - GL_framebuffer_sRGB */
      case GL_FRAMEBUFFER_SRGB_EXT:
	 CHECK_EXTENSION(EXT_framebuffer_sRGB);
	 return ctx->Color.sRGBEnabled;

      default:
         goto invalid_enum_error;
   }

   return GL_FALSE;

invalid_enum_error:
   _mesa_error(ctx, GL_INVALID_ENUM, "glIsEnabled(0x%x)", (int) cap);
   return GL_FALSE;
}
=======
/**
 * \file enable.c
 * Enable/disable/query GL capabilities.
 */

/*
 * Mesa 3-D graphics library
 *
 * Copyright (C) 1999-2007  Brian Paul   All Rights Reserved.
 *
 * Permission is hereby granted, free of charge, to any person obtaining a
 * copy of this software and associated documentation files (the "Software"),
 * to deal in the Software without restriction, including without limitation
 * the rights to use, copy, modify, merge, publish, distribute, sublicense,
 * and/or sell copies of the Software, and to permit persons to whom the
 * Software is furnished to do so, subject to the following conditions:
 *
 * The above copyright notice and this permission notice shall be included
 * in all copies or substantial portions of the Software.
 *
 * THE SOFTWARE IS PROVIDED "AS IS", WITHOUT WARRANTY OF ANY KIND, EXPRESS
 * OR IMPLIED, INCLUDING BUT NOT LIMITED TO THE WARRANTIES OF MERCHANTABILITY,
 * FITNESS FOR A PARTICULAR PURPOSE AND NONINFRINGEMENT.  IN NO EVENT SHALL
 * BRIAN PAUL BE LIABLE FOR ANY CLAIM, DAMAGES OR OTHER LIABILITY, WHETHER IN
 * AN ACTION OF CONTRACT, TORT OR OTHERWISE, ARISING FROM, OUT OF OR IN
 * CONNECTION WITH THE SOFTWARE OR THE USE OR OTHER DEALINGS IN THE SOFTWARE.
 */


#include "glheader.h"
#include "clip.h"
#include "context.h"
#include "enable.h"
#include "light.h"
#include "simple_list.h"
#include "mfeatures.h"
#include "mtypes.h"
#include "enums.h"
#include "api_arrayelt.h"
#include "texstate.h"



#define CHECK_EXTENSION(EXTNAME, CAP)					\
   if (!ctx->Extensions.EXTNAME) {					\
      goto invalid_enum_error;						\
   }


/**
 * Helper to enable/disable client-side state.
 */
static void
client_state(struct gl_context *ctx, GLenum cap, GLboolean state)
{
   struct gl_array_object *arrayObj = ctx->Array.ArrayObj;
   GLuint flag;
   GLboolean *var;

   switch (cap) {
      case GL_VERTEX_ARRAY:
         var = &arrayObj->Vertex.Enabled;
         flag = _NEW_ARRAY_VERTEX;
         break;
      case GL_NORMAL_ARRAY:
         var = &arrayObj->Normal.Enabled;
         flag = _NEW_ARRAY_NORMAL;
         break;
      case GL_COLOR_ARRAY:
         var = &arrayObj->Color.Enabled;
         flag = _NEW_ARRAY_COLOR0;
         break;
      case GL_INDEX_ARRAY:
         var = &arrayObj->Index.Enabled;
         flag = _NEW_ARRAY_INDEX;
         break;
      case GL_TEXTURE_COORD_ARRAY:
         var = &arrayObj->TexCoord[ctx->Array.ActiveTexture].Enabled;
         flag = _NEW_ARRAY_TEXCOORD(ctx->Array.ActiveTexture);
         break;
      case GL_EDGE_FLAG_ARRAY:
         var = &arrayObj->EdgeFlag.Enabled;
         flag = _NEW_ARRAY_EDGEFLAG;
         break;
      case GL_FOG_COORDINATE_ARRAY_EXT:
         var = &arrayObj->FogCoord.Enabled;
         flag = _NEW_ARRAY_FOGCOORD;
         break;
      case GL_SECONDARY_COLOR_ARRAY_EXT:
         var = &arrayObj->SecondaryColor.Enabled;
         flag = _NEW_ARRAY_COLOR1;
         break;

#if FEATURE_point_size_array
      case GL_POINT_SIZE_ARRAY_OES:
         var = &arrayObj->PointSize.Enabled;
         flag = _NEW_ARRAY_POINT_SIZE;
         break;
#endif

#if FEATURE_NV_vertex_program
      case GL_VERTEX_ATTRIB_ARRAY0_NV:
      case GL_VERTEX_ATTRIB_ARRAY1_NV:
      case GL_VERTEX_ATTRIB_ARRAY2_NV:
      case GL_VERTEX_ATTRIB_ARRAY3_NV:
      case GL_VERTEX_ATTRIB_ARRAY4_NV:
      case GL_VERTEX_ATTRIB_ARRAY5_NV:
      case GL_VERTEX_ATTRIB_ARRAY6_NV:
      case GL_VERTEX_ATTRIB_ARRAY7_NV:
      case GL_VERTEX_ATTRIB_ARRAY8_NV:
      case GL_VERTEX_ATTRIB_ARRAY9_NV:
      case GL_VERTEX_ATTRIB_ARRAY10_NV:
      case GL_VERTEX_ATTRIB_ARRAY11_NV:
      case GL_VERTEX_ATTRIB_ARRAY12_NV:
      case GL_VERTEX_ATTRIB_ARRAY13_NV:
      case GL_VERTEX_ATTRIB_ARRAY14_NV:
      case GL_VERTEX_ATTRIB_ARRAY15_NV:
         CHECK_EXTENSION(NV_vertex_program, cap);
         {
            GLint n = (GLint) cap - GL_VERTEX_ATTRIB_ARRAY0_NV;
            ASSERT(n < Elements(ctx->Array.ArrayObj->VertexAttrib));
            var = &arrayObj->VertexAttrib[n].Enabled;
            flag = _NEW_ARRAY_ATTRIB(n);
         }
         break;
#endif /* FEATURE_NV_vertex_program */

      /* GL_NV_primitive_restart */
      case GL_PRIMITIVE_RESTART_NV:
	 if (!ctx->Extensions.NV_primitive_restart) {
            goto invalid_enum_error;
         }
         var = &ctx->Array.PrimitiveRestart;
         flag = 0;
         break;

      default:
         goto invalid_enum_error;
   }

   if (*var == state)
      return;

   FLUSH_VERTICES(ctx, _NEW_ARRAY);
   ctx->Array.NewState |= flag;

   _ae_invalidate_state(ctx, _NEW_ARRAY);

   *var = state;

   if (state)
      ctx->Array.ArrayObj->_Enabled |= flag;
   else
      ctx->Array.ArrayObj->_Enabled &= ~flag;

   if (ctx->Driver.Enable) {
      ctx->Driver.Enable( ctx, cap, state );
   }

   return;

invalid_enum_error:
   _mesa_error(ctx, GL_INVALID_ENUM, "gl%sClientState(0x%x)",
               state ? "Enable" : "Disable", cap);
}


/**
 * Enable GL capability.
 * \param cap  state to enable/disable.
 *
 * Get's the current context, assures that we're outside glBegin()/glEnd() and
 * calls client_state().
 */
void GLAPIENTRY
_mesa_EnableClientState( GLenum cap )
{
   GET_CURRENT_CONTEXT(ctx);
   ASSERT_OUTSIDE_BEGIN_END(ctx);
   client_state( ctx, cap, GL_TRUE );
}


/**
 * Disable GL capability.
 * \param cap  state to enable/disable.
 *
 * Get's the current context, assures that we're outside glBegin()/glEnd() and
 * calls client_state().
 */
void GLAPIENTRY
_mesa_DisableClientState( GLenum cap )
{
   GET_CURRENT_CONTEXT(ctx);
   ASSERT_OUTSIDE_BEGIN_END(ctx);
   client_state( ctx, cap, GL_FALSE );
}


#undef CHECK_EXTENSION
#define CHECK_EXTENSION(EXTNAME, CAP)					\
   if (!ctx->Extensions.EXTNAME) {					\
      goto invalid_enum_error;						\
   }

#define CHECK_EXTENSION2(EXT1, EXT2, CAP)				\
   if (!ctx->Extensions.EXT1 && !ctx->Extensions.EXT2) {		\
      goto invalid_enum_error;						\
   }



/**
 * Return pointer to current texture unit for setting/getting coordinate
 * state.
 * Note that we'll set GL_INVALID_OPERATION and return NULL if the active
 * texture unit is higher than the number of supported coordinate units.
 */
static struct gl_texture_unit *
get_texcoord_unit(struct gl_context *ctx)
{
   if (ctx->Texture.CurrentUnit >= ctx->Const.MaxTextureCoordUnits) {
      _mesa_error(ctx, GL_INVALID_OPERATION, "glEnable/Disable(texcoord unit)");
      return NULL;
   }
   else {
      return &ctx->Texture.Unit[ctx->Texture.CurrentUnit];
   }
}


/**
 * Helper function to enable or disable a texture target.
 * \param bit  one of the TEXTURE_x_BIT values
 * \return GL_TRUE if state is changing or GL_FALSE if no change
 */
static GLboolean
enable_texture(struct gl_context *ctx, GLboolean state, GLbitfield texBit)
{
   struct gl_texture_unit *texUnit = _mesa_get_current_tex_unit(ctx);
   const GLbitfield newenabled = state
      ? (texUnit->Enabled | texBit) : (texUnit->Enabled & ~texBit);

   if (texUnit->Enabled == newenabled)
       return GL_FALSE;

   FLUSH_VERTICES(ctx, _NEW_TEXTURE);
   texUnit->Enabled = newenabled;
   return GL_TRUE;
}


/**
 * Helper function to enable or disable state.
 *
 * \param ctx GL context.
 * \param cap  the state to enable/disable
 * \param state whether to enable or disable the specified capability.
 *
 * Updates the current context and flushes the vertices as needed. For
 * capabilities associated with extensions it verifies that those extensions
 * are effectivly present before updating. Notifies the driver via
 * dd_function_table::Enable.
 */
void
_mesa_set_enable(struct gl_context *ctx, GLenum cap, GLboolean state)
{
   if (MESA_VERBOSE & VERBOSE_API)
      _mesa_debug(ctx, "%s %s (newstate is %x)\n",
                  state ? "glEnable" : "glDisable",
                  _mesa_lookup_enum_by_nr(cap),
                  ctx->NewState);

   switch (cap) {
      case GL_ALPHA_TEST:
         if (ctx->Color.AlphaEnabled == state)
            return;
         FLUSH_VERTICES(ctx, _NEW_COLOR);
         ctx->Color.AlphaEnabled = state;
         break;
      case GL_AUTO_NORMAL:
         if (ctx->Eval.AutoNormal == state)
            return;
         FLUSH_VERTICES(ctx, _NEW_EVAL);
         ctx->Eval.AutoNormal = state;
         break;
      case GL_BLEND:
         {
            GLbitfield newEnabled =
               state * ((1 << ctx->Const.MaxDrawBuffers) - 1);
            if (newEnabled != ctx->Color.BlendEnabled) {
               FLUSH_VERTICES(ctx, _NEW_COLOR);
               ctx->Color.BlendEnabled = newEnabled;
            }
         }
         break;
#if FEATURE_userclip
      case GL_CLIP_PLANE0:
      case GL_CLIP_PLANE1:
      case GL_CLIP_PLANE2:
      case GL_CLIP_PLANE3:
      case GL_CLIP_PLANE4:
      case GL_CLIP_PLANE5:
         {
            const GLuint p = cap - GL_CLIP_PLANE0;

            if ((ctx->Transform.ClipPlanesEnabled & (1 << p))
                == ((GLuint) state << p))
               return;

            FLUSH_VERTICES(ctx, _NEW_TRANSFORM);

            if (state) {
               ctx->Transform.ClipPlanesEnabled |= (1 << p);
               _mesa_update_clip_plane(ctx, p);
            }
            else {
               ctx->Transform.ClipPlanesEnabled &= ~(1 << p);
            }               
         }
         break;
#endif
      case GL_COLOR_MATERIAL:
         if (ctx->Light.ColorMaterialEnabled == state)
            return;
         FLUSH_VERTICES(ctx, _NEW_LIGHT);
         FLUSH_CURRENT(ctx, 0);
         ctx->Light.ColorMaterialEnabled = state;
         if (state) {
            _mesa_update_color_material( ctx,
                                  ctx->Current.Attrib[VERT_ATTRIB_COLOR0] );
         }
         break;
      case GL_CULL_FACE:
         if (ctx->Polygon.CullFlag == state)
            return;
         FLUSH_VERTICES(ctx, _NEW_POLYGON);
         ctx->Polygon.CullFlag = state;
         break;
      case GL_DEPTH_TEST:
         if (ctx->Depth.Test == state)
            return;
         FLUSH_VERTICES(ctx, _NEW_DEPTH);
         ctx->Depth.Test = state;
         break;
      case GL_DITHER:
         if (ctx->Color.DitherFlag == state)
            return;
         FLUSH_VERTICES(ctx, _NEW_COLOR);
         ctx->Color.DitherFlag = state;
         break;
      case GL_FOG:
         if (ctx->Fog.Enabled == state)
            return;
         FLUSH_VERTICES(ctx, _NEW_FOG);
         ctx->Fog.Enabled = state;
         break;
      case GL_LIGHT0:
      case GL_LIGHT1:
      case GL_LIGHT2:
      case GL_LIGHT3:
      case GL_LIGHT4:
      case GL_LIGHT5:
      case GL_LIGHT6:
      case GL_LIGHT7:
         if (ctx->Light.Light[cap-GL_LIGHT0].Enabled == state)
            return;
         FLUSH_VERTICES(ctx, _NEW_LIGHT);
         ctx->Light.Light[cap-GL_LIGHT0].Enabled = state;
         if (state) {
            insert_at_tail(&ctx->Light.EnabledList,
                           &ctx->Light.Light[cap-GL_LIGHT0]);
         }
         else {
            remove_from_list(&ctx->Light.Light[cap-GL_LIGHT0]);
         }
         break;
      case GL_LIGHTING:
         if (ctx->Light.Enabled == state)
            return;
         FLUSH_VERTICES(ctx, _NEW_LIGHT);
         ctx->Light.Enabled = state;
         if (ctx->Light.Enabled && ctx->Light.Model.TwoSide)
            ctx->_TriangleCaps |= DD_TRI_LIGHT_TWOSIDE;
         else
            ctx->_TriangleCaps &= ~DD_TRI_LIGHT_TWOSIDE;
         break;
      case GL_LINE_SMOOTH:
         if (ctx->Line.SmoothFlag == state)
            return;
         FLUSH_VERTICES(ctx, _NEW_LINE);
         ctx->Line.SmoothFlag = state;
         ctx->_TriangleCaps ^= DD_LINE_SMOOTH;
         break;
      case GL_LINE_STIPPLE:
         if (ctx->Line.StippleFlag == state)
            return;
         FLUSH_VERTICES(ctx, _NEW_LINE);
         ctx->Line.StippleFlag = state;
         ctx->_TriangleCaps ^= DD_LINE_STIPPLE;
         break;
      case GL_INDEX_LOGIC_OP:
         if (ctx->Color.IndexLogicOpEnabled == state)
            return;
         FLUSH_VERTICES(ctx, _NEW_COLOR);
         ctx->Color.IndexLogicOpEnabled = state;
         break;
      case GL_COLOR_LOGIC_OP:
         if (ctx->Color.ColorLogicOpEnabled == state)
            return;
         FLUSH_VERTICES(ctx, _NEW_COLOR);
         ctx->Color.ColorLogicOpEnabled = state;
         break;
      case GL_MAP1_COLOR_4:
         if (ctx->Eval.Map1Color4 == state)
            return;
         FLUSH_VERTICES(ctx, _NEW_EVAL);
         ctx->Eval.Map1Color4 = state;
         break;
      case GL_MAP1_INDEX:
         if (ctx->Eval.Map1Index == state)
            return;
         FLUSH_VERTICES(ctx, _NEW_EVAL);
         ctx->Eval.Map1Index = state;
         break;
      case GL_MAP1_NORMAL:
         if (ctx->Eval.Map1Normal == state)
            return;
         FLUSH_VERTICES(ctx, _NEW_EVAL);
         ctx->Eval.Map1Normal = state;
         break;
      case GL_MAP1_TEXTURE_COORD_1:
         if (ctx->Eval.Map1TextureCoord1 == state)
            return;
         FLUSH_VERTICES(ctx, _NEW_EVAL);
         ctx->Eval.Map1TextureCoord1 = state;
         break;
      case GL_MAP1_TEXTURE_COORD_2:
         if (ctx->Eval.Map1TextureCoord2 == state)
            return;
         FLUSH_VERTICES(ctx, _NEW_EVAL);
         ctx->Eval.Map1TextureCoord2 = state;
         break;
      case GL_MAP1_TEXTURE_COORD_3:
         if (ctx->Eval.Map1TextureCoord3 == state)
            return;
         FLUSH_VERTICES(ctx, _NEW_EVAL);
         ctx->Eval.Map1TextureCoord3 = state;
         break;
      case GL_MAP1_TEXTURE_COORD_4:
         if (ctx->Eval.Map1TextureCoord4 == state)
            return;
         FLUSH_VERTICES(ctx, _NEW_EVAL);
         ctx->Eval.Map1TextureCoord4 = state;
         break;
      case GL_MAP1_VERTEX_3:
         if (ctx->Eval.Map1Vertex3 == state)
            return;
         FLUSH_VERTICES(ctx, _NEW_EVAL);
         ctx->Eval.Map1Vertex3 = state;
         break;
      case GL_MAP1_VERTEX_4:
         if (ctx->Eval.Map1Vertex4 == state)
            return;
         FLUSH_VERTICES(ctx, _NEW_EVAL);
         ctx->Eval.Map1Vertex4 = state;
         break;
      case GL_MAP2_COLOR_4:
         if (ctx->Eval.Map2Color4 == state)
            return;
         FLUSH_VERTICES(ctx, _NEW_EVAL);
         ctx->Eval.Map2Color4 = state;
         break;
      case GL_MAP2_INDEX:
         if (ctx->Eval.Map2Index == state)
            return;
         FLUSH_VERTICES(ctx, _NEW_EVAL);
         ctx->Eval.Map2Index = state;
         break;
      case GL_MAP2_NORMAL:
         if (ctx->Eval.Map2Normal == state)
            return;
         FLUSH_VERTICES(ctx, _NEW_EVAL);
         ctx->Eval.Map2Normal = state;
         break;
      case GL_MAP2_TEXTURE_COORD_1:
         if (ctx->Eval.Map2TextureCoord1 == state)
            return;
         FLUSH_VERTICES(ctx, _NEW_EVAL);
         ctx->Eval.Map2TextureCoord1 = state;
         break;
      case GL_MAP2_TEXTURE_COORD_2:
         if (ctx->Eval.Map2TextureCoord2 == state)
            return;
         FLUSH_VERTICES(ctx, _NEW_EVAL);
         ctx->Eval.Map2TextureCoord2 = state;
         break;
      case GL_MAP2_TEXTURE_COORD_3:
         if (ctx->Eval.Map2TextureCoord3 == state)
            return;
         FLUSH_VERTICES(ctx, _NEW_EVAL);
         ctx->Eval.Map2TextureCoord3 = state;
         break;
      case GL_MAP2_TEXTURE_COORD_4:
         if (ctx->Eval.Map2TextureCoord4 == state)
            return;
         FLUSH_VERTICES(ctx, _NEW_EVAL);
         ctx->Eval.Map2TextureCoord4 = state;
         break;
      case GL_MAP2_VERTEX_3:
         if (ctx->Eval.Map2Vertex3 == state)
            return;
         FLUSH_VERTICES(ctx, _NEW_EVAL);
         ctx->Eval.Map2Vertex3 = state;
         break;
      case GL_MAP2_VERTEX_4:
         if (ctx->Eval.Map2Vertex4 == state)
            return;
         FLUSH_VERTICES(ctx, _NEW_EVAL);
         ctx->Eval.Map2Vertex4 = state;
         break;
      case GL_NORMALIZE:
         if (ctx->Transform.Normalize == state)
            return;
         FLUSH_VERTICES(ctx, _NEW_TRANSFORM);
         ctx->Transform.Normalize = state;
         break;
      case GL_POINT_SMOOTH:
         if (ctx->Point.SmoothFlag == state)
            return;
         FLUSH_VERTICES(ctx, _NEW_POINT);
         ctx->Point.SmoothFlag = state;
         ctx->_TriangleCaps ^= DD_POINT_SMOOTH;
         break;
      case GL_POLYGON_SMOOTH:
         if (ctx->Polygon.SmoothFlag == state)
            return;
         FLUSH_VERTICES(ctx, _NEW_POLYGON);
         ctx->Polygon.SmoothFlag = state;
         ctx->_TriangleCaps ^= DD_TRI_SMOOTH;
         break;
      case GL_POLYGON_STIPPLE:
         if (ctx->Polygon.StippleFlag == state)
            return;
         FLUSH_VERTICES(ctx, _NEW_POLYGON);
         ctx->Polygon.StippleFlag = state;
         ctx->_TriangleCaps ^= DD_TRI_STIPPLE;
         break;
      case GL_POLYGON_OFFSET_POINT:
         if (ctx->Polygon.OffsetPoint == state)
            return;
         FLUSH_VERTICES(ctx, _NEW_POLYGON);
         ctx->Polygon.OffsetPoint = state;
         break;
      case GL_POLYGON_OFFSET_LINE:
         if (ctx->Polygon.OffsetLine == state)
            return;
         FLUSH_VERTICES(ctx, _NEW_POLYGON);
         ctx->Polygon.OffsetLine = state;
         break;
      case GL_POLYGON_OFFSET_FILL:
         if (ctx->Polygon.OffsetFill == state)
            return;
         FLUSH_VERTICES(ctx, _NEW_POLYGON);
         ctx->Polygon.OffsetFill = state;
         break;
      case GL_RESCALE_NORMAL_EXT:
         if (ctx->Transform.RescaleNormals == state)
            return;
         FLUSH_VERTICES(ctx, _NEW_TRANSFORM);
         ctx->Transform.RescaleNormals = state;
         break;
      case GL_SCISSOR_TEST:
         if (ctx->Scissor.Enabled == state)
            return;
         FLUSH_VERTICES(ctx, _NEW_SCISSOR);
         ctx->Scissor.Enabled = state;
         break;
      case GL_STENCIL_TEST:
         if (ctx->Stencil.Enabled == state)
            return;
         FLUSH_VERTICES(ctx, _NEW_STENCIL);
         ctx->Stencil.Enabled = state;
         break;
      case GL_TEXTURE_1D:
         if (!enable_texture(ctx, state, TEXTURE_1D_BIT)) {
            return;
         }
         break;
      case GL_TEXTURE_2D:
         if (!enable_texture(ctx, state, TEXTURE_2D_BIT)) {
            return;
         }
         break;
      case GL_TEXTURE_3D:
         if (!enable_texture(ctx, state, TEXTURE_3D_BIT)) {
            return;
         }
         break;
      case GL_TEXTURE_GEN_S:
      case GL_TEXTURE_GEN_T:
      case GL_TEXTURE_GEN_R:
      case GL_TEXTURE_GEN_Q:
         {
            struct gl_texture_unit *texUnit = get_texcoord_unit(ctx);
            if (texUnit) {
               GLbitfield coordBit = S_BIT << (cap - GL_TEXTURE_GEN_S);
               GLbitfield newenabled = texUnit->TexGenEnabled & ~coordBit;
               if (state)
                  newenabled |= coordBit;
               if (texUnit->TexGenEnabled == newenabled)
                  return;
               FLUSH_VERTICES(ctx, _NEW_TEXTURE);
               texUnit->TexGenEnabled = newenabled;
            }
         }
         break;

#if FEATURE_ES1
      case GL_TEXTURE_GEN_STR_OES:
	 /* disable S, T, and R at the same time */
	 {
            struct gl_texture_unit *texUnit = get_texcoord_unit(ctx);
            if (texUnit) {
               GLuint newenabled =
		  texUnit->TexGenEnabled & ~STR_BITS;
               if (state)
                  newenabled |= STR_BITS;
               if (texUnit->TexGenEnabled == newenabled)
                  return;
               FLUSH_VERTICES(ctx, _NEW_TEXTURE);
               texUnit->TexGenEnabled = newenabled;
            }
         }
         break;
#endif

      /* client-side state */
      case GL_VERTEX_ARRAY:
      case GL_NORMAL_ARRAY:
      case GL_COLOR_ARRAY:
      case GL_INDEX_ARRAY:
      case GL_TEXTURE_COORD_ARRAY:
      case GL_EDGE_FLAG_ARRAY:
      case GL_FOG_COORDINATE_ARRAY_EXT:
      case GL_SECONDARY_COLOR_ARRAY_EXT:
      case GL_POINT_SIZE_ARRAY_OES:
         client_state( ctx, cap, state );
         return;

      /* GL_ARB_texture_cube_map */
      case GL_TEXTURE_CUBE_MAP_ARB:
         CHECK_EXTENSION(ARB_texture_cube_map, cap);
         if (!enable_texture(ctx, state, TEXTURE_CUBE_BIT)) {
            return;
         }
         break;

      /* GL_EXT_secondary_color */
      case GL_COLOR_SUM_EXT:
         CHECK_EXTENSION2(EXT_secondary_color, ARB_vertex_program, cap);
         if (ctx->Fog.ColorSumEnabled == state)
            return;
         FLUSH_VERTICES(ctx, _NEW_FOG);
         ctx->Fog.ColorSumEnabled = state;
         break;

      /* GL_ARB_multisample */
      case GL_MULTISAMPLE_ARB:
         if (ctx->Multisample.Enabled == state)
            return;
         FLUSH_VERTICES(ctx, _NEW_MULTISAMPLE);
         ctx->Multisample.Enabled = state;
         break;
      case GL_SAMPLE_ALPHA_TO_COVERAGE_ARB:
         if (ctx->Multisample.SampleAlphaToCoverage == state)
            return;
         FLUSH_VERTICES(ctx, _NEW_MULTISAMPLE);
         ctx->Multisample.SampleAlphaToCoverage = state;
         break;
      case GL_SAMPLE_ALPHA_TO_ONE_ARB:
         if (ctx->Multisample.SampleAlphaToOne == state)
            return;
         FLUSH_VERTICES(ctx, _NEW_MULTISAMPLE);
         ctx->Multisample.SampleAlphaToOne = state;
         break;
      case GL_SAMPLE_COVERAGE_ARB:
         if (ctx->Multisample.SampleCoverage == state)
            return;
         FLUSH_VERTICES(ctx, _NEW_MULTISAMPLE);
         ctx->Multisample.SampleCoverage = state;
         break;
      case GL_SAMPLE_COVERAGE_INVERT_ARB:
         if (ctx->Multisample.SampleCoverageInvert == state)
            return;
         FLUSH_VERTICES(ctx, _NEW_MULTISAMPLE);
         ctx->Multisample.SampleCoverageInvert = state;
         break;

      /* GL_IBM_rasterpos_clip */
      case GL_RASTER_POSITION_UNCLIPPED_IBM:
         CHECK_EXTENSION(IBM_rasterpos_clip, cap);
         if (ctx->Transform.RasterPositionUnclipped == state)
            return;
         FLUSH_VERTICES(ctx, _NEW_TRANSFORM);
         ctx->Transform.RasterPositionUnclipped = state;
         break;

      /* GL_NV_point_sprite */
      case GL_POINT_SPRITE_NV:
         CHECK_EXTENSION2(NV_point_sprite, ARB_point_sprite, cap);
         if (ctx->Point.PointSprite == state)
            return;
         FLUSH_VERTICES(ctx, _NEW_POINT);
         ctx->Point.PointSprite = state;
         break;

#if FEATURE_NV_vertex_program || FEATURE_ARB_vertex_program
      case GL_VERTEX_PROGRAM_ARB:
         CHECK_EXTENSION2(ARB_vertex_program, NV_vertex_program, cap);
         if (ctx->VertexProgram.Enabled == state)
            return;
         FLUSH_VERTICES(ctx, _NEW_PROGRAM); 
         ctx->VertexProgram.Enabled = state;
         break;
      case GL_VERTEX_PROGRAM_POINT_SIZE_ARB:
         CHECK_EXTENSION2(ARB_vertex_program, NV_vertex_program, cap);
         if (ctx->VertexProgram.PointSizeEnabled == state)
            return;
         FLUSH_VERTICES(ctx, _NEW_PROGRAM);
         ctx->VertexProgram.PointSizeEnabled = state;
         break;
      case GL_VERTEX_PROGRAM_TWO_SIDE_ARB:
         CHECK_EXTENSION2(ARB_vertex_program, NV_vertex_program, cap);
         if (ctx->VertexProgram.TwoSideEnabled == state)
            return;
         FLUSH_VERTICES(ctx, _NEW_PROGRAM); 
         ctx->VertexProgram.TwoSideEnabled = state;
         break;
#endif
#if FEATURE_NV_vertex_program
      case GL_MAP1_VERTEX_ATTRIB0_4_NV:
      case GL_MAP1_VERTEX_ATTRIB1_4_NV:
      case GL_MAP1_VERTEX_ATTRIB2_4_NV:
      case GL_MAP1_VERTEX_ATTRIB3_4_NV:
      case GL_MAP1_VERTEX_ATTRIB4_4_NV:
      case GL_MAP1_VERTEX_ATTRIB5_4_NV:
      case GL_MAP1_VERTEX_ATTRIB6_4_NV:
      case GL_MAP1_VERTEX_ATTRIB7_4_NV:
      case GL_MAP1_VERTEX_ATTRIB8_4_NV:
      case GL_MAP1_VERTEX_ATTRIB9_4_NV:
      case GL_MAP1_VERTEX_ATTRIB10_4_NV:
      case GL_MAP1_VERTEX_ATTRIB11_4_NV:
      case GL_MAP1_VERTEX_ATTRIB12_4_NV:
      case GL_MAP1_VERTEX_ATTRIB13_4_NV:
      case GL_MAP1_VERTEX_ATTRIB14_4_NV:
      case GL_MAP1_VERTEX_ATTRIB15_4_NV:
         CHECK_EXTENSION(NV_vertex_program, cap);
         {
            const GLuint map = (GLuint) (cap - GL_MAP1_VERTEX_ATTRIB0_4_NV);
            FLUSH_VERTICES(ctx, _NEW_EVAL);
            ctx->Eval.Map1Attrib[map] = state;
         }
         break;
      case GL_MAP2_VERTEX_ATTRIB0_4_NV:
      case GL_MAP2_VERTEX_ATTRIB1_4_NV:
      case GL_MAP2_VERTEX_ATTRIB2_4_NV:
      case GL_MAP2_VERTEX_ATTRIB3_4_NV:
      case GL_MAP2_VERTEX_ATTRIB4_4_NV:
      case GL_MAP2_VERTEX_ATTRIB5_4_NV:
      case GL_MAP2_VERTEX_ATTRIB6_4_NV:
      case GL_MAP2_VERTEX_ATTRIB7_4_NV:
      case GL_MAP2_VERTEX_ATTRIB8_4_NV:
      case GL_MAP2_VERTEX_ATTRIB9_4_NV:
      case GL_MAP2_VERTEX_ATTRIB10_4_NV:
      case GL_MAP2_VERTEX_ATTRIB11_4_NV:
      case GL_MAP2_VERTEX_ATTRIB12_4_NV:
      case GL_MAP2_VERTEX_ATTRIB13_4_NV:
      case GL_MAP2_VERTEX_ATTRIB14_4_NV:
      case GL_MAP2_VERTEX_ATTRIB15_4_NV:
         CHECK_EXTENSION(NV_vertex_program, cap);
         {
            const GLuint map = (GLuint) (cap - GL_MAP2_VERTEX_ATTRIB0_4_NV);
            FLUSH_VERTICES(ctx, _NEW_EVAL);
            ctx->Eval.Map2Attrib[map] = state;
         }
         break;
#endif /* FEATURE_NV_vertex_program */

#if FEATURE_NV_fragment_program
      case GL_FRAGMENT_PROGRAM_NV:
         CHECK_EXTENSION(NV_fragment_program, cap);
         if (ctx->FragmentProgram.Enabled == state)
            return;
         FLUSH_VERTICES(ctx, _NEW_PROGRAM);
         ctx->FragmentProgram.Enabled = state;
         break;
#endif /* FEATURE_NV_fragment_program */

      /* GL_NV_texture_rectangle */
      case GL_TEXTURE_RECTANGLE_NV:
         CHECK_EXTENSION(NV_texture_rectangle, cap);
         if (!enable_texture(ctx, state, TEXTURE_RECT_BIT)) {
            return;
         }
         break;

      /* GL_EXT_stencil_two_side */
      case GL_STENCIL_TEST_TWO_SIDE_EXT:
         CHECK_EXTENSION(EXT_stencil_two_side, cap);
         if (ctx->Stencil.TestTwoSide == state)
            return;
         FLUSH_VERTICES(ctx, _NEW_STENCIL);
         ctx->Stencil.TestTwoSide = state;
         if (state) {
            ctx->Stencil._BackFace = 2;
            ctx->_TriangleCaps |= DD_TRI_TWOSTENCIL;
         } else {
            ctx->Stencil._BackFace = 1;
            ctx->_TriangleCaps &= ~DD_TRI_TWOSTENCIL;
         }
         break;

#if FEATURE_ARB_fragment_program
      case GL_FRAGMENT_PROGRAM_ARB:
         CHECK_EXTENSION(ARB_fragment_program, cap);
         if (ctx->FragmentProgram.Enabled == state)
            return;
         FLUSH_VERTICES(ctx, _NEW_PROGRAM);
         ctx->FragmentProgram.Enabled = state;
         break;
#endif /* FEATURE_ARB_fragment_program */

      /* GL_EXT_depth_bounds_test */
      case GL_DEPTH_BOUNDS_TEST_EXT:
         CHECK_EXTENSION(EXT_depth_bounds_test, cap);
         if (ctx->Depth.BoundsTest == state)
            return;
         FLUSH_VERTICES(ctx, _NEW_DEPTH);
         ctx->Depth.BoundsTest = state;
         break;

      case GL_DEPTH_CLAMP:
         if (ctx->Transform.DepthClamp == state)
            return;
	 CHECK_EXTENSION(ARB_depth_clamp, cap);
         FLUSH_VERTICES(ctx, _NEW_TRANSFORM);
	 ctx->Transform.DepthClamp = state;
	 break;

#if FEATURE_ATI_fragment_shader
      case GL_FRAGMENT_SHADER_ATI:
        CHECK_EXTENSION(ATI_fragment_shader, cap);
	if (ctx->ATIFragmentShader.Enabled == state)
	  return;
	FLUSH_VERTICES(ctx, _NEW_PROGRAM);
	ctx->ATIFragmentShader.Enabled = state;
        break;
#endif

      /* GL_MESA_texture_array */
      case GL_TEXTURE_1D_ARRAY_EXT:
         CHECK_EXTENSION(MESA_texture_array, cap);
         if (!enable_texture(ctx, state, TEXTURE_1D_ARRAY_BIT)) {
            return;
         }
         break;

      case GL_TEXTURE_2D_ARRAY_EXT:
         CHECK_EXTENSION(MESA_texture_array, cap);
         if (!enable_texture(ctx, state, TEXTURE_2D_ARRAY_BIT)) {
            return;
         }
         break;

      case GL_TEXTURE_CUBE_MAP_SEAMLESS:
	 CHECK_EXTENSION(ARB_seamless_cube_map, cap);
	 if (ctx->Texture.CubeMapSeamless != state) {
	    FLUSH_VERTICES(ctx, _NEW_TEXTURE);
	    ctx->Texture.CubeMapSeamless = state;
	 }
	 break;

#if FEATURE_EXT_transform_feedback
      case GL_RASTERIZER_DISCARD:
	 CHECK_EXTENSION(EXT_transform_feedback, cap);
         if (ctx->TransformFeedback.RasterDiscard != state) {
            FLUSH_VERTICES(ctx, _NEW_TRANSFORM);
            ctx->TransformFeedback.RasterDiscard = state;
         }
         break;
#endif

      /* GL 3.1 primitive restart.  Note: this enum is different from
       * GL_PRIMITIVE_RESTART_NV (which is client state).
       */
      case GL_PRIMITIVE_RESTART:
         if (ctx->VersionMajor * 10 + ctx->VersionMinor < 31) {
            goto invalid_enum_error;
         }
         if (ctx->Array.PrimitiveRestart != state) {
            FLUSH_VERTICES(ctx, _NEW_TRANSFORM);
            ctx->Array.PrimitiveRestart = state;
         }
         break;

      /* GL3.0 - GL_framebuffer_sRGB */
      case GL_FRAMEBUFFER_SRGB_EXT:
         CHECK_EXTENSION(EXT_framebuffer_sRGB, cap);
         FLUSH_VERTICES(ctx, _NEW_BUFFERS);
         ctx->Color.sRGBEnabled = state;
         break;

      default:
         goto invalid_enum_error;
   }

   if (ctx->Driver.Enable) {
      ctx->Driver.Enable( ctx, cap, state );
   }

   return;

invalid_enum_error:
   _mesa_error(ctx, GL_INVALID_ENUM, "gl%s(0x%x)",
               state ? "Enable" : "Disable", cap);
}


/**
 * Enable GL capability.  Called by glEnable()
 * \param cap  state to enable.
 */
void GLAPIENTRY
_mesa_Enable( GLenum cap )
{
   GET_CURRENT_CONTEXT(ctx);
   ASSERT_OUTSIDE_BEGIN_END(ctx);

   _mesa_set_enable( ctx, cap, GL_TRUE );
}


/**
 * Disable GL capability.  Called by glDisable()
 * \param cap  state to disable.
 */
void GLAPIENTRY
_mesa_Disable( GLenum cap )
{
   GET_CURRENT_CONTEXT(ctx);
   ASSERT_OUTSIDE_BEGIN_END(ctx);

   _mesa_set_enable( ctx, cap, GL_FALSE );
}



/**
 * Enable/disable an indexed state var.
 */
void
_mesa_set_enablei(struct gl_context *ctx, GLenum cap,
                  GLuint index, GLboolean state)
{
   ASSERT(state == 0 || state == 1);
   switch (cap) {
   case GL_BLEND:
      if (!ctx->Extensions.EXT_draw_buffers2) {
         goto invalid_enum_error;
      }
      if (index >= ctx->Const.MaxDrawBuffers) {
         _mesa_error(ctx, GL_INVALID_VALUE, "%s(index=%u)",
                     state ? "glEnableIndexed" : "glDisableIndexed", index);
         return;
      }
      if (((ctx->Color.BlendEnabled >> index) & 1) != state) {
         FLUSH_VERTICES(ctx, _NEW_COLOR);
         if (state)
            ctx->Color.BlendEnabled |= (1 << index);
         else
            ctx->Color.BlendEnabled &= ~(1 << index);
      }
      break;
   default:
      goto invalid_enum_error;
   }
   return;

invalid_enum_error:
    _mesa_error(ctx, GL_INVALID_ENUM, "%s(cap=%s)",
                state ? "glEnablei" : "glDisablei",
                _mesa_lookup_enum_by_nr(cap));
}


void GLAPIENTRY
_mesa_DisableIndexed( GLenum cap, GLuint index )
{
   GET_CURRENT_CONTEXT(ctx);
   ASSERT_OUTSIDE_BEGIN_END(ctx);
   _mesa_set_enablei(ctx, cap, index, GL_FALSE);
}


void GLAPIENTRY
_mesa_EnableIndexed( GLenum cap, GLuint index )
{
   GET_CURRENT_CONTEXT(ctx);
   ASSERT_OUTSIDE_BEGIN_END(ctx);
   _mesa_set_enablei(ctx, cap, index, GL_TRUE);
}


GLboolean GLAPIENTRY
_mesa_IsEnabledIndexed( GLenum cap, GLuint index )
{
   GET_CURRENT_CONTEXT(ctx);
   switch (cap) {
   case GL_BLEND:
      if (index >= ctx->Const.MaxDrawBuffers) {
         _mesa_error(ctx, GL_INVALID_VALUE, "glIsEnabledIndexed(index=%u)",
                     index);
         return GL_FALSE;
      }
      return (ctx->Color.BlendEnabled >> index) & 1;
   default:
      _mesa_error(ctx, GL_INVALID_ENUM, "glIsEnabledIndexed(cap=%s)",
                  _mesa_lookup_enum_by_nr(cap));
      return GL_FALSE;
   }
}




#undef CHECK_EXTENSION
#define CHECK_EXTENSION(EXTNAME)			\
   if (!ctx->Extensions.EXTNAME) {			\
      goto invalid_enum_error;				\
   }

#undef CHECK_EXTENSION2
#define CHECK_EXTENSION2(EXT1, EXT2)				\
   if (!ctx->Extensions.EXT1 && !ctx->Extensions.EXT2) {	\
      goto invalid_enum_error;					\
   }


/**
 * Helper function to determine whether a texture target is enabled.
 */
static GLboolean
is_texture_enabled(struct gl_context *ctx, GLbitfield bit)
{
   const struct gl_texture_unit *const texUnit =
       &ctx->Texture.Unit[ctx->Texture.CurrentUnit];
   return (texUnit->Enabled & bit) ? GL_TRUE : GL_FALSE;
}


/**
 * Return simple enable/disable state.
 *
 * \param cap  state variable to query.
 *
 * Returns the state of the specified capability from the current GL context.
 * For the capabilities associated with extensions verifies that those
 * extensions are effectively present before reporting.
 */
GLboolean GLAPIENTRY
_mesa_IsEnabled( GLenum cap )
{
   GET_CURRENT_CONTEXT(ctx);
   switch (cap) {
      case GL_ALPHA_TEST:
         return ctx->Color.AlphaEnabled;
      case GL_AUTO_NORMAL:
	 return ctx->Eval.AutoNormal;
      case GL_BLEND:
         return ctx->Color.BlendEnabled & 1;  /* return state for buffer[0] */
      case GL_CLIP_PLANE0:
      case GL_CLIP_PLANE1:
      case GL_CLIP_PLANE2:
      case GL_CLIP_PLANE3:
      case GL_CLIP_PLANE4:
      case GL_CLIP_PLANE5:
	 return (ctx->Transform.ClipPlanesEnabled >> (cap - GL_CLIP_PLANE0)) & 1;
      case GL_COLOR_MATERIAL:
	 return ctx->Light.ColorMaterialEnabled;
      case GL_CULL_FACE:
         return ctx->Polygon.CullFlag;
      case GL_DEPTH_TEST:
         return ctx->Depth.Test;
      case GL_DITHER:
	 return ctx->Color.DitherFlag;
      case GL_FOG:
	 return ctx->Fog.Enabled;
      case GL_LIGHTING:
         return ctx->Light.Enabled;
      case GL_LIGHT0:
      case GL_LIGHT1:
      case GL_LIGHT2:
      case GL_LIGHT3:
      case GL_LIGHT4:
      case GL_LIGHT5:
      case GL_LIGHT6:
      case GL_LIGHT7:
         return ctx->Light.Light[cap-GL_LIGHT0].Enabled;
      case GL_LINE_SMOOTH:
	 return ctx->Line.SmoothFlag;
      case GL_LINE_STIPPLE:
	 return ctx->Line.StippleFlag;
      case GL_INDEX_LOGIC_OP:
	 return ctx->Color.IndexLogicOpEnabled;
      case GL_COLOR_LOGIC_OP:
	 return ctx->Color.ColorLogicOpEnabled;
      case GL_MAP1_COLOR_4:
	 return ctx->Eval.Map1Color4;
      case GL_MAP1_INDEX:
	 return ctx->Eval.Map1Index;
      case GL_MAP1_NORMAL:
	 return ctx->Eval.Map1Normal;
      case GL_MAP1_TEXTURE_COORD_1:
	 return ctx->Eval.Map1TextureCoord1;
      case GL_MAP1_TEXTURE_COORD_2:
	 return ctx->Eval.Map1TextureCoord2;
      case GL_MAP1_TEXTURE_COORD_3:
	 return ctx->Eval.Map1TextureCoord3;
      case GL_MAP1_TEXTURE_COORD_4:
	 return ctx->Eval.Map1TextureCoord4;
      case GL_MAP1_VERTEX_3:
	 return ctx->Eval.Map1Vertex3;
      case GL_MAP1_VERTEX_4:
	 return ctx->Eval.Map1Vertex4;
      case GL_MAP2_COLOR_4:
	 return ctx->Eval.Map2Color4;
      case GL_MAP2_INDEX:
	 return ctx->Eval.Map2Index;
      case GL_MAP2_NORMAL:
	 return ctx->Eval.Map2Normal;
      case GL_MAP2_TEXTURE_COORD_1:
	 return ctx->Eval.Map2TextureCoord1;
      case GL_MAP2_TEXTURE_COORD_2:
	 return ctx->Eval.Map2TextureCoord2;
      case GL_MAP2_TEXTURE_COORD_3:
	 return ctx->Eval.Map2TextureCoord3;
      case GL_MAP2_TEXTURE_COORD_4:
	 return ctx->Eval.Map2TextureCoord4;
      case GL_MAP2_VERTEX_3:
	 return ctx->Eval.Map2Vertex3;
      case GL_MAP2_VERTEX_4:
	 return ctx->Eval.Map2Vertex4;
      case GL_NORMALIZE:
	 return ctx->Transform.Normalize;
      case GL_POINT_SMOOTH:
	 return ctx->Point.SmoothFlag;
      case GL_POLYGON_SMOOTH:
	 return ctx->Polygon.SmoothFlag;
      case GL_POLYGON_STIPPLE:
	 return ctx->Polygon.StippleFlag;
      case GL_POLYGON_OFFSET_POINT:
	 return ctx->Polygon.OffsetPoint;
      case GL_POLYGON_OFFSET_LINE:
	 return ctx->Polygon.OffsetLine;
      case GL_POLYGON_OFFSET_FILL:
	 return ctx->Polygon.OffsetFill;
      case GL_RESCALE_NORMAL_EXT:
         return ctx->Transform.RescaleNormals;
      case GL_SCISSOR_TEST:
	 return ctx->Scissor.Enabled;
      case GL_STENCIL_TEST:
	 return ctx->Stencil.Enabled;
      case GL_TEXTURE_1D:
         return is_texture_enabled(ctx, TEXTURE_1D_BIT);
      case GL_TEXTURE_2D:
         return is_texture_enabled(ctx, TEXTURE_2D_BIT);
      case GL_TEXTURE_3D:
         return is_texture_enabled(ctx, TEXTURE_3D_BIT);
      case GL_TEXTURE_GEN_S:
      case GL_TEXTURE_GEN_T:
      case GL_TEXTURE_GEN_R:
      case GL_TEXTURE_GEN_Q:
         {
            const struct gl_texture_unit *texUnit = get_texcoord_unit(ctx);
            if (texUnit) {
               GLbitfield coordBit = S_BIT << (cap - GL_TEXTURE_GEN_S);
               return (texUnit->TexGenEnabled & coordBit) ? GL_TRUE : GL_FALSE;
            }
         }
         return GL_FALSE;
#if FEATURE_ES1
      case GL_TEXTURE_GEN_STR_OES:
	 {
            const struct gl_texture_unit *texUnit = get_texcoord_unit(ctx);
            if (texUnit) {
               return (texUnit->TexGenEnabled & STR_BITS) == STR_BITS
                  ? GL_TRUE : GL_FALSE;
            }
         }
#endif

      /* client-side state */
      case GL_VERTEX_ARRAY:
         return (ctx->Array.ArrayObj->Vertex.Enabled != 0);
      case GL_NORMAL_ARRAY:
         return (ctx->Array.ArrayObj->Normal.Enabled != 0);
      case GL_COLOR_ARRAY:
         return (ctx->Array.ArrayObj->Color.Enabled != 0);
      case GL_INDEX_ARRAY:
         return (ctx->Array.ArrayObj->Index.Enabled != 0);
      case GL_TEXTURE_COORD_ARRAY:
         return (ctx->Array.ArrayObj->TexCoord[ctx->Array.ActiveTexture]
                 .Enabled != 0);
      case GL_EDGE_FLAG_ARRAY:
         return (ctx->Array.ArrayObj->EdgeFlag.Enabled != 0);
      case GL_FOG_COORDINATE_ARRAY_EXT:
         CHECK_EXTENSION(EXT_fog_coord);
         return (ctx->Array.ArrayObj->FogCoord.Enabled != 0);
      case GL_SECONDARY_COLOR_ARRAY_EXT:
         CHECK_EXTENSION(EXT_secondary_color);
         return (ctx->Array.ArrayObj->SecondaryColor.Enabled != 0);
#if FEATURE_point_size_array
      case GL_POINT_SIZE_ARRAY_OES:
         return (ctx->Array.ArrayObj->PointSize.Enabled != 0);
#endif

      /* GL_ARB_texture_cube_map */
      case GL_TEXTURE_CUBE_MAP_ARB:
         CHECK_EXTENSION(ARB_texture_cube_map);
         return is_texture_enabled(ctx, TEXTURE_CUBE_BIT);

      /* GL_EXT_secondary_color */
      case GL_COLOR_SUM_EXT:
         CHECK_EXTENSION2(EXT_secondary_color, ARB_vertex_program);
         return ctx->Fog.ColorSumEnabled;

      /* GL_ARB_multisample */
      case GL_MULTISAMPLE_ARB:
         return ctx->Multisample.Enabled;
      case GL_SAMPLE_ALPHA_TO_COVERAGE_ARB:
         return ctx->Multisample.SampleAlphaToCoverage;
      case GL_SAMPLE_ALPHA_TO_ONE_ARB:
         return ctx->Multisample.SampleAlphaToOne;
      case GL_SAMPLE_COVERAGE_ARB:
         return ctx->Multisample.SampleCoverage;
      case GL_SAMPLE_COVERAGE_INVERT_ARB:
         return ctx->Multisample.SampleCoverageInvert;

      /* GL_IBM_rasterpos_clip */
      case GL_RASTER_POSITION_UNCLIPPED_IBM:
         CHECK_EXTENSION(IBM_rasterpos_clip);
         return ctx->Transform.RasterPositionUnclipped;

      /* GL_NV_point_sprite */
      case GL_POINT_SPRITE_NV:
         CHECK_EXTENSION2(NV_point_sprite, ARB_point_sprite)
         return ctx->Point.PointSprite;

#if FEATURE_NV_vertex_program || FEATURE_ARB_vertex_program
      case GL_VERTEX_PROGRAM_ARB:
         CHECK_EXTENSION2(ARB_vertex_program, NV_vertex_program);
         return ctx->VertexProgram.Enabled;
      case GL_VERTEX_PROGRAM_POINT_SIZE_ARB:
         CHECK_EXTENSION2(ARB_vertex_program, NV_vertex_program);
         return ctx->VertexProgram.PointSizeEnabled;
      case GL_VERTEX_PROGRAM_TWO_SIDE_ARB:
         CHECK_EXTENSION2(ARB_vertex_program, NV_vertex_program);
         return ctx->VertexProgram.TwoSideEnabled;
#endif
#if FEATURE_NV_vertex_program
      case GL_VERTEX_ATTRIB_ARRAY0_NV:
      case GL_VERTEX_ATTRIB_ARRAY1_NV:
      case GL_VERTEX_ATTRIB_ARRAY2_NV:
      case GL_VERTEX_ATTRIB_ARRAY3_NV:
      case GL_VERTEX_ATTRIB_ARRAY4_NV:
      case GL_VERTEX_ATTRIB_ARRAY5_NV:
      case GL_VERTEX_ATTRIB_ARRAY6_NV:
      case GL_VERTEX_ATTRIB_ARRAY7_NV:
      case GL_VERTEX_ATTRIB_ARRAY8_NV:
      case GL_VERTEX_ATTRIB_ARRAY9_NV:
      case GL_VERTEX_ATTRIB_ARRAY10_NV:
      case GL_VERTEX_ATTRIB_ARRAY11_NV:
      case GL_VERTEX_ATTRIB_ARRAY12_NV:
      case GL_VERTEX_ATTRIB_ARRAY13_NV:
      case GL_VERTEX_ATTRIB_ARRAY14_NV:
      case GL_VERTEX_ATTRIB_ARRAY15_NV:
         CHECK_EXTENSION(NV_vertex_program);
         {
            GLint n = (GLint) cap - GL_VERTEX_ATTRIB_ARRAY0_NV;
            ASSERT(n < Elements(ctx->Array.ArrayObj->VertexAttrib));
            return (ctx->Array.ArrayObj->VertexAttrib[n].Enabled != 0);
         }
      case GL_MAP1_VERTEX_ATTRIB0_4_NV:
      case GL_MAP1_VERTEX_ATTRIB1_4_NV:
      case GL_MAP1_VERTEX_ATTRIB2_4_NV:
      case GL_MAP1_VERTEX_ATTRIB3_4_NV:
      case GL_MAP1_VERTEX_ATTRIB4_4_NV:
      case GL_MAP1_VERTEX_ATTRIB5_4_NV:
      case GL_MAP1_VERTEX_ATTRIB6_4_NV:
      case GL_MAP1_VERTEX_ATTRIB7_4_NV:
      case GL_MAP1_VERTEX_ATTRIB8_4_NV:
      case GL_MAP1_VERTEX_ATTRIB9_4_NV:
      case GL_MAP1_VERTEX_ATTRIB10_4_NV:
      case GL_MAP1_VERTEX_ATTRIB11_4_NV:
      case GL_MAP1_VERTEX_ATTRIB12_4_NV:
      case GL_MAP1_VERTEX_ATTRIB13_4_NV:
      case GL_MAP1_VERTEX_ATTRIB14_4_NV:
      case GL_MAP1_VERTEX_ATTRIB15_4_NV:
         CHECK_EXTENSION(NV_vertex_program);
         {
            const GLuint map = (GLuint) (cap - GL_MAP1_VERTEX_ATTRIB0_4_NV);
            return ctx->Eval.Map1Attrib[map];
         }
      case GL_MAP2_VERTEX_ATTRIB0_4_NV:
      case GL_MAP2_VERTEX_ATTRIB1_4_NV:
      case GL_MAP2_VERTEX_ATTRIB2_4_NV:
      case GL_MAP2_VERTEX_ATTRIB3_4_NV:
      case GL_MAP2_VERTEX_ATTRIB4_4_NV:
      case GL_MAP2_VERTEX_ATTRIB5_4_NV:
      case GL_MAP2_VERTEX_ATTRIB6_4_NV:
      case GL_MAP2_VERTEX_ATTRIB7_4_NV:
      case GL_MAP2_VERTEX_ATTRIB8_4_NV:
      case GL_MAP2_VERTEX_ATTRIB9_4_NV:
      case GL_MAP2_VERTEX_ATTRIB10_4_NV:
      case GL_MAP2_VERTEX_ATTRIB11_4_NV:
      case GL_MAP2_VERTEX_ATTRIB12_4_NV:
      case GL_MAP2_VERTEX_ATTRIB13_4_NV:
      case GL_MAP2_VERTEX_ATTRIB14_4_NV:
      case GL_MAP2_VERTEX_ATTRIB15_4_NV:
         CHECK_EXTENSION(NV_vertex_program);
         {
            const GLuint map = (GLuint) (cap - GL_MAP2_VERTEX_ATTRIB0_4_NV);
            return ctx->Eval.Map2Attrib[map];
         }
#endif /* FEATURE_NV_vertex_program */

#if FEATURE_NV_fragment_program
      case GL_FRAGMENT_PROGRAM_NV:
         CHECK_EXTENSION(NV_fragment_program);
         return ctx->FragmentProgram.Enabled;
#endif /* FEATURE_NV_fragment_program */

      /* GL_NV_texture_rectangle */
      case GL_TEXTURE_RECTANGLE_NV:
         CHECK_EXTENSION(NV_texture_rectangle);
         return is_texture_enabled(ctx, TEXTURE_RECT_BIT);

      /* GL_EXT_stencil_two_side */
      case GL_STENCIL_TEST_TWO_SIDE_EXT:
         CHECK_EXTENSION(EXT_stencil_two_side);
         return ctx->Stencil.TestTwoSide;

#if FEATURE_ARB_fragment_program
      case GL_FRAGMENT_PROGRAM_ARB:
         return ctx->FragmentProgram.Enabled;
#endif /* FEATURE_ARB_fragment_program */

      /* GL_EXT_depth_bounds_test */
      case GL_DEPTH_BOUNDS_TEST_EXT:
         CHECK_EXTENSION(EXT_depth_bounds_test);
         return ctx->Depth.BoundsTest;

      /* GL_ARB_depth_clamp */
      case GL_DEPTH_CLAMP:
         CHECK_EXTENSION(ARB_depth_clamp);
         return ctx->Transform.DepthClamp;

#if FEATURE_ATI_fragment_shader
      case GL_FRAGMENT_SHADER_ATI:
	 CHECK_EXTENSION(ATI_fragment_shader);
	 return ctx->ATIFragmentShader.Enabled;
#endif /* FEATURE_ATI_fragment_shader */

      case GL_TEXTURE_CUBE_MAP_SEAMLESS:
	 CHECK_EXTENSION(ARB_seamless_cube_map);
	 return ctx->Texture.CubeMapSeamless;

#if FEATURE_EXT_transform_feedback
      case GL_RASTERIZER_DISCARD:
	 CHECK_EXTENSION(EXT_transform_feedback);
         return ctx->TransformFeedback.RasterDiscard;
#endif

      /* GL_NV_primitive_restart */
      case GL_PRIMITIVE_RESTART_NV:
	 if (!ctx->Extensions.NV_primitive_restart) {
            goto invalid_enum_error;
         }
         return ctx->Array.PrimitiveRestart;

      /* GL 3.1 primitive restart */
      case GL_PRIMITIVE_RESTART:
         if (ctx->VersionMajor * 10 + ctx->VersionMinor < 31) {
            goto invalid_enum_error;
         }
         return ctx->Array.PrimitiveRestart;

      /* GL3.0 - GL_framebuffer_sRGB */
      case GL_FRAMEBUFFER_SRGB_EXT:
	 CHECK_EXTENSION(EXT_framebuffer_sRGB);
	 return ctx->Color.sRGBEnabled;

      default:
         goto invalid_enum_error;
   }

   return GL_FALSE;

invalid_enum_error:
   _mesa_error(ctx, GL_INVALID_ENUM, "glIsEnabled(0x%x)", (int) cap);
   return GL_FALSE;
}
>>>>>>> 23a7aeba
<|MERGE_RESOLUTION|>--- conflicted
+++ resolved
@@ -1,2837 +1,1413 @@
-<<<<<<< HEAD
-/**
- * \file enable.c
- * Enable/disable/query GL capabilities.
- */
-
-/*
- * Mesa 3-D graphics library
- *
- * Copyright (C) 1999-2007  Brian Paul   All Rights Reserved.
- *
- * Permission is hereby granted, free of charge, to any person obtaining a
- * copy of this software and associated documentation files (the "Software"),
- * to deal in the Software without restriction, including without limitation
- * the rights to use, copy, modify, merge, publish, distribute, sublicense,
- * and/or sell copies of the Software, and to permit persons to whom the
- * Software is furnished to do so, subject to the following conditions:
- *
- * The above copyright notice and this permission notice shall be included
- * in all copies or substantial portions of the Software.
- *
- * THE SOFTWARE IS PROVIDED "AS IS", WITHOUT WARRANTY OF ANY KIND, EXPRESS
- * OR IMPLIED, INCLUDING BUT NOT LIMITED TO THE WARRANTIES OF MERCHANTABILITY,
- * FITNESS FOR A PARTICULAR PURPOSE AND NONINFRINGEMENT.  IN NO EVENT SHALL
- * BRIAN PAUL BE LIABLE FOR ANY CLAIM, DAMAGES OR OTHER LIABILITY, WHETHER IN
- * AN ACTION OF CONTRACT, TORT OR OTHERWISE, ARISING FROM, OUT OF OR IN
- * CONNECTION WITH THE SOFTWARE OR THE USE OR OTHER DEALINGS IN THE SOFTWARE.
- */
-
-
-#include "glheader.h"
-#include "clip.h"
-#include "context.h"
-#include "enable.h"
-#include "light.h"
-#include "simple_list.h"
-#include "mfeatures.h"
-#include "mtypes.h"
-#include "enums.h"
-#include "api_arrayelt.h"
-#include "texstate.h"
-
-
-
-#define CHECK_EXTENSION(EXTNAME, CAP)					\
-   if (!ctx->Extensions.EXTNAME) {					\
-      goto invalid_enum_error;						\
-   }
-
-
-/**
- * Helper to enable/disable client-side state.
- */
-static void
-client_state(struct gl_context *ctx, GLenum cap, GLboolean state)
-{
-   struct gl_array_object *arrayObj = ctx->Array.ArrayObj;
-   GLuint flag;
-   GLboolean *var;
-
-   switch (cap) {
-      case GL_VERTEX_ARRAY:
-         var = &arrayObj->Vertex.Enabled;
-         flag = _NEW_ARRAY_VERTEX;
-         break;
-      case GL_NORMAL_ARRAY:
-         var = &arrayObj->Normal.Enabled;
-         flag = _NEW_ARRAY_NORMAL;
-         break;
-      case GL_COLOR_ARRAY:
-         var = &arrayObj->Color.Enabled;
-         flag = _NEW_ARRAY_COLOR0;
-         break;
-      case GL_INDEX_ARRAY:
-         var = &arrayObj->Index.Enabled;
-         flag = _NEW_ARRAY_INDEX;
-         break;
-      case GL_TEXTURE_COORD_ARRAY:
-         var = &arrayObj->TexCoord[ctx->Array.ActiveTexture].Enabled;
-         flag = _NEW_ARRAY_TEXCOORD(ctx->Array.ActiveTexture);
-         break;
-      case GL_EDGE_FLAG_ARRAY:
-         var = &arrayObj->EdgeFlag.Enabled;
-         flag = _NEW_ARRAY_EDGEFLAG;
-         break;
-      case GL_FOG_COORDINATE_ARRAY_EXT:
-         var = &arrayObj->FogCoord.Enabled;
-         flag = _NEW_ARRAY_FOGCOORD;
-         break;
-      case GL_SECONDARY_COLOR_ARRAY_EXT:
-         var = &arrayObj->SecondaryColor.Enabled;
-         flag = _NEW_ARRAY_COLOR1;
-         break;
-
-#if FEATURE_point_size_array
-      case GL_POINT_SIZE_ARRAY_OES:
-         var = &arrayObj->PointSize.Enabled;
-         flag = _NEW_ARRAY_POINT_SIZE;
-         break;
-#endif
-
-#if FEATURE_NV_vertex_program
-      case GL_VERTEX_ATTRIB_ARRAY0_NV:
-      case GL_VERTEX_ATTRIB_ARRAY1_NV:
-      case GL_VERTEX_ATTRIB_ARRAY2_NV:
-      case GL_VERTEX_ATTRIB_ARRAY3_NV:
-      case GL_VERTEX_ATTRIB_ARRAY4_NV:
-      case GL_VERTEX_ATTRIB_ARRAY5_NV:
-      case GL_VERTEX_ATTRIB_ARRAY6_NV:
-      case GL_VERTEX_ATTRIB_ARRAY7_NV:
-      case GL_VERTEX_ATTRIB_ARRAY8_NV:
-      case GL_VERTEX_ATTRIB_ARRAY9_NV:
-      case GL_VERTEX_ATTRIB_ARRAY10_NV:
-      case GL_VERTEX_ATTRIB_ARRAY11_NV:
-      case GL_VERTEX_ATTRIB_ARRAY12_NV:
-      case GL_VERTEX_ATTRIB_ARRAY13_NV:
-      case GL_VERTEX_ATTRIB_ARRAY14_NV:
-      case GL_VERTEX_ATTRIB_ARRAY15_NV:
-         CHECK_EXTENSION(NV_vertex_program, cap);
-         {
-            GLint n = (GLint) cap - GL_VERTEX_ATTRIB_ARRAY0_NV;
-            ASSERT(n < Elements(ctx->Array.ArrayObj->VertexAttrib));
-            var = &arrayObj->VertexAttrib[n].Enabled;
-            flag = _NEW_ARRAY_ATTRIB(n);
-         }
-         break;
-#endif /* FEATURE_NV_vertex_program */
-
-      /* GL_NV_primitive_restart */
-      case GL_PRIMITIVE_RESTART_NV:
-	 if (!ctx->Extensions.NV_primitive_restart) {
-            goto invalid_enum_error;
-         }
-         var = &ctx->Array.PrimitiveRestart;
-         flag = 0;
-         break;
-
-      default:
-         goto invalid_enum_error;
-   }
-
-   if (*var == state)
-      return;
-
-   FLUSH_VERTICES(ctx, _NEW_ARRAY);
-   ctx->Array.NewState |= flag;
-
-   _ae_invalidate_state(ctx, _NEW_ARRAY);
-
-   *var = state;
-
-   if (state)
-      ctx->Array.ArrayObj->_Enabled |= flag;
-   else
-      ctx->Array.ArrayObj->_Enabled &= ~flag;
-
-   if (ctx->Driver.Enable) {
-      ctx->Driver.Enable( ctx, cap, state );
-   }
-
-   return;
-
-invalid_enum_error:
-   _mesa_error(ctx, GL_INVALID_ENUM, "gl%sClientState(0x%x)",
-               state ? "Enable" : "Disable", cap);
-}
-
-
-/**
- * Enable GL capability.
- * \param cap  state to enable/disable.
- *
- * Get's the current context, assures that we're outside glBegin()/glEnd() and
- * calls client_state().
- */
-void GLAPIENTRY
-_mesa_EnableClientState( GLenum cap )
-{
-   GET_CURRENT_CONTEXT(ctx);
-   ASSERT_OUTSIDE_BEGIN_END(ctx);
-   client_state( ctx, cap, GL_TRUE );
-}
-
-
-/**
- * Disable GL capability.
- * \param cap  state to enable/disable.
- *
- * Get's the current context, assures that we're outside glBegin()/glEnd() and
- * calls client_state().
- */
-void GLAPIENTRY
-_mesa_DisableClientState( GLenum cap )
-{
-   GET_CURRENT_CONTEXT(ctx);
-   ASSERT_OUTSIDE_BEGIN_END(ctx);
-   client_state( ctx, cap, GL_FALSE );
-}
-
-
-#undef CHECK_EXTENSION
-#define CHECK_EXTENSION(EXTNAME, CAP)					\
-   if (!ctx->Extensions.EXTNAME) {					\
-      goto invalid_enum_error;						\
-   }
-
-#define CHECK_EXTENSION2(EXT1, EXT2, CAP)				\
-   if (!ctx->Extensions.EXT1 && !ctx->Extensions.EXT2) {		\
-      goto invalid_enum_error;						\
-   }
-
-
-
-/**
- * Return pointer to current texture unit for setting/getting coordinate
- * state.
- * Note that we'll set GL_INVALID_OPERATION and return NULL if the active
- * texture unit is higher than the number of supported coordinate units.
- */
-static struct gl_texture_unit *
-get_texcoord_unit(struct gl_context *ctx)
-{
-   if (ctx->Texture.CurrentUnit >= ctx->Const.MaxTextureCoordUnits) {
-      _mesa_error(ctx, GL_INVALID_OPERATION, "glEnable/Disable(texcoord unit)");
-      return NULL;
-   }
-   else {
-      return &ctx->Texture.Unit[ctx->Texture.CurrentUnit];
-   }
-}
-
-
-/**
- * Helper function to enable or disable a texture target.
- * \param bit  one of the TEXTURE_x_BIT values
- * \return GL_TRUE if state is changing or GL_FALSE if no change
- */
-static GLboolean
-enable_texture(struct gl_context *ctx, GLboolean state, GLbitfield texBit)
-{
-   struct gl_texture_unit *texUnit = _mesa_get_current_tex_unit(ctx);
-   const GLbitfield newenabled = state
-      ? (texUnit->Enabled | texBit) : (texUnit->Enabled & ~texBit);
-
-   if (texUnit->Enabled == newenabled)
-       return GL_FALSE;
-
-   FLUSH_VERTICES(ctx, _NEW_TEXTURE);
-   texUnit->Enabled = newenabled;
-   return GL_TRUE;
-}
-
-
-/**
- * Helper function to enable or disable state.
- *
- * \param ctx GL context.
- * \param cap  the state to enable/disable
- * \param state whether to enable or disable the specified capability.
- *
- * Updates the current context and flushes the vertices as needed. For
- * capabilities associated with extensions it verifies that those extensions
- * are effectivly present before updating. Notifies the driver via
- * dd_function_table::Enable.
- */
-void
-_mesa_set_enable(struct gl_context *ctx, GLenum cap, GLboolean state)
-{
-   if (MESA_VERBOSE & VERBOSE_API)
-      _mesa_debug(ctx, "%s %s (newstate is %x)\n",
-                  state ? "glEnable" : "glDisable",
-                  _mesa_lookup_enum_by_nr(cap),
-                  ctx->NewState);
-
-   switch (cap) {
-      case GL_ALPHA_TEST:
-         if (ctx->Color.AlphaEnabled == state)
-            return;
-         FLUSH_VERTICES(ctx, _NEW_COLOR);
-         ctx->Color.AlphaEnabled = state;
-         break;
-      case GL_AUTO_NORMAL:
-         if (ctx->Eval.AutoNormal == state)
-            return;
-         FLUSH_VERTICES(ctx, _NEW_EVAL);
-         ctx->Eval.AutoNormal = state;
-         break;
-      case GL_BLEND:
-         {
-            GLbitfield newEnabled =
-               state * ((1 << ctx->Const.MaxDrawBuffers) - 1);
-            if (newEnabled != ctx->Color.BlendEnabled) {
-               FLUSH_VERTICES(ctx, _NEW_COLOR);
-               ctx->Color.BlendEnabled = newEnabled;
-            }
-         }
-         break;
-#if FEATURE_userclip
-      case GL_CLIP_PLANE0:
-      case GL_CLIP_PLANE1:
-      case GL_CLIP_PLANE2:
-      case GL_CLIP_PLANE3:
-      case GL_CLIP_PLANE4:
-      case GL_CLIP_PLANE5:
-         {
-            const GLuint p = cap - GL_CLIP_PLANE0;
-
-            if ((ctx->Transform.ClipPlanesEnabled & (1 << p))
-                == ((GLuint) state << p))
-               return;
-
-            FLUSH_VERTICES(ctx, _NEW_TRANSFORM);
-
-            if (state) {
-               ctx->Transform.ClipPlanesEnabled |= (1 << p);
-               _mesa_update_clip_plane(ctx, p);
-            }
-            else {
-               ctx->Transform.ClipPlanesEnabled &= ~(1 << p);
-            }               
-         }
-         break;
-#endif
-      case GL_COLOR_MATERIAL:
-         if (ctx->Light.ColorMaterialEnabled == state)
-            return;
-         FLUSH_VERTICES(ctx, _NEW_LIGHT);
-         FLUSH_CURRENT(ctx, 0);
-         ctx->Light.ColorMaterialEnabled = state;
-         if (state) {
-            _mesa_update_color_material( ctx,
-                                  ctx->Current.Attrib[VERT_ATTRIB_COLOR0] );
-         }
-         break;
-      case GL_CULL_FACE:
-         if (ctx->Polygon.CullFlag == state)
-            return;
-         FLUSH_VERTICES(ctx, _NEW_POLYGON);
-         ctx->Polygon.CullFlag = state;
-         break;
-      case GL_DEPTH_TEST:
-         if (ctx->Depth.Test == state)
-            return;
-         FLUSH_VERTICES(ctx, _NEW_DEPTH);
-         ctx->Depth.Test = state;
-         break;
-      case GL_DITHER:
-         if (ctx->Color.DitherFlag == state)
-            return;
-         FLUSH_VERTICES(ctx, _NEW_COLOR);
-         ctx->Color.DitherFlag = state;
-         break;
-      case GL_FOG:
-         if (ctx->Fog.Enabled == state)
-            return;
-         FLUSH_VERTICES(ctx, _NEW_FOG);
-         ctx->Fog.Enabled = state;
-         break;
-      case GL_LIGHT0:
-      case GL_LIGHT1:
-      case GL_LIGHT2:
-      case GL_LIGHT3:
-      case GL_LIGHT4:
-      case GL_LIGHT5:
-      case GL_LIGHT6:
-      case GL_LIGHT7:
-         if (ctx->Light.Light[cap-GL_LIGHT0].Enabled == state)
-            return;
-         FLUSH_VERTICES(ctx, _NEW_LIGHT);
-         ctx->Light.Light[cap-GL_LIGHT0].Enabled = state;
-         if (state) {
-            insert_at_tail(&ctx->Light.EnabledList,
-                           &ctx->Light.Light[cap-GL_LIGHT0]);
-         }
-         else {
-            remove_from_list(&ctx->Light.Light[cap-GL_LIGHT0]);
-         }
-         break;
-      case GL_LIGHTING:
-         if (ctx->Light.Enabled == state)
-            return;
-         FLUSH_VERTICES(ctx, _NEW_LIGHT);
-         ctx->Light.Enabled = state;
-         if (ctx->Light.Enabled && ctx->Light.Model.TwoSide)
-            ctx->_TriangleCaps |= DD_TRI_LIGHT_TWOSIDE;
-         else
-            ctx->_TriangleCaps &= ~DD_TRI_LIGHT_TWOSIDE;
-         break;
-      case GL_LINE_SMOOTH:
-         if (ctx->Line.SmoothFlag == state)
-            return;
-         FLUSH_VERTICES(ctx, _NEW_LINE);
-         ctx->Line.SmoothFlag = state;
-         ctx->_TriangleCaps ^= DD_LINE_SMOOTH;
-         break;
-      case GL_LINE_STIPPLE:
-         if (ctx->Line.StippleFlag == state)
-            return;
-         FLUSH_VERTICES(ctx, _NEW_LINE);
-         ctx->Line.StippleFlag = state;
-         ctx->_TriangleCaps ^= DD_LINE_STIPPLE;
-         break;
-      case GL_INDEX_LOGIC_OP:
-         if (ctx->Color.IndexLogicOpEnabled == state)
-            return;
-         FLUSH_VERTICES(ctx, _NEW_COLOR);
-         ctx->Color.IndexLogicOpEnabled = state;
-         break;
-      case GL_COLOR_LOGIC_OP:
-         if (ctx->Color.ColorLogicOpEnabled == state)
-            return;
-         FLUSH_VERTICES(ctx, _NEW_COLOR);
-         ctx->Color.ColorLogicOpEnabled = state;
-         break;
-      case GL_MAP1_COLOR_4:
-         if (ctx->Eval.Map1Color4 == state)
-            return;
-         FLUSH_VERTICES(ctx, _NEW_EVAL);
-         ctx->Eval.Map1Color4 = state;
-         break;
-      case GL_MAP1_INDEX:
-         if (ctx->Eval.Map1Index == state)
-            return;
-         FLUSH_VERTICES(ctx, _NEW_EVAL);
-         ctx->Eval.Map1Index = state;
-         break;
-      case GL_MAP1_NORMAL:
-         if (ctx->Eval.Map1Normal == state)
-            return;
-         FLUSH_VERTICES(ctx, _NEW_EVAL);
-         ctx->Eval.Map1Normal = state;
-         break;
-      case GL_MAP1_TEXTURE_COORD_1:
-         if (ctx->Eval.Map1TextureCoord1 == state)
-            return;
-         FLUSH_VERTICES(ctx, _NEW_EVAL);
-         ctx->Eval.Map1TextureCoord1 = state;
-         break;
-      case GL_MAP1_TEXTURE_COORD_2:
-         if (ctx->Eval.Map1TextureCoord2 == state)
-            return;
-         FLUSH_VERTICES(ctx, _NEW_EVAL);
-         ctx->Eval.Map1TextureCoord2 = state;
-         break;
-      case GL_MAP1_TEXTURE_COORD_3:
-         if (ctx->Eval.Map1TextureCoord3 == state)
-            return;
-         FLUSH_VERTICES(ctx, _NEW_EVAL);
-         ctx->Eval.Map1TextureCoord3 = state;
-         break;
-      case GL_MAP1_TEXTURE_COORD_4:
-         if (ctx->Eval.Map1TextureCoord4 == state)
-            return;
-         FLUSH_VERTICES(ctx, _NEW_EVAL);
-         ctx->Eval.Map1TextureCoord4 = state;
-         break;
-      case GL_MAP1_VERTEX_3:
-         if (ctx->Eval.Map1Vertex3 == state)
-            return;
-         FLUSH_VERTICES(ctx, _NEW_EVAL);
-         ctx->Eval.Map1Vertex3 = state;
-         break;
-      case GL_MAP1_VERTEX_4:
-         if (ctx->Eval.Map1Vertex4 == state)
-            return;
-         FLUSH_VERTICES(ctx, _NEW_EVAL);
-         ctx->Eval.Map1Vertex4 = state;
-         break;
-      case GL_MAP2_COLOR_4:
-         if (ctx->Eval.Map2Color4 == state)
-            return;
-         FLUSH_VERTICES(ctx, _NEW_EVAL);
-         ctx->Eval.Map2Color4 = state;
-         break;
-      case GL_MAP2_INDEX:
-         if (ctx->Eval.Map2Index == state)
-            return;
-         FLUSH_VERTICES(ctx, _NEW_EVAL);
-         ctx->Eval.Map2Index = state;
-         break;
-      case GL_MAP2_NORMAL:
-         if (ctx->Eval.Map2Normal == state)
-            return;
-         FLUSH_VERTICES(ctx, _NEW_EVAL);
-         ctx->Eval.Map2Normal = state;
-         break;
-      case GL_MAP2_TEXTURE_COORD_1:
-         if (ctx->Eval.Map2TextureCoord1 == state)
-            return;
-         FLUSH_VERTICES(ctx, _NEW_EVAL);
-         ctx->Eval.Map2TextureCoord1 = state;
-         break;
-      case GL_MAP2_TEXTURE_COORD_2:
-         if (ctx->Eval.Map2TextureCoord2 == state)
-            return;
-         FLUSH_VERTICES(ctx, _NEW_EVAL);
-         ctx->Eval.Map2TextureCoord2 = state;
-         break;
-      case GL_MAP2_TEXTURE_COORD_3:
-         if (ctx->Eval.Map2TextureCoord3 == state)
-            return;
-         FLUSH_VERTICES(ctx, _NEW_EVAL);
-         ctx->Eval.Map2TextureCoord3 = state;
-         break;
-      case GL_MAP2_TEXTURE_COORD_4:
-         if (ctx->Eval.Map2TextureCoord4 == state)
-            return;
-         FLUSH_VERTICES(ctx, _NEW_EVAL);
-         ctx->Eval.Map2TextureCoord4 = state;
-         break;
-      case GL_MAP2_VERTEX_3:
-         if (ctx->Eval.Map2Vertex3 == state)
-            return;
-         FLUSH_VERTICES(ctx, _NEW_EVAL);
-         ctx->Eval.Map2Vertex3 = state;
-         break;
-      case GL_MAP2_VERTEX_4:
-         if (ctx->Eval.Map2Vertex4 == state)
-            return;
-         FLUSH_VERTICES(ctx, _NEW_EVAL);
-         ctx->Eval.Map2Vertex4 = state;
-         break;
-      case GL_NORMALIZE:
-         if (ctx->Transform.Normalize == state)
-            return;
-         FLUSH_VERTICES(ctx, _NEW_TRANSFORM);
-         ctx->Transform.Normalize = state;
-         break;
-      case GL_POINT_SMOOTH:
-         if (ctx->Point.SmoothFlag == state)
-            return;
-         FLUSH_VERTICES(ctx, _NEW_POINT);
-         ctx->Point.SmoothFlag = state;
-         ctx->_TriangleCaps ^= DD_POINT_SMOOTH;
-         break;
-      case GL_POLYGON_SMOOTH:
-         if (ctx->Polygon.SmoothFlag == state)
-            return;
-         FLUSH_VERTICES(ctx, _NEW_POLYGON);
-         ctx->Polygon.SmoothFlag = state;
-         ctx->_TriangleCaps ^= DD_TRI_SMOOTH;
-         break;
-      case GL_POLYGON_STIPPLE:
-         if (ctx->Polygon.StippleFlag == state)
-            return;
-         FLUSH_VERTICES(ctx, _NEW_POLYGON);
-         ctx->Polygon.StippleFlag = state;
-         ctx->_TriangleCaps ^= DD_TRI_STIPPLE;
-         break;
-      case GL_POLYGON_OFFSET_POINT:
-         if (ctx->Polygon.OffsetPoint == state)
-            return;
-         FLUSH_VERTICES(ctx, _NEW_POLYGON);
-         ctx->Polygon.OffsetPoint = state;
-         break;
-      case GL_POLYGON_OFFSET_LINE:
-         if (ctx->Polygon.OffsetLine == state)
-            return;
-         FLUSH_VERTICES(ctx, _NEW_POLYGON);
-         ctx->Polygon.OffsetLine = state;
-         break;
-      case GL_POLYGON_OFFSET_FILL:
-         if (ctx->Polygon.OffsetFill == state)
-            return;
-         FLUSH_VERTICES(ctx, _NEW_POLYGON);
-         ctx->Polygon.OffsetFill = state;
-         break;
-      case GL_RESCALE_NORMAL_EXT:
-         if (ctx->Transform.RescaleNormals == state)
-            return;
-         FLUSH_VERTICES(ctx, _NEW_TRANSFORM);
-         ctx->Transform.RescaleNormals = state;
-         break;
-      case GL_SCISSOR_TEST:
-         if (ctx->Scissor.Enabled == state)
-            return;
-         FLUSH_VERTICES(ctx, _NEW_SCISSOR);
-         ctx->Scissor.Enabled = state;
-         break;
-      case GL_SHARED_TEXTURE_PALETTE_EXT:
-         if (ctx->Texture.SharedPalette == state)
-            return;
-         FLUSH_VERTICES(ctx, _NEW_TEXTURE);
-         ctx->Texture.SharedPalette = state;
-         break;
-      case GL_STENCIL_TEST:
-         if (ctx->Stencil.Enabled == state)
-            return;
-         FLUSH_VERTICES(ctx, _NEW_STENCIL);
-         ctx->Stencil.Enabled = state;
-         break;
-      case GL_TEXTURE_1D:
-         if (!enable_texture(ctx, state, TEXTURE_1D_BIT)) {
-            return;
-         }
-         break;
-      case GL_TEXTURE_2D:
-         if (!enable_texture(ctx, state, TEXTURE_2D_BIT)) {
-            return;
-         }
-         break;
-      case GL_TEXTURE_3D:
-         if (!enable_texture(ctx, state, TEXTURE_3D_BIT)) {
-            return;
-         }
-         break;
-      case GL_TEXTURE_GEN_S:
-      case GL_TEXTURE_GEN_T:
-      case GL_TEXTURE_GEN_R:
-      case GL_TEXTURE_GEN_Q:
-         {
-            struct gl_texture_unit *texUnit = get_texcoord_unit(ctx);
-            if (texUnit) {
-               GLbitfield coordBit = S_BIT << (cap - GL_TEXTURE_GEN_S);
-               GLbitfield newenabled = texUnit->TexGenEnabled & ~coordBit;
-               if (state)
-                  newenabled |= coordBit;
-               if (texUnit->TexGenEnabled == newenabled)
-                  return;
-               FLUSH_VERTICES(ctx, _NEW_TEXTURE);
-               texUnit->TexGenEnabled = newenabled;
-            }
-         }
-         break;
-
-#if FEATURE_ES1
-      case GL_TEXTURE_GEN_STR_OES:
-	 /* disable S, T, and R at the same time */
-	 {
-            struct gl_texture_unit *texUnit = get_texcoord_unit(ctx);
-            if (texUnit) {
-               GLuint newenabled =
-		  texUnit->TexGenEnabled & ~STR_BITS;
-               if (state)
-                  newenabled |= STR_BITS;
-               if (texUnit->TexGenEnabled == newenabled)
-                  return;
-               FLUSH_VERTICES(ctx, _NEW_TEXTURE);
-               texUnit->TexGenEnabled = newenabled;
-            }
-         }
-         break;
-#endif
-
-      /* client-side state */
-      case GL_VERTEX_ARRAY:
-      case GL_NORMAL_ARRAY:
-      case GL_COLOR_ARRAY:
-      case GL_INDEX_ARRAY:
-      case GL_TEXTURE_COORD_ARRAY:
-      case GL_EDGE_FLAG_ARRAY:
-      case GL_FOG_COORDINATE_ARRAY_EXT:
-      case GL_SECONDARY_COLOR_ARRAY_EXT:
-      case GL_POINT_SIZE_ARRAY_OES:
-         client_state( ctx, cap, state );
-         return;
-
-      /* GL_ARB_texture_cube_map */
-      case GL_TEXTURE_CUBE_MAP_ARB:
-         CHECK_EXTENSION(ARB_texture_cube_map, cap);
-         if (!enable_texture(ctx, state, TEXTURE_CUBE_BIT)) {
-            return;
-         }
-         break;
-
-      /* GL_EXT_secondary_color */
-      case GL_COLOR_SUM_EXT:
-         CHECK_EXTENSION2(EXT_secondary_color, ARB_vertex_program, cap);
-         if (ctx->Fog.ColorSumEnabled == state)
-            return;
-         FLUSH_VERTICES(ctx, _NEW_FOG);
-         ctx->Fog.ColorSumEnabled = state;
-         break;
-
-      /* GL_ARB_multisample */
-      case GL_MULTISAMPLE_ARB:
-         if (ctx->Multisample.Enabled == state)
-            return;
-         FLUSH_VERTICES(ctx, _NEW_MULTISAMPLE);
-         ctx->Multisample.Enabled = state;
-         break;
-      case GL_SAMPLE_ALPHA_TO_COVERAGE_ARB:
-         if (ctx->Multisample.SampleAlphaToCoverage == state)
-            return;
-         FLUSH_VERTICES(ctx, _NEW_MULTISAMPLE);
-         ctx->Multisample.SampleAlphaToCoverage = state;
-         break;
-      case GL_SAMPLE_ALPHA_TO_ONE_ARB:
-         if (ctx->Multisample.SampleAlphaToOne == state)
-            return;
-         FLUSH_VERTICES(ctx, _NEW_MULTISAMPLE);
-         ctx->Multisample.SampleAlphaToOne = state;
-         break;
-      case GL_SAMPLE_COVERAGE_ARB:
-         if (ctx->Multisample.SampleCoverage == state)
-            return;
-         FLUSH_VERTICES(ctx, _NEW_MULTISAMPLE);
-         ctx->Multisample.SampleCoverage = state;
-         break;
-      case GL_SAMPLE_COVERAGE_INVERT_ARB:
-         if (ctx->Multisample.SampleCoverageInvert == state)
-            return;
-         FLUSH_VERTICES(ctx, _NEW_MULTISAMPLE);
-         ctx->Multisample.SampleCoverageInvert = state;
-         break;
-
-      /* GL_IBM_rasterpos_clip */
-      case GL_RASTER_POSITION_UNCLIPPED_IBM:
-         CHECK_EXTENSION(IBM_rasterpos_clip, cap);
-         if (ctx->Transform.RasterPositionUnclipped == state)
-            return;
-         FLUSH_VERTICES(ctx, _NEW_TRANSFORM);
-         ctx->Transform.RasterPositionUnclipped = state;
-         break;
-
-      /* GL_NV_point_sprite */
-      case GL_POINT_SPRITE_NV:
-         CHECK_EXTENSION2(NV_point_sprite, ARB_point_sprite, cap);
-         if (ctx->Point.PointSprite == state)
-            return;
-         FLUSH_VERTICES(ctx, _NEW_POINT);
-         ctx->Point.PointSprite = state;
-         break;
-
-#if FEATURE_NV_vertex_program || FEATURE_ARB_vertex_program
-      case GL_VERTEX_PROGRAM_ARB:
-         CHECK_EXTENSION2(ARB_vertex_program, NV_vertex_program, cap);
-         if (ctx->VertexProgram.Enabled == state)
-            return;
-         FLUSH_VERTICES(ctx, _NEW_PROGRAM); 
-         ctx->VertexProgram.Enabled = state;
-         break;
-      case GL_VERTEX_PROGRAM_POINT_SIZE_ARB:
-         CHECK_EXTENSION2(ARB_vertex_program, NV_vertex_program, cap);
-         if (ctx->VertexProgram.PointSizeEnabled == state)
-            return;
-         FLUSH_VERTICES(ctx, _NEW_PROGRAM);
-         ctx->VertexProgram.PointSizeEnabled = state;
-         break;
-      case GL_VERTEX_PROGRAM_TWO_SIDE_ARB:
-         CHECK_EXTENSION2(ARB_vertex_program, NV_vertex_program, cap);
-         if (ctx->VertexProgram.TwoSideEnabled == state)
-            return;
-         FLUSH_VERTICES(ctx, _NEW_PROGRAM); 
-         ctx->VertexProgram.TwoSideEnabled = state;
-         break;
-#endif
-#if FEATURE_NV_vertex_program
-      case GL_MAP1_VERTEX_ATTRIB0_4_NV:
-      case GL_MAP1_VERTEX_ATTRIB1_4_NV:
-      case GL_MAP1_VERTEX_ATTRIB2_4_NV:
-      case GL_MAP1_VERTEX_ATTRIB3_4_NV:
-      case GL_MAP1_VERTEX_ATTRIB4_4_NV:
-      case GL_MAP1_VERTEX_ATTRIB5_4_NV:
-      case GL_MAP1_VERTEX_ATTRIB6_4_NV:
-      case GL_MAP1_VERTEX_ATTRIB7_4_NV:
-      case GL_MAP1_VERTEX_ATTRIB8_4_NV:
-      case GL_MAP1_VERTEX_ATTRIB9_4_NV:
-      case GL_MAP1_VERTEX_ATTRIB10_4_NV:
-      case GL_MAP1_VERTEX_ATTRIB11_4_NV:
-      case GL_MAP1_VERTEX_ATTRIB12_4_NV:
-      case GL_MAP1_VERTEX_ATTRIB13_4_NV:
-      case GL_MAP1_VERTEX_ATTRIB14_4_NV:
-      case GL_MAP1_VERTEX_ATTRIB15_4_NV:
-         CHECK_EXTENSION(NV_vertex_program, cap);
-         {
-            const GLuint map = (GLuint) (cap - GL_MAP1_VERTEX_ATTRIB0_4_NV);
-            FLUSH_VERTICES(ctx, _NEW_EVAL);
-            ctx->Eval.Map1Attrib[map] = state;
-         }
-         break;
-      case GL_MAP2_VERTEX_ATTRIB0_4_NV:
-      case GL_MAP2_VERTEX_ATTRIB1_4_NV:
-      case GL_MAP2_VERTEX_ATTRIB2_4_NV:
-      case GL_MAP2_VERTEX_ATTRIB3_4_NV:
-      case GL_MAP2_VERTEX_ATTRIB4_4_NV:
-      case GL_MAP2_VERTEX_ATTRIB5_4_NV:
-      case GL_MAP2_VERTEX_ATTRIB6_4_NV:
-      case GL_MAP2_VERTEX_ATTRIB7_4_NV:
-      case GL_MAP2_VERTEX_ATTRIB8_4_NV:
-      case GL_MAP2_VERTEX_ATTRIB9_4_NV:
-      case GL_MAP2_VERTEX_ATTRIB10_4_NV:
-      case GL_MAP2_VERTEX_ATTRIB11_4_NV:
-      case GL_MAP2_VERTEX_ATTRIB12_4_NV:
-      case GL_MAP2_VERTEX_ATTRIB13_4_NV:
-      case GL_MAP2_VERTEX_ATTRIB14_4_NV:
-      case GL_MAP2_VERTEX_ATTRIB15_4_NV:
-         CHECK_EXTENSION(NV_vertex_program, cap);
-         {
-            const GLuint map = (GLuint) (cap - GL_MAP2_VERTEX_ATTRIB0_4_NV);
-            FLUSH_VERTICES(ctx, _NEW_EVAL);
-            ctx->Eval.Map2Attrib[map] = state;
-         }
-         break;
-#endif /* FEATURE_NV_vertex_program */
-
-#if FEATURE_NV_fragment_program
-      case GL_FRAGMENT_PROGRAM_NV:
-         CHECK_EXTENSION(NV_fragment_program, cap);
-         if (ctx->FragmentProgram.Enabled == state)
-            return;
-         FLUSH_VERTICES(ctx, _NEW_PROGRAM);
-         ctx->FragmentProgram.Enabled = state;
-         break;
-#endif /* FEATURE_NV_fragment_program */
-
-      /* GL_NV_texture_rectangle */
-      case GL_TEXTURE_RECTANGLE_NV:
-         CHECK_EXTENSION(NV_texture_rectangle, cap);
-         if (!enable_texture(ctx, state, TEXTURE_RECT_BIT)) {
-            return;
-         }
-         break;
-
-      /* GL_EXT_stencil_two_side */
-      case GL_STENCIL_TEST_TWO_SIDE_EXT:
-         CHECK_EXTENSION(EXT_stencil_two_side, cap);
-         if (ctx->Stencil.TestTwoSide == state)
-            return;
-         FLUSH_VERTICES(ctx, _NEW_STENCIL);
-         ctx->Stencil.TestTwoSide = state;
-         if (state) {
-            ctx->Stencil._BackFace = 2;
-            ctx->_TriangleCaps |= DD_TRI_TWOSTENCIL;
-         } else {
-            ctx->Stencil._BackFace = 1;
-            ctx->_TriangleCaps &= ~DD_TRI_TWOSTENCIL;
-         }
-         break;
-
-#if FEATURE_ARB_fragment_program
-      case GL_FRAGMENT_PROGRAM_ARB:
-         CHECK_EXTENSION(ARB_fragment_program, cap);
-         if (ctx->FragmentProgram.Enabled == state)
-            return;
-         FLUSH_VERTICES(ctx, _NEW_PROGRAM);
-         ctx->FragmentProgram.Enabled = state;
-         break;
-#endif /* FEATURE_ARB_fragment_program */
-
-      /* GL_EXT_depth_bounds_test */
-      case GL_DEPTH_BOUNDS_TEST_EXT:
-         CHECK_EXTENSION(EXT_depth_bounds_test, cap);
-         if (ctx->Depth.BoundsTest == state)
-            return;
-         FLUSH_VERTICES(ctx, _NEW_DEPTH);
-         ctx->Depth.BoundsTest = state;
-         break;
-
-      case GL_DEPTH_CLAMP:
-         if (ctx->Transform.DepthClamp == state)
-            return;
-	 CHECK_EXTENSION(ARB_depth_clamp, cap);
-         FLUSH_VERTICES(ctx, _NEW_TRANSFORM);
-	 ctx->Transform.DepthClamp = state;
-	 break;
-
-#if FEATURE_ATI_fragment_shader
-      case GL_FRAGMENT_SHADER_ATI:
-        CHECK_EXTENSION(ATI_fragment_shader, cap);
-	if (ctx->ATIFragmentShader.Enabled == state)
-	  return;
-	FLUSH_VERTICES(ctx, _NEW_PROGRAM);
-	ctx->ATIFragmentShader.Enabled = state;
-        break;
-#endif
-
-      /* GL_MESA_texture_array */
-      case GL_TEXTURE_1D_ARRAY_EXT:
-         CHECK_EXTENSION(MESA_texture_array, cap);
-         if (!enable_texture(ctx, state, TEXTURE_1D_ARRAY_BIT)) {
-            return;
-         }
-         break;
-
-      case GL_TEXTURE_2D_ARRAY_EXT:
-         CHECK_EXTENSION(MESA_texture_array, cap);
-         if (!enable_texture(ctx, state, TEXTURE_2D_ARRAY_BIT)) {
-            return;
-         }
-         break;
-
-      case GL_TEXTURE_CUBE_MAP_SEAMLESS:
-	 CHECK_EXTENSION(ARB_seamless_cube_map, cap);
-	 if (ctx->Texture.CubeMapSeamless != state) {
-	    FLUSH_VERTICES(ctx, _NEW_TEXTURE);
-	    ctx->Texture.CubeMapSeamless = state;
-	 }
-	 break;
-
-#if FEATURE_EXT_transform_feedback
-      case GL_RASTERIZER_DISCARD:
-	 CHECK_EXTENSION(EXT_transform_feedback, cap);
-         if (ctx->TransformFeedback.RasterDiscard != state) {
-            FLUSH_VERTICES(ctx, _NEW_TRANSFORM);
-            ctx->TransformFeedback.RasterDiscard = state;
-         }
-         break;
-#endif
-
-      /* GL 3.1 primitive restart.  Note: this enum is different from
-       * GL_PRIMITIVE_RESTART_NV (which is client state).
-       */
-      case GL_PRIMITIVE_RESTART:
-         if (ctx->VersionMajor * 10 + ctx->VersionMinor < 31) {
-            goto invalid_enum_error;
-         }
-         if (ctx->Array.PrimitiveRestart != state) {
-            FLUSH_VERTICES(ctx, _NEW_TRANSFORM);
-            ctx->Array.PrimitiveRestart = state;
-         }
-         break;
-
-      /* GL3.0 - GL_framebuffer_sRGB */
-      case GL_FRAMEBUFFER_SRGB_EXT:
-         CHECK_EXTENSION(EXT_framebuffer_sRGB, cap);
-         FLUSH_VERTICES(ctx, _NEW_BUFFERS);
-         ctx->Color.sRGBEnabled = state;
-         break;
-
-      default:
-         goto invalid_enum_error;
-   }
-
-   if (ctx->Driver.Enable) {
-      ctx->Driver.Enable( ctx, cap, state );
-   }
-
-   return;
-
-invalid_enum_error:
-   _mesa_error(ctx, GL_INVALID_ENUM, "gl%s(0x%x)",
-               state ? "Enable" : "Disable", cap);
-}
-
-
-/**
- * Enable GL capability.  Called by glEnable()
- * \param cap  state to enable.
- */
-void GLAPIENTRY
-_mesa_Enable( GLenum cap )
-{
-   GET_CURRENT_CONTEXT(ctx);
-   ASSERT_OUTSIDE_BEGIN_END(ctx);
-
-   _mesa_set_enable( ctx, cap, GL_TRUE );
-}
-
-
-/**
- * Disable GL capability.  Called by glDisable()
- * \param cap  state to disable.
- */
-void GLAPIENTRY
-_mesa_Disable( GLenum cap )
-{
-   GET_CURRENT_CONTEXT(ctx);
-   ASSERT_OUTSIDE_BEGIN_END(ctx);
-
-   _mesa_set_enable( ctx, cap, GL_FALSE );
-}
-
-
-
-/**
- * Enable/disable an indexed state var.
- */
-void
-_mesa_set_enablei(struct gl_context *ctx, GLenum cap,
-                  GLuint index, GLboolean state)
-{
-   ASSERT(state == 0 || state == 1);
-   switch (cap) {
-   case GL_BLEND:
-      if (!ctx->Extensions.EXT_draw_buffers2) {
-         goto invalid_enum_error;
-      }
-      if (index >= ctx->Const.MaxDrawBuffers) {
-         _mesa_error(ctx, GL_INVALID_VALUE, "%s(index=%u)",
-                     state ? "glEnableIndexed" : "glDisableIndexed", index);
-         return;
-      }
-      if (((ctx->Color.BlendEnabled >> index) & 1) != state) {
-         FLUSH_VERTICES(ctx, _NEW_COLOR);
-         if (state)
-            ctx->Color.BlendEnabled |= (1 << index);
-         else
-            ctx->Color.BlendEnabled &= ~(1 << index);
-      }
-      break;
-   default:
-      goto invalid_enum_error;
-   }
-   return;
-
-invalid_enum_error:
-    _mesa_error(ctx, GL_INVALID_ENUM, "%s(cap=%s)",
-                state ? "glEnablei" : "glDisablei",
-                _mesa_lookup_enum_by_nr(cap));
-}
-
-
-void GLAPIENTRY
-_mesa_DisableIndexed( GLenum cap, GLuint index )
-{
-   GET_CURRENT_CONTEXT(ctx);
-   ASSERT_OUTSIDE_BEGIN_END(ctx);
-   _mesa_set_enablei(ctx, cap, index, GL_FALSE);
-}
-
-
-void GLAPIENTRY
-_mesa_EnableIndexed( GLenum cap, GLuint index )
-{
-   GET_CURRENT_CONTEXT(ctx);
-   ASSERT_OUTSIDE_BEGIN_END(ctx);
-   _mesa_set_enablei(ctx, cap, index, GL_TRUE);
-}
-
-
-GLboolean GLAPIENTRY
-_mesa_IsEnabledIndexed( GLenum cap, GLuint index )
-{
-   GET_CURRENT_CONTEXT(ctx);
-   switch (cap) {
-   case GL_BLEND:
-      if (index >= ctx->Const.MaxDrawBuffers) {
-         _mesa_error(ctx, GL_INVALID_VALUE, "glIsEnabledIndexed(index=%u)",
-                     index);
-         return GL_FALSE;
-      }
-      return (ctx->Color.BlendEnabled >> index) & 1;
-   default:
-      _mesa_error(ctx, GL_INVALID_ENUM, "glIsEnabledIndexed(cap=%s)",
-                  _mesa_lookup_enum_by_nr(cap));
-      return GL_FALSE;
-   }
-}
-
-
-
-
-#undef CHECK_EXTENSION
-#define CHECK_EXTENSION(EXTNAME)			\
-   if (!ctx->Extensions.EXTNAME) {			\
-      goto invalid_enum_error;				\
-   }
-
-#undef CHECK_EXTENSION2
-#define CHECK_EXTENSION2(EXT1, EXT2)				\
-   if (!ctx->Extensions.EXT1 && !ctx->Extensions.EXT2) {	\
-      goto invalid_enum_error;					\
-   }
-
-
-/**
- * Helper function to determine whether a texture target is enabled.
- */
-static GLboolean
-is_texture_enabled(struct gl_context *ctx, GLbitfield bit)
-{
-   const struct gl_texture_unit *const texUnit =
-       &ctx->Texture.Unit[ctx->Texture.CurrentUnit];
-   return (texUnit->Enabled & bit) ? GL_TRUE : GL_FALSE;
-}
-
-
-/**
- * Return simple enable/disable state.
- *
- * \param cap  state variable to query.
- *
- * Returns the state of the specified capability from the current GL context.
- * For the capabilities associated with extensions verifies that those
- * extensions are effectively present before reporting.
- */
-GLboolean GLAPIENTRY
-_mesa_IsEnabled( GLenum cap )
-{
-   GET_CURRENT_CONTEXT(ctx);
-   switch (cap) {
-      case GL_ALPHA_TEST:
-         return ctx->Color.AlphaEnabled;
-      case GL_AUTO_NORMAL:
-	 return ctx->Eval.AutoNormal;
-      case GL_BLEND:
-         return ctx->Color.BlendEnabled & 1;  /* return state for buffer[0] */
-      case GL_CLIP_PLANE0:
-      case GL_CLIP_PLANE1:
-      case GL_CLIP_PLANE2:
-      case GL_CLIP_PLANE3:
-      case GL_CLIP_PLANE4:
-      case GL_CLIP_PLANE5:
-	 return (ctx->Transform.ClipPlanesEnabled >> (cap - GL_CLIP_PLANE0)) & 1;
-      case GL_COLOR_MATERIAL:
-	 return ctx->Light.ColorMaterialEnabled;
-      case GL_CULL_FACE:
-         return ctx->Polygon.CullFlag;
-      case GL_DEPTH_TEST:
-         return ctx->Depth.Test;
-      case GL_DITHER:
-	 return ctx->Color.DitherFlag;
-      case GL_FOG:
-	 return ctx->Fog.Enabled;
-      case GL_LIGHTING:
-         return ctx->Light.Enabled;
-      case GL_LIGHT0:
-      case GL_LIGHT1:
-      case GL_LIGHT2:
-      case GL_LIGHT3:
-      case GL_LIGHT4:
-      case GL_LIGHT5:
-      case GL_LIGHT6:
-      case GL_LIGHT7:
-         return ctx->Light.Light[cap-GL_LIGHT0].Enabled;
-      case GL_LINE_SMOOTH:
-	 return ctx->Line.SmoothFlag;
-      case GL_LINE_STIPPLE:
-	 return ctx->Line.StippleFlag;
-      case GL_INDEX_LOGIC_OP:
-	 return ctx->Color.IndexLogicOpEnabled;
-      case GL_COLOR_LOGIC_OP:
-	 return ctx->Color.ColorLogicOpEnabled;
-      case GL_MAP1_COLOR_4:
-	 return ctx->Eval.Map1Color4;
-      case GL_MAP1_INDEX:
-	 return ctx->Eval.Map1Index;
-      case GL_MAP1_NORMAL:
-	 return ctx->Eval.Map1Normal;
-      case GL_MAP1_TEXTURE_COORD_1:
-	 return ctx->Eval.Map1TextureCoord1;
-      case GL_MAP1_TEXTURE_COORD_2:
-	 return ctx->Eval.Map1TextureCoord2;
-      case GL_MAP1_TEXTURE_COORD_3:
-	 return ctx->Eval.Map1TextureCoord3;
-      case GL_MAP1_TEXTURE_COORD_4:
-	 return ctx->Eval.Map1TextureCoord4;
-      case GL_MAP1_VERTEX_3:
-	 return ctx->Eval.Map1Vertex3;
-      case GL_MAP1_VERTEX_4:
-	 return ctx->Eval.Map1Vertex4;
-      case GL_MAP2_COLOR_4:
-	 return ctx->Eval.Map2Color4;
-      case GL_MAP2_INDEX:
-	 return ctx->Eval.Map2Index;
-      case GL_MAP2_NORMAL:
-	 return ctx->Eval.Map2Normal;
-      case GL_MAP2_TEXTURE_COORD_1:
-	 return ctx->Eval.Map2TextureCoord1;
-      case GL_MAP2_TEXTURE_COORD_2:
-	 return ctx->Eval.Map2TextureCoord2;
-      case GL_MAP2_TEXTURE_COORD_3:
-	 return ctx->Eval.Map2TextureCoord3;
-      case GL_MAP2_TEXTURE_COORD_4:
-	 return ctx->Eval.Map2TextureCoord4;
-      case GL_MAP2_VERTEX_3:
-	 return ctx->Eval.Map2Vertex3;
-      case GL_MAP2_VERTEX_4:
-	 return ctx->Eval.Map2Vertex4;
-      case GL_NORMALIZE:
-	 return ctx->Transform.Normalize;
-      case GL_POINT_SMOOTH:
-	 return ctx->Point.SmoothFlag;
-      case GL_POLYGON_SMOOTH:
-	 return ctx->Polygon.SmoothFlag;
-      case GL_POLYGON_STIPPLE:
-	 return ctx->Polygon.StippleFlag;
-      case GL_POLYGON_OFFSET_POINT:
-	 return ctx->Polygon.OffsetPoint;
-      case GL_POLYGON_OFFSET_LINE:
-	 return ctx->Polygon.OffsetLine;
-      case GL_POLYGON_OFFSET_FILL:
-	 return ctx->Polygon.OffsetFill;
-      case GL_RESCALE_NORMAL_EXT:
-         return ctx->Transform.RescaleNormals;
-      case GL_SCISSOR_TEST:
-	 return ctx->Scissor.Enabled;
-      case GL_SHARED_TEXTURE_PALETTE_EXT:
-         return ctx->Texture.SharedPalette;
-      case GL_STENCIL_TEST:
-	 return ctx->Stencil.Enabled;
-      case GL_TEXTURE_1D:
-         return is_texture_enabled(ctx, TEXTURE_1D_BIT);
-      case GL_TEXTURE_2D:
-         return is_texture_enabled(ctx, TEXTURE_2D_BIT);
-      case GL_TEXTURE_3D:
-         return is_texture_enabled(ctx, TEXTURE_3D_BIT);
-      case GL_TEXTURE_GEN_S:
-      case GL_TEXTURE_GEN_T:
-      case GL_TEXTURE_GEN_R:
-      case GL_TEXTURE_GEN_Q:
-         {
-            const struct gl_texture_unit *texUnit = get_texcoord_unit(ctx);
-            if (texUnit) {
-               GLbitfield coordBit = S_BIT << (cap - GL_TEXTURE_GEN_S);
-               return (texUnit->TexGenEnabled & coordBit) ? GL_TRUE : GL_FALSE;
-            }
-         }
-         return GL_FALSE;
-#if FEATURE_ES1
-      case GL_TEXTURE_GEN_STR_OES:
-	 {
-            const struct gl_texture_unit *texUnit = get_texcoord_unit(ctx);
-            if (texUnit) {
-               return (texUnit->TexGenEnabled & STR_BITS) == STR_BITS
-                  ? GL_TRUE : GL_FALSE;
-            }
-         }
-#endif
-
-      /* client-side state */
-      case GL_VERTEX_ARRAY:
-         return (ctx->Array.ArrayObj->Vertex.Enabled != 0);
-      case GL_NORMAL_ARRAY:
-         return (ctx->Array.ArrayObj->Normal.Enabled != 0);
-      case GL_COLOR_ARRAY:
-         return (ctx->Array.ArrayObj->Color.Enabled != 0);
-      case GL_INDEX_ARRAY:
-         return (ctx->Array.ArrayObj->Index.Enabled != 0);
-      case GL_TEXTURE_COORD_ARRAY:
-         return (ctx->Array.ArrayObj->TexCoord[ctx->Array.ActiveTexture]
-                 .Enabled != 0);
-      case GL_EDGE_FLAG_ARRAY:
-         return (ctx->Array.ArrayObj->EdgeFlag.Enabled != 0);
-      case GL_FOG_COORDINATE_ARRAY_EXT:
-         CHECK_EXTENSION(EXT_fog_coord);
-         return (ctx->Array.ArrayObj->FogCoord.Enabled != 0);
-      case GL_SECONDARY_COLOR_ARRAY_EXT:
-         CHECK_EXTENSION(EXT_secondary_color);
-         return (ctx->Array.ArrayObj->SecondaryColor.Enabled != 0);
-#if FEATURE_point_size_array
-      case GL_POINT_SIZE_ARRAY_OES:
-         return (ctx->Array.ArrayObj->PointSize.Enabled != 0);
-#endif
-
-      /* GL_ARB_texture_cube_map */
-      case GL_TEXTURE_CUBE_MAP_ARB:
-         CHECK_EXTENSION(ARB_texture_cube_map);
-         return is_texture_enabled(ctx, TEXTURE_CUBE_BIT);
-
-      /* GL_EXT_secondary_color */
-      case GL_COLOR_SUM_EXT:
-         CHECK_EXTENSION2(EXT_secondary_color, ARB_vertex_program);
-         return ctx->Fog.ColorSumEnabled;
-
-      /* GL_ARB_multisample */
-      case GL_MULTISAMPLE_ARB:
-         return ctx->Multisample.Enabled;
-      case GL_SAMPLE_ALPHA_TO_COVERAGE_ARB:
-         return ctx->Multisample.SampleAlphaToCoverage;
-      case GL_SAMPLE_ALPHA_TO_ONE_ARB:
-         return ctx->Multisample.SampleAlphaToOne;
-      case GL_SAMPLE_COVERAGE_ARB:
-         return ctx->Multisample.SampleCoverage;
-      case GL_SAMPLE_COVERAGE_INVERT_ARB:
-         return ctx->Multisample.SampleCoverageInvert;
-
-      /* GL_IBM_rasterpos_clip */
-      case GL_RASTER_POSITION_UNCLIPPED_IBM:
-         CHECK_EXTENSION(IBM_rasterpos_clip);
-         return ctx->Transform.RasterPositionUnclipped;
-
-      /* GL_NV_point_sprite */
-      case GL_POINT_SPRITE_NV:
-         CHECK_EXTENSION2(NV_point_sprite, ARB_point_sprite)
-         return ctx->Point.PointSprite;
-
-#if FEATURE_NV_vertex_program || FEATURE_ARB_vertex_program
-      case GL_VERTEX_PROGRAM_ARB:
-         CHECK_EXTENSION2(ARB_vertex_program, NV_vertex_program);
-         return ctx->VertexProgram.Enabled;
-      case GL_VERTEX_PROGRAM_POINT_SIZE_ARB:
-         CHECK_EXTENSION2(ARB_vertex_program, NV_vertex_program);
-         return ctx->VertexProgram.PointSizeEnabled;
-      case GL_VERTEX_PROGRAM_TWO_SIDE_ARB:
-         CHECK_EXTENSION2(ARB_vertex_program, NV_vertex_program);
-         return ctx->VertexProgram.TwoSideEnabled;
-#endif
-#if FEATURE_NV_vertex_program
-      case GL_VERTEX_ATTRIB_ARRAY0_NV:
-      case GL_VERTEX_ATTRIB_ARRAY1_NV:
-      case GL_VERTEX_ATTRIB_ARRAY2_NV:
-      case GL_VERTEX_ATTRIB_ARRAY3_NV:
-      case GL_VERTEX_ATTRIB_ARRAY4_NV:
-      case GL_VERTEX_ATTRIB_ARRAY5_NV:
-      case GL_VERTEX_ATTRIB_ARRAY6_NV:
-      case GL_VERTEX_ATTRIB_ARRAY7_NV:
-      case GL_VERTEX_ATTRIB_ARRAY8_NV:
-      case GL_VERTEX_ATTRIB_ARRAY9_NV:
-      case GL_VERTEX_ATTRIB_ARRAY10_NV:
-      case GL_VERTEX_ATTRIB_ARRAY11_NV:
-      case GL_VERTEX_ATTRIB_ARRAY12_NV:
-      case GL_VERTEX_ATTRIB_ARRAY13_NV:
-      case GL_VERTEX_ATTRIB_ARRAY14_NV:
-      case GL_VERTEX_ATTRIB_ARRAY15_NV:
-         CHECK_EXTENSION(NV_vertex_program);
-         {
-            GLint n = (GLint) cap - GL_VERTEX_ATTRIB_ARRAY0_NV;
-            ASSERT(n < Elements(ctx->Array.ArrayObj->VertexAttrib));
-            return (ctx->Array.ArrayObj->VertexAttrib[n].Enabled != 0);
-         }
-      case GL_MAP1_VERTEX_ATTRIB0_4_NV:
-      case GL_MAP1_VERTEX_ATTRIB1_4_NV:
-      case GL_MAP1_VERTEX_ATTRIB2_4_NV:
-      case GL_MAP1_VERTEX_ATTRIB3_4_NV:
-      case GL_MAP1_VERTEX_ATTRIB4_4_NV:
-      case GL_MAP1_VERTEX_ATTRIB5_4_NV:
-      case GL_MAP1_VERTEX_ATTRIB6_4_NV:
-      case GL_MAP1_VERTEX_ATTRIB7_4_NV:
-      case GL_MAP1_VERTEX_ATTRIB8_4_NV:
-      case GL_MAP1_VERTEX_ATTRIB9_4_NV:
-      case GL_MAP1_VERTEX_ATTRIB10_4_NV:
-      case GL_MAP1_VERTEX_ATTRIB11_4_NV:
-      case GL_MAP1_VERTEX_ATTRIB12_4_NV:
-      case GL_MAP1_VERTEX_ATTRIB13_4_NV:
-      case GL_MAP1_VERTEX_ATTRIB14_4_NV:
-      case GL_MAP1_VERTEX_ATTRIB15_4_NV:
-         CHECK_EXTENSION(NV_vertex_program);
-         {
-            const GLuint map = (GLuint) (cap - GL_MAP1_VERTEX_ATTRIB0_4_NV);
-            return ctx->Eval.Map1Attrib[map];
-         }
-      case GL_MAP2_VERTEX_ATTRIB0_4_NV:
-      case GL_MAP2_VERTEX_ATTRIB1_4_NV:
-      case GL_MAP2_VERTEX_ATTRIB2_4_NV:
-      case GL_MAP2_VERTEX_ATTRIB3_4_NV:
-      case GL_MAP2_VERTEX_ATTRIB4_4_NV:
-      case GL_MAP2_VERTEX_ATTRIB5_4_NV:
-      case GL_MAP2_VERTEX_ATTRIB6_4_NV:
-      case GL_MAP2_VERTEX_ATTRIB7_4_NV:
-      case GL_MAP2_VERTEX_ATTRIB8_4_NV:
-      case GL_MAP2_VERTEX_ATTRIB9_4_NV:
-      case GL_MAP2_VERTEX_ATTRIB10_4_NV:
-      case GL_MAP2_VERTEX_ATTRIB11_4_NV:
-      case GL_MAP2_VERTEX_ATTRIB12_4_NV:
-      case GL_MAP2_VERTEX_ATTRIB13_4_NV:
-      case GL_MAP2_VERTEX_ATTRIB14_4_NV:
-      case GL_MAP2_VERTEX_ATTRIB15_4_NV:
-         CHECK_EXTENSION(NV_vertex_program);
-         {
-            const GLuint map = (GLuint) (cap - GL_MAP2_VERTEX_ATTRIB0_4_NV);
-            return ctx->Eval.Map2Attrib[map];
-         }
-#endif /* FEATURE_NV_vertex_program */
-
-#if FEATURE_NV_fragment_program
-      case GL_FRAGMENT_PROGRAM_NV:
-         CHECK_EXTENSION(NV_fragment_program);
-         return ctx->FragmentProgram.Enabled;
-#endif /* FEATURE_NV_fragment_program */
-
-      /* GL_NV_texture_rectangle */
-      case GL_TEXTURE_RECTANGLE_NV:
-         CHECK_EXTENSION(NV_texture_rectangle);
-         return is_texture_enabled(ctx, TEXTURE_RECT_BIT);
-
-      /* GL_EXT_stencil_two_side */
-      case GL_STENCIL_TEST_TWO_SIDE_EXT:
-         CHECK_EXTENSION(EXT_stencil_two_side);
-         return ctx->Stencil.TestTwoSide;
-
-#if FEATURE_ARB_fragment_program
-      case GL_FRAGMENT_PROGRAM_ARB:
-         return ctx->FragmentProgram.Enabled;
-#endif /* FEATURE_ARB_fragment_program */
-
-      /* GL_EXT_depth_bounds_test */
-      case GL_DEPTH_BOUNDS_TEST_EXT:
-         CHECK_EXTENSION(EXT_depth_bounds_test);
-         return ctx->Depth.BoundsTest;
-
-      /* GL_ARB_depth_clamp */
-      case GL_DEPTH_CLAMP:
-         CHECK_EXTENSION(ARB_depth_clamp);
-         return ctx->Transform.DepthClamp;
-
-#if FEATURE_ATI_fragment_shader
-      case GL_FRAGMENT_SHADER_ATI:
-	 CHECK_EXTENSION(ATI_fragment_shader);
-	 return ctx->ATIFragmentShader.Enabled;
-#endif /* FEATURE_ATI_fragment_shader */
-
-      case GL_TEXTURE_CUBE_MAP_SEAMLESS:
-	 CHECK_EXTENSION(ARB_seamless_cube_map);
-	 return ctx->Texture.CubeMapSeamless;
-
-#if FEATURE_EXT_transform_feedback
-      case GL_RASTERIZER_DISCARD:
-	 CHECK_EXTENSION(EXT_transform_feedback);
-         return ctx->TransformFeedback.RasterDiscard;
-#endif
-
-      /* GL_NV_primitive_restart */
-      case GL_PRIMITIVE_RESTART_NV:
-	 if (!ctx->Extensions.NV_primitive_restart) {
-            goto invalid_enum_error;
-         }
-         return ctx->Array.PrimitiveRestart;
-
-      /* GL 3.1 primitive restart */
-      case GL_PRIMITIVE_RESTART:
-         if (ctx->VersionMajor * 10 + ctx->VersionMinor < 31) {
-            goto invalid_enum_error;
-         }
-         return ctx->Array.PrimitiveRestart;
-
-      /* GL3.0 - GL_framebuffer_sRGB */
-      case GL_FRAMEBUFFER_SRGB_EXT:
-	 CHECK_EXTENSION(EXT_framebuffer_sRGB);
-	 return ctx->Color.sRGBEnabled;
-
-      default:
-         goto invalid_enum_error;
-   }
-
-   return GL_FALSE;
-
-invalid_enum_error:
-   _mesa_error(ctx, GL_INVALID_ENUM, "glIsEnabled(0x%x)", (int) cap);
-   return GL_FALSE;
-}
-=======
-/**
- * \file enable.c
- * Enable/disable/query GL capabilities.
- */
-
-/*
- * Mesa 3-D graphics library
- *
- * Copyright (C) 1999-2007  Brian Paul   All Rights Reserved.
- *
- * Permission is hereby granted, free of charge, to any person obtaining a
- * copy of this software and associated documentation files (the "Software"),
- * to deal in the Software without restriction, including without limitation
- * the rights to use, copy, modify, merge, publish, distribute, sublicense,
- * and/or sell copies of the Software, and to permit persons to whom the
- * Software is furnished to do so, subject to the following conditions:
- *
- * The above copyright notice and this permission notice shall be included
- * in all copies or substantial portions of the Software.
- *
- * THE SOFTWARE IS PROVIDED "AS IS", WITHOUT WARRANTY OF ANY KIND, EXPRESS
- * OR IMPLIED, INCLUDING BUT NOT LIMITED TO THE WARRANTIES OF MERCHANTABILITY,
- * FITNESS FOR A PARTICULAR PURPOSE AND NONINFRINGEMENT.  IN NO EVENT SHALL
- * BRIAN PAUL BE LIABLE FOR ANY CLAIM, DAMAGES OR OTHER LIABILITY, WHETHER IN
- * AN ACTION OF CONTRACT, TORT OR OTHERWISE, ARISING FROM, OUT OF OR IN
- * CONNECTION WITH THE SOFTWARE OR THE USE OR OTHER DEALINGS IN THE SOFTWARE.
- */
-
-
-#include "glheader.h"
-#include "clip.h"
-#include "context.h"
-#include "enable.h"
-#include "light.h"
-#include "simple_list.h"
-#include "mfeatures.h"
-#include "mtypes.h"
-#include "enums.h"
-#include "api_arrayelt.h"
-#include "texstate.h"
-
-
-
-#define CHECK_EXTENSION(EXTNAME, CAP)					\
-   if (!ctx->Extensions.EXTNAME) {					\
-      goto invalid_enum_error;						\
-   }
-
-
-/**
- * Helper to enable/disable client-side state.
- */
-static void
-client_state(struct gl_context *ctx, GLenum cap, GLboolean state)
-{
-   struct gl_array_object *arrayObj = ctx->Array.ArrayObj;
-   GLuint flag;
-   GLboolean *var;
-
-   switch (cap) {
-      case GL_VERTEX_ARRAY:
-         var = &arrayObj->Vertex.Enabled;
-         flag = _NEW_ARRAY_VERTEX;
-         break;
-      case GL_NORMAL_ARRAY:
-         var = &arrayObj->Normal.Enabled;
-         flag = _NEW_ARRAY_NORMAL;
-         break;
-      case GL_COLOR_ARRAY:
-         var = &arrayObj->Color.Enabled;
-         flag = _NEW_ARRAY_COLOR0;
-         break;
-      case GL_INDEX_ARRAY:
-         var = &arrayObj->Index.Enabled;
-         flag = _NEW_ARRAY_INDEX;
-         break;
-      case GL_TEXTURE_COORD_ARRAY:
-         var = &arrayObj->TexCoord[ctx->Array.ActiveTexture].Enabled;
-         flag = _NEW_ARRAY_TEXCOORD(ctx->Array.ActiveTexture);
-         break;
-      case GL_EDGE_FLAG_ARRAY:
-         var = &arrayObj->EdgeFlag.Enabled;
-         flag = _NEW_ARRAY_EDGEFLAG;
-         break;
-      case GL_FOG_COORDINATE_ARRAY_EXT:
-         var = &arrayObj->FogCoord.Enabled;
-         flag = _NEW_ARRAY_FOGCOORD;
-         break;
-      case GL_SECONDARY_COLOR_ARRAY_EXT:
-         var = &arrayObj->SecondaryColor.Enabled;
-         flag = _NEW_ARRAY_COLOR1;
-         break;
-
-#if FEATURE_point_size_array
-      case GL_POINT_SIZE_ARRAY_OES:
-         var = &arrayObj->PointSize.Enabled;
-         flag = _NEW_ARRAY_POINT_SIZE;
-         break;
-#endif
-
-#if FEATURE_NV_vertex_program
-      case GL_VERTEX_ATTRIB_ARRAY0_NV:
-      case GL_VERTEX_ATTRIB_ARRAY1_NV:
-      case GL_VERTEX_ATTRIB_ARRAY2_NV:
-      case GL_VERTEX_ATTRIB_ARRAY3_NV:
-      case GL_VERTEX_ATTRIB_ARRAY4_NV:
-      case GL_VERTEX_ATTRIB_ARRAY5_NV:
-      case GL_VERTEX_ATTRIB_ARRAY6_NV:
-      case GL_VERTEX_ATTRIB_ARRAY7_NV:
-      case GL_VERTEX_ATTRIB_ARRAY8_NV:
-      case GL_VERTEX_ATTRIB_ARRAY9_NV:
-      case GL_VERTEX_ATTRIB_ARRAY10_NV:
-      case GL_VERTEX_ATTRIB_ARRAY11_NV:
-      case GL_VERTEX_ATTRIB_ARRAY12_NV:
-      case GL_VERTEX_ATTRIB_ARRAY13_NV:
-      case GL_VERTEX_ATTRIB_ARRAY14_NV:
-      case GL_VERTEX_ATTRIB_ARRAY15_NV:
-         CHECK_EXTENSION(NV_vertex_program, cap);
-         {
-            GLint n = (GLint) cap - GL_VERTEX_ATTRIB_ARRAY0_NV;
-            ASSERT(n < Elements(ctx->Array.ArrayObj->VertexAttrib));
-            var = &arrayObj->VertexAttrib[n].Enabled;
-            flag = _NEW_ARRAY_ATTRIB(n);
-         }
-         break;
-#endif /* FEATURE_NV_vertex_program */
-
-      /* GL_NV_primitive_restart */
-      case GL_PRIMITIVE_RESTART_NV:
-	 if (!ctx->Extensions.NV_primitive_restart) {
-            goto invalid_enum_error;
-         }
-         var = &ctx->Array.PrimitiveRestart;
-         flag = 0;
-         break;
-
-      default:
-         goto invalid_enum_error;
-   }
-
-   if (*var == state)
-      return;
-
-   FLUSH_VERTICES(ctx, _NEW_ARRAY);
-   ctx->Array.NewState |= flag;
-
-   _ae_invalidate_state(ctx, _NEW_ARRAY);
-
-   *var = state;
-
-   if (state)
-      ctx->Array.ArrayObj->_Enabled |= flag;
-   else
-      ctx->Array.ArrayObj->_Enabled &= ~flag;
-
-   if (ctx->Driver.Enable) {
-      ctx->Driver.Enable( ctx, cap, state );
-   }
-
-   return;
-
-invalid_enum_error:
-   _mesa_error(ctx, GL_INVALID_ENUM, "gl%sClientState(0x%x)",
-               state ? "Enable" : "Disable", cap);
-}
-
-
-/**
- * Enable GL capability.
- * \param cap  state to enable/disable.
- *
- * Get's the current context, assures that we're outside glBegin()/glEnd() and
- * calls client_state().
- */
-void GLAPIENTRY
-_mesa_EnableClientState( GLenum cap )
-{
-   GET_CURRENT_CONTEXT(ctx);
-   ASSERT_OUTSIDE_BEGIN_END(ctx);
-   client_state( ctx, cap, GL_TRUE );
-}
-
-
-/**
- * Disable GL capability.
- * \param cap  state to enable/disable.
- *
- * Get's the current context, assures that we're outside glBegin()/glEnd() and
- * calls client_state().
- */
-void GLAPIENTRY
-_mesa_DisableClientState( GLenum cap )
-{
-   GET_CURRENT_CONTEXT(ctx);
-   ASSERT_OUTSIDE_BEGIN_END(ctx);
-   client_state( ctx, cap, GL_FALSE );
-}
-
-
-#undef CHECK_EXTENSION
-#define CHECK_EXTENSION(EXTNAME, CAP)					\
-   if (!ctx->Extensions.EXTNAME) {					\
-      goto invalid_enum_error;						\
-   }
-
-#define CHECK_EXTENSION2(EXT1, EXT2, CAP)				\
-   if (!ctx->Extensions.EXT1 && !ctx->Extensions.EXT2) {		\
-      goto invalid_enum_error;						\
-   }
-
-
-
-/**
- * Return pointer to current texture unit for setting/getting coordinate
- * state.
- * Note that we'll set GL_INVALID_OPERATION and return NULL if the active
- * texture unit is higher than the number of supported coordinate units.
- */
-static struct gl_texture_unit *
-get_texcoord_unit(struct gl_context *ctx)
-{
-   if (ctx->Texture.CurrentUnit >= ctx->Const.MaxTextureCoordUnits) {
-      _mesa_error(ctx, GL_INVALID_OPERATION, "glEnable/Disable(texcoord unit)");
-      return NULL;
-   }
-   else {
-      return &ctx->Texture.Unit[ctx->Texture.CurrentUnit];
-   }
-}
-
-
-/**
- * Helper function to enable or disable a texture target.
- * \param bit  one of the TEXTURE_x_BIT values
- * \return GL_TRUE if state is changing or GL_FALSE if no change
- */
-static GLboolean
-enable_texture(struct gl_context *ctx, GLboolean state, GLbitfield texBit)
-{
-   struct gl_texture_unit *texUnit = _mesa_get_current_tex_unit(ctx);
-   const GLbitfield newenabled = state
-      ? (texUnit->Enabled | texBit) : (texUnit->Enabled & ~texBit);
-
-   if (texUnit->Enabled == newenabled)
-       return GL_FALSE;
-
-   FLUSH_VERTICES(ctx, _NEW_TEXTURE);
-   texUnit->Enabled = newenabled;
-   return GL_TRUE;
-}
-
-
-/**
- * Helper function to enable or disable state.
- *
- * \param ctx GL context.
- * \param cap  the state to enable/disable
- * \param state whether to enable or disable the specified capability.
- *
- * Updates the current context and flushes the vertices as needed. For
- * capabilities associated with extensions it verifies that those extensions
- * are effectivly present before updating. Notifies the driver via
- * dd_function_table::Enable.
- */
-void
-_mesa_set_enable(struct gl_context *ctx, GLenum cap, GLboolean state)
-{
-   if (MESA_VERBOSE & VERBOSE_API)
-      _mesa_debug(ctx, "%s %s (newstate is %x)\n",
-                  state ? "glEnable" : "glDisable",
-                  _mesa_lookup_enum_by_nr(cap),
-                  ctx->NewState);
-
-   switch (cap) {
-      case GL_ALPHA_TEST:
-         if (ctx->Color.AlphaEnabled == state)
-            return;
-         FLUSH_VERTICES(ctx, _NEW_COLOR);
-         ctx->Color.AlphaEnabled = state;
-         break;
-      case GL_AUTO_NORMAL:
-         if (ctx->Eval.AutoNormal == state)
-            return;
-         FLUSH_VERTICES(ctx, _NEW_EVAL);
-         ctx->Eval.AutoNormal = state;
-         break;
-      case GL_BLEND:
-         {
-            GLbitfield newEnabled =
-               state * ((1 << ctx->Const.MaxDrawBuffers) - 1);
-            if (newEnabled != ctx->Color.BlendEnabled) {
-               FLUSH_VERTICES(ctx, _NEW_COLOR);
-               ctx->Color.BlendEnabled = newEnabled;
-            }
-         }
-         break;
-#if FEATURE_userclip
-      case GL_CLIP_PLANE0:
-      case GL_CLIP_PLANE1:
-      case GL_CLIP_PLANE2:
-      case GL_CLIP_PLANE3:
-      case GL_CLIP_PLANE4:
-      case GL_CLIP_PLANE5:
-         {
-            const GLuint p = cap - GL_CLIP_PLANE0;
-
-            if ((ctx->Transform.ClipPlanesEnabled & (1 << p))
-                == ((GLuint) state << p))
-               return;
-
-            FLUSH_VERTICES(ctx, _NEW_TRANSFORM);
-
-            if (state) {
-               ctx->Transform.ClipPlanesEnabled |= (1 << p);
-               _mesa_update_clip_plane(ctx, p);
-            }
-            else {
-               ctx->Transform.ClipPlanesEnabled &= ~(1 << p);
-            }               
-         }
-         break;
-#endif
-      case GL_COLOR_MATERIAL:
-         if (ctx->Light.ColorMaterialEnabled == state)
-            return;
-         FLUSH_VERTICES(ctx, _NEW_LIGHT);
-         FLUSH_CURRENT(ctx, 0);
-         ctx->Light.ColorMaterialEnabled = state;
-         if (state) {
-            _mesa_update_color_material( ctx,
-                                  ctx->Current.Attrib[VERT_ATTRIB_COLOR0] );
-         }
-         break;
-      case GL_CULL_FACE:
-         if (ctx->Polygon.CullFlag == state)
-            return;
-         FLUSH_VERTICES(ctx, _NEW_POLYGON);
-         ctx->Polygon.CullFlag = state;
-         break;
-      case GL_DEPTH_TEST:
-         if (ctx->Depth.Test == state)
-            return;
-         FLUSH_VERTICES(ctx, _NEW_DEPTH);
-         ctx->Depth.Test = state;
-         break;
-      case GL_DITHER:
-         if (ctx->Color.DitherFlag == state)
-            return;
-         FLUSH_VERTICES(ctx, _NEW_COLOR);
-         ctx->Color.DitherFlag = state;
-         break;
-      case GL_FOG:
-         if (ctx->Fog.Enabled == state)
-            return;
-         FLUSH_VERTICES(ctx, _NEW_FOG);
-         ctx->Fog.Enabled = state;
-         break;
-      case GL_LIGHT0:
-      case GL_LIGHT1:
-      case GL_LIGHT2:
-      case GL_LIGHT3:
-      case GL_LIGHT4:
-      case GL_LIGHT5:
-      case GL_LIGHT6:
-      case GL_LIGHT7:
-         if (ctx->Light.Light[cap-GL_LIGHT0].Enabled == state)
-            return;
-         FLUSH_VERTICES(ctx, _NEW_LIGHT);
-         ctx->Light.Light[cap-GL_LIGHT0].Enabled = state;
-         if (state) {
-            insert_at_tail(&ctx->Light.EnabledList,
-                           &ctx->Light.Light[cap-GL_LIGHT0]);
-         }
-         else {
-            remove_from_list(&ctx->Light.Light[cap-GL_LIGHT0]);
-         }
-         break;
-      case GL_LIGHTING:
-         if (ctx->Light.Enabled == state)
-            return;
-         FLUSH_VERTICES(ctx, _NEW_LIGHT);
-         ctx->Light.Enabled = state;
-         if (ctx->Light.Enabled && ctx->Light.Model.TwoSide)
-            ctx->_TriangleCaps |= DD_TRI_LIGHT_TWOSIDE;
-         else
-            ctx->_TriangleCaps &= ~DD_TRI_LIGHT_TWOSIDE;
-         break;
-      case GL_LINE_SMOOTH:
-         if (ctx->Line.SmoothFlag == state)
-            return;
-         FLUSH_VERTICES(ctx, _NEW_LINE);
-         ctx->Line.SmoothFlag = state;
-         ctx->_TriangleCaps ^= DD_LINE_SMOOTH;
-         break;
-      case GL_LINE_STIPPLE:
-         if (ctx->Line.StippleFlag == state)
-            return;
-         FLUSH_VERTICES(ctx, _NEW_LINE);
-         ctx->Line.StippleFlag = state;
-         ctx->_TriangleCaps ^= DD_LINE_STIPPLE;
-         break;
-      case GL_INDEX_LOGIC_OP:
-         if (ctx->Color.IndexLogicOpEnabled == state)
-            return;
-         FLUSH_VERTICES(ctx, _NEW_COLOR);
-         ctx->Color.IndexLogicOpEnabled = state;
-         break;
-      case GL_COLOR_LOGIC_OP:
-         if (ctx->Color.ColorLogicOpEnabled == state)
-            return;
-         FLUSH_VERTICES(ctx, _NEW_COLOR);
-         ctx->Color.ColorLogicOpEnabled = state;
-         break;
-      case GL_MAP1_COLOR_4:
-         if (ctx->Eval.Map1Color4 == state)
-            return;
-         FLUSH_VERTICES(ctx, _NEW_EVAL);
-         ctx->Eval.Map1Color4 = state;
-         break;
-      case GL_MAP1_INDEX:
-         if (ctx->Eval.Map1Index == state)
-            return;
-         FLUSH_VERTICES(ctx, _NEW_EVAL);
-         ctx->Eval.Map1Index = state;
-         break;
-      case GL_MAP1_NORMAL:
-         if (ctx->Eval.Map1Normal == state)
-            return;
-         FLUSH_VERTICES(ctx, _NEW_EVAL);
-         ctx->Eval.Map1Normal = state;
-         break;
-      case GL_MAP1_TEXTURE_COORD_1:
-         if (ctx->Eval.Map1TextureCoord1 == state)
-            return;
-         FLUSH_VERTICES(ctx, _NEW_EVAL);
-         ctx->Eval.Map1TextureCoord1 = state;
-         break;
-      case GL_MAP1_TEXTURE_COORD_2:
-         if (ctx->Eval.Map1TextureCoord2 == state)
-            return;
-         FLUSH_VERTICES(ctx, _NEW_EVAL);
-         ctx->Eval.Map1TextureCoord2 = state;
-         break;
-      case GL_MAP1_TEXTURE_COORD_3:
-         if (ctx->Eval.Map1TextureCoord3 == state)
-            return;
-         FLUSH_VERTICES(ctx, _NEW_EVAL);
-         ctx->Eval.Map1TextureCoord3 = state;
-         break;
-      case GL_MAP1_TEXTURE_COORD_4:
-         if (ctx->Eval.Map1TextureCoord4 == state)
-            return;
-         FLUSH_VERTICES(ctx, _NEW_EVAL);
-         ctx->Eval.Map1TextureCoord4 = state;
-         break;
-      case GL_MAP1_VERTEX_3:
-         if (ctx->Eval.Map1Vertex3 == state)
-            return;
-         FLUSH_VERTICES(ctx, _NEW_EVAL);
-         ctx->Eval.Map1Vertex3 = state;
-         break;
-      case GL_MAP1_VERTEX_4:
-         if (ctx->Eval.Map1Vertex4 == state)
-            return;
-         FLUSH_VERTICES(ctx, _NEW_EVAL);
-         ctx->Eval.Map1Vertex4 = state;
-         break;
-      case GL_MAP2_COLOR_4:
-         if (ctx->Eval.Map2Color4 == state)
-            return;
-         FLUSH_VERTICES(ctx, _NEW_EVAL);
-         ctx->Eval.Map2Color4 = state;
-         break;
-      case GL_MAP2_INDEX:
-         if (ctx->Eval.Map2Index == state)
-            return;
-         FLUSH_VERTICES(ctx, _NEW_EVAL);
-         ctx->Eval.Map2Index = state;
-         break;
-      case GL_MAP2_NORMAL:
-         if (ctx->Eval.Map2Normal == state)
-            return;
-         FLUSH_VERTICES(ctx, _NEW_EVAL);
-         ctx->Eval.Map2Normal = state;
-         break;
-      case GL_MAP2_TEXTURE_COORD_1:
-         if (ctx->Eval.Map2TextureCoord1 == state)
-            return;
-         FLUSH_VERTICES(ctx, _NEW_EVAL);
-         ctx->Eval.Map2TextureCoord1 = state;
-         break;
-      case GL_MAP2_TEXTURE_COORD_2:
-         if (ctx->Eval.Map2TextureCoord2 == state)
-            return;
-         FLUSH_VERTICES(ctx, _NEW_EVAL);
-         ctx->Eval.Map2TextureCoord2 = state;
-         break;
-      case GL_MAP2_TEXTURE_COORD_3:
-         if (ctx->Eval.Map2TextureCoord3 == state)
-            return;
-         FLUSH_VERTICES(ctx, _NEW_EVAL);
-         ctx->Eval.Map2TextureCoord3 = state;
-         break;
-      case GL_MAP2_TEXTURE_COORD_4:
-         if (ctx->Eval.Map2TextureCoord4 == state)
-            return;
-         FLUSH_VERTICES(ctx, _NEW_EVAL);
-         ctx->Eval.Map2TextureCoord4 = state;
-         break;
-      case GL_MAP2_VERTEX_3:
-         if (ctx->Eval.Map2Vertex3 == state)
-            return;
-         FLUSH_VERTICES(ctx, _NEW_EVAL);
-         ctx->Eval.Map2Vertex3 = state;
-         break;
-      case GL_MAP2_VERTEX_4:
-         if (ctx->Eval.Map2Vertex4 == state)
-            return;
-         FLUSH_VERTICES(ctx, _NEW_EVAL);
-         ctx->Eval.Map2Vertex4 = state;
-         break;
-      case GL_NORMALIZE:
-         if (ctx->Transform.Normalize == state)
-            return;
-         FLUSH_VERTICES(ctx, _NEW_TRANSFORM);
-         ctx->Transform.Normalize = state;
-         break;
-      case GL_POINT_SMOOTH:
-         if (ctx->Point.SmoothFlag == state)
-            return;
-         FLUSH_VERTICES(ctx, _NEW_POINT);
-         ctx->Point.SmoothFlag = state;
-         ctx->_TriangleCaps ^= DD_POINT_SMOOTH;
-         break;
-      case GL_POLYGON_SMOOTH:
-         if (ctx->Polygon.SmoothFlag == state)
-            return;
-         FLUSH_VERTICES(ctx, _NEW_POLYGON);
-         ctx->Polygon.SmoothFlag = state;
-         ctx->_TriangleCaps ^= DD_TRI_SMOOTH;
-         break;
-      case GL_POLYGON_STIPPLE:
-         if (ctx->Polygon.StippleFlag == state)
-            return;
-         FLUSH_VERTICES(ctx, _NEW_POLYGON);
-         ctx->Polygon.StippleFlag = state;
-         ctx->_TriangleCaps ^= DD_TRI_STIPPLE;
-         break;
-      case GL_POLYGON_OFFSET_POINT:
-         if (ctx->Polygon.OffsetPoint == state)
-            return;
-         FLUSH_VERTICES(ctx, _NEW_POLYGON);
-         ctx->Polygon.OffsetPoint = state;
-         break;
-      case GL_POLYGON_OFFSET_LINE:
-         if (ctx->Polygon.OffsetLine == state)
-            return;
-         FLUSH_VERTICES(ctx, _NEW_POLYGON);
-         ctx->Polygon.OffsetLine = state;
-         break;
-      case GL_POLYGON_OFFSET_FILL:
-         if (ctx->Polygon.OffsetFill == state)
-            return;
-         FLUSH_VERTICES(ctx, _NEW_POLYGON);
-         ctx->Polygon.OffsetFill = state;
-         break;
-      case GL_RESCALE_NORMAL_EXT:
-         if (ctx->Transform.RescaleNormals == state)
-            return;
-         FLUSH_VERTICES(ctx, _NEW_TRANSFORM);
-         ctx->Transform.RescaleNormals = state;
-         break;
-      case GL_SCISSOR_TEST:
-         if (ctx->Scissor.Enabled == state)
-            return;
-         FLUSH_VERTICES(ctx, _NEW_SCISSOR);
-         ctx->Scissor.Enabled = state;
-         break;
-      case GL_STENCIL_TEST:
-         if (ctx->Stencil.Enabled == state)
-            return;
-         FLUSH_VERTICES(ctx, _NEW_STENCIL);
-         ctx->Stencil.Enabled = state;
-         break;
-      case GL_TEXTURE_1D:
-         if (!enable_texture(ctx, state, TEXTURE_1D_BIT)) {
-            return;
-         }
-         break;
-      case GL_TEXTURE_2D:
-         if (!enable_texture(ctx, state, TEXTURE_2D_BIT)) {
-            return;
-         }
-         break;
-      case GL_TEXTURE_3D:
-         if (!enable_texture(ctx, state, TEXTURE_3D_BIT)) {
-            return;
-         }
-         break;
-      case GL_TEXTURE_GEN_S:
-      case GL_TEXTURE_GEN_T:
-      case GL_TEXTURE_GEN_R:
-      case GL_TEXTURE_GEN_Q:
-         {
-            struct gl_texture_unit *texUnit = get_texcoord_unit(ctx);
-            if (texUnit) {
-               GLbitfield coordBit = S_BIT << (cap - GL_TEXTURE_GEN_S);
-               GLbitfield newenabled = texUnit->TexGenEnabled & ~coordBit;
-               if (state)
-                  newenabled |= coordBit;
-               if (texUnit->TexGenEnabled == newenabled)
-                  return;
-               FLUSH_VERTICES(ctx, _NEW_TEXTURE);
-               texUnit->TexGenEnabled = newenabled;
-            }
-         }
-         break;
-
-#if FEATURE_ES1
-      case GL_TEXTURE_GEN_STR_OES:
-	 /* disable S, T, and R at the same time */
-	 {
-            struct gl_texture_unit *texUnit = get_texcoord_unit(ctx);
-            if (texUnit) {
-               GLuint newenabled =
-		  texUnit->TexGenEnabled & ~STR_BITS;
-               if (state)
-                  newenabled |= STR_BITS;
-               if (texUnit->TexGenEnabled == newenabled)
-                  return;
-               FLUSH_VERTICES(ctx, _NEW_TEXTURE);
-               texUnit->TexGenEnabled = newenabled;
-            }
-         }
-         break;
-#endif
-
-      /* client-side state */
-      case GL_VERTEX_ARRAY:
-      case GL_NORMAL_ARRAY:
-      case GL_COLOR_ARRAY:
-      case GL_INDEX_ARRAY:
-      case GL_TEXTURE_COORD_ARRAY:
-      case GL_EDGE_FLAG_ARRAY:
-      case GL_FOG_COORDINATE_ARRAY_EXT:
-      case GL_SECONDARY_COLOR_ARRAY_EXT:
-      case GL_POINT_SIZE_ARRAY_OES:
-         client_state( ctx, cap, state );
-         return;
-
-      /* GL_ARB_texture_cube_map */
-      case GL_TEXTURE_CUBE_MAP_ARB:
-         CHECK_EXTENSION(ARB_texture_cube_map, cap);
-         if (!enable_texture(ctx, state, TEXTURE_CUBE_BIT)) {
-            return;
-         }
-         break;
-
-      /* GL_EXT_secondary_color */
-      case GL_COLOR_SUM_EXT:
-         CHECK_EXTENSION2(EXT_secondary_color, ARB_vertex_program, cap);
-         if (ctx->Fog.ColorSumEnabled == state)
-            return;
-         FLUSH_VERTICES(ctx, _NEW_FOG);
-         ctx->Fog.ColorSumEnabled = state;
-         break;
-
-      /* GL_ARB_multisample */
-      case GL_MULTISAMPLE_ARB:
-         if (ctx->Multisample.Enabled == state)
-            return;
-         FLUSH_VERTICES(ctx, _NEW_MULTISAMPLE);
-         ctx->Multisample.Enabled = state;
-         break;
-      case GL_SAMPLE_ALPHA_TO_COVERAGE_ARB:
-         if (ctx->Multisample.SampleAlphaToCoverage == state)
-            return;
-         FLUSH_VERTICES(ctx, _NEW_MULTISAMPLE);
-         ctx->Multisample.SampleAlphaToCoverage = state;
-         break;
-      case GL_SAMPLE_ALPHA_TO_ONE_ARB:
-         if (ctx->Multisample.SampleAlphaToOne == state)
-            return;
-         FLUSH_VERTICES(ctx, _NEW_MULTISAMPLE);
-         ctx->Multisample.SampleAlphaToOne = state;
-         break;
-      case GL_SAMPLE_COVERAGE_ARB:
-         if (ctx->Multisample.SampleCoverage == state)
-            return;
-         FLUSH_VERTICES(ctx, _NEW_MULTISAMPLE);
-         ctx->Multisample.SampleCoverage = state;
-         break;
-      case GL_SAMPLE_COVERAGE_INVERT_ARB:
-         if (ctx->Multisample.SampleCoverageInvert == state)
-            return;
-         FLUSH_VERTICES(ctx, _NEW_MULTISAMPLE);
-         ctx->Multisample.SampleCoverageInvert = state;
-         break;
-
-      /* GL_IBM_rasterpos_clip */
-      case GL_RASTER_POSITION_UNCLIPPED_IBM:
-         CHECK_EXTENSION(IBM_rasterpos_clip, cap);
-         if (ctx->Transform.RasterPositionUnclipped == state)
-            return;
-         FLUSH_VERTICES(ctx, _NEW_TRANSFORM);
-         ctx->Transform.RasterPositionUnclipped = state;
-         break;
-
-      /* GL_NV_point_sprite */
-      case GL_POINT_SPRITE_NV:
-         CHECK_EXTENSION2(NV_point_sprite, ARB_point_sprite, cap);
-         if (ctx->Point.PointSprite == state)
-            return;
-         FLUSH_VERTICES(ctx, _NEW_POINT);
-         ctx->Point.PointSprite = state;
-         break;
-
-#if FEATURE_NV_vertex_program || FEATURE_ARB_vertex_program
-      case GL_VERTEX_PROGRAM_ARB:
-         CHECK_EXTENSION2(ARB_vertex_program, NV_vertex_program, cap);
-         if (ctx->VertexProgram.Enabled == state)
-            return;
-         FLUSH_VERTICES(ctx, _NEW_PROGRAM); 
-         ctx->VertexProgram.Enabled = state;
-         break;
-      case GL_VERTEX_PROGRAM_POINT_SIZE_ARB:
-         CHECK_EXTENSION2(ARB_vertex_program, NV_vertex_program, cap);
-         if (ctx->VertexProgram.PointSizeEnabled == state)
-            return;
-         FLUSH_VERTICES(ctx, _NEW_PROGRAM);
-         ctx->VertexProgram.PointSizeEnabled = state;
-         break;
-      case GL_VERTEX_PROGRAM_TWO_SIDE_ARB:
-         CHECK_EXTENSION2(ARB_vertex_program, NV_vertex_program, cap);
-         if (ctx->VertexProgram.TwoSideEnabled == state)
-            return;
-         FLUSH_VERTICES(ctx, _NEW_PROGRAM); 
-         ctx->VertexProgram.TwoSideEnabled = state;
-         break;
-#endif
-#if FEATURE_NV_vertex_program
-      case GL_MAP1_VERTEX_ATTRIB0_4_NV:
-      case GL_MAP1_VERTEX_ATTRIB1_4_NV:
-      case GL_MAP1_VERTEX_ATTRIB2_4_NV:
-      case GL_MAP1_VERTEX_ATTRIB3_4_NV:
-      case GL_MAP1_VERTEX_ATTRIB4_4_NV:
-      case GL_MAP1_VERTEX_ATTRIB5_4_NV:
-      case GL_MAP1_VERTEX_ATTRIB6_4_NV:
-      case GL_MAP1_VERTEX_ATTRIB7_4_NV:
-      case GL_MAP1_VERTEX_ATTRIB8_4_NV:
-      case GL_MAP1_VERTEX_ATTRIB9_4_NV:
-      case GL_MAP1_VERTEX_ATTRIB10_4_NV:
-      case GL_MAP1_VERTEX_ATTRIB11_4_NV:
-      case GL_MAP1_VERTEX_ATTRIB12_4_NV:
-      case GL_MAP1_VERTEX_ATTRIB13_4_NV:
-      case GL_MAP1_VERTEX_ATTRIB14_4_NV:
-      case GL_MAP1_VERTEX_ATTRIB15_4_NV:
-         CHECK_EXTENSION(NV_vertex_program, cap);
-         {
-            const GLuint map = (GLuint) (cap - GL_MAP1_VERTEX_ATTRIB0_4_NV);
-            FLUSH_VERTICES(ctx, _NEW_EVAL);
-            ctx->Eval.Map1Attrib[map] = state;
-         }
-         break;
-      case GL_MAP2_VERTEX_ATTRIB0_4_NV:
-      case GL_MAP2_VERTEX_ATTRIB1_4_NV:
-      case GL_MAP2_VERTEX_ATTRIB2_4_NV:
-      case GL_MAP2_VERTEX_ATTRIB3_4_NV:
-      case GL_MAP2_VERTEX_ATTRIB4_4_NV:
-      case GL_MAP2_VERTEX_ATTRIB5_4_NV:
-      case GL_MAP2_VERTEX_ATTRIB6_4_NV:
-      case GL_MAP2_VERTEX_ATTRIB7_4_NV:
-      case GL_MAP2_VERTEX_ATTRIB8_4_NV:
-      case GL_MAP2_VERTEX_ATTRIB9_4_NV:
-      case GL_MAP2_VERTEX_ATTRIB10_4_NV:
-      case GL_MAP2_VERTEX_ATTRIB11_4_NV:
-      case GL_MAP2_VERTEX_ATTRIB12_4_NV:
-      case GL_MAP2_VERTEX_ATTRIB13_4_NV:
-      case GL_MAP2_VERTEX_ATTRIB14_4_NV:
-      case GL_MAP2_VERTEX_ATTRIB15_4_NV:
-         CHECK_EXTENSION(NV_vertex_program, cap);
-         {
-            const GLuint map = (GLuint) (cap - GL_MAP2_VERTEX_ATTRIB0_4_NV);
-            FLUSH_VERTICES(ctx, _NEW_EVAL);
-            ctx->Eval.Map2Attrib[map] = state;
-         }
-         break;
-#endif /* FEATURE_NV_vertex_program */
-
-#if FEATURE_NV_fragment_program
-      case GL_FRAGMENT_PROGRAM_NV:
-         CHECK_EXTENSION(NV_fragment_program, cap);
-         if (ctx->FragmentProgram.Enabled == state)
-            return;
-         FLUSH_VERTICES(ctx, _NEW_PROGRAM);
-         ctx->FragmentProgram.Enabled = state;
-         break;
-#endif /* FEATURE_NV_fragment_program */
-
-      /* GL_NV_texture_rectangle */
-      case GL_TEXTURE_RECTANGLE_NV:
-         CHECK_EXTENSION(NV_texture_rectangle, cap);
-         if (!enable_texture(ctx, state, TEXTURE_RECT_BIT)) {
-            return;
-         }
-         break;
-
-      /* GL_EXT_stencil_two_side */
-      case GL_STENCIL_TEST_TWO_SIDE_EXT:
-         CHECK_EXTENSION(EXT_stencil_two_side, cap);
-         if (ctx->Stencil.TestTwoSide == state)
-            return;
-         FLUSH_VERTICES(ctx, _NEW_STENCIL);
-         ctx->Stencil.TestTwoSide = state;
-         if (state) {
-            ctx->Stencil._BackFace = 2;
-            ctx->_TriangleCaps |= DD_TRI_TWOSTENCIL;
-         } else {
-            ctx->Stencil._BackFace = 1;
-            ctx->_TriangleCaps &= ~DD_TRI_TWOSTENCIL;
-         }
-         break;
-
-#if FEATURE_ARB_fragment_program
-      case GL_FRAGMENT_PROGRAM_ARB:
-         CHECK_EXTENSION(ARB_fragment_program, cap);
-         if (ctx->FragmentProgram.Enabled == state)
-            return;
-         FLUSH_VERTICES(ctx, _NEW_PROGRAM);
-         ctx->FragmentProgram.Enabled = state;
-         break;
-#endif /* FEATURE_ARB_fragment_program */
-
-      /* GL_EXT_depth_bounds_test */
-      case GL_DEPTH_BOUNDS_TEST_EXT:
-         CHECK_EXTENSION(EXT_depth_bounds_test, cap);
-         if (ctx->Depth.BoundsTest == state)
-            return;
-         FLUSH_VERTICES(ctx, _NEW_DEPTH);
-         ctx->Depth.BoundsTest = state;
-         break;
-
-      case GL_DEPTH_CLAMP:
-         if (ctx->Transform.DepthClamp == state)
-            return;
-	 CHECK_EXTENSION(ARB_depth_clamp, cap);
-         FLUSH_VERTICES(ctx, _NEW_TRANSFORM);
-	 ctx->Transform.DepthClamp = state;
-	 break;
-
-#if FEATURE_ATI_fragment_shader
-      case GL_FRAGMENT_SHADER_ATI:
-        CHECK_EXTENSION(ATI_fragment_shader, cap);
-	if (ctx->ATIFragmentShader.Enabled == state)
-	  return;
-	FLUSH_VERTICES(ctx, _NEW_PROGRAM);
-	ctx->ATIFragmentShader.Enabled = state;
-        break;
-#endif
-
-      /* GL_MESA_texture_array */
-      case GL_TEXTURE_1D_ARRAY_EXT:
-         CHECK_EXTENSION(MESA_texture_array, cap);
-         if (!enable_texture(ctx, state, TEXTURE_1D_ARRAY_BIT)) {
-            return;
-         }
-         break;
-
-      case GL_TEXTURE_2D_ARRAY_EXT:
-         CHECK_EXTENSION(MESA_texture_array, cap);
-         if (!enable_texture(ctx, state, TEXTURE_2D_ARRAY_BIT)) {
-            return;
-         }
-         break;
-
-      case GL_TEXTURE_CUBE_MAP_SEAMLESS:
-	 CHECK_EXTENSION(ARB_seamless_cube_map, cap);
-	 if (ctx->Texture.CubeMapSeamless != state) {
-	    FLUSH_VERTICES(ctx, _NEW_TEXTURE);
-	    ctx->Texture.CubeMapSeamless = state;
-	 }
-	 break;
-
-#if FEATURE_EXT_transform_feedback
-      case GL_RASTERIZER_DISCARD:
-	 CHECK_EXTENSION(EXT_transform_feedback, cap);
-         if (ctx->TransformFeedback.RasterDiscard != state) {
-            FLUSH_VERTICES(ctx, _NEW_TRANSFORM);
-            ctx->TransformFeedback.RasterDiscard = state;
-         }
-         break;
-#endif
-
-      /* GL 3.1 primitive restart.  Note: this enum is different from
-       * GL_PRIMITIVE_RESTART_NV (which is client state).
-       */
-      case GL_PRIMITIVE_RESTART:
-         if (ctx->VersionMajor * 10 + ctx->VersionMinor < 31) {
-            goto invalid_enum_error;
-         }
-         if (ctx->Array.PrimitiveRestart != state) {
-            FLUSH_VERTICES(ctx, _NEW_TRANSFORM);
-            ctx->Array.PrimitiveRestart = state;
-         }
-         break;
-
-      /* GL3.0 - GL_framebuffer_sRGB */
-      case GL_FRAMEBUFFER_SRGB_EXT:
-         CHECK_EXTENSION(EXT_framebuffer_sRGB, cap);
-         FLUSH_VERTICES(ctx, _NEW_BUFFERS);
-         ctx->Color.sRGBEnabled = state;
-         break;
-
-      default:
-         goto invalid_enum_error;
-   }
-
-   if (ctx->Driver.Enable) {
-      ctx->Driver.Enable( ctx, cap, state );
-   }
-
-   return;
-
-invalid_enum_error:
-   _mesa_error(ctx, GL_INVALID_ENUM, "gl%s(0x%x)",
-               state ? "Enable" : "Disable", cap);
-}
-
-
-/**
- * Enable GL capability.  Called by glEnable()
- * \param cap  state to enable.
- */
-void GLAPIENTRY
-_mesa_Enable( GLenum cap )
-{
-   GET_CURRENT_CONTEXT(ctx);
-   ASSERT_OUTSIDE_BEGIN_END(ctx);
-
-   _mesa_set_enable( ctx, cap, GL_TRUE );
-}
-
-
-/**
- * Disable GL capability.  Called by glDisable()
- * \param cap  state to disable.
- */
-void GLAPIENTRY
-_mesa_Disable( GLenum cap )
-{
-   GET_CURRENT_CONTEXT(ctx);
-   ASSERT_OUTSIDE_BEGIN_END(ctx);
-
-   _mesa_set_enable( ctx, cap, GL_FALSE );
-}
-
-
-
-/**
- * Enable/disable an indexed state var.
- */
-void
-_mesa_set_enablei(struct gl_context *ctx, GLenum cap,
-                  GLuint index, GLboolean state)
-{
-   ASSERT(state == 0 || state == 1);
-   switch (cap) {
-   case GL_BLEND:
-      if (!ctx->Extensions.EXT_draw_buffers2) {
-         goto invalid_enum_error;
-      }
-      if (index >= ctx->Const.MaxDrawBuffers) {
-         _mesa_error(ctx, GL_INVALID_VALUE, "%s(index=%u)",
-                     state ? "glEnableIndexed" : "glDisableIndexed", index);
-         return;
-      }
-      if (((ctx->Color.BlendEnabled >> index) & 1) != state) {
-         FLUSH_VERTICES(ctx, _NEW_COLOR);
-         if (state)
-            ctx->Color.BlendEnabled |= (1 << index);
-         else
-            ctx->Color.BlendEnabled &= ~(1 << index);
-      }
-      break;
-   default:
-      goto invalid_enum_error;
-   }
-   return;
-
-invalid_enum_error:
-    _mesa_error(ctx, GL_INVALID_ENUM, "%s(cap=%s)",
-                state ? "glEnablei" : "glDisablei",
-                _mesa_lookup_enum_by_nr(cap));
-}
-
-
-void GLAPIENTRY
-_mesa_DisableIndexed( GLenum cap, GLuint index )
-{
-   GET_CURRENT_CONTEXT(ctx);
-   ASSERT_OUTSIDE_BEGIN_END(ctx);
-   _mesa_set_enablei(ctx, cap, index, GL_FALSE);
-}
-
-
-void GLAPIENTRY
-_mesa_EnableIndexed( GLenum cap, GLuint index )
-{
-   GET_CURRENT_CONTEXT(ctx);
-   ASSERT_OUTSIDE_BEGIN_END(ctx);
-   _mesa_set_enablei(ctx, cap, index, GL_TRUE);
-}
-
-
-GLboolean GLAPIENTRY
-_mesa_IsEnabledIndexed( GLenum cap, GLuint index )
-{
-   GET_CURRENT_CONTEXT(ctx);
-   switch (cap) {
-   case GL_BLEND:
-      if (index >= ctx->Const.MaxDrawBuffers) {
-         _mesa_error(ctx, GL_INVALID_VALUE, "glIsEnabledIndexed(index=%u)",
-                     index);
-         return GL_FALSE;
-      }
-      return (ctx->Color.BlendEnabled >> index) & 1;
-   default:
-      _mesa_error(ctx, GL_INVALID_ENUM, "glIsEnabledIndexed(cap=%s)",
-                  _mesa_lookup_enum_by_nr(cap));
-      return GL_FALSE;
-   }
-}
-
-
-
-
-#undef CHECK_EXTENSION
-#define CHECK_EXTENSION(EXTNAME)			\
-   if (!ctx->Extensions.EXTNAME) {			\
-      goto invalid_enum_error;				\
-   }
-
-#undef CHECK_EXTENSION2
-#define CHECK_EXTENSION2(EXT1, EXT2)				\
-   if (!ctx->Extensions.EXT1 && !ctx->Extensions.EXT2) {	\
-      goto invalid_enum_error;					\
-   }
-
-
-/**
- * Helper function to determine whether a texture target is enabled.
- */
-static GLboolean
-is_texture_enabled(struct gl_context *ctx, GLbitfield bit)
-{
-   const struct gl_texture_unit *const texUnit =
-       &ctx->Texture.Unit[ctx->Texture.CurrentUnit];
-   return (texUnit->Enabled & bit) ? GL_TRUE : GL_FALSE;
-}
-
-
-/**
- * Return simple enable/disable state.
- *
- * \param cap  state variable to query.
- *
- * Returns the state of the specified capability from the current GL context.
- * For the capabilities associated with extensions verifies that those
- * extensions are effectively present before reporting.
- */
-GLboolean GLAPIENTRY
-_mesa_IsEnabled( GLenum cap )
-{
-   GET_CURRENT_CONTEXT(ctx);
-   switch (cap) {
-      case GL_ALPHA_TEST:
-         return ctx->Color.AlphaEnabled;
-      case GL_AUTO_NORMAL:
-	 return ctx->Eval.AutoNormal;
-      case GL_BLEND:
-         return ctx->Color.BlendEnabled & 1;  /* return state for buffer[0] */
-      case GL_CLIP_PLANE0:
-      case GL_CLIP_PLANE1:
-      case GL_CLIP_PLANE2:
-      case GL_CLIP_PLANE3:
-      case GL_CLIP_PLANE4:
-      case GL_CLIP_PLANE5:
-	 return (ctx->Transform.ClipPlanesEnabled >> (cap - GL_CLIP_PLANE0)) & 1;
-      case GL_COLOR_MATERIAL:
-	 return ctx->Light.ColorMaterialEnabled;
-      case GL_CULL_FACE:
-         return ctx->Polygon.CullFlag;
-      case GL_DEPTH_TEST:
-         return ctx->Depth.Test;
-      case GL_DITHER:
-	 return ctx->Color.DitherFlag;
-      case GL_FOG:
-	 return ctx->Fog.Enabled;
-      case GL_LIGHTING:
-         return ctx->Light.Enabled;
-      case GL_LIGHT0:
-      case GL_LIGHT1:
-      case GL_LIGHT2:
-      case GL_LIGHT3:
-      case GL_LIGHT4:
-      case GL_LIGHT5:
-      case GL_LIGHT6:
-      case GL_LIGHT7:
-         return ctx->Light.Light[cap-GL_LIGHT0].Enabled;
-      case GL_LINE_SMOOTH:
-	 return ctx->Line.SmoothFlag;
-      case GL_LINE_STIPPLE:
-	 return ctx->Line.StippleFlag;
-      case GL_INDEX_LOGIC_OP:
-	 return ctx->Color.IndexLogicOpEnabled;
-      case GL_COLOR_LOGIC_OP:
-	 return ctx->Color.ColorLogicOpEnabled;
-      case GL_MAP1_COLOR_4:
-	 return ctx->Eval.Map1Color4;
-      case GL_MAP1_INDEX:
-	 return ctx->Eval.Map1Index;
-      case GL_MAP1_NORMAL:
-	 return ctx->Eval.Map1Normal;
-      case GL_MAP1_TEXTURE_COORD_1:
-	 return ctx->Eval.Map1TextureCoord1;
-      case GL_MAP1_TEXTURE_COORD_2:
-	 return ctx->Eval.Map1TextureCoord2;
-      case GL_MAP1_TEXTURE_COORD_3:
-	 return ctx->Eval.Map1TextureCoord3;
-      case GL_MAP1_TEXTURE_COORD_4:
-	 return ctx->Eval.Map1TextureCoord4;
-      case GL_MAP1_VERTEX_3:
-	 return ctx->Eval.Map1Vertex3;
-      case GL_MAP1_VERTEX_4:
-	 return ctx->Eval.Map1Vertex4;
-      case GL_MAP2_COLOR_4:
-	 return ctx->Eval.Map2Color4;
-      case GL_MAP2_INDEX:
-	 return ctx->Eval.Map2Index;
-      case GL_MAP2_NORMAL:
-	 return ctx->Eval.Map2Normal;
-      case GL_MAP2_TEXTURE_COORD_1:
-	 return ctx->Eval.Map2TextureCoord1;
-      case GL_MAP2_TEXTURE_COORD_2:
-	 return ctx->Eval.Map2TextureCoord2;
-      case GL_MAP2_TEXTURE_COORD_3:
-	 return ctx->Eval.Map2TextureCoord3;
-      case GL_MAP2_TEXTURE_COORD_4:
-	 return ctx->Eval.Map2TextureCoord4;
-      case GL_MAP2_VERTEX_3:
-	 return ctx->Eval.Map2Vertex3;
-      case GL_MAP2_VERTEX_4:
-	 return ctx->Eval.Map2Vertex4;
-      case GL_NORMALIZE:
-	 return ctx->Transform.Normalize;
-      case GL_POINT_SMOOTH:
-	 return ctx->Point.SmoothFlag;
-      case GL_POLYGON_SMOOTH:
-	 return ctx->Polygon.SmoothFlag;
-      case GL_POLYGON_STIPPLE:
-	 return ctx->Polygon.StippleFlag;
-      case GL_POLYGON_OFFSET_POINT:
-	 return ctx->Polygon.OffsetPoint;
-      case GL_POLYGON_OFFSET_LINE:
-	 return ctx->Polygon.OffsetLine;
-      case GL_POLYGON_OFFSET_FILL:
-	 return ctx->Polygon.OffsetFill;
-      case GL_RESCALE_NORMAL_EXT:
-         return ctx->Transform.RescaleNormals;
-      case GL_SCISSOR_TEST:
-	 return ctx->Scissor.Enabled;
-      case GL_STENCIL_TEST:
-	 return ctx->Stencil.Enabled;
-      case GL_TEXTURE_1D:
-         return is_texture_enabled(ctx, TEXTURE_1D_BIT);
-      case GL_TEXTURE_2D:
-         return is_texture_enabled(ctx, TEXTURE_2D_BIT);
-      case GL_TEXTURE_3D:
-         return is_texture_enabled(ctx, TEXTURE_3D_BIT);
-      case GL_TEXTURE_GEN_S:
-      case GL_TEXTURE_GEN_T:
-      case GL_TEXTURE_GEN_R:
-      case GL_TEXTURE_GEN_Q:
-         {
-            const struct gl_texture_unit *texUnit = get_texcoord_unit(ctx);
-            if (texUnit) {
-               GLbitfield coordBit = S_BIT << (cap - GL_TEXTURE_GEN_S);
-               return (texUnit->TexGenEnabled & coordBit) ? GL_TRUE : GL_FALSE;
-            }
-         }
-         return GL_FALSE;
-#if FEATURE_ES1
-      case GL_TEXTURE_GEN_STR_OES:
-	 {
-            const struct gl_texture_unit *texUnit = get_texcoord_unit(ctx);
-            if (texUnit) {
-               return (texUnit->TexGenEnabled & STR_BITS) == STR_BITS
-                  ? GL_TRUE : GL_FALSE;
-            }
-         }
-#endif
-
-      /* client-side state */
-      case GL_VERTEX_ARRAY:
-         return (ctx->Array.ArrayObj->Vertex.Enabled != 0);
-      case GL_NORMAL_ARRAY:
-         return (ctx->Array.ArrayObj->Normal.Enabled != 0);
-      case GL_COLOR_ARRAY:
-         return (ctx->Array.ArrayObj->Color.Enabled != 0);
-      case GL_INDEX_ARRAY:
-         return (ctx->Array.ArrayObj->Index.Enabled != 0);
-      case GL_TEXTURE_COORD_ARRAY:
-         return (ctx->Array.ArrayObj->TexCoord[ctx->Array.ActiveTexture]
-                 .Enabled != 0);
-      case GL_EDGE_FLAG_ARRAY:
-         return (ctx->Array.ArrayObj->EdgeFlag.Enabled != 0);
-      case GL_FOG_COORDINATE_ARRAY_EXT:
-         CHECK_EXTENSION(EXT_fog_coord);
-         return (ctx->Array.ArrayObj->FogCoord.Enabled != 0);
-      case GL_SECONDARY_COLOR_ARRAY_EXT:
-         CHECK_EXTENSION(EXT_secondary_color);
-         return (ctx->Array.ArrayObj->SecondaryColor.Enabled != 0);
-#if FEATURE_point_size_array
-      case GL_POINT_SIZE_ARRAY_OES:
-         return (ctx->Array.ArrayObj->PointSize.Enabled != 0);
-#endif
-
-      /* GL_ARB_texture_cube_map */
-      case GL_TEXTURE_CUBE_MAP_ARB:
-         CHECK_EXTENSION(ARB_texture_cube_map);
-         return is_texture_enabled(ctx, TEXTURE_CUBE_BIT);
-
-      /* GL_EXT_secondary_color */
-      case GL_COLOR_SUM_EXT:
-         CHECK_EXTENSION2(EXT_secondary_color, ARB_vertex_program);
-         return ctx->Fog.ColorSumEnabled;
-
-      /* GL_ARB_multisample */
-      case GL_MULTISAMPLE_ARB:
-         return ctx->Multisample.Enabled;
-      case GL_SAMPLE_ALPHA_TO_COVERAGE_ARB:
-         return ctx->Multisample.SampleAlphaToCoverage;
-      case GL_SAMPLE_ALPHA_TO_ONE_ARB:
-         return ctx->Multisample.SampleAlphaToOne;
-      case GL_SAMPLE_COVERAGE_ARB:
-         return ctx->Multisample.SampleCoverage;
-      case GL_SAMPLE_COVERAGE_INVERT_ARB:
-         return ctx->Multisample.SampleCoverageInvert;
-
-      /* GL_IBM_rasterpos_clip */
-      case GL_RASTER_POSITION_UNCLIPPED_IBM:
-         CHECK_EXTENSION(IBM_rasterpos_clip);
-         return ctx->Transform.RasterPositionUnclipped;
-
-      /* GL_NV_point_sprite */
-      case GL_POINT_SPRITE_NV:
-         CHECK_EXTENSION2(NV_point_sprite, ARB_point_sprite)
-         return ctx->Point.PointSprite;
-
-#if FEATURE_NV_vertex_program || FEATURE_ARB_vertex_program
-      case GL_VERTEX_PROGRAM_ARB:
-         CHECK_EXTENSION2(ARB_vertex_program, NV_vertex_program);
-         return ctx->VertexProgram.Enabled;
-      case GL_VERTEX_PROGRAM_POINT_SIZE_ARB:
-         CHECK_EXTENSION2(ARB_vertex_program, NV_vertex_program);
-         return ctx->VertexProgram.PointSizeEnabled;
-      case GL_VERTEX_PROGRAM_TWO_SIDE_ARB:
-         CHECK_EXTENSION2(ARB_vertex_program, NV_vertex_program);
-         return ctx->VertexProgram.TwoSideEnabled;
-#endif
-#if FEATURE_NV_vertex_program
-      case GL_VERTEX_ATTRIB_ARRAY0_NV:
-      case GL_VERTEX_ATTRIB_ARRAY1_NV:
-      case GL_VERTEX_ATTRIB_ARRAY2_NV:
-      case GL_VERTEX_ATTRIB_ARRAY3_NV:
-      case GL_VERTEX_ATTRIB_ARRAY4_NV:
-      case GL_VERTEX_ATTRIB_ARRAY5_NV:
-      case GL_VERTEX_ATTRIB_ARRAY6_NV:
-      case GL_VERTEX_ATTRIB_ARRAY7_NV:
-      case GL_VERTEX_ATTRIB_ARRAY8_NV:
-      case GL_VERTEX_ATTRIB_ARRAY9_NV:
-      case GL_VERTEX_ATTRIB_ARRAY10_NV:
-      case GL_VERTEX_ATTRIB_ARRAY11_NV:
-      case GL_VERTEX_ATTRIB_ARRAY12_NV:
-      case GL_VERTEX_ATTRIB_ARRAY13_NV:
-      case GL_VERTEX_ATTRIB_ARRAY14_NV:
-      case GL_VERTEX_ATTRIB_ARRAY15_NV:
-         CHECK_EXTENSION(NV_vertex_program);
-         {
-            GLint n = (GLint) cap - GL_VERTEX_ATTRIB_ARRAY0_NV;
-            ASSERT(n < Elements(ctx->Array.ArrayObj->VertexAttrib));
-            return (ctx->Array.ArrayObj->VertexAttrib[n].Enabled != 0);
-         }
-      case GL_MAP1_VERTEX_ATTRIB0_4_NV:
-      case GL_MAP1_VERTEX_ATTRIB1_4_NV:
-      case GL_MAP1_VERTEX_ATTRIB2_4_NV:
-      case GL_MAP1_VERTEX_ATTRIB3_4_NV:
-      case GL_MAP1_VERTEX_ATTRIB4_4_NV:
-      case GL_MAP1_VERTEX_ATTRIB5_4_NV:
-      case GL_MAP1_VERTEX_ATTRIB6_4_NV:
-      case GL_MAP1_VERTEX_ATTRIB7_4_NV:
-      case GL_MAP1_VERTEX_ATTRIB8_4_NV:
-      case GL_MAP1_VERTEX_ATTRIB9_4_NV:
-      case GL_MAP1_VERTEX_ATTRIB10_4_NV:
-      case GL_MAP1_VERTEX_ATTRIB11_4_NV:
-      case GL_MAP1_VERTEX_ATTRIB12_4_NV:
-      case GL_MAP1_VERTEX_ATTRIB13_4_NV:
-      case GL_MAP1_VERTEX_ATTRIB14_4_NV:
-      case GL_MAP1_VERTEX_ATTRIB15_4_NV:
-         CHECK_EXTENSION(NV_vertex_program);
-         {
-            const GLuint map = (GLuint) (cap - GL_MAP1_VERTEX_ATTRIB0_4_NV);
-            return ctx->Eval.Map1Attrib[map];
-         }
-      case GL_MAP2_VERTEX_ATTRIB0_4_NV:
-      case GL_MAP2_VERTEX_ATTRIB1_4_NV:
-      case GL_MAP2_VERTEX_ATTRIB2_4_NV:
-      case GL_MAP2_VERTEX_ATTRIB3_4_NV:
-      case GL_MAP2_VERTEX_ATTRIB4_4_NV:
-      case GL_MAP2_VERTEX_ATTRIB5_4_NV:
-      case GL_MAP2_VERTEX_ATTRIB6_4_NV:
-      case GL_MAP2_VERTEX_ATTRIB7_4_NV:
-      case GL_MAP2_VERTEX_ATTRIB8_4_NV:
-      case GL_MAP2_VERTEX_ATTRIB9_4_NV:
-      case GL_MAP2_VERTEX_ATTRIB10_4_NV:
-      case GL_MAP2_VERTEX_ATTRIB11_4_NV:
-      case GL_MAP2_VERTEX_ATTRIB12_4_NV:
-      case GL_MAP2_VERTEX_ATTRIB13_4_NV:
-      case GL_MAP2_VERTEX_ATTRIB14_4_NV:
-      case GL_MAP2_VERTEX_ATTRIB15_4_NV:
-         CHECK_EXTENSION(NV_vertex_program);
-         {
-            const GLuint map = (GLuint) (cap - GL_MAP2_VERTEX_ATTRIB0_4_NV);
-            return ctx->Eval.Map2Attrib[map];
-         }
-#endif /* FEATURE_NV_vertex_program */
-
-#if FEATURE_NV_fragment_program
-      case GL_FRAGMENT_PROGRAM_NV:
-         CHECK_EXTENSION(NV_fragment_program);
-         return ctx->FragmentProgram.Enabled;
-#endif /* FEATURE_NV_fragment_program */
-
-      /* GL_NV_texture_rectangle */
-      case GL_TEXTURE_RECTANGLE_NV:
-         CHECK_EXTENSION(NV_texture_rectangle);
-         return is_texture_enabled(ctx, TEXTURE_RECT_BIT);
-
-      /* GL_EXT_stencil_two_side */
-      case GL_STENCIL_TEST_TWO_SIDE_EXT:
-         CHECK_EXTENSION(EXT_stencil_two_side);
-         return ctx->Stencil.TestTwoSide;
-
-#if FEATURE_ARB_fragment_program
-      case GL_FRAGMENT_PROGRAM_ARB:
-         return ctx->FragmentProgram.Enabled;
-#endif /* FEATURE_ARB_fragment_program */
-
-      /* GL_EXT_depth_bounds_test */
-      case GL_DEPTH_BOUNDS_TEST_EXT:
-         CHECK_EXTENSION(EXT_depth_bounds_test);
-         return ctx->Depth.BoundsTest;
-
-      /* GL_ARB_depth_clamp */
-      case GL_DEPTH_CLAMP:
-         CHECK_EXTENSION(ARB_depth_clamp);
-         return ctx->Transform.DepthClamp;
-
-#if FEATURE_ATI_fragment_shader
-      case GL_FRAGMENT_SHADER_ATI:
-	 CHECK_EXTENSION(ATI_fragment_shader);
-	 return ctx->ATIFragmentShader.Enabled;
-#endif /* FEATURE_ATI_fragment_shader */
-
-      case GL_TEXTURE_CUBE_MAP_SEAMLESS:
-	 CHECK_EXTENSION(ARB_seamless_cube_map);
-	 return ctx->Texture.CubeMapSeamless;
-
-#if FEATURE_EXT_transform_feedback
-      case GL_RASTERIZER_DISCARD:
-	 CHECK_EXTENSION(EXT_transform_feedback);
-         return ctx->TransformFeedback.RasterDiscard;
-#endif
-
-      /* GL_NV_primitive_restart */
-      case GL_PRIMITIVE_RESTART_NV:
-	 if (!ctx->Extensions.NV_primitive_restart) {
-            goto invalid_enum_error;
-         }
-         return ctx->Array.PrimitiveRestart;
-
-      /* GL 3.1 primitive restart */
-      case GL_PRIMITIVE_RESTART:
-         if (ctx->VersionMajor * 10 + ctx->VersionMinor < 31) {
-            goto invalid_enum_error;
-         }
-         return ctx->Array.PrimitiveRestart;
-
-      /* GL3.0 - GL_framebuffer_sRGB */
-      case GL_FRAMEBUFFER_SRGB_EXT:
-	 CHECK_EXTENSION(EXT_framebuffer_sRGB);
-	 return ctx->Color.sRGBEnabled;
-
-      default:
-         goto invalid_enum_error;
-   }
-
-   return GL_FALSE;
-
-invalid_enum_error:
-   _mesa_error(ctx, GL_INVALID_ENUM, "glIsEnabled(0x%x)", (int) cap);
-   return GL_FALSE;
-}
->>>>>>> 23a7aeba
+/**
+ * \file enable.c
+ * Enable/disable/query GL capabilities.
+ */
+
+/*
+ * Mesa 3-D graphics library
+ *
+ * Copyright (C) 1999-2007  Brian Paul   All Rights Reserved.
+ *
+ * Permission is hereby granted, free of charge, to any person obtaining a
+ * copy of this software and associated documentation files (the "Software"),
+ * to deal in the Software without restriction, including without limitation
+ * the rights to use, copy, modify, merge, publish, distribute, sublicense,
+ * and/or sell copies of the Software, and to permit persons to whom the
+ * Software is furnished to do so, subject to the following conditions:
+ *
+ * The above copyright notice and this permission notice shall be included
+ * in all copies or substantial portions of the Software.
+ *
+ * THE SOFTWARE IS PROVIDED "AS IS", WITHOUT WARRANTY OF ANY KIND, EXPRESS
+ * OR IMPLIED, INCLUDING BUT NOT LIMITED TO THE WARRANTIES OF MERCHANTABILITY,
+ * FITNESS FOR A PARTICULAR PURPOSE AND NONINFRINGEMENT.  IN NO EVENT SHALL
+ * BRIAN PAUL BE LIABLE FOR ANY CLAIM, DAMAGES OR OTHER LIABILITY, WHETHER IN
+ * AN ACTION OF CONTRACT, TORT OR OTHERWISE, ARISING FROM, OUT OF OR IN
+ * CONNECTION WITH THE SOFTWARE OR THE USE OR OTHER DEALINGS IN THE SOFTWARE.
+ */
+
+
+#include "glheader.h"
+#include "clip.h"
+#include "context.h"
+#include "enable.h"
+#include "light.h"
+#include "simple_list.h"
+#include "mfeatures.h"
+#include "mtypes.h"
+#include "enums.h"
+#include "api_arrayelt.h"
+#include "texstate.h"
+
+
+
+#define CHECK_EXTENSION(EXTNAME, CAP)					\
+   if (!ctx->Extensions.EXTNAME) {					\
+      goto invalid_enum_error;						\
+   }
+
+
+/**
+ * Helper to enable/disable client-side state.
+ */
+static void
+client_state(struct gl_context *ctx, GLenum cap, GLboolean state)
+{
+   struct gl_array_object *arrayObj = ctx->Array.ArrayObj;
+   GLuint flag;
+   GLboolean *var;
+
+   switch (cap) {
+      case GL_VERTEX_ARRAY:
+         var = &arrayObj->Vertex.Enabled;
+         flag = _NEW_ARRAY_VERTEX;
+         break;
+      case GL_NORMAL_ARRAY:
+         var = &arrayObj->Normal.Enabled;
+         flag = _NEW_ARRAY_NORMAL;
+         break;
+      case GL_COLOR_ARRAY:
+         var = &arrayObj->Color.Enabled;
+         flag = _NEW_ARRAY_COLOR0;
+         break;
+      case GL_INDEX_ARRAY:
+         var = &arrayObj->Index.Enabled;
+         flag = _NEW_ARRAY_INDEX;
+         break;
+      case GL_TEXTURE_COORD_ARRAY:
+         var = &arrayObj->TexCoord[ctx->Array.ActiveTexture].Enabled;
+         flag = _NEW_ARRAY_TEXCOORD(ctx->Array.ActiveTexture);
+         break;
+      case GL_EDGE_FLAG_ARRAY:
+         var = &arrayObj->EdgeFlag.Enabled;
+         flag = _NEW_ARRAY_EDGEFLAG;
+         break;
+      case GL_FOG_COORDINATE_ARRAY_EXT:
+         var = &arrayObj->FogCoord.Enabled;
+         flag = _NEW_ARRAY_FOGCOORD;
+         break;
+      case GL_SECONDARY_COLOR_ARRAY_EXT:
+         var = &arrayObj->SecondaryColor.Enabled;
+         flag = _NEW_ARRAY_COLOR1;
+         break;
+
+#if FEATURE_point_size_array
+      case GL_POINT_SIZE_ARRAY_OES:
+         var = &arrayObj->PointSize.Enabled;
+         flag = _NEW_ARRAY_POINT_SIZE;
+         break;
+#endif
+
+#if FEATURE_NV_vertex_program
+      case GL_VERTEX_ATTRIB_ARRAY0_NV:
+      case GL_VERTEX_ATTRIB_ARRAY1_NV:
+      case GL_VERTEX_ATTRIB_ARRAY2_NV:
+      case GL_VERTEX_ATTRIB_ARRAY3_NV:
+      case GL_VERTEX_ATTRIB_ARRAY4_NV:
+      case GL_VERTEX_ATTRIB_ARRAY5_NV:
+      case GL_VERTEX_ATTRIB_ARRAY6_NV:
+      case GL_VERTEX_ATTRIB_ARRAY7_NV:
+      case GL_VERTEX_ATTRIB_ARRAY8_NV:
+      case GL_VERTEX_ATTRIB_ARRAY9_NV:
+      case GL_VERTEX_ATTRIB_ARRAY10_NV:
+      case GL_VERTEX_ATTRIB_ARRAY11_NV:
+      case GL_VERTEX_ATTRIB_ARRAY12_NV:
+      case GL_VERTEX_ATTRIB_ARRAY13_NV:
+      case GL_VERTEX_ATTRIB_ARRAY14_NV:
+      case GL_VERTEX_ATTRIB_ARRAY15_NV:
+         CHECK_EXTENSION(NV_vertex_program, cap);
+         {
+            GLint n = (GLint) cap - GL_VERTEX_ATTRIB_ARRAY0_NV;
+            ASSERT(n < Elements(ctx->Array.ArrayObj->VertexAttrib));
+            var = &arrayObj->VertexAttrib[n].Enabled;
+            flag = _NEW_ARRAY_ATTRIB(n);
+         }
+         break;
+#endif /* FEATURE_NV_vertex_program */
+
+      /* GL_NV_primitive_restart */
+      case GL_PRIMITIVE_RESTART_NV:
+	 if (!ctx->Extensions.NV_primitive_restart) {
+            goto invalid_enum_error;
+         }
+         var = &ctx->Array.PrimitiveRestart;
+         flag = 0;
+         break;
+
+      default:
+         goto invalid_enum_error;
+   }
+
+   if (*var == state)
+      return;
+
+   FLUSH_VERTICES(ctx, _NEW_ARRAY);
+   ctx->Array.NewState |= flag;
+
+   _ae_invalidate_state(ctx, _NEW_ARRAY);
+
+   *var = state;
+
+   if (state)
+      ctx->Array.ArrayObj->_Enabled |= flag;
+   else
+      ctx->Array.ArrayObj->_Enabled &= ~flag;
+
+   if (ctx->Driver.Enable) {
+      ctx->Driver.Enable( ctx, cap, state );
+   }
+
+   return;
+
+invalid_enum_error:
+   _mesa_error(ctx, GL_INVALID_ENUM, "gl%sClientState(0x%x)",
+               state ? "Enable" : "Disable", cap);
+}
+
+
+/**
+ * Enable GL capability.
+ * \param cap  state to enable/disable.
+ *
+ * Get's the current context, assures that we're outside glBegin()/glEnd() and
+ * calls client_state().
+ */
+void GLAPIENTRY
+_mesa_EnableClientState( GLenum cap )
+{
+   GET_CURRENT_CONTEXT(ctx);
+   ASSERT_OUTSIDE_BEGIN_END(ctx);
+   client_state( ctx, cap, GL_TRUE );
+}
+
+
+/**
+ * Disable GL capability.
+ * \param cap  state to enable/disable.
+ *
+ * Get's the current context, assures that we're outside glBegin()/glEnd() and
+ * calls client_state().
+ */
+void GLAPIENTRY
+_mesa_DisableClientState( GLenum cap )
+{
+   GET_CURRENT_CONTEXT(ctx);
+   ASSERT_OUTSIDE_BEGIN_END(ctx);
+   client_state( ctx, cap, GL_FALSE );
+}
+
+
+#undef CHECK_EXTENSION
+#define CHECK_EXTENSION(EXTNAME, CAP)					\
+   if (!ctx->Extensions.EXTNAME) {					\
+      goto invalid_enum_error;						\
+   }
+
+#define CHECK_EXTENSION2(EXT1, EXT2, CAP)				\
+   if (!ctx->Extensions.EXT1 && !ctx->Extensions.EXT2) {		\
+      goto invalid_enum_error;						\
+   }
+
+
+
+/**
+ * Return pointer to current texture unit for setting/getting coordinate
+ * state.
+ * Note that we'll set GL_INVALID_OPERATION and return NULL if the active
+ * texture unit is higher than the number of supported coordinate units.
+ */
+static struct gl_texture_unit *
+get_texcoord_unit(struct gl_context *ctx)
+{
+   if (ctx->Texture.CurrentUnit >= ctx->Const.MaxTextureCoordUnits) {
+      _mesa_error(ctx, GL_INVALID_OPERATION, "glEnable/Disable(texcoord unit)");
+      return NULL;
+   }
+   else {
+      return &ctx->Texture.Unit[ctx->Texture.CurrentUnit];
+   }
+}
+
+
+/**
+ * Helper function to enable or disable a texture target.
+ * \param bit  one of the TEXTURE_x_BIT values
+ * \return GL_TRUE if state is changing or GL_FALSE if no change
+ */
+static GLboolean
+enable_texture(struct gl_context *ctx, GLboolean state, GLbitfield texBit)
+{
+   struct gl_texture_unit *texUnit = _mesa_get_current_tex_unit(ctx);
+   const GLbitfield newenabled = state
+      ? (texUnit->Enabled | texBit) : (texUnit->Enabled & ~texBit);
+
+   if (texUnit->Enabled == newenabled)
+       return GL_FALSE;
+
+   FLUSH_VERTICES(ctx, _NEW_TEXTURE);
+   texUnit->Enabled = newenabled;
+   return GL_TRUE;
+}
+
+
+/**
+ * Helper function to enable or disable state.
+ *
+ * \param ctx GL context.
+ * \param cap  the state to enable/disable
+ * \param state whether to enable or disable the specified capability.
+ *
+ * Updates the current context and flushes the vertices as needed. For
+ * capabilities associated with extensions it verifies that those extensions
+ * are effectivly present before updating. Notifies the driver via
+ * dd_function_table::Enable.
+ */
+void
+_mesa_set_enable(struct gl_context *ctx, GLenum cap, GLboolean state)
+{
+   if (MESA_VERBOSE & VERBOSE_API)
+      _mesa_debug(ctx, "%s %s (newstate is %x)\n",
+                  state ? "glEnable" : "glDisable",
+                  _mesa_lookup_enum_by_nr(cap),
+                  ctx->NewState);
+
+   switch (cap) {
+      case GL_ALPHA_TEST:
+         if (ctx->Color.AlphaEnabled == state)
+            return;
+         FLUSH_VERTICES(ctx, _NEW_COLOR);
+         ctx->Color.AlphaEnabled = state;
+         break;
+      case GL_AUTO_NORMAL:
+         if (ctx->Eval.AutoNormal == state)
+            return;
+         FLUSH_VERTICES(ctx, _NEW_EVAL);
+         ctx->Eval.AutoNormal = state;
+         break;
+      case GL_BLEND:
+         {
+            GLbitfield newEnabled =
+               state * ((1 << ctx->Const.MaxDrawBuffers) - 1);
+            if (newEnabled != ctx->Color.BlendEnabled) {
+               FLUSH_VERTICES(ctx, _NEW_COLOR);
+               ctx->Color.BlendEnabled = newEnabled;
+            }
+         }
+         break;
+#if FEATURE_userclip
+      case GL_CLIP_PLANE0:
+      case GL_CLIP_PLANE1:
+      case GL_CLIP_PLANE2:
+      case GL_CLIP_PLANE3:
+      case GL_CLIP_PLANE4:
+      case GL_CLIP_PLANE5:
+         {
+            const GLuint p = cap - GL_CLIP_PLANE0;
+
+            if ((ctx->Transform.ClipPlanesEnabled & (1 << p))
+                == ((GLuint) state << p))
+               return;
+
+            FLUSH_VERTICES(ctx, _NEW_TRANSFORM);
+
+            if (state) {
+               ctx->Transform.ClipPlanesEnabled |= (1 << p);
+               _mesa_update_clip_plane(ctx, p);
+            }
+            else {
+               ctx->Transform.ClipPlanesEnabled &= ~(1 << p);
+            }               
+         }
+         break;
+#endif
+      case GL_COLOR_MATERIAL:
+         if (ctx->Light.ColorMaterialEnabled == state)
+            return;
+         FLUSH_VERTICES(ctx, _NEW_LIGHT);
+         FLUSH_CURRENT(ctx, 0);
+         ctx->Light.ColorMaterialEnabled = state;
+         if (state) {
+            _mesa_update_color_material( ctx,
+                                  ctx->Current.Attrib[VERT_ATTRIB_COLOR0] );
+         }
+         break;
+      case GL_CULL_FACE:
+         if (ctx->Polygon.CullFlag == state)
+            return;
+         FLUSH_VERTICES(ctx, _NEW_POLYGON);
+         ctx->Polygon.CullFlag = state;
+         break;
+      case GL_DEPTH_TEST:
+         if (ctx->Depth.Test == state)
+            return;
+         FLUSH_VERTICES(ctx, _NEW_DEPTH);
+         ctx->Depth.Test = state;
+         break;
+      case GL_DITHER:
+         if (ctx->Color.DitherFlag == state)
+            return;
+         FLUSH_VERTICES(ctx, _NEW_COLOR);
+         ctx->Color.DitherFlag = state;
+         break;
+      case GL_FOG:
+         if (ctx->Fog.Enabled == state)
+            return;
+         FLUSH_VERTICES(ctx, _NEW_FOG);
+         ctx->Fog.Enabled = state;
+         break;
+      case GL_LIGHT0:
+      case GL_LIGHT1:
+      case GL_LIGHT2:
+      case GL_LIGHT3:
+      case GL_LIGHT4:
+      case GL_LIGHT5:
+      case GL_LIGHT6:
+      case GL_LIGHT7:
+         if (ctx->Light.Light[cap-GL_LIGHT0].Enabled == state)
+            return;
+         FLUSH_VERTICES(ctx, _NEW_LIGHT);
+         ctx->Light.Light[cap-GL_LIGHT0].Enabled = state;
+         if (state) {
+            insert_at_tail(&ctx->Light.EnabledList,
+                           &ctx->Light.Light[cap-GL_LIGHT0]);
+         }
+         else {
+            remove_from_list(&ctx->Light.Light[cap-GL_LIGHT0]);
+         }
+         break;
+      case GL_LIGHTING:
+         if (ctx->Light.Enabled == state)
+            return;
+         FLUSH_VERTICES(ctx, _NEW_LIGHT);
+         ctx->Light.Enabled = state;
+         if (ctx->Light.Enabled && ctx->Light.Model.TwoSide)
+            ctx->_TriangleCaps |= DD_TRI_LIGHT_TWOSIDE;
+         else
+            ctx->_TriangleCaps &= ~DD_TRI_LIGHT_TWOSIDE;
+         break;
+      case GL_LINE_SMOOTH:
+         if (ctx->Line.SmoothFlag == state)
+            return;
+         FLUSH_VERTICES(ctx, _NEW_LINE);
+         ctx->Line.SmoothFlag = state;
+         ctx->_TriangleCaps ^= DD_LINE_SMOOTH;
+         break;
+      case GL_LINE_STIPPLE:
+         if (ctx->Line.StippleFlag == state)
+            return;
+         FLUSH_VERTICES(ctx, _NEW_LINE);
+         ctx->Line.StippleFlag = state;
+         ctx->_TriangleCaps ^= DD_LINE_STIPPLE;
+         break;
+      case GL_INDEX_LOGIC_OP:
+         if (ctx->Color.IndexLogicOpEnabled == state)
+            return;
+         FLUSH_VERTICES(ctx, _NEW_COLOR);
+         ctx->Color.IndexLogicOpEnabled = state;
+         break;
+      case GL_COLOR_LOGIC_OP:
+         if (ctx->Color.ColorLogicOpEnabled == state)
+            return;
+         FLUSH_VERTICES(ctx, _NEW_COLOR);
+         ctx->Color.ColorLogicOpEnabled = state;
+         break;
+      case GL_MAP1_COLOR_4:
+         if (ctx->Eval.Map1Color4 == state)
+            return;
+         FLUSH_VERTICES(ctx, _NEW_EVAL);
+         ctx->Eval.Map1Color4 = state;
+         break;
+      case GL_MAP1_INDEX:
+         if (ctx->Eval.Map1Index == state)
+            return;
+         FLUSH_VERTICES(ctx, _NEW_EVAL);
+         ctx->Eval.Map1Index = state;
+         break;
+      case GL_MAP1_NORMAL:
+         if (ctx->Eval.Map1Normal == state)
+            return;
+         FLUSH_VERTICES(ctx, _NEW_EVAL);
+         ctx->Eval.Map1Normal = state;
+         break;
+      case GL_MAP1_TEXTURE_COORD_1:
+         if (ctx->Eval.Map1TextureCoord1 == state)
+            return;
+         FLUSH_VERTICES(ctx, _NEW_EVAL);
+         ctx->Eval.Map1TextureCoord1 = state;
+         break;
+      case GL_MAP1_TEXTURE_COORD_2:
+         if (ctx->Eval.Map1TextureCoord2 == state)
+            return;
+         FLUSH_VERTICES(ctx, _NEW_EVAL);
+         ctx->Eval.Map1TextureCoord2 = state;
+         break;
+      case GL_MAP1_TEXTURE_COORD_3:
+         if (ctx->Eval.Map1TextureCoord3 == state)
+            return;
+         FLUSH_VERTICES(ctx, _NEW_EVAL);
+         ctx->Eval.Map1TextureCoord3 = state;
+         break;
+      case GL_MAP1_TEXTURE_COORD_4:
+         if (ctx->Eval.Map1TextureCoord4 == state)
+            return;
+         FLUSH_VERTICES(ctx, _NEW_EVAL);
+         ctx->Eval.Map1TextureCoord4 = state;
+         break;
+      case GL_MAP1_VERTEX_3:
+         if (ctx->Eval.Map1Vertex3 == state)
+            return;
+         FLUSH_VERTICES(ctx, _NEW_EVAL);
+         ctx->Eval.Map1Vertex3 = state;
+         break;
+      case GL_MAP1_VERTEX_4:
+         if (ctx->Eval.Map1Vertex4 == state)
+            return;
+         FLUSH_VERTICES(ctx, _NEW_EVAL);
+         ctx->Eval.Map1Vertex4 = state;
+         break;
+      case GL_MAP2_COLOR_4:
+         if (ctx->Eval.Map2Color4 == state)
+            return;
+         FLUSH_VERTICES(ctx, _NEW_EVAL);
+         ctx->Eval.Map2Color4 = state;
+         break;
+      case GL_MAP2_INDEX:
+         if (ctx->Eval.Map2Index == state)
+            return;
+         FLUSH_VERTICES(ctx, _NEW_EVAL);
+         ctx->Eval.Map2Index = state;
+         break;
+      case GL_MAP2_NORMAL:
+         if (ctx->Eval.Map2Normal == state)
+            return;
+         FLUSH_VERTICES(ctx, _NEW_EVAL);
+         ctx->Eval.Map2Normal = state;
+         break;
+      case GL_MAP2_TEXTURE_COORD_1:
+         if (ctx->Eval.Map2TextureCoord1 == state)
+            return;
+         FLUSH_VERTICES(ctx, _NEW_EVAL);
+         ctx->Eval.Map2TextureCoord1 = state;
+         break;
+      case GL_MAP2_TEXTURE_COORD_2:
+         if (ctx->Eval.Map2TextureCoord2 == state)
+            return;
+         FLUSH_VERTICES(ctx, _NEW_EVAL);
+         ctx->Eval.Map2TextureCoord2 = state;
+         break;
+      case GL_MAP2_TEXTURE_COORD_3:
+         if (ctx->Eval.Map2TextureCoord3 == state)
+            return;
+         FLUSH_VERTICES(ctx, _NEW_EVAL);
+         ctx->Eval.Map2TextureCoord3 = state;
+         break;
+      case GL_MAP2_TEXTURE_COORD_4:
+         if (ctx->Eval.Map2TextureCoord4 == state)
+            return;
+         FLUSH_VERTICES(ctx, _NEW_EVAL);
+         ctx->Eval.Map2TextureCoord4 = state;
+         break;
+      case GL_MAP2_VERTEX_3:
+         if (ctx->Eval.Map2Vertex3 == state)
+            return;
+         FLUSH_VERTICES(ctx, _NEW_EVAL);
+         ctx->Eval.Map2Vertex3 = state;
+         break;
+      case GL_MAP2_VERTEX_4:
+         if (ctx->Eval.Map2Vertex4 == state)
+            return;
+         FLUSH_VERTICES(ctx, _NEW_EVAL);
+         ctx->Eval.Map2Vertex4 = state;
+         break;
+      case GL_NORMALIZE:
+         if (ctx->Transform.Normalize == state)
+            return;
+         FLUSH_VERTICES(ctx, _NEW_TRANSFORM);
+         ctx->Transform.Normalize = state;
+         break;
+      case GL_POINT_SMOOTH:
+         if (ctx->Point.SmoothFlag == state)
+            return;
+         FLUSH_VERTICES(ctx, _NEW_POINT);
+         ctx->Point.SmoothFlag = state;
+         ctx->_TriangleCaps ^= DD_POINT_SMOOTH;
+         break;
+      case GL_POLYGON_SMOOTH:
+         if (ctx->Polygon.SmoothFlag == state)
+            return;
+         FLUSH_VERTICES(ctx, _NEW_POLYGON);
+         ctx->Polygon.SmoothFlag = state;
+         ctx->_TriangleCaps ^= DD_TRI_SMOOTH;
+         break;
+      case GL_POLYGON_STIPPLE:
+         if (ctx->Polygon.StippleFlag == state)
+            return;
+         FLUSH_VERTICES(ctx, _NEW_POLYGON);
+         ctx->Polygon.StippleFlag = state;
+         ctx->_TriangleCaps ^= DD_TRI_STIPPLE;
+         break;
+      case GL_POLYGON_OFFSET_POINT:
+         if (ctx->Polygon.OffsetPoint == state)
+            return;
+         FLUSH_VERTICES(ctx, _NEW_POLYGON);
+         ctx->Polygon.OffsetPoint = state;
+         break;
+      case GL_POLYGON_OFFSET_LINE:
+         if (ctx->Polygon.OffsetLine == state)
+            return;
+         FLUSH_VERTICES(ctx, _NEW_POLYGON);
+         ctx->Polygon.OffsetLine = state;
+         break;
+      case GL_POLYGON_OFFSET_FILL:
+         if (ctx->Polygon.OffsetFill == state)
+            return;
+         FLUSH_VERTICES(ctx, _NEW_POLYGON);
+         ctx->Polygon.OffsetFill = state;
+         break;
+      case GL_RESCALE_NORMAL_EXT:
+         if (ctx->Transform.RescaleNormals == state)
+            return;
+         FLUSH_VERTICES(ctx, _NEW_TRANSFORM);
+         ctx->Transform.RescaleNormals = state;
+         break;
+      case GL_SCISSOR_TEST:
+         if (ctx->Scissor.Enabled == state)
+            return;
+         FLUSH_VERTICES(ctx, _NEW_SCISSOR);
+         ctx->Scissor.Enabled = state;
+         break;
+      case GL_STENCIL_TEST:
+         if (ctx->Stencil.Enabled == state)
+            return;
+         FLUSH_VERTICES(ctx, _NEW_STENCIL);
+         ctx->Stencil.Enabled = state;
+         break;
+      case GL_TEXTURE_1D:
+         if (!enable_texture(ctx, state, TEXTURE_1D_BIT)) {
+            return;
+         }
+         break;
+      case GL_TEXTURE_2D:
+         if (!enable_texture(ctx, state, TEXTURE_2D_BIT)) {
+            return;
+         }
+         break;
+      case GL_TEXTURE_3D:
+         if (!enable_texture(ctx, state, TEXTURE_3D_BIT)) {
+            return;
+         }
+         break;
+      case GL_TEXTURE_GEN_S:
+      case GL_TEXTURE_GEN_T:
+      case GL_TEXTURE_GEN_R:
+      case GL_TEXTURE_GEN_Q:
+         {
+            struct gl_texture_unit *texUnit = get_texcoord_unit(ctx);
+            if (texUnit) {
+               GLbitfield coordBit = S_BIT << (cap - GL_TEXTURE_GEN_S);
+               GLbitfield newenabled = texUnit->TexGenEnabled & ~coordBit;
+               if (state)
+                  newenabled |= coordBit;
+               if (texUnit->TexGenEnabled == newenabled)
+                  return;
+               FLUSH_VERTICES(ctx, _NEW_TEXTURE);
+               texUnit->TexGenEnabled = newenabled;
+            }
+         }
+         break;
+
+#if FEATURE_ES1
+      case GL_TEXTURE_GEN_STR_OES:
+	 /* disable S, T, and R at the same time */
+	 {
+            struct gl_texture_unit *texUnit = get_texcoord_unit(ctx);
+            if (texUnit) {
+               GLuint newenabled =
+		  texUnit->TexGenEnabled & ~STR_BITS;
+               if (state)
+                  newenabled |= STR_BITS;
+               if (texUnit->TexGenEnabled == newenabled)
+                  return;
+               FLUSH_VERTICES(ctx, _NEW_TEXTURE);
+               texUnit->TexGenEnabled = newenabled;
+            }
+         }
+         break;
+#endif
+
+      /* client-side state */
+      case GL_VERTEX_ARRAY:
+      case GL_NORMAL_ARRAY:
+      case GL_COLOR_ARRAY:
+      case GL_INDEX_ARRAY:
+      case GL_TEXTURE_COORD_ARRAY:
+      case GL_EDGE_FLAG_ARRAY:
+      case GL_FOG_COORDINATE_ARRAY_EXT:
+      case GL_SECONDARY_COLOR_ARRAY_EXT:
+      case GL_POINT_SIZE_ARRAY_OES:
+         client_state( ctx, cap, state );
+         return;
+
+      /* GL_ARB_texture_cube_map */
+      case GL_TEXTURE_CUBE_MAP_ARB:
+         CHECK_EXTENSION(ARB_texture_cube_map, cap);
+         if (!enable_texture(ctx, state, TEXTURE_CUBE_BIT)) {
+            return;
+         }
+         break;
+
+      /* GL_EXT_secondary_color */
+      case GL_COLOR_SUM_EXT:
+         CHECK_EXTENSION2(EXT_secondary_color, ARB_vertex_program, cap);
+         if (ctx->Fog.ColorSumEnabled == state)
+            return;
+         FLUSH_VERTICES(ctx, _NEW_FOG);
+         ctx->Fog.ColorSumEnabled = state;
+         break;
+
+      /* GL_ARB_multisample */
+      case GL_MULTISAMPLE_ARB:
+         if (ctx->Multisample.Enabled == state)
+            return;
+         FLUSH_VERTICES(ctx, _NEW_MULTISAMPLE);
+         ctx->Multisample.Enabled = state;
+         break;
+      case GL_SAMPLE_ALPHA_TO_COVERAGE_ARB:
+         if (ctx->Multisample.SampleAlphaToCoverage == state)
+            return;
+         FLUSH_VERTICES(ctx, _NEW_MULTISAMPLE);
+         ctx->Multisample.SampleAlphaToCoverage = state;
+         break;
+      case GL_SAMPLE_ALPHA_TO_ONE_ARB:
+         if (ctx->Multisample.SampleAlphaToOne == state)
+            return;
+         FLUSH_VERTICES(ctx, _NEW_MULTISAMPLE);
+         ctx->Multisample.SampleAlphaToOne = state;
+         break;
+      case GL_SAMPLE_COVERAGE_ARB:
+         if (ctx->Multisample.SampleCoverage == state)
+            return;
+         FLUSH_VERTICES(ctx, _NEW_MULTISAMPLE);
+         ctx->Multisample.SampleCoverage = state;
+         break;
+      case GL_SAMPLE_COVERAGE_INVERT_ARB:
+         if (ctx->Multisample.SampleCoverageInvert == state)
+            return;
+         FLUSH_VERTICES(ctx, _NEW_MULTISAMPLE);
+         ctx->Multisample.SampleCoverageInvert = state;
+         break;
+
+      /* GL_IBM_rasterpos_clip */
+      case GL_RASTER_POSITION_UNCLIPPED_IBM:
+         CHECK_EXTENSION(IBM_rasterpos_clip, cap);
+         if (ctx->Transform.RasterPositionUnclipped == state)
+            return;
+         FLUSH_VERTICES(ctx, _NEW_TRANSFORM);
+         ctx->Transform.RasterPositionUnclipped = state;
+         break;
+
+      /* GL_NV_point_sprite */
+      case GL_POINT_SPRITE_NV:
+         CHECK_EXTENSION2(NV_point_sprite, ARB_point_sprite, cap);
+         if (ctx->Point.PointSprite == state)
+            return;
+         FLUSH_VERTICES(ctx, _NEW_POINT);
+         ctx->Point.PointSprite = state;
+         break;
+
+#if FEATURE_NV_vertex_program || FEATURE_ARB_vertex_program
+      case GL_VERTEX_PROGRAM_ARB:
+         CHECK_EXTENSION2(ARB_vertex_program, NV_vertex_program, cap);
+         if (ctx->VertexProgram.Enabled == state)
+            return;
+         FLUSH_VERTICES(ctx, _NEW_PROGRAM); 
+         ctx->VertexProgram.Enabled = state;
+         break;
+      case GL_VERTEX_PROGRAM_POINT_SIZE_ARB:
+         CHECK_EXTENSION2(ARB_vertex_program, NV_vertex_program, cap);
+         if (ctx->VertexProgram.PointSizeEnabled == state)
+            return;
+         FLUSH_VERTICES(ctx, _NEW_PROGRAM);
+         ctx->VertexProgram.PointSizeEnabled = state;
+         break;
+      case GL_VERTEX_PROGRAM_TWO_SIDE_ARB:
+         CHECK_EXTENSION2(ARB_vertex_program, NV_vertex_program, cap);
+         if (ctx->VertexProgram.TwoSideEnabled == state)
+            return;
+         FLUSH_VERTICES(ctx, _NEW_PROGRAM); 
+         ctx->VertexProgram.TwoSideEnabled = state;
+         break;
+#endif
+#if FEATURE_NV_vertex_program
+      case GL_MAP1_VERTEX_ATTRIB0_4_NV:
+      case GL_MAP1_VERTEX_ATTRIB1_4_NV:
+      case GL_MAP1_VERTEX_ATTRIB2_4_NV:
+      case GL_MAP1_VERTEX_ATTRIB3_4_NV:
+      case GL_MAP1_VERTEX_ATTRIB4_4_NV:
+      case GL_MAP1_VERTEX_ATTRIB5_4_NV:
+      case GL_MAP1_VERTEX_ATTRIB6_4_NV:
+      case GL_MAP1_VERTEX_ATTRIB7_4_NV:
+      case GL_MAP1_VERTEX_ATTRIB8_4_NV:
+      case GL_MAP1_VERTEX_ATTRIB9_4_NV:
+      case GL_MAP1_VERTEX_ATTRIB10_4_NV:
+      case GL_MAP1_VERTEX_ATTRIB11_4_NV:
+      case GL_MAP1_VERTEX_ATTRIB12_4_NV:
+      case GL_MAP1_VERTEX_ATTRIB13_4_NV:
+      case GL_MAP1_VERTEX_ATTRIB14_4_NV:
+      case GL_MAP1_VERTEX_ATTRIB15_4_NV:
+         CHECK_EXTENSION(NV_vertex_program, cap);
+         {
+            const GLuint map = (GLuint) (cap - GL_MAP1_VERTEX_ATTRIB0_4_NV);
+            FLUSH_VERTICES(ctx, _NEW_EVAL);
+            ctx->Eval.Map1Attrib[map] = state;
+         }
+         break;
+      case GL_MAP2_VERTEX_ATTRIB0_4_NV:
+      case GL_MAP2_VERTEX_ATTRIB1_4_NV:
+      case GL_MAP2_VERTEX_ATTRIB2_4_NV:
+      case GL_MAP2_VERTEX_ATTRIB3_4_NV:
+      case GL_MAP2_VERTEX_ATTRIB4_4_NV:
+      case GL_MAP2_VERTEX_ATTRIB5_4_NV:
+      case GL_MAP2_VERTEX_ATTRIB6_4_NV:
+      case GL_MAP2_VERTEX_ATTRIB7_4_NV:
+      case GL_MAP2_VERTEX_ATTRIB8_4_NV:
+      case GL_MAP2_VERTEX_ATTRIB9_4_NV:
+      case GL_MAP2_VERTEX_ATTRIB10_4_NV:
+      case GL_MAP2_VERTEX_ATTRIB11_4_NV:
+      case GL_MAP2_VERTEX_ATTRIB12_4_NV:
+      case GL_MAP2_VERTEX_ATTRIB13_4_NV:
+      case GL_MAP2_VERTEX_ATTRIB14_4_NV:
+      case GL_MAP2_VERTEX_ATTRIB15_4_NV:
+         CHECK_EXTENSION(NV_vertex_program, cap);
+         {
+            const GLuint map = (GLuint) (cap - GL_MAP2_VERTEX_ATTRIB0_4_NV);
+            FLUSH_VERTICES(ctx, _NEW_EVAL);
+            ctx->Eval.Map2Attrib[map] = state;
+         }
+         break;
+#endif /* FEATURE_NV_vertex_program */
+
+#if FEATURE_NV_fragment_program
+      case GL_FRAGMENT_PROGRAM_NV:
+         CHECK_EXTENSION(NV_fragment_program, cap);
+         if (ctx->FragmentProgram.Enabled == state)
+            return;
+         FLUSH_VERTICES(ctx, _NEW_PROGRAM);
+         ctx->FragmentProgram.Enabled = state;
+         break;
+#endif /* FEATURE_NV_fragment_program */
+
+      /* GL_NV_texture_rectangle */
+      case GL_TEXTURE_RECTANGLE_NV:
+         CHECK_EXTENSION(NV_texture_rectangle, cap);
+         if (!enable_texture(ctx, state, TEXTURE_RECT_BIT)) {
+            return;
+         }
+         break;
+
+      /* GL_EXT_stencil_two_side */
+      case GL_STENCIL_TEST_TWO_SIDE_EXT:
+         CHECK_EXTENSION(EXT_stencil_two_side, cap);
+         if (ctx->Stencil.TestTwoSide == state)
+            return;
+         FLUSH_VERTICES(ctx, _NEW_STENCIL);
+         ctx->Stencil.TestTwoSide = state;
+         if (state) {
+            ctx->Stencil._BackFace = 2;
+            ctx->_TriangleCaps |= DD_TRI_TWOSTENCIL;
+         } else {
+            ctx->Stencil._BackFace = 1;
+            ctx->_TriangleCaps &= ~DD_TRI_TWOSTENCIL;
+         }
+         break;
+
+#if FEATURE_ARB_fragment_program
+      case GL_FRAGMENT_PROGRAM_ARB:
+         CHECK_EXTENSION(ARB_fragment_program, cap);
+         if (ctx->FragmentProgram.Enabled == state)
+            return;
+         FLUSH_VERTICES(ctx, _NEW_PROGRAM);
+         ctx->FragmentProgram.Enabled = state;
+         break;
+#endif /* FEATURE_ARB_fragment_program */
+
+      /* GL_EXT_depth_bounds_test */
+      case GL_DEPTH_BOUNDS_TEST_EXT:
+         CHECK_EXTENSION(EXT_depth_bounds_test, cap);
+         if (ctx->Depth.BoundsTest == state)
+            return;
+         FLUSH_VERTICES(ctx, _NEW_DEPTH);
+         ctx->Depth.BoundsTest = state;
+         break;
+
+      case GL_DEPTH_CLAMP:
+         if (ctx->Transform.DepthClamp == state)
+            return;
+	 CHECK_EXTENSION(ARB_depth_clamp, cap);
+         FLUSH_VERTICES(ctx, _NEW_TRANSFORM);
+	 ctx->Transform.DepthClamp = state;
+	 break;
+
+#if FEATURE_ATI_fragment_shader
+      case GL_FRAGMENT_SHADER_ATI:
+        CHECK_EXTENSION(ATI_fragment_shader, cap);
+	if (ctx->ATIFragmentShader.Enabled == state)
+	  return;
+	FLUSH_VERTICES(ctx, _NEW_PROGRAM);
+	ctx->ATIFragmentShader.Enabled = state;
+        break;
+#endif
+
+      /* GL_MESA_texture_array */
+      case GL_TEXTURE_1D_ARRAY_EXT:
+         CHECK_EXTENSION(MESA_texture_array, cap);
+         if (!enable_texture(ctx, state, TEXTURE_1D_ARRAY_BIT)) {
+            return;
+         }
+         break;
+
+      case GL_TEXTURE_2D_ARRAY_EXT:
+         CHECK_EXTENSION(MESA_texture_array, cap);
+         if (!enable_texture(ctx, state, TEXTURE_2D_ARRAY_BIT)) {
+            return;
+         }
+         break;
+
+      case GL_TEXTURE_CUBE_MAP_SEAMLESS:
+	 CHECK_EXTENSION(ARB_seamless_cube_map, cap);
+	 if (ctx->Texture.CubeMapSeamless != state) {
+	    FLUSH_VERTICES(ctx, _NEW_TEXTURE);
+	    ctx->Texture.CubeMapSeamless = state;
+	 }
+	 break;
+
+#if FEATURE_EXT_transform_feedback
+      case GL_RASTERIZER_DISCARD:
+	 CHECK_EXTENSION(EXT_transform_feedback, cap);
+         if (ctx->TransformFeedback.RasterDiscard != state) {
+            FLUSH_VERTICES(ctx, _NEW_TRANSFORM);
+            ctx->TransformFeedback.RasterDiscard = state;
+         }
+         break;
+#endif
+
+      /* GL 3.1 primitive restart.  Note: this enum is different from
+       * GL_PRIMITIVE_RESTART_NV (which is client state).
+       */
+      case GL_PRIMITIVE_RESTART:
+         if (ctx->VersionMajor * 10 + ctx->VersionMinor < 31) {
+            goto invalid_enum_error;
+         }
+         if (ctx->Array.PrimitiveRestart != state) {
+            FLUSH_VERTICES(ctx, _NEW_TRANSFORM);
+            ctx->Array.PrimitiveRestart = state;
+         }
+         break;
+
+      /* GL3.0 - GL_framebuffer_sRGB */
+      case GL_FRAMEBUFFER_SRGB_EXT:
+         CHECK_EXTENSION(EXT_framebuffer_sRGB, cap);
+         FLUSH_VERTICES(ctx, _NEW_BUFFERS);
+         ctx->Color.sRGBEnabled = state;
+         break;
+
+      default:
+         goto invalid_enum_error;
+   }
+
+   if (ctx->Driver.Enable) {
+      ctx->Driver.Enable( ctx, cap, state );
+   }
+
+   return;
+
+invalid_enum_error:
+   _mesa_error(ctx, GL_INVALID_ENUM, "gl%s(0x%x)",
+               state ? "Enable" : "Disable", cap);
+}
+
+
+/**
+ * Enable GL capability.  Called by glEnable()
+ * \param cap  state to enable.
+ */
+void GLAPIENTRY
+_mesa_Enable( GLenum cap )
+{
+   GET_CURRENT_CONTEXT(ctx);
+   ASSERT_OUTSIDE_BEGIN_END(ctx);
+
+   _mesa_set_enable( ctx, cap, GL_TRUE );
+}
+
+
+/**
+ * Disable GL capability.  Called by glDisable()
+ * \param cap  state to disable.
+ */
+void GLAPIENTRY
+_mesa_Disable( GLenum cap )
+{
+   GET_CURRENT_CONTEXT(ctx);
+   ASSERT_OUTSIDE_BEGIN_END(ctx);
+
+   _mesa_set_enable( ctx, cap, GL_FALSE );
+}
+
+
+
+/**
+ * Enable/disable an indexed state var.
+ */
+void
+_mesa_set_enablei(struct gl_context *ctx, GLenum cap,
+                  GLuint index, GLboolean state)
+{
+   ASSERT(state == 0 || state == 1);
+   switch (cap) {
+   case GL_BLEND:
+      if (!ctx->Extensions.EXT_draw_buffers2) {
+         goto invalid_enum_error;
+      }
+      if (index >= ctx->Const.MaxDrawBuffers) {
+         _mesa_error(ctx, GL_INVALID_VALUE, "%s(index=%u)",
+                     state ? "glEnableIndexed" : "glDisableIndexed", index);
+         return;
+      }
+      if (((ctx->Color.BlendEnabled >> index) & 1) != state) {
+         FLUSH_VERTICES(ctx, _NEW_COLOR);
+         if (state)
+            ctx->Color.BlendEnabled |= (1 << index);
+         else
+            ctx->Color.BlendEnabled &= ~(1 << index);
+      }
+      break;
+   default:
+      goto invalid_enum_error;
+   }
+   return;
+
+invalid_enum_error:
+    _mesa_error(ctx, GL_INVALID_ENUM, "%s(cap=%s)",
+                state ? "glEnablei" : "glDisablei",
+                _mesa_lookup_enum_by_nr(cap));
+}
+
+
+void GLAPIENTRY
+_mesa_DisableIndexed( GLenum cap, GLuint index )
+{
+   GET_CURRENT_CONTEXT(ctx);
+   ASSERT_OUTSIDE_BEGIN_END(ctx);
+   _mesa_set_enablei(ctx, cap, index, GL_FALSE);
+}
+
+
+void GLAPIENTRY
+_mesa_EnableIndexed( GLenum cap, GLuint index )
+{
+   GET_CURRENT_CONTEXT(ctx);
+   ASSERT_OUTSIDE_BEGIN_END(ctx);
+   _mesa_set_enablei(ctx, cap, index, GL_TRUE);
+}
+
+
+GLboolean GLAPIENTRY
+_mesa_IsEnabledIndexed( GLenum cap, GLuint index )
+{
+   GET_CURRENT_CONTEXT(ctx);
+   switch (cap) {
+   case GL_BLEND:
+      if (index >= ctx->Const.MaxDrawBuffers) {
+         _mesa_error(ctx, GL_INVALID_VALUE, "glIsEnabledIndexed(index=%u)",
+                     index);
+         return GL_FALSE;
+      }
+      return (ctx->Color.BlendEnabled >> index) & 1;
+   default:
+      _mesa_error(ctx, GL_INVALID_ENUM, "glIsEnabledIndexed(cap=%s)",
+                  _mesa_lookup_enum_by_nr(cap));
+      return GL_FALSE;
+   }
+}
+
+
+
+
+#undef CHECK_EXTENSION
+#define CHECK_EXTENSION(EXTNAME)			\
+   if (!ctx->Extensions.EXTNAME) {			\
+      goto invalid_enum_error;				\
+   }
+
+#undef CHECK_EXTENSION2
+#define CHECK_EXTENSION2(EXT1, EXT2)				\
+   if (!ctx->Extensions.EXT1 && !ctx->Extensions.EXT2) {	\
+      goto invalid_enum_error;					\
+   }
+
+
+/**
+ * Helper function to determine whether a texture target is enabled.
+ */
+static GLboolean
+is_texture_enabled(struct gl_context *ctx, GLbitfield bit)
+{
+   const struct gl_texture_unit *const texUnit =
+       &ctx->Texture.Unit[ctx->Texture.CurrentUnit];
+   return (texUnit->Enabled & bit) ? GL_TRUE : GL_FALSE;
+}
+
+
+/**
+ * Return simple enable/disable state.
+ *
+ * \param cap  state variable to query.
+ *
+ * Returns the state of the specified capability from the current GL context.
+ * For the capabilities associated with extensions verifies that those
+ * extensions are effectively present before reporting.
+ */
+GLboolean GLAPIENTRY
+_mesa_IsEnabled( GLenum cap )
+{
+   GET_CURRENT_CONTEXT(ctx);
+   switch (cap) {
+      case GL_ALPHA_TEST:
+         return ctx->Color.AlphaEnabled;
+      case GL_AUTO_NORMAL:
+	 return ctx->Eval.AutoNormal;
+      case GL_BLEND:
+         return ctx->Color.BlendEnabled & 1;  /* return state for buffer[0] */
+      case GL_CLIP_PLANE0:
+      case GL_CLIP_PLANE1:
+      case GL_CLIP_PLANE2:
+      case GL_CLIP_PLANE3:
+      case GL_CLIP_PLANE4:
+      case GL_CLIP_PLANE5:
+	 return (ctx->Transform.ClipPlanesEnabled >> (cap - GL_CLIP_PLANE0)) & 1;
+      case GL_COLOR_MATERIAL:
+	 return ctx->Light.ColorMaterialEnabled;
+      case GL_CULL_FACE:
+         return ctx->Polygon.CullFlag;
+      case GL_DEPTH_TEST:
+         return ctx->Depth.Test;
+      case GL_DITHER:
+	 return ctx->Color.DitherFlag;
+      case GL_FOG:
+	 return ctx->Fog.Enabled;
+      case GL_LIGHTING:
+         return ctx->Light.Enabled;
+      case GL_LIGHT0:
+      case GL_LIGHT1:
+      case GL_LIGHT2:
+      case GL_LIGHT3:
+      case GL_LIGHT4:
+      case GL_LIGHT5:
+      case GL_LIGHT6:
+      case GL_LIGHT7:
+         return ctx->Light.Light[cap-GL_LIGHT0].Enabled;
+      case GL_LINE_SMOOTH:
+	 return ctx->Line.SmoothFlag;
+      case GL_LINE_STIPPLE:
+	 return ctx->Line.StippleFlag;
+      case GL_INDEX_LOGIC_OP:
+	 return ctx->Color.IndexLogicOpEnabled;
+      case GL_COLOR_LOGIC_OP:
+	 return ctx->Color.ColorLogicOpEnabled;
+      case GL_MAP1_COLOR_4:
+	 return ctx->Eval.Map1Color4;
+      case GL_MAP1_INDEX:
+	 return ctx->Eval.Map1Index;
+      case GL_MAP1_NORMAL:
+	 return ctx->Eval.Map1Normal;
+      case GL_MAP1_TEXTURE_COORD_1:
+	 return ctx->Eval.Map1TextureCoord1;
+      case GL_MAP1_TEXTURE_COORD_2:
+	 return ctx->Eval.Map1TextureCoord2;
+      case GL_MAP1_TEXTURE_COORD_3:
+	 return ctx->Eval.Map1TextureCoord3;
+      case GL_MAP1_TEXTURE_COORD_4:
+	 return ctx->Eval.Map1TextureCoord4;
+      case GL_MAP1_VERTEX_3:
+	 return ctx->Eval.Map1Vertex3;
+      case GL_MAP1_VERTEX_4:
+	 return ctx->Eval.Map1Vertex4;
+      case GL_MAP2_COLOR_4:
+	 return ctx->Eval.Map2Color4;
+      case GL_MAP2_INDEX:
+	 return ctx->Eval.Map2Index;
+      case GL_MAP2_NORMAL:
+	 return ctx->Eval.Map2Normal;
+      case GL_MAP2_TEXTURE_COORD_1:
+	 return ctx->Eval.Map2TextureCoord1;
+      case GL_MAP2_TEXTURE_COORD_2:
+	 return ctx->Eval.Map2TextureCoord2;
+      case GL_MAP2_TEXTURE_COORD_3:
+	 return ctx->Eval.Map2TextureCoord3;
+      case GL_MAP2_TEXTURE_COORD_4:
+	 return ctx->Eval.Map2TextureCoord4;
+      case GL_MAP2_VERTEX_3:
+	 return ctx->Eval.Map2Vertex3;
+      case GL_MAP2_VERTEX_4:
+	 return ctx->Eval.Map2Vertex4;
+      case GL_NORMALIZE:
+	 return ctx->Transform.Normalize;
+      case GL_POINT_SMOOTH:
+	 return ctx->Point.SmoothFlag;
+      case GL_POLYGON_SMOOTH:
+	 return ctx->Polygon.SmoothFlag;
+      case GL_POLYGON_STIPPLE:
+	 return ctx->Polygon.StippleFlag;
+      case GL_POLYGON_OFFSET_POINT:
+	 return ctx->Polygon.OffsetPoint;
+      case GL_POLYGON_OFFSET_LINE:
+	 return ctx->Polygon.OffsetLine;
+      case GL_POLYGON_OFFSET_FILL:
+	 return ctx->Polygon.OffsetFill;
+      case GL_RESCALE_NORMAL_EXT:
+         return ctx->Transform.RescaleNormals;
+      case GL_SCISSOR_TEST:
+	 return ctx->Scissor.Enabled;
+      case GL_STENCIL_TEST:
+	 return ctx->Stencil.Enabled;
+      case GL_TEXTURE_1D:
+         return is_texture_enabled(ctx, TEXTURE_1D_BIT);
+      case GL_TEXTURE_2D:
+         return is_texture_enabled(ctx, TEXTURE_2D_BIT);
+      case GL_TEXTURE_3D:
+         return is_texture_enabled(ctx, TEXTURE_3D_BIT);
+      case GL_TEXTURE_GEN_S:
+      case GL_TEXTURE_GEN_T:
+      case GL_TEXTURE_GEN_R:
+      case GL_TEXTURE_GEN_Q:
+         {
+            const struct gl_texture_unit *texUnit = get_texcoord_unit(ctx);
+            if (texUnit) {
+               GLbitfield coordBit = S_BIT << (cap - GL_TEXTURE_GEN_S);
+               return (texUnit->TexGenEnabled & coordBit) ? GL_TRUE : GL_FALSE;
+            }
+         }
+         return GL_FALSE;
+#if FEATURE_ES1
+      case GL_TEXTURE_GEN_STR_OES:
+	 {
+            const struct gl_texture_unit *texUnit = get_texcoord_unit(ctx);
+            if (texUnit) {
+               return (texUnit->TexGenEnabled & STR_BITS) == STR_BITS
+                  ? GL_TRUE : GL_FALSE;
+            }
+         }
+#endif
+
+      /* client-side state */
+      case GL_VERTEX_ARRAY:
+         return (ctx->Array.ArrayObj->Vertex.Enabled != 0);
+      case GL_NORMAL_ARRAY:
+         return (ctx->Array.ArrayObj->Normal.Enabled != 0);
+      case GL_COLOR_ARRAY:
+         return (ctx->Array.ArrayObj->Color.Enabled != 0);
+      case GL_INDEX_ARRAY:
+         return (ctx->Array.ArrayObj->Index.Enabled != 0);
+      case GL_TEXTURE_COORD_ARRAY:
+         return (ctx->Array.ArrayObj->TexCoord[ctx->Array.ActiveTexture]
+                 .Enabled != 0);
+      case GL_EDGE_FLAG_ARRAY:
+         return (ctx->Array.ArrayObj->EdgeFlag.Enabled != 0);
+      case GL_FOG_COORDINATE_ARRAY_EXT:
+         CHECK_EXTENSION(EXT_fog_coord);
+         return (ctx->Array.ArrayObj->FogCoord.Enabled != 0);
+      case GL_SECONDARY_COLOR_ARRAY_EXT:
+         CHECK_EXTENSION(EXT_secondary_color);
+         return (ctx->Array.ArrayObj->SecondaryColor.Enabled != 0);
+#if FEATURE_point_size_array
+      case GL_POINT_SIZE_ARRAY_OES:
+         return (ctx->Array.ArrayObj->PointSize.Enabled != 0);
+#endif
+
+      /* GL_ARB_texture_cube_map */
+      case GL_TEXTURE_CUBE_MAP_ARB:
+         CHECK_EXTENSION(ARB_texture_cube_map);
+         return is_texture_enabled(ctx, TEXTURE_CUBE_BIT);
+
+      /* GL_EXT_secondary_color */
+      case GL_COLOR_SUM_EXT:
+         CHECK_EXTENSION2(EXT_secondary_color, ARB_vertex_program);
+         return ctx->Fog.ColorSumEnabled;
+
+      /* GL_ARB_multisample */
+      case GL_MULTISAMPLE_ARB:
+         return ctx->Multisample.Enabled;
+      case GL_SAMPLE_ALPHA_TO_COVERAGE_ARB:
+         return ctx->Multisample.SampleAlphaToCoverage;
+      case GL_SAMPLE_ALPHA_TO_ONE_ARB:
+         return ctx->Multisample.SampleAlphaToOne;
+      case GL_SAMPLE_COVERAGE_ARB:
+         return ctx->Multisample.SampleCoverage;
+      case GL_SAMPLE_COVERAGE_INVERT_ARB:
+         return ctx->Multisample.SampleCoverageInvert;
+
+      /* GL_IBM_rasterpos_clip */
+      case GL_RASTER_POSITION_UNCLIPPED_IBM:
+         CHECK_EXTENSION(IBM_rasterpos_clip);
+         return ctx->Transform.RasterPositionUnclipped;
+
+      /* GL_NV_point_sprite */
+      case GL_POINT_SPRITE_NV:
+         CHECK_EXTENSION2(NV_point_sprite, ARB_point_sprite)
+         return ctx->Point.PointSprite;
+
+#if FEATURE_NV_vertex_program || FEATURE_ARB_vertex_program
+      case GL_VERTEX_PROGRAM_ARB:
+         CHECK_EXTENSION2(ARB_vertex_program, NV_vertex_program);
+         return ctx->VertexProgram.Enabled;
+      case GL_VERTEX_PROGRAM_POINT_SIZE_ARB:
+         CHECK_EXTENSION2(ARB_vertex_program, NV_vertex_program);
+         return ctx->VertexProgram.PointSizeEnabled;
+      case GL_VERTEX_PROGRAM_TWO_SIDE_ARB:
+         CHECK_EXTENSION2(ARB_vertex_program, NV_vertex_program);
+         return ctx->VertexProgram.TwoSideEnabled;
+#endif
+#if FEATURE_NV_vertex_program
+      case GL_VERTEX_ATTRIB_ARRAY0_NV:
+      case GL_VERTEX_ATTRIB_ARRAY1_NV:
+      case GL_VERTEX_ATTRIB_ARRAY2_NV:
+      case GL_VERTEX_ATTRIB_ARRAY3_NV:
+      case GL_VERTEX_ATTRIB_ARRAY4_NV:
+      case GL_VERTEX_ATTRIB_ARRAY5_NV:
+      case GL_VERTEX_ATTRIB_ARRAY6_NV:
+      case GL_VERTEX_ATTRIB_ARRAY7_NV:
+      case GL_VERTEX_ATTRIB_ARRAY8_NV:
+      case GL_VERTEX_ATTRIB_ARRAY9_NV:
+      case GL_VERTEX_ATTRIB_ARRAY10_NV:
+      case GL_VERTEX_ATTRIB_ARRAY11_NV:
+      case GL_VERTEX_ATTRIB_ARRAY12_NV:
+      case GL_VERTEX_ATTRIB_ARRAY13_NV:
+      case GL_VERTEX_ATTRIB_ARRAY14_NV:
+      case GL_VERTEX_ATTRIB_ARRAY15_NV:
+         CHECK_EXTENSION(NV_vertex_program);
+         {
+            GLint n = (GLint) cap - GL_VERTEX_ATTRIB_ARRAY0_NV;
+            ASSERT(n < Elements(ctx->Array.ArrayObj->VertexAttrib));
+            return (ctx->Array.ArrayObj->VertexAttrib[n].Enabled != 0);
+         }
+      case GL_MAP1_VERTEX_ATTRIB0_4_NV:
+      case GL_MAP1_VERTEX_ATTRIB1_4_NV:
+      case GL_MAP1_VERTEX_ATTRIB2_4_NV:
+      case GL_MAP1_VERTEX_ATTRIB3_4_NV:
+      case GL_MAP1_VERTEX_ATTRIB4_4_NV:
+      case GL_MAP1_VERTEX_ATTRIB5_4_NV:
+      case GL_MAP1_VERTEX_ATTRIB6_4_NV:
+      case GL_MAP1_VERTEX_ATTRIB7_4_NV:
+      case GL_MAP1_VERTEX_ATTRIB8_4_NV:
+      case GL_MAP1_VERTEX_ATTRIB9_4_NV:
+      case GL_MAP1_VERTEX_ATTRIB10_4_NV:
+      case GL_MAP1_VERTEX_ATTRIB11_4_NV:
+      case GL_MAP1_VERTEX_ATTRIB12_4_NV:
+      case GL_MAP1_VERTEX_ATTRIB13_4_NV:
+      case GL_MAP1_VERTEX_ATTRIB14_4_NV:
+      case GL_MAP1_VERTEX_ATTRIB15_4_NV:
+         CHECK_EXTENSION(NV_vertex_program);
+         {
+            const GLuint map = (GLuint) (cap - GL_MAP1_VERTEX_ATTRIB0_4_NV);
+            return ctx->Eval.Map1Attrib[map];
+         }
+      case GL_MAP2_VERTEX_ATTRIB0_4_NV:
+      case GL_MAP2_VERTEX_ATTRIB1_4_NV:
+      case GL_MAP2_VERTEX_ATTRIB2_4_NV:
+      case GL_MAP2_VERTEX_ATTRIB3_4_NV:
+      case GL_MAP2_VERTEX_ATTRIB4_4_NV:
+      case GL_MAP2_VERTEX_ATTRIB5_4_NV:
+      case GL_MAP2_VERTEX_ATTRIB6_4_NV:
+      case GL_MAP2_VERTEX_ATTRIB7_4_NV:
+      case GL_MAP2_VERTEX_ATTRIB8_4_NV:
+      case GL_MAP2_VERTEX_ATTRIB9_4_NV:
+      case GL_MAP2_VERTEX_ATTRIB10_4_NV:
+      case GL_MAP2_VERTEX_ATTRIB11_4_NV:
+      case GL_MAP2_VERTEX_ATTRIB12_4_NV:
+      case GL_MAP2_VERTEX_ATTRIB13_4_NV:
+      case GL_MAP2_VERTEX_ATTRIB14_4_NV:
+      case GL_MAP2_VERTEX_ATTRIB15_4_NV:
+         CHECK_EXTENSION(NV_vertex_program);
+         {
+            const GLuint map = (GLuint) (cap - GL_MAP2_VERTEX_ATTRIB0_4_NV);
+            return ctx->Eval.Map2Attrib[map];
+         }
+#endif /* FEATURE_NV_vertex_program */
+
+#if FEATURE_NV_fragment_program
+      case GL_FRAGMENT_PROGRAM_NV:
+         CHECK_EXTENSION(NV_fragment_program);
+         return ctx->FragmentProgram.Enabled;
+#endif /* FEATURE_NV_fragment_program */
+
+      /* GL_NV_texture_rectangle */
+      case GL_TEXTURE_RECTANGLE_NV:
+         CHECK_EXTENSION(NV_texture_rectangle);
+         return is_texture_enabled(ctx, TEXTURE_RECT_BIT);
+
+      /* GL_EXT_stencil_two_side */
+      case GL_STENCIL_TEST_TWO_SIDE_EXT:
+         CHECK_EXTENSION(EXT_stencil_two_side);
+         return ctx->Stencil.TestTwoSide;
+
+#if FEATURE_ARB_fragment_program
+      case GL_FRAGMENT_PROGRAM_ARB:
+         return ctx->FragmentProgram.Enabled;
+#endif /* FEATURE_ARB_fragment_program */
+
+      /* GL_EXT_depth_bounds_test */
+      case GL_DEPTH_BOUNDS_TEST_EXT:
+         CHECK_EXTENSION(EXT_depth_bounds_test);
+         return ctx->Depth.BoundsTest;
+
+      /* GL_ARB_depth_clamp */
+      case GL_DEPTH_CLAMP:
+         CHECK_EXTENSION(ARB_depth_clamp);
+         return ctx->Transform.DepthClamp;
+
+#if FEATURE_ATI_fragment_shader
+      case GL_FRAGMENT_SHADER_ATI:
+	 CHECK_EXTENSION(ATI_fragment_shader);
+	 return ctx->ATIFragmentShader.Enabled;
+#endif /* FEATURE_ATI_fragment_shader */
+
+      case GL_TEXTURE_CUBE_MAP_SEAMLESS:
+	 CHECK_EXTENSION(ARB_seamless_cube_map);
+	 return ctx->Texture.CubeMapSeamless;
+
+#if FEATURE_EXT_transform_feedback
+      case GL_RASTERIZER_DISCARD:
+	 CHECK_EXTENSION(EXT_transform_feedback);
+         return ctx->TransformFeedback.RasterDiscard;
+#endif
+
+      /* GL_NV_primitive_restart */
+      case GL_PRIMITIVE_RESTART_NV:
+	 if (!ctx->Extensions.NV_primitive_restart) {
+            goto invalid_enum_error;
+         }
+         return ctx->Array.PrimitiveRestart;
+
+      /* GL 3.1 primitive restart */
+      case GL_PRIMITIVE_RESTART:
+         if (ctx->VersionMajor * 10 + ctx->VersionMinor < 31) {
+            goto invalid_enum_error;
+         }
+         return ctx->Array.PrimitiveRestart;
+
+      /* GL3.0 - GL_framebuffer_sRGB */
+      case GL_FRAMEBUFFER_SRGB_EXT:
+	 CHECK_EXTENSION(EXT_framebuffer_sRGB);
+	 return ctx->Color.sRGBEnabled;
+
+      default:
+         goto invalid_enum_error;
+   }
+
+   return GL_FALSE;
+
+invalid_enum_error:
+   _mesa_error(ctx, GL_INVALID_ENUM, "glIsEnabled(0x%x)", (int) cap);
+   return GL_FALSE;
+}